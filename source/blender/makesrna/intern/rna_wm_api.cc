/* SPDX-FileCopyrightText: 2009 Blender Authors
 *
 * SPDX-License-Identifier: GPL-2.0-or-later */

/** \file
 * \ingroup RNA
 */

#include <cctype>
#include <cstdio>
#include <cstdlib>

#include "BLI_utildefines.h"

#include "RNA_define.hh"
#include "RNA_enum_types.hh"

#include "DNA_screen_types.h"
#include "DNA_space_types.h"
#include "DNA_windowmanager_types.h"

#include "UI_interface.hh"

#include "wm_cursors.hh"
#include "wm_event_types.hh"

#include "WM_api.hh"
#include "WM_types.hh"

#include "rna_internal.h" /* own include */

/* confusing 2 enums mixed up here */
const EnumPropertyItem rna_enum_window_cursor_items[] = {
    {WM_CURSOR_DEFAULT, "DEFAULT", 0, "Default", ""},
    {WM_CURSOR_NONE, "NONE", 0, "None", ""},
    {WM_CURSOR_WAIT, "WAIT", 0, "Wait", ""},
    {WM_CURSOR_EDIT, "CROSSHAIR", 0, "Crosshair", ""},
    {WM_CURSOR_X_MOVE, "MOVE_X", 0, "Move-X", ""},
    {WM_CURSOR_Y_MOVE, "MOVE_Y", 0, "Move-Y", ""},

    /* new */
    {WM_CURSOR_KNIFE, "KNIFE", 0, "Knife", ""},
    {WM_CURSOR_TEXT_EDIT, "TEXT", 0, "Text", ""},
    {WM_CURSOR_PAINT_BRUSH, "PAINT_BRUSH", 0, "Paint Brush", ""},
    {WM_CURSOR_PAINT, "PAINT_CROSS", 0, "Paint Cross", ""},
    {WM_CURSOR_DOT, "DOT", 0, "Dot Cursor", ""},
    {WM_CURSOR_ERASER, "ERASER", 0, "Eraser", ""},
    {WM_CURSOR_HAND, "HAND", 0, "Hand", ""},
    {WM_CURSOR_EW_SCROLL, "SCROLL_X", 0, "Scroll-X", ""},
    {WM_CURSOR_NS_SCROLL, "SCROLL_Y", 0, "Scroll-Y", ""},
    {WM_CURSOR_NSEW_SCROLL, "SCROLL_XY", 0, "Scroll-XY", ""},
    {WM_CURSOR_EYEDROPPER, "EYEDROPPER", 0, "Eyedropper", ""},
    {WM_CURSOR_PICK_AREA, "PICK_AREA", 0, "Pick Area", ""},
    {WM_CURSOR_STOP, "STOP", 0, "Stop", ""},
    {WM_CURSOR_COPY, "COPY", 0, "Copy", ""},
    {WM_CURSOR_CROSS, "CROSS", 0, "Cross", ""},
    {WM_CURSOR_MUTE, "MUTE", 0, "Mute", ""},
    {WM_CURSOR_ZOOM_IN, "ZOOM_IN", 0, "Zoom In", ""},
    {WM_CURSOR_ZOOM_OUT, "ZOOM_OUT", 0, "Zoom Out", ""},
    {0, nullptr, 0, nullptr, nullptr},
};

#ifdef RNA_RUNTIME

<<<<<<< HEAD
extern "C" void wm_autosave_write(Main *bmain, wmWindowManager *wm);

#  include "BKE_context.h"
=======
#  include "BKE_context.hh"
>>>>>>> f97580f6
#  include "BKE_undo_system.h"

#  include "WM_types.hh"

/* Needed since RNA doesn't use `const` in function signatures. */
static bool rna_KeyMapItem_compare(wmKeyMapItem *k1, wmKeyMapItem *k2)
{
  return WM_keymap_item_compare(k1, k2);
}

static void rna_KeyMapItem_to_string(wmKeyMapItem *kmi, bool compact, char *result)
{
  WM_keymap_item_to_string(kmi, compact, result, UI_MAX_SHORTCUT_STR);
}

static wmKeyMap *rna_keymap_active(wmKeyMap *km, bContext *C)
{
  wmWindowManager *wm = CTX_wm_manager(C);
  return WM_keymap_active(wm, km);
}

static void rna_keymap_restore_to_default(wmKeyMap *km, bContext *C)
{
  WM_keymap_restore_to_default(km, CTX_wm_manager(C));
}

static void rna_keymap_restore_item_to_default(wmKeyMap *km, bContext *C, wmKeyMapItem *kmi)
{
  WM_keymap_item_restore_to_default(CTX_wm_manager(C), km, kmi);
}

static void rna_Operator_report(wmOperator *op, int type, const char *msg)
{
  BKE_report(op->reports, eReportType(type), msg);
}

static bool rna_Operator_is_repeat(wmOperator *op, bContext *C)
{
  return WM_operator_is_repeat(C, op);
}

/* since event isn't needed... */
static void rna_Operator_enum_search_invoke(bContext *C, wmOperator *op)
{
  WM_enum_search_invoke(C, op, nullptr);
}

static bool rna_event_modal_handler_add(bContext *C, ReportList *reports, wmOperator *op)
{
  wmWindow *win = CTX_wm_window(C);
  if (win == nullptr) {
    BKE_report(reports, RPT_ERROR, "No active window in context!");
    return false;
  }
  ScrArea *area = CTX_wm_area(C);
  ARegion *region = CTX_wm_region(C);
  return WM_event_add_modal_handler_ex(win, area, region, op) != nullptr;
}

static void rna_WindowManager_autosave_write(struct wmWindowManager *wm, Main *main)
{
  wm_autosave_write(main, wm);
}

/* XXX, need a way for python to know event types, 0x0110 is hard coded */
static wmTimer *rna_event_timer_add(wmWindowManager *wm, float time_step, wmWindow *win)
{
  return WM_event_timer_add(wm, win, 0x0110, time_step);
}

static void rna_event_timer_remove(wmWindowManager *wm, wmTimer *timer)
{
  WM_event_timer_remove(wm, timer->win, timer);
}

static wmGizmoGroupType *wm_gizmogrouptype_find_for_add_remove(ReportList *reports,
                                                               const char *idname)
{
  wmGizmoGroupType *gzgt = WM_gizmogrouptype_find(idname, true);
  if (gzgt == nullptr) {
    BKE_reportf(reports, RPT_ERROR, "Gizmo group type '%s' not found!", idname);
    return nullptr;
  }
  if (gzgt->flag & WM_GIZMOGROUPTYPE_PERSISTENT) {
    BKE_reportf(reports, RPT_ERROR, "Gizmo group '%s' has 'PERSISTENT' option set!", idname);
    return nullptr;
  }
  return gzgt;
}

static void rna_gizmo_group_type_ensure(ReportList *reports, const char *idname)
{
  wmGizmoGroupType *gzgt = wm_gizmogrouptype_find_for_add_remove(reports, idname);
  if (gzgt != nullptr) {
    WM_gizmo_group_type_ensure_ptr(gzgt);
  }
}

static void rna_gizmo_group_type_unlink_delayed(ReportList *reports, const char *idname)
{
  wmGizmoGroupType *gzgt = wm_gizmogrouptype_find_for_add_remove(reports, idname);
  if (gzgt != nullptr) {
    WM_gizmo_group_type_unlink_delayed_ptr(gzgt);
  }
}

/* Placeholder data for final implementation of a true progress-bar. */
static struct wmStaticProgress {
  float min;
  float max;
  bool is_valid;
} wm_progress_state = {0, 0, false};

static void rna_progress_begin(wmWindowManager * /*wm*/, float min, float max)
{
  float range = max - min;
  if (range != 0) {
    wm_progress_state.min = min;
    wm_progress_state.max = max;
    wm_progress_state.is_valid = true;
  }
  else {
    wm_progress_state.is_valid = false;
  }
}

static void rna_progress_update(wmWindowManager *wm, float value)
{
  if (wm_progress_state.is_valid) {
    /* Map to cursor_time range [0,9999] */
    wmWindow *win = wm->winactive;
    if (win) {
      int val = int(10000 * (value - wm_progress_state.min) /
                    (wm_progress_state.max - wm_progress_state.min));
      WM_cursor_time(win, val);
    }
  }
}

static void rna_progress_end(wmWindowManager *wm)
{
  if (wm_progress_state.is_valid) {
    wmWindow *win = wm->winactive;
    if (win) {
      WM_cursor_modal_restore(win);
      wm_progress_state.is_valid = false;
    }
  }
}

/* wrap these because of 'const wmEvent *' */
static int rna_Operator_confirm(bContext *C, wmOperator *op, wmEvent *event)
{
  return WM_operator_confirm(C, op, event);
}
static int rna_Operator_props_popup(bContext *C, wmOperator *op, wmEvent *event)
{
  return WM_operator_props_popup(C, op, event);
}

static int keymap_item_modifier_flag_from_args(bool any, int shift, int ctrl, int alt, int oskey)
{
  int modifier = 0;
  if (any) {
    modifier = KM_ANY;
  }
  else {
    if (shift == KM_MOD_HELD) {
      modifier |= KM_SHIFT;
    }
    else if (shift == KM_ANY) {
      modifier |= KM_SHIFT_ANY;
    }

    if (ctrl == KM_MOD_HELD) {
      modifier |= KM_CTRL;
    }
    else if (ctrl == KM_ANY) {
      modifier |= KM_CTRL_ANY;
    }

    if (alt == KM_MOD_HELD) {
      modifier |= KM_ALT;
    }
    else if (alt == KM_ANY) {
      modifier |= KM_ALT_ANY;
    }

    if (oskey == KM_MOD_HELD) {
      modifier |= KM_OSKEY;
    }
    else if (oskey == KM_ANY) {
      modifier |= KM_OSKEY_ANY;
    }
  }
  return modifier;
}

static wmKeyMapItem *rna_KeyMap_item_new(wmKeyMap *km,
                                         ReportList *reports,
                                         const char *idname,
                                         int type,
                                         int value,
                                         bool any,
                                         int shift,
                                         int ctrl,
                                         int alt,
                                         int oskey,
                                         int keymodifier,
                                         int direction,
                                         bool repeat,
                                         bool head)
{
  /* only on non-modal maps */
  if (km->flag & KEYMAP_MODAL) {
    BKE_report(reports, RPT_ERROR, "Not a non-modal keymap");
    return nullptr;
  }

  // wmWindowManager *wm = CTX_wm_manager(C);
  wmKeyMapItem *kmi = nullptr;
  char idname_bl[OP_MAX_TYPENAME];
  const int modifier = keymap_item_modifier_flag_from_args(any, shift, ctrl, alt, oskey);

  WM_operator_bl_idname(idname_bl, idname);

  KeyMapItem_Params keymap_item_params{};
  keymap_item_params.type = type;
  keymap_item_params.value = value;
  keymap_item_params.modifier = modifier;
  keymap_item_params.keymodifier = keymodifier;
  keymap_item_params.direction = direction;

  /* create keymap item */
  kmi = WM_keymap_add_item(km, idname_bl, &keymap_item_params);

  if (!repeat) {
    kmi->flag |= KMI_REPEAT_IGNORE;
  }

  /* #32437 allow scripts to define hotkeys that get added to start of keymap
   *          so that they stand a chance against catch-all defines later on
   */
  if (head) {
    BLI_remlink(&km->items, kmi);
    BLI_addhead(&km->items, kmi);
  }

  return kmi;
}

static wmKeyMapItem *rna_KeyMap_item_new_from_item(wmKeyMap *km,
                                                   ReportList *reports,
                                                   wmKeyMapItem *kmi_src,
                                                   bool head)
{
  // wmWindowManager *wm = CTX_wm_manager(C);

  if ((km->flag & KEYMAP_MODAL) == (kmi_src->idname[0] != '\0')) {
    BKE_report(reports, RPT_ERROR, "Can not mix modal/non-modal items");
    return nullptr;
  }

  /* create keymap item */
  wmKeyMapItem *kmi = WM_keymap_add_item_copy(km, kmi_src);
  if (head) {
    BLI_remlink(&km->items, kmi);
    BLI_addhead(&km->items, kmi);
  }
  return kmi;
}

static wmKeyMapItem *rna_KeyMap_item_new_modal(wmKeyMap *km,
                                               ReportList *reports,
                                               const char *propvalue_str,
                                               int type,
                                               int value,
                                               bool any,
                                               int shift,
                                               int ctrl,
                                               int alt,
                                               int oskey,
                                               int keymodifier,
                                               int direction,
                                               bool repeat)
{
  /* only modal maps */
  if ((km->flag & KEYMAP_MODAL) == 0) {
    BKE_report(reports, RPT_ERROR, "Not a modal keymap");
    return nullptr;
  }

  wmKeyMapItem *kmi = nullptr;
  const int modifier = keymap_item_modifier_flag_from_args(any, shift, ctrl, alt, oskey);
  int propvalue = 0;

  KeyMapItem_Params params{};
  params.type = type;
  params.value = value;
  params.modifier = modifier;
  params.keymodifier = keymodifier;
  params.direction = direction;

  /* not initialized yet, do delayed lookup */
  if (!km->modal_items) {
    kmi = WM_modalkeymap_add_item_str(km, &params, propvalue_str);
  }
  else {
    if (RNA_enum_value_from_id(static_cast<const EnumPropertyItem *>(km->modal_items),
                               propvalue_str,
                               &propvalue) == 0)
    {
      BKE_report(reports, RPT_WARNING, "Property value not in enumeration");
    }
    kmi = WM_modalkeymap_add_item(km, &params, propvalue);
  }

  if (!repeat) {
    kmi->flag |= KMI_REPEAT_IGNORE;
  }

  return kmi;
}

static void rna_KeyMap_item_remove(wmKeyMap *km, ReportList *reports, PointerRNA *kmi_ptr)
{
  wmKeyMapItem *kmi = static_cast<wmKeyMapItem *>(kmi_ptr->data);

  if (UNLIKELY(BLI_findindex(&km->items, kmi) == -1)) {
    BKE_reportf(
        reports, RPT_ERROR, "KeyMapItem '%s' not found in KeyMap '%s'", kmi->idname, km->idname);
    return;
  }

  WM_keymap_remove_item(km, kmi);
  RNA_POINTER_INVALIDATE(kmi_ptr);
}

static PointerRNA rna_KeyMap_item_find_from_operator(ID *id,
                                                     wmKeyMap *km,
                                                     const char *idname,
                                                     PointerRNA *properties,
                                                     int include_mask,
                                                     int exclude_mask)
{
  char idname_bl[OP_MAX_TYPENAME];
  WM_operator_bl_idname(idname_bl, idname);

  wmKeyMapItem *kmi = WM_key_event_operator_from_keymap(
      km, idname_bl, static_cast<IDProperty *>(properties->data), include_mask, exclude_mask);
  PointerRNA kmi_ptr = RNA_pointer_create(id, &RNA_KeyMapItem, kmi);
  return kmi_ptr;
}

static PointerRNA rna_KeyMap_item_match_event(ID *id, wmKeyMap *km, bContext *C, wmEvent *event)
{
  wmKeyMapItem *kmi = WM_event_match_keymap_item(C, km, event);
  PointerRNA kmi_ptr = RNA_pointer_create(id, &RNA_KeyMapItem, kmi);
  return kmi_ptr;
}

static wmKeyMap *rna_KeyMaps_new(wmKeyConfig *keyconf,
                                 ReportList *reports,
                                 const char *idname,
                                 int spaceid,
                                 int regionid,
                                 bool modal,
                                 bool tool)
{
  if (modal) {
    /* Sanity check: Don't allow add-ons to override internal modal key-maps
     * because this isn't supported, the restriction can be removed when
     * add-ons can define modal key-maps.
     * Currently this is only useful for add-ons to override built-in modal keymaps
     * which is not the intended use for add-on keymaps. */
    wmWindowManager *wm = static_cast<wmWindowManager *>(G_MAIN->wm.first);
    if (keyconf == wm->addonconf) {
      BKE_reportf(reports, RPT_ERROR, "Modal key-maps not supported for add-on key-config");
      return nullptr;
    }
  }

  wmKeyMap *keymap;

  if (modal == 0) {
    keymap = WM_keymap_ensure(keyconf, idname, spaceid, regionid);
  }
  else {
    keymap = WM_modalkeymap_ensure(keyconf, idname, nullptr); /* items will be lazy init */
  }

  if (keymap && tool) {
    keymap->flag |= KEYMAP_TOOL;
  }

  return keymap;
}

static wmKeyMap *rna_KeyMaps_find(wmKeyConfig *keyconf,
                                  const char *idname,
                                  int spaceid,
                                  int regionid)
{
  return WM_keymap_list_find(&keyconf->keymaps, idname, spaceid, regionid);
}

static wmKeyMap *rna_KeyMaps_find_modal(wmKeyConfig * /*keyconf*/, const char *idname)
{
  wmOperatorType *ot = WM_operatortype_find(idname, 0);

  if (!ot) {
    return nullptr;
  }
  else {
    return ot->modalkeymap;
  }
}

static void rna_KeyMaps_remove(wmKeyConfig *keyconfig, ReportList *reports, PointerRNA *keymap_ptr)
{
  wmKeyMap *keymap = static_cast<wmKeyMap *>(keymap_ptr->data);

  if (UNLIKELY(BLI_findindex(&keyconfig->keymaps, keymap) == -1)) {
    BKE_reportf(reports,
                RPT_ERROR,
                "KeyMap '%s' not found in KeyConfig '%s'",
                keymap->idname,
                keyconfig->idname);
    return;
  }

  WM_keymap_remove(keyconfig, keymap);
  RNA_POINTER_INVALIDATE(keymap_ptr);
}

static void rna_KeyMaps_clear(wmKeyConfig *keyconfig)
{
  WM_keyconfig_clear(keyconfig);
}

wmKeyConfig *rna_KeyConfig_new(wmWindowManager *wm, const char *idname)
{
  return WM_keyconfig_ensure(wm, idname, true);
}

static void rna_KeyConfig_remove(wmWindowManager *wm, ReportList *reports, PointerRNA *keyconf_ptr)
{
  wmKeyConfig *keyconf = static_cast<wmKeyConfig *>(keyconf_ptr->data);
  if (UNLIKELY(BLI_findindex(&wm->keyconfigs, keyconf) == -1)) {
    BKE_reportf(reports, RPT_ERROR, "KeyConfig '%s' cannot be removed", keyconf->idname);
    return;
  }
  WM_keyconfig_remove(wm, keyconf);
  RNA_POINTER_INVALIDATE(keyconf_ptr);
}

static PointerRNA rna_KeyConfig_find_item_from_operator(wmWindowManager *wm,
                                                        bContext *C,
                                                        const char *idname,
                                                        int opcontext,
                                                        PointerRNA *properties,
                                                        int include_mask,
                                                        int exclude_mask,
                                                        PointerRNA *km_ptr)
{
  char idname_bl[OP_MAX_TYPENAME];
  WM_operator_bl_idname(idname_bl, idname);

  wmKeyMap *km = nullptr;
  wmKeyMapItem *kmi = WM_key_event_operator(C,
                                            idname_bl,
                                            wmOperatorCallContext(opcontext),
                                            static_cast<IDProperty *>(properties->data),
                                            include_mask,
                                            exclude_mask,
                                            &km);
  *km_ptr = RNA_pointer_create(&wm->id, &RNA_KeyMap, km);
  PointerRNA kmi_ptr = RNA_pointer_create(&wm->id, &RNA_KeyMapItem, kmi);
  return kmi_ptr;
}

static void rna_KeyConfig_update(wmWindowManager *wm, bool keep_properties)
{
  WM_keyconfig_update_ex(wm, keep_properties);
}

/* popup menu wrapper */
static PointerRNA rna_PopMenuBegin(bContext *C, const char *title, int icon)
{
  void *data;

  data = (void *)UI_popup_menu_begin(C, title, icon);

  PointerRNA r_ptr = RNA_pointer_create(nullptr, &RNA_UIPopupMenu, data);
  return r_ptr;
}

static void rna_PopMenuEnd(bContext *C, PointerRNA *handle)
{
  UI_popup_menu_end(C, static_cast<uiPopupMenu *>(handle->data));
}

/* popover wrapper */
static PointerRNA rna_PopoverBegin(bContext *C, int ui_units_x, bool from_active_button)
{
  void *data;

  data = (void *)UI_popover_begin(C, U.widget_unit * ui_units_x, from_active_button);

  PointerRNA r_ptr = RNA_pointer_create(nullptr, &RNA_UIPopover, data);
  return r_ptr;
}

static void rna_PopoverEnd(bContext *C, PointerRNA *handle, wmKeyMap *keymap)
{
  UI_popover_end(C, static_cast<uiPopover *>(handle->data), keymap);
}

/* pie menu wrapper */
static PointerRNA rna_PieMenuBegin(bContext *C, const char *title, int icon, PointerRNA *event)
{
  void *data;

  data = (void *)UI_pie_menu_begin(C, title, icon, static_cast<const wmEvent *>(event->data));

  PointerRNA r_ptr = RNA_pointer_create(nullptr, &RNA_UIPieMenu, data);
  return r_ptr;
}

static void rna_PieMenuEnd(bContext *C, PointerRNA *handle)
{
  UI_pie_menu_end(C, static_cast<uiPieMenu *>(handle->data));
}

static void rna_WindowManager_print_undo_steps(wmWindowManager *wm)
{
  BKE_undosys_print(wm->undo_stack);
}

static void rna_WindowManager_tag_script_reload()
{
  WM_script_tag_reload();
  WM_main_add_notifier(NC_WINDOW, nullptr);
}

static PointerRNA rna_WindoManager_operator_properties_last(const char *idname)
{
  wmOperatorType *ot = WM_operatortype_find(idname, true);

  if (ot != nullptr) {
    PointerRNA ptr;
    WM_operator_last_properties_ensure(ot, &ptr);
    return ptr;
  }
  return PointerRNA_NULL;
}

static wmEvent *rna_Window_event_add_simulate(wmWindow *win,
                                              ReportList *reports,
                                              int type,
                                              int value,
                                              const char *unicode,
                                              int x,
                                              int y,
                                              bool shift,
                                              bool ctrl,
                                              bool alt,
                                              bool oskey)
{
  if ((G.f & G_FLAG_EVENT_SIMULATE) == 0) {
    BKE_report(reports, RPT_ERROR, "Not running with '--enable-event-simulate' enabled");
    return nullptr;
  }

  if (!ELEM(value, KM_PRESS, KM_RELEASE, KM_NOTHING)) {
    BKE_report(reports, RPT_ERROR, "Value: only 'PRESS/RELEASE/NOTHING' are supported");
    return nullptr;
  }
  if (ISKEYBOARD(type) || ISMOUSE_BUTTON(type)) {
    if (!ELEM(value, KM_PRESS, KM_RELEASE)) {
      BKE_report(reports, RPT_ERROR, "Value: must be 'PRESS/RELEASE' for keyboard/buttons");
      return nullptr;
    }
  }
  if (ISMOUSE_MOTION(type)) {
    if (value != KM_NOTHING) {
      BKE_report(reports, RPT_ERROR, "Value: must be 'NOTHING' for motion");
      return nullptr;
    }
  }
  if (unicode != nullptr) {
    if (value != KM_PRESS) {
      BKE_report(reports, RPT_ERROR, "Value: must be 'PRESS' when unicode is set");
      return nullptr;
    }
  }
  /* TODO: validate NDOF. */

  if (unicode != nullptr) {
    int len = BLI_str_utf8_size_or_error(unicode);
    if (len == -1 || unicode[len] != '\0') {
      BKE_report(reports, RPT_ERROR, "Only a single character supported");
      return nullptr;
    }
  }

  wmEvent e = *win->eventstate;
  e.type = type;
  e.val = value;
  e.flag = eWM_EventFlag(0);
  e.xy[0] = x;
  e.xy[1] = y;

  e.modifier = 0;
  if (shift) {
    e.modifier |= KM_SHIFT;
  }
  if (ctrl) {
    e.modifier |= KM_CTRL;
  }
  if (alt) {
    e.modifier |= KM_ALT;
  }
  if (oskey) {
    e.modifier |= KM_OSKEY;
  }

  e.utf8_buf[0] = '\0';
  if (unicode != nullptr) {
    STRNCPY(e.utf8_buf, unicode);
  }

  /* Until we expose setting tablet values here. */
  WM_event_tablet_data_default_set(&e.tablet);

  return WM_event_add_simulate(win, &e);
}

#else

#  define WM_GEN_INVOKE_EVENT (1 << 0)
#  define WM_GEN_INVOKE_SIZE (1 << 1)
#  define WM_GEN_INVOKE_RETURN (1 << 2)

static void rna_generic_op_invoke(FunctionRNA *func, int flag)
{
  PropertyRNA *parm;

  RNA_def_function_flag(func, FUNC_NO_SELF | FUNC_USE_CONTEXT);
  parm = RNA_def_pointer(func, "operator", "Operator", "", "Operator to call");
  RNA_def_parameter_flags(parm, PropertyFlag(0), PARM_REQUIRED);

  if (flag & WM_GEN_INVOKE_EVENT) {
    parm = RNA_def_pointer(func, "event", "Event", "", "Event");
    RNA_def_parameter_flags(parm, PropertyFlag(0), PARM_REQUIRED);
  }

  if (flag & WM_GEN_INVOKE_SIZE) {
    RNA_def_int(func, "width", 300, 0, INT_MAX, "", "Width of the popup", 0, INT_MAX);
  }

  if (flag & WM_GEN_INVOKE_RETURN) {
    parm = RNA_def_enum_flag(
        func, "result", rna_enum_operator_return_items, OPERATOR_FINISHED, "result", "");
    RNA_def_function_return(func, parm);
  }
}

void RNA_api_window(StructRNA *srna)
{
  FunctionRNA *func;
  PropertyRNA *parm;

  func = RNA_def_function(srna, "cursor_warp", "WM_cursor_warp");
  parm = RNA_def_int(func, "x", 0, INT_MIN, INT_MAX, "", "", INT_MIN, INT_MAX);
  RNA_def_parameter_flags(parm, PropertyFlag(0), PARM_REQUIRED);
  parm = RNA_def_int(func, "y", 0, INT_MIN, INT_MAX, "", "", INT_MIN, INT_MAX);
  RNA_def_parameter_flags(parm, PropertyFlag(0), PARM_REQUIRED);
  RNA_def_function_ui_description(func, "Set the cursor position");

  func = RNA_def_function(srna, "cursor_set", "WM_cursor_set");
  parm = RNA_def_property(func, "cursor", PROP_ENUM, PROP_NONE);
  RNA_def_property_enum_items(parm, rna_enum_window_cursor_items);
  RNA_def_parameter_flags(parm, PropertyFlag(0), PARM_REQUIRED);
  RNA_def_function_ui_description(func, "Set the cursor");

  func = RNA_def_function(srna, "cursor_modal_set", "WM_cursor_modal_set");
  parm = RNA_def_property(func, "cursor", PROP_ENUM, PROP_NONE);
  RNA_def_property_enum_items(parm, rna_enum_window_cursor_items);
  RNA_def_parameter_flags(parm, PropertyFlag(0), PARM_REQUIRED);
  RNA_def_function_ui_description(func, "Set the cursor, so the previous cursor can be restored");

  RNA_def_function(srna, "cursor_modal_restore", "WM_cursor_modal_restore");
  RNA_def_function_ui_description(
      func, "Restore the previous cursor after calling ``cursor_modal_set``");

  /* Arguments match 'rna_KeyMap_item_new'. */
  func = RNA_def_function(srna, "event_simulate", "rna_Window_event_add_simulate");
  RNA_def_function_flag(func, FUNC_USE_REPORTS);
  parm = RNA_def_enum(func, "type", rna_enum_event_type_items, 0, "Type", "");
  RNA_def_parameter_flags(parm, PropertyFlag(0), PARM_REQUIRED);
  parm = RNA_def_enum(func, "value", rna_enum_event_value_items, 0, "Value", "");
  RNA_def_parameter_flags(parm, PropertyFlag(0), PARM_REQUIRED);
  parm = RNA_def_string(func, "unicode", nullptr, 0, "", "");
  RNA_def_parameter_clear_flags(parm, PROP_NEVER_NULL, ParameterFlag(0));

  RNA_def_int(func, "x", 0, INT_MIN, INT_MAX, "", "", INT_MIN, INT_MAX);
  RNA_def_int(func, "y", 0, INT_MIN, INT_MAX, "", "", INT_MIN, INT_MAX);

  RNA_def_boolean(func, "shift", false, "Shift", "");
  RNA_def_boolean(func, "ctrl", false, "Ctrl", "");
  RNA_def_boolean(func, "alt", false, "Alt", "");
  RNA_def_boolean(func, "oskey", false, "OS Key", "");
  parm = RNA_def_pointer(func, "event", "Event", "Item", "Added key map item");
  RNA_def_function_return(func, parm);
}

void RNA_api_wm(StructRNA *srna)
{
  FunctionRNA *func;
  PropertyRNA *parm;

  func = RNA_def_function(srna, "autosave_write", "rna_WindowManager_autosave_write");
  RNA_def_function_ui_description(func, "Force autosave ");
  RNA_def_function_flag(func, FUNC_USE_MAIN);

  func = RNA_def_function(srna, "fileselect_add", "WM_event_add_fileselect");
  RNA_def_function_ui_description(
      func,
      "Opens a file selector with an operator. "
      "The string properties 'filepath', 'filename', 'directory' and a 'files' "
      "collection are assigned when present in the operator");
  rna_generic_op_invoke(func, 0);

  func = RNA_def_function(srna, "modal_handler_add", "rna_event_modal_handler_add");
  RNA_def_function_ui_description(
      func,
      "Add a modal handler to the window manager, for the given modal operator "
      "(called by invoke() with self, just before returning {'RUNNING_MODAL'})");
  RNA_def_function_flag(func, FUNC_NO_SELF | FUNC_USE_CONTEXT | FUNC_USE_REPORTS);
  parm = RNA_def_pointer(func, "operator", "Operator", "", "Operator to call");
  RNA_def_parameter_flags(parm, PropertyFlag(0), PARM_REQUIRED);
  RNA_def_function_return(
      func,
      RNA_def_boolean(func, "handle", true, "", "Whether adding the handler was successful"));

  func = RNA_def_function(srna, "event_timer_add", "rna_event_timer_add");
  RNA_def_function_ui_description(
      func, "Add a timer to the given window, to generate periodic 'TIMER' events");
  parm = RNA_def_property(func, "time_step", PROP_FLOAT, PROP_NONE);
  RNA_def_parameter_flags(parm, PropertyFlag(0), PARM_REQUIRED);
  RNA_def_property_range(parm, 0.0, FLT_MAX);
  RNA_def_property_ui_text(parm, "Time Step", "Interval in seconds between timer events");
  RNA_def_pointer(func, "window", "Window", "", "Window to attach the timer to, or None");
  parm = RNA_def_pointer(func, "result", "Timer", "", "");
  RNA_def_function_return(func, parm);

  func = RNA_def_function(srna, "event_timer_remove", "rna_event_timer_remove");
  parm = RNA_def_pointer(func, "timer", "Timer", "", "");
  RNA_def_parameter_flags(parm, PROP_NEVER_NULL, PARM_REQUIRED);

  func = RNA_def_function(srna, "gizmo_group_type_ensure", "rna_gizmo_group_type_ensure");
  RNA_def_function_ui_description(
      func, "Activate an existing widget group (when the persistent option isn't set)");
  RNA_def_function_flag(func, FUNC_NO_SELF | FUNC_USE_REPORTS);
  parm = RNA_def_string(func, "identifier", nullptr, 0, "", "Gizmo group type name");
  RNA_def_parameter_flags(parm, PropertyFlag(0), PARM_REQUIRED);

  func = RNA_def_function(
      srna, "gizmo_group_type_unlink_delayed", "rna_gizmo_group_type_unlink_delayed");
  RNA_def_function_ui_description(func,
                                  "Unlink a widget group (when the persistent option is set)");
  RNA_def_function_flag(func, FUNC_NO_SELF | FUNC_USE_REPORTS);
  parm = RNA_def_string(func, "identifier", nullptr, 0, "", "Gizmo group type name");
  RNA_def_parameter_flags(parm, PropertyFlag(0), PARM_REQUIRED);

  /* Progress bar interface */
  func = RNA_def_function(srna, "progress_begin", "rna_progress_begin");
  RNA_def_function_ui_description(func, "Start progress report");
  parm = RNA_def_property(func, "min", PROP_FLOAT, PROP_NONE);
  RNA_def_property_ui_text(parm, "min", "any value in range [0,9999]");
  RNA_def_parameter_flags(parm, PropertyFlag(0), PARM_REQUIRED);
  parm = RNA_def_property(func, "max", PROP_FLOAT, PROP_NONE);
  RNA_def_parameter_flags(parm, PropertyFlag(0), PARM_REQUIRED);
  RNA_def_property_ui_text(parm, "max", "any value in range [min+1,9998]");

  func = RNA_def_function(srna, "progress_update", "rna_progress_update");
  RNA_def_function_ui_description(func, "Update the progress feedback");
  parm = RNA_def_property(func, "value", PROP_FLOAT, PROP_NONE);
  RNA_def_parameter_flags(parm, PropertyFlag(0), PARM_REQUIRED);
  RNA_def_property_ui_text(
      parm, "value", "Any value between min and max as set in progress_begin()");

  func = RNA_def_function(srna, "progress_end", "rna_progress_end");
  RNA_def_function_ui_description(func, "Terminate progress report");

  /* invoke functions, for use with python */
  func = RNA_def_function(srna, "invoke_props_popup", "rna_Operator_props_popup");
  RNA_def_function_ui_description(
      func,
      "Operator popup invoke "
      "(show operator properties and execute it automatically on changes)");
  rna_generic_op_invoke(func, WM_GEN_INVOKE_EVENT | WM_GEN_INVOKE_RETURN);

  /* invoked dialog opens popup with OK button, does not auto-exec operator. */
  func = RNA_def_function(srna, "invoke_props_dialog", "WM_operator_props_dialog_popup");
  RNA_def_function_ui_description(
      func,
      "Operator dialog (non-autoexec popup) invoke "
      "(show operator properties and only execute it on click on OK button)");
  rna_generic_op_invoke(func, WM_GEN_INVOKE_SIZE | WM_GEN_INVOKE_RETURN);

  /* invoke enum */
  func = RNA_def_function(srna, "invoke_search_popup", "rna_Operator_enum_search_invoke");
  RNA_def_function_ui_description(
      func,
      "Operator search popup invoke which "
      "searches values of the operator's :class:`bpy.types.Operator.bl_property` "
      "(which must be an EnumProperty), executing it on confirmation");
  rna_generic_op_invoke(func, 0);

  /* invoke functions, for use with python */
  func = RNA_def_function(srna, "invoke_popup", "WM_operator_ui_popup");
  RNA_def_function_ui_description(func,
                                  "Operator popup invoke "
                                  "(only shows operator's properties, without executing it)");
  rna_generic_op_invoke(func, WM_GEN_INVOKE_SIZE | WM_GEN_INVOKE_RETURN);

  func = RNA_def_function(srna, "invoke_confirm", "rna_Operator_confirm");
  RNA_def_function_ui_description(
      func,
      "Operator confirmation popup "
      "(only to let user confirm the execution, no operator properties shown)");
  rna_generic_op_invoke(func, WM_GEN_INVOKE_EVENT | WM_GEN_INVOKE_RETURN);

  /* wrap UI_popup_menu_begin */
  func = RNA_def_function(srna, "popmenu_begin__internal", "rna_PopMenuBegin");
  RNA_def_function_flag(func, FUNC_NO_SELF | FUNC_USE_CONTEXT);
  parm = RNA_def_string(func, "title", nullptr, 0, "", "");
  RNA_def_parameter_flags(parm, PropertyFlag(0), PARM_REQUIRED);
  parm = RNA_def_property(func, "icon", PROP_ENUM, PROP_NONE);
  RNA_def_property_enum_items(parm, rna_enum_icon_items);
  /* return */
  parm = RNA_def_pointer(func, "menu", "UIPopupMenu", "", "");
  RNA_def_parameter_flags(parm, PROP_NEVER_NULL, PARM_RNAPTR);
  RNA_def_function_return(func, parm);

  /* wrap UI_popup_menu_end */
  func = RNA_def_function(srna, "popmenu_end__internal", "rna_PopMenuEnd");
  RNA_def_function_flag(func, FUNC_NO_SELF | FUNC_USE_CONTEXT);
  parm = RNA_def_pointer(func, "menu", "UIPopupMenu", "", "");
  RNA_def_parameter_flags(parm, PROP_NEVER_NULL, PARM_RNAPTR | PARM_REQUIRED);

  /* wrap UI_popover_begin */
  func = RNA_def_function(srna, "popover_begin__internal", "rna_PopoverBegin");
  RNA_def_function_flag(func, FUNC_NO_SELF | FUNC_USE_CONTEXT);
  RNA_def_property(func, "ui_units_x", PROP_INT, PROP_UNSIGNED);
  /* return */
  parm = RNA_def_pointer(func, "menu", "UIPopover", "", "");
  RNA_def_parameter_flags(parm, PROP_NEVER_NULL, PARM_RNAPTR);
  RNA_def_function_return(func, parm);
  RNA_def_boolean(
      func, "from_active_button", false, "Use Button", "Use the active button for positioning");

  /* wrap UI_popover_end */
  func = RNA_def_function(srna, "popover_end__internal", "rna_PopoverEnd");
  RNA_def_function_flag(func, FUNC_NO_SELF | FUNC_USE_CONTEXT);
  parm = RNA_def_pointer(func, "menu", "UIPopover", "", "");
  RNA_def_parameter_flags(parm, PROP_NEVER_NULL, PARM_RNAPTR | PARM_REQUIRED);
  RNA_def_pointer(func, "keymap", "KeyMap", "Key Map", "Active key map");

  /* wrap uiPieMenuBegin */
  func = RNA_def_function(srna, "piemenu_begin__internal", "rna_PieMenuBegin");
  RNA_def_function_flag(func, FUNC_NO_SELF | FUNC_USE_CONTEXT);
  parm = RNA_def_string(func, "title", nullptr, 0, "", "");
  RNA_def_parameter_flags(parm, PropertyFlag(0), PARM_REQUIRED);
  parm = RNA_def_property(func, "icon", PROP_ENUM, PROP_NONE);
  RNA_def_property_enum_items(parm, rna_enum_icon_items);
  parm = RNA_def_pointer(func, "event", "Event", "", "");
  RNA_def_parameter_flags(parm, PROP_NEVER_NULL, PARM_RNAPTR);
  /* return */
  parm = RNA_def_pointer(func, "menu_pie", "UIPieMenu", "", "");
  RNA_def_parameter_flags(parm, PROP_NEVER_NULL, PARM_RNAPTR);
  RNA_def_function_return(func, parm);

  /* wrap uiPieMenuEnd */
  func = RNA_def_function(srna, "piemenu_end__internal", "rna_PieMenuEnd");
  RNA_def_function_flag(func, FUNC_NO_SELF | FUNC_USE_CONTEXT);
  parm = RNA_def_pointer(func, "menu", "UIPieMenu", "", "");
  RNA_def_parameter_flags(parm, PROP_NEVER_NULL, PARM_RNAPTR | PARM_REQUIRED);

  /* access last operator options (optionally create). */
  func = RNA_def_function(
      srna, "operator_properties_last", "rna_WindoManager_operator_properties_last");
  RNA_def_function_flag(func, FUNC_NO_SELF);
  parm = RNA_def_string(func, "operator", nullptr, 0, "", "");
  RNA_def_parameter_flags(parm, PropertyFlag(0), PARM_REQUIRED);
  /* return */
  parm = RNA_def_pointer(func, "result", "OperatorProperties", "", "");
  RNA_def_parameter_flags(parm, PROP_NEVER_NULL, PARM_RNAPTR);
  RNA_def_function_return(func, parm);

  RNA_def_function(srna, "print_undo_steps", "rna_WindowManager_print_undo_steps");

  /* Used by (#SCRIPT_OT_reload). */
  func = RNA_def_function(srna, "tag_script_reload", "rna_WindowManager_tag_script_reload");
  RNA_def_function_ui_description(
      func, "Tag for refreshing the interface after scripts have been reloaded");
  RNA_def_function_flag(func, FUNC_NO_SELF);

  parm = RNA_def_property(srna, "is_interface_locked", PROP_BOOLEAN, PROP_NONE);
  RNA_def_property_ui_text(
      parm,
      "Is Interface Locked",
      "If true, the interface is currently locked by a running job and data shouldn't be modified "
      "from application timers. Otherwise, the running job might conflict with the handler "
      "causing unexpected results or even crashes");
  RNA_def_property_clear_flag(parm, PROP_EDITABLE);
}

void RNA_api_operator(StructRNA *srna)
{
  FunctionRNA *func;
  PropertyRNA *parm;

  /* utility, not for registering */
  func = RNA_def_function(srna, "report", "rna_Operator_report");
  parm = RNA_def_enum_flag(func, "type", rna_enum_wm_report_items, 0, "Type", "");
  RNA_def_parameter_flags(parm, PropertyFlag(0), PARM_REQUIRED);
  parm = RNA_def_string(func, "message", nullptr, 0, "Report Message", "");
  RNA_def_parameter_flags(parm, PropertyFlag(0), PARM_REQUIRED);

  /* utility, not for registering */
  func = RNA_def_function(srna, "is_repeat", "rna_Operator_is_repeat");
  RNA_def_function_flag(func, FUNC_USE_CONTEXT);
  /* return */
  parm = RNA_def_boolean(func, "result", false, "result", "");
  RNA_def_function_return(func, parm);

  /* Registration */

  /* poll */
  func = RNA_def_function(srna, "poll", nullptr);
  RNA_def_function_ui_description(func, "Test if the operator can be called or not");
  RNA_def_function_flag(func, FUNC_NO_SELF | FUNC_REGISTER_OPTIONAL);
  RNA_def_function_return(func, RNA_def_boolean(func, "visible", true, "", ""));
  parm = RNA_def_pointer(func, "context", "Context", "", "");
  RNA_def_parameter_flags(parm, PROP_NEVER_NULL, PARM_REQUIRED);

  /* exec */
  func = RNA_def_function(srna, "execute", nullptr);
  RNA_def_function_ui_description(func, "Execute the operator");
  RNA_def_function_flag(func, FUNC_REGISTER_OPTIONAL | FUNC_ALLOW_WRITE);
  parm = RNA_def_pointer(func, "context", "Context", "", "");
  RNA_def_parameter_flags(parm, PROP_NEVER_NULL, PARM_REQUIRED);

  /* better name? */
  parm = RNA_def_enum_flag(
      func, "result", rna_enum_operator_return_items, OPERATOR_FINISHED, "result", "");
  RNA_def_function_return(func, parm);

  /* check */
  func = RNA_def_function(srna, "check", nullptr);
  RNA_def_function_ui_description(
      func, "Check the operator settings, return True to signal a change to redraw");
  RNA_def_function_flag(func, FUNC_REGISTER_OPTIONAL | FUNC_ALLOW_WRITE);
  parm = RNA_def_pointer(func, "context", "Context", "", "");
  RNA_def_parameter_flags(parm, PROP_NEVER_NULL, PARM_REQUIRED);

  parm = RNA_def_boolean(func, "result", false, "result", ""); /* better name? */
  RNA_def_function_return(func, parm);

  /* invoke */
  func = RNA_def_function(srna, "invoke", nullptr);
  RNA_def_function_ui_description(func, "Invoke the operator");
  RNA_def_function_flag(func, FUNC_REGISTER_OPTIONAL | FUNC_ALLOW_WRITE);
  parm = RNA_def_pointer(func, "context", "Context", "", "");
  RNA_def_parameter_flags(parm, PROP_NEVER_NULL, PARM_REQUIRED);
  parm = RNA_def_pointer(func, "event", "Event", "", "");
  RNA_def_parameter_flags(parm, PROP_NEVER_NULL, PARM_REQUIRED);

  /* better name? */
  parm = RNA_def_enum_flag(
      func, "result", rna_enum_operator_return_items, OPERATOR_FINISHED, "result", "");
  RNA_def_function_return(func, parm);

  func = RNA_def_function(srna, "modal", nullptr); /* same as invoke */
  RNA_def_function_ui_description(func, "Modal operator function");
  RNA_def_function_flag(func, FUNC_REGISTER_OPTIONAL | FUNC_ALLOW_WRITE);
  parm = RNA_def_pointer(func, "context", "Context", "", "");
  RNA_def_parameter_flags(parm, PROP_NEVER_NULL, PARM_REQUIRED);
  parm = RNA_def_pointer(func, "event", "Event", "", "");
  RNA_def_parameter_flags(parm, PROP_NEVER_NULL, PARM_REQUIRED);

  /* better name? */
  parm = RNA_def_enum_flag(
      func, "result", rna_enum_operator_return_items, OPERATOR_FINISHED, "result", "");
  RNA_def_function_return(func, parm);

  /* draw */
  func = RNA_def_function(srna, "draw", nullptr);
  RNA_def_function_ui_description(func, "Draw function for the operator");
  RNA_def_function_flag(func, FUNC_REGISTER_OPTIONAL);
  parm = RNA_def_pointer(func, "context", "Context", "", "");
  RNA_def_parameter_flags(parm, PROP_NEVER_NULL, PARM_REQUIRED);

  /* cancel */
  func = RNA_def_function(srna, "cancel", nullptr);
  RNA_def_function_ui_description(func, "Called when the operator is canceled");
  RNA_def_function_flag(func, FUNC_REGISTER_OPTIONAL | FUNC_ALLOW_WRITE);
  parm = RNA_def_pointer(func, "context", "Context", "", "");
  RNA_def_parameter_flags(parm, PROP_NEVER_NULL, PARM_REQUIRED);

  /* description */
  func = RNA_def_function(srna, "description", nullptr);
  RNA_def_function_ui_description(func, "Compute a description string that depends on parameters");
  RNA_def_function_flag(func, FUNC_NO_SELF | FUNC_REGISTER_OPTIONAL);
  parm = RNA_def_string(func, "result", nullptr, 4096, "result", "");
  RNA_def_parameter_clear_flags(parm, PROP_NEVER_NULL, ParameterFlag(0));
  RNA_def_parameter_flags(parm, PROP_THICK_WRAP, ParameterFlag(0));
  RNA_def_function_output(func, parm);
  parm = RNA_def_pointer(func, "context", "Context", "", "");
  RNA_def_parameter_flags(parm, PROP_NEVER_NULL, PARM_REQUIRED);
  parm = RNA_def_pointer(func, "properties", "OperatorProperties", "", "");
  RNA_def_parameter_flags(parm, PROP_NEVER_NULL, PARM_REQUIRED | PARM_RNAPTR);
}

void RNA_api_macro(StructRNA *srna)
{
  FunctionRNA *func;
  PropertyRNA *parm;

  /* utility, not for registering */
  func = RNA_def_function(srna, "report", "rna_Operator_report");
  parm = RNA_def_enum_flag(func, "type", rna_enum_wm_report_items, 0, "Type", "");
  RNA_def_parameter_flags(parm, PropertyFlag(0), PARM_REQUIRED);
  parm = RNA_def_string(func, "message", nullptr, 0, "Report Message", "");
  RNA_def_parameter_flags(parm, PropertyFlag(0), PARM_REQUIRED);

  /* Registration */

  /* poll */
  func = RNA_def_function(srna, "poll", nullptr);
  RNA_def_function_ui_description(func, "Test if the operator can be called or not");
  RNA_def_function_flag(func, FUNC_NO_SELF | FUNC_REGISTER_OPTIONAL);
  RNA_def_function_return(func, RNA_def_boolean(func, "visible", true, "", ""));
  parm = RNA_def_pointer(func, "context", "Context", "", "");
  RNA_def_parameter_flags(parm, PROP_NEVER_NULL, PARM_REQUIRED);

  /* draw */
  func = RNA_def_function(srna, "draw", nullptr);
  RNA_def_function_ui_description(func, "Draw function for the operator");
  RNA_def_function_flag(func, FUNC_REGISTER_OPTIONAL);
  parm = RNA_def_pointer(func, "context", "Context", "", "");
  RNA_def_parameter_flags(parm, PROP_NEVER_NULL, PARM_REQUIRED);
}

void RNA_api_keyconfig(StructRNA * /*srna*/)
{
  // FunctionRNA *func;
  // PropertyRNA *parm;
}

void RNA_api_keymap(StructRNA *srna)
{
  FunctionRNA *func;
  PropertyRNA *parm;

  func = RNA_def_function(srna, "active", "rna_keymap_active");
  RNA_def_function_flag(func, FUNC_USE_CONTEXT);
  parm = RNA_def_pointer(func, "keymap", "KeyMap", "Key Map", "Active key map");
  RNA_def_function_return(func, parm);

  func = RNA_def_function(srna, "restore_to_default", "rna_keymap_restore_to_default");
  RNA_def_function_flag(func, FUNC_USE_CONTEXT);

  func = RNA_def_function(srna, "restore_item_to_default", "rna_keymap_restore_item_to_default");
  RNA_def_function_flag(func, FUNC_USE_CONTEXT);
  parm = RNA_def_pointer(func, "item", "KeyMapItem", "Item", "");
  RNA_def_parameter_flags(parm, PROP_NEVER_NULL, PARM_REQUIRED);
}

void RNA_api_keymapitem(StructRNA *srna)
{
  FunctionRNA *func;
  PropertyRNA *parm;

  func = RNA_def_function(srna, "compare", "rna_KeyMapItem_compare");
  parm = RNA_def_pointer(func, "item", "KeyMapItem", "Item", "");
  RNA_def_parameter_flags(parm, PropertyFlag(0), PARM_REQUIRED);
  parm = RNA_def_boolean(func, "result", false, "Comparison result", "");
  RNA_def_function_return(func, parm);

  func = RNA_def_function(srna, "to_string", "rna_KeyMapItem_to_string");
  RNA_def_boolean(func, "compact", false, "Compact", "");
  parm = RNA_def_string(func, "result", nullptr, UI_MAX_SHORTCUT_STR, "result", "");
  RNA_def_parameter_flags(parm, PROP_THICK_WRAP, ParameterFlag(0));
  RNA_def_function_output(func, parm);
}

void RNA_api_keymapitems(StructRNA *srna)
{
  FunctionRNA *func;
  PropertyRNA *parm;

  func = RNA_def_function(srna, "new", "rna_KeyMap_item_new");
  RNA_def_function_flag(func, FUNC_USE_REPORTS);
  parm = RNA_def_string(func, "idname", nullptr, 0, "Operator Identifier", "");
  RNA_def_parameter_flags(parm, PropertyFlag(0), PARM_REQUIRED);
  parm = RNA_def_enum(func, "type", rna_enum_event_type_items, 0, "Type", "");
  RNA_def_parameter_flags(parm, PropertyFlag(0), PARM_REQUIRED);
  parm = RNA_def_enum(func, "value", rna_enum_event_value_items, 0, "Value", "");
  RNA_def_parameter_flags(parm, PropertyFlag(0), PARM_REQUIRED);
  RNA_def_boolean(func, "any", false, "Any", "");
  RNA_def_int(func, "shift", KM_NOTHING, KM_ANY, KM_MOD_HELD, "Shift", "", KM_ANY, KM_MOD_HELD);
  RNA_def_int(func, "ctrl", KM_NOTHING, KM_ANY, KM_MOD_HELD, "Ctrl", "", KM_ANY, KM_MOD_HELD);
  RNA_def_int(func, "alt", KM_NOTHING, KM_ANY, KM_MOD_HELD, "Alt", "", KM_ANY, KM_MOD_HELD);
  RNA_def_int(func, "oskey", KM_NOTHING, KM_ANY, KM_MOD_HELD, "OS Key", "", KM_ANY, KM_MOD_HELD);
  RNA_def_enum(func, "key_modifier", rna_enum_event_type_items, 0, "Key Modifier", "");
  RNA_def_enum(func, "direction", rna_enum_event_direction_items, KM_ANY, "Direction", "");
  RNA_def_boolean(func, "repeat", false, "Repeat", "When set, accept key-repeat events");
  RNA_def_boolean(func,
                  "head",
                  false,
                  "At Head",
                  "Force item to be added at start (not end) of key map so that "
                  "it doesn't get blocked by an existing key map item");
  parm = RNA_def_pointer(func, "item", "KeyMapItem", "Item", "Added key map item");
  RNA_def_function_return(func, parm);

  func = RNA_def_function(srna, "new_modal", "rna_KeyMap_item_new_modal");
  RNA_def_function_flag(func, FUNC_USE_REPORTS);
  parm = RNA_def_string(func, "propvalue", nullptr, 0, "Property Value", "");
  RNA_def_parameter_flags(parm, PropertyFlag(0), PARM_REQUIRED);
  parm = RNA_def_enum(func, "type", rna_enum_event_type_items, 0, "Type", "");
  RNA_def_parameter_flags(parm, PropertyFlag(0), PARM_REQUIRED);
  parm = RNA_def_enum(func, "value", rna_enum_event_value_items, 0, "Value", "");
  RNA_def_parameter_flags(parm, PropertyFlag(0), PARM_REQUIRED);
  RNA_def_boolean(func, "any", false, "Any", "");
  RNA_def_int(func, "shift", KM_NOTHING, KM_ANY, KM_MOD_HELD, "Shift", "", KM_ANY, KM_MOD_HELD);
  RNA_def_int(func, "ctrl", KM_NOTHING, KM_ANY, KM_MOD_HELD, "Ctrl", "", KM_ANY, KM_MOD_HELD);
  RNA_def_int(func, "alt", KM_NOTHING, KM_ANY, KM_MOD_HELD, "Alt", "", KM_ANY, KM_MOD_HELD);
  RNA_def_int(func, "oskey", KM_NOTHING, KM_ANY, KM_MOD_HELD, "OS Key", "", KM_ANY, KM_MOD_HELD);
  RNA_def_enum(func, "key_modifier", rna_enum_event_type_items, 0, "Key Modifier", "");
  RNA_def_enum(func, "direction", rna_enum_event_direction_items, KM_ANY, "Direction", "");
  RNA_def_boolean(func, "repeat", false, "Repeat", "When set, accept key-repeat events");
  parm = RNA_def_pointer(func, "item", "KeyMapItem", "Item", "Added key map item");
  RNA_def_function_return(func, parm);

  func = RNA_def_function(srna, "new_from_item", "rna_KeyMap_item_new_from_item");
  RNA_def_function_flag(func, FUNC_USE_REPORTS);
  parm = RNA_def_pointer(func, "item", "KeyMapItem", "Item", "Item to use as a reference");
  RNA_def_parameter_flags(parm, PROP_NEVER_NULL, PARM_REQUIRED);
  RNA_def_boolean(func, "head", false, "At Head", "");
  parm = RNA_def_pointer(func, "result", "KeyMapItem", "Item", "Added key map item");
  RNA_def_function_return(func, parm);

  func = RNA_def_function(srna, "remove", "rna_KeyMap_item_remove");
  RNA_def_function_flag(func, FUNC_USE_REPORTS);
  parm = RNA_def_pointer(func, "item", "KeyMapItem", "Item", "");
  RNA_def_parameter_flags(parm, PROP_NEVER_NULL, PARM_REQUIRED | PARM_RNAPTR);
  RNA_def_parameter_clear_flags(parm, PROP_THICK_WRAP, ParameterFlag(0));

  func = RNA_def_function(srna, "from_id", "WM_keymap_item_find_id");
  parm = RNA_def_property(func, "id", PROP_INT, PROP_NONE);
  RNA_def_parameter_flags(parm, PropertyFlag(0), PARM_REQUIRED);
  RNA_def_property_ui_text(parm, "id", "ID of the item");
  parm = RNA_def_pointer(func, "item", "KeyMapItem", "Item", "");
  RNA_def_function_return(func, parm);

  /* Keymap introspection
   * Args follow: KeyConfigs.find_item_from_operator */
  func = RNA_def_function(srna, "find_from_operator", "rna_KeyMap_item_find_from_operator");
  RNA_def_function_flag(func, FUNC_USE_SELF_ID);
  parm = RNA_def_string(func, "idname", nullptr, 0, "Operator Identifier", "");
  RNA_def_parameter_flags(parm, PropertyFlag(0), PARM_REQUIRED);
  parm = RNA_def_pointer(func, "properties", "OperatorProperties", "", "");
  RNA_def_parameter_flags(parm, PropertyFlag(0), PARM_RNAPTR);
  RNA_def_enum_flag(
      func, "include", rna_enum_event_type_mask_items, EVT_TYPE_MASK_ALL, "Include", "");
  RNA_def_enum_flag(func, "exclude", rna_enum_event_type_mask_items, 0, "Exclude", "");
  parm = RNA_def_pointer(func, "item", "KeyMapItem", "", "");
  RNA_def_parameter_flags(parm, PropertyFlag(0), PARM_RNAPTR);
  RNA_def_function_return(func, parm);

  func = RNA_def_function(srna, "match_event", "rna_KeyMap_item_match_event");
  RNA_def_function_flag(func, FUNC_USE_SELF_ID | FUNC_USE_CONTEXT);
  parm = RNA_def_pointer(func, "event", "Event", "", "");
  RNA_def_parameter_flags(parm, PropertyFlag(0), PARM_REQUIRED);
  parm = RNA_def_pointer(func, "item", "KeyMapItem", "", "");
  RNA_def_parameter_flags(parm, PropertyFlag(0), PARM_RNAPTR);
  RNA_def_function_return(func, parm);
}

void RNA_api_keymaps(StructRNA *srna)
{
  FunctionRNA *func;
  PropertyRNA *parm;

  func = RNA_def_function(srna, "new", "rna_KeyMaps_new");
  RNA_def_function_flag(func, FUNC_USE_REPORTS);
  RNA_def_function_ui_description(
      func,
      "Ensure the keymap exists. This will return the one with the given name/space type/region "
      "type, or create a new one if it does not exist yet.");

  parm = RNA_def_string(func, "name", nullptr, 0, "Name", "");
  RNA_def_parameter_flags(parm, PropertyFlag(0), PARM_REQUIRED);
  RNA_def_enum(func, "space_type", rna_enum_space_type_items, SPACE_EMPTY, "Space Type", "");
  RNA_def_enum(
      func, "region_type", rna_enum_region_type_items, RGN_TYPE_WINDOW, "Region Type", "");
  RNA_def_boolean(func, "modal", false, "Modal", "Keymap for modal operators");
  RNA_def_boolean(func, "tool", false, "Tool", "Keymap for active tools");
  parm = RNA_def_pointer(func, "keymap", "KeyMap", "Key Map", "Added key map");
  RNA_def_function_return(func, parm);

  func = RNA_def_function(srna, "remove", "rna_KeyMaps_remove");
  RNA_def_function_flag(func, FUNC_USE_REPORTS);
  parm = RNA_def_pointer(func, "keymap", "KeyMap", "Key Map", "Removed key map");
  RNA_def_parameter_flags(parm, PROP_NEVER_NULL, PARM_REQUIRED | PARM_RNAPTR);
  RNA_def_parameter_clear_flags(parm, PROP_THICK_WRAP, ParameterFlag(0));

  func = RNA_def_function(srna, "clear", "rna_KeyMaps_clear");
  RNA_def_function_ui_description(func, "Remove all keymaps.");

  func = RNA_def_function(srna, "find", "rna_KeyMaps_find");
  parm = RNA_def_string(func, "name", nullptr, 0, "Name", "");
  RNA_def_parameter_flags(parm, PropertyFlag(0), PARM_REQUIRED);
  RNA_def_enum(func, "space_type", rna_enum_space_type_items, SPACE_EMPTY, "Space Type", "");
  RNA_def_enum(
      func, "region_type", rna_enum_region_type_items, RGN_TYPE_WINDOW, "Region Type", "");
  parm = RNA_def_pointer(func, "keymap", "KeyMap", "Key Map", "Corresponding key map");
  RNA_def_function_return(func, parm);

  func = RNA_def_function(srna, "find_modal", "rna_KeyMaps_find_modal");
  parm = RNA_def_string(func, "name", nullptr, 0, "Operator Name", "");
  RNA_def_parameter_flags(parm, PropertyFlag(0), PARM_REQUIRED);
  parm = RNA_def_pointer(func, "keymap", "KeyMap", "Key Map", "Corresponding key map");
  RNA_def_function_return(func, parm);
}

void RNA_api_keyconfigs(StructRNA *srna)
{
  FunctionRNA *func;
  PropertyRNA *parm;

  func = RNA_def_function(srna, "new", "rna_KeyConfig_new"); /* add_keyconfig */
  parm = RNA_def_string(func, "name", nullptr, 0, "Name", "");
  RNA_def_parameter_flags(parm, PropertyFlag(0), PARM_REQUIRED);
  parm = RNA_def_pointer(
      func, "keyconfig", "KeyConfig", "Key Configuration", "Added key configuration");
  RNA_def_function_return(func, parm);

  func = RNA_def_function(srna, "remove", "rna_KeyConfig_remove"); /* remove_keyconfig */
  RNA_def_function_flag(func, FUNC_USE_REPORTS);
  parm = RNA_def_pointer(
      func, "keyconfig", "KeyConfig", "Key Configuration", "Removed key configuration");
  RNA_def_parameter_flags(parm, PROP_NEVER_NULL, PARM_REQUIRED | PARM_RNAPTR);
  RNA_def_parameter_clear_flags(parm, PROP_THICK_WRAP, ParameterFlag(0));

  /* Helper functions */

  /* Keymap introspection */
  func = RNA_def_function(
      srna, "find_item_from_operator", "rna_KeyConfig_find_item_from_operator");
  RNA_def_function_flag(func, FUNC_USE_CONTEXT);
  parm = RNA_def_string(func, "idname", nullptr, 0, "Operator Identifier", "");
  RNA_def_parameter_flags(parm, PropertyFlag(0), PARM_REQUIRED);
  parm = RNA_def_property(func, "context", PROP_ENUM, PROP_NONE);
  RNA_def_property_enum_items(parm, rna_enum_operator_context_items);
  parm = RNA_def_pointer(func, "properties", "OperatorProperties", "", "");
  RNA_def_parameter_flags(parm, PropertyFlag(0), PARM_RNAPTR);
  RNA_def_enum_flag(
      func, "include", rna_enum_event_type_mask_items, EVT_TYPE_MASK_ALL, "Include", "");
  RNA_def_enum_flag(func, "exclude", rna_enum_event_type_mask_items, 0, "Exclude", "");
  parm = RNA_def_pointer(func, "keymap", "KeyMap", "", "");
  RNA_def_parameter_flags(parm, PropertyFlag(0), PARM_RNAPTR | PARM_OUTPUT);
  parm = RNA_def_pointer(func, "item", "KeyMapItem", "", "");
  RNA_def_parameter_flags(parm, PropertyFlag(0), PARM_RNAPTR);
  RNA_def_function_return(func, parm);

  func = RNA_def_function(srna, "update", "rna_KeyConfig_update"); /* WM_keyconfig_update */
  RNA_def_boolean(
      func,
      "keep_properties",
      false,
      "Keep Properties",
      "Operator properties are kept to allow the operators to be registered again in the future");
}

#endif<|MERGE_RESOLUTION|>--- conflicted
+++ resolved
@@ -62,13 +62,9 @@
 
 #ifdef RNA_RUNTIME
 
-<<<<<<< HEAD
 extern "C" void wm_autosave_write(Main *bmain, wmWindowManager *wm);
 
-#  include "BKE_context.h"
-=======
 #  include "BKE_context.hh"
->>>>>>> f97580f6
 #  include "BKE_undo_system.h"
 
 #  include "WM_types.hh"
