--- conflicted
+++ resolved
@@ -308,7 +308,6 @@
       prop, "Onion Skinning", "Display onion skins before and after the current frame");
   RNA_def_property_update(prop, NC_GPENCIL | ND_DATA, "rna_grease_pencil_update");
 
-<<<<<<< HEAD
   prop = RNA_def_property(srna, "parent", PROP_POINTER, PROP_NONE);
   RNA_def_property_struct_type(prop, "Object");
   RNA_def_property_flag(prop, PROP_EDITABLE | PROP_ID_SELF_CHECK);
@@ -322,7 +321,7 @@
   RNA_def_property_ui_text(
       prop, "Parent Bone", "Name of parent bone. Only used when the parent object is an armature");
   RNA_def_property_update(prop, NC_GPENCIL | ND_DATA, "rna_grease_pencil_dependency_update");
-=======
+  
   prop = RNA_def_property(srna, "translation", PROP_FLOAT, PROP_TRANSLATION);
   RNA_def_property_array(prop, 3);
   RNA_def_property_float_funcs(prop,
@@ -348,7 +347,6 @@
   RNA_def_property_ui_range(prop, -FLT_MAX, FLT_MAX, 1, 3);
   RNA_def_property_ui_text(prop, "Scale", "Scale of the layer");
   RNA_def_property_update(prop, NC_GPENCIL | ND_DATA, "rna_grease_pencil_update");
->>>>>>> f68cca77
 }
 
 static void rna_def_grease_pencil_layers_api(BlenderRNA *brna, PropertyRNA *cprop)
