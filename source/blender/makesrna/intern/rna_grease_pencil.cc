--- conflicted
+++ resolved
@@ -34,14 +34,10 @@
 #  include "BKE_curves.hh"
 #  include "BKE_grease_pencil.hh"
 
-<<<<<<< HEAD
 #  include "BLI_index_range.hh"
 #  include "BLI_math_matrix.h"
 #  include "BLI_math_matrix.hh"
 #  include "BLI_math_vector.h"
-=======
-#  include "BLI_math_matrix.hh"
->>>>>>> 3a2ea782
 #  include "BLI_span.hh"
 
 #  include "DEG_depsgraph.hh"
@@ -235,25 +231,6 @@
   layer_passes.finish();
 }
 
-<<<<<<< HEAD
-static GreasePencilFrame *rna_Layer_get_frame_at(GreasePencilLayer *layer_in, int frame_number)
-{
-  using namespace blender::bke::greasepencil;
-  Layer &layer = *static_cast<Layer *>(layer_in);
-  return layer.frame_at(frame_number);
-}
-
-static void rna_Layer_clear(ID *id, GreasePencilLayer *layer_in)
-{
-  using namespace blender::bke::greasepencil;
-  GreasePencil &grease_pencil = *reinterpret_cast<GreasePencil *>(id);
-  Layer &layer = *static_cast<Layer *>(layer_in);
-
-  grease_pencil.remove_frames(layer, layer.sorted_keys());
-
-  DEG_id_tag_update(&grease_pencil.id, ID_RECALC_GEOMETRY);
-  WM_main_add_notifier(NC_GPENCIL | NA_EDITED, nullptr);
-=======
 static void rna_GreasePencilLayer_matrix_local_get(PointerRNA *ptr, float *values)
 {
   const blender::bke::greasepencil::Layer &layer =
@@ -478,7 +455,6 @@
 
   DEG_id_tag_update(&grease_pencil->id, ID_RECALC_GEOMETRY);
   WM_main_add_notifier(NC_GPENCIL | NA_EDITED, grease_pencil);
->>>>>>> 3a2ea782
 }
 
 static PointerRNA rna_GreasePencil_active_layer_get(PointerRNA *ptr)
@@ -565,6 +541,25 @@
 {
   GreasePencil *grease_pencil = rna_grease_pencil(ptr);
   return grease_pencil->layer_groups().size();
+}
+
+static GreasePencilFrame *rna_Layer_get_frame_at(GreasePencilLayer *layer_in, int frame_number)
+{
+  using namespace blender::bke::greasepencil;
+  Layer &layer = *static_cast<Layer *>(layer_in);
+  return layer.frame_at(frame_number);
+}
+
+static void rna_Layer_clear(ID *id, GreasePencilLayer *layer_in)
+{
+  using namespace blender::bke::greasepencil;
+  GreasePencil &grease_pencil = *reinterpret_cast<GreasePencil *>(id);
+  Layer &layer = *static_cast<Layer *>(layer_in);
+
+  grease_pencil.remove_frames(layer, layer.sorted_keys());
+
+  DEG_id_tag_update(&grease_pencil.id, ID_RECALC_GEOMETRY);
+  WM_main_add_notifier(NC_GPENCIL | NA_EDITED, nullptr);
 }
 
 static void rna_Layer_frames_begin(CollectionPropertyIterator *iter, PointerRNA *ptr)
@@ -1245,7 +1240,6 @@
   delta_times.varray.set(point_index, value);
   delta_times.finish();
 }
-
 #else
 
 static void rna_def_grease_pencil_drawing_point(BlenderRNA *brna)
@@ -1718,9 +1712,6 @@
       prop, "Locked", "Protect layer from further editing and/or frame changes");
   RNA_def_property_update(prop, NC_GPENCIL | ND_DATA, "rna_grease_pencil_update");
 
-<<<<<<< HEAD
-  /* Opacity. */
-=======
   /* Select. */
   prop = RNA_def_property(srna, "select", PROP_BOOLEAN, PROP_NONE);
   RNA_def_property_boolean_sdna(
@@ -1737,8 +1728,7 @@
   RNA_def_property_ui_text(prop, "Frame Locked", "Lock current frame displayed by layer");
   RNA_def_property_update(prop, NC_GPENCIL | ND_DATA, "rna_grease_pencil_update");
 
-  /* Opacity */
->>>>>>> 3a2ea782
+  /* Opacity. */
   prop = RNA_def_property(srna, "opacity", PROP_FLOAT, PROP_FACTOR);
   RNA_def_property_float_sdna(prop, "GreasePencilLayer", "opacity");
   RNA_def_property_ui_text(prop, "Opacity", "Layer Opacity");
@@ -1844,23 +1834,6 @@
   RNA_def_property_ui_text(prop, "Blend Mode", "Blend mode");
   RNA_def_property_update(prop, NC_GPENCIL | ND_DATA, "rna_grease_pencil_update");
 
-<<<<<<< HEAD
-  /* API: Get frame at. */
-  FunctionRNA *func;
-  PropertyRNA *parm;
-  func = RNA_def_function(srna, "get_frame_at", "rna_Layer_get_frame_at");
-  RNA_def_function_ui_description(func, "Get the frame at given frame number");
-  parm = RNA_def_int(
-      func, "frame_number", 1, MINAFRAME, MAXFRAME, "Frame Number", "", MINAFRAME, MAXFRAME);
-  RNA_def_parameter_flags(parm, PropertyFlag(0), PARM_REQUIRED);
-  parm = RNA_def_pointer(func, "frame", "GreasePencilFrame", "Frame", "");
-  RNA_def_function_return(func, parm);
-
-  /* API: Clear. */
-  func = RNA_def_function(srna, "clear", "rna_Layer_clear");
-  RNA_def_function_ui_description(func, "Remove all the Grease Pencil frames from the layer");
-  RNA_def_function_flag(func, FUNC_USE_SELF_ID);
-=======
   prop = RNA_def_property(srna, "use_locked_material", PROP_BOOLEAN, PROP_NONE);
   RNA_def_property_boolean_sdna(
       prop, "GreasePencilLayerTreeNode", "flag", GP_LAYER_TREE_NODE_USE_LOCKED_MATERIAL);
@@ -1892,7 +1865,22 @@
       prop, "rna_GreasePencilLayer_parent_layer_group_get", nullptr, nullptr, nullptr);
   RNA_def_property_ui_text(
       prop, "Parent Layer Group", "The parent layer group this layer is part of");
->>>>>>> 3a2ea782
+
+  /* API: Get frame at. */
+  FunctionRNA *func;
+  PropertyRNA *parm;
+  func = RNA_def_function(srna, "get_frame_at", "rna_Layer_get_frame_at");
+  RNA_def_function_ui_description(func, "Get the frame at given frame number");
+  parm = RNA_def_int(
+      func, "frame_number", 1, MINAFRAME, MAXFRAME, "Frame Number", "", MINAFRAME, MAXFRAME);
+  RNA_def_parameter_flags(parm, PropertyFlag(0), PARM_REQUIRED);
+  parm = RNA_def_pointer(func, "frame", "GreasePencilFrame", "Frame", "");
+  RNA_def_function_return(func, parm);
+
+  /* API: Clear. */
+  func = RNA_def_function(srna, "clear", "rna_Layer_clear");
+  RNA_def_function_ui_description(func, "Remove all the Grease Pencil frames from the layer");
+  RNA_def_function_flag(func, FUNC_USE_SELF_ID);
 }
 
 static void rna_def_grease_pencil_layers_api(BlenderRNA *brna, PropertyRNA *cprop)
