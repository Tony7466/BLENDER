/* SPDX-License-Identifier: GPL-2.0-or-later */

/* NOTE: the original vertex color stuff is now just used for
 * getting info on the layers themselves, accessing the data is
 * done through the (not yet written) mpoly interfaces. */

/** \file
 * \ingroup RNA
 */

#include <stdlib.h>

#include "MEM_guardedalloc.h"

#include "DNA_material_types.h"
#include "DNA_mesh_types.h"
#include "DNA_meshdata_types.h"
#include "DNA_object_types.h"

#include "BLI_math_base.h"
#include "BLI_math_rotation.h"
#include "BLI_utildefines.h"

#include "BKE_attribute.h"
#include "BKE_editmesh.h"

#include "RNA_access.h"
#include "RNA_define.h"
#include "RNA_enum_types.h"
#include "RNA_types.h"

#include "rna_internal.h"

#include "WM_types.h"

const EnumPropertyItem rna_enum_mesh_delimit_mode_items[] = {
    {BMO_DELIM_NORMAL, "NORMAL", 0, "Normal", "Delimit by face directions"},
    {BMO_DELIM_MATERIAL, "MATERIAL", 0, "Material", "Delimit by face material"},
    {BMO_DELIM_SEAM, "SEAM", 0, "Seam", "Delimit by edge seams"},
    {BMO_DELIM_SHARP, "SHARP", 0, "Sharp", "Delimit by sharp edges"},
    {BMO_DELIM_UV, "UV", 0, "UVs", "Delimit by UV coordinates"},
    {0, NULL, 0, NULL, NULL},
};

static const EnumPropertyItem rna_enum_mesh_remesh_mode_items[] = {
    {REMESH_VOXEL, "VOXEL", 0, "Voxel", "Use the voxel remesher"},
    {REMESH_QUAD, "QUAD", 0, "Quad", "Use the quad remesher"},
    {0, NULL, 0, NULL, NULL},
};

#ifdef RNA_RUNTIME

#  include "DNA_scene_types.h"

#  include "BLI_math.h"

#  include "BKE_customdata.h"
#  include "BKE_main.h"
#  include "BKE_mesh.h"
#  include "BKE_mesh_runtime.h"
#  include "BKE_report.h"

#  include "DEG_depsgraph.h"

#  include "ED_mesh.h" /* XXX Bad level call */

#  include "WM_api.h"

#  include "rna_mesh_utils.h"

/* -------------------------------------------------------------------- */
/** \name Generic Helpers
 * \{ */

static Mesh *rna_mesh(const PointerRNA *ptr)
{
  Mesh *me = (Mesh *)ptr->owner_id;
  return me;
}

static CustomData *rna_mesh_vdata_helper(Mesh *me)
{
  return (me->edit_mesh) ? &me->edit_mesh->bm->vdata : &me->vdata;
}

static CustomData *rna_mesh_edata_helper(Mesh *me)
{
  return (me->edit_mesh) ? &me->edit_mesh->bm->edata : &me->edata;
}

static CustomData *rna_mesh_pdata_helper(Mesh *me)
{
  return (me->edit_mesh) ? &me->edit_mesh->bm->pdata : &me->pdata;
}

static CustomData *rna_mesh_ldata_helper(Mesh *me)
{
  return (me->edit_mesh) ? &me->edit_mesh->bm->ldata : &me->ldata;
}

static CustomData *rna_mesh_fdata_helper(Mesh *me)
{
  return (me->edit_mesh) ? NULL : &me->fdata;
}

static CustomData *rna_mesh_vdata(const PointerRNA *ptr)
{
  Mesh *me = rna_mesh(ptr);
  return rna_mesh_vdata_helper(me);
}
static CustomData *rna_mesh_edata(const PointerRNA *ptr)
{
  Mesh *me = rna_mesh(ptr);
  return rna_mesh_edata_helper(me);
}
static CustomData *rna_mesh_pdata(const PointerRNA *ptr)
{
  Mesh *me = rna_mesh(ptr);
  return rna_mesh_pdata_helper(me);
}

static CustomData *rna_mesh_ldata(const PointerRNA *ptr)
{
  Mesh *me = rna_mesh(ptr);
  return rna_mesh_ldata_helper(me);
}

/** \} */

/* -------------------------------------------------------------------- */
/** \name Generic CustomData Layer Functions
 * \{ */

static void rna_cd_layer_name_set(CustomData *cdata, CustomDataLayer *cdl, const char *value)
{
  BLI_strncpy_utf8(cdl->name, value, sizeof(cdl->name));
  CustomData_set_layer_unique_name(cdata, cdl - cdata->layers);
}

/* avoid using where possible!, ideally the type is known */
static CustomData *rna_cd_from_layer(PointerRNA *ptr, CustomDataLayer *cdl)
{
  /* find out where we come from by */
  Mesh *me = (Mesh *)ptr->owner_id;
  CustomData *cd;

  /* rely on negative values wrapping */
#  define TEST_CDL(cmd) \
    if ((void)(cd = cmd(me)), ARRAY_HAS_ITEM(cdl, cd->layers, cd->totlayer)) { \
      return cd; \
    } \
    ((void)0)

  TEST_CDL(rna_mesh_vdata_helper);
  TEST_CDL(rna_mesh_edata_helper);
  TEST_CDL(rna_mesh_pdata_helper);
  TEST_CDL(rna_mesh_ldata_helper);
  TEST_CDL(rna_mesh_fdata_helper);

#  undef TEST_CDL

  /* should _never_ happen */
  return NULL;
}

static void rna_MeshVertexLayer_name_set(PointerRNA *ptr, const char *value)
{
  CustomDataLayer *layer = (CustomDataLayer *)ptr->data;

  if (CD_TYPE_AS_MASK(layer->type) & CD_MASK_PROP_ALL) {
    BKE_id_attribute_rename(ptr->owner_id, layer->name, value, NULL);
  }
  else {
    rna_cd_layer_name_set(rna_mesh_vdata(ptr), layer, value);
  }
}
#  if 0
static void rna_MeshEdgeLayer_name_set(PointerRNA *ptr, const char *value)
{
  CustomDataLayer *layer = (CustomDataLayer *)ptr->data;

  if (CD_TYPE_AS_MASK(layer->type) & CD_MASK_PROP_ALL) {
    BKE_id_attribute_rename(ptr->owner_id, layer->name, value, NULL);
  }
  else {
    rna_cd_layer_name_set(rna_mesh_edata(ptr), layer, value);
  }
}
#  endif
static void rna_MeshPolyLayer_name_set(PointerRNA *ptr, const char *value)
{
  CustomDataLayer *layer = (CustomDataLayer *)ptr->data;

  if (CD_TYPE_AS_MASK(layer->type) & CD_MASK_PROP_ALL) {
    BKE_id_attribute_rename(ptr->owner_id, layer->name, value, NULL);
  }
  else {
    rna_cd_layer_name_set(rna_mesh_pdata(ptr), layer, value);
  }
}
static void rna_MeshLoopLayer_name_set(PointerRNA *ptr, const char *value)
{
  CustomDataLayer *layer = (CustomDataLayer *)ptr->data;

  if (CD_TYPE_AS_MASK(layer->type) & CD_MASK_PROP_ALL) {
    BKE_id_attribute_rename(ptr->owner_id, layer->name, value, NULL);
  }
  else {
    rna_cd_layer_name_set(rna_mesh_ldata(ptr), layer, value);
  }
}
/* only for layers shared between types */
static void rna_MeshAnyLayer_name_set(PointerRNA *ptr, const char *value)
{
  CustomDataLayer *layer = (CustomDataLayer *)ptr->data;

  if (CD_TYPE_AS_MASK(layer->type) & CD_MASK_PROP_ALL) {
    BKE_id_attribute_rename(ptr->owner_id, layer->name, value, NULL);
  }
  else {
    CustomData *cd = rna_cd_from_layer(ptr, layer);
    rna_cd_layer_name_set(cd, layer, value);
  }
}

static bool rna_Mesh_has_custom_normals_get(PointerRNA *ptr)
{
  Mesh *me = ptr->data;
  return BKE_mesh_has_custom_loop_normals(me);
}

static bool rna_Mesh_has_edge_bevel_weight_get(PointerRNA *ptr)
{
  return CustomData_has_layer(rna_mesh_edata(ptr), CD_BWEIGHT);
}

static bool rna_Mesh_has_vertex_bevel_weight_get(PointerRNA *ptr)
{
  return CustomData_has_layer(rna_mesh_vdata(ptr), CD_BWEIGHT);
}

static bool rna_Mesh_has_edge_crease_get(PointerRNA *ptr)
{
  return CustomData_has_layer(rna_mesh_edata(ptr), CD_CREASE);
}

static bool rna_Mesh_has_vertex_crease_get(PointerRNA *ptr)
{
  return CustomData_has_layer(rna_mesh_vdata(ptr), CD_CREASE);
}

/** \} */

/* -------------------------------------------------------------------- */
/** \name Update Callbacks
 *
 * \note Skipping meshes without users is a simple way to avoid updates on newly created meshes.
 * This speeds up importers that manipulate mesh data before linking it to an object & collection.
 *
 * \{ */

/**
 * \warning This calls `DEG_id_tag_update(id, 0)` which is something that should be phased out
 * (see #deg_graph_node_tag_zero), for now it's kept since changes to updates must be carefully
 * tested to make sure there aren't any regressions.
 *
 * This function should be replaced with more specific update flags where possible.
 */
static void rna_Mesh_update_data_legacy_deg_tag_all(Main *UNUSED(bmain),
                                                    Scene *UNUSED(scene),
                                                    PointerRNA *ptr)
{
  ID *id = ptr->owner_id;
  if (id->us <= 0) { /* See note in section heading. */
    return;
  }

  DEG_id_tag_update(id, 0);
  WM_main_add_notifier(NC_GEOM | ND_DATA, id);
}

static void rna_Mesh_update_geom_and_params(Main *UNUSED(bmain),
                                            Scene *UNUSED(scene),
                                            PointerRNA *ptr)
{
  ID *id = ptr->owner_id;
  if (id->us <= 0) { /* See note in section heading. */
    return;
  }

  DEG_id_tag_update(id, ID_RECALC_GEOMETRY | ID_RECALC_PARAMETERS);
  WM_main_add_notifier(NC_GEOM | ND_DATA, id);
}

static void rna_Mesh_update_data_edit_weight(Main *bmain, Scene *scene, PointerRNA *ptr)
{
  BKE_mesh_batch_cache_dirty_tag(rna_mesh(ptr), BKE_MESH_BATCH_DIRTY_ALL);

  rna_Mesh_update_data_legacy_deg_tag_all(bmain, scene, ptr);
}

static void rna_Mesh_update_data_edit_active_color(Main *bmain, Scene *scene, PointerRNA *ptr)
{
  BKE_mesh_batch_cache_dirty_tag(rna_mesh(ptr), BKE_MESH_BATCH_DIRTY_ALL);

  rna_Mesh_update_data_legacy_deg_tag_all(bmain, scene, ptr);
}
static void rna_Mesh_update_select(Main *UNUSED(bmain), Scene *UNUSED(scene), PointerRNA *ptr)
{
  ID *id = ptr->owner_id;
  if (id->us <= 0) { /* See note in section heading. */
    return;
  }

  WM_main_add_notifier(NC_GEOM | ND_SELECT, id);
}

void rna_Mesh_update_draw(Main *UNUSED(bmain), Scene *UNUSED(scene), PointerRNA *ptr)
{
  ID *id = ptr->owner_id;
  if (id->us <= 0) { /* See note in section heading. */
    return;
  }

  WM_main_add_notifier(NC_GEOM | ND_DATA, id);
}

static void rna_Mesh_update_vertmask(Main *bmain, Scene *scene, PointerRNA *ptr)
{
  Mesh *me = ptr->data;
  if ((me->editflag & ME_EDIT_PAINT_VERT_SEL) && (me->editflag & ME_EDIT_PAINT_FACE_SEL)) {
    me->editflag &= ~ME_EDIT_PAINT_FACE_SEL;
  }

  BKE_mesh_batch_cache_dirty_tag(me, BKE_MESH_BATCH_DIRTY_ALL);

  rna_Mesh_update_draw(bmain, scene, ptr);
}

static void rna_Mesh_update_facemask(Main *bmain, Scene *scene, PointerRNA *ptr)
{
  Mesh *me = ptr->data;
  if ((me->editflag & ME_EDIT_PAINT_VERT_SEL) && (me->editflag & ME_EDIT_PAINT_FACE_SEL)) {
    me->editflag &= ~ME_EDIT_PAINT_VERT_SEL;
  }

  BKE_mesh_batch_cache_dirty_tag(me, BKE_MESH_BATCH_DIRTY_ALL);

  rna_Mesh_update_draw(bmain, scene, ptr);
}

static void rna_Mesh_update_positions_tag(Main *bmain, Scene *scene, PointerRNA *ptr)
{
  Mesh *mesh = rna_mesh(ptr);
  BKE_mesh_tag_positions_changed(mesh);
  rna_Mesh_update_data_legacy_deg_tag_all(bmain, scene, ptr);
}

/** \} */

/* -------------------------------------------------------------------- */
/** \name Property get/set Callbacks
 * \{ */

static int rna_MeshVertex_index_get(PointerRNA *ptr)
{
  const Mesh *mesh = rna_mesh(ptr);
  const float(*position)[3] = (const float(*)[3])ptr->data;
  const int index = (int)(position - BKE_mesh_vert_positions(mesh));
  BLI_assert(index >= 0);
  BLI_assert(index < mesh->totvert);
  return index;
}

static int rna_MeshEdge_index_get(PointerRNA *ptr)
{
  const Mesh *mesh = rna_mesh(ptr);
  const MEdge *edge = (MEdge *)ptr->data;
  const int index = (int)(edge - BKE_mesh_edges(mesh));
  BLI_assert(index >= 0);
  BLI_assert(index < mesh->totedge);
  return index;
}

static int rna_MeshPolygon_index_get(PointerRNA *ptr)
{
  const Mesh *mesh = rna_mesh(ptr);
  const MPoly *poly = (MPoly *)ptr->data;
  const int index = (int)(poly - BKE_mesh_polys(mesh));
  BLI_assert(index >= 0);
  BLI_assert(index < mesh->totpoly);
  return index;
}

static int rna_MeshLoop_index_get(PointerRNA *ptr)
{
  const Mesh *mesh = rna_mesh(ptr);
  const int *corner_vert = (const int *)ptr->data;
  const int index = (int)(corner_vert - BKE_mesh_corner_verts(mesh));
  BLI_assert(index >= 0);
  BLI_assert(index < mesh->totloop);
  return index;
}

static int rna_MeshLoopTriangle_index_get(PointerRNA *ptr)
{
  const Mesh *mesh = rna_mesh(ptr);
  const MLoopTri *ltri = (MLoopTri *)ptr->data;
  const int index = (int)(ltri - BKE_mesh_runtime_looptri_ensure(mesh));
  BLI_assert(index >= 0);
  BLI_assert(index < BKE_mesh_runtime_looptri_len(mesh));
  return index;
}

static void rna_Mesh_loop_triangles_begin(CollectionPropertyIterator *iter, PointerRNA *ptr)
{
  const Mesh *mesh = rna_mesh(ptr);
  const MLoopTri *looptris = BKE_mesh_runtime_looptri_ensure(mesh);
  rna_iterator_array_begin(
      iter, (void *)looptris, sizeof(MLoopTri), BKE_mesh_runtime_looptri_len(mesh), false, NULL);
}

static int rna_Mesh_loop_triangles_length(PointerRNA *ptr)
{
  const Mesh *mesh = rna_mesh(ptr);
  return BKE_mesh_runtime_looptri_len(mesh);
}

int rna_Mesh_loop_triangles_lookup_int(PointerRNA *ptr, int index, PointerRNA *r_ptr)
{
  const Mesh *mesh = rna_mesh(ptr);
  if (index < 0 || index >= BKE_mesh_runtime_looptri_len(mesh)) {
    return false;
  }
  /* Casting away const is okay because this RNA type doesn't allow changing the value. */
  r_ptr->owner_id = (ID *)&mesh->id;
  r_ptr->type = &RNA_MeshLoopTriangle;
  r_ptr->data = (void *)&BKE_mesh_runtime_looptri_ensure(mesh)[index];
  return true;
}

static void rna_MeshVertex_co_get(PointerRNA *ptr, float *value)
{
  copy_v3_v3(value, (const float *)ptr->data);
}

static void rna_MeshVertex_co_set(PointerRNA *ptr, const float *value)
{
  copy_v3_v3((float *)ptr->data, value);
}

static void rna_MeshVertex_normal_get(PointerRNA *ptr, float *value)
{
  Mesh *mesh = rna_mesh(ptr);
  const float(*vert_normals)[3] = BKE_mesh_vert_normals_ensure(mesh);
  const int index = rna_MeshVertex_index_get(ptr);
  copy_v3_v3(value, vert_normals[index]);
}

static bool rna_MeshVertex_hide_get(PointerRNA *ptr)
{
  const Mesh *mesh = rna_mesh(ptr);
  const bool *hide_vert = (const bool *)CustomData_get_layer_named(
      &mesh->vdata, CD_PROP_BOOL, ".hide_vert");
  const int index = rna_MeshVertex_index_get(ptr);
  return hide_vert == NULL ? false : hide_vert[index];
}

static void rna_MeshVertex_hide_set(PointerRNA *ptr, bool value)
{
  Mesh *mesh = rna_mesh(ptr);
  bool *hide_vert = (bool *)CustomData_get_layer_named_for_write(
      &mesh->vdata, CD_PROP_BOOL, ".hide_vert", mesh->totvert);
  if (!hide_vert) {
    if (!value) {
      /* Skip adding layer if it doesn't exist already anyway and we're not hiding an element. */
      return;
    }
    hide_vert = (bool *)CustomData_add_layer_named(
        &mesh->vdata, CD_PROP_BOOL, CD_SET_DEFAULT, NULL, mesh->totvert, ".hide_vert");
  }
  const int index = rna_MeshVertex_index_get(ptr);
  hide_vert[index] = value;
}

static bool rna_MeshVertex_select_get(PointerRNA *ptr)
{
  const Mesh *mesh = rna_mesh(ptr);
  const bool *select_vert = (const bool *)CustomData_get_layer_named(
      &mesh->vdata, CD_PROP_BOOL, ".select_vert");
  const int index = rna_MeshVertex_index_get(ptr);
  return select_vert == NULL ? false : select_vert[index];
}

static void rna_MeshVertex_select_set(PointerRNA *ptr, bool value)
{
  Mesh *mesh = rna_mesh(ptr);
  bool *select_vert = (bool *)CustomData_get_layer_named_for_write(
      &mesh->vdata, CD_PROP_BOOL, ".select_vert", mesh->totvert);
  if (!select_vert) {
    if (!value) {
      /* Skip adding layer if it doesn't exist already anyway and we're not hiding an element. */
      return;
    }
    select_vert = (bool *)CustomData_add_layer_named(
        &mesh->vdata, CD_PROP_BOOL, CD_SET_DEFAULT, NULL, mesh->totvert, ".select_vert");
  }
  const int index = rna_MeshVertex_index_get(ptr);
  select_vert[index] = value;
}

static float rna_MeshVertex_bevel_weight_get(PointerRNA *ptr)
{
  const Mesh *mesh = rna_mesh(ptr);
  const int index = rna_MeshVertex_index_get(ptr);
  const float *values = (const float *)CustomData_get_layer(&mesh->vdata, CD_BWEIGHT);
  return values == NULL ? 0.0f : values[index];
}

static void rna_MeshVertex_bevel_weight_set(PointerRNA *ptr, float value)
{
  Mesh *mesh = rna_mesh(ptr);
  const int index = rna_MeshVertex_index_get(ptr);
  float *values = (float *)CustomData_add_layer(
      &mesh->vdata, CD_BWEIGHT, CD_SET_DEFAULT, NULL, mesh->totvert);
  values[index] = clamp_f(value, 0.0f, 1.0f);
}

static float rna_MEdge_bevel_weight_get(PointerRNA *ptr)
{
  const Mesh *mesh = rna_mesh(ptr);
  const int index = rna_MeshEdge_index_get(ptr);
  const float *values = (const float *)CustomData_get_layer(&mesh->edata, CD_BWEIGHT);
  return values == NULL ? 0.0f : values[index];
}

static void rna_MEdge_bevel_weight_set(PointerRNA *ptr, float value)
{
  Mesh *mesh = rna_mesh(ptr);
  const int index = rna_MeshEdge_index_get(ptr);
  float *values = (float *)CustomData_add_layer(
      &mesh->edata, CD_BWEIGHT, CD_SET_DEFAULT, NULL, mesh->totedge);
  values[index] = clamp_f(value, 0.0f, 1.0f);
}

static float rna_MEdge_crease_get(PointerRNA *ptr)
{
  const Mesh *mesh = rna_mesh(ptr);
  const int index = rna_MeshEdge_index_get(ptr);
  const float *values = (const float *)CustomData_get_layer(&mesh->edata, CD_CREASE);
  return values == NULL ? 0.0f : values[index];
}

static void rna_MEdge_crease_set(PointerRNA *ptr, float value)
{
  Mesh *mesh = rna_mesh(ptr);
  const int index = rna_MeshEdge_index_get(ptr);
  float *values = (float *)CustomData_add_layer(
      &mesh->edata, CD_CREASE, CD_SET_DEFAULT, NULL, mesh->totedge);
  values[index] = clamp_f(value, 0.0f, 1.0f);
}

static int rna_MeshLoop_vertex_index_get(PointerRNA *ptr)
{
  return *(int *)ptr->data;
}

static void rna_MeshLoop_vertex_index_set(PointerRNA *ptr, int value)
{
  *(int *)ptr->data = value;
}

static int rna_MeshLoop_edge_index_get(PointerRNA *ptr)
{
  const Mesh *me = rna_mesh(ptr);
  const int index = rna_MeshLoop_index_get(ptr);
  return BKE_mesh_corner_edges(me)[index];
}

static void rna_MeshLoop_edge_index_set(PointerRNA *ptr, int value)
{
  Mesh *me = rna_mesh(ptr);
  const int index = rna_MeshLoop_index_get(ptr);
  BKE_mesh_corner_edges_for_write(me)[index] = value;
}

static void rna_MeshLoop_normal_get(PointerRNA *ptr, float *values)
{
  Mesh *me = rna_mesh(ptr);
  const int index = rna_MeshLoop_index_get(ptr);
  const float(*layer)[3] = CustomData_get_layer(&me->ldata, CD_NORMAL);

  if (!layer) {
    zero_v3(values);
  }
  else {
    copy_v3_v3(values, layer[index]);
  }
}

static void rna_MeshLoop_normal_set(PointerRNA *ptr, const float *values)
{
  Mesh *me = rna_mesh(ptr);
  const int index = rna_MeshLoop_index_get(ptr);
  float(*layer)[3] = CustomData_get_layer_for_write(&me->ldata, CD_NORMAL, me->totloop);

  if (layer) {
    normalize_v3_v3(layer[index], values);
  }
}

static void rna_MeshLoop_tangent_get(PointerRNA *ptr, float *values)
{
  Mesh *me = rna_mesh(ptr);
  const int index = rna_MeshLoop_index_get(ptr);
  const float(*layer)[4] = CustomData_get_layer(&me->ldata, CD_MLOOPTANGENT);

  if (!layer) {
    zero_v3(values);
  }
  else {
    copy_v3_v3(values, (const float *)(layer + index));
  }
}

static float rna_MeshLoop_bitangent_sign_get(PointerRNA *ptr)
{
  Mesh *me = rna_mesh(ptr);
  const int index = rna_MeshLoop_index_get(ptr);
  const float(*vec)[4] = CustomData_get_layer(&me->ldata, CD_MLOOPTANGENT);

  return (vec) ? vec[index][3] : 0.0f;
}

static void rna_MeshLoop_bitangent_get(PointerRNA *ptr, float *values)
{
  Mesh *me = rna_mesh(ptr);
  const int index = rna_MeshLoop_index_get(ptr);
  const float(*nor)[3] = CustomData_get_layer(&me->ldata, CD_NORMAL);
  const float(*vec)[4] = CustomData_get_layer(&me->ldata, CD_MLOOPTANGENT);

  if (nor && vec) {
    cross_v3_v3v3(values, nor[index], vec[index]);
    mul_v3_fl(values, vec[index][3]);
  }
  else {
    zero_v3(values);
  }
}

static void rna_MeshPolygon_normal_get(PointerRNA *ptr, float *values)
{
  Mesh *me = rna_mesh(ptr);
  MPoly *poly = (MPoly *)ptr->data;
  const float(*positions)[3] = BKE_mesh_vert_positions(me);
<<<<<<< HEAD
  const int *corner_verts = BKE_mesh_corner_verts(me);
  BKE_mesh_calc_poly_normal(poly, corner_verts + poly->loopstart, positions, values);
=======
  const MLoop *loops = BKE_mesh_loops(me);
  BKE_mesh_calc_poly_normal(
      &loops[poly->loopstart], poly->totloop, positions, me->totvert, values);
>>>>>>> cbc73a1e
}

static bool rna_MeshPolygon_hide_get(PointerRNA *ptr)
{
  const Mesh *mesh = rna_mesh(ptr);
  const bool *hide_poly = (const bool *)CustomData_get_layer_named(
      &mesh->pdata, CD_PROP_BOOL, ".hide_poly");
  const int index = rna_MeshPolygon_index_get(ptr);
  return hide_poly == NULL ? false : hide_poly[index];
}

static void rna_MeshPolygon_hide_set(PointerRNA *ptr, bool value)
{
  Mesh *mesh = rna_mesh(ptr);
  bool *hide_poly = (bool *)CustomData_get_layer_named_for_write(
      &mesh->pdata, CD_PROP_BOOL, ".hide_poly", mesh->totpoly);
  if (!hide_poly) {
    if (!value) {
      /* Skip adding layer if it doesn't exist already anyway and we're not hiding an element. */
      return;
    }
    hide_poly = (bool *)CustomData_add_layer_named(
        &mesh->pdata, CD_PROP_BOOL, CD_SET_DEFAULT, NULL, mesh->totpoly, ".hide_poly");
  }
  const int index = rna_MeshPolygon_index_get(ptr);
  hide_poly[index] = value;
}

static bool rna_MeshPolygon_use_smooth_get(PointerRNA *ptr)
{
  const Mesh *mesh = rna_mesh(ptr);
  const bool *sharp_faces = (const bool *)CustomData_get_layer_named(
      &mesh->pdata, CD_PROP_BOOL, "sharp_face");
  const int index = rna_MeshPolygon_index_get(ptr);
  return !(sharp_faces && sharp_faces[index]);
}

static void rna_MeshPolygon_use_smooth_set(PointerRNA *ptr, bool value)
{
  Mesh *mesh = rna_mesh(ptr);
  bool *sharp_faces = (bool *)CustomData_get_layer_named_for_write(
      &mesh->pdata, CD_PROP_BOOL, "sharp_face", mesh->totpoly);
  if (!sharp_faces) {
    if (!value) {
      /* Skip adding layer if the value is the same as the default. */
      return;
    }
    sharp_faces = (bool *)CustomData_add_layer_named(
        &mesh->pdata, CD_PROP_BOOL, CD_SET_DEFAULT, NULL, mesh->totpoly, "sharp_face");
  }
  const int index = rna_MeshPolygon_index_get(ptr);
  sharp_faces[index] = !value;
}

static bool rna_MeshPolygon_select_get(PointerRNA *ptr)
{
  const Mesh *mesh = rna_mesh(ptr);
  const bool *select_poly = (const bool *)CustomData_get_layer_named(
      &mesh->pdata, CD_PROP_BOOL, ".select_poly");
  const int index = rna_MeshPolygon_index_get(ptr);
  return select_poly == NULL ? false : select_poly[index];
}

static void rna_MeshPolygon_select_set(PointerRNA *ptr, bool value)
{
  Mesh *mesh = rna_mesh(ptr);
  bool *select_poly = (bool *)CustomData_get_layer_named_for_write(
      &mesh->pdata, CD_PROP_BOOL, ".select_poly", mesh->totpoly);
  if (!select_poly) {
    if (!value) {
      /* Skip adding layer if it doesn't exist already anyway and we're not hiding an element. */
      return;
    }
    select_poly = (bool *)CustomData_add_layer_named(
        &mesh->pdata, CD_PROP_BOOL, CD_SET_DEFAULT, NULL, mesh->totpoly, ".select_poly");
  }
  const int index = rna_MeshPolygon_index_get(ptr);
  select_poly[index] = value;
}

static int rna_MeshPolygon_material_index_get(PointerRNA *ptr)
{
  const Mesh *mesh = rna_mesh(ptr);
  const int *material_indices = BKE_mesh_material_indices(mesh);
  const int index = rna_MeshPolygon_index_get(ptr);
  return material_indices == NULL ? 0 : material_indices[index];
}

static void rna_MeshPolygon_material_index_set(PointerRNA *ptr, int value)
{
  Mesh *mesh = rna_mesh(ptr);
  int *material_indices = BKE_mesh_material_indices_for_write(mesh);
  const int index = rna_MeshPolygon_index_get(ptr);
  material_indices[index] = value;
}

static void rna_MeshPolygon_center_get(PointerRNA *ptr, float *values)
{
  Mesh *me = rna_mesh(ptr);
  MPoly *poly = (MPoly *)ptr->data;
  const float(*positions)[3] = BKE_mesh_vert_positions(me);
<<<<<<< HEAD
  const int *corner_verts = BKE_mesh_corner_verts(me);
  BKE_mesh_calc_poly_center(poly, corner_verts + poly->loopstart, positions, values);
=======
  const MLoop *loops = BKE_mesh_loops(me);
  BKE_mesh_calc_poly_center(
      &loops[poly->loopstart], poly->totloop, positions, me->totvert, values);
>>>>>>> cbc73a1e
}

static float rna_MeshPolygon_area_get(PointerRNA *ptr)
{
  Mesh *me = (Mesh *)ptr->owner_id;
  MPoly *poly = (MPoly *)ptr->data;
  const float(*positions)[3] = BKE_mesh_vert_positions(me);
<<<<<<< HEAD
  const int *corner_verts = BKE_mesh_corner_verts(me);
  return BKE_mesh_calc_poly_area(poly, corner_verts + poly->loopstart, positions);
=======
  const MLoop *loops = BKE_mesh_loops(me);
  return BKE_mesh_calc_poly_area(&loops[poly->loopstart], poly->totloop, positions, me->totvert);
>>>>>>> cbc73a1e
}

static void rna_MeshPolygon_flip(ID *id, MPoly *poly)
{
  Mesh *me = (Mesh *)id;
  int *corner_verts = BKE_mesh_corner_verts_for_write(me);
  int *corner_edges = BKE_mesh_corner_edges_for_write(me);
  BKE_mesh_polygon_flip(poly, corner_verts, corner_edges, &me->ldata, me->totloop);
  BKE_mesh_tessface_clear(me);
  BKE_mesh_runtime_clear_geometry(me);
}

static void rna_MeshLoopTriangle_verts_get(PointerRNA *ptr, int *values)
{
  Mesh *me = rna_mesh(ptr);
  const int *corner_verts = BKE_mesh_corner_verts(me);
  MLoopTri *lt = (MLoopTri *)ptr->data;
  values[0] = corner_verts[lt->tri[0]];
  values[1] = corner_verts[lt->tri[1]];
  values[2] = corner_verts[lt->tri[2]];
}

static void rna_MeshLoopTriangle_normal_get(PointerRNA *ptr, float *values)
{
  Mesh *me = rna_mesh(ptr);
  MLoopTri *lt = (MLoopTri *)ptr->data;
  const float(*positions)[3] = BKE_mesh_vert_positions(me);
  const int *corner_verts = BKE_mesh_corner_verts(me);
  const int v1 = corner_verts[lt->tri[0]];
  const int v2 = corner_verts[lt->tri[1]];
  const int v3 = corner_verts[lt->tri[2]];

  normal_tri_v3(values, positions[v1], positions[v2], positions[v3]);
}

static void rna_MeshLoopTriangle_split_normals_get(PointerRNA *ptr, float *values)
{
  Mesh *me = rna_mesh(ptr);
  const float(*lnors)[3] = CustomData_get_layer(&me->ldata, CD_NORMAL);

  if (!lnors) {
    zero_v3(values + 0);
    zero_v3(values + 3);
    zero_v3(values + 6);
  }
  else {
    MLoopTri *lt = (MLoopTri *)ptr->data;
    copy_v3_v3(values + 0, lnors[lt->tri[0]]);
    copy_v3_v3(values + 3, lnors[lt->tri[1]]);
    copy_v3_v3(values + 6, lnors[lt->tri[2]]);
  }
}

static float rna_MeshLoopTriangle_area_get(PointerRNA *ptr)
{
  Mesh *me = rna_mesh(ptr);
  MLoopTri *lt = (MLoopTri *)ptr->data;
  const float(*positions)[3] = BKE_mesh_vert_positions(me);
  const int *corner_verts = BKE_mesh_corner_verts(me);
  const int v1 = corner_verts[lt->tri[0]];
  const int v2 = corner_verts[lt->tri[1]];
  const int v3 = corner_verts[lt->tri[2]];
  return area_tri_v3(positions[v1], positions[v2], positions[v3]);
}

static void rna_MeshLoopColor_color_get(PointerRNA *ptr, float *values)
{
  MLoopCol *mlcol = (MLoopCol *)ptr->data;

  values[0] = mlcol->r / 255.0f;
  values[1] = mlcol->g / 255.0f;
  values[2] = mlcol->b / 255.0f;
  values[3] = mlcol->a / 255.0f;
}

static void rna_MeshLoopColor_color_set(PointerRNA *ptr, const float *values)
{
  MLoopCol *mlcol = (MLoopCol *)ptr->data;

  mlcol->r = round_fl_to_uchar_clamp(values[0] * 255.0f);
  mlcol->g = round_fl_to_uchar_clamp(values[1] * 255.0f);
  mlcol->b = round_fl_to_uchar_clamp(values[2] * 255.0f);
  mlcol->a = round_fl_to_uchar_clamp(values[3] * 255.0f);
}

static int rna_Mesh_texspace_editable(PointerRNA *ptr, const char **UNUSED(r_info))
{
  Mesh *me = (Mesh *)ptr->data;
  return (me->texspace_flag & ME_TEXSPACE_FLAG_AUTO) ? 0 : PROP_EDITABLE;
}

static void rna_Mesh_texspace_size_get(PointerRNA *ptr, float values[3])
{
  Mesh *me = (Mesh *)ptr->data;

  BKE_mesh_texspace_ensure(me);

  copy_v3_v3(values, me->texspace_size);
}

static void rna_Mesh_texspace_location_get(PointerRNA *ptr, float values[3])
{
  Mesh *me = (Mesh *)ptr->data;

  BKE_mesh_texspace_ensure(me);

  copy_v3_v3(values, me->texspace_location);
}

static void rna_MeshVertex_groups_begin(CollectionPropertyIterator *iter, PointerRNA *ptr)
{
  Mesh *me = rna_mesh(ptr);
  MDeformVert *dverts = (MDeformVert *)BKE_mesh_deform_verts(me);
  if (dverts) {
    const int index = rna_MeshVertex_index_get(ptr);
    MDeformVert *dvert = &dverts[index];

    rna_iterator_array_begin(
        iter, (void *)dvert->dw, sizeof(MDeformWeight), dvert->totweight, 0, NULL);
  }
  else {
    rna_iterator_array_begin(iter, NULL, 0, 0, 0, NULL);
  }
}

static void rna_MeshVertex_undeformed_co_get(PointerRNA *ptr, float values[3])
{
  Mesh *me = rna_mesh(ptr);
  const float *position = (const float *)ptr->data;
  const float(*orco)[3] = CustomData_get_layer(&me->vdata, CD_ORCO);

  if (orco) {
    const int index = rna_MeshVertex_index_get(ptr);
    /* orco is normalized to 0..1, we do inverse to match the vertex position */
    float texspace_location[3], texspace_size[3];

    BKE_mesh_texspace_get(me->texcomesh ? me->texcomesh : me, texspace_location, texspace_size);
    madd_v3_v3v3v3(values, texspace_location, orco[index], texspace_size);
  }
  else {
    copy_v3_v3(values, position);
  }
}

static int rna_CustomDataLayer_active_get(PointerRNA *ptr, CustomData *data, int type, bool render)
{
  int n = ((CustomDataLayer *)ptr->data) - data->layers;

  if (render) {
    return (n == CustomData_get_render_layer_index(data, type));
  }
  else {
    return (n == CustomData_get_active_layer_index(data, type));
  }
}

static int rna_CustomDataLayer_clone_get(PointerRNA *ptr, CustomData *data, int type)
{
  int n = ((CustomDataLayer *)ptr->data) - data->layers;

  return (n == CustomData_get_clone_layer_index(data, type));
}

static void rna_CustomDataLayer_active_set(
    PointerRNA *ptr, CustomData *data, int value, int type, int render)
{
  Mesh *me = (Mesh *)ptr->owner_id;
  int n = (((CustomDataLayer *)ptr->data) - data->layers) - CustomData_get_layer_index(data, type);

  if (value == 0) {
    return;
  }

  if (render) {
    CustomData_set_layer_render(data, type, n);
  }
  else {
    CustomData_set_layer_active(data, type, n);
  }

  BKE_mesh_tessface_clear(me);
}

static void rna_CustomDataLayer_clone_set(PointerRNA *ptr, CustomData *data, int value, int type)
{
  int n = ((CustomDataLayer *)ptr->data) - data->layers;

  if (value == 0) {
    return;
  }

  CustomData_set_layer_clone_index(data, type, n);
}

static bool rna_MEdge_freestyle_edge_mark_get(PointerRNA *ptr)
{
  const Mesh *me = rna_mesh(ptr);
  const int index = rna_MeshEdge_index_get(ptr);
  const FreestyleEdge *fed = CustomData_get_layer(&me->edata, CD_FREESTYLE_EDGE);

  return fed && (fed[index].flag & FREESTYLE_EDGE_MARK) != 0;
}

static void rna_MEdge_freestyle_edge_mark_set(PointerRNA *ptr, bool value)
{
  Mesh *me = rna_mesh(ptr);
  const int index = rna_MeshEdge_index_get(ptr);
  FreestyleEdge *fed = CustomData_get_layer_for_write(&me->edata, CD_FREESTYLE_EDGE, me->totedge);

  if (!fed) {
    fed = CustomData_add_layer(&me->edata, CD_FREESTYLE_EDGE, CD_SET_DEFAULT, NULL, me->totedge);
  }
  if (value) {
    fed[index].flag |= FREESTYLE_EDGE_MARK;
  }
  else {
    fed[index].flag &= ~FREESTYLE_EDGE_MARK;
  }
}

static bool rna_MPoly_freestyle_face_mark_get(PointerRNA *ptr)
{
  const Mesh *me = rna_mesh(ptr);
  const int index = rna_MeshPolygon_index_get(ptr);
  const FreestyleFace *ffa = CustomData_get_layer(&me->pdata, CD_FREESTYLE_FACE);

  return ffa && (ffa[index].flag & FREESTYLE_FACE_MARK) != 0;
}

static void rna_MPoly_freestyle_face_mark_set(PointerRNA *ptr, bool value)
{
  Mesh *me = rna_mesh(ptr);
  const int index = rna_MeshPolygon_index_get(ptr);
  FreestyleFace *ffa = CustomData_get_layer_for_write(&me->pdata, CD_FREESTYLE_FACE, me->totpoly);

  if (!ffa) {
    ffa = CustomData_add_layer(&me->pdata, CD_FREESTYLE_FACE, CD_SET_DEFAULT, NULL, me->totpoly);
  }
  if (value) {
    ffa[index].flag |= FREESTYLE_FACE_MARK;
  }
  else {
    ffa[index].flag &= ~FREESTYLE_FACE_MARK;
  }
}

/* uv_layers */

DEFINE_CUSTOMDATA_LAYER_COLLECTION(uv_layer, ldata, CD_PROP_FLOAT2)
DEFINE_CUSTOMDATA_LAYER_COLLECTION_ACTIVEITEM(
    uv_layer, ldata, CD_PROP_FLOAT2, active, MeshUVLoopLayer)
DEFINE_CUSTOMDATA_LAYER_COLLECTION_ACTIVEITEM(
    uv_layer, ldata, CD_PROP_FLOAT2, clone, MeshUVLoopLayer)
DEFINE_CUSTOMDATA_LAYER_COLLECTION_ACTIVEITEM(
    uv_layer, ldata, CD_PROP_FLOAT2, stencil, MeshUVLoopLayer)
DEFINE_CUSTOMDATA_LAYER_COLLECTION_ACTIVEITEM(
    uv_layer, ldata, CD_PROP_FLOAT2, render, MeshUVLoopLayer)

/* MeshUVLoopLayer */

static char *rna_MeshUVLoopLayer_path(const PointerRNA *ptr)
{
  const CustomDataLayer *cdl = ptr->data;
  char name_esc[sizeof(cdl->name) * 2];
  BLI_str_escape(name_esc, cdl->name, sizeof(name_esc));
  return BLI_sprintfN("uv_layers[\"%s\"]", name_esc);
}

static void rna_MeshUVLoopLayer_data_begin(CollectionPropertyIterator *iter, PointerRNA *ptr)
{
  Mesh *mesh = rna_mesh(ptr);
  CustomDataLayer *layer = (CustomDataLayer *)ptr->data;
  rna_iterator_array_begin(
      iter, layer->data, sizeof(float[2]), (mesh->edit_mesh) ? 0 : mesh->totloop, 0, NULL);
}

static int rna_MeshUVLoopLayer_data_length(PointerRNA *ptr)
{
  Mesh *mesh = rna_mesh(ptr);
  return (mesh->edit_mesh) ? 0 : mesh->totloop;
}

static MBoolProperty *MeshUVLoopLayer_get_bool_layer(Mesh *mesh, char const *name)
{
  void *layer = CustomData_get_layer_named_for_write(
      &mesh->ldata, CD_PROP_BOOL, name, mesh->totloop);
  if (layer == NULL) {
    layer = CustomData_add_layer_named(
        &mesh->ldata, CD_PROP_BOOL, CD_SET_DEFAULT, NULL, mesh->totloop, name);
  }

  BLI_assert(layer);

  return (MBoolProperty *)layer;
}

static void bool_layer_begin(CollectionPropertyIterator *iter,
                             PointerRNA *ptr,
                             const char *(*layername_func)(const char *uv_name, char *name))
{
  char bool_layer_name[MAX_CUSTOMDATA_LAYER_NAME];
  Mesh *mesh = rna_mesh(ptr);
  CustomDataLayer *layer = (CustomDataLayer *)ptr->data;
  layername_func(layer->name, bool_layer_name);

  rna_iterator_array_begin(iter,
                           MeshUVLoopLayer_get_bool_layer(mesh, bool_layer_name),
                           sizeof(MBoolProperty),
                           (mesh->edit_mesh) ? 0 : mesh->totloop,
                           0,
                           NULL);
}

static int bool_layer_lookup_int(PointerRNA *ptr,
                                 int index,
                                 PointerRNA *r_ptr,
                                 const char *(*layername_func)(const char *uv_name, char *name))
{
  char bool_layer_name[MAX_CUSTOMDATA_LAYER_NAME];
  Mesh *mesh = rna_mesh(ptr);
  if (mesh->edit_mesh || index < 0 || index >= mesh->totloop) {
    return 0;
  }
  CustomDataLayer *layer = (CustomDataLayer *)ptr->data;
  layername_func(layer->name, bool_layer_name);

  r_ptr->owner_id = &mesh->id;
  r_ptr->type = &RNA_BoolAttributeValue;
  r_ptr->data = MeshUVLoopLayer_get_bool_layer(mesh, bool_layer_name) + index;
  return 1;
}

/* Collection accessors for vert_select. */
static void rna_MeshUVLoopLayer_vert_select_begin(CollectionPropertyIterator *iter,
                                                  PointerRNA *ptr)
{
  bool_layer_begin(iter, ptr, BKE_uv_map_vert_select_name_get);
}

static int rna_MeshUVLoopLayer_vert_select_lookup_int(PointerRNA *ptr,
                                                      int index,
                                                      PointerRNA *r_ptr)
{
  return bool_layer_lookup_int(ptr, index, r_ptr, BKE_uv_map_vert_select_name_get);
}

/* Collection accessors for edge_select. */
static void rna_MeshUVLoopLayer_edge_select_begin(CollectionPropertyIterator *iter,
                                                  PointerRNA *ptr)
{
  bool_layer_begin(iter, ptr, BKE_uv_map_edge_select_name_get);
}

static int rna_MeshUVLoopLayer_edge_select_lookup_int(PointerRNA *ptr,
                                                      int index,
                                                      PointerRNA *r_ptr)
{
  return bool_layer_lookup_int(ptr, index, r_ptr, BKE_uv_map_edge_select_name_get);
}

/* Collection accessors for pin. */
static void rna_MeshUVLoopLayer_pin_begin(CollectionPropertyIterator *iter, PointerRNA *ptr)
{
  bool_layer_begin(iter, ptr, BKE_uv_map_pin_name_get);
}

static int rna_MeshUVLoopLayer_pin_lookup_int(PointerRNA *ptr, int index, PointerRNA *r_ptr)
{
  return bool_layer_lookup_int(ptr, index, r_ptr, BKE_uv_map_pin_name_get);
}

static void rna_MeshUVLoopLayer_uv_begin(CollectionPropertyIterator *iter, PointerRNA *ptr)
{
  Mesh *me = rna_mesh(ptr);
  CustomDataLayer *layer = (CustomDataLayer *)ptr->data;

  rna_iterator_array_begin(
      iter, layer->data, sizeof(float[2]), (me->edit_mesh) ? 0 : me->totloop, 0, NULL);
}

int rna_MeshUVLoopLayer_uv_lookup_int(PointerRNA *ptr, int index, PointerRNA *r_ptr)
{
  Mesh *mesh = rna_mesh(ptr);
  if (mesh->edit_mesh || index < 0 || index >= mesh->totloop) {
    return 0;
  }
  CustomDataLayer *layer = (CustomDataLayer *)ptr->data;

  r_ptr->owner_id = &mesh->id;
  r_ptr->type = &RNA_Float2AttributeValue;
  r_ptr->data = (float *)layer->data + 2 * index;
  return 1;
}

static bool rna_MeshUVLoopLayer_active_render_get(PointerRNA *ptr)
{
  return rna_CustomDataLayer_active_get(ptr, rna_mesh_ldata(ptr), CD_PROP_FLOAT2, 1);
}

static bool rna_MeshUVLoopLayer_active_get(PointerRNA *ptr)
{
  return rna_CustomDataLayer_active_get(ptr, rna_mesh_ldata(ptr), CD_PROP_FLOAT2, 0);
}

static bool rna_MeshUVLoopLayer_clone_get(PointerRNA *ptr)
{
  return rna_CustomDataLayer_clone_get(ptr, rna_mesh_ldata(ptr), CD_PROP_FLOAT2);
}

static void rna_MeshUVLoopLayer_active_render_set(PointerRNA *ptr, bool value)
{
  rna_CustomDataLayer_active_set(ptr, rna_mesh_ldata(ptr), value, CD_PROP_FLOAT2, 1);
}

static void rna_MeshUVLoopLayer_active_set(PointerRNA *ptr, bool value)
{
  rna_CustomDataLayer_active_set(ptr, rna_mesh_ldata(ptr), value, CD_PROP_FLOAT2, 0);
}

static void rna_MeshUVLoopLayer_clone_set(PointerRNA *ptr, bool value)
{
  rna_CustomDataLayer_clone_set(ptr, rna_mesh_ldata(ptr), value, CD_PROP_FLOAT2);
}

/* vertex_color_layers */

DEFINE_CUSTOMDATA_LAYER_COLLECTION(vertex_color, ldata, CD_PROP_BYTE_COLOR)

static PointerRNA rna_Mesh_vertex_color_active_get(PointerRNA *ptr)
{
  Mesh *mesh = (Mesh *)ptr->data;

  CustomDataLayer *layer = BKE_id_attributes_active_color_get(&mesh->id);

  if (!layer || layer->type != CD_PROP_BYTE_COLOR ||
      BKE_id_attribute_domain(&mesh->id, layer) != ATTR_DOMAIN_CORNER) {
    return PointerRNA_NULL;
  }

  return rna_pointer_inherit_refine(ptr, &RNA_MeshLoopColorLayer, layer);
}

static void rna_Mesh_vertex_color_active_set(PointerRNA *ptr,
                                             const PointerRNA value,
                                             ReportList *UNUSED(reports))
{
  Mesh *mesh = (Mesh *)ptr->data;
  CustomDataLayer *layer = (CustomDataLayer *)value.data;

  if (!layer) {
    return;
  }

  BKE_id_attributes_active_color_set(&mesh->id, layer->name);
}

static int rna_Mesh_vertex_color_active_index_get(PointerRNA *ptr)
{
  Mesh *mesh = (Mesh *)ptr->data;

  CustomDataLayer *layer = BKE_id_attributes_active_color_get(&mesh->id);

  if (!layer || layer->type != CD_PROP_BYTE_COLOR ||
      BKE_id_attribute_domain(&mesh->id, layer) != ATTR_DOMAIN_CORNER) {
    return 0;
  }

  CustomData *ldata = rna_mesh_ldata(ptr);
  return layer - ldata->layers + CustomData_get_layer_index(ldata, CD_PROP_BYTE_COLOR);
}

static void rna_Mesh_vertex_color_active_index_set(PointerRNA *ptr, int value)
{
  Mesh *mesh = (Mesh *)ptr->data;
  CustomData *ldata = rna_mesh_ldata(ptr);

  if (value < 0 || value >= CustomData_number_of_layers(ldata, CD_PROP_BYTE_COLOR)) {
    fprintf(stderr, "Invalid loop byte attribute index %d\n", value);
    return;
  }

  CustomDataLayer *layer = ldata->layers + CustomData_get_layer_index(ldata, CD_PROP_BYTE_COLOR) +
                           value;

  BKE_id_attributes_active_color_set(&mesh->id, layer->name);
}

static void rna_MeshLoopColorLayer_data_begin(CollectionPropertyIterator *iter, PointerRNA *ptr)
{
  Mesh *me = rna_mesh(ptr);
  CustomDataLayer *layer = (CustomDataLayer *)ptr->data;
  rna_iterator_array_begin(
      iter, layer->data, sizeof(MLoopCol), (me->edit_mesh) ? 0 : me->totloop, 0, NULL);
}

static int rna_MeshLoopColorLayer_data_length(PointerRNA *ptr)
{
  Mesh *me = rna_mesh(ptr);
  return (me->edit_mesh) ? 0 : me->totloop;
}

static bool rna_mesh_color_active_render_get(PointerRNA *ptr)
{
  const Mesh *mesh = rna_mesh(ptr);
  const CustomDataLayer *layer = (const CustomDataLayer *)ptr->data;
  return mesh->default_color_attribute && STREQ(mesh->default_color_attribute, layer->name);
}

static bool rna_mesh_color_active_get(PointerRNA *ptr)
{
  const Mesh *mesh = rna_mesh(ptr);
  const CustomDataLayer *layer = (const CustomDataLayer *)ptr->data;
  return mesh->active_color_attribute && STREQ(mesh->active_color_attribute, layer->name);
}

static void rna_mesh_color_active_render_set(PointerRNA *ptr, bool value)
{
  if (value == false) {
    return;
  }
  Mesh *mesh = (Mesh *)ptr->owner_id;
  CustomDataLayer *layer = (CustomDataLayer *)ptr->data;
  BKE_id_attributes_default_color_set(&mesh->id, layer->name);
}

static void rna_mesh_color_active_set(PointerRNA *ptr, bool value)
{
  if (value == false) {
    return;
  }
  Mesh *mesh = (Mesh *)ptr->owner_id;
  CustomDataLayer *layer = (CustomDataLayer *)ptr->data;

  BKE_id_attributes_active_color_set(&mesh->id, layer->name);
}

/* sculpt_vertex_color_layers */

DEFINE_CUSTOMDATA_LAYER_COLLECTION(sculpt_vertex_color, vdata, CD_PROP_COLOR)

static PointerRNA rna_Mesh_sculpt_vertex_color_active_get(PointerRNA *ptr)
{
  Mesh *mesh = (Mesh *)ptr->data;

  CustomDataLayer *layer = BKE_id_attributes_active_color_get(&mesh->id);

  if (!layer || layer->type != CD_PROP_COLOR ||
      BKE_id_attribute_domain(&mesh->id, layer) != ATTR_DOMAIN_POINT) {
    return PointerRNA_NULL;
  }

  return rna_pointer_inherit_refine(ptr, &RNA_MeshVertColorLayer, layer);
}

static void rna_Mesh_sculpt_vertex_color_active_set(PointerRNA *ptr,
                                                    const PointerRNA value,
                                                    ReportList *UNUSED(reports))
{
  Mesh *mesh = (Mesh *)ptr->data;
  CustomDataLayer *layer = (CustomDataLayer *)value.data;

  if (!layer) {
    return;
  }

  BKE_id_attributes_active_color_set(&mesh->id, layer->name);
}

static int rna_Mesh_sculpt_vertex_color_active_index_get(PointerRNA *ptr)
{
  Mesh *mesh = (Mesh *)ptr->data;

  CustomDataLayer *layer = BKE_id_attributes_active_color_get(&mesh->id);
  CustomData *vdata = rna_mesh_vdata(ptr);

  if (!layer || layer->type != CD_PROP_COLOR ||
      BKE_id_attribute_domain(&mesh->id, layer) != ATTR_DOMAIN_POINT) {
    return 0;
  }

  return layer - vdata->layers + CustomData_get_layer_index(vdata, CD_PROP_COLOR);
}

static void rna_Mesh_sculpt_vertex_color_active_index_set(PointerRNA *ptr, int value)
{
  Mesh *mesh = (Mesh *)ptr->data;
  CustomData *vdata = rna_mesh_vdata(ptr);

  if (value < 0 || value >= CustomData_number_of_layers(vdata, CD_PROP_COLOR)) {
    fprintf(stderr, "Invalid loop byte attribute index %d\n", value);
    return;
  }

  CustomDataLayer *layer = vdata->layers + CustomData_get_layer_index(vdata, CD_PROP_COLOR) +
                           value;

  BKE_id_attributes_active_color_set(&mesh->id, layer->name);
}

static void rna_MeshVertColorLayer_data_begin(CollectionPropertyIterator *iter, PointerRNA *ptr)
{
  Mesh *me = rna_mesh(ptr);
  CustomDataLayer *layer = (CustomDataLayer *)ptr->data;
  rna_iterator_array_begin(
      iter, layer->data, sizeof(MPropCol), (me->edit_mesh) ? 0 : me->totvert, 0, NULL);
}

static int rna_MeshVertColorLayer_data_length(PointerRNA *ptr)
{
  Mesh *me = rna_mesh(ptr);
  return (me->edit_mesh) ? 0 : me->totvert;
}

static int rna_float_layer_check(CollectionPropertyIterator *UNUSED(iter), void *data)
{
  CustomDataLayer *layer = (CustomDataLayer *)data;
  return (layer->type != CD_PROP_FLOAT);
}

static void rna_Mesh_vertex_float_layers_begin(CollectionPropertyIterator *iter, PointerRNA *ptr)
{
  CustomData *vdata = rna_mesh_vdata(ptr);
  rna_iterator_array_begin(iter,
                           (void *)vdata->layers,
                           sizeof(CustomDataLayer),
                           vdata->totlayer,
                           0,
                           rna_float_layer_check);
}
static void rna_Mesh_polygon_float_layers_begin(CollectionPropertyIterator *iter, PointerRNA *ptr)
{
  CustomData *pdata = rna_mesh_pdata(ptr);
  rna_iterator_array_begin(iter,
                           (void *)pdata->layers,
                           sizeof(CustomDataLayer),
                           pdata->totlayer,
                           0,
                           rna_float_layer_check);
}

static int rna_Mesh_vertex_float_layers_length(PointerRNA *ptr)
{
  return CustomData_number_of_layers(rna_mesh_vdata(ptr), CD_PROP_FLOAT);
}
static int rna_Mesh_polygon_float_layers_length(PointerRNA *ptr)
{
  return CustomData_number_of_layers(rna_mesh_pdata(ptr), CD_PROP_FLOAT);
}

static int rna_int_layer_check(CollectionPropertyIterator *UNUSED(iter), void *data)
{
  CustomDataLayer *layer = (CustomDataLayer *)data;
  return (layer->type != CD_PROP_INT32);
}

static void rna_Mesh_vertex_int_layers_begin(CollectionPropertyIterator *iter, PointerRNA *ptr)
{
  CustomData *vdata = rna_mesh_vdata(ptr);
  rna_iterator_array_begin(iter,
                           (void *)vdata->layers,
                           sizeof(CustomDataLayer),
                           vdata->totlayer,
                           0,
                           rna_int_layer_check);
}
static void rna_Mesh_polygon_int_layers_begin(CollectionPropertyIterator *iter, PointerRNA *ptr)
{
  CustomData *pdata = rna_mesh_pdata(ptr);
  rna_iterator_array_begin(iter,
                           (void *)pdata->layers,
                           sizeof(CustomDataLayer),
                           pdata->totlayer,
                           0,
                           rna_int_layer_check);
}

static int rna_Mesh_vertex_int_layers_length(PointerRNA *ptr)
{
  return CustomData_number_of_layers(rna_mesh_vdata(ptr), CD_PROP_INT32);
}
static int rna_Mesh_polygon_int_layers_length(PointerRNA *ptr)
{
  return CustomData_number_of_layers(rna_mesh_pdata(ptr), CD_PROP_INT32);
}

static int rna_string_layer_check(CollectionPropertyIterator *UNUSED(iter), void *data)
{
  CustomDataLayer *layer = (CustomDataLayer *)data;
  return (layer->type != CD_PROP_STRING);
}

static void rna_Mesh_vertex_string_layers_begin(CollectionPropertyIterator *iter, PointerRNA *ptr)
{
  CustomData *vdata = rna_mesh_vdata(ptr);
  rna_iterator_array_begin(iter,
                           (void *)vdata->layers,
                           sizeof(CustomDataLayer),
                           vdata->totlayer,
                           0,
                           rna_string_layer_check);
}
static void rna_Mesh_polygon_string_layers_begin(CollectionPropertyIterator *iter, PointerRNA *ptr)
{
  CustomData *pdata = rna_mesh_pdata(ptr);
  rna_iterator_array_begin(iter,
                           (void *)pdata->layers,
                           sizeof(CustomDataLayer),
                           pdata->totlayer,
                           0,
                           rna_string_layer_check);
}

static int rna_Mesh_vertex_string_layers_length(PointerRNA *ptr)
{
  return CustomData_number_of_layers(rna_mesh_vdata(ptr), CD_PROP_STRING);
}
static int rna_Mesh_polygon_string_layers_length(PointerRNA *ptr)
{
  return CustomData_number_of_layers(rna_mesh_pdata(ptr), CD_PROP_STRING);
}

/* Skin vertices */
DEFINE_CUSTOMDATA_LAYER_COLLECTION(skin_vertice, vdata, CD_MVERT_SKIN)

static char *rna_MeshSkinVertexLayer_path(const PointerRNA *ptr)
{
  const CustomDataLayer *cdl = ptr->data;
  char name_esc[sizeof(cdl->name) * 2];
  BLI_str_escape(name_esc, cdl->name, sizeof(name_esc));
  return BLI_sprintfN("skin_vertices[\"%s\"]", name_esc);
}

static char *rna_VertCustomData_data_path(const PointerRNA *ptr, const char *collection, int type);
static char *rna_MeshSkinVertex_path(const PointerRNA *ptr)
{
  return rna_VertCustomData_data_path(ptr, "skin_vertices", CD_MVERT_SKIN);
}

static void rna_MeshSkinVertexLayer_data_begin(CollectionPropertyIterator *iter, PointerRNA *ptr)
{
  Mesh *me = rna_mesh(ptr);
  CustomDataLayer *layer = (CustomDataLayer *)ptr->data;
  rna_iterator_array_begin(iter, layer->data, sizeof(MVertSkin), me->totvert, 0, NULL);
}

static int rna_MeshSkinVertexLayer_data_length(PointerRNA *ptr)
{
  Mesh *me = rna_mesh(ptr);
  return me->totvert;
}

/* End skin vertices */

/* Vertex creases */
DEFINE_CUSTOMDATA_LAYER_COLLECTION(vertex_crease, vdata, CD_CREASE)

static char *rna_MeshVertexCreaseLayer_path(const PointerRNA *ptr)
{
  return rna_VertCustomData_data_path(ptr, "vertex_creases", CD_CREASE);
}

static void rna_MeshVertexCreaseLayer_data_begin(CollectionPropertyIterator *iter, PointerRNA *ptr)
{
  Mesh *me = rna_mesh(ptr);
  CustomDataLayer *layer = (CustomDataLayer *)ptr->data;
  rna_iterator_array_begin(iter, layer->data, sizeof(float), me->totvert, 0, NULL);
}

static int rna_MeshVertexCreaseLayer_data_length(PointerRNA *ptr)
{
  Mesh *me = rna_mesh(ptr);
  return me->totvert;
}

/* End vertex creases */

/* Edge creases */

DEFINE_CUSTOMDATA_LAYER_COLLECTION(edge_crease, edata, CD_CREASE)

static char *rna_EdgeCustomData_data_path(const PointerRNA *ptr, const char *collection, int type);
static char *rna_MeshEdgeCreaseLayer_path(const PointerRNA *ptr)
{
  return rna_EdgeCustomData_data_path(ptr, "edge_creases", CD_CREASE);
}

static void rna_MeshEdgeCreaseLayer_data_begin(CollectionPropertyIterator *iter, PointerRNA *ptr)
{
  Mesh *me = rna_mesh(ptr);
  CustomDataLayer *layer = (CustomDataLayer *)ptr->data;
  rna_iterator_array_begin(iter, layer->data, sizeof(float), me->totedge, 0, NULL);
}

static int rna_MeshEdgeCreaseLayer_data_length(PointerRNA *ptr)
{
  Mesh *me = rna_mesh(ptr);
  return me->totedge;
}

/* End edge creases */

/* Paint mask */
DEFINE_CUSTOMDATA_LAYER_COLLECTION(vertex_paint_mask, vdata, CD_PAINT_MASK)

static char *rna_MeshPaintMaskLayer_path(const PointerRNA *ptr)
{
  const CustomDataLayer *cdl = ptr->data;
  char name_esc[sizeof(cdl->name) * 2];
  BLI_str_escape(name_esc, cdl->name, sizeof(name_esc));
  return BLI_sprintfN("vertex_paint_masks[\"%s\"]", name_esc);
}

static char *rna_MeshPaintMask_path(const PointerRNA *ptr)
{
  return rna_VertCustomData_data_path(ptr, "vertex_paint_masks", CD_PAINT_MASK);
}

static void rna_MeshPaintMaskLayer_data_begin(CollectionPropertyIterator *iter, PointerRNA *ptr)
{
  Mesh *me = rna_mesh(ptr);
  CustomDataLayer *layer = (CustomDataLayer *)ptr->data;
  rna_iterator_array_begin(
      iter, layer->data, sizeof(MFloatProperty), (me->edit_mesh) ? 0 : me->totvert, 0, NULL);
}

static int rna_MeshPaintMaskLayer_data_length(PointerRNA *ptr)
{
  Mesh *me = rna_mesh(ptr);
  return (me->edit_mesh) ? 0 : me->totvert;
}

/* End paint mask */

/* Face maps */

DEFINE_CUSTOMDATA_LAYER_COLLECTION(face_map, pdata, CD_FACEMAP)
DEFINE_CUSTOMDATA_LAYER_COLLECTION_ACTIVEITEM(
    face_map, pdata, CD_FACEMAP, active, MeshFaceMapLayer)

static char *rna_MeshFaceMapLayer_path(const PointerRNA *ptr)
{
  const CustomDataLayer *cdl = ptr->data;
  char name_esc[sizeof(cdl->name) * 2];
  BLI_str_escape(name_esc, cdl->name, sizeof(name_esc));
  return BLI_sprintfN("face_maps[\"%s\"]", name_esc);
}

static void rna_MeshFaceMapLayer_data_begin(CollectionPropertyIterator *iter, PointerRNA *ptr)
{
  Mesh *me = rna_mesh(ptr);
  CustomDataLayer *layer = (CustomDataLayer *)ptr->data;
  rna_iterator_array_begin(
      iter, layer->data, sizeof(int), (me->edit_mesh) ? 0 : me->totpoly, 0, NULL);
}

static int rna_MeshFaceMapLayer_data_length(PointerRNA *ptr)
{
  Mesh *me = rna_mesh(ptr);
  return (me->edit_mesh) ? 0 : me->totpoly;
}

static PointerRNA rna_Mesh_face_map_new(struct Mesh *me, ReportList *reports, const char *name)
{
  if (BKE_mesh_ensure_facemap_customdata(me) == false) {
    BKE_report(reports, RPT_ERROR, "Currently only single face map layers are supported");
    return PointerRNA_NULL;
  }

  CustomData *pdata = rna_mesh_pdata_helper(me);

  int index = CustomData_get_layer_index(pdata, CD_FACEMAP);
  BLI_assert(index != -1);
  CustomDataLayer *cdl = &pdata->layers[index];
  rna_cd_layer_name_set(pdata, cdl, name);

  PointerRNA ptr;
  RNA_pointer_create(&me->id, &RNA_MeshFaceMapLayer, cdl, &ptr);
  return ptr;
}

static void rna_Mesh_face_map_remove(struct Mesh *me,
                                     ReportList *reports,
                                     struct CustomDataLayer *layer)
{
  /* just for sanity check */
  {
    CustomData *pdata = rna_mesh_pdata_helper(me);
    int index = CustomData_get_layer_index(pdata, CD_FACEMAP);
    if (index != -1) {
      CustomDataLayer *layer_test = &pdata->layers[index];
      if (layer != layer_test) {
        /* don't show name, its likely freed memory */
        BKE_report(reports, RPT_ERROR, "Face map not in mesh");
        return;
      }
    }
  }

  if (BKE_mesh_clear_facemap_customdata(me) == false) {
    BKE_report(reports, RPT_ERROR, "Error removing face map");
  }
}

/* End face maps */

/* poly.vertices - this is faked loop access for convenience */
static int rna_MeshPoly_vertices_get_length(const PointerRNA *ptr,
                                            int length[RNA_MAX_ARRAY_DIMENSION])
{
  const MPoly *poly = (MPoly *)ptr->data;
  /* NOTE: raw access uses dummy item, this _could_ crash,
   * watch out for this, #MFace uses it but it can't work here. */
  return (length[0] = poly->totloop);
}

static void rna_MeshPoly_vertices_get(PointerRNA *ptr, int *values)
{
  const Mesh *me = rna_mesh(ptr);
  const MPoly *poly = (const MPoly *)ptr->data;
  memcpy(values, BKE_mesh_corner_verts(me) + poly->loopstart, sizeof(int) * poly->totloop);
}

static void rna_MeshPoly_vertices_set(PointerRNA *ptr, const int *values)
{
  Mesh *me = rna_mesh(ptr);
  const MPoly *poly = (const MPoly *)ptr->data;
  memcpy(
      BKE_mesh_corner_verts_for_write(me) + poly->loopstart, values, sizeof(int) * poly->totloop);
}

/* disabling, some importers don't know the total material count when assigning materials */
#  if 0
static void rna_MeshPoly_material_index_range(
    PointerRNA *ptr, int *min, int *max, int *softmin, int *softmax)
{
  Mesh *me = rna_mesh(ptr);
  *min = 0;
  *max = max_ii(0, me->totcol - 1);
}
#  endif

static bool rna_MeshEdge_hide_get(PointerRNA *ptr)
{
  const Mesh *mesh = rna_mesh(ptr);
  const bool *hide_edge = (const bool *)CustomData_get_layer_named(
      &mesh->edata, CD_PROP_BOOL, ".hide_edge");
  const int index = rna_MeshEdge_index_get(ptr);
  return hide_edge == NULL ? false : hide_edge[index];
}

static void rna_MeshEdge_hide_set(PointerRNA *ptr, bool value)
{
  Mesh *mesh = rna_mesh(ptr);
  bool *hide_edge = (bool *)CustomData_get_layer_named_for_write(
      &mesh->edata, CD_PROP_BOOL, ".hide_edge", mesh->totedge);
  if (!hide_edge) {
    if (!value) {
      /* Skip adding layer if it doesn't exist already anyway and we're not hiding an element. */
      return;
    }
    hide_edge = (bool *)CustomData_add_layer_named(
        &mesh->edata, CD_PROP_BOOL, CD_SET_DEFAULT, NULL, mesh->totedge, ".hide_edge");
  }
  const int index = rna_MeshEdge_index_get(ptr);
  hide_edge[index] = value;
}

static bool rna_MeshEdge_select_get(PointerRNA *ptr)
{
  const Mesh *mesh = rna_mesh(ptr);
  const bool *select_edge = (const bool *)CustomData_get_layer_named(
      &mesh->edata, CD_PROP_BOOL, ".select_edge");
  const int index = rna_MeshEdge_index_get(ptr);
  return select_edge == NULL ? false : select_edge[index];
}

static void rna_MeshEdge_select_set(PointerRNA *ptr, bool value)
{
  Mesh *mesh = rna_mesh(ptr);
  bool *select_edge = (bool *)CustomData_get_layer_named_for_write(
      &mesh->edata, CD_PROP_BOOL, ".select_edge", mesh->totedge);
  if (!select_edge) {
    if (!value) {
      /* Skip adding layer if it doesn't exist already anyway and we're not hiding an element. */
      return;
    }
    select_edge = (bool *)CustomData_add_layer_named(
        &mesh->edata, CD_PROP_BOOL, CD_SET_DEFAULT, NULL, mesh->totedge, ".select_edge");
  }
  const int index = rna_MeshEdge_index_get(ptr);
  select_edge[index] = value;
}

static bool rna_MeshEdge_use_edge_sharp_get(PointerRNA *ptr)
{
  const Mesh *mesh = rna_mesh(ptr);
  const bool *sharp_edge = (const bool *)CustomData_get_layer_named(
      &mesh->edata, CD_PROP_BOOL, "sharp_edge");
  const int index = rna_MeshEdge_index_get(ptr);
  return sharp_edge == NULL ? false : sharp_edge[index];
}

static void rna_MeshEdge_use_edge_sharp_set(PointerRNA *ptr, bool value)
{
  Mesh *mesh = rna_mesh(ptr);
  bool *sharp_edge = (bool *)CustomData_get_layer_named_for_write(
      &mesh->edata, CD_PROP_BOOL, "sharp_edge", mesh->totedge);
  if (!sharp_edge) {
    if (!value) {
      /* Skip adding layer if it doesn't exist already anyway and we're not hiding an element. */
      return;
    }
    sharp_edge = (bool *)CustomData_add_layer_named(
        &mesh->edata, CD_PROP_BOOL, CD_SET_DEFAULT, NULL, mesh->totedge, "sharp_edge");
  }
  const int index = rna_MeshEdge_index_get(ptr);
  sharp_edge[index] = value;
}

static bool rna_MeshEdge_use_seam_get(PointerRNA *ptr)
{
  const Mesh *mesh = rna_mesh(ptr);
  const bool *seam_edge = (const bool *)CustomData_get_layer_named(
      &mesh->edata, CD_PROP_BOOL, ".uv_seam");
  const int index = rna_MeshEdge_index_get(ptr);
  return seam_edge == NULL ? false : seam_edge[index];
}

static void rna_MeshEdge_use_seam_set(PointerRNA *ptr, bool value)
{
  Mesh *mesh = rna_mesh(ptr);
  bool *seam_edge = (bool *)CustomData_get_layer_named_for_write(
      &mesh->edata, CD_PROP_BOOL, ".uv_seam", mesh->totedge);
  if (!seam_edge) {
    if (!value) {
      /* Skip adding layer if it doesn't exist already anyway and we're not hiding an element. */
      return;
    }
    seam_edge = (bool *)CustomData_add_layer_named(
        &mesh->edata, CD_PROP_BOOL, CD_SET_DEFAULT, NULL, mesh->totedge, ".uv_seam");
  }
  const int index = rna_MeshEdge_index_get(ptr);
  seam_edge[index] = value;
}

static bool rna_MeshEdge_is_loose_get(PointerRNA *ptr)
{
  const Mesh *mesh = rna_mesh(ptr);
  const int index = rna_MeshEdge_index_get(ptr);
  return ED_mesh_edge_is_loose(mesh, index);
}

static int rna_MeshLoopTriangle_material_index_get(PointerRNA *ptr)
{
  const Mesh *me = rna_mesh(ptr);
  const int *material_indices = BKE_mesh_material_indices(me);
  const MLoopTri *ltri = (MLoopTri *)ptr->data;
  return material_indices == NULL ? 0 : material_indices[ltri->poly];
}

static bool rna_MeshLoopTriangle_use_smooth_get(PointerRNA *ptr)
{
  const Mesh *me = rna_mesh(ptr);
  const MLoopTri *ltri = (MLoopTri *)ptr->data;
  const bool *sharp_faces = (const bool *)CustomData_get_layer_named(
      &me->pdata, CD_PROP_BOOL, "sharp_face");
  return !(sharp_faces && sharp_faces[ltri->poly]);
}

/* path construction */

static char *rna_VertexGroupElement_path(const PointerRNA *ptr)
{
  const Mesh *me = rna_mesh(ptr); /* XXX not always! */
  const MDeformWeight *dw = (MDeformWeight *)ptr->data;
  const MDeformVert *dvert = BKE_mesh_deform_verts(me);
  int a, b;

  for (a = 0; a < me->totvert; a++, dvert++) {
    for (b = 0; b < dvert->totweight; b++) {
      if (dw == &dvert->dw[b]) {
        return BLI_sprintfN("vertices[%d].groups[%d]", a, b);
      }
    }
  }

  return NULL;
}

static char *rna_MeshPolygon_path(const PointerRNA *ptr)
{
  return BLI_sprintfN("polygons[%d]", rna_MeshPolygon_index_get((PointerRNA *)ptr));
}

static char *rna_MeshLoopTriangle_path(const PointerRNA *ptr)
{
  return BLI_sprintfN(
      "loop_triangles[%d]",
      (int)((MLoopTri *)ptr->data - BKE_mesh_runtime_looptri_ensure(rna_mesh(ptr))));
}

static char *rna_MeshEdge_path(const PointerRNA *ptr)
{
  return BLI_sprintfN("edges[%d]", rna_MeshEdge_index_get((PointerRNA *)ptr));
}

static char *rna_MeshLoop_path(const PointerRNA *ptr)
{
  return BLI_sprintfN("loops[%d]", rna_MeshLoop_index_get((PointerRNA *)ptr));
}

static char *rna_MeshVertex_path(const PointerRNA *ptr)
{
  return BLI_sprintfN("vertices[%d]", rna_MeshVertex_index_get((PointerRNA *)ptr));
}

static char *rna_VertCustomData_data_path(const PointerRNA *ptr, const char *collection, int type)
{
  const CustomDataLayer *cdl;
  const Mesh *me = rna_mesh(ptr);
  const CustomData *vdata = rna_mesh_vdata(ptr);
  int a, b, totvert = (me->edit_mesh) ? 0 : me->totvert;

  for (cdl = vdata->layers, a = 0; a < vdata->totlayer; cdl++, a++) {
    if (cdl->type == type) {
      b = ((char *)ptr->data - ((char *)cdl->data)) / CustomData_sizeof(type);
      if (b >= 0 && b < totvert) {
        char name_esc[sizeof(cdl->name) * 2];
        BLI_str_escape(name_esc, cdl->name, sizeof(name_esc));
        return BLI_sprintfN("%s[\"%s\"].data[%d]", collection, name_esc, b);
      }
    }
  }

  return NULL;
}

static char *rna_EdgeCustomData_data_path(const PointerRNA *ptr, const char *collection, int type)
{
  const CustomDataLayer *cdl;
  const Mesh *me = rna_mesh(ptr);
  const CustomData *edata = rna_mesh_edata(ptr);
  int a, b, totedge = (me->edit_mesh) ? 0 : me->totedge;

  for (cdl = edata->layers, a = 0; a < edata->totlayer; cdl++, a++) {
    if (cdl->type == type) {
      b = ((char *)ptr->data - ((char *)cdl->data)) / CustomData_sizeof(type);
      if (b >= 0 && b < totedge) {
        char name_esc[sizeof(cdl->name) * 2];
        BLI_str_escape(name_esc, cdl->name, sizeof(name_esc));
        return BLI_sprintfN("%s[\"%s\"].data[%d]", collection, name_esc, b);
      }
    }
  }

  return NULL;
}

static char *rna_PolyCustomData_data_path(const PointerRNA *ptr, const char *collection, int type)
{
  const CustomDataLayer *cdl;
  const Mesh *me = rna_mesh(ptr);
  const CustomData *pdata = rna_mesh_pdata(ptr);
  int a, b, totpoly = (me->edit_mesh) ? 0 : me->totpoly;

  for (cdl = pdata->layers, a = 0; a < pdata->totlayer; cdl++, a++) {
    if (cdl->type == type) {
      b = ((char *)ptr->data - ((char *)cdl->data)) / CustomData_sizeof(type);
      if (b >= 0 && b < totpoly) {
        char name_esc[sizeof(cdl->name) * 2];
        BLI_str_escape(name_esc, cdl->name, sizeof(name_esc));
        return BLI_sprintfN("%s[\"%s\"].data[%d]", collection, name_esc, b);
      }
    }
  }

  return NULL;
}

static char *rna_LoopCustomData_data_path(const PointerRNA *ptr, const char *collection, int type)
{
  const CustomDataLayer *cdl;
  const Mesh *me = rna_mesh(ptr);
  const CustomData *ldata = rna_mesh_ldata(ptr);
  int a, b, totloop = (me->edit_mesh) ? 0 : me->totloop;

  for (cdl = ldata->layers, a = 0; a < ldata->totlayer; cdl++, a++) {
    if (cdl->type == type) {
      b = ((char *)ptr->data - ((char *)cdl->data)) / CustomData_sizeof(type);
      if (b >= 0 && b < totloop) {
        char name_esc[sizeof(cdl->name) * 2];
        BLI_str_escape(name_esc, cdl->name, sizeof(name_esc));
        return BLI_sprintfN("%s[\"%s\"].data[%d]", collection, name_esc, b);
      }
    }
  }

  return NULL;
}

static void rna_Mesh_vertices_begin(CollectionPropertyIterator *iter, PointerRNA *ptr)
{
  Mesh *mesh = rna_mesh(ptr);
  rna_iterator_array_begin(
      iter, BKE_mesh_vert_positions_for_write(mesh), sizeof(float[3]), mesh->totvert, false, NULL);
}
static int rna_Mesh_vertices_length(PointerRNA *ptr)
{
  const Mesh *mesh = rna_mesh(ptr);
  return mesh->totvert;
}
int rna_Mesh_vertices_lookup_int(PointerRNA *ptr, int index, PointerRNA *r_ptr)
{
  Mesh *mesh = rna_mesh(ptr);
  if (index < 0 || index >= mesh->totvert) {
    return false;
  }
  r_ptr->owner_id = &mesh->id;
  r_ptr->type = &RNA_MeshVertex;
  r_ptr->data = &BKE_mesh_vert_positions_for_write(mesh)[index];
  return true;
}

static void rna_Mesh_edges_begin(CollectionPropertyIterator *iter, PointerRNA *ptr)
{
  Mesh *mesh = rna_mesh(ptr);
  rna_iterator_array_begin(
      iter, BKE_mesh_edges_for_write(mesh), sizeof(MEdge), mesh->totedge, false, NULL);
}
static int rna_Mesh_edges_length(PointerRNA *ptr)
{
  const Mesh *mesh = rna_mesh(ptr);
  return mesh->totedge;
}
int rna_Mesh_edges_lookup_int(PointerRNA *ptr, int index, PointerRNA *r_ptr)
{
  Mesh *mesh = rna_mesh(ptr);
  if (index < 0 || index >= mesh->totedge) {
    return false;
  }
  r_ptr->owner_id = &mesh->id;
  r_ptr->type = &RNA_MeshEdge;
  r_ptr->data = &BKE_mesh_edges_for_write(mesh)[index];
  return true;
}

static void rna_Mesh_polygons_begin(CollectionPropertyIterator *iter, PointerRNA *ptr)
{
  Mesh *mesh = rna_mesh(ptr);
  rna_iterator_array_begin(
      iter, BKE_mesh_polys_for_write(mesh), sizeof(MPoly), mesh->totpoly, false, NULL);
}
static int rna_Mesh_polygons_length(PointerRNA *ptr)
{
  const Mesh *mesh = rna_mesh(ptr);
  return mesh->totpoly;
}
int rna_Mesh_polygons_lookup_int(PointerRNA *ptr, int index, PointerRNA *r_ptr)
{
  Mesh *mesh = rna_mesh(ptr);
  if (index < 0 || index >= mesh->totpoly) {
    return false;
  }
  r_ptr->owner_id = &mesh->id;
  r_ptr->type = &RNA_MeshPolygon;
  r_ptr->data = &BKE_mesh_polys_for_write(mesh)[index];
  return true;
}

static void rna_Mesh_loops_begin(CollectionPropertyIterator *iter, PointerRNA *ptr)
{
  Mesh *mesh = rna_mesh(ptr);
  rna_iterator_array_begin(
      iter, BKE_mesh_corner_verts_for_write(mesh), sizeof(int), mesh->totloop, false, NULL);
}
static int rna_Mesh_loops_length(PointerRNA *ptr)
{
  const Mesh *mesh = rna_mesh(ptr);
  return mesh->totloop;
}
int rna_Mesh_loops_lookup_int(PointerRNA *ptr, int index, PointerRNA *r_ptr)
{
  Mesh *mesh = rna_mesh(ptr);
  if (index < 0 || index >= mesh->totloop) {
    return false;
  }
  r_ptr->owner_id = &mesh->id;
  r_ptr->type = &RNA_MeshLoop;
  r_ptr->data = &BKE_mesh_corner_verts_for_write(mesh)[index];
  return true;
}

static void rna_Mesh_vertex_normals_begin(CollectionPropertyIterator *iter, PointerRNA *ptr)
{
  const Mesh *mesh = rna_mesh(ptr);
  const float(*normals)[3] = BKE_mesh_vert_normals_ensure(mesh);
  rna_iterator_array_begin(iter, (void *)normals, sizeof(float[3]), mesh->totvert, false, NULL);
}

static int rna_Mesh_vertex_normals_length(PointerRNA *ptr)
{
  const Mesh *mesh = rna_mesh(ptr);
  return mesh->totvert;
}

int rna_Mesh_vertex_normals_lookup_int(PointerRNA *ptr, int index, PointerRNA *r_ptr)
{
  const Mesh *mesh = rna_mesh(ptr);
  if (index < 0 || index >= mesh->totvert) {
    return false;
  }
  /* Casting away const is okay because this RNA type doesn't allow changing the value. */
  r_ptr->owner_id = (ID *)&mesh->id;
  r_ptr->type = &RNA_MeshNormalValue;
  r_ptr->data = (float *)BKE_mesh_vert_normals_ensure(mesh)[index];
  return true;
}

static void rna_Mesh_poly_normals_begin(CollectionPropertyIterator *iter, PointerRNA *ptr)
{
  const Mesh *mesh = rna_mesh(ptr);
  const float(*normals)[3] = BKE_mesh_poly_normals_ensure(mesh);
  rna_iterator_array_begin(iter, (void *)normals, sizeof(float[3]), mesh->totpoly, false, NULL);
}

static int rna_Mesh_poly_normals_length(PointerRNA *ptr)
{
  const Mesh *mesh = rna_mesh(ptr);
  return mesh->totpoly;
}

int rna_Mesh_poly_normals_lookup_int(PointerRNA *ptr, int index, PointerRNA *r_ptr)
{
  const Mesh *mesh = rna_mesh(ptr);
  if (index < 0 || index >= mesh->totpoly) {
    return false;
  }
  /* Casting away const is okay because this RNA type doesn't allow changing the value. */
  r_ptr->owner_id = (ID *)&mesh->id;
  r_ptr->type = &RNA_MeshNormalValue;
  r_ptr->data = (float *)BKE_mesh_poly_normals_ensure(mesh)[index];
  return true;
}

static char *rna_MeshUVLoop_path(const PointerRNA *ptr)
{
  return rna_LoopCustomData_data_path(ptr, "uv_layers", CD_PROP_FLOAT2);
}
/* The rna_MeshUVLoop_*_get/set() functions get passed a pointer to
 * the (float2) uv attribute. This is for historical reasons because
 * the api used to wrap MLoopUV, which contained the uv and all the selection
 * pin states in a single struct. But since that struct no longer exists and
 * we still can use only a single pointer to access these, we need to look up
 * the original attribute layer and the index of the uv in it to be able to
 * find the associated bool layers. So we scan the available foat2 layers
 * to find into which layer the pointer we got passed points. */
static bool get_uv_index_and_layer(const PointerRNA *ptr,
                                   int *r_uv_map_index,
                                   int *r_index_in_attribute)
{
  const Mesh *mesh = rna_mesh(ptr);
  const float(*uv_coord)[2] = (const float(*)[2])ptr->data;

  /* We don't know from which attribute the RNA pointer is from, so we need to scan them all. */
  const int uv_layers_num = CustomData_number_of_layers(&mesh->ldata, CD_PROP_FLOAT2);
  for (int layer_i = 0; layer_i < uv_layers_num; layer_i++) {
    const float(*layer_data)[2] = (const float(*)[2])CustomData_get_layer_n(
        &mesh->ldata, CD_PROP_FLOAT2, layer_i);
    const ptrdiff_t index = uv_coord - layer_data;
    if (index >= 0 && index < mesh->totloop) {
      *r_uv_map_index = layer_i;
      *r_index_in_attribute = index;
      return true;
    }
  }
  /* This can happen if the Customdata arrays were re-allocated between obtaining the
   * Python object and accessing it. */
  return false;
}

static bool rna_MeshUVLoop_select_get(PointerRNA *ptr)
{
  const Mesh *mesh = rna_mesh(ptr);
  int uv_map_index;
  int loop_index;
  const bool *select = NULL;
  if (get_uv_index_and_layer(ptr, &uv_map_index, &loop_index)) {
    select = ED_mesh_uv_map_vert_select_layer_get(mesh, uv_map_index);
  }
  return select ? select[loop_index] : false;
}

static void rna_MeshUVLoop_select_set(PointerRNA *ptr, const bool value)
{
  Mesh *mesh = rna_mesh(ptr);
  int uv_map_index;
  int loop_index;
  if (get_uv_index_and_layer(ptr, &uv_map_index, &loop_index)) {
    bool *select = ED_mesh_uv_map_vert_select_layer_ensure(mesh, uv_map_index);
    select[loop_index] = value;
  }
}

static bool rna_MeshUVLoop_select_edge_get(PointerRNA *ptr)
{
  const Mesh *mesh = rna_mesh(ptr);
  int uv_map_index;
  int loop_index;
  const bool *select_edge = NULL;
  if (get_uv_index_and_layer(ptr, &uv_map_index, &loop_index)) {
    select_edge = ED_mesh_uv_map_edge_select_layer_get(mesh, uv_map_index);
  }
  return select_edge ? select_edge[loop_index] : false;
}

static void rna_MeshUVLoop_select_edge_set(PointerRNA *ptr, const bool value)
{
  Mesh *mesh = rna_mesh(ptr);
  int uv_map_index;
  int loop_index;
  if (get_uv_index_and_layer(ptr, &uv_map_index, &loop_index)) {
    bool *select_edge = ED_mesh_uv_map_edge_select_layer_ensure(mesh, uv_map_index);
    select_edge[loop_index] = value;
  }
}

static bool rna_MeshUVLoop_pin_uv_get(PointerRNA *ptr)
{
  const Mesh *mesh = rna_mesh(ptr);
  int uv_map_index;
  int loop_index;
  const bool *pin_uv = NULL;
  if (get_uv_index_and_layer(ptr, &uv_map_index, &loop_index)) {
    pin_uv = ED_mesh_uv_map_pin_layer_get(mesh, uv_map_index);
  }
  return pin_uv ? pin_uv[loop_index] : false;
}

static void rna_MeshUVLoop_pin_uv_set(PointerRNA *ptr, const bool value)
{
  Mesh *mesh = rna_mesh(ptr);
  int uv_map_index;
  int loop_index;
  if (get_uv_index_and_layer(ptr, &uv_map_index, &loop_index)) {
    bool *pin_uv = ED_mesh_uv_map_pin_layer_ensure(mesh, uv_map_index);
    pin_uv[loop_index] = value;
  }
}

static void rna_MeshUVLoop_uv_get(PointerRNA *ptr, float *value)
{
  copy_v2_v2(value, ptr->data);
}

static void rna_MeshUVLoop_uv_set(PointerRNA *ptr, const float *value)
{
  copy_v2_v2(ptr->data, value);
}

static char *rna_MeshLoopColorLayer_path(const PointerRNA *ptr)
{
  const CustomDataLayer *cdl = ptr->data;
  char name_esc[sizeof(cdl->name) * 2];
  BLI_str_escape(name_esc, cdl->name, sizeof(name_esc));
  return BLI_sprintfN("vertex_colors[\"%s\"]", name_esc);
}

static char *rna_MeshColor_path(const PointerRNA *ptr)
{
  return rna_LoopCustomData_data_path(ptr, "vertex_colors", CD_PROP_BYTE_COLOR);
}

static char *rna_MeshVertColorLayer_path(const PointerRNA *ptr)
{
  const CustomDataLayer *cdl = ptr->data;
  char name_esc[sizeof(cdl->name) * 2];
  BLI_str_escape(name_esc, cdl->name, sizeof(name_esc));
  return BLI_sprintfN("sculpt_vertex_colors[\"%s\"]", name_esc);
}

static char *rna_MeshVertColor_path(const PointerRNA *ptr)
{
  return rna_VertCustomData_data_path(ptr, "sculpt_vertex_colors", CD_PROP_COLOR);
}

/**** Float Property Layer API ****/
static char *rna_MeshVertexFloatPropertyLayer_path(const PointerRNA *ptr)
{
  const CustomDataLayer *cdl = ptr->data;
  char name_esc[sizeof(cdl->name) * 2];
  BLI_str_escape(name_esc, cdl->name, sizeof(name_esc));
  return BLI_sprintfN("vertex_float_layers[\"%s\"]", name_esc);
}
static char *rna_MeshPolygonFloatPropertyLayer_path(const PointerRNA *ptr)
{
  const CustomDataLayer *cdl = ptr->data;
  char name_esc[sizeof(cdl->name) * 2];
  BLI_str_escape(name_esc, cdl->name, sizeof(name_esc));
  return BLI_sprintfN("polygon_float_layers[\"%s\"]", name_esc);
}

static char *rna_MeshVertexFloatProperty_path(const PointerRNA *ptr)
{
  return rna_VertCustomData_data_path(ptr, "vertex_layers_float", CD_PROP_FLOAT);
}
static char *rna_MeshPolygonFloatProperty_path(const PointerRNA *ptr)
{
  return rna_PolyCustomData_data_path(ptr, "polygon_layers_float", CD_PROP_FLOAT);
}

static void rna_MeshVertexFloatPropertyLayer_data_begin(CollectionPropertyIterator *iter,
                                                        PointerRNA *ptr)
{
  Mesh *me = rna_mesh(ptr);
  CustomDataLayer *layer = (CustomDataLayer *)ptr->data;
  rna_iterator_array_begin(iter, layer->data, sizeof(MFloatProperty), me->totvert, 0, NULL);
}
static void rna_MeshPolygonFloatPropertyLayer_data_begin(CollectionPropertyIterator *iter,
                                                         PointerRNA *ptr)
{
  Mesh *me = rna_mesh(ptr);
  CustomDataLayer *layer = (CustomDataLayer *)ptr->data;
  rna_iterator_array_begin(iter, layer->data, sizeof(MFloatProperty), me->totpoly, 0, NULL);
}

static int rna_MeshVertexFloatPropertyLayer_data_length(PointerRNA *ptr)
{
  Mesh *me = rna_mesh(ptr);
  return me->totvert;
}
static int rna_MeshPolygonFloatPropertyLayer_data_length(PointerRNA *ptr)
{
  Mesh *me = rna_mesh(ptr);
  return me->totpoly;
}

/**** Int Property Layer API ****/
static char *rna_MeshVertexIntPropertyLayer_path(const PointerRNA *ptr)
{
  const CustomDataLayer *cdl = ptr->data;
  char name_esc[sizeof(cdl->name) * 2];
  BLI_str_escape(name_esc, cdl->name, sizeof(name_esc));
  return BLI_sprintfN("vertex_int_layers[\"%s\"]", name_esc);
}
static char *rna_MeshPolygonIntPropertyLayer_path(const PointerRNA *ptr)
{
  const CustomDataLayer *cdl = ptr->data;
  char name_esc[sizeof(cdl->name) * 2];
  BLI_str_escape(name_esc, cdl->name, sizeof(name_esc));
  return BLI_sprintfN("polygon_int_layers[\"%s\"]", name_esc);
}

static char *rna_MeshVertexIntProperty_path(const PointerRNA *ptr)
{
  return rna_VertCustomData_data_path(ptr, "vertex_layers_int", CD_PROP_INT32);
}
static char *rna_MeshPolygonIntProperty_path(const PointerRNA *ptr)
{
  return rna_PolyCustomData_data_path(ptr, "polygon_layers_int", CD_PROP_INT32);
}

static void rna_MeshVertexIntPropertyLayer_data_begin(CollectionPropertyIterator *iter,
                                                      PointerRNA *ptr)
{
  Mesh *me = rna_mesh(ptr);
  CustomDataLayer *layer = (CustomDataLayer *)ptr->data;
  rna_iterator_array_begin(iter, layer->data, sizeof(MIntProperty), me->totvert, 0, NULL);
}
static void rna_MeshPolygonIntPropertyLayer_data_begin(CollectionPropertyIterator *iter,
                                                       PointerRNA *ptr)
{
  Mesh *me = rna_mesh(ptr);
  CustomDataLayer *layer = (CustomDataLayer *)ptr->data;
  rna_iterator_array_begin(iter, layer->data, sizeof(MIntProperty), me->totpoly, 0, NULL);
}

static int rna_MeshVertexIntPropertyLayer_data_length(PointerRNA *ptr)
{
  Mesh *me = rna_mesh(ptr);
  return me->totvert;
}
static int rna_MeshPolygonIntPropertyLayer_data_length(PointerRNA *ptr)
{
  Mesh *me = rna_mesh(ptr);
  return me->totpoly;
}

/**** String Property Layer API ****/
static char *rna_MeshVertexStringPropertyLayer_path(const PointerRNA *ptr)
{
  const CustomDataLayer *cdl = ptr->data;
  char name_esc[sizeof(cdl->name) * 2];
  BLI_str_escape(name_esc, cdl->name, sizeof(name_esc));
  return BLI_sprintfN("vertex_string_layers[\"%s\"]", name_esc);
}
static char *rna_MeshPolygonStringPropertyLayer_path(const PointerRNA *ptr)
{
  const CustomDataLayer *cdl = ptr->data;
  char name_esc[sizeof(cdl->name) * 2];
  BLI_str_escape(name_esc, cdl->name, sizeof(name_esc));
  return BLI_sprintfN("polygon_string_layers[\"%s\"]", name_esc);
}

static char *rna_MeshVertexStringProperty_path(const PointerRNA *ptr)
{
  return rna_VertCustomData_data_path(ptr, "vertex_layers_string", CD_PROP_STRING);
}
static char *rna_MeshPolygonStringProperty_path(const PointerRNA *ptr)
{
  return rna_PolyCustomData_data_path(ptr, "polygon_layers_string", CD_PROP_STRING);
}

static void rna_MeshVertexStringPropertyLayer_data_begin(CollectionPropertyIterator *iter,
                                                         PointerRNA *ptr)
{
  Mesh *me = rna_mesh(ptr);
  CustomDataLayer *layer = (CustomDataLayer *)ptr->data;
  rna_iterator_array_begin(iter, layer->data, sizeof(MStringProperty), me->totvert, 0, NULL);
}
static void rna_MeshPolygonStringPropertyLayer_data_begin(CollectionPropertyIterator *iter,
                                                          PointerRNA *ptr)
{
  Mesh *me = rna_mesh(ptr);
  CustomDataLayer *layer = (CustomDataLayer *)ptr->data;
  rna_iterator_array_begin(iter, layer->data, sizeof(MStringProperty), me->totpoly, 0, NULL);
}

static int rna_MeshVertexStringPropertyLayer_data_length(PointerRNA *ptr)
{
  Mesh *me = rna_mesh(ptr);
  return me->totvert;
}
static int rna_MeshPolygonStringPropertyLayer_data_length(PointerRNA *ptr)
{
  Mesh *me = rna_mesh(ptr);
  return me->totpoly;
}

/* XXX, we don't have proper byte string support yet, so for now use the (bytes + 1)
 * bmesh API exposes correct python/byte-string access. */
void rna_MeshStringProperty_s_get(PointerRNA *ptr, char *value)
{
  MStringProperty *ms = (MStringProperty *)ptr->data;
  BLI_strncpy(value, ms->s, (int)ms->s_len + 1);
}

int rna_MeshStringProperty_s_length(PointerRNA *ptr)
{
  MStringProperty *ms = (MStringProperty *)ptr->data;
  return (int)ms->s_len + 1;
}

void rna_MeshStringProperty_s_set(PointerRNA *ptr, const char *value)
{
  MStringProperty *ms = (MStringProperty *)ptr->data;
  BLI_strncpy(ms->s, value, sizeof(ms->s));
}

static char *rna_MeshFaceMap_path(const PointerRNA *ptr)
{
  return rna_PolyCustomData_data_path(ptr, "face_maps", CD_FACEMAP);
}

/***************************************/

static int rna_Mesh_tot_vert_get(PointerRNA *ptr)
{
  Mesh *me = rna_mesh(ptr);
  return me->edit_mesh ? me->edit_mesh->bm->totvertsel : 0;
}
static int rna_Mesh_tot_edge_get(PointerRNA *ptr)
{
  Mesh *me = rna_mesh(ptr);
  return me->edit_mesh ? me->edit_mesh->bm->totedgesel : 0;
}
static int rna_Mesh_tot_face_get(PointerRNA *ptr)
{
  Mesh *me = rna_mesh(ptr);
  return me->edit_mesh ? me->edit_mesh->bm->totfacesel : 0;
}

static PointerRNA rna_Mesh_vertex_color_new(struct Mesh *me,
                                            ReportList *reports,
                                            const char *name,
                                            const bool do_init)
{
  PointerRNA ptr;
  CustomData *ldata;
  CustomDataLayer *cdl = NULL;
  int index = ED_mesh_color_add(me, name, false, do_init, reports);

  if (index != -1) {
    ldata = rna_mesh_ldata_helper(me);
    cdl = &ldata->layers[CustomData_get_layer_index_n(ldata, CD_PROP_BYTE_COLOR, index)];

    if (!me->active_color_attribute) {
      me->active_color_attribute = BLI_strdup(cdl->name);
    }
    if (!me->default_color_attribute) {
      me->default_color_attribute = BLI_strdup(cdl->name);
    }
  }

  RNA_pointer_create(&me->id, &RNA_MeshLoopColorLayer, cdl, &ptr);
  return ptr;
}

static void rna_Mesh_vertex_color_remove(struct Mesh *me,
                                         ReportList *reports,
                                         CustomDataLayer *layer)
{
  BKE_id_attribute_remove(&me->id, layer->name, reports);
}

static PointerRNA rna_Mesh_sculpt_vertex_color_new(struct Mesh *me,
                                                   ReportList *reports,
                                                   const char *name,
                                                   const bool do_init)
{
  PointerRNA ptr;
  CustomData *vdata;
  CustomDataLayer *cdl = NULL;
  int index = ED_mesh_sculpt_color_add(me, name, do_init, reports);

  if (index != -1) {
    vdata = rna_mesh_vdata_helper(me);
    cdl = &vdata->layers[CustomData_get_layer_index_n(vdata, CD_PROP_COLOR, index)];
  }

  RNA_pointer_create(&me->id, &RNA_MeshVertColorLayer, cdl, &ptr);
  return ptr;
}

static void rna_Mesh_sculpt_vertex_color_remove(struct Mesh *me,
                                                ReportList *reports,
                                                CustomDataLayer *layer)
{
  BKE_id_attribute_remove(&me->id, layer->name, reports);
}

#  define DEFINE_CUSTOMDATA_PROPERTY_API( \
      elemname, datatype, cd_prop_type, cdata, countvar, layertype) \
    static PointerRNA rna_Mesh_##elemname##_##datatype##_property_new(struct Mesh *me, \
                                                                      const char *name) \
    { \
      PointerRNA ptr; \
      CustomDataLayer *cdl = NULL; \
      int index; \
\
      CustomData_add_layer_named( \
          &me->cdata, cd_prop_type, CD_SET_DEFAULT, NULL, me->countvar, name); \
      index = CustomData_get_named_layer_index(&me->cdata, cd_prop_type, name); \
\
      cdl = (index == -1) ? NULL : &(me->cdata.layers[index]); \
\
      RNA_pointer_create(&me->id, &RNA_##layertype, cdl, &ptr); \
      return ptr; \
    }

DEFINE_CUSTOMDATA_PROPERTY_API(
    vertex, float, CD_PROP_FLOAT, vdata, totvert, MeshVertexFloatPropertyLayer)
DEFINE_CUSTOMDATA_PROPERTY_API(
    vertex, int, CD_PROP_INT32, vdata, totvert, MeshVertexIntPropertyLayer)
DEFINE_CUSTOMDATA_PROPERTY_API(
    vertex, string, CD_PROP_STRING, vdata, totvert, MeshVertexStringPropertyLayer)
DEFINE_CUSTOMDATA_PROPERTY_API(
    polygon, float, CD_PROP_FLOAT, pdata, totpoly, MeshPolygonFloatPropertyLayer)
DEFINE_CUSTOMDATA_PROPERTY_API(
    polygon, int, CD_PROP_INT32, pdata, totpoly, MeshPolygonIntPropertyLayer)
DEFINE_CUSTOMDATA_PROPERTY_API(
    polygon, string, CD_PROP_STRING, pdata, totpoly, MeshPolygonStringPropertyLayer)
#  undef DEFINE_CUSTOMDATA_PROPERTY_API

static PointerRNA rna_Mesh_uv_layers_new(struct Mesh *me,
                                         ReportList *reports,
                                         const char *name,
                                         const bool do_init)
{
  PointerRNA ptr;
  CustomData *ldata;
  CustomDataLayer *cdl = NULL;
  int index = ED_mesh_uv_add(me, name, false, do_init, reports);

  if (index != -1) {
    ldata = rna_mesh_ldata_helper(me);
    cdl = &ldata->layers[CustomData_get_layer_index_n(ldata, CD_PROP_FLOAT2, index)];
  }

  RNA_pointer_create(&me->id, &RNA_MeshUVLoopLayer, cdl, &ptr);
  return ptr;
}

static void rna_Mesh_uv_layers_remove(struct Mesh *me, ReportList *reports, CustomDataLayer *layer)
{
  if (!BKE_id_attribute_find(&me->id, layer->name, CD_PROP_FLOAT2, ATTR_DOMAIN_CORNER)) {
    BKE_reportf(reports, RPT_ERROR, "UV map '%s' not found", layer->name);
    return;
  }
  BKE_id_attribute_remove(&me->id, layer->name, reports);
}

static bool rna_Mesh_is_editmode_get(PointerRNA *ptr)
{
  Mesh *me = rna_mesh(ptr);
  return (me->edit_mesh != NULL);
}

/* only to quiet warnings */
static void UNUSED_FUNCTION(rna_mesh_unused)(void)
{
  /* unused functions made by macros */
  (void)rna_Mesh_skin_vertice_index_range;
  (void)rna_Mesh_vertex_paint_mask_index_range;
  (void)rna_Mesh_uv_layer_render_get;
  (void)rna_Mesh_uv_layer_render_index_get;
  (void)rna_Mesh_uv_layer_render_index_set;
  (void)rna_Mesh_uv_layer_render_set;
  (void)rna_Mesh_face_map_index_range;
  (void)rna_Mesh_face_map_active_index_set;
  (void)rna_Mesh_face_map_active_index_get;
  (void)rna_Mesh_face_map_active_set;
  (void)rna_Mesh_vertex_crease_index_range;
  (void)rna_Mesh_edge_crease_index_range;
  /* end unused function block */
}

static bool rna_Mesh_materials_override_apply(Main *bmain,
                                              PointerRNA *ptr_dst,
                                              PointerRNA *UNUSED(ptr_src),
                                              PointerRNA *UNUSED(ptr_storage),
                                              PropertyRNA *prop_dst,
                                              PropertyRNA *UNUSED(prop_src),
                                              PropertyRNA *UNUSED(prop_storage),
                                              const int UNUSED(len_dst),
                                              const int UNUSED(len_src),
                                              const int UNUSED(len_storage),
                                              PointerRNA *ptr_item_dst,
                                              PointerRNA *ptr_item_src,
                                              PointerRNA *UNUSED(ptr_item_storage),
                                              IDOverrideLibraryPropertyOperation *opop)
{
  BLI_assert_msg(opop->operation == IDOVERRIDE_LIBRARY_OP_REPLACE,
                 "Unsupported RNA override operation on collections' objects");
  UNUSED_VARS_NDEBUG(opop);

  Mesh *mesh_dst = (Mesh *)ptr_dst->owner_id;

  if (ptr_item_dst->type == NULL || ptr_item_src->type == NULL) {
    // BLI_assert_msg(0, "invalid source or destination material.");
    return false;
  }

  Material *mat_dst = ptr_item_dst->data;
  Material *mat_src = ptr_item_src->data;

  if (mat_src == mat_dst) {
    return true;
  }

  bool is_modified = false;
  for (int i = 0; i < mesh_dst->totcol; i++) {
    if (mesh_dst->mat[i] == mat_dst) {
      id_us_min(&mat_dst->id);
      mesh_dst->mat[i] = mat_src;
      id_us_plus(&mat_src->id);
      is_modified = true;
    }
  }

  if (is_modified) {
    RNA_property_update_main(bmain, NULL, ptr_dst, prop_dst);
  }

  return true;
}

/** \} */

#else

/* -------------------------------------------------------------------- */
/** \name RNA Mesh Definition
 * \{ */

static void rna_def_mvert_group(BlenderRNA *brna)
{
  StructRNA *srna;
  PropertyRNA *prop;

  srna = RNA_def_struct(brna, "VertexGroupElement", NULL);
  RNA_def_struct_sdna(srna, "MDeformWeight");
  RNA_def_struct_path_func(srna, "rna_VertexGroupElement_path");
  RNA_def_struct_ui_text(
      srna, "Vertex Group Element", "Weight value of a vertex in a vertex group");
  RNA_def_struct_ui_icon(srna, ICON_GROUP_VERTEX);

  /* we can't point to actual group, it is in the object and so
   * there is no unique group to point to, hence the index */
  prop = RNA_def_property(srna, "group", PROP_INT, PROP_UNSIGNED);
  RNA_def_property_int_sdna(prop, NULL, "def_nr");
  RNA_def_property_clear_flag(prop, PROP_EDITABLE);
  RNA_def_property_ui_text(prop, "Group Index", "");
  RNA_def_property_update(prop, 0, "rna_Mesh_update_data_legacy_deg_tag_all");

  prop = RNA_def_property(srna, "weight", PROP_FLOAT, PROP_NONE);
  RNA_def_property_range(prop, 0.0f, 1.0f);
  RNA_def_property_ui_text(prop, "Weight", "Vertex Weight");
  RNA_def_property_update(prop, 0, "rna_Mesh_update_data_edit_weight");
}

static void rna_def_mvert(BlenderRNA *brna)
{
  StructRNA *srna;
  PropertyRNA *prop;

  srna = RNA_def_struct(brna, "MeshVertex", NULL);
  RNA_def_struct_ui_text(srna, "Mesh Vertex", "Vertex in a Mesh data-block");
  RNA_def_struct_path_func(srna, "rna_MeshVertex_path");
  RNA_def_struct_ui_icon(srna, ICON_VERTEXSEL);

  prop = RNA_def_property(srna, "co", PROP_FLOAT, PROP_TRANSLATION);
  RNA_def_property_array(prop, 3);
  RNA_def_property_float_funcs(prop, "rna_MeshVertex_co_get", "rna_MeshVertex_co_set", NULL);
  RNA_def_property_ui_text(prop, "Position", "");
  RNA_def_property_update(prop, 0, "rna_Mesh_update_positions_tag");

  prop = RNA_def_property(srna, "normal", PROP_FLOAT, PROP_DIRECTION);
  RNA_def_property_array(prop, 3);
  RNA_def_property_clear_flag(prop, PROP_EDITABLE);
  RNA_def_property_float_funcs(prop, "rna_MeshVertex_normal_get", NULL, NULL);
  RNA_def_property_ui_text(prop, "Normal", "Vertex Normal");

  prop = RNA_def_property(srna, "select", PROP_BOOLEAN, PROP_NONE);
  RNA_def_property_boolean_funcs(prop, "rna_MeshVertex_select_get", "rna_MeshVertex_select_set");
  RNA_def_property_ui_text(prop, "Select", "");
  RNA_def_property_update(prop, 0, "rna_Mesh_update_select");

  prop = RNA_def_property(srna, "hide", PROP_BOOLEAN, PROP_NONE);
  RNA_def_property_ui_text(prop, "Hide", "");
  RNA_def_property_boolean_funcs(prop, "rna_MeshVertex_hide_get", "rna_MeshVertex_hide_set");
  RNA_def_property_update(prop, 0, "rna_Mesh_update_select");

  prop = RNA_def_property(srna, "bevel_weight", PROP_FLOAT, PROP_NONE);
  RNA_def_property_float_funcs(
      prop, "rna_MeshVertex_bevel_weight_get", "rna_MeshVertex_bevel_weight_set", NULL);
  RNA_def_property_ui_text(
      prop, "Bevel Weight", "Weight used by the Bevel modifier 'Only Vertices' option");
  RNA_def_property_update(prop, 0, "rna_Mesh_update_data_legacy_deg_tag_all");

  prop = RNA_def_property(srna, "groups", PROP_COLLECTION, PROP_NONE);
  RNA_def_property_collection_funcs(prop,
                                    "rna_MeshVertex_groups_begin",
                                    "rna_iterator_array_next",
                                    "rna_iterator_array_end",
                                    "rna_iterator_array_get",
                                    NULL,
                                    NULL,
                                    NULL,
                                    NULL);
  RNA_def_property_struct_type(prop, "VertexGroupElement");
  RNA_def_property_ui_text(
      prop, "Groups", "Weights for the vertex groups this vertex is member of");

  prop = RNA_def_property(srna, "index", PROP_INT, PROP_UNSIGNED);
  RNA_def_property_clear_flag(prop, PROP_EDITABLE);
  RNA_def_property_int_funcs(prop, "rna_MeshVertex_index_get", NULL, NULL);
  RNA_def_property_ui_text(prop, "Index", "Index of this vertex");

  prop = RNA_def_property(srna, "undeformed_co", PROP_FLOAT, PROP_TRANSLATION);
  RNA_def_property_array(prop, 3);
  RNA_def_property_ui_text(
      prop,
      "Undeformed Location",
      "For meshes with modifiers applied, the coordinate of the vertex with no deforming "
      "modifiers applied, as used for generated texture coordinates");
  RNA_def_property_float_funcs(prop, "rna_MeshVertex_undeformed_co_get", NULL, NULL);
  RNA_def_property_clear_flag(prop, PROP_EDITABLE);
}

static void rna_def_medge(BlenderRNA *brna)
{
  StructRNA *srna;
  PropertyRNA *prop;

  srna = RNA_def_struct(brna, "MeshEdge", NULL);
  RNA_def_struct_sdna(srna, "MEdge");
  RNA_def_struct_ui_text(srna, "Mesh Edge", "Edge in a Mesh data-block");
  RNA_def_struct_path_func(srna, "rna_MeshEdge_path");
  RNA_def_struct_ui_icon(srna, ICON_EDGESEL);

  prop = RNA_def_property(srna, "vertices", PROP_INT, PROP_UNSIGNED);
  RNA_def_property_int_sdna(prop, NULL, "v1");
  RNA_def_property_array(prop, 2);
  RNA_def_property_ui_text(prop, "Vertices", "Vertex indices");
  /* XXX allows creating invalid meshes */

  prop = RNA_def_property(srna, "crease", PROP_FLOAT, PROP_NONE);
  RNA_def_property_float_funcs(prop, "rna_MEdge_crease_get", "rna_MEdge_crease_set", NULL);
  RNA_def_property_ui_text(
      prop, "Crease", "Weight used by the Subdivision Surface modifier for creasing");
  RNA_def_property_update(prop, 0, "rna_Mesh_update_data_legacy_deg_tag_all");

  prop = RNA_def_property(srna, "bevel_weight", PROP_FLOAT, PROP_NONE);
  RNA_def_property_float_funcs(
      prop, "rna_MEdge_bevel_weight_get", "rna_MEdge_bevel_weight_set", NULL);
  RNA_def_property_ui_text(prop, "Bevel Weight", "Weight used by the Bevel modifier");
  RNA_def_property_update(prop, 0, "rna_Mesh_update_data_legacy_deg_tag_all");

  prop = RNA_def_property(srna, "select", PROP_BOOLEAN, PROP_NONE);
  RNA_def_property_boolean_funcs(prop, "rna_MeshEdge_select_get", "rna_MeshEdge_select_set");
  RNA_def_property_ui_text(prop, "Select", "");
  RNA_def_property_update(prop, 0, "rna_Mesh_update_select");

  prop = RNA_def_property(srna, "hide", PROP_BOOLEAN, PROP_NONE);
  RNA_def_property_ui_text(prop, "Hide", "");
  RNA_def_property_boolean_funcs(prop, "rna_MeshEdge_hide_get", "rna_MeshEdge_hide_set");
  RNA_def_property_update(prop, 0, "rna_Mesh_update_select");

  prop = RNA_def_property(srna, "use_seam", PROP_BOOLEAN, PROP_NONE);
  RNA_def_property_boolean_funcs(prop, "rna_MeshEdge_use_seam_get", "rna_MeshEdge_use_seam_set");
  RNA_def_property_ui_text(prop, "Seam", "Seam edge for UV unwrapping");
  RNA_def_property_update(prop, 0, "rna_Mesh_update_select");

  prop = RNA_def_property(srna, "use_edge_sharp", PROP_BOOLEAN, PROP_NONE);
  RNA_def_property_boolean_funcs(
      prop, "rna_MeshEdge_use_edge_sharp_get", "rna_MeshEdge_use_edge_sharp_set");
  RNA_def_property_ui_text(prop, "Sharp", "Sharp edge for shading");
  RNA_def_property_update(prop, 0, "rna_Mesh_update_data_legacy_deg_tag_all");

  prop = RNA_def_property(srna, "is_loose", PROP_BOOLEAN, PROP_NONE);
  RNA_def_property_clear_flag(prop, PROP_EDITABLE);
  RNA_def_property_boolean_funcs(prop, "rna_MeshEdge_is_loose_get", NULL);
  RNA_def_property_ui_text(prop, "Loose", "Edge is not connected to any faces");

  prop = RNA_def_property(srna, "use_freestyle_mark", PROP_BOOLEAN, PROP_NONE);
  RNA_def_property_boolean_funcs(
      prop, "rna_MEdge_freestyle_edge_mark_get", "rna_MEdge_freestyle_edge_mark_set");
  RNA_def_property_ui_text(prop, "Freestyle Edge Mark", "Edge mark for Freestyle line rendering");
  RNA_def_property_update(prop, 0, "rna_Mesh_update_data_legacy_deg_tag_all");

  prop = RNA_def_property(srna, "index", PROP_INT, PROP_UNSIGNED);
  RNA_def_property_clear_flag(prop, PROP_EDITABLE);
  RNA_def_property_int_funcs(prop, "rna_MeshEdge_index_get", NULL, NULL);
  RNA_def_property_ui_text(prop, "Index", "Index of this edge");
}

static void rna_def_mlooptri(BlenderRNA *brna)
{
  StructRNA *srna;
  PropertyRNA *prop;
  const int splitnor_dim[] = {3, 3};

  srna = RNA_def_struct(brna, "MeshLoopTriangle", NULL);
  RNA_def_struct_sdna(srna, "MLoopTri");
  RNA_def_struct_ui_text(srna, "Mesh Loop Triangle", "Tessellated triangle in a Mesh data-block");
  RNA_def_struct_path_func(srna, "rna_MeshLoopTriangle_path");
  RNA_def_struct_ui_icon(srna, ICON_FACESEL);

  prop = RNA_def_property(srna, "vertices", PROP_INT, PROP_UNSIGNED);
  RNA_def_property_array(prop, 3);
  RNA_def_property_int_funcs(prop, "rna_MeshLoopTriangle_verts_get", NULL, NULL);
  RNA_def_property_ui_text(prop, "Vertices", "Indices of triangle vertices");
  RNA_def_property_clear_flag(prop, PROP_EDITABLE);

  prop = RNA_def_property(srna, "loops", PROP_INT, PROP_UNSIGNED);
  RNA_def_property_int_sdna(prop, NULL, "tri");
  RNA_def_property_ui_text(prop, "Loops", "Indices of mesh loops that make up the triangle");
  RNA_def_property_clear_flag(prop, PROP_EDITABLE);

  prop = RNA_def_property(srna, "polygon_index", PROP_INT, PROP_UNSIGNED);
  RNA_def_property_int_sdna(prop, NULL, "poly");
  RNA_def_property_ui_text(
      prop, "Polygon", "Index of mesh polygon that the triangle is a part of");
  RNA_def_property_clear_flag(prop, PROP_EDITABLE);

  prop = RNA_def_property(srna, "normal", PROP_FLOAT, PROP_DIRECTION);
  RNA_def_property_array(prop, 3);
  RNA_def_property_range(prop, -1.0f, 1.0f);
  RNA_def_property_clear_flag(prop, PROP_EDITABLE);
  RNA_def_property_float_funcs(prop, "rna_MeshLoopTriangle_normal_get", NULL, NULL);
  RNA_def_property_ui_text(
      prop, "Triangle Normal", "Local space unit length normal vector for this triangle");

  prop = RNA_def_property(srna, "split_normals", PROP_FLOAT, PROP_DIRECTION);
  RNA_def_property_multi_array(prop, 2, splitnor_dim);
  RNA_def_property_range(prop, -1.0f, 1.0f);
  RNA_def_property_clear_flag(prop, PROP_EDITABLE);
  RNA_def_property_float_funcs(prop, "rna_MeshLoopTriangle_split_normals_get", NULL, NULL);
  RNA_def_property_ui_text(
      prop,
      "Split Normals",
      "Local space unit length split normals vectors of the vertices of this triangle "
      "(must be computed beforehand using calc_normals_split or calc_tangents)");

  prop = RNA_def_property(srna, "area", PROP_FLOAT, PROP_UNSIGNED);
  RNA_def_property_clear_flag(prop, PROP_EDITABLE);
  RNA_def_property_float_funcs(prop, "rna_MeshLoopTriangle_area_get", NULL, NULL);
  RNA_def_property_ui_text(prop, "Triangle Area", "Area of this triangle");

  prop = RNA_def_property(srna, "index", PROP_INT, PROP_UNSIGNED);
  RNA_def_property_clear_flag(prop, PROP_EDITABLE);
  RNA_def_property_int_funcs(prop, "rna_MeshLoopTriangle_index_get", NULL, NULL);
  RNA_def_property_ui_text(prop, "Index", "Index of this loop triangle");

  prop = RNA_def_property(srna, "material_index", PROP_INT, PROP_UNSIGNED);
  RNA_def_property_clear_flag(prop, PROP_EDITABLE);
  RNA_def_property_int_funcs(prop, "rna_MeshLoopTriangle_material_index_get", NULL, NULL);
  RNA_def_property_ui_text(prop, "Material Index", "Material slot index of this triangle");

  prop = RNA_def_property(srna, "use_smooth", PROP_BOOLEAN, PROP_NONE);
  RNA_def_property_clear_flag(prop, PROP_EDITABLE);
  RNA_def_property_boolean_funcs(prop, "rna_MeshLoopTriangle_use_smooth_get", NULL);
  RNA_def_property_ui_text(prop, "Smooth", "");
}

static void rna_def_mloop(BlenderRNA *brna)
{
  StructRNA *srna;
  PropertyRNA *prop;

  srna = RNA_def_struct(brna, "MeshLoop", NULL);
  RNA_def_struct_ui_text(srna, "Mesh Loop", "Loop in a Mesh data-block");
  RNA_def_struct_path_func(srna, "rna_MeshLoop_path");
  RNA_def_struct_ui_icon(srna, ICON_EDGESEL);

  prop = RNA_def_property(srna, "vertex_index", PROP_INT, PROP_UNSIGNED);
  RNA_def_property_int_funcs(
      prop, "rna_MeshLoop_vertex_index_get", "rna_MeshLoop_vertex_index_set", false);
  RNA_def_property_ui_text(prop, "Vertex", "Vertex index");

  prop = RNA_def_property(srna, "edge_index", PROP_INT, PROP_UNSIGNED);
  RNA_def_property_int_funcs(
      prop, "rna_MeshLoop_edge_index_get", "rna_MeshLoop_edge_index_set", false);
  RNA_def_property_ui_text(prop, "Edge", "Edge index");

  prop = RNA_def_property(srna, "index", PROP_INT, PROP_UNSIGNED);
  RNA_def_property_clear_flag(prop, PROP_EDITABLE);
  RNA_def_property_int_funcs(prop, "rna_MeshLoop_index_get", NULL, NULL);
  RNA_def_property_ui_text(prop, "Index", "Index of this loop");

  prop = RNA_def_property(srna, "normal", PROP_FLOAT, PROP_DIRECTION);
  RNA_def_property_array(prop, 3);
  RNA_def_property_range(prop, -1.0f, 1.0f);
  RNA_def_property_float_funcs(prop, "rna_MeshLoop_normal_get", "rna_MeshLoop_normal_set", NULL);
  RNA_def_property_ui_text(
      prop,
      "Normal",
      "Local space unit length split normal vector of this vertex for this polygon "
      "(must be computed beforehand using calc_normals_split or calc_tangents)");

  prop = RNA_def_property(srna, "tangent", PROP_FLOAT, PROP_DIRECTION);
  RNA_def_property_array(prop, 3);
  RNA_def_property_range(prop, -1.0f, 1.0f);
  RNA_def_property_clear_flag(prop, PROP_EDITABLE);
  RNA_def_property_float_funcs(prop, "rna_MeshLoop_tangent_get", NULL, NULL);
  RNA_def_property_ui_text(
      prop,
      "Tangent",
      "Local space unit length tangent vector of this vertex for this polygon "
      "(must be computed beforehand using calc_tangents)");

  prop = RNA_def_property(srna, "bitangent_sign", PROP_FLOAT, PROP_NONE);
  RNA_def_property_range(prop, -1.0f, 1.0f);
  RNA_def_property_clear_flag(prop, PROP_EDITABLE);
  RNA_def_property_float_funcs(prop, "rna_MeshLoop_bitangent_sign_get", NULL, NULL);
  RNA_def_property_ui_text(
      prop,
      "Bitangent Sign",
      "Sign of the bitangent vector of this vertex for this polygon (must be computed "
      "beforehand using calc_tangents, bitangent = bitangent_sign * cross(normal, tangent))");

  prop = RNA_def_property(srna, "bitangent", PROP_FLOAT, PROP_DIRECTION);
  RNA_def_property_array(prop, 3);
  RNA_def_property_range(prop, -1.0f, 1.0f);
  RNA_def_property_clear_flag(prop, PROP_EDITABLE);
  RNA_def_property_float_funcs(prop, "rna_MeshLoop_bitangent_get", NULL, NULL);
  RNA_def_property_ui_text(
      prop,
      "Bitangent",
      "Bitangent vector of this vertex for this polygon (must be computed beforehand using "
      "calc_tangents, use it only if really needed, slower access than bitangent_sign)");
}

static void rna_def_mpolygon(BlenderRNA *brna)
{
  StructRNA *srna;
  PropertyRNA *prop;
  FunctionRNA *func;

  srna = RNA_def_struct(brna, "MeshPolygon", NULL);
  RNA_def_struct_sdna(srna, "MPoly");
  RNA_def_struct_ui_text(srna, "Mesh Polygon", "Polygon in a Mesh data-block");
  RNA_def_struct_path_func(srna, "rna_MeshPolygon_path");
  RNA_def_struct_ui_icon(srna, ICON_FACESEL);

  /* Faked, actually access to loop vertex values, don't this way because manually setting up
   * vertex/edge per loop is very low level.
   * Instead we setup poly sizes, assign indices, then calc edges automatic when creating
   * meshes from rna/py. */
  prop = RNA_def_property(srna, "vertices", PROP_INT, PROP_UNSIGNED);
  /* Eek, this is still used in some cases but in fact we don't want to use it at all here. */
  RNA_def_property_array(prop, 3);
  RNA_def_property_flag(prop, PROP_DYNAMIC);
  RNA_def_property_dynamic_array_funcs(prop, "rna_MeshPoly_vertices_get_length");
  RNA_def_property_int_funcs(prop, "rna_MeshPoly_vertices_get", "rna_MeshPoly_vertices_set", NULL);
  RNA_def_property_ui_text(prop, "Vertices", "Vertex indices");

  /* these are both very low level access */
  prop = RNA_def_property(srna, "loop_start", PROP_INT, PROP_UNSIGNED);
  RNA_def_property_int_sdna(prop, NULL, "loopstart");
  RNA_def_property_ui_text(prop, "Loop Start", "Index of the first loop of this polygon");
  /* also low level */
  prop = RNA_def_property(srna, "loop_total", PROP_INT, PROP_UNSIGNED);
  RNA_def_property_int_sdna(prop, NULL, "totloop");
  RNA_def_property_ui_text(prop, "Loop Total", "Number of loops used by this polygon");

  prop = RNA_def_property(srna, "material_index", PROP_INT, PROP_UNSIGNED);
  RNA_def_property_int_funcs(
      prop, "rna_MeshPolygon_material_index_get", "rna_MeshPolygon_material_index_set", false);
  RNA_def_property_ui_text(prop, "Material Index", "Material slot index of this polygon");
#  if 0
  RNA_def_property_int_funcs(prop, NULL, NULL, "rna_MeshPoly_material_index_range");
#  endif
  RNA_def_property_update(prop, 0, "rna_Mesh_update_data_legacy_deg_tag_all");

  prop = RNA_def_property(srna, "select", PROP_BOOLEAN, PROP_NONE);
  RNA_def_property_boolean_funcs(prop, "rna_MeshPolygon_select_get", "rna_MeshPolygon_select_set");
  RNA_def_property_ui_text(prop, "Select", "");
  RNA_def_property_update(prop, 0, "rna_Mesh_update_select");

  prop = RNA_def_property(srna, "hide", PROP_BOOLEAN, PROP_NONE);
  RNA_def_property_ui_text(prop, "Hide", "");
  RNA_def_property_boolean_funcs(prop, "rna_MeshPolygon_hide_get", "rna_MeshPolygon_hide_set");
  RNA_def_property_update(prop, 0, "rna_Mesh_update_select");

  prop = RNA_def_property(srna, "use_smooth", PROP_BOOLEAN, PROP_NONE);
  RNA_def_property_boolean_funcs(
      prop, "rna_MeshPolygon_use_smooth_get", "rna_MeshPolygon_use_smooth_set");
  RNA_def_property_ui_text(prop, "Smooth", "");
  RNA_def_property_update(prop, 0, "rna_Mesh_update_data_legacy_deg_tag_all");

  prop = RNA_def_property(srna, "use_freestyle_mark", PROP_BOOLEAN, PROP_NONE);
  RNA_def_property_boolean_funcs(
      prop, "rna_MPoly_freestyle_face_mark_get", "rna_MPoly_freestyle_face_mark_set");
  RNA_def_property_ui_text(prop, "Freestyle Face Mark", "Face mark for Freestyle line rendering");
  RNA_def_property_update(prop, 0, "rna_Mesh_update_data_legacy_deg_tag_all");

  prop = RNA_def_property(srna, "normal", PROP_FLOAT, PROP_DIRECTION);
  RNA_def_property_array(prop, 3);
  RNA_def_property_range(prop, -1.0f, 1.0f);
  RNA_def_property_clear_flag(prop, PROP_EDITABLE);
  RNA_def_property_float_funcs(prop, "rna_MeshPolygon_normal_get", NULL, NULL);
  RNA_def_property_ui_text(
      prop, "Polygon Normal", "Local space unit length normal vector for this polygon");

  prop = RNA_def_property(srna, "center", PROP_FLOAT, PROP_XYZ);
  RNA_def_property_array(prop, 3);
  RNA_def_property_clear_flag(prop, PROP_EDITABLE);
  RNA_def_property_float_funcs(prop, "rna_MeshPolygon_center_get", NULL, NULL);
  RNA_def_property_ui_text(prop, "Polygon Center", "Center of this polygon");

  prop = RNA_def_property(srna, "area", PROP_FLOAT, PROP_UNSIGNED);
  RNA_def_property_clear_flag(prop, PROP_EDITABLE);
  RNA_def_property_float_funcs(prop, "rna_MeshPolygon_area_get", NULL, NULL);
  RNA_def_property_ui_text(prop, "Polygon Area", "Read only area of this polygon");

  prop = RNA_def_property(srna, "index", PROP_INT, PROP_UNSIGNED);
  RNA_def_property_clear_flag(prop, PROP_EDITABLE);
  RNA_def_property_int_funcs(prop, "rna_MeshPolygon_index_get", NULL, NULL);
  RNA_def_property_ui_text(prop, "Index", "Index of this polygon");

  func = RNA_def_function(srna, "flip", "rna_MeshPolygon_flip");
  RNA_def_function_flag(func, FUNC_USE_SELF_ID);
  RNA_def_function_ui_description(func, "Invert winding of this polygon (flip its normal)");
}

/* mesh.loop_uvs */
static void rna_def_mloopuv(BlenderRNA *brna)
{
  StructRNA *srna;
  PropertyRNA *prop;

  srna = RNA_def_struct(brna, "MeshUVLoopLayer", NULL);
  RNA_def_struct_sdna(srna, "CustomDataLayer");
  RNA_def_struct_path_func(srna, "rna_MeshUVLoopLayer_path");

  prop = RNA_def_property(srna, "data", PROP_COLLECTION, PROP_NONE);
  RNA_def_property_struct_type(prop, "MeshUVLoop");
  RNA_def_property_collection_funcs(prop,
                                    "rna_MeshUVLoopLayer_data_begin",
                                    "rna_iterator_array_next",
                                    "rna_iterator_array_end",
                                    "rna_iterator_array_get",
                                    "rna_MeshUVLoopLayer_data_length",
                                    NULL,
                                    NULL,
                                    NULL);

  prop = RNA_def_property(srna, "name", PROP_STRING, PROP_NONE);
  RNA_def_struct_name_property(srna, prop);
  RNA_def_property_string_funcs(prop, NULL, NULL, "rna_MeshLoopLayer_name_set");
  RNA_def_property_string_maxlength(prop, MAX_CUSTOMDATA_LAYER_NAME_NO_PREFIX);
  RNA_def_property_ui_text(prop, "Name", "Name of UV map");
  RNA_def_property_update(prop, 0, "rna_Mesh_update_data_legacy_deg_tag_all");

  prop = RNA_def_property(srna, "active", PROP_BOOLEAN, PROP_NONE);
  RNA_def_property_boolean_funcs(
      prop, "rna_MeshUVLoopLayer_active_get", "rna_MeshUVLoopLayer_active_set");
  RNA_def_property_ui_text(prop, "Active", "Set the map as active for display and editing");
  RNA_def_property_update(prop, 0, "rna_Mesh_update_data_legacy_deg_tag_all");

  prop = RNA_def_property(srna, "active_render", PROP_BOOLEAN, PROP_NONE);
  RNA_def_property_boolean_sdna(prop, NULL, "active_rnd", 0);
  RNA_def_property_boolean_funcs(
      prop, "rna_MeshUVLoopLayer_active_render_get", "rna_MeshUVLoopLayer_active_render_set");
  RNA_def_property_ui_text(prop, "Active Render", "Set the UV map as active for rendering");
  RNA_def_property_update(prop, 0, "rna_Mesh_update_data_legacy_deg_tag_all");

  prop = RNA_def_property(srna, "active_clone", PROP_BOOLEAN, PROP_NONE);
  RNA_def_property_boolean_sdna(prop, NULL, "active_clone", 0);
  RNA_def_property_boolean_funcs(
      prop, "rna_MeshUVLoopLayer_clone_get", "rna_MeshUVLoopLayer_clone_set");
  RNA_def_property_ui_text(prop, "Active Clone", "Set the map as active for cloning");
  RNA_def_property_update(prop, 0, "rna_Mesh_update_data_legacy_deg_tag_all");

  prop = RNA_def_property(srna, "uv", PROP_COLLECTION, PROP_NONE);
  RNA_def_property_struct_type(prop, "Float2AttributeValue");
  RNA_def_property_ui_text(prop, "UV", "UV coordinates on face corners");
  RNA_def_property_collection_funcs(prop,
                                    "rna_MeshUVLoopLayer_uv_begin",
                                    "rna_iterator_array_next",
                                    "rna_iterator_array_end",
                                    "rna_iterator_array_get",
                                    "rna_MeshUVLoopLayer_data_length",
                                    "rna_MeshUVLoopLayer_uv_lookup_int",
                                    NULL,
                                    NULL);

  prop = RNA_def_property(srna, "vertex_selection", PROP_COLLECTION, PROP_NONE);
  RNA_def_property_struct_type(prop, "BoolAttributeValue");
  RNA_def_property_ui_text(
      prop, "UV Vertex Selection", "Selection state of the face corner the UV editor");
  RNA_def_property_collection_funcs(prop,
                                    "rna_MeshUVLoopLayer_vert_select_begin",
                                    "rna_iterator_array_next",
                                    "rna_iterator_array_end",
                                    "rna_iterator_array_get",
                                    "rna_MeshUVLoopLayer_data_length",
                                    "rna_MeshUVLoopLayer_vert_select_lookup_int",
                                    NULL,
                                    NULL);

  prop = RNA_def_property(srna, "edge_selection", PROP_COLLECTION, PROP_NONE);
  RNA_def_property_struct_type(prop, "BoolAttributeValue");
  RNA_def_property_ui_text(
      prop, "UV Edge Selection", "Selection state of the edge in the UV editor");
  RNA_def_property_collection_funcs(prop,
                                    "rna_MeshUVLoopLayer_edge_select_begin",
                                    "rna_iterator_array_next",
                                    "rna_iterator_array_end",
                                    "rna_iterator_array_get",
                                    "rna_MeshUVLoopLayer_data_length",
                                    "rna_MeshUVLoopLayer_edge_select_lookup_int",
                                    NULL,
                                    NULL);

  prop = RNA_def_property(srna, "pin", PROP_COLLECTION, PROP_NONE);
  RNA_def_property_struct_type(prop, "BoolAttributeValue");
  RNA_def_property_ui_text(prop, "UV Pin", "UV pinned state in the UV editor");
  RNA_def_property_collection_funcs(prop,
                                    "rna_MeshUVLoopLayer_pin_begin",
                                    "rna_iterator_array_next",
                                    "rna_iterator_array_end",
                                    "rna_iterator_array_get",
                                    "rna_MeshUVLoopLayer_data_length",
                                    "rna_MeshUVLoopLayer_pin_lookup_int",
                                    NULL,
                                    NULL);

  srna = RNA_def_struct(brna, "MeshUVLoop", NULL);
  RNA_def_struct_ui_text(
      srna, "Mesh UV Layer", "(Deprecated) Layer of UV coordinates in a Mesh data-block");
  RNA_def_struct_path_func(srna, "rna_MeshUVLoop_path");

  prop = RNA_def_property(srna, "uv", PROP_FLOAT, PROP_XYZ);
  RNA_def_property_array(prop, 2);
  RNA_def_property_float_funcs(prop, "rna_MeshUVLoop_uv_get", "rna_MeshUVLoop_uv_set", NULL);
  RNA_def_property_update(prop, 0, "rna_Mesh_update_data_legacy_deg_tag_all");

  prop = RNA_def_property(srna, "pin_uv", PROP_BOOLEAN, PROP_NONE);
  RNA_def_property_boolean_funcs(prop, "rna_MeshUVLoop_pin_uv_get", "rna_MeshUVLoop_pin_uv_set");
  RNA_def_property_ui_text(prop, "UV Pinned", "");

  prop = RNA_def_property(srna, "select", PROP_BOOLEAN, PROP_NONE);
  RNA_def_property_boolean_funcs(prop, "rna_MeshUVLoop_select_get", "rna_MeshUVLoop_select_set");
  RNA_def_property_ui_text(prop, "UV Select", "");

  prop = RNA_def_property(srna, "select_edge", PROP_BOOLEAN, PROP_NONE);
  RNA_def_property_boolean_funcs(
      prop, "rna_MeshUVLoop_select_edge_get", "rna_MeshUVLoop_select_edge_set");
  RNA_def_property_ui_text(prop, "UV Edge Select", "");
}

static void rna_def_mloopcol(BlenderRNA *brna)
{
  StructRNA *srna;
  PropertyRNA *prop;

  srna = RNA_def_struct(brna, "MeshLoopColorLayer", NULL);
  RNA_def_struct_ui_text(
      srna, "Mesh Vertex Color Layer", "Layer of vertex colors in a Mesh data-block");
  RNA_def_struct_sdna(srna, "CustomDataLayer");
  RNA_def_struct_path_func(srna, "rna_MeshLoopColorLayer_path");
  RNA_def_struct_ui_icon(srna, ICON_GROUP_VCOL);

  prop = RNA_def_property(srna, "name", PROP_STRING, PROP_NONE);
  RNA_def_struct_name_property(srna, prop);
  RNA_def_property_string_funcs(prop, NULL, NULL, "rna_MeshLoopLayer_name_set");
  RNA_def_property_string_maxlength(prop, MAX_CUSTOMDATA_LAYER_NAME_NO_PREFIX);
  RNA_def_property_ui_text(prop, "Name", "Name of Vertex color layer");
  RNA_def_property_update(prop, 0, "rna_Mesh_update_data_legacy_deg_tag_all");

  prop = RNA_def_property(srna, "active", PROP_BOOLEAN, PROP_NONE);
  RNA_def_property_boolean_funcs(prop, "rna_mesh_color_active_get", "rna_mesh_color_active_set");
  RNA_def_property_ui_text(prop, "Active", "Sets the layer as active for display and editing");
  RNA_def_property_update(prop, 0, "rna_Mesh_update_data_legacy_deg_tag_all");

  prop = RNA_def_property(srna, "active_render", PROP_BOOLEAN, PROP_NONE);
  RNA_def_property_boolean_sdna(prop, NULL, "active_rnd", 0);
  RNA_def_property_boolean_funcs(
      prop, "rna_mesh_color_active_render_get", "rna_mesh_color_active_render_set");
  RNA_def_property_ui_text(prop, "Active Render", "Sets the layer as active for rendering");
  RNA_def_property_update(prop, 0, "rna_Mesh_update_data_legacy_deg_tag_all");

  prop = RNA_def_property(srna, "data", PROP_COLLECTION, PROP_NONE);
  RNA_def_property_struct_type(prop, "MeshLoopColor");
  RNA_def_property_ui_text(prop, "Data", "");
  RNA_def_property_collection_funcs(prop,
                                    "rna_MeshLoopColorLayer_data_begin",
                                    "rna_iterator_array_next",
                                    "rna_iterator_array_end",
                                    "rna_iterator_array_get",
                                    "rna_MeshLoopColorLayer_data_length",
                                    NULL,
                                    NULL,
                                    NULL);

  srna = RNA_def_struct(brna, "MeshLoopColor", NULL);
  RNA_def_struct_sdna(srna, "MLoopCol");
  RNA_def_struct_ui_text(srna, "Mesh Vertex Color", "Vertex loop colors in a Mesh");
  RNA_def_struct_path_func(srna, "rna_MeshColor_path");

  prop = RNA_def_property(srna, "color", PROP_FLOAT, PROP_COLOR);
  RNA_def_property_array(prop, 4);
  RNA_def_property_range(prop, 0.0f, 1.0f);
  RNA_def_property_float_funcs(
      prop, "rna_MeshLoopColor_color_get", "rna_MeshLoopColor_color_set", NULL);
  RNA_def_property_ui_text(prop, "Color", "Color in sRGB color space");
  RNA_def_property_update(prop, 0, "rna_Mesh_update_data_legacy_deg_tag_all");
}

static void rna_def_MPropCol(BlenderRNA *brna)
{
  StructRNA *srna;
  PropertyRNA *prop;

  srna = RNA_def_struct(brna, "MeshVertColorLayer", NULL);
  RNA_def_struct_ui_text(srna,
                         "Mesh Sculpt Vertex Color Layer",
                         "Layer of sculpt vertex colors in a Mesh data-block");
  RNA_def_struct_sdna(srna, "CustomDataLayer");
  RNA_def_struct_path_func(srna, "rna_MeshVertColorLayer_path");
  RNA_def_struct_ui_icon(srna, ICON_GROUP_VCOL);

  prop = RNA_def_property(srna, "name", PROP_STRING, PROP_NONE);
  RNA_def_struct_name_property(srna, prop);
  RNA_def_property_string_funcs(prop, NULL, NULL, "rna_MeshVertexLayer_name_set");
  RNA_def_property_string_maxlength(prop, MAX_CUSTOMDATA_LAYER_NAME_NO_PREFIX);
  RNA_def_property_ui_text(prop, "Name", "Name of Sculpt Vertex color layer");
  RNA_def_property_update(prop, 0, "rna_Mesh_update_data_legacy_deg_tag_all");

  prop = RNA_def_property(srna, "active", PROP_BOOLEAN, PROP_NONE);
  RNA_def_property_boolean_funcs(prop, "rna_mesh_color_active_get", "rna_mesh_color_active_set");
  RNA_def_property_ui_text(
      prop, "Active", "Sets the sculpt vertex color layer as active for display and editing");
  RNA_def_property_update(prop, 0, "rna_Mesh_update_data_legacy_deg_tag_all");

  prop = RNA_def_property(srna, "active_render", PROP_BOOLEAN, PROP_NONE);
  RNA_def_property_boolean_sdna(prop, NULL, "active_rnd", 0);
  RNA_def_property_boolean_funcs(
      prop, "rna_mesh_color_active_render_get", "rna_mesh_color_active_render_set");
  RNA_def_property_ui_text(
      prop, "Active Render", "Sets the sculpt vertex color layer as active for rendering");
  RNA_def_property_update(prop, 0, "rna_Mesh_update_data_legacy_deg_tag_all");

  prop = RNA_def_property(srna, "data", PROP_COLLECTION, PROP_NONE);
  RNA_def_property_struct_type(prop, "MeshVertColor");
  RNA_def_property_ui_text(prop, "Data", "");
  RNA_def_property_collection_funcs(prop,
                                    "rna_MeshVertColorLayer_data_begin",
                                    "rna_iterator_array_next",
                                    "rna_iterator_array_end",
                                    "rna_iterator_array_get",
                                    "rna_MeshVertColorLayer_data_length",
                                    NULL,
                                    NULL,
                                    NULL);

  srna = RNA_def_struct(brna, "MeshVertColor", NULL);
  RNA_def_struct_sdna(srna, "MPropCol");
  RNA_def_struct_ui_text(srna, "Mesh Sculpt Vertex Color", "Vertex colors in a Mesh");
  RNA_def_struct_path_func(srna, "rna_MeshVertColor_path");

  prop = RNA_def_property(srna, "color", PROP_FLOAT, PROP_COLOR);
  RNA_def_property_array(prop, 4);
  RNA_def_property_range(prop, 0.0f, 1.0f);
  RNA_def_property_ui_text(prop, "Color", "");
  RNA_def_property_update(prop, 0, "rna_Mesh_update_data_legacy_deg_tag_all");
}
static void rna_def_mproperties(BlenderRNA *brna)
{
  StructRNA *srna;
  PropertyRNA *prop;

  /* Float */
#  define MESH_FLOAT_PROPERTY_LAYER(elemname) \
    srna = RNA_def_struct(brna, "Mesh" elemname "FloatPropertyLayer", NULL); \
    RNA_def_struct_sdna(srna, "CustomDataLayer"); \
    RNA_def_struct_ui_text(srna, \
                           "Mesh " elemname " Float Property Layer", \
                           "User defined layer of floating-point number values"); \
    RNA_def_struct_path_func(srna, "rna_Mesh" elemname "FloatPropertyLayer_path"); \
\
    prop = RNA_def_property(srna, "name", PROP_STRING, PROP_NONE); \
    RNA_def_struct_name_property(srna, prop); \
    RNA_def_property_string_funcs(prop, NULL, NULL, "rna_MeshAnyLayer_name_set"); \
    RNA_def_property_string_maxlength(prop, MAX_CUSTOMDATA_LAYER_NAME_NO_PREFIX); \
    RNA_def_property_ui_text(prop, "Name", ""); \
    RNA_def_property_update(prop, 0, "rna_Mesh_update_data_legacy_deg_tag_all"); \
\
    prop = RNA_def_property(srna, "data", PROP_COLLECTION, PROP_NONE); \
    RNA_def_property_struct_type(prop, "Mesh" elemname "FloatProperty"); \
    RNA_def_property_ui_text(prop, "Data", ""); \
    RNA_def_property_collection_funcs(prop, \
                                      "rna_Mesh" elemname "FloatPropertyLayer_data_begin", \
                                      "rna_iterator_array_next", \
                                      "rna_iterator_array_end", \
                                      "rna_iterator_array_get", \
                                      "rna_Mesh" elemname "FloatPropertyLayer_data_length", \
                                      NULL, \
                                      NULL, \
                                      NULL); \
\
    srna = RNA_def_struct(brna, "Mesh" elemname "FloatProperty", NULL); \
    RNA_def_struct_sdna(srna, "MFloatProperty"); \
    RNA_def_struct_ui_text( \
        srna, \
        "Mesh " elemname " Float Property", \
        "User defined floating-point number value in a float properties layer"); \
    RNA_def_struct_path_func(srna, "rna_Mesh" elemname "FloatProperty_path"); \
\
    prop = RNA_def_property(srna, "value", PROP_FLOAT, PROP_NONE); \
    RNA_def_property_float_sdna(prop, NULL, "f"); \
    RNA_def_property_ui_text(prop, "Value", ""); \
    RNA_def_property_update(prop, 0, "rna_Mesh_update_data_legacy_deg_tag_all"); \
    ((void)0)

  /* Int */
#  define MESH_INT_PROPERTY_LAYER(elemname) \
    srna = RNA_def_struct(brna, "Mesh" elemname "IntPropertyLayer", NULL); \
    RNA_def_struct_sdna(srna, "CustomDataLayer"); \
    RNA_def_struct_ui_text(srna, \
                           "Mesh " elemname " Int Property Layer", \
                           "User defined layer of integer number values"); \
    RNA_def_struct_path_func(srna, "rna_Mesh" elemname "IntPropertyLayer_path"); \
\
    prop = RNA_def_property(srna, "name", PROP_STRING, PROP_NONE); \
    RNA_def_struct_name_property(srna, prop); \
    RNA_def_property_string_funcs(prop, NULL, NULL, "rna_MeshAnyLayer_name_set"); \
    RNA_def_property_string_maxlength(prop, MAX_CUSTOMDATA_LAYER_NAME_NO_PREFIX); \
    RNA_def_property_ui_text(prop, "Name", ""); \
    RNA_def_property_update(prop, 0, "rna_Mesh_update_data_legacy_deg_tag_all"); \
\
    prop = RNA_def_property(srna, "data", PROP_COLLECTION, PROP_NONE); \
    RNA_def_property_struct_type(prop, "Mesh" elemname "IntProperty"); \
    RNA_def_property_ui_text(prop, "Data", ""); \
    RNA_def_property_collection_funcs(prop, \
                                      "rna_Mesh" elemname "IntPropertyLayer_data_begin", \
                                      "rna_iterator_array_next", \
                                      "rna_iterator_array_end", \
                                      "rna_iterator_array_get", \
                                      "rna_Mesh" elemname "IntPropertyLayer_data_length", \
                                      NULL, \
                                      NULL, \
                                      NULL); \
\
    srna = RNA_def_struct(brna, "Mesh" elemname "IntProperty", NULL); \
    RNA_def_struct_sdna(srna, "MIntProperty"); \
    RNA_def_struct_ui_text(srna, \
                           "Mesh " elemname " Int Property", \
                           "User defined integer number value in an integer properties layer"); \
    RNA_def_struct_path_func(srna, "rna_Mesh" elemname "IntProperty_path"); \
\
    prop = RNA_def_property(srna, "value", PROP_INT, PROP_NONE); \
    RNA_def_property_int_sdna(prop, NULL, "i"); \
    RNA_def_property_ui_text(prop, "Value", ""); \
    RNA_def_property_update(prop, 0, "rna_Mesh_update_data_legacy_deg_tag_all"); \
    ((void)0)

  /* String */
#  define MESH_STRING_PROPERTY_LAYER(elemname) \
    srna = RNA_def_struct(brna, "Mesh" elemname "StringPropertyLayer", NULL); \
    RNA_def_struct_sdna(srna, "CustomDataLayer"); \
    RNA_def_struct_ui_text(srna, \
                           "Mesh " elemname " String Property Layer", \
                           "User defined layer of string text values"); \
    RNA_def_struct_path_func(srna, "rna_Mesh" elemname "StringPropertyLayer_path"); \
\
    prop = RNA_def_property(srna, "name", PROP_STRING, PROP_NONE); \
    RNA_def_struct_name_property(srna, prop); \
    RNA_def_property_string_funcs(prop, NULL, NULL, "rna_MeshAnyLayer_name_set"); \
    RNA_def_property_string_maxlength(prop, MAX_CUSTOMDATA_LAYER_NAME_NO_PREFIX); \
    RNA_def_property_ui_text(prop, "Name", ""); \
    RNA_def_property_update(prop, 0, "rna_Mesh_update_data_legacy_deg_tag_all"); \
\
    prop = RNA_def_property(srna, "data", PROP_COLLECTION, PROP_NONE); \
    RNA_def_property_struct_type(prop, "Mesh" elemname "StringProperty"); \
    RNA_def_property_ui_text(prop, "Data", ""); \
    RNA_def_property_collection_funcs(prop, \
                                      "rna_Mesh" elemname "StringPropertyLayer_data_begin", \
                                      "rna_iterator_array_next", \
                                      "rna_iterator_array_end", \
                                      "rna_iterator_array_get", \
                                      "rna_Mesh" elemname "StringPropertyLayer_data_length", \
                                      NULL, \
                                      NULL, \
                                      NULL); \
\
    srna = RNA_def_struct(brna, "Mesh" elemname "StringProperty", NULL); \
    RNA_def_struct_sdna(srna, "MStringProperty"); \
    RNA_def_struct_ui_text(srna, \
                           "Mesh " elemname " String Property", \
                           "User defined string text value in a string properties layer"); \
    RNA_def_struct_path_func(srna, "rna_Mesh" elemname "StringProperty_path"); \
\
    /* low level mesh data access, treat as bytes */ \
    prop = RNA_def_property(srna, "value", PROP_STRING, PROP_BYTESTRING); \
    RNA_def_property_string_sdna(prop, NULL, "s"); \
    RNA_def_property_string_funcs(prop, \
                                  "rna_MeshStringProperty_s_get", \
                                  "rna_MeshStringProperty_s_length", \
                                  "rna_MeshStringProperty_s_set"); \
    RNA_def_property_ui_text(prop, "Value", ""); \
    RNA_def_property_update(prop, 0, "rna_Mesh_update_data_legacy_deg_tag_all");

  MESH_FLOAT_PROPERTY_LAYER("Vertex");
  MESH_FLOAT_PROPERTY_LAYER("Polygon");
  MESH_INT_PROPERTY_LAYER("Vertex");
  MESH_INT_PROPERTY_LAYER("Polygon");
  MESH_STRING_PROPERTY_LAYER("Vertex")
  MESH_STRING_PROPERTY_LAYER("Polygon")
#  undef MESH_PROPERTY_LAYER
}

void rna_def_texmat_common(StructRNA *srna, const char *texspace_editable)
{
  PropertyRNA *prop;

  /* texture space */
  prop = RNA_def_property(srna, "auto_texspace", PROP_BOOLEAN, PROP_NONE);
  RNA_def_property_boolean_sdna(prop, NULL, "texspace_flag", ME_TEXSPACE_FLAG_AUTO);
  RNA_def_property_ui_text(
      prop,
      "Auto Texture Space",
      "Adjust active object's texture space automatically when transforming object");

  prop = RNA_def_property(srna, "texspace_location", PROP_FLOAT, PROP_TRANSLATION);
  RNA_def_property_float_sdna(prop, NULL, "texspace_location");
  RNA_def_property_ui_text(prop, "Texture Space Location", "Texture space location");
  RNA_def_property_float_funcs(prop, "rna_Mesh_texspace_location_get", NULL, NULL);
  RNA_def_property_editable_func(prop, texspace_editable);
  RNA_def_property_update(prop, 0, "rna_Mesh_update_data_legacy_deg_tag_all");

  prop = RNA_def_property(srna, "texspace_size", PROP_FLOAT, PROP_XYZ);
  RNA_def_property_float_sdna(prop, NULL, "texspace_size");
  RNA_def_property_flag(prop, PROP_PROPORTIONAL);
  RNA_def_property_ui_text(prop, "Texture Space Size", "Texture space size");
  RNA_def_property_float_funcs(prop, "rna_Mesh_texspace_size_get", NULL, NULL);
  RNA_def_property_editable_func(prop, texspace_editable);
  RNA_def_property_update(prop, 0, "rna_Mesh_update_data_legacy_deg_tag_all");

  /* materials */
  prop = RNA_def_property(srna, "materials", PROP_COLLECTION, PROP_NONE);
  RNA_def_property_collection_sdna(prop, NULL, "mat", "totcol");
  RNA_def_property_struct_type(prop, "Material");
  RNA_def_property_ui_text(prop, "Materials", "");
  RNA_def_property_srna(prop, "IDMaterials"); /* see rna_ID.c */
  RNA_def_property_override_flag(prop, PROPOVERRIDE_OVERRIDABLE_LIBRARY);
  RNA_def_property_override_funcs(prop, NULL, NULL, "rna_Mesh_materials_override_apply");
  RNA_def_property_collection_funcs(
      prop, NULL, NULL, NULL, NULL, NULL, NULL, NULL, "rna_IDMaterials_assign_int");
}

/* scene.objects */
/* mesh.vertices */
static void rna_def_mesh_vertices(BlenderRNA *brna, PropertyRNA *cprop)
{
  StructRNA *srna;
  /*  PropertyRNA *prop; */

  FunctionRNA *func;
  PropertyRNA *parm;

  RNA_def_property_srna(cprop, "MeshVertices");
  srna = RNA_def_struct(brna, "MeshVertices", NULL);
  RNA_def_struct_sdna(srna, "Mesh");
  RNA_def_struct_ui_text(srna, "Mesh Vertices", "Collection of mesh vertices");

  func = RNA_def_function(srna, "add", "ED_mesh_verts_add");
  RNA_def_function_flag(func, FUNC_USE_REPORTS);
  parm = RNA_def_int(
      func, "count", 0, 0, INT_MAX, "Count", "Number of vertices to add", 0, INT_MAX);
  RNA_def_parameter_flags(parm, 0, PARM_REQUIRED);
#  if 0 /* BMESH_TODO Remove until BMesh merge */
  func = RNA_def_function(srna, "remove", "ED_mesh_verts_remove");
  RNA_def_function_flag(func, FUNC_USE_REPORTS);
  RNA_def_int(func, "count", 0, 0, INT_MAX, "Count", "Number of vertices to remove", 0, INT_MAX);
#  endif
}

/* mesh.edges */
static void rna_def_mesh_edges(BlenderRNA *brna, PropertyRNA *cprop)
{
  StructRNA *srna;
  /*  PropertyRNA *prop; */

  FunctionRNA *func;
  PropertyRNA *parm;

  RNA_def_property_srna(cprop, "MeshEdges");
  srna = RNA_def_struct(brna, "MeshEdges", NULL);
  RNA_def_struct_sdna(srna, "Mesh");
  RNA_def_struct_ui_text(srna, "Mesh Edges", "Collection of mesh edges");

  func = RNA_def_function(srna, "add", "ED_mesh_edges_add");
  RNA_def_function_flag(func, FUNC_USE_REPORTS);
  parm = RNA_def_int(func, "count", 0, 0, INT_MAX, "Count", "Number of edges to add", 0, INT_MAX);
  RNA_def_parameter_flags(parm, 0, PARM_REQUIRED);
#  if 0 /* BMESH_TODO Remove until BMesh merge */
  func = RNA_def_function(srna, "remove", "ED_mesh_edges_remove");
  RNA_def_function_flag(func, FUNC_USE_REPORTS);
  RNA_def_int(func, "count", 0, 0, INT_MAX, "Count", "Number of edges to remove", 0, INT_MAX);
#  endif
}

/* mesh.loop_triangles */
static void rna_def_mesh_looptris(BlenderRNA *brna, PropertyRNA *cprop)
{
  StructRNA *srna;

  RNA_def_property_srna(cprop, "MeshLoopTriangles");
  srna = RNA_def_struct(brna, "MeshLoopTriangles", NULL);
  RNA_def_struct_sdna(srna, "Mesh");
  RNA_def_struct_ui_text(
      srna, "Mesh Loop Triangles", "Tessellation of mesh polygons into triangles");
}

/* mesh.loops */
static void rna_def_mesh_loops(BlenderRNA *brna, PropertyRNA *cprop)
{
  StructRNA *srna;

  // PropertyRNA *prop;

  FunctionRNA *func;
  PropertyRNA *parm;

  RNA_def_property_srna(cprop, "MeshLoops");
  srna = RNA_def_struct(brna, "MeshLoops", NULL);
  RNA_def_struct_sdna(srna, "Mesh");
  RNA_def_struct_ui_text(srna, "Mesh Loops", "Collection of mesh loops");

  func = RNA_def_function(srna, "add", "ED_mesh_loops_add");
  RNA_def_function_flag(func, FUNC_USE_REPORTS);
  parm = RNA_def_int(func, "count", 0, 0, INT_MAX, "Count", "Number of loops to add", 0, INT_MAX);
  RNA_def_parameter_flags(parm, 0, PARM_REQUIRED);
}

/* mesh.polygons */
static void rna_def_mesh_polygons(BlenderRNA *brna, PropertyRNA *cprop)
{
  StructRNA *srna;

  PropertyRNA *prop;

  FunctionRNA *func;
  PropertyRNA *parm;

  RNA_def_property_srna(cprop, "MeshPolygons");
  srna = RNA_def_struct(brna, "MeshPolygons", NULL);
  RNA_def_struct_sdna(srna, "Mesh");
  RNA_def_struct_ui_text(srna, "Mesh Polygons", "Collection of mesh polygons");

  prop = RNA_def_property(srna, "active", PROP_INT, PROP_NONE);
  RNA_def_property_int_sdna(prop, NULL, "act_face");
  RNA_def_property_ui_text(prop, "Active Polygon", "The active polygon for this mesh");

  func = RNA_def_function(srna, "add", "ED_mesh_polys_add");
  RNA_def_function_flag(func, FUNC_USE_REPORTS);
  parm = RNA_def_int(
      func, "count", 0, 0, INT_MAX, "Count", "Number of polygons to add", 0, INT_MAX);
  RNA_def_parameter_flags(parm, 0, PARM_REQUIRED);
}

/* Defines a read-only vector type since normals can not be modified manually. */
static void rna_def_normal_layer_value(BlenderRNA *brna)
{
  StructRNA *srna = RNA_def_struct(brna, "MeshNormalValue", NULL);
  RNA_def_struct_sdna(srna, "vec3f");
  RNA_def_struct_ui_text(srna, "Mesh Normal Vector", "Vector in a mesh normal array");

  PropertyRNA *prop = RNA_def_property(srna, "vector", PROP_FLOAT, PROP_DIRECTION);
  RNA_def_property_ui_text(prop, "Vector", "3D vector");
  RNA_def_property_float_sdna(prop, NULL, "x");
  RNA_def_property_array(prop, 3);
  RNA_def_property_clear_flag(prop, PROP_EDITABLE);
}

static void rna_def_loop_colors(BlenderRNA *brna, PropertyRNA *cprop)
{
  StructRNA *srna;
  PropertyRNA *prop;

  FunctionRNA *func;
  PropertyRNA *parm;

  RNA_def_property_srna(cprop, "LoopColors");
  srna = RNA_def_struct(brna, "LoopColors", NULL);
  RNA_def_struct_sdna(srna, "Mesh");
  RNA_def_struct_ui_text(srna, "Loop Colors", "Collection of vertex colors");

  func = RNA_def_function(srna, "new", "rna_Mesh_vertex_color_new");
  RNA_def_function_ui_description(func, "Add a vertex color layer to Mesh");
  RNA_def_function_flag(func, FUNC_USE_REPORTS);
  RNA_def_string(func, "name", "Col", 0, "", "Vertex color name");
  RNA_def_boolean(func,
                  "do_init",
                  true,
                  "",
                  "Whether new layer's data should be initialized by copying current active one");
  parm = RNA_def_pointer(func, "layer", "MeshLoopColorLayer", "", "The newly created layer");
  RNA_def_parameter_flags(parm, 0, PARM_RNAPTR);
  RNA_def_function_return(func, parm);

  func = RNA_def_function(srna, "remove", "rna_Mesh_vertex_color_remove");
  RNA_def_function_ui_description(func, "Remove a vertex color layer");
  RNA_def_function_flag(func, FUNC_USE_REPORTS);
  parm = RNA_def_pointer(func, "layer", "MeshLoopColorLayer", "", "The layer to remove");
  RNA_def_parameter_flags(parm, PROP_NEVER_NULL, PARM_REQUIRED);
  RNA_def_property_clear_flag(parm, PROP_THICK_WRAP);

  prop = RNA_def_property(srna, "active", PROP_POINTER, PROP_NONE);
  RNA_def_property_struct_type(prop, "MeshLoopColorLayer");
  RNA_def_property_pointer_funcs(
      prop, "rna_Mesh_vertex_color_active_get", "rna_Mesh_vertex_color_active_set", NULL, NULL);
  RNA_def_property_flag(prop, PROP_EDITABLE | PROP_NEVER_UNLINK);
  RNA_def_property_ui_text(prop, "Active Vertex Color Layer", "Active vertex color layer");
  RNA_def_property_update(prop, 0, "rna_Mesh_update_data_edit_active_color");

  prop = RNA_def_property(srna, "active_index", PROP_INT, PROP_UNSIGNED);
  RNA_def_property_int_funcs(prop,
                             "rna_Mesh_vertex_color_active_index_get",
                             "rna_Mesh_vertex_color_active_index_set",
                             "rna_Mesh_vertex_color_index_range");
  RNA_def_property_ui_text(prop, "Active Vertex Color Index", "Active vertex color index");
  RNA_def_property_update(prop, 0, "rna_Mesh_update_data_edit_active_color");
}

static void rna_def_vert_colors(BlenderRNA *brna, PropertyRNA *cprop)
{
  StructRNA *srna;
  PropertyRNA *prop;

  FunctionRNA *func;
  PropertyRNA *parm;

  RNA_def_property_srna(cprop, "VertColors");
  srna = RNA_def_struct(brna, "VertColors", NULL);
  RNA_def_struct_sdna(srna, "Mesh");
  RNA_def_struct_ui_text(srna, "Vert Colors", "Collection of sculpt vertex colors");

  func = RNA_def_function(srna, "new", "rna_Mesh_sculpt_vertex_color_new");
  RNA_def_function_ui_description(func, "Add a sculpt vertex color layer to Mesh");
  RNA_def_function_flag(func, FUNC_USE_REPORTS);
  RNA_def_string(func, "name", "Col", 0, "", "Sculpt Vertex color name");
  RNA_def_boolean(func,
                  "do_init",
                  true,
                  "",
                  "Whether new layer's data should be initialized by copying current active one");
  parm = RNA_def_pointer(func, "layer", "MeshVertColorLayer", "", "The newly created layer");
  RNA_def_parameter_flags(parm, 0, PARM_RNAPTR);
  RNA_def_function_return(func, parm);

  func = RNA_def_function(srna, "remove", "rna_Mesh_sculpt_vertex_color_remove");
  RNA_def_function_ui_description(func, "Remove a vertex color layer");
  RNA_def_function_flag(func, FUNC_USE_REPORTS);
  parm = RNA_def_pointer(func, "layer", "MeshVertColorLayer", "", "The layer to remove");
  RNA_def_parameter_flags(parm, PROP_NEVER_NULL, PARM_REQUIRED);
  RNA_def_property_clear_flag(parm, PROP_THICK_WRAP);

  prop = RNA_def_property(srna, "active", PROP_POINTER, PROP_NONE);
  RNA_def_property_struct_type(prop, "MeshVertColorLayer");
  RNA_def_property_pointer_funcs(prop,
                                 "rna_Mesh_sculpt_vertex_color_active_get",
                                 "rna_Mesh_sculpt_vertex_color_active_set",
                                 NULL,
                                 NULL);
  RNA_def_property_flag(prop, PROP_EDITABLE | PROP_NEVER_UNLINK);
  RNA_def_property_ui_text(
      prop, "Active Sculpt Vertex Color Layer", "Active sculpt vertex color layer");
  RNA_def_property_update(prop, 0, "rna_Mesh_update_data_edit_active_color");

  prop = RNA_def_property(srna, "active_index", PROP_INT, PROP_UNSIGNED);
  RNA_def_property_int_funcs(prop,
                             "rna_Mesh_sculpt_vertex_color_active_index_get",
                             "rna_Mesh_sculpt_vertex_color_active_index_set",
                             "rna_Mesh_sculpt_vertex_color_index_range");
  RNA_def_property_ui_text(
      prop, "Active Sculpt Vertex Color Index", "Active sculpt vertex color index");
  RNA_def_property_update(prop, 0, "rna_Mesh_update_data_edit_active_color");
}

static void rna_def_uv_layers(BlenderRNA *brna, PropertyRNA *cprop)
{
  StructRNA *srna;
  PropertyRNA *prop;

  FunctionRNA *func;
  PropertyRNA *parm;

  RNA_def_property_srna(cprop, "UVLoopLayers");
  srna = RNA_def_struct(brna, "UVLoopLayers", NULL);
  RNA_def_struct_sdna(srna, "Mesh");
  RNA_def_struct_ui_text(srna, "UV Map Layers", "Collection of UV map layers");

  func = RNA_def_function(srna, "new", "rna_Mesh_uv_layers_new");
  RNA_def_function_flag(func, FUNC_USE_REPORTS);
  RNA_def_function_ui_description(func, "Add a UV map layer to Mesh");
  RNA_def_string(func, "name", "UVMap", 0, "", "UV map name");
  RNA_def_boolean(func,
                  "do_init",
                  true,
                  "",
                  "Whether new layer's data should be initialized by copying current active one, "
                  "or if none is active, with a default UVmap");
  parm = RNA_def_pointer(func, "layer", "MeshUVLoopLayer", "", "The newly created layer");
  RNA_def_parameter_flags(parm, 0, PARM_RNAPTR);
  RNA_def_function_return(func, parm);

  func = RNA_def_function(srna, "remove", "rna_Mesh_uv_layers_remove");
  RNA_def_function_ui_description(func, "Remove a vertex color layer");
  RNA_def_function_flag(func, FUNC_USE_REPORTS);
  parm = RNA_def_pointer(func, "layer", "MeshUVLoopLayer", "", "The layer to remove");
  RNA_def_parameter_flags(parm, PROP_NEVER_NULL, PARM_REQUIRED);

  prop = RNA_def_property(srna, "active", PROP_POINTER, PROP_NONE);
  RNA_def_property_struct_type(prop, "MeshUVLoopLayer");
  RNA_def_property_pointer_funcs(
      prop, "rna_Mesh_uv_layer_active_get", "rna_Mesh_uv_layer_active_set", NULL, NULL);
  RNA_def_property_flag(prop, PROP_EDITABLE | PROP_NEVER_UNLINK);
  RNA_def_property_ui_text(prop, "Active UV Map Layer", "Active UV Map layer");
  RNA_def_property_update(prop, 0, "rna_Mesh_update_data_legacy_deg_tag_all");

  prop = RNA_def_property(srna, "active_index", PROP_INT, PROP_UNSIGNED);
  RNA_def_property_int_funcs(prop,
                             "rna_Mesh_uv_layer_active_index_get",
                             "rna_Mesh_uv_layer_active_index_set",
                             "rna_Mesh_uv_layer_index_range");
  RNA_def_property_ui_text(prop, "Active UV Map Index", "Active UV map index");
  RNA_def_property_update(prop, 0, "rna_Mesh_update_data_legacy_deg_tag_all");
}

/* mesh float layers */
static void rna_def_vertex_float_layers(BlenderRNA *brna, PropertyRNA *cprop)
{
  StructRNA *srna;

  FunctionRNA *func;
  PropertyRNA *parm;

  RNA_def_property_srna(cprop, "VertexFloatProperties");
  srna = RNA_def_struct(brna, "VertexFloatProperties", NULL);
  RNA_def_struct_sdna(srna, "Mesh");
  RNA_def_struct_ui_text(srna, "Vertex Float Properties", "Collection of float properties");

  func = RNA_def_function(srna, "new", "rna_Mesh_vertex_float_property_new");
  RNA_def_function_ui_description(func, "Add a float property layer to Mesh");
  RNA_def_string(func, "name", "Float Prop", 0, "", "Float property name");
  parm = RNA_def_pointer(
      func, "layer", "MeshVertexFloatPropertyLayer", "", "The newly created layer");
  RNA_def_parameter_flags(parm, 0, PARM_RNAPTR);
  RNA_def_function_return(func, parm);
}

/* mesh int layers */
static void rna_def_vertex_int_layers(BlenderRNA *brna, PropertyRNA *cprop)
{
  StructRNA *srna;

  FunctionRNA *func;
  PropertyRNA *parm;

  RNA_def_property_srna(cprop, "VertexIntProperties");
  srna = RNA_def_struct(brna, "VertexIntProperties", NULL);
  RNA_def_struct_sdna(srna, "Mesh");
  RNA_def_struct_ui_text(srna, "Vertex Int Properties", "Collection of int properties");

  func = RNA_def_function(srna, "new", "rna_Mesh_vertex_int_property_new");
  RNA_def_function_ui_description(func, "Add a integer property layer to Mesh");
  RNA_def_string(func, "name", "Int Prop", 0, "", "Int property name");
  parm = RNA_def_pointer(
      func, "layer", "MeshVertexIntPropertyLayer", "", "The newly created layer");
  RNA_def_parameter_flags(parm, 0, PARM_RNAPTR);
  RNA_def_function_return(func, parm);
}

/* mesh string layers */
static void rna_def_vertex_string_layers(BlenderRNA *brna, PropertyRNA *cprop)
{
  StructRNA *srna;

  FunctionRNA *func;
  PropertyRNA *parm;

  RNA_def_property_srna(cprop, "VertexStringProperties");
  srna = RNA_def_struct(brna, "VertexStringProperties", NULL);
  RNA_def_struct_sdna(srna, "Mesh");
  RNA_def_struct_ui_text(srna, "Vertex String Properties", "Collection of string properties");

  func = RNA_def_function(srna, "new", "rna_Mesh_vertex_string_property_new");
  RNA_def_function_ui_description(func, "Add a string property layer to Mesh");
  RNA_def_string(func, "name", "String Prop", 0, "", "String property name");
  parm = RNA_def_pointer(
      func, "layer", "MeshVertexStringPropertyLayer", "", "The newly created layer");
  RNA_def_parameter_flags(parm, 0, PARM_RNAPTR);
  RNA_def_function_return(func, parm);
}

/* mesh float layers */
static void rna_def_polygon_float_layers(BlenderRNA *brna, PropertyRNA *cprop)
{
  StructRNA *srna;

  FunctionRNA *func;
  PropertyRNA *parm;

  RNA_def_property_srna(cprop, "PolygonFloatProperties");
  srna = RNA_def_struct(brna, "PolygonFloatProperties", NULL);
  RNA_def_struct_sdna(srna, "Mesh");
  RNA_def_struct_ui_text(srna, "Polygon Float Properties", "Collection of float properties");

  func = RNA_def_function(srna, "new", "rna_Mesh_polygon_float_property_new");
  RNA_def_function_ui_description(func, "Add a float property layer to Mesh");
  RNA_def_string(func, "name", "Float Prop", 0, "", "Float property name");
  parm = RNA_def_pointer(
      func, "layer", "MeshPolygonFloatPropertyLayer", "", "The newly created layer");
  RNA_def_parameter_flags(parm, 0, PARM_RNAPTR);
  RNA_def_function_return(func, parm);
}

/* mesh int layers */
static void rna_def_polygon_int_layers(BlenderRNA *brna, PropertyRNA *cprop)
{
  StructRNA *srna;

  FunctionRNA *func;
  PropertyRNA *parm;

  RNA_def_property_srna(cprop, "PolygonIntProperties");
  srna = RNA_def_struct(brna, "PolygonIntProperties", NULL);
  RNA_def_struct_sdna(srna, "Mesh");
  RNA_def_struct_ui_text(srna, "Polygon Int Properties", "Collection of int properties");

  func = RNA_def_function(srna, "new", "rna_Mesh_polygon_int_property_new");
  RNA_def_function_ui_description(func, "Add a integer property layer to Mesh");
  RNA_def_string(func, "name", "Int Prop", 0, "", "Int property name");
  parm = RNA_def_pointer(
      func, "layer", "MeshPolygonIntPropertyLayer", "", "The newly created layer");
  RNA_def_parameter_flags(parm, 0, PARM_RNAPTR);
  RNA_def_function_return(func, parm);
}

/* mesh string layers */
static void rna_def_polygon_string_layers(BlenderRNA *brna, PropertyRNA *cprop)
{
  StructRNA *srna;

  FunctionRNA *func;
  PropertyRNA *parm;

  RNA_def_property_srna(cprop, "PolygonStringProperties");
  srna = RNA_def_struct(brna, "PolygonStringProperties", NULL);
  RNA_def_struct_sdna(srna, "Mesh");
  RNA_def_struct_ui_text(srna, "Polygon String Properties", "Collection of string properties");

  func = RNA_def_function(srna, "new", "rna_Mesh_polygon_string_property_new");
  RNA_def_function_ui_description(func, "Add a string property layer to Mesh");
  RNA_def_string(func, "name", "String Prop", 0, "", "String property name");
  parm = RNA_def_pointer(
      func, "layer", "MeshPolygonStringPropertyLayer", "", "The newly created layer");
  RNA_def_parameter_flags(parm, 0, PARM_RNAPTR);
  RNA_def_function_return(func, parm);
}

static void rna_def_skin_vertices(BlenderRNA *brna, PropertyRNA *UNUSED(cprop))
{
  StructRNA *srna;
  PropertyRNA *prop;

  srna = RNA_def_struct(brna, "MeshSkinVertexLayer", NULL);
  RNA_def_struct_ui_text(
      srna, "Mesh Skin Vertex Layer", "Per-vertex skin data for use with the Skin modifier");
  RNA_def_struct_sdna(srna, "CustomDataLayer");
  RNA_def_struct_path_func(srna, "rna_MeshSkinVertexLayer_path");

  prop = RNA_def_property(srna, "name", PROP_STRING, PROP_NONE);
  RNA_def_struct_name_property(srna, prop);
  RNA_def_property_string_funcs(prop, NULL, NULL, "rna_MeshVertexLayer_name_set");
  RNA_def_property_string_maxlength(prop, MAX_CUSTOMDATA_LAYER_NAME_NO_PREFIX);
  RNA_def_property_ui_text(prop, "Name", "Name of skin layer");
  RNA_def_property_update(prop, 0, "rna_Mesh_update_data_legacy_deg_tag_all");

  prop = RNA_def_property(srna, "data", PROP_COLLECTION, PROP_NONE);
  RNA_def_property_struct_type(prop, "MeshSkinVertex");
  RNA_def_property_ui_text(prop, "Data", "");
  RNA_def_property_collection_funcs(prop,
                                    "rna_MeshSkinVertexLayer_data_begin",
                                    "rna_iterator_array_next",
                                    "rna_iterator_array_end",
                                    "rna_iterator_array_get",
                                    "rna_MeshSkinVertexLayer_data_length",
                                    NULL,
                                    NULL,
                                    NULL);

  /* SkinVertex struct */
  srna = RNA_def_struct(brna, "MeshSkinVertex", NULL);
  RNA_def_struct_sdna(srna, "MVertSkin");
  RNA_def_struct_ui_text(
      srna, "Skin Vertex", "Per-vertex skin data for use with the Skin modifier");
  RNA_def_struct_path_func(srna, "rna_MeshSkinVertex_path");

  prop = RNA_def_property(srna, "radius", PROP_FLOAT, PROP_UNSIGNED);
  RNA_def_property_array(prop, 2);
  RNA_def_property_ui_range(prop, 0.001, 100.0, 1, 3);
  RNA_def_property_ui_text(prop, "Radius", "Radius of the skin");
  RNA_def_property_update(prop, 0, "rna_Mesh_update_data_legacy_deg_tag_all");

  /* Flags */

  prop = RNA_def_property(srna, "use_root", PROP_BOOLEAN, PROP_NONE);
  RNA_def_property_boolean_sdna(prop, NULL, "flag", MVERT_SKIN_ROOT);
  RNA_def_property_ui_text(prop,
                           "Root",
                           "Vertex is a root for rotation calculations and armature generation, "
                           "setting this flag does not clear other roots in the same mesh island");
  RNA_def_property_update(prop, 0, "rna_Mesh_update_data_legacy_deg_tag_all");

  prop = RNA_def_property(srna, "use_loose", PROP_BOOLEAN, PROP_NONE);
  RNA_def_property_boolean_sdna(prop, NULL, "flag", MVERT_SKIN_LOOSE);
  RNA_def_property_ui_text(
      prop, "Loose", "If vertex has multiple adjacent edges, it is hulled to them directly");
  RNA_def_property_update(prop, 0, "rna_Mesh_update_data_legacy_deg_tag_all");
}

static void rna_def_vertex_creases(BlenderRNA *brna)
{
  StructRNA *srna;
  PropertyRNA *prop;

  srna = RNA_def_struct(brna, "MeshVertexCreaseLayer", NULL);
  RNA_def_struct_ui_text(srna, "Mesh Vertex Crease Layer", "Per-vertex crease");
  RNA_def_struct_sdna(srna, "CustomDataLayer");
  RNA_def_struct_path_func(srna, "rna_MeshVertexCreaseLayer_path");

  prop = RNA_def_property(srna, "data", PROP_COLLECTION, PROP_NONE);
  RNA_def_property_struct_type(prop, "MeshVertexCrease");
  RNA_def_property_ui_text(prop, "Data", "");
  RNA_def_property_collection_funcs(prop,
                                    "rna_MeshVertexCreaseLayer_data_begin",
                                    "rna_iterator_array_next",
                                    "rna_iterator_array_end",
                                    "rna_iterator_array_get",
                                    "rna_MeshVertexCreaseLayer_data_length",
                                    NULL,
                                    NULL,
                                    NULL);

  /* VertexCrease struct */
  srna = RNA_def_struct(brna, "MeshVertexCrease", NULL);
  RNA_def_struct_sdna(srna, "MFloatProperty");
  RNA_def_struct_ui_text(srna, "Float Property", "");

  prop = RNA_def_property(srna, "value", PROP_FLOAT, PROP_NONE);
  RNA_def_property_float_sdna(prop, NULL, "f");
  RNA_def_property_ui_text(prop, "Value", "");
  RNA_def_property_update(prop, 0, "rna_Mesh_update_data_legacy_deg_tag_all");
}

static void rna_def_edge_creases(BlenderRNA *brna)
{
  StructRNA *srna;
  PropertyRNA *prop;

  srna = RNA_def_struct(brna, "MeshEdgeCreaseLayer", NULL);
  RNA_def_struct_ui_text(srna, "Mesh Edge Crease Layer", "Per-edge crease");
  RNA_def_struct_sdna(srna, "CustomDataLayer");
  RNA_def_struct_path_func(srna, "rna_MeshEdgeCreaseLayer_path");

  prop = RNA_def_property(srna, "data", PROP_COLLECTION, PROP_NONE);
  RNA_def_property_struct_type(prop, "MeshEdgeCrease");
  RNA_def_property_ui_text(prop, "Data", "");
  RNA_def_property_collection_funcs(prop,
                                    "rna_MeshEdgeCreaseLayer_data_begin",
                                    "rna_iterator_array_next",
                                    "rna_iterator_array_end",
                                    "rna_iterator_array_get",
                                    "rna_MeshEdgeCreaseLayer_data_length",
                                    NULL,
                                    NULL,
                                    NULL);

  /* EdgeCrease struct */
  srna = RNA_def_struct(brna, "MeshEdgeCrease", NULL);
  RNA_def_struct_sdna(srna, "MFloatProperty");
  RNA_def_struct_ui_text(srna, "Float Property", "");

  prop = RNA_def_property(srna, "value", PROP_FLOAT, PROP_NONE);
  RNA_def_property_float_sdna(prop, NULL, "f");
  RNA_def_property_ui_text(prop, "Value", "");
  RNA_def_property_update(prop, 0, "rna_Mesh_update_data_legacy_deg_tag_all");
}

static void rna_def_paint_mask(BlenderRNA *brna, PropertyRNA *UNUSED(cprop))
{
  StructRNA *srna;
  PropertyRNA *prop;

  srna = RNA_def_struct(brna, "MeshPaintMaskLayer", NULL);
  RNA_def_struct_ui_text(srna, "Mesh Paint Mask Layer", "Per-vertex paint mask data");
  RNA_def_struct_sdna(srna, "CustomDataLayer");
  RNA_def_struct_path_func(srna, "rna_MeshPaintMaskLayer_path");

  prop = RNA_def_property(srna, "data", PROP_COLLECTION, PROP_NONE);
  RNA_def_property_struct_type(prop, "MeshPaintMaskProperty");
  RNA_def_property_ui_text(prop, "Data", "");

  RNA_def_property_collection_funcs(prop,
                                    "rna_MeshPaintMaskLayer_data_begin",
                                    "rna_iterator_array_next",
                                    "rna_iterator_array_end",
                                    "rna_iterator_array_get",
                                    "rna_MeshPaintMaskLayer_data_length",
                                    NULL,
                                    NULL,
                                    NULL);

  srna = RNA_def_struct(brna, "MeshPaintMaskProperty", NULL);
  RNA_def_struct_sdna(srna, "MFloatProperty");
  RNA_def_struct_ui_text(srna, "Mesh Paint Mask Property", "Floating-point paint mask value");
  RNA_def_struct_path_func(srna, "rna_MeshPaintMask_path");

  prop = RNA_def_property(srna, "value", PROP_FLOAT, PROP_NONE);
  RNA_def_property_float_sdna(prop, NULL, "f");
  RNA_def_property_ui_text(prop, "Value", "");
  RNA_def_property_update(prop, 0, "rna_Mesh_update_data_legacy_deg_tag_all");
}

static void rna_def_face_map(BlenderRNA *brna)
{
  StructRNA *srna;
  PropertyRNA *prop;

  srna = RNA_def_struct(brna, "MeshFaceMapLayer", NULL);
  RNA_def_struct_ui_text(srna, "Mesh Face Map Layer", "Per-face map index");
  RNA_def_struct_sdna(srna, "CustomDataLayer");
  RNA_def_struct_path_func(srna, "rna_MeshFaceMapLayer_path");

  prop = RNA_def_property(srna, "name", PROP_STRING, PROP_NONE);
  RNA_def_struct_name_property(srna, prop);
  RNA_def_property_string_funcs(prop, NULL, NULL, "rna_MeshPolyLayer_name_set");
  RNA_def_property_string_maxlength(prop, MAX_CUSTOMDATA_LAYER_NAME_NO_PREFIX);
  RNA_def_property_ui_text(prop, "Name", "Name of face map layer");
  RNA_def_property_update(prop, 0, "rna_Mesh_update_data_legacy_deg_tag_all");

  prop = RNA_def_property(srna, "data", PROP_COLLECTION, PROP_NONE);
  RNA_def_property_struct_type(prop, "MeshFaceMap");
  RNA_def_property_ui_text(prop, "Data", "");
  RNA_def_property_collection_funcs(prop,
                                    "rna_MeshFaceMapLayer_data_begin",
                                    "rna_iterator_array_next",
                                    "rna_iterator_array_end",
                                    "rna_iterator_array_get",
                                    "rna_MeshFaceMapLayer_data_length",
                                    NULL,
                                    NULL,
                                    NULL);

  /* FaceMap struct */
  srna = RNA_def_struct(brna, "MeshFaceMap", NULL);
  RNA_def_struct_sdna(srna, "MIntProperty");
  RNA_def_struct_ui_text(srna, "Int Property", "");
  RNA_def_struct_path_func(srna, "rna_MeshFaceMap_path");

  prop = RNA_def_property(srna, "value", PROP_INT, PROP_NONE);
  RNA_def_property_int_sdna(prop, NULL, "i");
  RNA_def_property_ui_text(prop, "Value", "");
  RNA_def_property_update(prop, 0, "rna_Mesh_update_data_legacy_deg_tag_all");
}

static void rna_def_face_maps(BlenderRNA *brna, PropertyRNA *cprop)
{
  StructRNA *srna;
  PropertyRNA *prop;

  RNA_def_property_srna(cprop, "MeshFaceMapLayers");
  srna = RNA_def_struct(brna, "MeshFaceMapLayers", NULL);
  RNA_def_struct_ui_text(srna, "Mesh Face Map Layer", "Per-face map index");
  RNA_def_struct_sdna(srna, "Mesh");
  RNA_def_struct_ui_text(srna, "Mesh Face Maps", "Collection of mesh face maps");

  /* add this since we only ever have one layer anyway, don't bother with active_index */
  prop = RNA_def_property(srna, "active", PROP_POINTER, PROP_NONE);
  RNA_def_property_struct_type(prop, "MeshFaceMapLayer");
  RNA_def_property_pointer_funcs(prop, "rna_Mesh_face_map_active_get", NULL, NULL, NULL);
  RNA_def_property_ui_text(prop, "Active Face Map Layer", "");
  RNA_def_property_update(prop, 0, "rna_Mesh_update_data_legacy_deg_tag_all");

  FunctionRNA *func;
  PropertyRNA *parm;

  func = RNA_def_function(srna, "new", "rna_Mesh_face_map_new");
  RNA_def_function_flag(func, FUNC_USE_REPORTS);
  RNA_def_function_ui_description(func, "Add a float property layer to Mesh");
  RNA_def_string(func, "name", "Face Map", 0, "", "Face map name");
  parm = RNA_def_pointer(func, "layer", "MeshFaceMapLayer", "", "The newly created layer");
  RNA_def_parameter_flags(parm, 0, PARM_RNAPTR);
  RNA_def_function_return(func, parm);

  func = RNA_def_function(srna, "remove", "rna_Mesh_face_map_remove");
  RNA_def_function_ui_description(func, "Remove a face map layer");
  RNA_def_function_flag(func, FUNC_USE_REPORTS);
  parm = RNA_def_pointer(func, "layer", "MeshFaceMapLayer", "", "The layer to remove");
  RNA_def_parameter_flags(parm, PROP_NEVER_NULL, PARM_REQUIRED);
  RNA_def_property_clear_flag(parm, PROP_THICK_WRAP);
}

static void rna_def_mesh(BlenderRNA *brna)
{
  StructRNA *srna;
  PropertyRNA *prop;

  srna = RNA_def_struct(brna, "Mesh", "ID");
  RNA_def_struct_ui_text(srna, "Mesh", "Mesh data-block defining geometric surfaces");
  RNA_def_struct_ui_icon(srna, ICON_MESH_DATA);

  prop = RNA_def_property(srna, "vertices", PROP_COLLECTION, PROP_NONE);
  RNA_def_property_collection_funcs(prop,
                                    "rna_Mesh_vertices_begin",
                                    "rna_iterator_array_next",
                                    "rna_iterator_array_end",
                                    "rna_iterator_array_get",
                                    "rna_Mesh_vertices_length",
                                    "rna_Mesh_vertices_lookup_int",
                                    NULL,
                                    NULL);
  RNA_def_property_struct_type(prop, "MeshVertex");
  RNA_def_property_override_flag(prop, PROPOVERRIDE_IGNORE);
  RNA_def_property_ui_text(prop, "Vertices", "Vertices of the mesh");
  rna_def_mesh_vertices(brna, prop);

  prop = RNA_def_property(srna, "edges", PROP_COLLECTION, PROP_NONE);
  RNA_def_property_collection_funcs(prop,
                                    "rna_Mesh_edges_begin",
                                    "rna_iterator_array_next",
                                    "rna_iterator_array_end",
                                    "rna_iterator_array_get",
                                    "rna_Mesh_edges_length",
                                    "rna_Mesh_edges_lookup_int",
                                    NULL,
                                    NULL);
  RNA_def_property_struct_type(prop, "MeshEdge");
  RNA_def_property_override_flag(prop, PROPOVERRIDE_IGNORE);
  RNA_def_property_ui_text(prop, "Edges", "Edges of the mesh");
  rna_def_mesh_edges(brna, prop);

  prop = RNA_def_property(srna, "loops", PROP_COLLECTION, PROP_NONE);
  RNA_def_property_collection_funcs(prop,
                                    "rna_Mesh_loops_begin",
                                    "rna_iterator_array_next",
                                    "rna_iterator_array_end",
                                    "rna_iterator_array_get",
                                    "rna_Mesh_loops_length",
                                    "rna_Mesh_loops_lookup_int",
                                    NULL,
                                    NULL);
  RNA_def_property_struct_type(prop, "MeshLoop");
  RNA_def_property_override_flag(prop, PROPOVERRIDE_IGNORE);
  RNA_def_property_ui_text(prop, "Loops", "Loops of the mesh (polygon corners)");
  rna_def_mesh_loops(brna, prop);

  prop = RNA_def_property(srna, "polygons", PROP_COLLECTION, PROP_NONE);
  RNA_def_property_collection_funcs(prop,
                                    "rna_Mesh_polygons_begin",
                                    "rna_iterator_array_next",
                                    "rna_iterator_array_end",
                                    "rna_iterator_array_get",
                                    "rna_Mesh_polygons_length",
                                    "rna_Mesh_polygons_lookup_int",
                                    NULL,
                                    NULL);
  RNA_def_property_struct_type(prop, "MeshPolygon");
  RNA_def_property_override_flag(prop, PROPOVERRIDE_IGNORE);
  RNA_def_property_ui_text(prop, "Polygons", "Polygons of the mesh");
  rna_def_mesh_polygons(brna, prop);

  rna_def_normal_layer_value(brna);

  prop = RNA_def_property(srna, "vertex_normals", PROP_COLLECTION, PROP_NONE);
  RNA_def_property_struct_type(prop, "MeshNormalValue");
  RNA_def_property_override_flag(prop, PROPOVERRIDE_IGNORE);
  RNA_def_property_ui_text(prop,
                           "Vertex Normals",
                           "The normal direction of each vertex, defined as the average of the "
                           "surrounding face normals");
  RNA_def_property_collection_funcs(prop,
                                    "rna_Mesh_vertex_normals_begin",
                                    "rna_iterator_array_next",
                                    "rna_iterator_array_end",
                                    "rna_iterator_array_get",
                                    "rna_Mesh_vertex_normals_length",
                                    "rna_Mesh_vertex_normals_lookup_int",
                                    NULL,
                                    NULL);

  prop = RNA_def_property(srna, "polygon_normals", PROP_COLLECTION, PROP_NONE);
  RNA_def_property_struct_type(prop, "MeshNormalValue");
  RNA_def_property_override_flag(prop, PROPOVERRIDE_IGNORE);
  RNA_def_property_ui_text(prop,
                           "Polygon Normals",
                           "The normal direction of each polygon, defined by the winding order "
                           "and position of its vertices");
  RNA_def_property_collection_funcs(prop,
                                    "rna_Mesh_poly_normals_begin",
                                    "rna_iterator_array_next",
                                    "rna_iterator_array_end",
                                    "rna_iterator_array_get",
                                    "rna_Mesh_poly_normals_length",
                                    "rna_Mesh_poly_normals_lookup_int",
                                    NULL,
                                    NULL);

  prop = RNA_def_property(srna, "loop_triangles", PROP_COLLECTION, PROP_NONE);
  RNA_def_property_collection_funcs(prop,
                                    "rna_Mesh_loop_triangles_begin",
                                    "rna_iterator_array_next",
                                    "rna_iterator_array_end",
                                    "rna_iterator_array_get",
                                    "rna_Mesh_loop_triangles_length",
                                    "rna_Mesh_loop_triangles_lookup_int",
                                    NULL,
                                    NULL);
  RNA_def_property_struct_type(prop, "MeshLoopTriangle");
  RNA_def_property_override_flag(prop, PROPOVERRIDE_IGNORE);
  RNA_def_property_ui_text(prop, "Loop Triangles", "Tessellation of mesh polygons into triangles");
  rna_def_mesh_looptris(brna, prop);

  /* TODO: should this be allowed to be itself? */
  prop = RNA_def_property(srna, "texture_mesh", PROP_POINTER, PROP_NONE);
  RNA_def_property_pointer_sdna(prop, NULL, "texcomesh");
  RNA_def_property_flag(prop, PROP_EDITABLE | PROP_ID_SELF_CHECK);
  RNA_def_property_override_flag(prop, PROPOVERRIDE_OVERRIDABLE_LIBRARY);
  RNA_def_property_ui_text(
      prop,
      "Texture Mesh",
      "Use another mesh for texture indices (vertex indices must be aligned)");

  /* UV loop layers */
  prop = RNA_def_property(srna, "uv_layers", PROP_COLLECTION, PROP_NONE);
  RNA_def_property_collection_sdna(prop, NULL, "ldata.layers", "ldata.totlayer");
  RNA_def_property_collection_funcs(prop,
                                    "rna_Mesh_uv_layers_begin",
                                    NULL,
                                    NULL,
                                    NULL,
                                    "rna_Mesh_uv_layers_length",
                                    NULL,
                                    NULL,
                                    NULL);
  RNA_def_property_struct_type(prop, "MeshUVLoopLayer");
  RNA_def_property_override_flag(prop, PROPOVERRIDE_IGNORE);
  RNA_def_property_ui_text(prop, "UV Loop Layers", "All UV loop layers");
  rna_def_uv_layers(brna, prop);

  prop = RNA_def_property(srna, "uv_layer_clone", PROP_POINTER, PROP_NONE);
  RNA_def_property_struct_type(prop, "MeshUVLoopLayer");
  RNA_def_property_pointer_funcs(
      prop, "rna_Mesh_uv_layer_clone_get", "rna_Mesh_uv_layer_clone_set", NULL, NULL);
  RNA_def_property_flag(prop, PROP_EDITABLE);
  RNA_def_property_override_flag(prop, PROPOVERRIDE_IGNORE);
  RNA_def_property_ui_text(
      prop, "Clone UV Loop Layer", "UV loop layer to be used as cloning source");

  prop = RNA_def_property(srna, "uv_layer_clone_index", PROP_INT, PROP_UNSIGNED);
  RNA_def_property_int_funcs(prop,
                             "rna_Mesh_uv_layer_clone_index_get",
                             "rna_Mesh_uv_layer_clone_index_set",
                             "rna_Mesh_uv_layer_index_range");
  RNA_def_property_ui_text(prop, "Clone UV Loop Layer Index", "Clone UV loop layer index");

  prop = RNA_def_property(srna, "uv_layer_stencil", PROP_POINTER, PROP_NONE);
  RNA_def_property_struct_type(prop, "MeshUVLoopLayer");
  RNA_def_property_pointer_funcs(
      prop, "rna_Mesh_uv_layer_stencil_get", "rna_Mesh_uv_layer_stencil_set", NULL, NULL);
  RNA_def_property_flag(prop, PROP_EDITABLE);
  RNA_def_property_override_flag(prop, PROPOVERRIDE_IGNORE);
  RNA_def_property_ui_text(prop, "Mask UV Loop Layer", "UV loop layer to mask the painted area");

  prop = RNA_def_property(srna, "uv_layer_stencil_index", PROP_INT, PROP_UNSIGNED);
  RNA_def_property_int_funcs(prop,
                             "rna_Mesh_uv_layer_stencil_index_get",
                             "rna_Mesh_uv_layer_stencil_index_set",
                             "rna_Mesh_uv_layer_index_range");
  RNA_def_property_ui_text(prop, "Mask UV Loop Layer Index", "Mask UV loop layer index");
  RNA_def_property_update(prop, 0, "rna_Mesh_update_data_legacy_deg_tag_all");

  /* Vertex colors */

  prop = RNA_def_property(srna, "vertex_colors", PROP_COLLECTION, PROP_NONE);
  RNA_def_property_collection_sdna(prop, NULL, "ldata.layers", "ldata.totlayer");
  RNA_def_property_collection_funcs(prop,
                                    "rna_Mesh_vertex_colors_begin",
                                    NULL,
                                    NULL,
                                    NULL,
                                    "rna_Mesh_vertex_colors_length",
                                    NULL,
                                    NULL,
                                    NULL);
  RNA_def_property_struct_type(prop, "MeshLoopColorLayer");
  RNA_def_property_override_flag(prop, PROPOVERRIDE_IGNORE);
  RNA_def_property_ui_text(prop,
                           "Vertex Colors",
                           "Legacy vertex color layers. Deprecated, use color attributes instead");
  rna_def_loop_colors(brna, prop);

  /* Sculpt Vertex colors */

  prop = RNA_def_property(srna, "sculpt_vertex_colors", PROP_COLLECTION, PROP_NONE);
  RNA_def_property_collection_sdna(prop, NULL, "vdata.layers", "vdata.totlayer");
  RNA_def_property_collection_funcs(prop,
                                    "rna_Mesh_sculpt_vertex_colors_begin",
                                    NULL,
                                    NULL,
                                    NULL,
                                    "rna_Mesh_sculpt_vertex_colors_length",
                                    NULL,
                                    NULL,
                                    NULL);
  RNA_def_property_struct_type(prop, "MeshVertColorLayer");
  RNA_def_property_override_flag(prop, PROPOVERRIDE_IGNORE);
  RNA_def_property_ui_text(prop,
                           "Sculpt Vertex Colors",
                           "Sculpt vertex color layers. Deprecated, use color attributes instead");
  rna_def_vert_colors(brna, prop);

  /* TODO: edge customdata layers (bmesh py api can access already). */
  prop = RNA_def_property(srna, "vertex_layers_float", PROP_COLLECTION, PROP_NONE);
  RNA_def_property_collection_sdna(prop, NULL, "vdata.layers", "vdata.totlayer");
  RNA_def_property_collection_funcs(prop,
                                    "rna_Mesh_vertex_float_layers_begin",
                                    NULL,
                                    NULL,
                                    NULL,
                                    "rna_Mesh_vertex_float_layers_length",
                                    NULL,
                                    NULL,
                                    NULL);
  RNA_def_property_struct_type(prop, "MeshVertexFloatPropertyLayer");
  RNA_def_property_override_flag(prop, PROPOVERRIDE_IGNORE);
  RNA_def_property_ui_text(prop, "Float Property Layers", "");
  rna_def_vertex_float_layers(brna, prop);

  prop = RNA_def_property(srna, "vertex_layers_int", PROP_COLLECTION, PROP_NONE);
  RNA_def_property_collection_sdna(prop, NULL, "vdata.layers", "vdata.totlayer");
  RNA_def_property_collection_funcs(prop,
                                    "rna_Mesh_vertex_int_layers_begin",
                                    NULL,
                                    NULL,
                                    NULL,
                                    "rna_Mesh_vertex_int_layers_length",
                                    NULL,
                                    NULL,
                                    NULL);
  RNA_def_property_struct_type(prop, "MeshVertexIntPropertyLayer");
  RNA_def_property_override_flag(prop, PROPOVERRIDE_IGNORE);
  RNA_def_property_ui_text(prop, "Int Property Layers", "");
  rna_def_vertex_int_layers(brna, prop);

  prop = RNA_def_property(srna, "vertex_layers_string", PROP_COLLECTION, PROP_NONE);
  RNA_def_property_collection_sdna(prop, NULL, "vdata.layers", "vdata.totlayer");
  RNA_def_property_collection_funcs(prop,
                                    "rna_Mesh_vertex_string_layers_begin",
                                    NULL,
                                    NULL,
                                    NULL,
                                    "rna_Mesh_vertex_string_layers_length",
                                    NULL,
                                    NULL,
                                    NULL);
  RNA_def_property_struct_type(prop, "MeshVertexStringPropertyLayer");
  RNA_def_property_override_flag(prop, PROPOVERRIDE_IGNORE);
  RNA_def_property_ui_text(prop, "String Property Layers", "");
  rna_def_vertex_string_layers(brna, prop);

  prop = RNA_def_property(srna, "polygon_layers_float", PROP_COLLECTION, PROP_NONE);
  RNA_def_property_collection_sdna(prop, NULL, "pdata.layers", "pdata.totlayer");
  RNA_def_property_collection_funcs(prop,
                                    "rna_Mesh_polygon_float_layers_begin",
                                    NULL,
                                    NULL,
                                    NULL,
                                    "rna_Mesh_polygon_float_layers_length",
                                    NULL,
                                    NULL,
                                    NULL);
  RNA_def_property_struct_type(prop, "MeshPolygonFloatPropertyLayer");
  RNA_def_property_override_flag(prop, PROPOVERRIDE_IGNORE);
  RNA_def_property_ui_text(prop, "Float Property Layers", "");
  rna_def_polygon_float_layers(brna, prop);

  prop = RNA_def_property(srna, "polygon_layers_int", PROP_COLLECTION, PROP_NONE);
  RNA_def_property_collection_sdna(prop, NULL, "pdata.layers", "pdata.totlayer");
  RNA_def_property_collection_funcs(prop,
                                    "rna_Mesh_polygon_int_layers_begin",
                                    NULL,
                                    NULL,
                                    NULL,
                                    "rna_Mesh_polygon_int_layers_length",
                                    NULL,
                                    NULL,
                                    NULL);
  RNA_def_property_struct_type(prop, "MeshPolygonIntPropertyLayer");
  RNA_def_property_override_flag(prop, PROPOVERRIDE_IGNORE);
  RNA_def_property_ui_text(prop, "Int Property Layers", "");
  rna_def_polygon_int_layers(brna, prop);

  prop = RNA_def_property(srna, "polygon_layers_string", PROP_COLLECTION, PROP_NONE);
  RNA_def_property_collection_sdna(prop, NULL, "pdata.layers", "pdata.totlayer");
  RNA_def_property_collection_funcs(prop,
                                    "rna_Mesh_polygon_string_layers_begin",
                                    NULL,
                                    NULL,
                                    NULL,
                                    "rna_Mesh_polygon_string_layers_length",
                                    NULL,
                                    NULL,
                                    NULL);
  RNA_def_property_struct_type(prop, "MeshPolygonStringPropertyLayer");
  RNA_def_property_override_flag(prop, PROPOVERRIDE_IGNORE);
  RNA_def_property_ui_text(prop, "String Property Layers", "");
  rna_def_polygon_string_layers(brna, prop);

  /* face-maps */
  prop = RNA_def_property(srna, "face_maps", PROP_COLLECTION, PROP_NONE);
  RNA_def_property_collection_sdna(prop, NULL, "pdata.layers", "pdata.totlayer");
  RNA_def_property_collection_funcs(prop,
                                    "rna_Mesh_face_maps_begin",
                                    NULL,
                                    NULL,
                                    NULL,
                                    "rna_Mesh_face_maps_length",
                                    NULL,
                                    NULL,
                                    NULL);
  RNA_def_property_struct_type(prop, "MeshFaceMapLayer");
  RNA_def_property_override_flag(prop, PROPOVERRIDE_IGNORE);
  RNA_def_property_ui_text(prop, "Face Map", "");
  rna_def_face_maps(brna, prop);

  /* Skin vertices */
  prop = RNA_def_property(srna, "skin_vertices", PROP_COLLECTION, PROP_NONE);
  RNA_def_property_collection_sdna(prop, NULL, "vdata.layers", "vdata.totlayer");
  RNA_def_property_collection_funcs(prop,
                                    "rna_Mesh_skin_vertices_begin",
                                    NULL,
                                    NULL,
                                    NULL,
                                    "rna_Mesh_skin_vertices_length",
                                    NULL,
                                    NULL,
                                    NULL);
  RNA_def_property_struct_type(prop, "MeshSkinVertexLayer");
  RNA_def_property_override_flag(prop, PROPOVERRIDE_IGNORE);
  RNA_def_property_ui_text(prop, "Skin Vertices", "All skin vertices");
  rna_def_skin_vertices(brna, prop);
  /* End skin vertices */

  /* Vertex Crease */
  prop = RNA_def_property(srna, "vertex_creases", PROP_COLLECTION, PROP_NONE);
  RNA_def_property_struct_type(prop, "MeshVertexCreaseLayer");
  RNA_def_property_collection_sdna(prop, NULL, "vdata.layers", "vdata.totlayer");
  RNA_def_property_collection_funcs(prop,
                                    "rna_Mesh_vertex_creases_begin",
                                    NULL,
                                    NULL,
                                    NULL,
                                    "rna_Mesh_vertex_creases_length",
                                    NULL,
                                    NULL,
                                    NULL);
  RNA_def_property_override_flag(prop, PROPOVERRIDE_IGNORE);
  RNA_def_property_ui_text(prop, "Vertex Creases", "Sharpness of the vertices");
  rna_def_vertex_creases(brna);
  /* End vertex crease */

  /* Vertex Crease */
  prop = RNA_def_property(srna, "edge_creases", PROP_COLLECTION, PROP_NONE);
  RNA_def_property_struct_type(prop, "MeshEdgeCreaseLayer");
  RNA_def_property_collection_sdna(prop, NULL, "edata.layers", "edata.totlayer");
  RNA_def_property_collection_funcs(prop,
                                    "rna_Mesh_edge_creases_begin",
                                    NULL,
                                    NULL,
                                    NULL,
                                    "rna_Mesh_edge_creases_length",
                                    NULL,
                                    NULL,
                                    NULL);
  RNA_def_property_override_flag(prop, PROPOVERRIDE_IGNORE);
  RNA_def_property_ui_text(prop, "Edge Creases", "Sharpness of the edges for subdivision");
  rna_def_edge_creases(brna);
  /* End edge crease */

  /* Paint mask */
  prop = RNA_def_property(srna, "vertex_paint_masks", PROP_COLLECTION, PROP_NONE);
  RNA_def_property_collection_sdna(prop, NULL, "vdata.layers", "vdata.totlayer");
  RNA_def_property_collection_funcs(prop,
                                    "rna_Mesh_vertex_paint_masks_begin",
                                    NULL,
                                    NULL,
                                    NULL,
                                    "rna_Mesh_vertex_paint_masks_length",
                                    NULL,
                                    NULL,
                                    NULL);
  RNA_def_property_struct_type(prop, "MeshPaintMaskLayer");
  RNA_def_property_override_flag(prop, PROPOVERRIDE_IGNORE);
  RNA_def_property_ui_text(prop, "Vertex Paint Mask", "Vertex paint mask");
  rna_def_paint_mask(brna, prop);
  /* End paint mask */

  /* Attributes */
  rna_def_attributes_common(srna);

  /* Remesh */
  prop = RNA_def_property(srna, "remesh_voxel_size", PROP_FLOAT, PROP_DISTANCE);
  RNA_def_property_float_sdna(prop, NULL, "remesh_voxel_size");
  RNA_def_property_range(prop, 0.0001f, FLT_MAX);
  RNA_def_property_ui_range(prop, 0.0001f, FLT_MAX, 0.01, 4);
  RNA_def_property_ui_text(prop,
                           "Voxel Size",
                           "Size of the voxel in object space used for volume evaluation. Lower "
                           "values preserve finer details");
  RNA_def_property_update(prop, 0, "rna_Mesh_update_draw");
  RNA_def_property_flag(prop, PROP_NO_DEG_UPDATE);

  prop = RNA_def_property(srna, "remesh_voxel_adaptivity", PROP_FLOAT, PROP_DISTANCE);
  RNA_def_property_float_sdna(prop, NULL, "remesh_voxel_adaptivity");
  RNA_def_property_range(prop, 0.0f, 1.0f);
  RNA_def_property_ui_range(prop, 0.0f, 1.0f, 0.01, 4);
  RNA_def_property_ui_text(
      prop,
      "Adaptivity",
      "Reduces the final face count by simplifying geometry where detail is not needed, "
      "generating triangles. A value greater than 0 disables Fix Poles");
  RNA_def_property_update(prop, 0, "rna_Mesh_update_draw");
  RNA_def_property_flag(prop, PROP_NO_DEG_UPDATE);

  prop = RNA_def_property(srna, "use_remesh_fix_poles", PROP_BOOLEAN, PROP_NONE);
  RNA_def_property_boolean_sdna(prop, NULL, "flag", ME_REMESH_FIX_POLES);
  RNA_def_property_ui_text(prop, "Fix Poles", "Produces less poles and a better topology flow");
  RNA_def_property_update(prop, 0, "rna_Mesh_update_draw");
  RNA_def_property_flag(prop, PROP_NO_DEG_UPDATE);

  prop = RNA_def_property(srna, "use_remesh_preserve_volume", PROP_BOOLEAN, PROP_NONE);
  RNA_def_property_boolean_sdna(prop, NULL, "flag", ME_REMESH_REPROJECT_VOLUME);
  RNA_def_property_ui_text(
      prop,
      "Preserve Volume",
      "Projects the mesh to preserve the volume and details of the original mesh");
  RNA_def_property_update(prop, 0, "rna_Mesh_update_draw");
  RNA_def_property_flag(prop, PROP_NO_DEG_UPDATE);

  prop = RNA_def_property(srna, "use_remesh_preserve_paint_mask", PROP_BOOLEAN, PROP_NONE);
  RNA_def_property_boolean_sdna(prop, NULL, "flag", ME_REMESH_REPROJECT_PAINT_MASK);
  RNA_def_property_ui_text(prop, "Preserve Paint Mask", "Keep the current mask on the new mesh");
  RNA_def_property_update(prop, 0, "rna_Mesh_update_draw");
  RNA_def_property_flag(prop, PROP_NO_DEG_UPDATE);

  prop = RNA_def_property(srna, "use_remesh_preserve_sculpt_face_sets", PROP_BOOLEAN, PROP_NONE);
  RNA_def_property_boolean_sdna(prop, NULL, "flag", ME_REMESH_REPROJECT_SCULPT_FACE_SETS);
  RNA_def_property_ui_text(
      prop, "Preserve Face Sets", "Keep the current Face Sets on the new mesh");
  RNA_def_property_update(prop, 0, "rna_Mesh_update_draw");
  RNA_def_property_flag(prop, PROP_NO_DEG_UPDATE);

  prop = RNA_def_property(srna, "use_remesh_preserve_vertex_colors", PROP_BOOLEAN, PROP_NONE);
  RNA_def_property_boolean_sdna(prop, NULL, "flag", ME_REMESH_REPROJECT_VERTEX_COLORS);
  RNA_def_property_ui_text(
      prop, "Preserve Vertex Colors", "Keep the current vertex colors on the new mesh");
  RNA_def_property_update(prop, 0, "rna_Mesh_update_draw");
  RNA_def_property_flag(prop, PROP_NO_DEG_UPDATE);

  prop = RNA_def_property(srna, "remesh_mode", PROP_ENUM, PROP_NONE);
  RNA_def_property_enum_sdna(prop, NULL, "remesh_mode");
  RNA_def_property_enum_items(prop, rna_enum_mesh_remesh_mode_items);
  RNA_def_property_ui_text(prop, "Remesh Mode", "");
  RNA_def_property_update(prop, 0, "rna_Mesh_update_draw");
  RNA_def_property_flag(prop, PROP_NO_DEG_UPDATE);

  /* End remesh */

  /* Symmetry */
  prop = RNA_def_property(srna, "use_mirror_x", PROP_BOOLEAN, PROP_NONE);
  RNA_def_property_boolean_sdna(prop, NULL, "symmetry", ME_SYMMETRY_X);
  RNA_def_property_ui_text(prop, "X", "Enable symmetry in the X axis");
  RNA_def_property_update(prop, 0, "rna_Mesh_update_draw");

  prop = RNA_def_property(srna, "use_mirror_y", PROP_BOOLEAN, PROP_NONE);
  RNA_def_property_boolean_sdna(prop, NULL, "symmetry", ME_SYMMETRY_Y);
  RNA_def_property_ui_text(prop, "Y", "Enable symmetry in the Y axis");
  RNA_def_property_update(prop, 0, "rna_Mesh_update_draw");

  prop = RNA_def_property(srna, "use_mirror_z", PROP_BOOLEAN, PROP_NONE);
  RNA_def_property_boolean_sdna(prop, NULL, "symmetry", ME_SYMMETRY_Z);
  RNA_def_property_ui_text(prop, "Z", "Enable symmetry in the Z axis");
  RNA_def_property_update(prop, 0, "rna_Mesh_update_draw");

  prop = RNA_def_property(srna, "use_mirror_vertex_groups", PROP_BOOLEAN, PROP_NONE);
  RNA_def_property_boolean_sdna(prop, NULL, "editflag", ME_EDIT_MIRROR_VERTEX_GROUPS);
  RNA_def_property_ui_text(prop,
                           "Mirror Vertex Groups",
                           "Mirror the left/right vertex groups when painting. The symmetry axis "
                           "is determined by the symmetry settings");
  RNA_def_property_update(prop, 0, "rna_Mesh_update_draw");
  /* End Symmetry */

  prop = RNA_def_property(srna, "use_auto_smooth", PROP_BOOLEAN, PROP_NONE);
  RNA_def_property_boolean_sdna(prop, NULL, "flag", ME_AUTOSMOOTH);
  RNA_def_property_ui_text(
      prop,
      "Auto Smooth",
      "Auto smooth (based on smooth/sharp faces/edges and angle between faces), "
      "or use custom split normals data if available");
  RNA_def_property_update(prop, 0, "rna_Mesh_update_geom_and_params");

  prop = RNA_def_property(srna, "auto_smooth_angle", PROP_FLOAT, PROP_ANGLE);
  RNA_def_property_float_sdna(prop, NULL, "smoothresh");
  RNA_def_property_range(prop, 0.0f, DEG2RADF(180.0f));
  RNA_def_property_ui_text(prop,
                           "Auto Smooth Angle",
                           "Maximum angle between face normals that will be considered as smooth "
                           "(unused if custom split normals data are available)");
  RNA_def_property_update(prop, 0, "rna_Mesh_update_geom_and_params");

  RNA_define_verify_sdna(false);
  prop = RNA_def_property(srna, "has_custom_normals", PROP_BOOLEAN, PROP_NONE);
  RNA_def_property_boolean_sdna(prop, NULL, "", 0);
  RNA_def_property_clear_flag(prop, PROP_EDITABLE);
  RNA_def_property_ui_text(
      prop, "Has Custom Normals", "True if there are custom split normals data in this mesh");
  RNA_def_property_boolean_funcs(prop, "rna_Mesh_has_custom_normals_get", NULL);
  RNA_define_verify_sdna(true);

  prop = RNA_def_property(srna, "has_bevel_weight_edge", PROP_BOOLEAN, PROP_NONE);
  RNA_def_property_clear_flag(prop, PROP_EDITABLE);
  RNA_def_property_ui_text(
      prop, "Has Edge Bevel Weight", "True if the mesh has an edge bevel weight layer");
  RNA_def_property_boolean_funcs(prop, "rna_Mesh_has_edge_bevel_weight_get", NULL);

  prop = RNA_def_property(srna, "has_bevel_weight_vertex", PROP_BOOLEAN, PROP_NONE);
  RNA_def_property_clear_flag(prop, PROP_EDITABLE);
  RNA_def_property_ui_text(
      prop, "Has Vertex Bevel Weight", "True if the mesh has an vertex bevel weight layer");
  RNA_def_property_boolean_funcs(prop, "rna_Mesh_has_vertex_bevel_weight_get", NULL);

  prop = RNA_def_property(srna, "has_crease_edge", PROP_BOOLEAN, PROP_NONE);
  RNA_def_property_clear_flag(prop, PROP_EDITABLE);
  RNA_def_property_ui_text(prop, "Has Edge Crease", "True if the mesh has an edge crease layer");
  RNA_def_property_boolean_funcs(prop, "rna_Mesh_has_edge_crease_get", NULL);

  prop = RNA_def_property(srna, "has_crease_vertex", PROP_BOOLEAN, PROP_NONE);
  RNA_def_property_clear_flag(prop, PROP_EDITABLE);
  RNA_def_property_ui_text(
      prop, "Has Vertex Crease", "True if the mesh has an vertex crease layer");
  RNA_def_property_boolean_funcs(prop, "rna_Mesh_has_vertex_crease_get", NULL);

  prop = RNA_def_property(srna, "texco_mesh", PROP_POINTER, PROP_NONE);
  RNA_def_property_pointer_sdna(prop, NULL, "texcomesh");
  RNA_def_property_flag(prop, PROP_EDITABLE);
  RNA_def_property_override_flag(prop, PROPOVERRIDE_OVERRIDABLE_LIBRARY);
  RNA_def_property_ui_text(
      prop, "Texture Space Mesh", "Derive texture coordinates from another mesh");

  prop = RNA_def_property(srna, "shape_keys", PROP_POINTER, PROP_NONE);
  RNA_def_property_pointer_sdna(prop, NULL, "key");
  RNA_def_property_override_flag(prop, PROPOVERRIDE_OVERRIDABLE_LIBRARY);
  RNA_def_property_clear_flag(prop, PROP_PTR_NO_OWNERSHIP);
  RNA_def_property_ui_text(prop, "Shape Keys", "");

  /* texture space */
  prop = RNA_def_property(srna, "use_auto_texspace", PROP_BOOLEAN, PROP_NONE);
  RNA_def_property_boolean_sdna(prop, NULL, "texspace_flag", ME_TEXSPACE_FLAG_AUTO);
  RNA_def_property_ui_text(
      prop,
      "Auto Texture Space",
      "Adjust active object's texture space automatically when transforming object");
  RNA_def_property_update(prop, 0, "rna_Mesh_update_geom_and_params");

#  if 0
  prop = RNA_def_property(srna, "texspace_location", PROP_FLOAT, PROP_TRANSLATION);
  RNA_def_property_array(prop, 3);
  RNA_def_property_ui_text(prop, "Texture Space Location", "Texture space location");
  RNA_def_property_editable_func(prop, "rna_Mesh_texspace_editable");
  RNA_def_property_float_funcs(
      prop, "rna_Mesh_texspace_location_get", "rna_Mesh_texspace_location_set", NULL);
  RNA_def_property_update(prop, 0, "rna_Mesh_update_draw");
#  endif

  /* editflag */
  prop = RNA_def_property(srna, "use_mirror_topology", PROP_BOOLEAN, PROP_NONE);
  RNA_def_property_boolean_sdna(prop, NULL, "editflag", ME_EDIT_MIRROR_TOPO);
  RNA_def_property_ui_text(prop,
                           "Topology Mirror",
                           "Use topology based mirroring "
                           "(for when both sides of mesh have matching, unique topology)");

  prop = RNA_def_property(srna, "use_paint_mask", PROP_BOOLEAN, PROP_NONE);
  RNA_def_property_boolean_sdna(prop, NULL, "editflag", ME_EDIT_PAINT_FACE_SEL);
  RNA_def_property_ui_text(prop, "Paint Mask", "Face selection masking for painting");
  RNA_def_property_ui_icon(prop, ICON_FACESEL, 0);
  RNA_def_property_update(prop, NC_SPACE | ND_SPACE_VIEW3D, "rna_Mesh_update_facemask");

  prop = RNA_def_property(srna, "use_paint_mask_vertex", PROP_BOOLEAN, PROP_NONE);
  RNA_def_property_boolean_sdna(prop, NULL, "editflag", ME_EDIT_PAINT_VERT_SEL);
  RNA_def_property_ui_text(prop, "Vertex Selection", "Vertex selection masking for painting");
  RNA_def_property_ui_icon(prop, ICON_VERTEXSEL, 0);
  RNA_def_property_update(prop, NC_SPACE | ND_SPACE_VIEW3D, "rna_Mesh_update_vertmask");

  /* readonly editmesh info - use for extrude menu */
  prop = RNA_def_property(srna, "total_vert_sel", PROP_INT, PROP_UNSIGNED);
  RNA_def_property_int_funcs(prop, "rna_Mesh_tot_vert_get", NULL, NULL);
  RNA_def_property_ui_text(prop, "Selected Vertex Total", "Selected vertex count in editmode");
  RNA_def_property_clear_flag(prop, PROP_EDITABLE);

  prop = RNA_def_property(srna, "total_edge_sel", PROP_INT, PROP_UNSIGNED);
  RNA_def_property_int_funcs(prop, "rna_Mesh_tot_edge_get", NULL, NULL);
  RNA_def_property_ui_text(prop, "Selected Edge Total", "Selected edge count in editmode");
  RNA_def_property_clear_flag(prop, PROP_EDITABLE);

  prop = RNA_def_property(srna, "total_face_sel", PROP_INT, PROP_UNSIGNED);
  RNA_def_property_int_funcs(prop, "rna_Mesh_tot_face_get", NULL, NULL);
  RNA_def_property_ui_text(prop, "Selected Face Total", "Selected face count in editmode");
  RNA_def_property_clear_flag(prop, PROP_EDITABLE);

  prop = RNA_def_property(srna, "is_editmode", PROP_BOOLEAN, PROP_NONE);
  RNA_def_property_boolean_funcs(prop, "rna_Mesh_is_editmode_get", NULL);
  RNA_def_property_clear_flag(prop, PROP_EDITABLE);
  RNA_def_property_ui_text(prop, "Is Editmode", "True when used in editmode");

  /* pointers */
  rna_def_animdata_common(srna);
  rna_def_texmat_common(srna, "rna_Mesh_texspace_editable");

  RNA_api_mesh(srna);
}

void RNA_def_mesh(BlenderRNA *brna)
{
  rna_def_mesh(brna);
  rna_def_mvert(brna);
  rna_def_mvert_group(brna);
  rna_def_medge(brna);
  rna_def_mlooptri(brna);
  rna_def_mloop(brna);
  rna_def_mpolygon(brna);
  rna_def_mloopuv(brna);
  rna_def_mloopcol(brna);
  rna_def_MPropCol(brna);
  rna_def_mproperties(brna);
  rna_def_face_map(brna);
}

#endif

/** \} */<|MERGE_RESOLUTION|>--- conflicted
+++ resolved
@@ -653,14 +653,9 @@
   Mesh *me = rna_mesh(ptr);
   MPoly *poly = (MPoly *)ptr->data;
   const float(*positions)[3] = BKE_mesh_vert_positions(me);
-<<<<<<< HEAD
   const int *corner_verts = BKE_mesh_corner_verts(me);
-  BKE_mesh_calc_poly_normal(poly, corner_verts + poly->loopstart, positions, values);
-=======
-  const MLoop *loops = BKE_mesh_loops(me);
   BKE_mesh_calc_poly_normal(
-      &loops[poly->loopstart], poly->totloop, positions, me->totvert, values);
->>>>>>> cbc73a1e
+      &corner_verts[poly->loopstart], poly->totloop, positions, me->totvert, values);
 }
 
 static bool rna_MeshPolygon_hide_get(PointerRNA *ptr)
@@ -762,14 +757,9 @@
   Mesh *me = rna_mesh(ptr);
   MPoly *poly = (MPoly *)ptr->data;
   const float(*positions)[3] = BKE_mesh_vert_positions(me);
-<<<<<<< HEAD
   const int *corner_verts = BKE_mesh_corner_verts(me);
-  BKE_mesh_calc_poly_center(poly, corner_verts + poly->loopstart, positions, values);
-=======
-  const MLoop *loops = BKE_mesh_loops(me);
   BKE_mesh_calc_poly_center(
-      &loops[poly->loopstart], poly->totloop, positions, me->totvert, values);
->>>>>>> cbc73a1e
+      &corner_verts[poly->loopstart], poly->totloop, positions, me->totvert, values);
 }
 
 static float rna_MeshPolygon_area_get(PointerRNA *ptr)
@@ -777,13 +767,9 @@
   Mesh *me = (Mesh *)ptr->owner_id;
   MPoly *poly = (MPoly *)ptr->data;
   const float(*positions)[3] = BKE_mesh_vert_positions(me);
-<<<<<<< HEAD
   const int *corner_verts = BKE_mesh_corner_verts(me);
-  return BKE_mesh_calc_poly_area(poly, corner_verts + poly->loopstart, positions);
-=======
-  const MLoop *loops = BKE_mesh_loops(me);
-  return BKE_mesh_calc_poly_area(&loops[poly->loopstart], poly->totloop, positions, me->totvert);
->>>>>>> cbc73a1e
+  return BKE_mesh_calc_poly_area(
+      &corner_verts[poly->loopstart], poly->totloop, positions, me->totvert);
 }
 
 static void rna_MeshPolygon_flip(ID *id, MPoly *poly)
