--- conflicted
+++ resolved
@@ -6860,12 +6860,7 @@
 }
 
 const char *RNA_translate_ui_text(
-<<<<<<< HEAD
-        const char *text, const char *text_ctxt, StructRNA *type, PropertyRNA *prop,
-        int translate)
-=======
         const char *text, const char *text_ctxt, StructRNA *type, PropertyRNA *prop, int translate)
->>>>>>> 26a64ba2
 {
 	return rna_translate_ui_text(text, text_ctxt, type, prop, translate);
 }
