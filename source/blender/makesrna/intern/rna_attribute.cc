/* SPDX-FileCopyrightText: 2023 Blender Authors
 *
 * SPDX-License-Identifier: GPL-2.0-or-later */

/** \file
 * \ingroup RNA
 */

#include <cstdlib>

#include "RNA_access.hh"
#include "RNA_define.hh"
#include "RNA_enum_types.hh"

#include "rna_internal.h"

#include "DNA_curves_types.h"
#include "DNA_customdata_types.h"
#include "DNA_mesh_types.h"
#include "DNA_meshdata_types.h"
#include "DNA_pointcloud_types.h"

#include "BLI_math_color.h"

#include "BKE_attribute.h"
#include "BKE_customdata.h"

#include "BLT_translation.h"

#include "WM_types.hh"

const EnumPropertyItem rna_enum_attribute_type_items[] = {
    {CD_PROP_FLOAT, "FLOAT", 0, "Float", "Floating-point value"},
    {CD_PROP_INT32, "INT", 0, "Integer", "32-bit integer"},
    {CD_PROP_FLOAT3, "FLOAT_VECTOR", 0, "Vector", "3D vector with floating-point values"},
    {CD_PROP_COLOR, "FLOAT_COLOR", 0, "Color", "RGBA color with 32-bit floating-point values"},
    {CD_PROP_BYTE_COLOR,
     "BYTE_COLOR",
     0,
     "Byte Color",
     "RGBA color with 8-bit positive integer values"},
    {CD_PROP_STRING, "STRING", 0, "String", "Text string"},
    {CD_PROP_BOOL, "BOOLEAN", 0, "Boolean", "True or false"},
    {CD_PROP_FLOAT2, "FLOAT2", 0, "2D Vector", "2D vector with floating-point values"},
    {CD_PROP_INT8, "INT8", 0, "8-Bit Integer", "Smaller integer with a range from -128 to 127"},
    {CD_PROP_INT32_2D, "INT32_2D", 0, "2D Integer Vector", "32-bit signed integer vector"},
    {CD_PROP_QUATERNION, "QUATERNION", 0, "Quaternion", "Floating point quaternion rotation"},
    {0, nullptr, 0, nullptr, nullptr},
};

const EnumPropertyItem rna_enum_color_attribute_type_items[] = {
    {CD_PROP_COLOR, "FLOAT_COLOR", 0, "Color", "RGBA color 32-bit floating-point values"},
    {CD_PROP_BYTE_COLOR,
     "BYTE_COLOR",
     0,
     "Byte Color",
     "RGBA color with 8-bit positive integer values"},
    {0, nullptr, 0, nullptr, nullptr}};

const EnumPropertyItem rna_enum_attribute_type_with_auto_items[] = {
    {CD_AUTO_FROM_NAME, "AUTO", 0, "Auto", ""},
    {CD_PROP_FLOAT, "FLOAT", 0, "Float", "Floating-point value"},
    {CD_PROP_INT32, "INT", 0, "Integer", "32-bit integer"},
    {CD_PROP_FLOAT3, "FLOAT_VECTOR", 0, "Vector", "3D vector with floating-point values"},
    {CD_PROP_COLOR, "FLOAT_COLOR", 0, "Color", "RGBA color with 32-bit floating-point values"},
    {CD_PROP_BYTE_COLOR,
     "BYTE_COLOR",
     0,
     "Byte Color",
     "RGBA color with 8-bit positive integer values"},
    {CD_PROP_STRING, "STRING", 0, "String", "Text string"},
    {CD_PROP_BOOL, "BOOLEAN", 0, "Boolean", "True or false"},
    {CD_PROP_FLOAT2, "FLOAT2", 0, "2D Vector", "2D vector with floating-point values"},
    {CD_PROP_FLOAT2, "FLOAT2", 0, "2D Vector", "2D vector with floating-point values"},
    {CD_PROP_INT32_2D, "INT32_2D", 0, "2D Integer Vector", "32-bit signed integer vector"},
    {CD_PROP_QUATERNION, "QUATERNION", 0, "Quaternion", "Floating point quaternion rotation"},
    {0, nullptr, 0, nullptr, nullptr},
};

const EnumPropertyItem rna_enum_attribute_domain_items[] = {
    /* Not implement yet */
    // {ATTR_DOMAIN_GEOMETRY, "GEOMETRY", 0, "Geometry", "Attribute on (whole) geometry"},
    {ATTR_DOMAIN_POINT, "POINT", 0, "Point", "Attribute on point"},
    {ATTR_DOMAIN_EDGE, "EDGE", 0, "Edge", "Attribute on mesh edge"},
    {ATTR_DOMAIN_FACE, "FACE", 0, "Face", "Attribute on mesh faces"},
    {ATTR_DOMAIN_CORNER, "CORNER", 0, "Face Corner", "Attribute on mesh face corner"},
    /* Not implement yet */
    // {ATTR_DOMAIN_GRIDS, "GRIDS", 0, "Grids", "Attribute on mesh multires grids"},
    {ATTR_DOMAIN_CURVE, "CURVE", 0, "Spline", "Attribute on spline"},
    {ATTR_DOMAIN_INSTANCE, "INSTANCE", 0, "Instance", "Attribute on instance"},
    {0, nullptr, 0, nullptr, nullptr},
};

const EnumPropertyItem rna_enum_attribute_domain_only_mesh_items[] = {
    {ATTR_DOMAIN_POINT, "POINT", 0, "Point", "Attribute on point"},
    {ATTR_DOMAIN_EDGE, "EDGE", 0, "Edge", "Attribute on mesh edge"},
    {ATTR_DOMAIN_FACE, "FACE", 0, "Face", "Attribute on mesh faces"},
    {ATTR_DOMAIN_CORNER, "CORNER", 0, "Face Corner", "Attribute on mesh face corner"},
    {0, nullptr, 0, nullptr, nullptr},
};

const EnumPropertyItem rna_enum_attribute_domain_point_face_curve_items[] = {
    {ATTR_DOMAIN_POINT, "POINT", 0, "Point", "Attribute on point"},
    {ATTR_DOMAIN_FACE, "FACE", 0, "Face", "Attribute on mesh faces"},
    {ATTR_DOMAIN_CURVE, "CURVE", 0, "Spline", "Attribute on spline"},
    {0, nullptr, 0, nullptr, nullptr},
};

const EnumPropertyItem rna_enum_attribute_domain_edge_face_items[] = {
    {ATTR_DOMAIN_EDGE, "EDGE", 0, "Edge", "Attribute on mesh edge"},
    {ATTR_DOMAIN_FACE, "FACE", 0, "Face", "Attribute on mesh faces"},
    {0, nullptr, 0, nullptr, nullptr},
};

const EnumPropertyItem rna_enum_attribute_domain_without_corner_items[] = {
    {ATTR_DOMAIN_POINT, "POINT", 0, "Point", "Attribute on point"},
    {ATTR_DOMAIN_EDGE, "EDGE", 0, "Edge", "Attribute on mesh edge"},
    {ATTR_DOMAIN_FACE, "FACE", 0, "Face", "Attribute on mesh faces"},
    {ATTR_DOMAIN_CURVE, "CURVE", 0, "Spline", "Attribute on spline"},
    {ATTR_DOMAIN_INSTANCE, "INSTANCE", 0, "Instance", "Attribute on instance"},
    {0, nullptr, 0, nullptr, nullptr},
};

const EnumPropertyItem rna_enum_attribute_domain_with_auto_items[] = {
    {ATTR_DOMAIN_AUTO, "AUTO", 0, "Auto", ""},
    {ATTR_DOMAIN_POINT, "POINT", 0, "Point", "Attribute on point"},
    {ATTR_DOMAIN_EDGE, "EDGE", 0, "Edge", "Attribute on mesh edge"},
    {ATTR_DOMAIN_FACE, "FACE", 0, "Face", "Attribute on mesh faces"},
    {ATTR_DOMAIN_CORNER, "CORNER", 0, "Face Corner", "Attribute on mesh face corner"},
    {ATTR_DOMAIN_CURVE, "CURVE", 0, "Spline", "Attribute on spline"},
    {ATTR_DOMAIN_INSTANCE, "INSTANCE", 0, "Instance", "Attribute on instance"},
    {0, nullptr, 0, nullptr, nullptr},
};

const EnumPropertyItem rna_enum_color_attribute_domain_items[] = {
    {ATTR_DOMAIN_POINT, "POINT", 0, "Vertex", ""},
    {ATTR_DOMAIN_CORNER, "CORNER", 0, "Face Corner", ""},
    {0, nullptr, 0, nullptr, nullptr}};

const EnumPropertyItem rna_enum_attribute_curves_domain_items[] = {
    {ATTR_DOMAIN_POINT, "POINT", 0, "Control Point", ""},
    {ATTR_DOMAIN_CURVE, "CURVE", 0, "Curve", ""},
    {0, nullptr, 0, nullptr, nullptr}};

#ifdef RNA_RUNTIME

<<<<<<< HEAD
#  include "BLI_math.h"

#  include "DEG_depsgraph.hh"
=======
#  include "DEG_depsgraph.h"
>>>>>>> ef5e57bb

#  include "BLT_translation.h"

#  include "WM_api.hh"

/* Attribute */

static char *rna_Attribute_path(const PointerRNA *ptr)
{
  const CustomDataLayer *layer = static_cast<const CustomDataLayer *>(ptr->data);
  char layer_name_esc[sizeof(layer->name) * 2];
  BLI_str_escape(layer_name_esc, layer->name, sizeof(layer_name_esc));
  return BLI_sprintfN("attributes[\"%s\"]", layer_name_esc);
}

static StructRNA *srna_by_custom_data_layer_type(const eCustomDataType type)
{
  switch (type) {
    case CD_PROP_FLOAT:
      return &RNA_FloatAttribute;
    case CD_PROP_INT32:
      return &RNA_IntAttribute;
    case CD_PROP_FLOAT3:
      return &RNA_FloatVectorAttribute;
    case CD_PROP_COLOR:
      return &RNA_FloatColorAttribute;
    case CD_PROP_BYTE_COLOR:
      return &RNA_ByteColorAttribute;
    case CD_PROP_STRING:
      return &RNA_StringAttribute;
    case CD_PROP_BOOL:
      return &RNA_BoolAttribute;
    case CD_PROP_FLOAT2:
      return &RNA_Float2Attribute;
    case CD_PROP_INT8:
      return &RNA_ByteIntAttribute;
    case CD_PROP_INT32_2D:
      return &RNA_Int2Attribute;
    case CD_PROP_QUATERNION:
      return &RNA_QuaternionAttribute;
    default:
      return nullptr;
  }
}

static StructRNA *rna_Attribute_refine(PointerRNA *ptr)
{
  CustomDataLayer *layer = static_cast<CustomDataLayer *>(ptr->data);
  return srna_by_custom_data_layer_type(eCustomDataType(layer->type));
}

static void rna_Attribute_name_set(PointerRNA *ptr, const char *value)
{
  const CustomDataLayer *layer = (const CustomDataLayer *)ptr->data;
  BKE_id_attribute_rename(ptr->owner_id, layer->name, value, nullptr);
}

static int rna_Attribute_name_editable(PointerRNA *ptr, const char **r_info)
{
  CustomDataLayer *layer = static_cast<CustomDataLayer *>(ptr->data);
  if (BKE_id_attribute_required(ptr->owner_id, layer->name)) {
    *r_info = N_("Cannot modify name of required geometry attribute");
    return false;
  }

  return true;
}

static int rna_Attribute_type_get(PointerRNA *ptr)
{
  CustomDataLayer *layer = static_cast<CustomDataLayer *>(ptr->data);
  return layer->type;
}

const EnumPropertyItem *rna_enum_attribute_domain_itemf(ID *id,
                                                        bool include_instances,
                                                        bool *r_free)
{
  EnumPropertyItem *item = nullptr;
  const EnumPropertyItem *domain_item = nullptr;
  const ID_Type id_type = GS(id->name);
  int totitem = 0, a;

  static EnumPropertyItem mesh_vertex_domain_item = {
      ATTR_DOMAIN_POINT, "POINT", 0, N_("Vertex"), N_("Attribute per point/vertex")};

  for (a = 0; rna_enum_attribute_domain_items[a].identifier; a++) {
    domain_item = &rna_enum_attribute_domain_items[a];

    if (id_type == ID_PT && !ELEM(domain_item->value, ATTR_DOMAIN_POINT)) {
      continue;
    }
    if (id_type == ID_CV && !ELEM(domain_item->value, ATTR_DOMAIN_POINT, ATTR_DOMAIN_CURVE)) {
      continue;
    }
    if (id_type == ID_ME && ELEM(domain_item->value, ATTR_DOMAIN_CURVE)) {
      continue;
    }
    if (!include_instances && domain_item->value == ATTR_DOMAIN_INSTANCE) {
      continue;
    }

    if (domain_item->value == ATTR_DOMAIN_POINT && id_type == ID_ME) {
      RNA_enum_item_add(&item, &totitem, &mesh_vertex_domain_item);
    }
    else {
      RNA_enum_item_add(&item, &totitem, domain_item);
    }
  }
  RNA_enum_item_end(&item, &totitem);

  *r_free = true;
  return item;
}

static const EnumPropertyItem *rna_Attribute_domain_itemf(bContext * /*C*/,
                                                          PointerRNA *ptr,
                                                          PropertyRNA * /*prop*/,
                                                          bool *r_free)
{
  return rna_enum_attribute_domain_itemf(ptr->owner_id, true, r_free);
}

static int rna_Attribute_domain_get(PointerRNA *ptr)
{
  return BKE_id_attribute_domain(ptr->owner_id, static_cast<const CustomDataLayer *>(ptr->data));
}

static bool rna_Attribute_is_internal_get(PointerRNA *ptr)
{
  const CustomDataLayer *layer = (const CustomDataLayer *)ptr->data;
  return !BKE_attribute_allow_procedural_access(layer->name);
}

static bool rna_Attribute_is_required_get(PointerRNA *ptr)
{
  const CustomDataLayer *layer = (const CustomDataLayer *)ptr->data;
  return BKE_id_attribute_required(ptr->owner_id, layer->name);
}

static void rna_Attribute_data_begin(CollectionPropertyIterator *iter, PointerRNA *ptr)
{
  ID *id = ptr->owner_id;
  CustomDataLayer *layer = (CustomDataLayer *)ptr->data;
  if (!(CD_TYPE_AS_MASK(layer->type) & CD_MASK_PROP_ALL)) {
    iter->valid = false;
  }

  const int length = BKE_id_attribute_data_length(id, layer);
  const size_t struct_size = CustomData_get_elem_size(layer);
  CustomData_ensure_data_is_mutable(layer, length);

  rna_iterator_array_begin(iter, layer->data, struct_size, length, 0, nullptr);
}

static int rna_Attribute_data_length(PointerRNA *ptr)
{
  ID *id = ptr->owner_id;
  CustomDataLayer *layer = (CustomDataLayer *)ptr->data;
  return BKE_id_attribute_data_length(id, layer);
}

static void rna_Attribute_update_data(Main * /*bmain*/, Scene * /*scene*/, PointerRNA *ptr)
{
  ID *id = ptr->owner_id;

  /* cheating way for importers to avoid slow updates */
  if (id->us > 0) {
    DEG_id_tag_update(id, 0);
    WM_main_add_notifier(NC_GEOM | ND_DATA, id);
  }
}

/* Color Attribute */

static void rna_ByteColorAttributeValue_color_get(PointerRNA *ptr, float *values)
{
  MLoopCol *mlcol = (MLoopCol *)ptr->data;
  srgb_to_linearrgb_uchar4(values, &mlcol->r);
}

static void rna_ByteColorAttributeValue_color_set(PointerRNA *ptr, const float *values)
{
  MLoopCol *mlcol = (MLoopCol *)ptr->data;
  linearrgb_to_srgb_uchar4(&mlcol->r, values);
}

static void rna_ByteColorAttributeValue_color_srgb_get(PointerRNA *ptr, float *values)
{
  MLoopCol *col = (MLoopCol *)ptr->data;
  values[0] = col->r / 255.0f;
  values[1] = col->g / 255.0f;
  values[2] = col->b / 255.0f;
  values[3] = col->a / 255.0f;
}

static void rna_ByteColorAttributeValue_color_srgb_set(PointerRNA *ptr, const float *values)
{
  MLoopCol *col = (MLoopCol *)ptr->data;
  col->r = round_fl_to_uchar_clamp(values[0] * 255.0f);
  col->g = round_fl_to_uchar_clamp(values[1] * 255.0f);
  col->b = round_fl_to_uchar_clamp(values[2] * 255.0f);
  col->a = round_fl_to_uchar_clamp(values[3] * 255.0f);
}

static void rna_FloatColorAttributeValue_color_srgb_get(PointerRNA *ptr, float *values)
{
  MPropCol *col = (MPropCol *)ptr->data;
  linearrgb_to_srgb_v4(values, col->color);
}

static void rna_FloatColorAttributeValue_color_srgb_set(PointerRNA *ptr, const float *values)
{
  MPropCol *col = (MPropCol *)ptr->data;
  srgb_to_linearrgb_v4(col->color, values);
}

/* Int8 Attribute. */

static int rna_ByteIntAttributeValue_get(PointerRNA *ptr)
{
  int8_t *value = (int8_t *)ptr->data;
  return int(*value);
}

static void rna_ByteIntAttributeValue_set(PointerRNA *ptr, const int new_value)
{
  int8_t *value = (int8_t *)ptr->data;
  if (new_value > INT8_MAX) {
    *value = INT8_MAX;
  }
  else if (new_value < INT8_MIN) {
    *value = INT8_MIN;
  }
  else {
    *value = int8_t(new_value);
  }
}

/* Attribute Group */

static PointerRNA rna_AttributeGroup_new(
    ID *id, ReportList *reports, const char *name, const int type, const int domain)
{
  CustomDataLayer *layer = BKE_id_attribute_new(
      id, name, eCustomDataType(type), eAttrDomain(domain), reports);

  if ((GS(id->name) == ID_ME) && ELEM(layer->type, CD_PROP_COLOR, CD_PROP_BYTE_COLOR)) {
    Mesh *mesh = (Mesh *)id;
    if (!mesh->active_color_attribute) {
      mesh->active_color_attribute = BLI_strdup(layer->name);
    }
    if (!mesh->default_color_attribute) {
      mesh->default_color_attribute = BLI_strdup(layer->name);
    }
  }

  DEG_id_tag_update(id, ID_RECALC_GEOMETRY);
  WM_main_add_notifier(NC_GEOM | ND_DATA, id);

  PointerRNA ptr = RNA_pointer_create(id, &RNA_Attribute, layer);
  return ptr;
}

static void rna_AttributeGroup_remove(ID *id, ReportList *reports, PointerRNA *attribute_ptr)
{
  const CustomDataLayer *layer = (const CustomDataLayer *)attribute_ptr->data;
  BKE_id_attribute_remove(id, layer->name, reports);
  RNA_POINTER_INVALIDATE(attribute_ptr);

  DEG_id_tag_update(id, ID_RECALC_GEOMETRY);
  WM_main_add_notifier(NC_GEOM | ND_DATA, id);
}

static int rna_Attributes_layer_skip(CollectionPropertyIterator * /*iter*/, void *data)
{
  CustomDataLayer *layer = (CustomDataLayer *)data;
  return !(CD_TYPE_AS_MASK(layer->type) & CD_MASK_PROP_ALL);
}

static int rna_Attributes_noncolor_layer_skip(CollectionPropertyIterator *iter, void *data)
{
  CustomDataLayer *layer = (CustomDataLayer *)data;

  /* Check valid domain here, too, keep in line with rna_AttributeGroup_color_length(). */
  ID *id = iter->parent.owner_id;
  const eAttrDomain domain = BKE_id_attribute_domain(id, layer);
  if (!(ATTR_DOMAIN_AS_MASK(domain) & ATTR_DOMAIN_MASK_COLOR)) {
    return 1;
  }

  return !(CD_TYPE_AS_MASK(layer->type) & CD_MASK_COLOR_ALL) || (layer->flag & CD_FLAG_TEMPORARY);
}

/* Attributes are spread over multiple domains in separate CustomData, we use repeated
 * array iterators to loop over all. */
static void rna_AttributeGroup_next_domain(ID *id,
                                           CollectionPropertyIterator *iter,
                                           int(skip)(CollectionPropertyIterator *iter, void *data))
{
  do {
    CustomDataLayer *prev_layers = (iter->internal.array.endptr == nullptr) ?
                                       nullptr :
                                       (CustomDataLayer *)iter->internal.array.endptr -
                                           iter->internal.array.length;
    CustomData *customdata = BKE_id_attributes_iterator_next_domain(id, prev_layers);
    if (customdata == nullptr) {
      return;
    }
    rna_iterator_array_begin(
        iter, customdata->layers, sizeof(CustomDataLayer), customdata->totlayer, false, skip);
  } while (!iter->valid);
}

void rna_AttributeGroup_iterator_begin(CollectionPropertyIterator *iter, PointerRNA *ptr)
{
  memset(&iter->internal.array, 0, sizeof(iter->internal.array));
  rna_AttributeGroup_next_domain(ptr->owner_id, iter, rna_Attributes_layer_skip);
}

void rna_AttributeGroup_iterator_next(CollectionPropertyIterator *iter)
{
  rna_iterator_array_next(iter);

  if (!iter->valid) {
    ID *id = iter->parent.owner_id;
    rna_AttributeGroup_next_domain(id, iter, rna_Attributes_layer_skip);
  }
}

PointerRNA rna_AttributeGroup_iterator_get(CollectionPropertyIterator *iter)
{
  /* Refine to the proper type. */
  CustomDataLayer *layer = static_cast<CustomDataLayer *>(rna_iterator_array_get(iter));
  StructRNA *type = srna_by_custom_data_layer_type(eCustomDataType(layer->type));
  if (type == nullptr) {
    return PointerRNA_NULL;
  }
  return rna_pointer_inherit_refine(&iter->parent, type, layer);
}

void rna_AttributeGroup_color_iterator_begin(CollectionPropertyIterator *iter, PointerRNA *ptr)
{
  memset(&iter->internal.array, 0, sizeof(iter->internal.array));
  rna_AttributeGroup_next_domain(ptr->owner_id, iter, rna_Attributes_noncolor_layer_skip);
}

void rna_AttributeGroup_color_iterator_next(CollectionPropertyIterator *iter)
{
  rna_iterator_array_next(iter);

  if (!iter->valid) {
    ID *id = iter->parent.owner_id;
    rna_AttributeGroup_next_domain(id, iter, rna_Attributes_noncolor_layer_skip);
  }
}

PointerRNA rna_AttributeGroup_color_iterator_get(CollectionPropertyIterator *iter)
{
  /* Refine to the proper type. */
  CustomDataLayer *layer = static_cast<CustomDataLayer *>(rna_iterator_array_get(iter));
  StructRNA *type = srna_by_custom_data_layer_type(eCustomDataType(layer->type));
  if (type == nullptr) {
    return PointerRNA_NULL;
  }
  return rna_pointer_inherit_refine(&iter->parent, type, layer);
}

int rna_AttributeGroup_color_length(PointerRNA *ptr)
{
  return BKE_id_attributes_length(ptr->owner_id, ATTR_DOMAIN_MASK_COLOR, CD_MASK_COLOR_ALL);
}

int rna_AttributeGroup_length(PointerRNA *ptr)
{
  return BKE_id_attributes_length(ptr->owner_id, ATTR_DOMAIN_MASK_ALL, CD_MASK_PROP_ALL);
}

static int rna_AttributeGroup_active_index_get(PointerRNA *ptr)
{
  return *BKE_id_attributes_active_index_p(ptr->owner_id);
}

static PointerRNA rna_AttributeGroup_active_get(PointerRNA *ptr)
{
  ID *id = ptr->owner_id;
  CustomDataLayer *layer = BKE_id_attributes_active_get(id);

  PointerRNA attribute_ptr = RNA_pointer_create(id, &RNA_Attribute, layer);
  return attribute_ptr;
}

static void rna_AttributeGroup_active_set(PointerRNA *ptr,
                                          PointerRNA attribute_ptr,
                                          ReportList * /*reports*/)
{
  ID *id = ptr->owner_id;
  CustomDataLayer *layer = static_cast<CustomDataLayer *>(attribute_ptr.data);
  BKE_id_attributes_active_set(id, layer->name);
}

static void rna_AttributeGroup_active_index_set(PointerRNA *ptr, int value)
{
  *BKE_id_attributes_active_index_p(ptr->owner_id) = value;
}

static void rna_AttributeGroup_active_index_range(
    PointerRNA *ptr, int *min, int *max, int *softmin, int *softmax)
{
  *min = 0;
  *max = BKE_id_attributes_length(ptr->owner_id, ATTR_DOMAIN_MASK_ALL, CD_MASK_PROP_ALL);

  *softmin = *min;
  *softmax = *max;
}

static void rna_AttributeGroup_update_active(Main *bmain, Scene *scene, PointerRNA *ptr)
{
  rna_Attribute_update_data(bmain, scene, ptr);
}

static PointerRNA rna_AttributeGroup_active_color_get(PointerRNA *ptr)
{
  ID *id = ptr->owner_id;
  CustomDataLayer *layer = BKE_id_attribute_search(ptr->owner_id,
                                                   BKE_id_attributes_active_color_name(id),
                                                   CD_MASK_COLOR_ALL,
                                                   ATTR_DOMAIN_MASK_COLOR);

  PointerRNA attribute_ptr = RNA_pointer_create(id, &RNA_Attribute, layer);
  return attribute_ptr;
}

static void rna_AttributeGroup_active_color_set(PointerRNA *ptr,
                                                PointerRNA attribute_ptr,
                                                ReportList * /*reports*/)
{
  ID *id = ptr->owner_id;
  CustomDataLayer *layer = static_cast<CustomDataLayer *>(attribute_ptr.data);
  BKE_id_attributes_active_color_set(id, layer->name);
}

static int rna_AttributeGroup_active_color_index_get(PointerRNA *ptr)
{
  const CustomDataLayer *layer = BKE_id_attribute_search(
      ptr->owner_id,
      BKE_id_attributes_active_color_name(ptr->owner_id),
      CD_MASK_COLOR_ALL,
      ATTR_DOMAIN_MASK_COLOR);

  return BKE_id_attribute_to_index(
      ptr->owner_id, layer, ATTR_DOMAIN_MASK_COLOR, CD_MASK_COLOR_ALL);
}

static void rna_AttributeGroup_active_color_index_set(PointerRNA *ptr, int value)
{
  CustomDataLayer *layer = BKE_id_attribute_from_index(
      ptr->owner_id, value, ATTR_DOMAIN_MASK_COLOR, CD_MASK_COLOR_ALL);

  if (!layer) {
    fprintf(stderr, "%s: error setting active color index to %d\n", __func__, value);
    return;
  }

  BKE_id_attributes_active_color_set(ptr->owner_id, layer->name);
}

static void rna_AttributeGroup_active_color_index_range(
    PointerRNA *ptr, int *min, int *max, int *softmin, int *softmax)
{
  *min = 0;
  *max = BKE_id_attributes_length(ptr->owner_id, ATTR_DOMAIN_MASK_COLOR, CD_MASK_COLOR_ALL);

  *softmin = *min;
  *softmax = *max;
}

static void rna_AttributeGroup_update_active_color(Main * /*bmain*/,
                                                   Scene * /*scene*/,
                                                   PointerRNA *ptr)
{
  ID *id = ptr->owner_id;

  /* Cheating way for importers to avoid slow updates. */
  if (id->us > 0) {
    DEG_id_tag_update(id, 0);
    WM_main_add_notifier(NC_GEOM | ND_DATA, id);
  }
}

static int rna_AttributeGroup_render_color_index_get(PointerRNA *ptr)
{
  const CustomDataLayer *layer = BKE_id_attributes_color_find(
      ptr->owner_id, BKE_id_attributes_default_color_name(ptr->owner_id));

  return BKE_id_attribute_to_index(
      ptr->owner_id, layer, ATTR_DOMAIN_MASK_COLOR, CD_MASK_COLOR_ALL);
}

static void rna_AttributeGroup_render_color_index_set(PointerRNA *ptr, int value)
{
  CustomDataLayer *layer = BKE_id_attribute_from_index(
      ptr->owner_id, value, ATTR_DOMAIN_MASK_COLOR, CD_MASK_COLOR_ALL);

  if (!layer) {
    fprintf(stderr, "%s: error setting render color index to %d\n", __func__, value);
    return;
  }

  BKE_id_attributes_default_color_set(ptr->owner_id, layer->name);
}

static void rna_AttributeGroup_render_color_index_range(
    PointerRNA *ptr, int *min, int *max, int *softmin, int *softmax)
{
  *min = 0;
  *max = BKE_id_attributes_length(ptr->owner_id, ATTR_DOMAIN_MASK_COLOR, CD_MASK_COLOR_ALL);

  *softmin = *min;
  *softmax = *max;
}

static void rna_AttributeGroup_default_color_name_get(PointerRNA *ptr, char *value)
{
  const ID *id = ptr->owner_id;
  const char *name = BKE_id_attributes_default_color_name(id);
  if (!name) {
    value[0] = '\0';
    return;
  }
  strcpy(value, name);
}

static int rna_AttributeGroup_default_color_name_length(PointerRNA *ptr)
{
  const ID *id = ptr->owner_id;
  const char *name = BKE_id_attributes_default_color_name(id);
  return name ? strlen(name) : 0;
}

static void rna_AttributeGroup_default_color_name_set(PointerRNA *ptr, const char *value)
{
  ID *id = ptr->owner_id;
  if (GS(id->name) == ID_ME) {
    Mesh *mesh = (Mesh *)id;
    MEM_SAFE_FREE(mesh->default_color_attribute);
    if (value[0]) {
      mesh->default_color_attribute = BLI_strdup(value);
    }
  }
}

static void rna_AttributeGroup_active_color_name_get(PointerRNA *ptr, char *value)
{
  const ID *id = ptr->owner_id;
  const char *name = BKE_id_attributes_active_color_name(id);
  if (!name) {
    value[0] = '\0';
    return;
  }
  strcpy(value, name);
}

static int rna_AttributeGroup_active_color_name_length(PointerRNA *ptr)
{
  const ID *id = ptr->owner_id;
  const char *name = BKE_id_attributes_active_color_name(id);
  return name ? strlen(name) : 0;
}

static void rna_AttributeGroup_active_color_name_set(PointerRNA *ptr, const char *value)
{
  ID *id = ptr->owner_id;
  if (GS(id->name) == ID_ME) {
    Mesh *mesh = (Mesh *)id;
    MEM_SAFE_FREE(mesh->active_color_attribute);
    if (value[0]) {
      mesh->active_color_attribute = BLI_strdup(value);
    }
  }
}

#else

static void rna_def_attribute_float(BlenderRNA *brna)
{
  StructRNA *srna;
  PropertyRNA *prop;

  srna = RNA_def_struct(brna, "FloatAttribute", "Attribute");
  RNA_def_struct_sdna(srna, "CustomDataLayer");
  RNA_def_struct_ui_text(
      srna, "Float Attribute", "Geometry attribute that stores floating-point values");

  prop = RNA_def_property(srna, "data", PROP_COLLECTION, PROP_NONE);
  RNA_def_property_struct_type(prop, "FloatAttributeValue");
  RNA_def_property_override_flag(prop, PROPOVERRIDE_IGNORE);
  RNA_def_property_collection_funcs(prop,
                                    "rna_Attribute_data_begin",
                                    "rna_iterator_array_next",
                                    "rna_iterator_array_end",
                                    "rna_iterator_array_get",
                                    "rna_Attribute_data_length",
                                    nullptr,
                                    nullptr,
                                    nullptr);

  srna = RNA_def_struct(brna, "FloatAttributeValue", nullptr);
  RNA_def_struct_sdna(srna, "MFloatProperty");
  RNA_def_struct_ui_text(
      srna, "Float Attribute Value", "Floating-point value in geometry attribute");
  prop = RNA_def_property(srna, "value", PROP_FLOAT, PROP_NONE);
  RNA_def_property_float_sdna(prop, nullptr, "f");
  RNA_def_property_update(prop, 0, "rna_Attribute_update_data");
}

static void rna_def_attribute_float_vector(BlenderRNA *brna)
{
  StructRNA *srna;
  PropertyRNA *prop;

  /* Float Vector Attribute */
  srna = RNA_def_struct(brna, "FloatVectorAttribute", "Attribute");
  RNA_def_struct_sdna(srna, "CustomDataLayer");
  RNA_def_struct_ui_text(
      srna, "Float Vector Attribute", "Geometry attribute that stores floating-point 3D vectors");

  prop = RNA_def_property(srna, "data", PROP_COLLECTION, PROP_NONE);
  RNA_def_property_struct_type(prop, "FloatVectorAttributeValue");
  RNA_def_property_override_flag(prop, PROPOVERRIDE_IGNORE);
  RNA_def_property_collection_funcs(prop,
                                    "rna_Attribute_data_begin",
                                    "rna_iterator_array_next",
                                    "rna_iterator_array_end",
                                    "rna_iterator_array_get",
                                    "rna_Attribute_data_length",
                                    nullptr,
                                    nullptr,
                                    nullptr);

  /* Float Vector Attribute Value */
  srna = RNA_def_struct(brna, "FloatVectorAttributeValue", nullptr);
  RNA_def_struct_sdna(srna, "vec3f");
  RNA_def_struct_ui_text(
      srna, "Float Vector Attribute Value", "Vector value in geometry attribute");

  prop = RNA_def_property(srna, "vector", PROP_FLOAT, PROP_DIRECTION);
  RNA_def_property_ui_text(prop, "Vector", "3D vector");
  RNA_def_property_float_sdna(prop, nullptr, "x");
  RNA_def_property_array(prop, 3);
  RNA_def_property_update(prop, 0, "rna_Attribute_update_data");
}

static void rna_def_attribute_float_color(BlenderRNA *brna)
{
  StructRNA *srna;
  PropertyRNA *prop;

  /* Float Color Attribute */
  srna = RNA_def_struct(brna, "FloatColorAttribute", "Attribute");
  RNA_def_struct_sdna(srna, "CustomDataLayer");
  RNA_def_struct_ui_text(srna,
                         "Float Color Attribute",
                         "Geometry attribute that stores RGBA colors as floating-point values "
                         "using 32-bits per channel");

  prop = RNA_def_property(srna, "data", PROP_COLLECTION, PROP_NONE);
  RNA_def_property_struct_type(prop, "FloatColorAttributeValue");
  RNA_def_property_override_flag(prop, PROPOVERRIDE_IGNORE);
  RNA_def_property_collection_funcs(prop,
                                    "rna_Attribute_data_begin",
                                    "rna_iterator_array_next",
                                    "rna_iterator_array_end",
                                    "rna_iterator_array_get",
                                    "rna_Attribute_data_length",
                                    nullptr,
                                    nullptr,
                                    nullptr);

  /* Float Color Attribute Value */
  srna = RNA_def_struct(brna, "FloatColorAttributeValue", nullptr);
  RNA_def_struct_sdna(srna, "MPropCol");
  RNA_def_struct_ui_text(srna, "Float Color Attribute Value", "Color value in geometry attribute");

  prop = RNA_def_property(srna, "color", PROP_FLOAT, PROP_COLOR);
  RNA_def_property_ui_text(prop, "Color", "RGBA color in scene linear color space");
  RNA_def_property_float_sdna(prop, nullptr, "color");
  RNA_def_property_array(prop, 4);
  RNA_def_property_update(prop, 0, "rna_Attribute_update_data");

  prop = RNA_def_property(srna, "color_srgb", PROP_FLOAT, PROP_COLOR);
  RNA_def_property_ui_text(prop, "Color", "RGBA color in sRGB color space");
  RNA_def_property_float_sdna(prop, nullptr, "color");
  RNA_def_property_array(prop, 4);
  RNA_def_property_float_funcs(prop,
                               "rna_FloatColorAttributeValue_color_srgb_get",
                               "rna_FloatColorAttributeValue_color_srgb_set",
                               nullptr);
  RNA_def_property_update(prop, 0, "rna_Attribute_update_data");
}

static void rna_def_attribute_byte_color(BlenderRNA *brna)
{
  StructRNA *srna;
  PropertyRNA *prop;

  /* Byte Color Attribute */
  srna = RNA_def_struct(brna, "ByteColorAttribute", "Attribute");
  RNA_def_struct_sdna(srna, "CustomDataLayer");
  RNA_def_struct_ui_text(srna,
                         "Byte Color Attribute",
                         "Geometry attribute that stores RGBA colors as positive integer values "
                         "using 8-bits per channel");

  prop = RNA_def_property(srna, "data", PROP_COLLECTION, PROP_NONE);
  RNA_def_property_struct_type(prop, "ByteColorAttributeValue");
  RNA_def_property_override_flag(prop, PROPOVERRIDE_IGNORE);
  RNA_def_property_collection_funcs(prop,
                                    "rna_Attribute_data_begin",
                                    "rna_iterator_array_next",
                                    "rna_iterator_array_end",
                                    "rna_iterator_array_get",
                                    "rna_Attribute_data_length",
                                    nullptr,
                                    nullptr,
                                    nullptr);

  /* Byte Color Attribute Value */
  srna = RNA_def_struct(brna, "ByteColorAttributeValue", nullptr);
  RNA_def_struct_sdna(srna, "MLoopCol");
  RNA_def_struct_ui_text(srna, "Byte Color Attribute Value", "Color value in geometry attribute");

  prop = RNA_def_property(srna, "color", PROP_FLOAT, PROP_COLOR);
  RNA_def_property_array(prop, 4);
  RNA_def_property_range(prop, 0.0f, 1.0f);
  RNA_def_property_float_funcs(prop,
                               "rna_ByteColorAttributeValue_color_get",
                               "rna_ByteColorAttributeValue_color_set",
                               nullptr);
  RNA_def_property_ui_text(prop, "Color", "RGBA color in scene linear color space");
  RNA_def_property_update(prop, 0, "rna_Attribute_update_data");

  prop = RNA_def_property(srna, "color_srgb", PROP_FLOAT, PROP_COLOR);
  RNA_def_property_array(prop, 4);
  RNA_def_property_range(prop, 0.0f, 1.0f);
  RNA_def_property_float_funcs(prop,
                               "rna_ByteColorAttributeValue_color_srgb_get",
                               "rna_ByteColorAttributeValue_color_srgb_set",
                               nullptr);
  RNA_def_property_ui_text(prop, "Color", "RGBA color in sRGB color space");
  RNA_def_property_update(prop, 0, "rna_Attribute_update_data");
}

static void rna_def_attribute_int(BlenderRNA *brna)
{
  StructRNA *srna;
  PropertyRNA *prop;

  srna = RNA_def_struct(brna, "IntAttribute", "Attribute");
  RNA_def_struct_sdna(srna, "CustomDataLayer");
  RNA_def_struct_ui_text(
      srna, "Integer Attribute", "Geometry attribute that stores integer values");

  prop = RNA_def_property(srna, "data", PROP_COLLECTION, PROP_NONE);
  RNA_def_property_struct_type(prop, "IntAttributeValue");
  RNA_def_property_override_flag(prop, PROPOVERRIDE_IGNORE);
  RNA_def_property_collection_funcs(prop,
                                    "rna_Attribute_data_begin",
                                    "rna_iterator_array_next",
                                    "rna_iterator_array_end",
                                    "rna_iterator_array_get",
                                    "rna_Attribute_data_length",
                                    nullptr,
                                    nullptr,
                                    nullptr);

  srna = RNA_def_struct(brna, "IntAttributeValue", nullptr);
  RNA_def_struct_sdna(srna, "MIntProperty");
  RNA_def_struct_ui_text(srna, "Integer Attribute Value", "Integer value in geometry attribute");
  prop = RNA_def_property(srna, "value", PROP_INT, PROP_NONE);
  RNA_def_property_int_sdna(prop, nullptr, "i");
  RNA_def_property_update(prop, 0, "rna_Attribute_update_data");
}

static void rna_def_attribute_string(BlenderRNA *brna)
{
  StructRNA *srna;
  PropertyRNA *prop;

  srna = RNA_def_struct(brna, "StringAttribute", "Attribute");
  RNA_def_struct_sdna(srna, "CustomDataLayer");
  RNA_def_struct_ui_text(srna, "String Attribute", "Geometry attribute that stores strings");

  prop = RNA_def_property(srna, "data", PROP_COLLECTION, PROP_NONE);
  RNA_def_property_struct_type(prop, "StringAttributeValue");
  RNA_def_property_override_flag(prop, PROPOVERRIDE_IGNORE);
  RNA_def_property_collection_funcs(prop,
                                    "rna_Attribute_data_begin",
                                    "rna_iterator_array_next",
                                    "rna_iterator_array_end",
                                    "rna_iterator_array_get",
                                    "rna_Attribute_data_length",
                                    nullptr,
                                    nullptr,
                                    nullptr);

  srna = RNA_def_struct(brna, "StringAttributeValue", nullptr);
  RNA_def_struct_sdna(srna, "MStringProperty");
  RNA_def_struct_ui_text(srna, "String Attribute Value", "String value in geometry attribute");
  prop = RNA_def_property(srna, "value", PROP_STRING, PROP_NONE);
  RNA_def_property_string_sdna(prop, nullptr, "s");
  RNA_def_property_update(prop, 0, "rna_Attribute_update_data");
}

static void rna_def_attribute_bool(BlenderRNA *brna)
{
  StructRNA *srna;
  PropertyRNA *prop;

  srna = RNA_def_struct(brna, "BoolAttribute", "Attribute");
  RNA_def_struct_sdna(srna, "CustomDataLayer");
  RNA_def_struct_ui_text(srna, "Bool Attribute", "Geometry attribute that stores booleans");

  prop = RNA_def_property(srna, "data", PROP_COLLECTION, PROP_NONE);
  RNA_def_property_struct_type(prop, "BoolAttributeValue");
  RNA_def_property_override_flag(prop, PROPOVERRIDE_IGNORE);
  RNA_def_property_collection_funcs(prop,
                                    "rna_Attribute_data_begin",
                                    "rna_iterator_array_next",
                                    "rna_iterator_array_end",
                                    "rna_iterator_array_get",
                                    "rna_Attribute_data_length",
                                    nullptr,
                                    nullptr,
                                    nullptr);

  srna = RNA_def_struct(brna, "BoolAttributeValue", nullptr);
  RNA_def_struct_sdna(srna, "MBoolProperty");
  RNA_def_struct_ui_text(srna, "Bool Attribute Value", "Bool value in geometry attribute");
  prop = RNA_def_property(srna, "value", PROP_BOOLEAN, PROP_NONE);
  RNA_def_property_boolean_sdna(prop, nullptr, "b", 0x01);
}

static void rna_def_attribute_int8(BlenderRNA *brna)
{
  StructRNA *srna;
  PropertyRNA *prop;

  srna = RNA_def_struct(brna, "ByteIntAttribute", "Attribute");
  RNA_def_struct_sdna(srna, "CustomDataLayer");
  RNA_def_struct_ui_text(
      srna, "8-bit Integer Attribute", "Geometry attribute that stores 8-bit integers");

  prop = RNA_def_property(srna, "data", PROP_COLLECTION, PROP_NONE);
  RNA_def_property_struct_type(prop, "ByteIntAttributeValue");
  RNA_def_property_override_flag(prop, PROPOVERRIDE_IGNORE);
  RNA_def_property_collection_funcs(prop,
                                    "rna_Attribute_data_begin",
                                    "rna_iterator_array_next",
                                    "rna_iterator_array_end",
                                    "rna_iterator_array_get",
                                    "rna_Attribute_data_length",
                                    nullptr,
                                    nullptr,
                                    nullptr);

  srna = RNA_def_struct(brna, "ByteIntAttributeValue", nullptr);
  RNA_def_struct_sdna(srna, "MInt8Property");
  RNA_def_struct_ui_text(
      srna, "8-bit Integer Attribute Value", "8-bit value in geometry attribute");
  prop = RNA_def_property(srna, "value", PROP_INT, PROP_NONE);
  RNA_def_property_int_funcs(
      prop, "rna_ByteIntAttributeValue_get", "rna_ByteIntAttributeValue_set", nullptr);
}

static void rna_def_attribute_int2(BlenderRNA *brna)
{
  StructRNA *srna;
  PropertyRNA *prop;

  srna = RNA_def_struct(brna, "Int2Attribute", "Attribute");
  RNA_def_struct_sdna(srna, "CustomDataLayer");
  RNA_def_struct_ui_text(
      srna, "2D Integer Vector Attribute", "Geometry attribute that stores 2D integer vectors");

  prop = RNA_def_property(srna, "data", PROP_COLLECTION, PROP_NONE);
  RNA_def_property_struct_type(prop, "Int2AttributeValue");
  RNA_def_property_override_flag(prop, PROPOVERRIDE_IGNORE);
  RNA_def_property_collection_funcs(prop,
                                    "rna_Attribute_data_begin",
                                    "rna_iterator_array_next",
                                    "rna_iterator_array_end",
                                    "rna_iterator_array_get",
                                    "rna_Attribute_data_length",
                                    nullptr,
                                    nullptr,
                                    nullptr);

  srna = RNA_def_struct(brna, "Int2AttributeValue", nullptr);
  RNA_def_struct_sdna(srna, "vec2i");
  RNA_def_struct_ui_text(
      srna, "2D Integer Vector Attribute Value", "2D value in geometry attribute");

  prop = RNA_def_property(srna, "value", PROP_INT, PROP_NONE);
  RNA_def_property_ui_text(prop, "Vector", "2D vector");
  RNA_def_property_int_sdna(prop, nullptr, "x");
  RNA_def_property_array(prop, 2);
  RNA_def_property_update(prop, 0, "rna_Attribute_update_data");
}

static void rna_def_attribute_quaternion(BlenderRNA *brna)
{
  StructRNA *srna;
  PropertyRNA *prop;

  srna = RNA_def_struct(brna, "QuaternionAttribute", "Attribute");
  RNA_def_struct_sdna(srna, "CustomDataLayer");
  RNA_def_struct_ui_text(srna, "Quaternion Attribute", "Geometry attribute that stores rotation");

  prop = RNA_def_property(srna, "data", PROP_COLLECTION, PROP_NONE);
  RNA_def_property_struct_type(prop, "QuaternionAttributeValue");
  RNA_def_property_override_flag(prop, PROPOVERRIDE_IGNORE);
  RNA_def_property_collection_funcs(prop,
                                    "rna_Attribute_data_begin",
                                    "rna_iterator_array_next",
                                    "rna_iterator_array_end",
                                    "rna_iterator_array_get",
                                    "rna_Attribute_data_length",
                                    nullptr,
                                    nullptr,
                                    nullptr);

  srna = RNA_def_struct(brna, "QuaternionAttributeValue", nullptr);
  RNA_def_struct_sdna(srna, "vec4f");
  RNA_def_struct_ui_text(
      srna, "Quaternion Attribute Value", "Rotation value in geometry attribute");

  prop = RNA_def_property(srna, "value", PROP_FLOAT, PROP_NONE);
  RNA_def_property_ui_text(prop, "Value", "Quaternion");
  RNA_def_property_float_sdna(prop, nullptr, "x");
  RNA_def_property_array(prop, 4);
  RNA_def_property_update(prop, 0, "rna_Attribute_update_data");
}

static void rna_def_attribute_float2(BlenderRNA *brna)
{
  StructRNA *srna;
  PropertyRNA *prop;

  /* Float2 Attribute */
  srna = RNA_def_struct(brna, "Float2Attribute", "Attribute");
  RNA_def_struct_sdna(srna, "CustomDataLayer");
  RNA_def_struct_ui_text(
      srna, "Float2 Attribute", "Geometry attribute that stores floating-point 2D vectors");

  prop = RNA_def_property(srna, "data", PROP_COLLECTION, PROP_NONE);
  RNA_def_property_struct_type(prop, "Float2AttributeValue");
  RNA_def_property_override_flag(prop, PROPOVERRIDE_IGNORE);
  RNA_def_property_collection_funcs(prop,
                                    "rna_Attribute_data_begin",
                                    "rna_iterator_array_next",
                                    "rna_iterator_array_end",
                                    "rna_iterator_array_get",
                                    "rna_Attribute_data_length",
                                    nullptr,
                                    nullptr,
                                    nullptr);

  /* Float2 Attribute Value */
  srna = RNA_def_struct(brna, "Float2AttributeValue", nullptr);
  RNA_def_struct_sdna(srna, "vec2f");
  RNA_def_struct_ui_text(srna, "Float2 Attribute Value", "2D Vector value in geometry attribute");

  prop = RNA_def_property(srna, "vector", PROP_FLOAT, PROP_DIRECTION);
  RNA_def_property_ui_text(prop, "Vector", "2D vector");
  RNA_def_property_float_sdna(prop, nullptr, "x");
  RNA_def_property_array(prop, 2);
  RNA_def_property_update(prop, 0, "rna_Attribute_update_data");
}

static void rna_def_attribute(BlenderRNA *brna)
{
  PropertyRNA *prop;
  StructRNA *srna;

  srna = RNA_def_struct(brna, "Attribute", nullptr);
  RNA_def_struct_sdna(srna, "CustomDataLayer");
  RNA_def_struct_ui_text(srna, "Attribute", "Geometry attribute");
  RNA_def_struct_path_func(srna, "rna_Attribute_path");
  RNA_def_struct_refine_func(srna, "rna_Attribute_refine");

  prop = RNA_def_property(srna, "name", PROP_STRING, PROP_NONE);
  RNA_def_property_string_funcs(prop, nullptr, nullptr, "rna_Attribute_name_set");
  RNA_def_property_editable_func(prop, "rna_Attribute_name_editable");
  RNA_def_property_ui_text(prop, "Name", "Name of the Attribute");
  RNA_def_struct_name_property(srna, prop);

  prop = RNA_def_property(srna, "data_type", PROP_ENUM, PROP_NONE);
  RNA_def_property_enum_sdna(prop, nullptr, "type");
  RNA_def_property_enum_items(prop, rna_enum_attribute_type_items);
  RNA_def_property_enum_funcs(prop, "rna_Attribute_type_get", nullptr, nullptr);
  RNA_def_property_ui_text(prop, "Data Type", "Type of data stored in attribute");
  RNA_def_property_clear_flag(prop, PROP_EDITABLE);

  prop = RNA_def_property(srna, "domain", PROP_ENUM, PROP_NONE);
  RNA_def_property_enum_items(prop, rna_enum_attribute_domain_items);
  RNA_def_property_enum_funcs(
      prop, "rna_Attribute_domain_get", nullptr, "rna_Attribute_domain_itemf");
  RNA_def_property_ui_text(prop, "Domain", "Domain of the Attribute");
  RNA_def_property_clear_flag(prop, PROP_EDITABLE);

  prop = RNA_def_property(srna, "is_internal", PROP_BOOLEAN, PROP_NONE);
  RNA_def_property_boolean_funcs(prop, "rna_Attribute_is_internal_get", nullptr);
  RNA_def_property_ui_text(
      prop, "Is Internal", "The attribute is meant for internal use by Blender");
  RNA_def_property_clear_flag(prop, PROP_EDITABLE);

  prop = RNA_def_property(srna, "is_required", PROP_BOOLEAN, PROP_NONE);
  RNA_def_property_boolean_funcs(prop, "rna_Attribute_is_required_get", nullptr);
  RNA_def_property_ui_text(prop, "Is Required", "Whether the attribute can be removed or renamed");
  RNA_def_property_clear_flag(prop, PROP_EDITABLE);

  /* types */
  rna_def_attribute_float(brna);
  rna_def_attribute_float_vector(brna);
  rna_def_attribute_float_color(brna);
  rna_def_attribute_byte_color(brna);
  rna_def_attribute_int(brna);
  rna_def_attribute_int2(brna);
  rna_def_attribute_quaternion(brna);
  rna_def_attribute_string(brna);
  rna_def_attribute_bool(brna);
  rna_def_attribute_float2(brna);
  rna_def_attribute_int8(brna);
}

/* Mesh/PointCloud/Curves.attributes */
static void rna_def_attribute_group(BlenderRNA *brna)
{
  StructRNA *srna;
  PropertyRNA *prop;
  FunctionRNA *func;
  PropertyRNA *parm;

  srna = RNA_def_struct(brna, "AttributeGroup", nullptr);
  RNA_def_struct_ui_text(srna, "Attribute Group", "Group of geometry attributes");
  RNA_def_struct_sdna(srna, "ID");

  /* API */
  func = RNA_def_function(srna, "new", "rna_AttributeGroup_new");
  RNA_def_function_ui_description(func, "Add attribute to geometry");
  RNA_def_function_flag(func, FUNC_USE_REPORTS);
  parm = RNA_def_string(func, "name", "Attribute", 0, "Name", "Name of geometry attribute");
  RNA_def_parameter_flags(parm, PropertyFlag(0), PARM_REQUIRED);

  parm = RNA_def_enum(
      func, "type", rna_enum_attribute_type_items, CD_PROP_FLOAT, "Type", "Attribute type");
  RNA_def_parameter_flags(parm, PropertyFlag(0), PARM_REQUIRED);

  parm = RNA_def_enum(func,
                      "domain",
                      rna_enum_attribute_domain_items,
                      ATTR_DOMAIN_POINT,
                      "Domain",
                      "Type of element that attribute is stored on");
  RNA_def_parameter_flags(parm, PropertyFlag(0), PARM_REQUIRED);

  parm = RNA_def_pointer(func, "attribute", "Attribute", "", "New geometry attribute");
  RNA_def_parameter_flags(parm, PropertyFlag(0), PARM_RNAPTR);
  RNA_def_function_return(func, parm);

  func = RNA_def_function(srna, "remove", "rna_AttributeGroup_remove");
  RNA_def_function_ui_description(func, "Remove attribute from geometry");
  RNA_def_function_flag(func, FUNC_USE_REPORTS);
  parm = RNA_def_pointer(func, "attribute", "Attribute", "", "Geometry Attribute");
  RNA_def_parameter_flags(parm, PROP_NEVER_NULL, PARM_REQUIRED | PARM_RNAPTR);
  RNA_def_parameter_clear_flags(parm, PROP_THICK_WRAP, ParameterFlag(0));

  /* Active */
  prop = RNA_def_property(srna, "active", PROP_POINTER, PROP_NONE);
  RNA_def_property_struct_type(prop, "Attribute");
  RNA_def_property_ui_text(prop, "Active Attribute", "Active attribute");
  RNA_def_property_pointer_funcs(
      prop, "rna_AttributeGroup_active_get", "rna_AttributeGroup_active_set", nullptr, nullptr);
  RNA_def_property_flag(prop, PROP_EDITABLE | PROP_NEVER_UNLINK);
  RNA_def_property_update(prop, 0, "rna_AttributeGroup_update_active");

  prop = RNA_def_property(srna, "active_index", PROP_INT, PROP_NONE);
  RNA_def_property_ui_text(prop, "Active Attribute Index", "Active attribute index");
  RNA_def_property_clear_flag(prop, PROP_ANIMATABLE);
  RNA_def_property_int_funcs(prop,
                             "rna_AttributeGroup_active_index_get",
                             "rna_AttributeGroup_active_index_set",
                             "rna_AttributeGroup_active_index_range");
  RNA_def_property_update(prop, 0, "rna_AttributeGroup_update_active");

  prop = RNA_def_property(srna, "active_color", PROP_POINTER, PROP_NONE);
  RNA_def_property_struct_type(prop, "Attribute");
  RNA_def_property_ui_text(prop, "Active Color", "Active color attribute for display and editing");
  RNA_def_property_pointer_funcs(prop,
                                 "rna_AttributeGroup_active_color_get",
                                 "rna_AttributeGroup_active_color_set",
                                 nullptr,
                                 nullptr);
  RNA_def_property_flag(prop, PROP_EDITABLE | PROP_NEVER_UNLINK);
  RNA_def_property_update(prop, 0, "rna_AttributeGroup_update_active_color");

  prop = RNA_def_property(srna, "active_color_index", PROP_INT, PROP_NONE);
  RNA_def_property_ui_text(prop, "Active Color Index", "Active color attribute index");
  RNA_def_property_clear_flag(prop, PROP_ANIMATABLE);
  RNA_def_property_int_funcs(prop,
                             "rna_AttributeGroup_active_color_index_get",
                             "rna_AttributeGroup_active_color_index_set",
                             "rna_AttributeGroup_active_color_index_range");
  RNA_def_property_update(prop, 0, "rna_AttributeGroup_update_active_color");

  prop = RNA_def_property(srna, "render_color_index", PROP_INT, PROP_NONE);
  RNA_def_property_ui_text(prop,
                           "Active Render Color Index",
                           "The index of the color attribute used as a fallback for rendering");
  RNA_def_property_clear_flag(prop, PROP_ANIMATABLE);
  RNA_def_property_int_funcs(prop,
                             "rna_AttributeGroup_render_color_index_get",
                             "rna_AttributeGroup_render_color_index_set",
                             "rna_AttributeGroup_render_color_index_range");
  RNA_def_property_update(prop, 0, "rna_AttributeGroup_update_active_color");

  prop = RNA_def_property(srna, "default_color_name", PROP_STRING, PROP_NONE);
  RNA_def_property_string_maxlength(prop, MAX_CUSTOMDATA_LAYER_NAME_NO_PREFIX);
  RNA_def_property_string_funcs(prop,
                                "rna_AttributeGroup_default_color_name_get",
                                "rna_AttributeGroup_default_color_name_length",
                                "rna_AttributeGroup_default_color_name_set");
  RNA_def_property_ui_text(
      prop,
      "Default Color Attribute",
      "The name of the default color attribute used as a fallback for rendering");

  prop = RNA_def_property(srna, "active_color_name", PROP_STRING, PROP_NONE);
  RNA_def_property_string_maxlength(prop, MAX_CUSTOMDATA_LAYER_NAME_NO_PREFIX);
  RNA_def_property_string_funcs(prop,
                                "rna_AttributeGroup_active_color_name_get",
                                "rna_AttributeGroup_active_color_name_length",
                                "rna_AttributeGroup_active_color_name_set");
  RNA_def_property_ui_text(prop,
                           "Active Color Attribute",
                           "The name of the active color attribute for display and editing");
}

void rna_def_attributes_common(StructRNA *srna)
{
  PropertyRNA *prop;

  /* Attributes */
  prop = RNA_def_property(srna, "attributes", PROP_COLLECTION, PROP_NONE);
  RNA_def_property_collection_funcs(prop,
                                    "rna_AttributeGroup_iterator_begin",
                                    "rna_AttributeGroup_iterator_next",
                                    "rna_iterator_array_end",
                                    "rna_AttributeGroup_iterator_get",
                                    "rna_AttributeGroup_length",
                                    nullptr,
                                    nullptr,
                                    nullptr);
  RNA_def_property_struct_type(prop, "Attribute");
  RNA_def_property_ui_text(prop, "Attributes", "Geometry attributes");
  RNA_def_property_srna(prop, "AttributeGroup");

  prop = RNA_def_property(srna, "color_attributes", PROP_COLLECTION, PROP_NONE);
  RNA_def_property_collection_funcs(prop,
                                    "rna_AttributeGroup_color_iterator_begin",
                                    "rna_AttributeGroup_color_iterator_next",
                                    "rna_iterator_array_end",
                                    "rna_AttributeGroup_color_iterator_get",
                                    "rna_AttributeGroup_color_length",
                                    nullptr,
                                    nullptr,
                                    nullptr);
  RNA_def_property_struct_type(prop, "Attribute");
  RNA_def_property_ui_text(prop, "Color Attributes", "Geometry color attributes");
  RNA_def_property_srna(prop, "AttributeGroup");
}

void RNA_def_attribute(BlenderRNA *brna)
{
  rna_def_attribute(brna);
  rna_def_attribute_group(brna);
}
#endif<|MERGE_RESOLUTION|>--- conflicted
+++ resolved
@@ -144,13 +144,7 @@
 
 #ifdef RNA_RUNTIME
 
-<<<<<<< HEAD
-#  include "BLI_math.h"
-
 #  include "DEG_depsgraph.hh"
-=======
-#  include "DEG_depsgraph.h"
->>>>>>> ef5e57bb
 
 #  include "BLT_translation.h"
 
