/* SPDX-FileCopyrightText: 2023 Blender Authors
 *
 * SPDX-License-Identifier: GPL-2.0-or-later */

/** \file
 * \ingroup RNA
 */

#include <cstdlib>

#include "RNA_access.hh"
#include "RNA_define.hh"
#include "RNA_enum_types.hh"

#include "rna_internal.h"

#include "DNA_curves_types.h"
#include "DNA_customdata_types.h"
#include "DNA_mesh_types.h"
#include "DNA_meshdata_types.h"
#include "DNA_pointcloud_types.h"

#include "BLI_math_color.h"

#include "BKE_attribute.h"
#include "BKE_customdata.h"

#include "BLT_translation.h"

#include "WM_types.hh"

const EnumPropertyItem rna_enum_attribute_type_items[] = {
    {CD_PROP_FLOAT, "FLOAT", 0, "Float", "Floating-point value"},
    {CD_PROP_INT32, "INT", 0, "Integer", "32-bit integer"},
    {CD_PROP_FLOAT3, "FLOAT_VECTOR", 0, "Vector", "3D vector with floating-point values"},
    {CD_PROP_COLOR, "FLOAT_COLOR", 0, "Color", "RGBA color with 32-bit floating-point values"},
    {CD_PROP_BYTE_COLOR,
     "BYTE_COLOR",
     0,
     "Byte Color",
     "RGBA color with 8-bit positive integer values"},
    {CD_PROP_STRING, "STRING", 0, "String", "Text string"},
    {CD_PROP_BOOL, "BOOLEAN", 0, "Boolean", "True or false"},
    {CD_PROP_FLOAT2, "FLOAT2", 0, "2D Vector", "2D vector with floating-point values"},
    {CD_PROP_INT8, "INT8", 0, "8-Bit Integer", "Smaller integer with a range from -128 to 127"},
    {CD_PROP_INT32_2D, "INT32_2D", 0, "2D Integer Vector", "32-bit signed integer vector"},
    {CD_PROP_QUATERNION, "QUATERNION", 0, "Quaternion", "Floating point quaternion rotation"},
    {0, nullptr, 0, nullptr, nullptr},
};

const EnumPropertyItem rna_enum_color_attribute_type_items[] = {
    {CD_PROP_COLOR, "FLOAT_COLOR", 0, "Color", "RGBA color 32-bit floating-point values"},
    {CD_PROP_BYTE_COLOR,
     "BYTE_COLOR",
     0,
     "Byte Color",
     "RGBA color with 8-bit positive integer values"},
    {0, nullptr, 0, nullptr, nullptr}};

const EnumPropertyItem rna_enum_attribute_type_with_auto_items[] = {
    {CD_AUTO_FROM_NAME, "AUTO", 0, "Auto", ""},
    {CD_PROP_FLOAT, "FLOAT", 0, "Float", "Floating-point value"},
    {CD_PROP_INT32, "INT", 0, "Integer", "32-bit integer"},
    {CD_PROP_FLOAT3, "FLOAT_VECTOR", 0, "Vector", "3D vector with floating-point values"},
    {CD_PROP_COLOR, "FLOAT_COLOR", 0, "Color", "RGBA color with 32-bit floating-point values"},
    {CD_PROP_BYTE_COLOR,
     "BYTE_COLOR",
     0,
     "Byte Color",
     "RGBA color with 8-bit positive integer values"},
    {CD_PROP_STRING, "STRING", 0, "String", "Text string"},
    {CD_PROP_BOOL, "BOOLEAN", 0, "Boolean", "True or false"},
    {CD_PROP_FLOAT2, "FLOAT2", 0, "2D Vector", "2D vector with floating-point values"},
    {CD_PROP_FLOAT2, "FLOAT2", 0, "2D Vector", "2D vector with floating-point values"},
    {CD_PROP_INT32_2D, "INT32_2D", 0, "2D Integer Vector", "32-bit signed integer vector"},
    {CD_PROP_QUATERNION, "QUATERNION", 0, "Quaternion", "Floating point quaternion rotation"},
    {0, nullptr, 0, nullptr, nullptr},
};

const EnumPropertyItem rna_enum_attribute_domain_items[] = {
    /* Not implement yet */
    // {ATTR_DOMAIN_GEOMETRY, "GEOMETRY", 0, "Geometry", "Attribute on (whole) geometry"},
    {ATTR_DOMAIN_POINT, "POINT", 0, "Point", "Attribute on point"},
    {ATTR_DOMAIN_EDGE, "EDGE", 0, "Edge", "Attribute on mesh edge"},
    {ATTR_DOMAIN_FACE, "FACE", 0, "Face", "Attribute on mesh faces"},
    {ATTR_DOMAIN_CORNER, "CORNER", 0, "Face Corner", "Attribute on mesh face corner"},
    /* Not implement yet */
    // {ATTR_DOMAIN_GRIDS, "GRIDS", 0, "Grids", "Attribute on mesh multires grids"},
    {ATTR_DOMAIN_CURVE, "CURVE", 0, "Spline", "Attribute on spline"},
    {ATTR_DOMAIN_INSTANCE, "INSTANCE", 0, "Instance", "Attribute on instance"},
    {0, nullptr, 0, nullptr, nullptr},
};

const EnumPropertyItem rna_enum_attribute_domain_only_mesh_items[] = {
    {ATTR_DOMAIN_POINT, "POINT", 0, "Point", "Attribute on point"},
    {ATTR_DOMAIN_EDGE, "EDGE", 0, "Edge", "Attribute on mesh edge"},
    {ATTR_DOMAIN_FACE, "FACE", 0, "Face", "Attribute on mesh faces"},
    {ATTR_DOMAIN_CORNER, "CORNER", 0, "Face Corner", "Attribute on mesh face corner"},
    {0, nullptr, 0, nullptr, nullptr},
};

<<<<<<< HEAD
const EnumPropertyItem rna_enum_attribute_domain_only_mesh_no_edge_items[] = {
    {ATTR_DOMAIN_POINT, "POINT", 0, "Point", "Attribute on point"},
    {ATTR_DOMAIN_FACE, "FACE", 0, "Face", "Attribute on mesh faces"},
    {ATTR_DOMAIN_CORNER, "CORNER", 0, "Face Corner", "Attribute on mesh face corner"},
    {0, NULL, 0, NULL, NULL},
=======
const EnumPropertyItem rna_enum_attribute_domain_point_face_curve_items[] = {
    {ATTR_DOMAIN_POINT, "POINT", 0, "Point", "Attribute on point"},
    {ATTR_DOMAIN_FACE, "FACE", 0, "Face", "Attribute on mesh faces"},
    {ATTR_DOMAIN_CURVE, "CURVE", 0, "Spline", "Attribute on spline"},
    {0, nullptr, 0, nullptr, nullptr},
>>>>>>> 39a40d6f
};

const EnumPropertyItem rna_enum_attribute_domain_without_corner_items[] = {
    {ATTR_DOMAIN_POINT, "POINT", 0, "Point", "Attribute on point"},
    {ATTR_DOMAIN_EDGE, "EDGE", 0, "Edge", "Attribute on mesh edge"},
    {ATTR_DOMAIN_FACE, "FACE", 0, "Face", "Attribute on mesh faces"},
    {ATTR_DOMAIN_CURVE, "CURVE", 0, "Spline", "Attribute on spline"},
    {ATTR_DOMAIN_INSTANCE, "INSTANCE", 0, "Instance", "Attribute on instance"},
    {0, nullptr, 0, nullptr, nullptr},
};

const EnumPropertyItem rna_enum_attribute_domain_with_auto_items[] = {
    {ATTR_DOMAIN_AUTO, "AUTO", 0, "Auto", ""},
    {ATTR_DOMAIN_POINT, "POINT", 0, "Point", "Attribute on point"},
    {ATTR_DOMAIN_EDGE, "EDGE", 0, "Edge", "Attribute on mesh edge"},
    {ATTR_DOMAIN_FACE, "FACE", 0, "Face", "Attribute on mesh faces"},
    {ATTR_DOMAIN_CORNER, "CORNER", 0, "Face Corner", "Attribute on mesh face corner"},
    {ATTR_DOMAIN_CURVE, "CURVE", 0, "Spline", "Attribute on spline"},
    {ATTR_DOMAIN_INSTANCE, "INSTANCE", 0, "Instance", "Attribute on instance"},
    {0, nullptr, 0, nullptr, nullptr},
};

const EnumPropertyItem rna_enum_color_attribute_domain_items[] = {
    {ATTR_DOMAIN_POINT, "POINT", 0, "Vertex", ""},
    {ATTR_DOMAIN_CORNER, "CORNER", 0, "Face Corner", ""},
    {0, nullptr, 0, nullptr, nullptr}};

const EnumPropertyItem rna_enum_attribute_curves_domain_items[] = {
    {ATTR_DOMAIN_POINT, "POINT", 0, "Control Point", ""},
    {ATTR_DOMAIN_CURVE, "CURVE", 0, "Curve", ""},
    {0, nullptr, 0, nullptr, nullptr}};

#ifdef RNA_RUNTIME

#  include "DEG_depsgraph.h"

#  include "BLT_translation.h"

#  include "WM_api.hh"

/* Attribute */

static char *rna_Attribute_path(const PointerRNA *ptr)
{
  const CustomDataLayer *layer = static_cast<const CustomDataLayer *>(ptr->data);
  char layer_name_esc[sizeof(layer->name) * 2];
  BLI_str_escape(layer_name_esc, layer->name, sizeof(layer_name_esc));
  return BLI_sprintfN("attributes[\"%s\"]", layer_name_esc);
}

static StructRNA *srna_by_custom_data_layer_type(const eCustomDataType type)
{
  switch (type) {
    case CD_PROP_FLOAT:
      return &RNA_FloatAttribute;
    case CD_PROP_INT32:
      return &RNA_IntAttribute;
    case CD_PROP_FLOAT3:
      return &RNA_FloatVectorAttribute;
    case CD_PROP_COLOR:
      return &RNA_FloatColorAttribute;
    case CD_PROP_BYTE_COLOR:
      return &RNA_ByteColorAttribute;
    case CD_PROP_STRING:
      return &RNA_StringAttribute;
    case CD_PROP_BOOL:
      return &RNA_BoolAttribute;
    case CD_PROP_FLOAT2:
      return &RNA_Float2Attribute;
    case CD_PROP_INT8:
      return &RNA_ByteIntAttribute;
    case CD_PROP_INT32_2D:
      return &RNA_Int2Attribute;
    case CD_PROP_QUATERNION:
      return &RNA_QuaternionAttribute;
    default:
      return nullptr;
  }
}

static StructRNA *rna_Attribute_refine(PointerRNA *ptr)
{
  CustomDataLayer *layer = static_cast<CustomDataLayer *>(ptr->data);
  return srna_by_custom_data_layer_type(eCustomDataType(layer->type));
}

static void rna_Attribute_name_set(PointerRNA *ptr, const char *value)
{
  const CustomDataLayer *layer = (const CustomDataLayer *)ptr->data;
  BKE_id_attribute_rename(ptr->owner_id, layer->name, value, nullptr);
}

static int rna_Attribute_name_editable(PointerRNA *ptr, const char **r_info)
{
  CustomDataLayer *layer = static_cast<CustomDataLayer *>(ptr->data);
  if (BKE_id_attribute_required(ptr->owner_id, layer->name)) {
    *r_info = N_("Cannot modify name of required geometry attribute");
    return false;
  }

  return true;
}

static int rna_Attribute_type_get(PointerRNA *ptr)
{
  CustomDataLayer *layer = static_cast<CustomDataLayer *>(ptr->data);
  return layer->type;
}

const EnumPropertyItem *rna_enum_attribute_domain_itemf(ID *id,
                                                        bool include_instances,
                                                        bool *r_free)
{
  EnumPropertyItem *item = nullptr;
  const EnumPropertyItem *domain_item = nullptr;
  const ID_Type id_type = GS(id->name);
  int totitem = 0, a;

  static EnumPropertyItem mesh_vertex_domain_item = {
      ATTR_DOMAIN_POINT, "POINT", 0, N_("Vertex"), N_("Attribute per point/vertex")};

  for (a = 0; rna_enum_attribute_domain_items[a].identifier; a++) {
    domain_item = &rna_enum_attribute_domain_items[a];

    if (id_type == ID_PT && !ELEM(domain_item->value, ATTR_DOMAIN_POINT)) {
      continue;
    }
    if (id_type == ID_CV && !ELEM(domain_item->value, ATTR_DOMAIN_POINT, ATTR_DOMAIN_CURVE)) {
      continue;
    }
    if (id_type == ID_ME && ELEM(domain_item->value, ATTR_DOMAIN_CURVE)) {
      continue;
    }
    if (!include_instances && domain_item->value == ATTR_DOMAIN_INSTANCE) {
      continue;
    }

    if (domain_item->value == ATTR_DOMAIN_POINT && id_type == ID_ME) {
      RNA_enum_item_add(&item, &totitem, &mesh_vertex_domain_item);
    }
    else {
      RNA_enum_item_add(&item, &totitem, domain_item);
    }
  }
  RNA_enum_item_end(&item, &totitem);

  *r_free = true;
  return item;
}

static const EnumPropertyItem *rna_Attribute_domain_itemf(bContext * /*C*/,
                                                          PointerRNA *ptr,
                                                          PropertyRNA * /*prop*/,
                                                          bool *r_free)
{
  return rna_enum_attribute_domain_itemf(ptr->owner_id, true, r_free);
}

static int rna_Attribute_domain_get(PointerRNA *ptr)
{
  return BKE_id_attribute_domain(ptr->owner_id, static_cast<const CustomDataLayer *>(ptr->data));
}

static bool rna_Attribute_is_internal_get(PointerRNA *ptr)
{
  const CustomDataLayer *layer = (const CustomDataLayer *)ptr->data;
  return !BKE_attribute_allow_procedural_access(layer->name);
}

static void rna_Attribute_data_begin(CollectionPropertyIterator *iter, PointerRNA *ptr)
{
  ID *id = ptr->owner_id;
  CustomDataLayer *layer = (CustomDataLayer *)ptr->data;
  if (!(CD_TYPE_AS_MASK(layer->type) & CD_MASK_PROP_ALL)) {
    iter->valid = false;
  }

  const int length = BKE_id_attribute_data_length(id, layer);
  const size_t struct_size = CustomData_get_elem_size(layer);

  rna_iterator_array_begin(iter, layer->data, struct_size, length, 0, nullptr);
}

static int rna_Attribute_data_length(PointerRNA *ptr)
{
  ID *id = ptr->owner_id;
  CustomDataLayer *layer = (CustomDataLayer *)ptr->data;
  return BKE_id_attribute_data_length(id, layer);
}

static void rna_Attribute_update_data(Main * /*bmain*/, Scene * /*scene*/, PointerRNA *ptr)
{
  ID *id = ptr->owner_id;

  /* cheating way for importers to avoid slow updates */
  if (id->us > 0) {
    DEG_id_tag_update(id, 0);
    WM_main_add_notifier(NC_GEOM | ND_DATA, id);
  }
}

/* Color Attribute */

static void rna_ByteColorAttributeValue_color_get(PointerRNA *ptr, float *values)
{
  MLoopCol *mlcol = (MLoopCol *)ptr->data;
  srgb_to_linearrgb_uchar4(values, &mlcol->r);
}

static void rna_ByteColorAttributeValue_color_set(PointerRNA *ptr, const float *values)
{
  MLoopCol *mlcol = (MLoopCol *)ptr->data;
  linearrgb_to_srgb_uchar4(&mlcol->r, values);
}

static void rna_ByteColorAttributeValue_color_srgb_get(PointerRNA *ptr, float *values)
{
  MLoopCol *col = (MLoopCol *)ptr->data;
  values[0] = col->r / 255.0f;
  values[1] = col->g / 255.0f;
  values[2] = col->b / 255.0f;
  values[3] = col->a / 255.0f;
}

static void rna_ByteColorAttributeValue_color_srgb_set(PointerRNA *ptr, const float *values)
{
  MLoopCol *col = (MLoopCol *)ptr->data;
  col->r = round_fl_to_uchar_clamp(values[0] * 255.0f);
  col->g = round_fl_to_uchar_clamp(values[1] * 255.0f);
  col->b = round_fl_to_uchar_clamp(values[2] * 255.0f);
  col->a = round_fl_to_uchar_clamp(values[3] * 255.0f);
}

static void rna_FloatColorAttributeValue_color_srgb_get(PointerRNA *ptr, float *values)
{
  MPropCol *col = (MPropCol *)ptr->data;
  linearrgb_to_srgb_v4(values, col->color);
}

static void rna_FloatColorAttributeValue_color_srgb_set(PointerRNA *ptr, const float *values)
{
  MPropCol *col = (MPropCol *)ptr->data;
  srgb_to_linearrgb_v4(col->color, values);
}

/* Int8 Attribute. */

static int rna_ByteIntAttributeValue_get(PointerRNA *ptr)
{
  int8_t *value = (int8_t *)ptr->data;
  return int(*value);
}

static void rna_ByteIntAttributeValue_set(PointerRNA *ptr, const int new_value)
{
  int8_t *value = (int8_t *)ptr->data;
  if (new_value > INT8_MAX) {
    *value = INT8_MAX;
  }
  else if (new_value < INT8_MIN) {
    *value = INT8_MIN;
  }
  else {
    *value = int8_t(new_value);
  }
}

/* Attribute Group */

static PointerRNA rna_AttributeGroup_new(
    ID *id, ReportList *reports, const char *name, const int type, const int domain)
{
  CustomDataLayer *layer = BKE_id_attribute_new(
      id, name, eCustomDataType(type), eAttrDomain(domain), reports);

  if ((GS(id->name) == ID_ME) && ELEM(layer->type, CD_PROP_COLOR, CD_PROP_BYTE_COLOR)) {
    Mesh *mesh = (Mesh *)id;
    if (!mesh->active_color_attribute) {
      mesh->active_color_attribute = BLI_strdup(layer->name);
    }
    if (!mesh->default_color_attribute) {
      mesh->default_color_attribute = BLI_strdup(layer->name);
    }
  }

  DEG_id_tag_update(id, ID_RECALC_GEOMETRY);
  WM_main_add_notifier(NC_GEOM | ND_DATA, id);

  PointerRNA ptr;
  RNA_pointer_create(id, &RNA_Attribute, layer, &ptr);
  return ptr;
}

static void rna_AttributeGroup_remove(ID *id, ReportList *reports, PointerRNA *attribute_ptr)
{
  const CustomDataLayer *layer = (const CustomDataLayer *)attribute_ptr->data;
  BKE_id_attribute_remove(id, layer->name, reports);
  RNA_POINTER_INVALIDATE(attribute_ptr);

  DEG_id_tag_update(id, ID_RECALC_GEOMETRY);
  WM_main_add_notifier(NC_GEOM | ND_DATA, id);
}

static int rna_Attributes_layer_skip(CollectionPropertyIterator * /*iter*/, void *data)
{
  CustomDataLayer *layer = (CustomDataLayer *)data;
  return !(CD_TYPE_AS_MASK(layer->type) & CD_MASK_PROP_ALL);
}

static int rna_Attributes_noncolor_layer_skip(CollectionPropertyIterator *iter, void *data)
{
  CustomDataLayer *layer = (CustomDataLayer *)data;

  /* Check valid domain here, too, keep in line with rna_AttributeGroup_color_length(). */
  ID *id = iter->parent.owner_id;
  const eAttrDomain domain = BKE_id_attribute_domain(id, layer);
  if (!(ATTR_DOMAIN_AS_MASK(domain) & ATTR_DOMAIN_MASK_COLOR)) {
    return 1;
  }

  return !(CD_TYPE_AS_MASK(layer->type) & CD_MASK_COLOR_ALL) || (layer->flag & CD_FLAG_TEMPORARY);
}

/* Attributes are spread over multiple domains in separate CustomData, we use repeated
 * array iterators to loop over all. */
static void rna_AttributeGroup_next_domain(ID *id,
                                           CollectionPropertyIterator *iter,
                                           int(skip)(CollectionPropertyIterator *iter, void *data))
{
  do {
    CustomDataLayer *prev_layers = (iter->internal.array.endptr == nullptr) ?
                                       nullptr :
                                       (CustomDataLayer *)iter->internal.array.endptr -
                                           iter->internal.array.length;
    CustomData *customdata = BKE_id_attributes_iterator_next_domain(id, prev_layers);
    if (customdata == nullptr) {
      return;
    }
    rna_iterator_array_begin(
        iter, customdata->layers, sizeof(CustomDataLayer), customdata->totlayer, false, skip);
  } while (!iter->valid);
}

void rna_AttributeGroup_iterator_begin(CollectionPropertyIterator *iter, PointerRNA *ptr)
{
  memset(&iter->internal.array, 0, sizeof(iter->internal.array));
  rna_AttributeGroup_next_domain(ptr->owner_id, iter, rna_Attributes_layer_skip);
}

void rna_AttributeGroup_iterator_next(CollectionPropertyIterator *iter)
{
  rna_iterator_array_next(iter);

  if (!iter->valid) {
    ID *id = iter->parent.owner_id;
    rna_AttributeGroup_next_domain(id, iter, rna_Attributes_layer_skip);
  }
}

PointerRNA rna_AttributeGroup_iterator_get(CollectionPropertyIterator *iter)
{
  /* Refine to the proper type. */
  CustomDataLayer *layer = static_cast<CustomDataLayer *>(rna_iterator_array_get(iter));
  StructRNA *type = srna_by_custom_data_layer_type(eCustomDataType(layer->type));
  if (type == nullptr) {
    return PointerRNA_NULL;
  }
  return rna_pointer_inherit_refine(&iter->parent, type, layer);
}

void rna_AttributeGroup_color_iterator_begin(CollectionPropertyIterator *iter, PointerRNA *ptr)
{
  memset(&iter->internal.array, 0, sizeof(iter->internal.array));
  rna_AttributeGroup_next_domain(ptr->owner_id, iter, rna_Attributes_noncolor_layer_skip);
}

void rna_AttributeGroup_color_iterator_next(CollectionPropertyIterator *iter)
{
  rna_iterator_array_next(iter);

  if (!iter->valid) {
    ID *id = iter->parent.owner_id;
    rna_AttributeGroup_next_domain(id, iter, rna_Attributes_noncolor_layer_skip);
  }
}

PointerRNA rna_AttributeGroup_color_iterator_get(CollectionPropertyIterator *iter)
{
  /* Refine to the proper type. */
  CustomDataLayer *layer = static_cast<CustomDataLayer *>(rna_iterator_array_get(iter));
  StructRNA *type = srna_by_custom_data_layer_type(eCustomDataType(layer->type));
  if (type == nullptr) {
    return PointerRNA_NULL;
  }
  return rna_pointer_inherit_refine(&iter->parent, type, layer);
}

int rna_AttributeGroup_color_length(PointerRNA *ptr)
{
  return BKE_id_attributes_length(ptr->owner_id, ATTR_DOMAIN_MASK_COLOR, CD_MASK_COLOR_ALL);
}

int rna_AttributeGroup_length(PointerRNA *ptr)
{
  return BKE_id_attributes_length(ptr->owner_id, ATTR_DOMAIN_MASK_ALL, CD_MASK_PROP_ALL);
}

static int rna_AttributeGroup_active_index_get(PointerRNA *ptr)
{
  return *BKE_id_attributes_active_index_p(ptr->owner_id);
}

static PointerRNA rna_AttributeGroup_active_get(PointerRNA *ptr)
{
  ID *id = ptr->owner_id;
  CustomDataLayer *layer = BKE_id_attributes_active_get(id);

  PointerRNA attribute_ptr;
  RNA_pointer_create(id, &RNA_Attribute, layer, &attribute_ptr);
  return attribute_ptr;
}

static void rna_AttributeGroup_active_set(PointerRNA *ptr,
                                          PointerRNA attribute_ptr,
                                          ReportList * /*reports*/)
{
  ID *id = ptr->owner_id;
  CustomDataLayer *layer = static_cast<CustomDataLayer *>(attribute_ptr.data);
  BKE_id_attributes_active_set(id, layer->name);
}

static void rna_AttributeGroup_active_index_set(PointerRNA *ptr, int value)
{
  *BKE_id_attributes_active_index_p(ptr->owner_id) = value;
}

static void rna_AttributeGroup_active_index_range(
    PointerRNA *ptr, int *min, int *max, int *softmin, int *softmax)
{
  *min = 0;
  *max = BKE_id_attributes_length(ptr->owner_id, ATTR_DOMAIN_MASK_ALL, CD_MASK_PROP_ALL);

  *softmin = *min;
  *softmax = *max;
}

static void rna_AttributeGroup_update_active(Main *bmain, Scene *scene, PointerRNA *ptr)
{
  rna_Attribute_update_data(bmain, scene, ptr);
}

static PointerRNA rna_AttributeGroup_active_color_get(PointerRNA *ptr)
{
  ID *id = ptr->owner_id;
  CustomDataLayer *layer = BKE_id_attribute_search(ptr->owner_id,
                                                   BKE_id_attributes_active_color_name(id),
                                                   CD_MASK_COLOR_ALL,
                                                   ATTR_DOMAIN_MASK_COLOR);

  PointerRNA attribute_ptr;
  RNA_pointer_create(id, &RNA_Attribute, layer, &attribute_ptr);
  return attribute_ptr;
}

static void rna_AttributeGroup_active_color_set(PointerRNA *ptr,
                                                PointerRNA attribute_ptr,
                                                ReportList * /*reports*/)
{
  ID *id = ptr->owner_id;
  CustomDataLayer *layer = static_cast<CustomDataLayer *>(attribute_ptr.data);
  BKE_id_attributes_active_color_set(id, layer->name);
}

static int rna_AttributeGroup_active_color_index_get(PointerRNA *ptr)
{
  const CustomDataLayer *layer = BKE_id_attribute_search(
      ptr->owner_id,
      BKE_id_attributes_active_color_name(ptr->owner_id),
      CD_MASK_COLOR_ALL,
      ATTR_DOMAIN_MASK_COLOR);

  return BKE_id_attribute_to_index(
      ptr->owner_id, layer, ATTR_DOMAIN_MASK_COLOR, CD_MASK_COLOR_ALL);
}

static void rna_AttributeGroup_active_color_index_set(PointerRNA *ptr, int value)
{
  CustomDataLayer *layer = BKE_id_attribute_from_index(
      ptr->owner_id, value, ATTR_DOMAIN_MASK_COLOR, CD_MASK_COLOR_ALL);

  if (!layer) {
    fprintf(stderr, "%s: error setting active color index to %d\n", __func__, value);
    return;
  }

  BKE_id_attributes_active_color_set(ptr->owner_id, layer->name);
}

static void rna_AttributeGroup_active_color_index_range(
    PointerRNA *ptr, int *min, int *max, int *softmin, int *softmax)
{
  *min = 0;
  *max = BKE_id_attributes_length(ptr->owner_id, ATTR_DOMAIN_MASK_COLOR, CD_MASK_COLOR_ALL);

  *softmin = *min;
  *softmax = *max;
}

static void rna_AttributeGroup_update_active_color(Main * /*bmain*/,
                                                   Scene * /*scene*/,
                                                   PointerRNA *ptr)
{
  ID *id = ptr->owner_id;

  /* Cheating way for importers to avoid slow updates. */
  if (id->us > 0) {
    DEG_id_tag_update(id, 0);
    WM_main_add_notifier(NC_GEOM | ND_DATA, id);
  }
}

static int rna_AttributeGroup_render_color_index_get(PointerRNA *ptr)
{
  const CustomDataLayer *layer = BKE_id_attributes_color_find(
      ptr->owner_id, BKE_id_attributes_default_color_name(ptr->owner_id));

  return BKE_id_attribute_to_index(
      ptr->owner_id, layer, ATTR_DOMAIN_MASK_COLOR, CD_MASK_COLOR_ALL);
}

static void rna_AttributeGroup_render_color_index_set(PointerRNA *ptr, int value)
{
  CustomDataLayer *layer = BKE_id_attribute_from_index(
      ptr->owner_id, value, ATTR_DOMAIN_MASK_COLOR, CD_MASK_COLOR_ALL);

  if (!layer) {
    fprintf(stderr, "%s: error setting render color index to %d\n", __func__, value);
    return;
  }

  BKE_id_attributes_default_color_set(ptr->owner_id, layer->name);
}

static void rna_AttributeGroup_render_color_index_range(
    PointerRNA *ptr, int *min, int *max, int *softmin, int *softmax)
{
  *min = 0;
  *max = BKE_id_attributes_length(ptr->owner_id, ATTR_DOMAIN_MASK_COLOR, CD_MASK_COLOR_ALL);

  *softmin = *min;
  *softmax = *max;
}

static void rna_AttributeGroup_default_color_name_get(PointerRNA *ptr, char *value)
{
  const ID *id = ptr->owner_id;
  const char *name = BKE_id_attributes_default_color_name(id);
  if (!name) {
    value[0] = '\0';
    return;
  }
  strcpy(value, name);
}

static int rna_AttributeGroup_default_color_name_length(PointerRNA *ptr)
{
  const ID *id = ptr->owner_id;
  const char *name = BKE_id_attributes_default_color_name(id);
  return name ? strlen(name) : 0;
}

static void rna_AttributeGroup_default_color_name_set(PointerRNA *ptr, const char *value)
{
  ID *id = ptr->owner_id;
  if (GS(id->name) == ID_ME) {
    Mesh *mesh = (Mesh *)id;
    MEM_SAFE_FREE(mesh->default_color_attribute);
    if (value[0]) {
      mesh->default_color_attribute = BLI_strdup(value);
    }
  }
}

static void rna_AttributeGroup_active_color_name_get(PointerRNA *ptr, char *value)
{
  const ID *id = ptr->owner_id;
  const char *name = BKE_id_attributes_active_color_name(id);
  if (!name) {
    value[0] = '\0';
    return;
  }
  strcpy(value, name);
}

static int rna_AttributeGroup_active_color_name_length(PointerRNA *ptr)
{
  const ID *id = ptr->owner_id;
  const char *name = BKE_id_attributes_active_color_name(id);
  return name ? strlen(name) : 0;
}

static void rna_AttributeGroup_active_color_name_set(PointerRNA *ptr, const char *value)
{
  ID *id = ptr->owner_id;
  if (GS(id->name) == ID_ME) {
    Mesh *mesh = (Mesh *)id;
    MEM_SAFE_FREE(mesh->active_color_attribute);
    if (value[0]) {
      mesh->active_color_attribute = BLI_strdup(value);
    }
  }
}

#else

static void rna_def_attribute_float(BlenderRNA *brna)
{
  StructRNA *srna;
  PropertyRNA *prop;

  srna = RNA_def_struct(brna, "FloatAttribute", "Attribute");
  RNA_def_struct_sdna(srna, "CustomDataLayer");
  RNA_def_struct_ui_text(
      srna, "Float Attribute", "Geometry attribute that stores floating-point values");

  prop = RNA_def_property(srna, "data", PROP_COLLECTION, PROP_NONE);
  RNA_def_property_struct_type(prop, "FloatAttributeValue");
  RNA_def_property_override_flag(prop, PROPOVERRIDE_IGNORE);
  RNA_def_property_collection_funcs(prop,
                                    "rna_Attribute_data_begin",
                                    "rna_iterator_array_next",
                                    "rna_iterator_array_end",
                                    "rna_iterator_array_get",
                                    "rna_Attribute_data_length",
                                    nullptr,
                                    nullptr,
                                    nullptr);

  srna = RNA_def_struct(brna, "FloatAttributeValue", nullptr);
  RNA_def_struct_sdna(srna, "MFloatProperty");
  RNA_def_struct_ui_text(
      srna, "Float Attribute Value", "Floating-point value in geometry attribute");
  prop = RNA_def_property(srna, "value", PROP_FLOAT, PROP_NONE);
  RNA_def_property_float_sdna(prop, nullptr, "f");
  RNA_def_property_update(prop, 0, "rna_Attribute_update_data");
}

static void rna_def_attribute_float_vector(BlenderRNA *brna)
{
  StructRNA *srna;
  PropertyRNA *prop;

  /* Float Vector Attribute */
  srna = RNA_def_struct(brna, "FloatVectorAttribute", "Attribute");
  RNA_def_struct_sdna(srna, "CustomDataLayer");
  RNA_def_struct_ui_text(
      srna, "Float Vector Attribute", "Geometry attribute that stores floating-point 3D vectors");

  prop = RNA_def_property(srna, "data", PROP_COLLECTION, PROP_NONE);
  RNA_def_property_struct_type(prop, "FloatVectorAttributeValue");
  RNA_def_property_override_flag(prop, PROPOVERRIDE_IGNORE);
  RNA_def_property_collection_funcs(prop,
                                    "rna_Attribute_data_begin",
                                    "rna_iterator_array_next",
                                    "rna_iterator_array_end",
                                    "rna_iterator_array_get",
                                    "rna_Attribute_data_length",
                                    nullptr,
                                    nullptr,
                                    nullptr);

  /* Float Vector Attribute Value */
  srna = RNA_def_struct(brna, "FloatVectorAttributeValue", nullptr);
  RNA_def_struct_sdna(srna, "vec3f");
  RNA_def_struct_ui_text(
      srna, "Float Vector Attribute Value", "Vector value in geometry attribute");

  prop = RNA_def_property(srna, "vector", PROP_FLOAT, PROP_DIRECTION);
  RNA_def_property_ui_text(prop, "Vector", "3D vector");
  RNA_def_property_float_sdna(prop, nullptr, "x");
  RNA_def_property_array(prop, 3);
  RNA_def_property_update(prop, 0, "rna_Attribute_update_data");
}

static void rna_def_attribute_float_color(BlenderRNA *brna)
{
  StructRNA *srna;
  PropertyRNA *prop;

  /* Float Color Attribute */
  srna = RNA_def_struct(brna, "FloatColorAttribute", "Attribute");
  RNA_def_struct_sdna(srna, "CustomDataLayer");
  RNA_def_struct_ui_text(srna,
                         "Float Color Attribute",
                         "Geometry attribute that stores RGBA colors as floating-point values "
                         "using 32-bits per channel");

  prop = RNA_def_property(srna, "data", PROP_COLLECTION, PROP_NONE);
  RNA_def_property_struct_type(prop, "FloatColorAttributeValue");
  RNA_def_property_override_flag(prop, PROPOVERRIDE_IGNORE);
  RNA_def_property_collection_funcs(prop,
                                    "rna_Attribute_data_begin",
                                    "rna_iterator_array_next",
                                    "rna_iterator_array_end",
                                    "rna_iterator_array_get",
                                    "rna_Attribute_data_length",
                                    nullptr,
                                    nullptr,
                                    nullptr);

  /* Float Color Attribute Value */
  srna = RNA_def_struct(brna, "FloatColorAttributeValue", nullptr);
  RNA_def_struct_sdna(srna, "MPropCol");
  RNA_def_struct_ui_text(srna, "Float Color Attribute Value", "Color value in geometry attribute");

  prop = RNA_def_property(srna, "color", PROP_FLOAT, PROP_COLOR);
  RNA_def_property_ui_text(prop, "Color", "RGBA color in scene linear color space");
  RNA_def_property_float_sdna(prop, nullptr, "color");
  RNA_def_property_array(prop, 4);
  RNA_def_property_update(prop, 0, "rna_Attribute_update_data");

  prop = RNA_def_property(srna, "color_srgb", PROP_FLOAT, PROP_COLOR);
  RNA_def_property_ui_text(prop, "Color", "RGBA color in sRGB color space");
  RNA_def_property_float_sdna(prop, nullptr, "color");
  RNA_def_property_array(prop, 4);
  RNA_def_property_float_funcs(prop,
                               "rna_FloatColorAttributeValue_color_srgb_get",
                               "rna_FloatColorAttributeValue_color_srgb_set",
                               nullptr);
  RNA_def_property_update(prop, 0, "rna_Attribute_update_data");
}

static void rna_def_attribute_byte_color(BlenderRNA *brna)
{
  StructRNA *srna;
  PropertyRNA *prop;

  /* Byte Color Attribute */
  srna = RNA_def_struct(brna, "ByteColorAttribute", "Attribute");
  RNA_def_struct_sdna(srna, "CustomDataLayer");
  RNA_def_struct_ui_text(srna,
                         "Byte Color Attribute",
                         "Geometry attribute that stores RGBA colors as positive integer values "
                         "using 8-bits per channel");

  prop = RNA_def_property(srna, "data", PROP_COLLECTION, PROP_NONE);
  RNA_def_property_struct_type(prop, "ByteColorAttributeValue");
  RNA_def_property_override_flag(prop, PROPOVERRIDE_IGNORE);
  RNA_def_property_collection_funcs(prop,
                                    "rna_Attribute_data_begin",
                                    "rna_iterator_array_next",
                                    "rna_iterator_array_end",
                                    "rna_iterator_array_get",
                                    "rna_Attribute_data_length",
                                    nullptr,
                                    nullptr,
                                    nullptr);

  /* Byte Color Attribute Value */
  srna = RNA_def_struct(brna, "ByteColorAttributeValue", nullptr);
  RNA_def_struct_sdna(srna, "MLoopCol");
  RNA_def_struct_ui_text(srna, "Byte Color Attribute Value", "Color value in geometry attribute");

  prop = RNA_def_property(srna, "color", PROP_FLOAT, PROP_COLOR);
  RNA_def_property_array(prop, 4);
  RNA_def_property_range(prop, 0.0f, 1.0f);
  RNA_def_property_float_funcs(prop,
                               "rna_ByteColorAttributeValue_color_get",
                               "rna_ByteColorAttributeValue_color_set",
                               nullptr);
  RNA_def_property_ui_text(prop, "Color", "RGBA color in scene linear color space");
  RNA_def_property_update(prop, 0, "rna_Attribute_update_data");

  prop = RNA_def_property(srna, "color_srgb", PROP_FLOAT, PROP_COLOR);
  RNA_def_property_array(prop, 4);
  RNA_def_property_range(prop, 0.0f, 1.0f);
  RNA_def_property_float_funcs(prop,
                               "rna_ByteColorAttributeValue_color_srgb_get",
                               "rna_ByteColorAttributeValue_color_srgb_set",
                               nullptr);
  RNA_def_property_ui_text(prop, "Color", "RGBA color in sRGB color space");
  RNA_def_property_update(prop, 0, "rna_Attribute_update_data");
}

static void rna_def_attribute_int(BlenderRNA *brna)
{
  StructRNA *srna;
  PropertyRNA *prop;

  srna = RNA_def_struct(brna, "IntAttribute", "Attribute");
  RNA_def_struct_sdna(srna, "CustomDataLayer");
  RNA_def_struct_ui_text(
      srna, "Integer Attribute", "Geometry attribute that stores integer values");

  prop = RNA_def_property(srna, "data", PROP_COLLECTION, PROP_NONE);
  RNA_def_property_struct_type(prop, "IntAttributeValue");
  RNA_def_property_override_flag(prop, PROPOVERRIDE_IGNORE);
  RNA_def_property_collection_funcs(prop,
                                    "rna_Attribute_data_begin",
                                    "rna_iterator_array_next",
                                    "rna_iterator_array_end",
                                    "rna_iterator_array_get",
                                    "rna_Attribute_data_length",
                                    nullptr,
                                    nullptr,
                                    nullptr);

  srna = RNA_def_struct(brna, "IntAttributeValue", nullptr);
  RNA_def_struct_sdna(srna, "MIntProperty");
  RNA_def_struct_ui_text(srna, "Integer Attribute Value", "Integer value in geometry attribute");
  prop = RNA_def_property(srna, "value", PROP_INT, PROP_NONE);
  RNA_def_property_int_sdna(prop, nullptr, "i");
  RNA_def_property_update(prop, 0, "rna_Attribute_update_data");
}

static void rna_def_attribute_string(BlenderRNA *brna)
{
  StructRNA *srna;
  PropertyRNA *prop;

  srna = RNA_def_struct(brna, "StringAttribute", "Attribute");
  RNA_def_struct_sdna(srna, "CustomDataLayer");
  RNA_def_struct_ui_text(srna, "String Attribute", "Geometry attribute that stores strings");

  prop = RNA_def_property(srna, "data", PROP_COLLECTION, PROP_NONE);
  RNA_def_property_struct_type(prop, "StringAttributeValue");
  RNA_def_property_override_flag(prop, PROPOVERRIDE_IGNORE);
  RNA_def_property_collection_funcs(prop,
                                    "rna_Attribute_data_begin",
                                    "rna_iterator_array_next",
                                    "rna_iterator_array_end",
                                    "rna_iterator_array_get",
                                    "rna_Attribute_data_length",
                                    nullptr,
                                    nullptr,
                                    nullptr);

  srna = RNA_def_struct(brna, "StringAttributeValue", nullptr);
  RNA_def_struct_sdna(srna, "MStringProperty");
  RNA_def_struct_ui_text(srna, "String Attribute Value", "String value in geometry attribute");
  prop = RNA_def_property(srna, "value", PROP_STRING, PROP_NONE);
  RNA_def_property_string_sdna(prop, nullptr, "s");
  RNA_def_property_update(prop, 0, "rna_Attribute_update_data");
}

static void rna_def_attribute_bool(BlenderRNA *brna)
{
  StructRNA *srna;
  PropertyRNA *prop;

  srna = RNA_def_struct(brna, "BoolAttribute", "Attribute");
  RNA_def_struct_sdna(srna, "CustomDataLayer");
  RNA_def_struct_ui_text(srna, "Bool Attribute", "Geometry attribute that stores booleans");

  prop = RNA_def_property(srna, "data", PROP_COLLECTION, PROP_NONE);
  RNA_def_property_struct_type(prop, "BoolAttributeValue");
  RNA_def_property_override_flag(prop, PROPOVERRIDE_IGNORE);
  RNA_def_property_collection_funcs(prop,
                                    "rna_Attribute_data_begin",
                                    "rna_iterator_array_next",
                                    "rna_iterator_array_end",
                                    "rna_iterator_array_get",
                                    "rna_Attribute_data_length",
                                    nullptr,
                                    nullptr,
                                    nullptr);

  srna = RNA_def_struct(brna, "BoolAttributeValue", nullptr);
  RNA_def_struct_sdna(srna, "MBoolProperty");
  RNA_def_struct_ui_text(srna, "Bool Attribute Value", "Bool value in geometry attribute");
  prop = RNA_def_property(srna, "value", PROP_BOOLEAN, PROP_NONE);
  RNA_def_property_boolean_sdna(prop, nullptr, "b", 0x01);
}

static void rna_def_attribute_int8(BlenderRNA *brna)
{
  StructRNA *srna;
  PropertyRNA *prop;

  srna = RNA_def_struct(brna, "ByteIntAttribute", "Attribute");
  RNA_def_struct_sdna(srna, "CustomDataLayer");
  RNA_def_struct_ui_text(
      srna, "8-bit Integer Attribute", "Geometry attribute that stores 8-bit integers");

  prop = RNA_def_property(srna, "data", PROP_COLLECTION, PROP_NONE);
  RNA_def_property_struct_type(prop, "ByteIntAttributeValue");
  RNA_def_property_override_flag(prop, PROPOVERRIDE_IGNORE);
  RNA_def_property_collection_funcs(prop,
                                    "rna_Attribute_data_begin",
                                    "rna_iterator_array_next",
                                    "rna_iterator_array_end",
                                    "rna_iterator_array_get",
                                    "rna_Attribute_data_length",
                                    nullptr,
                                    nullptr,
                                    nullptr);

  srna = RNA_def_struct(brna, "ByteIntAttributeValue", nullptr);
  RNA_def_struct_sdna(srna, "MInt8Property");
  RNA_def_struct_ui_text(
      srna, "8-bit Integer Attribute Value", "8-bit value in geometry attribute");
  prop = RNA_def_property(srna, "value", PROP_INT, PROP_NONE);
  RNA_def_property_int_funcs(
      prop, "rna_ByteIntAttributeValue_get", "rna_ByteIntAttributeValue_set", nullptr);
}

static void rna_def_attribute_int2(BlenderRNA *brna)
{
  StructRNA *srna;
  PropertyRNA *prop;

  srna = RNA_def_struct(brna, "Int2Attribute", "Attribute");
  RNA_def_struct_sdna(srna, "CustomDataLayer");
  RNA_def_struct_ui_text(
      srna, "2D Integer Vector Attribute", "Geometry attribute that stores 2D integer vectors");

  prop = RNA_def_property(srna, "data", PROP_COLLECTION, PROP_NONE);
  RNA_def_property_struct_type(prop, "Int2AttributeValue");
  RNA_def_property_override_flag(prop, PROPOVERRIDE_IGNORE);
  RNA_def_property_collection_funcs(prop,
                                    "rna_Attribute_data_begin",
                                    "rna_iterator_array_next",
                                    "rna_iterator_array_end",
                                    "rna_iterator_array_get",
                                    "rna_Attribute_data_length",
                                    nullptr,
                                    nullptr,
                                    nullptr);

  srna = RNA_def_struct(brna, "Int2AttributeValue", nullptr);
  RNA_def_struct_sdna(srna, "vec2i");
  RNA_def_struct_ui_text(
      srna, "2D Integer Vector Attribute Value", "2D value in geometry attribute");

  prop = RNA_def_property(srna, "value", PROP_INT, PROP_NONE);
  RNA_def_property_ui_text(prop, "Vector", "2D vector");
  RNA_def_property_int_sdna(prop, nullptr, "x");
  RNA_def_property_array(prop, 2);
  RNA_def_property_update(prop, 0, "rna_Attribute_update_data");
}

static void rna_def_attribute_quaternion(BlenderRNA *brna)
{
  StructRNA *srna;
  PropertyRNA *prop;

  srna = RNA_def_struct(brna, "QuaternionAttribute", "Attribute");
  RNA_def_struct_sdna(srna, "CustomDataLayer");
  RNA_def_struct_ui_text(srna, "Quaternion Attribute", "Geometry attribute that stores rotation");

  prop = RNA_def_property(srna, "data", PROP_COLLECTION, PROP_NONE);
  RNA_def_property_struct_type(prop, "QuaternionAttributeValue");
  RNA_def_property_override_flag(prop, PROPOVERRIDE_IGNORE);
  RNA_def_property_collection_funcs(prop,
                                    "rna_Attribute_data_begin",
                                    "rna_iterator_array_next",
                                    "rna_iterator_array_end",
                                    "rna_iterator_array_get",
                                    "rna_Attribute_data_length",
                                    nullptr,
                                    nullptr,
                                    nullptr);

  srna = RNA_def_struct(brna, "QuaternionAttributeValue", nullptr);
  RNA_def_struct_sdna(srna, "vec4f");
  RNA_def_struct_ui_text(
      srna, "Quaternion Attribute Value", "Rotation value in geometry attribute");

  prop = RNA_def_property(srna, "value", PROP_FLOAT, PROP_NONE);
  RNA_def_property_ui_text(prop, "Value", "Quaternion");
  RNA_def_property_float_sdna(prop, nullptr, "x");
  RNA_def_property_array(prop, 4);
  RNA_def_property_update(prop, 0, "rna_Attribute_update_data");
}

static void rna_def_attribute_float2(BlenderRNA *brna)
{
  StructRNA *srna;
  PropertyRNA *prop;

  /* Float2 Attribute */
  srna = RNA_def_struct(brna, "Float2Attribute", "Attribute");
  RNA_def_struct_sdna(srna, "CustomDataLayer");
  RNA_def_struct_ui_text(
      srna, "Float2 Attribute", "Geometry attribute that stores floating-point 2D vectors");

  prop = RNA_def_property(srna, "data", PROP_COLLECTION, PROP_NONE);
  RNA_def_property_struct_type(prop, "Float2AttributeValue");
  RNA_def_property_override_flag(prop, PROPOVERRIDE_IGNORE);
  RNA_def_property_collection_funcs(prop,
                                    "rna_Attribute_data_begin",
                                    "rna_iterator_array_next",
                                    "rna_iterator_array_end",
                                    "rna_iterator_array_get",
                                    "rna_Attribute_data_length",
                                    nullptr,
                                    nullptr,
                                    nullptr);

  /* Float2 Attribute Value */
  srna = RNA_def_struct(brna, "Float2AttributeValue", nullptr);
  RNA_def_struct_sdna(srna, "vec2f");
  RNA_def_struct_ui_text(srna, "Float2 Attribute Value", "2D Vector value in geometry attribute");

  prop = RNA_def_property(srna, "vector", PROP_FLOAT, PROP_DIRECTION);
  RNA_def_property_ui_text(prop, "Vector", "2D vector");
  RNA_def_property_float_sdna(prop, nullptr, "x");
  RNA_def_property_array(prop, 2);
  RNA_def_property_update(prop, 0, "rna_Attribute_update_data");
}

static void rna_def_attribute(BlenderRNA *brna)
{
  PropertyRNA *prop;
  StructRNA *srna;

  srna = RNA_def_struct(brna, "Attribute", nullptr);
  RNA_def_struct_sdna(srna, "CustomDataLayer");
  RNA_def_struct_ui_text(srna, "Attribute", "Geometry attribute");
  RNA_def_struct_path_func(srna, "rna_Attribute_path");
  RNA_def_struct_refine_func(srna, "rna_Attribute_refine");

  prop = RNA_def_property(srna, "name", PROP_STRING, PROP_NONE);
  RNA_def_property_string_funcs(prop, nullptr, nullptr, "rna_Attribute_name_set");
  RNA_def_property_editable_func(prop, "rna_Attribute_name_editable");
  RNA_def_property_ui_text(prop, "Name", "Name of the Attribute");
  RNA_def_struct_name_property(srna, prop);

  prop = RNA_def_property(srna, "data_type", PROP_ENUM, PROP_NONE);
  RNA_def_property_enum_sdna(prop, nullptr, "type");
  RNA_def_property_enum_items(prop, rna_enum_attribute_type_items);
  RNA_def_property_enum_funcs(prop, "rna_Attribute_type_get", nullptr, nullptr);
  RNA_def_property_ui_text(prop, "Data Type", "Type of data stored in attribute");
  RNA_def_property_clear_flag(prop, PROP_EDITABLE);

  prop = RNA_def_property(srna, "domain", PROP_ENUM, PROP_NONE);
  RNA_def_property_enum_items(prop, rna_enum_attribute_domain_items);
  RNA_def_property_enum_funcs(
      prop, "rna_Attribute_domain_get", nullptr, "rna_Attribute_domain_itemf");
  RNA_def_property_ui_text(prop, "Domain", "Domain of the Attribute");
  RNA_def_property_clear_flag(prop, PROP_EDITABLE);

  prop = RNA_def_property(srna, "is_internal", PROP_BOOLEAN, PROP_NONE);
  RNA_def_property_boolean_funcs(prop, "rna_Attribute_is_internal_get", nullptr);
  RNA_def_property_ui_text(
      prop, "Is Internal", "The attribute is meant for internal use by Blender");
  RNA_def_property_clear_flag(prop, PROP_EDITABLE);

  /* types */
  rna_def_attribute_float(brna);
  rna_def_attribute_float_vector(brna);
  rna_def_attribute_float_color(brna);
  rna_def_attribute_byte_color(brna);
  rna_def_attribute_int(brna);
  rna_def_attribute_int2(brna);
  rna_def_attribute_quaternion(brna);
  rna_def_attribute_string(brna);
  rna_def_attribute_bool(brna);
  rna_def_attribute_float2(brna);
  rna_def_attribute_int8(brna);
}

/* Mesh/PointCloud/Curves.attributes */
static void rna_def_attribute_group(BlenderRNA *brna)
{
  StructRNA *srna;
  PropertyRNA *prop;
  FunctionRNA *func;
  PropertyRNA *parm;

  srna = RNA_def_struct(brna, "AttributeGroup", nullptr);
  RNA_def_struct_ui_text(srna, "Attribute Group", "Group of geometry attributes");
  RNA_def_struct_sdna(srna, "ID");

  /* API */
  func = RNA_def_function(srna, "new", "rna_AttributeGroup_new");
  RNA_def_function_ui_description(func, "Add attribute to geometry");
  RNA_def_function_flag(func, FUNC_USE_REPORTS);
  parm = RNA_def_string(func, "name", "Attribute", 0, "Name", "Name of geometry attribute");
  RNA_def_parameter_flags(parm, PropertyFlag(0), PARM_REQUIRED);

  parm = RNA_def_enum(
      func, "type", rna_enum_attribute_type_items, CD_PROP_FLOAT, "Type", "Attribute type");
  RNA_def_parameter_flags(parm, PropertyFlag(0), PARM_REQUIRED);

  parm = RNA_def_enum(func,
                      "domain",
                      rna_enum_attribute_domain_items,
                      ATTR_DOMAIN_POINT,
                      "Domain",
                      "Type of element that attribute is stored on");
  RNA_def_parameter_flags(parm, PropertyFlag(0), PARM_REQUIRED);

  parm = RNA_def_pointer(func, "attribute", "Attribute", "", "New geometry attribute");
  RNA_def_parameter_flags(parm, PropertyFlag(0), PARM_RNAPTR);
  RNA_def_function_return(func, parm);

  func = RNA_def_function(srna, "remove", "rna_AttributeGroup_remove");
  RNA_def_function_ui_description(func, "Remove attribute from geometry");
  RNA_def_function_flag(func, FUNC_USE_REPORTS);
  parm = RNA_def_pointer(func, "attribute", "Attribute", "", "Geometry Attribute");
  RNA_def_parameter_flags(parm, PROP_NEVER_NULL, PARM_REQUIRED | PARM_RNAPTR);
  RNA_def_parameter_clear_flags(parm, PROP_THICK_WRAP, ParameterFlag(0));

  /* Active */
  prop = RNA_def_property(srna, "active", PROP_POINTER, PROP_NONE);
  RNA_def_property_struct_type(prop, "Attribute");
  RNA_def_property_ui_text(prop, "Active Attribute", "Active attribute");
  RNA_def_property_pointer_funcs(
      prop, "rna_AttributeGroup_active_get", "rna_AttributeGroup_active_set", nullptr, nullptr);
  RNA_def_property_flag(prop, PROP_EDITABLE | PROP_NEVER_UNLINK);
  RNA_def_property_update(prop, 0, "rna_AttributeGroup_update_active");

  prop = RNA_def_property(srna, "active_index", PROP_INT, PROP_NONE);
  RNA_def_property_ui_text(prop, "Active Attribute Index", "Active attribute index");
  RNA_def_property_clear_flag(prop, PROP_ANIMATABLE);
  RNA_def_property_int_funcs(prop,
                             "rna_AttributeGroup_active_index_get",
                             "rna_AttributeGroup_active_index_set",
                             "rna_AttributeGroup_active_index_range");
  RNA_def_property_update(prop, 0, "rna_AttributeGroup_update_active");

  prop = RNA_def_property(srna, "active_color", PROP_POINTER, PROP_NONE);
  RNA_def_property_struct_type(prop, "Attribute");
  RNA_def_property_ui_text(prop, "Active Color", "Active color attribute for display and editing");
  RNA_def_property_pointer_funcs(prop,
                                 "rna_AttributeGroup_active_color_get",
                                 "rna_AttributeGroup_active_color_set",
                                 nullptr,
                                 nullptr);
  RNA_def_property_flag(prop, PROP_EDITABLE | PROP_NEVER_UNLINK);
  RNA_def_property_update(prop, 0, "rna_AttributeGroup_update_active_color");

  prop = RNA_def_property(srna, "active_color_index", PROP_INT, PROP_NONE);
  RNA_def_property_ui_text(prop, "Active Color Index", "Active color attribute index");
  RNA_def_property_clear_flag(prop, PROP_ANIMATABLE);
  RNA_def_property_int_funcs(prop,
                             "rna_AttributeGroup_active_color_index_get",
                             "rna_AttributeGroup_active_color_index_set",
                             "rna_AttributeGroup_active_color_index_range");
  RNA_def_property_update(prop, 0, "rna_AttributeGroup_update_active_color");

  prop = RNA_def_property(srna, "render_color_index", PROP_INT, PROP_NONE);
  RNA_def_property_ui_text(prop,
                           "Active Render Color Index",
                           "The index of the color attribute used as a fallback for rendering");
  RNA_def_property_clear_flag(prop, PROP_ANIMATABLE);
  RNA_def_property_int_funcs(prop,
                             "rna_AttributeGroup_render_color_index_get",
                             "rna_AttributeGroup_render_color_index_set",
                             "rna_AttributeGroup_render_color_index_range");
  RNA_def_property_update(prop, 0, "rna_AttributeGroup_update_active_color");

  prop = RNA_def_property(srna, "default_color_name", PROP_STRING, PROP_NONE);
  RNA_def_property_string_maxlength(prop, MAX_CUSTOMDATA_LAYER_NAME_NO_PREFIX);
  RNA_def_property_string_funcs(prop,
                                "rna_AttributeGroup_default_color_name_get",
                                "rna_AttributeGroup_default_color_name_length",
                                "rna_AttributeGroup_default_color_name_set");
  RNA_def_property_ui_text(
      prop,
      "Default Color Attribute",
      "The name of the default color attribute used as a fallback for rendering");

  prop = RNA_def_property(srna, "active_color_name", PROP_STRING, PROP_NONE);
  RNA_def_property_string_maxlength(prop, MAX_CUSTOMDATA_LAYER_NAME_NO_PREFIX);
  RNA_def_property_string_funcs(prop,
                                "rna_AttributeGroup_active_color_name_get",
                                "rna_AttributeGroup_active_color_name_length",
                                "rna_AttributeGroup_active_color_name_set");
  RNA_def_property_ui_text(prop,
                           "Active Color Attribute",
                           "The name of the active color attribute for display and editing");
}

void rna_def_attributes_common(StructRNA *srna)
{
  PropertyRNA *prop;

  /* Attributes */
  prop = RNA_def_property(srna, "attributes", PROP_COLLECTION, PROP_NONE);
  RNA_def_property_collection_funcs(prop,
                                    "rna_AttributeGroup_iterator_begin",
                                    "rna_AttributeGroup_iterator_next",
                                    "rna_iterator_array_end",
                                    "rna_AttributeGroup_iterator_get",
                                    "rna_AttributeGroup_length",
                                    nullptr,
                                    nullptr,
                                    nullptr);
  RNA_def_property_struct_type(prop, "Attribute");
  RNA_def_property_ui_text(prop, "Attributes", "Geometry attributes");
  RNA_def_property_srna(prop, "AttributeGroup");

  prop = RNA_def_property(srna, "color_attributes", PROP_COLLECTION, PROP_NONE);
  RNA_def_property_collection_funcs(prop,
                                    "rna_AttributeGroup_color_iterator_begin",
                                    "rna_AttributeGroup_color_iterator_next",
                                    "rna_iterator_array_end",
                                    "rna_AttributeGroup_color_iterator_get",
                                    "rna_AttributeGroup_color_length",
                                    nullptr,
                                    nullptr,
                                    nullptr);
  RNA_def_property_struct_type(prop, "Attribute");
  RNA_def_property_ui_text(prop, "Color Attributes", "Geometry color attributes");
  RNA_def_property_srna(prop, "AttributeGroup");
}

void RNA_def_attribute(BlenderRNA *brna)
{
  rna_def_attribute(brna);
  rna_def_attribute_group(brna);
}
#endif<|MERGE_RESOLUTION|>--- conflicted
+++ resolved
@@ -99,19 +99,18 @@
     {0, nullptr, 0, nullptr, nullptr},
 };
 
-<<<<<<< HEAD
 const EnumPropertyItem rna_enum_attribute_domain_only_mesh_no_edge_items[] = {
     {ATTR_DOMAIN_POINT, "POINT", 0, "Point", "Attribute on point"},
     {ATTR_DOMAIN_FACE, "FACE", 0, "Face", "Attribute on mesh faces"},
     {ATTR_DOMAIN_CORNER, "CORNER", 0, "Face Corner", "Attribute on mesh face corner"},
-    {0, NULL, 0, NULL, NULL},
-=======
+    {0, nullptr, 0, nullptr, nullptr},
+};
+
 const EnumPropertyItem rna_enum_attribute_domain_point_face_curve_items[] = {
     {ATTR_DOMAIN_POINT, "POINT", 0, "Point", "Attribute on point"},
     {ATTR_DOMAIN_FACE, "FACE", 0, "Face", "Attribute on mesh faces"},
     {ATTR_DOMAIN_CURVE, "CURVE", 0, "Spline", "Attribute on spline"},
     {0, nullptr, 0, nullptr, nullptr},
->>>>>>> 39a40d6f
 };
 
 const EnumPropertyItem rna_enum_attribute_domain_without_corner_items[] = {
