--- conflicted
+++ resolved
@@ -164,16 +164,10 @@
   /* Note: input_tot_len is sometimes more than we need. */
   const uint32_t resources_len = input_tot_len;
 
-<<<<<<< HEAD
-  /* Update the descriptor set layout. */
-  init_descriptor_types(info, resources_len, all_resources, push_constants_storage_type);
-
-  /* Update the descriptor set locations, bind types and access masks. */
-=======
   /* Initialize the descriptor set layout. */
   init_descriptor_set_layout_info(info, resources_len, all_resources, push_constants_storage_type);
 
->>>>>>> 5556f181
+  /* Update the descriptor set locations, bind types and access masks. */
   descriptor_set_locations_ = Array<VKDescriptorSet::Location>(resources_len);
   descriptor_set_locations_.fill(-1);
   descriptor_set_bind_types_ = Array<shader::ShaderCreateInfo::Resource::BindType>(resources_len);
@@ -332,11 +326,7 @@
   return nullptr;
 }
 
-<<<<<<< HEAD
-void VKShaderInterface::init_descriptor_types(
-=======
 void VKShaderInterface::init_descriptor_set_layout_info(
->>>>>>> 5556f181
     const shader::ShaderCreateInfo &info,
     int64_t resources_len,
     Span<shader::ShaderCreateInfo::Resource> all_resources,
