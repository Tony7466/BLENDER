--- conflicted
+++ resolved
@@ -22,12 +22,6 @@
 class VKContext : public Context, NonCopyable {
  private:
   VKCommandBuffer command_buffer_;
-<<<<<<< HEAD
-
-  /** Functions of vk_ext_debugutils to use in this context. */
-  debug::VKDebuggingTools debugging_tools_;
-=======
->>>>>>> f428fd82
 
   void *ghost_context_;
 
@@ -74,22 +68,6 @@
   }
 
   const VKStateManager &state_manager_get() const;
-
-<<<<<<< HEAD
-  debug::VKDebuggingTools &debugging_tools_get()
-  {
-    return debugging_tools_;
-  }
-
-  const debug::VKDebuggingTools &debugging_tools_get() const
-  {
-    return debugging_tools_;
-  }
-=======
-
- private:
-  bool has_active_framebuffer() const;
->>>>>>> f428fd82
 };
 
 }  // namespace blender::gpu