--- conflicted
+++ resolved
@@ -11,7 +11,6 @@
 
 namespace blender::gpu {
 
-<<<<<<< HEAD
 void VKBatch::draw(int v_first, int v_count, int i_first, int i_count)
 {
   // Based on the context construct the pipeline.
@@ -19,9 +18,6 @@
   context.bind_graphics_pipeline();
   context.command_buffer_get().draw(v_first, v_count, i_first, i_count);
 }
-=======
-void VKBatch::draw(int /*v_first*/, int /*v_count*/, int /*i_first*/, int /*i_count*/) {}
->>>>>>> 96c8fcde
 
 void VKBatch::draw_indirect(GPUStorageBuf * /*indirect_buf*/, intptr_t /*offset*/) {}
 
