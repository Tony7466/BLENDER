/* SPDX-License-Identifier: GPL-2.0-or-later
 * Copyright 2022 Blender Foundation */

/** \file
 * \ingroup gpu
 */

#include "vk_texture.hh"

#include "vk_buffer.hh"
#include "vk_context.hh"
#include "vk_data_conversion.hh"
#include "vk_memory.hh"
#include "vk_shader.hh"
#include "vk_shader_interface.hh"
#include "vk_state_manager.hh"

#include "BLI_math_vector.hh"

#include "BKE_global.h"

namespace blender::gpu {

VKTexture::~VKTexture()
{
<<<<<<< HEAD
  if (is_allocated()) {
    VK_ALLOCATION_CALLBACKS

    const VKDevice &device = VKBackend::get().device_get();
    vmaDestroyImage(device.mem_allocator_get(), vk_image_, allocation_);
    vkDestroyImageView(device.device_get(), vk_image_view_, vk_allocation_callbacks);
  }
}

=======
  VK_ALLOCATION_CALLBACKS
  if (is_allocated()) {
    const VKDevice &device = VKBackend::get().device_get();
    vmaDestroyImage(device.mem_allocator_get(), vk_image_, allocation_);
    vkDestroyImageView(device.device_get(), vk_image_view_, vk_allocation_callbacks);
  }
}

>>>>>>> a0ea4003
void VKTexture::init(VkImage vk_image, VkImageLayout layout)
{
  vk_image_ = vk_image;
  current_layout_ = layout;
}

void VKTexture::generate_mipmap() {}

void VKTexture::copy_to(Texture * /*tex*/) {}

void VKTexture::clear(eGPUDataFormat format, const void *data)
{
  if (!is_allocated()) {
    allocate();
  }

  VKContext &context = *VKContext::get();
  VKCommandBuffer &command_buffer = context.command_buffer_get();
  VkClearColorValue clear_color = to_vk_clear_color_value(format, data);
  VkImageSubresourceRange range = {0};
  range.aspectMask = to_vk_image_aspect_flag_bits(format_);
  range.levelCount = VK_REMAINING_MIP_LEVELS;
  range.layerCount = VK_REMAINING_ARRAY_LAYERS;
  layout_ensure(context, VK_IMAGE_LAYOUT_GENERAL);

  command_buffer.clear(
      vk_image_, current_layout_get(), clear_color, Span<VkImageSubresourceRange>(&range, 1));
}

void VKTexture::swizzle_set(const char /*swizzle_mask*/[4]) {}

void VKTexture::stencil_texture_mode_set(bool /*use_stencil*/) {}

void VKTexture::mip_range_set(int /*min*/, int /*max*/) {}

void *VKTexture::read(int mip, eGPUDataFormat format)
{
  VKContext &context = *VKContext::get();
  layout_ensure(context, VK_IMAGE_LAYOUT_TRANSFER_SRC_OPTIMAL);

  /* Vulkan images cannot be directly mapped to host memory and requires a staging buffer. */
  VKBuffer staging_buffer;

  /* NOTE: mip_size_get() won't override any dimension that is equal to 0. */
  int extent[3] = {1, 1, 1};
  mip_size_get(mip, extent);
  size_t sample_len = extent[0] * extent[1] * extent[2];
  size_t device_memory_size = sample_len * to_bytesize(format_);
  size_t host_memory_size = sample_len * to_bytesize(format_, format);

  staging_buffer.create(
      device_memory_size, GPU_USAGE_DEVICE_ONLY, VK_BUFFER_USAGE_TRANSFER_DST_BIT);

  VkBufferImageCopy region = {};
  region.imageExtent.width = extent[0];
  region.imageExtent.height = extent[1];
  region.imageExtent.depth = extent[2];
  region.imageSubresource.aspectMask = to_vk_image_aspect_flag_bits(format_);
  region.imageSubresource.mipLevel = mip;
  region.imageSubresource.layerCount = 1;

  VKCommandBuffer &command_buffer = context.command_buffer_get();
  command_buffer.copy(staging_buffer, *this, Span<VkBufferImageCopy>(&region, 1));
  command_buffer.submit();

  void *data = MEM_mallocN(host_memory_size, __func__);
  convert_device_to_host(data, staging_buffer.mapped_memory_get(), sample_len, format, format_);
  return data;
}

void VKTexture::update_sub(
    int mip, int offset[3], int extent_[3], eGPUDataFormat format, const void *data)
{
  if (mip != 0) {
    /* TODO: not implemented yet. */
    return;
  }
  if (!is_allocated()) {
    allocate();
  }

  /* Vulkan images cannot be directly mapped to host memory and requires a staging buffer. */
  VKContext &context = *VKContext::get();
  VKBuffer staging_buffer;
  int3 extent = int3(extent_[0], max_ii(extent_[1], 1), max_ii(extent_[2], 1));
  size_t sample_len = extent.x * extent.y * extent.z;
  size_t device_memory_size = sample_len * to_bytesize(format_);

  staging_buffer.create(
      device_memory_size, GPU_USAGE_DEVICE_ONLY, VK_BUFFER_USAGE_TRANSFER_SRC_BIT);

  uint buffer_row_length = context.state_manager_get().texture_unpack_row_length_get();
  if (buffer_row_length) {
    /* Use custom row length #GPU_texture_unpack_row_length */
    convert_host_to_device(staging_buffer.mapped_memory_get(),
                           data,
                           uint2(extent),
                           buffer_row_length,
                           format,
                           format_);
  }
  else {
    convert_host_to_device(staging_buffer.mapped_memory_get(), data, sample_len, format, format_);
  }

  VkBufferImageCopy region = {};
  region.imageExtent.width = extent.x;
  region.imageExtent.height = extent.y;
  region.imageExtent.depth = extent.z;
  region.imageOffset.x = offset[0];
  region.imageOffset.y = offset[1];
  region.imageOffset.z = offset[2];
  region.imageSubresource.aspectMask = to_vk_image_aspect_flag_bits(format_);
  region.imageSubresource.mipLevel = mip;
  region.imageSubresource.layerCount = 1;

  layout_ensure(context, VK_IMAGE_LAYOUT_TRANSFER_DST_OPTIMAL);
  VKCommandBuffer &command_buffer = context.command_buffer_get();
  command_buffer.copy(*this, staging_buffer, Span<VkBufferImageCopy>(&region, 1));
  command_buffer.submit();
}

void VKTexture::update_sub(int /*offset*/[3],
                           int /*extent*/[3],
                           eGPUDataFormat /*format*/,
                           GPUPixelBuffer * /*pixbuf*/)
{
}

/* TODO(fclem): Legacy. Should be removed at some point. */
uint VKTexture::gl_bindcode_get() const
{
  return 0;
}

bool VKTexture::init_internal()
{
  /* Initialization can only happen after the usage is known. By the current API this isn't set
   * at this moment, so we cannot initialize here. The initialization is postponed until the
   * allocation of the texture on the device. */

  /* TODO: return false when texture format isn't supported. */
  return true;
}

bool VKTexture::init_internal(GPUVertBuf * /*vbo*/)
{
  return false;
}

bool VKTexture::init_internal(GPUTexture * /*src*/, int /*mip_offset*/, int /*layer_offset*/)
{
  return false;
}

void VKTexture::ensure_allocated()
{
  if (!is_allocated()) {
    allocate();
  }
}

bool VKTexture::is_allocated() const
{
  return vk_image_ != VK_NULL_HANDLE && allocation_ != VK_NULL_HANDLE;
}

static VkImageUsageFlagBits to_vk_image_usage(const eGPUTextureUsage usage,
                                              const eGPUTextureFormatFlag format_flag)
{
  VkImageUsageFlagBits result = static_cast<VkImageUsageFlagBits>(VK_IMAGE_USAGE_TRANSFER_SRC_BIT |
                                                                  VK_IMAGE_USAGE_TRANSFER_DST_BIT |
                                                                  VK_IMAGE_USAGE_SAMPLED_BIT);
  if (usage & GPU_TEXTURE_USAGE_SHADER_READ) {
    result = static_cast<VkImageUsageFlagBits>(result | VK_IMAGE_USAGE_STORAGE_BIT);
  }
  if (usage & GPU_TEXTURE_USAGE_SHADER_WRITE) {
    result = static_cast<VkImageUsageFlagBits>(result | VK_IMAGE_USAGE_STORAGE_BIT);
  }
  if (usage & GPU_TEXTURE_USAGE_ATTACHMENT) {
    if (format_flag & GPU_FORMAT_COMPRESSED) {
      /* These formats aren't supported as an attachment. When using GPU_TEXTURE_USAGE_DEFAULT they
       * are still being evaluated to be attachable. So we need to skip them. */
    }
    else {
      if (format_flag & (GPU_FORMAT_DEPTH | GPU_FORMAT_STENCIL)) {
        result = static_cast<VkImageUsageFlagBits>(result |
                                                   VK_IMAGE_USAGE_DEPTH_STENCIL_ATTACHMENT_BIT);
      }
      else {
        result = static_cast<VkImageUsageFlagBits>(result | VK_IMAGE_USAGE_COLOR_ATTACHMENT_BIT);
      }
    }
  }
  if (usage & GPU_TEXTURE_USAGE_HOST_READ) {
    result = static_cast<VkImageUsageFlagBits>(result | VK_IMAGE_USAGE_TRANSFER_SRC_BIT);
  }

  /* Disable some usages based on the given format flag to support more devices. */
  if (format_flag & GPU_FORMAT_SRGB) {
    /* NVIDIA devices don't create SRGB textures when it storage bit is set. */
    result = static_cast<VkImageUsageFlagBits>(result & ~VK_IMAGE_USAGE_STORAGE_BIT);
  }
  if (format_flag & (GPU_FORMAT_DEPTH | GPU_FORMAT_STENCIL)) {
    /* NVIDIA devices don't create depth textures when it storage bit is set. */
    result = static_cast<VkImageUsageFlagBits>(result & ~VK_IMAGE_USAGE_STORAGE_BIT);
  }

  return result;
}

bool VKTexture::allocate()
{
  BLI_assert(vk_image_ == VK_NULL_HANDLE);
  BLI_assert(!is_allocated());

  int extent[3] = {1, 1, 1};
  mip_size_get(0, extent);

  VKContext &context = *VKContext::get();
  const VKDevice &device = VKBackend::get().device_get();
  VkImageCreateInfo image_info = {};
  image_info.sType = VK_STRUCTURE_TYPE_IMAGE_CREATE_INFO;
  image_info.imageType = to_vk_image_type(type_);
  image_info.extent.width = extent[0];
  image_info.extent.height = extent[1];
  image_info.extent.depth = extent[2];
  image_info.mipLevels = 1;
  image_info.arrayLayers = 1;
  image_info.format = to_vk_format(format_);
  /* Some platforms (NVIDIA) requires that attached textures are always tiled optimal.
   *
   * As image data are always accessed via an staging buffer we can enable optimal tiling for all
   * texture. Tilings based on actual usages should be done in `VKFramebuffer`.
   */
  image_info.tiling = VK_IMAGE_TILING_OPTIMAL;
  image_info.initialLayout = VK_IMAGE_LAYOUT_UNDEFINED;
  image_info.usage = to_vk_image_usage(gpu_image_usage_flags_, format_flag_);
  image_info.samples = VK_SAMPLE_COUNT_1_BIT;

  VkResult result;
  if (G.debug & G_DEBUG_GPU) {
    VkImageFormatProperties image_format = {};
    result = vkGetPhysicalDeviceImageFormatProperties(device.physical_device_get(),
                                                      image_info.format,
                                                      image_info.imageType,
                                                      image_info.tiling,
                                                      image_info.usage,
                                                      image_info.flags,
                                                      &image_format);
    if (result != VK_SUCCESS) {
      printf("Image type not supported on device.\n");
      return false;
    }
  }

  VmaAllocationCreateInfo allocCreateInfo = {};
  allocCreateInfo.usage = VMA_MEMORY_USAGE_AUTO;
  allocCreateInfo.priority = 1.0f;
  result = vmaCreateImage(device.mem_allocator_get(),
                          &image_info,
                          &allocCreateInfo,
                          &vk_image_,
                          &allocation_,
                          nullptr);
  if (result != VK_SUCCESS) {
    return false;
  }
  debug::object_label(vk_image_, name_);

  /* Promote image to the correct layout. */
  layout_ensure(context, VK_IMAGE_LAYOUT_GENERAL);

  VK_ALLOCATION_CALLBACKS
  VkImageViewCreateInfo image_view_info = {};
  image_view_info.sType = VK_STRUCTURE_TYPE_IMAGE_VIEW_CREATE_INFO;
  image_view_info.image = vk_image_;
  image_view_info.viewType = to_vk_image_view_type(type_);
  image_view_info.format = to_vk_format(format_);
  image_view_info.components = to_vk_component_mapping(format_);
  image_view_info.subresourceRange.aspectMask = to_vk_image_aspect_flag_bits(format_);
  image_view_info.subresourceRange.levelCount = VK_REMAINING_MIP_LEVELS;
  image_view_info.subresourceRange.layerCount = VK_REMAINING_ARRAY_LAYERS;

  result = vkCreateImageView(
      device.device_get(), &image_view_info, vk_allocation_callbacks, &vk_image_view_);
  debug::object_label(vk_image_view_, name_);
  return result == VK_SUCCESS;
}

// TODO: move texture/image bindings to shader.
void VKTexture::bind(int unit, VKSampler &sampler)
{
  if (!is_allocated()) {
    allocate();
  }
  VKContext &context = *VKContext::get();
  VKShader *shader = static_cast<VKShader *>(context.shader);
  const VKShaderInterface &shader_interface = shader->interface_get();
  const std::optional<VKDescriptorSet::Location> location =
      shader_interface.descriptor_set_location(
          shader::ShaderCreateInfo::Resource::BindType::SAMPLER, unit);
  if (location) {
    VKDescriptorSetTracker &descriptor_set = shader->pipeline_get().descriptor_set_get();
    descriptor_set.bind(*this, *location, sampler);
  }
}

void VKTexture::image_bind(int binding)
{
  if (!is_allocated()) {
    allocate();
  }
  VKContext &context = *VKContext::get();
  VKShader *shader = static_cast<VKShader *>(context.shader);
  const VKShaderInterface &shader_interface = shader->interface_get();
  const std::optional<VKDescriptorSet::Location> location =
      shader_interface.descriptor_set_location(shader::ShaderCreateInfo::Resource::BindType::IMAGE,
                                               binding);
  if (location) {
    VKDescriptorSetTracker &descriptor_set = shader->pipeline_get().descriptor_set_get();
    descriptor_set.image_bind(*this, *location);
  }
<<<<<<< HEAD
}

void VKTexture::unbind()
{
  VKContext &context = *VKContext::get();
  /* TODO get a list of shaders this texture is bound to. */
  VKShader *shader = static_cast<VKShader *>(context.shader);
  if (shader) {
    VKDescriptorSetTracker &descriptor_set = shader->pipeline_get().descriptor_set_get();
    descriptor_set.unbind(*this);
  }
=======
>>>>>>> a0ea4003
}

/* -------------------------------------------------------------------- */
/** \name Image Layout
 * \{ */

VkImageLayout VKTexture::current_layout_get() const
{
  return current_layout_;
}

void VKTexture::current_layout_set(const VkImageLayout new_layout)
{
  current_layout_ = new_layout;
}

void VKTexture::layout_ensure(VKContext &context, const VkImageLayout requested_layout)
{
  const VkImageLayout current_layout = current_layout_get();
  if (current_layout == requested_layout) {
    return;
  }
  VkImageMemoryBarrier barrier{};
  barrier.sType = VK_STRUCTURE_TYPE_IMAGE_MEMORY_BARRIER;
  barrier.oldLayout = current_layout;
  barrier.newLayout = requested_layout;
  barrier.image = vk_image_;
  barrier.subresourceRange.aspectMask = to_vk_image_aspect_flag_bits(format_);
  barrier.subresourceRange.levelCount = VK_REMAINING_MIP_LEVELS;
  barrier.subresourceRange.layerCount = VK_REMAINING_ARRAY_LAYERS;
  context.command_buffer_get().pipeline_barrier(Span<VkImageMemoryBarrier>(&barrier, 1));
  current_layout_set(requested_layout);
}
/** \} */

}  // namespace blender::gpu<|MERGE_RESOLUTION|>--- conflicted
+++ resolved
@@ -23,17 +23,6 @@
 
 VKTexture::~VKTexture()
 {
-<<<<<<< HEAD
-  if (is_allocated()) {
-    VK_ALLOCATION_CALLBACKS
-
-    const VKDevice &device = VKBackend::get().device_get();
-    vmaDestroyImage(device.mem_allocator_get(), vk_image_, allocation_);
-    vkDestroyImageView(device.device_get(), vk_image_view_, vk_allocation_callbacks);
-  }
-}
-
-=======
   VK_ALLOCATION_CALLBACKS
   if (is_allocated()) {
     const VKDevice &device = VKBackend::get().device_get();
@@ -42,7 +31,6 @@
   }
 }
 
->>>>>>> a0ea4003
 void VKTexture::init(VkImage vk_image, VkImageLayout layout)
 {
   vk_image_ = vk_image;
@@ -366,7 +354,6 @@
     VKDescriptorSetTracker &descriptor_set = shader->pipeline_get().descriptor_set_get();
     descriptor_set.image_bind(*this, *location);
   }
-<<<<<<< HEAD
 }
 
 void VKTexture::unbind()
@@ -378,8 +365,6 @@
     VKDescriptorSetTracker &descriptor_set = shader->pipeline_get().descriptor_set_get();
     descriptor_set.unbind(*this);
   }
-=======
->>>>>>> a0ea4003
 }
 
 /* -------------------------------------------------------------------- */
