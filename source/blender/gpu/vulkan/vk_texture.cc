/* SPDX-License-Identifier: GPL-2.0-or-later
 * Copyright 2022 Blender Foundation */

/** \file
 * \ingroup gpu
 */

#include "vk_texture.hh"

#include "vk_buffer.hh"
#include "vk_context.hh"
#include "vk_data_conversion.hh"
#include "vk_memory.hh"
#include "vk_shader.hh"
#include "vk_shader_interface.hh"
#include "vk_state_manager.hh"
#include "vk_vertex_buffer.hh"

#include "BLI_math_vector.hh"

#include "BKE_global.h"

namespace blender::gpu {

VKTexture::~VKTexture()
{
  VK_ALLOCATION_CALLBACKS
  if (is_allocated()) {
    const VKDevice &device = VKBackend::get().device_get();
    vmaDestroyImage(device.mem_allocator_get(), vk_image_, allocation_);
    vkDestroyImageView(device.device_get(), vk_image_view_, vk_allocation_callbacks);
  }
}

void VKTexture::init(VkImage vk_image, VkImageLayout layout)
{
  vk_image_ = vk_image;
  current_layout_ = layout;
}

void VKTexture::generate_mipmap()
{
  NOT_YET_IMPLEMENTED
}

void VKTexture::copy_to(Texture *tex)
{
  VKTexture *dst = unwrap(tex);
  VKTexture *src = this;
  BLI_assert(dst);
  BLI_assert(src->w_ == dst->w_ && src->h_ == dst->h_ && src->d_ == dst->d_);
  BLI_assert(src->format_ == dst->format_);
  UNUSED_VARS_NDEBUG(src);

  VKContext &context = *VKContext::get();
  layout_ensure(context, VK_IMAGE_LAYOUT_TRANSFER_SRC_OPTIMAL);
  dst->ensure_allocated();
  dst->layout_ensure(context, VK_IMAGE_LAYOUT_TRANSFER_DST_OPTIMAL);

  VkImageCopy region = {};
  region.srcSubresource.aspectMask = to_vk_image_aspect_flag_bits(format_);
  region.srcSubresource.mipLevel = 0;
  region.srcSubresource.layerCount = 1;
  region.dstSubresource.aspectMask = to_vk_image_aspect_flag_bits(format_);
  region.dstSubresource.mipLevel = 0;
  region.dstSubresource.layerCount = 1;
  region.extent.width = w_;
  region.extent.height = max_ii(h_, 1);
  region.extent.depth = max_ii(d_, 1);

  VKCommandBuffer &command_buffer = context.command_buffer_get();
  command_buffer.copy(*dst, *this, Span<VkImageCopy>(&region, 1));
  command_buffer.submit();
}

void VKTexture::clear(eGPUDataFormat format, const void *data)
{
  if (!is_allocated()) {
    allocate();
  }

  VKContext &context = *VKContext::get();
  VKCommandBuffer &command_buffer = context.command_buffer_get();
  VkClearColorValue clear_color = to_vk_clear_color_value(format, data);
  VkImageSubresourceRange range = {0};
  range.aspectMask = to_vk_image_aspect_flag_bits(format_);
  range.levelCount = VK_REMAINING_MIP_LEVELS;
  range.layerCount = VK_REMAINING_ARRAY_LAYERS;
  layout_ensure(context, VK_IMAGE_LAYOUT_GENERAL);

  command_buffer.clear(
      vk_image_, current_layout_get(), clear_color, Span<VkImageSubresourceRange>(&range, 1));
}

void VKTexture::swizzle_set(const char /*swizzle_mask*/[4])
{
  NOT_YET_IMPLEMENTED;
}

<<<<<<< HEAD
void VKTexture::stencil_texture_mode_set(bool /*use_stencil*/)
{
  NOT_YET_IMPLEMENTED;
}

void VKTexture::mip_range_set(int /*min*/, int /*max*/)
{
  NOT_YET_IMPLEMENTED;
}
=======
void VKTexture::mip_range_set(int /*min*/, int /*max*/) {}
>>>>>>> 61ed5b3d

void VKTexture::read_sub(int mip, eGPUDataFormat format, const int area[4], void *r_data)
{
  VKContext &context = *VKContext::get();
  layout_ensure(context, VK_IMAGE_LAYOUT_TRANSFER_SRC_OPTIMAL);

  /* Vulkan images cannot be directly mapped to host memory and requires a staging buffer. */
  VKBuffer staging_buffer;

  size_t sample_len = area[2] * area[3];
  size_t device_memory_size = sample_len * to_bytesize(format_);

  staging_buffer.create(
      device_memory_size, GPU_USAGE_DEVICE_ONLY, VK_BUFFER_USAGE_TRANSFER_DST_BIT);

  VkBufferImageCopy region = {};
  region.imageOffset.x = area[0];
  region.imageOffset.y = area[1];
  region.imageExtent.width = area[2];
  region.imageExtent.height = area[3];
  region.imageExtent.depth = 1;
  region.imageSubresource.aspectMask = to_vk_image_aspect_flag_bits(format_);
  region.imageSubresource.mipLevel = mip;
  region.imageSubresource.layerCount = 1;

  VKCommandBuffer &command_buffer = context.command_buffer_get();
  command_buffer.copy(staging_buffer, *this, Span<VkBufferImageCopy>(&region, 1));
  command_buffer.submit();

  convert_device_to_host(r_data, staging_buffer.mapped_memory_get(), sample_len, format, format_);
}

void *VKTexture::read(int mip, eGPUDataFormat format)
{
  int mip_size[3] = {1, 1, 1};
  mip_size_get(mip, mip_size);
  size_t sample_len = mip_size[0] * mip_size[1];
  size_t host_memory_size = sample_len * to_bytesize(format_, format);

  void *data = MEM_mallocN(host_memory_size, __func__);
  int area[4] = {0, 0, mip_size[0], mip_size[1]};
  read_sub(mip, format, area, data);
  return data;
}

void VKTexture::update_sub(
    int mip, int offset[3], int extent_[3], eGPUDataFormat format, const void *data)
{
  if (mip != 0) {
    /* TODO: not implemented yet. */
    return;
  }
  if (!is_allocated()) {
    allocate();
  }

  /* Vulkan images cannot be directly mapped to host memory and requires a staging buffer. */
  VKContext &context = *VKContext::get();
  VKBuffer staging_buffer;
  int3 extent = int3(extent_[0], max_ii(extent_[1], 1), max_ii(extent_[2], 1));
  size_t sample_len = extent.x * extent.y * extent.z;
  size_t device_memory_size = sample_len * to_bytesize(format_);

  staging_buffer.create(
      device_memory_size, GPU_USAGE_DEVICE_ONLY, VK_BUFFER_USAGE_TRANSFER_SRC_BIT);

  uint buffer_row_length = context.state_manager_get().texture_unpack_row_length_get();
  if (buffer_row_length) {
    /* Use custom row length #GPU_texture_unpack_row_length */
    convert_host_to_device(staging_buffer.mapped_memory_get(),
                           data,
                           uint2(extent),
                           buffer_row_length,
                           format,
                           format_);
  }
  else {
    convert_host_to_device(staging_buffer.mapped_memory_get(), data, sample_len, format, format_);
  }

  VkBufferImageCopy region = {};
  region.imageExtent.width = extent.x;
  region.imageExtent.height = extent.y;
  region.imageExtent.depth = extent.z;
  region.imageOffset.x = offset[0];
  region.imageOffset.y = offset[1];
  region.imageOffset.z = offset[2];
  region.imageSubresource.aspectMask = to_vk_image_aspect_flag_bits(format_);
  region.imageSubresource.mipLevel = mip;
  region.imageSubresource.layerCount = 1;

  layout_ensure(context, VK_IMAGE_LAYOUT_TRANSFER_DST_OPTIMAL);
  VKCommandBuffer &command_buffer = context.command_buffer_get();
  command_buffer.copy(*this, staging_buffer, Span<VkBufferImageCopy>(&region, 1));
  command_buffer.submit();
}

void VKTexture::update_sub(int /*offset*/[3],
                           int /*extent*/[3],
                           eGPUDataFormat /*format*/,
                           GPUPixelBuffer * /*pixbuf*/)
{
  NOT_YET_IMPLEMENTED;
}

/* TODO(fclem): Legacy. Should be removed at some point. */
uint VKTexture::gl_bindcode_get() const
{
  return 0;
}

bool VKTexture::init_internal()
{
  /* Initialization can only happen after the usage is known. By the current API this isn't set
   * at this moment, so we cannot initialize here. The initialization is postponed until the
   * allocation of the texture on the device. */

  /* TODO: return false when texture format isn't supported. */
  return true;
}

bool VKTexture::init_internal(GPUVertBuf *vbo)
{
  if (!allocate()) {
    return false;
  }

  VKVertexBuffer *vertex_buffer = unwrap(unwrap(vbo));

  VkBufferImageCopy region = {};
  region.imageExtent.width = w_;
  region.imageExtent.height = 1;
  region.imageExtent.depth = 1;
  region.imageSubresource.aspectMask = to_vk_image_aspect_flag_bits(format_);
  region.imageSubresource.mipLevel = 0;
  region.imageSubresource.layerCount = 1;

  VKContext &context = *VKContext::get();
  layout_ensure(context, VK_IMAGE_LAYOUT_TRANSFER_DST_OPTIMAL);
  VKCommandBuffer &command_buffer = context.command_buffer_get();
  command_buffer.copy(*this, vertex_buffer->buffer_, Span<VkBufferImageCopy>(&region, 1));
  command_buffer.submit();

  return true;
}

bool VKTexture::init_internal(GPUTexture * /*src*/,
                              int /*mip_offset*/,
                              int /*layer_offset*/,
                              bool /*use_stencil*/)
{
  NOT_YET_IMPLEMENTED;
  return false;
}

void VKTexture::ensure_allocated()
{
  if (!is_allocated()) {
    allocate();
  }
}

bool VKTexture::is_allocated() const
{
  return vk_image_ != VK_NULL_HANDLE && allocation_ != VK_NULL_HANDLE;
}

static VkImageUsageFlagBits to_vk_image_usage(const eGPUTextureUsage usage,
                                              const eGPUTextureFormatFlag format_flag)
{
  VkImageUsageFlagBits result = static_cast<VkImageUsageFlagBits>(VK_IMAGE_USAGE_TRANSFER_SRC_BIT |
                                                                  VK_IMAGE_USAGE_TRANSFER_DST_BIT |
                                                                  VK_IMAGE_USAGE_SAMPLED_BIT);
  if (usage & GPU_TEXTURE_USAGE_SHADER_READ) {
    result = static_cast<VkImageUsageFlagBits>(result | VK_IMAGE_USAGE_STORAGE_BIT);
  }
  if (usage & GPU_TEXTURE_USAGE_SHADER_WRITE) {
    result = static_cast<VkImageUsageFlagBits>(result | VK_IMAGE_USAGE_STORAGE_BIT);
  }
  if (usage & GPU_TEXTURE_USAGE_ATTACHMENT) {
    if (format_flag & GPU_FORMAT_COMPRESSED) {
      /* These formats aren't supported as an attachment. When using GPU_TEXTURE_USAGE_DEFAULT they
       * are still being evaluated to be attachable. So we need to skip them. */
    }
    else {
      if (format_flag & (GPU_FORMAT_DEPTH | GPU_FORMAT_STENCIL)) {
        result = static_cast<VkImageUsageFlagBits>(result |
                                                   VK_IMAGE_USAGE_DEPTH_STENCIL_ATTACHMENT_BIT);
      }
      else {
        result = static_cast<VkImageUsageFlagBits>(result | VK_IMAGE_USAGE_COLOR_ATTACHMENT_BIT);
      }
    }
  }
  if (usage & GPU_TEXTURE_USAGE_HOST_READ) {
    result = static_cast<VkImageUsageFlagBits>(result | VK_IMAGE_USAGE_TRANSFER_SRC_BIT);
  }

  /* Disable some usages based on the given format flag to support more devices. */
  if (format_flag & GPU_FORMAT_SRGB) {
    /* NVIDIA devices don't create SRGB textures when it storage bit is set. */
    result = static_cast<VkImageUsageFlagBits>(result & ~VK_IMAGE_USAGE_STORAGE_BIT);
  }
  if (format_flag & (GPU_FORMAT_DEPTH | GPU_FORMAT_STENCIL)) {
    /* NVIDIA devices don't create depth textures when it storage bit is set. */
    result = static_cast<VkImageUsageFlagBits>(result & ~VK_IMAGE_USAGE_STORAGE_BIT);
  }

  return result;
}

bool VKTexture::allocate()
{
  BLI_assert(vk_image_ == VK_NULL_HANDLE);
  BLI_assert(!is_allocated());

  int extent[3] = {1, 1, 1};
  mip_size_get(0, extent);

  VKContext &context = *VKContext::get();
  const VKDevice &device = VKBackend::get().device_get();
  VkImageCreateInfo image_info = {};
  image_info.sType = VK_STRUCTURE_TYPE_IMAGE_CREATE_INFO;
  image_info.imageType = to_vk_image_type(type_);
  image_info.extent.width = extent[0];
  image_info.extent.height = extent[1];
  image_info.extent.depth = extent[2];
  image_info.mipLevels = 1;
  image_info.arrayLayers = 1;
  image_info.format = to_vk_format(format_);
  /* Some platforms (NVIDIA) requires that attached textures are always tiled optimal.
   *
   * As image data are always accessed via an staging buffer we can enable optimal tiling for all
   * texture. Tilings based on actual usages should be done in `VKFramebuffer`.
   */
  image_info.tiling = VK_IMAGE_TILING_OPTIMAL;
  image_info.initialLayout = VK_IMAGE_LAYOUT_UNDEFINED;
  image_info.usage = to_vk_image_usage(gpu_image_usage_flags_, format_flag_);
  image_info.samples = VK_SAMPLE_COUNT_1_BIT;

  VkResult result;
  if (G.debug & G_DEBUG_GPU) {
    VkImageFormatProperties image_format = {};
    result = vkGetPhysicalDeviceImageFormatProperties(device.physical_device_get(),
                                                      image_info.format,
                                                      image_info.imageType,
                                                      image_info.tiling,
                                                      image_info.usage,
                                                      image_info.flags,
                                                      &image_format);
    if (result != VK_SUCCESS) {
      printf("Image type not supported on device.\n");
      return false;
    }
  }

  VmaAllocationCreateInfo allocCreateInfo = {};
  allocCreateInfo.usage = VMA_MEMORY_USAGE_AUTO;
  allocCreateInfo.priority = 1.0f;
  result = vmaCreateImage(device.mem_allocator_get(),
                          &image_info,
                          &allocCreateInfo,
                          &vk_image_,
                          &allocation_,
                          nullptr);
  if (result != VK_SUCCESS) {
    return false;
  }
  debug::object_label(vk_image_, name_);

  /* Promote image to the correct layout. */
  layout_ensure(context, VK_IMAGE_LAYOUT_GENERAL);

  VK_ALLOCATION_CALLBACKS
  VkImageViewCreateInfo image_view_info = {};
  image_view_info.sType = VK_STRUCTURE_TYPE_IMAGE_VIEW_CREATE_INFO;
  image_view_info.image = vk_image_;
  image_view_info.viewType = to_vk_image_view_type(type_);
  image_view_info.format = to_vk_format(format_);
  image_view_info.components = to_vk_component_mapping(format_);
  image_view_info.subresourceRange.aspectMask = to_vk_image_aspect_flag_bits(format_);
  image_view_info.subresourceRange.levelCount = VK_REMAINING_MIP_LEVELS;
  image_view_info.subresourceRange.layerCount = VK_REMAINING_ARRAY_LAYERS;

  result = vkCreateImageView(
      device.device_get(), &image_view_info, vk_allocation_callbacks, &vk_image_view_);
  debug::object_label(vk_image_view_, name_);
  return result == VK_SUCCESS;
}

// TODO: move texture/image bindings to shader.
void VKTexture::bind(int unit, VKSampler &sampler)
{
  if (!is_allocated()) {
    allocate();
  }
  VKContext &context = *VKContext::get();
  VKShader *shader = static_cast<VKShader *>(context.shader);
  const VKShaderInterface &shader_interface = shader->interface_get();
  const std::optional<VKDescriptorSet::Location> location =
      shader_interface.descriptor_set_location(
          shader::ShaderCreateInfo::Resource::BindType::SAMPLER, unit);
  if (location) {
    VKDescriptorSetTracker &descriptor_set = shader->pipeline_get().descriptor_set_get();
    descriptor_set.bind(*this, *location, sampler);
  }
}

void VKTexture::image_bind(int binding)
{
  if (!is_allocated()) {
    allocate();
  }
  VKContext &context = *VKContext::get();
  VKShader *shader = static_cast<VKShader *>(context.shader);
  const VKShaderInterface &shader_interface = shader->interface_get();
  const std::optional<VKDescriptorSet::Location> location =
      shader_interface.descriptor_set_location(shader::ShaderCreateInfo::Resource::BindType::IMAGE,
                                               binding);
  if (location) {
    VKDescriptorSetTracker &descriptor_set = shader->pipeline_get().descriptor_set_get();
    descriptor_set.image_bind(*this, *location);
  }
}

/* -------------------------------------------------------------------- */
/** \name Image Layout
 * \{ */

VkImageLayout VKTexture::current_layout_get() const
{
  return current_layout_;
}

void VKTexture::current_layout_set(const VkImageLayout new_layout)
{
  current_layout_ = new_layout;
}

void VKTexture::layout_ensure(VKContext &context, const VkImageLayout requested_layout)
{
  const VkImageLayout current_layout = current_layout_get();
  if (current_layout == requested_layout) {
    return;
  }
  VkImageMemoryBarrier barrier{};
  barrier.sType = VK_STRUCTURE_TYPE_IMAGE_MEMORY_BARRIER;
  barrier.oldLayout = current_layout;
  barrier.newLayout = requested_layout;
  barrier.image = vk_image_;
  barrier.subresourceRange.aspectMask = to_vk_image_aspect_flag_bits(format_);
  barrier.subresourceRange.levelCount = VK_REMAINING_MIP_LEVELS;
  barrier.subresourceRange.layerCount = VK_REMAINING_ARRAY_LAYERS;
  context.command_buffer_get().pipeline_barrier(Span<VkImageMemoryBarrier>(&barrier, 1));
  current_layout_set(requested_layout);
}
/** \} */

}  // namespace blender::gpu<|MERGE_RESOLUTION|>--- conflicted
+++ resolved
@@ -97,19 +97,10 @@
   NOT_YET_IMPLEMENTED;
 }
 
-<<<<<<< HEAD
-void VKTexture::stencil_texture_mode_set(bool /*use_stencil*/)
+void VKTexture::mip_range_set(int /*min*/, int /*max*/)
 {
   NOT_YET_IMPLEMENTED;
 }
-
-void VKTexture::mip_range_set(int /*min*/, int /*max*/)
-{
-  NOT_YET_IMPLEMENTED;
-}
-=======
-void VKTexture::mip_range_set(int /*min*/, int /*max*/) {}
->>>>>>> 61ed5b3d
 
 void VKTexture::read_sub(int mip, eGPUDataFormat format, const int area[4], void *r_data)
 {
