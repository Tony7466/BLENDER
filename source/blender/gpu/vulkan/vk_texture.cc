--- conflicted
+++ resolved
@@ -24,8 +24,17 @@
 #include "BKE_global.h"
 
 namespace blender::gpu {
-
-<<<<<<< HEAD
+static VkImageAspectFlags to_vk_image_aspect_single_bit(const VkImageAspectFlags format,
+                                                        bool stencil)
+{
+  switch (format) {
+    case VK_IMAGE_ASPECT_DEPTH_BIT | VK_IMAGE_ASPECT_STENCIL_BIT:
+      return (stencil) ? VK_IMAGE_ASPECT_STENCIL_BIT : VK_IMAGE_ASPECT_DEPTH_BIT;
+    default:
+      break;
+  }
+  return format;
+}
 /*
  * From the Usage and Format of the Texture,
  * we prioritize the type of transition that would be appropriate if the VkImage will be used in a
@@ -89,18 +98,6 @@
   }
 
   return result;
-=======
-static VkImageAspectFlags to_vk_image_aspect_single_bit(const VkImageAspectFlags format,
-                                                        bool stencil)
-{
-  switch (format) {
-    case VK_IMAGE_ASPECT_DEPTH_BIT | VK_IMAGE_ASPECT_STENCIL_BIT:
-      return (stencil) ? VK_IMAGE_ASPECT_STENCIL_BIT : VK_IMAGE_ASPECT_DEPTH_BIT;
-    default:
-      break;
-  }
-  return format;
->>>>>>> 5139a9c0
 }
 
 VKTexture::~VKTexture()
