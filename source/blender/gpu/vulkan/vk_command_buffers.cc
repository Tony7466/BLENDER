/* SPDX-FileCopyrightText: 2023 Blender Authors
 *
 * SPDX-License-Identifier: GPL-2.0-or-later */

/** \file
 * \ingroup gpu
 */

#include "vk_command_buffers.hh"
#include "vk_backend.hh"
#include "vk_device.hh"
#include "vk_framebuffer.hh"
#include "vk_memory.hh"
#include "vk_pipeline.hh"
#include "vk_storage_buffer.hh"
#include "vk_texture.hh"
#include "vk_vertex_buffer.hh"

#include "BLI_assert.h"

namespace blender::gpu {

VKCommandBuffers::~VKCommandBuffers()
{
  for (int i = command_nums_ - 1; i >= 0; i--) {
    command_id_ = i;
    command_buffer_get(Type::DataTransferCompute).free();
    command_buffer_get(Type::Graphics).free();
  }

  VK_ALLOCATION_CALLBACKS;
  const VKDevice &device = VKBackend::get().device_get();

  if (vk_command_pool_ != VK_NULL_HANDLE) {
    vkDestroyCommandPool(device.device_get(), vk_command_pool_, vk_allocation_callbacks);
    vk_command_pool_ = VK_NULL_HANDLE;
  }
}

void VKCommandBuffers::init(const VKDevice &device)
{
  if (initialized_) {
    return;
  }
  initialized_ = true;

  /* When a the last GHOST context is destroyed the device is deallocate. A moment later the GPU
   * context is destroyed. The first step is to activate it. Activating would retrieve the device
   * from GHOST which in that case is a #VK_NULL_HANDLE. */
  if (!device.is_initialized()) {
    return;
  }
  init_command_pool(device);
  init_command_buffers(device);
  submission_id_.reset();
}

static void init_command_buffer(VKCommandBuffer &command_buffer,
                                VkCommandPool vk_command_pool,
                                VkCommandBuffer vk_command_buffer,
                                const char *name)
{
  command_buffer.init(vk_command_pool, vk_command_buffer);
  command_buffer.begin_recording();
  debug::object_label(vk_command_buffer, name);
}

void VKCommandBuffers::init_command_pool(const VKDevice &device)
{
  BLI_assert(vk_command_pool_ == VK_NULL_HANDLE);

  VK_ALLOCATION_CALLBACKS;
  VkCommandPoolCreateInfo command_pool_info = {};
  command_pool_info.sType = VK_STRUCTURE_TYPE_COMMAND_POOL_CREATE_INFO;
  command_pool_info.flags = VK_COMMAND_POOL_CREATE_RESET_COMMAND_BUFFER_BIT;
  command_pool_info.queueFamilyIndex = device.queue_family_get();

  vkCreateCommandPool(
      device.device_get(), &command_pool_info, vk_allocation_callbacks, &vk_command_pool_);
}

void VKCommandBuffers::init_command_buffers(const VKDevice &device)
{
  BLI_assert(vk_command_pool_ != VK_NULL_HANDLE);
<<<<<<< HEAD

  Vector<VkCommandBuffer> vk_command_buffers;
=======
  VkCommandBuffer vk_command_buffers[uint32_t(Type::Max)] = {VK_NULL_HANDLE};
>>>>>>> fe90c82b
  VkCommandBufferAllocateInfo alloc_info = {};
  alloc_info.sType = VK_STRUCTURE_TYPE_COMMAND_BUFFER_ALLOCATE_INFO;
  alloc_info.commandPool = vk_command_pool_;
  alloc_info.level = VK_COMMAND_BUFFER_LEVEL_PRIMARY;
<<<<<<< HEAD
  alloc_info.commandBufferCount = (uint32_t)Type::Max * command_nums_;
  vk_command_buffers.resize(alloc_info.commandBufferCount);
  vkAllocateCommandBuffers(device.device_get(), &alloc_info, vk_command_buffers.data());
  for (int i = command_nums_ - 1; i >= 0; i--) {
    command_id_ = i;
    init_command_buffer(command_buffer_get(Type::DataTransferCompute),
                        vk_command_pool_,
                        vk_command_buffers[(int)Type::DataTransferCompute + (int)Type::Max * i],
                        "Data Transfer Compute Command Buffer");
    init_command_buffer(command_buffer_get(Type::Graphics),
                        vk_command_pool_,
                        vk_command_buffers[(int)Type::Graphics + (int)Type::Max * i],
                        "Graphics Command Buffer");
  }
=======
  alloc_info.commandBufferCount = uint32_t(Type::Max);
  vkAllocateCommandBuffers(device.device_get(), &alloc_info, vk_command_buffers);

  init_command_buffer(command_buffer_get(Type::DataTransferCompute),
                      vk_command_pool_,
                      vk_command_buffers[int(Type::DataTransferCompute)],
                      "Data Transfer Compute Command Buffer");
  init_command_buffer(command_buffer_get(Type::Graphics),
                      vk_command_pool_,
                      vk_command_buffers[int(Type::Graphics)],
                      "Graphics Command Buffer");
>>>>>>> fe90c82b
}

void VKCommandBuffers::submit_command_buffers(VKDevice &device,
                                              MutableSpan<VKCommandBuffer *> command_buffers)
{
  VKTimelineSemaphore &timeline_semaphore = device.timeline_semaphore_get();
  VkSemaphore timeline_handle = timeline_semaphore.vk_handle();
  VKTimelineSemaphore::Value wait_value = timeline_semaphore.value_get();
  last_signal_value_ = timeline_semaphore.value_increase();

  BLI_assert(ELEM(command_buffers.size(), 1, 2));
  VkCommandBuffer handles[2];
  int num_command_buffers = 0;

  for (VKCommandBuffer *command_buffer : command_buffers) {
    command_buffer->end_recording();
    handles[num_command_buffers++] = command_buffer->vk_command_buffer();
  }

  VkTimelineSemaphoreSubmitInfo timelineInfo;
  timelineInfo.sType = VK_STRUCTURE_TYPE_TIMELINE_SEMAPHORE_SUBMIT_INFO;
  timelineInfo.pNext = nullptr;
  timelineInfo.waitSemaphoreValueCount = 1;
  timelineInfo.pWaitSemaphoreValues = wait_value;
  timelineInfo.signalSemaphoreValueCount = 1;
  timelineInfo.pSignalSemaphoreValues = last_signal_value_;
  VkPipelineStageFlags wait_stages = VK_PIPELINE_STAGE_ALL_COMMANDS_BIT;
  VkSubmitInfo submit_info = {};
  submit_info.sType = VK_STRUCTURE_TYPE_SUBMIT_INFO;
  submit_info.commandBufferCount = num_command_buffers;
  submit_info.pCommandBuffers = handles;
  submit_info.pNext = &timelineInfo;
  submit_info.waitSemaphoreCount = 1;
  submit_info.pWaitSemaphores = &timeline_handle;
  submit_info.pWaitDstStageMask = &wait_stages;
  submit_info.signalSemaphoreCount = 1;
  submit_info.pSignalSemaphores = &timeline_handle;
  {
    std::scoped_lock submit_lock(mutex_submit_global);
    vkQueueSubmit(device.queue_get(), 1, &submit_info, VK_NULL_HANDLE);
    finish();
  }
  for (VKCommandBuffer *command_buffer : command_buffers) {
    command_buffer->commands_submitted();
    command_buffer->begin_recording();
  }
  command_id_ = (command_id_ + 1) % command_nums_;
}

void VKCommandBuffers::submit()
{
  VKDevice &device = VKBackend::get().device_get();
  VKCommandBuffer &data_transfer_compute = command_buffer_get(Type::DataTransferCompute);
  VKCommandBuffer &graphics = command_buffer_get(Type::Graphics);

  const bool has_data_transfer_compute_work = data_transfer_compute.has_recorded_commands();
  const bool has_graphics_work = graphics.has_recorded_commands();

  VKCommandBuffer *command_buffers[2] = {nullptr, nullptr};
  int command_buffer_index = 0;

  if (has_data_transfer_compute_work) {
    command_buffers[command_buffer_index++] = &data_transfer_compute;
  }

  if (has_graphics_work) {
    VKFrameBuffer *framebuffer = framebuffer_;
    end_render_pass(*framebuffer);
    command_buffers[command_buffer_index++] = &graphics;
    submit_command_buffers(device,
                           MutableSpan<VKCommandBuffer *>(command_buffers, command_buffer_index));
    begin_render_pass(*framebuffer);
  }
  else if (has_data_transfer_compute_work) {
    submit_command_buffers(device,
                           MutableSpan<VKCommandBuffer *>(command_buffers, command_buffer_index));
  }
}

void VKCommandBuffers::finish()
{
  VKDevice &device = VKBackend::get().device_get();
  VKTimelineSemaphore &timeline_semaphore = device.timeline_semaphore_get();
  timeline_semaphore.wait(device, last_signal_value_);
  submission_id_.next();
}

void VKCommandBuffers::ensure_no_draw_commands()
{
  if (command_buffer_get(Type::Graphics).has_recorded_commands()) {
    submit();
  }
}

void VKCommandBuffers::validate_framebuffer_not_exists()
{
  BLI_assert_msg(framebuffer_ == nullptr && framebuffer_bound_ == false,
                 "State error: expected no framebuffer being tracked.");
}

void VKCommandBuffers::validate_framebuffer_exists()
{
  BLI_assert_msg(framebuffer_, "State error: expected framebuffer being tracked.");
}

void VKCommandBuffers::ensure_active_framebuffer()
{
  BLI_assert(framebuffer_);
  if (framebuffer_ && !framebuffer_bound_) {
    VkRenderPassBeginInfo render_pass_begin_info = {};
    render_pass_begin_info.sType = VK_STRUCTURE_TYPE_RENDER_PASS_BEGIN_INFO;
    framebuffer_->renderpass_ensure();
    render_pass_begin_info.renderPass = framebuffer_->vk_render_pass_get();
    render_pass_begin_info.framebuffer = framebuffer_->vk_framebuffer_get();
    render_pass_begin_info.renderArea = framebuffer_->vk_render_areas_get()[0];
    /* We don't use clear ops, but vulkan wants to have at least one. */
    VkClearValue clear_value = {};
    render_pass_begin_info.clearValueCount = 1;
    render_pass_begin_info.pClearValues = &clear_value;

    VKCommandBuffer &command_buffer = command_buffer_get(Type::Graphics);
    vkCmdBeginRenderPass(
        command_buffer.vk_command_buffer(), &render_pass_begin_info, VK_SUBPASS_CONTENTS_INLINE);
    framebuffer_bound_ = true;
  }
}

/**
 * \name Vulkan commands
 * \{
 */

void VKCommandBuffers::bind(const VKPipeline &vk_pipeline, VkPipelineBindPoint bind_point)
{
  Type type;
  if (bind_point == VK_PIPELINE_BIND_POINT_COMPUTE) {
    ensure_no_draw_commands();
    type = Type::DataTransferCompute;
  }
  else if (bind_point == VK_PIPELINE_BIND_POINT_GRAPHICS) {
    type = Type::Graphics;
  }

  VKCommandBuffer &command_buffer = command_buffer_get(type);
  vkCmdBindPipeline(command_buffer.vk_command_buffer(), bind_point, vk_pipeline.vk_handle());
  command_buffer.command_recorded();
}

void VKCommandBuffers::bind(const VKDescriptorSet &descriptor_set,
                            const VkPipelineLayout vk_pipeline_layout,
                            VkPipelineBindPoint bind_point)
{
  Type type;
  if (bind_point == VK_PIPELINE_BIND_POINT_COMPUTE) {
    ensure_no_draw_commands();
    type = Type::DataTransferCompute;
  }
  if (bind_point == VK_PIPELINE_BIND_POINT_GRAPHICS) {
    type = Type::Graphics;
  }

  VKCommandBuffer &command_buffer = command_buffer_get(type);
  VkDescriptorSet vk_descriptor_set = descriptor_set.vk_handle();
  vkCmdBindDescriptorSets(command_buffer.vk_command_buffer(),
                          bind_point,
                          vk_pipeline_layout,
                          0,
                          1,
                          &vk_descriptor_set,
                          0,
                          0);
  command_buffer.command_recorded();
}

void VKCommandBuffers::bind(const uint32_t binding,
                            const VKVertexBuffer &vertex_buffer,
                            const VkDeviceSize offset)
{
  bind(binding, vertex_buffer.vk_handle(), offset);
}

void VKCommandBuffers::bind(const uint32_t binding, const VKBufferWithOffset &vertex_buffer)
{
  bind(binding, vertex_buffer.buffer.vk_handle(), vertex_buffer.offset);
}

void VKCommandBuffers::bind(const uint32_t binding,
                            const VkBuffer &vk_vertex_buffer,
                            const VkDeviceSize offset)
{
  VKCommandBuffer &command_buffer = command_buffer_get(Type::Graphics);

  validate_framebuffer_exists();
  ensure_active_framebuffer();
  vkCmdBindVertexBuffers(
      command_buffer.vk_command_buffer(), binding, 1, &vk_vertex_buffer, &offset);
  command_buffer.command_recorded();
}

void VKCommandBuffers::bind(const VKBuffer &index_buffer, VkIndexType index_type)
{
  VKCommandBuffer &command_buffer = command_buffer_get(Type::Graphics);

  validate_framebuffer_exists();
  ensure_active_framebuffer();
  vkCmdBindIndexBuffer(
      command_buffer.vk_command_buffer(), index_buffer.vk_handle(), 0, index_type);
  command_buffer.command_recorded();
}

void VKCommandBuffers::begin_render_pass(VKFrameBuffer &framebuffer)
{
  BLI_assert(framebuffer_ == nullptr);
  framebuffer_ = &framebuffer;
  framebuffer_bound_ = false;
}

void VKCommandBuffers::ensure_no_active_framebuffer()
{
  if (framebuffer_ && framebuffer_bound_) {
    VKCommandBuffer &command_buffer = command_buffer_get(Type::Graphics);
    vkCmdEndRenderPass(command_buffer.vk_command_buffer());
    command_buffer.command_recorded();
    framebuffer_bound_ = false;
  }
}

void VKCommandBuffers::end_render_pass(const VKFrameBuffer &framebuffer)
{
  UNUSED_VARS_NDEBUG(framebuffer);
  BLI_assert(framebuffer_ == nullptr || framebuffer_ == &framebuffer);
  ensure_no_active_framebuffer();
  framebuffer_ = nullptr;
}

void VKCommandBuffers::push_constants(const VKPushConstants &push_constants,
                                      const VkPipelineLayout vk_pipeline_layout,
                                      const VkShaderStageFlags vk_shader_stages)
{
  Type type;
  if (vk_shader_stages == VK_SHADER_STAGE_COMPUTE_BIT) {
    ensure_no_draw_commands();
    type = Type::DataTransferCompute;
  }
  else {
    type = Type::Graphics;
  }

  VKCommandBuffer &command_buffer = command_buffer_get(type);
  BLI_assert(push_constants.layout_get().storage_type_get() ==
             VKPushConstants::StorageType::PUSH_CONSTANTS);
  vkCmdPushConstants(command_buffer.vk_command_buffer(),
                     vk_pipeline_layout,
                     vk_shader_stages,
                     push_constants.offset(),
                     push_constants.layout_get().size_in_bytes(),
                     push_constants.data());
  command_buffer.command_recorded();
}

void VKCommandBuffers::dispatch(int groups_x_len, int groups_y_len, int groups_z_len)
{
  ensure_no_draw_commands();

  VKCommandBuffer &command_buffer = command_buffer_get(Type::DataTransferCompute);
  vkCmdDispatch(command_buffer.vk_command_buffer(), groups_x_len, groups_y_len, groups_z_len);
  command_buffer.command_recorded();
}

void VKCommandBuffers::dispatch(VKStorageBuffer &command_storage_buffer)
{
  ensure_no_draw_commands();

  VKCommandBuffer &command_buffer = command_buffer_get(Type::DataTransferCompute);
  vkCmdDispatchIndirect(command_buffer.vk_command_buffer(), command_storage_buffer.vk_handle(), 0);
  command_buffer.command_recorded();
}

void VKCommandBuffers::copy(VKBuffer &dst_buffer,
                            VKTexture &src_texture,
                            Span<VkBufferImageCopy> regions)
{
  VKCommandBuffer &command_buffer = command_buffer_get(Type::DataTransferCompute);
  vkCmdCopyImageToBuffer(command_buffer.vk_command_buffer(),
                         src_texture.vk_image_handle(),
                         src_texture.current_layout_get(),
                         dst_buffer.vk_handle(),
                         regions.size(),
                         regions.data());
  command_buffer.command_recorded();
}

void VKCommandBuffers::copy(VKTexture &dst_texture,
                            VKBuffer &src_buffer,
                            Span<VkBufferImageCopy> regions)
{
  VKCommandBuffer &command_buffer = command_buffer_get(Type::DataTransferCompute);
  vkCmdCopyBufferToImage(command_buffer.vk_command_buffer(),
                         src_buffer.vk_handle(),
                         dst_texture.vk_image_handle(),
                         dst_texture.current_layout_get(),
                         regions.size(),
                         regions.data());
  command_buffer.command_recorded();
}

void VKCommandBuffers::copy(VKTexture &dst_texture,
                            VKTexture &src_texture,
                            Span<VkImageCopy> regions)
{
  VKCommandBuffer &command_buffer = command_buffer_get(Type::DataTransferCompute);
  vkCmdCopyImage(command_buffer.vk_command_buffer(),
                 src_texture.vk_image_handle(),
                 src_texture.current_layout_get(),
                 dst_texture.vk_image_handle(),
                 dst_texture.current_layout_get(),
                 regions.size(),
                 regions.data());
  command_buffer.command_recorded();
}

void VKCommandBuffers::copy(const VKBuffer &dst_buffer,
                            VkBuffer src_buffer,
                            Span<VkBufferCopy> regions)
{
  VKCommandBuffer &command_buffer = command_buffer_get(Type::DataTransferCompute);
  vkCmdCopyBuffer(command_buffer.vk_command_buffer(),
                  src_buffer,
                  dst_buffer.vk_handle(),
                  regions.size(),
                  regions.data());
  command_buffer.command_recorded();
}

void VKCommandBuffers::blit(VKTexture &dst_texture,
                            VKTexture &src_texture,
                            Span<VkImageBlit> regions)
{
  blit(dst_texture,
       dst_texture.current_layout_get(),
       src_texture,
       src_texture.current_layout_get(),
       regions);
}

void VKCommandBuffers::blit(VKTexture &dst_texture,
                            VkImageLayout dst_layout,
                            VKTexture &src_texture,
                            VkImageLayout src_layout,
                            Span<VkImageBlit> regions)
{
  VKCommandBuffer &command_buffer = command_buffer_get(Type::DataTransferCompute);
  vkCmdBlitImage(command_buffer.vk_command_buffer(),
                 src_texture.vk_image_handle(),
                 src_layout,
                 dst_texture.vk_image_handle(),
                 dst_layout,
                 regions.size(),
                 regions.data(),
                 VK_FILTER_NEAREST);
  command_buffer.command_recorded();
}

void VKCommandBuffers::pipeline_barrier(const VkPipelineStageFlags src_stages,
                                        const VkPipelineStageFlags dst_stages,
                                        Span<VkImageMemoryBarrier> image_memory_barriers)
{
  VKCommandBuffer &command_buffer = command_buffer_get(Type::DataTransferCompute);
  vkCmdPipelineBarrier(command_buffer.vk_command_buffer(),
                       src_stages,
                       dst_stages,
                       VK_DEPENDENCY_BY_REGION_BIT,
                       0,
                       nullptr,
                       0,
                       nullptr,
                       image_memory_barriers.size(),
                       image_memory_barriers.data());
  command_buffer.command_recorded();
}

void VKCommandBuffers::clear(VkImage vk_image,
                             VkImageLayout vk_image_layout,
                             const VkClearColorValue &vk_clear_color,
                             Span<VkImageSubresourceRange> ranges)
{
  VKCommandBuffer &command_buffer = command_buffer_get(Type::DataTransferCompute);
  vkCmdClearColorImage(command_buffer.vk_command_buffer(),
                       vk_image,
                       vk_image_layout,
                       &vk_clear_color,
                       ranges.size(),
                       ranges.data());
  command_buffer.command_recorded();
}

void VKCommandBuffers::clear(VkImage vk_image,
                             VkImageLayout vk_image_layout,
                             const VkClearDepthStencilValue &vk_clear_depth_stencil,
                             Span<VkImageSubresourceRange> ranges)
{
  VKCommandBuffer &command_buffer = command_buffer_get(Type::DataTransferCompute);
  vkCmdClearDepthStencilImage(command_buffer.vk_command_buffer(),
                              vk_image,
                              vk_image_layout,
                              &vk_clear_depth_stencil,
                              ranges.size(),
                              ranges.data());
  command_buffer.command_recorded();
}

void VKCommandBuffers::clear(Span<VkClearAttachment> attachments, Span<VkClearRect> areas)
{
  VKCommandBuffer &command_buffer = command_buffer_get(Type::Graphics);
  validate_framebuffer_exists();
  ensure_active_framebuffer();
  vkCmdClearAttachments(command_buffer.vk_command_buffer(),
                        attachments.size(),
                        attachments.data(),
                        areas.size(),
                        areas.data());
  command_buffer.command_recorded();
}

void VKCommandBuffers::fill(VKBuffer &buffer, uint32_t clear_data)
{
  VKCommandBuffer &command_buffer = command_buffer_get(Type::DataTransferCompute);
  vkCmdFillBuffer(command_buffer.vk_command_buffer(),
                  buffer.vk_handle(),
                  0,
                  buffer.size_in_bytes(),
                  clear_data);
  command_buffer.command_recorded();
}

void VKCommandBuffers::draw(int v_first, int v_count, int i_first, int i_count)
{
  validate_framebuffer_exists();
  ensure_active_framebuffer();

  VKCommandBuffer &command_buffer = command_buffer_get(Type::Graphics);
  vkCmdDraw(command_buffer.vk_command_buffer(), v_count, i_count, v_first, i_first);
  command_buffer.command_recorded();
}

void VKCommandBuffers::draw_indexed(
    int index_count, int instance_count, int first_index, int vertex_offset, int first_instance)
{
  validate_framebuffer_exists();
  ensure_active_framebuffer();

  VKCommandBuffer &command_buffer = command_buffer_get(Type::Graphics);
  vkCmdDrawIndexed(command_buffer.vk_command_buffer(),
                   index_count,
                   instance_count,
                   first_index,
                   vertex_offset,
                   first_instance);
  command_buffer.command_recorded();
}

void VKCommandBuffers::draw_indirect(const VKStorageBuffer &buffer,
                                     VkDeviceSize offset,
                                     uint32_t draw_count,
                                     uint32_t stride)
{
  validate_framebuffer_exists();
  ensure_active_framebuffer();

  VKCommandBuffer &command_buffer = command_buffer_get(Type::Graphics);
  vkCmdDrawIndirect(
      command_buffer.vk_command_buffer(), buffer.vk_handle(), offset, draw_count, stride);
  command_buffer.command_recorded();
}

void VKCommandBuffers::draw_indexed_indirect(const VKStorageBuffer &buffer,
                                             VkDeviceSize offset,
                                             uint32_t draw_count,
                                             uint32_t stride)
{
  validate_framebuffer_exists();
  ensure_active_framebuffer();

  VKCommandBuffer &command_buffer = command_buffer_get(Type::Graphics);
  vkCmdDrawIndexedIndirect(
      command_buffer.vk_command_buffer(), buffer.vk_handle(), offset, draw_count, stride);
  command_buffer.command_recorded();
}

/** \} */

}  // namespace blender::gpu<|MERGE_RESOLUTION|>--- conflicted
+++ resolved
@@ -82,17 +82,12 @@
 void VKCommandBuffers::init_command_buffers(const VKDevice &device)
 {
   BLI_assert(vk_command_pool_ != VK_NULL_HANDLE);
-<<<<<<< HEAD
 
   Vector<VkCommandBuffer> vk_command_buffers;
-=======
-  VkCommandBuffer vk_command_buffers[uint32_t(Type::Max)] = {VK_NULL_HANDLE};
->>>>>>> fe90c82b
   VkCommandBufferAllocateInfo alloc_info = {};
   alloc_info.sType = VK_STRUCTURE_TYPE_COMMAND_BUFFER_ALLOCATE_INFO;
   alloc_info.commandPool = vk_command_pool_;
   alloc_info.level = VK_COMMAND_BUFFER_LEVEL_PRIMARY;
-<<<<<<< HEAD
   alloc_info.commandBufferCount = (uint32_t)Type::Max * command_nums_;
   vk_command_buffers.resize(alloc_info.commandBufferCount);
   vkAllocateCommandBuffers(device.device_get(), &alloc_info, vk_command_buffers.data());
@@ -107,19 +102,6 @@
                         vk_command_buffers[(int)Type::Graphics + (int)Type::Max * i],
                         "Graphics Command Buffer");
   }
-=======
-  alloc_info.commandBufferCount = uint32_t(Type::Max);
-  vkAllocateCommandBuffers(device.device_get(), &alloc_info, vk_command_buffers);
-
-  init_command_buffer(command_buffer_get(Type::DataTransferCompute),
-                      vk_command_pool_,
-                      vk_command_buffers[int(Type::DataTransferCompute)],
-                      "Data Transfer Compute Command Buffer");
-  init_command_buffer(command_buffer_get(Type::Graphics),
-                      vk_command_pool_,
-                      vk_command_buffers[int(Type::Graphics)],
-                      "Graphics Command Buffer");
->>>>>>> fe90c82b
 }
 
 void VKCommandBuffers::submit_command_buffers(VKDevice &device,
