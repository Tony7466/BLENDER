--- conflicted
+++ resolved
@@ -8,7 +8,6 @@
 
 #include "vk_command_buffers.hh"
 #include "vk_backend.hh"
-#include "vk_debug.hh"
 #include "vk_device.hh"
 #include "vk_framebuffer.hh"
 #include "vk_memory.hh"
@@ -127,26 +126,17 @@
   submit_info.sType = VK_STRUCTURE_TYPE_SUBMIT_INFO;
   submit_info.commandBufferCount = num_command_buffers;
   submit_info.pCommandBuffers = handles;
-<<<<<<< HEAD
-  {
-    std::scoped_lock submit_lock(mutex_submit_global);
-    vkQueueSubmit(device.queue_get(), 1, &submit_info, vk_fence);
-
-    vkWaitForFences(device.device_get(), 1, &vk_fence, VK_TRUE, timeout);
-    vkResetFences(device.device_get(), 1, &vk_fence);
-  }
-=======
   submit_info.pNext = &timelineInfo;
   submit_info.waitSemaphoreCount = 1;
   submit_info.pWaitSemaphores = &timeline_handle;
   submit_info.pWaitDstStageMask = &wait_stages;
   submit_info.signalSemaphoreCount = 1;
   submit_info.pSignalSemaphores = &timeline_handle;
-
-  vkQueueSubmit(device.queue_get(), 1, &submit_info, VK_NULL_HANDLE);
-  finish();
-
->>>>>>> ecb0d25c
+  {
+    std::scoped_lock submit_lock(mutex_submit_global);
+    vkQueueSubmit(device.queue_get(), 1, &submit_info, VK_NULL_HANDLE);
+    finish();
+  }
   for (VKCommandBuffer *command_buffer : command_buffers) {
     command_buffer->commands_submitted();
     command_buffer->begin_recording();
