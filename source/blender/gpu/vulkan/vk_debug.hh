--- conflicted
+++ resolved
@@ -1,153 +1,89 @@
-<<<<<<< HEAD
-/* SPDX-License-Identifier: GPL-2.0-or-later
- * Copyright 2023 Blender Foundation. All rights reserved. */
-
-/** \file
- * \ingroup gpu
- */
-#pragma once
-
-#include "BKE_global.h"
-#include "BLI_set.hh"
-#include "BLI_string.h"
-
-#include "vk_common.hh"
-
-#include <mutex>
-#include <typeindex>
-
-namespace blender::gpu {
-class VKContext;
-class VKDevice;
-
-namespace debug {
-class VKDebuggingTools {
- public:
-  bool enabled = false;
-  VkDebugUtilsMessageSeverityFlagsEXT message_severity =
-      VK_DEBUG_UTILS_MESSAGE_SEVERITY_INFO_BIT_EXT |
-      VK_DEBUG_UTILS_MESSAGE_SEVERITY_VERBOSE_BIT_EXT |
-      VK_DEBUG_UTILS_MESSAGE_SEVERITY_WARNING_BIT_EXT |
-      VK_DEBUG_UTILS_MESSAGE_SEVERITY_ERROR_BIT_EXT;
-  /* Function pointer definitions. */
-  PFN_vkCreateDebugUtilsMessengerEXT vkCreateDebugUtilsMessengerEXT_r = nullptr;
-  PFN_vkDestroyDebugUtilsMessengerEXT vkDestroyDebugUtilsMessengerEXT_r = nullptr;
-  PFN_vkSubmitDebugUtilsMessageEXT vkSubmitDebugUtilsMessageEXT_r = nullptr;
-  PFN_vkCmdBeginDebugUtilsLabelEXT vkCmdBeginDebugUtilsLabelEXT_r = nullptr;
-  PFN_vkCmdEndDebugUtilsLabelEXT vkCmdEndDebugUtilsLabelEXT_r = nullptr;
-  PFN_vkCmdInsertDebugUtilsLabelEXT vkCmdInsertDebugUtilsLabelEXT_r = nullptr;
-  PFN_vkQueueBeginDebugUtilsLabelEXT vkQueueBeginDebugUtilsLabelEXT_r = nullptr;
-  PFN_vkQueueEndDebugUtilsLabelEXT vkQueueEndDebugUtilsLabelEXT_r = nullptr;
-  PFN_vkQueueInsertDebugUtilsLabelEXT vkQueueInsertDebugUtilsLabelEXT_r = nullptr;
-  PFN_vkSetDebugUtilsObjectNameEXT vkSetDebugUtilsObjectNameEXT_r = nullptr;
-  PFN_vkSetDebugUtilsObjectTagEXT vkSetDebugUtilsObjectTagEXT_r = nullptr;
-  VKDebuggingTools() = default;
-  ~VKDebuggingTools();
-  void init(VkInstance vk_instance);
-  void deinit(VkInstance vk_instance);
-  bool is_ignore(int32_t id_number);
-  VkResult init_messenger(VkInstance vk_instance);
-  void destroy_messenger(VkInstance vk_instance);
-  void print_labels(const VkDebugUtilsMessengerCallbackDataEXT *callback_data);
-
- private:
-  VkDebugUtilsMessengerEXT vk_debug_utils_messenger = nullptr;
-  Set<int32_t> vk_message_id_number_ignored;
-  std::mutex ignore_mutex;
-  void print_vulkan_version();
-  void add_group(int32_t id_number);
-  void remove_group(int32_t id_number);
-};
-
-void object_label(VkObjectType vk_object_type, uint64_t object_handle, const char *name);
-template<typename T> void object_label(T vk_object_type, const char *name)
-{
-  if (!(G.debug & G_DEBUG_GPU)) {
-    return;
-  }
-  const size_t label_size = 64;
-  char label[label_size];
-  memset(label, 0, label_size);
-  static int stats = 0;
-  SNPRINTF(label, "%s_%d", name, stats++);
-  object_label(to_vk_object_type(vk_object_type), (uint64_t)vk_object_type, (const char *)label);
-};
-
-void push_marker(VkCommandBuffer vk_command_buffer, const char *name);
-void set_marker(VkCommandBuffer vk_command_buffer, const char *name);
-void pop_marker(VkCommandBuffer vk_command_buffer);
-void push_marker(const VKDevice &device, const char *name);
-void set_marker(const VKDevice &device, const char *name);
-void pop_marker(const VKDevice &device);
-/* how to use : debug::raise_message(0xB41ca2,VK_DEBUG_UTILS_MESSAGE_SEVERITY_ERROR_BIT_EXT,"This
- * is a raise message. %llx", (uintptr_t)vk_object); */
-void raise_message(int32_t id_number,
-                   VkDebugUtilsMessageSeverityFlagBitsEXT vk_severity_flag_bits,
-                   const char *fmt,
-                   ...);
-}  // namespace debug
-}  // namespace blender::gpu
-=======
-/* SPDX-FileCopyrightText: 2023 Blender Foundation. All rights reserved.
- *
- * SPDX-License-Identifier: GPL-2.0-or-later */
-
-/** \file
- * \ingroup gpu
- */
-#pragma once
-
-#include "BKE_global.h"
-#include "BLI_string.h"
-
-#include "vk_common.hh"
-
-#include <typeindex>
-
-namespace blender::gpu {
-class VKContext;
-class VKDevice;
-
-namespace debug {
-struct VKDebuggingTools {
-  bool enabled = false;
-  /* Function pointer definitions. */
-  PFN_vkCreateDebugUtilsMessengerEXT vkCreateDebugUtilsMessengerEXT_r = nullptr;
-  PFN_vkDestroyDebugUtilsMessengerEXT vkDestroyDebugUtilsMessengerEXT_r = nullptr;
-  PFN_vkSubmitDebugUtilsMessageEXT vkSubmitDebugUtilsMessageEXT_r = nullptr;
-  PFN_vkCmdBeginDebugUtilsLabelEXT vkCmdBeginDebugUtilsLabelEXT_r = nullptr;
-  PFN_vkCmdEndDebugUtilsLabelEXT vkCmdEndDebugUtilsLabelEXT_r = nullptr;
-  PFN_vkCmdInsertDebugUtilsLabelEXT vkCmdInsertDebugUtilsLabelEXT_r = nullptr;
-  PFN_vkQueueBeginDebugUtilsLabelEXT vkQueueBeginDebugUtilsLabelEXT_r = nullptr;
-  PFN_vkQueueEndDebugUtilsLabelEXT vkQueueEndDebugUtilsLabelEXT_r = nullptr;
-  PFN_vkQueueInsertDebugUtilsLabelEXT vkQueueInsertDebugUtilsLabelEXT_r = nullptr;
-  PFN_vkSetDebugUtilsObjectNameEXT vkSetDebugUtilsObjectNameEXT_r = nullptr;
-  PFN_vkSetDebugUtilsObjectTagEXT vkSetDebugUtilsObjectTagEXT_r = nullptr;
-
-  void init(VkInstance vk_instance);
-  void deinit();
-};
-
-void object_label(VkObjectType vk_object_type, uint64_t object_handle, const char *name);
-template<typename T> void object_label(T vk_object_type, const char *name)
-{
-  if (!(G.debug & G_DEBUG_GPU)) {
-    return;
-  }
-  const size_t label_size = 64;
-  char label[label_size];
-  memset(label, 0, label_size);
-  static int stats = 0;
-  SNPRINTF(label, "%s_%d", name, stats++);
-  object_label(to_vk_object_type(vk_object_type), (uint64_t)vk_object_type, (const char *)label);
-};
-
-void push_marker(VkCommandBuffer vk_command_buffer, const char *name);
-void set_marker(VkCommandBuffer vk_command_buffer, const char *name);
-void pop_marker(VkCommandBuffer vk_command_buffer);
-void push_marker(const VKDevice &device, const char *name);
-void set_marker(const VKDevice &device, const char *name);
-void pop_marker(const VKDevice &device);
-}  // namespace debug
-}  // namespace blender::gpu
->>>>>>> c08282f4
+/* SPDX-FileCopyrightText: 2023 Blender Foundation. All rights reserved.
+ *
+ * SPDX-License-Identifier: GPL-2.0-or-later */
+
+/** \file
+ * \ingroup gpu
+ */
+#pragma once
+
+#include "BKE_global.h"
+#include "BLI_set.hh"
+#include "BLI_string.h"
+
+#include "vk_common.hh"
+
+#include <mutex>
+#include <typeindex>
+
+namespace blender::gpu {
+class VKContext;
+class VKDevice;
+
+namespace debug {
+class VKDebuggingTools {
+ public:
+  bool enabled = false;
+  VkDebugUtilsMessageSeverityFlagsEXT message_severity =
+      VK_DEBUG_UTILS_MESSAGE_SEVERITY_INFO_BIT_EXT |
+      VK_DEBUG_UTILS_MESSAGE_SEVERITY_VERBOSE_BIT_EXT |
+      VK_DEBUG_UTILS_MESSAGE_SEVERITY_WARNING_BIT_EXT |
+      VK_DEBUG_UTILS_MESSAGE_SEVERITY_ERROR_BIT_EXT;
+  /* Function pointer definitions. */
+  PFN_vkCreateDebugUtilsMessengerEXT vkCreateDebugUtilsMessengerEXT_r = nullptr;
+  PFN_vkDestroyDebugUtilsMessengerEXT vkDestroyDebugUtilsMessengerEXT_r = nullptr;
+  PFN_vkSubmitDebugUtilsMessageEXT vkSubmitDebugUtilsMessageEXT_r = nullptr;
+  PFN_vkCmdBeginDebugUtilsLabelEXT vkCmdBeginDebugUtilsLabelEXT_r = nullptr;
+  PFN_vkCmdEndDebugUtilsLabelEXT vkCmdEndDebugUtilsLabelEXT_r = nullptr;
+  PFN_vkCmdInsertDebugUtilsLabelEXT vkCmdInsertDebugUtilsLabelEXT_r = nullptr;
+  PFN_vkQueueBeginDebugUtilsLabelEXT vkQueueBeginDebugUtilsLabelEXT_r = nullptr;
+  PFN_vkQueueEndDebugUtilsLabelEXT vkQueueEndDebugUtilsLabelEXT_r = nullptr;
+  PFN_vkQueueInsertDebugUtilsLabelEXT vkQueueInsertDebugUtilsLabelEXT_r = nullptr;
+  PFN_vkSetDebugUtilsObjectNameEXT vkSetDebugUtilsObjectNameEXT_r = nullptr;
+  PFN_vkSetDebugUtilsObjectTagEXT vkSetDebugUtilsObjectTagEXT_r = nullptr;
+  VKDebuggingTools() = default;
+  ~VKDebuggingTools();
+  void init(VkInstance vk_instance);
+  void deinit(VkInstance vk_instance);
+  bool is_ignore(int32_t id_number);
+  VkResult init_messenger(VkInstance vk_instance);
+  void destroy_messenger(VkInstance vk_instance);
+  void print_labels(const VkDebugUtilsMessengerCallbackDataEXT *callback_data);
+
+ private:
+  VkDebugUtilsMessengerEXT vk_debug_utils_messenger = nullptr;
+  Set<int32_t> vk_message_id_number_ignored;
+  std::mutex ignore_mutex;
+  void print_vulkan_version();
+  void add_group(int32_t id_number);
+  void remove_group(int32_t id_number);
+};
+
+void object_label(VkObjectType vk_object_type, uint64_t object_handle, const char *name);
+template<typename T> void object_label(T vk_object_type, const char *name)
+{
+  if (!(G.debug & G_DEBUG_GPU)) {
+    return;
+  }
+  const size_t label_size = 64;
+  char label[label_size];
+  memset(label, 0, label_size);
+  static int stats = 0;
+  SNPRINTF(label, "%s_%d", name, stats++);
+  object_label(to_vk_object_type(vk_object_type), (uint64_t)vk_object_type, (const char *)label);
+};
+
+void push_marker(VkCommandBuffer vk_command_buffer, const char *name);
+void set_marker(VkCommandBuffer vk_command_buffer, const char *name);
+void pop_marker(VkCommandBuffer vk_command_buffer);
+void push_marker(const VKDevice &device, const char *name);
+void set_marker(const VKDevice &device, const char *name);
+void pop_marker(const VKDevice &device);
+/* how to use : debug::raise_message(0xB41ca2,VK_DEBUG_UTILS_MESSAGE_SEVERITY_ERROR_BIT_EXT,"This
+ * is a raise message. %llx", (uintptr_t)vk_object); */
+void raise_message(int32_t id_number,
+                   VkDebugUtilsMessageSeverityFlagBitsEXT vk_severity_flag_bits,
+                   const char *fmt,
+                   ...);
+}  // namespace debug
+}  // namespace blender::gpu