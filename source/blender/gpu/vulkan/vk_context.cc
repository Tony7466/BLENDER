--- conflicted
+++ resolved
@@ -42,12 +42,6 @@
 
   /* Initialize the memory allocator. */
   VmaAllocatorCreateInfo info = {};
-<<<<<<< HEAD
-  /* Should use same vulkan version as GHOST (1.2), but set to 1.0 as 1.2 requires
-   * correct extensions and functions to be found by VMA, which isn't working as expected and
-   * requires more research. To continue development we lower the API to version 1.0. */
-=======
->>>>>>> d9621add
   info.vulkanApiVersion = VK_API_VERSION_1_2;
   info.physicalDevice = vk_physical_device_;
   info.device = vk_device_;
