
<<<<<<< HEAD
void VKContext::debug_capture_scope_end(void * /*scope*/)
{
}
}  // namespace blender::gpu
=======
 /** \file
  * \ingroup gpu
  *
  * Debug features of Vulkan.
  */

#include "BLI_set.hh"
#include "BLI_system.h"
#include  "BKE_global.h"
#include  "CLG_log.h"
#include  "GPU_debug.h"
#include  "GPU_platform.h"

#include  "vk_common.hh"
#include  "vk_debug.hh"
#include  "vk_context.hh"

static CLG_LogRef LOG = { "gpu.debug.vulkan" };

namespace blender {
  namespace gpu {


    namespace debug {

      static void vulkan_dynamic_debug_functions(VKContext* ctx,
        PFN_vkGetInstanceProcAddr instload)
      {
        VKDebuggingTools &tools = ctx->debuggingtools_get();
        VkInstance instance       = ctx->instance_get();

        if (instload) {

          tools.enabled = false;
          tools.vkCmdBeginDebugUtilsLabelEXT_r = (PFN_vkCmdBeginDebugUtilsLabelEXT)instload(
            instance, "vkCmdBeginDebugUtilsLabelEXT");
          tools.vkCmdEndDebugUtilsLabelEXT_r = (PFN_vkCmdEndDebugUtilsLabelEXT)instload(
            instance, "vkCmdEndDebugUtilsLabelEXT");
          tools.vkCmdInsertDebugUtilsLabelEXT_r = (PFN_vkCmdInsertDebugUtilsLabelEXT)instload(
            instance, "vkCmdInsertDebugUtilsLabelEXT");
          tools.vkCreateDebugUtilsMessengerEXT_r = (PFN_vkCreateDebugUtilsMessengerEXT)instload(
            instance, "vkCreateDebugUtilsMessengerEXT");
          tools.vkDestroyDebugUtilsMessengerEXT_r = (PFN_vkDestroyDebugUtilsMessengerEXT)instload(
            instance, "vkDestroyDebugUtilsMessengerEXT");
          tools.vkQueueBeginDebugUtilsLabelEXT_r = (PFN_vkQueueBeginDebugUtilsLabelEXT)instload(
            instance, "vkQueueBeginDebugUtilsLabelEXT");
          tools.vkQueueEndDebugUtilsLabelEXT_r = (PFN_vkQueueEndDebugUtilsLabelEXT)instload(
            instance, "vkQueueEndDebugUtilsLabelEXT");
          tools.vkQueueInsertDebugUtilsLabelEXT_r = (PFN_vkQueueInsertDebugUtilsLabelEXT)instload(
            instance, "vkQueueInsertDebugUtilsLabelEXT");
          tools.vkSetDebugUtilsObjectNameEXT_r = (PFN_vkSetDebugUtilsObjectNameEXT)instload(
            instance, "vkSetDebugUtilsObjectNameEXT");
          tools.vkSetDebugUtilsObjectTagEXT_r = (PFN_vkSetDebugUtilsObjectTagEXT)instload(
            instance, "vkSetDebugUtilsObjectTagEXT");
          tools.vkSubmitDebugUtilsMessageEXT_r = (PFN_vkSubmitDebugUtilsMessageEXT)instload(
            instance, "vkSubmitDebugUtilsMessageEXT");
          if (tools.vkCmdBeginDebugUtilsLabelEXT_r) {
            tools.enabled = true;
          }
        }
        else {
          tools.vkCmdBeginDebugUtilsLabelEXT_r = nullptr;
          tools.vkCmdEndDebugUtilsLabelEXT_r = nullptr;
          tools.vkCmdInsertDebugUtilsLabelEXT_r = nullptr;
          tools.vkCreateDebugUtilsMessengerEXT_r = nullptr;
          tools.vkDestroyDebugUtilsMessengerEXT_r = nullptr;
          tools.vkQueueBeginDebugUtilsLabelEXT_r = nullptr;
          tools.vkQueueEndDebugUtilsLabelEXT_r = nullptr;
          tools.vkQueueInsertDebugUtilsLabelEXT_r = nullptr;
          tools.vkSetDebugUtilsObjectNameEXT_r = nullptr;
          tools.vkSetDebugUtilsObjectTagEXT_r = nullptr;
          tools.vkSubmitDebugUtilsMessageEXT_r = nullptr;
          tools.enabled = false;
        }
      }
      bool init_vk_callbacks(VKContext* ctx, PFN_vkGetInstanceProcAddr instload)
      {
        CLOG_ENSURE(&LOG);
        if (instload ) {
          vulkan_dynamic_debug_functions(ctx, instload);
          return true;
        };
        return false;
     }
      void destroy_vk_callbacks(VKContext* ctx)
      {
        VKDebuggingTools tools = ctx->debuggingtools_get();
        if (tools.enabled) {
          vulkan_dynamic_debug_functions(ctx, nullptr);
        }
      }
      void object_vk_label(blender::gpu::VKContext* ctx, VkObjectType objType, uint64_t obj, const char* name)
      {
        VKDebuggingTools tools = ctx->debuggingtools_get();
        if (tools.enabled) {
          VkDebugUtilsObjectNameInfoEXT info = {};
          info.sType = VK_STRUCTURE_TYPE_DEBUG_UTILS_OBJECT_NAME_INFO_EXT;
          info.objectType = objType;
          info.objectHandle = obj;
          info.pObjectName = name;
          tools.vkSetDebugUtilsObjectNameEXT_r(ctx->device_get(), &info);
        }
      }
      void pushMarker(blender::gpu::VKContext *ctx, VkCommandBuffer cmd, const char *name)
      {
        if (G.debug & G_DEBUG_GPU) {
          VKDebuggingTools tools = ctx->debuggingtools_get();
          if (tools.enabled) {
            VkDebugUtilsLabelEXT info = {};
            info.sType = VK_STRUCTURE_TYPE_DEBUG_UTILS_LABEL_EXT;
            info.pLabelName = name;
            tools.vkCmdBeginDebugUtilsLabelEXT_r(cmd, &info);
          }
        }
      }
      void setMarker(blender::gpu::VKContext *ctx, VkCommandBuffer cmd, const char *name)
      {
        if (G.debug & G_DEBUG_GPU) {
          VKDebuggingTools tools = ctx->debuggingtools_get();
          if (tools.enabled) {
            VkDebugUtilsLabelEXT info = {};
            info.sType = VK_STRUCTURE_TYPE_DEBUG_UTILS_LABEL_EXT;
            info.pLabelName = name;
            tools.vkCmdInsertDebugUtilsLabelEXT_r(cmd, &info);
          }
        }
      }
      void popMarker(blender::gpu::VKContext *ctx, VkCommandBuffer cmd)
      {
        if (G.debug & G_DEBUG_GPU) {
          VKDebuggingTools tools = ctx->debuggingtools_get();
          if (tools.enabled) {
            tools.vkCmdEndDebugUtilsLabelEXT_r(cmd);
          }
        }
      }
      void pushMarker(blender::gpu::VKContext *ctx, VkQueue q, const char *name)
      {
        if (G.debug & G_DEBUG_GPU) {
          VKDebuggingTools tools = ctx->debuggingtools_get();
          if (tools.enabled) {
            VkDebugUtilsLabelEXT info = {};
            info.sType = VK_STRUCTURE_TYPE_DEBUG_UTILS_LABEL_EXT;
            info.pLabelName = name;
            tools.vkQueueBeginDebugUtilsLabelEXT_r(q, &info);
          }
        }
      }
      void setMarker(blender::gpu::VKContext *ctx, VkQueue q, const char *name)
      {
        if (G.debug & G_DEBUG_GPU) {
          VKDebuggingTools tools = ctx->debuggingtools_get();
          if (tools.enabled) {
            VkDebugUtilsLabelEXT info = {};
            info.sType = VK_STRUCTURE_TYPE_DEBUG_UTILS_LABEL_EXT;
            info.pLabelName = name;
            tools.vkQueueInsertDebugUtilsLabelEXT_r(q, &info);
          }
        }
      }
      void popMarker(blender::gpu::VKContext *ctx, VkQueue q)
      {
        if (G.debug & G_DEBUG_GPU) {
          VKDebuggingTools tools = ctx->debuggingtools_get();
          if (tools.enabled) {
            tools.vkQueueEndDebugUtilsLabelEXT_r(q);
          }
        }
      }

    }
  }
}
>>>>>>> e76a52c6
<|MERGE_RESOLUTION|>--- conflicted
+++ resolved
@@ -1,10 +1,4 @@
 
-<<<<<<< HEAD
-void VKContext::debug_capture_scope_end(void * /*scope*/)
-{
-}
-}  // namespace blender::gpu
-=======
  /** \file
   * \ingroup gpu
   *
@@ -178,4 +172,4 @@
     }
   }
 }
->>>>>>> e76a52c6
+}  // namespace blender::gpu