--- conflicted
+++ resolved
@@ -34,11 +34,6 @@
   VkImageAspectFlags vk_image_aspect;
 
   /** Determine the image layout for the vk_access_flags. */
-<<<<<<< HEAD
-  /* In future this could become a setting on the VKImageAccess struct when this is not
-   * sufficient. */
-=======
->>>>>>> 2f05a244
   VkImageLayout to_vk_image_layout() const;
 };
 
