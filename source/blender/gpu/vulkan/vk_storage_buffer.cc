/* SPDX-License-Identifier: GPL-2.0-or-later
 * Copyright 2022 Blender Foundation. All rights reserved. */

/** \file
 * \ingroup gpu
 */
#include "vk_shader.hh"
#include "vk_shader_interface.hh"
#include "vk_vertex_buffer.hh"

#include "vk_storage_buffer.hh"

namespace blender::gpu {

void VKStorageBuffer::update(const void *data)
{
  VKContext &context = *VKContext::get();
  if (!buffer_.is_allocated()) {
    allocate(context);
  }
  buffer_.update(context, data);
}

void VKStorageBuffer::allocate(VKContext &context)
{
  buffer_.create(context,
                 size_in_bytes_,
                 usage_,
                 static_cast<VkBufferUsageFlagBits>(VK_BUFFER_USAGE_STORAGE_BUFFER_BIT |
                                                    VK_BUFFER_USAGE_TRANSFER_DST_BIT));
}

void VKStorageBuffer::bind(int slot)
{
  VKContext &context = *VKContext::get();
  if (!buffer_.is_allocated()) {
    allocate(context);
  }
  VKShader *shader = static_cast<VKShader *>(context.shader);
  const VKShaderInterface &shader_interface = shader->interface_get();
  const VKDescriptorSet::Location location = shader_interface.descriptor_set_location(
      shader::ShaderCreateInfo::Resource::BindType::STORAGE_BUFFER, slot);
  shader->pipeline_get().descriptor_set_get().bind(*this, location);
}

void VKStorageBuffer::unbind()
{
}

<<<<<<< HEAD
void VKStorageBuffer::clear(eGPUTextureFormat internal_format,
                            eGPUDataFormat data_format,
                            void *data)
=======
void VKStorageBuffer::clear(Span<uint32_t> /*data*/)
>>>>>>> 83b62f25
{
  VKContext &context = *VKContext::get();
  if (!buffer_.is_allocated()) {
    allocate(context);
  }
  buffer_.clear(context, internal_format, data_format, data);
}

void VKStorageBuffer::copy_sub(VertBuf * /*src*/,
                               uint /*dst_offset*/,
                               uint /*src_offset*/,
                               uint /*copy_size*/)
{
}

void VKStorageBuffer::read(void *data)
{
  VKContext &context = *VKContext::get();
  if (!buffer_.is_allocated()) {
    allocate(context);
  }

  VKCommandBuffer &command_buffer = context.command_buffer_get();
  command_buffer.submit();

  void *mapped_memory;
  if (buffer_.map(context, &mapped_memory)) {
    memcpy(data, mapped_memory, size_in_bytes_);
    buffer_.unmap(context);
  }
}

}  // namespace blender::gpu<|MERGE_RESOLUTION|>--- conflicted
+++ resolved
@@ -47,19 +47,13 @@
 {
 }
 
-<<<<<<< HEAD
-void VKStorageBuffer::clear(eGPUTextureFormat internal_format,
-                            eGPUDataFormat data_format,
-                            void *data)
-=======
-void VKStorageBuffer::clear(Span<uint32_t> /*data*/)
->>>>>>> 83b62f25
+void VKStorageBuffer::clear(Span<uint32_t> data)
 {
   VKContext &context = *VKContext::get();
   if (!buffer_.is_allocated()) {
     allocate(context);
   }
-  buffer_.clear(context, internal_format, data_format, data);
+  buffer_.clear(context, data);
 }
 
 void VKStorageBuffer::copy_sub(VertBuf * /*src*/,
