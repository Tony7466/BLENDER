--- conflicted
+++ resolved
@@ -52,19 +52,11 @@
   GPG.clear();
 }
 
-<<<<<<< HEAD
-void VKBackend::delete_resources() {
-  if (device_.is_initialized()) {
-    device_.deinit();
-  }
-
-=======
 void VKBackend::delete_resources()
 {
   if (device_.is_initialized()) {
     device_.deinit();
   }
->>>>>>> f428fd82
 }
 
 void VKBackend::samplers_update() {}
@@ -155,11 +147,7 @@
   return shaderc_compiler_;
 }
 
-<<<<<<< HEAD
-void VKBackend::capabilities_init(VKContext & /*context*/)
-=======
 void VKBackend::capabilities_init()
->>>>>>> f428fd82
 {
   const VkPhysicalDeviceLimits &limits =
       VKBackend::get().device_get().physical_device_limits_get();
