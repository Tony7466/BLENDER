--- conflicted
+++ resolved
@@ -30,13 +30,9 @@
    * can be done. */
   VkImageLayout current_layout_ = VK_IMAGE_LAYOUT_UNDEFINED;
 
-<<<<<<< HEAD
-  const int IMAGE_VIEW_DIRTY = (1 << 0);
-=======
   enum eDirtyFlags {
     IMAGE_VIEW_DIRTY = (1 << 0),
   };
->>>>>>> 51325005
 
   int flags_ = IMAGE_VIEW_DIRTY;
 
