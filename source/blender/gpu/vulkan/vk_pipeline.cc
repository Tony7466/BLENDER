/* SPDX-License-Identifier: GPL-2.0-or-later
 * Copyright 2023 Blender Foundation */

/** \file
 * \ingroup gpu
 */

#include "vk_pipeline.hh"
#include "vk_backend.hh"
#include "vk_context.hh"
#include "vk_memory.hh"

namespace blender::gpu {

VKPipeline::VKPipeline(VkPipeline vk_pipeline,
                       VkDescriptorSetLayout vk_descriptor_set_layout,
                       VKPushConstants &&push_constants)
    : vk_pipeline_(vk_pipeline),
      descriptor_set_(vk_descriptor_set_layout),
      push_constants_(std::move(push_constants))
{
}

VKPipeline::~VKPipeline()
{
  VK_ALLOCATION_CALLBACKS
  const VKDevice &device = VKBackend::get().device_get();
  if (vk_pipeline_ != VK_NULL_HANDLE) {
    vkDestroyPipeline(device.device_get(), vk_pipeline_, vk_allocation_callbacks);
  }
}

VKPipeline VKPipeline::create_compute_pipeline(
    VkShaderModule compute_module,
    VkDescriptorSetLayout &descriptor_set_layout,
    VkPipelineLayout &pipeline_layout,
    const VKPushConstants::Layout &push_constants_layout)
{
  VK_ALLOCATION_CALLBACKS
  const VKDevice &device = VKBackend::get().device_get();
  VkComputePipelineCreateInfo pipeline_info = {};
  pipeline_info.sType = VK_STRUCTURE_TYPE_COMPUTE_PIPELINE_CREATE_INFO;
  pipeline_info.flags = 0;
  pipeline_info.stage = {};
  pipeline_info.stage.sType = VK_STRUCTURE_TYPE_PIPELINE_SHADER_STAGE_CREATE_INFO;
  pipeline_info.stage.flags = 0;
  pipeline_info.stage.stage = VK_SHADER_STAGE_COMPUTE_BIT;
  pipeline_info.stage.module = compute_module;
  pipeline_info.layout = pipeline_layout;
  pipeline_info.stage.pName = "main";

  VkPipeline vk_pipeline;
<<<<<<< HEAD
  if (vkCreateComputePipelines(
          vk_device, nullptr, 1, &pipeline_info, vk_allocation_callbacks, &vk_pipeline) !=
      VK_SUCCESS)
=======
  if (vkCreateComputePipelines(device.device_get(),
                               nullptr,
                               1,
                               &pipeline_info,
                               vk_allocation_callbacks,
                               &vk_pipeline) != VK_SUCCESS)
>>>>>>> 9d6659bf
  {
    return VKPipeline();
  }

  VKPushConstants push_constants(&push_constants_layout);
  return VKPipeline(vk_pipeline, descriptor_set_layout, std::move(push_constants));
}

VkPipeline VKPipeline::vk_handle() const
{
  return vk_pipeline_;
}

bool VKPipeline::is_valid() const
{
  return vk_pipeline_ != VK_NULL_HANDLE;
}

}  // namespace blender::gpu<|MERGE_RESOLUTION|>--- conflicted
+++ resolved
@@ -50,18 +50,12 @@
   pipeline_info.stage.pName = "main";
 
   VkPipeline vk_pipeline;
-<<<<<<< HEAD
-  if (vkCreateComputePipelines(
-          vk_device, nullptr, 1, &pipeline_info, vk_allocation_callbacks, &vk_pipeline) !=
-      VK_SUCCESS)
-=======
   if (vkCreateComputePipelines(device.device_get(),
                                nullptr,
                                1,
                                &pipeline_info,
                                vk_allocation_callbacks,
                                &vk_pipeline) != VK_SUCCESS)
->>>>>>> 9d6659bf
   {
     return VKPipeline();
   }
