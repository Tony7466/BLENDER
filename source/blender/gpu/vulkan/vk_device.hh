--- conflicted
+++ resolved
@@ -114,12 +114,6 @@
   render_graph::VKResourceStateTracker resources;
   VKPipelinePool pipelines;
 
-<<<<<<< HEAD
-  struct {
-    PFN_vkCmdBeginRendering vkCmdBeginRendering = nullptr;
-    PFN_vkCmdEndRendering vkCmdEndRendering = nullptr;
-  } extension_functions;
-=======
   /**
    * This struct contains the functions pointer to extension provided functions.
    */
@@ -128,7 +122,6 @@
     PFN_vkCmdBeginRendering vkCmdBeginRendering = nullptr;
     PFN_vkCmdEndRendering vkCmdEndRendering = nullptr;
   } functions;
->>>>>>> 2f05a244
 
   VkPhysicalDevice physical_device_get() const
   {
@@ -207,7 +200,6 @@
 
   bool is_initialized() const;
   void init(void *ghost_context);
-  void init_extension_functions();
   /**
    * Initialize a dummy buffer that can be bound for missing attributes.
    *
