--- conflicted
+++ resolved
@@ -13,19 +13,11 @@
 
 VKPixelBuffer::VKPixelBuffer(int64_t size) : PixelBuffer(size)
 {
-<<<<<<< HEAD
-  VKContext &context = *VKContext::get();
-=======
->>>>>>> f428fd82
   buffer_.create(size,
                  GPU_USAGE_STATIC,
                  static_cast<VkBufferUsageFlagBits>(VK_BUFFER_USAGE_TRANSFER_SRC_BIT |
                                                     VK_BUFFER_USAGE_TRANSFER_DST_BIT));
-<<<<<<< HEAD
-  debug::object_label(&context, buffer_.vk_handle(), "PixelBuffer");
-=======
   debug::object_label(buffer_.vk_handle(), "PixelBuffer");
->>>>>>> f428fd82
 }
 
 void *VKPixelBuffer::map()
