/* SPDX-FileCopyrightText: 2023 Blender Authors
 *
 * SPDX-License-Identifier: GPL-2.0-or-later */

/** \file
 * \ingroup gpu
 */

#include <sstream>

#include "vk_backend.hh"
#include "vk_context.hh"
#include "vk_device.hh"
#include "vk_memory.hh"
#include "vk_state_manager.hh"
#include "vk_storage_buffer.hh"
#include "vk_texture.hh"
#include "vk_vertex_buffer.hh"

#include "GPU_capabilities.h"

#include "BLI_math_matrix_types.hh"

#include "GHOST_C-api.h"

extern "C" char datatoc_glsl_shader_defines_glsl[];

namespace blender::gpu {

void VKDevice::deinit()
{
  VK_ALLOCATION_CALLBACKS
  if (!is_initialized()) {
    return;
  }

  timeline_semaphore_.free(*this);
  dummy_buffer_.free();

  samplers_.free();

  vkDestroyPipelineCache(vk_device_, vk_pipeline_cache_, vk_allocation_callbacks);
  vmaDestroyAllocator(mem_allocator_);
  mem_allocator_ = VK_NULL_HANDLE;

  debugging_tools_.deinit(vk_instance_);

  vk_instance_ = VK_NULL_HANDLE;
  vk_physical_device_ = VK_NULL_HANDLE;
  vk_device_ = VK_NULL_HANDLE;
  vk_queue_family_ = 0;
  vk_queue_ = VK_NULL_HANDLE;
  vk_physical_device_properties_ = {};
  glsl_patch_.clear();
}

bool VKDevice::is_initialized() const
{
  return vk_device_ != VK_NULL_HANDLE;
}

void VKDevice::init(void *ghost_context)
{
  BLI_assert(!is_initialized());
  GHOST_GetVulkanHandles((GHOST_ContextHandle)ghost_context,
                         &vk_instance_,
                         &vk_physical_device_,
                         &vk_device_,
                         &vk_queue_family_,
                         &vk_queue_);

  init_physical_device_properties();
  init_physical_device_memory_properties();
  init_physical_device_features();
  VKBackend::platform_init(*this);
  VKBackend::capabilities_init(*this);
  init_debug_callbacks();
  init_memory_allocator();
  init_pipeline_cache();

  samplers_.init();
  timeline_semaphore_.init(*this);

  debug::object_label(device_get(), "LogicalDevice");
  debug::object_label(queue_get(), "GenericQueue");
  init_glsl_patch();
}

void VKDevice::init_debug_callbacks()
{
  debugging_tools_.init(vk_instance_);
}

void VKDevice::init_physical_device_properties()
{
  BLI_assert(vk_physical_device_ != VK_NULL_HANDLE);
  vkGetPhysicalDeviceProperties(vk_physical_device_, &vk_physical_device_properties_);
}

void VKDevice::init_physical_device_memory_properties()
{
  BLI_assert(vk_physical_device_ != VK_NULL_HANDLE);
  vkGetPhysicalDeviceMemoryProperties(vk_physical_device_, &vk_physical_device_memory_properties_);
}

void VKDevice::init_physical_device_features()
{
  BLI_assert(vk_physical_device_ != VK_NULL_HANDLE);

  VkPhysicalDeviceFeatures2 features = {};
  features.sType = VK_STRUCTURE_TYPE_PHYSICAL_DEVICE_FEATURES_2;
  vk_physical_device_vulkan_11_features_.sType =
      VK_STRUCTURE_TYPE_PHYSICAL_DEVICE_VULKAN_1_1_FEATURES;
  vk_physical_device_vulkan_12_features_.sType =
      VK_STRUCTURE_TYPE_PHYSICAL_DEVICE_VULKAN_1_2_FEATURES;

  features.pNext = &vk_physical_device_vulkan_11_features_;
  vk_physical_device_vulkan_11_features_.pNext = &vk_physical_device_vulkan_12_features_;

  vkGetPhysicalDeviceFeatures2(vk_physical_device_, &features);
  vk_physical_device_features_ = features.features;
}

void VKDevice::init_memory_allocator()
{
  VK_ALLOCATION_CALLBACKS;
  VmaAllocatorCreateInfo info = {};
  info.vulkanApiVersion = VK_API_VERSION_1_2;
  info.physicalDevice = vk_physical_device_;
  info.device = vk_device_;
  info.instance = vk_instance_;
  info.pAllocationCallbacks = vk_allocation_callbacks;
  vmaCreateAllocator(&info, &mem_allocator_);
}

void VKDevice::init_pipeline_cache()
{
  VK_ALLOCATION_CALLBACKS;
  VkPipelineCacheCreateInfo create_info = {};
  create_info.sType = VK_STRUCTURE_TYPE_PIPELINE_CACHE_CREATE_INFO;
  vkCreatePipelineCache(vk_device_, &create_info, vk_allocation_callbacks, &vk_pipeline_cache_);
}

void VKDevice::init_dummy_buffer(VKContext &context)
{
  if (dummy_buffer_.is_allocated()) {
    return;
  }

  dummy_buffer_.create(sizeof(float4x4),
                       GPU_USAGE_DEVICE_ONLY,
                       VK_BUFFER_USAGE_VERTEX_BUFFER_BIT | VK_BUFFER_USAGE_TRANSFER_DST_BIT);
  dummy_buffer_.clear(context, 0);
}

<<<<<<< HEAD
=======
void VKDevice::init_dummy_color_attachment()
{
  if (dummy_color_attachment_.has_value()) {
    return;
  }

  GPUTexture *texture = GPU_texture_create_2d(
      "dummy_attachment", 1, 1, 1, GPU_R32F, GPU_TEXTURE_USAGE_ATTACHMENT, nullptr);
  BLI_assert(texture);
  VKTexture &vk_texture = *unwrap(unwrap(texture));
  dummy_color_attachment_ = std::make_optional(std::reference_wrapper(vk_texture));
}

void VKDevice::init_glsl_patch()
{
  std::stringstream ss;

  ss << "#version 450\n";
  if (GPU_shader_draw_parameters_support()) {
    ss << "#extension GL_ARB_shader_draw_parameters : enable\n";
    ss << "#define GPU_ARB_shader_draw_parameters\n";
    ss << "#define gpu_BaseInstance (gl_BaseInstanceARB)\n";
  }

  ss << "#define gl_VertexID gl_VertexIndex\n";
  ss << "#define gpu_InstanceIndex (gl_InstanceIndex)\n";
  ss << "#define GPU_ARB_texture_cube_map_array\n";
  ss << "#define gl_InstanceID (gpu_InstanceIndex - gpu_BaseInstance)\n";

  /* TODO(fclem): This creates a validation error and should be already part of Vulkan 1.2. */
  ss << "#extension GL_ARB_shader_viewport_layer_array: enable\n";
  if (!workarounds_.shader_output_layer) {
    ss << "#define gpu_Layer gl_Layer\n";
  }
  if (!workarounds_.shader_output_viewport_index) {
    ss << "#define gpu_ViewportIndex gl_ViewportIndex\n";
  }

  ss << "#define DFDX_SIGN 1.0\n";
  ss << "#define DFDY_SIGN 1.0\n";

  /* GLSL Backend Lib. */
  ss << datatoc_glsl_shader_defines_glsl;
  glsl_patch_ = ss.str();
}

const char *VKDevice::glsl_patch_get() const
{
  BLI_assert(!glsl_patch_.empty());
  return glsl_patch_.c_str();
}

>>>>>>> b484018d
/* -------------------------------------------------------------------- */
/** \name Platform/driver/device information
 * \{ */

constexpr int32_t PCI_ID_NVIDIA = 0x10de;
constexpr int32_t PCI_ID_INTEL = 0x8086;
constexpr int32_t PCI_ID_AMD = 0x1002;
constexpr int32_t PCI_ID_ATI = 0x1022;

eGPUDeviceType VKDevice::device_type() const
{
  /* According to the vulkan specifications:
   *
   * If the vendor has a PCI vendor ID, the low 16 bits of vendorID must contain that PCI vendor
   * ID, and the remaining bits must be set to zero. Otherwise, the value returned must be a valid
   * Khronos vendor ID.
   */
  switch (vk_physical_device_properties_.vendorID) {
    case PCI_ID_NVIDIA:
      return GPU_DEVICE_NVIDIA;
    case PCI_ID_INTEL:
      return GPU_DEVICE_INTEL;
    case PCI_ID_AMD:
    case PCI_ID_ATI:
      return GPU_DEVICE_ATI;
    default:
      break;
  }

  return GPU_DEVICE_UNKNOWN;
}

eGPUDriverType VKDevice::driver_type() const
{
  /* It is unclear how to determine the driver type, but it is required to extract the correct
   * driver version. */
  return GPU_DRIVER_ANY;
}

std::string VKDevice::vendor_name() const
{
  /* Below 0x10000 are the PCI vendor IDs (https://pcisig.com/membership/member-companies) */
  if (vk_physical_device_properties_.vendorID < 0x10000) {
    switch (vk_physical_device_properties_.vendorID) {
      case 0x1022:
        return "Advanced Micro Devices";
      case 0x10DE:
        return "NVIDIA Corporation";
      case 0x8086:
        return "Intel Corporation";
      default:
        return std::to_string(vk_physical_device_properties_.vendorID);
    }
  }
  else {
    /* above 0x10000 should be vkVendorIDs
     * NOTE: When debug_messaging landed we can use something similar to
     * vk::to_string(vk::VendorId(properties.vendorID));
     */
    return std::to_string(vk_physical_device_properties_.vendorID);
  }
}

std::string VKDevice::driver_version() const
{
  /*
   * NOTE: this depends on the driver type and is currently incorrect. Idea is to use a default per
   * OS.
   */
  const uint32_t driver_version = vk_physical_device_properties_.driverVersion;
  switch (vk_physical_device_properties_.vendorID) {
    case PCI_ID_NVIDIA:
      return std::to_string((driver_version >> 22) & 0x3FF) + "." +
             std::to_string((driver_version >> 14) & 0xFF) + "." +
             std::to_string((driver_version >> 6) & 0xFF) + "." +
             std::to_string(driver_version & 0x3F);
    case PCI_ID_INTEL: {
      const uint32_t major = VK_VERSION_MAJOR(driver_version);
      /* When using Mesa driver we should use VK_VERSION_*. */
      if (major > 30) {
        return std::to_string((driver_version >> 14) & 0x3FFFF) + "." +
               std::to_string((driver_version & 0x3FFF));
      }
      break;
    }
    default:
      break;
  }

  return std::to_string(VK_VERSION_MAJOR(driver_version)) + "." +
         std::to_string(VK_VERSION_MINOR(driver_version)) + "." +
         std::to_string(VK_VERSION_PATCH(driver_version));
}

/** \} */

/* -------------------------------------------------------------------- */
/** \name Resource management
 * \{ */

void VKDevice::context_register(VKContext &context)
{
  contexts_.append(std::reference_wrapper(context));
}

void VKDevice::context_unregister(VKContext &context)
{
  contexts_.remove(contexts_.first_index_of(std::reference_wrapper(context)));
}
const Vector<std::reference_wrapper<VKContext>> &VKDevice::contexts_get() const
{
  return contexts_;
};

void VKDevice::memory_statistics_get(int *r_total_mem_kb, int *r_free_mem_kb) const
{
  VmaBudget budgets[VK_MAX_MEMORY_HEAPS];
  vmaGetHeapBudgets(mem_allocator_get(), budgets);
  VkDeviceSize total_mem = 0;
  VkDeviceSize used_mem = 0;

  for (int memory_heap_index : IndexRange(vk_physical_device_memory_properties_.memoryHeapCount)) {
    const VkMemoryHeap &memory_heap =
        vk_physical_device_memory_properties_.memoryHeaps[memory_heap_index];
    const VmaBudget &budget = budgets[memory_heap_index];

    /* Skip host memory-heaps. */
    if (!bool(memory_heap.flags & VK_MEMORY_HEAP_DEVICE_LOCAL_BIT)) {
      continue;
    }

    total_mem += memory_heap.size;
    used_mem += budget.usage;
  }

  *r_total_mem_kb = int(total_mem / 1024);
  *r_free_mem_kb = int((total_mem - used_mem) / 1024);
}

/** \} */

}  // namespace blender::gpu<|MERGE_RESOLUTION|>--- conflicted
+++ resolved
@@ -153,21 +153,6 @@
   dummy_buffer_.clear(context, 0);
 }
 
-<<<<<<< HEAD
-=======
-void VKDevice::init_dummy_color_attachment()
-{
-  if (dummy_color_attachment_.has_value()) {
-    return;
-  }
-
-  GPUTexture *texture = GPU_texture_create_2d(
-      "dummy_attachment", 1, 1, 1, GPU_R32F, GPU_TEXTURE_USAGE_ATTACHMENT, nullptr);
-  BLI_assert(texture);
-  VKTexture &vk_texture = *unwrap(unwrap(texture));
-  dummy_color_attachment_ = std::make_optional(std::reference_wrapper(vk_texture));
-}
-
 void VKDevice::init_glsl_patch()
 {
   std::stringstream ss;
@@ -207,7 +192,6 @@
   return glsl_patch_.c_str();
 }
 
->>>>>>> b484018d
 /* -------------------------------------------------------------------- */
 /** \name Platform/driver/device information
  * \{ */
