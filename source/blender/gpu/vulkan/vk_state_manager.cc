--- conflicted
+++ resolved
@@ -22,13 +22,7 @@
   command_buffer.submit();
 }
 
-<<<<<<< HEAD
-void VKStateManager::texture_bind(Texture * /*tex*/, GPUSamplerState /*sampler*/, int /*unit*/)
-{
-}
-=======
-void VKStateManager::texture_bind(Texture * /*tex*/, eGPUSamplerState /*sampler*/, int /*unit*/) {}
->>>>>>> fc46d640
+void VKStateManager::texture_bind(Texture * /*tex*/, GPUSamplerState /*sampler*/, int /*unit*/) {}
 
 void VKStateManager::texture_unbind(Texture * /*tex*/) {}
 
