/* SPDX-FileCopyrightText: 2023 Blender Authors
 *
 * SPDX-License-Identifier: GPL-2.0-or-later */

/** \file
 * \ingroup gpu
 */

#include "vk_state_manager.hh"
#include "vk_context.hh"
#include "vk_index_buffer.hh"
#include "vk_pipeline.hh"
#include "vk_shader.hh"
#include "vk_storage_buffer.hh"
#include "vk_texture.hh"
#include "vk_vertex_buffer.hh"

#include "GPU_capabilities.hh"

namespace blender::gpu {

void VKStateManager::apply_state()
{
  VKContext &context = *VKContext::get();
  if (context.shader) {
    VKShader &shader = unwrap(*context.shader);
    VKPipeline &pipeline = shader.pipeline_get();
    pipeline.state_manager_get().set_state(state, mutable_state);
  }
}

void VKStateManager::apply_bindings(VKContext &context,
                                    render_graph::VKResourceAccessInfo &resource_access_info)
{
  VKShader *shader = unwrap(context.shader);
  if (shader == nullptr) {
    return;
  }
<<<<<<< HEAD
  AddToDescriptorSetData data(
      context.descriptor_set_get(), shader->interface_get(), resource_access_info);
  textures_.apply_bindings(data);
  images_.apply_bindings(data);
  uniform_buffers_.apply_bindings(data);
  storage_buffers_.apply_bindings(data);
=======
  AddToDescriptorSetContext data(
      context.descriptor_set_get(), shader->interface_get(), resource_access_info);
  textures_.add_to_descriptor_set(data);
  images_.add_to_descriptor_set(data);
  uniform_buffers_.add_to_descriptor_set(data);
  storage_buffers_.add_to_descriptor_set(data);
>>>>>>> 3f6e2ea9
}

void VKStateManager::force_state()
{
  VKContext &context = *VKContext::get();
  BLI_assert(context.shader);
  VKShader &shader = unwrap(*context.shader);
  VKPipeline &pipeline = shader.pipeline_get();
  pipeline.state_manager_get().force_state(state, mutable_state);
}

void VKStateManager::issue_barrier(eGPUBarrier /*barrier_bits*/)
{
  VKContext &context = *VKContext::get();
  /* TODO: Pipeline barriers should be added. We might be able to extract it from
   * the actual pipeline, later on, but for now we submit the work as barrier. */
  context.flush();
}

void VKStateManager::texture_bind(Texture *tex, GPUSamplerState sampler, int unit)
{
  VKTexture *texture = unwrap(tex);
  textures_.bind(unit, *texture, sampler);
}

void VKStateManager::texture_unbind(Texture *tex)
{
  VKTexture *texture = unwrap(tex);
  textures_.unbind(*texture);
}

void VKStateManager::texture_unbind_all()
{
  textures_.unbind_all();
}

void VKStateManager::image_bind(Texture *tex, int binding)
{
  VKTexture *texture = unwrap(tex);
  images_.bind(binding, *texture);
}

void VKStateManager::image_unbind(Texture *tex)
{
  VKTexture *texture = unwrap(tex);
  images_.unbind(*texture);
}

void VKStateManager::image_unbind_all()
{
  images_.unbind_all();
}

void VKStateManager::uniform_buffer_bind(VKUniformBuffer *uniform_buffer, int slot)
{
  uniform_buffers_.bind(slot, *uniform_buffer);
}

void VKStateManager::uniform_buffer_unbind(VKUniformBuffer *uniform_buffer)
{
  uniform_buffers_.unbind(*uniform_buffer);
}

void VKStateManager::uniform_buffer_unbind_all()
{
  uniform_buffers_.unbind_all();
}

void VKStateManager::unbind_from_all_namespaces(VKBindableResource &resource)
{
  uniform_buffers_.unbind(resource);
  storage_buffers_.unbind(resource);
  images_.unbind(resource);
  textures_.unbind(resource);
}

void VKStateManager::texel_buffer_bind(VKVertexBuffer &vertex_buffer, int slot)
{
  textures_.bind(slot, vertex_buffer);
}

void VKStateManager::texel_buffer_unbind(VKVertexBuffer &vertex_buffer)
{
  textures_.unbind(vertex_buffer);
}

void VKStateManager::storage_buffer_bind(VKBindableResource &resource, int slot)
{
  storage_buffers_.bind(slot, resource);
}

void VKStateManager::storage_buffer_unbind(VKBindableResource &resource)
{
  storage_buffers_.unbind(resource);
}

void VKStateManager::storage_buffer_unbind_all()
{
  storage_buffers_.unbind_all();
}

void VKStateManager::texture_unpack_row_length_set(uint len)
{
  texture_unpack_row_length_ = len;
}

uint VKStateManager::texture_unpack_row_length_get() const
{
  return texture_unpack_row_length_;
}

}  // namespace blender::gpu<|MERGE_RESOLUTION|>--- conflicted
+++ resolved
@@ -36,21 +36,12 @@
   if (shader == nullptr) {
     return;
   }
-<<<<<<< HEAD
-  AddToDescriptorSetData data(
-      context.descriptor_set_get(), shader->interface_get(), resource_access_info);
-  textures_.apply_bindings(data);
-  images_.apply_bindings(data);
-  uniform_buffers_.apply_bindings(data);
-  storage_buffers_.apply_bindings(data);
-=======
   AddToDescriptorSetContext data(
       context.descriptor_set_get(), shader->interface_get(), resource_access_info);
   textures_.add_to_descriptor_set(data);
   images_.add_to_descriptor_set(data);
   uniform_buffers_.add_to_descriptor_set(data);
   storage_buffers_.add_to_descriptor_set(data);
->>>>>>> 3f6e2ea9
 }
 
 void VKStateManager::force_state()
