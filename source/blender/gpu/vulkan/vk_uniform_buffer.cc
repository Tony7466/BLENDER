--- conflicted
+++ resolved
@@ -51,34 +51,11 @@
   descriptor_set.bind(*this, location);
 }
 
-<<<<<<< HEAD
-void VKUniformBuffer::bind(int slot, shader::ShaderCreateInfo::Resource::BindType bind_type)
-{
-  VKContext &context = *VKContext::get();
-  if (!buffer_.is_allocated()) {
-    allocate(context);
-  }
-
-  VKShader *shader = static_cast<VKShader *>(context.shader);
-  const VKShaderInterface &shader_interface = shader->interface_get();
-  const VKDescriptorSet::Location location = shader_interface.descriptor_set_location(bind_type,
-                                                                                      slot);
-  VKDescriptorSetTracker &descriptor_set = shader->pipeline_get().descriptor_set_get();
-  descriptor_set.bind(*this, location);
-}
-
 void VKUniformBuffer::bind(int slot)
 {
   bind(slot, shader::ShaderCreateInfo::Resource::BindType::UNIFORM_BUFFER);
 }
 
-=======
-void VKUniformBuffer::bind(int slot)
-{
-  bind(slot, shader::ShaderCreateInfo::Resource::BindType::UNIFORM_BUFFER);
-}
-
->>>>>>> 7691d19a
 void VKUniformBuffer::bind_as_ssbo(int slot)
 {
   bind(slot, shader::ShaderCreateInfo::Resource::BindType::STORAGE_BUFFER);
