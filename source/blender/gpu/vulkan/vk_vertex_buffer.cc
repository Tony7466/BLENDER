/* SPDX-License-Identifier: GPL-2.0-or-later
 * Copyright 2022 Blender Foundation */

/** \file
 * \ingroup gpu
 */

#include "MEM_guardedalloc.h"

#include "vk_data_conversion.hh"
#include "vk_shader.hh"
#include "vk_shader_interface.hh"
#include "vk_vertex_buffer.hh"

namespace blender::gpu {

VKVertexBuffer::~VKVertexBuffer()
{
  release_data();
}

void VKVertexBuffer::bind_as_ssbo(uint binding)
{
  if (!buffer_.is_allocated()) {
    allocate();
  }

  VKContext &context = *VKContext::get();
  VKShader *shader = static_cast<VKShader *>(context.shader);
  const VKShaderInterface &shader_interface = shader->interface_get();
  const std::optional<VKDescriptorSet::Location> location =
      shader_interface.descriptor_set_location(
          shader::ShaderCreateInfo::Resource::BindType::STORAGE_BUFFER, binding);
  BLI_assert_msg(location, "Locations to SSBOs should always exist.");
  shader->pipeline_get().descriptor_set_get().bind_as_ssbo(*this, *location);
}

void VKVertexBuffer::bind_as_texture(uint /*binding*/) {}

void VKVertexBuffer::wrap_handle(uint64_t /*handle*/) {}

void VKVertexBuffer::update_sub(uint /*start*/, uint /*len*/, const void * /*data*/) {}

void VKVertexBuffer::read(void *data) const
{
  VKContext &context = *VKContext::get();
  VKCommandBuffer &command_buffer = context.command_buffer_get();
  command_buffer.submit();
  buffer_.read(data);
}

void VKVertexBuffer::acquire_data()
{
  if (usage_ == GPU_USAGE_DEVICE_ONLY) {
    return;
  }

  /* Discard previous data if any. */
  /* TODO: Use mapped memory. */
  MEM_SAFE_FREE(data);
  data = (uchar *)MEM_mallocN(sizeof(uchar) * this->size_alloc_get(), __func__);
}

void VKVertexBuffer::resize_data() {}

void VKVertexBuffer::release_data()
{
  MEM_SAFE_FREE(data);
}

<<<<<<< HEAD
static bool inplace_conversion_doable(const GPUUsageType &usage)
{
  /* based on the flags the conversion can be done inplace.*/
=======
static bool inplace_conversion_supported(const GPUUsageType &usage)
{
>>>>>>> 8aff7132
  return ELEM(usage, GPU_USAGE_STATIC, GPU_USAGE_STREAM);
}

void *VKVertexBuffer::convert() const
{
  void *out_data = data;
<<<<<<< HEAD
  if (!inplace_conversion_doable(usage_)) {
=======
  if (!inplace_conversion_supported(usage_)) {
>>>>>>> 8aff7132
    out_data = MEM_dupallocN(out_data);
  }
  BLI_assert(format.deinterleaved);
  convert_in_place(out_data, format, vertex_len);
  return out_data;
}

void VKVertexBuffer::upload_data()
{
  if (!buffer_.is_allocated()) {
    allocate();
  }

  if (flag &= GPU_VERTBUF_DATA_DIRTY) {
<<<<<<< HEAD
    void *converted_data = data;
    if (conversion_needed(format)) {
      converted_data = convert();
    }
    buffer_.update(converted_data);
    if (converted_data != data) {
      MEM_SAFE_FREE(converted_data);
=======
    void *data_to_upload = data;
    if (conversion_needed(format)) {
      data_to_upload = convert();
    }
    buffer_.update(data_to_upload);
    if (data_to_upload != data) {
      MEM_SAFE_FREE(data_to_upload);
>>>>>>> 8aff7132
    }
    if (usage_ == GPU_USAGE_STATIC) {
      MEM_SAFE_FREE(data);
    }

    flag &= ~GPU_VERTBUF_DATA_DIRTY;
    flag |= GPU_VERTBUF_DATA_UPLOADED;
  }
}

void VKVertexBuffer::duplicate_data(VertBuf * /*dst*/) {}

void VKVertexBuffer::allocate()
{
  buffer_.create(size_alloc_get(),
                 usage_,
                 static_cast<VkBufferUsageFlagBits>(VK_BUFFER_USAGE_STORAGE_BUFFER_BIT |
                                                    VK_BUFFER_USAGE_VERTEX_BUFFER_BIT));
  debug::object_label(buffer_.vk_handle(), "VertexBuffer");
}

}  // namespace blender::gpu<|MERGE_RESOLUTION|>--- conflicted
+++ resolved
@@ -68,25 +68,15 @@
   MEM_SAFE_FREE(data);
 }
 
-<<<<<<< HEAD
-static bool inplace_conversion_doable(const GPUUsageType &usage)
-{
-  /* based on the flags the conversion can be done inplace.*/
-=======
 static bool inplace_conversion_supported(const GPUUsageType &usage)
 {
->>>>>>> 8aff7132
   return ELEM(usage, GPU_USAGE_STATIC, GPU_USAGE_STREAM);
 }
 
 void *VKVertexBuffer::convert() const
 {
   void *out_data = data;
-<<<<<<< HEAD
-  if (!inplace_conversion_doable(usage_)) {
-=======
   if (!inplace_conversion_supported(usage_)) {
->>>>>>> 8aff7132
     out_data = MEM_dupallocN(out_data);
   }
   BLI_assert(format.deinterleaved);
@@ -101,15 +91,6 @@
   }
 
   if (flag &= GPU_VERTBUF_DATA_DIRTY) {
-<<<<<<< HEAD
-    void *converted_data = data;
-    if (conversion_needed(format)) {
-      converted_data = convert();
-    }
-    buffer_.update(converted_data);
-    if (converted_data != data) {
-      MEM_SAFE_FREE(converted_data);
-=======
     void *data_to_upload = data;
     if (conversion_needed(format)) {
       data_to_upload = convert();
@@ -117,7 +98,6 @@
     buffer_.update(data_to_upload);
     if (data_to_upload != data) {
       MEM_SAFE_FREE(data_to_upload);
->>>>>>> 8aff7132
     }
     if (usage_ == GPU_USAGE_STATIC) {
       MEM_SAFE_FREE(data);
