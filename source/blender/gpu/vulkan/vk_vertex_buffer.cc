--- conflicted
+++ resolved
@@ -37,18 +37,10 @@
   state_manager.texel_buffer_bind(*this, binding);
 }
 
-<<<<<<< HEAD
-void VKVertexBuffer::try_add_to_descriptor_set(
-    AddToDescriptorSetData &data,
-    int binding,
-    shader::ShaderCreateInfo::Resource::BindType bind_type,
-    const GPUSamplerState /*sampler_state*/)
-=======
 void VKVertexBuffer::add_to_descriptor_set(AddToDescriptorSetContext &data,
                                            int binding,
                                            shader::ShaderCreateInfo::Resource::BindType bind_type,
                                            const GPUSamplerState /*sampler_state*/)
->>>>>>> 3f6e2ea9
 {
   const std::optional<VKDescriptorSet::Location> location =
       data.shader_interface.descriptor_set_location(bind_type, binding);
