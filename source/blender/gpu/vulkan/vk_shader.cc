--- conflicted
+++ resolved
@@ -433,11 +433,7 @@
   }
   os << "};\n";
   os << "layout(location=" << location << ") " << prefix << " " << to_string(qualifier) << " "
-<<<<<<< HEAD
-     << struct_name << " " << iface.instance_name << suffix << ";\n\n";
-=======
      << struct_name << " " << iface.instance_name << suffix << ";\n";
->>>>>>> 826ebccb
 
   for (const StageInterfaceInfo::InOut &inout : iface.inouts) {
     location += get_location_count(inout.type);
