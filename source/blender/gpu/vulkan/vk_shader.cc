--- conflicted
+++ resolved
@@ -924,18 +924,13 @@
   return false;
 }
 
-<<<<<<< HEAD
-void VKShader::transform_feedback_disable()
-{
-}
+void VKShader::transform_feedback_disable() {}
+
 void VKShader::update_graphics_pipeline(VKContext &context)
 {
   BLI_assert(is_graphics_shader());
   pipeline_get().finalize(context, vertex_module_, fragment_module_, pipeline_layout_);
 }
-=======
-void VKShader::transform_feedback_disable() {}
->>>>>>> 96c8fcde
 
 void VKShader::bind()
 {
@@ -949,9 +944,7 @@
    * into account. GPU state can be changed after binding the shader. */
 }
 
-void VKShader::unbind()
-{
-}
+void VKShader::unbind() {}
 
 void VKShader::uniform_float(int location, int comp_len, int array_size, const float *data)
 {
