--- conflicted
+++ resolved
@@ -201,11 +201,7 @@
   vulkan/vk_fence.cc
   vulkan/vk_framebuffer.cc
   vulkan/vk_index_buffer.cc
-<<<<<<< HEAD
-  vulkan/vk_pipeline.cc
   vulkan/vk_memory_layout.cc
-=======
->>>>>>> 08db6bf2
   vulkan/vk_memory.cc
   vulkan/vk_pipeline.cc
   vulkan/vk_pixel_buffer.cc
@@ -232,11 +228,7 @@
   vulkan/vk_fence.hh
   vulkan/vk_framebuffer.hh
   vulkan/vk_index_buffer.hh
-<<<<<<< HEAD
-  vulkan/vk_pipeline.hh
   vulkan/vk_memory_layout.hh
-=======
->>>>>>> 08db6bf2
   vulkan/vk_memory.hh
   vulkan/vk_pipeline.hh
   vulkan/vk_pixel_buffer.hh
