# SPDX-FileCopyrightText: 2006 Blender Authors
#
# SPDX-License-Identifier: GPL-2.0-or-later

set(INC
  .
  dummy
  intern
  metal
  opengl
  vulkan
  ../blenkernel
  ../bmesh
  ../draw
  ../imbuf
  ../makesrna

  # For theme color access.
  ../editors/include

  # For *_info.hh includes.
  ../compositor/realtime_compositor
  ../draw/engines/eevee_next
  ../draw/engines/gpencil
  ../draw/engines/select
  ../draw/engines/workbench
  ../draw/intern

  # For node muting stuff.
  ../nodes

  ../../../intern/ghost
  ../../../intern/mantaflow/extern
)

if(WITH_RENDERDOC)
  list(APPEND INC
    ../../../extern/renderdoc/include
    ../../../intern/renderdoc_dynload/include
  )
  add_definitions(-DWITH_RENDERDOC)
endif()

set(INC_SYS
)

set(SRC
  intern/gpu_batch.cc
  intern/gpu_batch_presets.cc
  intern/gpu_batch_utils.cc
  intern/gpu_capabilities.cc
  intern/gpu_codegen.cc
  intern/gpu_compute.cc
  intern/gpu_context.cc
  intern/gpu_debug.cc
  intern/gpu_drawlist.cc
  intern/gpu_framebuffer.cc
  intern/gpu_immediate.cc
  intern/gpu_immediate_util.cc
  intern/gpu_index_buffer.cc
  intern/gpu_init_exit.cc
  intern/gpu_material.cc
  intern/gpu_matrix.cc
  intern/gpu_node_graph.cc
  intern/gpu_platform.cc
  intern/gpu_query.cc
  intern/gpu_select.cc
  intern/gpu_select_next.cc
  intern/gpu_select_pick.cc
  intern/gpu_select_sample_query.cc
  intern/gpu_shader.cc
  intern/gpu_shader_builtin.cc
  intern/gpu_shader_create_info.cc
  intern/gpu_shader_dependency.cc
  intern/gpu_shader_interface.cc
  intern/gpu_shader_log.cc
  intern/gpu_state.cc
  intern/gpu_storage_buffer.cc
  intern/gpu_texture.cc
  intern/gpu_uniform_buffer.cc
  intern/gpu_vertex_buffer.cc
  intern/gpu_vertex_format.cc
  intern/gpu_viewport.cc

  GPU_batch.hh
  GPU_batch_presets.hh
  GPU_batch_utils.hh
  GPU_capabilities.hh
  GPU_common.hh
  GPU_common_types.hh
  GPU_compute.hh
  GPU_context.hh
  GPU_debug.hh
  GPU_drawlist.hh
  GPU_framebuffer.hh
  GPU_immediate.hh
  GPU_immediate_util.hh
  GPU_index_buffer.hh
  GPU_init_exit.hh
  GPU_material.hh
  GPU_matrix.hh
  GPU_platform.hh
  GPU_primitive.hh
  GPU_select.hh
  GPU_shader.hh
  GPU_shader_builtin.hh
  GPU_shader_shared.hh
  GPU_state.hh
  GPU_storage_buffer.hh
  GPU_texture.hh
  GPU_uniform_buffer.hh
  GPU_vertex_buffer.hh
  GPU_vertex_format.hh
  GPU_viewport.hh

  intern/gpu_backend.hh
  intern/gpu_capabilities_private.hh
  intern/gpu_codegen.hh
  intern/gpu_context_private.hh
  intern/gpu_debug_private.hh
  intern/gpu_drawlist_private.hh
  intern/gpu_framebuffer_private.hh
  intern/gpu_immediate_private.hh
  intern/gpu_material_library.hh
  intern/gpu_matrix_private.hh
  intern/gpu_node_graph.hh
  intern/gpu_platform_private.hh
  intern/gpu_private.hh
  intern/gpu_query.hh
  intern/gpu_select_private.hh
  intern/gpu_shader_create_info.hh
  intern/gpu_shader_create_info_private.hh
  intern/gpu_shader_dependency_private.hh
  intern/gpu_shader_interface.hh
  intern/gpu_shader_private.hh
  intern/gpu_state_private.hh
  intern/gpu_storage_buffer_private.hh
  intern/gpu_texture_private.hh
  intern/gpu_uniform_buffer_private.hh
  intern/gpu_vertex_format_private.hh

  dummy/dummy_backend.hh
  dummy/dummy_batch.hh
  dummy/dummy_context.hh
  dummy/dummy_framebuffer.hh
  dummy/dummy_vertex_buffer.hh
)

set(OPENGL_SRC

  opengl/gl_backend.cc
  opengl/gl_batch.cc
  opengl/gl_compute.cc
  opengl/gl_context.cc
  opengl/gl_debug.cc
  opengl/gl_debug_layer.cc
  opengl/gl_drawlist.cc
  opengl/gl_framebuffer.cc
  opengl/gl_immediate.cc
  opengl/gl_index_buffer.cc
  opengl/gl_query.cc
  opengl/gl_shader.cc
  opengl/gl_shader_interface.cc
  opengl/gl_shader_log.cc
  opengl/gl_state.cc
  opengl/gl_storage_buffer.cc
  opengl/gl_texture.cc
  opengl/gl_uniform_buffer.cc
  opengl/gl_vertex_array.cc
  opengl/gl_vertex_buffer.cc

  opengl/gl_backend.hh
  opengl/gl_batch.hh
  opengl/gl_compute.hh
  opengl/gl_context.hh
  opengl/gl_debug.hh
  opengl/gl_drawlist.hh
  opengl/gl_framebuffer.hh
  opengl/gl_immediate.hh
  opengl/gl_index_buffer.hh
  opengl/gl_primitive.hh
  opengl/gl_query.hh
  opengl/gl_shader.hh
  opengl/gl_shader_interface.hh
  opengl/gl_state.hh
  opengl/gl_storage_buffer.hh
  opengl/gl_texture.hh
  opengl/gl_uniform_buffer.hh
  opengl/gl_vertex_array.hh
  opengl/gl_vertex_buffer.hh
)

set(VULKAN_SRC
  vulkan/vk_backend.cc
  vulkan/vk_batch.cc
  vulkan/vk_bindable_resource.cc
  vulkan/vk_buffer.cc
  vulkan/vk_command_buffer.cc
  vulkan/vk_command_buffers.cc
  vulkan/vk_common.cc
  vulkan/vk_context.cc
  vulkan/vk_data_conversion.cc
  vulkan/vk_debug.cc
  vulkan/vk_descriptor_pools.cc
  vulkan/vk_descriptor_set.cc
  vulkan/vk_descriptor_set_layouts.cc
  vulkan/vk_device.cc
  vulkan/vk_drawlist.cc
  vulkan/vk_fence.cc
  vulkan/vk_framebuffer.cc
  vulkan/vk_image_view.cc
  vulkan/vk_immediate.cc
  vulkan/vk_index_buffer.cc
  vulkan/vk_memory.cc
  vulkan/vk_memory_layout.cc
  vulkan/vk_pipeline.cc
  vulkan/vk_pipeline_state.cc
  vulkan/vk_pixel_buffer.cc
  vulkan/vk_push_constants.cc
  vulkan/vk_query.cc
  vulkan/render_graph/vk_command_buffer_wrapper.cc
  vulkan/render_graph/vk_command_builder.cc
  vulkan/render_graph/vk_resource_access_info.cc
  vulkan/render_graph/vk_resource_state_tracker.cc
  vulkan/render_graph/vk_scheduler.cc
  vulkan/render_graph/vk_render_graph.cc
  vulkan/vk_resource_tracker.cc
  vulkan/vk_sampler.cc
  vulkan/vk_samplers.cc
  vulkan/vk_shader.cc
  vulkan/vk_shader_interface.cc
  vulkan/vk_shader_log.cc
  vulkan/vk_staging_buffer.cc
  vulkan/vk_state_manager.cc
  vulkan/vk_storage_buffer.cc
  vulkan/vk_texture.cc
  vulkan/vk_timeline_semaphore.cc
  vulkan/vk_to_string.cc
  vulkan/vk_uniform_buffer.cc
  vulkan/vk_vertex_attribute_object.cc
  vulkan/vk_vertex_buffer.cc

  vulkan/vk_backend.hh
  vulkan/vk_batch.hh
  vulkan/vk_bindable_resource.hh
  vulkan/vk_buffer.hh
  vulkan/vk_command_buffer.hh
  vulkan/vk_command_buffers.hh
  vulkan/vk_common.hh
  vulkan/vk_context.hh
  vulkan/vk_data_conversion.hh
  vulkan/vk_debug.hh
  vulkan/vk_descriptor_pools.hh
  vulkan/vk_descriptor_set.hh
  vulkan/vk_descriptor_set_layouts.hh
  vulkan/vk_device.hh
  vulkan/vk_drawlist.hh
  vulkan/vk_fence.hh
  vulkan/vk_framebuffer.hh
  vulkan/vk_image_view.hh
  vulkan/vk_immediate.hh
  vulkan/vk_index_buffer.hh
  vulkan/vk_memory.hh
  vulkan/vk_memory_layout.hh
  vulkan/vk_pipeline.hh
  vulkan/vk_pipeline_state.hh
  vulkan/vk_pixel_buffer.hh
  vulkan/vk_push_constants.hh
  vulkan/vk_query.hh
  vulkan/render_graph/nodes/vk_blit_image_node.hh
  vulkan/render_graph/nodes/vk_clear_color_image_node.hh
  vulkan/render_graph/nodes/vk_copy_buffer_node.hh
  vulkan/render_graph/nodes/vk_copy_buffer_to_image_node.hh
  vulkan/render_graph/nodes/vk_copy_image_node.hh
  vulkan/render_graph/nodes/vk_copy_image_to_buffer_node.hh
  vulkan/render_graph/nodes/vk_dispatch_node.hh
  vulkan/render_graph/nodes/vk_fill_buffer_node.hh
  vulkan/render_graph/nodes/vk_node_info.hh
  vulkan/render_graph/nodes/vk_synchronization_node.hh
  vulkan/render_graph/nodes/vk_pipeline_data.hh
  vulkan/render_graph/vk_command_buffer_wrapper.hh
  vulkan/render_graph/vk_command_builder.hh
  vulkan/render_graph/vk_render_graph_node.hh
  vulkan/render_graph/vk_resource_access_info.hh
  vulkan/render_graph/vk_resource_state_tracker.hh
  vulkan/render_graph/vk_scheduler.hh
  vulkan/render_graph/vk_render_graph.hh
  vulkan/render_graph/vk_render_graph_links.hh
  vulkan/vk_resource_tracker.hh
  vulkan/vk_sampler.hh
  vulkan/vk_samplers.hh
  vulkan/vk_shader.hh
  vulkan/vk_shader_interface.hh
  vulkan/vk_shader_log.hh
  vulkan/vk_staging_buffer.hh
  vulkan/vk_state_manager.hh
  vulkan/vk_storage_buffer.hh
  vulkan/vk_texture.hh
  vulkan/vk_timeline_semaphore.hh
  vulkan/vk_to_string.hh
  vulkan/vk_uniform_buffer.hh
  vulkan/vk_vertex_attribute_object.hh
  vulkan/vk_vertex_buffer.hh
)

set(METAL_SRC
  metal/mtl_backend.mm
  metal/mtl_batch.mm
  metal/mtl_command_buffer.mm
  metal/mtl_context.mm
  metal/mtl_debug.mm
  metal/mtl_drawlist.mm
  metal/mtl_framebuffer.mm
  metal/mtl_immediate.mm
  metal/mtl_index_buffer.mm
  metal/mtl_memory.mm
  metal/mtl_query.mm
  metal/mtl_shader.mm
  metal/mtl_shader_generator.mm
  metal/mtl_shader_interface.mm
  metal/mtl_shader_log.mm
  metal/mtl_state.mm
  metal/mtl_storage_buffer.mm
  metal/mtl_texture.mm
  metal/mtl_texture_util.mm
  metal/mtl_uniform_buffer.mm
  metal/mtl_vertex_buffer.mm

  metal/mtl_backend.hh
  metal/mtl_batch.hh
  metal/mtl_capabilities.hh
  metal/mtl_common.hh
  metal/mtl_context.hh
  metal/mtl_debug.hh
  metal/mtl_drawlist.hh
  metal/mtl_framebuffer.hh
  metal/mtl_immediate.hh
  metal/mtl_index_buffer.hh
  metal/mtl_memory.hh
  metal/mtl_primitive.hh
  metal/mtl_pso_descriptor_state.hh
  metal/mtl_query.hh
  metal/mtl_shader.hh
  metal/mtl_shader_generator.hh
  metal/mtl_shader_interface.hh
  metal/mtl_shader_interface_type.hh
  metal/mtl_shader_log.hh
  metal/mtl_shader_shared.h
  metal/mtl_state.hh
  metal/mtl_storage_buffer.hh
  metal/mtl_texture.hh
  metal/mtl_uniform_buffer.hh
  metal/mtl_vertex_buffer.hh
)

set(LIB
  PRIVATE bf::blenlib
  PRIVATE bf::dna
  PRIVATE bf::intern::atomic
  PRIVATE bf::intern::clog
  PRIVATE bf::intern::guardedalloc
)

# Select Backend source based on availability
if(WITH_OPENGL_BACKEND)
  list(APPEND INC_SYS
    ${Epoxy_INCLUDE_DIRS}
  )
  list(APPEND SRC
    ${OPENGL_SRC}
  )
  list(APPEND LIB
    ${Epoxy_LIBRARIES}
  )
  add_definitions(-DWITH_OPENGL_BACKEND)
endif()

if(WITH_METAL_BACKEND)
  list(APPEND SRC ${METAL_SRC})
endif()


if(WITH_VULKAN_BACKEND)

  if(APPLE)
    list(APPEND INC_SYS
      ${MOLTENVK_INCLUDE_DIRS}
    )

    list(APPEND LIB
      ${MOLTENVK_LIBRARIES}
    )
  endif()

  list(APPEND INC
    ../../../extern/vulkan_memory_allocator
  )
  list(APPEND INC_SYS
    ${VULKAN_INCLUDE_DIRS}
  )

  list(APPEND INC_SYS
    ${SHADERC_INCLUDE_DIRS}
  )
  list(APPEND SRC
    ${VULKAN_SRC}
  )

  list(APPEND LIB
    ${VULKAN_LIBRARIES}
    ${SHADERC_LIBRARIES}
    extern_vulkan_memory_allocator
  )

  add_definitions(-DWITH_VULKAN_BACKEND)
endif()

if(WITH_VULKAN_GUARDEDALLOC)
  add_definitions(-DWITH_VULKAN_GUARDEDALLOC)
endif()

set(MSL_SRC
  shaders/metal/mtl_shader_defines.msl
  shaders/metal/mtl_shader_common.msl

  metal/kernels/compute_texture_update.msl
  metal/kernels/compute_texture_read.msl
  metal/kernels/depth_2d_update_float_frag.glsl
  metal/kernels/depth_2d_update_int24_frag.glsl
  metal/kernels/depth_2d_update_int32_frag.glsl
  metal/kernels/depth_2d_update_vert.glsl
  metal/kernels/gpu_shader_fullscreen_blit_vert.glsl
  metal/kernels/gpu_shader_fullscreen_blit_frag.glsl
)

set(GLSL_SRC
  GPU_shader_shared.hh
  shaders/opengl/glsl_shader_defines.glsl

  shaders/gpu_shader_depth_only_frag.glsl
  shaders/gpu_shader_uniform_color_frag.glsl
  shaders/gpu_shader_checker_frag.glsl
  shaders/gpu_shader_diag_stripes_frag.glsl
  shaders/gpu_shader_simple_lighting_frag.glsl
  shaders/gpu_shader_flat_color_frag.glsl
  shaders/gpu_shader_flat_color_alpha_test_0_frag.glsl
  shaders/gpu_shader_flat_id_frag.glsl
  shaders/gpu_shader_2D_vert.glsl
  shaders/gpu_shader_2D_area_borders_vert.glsl
  shaders/gpu_shader_2D_area_borders_frag.glsl
  shaders/gpu_shader_2D_widget_base_vert.glsl
  shaders/gpu_shader_2D_widget_base_frag.glsl
  shaders/gpu_shader_2D_widget_shadow_vert.glsl
  shaders/gpu_shader_2D_widget_shadow_frag.glsl
  shaders/gpu_shader_2D_nodelink_frag.glsl
  shaders/gpu_shader_2D_nodelink_vert.glsl
  shaders/gpu_shader_2D_line_dashed_frag.glsl
  shaders/gpu_shader_2D_image_vert.glsl
  shaders/gpu_shader_2D_image_rect_vert.glsl
  shaders/gpu_shader_icon_multi_vert.glsl
  shaders/gpu_shader_icon_frag.glsl
  shaders/gpu_shader_icon_vert.glsl
  shaders/gpu_shader_image_frag.glsl
  shaders/gpu_shader_image_desaturate_frag.glsl
  shaders/gpu_shader_image_overlays_merge_frag.glsl
  shaders/gpu_shader_image_overlays_stereo_merge_frag.glsl
  shaders/gpu_shader_image_shuffle_color_frag.glsl
  shaders/gpu_shader_image_color_frag.glsl
  shaders/gpu_shader_3D_image_vert.glsl
  shaders/gpu_shader_3D_vert.glsl
  shaders/gpu_shader_3D_normal_vert.glsl
  shaders/gpu_shader_3D_flat_color_vert.glsl
  shaders/gpu_shader_3D_line_dashed_uniform_color_vert.glsl
  shaders/gpu_shader_3D_polyline_frag.glsl
  shaders/gpu_shader_3D_polyline_geom.glsl
  shaders/gpu_shader_3D_polyline_vert.glsl
  shaders/gpu_shader_3D_polyline_vert_no_geom.glsl
  shaders/gpu_shader_3D_smooth_color_vert.glsl
  shaders/gpu_shader_3D_smooth_color_frag.glsl
  shaders/gpu_shader_3D_passthrough_vert.glsl
  shaders/gpu_shader_3D_clipped_uniform_color_vert.glsl

  shaders/gpu_shader_instance_variying_size_variying_color_vert.glsl

  shaders/gpu_shader_point_uniform_color_aa_frag.glsl
  shaders/gpu_shader_point_uniform_color_outline_aa_frag.glsl
  shaders/gpu_shader_point_varying_color_varying_outline_aa_frag.glsl
  shaders/gpu_shader_point_varying_color_frag.glsl
  shaders/gpu_shader_3D_point_varying_size_varying_color_vert.glsl
  shaders/gpu_shader_3D_point_uniform_size_aa_vert.glsl
  shaders/gpu_shader_2D_point_varying_size_varying_color_vert.glsl
  shaders/gpu_shader_2D_point_uniform_size_aa_vert.glsl
  shaders/gpu_shader_2D_point_uniform_size_outline_aa_vert.glsl

  shaders/gpu_shader_text_vert.glsl
  shaders/gpu_shader_text_frag.glsl
  shaders/gpu_shader_keyframe_shape_vert.glsl
  shaders/gpu_shader_keyframe_shape_frag.glsl

  shaders/gpu_shader_codegen_lib.glsl

  shaders/common/gpu_shader_bicubic_sampler_lib.glsl
  shaders/common/gpu_shader_common_color_ramp.glsl
  shaders/common/gpu_shader_common_color_utils.glsl
  shaders/common/gpu_shader_common_curves.glsl
  shaders/common/gpu_shader_common_hash.glsl
  shaders/common/gpu_shader_common_math.glsl
  shaders/common/gpu_shader_common_math_utils.glsl
  shaders/common/gpu_shader_common_mix_rgb.glsl
  shaders/common/gpu_shader_debug_gradients_lib.glsl
  shaders/common/gpu_shader_math_base_lib.glsl
  shaders/common/gpu_shader_math_fast_lib.glsl
  shaders/common/gpu_shader_math_matrix_lib.glsl
  shaders/common/gpu_shader_math_rotation_lib.glsl
  shaders/common/gpu_shader_math_vector_lib.glsl
  shaders/common/gpu_shader_smaa_lib.glsl
  shaders/common/gpu_shader_test_lib.glsl
  shaders/common/gpu_shader_utildefines_lib.glsl

  shaders/material/gpu_shader_material_add_shader.glsl
  shaders/material/gpu_shader_material_ambient_occlusion.glsl
  shaders/material/gpu_shader_material_attribute.glsl
  shaders/material/gpu_shader_material_background.glsl
  shaders/material/gpu_shader_material_bevel.glsl
  shaders/material/gpu_shader_material_wavelength.glsl
  shaders/material/gpu_shader_material_blackbody.glsl
  shaders/material/gpu_shader_material_bright_contrast.glsl
  shaders/material/gpu_shader_material_bump.glsl
  shaders/material/gpu_shader_material_camera.glsl
  shaders/material/gpu_shader_material_clamp.glsl
  shaders/material/gpu_shader_material_combine_color.glsl
  shaders/material/gpu_shader_material_combine_hsv.glsl
  shaders/material/gpu_shader_material_combine_rgb.glsl
  shaders/material/gpu_shader_material_combine_xyz.glsl
  shaders/material/gpu_shader_material_diffuse.glsl
  shaders/material/gpu_shader_material_displacement.glsl
  shaders/material/gpu_shader_material_eevee_specular.glsl
  shaders/material/gpu_shader_material_emission.glsl
  shaders/material/gpu_shader_material_fractal_noise.glsl
  shaders/material/gpu_shader_material_fractal_voronoi.glsl
  shaders/material/gpu_shader_material_fresnel.glsl
  shaders/material/gpu_shader_material_gamma.glsl
  shaders/material/gpu_shader_material_geometry.glsl
  shaders/material/gpu_shader_material_glass.glsl
  shaders/material/gpu_shader_material_glossy.glsl
  shaders/material/gpu_shader_material_hair_info.glsl
  shaders/material/gpu_shader_material_hair.glsl
  shaders/material/gpu_shader_material_holdout.glsl
  shaders/material/gpu_shader_material_hue_sat_val.glsl
  shaders/material/gpu_shader_material_invert.glsl
  shaders/material/gpu_shader_material_layer_weight.glsl
  shaders/material/gpu_shader_material_light_falloff.glsl
  shaders/material/gpu_shader_material_light_path.glsl
  shaders/material/gpu_shader_material_mapping.glsl
  shaders/material/gpu_shader_material_map_range.glsl
  shaders/material/gpu_shader_material_mix_color.glsl
  shaders/material/gpu_shader_material_mix_shader.glsl
  shaders/material/gpu_shader_material_noise.glsl
  shaders/material/gpu_shader_material_normal.glsl
  shaders/material/gpu_shader_material_normal_map.glsl
  shaders/material/gpu_shader_material_object_info.glsl
  shaders/material/gpu_shader_material_output_aov.glsl
  shaders/material/gpu_shader_material_output_material.glsl
  shaders/material/gpu_shader_material_output_world.glsl
  shaders/material/gpu_shader_material_particle_info.glsl
  shaders/material/gpu_shader_material_point_info.glsl
  shaders/material/gpu_shader_material_principled.glsl
  shaders/material/gpu_shader_material_refraction.glsl
  shaders/material/gpu_shader_material_rgb_to_bw.glsl
  shaders/material/gpu_shader_material_separate_color.glsl
  shaders/material/gpu_shader_material_separate_hsv.glsl
  shaders/material/gpu_shader_material_separate_rgb.glsl
  shaders/material/gpu_shader_material_separate_xyz.glsl
  shaders/material/gpu_shader_material_set.glsl
  shaders/material/gpu_shader_material_shader_to_rgba.glsl
  shaders/material/gpu_shader_material_sheen.glsl
  shaders/material/gpu_shader_material_squeeze.glsl
  shaders/material/gpu_shader_material_subsurface_scattering.glsl
  shaders/material/gpu_shader_material_tangent.glsl
  shaders/material/gpu_shader_material_tex_brick.glsl
  shaders/material/gpu_shader_material_tex_checker.glsl
  shaders/material/gpu_shader_material_tex_environment.glsl
  shaders/material/gpu_shader_material_tex_gradient.glsl
  shaders/material/gpu_shader_material_tex_image.glsl
  shaders/material/gpu_shader_material_tex_magic.glsl
  shaders/material/gpu_shader_material_tex_noise.glsl
  shaders/material/gpu_shader_material_tex_sky.glsl
  shaders/material/gpu_shader_material_texture_coordinates.glsl
  shaders/material/gpu_shader_material_tex_voronoi.glsl
  shaders/material/gpu_shader_material_tex_wave.glsl
  shaders/material/gpu_shader_material_tex_white_noise.glsl
  shaders/material/gpu_shader_material_toon.glsl
  shaders/material/gpu_shader_material_transform_utils.glsl
  shaders/material/gpu_shader_material_translucent.glsl
  shaders/material/gpu_shader_material_transparent.glsl
  shaders/material/gpu_shader_material_uv_map.glsl
  shaders/material/gpu_shader_material_vector_displacement.glsl
  shaders/material/gpu_shader_material_vector_math.glsl
  shaders/material/gpu_shader_material_vector_rotate.glsl
  shaders/material/gpu_shader_material_vertex_color.glsl
  shaders/material/gpu_shader_material_volume_absorption.glsl
  shaders/material/gpu_shader_material_volume_principled.glsl
  shaders/material/gpu_shader_material_volume_scatter.glsl
  shaders/material/gpu_shader_material_voronoi.glsl
  shaders/material/gpu_shader_material_wireframe.glsl
  shaders/material/gpu_shader_material_world_normals.glsl

  shaders/gpu_shader_gpencil_stroke_vert.glsl
  shaders/gpu_shader_gpencil_stroke_vert_no_geom.glsl
  shaders/gpu_shader_gpencil_stroke_frag.glsl
  shaders/gpu_shader_gpencil_stroke_geom.glsl

  shaders/gpu_shader_display_fallback_vert.glsl
  shaders/gpu_shader_display_fallback_frag.glsl

  shaders/gpu_shader_cfg_world_clip_lib.glsl
  shaders/gpu_shader_colorspace_lib.glsl

  shaders/gpu_shader_index_2d_array_points.glsl
  shaders/gpu_shader_index_2d_array_lines.glsl
  shaders/gpu_shader_index_2d_array_tris.glsl

  GPU_shader_shared_utils.hh
)

set(GLSL_SRC_TEST
  tests/shaders/gpu_math_test.glsl
  tests/shaders/gpu_buffer_texture_test.glsl
  tests/shaders/gpu_compute_1d_test.glsl
  tests/shaders/gpu_compute_2d_test.glsl
  tests/shaders/gpu_compute_ibo_test.glsl
  tests/shaders/gpu_compute_ssbo_test.glsl
  tests/shaders/gpu_compute_vbo_test.glsl
  tests/shaders/gpu_compute_dummy_test.glsl
  tests/shaders/gpu_specialization_test.glsl
  tests/shaders/gpu_framebuffer_layer_viewport_test.glsl
  tests/shaders/gpu_framebuffer_subpass_input_test.glsl
  tests/shaders/gpu_push_constants_test.glsl
)

set(MTL_BACKEND_GLSL_SRC
  metal/kernels/compute_texture_update.msl
  metal/kernels/compute_texture_read.msl
  metal/kernels/depth_2d_update_float_frag.glsl
  metal/kernels/depth_2d_update_int24_frag.glsl
  metal/kernels/depth_2d_update_int32_frag.glsl
  metal/kernels/depth_2d_update_vert.glsl
  metal/kernels/gpu_shader_fullscreen_blit_vert.glsl
  metal/kernels/gpu_shader_fullscreen_blit_frag.glsl
)

set(MSL_SRC
  shaders/metal/mtl_shader_defines.msl
  shaders/metal/mtl_shader_common.msl
  metal/mtl_shader_shared.h
)

if(WITH_GTESTS)
  if(WITH_GPU_DRAW_TESTS)
    list(APPEND GLSL_SRC ${GLSL_SRC_TEST})
  endif()
endif()

if(WITH_METAL_BACKEND)
  list(APPEND GLSL_SRC ${MTL_BACKEND_GLSL_SRC})

  set(MSL_C)
  foreach(MSL_FILE ${MSL_SRC})
    data_to_c_simple(${MSL_FILE} MSL_C STRIP_LEADING_C_COMMENTS)
  endforeach()
endif()

set(GLSL_C)
foreach(GLSL_FILE ${GLSL_SRC})
  data_to_c_simple(${GLSL_FILE} GLSL_C STRIP_LEADING_C_COMMENTS)
endforeach()

set(SHADER_C)
list(APPEND SHADER_C ${GLSL_C})
if(WITH_METAL_BACKEND)
  list(APPEND SHADER_C ${MSL_C})
endif()

blender_add_lib(bf_gpu_shaders "${SHADER_C}" "" "" "")

list(APPEND LIB
  bf_gpu_shaders
)

set(GLSL_SOURCE_CONTENT "")
foreach(GLSL_FILE ${GLSL_SRC})
  get_filename_component(GLSL_FILE_NAME ${GLSL_FILE} NAME)
  string(REPLACE "." "_" GLSL_FILE_NAME_UNDERSCORES ${GLSL_FILE_NAME})
  string(APPEND GLSL_SOURCE_CONTENT "SHADER_SOURCE\(datatoc_${GLSL_FILE_NAME_UNDERSCORES}, \"${GLSL_FILE_NAME}\", \"${GLSL_FILE}\"\)\n")
endforeach()

set(glsl_source_list_file "${CMAKE_CURRENT_BINARY_DIR}/glsl_gpu_source_list.h")
file(GENERATE OUTPUT ${glsl_source_list_file} CONTENT "${GLSL_SOURCE_CONTENT}")
list(APPEND SRC ${glsl_source_list_file})
list(APPEND INC ${CMAKE_CURRENT_BINARY_DIR})

set(SRC_SHADER_CREATE_INFOS
  ../draw/engines/basic/shaders/infos/basic_depth_info.hh
  ../draw/engines/eevee_next/shaders/infos/eevee_ambient_occlusion_info.hh
  ../draw/engines/eevee_next/shaders/infos/eevee_deferred_info.hh
  ../draw/engines/eevee_next/shaders/infos/eevee_depth_of_field_info.hh
  ../draw/engines/eevee_next/shaders/infos/eevee_film_info.hh
  ../draw/engines/eevee_next/shaders/infos/eevee_hiz_info.hh
  ../draw/engines/eevee_next/shaders/infos/eevee_irradiance_cache_info.hh
  ../draw/engines/eevee_next/shaders/infos/eevee_light_culling_info.hh
  ../draw/engines/eevee_next/shaders/infos/eevee_lookdev_info.hh
  ../draw/engines/eevee_next/shaders/infos/eevee_lut_info.hh
  ../draw/engines/eevee_next/shaders/infos/eevee_material_info.hh
  ../draw/engines/eevee_next/shaders/infos/eevee_motion_blur_info.hh
  ../draw/engines/eevee_next/shaders/infos/eevee_reflection_probe_info.hh
  ../draw/engines/eevee_next/shaders/infos/eevee_shadow_info.hh
  ../draw/engines/eevee_next/shaders/infos/eevee_subsurface_info.hh
  ../draw/engines/eevee_next/shaders/infos/eevee_tracing_info.hh
  ../draw/engines/eevee_next/shaders/infos/eevee_velocity_info.hh
  ../draw/engines/eevee_next/shaders/infos/eevee_volume_info.hh
  ../draw/engines/gpencil/shaders/infos/gpencil_info.hh
  ../draw/engines/gpencil/shaders/infos/gpencil_vfx_info.hh
  ../draw/engines/overlay/shaders/infos/overlay_antialiasing_info.hh
  ../draw/engines/overlay/shaders/infos/overlay_armature_info.hh
  ../draw/engines/overlay/shaders/infos/overlay_background_info.hh
  ../draw/engines/overlay/shaders/infos/overlay_edit_mode_info.hh
  ../draw/engines/overlay/shaders/infos/overlay_extra_info.hh
  ../draw/engines/overlay/shaders/infos/overlay_facing_info.hh
  ../draw/engines/overlay/shaders/infos/overlay_grid_info.hh
  ../draw/engines/overlay/shaders/infos/overlay_outline_info.hh
  ../draw/engines/overlay/shaders/infos/overlay_paint_info.hh
  ../draw/engines/overlay/shaders/infos/overlay_sculpt_curves_info.hh
  ../draw/engines/overlay/shaders/infos/overlay_sculpt_info.hh
  ../draw/engines/overlay/shaders/infos/overlay_viewer_attribute_info.hh
  ../draw/engines/overlay/shaders/infos/overlay_volume_info.hh
  ../draw/engines/overlay/shaders/infos/overlay_wireframe_info.hh
  ../draw/engines/select/shaders/infos/select_id_info.hh
  ../draw/engines/workbench/shaders/infos/workbench_composite_info.hh
  ../draw/engines/workbench/shaders/infos/workbench_depth_info.hh
  ../draw/engines/workbench/shaders/infos/workbench_effect_antialiasing_info.hh
  ../draw/engines/workbench/shaders/infos/workbench_effect_dof_info.hh
  ../draw/engines/workbench/shaders/infos/workbench_effect_outline_info.hh
  ../draw/engines/workbench/shaders/infos/workbench_prepass_info.hh
  ../draw/engines/workbench/shaders/infos/workbench_shadow_info.hh
  ../draw/engines/workbench/shaders/infos/workbench_transparent_resolve_info.hh
  ../draw/engines/workbench/shaders/infos/workbench_volume_info.hh

  ../draw/engines/eevee/shaders/infos/eevee_legacy_bloom_info.hh
  ../draw/engines/eevee/shaders/infos/eevee_legacy_common_info.hh
  ../draw/engines/eevee/shaders/infos/eevee_legacy_dof_info.hh
  ../draw/engines/eevee/shaders/infos/eevee_legacy_effects_info.hh
  ../draw/engines/eevee/shaders/infos/eevee_legacy_lightprobe_info.hh
  ../draw/engines/eevee/shaders/infos/eevee_legacy_material_info.hh
  ../draw/engines/eevee/shaders/infos/eevee_legacy_motion_blur_info.hh
  ../draw/engines/eevee/shaders/infos/eevee_legacy_shadow_info.hh
  ../draw/engines/eevee/shaders/infos/eevee_legacy_volume_info.hh

  ../draw/engines/image/shaders/infos/engine_image_info.hh
  ../draw/intern/shaders/draw_debug_info.hh
  ../draw/intern/shaders/draw_fullscreen_info.hh
  ../draw/intern/shaders/draw_hair_refine_info.hh
  ../draw/intern/shaders/draw_object_infos_info.hh
  ../draw/intern/shaders/draw_view_info.hh

  shaders/infos/gpu_clip_planes_info.hh
  shaders/infos/gpu_shader_2D_area_borders_info.hh
  shaders/infos/gpu_shader_2D_checker_info.hh
  shaders/infos/gpu_shader_2D_diag_stripes_info.hh
  shaders/infos/gpu_shader_2D_image_desaturate_color_info.hh
  shaders/infos/gpu_shader_2D_image_info.hh
  shaders/infos/gpu_shader_2D_image_overlays_merge_info.hh
  shaders/infos/gpu_shader_2D_image_overlays_stereo_merge_info.hh
  shaders/infos/gpu_shader_2D_image_rect_color_info.hh
  shaders/infos/gpu_shader_2D_image_shuffle_color_info.hh
  shaders/infos/gpu_shader_2D_nodelink_info.hh
  shaders/infos/gpu_shader_2D_point_uniform_size_uniform_color_aa_info.hh
  shaders/infos/gpu_shader_2D_point_uniform_size_uniform_color_outline_aa_info.hh
  shaders/infos/gpu_shader_2D_point_varying_size_varying_color_info.hh
  shaders/infos/gpu_shader_2D_widget_info.hh
  shaders/infos/gpu_shader_3D_depth_only_info.hh
  shaders/infos/gpu_shader_3D_flat_color_info.hh
  shaders/infos/gpu_shader_3D_image_info.hh
  shaders/infos/gpu_shader_3D_point_info.hh
  shaders/infos/gpu_shader_3D_polyline_info.hh
  shaders/infos/gpu_shader_3D_smooth_color_info.hh
  shaders/infos/gpu_shader_3D_uniform_color_info.hh
  shaders/infos/gpu_shader_gpencil_stroke_info.hh
  shaders/infos/gpu_shader_icon_info.hh
  shaders/infos/gpu_shader_index_info.hh
  shaders/infos/gpu_shader_instance_varying_color_varying_size_info.hh
  shaders/infos/gpu_shader_keyframe_shape_info.hh
  shaders/infos/gpu_shader_line_dashed_uniform_color_info.hh
  shaders/infos/gpu_shader_simple_lighting_info.hh
  shaders/infos/gpu_shader_text_info.hh
  shaders/infos/gpu_srgb_to_framebuffer_space_info.hh
)

set(SRC_SHADER_CREATE_INFOS_TEST
  shaders/infos/gpu_shader_test_info.hh
)


set(SRC_SHADER_CREATE_INFOS_MTL
  metal/kernels/depth_2d_update_info.hh
  metal/kernels/gpu_shader_fullscreen_blit_info.hh
)

if(WITH_GTESTS)
  if(WITH_GPU_DRAW_TESTS)
    list(APPEND SRC_SHADER_CREATE_INFOS ${SRC_SHADER_CREATE_INFOS_TEST})
  endif()
endif()

if(WITH_METAL_BACKEND)
  list(APPEND SRC_SHADER_CREATE_INFOS ${SRC_SHADER_CREATE_INFOS_MTL})
endif()


set(SHADER_CREATE_INFOS_CONTENT "")
foreach(DESCRIPTOR_FILE ${SRC_SHADER_CREATE_INFOS})
  string(APPEND SHADER_CREATE_INFOS_CONTENT "#include \"${DESCRIPTOR_FILE}\"\n")
endforeach()

set(shader_create_info_list_file "${CMAKE_CURRENT_BINARY_DIR}/gpu_shader_create_info_list.hh")
file(GENERATE OUTPUT ${shader_create_info_list_file} CONTENT "${SHADER_CREATE_INFOS_CONTENT}")

if(WITH_MOD_FLUID)
  add_definitions(-DWITH_FLUID)
endif()

if(WITH_OPENCOLORIO)
  add_definitions(-DWITH_OCIO)
endif()

blender_add_lib(bf_gpu "${SRC}" "${INC}" "${INC_SYS}" "${LIB}")
target_link_libraries(bf_gpu PUBLIC
  bf_compositor_shaders
  bf_draw_shaders
  bf_gpu_shaders
)

if(WITH_OPENCOLORIO)
  target_link_libraries(bf_gpu PUBLIC bf_ocio_shaders)
endif()

if(WITH_RENDERDOC)
  target_link_libraries(bf_gpu PUBLIC bf_intern_renderdoc_dynload)
endif()


if(CXX_WARN_NO_SUGGEST_OVERRIDE)
  target_compile_options(bf_gpu PRIVATE $<$<COMPILE_LANGUAGE:CXX>:-Wsuggest-override>)
endif()



if(WITH_GPU_BUILDTIME_SHADER_BUILDER)
  set(_manifest)
  if(WIN32)
    # We can re-use the manifest from tests.exe here since it's
    # rather generic and just selects the appropriate common
    # controls version.
    set(_manifest "${CMAKE_BINARY_DIR}/tests.exe.manifest")
  endif()
  add_executable(shader_builder
    intern/gpu_shader_builder.cc
    intern/gpu_shader_builder_stubs.cc
    ${shader_create_info_list_file}
    ${_manifest}
  )
  unset(_manifest)
  setup_platform_linker_flags(shader_builder)

  if (WITH_BUILD_INFO)
    target_link_libraries(shader_builder PRIVATE buildinfoobj)
  endif()
  target_link_libraries(shader_builder PRIVATE
    bf_gpu
    bf_intern_clog
    bf_blenlib
    bf_intern_ghost
    ${PLATFORM_LINKLIBS}
    PRIVATE bf::intern::guardedalloc
  )
  target_include_directories(shader_builder SYSTEM PRIVATE ${INC_SYS})
  target_include_directories(shader_builder PRIVATE ${INC} ${CMAKE_CURRENT_BINARY_DIR})

  set(SRC_BAKED_CREATE_INFOS_FILE ${CMAKE_CURRENT_BINARY_DIR}/shader_baked.hh)

  add_custom_command(
    OUTPUT
    ${SRC_BAKED_CREATE_INFOS_FILE}
    COMMAND ${CMAKE_COMMAND} -E env ${PLATFORM_ENV_BUILD} $<TARGET_FILE:shader_builder> ${SRC_BAKED_CREATE_INFOS_FILE}
    DEPENDS shader_builder
  )
  set(GPU_SHADER_INFO_SRC
    intern/gpu_shader_info_baked.cc
    ${SRC_BAKED_CREATE_INFOS_FILE}

    # For project files to be aware of these headers.
    ${SRC_SHADER_CREATE_INFOS}
    shaders/infos/gpu_interface_info.hh
  )

  blender_add_lib(bf_gpu_shader_infos "${GPU_SHADER_INFO_SRC}" "" "" "")
endif()


if(WITH_GTESTS)
  set(TEST_SRC)
  set(TEST_INC)
  set(TEST_LIB
    bf_intern_ghost
    bf_imbuf
    bf_windowmanager
  )

  if(WITH_GPU_DRAW_TESTS)
    list(APPEND TEST_SRC
      tests/buffer_texture_test.cc
      tests/compute_test.cc
      tests/framebuffer_test.cc
      tests/immediate_test.cc
      tests/index_buffer_test.cc
      tests/push_constants_test.cc
      tests/shader_create_info_test.cc
      tests/shader_test.cc
      tests/specialization_constants_test.cc
      tests/state_blend_test.cc
      tests/storage_buffer_test.cc
      tests/texture_test.cc
      tests/vertex_buffer_test.cc
    )
  endif()

  if(WITH_VULKAN_BACKEND)
    list(APPEND TEST_SRC
<<<<<<< HEAD
      vulkan/vk_data_conversion_test.cc
      vulkan/vk_memory_layout_test.cc
      vulkan/render_graph/tests/vk_render_graph_test_transfer.cc
      vulkan/render_graph/tests/vk_render_graph_test_compute.cc
      vulkan/render_graph/tests/vk_render_graph_test_present.cc
=======
      vulkan/tests/vk_data_conversion_test.cc
      vulkan/tests/vk_memory_layout_test.cc
>>>>>>> e84ab459
    )
  endif()

  # Enable shader validation on buildbot for Metal
  if(WITH_METAL_BACKEND AND NOT WITH_GPU_DRAW_TESTS)
    list(APPEND TEST_SRC
      tests/shader_create_info_test.cc
    )
  endif()

  if (TEST_SRC)
    set(TEST_COMMON_SRC
      tests/gpu_testing.cc
      tests/gpu_testing.hh
    )

    blender_add_test_suite_lib(gpu
      "${TEST_SRC}" "${INC};${TEST_INC}" "${INC_SYS}" "${LIB};${TEST_LIB}" "${TEST_COMMON_SRC}"
    )
  endif()
endif()<|MERGE_RESOLUTION|>--- conflicted
+++ resolved
@@ -935,16 +935,11 @@
 
   if(WITH_VULKAN_BACKEND)
     list(APPEND TEST_SRC
-<<<<<<< HEAD
-      vulkan/vk_data_conversion_test.cc
-      vulkan/vk_memory_layout_test.cc
+      vulkan/tests/vk_data_conversion_test.cc
+      vulkan/tests/vk_memory_layout_test.cc
       vulkan/render_graph/tests/vk_render_graph_test_transfer.cc
       vulkan/render_graph/tests/vk_render_graph_test_compute.cc
       vulkan/render_graph/tests/vk_render_graph_test_present.cc
-=======
-      vulkan/tests/vk_data_conversion_test.cc
-      vulkan/tests/vk_memory_layout_test.cc
->>>>>>> e84ab459
     )
   endif()
 
