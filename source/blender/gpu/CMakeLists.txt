# SPDX-License-Identifier: GPL-2.0-or-later
# Copyright 2006 Blender Foundation. All rights reserved.

# WITH_OPENGL limits the visibility of the opengl headers to just GPU and bg_gpu,
# to more easily highlight code-paths in other libraries that need to be refactored,
# bf_gpu is allowed to have opengl regardless of this option.

if(NOT WITH_OPENGL AND NOT WITH_METAL_BACKEND AND NOT WITH_HEADLESS)
  add_definitions(-DWITH_OPENGL)
endif()

set(INC
  .
  intern
  metal
  opengl
  vulkan
  ../blenkernel
  ../blenlib
  ../bmesh
  ../draw
  ../imbuf
  ../makesdna
  ../makesrna

  # For theme color access.
  ../editors/include

  # For *_info.hh includes.
  ../compositor/realtime_compositor
  ../draw/engines/eevee_next
<<<<<<< HEAD
  ../draw/engines/gpencil
=======
  ../draw/engines/workbench
>>>>>>> 48496f14
  ../draw/intern

  # For node muting stuff.
  ../nodes

  ../../../intern/atomic
  ../../../intern/clog
  ../../../intern/ghost
  ../../../intern/guardedalloc
  ../../../intern/mantaflow/extern
)

set(INC_SYS
  ${Epoxy_INCLUDE_DIRS}
)

set(SRC
  intern/gpu_batch.cc
  intern/gpu_batch_presets.c
  intern/gpu_batch_utils.c
  intern/gpu_capabilities.cc
  intern/gpu_codegen.cc
  intern/gpu_compute.cc
  intern/gpu_context.cc
  intern/gpu_debug.cc
  intern/gpu_drawlist.cc
  intern/gpu_framebuffer.cc
  intern/gpu_immediate.cc
  intern/gpu_immediate_util.c
  intern/gpu_index_buffer.cc
  intern/gpu_init_exit.c
  intern/gpu_material.c
  intern/gpu_matrix.cc
  intern/gpu_node_graph.cc
  intern/gpu_platform.cc
  intern/gpu_query.cc
  intern/gpu_select.c
  intern/gpu_select_pick.c
  intern/gpu_select_sample_query.cc
  intern/gpu_shader.cc
  intern/gpu_shader_builtin.cc
  intern/gpu_shader_create_info.cc
  intern/gpu_shader_dependency.cc
  intern/gpu_shader_interface.cc
  intern/gpu_shader_log.cc
  intern/gpu_state.cc
  intern/gpu_storage_buffer.cc
  intern/gpu_texture.cc
  intern/gpu_uniform_buffer.cc
  intern/gpu_vertex_buffer.cc
  intern/gpu_vertex_format.cc
  intern/gpu_viewport.c

  GPU_batch.h
  GPU_batch_presets.h
  GPU_batch_utils.h
  GPU_capabilities.h
  GPU_common.h
  GPU_common_types.h
  GPU_compute.h
  GPU_context.h
  GPU_debug.h
  GPU_drawlist.h
  GPU_framebuffer.h
  GPU_immediate.h
  GPU_immediate_util.h
  GPU_index_buffer.h
  GPU_init_exit.h
  GPU_material.h
  GPU_matrix.h
  GPU_platform.h
  GPU_primitive.h
  GPU_select.h
  GPU_shader.h
  GPU_shader_builtin.h
  GPU_shader_shared.h
  GPU_state.h
  GPU_storage_buffer.h
  GPU_texture.h
  GPU_uniform_buffer.h
  GPU_vertex_buffer.h
  GPU_vertex_format.h
  GPU_viewport.h

  intern/gpu_backend.hh
  intern/gpu_batch_private.hh
  intern/gpu_capabilities_private.hh
  intern/gpu_codegen.h
  intern/gpu_context_private.hh
  intern/gpu_debug_private.hh
  intern/gpu_drawlist_private.hh
  intern/gpu_framebuffer_private.hh
  intern/gpu_immediate_private.hh
  intern/gpu_index_buffer_private.hh
  intern/gpu_material_library.h
  intern/gpu_matrix_private.h
  intern/gpu_node_graph.h
  intern/gpu_platform_private.hh
  intern/gpu_private.h
  intern/gpu_query.hh
  intern/gpu_select_private.h
  intern/gpu_shader_create_info.hh
  intern/gpu_shader_create_info_private.hh
  intern/gpu_shader_dependency_private.h
  intern/gpu_shader_interface.hh
  intern/gpu_shader_private.hh
  intern/gpu_state_private.hh
  intern/gpu_storage_buffer_private.hh
  intern/gpu_texture_private.hh
  intern/gpu_uniform_buffer_private.hh
  intern/gpu_vertex_buffer_private.hh
  intern/gpu_vertex_format_private.h
)

set(OPENGL_SRC

  opengl/gl_backend.cc
  opengl/gl_batch.cc
  opengl/gl_compute.cc
  opengl/gl_context.cc
  opengl/gl_debug.cc
  opengl/gl_debug_layer.cc
  opengl/gl_drawlist.cc
  opengl/gl_framebuffer.cc
  opengl/gl_immediate.cc
  opengl/gl_index_buffer.cc
  opengl/gl_query.cc
  opengl/gl_shader.cc
  opengl/gl_shader_interface.cc
  opengl/gl_shader_log.cc
  opengl/gl_state.cc
  opengl/gl_storage_buffer.cc
  opengl/gl_texture.cc
  opengl/gl_uniform_buffer.cc
  opengl/gl_vertex_array.cc
  opengl/gl_vertex_buffer.cc

  opengl/gl_backend.hh
  opengl/gl_batch.hh
  opengl/gl_compute.hh
  opengl/gl_context.hh
  opengl/gl_debug.hh
  opengl/gl_drawlist.hh
  opengl/gl_framebuffer.hh
  opengl/gl_immediate.hh
  opengl/gl_index_buffer.hh
  opengl/gl_primitive.hh
  opengl/gl_query.hh
  opengl/gl_shader.hh
  opengl/gl_shader_interface.hh
  opengl/gl_state.hh
  opengl/gl_storage_buffer.hh
  opengl/gl_texture.hh
  opengl/gl_uniform_buffer.hh
  opengl/gl_vertex_array.hh
  opengl/gl_vertex_buffer.hh
)

set(VULKAN_SRC
  vulkan/vk_backend.cc
  vulkan/vk_batch.cc
  vulkan/vk_buffer.cc
  vulkan/vk_command_buffer.cc
  vulkan/vk_common.cc
  vulkan/vk_context.cc
  vulkan/vk_descriptor_pools.cc
  vulkan/vk_descriptor_set.cc
  vulkan/vk_drawlist.cc
  vulkan/vk_fence.cc
  vulkan/vk_framebuffer.cc
  vulkan/vk_index_buffer.cc
  vulkan/vk_memory_layout.cc
  vulkan/vk_memory.cc
  vulkan/vk_pipeline.cc
  vulkan/vk_pixel_buffer.cc
  vulkan/vk_push_constants.cc
  vulkan/vk_query.cc
  vulkan/vk_shader.cc
  vulkan/vk_shader_interface.cc
  vulkan/vk_shader_log.cc
  vulkan/vk_state_manager.cc
  vulkan/vk_storage_buffer.cc
  vulkan/vk_texture.cc
  vulkan/vk_uniform_buffer.cc
  vulkan/vk_vertex_buffer.cc

  vulkan/vk_backend.hh
  vulkan/vk_batch.hh
  vulkan/vk_buffer.hh
  vulkan/vk_command_buffer.hh
  vulkan/vk_common.hh
  vulkan/vk_context.hh
  vulkan/vk_descriptor_pools.hh
  vulkan/vk_descriptor_set.hh
  vulkan/vk_drawlist.hh
  vulkan/vk_fence.hh
  vulkan/vk_framebuffer.hh
  vulkan/vk_index_buffer.hh
  vulkan/vk_memory_layout.hh
  vulkan/vk_memory.hh
  vulkan/vk_pipeline.hh
  vulkan/vk_pixel_buffer.hh
  vulkan/vk_push_constants.hh
  vulkan/vk_query.hh
  vulkan/vk_shader.hh
  vulkan/vk_shader_interface.hh
  vulkan/vk_shader_log.hh
  vulkan/vk_state_manager.hh
  vulkan/vk_storage_buffer.hh
  vulkan/vk_texture.hh
  vulkan/vk_uniform_buffer.hh
  vulkan/vk_vertex_buffer.hh
)

set(METAL_SRC
  metal/mtl_backend.mm
  metal/mtl_batch.mm
  metal/mtl_command_buffer.mm
  metal/mtl_context.mm
  metal/mtl_debug.mm
  metal/mtl_drawlist.mm
  metal/mtl_framebuffer.mm
  metal/mtl_immediate.mm
  metal/mtl_index_buffer.mm
  metal/mtl_memory.mm
  metal/mtl_query.mm
  metal/mtl_shader.mm
  metal/mtl_shader_generator.mm
  metal/mtl_shader_interface.mm
  metal/mtl_state.mm
  metal/mtl_texture.mm
  metal/mtl_texture_util.mm
  metal/mtl_uniform_buffer.mm
  metal/mtl_vertex_buffer.mm

  metal/mtl_backend.hh
  metal/mtl_batch.hh
  metal/mtl_capabilities.hh
  metal/mtl_common.hh
  metal/mtl_context.hh
  metal/mtl_debug.hh
  metal/mtl_drawlist.hh
  metal/mtl_framebuffer.hh
  metal/mtl_immediate.hh
  metal/mtl_index_buffer.hh
  metal/mtl_memory.hh
  metal/mtl_primitive.hh
  metal/mtl_pso_descriptor_state.hh
  metal/mtl_query.hh
  metal/mtl_shader.hh
  metal/mtl_shader_generator.hh
  metal/mtl_shader_interface.hh
  metal/mtl_shader_interface_type.hh
  metal/mtl_shader_shared.h
  metal/mtl_state.hh
  metal/mtl_texture.hh
  metal/mtl_uniform_buffer.hh
  metal/mtl_vertex_buffer.hh
)

set(LIB
  ${Epoxy_LIBRARIES}
)

# Select Backend source based on availability
if(WITH_OPENGL)
  list(APPEND SRC ${OPENGL_SRC})
endif()

if(WITH_METAL_BACKEND)
  list(APPEND SRC ${METAL_SRC})
endif()


if(WITH_VULKAN_BACKEND)
  list(APPEND INC
    ../../../extern/vulkan_memory_allocator
  )
  list(APPEND INC_SYS
    ${VULKAN_INCLUDE_DIRS}
    ${MOLTENVK_INCLUDE_DIRS}
    ${SHADERC_INCLUDE_DIRS}
  )
  list(APPEND SRC
    ${VULKAN_SRC}
  )

  list(APPEND LIB
    ${VULKAN_LIBRARIES}
    ${SHADERC_LIBRARIES}
    ${MOLTENVK_LIBRARIES}
    extern_vulkan_memory_allocator
  )
  add_definitions(-DWITH_VULKAN_BACKEND)
endif()

if(WITH_VULKAN_GUARDEDALLOC)
  add_definitions(-DWITH_VULKAN_GUARDEDALLOC)
endif()

set(MSL_SRC
  shaders/metal/mtl_shader_defines.msl
  shaders/metal/mtl_shader_common.msl

  metal/kernels/compute_texture_update.msl
  metal/kernels/compute_texture_read.msl
  metal/kernels/depth_2d_update_float_frag.glsl
  metal/kernels/depth_2d_update_int24_frag.glsl
  metal/kernels/depth_2d_update_int32_frag.glsl
  metal/kernels/depth_2d_update_vert.glsl
  metal/kernels/gpu_shader_fullscreen_blit_vert.glsl
  metal/kernels/gpu_shader_fullscreen_blit_frag.glsl
)

set(GLSL_SRC
  GPU_shader_shared.h
  shaders/opengl/glsl_shader_defines.glsl

  shaders/gpu_shader_depth_only_frag.glsl
  shaders/gpu_shader_uniform_color_frag.glsl
  shaders/gpu_shader_checker_frag.glsl
  shaders/gpu_shader_diag_stripes_frag.glsl
  shaders/gpu_shader_simple_lighting_frag.glsl
  shaders/gpu_shader_flat_color_frag.glsl
  shaders/gpu_shader_flat_color_alpha_test_0_frag.glsl
  shaders/gpu_shader_flat_id_frag.glsl
  shaders/gpu_shader_2D_vert.glsl
  shaders/gpu_shader_2D_area_borders_vert.glsl
  shaders/gpu_shader_2D_area_borders_frag.glsl
  shaders/gpu_shader_2D_widget_base_vert.glsl
  shaders/gpu_shader_2D_widget_base_frag.glsl
  shaders/gpu_shader_2D_widget_shadow_vert.glsl
  shaders/gpu_shader_2D_widget_shadow_frag.glsl
  shaders/gpu_shader_2D_nodelink_frag.glsl
  shaders/gpu_shader_2D_nodelink_vert.glsl
  shaders/gpu_shader_2D_line_dashed_frag.glsl
  shaders/gpu_shader_2D_image_vert.glsl
  shaders/gpu_shader_2D_image_rect_vert.glsl
  shaders/gpu_shader_icon_multi_vert.glsl
  shaders/gpu_shader_icon_frag.glsl
  shaders/gpu_shader_icon_vert.glsl
  shaders/gpu_shader_image_frag.glsl
  shaders/gpu_shader_image_desaturate_frag.glsl
  shaders/gpu_shader_image_overlays_merge_frag.glsl
  shaders/gpu_shader_image_overlays_stereo_merge_frag.glsl
  shaders/gpu_shader_image_shuffle_color_frag.glsl
  shaders/gpu_shader_image_color_frag.glsl
  shaders/gpu_shader_3D_image_vert.glsl
  shaders/gpu_shader_3D_vert.glsl
  shaders/gpu_shader_3D_normal_vert.glsl
  shaders/gpu_shader_3D_flat_color_vert.glsl
  shaders/gpu_shader_3D_line_dashed_uniform_color_vert.glsl
  shaders/gpu_shader_3D_polyline_frag.glsl
  shaders/gpu_shader_3D_polyline_geom.glsl
  shaders/gpu_shader_3D_polyline_vert.glsl
  shaders/gpu_shader_3D_polyline_vert_no_geom.glsl
  shaders/gpu_shader_3D_smooth_color_vert.glsl
  shaders/gpu_shader_3D_smooth_color_frag.glsl
  shaders/gpu_shader_3D_passthrough_vert.glsl
  shaders/gpu_shader_3D_clipped_uniform_color_vert.glsl

  shaders/gpu_shader_instance_variying_size_variying_color_vert.glsl

  shaders/gpu_shader_point_uniform_color_aa_frag.glsl
  shaders/gpu_shader_point_uniform_color_outline_aa_frag.glsl
  shaders/gpu_shader_point_varying_color_varying_outline_aa_frag.glsl
  shaders/gpu_shader_point_varying_color_frag.glsl
  shaders/gpu_shader_3D_point_varying_size_varying_color_vert.glsl
  shaders/gpu_shader_3D_point_uniform_size_aa_vert.glsl
  shaders/gpu_shader_2D_point_varying_size_varying_color_vert.glsl
  shaders/gpu_shader_2D_point_uniform_size_aa_vert.glsl
  shaders/gpu_shader_2D_point_uniform_size_outline_aa_vert.glsl

  shaders/gpu_shader_text_vert.glsl
  shaders/gpu_shader_text_frag.glsl
  shaders/gpu_shader_keyframe_shape_vert.glsl
  shaders/gpu_shader_keyframe_shape_frag.glsl

  shaders/gpu_shader_codegen_lib.glsl

  shaders/common/gpu_shader_bicubic_sampler_lib.glsl
  shaders/common/gpu_shader_common_color_ramp.glsl
  shaders/common/gpu_shader_common_color_utils.glsl
  shaders/common/gpu_shader_common_curves.glsl
  shaders/common/gpu_shader_common_hash.glsl
  shaders/common/gpu_shader_common_math.glsl
  shaders/common/gpu_shader_common_math_utils.glsl
  shaders/common/gpu_shader_common_mix_rgb.glsl
  shaders/common/gpu_shader_math_base_lib.glsl
  shaders/common/gpu_shader_math_fast_lib.glsl
  shaders/common/gpu_shader_math_matrix_lib.glsl
  shaders/common/gpu_shader_math_rotation_lib.glsl
  shaders/common/gpu_shader_math_vector_lib.glsl
  shaders/common/gpu_shader_test_lib.glsl
  shaders/common/gpu_shader_utildefines_lib.glsl

  shaders/material/gpu_shader_material_add_shader.glsl
  shaders/material/gpu_shader_material_ambient_occlusion.glsl
  shaders/material/gpu_shader_material_anisotropic.glsl
  shaders/material/gpu_shader_material_attribute.glsl
  shaders/material/gpu_shader_material_background.glsl
  shaders/material/gpu_shader_material_bevel.glsl
  shaders/material/gpu_shader_material_wavelength.glsl
  shaders/material/gpu_shader_material_blackbody.glsl
  shaders/material/gpu_shader_material_bright_contrast.glsl
  shaders/material/gpu_shader_material_bump.glsl
  shaders/material/gpu_shader_material_camera.glsl
  shaders/material/gpu_shader_material_clamp.glsl
  shaders/material/gpu_shader_material_combine_color.glsl
  shaders/material/gpu_shader_material_combine_hsv.glsl
  shaders/material/gpu_shader_material_combine_rgb.glsl
  shaders/material/gpu_shader_material_combine_xyz.glsl
  shaders/material/gpu_shader_material_diffuse.glsl
  shaders/material/gpu_shader_material_displacement.glsl
  shaders/material/gpu_shader_material_eevee_specular.glsl
  shaders/material/gpu_shader_material_emission.glsl
  shaders/material/gpu_shader_material_fractal_noise.glsl
  shaders/material/gpu_shader_material_fresnel.glsl
  shaders/material/gpu_shader_material_gamma.glsl
  shaders/material/gpu_shader_material_geometry.glsl
  shaders/material/gpu_shader_material_glass.glsl
  shaders/material/gpu_shader_material_glossy.glsl
  shaders/material/gpu_shader_material_hair_info.glsl
  shaders/material/gpu_shader_material_hair.glsl
  shaders/material/gpu_shader_material_holdout.glsl
  shaders/material/gpu_shader_material_hue_sat_val.glsl
  shaders/material/gpu_shader_material_invert.glsl
  shaders/material/gpu_shader_material_layer_weight.glsl
  shaders/material/gpu_shader_material_light_falloff.glsl
  shaders/material/gpu_shader_material_light_path.glsl
  shaders/material/gpu_shader_material_mapping.glsl
  shaders/material/gpu_shader_material_map_range.glsl
  shaders/material/gpu_shader_material_mix_color.glsl
  shaders/material/gpu_shader_material_mix_shader.glsl
  shaders/material/gpu_shader_material_noise.glsl
  shaders/material/gpu_shader_material_normal.glsl
  shaders/material/gpu_shader_material_normal_map.glsl
  shaders/material/gpu_shader_material_object_info.glsl
  shaders/material/gpu_shader_material_output_aov.glsl
  shaders/material/gpu_shader_material_output_material.glsl
  shaders/material/gpu_shader_material_output_world.glsl
  shaders/material/gpu_shader_material_particle_info.glsl
  shaders/material/gpu_shader_material_point_info.glsl
  shaders/material/gpu_shader_material_principled.glsl
  shaders/material/gpu_shader_material_refraction.glsl
  shaders/material/gpu_shader_material_rgb_to_bw.glsl
  shaders/material/gpu_shader_material_separate_color.glsl
  shaders/material/gpu_shader_material_separate_hsv.glsl
  shaders/material/gpu_shader_material_separate_rgb.glsl
  shaders/material/gpu_shader_material_separate_xyz.glsl
  shaders/material/gpu_shader_material_set.glsl
  shaders/material/gpu_shader_material_shader_to_rgba.glsl
  shaders/material/gpu_shader_material_squeeze.glsl
  shaders/material/gpu_shader_material_subsurface_scattering.glsl
  shaders/material/gpu_shader_material_tangent.glsl
  shaders/material/gpu_shader_material_tex_brick.glsl
  shaders/material/gpu_shader_material_tex_checker.glsl
  shaders/material/gpu_shader_material_tex_environment.glsl
  shaders/material/gpu_shader_material_tex_gradient.glsl
  shaders/material/gpu_shader_material_tex_image.glsl
  shaders/material/gpu_shader_material_tex_magic.glsl
  shaders/material/gpu_shader_material_tex_musgrave.glsl
  shaders/material/gpu_shader_material_tex_noise.glsl
  shaders/material/gpu_shader_material_tex_sky.glsl
  shaders/material/gpu_shader_material_texture_coordinates.glsl
  shaders/material/gpu_shader_material_tex_voronoi.glsl
  shaders/material/gpu_shader_material_tex_wave.glsl
  shaders/material/gpu_shader_material_tex_white_noise.glsl
  shaders/material/gpu_shader_material_toon.glsl
  shaders/material/gpu_shader_material_transform_utils.glsl
  shaders/material/gpu_shader_material_translucent.glsl
  shaders/material/gpu_shader_material_transparent.glsl
  shaders/material/gpu_shader_material_uv_map.glsl
  shaders/material/gpu_shader_material_vector_displacement.glsl
  shaders/material/gpu_shader_material_vector_math.glsl
  shaders/material/gpu_shader_material_vector_rotate.glsl
  shaders/material/gpu_shader_material_velvet.glsl
  shaders/material/gpu_shader_material_vertex_color.glsl
  shaders/material/gpu_shader_material_volume_absorption.glsl
  shaders/material/gpu_shader_material_volume_principled.glsl
  shaders/material/gpu_shader_material_volume_scatter.glsl
  shaders/material/gpu_shader_material_wireframe.glsl
  shaders/material/gpu_shader_material_world_normals.glsl

  shaders/gpu_shader_gpencil_stroke_vert.glsl
  shaders/gpu_shader_gpencil_stroke_vert_no_geom.glsl
  shaders/gpu_shader_gpencil_stroke_frag.glsl
  shaders/gpu_shader_gpencil_stroke_geom.glsl

  shaders/gpu_shader_display_fallback_vert.glsl
  shaders/gpu_shader_display_fallback_frag.glsl

  shaders/gpu_shader_cfg_world_clip_lib.glsl
  shaders/gpu_shader_colorspace_lib.glsl


  GPU_shader_shared_utils.h
)

set(GLSL_SRC_TEST
  tests/shaders/gpu_math_test.glsl
  tests/shaders/gpu_compute_1d_test.glsl
  tests/shaders/gpu_compute_2d_test.glsl
  tests/shaders/gpu_compute_ibo_test.glsl
  tests/shaders/gpu_compute_ssbo_test.glsl
  tests/shaders/gpu_compute_vbo_test.glsl
  tests/shaders/gpu_compute_dummy_test.glsl
  tests/shaders/gpu_push_constants_test.glsl
)

set(MTL_BACKEND_GLSL_SRC
  metal/kernels/compute_texture_update.msl
  metal/kernels/compute_texture_read.msl
  metal/kernels/depth_2d_update_float_frag.glsl
  metal/kernels/depth_2d_update_int24_frag.glsl
  metal/kernels/depth_2d_update_int32_frag.glsl
  metal/kernels/depth_2d_update_vert.glsl
  metal/kernels/gpu_shader_fullscreen_blit_vert.glsl
  metal/kernels/gpu_shader_fullscreen_blit_frag.glsl
)

set(MSL_SRC
  shaders/metal/mtl_shader_defines.msl
  shaders/metal/mtl_shader_common.msl
  metal/mtl_shader_shared.h
)

if(WITH_GTESTS)
  if(WITH_OPENGL_DRAW_TESTS)
    list(APPEND GLSL_SRC ${GLSL_SRC_TEST})
  endif()
endif()

if(WITH_METAL_BACKEND)
  list(APPEND GLSL_SRC ${MTL_BACKEND_GLSL_SRC})

  set(MSL_C)
  foreach(MSL_FILE ${MSL_SRC})
    data_to_c_simple(${MSL_FILE} MSL_C)
  endforeach()
endif()

set(GLSL_C)
foreach(GLSL_FILE ${GLSL_SRC})
  data_to_c_simple(${GLSL_FILE} GLSL_C)
endforeach()

set(SHADER_C)
list(APPEND SHADER_C ${GLSL_C})
if(WITH_METAL_BACKEND)
  list(APPEND SHADER_C ${MSL_C})
endif()

blender_add_lib(bf_gpu_shaders "${SHADER_C}" "" "" "")

list(APPEND LIB
  bf_gpu_shaders
)

set(GLSL_SOURCE_CONTENT "")
foreach(GLSL_FILE ${GLSL_SRC})
  get_filename_component(GLSL_FILE_NAME ${GLSL_FILE} NAME)
  string(REPLACE "." "_" GLSL_FILE_NAME_UNDERSCORES ${GLSL_FILE_NAME})
  string(APPEND GLSL_SOURCE_CONTENT "SHADER_SOURCE\(datatoc_${GLSL_FILE_NAME_UNDERSCORES}, \"${GLSL_FILE_NAME}\", \"${GLSL_FILE}\"\)\n")
endforeach()

set(glsl_source_list_file "${CMAKE_CURRENT_BINARY_DIR}/glsl_gpu_source_list.h")
file(GENERATE OUTPUT ${glsl_source_list_file} CONTENT "${GLSL_SOURCE_CONTENT}")
list(APPEND SRC ${glsl_source_list_file})
list(APPEND INC ${CMAKE_CURRENT_BINARY_DIR})

set(SRC_SHADER_CREATE_INFOS
  ../draw/engines/basic/shaders/infos/basic_depth_info.hh
  ../draw/engines/eevee_next/shaders/infos/eevee_depth_of_field_info.hh
  ../draw/engines/eevee_next/shaders/infos/eevee_film_info.hh
  ../draw/engines/eevee_next/shaders/infos/eevee_hiz_info.hh
  ../draw/engines/eevee_next/shaders/infos/eevee_irradiance_cache_info.hh
  ../draw/engines/eevee_next/shaders/infos/eevee_light_culling_info.hh
  ../draw/engines/eevee_next/shaders/infos/eevee_material_info.hh
  ../draw/engines/eevee_next/shaders/infos/eevee_motion_blur_info.hh
  ../draw/engines/eevee_next/shaders/infos/eevee_shadow_info.hh
  ../draw/engines/eevee_next/shaders/infos/eevee_velocity_info.hh
  ../draw/engines/gpencil/shaders/infos/gpencil_info.hh
  ../draw/engines/gpencil/shaders/infos/gpencil_vfx_info.hh
  ../draw/engines/overlay/shaders/infos/overlay_antialiasing_info.hh
  ../draw/engines/overlay/shaders/infos/overlay_armature_info.hh
  ../draw/engines/overlay/shaders/infos/overlay_background_info.hh
  ../draw/engines/overlay/shaders/infos/overlay_edit_mode_info.hh
  ../draw/engines/overlay/shaders/infos/overlay_extra_info.hh
  ../draw/engines/overlay/shaders/infos/overlay_facing_info.hh
  ../draw/engines/overlay/shaders/infos/overlay_grid_info.hh
  ../draw/engines/overlay/shaders/infos/overlay_outline_info.hh
  ../draw/engines/overlay/shaders/infos/overlay_paint_info.hh
  ../draw/engines/overlay/shaders/infos/overlay_sculpt_curves_info.hh
  ../draw/engines/overlay/shaders/infos/overlay_sculpt_info.hh
  ../draw/engines/overlay/shaders/infos/overlay_viewer_attribute_info.hh
  ../draw/engines/overlay/shaders/infos/overlay_volume_info.hh
  ../draw/engines/overlay/shaders/infos/overlay_wireframe_info.hh
  ../draw/engines/select/shaders/infos/select_id_info.hh
  ../draw/engines/workbench/shaders/infos/workbench_composite_info.hh
  ../draw/engines/workbench/shaders/infos/workbench_effect_antialiasing_info.hh
  ../draw/engines/workbench/shaders/infos/workbench_effect_cavity_info.hh
  ../draw/engines/workbench/shaders/infos/workbench_effect_dof_info.hh
  ../draw/engines/workbench/shaders/infos/workbench_effect_outline_info.hh
  ../draw/engines/workbench/shaders/infos/workbench_merge_infront_info.hh
  ../draw/engines/workbench/shaders/infos/workbench_prepass_info.hh
  ../draw/engines/workbench/shaders/infos/workbench_shadow_info.hh
  ../draw/engines/workbench/shaders/infos/workbench_transparent_resolve_info.hh
  ../draw/engines/workbench/shaders/infos/workbench_volume_info.hh

  ../draw/engines/eevee/shaders/infos/eevee_legacy_bloom_info.hh
  ../draw/engines/eevee/shaders/infos/eevee_legacy_common_info.hh
  ../draw/engines/eevee/shaders/infos/eevee_legacy_dof_info.hh
  ../draw/engines/eevee/shaders/infos/eevee_legacy_effects_info.hh
  ../draw/engines/eevee/shaders/infos/eevee_legacy_lightprobe_info.hh
  ../draw/engines/eevee/shaders/infos/eevee_legacy_material_info.hh
  ../draw/engines/eevee/shaders/infos/eevee_legacy_motion_blur_info.hh
  ../draw/engines/eevee/shaders/infos/eevee_legacy_shadow_info.hh
  ../draw/engines/eevee/shaders/infos/eevee_legacy_volume_info.hh

  ../draw/engines/image/shaders/infos/engine_image_info.hh
  ../draw/intern/shaders/draw_debug_info.hh
  ../draw/intern/shaders/draw_fullscreen_info.hh
  ../draw/intern/shaders/draw_hair_refine_info.hh
  ../draw/intern/shaders/draw_object_infos_info.hh
  ../draw/intern/shaders/draw_view_info.hh

  shaders/infos/gpu_clip_planes_info.hh
  shaders/infos/gpu_shader_2D_area_borders_info.hh
  shaders/infos/gpu_shader_2D_checker_info.hh
  shaders/infos/gpu_shader_2D_diag_stripes_info.hh
  shaders/infos/gpu_shader_2D_image_desaturate_color_info.hh
  shaders/infos/gpu_shader_2D_image_info.hh
  shaders/infos/gpu_shader_2D_image_overlays_merge_info.hh
  shaders/infos/gpu_shader_2D_image_overlays_stereo_merge_info.hh
  shaders/infos/gpu_shader_2D_image_rect_color_info.hh
  shaders/infos/gpu_shader_2D_image_shuffle_color_info.hh
  shaders/infos/gpu_shader_2D_nodelink_info.hh
  shaders/infos/gpu_shader_2D_point_uniform_size_uniform_color_aa_info.hh
  shaders/infos/gpu_shader_2D_point_uniform_size_uniform_color_outline_aa_info.hh
  shaders/infos/gpu_shader_2D_point_varying_size_varying_color_info.hh
  shaders/infos/gpu_shader_2D_widget_info.hh
  shaders/infos/gpu_shader_3D_depth_only_info.hh
  shaders/infos/gpu_shader_3D_flat_color_info.hh
  shaders/infos/gpu_shader_3D_image_info.hh
  shaders/infos/gpu_shader_3D_point_info.hh
  shaders/infos/gpu_shader_3D_polyline_info.hh
  shaders/infos/gpu_shader_3D_smooth_color_info.hh
  shaders/infos/gpu_shader_3D_uniform_color_info.hh
  shaders/infos/gpu_shader_gpencil_stroke_info.hh
  shaders/infos/gpu_shader_icon_info.hh
  shaders/infos/gpu_shader_instance_varying_color_varying_size_info.hh
  shaders/infos/gpu_shader_keyframe_shape_info.hh
  shaders/infos/gpu_shader_line_dashed_uniform_color_info.hh
  shaders/infos/gpu_shader_simple_lighting_info.hh
  shaders/infos/gpu_shader_text_info.hh
  shaders/infos/gpu_srgb_to_framebuffer_space_info.hh
)

set(SRC_SHADER_CREATE_INFOS_TEST
  shaders/infos/gpu_shader_test_info.hh
)


set(SRC_SHADER_CREATE_INFOS_MTL
  metal/kernels/depth_2d_update_info.hh
  metal/kernels/gpu_shader_fullscreen_blit_info.hh
)

if(WITH_GTESTS)
  if(WITH_OPENGL_DRAW_TESTS)
    list(APPEND SRC_SHADER_CREATE_INFOS ${SRC_SHADER_CREATE_INFOS_TEST})
  endif()
endif()

if(WITH_METAL_BACKEND)
  list(APPEND SRC_SHADER_CREATE_INFOS ${SRC_SHADER_CREATE_INFOS_MTL})
endif()


set(SHADER_CREATE_INFOS_CONTENT "")
foreach(DESCRIPTOR_FILE ${SRC_SHADER_CREATE_INFOS})
  string(APPEND SHADER_CREATE_INFOS_CONTENT "#include \"${DESCRIPTOR_FILE}\"\n")
endforeach()

set(shader_create_info_list_file "${CMAKE_CURRENT_BINARY_DIR}/gpu_shader_create_info_list.hh")
file(GENERATE OUTPUT ${shader_create_info_list_file} CONTENT "${SHADER_CREATE_INFOS_CONTENT}")

if(WITH_MOD_FLUID)
  add_definitions(-DWITH_FLUID)
endif()

if(WITH_IMAGE_DDS)
  add_definitions(-DWITH_DDS)
endif()

if(WITH_OPENCOLORIO)
  add_definitions(-DWITH_OCIO)
endif()

blender_add_lib(bf_gpu "${SRC}" "${INC}" "${INC_SYS}" "${LIB}")
target_link_libraries(bf_gpu PUBLIC
  bf_compositor_shaders
  bf_draw_shaders
  bf_gpu_shaders
)

if(WITH_OPENCOLORIO)
  target_link_libraries(bf_gpu PUBLIC bf_ocio_shaders)
endif()


if(CXX_WARN_NO_SUGGEST_OVERRIDE)
  target_compile_options(bf_gpu PRIVATE $<$<COMPILE_LANGUAGE:CXX>:-Wsuggest-override>)
endif()



if(WITH_GPU_BUILDTIME_SHADER_BUILDER)
  # TODO(@fclem) Fix this mess.
  if(APPLE)
    add_executable(shader_builder
      intern/gpu_shader_builder.cc
      intern/gpu_shader_builder_stubs.cc
      ${shader_create_info_list_file}
      )

    setup_platform_linker_flags(shader_builder)
    target_link_libraries(shader_builder PUBLIC buildinfoobj)
  else()
    if(WIN32)
      # We can re-use the manifest from tests.exe here since it's
      # rather generic and just selects the appropriate common
      # controls version.
      set(MANIFEST "${CMAKE_BINARY_DIR}/tests.exe.manifest")
    endif()
    add_executable(shader_builder
      intern/gpu_shader_builder.cc
      intern/gpu_shader_builder_stubs.cc
      ${shader_create_info_list_file}
      ${MANIFEST}
    )

  endif()
  target_link_libraries(shader_builder PUBLIC
    bf_gpu
    bf_intern_clog
    bf_blenlib
    bf_intern_ghost
    ${PLATFORM_LINKLIBS}
  )
  target_include_directories(shader_builder PRIVATE ${INC} ${CMAKE_CURRENT_BINARY_DIR})

  set(SRC_BAKED_CREATE_INFOS_FILE ${CMAKE_CURRENT_BINARY_DIR}/shader_baked.hh)

  add_custom_command(
    OUTPUT
    ${SRC_BAKED_CREATE_INFOS_FILE}
    COMMAND
      "$<TARGET_FILE:shader_builder>" ${SRC_BAKED_CREATE_INFOS_FILE}
    DEPENDS shader_builder
  )
  set(GPU_SHADER_INFO_SRC
    intern/gpu_shader_info_baked.cc
    ${SRC_BAKED_CREATE_INFOS_FILE}

    # For project files to be aware of these headers.
    ${SRC_SHADER_CREATE_INFOS}
    shaders/infos/gpu_interface_info.hh
  )

  blender_add_lib(bf_gpu_shader_infos "${GPU_SHADER_INFO_SRC}" "" "" "")
endif()


if(WITH_GTESTS)
  if(WITH_OPENGL_DRAW_TESTS)
    set(TEST_SRC
      tests/gpu_testing.cc

      tests/index_buffer_test.cc
      tests/push_constants_test.cc
      tests/shader_test.cc
      tests/storage_buffer_test.cc
      tests/texture_test.cc

      tests/gpu_testing.hh
    )
    if(WITH_VULKAN_BACKEND)
      list(APPEND TEST_SRC
        tests/memory_layout_test.cc
      )
    endif()

    set(TEST_INC
    )
    set(TEST_LIB
    )
    include(GTestTesting)
    blender_add_test_lib(bf_gpu_tests "${TEST_SRC}" "${INC};${TEST_INC}" "${INC_SYS}" "${LIB};${TEST_LIB}")
  endif()
endif()<|MERGE_RESOLUTION|>--- conflicted
+++ resolved
@@ -29,11 +29,8 @@
   # For *_info.hh includes.
   ../compositor/realtime_compositor
   ../draw/engines/eevee_next
-<<<<<<< HEAD
   ../draw/engines/gpencil
-=======
   ../draw/engines/workbench
->>>>>>> 48496f14
   ../draw/intern
 
   # For node muting stuff.
