--- conflicted
+++ resolved
@@ -204,10 +204,7 @@
   vulkan/vk_command_buffer.cc
   vulkan/vk_common.cc
   vulkan/vk_context.cc
-<<<<<<< HEAD
   vulkan/vk_data_conversion.cc
-=======
->>>>>>> d5df7719
   vulkan/vk_debug.cc
   vulkan/vk_descriptor_pools.cc
   vulkan/vk_descriptor_set.cc
