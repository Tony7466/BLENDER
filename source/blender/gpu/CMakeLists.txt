--- conflicted
+++ resolved
@@ -204,11 +204,8 @@
   vulkan/vk_command_buffer.cc
   vulkan/vk_common.cc
   vulkan/vk_context.cc
-<<<<<<< HEAD
   vulkan/vk_data_conversion.cc
-=======
   vulkan/vk_debug.cc
->>>>>>> 9a150c37
   vulkan/vk_descriptor_pools.cc
   vulkan/vk_descriptor_set.cc
   vulkan/vk_drawlist.cc
