--- conflicted
+++ resolved
@@ -21,10 +21,13 @@
 #define uint2 uvec2
 #define uint3 uvec3
 #define uint4 uvec4
+#define packed_float2 vec2
 /* GLSL already follows the packed alignment / size rules for vec3. */
 #define packed_float3 float3
+#define packed_float4 vec4
 #define packed_int3 int3
 #define packed_uint3 uint3
+
 
 #define float2x2 mat2x2
 #define float3x2 mat3x2
@@ -61,6 +64,9 @@
 /* Aliases for supported fixed width types. */
 #define int32_t int
 #define uint32_t uint
+#define uint8_t uint
+#define uint16_t uint
+#define bool8_t bool
 
 /* Fast store variant macro. In GLSL this is the same as imageStore, but assumes no bounds
  * checking. */
@@ -83,20 +89,8 @@
 #define isampler2DAtomic isampler2D
 #define isampler3DAtomic isampler3D
 
-<<<<<<< HEAD
-/* Packed types.
- * Allows explicit selection of packed data types in supporting languages. */
-#define packed_vec2 vec2
-#define packed_vec3 vec3
-#define packed_vec4 vec4
-/* uint8_t/uchar types unsupported in GLSL. */
-#define uint8_t uint
-#define uint16_t uint
-#define bool8_t bool
-=======
 /* Pass through functions. */
 #define imageFence(image)
->>>>>>> e53d4e42
 
 /* Backend Functions. */
 #define select(A, B, mask) mix(A, B, mask)
