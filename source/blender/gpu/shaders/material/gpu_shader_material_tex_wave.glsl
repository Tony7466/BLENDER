/* SPDX-FileCopyrightText: 2019-2023 Blender Authors
 *
 * SPDX-License-Identifier: GPL-2.0-or-later */

#pragma BLENDER_REQUIRE(gpu_shader_common_hash.glsl)
#pragma BLENDER_REQUIRE(gpu_shader_material_noise.glsl)
#pragma BLENDER_REQUIRE(gpu_shader_material_fractal_noise.glsl)

float calc_wave(vec3 p,
                float distortion,
                float detail,
                float detail_scale,
                float detail_roughness,
                float phase,
                int wave_type,
                int bands_dir,
                int rings_dir,
                int wave_profile)
{
  /* Prevent precision issues on unit coordinates. */
  p = (p + 0.000001) * 0.999999;

  float n;

  if (wave_type == 0) {   /* type bands */
    if (bands_dir == 0) { /* X axis */
      n = p.x * 20.0;
    }
    else if (bands_dir == 1) { /* Y axis */
      n = p.y * 20.0;
    }
    else if (bands_dir == 2) { /* Z axis */
      n = p.z * 20.0;
    }
    else { /* Diagonal axis */
      n = (p.x + p.y + p.z) * 10.0;
    }
  }
  else { /* type rings */
    vec3 rp = p;
    if (rings_dir == 0) { /* X axis */
      rp *= vec3(0.0, 1.0, 1.0);
    }
    else if (rings_dir == 1) { /* Y axis */
      rp *= vec3(1.0, 0.0, 1.0);
    }
    else if (rings_dir == 2) { /* Z axis */
      rp *= vec3(1.0, 1.0, 0.0);
    }
    /* else: Spherical */

    n = length(rp) * 20.0;
  }

  n += phase;

  if (distortion != 0.0) {
    n += distortion *
<<<<<<< HEAD
         (fractal_noise(p * detail_scale, detail, detail_roughness, 2.0, true, false) * 2.0 - 1.0);
=======
         (noise_fbm(p * detail_scale, detail, detail_roughness, 2.0, 0.0, 0.0, true) * 2.0 - 1.0);
>>>>>>> 21b820cd
  }

  if (wave_profile == 0) { /* profile sin */
    return 0.5 + 0.5 * sin(n - M_PI_2);
  }
  else if (wave_profile == 1) { /* profile saw */
    n /= 2.0 * M_PI;
    return n - floor(n);
  }
  else { /* profile tri */
    n /= 2.0 * M_PI;
    return abs(n - floor(n + 0.5)) * 2.0;
  }
}

void node_tex_wave(vec3 co,
                   float scale,
                   float distortion,
                   float detail,
                   float detail_scale,
                   float detail_roughness,
                   float phase,
                   float wave_type,
                   float bands_dir,
                   float rings_dir,
                   float wave_profile,
                   out vec4 color,
                   out float fac)
{
  float f;
  f = calc_wave(co * scale,
                distortion,
                detail,
                detail_scale,
                detail_roughness,
                phase,
                int(wave_type),
                int(bands_dir),
                int(rings_dir),
                int(wave_profile));

  color = vec4(f, f, f, 1.0);
  fac = f;
}<|MERGE_RESOLUTION|>--- conflicted
+++ resolved
@@ -56,11 +56,7 @@
 
   if (distortion != 0.0) {
     n += distortion *
-<<<<<<< HEAD
-         (fractal_noise(p * detail_scale, detail, detail_roughness, 2.0, true, false) * 2.0 - 1.0);
-=======
          (noise_fbm(p * detail_scale, detail, detail_roughness, 2.0, 0.0, 0.0, true) * 2.0 - 1.0);
->>>>>>> 21b820cd
   }
 
   if (wave_profile == 0) { /* profile sin */
