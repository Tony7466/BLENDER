--- conflicted
+++ resolved
@@ -71,20 +71,10 @@
   /* TODO: Maybe sheen should be specular. */
   vec3 sheen_color = sheen * sheen_tint.rgb * principled_sheen(NV, sheen_roughness);
   ClosureDiffuse diffuse_data;
-<<<<<<< HEAD
-  diffuse_data.weight = diffuse_weight * weight;
-  diffuse_data.color = base_color.rgb;
-  /* Sheen Coarse approximation: We reuse the diffuse radiance and just scale it. */
-  diffuse_data.color += sheen * sheen_tint.rgb * principled_sheen(NV, sheen_roughness);
-  diffuse_data.N = N;
-  diffuse_data.sss_radius = subsurface_radius * subsurface_scale;
-  diffuse_data.sss_id = uint(do_sss);
-=======
   diffuse_data.color = weight * sheen_color;
   diffuse_data.N = N;
   /* Attenuate lower layers */
   weight *= (1.0 - max_v3(sheen_color));
->>>>>>> fca8df94
 
   /* Second layer: Clearcoat */
   ClosureReflection clearcoat_data;
@@ -153,10 +143,9 @@
 
   /* Diffuse component */
   if (true) {
-    vec3 diffuse_color = mix(base_color.rgb, subsurface_color.rgb, subsurface);
-    diffuse_data.sss_radius = subsurface_radius * subsurface;
+    diffuse_data.sss_radius = subsurface_radius * subsurface_scale;
     diffuse_data.sss_id = uint(do_sss);
-    diffuse_data.color += weight * diffuse_color;
+    diffuse_data.color += weight * base_color.rgb;
   }
 
   /* Adjust the weight of picking the closure. */
