--- conflicted
+++ resolved
@@ -55,43 +55,15 @@
 {
   /* Match cycles. */
   metallic = clamp(metallic, 0.0, 1.0);
-<<<<<<< HEAD
-  transmission = clamp(transmission, 0.0, 1.0) * (1.0 - metallic);
-  float diffuse_weight = (1.0 - transmission) * (1.0 - metallic);
-  float specular_weight = (1.0 - transmission);
-  float coat_weight = max(coat, 0.0);
-  specular = max(0.0, specular);
-=======
   transmission = clamp(transmission, 0.0, 1.0);
-  clearcoat = max(clearcoat, 0.0) * 0.25;
->>>>>>> b45dd4cf
+  coat = max(coat, 0.0);
+  coat_ior = max(coat_ior, 1.0);
 
   N = safe_normalize(N);
   CN = safe_normalize(CN);
   vec3 V = cameraVec(g_data.P);
   float NV = dot(N, V);
 
-<<<<<<< HEAD
-  float fresnel = (do_multiscatter != 0.0) ? btdf_lut(NV, roughness, ior).y : F_eta(ior, NV);
-  float glass_reflection_weight = fresnel * transmission;
-  float glass_transmission_weight = (1.0 - fresnel) * transmission;
-
-  vec3 base_color_tint = tint_from_color(base_color.rgb);
-
-  if (coat == 0.0) {
-    coat_tint.rgb = vec3(1.0);
-  }
-  else if (!all(equal(coat_tint.rgb, vec3(1.0)))) {
-    float coat_neta = 1.0 / max(coat_ior, 1.0);
-    float NV = dot(V, CN);
-    float NT = fast_sqrt(1.0 - coat_neta * coat_neta * (1 - NV * NV));
-    coat_tint.rgb = pow(coat_tint.rgb, vec3(coat / NT));
-  }
-
-  vec2 split_sum = brdf_lut(NV, roughness);
-
-=======
->>>>>>> b45dd4cf
   ClosureTransparency transparency_data;
   transparency_data.weight = weight;
   transparency_data.transmittance = vec3(1.0 - alpha);
@@ -102,34 +74,36 @@
   /* TODO: Maybe sheen should be specular. */
   vec3 sheen_color = sheen * sheen_tint.rgb * principled_sheen(NV, sheen_roughness);
   ClosureDiffuse diffuse_data;
-<<<<<<< HEAD
-  diffuse_data.weight = diffuse_weight * weight;
-  diffuse_data.color = coat_tint.rgb * mix(base_color.rgb, subsurface_color.rgb, subsurface);
-  /* Sheen Coarse approximation: We reuse the diffuse radiance and just scale it. */
-  diffuse_data.color += sheen * sheen_tint.rgb * principled_sheen(NV, sheen_roughness);
-=======
   diffuse_data.color = weight * sheen_color;
->>>>>>> b45dd4cf
   diffuse_data.N = N;
   /* Attenuate lower layers */
   weight *= (1.0 - max_v3(sheen_color));
 
-  /* Second layer: Clearcoat */
-  ClosureReflection clearcoat_data;
-  clearcoat_data.N = CN;
-  clearcoat_data.roughness = clearcoat_roughness;
-  float coat_ior = 1.5;
-  float coat_NV = dot(clearcoat_data.N, V);
-  float reflectance = btdf_lut(coat_NV, clearcoat_data.roughness, coat_ior, 0.0).y;
-  clearcoat_data.weight = weight * clearcoat * reflectance;
-  clearcoat_data.color = vec3(1.0);
+  /* Second layer: Coat */
+  ClosureReflection coat_data;
+  coat_data.N = CN;
+  coat_data.roughness = coat_roughness;
+  float coat_NV = dot(coat_data.N, V);
+  float reflectance = btdf_lut(coat_NV, coat_data.roughness, coat_ior, 0.0).y;
+  coat_data.weight = weight * coat * reflectance;
+  coat_data.color = vec3(1.0);
   /* Attenuate lower layers */
-  weight *= (1.0 - reflectance * clearcoat);
-
-  /* Attenuated by sheen and clearcoat. */
+  weight *= (1.0 - reflectance * coat);
+
+  if (coat == 0) {
+    coat_tint.rgb = vec3(1.0);
+  }
+  else if (!all(equal(coat_tint.rgb, vec3(1.0)))) {
+    float coat_neta = 1.0 / coat_ior;
+    float NT = fast_sqrt(1.0 - coat_neta * coat_neta * (1 - NV * NV));
+    /* Tint lower layers. */
+    coat_tint.rgb = pow(coat_tint.rgb, vec3(coat / NT));
+  }
+
+  /* Attenuated by sheen and coat. */
   ClosureEmission emission_data;
   emission_data.weight = weight;
-  emission_data.emission = emission.rgb * emission_strength;
+  emission_data.emission = coat_tint.rgb * emission.rgb * emission_strength;
 
   /* Metallic component */
   ClosureReflection reflection_data;
@@ -137,19 +111,6 @@
   reflection_data.roughness = roughness;
   vec2 split_sum = brdf_lut(NV, roughness);
   if (true) {
-<<<<<<< HEAD
-    vec3 dielectric_f0_color = mix(vec3(1.0), base_color_tint, specular_tint);
-    vec3 metallic_f0_color = base_color.rgb;
-    vec3 f0 = mix((0.08 * specular) * dielectric_f0_color, metallic_f0_color, metallic);
-    /* Cycles does this blending using the microfacet fresnel factor. However, our fresnel
-     * is already baked inside the split sum LUT. We approximate by changing the f90 color
-     * directly in a non linear fashion. */
-    vec3 f90 = mix(f0, vec3(1.0), fast_sqrt(specular));
-
-    vec3 reflection_brdf = (do_multiscatter != 0.0) ? F_brdf_multi_scatter(f0, f90, split_sum) :
-                                                      F_brdf_single_scatter(f0, f90, split_sum);
-    reflection_data.color = coat_tint.rgb * reflection_brdf * specular_weight;
-=======
     vec3 f0 = base_color.rgb;
     vec3 f90 = vec3(1.0);
     vec3 metallic_brdf = (do_multiscatter != 0.0) ? F_brdf_multi_scatter(f0, f90, split_sum) :
@@ -157,7 +118,6 @@
     reflection_data.color = weight * metallic * metallic_brdf;
     /* Attenuate lower layers */
     weight *= (1.0 - metallic);
->>>>>>> b45dd4cf
   }
 
   /* Transmission component */
@@ -169,23 +129,8 @@
 
     reflection_data.color += weight * transmission * bsdf.y * reflection_tint;
 
-<<<<<<< HEAD
-    /* Avoid 3 glossy evaluation. Use the same closure for glass reflection. */
-    reflection_data.color += coat_tint.rgb * glass_brdf * glass_reflection_weight;
-  }
-
-  ClosureReflection coat_data;
-  coat_data.weight = coat_weight * weight;
-  coat_data.N = CN;
-  coat_data.roughness = coat_roughness;
-  if (true) {
-    float NV = dot(coat_data.N, V);
-    vec2 split_sum = brdf_lut(NV, coat_data.roughness);
-    vec3 brdf = F_brdf_single_scatter(vec3(0.04), vec3(1.0), split_sum);
-    coat_data.color = brdf;
-=======
     refraction_data.weight = weight * transmission * bsdf.x;
-    refraction_data.color = base_color.rgb;
+    refraction_data.color = base_color.rgb * coat_tint.rgb;
     refraction_data.N = N;
     refraction_data.roughness = roughness;
     refraction_data.ior = ior;
@@ -202,7 +147,6 @@
     reflection_data.color += weight * specular_brdf;
     /* Attenuate lower layers */
     weight *= (1.0 - max_v3(specular_brdf));
->>>>>>> b45dd4cf
   }
 
   /* Diffuse component */
@@ -210,21 +154,16 @@
     vec3 diffuse_color = mix(base_color.rgb, subsurface_color.rgb, subsurface);
     diffuse_data.sss_radius = subsurface_radius * subsurface;
     diffuse_data.sss_id = uint(do_sss);
-    diffuse_data.color += weight * diffuse_color;
-  }
-
-<<<<<<< HEAD
-  refraction_data.color = coat_tint.rgb * base_color.rgb * btdf;
-  refraction_data.N = N;
-  refraction_data.roughness = roughness;
-  refraction_data.ior = ior;
-=======
+    diffuse_data.color += weight * diffuse_color * coat_tint.rgb;
+  }
+
   /* Adjust the weight of picking the closure. */
+  reflection_data.color *= coat_tint.rgb;
   reflection_data.weight = avg(reflection_data.color);
   reflection_data.color *= safe_rcp(reflection_data.weight);
+
   diffuse_data.weight = avg(diffuse_data.color);
   diffuse_data.color *= safe_rcp(diffuse_data.weight);
->>>>>>> b45dd4cf
 
   /* Ref. #98190: Defines are optimizations for old compilers.
    * Might become unnecessary with EEVEE-Next. */
