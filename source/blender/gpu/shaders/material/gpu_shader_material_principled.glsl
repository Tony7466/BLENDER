--- conflicted
+++ resolved
@@ -132,13 +132,8 @@
 
     reflection_data.color += weight * transmission * reflectance;
 
-<<<<<<< HEAD
     refraction_data.weight = weight * transmission;
-    refraction_data.color = transmittance;
-=======
-    refraction_data.weight = weight * transmission * bsdf.x;
-    refraction_data.color = base_color.rgb * coat_tint.rgb;
->>>>>>> e9140046
+    refraction_data.color = transmittance * coat_tint.rgb;
     refraction_data.N = N;
     refraction_data.roughness = roughness;
     refraction_data.ior = ior;
