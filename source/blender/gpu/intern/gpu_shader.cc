--- conflicted
+++ resolved
@@ -736,11 +736,7 @@
   GPU_shader_uniform_mat4(sh, name, matrix);
 }
 
-<<<<<<< HEAD
-void GPU_shader_uniform_1fv_array(GPUShader *sh, const char *name, int len, const float *val)
-=======
 void GPU_shader_uniform_1f_array(GPUShader *sh, const char *name, int len, const float *val)
->>>>>>> 048f70e7
 {
   const int loc = GPU_shader_get_uniform(sh, name);
   GPU_shader_uniform_float_ex(sh, loc, 1, len, val);
