--- conflicted
+++ resolved
@@ -249,8 +249,6 @@
                               shname);
 }
 
-<<<<<<< HEAD
-=======
 GPUShader *GPU_shader_create_from_info_name(const char *info_name)
 {
   using namespace blender::gpu::shader;
@@ -263,7 +261,6 @@
   return GPU_shader_create_from_info(_info);
 }
 
->>>>>>> ec2e9a43
 GPUShader *GPU_shader_create_from_info(const GPUShaderCreateInfo *_info)
 {
   using namespace blender::gpu::shader;
@@ -397,10 +394,7 @@
     uint32_t builtins = 0;
     char *code = gpu_shader_dependency_get_resolved_source(info.compute_source_.c_str(),
                                                            &builtins);
-<<<<<<< HEAD
-=======
     std::string layout = shader->compute_layout_declare(info);
->>>>>>> ec2e9a43
 
     Vector<const char *> sources;
     standard_defines(sources);
@@ -413,10 +407,7 @@
       sources.append(types);
     }
     sources.append(resources.c_str());
-<<<<<<< HEAD
-=======
     sources.append(layout.c_str());
->>>>>>> ec2e9a43
     sources.append(code);
 
     shader->compute_shader_from_glsl(sources);
