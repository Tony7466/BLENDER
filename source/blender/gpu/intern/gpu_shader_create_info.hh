--- conflicted
+++ resolved
@@ -460,15 +460,8 @@
     Type type;
     DualBlend blend;
     StringRefNull name;
-<<<<<<< HEAD
-#ifdef WITH_METAL_BACKEND
-    /* Metal only. */
-    int raster_order_group;
-#endif
-=======
     /* Note: Currently only supported by Metal. */
     int raster_order_group;
->>>>>>> 715eb4d8
 
     bool operator==(const FragOut &b) const
     {
@@ -476,27 +469,14 @@
       TEST_EQUAL(*this, b, type);
       TEST_EQUAL(*this, b, blend);
       TEST_EQUAL(*this, b, name);
-<<<<<<< HEAD
-#ifdef WITH_METAL_BACKEND
       TEST_EQUAL(*this, b, raster_order_group);
-#endif
-=======
-      TEST_EQUAL(*this, b, raster_order_group);
->>>>>>> 715eb4d8
       return true;
     }
   };
   Vector<FragOut> fragment_outputs_;
 
-<<<<<<< HEAD
-#ifdef WITH_METAL_BACKEND
   using FragTileIn = FragOut;
   Vector<FragTileIn> fragment_tile_inputs_;
-#endif
-=======
-  using FragTileIn = FragOut;
-  Vector<FragTileIn> fragment_tile_inputs_;
->>>>>>> 715eb4d8
 
   struct Sampler {
     ImageType type;
@@ -687,28 +667,6 @@
   Self &fragment_out(int slot,
                      Type type,
                      StringRefNull name,
-<<<<<<< HEAD
-                     DualBlend blend = DualBlend::NONE
-#ifdef WITH_METAL_BACKEND
-                     ,
-                     int raster_order_group = -1
-#endif
-  )
-  {
-    fragment_outputs_.append({slot,
-                              type,
-                              blend,
-                              name
-#ifdef WITH_METAL_BACKEND
-                              ,
-                              raster_order_group
-#endif
-    });
-    return *(Self *)this;
-  }
-
-#ifdef WITH_METAL_BACKEND
-=======
                      DualBlend blend = DualBlend::NONE,
                      int raster_order_group = -1)
   {
@@ -716,7 +674,6 @@
     return *(Self *)this;
   }
 
->>>>>>> 715eb4d8
   /* Fragment tile inputs. */
   Self &fragment_tile_in(int slot,
                          Type type,
@@ -727,7 +684,6 @@
     fragment_tile_inputs_.append({slot, type, blend, name, raster_order_group});
     return *(Self *)this;
   }
-#endif
 
   /** \} */
 
@@ -1003,13 +959,7 @@
     TEST_VECTOR_EQUAL(*this, b, geometry_out_interfaces_);
     TEST_VECTOR_EQUAL(*this, b, push_constants_);
     TEST_VECTOR_EQUAL(*this, b, typedef_sources_);
-<<<<<<< HEAD
-#ifdef WITH_METAL_BACKEND
     TEST_VECTOR_EQUAL(*this, b, fragment_tile_inputs_);
-#endif
-=======
-    TEST_VECTOR_EQUAL(*this, b, fragment_tile_inputs_);
->>>>>>> 715eb4d8
     TEST_EQUAL(*this, b, vertex_source_);
     TEST_EQUAL(*this, b, geometry_source_);
     TEST_EQUAL(*this, b, fragment_source_);
