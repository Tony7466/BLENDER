/* SPDX-FileCopyrightText: 2021 Blender Authors
 *
 * SPDX-License-Identifier: GPL-2.0-or-later */

/** \file
 * \ingroup gpu
 *
 * Descriptor type used to define shader structure, resources and interfaces.
 */

#include "BLI_map.hh"
#include "BLI_set.hh"
#include "BLI_string_ref.hh"

#include "GPU_capabilities.h"
#include "GPU_context.h"
#include "GPU_platform.h"
#include "GPU_shader.h"
#include "GPU_texture.h"

#include "gpu_shader_create_info.hh"
#include "gpu_shader_create_info_private.hh"
#include "gpu_shader_dependency_private.h"

#undef GPU_SHADER_INTERFACE_INFO
#undef GPU_SHADER_CREATE_INFO

namespace blender::gpu::shader {

using CreateInfoDictionnary = Map<StringRef, ShaderCreateInfo *>;
using InterfaceDictionnary = Map<StringRef, StageInterfaceInfo *>;

static CreateInfoDictionnary *g_create_infos = nullptr;
static InterfaceDictionnary *g_interfaces = nullptr;

/* -------------------------------------------------------------------- */
/** \name Check Backend Support
 *
 * \{ */

static bool is_vulkan_compatible_interface(const StageInterfaceInfo &iface)
{
  if (iface.instance_name.is_empty()) {
    return true;
  }

  bool use_flat = false;
  bool use_smooth = false;
  bool use_noperspective = false;
  for (const StageInterfaceInfo::InOut &attr : iface.inouts) {
    switch (attr.interp) {
      case Interpolation::FLAT:
        use_flat = true;
        break;
      case Interpolation::SMOOTH:
        use_smooth = true;
        break;
      case Interpolation::NO_PERSPECTIVE:
        use_noperspective = true;
        break;
    }
  }
  int num_used_interpolation_types = (use_flat ? 1 : 0) + (use_smooth ? 1 : 0) +
                                     (use_noperspective ? 1 : 0);

#if 0
  if (num_used_interpolation_types > 1) {
    std::cout << "'" << iface.name << "' uses multiple interpolation types\n";
  }
#endif

  return num_used_interpolation_types <= 1;
}

bool ShaderCreateInfo::is_vulkan_compatible() const
{
  /* Vulkan doesn't support setting an interpolation mode per attribute in a struct. */
  for (const StageInterfaceInfo *iface : vertex_out_interfaces_) {
    if (!is_vulkan_compatible_interface(*iface)) {
      return false;
    }
  }
  for (const StageInterfaceInfo *iface : geometry_out_interfaces_) {
    if (!is_vulkan_compatible_interface(*iface)) {
      return false;
    }
  }

  return true;
}

/** \} */

void ShaderCreateInfo::finalize()
{
  if (finalized_) {
    return;
  }
  finalized_ = true;

  Set<StringRefNull> deps_merged;

  validate_vertex_attributes();

  for (auto &info_name : additional_infos_) {

    /* Fetch create info. */
    const ShaderCreateInfo &info = *reinterpret_cast<const ShaderCreateInfo *>(
        gpu_shader_create_info_get(info_name.c_str()));

    /* Recursive. */
    const_cast<ShaderCreateInfo &>(info).finalize();

    interface_names_size_ += info.interface_names_size_;

    /* NOTE: EEVEE Materials can result in nested includes. To avoid duplicate
     * shader resources, we need to avoid inserting duplicates.
     * TODO: Optimize create info preparation to include each individual "additional_info"
     * only a single time. */
    vertex_inputs_.extend_non_duplicates(info.vertex_inputs_);
    fragment_outputs_.extend_non_duplicates(info.fragment_outputs_);
    vertex_out_interfaces_.extend_non_duplicates(info.vertex_out_interfaces_);
    geometry_out_interfaces_.extend_non_duplicates(info.geometry_out_interfaces_);
<<<<<<< HEAD
#ifdef WITH_METAL_BACKEND
    fragment_tile_inputs_.extend_non_duplicates(info.fragment_tile_inputs_);
#endif
=======
    fragment_tile_inputs_.extend_non_duplicates(info.fragment_tile_inputs_);
>>>>>>> 715eb4d8

    validate_vertex_attributes(&info);

    /* Insert with duplicate check. */
    push_constants_.extend_non_duplicates(info.push_constants_);
    defines_.extend_non_duplicates(info.defines_);
    batch_resources_.extend_non_duplicates(info.batch_resources_);
    pass_resources_.extend_non_duplicates(info.pass_resources_);
    typedef_sources_.extend_non_duplicates(info.typedef_sources_);

    if (info.early_fragment_test_) {
      early_fragment_test_ = true;
    }
    /* Modify depth write if has been changed from default.
     * `UNCHANGED` implies gl_FragDepth is not used at all. */
    if (info.depth_write_ != DepthWrite::UNCHANGED) {
      depth_write_ = info.depth_write_;
    }

    builtins_ |= info.builtins_;

    validate_merge(info);

    auto assert_no_overlap = [&](const bool test, const StringRefNull error) {
      if (!test) {
        std::cout << name_ << ": Validation failed while merging " << info.name_ << " : ";
        std::cout << error << std::endl;
        BLI_assert(0);
      }
    };

    if (!deps_merged.add(info.name_)) {
      assert_no_overlap(false, "additional info already merged via another info");
    }

    if (info.compute_layout_.local_size_x != -1) {
      assert_no_overlap(compute_layout_.local_size_x == -1, "Compute layout already defined");
      compute_layout_ = info.compute_layout_;
    }

    if (!info.vertex_source_.is_empty()) {
      assert_no_overlap(vertex_source_.is_empty(), "Vertex source already existing");
      vertex_source_ = info.vertex_source_;
    }
    if (!info.geometry_source_.is_empty()) {
      assert_no_overlap(geometry_source_.is_empty(), "Geometry source already existing");
      geometry_source_ = info.geometry_source_;
      geometry_layout_ = info.geometry_layout_;
    }
    if (!info.fragment_source_.is_empty()) {
      assert_no_overlap(fragment_source_.is_empty(), "Fragment source already existing");
      fragment_source_ = info.fragment_source_;
    }
    if (!info.compute_source_.is_empty()) {
      assert_no_overlap(compute_source_.is_empty(), "Compute source already existing");
      compute_source_ = info.compute_source_;
    }

<<<<<<< HEAD
=======
    /* Inherit builtin bits from additional info. */
>>>>>>> 715eb4d8
    builtins_ |= info.builtins_;
  }

  if (auto_resource_location_) {
    int images = 0, samplers = 0, ubos = 0, ssbos = 0;

    auto set_resource_slot = [&](Resource &res) {
      switch (res.bind_type) {
        case Resource::BindType::UNIFORM_BUFFER:
          res.slot = ubos++;
          break;
        case Resource::BindType::STORAGE_BUFFER:
          res.slot = ssbos++;
          break;
        case Resource::BindType::SAMPLER:
          res.slot = samplers++;
          break;
        case Resource::BindType::IMAGE:
          res.slot = images++;
          break;
      }
    };

    for (auto &res : batch_resources_) {
      set_resource_slot(res);
    }
    for (auto &res : pass_resources_) {
      set_resource_slot(res);
    }
  }
}

std::string ShaderCreateInfo::check_error() const
{
  std::string error;

  /* At least a vertex shader and a fragment shader are required, or only a compute shader. */
  if (this->compute_source_.is_empty()) {
    if (this->vertex_source_.is_empty()) {
      error += "Missing vertex shader in " + this->name_ + ".\n";
    }
    if (tf_type_ == GPU_SHADER_TFB_NONE && this->fragment_source_.is_empty()) {
      error += "Missing fragment shader in " + this->name_ + ".\n";
    }
  }
  else {
    if (!this->vertex_source_.is_empty()) {
      error += "Compute shader has vertex_source_ shader attached in " + this->name_ + ".\n";
    }
    if (!this->geometry_source_.is_empty()) {
      error += "Compute shader has geometry_source_ shader attached in " + this->name_ + ".\n";
    }
    if (!this->fragment_source_.is_empty()) {
      error += "Compute shader has fragment_source_ shader attached in " + this->name_ + ".\n";
    }
  }

#ifdef DEBUG
  if (!this->is_vulkan_compatible()) {
    error += this->name_ +
             " contains a stage interface using an instance name and mixed interpolation modes. "
             "This is not compatible with Vulkan and need to be adjusted.\n";
  }
#endif

  return error;
}

void ShaderCreateInfo::validate_merge(const ShaderCreateInfo &other_info)
{
  if (!auto_resource_location_) {
    /* Check same bind-points usage in OGL. */
    Set<int> images, samplers, ubos, ssbos;

    auto register_resource = [&](const Resource &res) -> bool {
      switch (res.bind_type) {
        case Resource::BindType::UNIFORM_BUFFER:
          return images.add(res.slot);
        case Resource::BindType::STORAGE_BUFFER:
          return samplers.add(res.slot);
        case Resource::BindType::SAMPLER:
          return ubos.add(res.slot);
        case Resource::BindType::IMAGE:
          return ssbos.add(res.slot);
        default:
          return false;
      }
    };

    auto print_error_msg = [&](const Resource &res, Vector<Resource> &resources) {
      auto print_resource_name = [&](const Resource &res) {
        switch (res.bind_type) {
          case Resource::BindType::UNIFORM_BUFFER:
            std::cout << "Uniform Buffer " << res.uniformbuf.name;
            break;
          case Resource::BindType::STORAGE_BUFFER:
            std::cout << "Storage Buffer " << res.storagebuf.name;
            break;
          case Resource::BindType::SAMPLER:
            std::cout << "Sampler " << res.sampler.name;
            break;
          case Resource::BindType::IMAGE:
            std::cout << "Image " << res.image.name;
            break;
          default:
            std::cout << "Unknown Type";
            break;
        }
      };

      for (const Resource &_res : resources) {
        if (&res != &_res && res.bind_type == _res.bind_type && res.slot == _res.slot) {
          std::cout << name_ << ": Validation failed : Overlapping ";
          print_resource_name(res);
          std::cout << " and ";
          print_resource_name(_res);
          std::cout << " at (" << res.slot << ") while merging " << other_info.name_ << std::endl;
        }
      }
    };

    for (auto &res : batch_resources_) {
      if (register_resource(res) == false) {
        print_error_msg(res, batch_resources_);
        print_error_msg(res, pass_resources_);
      }
    }

    for (auto &res : pass_resources_) {
      if (register_resource(res) == false) {
        print_error_msg(res, batch_resources_);
        print_error_msg(res, pass_resources_);
      }
    }
  }
}

void ShaderCreateInfo::validate_vertex_attributes(const ShaderCreateInfo *other_info)
{
  uint32_t attr_bits = 0;
  for (auto &attr : vertex_inputs_) {
    if (attr.index >= 16 || attr.index < 0) {
      std::cout << name_ << ": \"" << attr.name
                << "\" : Type::MAT3 unsupported as vertex attribute." << std::endl;
      BLI_assert(0);
    }
    if (attr.index >= 16 || attr.index < 0) {
      std::cout << name_ << ": Invalid index for attribute \"" << attr.name << "\"" << std::endl;
      BLI_assert(0);
    }
    uint32_t attr_new = 0;
    if (attr.type == Type::MAT4) {
      for (int i = 0; i < 4; i++) {
        attr_new |= 1 << (attr.index + i);
      }
    }
    else {
      attr_new |= 1 << attr.index;
    }

    if ((attr_bits & attr_new) != 0) {
      std::cout << name_ << ": Attribute \"" << attr.name
                << "\" overlap one or more index from another attribute."
                   " Note that mat4 takes up 4 indices.";
      if (other_info) {
        std::cout << " While merging " << other_info->name_ << std::endl;
      }
      std::cout << std::endl;
      BLI_assert(0);
    }
    attr_bits |= attr_new;
  }
}

}  // namespace blender::gpu::shader

using namespace blender::gpu::shader;

void gpu_shader_create_info_init()
{
  g_create_infos = new CreateInfoDictionnary();
  g_interfaces = new InterfaceDictionnary();

#define GPU_SHADER_INTERFACE_INFO(_interface, _inst_name) \
  auto *ptr_##_interface = new StageInterfaceInfo(#_interface, _inst_name); \
  auto &_interface = *ptr_##_interface; \
  g_interfaces->add_new(#_interface, ptr_##_interface); \
  _interface

#define GPU_SHADER_CREATE_INFO(_info) \
  auto *ptr_##_info = new ShaderCreateInfo(#_info); \
  auto &_info = *ptr_##_info; \
  g_create_infos->add_new(#_info, ptr_##_info); \
  _info

/* Declare, register and construct the infos. */
#include "compositor_shader_create_info_list.hh"
#include "gpu_shader_create_info_list.hh"

/* Baked shader data appended to create infos. */
/* TODO(jbakker): should call a function with a callback. so we could switch implementations.
 * We cannot compile bf_gpu twice. */
#ifdef GPU_RUNTIME
#  include "gpu_shader_baked.hh"
#endif

  /* WORKAROUND: Replace draw_mesh info with the legacy one for systems that have problems with UBO
   * indexing. */
  if (GPU_type_matches_ex(GPU_DEVICE_INTEL | GPU_DEVICE_INTEL_UHD,
                          GPU_OS_ANY,
                          GPU_DRIVER_ANY,
                          GPU_BACKEND_OPENGL) ||
      GPU_type_matches_ex(GPU_DEVICE_ANY, GPU_OS_MAC, GPU_DRIVER_ANY, GPU_BACKEND_OPENGL) ||
      GPU_crappy_amd_driver())
  {
    draw_modelmat = draw_modelmat_legacy;
  }

  /* WORKAROUND: Replace the use of gpu_BaseInstance by an instance attribute. */
  if (GPU_shader_draw_parameters_support() == false) {
    draw_resource_id_new = draw_resource_id_fallback;
    draw_resource_with_custom_id_new = draw_resource_with_custom_id_fallback;
  }

#ifdef WITH_METAL_BACKEND
  /* Metal-specific alternatives for Geometry shaders. */
  if (GPU_type_matches_ex(GPU_DEVICE_ANY, GPU_OS_MAC, GPU_DRIVER_ANY, GPU_BACKEND_METAL)) {
    /* 3D polyline. */
    gpu_shader_3D_polyline_uniform_color = gpu_shader_3D_polyline_uniform_color_no_geom;
    gpu_shader_3D_polyline_flat_color = gpu_shader_3D_polyline_flat_color_no_geom;
    gpu_shader_3D_polyline_smooth_color = gpu_shader_3D_polyline_smooth_color_no_geom;
    gpu_shader_3D_polyline_uniform_color_clipped =
        gpu_shader_3D_polyline_uniform_color_clipped_no_geom;

    /* Overlay Edit Mesh. */
    overlay_edit_mesh_edge = overlay_edit_mesh_edge_no_geom;
    overlay_edit_mesh_edge_flat = overlay_edit_mesh_edge_flat_no_geom;
    overlay_edit_mesh_edge_clipped = overlay_edit_mesh_edge_clipped_no_geom;
    overlay_edit_mesh_edge_flat_clipped = overlay_edit_mesh_edge_flat_clipped_no_geom;
    overlay_edit_curve_handle = overlay_edit_curve_handle_no_geom;
    overlay_edit_curve_handle_clipped = overlay_edit_curve_handle_clipped_no_geom;

    /* Overlay Armature Shape outline. */
    overlay_armature_shape_outline = overlay_armature_shape_outline_no_geom;
    overlay_armature_shape_outline_clipped = overlay_armature_shape_outline_clipped_no_geom;

    /* Overlay Motion Path Line. */
    overlay_motion_path_line = overlay_motion_path_line_no_geom;
    overlay_motion_path_line_clipped = overlay_motion_path_line_clipped_no_geom;

    /* Workbench shadows.
     * NOTE: Updates additional-info used by workbench shadow permutations.
     * Must be prepared prior to permutation preparation. */
    workbench_shadow_manifold = workbench_shadow_manifold_no_geom;
    workbench_shadow_no_manifold = workbench_shadow_no_manifold_no_geom;
    workbench_shadow_caps = workbench_shadow_caps_no_geom;

    /* Conservative rasterization. */
    basic_depth_mesh_conservative = basic_depth_mesh_conservative_no_geom;
    basic_depth_mesh_conservative_clipped = basic_depth_mesh_conservative_no_geom_clipped;
    basic_depth_pointcloud_conservative = basic_depth_pointcloud_conservative_no_geom;
    basic_depth_pointcloud_conservative_clipped =
        basic_depth_pointcloud_conservative_no_geom_clipped;

    /* Overlay pre-pass wire. */
    overlay_outline_prepass_wire = overlay_outline_prepass_wire_no_geom;

    /* Edit UV Edges. */
    overlay_edit_uv_edges = overlay_edit_uv_edges_no_geom;

    /* Down-sample Cube/Probe rendering. */
    eevee_legacy_effect_downsample_cube = eevee_legacy_effect_downsample_cube_no_geom;
    eevee_legacy_probe_filter_glossy = eevee_legacy_probe_filter_glossy_no_geom;
    eevee_legacy_lightprobe_planar_downsample = eevee_legacy_lightprobe_planar_downsample_no_geom;

    /* EEVEE Volumetrics */
    eevee_legacy_volumes_clear = eevee_legacy_volumes_clear_no_geom;
    eevee_legacy_volumes_scatter = eevee_legacy_volumes_scatter_no_geom;
    eevee_legacy_volumes_scatter_with_lights = eevee_legacy_volumes_scatter_with_lights_no_geom;
    eevee_legacy_volumes_integration = eevee_legacy_volumes_integration_no_geom;
    eevee_legacy_volumes_integration_OPTI = eevee_legacy_volumes_integration_OPTI_no_geom;

    /* EEVEE Volumetric Material */
    eevee_legacy_material_volumetric_vert = eevee_legacy_material_volumetric_vert_no_geom;

    /* GPencil stroke. */
    gpu_shader_gpencil_stroke = gpu_shader_gpencil_stroke_no_geom;
  }
#endif

  for (ShaderCreateInfo *info : g_create_infos->values()) {
    info->builtins_ |= gpu_shader_dependency_get_builtins(info->vertex_source_);
    info->builtins_ |= gpu_shader_dependency_get_builtins(info->fragment_source_);
    info->builtins_ |= gpu_shader_dependency_get_builtins(info->geometry_source_);
    info->builtins_ |= gpu_shader_dependency_get_builtins(info->compute_source_);

#ifdef DEBUG
    /* Automatically amend the create info for ease of use of the debug feature. */
    if ((info->builtins_ & BuiltinBits::USE_DEBUG_DRAW) == BuiltinBits::USE_DEBUG_DRAW) {
      info->additional_info("draw_debug_draw");
    }
    if ((info->builtins_ & BuiltinBits::USE_DEBUG_PRINT) == BuiltinBits::USE_DEBUG_PRINT) {
      info->additional_info("draw_debug_print");
    }
#endif
  }

  /* TEST */
  // gpu_shader_create_info_compile_all();
}

void gpu_shader_create_info_exit()
{
  for (auto *value : g_create_infos->values()) {
    delete value;
  }
  delete g_create_infos;

  for (auto *value : g_interfaces->values()) {
    delete value;
  }
  delete g_interfaces;
}

bool gpu_shader_create_info_compile_all()
{
  using namespace blender::gpu;
  int success = 0;
  int skipped = 0;
  int total = 0;
  for (ShaderCreateInfo *info : g_create_infos->values()) {
    info->finalize();
    if (info->do_static_compilation_) {
      if ((info->metal_backend_only_ && GPU_backend_get_type() != GPU_BACKEND_METAL) ||
          (GPU_compute_shader_support() == false && info->compute_source_ != nullptr) ||
          (GPU_geometry_shader_support() == false && info->geometry_source_ != nullptr) ||
          (GPU_shader_image_load_store_support() == false && info->has_resource_image()) ||
          (GPU_shader_storage_buffer_objects_support() == false && info->has_resource_storage()))
      {
        skipped++;
        continue;
      }
      total++;
      GPUShader *shader = GPU_shader_create_from_info(
          reinterpret_cast<const GPUShaderCreateInfo *>(info));
      if (shader == nullptr) {
        std::cerr << "Compilation " << info->name_.c_str() << " Failed\n";
      }
      else {
        success++;

#if 0 /* TODO(fclem): This is too verbose for now. Make it a cmake option. */
        /* Test if any resource is optimized out and print a warning if that's the case. */
        /* TODO(fclem): Limit this to OpenGL backend. */
        const ShaderInterface *interface = unwrap(shader)->interface;

        blender::Vector<ShaderCreateInfo::Resource> all_resources;
        all_resources.extend(info->pass_resources_);
        all_resources.extend(info->batch_resources_);

        for (ShaderCreateInfo::Resource &res : all_resources) {
          blender::StringRefNull name = "";
          const ShaderInput *input = nullptr;

          switch (res.bind_type) {
            case ShaderCreateInfo::Resource::BindType::UNIFORM_BUFFER:
              input = interface->ubo_get(res.slot);
              name = res.uniformbuf.name;
              break;
            case ShaderCreateInfo::Resource::BindType::STORAGE_BUFFER:
              input = interface->ssbo_get(res.slot);
              name = res.storagebuf.name;
              break;
            case ShaderCreateInfo::Resource::BindType::SAMPLER:
              input = interface->texture_get(res.slot);
              name = res.sampler.name;
              break;
            case ShaderCreateInfo::Resource::BindType::IMAGE:
              input = interface->texture_get(res.slot);
              name = res.image.name;
              break;
          }

          if (input == nullptr) {
            std::cerr << "Error: " << info->name_;
            std::cerr << ": Resource « " << name << " » not found in the shader interface\n";
          }
          else if (input->location == -1) {
            std::cerr << "Warning: " << info->name_;
            std::cerr << ": Resource « " << name << " » is optimized out\n";
          }
        }
#endif
      }
      GPU_shader_free(shader);
    }
  }
  printf("Shader Test compilation result: %d / %d passed", success, total);
  if (skipped > 0) {
    printf(" (skipped %d for compatibility reasons)", skipped);
  }
  printf("\n");
  return success == total;
}

const GPUShaderCreateInfo *gpu_shader_create_info_get(const char *info_name)
{
  if (g_create_infos->contains(info_name) == false) {
    printf("Error: Cannot find shader create info named \"%s\"\n", info_name);
    return nullptr;
  }
  ShaderCreateInfo *info = g_create_infos->lookup(info_name);
  return reinterpret_cast<const GPUShaderCreateInfo *>(info);
}<|MERGE_RESOLUTION|>--- conflicted
+++ resolved
@@ -121,13 +121,7 @@
     fragment_outputs_.extend_non_duplicates(info.fragment_outputs_);
     vertex_out_interfaces_.extend_non_duplicates(info.vertex_out_interfaces_);
     geometry_out_interfaces_.extend_non_duplicates(info.geometry_out_interfaces_);
-<<<<<<< HEAD
-#ifdef WITH_METAL_BACKEND
     fragment_tile_inputs_.extend_non_duplicates(info.fragment_tile_inputs_);
-#endif
-=======
-    fragment_tile_inputs_.extend_non_duplicates(info.fragment_tile_inputs_);
->>>>>>> 715eb4d8
 
     validate_vertex_attributes(&info);
 
@@ -185,12 +179,6 @@
       assert_no_overlap(compute_source_.is_empty(), "Compute source already existing");
       compute_source_ = info.compute_source_;
     }
-
-<<<<<<< HEAD
-=======
-    /* Inherit builtin bits from additional info. */
->>>>>>> 715eb4d8
-    builtins_ |= info.builtins_;
   }
 
   if (auto_resource_location_) {
