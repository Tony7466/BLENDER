/* SPDX-License-Identifier: GPL-2.0-or-later
 * Copyright 2005 Blender Foundation */

/** \file
 * \ingroup gpu
 */

#include "MEM_guardedalloc.h"

#include "BLI_math_base.h"
#include "BLI_utildefines.h"

#include "GPU_batch.h"
#include "GPU_capabilities.h"
#include "GPU_shader.h"
#include "GPU_texture.h"

#include "gpu_backend.hh"
#include "gpu_context_private.hh"
#include "gpu_texture_private.hh"

#include "gpu_framebuffer_private.hh"

namespace blender::gpu {

/* -------------------------------------------------------------------- */
/** \name Constructor / Destructor
 * \{ */

FrameBuffer::FrameBuffer(const char *name)
{
  if (name) {
    BLI_strncpy(name_, name, sizeof(name_));
  }
  else {
    name_[0] = '\0';
  }
  /* Force config on first use. */
  dirty_attachments_ = true;
  dirty_state_ = true;

  for (GPUAttachment &attachment : attachments_) {
    attachment.tex = nullptr;
    attachment.mip = -1;
    attachment.layer = -1;
  }
}

FrameBuffer::~FrameBuffer()
{
  for (GPUAttachment &attachment : attachments_) {
    if (attachment.tex != nullptr) {
      reinterpret_cast<Texture *>(attachment.tex)->detach_from(this);
    }
  }

#ifndef GPU_NO_USE_PY_REFERENCES
  if (this->py_ref) {
    *this->py_ref = nullptr;
  }
#endif
}

/** \} */

/* -------------------------------------------------------------------- */
/** \name Attachments Management
 * \{ */

void FrameBuffer::attachment_set(GPUAttachmentType type, const GPUAttachment &new_attachment)
{
  if (new_attachment.mip == -1) {
    return; /* GPU_ATTACHMENT_LEAVE */
  }

  if (type >= GPU_FB_MAX_ATTACHMENT) {
    fprintf(stderr,
            "GPUFramebuffer: Error: Trying to attach texture to type %d but maximum slot is %d.\n",
            type - GPU_FB_COLOR_ATTACHMENT0,
            GPU_FB_MAX_COLOR_ATTACHMENT);
    return;
  }

  if (new_attachment.tex) {
    if (new_attachment.layer > 0) {
      BLI_assert(GPU_texture_is_cube(new_attachment.tex) ||
                 GPU_texture_is_array(new_attachment.tex));
    }
    if (GPU_texture_has_stencil_format(new_attachment.tex)) {
      BLI_assert(ELEM(type, GPU_FB_DEPTH_STENCIL_ATTACHMENT));
    }
    else if (GPU_texture_has_depth_format(new_attachment.tex)) {
      BLI_assert(ELEM(type, GPU_FB_DEPTH_ATTACHMENT));
    }
  }

  GPUAttachment &attachment = attachments_[type];

  if (attachment.tex == new_attachment.tex && attachment.layer == new_attachment.layer &&
      attachment.mip == new_attachment.mip) {
    return; /* Exact same texture already bound here. */
  }
  /* Unbind previous and bind new. */
  /* TODO(fclem): cleanup the casts. */
  if (attachment.tex) {
    reinterpret_cast<Texture *>(attachment.tex)->detach_from(this);
  }

  attachment = new_attachment;

  /* Might be null if this is for unbinding. */
  if (attachment.tex) {
    reinterpret_cast<Texture *>(attachment.tex)->attach_to(this, type);
  }
  else {
    /* GPU_ATTACHMENT_NONE */
  }

  dirty_attachments_ = true;
}

void FrameBuffer::attachment_remove(GPUAttachmentType type)
{
  attachments_[type] = GPU_ATTACHMENT_NONE;
  dirty_attachments_ = true;
}

void FrameBuffer::load_store_config_array(const GPULoadStore *load_store_actions, uint actions_len)
{
  /* Follows attachment structure of GPU_framebuffer_config_array/GPU_framebuffer_ensure_config */
  const GPULoadStore &depth_action = load_store_actions[0];
  Span<GPULoadStore> color_attachments(load_store_actions + 1, actions_len - 1);

  if (this->attachments_[GPU_FB_DEPTH_STENCIL_ATTACHMENT].tex) {
    this->attachment_set_loadstore_op(
        GPU_FB_DEPTH_STENCIL_ATTACHMENT, depth_action.load_action, depth_action.store_action);
  }
  if (this->attachments_[GPU_FB_DEPTH_ATTACHMENT].tex) {
    this->attachment_set_loadstore_op(
        GPU_FB_DEPTH_ATTACHMENT, depth_action.load_action, depth_action.store_action);
  }

  GPUAttachmentType type = GPU_FB_COLOR_ATTACHMENT0;
  for (const GPULoadStore &actions : color_attachments) {
    if (this->attachments_[type].tex) {
      this->attachment_set_loadstore_op(type, actions.load_action, actions.store_action);
    }
    ++type;
  }
}

uint FrameBuffer::get_bits_per_pixel()
{
  uint total_bits = 0;
  for (GPUAttachment &attachment : attachments_) {
    Texture *tex = reinterpret_cast<Texture *>(attachment.tex);
    if (tex != nullptr) {
      int bits = to_bytesize(tex->format_get()) * to_component_len(tex->format_get());
      total_bits += bits;
    }
  }
  return total_bits;
}

void FrameBuffer::recursive_downsample(int max_lvl,
                                       void (*callback)(void *userData, int level),
                                       void *userData)
{
  /* Bind to make sure the frame-buffer is up to date. */
  this->bind(true);

  /* FIXME(fclem): This assumes all mips are defined which may not be the case. */
  max_lvl = min_ii(max_lvl, floor(log2(max_ii(width_, height_))));

  for (int mip_lvl = 1; mip_lvl <= max_lvl; mip_lvl++) {
    /* Replace attached mip-level for each attachment. */
    for (GPUAttachment &attachment : attachments_) {
      Texture *tex = reinterpret_cast<Texture *>(attachment.tex);
      if (tex != nullptr) {
        /* Some Intel HDXXX have issue with rendering to a mipmap that is below
         * the texture GL_TEXTURE_MAX_LEVEL. So even if it not correct, in this case
         * we allow GL_TEXTURE_MAX_LEVEL to be one level lower. In practice it does work! */
        int mip_max = GPU_mip_render_workaround() ? mip_lvl : (mip_lvl - 1);
        /* Restrict fetches only to previous level. */
        tex->mip_range_set(mip_lvl - 1, mip_max);
        /* Bind next level. */
        attachment.mip = mip_lvl;
      }
    }

    /* Update the internal attachments and viewport size. */
    dirty_attachments_ = true;
    this->bind(true);

    /* Optimize load-store state. */
    GPUAttachmentType type = GPU_FB_DEPTH_ATTACHMENT;
    for (GPUAttachment &attachment : attachments_) {
      Texture *tex = reinterpret_cast<Texture *>(attachment.tex);
      if (tex != nullptr) {
        this->attachment_set_loadstore_op(type, GPU_LOADACTION_DONT_CARE, GPU_STOREACTION_STORE);
      }
      ++type;
    }

    callback(userData, mip_lvl);
  }

  for (GPUAttachment &attachment : attachments_) {
    if (attachment.tex != nullptr) {
      /* Reset mipmap level range. */
      reinterpret_cast<Texture *>(attachment.tex)->mip_range_set(0, max_lvl);
      /* Reset base level. NOTE: might not be the one bound at the start of this function. */
      attachment.mip = 0;
    }
  }
  dirty_attachments_ = true;
}

/** \} */

}  // namespace blender::gpu

/* -------------------------------------------------------------------- */
/** \name C-API
 * \{ */

using namespace blender;
using namespace blender::gpu;

GPUFrameBuffer *GPU_framebuffer_create(const char *name)
{
  /* We generate the FB object later at first use in order to
   * create the frame-buffer in the right opengl context. */
  return wrap(GPUBackend::get()->framebuffer_alloc(name));
}

void GPU_framebuffer_free(GPUFrameBuffer *gpu_fb)
{
  delete unwrap(gpu_fb);
}

const char *GPU_framebuffer_get_name(GPUFrameBuffer *gpu_fb)
{
  return unwrap(gpu_fb)->name_get();
}

/* ---------- Binding ----------- */

void GPU_framebuffer_bind(GPUFrameBuffer *gpu_fb)
{
  const bool enable_srgb = true;
  unwrap(gpu_fb)->bind(enable_srgb);
}

void GPU_framebuffer_bind_loadstore(GPUFrameBuffer *gpu_fb,
                                    const GPULoadStore *load_store_actions,
                                    uint actions_len)
{
  /* Bind */
  GPU_framebuffer_bind(gpu_fb);

  /* Update load store */
  FrameBuffer *fb = unwrap(gpu_fb);
  fb->load_store_config_array(load_store_actions, actions_len);
}

void GPU_framebuffer_bind_no_srgb(GPUFrameBuffer *gpu_fb)
{
  const bool enable_srgb = false;
  unwrap(gpu_fb)->bind(enable_srgb);
}

void GPU_backbuffer_bind(eGPUBackBuffer buffer)
{
  Context *ctx = Context::get();

  if (buffer == GPU_BACKBUFFER_LEFT) {
    ctx->back_left->bind(false);
  }
  else {
    ctx->back_right->bind(false);
  }
}

void GPU_framebuffer_restore()
{
  Context::get()->back_left->bind(false);
}

GPUFrameBuffer *GPU_framebuffer_active_get()
{
  Context *ctx = Context::get();
  return wrap(ctx ? ctx->active_fb : nullptr);
}

GPUFrameBuffer *GPU_framebuffer_back_get()
{
  Context *ctx = Context::get();
  return wrap(ctx ? ctx->back_left : nullptr);
}

bool GPU_framebuffer_bound(GPUFrameBuffer *gpu_fb)
{
  return (gpu_fb == GPU_framebuffer_active_get());
}

/* ---------- Attachment Management ----------- */

bool GPU_framebuffer_check_valid(GPUFrameBuffer *gpu_fb, char err_out[256])
{
  return unwrap(gpu_fb)->check(err_out);
}

static void gpu_framebuffer_texture_attach_ex(GPUFrameBuffer *gpu_fb,
                                              GPUAttachment attachment,
                                              int slot)
{
  Texture *tex = reinterpret_cast<Texture *>(attachment.tex);
  GPUAttachmentType type = tex->attachment_type(slot);
  unwrap(gpu_fb)->attachment_set(type, attachment);
}

void GPU_framebuffer_texture_attach(GPUFrameBuffer *fb, GPUTexture *tex, int slot, int mip)
{
  GPUAttachment attachment = GPU_ATTACHMENT_TEXTURE_MIP(tex, mip);
  gpu_framebuffer_texture_attach_ex(fb, attachment, slot);
}

void GPU_framebuffer_texture_layer_attach(
    GPUFrameBuffer *fb, GPUTexture *tex, int slot, int layer, int mip)
{
  GPUAttachment attachment = GPU_ATTACHMENT_TEXTURE_LAYER_MIP(tex, layer, mip);
  gpu_framebuffer_texture_attach_ex(fb, attachment, slot);
}

void GPU_framebuffer_texture_cubeface_attach(
    GPUFrameBuffer *fb, GPUTexture *tex, int slot, int face, int mip)
{
  GPUAttachment attachment = GPU_ATTACHMENT_TEXTURE_CUBEFACE_MIP(tex, face, mip);
  gpu_framebuffer_texture_attach_ex(fb, attachment, slot);
}

void GPU_framebuffer_texture_detach(GPUFrameBuffer *fb, GPUTexture *tex)
{
  unwrap(tex)->detach_from(unwrap(fb));
}

void GPU_framebuffer_config_array(GPUFrameBuffer *gpu_fb,
                                  const GPUAttachment *config,
                                  int config_len)
{
  FrameBuffer *fb = unwrap(gpu_fb);

  const GPUAttachment &depth_attachment = config[0];
  Span<GPUAttachment> color_attachments(config + 1, config_len - 1);

  if (depth_attachment.mip == -1) {
    /* GPU_ATTACHMENT_LEAVE */
  }
  else if (depth_attachment.tex == nullptr) {
    /* GPU_ATTACHMENT_NONE: Need to clear both targets. */
    fb->attachment_set(GPU_FB_DEPTH_STENCIL_ATTACHMENT, depth_attachment);
    fb->attachment_set(GPU_FB_DEPTH_ATTACHMENT, depth_attachment);
  }
  else {
    GPUAttachmentType type = GPU_texture_has_stencil_format(depth_attachment.tex) ?
                                 GPU_FB_DEPTH_STENCIL_ATTACHMENT :
                                 GPU_FB_DEPTH_ATTACHMENT;
    fb->attachment_set(type, depth_attachment);
  }

  GPUAttachmentType type = GPU_FB_COLOR_ATTACHMENT0;
  for (const GPUAttachment &attachment : color_attachments) {
    fb->attachment_set(type, attachment);
    ++type;
  }
}

void GPU_framebuffer_default_size(GPUFrameBuffer *gpu_fb, int width, int height)
{
  unwrap(gpu_fb)->default_size_set(width, height);
}

/* ---------- Viewport & Scissor Region ----------- */

void GPU_framebuffer_viewport_set(GPUFrameBuffer *gpu_fb, int x, int y, int width, int height)
{
  int viewport_rect[4] = {x, y, width, height};
  unwrap(gpu_fb)->viewport_set(viewport_rect);
}

void GPU_framebuffer_viewport_get(GPUFrameBuffer *gpu_fb, int r_viewport[4])
{
  unwrap(gpu_fb)->viewport_get(r_viewport);
}

void GPU_framebuffer_viewport_reset(GPUFrameBuffer *gpu_fb)
{
  unwrap(gpu_fb)->viewport_reset();
}

/* ---------- Frame-buffer Operations ----------- */

void GPU_framebuffer_clear(GPUFrameBuffer *gpu_fb,
                           eGPUFrameBufferBits buffers,
                           const float clear_col[4],
                           float clear_depth,
                           uint clear_stencil)
{
  unwrap(gpu_fb)->clear(buffers, clear_col, clear_depth, clear_stencil);
}

void GPU_framebuffer_clear_color(GPUFrameBuffer *fb, const float clear_col[4])
{
  GPU_framebuffer_clear(fb, GPU_COLOR_BIT, clear_col, 0.0f, 0x00);
}

void GPU_framebuffer_clear_depth(GPUFrameBuffer *fb, float clear_depth)
{
  GPU_framebuffer_clear(fb, GPU_DEPTH_BIT, nullptr, clear_depth, 0x00);
}

void GPU_framebuffer_clear_color_depth(GPUFrameBuffer *fb,
                                       const float clear_col[4],
                                       float clear_depth)
{
  GPU_framebuffer_clear(fb, GPU_COLOR_BIT | GPU_DEPTH_BIT, clear_col, clear_depth, 0x00);
}

void GPU_framebuffer_clear_stencil(GPUFrameBuffer *fb, uint clear_stencil)
{
  GPU_framebuffer_clear(fb, GPU_STENCIL_BIT, nullptr, 0.0f, clear_stencil);
}

void GPU_framebuffer_clear_depth_stencil(GPUFrameBuffer *fb, float clear_depth, uint clear_stencil)
{
  GPU_framebuffer_clear(fb, GPU_DEPTH_BIT | GPU_STENCIL_BIT, nullptr, clear_depth, clear_stencil);
}

void GPU_framebuffer_clear_color_depth_stencil(GPUFrameBuffer *fb,
                                               const float clear_col[4],
                                               float clear_depth,
                                               uint clear_stencil)
{
  GPU_framebuffer_clear(
      fb, GPU_COLOR_BIT | GPU_DEPTH_BIT | GPU_STENCIL_BIT, clear_col, clear_depth, clear_stencil);
}

void GPU_framebuffer_multi_clear(GPUFrameBuffer *gpu_fb, const float (*clear_cols)[4])
{
  unwrap(gpu_fb)->clear_multi(clear_cols);
}

void GPU_clear_color(float red, float green, float blue, float alpha)
{
  float clear_col[4] = {red, green, blue, alpha};
  Context::get()->active_fb->clear(GPU_COLOR_BIT, clear_col, 0.0f, 0x0);
}

void GPU_clear_depth(float depth)
{
  float clear_col[4] = {0};
  Context::get()->active_fb->clear(GPU_DEPTH_BIT, clear_col, depth, 0x0);
}

void GPU_framebuffer_read_depth(
    GPUFrameBuffer *gpu_fb, int x, int y, int w, int h, eGPUDataFormat format, void *data)
{
  int rect[4] = {x, y, w, h};
  unwrap(gpu_fb)->read(GPU_DEPTH_BIT, format, rect, 1, 1, data);
}

void GPU_framebuffer_read_color(GPUFrameBuffer *gpu_fb,
                                int x,
                                int y,
                                int w,
                                int h,
                                int channels,
                                int slot,
                                eGPUDataFormat format,
                                void *data)
{
  int rect[4] = {x, y, w, h};
  unwrap(gpu_fb)->read(GPU_COLOR_BIT, format, rect, channels, slot, data);
}

void GPU_frontbuffer_read_color(
    int x, int y, int w, int h, int channels, eGPUDataFormat format, void *data)
{
  int rect[4] = {x, y, w, h};
  Context::get()->front_left->read(GPU_COLOR_BIT, format, rect, channels, 0, data);
}

/* TODO(fclem): port as texture operation. */
void GPU_framebuffer_blit(GPUFrameBuffer *gpufb_read,
                          int read_slot,
                          GPUFrameBuffer *gpufb_write,
                          int write_slot,
                          eGPUFrameBufferBits blit_buffers)
{
  FrameBuffer *fb_read = unwrap(gpufb_read);
  FrameBuffer *fb_write = unwrap(gpufb_write);
  BLI_assert(blit_buffers != 0);

  FrameBuffer *prev_fb = Context::get()->active_fb;

#ifndef NDEBUG
  GPUTexture *read_tex, *write_tex;
  if (blit_buffers & (GPU_DEPTH_BIT | GPU_STENCIL_BIT)) {
    read_tex = fb_read->depth_tex();
    write_tex = fb_write->depth_tex();
  }
  else {
    read_tex = fb_read->color_tex(read_slot);
    write_tex = fb_write->color_tex(write_slot);
  }

  if (blit_buffers & GPU_DEPTH_BIT) {
    BLI_assert(GPU_texture_has_depth_format(read_tex) && GPU_texture_has_depth_format(write_tex));
    BLI_assert(GPU_texture_format(read_tex) == GPU_texture_format(write_tex));
  }
  if (blit_buffers & GPU_STENCIL_BIT) {
    BLI_assert(GPU_texture_has_stencil_format(read_tex) &&
               GPU_texture_has_stencil_format(write_tex));
    BLI_assert(GPU_texture_format(read_tex) == GPU_texture_format(write_tex));
  }
#endif

  fb_read->blit_to(blit_buffers, read_slot, fb_write, write_slot, 0, 0);

  /* FIXME(@fclem): sRGB is not saved. */
  prev_fb->bind(true);
}

void GPU_framebuffer_recursive_downsample(GPUFrameBuffer *gpu_fb,
                                          int max_lvl,
                                          void (*callback)(void *userData, int level),
                                          void *userData)
{
  unwrap(gpu_fb)->recursive_downsample(max_lvl, callback, userData);
}

#ifndef GPU_NO_USE_PY_REFERENCES
void **GPU_framebuffer_py_reference_get(GPUFrameBuffer *gpu_fb)
{
  return unwrap(gpu_fb)->py_ref;
}

void GPU_framebuffer_py_reference_set(GPUFrameBuffer *gpu_fb, void **py_ref)
{
  BLI_assert(py_ref == nullptr || unwrap(gpu_fb)->py_ref == nullptr);
  unwrap(gpu_fb)->py_ref = py_ref;
}
#endif

/** \} */

/* -------------------------------------------------------------------- */
/** \name Frame-Buffer Stack
 *
 * Keeps track of frame-buffer binding operation to restore previously bound frame-buffers.
 * \{ */

#define FRAMEBUFFER_STACK_DEPTH 16

static struct {
  GPUFrameBuffer *framebuffers[FRAMEBUFFER_STACK_DEPTH];
  uint top;
} FrameBufferStack = {{nullptr}};

void GPU_framebuffer_push(GPUFrameBuffer *fb)
{
  BLI_assert(FrameBufferStack.top < FRAMEBUFFER_STACK_DEPTH);
  FrameBufferStack.framebuffers[FrameBufferStack.top] = fb;
  FrameBufferStack.top++;
}

GPUFrameBuffer *GPU_framebuffer_pop()
{
  BLI_assert(FrameBufferStack.top > 0);
  FrameBufferStack.top--;
  return FrameBufferStack.framebuffers[FrameBufferStack.top];
}

uint GPU_framebuffer_stack_level_get()
{
  return FrameBufferStack.top;
}

#undef FRAMEBUFFER_STACK_DEPTH

/** \} */

/* -------------------------------------------------------------------- */
/** \name GPUOffScreen
 *
 * Container that holds a frame-buffer and its textures.
 * Might be bound to multiple contexts.
 * \{ */

#define MAX_CTX_FB_LEN 3

struct GPUOffScreen {
  struct {
    Context *ctx;
    GPUFrameBuffer *fb;
  } framebuffers[MAX_CTX_FB_LEN];

  GPUTexture *color;
  GPUTexture *depth;
};

/**
 * Returns the correct frame-buffer for the current context.
 */
static GPUFrameBuffer *gpu_offscreen_fb_get(GPUOffScreen *ofs)
{
  Context *ctx = Context::get();
  BLI_assert(ctx);

  for (auto &framebuffer : ofs->framebuffers) {
    if (framebuffer.fb == nullptr) {
      framebuffer.ctx = ctx;
      GPU_framebuffer_ensure_config(&framebuffer.fb,
                                    {
                                        GPU_ATTACHMENT_TEXTURE(ofs->depth),
                                        GPU_ATTACHMENT_TEXTURE(ofs->color),
                                    });
    }

    if (framebuffer.ctx == ctx) {
      return framebuffer.fb;
    }
  }

  /* List is full, this should never happen or
   * it might just slow things down if it happens
   * regularly. In this case we just empty the list
   * and start over. This is most likely never going
   * to happen under normal usage. */
  BLI_assert(0);
  printf(
      "Warning: GPUOffscreen used in more than 3 GPUContext. "
      "This may create performance drop.\n");

  for (auto &framebuffer : ofs->framebuffers) {
    GPU_framebuffer_free(framebuffer.fb);
    framebuffer.fb = nullptr;
  }

  return gpu_offscreen_fb_get(ofs);
}

GPUOffScreen *GPU_offscreen_create(int width,
                                   int height,
                                   bool depth,
                                   eGPUTextureFormat format,
<<<<<<< HEAD
                                   const eGPUTextureUsage usage_,
=======
                                   eGPUTextureUsage usage,
>>>>>>> 15f46401
                                   char err_out[256])
{
  GPUOffScreen *ofs = MEM_cnew<GPUOffScreen>(__func__);

  /* Sometimes areas can have 0 height or width and this will
   * create a 1D texture which we don't want. */
  height = max_ii(1, height);
  width = max_ii(1, width);

<<<<<<< HEAD
  const eGPUTextureUsage usage = usage_ | GPU_TEXTURE_USAGE_ATTACHMENT;
=======
  /* Always add GPU_TEXTURE_USAGE_ATTACHMENT for convenience. */
  usage |= GPU_TEXTURE_USAGE_ATTACHMENT;

>>>>>>> 15f46401
  ofs->color = GPU_texture_create_2d("ofs_color", width, height, 1, format, usage, nullptr);

  if (depth) {
    ofs->depth = GPU_texture_create_2d(
        "ofs_depth", width, height, 1, GPU_DEPTH24_STENCIL8, usage, nullptr);
  }

  if ((depth && !ofs->depth) || !ofs->color) {
    const char error[] = "GPUTexture: Texture allocation failed.";
    if (err_out) {
      BLI_snprintf(err_out, 256, error);
    }
    else {
      fprintf(stderr, error);
    }
    GPU_offscreen_free(ofs);
    return nullptr;
  }

  GPUFrameBuffer *fb = gpu_offscreen_fb_get(ofs);

  /* check validity at the very end! */
  if (!GPU_framebuffer_check_valid(fb, err_out)) {
    GPU_offscreen_free(ofs);
    return nullptr;
  }
  GPU_framebuffer_restore();
  return ofs;
}

void GPU_offscreen_free(GPUOffScreen *ofs)
{
  for (auto &framebuffer : ofs->framebuffers) {
    if (framebuffer.fb) {
      GPU_framebuffer_free(framebuffer.fb);
    }
  }
  if (ofs->color) {
    GPU_texture_free(ofs->color);
  }
  if (ofs->depth) {
    GPU_texture_free(ofs->depth);
  }

  MEM_freeN(ofs);
}

void GPU_offscreen_bind(GPUOffScreen *ofs, bool save)
{
  if (save) {
    GPUFrameBuffer *fb = GPU_framebuffer_active_get();
    GPU_framebuffer_push(fb);
  }
  unwrap(gpu_offscreen_fb_get(ofs))->bind(false);
}

void GPU_offscreen_unbind(GPUOffScreen * /*ofs*/, bool restore)
{
  GPUFrameBuffer *fb = nullptr;
  if (restore) {
    fb = GPU_framebuffer_pop();
  }

  if (fb) {
    GPU_framebuffer_bind(fb);
  }
  else {
    GPU_framebuffer_restore();
  }
}

void GPU_offscreen_draw_to_screen(GPUOffScreen *ofs, int x, int y)
{
  Context *ctx = Context::get();
  FrameBuffer *ofs_fb = unwrap(gpu_offscreen_fb_get(ofs));
  ofs_fb->blit_to(GPU_COLOR_BIT, 0, ctx->active_fb, 0, x, y);
}

void GPU_offscreen_read_color_region(
    GPUOffScreen *ofs, eGPUDataFormat format, int x, int y, int w, int h, void *r_data)
{
  BLI_assert(ELEM(format, GPU_DATA_UBYTE, GPU_DATA_FLOAT));
  BLI_assert(x >= 0 && y >= 0 && w > 0 && h > 0);
  BLI_assert(x + w <= GPU_texture_width(ofs->color));
  BLI_assert(y + h <= GPU_texture_height(ofs->color));

  GPUFrameBuffer *ofs_fb = gpu_offscreen_fb_get(ofs);
  GPU_framebuffer_read_color(ofs_fb, x, y, w, h, 4, 0, format, r_data);
}

void GPU_offscreen_read_color(GPUOffScreen *ofs, eGPUDataFormat format, void *r_data)
{
  BLI_assert(ELEM(format, GPU_DATA_UBYTE, GPU_DATA_FLOAT));

  const int w = GPU_texture_width(ofs->color);
  const int h = GPU_texture_height(ofs->color);

  GPU_offscreen_read_color_region(ofs, format, 0, 0, w, h, r_data);
}

int GPU_offscreen_width(const GPUOffScreen *ofs)
{
  return GPU_texture_width(ofs->color);
}

int GPU_offscreen_height(const GPUOffScreen *ofs)
{
  return GPU_texture_height(ofs->color);
}

GPUTexture *GPU_offscreen_color_texture(const GPUOffScreen *ofs)
{
  return ofs->color;
}

void GPU_offscreen_viewport_data_get(GPUOffScreen *ofs,
                                     GPUFrameBuffer **r_fb,
                                     GPUTexture **r_color,
                                     GPUTexture **r_depth)
{
  *r_fb = gpu_offscreen_fb_get(ofs);
  *r_color = ofs->color;
  *r_depth = ofs->depth;
}

/** \} */<|MERGE_RESOLUTION|>--- conflicted
+++ resolved
@@ -655,11 +655,7 @@
                                    int height,
                                    bool depth,
                                    eGPUTextureFormat format,
-<<<<<<< HEAD
-                                   const eGPUTextureUsage usage_,
-=======
                                    eGPUTextureUsage usage,
->>>>>>> 15f46401
                                    char err_out[256])
 {
   GPUOffScreen *ofs = MEM_cnew<GPUOffScreen>(__func__);
@@ -669,13 +665,9 @@
   height = max_ii(1, height);
   width = max_ii(1, width);
 
-<<<<<<< HEAD
-  const eGPUTextureUsage usage = usage_ | GPU_TEXTURE_USAGE_ATTACHMENT;
-=======
   /* Always add GPU_TEXTURE_USAGE_ATTACHMENT for convenience. */
   usage |= GPU_TEXTURE_USAGE_ATTACHMENT;
 
->>>>>>> 15f46401
   ofs->color = GPU_texture_create_2d("ofs_color", width, height, 1, format, usage, nullptr);
 
   if (depth) {
