/* SPDX-License-Identifier: GPL-2.0-or-later
 * Copyright 2021 Blender Foundation. All rights reserved. */

/** \file
 * \ingroup gpu
 *
 * Stubs to reduce linking time for shader_builder.
 */

#include "BLI_utildefines.h"

#include "IMB_imbuf.h"
#include "IMB_imbuf_types.h"

#include "BKE_attribute.h"
#include "BKE_customdata.h"
#include "BKE_global.h"
#include "BKE_material.h"
#include "BKE_mesh.h"
#include "BKE_node.h"
#include "BKE_paint.h"
#include "BKE_pbvh.h"
#include "BKE_subdiv_ccg.h"

#include "DNA_userdef_types.h"

#include "NOD_shader.h"

#include "DRW_engine.h"

#include "bmesh.h"

#include "UI_resources.h"

extern "C" {

Global G;
UserDef U;

/* -------------------------------------------------------------------- */
/** \name Stubs of BLI_imbuf_types.h
 * \{ */

void IMB_freeImBuf(ImBuf * /*ibuf*/)
{
  BLI_assert_unreachable();
}

struct ImBuf *IMB_allocImBuf(unsigned int /*x*/,
                             unsigned int /*y*/,
                             unsigned char /*planes*/,
                             unsigned int /*flags*/)
{
  BLI_assert_unreachable();
  return nullptr;
}

/** \} */

/* -------------------------------------------------------------------- */
/** \name Stubs of UI_resources.h
 * \{ */

void UI_GetThemeColor4fv(int /*colorid*/, float[4] /*col*/)
{
  BLI_assert_unreachable();
}

void UI_GetThemeColor3fv(int /*colorid*/, float[3] /*col*/)
{
  BLI_assert_unreachable();
}

void UI_GetThemeColorShade4fv(int /*colorid*/, int /*offset*/, float[4] /*col*/)
{
  BLI_assert_unreachable();
}

void UI_GetThemeColorShadeAlpha4fv(int /*colorid*/,
                                   int /*coloffset*/,
                                   int /*alphaoffset*/,
                                   float[4] /*col*/)
{
  BLI_assert_unreachable();
}
void UI_GetThemeColorBlendShade4fv(
    int /*colorid1*/, int /*colorid2*/, float /*fac*/, int /*offset*/, float[4] /*col*/)
{
  BLI_assert_unreachable();
}

void UI_GetThemeColorBlend3ubv(int /*colorid1*/, int /*colorid2*/, float /*fac*/, uchar[3] /*col*/)
{
  BLI_assert_unreachable();
}

void UI_GetThemeColorShadeAlpha4ubv(int /*colorid*/,
                                    int /*coloffset*/,
                                    int /*alphaoffset*/,
                                    uchar[4] /*col*/)
{
  BLI_assert_unreachable();
}

/** \} */

/* -------------------------------------------------------------------- */
/** \name Stubs of BKE_attribute.h
 * \{ */

eAttrDomain BKE_id_attribute_domain(const struct ID * /*id*/,
                                    const struct CustomDataLayer * /*layer*/)
{
  return ATTR_DOMAIN_AUTO;
}

/** \} */

/* -------------------------------------------------------------------- */
/** \name Stubs of BKE_paint.h
 * \{ */
bool paint_is_face_hidden(const struct MLoopTri * /*lt*/, const bool * /*hide_poly*/)
{
  BLI_assert_unreachable();
  return false;
}

void BKE_paint_face_set_overlay_color_get(const int /*face_set*/,
                                          const int /*seed*/,
                                          uchar[4] /*col*/)
{
  BLI_assert_unreachable();
}

bool paint_is_grid_face_hidden(const uint * /*grid_hidden*/,
                               int /*gridsize*/,
                               int /*x*/,
                               int /*y*/)
{
  BLI_assert_unreachable();
  return false;
}

/** \} */

/* -------------------------------------------------------------------- */
/** \name Stubs of BKE_mesh.h
 * \{ */
void BKE_mesh_calc_poly_normal(const struct MPoly * /*mpoly*/,
<<<<<<< HEAD
                               const int * /*corner_verts*/,
                               const float (*positions)[3],
                               float UNUSED(r_no[3]))
{
  UNUSED_VARS(positions);
=======
                               const struct MLoop * /*loopstart*/,
                               const float (*positions)[3],
                               float[3] /*col*/)
{
  UNUSED_VARS(positions);
  BLI_assert_unreachable();
}

void BKE_mesh_looptri_get_real_edges(const struct MEdge * /*edges*/,
                                     const struct MLoop * /*loops*/,
                                     const struct MLoopTri * /*looptri*/,
                                     int[3] /*col*/)
{
>>>>>>> a7e1815c
  BLI_assert_unreachable();
}

/** \} */

/* -------------------------------------------------------------------- */
/** \name Stubs of BKE_material.h
 * \{ */

void BKE_material_defaults_free_gpu()
{
  /* This function is reachable via GPU_exit. */
}

/** \} */

/* -------------------------------------------------------------------- */
/** \name Stubs of BKE_customdata.h
 * \{ */

int CustomData_get_offset(const struct CustomData * /*data*/, int /*type*/)
{
  BLI_assert_unreachable();
  return 0;
}

int CustomData_get_named_layer_index(const struct CustomData * /*data*/,
                                     int /*type*/,
                                     const char * /*name*/)
{
  return -1;
}

int CustomData_get_active_layer_index(const struct CustomData * /*data*/, int /*type*/)
{
  return -1;
}

int CustomData_get_render_layer_index(const struct CustomData * /*data*/, int /*type*/)
{
  return -1;
}

bool CustomData_has_layer(const struct CustomData * /*data*/, int /*type*/)
{
  return false;
}

void *CustomData_get_layer_named(const struct CustomData * /*data*/,
                                 int /*type*/,
                                 const char * /*name*/)
{
  return nullptr;
}

void *CustomData_get_layer(const struct CustomData * /*data*/, int /*type*/)
{
  return nullptr;
}

/** \} */

/* -------------------------------------------------------------------- */
/** \name Stubs of BKE_pbvh.h
 * \{ */

int BKE_pbvh_count_grid_quads(BLI_bitmap ** /*grid_hidden*/,
                              const int * /*grid_indices*/,
                              int /*totgrid*/,
                              int /*gridsize*/,
                              int /*display_gridsize*/)
{
  BLI_assert_unreachable();
  return 0;
}

/** \} */

/* -------------------------------------------------------------------- */
/** \name Stubs of BKE_subdiv_ccg.h
 * \{ */
int BKE_subdiv_ccg_grid_to_face_index(const SubdivCCG * /*subdiv_ccg*/, const int /*grid_index*/)
{
  BLI_assert_unreachable();
  return 0;
}

/** \} */

/* -------------------------------------------------------------------- */
/** \name Stubs of BKE_node.h
 * \{ */
void ntreeGPUMaterialNodes(struct bNodeTree * /*localtree*/, struct GPUMaterial * /*mat*/)
{
  BLI_assert_unreachable();
}

struct bNodeTree *ntreeLocalize(struct bNodeTree * /*ntree*/)
{
  BLI_assert_unreachable();
  return nullptr;
}

void ntreeFreeLocalTree(struct bNodeTree * /*ntree*/)
{
  BLI_assert_unreachable();
}

/** \} */

/* -------------------------------------------------------------------- */
/** \name Stubs of bmesh.h
 * \{ */
void BM_face_as_array_vert_tri(BMFace * /*f*/, BMVert *[3] /*r_verts*/)
{
  BLI_assert_unreachable();
}
/** \} */

/* -------------------------------------------------------------------- */
/** \name Stubs of DRW_engine.h
 * \{ */
void DRW_deferred_shader_remove(struct GPUMaterial * /*mat*/)
{
  BLI_assert_unreachable();
}

void DRW_cdlayer_attr_aliases_add(struct GPUVertFormat * /*format*/,
                                  const char * /*base_name*/,
                                  const struct CustomData * /*data*/,
                                  const struct CustomDataLayer * /*cl*/,
                                  bool /*is_active_render*/,
                                  bool /*is_active_layer*/)
{
}

/** \} */
}<|MERGE_RESOLUTION|>--- conflicted
+++ resolved
@@ -147,27 +147,11 @@
 /** \name Stubs of BKE_mesh.h
  * \{ */
 void BKE_mesh_calc_poly_normal(const struct MPoly * /*mpoly*/,
-<<<<<<< HEAD
                                const int * /*corner_verts*/,
                                const float (*positions)[3],
-                               float UNUSED(r_no[3]))
+                               float[3] /*col*/)
 {
   UNUSED_VARS(positions);
-=======
-                               const struct MLoop * /*loopstart*/,
-                               const float (*positions)[3],
-                               float[3] /*col*/)
-{
-  UNUSED_VARS(positions);
-  BLI_assert_unreachable();
-}
-
-void BKE_mesh_looptri_get_real_edges(const struct MEdge * /*edges*/,
-                                     const struct MLoop * /*loops*/,
-                                     const struct MLoopTri * /*looptri*/,
-                                     int[3] /*col*/)
-{
->>>>>>> a7e1815c
   BLI_assert_unreachable();
 }
 
