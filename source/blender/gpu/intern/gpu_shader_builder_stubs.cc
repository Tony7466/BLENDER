/* SPDX-License-Identifier: GPL-2.0-or-later
 * Copyright 2021 Blender Foundation. All rights reserved. */

/** \file
 * \ingroup gpu
 *
 * Stubs to reduce linking time for shader_builder.
 */

#include "BLI_utildefines.h"

#include "IMB_imbuf.h"
#include "IMB_imbuf_types.h"

#include "BKE_attribute.h"
#include "BKE_customdata.h"
#include "BKE_global.h"
#include "BKE_material.h"
#include "BKE_mesh.hh"
#include "BKE_node.h"
#include "BKE_paint.h"
#include "BKE_pbvh.h"
#include "BKE_subdiv_ccg.h"

#include "DNA_userdef_types.h"

#include "NOD_shader.h"

#include "DRW_engine.h"

#include "bmesh.h"

#include "UI_resources.h"

extern "C" {

Global G;
UserDef U;

/* -------------------------------------------------------------------- */
/** \name Stubs of BLI_imbuf_types.h
 * \{ */

void IMB_freeImBuf(ImBuf * /*ibuf*/)
{
  BLI_assert_unreachable();
}

struct ImBuf *IMB_allocImBuf(unsigned int /*x*/,
                             unsigned int /*y*/,
                             unsigned char /*planes*/,
                             unsigned int /*flags*/)
{
  BLI_assert_unreachable();
  return nullptr;
}

/** \} */

/* -------------------------------------------------------------------- */
/** \name Stubs of UI_resources.h
 * \{ */

void UI_GetThemeColor4fv(int /*colorid*/, float[4] /*col*/)
{
  BLI_assert_unreachable();
}

void UI_GetThemeColor3fv(int /*colorid*/, float[3] /*col*/)
{
  BLI_assert_unreachable();
}

void UI_GetThemeColorShade4fv(int /*colorid*/, int /*offset*/, float[4] /*col*/)
{
  BLI_assert_unreachable();
}

void UI_GetThemeColorShadeAlpha4fv(int /*colorid*/,
                                   int /*coloffset*/,
                                   int /*alphaoffset*/,
                                   float[4] /*col*/)
{
  BLI_assert_unreachable();
}
void UI_GetThemeColorBlendShade4fv(
    int /*colorid1*/, int /*colorid2*/, float /*fac*/, int /*offset*/, float[4] /*col*/)
{
  BLI_assert_unreachable();
}

void UI_GetThemeColorBlend3ubv(int /*colorid1*/, int /*colorid2*/, float /*fac*/, uchar[3] /*col*/)
{
  BLI_assert_unreachable();
}

void UI_GetThemeColorShadeAlpha4ubv(int /*colorid*/,
                                    int /*coloffset*/,
                                    int /*alphaoffset*/,
                                    uchar[4] /*col*/)
{
  BLI_assert_unreachable();
}

/** \} */

/* -------------------------------------------------------------------- */
/** \name Stubs of BKE_attribute.h
 * \{ */

eAttrDomain BKE_id_attribute_domain(const struct ID * /*id*/,
                                    const struct CustomDataLayer * /*layer*/)
{
  return ATTR_DOMAIN_AUTO;
}

/** \} */

/* -------------------------------------------------------------------- */
/** \name Stubs of BKE_paint.h
 * \{ */
bool paint_is_face_hidden(const struct MLoopTri * /*lt*/, const bool * /*hide_poly*/)
{
  BLI_assert_unreachable();
  return false;
}

void BKE_paint_face_set_overlay_color_get(const int /*face_set*/,
                                          const int /*seed*/,
                                          uchar[4] /*col*/)
{
  BLI_assert_unreachable();
}

bool paint_is_grid_face_hidden(const uint * /*grid_hidden*/,
                               int /*gridsize*/,
                               int /*x*/,
                               int /*y*/)
{
  BLI_assert_unreachable();
  return false;
}

/** \} */

/* -------------------------------------------------------------------- */
/** \name Stubs of BKE_mesh.h
 * \{ */
<<<<<<< HEAD
void BKE_mesh_calc_poly_normal(const struct MPoly * /*polys*/,
                               const int * /*corner_verts*/,
                               const float (*vert_positions)[3],
                               float[3] /*col*/)
{
  UNUSED_VARS(vert_positions);
  BLI_assert_unreachable();
}
=======
>>>>>>> cbc73a1e

/** \} */

/* -------------------------------------------------------------------- */
/** \name Stubs of BKE_material.h
 * \{ */

void BKE_material_defaults_free_gpu()
{
  /* This function is reachable via GPU_exit. */
}

/** \} */

/* -------------------------------------------------------------------- */
/** \name Stubs of BKE_customdata.h
 * \{ */

int CustomData_get_offset(const struct CustomData * /*data*/, int /*type*/)
{
  BLI_assert_unreachable();
  return 0;
}

int CustomData_get_named_layer_index(const struct CustomData * /*data*/,
                                     int /*type*/,
                                     const char * /*name*/)
{
  return -1;
}

int CustomData_get_active_layer_index(const struct CustomData * /*data*/, int /*type*/)
{
  return -1;
}

int CustomData_get_render_layer_index(const struct CustomData * /*data*/, int /*type*/)
{
  return -1;
}

bool CustomData_has_layer(const struct CustomData * /*data*/, int /*type*/)
{
  return false;
}

/** \} */

/* -------------------------------------------------------------------- */
/** \name Stubs of BKE_pbvh.h
 * \{ */

int BKE_pbvh_count_grid_quads(BLI_bitmap ** /*grid_hidden*/,
                              const int * /*grid_indices*/,
                              int /*totgrid*/,
                              int /*gridsize*/,
                              int /*display_gridsize*/)
{
  BLI_assert_unreachable();
  return 0;
}

/** \} */

/* -------------------------------------------------------------------- */
/** \name Stubs of BKE_subdiv_ccg.h
 * \{ */
int BKE_subdiv_ccg_grid_to_face_index(const SubdivCCG * /*subdiv_ccg*/, const int /*grid_index*/)
{
  BLI_assert_unreachable();
  return 0;
}

/** \} */

/* -------------------------------------------------------------------- */
/** \name Stubs of BKE_node.h
 * \{ */
void ntreeGPUMaterialNodes(struct bNodeTree * /*localtree*/, struct GPUMaterial * /*mat*/)
{
  BLI_assert_unreachable();
}

struct bNodeTree *ntreeLocalize(struct bNodeTree * /*ntree*/)
{
  BLI_assert_unreachable();
  return nullptr;
}

void ntreeFreeLocalTree(struct bNodeTree * /*ntree*/)
{
  BLI_assert_unreachable();
}

/** \} */

/* -------------------------------------------------------------------- */
/** \name Stubs of bmesh.h
 * \{ */
void BM_face_as_array_vert_tri(BMFace * /*f*/, BMVert *[3] /*r_verts*/)
{
  BLI_assert_unreachable();
}
/** \} */

/* -------------------------------------------------------------------- */
/** \name Stubs of DRW_engine.h
 * \{ */
void DRW_deferred_shader_remove(struct GPUMaterial * /*mat*/)
{
  BLI_assert_unreachable();
}

void DRW_cdlayer_attr_aliases_add(struct GPUVertFormat * /*format*/,
                                  const char * /*base_name*/,
                                  const struct CustomData * /*data*/,
                                  const struct CustomDataLayer * /*cl*/,
                                  bool /*is_active_render*/,
                                  bool /*is_active_layer*/)
{
}

/** \} */
}<|MERGE_RESOLUTION|>--- conflicted
+++ resolved
@@ -146,17 +146,6 @@
 /* -------------------------------------------------------------------- */
 /** \name Stubs of BKE_mesh.h
  * \{ */
-<<<<<<< HEAD
-void BKE_mesh_calc_poly_normal(const struct MPoly * /*polys*/,
-                               const int * /*corner_verts*/,
-                               const float (*vert_positions)[3],
-                               float[3] /*col*/)
-{
-  UNUSED_VARS(vert_positions);
-  BLI_assert_unreachable();
-}
-=======
->>>>>>> cbc73a1e
 
 /** \} */
 
