/* SPDX-License-Identifier: Apache-2.0 */

#include "testing/testing.h"

#include "GPU_capabilities.h"
#include "GPU_compute.h"
#include "GPU_shader.h"
#include "GPU_storage_buffer.h"

#include "BLI_math_vector.hh"
#include "BLI_utility_mixins.hh"
#include "BLI_vector.hh"

#include "gpu_testing.hh"

namespace blender::gpu::tests {
struct CallData {
  GPUStorageBuf *ssbo = nullptr;
  Vector<float> data;

  float float_in;
  float2 vec2_in;
  float3 vec3_in;
  float4 vec4_in;

  void init_ssbo(size_t num_floats)
  {
    if (ssbo == nullptr) {
      ssbo = GPU_storagebuf_create_ex(
          num_floats * sizeof(float), nullptr, GPU_USAGE_DEVICE_ONLY, __func__);
      data.resize(num_floats);
    }
  }

  ~CallData()
  {
    if (ssbo != nullptr) {
      GPU_storagebuf_free(ssbo);
      ssbo = nullptr;
    }
  }

  void generate_test_data(const float vector_mul, const float scalar_mul)
  {
    float_in = vector_mul;
    vec2_in = float2(vector_mul * 2.0, vector_mul * 2.0 + scalar_mul);
    vec3_in = float3(
        vector_mul * 3.0, vector_mul * 3.0 + scalar_mul, vector_mul * 3.0 + scalar_mul * 2.0);
    vec4_in = float4(vector_mul * 4.0,
                     vector_mul * 4.0 + scalar_mul,
                     vector_mul * 4.0 + scalar_mul * 2.0,
                     vector_mul * 4.0 + scalar_mul * 3.0);
  }

  void read_back()
  {
    GPU_memory_barrier(GPU_BARRIER_SHADER_STORAGE);
    GPU_storagebuf_read(ssbo, data.data());
  }

  void validate()
  {
    /* Check the results. */
    EXPECT_EQ(data[0], float_in);
    EXPECT_EQ(data[1], vec2_in.x);
    EXPECT_EQ(data[2], vec2_in.y);
    EXPECT_EQ(data[3], vec3_in.x);
    EXPECT_EQ(data[4], vec3_in.y);
    EXPECT_EQ(data[5], vec3_in.z);
    EXPECT_EQ(data[6], vec4_in.x);
    EXPECT_EQ(data[7], vec4_in.y);
    EXPECT_EQ(data[8], vec4_in.z);
    EXPECT_EQ(data[9], vec4_in.w);
  }
};

struct Shader {
  GPUShader *shader = nullptr;
  Vector<CallData> call_datas;

  Shader()
  {
    call_datas.reserve(10);
  }

  ~Shader()
  {
    if (shader != nullptr) {
      GPU_shader_unbind();
      GPU_shader_free(shader);
    }
  }

  void init_shader(const char *info_name)
  {
    if (shader == nullptr) {
      shader = GPU_shader_create_from_info_name(info_name);
      EXPECT_NE(shader, nullptr);
      GPU_shader_bind(shader);
    }
  }

  CallData &new_call()
  {
    CallData call_data;
    call_datas.append(call_data);
    return call_datas.last();
  }

  void bind(CallData &call_data)
  {
    GPU_storagebuf_bind(call_data.ssbo, GPU_shader_get_ssbo_binding(shader, "data_out"));
  }

  void update_push_constants(const CallData &call_data)
  {
    GPU_shader_uniform_1f(shader, "float_in", call_data.float_in);
    GPU_shader_uniform_2fv(shader, "vec2_in", call_data.vec2_in);
    GPU_shader_uniform_3fv(shader, "vec3_in", call_data.vec3_in);
    GPU_shader_uniform_4fv(shader, "vec4_in", call_data.vec4_in);
  }

  void dispatch()
  {
    /* Dispatching 1000000 times to add some stress to the GPU. Without it tests may succeed when
     * using to simple shaders. */
    GPU_compute_dispatch(shader, 1000, 1000, 1);
  }
};

/** Test the given info when doing a single call. */
static void do_push_constants_test(const char *info_name, const int num_calls_simultaneously = 1)
{
  if (!GPU_compute_shader_support() && !GPU_shader_storage_buffer_objects_support()) {
    /* We can't test as a the platform does not support compute shaders. */
    std::cout << "Skipping test: platform not supported";
    return;
  }

  static constexpr uint SIZE = 16;

  Shader shader;
  shader.init_shader(info_name);

  for (const int call_index : IndexRange(num_calls_simultaneously)) {
    CallData &call_data = shader.new_call();
    call_data.generate_test_data(call_index * 10.0, call_index * 1.0);
    call_data.init_ssbo(SIZE);
    shader.bind(call_data);
    shader.update_push_constants(call_data);
    shader.dispatch();
  }
  /* All calls will be "simultaneously" in flight. First read-back will wait until the dispatches
   * have finished execution. */
  for (const int call_index : IndexRange(num_calls_simultaneously)) {
    CallData &call_data = shader.call_datas[call_index];
    call_data.read_back();
    call_data.validate();
  }
}

/* Test case with single call as sanity check, before we make it more interesting. */
static void test_push_constants()
{
  do_push_constants_test("gpu_push_constants_test");
}
GPU_TEST(push_constants)

static void test_push_constants_128bytes()
{
  do_push_constants_test("gpu_push_constants_128bytes_test");
}
GPU_TEST(push_constants_128bytes)

static void test_push_constants_256bytes()
{
  do_push_constants_test("gpu_push_constants_256bytes_test");
}
GPU_TEST(push_constants_256bytes)

static void test_push_constants_512bytes()
{
  do_push_constants_test("gpu_push_constants_512bytes_test");
}
GPU_TEST(push_constants_512bytes)

/* Schedule multiple simultaneously. */
<<<<<<< HEAD
=======
/* These test have been disabled for now as this will to be solved in a separate PR.
 * - `DescriptorSets` may not be altered, when they are in the command queue or being executed.
 */
>>>>>>> 63a05f1e
static void test_push_constants_multiple()
{
  do_push_constants_test("gpu_push_constants_test", 10);
}
GPU_TEST(push_constants_multiple)

static void test_push_constants_multiple_128bytes()
{
  do_push_constants_test("gpu_push_constants_128bytes_test", 10);
}
GPU_TEST(push_constants_multiple_128bytes)

static void test_push_constants_multiple_256bytes()
{
  do_push_constants_test("gpu_push_constants_256bytes_test", 10);
}
GPU_TEST(push_constants_multiple_256bytes)

static void test_push_constants_multiple_512bytes()
{
  do_push_constants_test("gpu_push_constants_512bytes_test", 10);
}
GPU_TEST(push_constants_multiple_512bytes)

}  // namespace blender::gpu::tests<|MERGE_RESOLUTION|>--- conflicted
+++ resolved
@@ -185,12 +185,6 @@
 GPU_TEST(push_constants_512bytes)
 
 /* Schedule multiple simultaneously. */
-<<<<<<< HEAD
-=======
-/* These test have been disabled for now as this will to be solved in a separate PR.
- * - `DescriptorSets` may not be altered, when they are in the command queue or being executed.
- */
->>>>>>> 63a05f1e
 static void test_push_constants_multiple()
 {
   do_push_constants_test("gpu_push_constants_test", 10);
