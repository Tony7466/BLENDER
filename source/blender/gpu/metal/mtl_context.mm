/* SPDX-FileCopyrightText: 2022-2023 Blender Authors
 *
 * SPDX-License-Identifier: GPL-2.0-or-later */

/** \file
 * \ingroup gpu
 */
#include "mtl_context.hh"
#include "mtl_debug.hh"
#include "mtl_framebuffer.hh"
#include "mtl_immediate.hh"
#include "mtl_memory.hh"
#include "mtl_primitive.hh"
#include "mtl_shader.hh"
#include "mtl_shader_interface.hh"
#include "mtl_state.hh"
#include "mtl_storage_buffer.hh"
#include "mtl_uniform_buffer.hh"
#include "mtl_vertex_buffer.hh"

#include "DNA_userdef_types.h"

#include "GPU_capabilities.h"
#include "GPU_matrix.h"
#include "GPU_shader.h"
#include "GPU_storage_buffer.h"
#include "GPU_texture.h"
#include "GPU_uniform_buffer.h"
#include "GPU_vertex_buffer.h"
#include "intern/gpu_matrix_private.h"

#include "PIL_time.h"

#include <fstream>
#include <string>

using namespace blender;
using namespace blender::gpu;

/* Fire off a single dispatch per encoder. Can make debugging view clearer for texture resources
 * associated with each dispatch. */
#if defined(NDEBUG)
#  define MTL_DEBUG_SINGLE_DISPATCH_PER_ENCODER 0
#else
#  define MTL_DEBUG_SINGLE_DISPATCH_PER_ENCODER 1
#endif

/* Debug option to bind null buffer for missing UBOs.
 * Enabled by default. TODO: Ensure all required UBO bindings are present. */
#define DEBUG_BIND_NULL_BUFFER_FOR_MISSING_UBO 1

/* Debug option to bind null buffer for missing SSBOs. NOTE: This is unsafe if replacing a
 * write-enabled SSBO and should only be used for debugging to identify binding-related issues. */
#define DEBUG_BIND_NULL_BUFFER_FOR_MISSING_SSBO 0

/* Error or warning depending on debug flag. */
#if DEBUG_BIND_NULL_BUFFER_FOR_MISSING_UBO == 1
#  define MTL_LOG_UBO_ERROR MTL_LOG_WARNING
#else
#  define MTL_LOG_UBO_ERROR MTL_LOG_ERROR
#endif

#if DEBUG_BIND_NULL_BUFFER_FOR_MISSING_SSBO == 1
#  define MTL_LOG_SSBO_ERROR MTL_LOG_WARNING
#else
#  define MTL_LOG_SSBO_ERROR MTL_LOG_ERROR
#endif

namespace blender::gpu {

/* Global memory manager. */
std::mutex MTLContext::global_memory_manager_reflock;
int MTLContext::global_memory_manager_refcount = 0;
MTLBufferPool *MTLContext::global_memory_manager = nullptr;

/* Swap-chain and latency management. */
std::atomic<int> MTLContext::max_drawables_in_flight = 0;
std::atomic<int64_t> MTLContext::avg_drawable_latency_us = 0;
int64_t MTLContext::frame_latency[MTL_FRAME_AVERAGE_COUNT] = {0};

/* -------------------------------------------------------------------- */
/** \name GHOST Context interaction.
 * \{ */

void MTLContext::set_ghost_context(GHOST_ContextHandle ghostCtxHandle)
{
  GHOST_Context *ghost_ctx = reinterpret_cast<GHOST_Context *>(ghostCtxHandle);
  BLI_assert(ghost_ctx != nullptr);

  /* Release old MTLTexture handle */
  if (default_fbo_mtltexture_) {
    [default_fbo_mtltexture_ release];
    default_fbo_mtltexture_ = nil;
  }

  /* Release Framebuffer attachments */
  MTLFrameBuffer *mtl_front_left = static_cast<MTLFrameBuffer *>(this->front_left);
  MTLFrameBuffer *mtl_back_left = static_cast<MTLFrameBuffer *>(this->back_left);
  mtl_front_left->remove_all_attachments();
  mtl_back_left->remove_all_attachments();

  GHOST_ContextCGL *ghost_cgl_ctx = dynamic_cast<GHOST_ContextCGL *>(ghost_ctx);
  if (ghost_cgl_ctx != NULL) {
    default_fbo_mtltexture_ = ghost_cgl_ctx->metalOverlayTexture();

    MTL_LOG_INFO(
        "Binding GHOST context CGL %p to GPU context %p. (Device: %p, queue: %p, texture: %p)",
        ghost_cgl_ctx,
        this,
        this->device,
        this->queue,
        default_fbo_gputexture_);

    /* Check if the GHOST Context provides a default framebuffer: */
    if (default_fbo_mtltexture_) {

      /* Release old GPUTexture handle */
      if (default_fbo_gputexture_) {
        GPU_texture_free(wrap(static_cast<Texture *>(default_fbo_gputexture_)));
        default_fbo_gputexture_ = nullptr;
      }

      /* Retain handle */
      [default_fbo_mtltexture_ retain];

      /*** Create front and back-buffers ***/
      /* Create gpu::MTLTexture objects */
      default_fbo_gputexture_ = new gpu::MTLTexture(
          "MTL_BACKBUFFER", GPU_RGBA16F, GPU_TEXTURE_2D, default_fbo_mtltexture_);

      /* Update frame-buffers with new texture attachments. */
      mtl_front_left->add_color_attachment(default_fbo_gputexture_, 0, 0, 0);
      mtl_back_left->add_color_attachment(default_fbo_gputexture_, 0, 0, 0);
#ifndef NDEBUG
      this->label = default_fbo_mtltexture_.label;
#endif
    }
    else {

      /* Add default texture for cases where no other framebuffer is bound */
      if (!default_fbo_gputexture_) {
        default_fbo_gputexture_ = static_cast<gpu::MTLTexture *>(unwrap(GPU_texture_create_2d(
            __func__, 16, 16, 1, GPU_RGBA16F, GPU_TEXTURE_USAGE_GENERAL, nullptr)));
      }
      mtl_back_left->add_color_attachment(default_fbo_gputexture_, 0, 0, 0);

      MTL_LOG_INFO(
          "-- Bound context %p for GPU context: %p is offscreen and does not have a default "
          "framebuffer",
          ghost_cgl_ctx,
          this);
#ifndef NDEBUG
      this->label = @"Offscreen Metal Context";
#endif
    }
  }
  else {
    MTL_LOG_INFO(
        " Failed to bind GHOST context to MTLContext -- GHOST_ContextCGL is null "
        "(GhostContext: %p, GhostContext_CGL: %p)",
        ghost_ctx,
        ghost_cgl_ctx);
    BLI_assert(false);
  }
}

void MTLContext::set_ghost_window(GHOST_WindowHandle ghostWinHandle)
{
  GHOST_Window *ghostWin = reinterpret_cast<GHOST_Window *>(ghostWinHandle);
  this->set_ghost_context((GHOST_ContextHandle)(ghostWin ? ghostWin->getContext() : NULL));
}

/** \} */

/* -------------------------------------------------------------------- */
/** \name MTLContext
 * \{ */

/* Placeholder functions */
MTLContext::MTLContext(void *ghost_window, void *ghost_context)
    : memory_manager(*this), main_command_buffer(*this)
{
  /* Init debug. */
  debug::mtl_debug_init();

  /* Initialize Render-pass and Frame-buffer State. */
  this->back_left = nullptr;

  /* Initialize command buffer state. */
  this->main_command_buffer.prepare();

  /* Initialize IMM and pipeline state */
  this->pipeline_state.initialised = false;

  /* Frame management. */
  is_inside_frame_ = false;
  current_frame_index_ = 0;

  /* Prepare null data buffer. */
  null_buffer_ = nil;
  null_attribute_buffer_ = nil;

  /* Zero-initialize MTL textures. */
  default_fbo_mtltexture_ = nil;
  default_fbo_gputexture_ = nullptr;

  /** Fetch GHOSTContext and fetch Metal device/queue. */
  ghost_window_ = ghost_window;
  if (ghost_window_ && ghost_context == NULL) {
    /* NOTE(Metal): Fetch ghost_context from ghost_window if it is not provided.
     * Regardless of whether windowed or not, we need access to the GhostContext
     * for presentation, and device/queue access. */
    GHOST_Window *ghostWin = reinterpret_cast<GHOST_Window *>(ghost_window_);
    ghost_context = (ghostWin ? ghostWin->getContext() : NULL);
  }
  BLI_assert(ghost_context);
  this->ghost_context_ = static_cast<GHOST_ContextCGL *>(ghost_context);
  this->queue = (id<MTLCommandQueue>)this->ghost_context_->metalCommandQueue();
  this->device = (id<MTLDevice>)this->ghost_context_->metalDevice();
  BLI_assert(this->queue);
  BLI_assert(this->device);
  [this->queue retain];
  [this->device retain];

#pragma clang diagnostic push
#pragma clang diagnostic ignored "-Wobjc-method-access"
  /* Enable increased concurrent shader compiler limit.
   * Note: Disable warning for missing method when building on older OS's, as compiled code will
   * still work correctly when run on a system with the API available. */
  if (@available(macOS 13.3, *)) {
    [this->device setShouldMaximizeConcurrentCompilation:YES];
  }
#pragma clang diagnostic pop

  /* Register present callback. */
  this->ghost_context_->metalRegisterPresentCallback(&present);

  /* Create FrameBuffer handles. */
  MTLFrameBuffer *mtl_front_left = new MTLFrameBuffer(this, "front_left");
  MTLFrameBuffer *mtl_back_left = new MTLFrameBuffer(this, "back_left");
  this->front_left = mtl_front_left;
  this->back_left = mtl_back_left;
  this->active_fb = this->back_left;

  /* Prepare platform and capabilities. (NOTE: With METAL, this needs to be done after CTX
   * initialization). */
  MTLBackend::platform_init(this);
  MTLBackend::capabilities_init(this);

  /* Initialize Metal modules. */
  this->memory_manager.init();
  this->state_manager = new MTLStateManager(this);
  this->imm = new MTLImmediate(this);

  /* Ensure global memory manager is initialized. */
  MTLContext::global_memory_manager_acquire_ref();
  MTLContext::get_global_memory_manager()->init(this->device);

  /* Initialize texture read/update structures. */
  this->get_texture_utils().init();

  /* Bound Samplers struct. */
  for (int i = 0; i < MTL_MAX_TEXTURE_SLOTS; i++) {
    samplers_.mtl_sampler[i] = nil;
    samplers_.mtl_sampler_flags[i] = DEFAULT_SAMPLER_STATE;
  }

  /* Initialize samplers. */
  this->sampler_state_cache_init();
}

MTLContext::~MTLContext()
{
  BLI_assert(this == reinterpret_cast<MTLContext *>(GPU_context_active_get()));
  /* Ensure rendering is complete command encoders/command buffers are freed. */
  if (MTLBackend::get()->is_inside_render_boundary()) {
    this->finish();

    /* End frame. */
    if (this->get_inside_frame()) {
      this->end_frame();
    }
  }

  /* Release context textures. */
  if (default_fbo_gputexture_) {
    GPU_texture_free(wrap(static_cast<Texture *>(default_fbo_gputexture_)));
    default_fbo_gputexture_ = nullptr;
  }
  if (default_fbo_mtltexture_) {
    [default_fbo_mtltexture_ release];
    default_fbo_mtltexture_ = nil;
  }

  /* Release Memory Manager */
  this->get_scratchbuffer_manager().free();

  /* Release update/blit shaders. */
  this->get_texture_utils().cleanup();
  this->get_compute_utils().cleanup();

  /* Detach resource references. */
  GPU_texture_unbind_all();

  /* Unbind UBOs. */
  for (int i = 0; i < MTL_MAX_BUFFER_BINDINGS; i++) {
    if (this->pipeline_state.ubo_bindings[i].bound &&
        this->pipeline_state.ubo_bindings[i].ubo != nullptr)
    {
      GPUUniformBuf *ubo = wrap(
          static_cast<UniformBuf *>(this->pipeline_state.ubo_bindings[i].ubo));
      GPU_uniformbuf_unbind(ubo);
    }
  }

  /* Unbind SSBOs. */
  for (int i = 0; i < MTL_MAX_BUFFER_BINDINGS; i++) {
    if (this->pipeline_state.ssbo_bindings[i].bound &&
        this->pipeline_state.ssbo_bindings[i].ssbo != nullptr)
    {
      this->pipeline_state.ssbo_bindings[i].ssbo->unbind();
    }
  }

  /* Release Dummy resources. */
  this->free_dummy_resources();

  /* Release Sampler States. */
  for (int extend_yz_i = 0; extend_yz_i < GPU_SAMPLER_EXTEND_MODES_COUNT; extend_yz_i++) {
    for (int extend_x_i = 0; extend_x_i < GPU_SAMPLER_EXTEND_MODES_COUNT; extend_x_i++) {
      for (int filtering_i = 0; filtering_i < GPU_SAMPLER_FILTERING_TYPES_COUNT; filtering_i++) {
        if (sampler_state_cache_[extend_yz_i][extend_x_i][filtering_i] != nil) {
          [sampler_state_cache_[extend_yz_i][extend_x_i][filtering_i] release];
          sampler_state_cache_[extend_yz_i][extend_x_i][filtering_i] = nil;
        }
      }
    }
  }

  /* Release Custom Sampler States. */
  for (int i = 0; i < GPU_SAMPLER_CUSTOM_TYPES_COUNT; i++) {
    if (custom_sampler_state_cache_[i] != nil) {
      [custom_sampler_state_cache_[i] release];
      custom_sampler_state_cache_[i] = nil;
    }
  }

  /* Empty cached sampler argument buffers. */
  for (auto entry : cached_sampler_buffers_.values()) {
    entry->free();
  }
  cached_sampler_buffers_.clear();

  /* Free null buffers. */
  if (null_buffer_) {
    [null_buffer_ release];
  }
  if (null_attribute_buffer_) {
    [null_attribute_buffer_ release];
  }

  /* Release memory manager reference. */
  MTLContext::global_memory_manager_release_ref();

  /* Free Metal objects. */
  if (this->queue) {
    [this->queue release];
  }
  if (this->device) {
    [this->device release];
  }
}

void MTLContext::begin_frame()
{
  BLI_assert(MTLBackend::get()->is_inside_render_boundary());
  if (this->get_inside_frame()) {
    return;
  }

  /* Begin Command buffer for next frame. */
  is_inside_frame_ = true;
}

void MTLContext::end_frame()
{
  BLI_assert(this->get_inside_frame());

  /* Ensure pre-present work is committed. */
  this->flush();

  /* Increment frame counter. */
  is_inside_frame_ = false;
}

void MTLContext::check_error(const char * /*info*/)
{
  /* TODO(Metal): Implement. */
}

void MTLContext::activate()
{
  /* Make sure no other context is already bound to this thread. */
  BLI_assert(is_active_ == false);
  is_active_ = true;
  thread_ = pthread_self();

  /* Re-apply ghost window/context for resizing */
  if (ghost_window_) {
    this->set_ghost_window((GHOST_WindowHandle)ghost_window_);
  }
  else if (ghost_context_) {
    this->set_ghost_context((GHOST_ContextHandle)ghost_context_);
  }

  /* Reset UBO bind state. */
  for (int i = 0; i < MTL_MAX_BUFFER_BINDINGS; i++) {
    if (this->pipeline_state.ubo_bindings[i].bound &&
        this->pipeline_state.ubo_bindings[i].ubo != nullptr)
    {
      this->pipeline_state.ubo_bindings[i].bound = false;
      this->pipeline_state.ubo_bindings[i].ubo = nullptr;
    }
  }

  /* Reset SSBO bind state. */
  for (int i = 0; i < MTL_MAX_BUFFER_BINDINGS; i++) {
    if (this->pipeline_state.ssbo_bindings[i].bound &&
        this->pipeline_state.ssbo_bindings[i].ssbo != nullptr)
    {
      this->pipeline_state.ssbo_bindings[i].bound = false;
      this->pipeline_state.ssbo_bindings[i].ssbo = nullptr;
    }
  }

  /* Ensure imm active. */
  immActivate();
}

void MTLContext::deactivate()
{
  BLI_assert(this->is_active_on_thread());
  /* Flush context on deactivate. */
  this->flush();
  is_active_ = false;
  immDeactivate();
}

void MTLContext::flush()
{
  this->main_command_buffer.submit(false);
}

void MTLContext::finish()
{
  this->main_command_buffer.submit(true);
}

void MTLContext::memory_statistics_get(int *r_total_mem, int *r_free_mem)
{
  /* TODO(Metal): Implement. */
  *r_total_mem = 0;
  *r_free_mem = 0;
}

void MTLContext::framebuffer_bind(MTLFrameBuffer *framebuffer)
{
  /* We do not yet begin the pass -- We defer beginning the pass until a draw is requested. */
  BLI_assert(framebuffer);
  this->active_fb = framebuffer;
}

void MTLContext::framebuffer_restore()
{
  /* Bind default framebuffer from context --
   * We defer beginning the pass until a draw is requested. */
  this->active_fb = this->back_left;
}

id<MTLRenderCommandEncoder> MTLContext::ensure_begin_render_pass()
{
  BLI_assert(this);

  /* Ensure the rendering frame has started. */
  if (!this->get_inside_frame()) {
    this->begin_frame();
  }

  /* Check whether a framebuffer is bound. */
  if (!this->active_fb) {
    BLI_assert(false && "No framebuffer is bound!");
    return this->main_command_buffer.get_active_render_command_encoder();
  }

  /* Ensure command buffer workload submissions are optimal --
   * Though do not split a batch mid-IMM recording. */
  if (this->main_command_buffer.do_break_submission() &&
      !((MTLImmediate *)(this->imm))->imm_is_recording())
  {
    this->flush();
  }

  /* Begin pass or perform a pass switch if the active framebuffer has been changed, or if the
   * framebuffer state has been modified (is_dirty). */
  if (!this->main_command_buffer.is_inside_render_pass() ||
      this->active_fb != this->main_command_buffer.get_active_framebuffer() ||
      this->main_command_buffer.get_active_framebuffer()->get_dirty() ||
      this->is_visibility_dirty())
  {

    /* Validate bound framebuffer before beginning render pass. */
    if (!static_cast<MTLFrameBuffer *>(this->active_fb)->validate_render_pass()) {
      MTL_LOG_WARNING("Framebuffer validation failed, falling back to default framebuffer");
      this->framebuffer_restore();

      if (!static_cast<MTLFrameBuffer *>(this->active_fb)->validate_render_pass()) {
        MTL_LOG_ERROR("CRITICAL: DEFAULT FRAMEBUFFER FAIL VALIDATION!!");
      }
    }

    /* Begin RenderCommandEncoder on main CommandBuffer. */
    bool new_render_pass = false;
    id<MTLRenderCommandEncoder> new_enc =
        this->main_command_buffer.ensure_begin_render_command_encoder(
            static_cast<MTLFrameBuffer *>(this->active_fb), true, &new_render_pass);
    if (new_render_pass) {
      /* Flag context pipeline state as dirty - dynamic pipeline state need re-applying. */
      this->pipeline_state.dirty_flags = MTL_PIPELINE_STATE_ALL_FLAG;
    }
    return new_enc;
  }
  BLI_assert(!this->main_command_buffer.get_active_framebuffer()->get_dirty());
  return this->main_command_buffer.get_active_render_command_encoder();
}

MTLFrameBuffer *MTLContext::get_current_framebuffer()
{
  MTLFrameBuffer *last_bound = static_cast<MTLFrameBuffer *>(this->active_fb);
  return last_bound ? last_bound : this->get_default_framebuffer();
}

MTLFrameBuffer *MTLContext::get_default_framebuffer()
{
  return static_cast<MTLFrameBuffer *>(this->back_left);
}

MTLShader *MTLContext::get_active_shader()
{
  return this->pipeline_state.active_shader;
}

id<MTLBuffer> MTLContext::get_null_buffer()
{
  if (null_buffer_ != nil) {
    return null_buffer_;
  }

  /* TODO(mpw_apple_gpusw): Null buffer size temporarily increased to cover
   * maximum possible UBO size. There are a number of cases which need to be
   * resolved in the high level where an expected UBO does not have a bound
   * buffer. The null buffer needs to at least cover the size of these
   * UBOs to avoid any GPU memory issues. */
  static const int null_buffer_size = 20480;
  null_buffer_ = [this->device newBufferWithLength:null_buffer_size
                                           options:MTLResourceStorageModeManaged];
  [null_buffer_ retain];
  uint32_t *null_data = (uint32_t *)calloc(1, null_buffer_size);
  memcpy([null_buffer_ contents], null_data, null_buffer_size);
  [null_buffer_ didModifyRange:NSMakeRange(0, null_buffer_size)];
  free(null_data);

  BLI_assert(null_buffer_ != nil);
  return null_buffer_;
}

id<MTLBuffer> MTLContext::get_null_attribute_buffer()
{
  if (null_attribute_buffer_ != nil) {
    return null_attribute_buffer_;
  }

  /* Allocate Null buffer if it has not yet been created.
   * Min buffer size is 256 bytes -- though we only need 64 bytes of data. */
  static const int null_buffer_size = 256;
  null_attribute_buffer_ = [this->device newBufferWithLength:null_buffer_size
                                                     options:MTLResourceStorageModeManaged];
  BLI_assert(null_attribute_buffer_ != nil);
  [null_attribute_buffer_ retain];
  float data[4] = {0.0f, 0.0f, 0.0f, 1.0f};
  memcpy([null_attribute_buffer_ contents], data, sizeof(float) * 4);
  [null_attribute_buffer_ didModifyRange:NSMakeRange(0, null_buffer_size)];

  return null_attribute_buffer_;
}

gpu::MTLTexture *MTLContext::get_dummy_texture(eGPUTextureType type,
                                               eGPUSamplerFormat sampler_format)
{
  /* Decrement 1 from texture type as they start from 1 and go to 32 (inclusive). Remap to 0..31 */
  gpu::MTLTexture *dummy_tex = dummy_textures_[sampler_format][type - 1];
  if (dummy_tex != nullptr) {
    return dummy_tex;
  }
  else {
    /* Determine format for dummy texture. */
    eGPUTextureFormat format = GPU_RGBA8;
    switch (sampler_format) {
      case GPU_SAMPLER_TYPE_FLOAT:
        format = GPU_RGBA8;
        break;
      case GPU_SAMPLER_TYPE_INT:
        format = GPU_RGBA8I;
        break;
      case GPU_SAMPLER_TYPE_UINT:
        format = GPU_RGBA8UI;
        break;
      case GPU_SAMPLER_TYPE_DEPTH:
        format = GPU_DEPTH32F_STENCIL8;
        break;
      default:
        BLI_assert_unreachable();
    }

    /* Create dummy texture based on desired type. */
    GPUTexture *tex = nullptr;
    eGPUTextureUsage usage = GPU_TEXTURE_USAGE_GENERAL;
    switch (type) {
      case GPU_TEXTURE_1D:
        tex = GPU_texture_create_1d("Dummy 1D", 128, 1, format, usage, nullptr);
        break;
      case GPU_TEXTURE_1D_ARRAY:
        tex = GPU_texture_create_1d_array("Dummy 1DArray", 128, 1, 1, format, usage, nullptr);
        break;
      case GPU_TEXTURE_2D:
        tex = GPU_texture_create_2d("Dummy 2D", 128, 128, 1, format, usage, nullptr);
        break;
      case GPU_TEXTURE_2D_ARRAY:
        tex = GPU_texture_create_2d_array("Dummy 2DArray", 128, 128, 1, 1, format, usage, nullptr);
        break;
      case GPU_TEXTURE_3D:
        tex = GPU_texture_create_3d("Dummy 3D", 128, 128, 1, 1, format, usage, nullptr);
        break;
      case GPU_TEXTURE_CUBE:
        tex = GPU_texture_create_cube("Dummy Cube", 128, 1, format, usage, nullptr);
        break;
      case GPU_TEXTURE_CUBE_ARRAY:
        tex = GPU_texture_create_cube_array("Dummy CubeArray", 128, 1, 1, format, usage, nullptr);
        break;
      case GPU_TEXTURE_BUFFER:
        if (!dummy_verts_[sampler_format]) {
          GPU_vertformat_clear(&dummy_vertformat_[sampler_format]);

          GPUVertCompType comp_type = GPU_COMP_F32;
          GPUVertFetchMode fetch_mode = GPU_FETCH_FLOAT;

          switch (sampler_format) {
            case GPU_SAMPLER_TYPE_FLOAT:
            case GPU_SAMPLER_TYPE_DEPTH:
              comp_type = GPU_COMP_F32;
              fetch_mode = GPU_FETCH_FLOAT;
              break;
            case GPU_SAMPLER_TYPE_INT:
              comp_type = GPU_COMP_I32;
              fetch_mode = GPU_FETCH_INT;
              break;
            case GPU_SAMPLER_TYPE_UINT:
              comp_type = GPU_COMP_U32;
              fetch_mode = GPU_FETCH_INT;
              break;
            default:
              BLI_assert_unreachable();
          }

          GPU_vertformat_attr_add(
              &dummy_vertformat_[sampler_format], "dummy", comp_type, 4, fetch_mode);
          dummy_verts_[sampler_format] = GPU_vertbuf_create_with_format_ex(
              &dummy_vertformat_[sampler_format],
              GPU_USAGE_STATIC | GPU_USAGE_FLAG_BUFFER_TEXTURE_ONLY);
          GPU_vertbuf_data_alloc(dummy_verts_[sampler_format], 64);
        }
        tex = GPU_texture_create_from_vertbuf("Dummy TextureBuffer", dummy_verts_[sampler_format]);
        break;
      default:
        BLI_assert_msg(false, "Unrecognised texture type");
        return nullptr;
    }
    gpu::MTLTexture *metal_tex = static_cast<gpu::MTLTexture *>(reinterpret_cast<Texture *>(tex));
    dummy_textures_[sampler_format][type - 1] = metal_tex;
    return metal_tex;
  }
  return nullptr;
}

void MTLContext::free_dummy_resources()
{
  for (int format = 0; format < GPU_SAMPLER_TYPE_MAX; format++) {
    for (int tex = 0; tex < GPU_TEXTURE_BUFFER; tex++) {
      if (dummy_textures_[format][tex]) {
        GPU_texture_free(
            reinterpret_cast<GPUTexture *>(static_cast<Texture *>(dummy_textures_[format][tex])));
        dummy_textures_[format][tex] = nullptr;
      }
    }
    if (dummy_verts_[format]) {
      GPU_vertbuf_discard(dummy_verts_[format]);
    }
  }
}

/** \} */

/* -------------------------------------------------------------------- */
/** \name Global Context State
 * \{ */

/* Metal Context Pipeline State. */
void MTLContext::pipeline_state_init()
{
  /*** Initialize state only once. ***/
  if (!this->pipeline_state.initialised) {
    this->pipeline_state.initialised = true;
    this->pipeline_state.active_shader = nullptr;

    /* Clear bindings state. */
    for (int t = 0; t < GPU_max_textures(); t++) {
      /* Textures. */
      this->pipeline_state.texture_bindings[t].used = false;
      this->pipeline_state.texture_bindings[t].texture_resource = nullptr;

      /* Images. */
      this->pipeline_state.image_bindings[t].used = false;
      this->pipeline_state.image_bindings[t].texture_resource = nullptr;
    }
    for (int s = 0; s < MTL_MAX_SAMPLER_SLOTS; s++) {
      this->pipeline_state.sampler_bindings[s].used = false;
    }
    for (int u = 0; u < MTL_MAX_BUFFER_BINDINGS; u++) {
      this->pipeline_state.ubo_bindings[u].bound = false;
      this->pipeline_state.ubo_bindings[u].ubo = nullptr;
    }
    for (int u = 0; u < MTL_MAX_BUFFER_BINDINGS; u++) {
      this->pipeline_state.ssbo_bindings[u].bound = false;
      this->pipeline_state.ssbo_bindings[u].ssbo = nullptr;
    }
  }

  /*** State defaults -- restored by GPU_state_init. ***/
  /* Clear blending State. */
  this->pipeline_state.color_write_mask = MTLColorWriteMaskRed | MTLColorWriteMaskGreen |
                                          MTLColorWriteMaskBlue | MTLColorWriteMaskAlpha;
  this->pipeline_state.blending_enabled = false;
  this->pipeline_state.alpha_blend_op = MTLBlendOperationAdd;
  this->pipeline_state.rgb_blend_op = MTLBlendOperationAdd;
  this->pipeline_state.dest_alpha_blend_factor = MTLBlendFactorZero;
  this->pipeline_state.dest_rgb_blend_factor = MTLBlendFactorZero;
  this->pipeline_state.src_alpha_blend_factor = MTLBlendFactorOne;
  this->pipeline_state.src_rgb_blend_factor = MTLBlendFactorOne;

  /* Viewport and scissor. */
  for (int v = 0; v < GPU_MAX_VIEWPORTS; v++) {
    this->pipeline_state.viewport_offset_x[v] = 0;
    this->pipeline_state.viewport_offset_y[v] = 0;
    this->pipeline_state.viewport_width[v] = 0;
    this->pipeline_state.viewport_height[v] = 0;
  }
  this->pipeline_state.scissor_x = 0;
  this->pipeline_state.scissor_y = 0;
  this->pipeline_state.scissor_width = 0;
  this->pipeline_state.scissor_height = 0;
  this->pipeline_state.scissor_enabled = false;

  /* Culling State. */
  this->pipeline_state.culling_enabled = false;
  this->pipeline_state.cull_mode = GPU_CULL_NONE;
  this->pipeline_state.front_face = GPU_COUNTERCLOCKWISE;

  /* DATA and IMAGE access state. */
  this->pipeline_state.unpack_row_length = 0;

  /* Depth State. */
  this->pipeline_state.depth_stencil_state.depth_write_enable = false;
  this->pipeline_state.depth_stencil_state.depth_test_enabled = false;
  this->pipeline_state.depth_stencil_state.depth_range_near = 0.0;
  this->pipeline_state.depth_stencil_state.depth_range_far = 1.0;
  this->pipeline_state.depth_stencil_state.depth_function = MTLCompareFunctionAlways;
  this->pipeline_state.depth_stencil_state.depth_bias = 0.0;
  this->pipeline_state.depth_stencil_state.depth_slope_scale = 0.0;
  this->pipeline_state.depth_stencil_state.depth_bias_enabled_for_points = false;
  this->pipeline_state.depth_stencil_state.depth_bias_enabled_for_lines = false;
  this->pipeline_state.depth_stencil_state.depth_bias_enabled_for_tris = false;

  /* Stencil State. */
  this->pipeline_state.depth_stencil_state.stencil_test_enabled = false;
  this->pipeline_state.depth_stencil_state.stencil_read_mask = 0xFF;
  this->pipeline_state.depth_stencil_state.stencil_write_mask = 0xFF;
  this->pipeline_state.depth_stencil_state.stencil_ref = 0;
  this->pipeline_state.depth_stencil_state.stencil_func = MTLCompareFunctionAlways;
  this->pipeline_state.depth_stencil_state.stencil_op_front_stencil_fail = MTLStencilOperationKeep;
  this->pipeline_state.depth_stencil_state.stencil_op_front_depth_fail = MTLStencilOperationKeep;
  this->pipeline_state.depth_stencil_state.stencil_op_front_depthstencil_pass =
      MTLStencilOperationKeep;
  this->pipeline_state.depth_stencil_state.stencil_op_back_stencil_fail = MTLStencilOperationKeep;
  this->pipeline_state.depth_stencil_state.stencil_op_back_depth_fail = MTLStencilOperationKeep;
  this->pipeline_state.depth_stencil_state.stencil_op_back_depthstencil_pass =
      MTLStencilOperationKeep;
}

void MTLContext::set_viewport(int origin_x, int origin_y, int width, int height)
{
  BLI_assert(this);
  BLI_assert(width > 0);
  BLI_assert(height > 0);
  BLI_assert(origin_x >= 0);
  BLI_assert(origin_y >= 0);
  bool changed = (this->pipeline_state.viewport_offset_x[0] != origin_x) ||
                 (this->pipeline_state.viewport_offset_y[0] != origin_y) ||
                 (this->pipeline_state.viewport_width[0] != width) ||
                 (this->pipeline_state.viewport_height[0] != height) ||
                 (this->pipeline_state.num_active_viewports != 1);
  this->pipeline_state.viewport_offset_x[0] = origin_x;
  this->pipeline_state.viewport_offset_y[0] = origin_y;
  this->pipeline_state.viewport_width[0] = width;
  this->pipeline_state.viewport_height[0] = height;
  this->pipeline_state.num_active_viewports = 1;

  if (changed) {
    this->pipeline_state.dirty_flags = (this->pipeline_state.dirty_flags |
                                        MTL_PIPELINE_STATE_VIEWPORT_FLAG);
  }
}

void MTLContext::set_viewports(int count, const int (&viewports)[GPU_MAX_VIEWPORTS][4])
{
  BLI_assert(this);
  bool changed = (this->pipeline_state.num_active_viewports != count);
  for (int v = 0; v < count; v++) {
    const int(&viewport_info)[4] = viewports[v];

    BLI_assert(viewport_info[0] >= 0);
    BLI_assert(viewport_info[1] >= 0);
    BLI_assert(viewport_info[2] > 0);
    BLI_assert(viewport_info[3] > 0);

    changed = changed || (this->pipeline_state.viewport_offset_x[v] != viewport_info[0]) ||
              (this->pipeline_state.viewport_offset_y[v] != viewport_info[1]) ||
              (this->pipeline_state.viewport_width[v] != viewport_info[2]) ||
              (this->pipeline_state.viewport_height[v] != viewport_info[3]);
    this->pipeline_state.viewport_offset_x[v] = viewport_info[0];
    this->pipeline_state.viewport_offset_y[v] = viewport_info[1];
    this->pipeline_state.viewport_width[v] = viewport_info[2];
    this->pipeline_state.viewport_height[v] = viewport_info[3];
  }
  this->pipeline_state.num_active_viewports = count;

  if (changed) {
    this->pipeline_state.dirty_flags = (this->pipeline_state.dirty_flags |
                                        MTL_PIPELINE_STATE_VIEWPORT_FLAG);
  }
}

void MTLContext::set_scissor(int scissor_x, int scissor_y, int scissor_width, int scissor_height)
{
  BLI_assert(this);
  bool changed = (this->pipeline_state.scissor_x != scissor_x) ||
                 (this->pipeline_state.scissor_y != scissor_y) ||
                 (this->pipeline_state.scissor_width != scissor_width) ||
                 (this->pipeline_state.scissor_height != scissor_height) ||
                 (this->pipeline_state.scissor_enabled != true);
  this->pipeline_state.scissor_x = scissor_x;
  this->pipeline_state.scissor_y = scissor_y;
  this->pipeline_state.scissor_width = scissor_width;
  this->pipeline_state.scissor_height = scissor_height;
  this->pipeline_state.scissor_enabled = (scissor_width > 0 && scissor_height > 0);

  if (changed) {
    this->pipeline_state.dirty_flags = (this->pipeline_state.dirty_flags |
                                        MTL_PIPELINE_STATE_SCISSOR_FLAG);
  }
}

void MTLContext::set_scissor_enabled(bool scissor_enabled)
{
  /* Only turn on Scissor if requested scissor region is valid */
  scissor_enabled = scissor_enabled && (this->pipeline_state.scissor_width > 0 &&
                                        this->pipeline_state.scissor_height > 0);

  bool changed = (this->pipeline_state.scissor_enabled != scissor_enabled);
  this->pipeline_state.scissor_enabled = scissor_enabled;
  if (changed) {
    this->pipeline_state.dirty_flags = (this->pipeline_state.dirty_flags |
                                        MTL_PIPELINE_STATE_SCISSOR_FLAG);
  }
}

/** \} */

/* -------------------------------------------------------------------- */
/** \name Command Encoder and pipeline state
 * These utilities ensure that all of the globally bound resources and state have been
 * correctly encoded within the current RenderCommandEncoder. This involves managing
 * buffer bindings, texture bindings, depth stencil state and dynamic pipeline state.
 *
 * We will also trigger compilation of new PSOs where the input state has changed
 * and is required.
 * All of this setup is required in order to perform a valid draw call.
 * \{ */

bool MTLContext::ensure_render_pipeline_state(MTLPrimitiveType mtl_prim_type)
{
  BLI_assert(this->pipeline_state.initialised);

  /* Check if an active shader is bound. */
  if (!this->pipeline_state.active_shader) {
    MTL_LOG_WARNING("No Metal shader for bound GL shader");
    return false;
  }

  /* Also ensure active shader is valid. */
  if (!this->pipeline_state.active_shader->is_valid()) {
    MTL_LOG_WARNING(
        "Bound active shader is not valid (Missing/invalid implementation for Metal).", );
    return false;
  }

  /* Apply global state. */
  this->state_manager->apply_state();

  /* Main command buffer tracks the current state of the render pass, based on bound
   * MTLFrameBuffer. */
  MTLRenderPassState &rps = this->main_command_buffer.get_render_pass_state();

  /* Debug Check: Ensure Framebuffer instance is not dirty. */
  BLI_assert(!this->main_command_buffer.get_active_framebuffer()->get_dirty());

  /* Fetch shader interface. */
  MTLShaderInterface *shader_interface = this->pipeline_state.active_shader->get_interface();
  if (shader_interface == nullptr) {
    MTL_LOG_WARNING("Bound active shader does not have a valid shader interface!", );
    return false;
  }

  /* Fetch shader and bake valid PipelineStateObject (PSO) based on current
   * shader and state combination. This PSO represents the final GPU-executable
   * permutation of the shader. */
  MTLRenderPipelineStateInstance *pipeline_state_instance =
      this->pipeline_state.active_shader->bake_current_pipeline_state(
          this, mtl_prim_type_to_topology_class(mtl_prim_type));
  if (!pipeline_state_instance) {
    MTL_LOG_ERROR("Failed to bake Metal pipeline state for shader: %s",
                  shader_interface->get_name());
    return false;
  }

  bool result = false;
  if (pipeline_state_instance->pso) {

    /* Fetch render command encoder. A render pass should already be active.
     * This will be NULL if invalid. */
    id<MTLRenderCommandEncoder> rec =
        this->main_command_buffer.get_active_render_command_encoder();
    BLI_assert(rec);
    if (rec == nil) {
      MTL_LOG_ERROR("ensure_render_pipeline_state called while render pass is not active.");
      return false;
    }

    /* Bind Render Pipeline State. */
    BLI_assert(pipeline_state_instance->pso);
    if (rps.bound_pso != pipeline_state_instance->pso) {
      [rec setRenderPipelineState:pipeline_state_instance->pso];
      rps.bound_pso = pipeline_state_instance->pso;
    }

    /** Ensure resource bindings. */
    /* Texture Bindings. */
    /* We will iterate through all texture bindings on the context and determine if any of the
     * active slots match those in our shader interface. If so, textures will be bound. */
    if (shader_interface->get_total_textures() > 0) {
      this->ensure_texture_bindings(rec, shader_interface, pipeline_state_instance);
    }

    /* Transform feedback buffer binding. */
    GPUVertBuf *tf_vbo =
        this->pipeline_state.active_shader->get_transform_feedback_active_buffer();
    if (tf_vbo != nullptr && pipeline_state_instance->transform_feedback_buffer_index >= 0) {

      /* Ensure primitive type is either GPU_LINES, GPU_TRIANGLES or GPU_POINT */
      BLI_assert(mtl_prim_type == MTLPrimitiveTypeLine ||
                 mtl_prim_type == MTLPrimitiveTypeTriangle ||
                 mtl_prim_type == MTLPrimitiveTypePoint);

      /* Fetch active transform feedback buffer from vertbuf */
      MTLVertBuf *tf_vbo_mtl = static_cast<MTLVertBuf *>(reinterpret_cast<VertBuf *>(tf_vbo));
      /* Ensure TF buffer is ready. */
      tf_vbo_mtl->bind();
      id<MTLBuffer> tf_buffer_mtl = tf_vbo_mtl->get_metal_buffer();
      BLI_assert(tf_buffer_mtl != nil);

      if (tf_buffer_mtl != nil) {
        [rec setVertexBuffer:tf_buffer_mtl
                      offset:0
                     atIndex:pipeline_state_instance->transform_feedback_buffer_index];
        MTL_LOG_INFO("Successfully bound VBO: %p for transform feedback (MTL Buffer: %p)",
                     tf_vbo_mtl,
                     tf_buffer_mtl);
      }
    }

    /* Matrix Bindings. */
    /* This is now called upon shader bind. We may need to re-evaluate this though,
     * as was done here to ensure uniform changes between draws were tracked.
     * NOTE(Metal): We may be able to remove this. */
    GPU_matrix_bind(reinterpret_cast<struct GPUShader *>(
        static_cast<Shader *>(this->pipeline_state.active_shader)));

    /* Bind buffers.
     * NOTE: `ensure_buffer_bindings` must be called after `ensure_texture_bindings` to allow
     * for binding of buffer-backed texture's data buffer and metadata. */
    this->ensure_buffer_bindings(rec, shader_interface, pipeline_state_instance);

    /* Bind Null attribute buffer, if needed. */
    if (pipeline_state_instance->null_attribute_buffer_index >= 0) {
      if (G.debug & G_DEBUG_GPU) {
        MTL_LOG_INFO("Binding null attribute buffer at index: %d",
                     pipeline_state_instance->null_attribute_buffer_index);
      }
      rps.bind_vertex_buffer(this->get_null_attribute_buffer(),
                             0,
                             pipeline_state_instance->null_attribute_buffer_index);
    }

    /** Dynamic Per-draw Render State on RenderCommandEncoder. */
    /* State: Viewport. */
    if (this->pipeline_state.num_active_viewports > 1) {
      /* Multiple Viewports. */
      MTLViewport viewports[GPU_MAX_VIEWPORTS];
      for (int v = 0; v < this->pipeline_state.num_active_viewports; v++) {
        MTLViewport &viewport = viewports[v];
        viewport.originX = (double)this->pipeline_state.viewport_offset_x[v];
        viewport.originY = (double)this->pipeline_state.viewport_offset_y[v];
        viewport.width = (double)this->pipeline_state.viewport_width[v];
        viewport.height = (double)this->pipeline_state.viewport_height[v];
        viewport.znear = this->pipeline_state.depth_stencil_state.depth_range_near;
        viewport.zfar = this->pipeline_state.depth_stencil_state.depth_range_far;
      }
      [rec setViewports:viewports count:this->pipeline_state.num_active_viewports];
    }
    else {
      /* Single Viewport. */
      MTLViewport viewport;
      viewport.originX = (double)this->pipeline_state.viewport_offset_x[0];
      viewport.originY = (double)this->pipeline_state.viewport_offset_y[0];
      viewport.width = (double)this->pipeline_state.viewport_width[0];
      viewport.height = (double)this->pipeline_state.viewport_height[0];
      viewport.znear = this->pipeline_state.depth_stencil_state.depth_range_near;
      viewport.zfar = this->pipeline_state.depth_stencil_state.depth_range_far;
      [rec setViewport:viewport];
    }

    /* State: Scissor. */
    if (this->pipeline_state.dirty_flags & MTL_PIPELINE_STATE_SCISSOR_FLAG) {

      /* Get FrameBuffer associated with active RenderCommandEncoder. */
      MTLFrameBuffer *render_fb = this->main_command_buffer.get_active_framebuffer();

      MTLScissorRect scissor;
      if (this->pipeline_state.scissor_enabled) {
        scissor.x = this->pipeline_state.scissor_x;
        scissor.y = this->pipeline_state.scissor_y;
        scissor.width = this->pipeline_state.scissor_width;
        scissor.height = this->pipeline_state.scissor_height;

        /* Some scissor assignments exceed the bounds of the viewport due to implicitly added
         * padding to the width/height - Clamp width/height. */
        BLI_assert(scissor.x >= 0 && scissor.x < render_fb->get_default_width());
        BLI_assert(scissor.y >= 0 && scissor.y < render_fb->get_default_height());
        scissor.width = (uint)min_ii(scissor.width,
                                     max_ii(render_fb->get_default_width() - (int)(scissor.x), 0));
        scissor.height = (uint)min_ii(
            scissor.height, max_ii(render_fb->get_default_height() - (int)(scissor.y), 0));
        BLI_assert(scissor.width > 0 &&
                   (scissor.x + scissor.width <= render_fb->get_default_width()));
        BLI_assert(scissor.height > 0 && (scissor.height <= render_fb->get_default_height()));
      }
      else {
        /* Scissor is disabled, reset to default size as scissor state may have been previously
         * assigned on this encoder. */
        scissor.x = 0;
        scissor.y = 0;
        scissor.width = render_fb->get_default_width();
        scissor.height = render_fb->get_default_height();
      }

      /* Scissor state can still be flagged as changed if it is toggled on and off, without
       * parameters changing between draws. */
      if (memcmp(&scissor, &rps.last_scissor_rect, sizeof(MTLScissorRect))) {
        [rec setScissorRect:scissor];
        rps.last_scissor_rect = scissor;
      }
      this->pipeline_state.dirty_flags = (this->pipeline_state.dirty_flags &
                                          ~MTL_PIPELINE_STATE_SCISSOR_FLAG);
    }

    /* State: Face winding. */
    if (this->pipeline_state.dirty_flags & MTL_PIPELINE_STATE_FRONT_FACING_FLAG) {
      /* We need to invert the face winding in Metal, to account for the inverted-Y coordinate
       * system. */
      MTLWinding winding = (this->pipeline_state.front_face == GPU_CLOCKWISE) ?
                               MTLWindingClockwise :
                               MTLWindingCounterClockwise;
      [rec setFrontFacingWinding:winding];
      this->pipeline_state.dirty_flags = (this->pipeline_state.dirty_flags &
                                          ~MTL_PIPELINE_STATE_FRONT_FACING_FLAG);
    }

    /* State: cull-mode. */
    if (this->pipeline_state.dirty_flags & MTL_PIPELINE_STATE_CULLMODE_FLAG) {

      MTLCullMode mode = MTLCullModeNone;
      if (this->pipeline_state.culling_enabled) {
        switch (this->pipeline_state.cull_mode) {
          case GPU_CULL_NONE:
            mode = MTLCullModeNone;
            break;
          case GPU_CULL_FRONT:
            mode = MTLCullModeFront;
            break;
          case GPU_CULL_BACK:
            mode = MTLCullModeBack;
            break;
          default:
            BLI_assert_unreachable();
            break;
        }
      }
      [rec setCullMode:mode];
      this->pipeline_state.dirty_flags = (this->pipeline_state.dirty_flags &
                                          ~MTL_PIPELINE_STATE_CULLMODE_FLAG);
    }

    /* Pipeline state is now good. */
    result = true;
  }
  return result;
}

/* Bind UBOs and SSBOs to an active render command encoder using the rendering state of the
 * current context -> Active shader, Bound UBOs). */
bool MTLContext::ensure_buffer_bindings(
    id<MTLRenderCommandEncoder> /*rec*/,
    const MTLShaderInterface *shader_interface,
    const MTLRenderPipelineStateInstance *pipeline_state_instance)
{
  /* Fetch Render Pass state. */
  MTLRenderPassState &rps = this->main_command_buffer.get_render_pass_state();

  /* Shader owned push constant block for uniforms.. */
  bool active_shader_changed = (rps.last_bound_shader_state.shader_ !=
                                    this->pipeline_state.active_shader ||
                                rps.last_bound_shader_state.shader_ == nullptr ||
                                rps.last_bound_shader_state.pso_index_ !=
                                    pipeline_state_instance->shader_pso_index);

  const MTLShaderBufferBlock &push_constant_block = shader_interface->get_push_constant_block();
  if (push_constant_block.size > 0) {

    /* Fetch uniform buffer base binding index from pipeline_state_instance - There buffer index
     * will be offset by the number of bound VBOs. */
    uint32_t block_size = push_constant_block.size;
    uint32_t buffer_index = pipeline_state_instance->base_uniform_buffer_index +
                            push_constant_block.buffer_index;
    BLI_assert(buffer_index >= 0 && buffer_index < MTL_MAX_BUFFER_BINDINGS);

    /* Only need to rebind block if push constants have been modified -- or if no data is bound for
     * the current RenderCommandEncoder. */
    if (this->pipeline_state.active_shader->get_push_constant_is_dirty() ||
        active_shader_changed || !rps.cached_vertex_buffer_bindings[buffer_index].is_bytes ||
        !rps.cached_fragment_buffer_bindings[buffer_index].is_bytes || true)
    {

      /* Bind push constant data. */
      BLI_assert(this->pipeline_state.active_shader->get_push_constant_data() != nullptr);
      rps.bind_vertex_bytes(
          this->pipeline_state.active_shader->get_push_constant_data(), block_size, buffer_index);
      rps.bind_fragment_bytes(
          this->pipeline_state.active_shader->get_push_constant_data(), block_size, buffer_index);

      /* Only need to rebind block if it has been modified. */
      this->pipeline_state.active_shader->push_constant_bindstate_mark_dirty(false);
    }
  }
  rps.last_bound_shader_state.set(this->pipeline_state.active_shader,
                                  pipeline_state_instance->shader_pso_index);

  /* Bind Global GPUUniformBuffers */
  /* Iterate through expected UBOs in the shader interface, and check if the globally bound ones
   * match. This is used to support the gpu_uniformbuffer module, where the uniform data is global,
   * and not owned by the shader instance. */
  for (const uint ubo_index : IndexRange(shader_interface->get_total_uniform_blocks())) {
    const MTLShaderBufferBlock &ubo = shader_interface->get_uniform_block(ubo_index);

    if (ubo.buffer_index >= 0 && ubo.location >= 0) {
      /* Explicit lookup location for UBO in bind table. */
      const uint32_t ubo_location = ubo.location;
      /* buffer(N) index of where to bind the UBO. */
      const uint32_t buffer_index = ubo.buffer_index;
      id<MTLBuffer> ubo_buffer = nil;
      size_t ubo_size = 0;

      bool bind_dummy_buffer = false;
      if (this->pipeline_state.ubo_bindings[ubo_location].bound) {

        /* Fetch UBO global-binding properties from slot. */
        ubo_buffer = this->pipeline_state.ubo_bindings[ubo_location].ubo->get_metal_buffer();
        ubo_size = this->pipeline_state.ubo_bindings[ubo_location].ubo->get_size();

        /* Use dummy zero buffer if no buffer assigned -- this is an optimization to avoid
         * allocating zero buffers. */
        if (ubo_buffer == nil) {
          bind_dummy_buffer = true;
        }
        else {
          BLI_assert(ubo_buffer != nil);
          BLI_assert(ubo_size > 0);

          if (pipeline_state_instance->reflection_data_available) {
            /* NOTE: While the vertex and fragment stages have different UBOs, the indices in each
             * case will be the same for the same UBO.
             * We also determine expected size and then ensure buffer of the correct size
             * exists in one of the vertex/fragment shader binding tables. This path is used
             * to verify that the size of the bound UBO matches what is expected in the shader. */
            uint32_t expected_size =
                (buffer_index <
                 pipeline_state_instance->buffer_bindings_reflection_data_vert.size()) ?
                    pipeline_state_instance->buffer_bindings_reflection_data_vert[buffer_index]
                        .size :
                    0;
            if (expected_size == 0) {
              expected_size =
                  (buffer_index <
                   pipeline_state_instance->buffer_bindings_reflection_data_frag.size()) ?
                      pipeline_state_instance->buffer_bindings_reflection_data_frag[buffer_index]
                          .size :
                      0;
            }
            BLI_assert_msg(
                expected_size > 0,
                "Shader interface expects UBO, but shader reflection data reports that it "
                "is not present");

            /* If ubo size is smaller than the size expected by the shader, we need to bind the
             * dummy buffer, which will be big enough, to avoid an OOB error. */
            if (ubo_size < expected_size) {
              MTL_LOG_UBO_ERROR(
                  "[UBO] UBO (UBO Name: %s) bound at location: %d (buffer[[%d]]) with size "
                  "%lu (Expected size "
                  "%d)  (Shader Name: %s) is too small -- binding NULL buffer. This is likely an "
                  "over-binding, which is not used, but we need this to avoid validation "
                  "issues",
                  shader_interface->get_name_at_offset(ubo.name_offset),
                  ubo_location,
                  pipeline_state_instance->base_uniform_buffer_index + buffer_index,
                  ubo_size,
                  expected_size,
                  shader_interface->get_name());
              bind_dummy_buffer = true;
            }
          }
        }
      }
      else {
        MTL_LOG_UBO_ERROR(
            "[UBO] Shader '%s' expected UBO '%s' to be bound at buffer slot: %d "
            "(buffer[[%d]])-- but "
            "nothing was bound -- binding dummy buffer",
            shader_interface->get_name(),
            shader_interface->get_name_at_offset(ubo.name_offset),
            ubo_location,
            pipeline_state_instance->base_uniform_buffer_index + buffer_index);
        bind_dummy_buffer = true;
      }

      if (bind_dummy_buffer) {
        /* Perform Dummy binding. */
        ubo_buffer = this->get_null_buffer();
        ubo_size = [ubo_buffer length];
      }

      if (ubo_buffer != nil) {

        uint32_t buffer_bind_index = pipeline_state_instance->base_uniform_buffer_index +
                                     buffer_index;

        /* Bind Vertex UBO. */
        if (bool(ubo.stage_mask & ShaderStage::VERTEX)) {
          BLI_assert(buffer_bind_index >= 0 && buffer_bind_index < MTL_MAX_BUFFER_BINDINGS);
          rps.bind_vertex_buffer(ubo_buffer, 0, buffer_bind_index);
        }

        /* Bind Fragment UBOs. */
        if (bool(ubo.stage_mask & ShaderStage::FRAGMENT)) {
          BLI_assert(buffer_bind_index >= 0 && buffer_bind_index < MTL_MAX_BUFFER_BINDINGS);
          rps.bind_fragment_buffer(ubo_buffer, 0, buffer_bind_index);
        }
      }
      else {
        MTL_LOG_UBO_ERROR(
            "[UBO] Shader '%s' has UBO '%s' bound at buffer index: %d -- but MTLBuffer "
            "is NULL!",
            shader_interface->get_name(),
            shader_interface->get_name_at_offset(ubo.name_offset),
            buffer_index);
      }
    }
  }

  /* Bind Global GPUStorageBuf's */
  /* Iterate through expected SSBOs in the shader interface, and check if the globally bound ones
   * match. This is used to support the gpu_uniformbuffer module, where the uniform data is global,
   * and not owned by the shader instance. */
  for (const uint ssbo_index : IndexRange(shader_interface->get_total_storage_blocks())) {
    const MTLShaderBufferBlock &ssbo = shader_interface->get_storage_block(ssbo_index);

    if (ssbo.buffer_index >= 0 && ssbo.location >= 0) {
      /* Explicit lookup location for SSBO in bind table. */
      const uint32_t ssbo_location = ssbo.location;
      /* buffer(N) index of where to bind the SSBO. */
      const uint32_t buffer_index = ssbo.buffer_index;
      id<MTLBuffer> ssbo_buffer = nil;
      size_t ssbo_size = 0;
      UNUSED_VARS_NDEBUG(ssbo_size);

      if (this->pipeline_state.ssbo_bindings[ssbo_location].bound) {

        /* Fetch SSBO global-binding properties from slot. */
        ssbo_buffer = this->pipeline_state.ssbo_bindings[ssbo_location].ssbo->get_metal_buffer();
        ssbo_size = this->pipeline_state.ssbo_bindings[ssbo_location].ssbo->get_size();

        /* For SSBOs, we always need to ensure the buffer exists, as it may be written to. */
        BLI_assert(ssbo_buffer != nil);
        BLI_assert(ssbo_size > 0);
      }
      else {
        MTL_LOG_SSBO_ERROR(
            "[SSBO] Shader '%s' expected SSBO '%s' to be bound at buffer location: %d "
            "(buffer[[%d]]) -- "
            "but "
            "nothing was bound.",
            shader_interface->get_name(),
            shader_interface->get_name_at_offset(ssbo.name_offset),
            ssbo_location,
            pipeline_state_instance->base_storage_buffer_index + buffer_index);

#if DEBUG_BIND_NULL_BUFFER_FOR_MISSING_SSBO == 1
        ssbo_buffer = this->get_null_buffer();
        ssbo_size = [ssbo_buffer length];
#endif
      }

      if (ssbo_buffer != nil) {
        uint32_t buffer_bind_index = pipeline_state_instance->base_storage_buffer_index +
                                     buffer_index;

        /* Bind Vertex SSBO. */
        if (bool(ssbo.stage_mask & ShaderStage::VERTEX)) {
          BLI_assert(buffer_bind_index >= 0 && buffer_bind_index < MTL_MAX_BUFFER_BINDINGS);
          rps.bind_vertex_buffer(ssbo_buffer, 0, buffer_bind_index);
        }

        /* Bind Fragment SSBOs. */
        if (bool(ssbo.stage_mask & ShaderStage::FRAGMENT)) {
          BLI_assert(buffer_bind_index >= 0 && buffer_bind_index < MTL_MAX_BUFFER_BINDINGS);
          rps.bind_fragment_buffer(ssbo_buffer, 0, buffer_bind_index);
        }
      }
      else {
        MTL_LOG_SSBO_ERROR(
            "[SSBO] Shader '%s' had SSBO '%s' bound at SSBO location: %d "
            "(buffer[["
            "%d]]) -- but bound MTLStorageBuf was nil.",
            shader_interface->get_name(),
            shader_interface->get_name_at_offset(ssbo.name_offset),
            ssbo_location,
            pipeline_state_instance->base_storage_buffer_index + buffer_index);
      }
    }
  }

  return true;
}

/* Variant for compute. Bind UBOs and SSBOs to an active compute command encoder using the
 * rendering state of the current context -> Active shader, Bound UBOs). */
bool MTLContext::ensure_buffer_bindings(
    id<MTLComputeCommandEncoder> /*rec*/,
    const MTLShaderInterface *shader_interface,
    const MTLComputePipelineStateInstance *pipeline_state_instance)
{
  /* Fetch Compute Pass state. */
  MTLComputeState &cs = this->main_command_buffer.get_compute_state();

  /* Fetch push constant block and bind. */
  const MTLShaderBufferBlock &push_constant_block = shader_interface->get_push_constant_block();
  if (push_constant_block.size > 0) {

    /* Fetch uniform buffer base binding index from pipeline_state_instance - There buffer index
     * will be offset by the number of bound VBOs. */
    uint32_t block_size = push_constant_block.size;
    uint32_t buffer_index = pipeline_state_instance->base_uniform_buffer_index +
                            push_constant_block.buffer_index;
    BLI_assert(buffer_index >= 0 && buffer_index < MTL_MAX_BUFFER_BINDINGS);

    /* For compute, we must always re-bind the push constant block as other compute
     * operations may have assigned resources over the top, outside of the compiled
     * compute shader path. */
    /* Bind push constant data. */
    BLI_assert(this->pipeline_state.active_shader->get_push_constant_data() != nullptr);
    cs.bind_compute_bytes(
        this->pipeline_state.active_shader->get_push_constant_data(), block_size, buffer_index);

    /* Only need to rebind block if it has been modified. */
    this->pipeline_state.active_shader->push_constant_bindstate_mark_dirty(false);
  }

  /* Bind Global GPUUniformBuffers */
  /* Iterate through expected UBOs in the shader interface, and check if the globally bound ones
   * match. This is used to support the gpu_uniformbuffer module, where the uniform data is global,
   * and not owned by the shader instance. */
  for (const uint ubo_index : IndexRange(shader_interface->get_total_uniform_blocks())) {
    const MTLShaderBufferBlock &ubo = shader_interface->get_uniform_block(ubo_index);

    if (ubo.buffer_index >= 0) {
      /* Explicit lookup location for UBO in bind table. */
      const uint32_t ubo_location = ubo.location;
      /* buffer(N) index of where to bind the UBO. */
      const uint32_t buffer_index = ubo.buffer_index;
      id<MTLBuffer> ubo_buffer = nil;
      size_t ubo_size = 0;

      bool bind_dummy_buffer = false;
      if (this->pipeline_state.ubo_bindings[ubo_location].bound) {

        /* Fetch UBO global-binding properties from slot. */
        ubo_buffer = this->pipeline_state.ubo_bindings[ubo_location].ubo->get_metal_buffer();
        ubo_size = this->pipeline_state.ubo_bindings[ubo_location].ubo->get_size();
        UNUSED_VARS_NDEBUG(ubo_size);

        /* Use dummy zero buffer if no buffer assigned -- this is an optimization to avoid
         * allocating zero buffers. */
        if (ubo_buffer == nil) {
          bind_dummy_buffer = true;
        }
        else {
          BLI_assert(ubo_buffer != nil);
          BLI_assert(ubo_size > 0);
        }
      }
      else {
        MTL_LOG_UBO_ERROR(
            "[UBO] Shader '%s' expected UBO '%s' to be bound at buffer location: %d "
            "(buffer[[%d]]) -- but "
            "nothing was bound -- binding dummy buffer",
            shader_interface->get_name(),
            shader_interface->get_name_at_offset(ubo.name_offset),
            ubo_location,
            pipeline_state_instance->base_uniform_buffer_index + buffer_index);
        bind_dummy_buffer = true;
      }

      if (bind_dummy_buffer) {
        /* Perform Dummy binding. */
        ubo_buffer = this->get_null_buffer();
        ubo_size = [ubo_buffer length];
      }

      if (ubo_buffer != nil) {
        uint32_t buffer_bind_index = pipeline_state_instance->base_uniform_buffer_index +
                                     buffer_index;

        /* Bind Compute UBO. */
        if (bool(ubo.stage_mask & ShaderStage::COMPUTE)) {
          BLI_assert(buffer_bind_index >= 0 && buffer_bind_index < MTL_MAX_BUFFER_BINDINGS);
          cs.bind_compute_buffer(ubo_buffer, 0, buffer_bind_index);
        }
      }
      else {
        MTL_LOG_UBO_ERROR(
            "[UBO] Compute Shader '%s' has UBO '%s' bound at buffer index: %d -- but MTLBuffer "
            "is NULL!",
            shader_interface->get_name(),
            shader_interface->get_name_at_offset(ubo.name_offset),
            buffer_index);
      }
    }
  }

  /* Bind Global GPUStorageBuffers. */
  /* Iterate through expected SSBOs in the shader interface, and check if the globally bound ones
   * match. */
  for (const uint ssbo_index : IndexRange(shader_interface->get_total_storage_blocks())) {
    const MTLShaderBufferBlock &ssbo = shader_interface->get_storage_block(ssbo_index);

    if (ssbo.buffer_index >= 0 && ssbo.location >= 0) {
      /* Explicit lookup location for SSBO in bind table. */
      const uint32_t ssbo_location = ssbo.location;
      /* buffer(N) index of where to bind the SSBO. */
      const uint32_t buffer_index = ssbo.buffer_index;
      id<MTLBuffer> ssbo_buffer = nil;
      int ssbo_size = 0;

      if (this->pipeline_state.ssbo_bindings[ssbo_location].bound) {

        /* Fetch UBO global-binding properties from slot. */
        ssbo_buffer = this->pipeline_state.ssbo_bindings[ssbo_location].ssbo->get_metal_buffer();
        ssbo_size = this->pipeline_state.ssbo_bindings[ssbo_location].ssbo->get_size();
        UNUSED_VARS_NDEBUG(ssbo_size);

        /* For SSBOs, we always need to ensure the buffer exists, as it may be written to. */
        BLI_assert(ssbo_buffer != nil);
        BLI_assert(ssbo_size > 0);
      }
      else {
        MTL_LOG_SSBO_ERROR(
            "[SSBO] Shader '%s' expected SSBO '%s' to be bound at SSBO location: %d "
            "(buffer[["
            "%d]]) -- but "
            "nothing was bound.",
            shader_interface->get_name(),
            shader_interface->get_name_at_offset(ssbo.name_offset),
            ssbo_location,
            pipeline_state_instance->base_storage_buffer_index + buffer_index);

#if DEBUG_BIND_NULL_BUFFER_FOR_MISSING_SSBO == 1
        ssbo_buffer = this->get_null_buffer();
        ssbo_size = [ssbo_buffer length];
#endif
      }

      if (ssbo_buffer != nil) {
        uint32_t buffer_bind_index = pipeline_state_instance->base_storage_buffer_index +
                                     buffer_index;

        /* Bind Compute SSBO. */
        if (bool(ssbo.stage_mask & ShaderStage::COMPUTE)) {
          BLI_assert(buffer_bind_index >= 0 && buffer_bind_index < MTL_MAX_BUFFER_BINDINGS);
          cs.bind_compute_buffer(ssbo_buffer, 0, buffer_bind_index, true);
        }
      }
      else {
        MTL_LOG_SSBO_ERROR(
            "[SSBO] Shader '%s' had SSBO '%s' bound at SSBO location: %d "
            "(buffer[["
            "%d]]) -- but bound MTLStorageBuf was nil.",
            shader_interface->get_name(),
            shader_interface->get_name_at_offset(ssbo.name_offset),
            ssbo_location,
            pipeline_state_instance->base_storage_buffer_index + buffer_index);
      }
    }
  }

  return true;
}

/* Ensure texture bindings are correct and up to date for current draw call. */
void MTLContext::ensure_texture_bindings(
    id<MTLRenderCommandEncoder> rec,
    MTLShaderInterface *shader_interface,
    const MTLRenderPipelineStateInstance *pipeline_state_instance)
{
  BLI_assert(shader_interface != nil);
  BLI_assert(rec != nil);
  UNUSED_VARS_NDEBUG(rec);

  /* Fetch Render Pass state. */
  MTLRenderPassState &rps = this->main_command_buffer.get_render_pass_state();

  @autoreleasepool {
    int vertex_arg_buffer_bind_index = -1;
    int fragment_arg_buffer_bind_index = -1;

    /* Argument buffers are used for samplers, when the limit of 16 is exceeded. */
    bool use_argument_buffer_for_samplers = shader_interface->uses_argument_buffer_for_samplers();
    vertex_arg_buffer_bind_index = shader_interface->get_argument_buffer_bind_index(
        ShaderStage::VERTEX);
    fragment_arg_buffer_bind_index = shader_interface->get_argument_buffer_bind_index(
        ShaderStage::FRAGMENT);

    /* Loop through expected textures in shader interface and resolve bindings with currently
     * bound textures.. */
    for (const uint t : IndexRange(shader_interface->get_max_texture_index() + 1)) {
      /* Ensure the bound texture is compatible with the shader interface. If the
       * shader does not expect a texture to be bound for the current slot, we skip
       * binding.
       * NOTE: Global texture bindings may be left over from prior draw calls. */
      const MTLShaderTexture &shader_texture_info = shader_interface->get_texture(t);
      if (!shader_texture_info.used) {
        /* Skip unused binding points if explicit indices are specified. */
        continue;
      }

      /* Determine bind lookup table depending on whether an image binding or texture.
       * NOTE: Images and Texture Samplers share a binding table in Metal. */
      bool is_resource_sampler = shader_texture_info.is_texture_sampler;
      MTLTextureBinding(&resource_bind_table)[MTL_MAX_TEXTURE_SLOTS] =
          (is_resource_sampler) ? this->pipeline_state.texture_bindings :
                                  this->pipeline_state.image_bindings;

      /* Texture resource bind slot in shader `[[texture(n)]]`. */
      int slot = shader_texture_info.slot_index;
      /* Explicit bind location for texture. */
      int location = shader_texture_info.location;
      /* Default sampler. */
      MTLSamplerBinding default_binding = {true, DEFAULT_SAMPLER_STATE};

      if (slot >= 0 && slot < GPU_max_textures()) {
        bool bind_dummy_texture = true;
        if (resource_bind_table[location].used) {
          gpu::MTLTexture *bound_texture = resource_bind_table[location].texture_resource;
          MTLSamplerBinding &bound_sampler = (is_resource_sampler) ?
                                                 this->pipeline_state.sampler_bindings[location] :
                                                 default_binding;
          BLI_assert(bound_texture);
          BLI_assert(bound_sampler.used);

          if (shader_texture_info.type == bound_texture->type_) {
            /* Bind texture and sampler if the bound texture matches the type expected by the
             * shader. */
            id<MTLTexture> tex = bound_texture->get_metal_handle();

            if (bool(shader_texture_info.stage_mask & ShaderStage::VERTEX)) {
              rps.bind_vertex_texture(tex, slot);
              rps.bind_vertex_sampler(bound_sampler, use_argument_buffer_for_samplers, slot);
            }

            if (bool(shader_texture_info.stage_mask & ShaderStage::FRAGMENT)) {
              rps.bind_fragment_texture(tex, slot);
              rps.bind_fragment_sampler(bound_sampler, use_argument_buffer_for_samplers, slot);
            }

            /* Bind texture buffer to associated SSBO slot. */
            if (shader_texture_info.texture_buffer_ssbo_location != -1) {
              BLI_assert(bound_texture->usage_get() & GPU_TEXTURE_USAGE_ATOMIC);
              MTLStorageBuf *tex_storage_buf = bound_texture->get_storagebuf();
              BLI_assert(tex_storage_buf != nullptr);
              tex_storage_buf->bind(shader_texture_info.texture_buffer_ssbo_location);
              /* Update bound texture metadata.
               * components packed int uint4 (sizeX, sizeY, sizeZ/Layers, bytes per row). */
              MTLShader *active_shader = this->pipeline_state.active_shader;
              const int *metadata = bound_texture->get_texture_metdata_ptr();
              BLI_assert(shader_texture_info.buffer_metadata_uniform_loc != -1);
              active_shader->uniform_int(
                  shader_texture_info.buffer_metadata_uniform_loc, 4, 1, metadata);
            }

            /* Texture state resolved, no need to bind dummy texture */
            bind_dummy_texture = false;
          }
          else {
            /* Texture type for bound texture (e.g. Texture2DArray) does not match what was
             * expected in the shader interface. This is a problem and we will need to bind
             * a dummy texture to ensure correct API usage. */
            MTL_LOG_WARNING(
                "(Shader '%s') Texture (%s) %p bound to slot %d is incompatible -- Wrong "
                "texture target type. (Expecting type %d, actual type %d) (binding "
                "name:'%s')(texture name:'%s')",
                shader_interface->get_name(),
                is_resource_sampler ? "TextureSampler" : "TextureImage",
                bound_texture,
                slot,
                shader_texture_info.type,
                bound_texture->type_,
                shader_interface->get_name_at_offset(shader_texture_info.name_offset),
                bound_texture->get_name());
          }
        }
        else {
          MTL_LOG_WARNING(
              "Shader '%s' expected texture (%s) to be bound to location %d (texture[[%d]]) -- No "
              "texture was "
              "bound. (name:'%s')",
              shader_interface->get_name(),
              is_resource_sampler ? "TextureSampler" : "TextureImage",
              location,
              slot,
              shader_interface->get_name_at_offset(shader_texture_info.name_offset));
        }

        /* Bind Dummy texture -- will temporarily resolve validation issues while incorrect formats
         * are provided -- as certain configurations may not need any binding. These issues should
         * be fixed in the high-level, if problems crop up. */
        if (bind_dummy_texture) {
          if (bool(shader_texture_info.stage_mask & ShaderStage::VERTEX)) {
            rps.bind_vertex_texture(
                get_dummy_texture(shader_texture_info.type, shader_texture_info.sampler_format)
                    ->get_metal_handle(),
                slot);

            /* Bind default sampler state. */
            rps.bind_vertex_sampler(default_binding, use_argument_buffer_for_samplers, slot);
          }
          if (bool(shader_texture_info.stage_mask & ShaderStage::FRAGMENT)) {
            rps.bind_fragment_texture(
                get_dummy_texture(shader_texture_info.type, shader_texture_info.sampler_format)
                    ->get_metal_handle(),
                slot);

            /* Bind default sampler state. */
            rps.bind_fragment_sampler(default_binding, use_argument_buffer_for_samplers, slot);
          }
        }
      }
      else {
        MTL_LOG_WARNING(
            "Shader %p expected texture (%s) to be bound to slot %d -- Slot exceeds the "
            "hardware/API limit of '%d'. (name:'%s')",
            this->pipeline_state.active_shader,
            is_resource_sampler ? "TextureSampler" : "TextureImage",
            slot,
            GPU_max_textures(),
            shader_interface->get_name_at_offset(shader_texture_info.name_offset));
      }
    }

    /* Construct and Bind argument buffer.
     * NOTE(Metal): Samplers use an argument buffer when the limit of 16 samplers is exceeded. */
    if (use_argument_buffer_for_samplers) {
#ifndef NDEBUG
      /* Debug check to validate each expected texture in the shader interface has a valid
       * sampler object bound to the context. We will need all of these to be valid
       * when constructing the sampler argument buffer. */
      for (const uint i : IndexRange(shader_interface->get_max_texture_index() + 1)) {
        const MTLShaderTexture &texture = shader_interface->get_texture(i);
        if (texture.used) {
          BLI_assert(this->samplers_.mtl_sampler[i] != nil);
        }
      }
#endif

      /* Check to ensure the buffer binding index for the argument buffer has been assigned.
       * This PSO property will be set if we expect to use argument buffers, and the shader
       * uses any amount of textures. */
      BLI_assert(vertex_arg_buffer_bind_index >= 0 || fragment_arg_buffer_bind_index >= 0);
      if (vertex_arg_buffer_bind_index >= 0 || fragment_arg_buffer_bind_index >= 0) {
        /* Offset binding index to be relative to the start of static uniform buffer binding slots.
         * The first N slots, prior to `pipeline_state_instance->base_uniform_buffer_index` are
         * used by vertex and index buffer bindings, and the number of buffers present will vary
         * between PSOs. */
        int arg_buffer_idx = (pipeline_state_instance->base_uniform_buffer_index +
                              vertex_arg_buffer_bind_index);
        assert(arg_buffer_idx < 32);
        id<MTLArgumentEncoder> argument_encoder = shader_interface->find_argument_encoder(
            arg_buffer_idx);
        if (argument_encoder == nil) {
          argument_encoder = [pipeline_state_instance->vert
              newArgumentEncoderWithBufferIndex:arg_buffer_idx];
          shader_interface->insert_argument_encoder(arg_buffer_idx, argument_encoder);
        }

        /* Generate or Fetch argument buffer sampler configuration.
         * NOTE(Metal): we need to base sampler counts off of the maximal texture
         * index. This is not the most optimal, but in practice, not a use-case
         * when argument buffers are required.
         * This is because with explicit texture indices, the binding indices
         * should match across draws, to allow the high-level to optimize bind-points. */
        gpu::MTLBuffer *encoder_buffer = nullptr;
        this->samplers_.num_samplers = shader_interface->get_max_texture_index() + 1;

        gpu::MTLBuffer **cached_smp_buffer_search = this->cached_sampler_buffers_.lookup_ptr(
            this->samplers_);
        if (cached_smp_buffer_search != nullptr) {
          encoder_buffer = *cached_smp_buffer_search;
        }
        else {
          /* Populate argument buffer with current global sampler bindings. */
          size_t size = [argument_encoder encodedLength];
          size_t alignment = max_uu([argument_encoder alignment], 256);
          size_t size_align_delta = (size % alignment);
          size_t aligned_alloc_size = ((alignment > 1) && (size_align_delta > 0)) ?
                                          size + (alignment - (size % alignment)) :
                                          size;

          /* Allocate buffer to store encoded sampler arguments. */
          encoder_buffer = MTLContext::get_global_memory_manager()->allocate(aligned_alloc_size,
                                                                             true);
          BLI_assert(encoder_buffer);
          BLI_assert(encoder_buffer->get_metal_buffer());
          [argument_encoder setArgumentBuffer:encoder_buffer->get_metal_buffer() offset:0];
          [argument_encoder
              setSamplerStates:this->samplers_.mtl_sampler
                     withRange:NSMakeRange(0, shader_interface->get_max_texture_index() + 1)];
          encoder_buffer->flush();

          /* Insert into cache. */
          this->cached_sampler_buffers_.add_new(this->samplers_, encoder_buffer);
        }

        BLI_assert(encoder_buffer != nullptr);
        int vert_buffer_index = (pipeline_state_instance->base_uniform_buffer_index +
                                 vertex_arg_buffer_bind_index);
        rps.bind_vertex_buffer(encoder_buffer->get_metal_buffer(), 0, vert_buffer_index);

        /* Fragment shader shares its argument buffer binding with the vertex shader, So no need to
         * re-encode. We can use the same argument buffer. */
        if (fragment_arg_buffer_bind_index >= 0) {
          BLI_assert(fragment_arg_buffer_bind_index);
          int frag_buffer_index = (pipeline_state_instance->base_uniform_buffer_index +
                                   fragment_arg_buffer_bind_index);
          rps.bind_fragment_buffer(encoder_buffer->get_metal_buffer(), 0, frag_buffer_index);
        }
      }
    }
  }
}

/* Texture binding variant for compute command encoder.
 * Ensure bound texture resources are bound to the active MTLComputeCommandEncoder. */
void MTLContext::ensure_texture_bindings(
    id<MTLComputeCommandEncoder> rec,
    MTLShaderInterface *shader_interface,
    const MTLComputePipelineStateInstance *pipeline_state_instance)
{
  BLI_assert(shader_interface != nil);
  BLI_assert(rec != nil);
  UNUSED_VARS_NDEBUG(rec);

  /* Fetch Render Pass state. */
  MTLComputeState &cs = this->main_command_buffer.get_compute_state();

  @autoreleasepool {
    int compute_arg_buffer_bind_index = -1;

    /* Argument buffers are used for samplers, when the limit of 16 is exceeded.
     * NOTE: Compute uses vertex argument for arg buffer bind index. */
    bool use_argument_buffer_for_samplers = shader_interface->uses_argument_buffer_for_samplers();
    compute_arg_buffer_bind_index = shader_interface->get_argument_buffer_bind_index(
        ShaderStage::COMPUTE);

    /* Loop through expected textures in shader interface and resolve bindings with currently
     * bound textures.. */
    for (const uint t : IndexRange(shader_interface->get_max_texture_index() + 1)) {
      /* Ensure the bound texture is compatible with the shader interface. If the
       * shader does not expect a texture to be bound for the current slot, we skip
       * binding.
       * NOTE: Global texture bindings may be left over from prior draw calls. */
      const MTLShaderTexture &shader_texture_info = shader_interface->get_texture(t);
      if (!shader_texture_info.used) {
        /* Skip unused binding points if explicit indices are specified. */
        continue;
      }

      /* Determine bind lookup table depending on whether an image binding or texture.
       * NOTE: Images and Texture Samplers share a binding table in Metal. */
      bool is_resource_sampler = shader_texture_info.is_texture_sampler;
      MTLTextureBinding(&resource_bind_table)[MTL_MAX_TEXTURE_SLOTS] =
          (is_resource_sampler) ? this->pipeline_state.texture_bindings :
                                  this->pipeline_state.image_bindings;

      /* Texture resource bind slot in shader `[[texture(n)]]`. */
      int slot = shader_texture_info.slot_index;
      /* Explicit bind location for texture. */
      int location = shader_texture_info.location;
      /* Default sampler. */
      MTLSamplerBinding default_binding = {true, DEFAULT_SAMPLER_STATE};

      if (slot >= 0 && slot < GPU_max_textures()) {
        bool bind_dummy_texture = true;
        if (resource_bind_table[location].used) {
          gpu::MTLTexture *bound_texture = resource_bind_table[location].texture_resource;
          MTLSamplerBinding &bound_sampler = (is_resource_sampler) ?
                                                 this->pipeline_state.sampler_bindings[location] :
                                                 default_binding;
          BLI_assert(bound_texture);
          BLI_assert(bound_sampler.used);

          if (shader_texture_info.type == bound_texture->type_) {
            /* Bind texture and sampler if the bound texture matches the type expected by the
             * shader. */
            id<MTLTexture> tex = bound_texture->get_metal_handle();

            if (bool(shader_texture_info.stage_mask & ShaderStage::COMPUTE)) {
              cs.bind_compute_texture(tex, slot);
              cs.bind_compute_sampler(bound_sampler, use_argument_buffer_for_samplers, slot);
            }

            /* Bind texture buffer to associated SSBO slot. */
            if (shader_texture_info.texture_buffer_ssbo_location != -1) {
              BLI_assert(bound_texture->usage_get() & GPU_TEXTURE_USAGE_ATOMIC);
              MTLStorageBuf *tex_storage_buf = bound_texture->get_storagebuf();
              BLI_assert(tex_storage_buf != nullptr);
              tex_storage_buf->bind(shader_texture_info.texture_buffer_ssbo_location);
              /* Update bound texture metadata.
               * components packed int uint4 (sizeX, sizeY, sizeZ/Layers, bytes per row). */
              MTLShader *active_shader = this->pipeline_state.active_shader;
              const int *metadata = bound_texture->get_texture_metdata_ptr();
              BLI_assert(shader_texture_info.buffer_metadata_uniform_loc != -1);
              active_shader->uniform_int(
                  shader_texture_info.buffer_metadata_uniform_loc, 4, 1, metadata);
            }

            /* Texture state resolved, no need to bind dummy texture */
            bind_dummy_texture = false;
          }
          else {
            /* Texture type for bound texture (e.g. Texture2DArray) does not match what was
             * expected in the shader interface. This is a problem and we will need to bind
             * a dummy texture to ensure correct API usage. */
            MTL_LOG_WARNING(
                "(Shader '%s') Texture (%s) %p bound to slot %d is incompatible -- Wrong "
                "texture target type. (Expecting type %d, actual type %d) (binding "
                "name:'%s')(texture name:'%s')",
                shader_interface->get_name(),
                is_resource_sampler ? "TextureSampler" : "TextureImage",
                bound_texture,
                slot,
                shader_texture_info.type,
                bound_texture->type_,
                shader_interface->get_name_at_offset(shader_texture_info.name_offset),
                bound_texture->get_name());
          }
        }
        else {
          MTL_LOG_WARNING(
              "Shader '%s' expected texture (%s) to be bound to location %d (texture[[%d]]) -- No "
              "texture was "
              "bound. (name:'%s')",
              shader_interface->get_name(),
              is_resource_sampler ? "TextureSampler" : "TextureImage",
              location,
              slot,
              shader_interface->get_name_at_offset(shader_texture_info.name_offset));
        }

        /* Bind Dummy texture -- will temporarily resolve validation issues while incorrect formats
         * are provided -- as certain configurations may not need any binding. These issues should
         * be fixed in the high-level, if problems crop up. */
        if (bind_dummy_texture) {
          if (bool(shader_texture_info.stage_mask & ShaderStage::COMPUTE)) {
            cs.bind_compute_texture(
                get_dummy_texture(shader_texture_info.type, shader_texture_info.sampler_format)
                    ->get_metal_handle(),
                slot);

            /* Bind default sampler state. */
            MTLSamplerBinding default_binding = {true, DEFAULT_SAMPLER_STATE};
            cs.bind_compute_sampler(default_binding, use_argument_buffer_for_samplers, slot);
          }
        }
      }
      else {
        MTL_LOG_WARNING(
            "Shader %p expected texture (%s) to be bound to slot %d -- Slot exceeds the "
            "hardware/API limit of '%d'. (name:'%s')",
            this->pipeline_state.active_shader,
            is_resource_sampler ? "TextureSampler" : "TextureImage",
            slot,
            GPU_max_textures(),
            shader_interface->get_name_at_offset(shader_texture_info.name_offset));
      }
    }

    /* Construct and Bind argument buffer.
     * NOTE(Metal): Samplers use an argument buffer when the limit of 16 samplers is exceeded. */
    if (use_argument_buffer_for_samplers) {
#ifndef NDEBUG
      /* Debug check to validate each expected texture in the shader interface has a valid
       * sampler object bound to the context. We will need all of these to be valid
       * when constructing the sampler argument buffer. */
      for (const uint i : IndexRange(shader_interface->get_max_texture_index() + 1)) {
        const MTLShaderTexture &texture = shader_interface->get_texture(i);
        if (texture.used) {
          BLI_assert(this->samplers_.mtl_sampler[i] != nil);
        }
      }
#endif

      /* Check to ensure the buffer binding index for the argument buffer has been assigned.
       * This PSO property will be set if we expect to use argument buffers, and the shader
       * uses any amount of textures. */
      BLI_assert(compute_arg_buffer_bind_index >= 0);
      if (compute_arg_buffer_bind_index >= 0) {
        /* Offset binding index to be relative to the start of static uniform buffer binding slots.
         * The first N slots, prior to `pipeline_state_instance->base_uniform_buffer_index` are
         * used by vertex and index buffer bindings, and the number of buffers present will vary
         * between PSOs. */
        int arg_buffer_idx = (pipeline_state_instance->base_uniform_buffer_index +
                              compute_arg_buffer_bind_index);
        assert(arg_buffer_idx < 32);
        id<MTLArgumentEncoder> argument_encoder = shader_interface->find_argument_encoder(
            arg_buffer_idx);
        if (argument_encoder == nil) {
          argument_encoder = [pipeline_state_instance->compute
              newArgumentEncoderWithBufferIndex:arg_buffer_idx];
          shader_interface->insert_argument_encoder(arg_buffer_idx, argument_encoder);
        }

        /* Generate or Fetch argument buffer sampler configuration.
         * NOTE(Metal): we need to base sampler counts off of the maximal texture
         * index. This is not the most optimal, but in practice, not a use-case
         * when argument buffers are required.
         * This is because with explicit texture indices, the binding indices
         * should match across draws, to allow the high-level to optimize bind-points. */
        gpu::MTLBuffer *encoder_buffer = nullptr;
        this->samplers_.num_samplers = shader_interface->get_max_texture_index() + 1;

        gpu::MTLBuffer **cached_smp_buffer_search = this->cached_sampler_buffers_.lookup_ptr(
            this->samplers_);
        if (cached_smp_buffer_search != nullptr) {
          encoder_buffer = *cached_smp_buffer_search;
        }
        else {
          /* Populate argument buffer with current global sampler bindings. */
          size_t size = [argument_encoder encodedLength];
          size_t alignment = max_uu([argument_encoder alignment], 256);
          size_t size_align_delta = (size % alignment);
          size_t aligned_alloc_size = ((alignment > 1) && (size_align_delta > 0)) ?
                                          size + (alignment - (size % alignment)) :
                                          size;

          /* Allocate buffer to store encoded sampler arguments. */
          encoder_buffer = MTLContext::get_global_memory_manager()->allocate(aligned_alloc_size,
                                                                             true);
          BLI_assert(encoder_buffer);
          BLI_assert(encoder_buffer->get_metal_buffer());
          [argument_encoder setArgumentBuffer:encoder_buffer->get_metal_buffer() offset:0];
          [argument_encoder
              setSamplerStates:this->samplers_.mtl_sampler
                     withRange:NSMakeRange(0, shader_interface->get_max_texture_index() + 1)];
          encoder_buffer->flush();

          /* Insert into cache. */
          this->cached_sampler_buffers_.add_new(this->samplers_, encoder_buffer);
        }

        BLI_assert(encoder_buffer != nullptr);
        int compute_buffer_index = (pipeline_state_instance->base_uniform_buffer_index +
                                    compute_arg_buffer_bind_index);
        cs.bind_compute_buffer(encoder_buffer->get_metal_buffer(), 0, compute_buffer_index);
      }
    }
  }
}

/* Encode latest depth-stencil state. */
void MTLContext::ensure_depth_stencil_state(MTLPrimitiveType prim_type)
{
  /* Check if we need to update state. */
  if (!(this->pipeline_state.dirty_flags & MTL_PIPELINE_STATE_DEPTHSTENCIL_FLAG)) {
    return;
  }

  /* Fetch render command encoder. */
  id<MTLRenderCommandEncoder> rec = this->main_command_buffer.get_active_render_command_encoder();
  BLI_assert(rec);

  /* Fetch Render Pass state. */
  MTLRenderPassState &rps = this->main_command_buffer.get_render_pass_state();

  /** Prepare Depth-stencil state based on current global pipeline state. */
  MTLFrameBuffer *fb = this->get_current_framebuffer();
  bool hasDepthTarget = fb->has_depth_attachment();
  bool hasStencilTarget = fb->has_stencil_attachment();

  if (hasDepthTarget || hasStencilTarget) {
    /* Update FrameBuffer State. */
    this->pipeline_state.depth_stencil_state.has_depth_target = hasDepthTarget;
    this->pipeline_state.depth_stencil_state.has_stencil_target = hasStencilTarget;

    /* Check if current MTLContextDepthStencilState maps to an existing state object in
     * the Depth-stencil state cache. */
    id<MTLDepthStencilState> ds_state = nil;
    id<MTLDepthStencilState> *depth_stencil_state_lookup =
        this->depth_stencil_state_cache.lookup_ptr(this->pipeline_state.depth_stencil_state);

    /* If not, populate DepthStencil state descriptor. */
    if (depth_stencil_state_lookup == nullptr) {

      MTLDepthStencilDescriptor *ds_state_desc = [[[MTLDepthStencilDescriptor alloc] init]
          autorelease];

      if (hasDepthTarget) {
        ds_state_desc.depthWriteEnabled =
            this->pipeline_state.depth_stencil_state.depth_write_enable;
        ds_state_desc.depthCompareFunction =
            this->pipeline_state.depth_stencil_state.depth_test_enabled ?
                this->pipeline_state.depth_stencil_state.depth_function :
                MTLCompareFunctionAlways;
      }

      if (hasStencilTarget) {
        ds_state_desc.backFaceStencil.readMask =
            this->pipeline_state.depth_stencil_state.stencil_read_mask;
        ds_state_desc.backFaceStencil.writeMask =
            this->pipeline_state.depth_stencil_state.stencil_write_mask;
        ds_state_desc.backFaceStencil.stencilFailureOperation =
            this->pipeline_state.depth_stencil_state.stencil_op_back_stencil_fail;
        ds_state_desc.backFaceStencil.depthFailureOperation =
            this->pipeline_state.depth_stencil_state.stencil_op_back_depth_fail;
        ds_state_desc.backFaceStencil.depthStencilPassOperation =
            this->pipeline_state.depth_stencil_state.stencil_op_back_depthstencil_pass;
        ds_state_desc.backFaceStencil.stencilCompareFunction =
            (this->pipeline_state.depth_stencil_state.stencil_test_enabled) ?
                this->pipeline_state.depth_stencil_state.stencil_func :
                MTLCompareFunctionAlways;

        ds_state_desc.frontFaceStencil.readMask =
            this->pipeline_state.depth_stencil_state.stencil_read_mask;
        ds_state_desc.frontFaceStencil.writeMask =
            this->pipeline_state.depth_stencil_state.stencil_write_mask;
        ds_state_desc.frontFaceStencil.stencilFailureOperation =
            this->pipeline_state.depth_stencil_state.stencil_op_front_stencil_fail;
        ds_state_desc.frontFaceStencil.depthFailureOperation =
            this->pipeline_state.depth_stencil_state.stencil_op_front_depth_fail;
        ds_state_desc.frontFaceStencil.depthStencilPassOperation =
            this->pipeline_state.depth_stencil_state.stencil_op_front_depthstencil_pass;
        ds_state_desc.frontFaceStencil.stencilCompareFunction =
            (this->pipeline_state.depth_stencil_state.stencil_test_enabled) ?
                this->pipeline_state.depth_stencil_state.stencil_func :
                MTLCompareFunctionAlways;
      }

      /* Bake new DS state. */
      ds_state = [this->device newDepthStencilStateWithDescriptor:ds_state_desc];

      /* Store state in cache. */
      BLI_assert(ds_state != nil);
      this->depth_stencil_state_cache.add_new(this->pipeline_state.depth_stencil_state, ds_state);
    }
    else {
      ds_state = *depth_stencil_state_lookup;
      BLI_assert(ds_state != nil);
    }

    /* Bind Depth Stencil State to render command encoder. */
    BLI_assert(ds_state != nil);
    if (ds_state != nil) {
      if (rps.bound_ds_state != ds_state) {
        [rec setDepthStencilState:ds_state];
        rps.bound_ds_state = ds_state;
      }
    }

    /* Apply dynamic depth-stencil state on encoder. */
    if (hasStencilTarget) {
      uint32_t stencil_ref_value =
          (this->pipeline_state.depth_stencil_state.stencil_test_enabled) ?
              this->pipeline_state.depth_stencil_state.stencil_ref :
              0;
      if (stencil_ref_value != rps.last_used_stencil_ref_value) {
        [rec setStencilReferenceValue:stencil_ref_value];
        rps.last_used_stencil_ref_value = stencil_ref_value;
      }
    }

    if (hasDepthTarget) {
      bool doBias = false;
      switch (prim_type) {
        case MTLPrimitiveTypeTriangle:
        case MTLPrimitiveTypeTriangleStrip:
          doBias = this->pipeline_state.depth_stencil_state.depth_bias_enabled_for_tris;
          break;
        case MTLPrimitiveTypeLine:
        case MTLPrimitiveTypeLineStrip:
          doBias = this->pipeline_state.depth_stencil_state.depth_bias_enabled_for_lines;
          break;
        case MTLPrimitiveTypePoint:
          doBias = this->pipeline_state.depth_stencil_state.depth_bias_enabled_for_points;
          break;
      }
      [rec setDepthBias:(doBias) ? this->pipeline_state.depth_stencil_state.depth_bias : 0
             slopeScale:(doBias) ? this->pipeline_state.depth_stencil_state.depth_slope_scale : 0
                  clamp:0];
    }
  }
}

/** \} */

/* -------------------------------------------------------------------- */
/** \name Compute dispatch.
 * \{ */

const MTLComputePipelineStateInstance *MTLContext::ensure_compute_pipeline_state()
{
  /* Verify if bound shader is valid and fetch MTLComputePipelineStateInstance. */
  /* Check if an active shader is bound. */
  if (!this->pipeline_state.active_shader) {
    MTL_LOG_WARNING("No Metal shader bound!");
    return nullptr;
  }
  /* Also ensure active shader is valid. */
  if (!this->pipeline_state.active_shader->is_valid()) {
    MTL_LOG_WARNING(
        "Bound active shader is not valid (Missing/invalid implementation for Metal).", );
    return nullptr;
  }
  /* Verify this is a compute shader. */

  /* Fetch shader interface. */
  MTLShaderInterface *shader_interface = this->pipeline_state.active_shader->get_interface();
  if (shader_interface == nullptr) {
    MTL_LOG_WARNING("Bound active shader does not have a valid shader interface!", );
    return nullptr;
  }

  const MTLComputePipelineStateInstance *compute_pso_inst =
      this->pipeline_state.active_shader->bake_compute_pipeline_state(this, true);
  if (compute_pso_inst == nullptr || compute_pso_inst->pso == nil) {
    MTL_LOG_WARNING("No valid compute PSO for compute dispatch!", );
    return nullptr;
  }
  return compute_pso_inst;
}

void MTLContext::compute_dispatch(int groups_x_len, int groups_y_len, int groups_z_len)
{
  /* Ensure all resources required by upcoming compute submission are correctly bound to avoid
   * out of bounds reads/writes. */
  const MTLComputePipelineStateInstance *compute_pso_inst = this->ensure_compute_pipeline_state();
  if (compute_pso_inst == nullptr) {
    return;
  }

#if MTL_DEBUG_SINGLE_DISPATCH_PER_ENCODER == 1
  GPU_flush();
#endif

  /* Shader instance. */
  MTLShaderInterface *shader_interface = this->pipeline_state.active_shader->get_interface();
  BLI_assert(compute_pso_inst != nullptr);

  /* Begin compute encoder. */
  id<MTLComputeCommandEncoder> compute_encoder =
      this->main_command_buffer.ensure_begin_compute_encoder();
  BLI_assert(compute_encoder != nil);

  /* Bind PSO. */
  MTLComputeState &cs = this->main_command_buffer.get_compute_state();
  cs.bind_pso(compute_pso_inst->pso);

  /** Ensure resource bindings. */
  /* Texture Bindings. */
  /* We will iterate through all texture bindings on the context and determine if any of the
   * active slots match those in our shader interface. If so, textures will be bound. */
  if (shader_interface->get_total_textures() > 0) {
    this->ensure_texture_bindings(compute_encoder, shader_interface, compute_pso_inst);
  }

  /* Bind buffers.
   * NOTE: `ensure_buffer_bindings` must be called after `ensure_texture_bindings` to allow
   * for binding of buffer-backed texture's data buffer and metadata. */
  this->ensure_buffer_bindings(compute_encoder, shader_interface, compute_pso_inst);

  /* Dispatch compute. */
  const MTLComputePipelineStateCommon &compute_state_common =
      this->pipeline_state.active_shader->get_compute_common_state();
  [compute_encoder dispatchThreadgroups:MTLSizeMake(max_ii(groups_x_len, 1),
                                                    max_ii(groups_y_len, 1),
                                                    max_ii(groups_z_len, 1))
                  threadsPerThreadgroup:MTLSizeMake(compute_state_common.threadgroup_x_len,
                                                    compute_state_common.threadgroup_y_len,
                                                    compute_state_common.threadgroup_z_len)];
#if MTL_DEBUG_SINGLE_DISPATCH_PER_ENCODER == 1
  GPU_flush();
#endif
}

void MTLContext::compute_dispatch_indirect(StorageBuf *indirect_buf)
{

#if MTL_DEBUG_SINGLE_DISPATCH_PER_ENCODER == 1
  GPU_flush();
#endif

  /* Ensure all resources required by upcoming compute submission are correctly bound. */
  const MTLComputePipelineStateInstance *compute_pso_inst = this->ensure_compute_pipeline_state();
  BLI_assert(compute_pso_inst != nullptr);

  /* Shader instance. */
  MTLShaderInterface *shader_interface = this->pipeline_state.active_shader->get_interface();

  /* Begin compute encoder. */
  id<MTLComputeCommandEncoder> compute_encoder =
      this->main_command_buffer.ensure_begin_compute_encoder();
  BLI_assert(compute_encoder != nil);

<<<<<<< HEAD
  /* Bind PSO. */
  MTLComputeState &cs = this->main_command_buffer.get_compute_state();
  cs.bind_pso(compute_pso_inst->pso);

  /* Bind buffers. */
  this->ensure_buffer_bindings(compute_encoder, shader_interface, compute_pso_inst);
  /** Ensure resource bindings. */
  /* Texture Bindings. */
  /* We will iterate through all texture bindings on the context and determine if any of the
   * active slots match those in our shader interface. If so, textures will be bound. */
  if (shader_interface->get_total_textures() > 0) {
    this->ensure_texture_bindings(compute_encoder, shader_interface, compute_pso_inst);
  }
=======
    /** Ensure resource bindings. */
    /* Texture Bindings. */
    /* We will iterate through all texture bindings on the context and determine if any of the
     * active slots match those in our shader interface. If so, textures will be bound. */
    if (shader_interface->get_total_textures() > 0) {
      this->ensure_texture_bindings(compute_encoder, shader_interface, compute_pso_inst);
    }

    /* Bind buffers.
     * NOTE: `ensure_buffer_bindings` must be called after `ensure_texture_bindings` to allow
     * for binding of buffer-backed texture's data buffer and metadata. */
    this->ensure_buffer_bindings(compute_encoder, shader_interface, compute_pso_inst);

    /* Indirect Dispatch compute. */
    MTLStorageBuf *mtlssbo = static_cast<MTLStorageBuf *>(indirect_buf);
    id<MTLBuffer> mtl_indirect_buf = mtlssbo->get_metal_buffer();
    BLI_assert(mtl_indirect_buf != nil);
    if (mtl_indirect_buf == nil) {
      MTL_LOG_WARNING("Metal Indirect Compute dispatch storage buffer does not exist.");
      return;
    }
>>>>>>> 5c868e92

  /* Indirect Dispatch compute. */
  MTLStorageBuf *mtlssbo = static_cast<MTLStorageBuf *>(indirect_buf);
  id<MTLBuffer> mtl_indirect_buf = mtlssbo->get_metal_buffer();
  BLI_assert(mtl_indirect_buf != nil);
  if (mtl_indirect_buf == nil) {
    MTL_LOG_WARNING("Metal Indirect Compute dispatch storage buffer does not exist.");
    return;
  }

  /* Indirect Compute dispatch. */
  const MTLComputePipelineStateCommon &compute_state_common =
      this->pipeline_state.active_shader->get_compute_common_state();
  [compute_encoder
      dispatchThreadgroupsWithIndirectBuffer:mtl_indirect_buf
                        indirectBufferOffset:0
                       threadsPerThreadgroup:MTLSizeMake(compute_state_common.threadgroup_x_len,
                                                         compute_state_common.threadgroup_y_len,
                                                         compute_state_common.threadgroup_z_len)];
#if MTL_DEBUG_SINGLE_DISPATCH_PER_ENCODER == 1
  GPU_flush();
#endif
}

/** \} */

/* -------------------------------------------------------------------- */
/** \name Visibility buffer control for MTLQueryPool.
 * \{ */

void MTLContext::set_visibility_buffer(gpu::MTLBuffer *buffer)
{
  /* Flag visibility buffer as dirty if the buffer being used for visibility has changed --
   * This is required by the render pass, and we will break the pass if the results destination
   * buffer is modified. */
  if (buffer) {
    visibility_is_dirty_ = (buffer != visibility_buffer_) || visibility_is_dirty_;
    visibility_buffer_ = buffer;
    visibility_buffer_->debug_ensure_used();
  }
  else {
    /* If buffer is null, reset visibility state, mark dirty to break render pass if results are no
     * longer needed. */
    visibility_is_dirty_ = (visibility_buffer_ != nullptr) || visibility_is_dirty_;
    visibility_buffer_ = nullptr;
  }
}

gpu::MTLBuffer *MTLContext::get_visibility_buffer() const
{
  return visibility_buffer_;
}

void MTLContext::clear_visibility_dirty()
{
  visibility_is_dirty_ = false;
}

bool MTLContext::is_visibility_dirty() const
{
  return visibility_is_dirty_;
}

/** \} */

/* -------------------------------------------------------------------- */
/** \name Texture State Management
 * \{ */

void MTLContext::texture_bind(gpu::MTLTexture *mtl_texture, uint texture_unit, bool is_image)
{
  BLI_assert(this);
  BLI_assert(mtl_texture);

  if (texture_unit < 0 || texture_unit >= GPU_max_textures() ||
      texture_unit >= MTL_MAX_TEXTURE_SLOTS)
  {
    MTL_LOG_WARNING("Attempting to bind texture '%s' to invalid texture unit %d",
                    mtl_texture->get_name(),
                    texture_unit);
    BLI_assert(false);
    return;
  }

  MTLTextureBinding(
      &resource_bind_table)[MTL_MAX_TEXTURE_SLOTS] = (is_image) ?
                                                         this->pipeline_state.image_bindings :
                                                         this->pipeline_state.texture_bindings;

  /* Bind new texture. */
  resource_bind_table[texture_unit].texture_resource = mtl_texture;
  resource_bind_table[texture_unit].used = true;
  mtl_texture->is_bound_ = true;
}

void MTLContext::sampler_bind(MTLSamplerState sampler_state, uint sampler_unit)
{
  BLI_assert(this);
  if (sampler_unit < 0 || sampler_unit >= GPU_max_textures() ||
      sampler_unit >= MTL_MAX_SAMPLER_SLOTS)
  {
    MTL_LOG_WARNING("Attempting to bind sampler to invalid sampler unit %d", sampler_unit);
    BLI_assert(false);
    return;
  }

  /* Apply binding. */
  this->pipeline_state.sampler_bindings[sampler_unit] = {true, sampler_state};
}

void MTLContext::texture_unbind(gpu::MTLTexture *mtl_texture, bool is_image)
{
  BLI_assert(mtl_texture);

  MTLTextureBinding(
      &resource_bind_table)[MTL_MAX_TEXTURE_SLOTS] = (is_image) ?
                                                         this->pipeline_state.image_bindings :
                                                         this->pipeline_state.texture_bindings;

  /* Iterate through textures in state and unbind. */
  for (int i = 0; i < min_uu(GPU_max_textures(), MTL_MAX_TEXTURE_SLOTS); i++) {
    if (resource_bind_table[i].texture_resource == mtl_texture) {
      resource_bind_table[i].texture_resource = nullptr;
      resource_bind_table[i].used = false;
    }
  }

  /* Locally unbind texture. */
  mtl_texture->is_bound_ = false;
}

void MTLContext::texture_unbind_all(bool is_image)
{
  MTLTextureBinding(
      &resource_bind_table)[MTL_MAX_TEXTURE_SLOTS] = (is_image) ?
                                                         this->pipeline_state.image_bindings :
                                                         this->pipeline_state.texture_bindings;

  /* Iterate through context's bound textures. */
  for (int t = 0; t < min_uu(GPU_max_textures(), MTL_MAX_TEXTURE_SLOTS); t++) {
    if (resource_bind_table[t].used && resource_bind_table[t].texture_resource) {
      resource_bind_table[t].used = false;
      resource_bind_table[t].texture_resource = nullptr;
    }
  }
}

id<MTLSamplerState> MTLContext::get_sampler_from_state(MTLSamplerState sampler_state)
{
  /* Internal sampler states are signal values and do not correspond to actual samplers. */
  BLI_assert(sampler_state.state.type != GPU_SAMPLER_STATE_TYPE_INTERNAL);

  if (sampler_state.state.type == GPU_SAMPLER_STATE_TYPE_CUSTOM) {
    return custom_sampler_state_cache_[sampler_state.state.custom_type];
  }

  return sampler_state_cache_[sampler_state.state.extend_yz][sampler_state.state.extend_x]
                             [sampler_state.state.filtering];
}

/** A function that maps GPUSamplerExtendMode values to their Metal enum counterparts. */
static inline MTLSamplerAddressMode to_mtl_type(GPUSamplerExtendMode wrap_mode)
{
  switch (wrap_mode) {
    case GPU_SAMPLER_EXTEND_MODE_EXTEND:
      return MTLSamplerAddressModeClampToEdge;
    case GPU_SAMPLER_EXTEND_MODE_REPEAT:
      return MTLSamplerAddressModeRepeat;
    case GPU_SAMPLER_EXTEND_MODE_MIRRORED_REPEAT:
      return MTLSamplerAddressModeMirrorRepeat;
    case GPU_SAMPLER_EXTEND_MODE_CLAMP_TO_BORDER:
      return MTLSamplerAddressModeClampToBorderColor;
    default:
      BLI_assert_unreachable();
      return MTLSamplerAddressModeClampToEdge;
  }
}

void MTLContext::sampler_state_cache_init()
{
  for (int extend_yz_i = 0; extend_yz_i < GPU_SAMPLER_EXTEND_MODES_COUNT; extend_yz_i++) {
    const GPUSamplerExtendMode extend_yz = static_cast<GPUSamplerExtendMode>(extend_yz_i);
    const MTLSamplerAddressMode extend_t = to_mtl_type(extend_yz);

    for (int extend_x_i = 0; extend_x_i < GPU_SAMPLER_EXTEND_MODES_COUNT; extend_x_i++) {
      const GPUSamplerExtendMode extend_x = static_cast<GPUSamplerExtendMode>(extend_x_i);
      const MTLSamplerAddressMode extend_s = to_mtl_type(extend_x);

      for (int filtering_i = 0; filtering_i < GPU_SAMPLER_FILTERING_TYPES_COUNT; filtering_i++) {
        const GPUSamplerFiltering filtering = GPUSamplerFiltering(filtering_i);

        MTLSamplerDescriptor *descriptor = [[MTLSamplerDescriptor alloc] init];
        descriptor.normalizedCoordinates = true;
        descriptor.sAddressMode = extend_s;
        descriptor.tAddressMode = extend_t;
        descriptor.rAddressMode = extend_t;
        descriptor.borderColor = MTLSamplerBorderColorTransparentBlack;
        descriptor.minFilter = (filtering & GPU_SAMPLER_FILTERING_LINEAR) ?
                                   MTLSamplerMinMagFilterLinear :
                                   MTLSamplerMinMagFilterNearest;
        descriptor.magFilter = (filtering & GPU_SAMPLER_FILTERING_LINEAR) ?
                                   MTLSamplerMinMagFilterLinear :
                                   MTLSamplerMinMagFilterNearest;
        descriptor.mipFilter = (filtering & GPU_SAMPLER_FILTERING_MIPMAP) ?
                                   MTLSamplerMipFilterLinear :
                                   MTLSamplerMipFilterNotMipmapped;
        descriptor.lodMinClamp = -1000;
        descriptor.lodMaxClamp = 1000;
        float aniso_filter = max_ff(16, U.anisotropic_filter);
        descriptor.maxAnisotropy = (filtering & GPU_SAMPLER_FILTERING_MIPMAP) ? aniso_filter : 1;
        descriptor.compareFunction = MTLCompareFunctionAlways;
        descriptor.supportArgumentBuffers = true;

        id<MTLSamplerState> state = [this->device newSamplerStateWithDescriptor:descriptor];
        sampler_state_cache_[extend_yz_i][extend_x_i][filtering_i] = state;

        BLI_assert(state != nil);
        [descriptor autorelease];
      }
    }
  }

  /* Compare sampler for depth textures. */
  {
    MTLSamplerDescriptor *descriptor = [[MTLSamplerDescriptor alloc] init];
    descriptor.minFilter = MTLSamplerMinMagFilterLinear;
    descriptor.magFilter = MTLSamplerMinMagFilterLinear;
    descriptor.compareFunction = MTLCompareFunctionLessEqual;
    descriptor.lodMinClamp = -1000;
    descriptor.lodMaxClamp = 1000;
    descriptor.supportArgumentBuffers = true;

    id<MTLSamplerState> compare_state = [this->device newSamplerStateWithDescriptor:descriptor];
    custom_sampler_state_cache_[GPU_SAMPLER_CUSTOM_COMPARE] = compare_state;

    BLI_assert(compare_state != nil);
    [descriptor autorelease];
  }

  /* Custom sampler for icons. The icon texture is sampled within the shader using a -0.5f LOD
   * bias. */
  {
    MTLSamplerDescriptor *descriptor = [[MTLSamplerDescriptor alloc] init];
    descriptor.minFilter = MTLSamplerMinMagFilterLinear;
    descriptor.magFilter = MTLSamplerMinMagFilterLinear;
    descriptor.mipFilter = MTLSamplerMipFilterNearest;
    descriptor.lodMinClamp = 0;
    descriptor.lodMaxClamp = 1;

    id<MTLSamplerState> icon_state = [this->device newSamplerStateWithDescriptor:descriptor];
    custom_sampler_state_cache_[GPU_SAMPLER_CUSTOM_ICON] = icon_state;

    BLI_assert(icon_state != nil);
    [descriptor autorelease];
  }
}

id<MTLSamplerState> MTLContext::get_default_sampler_state()
{
  if (default_sampler_state_ == nil) {
    default_sampler_state_ = this->get_sampler_from_state({GPUSamplerState::default_sampler()});
  }
  return default_sampler_state_;
}

/** \} */

/* -------------------------------------------------------------------- */
/** \name Compute Utils Implementation
 * \{ */

id<MTLComputePipelineState> MTLContextComputeUtils::get_buffer_clear_pso()
{
  if (buffer_clear_pso_ != nil) {
    return buffer_clear_pso_;
  }

  /* Fetch active context. */
  MTLContext *ctx = static_cast<MTLContext *>(unwrap(GPU_context_active_get()));
  BLI_assert(ctx);

  @autoreleasepool {
    /* Source as NSString. */
    const char *src =
        "\
    struct BufferClearParams {\
      uint clear_value;\
    };\
    kernel void compute_buffer_clear(constant BufferClearParams &params [[buffer(0)]],\
                                     device uint32_t* output_data [[buffer(1)]],\
                                     uint position [[thread_position_in_grid]])\
    {\
      output_data[position] = params.clear_value;\
    }";
    NSString *compute_buffer_clear_src = [NSString stringWithUTF8String:src];

    /* Prepare shader library for buffer clearing. */
    MTLCompileOptions *options = [[[MTLCompileOptions alloc] init] autorelease];
    options.languageVersion = MTLLanguageVersion2_2;

    NSError *error = nullptr;
    id<MTLLibrary> temp_lib = [[ctx->device newLibraryWithSource:compute_buffer_clear_src
                                                         options:options
                                                           error:&error] autorelease];
    if (error) {
      /* Only exit out if genuine error and not warning. */
      if ([[error localizedDescription] rangeOfString:@"Compilation succeeded"].location ==
          NSNotFound) {
        NSLog(@"Compile Error - Metal Shader Library error %@ ", error);
        BLI_assert(false);
        return nil;
      }
    }

    /* Fetch compute function. */
    BLI_assert(temp_lib != nil);
    id<MTLFunction> temp_compute_function = [[temp_lib newFunctionWithName:@"compute_buffer_clear"]
        autorelease];
    BLI_assert(temp_compute_function);

    /* Compile compute PSO */
    buffer_clear_pso_ = [ctx->device newComputePipelineStateWithFunction:temp_compute_function
                                                                   error:&error];
    if (error || buffer_clear_pso_ == nil) {
      NSLog(@"Failed to prepare compute_buffer_clear MTLComputePipelineState %@", error);
      BLI_assert(false);
      return nil;
    }

    [buffer_clear_pso_ retain];
  }

  BLI_assert(buffer_clear_pso_ != nil);
  return buffer_clear_pso_;
}

/** \} */

/* -------------------------------------------------------------------- */
/** \name Swap-chain management and Metal presentation.
 * \{ */

void present(MTLRenderPassDescriptor *blit_descriptor,
             id<MTLRenderPipelineState> blit_pso,
             id<MTLTexture> swapchain_texture,
             id<CAMetalDrawable> drawable)
{

  MTLContext *ctx = static_cast<MTLContext *>(unwrap(GPU_context_active_get()));
  BLI_assert(ctx);

  /* Flush any outstanding work. */
  ctx->flush();

  /* Always pace CPU to maximum of 3 drawables in flight.
   * nextDrawable may have more in flight if backing swapchain
   * textures are re-allocate, such as during resize events.
   *
   * Determine frames in flight based on current latency. If
   * we are in a high-latency situation, limit frames in flight
   * to increase app responsiveness and keep GPU execution under control.
   * If latency improves, increase frames in flight to improve overall
   * performance. */
  int perf_max_drawables = MTL_MAX_DRAWABLES;
  if (MTLContext::avg_drawable_latency_us > 150000) {
    perf_max_drawables = 1;
  }
  else if (MTLContext::avg_drawable_latency_us > 75000) {
    perf_max_drawables = 2;
  }

  while (MTLContext::max_drawables_in_flight > min_ii(perf_max_drawables, MTL_MAX_DRAWABLES)) {
    PIL_sleep_ms(1);
  }

  /* Present is submitted in its own CMD Buffer to ensure drawable reference released as early as
   * possible. This command buffer is separate as it does not utilize the global state
   * for rendering as the main context does. */
  id<MTLCommandBuffer> cmdbuf = [ctx->queue commandBuffer];
  MTLCommandBufferManager::num_active_cmd_bufs++;

  /* Do Present Call and final Blit to MTLDrawable. */
  id<MTLRenderCommandEncoder> enc = [cmdbuf renderCommandEncoderWithDescriptor:blit_descriptor];
  [enc setRenderPipelineState:blit_pso];
  [enc setFragmentTexture:swapchain_texture atIndex:0];
  [enc drawPrimitives:MTLPrimitiveTypeTriangle vertexStart:0 vertexCount:3];
  [enc endEncoding];

  /* Present drawable. */
  BLI_assert(drawable);
  [cmdbuf presentDrawable:drawable];

  /* Ensure freed buffers have usage tracked against active CommandBuffer submissions. */
  MTLSafeFreeList *cmd_free_buffer_list =
      MTLContext::get_global_memory_manager()->get_current_safe_list();
  BLI_assert(cmd_free_buffer_list);

  id<MTLCommandBuffer> cmd_buffer_ref = cmdbuf;
  [cmd_buffer_ref retain];

  /* Increment drawables in flight limiter. */
  MTLContext::max_drawables_in_flight++;
  std::chrono::time_point submission_time = std::chrono::high_resolution_clock::now();

  /* Increment free pool reference and decrement upon command buffer completion. */
  cmd_free_buffer_list->increment_reference();
  [cmdbuf addCompletedHandler:^(id<MTLCommandBuffer> /*cb*/) {
    /* Flag freed buffers associated with this CMD buffer as ready to be freed. */
    cmd_free_buffer_list->decrement_reference();
    [cmd_buffer_ref release];

    /* Decrement count */
    MTLCommandBufferManager::num_active_cmd_bufs--;
    MTL_LOG_INFO("Active command buffers: %d", MTLCommandBufferManager::num_active_cmd_bufs);

    /* Drawable count and latency management. */
    MTLContext::max_drawables_in_flight--;
    std::chrono::time_point completion_time = std::chrono::high_resolution_clock::now();
    int64_t microseconds_per_frame = std::chrono::duration_cast<std::chrono::microseconds>(
                                         completion_time - submission_time)
                                         .count();
    MTLContext::latency_resolve_average(microseconds_per_frame);

    MTL_LOG_INFO("Frame Latency: %f ms  (Rolling avg: %f ms Drawables: %d)",
                 ((float)microseconds_per_frame) / 1000.0f,
                 ((float)MTLContext::avg_drawable_latency_us) / 1000.0f,
                 perf_max_drawables);
  }];

  [cmdbuf commit];

  /* When debugging, fetch advanced command buffer errors. */
  if (G.debug & G_DEBUG_GPU) {
    [cmdbuf waitUntilCompleted];
    NSError *error = [cmdbuf error];
    if (error != nil) {
      NSLog(@"%@", error);
      BLI_assert(false);
    }
  }
}

/** \} */

}  // namespace blender::gpu<|MERGE_RESOLUTION|>--- conflicted
+++ resolved
@@ -2284,13 +2284,10 @@
       this->main_command_buffer.ensure_begin_compute_encoder();
   BLI_assert(compute_encoder != nil);
 
-<<<<<<< HEAD
   /* Bind PSO. */
   MTLComputeState &cs = this->main_command_buffer.get_compute_state();
   cs.bind_pso(compute_pso_inst->pso);
 
-  /* Bind buffers. */
-  this->ensure_buffer_bindings(compute_encoder, shader_interface, compute_pso_inst);
   /** Ensure resource bindings. */
   /* Texture Bindings. */
   /* We will iterate through all texture bindings on the context and determine if any of the
@@ -2298,29 +2295,11 @@
   if (shader_interface->get_total_textures() > 0) {
     this->ensure_texture_bindings(compute_encoder, shader_interface, compute_pso_inst);
   }
-=======
-    /** Ensure resource bindings. */
-    /* Texture Bindings. */
-    /* We will iterate through all texture bindings on the context and determine if any of the
-     * active slots match those in our shader interface. If so, textures will be bound. */
-    if (shader_interface->get_total_textures() > 0) {
-      this->ensure_texture_bindings(compute_encoder, shader_interface, compute_pso_inst);
-    }
-
-    /* Bind buffers.
-     * NOTE: `ensure_buffer_bindings` must be called after `ensure_texture_bindings` to allow
-     * for binding of buffer-backed texture's data buffer and metadata. */
-    this->ensure_buffer_bindings(compute_encoder, shader_interface, compute_pso_inst);
-
-    /* Indirect Dispatch compute. */
-    MTLStorageBuf *mtlssbo = static_cast<MTLStorageBuf *>(indirect_buf);
-    id<MTLBuffer> mtl_indirect_buf = mtlssbo->get_metal_buffer();
-    BLI_assert(mtl_indirect_buf != nil);
-    if (mtl_indirect_buf == nil) {
-      MTL_LOG_WARNING("Metal Indirect Compute dispatch storage buffer does not exist.");
-      return;
-    }
->>>>>>> 5c868e92
+
+  /* Bind buffers.
+   * NOTE: `ensure_buffer_bindings` must be called after `ensure_texture_bindings` to allow
+   * for binding of buffer-backed texture's data buffer and metadata. */
+  this->ensure_buffer_bindings(compute_encoder, shader_interface, compute_pso_inst);
 
   /* Indirect Dispatch compute. */
   MTLStorageBuf *mtlssbo = static_cast<MTLStorageBuf *>(indirect_buf);
