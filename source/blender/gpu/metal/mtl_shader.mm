--- conflicted
+++ resolved
@@ -279,10 +279,9 @@
   /** Extract desired custom parameters from CreateInfo. */
   /* Tuning paramters for compute kernels. */
   if (is_compute) {
-    int param = info->custom_parameters_.fetch_i(
-        CustomParameterKey::MTL_MAX_THREADS_PER_THREADGROUP);
-    if (param > 0) {
-      maxTotalThreadsPerThreadgroup_Tuning_ = param;
+    int threadgroup_tuning_param = info->mtl_max_threads_per_threadgroup_;
+    if (threadgroup_tuning_param > 0) {
+      maxTotalThreadsPerThreadgroup_Tuning_ = threadgroup_tuning_param;
     }
   }
 
@@ -1512,11 +1511,7 @@
 
     /* Compile PSO. */
     MTLComputePipelineDescriptor *desc = [[MTLComputePipelineDescriptor alloc] init];
-<<<<<<< HEAD
-=======
     desc.label = [NSString stringWithUTF8String:this->name];
-    desc.maxTotalThreadsPerThreadgroup = 1024;
->>>>>>> 9a7ea993
     desc.computeFunction = compute_function;
 
     /** If Max Total threads per threadgroup tuning parameters are specified, compile with these.
@@ -1550,9 +1545,9 @@
      * Similarly, the custom tuning parameter "MTL_MAX_THREADS_PER_THREADGROUP" can be specified to
      * a sufficiently large value.  */
     if (pso) {
-      uint num_required_threads_per_threadgroup = compute_pso_instance_.threadgroup_x_len *
-                                                  compute_pso_instance_.threadgroup_y_len *
-                                                  compute_pso_instance_.threadgroup_z_len;
+      uint num_required_threads_per_threadgroup = compute_pso_common_state_.threadgroup_x_len *
+                                                  compute_pso_common_state_.threadgroup_y_len *
+                                                  compute_pso_common_state_.threadgroup_z_len;
       if (pso.maxTotalThreadsPerThreadgroup < num_required_threads_per_threadgroup) {
         MTL_LOG_WARNING(
             "Shader '%s' requires %u threads per threadgroup, but PSO limit is: %lu. Recompiling "
