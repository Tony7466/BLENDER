/* SPDX-FileCopyrightText: 2023 Blender Authors
 *
 * SPDX-License-Identifier: GPL-2.0-or-later */

#include "BLI_array.hh"
#include "BLI_array_utils.hh"
#include "BLI_set.hh"
#include "BLI_task.hh"

#include "BKE_attribute.hh"
#include "BKE_attribute_math.hh"
#include "BKE_curves.hh"
#include "BKE_mesh.hh"

#include "GEO_mesh_to_curve.hh"
#include "GEO_randomize.hh"

namespace blender::geometry {

BLI_NOINLINE bke::CurvesGeometry create_curve_from_vert_indices(
    const bke::AttributeAccessor &mesh_attributes,
    const Span<int> vert_indices,
    const Span<int> curve_offsets,
    const IndexRange cyclic_curves,
    const bke::AttributeFilter &attribute_filter)
{
  bke::CurvesGeometry curves(vert_indices.size(), curve_offsets.size());
  curves.offsets_for_write().drop_back(1).copy_from(curve_offsets);
  curves.offsets_for_write().last() = vert_indices.size();
  curves.fill_curve_types(CURVE_TYPE_POLY);

  bke::MutableAttributeAccessor curves_attributes = curves.attributes_for_write();

  if (!cyclic_curves.is_empty()) {
    curves.cyclic_for_write().slice(cyclic_curves).fill(true);
  }

  /* Don't copy attributes that are built-in on meshes but not on curves. */
  Set<std::string> skip;
  for (const StringRef id : mesh_attributes.all_ids()) {
    if (mesh_attributes.is_builtin(id) && !curves_attributes.is_builtin(id)) {
      skip.add(id);
    }
  }
  const auto attribute_filter_with_skip = bke::attribute_filter_with_skip_ref(attribute_filter,
                                                                              skip);

  bke::gather_attributes(mesh_attributes,
                         bke::AttrDomain::Point,
<<<<<<< HEAD
                         bke::AttrDomain::Point,
                         propagation_info,
                         skip,
=======
                         attribute_filter_with_skip,
>>>>>>> 2ddc574a
                         vert_indices,
                         curves_attributes);

  mesh_attributes.for_all([&](const StringRef id, const bke::AttributeMetaData meta_data) {
    if (meta_data.domain == bke::AttrDomain::Point) {
      return true;
    }
    if (meta_data.data_type == CD_PROP_STRING) {
      return true;
    }
    if (attribute_filter_with_skip.allow_skip(id)) {
      return true;
    }

    const bke::GAttributeReader src = mesh_attributes.lookup(id, bke::AttrDomain::Point);
    /* Some attributes might not exist if they were builtin on domains that don't have
     * any elements, i.e. a face attribute on the output of the line primitive node. */
    if (!src) {
      return true;
    }
    bke::GSpanAttributeWriter dst = curves_attributes.lookup_or_add_for_write_only_span(
        id, bke::AttrDomain::Point, meta_data.data_type);
    if (!dst) {
      return true;
    }
    bke::attribute_math::gather(*src, vert_indices, dst.span);
    dst.finish();
    return true;
  });

  debug_randomize_curve_order(&curves);

  return curves;
}

struct CurveFromEdgesOutput {
  /** The indices in the mesh for each control point of each result curves. */
  Vector<int> vert_indices;
  /** The first index of each curve in the result. */
  Vector<int> curve_offsets;
  /** A subset of curves that should be set cyclic. */
  IndexRange cyclic_curves;
};

BLI_NOINLINE static CurveFromEdgesOutput edges_to_curve_point_indices(const int verts_num,
                                                                      const Span<int2> edges)
{
  /* Compute the number of edges connecting to each vertex. */
  Array<int> neighbor_offsets_data(verts_num + 1, 0);
  offset_indices::build_reverse_offsets(edges.cast<int>(), neighbor_offsets_data);
  const OffsetIndices<int> neighbor_offsets(neighbor_offsets_data);

  /* Use as an index into the "neighbor group" for each vertex. */
  Array<int> used_slots(verts_num, 0);
  /* Calculate the indices of each vertex's neighboring edges. */
  Array<int> neighbors(edges.size() * 2);
  for (const int i : edges.index_range()) {
    const int v1 = edges[i][0];
    const int v2 = edges[i][1];
    neighbors[neighbor_offsets[v1].start() + used_slots[v1]] = v2;
    neighbors[neighbor_offsets[v2].start() + used_slots[v2]] = v1;
    used_slots[v1]++;
    used_slots[v2]++;
  }

  Vector<int> vert_indices;
  vert_indices.reserve(edges.size());
  Vector<int> curve_offsets;

  /* Now use the neighbor group offsets calculated above to count used edges at each vertex. */
  Array<int> unused_edges = std::move(used_slots);

  for (const int start_vert : IndexRange(verts_num)) {
    /* Don't start at vertices with two neighbors, which may become part of cyclic curves. */
    if (neighbor_offsets[start_vert].size() == 2) {
      continue;
    }

    /* The vertex has no connected edges, or they were already used. */
    if (unused_edges[start_vert] == 0) {
      continue;
    }

    for (const int neighbor : neighbors.as_span().slice(neighbor_offsets[start_vert])) {
      int current_vert = start_vert;
      int next_vert = neighbor;

      if (unused_edges[next_vert] == 0) {
        continue;
      }

      /* Start a new curve in the output. */
      curve_offsets.append(vert_indices.size());
      vert_indices.append(current_vert);

      /* Follow connected edges until we read a vertex with more than two connected edges. */
      while (true) {
        int last_vert = current_vert;
        current_vert = next_vert;

        vert_indices.append(current_vert);
        unused_edges[current_vert]--;
        unused_edges[last_vert]--;

        if (neighbor_offsets[current_vert].size() != 2) {
          break;
        }

        const int offset = neighbor_offsets[current_vert].start();
        const int next_a = neighbors[offset];
        const int next_b = neighbors[offset + 1];
        next_vert = (last_vert == next_a) ? next_b : next_a;
      }
    }
  }

  /* All curves added after this are cyclic. */
  const int cyclic_start = curve_offsets.size();

  /* All remaining edges are part of cyclic curves because
   * we skipped starting at vertices with two edges before. */
  for (const int start_vert : IndexRange(verts_num)) {
    if (unused_edges[start_vert] != 2) {
      continue;
    }

    int current_vert = start_vert;
    int next_vert = neighbors[neighbor_offsets[current_vert].start()];

    curve_offsets.append(vert_indices.size());
    vert_indices.append(current_vert);

    /* Follow connected edges until we loop back to the start vertex. */
    while (next_vert != start_vert) {
      const int last_vert = current_vert;
      current_vert = next_vert;

      vert_indices.append(current_vert);
      unused_edges[current_vert]--;
      unused_edges[last_vert]--;

      const int offset = neighbor_offsets[current_vert].start();
      const int next_a = neighbors[offset];
      const int next_b = neighbors[offset + 1];
      next_vert = (last_vert == next_a) ? next_b : next_a;
    }
  }

  const IndexRange cyclic_curves = curve_offsets.index_range().drop_front(cyclic_start);

  return {std::move(vert_indices), std::move(curve_offsets), cyclic_curves};
}

BLI_NOINLINE static bke::CurvesGeometry edges_to_curves_convert(
    const Mesh &mesh, const Span<int2> edges, const bke::AttributeFilter &attribute_filter)
{
  CurveFromEdgesOutput output = edges_to_curve_point_indices(mesh.verts_num, edges);
  return create_curve_from_vert_indices(mesh.attributes(),
                                        output.vert_indices,
                                        output.curve_offsets,
                                        output.cyclic_curves,
                                        attribute_filter);
}

bke::CurvesGeometry mesh_to_curve_convert(const Mesh &mesh,
                                          const IndexMask &selection,
                                          const bke::AttributeFilter &attribute_filter)
{
  const Span<int2> edges = mesh.edges();
  if (selection.size() == edges.size()) {
    return edges_to_curves_convert(mesh, edges, attribute_filter);
  }
  Array<int2> selected_edges(selection.size());
  array_utils::gather(edges, selection, selected_edges.as_mutable_span());
  return edges_to_curves_convert(mesh, selected_edges, attribute_filter);
}

}  // namespace blender::geometry<|MERGE_RESOLUTION|>--- conflicted
+++ resolved
@@ -47,13 +47,7 @@
 
   bke::gather_attributes(mesh_attributes,
                          bke::AttrDomain::Point,
-<<<<<<< HEAD
-                         bke::AttrDomain::Point,
-                         propagation_info,
-                         skip,
-=======
                          attribute_filter_with_skip,
->>>>>>> 2ddc574a
                          vert_indices,
                          curves_attributes);
 
