/* SPDX-License-Identifier: GPL-2.0-or-later */

#include "BLI_array.hh"
#include "BLI_index_mask.hh"
#include "BLI_kdtree.h"
#include "BLI_math_vector.h"
#include "BLI_math_vector.hh"
#include "BLI_vector.hh"

#include "DNA_mesh_types.h"
#include "DNA_meshdata_types.h"

#include "BKE_customdata.h"
#include "BKE_mesh.h"

#include "GEO_mesh_merge_by_distance.hh"

//#define USE_WELD_DEBUG
//#define USE_WELD_NORMALS

namespace blender::geometry {

/* Indicates when the element was not computed. */
#define OUT_OF_CONTEXT (int)(-1)
/* Indicates if the edge or face will be collapsed. */
#define ELEM_COLLAPSED (int)(-2)
/* indicates whether an edge or vertex in groups_map will be merged. */
#define ELEM_MERGED (int)(-2)

/* Used to indicate a range in an array specifying a group. */
struct WeldGroup {
  int len;
  int ofs;
};

/* Edge groups that will be merged. Final vertices are also indicated. */
struct WeldGroupEdge {
  struct WeldGroup group;
  int v1;
  int v2;
};

struct WeldVert {
  /* Indexes relative to the original Mesh. */
  int vert_dest;
  int vert_orig;
};

struct WeldEdge {
  union {
    int flag;
    struct {
      /* Indexes relative to the original Mesh. */
      int edge_dest;
      int edge_orig;
      int vert_a;
      int vert_b;
    };
  };
};

struct WeldLoop {
  union {
    int flag;
    struct {
      /* Indexes relative to the original Mesh. */
      int vert;
      int edge;
      int loop_orig;
      int loop_skip_to;
    };
  };
};

struct WeldPoly {
  union {
    int flag;
    struct {
      /* Indexes relative to the original Mesh. */
      int poly_dst;
      int poly_orig;
      int loop_start;
      int loop_end;
      /* Final Polygon Size. */
      int loop_len;
      /* Group of loops that will be affected. */
      struct WeldGroup loops;
    };
  };
};

struct WeldMesh {
  /* Group of vertices to be merged. */
  Array<WeldGroup> vert_groups;
  Array<int> vert_groups_buffer;

  /* Group of edges to be merged. */
  Array<WeldGroupEdge> edge_groups;
  Array<int> edge_groups_buffer;
  /* From the original index of the vertex, this indicates which group it is or is going to be
   * merged. */
  Array<int> edge_groups_map;

  /* References all polygons and loops that will be affected. */
  Vector<WeldLoop> wloop;
  Vector<WeldPoly> wpoly;
  int wpoly_new_len;

  /* From the actual index of the element in the mesh, it indicates what is the index of the Weld
   * element above. */
  Array<int> loop_map;
  Array<int> poly_map;

  int vert_kill_len;
  int edge_kill_len;
  int loop_kill_len;
  int poly_kill_len; /* Including the new polygons. */

  /* Size of the affected polygon with more sides. */
  int max_poly_len;
};

struct WeldLoopOfPolyIter {
  int loop_start;
  int loop_end;
  Span<WeldLoop> wloop;
  Span<MLoop> mloop;
  Span<int> loop_map;
  /* Weld group. */
  int *group;

  int l_curr;
  int l_next;

  /* Return */
  int group_len;
  int v;
  int e;
  char type;
};

/* -------------------------------------------------------------------- */
/** \name Debug Utils
 * \{ */

#ifdef USE_WELD_DEBUG
static bool weld_iter_loop_of_poly_begin(WeldLoopOfPolyIter &iter,
                                         const WeldPoly &wp,
                                         Span<WeldLoop> wloop,
                                         Span<MLoop> mloop,
                                         Span<int> loop_map,
                                         int *group_buffer);

static bool weld_iter_loop_of_poly_next(WeldLoopOfPolyIter &iter);

static void weld_assert_edge_kill_len(Span<WeldEdge> wedge, const int supposed_kill_len)
{
  int kills = 0;
  const WeldEdge *we = &wedge[0];
  for (int i = wedge.size(); i--; we++) {
    int edge_dest = we->edge_dest;
    /* Magically includes collapsed edges. */
    if (edge_dest != OUT_OF_CONTEXT) {
      kills++;
    }
  }
  BLI_assert(kills == supposed_kill_len);
}

static void weld_assert_poly_and_loop_kill_len(WeldMesh *weld_mesh,
                                               Span<MLoop> mloop,
                                               Span<MPoly> mpoly,
                                               const int supposed_poly_kill_len,
                                               const int supposed_loop_kill_len)
{
  int poly_kills = 0;
  int loop_kills = mloop.size();
  const MPoly *mp = &mpoly[0];
  for (int i = 0; i < mpoly.size(); i++, mp++) {
    int poly_ctx = weld_mesh->poly_map[i];
    if (poly_ctx != OUT_OF_CONTEXT) {
      const WeldPoly *wp = &weld_mesh->wpoly[poly_ctx];
      WeldLoopOfPolyIter iter;
      if (!weld_iter_loop_of_poly_begin(
              iter, *wp, weld_mesh->wloop, mloop, weld_mesh->loop_map, nullptr)) {
        poly_kills++;
        continue;
      }
      else {
        if (wp->poly_dst != OUT_OF_CONTEXT) {
          poly_kills++;
          continue;
        }
        int remain = wp->loop_len;
        int l = wp->loop_start;
        while (remain) {
          int l_next = l + 1;
          int loop_ctx = weld_mesh->loop_map[l];
          if (loop_ctx != OUT_OF_CONTEXT) {
            const WeldLoop *wl = &weld_mesh->wloop[loop_ctx];
            if (wl->loop_skip_to != OUT_OF_CONTEXT) {
              l_next = wl->loop_skip_to;
            }
            if (wl->flag != ELEM_COLLAPSED) {
              loop_kills--;
              remain--;
            }
          }
          else {
            loop_kills--;
            remain--;
          }
          l = l_next;
        }
      }
    }
    else {
      loop_kills -= mp->totloop;
    }
  }

  for (const int i : weld_mesh->wpoly.index_range().take_back(weld_mesh->wpoly_new_len)) {
    const WeldPoly &wp = weld_mesh->wpoly[i];
    if (wp.poly_dst != OUT_OF_CONTEXT) {
      poly_kills++;
      continue;
    }
    int remain = wp.loop_len;
    int l = wp.loop_start;
    while (remain) {
      int l_next = l + 1;
      int loop_ctx = weld_mesh->loop_map[l];
      if (loop_ctx != OUT_OF_CONTEXT) {
        const WeldLoop *wl = &weld_mesh->wloop[loop_ctx];
        if (wl->loop_skip_to != OUT_OF_CONTEXT) {
          l_next = wl->loop_skip_to;
        }
        if (wl->flag != ELEM_COLLAPSED) {
          loop_kills--;
          remain--;
        }
      }
      else {
        loop_kills--;
        remain--;
      }
      l = l_next;
    }
  }

  BLI_assert(poly_kills == supposed_poly_kill_len);
  BLI_assert(loop_kills == supposed_loop_kill_len);
}

static void weld_assert_poly_no_vert_repetition(const WeldPoly &wp,
                                                Span<WeldLoop> wloop,
                                                Span<MLoop> mloop,
                                                Span<int> loop_map)
{
  const int loop_len = wp.loop_len;
  Array<int, 64> verts(loop_len);
  WeldLoopOfPolyIter iter;
  if (!weld_iter_loop_of_poly_begin(iter, wp, wloop, mloop, loop_map, nullptr)) {
    return;
  }
  else {
    int i = 0;
    while (weld_iter_loop_of_poly_next(iter)) {
      verts[i++] = iter.v;
    }
  }
  for (int i = 0; i < loop_len; i++) {
    int va = verts[i];
    for (int j = i + 1; j < loop_len; j++) {
      int vb = verts[j];
      BLI_assert(va != vb);
    }
  }
}

static void weld_assert_poly_len(const WeldPoly *wp, const Span<WeldLoop> wloop)
{
  if (wp->flag == ELEM_COLLAPSED) {
    return;
  }

  int loop_len = wp->loop_len;
  const WeldLoop *wl = &wloop[wp->loops.ofs];
  BLI_assert(wp->loop_start <= wl->loop_orig);

  int end_wloop = wp->loops.ofs + wp->loops.len;
  const WeldLoop *wl_end = &wloop[end_wloop - 1];

  int min_len = 0;
  for (; wl <= wl_end; wl++) {
    BLI_assert(wl->loop_skip_to == OUT_OF_CONTEXT); /* Not for this case. */
    if (wl->flag != ELEM_COLLAPSED) {
      min_len++;
    }
  }
  BLI_assert(loop_len >= min_len);

  int max_len = wp->loop_end - wp->loop_start + 1;
  BLI_assert(loop_len <= max_len);
}

#endif /* USE_WELD_DEBUG */

/** \} */

/* -------------------------------------------------------------------- */
/** \name Vert API
 * \{ */

static Vector<WeldVert> weld_vert_ctx_alloc_and_setup(Span<int> vert_dest_map,
                                                      const int vert_kill_len)
{
  Vector<WeldVert> wvert;
  wvert.reserve(std::min<int>(2 * vert_kill_len, vert_dest_map.size()));

  for (const int i : vert_dest_map.index_range()) {
    if (vert_dest_map[i] != OUT_OF_CONTEXT) {
      WeldVert wv{};
      wv.vert_dest = vert_dest_map[i];
      wv.vert_orig = i;
      wvert.append(wv);
    }
  }
  return wvert;
}

static void weld_vert_groups_setup(Span<WeldVert> wvert,
                                   Span<int> vert_dest_map,
                                   MutableSpan<int> r_vert_groups_map,
                                   Array<int> &r_vert_groups_buffer,
                                   Array<WeldGroup> &r_vert_groups)
{
  /* Get weld vert groups. */

  int wgroups_len = 0;
  for (const int i : vert_dest_map.index_range()) {
    const int vert_dest = vert_dest_map[i];
    if (vert_dest != OUT_OF_CONTEXT) {
      if (vert_dest != i) {
        r_vert_groups_map[i] = ELEM_MERGED;
      }
      else {
        r_vert_groups_map[i] = wgroups_len;
        wgroups_len++;
      }
    }
    else {
      r_vert_groups_map[i] = OUT_OF_CONTEXT;
    }
  }

  r_vert_groups.reinitialize(wgroups_len);
  r_vert_groups.fill({0, 0});
  MutableSpan<WeldGroup> wgroups = r_vert_groups;

  for (const WeldVert &wv : wvert) {
    int group_index = r_vert_groups_map[wv.vert_dest];
    wgroups[group_index].len++;
  }

  int ofs = 0;
  for (WeldGroup &wg : wgroups) {
    wg.ofs = ofs;
    ofs += wg.len;
  }

  BLI_assert(ofs == wvert.size());

  r_vert_groups_buffer.reinitialize(ofs);
  for (const WeldVert &wv : wvert) {
    int group_index = r_vert_groups_map[wv.vert_dest];
    r_vert_groups_buffer[wgroups[group_index].ofs++] = wv.vert_orig;
  }

  for (WeldGroup &wg : wgroups) {
    wg.ofs -= wg.len;
  }
}

/** \} */

/* -------------------------------------------------------------------- */
/** \name Edge API
 * \{ */

static Vector<WeldEdge> weld_edge_ctx_alloc(Span<MEdge> medge,
                                            Span<int> vert_dest_map,
                                            MutableSpan<int> r_edge_dest_map,
                                            MutableSpan<int> r_edge_ctx_map)
{
  /* Edge Context. */
  int wedge_len = 0;

  Vector<WeldEdge> wedge;
  wedge.reserve(medge.size());

  for (const int i : medge.index_range()) {
    int v1 = medge[i].v1;
    int v2 = medge[i].v2;
    int v_dest_1 = vert_dest_map[v1];
    int v_dest_2 = vert_dest_map[v2];
    if ((v_dest_1 != OUT_OF_CONTEXT) || (v_dest_2 != OUT_OF_CONTEXT)) {
      WeldEdge we{};
      we.vert_a = (v_dest_1 != OUT_OF_CONTEXT) ? v_dest_1 : v1;
      we.vert_b = (v_dest_2 != OUT_OF_CONTEXT) ? v_dest_2 : v2;
      we.edge_dest = OUT_OF_CONTEXT;
      we.edge_orig = i;
      wedge.append(we);
      r_edge_dest_map[i] = i;
      r_edge_ctx_map[i] = wedge_len++;
    }
    else {
      r_edge_dest_map[i] = OUT_OF_CONTEXT;
      r_edge_ctx_map[i] = OUT_OF_CONTEXT;
    }
  }

  return wedge;
}

static void weld_edge_ctx_setup(MutableSpan<WeldGroup> r_vlinks,
                                MutableSpan<int> r_edge_dest_map,
                                MutableSpan<WeldEdge> r_wedge,
                                int *r_edge_kiil_len)
{
  /* Setup Edge Overlap. */
  int edge_kill_len = 0;

  MutableSpan<WeldGroup> v_links = r_vlinks;

  for (WeldEdge &we : r_wedge) {
    int dst_vert_a = we.vert_a;
    int dst_vert_b = we.vert_b;

    if (dst_vert_a == dst_vert_b) {
      BLI_assert(we.edge_dest == OUT_OF_CONTEXT);
      r_edge_dest_map[we.edge_orig] = ELEM_COLLAPSED;
      we.flag = ELEM_COLLAPSED;
      edge_kill_len++;
      continue;
    }

    v_links[dst_vert_a].len++;
    v_links[dst_vert_b].len++;
  }

  int link_len = 0;
  for (WeldGroup &vl : r_vlinks) {
    vl.ofs = link_len;
    link_len += vl.len;
  }

  if (link_len > 0) {
    Array<int> link_edge_buffer(link_len);

    for (const int i : r_wedge.index_range()) {
      const WeldEdge &we = r_wedge[i];
      if (we.flag == ELEM_COLLAPSED) {
        continue;
      }

      int dst_vert_a = we.vert_a;
      int dst_vert_b = we.vert_b;

      link_edge_buffer[v_links[dst_vert_a].ofs++] = i;
      link_edge_buffer[v_links[dst_vert_b].ofs++] = i;
    }

    for (WeldGroup &vl : r_vlinks) {
      /* Fix offset */
      vl.ofs -= vl.len;
    }

    for (const int i : r_wedge.index_range()) {
      const WeldEdge &we = r_wedge[i];
      if (we.edge_dest != OUT_OF_CONTEXT) {
        /* No need to retest edges.
         * (Already includes collapsed edges). */
        continue;
      }

      int dst_vert_a = we.vert_a;
      int dst_vert_b = we.vert_b;

      struct WeldGroup *link_a = &v_links[dst_vert_a];
      struct WeldGroup *link_b = &v_links[dst_vert_b];

      int edges_len_a = link_a->len;
      int edges_len_b = link_b->len;

      if (edges_len_a <= 1 || edges_len_b <= 1) {
        continue;
      }

      int *edges_ctx_a = &link_edge_buffer[link_a->ofs];
      int *edges_ctx_b = &link_edge_buffer[link_b->ofs];
      int edge_orig = we.edge_orig;

      for (; edges_len_a--; edges_ctx_a++) {
        int e_ctx_a = *edges_ctx_a;
        if (e_ctx_a == i) {
          continue;
        }
        while (edges_len_b && *edges_ctx_b < e_ctx_a) {
          edges_ctx_b++;
          edges_len_b--;
        }
        if (edges_len_b == 0) {
          break;
        }
        int e_ctx_b = *edges_ctx_b;
        if (e_ctx_a == e_ctx_b) {
          WeldEdge *we_b = &r_wedge[e_ctx_b];
          BLI_assert(ELEM(we_b->vert_a, dst_vert_a, dst_vert_b));
          BLI_assert(ELEM(we_b->vert_b, dst_vert_a, dst_vert_b));
          BLI_assert(we_b->edge_dest == OUT_OF_CONTEXT);
          BLI_assert(we_b->edge_orig != edge_orig);
          r_edge_dest_map[we_b->edge_orig] = edge_orig;
          we_b->edge_dest = edge_orig;
          edge_kill_len++;
        }
      }
    }

#ifdef USE_WELD_DEBUG
    weld_assert_edge_kill_len(r_wedge, edge_kill_len);
#endif
  }

  *r_edge_kiil_len = edge_kill_len;
}

static void weld_edge_groups_setup(const int medge_len,
                                   const int edge_kill_len,
                                   MutableSpan<WeldEdge> wedge,
                                   Span<int> wedge_map,
                                   MutableSpan<int> r_edge_groups_map,
                                   Array<int> &r_edge_groups_buffer,
                                   Array<WeldGroupEdge> &r_edge_groups)
{
  /* Get weld edge groups. */
  int wgroups_len = wedge.size() - edge_kill_len;
  r_edge_groups.reinitialize(wgroups_len);
  r_edge_groups.fill({{0}});
  MutableSpan<WeldGroupEdge> wegroups = r_edge_groups;

  wgroups_len = 0;
  for (const int i : IndexRange(medge_len)) {
    int edge_ctx = wedge_map[i];
    if (edge_ctx != OUT_OF_CONTEXT) {
      WeldEdge *we = &wedge[edge_ctx];
      int edge_dest = we->edge_dest;
      if (edge_dest != OUT_OF_CONTEXT) {
        BLI_assert(edge_dest != we->edge_orig);
        r_edge_groups_map[i] = ELEM_MERGED;
      }
      else {
        we->edge_dest = we->edge_orig;
        wegroups[wgroups_len].v1 = we->vert_a;
        wegroups[wgroups_len].v2 = we->vert_b;
        r_edge_groups_map[i] = wgroups_len;
        wgroups_len++;
      }
    }
    else {
      r_edge_groups_map[i] = OUT_OF_CONTEXT;
    }
  }

  BLI_assert(wgroups_len == wedge.size() - edge_kill_len);

  if (wgroups_len == 0) {
    /* All edges in the context are collapsed. */
    return;
  }

  for (const WeldEdge &we : wedge) {
    if (we.flag == ELEM_COLLAPSED) {
      continue;
    }
    int group_index = r_edge_groups_map[we.edge_dest];
    wegroups[group_index].group.len++;
  }

  int ofs = 0;
  for (WeldGroupEdge &wegrp : wegroups) {
    wegrp.group.ofs = ofs;
    ofs += wegrp.group.len;
  }

  r_edge_groups_buffer.reinitialize(ofs);
  for (const WeldEdge &we : wedge) {
    if (we.flag == ELEM_COLLAPSED) {
      continue;
    }
    int group_index = r_edge_groups_map[we.edge_dest];
    r_edge_groups_buffer[wegroups[group_index].group.ofs++] = we.edge_orig;
  }

  for (WeldGroupEdge &wegrp : wegroups) {
    wegrp.group.ofs -= wegrp.group.len;
  }
}

/** \} */

/* -------------------------------------------------------------------- */
/** \name Poly and Loop API
 * \{ */

static bool weld_iter_loop_of_poly_begin(WeldLoopOfPolyIter &iter,
                                         const WeldPoly &wp,
                                         Span<WeldLoop> wloop,
                                         Span<MLoop> mloop,
                                         Span<int> loop_map,
                                         int *group_buffer)
{
  if (wp.flag == ELEM_COLLAPSED) {
    return false;
  }

  iter.loop_start = wp.loop_start;
  iter.loop_end = wp.loop_end;
  iter.wloop = wloop;
  iter.mloop = mloop;
  iter.loop_map = loop_map;
  iter.group = group_buffer;

  int group_len = 0;
  if (group_buffer) {
    /* First loop group needs more attention. */
    int loop_start, loop_end, l;
    loop_start = iter.loop_start;
    loop_end = l = iter.loop_end;
    while (l >= loop_start) {
      const int loop_ctx = loop_map[l];
      if (loop_ctx != OUT_OF_CONTEXT) {
        const WeldLoop *wl = &wloop[loop_ctx];
        if (wl->flag == ELEM_COLLAPSED) {
          l--;
          continue;
        }
      }
      break;
    }
    if (l != loop_end) {
      group_len = loop_end - l;
      int i = 0;
      while (l < loop_end) {
        iter.group[i++] = ++l;
      }
    }
  }
  iter.group_len = group_len;

  iter.l_next = iter.loop_start;
#ifdef USE_WELD_DEBUG
  iter.v = OUT_OF_CONTEXT;
#endif
  return true;
}

static bool weld_iter_loop_of_poly_next(WeldLoopOfPolyIter &iter)
{
  const int loop_end = iter.loop_end;
  Span<WeldLoop> wloop = iter.wloop;
  Span<int> loop_map = iter.loop_map;
  int l = iter.l_curr = iter.l_next;
  if (l == iter.loop_start) {
    /* `grupo_len` is already calculated in the first loop */
  }
  else {
    iter.group_len = 0;
  }
  while (l <= loop_end) {
    int l_next = l + 1;
    const int loop_ctx = loop_map[l];
    if (loop_ctx != OUT_OF_CONTEXT) {
      const WeldLoop *wl = &wloop[loop_ctx];
      if (wl->loop_skip_to != OUT_OF_CONTEXT) {
        l_next = wl->loop_skip_to;
      }
      if (wl->flag == ELEM_COLLAPSED) {
        if (iter.group) {
          iter.group[iter.group_len++] = l;
        }
        l = l_next;
        continue;
      }
#ifdef USE_WELD_DEBUG
      BLI_assert(iter.v != wl->vert);
#endif
      iter.v = wl->vert;
      iter.e = wl->edge;
      iter.type = 1;
    }
    else {
      const MLoop &ml = iter.mloop[l];
#ifdef USE_WELD_DEBUG
      BLI_assert((uint)iter.v != ml.v);
#endif
      iter.v = ml.v;
      iter.e = ml.e;
      iter.type = 0;
    }
    if (iter.group) {
      iter.group[iter.group_len++] = l;
    }
    iter.l_next = l_next;
    return true;
  }

  return false;
}

static void weld_poly_loop_ctx_alloc(Span<MPoly> mpoly,
                                     Span<MLoop> mloop,
                                     Span<int> vert_dest_map,
                                     Span<int> edge_dest_map,
                                     WeldMesh *r_weld_mesh)
{
  /* Loop/Poly Context. */
  Array<int> loop_map(mloop.size());
  Array<int> poly_map(mpoly.size());
  int wloop_len = 0;
  int wpoly_len = 0;
  int max_ctx_poly_len = 4;

  Vector<WeldLoop> wloop;
  wloop.reserve(mloop.size());

  Vector<WeldPoly> wpoly;
  wpoly.reserve(mpoly.size());

  int maybe_new_poly = 0;

  for (const int i : mpoly.index_range()) {
    const MPoly &mp = mpoly[i];
    const int loopstart = mp.loopstart;
    const int totloop = mp.totloop;

    int vert_ctx_len = 0;

    int prev_wloop_len = wloop_len;
    for (const int i_loop : mloop.index_range().slice(loopstart, totloop)) {
      int v = mloop[i_loop].v;
      int e = mloop[i_loop].e;
      int v_dest = vert_dest_map[v];
      int e_dest = edge_dest_map[e];
      bool is_vert_ctx = v_dest != OUT_OF_CONTEXT;
      bool is_edge_ctx = e_dest != OUT_OF_CONTEXT;
      if (is_vert_ctx) {
        vert_ctx_len++;
      }
      if (is_vert_ctx || is_edge_ctx) {
        WeldLoop wl{};
        wl.vert = is_vert_ctx ? v_dest : v;
        wl.edge = is_edge_ctx ? e_dest : e;
        wl.loop_orig = i_loop;
        wl.loop_skip_to = OUT_OF_CONTEXT;
        wloop.append(wl);

        loop_map[i_loop] = wloop_len++;
      }
      else {
        loop_map[i_loop] = OUT_OF_CONTEXT;
      }
    }
    if (wloop_len != prev_wloop_len) {
      int loops_len = wloop_len - prev_wloop_len;
      WeldPoly wp{};
      wp.poly_dst = OUT_OF_CONTEXT;
      wp.poly_orig = i;
      wp.loops.len = loops_len;
      wp.loops.ofs = prev_wloop_len;
      wp.loop_start = loopstart;
      wp.loop_end = loopstart + totloop - 1;
      wp.loop_len = totloop;
      wpoly.append(wp);

      poly_map[i] = wpoly_len++;
      if (totloop > 5 && vert_ctx_len > 1) {
        int max_new = (totloop / 3) - 1;
        vert_ctx_len /= 2;
        maybe_new_poly += MIN2(max_new, vert_ctx_len);
        CLAMP_MIN(max_ctx_poly_len, totloop);
      }
    }
    else {
      poly_map[i] = OUT_OF_CONTEXT;
    }
  }

  wpoly.reserve(wpoly.size() + maybe_new_poly);

  r_weld_mesh->wloop = std::move(wloop);
  r_weld_mesh->wpoly = std::move(wpoly);
  r_weld_mesh->wpoly_new_len = 0;
  r_weld_mesh->loop_map = std::move(loop_map);
  r_weld_mesh->poly_map = std::move(poly_map);
  r_weld_mesh->max_poly_len = max_ctx_poly_len;
}

static void weld_poly_split_recursive(Span<int> vert_dest_map,
#ifdef USE_WELD_DEBUG
                                      const Span<MLoop> mloop,
#endif
                                      int ctx_verts_len,
                                      WeldPoly *r_wp,
                                      WeldMesh *r_weld_mesh,
                                      int *r_poly_kill,
                                      int *r_loop_kill)
{
  int poly_loop_len = r_wp->loop_len;
  if (poly_loop_len < 3 || ctx_verts_len < 1) {
    return;
  }

  const int ctx_loops_len = r_wp->loops.len;
  const int ctx_loops_ofs = r_wp->loops.ofs;
  MutableSpan<WeldLoop> wloop = r_weld_mesh->wloop;

  int loop_kill = 0;

  WeldLoop *poly_loops = &wloop[ctx_loops_ofs];
  WeldLoop *wla = &poly_loops[0];
  WeldLoop *wla_prev = &poly_loops[ctx_loops_len - 1];
  while (wla_prev->flag == ELEM_COLLAPSED) {
    wla_prev--;
  }
  const int la_len = ctx_loops_len - 1;
  for (int la = 0; la < la_len; la++, wla++) {
  wa_continue:
    if (wla->flag == ELEM_COLLAPSED) {
      continue;
    }
    int vert_a = wla->vert;
    /* Only test vertices that will be merged. */
    if (vert_dest_map[vert_a] != OUT_OF_CONTEXT) {
      int lb = la + 1;
      WeldLoop *wlb = wla + 1;
      WeldLoop *wlb_prev = wla;
      int killed_ab = 0;
      ctx_verts_len = 1;
      for (; lb < ctx_loops_len; lb++, wlb++) {
        BLI_assert(wlb->loop_skip_to == OUT_OF_CONTEXT);
        if (wlb->flag == ELEM_COLLAPSED) {
          killed_ab++;
          continue;
        }
        int vert_b = wlb->vert;
        if (vert_dest_map[vert_b] != OUT_OF_CONTEXT) {
          ctx_verts_len++;
        }
        if (vert_a == vert_b) {
          const int dist_a = wlb->loop_orig - wla->loop_orig - killed_ab;
          const int dist_b = poly_loop_len - dist_a;

          BLI_assert(dist_a != 0 && dist_b != 0);
          if (dist_a == 1 || dist_b == 1) {
            BLI_assert(dist_a != dist_b);
            BLI_assert((wla->flag == ELEM_COLLAPSED) || (wlb->flag == ELEM_COLLAPSED));
          }
          else {
            WeldLoop *wl_tmp = nullptr;
            if (dist_a == 2) {
              wl_tmp = wlb_prev;
              BLI_assert(wla->flag != ELEM_COLLAPSED);
              BLI_assert(wl_tmp->flag != ELEM_COLLAPSED);
              wla->flag = ELEM_COLLAPSED;
              wl_tmp->flag = ELEM_COLLAPSED;
              loop_kill += 2;
              poly_loop_len -= 2;
            }
            if (dist_b == 2) {
              if (wl_tmp != nullptr) {
                r_wp->flag = ELEM_COLLAPSED;
                *r_poly_kill += 1;
              }
              else {
                wl_tmp = wla_prev;
                BLI_assert(wlb->flag != ELEM_COLLAPSED);
                BLI_assert(wl_tmp->flag != ELEM_COLLAPSED);
                wlb->flag = ELEM_COLLAPSED;
                wl_tmp->flag = ELEM_COLLAPSED;
              }
              loop_kill += 2;
              poly_loop_len -= 2;
            }
            if (wl_tmp == nullptr) {
              const int new_loops_len = lb - la;
              const int new_loops_ofs = ctx_loops_ofs + la;

              r_weld_mesh->wpoly.increase_size_by_unchecked(1);
              WeldPoly *new_wp = &r_weld_mesh->wpoly.last();
              new_wp->poly_dst = OUT_OF_CONTEXT;
              new_wp->poly_orig = r_wp->poly_orig;
              new_wp->loops.len = new_loops_len;
              new_wp->loops.ofs = new_loops_ofs;
              new_wp->loop_start = wla->loop_orig;
              new_wp->loop_end = wlb_prev->loop_orig;
              new_wp->loop_len = dist_a;
              r_weld_mesh->wpoly_new_len++;
              weld_poly_split_recursive(vert_dest_map,
#ifdef USE_WELD_DEBUG
                                        mloop,
#endif
                                        ctx_verts_len,
                                        new_wp,
                                        r_weld_mesh,
                                        r_poly_kill,
                                        r_loop_kill);
              BLI_assert(dist_b == poly_loop_len - dist_a);
              poly_loop_len = dist_b;
              if (wla_prev->loop_orig > wla->loop_orig) {
                /* New start. */
                r_wp->loop_start = wlb->loop_orig;
              }
              else {
                /* The `loop_start` doesn't change but some loops must be skipped. */
                wla_prev->loop_skip_to = wlb->loop_orig;
              }
              wla = wlb;
              la = lb;
              goto wa_continue;
            }
            break;
          }
        }
        if (wlb->flag != ELEM_COLLAPSED) {
          wlb_prev = wlb;
        }
      }
    }
    if (wla->flag != ELEM_COLLAPSED) {
      wla_prev = wla;
    }
  }
  r_wp->loop_len = poly_loop_len;
  *r_loop_kill += loop_kill;

#ifdef USE_WELD_DEBUG
  weld_assert_poly_no_vert_repetition(*r_wp, wloop, mloop, r_weld_mesh->loop_map);
#endif
}

static void weld_poly_loop_ctx_setup(Span<MLoop> mloop,
#ifdef USE_WELD_DEBUG
                                     Span<MPoly> mpoly,
#endif
                                     const int mvert_len,
                                     Span<int> vert_dest_map,
                                     const int remain_edge_ctx_len,
                                     MutableSpan<WeldGroup> r_vlinks,
                                     WeldMesh *r_weld_mesh)
{
  WeldPoly *wpoly = r_weld_mesh->wpoly.data();
  MutableSpan<WeldLoop> wloop = r_weld_mesh->wloop;
  int poly_kill_len = 0;
  int loop_kill_len = 0;

  Span<int> loop_map = r_weld_mesh->loop_map;

  if (remain_edge_ctx_len) {

    /* Setup Poly/Loop. */
    /* `wpoly.size()` may change during the loop,
     * so make it clear that we are only working with the original wpolys. */
    IndexRange wpoly_original_range = r_weld_mesh->wpoly.index_range();
    for (const int i : wpoly_original_range) {
      WeldPoly &wp = wpoly[i];
      const int ctx_loops_len = wp.loops.len;
      const int ctx_loops_ofs = wp.loops.ofs;

      int poly_loop_len = wp.loop_len;
      int ctx_verts_len = 0;
      WeldLoop *wl = &wloop[ctx_loops_ofs];
      for (int l = ctx_loops_len; l--; wl++) {
        const int edge_dest = wl->edge;
        if (edge_dest == ELEM_COLLAPSED) {
          wl->flag = ELEM_COLLAPSED;
          if (poly_loop_len == 3) {
            wp.flag = ELEM_COLLAPSED;
            poly_kill_len++;
            loop_kill_len += 3;
            poly_loop_len = 0;
            break;
          }
          loop_kill_len++;
          poly_loop_len--;
        }
        else {
          const int vert_dst = wl->vert;
          if (vert_dest_map[vert_dst] != OUT_OF_CONTEXT) {
            ctx_verts_len++;
          }
        }
      }

      if (poly_loop_len) {
        wp.loop_len = poly_loop_len;
#ifdef USE_WELD_DEBUG
        weld_assert_poly_len(&wp, wloop);
#endif

        weld_poly_split_recursive(vert_dest_map,
#ifdef USE_WELD_DEBUG
                                  mloop,
#endif
                                  ctx_verts_len,
                                  &wp,
                                  r_weld_mesh,
                                  &poly_kill_len,
                                  &loop_kill_len);
      }
    }

#ifdef USE_WELD_DEBUG
    weld_assert_poly_and_loop_kill_len(r_weld_mesh, mloop, mpoly, poly_kill_len, loop_kill_len);
#endif

    /* Setup Polygon Overlap. */

    r_vlinks.fill({0, 0});
    MutableSpan<WeldGroup> v_links = r_vlinks;

    for (const WeldPoly &wp : r_weld_mesh->wpoly) {
      WeldLoopOfPolyIter iter;
      if (weld_iter_loop_of_poly_begin(iter, wp, wloop, mloop, loop_map, nullptr)) {
        while (weld_iter_loop_of_poly_next(iter)) {
          v_links[iter.v].len++;
        }
      }
    }

    int link_len = 0;
    for (const int i : IndexRange(mvert_len)) {
      v_links[i].ofs = link_len;
      link_len += v_links[i].len;
    }

    if (link_len) {
      Array<int> link_poly_buffer(link_len);

      for (const int i : IndexRange(r_weld_mesh->wpoly.size())) {
        const WeldPoly &wp = wpoly[i];
        WeldLoopOfPolyIter iter;
        if (weld_iter_loop_of_poly_begin(iter, wp, wloop, mloop, loop_map, nullptr)) {
          while (weld_iter_loop_of_poly_next(iter)) {
            link_poly_buffer[v_links[iter.v].ofs++] = i;
          }
        }
      }

      for (WeldGroup &vl : r_vlinks) {
        /* Fix offset */
        vl.ofs -= vl.len;
      }

      int polys_len_a, polys_len_b, *polys_ctx_a, *polys_ctx_b, p_ctx_a, p_ctx_b;
      polys_len_b = p_ctx_b = 0; /* silence warnings */

      for (const int i : IndexRange(r_weld_mesh->wpoly.size())) {
        const WeldPoly &wp = wpoly[i];
        if (wp.poly_dst != OUT_OF_CONTEXT) {
          /* No need to retest poly.
           * (Already includes collapsed polygons). */
          continue;
        }

        WeldLoopOfPolyIter iter;
        weld_iter_loop_of_poly_begin(iter, wp, wloop, mloop, loop_map, nullptr);
        weld_iter_loop_of_poly_next(iter);
        struct WeldGroup *link_a = &v_links[iter.v];
        polys_len_a = link_a->len;
        if (polys_len_a == 1) {
          BLI_assert(link_poly_buffer[link_a->ofs] == i);
          continue;
        }
        int wp_loop_len = wp.loop_len;
        polys_ctx_a = &link_poly_buffer[link_a->ofs];
        for (; polys_len_a--; polys_ctx_a++) {
          p_ctx_a = *polys_ctx_a;
          if (p_ctx_a == i) {
            continue;
          }

          WeldPoly *wp_tmp = &wpoly[p_ctx_a];
          if (wp_tmp->loop_len != wp_loop_len) {
            continue;
          }

          WeldLoopOfPolyIter iter_b = iter;
          while (weld_iter_loop_of_poly_next(iter_b)) {
            struct WeldGroup *link_b = &v_links[iter_b.v];
            polys_len_b = link_b->len;
            if (polys_len_b == 1) {
              BLI_assert(link_poly_buffer[link_b->ofs] == i);
              polys_len_b = 0;
              break;
            }

            polys_ctx_b = &link_poly_buffer[link_b->ofs];
            for (; polys_len_b; polys_len_b--, polys_ctx_b++) {
              p_ctx_b = *polys_ctx_b;
              if (p_ctx_b < p_ctx_a) {
                continue;
              }
              if (p_ctx_b >= p_ctx_a) {
                if (p_ctx_b > p_ctx_a) {
                  polys_len_b = 0;
                }
                break;
              }
            }
            if (polys_len_b == 0) {
              break;
            }
          }
          if (polys_len_b == 0) {
            continue;
          }
          BLI_assert(p_ctx_a > i);
          BLI_assert(p_ctx_a == p_ctx_b);
          BLI_assert(wp_tmp->poly_dst == OUT_OF_CONTEXT);
          BLI_assert(wp_tmp != &wp);
          wp_tmp->poly_dst = wp.poly_orig;
          loop_kill_len += wp_tmp->loop_len;
          poly_kill_len++;
        }
      }
    }
  }
  else {
    poly_kill_len = r_weld_mesh->wpoly.size();
    loop_kill_len = r_weld_mesh->wloop.size();

    for (WeldPoly &wp : r_weld_mesh->wpoly) {
      wp.flag = ELEM_COLLAPSED;
    }
  }

#ifdef USE_WELD_DEBUG
  weld_assert_poly_and_loop_kill_len(r_weld_mesh, mloop, mpoly, poly_kill_len, loop_kill_len);
#endif

  r_weld_mesh->poly_kill_len = poly_kill_len;
  r_weld_mesh->loop_kill_len = loop_kill_len;
}

/** \} */

/* -------------------------------------------------------------------- */
/** \name Mesh API
 * \{ */

static void weld_mesh_context_create(const Mesh &mesh,
                                     MutableSpan<int> vert_dest_map,
                                     const int vert_kill_len,
                                     WeldMesh *r_weld_mesh)
{
  const int mvert_len = mesh.totvert;
  const Span<MEdge> edges = mesh.edges();
  const Span<MPoly> polys = mesh.polys();
  const Span<MLoop> loops = mesh.loops();

  Vector<WeldVert> wvert = weld_vert_ctx_alloc_and_setup(vert_dest_map, vert_kill_len);
  r_weld_mesh->vert_kill_len = vert_kill_len;

  Array<int> edge_dest_map(edges.size());
  Array<int> edge_ctx_map(edges.size());
  Vector<WeldEdge> wedge = weld_edge_ctx_alloc(edges, vert_dest_map, edge_dest_map, edge_ctx_map);

  Array<WeldGroup> v_links(mvert_len, {0, 0});
  weld_edge_ctx_setup(v_links, edge_dest_map, wedge, &r_weld_mesh->edge_kill_len);

  weld_poly_loop_ctx_alloc(polys, loops, vert_dest_map, edge_dest_map, r_weld_mesh);

  weld_poly_loop_ctx_setup(loops,
#ifdef USE_WELD_DEBUG
                           polys,

#endif
                           mvert_len,
                           vert_dest_map,
                           wedge.size() - r_weld_mesh->edge_kill_len,
                           v_links,
                           r_weld_mesh);

  weld_vert_groups_setup(wvert,
                         vert_dest_map,
                         vert_dest_map,
                         r_weld_mesh->vert_groups_buffer,
                         r_weld_mesh->vert_groups);

  weld_edge_groups_setup(edges.size(),
                         r_weld_mesh->edge_kill_len,
                         wedge,
                         edge_ctx_map,
                         edge_dest_map,
                         r_weld_mesh->edge_groups_buffer,
                         r_weld_mesh->edge_groups);

  r_weld_mesh->edge_groups_map = std::move(edge_dest_map);
}

/** \} */

/* -------------------------------------------------------------------- */
/** \name CustomData
 * \{ */

static void customdata_weld(
    const CustomData *source, CustomData *dest, const int *src_indices, int count, int dest_index)
{
  if (count == 1) {
    CustomData_copy_data(source, dest, src_indices[0], dest_index, 1);
    return;
  }

  CustomData_interp(source, dest, (const int *)src_indices, nullptr, nullptr, count, dest_index);

  int src_i, dest_i;
  int j;

  float co[3] = {0.0f, 0.0f, 0.0f};
#ifdef USE_WELD_NORMALS
  float no[3] = {0.0f, 0.0f, 0.0f};
#endif
  int crease = 0;
  short flag = 0;

  /* interpolates a layer at a time */
  dest_i = 0;
  for (src_i = 0; src_i < source->totlayer; src_i++) {
    const int type = source->layers[src_i].type;

    /* find the first dest layer with type >= the source type
     * (this should work because layers are ordered by type)
     */
    while (dest_i < dest->totlayer && dest->layers[dest_i].type < type) {
      dest_i++;
    }

    /* if there are no more dest layers, we're done */
    if (dest_i == dest->totlayer) {
      break;
    }

    /* if we found a matching layer, add the data */
    if (dest->layers[dest_i].type == type) {
      void *src_data = source->layers[src_i].data;

      if (type == CD_MVERT) {
        for (j = 0; j < count; j++) {
          MVert *mv_src = &((MVert *)src_data)[src_indices[j]];
          add_v3_v3(co, mv_src->co);
#ifdef USE_WELD_NORMALS
          short *mv_src_no = mv_src->no;
          no[0] += mv_src_no[0];
          no[1] += mv_src_no[1];
          no[2] += mv_src_no[2];
#endif
<<<<<<< HEAD
          bweight += mv_src->bweight;
=======
          flag |= mv_src->flag;
>>>>>>> 352d55b1
        }
      }
      else if (type == CD_MEDGE) {
        for (j = 0; j < count; j++) {
          MEdge *me_src = &((MEdge *)src_data)[src_indices[j]];
          crease += me_src->crease;
          flag |= me_src->flag;
        }
      }
      else if (CustomData_layer_has_interp(dest, dest_i)) {
        /* Already calculated.
         * TODO: Optimize by exposing `typeInfo->interp`. */
      }
      else if (CustomData_layer_has_math(dest, dest_i)) {
        const int size = CustomData_sizeof(type);
        void *dst_data = dest->layers[dest_i].data;
        void *v_dst = POINTER_OFFSET(dst_data, (size_t)dest_index * size);
        for (j = 0; j < count; j++) {
          CustomData_data_add(
              type, v_dst, POINTER_OFFSET(src_data, (size_t)src_indices[j] * size));
        }
      }
      else {
        CustomData_copy_layer_type_data(source, dest, type, src_indices[0], dest_index, 1);
      }

      /* if there are multiple source & dest layers of the same type,
       * we don't want to copy all source layers to the same dest, so
       * increment dest_i
       */
      dest_i++;
    }
  }

  float fac = 1.0f / count;

  for (dest_i = 0; dest_i < dest->totlayer; dest_i++) {
    CustomDataLayer *layer_dst = &dest->layers[dest_i];
    const int type = layer_dst->type;
    if (type == CD_MVERT) {
      MVert *mv = &((MVert *)layer_dst->data)[dest_index];
      mul_v3_fl(co, fac);

      copy_v3_v3(mv->co, co);
#ifdef USE_WELD_NORMALS
      mul_v3_fl(no, fac);
      short *mv_no = mv->no;
      mv_no[0] = (short)no[0];
      mv_no[1] = (short)no[1];
      mv_no[2] = (short)no[2];
#endif

<<<<<<< HEAD
      mv->bweight = (char)bweight;
=======
      mv->flag = (char)flag;
>>>>>>> 352d55b1
    }
    else if (type == CD_MEDGE) {
      MEdge *me = &((MEdge *)layer_dst->data)[dest_index];
      crease *= fac;
      CLAMP_MAX(crease, 255);

      me->crease = (char)crease;
      me->flag = flag;
    }
    else if (CustomData_layer_has_interp(dest, dest_i)) {
      /* Already calculated. */
    }
    else if (CustomData_layer_has_math(dest, dest_i)) {
      const int size = CustomData_sizeof(type);
      void *dst_data = layer_dst->data;
      void *v_dst = POINTER_OFFSET(dst_data, (size_t)dest_index * size);
      CustomData_data_multiply(type, v_dst, fac);
    }
  }
}

/** \} */

/* -------------------------------------------------------------------- */
/** \name Mesh Vertex Merging
 * \{ */

static Mesh *create_merged_mesh(const Mesh &mesh,
                                MutableSpan<int> vert_dest_map,
                                const int removed_vertex_count)
{
  const Span<MPoly> src_polys = mesh.polys();
  const Span<MLoop> src_loops = mesh.loops();
  const int totvert = mesh.totvert;
  const int totedge = mesh.totedge;

  WeldMesh weld_mesh;
  weld_mesh_context_create(mesh, vert_dest_map, removed_vertex_count, &weld_mesh);

  const int result_nverts = totvert - weld_mesh.vert_kill_len;
  const int result_nedges = totedge - weld_mesh.edge_kill_len;
  const int result_nloops = src_loops.size() - weld_mesh.loop_kill_len;
  const int result_npolys = src_polys.size() - weld_mesh.poly_kill_len + weld_mesh.wpoly_new_len;

  Mesh *result = BKE_mesh_new_nomain_from_template(
      &mesh, result_nverts, result_nedges, 0, result_nloops, result_npolys);
  MutableSpan<MEdge> dst_edges = result->edges_for_write();
  MutableSpan<MPoly> dst_polys = result->polys_for_write();
  MutableSpan<MLoop> dst_loops = result->loops_for_write();

  /* Vertices. */

  /* Be careful when editing this array, to avoid new allocations it uses the same buffer as
   * #vert_dest_map. This map will be used to adjust the edges, polys and loops. */
  MutableSpan<int> vert_final = vert_dest_map;

  int dest_index = 0;
  for (int i = 0; i < totvert; i++) {
    int source_index = i;
    int count = 0;
    while (i < totvert && vert_dest_map[i] == OUT_OF_CONTEXT) {
      vert_final[i] = dest_index + count;
      count++;
      i++;
    }
    if (count) {
      CustomData_copy_data(&mesh.vdata, &result->vdata, source_index, dest_index, count);
      dest_index += count;
    }
    if (i == totvert) {
      break;
    }
    if (vert_dest_map[i] != ELEM_MERGED) {
      struct WeldGroup *wgroup = &weld_mesh.vert_groups[vert_dest_map[i]];
      customdata_weld(&mesh.vdata,
                      &result->vdata,
                      &weld_mesh.vert_groups_buffer[wgroup->ofs],
                      wgroup->len,
                      dest_index);
      vert_final[i] = dest_index;
      dest_index++;
    }
  }

  BLI_assert(dest_index == result_nverts);

  /* Edges. */

  /* Be careful when editing this array, to avoid new allocations it uses the same buffer as
   * #edge_groups_map. This map will be used to adjust the polys and loops. */
  MutableSpan<int> edge_final = weld_mesh.edge_groups_map;

  dest_index = 0;
  for (int i = 0; i < totedge; i++) {
    const int source_index = i;
    int count = 0;
    while (i < totedge && weld_mesh.edge_groups_map[i] == OUT_OF_CONTEXT) {
      edge_final[i] = dest_index + count;
      count++;
      i++;
    }
    if (count) {
      CustomData_copy_data(&mesh.edata, &result->edata, source_index, dest_index, count);
      MEdge *me = &dst_edges[dest_index];
      dest_index += count;
      for (; count--; me++) {
        me->v1 = vert_final[me->v1];
        me->v2 = vert_final[me->v2];
      }
    }
    if (i == totedge) {
      break;
    }
    if (weld_mesh.edge_groups_map[i] != ELEM_MERGED) {
      struct WeldGroupEdge *wegrp = &weld_mesh.edge_groups[weld_mesh.edge_groups_map[i]];
      customdata_weld(&mesh.edata,
                      &result->edata,
                      &weld_mesh.edge_groups_buffer[wegrp->group.ofs],
                      wegrp->group.len,
                      dest_index);
      MEdge *me = &dst_edges[dest_index];
      me->v1 = vert_final[wegrp->v1];
      me->v2 = vert_final[wegrp->v2];
      /* "For now, assume that all merged edges are loose. This flag will be cleared in the
       * Polys/Loops step". */
      me->flag |= ME_LOOSEEDGE;

      edge_final[i] = dest_index;
      dest_index++;
    }
  }

  BLI_assert(dest_index == result_nedges);

  /* Polys/Loops. */

  MPoly *r_mp = dst_polys.data();
  MLoop *r_ml = dst_loops.data();
  int r_i = 0;
  int loop_cur = 0;
  Array<int, 64> group_buffer(weld_mesh.max_poly_len);
  for (const int i : src_polys.index_range()) {
    const MPoly &mp = src_polys[i];
    const int loop_start = loop_cur;
    const int poly_ctx = weld_mesh.poly_map[i];
    if (poly_ctx == OUT_OF_CONTEXT) {
      int mp_loop_len = mp.totloop;
      CustomData_copy_data(&mesh.ldata, &result->ldata, mp.loopstart, loop_cur, mp_loop_len);
      loop_cur += mp_loop_len;
      for (; mp_loop_len--; r_ml++) {
        r_ml->v = vert_final[r_ml->v];
        r_ml->e = edge_final[r_ml->e];
      }
    }
    else {
      const WeldPoly &wp = weld_mesh.wpoly[poly_ctx];
      WeldLoopOfPolyIter iter;
      if (!weld_iter_loop_of_poly_begin(
              iter, wp, weld_mesh.wloop, src_loops, weld_mesh.loop_map, group_buffer.data())) {
        continue;
      }

      if (wp.poly_dst != OUT_OF_CONTEXT) {
        continue;
      }
      while (weld_iter_loop_of_poly_next(iter)) {
        customdata_weld(
            &mesh.ldata, &result->ldata, group_buffer.data(), iter.group_len, loop_cur);
        int v = vert_final[iter.v];
        int e = edge_final[iter.e];
        r_ml->v = v;
        r_ml->e = e;
        r_ml++;
        loop_cur++;
        if (iter.type) {
          dst_edges[e].flag &= ~ME_LOOSEEDGE;
        }
        BLI_assert((dst_edges[e].flag & ME_LOOSEEDGE) == 0);
      }
    }

    CustomData_copy_data(&mesh.pdata, &result->pdata, i, r_i, 1);
    r_mp->loopstart = loop_start;
    r_mp->totloop = loop_cur - loop_start;
    r_mp++;
    r_i++;
  }

  /* New Polygons. */
  for (const int i : weld_mesh.wpoly.index_range().take_back(weld_mesh.wpoly_new_len)) {
    const WeldPoly &wp = weld_mesh.wpoly[i];
    const int loop_start = loop_cur;
    WeldLoopOfPolyIter iter;
    if (!weld_iter_loop_of_poly_begin(
            iter, wp, weld_mesh.wloop, src_loops, weld_mesh.loop_map, group_buffer.data())) {
      continue;
    }

    if (wp.poly_dst != OUT_OF_CONTEXT) {
      continue;
    }
    while (weld_iter_loop_of_poly_next(iter)) {
      customdata_weld(&mesh.ldata, &result->ldata, group_buffer.data(), iter.group_len, loop_cur);
      int v = vert_final[iter.v];
      int e = edge_final[iter.e];
      r_ml->v = v;
      r_ml->e = e;
      r_ml++;
      loop_cur++;
      if (iter.type) {
        dst_edges[e].flag &= ~ME_LOOSEEDGE;
      }
      BLI_assert((dst_edges[e].flag & ME_LOOSEEDGE) == 0);
    }

    r_mp->loopstart = loop_start;
    r_mp->totloop = loop_cur - loop_start;
    r_mp++;
    r_i++;
  }

  BLI_assert((int)r_i == result_npolys);
  BLI_assert(loop_cur == result_nloops);

  return result;
}

/** \} */

/* -------------------------------------------------------------------- */
/** \name Merge Map Creation
 * \{ */

std::optional<Mesh *> mesh_merge_by_distance_all(const Mesh &mesh,
                                                 const IndexMask selection,
                                                 const float merge_distance)
{
  Array<int> vert_dest_map(mesh.totvert, OUT_OF_CONTEXT);

  KDTree_3d *tree = BLI_kdtree_3d_new(selection.size());

  const Span<MVert> verts = mesh.verts();
  for (const int i : selection) {
    BLI_kdtree_3d_insert(tree, i, verts[i].co);
  }

  BLI_kdtree_3d_balance(tree);
  const int vert_kill_len = BLI_kdtree_3d_calc_duplicates_fast(
      tree, merge_distance, false, vert_dest_map.data());
  BLI_kdtree_3d_free(tree);

  if (vert_kill_len == 0) {
    return std::nullopt;
  }

  return create_merged_mesh(mesh, vert_dest_map, vert_kill_len);
}

struct WeldVertexCluster {
  float co[3];
  int merged_verts;
};

std::optional<Mesh *> mesh_merge_by_distance_connected(const Mesh &mesh,
                                                       Span<bool> selection,
                                                       const float merge_distance,
                                                       const bool only_loose_edges)
{
  const Span<MVert> verts = mesh.verts();
  const Span<MEdge> edges = mesh.edges();

  int vert_kill_len = 0;

  /* From the original index of the vertex.
   * This indicates which vert it is or is going to be merged. */
  Array<int> vert_dest_map(mesh.totvert, OUT_OF_CONTEXT);

  Array<WeldVertexCluster> vert_clusters(mesh.totvert);

  for (const int i : verts.index_range()) {
    WeldVertexCluster &vc = vert_clusters[i];
    copy_v3_v3(vc.co, verts[i].co);
    vc.merged_verts = 0;
  }
  const float merge_dist_sq = square_f(merge_distance);

  range_vn_i(vert_dest_map.data(), mesh.totvert, 0);

  /* Collapse Edges that are shorter than the threshold. */
  for (const int i : edges.index_range()) {
    int v1 = edges[i].v1;
    int v2 = edges[i].v2;

    if (only_loose_edges && (edges[i].flag & ME_LOOSEEDGE) == 0) {
      continue;
    }
    while (v1 != vert_dest_map[v1]) {
      v1 = vert_dest_map[v1];
    }
    while (v2 != vert_dest_map[v2]) {
      v2 = vert_dest_map[v2];
    }
    if (v1 == v2) {
      continue;
    }
    if (!selection.is_empty() && (!selection[v1] || !selection[v2])) {
      continue;
    }
    if (v1 > v2) {
      SWAP(int, v1, v2);
    }
    WeldVertexCluster *v1_cluster = &vert_clusters[v1];
    WeldVertexCluster *v2_cluster = &vert_clusters[v2];

    float edgedir[3];
    sub_v3_v3v3(edgedir, v2_cluster->co, v1_cluster->co);
    const float dist_sq = len_squared_v3(edgedir);
    if (dist_sq <= merge_dist_sq) {
      float influence = (v2_cluster->merged_verts + 1) /
                        (float)(v1_cluster->merged_verts + v2_cluster->merged_verts + 2);
      madd_v3_v3fl(v1_cluster->co, edgedir, influence);

      v1_cluster->merged_verts += v2_cluster->merged_verts + 1;
      vert_dest_map[v2] = v1;
      vert_kill_len++;
    }
  }

  if (vert_kill_len == 0) {
    return std::nullopt;
  }

  for (const int i : IndexRange(mesh.totvert)) {
    if (i == vert_dest_map[i]) {
      vert_dest_map[i] = OUT_OF_CONTEXT;
    }
    else {
      int v = i;
      while ((v != vert_dest_map[v]) && (vert_dest_map[v] != OUT_OF_CONTEXT)) {
        v = vert_dest_map[v];
      }
      vert_dest_map[v] = v;
      vert_dest_map[i] = v;
    }
  }

  return create_merged_mesh(mesh, vert_dest_map, vert_kill_len);
}

/** \} */

}  // namespace blender::geometry<|MERGE_RESOLUTION|>--- conflicted
+++ resolved
@@ -1266,11 +1266,6 @@
           no[1] += mv_src_no[1];
           no[2] += mv_src_no[2];
 #endif
-<<<<<<< HEAD
-          bweight += mv_src->bweight;
-=======
-          flag |= mv_src->flag;
->>>>>>> 352d55b1
         }
       }
       else if (type == CD_MEDGE) {
@@ -1322,12 +1317,6 @@
       mv_no[1] = (short)no[1];
       mv_no[2] = (short)no[2];
 #endif
-
-<<<<<<< HEAD
-      mv->bweight = (char)bweight;
-=======
-      mv->flag = (char)flag;
->>>>>>> 352d55b1
     }
     else if (type == CD_MEDGE) {
       MEdge *me = &((MEdge *)layer_dst->data)[dest_index];
