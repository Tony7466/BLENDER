--- conflicted
+++ resolved
@@ -1274,10 +1274,6 @@
   int src_i, dest_i;
   int j;
 
-<<<<<<< HEAD
-=======
-  float co[3] = {0.0f, 0.0f, 0.0f};
->>>>>>> 2efdbeb5
   short flag = 0;
 
   /* interpolates a layer at a time */
@@ -1300,18 +1296,7 @@
     /* if we found a matching layer, add the data */
     if (dest->layers[dest_i].type == type) {
       void *src_data = source->layers[src_i].data;
-<<<<<<< HEAD
       if (type == CD_MEDGE) {
-=======
-
-      if (type == CD_MVERT) {
-        for (j = 0; j < count; j++) {
-          MVert *mv_src = &((MVert *)src_data)[src_indices[j]];
-          add_v3_v3(co, mv_src->co);
-        }
-      }
-      else if (type == CD_MEDGE) {
->>>>>>> 2efdbeb5
         for (j = 0; j < count; j++) {
           MEdge *me_src = &((MEdge *)src_data)[src_indices[j]];
           flag |= me_src->flag;
@@ -1347,17 +1332,7 @@
   for (dest_i = 0; dest_i < dest->totlayer; dest_i++) {
     CustomDataLayer *layer_dst = &dest->layers[dest_i];
     const int type = layer_dst->type;
-<<<<<<< HEAD
     if (type == CD_MEDGE) {
-=======
-    if (type == CD_MVERT) {
-      MVert *mv = &((MVert *)layer_dst->data)[dest_index];
-      mul_v3_fl(co, fac);
-
-      copy_v3_v3(mv->co, co);
-    }
-    else if (type == CD_MEDGE) {
->>>>>>> 2efdbeb5
       MEdge *me = &((MEdge *)layer_dst->data)[dest_index];
       me->flag = flag;
     }
