/* SPDX-License-Identifier: GPL-2.0-or-later */

#include "BLI_length_parameterize.hh"
#include "BLI_math_matrix.hh"
#include "BLI_task.hh"

#include "BKE_attribute_math.hh"
#include "BKE_mesh.h"
#include "BKE_mesh_sample.hh"

#include "GEO_add_curves_on_mesh.hh"
#include "GEO_reverse_uv_sampler.hh"

/**
 * The code below uses a suffix naming convention to indicate the coordinate space:
 * cu: Local space of the curves object that is being edited.
 * su: Local space of the surface object.
 */

namespace blender::geometry {

using bke::CurvesGeometry;

struct NeighborCurve {
  /* Curve index of the neighbor. */
  int index;
  /* The weights of all neighbors of a new curve add up to 1. */
  float weight;
};

static constexpr int max_neighbors = 5;
using NeighborCurves = Vector<NeighborCurve, max_neighbors>;

float3 compute_surface_point_normal(const MLoopTri &looptri,
                                    const float3 &bary_coord,
                                    const Span<float3> corner_normals)
{
  const int l0 = looptri.tri[0];
  const int l1 = looptri.tri[1];
  const int l2 = looptri.tri[2];

  const float3 &l0_normal = corner_normals[l0];
  const float3 &l1_normal = corner_normals[l1];
  const float3 &l2_normal = corner_normals[l2];

  const float3 normal = math::normalize(
      attribute_math::mix3(bary_coord, l0_normal, l1_normal, l2_normal));
  return normal;
}

static void initialize_straight_curve_positions(const float3 &p1,
                                                const float3 &p2,
                                                MutableSpan<float3> r_positions)
{
  const float step = 1.0f / float(r_positions.size() - 1);
  for (const int i : r_positions.index_range()) {
    r_positions[i] = math::interpolate(p1, p2, i * step);
  }
}

static Array<NeighborCurves> find_curve_neighbors(const Span<float3> root_positions,
                                                  const KDTree_3d &old_roots_kdtree)
{
  const int tot_added_curves = root_positions.size();
  Array<NeighborCurves> neighbors_per_curve(tot_added_curves);
  threading::parallel_for(IndexRange(tot_added_curves), 128, [&](const IndexRange range) {
    for (const int i : range) {
      const float3 root = root_positions[i];
      std::array<KDTreeNearest_3d, max_neighbors> nearest_n;
      const int found_neighbors = BLI_kdtree_3d_find_nearest_n(
          &old_roots_kdtree, root, nearest_n.data(), max_neighbors);
      float tot_weight = 0.0f;
      for (const int neighbor_i : IndexRange(found_neighbors)) {
        KDTreeNearest_3d &nearest = nearest_n[neighbor_i];
        const float weight = 1.0f / std::max(nearest.dist, 0.00001f);
        tot_weight += weight;
        neighbors_per_curve[i].append({nearest.index, weight});
      }
      /* Normalize weights. */
      for (NeighborCurve &neighbor : neighbors_per_curve[i]) {
        neighbor.weight /= tot_weight;
      }
    }
  });
  return neighbors_per_curve;
}

template<typename T, typename GetValueF>
void interpolate_from_neighbors(const Span<NeighborCurves> neighbors_per_curve,
                                const T &fallback,
                                const GetValueF &get_value_from_neighbor,
                                MutableSpan<T> r_interpolated_values)
{
  attribute_math::DefaultMixer<T> mixer{r_interpolated_values};
  threading::parallel_for(r_interpolated_values.index_range(), 512, [&](const IndexRange range) {
    for (const int i : range) {
      const NeighborCurves &neighbors = neighbors_per_curve[i];
      if (neighbors.is_empty()) {
        mixer.mix_in(i, fallback, 1.0f);
      }
      else {
        for (const NeighborCurve &neighbor : neighbors) {
          const T neighbor_value = get_value_from_neighbor(neighbor.index);
          mixer.mix_in(i, neighbor_value, neighbor.weight);
        }
      }
    }
    mixer.finalize(range);
  });
}

static void interpolate_position_without_interpolation(
    CurvesGeometry &curves,
    const int old_curves_num,
    const Span<float3> root_positions_cu,
    const Span<float> new_lengths_cu,
    const Span<float3> new_normals_su,
    const float4x4 &surface_to_curves_normal_mat)
{
  const int added_curves_num = root_positions_cu.size();
  const OffsetIndices points_by_curve = curves.points_by_curve();
  MutableSpan<float3> positions_cu = curves.positions_for_write();
  threading::parallel_for(IndexRange(added_curves_num), 256, [&](const IndexRange range) {
    for (const int i : range) {
      const int curve_i = old_curves_num + i;
      const IndexRange points = points_by_curve[curve_i];
      const float3 &root_cu = root_positions_cu[i];
      const float length = new_lengths_cu[i];
      const float3 &normal_su = new_normals_su[i];
      const float3 normal_cu = math::normalize(
          math::transform_direction(surface_to_curves_normal_mat, normal_su));
      const float3 tip_cu = root_cu + length * normal_cu;

      initialize_straight_curve_positions(root_cu, tip_cu, positions_cu.slice(points));
    }
  });
}

static void interpolate_position_with_interpolation(CurvesGeometry &curves,
                                                    const Span<float3> root_positions_cu,
                                                    const Span<NeighborCurves> neighbors_per_curve,
                                                    const int old_curves_num,
                                                    const Span<float> new_lengths_cu,
                                                    const Span<float3> new_normals_su,
                                                    const bke::CurvesSurfaceTransforms &transforms,
                                                    const Span<MLoopTri> looptris,
                                                    const ReverseUVSampler &reverse_uv_sampler,
                                                    const Span<float3> corner_normals_su)
{
  MutableSpan<float3> positions_cu = curves.positions_for_write();
  const int added_curves_num = root_positions_cu.size();

  const OffsetIndices points_by_curve = curves.points_by_curve();
  const Span<float2> uv_coords = curves.surface_uv_coords();

  threading::parallel_for(IndexRange(added_curves_num), 256, [&](const IndexRange range) {
    for (const int added_curve_i : range) {
      const NeighborCurves &neighbors = neighbors_per_curve[added_curve_i];
      const int curve_i = old_curves_num + added_curve_i;
      const IndexRange points = points_by_curve[curve_i];

      const float length_cu = new_lengths_cu[added_curve_i];
      const float3 &normal_su = new_normals_su[added_curve_i];
      const float3 normal_cu = math::normalize(
          math::transform_direction(transforms.surface_to_curves_normal, normal_su));

      const float3 &root_cu = root_positions_cu[added_curve_i];

      if (neighbors.is_empty()) {
        /* If there are no neighbors, just make a straight line. */
        const float3 tip_cu = root_cu + length_cu * normal_cu;
        initialize_straight_curve_positions(root_cu, tip_cu, positions_cu.slice(points));
        continue;
      }

      positions_cu.slice(points).fill(root_cu);

      for (const NeighborCurve &neighbor : neighbors) {
        const int neighbor_curve_i = neighbor.index;
        const float2 neighbor_uv = uv_coords[neighbor_curve_i];
        const ReverseUVSampler::Result result = reverse_uv_sampler.sample(neighbor_uv);
        if (result.type != ReverseUVSampler::ResultType::Ok) {
          continue;
        }

        const float3 neighbor_normal_su = compute_surface_point_normal(
            looptris[result.looptri_index], result.bary_weights, corner_normals_su);
        const float3 neighbor_normal_cu = math::normalize(
            math::transform_direction(transforms.surface_to_curves_normal, neighbor_normal_su));

        /* The rotation matrix used to transform relative coordinates of the neighbor curve
         * to the new curve. */
        float normal_rotation_cu[3][3];
        rotation_between_vecs_to_mat3(normal_rotation_cu, neighbor_normal_cu, normal_cu);

        const IndexRange neighbor_points = points_by_curve[neighbor_curve_i];
        const float3 &neighbor_root_cu = positions_cu[neighbor_points[0]];

        /* Sample the positions on neighbors and mix them into the final positions of the curve.
         * Resampling is necessary if the length of the new curve does not match the length of the
         * neighbors or the number of handle points is different.
         *
         * TODO: The lengths can be cached so they aren't recomputed if a curve is a neighbor for
         * multiple new curves. Also, allocations could be avoided by reusing some arrays. */

        const Span<float3> neighbor_positions_cu = positions_cu.slice(neighbor_points);
        if (neighbor_positions_cu.size() == 1) {
          /* Skip interpolating positions from neighbors with only one point. */
          continue;
        }
        Array<float, 32> lengths(length_parameterize::segments_num(neighbor_points.size(), false));
        length_parameterize::accumulate_lengths<float3>(neighbor_positions_cu, false, lengths);
        const float neighbor_length_cu = lengths.last();

        Array<float, 32> sample_lengths(points.size());
        const float length_factor = std::min(1.0f, length_cu / neighbor_length_cu);
        const float resample_factor = (1.0f / (points.size() - 1.0f)) * length_factor;
        for (const int i : sample_lengths.index_range()) {
          sample_lengths[i] = i * resample_factor * neighbor_length_cu;
        }

        Array<int, 32> indices(points.size());
        Array<float, 32> factors(points.size());
        length_parameterize::sample_at_lengths(lengths, sample_lengths, indices, factors);

        for (const int i : IndexRange(points.size())) {
          const float3 sample_cu = math::interpolate(neighbor_positions_cu[indices[i]],
                                                     neighbor_positions_cu[indices[i] + 1],
                                                     factors[i]);
          const float3 relative_to_root_cu = sample_cu - neighbor_root_cu;
          float3 rotated_relative_coord = relative_to_root_cu;
          mul_m3_v3(normal_rotation_cu, rotated_relative_coord);
          positions_cu[points[i]] += neighbor.weight * rotated_relative_coord;
        }
      }
    }
  });
}

AddCurvesOnMeshOutputs add_curves_on_mesh(CurvesGeometry &curves,
                                          const AddCurvesOnMeshInputs &inputs)
{
  AddCurvesOnMeshOutputs outputs;

  const bool use_interpolation = inputs.interpolate_length || inputs.interpolate_point_count ||
                                 inputs.interpolate_shape;

  Vector<float3> root_positions_cu;
  Vector<float3> bary_coords;
  Vector<const MLoopTri *> looptris;
  Vector<float2> used_uvs;

  /* Find faces that the passed in uvs belong to. */
  const Span<float3> surface_positions = inputs.surface->vert_positions();
  const Span<int> surface_corner_verts = inputs.surface->corner_verts();
  for (const int i : inputs.uvs.index_range()) {
    const float2 &uv = inputs.uvs[i];
    const ReverseUVSampler::Result result = inputs.reverse_uv_sampler->sample(uv);
    if (result.type != ReverseUVSampler::ResultType::Ok) {
      outputs.uv_error = true;
      continue;
    }
    const MLoopTri &looptri = inputs.surface_looptris[result.looptri_index];
    bary_coords.append(result.bary_weights);
    looptris.append(&looptri);
    const float3 root_position_su = attribute_math::mix3<float3>(
        result.bary_weights,
<<<<<<< HEAD
        surface_positions[surface_corner_verts[looptri.tri[0]]],
        surface_positions[surface_corner_verts[looptri.tri[1]]],
        surface_positions[surface_corner_verts[looptri.tri[2]]]);
    root_positions_cu.append(inputs.transforms->surface_to_curves * root_position_su);
=======
        surface_positions[surface_loops[looptri.tri[0]].v],
        surface_positions[surface_loops[looptri.tri[1]].v],
        surface_positions[surface_loops[looptri.tri[2]].v]);
    root_positions_cu.append(
        math::transform_point(inputs.transforms->surface_to_curves, root_position_su));
>>>>>>> d3500c48
    used_uvs.append(uv);
  }

  Array<NeighborCurves> neighbors_per_curve;
  if (use_interpolation) {
    BLI_assert(inputs.old_roots_kdtree != nullptr);
    neighbors_per_curve = find_curve_neighbors(root_positions_cu, *inputs.old_roots_kdtree);
  }

  const int added_curves_num = root_positions_cu.size();
  const int old_points_num = curves.points_num();
  const int old_curves_num = curves.curves_num();
  const int new_curves_num = old_curves_num + added_curves_num;

  /* Grow number of curves first, so that the offsets array can be filled. */
  curves.resize(old_points_num, new_curves_num);
  const IndexRange new_curves_range = curves.curves_range().drop_front(old_curves_num);

  /* Compute new curve offsets. */
  MutableSpan<int> curve_offsets = curves.offsets_for_write();
  Array<int> new_point_counts_per_curve(added_curves_num);
  if (inputs.interpolate_point_count && old_curves_num > 0) {
    const OffsetIndices<int> old_points_by_curve{curve_offsets.take_front(old_curves_num + 1)};
    interpolate_from_neighbors<int>(
        neighbors_per_curve,
        inputs.fallback_point_count,
        [&](const int curve_i) { return old_points_by_curve.size(curve_i); },
        new_point_counts_per_curve);
  }
  else {
    new_point_counts_per_curve.fill(inputs.fallback_point_count);
  }
  curve_offsets[old_curves_num] = old_points_num;
  int offset = old_points_num;
  for (const int i : new_point_counts_per_curve.index_range()) {
    const int point_count_in_curve = new_point_counts_per_curve[i];
    curve_offsets[old_curves_num + i + 1] = offset + point_count_in_curve;
    offset += point_count_in_curve;
  }

  const int new_points_num = curves.offsets().last();
  curves.resize(new_points_num, new_curves_num);
  MutableSpan<float3> positions_cu = curves.positions_for_write();

  /* The new elements are added at the end of the arrays. */
  outputs.new_points_range = curves.points_range().drop_front(old_points_num);
  outputs.new_curves_range = curves.curves_range().drop_front(old_curves_num);

  /* Initialize attachment information. */
  MutableSpan<float2> surface_uv_coords = curves.surface_uv_coords_for_write();
  surface_uv_coords.take_back(added_curves_num).copy_from(used_uvs);

  /* Determine length of new curves. */
  Array<float> new_lengths_cu(added_curves_num);
  if (inputs.interpolate_length) {
    const OffsetIndices points_by_curve = curves.points_by_curve();
    interpolate_from_neighbors<float>(
        neighbors_per_curve,
        inputs.fallback_curve_length,
        [&](const int curve_i) {
          const IndexRange points = points_by_curve[curve_i];
          float length = 0.0f;
          for (const int segment_i : points.drop_back(1)) {
            const float3 &p1 = positions_cu[segment_i];
            const float3 &p2 = positions_cu[segment_i + 1];
            length += math::distance(p1, p2);
          }
          return length;
        },
        new_lengths_cu);
  }
  else {
    new_lengths_cu.fill(inputs.fallback_curve_length);
  }

  /* Find surface normal at root points. */
  Array<float3> new_normals_su(added_curves_num);
  threading::parallel_for(IndexRange(added_curves_num), 256, [&](const IndexRange range) {
    for (const int i : range) {
      new_normals_su[i] = compute_surface_point_normal(
          *looptris[i], bary_coords[i], inputs.corner_normals_su);
    }
  });

  /* Initialize position attribute. */
  if (inputs.interpolate_shape) {
    interpolate_position_with_interpolation(curves,
                                            root_positions_cu,
                                            neighbors_per_curve,
                                            old_curves_num,
                                            new_lengths_cu,
                                            new_normals_su,
                                            *inputs.transforms,
                                            inputs.surface_looptris,
                                            *inputs.reverse_uv_sampler,
                                            inputs.corner_normals_su);
  }
  else {
    interpolate_position_without_interpolation(curves,
                                               old_curves_num,
                                               root_positions_cu,
                                               new_lengths_cu,
                                               new_normals_su,
                                               inputs.transforms->surface_to_curves_normal);
  }

  curves.fill_curve_types(new_curves_range, CURVE_TYPE_CATMULL_ROM);

  bke::MutableAttributeAccessor attributes = curves.attributes_for_write();

  /* Explicitly set all other attributes besides those processed above to default values. */
  Set<std::string> attributes_to_skip{{"position", "curve_type", "surface_uv_coordinate"}};
  attributes.for_all(
      [&](const bke::AttributeIDRef &id, const bke::AttributeMetaData /*meta_data*/) {
        if (attributes_to_skip.contains(id.name())) {
          return true;
        }
        bke::GSpanAttributeWriter attribute = attributes.lookup_for_write_span(id);
        const CPPType &type = attribute.span.type();
        GMutableSpan new_data = attribute.span.slice(attribute.domain == ATTR_DOMAIN_POINT ?
                                                         outputs.new_points_range :
                                                         outputs.new_curves_range);
        type.fill_assign_n(type.default_value(), new_data.data(), new_data.size());
        attribute.finish();
        return true;
      });

  return outputs;
}

}  // namespace blender::geometry<|MERGE_RESOLUTION|>--- conflicted
+++ resolved
@@ -265,18 +265,11 @@
     looptris.append(&looptri);
     const float3 root_position_su = attribute_math::mix3<float3>(
         result.bary_weights,
-<<<<<<< HEAD
         surface_positions[surface_corner_verts[looptri.tri[0]]],
         surface_positions[surface_corner_verts[looptri.tri[1]]],
         surface_positions[surface_corner_verts[looptri.tri[2]]]);
-    root_positions_cu.append(inputs.transforms->surface_to_curves * root_position_su);
-=======
-        surface_positions[surface_loops[looptri.tri[0]].v],
-        surface_positions[surface_loops[looptri.tri[1]].v],
-        surface_positions[surface_loops[looptri.tri[2]].v]);
     root_positions_cu.append(
         math::transform_point(inputs.transforms->surface_to_curves, root_position_su));
->>>>>>> d3500c48
     used_uvs.append(uv);
   }
 
