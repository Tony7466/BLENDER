/* SPDX-License-Identifier: GPL-2.0-or-later */

#include "BLI_length_parameterize.hh"
#include "BLI_task.hh"

#include "BKE_attribute_math.hh"
#include "BKE_mesh.h"
#include "BKE_mesh_sample.hh"

#include "GEO_add_curves_on_mesh.hh"
#include "GEO_reverse_uv_sampler.hh"

/**
 * The code below uses a suffix naming convention to indicate the coordinate space:
 * cu: Local space of the curves object that is being edited.
 * su: Local space of the surface object.
 */

namespace blender::geometry {

using bke::CurvesGeometry;

struct NeighborCurve {
  /* Curve index of the neighbor. */
  int index;
  /* The weights of all neighbors of a new curve add up to 1. */
  float weight;
};

static constexpr int max_neighbors = 5;
using NeighborCurves = Vector<NeighborCurve, max_neighbors>;

float3 compute_surface_point_normal(const MLoopTri &looptri,
                                    const float3 &bary_coord,
                                    const Span<float3> corner_normals)
{
  const int l0 = looptri.tri[0];
  const int l1 = looptri.tri[1];
  const int l2 = looptri.tri[2];

  const float3 &l0_normal = corner_normals[l0];
  const float3 &l1_normal = corner_normals[l1];
  const float3 &l2_normal = corner_normals[l2];

  const float3 normal = math::normalize(
      attribute_math::mix3(bary_coord, l0_normal, l1_normal, l2_normal));
  return normal;
}

static void initialize_straight_curve_positions(const float3 &p1,
                                                const float3 &p2,
                                                MutableSpan<float3> r_positions)
{
  const float step = 1.0f / float(r_positions.size() - 1);
  for (const int i : r_positions.index_range()) {
    r_positions[i] = math::interpolate(p1, p2, i * step);
  }
}

static Array<NeighborCurves> find_curve_neighbors(const Span<float3> root_positions,
                                                  const KDTree_3d &old_roots_kdtree)
{
  const int tot_added_curves = root_positions.size();
  Array<NeighborCurves> neighbors_per_curve(tot_added_curves);
  threading::parallel_for(IndexRange(tot_added_curves), 128, [&](const IndexRange range) {
    for (const int i : range) {
      const float3 root = root_positions[i];
      std::array<KDTreeNearest_3d, max_neighbors> nearest_n;
      const int found_neighbors = BLI_kdtree_3d_find_nearest_n(
          &old_roots_kdtree, root, nearest_n.data(), max_neighbors);
      float tot_weight = 0.0f;
      for (const int neighbor_i : IndexRange(found_neighbors)) {
        KDTreeNearest_3d &nearest = nearest_n[neighbor_i];
        const float weight = 1.0f / std::max(nearest.dist, 0.00001f);
        tot_weight += weight;
        neighbors_per_curve[i].append({nearest.index, weight});
      }
      /* Normalize weights. */
      for (NeighborCurve &neighbor : neighbors_per_curve[i]) {
        neighbor.weight /= tot_weight;
      }
    }
  });
  return neighbors_per_curve;
}

template<typename T, typename GetValueF>
void interpolate_from_neighbors(const Span<NeighborCurves> neighbors_per_curve,
                                const T &fallback,
                                const GetValueF &get_value_from_neighbor,
                                MutableSpan<T> r_interpolated_values)
{
  attribute_math::DefaultMixer<T> mixer{r_interpolated_values};
  threading::parallel_for(r_interpolated_values.index_range(), 512, [&](const IndexRange range) {
    for (const int i : range) {
      const NeighborCurves &neighbors = neighbors_per_curve[i];
      if (neighbors.is_empty()) {
        mixer.mix_in(i, fallback, 1.0f);
      }
      else {
        for (const NeighborCurve &neighbor : neighbors) {
          const T neighbor_value = get_value_from_neighbor(neighbor.index);
          mixer.mix_in(i, neighbor_value, neighbor.weight);
        }
      }
    }
    mixer.finalize(range);
  });
}

static void interpolate_position_without_interpolation(
    CurvesGeometry &curves,
    const int old_curves_num,
    const Span<float3> root_positions_cu,
    const Span<float> new_lengths_cu,
    const Span<float3> new_normals_su,
    const float4x4 &surface_to_curves_normal_mat)
{
  const int added_curves_num = root_positions_cu.size();
  MutableSpan<float3> positions_cu = curves.positions_for_write();
  threading::parallel_for(IndexRange(added_curves_num), 256, [&](const IndexRange range) {
    for (const int i : range) {
      const int curve_i = old_curves_num + i;
      const IndexRange points = curves.points_for_curve(curve_i);
      const float3 &root_cu = root_positions_cu[i];
      const float length = new_lengths_cu[i];
      const float3 &normal_su = new_normals_su[i];
      const float3 normal_cu = math::normalize(surface_to_curves_normal_mat * normal_su);
      const float3 tip_cu = root_cu + length * normal_cu;

      initialize_straight_curve_positions(root_cu, tip_cu, positions_cu.slice(points));
    }
  });
}

static void interpolate_position_with_interpolation(CurvesGeometry &curves,
                                                    const Span<float3> root_positions_cu,
                                                    const Span<NeighborCurves> neighbors_per_curve,
                                                    const int old_curves_num,
                                                    const Span<float> new_lengths_cu,
                                                    const Span<float3> new_normals_su,
                                                    const bke::CurvesSurfaceTransforms &transforms,
                                                    const Span<MLoopTri> looptris,
                                                    const ReverseUVSampler &reverse_uv_sampler,
                                                    const Span<float3> corner_normals_su)
{
  MutableSpan<float3> positions_cu = curves.positions_for_write();
  const int added_curves_num = root_positions_cu.size();

  const Span<float2> uv_coords = curves.surface_uv_coords();

  threading::parallel_for(IndexRange(added_curves_num), 256, [&](const IndexRange range) {
    for (const int added_curve_i : range) {
      const NeighborCurves &neighbors = neighbors_per_curve[added_curve_i];
      const int curve_i = old_curves_num + added_curve_i;
      const IndexRange points = curves.points_for_curve(curve_i);

      const float length_cu = new_lengths_cu[added_curve_i];
      const float3 &normal_su = new_normals_su[added_curve_i];
      const float3 normal_cu = math::normalize(transforms.surface_to_curves_normal * normal_su);

      const float3 &root_cu = root_positions_cu[added_curve_i];

      if (neighbors.is_empty()) {
        /* If there are no neighbors, just make a straight line. */
        const float3 tip_cu = root_cu + length_cu * normal_cu;
        initialize_straight_curve_positions(root_cu, tip_cu, positions_cu.slice(points));
        continue;
      }

      positions_cu.slice(points).fill(root_cu);

      for (const NeighborCurve &neighbor : neighbors) {
        const int neighbor_curve_i = neighbor.index;
        const float2 neighbor_uv = uv_coords[neighbor_curve_i];
        const ReverseUVSampler::Result result = reverse_uv_sampler.sample(neighbor_uv);
        if (result.type != ReverseUVSampler::ResultType::Ok) {
          continue;
        }

        const float3 neighbor_normal_su = compute_surface_point_normal(
            looptris[result.looptri_index], result.bary_weights, corner_normals_su);
        const float3 neighbor_normal_cu = math::normalize(transforms.surface_to_curves_normal *
                                                          neighbor_normal_su);

        /* The rotation matrix used to transform relative coordinates of the neighbor curve
         * to the new curve. */
        float normal_rotation_cu[3][3];
        rotation_between_vecs_to_mat3(normal_rotation_cu, neighbor_normal_cu, normal_cu);

        const IndexRange neighbor_points = curves.points_for_curve(neighbor_curve_i);
        const float3 &neighbor_root_cu = positions_cu[neighbor_points[0]];

        /* Sample the positions on neighbors and mix them into the final positions of the curve.
         * Resampling is necessary if the length of the new curve does not match the length of the
         * neighbors or the number of handle points is different.
         *
         * TODO: The lengths can be cached so they aren't recomputed if a curve is a neighbor for
         * multiple new curves. Also, allocations could be avoided by reusing some arrays. */

        const Span<float3> neighbor_positions_cu = positions_cu.slice(neighbor_points);
        if (neighbor_positions_cu.size() == 1) {
          /* Skip interpolating positions from neighbors with only one point. */
          continue;
        }
        Array<float, 32> lengths(length_parameterize::segments_num(neighbor_points.size(), false));
        length_parameterize::accumulate_lengths<float3>(neighbor_positions_cu, false, lengths);
        const float neighbor_length_cu = lengths.last();

        Array<float, 32> sample_lengths(points.size());
        const float length_factor = std::min(1.0f, length_cu / neighbor_length_cu);
        const float resample_factor = (1.0f / (points.size() - 1.0f)) * length_factor;
        for (const int i : sample_lengths.index_range()) {
          sample_lengths[i] = i * resample_factor * neighbor_length_cu;
        }

        Array<int, 32> indices(points.size());
        Array<float, 32> factors(points.size());
        length_parameterize::sample_at_lengths(lengths, sample_lengths, indices, factors);

        for (const int i : IndexRange(points.size())) {
          const float3 sample_cu = math::interpolate(neighbor_positions_cu[indices[i]],
                                                     neighbor_positions_cu[indices[i] + 1],
                                                     factors[i]);
          const float3 relative_to_root_cu = sample_cu - neighbor_root_cu;
          float3 rotated_relative_coord = relative_to_root_cu;
          mul_m3_v3(normal_rotation_cu, rotated_relative_coord);
          positions_cu[points[i]] += neighbor.weight * rotated_relative_coord;
        }
      }
    }
  });
}

AddCurvesOnMeshOutputs add_curves_on_mesh(CurvesGeometry &curves,
                                          const AddCurvesOnMeshInputs &inputs)
{
  AddCurvesOnMeshOutputs outputs;

  const bool use_interpolation = inputs.interpolate_length || inputs.interpolate_point_count ||
                                 inputs.interpolate_shape;

  Vector<float3> root_positions_cu;
  Vector<float3> bary_coords;
  Vector<const MLoopTri *> looptris;
  Vector<float2> used_uvs;

  /* Find faces that the passed in uvs belong to. */
<<<<<<< HEAD
  const Span<float3> surface_positions = inputs.surface->positions();
  const Span<int> surface_corner_verts = inputs.surface->corner_verts();
=======
  const Span<float3> surface_positions = inputs.surface->vert_positions();
  const Span<MLoop> surface_loops = inputs.surface->loops();
>>>>>>> a7e1815c
  for (const int i : inputs.uvs.index_range()) {
    const float2 &uv = inputs.uvs[i];
    const ReverseUVSampler::Result result = inputs.reverse_uv_sampler->sample(uv);
    if (result.type != ReverseUVSampler::ResultType::Ok) {
      outputs.uv_error = true;
      continue;
    }
    const MLoopTri &looptri = inputs.surface_looptris[result.looptri_index];
    bary_coords.append(result.bary_weights);
    looptris.append(&looptri);
    const float3 root_position_su = attribute_math::mix3<float3>(
        result.bary_weights,
<<<<<<< HEAD
        surface_positions[surface_corner_verts[looptri.tri[0]]],
        surface_positions[surface_corner_verts[looptri.tri[1]]],
        surface_positions[surface_corner_verts[looptri.tri[2]]]);
=======
        surface_positions[surface_loops[looptri.tri[0]].v],
        surface_positions[surface_loops[looptri.tri[1]].v],
        surface_positions[surface_loops[looptri.tri[2]].v]);
>>>>>>> a7e1815c
    root_positions_cu.append(inputs.transforms->surface_to_curves * root_position_su);
    used_uvs.append(uv);
  }

  Array<NeighborCurves> neighbors_per_curve;
  if (use_interpolation) {
    BLI_assert(inputs.old_roots_kdtree != nullptr);
    neighbors_per_curve = find_curve_neighbors(root_positions_cu, *inputs.old_roots_kdtree);
  }

  const int added_curves_num = root_positions_cu.size();
  const int old_points_num = curves.points_num();
  const int old_curves_num = curves.curves_num();
  const int new_curves_num = old_curves_num + added_curves_num;

  /* Grow number of curves first, so that the offsets array can be filled. */
  curves.resize(old_points_num, new_curves_num);
  const IndexRange new_curves_range = curves.curves_range().drop_front(old_curves_num);

  /* Compute new curve offsets. */
  MutableSpan<int> curve_offsets = curves.offsets_for_write();
  MutableSpan<int> new_point_counts_per_curve = curve_offsets.take_back(added_curves_num);
  if (inputs.interpolate_point_count) {
    interpolate_from_neighbors<int>(
        neighbors_per_curve,
        inputs.fallback_point_count,
        [&](const int curve_i) { return curves.points_for_curve(curve_i).size(); },
        new_point_counts_per_curve);
  }
  else {
    new_point_counts_per_curve.fill(inputs.fallback_point_count);
  }
  for (const int i : new_curves_range) {
    curve_offsets[i + 1] += curve_offsets[i];
  }

  const int new_points_num = curves.offsets().last();
  curves.resize(new_points_num, new_curves_num);
  MutableSpan<float3> positions_cu = curves.positions_for_write();

  /* Initialize attachment information. */
  MutableSpan<float2> surface_uv_coords = curves.surface_uv_coords_for_write();
  surface_uv_coords.take_back(added_curves_num).copy_from(used_uvs);

  /* Determine length of new curves. */
  Array<float> new_lengths_cu(added_curves_num);
  if (inputs.interpolate_length) {
    interpolate_from_neighbors<float>(
        neighbors_per_curve,
        inputs.fallback_curve_length,
        [&](const int curve_i) {
          const IndexRange points = curves.points_for_curve(curve_i);
          float length = 0.0f;
          for (const int segment_i : points.drop_back(1)) {
            const float3 &p1 = positions_cu[segment_i];
            const float3 &p2 = positions_cu[segment_i + 1];
            length += math::distance(p1, p2);
          }
          return length;
        },
        new_lengths_cu);
  }
  else {
    new_lengths_cu.fill(inputs.fallback_curve_length);
  }

  /* Find surface normal at root points. */
  Array<float3> new_normals_su(added_curves_num);
  threading::parallel_for(IndexRange(added_curves_num), 256, [&](const IndexRange range) {
    for (const int i : range) {
      new_normals_su[i] = compute_surface_point_normal(
          *looptris[i], bary_coords[i], inputs.corner_normals_su);
    }
  });

  /* Update selection arrays when available. */
  const VArray<float> points_selection = curves.selection_point_float();
  if (points_selection.is_span()) {
    MutableSpan<float> points_selection_span = curves.selection_point_float_for_write();
    points_selection_span.drop_front(old_points_num).fill(1.0f);
  }
  const VArray<float> curves_selection = curves.selection_curve_float();
  if (curves_selection.is_span()) {
    MutableSpan<float> curves_selection_span = curves.selection_curve_float_for_write();
    curves_selection_span.slice(new_curves_range).fill(1.0f);
  }

  /* Initialize position attribute. */
  if (inputs.interpolate_shape) {
    interpolate_position_with_interpolation(curves,
                                            root_positions_cu,
                                            neighbors_per_curve,
                                            old_curves_num,
                                            new_lengths_cu,
                                            new_normals_su,
                                            *inputs.transforms,
                                            inputs.surface_looptris,
                                            *inputs.reverse_uv_sampler,
                                            inputs.corner_normals_su);
  }
  else {
    interpolate_position_without_interpolation(curves,
                                               old_curves_num,
                                               root_positions_cu,
                                               new_lengths_cu,
                                               new_normals_su,
                                               inputs.transforms->surface_to_curves_normal);
  }

  curves.fill_curve_types(new_curves_range, CURVE_TYPE_CATMULL_ROM);

  /* Explicitly set all other attributes besides those processed above to default values. */
  bke::MutableAttributeAccessor attributes = curves.attributes_for_write();
  Set<std::string> attributes_to_skip{{"position",
                                       "curve_type",
                                       "surface_uv_coordinate",
                                       ".selection_point_float",
                                       ".selection_curve_float"}};
  attributes.for_all(
      [&](const bke::AttributeIDRef &id, const bke::AttributeMetaData /*meta_data*/) {
        if (id.is_named() && attributes_to_skip.contains(id.name())) {
          return true;
        }
        bke::GSpanAttributeWriter attribute = attributes.lookup_for_write_span(id);
        /* The new elements are added at the end of the array. */
        const int old_elements_num = attribute.domain == ATTR_DOMAIN_POINT ? old_points_num :
                                                                             old_curves_num;
        const CPPType &type = attribute.span.type();
        GMutableSpan new_data = attribute.span.drop_front(old_elements_num);
        type.fill_assign_n(type.default_value(), new_data.data(), new_data.size());
        attribute.finish();
        return true;
      });

  return outputs;
}

}  // namespace blender::geometry<|MERGE_RESOLUTION|>--- conflicted
+++ resolved
@@ -246,13 +246,8 @@
   Vector<float2> used_uvs;
 
   /* Find faces that the passed in uvs belong to. */
-<<<<<<< HEAD
-  const Span<float3> surface_positions = inputs.surface->positions();
+  const Span<float3> surface_positions = inputs.surface->vert_positions();
   const Span<int> surface_corner_verts = inputs.surface->corner_verts();
-=======
-  const Span<float3> surface_positions = inputs.surface->vert_positions();
-  const Span<MLoop> surface_loops = inputs.surface->loops();
->>>>>>> a7e1815c
   for (const int i : inputs.uvs.index_range()) {
     const float2 &uv = inputs.uvs[i];
     const ReverseUVSampler::Result result = inputs.reverse_uv_sampler->sample(uv);
@@ -265,15 +260,9 @@
     looptris.append(&looptri);
     const float3 root_position_su = attribute_math::mix3<float3>(
         result.bary_weights,
-<<<<<<< HEAD
         surface_positions[surface_corner_verts[looptri.tri[0]]],
         surface_positions[surface_corner_verts[looptri.tri[1]]],
         surface_positions[surface_corner_verts[looptri.tri[2]]]);
-=======
-        surface_positions[surface_loops[looptri.tri[0]].v],
-        surface_positions[surface_loops[looptri.tri[1]].v],
-        surface_positions[surface_loops[looptri.tri[2]].v]);
->>>>>>> a7e1815c
     root_positions_cu.append(inputs.transforms->surface_to_curves * root_position_su);
     used_uvs.append(uv);
   }
