--- conflicted
+++ resolved
@@ -296,21 +296,11 @@
 
   MutableSpan<int> dst_offsets = dst_curves.offsets_for_write();
   bke::curves::copy_curve_sizes(src_points_by_curve, unselected_ranges, dst_offsets);
-<<<<<<< HEAD
   selection.foreach_index(GrainSize(1024), [&](const int i) {
     dst_offsets[i] = to_bezier_size(CurveType(src_types[i]),
                                     src_cyclic[i],
                                     KnotsMode(src_knot_modes[i]),
-                                    src_points_by_curve.size(i));
-=======
-  threading::parallel_for(selection.index_range(), 1024, [&](IndexRange range) {
-    for (const int i : selection.slice(range)) {
-      dst_offsets[i] = to_bezier_size(CurveType(src_types[i]),
-                                      src_cyclic[i],
-                                      KnotsMode(src_knot_modes[i]),
-                                      src_points_by_curve[i].size());
-    }
->>>>>>> 0323f8d1
+                                    src_points_by_curve[i].size());
   });
   offset_indices::accumulate_counts_to_offsets(dst_offsets);
   dst_curves.resize(dst_offsets.last(), dst_curves.curves_num());
@@ -491,15 +481,8 @@
 
   MutableSpan<int> dst_offsets = dst_curves.offsets_for_write();
   bke::curves::copy_curve_sizes(src_points_by_curve, unselected_ranges, dst_offsets);
-<<<<<<< HEAD
   selection.foreach_index(GrainSize(1024), [&](const int i) {
-    dst_offsets[i] = to_nurbs_size(CurveType(src_types[i]), src_points_by_curve.size(i));
-=======
-  threading::parallel_for(selection.index_range(), 1024, [&](IndexRange range) {
-    for (const int i : selection.slice(range)) {
-      dst_offsets[i] = to_nurbs_size(CurveType(src_types[i]), src_points_by_curve[i].size());
-    }
->>>>>>> 0323f8d1
+    dst_offsets[i] = to_nurbs_size(CurveType(src_types[i]), src_points_by_curve[i].size());
   });
   offset_indices::accumulate_counts_to_offsets(dst_offsets);
   dst_curves.resize(dst_offsets.last(), dst_curves.curves_num());
