/* SPDX-FileCopyrightText: 2023 Blender Authors
 *
 * SPDX-License-Identifier: GPL-2.0-or-later */

/** \file
 * \ingroup eduv
 */

<<<<<<< HEAD
#include <vector>

#include "GEO_uv_parametrizer.h"
=======
#include "GEO_uv_parametrizer.hh"
>>>>>>> 794565ba

#include "BLI_array.hh"
#include "BLI_convexhull_2d.h"
#include "BLI_ghash.h"
#include "BLI_math_geom.h"
#include "BLI_math_matrix.h"
#include "BLI_math_rotation.h"
#include "BLI_math_vector.h"
#include "BLI_polyfill_2d.h"
#include "BLI_polyfill_2d_beautify.h"
#include "BLI_rand.h"

<<<<<<< HEAD
#include "slim_matrix_transfer.h"
=======
#include "GEO_uv_pack.hh"
>>>>>>> 794565ba

#include "eigen_capi.h"

/* Utils */

namespace blender::geometry {

#define param_warning(message) \
  {/* `printf("Warning %s:%d: %s\n", __FILE__, __LINE__, message);` */}(void)0

/* Special Purpose Hash */

using PHashKey = uintptr_t;

struct PHashLink {
  PHashLink *next;
  PHashKey key;
};

struct PHash {
  PHashLink **list;
  PHashLink **buckets;
  int size, cursize, cursize_id;
};

/* Simplices */

struct PVert {
  PVert *nextlink;

  union PVertUnion {
    PHashKey key;       /* Construct. */
    int id;             /* ABF/LSCM matrix index. */
    HeapNode *heaplink; /* Edge collapsing. */
  } u;

  struct PEdge *edge;
  float co[3];
  float uv[2];
  uint flag;
<<<<<<< HEAD

  float weight;
  bool on_boundary_flag;
  int slim_id;
} PVert;
=======
};
>>>>>>> 794565ba

struct PEdge {
  PEdge *nextlink;

  union PEdgeUnion {
    PHashKey key;        /* Construct. */
    int id;              /* ABF matrix index. */
    HeapNode *heaplink;  /* Fill holes. */
    PEdge *nextcollapse; /* Simplification. */
  } u;

  PVert *vert;
  PEdge *pair;
  PEdge *next;
  struct PFace *face;
  float *orig_uv, old_uv[2];
  uint flag;
};

struct PFace {
  PFace *nextlink;

  union PFaceUnion {
    PHashKey key; /* Construct. */
    int chart;    /* Construct splitting. */
    float area3d; /* Stretch. */
    int id;       /* ABF matrix index. */
  } u;

  PEdge *edge;
  uint flag;
};

enum PVertFlag {
  PVERT_PIN = 1,
  PVERT_SELECT = 2,
  PVERT_INTERIOR = 4,
  PVERT_COLLAPSE = 8,
  PVERT_SPLIT = 16,
};

enum PEdgeFlag {
  PEDGE_SEAM = 1,
  PEDGE_VERTEX_SPLIT = 2,
  PEDGE_PIN = 4,
  PEDGE_SELECT = 8,
  PEDGE_DONE = 16,
  PEDGE_FILLED = 32,
  PEDGE_COLLAPSE = 64,
  PEDGE_COLLAPSE_EDGE = 128,
  PEDGE_COLLAPSE_PAIR = 256,
};

/* for flipping faces */
#define PEDGE_VERTEX_FLAGS (PEDGE_PIN)

enum PFaceFlag {
  PFACE_CONNECTED = 1,
  PFACE_FILLED = 2,
  PFACE_COLLAPSE = 4,
};

/* Chart */

struct PChart {
  PVert *verts;
  PEdge *edges;
  PFace *faces;
  int nverts, nedges, nfaces;
  int nboundaries;

  PVert *collapsed_verts;
  PEdge *collapsed_edges;
  PFace *collapsed_faces;

  float area_uv;
  float area_3d;

  float origin[2];

  LinearSolver *context;
  float *abf_alpha;
  PVert *pin1;
  PVert *pin2;
  PVert *single_pin;

<<<<<<< HEAD
  PChart **charts;
  int ncharts;

  float aspx, aspy;

  RNG *rng;
  float blend;

  /* SLIM uv unwrapping */
  slim::SLIMMatrixTransfer *slim_mt;
} ParamHandle;
=======
  bool has_pins;
  bool skip_flush;
};
>>>>>>> 794565ba

/* PHash
 * - special purpose hash that keeps all its elements in a single linked list.
 * - after construction, this hash is thrown away, and the list remains.
 * - removing elements is not possible efficiently.
 */

static int PHashSizes[] = {
    1,       3,       5,       11,      17,       37,       67,       131,       257,       521,
    1031,    2053,    4099,    8209,    16411,    32771,    65537,    131101,    262147,    524309,
    1048583, 2097169, 4194319, 8388617, 16777259, 33554467, 67108879, 134217757, 268435459,
};

#define PHASH_hash(ph, item) (uintptr_t(item) % uint((ph)->cursize))
#define PHASH_edge(v1, v2) (((v1) < (v2)) ? ((v1)*39) ^ ((v2)*31) : ((v1)*31) ^ ((v2)*39))

static PHash *phash_new(PHashLink **list, int sizehint)
{
  PHash *ph = (PHash *)MEM_callocN(sizeof(PHash), "PHash");
  ph->size = 0;
  ph->cursize_id = 0;
  ph->list = list;

  while (PHashSizes[ph->cursize_id] < sizehint) {
    ph->cursize_id++;
  }

  ph->cursize = PHashSizes[ph->cursize_id];
  ph->buckets = (PHashLink **)MEM_callocN(ph->cursize * sizeof(*ph->buckets), "PHashBuckets");

  return ph;
}

static void phash_safe_delete(PHash **pph)
{
  if (!*pph) {
    return;
  }
  MEM_SAFE_FREE((*pph)->buckets);
  MEM_freeN(*pph);
  *pph = nullptr;
}

static int phash_size(PHash *ph)
{
  return ph->size;
}

static void phash_insert(PHash *ph, PHashLink *link)
{
  int size = ph->cursize;
  uintptr_t hash = PHASH_hash(ph, link->key);
  PHashLink *lookup = ph->buckets[hash];

  if (lookup == nullptr) {
    /* insert in front of the list */
    ph->buckets[hash] = link;
    link->next = *(ph->list);
    *(ph->list) = link;
  }
  else {
    /* insert after existing element */
    link->next = lookup->next;
    lookup->next = link;
  }

  ph->size++;

  if (ph->size > (size * 3)) {
    PHashLink *next = nullptr, *first = *(ph->list);

    ph->cursize = PHashSizes[++ph->cursize_id];
    MEM_freeN(ph->buckets);
    ph->buckets = (PHashLink **)MEM_callocN(ph->cursize * sizeof(*ph->buckets), "PHashBuckets");
    ph->size = 0;
    *(ph->list) = nullptr;

    for (link = first; link; link = next) {
      next = link->next;
      phash_insert(ph, link);
    }
  }
}

static PHashLink *phash_lookup(PHash *ph, PHashKey key)
{
  PHashLink *link;
  uintptr_t hash = PHASH_hash(ph, key);

  for (link = ph->buckets[hash]; link; link = link->next) {
    if (link->key == key) {
      return link;
    }
    if (PHASH_hash(ph, link->key) != hash) {
      return nullptr;
    }
  }

  return link;
}

static PHashLink *phash_next(PHash *ph, PHashKey key, PHashLink *link)
{
  uintptr_t hash = PHASH_hash(ph, key);

  for (link = link->next; link; link = link->next) {
    if (link->key == key) {
      return link;
    }
    if (PHASH_hash(ph, link->key) != hash) {
      return nullptr;
    }
  }

  return link;
}

/* Angles close to 0 or 180 degrees cause rows filled with zeros in the linear_solver.
 * The matrix will then be rank deficient and / or have poor conditioning.
 * => Reduce the maximum angle to 179 degrees, and spread the remainder to the other angles.
 */
static void fix_large_angle(const float v_fix[3],
                            const float v1[3],
                            const float v2[3],
                            double *r_fix,
                            double *r_a1,
                            double *r_a2)
{
  const double max_angle = M_PI * 179.0f / 180.0f;
  const double fix_amount = *r_fix - max_angle;
  if (fix_amount < 0.0f) {
    return; /* angle is reasonable, i.e. less than 179 degrees. */
  }

  /* The triangle is probably degenerate, or close to it.
   * Without loss of generality, transform the triangle such that
   *   v_fix == {  0, s}, *r_fix = 180 degrees
   *   v1    == {-x1, 0}, *r_a1  = 0
   *   v2    == { x2, 0}, *r_a2  = 0
   *
   * With `s = 0`, `x1 > 0`, `x2 > 0`
   *
   * Now make `s` a small number and do some math:
   *  tan(*r_a1) = s / x1
   *  tan(*r_a2) = s / x2
   *
   * Remember that `tan(angle) ~= angle`
   *
   * Rearrange to obtain:
   *  *r_a1 = fix_amount * x2 / (x1 + x2)
   *  *r_a2 = fix_amount * x1 / (x1 + x2)
   */

  const double dist_v1 = len_v3v3(v_fix, v1);
  const double dist_v2 = len_v3v3(v_fix, v2);
  const double sum = dist_v1 + dist_v2;
  const double weight = (sum > 1e-20f) ? dist_v2 / sum : 0.5f;

  /* Ensure sum of angles in triangle is unchanged. */
  *r_fix -= fix_amount;
  *r_a1 += fix_amount * weight;
  *r_a2 += fix_amount * (1.0f - weight);
}

static void p_triangle_angles(const float v1[3],
                              const float v2[3],
                              const float v3[3],
                              double *r_a1,
                              double *r_a2,
                              double *r_a3)
{
  *r_a1 = angle_v3v3v3(v3, v1, v2);
  *r_a2 = angle_v3v3v3(v1, v2, v3);
  *r_a3 = angle_v3v3v3(v2, v3, v1);

  /* Fix for degenerate geometry e.g. v1 = sum(v2 + v3). See #100874 */
  fix_large_angle(v1, v2, v3, r_a1, r_a2, r_a3);
  fix_large_angle(v2, v3, v1, r_a2, r_a3, r_a1);
  fix_large_angle(v3, v1, v2, r_a3, r_a1, r_a2);

  /* Workaround for degenerate geometry, e.g. v1 == v2 == v3. */
  *r_a1 = max_dd(*r_a1, 0.001f);
  *r_a2 = max_dd(*r_a2, 0.001f);
  *r_a3 = max_dd(*r_a3, 0.001f);
}

static void p_face_angles(PFace *f, double *r_a1, double *r_a2, double *r_a3)
{
  PEdge *e1 = f->edge, *e2 = e1->next, *e3 = e2->next;
  PVert *v1 = e1->vert, *v2 = e2->vert, *v3 = e3->vert;

  p_triangle_angles(v1->co, v2->co, v3->co, r_a1, r_a2, r_a3);
}

static float p_face_area(PFace *f)
{
  PEdge *e1 = f->edge, *e2 = e1->next, *e3 = e2->next;
  PVert *v1 = e1->vert, *v2 = e2->vert, *v3 = e3->vert;

  return area_tri_v3(v1->co, v2->co, v3->co);
}

static float p_area_signed(const float v1[2], const float v2[2], const float v3[2])
{
  return 0.5f * (((v2[0] - v1[0]) * (v3[1] - v1[1])) - ((v3[0] - v1[0]) * (v2[1] - v1[1])));
}

static float p_face_uv_area_signed(PFace *f)
{
  PEdge *e1 = f->edge, *e2 = e1->next, *e3 = e2->next;
  PVert *v1 = e1->vert, *v2 = e2->vert, *v3 = e3->vert;

  return 0.5f * (((v2->uv[0] - v1->uv[0]) * (v3->uv[1] - v1->uv[1])) -
                 ((v3->uv[0] - v1->uv[0]) * (v2->uv[1] - v1->uv[1])));
}

static float p_edge_length(PEdge *e)
{
  return len_v3v3(e->vert->co, e->next->vert->co);
}

static float p_edge_uv_length(PEdge *e)
{
  return len_v2v2(e->vert->uv, e->next->vert->uv);
}

static void p_chart_uv_bbox(PChart *chart, float minv[2], float maxv[2])
{
  PVert *v;

  INIT_MINMAX2(minv, maxv);

  for (v = chart->verts; v; v = v->nextlink) {
    minmax_v2v2_v2(minv, maxv, v->uv);
  }
}

static float p_chart_uv_area(PChart *chart)
{
  float area = 0.0f;

  for (PFace *f = chart->faces; f; f = f->nextlink) {
    area += fabsf(p_face_uv_area_signed(f));
  }

  return area;
}

static void p_chart_uv_scale(PChart *chart, const float scale)
{
  if (scale == 1.0f) {
    return; /* Identity transform. */
  }

  for (PVert *v = chart->verts; v; v = v->nextlink) {
    v->uv[0] *= scale;
    v->uv[1] *= scale;
  }
}

static void uv_parametrizer_scale_x(ParamHandle *phandle, const float scale_x)
{
  if (scale_x == 1.0f) {
    return; /* Identity transform. */
  }

  /* Scale every chart. */
  for (int i = 0; i < phandle->ncharts; i++) {
    PChart *chart = phandle->charts[i];
    for (PVert *v = chart->verts; v; v = v->nextlink) {
      v->uv[0] *= scale_x; /* Only scale x axis. */
    }
  }
}

static void p_chart_uv_translate(PChart *chart, const float trans[2])
{
  for (PVert *v = chart->verts; v; v = v->nextlink) {
    v->uv[0] += trans[0];
    v->uv[1] += trans[1];
  }
}

static void p_chart_uv_transform(PChart *chart, const float mat[2][2])
{
  for (PVert *v = chart->verts; v; v = v->nextlink) {
    mul_m2_v2(mat, v->uv);
  }
}

static void p_chart_uv_to_array(PChart *chart, float (*points)[2])
{
  PVert *v;
  uint i = 0;

  for (v = chart->verts; v; v = v->nextlink) {
    copy_v2_v2(points[i++], v->uv);
  }
}

static bool p_intersect_line_2d_dir(const float v1[2],
                                    const float dir1[2],
                                    const float v2[2],
                                    const float dir2[2],
                                    float r_isect[2])
{
  float lmbda, div;

  div = dir2[0] * dir1[1] - dir2[1] * dir1[0];

  if (div == 0.0f) {
    return false;
  }

  lmbda = ((v1[1] - v2[1]) * dir1[0] - (v1[0] - v2[0]) * dir1[1]) / div;
  r_isect[0] = v1[0] + lmbda * dir2[0];
  r_isect[1] = v1[1] + lmbda * dir2[1];

  return true;
}

/* Topological Utilities */

static PEdge *p_wheel_edge_next(PEdge *e)
{
  return e->next->next->pair;
}

static PEdge *p_wheel_edge_prev(PEdge *e)
{
  return (e->pair) ? e->pair->next : nullptr;
}

static PEdge *p_boundary_edge_next(PEdge *e)
{
  return e->next->vert->edge;
}

static PEdge *p_boundary_edge_prev(PEdge *e)
{
  PEdge *we = e, *last;

  do {
    last = we;
    we = p_wheel_edge_next(we);
  } while (we && (we != e));

  return last->next->next;
}

static bool p_vert_interior(PVert *v)
{
  return v->edge->pair;
}

static void p_face_flip(PFace *f)
{
  PEdge *e1 = f->edge, *e2 = e1->next, *e3 = e2->next;
  PVert *v1 = e1->vert, *v2 = e2->vert, *v3 = e3->vert;
  int f1 = e1->flag, f2 = e2->flag, f3 = e3->flag;
  float *orig_uv1 = e1->orig_uv, *orig_uv2 = e2->orig_uv, *orig_uv3 = e3->orig_uv;

  e1->vert = v2;
  e1->next = e3;
  e1->orig_uv = orig_uv2;
  e1->flag = (f1 & ~PEDGE_VERTEX_FLAGS) | (f2 & PEDGE_VERTEX_FLAGS);

  e2->vert = v3;
  e2->next = e1;
  e2->orig_uv = orig_uv3;
  e2->flag = (f2 & ~PEDGE_VERTEX_FLAGS) | (f3 & PEDGE_VERTEX_FLAGS);

  e3->vert = v1;
  e3->next = e2;
  e3->orig_uv = orig_uv1;
  e3->flag = (f3 & ~PEDGE_VERTEX_FLAGS) | (f1 & PEDGE_VERTEX_FLAGS);
}

#if 0
static void p_chart_topological_sanity_check(PChart *chart)
{
  PVert *v;
  PEdge *e;

  for (v = chart->verts; v; v = v->nextlink) {
    GEO_uv_parametrizer_test_equals_ptr("v->edge->vert", v, v->edge->vert);
  }

  for (e = chart->edges; e; e = e->nextlink) {
    if (e->pair) {
      GEO_uv_parametrizer_test_equals_ptr("e->pair->pair", e, e->pair->pair);
      GEO_uv_parametrizer_test_equals_ptr("pair->vert", e->vert, e->pair->next->vert);
      GEO_uv_parametrizer_test_equals_ptr("pair->next->vert", e->next->vert, e->pair->vert);
    }
  }
}
#endif

/* Loading / Flushing */

static void p_vert_load_pin_select_uvs(ParamHandle *handle, PVert *v)
{
  PEdge *e;
  int nedges = 0, npins = 0;
  float pinuv[2];

  v->uv[0] = v->uv[1] = 0.0f;
  pinuv[0] = pinuv[1] = 0.0f;
  e = v->edge;
  do {
    if (e->orig_uv) {
      if (e->flag & PEDGE_SELECT) {
        v->flag |= PVERT_SELECT;
      }

      if (e->flag & PEDGE_PIN) {
        pinuv[0] += e->orig_uv[0] * handle->aspect_y;
        pinuv[1] += e->orig_uv[1];
        npins++;
      }
      else {
        v->uv[0] += e->orig_uv[0] * handle->aspect_y;
        v->uv[1] += e->orig_uv[1];
      }

      nedges++;
    }

    e = p_wheel_edge_next(e);
  } while (e && e != (v->edge));

  if (npins > 0) {
    v->uv[0] = pinuv[0] / npins;
    v->uv[1] = pinuv[1] / npins;
    v->flag |= PVERT_PIN;
  }
  else if (nedges > 0) {
    v->uv[0] /= nedges;
    v->uv[1] /= nedges;
  }
}

static void p_flush_uvs(ParamHandle *handle, PChart *chart)
{
  const float blend = handle->blend;
  const float invblend = 1.0f - blend;
  const float invblend_x = invblend / handle->aspect_y;
  for (PEdge *e = chart->edges; e; e = e->nextlink) {
    if (e->orig_uv) {
      e->orig_uv[0] = blend * e->old_uv[0] + invblend_x * e->vert->uv[0];
      e->orig_uv[1] = blend * e->old_uv[1] + invblend * e->vert->uv[1];
    }
  }
}

static void p_face_backup_uvs(PFace *f)
{
  PEdge *e1 = f->edge, *e2 = e1->next, *e3 = e2->next;

  if (e1->orig_uv) {
    e1->old_uv[0] = e1->orig_uv[0];
    e1->old_uv[1] = e1->orig_uv[1];
  }
  if (e2->orig_uv) {
    e2->old_uv[0] = e2->orig_uv[0];
    e2->old_uv[1] = e2->orig_uv[1];
  }
  if (e3->orig_uv) {
    e3->old_uv[0] = e3->orig_uv[0];
    e3->old_uv[1] = e3->orig_uv[1];
  }
}

static void p_face_restore_uvs(PFace *f)
{
  PEdge *e1 = f->edge, *e2 = e1->next, *e3 = e2->next;

  if (e1->orig_uv) {
    e1->orig_uv[0] = e1->old_uv[0];
    e1->orig_uv[1] = e1->old_uv[1];
  }
  if (e2->orig_uv) {
    e2->orig_uv[0] = e2->old_uv[0];
    e2->orig_uv[1] = e2->old_uv[1];
  }
  if (e3->orig_uv) {
    e3->orig_uv[0] = e3->old_uv[0];
    e3->orig_uv[1] = e3->old_uv[1];
  }
}

/* Construction (use only during construction, relies on u.key being set */

static PVert *p_vert_add(
    ParamHandle *handle, PHashKey key, const float co[3], const float weight, PEdge *e)
{
  PVert *v = (PVert *)BLI_memarena_alloc(handle->arena, sizeof(*v));
  copy_v3_v3(v->co, co);
  v->weight = weight;

  /* Sanity check, a single nan/inf point causes the entire result to be invalid.
   * Note that values within the calculation may _become_ non-finite,
   * so the rest of the code still needs to take this possibility into account. */
  for (int i = 0; i < 3; i++) {
    if (UNLIKELY(!isfinite(v->co[i]))) {
      v->co[i] = 0.0f;
    }
  }

  v->u.key = key;
  v->edge = e;
  v->flag = 0;

  phash_insert(handle->hash_verts, (PHashLink *)v);

  return v;
}

static PVert *p_vert_lookup(
    ParamHandle *handle, PHashKey key, const float co[3], const float weight, PEdge *e)
{
  PVert *v = (PVert *)phash_lookup(handle->hash_verts, key);

  if (v) {
    return v;
  }
  return p_vert_add(handle, key, co, weight, e);
}

static PVert *p_vert_copy(ParamHandle *handle, PVert *v)
{
  PVert *nv = (PVert *)BLI_memarena_alloc(handle->arena, sizeof(*nv));

  copy_v3_v3(nv->co, v->co);
  nv->uv[0] = v->uv[0];
  nv->uv[1] = v->uv[1];
  nv->u.key = v->u.key;
  nv->edge = v->edge;
  nv->flag = v->flag;

  return nv;
}

static PEdge *p_edge_lookup(ParamHandle *handle, const PHashKey *vkeys)
{
  PHashKey key = PHASH_edge(vkeys[0], vkeys[1]);
  PEdge *e = (PEdge *)phash_lookup(handle->hash_edges, key);

  while (e) {
    if ((e->vert->u.key == vkeys[0]) && (e->next->vert->u.key == vkeys[1])) {
      return e;
    }
    if ((e->vert->u.key == vkeys[1]) && (e->next->vert->u.key == vkeys[0])) {
      return e;
    }

    e = (PEdge *)phash_next(handle->hash_edges, key, (PHashLink *)e);
  }

  return nullptr;
}

static int p_face_exists(ParamHandle *handle, const ParamKey *pvkeys, int i1, int i2, int i3)
{
  PHashKey *vkeys = (PHashKey *)pvkeys;
  PHashKey key = PHASH_edge(vkeys[i1], vkeys[i2]);
  PEdge *e = (PEdge *)phash_lookup(handle->hash_edges, key);

  while (e) {
    if ((e->vert->u.key == vkeys[i1]) && (e->next->vert->u.key == vkeys[i2])) {
      if (e->next->next->vert->u.key == vkeys[i3]) {
        return true;
      }
    }
    else if ((e->vert->u.key == vkeys[i2]) && (e->next->vert->u.key == vkeys[i1])) {
      if (e->next->next->vert->u.key == vkeys[i3]) {
        return true;
      }
    }

    e = (PEdge *)phash_next(handle->hash_edges, key, (PHashLink *)e);
  }

  return false;
}

static bool p_edge_implicit_seam(PEdge *e, PEdge *ep)
{
  float *uv1, *uv2, *uvp1, *uvp2;
  float limit[2];

  limit[0] = 0.00001;
  limit[1] = 0.00001;

  uv1 = e->orig_uv;
  uv2 = e->next->orig_uv;

  if (e->vert->u.key == ep->vert->u.key) {
    uvp1 = ep->orig_uv;
    uvp2 = ep->next->orig_uv;
  }
  else {
    uvp1 = ep->next->orig_uv;
    uvp2 = ep->orig_uv;
  }

  if ((fabsf(uv1[0] - uvp1[0]) > limit[0]) || (fabsf(uv1[1] - uvp1[1]) > limit[1])) {
    e->flag |= PEDGE_SEAM;
    ep->flag |= PEDGE_SEAM;
    return true;
  }
  if ((fabsf(uv2[0] - uvp2[0]) > limit[0]) || (fabsf(uv2[1] - uvp2[1]) > limit[1])) {
    e->flag |= PEDGE_SEAM;
    ep->flag |= PEDGE_SEAM;
    return true;
  }

  return false;
}

static bool p_edge_has_pair(ParamHandle *handle, PEdge *e, bool topology_from_uvs, PEdge **r_pair)
{
  PHashKey key;
  PEdge *pe;
  PVert *v1, *v2;
  PHashKey key1 = e->vert->u.key;
  PHashKey key2 = e->next->vert->u.key;

  if (e->flag & PEDGE_SEAM) {
    return false;
  }

  key = PHASH_edge(key1, key2);
  pe = (PEdge *)phash_lookup(handle->hash_edges, key);
  *r_pair = nullptr;

  while (pe) {
    if (pe != e) {
      v1 = pe->vert;
      v2 = pe->next->vert;

      if (((v1->u.key == key1) && (v2->u.key == key2)) ||
          ((v1->u.key == key2) && (v2->u.key == key1))) {

        /* don't connect seams and t-junctions */
        if ((pe->flag & PEDGE_SEAM) || *r_pair ||
            (topology_from_uvs && p_edge_implicit_seam(e, pe))) {
          *r_pair = nullptr;
          return false;
        }

        *r_pair = pe;
      }
    }

    pe = (PEdge *)phash_next(handle->hash_edges, key, (PHashLink *)pe);
  }

  if (*r_pair && (e->vert == (*r_pair)->vert)) {
    if ((*r_pair)->next->pair || (*r_pair)->next->next->pair) {
      /* non unfoldable, maybe mobius ring or klein bottle */
      *r_pair = nullptr;
      return false;
    }
  }

  return (*r_pair != nullptr);
}

static bool p_edge_connect_pair(ParamHandle *handle,
                                PEdge *e,
                                bool topology_from_uvs,
                                PEdge ***stack)
{
  PEdge *pair = nullptr;

  if (!e->pair && p_edge_has_pair(handle, e, topology_from_uvs, &pair)) {
    if (e->vert == pair->vert) {
      p_face_flip(pair->face);
    }

    e->pair = pair;
    pair->pair = e;

    if (!(pair->face->flag & PFACE_CONNECTED)) {
      **stack = pair;
      (*stack)++;
    }
  }

  return (e->pair != nullptr);
}

static int p_connect_pairs(ParamHandle *handle, bool topology_from_uvs)
{
  PEdge **stackbase = (PEdge **)MEM_mallocN(sizeof(*stackbase) * phash_size(handle->hash_faces),
                                            "Pstackbase");
  PEdge **stack = stackbase;
  PFace *f, *first;
  PEdge *e, *e1, *e2;
  PChart *chart = handle->construction_chart;
  int ncharts = 0;

  /* Connect pairs, count edges, set vertex-edge pointer to a pair-less edge. */
  for (first = chart->faces; first; first = first->nextlink) {
    if (first->flag & PFACE_CONNECTED) {
      continue;
    }

    *stack = first->edge;
    stack++;

    while (stack != stackbase) {
      stack--;
      e = *stack;
      e1 = e->next;
      e2 = e1->next;

      f = e->face;
      f->flag |= PFACE_CONNECTED;

      /* assign verts to charts so we can sort them later */
      f->u.chart = ncharts;

      if (!p_edge_connect_pair(handle, e, topology_from_uvs, &stack)) {
        e->vert->edge = e;
      }
      if (!p_edge_connect_pair(handle, e1, topology_from_uvs, &stack)) {
        e1->vert->edge = e1;
      }
      if (!p_edge_connect_pair(handle, e2, topology_from_uvs, &stack)) {
        e2->vert->edge = e2;
      }
    }

    ncharts++;
  }

  MEM_freeN(stackbase);

  return ncharts;
}

static void p_split_vert(ParamHandle *handle, PChart *chart, PEdge *e)
{
  PEdge *we, *lastwe = nullptr;
  PVert *v = e->vert;
  bool copy = true;

  if (e->flag & PEDGE_PIN) {
    chart->has_pins = true;
  }

  if (e->flag & PEDGE_VERTEX_SPLIT) {
    return;
  }

  /* rewind to start */
  lastwe = e;
  for (we = p_wheel_edge_prev(e); we && (we != e); we = p_wheel_edge_prev(we)) {
    lastwe = we;
  }

  /* go over all edges in wheel */
  for (we = lastwe; we; we = p_wheel_edge_next(we)) {
    if (we->flag & PEDGE_VERTEX_SPLIT) {
      break;
    }

    we->flag |= PEDGE_VERTEX_SPLIT;

    if (we == v->edge) {
      /* found it, no need to copy */
      copy = false;
      v->nextlink = chart->verts;
      chart->verts = v;
      chart->nverts++;
    }
  }

  if (copy) {
    /* not found, copying */
    v->flag |= PVERT_SPLIT;
    v = p_vert_copy(handle, v);
    v->flag |= PVERT_SPLIT;

    v->nextlink = chart->verts;
    chart->verts = v;
    chart->nverts++;

    v->edge = lastwe;

    we = lastwe;
    do {
      we->vert = v;
      we = p_wheel_edge_next(we);
    } while (we && (we != lastwe));
  }
}

static PChart **p_split_charts(ParamHandle *handle, PChart *chart, int ncharts)
{
  PChart **charts = (PChart **)MEM_callocN(sizeof(*charts) * ncharts, "PCharts");

  for (int i = 0; i < ncharts; i++) {
    charts[i] = (PChart *)MEM_callocN(sizeof(*chart), "PChart");
  }

  PFace *f = chart->faces;
  while (f) {
    PEdge *e1 = f->edge, *e2 = e1->next, *e3 = e2->next;
    PFace *nextf = f->nextlink;

    PChart *nchart = charts[f->u.chart];

    f->nextlink = nchart->faces;
    nchart->faces = f;
    e1->nextlink = nchart->edges;
    nchart->edges = e1;
    e2->nextlink = nchart->edges;
    nchart->edges = e2;
    e3->nextlink = nchart->edges;
    nchart->edges = e3;

    nchart->nfaces++;
    nchart->nedges += 3;

    p_split_vert(handle, nchart, e1);
    p_split_vert(handle, nchart, e2);
    p_split_vert(handle, nchart, e3);

    f = nextf;
  }

  return charts;
}

static PFace *p_face_add(ParamHandle *handle)
{
  PFace *f;

  /* allocate */
  f = (PFace *)BLI_memarena_alloc(handle->arena, sizeof(*f));
  f->flag = 0;

  PEdge *e1 = (PEdge *)BLI_memarena_calloc(handle->arena, sizeof(*e1));
  PEdge *e2 = (PEdge *)BLI_memarena_calloc(handle->arena, sizeof(*e2));
  PEdge *e3 = (PEdge *)BLI_memarena_calloc(handle->arena, sizeof(*e3));

  /* set up edges */
  f->edge = e1;
  e1->face = e2->face = e3->face = f;

  e1->next = e2;
  e2->next = e3;
  e3->next = e1;

  return f;
}

static PFace *p_face_add_construct(ParamHandle *handle,
                                   ParamKey key,
                                   const ParamKey *vkeys,
                                   const float **co,
                                   float **uv,
                                   float *weight,
                                   int i1,
                                   int i2,
                                   int i3,
                                   const bool *pin,
                                   const bool *select)
{
  PFace *f = p_face_add(handle);
  PEdge *e1 = f->edge, *e2 = e1->next, *e3 = e2->next;

  float weight1, weight2, weight3;
  if (weight) {
    weight1 = weight[i1];
    weight2 = weight[i2];
    weight3 = weight[i3];
  }
  else {
    weight1 = 1.0f;
    weight2 = 1.0f;
    weight3 = 1.0f;
  }

  e1->vert = p_vert_lookup(handle, vkeys[i1], co[i1], weight1, e1);
  e2->vert = p_vert_lookup(handle, vkeys[i2], co[i2], weight2, e2);
  e3->vert = p_vert_lookup(handle, vkeys[i3], co[i3], weight3, e3);

  e1->orig_uv = uv[i1];
  e2->orig_uv = uv[i2];
  e3->orig_uv = uv[i3];

  if (pin) {
    if (pin[i1]) {
      e1->flag |= PEDGE_PIN;
    }
    if (pin[i2]) {
      e2->flag |= PEDGE_PIN;
    }
    if (pin[i3]) {
      e3->flag |= PEDGE_PIN;
    }
  }

  if (select) {
    if (select[i1]) {
      e1->flag |= PEDGE_SELECT;
    }
    if (select[i2]) {
      e2->flag |= PEDGE_SELECT;
    }
    if (select[i3]) {
      e3->flag |= PEDGE_SELECT;
    }
  }

  f->u.key = key;
  phash_insert(handle->hash_faces, (PHashLink *)f);

  e1->u.key = PHASH_edge(vkeys[i1], vkeys[i2]);
  e2->u.key = PHASH_edge(vkeys[i2], vkeys[i3]);
  e3->u.key = PHASH_edge(vkeys[i3], vkeys[i1]);

  phash_insert(handle->hash_edges, (PHashLink *)e1);
  phash_insert(handle->hash_edges, (PHashLink *)e2);
  phash_insert(handle->hash_edges, (PHashLink *)e3);

  return f;
}

static PFace *p_face_add_fill(ParamHandle *handle, PChart *chart, PVert *v1, PVert *v2, PVert *v3)
{
  PFace *f = p_face_add(handle);
  PEdge *e1 = f->edge, *e2 = e1->next, *e3 = e2->next;

  e1->vert = v1;
  e2->vert = v2;
  e3->vert = v3;

  e1->orig_uv = e2->orig_uv = e3->orig_uv = nullptr;

  f->nextlink = chart->faces;
  chart->faces = f;
  e1->nextlink = chart->edges;
  chart->edges = e1;
  e2->nextlink = chart->edges;
  chart->edges = e2;
  e3->nextlink = chart->edges;
  chart->edges = e3;

  chart->nfaces++;
  chart->nedges += 3;

  return f;
}

/* Construction: boundary filling */

static void p_chart_boundaries(PChart *chart, PEdge **r_outer)
{
  PEdge *e, *be;
  float len, maxlen = -1.0;

  chart->nboundaries = 0;
  if (r_outer) {
    *r_outer = nullptr;
  }

  for (e = chart->edges; e; e = e->nextlink) {
    if (e->pair || (e->flag & PEDGE_DONE)) {
      continue;
    }

    chart->nboundaries++;

    len = 0.0f;

    be = e;
    do {
      be->flag |= PEDGE_DONE;
      len += p_edge_length(be);
      be = be->next->vert->edge;
    } while (be != e);

    if (r_outer && (len > maxlen)) {
      *r_outer = e;
      maxlen = len;
    }
  }

  for (e = chart->edges; e; e = e->nextlink) {
    e->flag &= ~PEDGE_DONE;
  }
}

static float p_edge_boundary_angle(PEdge *e)
{
  PEdge *we;
  PVert *v, *v1, *v2;
  float angle;

  v = e->vert;

  /* concave angle check -- could be better */
  angle = M_PI;

  we = v->edge;
  do {
    v1 = we->next->vert;
    v2 = we->next->next->vert;
    angle -= angle_v3v3v3(v1->co, v->co, v2->co);

    we = we->next->next->pair;
  } while (we && (we != v->edge));

  return angle;
}

static void p_chart_fill_boundary(ParamHandle *handle, PChart *chart, PEdge *be, int nedges)
{
  PEdge *e, *e1, *e2;

  PFace *f;
  Heap *heap = BLI_heap_new();
  float angle;

  e = be;
  do {
    angle = p_edge_boundary_angle(e);
    e->u.heaplink = BLI_heap_insert(heap, angle, e);

    e = p_boundary_edge_next(e);
  } while (e != be);

  if (nedges == 2) {
    /* no real boundary, but an isolated seam */
    e = be->next->vert->edge;
    e->pair = be;
    be->pair = e;

    BLI_heap_remove(heap, e->u.heaplink);
    BLI_heap_remove(heap, be->u.heaplink);
  }
  else {
    while (nedges > 2) {
      PEdge *ne, *ne1, *ne2;

      e = (PEdge *)BLI_heap_pop_min(heap);

      e1 = p_boundary_edge_prev(e);
      e2 = p_boundary_edge_next(e);

      BLI_heap_remove(heap, e1->u.heaplink);
      BLI_heap_remove(heap, e2->u.heaplink);
      e->u.heaplink = e1->u.heaplink = e2->u.heaplink = nullptr;

      e->flag |= PEDGE_FILLED;
      e1->flag |= PEDGE_FILLED;

      f = p_face_add_fill(handle, chart, e->vert, e1->vert, e2->vert);
      f->flag |= PFACE_FILLED;

      ne = f->edge->next->next;
      ne1 = f->edge;
      ne2 = f->edge->next;

      ne->flag = ne1->flag = ne2->flag = PEDGE_FILLED;

      e->pair = ne;
      ne->pair = e;
      e1->pair = ne1;
      ne1->pair = e1;

      ne->vert = e2->vert;
      ne1->vert = e->vert;
      ne2->vert = e1->vert;

      if (nedges == 3) {
        e2->pair = ne2;
        ne2->pair = e2;
      }
      else {
        ne2->vert->edge = ne2;

        ne2->u.heaplink = BLI_heap_insert(heap, p_edge_boundary_angle(ne2), ne2);
        e2->u.heaplink = BLI_heap_insert(heap, p_edge_boundary_angle(e2), e2);
      }

      nedges--;
    }
  }

  BLI_heap_free(heap, nullptr);
}

static void p_chart_fill_boundaries(ParamHandle *handle, PChart *chart, PEdge *outer)
{
  PEdge *e, *be; /* *enext - as yet unused */
  int nedges;

  for (e = chart->edges; e; e = e->nextlink) {
    /* enext = e->nextlink; - as yet unused */

    if (e->pair || (e->flag & PEDGE_FILLED)) {
      continue;
    }

    nedges = 0;
    be = e;
    do {
      be->flag |= PEDGE_FILLED;
      be = be->next->vert->edge;
      nedges++;
    } while (be != e);

    if (e != outer) {
      p_chart_fill_boundary(handle, chart, e, nedges);
    }
  }
}

#if 0
/* Polygon kernel for inserting uv's non overlapping */

static int p_polygon_point_in(const float cp1[2], const float cp2[2], const float p[2])
{
  if ((cp1[0] == p[0]) && (cp1[1] == p[1])) {
    return 2;
  }
  else if ((cp2[0] == p[0]) && (cp2[1] == p[1])) {
    return 3;
  }
  else {
    return (p_area_signed(cp1, cp2, p) >= 0.0f);
  }
}

static void p_polygon_kernel_clip(float (*oldpoints)[2],
                                  int noldpoints,
                                  float (*newpoints)[2],
                                  int *r_nnewpoints,
                                  const float cp1[2],
                                  const float cp2[2])
{
  float *p2, *p1, isect[2];
  int i, p2in, p1in;

  p1 = oldpoints[noldpoints - 1];
  p1in = p_polygon_point_in(cp1, cp2, p1);
  *r_nnewpoints = 0;

  for (i = 0; i < noldpoints; i++) {
    p2 = oldpoints[i];
    p2in = p_polygon_point_in(cp1, cp2, p2);

    if ((p2in >= 2) || (p1in && p2in)) {
      newpoints[*r_nnewpoints][0] = p2[0];
      newpoints[*r_nnewpoints][1] = p2[1];
      (*r_nnewpoints)++;
    }
    else if (p1in && !p2in) {
      if (p1in != 3) {
        p_intersect_line_2d(p1, p2, cp1, cp2, isect);
        newpoints[*r_nnewpoints][0] = isect[0];
        newpoints[*r_nnewpoints][1] = isect[1];
        (*r_nnewpoints)++;
      }
    }
    else if (!p1in && p2in) {
      p_intersect_line_2d(p1, p2, cp1, cp2, isect);
      newpoints[*r_nnewpoints][0] = isect[0];
      newpoints[*r_nnewpoints][1] = isect[1];
      (*r_nnewpoints)++;

      newpoints[*r_nnewpoints][0] = p2[0];
      newpoints[*r_nnewpoints][1] = p2[1];
      (*r_nnewpoints)++;
    }

    p1in = p2in;
    p1 = p2;
  }
}

static void p_polygon_kernel_center(float (*points)[2], int npoints, float *center)
{
  int i, size, nnewpoints = npoints;
  float(*oldpoints)[2], (*newpoints)[2], *p1, *p2;

  size = npoints * 3;
  oldpoints = MEM_mallocN(sizeof(float[2]) * size, "PPolygonOldPoints");
  newpoints = MEM_mallocN(sizeof(float[2]) * size, "PPolygonNewPoints");

  memcpy(oldpoints, points, sizeof(float[2]) * npoints);

  for (i = 0; i < npoints; i++) {
    p1 = points[i];
    p2 = points[(i + 1) % npoints];
    p_polygon_kernel_clip(oldpoints, nnewpoints, newpoints, &nnewpoints, p1, p2);

    if (nnewpoints == 0) {
      /* degenerate case, use center of original face */
      memcpy(oldpoints, points, sizeof(float[2]) * npoints);
      nnewpoints = npoints;
      break;
    }
    else if (nnewpoints == 1) {
      /* degenerate case, use remaining point */
      center[0] = newpoints[0][0];
      center[1] = newpoints[0][1];

      MEM_freeN(oldpoints);
      MEM_freeN(newpoints);

      return;
    }

    if (nnewpoints * 2 > size) {
      size *= 2;
      MEM_freeN(oldpoints);
      oldpoints = MEM_mallocN(sizeof(float[2]) * size, "oldpoints");
      memcpy(oldpoints, newpoints, sizeof(float[2]) * nnewpoints);
      MEM_freeN(newpoints);
      newpoints = MEM_mallocN(sizeof(float[2]) * size, "newpoints");
    }
    else {
      float(*sw_points)[2] = oldpoints;
      oldpoints = newpoints;
      newpoints = sw_points;
    }
  }

  center[0] = center[1] = 0.0f;

  for (i = 0; i < nnewpoints; i++) {
    center[0] += oldpoints[i][0];
    center[1] += oldpoints[i][1];
  }

  center[0] /= nnewpoints;
  center[1] /= nnewpoints;

  MEM_freeN(oldpoints);
  MEM_freeN(newpoints);
}
#endif

#if 0
/* Edge Collapser */

int NCOLLAPSE = 1;
int NCOLLAPSEX = 0;

static float p_vert_cotan(const float v1[3], const float v2[3], const float v3[3])
{
  float a[3], b[3], c[3], clen;

  sub_v3_v3v3(a, v2, v1);
  sub_v3_v3v3(b, v3, v1);
  cross_v3_v3v3(c, a, b);

  clen = len_v3(c);

  if (clen == 0.0f) {
    return 0.0f;
  }

  return dot_v3v3(a, b) / clen;
}

static bool p_vert_flipped_wheel_triangle(PVert *v)
{
  PEdge *e = v->edge;

  do {
    if (p_face_uv_area_signed(e->face) < 0.0f) {
      return true;
    }

    e = p_wheel_edge_next(e);
  } while (e && (e != v->edge));

  return false;
}

static bool p_vert_map_harmonic_weights(PVert *v)
{
  float weightsum, positionsum[2], olduv[2];

  weightsum = 0.0f;
  positionsum[0] = positionsum[1] = 0.0f;

  if (p_vert_interior(v)) {
    PEdge *e = v->edge;

    do {
      float t1, t2, weight;
      PVert *v1, *v2;

      v1 = e->next->vert;
      v2 = e->next->next->vert;
      t1 = p_vert_cotan(v2->co, e->vert->co, v1->co);

      v1 = e->pair->next->vert;
      v2 = e->pair->next->next->vert;
      t2 = p_vert_cotan(v2->co, e->pair->vert->co, v1->co);

      weight = 0.5f * (t1 + t2);
      weightsum += weight;
      positionsum[0] += weight * e->pair->vert->uv[0];
      positionsum[1] += weight * e->pair->vert->uv[1];

      e = p_wheel_edge_next(e);
    } while (e && (e != v->edge));
  }
  else {
    PEdge *e = v->edge;

    do {
      float t1, t2;
      PVert *v1, *v2;

      v2 = e->next->vert;
      v1 = e->next->next->vert;

      t1 = p_vert_cotan(v1->co, v->co, v2->co);
      t2 = p_vert_cotan(v2->co, v->co, v1->co);

      weightsum += t1 + t2;
      positionsum[0] += (v2->uv[1] - v1->uv[1]) + (t1 * v2->uv[0] + t2 * v1->uv[0]);
      positionsum[1] += (v1->uv[0] - v2->uv[0]) + (t1 * v2->uv[1] + t2 * v1->uv[1]);

      e = p_wheel_edge_next(e);
    } while (e && (e != v->edge));
  }

  if (weightsum != 0.0f) {
    weightsum = 1.0f / weightsum;
    positionsum[0] *= weightsum;
    positionsum[1] *= weightsum;
  }

  olduv[0] = v->uv[0];
  olduv[1] = v->uv[1];
  v->uv[0] = positionsum[0];
  v->uv[1] = positionsum[1];

  if (p_vert_flipped_wheel_triangle(v)) {
    v->uv[0] = olduv[0];
    v->uv[1] = olduv[1];

    return false;
  }

  return true;
}

static void p_vert_harmonic_insert(PVert *v)
{
  PEdge *e;

  if (!p_vert_map_harmonic_weights(v)) {
    /* do face kernel center insertion: this is quite slow, but should
     * only be needed for 0.01 % of verts or so, when insert with harmonic
     * weights fails */

    int npoints = 0, i;
    float(*points)[2];

    e = v->edge;
    do {
      npoints++;
      e = p_wheel_edge_next(e);
    } while (e && (e != v->edge));

    if (e == nullptr) {
      npoints++;
    }

    points = MEM_mallocN(sizeof(float[2]) * npoints, "PHarmonicPoints");

    e = v->edge;
    i = 0;
    do {
      PEdge *nexte = p_wheel_edge_next(e);

      points[i][0] = e->next->vert->uv[0];
      points[i][1] = e->next->vert->uv[1];

      if (nexte == nullptr) {
        i++;
        points[i][0] = e->next->next->vert->uv[0];
        points[i][1] = e->next->next->vert->uv[1];
        break;
      }

      e = nexte;
      i++;
    } while (e != v->edge);

    p_polygon_kernel_center(points, npoints, v->uv);

    MEM_freeN(points);
  }

  e = v->edge;
  do {
    if (!(e->next->vert->flag & PVERT_PIN)) {
      p_vert_map_harmonic_weights(e->next->vert);
    }
    e = p_wheel_edge_next(e);
  } while (e && (e != v->edge));

  p_vert_map_harmonic_weights(v);
}

static void p_vert_fix_edge_pointer(PVert *v)
{
  PEdge *start = v->edge;

  /* set v->edge pointer to the edge with no pair, if there is one */
  while (v->edge->pair) {
    v->edge = p_wheel_edge_prev(v->edge);

    if (v->edge == start) {
      break;
    }
  }
}

static void p_collapsing_verts(PEdge *edge, PEdge *pair, PVert **r_newv, PVert **r_keepv)
{
  /* the two vertices that are involved in the collapse */
  if (edge) {
    *r_newv = edge->vert;
    *r_keepv = edge->next->vert;
  }
  else {
    *r_newv = pair->next->vert;
    *r_keepv = pair->vert;
  }
}

static void p_collapse_edge(PEdge *edge, PEdge *pair)
{
  PVert *oldv, *keepv;
  PEdge *e;

  p_collapsing_verts(edge, pair, &oldv, &keepv);

  /* change e->vert pointers from old vertex to the target vertex */
  e = oldv->edge;
  do {
    if ((e != edge) && !(pair && pair->next == e)) {
      e->vert = keepv;
    }

    e = p_wheel_edge_next(e);
  } while (e && (e != oldv->edge));

  /* set keepv->edge pointer */
  if ((edge && (keepv->edge == edge->next)) || (keepv->edge == pair)) {
    if (edge && edge->next->pair) {
      keepv->edge = edge->next->pair->next;
    }
    else if (pair && pair->next->next->pair) {
      keepv->edge = pair->next->next->pair;
    }
    else if (edge && edge->next->next->pair) {
      keepv->edge = edge->next->next->pair;
    }
    else {
      keepv->edge = pair->next->pair->next;
    }
  }

  /* update pairs and v->edge pointers */
  if (edge) {
    PEdge *e1 = edge->next, *e2 = e1->next;

    if (e1->pair) {
      e1->pair->pair = e2->pair;
    }

    if (e2->pair) {
      e2->pair->pair = e1->pair;
      e2->vert->edge = p_wheel_edge_prev(e2);
    }
    else {
      e2->vert->edge = p_wheel_edge_next(e2);
    }

    p_vert_fix_edge_pointer(e2->vert);
  }

  if (pair) {
    PEdge *e1 = pair->next, *e2 = e1->next;

    if (e1->pair) {
      e1->pair->pair = e2->pair;
    }

    if (e2->pair) {
      e2->pair->pair = e1->pair;
      e2->vert->edge = p_wheel_edge_prev(e2);
    }
    else {
      e2->vert->edge = p_wheel_edge_next(e2);
    }

    p_vert_fix_edge_pointer(e2->vert);
  }

  p_vert_fix_edge_pointer(keepv);

  /* mark for move to collapsed list later */
  oldv->flag |= PVERT_COLLAPSE;

  if (edge) {
    PFace *f = edge->face;
    PEdge *e1 = edge->next, *e2 = e1->next;

    f->flag |= PFACE_COLLAPSE;
    edge->flag |= PEDGE_COLLAPSE;
    e1->flag |= PEDGE_COLLAPSE;
    e2->flag |= PEDGE_COLLAPSE;
  }

  if (pair) {
    PFace *f = pair->face;
    PEdge *e1 = pair->next, *e2 = e1->next;

    f->flag |= PFACE_COLLAPSE;
    pair->flag |= PEDGE_COLLAPSE;
    e1->flag |= PEDGE_COLLAPSE;
    e2->flag |= PEDGE_COLLAPSE;
  }
}

static void p_split_vertex(PEdge *edge, PEdge *pair)
{
  PVert *newv, *keepv;
  PEdge *e;

  p_collapsing_verts(edge, pair, &newv, &keepv);

  /* update edge pairs */
  if (edge) {
    PEdge *e1 = edge->next, *e2 = e1->next;

    if (e1->pair) {
      e1->pair->pair = e1;
    }
    if (e2->pair) {
      e2->pair->pair = e2;
    }

    e2->vert->edge = e2;
    p_vert_fix_edge_pointer(e2->vert);
    keepv->edge = e1;
  }

  if (pair) {
    PEdge *e1 = pair->next, *e2 = e1->next;

    if (e1->pair) {
      e1->pair->pair = e1;
    }
    if (e2->pair) {
      e2->pair->pair = e2;
    }

    e2->vert->edge = e2;
    p_vert_fix_edge_pointer(e2->vert);
    keepv->edge = pair;
  }

  p_vert_fix_edge_pointer(keepv);

  /* set e->vert pointers to restored vertex */
  e = newv->edge;
  do {
    e->vert = newv;
    e = p_wheel_edge_next(e);
  } while (e && (e != newv->edge));
}

static bool p_collapse_allowed_topologic(PEdge *edge, PEdge *pair)
{
  PVert *oldv, *keepv;

  p_collapsing_verts(edge, pair, &oldv, &keepv);

  /* boundary edges */
  if (!edge || !pair) {
    /* avoid collapsing chart into an edge */
    if (edge && !edge->next->pair && !edge->next->next->pair) {
      return false;
    }
    else if (pair && !pair->next->pair && !pair->next->next->pair) {
      return false;
    }
  }
  /* avoid merging two boundaries (oldv and keepv are on the 'other side' of
   * the chart) */
  else if (!p_vert_interior(oldv) && !p_vert_interior(keepv)) {
    return false;
  }

  return true;
}

static bool p_collapse_normal_flipped(float *v1, float *v2, float *vold, float *vnew)
{
  float nold[3], nnew[3], sub1[3], sub2[3];

  sub_v3_v3v3(sub1, vold, v1);
  sub_v3_v3v3(sub2, vold, v2);
  cross_v3_v3v3(nold, sub1, sub2);

  sub_v3_v3v3(sub1, vnew, v1);
  sub_v3_v3v3(sub2, vnew, v2);
  cross_v3_v3v3(nnew, sub1, sub2);

  return (dot_v3v3(nold, nnew) <= 0.0f);
}

static bool p_collapse_allowed_geometric(PEdge *edge, PEdge *pair)
{
  PVert *oldv, *keepv;
  PEdge *e;
  float angulardefect, angle;

  p_collapsing_verts(edge, pair, &oldv, &keepv);

  angulardefect = 2 * M_PI;

  e = oldv->edge;
  do {
    float a[3], b[3], minangle, maxangle;
    PEdge *e1 = e->next, *e2 = e1->next;
    PVert *v1 = e1->vert, *v2 = e2->vert;
    int i;

    angle = p_vec_angle(v1->co, oldv->co, v2->co);
    angulardefect -= angle;

    /* skip collapsing faces */
    if (v1 == keepv || v2 == keepv) {
      e = p_wheel_edge_next(e);
      continue;
    }

    if (p_collapse_normal_flipped(v1->co, v2->co, oldv->co, keepv->co)) {
      return false;
    }

    a[0] = angle;
    a[1] = p_vec_angle(v2->co, v1->co, oldv->co);
    a[2] = M_PI - a[0] - a[1];

    b[0] = p_vec_angle(v1->co, keepv->co, v2->co);
    b[1] = p_vec_angle(v2->co, v1->co, keepv->co);
    b[2] = M_PI - b[0] - b[1];

    /* ABF criterion 1: avoid sharp and obtuse angles. */
    minangle = 15.0f * M_PI / 180.0f;
    maxangle = M_PI - minangle;

    for (i = 0; i < 3; i++) {
      if ((b[i] < a[i]) && (b[i] < minangle)) {
        return false;
      }
      else if ((b[i] > a[i]) && (b[i] > maxangle)) {
        return false;
      }
    }

    e = p_wheel_edge_next(e);
  } while (e && (e != oldv->edge));

  if (p_vert_interior(oldv)) {
    /* HLSCM criterion: angular defect smaller than threshold. */
    if (fabsf(angulardefect) > float(M_PI * 30.0 / 180.0)) {
      return false;
    }
  }
  else {
    PVert *v1 = p_boundary_edge_next(oldv->edge)->vert;
    PVert *v2 = p_boundary_edge_prev(oldv->edge)->vert;

    /* ABF++ criterion 2: avoid collapsing verts inwards. */
    if (p_vert_interior(keepv)) {
      return false;
    }

    /* Don't collapse significant boundary changes. */
    angle = p_vec_angle(v1->co, oldv->co, v2->co);
    if (angle < (M_PI * 160.0 / 180.0)) {
      return false;
    }
  }

  return true;
}

static bool p_collapse_allowed(PEdge *edge, PEdge *pair)
{
  PVert *oldv, *keepv;

  p_collapsing_verts(edge, pair, &oldv, &keepv);

  if (oldv->flag & PVERT_PIN) {
    return false;
  }

  return (p_collapse_allowed_topologic(edge, pair) && p_collapse_allowed_geometric(edge, pair));
}

static float p_collapse_cost(PEdge *edge, PEdge *pair)
{
  /* based on volume and boundary optimization from:
   * "Fast and Memory Efficient Polygonal Simplification" P. Lindstrom, G. Turk */

  PVert *oldv, *keepv;
  PEdge *e;
  PFace *oldf1, *oldf2;
  float volumecost = 0.0f, areacost = 0.0f, edgevec[3], cost, weight, elen;
  float shapecost = 0.0f;
  float shapeold = 0.0f, shapenew = 0.0f;
  int nshapeold = 0, nshapenew = 0;

  p_collapsing_verts(edge, pair, &oldv, &keepv);
  oldf1 = (edge) ? edge->face : nullptr;
  oldf2 = (pair) ? pair->face : nullptr;

  sub_v3_v3v3(edgevec, keepv->co, oldv->co);

  e = oldv->edge;
  do {
    float a1, a2, a3;
    float *co1 = e->next->vert->co;
    float *co2 = e->next->next->vert->co;

    if (!ELEM(e->face, oldf1, oldf2)) {
      float tetrav2[3], tetrav3[3];

      /* tetrahedron volume = (1/3!)*|a.(b x c)| */
      sub_v3_v3v3(tetrav2, co1, oldv->co);
      sub_v3_v3v3(tetrav3, co2, oldv->co);
      volumecost += fabsf(volume_tri_tetrahedron_signed_v3(tetrav2, tetrav3, edgevec));

#  if 0
      shapecost += dot_v3v3(co1, keepv->co);

      if (p_wheel_edge_next(e) == nullptr) {
        shapecost += dot_v3v3(co2, keepv->co);
      }
#  endif

      p_triangle_angles(oldv->co, co1, co2, &a1, &a2, &a3);
      a1 = a1 - M_PI / 3.0;
      a2 = a2 - M_PI / 3.0;
      a3 = a3 - M_PI / 3.0;
      shapeold = (a1 * a1 + a2 * a2 + a3 * a3) / (M_PI_2 * M_PI_2);

      nshapeold++;
    }
    else {
      p_triangle_angles(keepv->co, co1, co2, &a1, &a2, &a3);
      a1 = a1 - M_PI / 3.0;
      a2 = a2 - M_PI / 3.0;
      a3 = a3 - M_PI / 3.0;
      shapenew = (a1 * a1 + a2 * a2 + a3 * a3) / (M_PI_2 * M_PI_2);

      nshapenew++;
    }

    e = p_wheel_edge_next(e);
  } while (e && (e != oldv->edge));

  if (!p_vert_interior(oldv)) {
    PVert *v1 = p_boundary_edge_prev(oldv->edge)->vert;
    PVert *v2 = p_boundary_edge_next(oldv->edge)->vert;

    areacost = area_tri_v3(oldv->co, v1->co, v2->co);
  }

  elen = len_v3(edgevec);
  weight = 1.0f; /* 0.2f */
  cost = weight * volumecost * volumecost + elen * elen * areacost * areacost;
#  if 0
  cost += shapecost;
#  else
  shapeold /= nshapeold;
  shapenew /= nshapenew;
  shapecost = (shapeold + 0.00001) / (shapenew + 0.00001);

  cost *= shapecost;
#  endif

  return cost;
}

static void p_collapse_cost_vertex(PVert *vert, float *r_mincost, PEdge **r_mine)
{
  PEdge *e, *enext, *pair;

  *r_mine = nullptr;
  *r_mincost = 0.0f;
  e = vert->edge;
  do {
    if (p_collapse_allowed(e, e->pair)) {
      float cost = p_collapse_cost(e, e->pair);

      if ((*r_mine == nullptr) || (cost < *r_mincost)) {
        *r_mincost = cost;
        *r_mine = e;
      }
    }

    enext = p_wheel_edge_next(e);

    if (enext == nullptr) {
      /* The other boundary edge, where we only have the pair half-edge. */
      pair = e->next->next;

      if (p_collapse_allowed(nullptr, pair)) {
        float cost = p_collapse_cost(nullptr, pair);

        if ((*r_mine == nullptr) || (cost < *r_mincost)) {
          *r_mincost = cost;
          *r_mine = pair;
        }
      }

      break;
    }

    e = enext;
  } while (e != vert->edge);
}

static void p_chart_post_collapse_flush(PChart *chart, PEdge *collapsed)
{
  /* Move to `collapsed_*`. */

  PVert *v, *nextv = nullptr, *verts = chart->verts;
  PEdge *e, *nexte = nullptr, *edges = chart->edges, *laste = nullptr;
  PFace *f, *nextf = nullptr, *faces = chart->faces;

  chart->verts = chart->collapsed_verts = nullptr;
  chart->edges = chart->collapsed_edges = nullptr;
  chart->faces = chart->collapsed_faces = nullptr;

  chart->nverts = chart->nedges = chart->nfaces = 0;

  for (v = verts; v; v = nextv) {
    nextv = v->nextlink;

    if (v->flag & PVERT_COLLAPSE) {
      v->nextlink = chart->collapsed_verts;
      chart->collapsed_verts = v;
    }
    else {
      v->nextlink = chart->verts;
      chart->verts = v;
      chart->nverts++;
    }
  }

  for (e = edges; e; e = nexte) {
    nexte = e->nextlink;

    if (!collapsed || !(e->flag & PEDGE_COLLAPSE_EDGE)) {
      if (e->flag & PEDGE_COLLAPSE) {
        e->nextlink = chart->collapsed_edges;
        chart->collapsed_edges = e;
      }
      else {
        e->nextlink = chart->edges;
        chart->edges = e;
        chart->nedges++;
      }
    }
  }

  /* these are added last so they can be popped of in the right order
   * for splitting */
  for (e = collapsed; e; e = e->nextlink) {
    e->nextlink = e->u.nextcollapse;
    laste = e;
  }
  if (laste) {
    laste->nextlink = chart->collapsed_edges;
    chart->collapsed_edges = collapsed;
  }

  for (f = faces; f; f = nextf) {
    nextf = f->nextlink;

    if (f->flag & PFACE_COLLAPSE) {
      f->nextlink = chart->collapsed_faces;
      chart->collapsed_faces = f;
    }
    else {
      f->nextlink = chart->faces;
      chart->faces = f;
      chart->nfaces++;
    }
  }
}

static void p_chart_post_split_flush(PChart *chart)
{
  /* Move from `collapsed_*`. */

  PVert *v, *nextv = nullptr;
  PEdge *e, *nexte = nullptr;
  PFace *f, *nextf = nullptr;

  for (v = chart->collapsed_verts; v; v = nextv) {
    nextv = v->nextlink;
    v->nextlink = chart->verts;
    chart->verts = v;
    chart->nverts++;
  }

  for (e = chart->collapsed_edges; e; e = nexte) {
    nexte = e->nextlink;
    e->nextlink = chart->edges;
    chart->edges = e;
    chart->nedges++;
  }

  for (f = chart->collapsed_faces; f; f = nextf) {
    nextf = f->nextlink;
    f->nextlink = chart->faces;
    chart->faces = f;
    chart->nfaces++;
  }

  chart->collapsed_verts = nullptr;
  chart->collapsed_edges = nullptr;
  chart->collapsed_faces = nullptr;
}

static void p_chart_simplify_compute(PChart *chart)
{
  /* Computes a list of edge collapses / vertex splits. The collapsed
   * simplices go in the `chart->collapsed_*` lists, The original and
   * collapsed may then be view as stacks, where the next collapse/split
   * is at the top of the respective lists. */

  Heap *heap = BLI_heap_new();
  PVert *v, **wheelverts;
  PEdge *collapsededges = nullptr, *e;
  int nwheelverts, i, ncollapsed = 0;

  wheelverts = MEM_mallocN(sizeof(PVert *) * chart->nverts, "PChartWheelVerts");

  /* insert all potential collapses into heap */
  for (v = chart->verts; v; v = v->nextlink) {
    float cost;
    PEdge *e = nullptr;

    p_collapse_cost_vertex(v, &cost, &e);

    if (e) {
      v->u.heaplink = BLI_heap_insert(heap, cost, e);
    }
    else {
      v->u.heaplink = nullptr;
    }
  }

  for (e = chart->edges; e; e = e->nextlink) {
    e->u.nextcollapse = nullptr;
  }

  /* pop edge collapse out of heap one by one */
  while (!BLI_heap_is_empty(heap)) {
    if (ncollapsed == NCOLLAPSE) {
      break;
    }

    HeapNode *link = BLI_heap_top(heap);
    PEdge *edge = (PEdge *)BLI_heap_pop_min(heap), *pair = edge->pair;
    PVert *oldv, *keepv;
    PEdge *wheele, *nexte;

    /* remember the edges we collapsed */
    edge->u.nextcollapse = collapsededges;
    collapsededges = edge;

    if (edge->vert->u.heaplink != link) {
      edge->flag |= (PEDGE_COLLAPSE_EDGE | PEDGE_COLLAPSE_PAIR);
      edge->next->vert->u.heaplink = nullptr;
      std::swap(edge, pair);
    }
    else {
      edge->flag |= PEDGE_COLLAPSE_EDGE;
      edge->vert->u.heaplink = nullptr;
    }

    p_collapsing_verts(edge, pair, &oldv, &keepv);

    /* gather all wheel verts and remember them before collapse */
    nwheelverts = 0;
    wheele = oldv->edge;

    do {
      wheelverts[nwheelverts++] = wheele->next->vert;
      nexte = p_wheel_edge_next(wheele);

      if (nexte == nullptr) {
        wheelverts[nwheelverts++] = wheele->next->next->vert;
      }

      wheele = nexte;
    } while (wheele && (wheele != oldv->edge));

    /* collapse */
    p_collapse_edge(edge, pair);

    for (i = 0; i < nwheelverts; i++) {
      float cost;
      PEdge *collapse = nullptr;

      v = wheelverts[i];

      if (v->u.heaplink) {
        BLI_heap_remove(heap, v->u.heaplink);
        v->u.heaplink = nullptr;
      }

      p_collapse_cost_vertex(v, &cost, &collapse);

      if (collapse) {
        v->u.heaplink = BLI_heap_insert(heap, cost, collapse);
      }
    }

    ncollapsed++;
  }

  MEM_freeN(wheelverts);
  BLI_heap_free(heap, nullptr);

  p_chart_post_collapse_flush(chart, collapsededges);
}

static void p_chart_complexify(PChart *chart)
{
  PEdge *e, *pair, *edge;
  PVert *newv, *keepv;
  int x = 0;

  for (e = chart->collapsed_edges; e; e = e->nextlink) {
    if (!(e->flag & PEDGE_COLLAPSE_EDGE)) {
      break;
    }

    edge = e;
    pair = e->pair;

    if (edge->flag & PEDGE_COLLAPSE_PAIR) {
      std::swap(edge, pair);
    }

    p_split_vertex(edge, pair);
    p_collapsing_verts(edge, pair, &newv, &keepv);

    if (x >= NCOLLAPSEX) {
      newv->uv[0] = keepv->uv[0];
      newv->uv[1] = keepv->uv[1];
    }
    else {
      p_vert_harmonic_insert(newv);
      x++;
    }
  }

  p_chart_post_split_flush(chart);
}

#  if 0
static void p_chart_simplify(PChart *chart)
{
  /* Not implemented, needs proper reordering in split_flush. */
}
#  endif
#endif

/* ABF */

#define ABF_MAX_ITER 20

struct PAbfSystem {
  int ninterior, nfaces, nangles;
  float *alpha, *beta, *sine, *cosine, *weight;
  float *bAlpha, *bTriangle, *bInterior;
  float *lambdaTriangle, *lambdaPlanar, *lambdaLength;
  float (*J2dt)[3], *bstar, *dstar;
};

static void p_abf_setup_system(PAbfSystem *sys)
{
  int i;

  sys->alpha = (float *)MEM_mallocN(sizeof(float) * sys->nangles, "ABFalpha");
  sys->beta = (float *)MEM_mallocN(sizeof(float) * sys->nangles, "ABFbeta");
  sys->sine = (float *)MEM_mallocN(sizeof(float) * sys->nangles, "ABFsine");
  sys->cosine = (float *)MEM_mallocN(sizeof(float) * sys->nangles, "ABFcosine");
  sys->weight = (float *)MEM_mallocN(sizeof(float) * sys->nangles, "ABFweight");

  sys->bAlpha = (float *)MEM_mallocN(sizeof(float) * sys->nangles, "ABFbalpha");
  sys->bTriangle = (float *)MEM_mallocN(sizeof(float) * sys->nfaces, "ABFbtriangle");
  sys->bInterior = (float *)MEM_mallocN(sizeof(float[2]) * sys->ninterior, "ABFbinterior");

  sys->lambdaTriangle = (float *)MEM_callocN(sizeof(float) * sys->nfaces, "ABFlambdatri");
  sys->lambdaPlanar = (float *)MEM_callocN(sizeof(float) * sys->ninterior, "ABFlamdaplane");
  sys->lambdaLength = (float *)MEM_mallocN(sizeof(float) * sys->ninterior, "ABFlambdalen");

  sys->J2dt = static_cast<float(*)[3]>(MEM_mallocN(sizeof(float) * sys->nangles * 3, "ABFj2dt"));
  sys->bstar = (float *)MEM_mallocN(sizeof(float) * sys->nfaces, "ABFbstar");
  sys->dstar = (float *)MEM_mallocN(sizeof(float) * sys->nfaces, "ABFdstar");

  for (i = 0; i < sys->ninterior; i++) {
    sys->lambdaLength[i] = 1.0;
  }
}

static void p_abf_free_system(PAbfSystem *sys)
{
  MEM_freeN(sys->alpha);
  MEM_freeN(sys->beta);
  MEM_freeN(sys->sine);
  MEM_freeN(sys->cosine);
  MEM_freeN(sys->weight);
  MEM_freeN(sys->bAlpha);
  MEM_freeN(sys->bTriangle);
  MEM_freeN(sys->bInterior);
  MEM_freeN(sys->lambdaTriangle);
  MEM_freeN(sys->lambdaPlanar);
  MEM_freeN(sys->lambdaLength);
  MEM_freeN(sys->J2dt);
  MEM_freeN(sys->bstar);
  MEM_freeN(sys->dstar);
}

static void p_abf_compute_sines(PAbfSystem *sys)
{
  float *sine = sys->sine;
  float *cosine = sys->cosine;
  const float *alpha = sys->alpha;

  for (int i = 0; i < sys->nangles; i++) {
    const double angle = alpha[i];
    sine[i] = sin(angle);
    cosine[i] = cos(angle);
  }
}

static float p_abf_compute_sin_product(PAbfSystem *sys, PVert *v, int aid)
{
  PEdge *e, *e1, *e2;
  float sin1, sin2;

  sin1 = sin2 = 1.0;

  e = v->edge;
  do {
    e1 = e->next;
    e2 = e->next->next;

    if (aid == e1->u.id) {
      /* we are computing a derivative for this angle,
       * so we use cos and drop the other part */
      sin1 *= sys->cosine[e1->u.id];
      sin2 = 0.0;
    }
    else {
      sin1 *= sys->sine[e1->u.id];
    }

    if (aid == e2->u.id) {
      /* see above */
      sin1 = 0.0;
      sin2 *= sys->cosine[e2->u.id];
    }
    else {
      sin2 *= sys->sine[e2->u.id];
    }

    e = e->next->next->pair;
  } while (e && (e != v->edge));

  return (sin1 - sin2);
}

static float p_abf_compute_grad_alpha(PAbfSystem *sys, PFace *f, PEdge *e)
{
  PVert *v = e->vert, *v1 = e->next->vert, *v2 = e->next->next->vert;
  float deriv;

  deriv = (sys->alpha[e->u.id] - sys->beta[e->u.id]) * sys->weight[e->u.id];
  deriv += sys->lambdaTriangle[f->u.id];

  if (v->flag & PVERT_INTERIOR) {
    deriv += sys->lambdaPlanar[v->u.id];
  }

  if (v1->flag & PVERT_INTERIOR) {
    float product = p_abf_compute_sin_product(sys, v1, e->u.id);
    deriv += sys->lambdaLength[v1->u.id] * product;
  }

  if (v2->flag & PVERT_INTERIOR) {
    float product = p_abf_compute_sin_product(sys, v2, e->u.id);
    deriv += sys->lambdaLength[v2->u.id] * product;
  }

  return deriv;
}

static float p_abf_compute_gradient(PAbfSystem *sys, PChart *chart)
{
  PFace *f;
  PEdge *e;
  PVert *v;
  float norm = 0.0;

  for (f = chart->faces; f; f = f->nextlink) {
    PEdge *e1 = f->edge, *e2 = e1->next, *e3 = e2->next;
    float gtriangle, galpha1, galpha2, galpha3;

    galpha1 = p_abf_compute_grad_alpha(sys, f, e1);
    galpha2 = p_abf_compute_grad_alpha(sys, f, e2);
    galpha3 = p_abf_compute_grad_alpha(sys, f, e3);

    sys->bAlpha[e1->u.id] = -galpha1;
    sys->bAlpha[e2->u.id] = -galpha2;
    sys->bAlpha[e3->u.id] = -galpha3;

    norm += galpha1 * galpha1 + galpha2 * galpha2 + galpha3 * galpha3;

    gtriangle = sys->alpha[e1->u.id] + sys->alpha[e2->u.id] + sys->alpha[e3->u.id] - float(M_PI);
    sys->bTriangle[f->u.id] = -gtriangle;
    norm += gtriangle * gtriangle;
  }

  for (v = chart->verts; v; v = v->nextlink) {
    if (v->flag & PVERT_INTERIOR) {
      float gplanar = -2 * M_PI, glength;

      e = v->edge;
      do {
        gplanar += sys->alpha[e->u.id];
        e = e->next->next->pair;
      } while (e && (e != v->edge));

      sys->bInterior[v->u.id] = -gplanar;
      norm += gplanar * gplanar;

      glength = p_abf_compute_sin_product(sys, v, -1);
      sys->bInterior[sys->ninterior + v->u.id] = -glength;
      norm += glength * glength;
    }
  }

  return norm;
}

static void p_abf_adjust_alpha(PAbfSystem *sys,
                               const int id,
                               const float dlambda1,
                               const float pre)
{
  float alpha = sys->alpha[id];
  const float dalpha = (sys->bAlpha[id] - dlambda1);
  alpha += dalpha / sys->weight[id] - pre;
  sys->alpha[id] = clamp_f(alpha, 0.0f, float(M_PI));
}

static bool p_abf_matrix_invert(PAbfSystem *sys, PChart *chart)
{
  int ninterior = sys->ninterior;
  int nvar = 2 * ninterior;
  LinearSolver *context = EIG_linear_solver_new(0, nvar, 1);

  for (int i = 0; i < nvar; i++) {
    EIG_linear_solver_right_hand_side_add(context, 0, i, sys->bInterior[i]);
  }

  for (PFace *f = chart->faces; f; f = f->nextlink) {
    float wi1, wi2, wi3, b, si, beta[3], j2[3][3], W[3][3];
    float row1[6], row2[6], row3[6];
    int vid[6];
    PEdge *e1 = f->edge, *e2 = e1->next, *e3 = e2->next;
    PVert *v1 = e1->vert, *v2 = e2->vert, *v3 = e3->vert;

    wi1 = 1.0f / sys->weight[e1->u.id];
    wi2 = 1.0f / sys->weight[e2->u.id];
    wi3 = 1.0f / sys->weight[e3->u.id];

    /* bstar1 = (J1*dInv*bAlpha - bTriangle) */
    b = sys->bAlpha[e1->u.id] * wi1;
    b += sys->bAlpha[e2->u.id] * wi2;
    b += sys->bAlpha[e3->u.id] * wi3;
    b -= sys->bTriangle[f->u.id];

    /* si = J1*d*J1t */
    si = 1.0f / (wi1 + wi2 + wi3);

    /* J1t*si*bstar1 - bAlpha */
    beta[0] = b * si - sys->bAlpha[e1->u.id];
    beta[1] = b * si - sys->bAlpha[e2->u.id];
    beta[2] = b * si - sys->bAlpha[e3->u.id];

    /* use this later for computing other lambda's */
    sys->bstar[f->u.id] = b;
    sys->dstar[f->u.id] = si;

    /* set matrix */
    W[0][0] = si - sys->weight[e1->u.id];
    W[0][1] = si;
    W[0][2] = si;
    W[1][0] = si;
    W[1][1] = si - sys->weight[e2->u.id];
    W[1][2] = si;
    W[2][0] = si;
    W[2][1] = si;
    W[2][2] = si - sys->weight[e3->u.id];

    vid[0] = vid[1] = vid[2] = vid[3] = vid[4] = vid[5] = -1;

    if (v1->flag & PVERT_INTERIOR) {
      vid[0] = v1->u.id;
      vid[3] = ninterior + v1->u.id;

      sys->J2dt[e1->u.id][0] = j2[0][0] = 1.0f * wi1;
      sys->J2dt[e2->u.id][0] = j2[1][0] = p_abf_compute_sin_product(sys, v1, e2->u.id) * wi2;
      sys->J2dt[e3->u.id][0] = j2[2][0] = p_abf_compute_sin_product(sys, v1, e3->u.id) * wi3;

      EIG_linear_solver_right_hand_side_add(context, 0, v1->u.id, j2[0][0] * beta[0]);
      EIG_linear_solver_right_hand_side_add(
          context, 0, ninterior + v1->u.id, j2[1][0] * beta[1] + j2[2][0] * beta[2]);

      row1[0] = j2[0][0] * W[0][0];
      row2[0] = j2[0][0] * W[1][0];
      row3[0] = j2[0][0] * W[2][0];

      row1[3] = j2[1][0] * W[0][1] + j2[2][0] * W[0][2];
      row2[3] = j2[1][0] * W[1][1] + j2[2][0] * W[1][2];
      row3[3] = j2[1][0] * W[2][1] + j2[2][0] * W[2][2];
    }

    if (v2->flag & PVERT_INTERIOR) {
      vid[1] = v2->u.id;
      vid[4] = ninterior + v2->u.id;

      sys->J2dt[e1->u.id][1] = j2[0][1] = p_abf_compute_sin_product(sys, v2, e1->u.id) * wi1;
      sys->J2dt[e2->u.id][1] = j2[1][1] = 1.0f * wi2;
      sys->J2dt[e3->u.id][1] = j2[2][1] = p_abf_compute_sin_product(sys, v2, e3->u.id) * wi3;

      EIG_linear_solver_right_hand_side_add(context, 0, v2->u.id, j2[1][1] * beta[1]);
      EIG_linear_solver_right_hand_side_add(
          context, 0, ninterior + v2->u.id, j2[0][1] * beta[0] + j2[2][1] * beta[2]);

      row1[1] = j2[1][1] * W[0][1];
      row2[1] = j2[1][1] * W[1][1];
      row3[1] = j2[1][1] * W[2][1];

      row1[4] = j2[0][1] * W[0][0] + j2[2][1] * W[0][2];
      row2[4] = j2[0][1] * W[1][0] + j2[2][1] * W[1][2];
      row3[4] = j2[0][1] * W[2][0] + j2[2][1] * W[2][2];
    }

    if (v3->flag & PVERT_INTERIOR) {
      vid[2] = v3->u.id;
      vid[5] = ninterior + v3->u.id;

      sys->J2dt[e1->u.id][2] = j2[0][2] = p_abf_compute_sin_product(sys, v3, e1->u.id) * wi1;
      sys->J2dt[e2->u.id][2] = j2[1][2] = p_abf_compute_sin_product(sys, v3, e2->u.id) * wi2;
      sys->J2dt[e3->u.id][2] = j2[2][2] = 1.0f * wi3;

      EIG_linear_solver_right_hand_side_add(context, 0, v3->u.id, j2[2][2] * beta[2]);
      EIG_linear_solver_right_hand_side_add(
          context, 0, ninterior + v3->u.id, j2[0][2] * beta[0] + j2[1][2] * beta[1]);

      row1[2] = j2[2][2] * W[0][2];
      row2[2] = j2[2][2] * W[1][2];
      row3[2] = j2[2][2] * W[2][2];

      row1[5] = j2[0][2] * W[0][0] + j2[1][2] * W[0][1];
      row2[5] = j2[0][2] * W[1][0] + j2[1][2] * W[1][1];
      row3[5] = j2[0][2] * W[2][0] + j2[1][2] * W[2][1];
    }

    for (int i = 0; i < 3; i++) {
      int r = vid[i];

      if (r == -1) {
        continue;
      }

      for (int j = 0; j < 6; j++) {
        int c = vid[j];

        if (c == -1) {
          continue;
        }

        if (i == 0) {
          EIG_linear_solver_matrix_add(context, r, c, j2[0][i] * row1[j]);
        }
        else {
          EIG_linear_solver_matrix_add(context, r + ninterior, c, j2[0][i] * row1[j]);
        }

        if (i == 1) {
          EIG_linear_solver_matrix_add(context, r, c, j2[1][i] * row2[j]);
        }
        else {
          EIG_linear_solver_matrix_add(context, r + ninterior, c, j2[1][i] * row2[j]);
        }

        if (i == 2) {
          EIG_linear_solver_matrix_add(context, r, c, j2[2][i] * row3[j]);
        }
        else {
          EIG_linear_solver_matrix_add(context, r + ninterior, c, j2[2][i] * row3[j]);
        }
      }
    }
  }

  bool success = EIG_linear_solver_solve(context);

  if (success) {
    for (PFace *f = chart->faces; f; f = f->nextlink) {
      float pre[3];
      PEdge *e1 = f->edge, *e2 = e1->next, *e3 = e2->next;
      PVert *v1 = e1->vert, *v2 = e2->vert, *v3 = e3->vert;

      pre[0] = pre[1] = pre[2] = 0.0f;

      if (v1->flag & PVERT_INTERIOR) {
        float x = EIG_linear_solver_variable_get(context, 0, v1->u.id);
        float x2 = EIG_linear_solver_variable_get(context, 0, ninterior + v1->u.id);
        pre[0] += sys->J2dt[e1->u.id][0] * x;
        pre[1] += sys->J2dt[e2->u.id][0] * x2;
        pre[2] += sys->J2dt[e3->u.id][0] * x2;
      }

      if (v2->flag & PVERT_INTERIOR) {
        float x = EIG_linear_solver_variable_get(context, 0, v2->u.id);
        float x2 = EIG_linear_solver_variable_get(context, 0, ninterior + v2->u.id);
        pre[0] += sys->J2dt[e1->u.id][1] * x2;
        pre[1] += sys->J2dt[e2->u.id][1] * x;
        pre[2] += sys->J2dt[e3->u.id][1] * x2;
      }

      if (v3->flag & PVERT_INTERIOR) {
        float x = EIG_linear_solver_variable_get(context, 0, v3->u.id);
        float x2 = EIG_linear_solver_variable_get(context, 0, ninterior + v3->u.id);
        pre[0] += sys->J2dt[e1->u.id][2] * x2;
        pre[1] += sys->J2dt[e2->u.id][2] * x2;
        pre[2] += sys->J2dt[e3->u.id][2] * x;
      }

      float dlambda1 = pre[0] + pre[1] + pre[2];
      dlambda1 = sys->dstar[f->u.id] * (sys->bstar[f->u.id] - dlambda1);

      sys->lambdaTriangle[f->u.id] += dlambda1;

      p_abf_adjust_alpha(sys, e1->u.id, dlambda1, pre[0]);
      p_abf_adjust_alpha(sys, e2->u.id, dlambda1, pre[1]);
      p_abf_adjust_alpha(sys, e3->u.id, dlambda1, pre[2]);
    }

    for (int i = 0; i < ninterior; i++) {
      sys->lambdaPlanar[i] += float(EIG_linear_solver_variable_get(context, 0, i));
      sys->lambdaLength[i] += float(EIG_linear_solver_variable_get(context, 0, ninterior + i));
    }
  }

  EIG_linear_solver_delete(context);

  return success;
}

static bool p_chart_abf_solve(PChart *chart)
{
  PVert *v;
  PFace *f;
  PEdge *e, *e1, *e2, *e3;
  PAbfSystem sys;
  int i;
  float /* lastnorm, */ /* UNUSED */ limit = (chart->nfaces > 100) ? 1.0f : 0.001f;

  /* setup id's */
  sys.ninterior = sys.nfaces = sys.nangles = 0;

  for (v = chart->verts; v; v = v->nextlink) {
    if (p_vert_interior(v)) {
      v->flag |= PVERT_INTERIOR;
      v->u.id = sys.ninterior++;
    }
    else {
      v->flag &= ~PVERT_INTERIOR;
    }
  }

  for (f = chart->faces; f; f = f->nextlink) {
    e1 = f->edge;
    e2 = e1->next;
    e3 = e2->next;
    f->u.id = sys.nfaces++;

    /* angle id's are conveniently stored in half edges */
    e1->u.id = sys.nangles++;
    e2->u.id = sys.nangles++;
    e3->u.id = sys.nangles++;
  }

  p_abf_setup_system(&sys);

  /* compute initial angles */
  for (f = chart->faces; f; f = f->nextlink) {
    double a1, a2, a3;

    e1 = f->edge;
    e2 = e1->next;
    e3 = e2->next;
    p_face_angles(f, &a1, &a2, &a3);

    sys.alpha[e1->u.id] = sys.beta[e1->u.id] = a1;
    sys.alpha[e2->u.id] = sys.beta[e2->u.id] = a2;
    sys.alpha[e3->u.id] = sys.beta[e3->u.id] = a3;

    sys.weight[e1->u.id] = 2.0f / (a1 * a1);
    sys.weight[e2->u.id] = 2.0f / (a2 * a2);
    sys.weight[e3->u.id] = 2.0f / (a3 * a3);
  }

  for (v = chart->verts; v; v = v->nextlink) {
    if (v->flag & PVERT_INTERIOR) {
      float anglesum = 0.0, scale;

      e = v->edge;
      do {
        anglesum += sys.beta[e->u.id];
        e = e->next->next->pair;
      } while (e && (e != v->edge));

      scale = (anglesum == 0.0f) ? 0.0f : 2.0f * float(M_PI) / anglesum;

      e = v->edge;
      do {
        sys.beta[e->u.id] = sys.alpha[e->u.id] = sys.beta[e->u.id] * scale;
        e = e->next->next->pair;
      } while (e && (e != v->edge));
    }
  }

  if (sys.ninterior > 0) {
    p_abf_compute_sines(&sys);

    /* iteration */
    // lastnorm = 1e10; /* UNUSED. */

    for (i = 0; i < ABF_MAX_ITER; i++) {
      float norm = p_abf_compute_gradient(&sys, chart);

      // lastnorm = norm; /* UNUSED. */

      if (norm < limit) {
        break;
      }

      if (!p_abf_matrix_invert(&sys, chart)) {
        param_warning("ABF failed to invert matrix");
        p_abf_free_system(&sys);
        return false;
      }

      p_abf_compute_sines(&sys);
    }

    if (i == ABF_MAX_ITER) {
      param_warning("ABF maximum iterations reached");
      p_abf_free_system(&sys);
      return false;
    }
  }

  chart->abf_alpha = (float *)MEM_dupallocN(sys.alpha);
  p_abf_free_system(&sys);

  return true;
}

/* Least Squares Conformal Maps */

static void p_chart_pin_positions(PChart *chart, PVert **pin1, PVert **pin2)
{
  if (!*pin1 || !*pin2 || *pin1 == *pin2) {
    /* degenerate case */
    PFace *f = chart->faces;
    *pin1 = f->edge->vert;
    *pin2 = f->edge->next->vert;

    (*pin1)->uv[0] = 0.0f;
    (*pin1)->uv[1] = 0.5f;
    (*pin2)->uv[0] = 1.0f;
    (*pin2)->uv[1] = 0.5f;
  }
  else {
    int diru, dirv, dirx, diry;
    float sub[3];

    sub_v3_v3v3(sub, (*pin1)->co, (*pin2)->co);
    sub[0] = fabsf(sub[0]);
    sub[1] = fabsf(sub[1]);
    sub[2] = fabsf(sub[2]);

    if ((sub[0] > sub[1]) && (sub[0] > sub[2])) {
      dirx = 0;
      diry = (sub[1] > sub[2]) ? 1 : 2;
    }
    else if ((sub[1] > sub[0]) && (sub[1] > sub[2])) {
      dirx = 1;
      diry = (sub[0] > sub[2]) ? 0 : 2;
    }
    else {
      dirx = 2;
      diry = (sub[0] > sub[1]) ? 0 : 1;
    }

    if (dirx == 2) {
      diru = 1;
      dirv = 0;
    }
    else {
      diru = 0;
      dirv = 1;
    }

    (*pin1)->uv[diru] = (*pin1)->co[dirx];
    (*pin1)->uv[dirv] = (*pin1)->co[diry];
    (*pin2)->uv[diru] = (*pin2)->co[dirx];
    (*pin2)->uv[dirv] = (*pin2)->co[diry];
  }
}

static bool p_chart_symmetry_pins(PChart *chart, PEdge *outer, PVert **pin1, PVert **pin2)
{
  PEdge *be, *lastbe = nullptr, *maxe1 = nullptr, *maxe2 = nullptr, *be1, *be2;
  PEdge *cure = nullptr, *firste1 = nullptr, *firste2 = nullptr, *nextbe;
  float maxlen = 0.0f, curlen = 0.0f, totlen = 0.0f, firstlen = 0.0f;
  float len1, len2;

  /* find longest series of verts split in the chart itself, these are
   * marked during construction */
  be = outer;
  lastbe = p_boundary_edge_prev(be);
  do {
    float len = p_edge_length(be);
    totlen += len;

    nextbe = p_boundary_edge_next(be);

    if ((be->vert->flag & PVERT_SPLIT) || (lastbe->vert->flag & nextbe->vert->flag & PVERT_SPLIT))
    {
      if (!cure) {
        if (be == outer) {
          firste1 = be;
        }
        cure = be;
      }
      else {
        curlen += p_edge_length(lastbe);
      }
    }
    else if (cure) {
      if (curlen > maxlen) {
        maxlen = curlen;
        maxe1 = cure;
        maxe2 = lastbe;
      }

      if (firste1 == cure) {
        firstlen = curlen;
        firste2 = lastbe;
      }

      curlen = 0.0f;
      cure = nullptr;
    }

    lastbe = be;
    be = nextbe;
  } while (be != outer);

  /* make sure we also count a series of splits over the starting point */
  if (cure && (cure != outer)) {
    firstlen += curlen + p_edge_length(be);

    if (firstlen > maxlen) {
      maxlen = firstlen;
      maxe1 = cure;
      maxe2 = firste2;
    }
  }

  if (!maxe1 || !maxe2 || (maxlen < 0.5f * totlen)) {
    return false;
  }

  /* find pin1 in the split vertices */
  be1 = maxe1;
  be2 = maxe2;
  len1 = 0.0f;
  len2 = 0.0f;

  do {
    if (len1 < len2) {
      len1 += p_edge_length(be1);
      be1 = p_boundary_edge_next(be1);
    }
    else {
      be2 = p_boundary_edge_prev(be2);
      len2 += p_edge_length(be2);
    }
  } while (be1 != be2);

  *pin1 = be1->vert;

  /* find pin2 outside the split vertices */
  be1 = maxe1;
  be2 = maxe2;
  len1 = 0.0f;
  len2 = 0.0f;

  do {
    if (len1 < len2) {
      be1 = p_boundary_edge_prev(be1);
      len1 += p_edge_length(be1);
    }
    else {
      len2 += p_edge_length(be2);
      be2 = p_boundary_edge_next(be2);
    }
  } while (be1 != be2);

  *pin2 = be1->vert;

  p_chart_pin_positions(chart, pin1, pin2);

  return !equals_v3v3((*pin1)->co, (*pin2)->co);
}

static void p_chart_extrema_verts(PChart *chart, PVert **pin1, PVert **pin2)
{
  float minv[3], maxv[3], dirlen;
  PVert *v, *minvert[3], *maxvert[3];
  int i, dir;

  /* find minimum and maximum verts over x/y/z axes */
  minv[0] = minv[1] = minv[2] = 1e20;
  maxv[0] = maxv[1] = maxv[2] = -1e20;

  minvert[0] = minvert[1] = minvert[2] = nullptr;
  maxvert[0] = maxvert[1] = maxvert[2] = nullptr;

  for (v = chart->verts; v; v = v->nextlink) {
    for (i = 0; i < 3; i++) {
      if (v->co[i] < minv[i]) {
        minv[i] = v->co[i];
        minvert[i] = v;
      }
      if (v->co[i] > maxv[i]) {
        maxv[i] = v->co[i];
        maxvert[i] = v;
      }
    }
  }

  /* find axes with longest distance */
  dir = 0;
  dirlen = -1.0;

  for (i = 0; i < 3; i++) {
    if (maxv[i] - minv[i] > dirlen) {
      dir = i;
      dirlen = maxv[i] - minv[i];
    }
  }

  *pin1 = minvert[dir];
  *pin2 = maxvert[dir];

  p_chart_pin_positions(chart, pin1, pin2);
}

static void p_chart_lscm_begin(PChart *chart, bool live, bool abf)
{
  BLI_assert(chart->context == nullptr);

  bool select = false;
  bool deselect = false;
  int npins = 0;

  /* Give vertices matrix indices, count pins and check selections. */
  for (PVert *v = chart->verts; v; v = v->nextlink) {
    if (v->flag & PVERT_PIN) {
      npins++;
      if (v->flag & PVERT_SELECT) {
        select = true;
      }
    }

    if (!(v->flag & PVERT_SELECT)) {
      deselect = true;
    }
  }

  if (live && (!select || !deselect)) {
    chart->skip_flush = true;
    return;
  }
#if 0
  p_chart_simplify_compute(chart);
  p_chart_topological_sanity_check(chart);
#endif

  if (npins == 1) {
    chart->area_uv = p_chart_uv_area(chart);
    for (PVert *v = chart->verts; v; v = v->nextlink) {
      if (v->flag & PVERT_PIN) {
        chart->single_pin = v;
        break;
      }
    }
  }

  if (abf) {
    if (!p_chart_abf_solve(chart)) {
      param_warning("ABF solving failed: falling back to LSCM.\n");
    }
  }

  /* ABF uses these indices for it's internal references.
   * Set the indices afterwards. */
  int id = 0;
  for (PVert *v = chart->verts; v; v = v->nextlink) {
    v->u.id = id++;
  }

  if (npins <= 1) {
    /* No pins, let's find some ourself. */
    PEdge *outer;
    p_chart_boundaries(chart, &outer);

    PVert *pin1, *pin2;
    /* Outer can be null with non-finite coordinates. */
    if (!(outer && p_chart_symmetry_pins(chart, outer, &pin1, &pin2))) {
      p_chart_extrema_verts(chart, &pin1, &pin2);
    }

    chart->pin1 = pin1;
    chart->pin2 = pin2;
  }

  chart->context = EIG_linear_least_squares_solver_new(2 * chart->nfaces, 2 * chart->nverts, 1);
}

static bool p_chart_lscm_solve(ParamHandle *handle, PChart *chart)
{
  LinearSolver *context = chart->context;

  for (PVert *v = chart->verts; v; v = v->nextlink) {
    if (v->flag & PVERT_PIN) {
      p_vert_load_pin_select_uvs(handle, v); /* Reload for Live Unwrap. */
    }
  }

  if (chart->single_pin) {
    /* If only one pin, save location as origin. */
    copy_v2_v2(chart->origin, chart->single_pin->uv);
  }

  if (chart->pin1) {
    PVert *pin1 = chart->pin1;
    PVert *pin2 = chart->pin2;
    EIG_linear_solver_variable_lock(context, 2 * pin1->u.id);
    EIG_linear_solver_variable_lock(context, 2 * pin1->u.id + 1);
    EIG_linear_solver_variable_lock(context, 2 * pin2->u.id);
    EIG_linear_solver_variable_lock(context, 2 * pin2->u.id + 1);

    EIG_linear_solver_variable_set(context, 0, 2 * pin1->u.id, pin1->uv[0]);
    EIG_linear_solver_variable_set(context, 0, 2 * pin1->u.id + 1, pin1->uv[1]);
    EIG_linear_solver_variable_set(context, 0, 2 * pin2->u.id, pin2->uv[0]);
    EIG_linear_solver_variable_set(context, 0, 2 * pin2->u.id + 1, pin2->uv[1]);
  }
  else {
    /* Set and lock the pins. */
    for (PVert *v = chart->verts; v; v = v->nextlink) {
      if (v->flag & PVERT_PIN) {
        EIG_linear_solver_variable_lock(context, 2 * v->u.id);
        EIG_linear_solver_variable_lock(context, 2 * v->u.id + 1);

        EIG_linear_solver_variable_set(context, 0, 2 * v->u.id, v->uv[0]);
        EIG_linear_solver_variable_set(context, 0, 2 * v->u.id + 1, v->uv[1]);
      }
    }
  }

  /* Detect "up" direction based on pinned vertices. */
  float area_pinned_up = 0.0f;
  float area_pinned_down = 0.0f;

  for (PFace *f = chart->faces; f; f = f->nextlink) {
    PEdge *e1 = f->edge, *e2 = e1->next, *e3 = e2->next;
    PVert *v1 = e1->vert, *v2 = e2->vert, *v3 = e3->vert;

    if ((v1->flag & PVERT_PIN) && (v2->flag & PVERT_PIN) && (v3->flag & PVERT_PIN)) {
      const float area = p_face_uv_area_signed(f);

      if (area > 0.0f) {
        area_pinned_up += area;
      }
      else {
        area_pinned_down -= area;
      }
    }
  }

  const bool flip_faces = (area_pinned_down > area_pinned_up);

  /* Construct matrix. */
  const float *alpha = chart->abf_alpha;
  int row = 0;
  for (PFace *f = chart->faces; f; f = f->nextlink) {
    PEdge *e1 = f->edge, *e2 = e1->next, *e3 = e2->next;
    PVert *v1 = e1->vert, *v2 = e2->vert, *v3 = e3->vert;
    double a1, a2, a3;

    if (alpha) {
      /* Use abf angles if present. */
      a1 = *(alpha++);
      a2 = *(alpha++);
      a3 = *(alpha++);
    }
    else {
      p_face_angles(f, &a1, &a2, &a3);
    }

    if (flip_faces) {
      std::swap(a2, a3);
      std::swap(e2, e3);
      std::swap(v2, v3);
    }

    double sina1 = sin(a1);
    double sina2 = sin(a2);
    double sina3 = sin(a3);

    const double sinmax = max_ddd(sina1, sina2, sina3);

    /* Shift vertices to find most stable order. */
    if (sina3 != sinmax) {
      SHIFT3(PVert *, v1, v2, v3);
      SHIFT3(double, a1, a2, a3);
      SHIFT3(double, sina1, sina2, sina3);

      if (sina2 == sinmax) {
        SHIFT3(PVert *, v1, v2, v3);
        SHIFT3(double, a1, a2, a3);
        SHIFT3(double, sina1, sina2, sina3);
      }
    }

    /* Angle based lscm formulation. */
    const double ratio = (sina3 == 0.0f) ? 1.0f : sina2 / sina3;
    const double cosine = cos(a1) * ratio;
    const double sine = sina1 * ratio;

    EIG_linear_solver_matrix_add(context, row, 2 * v1->u.id, cosine - 1.0f);
    EIG_linear_solver_matrix_add(context, row, 2 * v1->u.id + 1, -sine);
    EIG_linear_solver_matrix_add(context, row, 2 * v2->u.id, -cosine);
    EIG_linear_solver_matrix_add(context, row, 2 * v2->u.id + 1, sine);
    EIG_linear_solver_matrix_add(context, row, 2 * v3->u.id, 1.0);
    row++;

    EIG_linear_solver_matrix_add(context, row, 2 * v1->u.id, sine);
    EIG_linear_solver_matrix_add(context, row, 2 * v1->u.id + 1, cosine - 1.0f);
    EIG_linear_solver_matrix_add(context, row, 2 * v2->u.id, -sine);
    EIG_linear_solver_matrix_add(context, row, 2 * v2->u.id + 1, -cosine);
    EIG_linear_solver_matrix_add(context, row, 2 * v3->u.id + 1, 1.0);
    row++;
  }

  if (EIG_linear_solver_solve(context)) {
    for (PVert *v = chart->verts; v; v = v->nextlink) {
      v->uv[0] = EIG_linear_solver_variable_get(context, 0, 2 * v->u.id);
      v->uv[1] = EIG_linear_solver_variable_get(context, 0, 2 * v->u.id + 1);
    }
    return true;
  }

  for (PVert *v = chart->verts; v; v = v->nextlink) {
    v->uv[0] = 0.0f;
    v->uv[1] = 0.0f;
  }

  return false;
}

static void p_chart_lscm_transform_single_pin(PChart *chart)
{
  PVert *pin = chart->single_pin;

  /* If only one pin, keep UV area the same. */
  const float new_area = p_chart_uv_area(chart);
  if (new_area > 0.0f) {
    const float scale = chart->area_uv / new_area;
    if (scale > 0.0f) {
      p_chart_uv_scale(chart, sqrtf(scale));
    }
  }

  /* Translate to keep the pinned UV in place. */
  float offset[2];
  sub_v2_v2v2(offset, chart->origin, pin->uv);
  p_chart_uv_translate(chart, offset);
}

static void p_chart_lscm_end(PChart *chart)
{
  EIG_linear_solver_delete(chart->context);
  chart->context = nullptr;

  MEM_SAFE_FREE(chart->abf_alpha);

  chart->pin1 = nullptr;
  chart->pin2 = nullptr;
  chart->single_pin = nullptr;
}

/* Stretch */

#define P_STRETCH_ITER 20

static void p_stretch_pin_boundary(PChart *chart)
{
  PVert *v;

  for (v = chart->verts; v; v = v->nextlink) {
    if (v->edge->pair == nullptr) {
      v->flag |= PVERT_PIN;
    }
    else {
      v->flag &= ~PVERT_PIN;
    }
  }
}

static float p_face_stretch(PFace *f)
{
  float T, w, tmp[3];
  float Ps[3], Pt[3];
  float a, c, area;
  PEdge *e1 = f->edge, *e2 = e1->next, *e3 = e2->next;
  PVert *v1 = e1->vert, *v2 = e2->vert, *v3 = e3->vert;

  area = p_face_uv_area_signed(f);

  if (area <= 0.0f) {
    /* When a face is flipped, provide a large penalty.
     * Add on a slight gradient to unflip the face, see also: #99781. */
    return 1e8f * (1.0f + p_edge_uv_length(e1) + p_edge_uv_length(e2) + p_edge_uv_length(e3));
  }

  w = 1.0f / (2.0f * area);

  /* compute derivatives */
  copy_v3_v3(Ps, v1->co);
  mul_v3_fl(Ps, (v2->uv[1] - v3->uv[1]));

  copy_v3_v3(tmp, v2->co);
  mul_v3_fl(tmp, (v3->uv[1] - v1->uv[1]));
  add_v3_v3(Ps, tmp);

  copy_v3_v3(tmp, v3->co);
  mul_v3_fl(tmp, (v1->uv[1] - v2->uv[1]));
  add_v3_v3(Ps, tmp);

  mul_v3_fl(Ps, w);

  copy_v3_v3(Pt, v1->co);
  mul_v3_fl(Pt, (v3->uv[0] - v2->uv[0]));

  copy_v3_v3(tmp, v2->co);
  mul_v3_fl(tmp, (v1->uv[0] - v3->uv[0]));
  add_v3_v3(Pt, tmp);

  copy_v3_v3(tmp, v3->co);
  mul_v3_fl(tmp, (v2->uv[0] - v1->uv[0]));
  add_v3_v3(Pt, tmp);

  mul_v3_fl(Pt, w);

  /* Sander Tensor */
  a = dot_v3v3(Ps, Ps);
  c = dot_v3v3(Pt, Pt);

  T = sqrtf(0.5f * (a + c));
  if (f->flag & PFACE_FILLED) {
    T *= 0.2f;
  }

  return T;
}

static float p_stretch_compute_vertex(PVert *v)
{
  PEdge *e = v->edge;
  float sum = 0.0f;

  do {
    sum += p_face_stretch(e->face);
    e = p_wheel_edge_next(e);
  } while (e && e != (v->edge));

  return sum;
}

static void p_chart_stretch_minimize(PChart *chart, RNG *rng)
{
  PVert *v;
  PEdge *e;
  int j, nedges;
  float orig_stretch, low, stretch_low, high, stretch_high, mid, stretch;
  float orig_uv[2], dir[2], random_angle, trusted_radius;

  for (v = chart->verts; v; v = v->nextlink) {
    if ((v->flag & PVERT_PIN) || !(v->flag & PVERT_SELECT)) {
      continue;
    }

    orig_stretch = p_stretch_compute_vertex(v);
    orig_uv[0] = v->uv[0];
    orig_uv[1] = v->uv[1];

    /* move vertex in a random direction */
    trusted_radius = 0.0f;
    nedges = 0;
    e = v->edge;

    do {
      trusted_radius += p_edge_uv_length(e);
      nedges++;

      e = p_wheel_edge_next(e);
    } while (e && e != (v->edge));

    trusted_radius /= 2 * nedges;

    random_angle = BLI_rng_get_float(rng) * 2.0f * float(M_PI);
    dir[0] = trusted_radius * cosf(random_angle);
    dir[1] = trusted_radius * sinf(random_angle);

    /* calculate old and new stretch */
    low = 0;
    stretch_low = orig_stretch;

    add_v2_v2v2(v->uv, orig_uv, dir);
    high = 1;
    stretch = stretch_high = p_stretch_compute_vertex(v);

    /* binary search for lowest stretch position */
    for (j = 0; j < P_STRETCH_ITER; j++) {
      mid = 0.5f * (low + high);
      v->uv[0] = orig_uv[0] + mid * dir[0];
      v->uv[1] = orig_uv[1] + mid * dir[1];
      stretch = p_stretch_compute_vertex(v);

      if (stretch_low < stretch_high) {
        high = mid;
        stretch_high = stretch;
      }
      else {
        low = mid;
        stretch_low = stretch;
      }
    }

    /* no luck, stretch has increased, reset to old values */
    if (stretch >= orig_stretch) {
      copy_v2_v2(v->uv, orig_uv);
    }
  }
}

/* Minimum area enclosing rectangle for packing */

static int p_compare_geometric_uv(const void *a, const void *b)
{
  const PVert *v1 = *(const PVert *const *)a;
  const PVert *v2 = *(const PVert *const *)b;

  if (v1->uv[0] < v2->uv[0]) {
    return -1;
  }
  if (v1->uv[0] == v2->uv[0]) {
    if (v1->uv[1] < v2->uv[1]) {
      return -1;
    }
    if (v1->uv[1] == v2->uv[1]) {
      return 0;
    }
    return 1;
  }
  return 1;
}

static bool p_chart_convex_hull(PChart *chart, PVert ***r_verts, int *r_nverts, int *r_right)
{
  /* Graham algorithm, taken from:
   * http://aspn.activestate.com/ASPN/Cookbook/Python/Recipe/117225 */

  PEdge *be, *e;
  int npoints = 0, i, ulen, llen;
  PVert **U, **L, **points, **p;

  p_chart_boundaries(chart, &be);

  if (!be) {
    return false;
  }

  e = be;
  do {
    npoints++;
    e = p_boundary_edge_next(e);
  } while (e != be);

  p = points = (PVert **)MEM_mallocN(sizeof(PVert *) * npoints * 2, "PCHullpoints");
  U = (PVert **)MEM_mallocN(sizeof(PVert *) * npoints, "PCHullU");
  L = (PVert **)MEM_mallocN(sizeof(PVert *) * npoints, "PCHullL");

  e = be;
  do {
    *p = e->vert;
    p++;
    e = p_boundary_edge_next(e);
  } while (e != be);

  qsort(points, npoints, sizeof(PVert *), p_compare_geometric_uv);

  ulen = llen = 0;
  for (p = points, i = 0; i < npoints; i++, p++) {
    while ((ulen > 1) && (p_area_signed(U[ulen - 2]->uv, (*p)->uv, U[ulen - 1]->uv) <= 0)) {
      ulen--;
    }
    while ((llen > 1) && (p_area_signed(L[llen - 2]->uv, (*p)->uv, L[llen - 1]->uv) >= 0)) {
      llen--;
    }

    U[ulen] = *p;
    ulen++;
    L[llen] = *p;
    llen++;
  }

  npoints = 0;
  for (p = points, i = 0; i < ulen; i++, p++, npoints++) {
    *p = U[i];
  }

  /* the first and last point in L are left out, since they are also in U */
  for (i = llen - 2; i > 0; i--, p++, npoints++) {
    *p = L[i];
  }

  *r_verts = points;
  *r_nverts = npoints;
  *r_right = ulen - 1;

  MEM_freeN(U);
  MEM_freeN(L);

  return true;
}

static float p_rectangle_area(float *p1, float *dir, float *p2, float *p3, float *p4)
{
  /* given 4 points on the rectangle edges and the direction of on edge,
   * compute the area of the rectangle */

  float orthodir[2], corner1[2], corner2[2], corner3[2];

  orthodir[0] = dir[1];
  orthodir[1] = -dir[0];

  if (!p_intersect_line_2d_dir(p1, dir, p2, orthodir, corner1)) {
    return 1e10;
  }

  if (!p_intersect_line_2d_dir(p1, dir, p4, orthodir, corner2)) {
    return 1e10;
  }

  if (!p_intersect_line_2d_dir(p3, dir, p4, orthodir, corner3)) {
    return 1e10;
  }

  return len_v2v2(corner1, corner2) * len_v2v2(corner2, corner3);
}

static float p_chart_minimum_area_angle(PChart *chart)
{
  /* minimum area enclosing rectangle with rotating calipers, info:
   * http://cgm.cs.mcgill.ca/~orm/maer.html */

  float rotated, minarea, minangle, area, len;
  float *angles, miny, maxy, v[2], a[4], mina;
  int npoints, right, i_min, i_max, i, idx[4], nextidx;
  PVert **points, *p1, *p2, *p3, *p4, *p1n;

  /* compute convex hull */
  if (!p_chart_convex_hull(chart, &points, &npoints, &right)) {
    return 0.0;
  }

  /* find left/top/right/bottom points, and compute angle for each point */
  angles = (float *)MEM_mallocN(sizeof(float) * npoints, "PMinAreaAngles");

  i_min = i_max = 0;
  miny = 1e10;
  maxy = -1e10;

  for (i = 0; i < npoints; i++) {
    p1 = (i == 0) ? points[npoints - 1] : points[i - 1];
    p2 = points[i];
    p3 = (i == npoints - 1) ? points[0] : points[i + 1];

    angles[i] = float(M_PI) - angle_v2v2v2(p1->uv, p2->uv, p3->uv);

    if (points[i]->uv[1] < miny) {
      miny = points[i]->uv[1];
      i_min = i;
    }
    if (points[i]->uv[1] > maxy) {
      maxy = points[i]->uv[1];
      i_max = i;
    }
  }

  /* left, top, right, bottom */
  idx[0] = 0;
  idx[1] = i_max;
  idx[2] = right;
  idx[3] = i_min;

  v[0] = points[idx[0]]->uv[0];
  v[1] = points[idx[0]]->uv[1] + 1.0f;
  a[0] = angle_v2v2v2(points[(idx[0] + 1) % npoints]->uv, points[idx[0]]->uv, v);

  v[0] = points[idx[1]]->uv[0] + 1.0f;
  v[1] = points[idx[1]]->uv[1];
  a[1] = angle_v2v2v2(points[(idx[1] + 1) % npoints]->uv, points[idx[1]]->uv, v);

  v[0] = points[idx[2]]->uv[0];
  v[1] = points[idx[2]]->uv[1] - 1.0f;
  a[2] = angle_v2v2v2(points[(idx[2] + 1) % npoints]->uv, points[idx[2]]->uv, v);

  v[0] = points[idx[3]]->uv[0] - 1.0f;
  v[1] = points[idx[3]]->uv[1];
  a[3] = angle_v2v2v2(points[(idx[3] + 1) % npoints]->uv, points[idx[3]]->uv, v);

  /* 4 rotating calipers */

  rotated = 0.0;
  minarea = 1e10;
  minangle = 0.0;

  while (rotated <= float(M_PI_2)) { /* INVESTIGATE: how far to rotate? */
    /* rotate with the smallest angle */
    i_min = 0;
    mina = 1e10;

    for (i = 0; i < 4; i++) {
      if (a[i] < mina) {
        mina = a[i];
        i_min = i;
      }
    }

    rotated += mina;
    nextidx = (idx[i_min] + 1) % npoints;

    a[i_min] = angles[nextidx];
    a[(i_min + 1) % 4] = a[(i_min + 1) % 4] - mina;
    a[(i_min + 2) % 4] = a[(i_min + 2) % 4] - mina;
    a[(i_min + 3) % 4] = a[(i_min + 3) % 4] - mina;

    /* compute area */
    p1 = points[idx[i_min]];
    p1n = points[nextidx];
    p2 = points[idx[(i_min + 1) % 4]];
    p3 = points[idx[(i_min + 2) % 4]];
    p4 = points[idx[(i_min + 3) % 4]];

    len = len_v2v2(p1->uv, p1n->uv);

    if (len > 0.0f) {
      len = 1.0f / len;
      v[0] = (p1n->uv[0] - p1->uv[0]) * len;
      v[1] = (p1n->uv[1] - p1->uv[1]) * len;

      area = p_rectangle_area(p1->uv, v, p2->uv, p3->uv, p4->uv);

      /* remember smallest area */
      if (area < minarea) {
        minarea = area;
        minangle = rotated;
      }
    }

    idx[i_min] = nextidx;
  }

  /* try keeping rotation as small as possible */
  if (minangle > float(M_PI_4)) {
    minangle -= float(M_PI_2);
  }

  MEM_freeN(angles);
  MEM_freeN(points);

  return minangle;
}

static void p_chart_rotate_minimum_area(PChart *chart)
{
  float angle = p_chart_minimum_area_angle(chart);
  float sine = sinf(angle);
  float cosine = cosf(angle);
  PVert *v;

  for (v = chart->verts; v; v = v->nextlink) {
    float oldu = v->uv[0], oldv = v->uv[1];
    v->uv[0] = cosine * oldu - sine * oldv;
    v->uv[1] = sine * oldu + cosine * oldv;
  }
}

static void p_chart_rotate_fit_aabb(PChart *chart)
{
  float(*points)[2] = static_cast<float(*)[2]>(
      MEM_mallocN(sizeof(*points) * chart->nverts, __func__));

  p_chart_uv_to_array(chart, points);

  float angle = BLI_convexhull_aabb_fit_points_2d(points, chart->nverts);

  MEM_freeN(points);

  if (angle != 0.0f) {
    float mat[2][2];
    angle_to_mat2(mat, angle);
    p_chart_uv_transform(chart, mat);
  }
}

ParamHandle::ParamHandle()
{
  state = PHANDLE_STATE_ALLOCATED;
  arena = BLI_memarena_new(MEM_SIZE_OPTIMAL(1 << 16), "param construct arena");
  polyfill_arena = BLI_memarena_new(BLI_MEMARENA_STD_BUFSIZE, "param polyfill arena");
  polyfill_heap = BLI_heap_new_ex(BLI_POLYFILL_ALLOC_NGON_RESERVE);

  construction_chart = (PChart *)MEM_callocN(sizeof(PChart), "PChart");

  hash_verts = phash_new((PHashLink **)&construction_chart->verts, 1);
  hash_edges = phash_new((PHashLink **)&construction_chart->edges, 1);
  hash_faces = phash_new((PHashLink **)&construction_chart->faces, 1);

  pin_hash = nullptr;
  unique_pin_count = 0;

  charts = nullptr;
  ncharts = 0;

  aspect_y = 1.0f;

  rng = nullptr;
  blend = 0.0f;
}

ParamHandle::~ParamHandle()
{
  BLI_memarena_free(arena);
  arena = nullptr;
  BLI_memarena_free(polyfill_arena);
  polyfill_arena = nullptr;
  BLI_heap_free(polyfill_heap, nullptr);
  polyfill_heap = nullptr;

  MEM_SAFE_FREE(construction_chart);

  phash_safe_delete(&hash_verts);
  phash_safe_delete(&hash_edges);
  phash_safe_delete(&hash_faces);

  if (pin_hash) {
    BLI_ghash_free(pin_hash, nullptr, nullptr);
    pin_hash = nullptr;
  }

  for (int i = 0; i < ncharts; i++) {
    MEM_SAFE_FREE(charts[i]);
  }
  MEM_SAFE_FREE(charts);

  if (rng) {
    BLI_rng_free(rng);
    rng = nullptr;
  }
}

void uv_parametrizer_aspect_ratio(ParamHandle *phandle, const float aspect_y)
{
  BLI_assert(aspect_y > 0.0f);
  phandle->aspect_y = aspect_y;
}

struct GeoUVPinIndex {
  GeoUVPinIndex *next;
  float uv[2];
  ParamKey reindex;
};

ParamKey uv_find_pin_index(ParamHandle *handle, const int bmvertindex, const float uv[2])
{
  if (!handle->pin_hash) {
    return bmvertindex; /* No verts pinned. */
  }

  const GeoUVPinIndex *pinuvlist = (const GeoUVPinIndex *)BLI_ghash_lookup(
      handle->pin_hash, POINTER_FROM_INT(bmvertindex));
  if (!pinuvlist) {
    return bmvertindex; /* Vert not pinned. */
  }

  /* At least one of the UVs associated with bmvertindex is pinned. Find the best one. */
  float bestdistsquared = len_squared_v2v2(pinuvlist->uv, uv);
  ParamKey bestkey = pinuvlist->reindex;
  pinuvlist = pinuvlist->next;
  while (pinuvlist) {
    const float distsquared = len_squared_v2v2(pinuvlist->uv, uv);
    if (bestdistsquared > distsquared) {
      bestdistsquared = distsquared;
      bestkey = pinuvlist->reindex;
    }
    pinuvlist = pinuvlist->next;
  }
  return bestkey;
}

static GeoUVPinIndex *new_geo_uv_pinindex(ParamHandle *handle, const float uv[2])
{
  GeoUVPinIndex *pinuv = (GeoUVPinIndex *)BLI_memarena_alloc(handle->arena, sizeof(*pinuv));
  pinuv->next = nullptr;
  copy_v2_v2(pinuv->uv, uv);
  pinuv->reindex = PARAM_KEY_MAX - (handle->unique_pin_count++);
  return pinuv;
}

void uv_prepare_pin_index(ParamHandle *handle, const int bmvertindex, const float uv[2])
{
  if (!handle->pin_hash) {
    handle->pin_hash = BLI_ghash_int_new("uv pin reindex");
  }

  GeoUVPinIndex *pinuvlist = (GeoUVPinIndex *)BLI_ghash_lookup(handle->pin_hash,
                                                               POINTER_FROM_INT(bmvertindex));
  if (!pinuvlist) {
    BLI_ghash_insert(
        handle->pin_hash, POINTER_FROM_INT(bmvertindex), new_geo_uv_pinindex(handle, uv));
    return;
  }

  while (true) {
    if (equals_v2v2(pinuvlist->uv, uv)) {
      return;
    }
    if (!pinuvlist->next) {
      pinuvlist->next = new_geo_uv_pinindex(handle, uv);
      return;
    }
    pinuvlist = pinuvlist->next;
  }
}

static void p_add_ngon(ParamHandle *handle,
                       const ParamKey key,
                       const int nverts,
                       const ParamKey *vkeys,
                       const float **co,
                       float **uv, /* Output will eventually be written to `uv`. */
                       float *weight,
                       const bool *pin,
                       const bool *select)
{
  /* Allocate memory for polyfill. */
  MemArena *arena = handle->polyfill_arena;
  Heap *heap = handle->polyfill_heap;
  uint nfilltri = nverts - 2;
  uint(*tris)[3] = static_cast<uint(*)[3]>(
      BLI_memarena_alloc(arena, sizeof(*tris) * size_t(nfilltri)));
  float(*projverts)[2] = static_cast<float(*)[2]>(
      BLI_memarena_alloc(arena, sizeof(*projverts) * size_t(nverts)));

  /* Calc normal, flipped: to get a positive 2d cross product. */
  float normal[3];
  zero_v3(normal);

  const float *co_curr, *co_prev = co[nverts - 1];
  for (int j = 0; j < nverts; j++) {
    co_curr = co[j];
    add_newell_cross_v3_v3v3(normal, co_prev, co_curr);
    co_prev = co_curr;
  }
  if (UNLIKELY(normalize_v3(normal) == 0.0f)) {
    normal[2] = 1.0f;
  }

  /* Project verts to 2d. */
  float axis_mat[3][3];
  axis_dominant_v3_to_m3_negate(axis_mat, normal);
  for (int j = 0; j < nverts; j++) {
    mul_v2_m3v3(projverts[j], axis_mat, co[j]);
  }

  BLI_polyfill_calc_arena(projverts, nverts, 1, tris, arena);

  /* Beautify helps avoid thin triangles that give numerical problems. */
  BLI_polyfill_beautify(projverts, nverts, tris, arena, heap);

  /* Add triangles. */
  for (uint j = 0; j < nfilltri; j++) {
    uint *tri = tris[j];
    uint v0 = tri[0];
    uint v1 = tri[1];
    uint v2 = tri[2];

    const ParamKey tri_vkeys[3] = {vkeys[v0], vkeys[v1], vkeys[v2]};
    const float *tri_co[3] = {co[v0], co[v1], co[v2]};
    float *tri_uv[3] = {uv[v0], uv[v1], uv[v2]};

    float *tri_weight = NULL;
    float tri_weight_tmp[3];

    if (weight) {
      tri_weight_tmp[0] = weight[v0];
      tri_weight_tmp[1] = weight[v1];
      tri_weight_tmp[2] = weight[v2];
      tri_weight = tri_weight_tmp;
    };

    bool tri_pin[3] = {pin[v0], pin[v1], pin[v2]};
    bool tri_select[3] = {select[v0], select[v1], select[v2]};

<<<<<<< HEAD
    GEO_uv_parametrizer_face_add(
        handle, key, 3, tri_vkeys, tri_co, tri_uv, tri_weight, tri_pin, tri_select);
=======
    uv_parametrizer_face_add(handle, key, 3, tri_vkeys, tri_co, tri_uv, tri_pin, tri_select);
>>>>>>> 794565ba
  }

  BLI_memarena_clear(arena);
}

<<<<<<< HEAD
void GEO_uv_parametrizer_face_add(ParamHandle *phandle,
                                  const ParamKey key,
                                  const int nverts,
                                  const ParamKey *vkeys,
                                  const float **co,
                                  float **uv,
                                  float *weight,
                                  const bool *pin,
                                  const bool *select)
=======
void uv_parametrizer_face_add(ParamHandle *phandle,
                              const ParamKey key,
                              const int nverts,
                              const ParamKey *vkeys,
                              const float **co,
                              float **uv,
                              const bool *pin,
                              const bool *select)
>>>>>>> 794565ba
{
  BLI_assert(nverts >= 3);
  BLI_assert(phandle->state == PHANDLE_STATE_ALLOCATED);

  if (nverts > 3) {
    /* Protect against (manifold) geometry which has a non-manifold triangulation.
     * See #102543. */

    Vector<int, 32> permute;
    permute.reserve(nverts);
    for (int i = 0; i < nverts; i++) {
      permute.append_unchecked(i);
    }

    int i = nverts - 1;
    while (i >= 0) {
      /* Just check the "ears" of the n-gon.
       * For quads, this is sufficient.
       * For pentagons and higher, we might miss internal duplicate triangles, but note
       * that such cases are rare if the source geometry is manifold and non-intersecting. */
      const int pm = int(permute.size());
      BLI_assert(pm > 3);
      int i0 = permute[i];
      int i1 = permute[(i + 1) % pm];
      int i2 = permute[(i + 2) % pm];
      if (!p_face_exists(phandle, vkeys, i0, i1, i2)) {
        i--; /* All good. */
        continue;
      }

      /* An existing triangle has already been inserted.
       * As a heuristic, attempt to add the *previous* triangle.
       * NOTE: Should probably call `uv_parametrizer_face_add`
       * instead of `p_face_add_construct`. */
      int iprev = permute[(i + pm - 1) % pm];
      p_face_add_construct(phandle, key, vkeys, co, uv, iprev, i0, i1, pin, select);

      permute.remove(i);
      if (permute.size() == 3) {
        break;
      }
    }
    if (permute.size() != nverts) {
      const int pm = int(permute.size());
      /* Add the remaining `pm-gon` data. */
      Array<ParamKey> vkeys_sub(pm);
      Array<const float *> co_sub(pm);
      Array<float *> uv_sub(pm);
      Array<bool> pin_sub(pm);
      Array<bool> select_sub(pm);
      for (int i = 0; i < pm; i++) {
        int j = permute[i];
        vkeys_sub[i] = vkeys[j];
        co_sub[i] = co[j];
        uv_sub[i] = uv[j];
        pin_sub[i] = pin && pin[j];
        select_sub[i] = select && select[j];
      }
      p_add_ngon(phandle,
                 key,
                 pm,
                 &vkeys_sub.first(),
                 &co_sub.first(),
                 &uv_sub.first(),
                 &pin_sub.first(),
                 &select_sub.first());
      return; /* Nothing more to do. */
    }
    /* No "ears" have previously been inserted. Continue as normal. */
  }
  if (nverts > 3) {
    /* ngon */
    p_add_ngon(phandle, key, nverts, vkeys, co, uv, weight, pin, select);
  }
<<<<<<< HEAD
  else if (nverts == 4) {
    /* quad */
    if (p_quad_split_direction(phandle, co, vkeys)) {
      p_face_add_construct(phandle, key, vkeys, co, uv, weight, 0, 1, 2, pin, select);
      p_face_add_construct(phandle, key, vkeys, co, uv, weight, 0, 2, 3, pin, select);
    }
    else {
      p_face_add_construct(phandle, key, vkeys, co, uv, weight, 0, 1, 3, pin, select);
      p_face_add_construct(phandle, key, vkeys, co, uv, weight, 1, 2, 3, pin, select);
    }
  }
=======
>>>>>>> 794565ba
  else if (!p_face_exists(phandle, vkeys, 0, 1, 2)) {
    /* triangle */
    p_face_add_construct(phandle, key, vkeys, co, uv, weight, 0, 1, 2, pin, select);
  }
}

void uv_parametrizer_edge_set_seam(ParamHandle *phandle, ParamKey *vkeys)
{
  BLI_assert(phandle->state == PHANDLE_STATE_ALLOCATED);

  PEdge *e = p_edge_lookup(phandle, vkeys);
  if (e) {
    e->flag |= PEDGE_SEAM;
  }
}

void uv_parametrizer_construct_end(ParamHandle *phandle,
                                   bool fill_holes,
                                   bool topology_from_uvs,
                                   int *r_count_failed)
{
  int i, j;

  BLI_assert(phandle->state == PHANDLE_STATE_ALLOCATED);

  phandle->ncharts = p_connect_pairs(phandle, topology_from_uvs);
  phandle->charts = p_split_charts(phandle, phandle->construction_chart, phandle->ncharts);

  MEM_freeN(phandle->construction_chart);
  phandle->construction_chart = nullptr;

  phash_safe_delete(&phandle->hash_verts);
  phash_safe_delete(&phandle->hash_edges);
  phash_safe_delete(&phandle->hash_faces);

  for (i = j = 0; i < phandle->ncharts; i++) {
    PChart *chart = phandle->charts[i];

    PEdge *outer;
    p_chart_boundaries(chart, &outer);

    if (!topology_from_uvs && chart->nboundaries == 0) {
      MEM_freeN(chart);
      if (r_count_failed) {
        *r_count_failed += 1;
      }
      continue;
    }

    phandle->charts[j++] = chart;

    if (fill_holes && chart->nboundaries > 1) {
      p_chart_fill_boundaries(phandle, chart, outer);
    }

    for (PVert *v = chart->verts; v; v = v->nextlink) {
      p_vert_load_pin_select_uvs(phandle, v);
    }
  }

  phandle->ncharts = j;

  phandle->state = PHANDLE_STATE_CONSTRUCTED;
}

void uv_parametrizer_lscm_begin(ParamHandle *phandle, bool live, bool abf)
{
  BLI_assert(phandle->state == PHANDLE_STATE_CONSTRUCTED);
  phandle->state = PHANDLE_STATE_LSCM;

  for (int i = 0; i < phandle->ncharts; i++) {
    for (PFace *f = phandle->charts[i]->faces; f; f = f->nextlink) {
      p_face_backup_uvs(f);
    }
    p_chart_lscm_begin(phandle->charts[i], live, abf);
  }
}

void uv_parametrizer_lscm_solve(ParamHandle *phandle, int *count_changed, int *count_failed)
{
  BLI_assert(phandle->state == PHANDLE_STATE_LSCM);

  for (int i = 0; i < phandle->ncharts; i++) {
    PChart *chart = phandle->charts[i];

    if (!chart->context) {
      continue;
    }
    const bool result = p_chart_lscm_solve(phandle, chart);

    if (result && !chart->has_pins) {
      /* Every call to LSCM will eventually call uv_pack, so rotating here might be redundant. */
      p_chart_rotate_minimum_area(chart);
    }
    else if (result && chart->single_pin) {
      p_chart_rotate_fit_aabb(chart);
      p_chart_lscm_transform_single_pin(chart);
    }

    if (!result || !chart->has_pins) {
      p_chart_lscm_end(chart);
    }

    if (result) {
      if (count_changed != nullptr) {
        *count_changed += 1;
      }
    }
    else {
      if (count_failed != nullptr) {
        *count_failed += 1;
      }
    }
  }
}

void uv_parametrizer_lscm_end(ParamHandle *phandle)
{
  BLI_assert(phandle->state == PHANDLE_STATE_LSCM);

  for (int i = 0; i < phandle->ncharts; i++) {
    p_chart_lscm_end(phandle->charts[i]);
#if 0
    p_chart_complexify(phandle->charts[i]);
#endif
  }

  phandle->state = PHANDLE_STATE_CONSTRUCTED;
}

void uv_parametrizer_stretch_begin(ParamHandle *phandle)
{
  BLI_assert(phandle->state == PHANDLE_STATE_CONSTRUCTED);
  phandle->state = PHANDLE_STATE_STRETCH;

  phandle->rng = BLI_rng_new(31415926);
  phandle->blend = 0.0f;

  for (int i = 0; i < phandle->ncharts; i++) {
    PChart *chart = phandle->charts[i];

    for (PVert *v = chart->verts; v; v = v->nextlink) {
      v->flag &= ~PVERT_PIN; /* don't use user-defined pins */
    }

    p_stretch_pin_boundary(chart);

    for (PFace *f = chart->faces; f; f = f->nextlink) {
      p_face_backup_uvs(f);
      f->u.area3d = p_face_area(f);
    }
  }
}

void uv_parametrizer_stretch_blend(ParamHandle *phandle, float blend)
{
  BLI_assert(phandle->state == PHANDLE_STATE_STRETCH);
  phandle->blend = blend;
}

void uv_parametrizer_stretch_iter(ParamHandle *phandle)
{
  BLI_assert(phandle->state == PHANDLE_STATE_STRETCH);
  for (int i = 0; i < phandle->ncharts; i++) {
    p_chart_stretch_minimize(phandle->charts[i], phandle->rng);
  }
}

void uv_parametrizer_stretch_end(ParamHandle *phandle)
{
  BLI_assert(phandle->state == PHANDLE_STATE_STRETCH);
  phandle->state = PHANDLE_STATE_CONSTRUCTED;
}

void uv_parametrizer_pack(ParamHandle *handle, float margin, bool do_rotate, bool ignore_pinned)
{
  if (handle->ncharts == 0) {
    return;
  }

  uv_parametrizer_scale_x(handle, 1.0f / handle->aspect_y);

  Vector<PackIsland *> pack_island_vector;

  UVPackIsland_Params params;
  params.rotate_method = do_rotate ? ED_UVPACK_ROTATION_ANY : ED_UVPACK_ROTATION_NONE;
  params.margin = margin;
  params.margin_method = ED_UVPACK_MARGIN_SCALED;

  for (int i = 0; i < handle->ncharts; i++) {
    PChart *chart = handle->charts[i];
    if (ignore_pinned && chart->has_pins) {
      continue;
    }

    geometry::PackIsland *pack_island = new geometry::PackIsland();
    pack_island->caller_index = i;
    pack_island->aspect_y = handle->aspect_y;
    pack_island->pinned = chart->has_pins;

    for (PFace *f = chart->faces; f; f = f->nextlink) {
      PVert *v0 = f->edge->vert;
      PVert *v1 = f->edge->next->vert;
      PVert *v2 = f->edge->next->next->vert;
      pack_island->add_triangle(v0->uv, v1->uv, v2->uv);
    }

    pack_island_vector.append(pack_island);
  }

  const float scale = pack_islands(pack_island_vector, params);

  for (const int64_t i : pack_island_vector.index_range()) {
    PackIsland *pack_island = pack_island_vector[i];
    const float island_scale = pack_island->can_scale_(params) ? scale : 1.0f;
    PChart *chart = handle->charts[pack_island->caller_index];

    float matrix[2][2];
    pack_island->build_transformation(island_scale, pack_island->angle, matrix);
    for (PVert *v = chart->verts; v; v = v->nextlink) {
      geometry::mul_v2_m2_add_v2v2(v->uv, matrix, v->uv, pack_island->pre_translate);
    }

    pack_island_vector[i] = nullptr;
    delete pack_island;
  }

  uv_parametrizer_scale_x(handle, handle->aspect_y);
}

void uv_parametrizer_average(ParamHandle *phandle, bool ignore_pinned, bool scale_uv, bool shear)
{
  int i;
  float tot_area_3d = 0.0f;
  float tot_area_uv = 0.0f;
  float minv[2], maxv[2], trans[2];

  if (phandle->ncharts == 0) {
    return;
  }

  for (i = 0; i < phandle->ncharts; i++) {
    PChart *chart = phandle->charts[i];

    if (ignore_pinned && chart->has_pins) {
      continue;
    }

    /* Store original bounding box midpoint. */
    p_chart_uv_bbox(chart, minv, maxv);
    mid_v2_v2v2(chart->origin, minv, maxv);

    if (scale_uv || shear) {
      /* It's possible that for some "bad" inputs, the following iteration will converge slowly or
       * perhaps even diverge. Rather than infinite loop, we only iterate a maximum of `max_iter`
       * times. (Also useful when making changes to the calculation.) */
      int max_iter = 10;
      for (int j = 0; j < max_iter; j++) {
        /* An island could contain millions of polygons. When summing many small values, we need to
         * use double precision in the accumulator to maintain accuracy. Note that the individual
         * calculations only need to be at single precision. */
        double scale_cou = 0;
        double scale_cov = 0;
        double scale_cross = 0;
        double weight_sum = 0;
        for (PFace *f = chart->faces; f; f = f->nextlink) {
          float m[2][2], s[2][2];
          PVert *va = f->edge->vert;
          PVert *vb = f->edge->next->vert;
          PVert *vc = f->edge->next->next->vert;
          s[0][0] = va->uv[0] - vc->uv[0];
          s[0][1] = va->uv[1] - vc->uv[1];
          s[1][0] = vb->uv[0] - vc->uv[0];
          s[1][1] = vb->uv[1] - vc->uv[1];
          /* Find the "U" axis and "V" axis in triangle co-ordinates. Normally this would require
           * SVD, but in 2D we can use a cheaper matrix inversion instead. */
          if (!invert_m2_m2(m, s)) {
            continue;
          }
          float cou[3], cov[3]; /* i.e. Texture "U" and texture "V" in 3D co-ordinates. */
          for (int k = 0; k < 3; k++) {
            cou[k] = m[0][0] * (va->co[k] - vc->co[k]) + m[0][1] * (vb->co[k] - vc->co[k]);
            cov[k] = m[1][0] * (va->co[k] - vc->co[k]) + m[1][1] * (vb->co[k] - vc->co[k]);
          }
          const float weight = p_face_area(f);
          scale_cou += len_v3(cou) * weight;
          scale_cov += len_v3(cov) * weight;
          if (shear) {
            normalize_v3(cov);
            normalize_v3(cou);

            /* Why is scale_cross called `cross` when we call `dot`? The next line calculates:
             * `scale_cross += length(cross(cross(cou, face_normal), cov))`
             * By construction, both `cou` and `cov` are orthogonal to the face normal.
             * By definition, the normal vector has unit length. */
            scale_cross += dot_v3v3(cou, cov) * weight;
          }
          weight_sum += weight;
        }
        if (scale_cou * scale_cov < 1e-10f) {
          break;
        }
        const float scale_factor_u = scale_uv ? sqrtf(scale_cou / scale_cov) : 1.0f;

        /* Compute correction transform. */
        float t[2][2];
        t[0][0] = scale_factor_u;
        t[1][0] = clamp_f(float(scale_cross / weight_sum), -0.5f, 0.5f);
        t[0][1] = 0;
        t[1][1] = 1.0f / scale_factor_u;

        /* Apply the correction. */
        p_chart_uv_transform(chart, t);

        /* How far from the identity transform are we? [[1,0],[0,1]] */
        const float err = fabsf(t[0][0] - 1.0f) + fabsf(t[1][0]) + fabsf(t[0][1]) +
                          fabsf(t[1][1] - 1.0f);

        const float tolerance = 1e-6f; /* Trade accuracy for performance. */
        if (err < tolerance) {
          /* Too slow? Use Richardson Extrapolation to accelerate the convergence. */
          break;
        }
      }
    }

    chart->area_3d = 0.0f;
    chart->area_uv = 0.0f;

    for (PFace *f = chart->faces; f; f = f->nextlink) {
      chart->area_3d += p_face_area(f);
      chart->area_uv += fabsf(p_face_uv_area_signed(f));
    }

    tot_area_3d += chart->area_3d;
    tot_area_uv += chart->area_uv;
  }

  if (tot_area_3d == 0.0f || tot_area_uv == 0.0f) {
    /* Prevent divide by zero. */
    return;
  }

  const float tot_fac = tot_area_3d / tot_area_uv;

  for (i = 0; i < phandle->ncharts; i++) {
    PChart *chart = phandle->charts[i];

    if (ignore_pinned && chart->has_pins) {
      continue;
    }

    if (chart->area_3d != 0.0f && chart->area_uv != 0.0f) {
      const float fac = chart->area_3d / chart->area_uv;

      /* Average scale. */
      p_chart_uv_scale(chart, sqrtf(fac / tot_fac));

      /* Get the current island bounding box. */
      p_chart_uv_bbox(chart, minv, maxv);

      /* Move back to original midpoint. */
      mid_v2_v2v2(trans, minv, maxv);
      sub_v2_v2v2(trans, chart->origin, trans);

      p_chart_uv_translate(chart, trans);
    }
  }
}

void uv_parametrizer_flush(ParamHandle *phandle)
{
  for (int i = 0; i < phandle->ncharts; i++) {
    PChart *chart = phandle->charts[i];
    if (chart->skip_flush) {
      continue;
    }

    p_flush_uvs(phandle, chart);
  }
}

void uv_parametrizer_flush_restore(ParamHandle *phandle)
{
  for (int i = 0; i < phandle->ncharts; i++) {
    PChart *chart = phandle->charts[i];
    for (PFace *f = chart->faces; f; f = f->nextlink) {
      p_face_restore_uvs(f);
    }
  }
}

<<<<<<< HEAD
/***************************** SLIM Integration *******************************/

using namespace slim;

/* Get SLIM parameters from scene */
static SLIMMatrixTransfer *slim_matrix_transfer(const MatrixTransferOptions *mt_options)
{
  SLIMMatrixTransfer *mt = new SLIMMatrixTransfer();

  mt->with_weighted_parameterization = strlen(mt_options->vertex_group) > 0;
  mt->weight_influence = mt_options->vertex_group_factor;
  mt->relative_scale = mt_options->relative_scale;
  mt->n_iterations = mt_options->iterations;
  mt->reflection_mode = mt_options->reflection_mode;
  mt->skip_initialization = mt_options->skip_initialization;

  return mt;
}

/* For one chart, allocate memory. If no accurate estimate (e.g. for number of
 * pinned vertices) overestimate and correct later. */
static void slim_allocate_matrices(const PChart *chart, SLIMMatrixTransferChart *mt_chart)
{
  mt_chart->n_verts = chart->nverts;
  mt_chart->n_faces = chart->nfaces;
  mt_chart->n_edges = chart->nedges;

  mt_chart->v_matrices.resize(mt_chart->n_verts * 3);
  mt_chart->uv_matrices.resize(mt_chart->n_verts * 2);
  mt_chart->pp_matrices.resize(mt_chart->n_verts * 2);

  mt_chart->f_matrices.resize(mt_chart->n_faces * 3);
  mt_chart->p_matrices.resize(mt_chart->n_verts);
  mt_chart->b_vectors.resize(mt_chart->n_verts);
  /* also clear memory for weight vectors, hence 'new' followed by '()' */
  mt_chart->w_vectors.resize(mt_chart->n_verts, 0.0);

  mt_chart->e_matrices.resize(mt_chart->n_edges * 2 * 2);
  mt_chart->el_vectors.resize(mt_chart->n_edges * 2);
}

/* Transfer edges and edge lengths */
static void slim_transfer_edges(PChart *chart, SLIMMatrixTransferChart *mt_chart)
{
  auto &E = mt_chart->e_matrices;
  auto &EL = mt_chart->el_vectors;

  PEdge *outer;
  p_chart_boundaries(chart, &outer);

  PEdge *be = outer;
  int eid = 0;

  static const float DOUBLED_VERT_THRESHOLD = 1.0e-5;

  do {
    E[eid] = be->vert->slim_id;
    float edge_len = p_edge_length(be);
    EL[eid] = edge_len;

    /* Temporary solution : SLIM doesn't support doubled vertices for now. */
    if (edge_len < DOUBLED_VERT_THRESHOLD) {
      mt_chart->succeeded = false;
    }

    be = p_boundary_edge_next(be);
    E[eid + mt_chart->n_edges + mt_chart->n_boundary_vertices] = be->vert->slim_id;
    eid++;

  } while (be != outer);

  for (PEdge *e = chart->edges; e; e = e->nextlink) {
    PEdge *e1 = e->next;

    E[eid] = e->vert->slim_id;
    float edge_len = p_edge_length(e);
    EL[eid] = edge_len;

    /* Temporary solution : SLIM doesn't support doubled vertices for now. */
    if (edge_len < DOUBLED_VERT_THRESHOLD) {
      mt_chart->succeeded = false;
    }

    E[eid + mt_chart->n_edges + mt_chart->n_boundary_vertices] = e1->vert->slim_id;
    eid++;
  }
}

/* Transfer vertices and pinned information */
static void slim_transfer_vertices(const PChart *chart,
                                   SLIMMatrixTransferChart *mt_chart,
                                   SLIMMatrixTransfer *mt)
{
  int r = mt_chart->n_verts;
  auto &V = mt_chart->v_matrices;
  auto &UV = mt_chart->uv_matrices;
  auto &P = mt_chart->p_matrices;
  auto &PP = mt_chart->pp_matrices;
  auto &W = mt_chart->w_vectors;

  int pVid = 0;
  int vid = mt_chart->n_boundary_vertices;

  /* For every vertex, fill up V matrix and P matrix (pinned vertices) */
  for (PVert *v = chart->verts; v; v = v->nextlink) {
    if (!v->on_boundary_flag) {
      if (mt->with_weighted_parameterization) {
        W[vid] = v->weight;
      }

      v->slim_id = vid;
      vid++;
    }

    V[v->slim_id] = v->co[0];
    V[r + v->slim_id] = v->co[1];
    V[2 * r + v->slim_id] = v->co[2];

    UV[v->slim_id] = v->uv[0];
    UV[r + v->slim_id] = v->uv[1];

    if (v->flag & PVERT_PIN || (mt->is_minimize_stretch && !(v->flag & PVERT_SELECT))) {
      mt->pinned_vertices = true;
      mt_chart->n_pinned_vertices += 1;

      P[pVid] = v->slim_id;
      PP[2 * pVid] = (double)v->uv[0];
      PP[2 * pVid + 1] = (double)v->uv[1];
      pVid += 1;
    }
  }
}

/* Transfer boundary vertices */
static void slim_transfer_boundary_vertices(PChart *chart,
                                            SLIMMatrixTransferChart *mt_chart,
                                            const SLIMMatrixTransfer *mt)
{
  auto &B = mt_chart->b_vectors;
  auto &W = mt_chart->w_vectors;

  /* For every vertex, set slim_flag to 0 */
  for (PVert *v = chart->verts; v; v = v->nextlink) {
    v->on_boundary_flag = false;
  }

  /* Find vertices on boundary and save into vector B */
  PEdge *outer;
  p_chart_boundaries(chart, &outer);

  PEdge *be = outer;
  int vid = 0;

  do {
    if (mt->with_weighted_parameterization) {
      W[vid] = be->vert->weight;
    }

    mt_chart->n_boundary_vertices += 1;
    be->vert->slim_id = vid;
    be->vert->on_boundary_flag = true;
    B[vid] = vid;

    vid += 1;
    be = p_boundary_edge_next(be);

  } while (be != outer);
}

/* Transfer faces */
static void slim_transfer_faces(const PChart *chart, SLIMMatrixTransferChart *mt_chart)
{
  int fid = 0;

  for (PFace *f = chart->faces; f; f = f->nextlink) {
    PEdge *e = f->edge;
    PEdge *e1 = e->next;
    PEdge *e2 = e1->next;

    int r = mt_chart->n_faces;
    auto &F = mt_chart->f_matrices;

    F[fid] = e->vert->slim_id;
    F[r + fid] = e1->vert->slim_id;
    F[2 * r + fid] = e2->vert->slim_id;
    fid++;
  }
}

/* Conversion Function to build matrix for SLIM Parametrization */
static void slim_convert_blender(ParamHandle *phandle, SLIMMatrixTransfer *mt)
{
  mt->n_charts = phandle->ncharts;
  mt->mt_charts.resize(phandle->ncharts);

  for (int i = 0; i < phandle->ncharts; i++) {
    PChart *chart = phandle->charts[i];
    SLIMMatrixTransferChart *mt_chart = &mt->mt_charts[i];

    mt_chart->succeeded = true;
    mt_chart->n_pinned_vertices = 0;
    mt_chart->n_boundary_vertices = 0;

    /* Allocate memory for matrices of Vertices,Faces etc. for each chart. */
    slim_allocate_matrices(chart, mt_chart);

    /* For each chart, fill up matrices. */
    slim_transfer_boundary_vertices(chart, mt_chart, mt);
    slim_transfer_vertices(chart, mt_chart, mt);
    slim_transfer_edges(chart, mt_chart);
    slim_transfer_faces(chart, mt_chart);

    mt_chart->pp_matrices.resize(mt_chart->n_pinned_vertices * 2);
    mt_chart->pp_matrices.shrink_to_fit();

    mt_chart->p_matrices.resize(mt_chart->n_pinned_vertices);
    mt_chart->p_matrices.shrink_to_fit();

    mt_chart->b_vectors.resize(mt_chart->n_boundary_vertices);
    mt_chart->b_vectors.shrink_to_fit();

    mt_chart->e_matrices.resize((mt_chart->n_edges + mt_chart->n_boundary_vertices) * 2);
    mt_chart->e_matrices.shrink_to_fit();
  }
}

static void slim_transfer_data_to_slim(ParamHandle *phandle,
                                       const MatrixTransferOptions *mt_options)
{
  SLIMMatrixTransfer *mt = slim_matrix_transfer(mt_options);

  slim_convert_blender(phandle, mt);
  phandle->slim_mt = mt;
}

/* Set UV on each vertex after SLIM parametrization, for each chart. */
static void slim_flush_uvs(ParamHandle *phandle,
                           SLIMMatrixTransfer *mt,
                           int *count_changed,
                           int *count_failed)
{
  int vid;
  PVert *v;

  for (int i = 0; i < phandle->ncharts; i++) {
    PChart *chart = phandle->charts[i];
    SLIMMatrixTransferChart *mt_chart = &mt->mt_charts[i];

    if (mt_chart->succeeded) {
      if (count_changed) {
        (*count_changed)++;
      }

      auto &UV = mt_chart->uv_matrices;

      for (v = chart->verts; v; v = v->nextlink) {
        vid = v->slim_id;
        v->uv[0] = UV[vid * 2];
        v->uv[1] = UV[vid * 2 + 1];
      }
    }
    else {
      if (count_failed) {
        (*count_failed)++;
      }

      for (v = chart->verts; v; v = v->nextlink) {
        v->uv[0] = 0.0f;
        v->uv[1] = 0.0f;
      }
    }
  }
}

/* Cleanup memory. */
static void slim_free_matrix_transfer(ParamHandle *phandle)
{
  SLIMMatrixTransfer *mt = phandle->slim_mt;
  delete phandle->slim_mt;
  phandle->slim_mt = nullptr;
}

static void slim_get_pinned_vertex_data(ParamHandle *phandle,
                                        PChart *chart,
                                        SLIMMatrixTransferChart *mt_chart,
                                        int &n_pins,
                                        std::vector<int> &pinned_vertex_indices,
                                        std::vector<double> &pinned_vertex_positions_2D,
                                        int &n_selected_pins,
                                        std::vector<int> &selected_pins)
{
  /* Index of pinned vertex. */
  int i = 0;

  /* Boundary vertices have lower slim_ids, process them first. */
  PEdge *outer;
  p_chart_boundaries(chart, &outer);
  PEdge *be = outer;
  do {
    if (be->vert->flag & PVERT_PIN) {
      /* Reload vertex position. */
      p_vert_load_pin_select_uvs(phandle, be->vert);

      if (be->vert->flag & PVERT_SELECT) {
        selected_pins[n_selected_pins] = be->vert->slim_id;
        ++(n_selected_pins);
      }

      pinned_vertex_indices[i] = be->vert->slim_id;
      pinned_vertex_positions_2D[2 * i] = be->vert->uv[0];
      pinned_vertex_positions_2D[2 * i + 1] = be->vert->uv[1];

      ++i;
    }
    be = p_boundary_edge_next(be);
  } while (be != outer);

  PVert *v;
  for (v = chart->verts; v; v = v->nextlink) {
    if (!v->on_boundary_flag && (v->flag & PVERT_PIN)) {
      p_vert_load_pin_select_uvs(phandle, v); /* reload v */

      if (v->flag & PVERT_SELECT) {
        selected_pins[n_selected_pins] = v->slim_id;
        ++(n_selected_pins);
      }
      pinned_vertex_indices[i] = v->slim_id;
      pinned_vertex_positions_2D[2 * i] = v->uv[0];
      pinned_vertex_positions_2D[2 * i + 1] = v->uv[1];
      ++i;
    }
  }

  n_pins = i;
  mt_chart->n_pinned_vertices = i;
}

void GEO_uv_parametrizer_slim_reload_all_uvs(ParamHandle *phandle)
{
  PVert *v;
  for (int i = 0; i < phandle->ncharts; i++) {
    PChart *chart = phandle->charts[i];

    for (v = chart->verts; v; v = v->nextlink) {
      p_vert_load_pin_select_uvs(phandle, v); /* reload v */
    }
  }
}

void GEO_uv_parametrizer_slim_solve(ParamHandle *phandle,
                                    const MatrixTransferOptions *mt_options,
                                    int *count_changed,
                                    int *count_failed)
{
  slim_transfer_data_to_slim(phandle, mt_options);
  SLIMMatrixTransfer *mt = phandle->slim_mt;

  mt->parametrize(mt->n_iterations, mt->fixed_boundary, mt->skip_initialization);

  slim_flush_uvs(phandle, mt, count_changed, count_failed);
  slim_free_matrix_transfer(phandle);
}

void GEO_uv_parametrizer_slim_begin(ParamHandle *phandle, const MatrixTransferOptions *mt_options)
{
  slim_transfer_data_to_slim(phandle, mt_options);
  SLIMMatrixTransfer *mt = phandle->slim_mt;

  for (int i = 0; i < phandle->ncharts; i++) {
    for (PFace *f = phandle->charts[i]->faces; f; f = f->nextlink) {
      p_face_backup_uvs(f);
    }
  }

  for (int i = 0; i < phandle->ncharts; i++) {
    PChart *chart = phandle->charts[i];
    SLIMMatrixTransferChart &mt_chart = mt->mt_charts[i];

    bool select = false, deselect = false;
    int npins = 0;

    /* give vertices matrix indices and count pins */
    for (PVert *v = chart->verts; v; v = v->nextlink) {
      if (v->flag & PVERT_PIN) {
        npins++;
        if (v->flag & PVERT_SELECT)
          select = true;
      }

      if (!(v->flag & PVERT_SELECT))
        deselect = true;
    }

    mt->setup_slim_data(mt_chart, mt->fixed_boundary, mt->is_minimize_stretch);
  }
}

void GEO_uv_parametrizer_slim_stretch_iteration(ParamHandle *phandle, float blend)
{
  SLIMMatrixTransfer *mt = phandle->slim_mt;

  /* Do one iterationand tranfer UVs. */
  for (int i = 0; i < phandle->ncharts; i++) {
    mt->mt_charts[i].parametrize_single_iteration();
    mt->mt_charts[i].transfer_uvs_blended(blend);
  }

  /* Assign new UVs back to each vertex. */
  slim_flush_uvs(phandle, mt, NULL, NULL);
}

void GEO_uv_parametrizer_slim_solve_iteration(ParamHandle *phandle)
{
  SLIMMatrixTransfer *mt = phandle->slim_mt;

  /* Do one iteration and tranfer UVs */
  for (int i = 0; i < phandle->ncharts; i++) {
    PChart *chart = phandle->charts[i];
    SLIMMatrixTransferChart *mt_chart = &mt->mt_charts[i];

    if (!mt_chart->data)
      continue;

    std::vector<int> pinned_vertex_indices(mt_chart->n_verts, 0);
    std::vector<double> pinned_vertex_positions_2D(2 * mt_chart->n_verts, 0.0);
    std::vector<int> selected_pins(mt_chart->n_verts, 0);

    int n_pins = 0;
    int n_selected_pins = 0;

    slim_get_pinned_vertex_data(phandle,
                                chart,
                                mt_chart,
                                n_pins,
                                pinned_vertex_indices,
                                pinned_vertex_positions_2D,
                                n_selected_pins,
                                selected_pins);

    mt->parametrize_live(*mt_chart,
                         n_pins,
                         pinned_vertex_indices,
                         pinned_vertex_positions_2D,
                         n_selected_pins,
                         selected_pins);
    mt_chart->transfer_uvs_blended_live();
  }

  /* Assign new UVs back to each vertex. */
  slim_flush_uvs(phandle, mt, NULL, NULL);
}

void GEO_uv_parametrizer_slim_end(ParamHandle *phandle)
{
  SLIMMatrixTransfer *mt = phandle->slim_mt;

  for (int i = 0; i < phandle->ncharts; i++) {
    PChart *chart = phandle->charts[i];
    SLIMMatrixTransferChart *mt_chart = &mt->mt_charts[i];

    mt_chart->free_slim_data();
  }

  slim_free_matrix_transfer(phandle);
}

bool GEO_uv_parametrizer_is_slim(ParamHandle *phandle)
{
  return phandle->slim_mt != NULL;
}
=======
}  // namespace blender::geometry
>>>>>>> 794565ba
<|MERGE_RESOLUTION|>--- conflicted
+++ resolved
@@ -6,13 +6,9 @@
  * \ingroup eduv
  */
 
-<<<<<<< HEAD
 #include <vector>
 
-#include "GEO_uv_parametrizer.h"
-=======
 #include "GEO_uv_parametrizer.hh"
->>>>>>> 794565ba
 
 #include "BLI_array.hh"
 #include "BLI_convexhull_2d.h"
@@ -25,11 +21,10 @@
 #include "BLI_polyfill_2d_beautify.h"
 #include "BLI_rand.h"
 
-<<<<<<< HEAD
+
 #include "slim_matrix_transfer.h"
-=======
+
 #include "GEO_uv_pack.hh"
->>>>>>> 794565ba
 
 #include "eigen_capi.h"
 
@@ -70,15 +65,11 @@
   float co[3];
   float uv[2];
   uint flag;
-<<<<<<< HEAD
 
   float weight;
   bool on_boundary_flag;
   int slim_id;
-} PVert;
-=======
 };
->>>>>>> 794565ba
 
 struct PEdge {
   PEdge *nextlink;
@@ -165,23 +156,36 @@
   PVert *pin2;
   PVert *single_pin;
 
-<<<<<<< HEAD
-  PChart **charts;
-  int ncharts;
-
-  float aspx, aspy;
-
-  RNG *rng;
-  float blend;
-
-  /* SLIM uv unwrapping */
-  slim::SLIMMatrixTransfer *slim_mt;
-} ParamHandle;
-=======
   bool has_pins;
   bool skip_flush;
 };
->>>>>>> 794565ba
+
+//typedef struct ParamHandle {
+//  enum PHandleState state;
+//  MemArena *arena;
+//  MemArena *polyfill_arena;
+//  Heap *polyfill_heap;
+//
+//  PChart *construction_chart;
+//  PHash *hash_verts;
+//  PHash *hash_edges;
+//  PHash *hash_faces;
+//
+//  struct GHash *pin_hash;
+//  int unique_pin_count;
+//
+//  PChart **charts;
+//  int ncharts;
+//
+//  float aspx, aspy;
+//
+//  RNG *rng;
+//  float blend;
+//
+//  /* SLIM uv unwrapping */
+//  slim::SLIMMatrixTransfer *slim_mt;
+//} ParamHandle;
+
 
 /* PHash
  * - special purpose hash that keeps all its elements in a single linked list.
@@ -3863,37 +3867,21 @@
     bool tri_pin[3] = {pin[v0], pin[v1], pin[v2]};
     bool tri_select[3] = {select[v0], select[v1], select[v2]};
 
-<<<<<<< HEAD
-    GEO_uv_parametrizer_face_add(
-        handle, key, 3, tri_vkeys, tri_co, tri_uv, tri_weight, tri_pin, tri_select);
-=======
-    uv_parametrizer_face_add(handle, key, 3, tri_vkeys, tri_co, tri_uv, tri_pin, tri_select);
->>>>>>> 794565ba
+    uv_parametrizer_face_add(handle, key, 3, tri_vkeys, tri_co, tri_uv, tri_weight, tri_pin, tri_select);
   }
 
   BLI_memarena_clear(arena);
 }
 
-<<<<<<< HEAD
-void GEO_uv_parametrizer_face_add(ParamHandle *phandle,
-                                  const ParamKey key,
-                                  const int nverts,
-                                  const ParamKey *vkeys,
-                                  const float **co,
-                                  float **uv,
-                                  float *weight,
-                                  const bool *pin,
-                                  const bool *select)
-=======
 void uv_parametrizer_face_add(ParamHandle *phandle,
                               const ParamKey key,
                               const int nverts,
                               const ParamKey *vkeys,
                               const float **co,
                               float **uv,
+                              float *weight,
                               const bool *pin,
                               const bool *select)
->>>>>>> 794565ba
 {
   BLI_assert(nverts >= 3);
   BLI_assert(phandle->state == PHANDLE_STATE_ALLOCATED);
@@ -3968,20 +3956,17 @@
     /* ngon */
     p_add_ngon(phandle, key, nverts, vkeys, co, uv, weight, pin, select);
   }
-<<<<<<< HEAD
-  else if (nverts == 4) {
-    /* quad */
-    if (p_quad_split_direction(phandle, co, vkeys)) {
-      p_face_add_construct(phandle, key, vkeys, co, uv, weight, 0, 1, 2, pin, select);
-      p_face_add_construct(phandle, key, vkeys, co, uv, weight, 0, 2, 3, pin, select);
-    }
-    else {
-      p_face_add_construct(phandle, key, vkeys, co, uv, weight, 0, 1, 3, pin, select);
-      p_face_add_construct(phandle, key, vkeys, co, uv, weight, 1, 2, 3, pin, select);
-    }
-  }
-=======
->>>>>>> 794565ba
+  //else if (nverts == 4) {
+  //  /* quad */
+  //  if (p_quad_split_direction(phandle, co, vkeys)) {
+  //    p_face_add_construct(phandle, key, vkeys, co, uv, weight, 0, 1, 2, pin, select);
+  //    p_face_add_construct(phandle, key, vkeys, co, uv, weight, 0, 2, 3, pin, select);
+  //  }
+  //  else {
+  //    p_face_add_construct(phandle, key, vkeys, co, uv, weight, 0, 1, 3, pin, select);
+  //    p_face_add_construct(phandle, key, vkeys, co, uv, weight, 1, 2, 3, pin, select);
+  //  }
+  //}
   else if (!p_face_exists(phandle, vkeys, 0, 1, 2)) {
     /* triangle */
     p_face_add_construct(phandle, key, vkeys, co, uv, weight, 0, 1, 2, pin, select);
@@ -4374,7 +4359,7 @@
   }
 }
 
-<<<<<<< HEAD
+
 /***************************** SLIM Integration *******************************/
 
 using namespace slim;
@@ -4845,6 +4830,5 @@
 {
   return phandle->slim_mt != NULL;
 }
-=======
-}  // namespace blender::geometry
->>>>>>> 794565ba
+
+}  // namespace blender::geometry