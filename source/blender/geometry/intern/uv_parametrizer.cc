--- conflicted
+++ resolved
@@ -2151,13 +2151,8 @@
   PVert *v;
   PEdge *collapsededges = nullptr, *e;
   int ncollapsed = 0;
-<<<<<<< HEAD
-  std::vector<PVert *> wheelverts;
-  wheelverts.reserve(6);
-=======
   Vector<PVert *> wheelverts;
   wheelverts.reserve(16);
->>>>>>> 0da822e4
 
   /* insert all potential collapses into heap */
   for (v = chart->verts; v; v = v->nextlink) {
@@ -2210,19 +2205,11 @@
     wheele = oldv->edge;
 
     do {
-<<<<<<< HEAD
-      wheelverts.push_back(wheele->next->vert);
-      nexte = p_wheel_edge_next(wheele);
-
-      if (nexte == nullptr) {
-        wheelverts.push_back(wheele->next->next->vert);
-=======
       wheelverts.append(wheele->next->vert);
       nexte = p_wheel_edge_next(wheele);
 
       if (nexte == nullptr) {
         wheelverts.append(wheele->next->next->vert);
->>>>>>> 0da822e4
       }
 
       wheele = nexte;
