--- conflicted
+++ resolved
@@ -6,7 +6,6 @@
  * \ingroup eduv
  */
 
-#include <iostream>
 #include <vector>
 
 #include "GEO_uv_parametrizer.hh"
@@ -2305,8 +2304,6 @@
 #  endif
 #endif
 
-<<<<<<< HEAD
-=======
 
 static void p_vert_fix_edge_pointer(PVert* v)
 {
@@ -2721,7 +2718,6 @@
   }
 }
 
->>>>>>> 8bd362d0
 static bool p_validate_corrected_coords(const PEdge *corr_e,
                                         const PVert *corr_v,
                                         const float corr_co[3],
@@ -2855,16 +2851,8 @@
       }
     }
 
-<<<<<<< HEAD
     if (f_cos[min_angle_idx] < corr_min_angle_cos) {
       f->flag |= PFACE_DONE;
-=======
-    if (min_angle_idx == max_angle_idx) {
-      continue;
-    }
-
-    if (f_cos[min_angle_idx] < corr_min_angle_cos) {
->>>>>>> 8bd362d0
       continue;
     }
 
@@ -2887,11 +2875,7 @@
 
     float M[3][3];
     if (!p_edge_matrix(M, max_edge)) {
-<<<<<<< HEAD
       continue;
-=======
-      return false;
->>>>>>> 8bd362d0
     }
 
     /* check 4 distinct directions */
@@ -2915,21 +2899,12 @@
     }
 
     if (d == DIR_COUNT) {
-<<<<<<< HEAD
       continue;
     }
 
     copy_v3_v3(corr_v->co, corr_co);
     for (PFace *other_f : faces) {
       other_f->flag |= PFACE_DONE;
-=======
-      return false;
-    }
-
-    copy_v3_v3(corr_v->co, corr_co);
-    for (PFace *f : faces) {
-      f->flag |= PFACE_DONE;
->>>>>>> 8bd362d0
     }
   }
 
@@ -2956,13 +2931,10 @@
   bool ret = p_chart_correct_zero_angles2(chart, corr_min_angle);
 
   for (PFace *f = chart->faces; f; f = f->nextlink) {
-<<<<<<< HEAD
     if (!(f->flag & PFACE_DONE)) {
       ret = false;
     }
 
-=======
->>>>>>> 8bd362d0
     f->flag &= ~PFACE_DONE;
   }
 
@@ -5226,28 +5198,15 @@
 /* Conversion Function to build matrix for SLIM Parametrization */
 static void slim_convert_blender(ParamHandle *phandle, slim::MatrixTransfer *mt)
 {
-<<<<<<< HEAD
-  /* 0.1 degree */
-  static const float SLIM_CORR_MIN_ANGLE = 0.1f * M_PI / 180.0f;
-
-  mt->charts.resize(phandle->ncharts);
-=======
   static const float SLIM_COLLAPSE_THRESHOLD = 1.0e-5f;
   /* 0.1 degree */
   static const float SLIM_CORR_MIN_ANGLE = 0.1f * M_PI / 180.0f;
 
-  mt->n_charts = phandle->ncharts;
-  mt->mt_charts.resize(phandle->ncharts);
->>>>>>> 8bd362d0
+  mt->charts.resize(phandle->ncharts);
 
   for (int i = 0; i < phandle->ncharts; i++) {
     PChart *chart = phandle->charts[i];
     slim::MatrixTransferChart *mt_chart = &mt->charts[i];
-
-    if (!p_chart_correct_zero_angles(chart, SLIM_CORR_MIN_ANGLE)) {
-      mt_chart->succeeded = false;
-      continue;
-    }
 
     p_chart_collapse_doubles(chart, SLIM_COLLAPSE_THRESHOLD);
 
