/* SPDX-FileCopyrightText: 2023 Blender Authors
 *
 * SPDX-License-Identifier: GPL-2.0-or-later */

/** \file
 * \ingroup eduv
 */

#include <functional>
#include <vector>

#include "GEO_uv_parametrizer.hh"

#include "BLI_array.hh"
#include "BLI_convexhull_2d.h"
#include "BLI_ghash.h"
#include "BLI_math_geom.h"
#include "BLI_math_matrix.h"
#include "BLI_math_rotation.h"
#include "BLI_math_vector.h"
#include "BLI_polyfill_2d.h"
#include "BLI_polyfill_2d_beautify.h"
#include "BLI_rand.h"

#include "slim_matrix_transfer.h"

#include "GEO_uv_pack.hh"

#include "eigen_capi.h"

/* Utils */

namespace blender::geometry {

#define param_warning(message) \
  {/* `printf("Warning %s:%d: %s\n", __FILE__, __LINE__, message);` */}(void)0

/* Special Purpose Hash */

using PHashKey = uintptr_t;

struct PHashLink {
  PHashLink *next;
  PHashKey key;
};

struct PHash {
  PHashLink **list;
  PHashLink **buckets;
  int size, cursize, cursize_id;
};

/* Simplices */

struct PVert {
  PVert *nextlink;

  union PVertUnion {
    PHashKey key;       /* Construct. */
    int id;             /* ABF/LSCM matrix index. */
    HeapNode *heaplink; /* Edge collapsing. */
  } u;

  struct PEdge *edge;
  float co[3];
  float uv[2];
  uint flag;

  float weight;
  bool on_boundary_flag;
  int slim_id;
};

struct PEdge {
  PEdge *nextlink;

  union PEdgeUnion {
    PHashKey key;        /* Construct. */
    int id;              /* ABF matrix index. */
    HeapNode *heaplink;  /* Fill holes. */
    PEdge *nextcollapse; /* Simplification. */
  } u;

  PVert *vert;
  PEdge *pair;
  PEdge *next;
  struct PFace *face;
  float *orig_uv, old_uv[2];
  uint flag;
};

struct PFace {
  PFace *nextlink;

  union PFaceUnion {
    PHashKey key; /* Construct. */
    int chart;    /* Construct splitting. */
    float area3d; /* Stretch. */
    int id;       /* ABF matrix index. */
  } u;

  PEdge *edge;
  uint flag;
};

enum PVertFlag {
  PVERT_PIN = 1,
  PVERT_SELECT = 2,
  PVERT_INTERIOR = 4,
  PVERT_COLLAPSE = 8,
  PVERT_SPLIT = 16,
};

enum PEdgeFlag {
  PEDGE_SEAM = 1,
  PEDGE_VERTEX_SPLIT = 2,
  PEDGE_PIN = 4,
  PEDGE_SELECT = 8,
  PEDGE_DONE = 16,
  PEDGE_FILLED = 32,
  PEDGE_COLLAPSE = 64,
  PEDGE_COLLAPSE_EDGE = 128,
  PEDGE_COLLAPSE_PAIR = 256,
};

/* for flipping faces */
#define PEDGE_VERTEX_FLAGS (PEDGE_PIN)

enum PFaceFlag {
  PFACE_CONNECTED = 1,
  PFACE_FILLED = 2,
  PFACE_COLLAPSE = 4,
  PFACE_DONE = 8,
};

/* Chart */

struct PChart {
  PVert *verts;
  PEdge *edges;
  PFace *faces;
  int nverts, nedges, nfaces;
  int nboundaries;

  PVert *collapsed_verts;
  PEdge *collapsed_edges;
  PFace *collapsed_faces;

  float area_uv;
  float area_3d;

  float origin[2];

  LinearSolver *context;
  float *abf_alpha;
  PVert *pin1;
  PVert *pin2;
  PVert *single_pin;

  bool has_pins;
  bool skip_flush;
};

/* PHash
 * - special purpose hash that keeps all its elements in a single linked list.
 * - after construction, this hash is thrown away, and the list remains.
 * - removing elements is not possible efficiently.
 */

static int PHashSizes[] = {
    1,       3,       5,       11,      17,       37,       67,       131,       257,       521,
    1031,    2053,    4099,    8209,    16411,    32771,    65537,    131101,    262147,    524309,
    1048583, 2097169, 4194319, 8388617, 16777259, 33554467, 67108879, 134217757, 268435459,
};

#define PHASH_hash(ph, item) (uintptr_t(item) % uint((ph)->cursize))
#define PHASH_edge(v1, v2) (((v1) < (v2)) ? ((v1) * 39) ^ ((v2) * 31) : ((v1) * 31) ^ ((v2) * 39))

static PHash *phash_new(PHashLink **list, int sizehint)
{
  PHash *ph = (PHash *)MEM_callocN(sizeof(PHash), "PHash");
  ph->size = 0;
  ph->cursize_id = 0;
  ph->list = list;

  while (PHashSizes[ph->cursize_id] < sizehint) {
    ph->cursize_id++;
  }

  ph->cursize = PHashSizes[ph->cursize_id];
  ph->buckets = (PHashLink **)MEM_callocN(ph->cursize * sizeof(*ph->buckets), "PHashBuckets");

  return ph;
}

static void phash_safe_delete(PHash **pph)
{
  if (!*pph) {
    return;
  }
  MEM_SAFE_FREE((*pph)->buckets);
  MEM_freeN(*pph);
  *pph = nullptr;
}

static int phash_size(PHash *ph)
{
  return ph->size;
}

static void phash_insert(PHash *ph, PHashLink *link)
{
  int size = ph->cursize;
  uintptr_t hash = PHASH_hash(ph, link->key);
  PHashLink *lookup = ph->buckets[hash];

  if (lookup == nullptr) {
    /* insert in front of the list */
    ph->buckets[hash] = link;
    link->next = *(ph->list);
    *(ph->list) = link;
  }
  else {
    /* insert after existing element */
    link->next = lookup->next;
    lookup->next = link;
  }

  ph->size++;

  if (ph->size > (size * 3)) {
    PHashLink *next = nullptr, *first = *(ph->list);

    ph->cursize = PHashSizes[++ph->cursize_id];
    MEM_freeN(ph->buckets);
    ph->buckets = (PHashLink **)MEM_callocN(ph->cursize * sizeof(*ph->buckets), "PHashBuckets");
    ph->size = 0;
    *(ph->list) = nullptr;

    for (link = first; link; link = next) {
      next = link->next;
      phash_insert(ph, link);
    }
  }
}

static PHashLink *phash_lookup(PHash *ph, PHashKey key)
{
  PHashLink *link;
  uintptr_t hash = PHASH_hash(ph, key);

  for (link = ph->buckets[hash]; link; link = link->next) {
    if (link->key == key) {
      return link;
    }
    if (PHASH_hash(ph, link->key) != hash) {
      return nullptr;
    }
  }

  return link;
}

static PHashLink *phash_next(PHash *ph, PHashKey key, PHashLink *link)
{
  uintptr_t hash = PHASH_hash(ph, key);

  for (link = link->next; link; link = link->next) {
    if (link->key == key) {
      return link;
    }
    if (PHASH_hash(ph, link->key) != hash) {
      return nullptr;
    }
  }

  return link;
}

/* Angles close to 0 or 180 degrees cause rows filled with zeros in the linear_solver.
 * The matrix will then be rank deficient and / or have poor conditioning.
 * => Reduce the maximum angle to 179 degrees, and spread the remainder to the other angles.
 */
static void fix_large_angle(const float v_fix[3],
                            const float v1[3],
                            const float v2[3],
                            double *r_fix,
                            double *r_a1,
                            double *r_a2)
{
  const double max_angle = M_PI * 179.0f / 180.0f;
  const double fix_amount = *r_fix - max_angle;
  if (fix_amount < 0.0f) {
    return; /* angle is reasonable, i.e. less than 179 degrees. */
  }

  /* The triangle is probably degenerate, or close to it.
   * Without loss of generality, transform the triangle such that
   *   v_fix == {  0, s}, *r_fix = 180 degrees
   *   v1    == {-x1, 0}, *r_a1  = 0
   *   v2    == { x2, 0}, *r_a2  = 0
   *
   * With `s = 0`, `x1 > 0`, `x2 > 0`
   *
   * Now make `s` a small number and do some math:
   *  tan(*r_a1) = s / x1
   *  tan(*r_a2) = s / x2
   *
   * Remember that `tan(angle) ~= angle`
   *
   * Rearrange to obtain:
   *  *r_a1 = fix_amount * x2 / (x1 + x2)
   *  *r_a2 = fix_amount * x1 / (x1 + x2)
   */

  const double dist_v1 = len_v3v3(v_fix, v1);
  const double dist_v2 = len_v3v3(v_fix, v2);
  const double sum = dist_v1 + dist_v2;
  const double weight = (sum > 1e-20f) ? dist_v2 / sum : 0.5f;

  /* Ensure sum of angles in triangle is unchanged. */
  *r_fix -= fix_amount;
  *r_a1 += fix_amount * weight;
  *r_a2 += fix_amount * (1.0f - weight);
}

static void p_triangle_angles(const float v1[3],
                              const float v2[3],
                              const float v3[3],
                              double *r_a1,
                              double *r_a2,
                              double *r_a3)
{
  *r_a1 = angle_v3v3v3(v3, v1, v2);
  *r_a2 = angle_v3v3v3(v1, v2, v3);
  *r_a3 = angle_v3v3v3(v2, v3, v1);

  /* Fix for degenerate geometry e.g. v1 = sum(v2 + v3). See #100874 */
  fix_large_angle(v1, v2, v3, r_a1, r_a2, r_a3);
  fix_large_angle(v2, v3, v1, r_a2, r_a3, r_a1);
  fix_large_angle(v3, v1, v2, r_a3, r_a1, r_a2);

  /* Workaround for degenerate geometry, e.g. v1 == v2 == v3. */
  *r_a1 = max_dd(*r_a1, 0.001f);
  *r_a2 = max_dd(*r_a2, 0.001f);
  *r_a3 = max_dd(*r_a3, 0.001f);
}

static void p_face_angles(PFace *f, double *r_a1, double *r_a2, double *r_a3)
{
  PEdge *e1 = f->edge, *e2 = e1->next, *e3 = e2->next;
  PVert *v1 = e1->vert, *v2 = e2->vert, *v3 = e3->vert;

  p_triangle_angles(v1->co, v2->co, v3->co, r_a1, r_a2, r_a3);
}

static float p_vec_cos(const float v1[3], const float v2[3], const float v3[3])
{
  return cos_v3v3v3(v1, v2, v3);
}

static void p_triangle_cos(const float v1[3],
                           const float v2[3],
                           const float v3[3],
                           float *r_cos1,
                           float *r_cos2,
                           float *r_cos3)
{
  *r_cos1 = p_vec_cos(v3, v1, v2);
  *r_cos2 = p_vec_cos(v1, v2, v3);
  *r_cos3 = p_vec_cos(v2, v3, v1);
}

static void p_face_cos(PFace *f, float *r_cos1, float *r_cos2, float *r_cos3)
{
  PEdge *e1 = f->edge, *e2 = e1->next, *e3 = e2->next;
  PVert *v1 = e1->vert, *v2 = e2->vert, *v3 = e3->vert;

  p_triangle_cos(v1->co, v2->co, v3->co, r_cos1, r_cos2, r_cos3);
}

static float p_face_area(PFace *f)
{
  PEdge *e1 = f->edge, *e2 = e1->next, *e3 = e2->next;
  PVert *v1 = e1->vert, *v2 = e2->vert, *v3 = e3->vert;

  return area_tri_v3(v1->co, v2->co, v3->co);
}

static float p_area_signed(const float v1[2], const float v2[2], const float v3[2])
{
  return 0.5f * (((v2[0] - v1[0]) * (v3[1] - v1[1])) - ((v3[0] - v1[0]) * (v2[1] - v1[1])));
}

static float p_face_uv_area_signed(PFace *f)
{
  PEdge *e1 = f->edge, *e2 = e1->next, *e3 = e2->next;
  PVert *v1 = e1->vert, *v2 = e2->vert, *v3 = e3->vert;

  return 0.5f * (((v2->uv[0] - v1->uv[0]) * (v3->uv[1] - v1->uv[1])) -
                 ((v3->uv[0] - v1->uv[0]) * (v2->uv[1] - v1->uv[1])));
}

static float p_edge_length(PEdge *e)
{
  return len_v3v3(e->vert->co, e->next->vert->co);
}

static float p_edge_length_squared(PEdge *e)
{
  return len_squared_v3v3(e->vert->co, e->next->vert->co);
}

static float p_edge_uv_length(PEdge *e)
{
  return len_v2v2(e->vert->uv, e->next->vert->uv);
}

static void p_chart_uv_bbox(PChart *chart, float minv[2], float maxv[2])
{
  PVert *v;

  INIT_MINMAX2(minv, maxv);

  for (v = chart->verts; v; v = v->nextlink) {
    minmax_v2v2_v2(minv, maxv, v->uv);
  }
}

static float p_chart_uv_area(PChart *chart)
{
  float area = 0.0f;

  for (PFace *f = chart->faces; f; f = f->nextlink) {
    area += fabsf(p_face_uv_area_signed(f));
  }

  return area;
}

static void p_chart_uv_scale(PChart *chart, const float scale)
{
  if (scale == 1.0f) {
    return; /* Identity transform. */
  }

  for (PVert *v = chart->verts; v; v = v->nextlink) {
    v->uv[0] *= scale;
    v->uv[1] *= scale;
  }
}

static void uv_parametrizer_scale_x(ParamHandle *phandle, const float scale_x)
{
  if (scale_x == 1.0f) {
    return; /* Identity transform. */
  }

  /* Scale every chart. */
  for (int i = 0; i < phandle->ncharts; i++) {
    PChart *chart = phandle->charts[i];
    for (PVert *v = chart->verts; v; v = v->nextlink) {
      v->uv[0] *= scale_x; /* Only scale x axis. */
    }
  }
}

static void p_chart_uv_translate(PChart *chart, const float trans[2])
{
  for (PVert *v = chart->verts; v; v = v->nextlink) {
    v->uv[0] += trans[0];
    v->uv[1] += trans[1];
  }
}

static void p_chart_uv_transform(PChart *chart, const float mat[2][2])
{
  for (PVert *v = chart->verts; v; v = v->nextlink) {
    mul_m2_v2(mat, v->uv);
  }
}

static void p_chart_uv_to_array(PChart *chart, float (*points)[2])
{
  PVert *v;
  uint i = 0;

  for (v = chart->verts; v; v = v->nextlink) {
    copy_v2_v2(points[i++], v->uv);
  }
}

static bool p_intersect_line_2d_dir(const float v1[2],
                                    const float dir1[2],
                                    const float v2[2],
                                    const float dir2[2],
                                    float r_isect[2])
{
  float lmbda, div;

  div = dir2[0] * dir1[1] - dir2[1] * dir1[0];

  if (div == 0.0f) {
    return false;
  }

  lmbda = ((v1[1] - v2[1]) * dir1[0] - (v1[0] - v2[0]) * dir1[1]) / div;
  r_isect[0] = v1[0] + lmbda * dir2[0];
  r_isect[1] = v1[1] + lmbda * dir2[1];

  return true;
}

/* Topological Utilities */

static PEdge *p_wheel_edge_next(PEdge *e)
{
  return e->next->next->pair;
}

static const PEdge *p_wheel_edge_next(const PEdge *e)
{
  return e->next->next->pair;
}

static PEdge *p_wheel_edge_prev(PEdge *e)
{
  return (e->pair) ? e->pair->next : nullptr;
}

static PEdge *p_boundary_edge_next(PEdge *e)
{
  return e->next->vert->edge;
}

static PEdge *p_boundary_edge_prev(PEdge *e)
{
  PEdge *we = e, *last;

  do {
    last = we;
    we = p_wheel_edge_next(we);
  } while (we && (we != e));

  return last->next->next;
}

static bool p_vert_interior(PVert *v)
{
  return v->edge->pair;
}

static void p_face_flip(PFace *f)
{
  PEdge *e1 = f->edge, *e2 = e1->next, *e3 = e2->next;
  PVert *v1 = e1->vert, *v2 = e2->vert, *v3 = e3->vert;
  int f1 = e1->flag, f2 = e2->flag, f3 = e3->flag;
  float *orig_uv1 = e1->orig_uv, *orig_uv2 = e2->orig_uv, *orig_uv3 = e3->orig_uv;

  e1->vert = v2;
  e1->next = e3;
  e1->orig_uv = orig_uv2;
  e1->flag = (f1 & ~PEDGE_VERTEX_FLAGS) | (f2 & PEDGE_VERTEX_FLAGS);

  e2->vert = v3;
  e2->next = e1;
  e2->orig_uv = orig_uv3;
  e2->flag = (f2 & ~PEDGE_VERTEX_FLAGS) | (f3 & PEDGE_VERTEX_FLAGS);

  e3->vert = v1;
  e3->next = e2;
  e3->orig_uv = orig_uv1;
  e3->flag = (f3 & ~PEDGE_VERTEX_FLAGS) | (f1 & PEDGE_VERTEX_FLAGS);
}

#if 0
static void p_chart_topological_sanity_check(PChart *chart)
{
  PVert *v;
  PEdge *e;

  for (v = chart->verts; v; v = v->nextlink) {
    GEO_uv_parametrizer_test_equals_ptr("v->edge->vert", v, v->edge->vert);
  }

  for (e = chart->edges; e; e = e->nextlink) {
    if (e->pair) {
      GEO_uv_parametrizer_test_equals_ptr("e->pair->pair", e, e->pair->pair);
      GEO_uv_parametrizer_test_equals_ptr("pair->vert", e->vert, e->pair->next->vert);
      GEO_uv_parametrizer_test_equals_ptr("pair->next->vert", e->next->vert, e->pair->vert);
    }
  }
}
#endif

/* Loading / Flushing */

static void p_vert_load_pin_select_uvs(ParamHandle *handle, PVert *v)
{
  PEdge *e;
  int nedges = 0, npins = 0;
  float pinuv[2];

  v->uv[0] = v->uv[1] = 0.0f;
  pinuv[0] = pinuv[1] = 0.0f;
  e = v->edge;
  do {
    if (e->orig_uv) {
      if (e->flag & PEDGE_SELECT) {
        v->flag |= PVERT_SELECT;
      }

      if (e->flag & PEDGE_PIN) {
        pinuv[0] += e->orig_uv[0] * handle->aspect_y;
        pinuv[1] += e->orig_uv[1];
        npins++;
      }
      else {
        v->uv[0] += e->orig_uv[0] * handle->aspect_y;
        v->uv[1] += e->orig_uv[1];
      }

      nedges++;
    }

    e = p_wheel_edge_next(e);
  } while (e && e != (v->edge));

  if (npins > 0) {
    v->uv[0] = pinuv[0] / npins;
    v->uv[1] = pinuv[1] / npins;
    v->flag |= PVERT_PIN;
  }
  else if (nedges > 0) {
    v->uv[0] /= nedges;
    v->uv[1] /= nedges;
  }
}

static void p_chart_flush_collapsed_uvs(PChart *chart);

static void p_flush_uvs(ParamHandle *handle, PChart *chart)
{
  const float blend = handle->blend;
  const float invblend = 1.0f - blend;
  const float invblend_x = invblend / handle->aspect_y;
  for (PEdge *e = chart->edges; e; e = e->nextlink) {
    if (e->orig_uv) {
      e->orig_uv[0] = blend * e->old_uv[0] + invblend_x * e->vert->uv[0];
      e->orig_uv[1] = blend * e->old_uv[1] + invblend * e->vert->uv[1];
    }
  }

  if (chart->collapsed_edges) {
    p_chart_flush_collapsed_uvs(chart);

    for (PEdge *e = chart->collapsed_edges; e; e = e->nextlink) {
      if (e->orig_uv) {
        e->orig_uv[0] = blend * e->old_uv[0] + invblend_x * e->vert->uv[0];
        e->orig_uv[1] = blend * e->old_uv[1] + invblend * e->vert->uv[1];
      }
    }
  }
}

static void p_face_backup_uvs(PFace *f)
{
  PEdge *e1 = f->edge, *e2 = e1->next, *e3 = e2->next;

  if (e1->orig_uv) {
    e1->old_uv[0] = e1->orig_uv[0];
    e1->old_uv[1] = e1->orig_uv[1];
  }
  if (e2->orig_uv) {
    e2->old_uv[0] = e2->orig_uv[0];
    e2->old_uv[1] = e2->orig_uv[1];
  }
  if (e3->orig_uv) {
    e3->old_uv[0] = e3->orig_uv[0];
    e3->old_uv[1] = e3->orig_uv[1];
  }
}

static void p_face_restore_uvs(PFace *f)
{
  PEdge *e1 = f->edge, *e2 = e1->next, *e3 = e2->next;

  if (e1->orig_uv) {
    e1->orig_uv[0] = e1->old_uv[0];
    e1->orig_uv[1] = e1->old_uv[1];
  }
  if (e2->orig_uv) {
    e2->orig_uv[0] = e2->old_uv[0];
    e2->orig_uv[1] = e2->old_uv[1];
  }
  if (e3->orig_uv) {
    e3->orig_uv[0] = e3->old_uv[0];
    e3->orig_uv[1] = e3->old_uv[1];
  }
}

/* Construction (use only during construction, relies on u.key being set */

static PVert *p_vert_add(
    ParamHandle *handle, PHashKey key, const float co[3], const float weight, PEdge *e)
{
  PVert *v = (PVert *)BLI_memarena_alloc(handle->arena, sizeof(*v));
  copy_v3_v3(v->co, co);
  v->weight = weight;

  /* Sanity check, a single nan/inf point causes the entire result to be invalid.
   * Note that values within the calculation may _become_ non-finite,
   * so the rest of the code still needs to take this possibility into account. */
  for (int i = 0; i < 3; i++) {
    if (UNLIKELY(!isfinite(v->co[i]))) {
      v->co[i] = 0.0f;
    }
  }

  v->u.key = key;
  v->edge = e;
  v->flag = 0;

  phash_insert(handle->hash_verts, (PHashLink *)v);

  return v;
}

static PVert *p_vert_lookup(
    ParamHandle *handle, PHashKey key, const float co[3], const float weight, PEdge *e)
{
  PVert *v = (PVert *)phash_lookup(handle->hash_verts, key);

  if (v) {
    return v;
  }
  return p_vert_add(handle, key, co, weight, e);
}

static PVert *p_vert_copy(ParamHandle *handle, PVert *v)
{
  PVert *nv = (PVert *)BLI_memarena_alloc(handle->arena, sizeof(*nv));

  copy_v3_v3(nv->co, v->co);
  nv->uv[0] = v->uv[0];
  nv->uv[1] = v->uv[1];
  nv->u.key = v->u.key;
  nv->edge = v->edge;
  nv->flag = v->flag;

  return nv;
}

static PEdge *p_edge_lookup(ParamHandle *handle, const PHashKey *vkeys)
{
  PHashKey key = PHASH_edge(vkeys[0], vkeys[1]);
  PEdge *e = (PEdge *)phash_lookup(handle->hash_edges, key);

  while (e) {
    if ((e->vert->u.key == vkeys[0]) && (e->next->vert->u.key == vkeys[1])) {
      return e;
    }
    if ((e->vert->u.key == vkeys[1]) && (e->next->vert->u.key == vkeys[0])) {
      return e;
    }

    e = (PEdge *)phash_next(handle->hash_edges, key, (PHashLink *)e);
  }

  return nullptr;
}

static int p_face_exists(ParamHandle *handle, const ParamKey *pvkeys, int i1, int i2, int i3)
{
  PHashKey *vkeys = (PHashKey *)pvkeys;
  PHashKey key = PHASH_edge(vkeys[i1], vkeys[i2]);
  PEdge *e = (PEdge *)phash_lookup(handle->hash_edges, key);

  while (e) {
    if ((e->vert->u.key == vkeys[i1]) && (e->next->vert->u.key == vkeys[i2])) {
      if (e->next->next->vert->u.key == vkeys[i3]) {
        return true;
      }
    }
    else if ((e->vert->u.key == vkeys[i2]) && (e->next->vert->u.key == vkeys[i1])) {
      if (e->next->next->vert->u.key == vkeys[i3]) {
        return true;
      }
    }

    e = (PEdge *)phash_next(handle->hash_edges, key, (PHashLink *)e);
  }

  return false;
}

static bool p_edge_implicit_seam(PEdge *e, PEdge *ep)
{
  const float *uv1, *uv2, *uvp1, *uvp2;
  float limit[2];

  limit[0] = 0.00001;
  limit[1] = 0.00001;

  uv1 = e->orig_uv;
  uv2 = e->next->orig_uv;

  if (e->vert->u.key == ep->vert->u.key) {
    uvp1 = ep->orig_uv;
    uvp2 = ep->next->orig_uv;
  }
  else {
    uvp1 = ep->next->orig_uv;
    uvp2 = ep->orig_uv;
  }

  if ((fabsf(uv1[0] - uvp1[0]) > limit[0]) || (fabsf(uv1[1] - uvp1[1]) > limit[1])) {
    e->flag |= PEDGE_SEAM;
    ep->flag |= PEDGE_SEAM;
    return true;
  }
  if ((fabsf(uv2[0] - uvp2[0]) > limit[0]) || (fabsf(uv2[1] - uvp2[1]) > limit[1])) {
    e->flag |= PEDGE_SEAM;
    ep->flag |= PEDGE_SEAM;
    return true;
  }

  return false;
}

static bool p_edge_has_pair(ParamHandle *handle, PEdge *e, bool topology_from_uvs, PEdge **r_pair)
{
  PHashKey key;
  PEdge *pe;
  const PVert *v1, *v2;
  PHashKey key1 = e->vert->u.key;
  PHashKey key2 = e->next->vert->u.key;

  if (e->flag & PEDGE_SEAM) {
    return false;
  }

  key = PHASH_edge(key1, key2);
  pe = (PEdge *)phash_lookup(handle->hash_edges, key);
  *r_pair = nullptr;

  while (pe) {
    if (pe != e) {
      v1 = pe->vert;
      v2 = pe->next->vert;

      if (((v1->u.key == key1) && (v2->u.key == key2)) ||
          ((v1->u.key == key2) && (v2->u.key == key1)))
      {

        /* don't connect seams and t-junctions */
        if ((pe->flag & PEDGE_SEAM) || *r_pair ||
            (topology_from_uvs && p_edge_implicit_seam(e, pe)))
        {
          *r_pair = nullptr;
          return false;
        }

        *r_pair = pe;
      }
    }

    pe = (PEdge *)phash_next(handle->hash_edges, key, (PHashLink *)pe);
  }

  if (*r_pair && (e->vert == (*r_pair)->vert)) {
    if ((*r_pair)->next->pair || (*r_pair)->next->next->pair) {
      /* non unfoldable, maybe mobius ring or klein bottle */
      *r_pair = nullptr;
      return false;
    }
  }

  return (*r_pair != nullptr);
}

static bool p_edge_connect_pair(ParamHandle *handle,
                                PEdge *e,
                                bool topology_from_uvs,
                                PEdge ***stack)
{
  PEdge *pair = nullptr;

  if (!e->pair && p_edge_has_pair(handle, e, topology_from_uvs, &pair)) {
    if (e->vert == pair->vert) {
      p_face_flip(pair->face);
    }

    e->pair = pair;
    pair->pair = e;

    if (!(pair->face->flag & PFACE_CONNECTED)) {
      **stack = pair;
      (*stack)++;
    }
  }

  return (e->pair != nullptr);
}

static int p_connect_pairs(ParamHandle *handle, bool topology_from_uvs)
{
  PEdge **stackbase = (PEdge **)MEM_mallocN(sizeof(*stackbase) * phash_size(handle->hash_faces),
                                            "Pstackbase");
  PEdge **stack = stackbase;
  PFace *f, *first;
  PEdge *e, *e1, *e2;
  PChart *chart = handle->construction_chart;
  int ncharts = 0;

  /* Connect pairs, count edges, set vertex-edge pointer to a pair-less edge. */
  for (first = chart->faces; first; first = first->nextlink) {
    if (first->flag & PFACE_CONNECTED) {
      continue;
    }

    *stack = first->edge;
    stack++;

    while (stack != stackbase) {
      stack--;
      e = *stack;
      e1 = e->next;
      e2 = e1->next;

      f = e->face;
      f->flag |= PFACE_CONNECTED;

      /* assign verts to charts so we can sort them later */
      f->u.chart = ncharts;

      if (!p_edge_connect_pair(handle, e, topology_from_uvs, &stack)) {
        e->vert->edge = e;
      }
      if (!p_edge_connect_pair(handle, e1, topology_from_uvs, &stack)) {
        e1->vert->edge = e1;
      }
      if (!p_edge_connect_pair(handle, e2, topology_from_uvs, &stack)) {
        e2->vert->edge = e2;
      }
    }

    ncharts++;
  }

  MEM_freeN(stackbase);

  return ncharts;
}

static void p_split_vert(ParamHandle *handle, PChart *chart, PEdge *e)
{
  PEdge *we, *lastwe = nullptr;
  PVert *v = e->vert;
  bool copy = true;

  if (e->flag & PEDGE_PIN) {
    chart->has_pins = true;
  }

  if (e->flag & PEDGE_VERTEX_SPLIT) {
    return;
  }

  /* rewind to start */
  lastwe = e;
  for (we = p_wheel_edge_prev(e); we && (we != e); we = p_wheel_edge_prev(we)) {
    lastwe = we;
  }

  /* go over all edges in wheel */
  for (we = lastwe; we; we = p_wheel_edge_next(we)) {
    if (we->flag & PEDGE_VERTEX_SPLIT) {
      break;
    }

    we->flag |= PEDGE_VERTEX_SPLIT;

    if (we == v->edge) {
      /* found it, no need to copy */
      copy = false;
      v->nextlink = chart->verts;
      chart->verts = v;
      chart->nverts++;
    }
  }

  if (copy) {
    /* not found, copying */
    v->flag |= PVERT_SPLIT;
    v = p_vert_copy(handle, v);
    v->flag |= PVERT_SPLIT;

    v->nextlink = chart->verts;
    chart->verts = v;
    chart->nverts++;

    v->edge = lastwe;

    we = lastwe;
    do {
      we->vert = v;
      we = p_wheel_edge_next(we);
    } while (we && (we != lastwe));
  }
}

static PChart **p_split_charts(ParamHandle *handle, PChart *chart, int ncharts)
{
  PChart **charts = (PChart **)MEM_callocN(sizeof(*charts) * ncharts, "PCharts");

  for (int i = 0; i < ncharts; i++) {
    charts[i] = (PChart *)MEM_callocN(sizeof(*chart), "PChart");
  }

  PFace *f = chart->faces;
  while (f) {
    PEdge *e1 = f->edge, *e2 = e1->next, *e3 = e2->next;
    PFace *nextf = f->nextlink;

    PChart *nchart = charts[f->u.chart];

    f->nextlink = nchart->faces;
    nchart->faces = f;
    e1->nextlink = nchart->edges;
    nchart->edges = e1;
    e2->nextlink = nchart->edges;
    nchart->edges = e2;
    e3->nextlink = nchart->edges;
    nchart->edges = e3;

    nchart->nfaces++;
    nchart->nedges += 3;

    p_split_vert(handle, nchart, e1);
    p_split_vert(handle, nchart, e2);
    p_split_vert(handle, nchart, e3);

    f = nextf;
  }

  return charts;
}

static PFace *p_face_add(ParamHandle *handle)
{
  PFace *f;

  /* allocate */
  f = (PFace *)BLI_memarena_alloc(handle->arena, sizeof(*f));
  f->flag = 0;

  PEdge *e1 = (PEdge *)BLI_memarena_calloc(handle->arena, sizeof(*e1));
  PEdge *e2 = (PEdge *)BLI_memarena_calloc(handle->arena, sizeof(*e2));
  PEdge *e3 = (PEdge *)BLI_memarena_calloc(handle->arena, sizeof(*e3));

  /* set up edges */
  f->edge = e1;
  e1->face = e2->face = e3->face = f;

  e1->next = e2;
  e2->next = e3;
  e3->next = e1;

  return f;
}

static PFace *p_face_add_construct(ParamHandle *handle,
                                   ParamKey key,
                                   const ParamKey *vkeys,
                                   const float **co,
                                   float **uv,
                                   float *weight,
                                   int i1,
                                   int i2,
                                   int i3,
                                   const bool *pin,
                                   const bool *select)
{
  PFace *f = p_face_add(handle);
  PEdge *e1 = f->edge, *e2 = e1->next, *e3 = e2->next;

  float weight1, weight2, weight3;
  if (weight) {
    weight1 = weight[i1];
    weight2 = weight[i2];
    weight3 = weight[i3];
  }
  else {
    weight1 = 1.0f;
    weight2 = 1.0f;
    weight3 = 1.0f;
  }

  e1->vert = p_vert_lookup(handle, vkeys[i1], co[i1], weight1, e1);
  e2->vert = p_vert_lookup(handle, vkeys[i2], co[i2], weight2, e2);
  e3->vert = p_vert_lookup(handle, vkeys[i3], co[i3], weight3, e3);

  e1->orig_uv = uv[i1];
  e2->orig_uv = uv[i2];
  e3->orig_uv = uv[i3];

  if (pin) {
    if (pin[i1]) {
      e1->flag |= PEDGE_PIN;
    }
    if (pin[i2]) {
      e2->flag |= PEDGE_PIN;
    }
    if (pin[i3]) {
      e3->flag |= PEDGE_PIN;
    }
  }

  if (select) {
    if (select[i1]) {
      e1->flag |= PEDGE_SELECT;
    }
    if (select[i2]) {
      e2->flag |= PEDGE_SELECT;
    }
    if (select[i3]) {
      e3->flag |= PEDGE_SELECT;
    }
  }

  f->u.key = key;
  phash_insert(handle->hash_faces, (PHashLink *)f);

  e1->u.key = PHASH_edge(vkeys[i1], vkeys[i2]);
  e2->u.key = PHASH_edge(vkeys[i2], vkeys[i3]);
  e3->u.key = PHASH_edge(vkeys[i3], vkeys[i1]);

  phash_insert(handle->hash_edges, (PHashLink *)e1);
  phash_insert(handle->hash_edges, (PHashLink *)e2);
  phash_insert(handle->hash_edges, (PHashLink *)e3);

  return f;
}

static PFace *p_face_add_fill(ParamHandle *handle, PChart *chart, PVert *v1, PVert *v2, PVert *v3)
{
  PFace *f = p_face_add(handle);
  PEdge *e1 = f->edge, *e2 = e1->next, *e3 = e2->next;

  e1->vert = v1;
  e2->vert = v2;
  e3->vert = v3;

  e1->orig_uv = e2->orig_uv = e3->orig_uv = nullptr;

  f->nextlink = chart->faces;
  chart->faces = f;
  e1->nextlink = chart->edges;
  chart->edges = e1;
  e2->nextlink = chart->edges;
  chart->edges = e2;
  e3->nextlink = chart->edges;
  chart->edges = e3;

  chart->nfaces++;
  chart->nedges += 3;

  return f;
}

/* Construction: boundary filling */

static void p_chart_boundaries(PChart *chart, PEdge **r_outer)
{
  PEdge *e, *be;
  float len, maxlen = -1.0;

  chart->nboundaries = 0;
  if (r_outer) {
    *r_outer = nullptr;
  }

  for (e = chart->edges; e; e = e->nextlink) {
    if (e->pair || (e->flag & PEDGE_DONE)) {
      continue;
    }

    chart->nboundaries++;

    len = 0.0f;

    be = e;
    do {
      be->flag |= PEDGE_DONE;
      len += p_edge_length(be);
      be = be->next->vert->edge;
    } while (be != e);

    if (r_outer && (len > maxlen)) {
      *r_outer = e;
      maxlen = len;
    }
  }

  for (e = chart->edges; e; e = e->nextlink) {
    e->flag &= ~PEDGE_DONE;
  }
}

static float p_edge_boundary_angle(PEdge *e)
{
  PEdge *we;
  PVert *v, *v1, *v2;
  float angle;

  v = e->vert;

  /* concave angle check -- could be better */
  angle = M_PI;

  we = v->edge;
  do {
    v1 = we->next->vert;
    v2 = we->next->next->vert;
    angle -= angle_v3v3v3(v1->co, v->co, v2->co);

    we = we->next->next->pair;
  } while (we && (we != v->edge));

  return angle;
}

static void p_chart_fill_boundary(ParamHandle *handle, PChart *chart, PEdge *be, int nedges)
{
  PEdge *e, *e1, *e2;

  PFace *f;
  Heap *heap = BLI_heap_new();
  float angle;

  e = be;
  do {
    angle = p_edge_boundary_angle(e);
    e->u.heaplink = BLI_heap_insert(heap, angle, e);

    e = p_boundary_edge_next(e);
  } while (e != be);

  if (nedges == 2) {
    /* no real boundary, but an isolated seam */
    e = be->next->vert->edge;
    e->pair = be;
    be->pair = e;

    BLI_heap_remove(heap, e->u.heaplink);
    BLI_heap_remove(heap, be->u.heaplink);
  }
  else {
    while (nedges > 2) {
      PEdge *ne, *ne1, *ne2;

      e = (PEdge *)BLI_heap_pop_min(heap);

      e1 = p_boundary_edge_prev(e);
      e2 = p_boundary_edge_next(e);

      BLI_heap_remove(heap, e1->u.heaplink);
      BLI_heap_remove(heap, e2->u.heaplink);
      e->u.heaplink = e1->u.heaplink = e2->u.heaplink = nullptr;

      e->flag |= PEDGE_FILLED;
      e1->flag |= PEDGE_FILLED;

      f = p_face_add_fill(handle, chart, e->vert, e1->vert, e2->vert);
      f->flag |= PFACE_FILLED;

      ne = f->edge->next->next;
      ne1 = f->edge;
      ne2 = f->edge->next;

      ne->flag = ne1->flag = ne2->flag = PEDGE_FILLED;

      e->pair = ne;
      ne->pair = e;
      e1->pair = ne1;
      ne1->pair = e1;

      ne->vert = e2->vert;
      ne1->vert = e->vert;
      ne2->vert = e1->vert;

      if (nedges == 3) {
        e2->pair = ne2;
        ne2->pair = e2;
      }
      else {
        ne2->vert->edge = ne2;

        ne2->u.heaplink = BLI_heap_insert(heap, p_edge_boundary_angle(ne2), ne2);
        e2->u.heaplink = BLI_heap_insert(heap, p_edge_boundary_angle(e2), e2);
      }

      nedges--;
    }
  }

  BLI_heap_free(heap, nullptr);
}

static void p_chart_fill_boundaries(ParamHandle *handle, PChart *chart, const PEdge *outer)
{
  PEdge *e, *be; /* *enext - as yet unused */
  int nedges;

  for (e = chart->edges; e; e = e->nextlink) {
    /* enext = e->nextlink; - as yet unused */

    if (e->pair || (e->flag & PEDGE_FILLED)) {
      continue;
    }

    nedges = 0;
    be = e;
    do {
      be->flag |= PEDGE_FILLED;
      be = be->next->vert->edge;
      nedges++;
    } while (be != e);

    if (e != outer) {
      p_chart_fill_boundary(handle, chart, e, nedges);
    }
  }
}

#if 0
/* Polygon kernel for inserting uv's non overlapping */

static int p_polygon_point_in(const float cp1[2], const float cp2[2], const float p[2])
{
  if ((cp1[0] == p[0]) && (cp1[1] == p[1])) {
    return 2;
  }
  else if ((cp2[0] == p[0]) && (cp2[1] == p[1])) {
    return 3;
  }
  else {
    return (p_area_signed(cp1, cp2, p) >= 0.0f);
  }
}

static void p_polygon_kernel_clip(float (*oldpoints)[2],
                                  int noldpoints,
                                  float (*newpoints)[2],
                                  int *r_nnewpoints,
                                  const float cp1[2],
                                  const float cp2[2])
{
  float *p2, *p1, isect[2];
  int i, p2in, p1in;

  p1 = oldpoints[noldpoints - 1];
  p1in = p_polygon_point_in(cp1, cp2, p1);
  *r_nnewpoints = 0;

  for (i = 0; i < noldpoints; i++) {
    p2 = oldpoints[i];
    p2in = p_polygon_point_in(cp1, cp2, p2);

    if ((p2in >= 2) || (p1in && p2in)) {
      newpoints[*r_nnewpoints][0] = p2[0];
      newpoints[*r_nnewpoints][1] = p2[1];
      (*r_nnewpoints)++;
    }
    else if (p1in && !p2in) {
      if (p1in != 3) {
        p_intersect_line_2d(p1, p2, cp1, cp2, isect);
        newpoints[*r_nnewpoints][0] = isect[0];
        newpoints[*r_nnewpoints][1] = isect[1];
        (*r_nnewpoints)++;
      }
    }
    else if (!p1in && p2in) {
      p_intersect_line_2d(p1, p2, cp1, cp2, isect);
      newpoints[*r_nnewpoints][0] = isect[0];
      newpoints[*r_nnewpoints][1] = isect[1];
      (*r_nnewpoints)++;

      newpoints[*r_nnewpoints][0] = p2[0];
      newpoints[*r_nnewpoints][1] = p2[1];
      (*r_nnewpoints)++;
    }

    p1in = p2in;
    p1 = p2;
  }
}

static void p_polygon_kernel_center(float (*points)[2], int npoints, float *center)
{
  int i, size, nnewpoints = npoints;
  float(*oldpoints)[2], (*newpoints)[2], *p1, *p2;

  size = npoints * 3;
  oldpoints = MEM_mallocN(sizeof(float[2]) * size, "PPolygonOldPoints");
  newpoints = MEM_mallocN(sizeof(float[2]) * size, "PPolygonNewPoints");

  memcpy(oldpoints, points, sizeof(float[2]) * npoints);

  for (i = 0; i < npoints; i++) {
    p1 = points[i];
    p2 = points[(i + 1) % npoints];
    p_polygon_kernel_clip(oldpoints, nnewpoints, newpoints, &nnewpoints, p1, p2);

    if (nnewpoints == 0) {
      /* degenerate case, use center of original face */
      memcpy(oldpoints, points, sizeof(float[2]) * npoints);
      nnewpoints = npoints;
      break;
    }
    else if (nnewpoints == 1) {
      /* degenerate case, use remaining point */
      center[0] = newpoints[0][0];
      center[1] = newpoints[0][1];

      MEM_freeN(oldpoints);
      MEM_freeN(newpoints);

      return;
    }

    if (nnewpoints * 2 > size) {
      size *= 2;
      MEM_freeN(oldpoints);
      oldpoints = MEM_mallocN(sizeof(float[2]) * size, "oldpoints");
      memcpy(oldpoints, newpoints, sizeof(float[2]) * nnewpoints);
      MEM_freeN(newpoints);
      newpoints = MEM_mallocN(sizeof(float[2]) * size, "newpoints");
    }
    else {
      float(*sw_points)[2] = oldpoints;
      oldpoints = newpoints;
      newpoints = sw_points;
    }
  }

  center[0] = center[1] = 0.0f;

  for (i = 0; i < nnewpoints; i++) {
    center[0] += oldpoints[i][0];
    center[1] += oldpoints[i][1];
  }

  center[0] /= nnewpoints;
  center[1] /= nnewpoints;

  MEM_freeN(oldpoints);
  MEM_freeN(newpoints);
}
#endif

/* Simplify/Complexity
 *
 * This is currently used for eliminating degenerate vertex coordinates.
 * In the future this can be used for efficient unwrapping of high resolution
 * charts at lower resolution. */

#if 0

static float p_vert_cotan(const float v1[3], const float v2[3], const float v3[3])
{
  float a[3], b[3], c[3], clen;

  sub_v3_v3v3(a, v2, v1);
  sub_v3_v3v3(b, v3, v1);
  cross_v3_v3v3(c, a, b);

  clen = len_v3(c);

  if (clen == 0.0f) {
    return 0.0f;
  }

  return dot_v3v3(a, b) / clen;
}

static bool p_vert_flipped_wheel_triangle(PVert *v)
{
  PEdge *e = v->edge;

  do {
    if (p_face_uv_area_signed(e->face) < 0.0f) {
      return true;
    }

    e = p_wheel_edge_next(e);
  } while (e && (e != v->edge));

  return false;
}

static bool p_vert_map_harmonic_weights(PVert *v)
{
  float weightsum, positionsum[2], olduv[2];

  weightsum = 0.0f;
  positionsum[0] = positionsum[1] = 0.0f;

  if (p_vert_interior(v)) {
    PEdge *e = v->edge;

    do {
      float t1, t2, weight;
      PVert *v1, *v2;

      v1 = e->next->vert;
      v2 = e->next->next->vert;
      t1 = p_vert_cotan(v2->co, e->vert->co, v1->co);

      v1 = e->pair->next->vert;
      v2 = e->pair->next->next->vert;
      t2 = p_vert_cotan(v2->co, e->pair->vert->co, v1->co);

      weight = 0.5f * (t1 + t2);
      weightsum += weight;
      positionsum[0] += weight * e->pair->vert->uv[0];
      positionsum[1] += weight * e->pair->vert->uv[1];

      e = p_wheel_edge_next(e);
    } while (e && (e != v->edge));
  }
  else {
    PEdge *e = v->edge;

    do {
      float t1, t2;
      PVert *v1, *v2;

      v2 = e->next->vert;
      v1 = e->next->next->vert;

      t1 = p_vert_cotan(v1->co, v->co, v2->co);
      t2 = p_vert_cotan(v2->co, v->co, v1->co);

      weightsum += t1 + t2;
      positionsum[0] += (v2->uv[1] - v1->uv[1]) + (t1 * v2->uv[0] + t2 * v1->uv[0]);
      positionsum[1] += (v1->uv[0] - v2->uv[0]) + (t1 * v2->uv[1] + t2 * v1->uv[1]);

      e = p_wheel_edge_next(e);
    } while (e && (e != v->edge));
  }

  if (weightsum != 0.0f) {
    weightsum = 1.0f / weightsum;
    positionsum[0] *= weightsum;
    positionsum[1] *= weightsum;
  }

  olduv[0] = v->uv[0];
  olduv[1] = v->uv[1];
  v->uv[0] = positionsum[0];
  v->uv[1] = positionsum[1];

  if (p_vert_flipped_wheel_triangle(v)) {
    v->uv[0] = olduv[0];
    v->uv[1] = olduv[1];

    return false;
  }

  return true;
}

static void p_vert_harmonic_insert(PVert *v)
{
  PEdge *e;

  if (!p_vert_map_harmonic_weights(v)) {
    /* do face kernel center insertion: this is quite slow, but should
     * only be needed for 0.01 % of verts or so, when insert with harmonic
     * weights fails */

    int npoints = 0, i;
    float(*points)[2];

    e = v->edge;
    do {
      npoints++;
      e = p_wheel_edge_next(e);
    } while (e && (e != v->edge));

    if (e == nullptr) {
      npoints++;
    }

    points = MEM_mallocN(sizeof(float[2]) * npoints, "PHarmonicPoints");

    e = v->edge;
    i = 0;
    do {
      PEdge *nexte = p_wheel_edge_next(e);

      points[i][0] = e->next->vert->uv[0];
      points[i][1] = e->next->vert->uv[1];

      if (nexte == nullptr) {
        i++;
        points[i][0] = e->next->next->vert->uv[0];
        points[i][1] = e->next->next->vert->uv[1];
        break;
      }

      e = nexte;
      i++;
    } while (e != v->edge);

    p_polygon_kernel_center(points, npoints, v->uv);

    MEM_freeN(points);
  }

  e = v->edge;
  do {
    if (!(e->next->vert->flag & PVERT_PIN)) {
      p_vert_map_harmonic_weights(e->next->vert);
    }
    e = p_wheel_edge_next(e);
  } while (e && (e != v->edge));

  p_vert_map_harmonic_weights(v);
}
#endif

static void p_vert_fix_edge_pointer(PVert *v)
{
  PEdge *start = v->edge;

  /* set v->edge pointer to the edge with no pair, if there is one */
  while (v->edge->pair) {
    v->edge = p_wheel_edge_prev(v->edge);

    if (v->edge == start) {
      break;
    }
  }
}

static void p_collapsing_verts(PEdge *edge, PEdge *pair, PVert **r_newv, PVert **r_keepv)
{
  /* the two vertices that are involved in the collapse */
  if (edge) {
    *r_newv = edge->vert;
    *r_keepv = edge->next->vert;
  }
  else {
    *r_newv = pair->next->vert;
    *r_keepv = pair->vert;
  }
}

static void p_collapse_edge(PEdge *edge, PEdge *pair)
{
  PVert *oldv, *keepv;
  PEdge *e;

  p_collapsing_verts(edge, pair, &oldv, &keepv);

  /* change e->vert pointers from old vertex to the target vertex */
  e = oldv->edge;
  do {
    if ((e != edge) && !(pair && pair->next == e)) {
      e->vert = keepv;
    }

    e = p_wheel_edge_next(e);
  } while (e && (e != oldv->edge));

  /* set keepv->edge pointer */
  if ((edge && (keepv->edge == edge->next)) || (keepv->edge == pair)) {
    if (edge && edge->next->pair) {
      keepv->edge = edge->next->pair->next;
    }
    else if (pair && pair->next->next->pair) {
      keepv->edge = pair->next->next->pair;
    }
    else if (edge && edge->next->next->pair) {
      keepv->edge = edge->next->next->pair;
    }
    else {
      keepv->edge = pair->next->pair->next;
    }
  }

  /* update pairs and v->edge pointers */
  if (edge) {
    PEdge *e1 = edge->next, *e2 = e1->next;

    if (e1->pair) {
      e1->pair->pair = e2->pair;
    }

    if (e2->pair) {
      e2->pair->pair = e1->pair;
      e2->vert->edge = p_wheel_edge_prev(e2);
    }
    else {
      e2->vert->edge = p_wheel_edge_next(e2);
    }

    p_vert_fix_edge_pointer(e2->vert);
  }

  if (pair) {
    PEdge *e1 = pair->next, *e2 = e1->next;

    if (e1->pair) {
      e1->pair->pair = e2->pair;
    }

    if (e2->pair) {
      e2->pair->pair = e1->pair;
      e2->vert->edge = p_wheel_edge_prev(e2);
    }
    else {
      e2->vert->edge = p_wheel_edge_next(e2);
    }

    p_vert_fix_edge_pointer(e2->vert);
  }

  p_vert_fix_edge_pointer(keepv);

  /* mark for move to collapsed list later */
  oldv->flag |= PVERT_COLLAPSE;

  if (edge) {
    PFace *f = edge->face;
    PEdge *e1 = edge->next, *e2 = e1->next;

    f->flag |= PFACE_COLLAPSE;
    edge->flag |= PEDGE_COLLAPSE;
    e1->flag |= PEDGE_COLLAPSE;
    e2->flag |= PEDGE_COLLAPSE;
  }

  if (pair) {
    PFace *f = pair->face;
    PEdge *e1 = pair->next, *e2 = e1->next;

    f->flag |= PFACE_COLLAPSE;
    pair->flag |= PEDGE_COLLAPSE;
    e1->flag |= PEDGE_COLLAPSE;
    e2->flag |= PEDGE_COLLAPSE;
  }
}

#if 0
static void p_split_vertex(PEdge *edge, PEdge *pair)
{
  PVert *newv, *keepv;
  PEdge *e;

  p_collapsing_verts(edge, pair, &newv, &keepv);

  /* update edge pairs */
  if (edge) {
    PEdge *e1 = edge->next, *e2 = e1->next;

    if (e1->pair) {
      e1->pair->pair = e1;
    }
    if (e2->pair) {
      e2->pair->pair = e2;
    }

    e2->vert->edge = e2;
    p_vert_fix_edge_pointer(e2->vert);
    keepv->edge = e1;
  }

  if (pair) {
    PEdge *e1 = pair->next, *e2 = e1->next;

    if (e1->pair) {
      e1->pair->pair = e1;
    }
    if (e2->pair) {
      e2->pair->pair = e2;
    }

    e2->vert->edge = e2;
    p_vert_fix_edge_pointer(e2->vert);
    keepv->edge = pair;
  }

  p_vert_fix_edge_pointer(keepv);

  /* set e->vert pointers to restored vertex */
  e = newv->edge;
  do {
    e->vert = newv;
    e = p_wheel_edge_next(e);
  } while (e && (e != newv->edge));
}
#endif

static bool p_collapse_allowed_topologic(PEdge *edge, PEdge *pair)
{
  PVert *oldv, *keepv;

  p_collapsing_verts(edge, pair, &oldv, &keepv);

  /* boundary edges */
  if (!edge || !pair) {
    /* avoid collapsing chart into an edge */
    if (edge && !edge->next->pair && !edge->next->next->pair) {
      return false;
    }
    else if (pair && !pair->next->pair && !pair->next->next->pair) {
      return false;
    }
  }
  /* avoid merging two boundaries (oldv and keepv are on the 'other side' of
   * the chart) */
  else if (!p_vert_interior(oldv) && !p_vert_interior(keepv)) {
    return false;
  }

  return true;
}

#if 0
static bool p_collapse_normal_flipped(float *v1, float *v2, float *vold, float *vnew)
{
  float nold[3], nnew[3], sub1[3], sub2[3];

  sub_v3_v3v3(sub1, vold, v1);
  sub_v3_v3v3(sub2, vold, v2);
  cross_v3_v3v3(nold, sub1, sub2);

  sub_v3_v3v3(sub1, vnew, v1);
  sub_v3_v3v3(sub2, vnew, v2);
  cross_v3_v3v3(nnew, sub1, sub2);

  return (dot_v3v3(nold, nnew) <= 0.0f);
}

static bool p_collapse_allowed_geometric(PEdge *edge, PEdge *pair)
{
  PVert *oldv, *keepv;
  PEdge *e;
  float angulardefect, angle;

  p_collapsing_verts(edge, pair, &oldv, &keepv);

  angulardefect = 2 * M_PI;

  e = oldv->edge;
  do {
    float a[3], b[3], minangle, maxangle;
    PEdge *e1 = e->next, *e2 = e1->next;
    PVert *v1 = e1->vert, *v2 = e2->vert;
    int i;

    angle = p_vec_angle(v1->co, oldv->co, v2->co);
    angulardefect -= angle;

    /* skip collapsing faces */
    if (v1 == keepv || v2 == keepv) {
      e = p_wheel_edge_next(e);
      continue;
    }

    if (p_collapse_normal_flipped(v1->co, v2->co, oldv->co, keepv->co)) {
      return false;
    }

    a[0] = angle;
    a[1] = p_vec_angle(v2->co, v1->co, oldv->co);
    a[2] = M_PI - a[0] - a[1];

    b[0] = p_vec_angle(v1->co, keepv->co, v2->co);
    b[1] = p_vec_angle(v2->co, v1->co, keepv->co);
    b[2] = M_PI - b[0] - b[1];

    /* ABF criterion 1: avoid sharp and obtuse angles. */
    minangle = 15.0f * M_PI / 180.0f;
    maxangle = M_PI - minangle;

    for (i = 0; i < 3; i++) {
      if ((b[i] < a[i]) && (b[i] < minangle)) {
        return false;
      }
      else if ((b[i] > a[i]) && (b[i] > maxangle)) {
        return false;
      }
    }

    e = p_wheel_edge_next(e);
  } while (e && (e != oldv->edge));

  if (p_vert_interior(oldv)) {
    /* HLSCM criterion: angular defect smaller than threshold. */
    if (fabsf(angulardefect) > float(M_PI * 30.0 / 180.0)) {
      return false;
    }
  }
  else {
    PVert *v1 = p_boundary_edge_next(oldv->edge)->vert;
    PVert *v2 = p_boundary_edge_prev(oldv->edge)->vert;

    /* ABF++ criterion 2: avoid collapsing verts inwards. */
    if (p_vert_interior(keepv)) {
      return false;
    }

    /* Don't collapse significant boundary changes. */
    angle = p_vec_angle(v1->co, oldv->co, v2->co);
    if (angle < (M_PI * 160.0 / 180.0)) {
      return false;
    }
  }

  return true;
}

static bool p_collapse_allowed(PEdge *edge, PEdge *pair)
{
  PVert *oldv, *keepv;

  p_collapsing_verts(edge, pair, &oldv, &keepv);

  if (oldv->flag & PVERT_PIN) {
    return false;
  }

  return (p_collapse_allowed_topologic(edge, pair) && p_collapse_allowed_geometric(edge, pair));
}

static float p_collapse_cost(PEdge *edge, PEdge *pair)
{
  /* based on volume and boundary optimization from:
   * "Fast and Memory Efficient Polygonal Simplification" P. Lindstrom, G. Turk */

  PVert *oldv, *keepv;
  PEdge *e;
  PFace *oldf1, *oldf2;
  float volumecost = 0.0f, areacost = 0.0f, edgevec[3], cost, weight, elen;
  float shapecost = 0.0f;
  float shapeold = 0.0f, shapenew = 0.0f;
  int nshapeold = 0, nshapenew = 0;

  p_collapsing_verts(edge, pair, &oldv, &keepv);
  oldf1 = (edge) ? edge->face : nullptr;
  oldf2 = (pair) ? pair->face : nullptr;

  sub_v3_v3v3(edgevec, keepv->co, oldv->co);

  e = oldv->edge;
  do {
    float a1, a2, a3;
    float *co1 = e->next->vert->co;
    float *co2 = e->next->next->vert->co;

    if (!ELEM(e->face, oldf1, oldf2)) {
      float tetrav2[3], tetrav3[3];

      /* tetrahedron volume = (1/3!)*|a.(b x c)| */
      sub_v3_v3v3(tetrav2, co1, oldv->co);
      sub_v3_v3v3(tetrav3, co2, oldv->co);
      volumecost += fabsf(volume_tri_tetrahedron_signed_v3(tetrav2, tetrav3, edgevec));

#  if 0
      shapecost += dot_v3v3(co1, keepv->co);

      if (p_wheel_edge_next(e) == nullptr) {
        shapecost += dot_v3v3(co2, keepv->co);
      }
#  endif

      p_triangle_angles(oldv->co, co1, co2, &a1, &a2, &a3);
      a1 = a1 - M_PI / 3.0;
      a2 = a2 - M_PI / 3.0;
      a3 = a3 - M_PI / 3.0;
      shapeold = (a1 * a1 + a2 * a2 + a3 * a3) / (M_PI_2 * M_PI_2);

      nshapeold++;
    }
    else {
      p_triangle_angles(keepv->co, co1, co2, &a1, &a2, &a3);
      a1 = a1 - M_PI / 3.0;
      a2 = a2 - M_PI / 3.0;
      a3 = a3 - M_PI / 3.0;
      shapenew = (a1 * a1 + a2 * a2 + a3 * a3) / (M_PI_2 * M_PI_2);

      nshapenew++;
    }

    e = p_wheel_edge_next(e);
  } while (e && (e != oldv->edge));

  if (!p_vert_interior(oldv)) {
    PVert *v1 = p_boundary_edge_prev(oldv->edge)->vert;
    PVert *v2 = p_boundary_edge_next(oldv->edge)->vert;

    areacost = area_tri_v3(oldv->co, v1->co, v2->co);
  }

  elen = len_v3(edgevec);
  weight = 1.0f; /* 0.2f */
  cost = weight * volumecost * volumecost + elen * elen * areacost * areacost;
#  if 0
  cost += shapecost;
#  else
  shapeold /= nshapeold;
  shapenew /= nshapenew;
  shapecost = (shapeold + 0.00001) / (shapenew + 0.00001);

  cost *= shapecost;
#  endif

  return cost;
}
#endif

static void p_collapse_cost_vertex(
    PVert *vert,
    float *r_mincost,
    PEdge **r_mine,
    const std::function<float(PEdge *, PEdge *)> &collapse_cost_fn,
    const std::function<float(PEdge *, PEdge *)> &collapse_allowed_fn)
{
  PEdge *e, *enext, *pair;

  *r_mine = nullptr;
  *r_mincost = 0.0f;
  e = vert->edge;
  do {
    if (collapse_allowed_fn(e, e->pair)) {
      float cost = collapse_cost_fn(e, e->pair);

      if ((*r_mine == nullptr) || (cost < *r_mincost)) {
        *r_mincost = cost;
        *r_mine = e;
      }
    }

    enext = p_wheel_edge_next(e);

    if (enext == nullptr) {
      /* The other boundary edge, where we only have the pair half-edge. */
      pair = e->next->next;

      if (collapse_allowed_fn(nullptr, pair)) {
        float cost = collapse_cost_fn(nullptr, pair);

        if ((*r_mine == nullptr) || (cost < *r_mincost)) {
          *r_mincost = cost;
          *r_mine = pair;
        }
      }

      break;
    }

    e = enext;
  } while (e != vert->edge);
}

static void p_chart_post_collapse_flush(PChart *chart, PEdge *collapsed)
{
  /* Move to `collapsed_*`. */

  PVert *v, *nextv = nullptr, *verts = chart->verts;
  PEdge *e, *nexte = nullptr, *edges = chart->edges, *laste = nullptr;
  PFace *f, *nextf = nullptr, *faces = chart->faces;

  chart->verts = chart->collapsed_verts = nullptr;
  chart->edges = chart->collapsed_edges = nullptr;
  chart->faces = chart->collapsed_faces = nullptr;

  chart->nverts = chart->nedges = chart->nfaces = 0;

  for (v = verts; v; v = nextv) {
    nextv = v->nextlink;

    if (v->flag & PVERT_COLLAPSE) {
      v->nextlink = chart->collapsed_verts;
      chart->collapsed_verts = v;
    }
    else {
      v->nextlink = chart->verts;
      chart->verts = v;
      chart->nverts++;
    }
  }

  for (e = edges; e; e = nexte) {
    nexte = e->nextlink;

    if (!collapsed || !(e->flag & PEDGE_COLLAPSE_EDGE)) {
      if (e->flag & PEDGE_COLLAPSE) {
        e->nextlink = chart->collapsed_edges;
        chart->collapsed_edges = e;
      }
      else {
        e->nextlink = chart->edges;
        chart->edges = e;
        chart->nedges++;
      }
    }
  }

  /* these are added last so they can be popped of in the right order
   * for splitting */
  for (e = collapsed; e; e = e->nextlink) {
    e->nextlink = e->u.nextcollapse;
    laste = e;
  }
  if (laste) {
    laste->nextlink = chart->collapsed_edges;
    chart->collapsed_edges = collapsed;
  }

  for (f = faces; f; f = nextf) {
    nextf = f->nextlink;

    if (f->flag & PFACE_COLLAPSE) {
      f->nextlink = chart->collapsed_faces;
      chart->collapsed_faces = f;
    }
    else {
      f->nextlink = chart->faces;
      chart->faces = f;
      chart->nfaces++;
    }
  }
}

static void p_chart_simplify_compute(PChart *chart,
                                     std::function<float(PEdge *, PEdge *)> collapse_cost_fn,
                                     std::function<float(PEdge *, PEdge *)> collapse_allowed_fn)
{
  /* For debugging. */
  static const int MAX_SIMPLIFY = INT_MAX;

  /* Computes a list of edge collapses / vertex splits. The collapsed
   * simplices go in the `chart->collapsed_*` lists, The original and
   * collapsed may then be view as stacks, where the next collapse/split
   * is at the top of the respective lists. */

  Heap *heap = BLI_heap_new();
  PVert *v;
  PEdge *collapsededges = nullptr, *e;
  int ncollapsed = 0;
  Vector<PVert *> wheelverts;
  wheelverts.reserve(16);

  /* insert all potential collapses into heap */
  for (v = chart->verts; v; v = v->nextlink) {
    float cost;
    PEdge *e = nullptr;

    p_collapse_cost_vertex(v, &cost, &e, collapse_cost_fn, collapse_allowed_fn);

    if (e) {
      v->u.heaplink = BLI_heap_insert(heap, cost, e);
    }
    else {
      v->u.heaplink = nullptr;
    }
  }

  for (e = chart->edges; e; e = e->nextlink) {
    e->u.nextcollapse = nullptr;
  }

  /* pop edge collapse out of heap one by one */
  while (!BLI_heap_is_empty(heap)) {
    if (ncollapsed == MAX_SIMPLIFY) {
      break;
    }

    HeapNode *link = BLI_heap_top(heap);
    PEdge *edge = (PEdge *)BLI_heap_pop_min(heap), *pair = edge->pair;
    PVert *oldv, *keepv;
    PEdge *wheele, *nexte;

    /* remember the edges we collapsed */
    edge->u.nextcollapse = collapsededges;
    collapsededges = edge;

    if (edge->vert->u.heaplink != link) {
      edge->flag |= (PEDGE_COLLAPSE_EDGE | PEDGE_COLLAPSE_PAIR);
      edge->next->vert->u.heaplink = nullptr;
      std::swap(edge, pair);
    }
    else {
      edge->flag |= PEDGE_COLLAPSE_EDGE;
      edge->vert->u.heaplink = nullptr;
    }

    p_collapsing_verts(edge, pair, &oldv, &keepv);

    /* gather all wheel verts and remember them before collapse */
    wheelverts.clear();
    wheele = oldv->edge;

    do {
      wheelverts.append(wheele->next->vert);
      nexte = p_wheel_edge_next(wheele);

      if (nexte == nullptr) {
        wheelverts.append(wheele->next->next->vert);
      }

      wheele = nexte;
    } while (wheele && (wheele != oldv->edge));

    /* collapse */
    p_collapse_edge(edge, pair);

    for (PVert *v : wheelverts) {
      float cost;
      PEdge *collapse = nullptr;

      if (v->u.heaplink) {
        BLI_heap_remove(heap, v->u.heaplink);
        v->u.heaplink = nullptr;
      }

      p_collapse_cost_vertex(v, &cost, &collapse, collapse_cost_fn, collapse_allowed_fn);

      if (collapse) {
        v->u.heaplink = BLI_heap_insert(heap, cost, collapse);
      }
    }

    ncollapsed++;
  }

  BLI_heap_free(heap, nullptr);

  p_chart_post_collapse_flush(chart, collapsededges);
}

#if 0
static void p_chart_post_split_flush(PChart *chart)
{
  /* Move from `collapsed_*`. */

  PVert *v, *nextv = nullptr;
  PEdge *e, *nexte = nullptr;
  PFace *f, *nextf = nullptr;

  for (v = chart->collapsed_verts; v; v = nextv) {
    nextv = v->nextlink;
    v->nextlink = chart->verts;
    chart->verts = v;
    chart->nverts++;
  }

  for (e = chart->collapsed_edges; e; e = nexte) {
    nexte = e->nextlink;
    e->nextlink = chart->edges;
    chart->edges = e;
    chart->nedges++;
  }

  for (f = chart->collapsed_faces; f; f = nextf) {
    nextf = f->nextlink;
    f->nextlink = chart->faces;
    chart->faces = f;
    chart->nfaces++;
  }

  chart->collapsed_verts = nullptr;
  chart->collapsed_edges = nullptr;
  chart->collapsed_faces = nullptr;
}

static void p_chart_complexify(PChart *chart)
{
  /* For debugging. */
  static const int MAX_COMPLEXIFY = INT_MAX;

  PEdge *e, *pair, *edge;
  PVert *newv, *keepv;
  int x = 0;

  for (e = chart->collapsed_edges; e; e = e->nextlink) {
    if (!(e->flag & PEDGE_COLLAPSE_EDGE)) {
      break;
    }

    edge = e;
    pair = e->pair;

    if (edge->flag & PEDGE_COLLAPSE_PAIR) {
      std::swap(edge, pair);
    }

    p_split_vertex(edge, pair);
    p_collapsing_verts(edge, pair, &newv, &keepv);

    if (x >= MAX_COMPLEXIFY) {
      newv->uv[0] = keepv->uv[0];
      newv->uv[1] = keepv->uv[1];
    }
    else {
      p_vert_harmonic_insert(newv);
      x++;
    }
  }

  p_chart_post_split_flush(chart);
}

static void p_chart_simplify(PChart *chart)
{
  /* Not implemented, needs proper reordering in split_flush. */
}
#endif

/* ABF */

#define ABF_MAX_ITER 20

struct PAbfSystem {
  int ninterior, nfaces, nangles;
  float *alpha, *beta, *sine, *cosine, *weight;
  float *bAlpha, *bTriangle, *bInterior;
  float *lambdaTriangle, *lambdaPlanar, *lambdaLength;
  float (*J2dt)[3], *bstar, *dstar;
};

static void p_abf_setup_system(PAbfSystem *sys)
{
  int i;

  sys->alpha = (float *)MEM_mallocN(sizeof(float) * sys->nangles, "ABFalpha");
  sys->beta = (float *)MEM_mallocN(sizeof(float) * sys->nangles, "ABFbeta");
  sys->sine = (float *)MEM_mallocN(sizeof(float) * sys->nangles, "ABFsine");
  sys->cosine = (float *)MEM_mallocN(sizeof(float) * sys->nangles, "ABFcosine");
  sys->weight = (float *)MEM_mallocN(sizeof(float) * sys->nangles, "ABFweight");

  sys->bAlpha = (float *)MEM_mallocN(sizeof(float) * sys->nangles, "ABFbalpha");
  sys->bTriangle = (float *)MEM_mallocN(sizeof(float) * sys->nfaces, "ABFbtriangle");
  sys->bInterior = (float *)MEM_mallocN(sizeof(float[2]) * sys->ninterior, "ABFbinterior");

  sys->lambdaTriangle = (float *)MEM_callocN(sizeof(float) * sys->nfaces, "ABFlambdatri");
  sys->lambdaPlanar = (float *)MEM_callocN(sizeof(float) * sys->ninterior, "ABFlamdaplane");
  sys->lambdaLength = (float *)MEM_mallocN(sizeof(float) * sys->ninterior, "ABFlambdalen");

  sys->J2dt = static_cast<float(*)[3]>(MEM_mallocN(sizeof(float) * sys->nangles * 3, "ABFj2dt"));
  sys->bstar = (float *)MEM_mallocN(sizeof(float) * sys->nfaces, "ABFbstar");
  sys->dstar = (float *)MEM_mallocN(sizeof(float) * sys->nfaces, "ABFdstar");

  for (i = 0; i < sys->ninterior; i++) {
    sys->lambdaLength[i] = 1.0;
  }
}

static void p_abf_free_system(PAbfSystem *sys)
{
  MEM_freeN(sys->alpha);
  MEM_freeN(sys->beta);
  MEM_freeN(sys->sine);
  MEM_freeN(sys->cosine);
  MEM_freeN(sys->weight);
  MEM_freeN(sys->bAlpha);
  MEM_freeN(sys->bTriangle);
  MEM_freeN(sys->bInterior);
  MEM_freeN(sys->lambdaTriangle);
  MEM_freeN(sys->lambdaPlanar);
  MEM_freeN(sys->lambdaLength);
  MEM_freeN(sys->J2dt);
  MEM_freeN(sys->bstar);
  MEM_freeN(sys->dstar);
}

static void p_abf_compute_sines(PAbfSystem *sys)
{
  float *sine = sys->sine;
  float *cosine = sys->cosine;
  const float *alpha = sys->alpha;

  for (int i = 0; i < sys->nangles; i++) {
    const double angle = alpha[i];
    sine[i] = sin(angle);
    cosine[i] = cos(angle);
  }
}

static float p_abf_compute_sin_product(PAbfSystem *sys, PVert *v, int aid)
{
  PEdge *e, *e1, *e2;
  float sin1, sin2;

  sin1 = sin2 = 1.0;

  e = v->edge;
  do {
    e1 = e->next;
    e2 = e->next->next;

    if (aid == e1->u.id) {
      /* we are computing a derivative for this angle,
       * so we use cos and drop the other part */
      sin1 *= sys->cosine[e1->u.id];
      sin2 = 0.0;
    }
    else {
      sin1 *= sys->sine[e1->u.id];
    }

    if (aid == e2->u.id) {
      /* see above */
      sin1 = 0.0;
      sin2 *= sys->cosine[e2->u.id];
    }
    else {
      sin2 *= sys->sine[e2->u.id];
    }

    e = e->next->next->pair;
  } while (e && (e != v->edge));

  return (sin1 - sin2);
}

static float p_abf_compute_grad_alpha(PAbfSystem *sys, PFace *f, PEdge *e)
{
  PVert *v = e->vert, *v1 = e->next->vert, *v2 = e->next->next->vert;
  float deriv;

  deriv = (sys->alpha[e->u.id] - sys->beta[e->u.id]) * sys->weight[e->u.id];
  deriv += sys->lambdaTriangle[f->u.id];

  if (v->flag & PVERT_INTERIOR) {
    deriv += sys->lambdaPlanar[v->u.id];
  }

  if (v1->flag & PVERT_INTERIOR) {
    float product = p_abf_compute_sin_product(sys, v1, e->u.id);
    deriv += sys->lambdaLength[v1->u.id] * product;
  }

  if (v2->flag & PVERT_INTERIOR) {
    float product = p_abf_compute_sin_product(sys, v2, e->u.id);
    deriv += sys->lambdaLength[v2->u.id] * product;
  }

  return deriv;
}

static float p_abf_compute_gradient(PAbfSystem *sys, PChart *chart)
{
  PFace *f;
  PEdge *e;
  PVert *v;
  float norm = 0.0;

  for (f = chart->faces; f; f = f->nextlink) {
    PEdge *e1 = f->edge, *e2 = e1->next, *e3 = e2->next;
    float gtriangle, galpha1, galpha2, galpha3;

    galpha1 = p_abf_compute_grad_alpha(sys, f, e1);
    galpha2 = p_abf_compute_grad_alpha(sys, f, e2);
    galpha3 = p_abf_compute_grad_alpha(sys, f, e3);

    sys->bAlpha[e1->u.id] = -galpha1;
    sys->bAlpha[e2->u.id] = -galpha2;
    sys->bAlpha[e3->u.id] = -galpha3;

    norm += galpha1 * galpha1 + galpha2 * galpha2 + galpha3 * galpha3;

    gtriangle = sys->alpha[e1->u.id] + sys->alpha[e2->u.id] + sys->alpha[e3->u.id] - float(M_PI);
    sys->bTriangle[f->u.id] = -gtriangle;
    norm += gtriangle * gtriangle;
  }

  for (v = chart->verts; v; v = v->nextlink) {
    if (v->flag & PVERT_INTERIOR) {
      float gplanar = -2 * M_PI, glength;

      e = v->edge;
      do {
        gplanar += sys->alpha[e->u.id];
        e = e->next->next->pair;
      } while (e && (e != v->edge));

      sys->bInterior[v->u.id] = -gplanar;
      norm += gplanar * gplanar;

      glength = p_abf_compute_sin_product(sys, v, -1);
      sys->bInterior[sys->ninterior + v->u.id] = -glength;
      norm += glength * glength;
    }
  }

  return norm;
}

static void p_abf_adjust_alpha(PAbfSystem *sys,
                               const int id,
                               const float dlambda1,
                               const float pre)
{
  float alpha = sys->alpha[id];
  const float dalpha = (sys->bAlpha[id] - dlambda1);
  alpha += dalpha / sys->weight[id] - pre;
  sys->alpha[id] = clamp_f(alpha, 0.0f, float(M_PI));
}

static bool p_abf_matrix_invert(PAbfSystem *sys, PChart *chart)
{
  int ninterior = sys->ninterior;
  int nvar = 2 * ninterior;
  LinearSolver *context = EIG_linear_solver_new(0, nvar, 1);

  for (int i = 0; i < nvar; i++) {
    EIG_linear_solver_right_hand_side_add(context, 0, i, sys->bInterior[i]);
  }

  for (PFace *f = chart->faces; f; f = f->nextlink) {
    float wi1, wi2, wi3, b, si, beta[3], j2[3][3], W[3][3];
    float row1[6], row2[6], row3[6];
    int vid[6];
    PEdge *e1 = f->edge, *e2 = e1->next, *e3 = e2->next;
    PVert *v1 = e1->vert, *v2 = e2->vert, *v3 = e3->vert;

    wi1 = 1.0f / sys->weight[e1->u.id];
    wi2 = 1.0f / sys->weight[e2->u.id];
    wi3 = 1.0f / sys->weight[e3->u.id];

    /* bstar1 = (J1*dInv*bAlpha - bTriangle) */
    b = sys->bAlpha[e1->u.id] * wi1;
    b += sys->bAlpha[e2->u.id] * wi2;
    b += sys->bAlpha[e3->u.id] * wi3;
    b -= sys->bTriangle[f->u.id];

    /* si = J1*d*J1t */
    si = 1.0f / (wi1 + wi2 + wi3);

    /* J1t*si*bstar1 - bAlpha */
    beta[0] = b * si - sys->bAlpha[e1->u.id];
    beta[1] = b * si - sys->bAlpha[e2->u.id];
    beta[2] = b * si - sys->bAlpha[e3->u.id];

    /* use this later for computing other lambda's */
    sys->bstar[f->u.id] = b;
    sys->dstar[f->u.id] = si;

    /* set matrix */
    W[0][0] = si - sys->weight[e1->u.id];
    W[0][1] = si;
    W[0][2] = si;
    W[1][0] = si;
    W[1][1] = si - sys->weight[e2->u.id];
    W[1][2] = si;
    W[2][0] = si;
    W[2][1] = si;
    W[2][2] = si - sys->weight[e3->u.id];

    vid[0] = vid[1] = vid[2] = vid[3] = vid[4] = vid[5] = -1;

    if (v1->flag & PVERT_INTERIOR) {
      vid[0] = v1->u.id;
      vid[3] = ninterior + v1->u.id;

      sys->J2dt[e1->u.id][0] = j2[0][0] = 1.0f * wi1;
      sys->J2dt[e2->u.id][0] = j2[1][0] = p_abf_compute_sin_product(sys, v1, e2->u.id) * wi2;
      sys->J2dt[e3->u.id][0] = j2[2][0] = p_abf_compute_sin_product(sys, v1, e3->u.id) * wi3;

      EIG_linear_solver_right_hand_side_add(context, 0, v1->u.id, j2[0][0] * beta[0]);
      EIG_linear_solver_right_hand_side_add(
          context, 0, ninterior + v1->u.id, j2[1][0] * beta[1] + j2[2][0] * beta[2]);

      row1[0] = j2[0][0] * W[0][0];
      row2[0] = j2[0][0] * W[1][0];
      row3[0] = j2[0][0] * W[2][0];

      row1[3] = j2[1][0] * W[0][1] + j2[2][0] * W[0][2];
      row2[3] = j2[1][0] * W[1][1] + j2[2][0] * W[1][2];
      row3[3] = j2[1][0] * W[2][1] + j2[2][0] * W[2][2];
    }

    if (v2->flag & PVERT_INTERIOR) {
      vid[1] = v2->u.id;
      vid[4] = ninterior + v2->u.id;

      sys->J2dt[e1->u.id][1] = j2[0][1] = p_abf_compute_sin_product(sys, v2, e1->u.id) * wi1;
      sys->J2dt[e2->u.id][1] = j2[1][1] = 1.0f * wi2;
      sys->J2dt[e3->u.id][1] = j2[2][1] = p_abf_compute_sin_product(sys, v2, e3->u.id) * wi3;

      EIG_linear_solver_right_hand_side_add(context, 0, v2->u.id, j2[1][1] * beta[1]);
      EIG_linear_solver_right_hand_side_add(
          context, 0, ninterior + v2->u.id, j2[0][1] * beta[0] + j2[2][1] * beta[2]);

      row1[1] = j2[1][1] * W[0][1];
      row2[1] = j2[1][1] * W[1][1];
      row3[1] = j2[1][1] * W[2][1];

      row1[4] = j2[0][1] * W[0][0] + j2[2][1] * W[0][2];
      row2[4] = j2[0][1] * W[1][0] + j2[2][1] * W[1][2];
      row3[4] = j2[0][1] * W[2][0] + j2[2][1] * W[2][2];
    }

    if (v3->flag & PVERT_INTERIOR) {
      vid[2] = v3->u.id;
      vid[5] = ninterior + v3->u.id;

      sys->J2dt[e1->u.id][2] = j2[0][2] = p_abf_compute_sin_product(sys, v3, e1->u.id) * wi1;
      sys->J2dt[e2->u.id][2] = j2[1][2] = p_abf_compute_sin_product(sys, v3, e2->u.id) * wi2;
      sys->J2dt[e3->u.id][2] = j2[2][2] = 1.0f * wi3;

      EIG_linear_solver_right_hand_side_add(context, 0, v3->u.id, j2[2][2] * beta[2]);
      EIG_linear_solver_right_hand_side_add(
          context, 0, ninterior + v3->u.id, j2[0][2] * beta[0] + j2[1][2] * beta[1]);

      row1[2] = j2[2][2] * W[0][2];
      row2[2] = j2[2][2] * W[1][2];
      row3[2] = j2[2][2] * W[2][2];

      row1[5] = j2[0][2] * W[0][0] + j2[1][2] * W[0][1];
      row2[5] = j2[0][2] * W[1][0] + j2[1][2] * W[1][1];
      row3[5] = j2[0][2] * W[2][0] + j2[1][2] * W[2][1];
    }

    for (int i = 0; i < 3; i++) {
      int r = vid[i];

      if (r == -1) {
        continue;
      }

      for (int j = 0; j < 6; j++) {
        int c = vid[j];

        if (c == -1) {
          continue;
        }

        if (i == 0) {
          EIG_linear_solver_matrix_add(context, r, c, j2[0][i] * row1[j]);
        }
        else {
          EIG_linear_solver_matrix_add(context, r + ninterior, c, j2[0][i] * row1[j]);
        }

        if (i == 1) {
          EIG_linear_solver_matrix_add(context, r, c, j2[1][i] * row2[j]);
        }
        else {
          EIG_linear_solver_matrix_add(context, r + ninterior, c, j2[1][i] * row2[j]);
        }

        if (i == 2) {
          EIG_linear_solver_matrix_add(context, r, c, j2[2][i] * row3[j]);
        }
        else {
          EIG_linear_solver_matrix_add(context, r + ninterior, c, j2[2][i] * row3[j]);
        }
      }
    }
  }

  bool success = EIG_linear_solver_solve(context);

  if (success) {
    for (PFace *f = chart->faces; f; f = f->nextlink) {
      float pre[3];
      PEdge *e1 = f->edge, *e2 = e1->next, *e3 = e2->next;
      PVert *v1 = e1->vert, *v2 = e2->vert, *v3 = e3->vert;

      pre[0] = pre[1] = pre[2] = 0.0f;

      if (v1->flag & PVERT_INTERIOR) {
        float x = EIG_linear_solver_variable_get(context, 0, v1->u.id);
        float x2 = EIG_linear_solver_variable_get(context, 0, ninterior + v1->u.id);
        pre[0] += sys->J2dt[e1->u.id][0] * x;
        pre[1] += sys->J2dt[e2->u.id][0] * x2;
        pre[2] += sys->J2dt[e3->u.id][0] * x2;
      }

      if (v2->flag & PVERT_INTERIOR) {
        float x = EIG_linear_solver_variable_get(context, 0, v2->u.id);
        float x2 = EIG_linear_solver_variable_get(context, 0, ninterior + v2->u.id);
        pre[0] += sys->J2dt[e1->u.id][1] * x2;
        pre[1] += sys->J2dt[e2->u.id][1] * x;
        pre[2] += sys->J2dt[e3->u.id][1] * x2;
      }

      if (v3->flag & PVERT_INTERIOR) {
        float x = EIG_linear_solver_variable_get(context, 0, v3->u.id);
        float x2 = EIG_linear_solver_variable_get(context, 0, ninterior + v3->u.id);
        pre[0] += sys->J2dt[e1->u.id][2] * x2;
        pre[1] += sys->J2dt[e2->u.id][2] * x2;
        pre[2] += sys->J2dt[e3->u.id][2] * x;
      }

      float dlambda1 = pre[0] + pre[1] + pre[2];
      dlambda1 = sys->dstar[f->u.id] * (sys->bstar[f->u.id] - dlambda1);

      sys->lambdaTriangle[f->u.id] += dlambda1;

      p_abf_adjust_alpha(sys, e1->u.id, dlambda1, pre[0]);
      p_abf_adjust_alpha(sys, e2->u.id, dlambda1, pre[1]);
      p_abf_adjust_alpha(sys, e3->u.id, dlambda1, pre[2]);
    }

    for (int i = 0; i < ninterior; i++) {
      sys->lambdaPlanar[i] += float(EIG_linear_solver_variable_get(context, 0, i));
      sys->lambdaLength[i] += float(EIG_linear_solver_variable_get(context, 0, ninterior + i));
    }
  }

  EIG_linear_solver_delete(context);

  return success;
}

static bool p_chart_abf_solve(PChart *chart)
{
  PVert *v;
  PFace *f;
  PEdge *e, *e1, *e2, *e3;
  PAbfSystem sys;
  int i;
  float /* lastnorm, */ /* UNUSED */ limit = (chart->nfaces > 100) ? 1.0f : 0.001f;

  /* setup id's */
  sys.ninterior = sys.nfaces = sys.nangles = 0;

  for (v = chart->verts; v; v = v->nextlink) {
    if (p_vert_interior(v)) {
      v->flag |= PVERT_INTERIOR;
      v->u.id = sys.ninterior++;
    }
    else {
      v->flag &= ~PVERT_INTERIOR;
    }
  }

  for (f = chart->faces; f; f = f->nextlink) {
    e1 = f->edge;
    e2 = e1->next;
    e3 = e2->next;
    f->u.id = sys.nfaces++;

    /* angle id's are conveniently stored in half edges */
    e1->u.id = sys.nangles++;
    e2->u.id = sys.nangles++;
    e3->u.id = sys.nangles++;
  }

  p_abf_setup_system(&sys);

  /* compute initial angles */
  for (f = chart->faces; f; f = f->nextlink) {
    double a1, a2, a3;

    e1 = f->edge;
    e2 = e1->next;
    e3 = e2->next;
    p_face_angles(f, &a1, &a2, &a3);

    sys.alpha[e1->u.id] = sys.beta[e1->u.id] = a1;
    sys.alpha[e2->u.id] = sys.beta[e2->u.id] = a2;
    sys.alpha[e3->u.id] = sys.beta[e3->u.id] = a3;

    sys.weight[e1->u.id] = 2.0f / (a1 * a1);
    sys.weight[e2->u.id] = 2.0f / (a2 * a2);
    sys.weight[e3->u.id] = 2.0f / (a3 * a3);
  }

  for (v = chart->verts; v; v = v->nextlink) {
    if (v->flag & PVERT_INTERIOR) {
      float anglesum = 0.0, scale;

      e = v->edge;
      do {
        anglesum += sys.beta[e->u.id];
        e = e->next->next->pair;
      } while (e && (e != v->edge));

      scale = (anglesum == 0.0f) ? 0.0f : 2.0f * float(M_PI) / anglesum;

      e = v->edge;
      do {
        sys.beta[e->u.id] = sys.alpha[e->u.id] = sys.beta[e->u.id] * scale;
        e = e->next->next->pair;
      } while (e && (e != v->edge));
    }
  }

  if (sys.ninterior > 0) {
    p_abf_compute_sines(&sys);

    /* iteration */
    // lastnorm = 1e10; /* UNUSED. */

    for (i = 0; i < ABF_MAX_ITER; i++) {
      float norm = p_abf_compute_gradient(&sys, chart);

      // lastnorm = norm; /* UNUSED. */

      if (norm < limit) {
        break;
      }

      if (!p_abf_matrix_invert(&sys, chart)) {
        param_warning("ABF failed to invert matrix");
        p_abf_free_system(&sys);
        return false;
      }

      p_abf_compute_sines(&sys);
    }

    if (i == ABF_MAX_ITER) {
      param_warning("ABF maximum iterations reached");
      p_abf_free_system(&sys);
      return false;
    }
  }

  chart->abf_alpha = (float *)MEM_dupallocN(sys.alpha);
  p_abf_free_system(&sys);

  return true;
}

/* Least Squares Conformal Maps */

static void p_chart_pin_positions(PChart *chart, PVert **pin1, PVert **pin2)
{
  if (!*pin1 || !*pin2 || *pin1 == *pin2) {
    /* degenerate case */
    PFace *f = chart->faces;
    *pin1 = f->edge->vert;
    *pin2 = f->edge->next->vert;

    (*pin1)->uv[0] = 0.0f;
    (*pin1)->uv[1] = 0.5f;
    (*pin2)->uv[0] = 1.0f;
    (*pin2)->uv[1] = 0.5f;
  }
  else {
    int diru, dirv, dirx, diry;
    float sub[3];

    sub_v3_v3v3(sub, (*pin1)->co, (*pin2)->co);
    sub[0] = fabsf(sub[0]);
    sub[1] = fabsf(sub[1]);
    sub[2] = fabsf(sub[2]);

    if ((sub[0] > sub[1]) && (sub[0] > sub[2])) {
      dirx = 0;
      diry = (sub[1] > sub[2]) ? 1 : 2;
    }
    else if ((sub[1] > sub[0]) && (sub[1] > sub[2])) {
      dirx = 1;
      diry = (sub[0] > sub[2]) ? 0 : 2;
    }
    else {
      dirx = 2;
      diry = (sub[0] > sub[1]) ? 0 : 1;
    }

    if (dirx == 2) {
      diru = 1;
      dirv = 0;
    }
    else {
      diru = 0;
      dirv = 1;
    }

    (*pin1)->uv[diru] = (*pin1)->co[dirx];
    (*pin1)->uv[dirv] = (*pin1)->co[diry];
    (*pin2)->uv[diru] = (*pin2)->co[dirx];
    (*pin2)->uv[dirv] = (*pin2)->co[diry];
  }
}

static bool p_chart_symmetry_pins(PChart *chart, PEdge *outer, PVert **pin1, PVert **pin2)
{
  PEdge *be, *lastbe = nullptr, *maxe1 = nullptr, *maxe2 = nullptr, *be1, *be2;
  PEdge *cure = nullptr, *firste1 = nullptr, *firste2 = nullptr, *nextbe;
  float maxlen = 0.0f, curlen = 0.0f, totlen = 0.0f, firstlen = 0.0f;
  float len1, len2;

  /* find longest series of verts split in the chart itself, these are
   * marked during construction */
  be = outer;
  lastbe = p_boundary_edge_prev(be);
  do {
    float len = p_edge_length(be);
    totlen += len;

    nextbe = p_boundary_edge_next(be);

    if ((be->vert->flag & PVERT_SPLIT) || (lastbe->vert->flag & nextbe->vert->flag & PVERT_SPLIT))
    {
      if (!cure) {
        if (be == outer) {
          firste1 = be;
        }
        cure = be;
      }
      else {
        curlen += p_edge_length(lastbe);
      }
    }
    else if (cure) {
      if (curlen > maxlen) {
        maxlen = curlen;
        maxe1 = cure;
        maxe2 = lastbe;
      }

      if (firste1 == cure) {
        firstlen = curlen;
        firste2 = lastbe;
      }

      curlen = 0.0f;
      cure = nullptr;
    }

    lastbe = be;
    be = nextbe;
  } while (be != outer);

  /* make sure we also count a series of splits over the starting point */
  if (cure && (cure != outer)) {
    firstlen += curlen + p_edge_length(be);

    if (firstlen > maxlen) {
      maxlen = firstlen;
      maxe1 = cure;
      maxe2 = firste2;
    }
  }

  if (!maxe1 || !maxe2 || (maxlen < 0.5f * totlen)) {
    return false;
  }

  /* find pin1 in the split vertices */
  be1 = maxe1;
  be2 = maxe2;
  len1 = 0.0f;
  len2 = 0.0f;

  do {
    if (len1 < len2) {
      len1 += p_edge_length(be1);
      be1 = p_boundary_edge_next(be1);
    }
    else {
      be2 = p_boundary_edge_prev(be2);
      len2 += p_edge_length(be2);
    }
  } while (be1 != be2);

  *pin1 = be1->vert;

  /* find pin2 outside the split vertices */
  be1 = maxe1;
  be2 = maxe2;
  len1 = 0.0f;
  len2 = 0.0f;

  do {
    if (len1 < len2) {
      be1 = p_boundary_edge_prev(be1);
      len1 += p_edge_length(be1);
    }
    else {
      len2 += p_edge_length(be2);
      be2 = p_boundary_edge_next(be2);
    }
  } while (be1 != be2);

  *pin2 = be1->vert;

  p_chart_pin_positions(chart, pin1, pin2);

  return !equals_v3v3((*pin1)->co, (*pin2)->co);
}

static void p_chart_extrema_verts(PChart *chart, PVert **pin1, PVert **pin2)
{
  float minv[3], maxv[3], dirlen;
  PVert *v, *minvert[3], *maxvert[3];
  int i, dir;

  /* find minimum and maximum verts over x/y/z axes */
  minv[0] = minv[1] = minv[2] = 1e20;
  maxv[0] = maxv[1] = maxv[2] = -1e20;

  minvert[0] = minvert[1] = minvert[2] = nullptr;
  maxvert[0] = maxvert[1] = maxvert[2] = nullptr;

  for (v = chart->verts; v; v = v->nextlink) {
    for (i = 0; i < 3; i++) {
      if (v->co[i] < minv[i]) {
        minv[i] = v->co[i];
        minvert[i] = v;
      }
      if (v->co[i] > maxv[i]) {
        maxv[i] = v->co[i];
        maxvert[i] = v;
      }
    }
  }

  /* find axes with longest distance */
  dir = 0;
  dirlen = -1.0;

  for (i = 0; i < 3; i++) {
    if (maxv[i] - minv[i] > dirlen) {
      dir = i;
      dirlen = maxv[i] - minv[i];
    }
  }

  *pin1 = minvert[dir];
  *pin2 = maxvert[dir];

  p_chart_pin_positions(chart, pin1, pin2);
}

static void p_chart_lscm_begin(PChart *chart, bool live, bool abf)
{
  BLI_assert(chart->context == nullptr);

  bool select = false;
  bool deselect = false;
  int npins = 0;

  /* Give vertices matrix indices, count pins and check selections. */
  for (PVert *v = chart->verts; v; v = v->nextlink) {
    if (v->flag & PVERT_PIN) {
      npins++;
      if (v->flag & PVERT_SELECT) {
        select = true;
      }
    }

    if (!(v->flag & PVERT_SELECT)) {
      deselect = true;
    }
  }

  if (live && (!select || !deselect)) {
    chart->skip_flush = true;
    return;
  }
#if 0
  p_chart_simplify_compute(chart, p_collapse_cost, p_collapse_allowed);
  p_chart_topological_sanity_check(chart);
#endif

  if (npins == 1) {
    chart->area_uv = p_chart_uv_area(chart);
    for (PVert *v = chart->verts; v; v = v->nextlink) {
      if (v->flag & PVERT_PIN) {
        chart->single_pin = v;
        break;
      }
    }
  }

  if (abf) {
    if (!p_chart_abf_solve(chart)) {
      param_warning("ABF solving failed: falling back to LSCM.\n");
    }
  }

  /* ABF uses these indices for it's internal references.
   * Set the indices afterwards. */
  int id = 0;
  for (PVert *v = chart->verts; v; v = v->nextlink) {
    v->u.id = id++;
  }

  if (npins <= 1) {
    /* No pins, let's find some ourself. */
    PEdge *outer;
    p_chart_boundaries(chart, &outer);

    PVert *pin1, *pin2;
    /* Outer can be null with non-finite coordinates. */
    if (!(outer && p_chart_symmetry_pins(chart, outer, &pin1, &pin2))) {
      p_chart_extrema_verts(chart, &pin1, &pin2);
    }

    chart->pin1 = pin1;
    chart->pin2 = pin2;
  }

  chart->context = EIG_linear_least_squares_solver_new(2 * chart->nfaces, 2 * chart->nverts, 1);
}

static bool p_chart_lscm_solve(ParamHandle *handle, PChart *chart)
{
  LinearSolver *context = chart->context;

  for (PVert *v = chart->verts; v; v = v->nextlink) {
    if (v->flag & PVERT_PIN) {
      p_vert_load_pin_select_uvs(handle, v); /* Reload for Live Unwrap. */
    }
  }

  if (chart->single_pin) {
    /* If only one pin, save location as origin. */
    copy_v2_v2(chart->origin, chart->single_pin->uv);
  }

  if (chart->pin1) {
    PVert *pin1 = chart->pin1;
    PVert *pin2 = chart->pin2;
    EIG_linear_solver_variable_lock(context, 2 * pin1->u.id);
    EIG_linear_solver_variable_lock(context, 2 * pin1->u.id + 1);
    EIG_linear_solver_variable_lock(context, 2 * pin2->u.id);
    EIG_linear_solver_variable_lock(context, 2 * pin2->u.id + 1);

    EIG_linear_solver_variable_set(context, 0, 2 * pin1->u.id, pin1->uv[0]);
    EIG_linear_solver_variable_set(context, 0, 2 * pin1->u.id + 1, pin1->uv[1]);
    EIG_linear_solver_variable_set(context, 0, 2 * pin2->u.id, pin2->uv[0]);
    EIG_linear_solver_variable_set(context, 0, 2 * pin2->u.id + 1, pin2->uv[1]);
  }
  else {
    /* Set and lock the pins. */
    for (PVert *v = chart->verts; v; v = v->nextlink) {
      if (v->flag & PVERT_PIN) {
        EIG_linear_solver_variable_lock(context, 2 * v->u.id);
        EIG_linear_solver_variable_lock(context, 2 * v->u.id + 1);

        EIG_linear_solver_variable_set(context, 0, 2 * v->u.id, v->uv[0]);
        EIG_linear_solver_variable_set(context, 0, 2 * v->u.id + 1, v->uv[1]);
      }
    }
  }

  /* Detect "up" direction based on pinned vertices. */
  float area_pinned_up = 0.0f;
  float area_pinned_down = 0.0f;

  for (PFace *f = chart->faces; f; f = f->nextlink) {
    PEdge *e1 = f->edge, *e2 = e1->next, *e3 = e2->next;
    PVert *v1 = e1->vert, *v2 = e2->vert, *v3 = e3->vert;

    if ((v1->flag & PVERT_PIN) && (v2->flag & PVERT_PIN) && (v3->flag & PVERT_PIN)) {
      const float area = p_face_uv_area_signed(f);

      if (area > 0.0f) {
        area_pinned_up += area;
      }
      else {
        area_pinned_down -= area;
      }
    }
  }

  const bool flip_faces = (area_pinned_down > area_pinned_up);

  /* Construct matrix. */
  const float *alpha = chart->abf_alpha;
  int row = 0;
  for (PFace *f = chart->faces; f; f = f->nextlink) {
    PEdge *e1 = f->edge, *e2 = e1->next, *e3 = e2->next;
    PVert *v1 = e1->vert, *v2 = e2->vert, *v3 = e3->vert;
    double a1, a2, a3;

    if (alpha) {
      /* Use abf angles if present. */
      a1 = *(alpha++);
      a2 = *(alpha++);
      a3 = *(alpha++);
    }
    else {
      p_face_angles(f, &a1, &a2, &a3);
    }

    if (flip_faces) {
      std::swap(a2, a3);
      std::swap(e2, e3);
      std::swap(v2, v3);
    }

    double sina1 = sin(a1);
    double sina2 = sin(a2);
    double sina3 = sin(a3);

    const double sinmax = max_ddd(sina1, sina2, sina3);

    /* Shift vertices to find most stable order. */
    if (sina3 != sinmax) {
      SHIFT3(PVert *, v1, v2, v3);
      SHIFT3(double, a1, a2, a3);
      SHIFT3(double, sina1, sina2, sina3);

      if (sina2 == sinmax) {
        SHIFT3(PVert *, v1, v2, v3);
        SHIFT3(double, a1, a2, a3);
        SHIFT3(double, sina1, sina2, sina3);
      }
    }

    /* Angle based lscm formulation. */
    const double ratio = (sina3 == 0.0f) ? 1.0f : sina2 / sina3;
    const double cosine = cos(a1) * ratio;
    const double sine = sina1 * ratio;

    EIG_linear_solver_matrix_add(context, row, 2 * v1->u.id, cosine - 1.0f);
    EIG_linear_solver_matrix_add(context, row, 2 * v1->u.id + 1, -sine);
    EIG_linear_solver_matrix_add(context, row, 2 * v2->u.id, -cosine);
    EIG_linear_solver_matrix_add(context, row, 2 * v2->u.id + 1, sine);
    EIG_linear_solver_matrix_add(context, row, 2 * v3->u.id, 1.0);
    row++;

    EIG_linear_solver_matrix_add(context, row, 2 * v1->u.id, sine);
    EIG_linear_solver_matrix_add(context, row, 2 * v1->u.id + 1, cosine - 1.0f);
    EIG_linear_solver_matrix_add(context, row, 2 * v2->u.id, -sine);
    EIG_linear_solver_matrix_add(context, row, 2 * v2->u.id + 1, -cosine);
    EIG_linear_solver_matrix_add(context, row, 2 * v3->u.id + 1, 1.0);
    row++;
  }

  if (EIG_linear_solver_solve(context)) {
    for (PVert *v = chart->verts; v; v = v->nextlink) {
      v->uv[0] = EIG_linear_solver_variable_get(context, 0, 2 * v->u.id);
      v->uv[1] = EIG_linear_solver_variable_get(context, 0, 2 * v->u.id + 1);
    }
    return true;
  }

  for (PVert *v = chart->verts; v; v = v->nextlink) {
    v->uv[0] = 0.0f;
    v->uv[1] = 0.0f;
  }

  return false;
}

static void p_chart_lscm_transform_single_pin(PChart *chart)
{
  PVert *pin = chart->single_pin;

  /* If only one pin, keep UV area the same. */
  const float new_area = p_chart_uv_area(chart);
  if (new_area > 0.0f) {
    const float scale = chart->area_uv / new_area;
    if (scale > 0.0f) {
      p_chart_uv_scale(chart, sqrtf(scale));
    }
  }

  /* Translate to keep the pinned UV in place. */
  float offset[2];
  sub_v2_v2v2(offset, chart->origin, pin->uv);
  p_chart_uv_translate(chart, offset);
}

static void p_chart_lscm_end(PChart *chart)
{
  EIG_linear_solver_delete(chart->context);
  chart->context = nullptr;

  MEM_SAFE_FREE(chart->abf_alpha);

  chart->pin1 = nullptr;
  chart->pin2 = nullptr;
  chart->single_pin = nullptr;
}

/* Stretch */

#define P_STRETCH_ITER 20

static void p_stretch_pin_boundary(PChart *chart)
{
  PVert *v;

  for (v = chart->verts; v; v = v->nextlink) {
    if (v->edge->pair == nullptr) {
      v->flag |= PVERT_PIN;
    }
    else {
      v->flag &= ~PVERT_PIN;
    }
  }
}

static float p_face_stretch(PFace *f)
{
  float T, w, tmp[3];
  float Ps[3], Pt[3];
  float a, c, area;
  PEdge *e1 = f->edge, *e2 = e1->next, *e3 = e2->next;
  PVert *v1 = e1->vert, *v2 = e2->vert, *v3 = e3->vert;

  area = p_face_uv_area_signed(f);

  if (area <= 0.0f) {
    /* When a face is flipped, provide a large penalty.
     * Add on a slight gradient to unflip the face, see also: #99781. */
    return 1e8f * (1.0f + p_edge_uv_length(e1) + p_edge_uv_length(e2) + p_edge_uv_length(e3));
  }

  w = 1.0f / (2.0f * area);

  /* compute derivatives */
  copy_v3_v3(Ps, v1->co);
  mul_v3_fl(Ps, (v2->uv[1] - v3->uv[1]));

  copy_v3_v3(tmp, v2->co);
  mul_v3_fl(tmp, (v3->uv[1] - v1->uv[1]));
  add_v3_v3(Ps, tmp);

  copy_v3_v3(tmp, v3->co);
  mul_v3_fl(tmp, (v1->uv[1] - v2->uv[1]));
  add_v3_v3(Ps, tmp);

  mul_v3_fl(Ps, w);

  copy_v3_v3(Pt, v1->co);
  mul_v3_fl(Pt, (v3->uv[0] - v2->uv[0]));

  copy_v3_v3(tmp, v2->co);
  mul_v3_fl(tmp, (v1->uv[0] - v3->uv[0]));
  add_v3_v3(Pt, tmp);

  copy_v3_v3(tmp, v3->co);
  mul_v3_fl(tmp, (v2->uv[0] - v1->uv[0]));
  add_v3_v3(Pt, tmp);

  mul_v3_fl(Pt, w);

  /* Sander Tensor */
  a = dot_v3v3(Ps, Ps);
  c = dot_v3v3(Pt, Pt);

  T = sqrtf(0.5f * (a + c));
  if (f->flag & PFACE_FILLED) {
    T *= 0.2f;
  }

  return T;
}

static float p_stretch_compute_vertex(PVert *v)
{
  PEdge *e = v->edge;
  float sum = 0.0f;

  do {
    sum += p_face_stretch(e->face);
    e = p_wheel_edge_next(e);
  } while (e && e != (v->edge));

  return sum;
}

static void p_chart_stretch_minimize(PChart *chart, RNG *rng)
{
  PVert *v;
  PEdge *e;
  int j, nedges;
  float orig_stretch, low, stretch_low, high, stretch_high, mid, stretch;
  float orig_uv[2], dir[2], random_angle, trusted_radius;

  for (v = chart->verts; v; v = v->nextlink) {
    if ((v->flag & PVERT_PIN) || !(v->flag & PVERT_SELECT)) {
      continue;
    }

    orig_stretch = p_stretch_compute_vertex(v);
    orig_uv[0] = v->uv[0];
    orig_uv[1] = v->uv[1];

    /* move vertex in a random direction */
    trusted_radius = 0.0f;
    nedges = 0;
    e = v->edge;

    do {
      trusted_radius += p_edge_uv_length(e);
      nedges++;

      e = p_wheel_edge_next(e);
    } while (e && e != (v->edge));

    trusted_radius /= 2 * nedges;

    random_angle = BLI_rng_get_float(rng) * 2.0f * float(M_PI);
    dir[0] = trusted_radius * cosf(random_angle);
    dir[1] = trusted_radius * sinf(random_angle);

    /* calculate old and new stretch */
    low = 0;
    stretch_low = orig_stretch;

    add_v2_v2v2(v->uv, orig_uv, dir);
    high = 1;
    stretch = stretch_high = p_stretch_compute_vertex(v);

    /* binary search for lowest stretch position */
    for (j = 0; j < P_STRETCH_ITER; j++) {
      mid = 0.5f * (low + high);
      v->uv[0] = orig_uv[0] + mid * dir[0];
      v->uv[1] = orig_uv[1] + mid * dir[1];
      stretch = p_stretch_compute_vertex(v);

      if (stretch_low < stretch_high) {
        high = mid;
        stretch_high = stretch;
      }
      else {
        low = mid;
        stretch_low = stretch;
      }
    }

    /* no luck, stretch has increased, reset to old values */
    if (stretch >= orig_stretch) {
      copy_v2_v2(v->uv, orig_uv);
    }
  }
}

/* Minimum area enclosing rectangle for packing */

static int p_compare_geometric_uv(const void *a, const void *b)
{
  const PVert *v1 = *(const PVert *const *)a;
  const PVert *v2 = *(const PVert *const *)b;

  if (v1->uv[0] < v2->uv[0]) {
    return -1;
  }
  if (v1->uv[0] == v2->uv[0]) {
    if (v1->uv[1] < v2->uv[1]) {
      return -1;
    }
    if (v1->uv[1] == v2->uv[1]) {
      return 0;
    }
    return 1;
  }
  return 1;
}

static bool p_chart_convex_hull(PChart *chart, PVert ***r_verts, int *r_nverts, int *r_right)
{
  /* Graham algorithm, taken from:
   * http://aspn.activestate.com/ASPN/Cookbook/Python/Recipe/117225 */

  PEdge *be, *e;
  int npoints = 0, i, ulen, llen;
  PVert **U, **L, **points, **p;

  p_chart_boundaries(chart, &be);

  if (!be) {
    return false;
  }

  e = be;
  do {
    npoints++;
    e = p_boundary_edge_next(e);
  } while (e != be);

  p = points = (PVert **)MEM_mallocN(sizeof(PVert *) * npoints * 2, "PCHullpoints");
  U = (PVert **)MEM_mallocN(sizeof(PVert *) * npoints, "PCHullU");
  L = (PVert **)MEM_mallocN(sizeof(PVert *) * npoints, "PCHullL");

  e = be;
  do {
    *p = e->vert;
    p++;
    e = p_boundary_edge_next(e);
  } while (e != be);

  qsort(points, npoints, sizeof(PVert *), p_compare_geometric_uv);

  ulen = llen = 0;
  for (p = points, i = 0; i < npoints; i++, p++) {
    while ((ulen > 1) && (p_area_signed(U[ulen - 2]->uv, (*p)->uv, U[ulen - 1]->uv) <= 0)) {
      ulen--;
    }
    while ((llen > 1) && (p_area_signed(L[llen - 2]->uv, (*p)->uv, L[llen - 1]->uv) >= 0)) {
      llen--;
    }

    U[ulen] = *p;
    ulen++;
    L[llen] = *p;
    llen++;
  }

  npoints = 0;
  for (p = points, i = 0; i < ulen; i++, p++, npoints++) {
    *p = U[i];
  }

  /* the first and last point in L are left out, since they are also in U */
  for (i = llen - 2; i > 0; i--, p++, npoints++) {
    *p = L[i];
  }

  *r_verts = points;
  *r_nverts = npoints;
  *r_right = ulen - 1;

  MEM_freeN(U);
  MEM_freeN(L);

  return true;
}

static float p_rectangle_area(float *p1, float *dir, float *p2, float *p3, float *p4)
{
  /* given 4 points on the rectangle edges and the direction of on edge,
   * compute the area of the rectangle */

  float orthodir[2], corner1[2], corner2[2], corner3[2];

  orthodir[0] = dir[1];
  orthodir[1] = -dir[0];

  if (!p_intersect_line_2d_dir(p1, dir, p2, orthodir, corner1)) {
    return 1e10;
  }

  if (!p_intersect_line_2d_dir(p1, dir, p4, orthodir, corner2)) {
    return 1e10;
  }

  if (!p_intersect_line_2d_dir(p3, dir, p4, orthodir, corner3)) {
    return 1e10;
  }

  return len_v2v2(corner1, corner2) * len_v2v2(corner2, corner3);
}

static float p_chart_minimum_area_angle(PChart *chart)
{
  /* minimum area enclosing rectangle with rotating calipers, info:
   * http://cgm.cs.mcgill.ca/~orm/maer.html */

  float rotated, minarea, minangle, area, len;
  float *angles, miny, maxy, v[2], a[4], mina;
  int npoints, right, i_min, i_max, i, idx[4], nextidx;
  PVert **points, *p1, *p2, *p3, *p4, *p1n;

  /* compute convex hull */
  if (!p_chart_convex_hull(chart, &points, &npoints, &right)) {
    return 0.0;
  }

  /* find left/top/right/bottom points, and compute angle for each point */
  angles = (float *)MEM_mallocN(sizeof(float) * npoints, "PMinAreaAngles");

  i_min = i_max = 0;
  miny = 1e10;
  maxy = -1e10;

  for (i = 0; i < npoints; i++) {
    p1 = (i == 0) ? points[npoints - 1] : points[i - 1];
    p2 = points[i];
    p3 = (i == npoints - 1) ? points[0] : points[i + 1];

    angles[i] = float(M_PI) - angle_v2v2v2(p1->uv, p2->uv, p3->uv);

    if (points[i]->uv[1] < miny) {
      miny = points[i]->uv[1];
      i_min = i;
    }
    if (points[i]->uv[1] > maxy) {
      maxy = points[i]->uv[1];
      i_max = i;
    }
  }

  /* left, top, right, bottom */
  idx[0] = 0;
  idx[1] = i_max;
  idx[2] = right;
  idx[3] = i_min;

  v[0] = points[idx[0]]->uv[0];
  v[1] = points[idx[0]]->uv[1] + 1.0f;
  a[0] = angle_v2v2v2(points[(idx[0] + 1) % npoints]->uv, points[idx[0]]->uv, v);

  v[0] = points[idx[1]]->uv[0] + 1.0f;
  v[1] = points[idx[1]]->uv[1];
  a[1] = angle_v2v2v2(points[(idx[1] + 1) % npoints]->uv, points[idx[1]]->uv, v);

  v[0] = points[idx[2]]->uv[0];
  v[1] = points[idx[2]]->uv[1] - 1.0f;
  a[2] = angle_v2v2v2(points[(idx[2] + 1) % npoints]->uv, points[idx[2]]->uv, v);

  v[0] = points[idx[3]]->uv[0] - 1.0f;
  v[1] = points[idx[3]]->uv[1];
  a[3] = angle_v2v2v2(points[(idx[3] + 1) % npoints]->uv, points[idx[3]]->uv, v);

  /* 4 rotating calipers */

  rotated = 0.0;
  minarea = 1e10;
  minangle = 0.0;

  while (rotated <= float(M_PI_2)) { /* INVESTIGATE: how far to rotate? */
    /* rotate with the smallest angle */
    i_min = 0;
    mina = 1e10;

    for (i = 0; i < 4; i++) {
      if (a[i] < mina) {
        mina = a[i];
        i_min = i;
      }
    }

    rotated += mina;
    nextidx = (idx[i_min] + 1) % npoints;

    a[i_min] = angles[nextidx];
    a[(i_min + 1) % 4] = a[(i_min + 1) % 4] - mina;
    a[(i_min + 2) % 4] = a[(i_min + 2) % 4] - mina;
    a[(i_min + 3) % 4] = a[(i_min + 3) % 4] - mina;

    /* compute area */
    p1 = points[idx[i_min]];
    p1n = points[nextidx];
    p2 = points[idx[(i_min + 1) % 4]];
    p3 = points[idx[(i_min + 2) % 4]];
    p4 = points[idx[(i_min + 3) % 4]];

    len = len_v2v2(p1->uv, p1n->uv);

    if (len > 0.0f) {
      len = 1.0f / len;
      v[0] = (p1n->uv[0] - p1->uv[0]) * len;
      v[1] = (p1n->uv[1] - p1->uv[1]) * len;

      area = p_rectangle_area(p1->uv, v, p2->uv, p3->uv, p4->uv);

      /* remember smallest area */
      if (area < minarea) {
        minarea = area;
        minangle = rotated;
      }
    }

    idx[i_min] = nextidx;
  }

  /* try keeping rotation as small as possible */
  if (minangle > float(M_PI_4)) {
    minangle -= float(M_PI_2);
  }

  MEM_freeN(angles);
  MEM_freeN(points);

  return minangle;
}

static void p_chart_rotate_minimum_area(PChart *chart)
{
  float angle = p_chart_minimum_area_angle(chart);
  float sine = sinf(angle);
  float cosine = cosf(angle);
  PVert *v;

  for (v = chart->verts; v; v = v->nextlink) {
    float oldu = v->uv[0], oldv = v->uv[1];
    v->uv[0] = cosine * oldu - sine * oldv;
    v->uv[1] = sine * oldu + cosine * oldv;
  }
}

static void p_chart_rotate_fit_aabb(PChart *chart)
{
  float(*points)[2] = static_cast<float(*)[2]>(
      MEM_mallocN(sizeof(*points) * chart->nverts, __func__));

  p_chart_uv_to_array(chart, points);

  float angle = BLI_convexhull_aabb_fit_points_2d(points, chart->nverts);

  MEM_freeN(points);

  if (angle != 0.0f) {
    float mat[2][2];
    angle_to_mat2(mat, angle);
    p_chart_uv_transform(chart, mat);
  }
}

ParamHandle::ParamHandle()
{
  arena = BLI_memarena_new(MEM_SIZE_OPTIMAL(1 << 16), "param construct arena");
  polyfill_arena = BLI_memarena_new(BLI_MEMARENA_STD_BUFSIZE, "param polyfill arena");
  polyfill_heap = BLI_heap_new_ex(BLI_POLYFILL_ALLOC_NGON_RESERVE);

  construction_chart = (PChart *)MEM_callocN(sizeof(PChart), "PChart");

  hash_verts = phash_new((PHashLink **)&construction_chart->verts, 1);
  hash_edges = phash_new((PHashLink **)&construction_chart->edges, 1);
  hash_faces = phash_new((PHashLink **)&construction_chart->faces, 1);
}

ParamHandle::~ParamHandle()
{
  BLI_memarena_free(arena);
  arena = nullptr;
  BLI_memarena_free(polyfill_arena);
  polyfill_arena = nullptr;
  BLI_heap_free(polyfill_heap, nullptr);
  polyfill_heap = nullptr;

  MEM_SAFE_FREE(construction_chart);

  phash_safe_delete(&hash_verts);
  phash_safe_delete(&hash_edges);
  phash_safe_delete(&hash_faces);

  if (pin_hash) {
    BLI_ghash_free(pin_hash, nullptr, nullptr);
    pin_hash = nullptr;
  }

  for (int i = 0; i < ncharts; i++) {
    MEM_SAFE_FREE(charts[i]);
  }
  MEM_SAFE_FREE(charts);

  if (rng) {
    BLI_rng_free(rng);
    rng = nullptr;
  }
}

void uv_parametrizer_aspect_ratio(ParamHandle *phandle, const float aspect_y)
{
  BLI_assert(aspect_y > 0.0f);
  phandle->aspect_y = aspect_y;
}

struct GeoUVPinIndex {
  GeoUVPinIndex *next;
  float uv[2];
  ParamKey reindex;
};

ParamKey uv_find_pin_index(ParamHandle *handle, const int bmvertindex, const float uv[2])
{
  if (!handle->pin_hash) {
    return bmvertindex; /* No verts pinned. */
  }

  const GeoUVPinIndex *pinuvlist = (const GeoUVPinIndex *)BLI_ghash_lookup(
      handle->pin_hash, POINTER_FROM_INT(bmvertindex));
  if (!pinuvlist) {
    return bmvertindex; /* Vert not pinned. */
  }

  /* At least one of the UVs associated with bmvertindex is pinned. Find the best one. */
  float bestdistsquared = len_squared_v2v2(pinuvlist->uv, uv);
  ParamKey bestkey = pinuvlist->reindex;
  pinuvlist = pinuvlist->next;
  while (pinuvlist) {
    const float distsquared = len_squared_v2v2(pinuvlist->uv, uv);
    if (bestdistsquared > distsquared) {
      bestdistsquared = distsquared;
      bestkey = pinuvlist->reindex;
    }
    pinuvlist = pinuvlist->next;
  }
  return bestkey;
}

static GeoUVPinIndex *new_geo_uv_pinindex(ParamHandle *handle, const float uv[2])
{
  GeoUVPinIndex *pinuv = (GeoUVPinIndex *)BLI_memarena_alloc(handle->arena, sizeof(*pinuv));
  pinuv->next = nullptr;
  copy_v2_v2(pinuv->uv, uv);
  pinuv->reindex = PARAM_KEY_MAX - (handle->unique_pin_count++);
  return pinuv;
}

void uv_prepare_pin_index(ParamHandle *handle, const int bmvertindex, const float uv[2])
{
  if (!handle->pin_hash) {
    handle->pin_hash = BLI_ghash_int_new("uv pin reindex");
  }

  GeoUVPinIndex *pinuvlist = (GeoUVPinIndex *)BLI_ghash_lookup(handle->pin_hash,
                                                               POINTER_FROM_INT(bmvertindex));
  if (!pinuvlist) {
    BLI_ghash_insert(
        handle->pin_hash, POINTER_FROM_INT(bmvertindex), new_geo_uv_pinindex(handle, uv));
    return;
  }

  while (true) {
    if (equals_v2v2(pinuvlist->uv, uv)) {
      return;
    }
    if (!pinuvlist->next) {
      pinuvlist->next = new_geo_uv_pinindex(handle, uv);
      return;
    }
    pinuvlist = pinuvlist->next;
  }
}

static void p_add_ngon(ParamHandle *handle,
                       const ParamKey key,
                       const int nverts,
                       const ParamKey *vkeys,
                       const float **co,
                       float **uv, /* Output will eventually be written to `uv`. */
                       float *weight,
                       const bool *pin,
                       const bool *select)
{
  /* Allocate memory for polyfill. */
  MemArena *arena = handle->polyfill_arena;
  Heap *heap = handle->polyfill_heap;
  uint nfilltri = nverts - 2;
  uint(*tris)[3] = static_cast<uint(*)[3]>(
      BLI_memarena_alloc(arena, sizeof(*tris) * size_t(nfilltri)));
  float(*projverts)[2] = static_cast<float(*)[2]>(
      BLI_memarena_alloc(arena, sizeof(*projverts) * size_t(nverts)));

  /* Calc normal, flipped: to get a positive 2d cross product. */
  float normal[3];
  zero_v3(normal);

  const float *co_curr, *co_prev = co[nverts - 1];
  for (int j = 0; j < nverts; j++) {
    co_curr = co[j];
    add_newell_cross_v3_v3v3(normal, co_prev, co_curr);
    co_prev = co_curr;
  }
  if (UNLIKELY(normalize_v3(normal) == 0.0f)) {
    normal[2] = 1.0f;
  }

  /* Project verts to 2d. */
  float axis_mat[3][3];
  axis_dominant_v3_to_m3_negate(axis_mat, normal);
  for (int j = 0; j < nverts; j++) {
    mul_v2_m3v3(projverts[j], axis_mat, co[j]);
  }

  BLI_polyfill_calc_arena(projverts, nverts, 1, tris, arena);

  /* Beautify helps avoid thin triangles that give numerical problems. */
  BLI_polyfill_beautify(projverts, nverts, tris, arena, heap);

  /* Add triangles. */
  for (uint j = 0; j < nfilltri; j++) {
    uint *tri = tris[j];
    uint v0 = tri[0];
    uint v1 = tri[1];
    uint v2 = tri[2];

    const ParamKey tri_vkeys[3] = {vkeys[v0], vkeys[v1], vkeys[v2]};
    const float *tri_co[3] = {co[v0], co[v1], co[v2]};
    float *tri_uv[3] = {uv[v0], uv[v1], uv[v2]};
<<<<<<< HEAD

    float *tri_weight = nullptr;
    float tri_weight_tmp[3];

    if (weight) {
      tri_weight_tmp[0] = weight[v0];
      tri_weight_tmp[1] = weight[v1];
      tri_weight_tmp[2] = weight[v2];
      tri_weight = tri_weight_tmp;
    };

    bool tri_pin[3] = {pin[v0], pin[v1], pin[v2]};
    bool tri_select[3] = {select[v0], select[v1], select[v2]};
=======
    const bool tri_pin[3] = {pin[v0], pin[v1], pin[v2]};
    const bool tri_select[3] = {select[v0], select[v1], select[v2]};
>>>>>>> 6e42c3d9

    uv_parametrizer_face_add(
        handle, key, 3, tri_vkeys, tri_co, tri_uv, tri_weight, tri_pin, tri_select);
  }

  BLI_memarena_clear(arena);
}

void uv_parametrizer_face_add(ParamHandle *phandle,
                              const ParamKey key,
                              const int nverts,
                              const ParamKey *vkeys,
                              const float **co,
                              float **uv,
                              float *weight,
                              const bool *pin,
                              const bool *select)
{
  BLI_assert(nverts >= 3);
  BLI_assert(phandle->state == PHANDLE_STATE_ALLOCATED);

  if (nverts > 3) {
    /* Protect against (manifold) geometry which has a non-manifold triangulation.
     * See #102543. */

    Vector<int, 32> permute;
    permute.reserve(nverts);
    for (int i = 0; i < nverts; i++) {
      permute.append_unchecked(i);
    }

    int i = nverts - 1;
    while (i >= 0) {
      /* Just check the "ears" of the n-gon.
       * For quads, this is sufficient.
       * For pentagons and higher, we might miss internal duplicate triangles, but note
       * that such cases are rare if the source geometry is manifold and non-intersecting. */
      const int pm = int(permute.size());
      BLI_assert(pm > 3);
      int i0 = permute[i];
      int i1 = permute[(i + 1) % pm];
      int i2 = permute[(i + 2) % pm];
      if (!p_face_exists(phandle, vkeys, i0, i1, i2)) {
        i--; /* All good. */
        continue;
      }

      /* An existing triangle has already been inserted.
       * As a heuristic, attempt to add the *previous* triangle.
       * NOTE: Should probably call `uv_parametrizer_face_add`
       * instead of `p_face_add_construct`. */
      int iprev = permute[(i + pm - 1) % pm];
      p_face_add_construct(phandle, key, vkeys, co, uv, weight, iprev, i0, i1, pin, select);

      permute.remove(i);
      if (permute.size() == 3) {
        break;
      }
    }
    if (permute.size() != nverts) {
      const int pm = int(permute.size());
      /* Add the remaining `pm-gon` data. */
      Array<ParamKey> vkeys_sub(pm);
      Array<const float *> co_sub(pm);
      Array<float *> uv_sub(pm);
      Array<float> weight_sub(pm);
      Array<bool> pin_sub(pm);
      Array<bool> select_sub(pm);
      for (int i = 0; i < pm; i++) {
        int j = permute[i];
        vkeys_sub[i] = vkeys[j];
        co_sub[i] = co[j];
        uv_sub[i] = uv[j];
        weight_sub[i] = weight[j];
        pin_sub[i] = pin && pin[j];
        select_sub[i] = select && select[j];
      }
      p_add_ngon(phandle,
                 key,
                 pm,
                 &vkeys_sub.first(),
                 &co_sub.first(),
                 &uv_sub.first(),
                 &weight_sub.first(),
                 &pin_sub.first(),
                 &select_sub.first());
      return; /* Nothing more to do. */
    }
    /* No "ears" have previously been inserted. Continue as normal. */
  }
  if (nverts > 3) {
    /* ngon */
    p_add_ngon(phandle, key, nverts, vkeys, co, uv, weight, pin, select);
  }
  else if (!p_face_exists(phandle, vkeys, 0, 1, 2)) {
    /* triangle */
    p_face_add_construct(phandle, key, vkeys, co, uv, weight, 0, 1, 2, pin, select);
  }
}

void uv_parametrizer_edge_set_seam(ParamHandle *phandle, ParamKey *vkeys)
{
  BLI_assert(phandle->state == PHANDLE_STATE_ALLOCATED);

  PEdge *e = p_edge_lookup(phandle, vkeys);
  if (e) {
    e->flag |= PEDGE_SEAM;
  }
}

void uv_parametrizer_construct_end(ParamHandle *phandle,
                                   bool fill_holes,
                                   bool topology_from_uvs,
                                   int *r_count_failed)
{
  int i, j;

  BLI_assert(phandle->state == PHANDLE_STATE_ALLOCATED);

  phandle->ncharts = p_connect_pairs(phandle, topology_from_uvs);
  phandle->charts = p_split_charts(phandle, phandle->construction_chart, phandle->ncharts);

  MEM_freeN(phandle->construction_chart);
  phandle->construction_chart = nullptr;

  phash_safe_delete(&phandle->hash_verts);
  phash_safe_delete(&phandle->hash_edges);
  phash_safe_delete(&phandle->hash_faces);

  for (i = j = 0; i < phandle->ncharts; i++) {
    PChart *chart = phandle->charts[i];

    PEdge *outer;
    p_chart_boundaries(chart, &outer);

    if (!topology_from_uvs && chart->nboundaries == 0) {
      MEM_freeN(chart);
      if (r_count_failed) {
        *r_count_failed += 1;
      }
      continue;
    }

    phandle->charts[j++] = chart;

    if (fill_holes && chart->nboundaries > 1) {
      p_chart_fill_boundaries(phandle, chart, outer);
    }

    for (PVert *v = chart->verts; v; v = v->nextlink) {
      p_vert_load_pin_select_uvs(phandle, v);
    }
  }

  phandle->ncharts = j;

  phandle->state = PHANDLE_STATE_CONSTRUCTED;
}

void uv_parametrizer_lscm_begin(ParamHandle *phandle, bool live, bool abf)
{
  BLI_assert(phandle->state == PHANDLE_STATE_CONSTRUCTED);
  phandle->state = PHANDLE_STATE_LSCM;

  for (int i = 0; i < phandle->ncharts; i++) {
    for (PFace *f = phandle->charts[i]->faces; f; f = f->nextlink) {
      p_face_backup_uvs(f);
    }
    p_chart_lscm_begin(phandle->charts[i], live, abf);
  }
}

void uv_parametrizer_lscm_solve(ParamHandle *phandle, int *count_changed, int *count_failed)
{
  BLI_assert(phandle->state == PHANDLE_STATE_LSCM);

  for (int i = 0; i < phandle->ncharts; i++) {
    PChart *chart = phandle->charts[i];

    if (!chart->context) {
      continue;
    }
    const bool result = p_chart_lscm_solve(phandle, chart);

    if (result && !chart->has_pins) {
      /* Every call to LSCM will eventually call uv_pack, so rotating here might be redundant. */
      p_chart_rotate_minimum_area(chart);
    }
    else if (result && chart->single_pin) {
      p_chart_rotate_fit_aabb(chart);
      p_chart_lscm_transform_single_pin(chart);
    }

    if (!result || !chart->has_pins) {
      p_chart_lscm_end(chart);
    }

    if (result) {
      if (count_changed != nullptr) {
        *count_changed += 1;
      }
    }
    else {
      if (count_failed != nullptr) {
        *count_failed += 1;
      }
    }
  }
}

void uv_parametrizer_lscm_end(ParamHandle *phandle)
{
  BLI_assert(phandle->state == PHANDLE_STATE_LSCM);

  for (int i = 0; i < phandle->ncharts; i++) {
    p_chart_lscm_end(phandle->charts[i]);
#if 0
    p_chart_complexify(phandle->charts[i]);
#endif
  }

  phandle->state = PHANDLE_STATE_CONSTRUCTED;
}

void uv_parametrizer_stretch_begin(ParamHandle *phandle)
{
  BLI_assert(phandle->state == PHANDLE_STATE_CONSTRUCTED);
  phandle->state = PHANDLE_STATE_STRETCH;

  phandle->rng = BLI_rng_new(31415926);
  phandle->blend = 0.0f;

  for (int i = 0; i < phandle->ncharts; i++) {
    PChart *chart = phandle->charts[i];

    for (PVert *v = chart->verts; v; v = v->nextlink) {
      v->flag &= ~PVERT_PIN; /* don't use user-defined pins */
    }

    p_stretch_pin_boundary(chart);

    for (PFace *f = chart->faces; f; f = f->nextlink) {
      p_face_backup_uvs(f);
      f->u.area3d = p_face_area(f);
    }
  }
}

void uv_parametrizer_stretch_blend(ParamHandle *phandle, float blend)
{
  BLI_assert(phandle->state == PHANDLE_STATE_STRETCH);
  phandle->blend = blend;
}

void uv_parametrizer_stretch_iter(ParamHandle *phandle)
{
  BLI_assert(phandle->state == PHANDLE_STATE_STRETCH);
  for (int i = 0; i < phandle->ncharts; i++) {
    p_chart_stretch_minimize(phandle->charts[i], phandle->rng);
  }
}

void uv_parametrizer_stretch_end(ParamHandle *phandle)
{
  BLI_assert(phandle->state == PHANDLE_STATE_STRETCH);
  phandle->state = PHANDLE_STATE_CONSTRUCTED;
}

void uv_parametrizer_pack(ParamHandle *handle, float margin, bool do_rotate, bool ignore_pinned)
{
  if (handle->ncharts == 0) {
    return;
  }

  uv_parametrizer_scale_x(handle, 1.0f / handle->aspect_y);

  Vector<PackIsland *> pack_island_vector;

  UVPackIsland_Params params;
  params.rotate_method = do_rotate ? ED_UVPACK_ROTATION_ANY : ED_UVPACK_ROTATION_NONE;
  params.margin = margin;
  params.margin_method = ED_UVPACK_MARGIN_SCALED;

  for (int i = 0; i < handle->ncharts; i++) {
    PChart *chart = handle->charts[i];
    if (ignore_pinned && chart->has_pins) {
      continue;
    }

    geometry::PackIsland *pack_island = new geometry::PackIsland();
    pack_island->caller_index = i;
    pack_island->aspect_y = handle->aspect_y;
    pack_island->pinned = chart->has_pins;

    for (PFace *f = chart->faces; f; f = f->nextlink) {
      PVert *v0 = f->edge->vert;
      PVert *v1 = f->edge->next->vert;
      PVert *v2 = f->edge->next->next->vert;
      pack_island->add_triangle(v0->uv, v1->uv, v2->uv);
    }

    pack_island_vector.append(pack_island);
  }

  const float scale = pack_islands(pack_island_vector, params);

  for (const int64_t i : pack_island_vector.index_range()) {
    PackIsland *pack_island = pack_island_vector[i];
    const float island_scale = pack_island->can_scale_(params) ? scale : 1.0f;
    PChart *chart = handle->charts[pack_island->caller_index];

    float matrix[2][2];
    pack_island->build_transformation(island_scale, pack_island->angle, matrix);
    for (PVert *v = chart->verts; v; v = v->nextlink) {
      geometry::mul_v2_m2_add_v2v2(v->uv, matrix, v->uv, pack_island->pre_translate);
    }

    pack_island_vector[i] = nullptr;
    delete pack_island;
  }

  uv_parametrizer_scale_x(handle, handle->aspect_y);
}

void uv_parametrizer_average(ParamHandle *phandle, bool ignore_pinned, bool scale_uv, bool shear)
{
  int i;
  float tot_area_3d = 0.0f;
  float tot_area_uv = 0.0f;
  float minv[2], maxv[2], trans[2];

  if (phandle->ncharts == 0) {
    return;
  }

  for (i = 0; i < phandle->ncharts; i++) {
    PChart *chart = phandle->charts[i];

    if (ignore_pinned && chart->has_pins) {
      continue;
    }

    /* Store original bounding box midpoint. */
    p_chart_uv_bbox(chart, minv, maxv);
    mid_v2_v2v2(chart->origin, minv, maxv);

    if (scale_uv || shear) {
      /* It's possible that for some "bad" inputs, the following iteration will converge slowly or
       * perhaps even diverge. Rather than infinite loop, we only iterate a maximum of `max_iter`
       * times. (Also useful when making changes to the calculation.) */
      int max_iter = 10;
      for (int j = 0; j < max_iter; j++) {
        /* An island could contain millions of polygons. When summing many small values, we need to
         * use double precision in the accumulator to maintain accuracy. Note that the individual
         * calculations only need to be at single precision. */
        double scale_cou = 0;
        double scale_cov = 0;
        double scale_cross = 0;
        double weight_sum = 0;
        for (PFace *f = chart->faces; f; f = f->nextlink) {
          float m[2][2], s[2][2];
          PVert *va = f->edge->vert;
          PVert *vb = f->edge->next->vert;
          PVert *vc = f->edge->next->next->vert;
          s[0][0] = va->uv[0] - vc->uv[0];
          s[0][1] = va->uv[1] - vc->uv[1];
          s[1][0] = vb->uv[0] - vc->uv[0];
          s[1][1] = vb->uv[1] - vc->uv[1];
          /* Find the "U" axis and "V" axis in triangle co-ordinates. Normally this would require
           * SVD, but in 2D we can use a cheaper matrix inversion instead. */
          if (!invert_m2_m2(m, s)) {
            continue;
          }
          float cou[3], cov[3]; /* i.e. Texture "U" and texture "V" in 3D co-ordinates. */
          for (int k = 0; k < 3; k++) {
            cou[k] = m[0][0] * (va->co[k] - vc->co[k]) + m[0][1] * (vb->co[k] - vc->co[k]);
            cov[k] = m[1][0] * (va->co[k] - vc->co[k]) + m[1][1] * (vb->co[k] - vc->co[k]);
          }
          const float weight = p_face_area(f);
          scale_cou += len_v3(cou) * weight;
          scale_cov += len_v3(cov) * weight;
          if (shear) {
            normalize_v3(cov);
            normalize_v3(cou);

            /* Why is scale_cross called `cross` when we call `dot`? The next line calculates:
             * `scale_cross += length(cross(cross(cou, face_normal), cov))`
             * By construction, both `cou` and `cov` are orthogonal to the face normal.
             * By definition, the normal vector has unit length. */
            scale_cross += dot_v3v3(cou, cov) * weight;
          }
          weight_sum += weight;
        }
        if (scale_cou * scale_cov < 1e-10f) {
          break;
        }
        const float scale_factor_u = scale_uv ? sqrtf(scale_cou / scale_cov) : 1.0f;

        /* Compute correction transform. */
        float t[2][2];
        t[0][0] = scale_factor_u;
        t[1][0] = clamp_f(float(scale_cross / weight_sum), -0.5f, 0.5f);
        t[0][1] = 0;
        t[1][1] = 1.0f / scale_factor_u;

        /* Apply the correction. */
        p_chart_uv_transform(chart, t);

        /* How far from the identity transform are we? [[1,0],[0,1]] */
        const float err = fabsf(t[0][0] - 1.0f) + fabsf(t[1][0]) + fabsf(t[0][1]) +
                          fabsf(t[1][1] - 1.0f);

        const float tolerance = 1e-6f; /* Trade accuracy for performance. */
        if (err < tolerance) {
          /* Too slow? Use Richardson Extrapolation to accelerate the convergence. */
          break;
        }
      }
    }

    chart->area_3d = 0.0f;
    chart->area_uv = 0.0f;

    for (PFace *f = chart->faces; f; f = f->nextlink) {
      chart->area_3d += p_face_area(f);
      chart->area_uv += fabsf(p_face_uv_area_signed(f));
    }

    tot_area_3d += chart->area_3d;
    tot_area_uv += chart->area_uv;
  }

  if (tot_area_3d == 0.0f || tot_area_uv == 0.0f) {
    /* Prevent divide by zero. */
    return;
  }

  const float tot_fac = tot_area_3d / tot_area_uv;

  for (i = 0; i < phandle->ncharts; i++) {
    PChart *chart = phandle->charts[i];

    if (ignore_pinned && chart->has_pins) {
      continue;
    }

    if (chart->area_3d != 0.0f && chart->area_uv != 0.0f) {
      const float fac = chart->area_3d / chart->area_uv;

      /* Average scale. */
      p_chart_uv_scale(chart, sqrtf(fac / tot_fac));

      /* Get the current island bounding box. */
      p_chart_uv_bbox(chart, minv, maxv);

      /* Move back to original midpoint. */
      mid_v2_v2v2(trans, minv, maxv);
      sub_v2_v2v2(trans, chart->origin, trans);

      p_chart_uv_translate(chart, trans);
    }
  }
}

void uv_parametrizer_flush(ParamHandle *phandle)
{
  for (int i = 0; i < phandle->ncharts; i++) {
    PChart *chart = phandle->charts[i];
    if (chart->skip_flush) {
      continue;
    }

    p_flush_uvs(phandle, chart);
  }
}

void uv_parametrizer_flush_restore(ParamHandle *phandle)
{
  for (int i = 0; i < phandle->ncharts; i++) {
    PChart *chart = phandle->charts[i];
    for (PFace *f = chart->faces; f; f = f->nextlink) {
      p_face_restore_uvs(f);
    }
  }
}

/************************ Degenerate Geometry Fixing **************************/

static bool p_collapse_doubles_allowed(PEdge *edge, PEdge *pair, float threshold_squared)
{
  PVert *oldv, *keepv;

  p_collapsing_verts(edge, pair, &oldv, &keepv);

  /* do not collapse a pinned vertex unless the target vertex
   * is also pinned */
  if ((oldv->flag & PVERT_PIN) && !(keepv->flag & PVERT_PIN)) {
    return false;
  }

  if (!p_collapse_allowed_topologic(edge, pair)) {
    return false;
  }

  PEdge *collapse_e = edge ? edge : pair;
  return p_edge_length_squared(collapse_e) < threshold_squared;
}

static float p_collapse_doubles_cost(PEdge *edge, PEdge *pair)
{
  PEdge *collapse_e = edge ? edge : pair;
  return p_edge_length_squared(collapse_e);
}

static void p_chart_collapse_doubles(PChart *chart, float threshold)
{
  const float threshold_squared = threshold * threshold;

  p_chart_simplify_compute(chart, p_collapse_doubles_cost, [=](PEdge *e, PEdge *pair) {
    return p_collapse_doubles_allowed(e, pair, threshold_squared);
  });
}

static void p_chart_flush_collapsed_uvs(PChart *chart)
{
  PEdge *e, *pair, *edge;
  PVert *newv, *keepv;

  for (e = chart->collapsed_edges; e; e = e->nextlink) {
    if (!(e->flag & PEDGE_COLLAPSE_EDGE)) {
      break;
    }
    edge = e;
    pair = e->pair;
    if (edge->flag & PEDGE_COLLAPSE_PAIR) {
      std::swap(edge, pair);
    }
    p_collapsing_verts(edge, pair, &newv, &keepv);

    if (!(newv->flag & PVERT_PIN)) {
      newv->uv[0] = keepv->uv[0];
      newv->uv[1] = keepv->uv[1];
    }
  }
}

static bool p_validate_corrected_coords_point(const PEdge *corr_e,
                                              const float corr_co1[3],
                                              const float corr_co2[3],
                                              float min_area,
                                              float min_angle_cos)
{
  /* Check whether the given corrected coordinates don't result in any other triangle with area
   * lower than min_area.
   */
  const PVert *corr_v = corr_e->vert;
  const PEdge *e = corr_v->edge;

  do {
    float area;

    if (e == corr_e) {
      continue;
    }

    if (!(e->face->flag & PFACE_DONE) && (e != corr_e)) {
      continue;
    }

    if (e->next->next == corr_e->pair) {
      PVert *other_v = e->next->next->vert;
      area = area_tri_v3(corr_co1, corr_co2, other_v->co);
    }
    else {
      const PVert *other_v1 = e->next->vert;
      const PVert *other_v2 = e->next->next->vert;
      area = area_tri_v3(corr_co1, other_v1->co, other_v2->co);
    }

    if (area < min_area) {
      return false;
    }

    float f_cos[3];

    if (e->next->next == corr_e->pair) {
      PVert *other_v = e->next->next->vert;
      p_triangle_cos(corr_co1, corr_co2, other_v->co, f_cos, f_cos + 1, f_cos + 2);
    }
    else {
      const PVert *other_v1 = e->next->vert;
      const PVert *other_v2 = e->next->next->vert;
      p_triangle_cos(corr_co1, other_v1->co, other_v2->co, f_cos, f_cos + 1, f_cos + 2);
    }

    for (int i = 0; i < 3; i++) {
      if (f_cos[i] > min_angle_cos) {
        return false;
      }
    }

  } while ((e = p_wheel_edge_next(e)) && (e != corr_v->edge));

  return true;
}

static bool p_validate_corrected_coords(const PEdge *corr_e,
                                        const float corr_co[3],
                                        float min_area,
                                        float min_angle_cos)
{
  /* Check whether the given corrected coordinates don't result in any other triangle with area
   * lower than min_area.
   */

  const PVert *corr_v = corr_e->vert;
  const PEdge *e = corr_v->edge;

  do {
    if (!(e->face->flag & PFACE_DONE) && (e != corr_e)) {
      continue;
    }

    const PVert *other_v1 = e->next->vert;
    const PVert *other_v2 = e->next->next->vert;

    float area = area_tri_v3(corr_co, other_v1->co, other_v2->co);

    if (area < min_area) {
      return false;
    }

    float f_cos[3];
    p_triangle_cos(corr_co, other_v1->co, other_v2->co, f_cos, f_cos + 1, f_cos + 2);

    for (int i = 0; i < 3; i++) {
      if (f_cos[i] > min_angle_cos) {
        return false;
      }
    }

  } while ((e = p_wheel_edge_next(e)) && (e != corr_v->edge));

  return true;
}

static bool p_edge_matrix(float R[3][3], const float edge_dir[3])
{
  static const float eps = 1.0e-5;
  static const float n1[3] = {0.0f, 0.0f, 1.0f};
  static const float n2[3] = {0.0f, 1.0f, 0.0f};

  float edge_len = len_v3(edge_dir);
  if (edge_len < eps) {
    return false;
  }

  float edge_dir_norm[3];
  copy_v3_v3(edge_dir_norm, edge_dir);
  mul_v3_fl(edge_dir_norm, 1.0f / edge_len);

  float normal_dir[3];
  cross_v3_v3v3(normal_dir, edge_dir_norm, n1);
  float normal_len = len_v3(normal_dir);

  if (normal_len < eps) {
    cross_v3_v3v3(normal_dir, edge_dir_norm, n2);
    normal_len = len_v3(normal_dir);

    if (normal_len < eps) {
      return false;
    }
  }

  mul_v3_fl(normal_dir, 1.0f / normal_len);

  float tangent_dir[3];
  cross_v3_v3v3(tangent_dir, edge_dir_norm, normal_dir);

  R[0][0] = edge_dir_norm[0];
  R[1][0] = edge_dir_norm[1];
  R[2][0] = edge_dir_norm[2];

  R[0][1] = normal_dir[0];
  R[1][1] = normal_dir[1];
  R[2][1] = normal_dir[2];

  R[0][2] = tangent_dir[0];
  R[1][2] = tangent_dir[1];
  R[2][2] = tangent_dir[2];

  return true;
}

static bool p_edge_matrix(float R[3][3], const PEdge *e)
{
  float edge_dir[3];
  copy_v3_v3(edge_dir, e->next->vert->co);
  sub_v3_v3(edge_dir, e->vert->co);

  return p_edge_matrix(R, edge_dir);
}

static const float CORR_ZERO_AREA_EPS = 1.0e-10f;

static bool p_chart_correct_degenerate_triangle_point(PFace *f,
                                                      float min_area,
                                                      float min_angle_cos)
{
  static const float ref_edges[][3] = {{1.0f, 0.0f, 0.0f},
                                       {0.0f, 1.0f, 0.0f},
                                       {0.0f, 0.0f, 1.0f},
                                       {0.0f, 1.0f, 1.0f},
                                       {1.0f, 0.0f, 1.0f},
                                       {1.0f, 1.0f, 0.0f},

                                       {0.0f, 0.5f, 1.0f},
                                       {0.5f, 0.0f, 1.0f},
                                       {0.5f, 1.0f, 0.0f},

                                       {0.0f, 1.0f, 0.5f},
                                       {1.0f, 0.0f, 0.5f},
                                       {1.0f, 0.5f, 0.0f}};
  static const int ref_edge_count = sizeof(ref_edges) / sizeof(ref_edges[0]);
  static const int LEN_MULTIPLIER_COUNT = 3;
  bool corr_co_found = false;

  float corr_len = 2.0f * std::sqrt((min_area + CORR_ZERO_AREA_EPS) / 3.0f / std::sqrt(3.0f));

  for (int m = 0; m < LEN_MULTIPLIER_COUNT; m++) {
    for (int re = 0; re < ref_edge_count; re++) {
      float M[3][3];

      if (!p_edge_matrix(M, ref_edges[re])) {
        continue;
      }

      float corr_co[3][3];
      PEdge *e = f->edge;

      for (int i = 0; i < 3; i++) {
        float angle = (float)i / 3.0f * 2.0f * M_PI;
        float corr_dir[3] = {0.0f, cos(angle), sin(angle)};

        float corr_len_multiplied = corr_len * (m + 1);

        mul_m3_v3(M, corr_dir);
        mul_v3_fl(corr_dir, corr_len_multiplied);

        copy_v3_v3(corr_co[i], e->vert->co);
        add_v3_v3(corr_co[i], corr_dir);
        e = e->next;
      }

      e = f->edge;
      for (int i = 0; i < 3; i++) {
        if (!p_validate_corrected_coords_point(
                e, corr_co[i], corr_co[(i + 1) % 3], min_area, min_angle_cos))
        {
          return false;
        }

        e = e->next;
      }

      e = f->edge;
      for (int i = 0; i < 3; i++) {
        copy_v3_v3(e->vert->co, corr_co[i]);
        e = e->next;
      }

      corr_co_found = true;
      break;
    }

    if (corr_co_found) {
      break;
    }
  }

  if (!corr_co_found) {
    return false;
  }

  f->flag |= PFACE_DONE;
  return true;
}

static bool p_chart_correct_degenerate_triangles2(PChart *chart, float min_area, float min_angle)
{
  static const float eps = 1.0e-6;

  float min_angle_cos = std::cos(min_angle);
  float min_angle_sin = std::sin(min_angle + CORR_ZERO_AREA_EPS);

  for (PFace *f = chart->faces; f; f = f->nextlink) {
    if (f->flag & PFACE_DONE) {
      continue;
    }

    float face_area = p_face_area(f);

    PEdge *max_edge = nullptr;
    float max_edge_len = -std::numeric_limits<float>::infinity();

    PEdge *min_edge = nullptr;
    float min_edge_len = std::numeric_limits<float>::infinity();

    PEdge *middle_edge = nullptr;

    PEdge *e = f->edge;
    do {
      float len = p_edge_length(e);

      if (len > max_edge_len) {
        max_edge = e;
        max_edge_len = len;

        middle_edge = max_edge->next == min_edge ? min_edge->next : max_edge->next;
      }

      if (len < min_edge_len) {
        min_edge = e;
        min_edge_len = len;

        middle_edge = min_edge->next == max_edge ? max_edge->next : min_edge->next;
      }

      e = e->next;
    } while (e != f->edge);

    BLI_assert(max_edge);
    BLI_assert(min_edge);
    BLI_assert(middle_edge);

    bool small_uniside_tri = (face_area <= min_area) && (min_edge == max_edge);

    if ((max_edge_len < eps) || small_uniside_tri) {
      p_chart_correct_degenerate_triangle_point(f, min_area, min_angle_cos);
      continue;
    }

    if (min_edge == max_edge) {
      BLI_assert(face_area > min_area);
      f->flag |= PFACE_DONE;
      continue;
    }

    BLI_assert(middle_edge != max_edge);
    BLI_assert(middle_edge != min_edge);

    float M[3][3];
    if (!p_edge_matrix(M, max_edge)) {
      continue;
    }

    float max_face_cos =
        middle_edge->next == max_edge ?
            p_vec_cos(middle_edge->vert->co, max_edge->vert->co, min_edge->vert->co) :
            p_vec_cos(max_edge->vert->co, middle_edge->vert->co, min_edge->vert->co);

    float angle_corr_len = max_face_cos > min_angle_cos ?
                               p_edge_length(middle_edge) * min_angle_sin :
                               0.0f;

    if ((face_area > min_area) && (angle_corr_len == 0.0f)) {
      f->flag |= PFACE_DONE;
      continue;
    }

    float corr_len = (min_area + CORR_ZERO_AREA_EPS) * 2.0f / max_edge_len;
    corr_len = std::max(corr_len, angle_corr_len);

    PEdge *corr_e = max_edge->next->next;
    PVert *corr_v = corr_e->vert;

    /* check 4 distinct directions */
    static const int DIR_COUNT = 16;
    static const int LEN_MULTIPLIER_COUNT = 2;
    float corr_co[3];
    bool corr_co_found = false;

    for (int m = 0; m < LEN_MULTIPLIER_COUNT; m++) {
      for (int d = 0; d < DIR_COUNT; d++) {
        float angle = (float)d / DIR_COUNT * 2.0 * M_PI;
        float corr_dir[3] = {0.0f, cos(angle), sin(angle)};

        float corr_len_multiplied = corr_len * (m + 1);

        mul_m3_v3(M, corr_dir);
        mul_v3_fl(corr_dir, corr_len_multiplied);

        copy_v3_v3(corr_co, corr_v->co);
        add_v3_v3(corr_co, corr_dir);

        if (p_validate_corrected_coords(corr_e, corr_co, min_area, min_angle_cos)) {
          corr_co_found = true;
          break;
        }
      }

      if (corr_co_found) {
        break;
      }
    }

    if (!corr_co_found) {
      continue;
    }

    f->flag |= PFACE_DONE;
    copy_v3_v3(corr_v->co, corr_co);
  }

  return true;
}

#ifndef NDEBUG

static bool p_validate_triangle_angles(const PVert *vert1,
                                       const PVert *vert2,
                                       const PVert *vert3,
                                       const float min_angle_cos)
{
  float t_cos[3];
  p_triangle_cos(vert1->co, vert2->co, vert3->co, t_cos, t_cos + 1, t_cos + 2);

  for (int i = 0; i < 3; i++) {
    if (t_cos[i] > min_angle_cos) {
      return false;
    }
  }

  return true;
}

#endif

static bool p_chart_correct_degenerate_triangles(PChart *chart, float min_area, float min_angle)
{
  /* Look for degenerate triangles: triangles with angles lower than `min_angle` or having area
   * lower than `min_area` and try to correct vertex coordinates so that the resulting triangle is
   * not degenerate.
   *
   * The return value indicates whether all triangles could be corrected.
   */

  bool ret = p_chart_correct_degenerate_triangles2(chart, min_area, min_angle);

#ifndef NDEBUG
  float min_angle_cos = std::cos(min_angle - CORR_ZERO_AREA_EPS);
#endif

  for (PFace *f = chart->faces; f; f = f->nextlink) {
    if (!(f->flag & PFACE_DONE)) {
      ret = false;
    }
    else {
#ifndef NDEBUG
      float f_area = p_face_area(f);
      BLI_assert(f_area > (min_area - CORR_ZERO_AREA_EPS));

      PVert *vert1 = f->edge->vert;
      PVert *vert2 = f->edge->next->vert;
      PVert *vert3 = f->edge->next->next->vert;

      BLI_assert(p_validate_triangle_angles(vert1, vert2, vert3, min_angle_cos));
#endif
    }

    f->flag &= ~PFACE_DONE;
  }

  return ret;
}

/***************************** SLIM Integration *******************************/

/* Get SLIM parameters from scene */
static slim::MatrixTransfer *slim_matrix_transfer(const ParamSlimOptions *slim_options)
{
  slim::MatrixTransfer *mt = new slim::MatrixTransfer();

  mt->use_weights = slim_options->weight_influence > 0.0f;
  mt->weight_influence = slim_options->weight_influence;
  mt->n_iterations = slim_options->iterations;
  mt->reflection_mode = !slim_options->allow_flips;
  mt->skip_initialization = slim_options->skip_initialization;

  return mt;
}

/* For one chart, allocate memory. If no accurate estimate (e.g. for number of
 * pinned vertices) overestimate and correct later. */
static void slim_allocate_matrices(const PChart *chart, slim::MatrixTransferChart *mt_chart)
{
  mt_chart->n_verts = chart->nverts;
  mt_chart->n_faces = chart->nfaces;
  mt_chart->n_edges = chart->nedges;

  mt_chart->v_matrices.resize(mt_chart->n_verts * 3);
  mt_chart->uv_matrices.resize(mt_chart->n_verts * 2);
  mt_chart->pp_matrices.resize(mt_chart->n_verts * 2);

  mt_chart->f_matrices.resize(mt_chart->n_faces * 3);
  mt_chart->p_matrices.resize(mt_chart->n_verts);
  mt_chart->b_vectors.resize(mt_chart->n_verts);
  /* also clear memory for weight vectors, hence 'new' followed by '()' */
  mt_chart->w_vectors.resize(mt_chart->n_verts, 0.0);

  mt_chart->e_matrices.resize(mt_chart->n_edges * 2 * 2);
  mt_chart->el_vectors.resize(mt_chart->n_edges * 2);
}

/* Transfer edges and edge lengths */
static void slim_transfer_edges(PChart *chart, slim::MatrixTransferChart *mt_chart)
{
  auto &E = mt_chart->e_matrices;
  auto &EL = mt_chart->el_vectors;

  PEdge *outer;
  p_chart_boundaries(chart, &outer);

  PEdge *be = outer;
  int eid = 0;

  static const float DOUBLED_VERT_THRESHOLD = 1.0e-5;

  do {
    E[eid] = be->vert->slim_id;
    float edge_len = p_edge_length(be);
    EL[eid] = edge_len;

    /* Temporary solution : SLIM doesn't support doubled vertices for now. */
    if (edge_len < DOUBLED_VERT_THRESHOLD) {
      mt_chart->succeeded = false;
    }

    be = p_boundary_edge_next(be);
    E[eid + mt_chart->n_edges + mt_chart->n_boundary_vertices] = be->vert->slim_id;
    eid++;

  } while (be != outer);

  for (PEdge *e = chart->edges; e; e = e->nextlink) {
    PEdge *e1 = e->next;

    E[eid] = e->vert->slim_id;
    float edge_len = p_edge_length(e);
    EL[eid] = edge_len;

    /* Temporary solution : SLIM doesn't support doubled vertices for now. */
    if (edge_len < DOUBLED_VERT_THRESHOLD) {
      mt_chart->succeeded = false;
    }

    E[eid + mt_chart->n_edges + mt_chart->n_boundary_vertices] = e1->vert->slim_id;
    eid++;
  }
}

/* Transfer vertices and pinned information */
static void slim_transfer_vertices(const PChart *chart,
                                   slim::MatrixTransferChart *mt_chart,
                                   slim::MatrixTransfer *mt)
{
  int r = mt_chart->n_verts;
  auto &V = mt_chart->v_matrices;
  auto &UV = mt_chart->uv_matrices;
  auto &P = mt_chart->p_matrices;
  auto &PP = mt_chart->pp_matrices;
  auto &W = mt_chart->w_vectors;

  int pVid = 0;
  int vid = mt_chart->n_boundary_vertices;

  /* For every vertex, fill up V matrix and P matrix (pinned vertices) */
  for (PVert *v = chart->verts; v; v = v->nextlink) {
    if (!v->on_boundary_flag) {
      if (mt->use_weights) {
        W[vid] = v->weight;
      }

      v->slim_id = vid;
      vid++;
    }

    V[v->slim_id] = v->co[0];
    V[r + v->slim_id] = v->co[1];
    V[2 * r + v->slim_id] = v->co[2];

    UV[v->slim_id] = v->uv[0];
    UV[r + v->slim_id] = v->uv[1];

    if (v->flag & PVERT_PIN || (mt->is_minimize_stretch && !(v->flag & PVERT_SELECT))) {
      mt_chart->n_pinned_vertices += 1;

      P[pVid] = v->slim_id;
      PP[2 * pVid] = (double)v->uv[0];
      PP[2 * pVid + 1] = (double)v->uv[1];
      pVid += 1;
    }
  }
}

/* Transfer boundary vertices */
static void slim_transfer_boundary_vertices(PChart *chart,
                                            slim::MatrixTransferChart *mt_chart,
                                            const slim::MatrixTransfer *mt)
{
  auto &B = mt_chart->b_vectors;
  auto &W = mt_chart->w_vectors;

  /* For every vertex, set slim_flag to 0 */
  for (PVert *v = chart->verts; v; v = v->nextlink) {
    v->on_boundary_flag = false;
  }

  /* Find vertices on boundary and save into vector B */
  PEdge *outer;
  p_chart_boundaries(chart, &outer);

  PEdge *be = outer;
  int vid = 0;

  do {
    if (mt->use_weights) {
      W[vid] = be->vert->weight;
    }

    mt_chart->n_boundary_vertices += 1;
    be->vert->slim_id = vid;
    be->vert->on_boundary_flag = true;
    B[vid] = vid;

    vid += 1;
    be = p_boundary_edge_next(be);

  } while (be != outer);
}

/* Transfer faces */
static void slim_transfer_faces(const PChart *chart, slim::MatrixTransferChart *mt_chart)
{
  int fid = 0;

  for (PFace *f = chart->faces; f; f = f->nextlink) {
    PEdge *e = f->edge;
    PEdge *e1 = e->next;
    PEdge *e2 = e1->next;

    int r = mt_chart->n_faces;
    auto &F = mt_chart->f_matrices;

    F[fid] = e->vert->slim_id;
    F[r + fid] = e1->vert->slim_id;
    F[2 * r + fid] = e2->vert->slim_id;
    fid++;
  }
}

/* Conversion Function to build matrix for SLIM Parametrization */
static void slim_convert_blender(ParamHandle *phandle, slim::MatrixTransfer *mt)
{
  static const float SLIM_COLLAPSE_THRESHOLD = 1.0e-5f;

  static const float SLIM_CORR_MIN_AREA = 1.0e-8;
  static const float SLIM_CORR_MIN_ANGLE = 1.0f * M_PI / 180.0f;

  mt->charts.resize(phandle->ncharts);

  for (int i = 0; i < phandle->ncharts; i++) {
    PChart *chart = phandle->charts[i];
    slim::MatrixTransferChart *mt_chart = &mt->charts[i];

    /* p_chart_correct_degenerate_triangles is able to fix double vertices so
     * the following is probably not needed */
    // p_chart_collapse_doubles(chart, SLIM_COLLAPSE_THRESHOLD);

    p_chart_correct_degenerate_triangles(chart, SLIM_CORR_MIN_AREA, SLIM_CORR_MIN_ANGLE);

    mt_chart->succeeded = true;
    mt_chart->n_pinned_vertices = 0;
    mt_chart->n_boundary_vertices = 0;

    /* Allocate memory for matrices of Vertices,Faces etc. for each chart. */
    slim_allocate_matrices(chart, mt_chart);

    /* For each chart, fill up matrices. */
    slim_transfer_boundary_vertices(chart, mt_chart, mt);
    slim_transfer_vertices(chart, mt_chart, mt);
    slim_transfer_edges(chart, mt_chart);
    slim_transfer_faces(chart, mt_chart);

    mt_chart->pp_matrices.resize(mt_chart->n_pinned_vertices * 2);
    mt_chart->pp_matrices.shrink_to_fit();

    mt_chart->p_matrices.resize(mt_chart->n_pinned_vertices);
    mt_chart->p_matrices.shrink_to_fit();

    mt_chart->b_vectors.resize(mt_chart->n_boundary_vertices);
    mt_chart->b_vectors.shrink_to_fit();

    mt_chart->e_matrices.resize((mt_chart->n_edges + mt_chart->n_boundary_vertices) * 2);
    mt_chart->e_matrices.shrink_to_fit();
  }
}

static void slim_transfer_data_to_slim(ParamHandle *phandle, const ParamSlimOptions *slim_options)
{
  slim::MatrixTransfer *mt = slim_matrix_transfer(slim_options);

  slim_convert_blender(phandle, mt);
  phandle->slim_mt = mt;
}

/* Set UV on each vertex after SLIM parametrization, for each chart. */
static void slim_flush_uvs(ParamHandle *phandle,
                           slim::MatrixTransfer *mt,
                           int *count_changed,
                           int *count_failed,
                           bool live = false)
{
  int vid;
  PVert *v;

  for (int i = 0; i < phandle->ncharts; i++) {
    PChart *chart = phandle->charts[i];
    slim::MatrixTransferChart *mt_chart = &mt->charts[i];

    if (mt_chart->succeeded) {
      if (count_changed) {
        (*count_changed)++;
      }

      auto &UV = mt_chart->uv_matrices;

      for (v = chart->verts; v; v = v->nextlink) {
        if (v->flag & PVERT_PIN) {
          continue;
        }

        vid = v->slim_id;
        v->uv[0] = UV[vid * 2];
        v->uv[1] = UV[vid * 2 + 1];
      }
    }
    else {
      if (count_failed) {
        (*count_failed)++;
      }

      if (!live) {
        for (v = chart->verts; v; v = v->nextlink) {
          v->uv[0] = 0.0f;
          v->uv[1] = 0.0f;
        }
      }

    }
  }
}

/* Cleanup memory. */
static void slim_free_matrix_transfer(ParamHandle *phandle)
{
  delete phandle->slim_mt;
  phandle->slim_mt = nullptr;
}

static void slim_get_pinned_vertex_data(ParamHandle *phandle,
                                        PChart *chart,
                                        slim::MatrixTransferChart& mt_chart,
                                        slim::PinnedVertexData& pinned_vertex_data)
{
  auto &pinned_vertex_indices = pinned_vertex_data.pinned_vertex_indices;
  auto &pinned_vertex_positions_2D = pinned_vertex_data.pinned_vertex_positions_2D;
  auto &selected_pins = pinned_vertex_data.selected_pins;

  pinned_vertex_indices.clear();
  pinned_vertex_positions_2D.clear();
  selected_pins.clear();


  /* Boundary vertices have lower slim_ids, process them first. */
  PEdge *outer;
  p_chart_boundaries(chart, &outer);
  PEdge *be = outer;
  do {
    if (be->vert->flag & PVERT_PIN) {
      /* Reload vertex position. */
      p_vert_load_pin_select_uvs(phandle, be->vert);

      if (be->vert->flag & PVERT_SELECT) {
        selected_pins.push_back(be->vert->slim_id);
      }

      pinned_vertex_indices.push_back(be->vert->slim_id);
      pinned_vertex_positions_2D.push_back(be->vert->uv[0]);
      pinned_vertex_positions_2D.push_back(be->vert->uv[1]);
    }
    be = p_boundary_edge_next(be);
  } while (be != outer);

  PVert *v;
  for (v = chart->verts; v; v = v->nextlink) {
    if (!v->on_boundary_flag && (v->flag & PVERT_PIN)) {
      p_vert_load_pin_select_uvs(phandle, v); /* reload v */

      if (v->flag & PVERT_SELECT) {
        selected_pins.push_back(v->slim_id);
      }
      pinned_vertex_indices.push_back(v->slim_id);
      pinned_vertex_positions_2D.push_back(v->uv[0]);
      pinned_vertex_positions_2D.push_back(v->uv[1]);
    }
  }

  mt_chart.n_pinned_vertices = pinned_vertex_indices.size();
}

void uv_parametrizer_slim_solve(ParamHandle *phandle,
                                const ParamSlimOptions *slim_options,
                                int *count_changed,
                                int *count_failed)
{
  slim_transfer_data_to_slim(phandle, slim_options);
  slim::MatrixTransfer *mt = phandle->slim_mt;

  mt->parametrize();

  slim_flush_uvs(phandle, mt, count_changed, count_failed);
  slim_free_matrix_transfer(phandle);
}

void uv_parametrizer_slim_live_begin(ParamHandle *phandle, const ParamSlimOptions *slim_options)
{
  slim_transfer_data_to_slim(phandle, slim_options);
  slim::MatrixTransfer *mt = phandle->slim_mt;

  for (int i = 0; i < phandle->ncharts; i++) {
    for (PFace *f = phandle->charts[i]->faces; f; f = f->nextlink) {
      p_face_backup_uvs(f);
    }
  }

  for (int i = 0; i < phandle->ncharts; i++) {
    PChart *chart = phandle->charts[i];
    slim::MatrixTransferChart &mt_chart = mt->charts[i];

    bool select = false, deselect = false;

    /* give vertices matrix indices and count pins */
    for (PVert *v = chart->verts; v; v = v->nextlink) {
      if (v->flag & PVERT_PIN) {
        if (v->flag & PVERT_SELECT)
          select = true;
      }

      if (!(v->flag & PVERT_SELECT))
        deselect = true;
    }

    if (!select || !deselect) {
      chart->skip_flush = true;
      mt_chart.succeeded = false;
      continue;
    }

    mt->setup_slim_data(mt_chart);
  }
}

void uv_parametrizer_slim_stretch_iteration(ParamHandle *phandle, float blend)
{
  slim::MatrixTransfer *mt = phandle->slim_mt;

  /* Do one iterationand tranfer UVs. */
  for (int i = 0; i < phandle->ncharts; i++) {
    mt->charts[i].parametrize_single_iteration();
    mt->charts[i].transfer_uvs_blended(blend);
  }

  /* Assign new UVs back to each vertex. */
  slim_flush_uvs(phandle, mt, nullptr, nullptr);
}

void uv_parametrizer_slim_live_solve_iteration(ParamHandle *phandle)
{
  slim::MatrixTransfer *mt = phandle->slim_mt;

  /* Do one iteration and tranfer UVs */
  for (int i = 0; i < phandle->ncharts; i++) {
    PChart *chart = phandle->charts[i];
    slim::MatrixTransferChart& mt_chart = mt->charts[i];

    if (!mt_chart.data) {
      continue;
    }

    slim_get_pinned_vertex_data(phandle,
                                chart,
                                mt_chart,
                                mt->pinned_vertex_data);

    mt->parametrize_live(mt_chart, mt->pinned_vertex_data);
  }

  /* Assign new UVs back to each vertex. */
  slim_flush_uvs(phandle, mt, nullptr, nullptr, true /* live */);
}

void uv_parametrizer_slim_live_end(ParamHandle *phandle)
{
  slim::MatrixTransfer *mt = phandle->slim_mt;

  for (int i = 0; i < phandle->ncharts; i++) {
    slim::MatrixTransferChart *mt_chart = &mt->charts[i];
    mt_chart->free_slim_data();
  }

  slim_free_matrix_transfer(phandle);
}

bool uv_parametrizer_is_slim(ParamHandle *phandle)
{
  return phandle->slim_mt != nullptr;
}

}  // namespace blender::geometry<|MERGE_RESOLUTION|>--- conflicted
+++ resolved
@@ -3881,7 +3881,6 @@
     const ParamKey tri_vkeys[3] = {vkeys[v0], vkeys[v1], vkeys[v2]};
     const float *tri_co[3] = {co[v0], co[v1], co[v2]};
     float *tri_uv[3] = {uv[v0], uv[v1], uv[v2]};
-<<<<<<< HEAD
 
     float *tri_weight = nullptr;
     float tri_weight_tmp[3];
@@ -3893,12 +3892,8 @@
       tri_weight = tri_weight_tmp;
     };
 
-    bool tri_pin[3] = {pin[v0], pin[v1], pin[v2]};
-    bool tri_select[3] = {select[v0], select[v1], select[v2]};
-=======
     const bool tri_pin[3] = {pin[v0], pin[v1], pin[v2]};
     const bool tri_select[3] = {select[v0], select[v1], select[v2]};
->>>>>>> 6e42c3d9
 
     uv_parametrizer_face_add(
         handle, key, 3, tri_vkeys, tri_co, tri_uv, tri_weight, tri_pin, tri_select);
