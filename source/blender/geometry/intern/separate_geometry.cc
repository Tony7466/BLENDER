--- conflicted
+++ resolved
@@ -71,13 +71,7 @@
   PointCloud *pointcloud = BKE_pointcloud_new_nomain(selection.size());
   bke::gather_attributes(src_pointcloud.attributes(),
                          AttrDomain::Point,
-<<<<<<< HEAD
-                         AttrDomain::Point,
-                         propagation_info,
-                         {},
-=======
                          attribute_filter,
->>>>>>> 2ddc574a
                          selection,
                          pointcloud->attributes_for_write());
   return pointcloud;
@@ -156,13 +150,7 @@
 
   bke::gather_attributes(src_grease_pencil.attributes(),
                          AttrDomain::Layer,
-<<<<<<< HEAD
-                         AttrDomain::Layer,
-                         propagation_info,
-                         {},
-=======
                          attribute_filter,
->>>>>>> 2ddc574a
                          selection,
                          dst_grease_pencil->attributes_for_write());
 
