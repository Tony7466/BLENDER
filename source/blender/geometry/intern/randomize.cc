--- conflicted
+++ resolved
@@ -3,35 +3,45 @@
  * SPDX-License-Identifier: GPL-2.0-or-later */
 
 #include <algorithm>
+#include <iostream>
 #include <random>
 
 #include "GEO_randomize.hh"
-#include "GEO_reorder.hh"
 
 #include "DNA_curves_types.h"
 #include "DNA_mesh_types.h"
 #include "DNA_meshdata_types.h"
 #include "DNA_pointcloud_types.h"
 
+#include "BKE_attribute.hh"
+#include "BKE_attribute_math.hh"
 #include "BKE_curves.hh"
-<<<<<<< HEAD
-=======
 #include "BKE_customdata.hh"
 #include "BKE_geometry_set.hh"
->>>>>>> a8849685
 #include "BKE_global.h"
 #include "BKE_instances.hh"
+#include "BKE_mesh.hh"
 
 #include "BLI_array.hh"
-#include "BLI_array_utils.hh"
 
 namespace blender::geometry {
 
 static Array<int> get_permutation(const int length, const int seed)
 {
   Array<int> data(length);
-  array_utils::fill_index_range<int>(data);
+  for (const int i : IndexRange(length)) {
+    data[i] = i;
+  }
   std::shuffle(data.begin(), data.end(), std::default_random_engine(seed));
+  return data;
+}
+
+static Array<int> invert_permutation(const Span<int> permutation)
+{
+  Array<int> data(permutation.size());
+  for (const int i : permutation.index_range()) {
+    data[permutation[i]] = i;
+  }
   return data;
 }
 
@@ -63,6 +73,19 @@
   return instances.instances_num();
 }
 
+static void reorder_customdata(CustomData &data, const Span<int> new_by_old_map)
+{
+  CustomData new_data;
+  CustomData_copy_layout(&data, &new_data, CD_MASK_ALL, CD_CONSTRUCT, new_by_old_map.size());
+
+  for (const int old_i : new_by_old_map.index_range()) {
+    const int new_i = new_by_old_map[old_i];
+    CustomData_copy_data(&data, &new_data, old_i, new_i, 1);
+  }
+  CustomData_free(&data, new_by_old_map.size());
+  data = new_data;
+}
+
 void debug_randomize_vert_order(Mesh *mesh)
 {
   if (mesh == nullptr || !use_debug_randomization()) {
@@ -71,7 +94,17 @@
 
   const int seed = seed_from_mesh(*mesh);
   const Array<int> new_by_old_map = get_permutation(mesh->totvert, seed);
-  reorder_mesh_verts(new_by_old_map, *mesh);
+
+  reorder_customdata(mesh->vert_data, new_by_old_map);
+
+  for (int &v : mesh->edges_for_write().cast<int>()) {
+    v = new_by_old_map[v];
+  }
+  for (int &v : mesh->corner_verts_for_write()) {
+    v = new_by_old_map[v];
+  }
+
+  BKE_mesh_tag_topology_changed(mesh);
 }
 
 void debug_randomize_edge_order(Mesh *mesh)
@@ -82,7 +115,46 @@
 
   const int seed = seed_from_mesh(*mesh);
   const Array<int> new_by_old_map = get_permutation(mesh->totedge, seed);
-  reorder_mesh_edges(new_by_old_map, *mesh);
+
+  reorder_customdata(mesh->edge_data, new_by_old_map);
+
+  for (int &e : mesh->corner_edges_for_write()) {
+    e = new_by_old_map[e];
+  }
+
+  BKE_mesh_tag_topology_changed(mesh);
+}
+
+static Array<int> make_new_offset_indices(const OffsetIndices<int> old_offsets,
+                                          const Span<int> old_by_new_map)
+{
+  Array<int> new_offsets(old_offsets.data().size());
+  new_offsets[0] = 0;
+  for (const int new_i : old_offsets.index_range()) {
+    const int old_i = old_by_new_map[new_i];
+    new_offsets[new_i + 1] = new_offsets[new_i] + old_offsets[old_i].size();
+  }
+  return new_offsets;
+}
+
+static void reorder_customdata_groups(CustomData &data,
+                                      const OffsetIndices<int> old_offsets,
+                                      const OffsetIndices<int> new_offsets,
+                                      const Span<int> new_by_old_map)
+{
+  const int elements_num = new_offsets.total_size();
+  const int groups_num = new_by_old_map.size();
+  CustomData new_data;
+  CustomData_copy_layout(&data, &new_data, CD_MASK_ALL, CD_CONSTRUCT, elements_num);
+  for (const int old_i : IndexRange(groups_num)) {
+    const int new_i = new_by_old_map[old_i];
+    const IndexRange old_range = old_offsets[old_i];
+    const IndexRange new_range = new_offsets[new_i];
+    BLI_assert(old_range.size() == new_range.size());
+    CustomData_copy_data(&data, &new_data, old_range.start(), new_range.start(), old_range.size());
+  }
+  CustomData_free(&data, elements_num);
+  data = new_data;
 }
 
 void debug_randomize_face_order(Mesh *mesh)
@@ -93,7 +165,19 @@
 
   const int seed = seed_from_mesh(*mesh);
   const Array<int> new_by_old_map = get_permutation(mesh->faces_num, seed);
-  reorder_mesh_faces(new_by_old_map, *mesh);
+  const Array<int> old_by_new_map = invert_permutation(new_by_old_map);
+
+  reorder_customdata(mesh->face_data, new_by_old_map);
+
+  const OffsetIndices old_faces = mesh->faces();
+  Array<int> new_face_offsets = make_new_offset_indices(old_faces, old_by_new_map);
+  const OffsetIndices<int> new_faces = new_face_offsets.as_span();
+
+  reorder_customdata_groups(mesh->loop_data, old_faces, new_faces, new_by_old_map);
+
+  mesh->face_offsets_for_write().copy_from(new_face_offsets);
+
+  BKE_mesh_tag_topology_changed(mesh);
 }
 
 void debug_randomize_point_order(PointCloud *pointcloud)
@@ -104,7 +188,11 @@
 
   const int seed = seed_from_pointcloud(*pointcloud);
   const Array<int> new_by_old_map = get_permutation(pointcloud->totpoint, seed);
-  reorder_points(new_by_old_map, *pointcloud);
+
+  reorder_customdata(pointcloud->pdata, new_by_old_map);
+
+  pointcloud->tag_positions_changed();
+  pointcloud->tag_radii_changed();
 }
 
 void debug_randomize_curve_order(bke::CurvesGeometry *curves)
@@ -115,7 +203,20 @@
 
   const int seed = seed_from_curves(*curves);
   const Array<int> new_by_old_map = get_permutation(curves->curve_num, seed);
-  reorder_curves(new_by_old_map, *curves);
+  const Array<int> old_by_new_map = invert_permutation(new_by_old_map);
+
+  reorder_customdata(curves->curve_data, new_by_old_map);
+
+  const OffsetIndices old_points_by_curve = curves->points_by_curve();
+  Array<int> new_curve_offsets = make_new_offset_indices(old_points_by_curve, old_by_new_map);
+  const OffsetIndices<int> new_points_by_curve = new_curve_offsets.as_span();
+
+  reorder_customdata_groups(
+      curves->point_data, old_points_by_curve, new_points_by_curve, new_by_old_map);
+
+  curves->offsets_for_write().copy_from(new_curve_offsets);
+
+  curves->tag_topology_changed();
 }
 
 void debug_randomize_mesh_order(Mesh *mesh)
@@ -138,7 +239,23 @@
   const int instances_num = instances->instances_num();
   const int seed = seed_from_instances(*instances);
   const Array<int> new_by_old_map = get_permutation(instances_num, seed);
-  reorder_instaces(new_by_old_map, *instances);
+
+  reorder_customdata(instances->custom_data_attributes(), new_by_old_map);
+
+  const Span<int> old_reference_handles = instances->reference_handles();
+  const Span<float4x4> old_transforms = instances->transforms();
+
+  Vector<int> new_reference_handles(instances_num);
+  Vector<float4x4> new_transforms(instances_num);
+
+  for (const int old_i : new_by_old_map.index_range()) {
+    const int new_i = new_by_old_map[old_i];
+    new_reference_handles[new_i] = old_reference_handles[old_i];
+    new_transforms[new_i] = old_transforms[old_i];
+  }
+
+  instances->reference_handles().copy_from(new_reference_handles);
+  instances->transforms().copy_from(new_transforms);
 }
 
 bool use_debug_randomization()
