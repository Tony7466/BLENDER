--- conflicted
+++ resolved
@@ -267,7 +267,6 @@
                          {},
                          old_by_new_map,
                          dst_instances.attributes_for_write());
-<<<<<<< HEAD
 
   for (const bke::InstanceReference &reference : src_instances.references()) {
     dst_instances.add_reference(reference);
@@ -275,37 +274,10 @@
   BLI_assert(src_instances.references() == dst_instances.references());
 
   const Span<float4x4> old_transforms = src_instances.transforms();
-  MutableSpan<float4x4> new_transforms = dst_instances.transforms();
+  MutableSpan<float4x4> new_transforms = dst_instances.transforms_for_write();
   array_utils::gather(old_transforms, old_by_new_map, new_transforms);
 }
 
-=======
-}
-
-static void clean_unused_attributes(const bke::AnonymousAttributePropagationInfo &propagation_info,
-                                    bke::MutableAttributeAccessor attributes)
-{
-  Vector<std::string> unused_ids;
-  attributes.for_all([&](const bke::AttributeIDRef &id, const bke::AttributeMetaData meta_data) {
-    if (!id.is_anonymous()) {
-      return true;
-    }
-    if (meta_data.data_type == CD_PROP_STRING) {
-      return true;
-    }
-    if (propagation_info.propagate(id.anonymous_id())) {
-      return true;
-    }
-    unused_ids.append(id.name());
-    return true;
-  });
-
-  for (const std::string &unused_id : unused_ids) {
-    attributes.remove(unused_id);
-  }
-}
-
->>>>>>> e5e6aa0b
 Mesh *reorder_mesh(const Mesh &src_mesh,
                    const Span<int> old_by_new_map,
                    const bke::AttrDomain domain,
