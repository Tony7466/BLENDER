/* SPDX-FileCopyrightText: 2023 Blender Authors
 *
 * SPDX-License-Identifier: GPL-2.0-or-later */

#include "BKE_attribute_math.hh"
#include "BKE_curves.hh"
#include "BKE_curves_utils.hh"

#include "BLI_task.hh"

#include "GEO_subdivide_curves.hh"

namespace blender::geometry {

static void calculate_result_offsets(const bke::CurvesGeometry &src_curves,
                                     const IndexMask &selection,
                                     const IndexMask &unselected,
                                     const VArray<int> &cuts,
                                     const Span<bool> cyclic,
                                     MutableSpan<int> dst_curve_offsets,
                                     MutableSpan<int> dst_point_offsets)
{
  /* Fill the array with each curve's point count, then accumulate them to the offsets. */
  const OffsetIndices src_points_by_curve = src_curves.points_by_curve();
  offset_indices::copy_group_sizes(src_points_by_curve, unselected, dst_curve_offsets);
  selection.foreach_index(GrainSize(1024), [&](const int curve_i) {
    const IndexRange src_points = src_points_by_curve[curve_i];
    const IndexRange src_segments = bke::curves::per_curve_point_offsets_range(src_points,
                                                                               curve_i);

    MutableSpan<int> point_offsets = dst_point_offsets.slice(src_segments);
    MutableSpan<int> point_counts = point_offsets.drop_back(1);

    if (src_points.size() == 1) {
      point_counts.first() = 1;
    }
    else {
      cuts.materialize_compressed(src_points, point_counts);
      for (int &count : point_counts) {
        /* Make sure there at least one cut, and add one for the existing point. */
        count = std::max(count, 0) + 1;
      }
      if (!cyclic[curve_i]) {
        /* The last point only has a segment to be subdivided if the curve isn't cyclic. */
        point_counts.last() = 1;
      }
    }

    offset_indices::accumulate_counts_to_offsets(point_offsets);
    dst_curve_offsets[curve_i] = point_offsets.last();
  });
  offset_indices::accumulate_counts_to_offsets(dst_curve_offsets);
}

template<typename T>
static inline void linear_interpolation(const T &a, const T &b, MutableSpan<T> dst)
{
  dst.first() = a;
  const float step = 1.0f / dst.size();
  for (const int i : dst.index_range().drop_front(1)) {
    dst[i] = bke::attribute_math::mix2(i * step, a, b);
  }
}

template<typename T>
static void subdivide_attribute_linear(const OffsetIndices<int> src_points_by_curve,
                                       const OffsetIndices<int> dst_points_by_curve,
                                       const IndexMask &selection,
                                       const Span<int> all_point_offsets,
                                       const Span<T> src,
                                       MutableSpan<T> dst)
{
  selection.foreach_index(GrainSize(512), [&](const int curve_i) {
    const IndexRange src_points = src_points_by_curve[curve_i];
    const IndexRange src_segments = bke::curves::per_curve_point_offsets_range(src_points,
                                                                               curve_i);
    const OffsetIndices<int> curve_offsets = all_point_offsets.slice(src_segments);
    const IndexRange dst_points = dst_points_by_curve[curve_i];
    const Span<T> curve_src = src.slice(src_points);
    MutableSpan<T> curve_dst = dst.slice(dst_points);

    threading::parallel_for(curve_src.index_range().drop_back(1), 1024, [&](IndexRange range) {
      for (const int i : range) {
        const IndexRange segment_points = curve_offsets[i];
        linear_interpolation(curve_src[i], curve_src[i + 1], curve_dst.slice(segment_points));
      }
    });

    const IndexRange dst_last_segment = dst_points.slice(curve_offsets[src_points.size() - 1]);
    linear_interpolation(curve_src.last(), curve_src.first(), dst.slice(dst_last_segment));
  });
}

static void subdivide_attribute_linear(const OffsetIndices<int> src_points_by_curve,
                                       const OffsetIndices<int> dst_points_by_curve,
                                       const IndexMask &selection,
                                       const Span<int> all_point_offsets,
                                       const GSpan src,
                                       GMutableSpan dst)
{
  bke::attribute_math::convert_to_static_type(dst.type(), [&](auto dummy) {
    using T = decltype(dummy);
    subdivide_attribute_linear(src_points_by_curve,
                               dst_points_by_curve,
                               selection,
                               all_point_offsets,
                               src.typed<T>(),
                               dst.typed<T>());
  });
}

static void subdivide_attribute_catmull_rom(const OffsetIndices<int> src_points_by_curve,
                                            const OffsetIndices<int> dst_points_by_curve,
                                            const IndexMask &selection,
                                            const Span<int> all_point_offsets,
                                            const Span<bool> cyclic,
                                            const GSpan src,
                                            GMutableSpan dst)
{
  selection.foreach_index(GrainSize(512), [&](const int curve_i) {
    const IndexRange src_points = src_points_by_curve[curve_i];
    const IndexRange src_segments = bke::curves::per_curve_point_offsets_range(src_points,
                                                                               curve_i);
    const IndexRange dst_points = dst_points_by_curve[curve_i];
    bke::curves::catmull_rom::interpolate_to_evaluated(src.slice(src_points),
                                                       cyclic[curve_i],
                                                       all_point_offsets.slice(src_segments),
                                                       dst.slice(dst_points));
  });
}

static void subdivide_bezier_segment(const float3 &position_prev,
                                     const float3 &handle_prev,
                                     const float3 &handle_next,
                                     const float3 &position_next,
                                     const HandleType type_prev,
                                     const HandleType type_next,
                                     const IndexRange segment_points,
                                     MutableSpan<float3> dst_positions,
                                     MutableSpan<float3> dst_handles_l,
                                     MutableSpan<float3> dst_handles_r,
                                     MutableSpan<int8_t> dst_types_l,
                                     MutableSpan<int8_t> dst_types_r,
                                     const bool is_last_cyclic_segment)
{
  auto fill_segment_handle_types = [&](const HandleType type) {
    /* Also change the left handle of the control point following the segment's points. And don't
     * change the left handle of the first point, since that is part of the previous segment. */
    dst_types_l.slice_safe(segment_points.shift(1)).fill(type);
    dst_types_r.slice(segment_points).fill(type);
  };

  if (bke::curves::bezier::segment_is_vector(type_prev, type_next)) {
    linear_interpolation(position_prev, position_next, dst_positions.slice(segment_points));
    fill_segment_handle_types(BEZIER_HANDLE_VECTOR);
  }
  else {
    /* The first point in the segment is always copied. */
    dst_positions[segment_points.first()] = position_prev;

    /* Non-vector segments in the result curve are given free handles. This could possibly be
     * improved with another pass that sets handles to aligned where possible, but currently that
     * does not provide much benefit for the increased complexity. */
    fill_segment_handle_types(BEZIER_HANDLE_FREE);

    /* In order to generate a Bezier curve with the same shape as the input curve, apply the
     * De Casteljau algorithm iteratively for the provided number of cuts, constantly updating the
     * previous result point's right handle and the left handle at the end of the segment. */
    float3 segment_start = position_prev;
    float3 segment_handle_prev = handle_prev;
    float3 segment_handle_next = handle_next;
    const float3 segment_end = position_next;

    for (const int i : IndexRange(segment_points.size() - 1)) {
      const float parameter = 1.0f / (segment_points.size() - i);
      const int point_i = segment_points[i];
      bke::curves::bezier::Insertion insert = bke::curves::bezier::insert(
          segment_start, segment_handle_prev, segment_handle_next, segment_end, parameter);

      /* Copy relevant temporary data to the result. */
      dst_handles_r[point_i] = insert.handle_prev;
      dst_handles_l[point_i + 1] = insert.left_handle;
      dst_positions[point_i + 1] = insert.position;

      /* Update the segment to prepare it for the next subdivision. */
      segment_start = insert.position;
      segment_handle_prev = insert.right_handle;
      segment_handle_next = insert.handle_next;
    }

    /* Copy the handles for the last segment from the working variables. */
    const int i_segment_last = is_last_cyclic_segment ? 0 : segment_points.one_after_last();
    dst_handles_r[segment_points.last()] = segment_handle_prev;
    dst_handles_l[i_segment_last] = segment_handle_next;
  }
}

static void subdivide_bezier_positions(const Span<float3> src_positions,
                                       const Span<int8_t> src_types_l,
                                       const Span<int8_t> src_types_r,
                                       const Span<float3> src_handles_l,
                                       const Span<float3> src_handles_r,
                                       const OffsetIndices<int> evaluated_offsets,
                                       const bool cyclic,
                                       MutableSpan<float3> dst_positions,
                                       MutableSpan<int8_t> dst_types_l,
                                       MutableSpan<int8_t> dst_types_r,
                                       MutableSpan<float3> dst_handles_l,
                                       MutableSpan<float3> dst_handles_r)
{
  threading::parallel_for(src_positions.index_range().drop_back(1), 512, [&](IndexRange range) {
    for (const int segment_i : range) {
      const IndexRange segment = evaluated_offsets[segment_i];
      subdivide_bezier_segment(src_positions[segment_i],
                               src_handles_r[segment_i],
                               src_handles_l[segment_i + 1],
                               src_positions[segment_i + 1],
                               HandleType(src_types_r[segment_i]),
                               HandleType(src_types_l[segment_i + 1]),
                               segment,
                               dst_positions,
                               dst_handles_l,
                               dst_handles_r,
                               dst_types_l,
                               dst_types_r,
                               false);
    }
  });

  if (cyclic) {
    const int last_index = src_positions.index_range().last();
    const IndexRange segment = evaluated_offsets[last_index];
    const HandleType type_prev = HandleType(src_types_r.last());
    const HandleType type_next = HandleType(src_types_l.first());
    subdivide_bezier_segment(src_positions.last(),
                             src_handles_r.last(),
                             src_handles_l.first(),
                             src_positions.first(),
                             type_prev,
                             type_next,
                             segment,
                             dst_positions,
                             dst_handles_l,
                             dst_handles_r,
                             dst_types_l,
                             dst_types_r,
                             true);

    if (bke::curves::bezier::segment_is_vector(type_prev, type_next)) {
      dst_types_l.first() = BEZIER_HANDLE_VECTOR;
      dst_types_r.last() = BEZIER_HANDLE_VECTOR;
    }
    else {
      dst_types_l.first() = BEZIER_HANDLE_FREE;
      dst_types_r.last() = BEZIER_HANDLE_FREE;
    }
  }
  else {
    dst_positions.last() = src_positions.last();
    dst_types_l.first() = src_types_l.first();
    dst_types_r.last() = src_types_r.last();
    dst_handles_l.first() = src_handles_l.first();
    dst_handles_r.last() = src_handles_r.last();
  }

  /* TODO: It would be possible to avoid calling this for all segments besides vector segments. */
  bke::curves::bezier::calculate_auto_handles(
      cyclic, dst_types_l, dst_types_r, dst_positions, dst_handles_l, dst_handles_r);
}

bke::CurvesGeometry subdivide_curves(const bke::CurvesGeometry &src_curves,
                                     const IndexMask &selection,
                                     const VArray<int> &cuts,
                                     const bke::AttributeFilter &attribute_filter)
{
  if (src_curves.points_num() == 0) {
    return src_curves;
  }

  const OffsetIndices src_points_by_curve = src_curves.points_by_curve();
  /* Cyclic is accessed a lot, it's probably worth it to make sure it's a span. */
  const VArraySpan<bool> cyclic{src_curves.cyclic()};
  IndexMaskMemory memory;
  const IndexMask unselected = selection.complement(src_curves.curves_range(), memory);

  bke::CurvesGeometry dst_curves = bke::curves::copy_only_curve_domain(src_curves);

  /* For each point, this contains the point offset in the corresponding result curve,
   * starting at zero. For example for two curves with four points each, the values might
   * look like this:
   *
   * |                     | Curve 0           | Curve 1            |
   * | ------------------- |---|---|---|---|---|---|---|---|---|----|
   * | Cuts                | 0 | 3 | 0 | 0 | - | 2 | 0 | 0 | 4 | -  |
   * | New Point Count     | 1 | 4 | 1 | 1 | - | 3 | 1 | 1 | 5 | -  |
   * | Accumulated Offsets | 0 | 1 | 5 | 6 | 7 | 0 | 3 | 4 | 5 | 10 |
   *
   * Storing the leading zero is unnecessary but makes the array a bit simpler to use by avoiding
   * a check for the first segment, and because some existing utilities also use leading zeros. */
  Array<int> all_point_offset_data(src_curves.points_num() + src_curves.curves_num());
#ifndef NDEBUG
  all_point_offset_data.fill(-1);
#endif
  calculate_result_offsets(src_curves,
                           selection,
                           unselected,
                           cuts,
                           cyclic,
                           dst_curves.offsets_for_write(),
                           all_point_offset_data);
  const OffsetIndices dst_points_by_curve = dst_curves.points_by_curve();

  const Span<int> all_point_offsets(all_point_offset_data);

  dst_curves.resize(dst_curves.offsets().last(), dst_curves.curves_num());

  const bke::AttributeAccessor src_attributes = src_curves.attributes();
  bke::MutableAttributeAccessor dst_attributes = dst_curves.attributes_for_write();

  auto subdivide_catmull_rom = [&](const IndexMask &selection) {
    for (auto &attribute : bke::retrieve_attributes_for_transfer(
             src_attributes, dst_attributes, ATTR_DOMAIN_MASK_POINT, attribute_filter))
    {
      subdivide_attribute_catmull_rom(src_points_by_curve,
                                      dst_points_by_curve,
                                      selection,
                                      all_point_offsets,
                                      cyclic,
                                      attribute.src,
                                      attribute.dst.span);
      attribute.dst.finish();
    }
  };

  auto subdivide_poly = [&](const IndexMask &selection) {
    for (auto &attribute : bke::retrieve_attributes_for_transfer(
             src_attributes, dst_attributes, ATTR_DOMAIN_MASK_POINT, attribute_filter))
    {
      subdivide_attribute_linear(src_points_by_curve,
                                 dst_points_by_curve,
                                 selection,
                                 all_point_offsets,
                                 attribute.src,
                                 attribute.dst.span);
      attribute.dst.finish();
    }
  };

  auto subdivide_bezier = [&](const IndexMask &selection) {
    const Span<float3> src_positions = src_curves.positions();
    const VArraySpan<int8_t> src_types_l{src_curves.handle_types_left()};
    const VArraySpan<int8_t> src_types_r{src_curves.handle_types_right()};
    const Span<float3> src_handles_l = src_curves.handle_positions_left();
    const Span<float3> src_handles_r = src_curves.handle_positions_right();

    MutableSpan<float3> dst_positions = dst_curves.positions_for_write();
    MutableSpan<int8_t> dst_types_l = dst_curves.handle_types_left_for_write();
    MutableSpan<int8_t> dst_types_r = dst_curves.handle_types_right_for_write();
    MutableSpan<float3> dst_handles_l = dst_curves.handle_positions_left_for_write();
    MutableSpan<float3> dst_handles_r = dst_curves.handle_positions_right_for_write();
    const OffsetIndices<int> dst_points_by_curve = dst_curves.points_by_curve();

    selection.foreach_index(GrainSize(512), [&](const int curve_i) {
      const IndexRange src_points = src_points_by_curve[curve_i];
      const IndexRange src_segments = bke::curves::per_curve_point_offsets_range(src_points,
                                                                                 curve_i);
      const IndexRange dst_points = dst_points_by_curve[curve_i];
      subdivide_bezier_positions(src_positions.slice(src_points),
                                 src_types_l.slice(src_points),
                                 src_types_r.slice(src_points),
                                 src_handles_l.slice(src_points),
                                 src_handles_r.slice(src_points),
                                 all_point_offsets.slice(src_segments),
                                 cyclic[curve_i],
                                 dst_positions.slice(dst_points),
                                 dst_types_l.slice(dst_points),
                                 dst_types_r.slice(dst_points),
                                 dst_handles_l.slice(dst_points),
                                 dst_handles_r.slice(dst_points));
    });

    for (auto &attribute :
         bke::retrieve_attributes_for_transfer(src_attributes,
                                               dst_attributes,
                                               ATTR_DOMAIN_MASK_POINT,
                                               attribute_filter_with_skip_ref(attribute_filter,
                                                                              {"position",
                                                                               "handle_type_left",
                                                                               "handle_type_right",
                                                                               "handle_right",
                                                                               "handle_left"})))
    {
      subdivide_attribute_linear(src_points_by_curve,
                                 dst_points_by_curve,
                                 selection,
                                 all_point_offsets,
                                 attribute.src,
                                 attribute.dst.span);
      attribute.dst.finish();
    }
  };

  /* NURBS curves are just treated as poly curves. NURBS subdivision that maintains
   * their shape may be possible, but probably wouldn't work with the "cuts" input. */
  auto subdivide_nurbs = subdivide_poly;

  bke::curves::foreach_curve_by_type(src_curves.curve_types(),
                                     src_curves.curve_type_counts(),
                                     selection,
                                     subdivide_catmull_rom,
                                     subdivide_poly,
                                     subdivide_bezier,
                                     subdivide_nurbs);

  bke::copy_attributes_group_to_group(src_attributes,
                                      bke::AttrDomain::Point,
<<<<<<< HEAD
                                      bke::AttrDomain::Point,
                                      propagation_info,
                                      {},
=======
                                      attribute_filter,
>>>>>>> 2ddc574a
                                      src_points_by_curve,
                                      dst_points_by_curve,
                                      unselected,
                                      dst_attributes);

  return dst_curves;
}

}  // namespace blender::geometry<|MERGE_RESOLUTION|>--- conflicted
+++ resolved
@@ -414,13 +414,7 @@
 
   bke::copy_attributes_group_to_group(src_attributes,
                                       bke::AttrDomain::Point,
-<<<<<<< HEAD
-                                      bke::AttrDomain::Point,
-                                      propagation_info,
-                                      {},
-=======
                                       attribute_filter,
->>>>>>> 2ddc574a
                                       src_points_by_curve,
                                       dst_points_by_curve,
                                       unselected,
