/* SPDX-FileCopyrightText: 2023 Blender Authors
 *
 * SPDX-License-Identifier: GPL-2.0-or-later */

#include "GEO_join_geometries.hh"
#include "GEO_realize_instances.hh"

#include "DNA_collection_types.h"

#include "BLI_array_utils.hh"
#include "BLI_noise.hh"

#include "BKE_curves.hh"
#include "BKE_customdata.hh"
#include "BKE_deform.hh"
#include "BKE_geometry_nodes_gizmos_transforms.hh"
#include "BKE_geometry_set_instances.hh"
#include "BKE_grease_pencil.hh"
#include "BKE_instances.hh"
#include "BKE_material.h"
#include "BKE_mesh.hh"
#include "BKE_pointcloud.hh"
#include "BKE_type_conversions.hh"

namespace blender::geometry {

using blender::bke::AttrDomain;
using blender::bke::AttributeIDRef;
using blender::bke::AttributeKind;
using blender::bke::AttributeMetaData;
using blender::bke::GSpanAttributeWriter;
using blender::bke::InstanceReference;
using blender::bke::Instances;
using blender::bke::SpanAttributeWriter;

/**
 * An ordered set of attribute ids. Attributes are ordered to avoid name lookups in many places.
 * Once the attributes are ordered, they can just be referred to by index.
 */
struct OrderedAttributes {
  VectorSet<AttributeIDRef> ids;
  Vector<AttributeKind> kinds;

  int size() const
  {
    return this->kinds.size();
  }

  IndexRange index_range() const
  {
    return this->kinds.index_range();
  }
};

struct AttributeFallbacksArray {
  /**
   * Instance attribute values used as fallback when the geometry does not have the
   * corresponding attributes itself. The pointers point to attributes stored in the instances
   * component or in #r_temporary_arrays. The order depends on the corresponding #OrderedAttributes
   * instance.
   */
  Array<const void *> array;

  AttributeFallbacksArray(int size) : array(size, nullptr) {}
};

struct PointCloudRealizeInfo {
  const PointCloud *pointcloud = nullptr;
  /** Matches the order stored in #AllPointCloudsInfo.attributes. */
  Array<std::optional<GVArraySpan>> attributes;
  /** Id attribute on the point cloud. If there are no ids, this #Span is empty. */
  Span<float3> positions;
  VArray<float> radii;
  Span<int> stored_ids;
};

struct RealizePointCloudTask {
  /** Starting index in the final realized point cloud. */
  int start_index;
  /** Preprocessed information about the point cloud. */
  const PointCloudRealizeInfo *pointcloud_info;
  /** Transformation that is applied to all positions. */
  float4x4 transform;
  AttributeFallbacksArray attribute_fallbacks;
  /** Only used when the output contains an output attribute. */
  uint32_t id = 0;
};

/** Start indices in the final output mesh. */
struct MeshElementStartIndices {
  int vertex = 0;
  int edge = 0;
  int face = 0;
  int loop = 0;
};

struct MeshRealizeInfo {
  const Mesh *mesh = nullptr;
  Span<float3> positions;
  Span<int2> edges;
  OffsetIndices<int> faces;
  Span<int> corner_verts;
  Span<int> corner_edges;

  /** Maps old material indices to new material indices. */
  Array<int> material_index_map;
  /** Matches the order in #AllMeshesInfo.attributes. */
  Array<std::optional<GVArraySpan>> attributes;
  /** Vertex ids stored on the mesh. If there are no ids, this #Span is empty. */
  Span<int> stored_vertex_ids;
  VArray<int> material_indices;
};

struct RealizeMeshTask {
  MeshElementStartIndices start_indices;
  const MeshRealizeInfo *mesh_info;
  /** Transformation that is applied to all positions. */
  float4x4 transform;
  AttributeFallbacksArray attribute_fallbacks;
  /** Only used when the output contains an output attribute. */
  uint32_t id = 0;
};

struct RealizeCurveInfo {
  const Curves *curves;
  /**
   * Matches the order in #AllCurvesInfo.attributes.
   */
  Array<std::optional<GVArraySpan>> attributes;

  /** ID attribute on the curves. If there are no ids, this #Span is empty. */
  Span<int> stored_ids;

  /**
   * Handle position attributes must be transformed along with positions. Accessing them in
   * advance isn't necessary theoretically, but is done to simplify other code and to avoid
   * some overhead.
   */
  Span<float3> handle_left;
  Span<float3> handle_right;

  /**
   * The radius attribute must be filled with a default of 1.0 if it
   * doesn't exist on some (but not all) of the input curves data-blocks.
   */
  Span<float> radius;

  /**
   * The resolution attribute must be filled with the default value if it does not exist on some
   * curves.
   */
  VArray<int> resolution;

  /**
   * The resolution attribute must be filled with the default value if it does not exist on some
   * curves.
   */
  Span<float> nurbs_weight;

  /** Custom normals are rotated based on each instance's transformation. */
  Span<float3> custom_normal;
};

/** Start indices in the final output curves data-block. */
struct CurvesElementStartIndices {
  int point = 0;
  int curve = 0;
};

struct RealizeCurveTask {
  CurvesElementStartIndices start_indices;

  const RealizeCurveInfo *curve_info;
  /** Transformation applied to the position of control points and handles. */
  float4x4 transform;
  AttributeFallbacksArray attribute_fallbacks;
  /** Only used when the output contains an output attribute. */
  uint32_t id = 0;
};

<<<<<<< HEAD
struct GreasePencilRealizeInfo {
  const GreasePencil *grease_pencil = nullptr;
  /** Matches the order in #AllGreasePencilsInfo.attributes. */
  Array<std::optional<GVArraySpan>> attributes;
  /** Maps old material indices to new material indices. */
  Array<int> material_index_map;
};

struct RealizeGreasePencilTask {
  /** Index where the first layer is realized in the final grease pencil. */
  int start_index;
  const GreasePencilRealizeInfo *grease_pencil_info;
  float4x4 transform;
  AttributeFallbacksArray attribute_fallbacks;
=======
struct RealizeEditDataTask {
  const bke::GeometryComponentEditData *edit_data;
  float4x4 transform;
>>>>>>> 8fbdc39f
};

struct AllPointCloudsInfo {
  /** Ordering of all attributes that are propagated to the output point cloud generically. */
  OrderedAttributes attributes;
  /** Ordering of the original point clouds that are joined. */
  VectorSet<const PointCloud *> order;
  /** Preprocessed data about every original point cloud. This is ordered by #order. */
  Array<PointCloudRealizeInfo> realize_info;
  bool create_id_attribute = false;
  bool create_radius_attribute = false;
};

struct AllMeshesInfo {
  /** Ordering of all attributes that are propagated to the output mesh generically. */
  OrderedAttributes attributes;
  /** Ordering of the original meshes that are joined. */
  VectorSet<const Mesh *> order;
  /** Preprocessed data about every original mesh. This is ordered by #order. */
  Array<MeshRealizeInfo> realize_info;
  /** Ordered materials on the output mesh. */
  VectorSet<Material *> materials;
  bool create_id_attribute = false;
  bool create_material_index_attribute = false;

  /** True if we know that there are no loose edges in any of the input meshes. */
  bool no_loose_edges_hint = false;
  bool no_loose_verts_hint = false;
  bool no_overlapping_hint = false;
};

struct AllCurvesInfo {
  /** Ordering of all attributes that are propagated to the output curve generically. */
  OrderedAttributes attributes;
  /** Ordering of the original curves that are joined. */
  VectorSet<const Curves *> order;
  /** Preprocessed data about every original curve. This is ordered by #order. */
  Array<RealizeCurveInfo> realize_info;
  bool create_id_attribute = false;
  bool create_handle_postion_attributes = false;
  bool create_radius_attribute = false;
  bool create_resolution_attribute = false;
  bool create_nurbs_weight_attribute = false;
  bool create_custom_normal_attribute = false;
};

struct AllGreasePencilsInfo {
  /** Ordering of all attributes that are propagated to the output grease pencil generically. */
  OrderedAttributes attributes;
  /** Ordering of the original grease pencils that are joined. */
  VectorSet<const GreasePencil *> order;
  /** Preprocessed data about every original grease pencil. This is ordered by #order. */
  Array<GreasePencilRealizeInfo> realize_info;
  /** Ordered materials on the output grease pencil. */
  VectorSet<Material *> materials;
};

struct AllInstancesInfo {
  /** Stores an array of void pointer to attributes for each component. */
  Vector<AttributeFallbacksArray> attribute_fallback;
  /** Instance components to merge for output geometry. */
  Vector<bke::GeometryComponentPtr> instances_components_to_merge;
  /** Base transform for each instance component. */
  Vector<float4x4> instances_components_transforms;
};

/** Collects all tasks that need to be executed to realize all instances. */
struct GatherTasks {
  Vector<RealizePointCloudTask> pointcloud_tasks;
  Vector<RealizeMeshTask> mesh_tasks;
  Vector<RealizeCurveTask> curve_tasks;
<<<<<<< HEAD
  Vector<RealizeGreasePencilTask> grease_pencil_tasks;
=======
  Vector<RealizeEditDataTask> edit_data_tasks;
>>>>>>> 8fbdc39f

  /* Volumes only have very simple support currently. Only the first found volume is put into the
   * output. */
  ImplicitSharingPtr<const bke::VolumeComponent> first_volume;
};

/** Current offsets while during the gather operation. */
struct GatherOffsets {
  int pointcloud_offset = 0;
  MeshElementStartIndices mesh_offsets;
  CurvesElementStartIndices curves_offsets;
  int grease_pencil_layer_offset = 0;
};

struct GatherTasksInfo {
  /** Static information about all geometries that are joined. */
  const AllPointCloudsInfo &pointclouds;
  const AllMeshesInfo &meshes;
  const AllCurvesInfo &curves;
  const AllGreasePencilsInfo &grease_pencils;
  const OrderedAttributes &instances_attriubutes;
  bool create_id_attribute_on_any_component = false;

  /** Selection for top-level instances to realize. */
  IndexMask selection;

  /** Depth to realize instances for each selected top-level instance. */
  const VArray<int> &depths;

  /**
   * Under some circumstances, temporary arrays need to be allocated during the gather operation.
   * For example, when an instance attribute has to be realized as a different data type. This
   * array owns all the temporary arrays so that they can live until all processing is done.
   * Use #std::unique_ptr to avoid depending on whether #GArray has an inline buffer or not.
   */
  Vector<std::unique_ptr<GArray<>>> &r_temporary_arrays;

  AllInstancesInfo instances;

  /** All gathered tasks. */
  GatherTasks r_tasks;
  /** Current offsets while gathering tasks. */
  GatherOffsets r_offsets;
};

/**
 * Information about the parent instances in the current context.
 */
struct InstanceContext {
  /** Ordered by #AllPointCloudsInfo.attributes. */
  AttributeFallbacksArray pointclouds;
  /** Ordered by #AllMeshesInfo.attributes. */
  AttributeFallbacksArray meshes;
  /** Ordered by #AllCurvesInfo.attributes. */
  AttributeFallbacksArray curves;
  /** Ordered by #AllGreasePencilsInfo.attributes. */
  AttributeFallbacksArray grease_pencils;
  /** Ordered by #AllInstancesInfo.attributes. */
  AttributeFallbacksArray instances;
  /** Id mixed from all parent instances. */
  uint32_t id = 0;

  InstanceContext(const GatherTasksInfo &gather_info)
      : pointclouds(gather_info.pointclouds.attributes.size()),
        meshes(gather_info.meshes.attributes.size()),
        curves(gather_info.curves.attributes.size()),
        grease_pencils(gather_info.grease_pencils.attributes.size()),
        instances(gather_info.instances_attriubutes.size())
  {
    // empty
  }
};

static int64_t get_final_points_num(const GatherTasks &tasks)
{
  int64_t points_num = 0;
  if (!tasks.pointcloud_tasks.is_empty()) {
    const RealizePointCloudTask &task = tasks.pointcloud_tasks.last();
    points_num += task.start_index + task.pointcloud_info->pointcloud->totpoint;
  }
  if (!tasks.mesh_tasks.is_empty()) {
    const RealizeMeshTask &task = tasks.mesh_tasks.last();
    points_num += task.start_indices.vertex + task.mesh_info->mesh->verts_num;
  }
  if (!tasks.curve_tasks.is_empty()) {
    const RealizeCurveTask &task = tasks.curve_tasks.last();
    points_num += task.start_indices.point + task.curve_info->curves->geometry.point_num;
  }
  return points_num;
}

static void copy_transformed_positions(const Span<float3> src,
                                       const float4x4 &transform,
                                       MutableSpan<float3> dst)
{
  threading::parallel_for(src.index_range(), 1024, [&](const IndexRange range) {
    for (const int i : range) {
      dst[i] = math::transform_point(transform, src[i]);
    }
  });
}

static void copy_transformed_normals(const Span<float3> src,
                                     const float4x4 &transform,
                                     MutableSpan<float3> dst)
{
  const float3x3 normal_transform = math::transpose(math::invert(float3x3(transform)));
  if (math::is_equal(normal_transform, float3x3::identity(), 1e-6f)) {
    dst.copy_from(src);
  }
  else {
    threading::parallel_for(src.index_range(), 1024, [&](const IndexRange range) {
      for (const int i : range) {
        dst[i] = normal_transform * src[i];
      }
    });
  }
}

static void threaded_copy(const GSpan src, GMutableSpan dst)
{
  BLI_assert(src.size() == dst.size());
  BLI_assert(src.type() == dst.type());
  threading::parallel_for(IndexRange(src.size()), 1024, [&](const IndexRange range) {
    src.type().copy_construct_n(src.slice(range).data(), dst.slice(range).data(), range.size());
  });
}

static void threaded_fill(const GPointer value, GMutableSpan dst)
{
  BLI_assert(*value.type() == dst.type());
  threading::parallel_for(IndexRange(dst.size()), 1024, [&](const IndexRange range) {
    value.type()->fill_construct_n(value.get(), dst.slice(range).data(), range.size());
  });
}

static void copy_generic_attributes_to_result(
    const Span<std::optional<GVArraySpan>> src_attributes,
    const AttributeFallbacksArray &attribute_fallbacks,
    const OrderedAttributes &ordered_attributes,
    const FunctionRef<IndexRange(bke::AttrDomain)> &range_fn,
    MutableSpan<GSpanAttributeWriter> dst_attribute_writers)
{
  threading::parallel_for(
      dst_attribute_writers.index_range(), 10, [&](const IndexRange attribute_range) {
        for (const int attribute_index : attribute_range) {
          const bke::AttrDomain domain = ordered_attributes.kinds[attribute_index].domain;
          const IndexRange element_slice = range_fn(domain);

          GMutableSpan dst_span = dst_attribute_writers[attribute_index].span.slice(element_slice);
          if (src_attributes[attribute_index].has_value()) {
            threaded_copy(*src_attributes[attribute_index], dst_span);
          }
          else {
            const CPPType &cpp_type = dst_span.type();
            const void *fallback = attribute_fallbacks.array[attribute_index] == nullptr ?
                                       cpp_type.default_value() :
                                       attribute_fallbacks.array[attribute_index];
            threaded_fill({cpp_type, fallback}, dst_span);
          }
        }
      });
}

static void create_result_ids(const RealizeInstancesOptions &options,
                              const Span<int> stored_ids,
                              const int task_id,
                              MutableSpan<int> dst_ids)
{
  if (options.keep_original_ids) {
    if (stored_ids.is_empty()) {
      dst_ids.fill(0);
    }
    else {
      dst_ids.copy_from(stored_ids);
    }
  }
  else {
    if (stored_ids.is_empty()) {
      threading::parallel_for(dst_ids.index_range(), 1024, [&](const IndexRange range) {
        for (const int i : range) {
          dst_ids[i] = noise::hash(task_id, i);
        }
      });
    }
    else {
      threading::parallel_for(dst_ids.index_range(), 1024, [&](const IndexRange range) {
        for (const int i : range) {
          dst_ids[i] = noise::hash(task_id, stored_ids[i]);
        }
      });
    }
  }
}

/* -------------------------------------------------------------------- */
/** \name Gather Realize Tasks
 * \{ */

/* Forward declaration. */
static void gather_realize_tasks_recursive(GatherTasksInfo &gather_info,
                                           const int current_depth,
                                           const int target_depth,
                                           const bke::GeometrySet &geometry_set,
                                           const float4x4 &base_transform,
                                           const InstanceContext &base_instance_context);

/**
 * Checks which of the #ordered_attributes exist on the #instances_component. For each attribute
 * that exists on the instances, a pair is returned that contains the attribute index and the
 * corresponding attribute data.
 */
static Vector<std::pair<int, GSpan>> prepare_attribute_fallbacks(
    GatherTasksInfo &gather_info,
    const Instances &instances,
    const OrderedAttributes &ordered_attributes)
{
  Vector<std::pair<int, GSpan>> attributes_to_override;
  const bke::AttributeAccessor attributes = instances.attributes();
  attributes.for_all([&](const AttributeIDRef &attribute_id, const AttributeMetaData &meta_data) {
    const int attribute_index = ordered_attributes.ids.index_of_try(attribute_id);
    if (attribute_index == -1) {
      /* The attribute is not propagated to the final geometry. */
      return true;
    }
    const bke::GAttributeReader attribute = attributes.lookup(attribute_id);
    if (!attribute || !attribute.varray.is_span()) {
      return true;
    }
    GSpan span = attribute.varray.get_internal_span();
    const eCustomDataType expected_type = ordered_attributes.kinds[attribute_index].data_type;
    if (meta_data.data_type != expected_type) {
      const CPPType &from_type = span.type();
      const CPPType &to_type = *bke::custom_data_type_to_cpp_type(expected_type);
      const bke::DataTypeConversions &conversions = bke::get_implicit_type_conversions();
      if (!conversions.is_convertible(from_type, to_type)) {
        /* Ignore the attribute because it can not be converted to the desired type. */
        return true;
      }
      /* Convert the attribute on the instances component to the expected attribute type. */
      std::unique_ptr<GArray<>> temporary_array = std::make_unique<GArray<>>(
          to_type, instances.instances_num());
      conversions.convert_to_initialized_n(span, temporary_array->as_mutable_span());
      span = temporary_array->as_span();
      gather_info.r_temporary_arrays.append(std::move(temporary_array));
    }
    attributes_to_override.append({attribute_index, span});
    return true;
  });
  return attributes_to_override;
}

/**
 * Calls #fn for every geometry in the given #InstanceReference. Also passes on the transformation
 * that is applied to every instance.
 */
static void foreach_geometry_in_reference(
    const InstanceReference &reference,
    const float4x4 &base_transform,
    const uint32_t id,
    FunctionRef<void(const bke::GeometrySet &geometry_set, const float4x4 &transform, uint32_t id)>
        fn)
{
  bke::GeometrySet geometry_set;
  reference.to_geometry_set(geometry_set);
  fn(geometry_set, base_transform, id);
}

static void gather_realize_tasks_for_instances(GatherTasksInfo &gather_info,
                                               const int current_depth,
                                               const int target_depth,
                                               const Instances &instances,
                                               const float4x4 &base_transform,
                                               const InstanceContext &base_instance_context)
{
  const Span<InstanceReference> references = instances.references();
  const Span<int> handles = instances.reference_handles();
  const Span<float4x4> transforms = instances.transforms();

  Span<int> stored_instance_ids;
  if (gather_info.create_id_attribute_on_any_component) {
    bke::AttributeReader ids = instances.attributes().lookup<int>("id");
    if (ids) {
      stored_instance_ids = ids.varray.get_internal_span();
    }
  }

  /* Prepare attribute fallbacks. */
  InstanceContext instance_context = base_instance_context;
  Vector<std::pair<int, GSpan>> pointcloud_attributes_to_override = prepare_attribute_fallbacks(
      gather_info, instances, gather_info.pointclouds.attributes);
  Vector<std::pair<int, GSpan>> mesh_attributes_to_override = prepare_attribute_fallbacks(
      gather_info, instances, gather_info.meshes.attributes);
  Vector<std::pair<int, GSpan>> curve_attributes_to_override = prepare_attribute_fallbacks(
      gather_info, instances, gather_info.curves.attributes);
  Vector<std::pair<int, GSpan>> grease_pencil_attributes_to_override = prepare_attribute_fallbacks(
      gather_info, instances, gather_info.grease_pencils.attributes);
  Vector<std::pair<int, GSpan>> instance_attributes_to_override = prepare_attribute_fallbacks(
      gather_info, instances, gather_info.instances_attriubutes);

  const bool is_top_level = current_depth == 0;
  /* If at top level, get instance indices from selection field, else use all instances. */
  const IndexMask indices = is_top_level ? gather_info.selection :
                                           IndexMask(IndexRange(instances.instances_num()));
  indices.foreach_index([&](const int i) {
    /* If at top level, retrieve depth from gather_info, else continue with target_depth. */
    const int child_target_depth = is_top_level ? gather_info.depths[i] : target_depth;
    const int handle = handles[i];
    const float4x4 &transform = transforms[i];
    const InstanceReference &reference = references[handle];
    const float4x4 new_base_transform = base_transform * transform;

    /* Update attribute fallbacks for the current instance. */
    for (const std::pair<int, GSpan> &pair : pointcloud_attributes_to_override) {
      instance_context.pointclouds.array[pair.first] = pair.second[i];
    }
    for (const std::pair<int, GSpan> &pair : mesh_attributes_to_override) {
      instance_context.meshes.array[pair.first] = pair.second[i];
    }
    for (const std::pair<int, GSpan> &pair : curve_attributes_to_override) {
      instance_context.curves.array[pair.first] = pair.second[i];
    }
    for (const std::pair<int, GSpan> &pair : grease_pencil_attributes_to_override) {
      instance_context.grease_pencils.array[pair.first] = pair.second[i];
    }
    for (const std::pair<int, GSpan> &pair : instance_attributes_to_override) {
      instance_context.instances.array[pair.first] = pair.second[i];
    }

    uint32_t local_instance_id = 0;
    if (gather_info.create_id_attribute_on_any_component) {
      if (stored_instance_ids.is_empty()) {
        local_instance_id = uint32_t(i);
      }
      else {
        local_instance_id = uint32_t(stored_instance_ids[i]);
      }
    }
    const uint32_t instance_id = noise::hash(base_instance_context.id, local_instance_id);

    /* Add realize tasks for all referenced geometry sets recursively. */
    foreach_geometry_in_reference(reference,
                                  new_base_transform,
                                  instance_id,
                                  [&](const bke::GeometrySet &instance_geometry_set,
                                      const float4x4 &transform,
                                      const uint32_t id) {
                                    instance_context.id = id;
                                    gather_realize_tasks_recursive(gather_info,
                                                                   current_depth + 1,
                                                                   child_target_depth,
                                                                   instance_geometry_set,
                                                                   transform,
                                                                   instance_context);
                                  });
  });
}

/**
 * Gather tasks for all geometries in the #geometry_set.
 */
static void gather_realize_tasks_recursive(GatherTasksInfo &gather_info,
                                           const int current_depth,
                                           const int target_depth,
                                           const bke::GeometrySet &geometry_set,
                                           const float4x4 &base_transform,
                                           const InstanceContext &base_instance_context)
{
  for (const bke::GeometryComponent *component : geometry_set.get_components()) {
    const bke::GeometryComponent::Type type = component->type();
    switch (type) {
      case bke::GeometryComponent::Type::Mesh: {
        const Mesh *mesh = (*static_cast<const bke::MeshComponent *>(component)).get();
        if (mesh != nullptr && mesh->verts_num > 0) {
          const int mesh_index = gather_info.meshes.order.index_of(mesh);
          const MeshRealizeInfo &mesh_info = gather_info.meshes.realize_info[mesh_index];
          gather_info.r_tasks.mesh_tasks.append({gather_info.r_offsets.mesh_offsets,
                                                 &mesh_info,
                                                 base_transform,
                                                 base_instance_context.meshes,
                                                 base_instance_context.id});
          gather_info.r_offsets.mesh_offsets.vertex += mesh->verts_num;
          gather_info.r_offsets.mesh_offsets.edge += mesh->edges_num;
          gather_info.r_offsets.mesh_offsets.loop += mesh->corners_num;
          gather_info.r_offsets.mesh_offsets.face += mesh->faces_num;
        }
        break;
      }
      case bke::GeometryComponent::Type::PointCloud: {
        const auto &pointcloud_component = *static_cast<const bke::PointCloudComponent *>(
            component);
        const PointCloud *pointcloud = pointcloud_component.get();
        if (pointcloud != nullptr && pointcloud->totpoint > 0) {
          const int pointcloud_index = gather_info.pointclouds.order.index_of(pointcloud);
          const PointCloudRealizeInfo &pointcloud_info =
              gather_info.pointclouds.realize_info[pointcloud_index];
          gather_info.r_tasks.pointcloud_tasks.append({gather_info.r_offsets.pointcloud_offset,
                                                       &pointcloud_info,
                                                       base_transform,
                                                       base_instance_context.pointclouds,
                                                       base_instance_context.id});
          gather_info.r_offsets.pointcloud_offset += pointcloud->totpoint;
        }
        break;
      }
      case bke::GeometryComponent::Type::Curve: {
        const auto &curve_component = *static_cast<const bke::CurveComponent *>(component);
        const Curves *curves = curve_component.get();
        if (curves != nullptr && curves->geometry.curve_num > 0) {
          const int curve_index = gather_info.curves.order.index_of(curves);
          const RealizeCurveInfo &curve_info = gather_info.curves.realize_info[curve_index];
          gather_info.r_tasks.curve_tasks.append({gather_info.r_offsets.curves_offsets,
                                                  &curve_info,
                                                  base_transform,
                                                  base_instance_context.curves,
                                                  base_instance_context.id});
          gather_info.r_offsets.curves_offsets.point += curves->geometry.point_num;
          gather_info.r_offsets.curves_offsets.curve += curves->geometry.curve_num;
        }
        break;
      }
      case bke::GeometryComponent::Type::GreasePencil: {
        const auto &grease_pencil_component = *static_cast<const bke::GreasePencilComponent *>(
            component);
        const GreasePencil *grease_pencil = grease_pencil_component.get();
        if (grease_pencil != nullptr && !grease_pencil->layers().is_empty()) {
          const int grease_pencil_index = gather_info.grease_pencils.order.index_of(grease_pencil);
          const GreasePencilRealizeInfo &grease_pencil_info =
              gather_info.grease_pencils.realize_info[grease_pencil_index];
          gather_info.r_tasks.grease_pencil_tasks.append(
              {gather_info.r_offsets.grease_pencil_layer_offset,
               &grease_pencil_info,
               base_transform,
               base_instance_context.grease_pencils});
          gather_info.r_offsets.grease_pencil_layer_offset += grease_pencil->layers().size();
        }
        break;
      }
      case bke::GeometryComponent::Type::Instance: {
        if (current_depth == target_depth) {
          gather_info.instances.attribute_fallback.append(base_instance_context.instances);
          gather_info.instances.instances_components_to_merge.append(component->copy());
          gather_info.instances.instances_components_transforms.append(base_transform);
        }
        else {
          const Instances *instances =
              (*static_cast<const bke::InstancesComponent *>(component)).get();
          if (instances != nullptr && instances->instances_num() > 0) {
            gather_realize_tasks_for_instances(gather_info,
                                               current_depth,
                                               target_depth,
                                               *instances,
                                               base_transform,
                                               base_instance_context);
          }
        }
        break;
      }
      case bke::GeometryComponent::Type::Volume: {
        if (!gather_info.r_tasks.first_volume) {
          const bke::VolumeComponent *volume_component = static_cast<const bke::VolumeComponent *>(
              component);
          volume_component->add_user();
          gather_info.r_tasks.first_volume = ImplicitSharingPtr<const bke::VolumeComponent>(
              volume_component);
        }
        break;
      }
      case bke::GeometryComponent::Type::Edit: {
        const auto *edit_component = static_cast<const bke::GeometryComponentEditData *>(
            component);
        if (edit_component->gizmo_edit_hints_ || edit_component->curves_edit_hints_) {
          gather_info.r_tasks.edit_data_tasks.append({edit_component, base_transform});
        }
        break;
      }
    }
  }
}

/**
 * This function iterates through a set of geometries, applying a callback to each attribute of
 * eligible children based on specified conditions. Attributes should not be removed or added
 * by the callback. Relevant children are determined by three criteria: the component type
 * (e.g., mesh, curve), a depth value greater than 0 and a selection. If the primary component
 * is an instance, the condition is true only when the depth is exactly 0. Additionally, the
 * function extends its operation to instances if any of their nested children meet the first
 * condition.
 *
 * Based on bke::GeometrySet::attribute_foreach
 */
static bool attribute_foreach(const bke::GeometrySet &geometry_set,
                              const Span<bke::GeometryComponent::Type> &component_types,
                              const int current_depth,
                              const int depth_target,
                              const VArray<int> &instance_depth,
                              const IndexMask selection,
                              const bke::GeometrySet::AttributeForeachCallback callback)
{

  /* Initialize flag to track if child instances have the specified components. */
  bool child_has_component;

  if (geometry_set.has_instances()) {
    child_has_component = false;

    const Instances &instances = *geometry_set.get_instances();
    const IndexMask indices = 0 == current_depth ?
                                  selection :
                                  IndexMask(IndexRange(instances.instances_num()));
    indices.foreach_index([&](const int i) {
      const int child_depth_target = (0 == current_depth) ? instance_depth[i] : depth_target;
      const bke::InstanceReference &reference =
          instances.references()[instances.reference_handles()[i]];
      bke::GeometrySet instance_geometry_set;
      reference.to_geometry_set(instance_geometry_set);
      /* Process child instances with a recursive call. */
      if (current_depth != child_depth_target) {
        child_has_component = child_has_component | attribute_foreach(instance_geometry_set,
                                                                      component_types,
                                                                      current_depth + 1,
                                                                      child_depth_target,
                                                                      instance_depth,
                                                                      selection,
                                                                      callback);
      }
    });
  }

  /* Flag to track if any relevant attributes were found. */
  bool any_attribute_found = false;

  for (const bke::GeometryComponent::Type component_type : component_types) {
    if (geometry_set.has(component_type)) {
      /* Check if the current instance component is the selected one. Instances are handled
       * specially as they can manifest in two different scenarios: they can be the selected
       * component or the parent of a possible selected component. */
      const bool is_main_instance_component = (bke::GeometryComponent::Type::Instance ==
                                               component_type) &&
                                              (component_types.size() > 1);
      if (!is_main_instance_component || child_has_component) {
        /* Process attributes for the current component. */
        const bke::GeometryComponent &component = *geometry_set.get_component(component_type);
        const std::optional<bke::AttributeAccessor> attributes = component.attributes();
        if (attributes.has_value()) {
          attributes->for_all(
              [&](const AttributeIDRef &attributeId, const AttributeMetaData &metaData) {
                callback(attributeId, metaData, component);
                any_attribute_found = true;
                return true;
              });
        }
      }
    }
  }

  return any_attribute_found;
}

/**
 * Based on bke::GeometrySet::gather_attributes_for_propagation.
 * Specialized for Specialized attribute_foreach to get:
 * current_depth, depth_target, instance_depth and selection.
 */
static void gather_attributes_for_propagation(
    const bke::GeometrySet &geometry_set,
    const Span<bke::GeometryComponent::Type> component_types,
    const bke::GeometryComponent::Type dst_component_type,
    const VArray<int> &instance_depth,
    const IndexMask selection,
    const bke::AnonymousAttributePropagationInfo &propagation_info,
    Map<AttributeIDRef, AttributeKind> &r_attributes)
{
  /* Only needed right now to check if an attribute is built-in on this component type.
   * TODO: Get rid of the dummy component. */
  const bke::GeometryComponentPtr dummy_component = bke::GeometryComponent::create(
      dst_component_type);
  attribute_foreach(geometry_set,
                    component_types,
                    0,
                    VariedDepthOptions::MAX_DEPTH,
                    instance_depth,
                    selection,
                    [&](const AttributeIDRef &attribute_id,
                        const AttributeMetaData &meta_data,
                        const bke::GeometryComponent &component) {
                      if (component.attributes()->is_builtin(attribute_id)) {
                        if (!dummy_component->attributes()->is_builtin(attribute_id)) {
                          /* Don't propagate built-in attributes that are not built-in on the
                           * destination component. */
                          return;
                        }
                      }
                      if (meta_data.data_type == CD_PROP_STRING) {
                        /* Propagating string attributes is not supported yet. */
                        return;
                      }
                      if (attribute_id.is_anonymous() &&
                          !propagation_info.propagate(attribute_id.anonymous_id())) {
                        return;
                      }

                      AttrDomain domain = meta_data.domain;
                      if (dst_component_type != bke::GeometryComponent::Type::Instance &&
                          domain == AttrDomain::Instance)
                      {
                        domain = AttrDomain::Point;
                      }

                      auto add_info = [&](AttributeKind *attribute_kind) {
                        attribute_kind->domain = domain;
                        attribute_kind->data_type = meta_data.data_type;
                      };
                      auto modify_info = [&](AttributeKind *attribute_kind) {
                        attribute_kind->domain = bke::attribute_domain_highest_priority(
                            {attribute_kind->domain, domain});
                        attribute_kind->data_type = bke::attribute_data_type_highest_complexity(
                            {attribute_kind->data_type, meta_data.data_type});
                      };
                      r_attributes.add_or_modify(attribute_id, add_info, modify_info);
                    });
}

/** \} */

/* -------------------------------------------------------------------- */
/** \name Instance
 * \{ */

static OrderedAttributes gather_generic_instance_attributes_to_propagate(
    const bke::GeometrySet &in_geometry_set,
    const RealizeInstancesOptions &options,
    const VariedDepthOptions &varied_depth_option)
{
  Vector<bke::GeometryComponent::Type> src_component_types;
  src_component_types.append(bke::GeometryComponent::Type::Instance);

  Map<AttributeIDRef, AttributeKind> attributes_to_propagate;
  gather_attributes_for_propagation(in_geometry_set,
                                    src_component_types,
                                    bke::GeometryComponent::Type::Instance,
                                    varied_depth_option.depths,
                                    varied_depth_option.selection,
                                    options.propagation_info,
                                    attributes_to_propagate);
  attributes_to_propagate.pop_try("id");
  OrderedAttributes ordered_attributes;
  for (const auto item : attributes_to_propagate.items()) {
    ordered_attributes.ids.add_new(item.key);
    ordered_attributes.kinds.append(item.value);
  }
  return ordered_attributes;
}

static void execute_instances_tasks(
    const Span<bke::GeometryComponentPtr> src_components,
    Span<blender::float4x4> src_base_transforms,
    OrderedAttributes all_instances_attributes,
    Span<blender::geometry::AttributeFallbacksArray> attribute_fallback,
    bke::GeometrySet &r_realized_geometry)
{
  BLI_assert(src_components.size() == src_base_transforms.size() &&
             src_components.size() == attribute_fallback.size());
  if (src_components.is_empty()) {
    return;
  }

  Array<int> offsets_data(src_components.size() + 1);
  for (const int component_index : src_components.index_range()) {
    const bke::InstancesComponent &src_component = static_cast<const bke::InstancesComponent &>(
        *src_components[component_index]);
    offsets_data[component_index] = src_component.get()->instances_num();
  }
  const OffsetIndices offsets = offset_indices::accumulate_counts_to_offsets(offsets_data);

  std::unique_ptr<bke::Instances> dst_instances = std::make_unique<bke::Instances>();
  dst_instances->resize(offsets.total_size());

  /* Makes sure generic output attributes exists. */
  for (const int attribute_index : all_instances_attributes.index_range()) {
    bke::AttrDomain domain = bke::AttrDomain::Instance;
    bke::AttributeIDRef id = all_instances_attributes.ids[attribute_index];
    eCustomDataType type = all_instances_attributes.kinds[attribute_index].data_type;
    dst_instances->attributes_for_write()
        .lookup_or_add_for_write_only_span(id, domain, type)
        .finish();
  }

  MutableSpan<float4x4> all_transforms = dst_instances->transforms_for_write();
  MutableSpan<int> all_handles = dst_instances->reference_handles_for_write();

  for (const int component_index : src_components.index_range()) {
    const bke::InstancesComponent &src_component = static_cast<const bke::InstancesComponent &>(
        *src_components[component_index]);
    const bke::Instances &src_instances = *src_component.get();
    const blender::float4x4 &src_base_transform = src_base_transforms[component_index];
    const Span<const void *> attribute_fallback_array = attribute_fallback[component_index].array;
    const Span<bke::InstanceReference> src_references = src_instances.references();
    Array<int> handle_map(src_references.size());

    for (const int src_handle : src_references.index_range()) {
      handle_map[src_handle] = dst_instances->add_reference(src_references[src_handle]);
    }
    const IndexRange dst_range = offsets[component_index];
    for (const int attribute_index : all_instances_attributes.index_range()) {
      const bke::AttributeIDRef id = all_instances_attributes.ids[attribute_index];
      const eCustomDataType type = all_instances_attributes.kinds[attribute_index].data_type;
      const CPPType *cpp_type = bke::custom_data_type_to_cpp_type(type);
      BLI_assert(cpp_type != nullptr);
      bke::GSpanAttributeWriter write_attribute =
          dst_instances->attributes_for_write().lookup_for_write_span(id);
      GMutableSpan dst_span = write_attribute.span;

      const void *attribute_ptr;
      if (attribute_fallback_array[attribute_index] != nullptr) {
        attribute_ptr = attribute_fallback_array[attribute_index];
      }
      else {
        attribute_ptr = cpp_type->default_value();
      }

      cpp_type->fill_assign_n(attribute_ptr, dst_span.slice(dst_range).data(), dst_range.size());
      write_attribute.finish();
    }

    const Span<int> src_handles = src_instances.reference_handles();
    array_utils::gather(handle_map.as_span(), src_handles, all_handles.slice(dst_range));
    array_utils::copy(src_instances.transforms(), all_transforms.slice(dst_range));

    for (blender::float4x4 &transform : all_transforms.slice(dst_range)) {
      transform = src_base_transform * transform;
    }
  }

  r_realized_geometry.replace_instances(dst_instances.release());
  auto &dst_component = r_realized_geometry.get_component_for_write<bke::InstancesComponent>();

  Vector<const bke::GeometryComponent *> for_join_attributes;
  for (bke::GeometryComponentPtr component : src_components) {
    for_join_attributes.append(component.get());
  }
  /* Join attribute values from the 'unselected' instances, as they aren't included otherwise.
   * Omit instance_transform and .reference_index to prevent them from overwriting the correct
   * attributes of the realized instances. */
  join_attributes(for_join_attributes, dst_component, {".reference_index", "instance_transform"});
}

/** \} */

/* -------------------------------------------------------------------- */
/** \name Point Cloud
 * \{ */

static OrderedAttributes gather_generic_pointcloud_attributes_to_propagate(
    const bke::GeometrySet &in_geometry_set,
    const RealizeInstancesOptions &options,
    const VariedDepthOptions &varied_depth_option,
    bool &r_create_radii,
    bool &r_create_id)
{
  Vector<bke::GeometryComponent::Type> src_component_types;
  src_component_types.append(bke::GeometryComponent::Type::PointCloud);
  if (options.realize_instance_attributes) {
    src_component_types.append(bke::GeometryComponent::Type::Instance);
  }

  Map<AttributeIDRef, AttributeKind> attributes_to_propagate;
  gather_attributes_for_propagation(in_geometry_set,
                                    src_component_types,
                                    bke::GeometryComponent::Type::PointCloud,
                                    varied_depth_option.depths,
                                    varied_depth_option.selection,
                                    options.propagation_info,
                                    attributes_to_propagate);

  attributes_to_propagate.remove("position");
  r_create_id = attributes_to_propagate.pop_try("id").has_value();
  r_create_radii = attributes_to_propagate.pop_try("radius").has_value();
  OrderedAttributes ordered_attributes;
  for (const auto item : attributes_to_propagate.items()) {
    ordered_attributes.ids.add_new(item.key);
    ordered_attributes.kinds.append(item.value);
  }
  return ordered_attributes;
}

static void gather_pointclouds_to_realize(const bke::GeometrySet &geometry_set,
                                          VectorSet<const PointCloud *> &r_pointclouds)
{
  if (const PointCloud *pointcloud = geometry_set.get_pointcloud()) {
    if (pointcloud->totpoint > 0) {
      r_pointclouds.add(pointcloud);
    }
  }
  if (const Instances *instances = geometry_set.get_instances()) {
    instances->foreach_referenced_geometry([&](const bke::GeometrySet &instance_geometry_set) {
      gather_pointclouds_to_realize(instance_geometry_set, r_pointclouds);
    });
  }
}

static AllPointCloudsInfo preprocess_pointclouds(const bke::GeometrySet &geometry_set,
                                                 const RealizeInstancesOptions &options,
                                                 const VariedDepthOptions &varied_depth_option)
{
  AllPointCloudsInfo info;
  info.attributes = gather_generic_pointcloud_attributes_to_propagate(geometry_set,
                                                                      options,
                                                                      varied_depth_option,
                                                                      info.create_radius_attribute,
                                                                      info.create_id_attribute);

  gather_pointclouds_to_realize(geometry_set, info.order);
  info.realize_info.reinitialize(info.order.size());
  for (const int pointcloud_index : info.realize_info.index_range()) {
    PointCloudRealizeInfo &pointcloud_info = info.realize_info[pointcloud_index];
    const PointCloud *pointcloud = info.order[pointcloud_index];
    pointcloud_info.pointcloud = pointcloud;

    /* Access attributes. */
    bke::AttributeAccessor attributes = pointcloud->attributes();
    pointcloud_info.attributes.reinitialize(info.attributes.size());
    for (const int attribute_index : info.attributes.index_range()) {
      const AttributeIDRef &attribute_id = info.attributes.ids[attribute_index];
      const eCustomDataType data_type = info.attributes.kinds[attribute_index].data_type;
      const bke::AttrDomain domain = info.attributes.kinds[attribute_index].domain;
      if (attributes.contains(attribute_id)) {
        GVArray attribute = *attributes.lookup_or_default(attribute_id, domain, data_type);
        pointcloud_info.attributes[attribute_index].emplace(std::move(attribute));
      }
    }
    if (info.create_id_attribute) {
      bke::GAttributeReader ids_attribute = attributes.lookup("id");
      if (ids_attribute) {
        pointcloud_info.stored_ids = ids_attribute.varray.get_internal_span().typed<int>();
      }
    }
    if (info.create_radius_attribute) {
      pointcloud_info.radii = *attributes.lookup_or_default(
          "radius", bke::AttrDomain::Point, 0.01f);
    }
    const VArray<float3> position_attribute = *attributes.lookup_or_default<float3>(
        "position", bke::AttrDomain::Point, float3(0));
    pointcloud_info.positions = position_attribute.get_internal_span();
  }
  return info;
}

static void execute_realize_pointcloud_task(
    const RealizeInstancesOptions &options,
    const RealizePointCloudTask &task,
    const OrderedAttributes &ordered_attributes,
    MutableSpan<GSpanAttributeWriter> dst_attribute_writers,
    MutableSpan<float> all_dst_radii,
    MutableSpan<int> all_dst_ids,
    MutableSpan<float3> all_dst_positions)
{
  const PointCloudRealizeInfo &pointcloud_info = *task.pointcloud_info;
  const PointCloud &pointcloud = *pointcloud_info.pointcloud;
  const IndexRange point_slice{task.start_index, pointcloud.totpoint};

  copy_transformed_positions(
      pointcloud_info.positions, task.transform, all_dst_positions.slice(point_slice));

  /* Create point ids. */
  if (!all_dst_ids.is_empty()) {
    create_result_ids(
        options, pointcloud_info.stored_ids, task.id, all_dst_ids.slice(point_slice));
  }
  if (!all_dst_radii.is_empty()) {
    pointcloud_info.radii.materialize(all_dst_radii.slice(point_slice));
  }

  copy_generic_attributes_to_result(
      pointcloud_info.attributes,
      task.attribute_fallbacks,
      ordered_attributes,
      [&](const bke::AttrDomain domain) {
        BLI_assert(domain == bke::AttrDomain::Point);
        UNUSED_VARS_NDEBUG(domain);
        return point_slice;
      },
      dst_attribute_writers);
}

static void execute_realize_pointcloud_tasks(const RealizeInstancesOptions &options,
                                             const AllPointCloudsInfo &all_pointclouds_info,
                                             const Span<RealizePointCloudTask> tasks,
                                             const OrderedAttributes &ordered_attributes,
                                             bke::GeometrySet &r_realized_geometry)
{
  if (tasks.is_empty()) {
    return;
  }

  const RealizePointCloudTask &last_task = tasks.last();
  const PointCloud &last_pointcloud = *last_task.pointcloud_info->pointcloud;
  const int tot_points = last_task.start_index + last_pointcloud.totpoint;

  /* Allocate new point cloud. */
  PointCloud *dst_pointcloud = BKE_pointcloud_new_nomain(tot_points);
  r_realized_geometry.replace_pointcloud(dst_pointcloud);
  bke::MutableAttributeAccessor dst_attributes = dst_pointcloud->attributes_for_write();

  const RealizePointCloudTask &first_task = tasks.first();
  const PointCloud &first_pointcloud = *first_task.pointcloud_info->pointcloud;
  dst_pointcloud->mat = static_cast<Material **>(MEM_dupallocN(first_pointcloud.mat));
  dst_pointcloud->totcol = first_pointcloud.totcol;

  SpanAttributeWriter<float3> positions = dst_attributes.lookup_or_add_for_write_only_span<float3>(
      "position", bke::AttrDomain::Point);

  /* Prepare id attribute. */
  SpanAttributeWriter<int> point_ids;
  if (all_pointclouds_info.create_id_attribute) {
    point_ids = dst_attributes.lookup_or_add_for_write_only_span<int>("id",
                                                                      bke::AttrDomain::Point);
  }
  SpanAttributeWriter<float> point_radii;
  if (all_pointclouds_info.create_radius_attribute) {
    point_radii = dst_attributes.lookup_or_add_for_write_only_span<float>("radius",
                                                                          bke::AttrDomain::Point);
  }

  /* Prepare generic output attributes. */
  Vector<GSpanAttributeWriter> dst_attribute_writers;
  for (const int attribute_index : ordered_attributes.index_range()) {
    const AttributeIDRef &attribute_id = ordered_attributes.ids[attribute_index];
    const eCustomDataType data_type = ordered_attributes.kinds[attribute_index].data_type;
    dst_attribute_writers.append(dst_attributes.lookup_or_add_for_write_only_span(
        attribute_id, bke::AttrDomain::Point, data_type));
  }

  /* Actually execute all tasks. */
  threading::parallel_for(tasks.index_range(), 100, [&](const IndexRange task_range) {
    for (const int task_index : task_range) {
      const RealizePointCloudTask &task = tasks[task_index];
      execute_realize_pointcloud_task(options,
                                      task,
                                      ordered_attributes,
                                      dst_attribute_writers,
                                      point_radii.span,
                                      point_ids.span,
                                      positions.span);
    }
  });

  /* Tag modified attributes. */
  for (GSpanAttributeWriter &dst_attribute : dst_attribute_writers) {
    dst_attribute.finish();
  }
  positions.finish();
  point_radii.finish();
  point_ids.finish();
}

/** \} */

/* -------------------------------------------------------------------- */
/** \name Mesh
 * \{ */

static OrderedAttributes gather_generic_mesh_attributes_to_propagate(
    const bke::GeometrySet &in_geometry_set,
    const RealizeInstancesOptions &options,
    const VariedDepthOptions &varied_depth_option,
    bool &r_create_id,
    bool &r_create_material_index)
{
  Vector<bke::GeometryComponent::Type> src_component_types;
  src_component_types.append(bke::GeometryComponent::Type::Mesh);
  if (options.realize_instance_attributes) {
    src_component_types.append(bke::GeometryComponent::Type::Instance);
  }

  Map<AttributeIDRef, AttributeKind> attributes_to_propagate;
  gather_attributes_for_propagation(in_geometry_set,
                                    src_component_types,
                                    bke::GeometryComponent::Type::Mesh,
                                    varied_depth_option.depths,
                                    varied_depth_option.selection,
                                    options.propagation_info,
                                    attributes_to_propagate);
  attributes_to_propagate.remove("position");
  attributes_to_propagate.remove(".edge_verts");
  attributes_to_propagate.remove(".corner_vert");
  attributes_to_propagate.remove(".corner_edge");
  r_create_id = attributes_to_propagate.pop_try("id").has_value();
  r_create_material_index = attributes_to_propagate.pop_try("material_index").has_value();
  OrderedAttributes ordered_attributes;
  for (const auto item : attributes_to_propagate.items()) {
    ordered_attributes.ids.add_new(item.key);
    ordered_attributes.kinds.append(item.value);
  }
  return ordered_attributes;
}

static void gather_meshes_to_realize(const bke::GeometrySet &geometry_set,
                                     VectorSet<const Mesh *> &r_meshes)
{
  if (const Mesh *mesh = geometry_set.get_mesh()) {
    if (mesh->verts_num > 0) {
      r_meshes.add(mesh);
    }
  }
  if (const Instances *instances = geometry_set.get_instances()) {
    instances->foreach_referenced_geometry([&](const bke::GeometrySet &instance_geometry_set) {
      gather_meshes_to_realize(instance_geometry_set, r_meshes);
    });
  }
}

static AllMeshesInfo preprocess_meshes(const bke::GeometrySet &geometry_set,
                                       const RealizeInstancesOptions &options,
                                       const VariedDepthOptions &varied_depth_option)
{
  AllMeshesInfo info;
  info.attributes = gather_generic_mesh_attributes_to_propagate(
      geometry_set,
      options,
      varied_depth_option,
      info.create_id_attribute,
      info.create_material_index_attribute);

  gather_meshes_to_realize(geometry_set, info.order);
  for (const Mesh *mesh : info.order) {
    if (mesh->totcol == 0) {
      /* Add an empty material slot for the default material. */
      info.materials.add(nullptr);
    }
    else {
      for (const int slot_index : IndexRange(mesh->totcol)) {
        Material *material = mesh->mat[slot_index];
        info.materials.add(material);
      }
    }
  }
  info.create_material_index_attribute |= info.materials.size() > 1;
  info.realize_info.reinitialize(info.order.size());
  for (const int mesh_index : info.realize_info.index_range()) {
    MeshRealizeInfo &mesh_info = info.realize_info[mesh_index];
    const Mesh *mesh = info.order[mesh_index];
    mesh_info.mesh = mesh;
    mesh_info.positions = mesh->vert_positions();
    mesh_info.edges = mesh->edges();
    mesh_info.faces = mesh->faces();
    mesh_info.corner_verts = mesh->corner_verts();
    mesh_info.corner_edges = mesh->corner_edges();

    /* Create material index mapping. */
    mesh_info.material_index_map.reinitialize(std::max<int>(mesh->totcol, 1));
    if (mesh->totcol == 0) {
      mesh_info.material_index_map.first() = info.materials.index_of(nullptr);
    }
    else {
      for (const int old_slot_index : IndexRange(mesh->totcol)) {
        Material *material = mesh->mat[old_slot_index];
        const int new_slot_index = info.materials.index_of(material);
        mesh_info.material_index_map[old_slot_index] = new_slot_index;
      }
    }

    /* Access attributes. */
    bke::AttributeAccessor attributes = mesh->attributes();
    mesh_info.attributes.reinitialize(info.attributes.size());
    for (const int attribute_index : info.attributes.index_range()) {
      const AttributeIDRef &attribute_id = info.attributes.ids[attribute_index];
      const eCustomDataType data_type = info.attributes.kinds[attribute_index].data_type;
      const bke::AttrDomain domain = info.attributes.kinds[attribute_index].domain;
      if (attributes.contains(attribute_id)) {
        GVArray attribute = *attributes.lookup_or_default(attribute_id, domain, data_type);
        mesh_info.attributes[attribute_index].emplace(std::move(attribute));
      }
    }
    if (info.create_id_attribute) {
      bke::GAttributeReader ids_attribute = attributes.lookup("id");
      if (ids_attribute) {
        mesh_info.stored_vertex_ids = ids_attribute.varray.get_internal_span().typed<int>();
      }
    }
    mesh_info.material_indices = *attributes.lookup_or_default<int>(
        "material_index", bke::AttrDomain::Face, 0);
  }

  info.no_loose_edges_hint = std::all_of(
      info.order.begin(), info.order.end(), [](const Mesh *mesh) {
        return mesh->runtime->loose_edges_cache.is_cached() && mesh->loose_edges().count == 0;
      });
  info.no_loose_verts_hint = std::all_of(
      info.order.begin(), info.order.end(), [](const Mesh *mesh) {
        return mesh->runtime->loose_verts_cache.is_cached() && mesh->loose_verts().count == 0;
      });
  info.no_overlapping_hint = std::all_of(
      info.order.begin(), info.order.end(), [](const Mesh *mesh) {
        return mesh->no_overlapping_topology();
      });

  return info;
}

static void execute_realize_mesh_task(const RealizeInstancesOptions &options,
                                      const RealizeMeshTask &task,
                                      const OrderedAttributes &ordered_attributes,
                                      MutableSpan<GSpanAttributeWriter> dst_attribute_writers,
                                      MutableSpan<float3> all_dst_positions,
                                      MutableSpan<int2> all_dst_edges,
                                      MutableSpan<int> all_dst_face_offsets,
                                      MutableSpan<int> all_dst_corner_verts,
                                      MutableSpan<int> all_dst_corner_edges,
                                      MutableSpan<int> all_dst_vertex_ids,
                                      MutableSpan<int> all_dst_material_indices)
{
  const MeshRealizeInfo &mesh_info = *task.mesh_info;
  const Mesh &mesh = *mesh_info.mesh;

  const Span<float3> src_positions = mesh_info.positions;
  const Span<int2> src_edges = mesh_info.edges;
  const OffsetIndices src_faces = mesh_info.faces;
  const Span<int> src_corner_verts = mesh_info.corner_verts;
  const Span<int> src_corner_edges = mesh_info.corner_edges;

  const IndexRange dst_vert_range(task.start_indices.vertex, src_positions.size());
  const IndexRange dst_edge_range(task.start_indices.edge, src_edges.size());
  const IndexRange dst_face_range(task.start_indices.face, src_faces.size());
  const IndexRange dst_loop_range(task.start_indices.loop, src_corner_verts.size());

  MutableSpan<float3> dst_positions = all_dst_positions.slice(dst_vert_range);
  MutableSpan<int2> dst_edges = all_dst_edges.slice(dst_edge_range);
  MutableSpan<int> dst_face_offsets = all_dst_face_offsets.slice(dst_face_range);
  MutableSpan<int> dst_corner_verts = all_dst_corner_verts.slice(dst_loop_range);
  MutableSpan<int> dst_corner_edges = all_dst_corner_edges.slice(dst_loop_range);

  threading::parallel_for(src_positions.index_range(), 1024, [&](const IndexRange vert_range) {
    for (const int i : vert_range) {
      dst_positions[i] = math::transform_point(task.transform, src_positions[i]);
    }
  });
  threading::parallel_for(src_edges.index_range(), 1024, [&](const IndexRange edge_range) {
    for (const int i : edge_range) {
      dst_edges[i] = src_edges[i] + task.start_indices.vertex;
    }
  });
  threading::parallel_for(src_corner_verts.index_range(), 1024, [&](const IndexRange loop_range) {
    for (const int i : loop_range) {
      dst_corner_verts[i] = src_corner_verts[i] + task.start_indices.vertex;
    }
  });
  threading::parallel_for(src_corner_edges.index_range(), 1024, [&](const IndexRange loop_range) {
    for (const int i : loop_range) {
      dst_corner_edges[i] = src_corner_edges[i] + task.start_indices.edge;
    }
  });
  threading::parallel_for(src_faces.index_range(), 1024, [&](const IndexRange face_range) {
    for (const int i : face_range) {
      dst_face_offsets[i] = src_faces[i].start() + task.start_indices.loop;
    }
  });
  if (!all_dst_material_indices.is_empty()) {
    const Span<int> material_index_map = mesh_info.material_index_map;
    MutableSpan<int> dst_material_indices = all_dst_material_indices.slice(dst_face_range);
    if (mesh.totcol == 0) {
      /* The material index map contains the index of the null material in the result. */
      dst_material_indices.fill(material_index_map.first());
    }
    else {
      if (mesh_info.material_indices.is_single()) {
        const int src_index = mesh_info.material_indices.get_internal_single();
        const bool valid = IndexRange(mesh.totcol).contains(src_index);
        dst_material_indices.fill(valid ? material_index_map[src_index] : 0);
      }
      else {
        VArraySpan<int> indices_span(mesh_info.material_indices);
        threading::parallel_for(src_faces.index_range(), 1024, [&](const IndexRange face_range) {
          for (const int i : face_range) {
            const int src_index = indices_span[i];
            const bool valid = IndexRange(mesh.totcol).contains(src_index);
            dst_material_indices[i] = valid ? material_index_map[src_index] : 0;
          }
        });
      }
    }
  }

  if (!all_dst_vertex_ids.is_empty()) {
    create_result_ids(options,
                      mesh_info.stored_vertex_ids,
                      task.id,
                      all_dst_vertex_ids.slice(task.start_indices.vertex, mesh.verts_num));
  }

  copy_generic_attributes_to_result(
      mesh_info.attributes,
      task.attribute_fallbacks,
      ordered_attributes,
      [&](const bke::AttrDomain domain) {
        switch (domain) {
          case bke::AttrDomain::Point:
            return dst_vert_range;
          case bke::AttrDomain::Edge:
            return dst_edge_range;
          case bke::AttrDomain::Face:
            return dst_face_range;
          case bke::AttrDomain::Corner:
            return dst_loop_range;
          default:
            BLI_assert_unreachable();
            return IndexRange();
        }
      },
      dst_attribute_writers);
}

static void execute_realize_mesh_tasks(const RealizeInstancesOptions &options,
                                       const AllMeshesInfo &all_meshes_info,
                                       const Span<RealizeMeshTask> tasks,
                                       const OrderedAttributes &ordered_attributes,
                                       const VectorSet<Material *> &ordered_materials,
                                       bke::GeometrySet &r_realized_geometry)
{
  if (tasks.is_empty()) {
    return;
  }

  const RealizeMeshTask &last_task = tasks.last();
  const Mesh &last_mesh = *last_task.mesh_info->mesh;
  const int tot_vertices = last_task.start_indices.vertex + last_mesh.verts_num;
  const int tot_edges = last_task.start_indices.edge + last_mesh.edges_num;
  const int tot_loops = last_task.start_indices.loop + last_mesh.corners_num;
  const int tot_faces = last_task.start_indices.face + last_mesh.faces_num;

  Mesh *dst_mesh = BKE_mesh_new_nomain(tot_vertices, tot_edges, tot_faces, tot_loops);
  r_realized_geometry.replace_mesh(dst_mesh);
  bke::MutableAttributeAccessor dst_attributes = dst_mesh->attributes_for_write();
  MutableSpan<float3> dst_positions = dst_mesh->vert_positions_for_write();
  MutableSpan<int2> dst_edges = dst_mesh->edges_for_write();
  MutableSpan<int> dst_face_offsets = dst_mesh->face_offsets_for_write();
  MutableSpan<int> dst_corner_verts = dst_mesh->corner_verts_for_write();
  MutableSpan<int> dst_corner_edges = dst_mesh->corner_edges_for_write();

  /* Copy settings from the first input geometry set with a mesh. */
  const RealizeMeshTask &first_task = tasks.first();
  const Mesh &first_mesh = *first_task.mesh_info->mesh;
  BKE_mesh_copy_parameters_for_eval(dst_mesh, &first_mesh);
  /* The above line also copies vertex group names. We don't want that here because the new
   * attributes are added explicitly below. */
  BLI_freelistN(&dst_mesh->vertex_group_names);

  /* Add materials. */
  for (const int i : IndexRange(ordered_materials.size())) {
    Material *material = ordered_materials[i];
    BKE_id_material_eval_assign(&dst_mesh->id, i + 1, material);
  }

  /* Prepare id attribute. */
  SpanAttributeWriter<int> vertex_ids;
  if (all_meshes_info.create_id_attribute) {
    vertex_ids = dst_attributes.lookup_or_add_for_write_only_span<int>("id",
                                                                       bke::AttrDomain::Point);
  }
  /* Prepare material indices. */
  SpanAttributeWriter<int> material_indices;
  if (all_meshes_info.create_material_index_attribute) {
    material_indices = dst_attributes.lookup_or_add_for_write_only_span<int>(
        "material_index", bke::AttrDomain::Face);
  }

  /* Prepare generic output attributes. */
  Vector<GSpanAttributeWriter> dst_attribute_writers;
  for (const int attribute_index : ordered_attributes.index_range()) {
    const AttributeIDRef &attribute_id = ordered_attributes.ids[attribute_index];
    const bke::AttrDomain domain = ordered_attributes.kinds[attribute_index].domain;
    const eCustomDataType data_type = ordered_attributes.kinds[attribute_index].data_type;
    dst_attribute_writers.append(
        dst_attributes.lookup_or_add_for_write_only_span(attribute_id, domain, data_type));
  }
  const char *active_layer = CustomData_get_active_layer_name(&first_mesh.corner_data,
                                                              CD_PROP_FLOAT2);
  if (active_layer != nullptr) {
    int id = CustomData_get_named_layer(&dst_mesh->corner_data, CD_PROP_FLOAT2, active_layer);
    if (id >= 0) {
      CustomData_set_layer_active(&dst_mesh->corner_data, CD_PROP_FLOAT2, id);
    }
  }
  const char *render_layer = CustomData_get_render_layer_name(&first_mesh.corner_data,
                                                              CD_PROP_FLOAT2);
  if (render_layer != nullptr) {
    int id = CustomData_get_named_layer(&dst_mesh->corner_data, CD_PROP_FLOAT2, render_layer);
    if (id >= 0) {
      CustomData_set_layer_render(&dst_mesh->corner_data, CD_PROP_FLOAT2, id);
    }
  }
  /* Actually execute all tasks. */
  threading::parallel_for(tasks.index_range(), 100, [&](const IndexRange task_range) {
    for (const int task_index : task_range) {
      const RealizeMeshTask &task = tasks[task_index];
      execute_realize_mesh_task(options,
                                task,
                                ordered_attributes,
                                dst_attribute_writers,
                                dst_positions,
                                dst_edges,
                                dst_face_offsets,
                                dst_corner_verts,
                                dst_corner_edges,
                                vertex_ids.span,
                                material_indices.span);
    }
  });

  /* Tag modified attributes. */
  for (GSpanAttributeWriter &dst_attribute : dst_attribute_writers) {
    dst_attribute.finish();
  }
  vertex_ids.finish();
  material_indices.finish();

  if (all_meshes_info.no_loose_edges_hint) {
    dst_mesh->tag_loose_edges_none();
  }
  if (all_meshes_info.no_loose_verts_hint) {
    dst_mesh->tag_loose_verts_none();
  }
  if (all_meshes_info.no_overlapping_hint) {
    dst_mesh->tag_overlapping_none();
  }
}

/** \} */

/* -------------------------------------------------------------------- */
/** \name Curves
 * \{ */

static OrderedAttributes gather_generic_curve_attributes_to_propagate(
    const bke::GeometrySet &in_geometry_set,
    const RealizeInstancesOptions &options,
    const VariedDepthOptions &varied_depth_option,
    bool &r_create_id)
{
  Vector<bke::GeometryComponent::Type> src_component_types;
  src_component_types.append(bke::GeometryComponent::Type::Curve);
  if (options.realize_instance_attributes) {
    src_component_types.append(bke::GeometryComponent::Type::Instance);
  }

  Map<AttributeIDRef, AttributeKind> attributes_to_propagate;
  gather_attributes_for_propagation(in_geometry_set,
                                    src_component_types,
                                    bke::GeometryComponent::Type::Curve,
                                    varied_depth_option.depths,
                                    varied_depth_option.selection,
                                    options.propagation_info,
                                    attributes_to_propagate);
  attributes_to_propagate.remove("position");
  attributes_to_propagate.remove("radius");
  attributes_to_propagate.remove("nurbs_weight");
  attributes_to_propagate.remove("resolution");
  attributes_to_propagate.remove("handle_right");
  attributes_to_propagate.remove("handle_left");
  attributes_to_propagate.remove("custom_normal");
  r_create_id = attributes_to_propagate.pop_try("id").has_value();
  OrderedAttributes ordered_attributes;
  for (const auto item : attributes_to_propagate.items()) {
    ordered_attributes.ids.add_new(item.key);
    ordered_attributes.kinds.append(item.value);
  }
  return ordered_attributes;
}

static void gather_curves_to_realize(const bke::GeometrySet &geometry_set,
                                     VectorSet<const Curves *> &r_curves)
{
  if (const Curves *curves = geometry_set.get_curves()) {
    if (curves->geometry.curve_num != 0) {
      r_curves.add(curves);
    }
  }
  if (const Instances *instances = geometry_set.get_instances()) {
    instances->foreach_referenced_geometry([&](const bke::GeometrySet &instance_geometry_set) {
      gather_curves_to_realize(instance_geometry_set, r_curves);
    });
  }
}

static AllCurvesInfo preprocess_curves(const bke::GeometrySet &geometry_set,
                                       const RealizeInstancesOptions &options,
                                       const VariedDepthOptions &varied_depth_option)
{
  AllCurvesInfo info;
  info.attributes = gather_generic_curve_attributes_to_propagate(
      geometry_set, options, varied_depth_option, info.create_id_attribute);

  gather_curves_to_realize(geometry_set, info.order);
  info.realize_info.reinitialize(info.order.size());
  for (const int curve_index : info.realize_info.index_range()) {
    RealizeCurveInfo &curve_info = info.realize_info[curve_index];
    const Curves *curves_id = info.order[curve_index];
    const bke::CurvesGeometry &curves = curves_id->geometry.wrap();
    curve_info.curves = curves_id;

    /* Access attributes. */
    bke::AttributeAccessor attributes = curves.attributes();
    curve_info.attributes.reinitialize(info.attributes.size());
    for (const int attribute_index : info.attributes.index_range()) {
      const bke::AttrDomain domain = info.attributes.kinds[attribute_index].domain;
      const AttributeIDRef &attribute_id = info.attributes.ids[attribute_index];
      const eCustomDataType data_type = info.attributes.kinds[attribute_index].data_type;
      if (attributes.contains(attribute_id)) {
        GVArray attribute = *attributes.lookup_or_default(attribute_id, domain, data_type);
        curve_info.attributes[attribute_index].emplace(std::move(attribute));
      }
    }
    if (info.create_id_attribute) {
      bke::GAttributeReader id_attribute = attributes.lookup("id");
      if (id_attribute) {
        curve_info.stored_ids = id_attribute.varray.get_internal_span().typed<int>();
      }
    }

    if (attributes.contains("radius")) {
      curve_info.radius =
          attributes.lookup<float>("radius", bke::AttrDomain::Point).varray.get_internal_span();
      info.create_radius_attribute = true;
    }
    if (attributes.contains("nurbs_weight")) {
      curve_info.nurbs_weight = attributes.lookup<float>("nurbs_weight", bke::AttrDomain::Point)
                                    .varray.get_internal_span();
      info.create_nurbs_weight_attribute = true;
    }
    curve_info.resolution = curves.resolution();
    if (attributes.contains("resolution")) {
      info.create_resolution_attribute = true;
    }
    if (attributes.contains("handle_right")) {
      curve_info.handle_left = attributes.lookup<float3>("handle_left", bke::AttrDomain::Point)
                                   .varray.get_internal_span();
      curve_info.handle_right = attributes.lookup<float3>("handle_right", bke::AttrDomain::Point)
                                    .varray.get_internal_span();
      info.create_handle_postion_attributes = true;
    }
    if (attributes.contains("custom_normal")) {
      curve_info.custom_normal = attributes.lookup<float3>("custom_normal", bke::AttrDomain::Point)
                                     .varray.get_internal_span();
      info.create_custom_normal_attribute = true;
    }
  }
  return info;
}

static void execute_realize_curve_task(const RealizeInstancesOptions &options,
                                       const AllCurvesInfo &all_curves_info,
                                       const RealizeCurveTask &task,
                                       const OrderedAttributes &ordered_attributes,
                                       bke::CurvesGeometry &dst_curves,
                                       MutableSpan<GSpanAttributeWriter> dst_attribute_writers,
                                       MutableSpan<int> all_dst_ids,
                                       MutableSpan<float3> all_handle_left,
                                       MutableSpan<float3> all_handle_right,
                                       MutableSpan<float> all_radii,
                                       MutableSpan<float> all_nurbs_weights,
                                       MutableSpan<int> all_resolutions,
                                       MutableSpan<float3> all_custom_normals)
{
  const RealizeCurveInfo &curves_info = *task.curve_info;
  const Curves &curves_id = *curves_info.curves;
  const bke::CurvesGeometry &curves = curves_id.geometry.wrap();

  const IndexRange dst_point_range{task.start_indices.point, curves.points_num()};
  const IndexRange dst_curve_range{task.start_indices.curve, curves.curves_num()};

  copy_transformed_positions(
      curves.positions(), task.transform, dst_curves.positions_for_write().slice(dst_point_range));

  /* Copy and transform handle positions if necessary. */
  if (all_curves_info.create_handle_postion_attributes) {
    if (curves_info.handle_left.is_empty()) {
      all_handle_left.slice(dst_point_range).fill(float3(0));
    }
    else {
      copy_transformed_positions(
          curves_info.handle_left, task.transform, all_handle_left.slice(dst_point_range));
    }
    if (curves_info.handle_right.is_empty()) {
      all_handle_right.slice(dst_point_range).fill(float3(0));
    }
    else {
      copy_transformed_positions(
          curves_info.handle_right, task.transform, all_handle_right.slice(dst_point_range));
    }
  }

  auto copy_point_span_with_default =
      [&](const Span<float> src, MutableSpan<float> all_dst, const float value) {
        if (src.is_empty()) {
          all_dst.slice(dst_point_range).fill(value);
        }
        else {
          all_dst.slice(dst_point_range).copy_from(src);
        }
      };
  if (all_curves_info.create_radius_attribute) {
    copy_point_span_with_default(curves_info.radius, all_radii, 1.0f);
  }
  if (all_curves_info.create_nurbs_weight_attribute) {
    copy_point_span_with_default(curves_info.nurbs_weight, all_nurbs_weights, 1.0f);
  }

  if (all_curves_info.create_resolution_attribute) {
    curves_info.resolution.materialize(all_resolutions.slice(dst_curve_range));
  }

  if (all_curves_info.create_custom_normal_attribute) {
    if (curves_info.custom_normal.is_empty()) {
      all_custom_normals.slice(dst_point_range).fill(float3(0, 0, 1));
    }
    else {
      copy_transformed_normals(
          curves_info.custom_normal, task.transform, all_custom_normals.slice(dst_point_range));
    }
  }

  /* Copy curve offsets. */
  const Span<int> src_offsets = curves.offsets();
  const MutableSpan<int> dst_offsets = dst_curves.offsets_for_write().slice(dst_curve_range);
  threading::parallel_for(curves.curves_range(), 2048, [&](const IndexRange range) {
    for (const int i : range) {
      dst_offsets[i] = task.start_indices.point + src_offsets[i];
    }
  });

  if (!all_dst_ids.is_empty()) {
    create_result_ids(
        options, curves_info.stored_ids, task.id, all_dst_ids.slice(dst_point_range));
  }

  copy_generic_attributes_to_result(
      curves_info.attributes,
      task.attribute_fallbacks,
      ordered_attributes,
      [&](const bke::AttrDomain domain) {
        switch (domain) {
          case bke::AttrDomain::Point:
            return IndexRange(task.start_indices.point, curves.points_num());
          case bke::AttrDomain::Curve:
            return IndexRange(task.start_indices.curve, curves.curves_num());
          default:
            BLI_assert_unreachable();
            return IndexRange();
        }
      },
      dst_attribute_writers);
}

static void execute_realize_curve_tasks(const RealizeInstancesOptions &options,
                                        const AllCurvesInfo &all_curves_info,
                                        const Span<RealizeCurveTask> tasks,
                                        const OrderedAttributes &ordered_attributes,
                                        bke::GeometrySet &r_realized_geometry)
{
  if (tasks.is_empty()) {
    return;
  }

  const RealizeCurveTask &last_task = tasks.last();
  const Curves &last_curves = *last_task.curve_info->curves;
  const int points_num = last_task.start_indices.point + last_curves.geometry.point_num;
  const int curves_num = last_task.start_indices.curve + last_curves.geometry.curve_num;

  /* Allocate new curves data-block. */
  Curves *dst_curves_id = bke::curves_new_nomain(points_num, curves_num);
  bke::CurvesGeometry &dst_curves = dst_curves_id->geometry.wrap();
  dst_curves.offsets_for_write().last() = points_num;
  r_realized_geometry.replace_curves(dst_curves_id);
  bke::MutableAttributeAccessor dst_attributes = dst_curves.attributes_for_write();

  /* Copy settings from the first input geometry set with curves. */
  const RealizeCurveTask &first_task = tasks.first();
  const Curves &first_curves_id = *first_task.curve_info->curves;
  bke::curves_copy_parameters(first_curves_id, *dst_curves_id);

  /* Prepare id attribute. */
  SpanAttributeWriter<int> point_ids;
  if (all_curves_info.create_id_attribute) {
    point_ids = dst_attributes.lookup_or_add_for_write_only_span<int>("id",
                                                                      bke::AttrDomain::Point);
  }

  /* Prepare generic output attributes. */
  Vector<GSpanAttributeWriter> dst_attribute_writers;
  for (const int attribute_index : ordered_attributes.index_range()) {
    const AttributeIDRef &attribute_id = ordered_attributes.ids[attribute_index];
    const bke::AttrDomain domain = ordered_attributes.kinds[attribute_index].domain;
    const eCustomDataType data_type = ordered_attributes.kinds[attribute_index].data_type;
    dst_attribute_writers.append(
        dst_attributes.lookup_or_add_for_write_only_span(attribute_id, domain, data_type));
  }

  /* Prepare handle position attributes if necessary. */
  SpanAttributeWriter<float3> handle_left;
  SpanAttributeWriter<float3> handle_right;
  if (all_curves_info.create_handle_postion_attributes) {
    handle_left = dst_attributes.lookup_or_add_for_write_only_span<float3>("handle_left",
                                                                           bke::AttrDomain::Point);
    handle_right = dst_attributes.lookup_or_add_for_write_only_span<float3>(
        "handle_right", bke::AttrDomain::Point);
  }

  SpanAttributeWriter<float> radius;
  if (all_curves_info.create_radius_attribute) {
    radius = dst_attributes.lookup_or_add_for_write_only_span<float>("radius",
                                                                     bke::AttrDomain::Point);
  }
  SpanAttributeWriter<float> nurbs_weight;
  if (all_curves_info.create_nurbs_weight_attribute) {
    nurbs_weight = dst_attributes.lookup_or_add_for_write_only_span<float>("nurbs_weight",
                                                                           bke::AttrDomain::Point);
  }
  SpanAttributeWriter<int> resolution;
  if (all_curves_info.create_resolution_attribute) {
    resolution = dst_attributes.lookup_or_add_for_write_only_span<int>("resolution",
                                                                       bke::AttrDomain::Curve);
  }
  SpanAttributeWriter<float3> custom_normal;
  if (all_curves_info.create_custom_normal_attribute) {
    custom_normal = dst_attributes.lookup_or_add_for_write_only_span<float3>(
        "custom_normal", bke::AttrDomain::Point);
  }

  /* Actually execute all tasks. */
  threading::parallel_for(tasks.index_range(), 100, [&](const IndexRange task_range) {
    for (const int task_index : task_range) {
      const RealizeCurveTask &task = tasks[task_index];
      execute_realize_curve_task(options,
                                 all_curves_info,
                                 task,
                                 ordered_attributes,
                                 dst_curves,
                                 dst_attribute_writers,
                                 point_ids.span,
                                 handle_left.span,
                                 handle_right.span,
                                 radius.span,
                                 nurbs_weight.span,
                                 resolution.span,
                                 custom_normal.span);
    }
  });

  /* Type counts have to be updated eagerly. */
  dst_curves.runtime->type_counts.fill(0);
  for (const RealizeCurveTask &task : tasks) {
    for (const int i : IndexRange(CURVE_TYPES_NUM)) {
      dst_curves.runtime->type_counts[i] +=
          task.curve_info->curves->geometry.runtime->type_counts[i];
    }
  }

  /* Tag modified attributes. */
  for (GSpanAttributeWriter &dst_attribute : dst_attribute_writers) {
    dst_attribute.finish();
  }
  point_ids.finish();
  radius.finish();
  resolution.finish();
  nurbs_weight.finish();
  handle_left.finish();
  handle_right.finish();
  custom_normal.finish();
}

/** \} */

/* -------------------------------------------------------------------- */
<<<<<<< HEAD
/** \name Grease Pencil
 * \{ */

static OrderedAttributes gather_generic_grease_pencil_attributes_to_propagate(
    const bke::GeometrySet &in_geometry_set,
    const RealizeInstancesOptions &options,
    const VariedDepthOptions &varied_depth_options)
{
  Vector<bke::GeometryComponent::Type> src_component_types;
  src_component_types.append(bke::GeometryComponent::Type::GreasePencil);
  if (options.realize_instance_attributes) {
    src_component_types.append(bke::GeometryComponent::Type::Instance);
  }

  Map<AttributeIDRef, AttributeKind> attributes_to_propagate;
  gather_attributes_for_propagation(in_geometry_set,
                                    src_component_types,
                                    bke::GeometryComponent::Type::GreasePencil,
                                    varied_depth_options.depths,
                                    varied_depth_options.selection,
                                    options.propagation_info,
                                    attributes_to_propagate);

  OrderedAttributes ordered_attributes;
  for (auto &&item : attributes_to_propagate.items()) {
    ordered_attributes.ids.add_new(item.key);
    ordered_attributes.kinds.append(item.value);
  }
  return ordered_attributes;
}

static void gather_grease_pencils_to_realize(const bke::GeometrySet &geometry_set,
                                             VectorSet<const GreasePencil *> &r_grease_pencils)
{
  if (const GreasePencil *grease_pencil = geometry_set.get_grease_pencil()) {
    if (!grease_pencil->layers().is_empty()) {
      r_grease_pencils.add(grease_pencil);
    }
  }
  if (const Instances *instances = geometry_set.get_instances()) {
    instances->foreach_referenced_geometry([&](const bke::GeometrySet &instance_geometry_set) {
      gather_grease_pencils_to_realize(instance_geometry_set, r_grease_pencils);
    });
  }
}

static AllGreasePencilsInfo preprocess_grease_pencils(
    const bke::GeometrySet &geometry_set,
    const RealizeInstancesOptions &options,
    const VariedDepthOptions &varied_depth_options)
{
  AllGreasePencilsInfo info;
  info.attributes = gather_generic_grease_pencil_attributes_to_propagate(
      geometry_set, options, varied_depth_options);

  gather_grease_pencils_to_realize(geometry_set, info.order);
  info.realize_info.reinitialize(info.order.size());
  for (const int grease_pencil_index : info.realize_info.index_range()) {
    GreasePencilRealizeInfo &grease_pencil_info = info.realize_info[grease_pencil_index];
    const GreasePencil *grease_pencil = info.order[grease_pencil_index];
    grease_pencil_info.grease_pencil = grease_pencil;

    bke::AttributeAccessor attributes = grease_pencil->attributes();
    grease_pencil_info.attributes.reinitialize(info.attributes.size());
    for (const int attribute_index : info.attributes.index_range()) {
      const AttributeIDRef &attribute_id = info.attributes.ids[attribute_index];
      const eCustomDataType data_type = info.attributes.kinds[attribute_index].data_type;
      const bke::AttrDomain domain = info.attributes.kinds[attribute_index].domain;
      if (attributes.contains(attribute_id)) {
        GVArray attribute = *attributes.lookup_or_default(attribute_id, domain, data_type);
        grease_pencil_info.attributes[attribute_index].emplace(std::move(attribute));
      }
    }

    grease_pencil_info.material_index_map.reinitialize(grease_pencil->material_array_num);
    for (const int i : IndexRange(grease_pencil->material_array_num)) {
      Material *material = grease_pencil->material_array[i];
      grease_pencil_info.material_index_map[i] = info.materials.index_of_or_add(material);
    }
  }
  return info;
}

static void execute_realize_grease_pencil_task(
    const RealizeGreasePencilTask &task,
    const OrderedAttributes &ordered_attributes,
    GreasePencil &dst_grease_pencil,
    MutableSpan<GSpanAttributeWriter> dst_attribute_writers)
{
  const GreasePencilRealizeInfo &grease_pencil_info = *task.grease_pencil_info;
  const GreasePencil &src_grease_pencil = *grease_pencil_info.grease_pencil;
  const Span<const bke::greasepencil::Layer *> src_layers = src_grease_pencil.layers();
  const IndexRange dst_layers_slice{task.start_index, src_layers.size()};
  const Span<bke::greasepencil::Layer *> dst_layers = dst_grease_pencil.layers_for_write().slice(
      dst_layers_slice);

  for (const int layer_i : src_layers.index_range()) {
    const bke::greasepencil::Layer &src_layer = *src_layers[layer_i];
    bke::greasepencil::Layer &dst_layer = *dst_layers[layer_i];

    dst_layer.set_local_transform(task.transform * src_layer.local_transform());

    const bke::greasepencil::Drawing *src_drawing = src_grease_pencil.get_eval_drawing(src_layer);
    if (!src_drawing) {
      continue;
    }
    bke::greasepencil::Drawing &dst_drawing = *dst_grease_pencil.get_eval_drawing(dst_layer);

    const bke::CurvesGeometry &src_curves = src_drawing->strokes();
    bke::CurvesGeometry &dst_curves = dst_drawing.strokes_for_write();
    dst_curves = src_curves;

    /* Remap materials. */
    bke::MutableAttributeAccessor dst_attributes = dst_curves.attributes_for_write();
    bke::SpanAttributeWriter<int> material_indices =
        dst_attributes.lookup_or_add_for_write_span<int>("material_index", bke::AttrDomain::Curve);
    for (int &material_index : material_indices.span) {
      if (material_index >= 0 && material_index < src_grease_pencil.material_array_num) {
        material_index = grease_pencil_info.material_index_map[material_index];
      }
    }
    material_indices.finish();
  }

  copy_generic_attributes_to_result(
      grease_pencil_info.attributes,
      task.attribute_fallbacks,
      ordered_attributes,
      [&](const bke::AttrDomain domain) {
        BLI_assert(domain == bke::AttrDomain::Layer);
        UNUSED_VARS_NDEBUG(domain);
        return dst_layers_slice;
      },
      dst_attribute_writers);
}

static void execute_realize_grease_pencil_tasks(
    const AllGreasePencilsInfo &all_grease_pencils_info,
    const Span<RealizeGreasePencilTask> tasks,
    const OrderedAttributes &ordered_attributes,
    bke::GeometrySet &r_realized_geometry)
=======
/** \name Edit Data
 * \{ */

static void execute_realize_edit_data_tasks(const Span<RealizeEditDataTask> tasks,
                                            bke::GeometrySet &r_realized_geometry)
>>>>>>> 8fbdc39f
{
  if (tasks.is_empty()) {
    return;
  }
<<<<<<< HEAD

  /* Allocate new grease pencil. */
  GreasePencil *dst_grease_pencil = BKE_grease_pencil_new_nomain();
  r_realized_geometry.replace_grease_pencil(dst_grease_pencil);

  /* Prepare layer names. This is currently quadratic in the number of layers because layer names
   * are made unique. */
  for (const RealizeGreasePencilTask &task : tasks) {
    const GreasePencil &src_grease_pencil = *task.grease_pencil_info->grease_pencil;
    for (const bke::greasepencil::Layer *src_layer : src_grease_pencil.layers()) {
      bke::greasepencil::Layer &dst_layer = dst_grease_pencil->add_layer(src_layer->name());
      dst_grease_pencil->insert_frame(dst_layer, dst_grease_pencil->runtime->eval_frame);
    }
  }

  /* Transfer material pointers. The material indices are updated for each task separately. */
  if (!all_grease_pencils_info.materials.is_empty()) {
    dst_grease_pencil->material_array_num = all_grease_pencils_info.materials.size();
    dst_grease_pencil->material_array = MEM_cnew_array<Material *>(
        dst_grease_pencil->material_array_num, __func__);
    uninitialized_copy_n(all_grease_pencils_info.materials.data(),
                         dst_grease_pencil->material_array_num,
                         dst_grease_pencil->material_array);
  }

  /* Prepare generic output attributes. */
  bke::MutableAttributeAccessor dst_attributes = dst_grease_pencil->attributes_for_write();
  Vector<GSpanAttributeWriter> dst_attribute_writers;
  for (const int attribute_index : ordered_attributes.index_range()) {
    const AttributeIDRef &attribute_id = ordered_attributes.ids[attribute_index];
    const eCustomDataType data_type = ordered_attributes.kinds[attribute_index].data_type;
    dst_attribute_writers.append(dst_attributes.lookup_or_add_for_write_only_span(
        attribute_id, bke::AttrDomain::Point, data_type));
  }

  /* Actually execute all tasks. */
  threading::parallel_for(tasks.index_range(), 100, [&](const IndexRange task_range) {
    for (const int task_index : task_range) {
      const RealizeGreasePencilTask &task = tasks[task_index];
      execute_realize_grease_pencil_task(
          task, ordered_attributes, *dst_grease_pencil, dst_attribute_writers);
    }
  });

  /* Tag modified attributes. */
  for (GSpanAttributeWriter &dst_attribute : dst_attribute_writers) {
    dst_attribute.finish();
=======
  auto &component = r_realized_geometry.get_component_for_write<bke::GeometryComponentEditData>();
  for (const RealizeEditDataTask &task : tasks) {
    if (!component.curves_edit_hints_) {
      if (task.edit_data->curves_edit_hints_) {
        component.curves_edit_hints_ = std::make_unique<bke::CurvesEditHints>(
            *task.edit_data->curves_edit_hints_);
      }
    }
    if (const bke::GizmoEditHints *src_gizmo_edit_hints = task.edit_data->gizmo_edit_hints_.get())
    {
      if (!component.gizmo_edit_hints_) {
        component.gizmo_edit_hints_ = std::make_unique<bke::GizmoEditHints>();
      }
      for (auto item : src_gizmo_edit_hints->gizmo_transforms.items()) {
        component.gizmo_edit_hints_->gizmo_transforms.add(item.key, task.transform * item.value);
      }
    }
>>>>>>> 8fbdc39f
  }
}

/** \} */

/* -------------------------------------------------------------------- */
/** \name Realize Instances
 * \{ */

static void remove_id_attribute_from_instances(bke::GeometrySet &geometry_set)
{
  geometry_set.modify_geometry_sets([&](bke::GeometrySet &sub_geometry) {
    if (Instances *instances = sub_geometry.get_instances_for_write()) {
      instances->attributes_for_write().remove("id");
    }
  });
}

/** Propagate instances from the old geometry set to the new geometry set if they are not realized.
 */
static void propagate_instances_to_keep(
    const bke::GeometrySet &geometry_set,
    const IndexMask &selection,
    bke::GeometrySet &new_geometry_set,
    const bke::AnonymousAttributePropagationInfo &propagation_info)
{
  const Instances &instances = *geometry_set.get_instances();
  IndexMaskMemory inverse_selection_indices;
  const IndexMask inverse_selection = selection.complement(IndexRange(instances.instances_num()),
                                                           inverse_selection_indices);
  /* Check not all instances are being realized. */
  if (inverse_selection.is_empty()) {
    return;
  }

  std::unique_ptr<Instances> new_instances = std::make_unique<Instances>(instances);
  new_instances->remove(inverse_selection, propagation_info);

  bke::InstancesComponent &new_instances_components =
      new_geometry_set.get_component_for_write<bke::InstancesComponent>();
  new_instances_components.replace(new_instances.release(), bke::GeometryOwnershipType::Owned);
}

bke::GeometrySet realize_instances(bke::GeometrySet geometry_set,
                                   const RealizeInstancesOptions &options)
{
  if (!geometry_set.has_instances()) {
    return geometry_set;
  }

  VariedDepthOptions all_instances;
  all_instances.depths = VArray<int>::ForSingle(VariedDepthOptions::MAX_DEPTH,
                                                geometry_set.get_instances()->instances_num());
  all_instances.selection = IndexMask(geometry_set.get_instances()->instances_num());
  return realize_instances(geometry_set, options, all_instances);
}

bke::GeometrySet realize_instances(bke::GeometrySet geometry_set,
                                   const RealizeInstancesOptions &options,
                                   const VariedDepthOptions &varied_depth_option)
{
  /* The algorithm works in three steps:
   * 1. Preprocess each unique geometry that is instanced (e.g. each `Mesh`).
   * 2. Gather "tasks" that need to be executed to realize the instances. Each task corresponds to
   *    instances of the previously preprocessed geometry.
   * 3. Execute all tasks in parallel.
   */

  if (!geometry_set.has_instances()) {
    return geometry_set;
  }

  bke::GeometrySet not_to_realize_set;
  propagate_instances_to_keep(
      geometry_set, varied_depth_option.selection, not_to_realize_set, options.propagation_info);

  if (options.keep_original_ids) {
    remove_id_attribute_from_instances(geometry_set);
  }

  AllPointCloudsInfo all_pointclouds_info = preprocess_pointclouds(
      geometry_set, options, varied_depth_option);
  AllMeshesInfo all_meshes_info = preprocess_meshes(geometry_set, options, varied_depth_option);
  AllCurvesInfo all_curves_info = preprocess_curves(geometry_set, options, varied_depth_option);
  AllGreasePencilsInfo all_grease_pencils_info = preprocess_grease_pencils(
      geometry_set, options, varied_depth_option);
  OrderedAttributes all_instance_attributes = gather_generic_instance_attributes_to_propagate(
      geometry_set, options, varied_depth_option);

  const bool create_id_attribute = all_pointclouds_info.create_id_attribute ||
                                   all_meshes_info.create_id_attribute ||
                                   all_curves_info.create_id_attribute;
  Vector<std::unique_ptr<GArray<>>> temporary_arrays;
  GatherTasksInfo gather_info = {all_pointclouds_info,
                                 all_meshes_info,
                                 all_curves_info,
                                 all_grease_pencils_info,
                                 all_instance_attributes,
                                 create_id_attribute,
                                 varied_depth_option.selection,
                                 varied_depth_option.depths,
                                 temporary_arrays};

  if (not_to_realize_set.has_instances()) {
    gather_info.instances.instances_components_to_merge.append(
        (not_to_realize_set.get_component_for_write<bke::InstancesComponent>()).copy());
    gather_info.instances.instances_components_transforms.append(float4x4::identity());
    gather_info.instances.attribute_fallback.append((gather_info.instances_attriubutes.size()));
  }

  const float4x4 transform = float4x4::identity();
  InstanceContext attribute_fallbacks(gather_info);

  gather_realize_tasks_recursive(
      gather_info, 0, VariedDepthOptions::MAX_DEPTH, geometry_set, transform, attribute_fallbacks);

  bke::GeometrySet new_geometry_set;
  execute_instances_tasks(gather_info.instances.instances_components_to_merge,
                          gather_info.instances.instances_components_transforms,
                          all_instance_attributes,
                          gather_info.instances.attribute_fallback,
                          new_geometry_set);

  const int64_t total_points_num = get_final_points_num(gather_info.r_tasks);
  /* This doesn't have to be exact at all, it's just a rough estimate ot make decisions about
   * multi-threading (overhead). */
  const int64_t approximate_used_bytes_num = total_points_num * 32;
  threading::memory_bandwidth_bound_task(approximate_used_bytes_num, [&]() {
    execute_realize_pointcloud_tasks(options,
                                     all_pointclouds_info,
                                     gather_info.r_tasks.pointcloud_tasks,
                                     all_pointclouds_info.attributes,
                                     new_geometry_set);
    execute_realize_mesh_tasks(options,
                               all_meshes_info,
                               gather_info.r_tasks.mesh_tasks,
                               all_meshes_info.attributes,
                               all_meshes_info.materials,
                               new_geometry_set);
    execute_realize_curve_tasks(options,
                                all_curves_info,
                                gather_info.r_tasks.curve_tasks,
                                all_curves_info.attributes,
                                new_geometry_set);
<<<<<<< HEAD
    execute_realize_grease_pencil_tasks(all_grease_pencils_info,
                                        gather_info.r_tasks.grease_pencil_tasks,
                                        all_grease_pencils_info.attributes,
                                        new_geometry_set);
=======
    execute_realize_edit_data_tasks(gather_info.r_tasks.edit_data_tasks, new_geometry_set);
>>>>>>> 8fbdc39f
  });
  if (gather_info.r_tasks.first_volume) {
    new_geometry_set.add(*gather_info.r_tasks.first_volume);
  }

  return new_geometry_set;
}

/** \} */

}  // namespace blender::geometry<|MERGE_RESOLUTION|>--- conflicted
+++ resolved
@@ -178,7 +178,6 @@
   uint32_t id = 0;
 };
 
-<<<<<<< HEAD
 struct GreasePencilRealizeInfo {
   const GreasePencil *grease_pencil = nullptr;
   /** Matches the order in #AllGreasePencilsInfo.attributes. */
@@ -193,11 +192,11 @@
   const GreasePencilRealizeInfo *grease_pencil_info;
   float4x4 transform;
   AttributeFallbacksArray attribute_fallbacks;
-=======
+};
+
 struct RealizeEditDataTask {
   const bke::GeometryComponentEditData *edit_data;
   float4x4 transform;
->>>>>>> 8fbdc39f
 };
 
 struct AllPointCloudsInfo {
@@ -269,11 +268,8 @@
   Vector<RealizePointCloudTask> pointcloud_tasks;
   Vector<RealizeMeshTask> mesh_tasks;
   Vector<RealizeCurveTask> curve_tasks;
-<<<<<<< HEAD
   Vector<RealizeGreasePencilTask> grease_pencil_tasks;
-=======
   Vector<RealizeEditDataTask> edit_data_tasks;
->>>>>>> 8fbdc39f
 
   /* Volumes only have very simple support currently. Only the first found volume is put into the
    * output. */
@@ -1947,7 +1943,6 @@
 /** \} */
 
 /* -------------------------------------------------------------------- */
-<<<<<<< HEAD
 /** \name Grease Pencil
  * \{ */
 
@@ -2089,19 +2084,10 @@
     const Span<RealizeGreasePencilTask> tasks,
     const OrderedAttributes &ordered_attributes,
     bke::GeometrySet &r_realized_geometry)
-=======
-/** \name Edit Data
- * \{ */
-
-static void execute_realize_edit_data_tasks(const Span<RealizeEditDataTask> tasks,
-                                            bke::GeometrySet &r_realized_geometry)
->>>>>>> 8fbdc39f
 {
   if (tasks.is_empty()) {
     return;
   }
-<<<<<<< HEAD
-
   /* Allocate new grease pencil. */
   GreasePencil *dst_grease_pencil = BKE_grease_pencil_new_nomain();
   r_realized_geometry.replace_grease_pencil(dst_grease_pencil);
@@ -2148,7 +2134,19 @@
   /* Tag modified attributes. */
   for (GSpanAttributeWriter &dst_attribute : dst_attribute_writers) {
     dst_attribute.finish();
-=======
+  }
+}
+/* -------------------------------------------------------------------- */
+/** \name Edit Data
+ * \{ */
+
+static void execute_realize_edit_data_tasks(const Span<RealizeEditDataTask> tasks,
+                                            bke::GeometrySet &r_realized_geometry)
+{
+  if (tasks.is_empty()) {
+    return;
+  }
+
   auto &component = r_realized_geometry.get_component_for_write<bke::GeometryComponentEditData>();
   for (const RealizeEditDataTask &task : tasks) {
     if (!component.curves_edit_hints_) {
@@ -2166,7 +2164,6 @@
         component.gizmo_edit_hints_->gizmo_transforms.add(item.key, task.transform * item.value);
       }
     }
->>>>>>> 8fbdc39f
   }
 }
 
@@ -2185,7 +2182,8 @@
   });
 }
 
-/** Propagate instances from the old geometry set to the new geometry set if they are not realized.
+/** Propagate instances from the old geometry set to the new geometry set if they are not
+ * realized.
  */
 static void propagate_instances_to_keep(
     const bke::GeometrySet &geometry_set,
@@ -2230,8 +2228,8 @@
 {
   /* The algorithm works in three steps:
    * 1. Preprocess each unique geometry that is instanced (e.g. each `Mesh`).
-   * 2. Gather "tasks" that need to be executed to realize the instances. Each task corresponds to
-   *    instances of the previously preprocessed geometry.
+   * 2. Gather "tasks" that need to be executed to realize the instances. Each task corresponds
+   * to instances of the previously preprocessed geometry.
    * 3. Execute all tasks in parallel.
    */
 
@@ -2311,14 +2309,11 @@
                                 gather_info.r_tasks.curve_tasks,
                                 all_curves_info.attributes,
                                 new_geometry_set);
-<<<<<<< HEAD
     execute_realize_grease_pencil_tasks(all_grease_pencils_info,
                                         gather_info.r_tasks.grease_pencil_tasks,
                                         all_grease_pencils_info.attributes,
                                         new_geometry_set);
-=======
     execute_realize_edit_data_tasks(gather_info.r_tasks.edit_data_tasks, new_geometry_set);
->>>>>>> 8fbdc39f
   });
   if (gather_info.r_tasks.first_volume) {
     new_geometry_set.add(*gather_info.r_tasks.first_volume);
