--- conflicted
+++ resolved
@@ -331,7 +331,7 @@
     const int handle = instances->add_reference(*child_object);
     float4x4 transform = float4x4::identity();
     transform.location() -= float3(collection->instance_offset);
-    transform *= float4x4(child_object->object_to_world);
+    transform *= child_object->object_to_world();
     instances->add_instance(handle, transform);instances->add_instance(handle, transform);
   }
 }
@@ -516,7 +516,6 @@
       break;
     }
     case InstanceReference::Type::Collection: {
-<<<<<<< HEAD
       Collection *collection_ptr = &reference.collection();
       std::unique_ptr<bke::Instances> instances = std::make_unique<bke::Instances>();
       realize_collections(collection_ptr, instances.get());
@@ -525,20 +524,6 @@
       /* important as otherwise the Instances pointer would be deleted with the GeomtrySet*/
       colleciton_geometry.get_component(bke::GeometryComponent::Type::Instance)->add_user();
       fn(colleciton_geometry, base_transform, id);
-=======
-      Collection &collection = reference.collection();
-      float4x4 offset_matrix = float4x4::identity();
-      offset_matrix.location() -= collection.instance_offset;
-      int index = 0;
-      FOREACH_COLLECTION_OBJECT_RECURSIVE_BEGIN (&collection, object) {
-        const bke::GeometrySet object_geometry = bke::object_get_evaluated_geometry_set(*object);
-        const float4x4 matrix = base_transform * offset_matrix * object->object_to_world();
-        const int sub_id = noise::hash(id, index);
-        fn(object_geometry, matrix, sub_id);
-        index++;
-      }
-      FOREACH_COLLECTION_OBJECT_RECURSIVE_END;
->>>>>>> 203f5f9f
       break;
     }
     case InstanceReference::Type::GeometrySet: {
@@ -941,7 +926,7 @@
   }
 
   MutableSpan<float4x4> all_transforms = dst_instances->transforms();
-  MutableSpan<int> all_handles = dst_instances->reference_handles();
+  MutableSpan<int> all_handles = dst_instances->reference_handles_for_write();
 
   for (const int component_index : src_components.index_range()) {
     const auto &src_component = static_cast<const bke::InstancesComponent &>(
