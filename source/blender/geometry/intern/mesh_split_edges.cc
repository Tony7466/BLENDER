--- conflicted
+++ resolved
@@ -372,13 +372,6 @@
   });
 
   /* Precalculate topology info. */
-<<<<<<< HEAD
-  Array<Vector<int>> vert_to_edge_map = bke::mesh_topology::build_vert_to_edge_map(edges,
-                                                                                   mesh.totvert);
-  Vector<Vector<int>> edge_to_loop_map = bke::mesh_topology::build_edge_to_loop_map_resizable(
-      mesh.corner_edges(), mesh.totedge);
-  const Span<int> loop_to_poly_map = mesh.corner_to_poly_map();
-=======
   Array<Vector<int>> vert_to_edge_map(mesh.totvert);
   for (const int i : edges.index_range()) {
     vert_to_edge_map[edges[i][0]].append(i);
@@ -390,8 +383,7 @@
   const GroupedSpan<int> orig_edge_to_loop_map = bke::mesh::build_edge_to_loop_map(
       mesh.corner_edges(), mesh.totedge, orig_edge_to_loop_offsets, orig_edge_to_loop_indices);
 
-  Array<int> loop_to_poly_map = bke::mesh::build_loop_to_poly_map(mesh.polys());
->>>>>>> d168df7c
+  const Span<int> loop_to_poly_map = mesh.corner_to_poly_map();
 
   /* Store offsets, so we can split edges in parallel. */
   Array<int> edge_offsets(edges.size());
