/* SPDX-FileCopyrightText: 2023 Blender Authors
 *
 * SPDX-License-Identifier: GPL-2.0-or-later */

#include "BLI_array_utils.hh"
#include "BLI_index_mask.hh"
#include "BLI_ordered_edge.hh"

#include "BKE_attribute.hh"
#include "BKE_attribute_math.hh"
#include "BKE_mesh.hh"
#include "BKE_mesh_mapping.hh"

#include "GEO_mesh_split_edges.hh"
#include "GEO_randomize.hh"

namespace blender::geometry {

static void propagate_vert_attributes(Mesh &mesh, const Span<int> new_to_old_verts_map)
{
  /* These types aren't supported for interpolation below. */
  CustomData_free_layers(&mesh.vert_data, CD_SHAPEKEY, mesh.totvert);
  CustomData_free_layers(&mesh.vert_data, CD_CLOTH_ORCO, mesh.totvert);
  CustomData_free_layers(&mesh.vert_data, CD_MVERT_SKIN, mesh.totvert);
  CustomData_realloc(&mesh.vert_data, mesh.totvert, mesh.totvert + new_to_old_verts_map.size());
  mesh.totvert += new_to_old_verts_map.size();

  bke::MutableAttributeAccessor attributes = mesh.attributes_for_write();
  for (const bke::AttributeIDRef &id : attributes.all_ids()) {
    if (attributes.lookup_meta_data(id)->domain != ATTR_DOMAIN_POINT) {
      continue;
    }
    bke::GSpanAttributeWriter attribute = attributes.lookup_for_write_span(id);
    if (!attribute) {
      continue;
    }

    bke::attribute_math::gather(attribute.span,
                                new_to_old_verts_map,
                                attribute.span.take_back(new_to_old_verts_map.size()));

    attribute.finish();
  }
  if (float3 *orco = static_cast<float3 *>(
          CustomData_get_layer_for_write(&mesh.vert_data, CD_ORCO, mesh.totvert)))
  {
    array_utils::gather(Span(orco, mesh.totvert),
                        new_to_old_verts_map,
                        MutableSpan(orco, mesh.totvert).take_back(new_to_old_verts_map.size()));
  }
  if (int *orig_indices = static_cast<int *>(
          CustomData_get_layer_for_write(&mesh.vert_data, CD_ORIGINDEX, mesh.totvert)))
  {
    array_utils::gather(
        Span(orig_indices, mesh.totvert),
        new_to_old_verts_map,
        MutableSpan(orig_indices, mesh.totvert).take_back(new_to_old_verts_map.size()));
  }
}

static void propagate_edge_attributes(Mesh &mesh, const Span<int> new_to_old_edge_map)
{
  CustomData_free_layers(&mesh.edge_data, CD_FREESTYLE_EDGE, mesh.totedge);
  CustomData_realloc(&mesh.edge_data, mesh.totedge, mesh.totedge + new_to_old_edge_map.size());
  mesh.totedge += new_to_old_edge_map.size();

  bke::MutableAttributeAccessor attributes = mesh.attributes_for_write();
  for (const bke::AttributeIDRef &id : attributes.all_ids()) {
    if (attributes.lookup_meta_data(id)->domain != ATTR_DOMAIN_EDGE) {
      continue;
    }
    if (id.name() == ".edge_verts") {
      /* Edge vertices are updated and combined with new edges separately. */
      continue;
    }
    bke::GSpanAttributeWriter attribute = attributes.lookup_for_write_span(id);
    if (!attribute) {
      continue;
    }
    bke::attribute_math::gather(
        attribute.span, new_to_old_edge_map, attribute.span.take_back(new_to_old_edge_map.size()));
    attribute.finish();
  }

  if (int *orig_indices = static_cast<int *>(
          CustomData_get_layer_for_write(&mesh.edge_data, CD_ORIGINDEX, mesh.totedge)))
  {
    array_utils::gather(
        Span(orig_indices, mesh.totedge),
        new_to_old_edge_map,
        MutableSpan(orig_indices, mesh.totedge).take_back(new_to_old_edge_map.size()));
  }
}

/** A vertex is selected if it's used by a selected edge. */
static IndexMask vert_selection_from_edge(const Span<int2> edges,
                                          const IndexMask &selected_edges,
                                          const int verts_num,
                                          IndexMaskMemory &memory)
{
  Array<bool> array(verts_num, false);
  selected_edges.foreach_index_optimized<int>(GrainSize(4096), [&](const int i) {
    array[edges[i][0]] = true;
    array[edges[i][1]] = true;
  });
  return IndexMask::from_bools(array, memory);
}

static BitVector<> selection_to_bit_vector(const IndexMask &selection, const int total_size)
{
  BitVector<> bits(total_size);
  selection.to_bits(bits);
  return bits;
}

/**
 * Used for fanning around the corners connected to a vertex.
 *
 * Depending on the winding direction of neighboring faces, traveling from a corner across an edge
 * to a different face can give a corner that uses a different vertex than the original. To find
 * the face's corner that uses the original vertex, we may have to use the next corner instead.
 */
static int corner_on_edge_connected_to_vert(const Span<int> corner_verts,
                                            const int corner,
                                            const IndexRange face,
                                            const int vert)
{
  if (corner_verts[corner] == vert) {
    return corner;
  }
  const int other = bke::mesh::face_corner_next(face, corner);
  BLI_assert(corner_verts[other] == vert);
  return other;
}

using CornerGroup = Vector<int>;

/**
 * Collect groups of corners connected by edges bordered by boundary edges or split edges. We store
 * corner indices instead of edge indices because later on in the algorithm we only relink the
 * `corner_vert` array to each group's new vertex.
 *
 * The corners are not ordered in winding order, since we only need to group connected faces into
 * each group.
 */
static Vector<CornerGroup> calc_corner_groups_for_vertex(const OffsetIndices<int> faces,
                                                         const Span<int> corner_verts,
                                                         const Span<int> corner_edges,
                                                         const GroupedSpan<int> edge_to_corner_map,
                                                         const Span<int> corner_to_face_map,
                                                         const BitSpan split_edges,
                                                         const Span<int> connected_corners,
                                                         const int vert)
{
  Vector<CornerGroup> groups;
  /* Each corner should only be added to a single group. */
  BitVector<> used_corners(connected_corners.size());
  for (const int start_corner : connected_corners) {
    CornerGroup group;
    Vector<int> corner_stack({start_corner});
    while (!corner_stack.is_empty()) {
      const int corner = corner_stack.pop_last();
      const int i = connected_corners.first_index(corner);
      if (used_corners[i]) {
        continue;
      }
      used_corners[i].set();
      group.append(corner);
      const int face = corner_to_face_map[corner];
      const int prev_corner = bke::mesh::face_corner_prev(faces[face], corner);
      /* Travel across the two edges neighboring this vertex, if they aren't split. */
      for (const int edge : {corner_edges[corner], corner_edges[prev_corner]}) {
        if (split_edges[edge]) {
          continue;
        }
        for (const int other_corner : edge_to_corner_map[edge]) {
          const int other_face = corner_to_face_map[other_corner];
          if (other_face == face) {
            /* Avoid continuing back to the same face. */
            continue;
          }
          const int neighbor_corner = corner_on_edge_connected_to_vert(
              corner_verts, other_corner, faces[other_face], vert);
          corner_stack.append(neighbor_corner);
        }
      }
    }
    if (!group.is_empty()) {
      groups.append(std::move(group));
    }
  }

  return groups;
}

/* Calculate groups of corners that are contiguously connected to each input vertex.
 * BLI_NOINLINE because MSVC 17.7 has a codegen bug here, given there is only a single call to this
 * function, not inlining it for all platforms won't affect performance. See
 * https://developercommunity.visualstudio.com/t/10448291 for details. */
BLI_NOINLINE static Array<Vector<CornerGroup>> calc_all_corner_groups(
    const OffsetIndices<int> faces,
    const Span<int> corner_verts,
    const Span<int> corner_edges,
    const GroupedSpan<int> vert_to_corner_map,
    const GroupedSpan<int> edge_to_corner_map,
    const Span<int> corner_to_face_map,
    const BitSpan split_edges,
    const IndexMask &affected_verts)
{
  Array<Vector<CornerGroup>> corner_groups(affected_verts.size(), NoInitialization());
  affected_verts.foreach_index(GrainSize(512), [&](const int vert, const int mask) {
    new (&corner_groups[mask])
        Vector<CornerGroup>(calc_corner_groups_for_vertex(faces,
                                                          corner_verts,
                                                          corner_edges,
                                                          edge_to_corner_map,
                                                          corner_to_face_map,
                                                          split_edges,
                                                          vert_to_corner_map[vert],
                                                          vert));
  });
  return corner_groups;
}

/** Selected and unselected loose edges attached to a vertex. */
struct VertLooseEdges {
  Vector<int> selected;
  Vector<int> unselected;
};

/** Find selected and non-selected loose edges connected to a vertex. */
static VertLooseEdges calc_vert_loose_edges(const GroupedSpan<int> vert_to_edge_map,
                                            const BitSpan loose_edges,
                                            const BitSpan split_edges,
                                            const int vert)
{
  VertLooseEdges info;
  for (const int edge : vert_to_edge_map[vert]) {
    if (loose_edges[edge]) {
      if (split_edges[edge]) {
        info.selected.append(edge);
      }
      else {
        info.unselected.append(edge);
      }
    }
  }
  return info;
}

/**
 * Every affected vertex maps to potentially multiple output vertices. Create a mapping from
 * affected vertex index to the group of output vertex indices (indices are within those groups,
 * not indices in arrays of _all_ vertices). For every original vertex, reuse the original vertex
 * for the first of:
 *  1. The last face corner group
 *  2. The last selected loose edge
 *  3. The group of non-selected loose edges
 * Using this order prioritizes the simplicity of the no-loose-edge case, which we assume is
 * more common.
 */
static OffsetIndices<int> calc_vert_ranges_per_old_vert(
    const IndexMask &affected_verts,
    const Span<Vector<CornerGroup>> corner_groups,
    const GroupedSpan<int> vert_to_edge_map,
    const BitSpan loose_edges,
    const BitSpan split_edges,
    Array<int> &offset_data)
{
  offset_data.reinitialize(affected_verts.size() + 1);
  MutableSpan<int> new_verts_nums = offset_data;
  threading::parallel_for(affected_verts.index_range(), 2048, [&](const IndexRange range) {
    /* Start with -1 for the reused vertex. None of the final sizes should be negative. */
    new_verts_nums.slice(range).fill(-1);
    for (const int i : range) {
      new_verts_nums[i] += corner_groups[i].size();
    }
  });
  if (!loose_edges.is_empty()) {
    affected_verts.foreach_index(GrainSize(512), [&](const int vert, const int mask) {
      const VertLooseEdges info = calc_vert_loose_edges(
          vert_to_edge_map, loose_edges, split_edges, vert);
      new_verts_nums[mask] += info.selected.size();
      if (corner_groups[mask].is_empty()) {
        /* Loose edges share their vertex with a corner group if possible. */
        new_verts_nums[mask] += info.unselected.size() > 0;
      }
    });
  }
  return offset_indices::accumulate_counts_to_offsets(offset_data);
}

/**
 * Update corner verts so that each group of corners gets its own vertex. For the last "new vertex"
 * we can reuse the original vertex, which would otherwise become unused by any faces. The loose
 * edge case will have to deal with this later.
 */
static void update_corner_verts(const int orig_verts_num,
                                const Span<Vector<CornerGroup>> corner_groups,
                                const OffsetIndices<int> new_verts_by_affected_vert,
                                MutableSpan<int> new_corner_verts)
{
  threading::parallel_for(corner_groups.index_range(), 512, [&](const IndexRange range) {
    for (const int new_vert : range) {
      const Span<CornerGroup> groups = corner_groups[new_vert];
      const IndexRange new_verts = new_verts_by_affected_vert[new_vert];
      for (const int group : groups.index_range().drop_back(1)) {
        const int new_vert = orig_verts_num + new_verts[group];
        new_corner_verts.fill_indices(groups[group].as_span(), new_vert);
      }
    }
  });
}

static OrderedEdge edge_from_corner(const OffsetIndices<int> faces,
                                    const Span<int> corner_verts,
                                    const Span<int> corner_to_face_map,
                                    const int corner)
{
  const int face = corner_to_face_map[corner];
  const int corner_next = bke::mesh::face_corner_next(faces[face], corner);
  return OrderedEdge(corner_verts[corner], corner_verts[corner_next]);
}

/**
 * Based on updated corner vertex indices, update the edges in each face. This includes updating
 * corner edge indices, adding new edges, and reusing original edges for the first "split" edge.
 * The main complexity comes from the fact that in the case of single isolated split edges, no new
 * edges are created because they all end up identical. We need to handle this case, but since it's
 * rare, we optimize for the case that it doesn't happen first.
 */
static Array<int2> calc_new_edges(const OffsetIndices<int> faces,
                                  const Span<int> corner_verts,
                                  const GroupedSpan<int> edge_to_corner_map,
                                  const Span<int> corner_to_face_map,
                                  const IndexMask &selected_edges,
                                  MutableSpan<int2> edges,
                                  MutableSpan<int> corner_edges,
                                  MutableSpan<int> r_new_edge_offsets)
{
  /* Calculate the offset of new edges assuming no new edges are identical and are merged. */
  selected_edges.foreach_index_optimized<int>(
      GrainSize(4096), [&](const int edge, const int mask) {
        r_new_edge_offsets[mask] = std::max<int>(edge_to_corner_map[edge].size() - 1, 0);
      });
  const OffsetIndices offsets = offset_indices::accumulate_counts_to_offsets(r_new_edge_offsets);

  Array<int2> new_edges(offsets.total_size());

  /* Count the number of final new edges per edge, to use as offsets if there are duplicates. */
  Array<int> num_edges_per_edge_merged(r_new_edge_offsets.size());
  std::atomic<bool> found_duplicate = false;

  /* The first new edge for each selected edge is reused-- we modify the existing edge in
   * place. Simply reusing the first new edge isn't enough because deduplication might make
   * multiple new edges reuse the original. */
  Array<bool> is_reused(corner_verts.size(), false);

  /* Calculate per-original split edge deduplication of new edges, which are stored by the
   * corner vertices of connected faces. Update corner verts to store the updated indices. */
  selected_edges.foreach_index(GrainSize(1024), [&](const int edge, const int mask) {
    if (edge_to_corner_map[edge].is_empty()) {
      /* Handle loose edges. */
      num_edges_per_edge_merged[mask] = 0;
      return;
    }

    const int new_edges_start = offsets[mask].start();
    Vector<OrderedEdge> deduplication;
    for (const int corner : edge_to_corner_map[edge]) {
      const OrderedEdge edge = edge_from_corner(faces, corner_verts, corner_to_face_map, corner);
      int index = deduplication.first_index_of_try(edge);
      if (UNLIKELY(index != -1)) {
        found_duplicate.store(true, std::memory_order_relaxed);
      }
      else {
        index = deduplication.append_and_get_index(edge);
      }

      if (index == 0) {
        is_reused[corner] = true;
      }
      else {
        corner_edges[corner] = edges.size() + new_edges_start + index - 1;
      }
    }

    const int new_edges_num = deduplication.size() - 1;

    edges[edge] = int2(deduplication.first().v_low, deduplication.first().v_high);
    new_edges.as_mutable_span()
        .slice(new_edges_start, new_edges_num)
        .copy_from(deduplication.as_span().drop_front(1).cast<int2>());

    num_edges_per_edge_merged[mask] = new_edges_num;
  });

  if (!found_duplicate) {
    /* No edges were merged, we can use the existing output array and offsets. */
    return new_edges;
  }

  /* Update corner edges to remove the "holes" left by merged new edges. */
  const OffsetIndices offsets_merged = offset_indices::accumulate_counts_to_offsets(
      num_edges_per_edge_merged);
  selected_edges.foreach_index(GrainSize(2048), [&](const int edge, const int mask) {
    const int difference = offsets[mask].start() - offsets_merged[mask].start();
    for (const int corner : edge_to_corner_map[edge]) {
      if (!is_reused[corner]) {
        corner_edges[corner] -= difference;
      }
    }
  });

  /* Create new edges without the empty slots for the duplicates */
  Array<int2> new_edges_merged(offsets_merged.total_size());
  threading::parallel_for(offsets_merged.index_range(), 1024, [&](const IndexRange range) {
    for (const int i : range) {
      new_edges_merged.as_mutable_span()
          .slice(offsets_merged[i])
          .copy_from(new_edges.as_span().slice(offsets[i].start(), offsets_merged[i].size()));
    }
  });

  r_new_edge_offsets.copy_from(num_edges_per_edge_merged);
  return new_edges_merged;
}

static void update_unselected_edges(const OffsetIndices<int> faces,
                                    const Span<int> corner_verts,
                                    const GroupedSpan<int> edge_to_corner_map,
                                    const Span<int> corner_to_face_map,
                                    const IndexMask &unselected_edges,
                                    MutableSpan<int2> edges)
{
  unselected_edges.foreach_index(GrainSize(1024), [&](const int edge) {
    const Span<int> edge_corners = edge_to_corner_map[edge];
    if (edge_corners.is_empty()) {
      return;
    }
    const int corner = edge_corners.first();
    const OrderedEdge new_edge = edge_from_corner(faces, corner_verts, corner_to_face_map, corner);
    edges[edge] = int2(new_edge.v_low, new_edge.v_high);
  });
}

static void swap_edge_vert(int2 &edge, const int old_vert, const int new_vert)
{
  if (edge[0] == old_vert) {
    edge[0] = new_vert;
  }
  else if (edge[1] == old_vert) {
    edge[1] = new_vert;
  }
}

/**
 * Assign the newly created vertex duplicates to the loose edges around this vertex. Every split
 * loose edge is reattached to a newly created vertex. If there are non-split loose edges attached
 * to the vertex, they all reuse the original vertex.
 */
static void reassign_loose_edge_verts(const int orig_verts_num,
                                      const IndexMask &affected_verts,
                                      const GroupedSpan<int> vert_to_edge_map,
                                      const BitSpan loose_edges,
                                      const BitSpan split_edges,
                                      const Span<Vector<CornerGroup>> corner_groups,
                                      const OffsetIndices<int> new_verts_by_affected_vert,
                                      MutableSpan<int2> edges)
{
  affected_verts.foreach_index(GrainSize(1024), [&](const int vert, const int mask) {
    const IndexRange new_verts = new_verts_by_affected_vert[mask];
    /* Account for the reuse of the original vertex by non-loose corner groups. In practice this
     * means using the new vertices for each split loose edge until we run out of new vertices.
     * We then expect the count to match up with the number of new vertices reserved by
     * #calc_vert_ranges_per_old_vert. */
    int new_vert_i = std::max<int>(corner_groups[mask].size() - 1, 0);
    if (new_vert_i == new_verts.size()) {
      return;
    }
    const VertLooseEdges vert_info = calc_vert_loose_edges(
        vert_to_edge_map, loose_edges, split_edges, vert);
    for (const int edge : vert_info.selected) {
      const int new_vert = orig_verts_num + new_verts[new_vert_i];
      swap_edge_vert(edges[edge], vert, new_vert);
      new_vert_i++;
      if (new_vert_i == new_verts.size()) {
        return;
      }
    }
    const int new_vert = orig_verts_num + new_verts[new_vert_i];
    for (const int orig_edge : vert_info.unselected) {
      swap_edge_vert(edges[orig_edge], vert, new_vert);
    }
  });
}

/**
 * Transform the #OffsetIndices storage of new elements per source element into a more
 * standard index map which can be used with existing utilities to copy attributes.
 */
static Array<int> offsets_to_map(const IndexMask &mask, const OffsetIndices<int> offsets)
{
  Array<int> map(offsets.total_size());
  mask.foreach_index(GrainSize(1024), [&](const int i, const int mask) {
    map.as_mutable_span().slice(offsets[mask]).fill(i);
  });
  return map;
}

void split_edges(Mesh &mesh,
                 const IndexMask &selected_edges,
                 const bke::AnonymousAttributePropagationInfo & /*propagation_info*/)
{
  const int orig_verts_num = mesh.totvert;
  const Span<int2> orig_edges = mesh.edges();
  const OffsetIndices faces = mesh.faces();

  IndexMaskMemory memory;
  const IndexMask affected_verts = vert_selection_from_edge(
      orig_edges, selected_edges, orig_verts_num, memory);
  const BitVector<> selection_bits = selection_to_bit_vector(selected_edges, orig_edges.size());
  const bke::LooseEdgeCache &loose_edges = mesh.loose_edges();

  const GroupedSpan<int> vert_to_corner_map = mesh.vert_to_corner_map();

  Array<int> edge_to_corner_offsets;
  Array<int> edge_to_corner_indices;
  const GroupedSpan<int> edge_to_corner_map = bke::mesh::build_edge_to_loop_map(
      mesh.corner_edges(), orig_edges.size(), edge_to_corner_offsets, edge_to_corner_indices);

  Array<int> vert_to_edge_offsets;
  Array<int> vert_to_edge_indices;
  GroupedSpan<int> vert_to_edge_map;
  if (loose_edges.count > 0) {
    vert_to_edge_map = bke::mesh::build_vert_to_edge_map(
        orig_edges, orig_verts_num, vert_to_edge_offsets, vert_to_edge_indices);
  }

  const Array<int> corner_to_face_map = mesh.corner_to_face_map();

  const Array<Vector<CornerGroup>> corner_groups = calc_all_corner_groups(faces,
                                                                          mesh.corner_verts(),
                                                                          mesh.corner_edges(),
                                                                          vert_to_corner_map,
                                                                          edge_to_corner_map,
                                                                          corner_to_face_map,
                                                                          selection_bits,
                                                                          affected_verts);

  Array<int> vert_new_vert_offset_data;
  const OffsetIndices new_verts_by_affected_vert = calc_vert_ranges_per_old_vert(
      affected_verts,
      corner_groups,
      vert_to_edge_map,
      loose_edges.is_loose_bits,
      selection_bits,
      vert_new_vert_offset_data);

  MutableSpan<int> corner_verts = mesh.corner_verts_for_write();
  update_corner_verts(orig_verts_num, corner_groups, new_verts_by_affected_vert, corner_verts);

  Array<int> new_edge_offsets(selected_edges.size() + 1);
  Array<int2> new_edges = calc_new_edges(faces,
                                         corner_verts,
                                         edge_to_corner_map,
                                         corner_to_face_map,
                                         selected_edges,
                                         mesh.edges_for_write(),
                                         mesh.corner_edges_for_write(),
                                         new_edge_offsets);
  const IndexMask unselected_edges = selected_edges.complement(orig_edges.index_range(), memory);
  update_unselected_edges(faces,
                          corner_verts,
                          edge_to_corner_map,
                          corner_to_face_map,
                          unselected_edges,
                          mesh.edges_for_write());

  if (loose_edges.count > 0) {
    reassign_loose_edge_verts(orig_verts_num,
                              affected_verts,
                              vert_to_edge_map,
                              loose_edges.is_loose_bits,
                              selection_bits,
                              corner_groups,
                              new_verts_by_affected_vert,
                              mesh.edges_for_write());
  }

  const Array<int> edge_map = offsets_to_map(selected_edges, new_edge_offsets.as_span());
  propagate_edge_attributes(mesh, edge_map);
  mesh.edges_for_write().take_back(new_edges.size()).copy_from(new_edges);

  const Array<int> vert_map = offsets_to_map(affected_verts, new_verts_by_affected_vert);
  propagate_vert_attributes(mesh, vert_map);

  BKE_mesh_tag_edges_split(&mesh);

<<<<<<< HEAD
  debug_randomize_vertex_order(&mesh);
=======
  debug_randomize_vert_order(&mesh);
>>>>>>> 144a5aa5
  debug_randomize_edge_order(&mesh);
}

}  // namespace blender::geometry<|MERGE_RESOLUTION|>--- conflicted
+++ resolved
@@ -597,11 +597,7 @@
 
   BKE_mesh_tag_edges_split(&mesh);
 
-<<<<<<< HEAD
-  debug_randomize_vertex_order(&mesh);
-=======
   debug_randomize_vert_order(&mesh);
->>>>>>> 144a5aa5
   debug_randomize_edge_order(&mesh);
 }
 
