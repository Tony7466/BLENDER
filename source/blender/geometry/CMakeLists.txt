--- conflicted
+++ resolved
@@ -129,7 +129,6 @@
   )
 endif()
 
-<<<<<<< HEAD
 if(WITH_POTRACE)
   list(APPEND INC
     ${POTRACE_INCLUDE_DIRS}
@@ -141,8 +140,6 @@
 endif()
 
 blender_add_lib(bf_geometry "${SRC}" "${INC}" "${INC_SYS}" "${LIB}")
-=======
-blender_add_lib(bf_geometry "${SRC}" "${INC}" "${INC_SYS}" "${LIB}")
 
 if(WITH_GTESTS)
   set(TEST_INC
@@ -153,5 +150,4 @@
   set(TEST_LIB
   )
   blender_add_test_suite_lib(bf_geometry_tests "${TEST_SRC}" "${INC};${TEST_INC}" "${INC_SYS}" "${LIB};${TEST_LIB}")
-endif()
->>>>>>> 34f9b7e3
+endif()