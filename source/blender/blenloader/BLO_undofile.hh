/* SPDX-FileCopyrightText: 2004 Blender Authors
 *
 * SPDX-License-Identifier: GPL-2.0-or-later */

#pragma once

/** \file
 * \ingroup blenloader
 * External write-file function prototypes.
 */

#include "BLI_filereader.h"
#include "BLI_listbase.h"
#include "BLI_map.hh"

<<<<<<< HEAD
namespace blender {
class ImplicitSharingInfo;
}
struct GHash;
=======
>>>>>>> 67ec39de
struct Main;
struct Scene;

struct MemFileSharedStorage {
  /**
   * Maps the data pointer to the sharing info that it is owned by.
   */
  blender::Map<const void *, const blender::ImplicitSharingInfo *> map;

  ~MemFileSharedStorage();
};

struct MemFileChunk {
  void *next, *prev;
  const char *buf;
  /** Size in bytes. */
  size_t size;
  /** When true, this chunk doesn't own the memory, it's shared with a previous #MemFileChunk */
  bool is_identical;
  /** When true, this chunk is also identical to the one in the next step (used by undo code to
   * detect unchanged IDs).
   * Defined when writing the next step (i.e. last undo step has those always false). */
  bool is_identical_future;
  /** Session UUID of the ID being currently written (MAIN_ID_SESSION_UUID_UNSET when not writing
   * ID-related data). Used to find matching chunks in previous memundo step. */
  uint id_session_uuid;
};

struct MemFile {
  ListBase chunks;
  size_t size;
  /**
   * Some data is not serialized into a new buffer because the undo-step can take ownership of it
   * without making a copy. This is faster and requires less memory.
   */
  MemFileSharedStorage *shared_storage;
};

struct MemFileWriteData {
  MemFile *written_memfile;
  MemFile *reference_memfile;

  uint current_id_session_uuid;
  MemFileChunk *reference_current_chunk;

  /** Maps an ID session uuid to its first reference MemFileChunk, if existing. */
  blender::Map<uint, MemFileChunk *> id_session_uuid_mapping;
};

struct MemFileUndoData {
  char filepath[1024]; /* FILE_MAX */
  MemFile memfile;
  size_t undo_size;
};

/* FileReader-compatible wrapper for reading MemFiles */
struct UndoReader {
  FileReader reader;

  MemFile *memfile;
  int undo_direction;

  bool memchunk_identical;
};

/* Actually only used `writefile.cc`. */

void BLO_memfile_write_init(MemFileWriteData *mem_data,
                            MemFile *written_memfile,
                            MemFile *reference_memfile);
void BLO_memfile_write_finalize(MemFileWriteData *mem_data);

void BLO_memfile_chunk_add(MemFileWriteData *mem_data, const char *buf, size_t size);

/* exports */

/**
 * Not memfile itself.
 */
/* **************** support for memory-write, for undo buffers *************** */

void BLO_memfile_free(MemFile *memfile);
/**
 * Result is that 'first' is being freed.
 * To keep the #MemFile linked list of consistent, `first` is always first in list.
 */
void BLO_memfile_merge(MemFile *first, MemFile *second);
/**
 * Clear is_identical_future before adding next memfile.
 */
void BLO_memfile_clear_future(MemFile *memfile);

/* Utilities. */

<<<<<<< HEAD
extern Main *BLO_memfile_main_get(MemFile *memfile, Main *bmain, Scene **r_scene);
=======
Main *BLO_memfile_main_get(MemFile *memfile, Main *bmain, Scene **r_scene);
/**
 * Saves .blend using undo buffer.
 *
 * \return success.
 */
bool BLO_memfile_write_file(MemFile *memfile, const char *filepath);
>>>>>>> 67ec39de

FileReader *BLO_memfile_new_filereader(MemFile *memfile, int undo_direction);<|MERGE_RESOLUTION|>--- conflicted
+++ resolved
@@ -13,13 +13,10 @@
 #include "BLI_listbase.h"
 #include "BLI_map.hh"
 
-<<<<<<< HEAD
 namespace blender {
 class ImplicitSharingInfo;
 }
 struct GHash;
-=======
->>>>>>> 67ec39de
 struct Main;
 struct Scene;
 
@@ -114,16 +111,6 @@
 
 /* Utilities. */
 
-<<<<<<< HEAD
-extern Main *BLO_memfile_main_get(MemFile *memfile, Main *bmain, Scene **r_scene);
-=======
 Main *BLO_memfile_main_get(MemFile *memfile, Main *bmain, Scene **r_scene);
-/**
- * Saves .blend using undo buffer.
- *
- * \return success.
- */
-bool BLO_memfile_write_file(MemFile *memfile, const char *filepath);
->>>>>>> 67ec39de
 
 FileReader *BLO_memfile_new_filereader(MemFile *memfile, int undo_direction);