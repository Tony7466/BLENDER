# SPDX-FileCopyrightText: 2006 Blender Foundation
#
# SPDX-License-Identifier: GPL-2.0-or-later

set(INC
  .
  ../blenfont
  ../blentranslation
  ../depsgraph
  ../draw
  ../editors/include
  ../gpu
  ../imbuf
  ../makesrna
  ../nodes
  ../render
  ../sequencer
  ../windowmanager
  ../../../intern/clog
<<<<<<< HEAD
  ../../../intern/guardedalloc
  ../../../intern/atomic
=======
>>>>>>> c6adafd8
  ../bmesh

  # RNA_prototypes.h
  ${CMAKE_BINARY_DIR}/source/blender/makesrna
)

set(INC_SYS
  ${ZSTD_INCLUDE_DIRS}
)

set(SRC
  ${CMAKE_SOURCE_DIR}/release/datafiles/userdef/userdef_default_theme.c
  intern/blend_validate.cc
  intern/readblenentry.cc
  intern/readfile.cc
  intern/readfile_tempload.cc
  intern/undofile.cc
  intern/versioning_250.c
  intern/versioning_260.cc
  intern/versioning_270.cc
  intern/versioning_280.cc
  intern/versioning_290.cc
  intern/versioning_300.cc
  intern/versioning_400.cc
  intern/versioning_common.cc
  intern/versioning_defaults.cc
  intern/versioning_dna.c
  intern/versioning_legacy.c
  intern/versioning_userdef.c
  intern/writefile.cc

  BLO_blend_defs.h
  BLO_blend_validate.h
  BLO_read_write.h
  BLO_readfile.h
  BLO_undofile.h
  BLO_writefile.h
  intern/readfile.h
  intern/versioning_common.h
)

set(LIB
  PRIVATE bf::blenkernel
  PRIVATE bf::blenlib
  PRIVATE bf::dna
  PRIVATE bf::intern::guardedalloc
)

if(WITH_BUILDINFO)
  add_definitions(-DWITH_BUILDINFO)
endif()

if(WITH_CODEC_FFMPEG)
  add_definitions(-DWITH_FFMPEG)
endif()

if(WITH_ALEMBIC)
  list(APPEND INC
    ../io/alembic
  )
  add_definitions(-DWITH_ALEMBIC)
endif()

if(WITH_TBB)
  list(APPEND INC_SYS
    ${TBB_INCLUDE_DIRS}
  )
  add_definitions(-DWITH_TBB)
endif()

if(WIN32)
  add_definitions(-DNOMINMAX)
endif()

blender_add_lib(bf_blenloader "${SRC}" "${INC}" "${INC_SYS}" "${LIB}")

# RNA_prototypes.h
add_dependencies(bf_blenloader bf_rna)

if(WITH_GTESTS)
  set(TEST_SRC
    tests/blendfile_load_test.cc
    tests/blendfile_loading_base_test.cc

    tests/blendfile_loading_base_test.h
  )
  set(TEST_INC
    ../../../intern/ghost
  )
  set(TEST_LIB
    bf_blenloader
  )
  include(GTestTesting)
  blender_add_test_lib(bf_blenloader_tests "${TEST_SRC}" "${INC};${TEST_INC}" "${INC_SYS}" "${LIB};${TEST_LIB}")
endif()<|MERGE_RESOLUTION|>--- conflicted
+++ resolved
@@ -17,11 +17,6 @@
   ../sequencer
   ../windowmanager
   ../../../intern/clog
-<<<<<<< HEAD
-  ../../../intern/guardedalloc
-  ../../../intern/atomic
-=======
->>>>>>> c6adafd8
   ../bmesh
 
   # RNA_prototypes.h
