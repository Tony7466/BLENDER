--- conflicted
+++ resolved
@@ -37,12 +37,8 @@
 #include "BKE_lib_id.h"
 #include "BKE_main.h"
 #include "BKE_main_namemap.h"
-<<<<<<< HEAD
 #include "BKE_modifier.h"
-#include "BKE_node.h"
-=======
 #include "BKE_node.hh"
->>>>>>> ab294b4e
 #include "BKE_node_runtime.hh"
 #include "BKE_object.h"
 
@@ -313,1041 +309,6 @@
   }
 }
 
-<<<<<<< HEAD
-namespace replace_legacy_instances {
-
-using namespace blender;
-
-static bNodeSocket &node_input_by_name(const StringRefNull name, bNode *node)
-{
-  LISTBASE_FOREACH (bNodeSocket *, socket, &node->inputs) {
-    if (!socket->is_available()) {
-      continue;
-    }
-    if (StringRefNull(socket->name) == name) {
-      return *socket;
-    }
-  }
-  LISTBASE_FOREACH (bNodeSocket *, socket, &node->inputs) {
-    if (!socket->is_available()) {
-      continue;
-    }
-    if (StringRefNull(socket->identifier) == name) {
-      return *socket;
-    }
-  }
-  BLI_assert_unreachable();
-  return *reinterpret_cast<bNodeSocket *>(node->inputs.first);
-}
-
-static bNodeSocket &node_output_by_name(const StringRefNull name, bNode *node)
-{
-  LISTBASE_FOREACH (bNodeSocket *, socket, &node->outputs) {
-    if (!socket->is_available()) {
-      continue;
-    }
-    if (StringRefNull(socket->name) == name) {
-      return *socket;
-    }
-  }
-  LISTBASE_FOREACH (bNodeSocket *, socket, &node->outputs) {
-    if (!socket->is_available()) {
-      continue;
-    }
-    if (StringRefNull(socket->identifier) == name) {
-      return *socket;
-    }
-  }
-  BLI_assert_unreachable();
-  return *reinterpret_cast<bNodeSocket *>(node->outputs.first);
-}
-
-struct RegularNodeTrees {
-  bNodeTree *instances_on_points = nullptr;
-  bNodeTree *instances_on_faces = nullptr;
-
-  bNodeTree *view_geometry = nullptr;
-
-  bNodeTree *reset_instances_transform = nullptr;
-  bNodeTree *sample_apply_instances_transform = nullptr;
-
-  bNodeTree *face_scale = nullptr;
-  bNodeTree *face_aling = nullptr;
-  bNodeTree *first_face_tris_points = nullptr;
-};
-
-template<typename StorageT>
-static void for_node_storage(bNodeTree *tree,
-                             bNode *node,
-                             const FunctionRef<void(StorageT &)> &func)
-{
-  func(*reinterpret_cast<StorageT *>(node->storage));
-
-  if (node->typeinfo->updatefunc != nullptr) {
-    node->typeinfo->updatefunc(tree, node);
-  }
-}
-
-static bNodeTree *view_geometry_tree(Main *bmain, RegularNodeTrees &cached_node_trees)
-{
-  if (cached_node_trees.view_geometry != nullptr) {
-    return cached_node_trees.view_geometry;
-  }
-
-  bNodeTree *node_tree = ntreeAddTree(bmain, "ViewGeometry", "GeometryNodeTree");
-
-  ntreeAddSocketInterface(node_tree, SOCK_IN, "NodeSocketGeometry", "Geometry");
-  ntreeAddSocketInterface(node_tree, SOCK_IN, "NodeSocketBool", "Viewport");
-  ntreeAddSocketInterface(node_tree, SOCK_IN, "NodeSocketBool", "Render");
-
-  ntreeAddSocketInterface(node_tree, SOCK_OUT, "NodeSocketGeometry", "Geometry");
-
-  const auto connect = [node_tree](bNode *node_out,
-                                   const StringRefNull name_out,
-                                   bNode *node_in,
-                                   const StringRefNull name_in) {
-    bNodeSocket &out = node_output_by_name(name_out, node_out);
-    bNodeSocket &in = node_input_by_name(name_in, node_in);
-    nodeAddLink(node_tree, node_out, &out, node_in, &in);
-  };
-
-  bNode *is_viewport = nodeAddStaticNode(nullptr, node_tree, GEO_NODE_IS_VIEWPORT);
-
-  bNode *bool_invert = nodeAddStaticNode(nullptr, node_tree, FN_NODE_BOOLEAN_MATH);
-  bool_invert->custom1 = NODE_BOOLEAN_MATH_NOT;
-  bool_invert->typeinfo->updatefunc(node_tree, bool_invert);
-  connect(is_viewport, "Is Viewport", bool_invert, "Boolean");
-
-  bNode *viewport_render_in = nodeAddStaticNode(nullptr, node_tree, NODE_GROUP_INPUT);
-
-  bNode *viewport_render_switch = nodeAddStaticNode(nullptr, node_tree, GEO_NODE_SWITCH);
-  for_node_storage<NodeSwitch>(node_tree, viewport_render_switch, [&](auto &storage) {
-    storage.input_type = SOCK_BOOLEAN;
-  });
-  connect(bool_invert, "Boolean", viewport_render_switch, "Switch");
-  connect(viewport_render_in, "Viewport", viewport_render_switch, "False");
-  connect(viewport_render_in, "Render", viewport_render_switch, "True");
-
-  bNode *geometry_in = nodeAddStaticNode(nullptr, node_tree, NODE_GROUP_INPUT);
-
-  bNode *geometry_switch = nodeAddStaticNode(nullptr, node_tree, GEO_NODE_SWITCH);
-  for_node_storage<NodeSwitch>(
-      node_tree, geometry_switch, [&](auto &storage) { storage.input_type = SOCK_GEOMETRY; });
-  connect(viewport_render_switch, "Output", geometry_switch, "Switch");
-  connect(geometry_in, "Geometry", geometry_switch, "True");
-
-  bNode *geometry_out = nodeAddStaticNode(nullptr, node_tree, NODE_GROUP_OUTPUT);
-  connect(geometry_switch, "Output", geometry_out, "Geometry");
-
-  bke::node_field_inferencing::update_field_inferencing(*node_tree);
-  cached_node_trees.view_geometry = node_tree;
-  return node_tree;
-}
-
-static bNode *join_objects_as_instances(const Span<Object *> objects, bNodeTree *node_tree)
-{
-  bNode *join_geometrys = nodeAddStaticNode(nullptr, node_tree, GEO_NODE_JOIN_GEOMETRY);
-  bNodeSocket &in = node_input_by_name("Geometry", join_geometrys);
-
-  for (Object *object : objects) {
-    bNode *object_info = nodeAddStaticNode(nullptr, node_tree, GEO_NODE_OBJECT_INFO);
-    for_node_storage<NodeGeometryObjectInfo>(node_tree, object_info, [&](auto &storage) {
-      storage.transform_space = GEO_NODE_TRANSFORM_SPACE_RELATIVE;
-    });
-    bNodeSocket &object_input = node_input_by_name("Object", object_info);
-    bNodeSocket &as_instance = node_input_by_name("As Instance", object_info);
-    object_input.default_value_typed<bNodeSocketValueObject>()->value = object;
-    as_instance.default_value_typed<bNodeSocketValueBoolean>()->value = true;
-
-    bNodeSocket &out = node_output_by_name("Geometry", object_info);
-    nodeAddLink(node_tree, object_info, &out, join_geometrys, &in);
-  }
-
-  return join_geometrys;
-}
-
-static bNodeTree *reset_instances_transform_tree(Main *bmain, RegularNodeTrees &cached_node_trees)
-{
-  if (cached_node_trees.reset_instances_transform != nullptr) {
-    return cached_node_trees.reset_instances_transform;
-  }
-
-  bNodeTree *node_tree = ntreeAddTree(bmain, ".Reset Instances Trasform", "GeometryNodeTree");
-
-  ntreeAddSocketInterface(node_tree, SOCK_IN, "NodeSocketGeometry", "Instances");
-
-  ntreeAddSocketInterface(node_tree, SOCK_OUT, "NodeSocketGeometry", "Instances");
-
-  const auto connect = [node_tree](bNode *node_out,
-                                   const StringRefNull name_out,
-                                   bNode *node_in,
-                                   const StringRefNull name_in) {
-    bNodeSocket &out = node_output_by_name(name_out, node_out);
-    bNodeSocket &in = node_input_by_name(name_in, node_in);
-    nodeAddLink(node_tree, node_out, &out, node_in, &in);
-  };
-
-  const auto set_in = [](bNode *node, StringRefNull input_name, auto value) {
-    if constexpr (std::is_same_v<decltype(value), bool>) {
-      node_input_by_name(input_name, node).default_value_typed<bNodeSocketValueBoolean>()->value =
-          value;
-    }
-    else if constexpr (std::is_same_v<decltype(value), float>) {
-      node_input_by_name(input_name, node).default_value_typed<bNodeSocketValueFloat>()->value =
-          value;
-    }
-    else if constexpr (std::is_same_v<decltype(value), float3>) {
-      float(&values)[3] = node_input_by_name(input_name, node)
-                              .default_value_typed<bNodeSocketValueVector>()
-                              ->value;
-      values[0] = value[0];
-      values[1] = value[1];
-      values[2] = value[2];
-    }
-    else {
-      static_assert(true);
-    }
-  };
-
-  bNode *instances_in = nodeAddStaticNode(nullptr, node_tree, NODE_GROUP_INPUT);
-
-  bNode *scale_instances = nodeAddStaticNode(nullptr, node_tree, GEO_NODE_SCALE_INSTANCES);
-  connect(instances_in, "Instances", scale_instances, "Instances");
-  set_in(scale_instances, "Local Space", false);
-
-  bNode *rotate_z_instances = nodeAddStaticNode(nullptr, node_tree, GEO_NODE_ROTATE_INSTANCES);
-  connect(scale_instances, "Instances", rotate_z_instances, "Instances");
-  set_in(rotate_z_instances, "Local Space", false);
-  bNode *rotate_y_instances = nodeAddStaticNode(nullptr, node_tree, GEO_NODE_ROTATE_INSTANCES);
-  connect(rotate_z_instances, "Instances", rotate_y_instances, "Instances");
-  set_in(rotate_y_instances, "Local Space", false);
-  bNode *rotate_x_instances = nodeAddStaticNode(nullptr, node_tree, GEO_NODE_ROTATE_INSTANCES);
-  connect(rotate_y_instances, "Instances", rotate_x_instances, "Instances");
-  set_in(rotate_x_instances, "Local Space", false);
-
-  bNode *translate_instances = nodeAddStaticNode(nullptr, node_tree, GEO_NODE_TRANSLATE_INSTANCES);
-  connect(rotate_x_instances, "Instances", translate_instances, "Instances");
-  set_in(translate_instances, "Local Space", false);
-
-  bNode *geometry_out = nodeAddStaticNode(nullptr, node_tree, NODE_GROUP_OUTPUT);
-  connect(translate_instances, "Instances", geometry_out, "Instances");
-
-  bNode *invert_size = nodeAddStaticNode(nullptr, node_tree, SH_NODE_VECTOR_MATH);
-  invert_size->custom1 = NODE_VECTOR_MATH_DIVIDE;
-  invert_size->typeinfo->updatefunc(node_tree, invert_size);
-  set_in(invert_size, "Vector", float3{1.0f});
-  connect(invert_size, "Vector", scale_instances, "Scale");
-
-  bNode *flip_rotation = nodeAddStaticNode(nullptr, node_tree, SH_NODE_VECTOR_MATH);
-  flip_rotation->custom1 = NODE_VECTOR_MATH_SCALE;
-  flip_rotation->typeinfo->updatefunc(node_tree, flip_rotation);
-  set_in(flip_rotation, "Scale", -1.0f);
-
-  bNode *separate_rotation = nodeAddStaticNode(nullptr, node_tree, SH_NODE_SEPXYZ);
-  connect(flip_rotation, "Vector", separate_rotation, "Vector");
-
-  bNode *combine_z_rotation = nodeAddStaticNode(nullptr, node_tree, SH_NODE_COMBXYZ);
-  connect(separate_rotation, "Z", combine_z_rotation, "Z");
-  connect(combine_z_rotation, "Vector", rotate_z_instances, "Rotation");
-  bNode *combine_y_rotation = nodeAddStaticNode(nullptr, node_tree, SH_NODE_COMBXYZ);
-  connect(separate_rotation, "Y", combine_y_rotation, "Y");
-  connect(combine_y_rotation, "Vector", rotate_y_instances, "Rotation");
-  bNode *combine_x_rotation = nodeAddStaticNode(nullptr, node_tree, SH_NODE_COMBXYZ);
-  connect(separate_rotation, "Z", combine_x_rotation, "Z");
-  connect(combine_x_rotation, "Vector", rotate_x_instances, "Rotation");
-
-  bNode *go_back_position = nodeAddStaticNode(nullptr, node_tree, SH_NODE_VECTOR_MATH);
-  go_back_position->custom1 = NODE_VECTOR_MATH_SCALE;
-  go_back_position->typeinfo->updatefunc(node_tree, go_back_position);
-  connect(go_back_position, "Vector", translate_instances, "Translation");
-  set_in(go_back_position, "Scale", -1.0f);
-
-  bNode *set_scale = nodeAddStaticNode(nullptr, node_tree, GEO_NODE_INPUT_INSTANCE_SCALE);
-  connect(set_scale, "Scale", invert_size, "Vector_001");
-  bNode *set_rotation = nodeAddStaticNode(nullptr, node_tree, GEO_NODE_INPUT_INSTANCE_ROTATION);
-  connect(set_rotation, "Rotation", flip_rotation, "Vector");
-  bNode *set_position = nodeAddStaticNode(nullptr, node_tree, GEO_NODE_INPUT_POSITION);
-  connect(set_position, "Position", go_back_position, "Vector");
-
-  bke::node_field_inferencing::update_field_inferencing(*node_tree);
-  cached_node_trees.reset_instances_transform = node_tree;
-  return node_tree;
-}
-
-static bNodeTree *sample_apply_instances_transform_tree(Main *bmain,
-                                                        RegularNodeTrees &cached_node_trees)
-{
-  if (cached_node_trees.sample_apply_instances_transform != nullptr) {
-    return cached_node_trees.sample_apply_instances_transform;
-  }
-
-  bNodeTree *node_tree = ntreeAddTree(bmain, ".Apply Instances Trasform", "GeometryNodeTree");
-
-  ntreeAddSocketInterface(node_tree, SOCK_IN, "NodeSocketGeometry", "Instances");
-  ntreeAddSocketInterface(node_tree, SOCK_IN, "NodeSocketGeometry", "Transform Source");
-  ntreeAddSocketInterface(node_tree, SOCK_IN, "NodeSocketInt", "Instances Index");
-
-  ntreeAddSocketInterface(node_tree, SOCK_OUT, "NodeSocketGeometry", "Instances");
-
-  const auto connect = [node_tree](bNode *node_out,
-                                   const StringRefNull name_out,
-                                   bNode *node_in,
-                                   const StringRefNull name_in) {
-    bNodeSocket &out = node_output_by_name(name_out, node_out);
-    bNodeSocket &in = node_input_by_name(name_in, node_in);
-    nodeAddLink(node_tree, node_out, &out, node_in, &in);
-  };
-
-  const auto set_in = [](bNode *node, StringRefNull input_name, auto value) {
-    if constexpr (std::is_same_v<decltype(value), bool>) {
-      node_input_by_name(input_name, node).default_value_typed<bNodeSocketValueBoolean>()->value =
-          value;
-    }
-    else {
-      static_assert(true);
-    }
-  };
-
-  bNode *instances_in = nodeAddStaticNode(nullptr, node_tree, NODE_GROUP_INPUT);
-
-  bNode *pivot_porition = nodeAddStaticNode(nullptr, node_tree, GEO_NODE_INPUT_POSITION);
-
-  bNode *scale_instances = nodeAddStaticNode(nullptr, node_tree, GEO_NODE_SCALE_INSTANCES);
-  connect(instances_in, "Instances", scale_instances, "Instances");
-  connect(pivot_porition, "Position", scale_instances, "Center");
-  set_in(scale_instances, "Local Space", false);
-
-  bNode *rotate_instances = nodeAddStaticNode(nullptr, node_tree, GEO_NODE_ROTATE_INSTANCES);
-  connect(scale_instances, "Instances", rotate_instances, "Instances");
-  connect(pivot_porition, "Position", rotate_instances, "Pivot Point");
-  set_in(rotate_instances, "Local Space", false);
-
-  bNode *translate_instances = nodeAddStaticNode(nullptr, node_tree, GEO_NODE_TRANSLATE_INSTANCES);
-  connect(rotate_instances, "Instances", translate_instances, "Instances");
-  set_in(translate_instances, "Local Space", false);
-
-  bNode *geometry_out = nodeAddStaticNode(nullptr, node_tree, NODE_GROUP_OUTPUT);
-  connect(translate_instances, "Instances", geometry_out, "Instances");
-
-  bNode *source_in = nodeAddStaticNode(nullptr, node_tree, NODE_GROUP_INPUT);
-  bNode *indices_in = nodeAddStaticNode(nullptr, node_tree, NODE_GROUP_INPUT);
-
-  bNode *scale = nodeAddStaticNode(nullptr, node_tree, GEO_NODE_INPUT_INSTANCE_SCALE);
-  bNode *sample_scale = nodeAddStaticNode(nullptr, node_tree, GEO_NODE_SAMPLE_INDEX);
-  for_node_storage<NodeGeometrySampleIndex>(node_tree, sample_scale, [&](auto &storage) {
-    storage.data_type = CD_PROP_FLOAT3;
-    storage.domain = ATTR_DOMAIN_INSTANCE;
-  });
-  connect(source_in, "Transform Source", sample_scale, "Geometry");
-  connect(scale, "Scale", sample_scale, "Value");
-  connect(indices_in, "Instances Index", sample_scale, "Index");
-  connect(sample_scale, "Value", scale_instances, "Scale");
-
-  bNode *rotation = nodeAddStaticNode(nullptr, node_tree, GEO_NODE_INPUT_INSTANCE_ROTATION);
-  bNode *sample_rotation = nodeAddStaticNode(nullptr, node_tree, GEO_NODE_SAMPLE_INDEX);
-  for_node_storage<NodeGeometrySampleIndex>(node_tree, sample_rotation, [&](auto &storage) {
-    storage.data_type = CD_PROP_FLOAT3;
-    storage.domain = ATTR_DOMAIN_INSTANCE;
-  });
-  connect(source_in, "Transform Source", sample_rotation, "Geometry");
-  connect(rotation, "Rotation", sample_rotation, "Value");
-  connect(indices_in, "Instances Index", sample_rotation, "Index");
-  connect(sample_rotation, "Value", rotate_instances, "Rotation");
-
-  bNode *position = nodeAddStaticNode(nullptr, node_tree, GEO_NODE_INPUT_POSITION);
-  bNode *sample_position = nodeAddStaticNode(nullptr, node_tree, GEO_NODE_SAMPLE_INDEX);
-  for_node_storage<NodeGeometrySampleIndex>(node_tree, sample_position, [&](auto &storage) {
-    storage.data_type = CD_PROP_FLOAT3;
-    storage.domain = ATTR_DOMAIN_INSTANCE;
-  });
-  connect(source_in, "Transform Source", sample_position, "Geometry");
-  connect(position, "Position", sample_position, "Value");
-  connect(indices_in, "Instances Index", sample_position, "Index");
-  connect(sample_position, "Value", translate_instances, "Translation");
-
-  bke::node_field_inferencing::update_field_inferencing(*node_tree);
-  cached_node_trees.sample_apply_instances_transform = node_tree;
-  return node_tree;
-}
-
-static bNodeTree *instances_on_points_tree(Main *bmain, RegularNodeTrees &cached_node_trees)
-{
-  if (cached_node_trees.instances_on_points != nullptr) {
-    return cached_node_trees.instances_on_points;
-  }
-
-  bNodeTree *node_tree = ntreeAddTree(bmain, "Legacy Point Instances", "GeometryNodeTree");
-
-  ntreeAddSocketInterface(node_tree, SOCK_IN, "NodeSocketGeometry", "Instance");
-  ntreeAddSocketInterface(node_tree, SOCK_IN, "NodeSocketGeometry", "Instancer");
-  ntreeAddSocketInterface(node_tree, SOCK_IN, "NodeSocketBool", "Aling to Vertex Normal");
-
-  ntreeAddSocketInterface(node_tree, SOCK_OUT, "NodeSocketGeometry", "Instances");
-
-  const auto connect = [node_tree](bNode *node_out,
-                                   const StringRefNull name_out,
-                                   bNode *node_in,
-                                   const StringRefNull name_in) {
-    bNodeSocket &out = node_output_by_name(name_out, node_out);
-    bNodeSocket &in = node_input_by_name(name_in, node_in);
-    nodeAddLink(node_tree, node_out, &out, node_in, &in);
-  };
-
-  const auto add_node_group =
-      [&](const FunctionRef<bNodeTree *(Main * bmain, RegularNodeTrees & cached_node_trees)>
-              tree_func) -> bNode * {
-    bNodeTree *tree = tree_func(bmain, cached_node_trees);
-    bNode *group = nodeAddStaticNode(nullptr, node_tree, NODE_GROUP);
-    group->id = &tree->id;
-    id_us_plus(&tree->id);
-    bke::node_field_inferencing::update_field_inferencing(*node_tree);
-    nodes::update_node_declaration_and_sockets(*node_tree, *group);
-    return group;
-  };
-
-  bNode *normal_input = nodeAddStaticNode(nullptr, node_tree, GEO_NODE_INPUT_NORMAL);
-
-  bNode *aling_y_z = nodeAddStaticNode(nullptr, node_tree, FN_NODE_ALIGN_EULER_TO_VECTOR);
-  aling_y_z->custom1 = FN_NODE_ALIGN_EULER_TO_VECTOR_AXIS_Y;
-  aling_y_z->custom2 = FN_NODE_ALIGN_EULER_TO_VECTOR_PIVOT_AXIS_Z;
-  connect(normal_input, "Normal", aling_y_z, "Vector");
-
-  bNode *aling_y_x = nodeAddStaticNode(nullptr, node_tree, FN_NODE_ALIGN_EULER_TO_VECTOR);
-  aling_y_x->custom1 = FN_NODE_ALIGN_EULER_TO_VECTOR_AXIS_Y;
-  aling_y_x->custom2 = FN_NODE_ALIGN_EULER_TO_VECTOR_PIVOT_AXIS_X;
-  connect(aling_y_z, "Rotation", aling_y_x, "Rotation");
-  connect(normal_input, "Normal", aling_y_x, "Vector");
-
-  bNode *aling_selection_in = nodeAddStaticNode(nullptr, node_tree, NODE_GROUP_INPUT);
-
-  bNode *switch_vector = nodeAddStaticNode(nullptr, node_tree, GEO_NODE_SWITCH);
-  for_node_storage<NodeSwitch>(
-      node_tree, switch_vector, [&](auto &storage) { storage.input_type = SOCK_VECTOR; });
-  connect(aling_selection_in, "Aling to Vertex Normal", switch_vector, "Switch");
-  connect(aling_y_x, "Rotation", switch_vector, "True");
-
-  bNode *instance_on_point = nodeAddStaticNode(nullptr, node_tree, GEO_NODE_INSTANCE_ON_POINTS);
-
-  bNode *parent_in = nodeAddStaticNode(nullptr, node_tree, NODE_GROUP_INPUT);
-  bNode *capture_result = nodeAddStaticNode(nullptr, node_tree, GEO_NODE_CAPTURE_ATTRIBUTE);
-  for_node_storage<NodeGeometryAttributeCapture>(
-      node_tree, capture_result, [&](auto &storage) { storage.data_type = CD_PROP_FLOAT3; });
-  connect(parent_in, "Instancer", capture_result, "Geometry");
-  connect(switch_vector, "Output", capture_result, "Value");
-  connect(capture_result, "Attribute", instance_on_point, "Rotation");
-
-  bNode *mesh_to_points = nodeAddStaticNode(nullptr, node_tree, GEO_NODE_MESH_TO_POINTS);
-  connect(capture_result, "Geometry", mesh_to_points, "Mesh");
-
-  bNode *duplicate_instances = nodeAddStaticNode(nullptr, node_tree, GEO_NODE_DUPLICATE_ELEMENTS);
-  connect(mesh_to_points, "Points", duplicate_instances, "Geometry");
-  connect(duplicate_instances, "Geometry", instance_on_point, "Points");
-
-  bNode *instance_total_in = nodeAddStaticNode(nullptr, node_tree, NODE_GROUP_INPUT);
-  bNode *instance_total = nodeAddStaticNode(nullptr, node_tree, GEO_NODE_ATTRIBUTE_DOMAIN_SIZE);
-  instance_total->custom1 = int(GEO_COMPONENT_TYPE_INSTANCES);
-  instance_total->typeinfo->updatefunc(node_tree, instance_total);
-  connect(instance_total_in, "Instance", instance_total, "Geometry");
-  connect(instance_total, "Instance Count", duplicate_instances, "Amount");
-
-  bNode *geometry_in = nodeAddStaticNode(nullptr, node_tree, NODE_GROUP_INPUT);
-  bNode *reset_transform = add_node_group(reset_instances_transform_tree);
-  connect(geometry_in, "Instance", reset_transform, "Instances");
-  connect(reset_transform, "Instances", instance_on_point, "Instance");
-
-  bNode *instances_source_in = nodeAddStaticNode(nullptr, node_tree, NODE_GROUP_INPUT);
-  bNode *apply_transform = add_node_group(sample_apply_instances_transform_tree);
-  connect(instance_on_point, "Instances", apply_transform, "Instances");
-  connect(instances_source_in, "Instance", apply_transform, "Transform Source");
-  connect(duplicate_instances, "Duplicate Index", apply_transform, "Instances Index");
-
-  bNode *instances_out = nodeAddStaticNode(nullptr, node_tree, NODE_GROUP_OUTPUT);
-  connect(apply_transform, "Instances", instances_out, "Instances");
-
-  bke::node_field_inferencing::update_field_inferencing(*node_tree);
-  cached_node_trees.instances_on_points = node_tree;
-  return node_tree;
-}
-
-static bNodeTree *first_face_tris_points_tree(Main *bmain, RegularNodeTrees &cached_node_trees)
-{
-  if (cached_node_trees.first_face_tris_points != nullptr) {
-    return cached_node_trees.first_face_tris_points;
-  }
-
-  bNodeTree *node_tree = ntreeAddTree(bmain, ".First Face Tris Points", "GeometryNodeTree");
-
-  ntreeAddSocketInterface(node_tree, SOCK_OUT, "NodeSocketInt", "Vertex Index 1");
-  ntreeAddSocketInterface(node_tree, SOCK_OUT, "NodeSocketInt", "Vertex Index 2");
-  ntreeAddSocketInterface(node_tree, SOCK_OUT, "NodeSocketInt", "Vertex Index 3");
-
-  const auto connect = [node_tree](bNode *node_out,
-                                   const StringRefNull name_out,
-                                   bNode *node_in,
-                                   const StringRefNull name_in) {
-    bNodeSocket &out = node_output_by_name(name_out, node_out);
-    bNodeSocket &in = node_input_by_name(name_in, node_in);
-    nodeAddLink(node_tree, node_out, &out, node_in, &in);
-  };
-  bNode *out = nodeAddStaticNode(nullptr, node_tree, NODE_GROUP_OUTPUT);
-
-  bNode *verfex_of_corner_1 = nodeAddStaticNode(
-      nullptr, node_tree, GEO_NODE_MESH_TOPOLOGY_VERTEX_OF_CORNER);
-  connect(verfex_of_corner_1, "Vertex Index", out, "Vertex Index 1");
-  bNode *corner_of_face_1 = nodeAddStaticNode(
-      nullptr, node_tree, GEO_NODE_MESH_TOPOLOGY_CORNERS_OF_FACE);
-  connect(corner_of_face_1, "Corner Index", verfex_of_corner_1, "Corner Index");
-  node_input_by_name("Sort Index", corner_of_face_1)
-      .default_value_typed<bNodeSocketValueInt>()
-      ->value = 0;
-
-  bNode *verfex_of_corner_2 = nodeAddStaticNode(
-      nullptr, node_tree, GEO_NODE_MESH_TOPOLOGY_VERTEX_OF_CORNER);
-  connect(verfex_of_corner_2, "Vertex Index", out, "Vertex Index 2");
-  bNode *corner_of_face_2 = nodeAddStaticNode(
-      nullptr, node_tree, GEO_NODE_MESH_TOPOLOGY_CORNERS_OF_FACE);
-  connect(corner_of_face_2, "Corner Index", verfex_of_corner_2, "Corner Index");
-  node_input_by_name("Sort Index", corner_of_face_2)
-      .default_value_typed<bNodeSocketValueInt>()
-      ->value = 1;
-
-  bNode *verfex_of_corner_3 = nodeAddStaticNode(
-      nullptr, node_tree, GEO_NODE_MESH_TOPOLOGY_VERTEX_OF_CORNER);
-  connect(verfex_of_corner_3, "Vertex Index", out, "Vertex Index 3");
-  bNode *corner_of_face_3 = nodeAddStaticNode(
-      nullptr, node_tree, GEO_NODE_MESH_TOPOLOGY_CORNERS_OF_FACE);
-  connect(corner_of_face_3, "Corner Index", verfex_of_corner_3, "Corner Index");
-  node_input_by_name("Sort Index", corner_of_face_3)
-      .default_value_typed<bNodeSocketValueInt>()
-      ->value = 2;
-
-  bke::node_field_inferencing::update_field_inferencing(*node_tree);
-  cached_node_trees.first_face_tris_points = node_tree;
-  return node_tree;
-}
-
-static bNodeTree *face_aling_tree(Main *bmain, RegularNodeTrees &cached_node_trees)
-{
-  if (cached_node_trees.face_aling != nullptr) {
-    return cached_node_trees.face_aling;
-  }
-
-  bNodeTree *node_tree = ntreeAddTree(bmain, "Face Aling", "GeometryNodeTree");
-
-  ntreeAddSocketInterface(node_tree, SOCK_IN, "NodeSocketGeometry", "Geometry");
-
-  ntreeAddSocketInterface(node_tree, SOCK_OUT, "NodeSocketGeometry", "Geometry");
-  ntreeAddSocketInterface(node_tree, SOCK_OUT, "NodeSocketVector", "Rotation");
-
-  const auto connect = [node_tree](bNode *node_out,
-                                   const StringRefNull name_out,
-                                   bNode *node_in,
-                                   const StringRefNull name_in) {
-    bNodeSocket &out = node_output_by_name(name_out, node_out);
-    bNodeSocket &in = node_input_by_name(name_in, node_in);
-    nodeAddLink(node_tree, node_out, &out, node_in, &in);
-  };
-
-  const auto add_node_group =
-      [&](const FunctionRef<bNodeTree *(Main * bmain, RegularNodeTrees & cached_node_trees)>
-              tree_func) -> bNode * {
-    bNodeTree *tree = tree_func(bmain, cached_node_trees);
-    bNode *group = nodeAddStaticNode(nullptr, node_tree, NODE_GROUP);
-    group->id = &tree->id;
-    id_us_plus(&tree->id);
-    bke::node_field_inferencing::update_field_inferencing(*node_tree);
-    nodes::update_node_declaration_and_sockets(*node_tree, *group);
-    return group;
-  };
-
-  bNode *triangle_indices_group = add_node_group(first_face_tris_points_tree);
-
-  bNode *position = nodeAddStaticNode(nullptr, node_tree, GEO_NODE_INPUT_POSITION);
-
-  bNode *at_index_1 = nodeAddStaticNode(nullptr, node_tree, GEO_NODE_EVALUATE_AT_INDEX);
-  at_index_1->custom1 = ATTR_DOMAIN_POINT;
-  at_index_1->custom2 = CD_PROP_FLOAT3;
-  at_index_1->typeinfo->updatefunc(node_tree, at_index_1);
-  connect(triangle_indices_group, "Vertex Index 1", at_index_1, "Index");
-  connect(position, "Position", at_index_1, "Value");
-
-  bNode *at_index_2 = nodeAddStaticNode(nullptr, node_tree, GEO_NODE_EVALUATE_AT_INDEX);
-  at_index_2->custom1 = ATTR_DOMAIN_POINT;
-  at_index_2->custom2 = CD_PROP_FLOAT3;
-  at_index_2->typeinfo->updatefunc(node_tree, at_index_2);
-  connect(triangle_indices_group, "Vertex Index 2", at_index_2, "Index");
-  connect(position, "Position", at_index_2, "Value");
-
-  bNode *at_index_3 = nodeAddStaticNode(nullptr, node_tree, GEO_NODE_EVALUATE_AT_INDEX);
-  at_index_3->custom1 = ATTR_DOMAIN_POINT;
-  at_index_3->custom2 = CD_PROP_FLOAT3;
-  at_index_3->typeinfo->updatefunc(node_tree, at_index_3);
-  connect(triangle_indices_group, "Vertex Index 3", at_index_3, "Index");
-  connect(position, "Position", at_index_3, "Value");
-
-  bNode *vector_substruct_1 = nodeAddStaticNode(nullptr, node_tree, SH_NODE_VECTOR_MATH);
-  vector_substruct_1->custom1 = NODE_VECTOR_MATH_SUBTRACT;
-  vector_substruct_1->typeinfo->updatefunc(node_tree, vector_substruct_1);
-  connect(at_index_2, "Value", vector_substruct_1, "Vector_001");
-  connect(at_index_3, "Value", vector_substruct_1, "Vector");
-
-  bNode *vector_substruct_2 = nodeAddStaticNode(nullptr, node_tree, SH_NODE_VECTOR_MATH);
-  vector_substruct_2->custom1 = NODE_VECTOR_MATH_SUBTRACT;
-  vector_substruct_2->typeinfo->updatefunc(node_tree, vector_substruct_2);
-  connect(at_index_1, "Value", vector_substruct_2, "Vector_001");
-  connect(at_index_2, "Value", vector_substruct_2, "Vector");
-
-  bNode *vector_cros_prod_1 = nodeAddStaticNode(nullptr, node_tree, SH_NODE_VECTOR_MATH);
-  vector_cros_prod_1->custom1 = NODE_VECTOR_MATH_CROSS_PRODUCT;
-  vector_cros_prod_1->typeinfo->updatefunc(node_tree, vector_cros_prod_1);
-  connect(vector_substruct_2, "Vector", vector_cros_prod_1, "Vector");
-  connect(vector_substruct_1, "Vector", vector_cros_prod_1, "Vector_001");
-
-  bNode *vector_cros_prod_2 = nodeAddStaticNode(nullptr, node_tree, SH_NODE_VECTOR_MATH);
-  vector_cros_prod_2->custom1 = NODE_VECTOR_MATH_CROSS_PRODUCT;
-  vector_cros_prod_2->typeinfo->updatefunc(node_tree, vector_cros_prod_2);
-  connect(vector_cros_prod_1, "Vector", vector_cros_prod_2, "Vector");
-  connect(vector_substruct_2, "Vector", vector_cros_prod_2, "Vector_001");
-
-  bNode *aling_z_auto = nodeAddStaticNode(nullptr, node_tree, FN_NODE_ALIGN_EULER_TO_VECTOR);
-  aling_z_auto->custom1 = FN_NODE_ALIGN_EULER_TO_VECTOR_AXIS_Z;
-  aling_z_auto->custom2 = FN_NODE_ALIGN_EULER_TO_VECTOR_PIVOT_AXIS_AUTO;
-  connect(vector_cros_prod_1, "Vector", aling_z_auto, "Vector");
-
-  bNode *aling_y_auto = nodeAddStaticNode(nullptr, node_tree, FN_NODE_ALIGN_EULER_TO_VECTOR);
-  aling_y_auto->custom1 = FN_NODE_ALIGN_EULER_TO_VECTOR_AXIS_Y;
-  aling_y_auto->custom2 = FN_NODE_ALIGN_EULER_TO_VECTOR_PIVOT_AXIS_AUTO;
-  connect(aling_z_auto, "Rotation", aling_y_auto, "Rotation");
-  connect(vector_cros_prod_2, "Vector", aling_y_auto, "Vector");
-
-  bNode *in = nodeAddStaticNode(nullptr, node_tree, NODE_GROUP_INPUT);
-
-  bNode *capture_result = nodeAddStaticNode(nullptr, node_tree, GEO_NODE_CAPTURE_ATTRIBUTE);
-  for_node_storage<NodeGeometryAttributeCapture>(node_tree, capture_result, [&](auto &storage) {
-    storage.domain = ATTR_DOMAIN_FACE;
-    storage.data_type = CD_PROP_FLOAT3;
-  });
-  connect(in, "Geometry", capture_result, "Geometry");
-  connect(aling_y_auto, "Rotation", capture_result, "Value");
-
-  bNode *out = nodeAddStaticNode(nullptr, node_tree, NODE_GROUP_OUTPUT);
-  connect(capture_result, "Geometry", out, "Geometry");
-  connect(capture_result, "Attribute", out, "Rotation");
-
-  bke::node_field_inferencing::update_field_inferencing(*node_tree);
-  cached_node_trees.face_aling = node_tree;
-  return node_tree;
-}
-
-static bNodeTree *faces_scale_tree(Main *bmain, RegularNodeTrees &cached_node_trees)
-{
-  if (cached_node_trees.face_scale != nullptr) {
-    return cached_node_trees.face_scale;
-  }
-
-  bNodeTree *node_tree = ntreeAddTree(bmain, "Face Size", "GeometryNodeTree");
-
-  ntreeAddSocketInterface(node_tree, SOCK_IN, "NodeSocketGeometry", "Geometry");
-
-  ntreeAddSocketInterface(node_tree, SOCK_OUT, "NodeSocketGeometry", "Geometry");
-  ntreeAddSocketInterface(node_tree, SOCK_OUT, "NodeSocketFloat", "Size");
-
-  const auto connect = [node_tree](bNode *node_out,
-                                   const StringRefNull name_out,
-                                   bNode *node_in,
-                                   const StringRefNull name_in) {
-    bNodeSocket &out = node_output_by_name(name_out, node_out);
-    bNodeSocket &in = node_input_by_name(name_in, node_in);
-    nodeAddLink(node_tree, node_out, &out, node_in, &in);
-  };
-
-  bNode *face_area_input = nodeAddStaticNode(nullptr, node_tree, GEO_NODE_INPUT_MESH_FACE_AREA);
-
-  bNode *math_sqrt = nodeAddStaticNode(nullptr, node_tree, SH_NODE_MATH);
-  math_sqrt->custom1 = NODE_MATH_SQRT;
-  math_sqrt->typeinfo->updatefunc(node_tree, math_sqrt);
-  connect(face_area_input, "Area", math_sqrt, "Value");
-
-  bNode *in = nodeAddStaticNode(nullptr, node_tree, NODE_GROUP_INPUT);
-
-  bNode *capture_result = nodeAddStaticNode(nullptr, node_tree, GEO_NODE_CAPTURE_ATTRIBUTE);
-  for_node_storage<NodeGeometryAttributeCapture>(node_tree, capture_result, [&](auto &storage) {
-    storage.domain = ATTR_DOMAIN_FACE;
-    storage.data_type = CD_PROP_FLOAT;
-  });
-  connect(in, "Geometry", capture_result, "Geometry");
-  connect(math_sqrt, "Value", capture_result, "Value");
-
-  bNode *out = nodeAddStaticNode(nullptr, node_tree, NODE_GROUP_OUTPUT);
-  connect(capture_result, "Geometry", out, "Geometry");
-  connect(capture_result, "Attribute", out, "Size");
-
-  bke::node_field_inferencing::update_field_inferencing(*node_tree);
-  cached_node_trees.face_scale = node_tree;
-  return node_tree;
-}
-
-static bNodeTree *instances_on_faces_tree(Main *bmain, RegularNodeTrees &cached_node_trees)
-{
-  if (cached_node_trees.instances_on_faces != nullptr) {
-    return cached_node_trees.instances_on_faces;
-  }
-
-  bNodeTree *node_tree = ntreeAddTree(bmain, "Legacy Face Instances", "GeometryNodeTree");
-
-  ntreeAddSocketInterface(node_tree, SOCK_IN, "NodeSocketGeometry", "Instance");
-  ntreeAddSocketInterface(node_tree, SOCK_IN, "NodeSocketGeometry", "Instancer");
-
-  ntreeAddSocketInterface(node_tree, SOCK_OUT, "NodeSocketGeometry", "Instances");
-
-  const auto connect = [node_tree](bNode *node_out,
-                                   const StringRefNull name_out,
-                                   bNode *node_in,
-                                   const StringRefNull name_in) {
-    bNodeSocket &out = node_output_by_name(name_out, node_out);
-    bNodeSocket &in = node_input_by_name(name_in, node_in);
-    nodeAddLink(node_tree, node_out, &out, node_in, &in);
-  };
-
-  const auto add_node_group =
-      [&](const FunctionRef<bNodeTree *(Main * bmain, RegularNodeTrees & cached_node_trees)>
-              tree_func) -> bNode * {
-    bNodeTree *tree = tree_func(bmain, cached_node_trees);
-    bNode *group = nodeAddStaticNode(nullptr, node_tree, NODE_GROUP);
-    group->id = &tree->id;
-    id_us_plus(&tree->id);
-    bke::node_field_inferencing::update_field_inferencing(*node_tree);
-    nodes::update_node_declaration_and_sockets(*node_tree, *group);
-    return group;
-  };
-
-  bNode *instancer_in = nodeAddStaticNode(nullptr, node_tree, NODE_GROUP_INPUT);
-
-  bNode *instance_total_in = nodeAddStaticNode(nullptr, node_tree, NODE_GROUP_INPUT);
-  bNode *instance_total = nodeAddStaticNode(nullptr, node_tree, GEO_NODE_ATTRIBUTE_DOMAIN_SIZE);
-  instance_total->custom1 = int(GEO_COMPONENT_TYPE_INSTANCES);
-  instance_total->typeinfo->updatefunc(node_tree, instance_total);
-  connect(instance_total_in, "Instance", instance_total, "Geometry");
-
-  bNode *face_size_group = add_node_group(faces_scale_tree);
-  connect(instancer_in, "Instancer", face_size_group, "Geometry");
-
-  bNode *face_aling_group = add_node_group(face_aling_tree);
-  connect(face_size_group, "Geometry", face_aling_group, "Geometry");
-
-  bNode *mesh_to_points = nodeAddStaticNode(nullptr, node_tree, GEO_NODE_MESH_TO_POINTS);
-  for_node_storage<NodeGeometryMeshToPoints>(node_tree, mesh_to_points, [&](auto &storage) {
-    storage.mode = GEO_NODE_MESH_TO_POINTS_FACES;
-  });
-  connect(face_aling_group, "Geometry", mesh_to_points, "Mesh");
-
-  bNode *duplicate_instances = nodeAddStaticNode(nullptr, node_tree, GEO_NODE_DUPLICATE_ELEMENTS);
-  connect(mesh_to_points, "Points", duplicate_instances, "Geometry");
-  connect(instance_total, "Instance Count", duplicate_instances, "Amount");
-
-  bNode *instance_in = nodeAddStaticNode(nullptr, node_tree, NODE_GROUP_INPUT);
-  bNode *reset_transform = add_node_group(reset_instances_transform_tree);
-  connect(instance_in, "Instance", reset_transform, "Instances");
-
-  bNode *instance_on_points = nodeAddStaticNode(nullptr, node_tree, GEO_NODE_INSTANCE_ON_POINTS);
-  connect(duplicate_instances, "Geometry", instance_on_points, "Points");
-  connect(reset_transform, "Instances", instance_on_points, "Instance");
-  connect(face_aling_group, "Rotation", instance_on_points, "Rotation");
-  connect(face_size_group, "Size", instance_on_points, "Scale");
-
-  bNode *instances_source_in = nodeAddStaticNode(nullptr, node_tree, NODE_GROUP_INPUT);
-  bNode *apply_transform = add_node_group(sample_apply_instances_transform_tree);
-  connect(instance_on_points, "Instances", apply_transform, "Instances");
-  connect(instances_source_in, "Instance", apply_transform, "Transform Source");
-  connect(duplicate_instances, "Duplicate Index", apply_transform, "Instances Index");
-
-  bNode *out = nodeAddStaticNode(nullptr, node_tree, NODE_GROUP_OUTPUT);
-  connect(apply_transform, "Instances", out, "Instances");
-
-  bke::node_field_inferencing::update_field_inferencing(*node_tree);
-  cached_node_trees.instances_on_faces = node_tree;
-  return node_tree;
-}
-
-static bNodeTree *instances_on_points(const Span<Object *> objects,
-                                      const StringRefNull name,
-                                      Main *bmain,
-                                      RegularNodeTrees &cached_node_trees)
-{
-  bNodeTree *node_tree = ntreeAddTree(bmain, name.c_str(), "GeometryNodeTree");
-
-  ntreeAddSocketInterface(node_tree, SOCK_IN, "NodeSocketGeometry", "Geometry");
-  ntreeAddSocketInterface(node_tree, SOCK_IN, "NodeSocketBool", "Viewport");
-  ntreeAddSocketInterface(node_tree, SOCK_IN, "NodeSocketBool", "Render");
-  ntreeAddSocketInterface(node_tree, SOCK_IN, "NodeSocketBool", "Aling to Vertex Normal");
-
-  ntreeAddSocketInterface(node_tree, SOCK_OUT, "NodeSocketGeometry", "Geometry");
-
-  const auto connect = [node_tree](bNode *node_out,
-                                   const StringRefNull name_out,
-                                   bNode *node_in,
-                                   const StringRefNull name_in) {
-    bNodeSocket &out = node_output_by_name(name_out, node_out);
-    bNodeSocket &in = node_input_by_name(name_in, node_in);
-    nodeAddLink(node_tree, node_out, &out, node_in, &in);
-  };
-
-  const auto add_node_group =
-      [&](const FunctionRef<bNodeTree *(Main * bmain, RegularNodeTrees & cached_node_trees)>
-              tree_func) -> bNode * {
-    bNodeTree *tree = tree_func(bmain, cached_node_trees);
-    bNode *group = nodeAddStaticNode(nullptr, node_tree, NODE_GROUP);
-    group->id = &tree->id;
-    id_us_plus(&tree->id);
-    bke::node_field_inferencing::update_field_inferencing(*node_tree);
-    nodes::update_node_declaration_and_sockets(*node_tree, *group);
-    return group;
-  };
-
-  bNode *join_geometrys = join_objects_as_instances(objects, node_tree);
-
-  bNode *instansing_group = add_node_group(instances_on_points_tree);
-  connect(join_geometrys, "Geometry", instansing_group, "Instance");
-
-  bNode *parent_aling_input = nodeAddStaticNode(nullptr, node_tree, NODE_GROUP_INPUT);
-  connect(parent_aling_input, "Geometry", instansing_group, "Instancer");
-  connect(
-      parent_aling_input, "Aling to Vertex Normal", instansing_group, "Aling to Vertex Normal");
-
-  bNode *view_switch_group = add_node_group(view_geometry_tree);
-  bNode *geometry_viewport_render_input = nodeAddStaticNode(nullptr, node_tree, NODE_GROUP_INPUT);
-  connect(geometry_viewport_render_input, "Geometry", view_switch_group, "Geometry");
-  connect(geometry_viewport_render_input, "Viewport", view_switch_group, "Viewport");
-  connect(geometry_viewport_render_input, "Render", view_switch_group, "Render");
-
-  bNode *join_parent = nodeAddStaticNode(nullptr, node_tree, GEO_NODE_JOIN_GEOMETRY);
-  connect(instansing_group, "Instances", join_parent, "Geometry");
-  connect(view_switch_group, "Geometry", join_parent, "Geometry");
-
-  bNode *realize_instances = nodeAddStaticNode(nullptr, node_tree, GEO_NODE_REALIZE_INSTANCES);
-  connect(join_parent, "Geometry", realize_instances, "Geometry");
-
-  bNode *group_output = nodeAddStaticNode(nullptr, node_tree, NODE_GROUP_OUTPUT);
-  connect(realize_instances, "Geometry", group_output, "Geometry");
-
-  return node_tree;
-}
-
-static bNodeTree *instances_on_faces(const Span<Object *> objects,
-                                     const StringRefNull name,
-                                     Main *bmain,
-                                     RegularNodeTrees &cached_node_trees)
-{
-  bNodeTree *node_tree = ntreeAddTree(bmain, name.c_str(), "GeometryNodeTree");
-
-  ntreeAddSocketInterface(node_tree, SOCK_IN, "NodeSocketGeometry", "Geometry");
-  ntreeAddSocketInterface(node_tree, SOCK_IN, "NodeSocketBool", "Viewport");
-  ntreeAddSocketInterface(node_tree, SOCK_IN, "NodeSocketBool", "Render");
-  ntreeAddSocketInterface(node_tree, SOCK_IN, "NodeSocketBool", "Scale by Face Size");
-  ntreeAddSocketInterface(node_tree, SOCK_IN, "NodeSocketFloat", "Factor");
-
-  ntreeAddSocketInterface(node_tree, SOCK_OUT, "NodeSocketGeometry", "Geometry");
-
-  const auto connect = [node_tree](bNode *node_out,
-                                   const StringRefNull name_out,
-                                   bNode *node_in,
-                                   const StringRefNull name_in) {
-    bNodeSocket &out = node_output_by_name(name_out, node_out);
-    bNodeSocket &in = node_input_by_name(name_in, node_in);
-    nodeAddLink(node_tree, node_out, &out, node_in, &in);
-  };
-
-  const auto add_node_group =
-      [&](const FunctionRef<bNodeTree *(Main * bmain, RegularNodeTrees & cached_node_trees)>
-              tree_func) -> bNode * {
-    bNodeTree *tree = tree_func(bmain, cached_node_trees);
-    bNode *group = nodeAddStaticNode(nullptr, node_tree, NODE_GROUP);
-    group->id = &tree->id;
-    id_us_plus(&tree->id);
-    bke::node_field_inferencing::update_field_inferencing(*node_tree);
-    nodes::update_node_declaration_and_sockets(*node_tree, *group);
-    return group;
-  };
-
-  bNode *join_geometrys = join_objects_as_instances(objects, node_tree);
-
-  bNode *scale_factor_input = nodeAddStaticNode(nullptr, node_tree, NODE_GROUP_INPUT);
-
-  bNode *scale_instances = nodeAddStaticNode(nullptr, node_tree, GEO_NODE_SCALE_INSTANCES);
-  connect(join_geometrys, "Geometry", scale_instances, "Instances");
-  connect(scale_factor_input, "Scale by Face Size", scale_instances, "Selection");
-  connect(scale_factor_input, "Factor", scale_instances, "Scale");
-
-  bNode *instansing_group = add_node_group(instances_on_faces_tree);
-  connect(scale_instances, "Instances", instansing_group, "Instance");
-
-  bNode *geometry_input = nodeAddStaticNode(nullptr, node_tree, NODE_GROUP_INPUT);
-  connect(geometry_input, "Geometry", instansing_group, "Instancer");
-
-  bNode *geometry_viewport_render_input = nodeAddStaticNode(nullptr, node_tree, NODE_GROUP_INPUT);
-
-  bNode *view_switch_group = add_node_group(view_geometry_tree);
-  connect(geometry_viewport_render_input, "Geometry", view_switch_group, "Geometry");
-  connect(geometry_viewport_render_input, "Viewport", view_switch_group, "Viewport");
-  connect(geometry_viewport_render_input, "Render", view_switch_group, "Render");
-
-  bNode *join_parent = nodeAddStaticNode(nullptr, node_tree, GEO_NODE_JOIN_GEOMETRY);
-  connect(instansing_group, "Instances", join_parent, "Geometry");
-  connect(view_switch_group, "Geometry", join_parent, "Geometry");
-
-  bNode *realize_instances = nodeAddStaticNode(nullptr, node_tree, GEO_NODE_REALIZE_INSTANCES);
-  connect(join_parent, "Geometry", realize_instances, "Geometry");
-
-  bNode *group_output = nodeAddStaticNode(nullptr, node_tree, NODE_GROUP_OUTPUT);
-  connect(realize_instances, "Geometry", group_output, "Geometry");
-  return node_tree;
-}
-
-static void move_rna_to_id_prop(PropertyRNA &src_prop,
-                                PointerRNA &src_ptr,
-                                IDProperty &dst,
-                                Object &object)
-{
-  switch (IDP_ui_data_type(&dst)) {
-    case IDP_UI_DATA_TYPE_INT: {
-      const int values = RNA_property_int_get(&src_ptr, &src_prop);
-      *reinterpret_cast<int *>(&IDP_Int(&dst)) = values;
-      break;
-    }
-    case IDP_UI_DATA_TYPE_FLOAT: {
-      const int values = RNA_property_float_get(&src_ptr, &src_prop);
-      *reinterpret_cast<float *>(&IDP_Float(&dst)) = values;
-      break;
-    }
-    case IDP_UI_DATA_TYPE_BOOLEAN: {
-      const bool values = RNA_property_boolean_get(&src_ptr, &src_prop);
-      *reinterpret_cast<bool *>(&IDP_Bool(&dst)) = values;
-      break;
-    }
-    case IDP_UI_DATA_TYPE_UNSUPPORTED:
-    case IDP_UI_DATA_TYPE_STRING:
-    case IDP_UI_DATA_TYPE_ID:
-      BLI_assert_unreachable();
-      break;
-  }
-
-  // BKE_animdata_fix_paths_rename_all(&object.id, "modifiers['Instances on Points 3.6'][",
-  // "use_instance_vertices_rotation", "Input_3");
-}
-
-static void object_push_instances_modifier(const StringRefNull name,
-                                           Main *bmain,
-                                           Object &object,
-                                           bNodeTree &node_tree)
-{
-  ModifierData *md = BKE_modifier_new(eModifierType_Nodes);
-  NodesModifierData &nmd = *reinterpret_cast<NodesModifierData *>(md);
-
-  nmd.node_group = &node_tree;
-  id_us_plus(&node_tree.id);
-
-  STRNCPY(nmd.modifier.name, name.c_str());
-  BKE_modifier_unique_name(&object.modifiers, md);
-
-  BLI_addtail(&object.modifiers, md);
-  BKE_object_modifier_set_active(&object, md);
-
-  MOD_nodes_update_interface(&object, &nmd);
-
-  PointerRNA object_ptr;
-  RNA_pointer_create(&object.id, &RNA_Object, &object, &object_ptr);
-
-  static const Map<StringRef, StringRef> socket_legacy_name_maping = []() -> auto
-  {
-    Map<StringRef, StringRef> name_mapping;
-
-    name_mapping.add("Viewport", "show_instancer_for_viewport");
-    name_mapping.add("Render", "show_instancer_for_render");
-
-    name_mapping.add("Scale by Face Size", "use_instance_faces_scale");
-    name_mapping.add("Factor", "instance_faces_scale");
-
-    name_mapping.add("Aling to Vertex Normal", "use_instance_vertices_rotation");
-    return name_mapping;
-  }
-  ();
-
-  node_tree.ensure_topology_cache();
-  for (const bNodeSocket *socket : node_tree.interface_inputs().drop_front(1)) {
-
-    IDProperty *dst = IDP_GetPropertyFromGroup(nmd.settings.properties, socket->identifier);
-    BLI_assert(dst != nullptr);
-
-    const StringRef legacy_prop_name = socket_legacy_name_maping.lookup(socket->name);
-
-    PropertyRNA *obkect_prop = RNA_struct_find_property(&object_ptr, legacy_prop_name.data());
-    BLI_assert(obkect_prop != nullptr);
-
-    move_rna_to_id_prop(*obkect_prop, object_ptr, *dst, object);
-  }
-}
-
-}  //  namespace replace_legacy_instances
-
-void remove_legacy_instances_on(Main *bmain, ListBase &lb_objects)
-{
-  using namespace blender;
-
-  MultiValueMap<Object *, Object *> parents_map;
-
-  LISTBASE_FOREACH (Object *, object, &lb_objects) {
-    Object *emitter = object->parent;
-    if (emitter == nullptr) {
-      continue;
-    }
-    /* Object, that may have children, but that not an instance emitter. */
-    if (emitter->transflag == 0) {
-      continue;
-    }
-    parents_map.add(emitter, object);
-  }
-
-  if (parents_map.is_empty()) {
-    return;
-  }
-
-  /* Not a static. Pointers are valid only during one project session. */
-  replace_legacy_instances::RegularNodeTrees cached_node_trees;
-
-  for (auto &&[parent, objects] : parents_map.items()) {
-
-    /* Or on faces (OB_DUPLIFACES). */
-    const bool on_vertices = (parent->transflag & OB_DUPLIVERTS) != 0;
-
-    const StringRefNull parent_name(parent->id.name + 2);
-    const StringRefNull domain_name = on_vertices ? TIP_("Points") : TIP_("Faces");
-
-    char tree_name[64];
-    BLI_snprintf(tree_name,
-                 sizeof(tree_name),
-                 TIP_("Instances on %s of %s"),
-                 domain_name.c_str(),
-                 parent_name.c_str());
-
-    char modifier_name[64];
-    BLI_snprintf(
-        modifier_name, sizeof(modifier_name), TIP_("Instances on %s 3.6"), domain_name.c_str());
-
-    using namespace replace_legacy_instances;
-    bNodeTree *instances_node_tree;
-    if (on_vertices) {
-      instances_node_tree = instances_on_points(objects, tree_name, bmain, cached_node_trees);
-    }
-    else {
-      instances_node_tree = instances_on_faces(objects, tree_name, bmain, cached_node_trees);
-    }
-    object_push_instances_modifier(modifier_name, bmain, *parent, *instances_node_tree);
-
-    parent->transflag = 0;
-  }
-
-  printf("HELLO!\n");
-=======
 static blender::Vector<bNodeLink *> find_connected_links(bNodeTree *ntree, bNodeSocket *in_socket)
 {
   blender::Vector<bNodeLink *> links;
@@ -1383,5 +344,1058 @@
     link->fromnode = realize_node;
     link->fromsock = static_cast<bNodeSocket *>(realize_node->outputs.first);
   }
->>>>>>> ab294b4e
+}
+
+namespace replace_legacy_instances {
+
+using namespace blender;
+
+static bNodeSocket &node_input_by_name(const StringRefNull name, bNode *node)
+{
+  LISTBASE_FOREACH (bNodeSocket *, socket, &node->inputs) {
+    if (!socket->is_available()) {
+      continue;
+    }
+    if (StringRefNull(socket->name) == name) {
+      return *socket;
+    }
+  }
+  LISTBASE_FOREACH (bNodeSocket *, socket, &node->inputs) {
+    if (!socket->is_available()) {
+      continue;
+    }
+    if (StringRefNull(socket->identifier) == name) {
+      return *socket;
+    }
+  }
+  BLI_assert_unreachable();
+  return *reinterpret_cast<bNodeSocket *>(node->inputs.first);
+}
+
+static bNodeSocket &node_output_by_name(const StringRefNull name, bNode *node)
+{
+  LISTBASE_FOREACH (bNodeSocket *, socket, &node->outputs) {
+    if (!socket->is_available()) {
+      continue;
+    }
+    if (StringRefNull(socket->name) == name) {
+      return *socket;
+    }
+  }
+  LISTBASE_FOREACH (bNodeSocket *, socket, &node->outputs) {
+    if (!socket->is_available()) {
+      continue;
+    }
+    if (StringRefNull(socket->identifier) == name) {
+      return *socket;
+    }
+  }
+  BLI_assert_unreachable();
+  return *reinterpret_cast<bNodeSocket *>(node->outputs.first);
+}
+
+struct RegularNodeTrees {
+  bNodeTree *instances_on_points = nullptr;
+  bNodeTree *instances_on_faces = nullptr;
+
+  bNodeTree *view_geometry = nullptr;
+
+  bNodeTree *reset_instances_transform = nullptr;
+  bNodeTree *sample_apply_instances_transform = nullptr;
+
+  bNodeTree *face_scale = nullptr;
+  bNodeTree *face_aling = nullptr;
+  bNodeTree *first_face_tris_points = nullptr;
+};
+
+template<typename StorageT>
+static void for_node_storage(bNodeTree *tree,
+                             bNode *node,
+                             const FunctionRef<void(StorageT &)> &func)
+{
+  func(*reinterpret_cast<StorageT *>(node->storage));
+
+  if (node->typeinfo->updatefunc != nullptr) {
+    node->typeinfo->updatefunc(tree, node);
+  }
+}
+
+static bNodeTree *view_geometry_tree(Main *bmain, RegularNodeTrees &cached_node_trees)
+{
+  if (cached_node_trees.view_geometry != nullptr) {
+    return cached_node_trees.view_geometry;
+  }
+
+  bNodeTree *node_tree = ntreeAddTree(bmain, "ViewGeometry", "GeometryNodeTree");
+
+  ntreeAddSocketInterface(node_tree, SOCK_IN, "NodeSocketGeometry", "Geometry");
+  ntreeAddSocketInterface(node_tree, SOCK_IN, "NodeSocketBool", "Viewport");
+  ntreeAddSocketInterface(node_tree, SOCK_IN, "NodeSocketBool", "Render");
+
+  ntreeAddSocketInterface(node_tree, SOCK_OUT, "NodeSocketGeometry", "Geometry");
+
+  const auto connect = [node_tree](bNode *node_out,
+                                   const StringRefNull name_out,
+                                   bNode *node_in,
+                                   const StringRefNull name_in) {
+    bNodeSocket &out = node_output_by_name(name_out, node_out);
+    bNodeSocket &in = node_input_by_name(name_in, node_in);
+    nodeAddLink(node_tree, node_out, &out, node_in, &in);
+  };
+
+  bNode *is_viewport = nodeAddStaticNode(nullptr, node_tree, GEO_NODE_IS_VIEWPORT);
+
+  bNode *bool_invert = nodeAddStaticNode(nullptr, node_tree, FN_NODE_BOOLEAN_MATH);
+  bool_invert->custom1 = NODE_BOOLEAN_MATH_NOT;
+  bool_invert->typeinfo->updatefunc(node_tree, bool_invert);
+  connect(is_viewport, "Is Viewport", bool_invert, "Boolean");
+
+  bNode *viewport_render_in = nodeAddStaticNode(nullptr, node_tree, NODE_GROUP_INPUT);
+
+  bNode *viewport_render_switch = nodeAddStaticNode(nullptr, node_tree, GEO_NODE_SWITCH);
+  for_node_storage<NodeSwitch>(node_tree, viewport_render_switch, [&](auto &storage) {
+    storage.input_type = SOCK_BOOLEAN;
+  });
+  connect(bool_invert, "Boolean", viewport_render_switch, "Switch");
+  connect(viewport_render_in, "Viewport", viewport_render_switch, "False");
+  connect(viewport_render_in, "Render", viewport_render_switch, "True");
+
+  bNode *geometry_in = nodeAddStaticNode(nullptr, node_tree, NODE_GROUP_INPUT);
+
+  bNode *geometry_switch = nodeAddStaticNode(nullptr, node_tree, GEO_NODE_SWITCH);
+  for_node_storage<NodeSwitch>(
+      node_tree, geometry_switch, [&](auto &storage) { storage.input_type = SOCK_GEOMETRY; });
+  connect(viewport_render_switch, "Output", geometry_switch, "Switch");
+  connect(geometry_in, "Geometry", geometry_switch, "True");
+
+  bNode *geometry_out = nodeAddStaticNode(nullptr, node_tree, NODE_GROUP_OUTPUT);
+  connect(geometry_switch, "Output", geometry_out, "Geometry");
+
+  bke::node_field_inferencing::update_field_inferencing(*node_tree);
+  cached_node_trees.view_geometry = node_tree;
+  return node_tree;
+}
+
+static bNode *join_objects_as_instances(const Span<Object *> objects, bNodeTree *node_tree)
+{
+  bNode *join_geometrys = nodeAddStaticNode(nullptr, node_tree, GEO_NODE_JOIN_GEOMETRY);
+  bNodeSocket &in = node_input_by_name("Geometry", join_geometrys);
+
+  for (Object *object : objects) {
+    bNode *object_info = nodeAddStaticNode(nullptr, node_tree, GEO_NODE_OBJECT_INFO);
+    for_node_storage<NodeGeometryObjectInfo>(node_tree, object_info, [&](auto &storage) {
+      storage.transform_space = GEO_NODE_TRANSFORM_SPACE_RELATIVE;
+    });
+    bNodeSocket &object_input = node_input_by_name("Object", object_info);
+    bNodeSocket &as_instance = node_input_by_name("As Instance", object_info);
+    object_input.default_value_typed<bNodeSocketValueObject>()->value = object;
+    as_instance.default_value_typed<bNodeSocketValueBoolean>()->value = true;
+
+    bNodeSocket &out = node_output_by_name("Geometry", object_info);
+    nodeAddLink(node_tree, object_info, &out, join_geometrys, &in);
+  }
+
+  return join_geometrys;
+}
+
+static bNodeTree *reset_instances_transform_tree(Main *bmain, RegularNodeTrees &cached_node_trees)
+{
+  if (cached_node_trees.reset_instances_transform != nullptr) {
+    return cached_node_trees.reset_instances_transform;
+  }
+
+  bNodeTree *node_tree = ntreeAddTree(bmain, ".Reset Instances Trasform", "GeometryNodeTree");
+
+  ntreeAddSocketInterface(node_tree, SOCK_IN, "NodeSocketGeometry", "Instances");
+
+  ntreeAddSocketInterface(node_tree, SOCK_OUT, "NodeSocketGeometry", "Instances");
+
+  const auto connect = [node_tree](bNode *node_out,
+                                   const StringRefNull name_out,
+                                   bNode *node_in,
+                                   const StringRefNull name_in) {
+    bNodeSocket &out = node_output_by_name(name_out, node_out);
+    bNodeSocket &in = node_input_by_name(name_in, node_in);
+    nodeAddLink(node_tree, node_out, &out, node_in, &in);
+  };
+
+  const auto set_in = [](bNode *node, StringRefNull input_name, auto value) {
+    if constexpr (std::is_same_v<decltype(value), bool>) {
+      node_input_by_name(input_name, node).default_value_typed<bNodeSocketValueBoolean>()->value =
+          value;
+    }
+    else if constexpr (std::is_same_v<decltype(value), float>) {
+      node_input_by_name(input_name, node).default_value_typed<bNodeSocketValueFloat>()->value =
+          value;
+    }
+    else if constexpr (std::is_same_v<decltype(value), float3>) {
+      float(&values)[3] = node_input_by_name(input_name, node)
+                              .default_value_typed<bNodeSocketValueVector>()
+                              ->value;
+      values[0] = value[0];
+      values[1] = value[1];
+      values[2] = value[2];
+    }
+    else {
+      static_assert(true);
+    }
+  };
+
+  bNode *instances_in = nodeAddStaticNode(nullptr, node_tree, NODE_GROUP_INPUT);
+
+  bNode *scale_instances = nodeAddStaticNode(nullptr, node_tree, GEO_NODE_SCALE_INSTANCES);
+  connect(instances_in, "Instances", scale_instances, "Instances");
+  set_in(scale_instances, "Local Space", false);
+
+  bNode *rotate_z_instances = nodeAddStaticNode(nullptr, node_tree, GEO_NODE_ROTATE_INSTANCES);
+  connect(scale_instances, "Instances", rotate_z_instances, "Instances");
+  set_in(rotate_z_instances, "Local Space", false);
+  bNode *rotate_y_instances = nodeAddStaticNode(nullptr, node_tree, GEO_NODE_ROTATE_INSTANCES);
+  connect(rotate_z_instances, "Instances", rotate_y_instances, "Instances");
+  set_in(rotate_y_instances, "Local Space", false);
+  bNode *rotate_x_instances = nodeAddStaticNode(nullptr, node_tree, GEO_NODE_ROTATE_INSTANCES);
+  connect(rotate_y_instances, "Instances", rotate_x_instances, "Instances");
+  set_in(rotate_x_instances, "Local Space", false);
+
+  bNode *translate_instances = nodeAddStaticNode(nullptr, node_tree, GEO_NODE_TRANSLATE_INSTANCES);
+  connect(rotate_x_instances, "Instances", translate_instances, "Instances");
+  set_in(translate_instances, "Local Space", false);
+
+  bNode *geometry_out = nodeAddStaticNode(nullptr, node_tree, NODE_GROUP_OUTPUT);
+  connect(translate_instances, "Instances", geometry_out, "Instances");
+
+  bNode *invert_size = nodeAddStaticNode(nullptr, node_tree, SH_NODE_VECTOR_MATH);
+  invert_size->custom1 = NODE_VECTOR_MATH_DIVIDE;
+  invert_size->typeinfo->updatefunc(node_tree, invert_size);
+  set_in(invert_size, "Vector", float3{1.0f});
+  connect(invert_size, "Vector", scale_instances, "Scale");
+
+  bNode *flip_rotation = nodeAddStaticNode(nullptr, node_tree, SH_NODE_VECTOR_MATH);
+  flip_rotation->custom1 = NODE_VECTOR_MATH_SCALE;
+  flip_rotation->typeinfo->updatefunc(node_tree, flip_rotation);
+  set_in(flip_rotation, "Scale", -1.0f);
+
+  bNode *separate_rotation = nodeAddStaticNode(nullptr, node_tree, SH_NODE_SEPXYZ);
+  connect(flip_rotation, "Vector", separate_rotation, "Vector");
+
+  bNode *combine_z_rotation = nodeAddStaticNode(nullptr, node_tree, SH_NODE_COMBXYZ);
+  connect(separate_rotation, "Z", combine_z_rotation, "Z");
+  connect(combine_z_rotation, "Vector", rotate_z_instances, "Rotation");
+  bNode *combine_y_rotation = nodeAddStaticNode(nullptr, node_tree, SH_NODE_COMBXYZ);
+  connect(separate_rotation, "Y", combine_y_rotation, "Y");
+  connect(combine_y_rotation, "Vector", rotate_y_instances, "Rotation");
+  bNode *combine_x_rotation = nodeAddStaticNode(nullptr, node_tree, SH_NODE_COMBXYZ);
+  connect(separate_rotation, "Z", combine_x_rotation, "Z");
+  connect(combine_x_rotation, "Vector", rotate_x_instances, "Rotation");
+
+  bNode *go_back_position = nodeAddStaticNode(nullptr, node_tree, SH_NODE_VECTOR_MATH);
+  go_back_position->custom1 = NODE_VECTOR_MATH_SCALE;
+  go_back_position->typeinfo->updatefunc(node_tree, go_back_position);
+  connect(go_back_position, "Vector", translate_instances, "Translation");
+  set_in(go_back_position, "Scale", -1.0f);
+
+  bNode *set_scale = nodeAddStaticNode(nullptr, node_tree, GEO_NODE_INPUT_INSTANCE_SCALE);
+  connect(set_scale, "Scale", invert_size, "Vector_001");
+  bNode *set_rotation = nodeAddStaticNode(nullptr, node_tree, GEO_NODE_INPUT_INSTANCE_ROTATION);
+  connect(set_rotation, "Rotation", flip_rotation, "Vector");
+  bNode *set_position = nodeAddStaticNode(nullptr, node_tree, GEO_NODE_INPUT_POSITION);
+  connect(set_position, "Position", go_back_position, "Vector");
+
+  bke::node_field_inferencing::update_field_inferencing(*node_tree);
+  cached_node_trees.reset_instances_transform = node_tree;
+  return node_tree;
+}
+
+static bNodeTree *sample_apply_instances_transform_tree(Main *bmain,
+                                                        RegularNodeTrees &cached_node_trees)
+{
+  if (cached_node_trees.sample_apply_instances_transform != nullptr) {
+    return cached_node_trees.sample_apply_instances_transform;
+  }
+
+  bNodeTree *node_tree = ntreeAddTree(bmain, ".Apply Instances Trasform", "GeometryNodeTree");
+
+  ntreeAddSocketInterface(node_tree, SOCK_IN, "NodeSocketGeometry", "Instances");
+  ntreeAddSocketInterface(node_tree, SOCK_IN, "NodeSocketGeometry", "Transform Source");
+  ntreeAddSocketInterface(node_tree, SOCK_IN, "NodeSocketInt", "Instances Index");
+
+  ntreeAddSocketInterface(node_tree, SOCK_OUT, "NodeSocketGeometry", "Instances");
+
+  const auto connect = [node_tree](bNode *node_out,
+                                   const StringRefNull name_out,
+                                   bNode *node_in,
+                                   const StringRefNull name_in) {
+    bNodeSocket &out = node_output_by_name(name_out, node_out);
+    bNodeSocket &in = node_input_by_name(name_in, node_in);
+    nodeAddLink(node_tree, node_out, &out, node_in, &in);
+  };
+
+  const auto set_in = [](bNode *node, StringRefNull input_name, auto value) {
+    if constexpr (std::is_same_v<decltype(value), bool>) {
+      node_input_by_name(input_name, node).default_value_typed<bNodeSocketValueBoolean>()->value =
+          value;
+    }
+    else {
+      static_assert(true);
+    }
+  };
+
+  bNode *instances_in = nodeAddStaticNode(nullptr, node_tree, NODE_GROUP_INPUT);
+
+  bNode *pivot_porition = nodeAddStaticNode(nullptr, node_tree, GEO_NODE_INPUT_POSITION);
+
+  bNode *scale_instances = nodeAddStaticNode(nullptr, node_tree, GEO_NODE_SCALE_INSTANCES);
+  connect(instances_in, "Instances", scale_instances, "Instances");
+  connect(pivot_porition, "Position", scale_instances, "Center");
+  set_in(scale_instances, "Local Space", false);
+
+  bNode *rotate_instances = nodeAddStaticNode(nullptr, node_tree, GEO_NODE_ROTATE_INSTANCES);
+  connect(scale_instances, "Instances", rotate_instances, "Instances");
+  connect(pivot_porition, "Position", rotate_instances, "Pivot Point");
+  set_in(rotate_instances, "Local Space", false);
+
+  bNode *translate_instances = nodeAddStaticNode(nullptr, node_tree, GEO_NODE_TRANSLATE_INSTANCES);
+  connect(rotate_instances, "Instances", translate_instances, "Instances");
+  set_in(translate_instances, "Local Space", false);
+
+  bNode *geometry_out = nodeAddStaticNode(nullptr, node_tree, NODE_GROUP_OUTPUT);
+  connect(translate_instances, "Instances", geometry_out, "Instances");
+
+  bNode *source_in = nodeAddStaticNode(nullptr, node_tree, NODE_GROUP_INPUT);
+  bNode *indices_in = nodeAddStaticNode(nullptr, node_tree, NODE_GROUP_INPUT);
+
+  bNode *scale = nodeAddStaticNode(nullptr, node_tree, GEO_NODE_INPUT_INSTANCE_SCALE);
+  bNode *sample_scale = nodeAddStaticNode(nullptr, node_tree, GEO_NODE_SAMPLE_INDEX);
+  for_node_storage<NodeGeometrySampleIndex>(node_tree, sample_scale, [&](auto &storage) {
+    storage.data_type = CD_PROP_FLOAT3;
+    storage.domain = ATTR_DOMAIN_INSTANCE;
+  });
+  connect(source_in, "Transform Source", sample_scale, "Geometry");
+  connect(scale, "Scale", sample_scale, "Value");
+  connect(indices_in, "Instances Index", sample_scale, "Index");
+  connect(sample_scale, "Value", scale_instances, "Scale");
+
+  bNode *rotation = nodeAddStaticNode(nullptr, node_tree, GEO_NODE_INPUT_INSTANCE_ROTATION);
+  bNode *sample_rotation = nodeAddStaticNode(nullptr, node_tree, GEO_NODE_SAMPLE_INDEX);
+  for_node_storage<NodeGeometrySampleIndex>(node_tree, sample_rotation, [&](auto &storage) {
+    storage.data_type = CD_PROP_FLOAT3;
+    storage.domain = ATTR_DOMAIN_INSTANCE;
+  });
+  connect(source_in, "Transform Source", sample_rotation, "Geometry");
+  connect(rotation, "Rotation", sample_rotation, "Value");
+  connect(indices_in, "Instances Index", sample_rotation, "Index");
+  connect(sample_rotation, "Value", rotate_instances, "Rotation");
+
+  bNode *position = nodeAddStaticNode(nullptr, node_tree, GEO_NODE_INPUT_POSITION);
+  bNode *sample_position = nodeAddStaticNode(nullptr, node_tree, GEO_NODE_SAMPLE_INDEX);
+  for_node_storage<NodeGeometrySampleIndex>(node_tree, sample_position, [&](auto &storage) {
+    storage.data_type = CD_PROP_FLOAT3;
+    storage.domain = ATTR_DOMAIN_INSTANCE;
+  });
+  connect(source_in, "Transform Source", sample_position, "Geometry");
+  connect(position, "Position", sample_position, "Value");
+  connect(indices_in, "Instances Index", sample_position, "Index");
+  connect(sample_position, "Value", translate_instances, "Translation");
+
+  bke::node_field_inferencing::update_field_inferencing(*node_tree);
+  cached_node_trees.sample_apply_instances_transform = node_tree;
+  return node_tree;
+}
+
+static bNodeTree *instances_on_points_tree(Main *bmain, RegularNodeTrees &cached_node_trees)
+{
+  if (cached_node_trees.instances_on_points != nullptr) {
+    return cached_node_trees.instances_on_points;
+  }
+
+  bNodeTree *node_tree = ntreeAddTree(bmain, "Legacy Point Instances", "GeometryNodeTree");
+
+  ntreeAddSocketInterface(node_tree, SOCK_IN, "NodeSocketGeometry", "Instance");
+  ntreeAddSocketInterface(node_tree, SOCK_IN, "NodeSocketGeometry", "Instancer");
+  ntreeAddSocketInterface(node_tree, SOCK_IN, "NodeSocketBool", "Aling to Vertex Normal");
+
+  ntreeAddSocketInterface(node_tree, SOCK_OUT, "NodeSocketGeometry", "Instances");
+
+  const auto connect = [node_tree](bNode *node_out,
+                                   const StringRefNull name_out,
+                                   bNode *node_in,
+                                   const StringRefNull name_in) {
+    bNodeSocket &out = node_output_by_name(name_out, node_out);
+    bNodeSocket &in = node_input_by_name(name_in, node_in);
+    nodeAddLink(node_tree, node_out, &out, node_in, &in);
+  };
+
+  const auto add_node_group =
+      [&](const FunctionRef<bNodeTree *(Main * bmain, RegularNodeTrees & cached_node_trees)>
+              tree_func) -> bNode * {
+    bNodeTree *tree = tree_func(bmain, cached_node_trees);
+    bNode *group = nodeAddStaticNode(nullptr, node_tree, NODE_GROUP);
+    group->id = &tree->id;
+    id_us_plus(&tree->id);
+    bke::node_field_inferencing::update_field_inferencing(*node_tree);
+    nodes::update_node_declaration_and_sockets(*node_tree, *group);
+    return group;
+  };
+
+  bNode *normal_input = nodeAddStaticNode(nullptr, node_tree, GEO_NODE_INPUT_NORMAL);
+
+  bNode *aling_y_z = nodeAddStaticNode(nullptr, node_tree, FN_NODE_ALIGN_EULER_TO_VECTOR);
+  aling_y_z->custom1 = FN_NODE_ALIGN_EULER_TO_VECTOR_AXIS_Y;
+  aling_y_z->custom2 = FN_NODE_ALIGN_EULER_TO_VECTOR_PIVOT_AXIS_Z;
+  connect(normal_input, "Normal", aling_y_z, "Vector");
+
+  bNode *aling_y_x = nodeAddStaticNode(nullptr, node_tree, FN_NODE_ALIGN_EULER_TO_VECTOR);
+  aling_y_x->custom1 = FN_NODE_ALIGN_EULER_TO_VECTOR_AXIS_Y;
+  aling_y_x->custom2 = FN_NODE_ALIGN_EULER_TO_VECTOR_PIVOT_AXIS_X;
+  connect(aling_y_z, "Rotation", aling_y_x, "Rotation");
+  connect(normal_input, "Normal", aling_y_x, "Vector");
+
+  bNode *aling_selection_in = nodeAddStaticNode(nullptr, node_tree, NODE_GROUP_INPUT);
+
+  bNode *switch_vector = nodeAddStaticNode(nullptr, node_tree, GEO_NODE_SWITCH);
+  for_node_storage<NodeSwitch>(
+      node_tree, switch_vector, [&](auto &storage) { storage.input_type = SOCK_VECTOR; });
+  connect(aling_selection_in, "Aling to Vertex Normal", switch_vector, "Switch");
+  connect(aling_y_x, "Rotation", switch_vector, "True");
+
+  bNode *instance_on_point = nodeAddStaticNode(nullptr, node_tree, GEO_NODE_INSTANCE_ON_POINTS);
+
+  bNode *parent_in = nodeAddStaticNode(nullptr, node_tree, NODE_GROUP_INPUT);
+  bNode *capture_result = nodeAddStaticNode(nullptr, node_tree, GEO_NODE_CAPTURE_ATTRIBUTE);
+  for_node_storage<NodeGeometryAttributeCapture>(
+      node_tree, capture_result, [&](auto &storage) { storage.data_type = CD_PROP_FLOAT3; });
+  connect(parent_in, "Instancer", capture_result, "Geometry");
+  connect(switch_vector, "Output", capture_result, "Value");
+  connect(capture_result, "Attribute", instance_on_point, "Rotation");
+
+  bNode *mesh_to_points = nodeAddStaticNode(nullptr, node_tree, GEO_NODE_MESH_TO_POINTS);
+  connect(capture_result, "Geometry", mesh_to_points, "Mesh");
+
+  bNode *duplicate_instances = nodeAddStaticNode(nullptr, node_tree, GEO_NODE_DUPLICATE_ELEMENTS);
+  connect(mesh_to_points, "Points", duplicate_instances, "Geometry");
+  connect(duplicate_instances, "Geometry", instance_on_point, "Points");
+
+  bNode *instance_total_in = nodeAddStaticNode(nullptr, node_tree, NODE_GROUP_INPUT);
+  bNode *instance_total = nodeAddStaticNode(nullptr, node_tree, GEO_NODE_ATTRIBUTE_DOMAIN_SIZE);
+  instance_total->custom1 = int(GEO_COMPONENT_TYPE_INSTANCES);
+  instance_total->typeinfo->updatefunc(node_tree, instance_total);
+  connect(instance_total_in, "Instance", instance_total, "Geometry");
+  connect(instance_total, "Instance Count", duplicate_instances, "Amount");
+
+  bNode *geometry_in = nodeAddStaticNode(nullptr, node_tree, NODE_GROUP_INPUT);
+  bNode *reset_transform = add_node_group(reset_instances_transform_tree);
+  connect(geometry_in, "Instance", reset_transform, "Instances");
+  connect(reset_transform, "Instances", instance_on_point, "Instance");
+
+  bNode *instances_source_in = nodeAddStaticNode(nullptr, node_tree, NODE_GROUP_INPUT);
+  bNode *apply_transform = add_node_group(sample_apply_instances_transform_tree);
+  connect(instance_on_point, "Instances", apply_transform, "Instances");
+  connect(instances_source_in, "Instance", apply_transform, "Transform Source");
+  connect(duplicate_instances, "Duplicate Index", apply_transform, "Instances Index");
+
+  bNode *instances_out = nodeAddStaticNode(nullptr, node_tree, NODE_GROUP_OUTPUT);
+  connect(apply_transform, "Instances", instances_out, "Instances");
+
+  bke::node_field_inferencing::update_field_inferencing(*node_tree);
+  cached_node_trees.instances_on_points = node_tree;
+  return node_tree;
+}
+
+static bNodeTree *first_face_tris_points_tree(Main *bmain, RegularNodeTrees &cached_node_trees)
+{
+  if (cached_node_trees.first_face_tris_points != nullptr) {
+    return cached_node_trees.first_face_tris_points;
+  }
+
+  bNodeTree *node_tree = ntreeAddTree(bmain, ".First Face Tris Points", "GeometryNodeTree");
+
+  ntreeAddSocketInterface(node_tree, SOCK_OUT, "NodeSocketInt", "Vertex Index 1");
+  ntreeAddSocketInterface(node_tree, SOCK_OUT, "NodeSocketInt", "Vertex Index 2");
+  ntreeAddSocketInterface(node_tree, SOCK_OUT, "NodeSocketInt", "Vertex Index 3");
+
+  const auto connect = [node_tree](bNode *node_out,
+                                   const StringRefNull name_out,
+                                   bNode *node_in,
+                                   const StringRefNull name_in) {
+    bNodeSocket &out = node_output_by_name(name_out, node_out);
+    bNodeSocket &in = node_input_by_name(name_in, node_in);
+    nodeAddLink(node_tree, node_out, &out, node_in, &in);
+  };
+  bNode *out = nodeAddStaticNode(nullptr, node_tree, NODE_GROUP_OUTPUT);
+
+  bNode *verfex_of_corner_1 = nodeAddStaticNode(
+      nullptr, node_tree, GEO_NODE_MESH_TOPOLOGY_VERTEX_OF_CORNER);
+  connect(verfex_of_corner_1, "Vertex Index", out, "Vertex Index 1");
+  bNode *corner_of_face_1 = nodeAddStaticNode(
+      nullptr, node_tree, GEO_NODE_MESH_TOPOLOGY_CORNERS_OF_FACE);
+  connect(corner_of_face_1, "Corner Index", verfex_of_corner_1, "Corner Index");
+  node_input_by_name("Sort Index", corner_of_face_1)
+      .default_value_typed<bNodeSocketValueInt>()
+      ->value = 0;
+
+  bNode *verfex_of_corner_2 = nodeAddStaticNode(
+      nullptr, node_tree, GEO_NODE_MESH_TOPOLOGY_VERTEX_OF_CORNER);
+  connect(verfex_of_corner_2, "Vertex Index", out, "Vertex Index 2");
+  bNode *corner_of_face_2 = nodeAddStaticNode(
+      nullptr, node_tree, GEO_NODE_MESH_TOPOLOGY_CORNERS_OF_FACE);
+  connect(corner_of_face_2, "Corner Index", verfex_of_corner_2, "Corner Index");
+  node_input_by_name("Sort Index", corner_of_face_2)
+      .default_value_typed<bNodeSocketValueInt>()
+      ->value = 1;
+
+  bNode *verfex_of_corner_3 = nodeAddStaticNode(
+      nullptr, node_tree, GEO_NODE_MESH_TOPOLOGY_VERTEX_OF_CORNER);
+  connect(verfex_of_corner_3, "Vertex Index", out, "Vertex Index 3");
+  bNode *corner_of_face_3 = nodeAddStaticNode(
+      nullptr, node_tree, GEO_NODE_MESH_TOPOLOGY_CORNERS_OF_FACE);
+  connect(corner_of_face_3, "Corner Index", verfex_of_corner_3, "Corner Index");
+  node_input_by_name("Sort Index", corner_of_face_3)
+      .default_value_typed<bNodeSocketValueInt>()
+      ->value = 2;
+
+  bke::node_field_inferencing::update_field_inferencing(*node_tree);
+  cached_node_trees.first_face_tris_points = node_tree;
+  return node_tree;
+}
+
+static bNodeTree *face_aling_tree(Main *bmain, RegularNodeTrees &cached_node_trees)
+{
+  if (cached_node_trees.face_aling != nullptr) {
+    return cached_node_trees.face_aling;
+  }
+
+  bNodeTree *node_tree = ntreeAddTree(bmain, "Face Aling", "GeometryNodeTree");
+
+  ntreeAddSocketInterface(node_tree, SOCK_IN, "NodeSocketGeometry", "Geometry");
+
+  ntreeAddSocketInterface(node_tree, SOCK_OUT, "NodeSocketGeometry", "Geometry");
+  ntreeAddSocketInterface(node_tree, SOCK_OUT, "NodeSocketVector", "Rotation");
+
+  const auto connect = [node_tree](bNode *node_out,
+                                   const StringRefNull name_out,
+                                   bNode *node_in,
+                                   const StringRefNull name_in) {
+    bNodeSocket &out = node_output_by_name(name_out, node_out);
+    bNodeSocket &in = node_input_by_name(name_in, node_in);
+    nodeAddLink(node_tree, node_out, &out, node_in, &in);
+  };
+
+  const auto add_node_group =
+      [&](const FunctionRef<bNodeTree *(Main * bmain, RegularNodeTrees & cached_node_trees)>
+              tree_func) -> bNode * {
+    bNodeTree *tree = tree_func(bmain, cached_node_trees);
+    bNode *group = nodeAddStaticNode(nullptr, node_tree, NODE_GROUP);
+    group->id = &tree->id;
+    id_us_plus(&tree->id);
+    bke::node_field_inferencing::update_field_inferencing(*node_tree);
+    nodes::update_node_declaration_and_sockets(*node_tree, *group);
+    return group;
+  };
+
+  bNode *triangle_indices_group = add_node_group(first_face_tris_points_tree);
+
+  bNode *position = nodeAddStaticNode(nullptr, node_tree, GEO_NODE_INPUT_POSITION);
+
+  bNode *at_index_1 = nodeAddStaticNode(nullptr, node_tree, GEO_NODE_EVALUATE_AT_INDEX);
+  at_index_1->custom1 = ATTR_DOMAIN_POINT;
+  at_index_1->custom2 = CD_PROP_FLOAT3;
+  at_index_1->typeinfo->updatefunc(node_tree, at_index_1);
+  connect(triangle_indices_group, "Vertex Index 1", at_index_1, "Index");
+  connect(position, "Position", at_index_1, "Value");
+
+  bNode *at_index_2 = nodeAddStaticNode(nullptr, node_tree, GEO_NODE_EVALUATE_AT_INDEX);
+  at_index_2->custom1 = ATTR_DOMAIN_POINT;
+  at_index_2->custom2 = CD_PROP_FLOAT3;
+  at_index_2->typeinfo->updatefunc(node_tree, at_index_2);
+  connect(triangle_indices_group, "Vertex Index 2", at_index_2, "Index");
+  connect(position, "Position", at_index_2, "Value");
+
+  bNode *at_index_3 = nodeAddStaticNode(nullptr, node_tree, GEO_NODE_EVALUATE_AT_INDEX);
+  at_index_3->custom1 = ATTR_DOMAIN_POINT;
+  at_index_3->custom2 = CD_PROP_FLOAT3;
+  at_index_3->typeinfo->updatefunc(node_tree, at_index_3);
+  connect(triangle_indices_group, "Vertex Index 3", at_index_3, "Index");
+  connect(position, "Position", at_index_3, "Value");
+
+  bNode *vector_substruct_1 = nodeAddStaticNode(nullptr, node_tree, SH_NODE_VECTOR_MATH);
+  vector_substruct_1->custom1 = NODE_VECTOR_MATH_SUBTRACT;
+  vector_substruct_1->typeinfo->updatefunc(node_tree, vector_substruct_1);
+  connect(at_index_2, "Value", vector_substruct_1, "Vector_001");
+  connect(at_index_3, "Value", vector_substruct_1, "Vector");
+
+  bNode *vector_substruct_2 = nodeAddStaticNode(nullptr, node_tree, SH_NODE_VECTOR_MATH);
+  vector_substruct_2->custom1 = NODE_VECTOR_MATH_SUBTRACT;
+  vector_substruct_2->typeinfo->updatefunc(node_tree, vector_substruct_2);
+  connect(at_index_1, "Value", vector_substruct_2, "Vector_001");
+  connect(at_index_2, "Value", vector_substruct_2, "Vector");
+
+  bNode *vector_cros_prod_1 = nodeAddStaticNode(nullptr, node_tree, SH_NODE_VECTOR_MATH);
+  vector_cros_prod_1->custom1 = NODE_VECTOR_MATH_CROSS_PRODUCT;
+  vector_cros_prod_1->typeinfo->updatefunc(node_tree, vector_cros_prod_1);
+  connect(vector_substruct_2, "Vector", vector_cros_prod_1, "Vector");
+  connect(vector_substruct_1, "Vector", vector_cros_prod_1, "Vector_001");
+
+  bNode *vector_cros_prod_2 = nodeAddStaticNode(nullptr, node_tree, SH_NODE_VECTOR_MATH);
+  vector_cros_prod_2->custom1 = NODE_VECTOR_MATH_CROSS_PRODUCT;
+  vector_cros_prod_2->typeinfo->updatefunc(node_tree, vector_cros_prod_2);
+  connect(vector_cros_prod_1, "Vector", vector_cros_prod_2, "Vector");
+  connect(vector_substruct_2, "Vector", vector_cros_prod_2, "Vector_001");
+
+  bNode *aling_z_auto = nodeAddStaticNode(nullptr, node_tree, FN_NODE_ALIGN_EULER_TO_VECTOR);
+  aling_z_auto->custom1 = FN_NODE_ALIGN_EULER_TO_VECTOR_AXIS_Z;
+  aling_z_auto->custom2 = FN_NODE_ALIGN_EULER_TO_VECTOR_PIVOT_AXIS_AUTO;
+  connect(vector_cros_prod_1, "Vector", aling_z_auto, "Vector");
+
+  bNode *aling_y_auto = nodeAddStaticNode(nullptr, node_tree, FN_NODE_ALIGN_EULER_TO_VECTOR);
+  aling_y_auto->custom1 = FN_NODE_ALIGN_EULER_TO_VECTOR_AXIS_Y;
+  aling_y_auto->custom2 = FN_NODE_ALIGN_EULER_TO_VECTOR_PIVOT_AXIS_AUTO;
+  connect(aling_z_auto, "Rotation", aling_y_auto, "Rotation");
+  connect(vector_cros_prod_2, "Vector", aling_y_auto, "Vector");
+
+  bNode *in = nodeAddStaticNode(nullptr, node_tree, NODE_GROUP_INPUT);
+
+  bNode *capture_result = nodeAddStaticNode(nullptr, node_tree, GEO_NODE_CAPTURE_ATTRIBUTE);
+  for_node_storage<NodeGeometryAttributeCapture>(node_tree, capture_result, [&](auto &storage) {
+    storage.domain = ATTR_DOMAIN_FACE;
+    storage.data_type = CD_PROP_FLOAT3;
+  });
+  connect(in, "Geometry", capture_result, "Geometry");
+  connect(aling_y_auto, "Rotation", capture_result, "Value");
+
+  bNode *out = nodeAddStaticNode(nullptr, node_tree, NODE_GROUP_OUTPUT);
+  connect(capture_result, "Geometry", out, "Geometry");
+  connect(capture_result, "Attribute", out, "Rotation");
+
+  bke::node_field_inferencing::update_field_inferencing(*node_tree);
+  cached_node_trees.face_aling = node_tree;
+  return node_tree;
+}
+
+static bNodeTree *faces_scale_tree(Main *bmain, RegularNodeTrees &cached_node_trees)
+{
+  if (cached_node_trees.face_scale != nullptr) {
+    return cached_node_trees.face_scale;
+  }
+
+  bNodeTree *node_tree = ntreeAddTree(bmain, "Face Size", "GeometryNodeTree");
+
+  ntreeAddSocketInterface(node_tree, SOCK_IN, "NodeSocketGeometry", "Geometry");
+
+  ntreeAddSocketInterface(node_tree, SOCK_OUT, "NodeSocketGeometry", "Geometry");
+  ntreeAddSocketInterface(node_tree, SOCK_OUT, "NodeSocketFloat", "Size");
+
+  const auto connect = [node_tree](bNode *node_out,
+                                   const StringRefNull name_out,
+                                   bNode *node_in,
+                                   const StringRefNull name_in) {
+    bNodeSocket &out = node_output_by_name(name_out, node_out);
+    bNodeSocket &in = node_input_by_name(name_in, node_in);
+    nodeAddLink(node_tree, node_out, &out, node_in, &in);
+  };
+
+  bNode *face_area_input = nodeAddStaticNode(nullptr, node_tree, GEO_NODE_INPUT_MESH_FACE_AREA);
+
+  bNode *math_sqrt = nodeAddStaticNode(nullptr, node_tree, SH_NODE_MATH);
+  math_sqrt->custom1 = NODE_MATH_SQRT;
+  math_sqrt->typeinfo->updatefunc(node_tree, math_sqrt);
+  connect(face_area_input, "Area", math_sqrt, "Value");
+
+  bNode *in = nodeAddStaticNode(nullptr, node_tree, NODE_GROUP_INPUT);
+
+  bNode *capture_result = nodeAddStaticNode(nullptr, node_tree, GEO_NODE_CAPTURE_ATTRIBUTE);
+  for_node_storage<NodeGeometryAttributeCapture>(node_tree, capture_result, [&](auto &storage) {
+    storage.domain = ATTR_DOMAIN_FACE;
+    storage.data_type = CD_PROP_FLOAT;
+  });
+  connect(in, "Geometry", capture_result, "Geometry");
+  connect(math_sqrt, "Value", capture_result, "Value");
+
+  bNode *out = nodeAddStaticNode(nullptr, node_tree, NODE_GROUP_OUTPUT);
+  connect(capture_result, "Geometry", out, "Geometry");
+  connect(capture_result, "Attribute", out, "Size");
+
+  bke::node_field_inferencing::update_field_inferencing(*node_tree);
+  cached_node_trees.face_scale = node_tree;
+  return node_tree;
+}
+
+static bNodeTree *instances_on_faces_tree(Main *bmain, RegularNodeTrees &cached_node_trees)
+{
+  if (cached_node_trees.instances_on_faces != nullptr) {
+    return cached_node_trees.instances_on_faces;
+  }
+
+  bNodeTree *node_tree = ntreeAddTree(bmain, "Legacy Face Instances", "GeometryNodeTree");
+
+  ntreeAddSocketInterface(node_tree, SOCK_IN, "NodeSocketGeometry", "Instance");
+  ntreeAddSocketInterface(node_tree, SOCK_IN, "NodeSocketGeometry", "Instancer");
+
+  ntreeAddSocketInterface(node_tree, SOCK_OUT, "NodeSocketGeometry", "Instances");
+  ntreeAddSocketInterface(node_tree, SOCK_OUT, "NodeSocketFloat", "Instances Size");
+
+  const auto connect = [node_tree](bNode *node_out,
+                                   const StringRefNull name_out,
+                                   bNode *node_in,
+                                   const StringRefNull name_in) {
+    bNodeSocket &out = node_output_by_name(name_out, node_out);
+    bNodeSocket &in = node_input_by_name(name_in, node_in);
+    nodeAddLink(node_tree, node_out, &out, node_in, &in);
+  };
+
+  const auto add_node_group =
+      [&](const FunctionRef<bNodeTree *(Main * bmain, RegularNodeTrees & cached_node_trees)>
+              tree_func) -> bNode * {
+    bNodeTree *tree = tree_func(bmain, cached_node_trees);
+    bNode *group = nodeAddStaticNode(nullptr, node_tree, NODE_GROUP);
+    group->id = &tree->id;
+    id_us_plus(&tree->id);
+    bke::node_field_inferencing::update_field_inferencing(*node_tree);
+    nodes::update_node_declaration_and_sockets(*node_tree, *group);
+    return group;
+  };
+
+  bNode *instancer_in = nodeAddStaticNode(nullptr, node_tree, NODE_GROUP_INPUT);
+
+  bNode *instance_total_in = nodeAddStaticNode(nullptr, node_tree, NODE_GROUP_INPUT);
+  bNode *instance_total = nodeAddStaticNode(nullptr, node_tree, GEO_NODE_ATTRIBUTE_DOMAIN_SIZE);
+  instance_total->custom1 = int(GEO_COMPONENT_TYPE_INSTANCES);
+  instance_total->typeinfo->updatefunc(node_tree, instance_total);
+  connect(instance_total_in, "Instance", instance_total, "Geometry");
+
+  bNode *face_size_group = add_node_group(faces_scale_tree);
+  connect(instancer_in, "Instancer", face_size_group, "Geometry");
+
+  bNode *face_aling_group = add_node_group(face_aling_tree);
+  connect(face_size_group, "Geometry", face_aling_group, "Geometry");
+
+  bNode *mesh_to_points = nodeAddStaticNode(nullptr, node_tree, GEO_NODE_MESH_TO_POINTS);
+  for_node_storage<NodeGeometryMeshToPoints>(node_tree, mesh_to_points, [&](auto &storage) {
+    storage.mode = GEO_NODE_MESH_TO_POINTS_FACES;
+  });
+  connect(face_aling_group, "Geometry", mesh_to_points, "Mesh");
+
+  bNode *duplicate_instances = nodeAddStaticNode(nullptr, node_tree, GEO_NODE_DUPLICATE_ELEMENTS);
+  connect(mesh_to_points, "Points", duplicate_instances, "Geometry");
+  connect(instance_total, "Instance Count", duplicate_instances, "Amount");
+
+  bNode *instance_in = nodeAddStaticNode(nullptr, node_tree, NODE_GROUP_INPUT);
+  bNode *reset_transform = add_node_group(reset_instances_transform_tree);
+  connect(instance_in, "Instance", reset_transform, "Instances");
+
+  bNode *instance_on_points = nodeAddStaticNode(nullptr, node_tree, GEO_NODE_INSTANCE_ON_POINTS);
+  connect(duplicate_instances, "Geometry", instance_on_points, "Points");
+  connect(reset_transform, "Instances", instance_on_points, "Instance");
+  connect(face_aling_group, "Rotation", instance_on_points, "Rotation");
+
+  bNode *instances_source_in = nodeAddStaticNode(nullptr, node_tree, NODE_GROUP_INPUT);
+  bNode *apply_transform = add_node_group(sample_apply_instances_transform_tree);
+  connect(instance_on_points, "Instances", apply_transform, "Instances");
+  connect(instances_source_in, "Instance", apply_transform, "Transform Source");
+  connect(duplicate_instances, "Duplicate Index", apply_transform, "Instances Index");
+
+  bNode *out = nodeAddStaticNode(nullptr, node_tree, NODE_GROUP_OUTPUT);
+  connect(apply_transform, "Instances", out, "Instances");
+  connect(face_size_group, "Size", out, "Instances Size");
+
+  bke::node_field_inferencing::update_field_inferencing(*node_tree);
+  cached_node_trees.instances_on_faces = node_tree;
+  return node_tree;
+}
+
+static bNodeTree *instances_on_points(const Span<Object *> objects,
+                                      const StringRefNull name,
+                                      Main *bmain,
+                                      RegularNodeTrees &cached_node_trees)
+{
+  bNodeTree *node_tree = ntreeAddTree(bmain, name.c_str(), "GeometryNodeTree");
+
+  ntreeAddSocketInterface(node_tree, SOCK_IN, "NodeSocketGeometry", "Geometry");
+  ntreeAddSocketInterface(node_tree, SOCK_IN, "NodeSocketBool", "Viewport");
+  ntreeAddSocketInterface(node_tree, SOCK_IN, "NodeSocketBool", "Render");
+  ntreeAddSocketInterface(node_tree, SOCK_IN, "NodeSocketBool", "Aling to Vertex Normal");
+
+  ntreeAddSocketInterface(node_tree, SOCK_OUT, "NodeSocketGeometry", "Geometry");
+
+  const auto connect = [node_tree](bNode *node_out,
+                                   const StringRefNull name_out,
+                                   bNode *node_in,
+                                   const StringRefNull name_in) {
+    bNodeSocket &out = node_output_by_name(name_out, node_out);
+    bNodeSocket &in = node_input_by_name(name_in, node_in);
+    nodeAddLink(node_tree, node_out, &out, node_in, &in);
+  };
+
+  const auto add_node_group =
+      [&](const FunctionRef<bNodeTree *(Main * bmain, RegularNodeTrees & cached_node_trees)>
+              tree_func) -> bNode * {
+    bNodeTree *tree = tree_func(bmain, cached_node_trees);
+    bNode *group = nodeAddStaticNode(nullptr, node_tree, NODE_GROUP);
+    group->id = &tree->id;
+    id_us_plus(&tree->id);
+    bke::node_field_inferencing::update_field_inferencing(*node_tree);
+    nodes::update_node_declaration_and_sockets(*node_tree, *group);
+    return group;
+  };
+
+  bNode *join_geometrys = join_objects_as_instances(objects, node_tree);
+
+  bNode *instansing_group = add_node_group(instances_on_points_tree);
+  connect(join_geometrys, "Geometry", instansing_group, "Instance");
+
+  bNode *parent_aling_input = nodeAddStaticNode(nullptr, node_tree, NODE_GROUP_INPUT);
+  connect(parent_aling_input, "Geometry", instansing_group, "Instancer");
+  connect(
+      parent_aling_input, "Aling to Vertex Normal", instansing_group, "Aling to Vertex Normal");
+
+  bNode *view_switch_group = add_node_group(view_geometry_tree);
+  bNode *geometry_viewport_render_input = nodeAddStaticNode(nullptr, node_tree, NODE_GROUP_INPUT);
+  connect(geometry_viewport_render_input, "Geometry", view_switch_group, "Geometry");
+  connect(geometry_viewport_render_input, "Viewport", view_switch_group, "Viewport");
+  connect(geometry_viewport_render_input, "Render", view_switch_group, "Render");
+
+  bNode *join_parent = nodeAddStaticNode(nullptr, node_tree, GEO_NODE_JOIN_GEOMETRY);
+  connect(instansing_group, "Instances", join_parent, "Geometry");
+  connect(view_switch_group, "Geometry", join_parent, "Geometry");
+
+  bNode *realize_instances = nodeAddStaticNode(nullptr, node_tree, GEO_NODE_REALIZE_INSTANCES);
+  connect(join_parent, "Geometry", realize_instances, "Geometry");
+
+  bNode *group_output = nodeAddStaticNode(nullptr, node_tree, NODE_GROUP_OUTPUT);
+  connect(realize_instances, "Geometry", group_output, "Geometry");
+
+  return node_tree;
+}
+
+static bNodeTree *instances_on_faces(const Span<Object *> objects,
+                                     const StringRefNull name,
+                                     Main *bmain,
+                                     RegularNodeTrees &cached_node_trees)
+{
+  bNodeTree *node_tree = ntreeAddTree(bmain, name.c_str(), "GeometryNodeTree");
+
+  ntreeAddSocketInterface(node_tree, SOCK_IN, "NodeSocketGeometry", "Geometry");
+  ntreeAddSocketInterface(node_tree, SOCK_IN, "NodeSocketBool", "Viewport");
+  ntreeAddSocketInterface(node_tree, SOCK_IN, "NodeSocketBool", "Render");
+  ntreeAddSocketInterface(node_tree, SOCK_IN, "NodeSocketBool", "Scale by Face Size");
+  ntreeAddSocketInterface(node_tree, SOCK_IN, "NodeSocketFloat", "Factor");
+
+  ntreeAddSocketInterface(node_tree, SOCK_OUT, "NodeSocketGeometry", "Geometry");
+
+  const auto connect = [node_tree](bNode *node_out,
+                                   const StringRefNull name_out,
+                                   bNode *node_in,
+                                   const StringRefNull name_in) {
+    bNodeSocket &out = node_output_by_name(name_out, node_out);
+    bNodeSocket &in = node_input_by_name(name_in, node_in);
+    nodeAddLink(node_tree, node_out, &out, node_in, &in);
+  };
+
+  const auto add_node_group =
+      [&](const FunctionRef<bNodeTree *(Main * bmain, RegularNodeTrees & cached_node_trees)>
+              tree_func) -> bNode * {
+    bNodeTree *tree = tree_func(bmain, cached_node_trees);
+    bNode *group = nodeAddStaticNode(nullptr, node_tree, NODE_GROUP);
+    group->id = &tree->id;
+    id_us_plus(&tree->id);
+    bke::node_field_inferencing::update_field_inferencing(*node_tree);
+    nodes::update_node_declaration_and_sockets(*node_tree, *group);
+    return group;
+  };
+
+  bNode *join_geometrys = join_objects_as_instances(objects, node_tree);
+
+  bNode *instansing_group = add_node_group(instances_on_faces_tree);
+  connect(join_geometrys, "Geometry", instansing_group, "Instance");
+
+  bNode *geometry_input = nodeAddStaticNode(nullptr, node_tree, NODE_GROUP_INPUT);
+  connect(geometry_input, "Geometry", instansing_group, "Instancer");
+
+  bNode *scale_instances = nodeAddStaticNode(nullptr, node_tree, GEO_NODE_SCALE_INSTANCES);
+  connect(instansing_group, "Instances", scale_instances, "Instances");
+
+  bNode *math_apply_scale_factor = nodeAddStaticNode(nullptr, node_tree, SH_NODE_MATH);
+  math_apply_scale_factor->custom1 = NODE_MATH_MULTIPLY;
+  math_apply_scale_factor->typeinfo->updatefunc(node_tree, math_apply_scale_factor);
+  connect(instansing_group, "Instances Size", math_apply_scale_factor, "Value_001");
+  connect(math_apply_scale_factor, "Value", scale_instances, "Scale");
+
+  bNode *scale_factor_input = nodeAddStaticNode(nullptr, node_tree, NODE_GROUP_INPUT);
+  connect(scale_factor_input, "Factor", math_apply_scale_factor, "Value");
+
+  bNode *scale_use_input = nodeAddStaticNode(nullptr, node_tree, NODE_GROUP_INPUT);
+  connect(scale_use_input, "Scale by Face Size", scale_instances, "Selection");
+
+  bNode *geometry_viewport_render_input = nodeAddStaticNode(nullptr, node_tree, NODE_GROUP_INPUT);
+
+  bNode *view_switch_group = add_node_group(view_geometry_tree);
+  connect(geometry_viewport_render_input, "Geometry", view_switch_group, "Geometry");
+  connect(geometry_viewport_render_input, "Viewport", view_switch_group, "Viewport");
+  connect(geometry_viewport_render_input, "Render", view_switch_group, "Render");
+
+  bNode *join_parent = nodeAddStaticNode(nullptr, node_tree, GEO_NODE_JOIN_GEOMETRY);
+  connect(scale_instances, "Instances", join_parent, "Geometry");
+  connect(view_switch_group, "Geometry", join_parent, "Geometry");
+
+  bNode *realize_instances = nodeAddStaticNode(nullptr, node_tree, GEO_NODE_REALIZE_INSTANCES);
+  connect(join_parent, "Geometry", realize_instances, "Geometry");
+
+  bNode *group_output = nodeAddStaticNode(nullptr, node_tree, NODE_GROUP_OUTPUT);
+  connect(realize_instances, "Geometry", group_output, "Geometry");
+  return node_tree;
+}
+
+static void copy_value_rna_to_id(PropertyRNA &src_prop, PointerRNA &src_ptr, IDProperty &dst)
+{
+  switch (IDP_ui_data_type(&dst)) {
+    case IDP_UI_DATA_TYPE_INT: {
+      const int values = RNA_property_int_get(&src_ptr, &src_prop);
+      *reinterpret_cast<int *>(&IDP_Int(&dst)) = values;
+      break;
+    }
+    case IDP_UI_DATA_TYPE_FLOAT: {
+      const int values = RNA_property_float_get(&src_ptr, &src_prop);
+      *reinterpret_cast<float *>(&IDP_Float(&dst)) = values;
+      break;
+    }
+    case IDP_UI_DATA_TYPE_BOOLEAN: {
+      const bool values = RNA_property_boolean_get(&src_ptr, &src_prop);
+      *reinterpret_cast<bool *>(&IDP_Bool(&dst)) = values;
+      break;
+    }
+    case IDP_UI_DATA_TYPE_UNSUPPORTED:
+    case IDP_UI_DATA_TYPE_STRING:
+    case IDP_UI_DATA_TYPE_ID:
+      BLI_assert_unreachable();
+      break;
+  }
+}
+
+static void object_push_instances_modifier(const StringRefNull name,
+                                           Main *bmain,
+                                           Object &object,
+                                           bNodeTree &node_tree)
+{
+  ModifierData *md = BKE_modifier_new(eModifierType_Nodes);
+  NodesModifierData &nmd = *reinterpret_cast<NodesModifierData *>(md);
+
+  nmd.node_group = &node_tree;
+  id_us_plus(&node_tree.id);
+
+  STRNCPY(nmd.modifier.name, name.c_str());
+  BKE_modifier_unique_name(&object.modifiers, md);
+
+  BLI_addtail(&object.modifiers, md);
+  BKE_object_modifier_set_active(&object, md);
+
+  MOD_nodes_update_interface(&object, &nmd);
+
+  PointerRNA object_ptr;
+  RNA_pointer_create(&object.id, &RNA_Object, &object, &object_ptr);
+
+  static const Map<StringRef, StringRef> socket_legacy_name_maping = []() -> auto
+  {
+    Map<StringRef, StringRef> name_mapping;
+
+    name_mapping.add("Viewport", "show_instancer_for_viewport");
+    name_mapping.add("Render", "show_instancer_for_render");
+
+    name_mapping.add("Scale by Face Size", "use_instance_faces_scale");
+    name_mapping.add("Factor", "instance_faces_scale");
+
+    name_mapping.add("Aling to Vertex Normal", "use_instance_vertices_rotation");
+    return name_mapping;
+  }
+  ();
+
+  Vector<std::string> legacy_rna_paths;
+  Vector<AnimationBasePathChange> animation_data_move;
+  node_tree.ensure_topology_cache();
+  for (const bNodeSocket *socket : node_tree.interface_inputs().drop_front(1)) {
+    IDProperty *dst = IDP_GetPropertyFromGroup(nmd.settings.properties, socket->identifier);
+    BLI_assert(dst != nullptr);
+
+    const StringRef legacy_prop_name = socket_legacy_name_maping.lookup(socket->name);
+    PropertyRNA *obkect_prop = RNA_struct_find_property(&object_ptr, legacy_prop_name.data());
+    BLI_assert(obkect_prop != nullptr);
+
+    copy_value_rna_to_id(*obkect_prop, object_ptr, *dst);
+
+    std::string rna_path_to_new = "modifiers[\"" + std::string(name) + "\"][\"" +
+                                  std::string(socket->identifier) + "\"]";
+    AnimationBasePathChange animation_to_move;
+    animation_to_move.src_basepath = legacy_prop_name.data();
+    animation_to_move.dst_basepath = rna_path_to_new.c_str();
+    legacy_rna_paths.append(std::move(rna_path_to_new));
+    animation_data_move.append(animation_to_move);
+  }
+
+  ListBase change_list = {nullptr, nullptr};
+  ;
+  for (AnimationBasePathChange &animation_path : animation_data_move) {
+    BLI_addtail(&change_list, &animation_path);
+  }
+
+  BKE_animdata_transfer_by_basepath(bmain, &object.id, &object.id, &change_list);
+}
+
+}  //  namespace replace_legacy_instances
+
+void remove_legacy_instances_on(Main *bmain, ListBase &lb_objects)
+{
+  using namespace blender;
+
+  MultiValueMap<Object *, Object *> parents_map;
+
+  LISTBASE_FOREACH (Object *, object, &lb_objects) {
+    Object *emitter = object->parent;
+    if (emitter == nullptr) {
+      continue;
+    }
+    /* Object, that may have children, but that not an instance emitter. */
+    if (emitter->transflag == 0) {
+      continue;
+    }
+    parents_map.add(emitter, object);
+  }
+
+  if (parents_map.is_empty()) {
+    return;
+  }
+
+  /* Not a static. Pointers are valid only during one project session. */
+  replace_legacy_instances::RegularNodeTrees cached_node_trees;
+
+  for (auto &&[parent, objects] : parents_map.items()) {
+
+    /* Or on faces (OB_DUPLIFACES). */
+    const bool on_vertices = (parent->transflag & OB_DUPLIVERTS) != 0;
+
+    const StringRefNull parent_name(parent->id.name + 2);
+    const StringRefNull domain_name = on_vertices ? TIP_("Points") : TIP_("Faces");
+
+    char tree_name[64];
+    BLI_snprintf(tree_name,
+                 sizeof(tree_name),
+                 TIP_("Instances on %s of %s"),
+                 domain_name.c_str(),
+                 parent_name.c_str());
+
+    char modifier_name[64];
+    BLI_snprintf(
+        modifier_name, sizeof(modifier_name), TIP_("Instances on %s 3.6"), domain_name.c_str());
+
+    using namespace replace_legacy_instances;
+    bNodeTree *instances_node_tree;
+    if (on_vertices) {
+      instances_node_tree = instances_on_points(objects, tree_name, bmain, cached_node_trees);
+    }
+    else {
+      instances_node_tree = instances_on_faces(objects, tree_name, bmain, cached_node_trees);
+    }
+    object_push_instances_modifier(modifier_name, bmain, *parent, *instances_node_tree);
+
+    parent->transflag = 0;
+  }
+
+  printf("HELLO!\n");
 }