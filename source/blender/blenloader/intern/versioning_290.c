/* SPDX-License-Identifier: GPL-2.0-or-later */

/** \file
 * \ingroup blenloader
 */
/* allow readfile to use deprecated functionality */
#define DNA_DEPRECATED_ALLOW

#include "BLI_alloca.h"
#include "BLI_listbase.h"
#include "BLI_math.h"
#include "BLI_string.h"
#include "BLI_utildefines.h"

#include "DNA_anim_types.h"
#include "DNA_armature_types.h"
#include "DNA_brush_types.h"
#include "DNA_cachefile_types.h"
#include "DNA_collection_types.h"
#include "DNA_constraint_types.h"
#include "DNA_defaults.h"
#include "DNA_curves_types.h"
#include "DNA_fluid_types.h"
#include "DNA_genfile.h"
#include "DNA_gpencil_modifier_types.h"
#include "DNA_gpencil_types.h"
#include "DNA_light_types.h"
#include "DNA_mesh_types.h"
#include "DNA_meshdata_types.h"
#include "DNA_modifier_types.h"
#include "DNA_object_types.h"
#include "DNA_particle_types.h"
#include "DNA_pointcloud_types.h"
#include "DNA_rigidbody_types.h"
#include "DNA_screen_types.h"
#include "DNA_shader_fx_types.h"
#include "DNA_space_types.h"
#include "DNA_text_types.h"
#include "DNA_tracking_types.h"
#include "DNA_workspace_types.h"

#include "BKE_animsys.h"
#include "BKE_armature.h"
#include "BKE_brush.h"
#include "BKE_attribute.h"
#include "BKE_brush.h"
#include "BKE_collection.h"
#include "BKE_colortools.h"
#include "BKE_cryptomatte.h"
#include "BKE_curve.h"
#include "BKE_fcurve.h"
#include "BKE_gpencil.h"
#include "BKE_lib_id.h"
#include "BKE_main.h"
#include "BKE_mesh.h"
#include "BKE_multires.h"
#include "BKE_node.h"

#include "IMB_imbuf.h"
#include "MEM_guardedalloc.h"

#include "RNA_access.h"

#include "SEQ_proxy.h"
#include "SEQ_render.h"
#include "SEQ_sequencer.h"
#include "SEQ_time.h"
#include "SEQ_transform.h"

#include "BLO_readfile.h"
#include "readfile.h"
#include "versioning_common.h"

/* Make preferences read-only, use versioning_userdef.c. */
#define U (*((const UserDef *)&U))

static eSpaceSeq_Proxy_RenderSize get_sequencer_render_size(Main *bmain)
{
  eSpaceSeq_Proxy_RenderSize render_size = 100;

  for (bScreen *screen = bmain->screens.first; screen; screen = screen->id.next) {
    LISTBASE_FOREACH (ScrArea *, area, &screen->areabase) {
      LISTBASE_FOREACH (SpaceLink *, sl, &area->spacedata) {
        switch (sl->spacetype) {
          case SPACE_SEQ: {
            SpaceSeq *sseq = (SpaceSeq *)sl;
            if (sseq->mainb == SEQ_DRAW_IMG_IMBUF) {
              render_size = sseq->render_size;
              break;
            }
          }
        }
      }
    }
  }

  return render_size;
}

static bool can_use_proxy(const Sequence *seq, int psize)
{
  if (seq->strip->proxy == NULL) {
    return false;
  }
  short size_flags = seq->strip->proxy->build_size_flags;
  return (seq->flag & SEQ_USE_PROXY) != 0 && psize != IMB_PROXY_NONE && (size_flags & psize) != 0;
}

/* image_size is width or height depending what RNA property is converted - X or Y. */
static void seq_convert_transform_animation(const Sequence *seq,
                                            const Scene *scene,
                                            const char *path,
                                            const int image_size,
                                            const int scene_size)
{
  if (scene->adt == NULL || scene->adt->action == NULL) {
    return;
  }

  /* Hardcoded legacy bit-flags which has been removed. */
  const uint32_t use_transform_flag = (1 << 16);
  const uint32_t use_crop_flag = (1 << 17);

  /* Convert offset animation, but only if crop is not used. */
  if ((seq->flag & use_transform_flag) != 0 && (seq->flag & use_crop_flag) == 0) {
    FCurve *fcu = BKE_fcurve_find(&scene->adt->action->curves, path, 0);
    if (fcu != NULL && !BKE_fcurve_is_empty(fcu)) {
      BezTriple *bezt = fcu->bezt;
      for (int i = 0; i < fcu->totvert; i++, bezt++) {
        /* Same math as with old_image_center_*, but simplified. */
        bezt->vec[0][1] = (image_size - scene_size) / 2 + bezt->vec[0][1];
        bezt->vec[1][1] = (image_size - scene_size) / 2 + bezt->vec[1][1];
        bezt->vec[2][1] = (image_size - scene_size) / 2 + bezt->vec[2][1];
      }
    }
  }
  else { /* Else, remove offset animation. */
    FCurve *fcu = BKE_fcurve_find(&scene->adt->action->curves, path, 0);
    BLI_remlink(&scene->adt->action->curves, fcu);
    BKE_fcurve_free(fcu);
  }
}

static void seq_convert_transform_crop(const Scene *scene,
                                       Sequence *seq,
                                       const eSpaceSeq_Proxy_RenderSize render_size)
{
  if (seq->strip->transform == NULL) {
    seq->strip->transform = MEM_callocN(sizeof(struct StripTransform), "StripTransform");
  }
  if (seq->strip->crop == NULL) {
    seq->strip->crop = MEM_callocN(sizeof(struct StripCrop), "StripCrop");
  }

  StripCrop *c = seq->strip->crop;
  StripTransform *t = seq->strip->transform;
  int old_image_center_x = scene->r.xsch / 2;
  int old_image_center_y = scene->r.ysch / 2;
  int image_size_x = scene->r.xsch;
  int image_size_y = scene->r.ysch;

  /* Hard-coded legacy bit-flags which has been removed. */
  const uint32_t use_transform_flag = (1 << 16);
  const uint32_t use_crop_flag = (1 << 17);

  const StripElem *s_elem = SEQ_render_give_stripelem(seq, seq->start);
  if (s_elem != NULL) {
    image_size_x = s_elem->orig_width;
    image_size_y = s_elem->orig_height;

    if (can_use_proxy(seq, SEQ_rendersize_to_proxysize(render_size))) {
      image_size_x /= SEQ_rendersize_to_scale_factor(render_size);
      image_size_y /= SEQ_rendersize_to_scale_factor(render_size);
    }
  }

  /* Default scale. */
  if (t->scale_x == 0.0f && t->scale_y == 0.0f) {
    t->scale_x = 1.0f;
    t->scale_y = 1.0f;
  }

  /* Clear crop if it was unused. This must happen before converting values. */
  if ((seq->flag & use_crop_flag) == 0) {
    c->bottom = c->top = c->left = c->right = 0;
  }

  if ((seq->flag & use_transform_flag) == 0) {
    t->xofs = t->yofs = 0;

    /* Reverse scale to fit for strips not using offset. */
    float project_aspect = (float)scene->r.xsch / (float)scene->r.ysch;
    float image_aspect = (float)image_size_x / (float)image_size_y;
    if (project_aspect > image_aspect) {
      t->scale_x = project_aspect / image_aspect;
    }
    else {
      t->scale_y = image_aspect / project_aspect;
    }
  }

  if ((seq->flag & use_crop_flag) != 0 && (seq->flag & use_transform_flag) == 0) {
    /* Calculate image offset. */
    float s_x = scene->r.xsch / image_size_x;
    float s_y = scene->r.ysch / image_size_y;
    old_image_center_x += c->right * s_x - c->left * s_x;
    old_image_center_y += c->top * s_y - c->bottom * s_y;

    /* Convert crop to scale. */
    int cropped_image_size_x = image_size_x - c->right - c->left;
    int cropped_image_size_y = image_size_y - c->top - c->bottom;
    c->bottom = c->top = c->left = c->right = 0;
    t->scale_x *= (float)image_size_x / (float)cropped_image_size_x;
    t->scale_y *= (float)image_size_y / (float)cropped_image_size_y;
  }

  if ((seq->flag & use_transform_flag) != 0) {
    /* Convert image offset. */
    old_image_center_x = image_size_x / 2 - c->left + t->xofs;
    old_image_center_y = image_size_y / 2 - c->bottom + t->yofs;

    /* Preserve original image size. */
    t->scale_x = t->scale_y = MAX2((float)image_size_x / (float)scene->r.xsch,
                                   (float)image_size_y / (float)scene->r.ysch);

    /* Convert crop. */
    if ((seq->flag & use_crop_flag) != 0) {
      c->top /= t->scale_x;
      c->bottom /= t->scale_x;
      c->left /= t->scale_x;
      c->right /= t->scale_x;
    }
  }

  t->xofs = old_image_center_x - scene->r.xsch / 2;
  t->yofs = old_image_center_y - scene->r.ysch / 2;

  char name_esc[(sizeof(seq->name) - 2) * 2], *path;
  BLI_str_escape(name_esc, seq->name + 2, sizeof(name_esc));

  path = BLI_sprintfN("sequence_editor.sequences_all[\"%s\"].transform.offset_x", name_esc);
  seq_convert_transform_animation(seq, scene, path, image_size_x, scene->r.xsch);
  MEM_freeN(path);
  path = BLI_sprintfN("sequence_editor.sequences_all[\"%s\"].transform.offset_y", name_esc);
  seq_convert_transform_animation(seq, scene, path, image_size_y, scene->r.ysch);
  MEM_freeN(path);

  seq->flag &= ~use_transform_flag;
  seq->flag &= ~use_crop_flag;
}

static void seq_convert_transform_crop_lb(const Scene *scene,
                                          const ListBase *lb,
                                          const eSpaceSeq_Proxy_RenderSize render_size)
{

  LISTBASE_FOREACH (Sequence *, seq, lb) {
    if (seq->type != SEQ_TYPE_SOUND_RAM) {
      seq_convert_transform_crop(scene, seq, render_size);
    }
    if (seq->type == SEQ_TYPE_META) {
      seq_convert_transform_crop_lb(scene, &seq->seqbase, render_size);
    }
  }
}

static void seq_convert_transform_animation_2(const Scene *scene,
                                              const char *path,
                                              const float scale_to_fit_factor)
{
  if (scene->adt == NULL || scene->adt->action == NULL) {
    return;
  }

  FCurve *fcu = BKE_fcurve_find(&scene->adt->action->curves, path, 0);
  if (fcu != NULL && !BKE_fcurve_is_empty(fcu)) {
    BezTriple *bezt = fcu->bezt;
    for (int i = 0; i < fcu->totvert; i++, bezt++) {
      /* Same math as with old_image_center_*, but simplified. */
      bezt->vec[0][1] *= scale_to_fit_factor;
      bezt->vec[1][1] *= scale_to_fit_factor;
      bezt->vec[2][1] *= scale_to_fit_factor;
    }
  }
}

static void seq_convert_transform_crop_2(const Scene *scene,
                                         Sequence *seq,
                                         const eSpaceSeq_Proxy_RenderSize render_size)
{
  const StripElem *s_elem = SEQ_render_give_stripelem(seq, seq->start);
  if (s_elem == NULL) {
    return;
  }

  StripCrop *c = seq->strip->crop;
  StripTransform *t = seq->strip->transform;
  int image_size_x = s_elem->orig_width;
  int image_size_y = s_elem->orig_height;

  if (can_use_proxy(seq, SEQ_rendersize_to_proxysize(render_size))) {
    image_size_x /= SEQ_rendersize_to_scale_factor(render_size);
    image_size_y /= SEQ_rendersize_to_scale_factor(render_size);
  }

  /* Calculate scale factor, so image fits in preview area with original aspect ratio. */
  const float scale_to_fit_factor = MIN2((float)scene->r.xsch / (float)image_size_x,
                                         (float)scene->r.ysch / (float)image_size_y);
  t->scale_x *= scale_to_fit_factor;
  t->scale_y *= scale_to_fit_factor;
  c->top /= scale_to_fit_factor;
  c->bottom /= scale_to_fit_factor;
  c->left /= scale_to_fit_factor;
  c->right /= scale_to_fit_factor;

  char name_esc[(sizeof(seq->name) - 2) * 2], *path;
  BLI_str_escape(name_esc, seq->name + 2, sizeof(name_esc));
  path = BLI_sprintfN("sequence_editor.sequences_all[\"%s\"].transform.scale_x", name_esc);
  seq_convert_transform_animation_2(scene, path, scale_to_fit_factor);
  MEM_freeN(path);
  path = BLI_sprintfN("sequence_editor.sequences_all[\"%s\"].transform.scale_y", name_esc);
  seq_convert_transform_animation_2(scene, path, scale_to_fit_factor);
  MEM_freeN(path);
  path = BLI_sprintfN("sequence_editor.sequences_all[\"%s\"].crop.min_x", name_esc);
  seq_convert_transform_animation_2(scene, path, 1 / scale_to_fit_factor);
  MEM_freeN(path);
  path = BLI_sprintfN("sequence_editor.sequences_all[\"%s\"].crop.max_x", name_esc);
  seq_convert_transform_animation_2(scene, path, 1 / scale_to_fit_factor);
  MEM_freeN(path);
  path = BLI_sprintfN("sequence_editor.sequences_all[\"%s\"].crop.min_y", name_esc);
  seq_convert_transform_animation_2(scene, path, 1 / scale_to_fit_factor);
  MEM_freeN(path);
  path = BLI_sprintfN("sequence_editor.sequences_all[\"%s\"].crop.max_x", name_esc);
  seq_convert_transform_animation_2(scene, path, 1 / scale_to_fit_factor);
  MEM_freeN(path);
}

static void seq_convert_transform_crop_lb_2(const Scene *scene,
                                            const ListBase *lb,
                                            const eSpaceSeq_Proxy_RenderSize render_size)
{

  LISTBASE_FOREACH (Sequence *, seq, lb) {
    if (seq->type != SEQ_TYPE_SOUND_RAM) {
      seq_convert_transform_crop_2(scene, seq, render_size);
    }
    if (seq->type == SEQ_TYPE_META) {
      seq_convert_transform_crop_lb_2(scene, &seq->seqbase, render_size);
    }
  }
}

static void seq_update_meta_disp_range(Editing *ed)
{
  if (ed == NULL) {
    return;
  }

  LISTBASE_FOREACH_BACKWARD (MetaStack *, ms, &ed->metastack) {
    /* Update ms->disp_range from meta. */
    if (ms->disp_range[0] == ms->disp_range[1]) {
      copy_v2_v2_int(ms->disp_range, &ms->parseq->startdisp);
    }

    /* Update meta strip endpoints. */
    SEQ_transform_set_left_handle_frame(ms->parseq, ms->disp_range[0]);
    SEQ_transform_set_right_handle_frame(ms->parseq, ms->disp_range[1]);
    SEQ_transform_fix_single_image_seq_offsets(ms->parseq);

    /* Recalculate effects using meta strip. */
    LISTBASE_FOREACH (Sequence *, seq, ms->oldbasep) {
      if (seq->seq2) {
        seq->start = seq->startdisp = max_ii(seq->seq1->startdisp, seq->seq2->startdisp);
        seq->enddisp = min_ii(seq->seq1->enddisp, seq->seq2->enddisp);
      }
    }

    /* Ensure that active seqbase points to active meta strip seqbase. */
    MetaStack *active_ms = SEQ_meta_stack_active_get(ed);
    SEQ_seqbase_active_set(ed, &active_ms->parseq->seqbase);
  }
}

static void version_node_socket_duplicate(bNodeTree *ntree,
                                          const int node_type,
                                          const char *old_name,
                                          const char *new_name)
{
  /* Duplicate a link going into the original socket. */
  LISTBASE_FOREACH_MUTABLE (bNodeLink *, link, &ntree->links) {
    if (link->tonode->type == node_type) {
      bNode *node = link->tonode;
      bNodeSocket *dest_socket = nodeFindSocket(node, SOCK_IN, new_name);
      BLI_assert(dest_socket);
      if (STREQ(link->tosock->name, old_name)) {
        nodeAddLink(ntree, link->fromnode, link->fromsock, node, dest_socket);
      }
    }
  }

  /* Duplicate the default value from the old socket and assign it to the new socket. */
  LISTBASE_FOREACH (bNode *, node, &ntree->nodes) {
    if (node->type == node_type) {
      bNodeSocket *source_socket = nodeFindSocket(node, SOCK_IN, old_name);
      bNodeSocket *dest_socket = nodeFindSocket(node, SOCK_IN, new_name);
      BLI_assert(source_socket && dest_socket);
      if (dest_socket->default_value) {
        MEM_freeN(dest_socket->default_value);
      }
      dest_socket->default_value = MEM_dupallocN(source_socket->default_value);
    }
  }
}

void do_versions_after_linking_290(Main *bmain, ReportList *UNUSED(reports))
{
  if (!MAIN_VERSION_ATLEAST(bmain, 290, 1)) {
    /* Patch old grease pencil modifiers material filter. */
    LISTBASE_FOREACH (Object *, ob, &bmain->objects) {
      LISTBASE_FOREACH (GpencilModifierData *, md, &ob->greasepencil_modifiers) {
        switch (md->type) {
          case eGpencilModifierType_Array: {
            ArrayGpencilModifierData *gpmd = (ArrayGpencilModifierData *)md;
            if (gpmd->materialname[0] != '\0') {
              gpmd->material = BLI_findstring(
                  &bmain->materials, gpmd->materialname, offsetof(ID, name) + 2);
              gpmd->materialname[0] = '\0';
            }
            break;
          }
          case eGpencilModifierType_Color: {
            ColorGpencilModifierData *gpmd = (ColorGpencilModifierData *)md;
            if (gpmd->materialname[0] != '\0') {
              gpmd->material = BLI_findstring(
                  &bmain->materials, gpmd->materialname, offsetof(ID, name) + 2);
              gpmd->materialname[0] = '\0';
            }
            break;
          }
          case eGpencilModifierType_Hook: {
            HookGpencilModifierData *gpmd = (HookGpencilModifierData *)md;
            if (gpmd->materialname[0] != '\0') {
              gpmd->material = BLI_findstring(
                  &bmain->materials, gpmd->materialname, offsetof(ID, name) + 2);
              gpmd->materialname[0] = '\0';
            }
            break;
          }
          case eGpencilModifierType_Lattice: {
            LatticeGpencilModifierData *gpmd = (LatticeGpencilModifierData *)md;
            if (gpmd->materialname[0] != '\0') {
              gpmd->material = BLI_findstring(
                  &bmain->materials, gpmd->materialname, offsetof(ID, name) + 2);
              gpmd->materialname[0] = '\0';
            }
            break;
          }
          case eGpencilModifierType_Mirror: {
            MirrorGpencilModifierData *gpmd = (MirrorGpencilModifierData *)md;
            if (gpmd->materialname[0] != '\0') {
              gpmd->material = BLI_findstring(
                  &bmain->materials, gpmd->materialname, offsetof(ID, name) + 2);
              gpmd->materialname[0] = '\0';
            }
            break;
          }
          case eGpencilModifierType_Multiply: {
            MultiplyGpencilModifierData *gpmd = (MultiplyGpencilModifierData *)md;
            if (gpmd->materialname[0] != '\0') {
              gpmd->material = BLI_findstring(
                  &bmain->materials, gpmd->materialname, offsetof(ID, name) + 2);
              gpmd->materialname[0] = '\0';
            }
            break;
          }
          case eGpencilModifierType_Noise: {
            NoiseGpencilModifierData *gpmd = (NoiseGpencilModifierData *)md;
            if (gpmd->materialname[0] != '\0') {
              gpmd->material = BLI_findstring(
                  &bmain->materials, gpmd->materialname, offsetof(ID, name) + 2);
              gpmd->materialname[0] = '\0';
            }
            break;
          }
          case eGpencilModifierType_Offset: {
            OffsetGpencilModifierData *gpmd = (OffsetGpencilModifierData *)md;
            if (gpmd->materialname[0] != '\0') {
              gpmd->material = BLI_findstring(
                  &bmain->materials, gpmd->materialname, offsetof(ID, name) + 2);
              gpmd->materialname[0] = '\0';
            }
            break;
          }
          case eGpencilModifierType_Opacity: {
            OpacityGpencilModifierData *gpmd = (OpacityGpencilModifierData *)md;
            if (gpmd->materialname[0] != '\0') {
              gpmd->material = BLI_findstring(
                  &bmain->materials, gpmd->materialname, offsetof(ID, name) + 2);
              gpmd->materialname[0] = '\0';
            }
            break;
          }
          case eGpencilModifierType_Simplify: {
            SimplifyGpencilModifierData *gpmd = (SimplifyGpencilModifierData *)md;
            if (gpmd->materialname[0] != '\0') {
              gpmd->material = BLI_findstring(
                  &bmain->materials, gpmd->materialname, offsetof(ID, name) + 2);
              gpmd->materialname[0] = '\0';
            }
            break;
          }
          case eGpencilModifierType_Smooth: {
            SmoothGpencilModifierData *gpmd = (SmoothGpencilModifierData *)md;
            if (gpmd->materialname[0] != '\0') {
              gpmd->material = BLI_findstring(
                  &bmain->materials, gpmd->materialname, offsetof(ID, name) + 2);
              gpmd->materialname[0] = '\0';
            }
            break;
          }
          case eGpencilModifierType_Subdiv: {
            SubdivGpencilModifierData *gpmd = (SubdivGpencilModifierData *)md;
            if (gpmd->materialname[0] != '\0') {
              gpmd->material = BLI_findstring(
                  &bmain->materials, gpmd->materialname, offsetof(ID, name) + 2);
              gpmd->materialname[0] = '\0';
            }
            break;
          }
          case eGpencilModifierType_Texture: {
            TextureGpencilModifierData *gpmd = (TextureGpencilModifierData *)md;
            if (gpmd->materialname[0] != '\0') {
              gpmd->material = BLI_findstring(
                  &bmain->materials, gpmd->materialname, offsetof(ID, name) + 2);
              gpmd->materialname[0] = '\0';
            }
            break;
          }
          case eGpencilModifierType_Thick: {
            ThickGpencilModifierData *gpmd = (ThickGpencilModifierData *)md;
            if (gpmd->materialname[0] != '\0') {
              gpmd->material = BLI_findstring(
                  &bmain->materials, gpmd->materialname, offsetof(ID, name) + 2);
              gpmd->materialname[0] = '\0';
            }
            break;
          }
          default:
            break;
        }
      }
    }

    /* Patch first frame for old files. */
    Scene *scene = bmain->scenes.first;
    if (scene != NULL) {
      LISTBASE_FOREACH (Object *, ob, &bmain->objects) {
        if (ob->type != OB_GPENCIL) {
          continue;
        }
        bGPdata *gpd = ob->data;
        LISTBASE_FOREACH (bGPDlayer *, gpl, &gpd->layers) {
          bGPDframe *gpf = gpl->frames.first;
          if (gpf && gpf->framenum > scene->r.sfra) {
            bGPDframe *gpf_dup = BKE_gpencil_frame_duplicate(gpf, true);
            gpf_dup->framenum = scene->r.sfra;
            BLI_addhead(&gpl->frames, gpf_dup);
          }
        }
      }
    }
  }

  if (!MAIN_VERSION_ATLEAST(bmain, 291, 1)) {
    LISTBASE_FOREACH (Collection *, collection, &bmain->collections) {
      if (BKE_collection_cycles_fix(bmain, collection)) {
        printf(
            "WARNING: Cycle detected in collection '%s', fixed as best as possible.\n"
            "You may have to reconstruct your View Layers...\n",
            collection->id.name);
      }
    }
  }

  if (!MAIN_VERSION_ATLEAST(bmain, 291, 8)) {
    /**
     * Make sure Emission Alpha fcurve and drivers is properly mapped after the Emission Strength
     * got introduced.
     */

    /**
     * Effectively we are replacing the (animation of) node socket input 18 with 19.
     * Emission Strength is the new socket input 18, pushing Emission Alpha to input 19.
     *
     * To play safe we move all the inputs beyond 18 to their rightful new place.
     * In case users are doing unexpected things with not-really supported keyframeable channels.
     */
    version_node_socket_index_animdata(bmain, NTREE_SHADER, SH_NODE_BSDF_PRINCIPLED, 18, 1, 22);
  }

  /* Convert all Multires displacement to Catmull-Clark subdivision limit surface. */
  if (!MAIN_VERSION_ATLEAST(bmain, 292, 1)) {
    LISTBASE_FOREACH (Object *, ob, &bmain->objects) {
      ModifierData *md;
      for (md = ob->modifiers.first; md; md = md->next) {
        if (md->type == eModifierType_Multires) {
          MultiresModifierData *mmd = (MultiresModifierData *)md;
          if (mmd->simple) {
            multires_do_versions_simple_to_catmull_clark(ob, mmd);
          }
        }
      }
    }
  }

  if (!MAIN_VERSION_ATLEAST(bmain, 292, 2)) {

    eSpaceSeq_Proxy_RenderSize render_size = get_sequencer_render_size(bmain);

    LISTBASE_FOREACH (Scene *, scene, &bmain->scenes) {
      if (scene->ed != NULL) {
        seq_convert_transform_crop_lb(scene, &scene->ed->seqbase, render_size);
      }
    }
  }

  if (!MAIN_VERSION_ATLEAST(bmain, 292, 8)) {
    /* Systematically rebuild posebones to ensure consistent ordering matching the one of bones in
     * Armature obdata. */
    LISTBASE_FOREACH (Object *, ob, &bmain->objects) {
      if (ob->type == OB_ARMATURE) {
        BKE_pose_rebuild(bmain, ob, ob->data, true);
      }
    }

    /* Wet Paint Radius Factor */
    for (Brush *br = bmain->brushes.first; br; br = br->id.next) {
      if (br->ob_mode & OB_MODE_SCULPT && br->wet_paint_radius_factor == 0.0f) {
        br->wet_paint_radius_factor = 1.0f;
      }
    }

    eSpaceSeq_Proxy_RenderSize render_size = get_sequencer_render_size(bmain);
    LISTBASE_FOREACH (Scene *, scene, &bmain->scenes) {
      if (scene->ed != NULL) {
        seq_convert_transform_crop_lb_2(scene, &scene->ed->seqbase, render_size);
      }
    }
  }

  if (!MAIN_VERSION_ATLEAST(bmain, 293, 16)) {
    LISTBASE_FOREACH (Scene *, scene, &bmain->scenes) {
      seq_update_meta_disp_range(SEQ_editing_get(scene));
    }

    /* Add a separate socket for Grid node X and Y size. */
    FOREACH_NODETREE_BEGIN (bmain, ntree, id) {
      if (ntree->type == NTREE_GEOMETRY) {
        version_node_socket_duplicate(ntree, GEO_NODE_MESH_PRIMITIVE_GRID, "Size X", "Size Y");
      }
      FOREACH_NODETREE_END;
    }
  }

  if (!MAIN_VERSION_ATLEAST(bmain, 293, 20)) {
    /* Set zero user text objects to have a fake user. */
    LISTBASE_FOREACH (Text *, text, &bmain->texts) {
      if (text->id.us == 0) {
        id_fake_user_set(&text->id);
      }
    }
  }

  /**
   * Versioning code until next subversion bump goes here.
   *
   * \note Be sure to check when bumping the version:
   * - #blo_do_versions_290 in this file.
   * - "versioning_userdef.c", #blo_do_versions_userdef
   * - "versioning_userdef.c", #do_versions_theme
   *
   * \note Keep this message at the bottom of the function.
   */
  {
    /* Keep this block, even when empty. */
  }
}

static void panels_remove_x_closed_flag_recursive(Panel *panel)
{
  const bool was_closed_x = panel->flag & PNL_UNUSED_1;
  const bool was_closed_y = panel->flag & PNL_CLOSED; /* That value was the Y closed flag. */

  SET_FLAG_FROM_TEST(panel->flag, was_closed_x || was_closed_y, PNL_CLOSED);

  /* Clear the old PNL_CLOSEDX flag. */
  panel->flag &= ~PNL_UNUSED_1;

  LISTBASE_FOREACH (Panel *, child_panel, &panel->children) {
    panels_remove_x_closed_flag_recursive(child_panel);
  }
}

static void do_versions_point_attributes(CustomData *pdata)
{
  /* Change to generic named float/float3 attributes. */
  enum {
    CD_LOCATION = 43,
    CD_RADIUS = 44,
  };

  for (int i = 0; i < pdata->totlayer; i++) {
    CustomDataLayer *layer = &pdata->layers[i];
    if (layer->type == CD_LOCATION) {
      STRNCPY(layer->name, "Position");
      layer->type = CD_PROP_FLOAT3;
    }
    else if (layer->type == CD_RADIUS) {
      STRNCPY(layer->name, "Radius");
      layer->type = CD_PROP_FLOAT;
    }
  }
}

static void do_versions_point_attribute_names(CustomData *pdata)
{
  /* Change from capital initial letter to lower case (T82693). */
  for (int i = 0; i < pdata->totlayer; i++) {
    CustomDataLayer *layer = &pdata->layers[i];
    if (layer->type == CD_PROP_FLOAT3 && STREQ(layer->name, "Position")) {
      STRNCPY(layer->name, "position");
    }
    else if (layer->type == CD_PROP_FLOAT && STREQ(layer->name, "Radius")) {
      STRNCPY(layer->name, "radius");
    }
  }
}

/* Move FCurve handles towards the control point in such a way that the curve itself doesn't
 * change. Since 2.91 FCurves are computed slightly differently, which requires this update to keep
 * the same animation result. Previous versions scaled down overlapping handles during evaluation.
 * This function applies the old correction to the actual animation data instead. */
static void do_versions_291_fcurve_handles_limit(FCurve *fcu)
{
  uint i = 1;
  for (BezTriple *bezt = fcu->bezt; i < fcu->totvert; i++, bezt++) {
    /* Only adjust bezier key-frames. */
    if (bezt->ipo != BEZT_IPO_BEZ) {
      continue;
    }

    BezTriple *nextbezt = bezt + 1;
    const float v1[2] = {bezt->vec[1][0], bezt->vec[1][1]};
    const float v2[2] = {bezt->vec[2][0], bezt->vec[2][1]};
    const float v3[2] = {nextbezt->vec[0][0], nextbezt->vec[0][1]};
    const float v4[2] = {nextbezt->vec[1][0], nextbezt->vec[1][1]};

    /* If the handles have no length, no need to do any corrections. */
    if (v1[0] == v2[0] && v3[0] == v4[0]) {
      continue;
    }

    /* Calculate handle deltas. */
    float delta1[2], delta2[2];
    sub_v2_v2v2(delta1, v1, v2);
    sub_v2_v2v2(delta2, v4, v3);

    const float len1 = fabsf(delta1[0]); /* Length of handle of first key. */
    const float len2 = fabsf(delta2[0]); /* Length of handle of second key. */

    /* Overlapping handles used to be internally scaled down in previous versions.
     * We bake the handles onto these previously virtual values. */
    const float time_delta = v4[0] - v1[0];
    const float total_len = len1 + len2;
    if (total_len <= time_delta) {
      continue;
    }

    const float factor = time_delta / total_len;
    /* Current keyframe's right handle: */
    madd_v2_v2v2fl(bezt->vec[2], v1, delta1, -factor); /* vec[2] = v1 - factor * delta1 */
    /* Next keyframe's left handle: */
    madd_v2_v2v2fl(nextbezt->vec[0], v4, delta2, -factor); /* vec[0] = v4 - factor * delta2 */
  }
}

static void do_versions_strip_cache_settings_recursive(const ListBase *seqbase)
{
  LISTBASE_FOREACH (Sequence *, seq, seqbase) {
    seq->cache_flag = 0;
    if (seq->type == SEQ_TYPE_META) {
      do_versions_strip_cache_settings_recursive(&seq->seqbase);
    }
  }
}

static void version_node_join_geometry_for_multi_input_socket(bNodeTree *ntree)
{
  LISTBASE_FOREACH_MUTABLE (bNodeLink *, link, &ntree->links) {
    if (link->tonode->type == GEO_NODE_JOIN_GEOMETRY && !(link->tosock->flag & SOCK_MULTI_INPUT)) {
      link->tosock = link->tonode->inputs.first;
    }
  }
  LISTBASE_FOREACH (bNode *, node, &ntree->nodes) {
    if (node->type == GEO_NODE_JOIN_GEOMETRY) {
      bNodeSocket *socket = node->inputs.first;
      socket->flag |= SOCK_MULTI_INPUT;
      socket->limit = 4095;
      nodeRemoveSocket(ntree, node, socket->next);
    }
  }
}

/* NOLINTNEXTLINE: readability-function-size */
void blo_do_versions_290(FileData *fd, Library *UNUSED(lib), Main *bmain)
{
  UNUSED_VARS(fd);

  if (MAIN_VERSION_ATLEAST(bmain, 290, 2) && MAIN_VERSION_OLDER(bmain, 291, 1)) {
    /* In this range, the extrude manifold could generate meshes with degenerated face. */
    LISTBASE_FOREACH (Mesh *, me, &bmain->meshes) {
      for (MPoly *mp = me->mpoly, *mp_end = mp + me->totpoly; mp < mp_end; mp++) {
        if (mp->totloop == 2) {
          bool changed;
          BKE_mesh_validate_arrays(me,
                                   me->mvert,
                                   me->totvert,
                                   me->medge,
                                   me->totedge,
                                   me->mface,
                                   me->totface,
                                   me->mloop,
                                   me->totloop,
                                   me->mpoly,
                                   me->totpoly,
                                   me->dvert,
                                   false,
                                   true,
                                   &changed);
          break;
        }
      }
    }
  }

  /** Repair files from duplicate brushes added to blend files, see: T76738. */
  if (!MAIN_VERSION_ATLEAST(bmain, 290, 2)) {
    {
      short id_codes[] = {ID_BR, ID_PAL};
      for (int i = 0; i < ARRAY_SIZE(id_codes); i++) {
        ListBase *lb = which_libbase(bmain, id_codes[i]);
        BKE_main_id_repair_duplicate_names_listbase(lb);
      }
    }

    if (!DNA_struct_elem_find(fd->filesdna, "SpaceImage", "float", "uv_opacity")) {
      for (bScreen *screen = bmain->screens.first; screen; screen = screen->id.next) {
        LISTBASE_FOREACH (ScrArea *, area, &screen->areabase) {
          LISTBASE_FOREACH (SpaceLink *, sl, &area->spacedata) {
            if (sl->spacetype == SPACE_IMAGE) {
              SpaceImage *sima = (SpaceImage *)sl;
              sima->uv_opacity = 1.0f;
            }
          }
        }
      }
    }

    /* Init Grease Pencil new random curves. */
    if (!DNA_struct_elem_find(fd->filesdna, "BrushGpencilSettings", "float", "random_hue")) {
      LISTBASE_FOREACH (Brush *, brush, &bmain->brushes) {
        if ((brush->gpencil_settings) && (brush->gpencil_settings->curve_rand_pressure == NULL)) {
          brush->gpencil_settings->curve_rand_pressure = BKE_curvemapping_add(
              1, 0.0f, 0.0f, 1.0f, 1.0f);
          brush->gpencil_settings->curve_rand_strength = BKE_curvemapping_add(
              1, 0.0f, 0.0f, 1.0f, 1.0f);
          brush->gpencil_settings->curve_rand_uv = BKE_curvemapping_add(1, 0.0f, 0.0f, 1.0f, 1.0f);
          brush->gpencil_settings->curve_rand_hue = BKE_curvemapping_add(
              1, 0.0f, 0.0f, 1.0f, 1.0f);
          brush->gpencil_settings->curve_rand_saturation = BKE_curvemapping_add(
              1, 0.0f, 0.0f, 1.0f, 1.0f);
          brush->gpencil_settings->curve_rand_value = BKE_curvemapping_add(
              1, 0.0f, 0.0f, 1.0f, 1.0f);
        }
      }
    }
  }

  if (!MAIN_VERSION_ATLEAST(bmain, 290, 4)) {
    /* Clear old deprecated bit-flag from edit weights modifiers, we now use it for something else.
     */
    LISTBASE_FOREACH (Object *, ob, &bmain->objects) {
      LISTBASE_FOREACH (ModifierData *, md, &ob->modifiers) {
        if (md->type == eModifierType_WeightVGEdit) {
          ((WeightVGEditModifierData *)md)->edit_flags &= ~MOD_WVG_EDIT_WEIGHTS_NORMALIZE;
        }
      }
    }

    /* Initialize parameters of the new Nishita sky model. */
    if (!DNA_struct_elem_find(fd->filesdna, "NodeTexSky", "float", "sun_size")) {
      FOREACH_NODETREE_BEGIN (bmain, ntree, id) {
        if (ntree->type == NTREE_SHADER) {
          LISTBASE_FOREACH (bNode *, node, &ntree->nodes) {
            if (node->type == SH_NODE_TEX_SKY && node->storage) {
              NodeTexSky *tex = (NodeTexSky *)node->storage;
              tex->sun_disc = true;
              tex->sun_size = DEG2RADF(0.545);
              tex->sun_elevation = M_PI_2;
              tex->sun_rotation = 0.0f;
              tex->altitude = 0.0f;
              tex->air_density = 1.0f;
              tex->dust_density = 1.0f;
              tex->ozone_density = 1.0f;
            }
          }
        }
      }
      FOREACH_NODETREE_END;
    }
  }

  if (!MAIN_VERSION_ATLEAST(bmain, 290, 6)) {
    /* Transition to saving expansion for all of a modifier's sub-panels. */
    if (!DNA_struct_elem_find(fd->filesdna, "ModifierData", "short", "ui_expand_flag")) {
      for (Object *object = bmain->objects.first; object != NULL; object = object->id.next) {
        LISTBASE_FOREACH (ModifierData *, md, &object->modifiers) {
          if (md->mode & eModifierMode_Expanded_DEPRECATED) {
            md->ui_expand_flag = 1;
          }
          else {
            md->ui_expand_flag = 0;
          }
        }
      }
    }

    /* EEVEE Motion blur new parameters. */
    if (!DNA_struct_elem_find(fd->filesdna, "SceneEEVEE", "float", "motion_blur_depth_scale")) {
      LISTBASE_FOREACH (Scene *, scene, &bmain->scenes) {
        scene->eevee.motion_blur_depth_scale = 100.0f;
        scene->eevee.motion_blur_max = 32;
      }
    }

    if (!DNA_struct_elem_find(fd->filesdna, "SceneEEVEE", "int", "motion_blur_steps")) {
      LISTBASE_FOREACH (Scene *, scene, &bmain->scenes) {
        scene->eevee.motion_blur_steps = 1;
      }
    }

    /* Transition to saving expansion for all of a constraint's sub-panels. */
    if (!DNA_struct_elem_find(fd->filesdna, "bConstraint", "short", "ui_expand_flag")) {
      for (Object *object = bmain->objects.first; object != NULL; object = object->id.next) {
        LISTBASE_FOREACH (bConstraint *, con, &object->constraints) {
          if (con->flag & CONSTRAINT_EXPAND_DEPRECATED) {
            con->ui_expand_flag = 1;
          }
          else {
            con->ui_expand_flag = 0;
          }
        }
      }
    }

    /* Transition to saving expansion for all of grease pencil modifier's sub-panels. */
    if (!DNA_struct_elem_find(fd->filesdna, "GpencilModifierData", "short", "ui_expand_flag")) {
      for (Object *object = bmain->objects.first; object != NULL; object = object->id.next) {
        LISTBASE_FOREACH (GpencilModifierData *, md, &object->greasepencil_modifiers) {
          if (md->mode & eGpencilModifierMode_Expanded_DEPRECATED) {
            md->ui_expand_flag = 1;
          }
          else {
            md->ui_expand_flag = 0;
          }
        }
      }
    }

    /* Transition to saving expansion for all of an effect's sub-panels. */
    if (!DNA_struct_elem_find(fd->filesdna, "ShaderFxData", "short", "ui_expand_flag")) {
      for (Object *object = bmain->objects.first; object != NULL; object = object->id.next) {
        LISTBASE_FOREACH (ShaderFxData *, fx, &object->shader_fx) {
          if (fx->mode & eShaderFxMode_Expanded_DEPRECATED) {
            fx->ui_expand_flag = 1;
          }
          else {
            fx->ui_expand_flag = 0;
          }
        }
      }
    }

    /* Refactor bevel profile type to use an enum. */
    if (!DNA_struct_elem_find(fd->filesdna, "BevelModifierData", "short", "profile_type")) {
      for (Object *object = bmain->objects.first; object != NULL; object = object->id.next) {
        LISTBASE_FOREACH (ModifierData *, md, &object->modifiers) {
          if (md->type == eModifierType_Bevel) {
            BevelModifierData *bmd = (BevelModifierData *)md;
            bool use_custom_profile = bmd->flags & MOD_BEVEL_CUSTOM_PROFILE_DEPRECATED;
            bmd->profile_type = use_custom_profile ? MOD_BEVEL_PROFILE_CUSTOM :
                                                     MOD_BEVEL_PROFILE_SUPERELLIPSE;
          }
        }
      }
    }

    /* Change ocean modifier values from [0, 10] to [0, 1] ranges. */
    for (Object *object = bmain->objects.first; object != NULL; object = object->id.next) {
      LISTBASE_FOREACH (ModifierData *, md, &object->modifiers) {
        if (md->type == eModifierType_Ocean) {
          OceanModifierData *omd = (OceanModifierData *)md;
          omd->wave_alignment *= 0.1f;
          omd->sharpen_peak_jonswap *= 0.1f;
        }
      }
    }
  }

  if (!MAIN_VERSION_ATLEAST(bmain, 291, 1)) {

    /* Initialize additional parameter of the Nishita sky model and change altitude unit. */
    if (!DNA_struct_elem_find(fd->filesdna, "NodeTexSky", "float", "sun_intensity")) {
      FOREACH_NODETREE_BEGIN (bmain, ntree, id) {
        if (ntree->type == NTREE_SHADER) {
          LISTBASE_FOREACH (bNode *, node, &ntree->nodes) {
            if (node->type == SH_NODE_TEX_SKY && node->storage) {
              NodeTexSky *tex = (NodeTexSky *)node->storage;
              tex->sun_intensity = 1.0f;
              tex->altitude *= 0.001f;
            }
          }
        }
      }
      FOREACH_NODETREE_END;
    }

    /* Refactor bevel affect type to use an enum. */
    if (!DNA_struct_elem_find(fd->filesdna, "BevelModifierData", "char", "affect_type")) {
      for (Object *object = bmain->objects.first; object != NULL; object = object->id.next) {
        LISTBASE_FOREACH (ModifierData *, md, &object->modifiers) {
          if (md->type == eModifierType_Bevel) {
            BevelModifierData *bmd = (BevelModifierData *)md;
            const bool use_vertex_bevel = bmd->flags & MOD_BEVEL_VERT_DEPRECATED;
            bmd->affect_type = use_vertex_bevel ? MOD_BEVEL_AFFECT_VERTICES :
                                                  MOD_BEVEL_AFFECT_EDGES;
          }
        }
      }
    }

    /* Initialize additional velocity parameter for #CacheFile's. */
    if (!DNA_struct_elem_find(
            fd->filesdna, "MeshSeqCacheModifierData", "float", "velocity_scale")) {
      for (Object *object = bmain->objects.first; object != NULL; object = object->id.next) {
        LISTBASE_FOREACH (ModifierData *, md, &object->modifiers) {
          if (md->type == eModifierType_MeshSequenceCache) {
            MeshSeqCacheModifierData *mcmd = (MeshSeqCacheModifierData *)md;
            mcmd->velocity_scale = 1.0f;
          }
        }
      }
    }

    if (!DNA_struct_elem_find(fd->filesdna, "CacheFile", "char", "velocity_unit")) {
      for (CacheFile *cache_file = bmain->cachefiles.first; cache_file != NULL;
           cache_file = cache_file->id.next) {
        BLI_strncpy(cache_file->velocity_name, ".velocities", sizeof(cache_file->velocity_name));
        cache_file->velocity_unit = CACHEFILE_VELOCITY_UNIT_SECOND;
      }
    }

    if (!DNA_struct_elem_find(fd->filesdna, "OceanModifierData", "int", "viewport_resolution")) {
      for (Object *object = bmain->objects.first; object != NULL; object = object->id.next) {
        LISTBASE_FOREACH (ModifierData *, md, &object->modifiers) {
          if (md->type == eModifierType_Ocean) {
            OceanModifierData *omd = (OceanModifierData *)md;
            omd->viewport_resolution = omd->resolution;
          }
        }
      }
    }

    /* Remove panel X axis collapsing, a remnant of horizontal panel alignment. */
    LISTBASE_FOREACH (bScreen *, screen, &bmain->screens) {
      LISTBASE_FOREACH (ScrArea *, area, &screen->areabase) {
        LISTBASE_FOREACH (ARegion *, region, &area->regionbase) {
          LISTBASE_FOREACH (Panel *, panel, &region->panels) {
            panels_remove_x_closed_flag_recursive(panel);
          }
        }
      }
    }
  }

  if (!MAIN_VERSION_ATLEAST(bmain, 291, 2)) {
    for (Scene *scene = bmain->scenes.first; scene; scene = scene->id.next) {
      RigidBodyWorld *rbw = scene->rigidbody_world;

      if (rbw == NULL) {
        continue;
      }

      /* The substep method changed from "per second" to "per frame".
       * To get the new value simply divide the old bullet sim fps with the scene fps.
       */
      rbw->substeps_per_frame /= FPS;

      if (rbw->substeps_per_frame <= 0) {
        rbw->substeps_per_frame = 1;
      }
    }

    /* PointCloud attributes. */
    for (PointCloud *pointcloud = bmain->pointclouds.first; pointcloud != NULL;
         pointcloud = pointcloud->id.next) {
      do_versions_point_attributes(&pointcloud->pdata);
    }

    /* Show outliner mode column by default. */
    LISTBASE_FOREACH (bScreen *, screen, &bmain->screens) {
      LISTBASE_FOREACH (ScrArea *, area, &screen->areabase) {
        LISTBASE_FOREACH (SpaceLink *, space, &area->spacedata) {
          if (space->spacetype == SPACE_OUTLINER) {
            SpaceOutliner *space_outliner = (SpaceOutliner *)space;

            space_outliner->flag |= SO_MODE_COLUMN;
          }
        }
      }
    }

    /* Solver and Collections for Boolean. */
    for (Object *object = bmain->objects.first; object != NULL; object = object->id.next) {
      LISTBASE_FOREACH (ModifierData *, md, &object->modifiers) {
        if (md->type == eModifierType_Boolean) {
          BooleanModifierData *bmd = (BooleanModifierData *)md;
          bmd->solver = eBooleanModifierSolver_Fast;
          bmd->flag = eBooleanModifierFlag_Object;
        }
      }
    }
  }

  if (!MAIN_VERSION_ATLEAST(bmain, 291, 4) && MAIN_VERSION_ATLEAST(bmain, 291, 1)) {
    /* Due to a48d78ce07f4f, CustomData.totlayer and CustomData.maxlayer has been written
     * incorrectly. Fortunately, the size of the layers array has been written to the .blend file
     * as well, so we can reconstruct totlayer and maxlayer from that. */
    LISTBASE_FOREACH (Mesh *, mesh, &bmain->meshes) {
      mesh->vdata.totlayer = mesh->vdata.maxlayer = MEM_allocN_len(mesh->vdata.layers) /
                                                    sizeof(CustomDataLayer);
      mesh->edata.totlayer = mesh->edata.maxlayer = MEM_allocN_len(mesh->edata.layers) /
                                                    sizeof(CustomDataLayer);
      /* We can be sure that mesh->fdata is empty for files written by 2.90. */
      mesh->ldata.totlayer = mesh->ldata.maxlayer = MEM_allocN_len(mesh->ldata.layers) /
                                                    sizeof(CustomDataLayer);
      mesh->pdata.totlayer = mesh->pdata.maxlayer = MEM_allocN_len(mesh->pdata.layers) /
                                                    sizeof(CustomDataLayer);
    }
  }

  if (!MAIN_VERSION_ATLEAST(bmain, 291, 5)) {
    /* Fix fcurves to allow for new bezier handles behavior (T75881 and D8752). */
    for (bAction *act = bmain->actions.first; act; act = act->id.next) {
      for (FCurve *fcu = act->curves.first; fcu; fcu = fcu->next) {
        /* Only need to fix Bezier curves with at least 2 key-frames. */
        if (fcu->totvert < 2 || fcu->bezt == NULL) {
          continue;
        }
        do_versions_291_fcurve_handles_limit(fcu);
      }
    }

    LISTBASE_FOREACH (Collection *, collection, &bmain->collections) {
      collection->color_tag = COLLECTION_COLOR_NONE;
    }
    LISTBASE_FOREACH (Scene *, scene, &bmain->scenes) {
      /* Old files do not have a master collection, but it will be created by
       * `BKE_collection_master_add()`. */
      if (scene->master_collection) {
        scene->master_collection->color_tag = COLLECTION_COLOR_NONE;
      }
    }

    /* Add custom profile and bevel mode to curve bevels. */
    if (!DNA_struct_elem_find(fd->filesdna, "Curve", "char", "bevel_mode")) {
      LISTBASE_FOREACH (Curve *, curve, &bmain->curves) {
        if (curve->bevobj != NULL) {
          curve->bevel_mode = CU_BEV_MODE_OBJECT;
        }
        else {
          curve->bevel_mode = CU_BEV_MODE_ROUND;
        }
      }
    }

    /* Ensure that new viewport display fields are initialized correctly. */
    LISTBASE_FOREACH (Object *, ob, &bmain->objects) {
      LISTBASE_FOREACH (ModifierData *, md, &ob->modifiers) {
        if (md->type == eModifierType_Fluid) {
          FluidModifierData *fmd = (FluidModifierData *)md;
          if (fmd->domain != NULL) {
            if (!fmd->domain->coba_field && fmd->domain->type == FLUID_DOMAIN_TYPE_LIQUID) {
              fmd->domain->coba_field = FLUID_DOMAIN_FIELD_PHI;
            }
            fmd->domain->grid_scale = 1.0;
            fmd->domain->gridlines_upper_bound = 1.0;
            fmd->domain->vector_scale_with_magnitude = true;
            const float grid_lines[4] = {1.0, 0.0, 0.0, 1.0};
            copy_v4_v4(fmd->domain->gridlines_range_color, grid_lines);
          }
        }
      }
    }
  }

  if (!MAIN_VERSION_ATLEAST(bmain, 291, 6)) {
    /* Darken Inactive Overlay. */
    if (!DNA_struct_elem_find(fd->filesdna, "View3DOverlay", "float", "fade_alpha")) {
      for (bScreen *screen = bmain->screens.first; screen; screen = screen->id.next) {
        LISTBASE_FOREACH (ScrArea *, area, &screen->areabase) {
          LISTBASE_FOREACH (SpaceLink *, sl, &area->spacedata) {
            if (sl->spacetype == SPACE_VIEW3D) {
              View3D *v3d = (View3D *)sl;
              v3d->overlay.fade_alpha = 0.40f;
              v3d->overlay.flag |= V3D_OVERLAY_FADE_INACTIVE;
            }
          }
        }
      }
    }

    /* Unify symmetry as a mesh property. */
    if (!DNA_struct_elem_find(fd->filesdna, "Mesh", "char", "symmetry")) {
      LISTBASE_FOREACH (Mesh *, mesh, &bmain->meshes) {
        /* The previous flags used to store mesh symmetry in edit-mode match the new ones that are
         * used in #Mesh.symmetry. */
        mesh->symmetry = mesh->editflag & (ME_SYMMETRY_X | ME_SYMMETRY_Y | ME_SYMMETRY_Z);
      }
    }

    /* Alembic importer: allow vertex interpolation by default. */
    for (Object *object = bmain->objects.first; object != NULL; object = object->id.next) {
      LISTBASE_FOREACH (ModifierData *, md, &object->modifiers) {
        if (md->type != eModifierType_MeshSequenceCache) {
          continue;
        }

        MeshSeqCacheModifierData *data = (MeshSeqCacheModifierData *)md;
        data->read_flag |= MOD_MESHSEQ_INTERPOLATE_VERTICES;
      }
    }
  }

  if (!MAIN_VERSION_ATLEAST(bmain, 291, 7)) {
    LISTBASE_FOREACH (Scene *, scene, &bmain->scenes) {
      scene->r.simplify_volumes = 1.0f;
    }
  }

  if (!MAIN_VERSION_ATLEAST(bmain, 291, 8)) {
    if (!DNA_struct_elem_find(fd->filesdna, "WorkSpaceDataRelation", "int", "parentid")) {
      LISTBASE_FOREACH (WorkSpace *, workspace, &bmain->workspaces) {
        LISTBASE_FOREACH_MUTABLE (
            WorkSpaceDataRelation *, relation, &workspace->hook_layout_relations) {
          relation->parent = blo_read_get_new_globaldata_address(fd, relation->parent);
          BLI_assert(relation->parentid == 0);
          if (relation->parent != NULL) {
            LISTBASE_FOREACH (wmWindowManager *, wm, &bmain->wm) {
              wmWindow *win = BLI_findptr(
                  &wm->windows, relation->parent, offsetof(wmWindow, workspace_hook));
              if (win != NULL) {
                relation->parentid = win->winid;
                break;
              }
            }
            if (relation->parentid == 0) {
              BLI_assert(
                  !"Found a valid parent for workspace data relation, but no valid parent id.");
            }
          }
          if (relation->parentid == 0) {
            BLI_freelinkN(&workspace->hook_layout_relations, relation);
          }
        }
      }
    }

    /* UV/Image show overlay option. */
    if (!DNA_struct_find(fd->filesdna, "SpaceImageOverlay")) {
      LISTBASE_FOREACH (bScreen *, screen, &bmain->screens) {
        LISTBASE_FOREACH (ScrArea *, area, &screen->areabase) {
          LISTBASE_FOREACH (SpaceLink *, space, &area->spacedata) {
            if (space->spacetype == SPACE_IMAGE) {
              SpaceImage *sima = (SpaceImage *)space;
              sima->overlay.flag = SI_OVERLAY_SHOW_OVERLAYS;
            }
          }
        }
      }
    }

    /* Ensure that particle systems generated by fluid modifier have correct phystype. */
    LISTBASE_FOREACH (ParticleSettings *, part, &bmain->particles) {
      if (ELEM(
              part->type, PART_FLUID_FLIP, PART_FLUID_SPRAY, PART_FLUID_BUBBLE, PART_FLUID_FOAM)) {
        part->phystype = PART_PHYS_NO;
      }
    }
  }

  if (!MAIN_VERSION_ATLEAST(bmain, 291, 9)) {
    /* Remove options of legacy UV/Image editor */
    for (bScreen *screen = bmain->screens.first; screen; screen = screen->id.next) {
      LISTBASE_FOREACH (ScrArea *, area, &screen->areabase) {
        LISTBASE_FOREACH (SpaceLink *, sl, &area->spacedata) {
          switch (sl->spacetype) {
            case SPACE_IMAGE: {
              SpaceImage *sima = (SpaceImage *)sl;
              sima->flag &= ~(SI_FLAG_UNUSED_20);
              break;
            }
          }
        }
      }
    }

    if (!DNA_struct_elem_find(fd->filesdna, "FluidModifierData", "float", "fractions_distance")) {
      LISTBASE_FOREACH (Object *, ob, &bmain->objects) {
        LISTBASE_FOREACH (ModifierData *, md, &ob->modifiers) {
          if (md->type == eModifierType_Fluid) {
            FluidModifierData *fmd = (FluidModifierData *)md;
            if (fmd->domain) {
              fmd->domain->fractions_distance = 0.5;
            }
          }
        }
      }
    }
  }

  if (!MAIN_VERSION_ATLEAST(bmain, 292, 1)) {
    {
      const int LEGACY_REFINE_RADIAL_DISTORTION_K1 = (1 << 2);

      LISTBASE_FOREACH (MovieClip *, clip, &bmain->movieclips) {
        MovieTracking *tracking = &clip->tracking;
        MovieTrackingSettings *settings = &tracking->settings;
        int new_refine_camera_intrinsics = 0;

        if (settings->refine_camera_intrinsics & REFINE_FOCAL_LENGTH) {
          new_refine_camera_intrinsics |= REFINE_FOCAL_LENGTH;
        }

        if (settings->refine_camera_intrinsics & REFINE_PRINCIPAL_POINT) {
          new_refine_camera_intrinsics |= REFINE_PRINCIPAL_POINT;
        }

        /* The end goal is to enable radial distortion refinement if either K1 or K2 were set for
         * refinement. It is enough to only check for L1 it was not possible to refine K2 without
         * K1. */
        if (settings->refine_camera_intrinsics & LEGACY_REFINE_RADIAL_DISTORTION_K1) {
          new_refine_camera_intrinsics |= REFINE_RADIAL_DISTORTION;
        }

        settings->refine_camera_intrinsics = new_refine_camera_intrinsics;
      }
    }
  }

  if (!MAIN_VERSION_ATLEAST(bmain, 292, 5)) {
    /* Initialize the opacity of the overlay wireframe */
    if (!DNA_struct_elem_find(fd->filesdna, "View3DOverlay", "float", "wireframe_opacity")) {
      for (bScreen *screen = bmain->screens.first; screen; screen = screen->id.next) {
        LISTBASE_FOREACH (ScrArea *, area, &screen->areabase) {
          LISTBASE_FOREACH (SpaceLink *, sl, &area->spacedata) {
            if (sl->spacetype == SPACE_VIEW3D) {
              View3D *v3d = (View3D *)sl;
              v3d->overlay.wireframe_opacity = 1.0f;
            }
          }
        }
      }
    }

    /* Replace object hidden filter with inverted object visible filter. */
    LISTBASE_FOREACH (bScreen *, screen, &bmain->screens) {
      LISTBASE_FOREACH (ScrArea *, area, &screen->areabase) {
        LISTBASE_FOREACH (SpaceLink *, space, &area->spacedata) {
          if (space->spacetype == SPACE_OUTLINER) {
            SpaceOutliner *space_outliner = (SpaceOutliner *)space;
            if (space_outliner->filter_state == SO_FILTER_OB_HIDDEN) {
              space_outliner->filter_state = SO_FILTER_OB_VISIBLE;
              space_outliner->filter |= SO_FILTER_OB_STATE_INVERSE;
            }
          }
        }
      }
    }

    LISTBASE_FOREACH (Object *, ob, &bmain->objects) {
      LISTBASE_FOREACH (ModifierData *, md, &ob->modifiers) {
        if (md->type == eModifierType_WeightVGProximity) {
          WeightVGProximityModifierData *wmd = (WeightVGProximityModifierData *)md;
          if (wmd->cmap_curve == NULL) {
            wmd->cmap_curve = BKE_curvemapping_add(1, 0.0, 0.0, 1.0, 1.0);
            BKE_curvemapping_init(wmd->cmap_curve);
          }
        }
      }
    }

    /* PointCloud attributes names. */
    LISTBASE_FOREACH (PointCloud *, pointcloud, &bmain->pointclouds) {
      do_versions_point_attribute_names(&pointcloud->pdata);
    }

    /* Cryptomatte render pass */
    if (!DNA_struct_elem_find(fd->filesdna, "ViewLayer", "short", "cryptomatte_levels")) {
      LISTBASE_FOREACH (Scene *, scene, &bmain->scenes) {
        LISTBASE_FOREACH (ViewLayer *, view_layer, &scene->view_layers) {
          view_layer->cryptomatte_levels = 6;
          view_layer->cryptomatte_flag = VIEW_LAYER_CRYPTOMATTE_ACCURATE;
        }
      }
    }
  }

  if (!MAIN_VERSION_ATLEAST(bmain, 292, 7)) {
    /* Make all IDProperties used as interface of geometry node trees overridable. */
    LISTBASE_FOREACH (Object *, ob, &bmain->objects) {
      LISTBASE_FOREACH (ModifierData *, md, &ob->modifiers) {
        if (md->type == eModifierType_Nodes) {
          NodesModifierData *nmd = (NodesModifierData *)md;
          IDProperty *nmd_properties = nmd->settings.properties;

          BLI_assert(nmd_properties->type == IDP_GROUP);
          LISTBASE_FOREACH (IDProperty *, nmd_socket_idprop, &nmd_properties->data.group) {
            nmd_socket_idprop->flag |= IDP_FLAG_OVERRIDABLE_LIBRARY;
          }
        }
      }
    }

    /* EEVEE/Cycles Volumes consistency */
    for (Scene *scene = bmain->scenes.first; scene; scene = scene->id.next) {
      /* Remove Volume Transmittance render pass from each view layer. */
      LISTBASE_FOREACH (ViewLayer *, view_layer, &scene->view_layers) {
        view_layer->eevee.render_passes &= ~EEVEE_RENDER_PASS_UNUSED_8;
      }

      /* Rename Renderlayer Socket `VolumeScatterCol` to `VolumeDir` */
      if (scene->nodetree) {
        LISTBASE_FOREACH (bNode *, node, &scene->nodetree->nodes) {
          if (node->type == CMP_NODE_R_LAYERS) {
            LISTBASE_FOREACH (bNodeSocket *, output_socket, &node->outputs) {
              const char *volume_scatter = "VolumeScatterCol";
              if (STREQLEN(output_socket->name, volume_scatter, MAX_NAME)) {
                BLI_strncpy(output_socket->name, RE_PASSNAME_VOLUME_LIGHT, MAX_NAME);
              }
            }
          }
        }
      }
    }

    /* Convert `NodeCryptomatte->storage->matte_id` to `NodeCryptomatte->storage->entries` */
    if (!DNA_struct_find(fd->filesdna, "CryptomatteEntry")) {
      LISTBASE_FOREACH (Scene *, scene, &bmain->scenes) {
        if (scene->nodetree) {
          LISTBASE_FOREACH (bNode *, node, &scene->nodetree->nodes) {
            if (node->type == CMP_NODE_CRYPTOMATTE_LEGACY) {
              NodeCryptomatte *storage = (NodeCryptomatte *)node->storage;
              char *matte_id = storage->matte_id;
              if (matte_id == NULL || strlen(storage->matte_id) == 0) {
                continue;
              }
              BKE_cryptomatte_matte_id_to_entries(storage, storage->matte_id);
            }
          }
        }
      }
    }

    /* Overlay elements in the sequencer. */
    LISTBASE_FOREACH (bScreen *, screen, &bmain->screens) {
      LISTBASE_FOREACH (ScrArea *, area, &screen->areabase) {
        LISTBASE_FOREACH (SpaceLink *, sl, &area->spacedata) {
          if (sl->spacetype == SPACE_SEQ) {
            SpaceSeq *sseq = (SpaceSeq *)sl;
            sseq->flag |= (SEQ_SHOW_OVERLAY | SEQ_TIMELINE_SHOW_STRIP_NAME |
                           SEQ_TIMELINE_SHOW_STRIP_SOURCE | SEQ_TIMELINE_SHOW_STRIP_DURATION);
          }
        }
      }
    }
  }

  if (!MAIN_VERSION_ATLEAST(bmain, 292, 8)) {
    LISTBASE_FOREACH (bNodeTree *, ntree, &bmain->nodetrees) {
      LISTBASE_FOREACH (bNode *, node, &ntree->nodes) {
        if (STREQ(node->idname, "GeometryNodeRandomAttribute")) {
          STRNCPY(node->idname, "GeometryLegacyNodeAttributeRandomize");
        }
      }
    }

    LISTBASE_FOREACH (Scene *, scene, &bmain->scenes) {
      if (scene->toolsettings->sequencer_tool_settings == NULL) {
        scene->toolsettings->sequencer_tool_settings = SEQ_tool_settings_init();
      }
    }
  }

  if (!MAIN_VERSION_ATLEAST(bmain, 292, 9)) {
    /* Default properties editors to auto outliner sync. */
    LISTBASE_FOREACH (bScreen *, screen, &bmain->screens) {
      LISTBASE_FOREACH (ScrArea *, area, &screen->areabase) {
        LISTBASE_FOREACH (SpaceLink *, space, &area->spacedata) {
          if (space->spacetype == SPACE_PROPERTIES) {
            SpaceProperties *space_properties = (SpaceProperties *)space;
            space_properties->outliner_sync = PROPERTIES_SYNC_AUTO;
          }
        }
      }
    }

    /* Ensure that new viscosity strength field is initialized correctly. */
    if (!DNA_struct_elem_find(fd->filesdna, "FluidModifierData", "float", "viscosity_value")) {
      LISTBASE_FOREACH (Object *, ob, &bmain->objects) {
        LISTBASE_FOREACH (ModifierData *, md, &ob->modifiers) {
          if (md->type == eModifierType_Fluid) {
            FluidModifierData *fmd = (FluidModifierData *)md;
            if (fmd->domain != NULL) {
              fmd->domain->viscosity_value = 0.05;
            }
          }
        }
      }
    }
  }

  if (!MAIN_VERSION_ATLEAST(bmain, 292, 10)) {
    if (!DNA_struct_find(fd->filesdna, "NodeSetAlpha")) {
      FOREACH_NODETREE_BEGIN (bmain, ntree, id) {
        if (ntree->type != NTREE_COMPOSIT) {
          continue;
        }
        LISTBASE_FOREACH (bNode *, node, &ntree->nodes) {
          if (node->type != CMP_NODE_SETALPHA) {
            continue;
          }
          NodeSetAlpha *storage = MEM_callocN(sizeof(NodeSetAlpha), "NodeSetAlpha");
          storage->mode = CMP_NODE_SETALPHA_MODE_REPLACE_ALPHA;
          node->storage = storage;
        }
      }
      FOREACH_NODETREE_END;
    }

    LISTBASE_FOREACH (Scene *, scene, &bmain->scenes) {
      Editing *ed = SEQ_editing_get(scene);
      if (ed == NULL) {
        continue;
      }
      ed->cache_flag = (SEQ_CACHE_STORE_RAW | SEQ_CACHE_STORE_FINAL_OUT);
      do_versions_strip_cache_settings_recursive(&ed->seqbase);
    }
  }

  /* Enable "Save as Render" option for file output node by default (apply view transform to image
   * on save) */
  if (!MAIN_VERSION_ATLEAST(bmain, 292, 11)) {
    FOREACH_NODETREE_BEGIN (bmain, ntree, id) {
      if (ntree->type == NTREE_COMPOSIT) {
        LISTBASE_FOREACH (bNode *, node, &ntree->nodes) {
          if (node->type == CMP_NODE_OUTPUT_FILE) {
            LISTBASE_FOREACH (bNodeSocket *, sock, &node->inputs) {
              NodeImageMultiFileSocket *simf = sock->storage;
              simf->save_as_render = true;
            }
          }
        }
      }
    }
    FOREACH_NODETREE_END;
  }

  if (!MAIN_VERSION_ATLEAST(bmain, 293, 1)) {
    FOREACH_NODETREE_BEGIN (bmain, ntree, id) {
      if (ntree->type == NTREE_GEOMETRY) {
        version_node_socket_name(ntree, GEO_NODE_MESH_BOOLEAN, "Geometry A", "Geometry 1");
        version_node_socket_name(ntree, GEO_NODE_MESH_BOOLEAN, "Geometry B", "Geometry 2");
      }
    }
    FOREACH_NODETREE_END;

    /* Init grease pencil default curve resolution. */
    if (!DNA_struct_elem_find(fd->filesdna, "bGPdata", "int", "curve_edit_resolution")) {
      LISTBASE_FOREACH (bGPdata *, gpd, &bmain->gpencils) {
        gpd->curve_edit_resolution = GP_DEFAULT_CURVE_RESOLUTION;
        gpd->flag |= GP_DATA_CURVE_ADAPTIVE_RESOLUTION;
      }
    }
    /* Init grease pencil curve editing error threshold. */
    if (!DNA_struct_elem_find(fd->filesdna, "bGPdata", "float", "curve_edit_threshold")) {
      LISTBASE_FOREACH (bGPdata *, gpd, &bmain->gpencils) {
        gpd->curve_edit_threshold = GP_DEFAULT_CURVE_ERROR;
        gpd->curve_edit_corner_angle = GP_DEFAULT_CURVE_EDIT_CORNER_ANGLE;
      }
    }
  }

  if ((!MAIN_VERSION_ATLEAST(bmain, 292, 14)) ||
      ((bmain->versionfile == 293) && (!MAIN_VERSION_ATLEAST(bmain, 293, 1)))) {
    FOREACH_NODETREE_BEGIN (bmain, ntree, id) {
      if (ntree->type != NTREE_GEOMETRY) {
        continue;
      }
      LISTBASE_FOREACH (bNode *, node, &ntree->nodes) {
        if (node->type == GEO_NODE_OBJECT_INFO && node->storage == NULL) {
          NodeGeometryObjectInfo *data = (NodeGeometryObjectInfo *)MEM_callocN(
              sizeof(NodeGeometryObjectInfo), __func__);
          data->transform_space = GEO_NODE_TRANSFORM_SPACE_RELATIVE;
          node->storage = data;
        }
      }
    }
    FOREACH_NODETREE_END;
  }

  if (!MAIN_VERSION_ATLEAST(bmain, 293, 1)) {
    /* Grease pencil layer transform matrix. */
    if (!DNA_struct_elem_find(fd->filesdna, "bGPDlayer", "float", "location[0]")) {
      LISTBASE_FOREACH (bGPdata *, gpd, &bmain->gpencils) {
        LISTBASE_FOREACH (bGPDlayer *, gpl, &gpd->layers) {
          zero_v3(gpl->location);
          zero_v3(gpl->rotation);
          copy_v3_fl(gpl->scale, 1.0f);
          loc_eul_size_to_mat4(gpl->layer_mat, gpl->location, gpl->rotation, gpl->scale);
          invert_m4_m4(gpl->layer_invmat, gpl->layer_mat);
        }
      }
    }
    /* Fix Fill factor for grease pencil fill brushes. */
    LISTBASE_FOREACH (Brush *, brush, &bmain->brushes) {
      if ((brush->gpencil_settings) && (brush->gpencil_settings->fill_factor == 0.0f)) {
        brush->gpencil_settings->fill_factor = 1.0f;
      }
    }
  }

  if (!MAIN_VERSION_ATLEAST(bmain, 293, 5)) {
    /* Change Nishita sky model Altitude unit. */
    FOREACH_NODETREE_BEGIN (bmain, ntree, id) {
      if (ntree->type == NTREE_SHADER) {
        LISTBASE_FOREACH (bNode *, node, &ntree->nodes) {
          if (node->type == SH_NODE_TEX_SKY && node->storage) {
            NodeTexSky *tex = (NodeTexSky *)node->storage;
            tex->altitude *= 1000.0f;
          }
        }
      }
    }
    FOREACH_NODETREE_END;
  }

  if (!MAIN_VERSION_ATLEAST(bmain, 293, 6)) {
    LISTBASE_FOREACH (bScreen *, screen, &bmain->screens) {
      LISTBASE_FOREACH (ScrArea *, area, &screen->areabase) {
        LISTBASE_FOREACH (SpaceLink *, space, &area->spacedata) {
          /* UV/Image Max resolution images in image editor. */
          if (space->spacetype == SPACE_IMAGE) {
            SpaceImage *sima = (SpaceImage *)space;
            sima->iuser.flag |= IMA_SHOW_MAX_RESOLUTION;
          }
          /* Enable Outliner render visibility column. */
          else if (space->spacetype == SPACE_OUTLINER) {
            SpaceOutliner *space_outliner = (SpaceOutliner *)space;
            space_outliner->show_restrict_flags |= SO_RESTRICT_RENDER;
          }
        }
      }
    }
  }

  if (!MAIN_VERSION_ATLEAST(bmain, 293, 7)) {
    FOREACH_NODETREE_BEGIN (bmain, ntree, id) {
      if (ntree->type == NTREE_GEOMETRY) {
        version_node_join_geometry_for_multi_input_socket(ntree);
      }
    }
    FOREACH_NODETREE_END;
  }

  if (!MAIN_VERSION_ATLEAST(bmain, 293, 9)) {
    if (!DNA_struct_elem_find(fd->filesdna, "SceneEEVEE", "float", "bokeh_overblur")) {
      LISTBASE_FOREACH (Scene *, scene, &bmain->scenes) {
        scene->eevee.bokeh_neighbor_max = 10.0f;
        scene->eevee.bokeh_denoise_fac = 0.75f;
        scene->eevee.bokeh_overblur = 5.0f;
      }
    }

    /* Add subpanels for FModifiers, which requires a field to store expansion. */
    if (!DNA_struct_elem_find(fd->filesdna, "FModifier", "short", "ui_expand_flag")) {
      LISTBASE_FOREACH (bAction *, act, &bmain->actions) {
        LISTBASE_FOREACH (FCurve *, fcu, &act->curves) {
          LISTBASE_FOREACH (FModifier *, fcm, &fcu->modifiers) {
            SET_FLAG_FROM_TEST(fcm->ui_expand_flag,
                               fcm->flag & FMODIFIER_FLAG_EXPANDED,
                               UI_PANEL_DATA_EXPAND_ROOT);
          }
        }
      }
    }
  }

  if (!MAIN_VERSION_ATLEAST(bmain, 293, 10)) {
    LISTBASE_FOREACH (Scene *, scene, &bmain->scenes) {
      /* Fix old scene with too many samples that were not being used.
       * Now they are properly used and might produce a huge slowdown.
       * So we clamp to what the old max actual was. */
      if (scene->eevee.volumetric_shadow_samples > 32) {
        scene->eevee.volumetric_shadow_samples = 32;
      }
    }
  }

  if (!MAIN_VERSION_ATLEAST(bmain, 293, 11)) {
    LISTBASE_FOREACH (bNodeTree *, ntree, &bmain->nodetrees) {
      if (ntree->type == NTREE_GEOMETRY) {
        LISTBASE_FOREACH (bNode *, node, &ntree->nodes) {
          if (STREQ(node->idname, "GeometryNodeSubdivisionSurfaceSimple")) {
            STRNCPY(node->idname, "GeometryNodeSubdivide");
          }
          if (STREQ(node->idname, "GeometryNodeSubdivisionSurface")) {
            STRNCPY(node->idname, "GeometryNodeSubdivideSmooth");
          }
        }
      }
    }
  }

  if (!MAIN_VERSION_ATLEAST(bmain, 293, 12)) {
    LISTBASE_FOREACH (bScreen *, screen, &bmain->screens) {
      LISTBASE_FOREACH (ScrArea *, area, &screen->areabase) {
        LISTBASE_FOREACH (SpaceLink *, sl, &area->spacedata) {
          switch (sl->spacetype) {
            case SPACE_SEQ: {
              SpaceSeq *sseq = (SpaceSeq *)sl;
              if (ELEM(sseq->render_size,
                       SEQ_RENDER_SIZE_PROXY_100,
                       SEQ_RENDER_SIZE_PROXY_75,
                       SEQ_RENDER_SIZE_PROXY_50,
                       SEQ_RENDER_SIZE_PROXY_25)) {
                sseq->flag |= SEQ_USE_PROXIES;
              }
              if (sseq->render_size == SEQ_RENDER_SIZE_FULL) {
                sseq->render_size = SEQ_RENDER_SIZE_PROXY_100;
              }
            }
          }
        }
      }
    }

    LISTBASE_FOREACH (bScreen *, screen, &bmain->screens) {
      LISTBASE_FOREACH (ScrArea *, area, &screen->areabase) {
        LISTBASE_FOREACH (SpaceLink *, sl, &area->spacedata) {
          if (sl->spacetype == SPACE_SPREADSHEET) {
            ListBase *regionbase = (sl == area->spacedata.first) ? &area->regionbase :
                                                                   &sl->regionbase;
            ARegion *new_footer = do_versions_add_region_if_not_found(
                regionbase, RGN_TYPE_FOOTER, "footer for spreadsheet", RGN_TYPE_HEADER);
            if (new_footer != NULL) {
              new_footer->alignment = (U.uiflag & USER_HEADER_BOTTOM) ? RGN_ALIGN_TOP :
                                                                        RGN_ALIGN_BOTTOM;
            }
          }
        }
      }
    }
  }

  if (!MAIN_VERSION_ATLEAST(bmain, 293, 13)) {
    LISTBASE_FOREACH (bNodeTree *, ntree, &bmain->nodetrees) {
      if (ntree->type == NTREE_GEOMETRY) {
        LISTBASE_FOREACH (bNode *, node, &ntree->nodes) {
          if (STREQ(node->idname, "GeometryNodeSubdivideSmooth")) {
            STRNCPY(node->idname, "GeometryNodeSubdivisionSurface");
          }
        }
      }
    }
  }

  if (!MAIN_VERSION_ATLEAST(bmain, 293, 14)) {
    if (!DNA_struct_elem_find(fd->filesdna, "Lamp", "float", "diff_fac")) {
      LISTBASE_FOREACH (Light *, light, &bmain->lights) {
        light->diff_fac = 1.0f;
        light->volume_fac = 1.0f;
      }
    }
<<<<<<< HEAD

    LISTBASE_FOREACH (bNodeTree *, ntree, &bmain->nodetrees) {
      if (ntree->type == NTREE_GEOMETRY) {
        LISTBASE_FOREACH (bNode *, node, &ntree->nodes) {
          if (node->type == GEO_NODE_LEGACY_ATTRIBUTE_FILL) {
            node->custom2 = ATTR_DOMAIN_AUTO;
          }
        }
      }
    }

    if (!DNA_struct_elem_find(fd->filesdna, "Light", "float", "diff_fac")) {
      LISTBASE_FOREACH (Light *, light, &bmain->lights) {
        light->diff_fac = 1.0f;
        light->volume_fac = 1.0f;
      }
    }
=======
>>>>>>> 42853bac
  }

  if (!MAIN_VERSION_ATLEAST(bmain, 293, 15)) {
    LISTBASE_FOREACH (bNodeTree *, ntree, &bmain->nodetrees) {
      if (ntree->type == NTREE_GEOMETRY) {
        LISTBASE_FOREACH (bNode *, node, &ntree->nodes) {
          if (STREQ(node->idname, "GeometryNodeMeshPlane")) {
            STRNCPY(node->idname, "GeometryNodeMeshGrid");
          }
        }
      }
    }
  }

  if (!MAIN_VERSION_ATLEAST(bmain, 293, 16)) {
    FOREACH_NODETREE_BEGIN (bmain, ntree, id) {
      if (ntree->type == NTREE_GEOMETRY) {
        version_node_socket_name(ntree, GEO_NODE_MESH_PRIMITIVE_GRID, "Size", "Size X");
      }
      FOREACH_NODETREE_END;
    }

    /* The CU_2D flag has been removed. */
    LISTBASE_FOREACH (Curve *, cu, &bmain->curves) {
#define CU_2D (1 << 3)
      ListBase *nurbs = BKE_curve_nurbs_get(cu);
      bool is_2d = true;

      LISTBASE_FOREACH (Nurb *, nu, nurbs) {
        if (nu->flag & CU_2D) {
          nu->flag &= ~CU_2D;
        }
        else {
          is_2d = false;
        }
      }
#undef CU_2D
      if (!is_2d && CU_IS_2D(cu)) {
        cu->flag |= CU_3D;
      }
    }
  }

  if (!MAIN_VERSION_ATLEAST(bmain, 293, 18)) {
    if (!DNA_struct_elem_find(fd->filesdna, "bArmature", "float", "axes_position")) {
      /* Convert the axes draw position to its old default (tip of bone). */
      LISTBASE_FOREACH (struct bArmature *, arm, &bmain->armatures) {
        arm->axes_position = 1.0;
      }
    }

    /* Initialize the spread parameter for area lights. */
    if (!DNA_struct_elem_find(fd->filesdna, "Lamp", "float", "area_spread")) {
      LISTBASE_FOREACH (Light *, la, &bmain->lights) {
        la->area_spread = DEG2RADF(180.0f);
      }
    }

    LISTBASE_FOREACH (bScreen *, screen, &bmain->screens) {
      LISTBASE_FOREACH (ScrArea *, area, &screen->areabase) {
        LISTBASE_FOREACH (SpaceLink *, sl, &area->spacedata) {
          if (sl->spacetype == SPACE_NODE) {
            SpaceNode *snode = (SpaceNode *)sl;
            LISTBASE_FOREACH (bNodeTreePath *, path, &snode->treepath) {
              STRNCPY(path->display_name, path->node_name);
            }
          }
        }
      }
    }

    /* Consolidate node and final evaluation modes. */
    LISTBASE_FOREACH (bScreen *, screen, &bmain->screens) {
      LISTBASE_FOREACH (ScrArea *, area, &screen->areabase) {
        LISTBASE_FOREACH (SpaceLink *, sl, &area->spacedata) {
          if (sl->spacetype == SPACE_SPREADSHEET) {
            SpaceSpreadsheet *sspreadsheet = (SpaceSpreadsheet *)sl;
            if (sspreadsheet->object_eval_state == 2) {
              sspreadsheet->object_eval_state = SPREADSHEET_OBJECT_EVAL_STATE_EVALUATED;
            }
          }
        }
      }
    }
  }

  /* Set default value for the new bisect_threshold parameter in the mirror modifier. */
  if (!MAIN_VERSION_ATLEAST(bmain, 293, 19)) {
    LISTBASE_FOREACH (Object *, ob, &bmain->objects) {
      LISTBASE_FOREACH (ModifierData *, md, &ob->modifiers) {
        if (md->type == eModifierType_Mirror) {
          MirrorModifierData *mmd = (MirrorModifierData *)md;
          /* This was the previous hard-coded value. */
          mmd->bisect_threshold = 0.001f;
        }
      }
    }

    LISTBASE_FOREACH (Curve *, cu, &bmain->curves) {
      /* Turn on clamping as this was implicit before. */
      cu->flag |= CU_PATH_CLAMP;
    }
  }

  /**
   * Versioning code until next subversion bump goes here.
   *
   * \note Be sure to check when bumping the version:
   * - "versioning_userdef.c", #blo_do_versions_userdef
   * - "versioning_userdef.c", #do_versions_theme
   *
   * \note Keep this message at the bottom of the function.
   */
  {
    /* Keep this block, even when empty. */
    LISTBASE_FOREACH (Brush *, br, &bmain->brushes) {
      BKE_brush_default_input_curves_set(br);
    }

    if (!DNA_struct_elem_find(fd->filesdna, "Sculpt", "float", "smooth_strength_factor")) {
      LISTBASE_FOREACH (Scene *, scene, &bmain->scenes) {
        Sculpt *sd = scene->toolsettings->sculpt;
        if (sd) {
          sd->smooth_strength_factor = 1.0f;
        }
      }
    }
  }
}<|MERGE_RESOLUTION|>--- conflicted
+++ resolved
@@ -1802,26 +1802,6 @@
         light->volume_fac = 1.0f;
       }
     }
-<<<<<<< HEAD
-
-    LISTBASE_FOREACH (bNodeTree *, ntree, &bmain->nodetrees) {
-      if (ntree->type == NTREE_GEOMETRY) {
-        LISTBASE_FOREACH (bNode *, node, &ntree->nodes) {
-          if (node->type == GEO_NODE_LEGACY_ATTRIBUTE_FILL) {
-            node->custom2 = ATTR_DOMAIN_AUTO;
-          }
-        }
-      }
-    }
-
-    if (!DNA_struct_elem_find(fd->filesdna, "Light", "float", "diff_fac")) {
-      LISTBASE_FOREACH (Light *, light, &bmain->lights) {
-        light->diff_fac = 1.0f;
-        light->volume_fac = 1.0f;
-      }
-    }
-=======
->>>>>>> 42853bac
   }
 
   if (!MAIN_VERSION_ATLEAST(bmain, 293, 15)) {
