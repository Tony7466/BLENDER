--- conflicted
+++ resolved
@@ -822,25 +822,7 @@
       for (const MPoly *mp = BKE_mesh_polys(me), *mp_end = mp + me->totpoly; mp < mp_end; mp++) {
         if (mp->totloop == 2) {
           bool changed;
-<<<<<<< HEAD
           BKE_mesh_legacy_convert_loops_to_corners(me);
-          BKE_mesh_validate_arrays(me,
-                                   BKE_mesh_vert_positions_for_write(me),
-                                   me->totvert,
-                                   BKE_mesh_edges_for_write(me),
-                                   me->totedge,
-                                   (MFace *)CustomData_get_layer(&me->fdata, CD_MFACE),
-                                   me->totface,
-                                   BKE_mesh_corner_verts_for_write(me),
-                                   BKE_mesh_corner_edges_for_write(me),
-                                   me->totloop,
-                                   BKE_mesh_polys_for_write(me),
-                                   me->totpoly,
-                                   BKE_mesh_deform_verts_for_write(me),
-                                   false,
-                                   true,
-                                   &changed);
-=======
           BKE_mesh_validate_arrays(
               me,
               BKE_mesh_vert_positions_for_write(me),
@@ -849,7 +831,8 @@
               me->totedge,
               (MFace *)CustomData_get_layer_for_write(&me->fdata, CD_MFACE, me->totface),
               me->totface,
-              BKE_mesh_loops_for_write(me),
+              BKE_mesh_corner_verts_for_write(me),
+              BKE_mesh_corner_edges_for_write(me),
               me->totloop,
               BKE_mesh_polys_for_write(me),
               me->totpoly,
@@ -857,7 +840,6 @@
               false,
               true,
               &changed);
->>>>>>> 83f92188
           break;
         }
       }
