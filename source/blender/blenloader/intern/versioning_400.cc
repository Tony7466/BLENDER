/* SPDX-FileCopyrightText: 2023 Blender Foundation
 *
 * SPDX-License-Identifier: GPL-2.0-or-later */

/** \file
 * \ingroup blenloader
 */

#define DNA_DEPRECATED_ALLOW

#include "CLG_log.h"

#include "DNA_movieclip_types.h"

#include "BLI_assert.h"
#include "BLI_listbase.h"
#include "BLI_set.hh"

#include "BKE_main.h"
#include "BKE_mesh_legacy_convert.h"
#include "BKE_node.hh"
#include "BKE_tracking.h"

#include "BLO_readfile.h"

#include "readfile.h"

#include "versioning_common.h"

// static CLG_LogRef LOG = {"blo.readfile.doversion"};

void do_versions_after_linking_400(FileData * /*fd*/, Main *bmain)
{
  UNUSED_VARS(bmain);
}

static void version_mesh_legacy_to_struct_of_array_format(Mesh &mesh)
{
  BKE_mesh_legacy_convert_flags_to_selection_layers(&mesh);
  BKE_mesh_legacy_convert_flags_to_hide_layers(&mesh);
  BKE_mesh_legacy_convert_uvs_to_generic(&mesh);
  BKE_mesh_legacy_convert_mpoly_to_material_indices(&mesh);
  BKE_mesh_legacy_sharp_faces_from_flags(&mesh);
  BKE_mesh_legacy_bevel_weight_to_layers(&mesh);
  BKE_mesh_legacy_sharp_edges_from_flags(&mesh);
  BKE_mesh_legacy_face_set_to_generic(&mesh);
  BKE_mesh_legacy_edge_crease_to_layers(&mesh);
  BKE_mesh_legacy_uv_seam_from_flags(&mesh);
  BKE_mesh_legacy_convert_verts_to_positions(&mesh);
  BKE_mesh_legacy_attribute_flags_to_strings(&mesh);
  BKE_mesh_legacy_convert_loops_to_corners(&mesh);
  BKE_mesh_legacy_convert_polys_to_offsets(&mesh);
  BKE_mesh_legacy_convert_edges_to_generic(&mesh);
}

static void version_motion_tracking_legacy_camera_object(MovieClip &movieclip)
{
  MovieTracking &tracking = movieclip.tracking;
  MovieTrackingObject *active_tracking_object = BKE_tracking_object_get_active(&tracking);
  MovieTrackingObject *tracking_camera_object = BKE_tracking_object_get_camera(&tracking);

  BLI_assert(tracking_camera_object != nullptr);

  if (BLI_listbase_is_empty(&tracking_camera_object->tracks)) {
    tracking_camera_object->tracks = tracking.tracks_legacy;
    active_tracking_object->active_track = tracking.act_track_legacy;
  }

  if (BLI_listbase_is_empty(&tracking_camera_object->plane_tracks)) {
    tracking_camera_object->plane_tracks = tracking.plane_tracks_legacy;
    active_tracking_object->active_plane_track = tracking.act_plane_track_legacy;
  }

  if (tracking_camera_object->reconstruction.cameras == nullptr) {
    tracking_camera_object->reconstruction = tracking.reconstruction_legacy;
  }

  /* Clear pointers in the legacy storage.
   * Always do it, in the case something got missed in the logic above, so that the legacy storage
   * is always ensured to be empty after load. */
  BLI_listbase_clear(&tracking.tracks_legacy);
  BLI_listbase_clear(&tracking.plane_tracks_legacy);
  tracking.act_track_legacy = nullptr;
  tracking.act_plane_track_legacy = nullptr;
  memset(&tracking.reconstruction_legacy, 0, sizeof(tracking.reconstruction_legacy));
}

static void version_movieclips_legacy_camera_object(Main *bmain)
{
  LISTBASE_FOREACH (MovieClip *, movieclip, &bmain->movieclips) {
    version_motion_tracking_legacy_camera_object(*movieclip);
  }
}

static void version_geometry_nodes_add_realize_instance_nodes(bNodeTree *ntree)
{
  LISTBASE_FOREACH_MUTABLE (bNode *, node, &ntree->nodes) {
    if (STREQ(node->idname, "GeometryNodeMeshBoolean")) {
      add_realize_instances_before_socket(ntree, node, nodeFindSocket(node, SOCK_IN, "Mesh 2"));
    }
  }
}

void blo_do_versions_400(FileData * /*fd*/, Library * /*lib*/, Main *bmain)
{
  if (!MAIN_VERSION_ATLEAST(bmain, 400, 1)) {
    LISTBASE_FOREACH (Mesh *, mesh, &bmain->meshes) {
      version_mesh_legacy_to_struct_of_array_format(*mesh);
    }
    version_movieclips_legacy_camera_object(bmain);
  }

  if (!MAIN_VERSION_ATLEAST(bmain, 400, 2)) {
    LISTBASE_FOREACH (Mesh *, mesh, &bmain->meshes) {
      BKE_mesh_legacy_bevel_weight_to_generic(mesh);
    }
  }

  if (!MAIN_VERSION_ATLEAST(bmain, 400, 3)) {
<<<<<<< HEAD
    LISTBASE_FOREACH (Mesh *, mesh, &bmain->meshes) {
      BKE_mesh_legacy_face_map_to_generic(mesh);
=======
    LISTBASE_FOREACH (bNodeTree *, ntree, &bmain->nodetrees) {
      if (ntree->type == NTREE_GEOMETRY) {
        version_geometry_nodes_add_realize_instance_nodes(ntree);
      }
>>>>>>> 0c0cd10e
    }
  }

  /**
   * Versioning code until next subversion bump goes here.
   *
   * \note Be sure to check when bumping the version:
   * - "versioning_userdef.c", #blo_do_versions_userdef
   * - "versioning_userdef.c", #do_versions_theme
   *
   * \note Keep this message at the bottom of the function.
   */
  {
    /* Keep this block, even when empty. */
  }
}<|MERGE_RESOLUTION|>--- conflicted
+++ resolved
@@ -117,15 +117,16 @@
   }
 
   if (!MAIN_VERSION_ATLEAST(bmain, 400, 3)) {
-<<<<<<< HEAD
-    LISTBASE_FOREACH (Mesh *, mesh, &bmain->meshes) {
-      BKE_mesh_legacy_face_map_to_generic(mesh);
-=======
     LISTBASE_FOREACH (bNodeTree *, ntree, &bmain->nodetrees) {
       if (ntree->type == NTREE_GEOMETRY) {
         version_geometry_nodes_add_realize_instance_nodes(ntree);
       }
->>>>>>> 0c0cd10e
+    }
+  }
+
+  if (!MAIN_VERSION_ATLEAST(bmain, 400, 4)) {
+    LISTBASE_FOREACH (Mesh *, mesh, &bmain->meshes) {
+      BKE_mesh_legacy_face_map_to_generic(mesh);
     }
   }
 
