/* SPDX-FileCopyrightText: 2023 Blender Authors
 *
 * SPDX-License-Identifier: GPL-2.0-or-later */

/** \file
 * \ingroup blenloader
 */

#define DNA_DEPRECATED_ALLOW

#include <algorithm>
#include <cmath>

#include "CLG_log.h"

/* Define macros in `DNA_genfile.h`. */
#define DNA_GENFILE_VERSIONING_MACROS

#include "DNA_brush_types.h"
#include "DNA_camera_types.h"
#include "DNA_curve_types.h"
#include "DNA_defaults.h"
#include "DNA_light_types.h"
#include "DNA_lightprobe_types.h"
#include "DNA_material_types.h"
#include "DNA_modifier_types.h"
#include "DNA_movieclip_types.h"
#include "DNA_scene_types.h"
#include "DNA_world_types.h"

#include "DNA_defaults.h"
#include "DNA_defs.h"
#include "DNA_genfile.h"
#include "DNA_particle_types.h"

#undef DNA_GENFILE_VERSIONING_MACROS

#include "BLI_assert.h"
#include "BLI_listbase.h"
#include "BLI_map.hh"
#include "BLI_math_vector.h"
#include "BLI_set.hh"
#include "BLI_string.h"
#include "BLI_string_ref.hh"

#include "BKE_anim_data.h"
#include "BKE_animsys.h"
#include "BKE_armature.h"
#include "BKE_attribute.h"
#include "BKE_collection.h"
#include "BKE_curve.h"
#include "BKE_effect.h"
#include "BKE_grease_pencil.hh"
#include "BKE_idprop.hh"
#include "BKE_main.h"
#include "BKE_material.h"
#include "BKE_mesh_legacy_convert.hh"
#include "BKE_node.hh"
#include "BKE_node_runtime.hh"
#include "BKE_scene.h"
#include "BKE_tracking.h"

#include "SEQ_retiming.hh"
#include "SEQ_sequencer.hh"

#include "ANIM_armature_iter.hh"
#include "ANIM_bone_collections.h"

#include "ED_armature.hh"

#include "BLT_translation.h"

#include "BLO_read_write.hh"
#include "BLO_readfile.h"

#include "readfile.hh"

#include "versioning_common.hh"

// static CLG_LogRef LOG = {"blo.readfile.doversion"};

static void version_composite_nodetree_null_id(bNodeTree *ntree, Scene *scene)
{
  for (bNode *node : ntree->all_nodes()) {
    if (node->id == nullptr &&
        ((node->type == CMP_NODE_R_LAYERS) ||
         (node->type == CMP_NODE_CRYPTOMATTE && node->custom1 == CMP_CRYPTOMATTE_SRC_RENDER)))
    {
      node->id = &scene->id;
    }
  }
}

/* Move bone-group color to the individual bones. */
static void version_bonegroup_migrate_color(Main *bmain)
{
  using PoseSet = blender::Set<bPose *>;
  blender::Map<bArmature *, PoseSet> armature_poses;

  /* Gather a mapping from armature to the poses that use it. */
  LISTBASE_FOREACH (Object *, ob, &bmain->objects) {
    if (ob->type != OB_ARMATURE || !ob->pose) {
      continue;
    }

    bArmature *arm = reinterpret_cast<bArmature *>(ob->data);
    BLI_assert_msg(GS(arm->id.name) == ID_AR,
                   "Expected ARMATURE object to have an Armature as data");

    /* There is no guarantee that the current state of poses is in sync with the Armature data.
     *
     * NOTE: No need to handle user reference-counting in readfile code. */
    BKE_pose_ensure(bmain, ob, arm, false);

    PoseSet &pose_set = armature_poses.lookup_or_add_default(arm);
    pose_set.add(ob->pose);
  }

  /* Move colors from the pose's bone-group to either the armature bones or the
   * pose bones, depending on how many poses use the Armature. */
  for (const PoseSet &pose_set : armature_poses.values()) {
    /* If the Armature is shared, the bone group colors might be different, and thus they have to
     * be stored on the pose bones. If the Armature is NOT shared, the bone colors can be stored
     * directly on the Armature bones. */
    const bool store_on_armature = pose_set.size() == 1;

    for (bPose *pose : pose_set) {
      LISTBASE_FOREACH (bPoseChannel *, pchan, &pose->chanbase) {
        const bActionGroup *bgrp = (const bActionGroup *)BLI_findlink(&pose->agroups,
                                                                      (pchan->agrp_index - 1));
        if (!bgrp) {
          continue;
        }

        BoneColor &bone_color = store_on_armature ? pchan->bone->color : pchan->color;
        bone_color.palette_index = bgrp->customCol;
        memcpy(&bone_color.custom, &bgrp->cs, sizeof(bone_color.custom));
      }
    }
  }
}

static void version_bonelayers_to_bonecollections(Main *bmain)
{
  char bcoll_name[MAX_NAME];
  char custom_prop_name[MAX_NAME];

  LISTBASE_FOREACH (bArmature *, arm, &bmain->armatures) {
    IDProperty *arm_idprops = IDP_GetProperties(&arm->id);

    BLI_assert_msg(arm->edbo == nullptr, "did not expect an Armature to be saved in edit mode");
    const uint layer_used = arm->layer_used;

    /* Construct a bone collection for each layer that contains at least one bone. */
    blender::Vector<std::pair<uint, BoneCollection *>> layermask_collection;
    for (uint layer = 0; layer < 32; ++layer) {
      const uint layer_mask = 1u << layer;
      if ((layer_used & layer_mask) == 0) {
        /* Layer is empty, so no need to convert to collection. */
        continue;
      }

      /* Construct a suitable name for this bone layer. */
      bcoll_name[0] = '\0';
      if (arm_idprops) {
        /* See if we can use the layer name from the Bone Manager add-on. This is a popular add-on
         * for managing bone layers and giving them names. */
        SNPRINTF(custom_prop_name, "layer_name_%u", layer);
        IDProperty *prop = IDP_GetPropertyFromGroup(arm_idprops, custom_prop_name);
        if (prop != nullptr && prop->type == IDP_STRING && IDP_String(prop)[0] != '\0') {
          SNPRINTF(bcoll_name, "Layer %u - %s", layer + 1, IDP_String(prop));
        }
      }
      if (bcoll_name[0] == '\0') {
        /* Either there was no name defined in the custom property, or
         * it was the empty string. */
        SNPRINTF(bcoll_name, "Layer %u", layer + 1);
      }

      /* Create a new bone collection for this layer. */
      BoneCollection *bcoll = ANIM_armature_bonecoll_new(arm, bcoll_name);
      layermask_collection.append(std::make_pair(layer_mask, bcoll));

      if ((arm->layer & layer_mask) == 0) {
        ANIM_bonecoll_hide(bcoll);
      }
    }

    /* Iterate over the bones to assign them to their layers. */
    blender::animrig::ANIM_armature_foreach_bone(&arm->bonebase, [&](Bone *bone) {
      for (auto layer_bcoll : layermask_collection) {
        const uint layer_mask = layer_bcoll.first;
        if ((bone->layer & layer_mask) == 0) {
          continue;
        }

        BoneCollection *bcoll = layer_bcoll.second;
        ANIM_armature_bonecoll_assign(bcoll, bone);
      }
    });
  }
}

static void version_bonegroups_to_bonecollections(Main *bmain)
{
  LISTBASE_FOREACH (Object *, ob, &bmain->objects) {
    if (ob->type != OB_ARMATURE || !ob->pose) {
      continue;
    }

    /* Convert the bone groups on a bone-by-bone basis. */
    bArmature *arm = reinterpret_cast<bArmature *>(ob->data);
    bPose *pose = ob->pose;

    blender::Map<const bActionGroup *, BoneCollection *> collections_by_group;
    /* Convert all bone groups, regardless of whether they contain any bones. */
    LISTBASE_FOREACH (bActionGroup *, bgrp, &pose->agroups) {
      BoneCollection *bcoll = ANIM_armature_bonecoll_new(arm, bgrp->name);
      collections_by_group.add_new(bgrp, bcoll);

      /* Before now, bone visibility was determined by armature layers, and bone
       * groups did not have any impact on this. To retain the behavior, that
       * hiding all layers a bone is on hides the bone, the
       * bone-group-collections should be created hidden. */
      ANIM_bonecoll_hide(bcoll);
    }

    /* Assign the bones to their bone group based collection. */
    LISTBASE_FOREACH (bPoseChannel *, pchan, &pose->chanbase) {
      /* Find the bone group of this pose channel. */
      const bActionGroup *bgrp = (const bActionGroup *)BLI_findlink(&pose->agroups,
                                                                    (pchan->agrp_index - 1));
      if (!bgrp) {
        continue;
      }

      /* Assign the bone. */
      BoneCollection *bcoll = collections_by_group.lookup(bgrp);
      ANIM_armature_bonecoll_assign(bcoll, pchan->bone);
    }

    /* The list of bone groups (pose->agroups) is intentionally left alone here. This will allow
     * for older versions of Blender to open the file with bone groups intact. Of course the bone
     * groups will not be updated any more, but this way the data at least survives an accidental
     * save with Blender 4.0. */
  }
}

static void version_principled_bsdf_update_animdata(ID *owner_id, bNodeTree *ntree)
{
  ID *id = &ntree->id;
  AnimData *adt = BKE_animdata_from_id(id);

  LISTBASE_FOREACH (bNode *, node, &ntree->nodes) {
    if (node->type != SH_NODE_BSDF_PRINCIPLED) {
      continue;
    }

    char node_name_escaped[MAX_NAME * 2];
    BLI_str_escape(node_name_escaped, node->name, sizeof(node_name_escaped));
    std::string prefix = "nodes[\"" + std::string(node_name_escaped) + "\"].inputs";

    /* Remove animdata for inputs 18 (Transmission Roughness) and 3 (Subsurface Color). */
    BKE_animdata_fix_paths_remove(id, (prefix + "[18]").c_str());
    BKE_animdata_fix_paths_remove(id, (prefix + "[3]").c_str());

    /* Order is important here: If we e.g. want to change A->B and B->C, but perform A->B first,
     * then later we don't know whether a B entry is an original B (and therefore should be
     * changed to C) or used to be A and was already handled.
     * In practice, going reverse mostly works, the two notable dependency chains are:
     * - 8->13, then 2->8, then 9->2 (13 was changed before)
     * - 1->9, then 6->1 (9 was changed before)
     * - 4->10, then 21->4 (10 was changed before)
     *
     * 0 (Base Color) and 17 (Transmission) are fine as-is. */
    std::pair<int, int> remap_table[] = {
        {20, 27}, /* Emission Strength */
        {19, 26}, /* Emission */
        {16, 3},  /* IOR */
        {15, 19}, /* Clearcoat Roughness */
        {14, 18}, /* Clearcoat */
        {13, 25}, /* Sheen Tint */
        {12, 23}, /* Sheen */
        {11, 15}, /* Anisotropic Rotation */
        {10, 14}, /* Anisotropic */
        {8, 13},  /* Specular Tint */
        {2, 8},   /* Subsurface Radius */
        {9, 2},   /* Roughness */
        {7, 12},  /* Specular */
        {1, 9},   /* Subsurface Scale */
        {6, 1},   /* Metallic */
        {5, 11},  /* Subsurface Anisotropy */
        {4, 10},  /* Subsurface IOR */
        {21, 4}   /* Alpha */
    };
    for (const auto &entry : remap_table) {
      BKE_animdata_fix_paths_rename(
          id, adt, owner_id, prefix.c_str(), nullptr, nullptr, entry.first, entry.second, false);
    }
  }
}

<<<<<<< HEAD
/* Add specular tint to Glass BSDF. */
static void version_glass_bsdf_specular_tint(bNodeTree *ntree)
{
  LISTBASE_FOREACH (bNode *, node, &ntree->nodes) {
    if (node->type != SH_NODE_BSDF_GLASS) {
      continue;
    }

    bNodeSocket *color_socket = nodeFindSocket(node, SOCK_IN, "Color");
    float *base_color = version_cycles_node_socket_rgba_value(color_socket);

    bNodeSocket *spec_tint_socket = nodeFindSocket(node, SOCK_IN, "Specular Tint");
    copy_v4_v4(version_cycles_node_socket_rgba_value(spec_tint_socket), base_color);

    if (color_socket->link) {
      nodeAddLink(ntree,
                  color_socket->link->fromnode,
                  color_socket->link->fromsock,
                  node,
                  spec_tint_socket);
    }
  }
=======
static void versioning_eevee_shadow_settings(Object *object)
{
  /** EEVEE no longer uses the Material::blend_shadow property.
   * Instead, it uses Object::visibility_flag for disabling shadow casting
   */

  short *material_len = BKE_object_material_len_p(object);
  if (!material_len) {
    return;
  }

  using namespace blender;
  bool hide_shadows = *material_len > 0;
  for (int i : IndexRange(*material_len)) {
    Material *material = BKE_object_material_get(object, i + 1);
    if (!material || material->blend_shadow != MA_BS_NONE) {
      hide_shadows = false;
    }
  }

  /* Enable the hide_shadow flag only if there's not any shadow casting material. */
  SET_FLAG_FROM_TEST(object->visibility_flag, hide_shadows, OB_HIDE_SHADOW);
>>>>>>> 79917e7b
}

void do_versions_after_linking_400(FileData *fd, Main *bmain)
{
  if (!MAIN_VERSION_FILE_ATLEAST(bmain, 400, 9)) {
    /* Fix area light scaling. */
    LISTBASE_FOREACH (Light *, light, &bmain->lights) {
      light->energy = light->energy_deprecated;
      if (light->type == LA_AREA) {
        light->energy *= M_PI_4;
      }
    }

    /* XXX This was added several years ago in 'lib_link` code of Scene... Should be safe enough
     * here. */
    LISTBASE_FOREACH (Scene *, scene, &bmain->scenes) {
      if (scene->nodetree) {
        version_composite_nodetree_null_id(scene->nodetree, scene);
      }
    }

    /* XXX This was added many years ago (1c19940198) in 'lib_link` code of particles as a bug-fix.
     * But this is actually versioning. Should be safe enough here. */
    LISTBASE_FOREACH (ParticleSettings *, part, &bmain->particles) {
      if (!part->effector_weights) {
        part->effector_weights = BKE_effector_add_weights(part->force_group);
      }
    }

    /* Object proxies have been deprecated sine 3.x era, so their update & sanity check can now
     * happen in do_versions code. */
    LISTBASE_FOREACH (Object *, ob, &bmain->objects) {
      if (ob->proxy) {
        /* Paranoia check, actually a proxy_from pointer should never be written... */
        if (!ID_IS_LINKED(ob->proxy)) {
          ob->proxy->proxy_from = nullptr;
          ob->proxy = nullptr;

          if (ob->id.lib) {
            BLO_reportf_wrap(fd->reports,
                             RPT_INFO,
                             TIP_("Proxy lost from object %s lib %s\n"),
                             ob->id.name + 2,
                             ob->id.lib->filepath);
          }
          else {
            BLO_reportf_wrap(fd->reports,
                             RPT_INFO,
                             TIP_("Proxy lost from object %s lib <NONE>\n"),
                             ob->id.name + 2);
          }
          fd->reports->count.missing_obproxies++;
        }
        else {
          /* This triggers object_update to always use a copy. */
          ob->proxy->proxy_from = ob;
        }
      }
    }
  }

  if (!MAIN_VERSION_FILE_ATLEAST(bmain, 400, 21)) {
    if (!DNA_struct_member_exists(fd->filesdna, "bPoseChannel", "BoneColor", "color")) {
      version_bonegroup_migrate_color(bmain);
    }

    if (!DNA_struct_member_exists(fd->filesdna, "bArmature", "ListBase", "collections")) {
      version_bonelayers_to_bonecollections(bmain);
      version_bonegroups_to_bonecollections(bmain);
    }
  }

  if (!MAIN_VERSION_FILE_ATLEAST(bmain, 400, 24)) {
    FOREACH_NODETREE_BEGIN (bmain, ntree, id) {
      if (ntree->type == NTREE_SHADER) {
        /* Convert animdata on the Principled BSDF sockets. */
        version_principled_bsdf_update_animdata(id, ntree);
      }
    }
    FOREACH_NODETREE_END;
  }

  if (!MAIN_VERSION_FILE_ATLEAST(bmain, 400, 34)) {
    BKE_mesh_legacy_face_map_to_generic(bmain);
  }

  if (!MAIN_VERSION_FILE_ATLEAST(bmain, 401, 5)) {
<<<<<<< HEAD
    version_node_socket_index_animdata(bmain, NTREE_SHADER, SH_NODE_BSDF_GLASS, 1, 1, 4);
    FOREACH_NODETREE_BEGIN (bmain, ntree, id) {
      if (ntree->type == NTREE_SHADER) {
        /* Add specular tint to Glass BSDF. */
        version_glass_bsdf_specular_tint(ntree);
      }
    }
    FOREACH_NODETREE_END;
=======
    Scene *scene = static_cast<Scene *>(bmain->scenes.first);
    bool is_cycles = scene && STREQ(scene->r.engine, RE_engine_id_CYCLES);
    if (!is_cycles) {
      LISTBASE_FOREACH (Object *, object, &bmain->objects) {
        versioning_eevee_shadow_settings(object);
      }
    }
>>>>>>> 79917e7b
  }

  /**
   * Versioning code until next subversion bump goes here.
   *
   * \note Be sure to check when bumping the version:
   * - #blo_do_versions_400 in this file.
   * - `versioning_userdef.cc`, #blo_do_versions_userdef
   * - `versioning_userdef.cc`, #do_versions_theme
   *
   * \note Keep this message at the bottom of the function.
   */
  {
    /* Keep this block, even when empty. */
  }
}

static void version_mesh_legacy_to_struct_of_array_format(Mesh &mesh)
{
  BKE_mesh_legacy_convert_flags_to_selection_layers(&mesh);
  BKE_mesh_legacy_convert_flags_to_hide_layers(&mesh);
  BKE_mesh_legacy_convert_uvs_to_generic(&mesh);
  BKE_mesh_legacy_convert_mpoly_to_material_indices(&mesh);
  BKE_mesh_legacy_sharp_faces_from_flags(&mesh);
  BKE_mesh_legacy_bevel_weight_to_layers(&mesh);
  BKE_mesh_legacy_sharp_edges_from_flags(&mesh);
  BKE_mesh_legacy_face_set_to_generic(&mesh);
  BKE_mesh_legacy_edge_crease_to_layers(&mesh);
  BKE_mesh_legacy_uv_seam_from_flags(&mesh);
  BKE_mesh_legacy_convert_verts_to_positions(&mesh);
  BKE_mesh_legacy_attribute_flags_to_strings(&mesh);
  BKE_mesh_legacy_convert_loops_to_corners(&mesh);
  BKE_mesh_legacy_convert_polys_to_offsets(&mesh);
  BKE_mesh_legacy_convert_edges_to_generic(&mesh);
}

static void version_motion_tracking_legacy_camera_object(MovieClip &movieclip)
{
  MovieTracking &tracking = movieclip.tracking;
  MovieTrackingObject *active_tracking_object = BKE_tracking_object_get_active(&tracking);
  MovieTrackingObject *tracking_camera_object = BKE_tracking_object_get_camera(&tracking);

  BLI_assert(tracking_camera_object != nullptr);

  if (BLI_listbase_is_empty(&tracking_camera_object->tracks)) {
    tracking_camera_object->tracks = tracking.tracks_legacy;
    active_tracking_object->active_track = tracking.act_track_legacy;
  }

  if (BLI_listbase_is_empty(&tracking_camera_object->plane_tracks)) {
    tracking_camera_object->plane_tracks = tracking.plane_tracks_legacy;
    active_tracking_object->active_plane_track = tracking.act_plane_track_legacy;
  }

  if (tracking_camera_object->reconstruction.cameras == nullptr) {
    tracking_camera_object->reconstruction = tracking.reconstruction_legacy;
  }

  /* Clear pointers in the legacy storage.
   * Always do it, in the case something got missed in the logic above, so that the legacy storage
   * is always ensured to be empty after load. */
  BLI_listbase_clear(&tracking.tracks_legacy);
  BLI_listbase_clear(&tracking.plane_tracks_legacy);
  tracking.act_track_legacy = nullptr;
  tracking.act_plane_track_legacy = nullptr;
  memset(&tracking.reconstruction_legacy, 0, sizeof(tracking.reconstruction_legacy));
}

static void version_movieclips_legacy_camera_object(Main *bmain)
{
  LISTBASE_FOREACH (MovieClip *, movieclip, &bmain->movieclips) {
    version_motion_tracking_legacy_camera_object(*movieclip);
  }
}

static void version_geometry_nodes_add_realize_instance_nodes(bNodeTree *ntree)
{
  LISTBASE_FOREACH_MUTABLE (bNode *, node, &ntree->nodes) {
    if (STREQ(node->idname, "GeometryNodeMeshBoolean")) {
      add_realize_instances_before_socket(ntree, node, nodeFindSocket(node, SOCK_IN, "Mesh 2"));
    }
  }
}

/* Version VertexWeightEdit modifier to make existing weights exclusive of the threshold. */
static void version_vertex_weight_edit_preserve_threshold_exclusivity(Main *bmain)
{
  LISTBASE_FOREACH (Object *, ob, &bmain->objects) {
    if (ob->type != OB_MESH) {
      continue;
    }

    LISTBASE_FOREACH (ModifierData *, md, &ob->modifiers) {
      if (md->type == eModifierType_WeightVGEdit) {
        WeightVGEditModifierData *wmd = reinterpret_cast<WeightVGEditModifierData *>(md);
        wmd->add_threshold = nexttoward(wmd->add_threshold, 2.0);
        wmd->rem_threshold = nexttoward(wmd->rem_threshold, -1.0);
      }
    }
  }
}

static void version_mesh_crease_generic(Main &bmain)
{
  LISTBASE_FOREACH (Mesh *, mesh, &bmain.meshes) {
    BKE_mesh_legacy_crease_to_generic(mesh);
  }

  LISTBASE_FOREACH (bNodeTree *, ntree, &bmain.nodetrees) {
    if (ntree->type == NTREE_GEOMETRY) {
      LISTBASE_FOREACH (bNode *, node, &ntree->nodes) {
        if (STR_ELEM(node->idname,
                     "GeometryNodeStoreNamedAttribute",
                     "GeometryNodeInputNamedAttribute")) {
          bNodeSocket *socket = nodeFindSocket(node, SOCK_IN, "Name");
          if (STREQ(socket->default_value_typed<bNodeSocketValueString>()->value, "crease")) {
            STRNCPY(socket->default_value_typed<bNodeSocketValueString>()->value, "crease_edge");
          }
        }
      }
    }
  }

  LISTBASE_FOREACH (Object *, object, &bmain.objects) {
    LISTBASE_FOREACH (ModifierData *, md, &object->modifiers) {
      if (md->type != eModifierType_Nodes) {
        continue;
      }
      if (IDProperty *settings = reinterpret_cast<NodesModifierData *>(md)->settings.properties) {
        LISTBASE_FOREACH (IDProperty *, prop, &settings->data.group) {
          if (blender::StringRef(prop->name).endswith("_attribute_name")) {
            if (STREQ(IDP_String(prop), "crease")) {
              IDP_AssignString(prop, "crease_edge");
            }
          }
        }
      }
    }
  }
}

static void versioning_replace_legacy_glossy_node(bNodeTree *ntree)
{
  LISTBASE_FOREACH (bNode *, node, &ntree->nodes) {
    if (node->type == SH_NODE_BSDF_GLOSSY_LEGACY) {
      STRNCPY(node->idname, "ShaderNodeBsdfAnisotropic");
      node->type = SH_NODE_BSDF_GLOSSY;
    }
  }
}

static void versioning_remove_microfacet_sharp_distribution(bNodeTree *ntree)
{
  /* Find all glossy, glass and refraction BSDF nodes that have their distribution
   * set to SHARP and set them to GGX, disconnect any link to the Roughness input
   * and set its value to zero. */
  LISTBASE_FOREACH (bNode *, node, &ntree->nodes) {
    if (!ELEM(node->type, SH_NODE_BSDF_GLOSSY, SH_NODE_BSDF_GLASS, SH_NODE_BSDF_REFRACTION)) {
      continue;
    }
    if (node->custom1 != SHD_GLOSSY_SHARP_DEPRECATED) {
      continue;
    }

    node->custom1 = SHD_GLOSSY_GGX;
    LISTBASE_FOREACH (bNodeSocket *, socket, &node->inputs) {
      if (!STREQ(socket->identifier, "Roughness")) {
        continue;
      }

      if (socket->link != nullptr) {
        nodeRemLink(ntree, socket->link);
      }
      bNodeSocketValueFloat *socket_value = (bNodeSocketValueFloat *)socket->default_value;
      socket_value->value = 0.0f;

      break;
    }
  }
}

static void version_replace_texcoord_normal_socket(bNodeTree *ntree)
{
  /* The normal of a spot light was set to the incoming light direction, replace with the
   * `Incoming` socket from the Geometry shader node. */
  bNode *geometry_node = nullptr;
  bNode *transform_node = nullptr;
  bNodeSocket *incoming_socket = nullptr;
  bNodeSocket *vec_in_socket = nullptr;
  bNodeSocket *vec_out_socket = nullptr;

  LISTBASE_FOREACH_MUTABLE (bNodeLink *, link, &ntree->links) {
    if (link->fromnode->type == SH_NODE_TEX_COORD && STREQ(link->fromsock->identifier, "Normal")) {
      if (geometry_node == nullptr) {
        geometry_node = nodeAddStaticNode(nullptr, ntree, SH_NODE_NEW_GEOMETRY);
        incoming_socket = nodeFindSocket(geometry_node, SOCK_OUT, "Incoming");

        transform_node = nodeAddStaticNode(nullptr, ntree, SH_NODE_VECT_TRANSFORM);
        vec_in_socket = nodeFindSocket(transform_node, SOCK_IN, "Vector");
        vec_out_socket = nodeFindSocket(transform_node, SOCK_OUT, "Vector");

        NodeShaderVectTransform *nodeprop = (NodeShaderVectTransform *)transform_node->storage;
        nodeprop->type = SHD_VECT_TRANSFORM_TYPE_NORMAL;

        nodeAddLink(ntree, geometry_node, incoming_socket, transform_node, vec_in_socket);
      }
      nodeAddLink(ntree, transform_node, vec_out_socket, link->tonode, link->tosock);
      nodeRemLink(ntree, link);
    }
  }
}

static void version_principled_transmission_roughness(bNodeTree *ntree)
{
  LISTBASE_FOREACH (bNode *, node, &ntree->nodes) {
    if (node->type != SH_NODE_BSDF_PRINCIPLED) {
      continue;
    }
    bNodeSocket *sock = nodeFindSocket(node, SOCK_IN, "Transmission Roughness");
    if (sock != nullptr) {
      nodeRemoveSocket(ntree, node, sock);
    }
  }
}

/* Convert legacy Velvet BSDF nodes into the new Sheen BSDF node. */
static void version_replace_velvet_sheen_node(bNodeTree *ntree)
{
  LISTBASE_FOREACH (bNode *, node, &ntree->nodes) {
    if (node->type == SH_NODE_BSDF_SHEEN) {
      STRNCPY(node->idname, "ShaderNodeBsdfSheen");

      bNodeSocket *sigmaInput = nodeFindSocket(node, SOCK_IN, "Sigma");
      if (sigmaInput != nullptr) {
        node->custom1 = SHD_SHEEN_ASHIKHMIN;
        STRNCPY(sigmaInput->identifier, "Roughness");
        STRNCPY(sigmaInput->name, "Roughness");
      }
    }
  }
}

/* Convert sheen inputs on the Principled BSDF. */
static void version_principled_bsdf_sheen(bNodeTree *ntree)
{
  auto check_node = [](const bNode *node) {
    return (node->type == SH_NODE_BSDF_PRINCIPLED) &&
           (nodeFindSocket(node, SOCK_IN, "Sheen Roughness") == nullptr);
  };
  auto update_input = [ntree](bNode *node, bNodeSocket *input) {
    /* Change socket type to Color. */
    nodeModifySocketTypeStatic(ntree, node, input, SOCK_RGBA, 0);

    /* Account for the change in intensity between the old and new model.
     * If the Sheen input is set to a fixed value, adjust it and set the tint to white.
     * Otherwise, if it's connected, keep it as-is but set the tint to 0.2 instead. */
    bNodeSocket *sheen = nodeFindSocket(node, SOCK_IN, "Sheen");
    if (sheen != nullptr && sheen->link == nullptr) {
      *version_cycles_node_socket_float_value(sheen) *= 0.2f;

      static float default_value[] = {1.0f, 1.0f, 1.0f, 1.0f};
      copy_v4_v4(version_cycles_node_socket_rgba_value(input), default_value);
    }
    else {
      static float default_value[] = {0.2f, 0.2f, 0.2f, 1.0f};
      copy_v4_v4(version_cycles_node_socket_rgba_value(input), default_value);
    }
  };
  auto update_input_link = [](bNode *, bNodeSocket *, bNode *, bNodeSocket *) {
    /* Don't replace the link here, tint works differently enough now to make conversion
     * impractical. */
  };

  version_update_node_input(ntree, check_node, "Sheen Tint", update_input, update_input_link);

  LISTBASE_FOREACH (bNode *, node, &ntree->nodes) {
    if (check_node(node)) {
      bNodeSocket *input = nodeAddStaticSocket(
          ntree, node, SOCK_IN, SOCK_FLOAT, PROP_FACTOR, "Sheen Roughness", "Sheen Roughness");
      *version_cycles_node_socket_float_value(input) = 0.5f;
    }
  }
}

/* Convert subsurface inputs on the Principled BSDF. */
static void version_principled_bsdf_subsurface(bNodeTree *ntree)
{
  /* - Create Subsurface Scale input
   * - If a node's Subsurface input was connected or nonzero:
   *   - Make the Base Color a mix of old Base Color and Subsurface Color,
   *     using Subsurface as the mix factor
   *   - Move Subsurface link and default value to the new Subsurface Scale input
   *   - Set the Subsurface input to 1.0
   * - Remove Subsurface Color input
   */
  LISTBASE_FOREACH (bNode *, node, &ntree->nodes) {
    if (node->type != SH_NODE_BSDF_PRINCIPLED) {
      continue;
    }
    if (nodeFindSocket(node, SOCK_IN, "Subsurface Scale")) {
      /* Node is already updated. */
      continue;
    }

    /* Add Scale input */
    bNodeSocket *scale_in = nodeAddStaticSocket(
        ntree, node, SOCK_IN, SOCK_FLOAT, PROP_DISTANCE, "Subsurface Scale", "Subsurface Scale");

    bNodeSocket *subsurf = nodeFindSocket(node, SOCK_IN, "Subsurface");
    float *subsurf_val = version_cycles_node_socket_float_value(subsurf);

    if (!subsurf->link && *subsurf_val == 0.0f) {
      *version_cycles_node_socket_float_value(scale_in) = 0.05f;
    }
    else {
      *version_cycles_node_socket_float_value(scale_in) = *subsurf_val;
    }

    if (subsurf->link == nullptr && *subsurf_val == 0.0f) {
      /* Node doesn't use Subsurf, we're done here. */
      continue;
    }

    /* Fix up Subsurface Color input */
    bNodeSocket *base_col = nodeFindSocket(node, SOCK_IN, "Base Color");
    bNodeSocket *subsurf_col = nodeFindSocket(node, SOCK_IN, "Subsurface Color");
    float *base_col_val = version_cycles_node_socket_rgba_value(base_col);
    float *subsurf_col_val = version_cycles_node_socket_rgba_value(subsurf_col);
    /* If any of the three inputs is dynamic, we need a Mix node. */
    if (subsurf->link || subsurf_col->link || base_col->link) {
      bNode *mix = nodeAddStaticNode(nullptr, ntree, SH_NODE_MIX);
      static_cast<NodeShaderMix *>(mix->storage)->data_type = SOCK_RGBA;
      mix->locx = node->locx - 170;
      mix->locy = node->locy - 120;

      bNodeSocket *a_in = nodeFindSocket(mix, SOCK_IN, "A_Color");
      bNodeSocket *b_in = nodeFindSocket(mix, SOCK_IN, "B_Color");
      bNodeSocket *fac_in = nodeFindSocket(mix, SOCK_IN, "Factor_Float");
      bNodeSocket *result_out = nodeFindSocket(mix, SOCK_OUT, "Result_Color");

      copy_v4_v4(version_cycles_node_socket_rgba_value(a_in), base_col_val);
      copy_v4_v4(version_cycles_node_socket_rgba_value(b_in), subsurf_col_val);
      *version_cycles_node_socket_float_value(fac_in) = *subsurf_val;

      if (base_col->link) {
        nodeAddLink(ntree, base_col->link->fromnode, base_col->link->fromsock, mix, a_in);
        nodeRemLink(ntree, base_col->link);
      }
      if (subsurf_col->link) {
        nodeAddLink(ntree, subsurf_col->link->fromnode, subsurf_col->link->fromsock, mix, b_in);
        nodeRemLink(ntree, subsurf_col->link);
      }
      if (subsurf->link) {
        nodeAddLink(ntree, subsurf->link->fromnode, subsurf->link->fromsock, mix, fac_in);
        nodeAddLink(ntree, subsurf->link->fromnode, subsurf->link->fromsock, node, scale_in);
        nodeRemLink(ntree, subsurf->link);
      }
      nodeAddLink(ntree, mix, result_out, node, base_col);
    }
    /* Mix the fixed values. */
    interp_v4_v4v4(base_col_val, base_col_val, subsurf_col_val, *subsurf_val);

    /* Set node to 100% subsurface, 0% diffuse. */
    *subsurf_val = 1.0f;

    /* Delete Subsurface Color input */
    nodeRemoveSocket(ntree, node, subsurf_col);
  }
}

/* Convert emission inputs on the Principled BSDF. */
static void version_principled_bsdf_emission(bNodeTree *ntree)
{
  /* Blender 3.x and before would default to Emission = 0.0, Emission Strength = 1.0.
   * Now we default the other way around (1.0 and 0.0), but because the Strength input was added
   * a bit later, a file that only has the Emission socket would now end up as (1.0, 0.0) instead
   * of (1.0, 1.0).
   * Therefore, set strength to 1.0 for those files.
   */
  LISTBASE_FOREACH (bNode *, node, &ntree->nodes) {
    if (node->type != SH_NODE_BSDF_PRINCIPLED) {
      continue;
    }
    if (!nodeFindSocket(node, SOCK_IN, "Emission")) {
      /* Old enough to have neither, new defaults are fine. */
      continue;
    }
    if (nodeFindSocket(node, SOCK_IN, "Emission Strength")) {
      /* New enough to have both, no need to do anything. */
      continue;
    }
    bNodeSocket *sock = nodeAddStaticSocket(
        ntree, node, SOCK_IN, SOCK_FLOAT, PROP_NONE, "Emission Strength", "Emission Strength");
    *version_cycles_node_socket_float_value(sock) = 1.0f;
  }
}

/* Rename various Principled BSDF sockets. */
static void version_principled_bsdf_rename_sockets(bNodeTree *ntree)
{
  version_node_input_socket_name(ntree, SH_NODE_BSDF_PRINCIPLED, "Emission", "Emission Color");
  version_node_input_socket_name(ntree, SH_NODE_BSDF_PRINCIPLED, "Specular", "Specular IOR Level");
  version_node_input_socket_name(
      ntree, SH_NODE_BSDF_PRINCIPLED, "Subsurface", "Subsurface Weight");
  version_node_input_socket_name(
      ntree, SH_NODE_BSDF_PRINCIPLED, "Transmission", "Transmission Weight");
  version_node_input_socket_name(ntree, SH_NODE_BSDF_PRINCIPLED, "Coat", "Coat Weight");
  version_node_input_socket_name(ntree, SH_NODE_BSDF_PRINCIPLED, "Sheen", "Sheen Weight");
}

/* Replace old Principled Hair BSDF as a variant in the new Principled Hair BSDF. */
static void version_replace_principled_hair_model(bNodeTree *ntree)
{
  LISTBASE_FOREACH (bNode *, node, &ntree->nodes) {
    if (node->type != SH_NODE_BSDF_HAIR_PRINCIPLED) {
      continue;
    }
    NodeShaderHairPrincipled *data = MEM_cnew<NodeShaderHairPrincipled>(__func__);
    data->model = SHD_PRINCIPLED_HAIR_CHIANG;
    data->parametrization = node->custom1;

    node->storage = data;
  }
}

static bNodeTreeInterfaceItem *legacy_socket_move_to_interface(bNodeSocket &legacy_socket,
                                                               const eNodeSocketInOut in_out)
{
  bNodeTreeInterfaceItem *new_item = static_cast<bNodeTreeInterfaceItem *>(
      MEM_mallocN(sizeof(bNodeTreeInterfaceSocket), __func__));
  new_item->item_type = NODE_INTERFACE_SOCKET;
  bNodeTreeInterfaceSocket &new_socket = *reinterpret_cast<bNodeTreeInterfaceSocket *>(new_item);

  /* Move reusable data. */
  new_socket.name = BLI_strdup(legacy_socket.name);
  new_socket.identifier = BLI_strdup(legacy_socket.identifier);
  new_socket.description = BLI_strdup(legacy_socket.description);
  new_socket.socket_type = BLI_strdup(legacy_socket.idname);
  new_socket.flag = (in_out == SOCK_IN ? NODE_INTERFACE_SOCKET_INPUT :
                                         NODE_INTERFACE_SOCKET_OUTPUT);
  SET_FLAG_FROM_TEST(
      new_socket.flag, legacy_socket.flag & SOCK_HIDE_VALUE, NODE_INTERFACE_SOCKET_HIDE_VALUE);
  SET_FLAG_FROM_TEST(new_socket.flag,
                     legacy_socket.flag & SOCK_HIDE_IN_MODIFIER,
                     NODE_INTERFACE_SOCKET_HIDE_IN_MODIFIER);
  new_socket.attribute_domain = legacy_socket.attribute_domain;

  /* The following data are stolen from the old data, the ownership of their memory is directly
   * transferred to the new data. */
  new_socket.default_attribute_name = legacy_socket.default_attribute_name;
  legacy_socket.default_attribute_name = nullptr;
  new_socket.socket_data = legacy_socket.default_value;
  legacy_socket.default_value = nullptr;
  new_socket.properties = legacy_socket.prop;
  legacy_socket.prop = nullptr;

  /* Unused data. */
  MEM_delete(legacy_socket.runtime);
  legacy_socket.runtime = nullptr;

  return new_item;
}

static void versioning_convert_node_tree_socket_lists_to_interface(bNodeTree *ntree)
{
  bNodeTreeInterface &tree_interface = ntree->tree_interface;

  const int num_inputs = BLI_listbase_count(&ntree->inputs_legacy);
  const int num_outputs = BLI_listbase_count(&ntree->outputs_legacy);
  tree_interface.root_panel.items_num = num_inputs + num_outputs;
  tree_interface.root_panel.items_array = static_cast<bNodeTreeInterfaceItem **>(MEM_malloc_arrayN(
      tree_interface.root_panel.items_num, sizeof(bNodeTreeInterfaceItem *), __func__));

  /* Convert outputs first to retain old outputs/inputs ordering. */
  int index;
  LISTBASE_FOREACH_INDEX (bNodeSocket *, socket, &ntree->outputs_legacy, index) {
    tree_interface.root_panel.items_array[index] = legacy_socket_move_to_interface(*socket,
                                                                                   SOCK_OUT);
  }
  LISTBASE_FOREACH_INDEX (bNodeSocket *, socket, &ntree->inputs_legacy, index) {
    tree_interface.root_panel.items_array[num_outputs + index] = legacy_socket_move_to_interface(
        *socket, SOCK_IN);
  }
}

/* Convert coat inputs on the Principled BSDF. */
static void version_principled_bsdf_coat(bNodeTree *ntree)
{
  LISTBASE_FOREACH (bNode *, node, &ntree->nodes) {
    if (node->type != SH_NODE_BSDF_PRINCIPLED) {
      continue;
    }
    if (nodeFindSocket(node, SOCK_IN, "Coat IOR") != nullptr) {
      continue;
    }
    bNodeSocket *coat_ior_input = nodeAddStaticSocket(
        ntree, node, SOCK_IN, SOCK_FLOAT, PROP_NONE, "Coat IOR", "Coat IOR");

    /* Adjust for 4x change in intensity. */
    bNodeSocket *coat_input = nodeFindSocket(node, SOCK_IN, "Clearcoat");
    *version_cycles_node_socket_float_value(coat_input) *= 0.25f;
    /* When the coat input is dynamic, instead of inserting a *0.25 math node, set the Coat IOR
     * to 1.2 instead - this also roughly quarters reflectivity compared to the 1.5 default. */
    *version_cycles_node_socket_float_value(coat_ior_input) = (coat_input->link) ? 1.2f : 1.5f;
  }

  /* Rename sockets. */
  version_node_input_socket_name(ntree, SH_NODE_BSDF_PRINCIPLED, "Clearcoat", "Coat");
  version_node_input_socket_name(
      ntree, SH_NODE_BSDF_PRINCIPLED, "Clearcoat Roughness", "Coat Roughness");
  version_node_input_socket_name(
      ntree, SH_NODE_BSDF_PRINCIPLED, "Clearcoat Normal", "Coat Normal");
}

/* Convert specular tint in Principled BSDF. */
static void version_principled_bsdf_specular_tint(bNodeTree *ntree)
{
  LISTBASE_FOREACH (bNode *, node, &ntree->nodes) {
    if (node->type != SH_NODE_BSDF_PRINCIPLED) {
      continue;
    }
    bNodeSocket *specular_tint_sock = nodeFindSocket(node, SOCK_IN, "Specular Tint");
    if (specular_tint_sock->type == SOCK_RGBA) {
      /* Node is already updated. */
      continue;
    }

    bNodeSocket *base_color_sock = nodeFindSocket(node, SOCK_IN, "Base Color");
    float specular_tint_old = *version_cycles_node_socket_float_value(specular_tint_sock);
    float *base_color = version_cycles_node_socket_rgba_value(base_color_sock);

    /* Change socket type to Color. */
    nodeModifySocketTypeStatic(ntree, node, specular_tint_sock, SOCK_RGBA, 0);

    static float one[] = {1.0f, 1.0f, 1.0f, 1.0f};

    /* Add a mix node when working with dynamic inputs. */
    if (specular_tint_sock->link || (base_color_sock->link && specular_tint_old != 0)) {
      bNode *mix = nodeAddStaticNode(nullptr, ntree, SH_NODE_MIX);
      static_cast<NodeShaderMix *>(mix->storage)->data_type = SOCK_RGBA;
      mix->locx = node->locx - 170;
      mix->locy = node->locy - 120;

      bNodeSocket *a_in = nodeFindSocket(mix, SOCK_IN, "A_Color");
      bNodeSocket *b_in = nodeFindSocket(mix, SOCK_IN, "B_Color");
      bNodeSocket *fac_in = nodeFindSocket(mix, SOCK_IN, "Factor_Float");
      bNodeSocket *result_out = nodeFindSocket(mix, SOCK_OUT, "Result_Color");

      copy_v4_v4(version_cycles_node_socket_rgba_value(a_in), one);
      copy_v4_v4(version_cycles_node_socket_rgba_value(b_in), base_color);
      *version_cycles_node_socket_float_value(fac_in) = specular_tint_old;

      if (base_color_sock->link) {
        nodeAddLink(
            ntree, base_color_sock->link->fromnode, base_color_sock->link->fromsock, mix, b_in);
      }
      if (specular_tint_sock->link) {
        nodeAddLink(ntree,
                    specular_tint_sock->link->fromnode,
                    specular_tint_sock->link->fromsock,
                    mix,
                    fac_in);
        nodeRemLink(ntree, specular_tint_sock->link);
      }
      nodeAddLink(ntree, mix, result_out, node, specular_tint_sock);
    }

    float *specular_tint = version_cycles_node_socket_rgba_value(specular_tint_sock);
    /* Mix the fixed values. */
    interp_v4_v4v4(specular_tint, one, base_color, specular_tint_old);
  }
}

static void version_copy_socket(bNodeTreeInterfaceSocket &dst,
                                const bNodeTreeInterfaceSocket &src,
                                char *identifier)
{
  /* Node socket copy function based on bNodeTreeInterface::item_copy to avoid using blenkernel. */
  dst.name = BLI_strdup_null(src.name);
  dst.description = BLI_strdup_null(src.description);
  dst.socket_type = BLI_strdup(src.socket_type);
  dst.default_attribute_name = BLI_strdup_null(src.default_attribute_name);
  dst.identifier = identifier;
  if (src.properties) {
    dst.properties = IDP_CopyProperty_ex(src.properties, 0);
  }
  if (src.socket_data != nullptr) {
    dst.socket_data = MEM_dupallocN(src.socket_data);
    /* No user count increment needed, gets reset after versioning. */
  }
}

static int version_nodes_find_valid_insert_position_for_item(const bNodeTreeInterfacePanel &panel,
                                                             const bNodeTreeInterfaceItem &item,
                                                             const int initial_pos)
{
  const bool sockets_above_panels = !(panel.flag &
                                      NODE_INTERFACE_PANEL_ALLOW_SOCKETS_AFTER_PANELS);
  const blender::Span<const bNodeTreeInterfaceItem *> items = {panel.items_array, panel.items_num};

  int pos = initial_pos;

  if (sockets_above_panels) {
    if (item.item_type == NODE_INTERFACE_PANEL) {
      /* Find the closest valid position from the end, only panels at or after #position. */
      for (int test_pos = items.size() - 1; test_pos >= initial_pos; test_pos--) {
        if (test_pos < 0) {
          /* Initial position is out of range but valid. */
          break;
        }
        if (items[test_pos]->item_type != NODE_INTERFACE_PANEL) {
          /* Found valid position, insert after the last socket item. */
          pos = test_pos + 1;
          break;
        }
      }
    }
    else {
      /* Find the closest valid position from the start, no panels at or after #position. */
      for (int test_pos = 0; test_pos <= initial_pos; test_pos++) {
        if (test_pos >= items.size()) {
          /* Initial position is out of range but valid. */
          break;
        }
        if (items[test_pos]->item_type == NODE_INTERFACE_PANEL) {
          /* Found valid position, inserting moves the first panel. */
          pos = test_pos;
          break;
        }
      }
    }
  }

  return pos;
}

static void version_nodes_insert_item(bNodeTreeInterfacePanel &parent,
                                      bNodeTreeInterfaceSocket &socket,
                                      int position)
{
  /* Apply any constraints on the item positions. */
  position = version_nodes_find_valid_insert_position_for_item(parent, socket.item, position);
  position = std::min(std::max(position, 0), parent.items_num);

  blender::MutableSpan<bNodeTreeInterfaceItem *> old_items = {parent.items_array,
                                                              parent.items_num};
  parent.items_num++;
  parent.items_array = MEM_cnew_array<bNodeTreeInterfaceItem *>(parent.items_num, __func__);
  parent.items().take_front(position).copy_from(old_items.take_front(position));
  parent.items().drop_front(position + 1).copy_from(old_items.drop_front(position));
  parent.items()[position] = &socket.item;

  if (old_items.data()) {
    MEM_freeN(old_items.data());
  }
}

/* Node group interface copy function based on bNodeTreeInterface::insert_item_copy. */
static void version_node_group_split_socket(bNodeTreeInterface &tree_interface,
                                            bNodeTreeInterfaceSocket &socket,
                                            bNodeTreeInterfacePanel *parent,
                                            int position)
{
  if (parent == nullptr) {
    parent = &tree_interface.root_panel;
  }

  bNodeTreeInterfaceSocket *csocket = static_cast<bNodeTreeInterfaceSocket *>(
      MEM_dupallocN(&socket));
  /* Generate a new unique identifier.
   * This might break existing links, but the identifiers were duplicate anyway. */
  char *dst_identifier = BLI_sprintfN("Socket_%d", tree_interface.next_uid++);
  version_copy_socket(*csocket, socket, dst_identifier);

  version_nodes_insert_item(*parent, *csocket, position);

  /* Original socket becomes output. */
  socket.flag &= ~NODE_INTERFACE_SOCKET_INPUT;
  /* Copied socket becomes input. */
  csocket->flag &= ~NODE_INTERFACE_SOCKET_OUTPUT;
}

static void versioning_node_group_sort_sockets_recursive(bNodeTreeInterfacePanel &panel)
{
  /* True if item a should be above item b. */
  auto item_compare = [](const bNodeTreeInterfaceItem *a,
                         const bNodeTreeInterfaceItem *b) -> bool {
    if (a->item_type != b->item_type) {
      /* Keep sockets above panels. */
      return a->item_type == NODE_INTERFACE_SOCKET;
    }
    else {
      /* Keep outputs above inputs. */
      if (a->item_type == NODE_INTERFACE_SOCKET) {
        const bNodeTreeInterfaceSocket *sa = reinterpret_cast<const bNodeTreeInterfaceSocket *>(a);
        const bNodeTreeInterfaceSocket *sb = reinterpret_cast<const bNodeTreeInterfaceSocket *>(b);
        const bool is_output_a = sa->flag & NODE_INTERFACE_SOCKET_OUTPUT;
        const bool is_output_b = sb->flag & NODE_INTERFACE_SOCKET_OUTPUT;
        if (is_output_a != is_output_b) {
          return is_output_a;
        }
      }
    }
    return false;
  };

  /* Sort panel content. */
  std::stable_sort(panel.items().begin(), panel.items().end(), item_compare);

  /* Sort any child panels too. */
  for (bNodeTreeInterfaceItem *item : panel.items()) {
    if (item->item_type == NODE_INTERFACE_PANEL) {
      versioning_node_group_sort_sockets_recursive(
          *reinterpret_cast<bNodeTreeInterfacePanel *>(item));
    }
  }
}

static void enable_geometry_nodes_is_modifier(Main &bmain)
{
  /* Any node group with a first socket geometry output can potentially be a modifier. Previously
   * this wasn't an explicit option, so better to enable too many groups rather than too few. */
  LISTBASE_FOREACH (bNodeTree *, group, &bmain.nodetrees) {
    if (group->type != NTREE_GEOMETRY) {
      continue;
    }
    group->tree_interface.foreach_item([&](const bNodeTreeInterfaceItem &item) {
      if (item.item_type != NODE_INTERFACE_SOCKET) {
        return true;
      }
      const auto &socket = reinterpret_cast<const bNodeTreeInterfaceSocket &>(item);
      if ((socket.flag & NODE_INTERFACE_SOCKET_OUTPUT) == 0) {
        return true;
      }
      if (!STREQ(socket.socket_type, "NodeSocketGeometry")) {
        return true;
      }
      if (!group->geometry_node_asset_traits) {
        group->geometry_node_asset_traits = MEM_new<GeometryNodeAssetTraits>(__func__);
      }
      group->geometry_node_asset_traits->flag |= GEO_NODE_ASSET_MODIFIER;
      return false;
    });
  }
}

static void versioning_grease_pencil_stroke_radii_scaling(GreasePencil *grease_pencil)
{
  using namespace blender;
  /* Previously, Grease Pencil used a radius convention where 1 `px` = 0.001 units. This `px` was
   * the brush size which would be stored in the stroke thickness and then scaled by the point
   * pressure factor. Finally, the render engine would divide this thickness value by 2000 (we're
   * going from a thickness to a radius, hence the factor of two) to convert back into blender
   * units.
   * Store the radius now directly in blender units. This makes it consistent with how hair curves
   * handle the radius. */
  for (GreasePencilDrawingBase *base : grease_pencil->drawings()) {
    if (base->type != GP_DRAWING) {
      continue;
    }
    bke::greasepencil::Drawing &drawing = reinterpret_cast<GreasePencilDrawing *>(base)->wrap();
    MutableSpan<float> radii = drawing.radii_for_write();
    threading::parallel_for(radii.index_range(), 8192, [&](const IndexRange range) {
      for (const int i : range) {
        radii[i] /= 2000.0f;
      }
    });
  }
}

void blo_do_versions_400(FileData *fd, Library * /*lib*/, Main *bmain)
{
  if (!MAIN_VERSION_FILE_ATLEAST(bmain, 400, 1)) {
    LISTBASE_FOREACH (Mesh *, mesh, &bmain->meshes) {
      version_mesh_legacy_to_struct_of_array_format(*mesh);
    }
    version_movieclips_legacy_camera_object(bmain);
  }

  if (!MAIN_VERSION_FILE_ATLEAST(bmain, 400, 2)) {
    LISTBASE_FOREACH (Mesh *, mesh, &bmain->meshes) {
      BKE_mesh_legacy_bevel_weight_to_generic(mesh);
    }
  }

  if (!MAIN_VERSION_FILE_ATLEAST(bmain, 400, 3)) {
    LISTBASE_FOREACH (bNodeTree *, ntree, &bmain->nodetrees) {
      if (ntree->type == NTREE_GEOMETRY) {
        version_geometry_nodes_add_realize_instance_nodes(ntree);
      }
    }
  }

  /* 400 4 did not require any do_version here. */

  if (!MAIN_VERSION_FILE_ATLEAST(bmain, 400, 5)) {
    LISTBASE_FOREACH (Scene *, scene, &bmain->scenes) {
      ToolSettings *ts = scene->toolsettings;
      if (ts->snap_mode_tools != SCE_SNAP_TO_NONE) {
        ts->snap_mode_tools = SCE_SNAP_TO_GEOM;
      }

#define SCE_SNAP_PROJECT (1 << 3)
      if (ts->snap_flag & SCE_SNAP_PROJECT) {
        ts->snap_mode &= ~(1 << 2); /* SCE_SNAP_TO_FACE */
        ts->snap_mode |= (1 << 8);  /* SCE_SNAP_INDIVIDUAL_PROJECT */
      }
#undef SCE_SNAP_PROJECT
    }
  }

  if (!MAIN_VERSION_FILE_ATLEAST(bmain, 400, 6)) {
    FOREACH_NODETREE_BEGIN (bmain, ntree, id) {
      versioning_replace_legacy_glossy_node(ntree);
      versioning_remove_microfacet_sharp_distribution(ntree);
    }
    FOREACH_NODETREE_END;
  }

  if (!MAIN_VERSION_FILE_ATLEAST(bmain, 400, 7)) {
    LISTBASE_FOREACH (Mesh *, mesh, &bmain->meshes) {
      version_mesh_crease_generic(*bmain);
    }
  }

  if (!MAIN_VERSION_FILE_ATLEAST(bmain, 400, 8)) {
    LISTBASE_FOREACH (bAction *, act, &bmain->actions) {
      act->frame_start = max_ff(act->frame_start, MINAFRAMEF);
      act->frame_end = min_ff(act->frame_end, MAXFRAMEF);
    }
  }

  if (!MAIN_VERSION_FILE_ATLEAST(bmain, 400, 9)) {
    LISTBASE_FOREACH (Light *, light, &bmain->lights) {
      if (light->type == LA_SPOT && light->nodetree) {
        version_replace_texcoord_normal_socket(light->nodetree);
      }
    }
  }

  /* Fix brush->tip_scale_x which should never be zero. */
  LISTBASE_FOREACH (Brush *, brush, &bmain->brushes) {
    if (brush->tip_scale_x == 0.0f) {
      brush->tip_scale_x = 1.0f;
    }
  }

  if (!MAIN_VERSION_FILE_ATLEAST(bmain, 400, 10)) {
    LISTBASE_FOREACH (bScreen *, screen, &bmain->screens) {
      LISTBASE_FOREACH (ScrArea *, area, &screen->areabase) {
        LISTBASE_FOREACH (SpaceLink *, space, &area->spacedata) {
          if (space->spacetype == SPACE_NODE) {
            SpaceNode *snode = reinterpret_cast<SpaceNode *>(space);
            snode->overlay.flag |= SN_OVERLAY_SHOW_PREVIEWS;
          }
        }
      }
    }
  }

  if (!MAIN_VERSION_FILE_ATLEAST(bmain, 400, 11)) {
    version_vertex_weight_edit_preserve_threshold_exclusivity(bmain);
  }

  if (!MAIN_VERSION_FILE_ATLEAST(bmain, 400, 12)) {
    if (!DNA_struct_member_exists(fd->filesdna, "LightProbe", "int", "grid_bake_samples")) {
      LISTBASE_FOREACH (LightProbe *, lightprobe, &bmain->lightprobes) {
        lightprobe->grid_bake_samples = 2048;
        lightprobe->surfel_density = 1.0f;
        lightprobe->grid_normal_bias = 0.3f;
        lightprobe->grid_view_bias = 0.0f;
        lightprobe->grid_facing_bias = 0.5f;
        lightprobe->grid_dilation_threshold = 0.5f;
        lightprobe->grid_dilation_radius = 1.0f;
      }
    }

    /* Set default bake resolution. */
    if (!DNA_struct_member_exists(fd->filesdna, "World", "int", "probe_resolution")) {
      LISTBASE_FOREACH (World *, world, &bmain->worlds) {
        world->probe_resolution = LIGHT_PROBE_RESOLUTION_1024;
      }
    }

    if (!DNA_struct_member_exists(fd->filesdna, "LightProbe", "float", "grid_surface_bias")) {
      LISTBASE_FOREACH (LightProbe *, lightprobe, &bmain->lightprobes) {
        lightprobe->grid_surface_bias = 0.05f;
        lightprobe->grid_escape_bias = 0.1f;
      }
    }

    /* Clear removed "Z Buffer" flag. */
    {
      const int R_IMF_FLAG_ZBUF_LEGACY = 1 << 0;
      LISTBASE_FOREACH (Scene *, scene, &bmain->scenes) {
        scene->r.im_format.flag &= ~R_IMF_FLAG_ZBUF_LEGACY;
      }
    }

    /* Reset the layer opacity for all layers to 1. */
    LISTBASE_FOREACH (GreasePencil *, grease_pencil, &bmain->grease_pencils) {
      for (blender::bke::greasepencil::Layer *layer : grease_pencil->layers_for_write()) {
        layer->opacity = 1.0f;
      }
    }

    FOREACH_NODETREE_BEGIN (bmain, ntree, id) {
      if (ntree->type == NTREE_SHADER) {
        /* Remove Transmission Roughness from Principled BSDF. */
        version_principled_transmission_roughness(ntree);
        /* Convert legacy Velvet BSDF nodes into the new Sheen BSDF node. */
        version_replace_velvet_sheen_node(ntree);
        /* Convert sheen inputs on the Principled BSDF. */
        version_principled_bsdf_sheen(ntree);
      }
    }
    FOREACH_NODETREE_END;

    LISTBASE_FOREACH (bScreen *, screen, &bmain->screens) {
      LISTBASE_FOREACH (ScrArea *, area, &screen->areabase) {
        LISTBASE_FOREACH (SpaceLink *, sl, &area->spacedata) {
          ListBase *regionbase = (sl == area->spacedata.first) ? &area->regionbase :
                                                                 &sl->regionbase;

          /* Layout based regions used to also disallow resizing, now these are separate flags.
           * Make sure they are set together for old regions. */
          LISTBASE_FOREACH (ARegion *, region, regionbase) {
            if (region->flag & RGN_FLAG_DYNAMIC_SIZE) {
              region->flag |= RGN_FLAG_NO_USER_RESIZE;
            }
          }
        }
      }
    }
  }

  if (!MAIN_VERSION_FILE_ATLEAST(bmain, 400, 13)) {
    /* For the scenes configured to use the "None" display disable the color management
     * again. This will handle situation when the "None" display is removed and is replaced with
     * a "Raw" view instead.
     *
     * Note that this versioning will do nothing if the "None" display exists in the OCIO
     * configuration. */
    LISTBASE_FOREACH (Scene *, scene, &bmain->scenes) {
      const ColorManagedDisplaySettings &display_settings = scene->display_settings;
      if (STREQ(display_settings.display_device, "None")) {
        BKE_scene_disable_color_management(scene);
      }
    }
  }

  if (!MAIN_VERSION_FILE_ATLEAST(bmain, 400, 14)) {
    if (!DNA_struct_member_exists(
            fd->filesdna, "SceneEEVEE", "RaytraceEEVEE", "reflection_options")) {
      LISTBASE_FOREACH (Scene *, scene, &bmain->scenes) {
        scene->eevee.reflection_options.flag = RAYTRACE_EEVEE_USE_DENOISE;
        scene->eevee.reflection_options.denoise_stages = RAYTRACE_EEVEE_DENOISE_SPATIAL |
                                                         RAYTRACE_EEVEE_DENOISE_TEMPORAL |
                                                         RAYTRACE_EEVEE_DENOISE_BILATERAL;
        scene->eevee.reflection_options.screen_trace_quality = 0.25f;
        scene->eevee.reflection_options.screen_trace_thickness = 0.2f;
        scene->eevee.reflection_options.sample_clamp = 10.0f;
        scene->eevee.reflection_options.resolution_scale = 2;

        scene->eevee.refraction_options = scene->eevee.reflection_options;

        scene->eevee.ray_split_settings = 0;
        scene->eevee.ray_tracing_method = RAYTRACE_EEVEE_METHOD_SCREEN;
      }
    }

    if (!DNA_struct_exists(fd->filesdna, "RegionAssetShelf")) {
      LISTBASE_FOREACH (bScreen *, screen, &bmain->screens) {
        LISTBASE_FOREACH (ScrArea *, area, &screen->areabase) {
          LISTBASE_FOREACH (SpaceLink *, sl, &area->spacedata) {
            if (sl->spacetype != SPACE_VIEW3D) {
              continue;
            }

            ListBase *regionbase = (sl == area->spacedata.first) ? &area->regionbase :
                                                                   &sl->regionbase;

            if (ARegion *new_shelf_region = do_versions_add_region_if_not_found(
                    regionbase,
                    RGN_TYPE_ASSET_SHELF,
                    "asset shelf for view3d (versioning)",
                    RGN_TYPE_TOOL_HEADER))
            {
              new_shelf_region->alignment = RGN_ALIGN_BOTTOM;
            }
            if (ARegion *new_shelf_header = do_versions_add_region_if_not_found(
                    regionbase,
                    RGN_TYPE_ASSET_SHELF_HEADER,
                    "asset shelf header for view3d (versioning)",
                    RGN_TYPE_ASSET_SHELF))
            {
              new_shelf_header->alignment = RGN_ALIGN_BOTTOM | RGN_SPLIT_PREV;
            }
          }
        }
      }
    }
  }

  if (!MAIN_VERSION_FILE_ATLEAST(bmain, 400, 16)) {
    /* Set Normalize property of Noise Texture node to true. */
    FOREACH_NODETREE_BEGIN (bmain, ntree, id) {
      if (ntree->type != NTREE_CUSTOM) {
        LISTBASE_FOREACH (bNode *, node, &ntree->nodes) {
          if (node->type == SH_NODE_TEX_NOISE) {
            ((NodeTexNoise *)node->storage)->normalize = true;
          }
        }
      }
    }
    FOREACH_NODETREE_END;
  }

  if (!MAIN_VERSION_FILE_ATLEAST(bmain, 400, 17)) {
    if (!DNA_struct_exists(fd->filesdna, "NodeShaderHairPrincipled")) {
      FOREACH_NODETREE_BEGIN (bmain, ntree, id) {
        if (ntree->type == NTREE_SHADER) {
          version_replace_principled_hair_model(ntree);
        }
      }
      FOREACH_NODETREE_END;
    }

    /* Panorama properties shared with Eevee. */
    if (!DNA_struct_member_exists(fd->filesdna, "Camera", "float", "fisheye_fov")) {
      Camera default_cam = *DNA_struct_default_get(Camera);
      LISTBASE_FOREACH (Camera *, camera, &bmain->cameras) {
        IDProperty *ccam = version_cycles_properties_from_ID(&camera->id);
        if (ccam) {
          camera->panorama_type = version_cycles_property_int(
              ccam, "panorama_type", default_cam.panorama_type);
          camera->fisheye_fov = version_cycles_property_float(
              ccam, "fisheye_fov", default_cam.fisheye_fov);
          camera->fisheye_lens = version_cycles_property_float(
              ccam, "fisheye_lens", default_cam.fisheye_lens);
          camera->latitude_min = version_cycles_property_float(
              ccam, "latitude_min", default_cam.latitude_min);
          camera->latitude_max = version_cycles_property_float(
              ccam, "latitude_max", default_cam.latitude_max);
          camera->longitude_min = version_cycles_property_float(
              ccam, "longitude_min", default_cam.longitude_min);
          camera->longitude_max = version_cycles_property_float(
              ccam, "longitude_max", default_cam.longitude_max);
          /* Fit to match default projective camera with focal_length 50 and sensor_width 36. */
          camera->fisheye_polynomial_k0 = version_cycles_property_float(
              ccam, "fisheye_polynomial_k0", default_cam.fisheye_polynomial_k0);
          camera->fisheye_polynomial_k1 = version_cycles_property_float(
              ccam, "fisheye_polynomial_k1", default_cam.fisheye_polynomial_k1);
          camera->fisheye_polynomial_k2 = version_cycles_property_float(
              ccam, "fisheye_polynomial_k2", default_cam.fisheye_polynomial_k2);
          camera->fisheye_polynomial_k3 = version_cycles_property_float(
              ccam, "fisheye_polynomial_k3", default_cam.fisheye_polynomial_k3);
          camera->fisheye_polynomial_k4 = version_cycles_property_float(
              ccam, "fisheye_polynomial_k4", default_cam.fisheye_polynomial_k4);
        }
        else {
          camera->panorama_type = default_cam.panorama_type;
          camera->fisheye_fov = default_cam.fisheye_fov;
          camera->fisheye_lens = default_cam.fisheye_lens;
          camera->latitude_min = default_cam.latitude_min;
          camera->latitude_max = default_cam.latitude_max;
          camera->longitude_min = default_cam.longitude_min;
          camera->longitude_max = default_cam.longitude_max;
          /* Fit to match default projective camera with focal_length 50 and sensor_width 36. */
          camera->fisheye_polynomial_k0 = default_cam.fisheye_polynomial_k0;
          camera->fisheye_polynomial_k1 = default_cam.fisheye_polynomial_k1;
          camera->fisheye_polynomial_k2 = default_cam.fisheye_polynomial_k2;
          camera->fisheye_polynomial_k3 = default_cam.fisheye_polynomial_k3;
          camera->fisheye_polynomial_k4 = default_cam.fisheye_polynomial_k4;
        }
      }
    }

    if (!DNA_struct_member_exists(fd->filesdna, "LightProbe", "float", "grid_flag")) {
      LISTBASE_FOREACH (LightProbe *, lightprobe, &bmain->lightprobes) {
        /* Keep old behavior of baking the whole lighting. */
        lightprobe->grid_flag = LIGHTPROBE_GRID_CAPTURE_WORLD | LIGHTPROBE_GRID_CAPTURE_INDIRECT |
                                LIGHTPROBE_GRID_CAPTURE_EMISSION;
      }
    }

    if (!DNA_struct_member_exists(fd->filesdna, "SceneEEVEE", "int", "gi_irradiance_pool_size")) {
      LISTBASE_FOREACH (Scene *, scene, &bmain->scenes) {
        scene->eevee.gi_irradiance_pool_size = 16;
      }
    }

    LISTBASE_FOREACH (Scene *, scene, &bmain->scenes) {
      scene->toolsettings->snap_flag_anim |= SCE_SNAP;
      scene->toolsettings->snap_anim_mode |= (1 << 10); /* SCE_SNAP_TO_FRAME */
    }
  }

  if (!MAIN_VERSION_FILE_ATLEAST(bmain, 400, 20)) {
    /* Convert old socket lists into new interface items. */
    FOREACH_NODETREE_BEGIN (bmain, ntree, id) {
      versioning_convert_node_tree_socket_lists_to_interface(ntree);
      /* Clear legacy sockets after conversion.
       * Internal data pointers have been moved or freed already. */
      BLI_freelistN(&ntree->inputs_legacy);
      BLI_freelistN(&ntree->outputs_legacy);
    }
    FOREACH_NODETREE_END;
  }
  else {
    /* Legacy node tree sockets are created for forward compatibility,
     * but have to be freed after loading and versioning. */
    FOREACH_NODETREE_BEGIN (bmain, ntree, id) {
      LISTBASE_FOREACH_MUTABLE (bNodeSocket *, legacy_socket, &ntree->inputs_legacy) {
        MEM_SAFE_FREE(legacy_socket->default_attribute_name);
        MEM_SAFE_FREE(legacy_socket->default_value);
        if (legacy_socket->prop) {
          IDP_FreeProperty(legacy_socket->prop);
        }
        MEM_delete(legacy_socket->runtime);
        MEM_freeN(legacy_socket);
      }
      LISTBASE_FOREACH_MUTABLE (bNodeSocket *, legacy_socket, &ntree->outputs_legacy) {
        MEM_SAFE_FREE(legacy_socket->default_attribute_name);
        MEM_SAFE_FREE(legacy_socket->default_value);
        if (legacy_socket->prop) {
          IDP_FreeProperty(legacy_socket->prop);
        }
        MEM_delete(legacy_socket->runtime);
        MEM_freeN(legacy_socket);
      }
      BLI_listbase_clear(&ntree->inputs_legacy);
      BLI_listbase_clear(&ntree->outputs_legacy);
    }
    FOREACH_NODETREE_END;
  }

  if (!MAIN_VERSION_FILE_ATLEAST(bmain, 400, 22)) {
    /* Initialize root panel flags in files created before these flags were added. */
    FOREACH_NODETREE_BEGIN (bmain, ntree, id) {
      ntree->tree_interface.root_panel.flag |= NODE_INTERFACE_PANEL_ALLOW_CHILD_PANELS;
    }
    FOREACH_NODETREE_END;
  }

  if (!MAIN_VERSION_FILE_ATLEAST(bmain, 400, 23)) {
    LISTBASE_FOREACH (bNodeTree *, ntree, &bmain->nodetrees) {
      if (ntree->type == NTREE_GEOMETRY) {
        LISTBASE_FOREACH (bNode *, node, &ntree->nodes) {
          if (node->type == GEO_NODE_SET_SHADE_SMOOTH) {
            node->custom1 = ATTR_DOMAIN_FACE;
          }
        }
      }
    }
  }

  if (!MAIN_VERSION_FILE_ATLEAST(bmain, 400, 24)) {
    FOREACH_NODETREE_BEGIN (bmain, ntree, id) {
      if (ntree->type == NTREE_SHADER) {
        /* Convert coat inputs on the Principled BSDF. */
        version_principled_bsdf_coat(ntree);
        /* Convert subsurface inputs on the Principled BSDF. */
        version_principled_bsdf_subsurface(ntree);
        /* Convert emission on the Principled BSDF. */
        version_principled_bsdf_emission(ntree);
      }
    }
    FOREACH_NODETREE_END;

    {
      LISTBASE_FOREACH (bScreen *, screen, &bmain->screens) {
        LISTBASE_FOREACH (ScrArea *, area, &screen->areabase) {
          LISTBASE_FOREACH (SpaceLink *, sl, &area->spacedata) {
            const ListBase *regionbase = (sl == area->spacedata.first) ? &area->regionbase :
                                                                         &sl->regionbase;
            LISTBASE_FOREACH (ARegion *, region, regionbase) {
              if (region->regiontype != RGN_TYPE_ASSET_SHELF) {
                continue;
              }

              RegionAssetShelf *shelf_data = static_cast<RegionAssetShelf *>(region->regiondata);
              if (shelf_data && shelf_data->active_shelf &&
                  (shelf_data->active_shelf->preferred_row_count == 0)) {
                shelf_data->active_shelf->preferred_row_count = 1;
              }
            }
          }
        }
      }
    }

    /* Convert sockets with both input and output flag into two separate sockets. */
    FOREACH_NODETREE_BEGIN (bmain, ntree, id) {
      blender::Vector<bNodeTreeInterfaceSocket *> sockets_to_split;
      ntree->tree_interface.foreach_item([&](bNodeTreeInterfaceItem &item) {
        if (item.item_type == NODE_INTERFACE_SOCKET) {
          bNodeTreeInterfaceSocket &socket = reinterpret_cast<bNodeTreeInterfaceSocket &>(item);
          if ((socket.flag & NODE_INTERFACE_SOCKET_INPUT) &&
              (socket.flag & NODE_INTERFACE_SOCKET_OUTPUT)) {
            sockets_to_split.append(&socket);
          }
        }
        return true;
      });

      for (bNodeTreeInterfaceSocket *socket : sockets_to_split) {
        const int position = ntree->tree_interface.find_item_position(socket->item);
        bNodeTreeInterfacePanel *parent = ntree->tree_interface.find_item_parent(socket->item);
        version_node_group_split_socket(ntree->tree_interface, *socket, parent, position + 1);
      }
    }
    FOREACH_NODETREE_END;
  }

  if (!MAIN_VERSION_FILE_ATLEAST(bmain, 400, 25)) {
    FOREACH_NODETREE_BEGIN (bmain, ntree, id) {
      if (ntree->type == NTREE_SHADER) {
        /* Convert specular tint on the Principled BSDF. */
        version_principled_bsdf_specular_tint(ntree);
        /* Rename some sockets. */
        version_principled_bsdf_rename_sockets(ntree);
      }
    }
    FOREACH_NODETREE_END;
  }

  if (!MAIN_VERSION_FILE_ATLEAST(bmain, 400, 26)) {
    enable_geometry_nodes_is_modifier(*bmain);

    LISTBASE_FOREACH (Scene *, scene, &bmain->scenes) {
      scene->simulation_frame_start = scene->r.sfra;
      scene->simulation_frame_end = scene->r.efra;
    }
  }

  if (!MAIN_VERSION_FILE_ATLEAST(bmain, 400, 27)) {
    LISTBASE_FOREACH (bScreen *, screen, &bmain->screens) {
      LISTBASE_FOREACH (ScrArea *, area, &screen->areabase) {
        LISTBASE_FOREACH (SpaceLink *, sl, &area->spacedata) {
          if (sl->spacetype == SPACE_SEQ) {
            SpaceSeq *sseq = (SpaceSeq *)sl;
            sseq->timeline_overlay.flag |= SEQ_TIMELINE_SHOW_STRIP_RETIMING;
          }
        }
      }
    }

    if (!DNA_struct_member_exists(fd->filesdna, "SceneEEVEE", "float", "shadow_normal_bias")) {
      SceneEEVEE default_scene_eevee = *DNA_struct_default_get(SceneEEVEE);
      LISTBASE_FOREACH (Scene *, scene, &bmain->scenes) {
        scene->eevee.shadow_ray_count = default_scene_eevee.shadow_ray_count;
        scene->eevee.shadow_step_count = default_scene_eevee.shadow_step_count;
        scene->eevee.shadow_normal_bias = default_scene_eevee.shadow_normal_bias;
      }
    }

    if (!DNA_struct_member_exists(fd->filesdna, "Light", "float", "shadow_softness_factor")) {
      Light default_light = blender::dna::shallow_copy(*DNA_struct_default_get(Light));
      LISTBASE_FOREACH (Light *, light, &bmain->lights) {
        light->shadow_softness_factor = default_light.shadow_softness_factor;
        light->shadow_trace_distance = default_light.shadow_trace_distance;
      }
    }

    if (!DNA_struct_member_exists(fd->filesdna, "SceneEEVEE", "RaytraceEEVEE", "diffuse_options"))
    {
      LISTBASE_FOREACH (Scene *, scene, &bmain->scenes) {
        scene->eevee.diffuse_options = scene->eevee.reflection_options;
      }
    }
  }

  if (!MAIN_VERSION_FILE_ATLEAST(bmain, 400, 28)) {
    LISTBASE_FOREACH (bScreen *, screen, &bmain->screens) {
      LISTBASE_FOREACH (ScrArea *, area, &screen->areabase) {
        LISTBASE_FOREACH (SpaceLink *, sl, &area->spacedata) {
          const ListBase *regionbase = (sl == area->spacedata.first) ? &area->regionbase :
                                                                       &sl->regionbase;
          LISTBASE_FOREACH (ARegion *, region, regionbase) {
            if (region->regiontype != RGN_TYPE_ASSET_SHELF) {
              continue;
            }

            RegionAssetShelf *shelf_data = static_cast<RegionAssetShelf *>(region->regiondata);
            if (shelf_data && shelf_data->active_shelf) {
              AssetShelfSettings &settings = shelf_data->active_shelf->settings;
              settings.asset_library_reference.custom_library_index = -1;
              settings.asset_library_reference.type = ASSET_LIBRARY_ALL;
            }

            region->flag |= RGN_FLAG_HIDDEN;
          }
        }
      }
    }
  }

  if (!MAIN_VERSION_FILE_ATLEAST(bmain, 400, 29)) {
    /* Unhide all Reroute nodes. */
    FOREACH_NODETREE_BEGIN (bmain, ntree, id) {
      LISTBASE_FOREACH (bNode *, node, &ntree->nodes) {
        if (node->is_reroute()) {
          static_cast<bNodeSocket *>(node->inputs.first)->flag &= ~SOCK_HIDDEN;
          static_cast<bNodeSocket *>(node->outputs.first)->flag &= ~SOCK_HIDDEN;
        }
      }
    }
    FOREACH_NODETREE_END;
  }

  if (!MAIN_VERSION_FILE_ATLEAST(bmain, 400, 30)) {
    LISTBASE_FOREACH (Scene *, scene, &bmain->scenes) {
      ToolSettings *ts = scene->toolsettings;
      enum { IS_DEFAULT = 0, IS_UV, IS_NODE, IS_ANIM };
      auto versioning_snap_to = [](short snap_to_old, int type) {
        eSnapMode snap_to_new = SCE_SNAP_TO_NONE;
        if (snap_to_old & (1 << 0)) {
          snap_to_new |= type == IS_NODE ? SCE_SNAP_TO_NODE_X :
                         type == IS_ANIM ? SCE_SNAP_TO_FRAME :
                                           SCE_SNAP_TO_VERTEX;
        }
        if (snap_to_old & (1 << 1)) {
          snap_to_new |= type == IS_NODE ? SCE_SNAP_TO_NODE_Y :
                         type == IS_ANIM ? SCE_SNAP_TO_SECOND :
                                           SCE_SNAP_TO_EDGE;
        }
        if (ELEM(type, IS_DEFAULT, IS_ANIM) && snap_to_old & (1 << 2)) {
          snap_to_new |= type == IS_DEFAULT ? SCE_SNAP_TO_FACE : SCE_SNAP_TO_MARKERS;
        }
        if (type == IS_DEFAULT && snap_to_old & (1 << 3)) {
          snap_to_new |= SCE_SNAP_TO_VOLUME;
        }
        if (type == IS_DEFAULT && snap_to_old & (1 << 4)) {
          snap_to_new |= SCE_SNAP_TO_EDGE_MIDPOINT;
        }
        if (type == IS_DEFAULT && snap_to_old & (1 << 5)) {
          snap_to_new |= SCE_SNAP_TO_EDGE_PERPENDICULAR;
        }
        if (ELEM(type, IS_DEFAULT, IS_UV, IS_NODE) && snap_to_old & (1 << 6)) {
          snap_to_new |= SCE_SNAP_TO_INCREMENT;
        }
        if (ELEM(type, IS_DEFAULT, IS_UV, IS_NODE) && snap_to_old & (1 << 7)) {
          snap_to_new |= SCE_SNAP_TO_GRID;
        }
        if (type == IS_DEFAULT && snap_to_old & (1 << 8)) {
          snap_to_new |= SCE_SNAP_INDIVIDUAL_NEAREST;
        }
        if (type == IS_DEFAULT && snap_to_old & (1 << 9)) {
          snap_to_new |= SCE_SNAP_INDIVIDUAL_PROJECT;
        }
        if (snap_to_old & (1 << 10)) {
          snap_to_new |= SCE_SNAP_TO_FRAME;
        }
        if (snap_to_old & (1 << 11)) {
          snap_to_new |= SCE_SNAP_TO_SECOND;
        }
        if (snap_to_old & (1 << 12)) {
          snap_to_new |= SCE_SNAP_TO_MARKERS;
        }

        if (!snap_to_new) {
          snap_to_new = eSnapMode(1 << 0);
        }

        return snap_to_new;
      };

      ts->snap_mode = versioning_snap_to(ts->snap_mode, IS_DEFAULT);
      ts->snap_uv_mode = versioning_snap_to(ts->snap_uv_mode, IS_UV);
      ts->snap_node_mode = versioning_snap_to(ts->snap_node_mode, IS_NODE);
      ts->snap_anim_mode = versioning_snap_to(ts->snap_anim_mode, IS_ANIM);
    }
  }

  if (!MAIN_VERSION_FILE_ATLEAST(bmain, 400, 31)) {
    LISTBASE_FOREACH (Curve *, curve, &bmain->curves) {
      const int curvetype = BKE_curve_type_get(curve);
      if (curvetype == OB_FONT) {
        CharInfo *info = curve->strinfo;
        for (int i = curve->len_char32 - 1; i >= 0; i--, info++) {
          if (info->mat_nr > 0) {
            /** CharInfo mat_nr used to start at 1, unlike mesh & nurbs, now zero-based. */
            info->mat_nr--;
          }
        }
      }
    }
  }

  if (!MAIN_VERSION_FILE_ATLEAST(bmain, 400, 33)) {
    /* Fix node group socket order by sorting outputs and inputs. */
    LISTBASE_FOREACH (bNodeTree *, ntree, &bmain->nodetrees) {
      versioning_node_group_sort_sockets_recursive(ntree->tree_interface.root_panel);
    }
  }

  if (!MAIN_VERSION_FILE_ATLEAST(bmain, 401, 1)) {
    LISTBASE_FOREACH (GreasePencil *, grease_pencil, &bmain->grease_pencils) {
      versioning_grease_pencil_stroke_radii_scaling(grease_pencil);
    }
  }

  if (!MAIN_VERSION_FILE_ATLEAST(bmain, 401, 5)) {
    /* Unify Material::blend_shadow and Cycles.use_transparent_shadows into the
     * Material::blend_flag. */
    Scene *scene = static_cast<Scene *>(bmain->scenes.first);
    bool is_cycles = scene && STREQ(scene->r.engine, RE_engine_id_CYCLES);
    if (is_cycles) {
      LISTBASE_FOREACH (Material *, material, &bmain->materials) {
        bool transparent_shadows = true;
        if (IDProperty *cmat = version_cycles_properties_from_ID(&material->id)) {
          transparent_shadows = version_cycles_property_boolean(
              cmat, "use_transparent_shadow", true);
        }
        SET_FLAG_FROM_TEST(material->blend_flag, transparent_shadows, MA_BL_TRANSPARENT_SHADOW);
      }
    }
    else {
      LISTBASE_FOREACH (Material *, material, &bmain->materials) {
        bool transparent_shadow = material->blend_shadow != MA_BS_SOLID;
        SET_FLAG_FROM_TEST(material->blend_flag, transparent_shadow, MA_BL_TRANSPARENT_SHADOW);
      }
    }
  }

  /**
   * Versioning code until next subversion bump goes here.
   *
   * \note Be sure to check when bumping the version:
   * - #do_versions_after_linking_400 in this file.
   * - `versioning_userdef.cc`, #blo_do_versions_userdef
   * - `versioning_userdef.cc`, #do_versions_theme
   *
   * \note Keep this message at the bottom of the function.
   */
  {
    /* Keep this block, even when empty. */

    if (!DNA_struct_member_exists(fd->filesdna, "SceneEEVEE", "int", "volumetric_ray_depth")) {
      SceneEEVEE default_eevee = *DNA_struct_default_get(SceneEEVEE);
      LISTBASE_FOREACH (Scene *, scene, &bmain->scenes) {
        scene->eevee.volumetric_ray_depth = default_eevee.volumetric_ray_depth;
      }
    }

    if (!DNA_struct_member_exists(fd->filesdna, "Material", "char", "surface_render_method")) {
      LISTBASE_FOREACH (Material *, mat, &bmain->materials) {
        mat->surface_render_method = (mat->blend_method == MA_BM_BLEND) ?
                                         MA_SURFACE_METHOD_FORWARD :
                                         MA_SURFACE_METHOD_DEFERRED;
      }
    }

    LISTBASE_FOREACH (bScreen *, screen, &bmain->screens) {
      LISTBASE_FOREACH (ScrArea *, area, &screen->areabase) {
        LISTBASE_FOREACH (SpaceLink *, sl, &area->spacedata) {
          const ListBase *regionbase = (sl == area->spacedata.first) ? &area->regionbase :
                                                                       &sl->regionbase;
          LISTBASE_FOREACH (ARegion *, region, regionbase) {
            if (region->regiontype != RGN_TYPE_ASSET_SHELF_HEADER) {
              continue;
            }
            region->alignment &= ~RGN_SPLIT_PREV;
            region->alignment |= RGN_ALIGN_HIDE_WITH_PREV;
          }
        }
      }
    }

    if (!DNA_struct_member_exists(fd->filesdna, "SceneEEVEE", "float", "gtao_thickness")) {
      SceneEEVEE default_eevee = *DNA_struct_default_get(SceneEEVEE);
      LISTBASE_FOREACH (Scene *, scene, &bmain->scenes) {
        scene->eevee.gtao_thickness = default_eevee.gtao_thickness;
        scene->eevee.gtao_focus = default_eevee.gtao_focus;
      }
    }

    if (!DNA_struct_member_exists(fd->filesdna, "LightProbe", "float", "data_display_size")) {
      LightProbe default_probe = *DNA_struct_default_get(LightProbe);
      LISTBASE_FOREACH (LightProbe *, probe, &bmain->lightprobes) {
        probe->data_display_size = default_probe.data_display_size;
      }
    }
  }
}<|MERGE_RESOLUTION|>--- conflicted
+++ resolved
@@ -300,8 +300,30 @@
   }
 }
 
-<<<<<<< HEAD
-/* Add specular tint to Glass BSDF. */
+static void versioning_eevee_shadow_settings(Object *object)
+{
+  /** EEVEE no longer uses the Material::blend_shadow property.
+   * Instead, it uses Object::visibility_flag for disabling shadow casting
+   */
+
+  short *material_len = BKE_object_material_len_p(object);
+  if (!material_len) {
+    return;
+  }
+
+  using namespace blender;
+  bool hide_shadows = *material_len > 0;
+  for (int i : IndexRange(*material_len)) {
+    Material *material = BKE_object_material_get(object, i + 1);
+    if (!material || material->blend_shadow != MA_BS_NONE) {
+      hide_shadows = false;
+    }
+  }
+
+  /* Enable the hide_shadow flag only if there's not any shadow casting material. */
+  SET_FLAG_FROM_TEST(object->visibility_flag, hide_shadows, OB_HIDE_SHADOW);
+}
+
 static void version_glass_bsdf_specular_tint(bNodeTree *ntree)
 {
   LISTBASE_FOREACH (bNode *, node, &ntree->nodes) {
@@ -323,30 +345,6 @@
                   spec_tint_socket);
     }
   }
-=======
-static void versioning_eevee_shadow_settings(Object *object)
-{
-  /** EEVEE no longer uses the Material::blend_shadow property.
-   * Instead, it uses Object::visibility_flag for disabling shadow casting
-   */
-
-  short *material_len = BKE_object_material_len_p(object);
-  if (!material_len) {
-    return;
-  }
-
-  using namespace blender;
-  bool hide_shadows = *material_len > 0;
-  for (int i : IndexRange(*material_len)) {
-    Material *material = BKE_object_material_get(object, i + 1);
-    if (!material || material->blend_shadow != MA_BS_NONE) {
-      hide_shadows = false;
-    }
-  }
-
-  /* Enable the hide_shadow flag only if there's not any shadow casting material. */
-  SET_FLAG_FROM_TEST(object->visibility_flag, hide_shadows, OB_HIDE_SHADOW);
->>>>>>> 79917e7b
 }
 
 void do_versions_after_linking_400(FileData *fd, Main *bmain)
@@ -434,16 +432,6 @@
   }
 
   if (!MAIN_VERSION_FILE_ATLEAST(bmain, 401, 5)) {
-<<<<<<< HEAD
-    version_node_socket_index_animdata(bmain, NTREE_SHADER, SH_NODE_BSDF_GLASS, 1, 1, 4);
-    FOREACH_NODETREE_BEGIN (bmain, ntree, id) {
-      if (ntree->type == NTREE_SHADER) {
-        /* Add specular tint to Glass BSDF. */
-        version_glass_bsdf_specular_tint(ntree);
-      }
-    }
-    FOREACH_NODETREE_END;
-=======
     Scene *scene = static_cast<Scene *>(bmain->scenes.first);
     bool is_cycles = scene && STREQ(scene->r.engine, RE_engine_id_CYCLES);
     if (!is_cycles) {
@@ -451,7 +439,6 @@
         versioning_eevee_shadow_settings(object);
       }
     }
->>>>>>> 79917e7b
   }
 
   /**
@@ -1878,6 +1865,17 @@
     }
   }
 
+  if (!MAIN_VERSION_FILE_ATLEAST(bmain, 401, 6)) {
+    version_node_socket_index_animdata(bmain, NTREE_SHADER, SH_NODE_BSDF_GLASS, 1, 1, 4);
+    FOREACH_NODETREE_BEGIN (bmain, ntree, id) {
+      if (ntree->type == NTREE_SHADER) {
+        /* Add specular tint to Glass BSDF. */
+        version_glass_bsdf_specular_tint(ntree);
+      }
+    }
+    FOREACH_NODETREE_END;
+  }
+
   /**
    * Versioning code until next subversion bump goes here.
    *
