--- conflicted
+++ resolved
@@ -1234,7 +1234,6 @@
    */
   {
     /* Keep this block, even when empty. */
-<<<<<<< HEAD
 
     if (!DNA_struct_elem_find(fd->filesdna, "SceneEEVEE", "float", "shadow_normal_bias")) {
       SceneEEVEE default_scene_eevee = *DNA_struct_default_get(SceneEEVEE);
@@ -1244,19 +1243,5 @@
         scene->eevee.shadow_normal_bias = default_scene_eevee.shadow_normal_bias;
       }
     }
-
-    FOREACH_NODETREE_BEGIN (bmain, ntree, id) {
-      if (ntree->type == NTREE_SHADER) {
-        /* Convert coat inputs on the Principled BSDF. */
-        version_principled_bsdf_coat(ntree);
-        /* Convert subsurface inputs on the Principled BSDF. */
-        version_principled_bsdf_subsurface(ntree);
-        /* Convert emission on the Principled BSDF. */
-        version_principled_bsdf_emission(ntree);
-      }
-    }
-    FOREACH_NODETREE_END;
-=======
->>>>>>> 2419acf7
   }
 }