/* SPDX-FileCopyrightText: 2023 Blender Authors
 *
 * SPDX-License-Identifier: GPL-2.0-or-later */

/** \file
 * \ingroup blenloader
 */

#define DNA_DEPRECATED_ALLOW

#include <algorithm>
#include <cmath>

/* Define macros in `DNA_genfile.h`. */
#define DNA_GENFILE_VERSIONING_MACROS

#include "DNA_anim_types.h"
#include "DNA_brush_types.h"
#include "DNA_camera_types.h"
#include "DNA_collection_types.h"
#include "DNA_constraint_types.h"
#include "DNA_curve_types.h"
#include "DNA_defaults.h"
#include "DNA_light_types.h"
#include "DNA_lightprobe_types.h"
#include "DNA_material_types.h"
#include "DNA_mesh_types.h"
#include "DNA_modifier_types.h"
#include "DNA_movieclip_types.h"
#include "DNA_scene_types.h"
#include "DNA_sequence_types.h"
#include "DNA_workspace_types.h"
#include "DNA_world_types.h"

#include "DNA_defaults.h"
#include "DNA_defs.h"
#include "DNA_genfile.h"
#include "DNA_particle_types.h"

#undef DNA_GENFILE_VERSIONING_MACROS

#include "BLI_assert.h"
#include "BLI_listbase.h"
#include "BLI_map.hh"
#include "BLI_math_rotation.h"
#include "BLI_math_vector.h"
#include "BLI_set.hh"
#include "BLI_string.h"
#include "BLI_string_ref.hh"

#include "BKE_anim_data.hh"
#include "BKE_animsys.h"
#include "BKE_armature.hh"
#include "BKE_attribute.hh"
#include "BKE_collection.hh"
#include "BKE_colortools.hh"
#include "BKE_context.hh"
#include "BKE_curve.hh"
#include "BKE_customdata.hh"
#include "BKE_effect.h"
#include "BKE_file_handler.hh"
#include "BKE_grease_pencil.hh"
#include "BKE_idprop.hh"
#include "BKE_image_format.h"
#include "BKE_main.hh"
#include "BKE_material.h"
#include "BKE_mesh_legacy_convert.hh"
#include "BKE_nla.hh"
#include "BKE_node_runtime.hh"
#include "BKE_paint.hh"
#include "BKE_scene.hh"
#include "BKE_screen.hh"
#include "BKE_tracking.h"

#include "IMB_imbuf_enums.h"

#include "SEQ_iterator.hh"
#include "SEQ_retiming.hh"
#include "SEQ_sequencer.hh"
#include "SEQ_time.hh"

#include "ANIM_action.hh"
#include "ANIM_action_iterators.hh"
#include "ANIM_armature_iter.hh"
#include "ANIM_bone_collections.hh"

#include "BLT_translation.hh"

#include "BLO_read_write.hh"
#include "BLO_readfile.hh"

#include "readfile.hh"

#include "versioning_common.hh"

// static CLG_LogRef LOG = {"blo.readfile.doversion"};

static void version_composite_nodetree_null_id(bNodeTree *ntree, Scene *scene)
{
  for (bNode *node : ntree->all_nodes()) {
    if (node->id == nullptr && ((node->type == CMP_NODE_R_LAYERS) ||
                                (node->type == CMP_NODE_CRYPTOMATTE &&
                                 node->custom1 == CMP_NODE_CRYPTOMATTE_SOURCE_RENDER)))
    {
      node->id = &scene->id;
    }
  }
}

struct ActionUserInfo {
  ID *id;
  blender::animrig::slot_handle_t *slot_handle;
  bAction **action_ptr_ptr;
  char *slot_name;
};

static void convert_action_in_place(blender::animrig::Action &action)
{
  using namespace blender::animrig;
  if (action.is_action_layered()) {
    return;
  }
  Slot &slot = action.slot_add();
  slot.idtype = action.idroot;
  action.idroot = 0;
  Layer &layer = action.layer_add("Layer");
  blender::animrig::Strip &strip = layer.strip_add(action,
                                                   blender::animrig::Strip::Type::Keyframe);
  ChannelBag &bag = strip.data<StripKeyframeData>(action).channelbag_for_slot_ensure(slot);
  const int fcu_count = BLI_listbase_count(&action.curves);
  const int group_count = BLI_listbase_count(&action.groups);
  bag.fcurve_array = MEM_cnew_array<FCurve *>(fcu_count, "Action versioning - fcurves");
  bag.fcurve_array_num = fcu_count;
  bag.group_array = MEM_cnew_array<bActionGroup *>(group_count, "Action versioning - groups");
  bag.group_array_num = group_count;

  int group_index = 0;
  int fcurve_index = 0;
  LISTBASE_FOREACH_INDEX (bActionGroup *, group, &action.groups, group_index) {
    bag.group_array[group_index] = group;

    group->channel_bag = &bag;
    group->fcurve_range_start = fcurve_index;

    LISTBASE_FOREACH (FCurve *, fcu, &group->channels) {
      if (fcu->grp != group) {
        break;
      }
      bag.fcurve_array[fcurve_index++] = fcu;
    }

    group->fcurve_range_length = fcurve_index - group->fcurve_range_start;
  }

  LISTBASE_FOREACH (FCurve *, fcu, &action.curves) {
    /* Any fcurves with groups have already been added to the fcurve array. */
    if (fcu->grp) {
      continue;
    }
    bag.fcurve_array[fcurve_index++] = fcu;
  }

  BLI_assert(fcurve_index == fcu_count);

  action.curves = {nullptr, nullptr};
  action.groups = {nullptr, nullptr};
}

static void version_legacy_actions_to_layered(Main *bmain)
{
  using namespace blender::animrig;
  blender::Map<bAction *, blender::Vector<ActionUserInfo>> action_users;
  LISTBASE_FOREACH (bAction *, dna_action, &bmain->actions) {
    Action &action = dna_action->wrap();
    if (action.is_action_layered()) {
      continue;
    }
    action_users.add(dna_action, {});
  }

  ID *id;
  FOREACH_MAIN_ID_BEGIN (bmain, id) {
    auto callback =
        [&](bAction *&action_ptr_ref, slot_handle_t &slot_handle_ref, char *slot_name) -> bool {
      blender::Vector<ActionUserInfo> *action_user_vector = action_users.lookup_ptr(
          action_ptr_ref);
      /* Only actions that need to be converted are in this map. */
      if (!action_user_vector) {
        return true;
      }
      ActionUserInfo user_info;
      user_info.id = id;
      user_info.action_ptr_ptr = &action_ptr_ref;
      user_info.slot_handle = &slot_handle_ref;
      user_info.slot_name = slot_name;
      action_user_vector->append(user_info);
      return true;
    };

    foreach_action_slot_use_with_references(*id, callback);
  }
  FOREACH_MAIN_ID_END;

  for (const auto &item : action_users.items()) {
    Action &action = item.key->wrap();
    convert_action_in_place(action);
    blender::Vector<ActionUserInfo> &user_infos = item.value;
    Slot &slot_to_assign = *action.slot(0);

    if (user_infos.size() == 1) {
      /* Rename the slot after its single user. If there are multiple users, the name is unchanged
       * because there is no good way to determine a name. */
      action.slot_name_set(*bmain, slot_to_assign, user_infos[0].id->name);
    }
    for (ActionUserInfo &action_user : user_infos) {
      const ActionSlotAssignmentResult result = generic_assign_action_slot(
          &slot_to_assign,
          *action_user.id,
          *action_user.action_ptr_ptr,
          *action_user.slot_handle,
          action_user.slot_name);
      switch (result) {
        case ActionSlotAssignmentResult::OK:
          break;
        case ActionSlotAssignmentResult::SlotNotSuitable:
          /* The slot assignment can fail in the following scenario, when dealing
           * with "old Blender" (only supporting legacy Actions) and "new Blender"
           * (versions supporting slotted/layered Actions).
           *
           * - New Blender: create an action with two slots, ME and KE, and assign
           *   to respectively a Mesh and a Shape Key. Save the file.
           * - Old Blender: load the file. This will load the legacy data, but still
           *   keep the assignments. This means that the Shape Key will get a ME
           *   Action assigned, which is incompatible. Save the file.
           * - New Blender: upgrades the Action (this code here), and tries to
           *   assign the first (and by now only) slot. This will fail for the shape
           *   key, as the ID type doesn't match.
           *
           * The failure is in itself okay, as there was actual data loss in this
           * scenario, and so issuing a warning is the right way to go about this.
           * The Action is still assigned, but the data-block won't get a slot
           * assigned.
           */
          printf(
              "Warning: while upgrading legacy Action \"%s\", its slot \"%s\" could not be "
              "assigned to data-block \"%s\" because it was meant for ID type \"%s\". The Action "
              "assignment will be kept, but \"%s\" will not be animated.\n",
              action.id.name + 2,
              slot_to_assign.name_without_prefix().c_str(),
              action_user.id->name,
              slot_to_assign.name_prefix_for_idtype().c_str(),
              action_user.id->name);
          break;
        case ActionSlotAssignmentResult::SlotNotFromAction:
          BLI_assert(!"SlotNotFromAction should not be returned here");
          break;
        case ActionSlotAssignmentResult::MissingAction:
          BLI_assert(!"MissingAction should not be returned here");
          break;
      }
    }
  }
}

/* Move bone-group color to the individual bones. */
static void version_bonegroup_migrate_color(Main *bmain)
{
  using PoseSet = blender::Set<bPose *>;
  blender::Map<bArmature *, PoseSet> armature_poses;

  /* Gather a mapping from armature to the poses that use it. */
  LISTBASE_FOREACH (Object *, ob, &bmain->objects) {
    if (ob->type != OB_ARMATURE || !ob->pose) {
      continue;
    }

    bArmature *arm = reinterpret_cast<bArmature *>(ob->data);
    BLI_assert_msg(GS(arm->id.name) == ID_AR,
                   "Expected ARMATURE object to have an Armature as data");

    /* There is no guarantee that the current state of poses is in sync with the Armature data.
     *
     * NOTE: No need to handle user reference-counting in readfile code. */
    BKE_pose_ensure(bmain, ob, arm, false);

    PoseSet &pose_set = armature_poses.lookup_or_add_default(arm);
    pose_set.add(ob->pose);
  }

  /* Move colors from the pose's bone-group to either the armature bones or the
   * pose bones, depending on how many poses use the Armature. */
  for (const PoseSet &pose_set : armature_poses.values()) {
    /* If the Armature is shared, the bone group colors might be different, and thus they have to
     * be stored on the pose bones. If the Armature is NOT shared, the bone colors can be stored
     * directly on the Armature bones. */
    const bool store_on_armature = pose_set.size() == 1;

    for (bPose *pose : pose_set) {
      LISTBASE_FOREACH (bPoseChannel *, pchan, &pose->chanbase) {
        const bActionGroup *bgrp = (const bActionGroup *)BLI_findlink(&pose->agroups,
                                                                      (pchan->agrp_index - 1));
        if (!bgrp) {
          continue;
        }

        BoneColor &bone_color = store_on_armature ? pchan->bone->color : pchan->color;
        bone_color.palette_index = bgrp->customCol;
        memcpy(&bone_color.custom, &bgrp->cs, sizeof(bone_color.custom));
      }
    }
  }
}

static void version_bonelayers_to_bonecollections(Main *bmain)
{
  char bcoll_name[MAX_NAME];
  char custom_prop_name[MAX_NAME];

  LISTBASE_FOREACH (bArmature *, arm, &bmain->armatures) {
    IDProperty *arm_idprops = IDP_GetProperties(&arm->id);

    BLI_assert_msg(arm->edbo == nullptr, "did not expect an Armature to be saved in edit mode");
    const uint layer_used = arm->layer_used;

    /* Construct a bone collection for each layer that contains at least one bone. */
    blender::Vector<std::pair<uint, BoneCollection *>> layermask_collection;
    for (uint layer = 0; layer < 32; ++layer) {
      const uint layer_mask = 1u << layer;
      if ((layer_used & layer_mask) == 0) {
        /* Layer is empty, so no need to convert to collection. */
        continue;
      }

      /* Construct a suitable name for this bone layer. */
      bcoll_name[0] = '\0';
      if (arm_idprops) {
        /* See if we can use the layer name from the Bone Manager add-on. This is a popular add-on
         * for managing bone layers and giving them names. */
        SNPRINTF(custom_prop_name, "layer_name_%u", layer);
        IDProperty *prop = IDP_GetPropertyFromGroup(arm_idprops, custom_prop_name);
        if (prop != nullptr && prop->type == IDP_STRING && IDP_String(prop)[0] != '\0') {
          SNPRINTF(bcoll_name, "Layer %u - %s", layer + 1, IDP_String(prop));
        }
      }
      if (bcoll_name[0] == '\0') {
        /* Either there was no name defined in the custom property, or
         * it was the empty string. */
        SNPRINTF(bcoll_name, "Layer %u", layer + 1);
      }

      /* Create a new bone collection for this layer. */
      BoneCollection *bcoll = ANIM_armature_bonecoll_new(arm, bcoll_name);
      layermask_collection.append(std::make_pair(layer_mask, bcoll));

      if ((arm->layer & layer_mask) == 0) {
        ANIM_bonecoll_hide(arm, bcoll);
      }
    }

    /* Iterate over the bones to assign them to their layers. */
    blender::animrig::ANIM_armature_foreach_bone(&arm->bonebase, [&](Bone *bone) {
      for (auto layer_bcoll : layermask_collection) {
        const uint layer_mask = layer_bcoll.first;
        if ((bone->layer & layer_mask) == 0) {
          continue;
        }

        BoneCollection *bcoll = layer_bcoll.second;
        ANIM_armature_bonecoll_assign(bcoll, bone);
      }
    });
  }
}

static void version_bonegroups_to_bonecollections(Main *bmain)
{
  LISTBASE_FOREACH (Object *, ob, &bmain->objects) {
    if (ob->type != OB_ARMATURE || !ob->pose) {
      continue;
    }

    /* Convert the bone groups on a bone-by-bone basis. */
    bArmature *arm = reinterpret_cast<bArmature *>(ob->data);
    bPose *pose = ob->pose;

    blender::Map<const bActionGroup *, BoneCollection *> collections_by_group;
    /* Convert all bone groups, regardless of whether they contain any bones. */
    LISTBASE_FOREACH (bActionGroup *, bgrp, &pose->agroups) {
      BoneCollection *bcoll = ANIM_armature_bonecoll_new(arm, bgrp->name);
      collections_by_group.add_new(bgrp, bcoll);

      /* Before now, bone visibility was determined by armature layers, and bone
       * groups did not have any impact on this. To retain the behavior, that
       * hiding all layers a bone is on hides the bone, the
       * bone-group-collections should be created hidden. */
      ANIM_bonecoll_hide(arm, bcoll);
    }

    /* Assign the bones to their bone group based collection. */
    LISTBASE_FOREACH (bPoseChannel *, pchan, &pose->chanbase) {
      /* Find the bone group of this pose channel. */
      const bActionGroup *bgrp = (const bActionGroup *)BLI_findlink(&pose->agroups,
                                                                    (pchan->agrp_index - 1));
      if (!bgrp) {
        continue;
      }

      /* Assign the bone. */
      BoneCollection *bcoll = collections_by_group.lookup(bgrp);
      ANIM_armature_bonecoll_assign(bcoll, pchan->bone);
    }

    /* The list of bone groups (pose->agroups) is intentionally left alone here. This will allow
     * for older versions of Blender to open the file with bone groups intact. Of course the bone
     * groups will not be updated any more, but this way the data at least survives an accidental
     * save with Blender 4.0. */
  }
}

/**
 * Change animation/drivers from "collections[..." to "collections_all[..." so
 * they remain stable when the bone collection hierarchy structure changes.
 */
static void version_bonecollection_anim(FCurve *fcurve)
{
  const blender::StringRef rna_path(fcurve->rna_path);
  constexpr char const *rna_path_prefix = "collections[";
  if (!rna_path.startswith(rna_path_prefix)) {
    return;
  }

  const std::string path_remainder(rna_path.drop_known_prefix(rna_path_prefix));
  MEM_freeN(fcurve->rna_path);
  fcurve->rna_path = BLI_sprintfN("collections_all[%s", path_remainder.c_str());
}

static void version_principled_bsdf_update_animdata(ID *owner_id, bNodeTree *ntree)
{
  ID *id = &ntree->id;
  AnimData *adt = BKE_animdata_from_id(id);

  LISTBASE_FOREACH (bNode *, node, &ntree->nodes) {
    if (node->type != SH_NODE_BSDF_PRINCIPLED) {
      continue;
    }

    char node_name_escaped[MAX_NAME * 2];
    BLI_str_escape(node_name_escaped, node->name, sizeof(node_name_escaped));
    std::string prefix = "nodes[\"" + std::string(node_name_escaped) + "\"].inputs";

    /* Remove animdata for inputs 18 (Transmission Roughness) and 3 (Subsurface Color). */
    BKE_animdata_fix_paths_remove(id, (prefix + "[18]").c_str());
    BKE_animdata_fix_paths_remove(id, (prefix + "[3]").c_str());

    /* Order is important here: If we e.g. want to change A->B and B->C, but perform A->B first,
     * then later we don't know whether a B entry is an original B (and therefore should be
     * changed to C) or used to be A and was already handled.
     * In practice, going reverse mostly works, the two notable dependency chains are:
     * - 8->13, then 2->8, then 9->2 (13 was changed before)
     * - 1->9, then 6->1 (9 was changed before)
     * - 4->10, then 21->4 (10 was changed before)
     *
     * 0 (Base Color) and 17 (Transmission) are fine as-is. */
    std::pair<int, int> remap_table[] = {
        {20, 27}, /* Emission Strength */
        {19, 26}, /* Emission */
        {16, 3},  /* IOR */
        {15, 19}, /* Clearcoat Roughness */
        {14, 18}, /* Clearcoat */
        {13, 25}, /* Sheen Tint */
        {12, 23}, /* Sheen */
        {11, 15}, /* Anisotropic Rotation */
        {10, 14}, /* Anisotropic */
        {8, 13},  /* Specular Tint */
        {2, 8},   /* Subsurface Radius */
        {9, 2},   /* Roughness */
        {7, 12},  /* Specular */
        {1, 9},   /* Subsurface Scale */
        {6, 1},   /* Metallic */
        {5, 11},  /* Subsurface Anisotropy */
        {4, 10},  /* Subsurface IOR */
        {21, 4}   /* Alpha */
    };
    for (const auto &entry : remap_table) {
      BKE_animdata_fix_paths_rename(
          id, adt, owner_id, prefix.c_str(), nullptr, nullptr, entry.first, entry.second, false);
    }
  }
}

static void versioning_eevee_shadow_settings(Object *object)
{
  /** EEVEE no longer uses the Material::blend_shadow property.
   * Instead, it uses Object::visibility_flag for disabling shadow casting
   */

  short *material_len = BKE_object_material_len_p(object);
  if (!material_len) {
    return;
  }

  using namespace blender;
  bool hide_shadows = *material_len > 0;
  for (int i : IndexRange(*material_len)) {
    Material *material = BKE_object_material_get(object, i + 1);
    if (!material || material->blend_shadow != MA_BS_NONE) {
      hide_shadows = false;
    }
  }

  /* Enable the hide_shadow flag only if there's not any shadow casting material. */
  SET_FLAG_FROM_TEST(object->visibility_flag, hide_shadows, OB_HIDE_SHADOW);
}

static void versioning_eevee_material_shadow_none(Material *material)
{
  if (!material->use_nodes || material->nodetree == nullptr) {
    return;
  }
  bNodeTree *ntree = material->nodetree;

  bNode *output_node = version_eevee_output_node_get(ntree, SH_NODE_OUTPUT_MATERIAL);
  bNode *old_output_node = version_eevee_output_node_get(ntree, SH_NODE_OUTPUT_MATERIAL);
  if (output_node == nullptr) {
    return;
  }

  bNodeSocket *existing_out_sock = blender::bke::node_find_socket(output_node, SOCK_IN, "Surface");
  bNodeSocket *volume_sock = blender::bke::node_find_socket(output_node, SOCK_IN, "Volume");
  if (existing_out_sock->link == nullptr && volume_sock->link) {
    /* Don't apply versioning to a material that only has a volumetric input as this makes the
     * object surface opaque to the camera, hiding the volume inside. */
    return;
  }

  if (output_node->custom1 == SHD_OUTPUT_ALL) {
    /* We do not want to affect Cycles. So we split the output into two specific outputs. */
    output_node->custom1 = SHD_OUTPUT_CYCLES;

    bNode *new_output = blender::bke::node_add_node(nullptr, ntree, "ShaderNodeOutputMaterial");
    new_output->custom1 = SHD_OUTPUT_EEVEE;
    new_output->parent = output_node->parent;
    new_output->locx = output_node->locx;
    new_output->locy = output_node->locy - output_node->height - 120;

    auto copy_link = [&](const char *socket_name) {
      bNodeSocket *sock = blender::bke::node_find_socket(output_node, SOCK_IN, socket_name);
      if (sock && sock->link) {
        bNodeLink *link = sock->link;
        bNodeSocket *to_sock = blender::bke::node_find_socket(new_output, SOCK_IN, socket_name);
        blender::bke::node_add_link(ntree, link->fromnode, link->fromsock, new_output, to_sock);
      }
    };

    /* Don't copy surface as that is handled later */
    copy_link("Volume");
    copy_link("Displacement");
    copy_link("Thickness");

    output_node = new_output;
  }

  bNodeSocket *out_sock = blender::bke::node_find_socket(output_node, SOCK_IN, "Surface");
  bNodeSocket *old_out_sock = blender::bke::node_find_socket(old_output_node, SOCK_IN, "Surface");

  /* Add mix node for mixing between original material, and transparent BSDF for shadows */
  bNode *mix_node = blender::bke::node_add_node(nullptr, ntree, "ShaderNodeMixShader");
  STRNCPY(mix_node->label, "Disable Shadow");
  mix_node->flag |= NODE_HIDDEN;
  mix_node->parent = output_node->parent;
  mix_node->locx = output_node->locx;
  mix_node->locy = output_node->locy - output_node->height - 120;
  bNodeSocket *mix_fac = static_cast<bNodeSocket *>(BLI_findlink(&mix_node->inputs, 0));
  bNodeSocket *mix_in_1 = static_cast<bNodeSocket *>(BLI_findlink(&mix_node->inputs, 1));
  bNodeSocket *mix_in_2 = static_cast<bNodeSocket *>(BLI_findlink(&mix_node->inputs, 2));
  bNodeSocket *mix_out = static_cast<bNodeSocket *>(BLI_findlink(&mix_node->outputs, 0));
  if (old_out_sock->link != nullptr) {
    blender::bke::node_add_link(
        ntree, old_out_sock->link->fromnode, old_out_sock->link->fromsock, mix_node, mix_in_1);
    if (out_sock->link != nullptr) {
      blender::bke::node_remove_link(ntree, out_sock->link);
    }
  }
  blender::bke::node_add_link(ntree, mix_node, mix_out, output_node, out_sock);

  /* Add light path node to control shadow visibility */
  bNode *lp_node = blender::bke::node_add_node(nullptr, ntree, "ShaderNodeLightPath");
  lp_node->flag |= NODE_HIDDEN;
  lp_node->parent = output_node->parent;
  lp_node->locx = output_node->locx;
  lp_node->locy = mix_node->locy + 35;
  bNodeSocket *is_shadow = blender::bke::node_find_socket(lp_node, SOCK_OUT, "Is Shadow Ray");
  blender::bke::node_add_link(ntree, lp_node, is_shadow, mix_node, mix_fac);
  /* Hide unconnected sockets for cleaner look. */
  LISTBASE_FOREACH (bNodeSocket *, sock, &lp_node->outputs) {
    if (sock != is_shadow) {
      sock->flag |= SOCK_HIDDEN;
    }
  }

  /* Add transparent BSDF to make shadows transparent. */
  bNode *bsdf_node = blender::bke::node_add_node(nullptr, ntree, "ShaderNodeBsdfTransparent");
  bsdf_node->flag |= NODE_HIDDEN;
  bsdf_node->parent = output_node->parent;
  bsdf_node->locx = output_node->locx;
  bsdf_node->locy = mix_node->locy - 35;
  bNodeSocket *bsdf_out = blender::bke::node_find_socket(bsdf_node, SOCK_OUT, "BSDF");
  blender::bke::node_add_link(ntree, bsdf_node, bsdf_out, mix_node, mix_in_2);
}

/**
 * Represents a source of transparency inside the closure part of a material node-tree.
 * Sources can be combined together down the tree to figure out where the source of the alpha is.
 * If there is multiple alpha source, we consider the tree as having complex alpha and don't do the
 * versioning.
 */
struct AlphaSource {
  enum AlphaState {
    /* Alpha input is 0. */
    ALPHA_OPAQUE = 0,
    /* Alpha input is 1. */
    ALPHA_FULLY_TRANSPARENT,
    /* Alpha is between 0 and 1, from a graph input or the result of one blending operation. */
    ALPHA_SEMI_TRANSPARENT,
    /* Alpha is unknown and the result of more than one blending operation. */
    ALPHA_COMPLEX_MIX
  };

  /* Socket that is the source of the potential semi-transparency. */
  bNodeSocket *socket = nullptr;
  /* State of the source. */
  AlphaState state;
  /* True if socket is transparency instead of alpha (e.g: `1-alpha`). */
  bool is_transparency = false;

  static AlphaSource alpha_source(bNodeSocket *fac, bool inverted = false)
  {
    return {fac, ALPHA_SEMI_TRANSPARENT, inverted};
  }
  static AlphaSource opaque()
  {
    return {nullptr, ALPHA_OPAQUE, false};
  }
  static AlphaSource fully_transparent(bNodeSocket *socket = nullptr, bool inverted = false)
  {
    return {socket, ALPHA_FULLY_TRANSPARENT, inverted};
  }
  static AlphaSource complex_alpha()
  {
    return {nullptr, ALPHA_COMPLEX_MIX, false};
  }

  bool is_opaque() const
  {
    return state == ALPHA_OPAQUE;
  }
  bool is_fully_transparent() const
  {
    return state == ALPHA_FULLY_TRANSPARENT;
  }
  bool is_transparent() const
  {
    return state != ALPHA_OPAQUE;
  }
  bool is_semi_transparent() const
  {
    return state == ALPHA_SEMI_TRANSPARENT;
  }
  bool is_complex() const
  {
    return state == ALPHA_COMPLEX_MIX;
  }

  /* Combine two source together with a blending parameter. */
  static AlphaSource mix(const AlphaSource &a, const AlphaSource &b, bNodeSocket *fac)
  {
    if (a.is_complex() || b.is_complex()) {
      return complex_alpha();
    }
    if (a.is_semi_transparent() || b.is_semi_transparent()) {
      return complex_alpha();
    }
    if (a.is_fully_transparent() && b.is_fully_transparent()) {
      return fully_transparent();
    }
    if (a.is_opaque() && b.is_opaque()) {
      return opaque();
    }
    /* Only one of them is fully transparent. */
    return alpha_source(fac, !a.is_transparent());
  }

  /* Combine two source together with an additive blending parameter. */
  static AlphaSource add(const AlphaSource &a, const AlphaSource &b)
  {
    if (a.is_complex() || b.is_complex()) {
      return complex_alpha();
    }
    if (a.is_semi_transparent() && b.is_transparent()) {
      return complex_alpha();
    }
    if (a.is_transparent() && b.is_semi_transparent()) {
      return complex_alpha();
    }
    /* Either one of them is opaque or they are both opaque. */
    return a.is_transparent() ? a : b;
  }
};

/**
 * WARNING: recursive.
 */
static AlphaSource versioning_eevee_alpha_source_get(bNodeSocket *socket, int depth = 0)
{
  if (depth > 100) {
    /* Protection against infinite / very long recursion.
     * Also a node-tree with that much depth is likely to not be compatible. */
    return AlphaSource::complex_alpha();
  }

  if (socket->link == nullptr) {
    /* Unconnected closure socket is always opaque black. */
    return AlphaSource::opaque();
  }

  bNode *node = socket->link->fromnode;

  switch (node->type) {
    case NODE_REROUTE: {
      return versioning_eevee_alpha_source_get(
          static_cast<bNodeSocket *>(BLI_findlink(&node->inputs, 0)), depth + 1);
    }

    case NODE_GROUP: {
      return AlphaSource::complex_alpha();
    }

    case SH_NODE_BSDF_TRANSPARENT: {
      bNodeSocket *socket = blender::bke::node_find_socket(node, SOCK_IN, "Color");
      if (socket->link == nullptr) {
        float *socket_color_value = version_cycles_node_socket_rgba_value(socket);
        if ((socket_color_value[0] == 0.0f) && (socket_color_value[1] == 0.0f) &&
            (socket_color_value[2] == 0.0f))
        {
          return AlphaSource::opaque();
        }
        if ((socket_color_value[0] == 1.0f) && (socket_color_value[1] == 1.0f) &&
            (socket_color_value[2] == 1.0f))
        {
          return AlphaSource::fully_transparent(socket, true);
        }
      }
      return AlphaSource::alpha_source(socket, true);
    }

    case SH_NODE_MIX_SHADER: {
      bNodeSocket *socket = blender::bke::node_find_socket(node, SOCK_IN, "Fac");
      AlphaSource src0 = versioning_eevee_alpha_source_get(
          static_cast<bNodeSocket *>(BLI_findlink(&node->inputs, 1)), depth + 1);
      AlphaSource src1 = versioning_eevee_alpha_source_get(
          static_cast<bNodeSocket *>(BLI_findlink(&node->inputs, 2)), depth + 1);

      if (socket->link == nullptr) {
        float socket_float_value = *version_cycles_node_socket_float_value(socket);
        if (socket_float_value == 0.0f) {
          return src0;
        }
        if (socket_float_value == 1.0f) {
          return src1;
        }
      }
      return AlphaSource::mix(src0, src1, socket);
    }

    case SH_NODE_ADD_SHADER: {
      AlphaSource src0 = versioning_eevee_alpha_source_get(
          static_cast<bNodeSocket *>(BLI_findlink(&node->inputs, 0)), depth + 1);
      AlphaSource src1 = versioning_eevee_alpha_source_get(
          static_cast<bNodeSocket *>(BLI_findlink(&node->inputs, 1)), depth + 1);
      return AlphaSource::add(src0, src1);
    }

    case SH_NODE_BSDF_PRINCIPLED: {
      bNodeSocket *socket = blender::bke::node_find_socket(node, SOCK_IN, "Alpha");
      if (socket->link == nullptr) {
        float socket_value = *version_cycles_node_socket_float_value(socket);
        if (socket_value == 0.0f) {
          return AlphaSource::fully_transparent(socket);
        }
        if (socket_value == 1.0f) {
          return AlphaSource::opaque();
        }
      }
      return AlphaSource::alpha_source(socket);
    }

    case SH_NODE_EEVEE_SPECULAR: {
      bNodeSocket *socket = blender::bke::node_find_socket(node, SOCK_IN, "Transparency");
      if (socket->link == nullptr) {
        float socket_value = *version_cycles_node_socket_float_value(socket);
        if (socket_value == 0.0f) {
          return AlphaSource::fully_transparent(socket, true);
        }
        if (socket_value == 1.0f) {
          return AlphaSource::opaque();
        }
      }
      return AlphaSource::alpha_source(socket, true);
    }

    default:
      return AlphaSource::opaque();
  }
}

/**
 * This function detect the alpha input of a material node-tree and then convert the input alpha to
 * a step function, either statically or using a math node when there is some value plugged in.
 * If the closure mixture mix some alpha more than once, we cannot convert automatically and keep
 * the same behavior. So we bail out in this case.
 *
 * Only handles the closure tree from the output node.
 */
static bool versioning_eevee_material_blend_mode_settings(bNodeTree *ntree, float threshold)
{
  bNode *output_node = version_eevee_output_node_get(ntree, SH_NODE_OUTPUT_MATERIAL);
  if (output_node == nullptr) {
    return true;
  }
  bNodeSocket *surface_socket = blender::bke::node_find_socket(output_node, SOCK_IN, "Surface");

  AlphaSource alpha = versioning_eevee_alpha_source_get(surface_socket);

  if (alpha.is_complex()) {
    return false;
  }
  if (alpha.socket == nullptr) {
    return true;
  }

  bool is_opaque = (threshold == 2.0f);
  if (is_opaque) {
    if (alpha.socket->link != nullptr) {
      blender::bke::node_remove_link(ntree, alpha.socket->link);
    }

    float value = (alpha.is_transparency) ? 0.0f : 1.0f;
    float values[4] = {value, value, value, 1.0f};

    /* Set default value to opaque. */
    if (alpha.socket->type == SOCK_RGBA) {
      copy_v4_v4(version_cycles_node_socket_rgba_value(alpha.socket), values);
    }
    else {
      *version_cycles_node_socket_float_value(alpha.socket) = value;
    }
  }
  else {
    if (alpha.socket->link != nullptr) {
      /* Insert math node. */
      bNode *to_node = alpha.socket->link->tonode;
      bNode *from_node = alpha.socket->link->fromnode;
      bNodeSocket *to_socket = alpha.socket->link->tosock;
      bNodeSocket *from_socket = alpha.socket->link->fromsock;
      blender::bke::node_remove_link(ntree, alpha.socket->link);

      bNode *math_node = blender::bke::node_add_node(nullptr, ntree, "ShaderNodeMath");
      math_node->custom1 = NODE_MATH_GREATER_THAN;
      math_node->flag |= NODE_HIDDEN;
      math_node->parent = to_node->parent;
      math_node->locx = to_node->locx - math_node->width - 30;
      math_node->locy = min_ff(to_node->locy, from_node->locy);

      bNodeSocket *input_1 = static_cast<bNodeSocket *>(BLI_findlink(&math_node->inputs, 0));
      bNodeSocket *input_2 = static_cast<bNodeSocket *>(BLI_findlink(&math_node->inputs, 1));
      bNodeSocket *output = static_cast<bNodeSocket *>(math_node->outputs.first);
      bNodeSocket *alpha_sock = input_1;
      bNodeSocket *threshold_sock = input_2;

      blender::bke::node_add_link(ntree, from_node, from_socket, math_node, alpha_sock);
      blender::bke::node_add_link(ntree, math_node, output, to_node, to_socket);

      *version_cycles_node_socket_float_value(threshold_sock) = alpha.is_transparency ?
                                                                    1.0f - threshold :
                                                                    threshold;
    }
    else {
      /* Modify alpha value directly. */
      if (alpha.socket->type == SOCK_RGBA) {
        float *default_value = version_cycles_node_socket_rgba_value(alpha.socket);
        float sum = default_value[0] + default_value[1] + default_value[2];
        /* Don't do the division if possible to avoid float imprecision. */
        float avg = (sum >= 3.0f) ? 1.0f : (sum / 3.0f);
        float value = float((alpha.is_transparency) ? (avg > 1.0f - threshold) :
                                                      (avg > threshold));
        float values[4] = {value, value, value, 1.0f};
        copy_v4_v4(default_value, values);
      }
      else {
        float *default_value = version_cycles_node_socket_float_value(alpha.socket);
        *default_value = float((alpha.is_transparency) ? (*default_value > 1.0f - threshold) :
                                                         (*default_value > threshold));
      }
    }
  }
  return true;
}

static void versioning_replace_splitviewer(bNodeTree *ntree)
{
  /* Split viewer was replaced with a regular split node, so add a viewer node,
   * and link it to the new split node to achieve the same behavior of the split viewer node. */

  LISTBASE_FOREACH_MUTABLE (bNode *, node, &ntree->nodes) {
    if (node->type != CMP_NODE_SPLITVIEWER__DEPRECATED) {
      continue;
    }

    STRNCPY(node->idname, "CompositorNodeSplit");
    node->type = CMP_NODE_SPLIT;
    MEM_freeN(node->storage);
    node->storage = nullptr;

    bNode *viewer_node = blender::bke::node_add_static_node(nullptr, ntree, CMP_NODE_VIEWER);
    /* Nodes are created stacked on top of each other, so separate them a bit. */
    viewer_node->locx = node->locx + node->width + viewer_node->width / 4.0f;
    viewer_node->locy = node->locy;
    viewer_node->flag &= ~NODE_PREVIEW;

    bNodeSocket *split_out_socket = blender::bke::node_add_static_socket(
        ntree, node, SOCK_OUT, SOCK_IMAGE, PROP_NONE, "Image", "Image");
    bNodeSocket *viewer_in_socket = blender::bke::node_find_socket(viewer_node, SOCK_IN, "Image");

    blender::bke::node_add_link(ntree, node, split_out_socket, viewer_node, viewer_in_socket);
  }
}

/**
 * Exit NLA tweakmode when the AnimData struct has insufficient information.
 *
 * When NLA tweakmode is enabled, Blender expects certain pointers to be set up
 * correctly, and if that fails, can crash. This function ensures that
 * everything is consistent, by exiting tweakmode everywhere there's missing
 * pointers.
 *
 * This shouldn't happen, but the example blend file attached to #119615 needs
 * this.
 */
static void version_nla_tweakmode_incomplete(Main *bmain)
{
  bool any_valid_tweakmode_left = false;

  ID *id;
  FOREACH_MAIN_ID_BEGIN (bmain, id) {
    AnimData *adt = BKE_animdata_from_id(id);
    if (!adt || !(adt->flag & ADT_NLA_EDIT_ON)) {
      continue;
    }

    if (adt->act_track && adt->actstrip) {
      /* Expected case. */
      any_valid_tweakmode_left = true;
      continue;
    }

    /* Not enough info in the blend file to reliably stay in tweak mode. This is the most important
     * part of this versioning code, as it prevents future nullptr access. */
    BKE_nla_tweakmode_exit({*id, *adt});
  }
  FOREACH_MAIN_ID_END;

  if (any_valid_tweakmode_left) {
    /* There are still NLA strips correctly in tweak mode. */
    return;
  }

  /* Nothing is in a valid tweakmode, so just disable the corresponding flags on all scenes. */
  LISTBASE_FOREACH (Scene *, scene, &bmain->scenes) {
    scene->flag &= ~SCE_NLA_EDIT_ON;
  }
}

static bool versioning_convert_strip_speed_factor(Sequence *seq, void *user_data)
{
  const Scene *scene = static_cast<Scene *>(user_data);
  const float speed_factor = seq->speed_factor;

  if (speed_factor == 1.0f || !SEQ_retiming_is_allowed(seq) || SEQ_retiming_keys_count(seq) > 0) {
    return true;
  }

  SEQ_retiming_data_ensure(seq);
  SeqRetimingKey *last_key = &SEQ_retiming_keys_get(seq)[1];

  last_key->strip_frame_index = (seq->len) / speed_factor;

  if (seq->type == SEQ_TYPE_SOUND_RAM) {
    const int prev_length = seq->len - seq->startofs - seq->endofs;
    const float left_handle = SEQ_time_left_handle_frame_get(scene, seq);
    SEQ_time_right_handle_frame_set(scene, seq, left_handle + prev_length);
  }

  return true;
}

static bool versioning_clear_strip_unused_flag(Sequence *seq, void * /*user_data*/)
{
  seq->flag &= ~(1 << 6);
  return true;
}

void do_versions_after_linking_400(FileData *fd, Main *bmain)
{
  if (!MAIN_VERSION_FILE_ATLEAST(bmain, 400, 9)) {
    /* Fix area light scaling. */
    LISTBASE_FOREACH (Light *, light, &bmain->lights) {
      light->energy = light->energy_deprecated;
      if (light->type == LA_AREA) {
        light->energy *= M_PI_4;
      }
    }

    /* XXX This was added several years ago in 'lib_link` code of Scene... Should be safe enough
     * here. */
    LISTBASE_FOREACH (Scene *, scene, &bmain->scenes) {
      if (scene->nodetree) {
        version_composite_nodetree_null_id(scene->nodetree, scene);
      }
    }

    /* XXX This was added many years ago (1c19940198) in 'lib_link` code of particles as a bug-fix.
     * But this is actually versioning. Should be safe enough here. */
    LISTBASE_FOREACH (ParticleSettings *, part, &bmain->particles) {
      if (!part->effector_weights) {
        part->effector_weights = BKE_effector_add_weights(part->force_group);
      }
    }

    /* Object proxies have been deprecated sine 3.x era, so their update & sanity check can now
     * happen in do_versions code. */
    LISTBASE_FOREACH (Object *, ob, &bmain->objects) {
      if (ob->proxy) {
        /* Paranoia check, actually a proxy_from pointer should never be written... */
        if (!ID_IS_LINKED(ob->proxy)) {
          ob->proxy->proxy_from = nullptr;
          ob->proxy = nullptr;

          if (ob->id.lib) {
            BLO_reportf_wrap(fd->reports,
                             RPT_INFO,
                             RPT_("Proxy lost from object %s lib %s\n"),
                             ob->id.name + 2,
                             ob->id.lib->filepath);
          }
          else {
            BLO_reportf_wrap(fd->reports,
                             RPT_INFO,
                             RPT_("Proxy lost from object %s lib <NONE>\n"),
                             ob->id.name + 2);
          }
          fd->reports->count.missing_obproxies++;
        }
        else {
          /* This triggers object_update to always use a copy. */
          ob->proxy->proxy_from = ob;
        }
      }
    }
  }

  if (!MAIN_VERSION_FILE_ATLEAST(bmain, 400, 21)) {
    if (!DNA_struct_member_exists(fd->filesdna, "bPoseChannel", "BoneColor", "color")) {
      version_bonegroup_migrate_color(bmain);
    }

    if (!DNA_struct_member_exists(fd->filesdna, "bArmature", "ListBase", "collections")) {
      version_bonelayers_to_bonecollections(bmain);
      version_bonegroups_to_bonecollections(bmain);
    }
  }

  if (!MAIN_VERSION_FILE_ATLEAST(bmain, 400, 24)) {
    FOREACH_NODETREE_BEGIN (bmain, ntree, id) {
      if (ntree->type == NTREE_SHADER) {
        /* Convert animdata on the Principled BSDF sockets. */
        version_principled_bsdf_update_animdata(id, ntree);
      }
    }
    FOREACH_NODETREE_END;
  }

  if (!MAIN_VERSION_FILE_ATLEAST(bmain, 400, 27)) {
    LISTBASE_FOREACH (Scene *, scene, &bmain->scenes) {
      Editing *ed = SEQ_editing_get(scene);
      if (ed != nullptr) {
        SEQ_for_each_callback(&ed->seqbase, versioning_convert_strip_speed_factor, scene);
      }
    }
  }

  if (!MAIN_VERSION_FILE_ATLEAST(bmain, 400, 34)) {
    BKE_mesh_legacy_face_map_to_generic(bmain);
  }

  if (!MAIN_VERSION_FILE_ATLEAST(bmain, 401, 23)) {
    version_nla_tweakmode_incomplete(bmain);
  }

  if (!MAIN_VERSION_FILE_ATLEAST(bmain, 402, 15)) {
    /* Change drivers and animation on "armature.collections" to
     * ".collections_all", so that they are drawn correctly in the tree view,
     * and keep working when the collection is moved around in the hierarchy. */
    LISTBASE_FOREACH (bArmature *, arm, &bmain->armatures) {
      AnimData *adt = BKE_animdata_from_id(&arm->id);
      if (!adt) {
        continue;
      }

      LISTBASE_FOREACH (FCurve *, fcurve, &adt->drivers) {
        version_bonecollection_anim(fcurve);
      }
      if (adt->action) {
        LISTBASE_FOREACH (FCurve *, fcurve, &adt->action->curves) {
          version_bonecollection_anim(fcurve);
        }
      }
    }
  }

  if (!MAIN_VERSION_FILE_ATLEAST(bmain, 402, 23)) {
    /* Shift animation data to accommodate the new Roughness input. */
    version_node_socket_index_animdata(
        bmain, NTREE_SHADER, SH_NODE_SUBSURFACE_SCATTERING, 4, 1, 5);
  }

  if (!MAIN_VERSION_FILE_ATLEAST(bmain, 402, 50)) {
    Scene *scene = static_cast<Scene *>(bmain->scenes.first);
    bool scene_uses_eevee_legacy = scene && STREQ(scene->r.engine, RE_engine_id_BLENDER_EEVEE);

    if (scene_uses_eevee_legacy) {
      LISTBASE_FOREACH (Object *, object, &bmain->objects) {
        versioning_eevee_shadow_settings(object);
      }
    }
  }

  if (!MAIN_VERSION_FILE_ATLEAST(bmain, 402, 51)) {
    /* Convert blend method to math nodes. */
    Scene *scene = static_cast<Scene *>(bmain->scenes.first);
    bool scene_uses_eevee_legacy = scene && STREQ(scene->r.engine, RE_engine_id_BLENDER_EEVEE);

    LISTBASE_FOREACH (Material *, material, &bmain->materials) {
      if (scene_uses_eevee_legacy) {
        if (!material->use_nodes || material->nodetree == nullptr) {
          /* Nothing to version. */
        }
        else if (ELEM(material->blend_method, MA_BM_HASHED, MA_BM_BLEND)) {
          /* Compatible modes. Nothing to change. */
        }
        else if (material->blend_shadow == MA_BS_NONE) {
          /* No need to match the surface since shadows are disabled. */
        }
        else if (material->blend_shadow == MA_BS_SOLID) {
          /* This is already versioned an transferred to `transparent_shadows`. */
        }
        else if ((material->blend_shadow == MA_BS_CLIP && material->blend_method != MA_BM_CLIP) ||
                 (material->blend_shadow == MA_BS_HASHED))
        {
          BLO_reportf_wrap(
              fd->reports,
              RPT_WARNING,
              RPT_("Material %s could not be converted because of different Blend Mode "
                   "and Shadow Mode (need manual adjustment)\n"),
              material->id.name + 2);
        }
        else {
          /* TODO(fclem): Check if threshold is driven or has animation. Bail out if needed? */

          float threshold = (material->blend_method == MA_BM_CLIP) ? material->alpha_threshold :
                                                                     2.0f;

          if (!versioning_eevee_material_blend_mode_settings(material->nodetree, threshold)) {
            BLO_reportf_wrap(fd->reports,
                             RPT_WARNING,
                             RPT_("Material %s could not be converted because of non-trivial "
                                  "alpha blending (need manual adjustment)\n"),
                             material->id.name + 2);
          }
        }

        if (material->blend_shadow == MA_BS_NONE) {
          versioning_eevee_material_shadow_none(material);
        }
        /* Set blend_mode & blend_shadow for forward compatibility. */
        material->blend_method = (material->blend_method != MA_BM_BLEND) ? MA_BM_HASHED :
                                                                           MA_BM_BLEND;
        material->blend_shadow = (material->blend_shadow == MA_BS_SOLID) ? MA_BS_SOLID :
                                                                           MA_BS_HASHED;
      }
    }
  }

  if (!MAIN_VERSION_FILE_ATLEAST(bmain, 402, 52)) {
    LISTBASE_FOREACH (Scene *, scene, &bmain->scenes) {
      if (STREQ(scene->r.engine, RE_engine_id_BLENDER_EEVEE)) {
        STRNCPY(scene->r.engine, RE_engine_id_BLENDER_EEVEE_NEXT);
      }
    }
  }

  if (!MAIN_VERSION_FILE_ATLEAST(bmain, 403, 6)) {
    /* Shift animation data to accommodate the new Diffuse Roughness input. */
    version_node_socket_index_animdata(bmain, NTREE_SHADER, SH_NODE_BSDF_PRINCIPLED, 7, 1, 30);
  }

  /**
   * Always bump subversion in BKE_blender_version.h when adding versioning
   * code here, and wrap it inside a MAIN_VERSION_FILE_ATLEAST check.
   *
   * \note Keep this message at the bottom of the function.
   */

  /* Keeping this block is without a `MAIN_VERSION_FILE_ATLEAST` until the experimental flag is
   * removed. */
  if (USER_EXPERIMENTAL_TEST(&U, use_animation_baklava)) {
    version_legacy_actions_to_layered(bmain);
  }
}

static void version_mesh_legacy_to_struct_of_array_format(Mesh &mesh)
{
  BKE_mesh_legacy_convert_flags_to_selection_layers(&mesh);
  BKE_mesh_legacy_convert_flags_to_hide_layers(&mesh);
  BKE_mesh_legacy_convert_uvs_to_generic(&mesh);
  BKE_mesh_legacy_convert_mpoly_to_material_indices(&mesh);
  BKE_mesh_legacy_sharp_faces_from_flags(&mesh);
  BKE_mesh_legacy_bevel_weight_to_layers(&mesh);
  BKE_mesh_legacy_sharp_edges_from_flags(&mesh);
  BKE_mesh_legacy_face_set_to_generic(&mesh);
  BKE_mesh_legacy_edge_crease_to_layers(&mesh);
  BKE_mesh_legacy_uv_seam_from_flags(&mesh);
  BKE_mesh_legacy_convert_verts_to_positions(&mesh);
  BKE_mesh_legacy_attribute_flags_to_strings(&mesh);
  BKE_mesh_legacy_convert_loops_to_corners(&mesh);
  BKE_mesh_legacy_convert_polys_to_offsets(&mesh);
  BKE_mesh_legacy_convert_edges_to_generic(&mesh);
}

static void version_motion_tracking_legacy_camera_object(MovieClip &movieclip)
{
  MovieTracking &tracking = movieclip.tracking;
  MovieTrackingObject *active_tracking_object = BKE_tracking_object_get_active(&tracking);
  MovieTrackingObject *tracking_camera_object = BKE_tracking_object_get_camera(&tracking);

  BLI_assert(tracking_camera_object != nullptr);

  if (BLI_listbase_is_empty(&tracking_camera_object->tracks)) {
    tracking_camera_object->tracks = tracking.tracks_legacy;
    active_tracking_object->active_track = tracking.act_track_legacy;
  }

  if (BLI_listbase_is_empty(&tracking_camera_object->plane_tracks)) {
    tracking_camera_object->plane_tracks = tracking.plane_tracks_legacy;
    active_tracking_object->active_plane_track = tracking.act_plane_track_legacy;
  }

  if (tracking_camera_object->reconstruction.cameras == nullptr) {
    tracking_camera_object->reconstruction = tracking.reconstruction_legacy;
  }

  /* Clear pointers in the legacy storage.
   * Always do it, in the case something got missed in the logic above, so that the legacy storage
   * is always ensured to be empty after load. */
  BLI_listbase_clear(&tracking.tracks_legacy);
  BLI_listbase_clear(&tracking.plane_tracks_legacy);
  tracking.act_track_legacy = nullptr;
  tracking.act_plane_track_legacy = nullptr;
  memset(&tracking.reconstruction_legacy, 0, sizeof(tracking.reconstruction_legacy));
}

static void version_movieclips_legacy_camera_object(Main *bmain)
{
  LISTBASE_FOREACH (MovieClip *, movieclip, &bmain->movieclips) {
    version_motion_tracking_legacy_camera_object(*movieclip);
  }
}

/* Version VertexWeightEdit modifier to make existing weights exclusive of the threshold. */
static void version_vertex_weight_edit_preserve_threshold_exclusivity(Main *bmain)
{
  LISTBASE_FOREACH (Object *, ob, &bmain->objects) {
    if (ob->type != OB_MESH) {
      continue;
    }

    LISTBASE_FOREACH (ModifierData *, md, &ob->modifiers) {
      if (md->type == eModifierType_WeightVGEdit) {
        WeightVGEditModifierData *wmd = reinterpret_cast<WeightVGEditModifierData *>(md);
        wmd->add_threshold = nexttoward(wmd->add_threshold, 2.0);
        wmd->rem_threshold = nexttoward(wmd->rem_threshold, -1.0);
      }
    }
  }
}

static void version_mesh_crease_generic(Main &bmain)
{
  LISTBASE_FOREACH (Mesh *, mesh, &bmain.meshes) {
    BKE_mesh_legacy_crease_to_generic(mesh);
  }

  LISTBASE_FOREACH (bNodeTree *, ntree, &bmain.nodetrees) {
    if (ntree->type == NTREE_GEOMETRY) {
      LISTBASE_FOREACH (bNode *, node, &ntree->nodes) {
        if (STR_ELEM(node->idname,
                     "GeometryNodeStoreNamedAttribute",
                     "GeometryNodeInputNamedAttribute"))
        {
          bNodeSocket *socket = blender::bke::node_find_socket(node, SOCK_IN, "Name");
          if (STREQ(socket->default_value_typed<bNodeSocketValueString>()->value, "crease")) {
            STRNCPY(socket->default_value_typed<bNodeSocketValueString>()->value, "crease_edge");
          }
        }
      }
    }
  }

  LISTBASE_FOREACH (Object *, object, &bmain.objects) {
    LISTBASE_FOREACH (ModifierData *, md, &object->modifiers) {
      if (md->type != eModifierType_Nodes) {
        continue;
      }
      if (IDProperty *settings = reinterpret_cast<NodesModifierData *>(md)->settings.properties) {
        LISTBASE_FOREACH (IDProperty *, prop, &settings->data.group) {
          if (blender::StringRef(prop->name).endswith("_attribute_name")) {
            if (STREQ(IDP_String(prop), "crease")) {
              IDP_AssignString(prop, "crease_edge");
            }
          }
        }
      }
    }
  }
}

static void versioning_replace_legacy_glossy_node(bNodeTree *ntree)
{
  LISTBASE_FOREACH (bNode *, node, &ntree->nodes) {
    if (node->type == SH_NODE_BSDF_GLOSSY_LEGACY) {
      STRNCPY(node->idname, "ShaderNodeBsdfAnisotropic");
      node->type = SH_NODE_BSDF_GLOSSY;
    }
  }
}

static void versioning_remove_microfacet_sharp_distribution(bNodeTree *ntree)
{
  /* Find all glossy, glass and refraction BSDF nodes that have their distribution
   * set to SHARP and set them to GGX, disconnect any link to the Roughness input
   * and set its value to zero. */
  LISTBASE_FOREACH (bNode *, node, &ntree->nodes) {
    if (!ELEM(node->type, SH_NODE_BSDF_GLOSSY, SH_NODE_BSDF_GLASS, SH_NODE_BSDF_REFRACTION)) {
      continue;
    }
    if (node->custom1 != SHD_GLOSSY_SHARP_DEPRECATED) {
      continue;
    }

    node->custom1 = SHD_GLOSSY_GGX;
    LISTBASE_FOREACH (bNodeSocket *, socket, &node->inputs) {
      if (!STREQ(socket->identifier, "Roughness")) {
        continue;
      }

      if (socket->link != nullptr) {
        blender::bke::node_remove_link(ntree, socket->link);
      }
      bNodeSocketValueFloat *socket_value = (bNodeSocketValueFloat *)socket->default_value;
      socket_value->value = 0.0f;

      break;
    }
  }
}

static void version_replace_texcoord_normal_socket(bNodeTree *ntree)
{
  /* The normal of a spot light was set to the incoming light direction, replace with the
   * `Incoming` socket from the Geometry shader node. */
  bNode *geometry_node = nullptr;
  bNode *transform_node = nullptr;
  bNodeSocket *incoming_socket = nullptr;
  bNodeSocket *vec_in_socket = nullptr;
  bNodeSocket *vec_out_socket = nullptr;

  LISTBASE_FOREACH_MUTABLE (bNodeLink *, link, &ntree->links) {
    if (link->fromnode->type == SH_NODE_TEX_COORD && STREQ(link->fromsock->identifier, "Normal")) {
      if (geometry_node == nullptr) {
        geometry_node = blender::bke::node_add_static_node(nullptr, ntree, SH_NODE_NEW_GEOMETRY);
        incoming_socket = blender::bke::node_find_socket(geometry_node, SOCK_OUT, "Incoming");

        transform_node = blender::bke::node_add_static_node(
            nullptr, ntree, SH_NODE_VECT_TRANSFORM);
        vec_in_socket = blender::bke::node_find_socket(transform_node, SOCK_IN, "Vector");
        vec_out_socket = blender::bke::node_find_socket(transform_node, SOCK_OUT, "Vector");

        NodeShaderVectTransform *nodeprop = (NodeShaderVectTransform *)transform_node->storage;
        nodeprop->type = SHD_VECT_TRANSFORM_TYPE_NORMAL;

        blender::bke::node_add_link(
            ntree, geometry_node, incoming_socket, transform_node, vec_in_socket);
      }
      blender::bke::node_add_link(
          ntree, transform_node, vec_out_socket, link->tonode, link->tosock);
      blender::bke::node_remove_link(ntree, link);
    }
  }
}

static void version_principled_transmission_roughness(bNodeTree *ntree)
{
  LISTBASE_FOREACH (bNode *, node, &ntree->nodes) {
    if (node->type != SH_NODE_BSDF_PRINCIPLED) {
      continue;
    }
    bNodeSocket *sock = blender::bke::node_find_socket(node, SOCK_IN, "Transmission Roughness");
    if (sock != nullptr) {
      blender::bke::node_remove_socket(ntree, node, sock);
    }
  }
}

/* Convert legacy Velvet BSDF nodes into the new Sheen BSDF node. */
static void version_replace_velvet_sheen_node(bNodeTree *ntree)
{
  LISTBASE_FOREACH (bNode *, node, &ntree->nodes) {
    if (node->type == SH_NODE_BSDF_SHEEN) {
      STRNCPY(node->idname, "ShaderNodeBsdfSheen");

      bNodeSocket *sigmaInput = blender::bke::node_find_socket(node, SOCK_IN, "Sigma");
      if (sigmaInput != nullptr) {
        node->custom1 = SHD_SHEEN_ASHIKHMIN;
        STRNCPY(sigmaInput->identifier, "Roughness");
        STRNCPY(sigmaInput->name, "Roughness");
      }
    }
  }
}

/* Convert sheen inputs on the Principled BSDF. */
static void version_principled_bsdf_sheen(bNodeTree *ntree)
{
  auto check_node = [](const bNode *node) {
    return (node->type == SH_NODE_BSDF_PRINCIPLED) &&
           (blender::bke::node_find_socket(node, SOCK_IN, "Sheen Roughness") == nullptr);
  };
  auto update_input = [ntree](bNode *node, bNodeSocket *input) {
    /* Change socket type to Color. */
    blender::bke::node_modify_socket_type_static(ntree, node, input, SOCK_RGBA, 0);

    /* Account for the change in intensity between the old and new model.
     * If the Sheen input is set to a fixed value, adjust it and set the tint to white.
     * Otherwise, if it's connected, keep it as-is but set the tint to 0.2 instead. */
    bNodeSocket *sheen = blender::bke::node_find_socket(node, SOCK_IN, "Sheen");
    if (sheen != nullptr && sheen->link == nullptr) {
      *version_cycles_node_socket_float_value(sheen) *= 0.2f;

      static float default_value[] = {1.0f, 1.0f, 1.0f, 1.0f};
      copy_v4_v4(version_cycles_node_socket_rgba_value(input), default_value);
    }
    else {
      static float default_value[] = {0.2f, 0.2f, 0.2f, 1.0f};
      copy_v4_v4(version_cycles_node_socket_rgba_value(input), default_value);
    }
  };
  auto update_input_link = [](bNode *, bNodeSocket *, bNode *, bNodeSocket *) {
    /* Don't replace the link here, tint works differently enough now to make conversion
     * impractical. */
  };

  version_update_node_input(ntree, check_node, "Sheen Tint", update_input, update_input_link);
}

/* Convert EEVEE-Legacy refraction depth to EEVEE-Next thickness tree. */
static void version_refraction_depth_to_thickness_value(bNodeTree *ntree, float thickness)
{
  LISTBASE_FOREACH (bNode *, node, &ntree->nodes) {
    if (node->type != SH_NODE_OUTPUT_MATERIAL) {
      continue;
    }

    bNodeSocket *thickness_socket = blender::bke::node_find_socket(node, SOCK_IN, "Thickness");
    if (thickness_socket == nullptr) {
      continue;
    }

    bool has_link = false;
    LISTBASE_FOREACH (bNodeLink *, link, &ntree->links) {
      if (link->tosock == thickness_socket) {
        /* Something is already plugged in. Don't modify anything. */
        has_link = true;
      }
    }

    if (has_link) {
      continue;
    }
    bNode *value_node = blender::bke::node_add_static_node(nullptr, ntree, SH_NODE_VALUE);
    value_node->parent = node->parent;
    value_node->locx = node->locx;
    value_node->locy = node->locy - 160.0f;
    bNodeSocket *socket_value = blender::bke::node_find_socket(value_node, SOCK_OUT, "Value");

    *version_cycles_node_socket_float_value(socket_value) = thickness;

    blender::bke::node_add_link(ntree, value_node, socket_value, node, thickness_socket);
  }

  version_socket_update_is_used(ntree);
}

static void versioning_update_noise_texture_node(bNodeTree *ntree)
{
  LISTBASE_FOREACH (bNode *, node, &ntree->nodes) {
    if (node->type != SH_NODE_TEX_NOISE) {
      continue;
    }

    (static_cast<NodeTexNoise *>(node->storage))->type = SHD_NOISE_FBM;

    bNodeSocket *roughness_socket = blender::bke::node_find_socket(node, SOCK_IN, "Roughness");
    if (roughness_socket == nullptr) {
      /* Noise Texture node was created before the Roughness input was added. */
      continue;
    }

    float *roughness = version_cycles_node_socket_float_value(roughness_socket);

    bNodeLink *roughness_link = nullptr;
    bNode *roughness_from_node = nullptr;
    bNodeSocket *roughness_from_socket = nullptr;

    LISTBASE_FOREACH (bNodeLink *, link, &ntree->links) {
      /* Find links, nodes and sockets. */
      if (link->tosock == roughness_socket) {
        roughness_link = link;
        roughness_from_node = link->fromnode;
        roughness_from_socket = link->fromsock;
      }
    }

    if (roughness_link != nullptr) {
      /* Add Clamp node before Roughness input. */

      bNode *clamp_node = blender::bke::node_add_static_node(nullptr, ntree, SH_NODE_CLAMP);
      clamp_node->parent = node->parent;
      clamp_node->custom1 = NODE_CLAMP_MINMAX;
      clamp_node->locx = node->locx;
      clamp_node->locy = node->locy - 300.0f;
      clamp_node->flag |= NODE_HIDDEN;
      bNodeSocket *clamp_socket_value = blender::bke::node_find_socket(
          clamp_node, SOCK_IN, "Value");
      bNodeSocket *clamp_socket_min = blender::bke::node_find_socket(clamp_node, SOCK_IN, "Min");
      bNodeSocket *clamp_socket_max = blender::bke::node_find_socket(clamp_node, SOCK_IN, "Max");
      bNodeSocket *clamp_socket_out = blender::bke::node_find_socket(
          clamp_node, SOCK_OUT, "Result");

      *version_cycles_node_socket_float_value(clamp_socket_min) = 0.0f;
      *version_cycles_node_socket_float_value(clamp_socket_max) = 1.0f;

      blender::bke::node_remove_link(ntree, roughness_link);
      blender::bke::node_add_link(
          ntree, roughness_from_node, roughness_from_socket, clamp_node, clamp_socket_value);
      blender::bke::node_add_link(ntree, clamp_node, clamp_socket_out, node, roughness_socket);
    }
    else {
      *roughness = std::clamp(*roughness, 0.0f, 1.0f);
    }
  }

  version_socket_update_is_used(ntree);
}

static void versioning_replace_musgrave_texture_node(bNodeTree *ntree)
{
  version_node_input_socket_name(ntree, SH_NODE_TEX_MUSGRAVE_DEPRECATED, "Dimension", "Roughness");
  LISTBASE_FOREACH (bNode *, node, &ntree->nodes) {
    if (node->type != SH_NODE_TEX_MUSGRAVE_DEPRECATED) {
      continue;
    }

    STRNCPY(node->idname, "ShaderNodeTexNoise");
    node->type = SH_NODE_TEX_NOISE;
    NodeTexNoise *data = MEM_cnew<NodeTexNoise>(__func__);
    data->base = (static_cast<NodeTexMusgrave *>(node->storage))->base;
    data->dimensions = (static_cast<NodeTexMusgrave *>(node->storage))->dimensions;
    data->normalize = false;
    data->type = (static_cast<NodeTexMusgrave *>(node->storage))->musgrave_type;
    MEM_freeN(node->storage);
    node->storage = data;

    bNodeLink *detail_link = nullptr;
    bNode *detail_from_node = nullptr;
    bNodeSocket *detail_from_socket = nullptr;

    bNodeLink *roughness_link = nullptr;
    bNode *roughness_from_node = nullptr;
    bNodeSocket *roughness_from_socket = nullptr;

    bNodeLink *lacunarity_link = nullptr;
    bNode *lacunarity_from_node = nullptr;
    bNodeSocket *lacunarity_from_socket = nullptr;

    LISTBASE_FOREACH (bNodeLink *, link, &ntree->links) {
      /* Find links, nodes and sockets. */
      if (link->tonode == node) {
        if (STREQ(link->tosock->identifier, "Detail")) {
          detail_link = link;
          detail_from_node = link->fromnode;
          detail_from_socket = link->fromsock;
        }
        if (STREQ(link->tosock->identifier, "Roughness")) {
          roughness_link = link;
          roughness_from_node = link->fromnode;
          roughness_from_socket = link->fromsock;
        }
        if (STREQ(link->tosock->identifier, "Lacunarity")) {
          lacunarity_link = link;
          lacunarity_from_node = link->fromnode;
          lacunarity_from_socket = link->fromsock;
        }
      }
    }

    uint8_t noise_type = (static_cast<NodeTexNoise *>(node->storage))->type;
    float locy_offset = 0.0f;

    bNodeSocket *fac_socket = blender::bke::node_find_socket(node, SOCK_OUT, "Fac");
    /* Clear label because Musgrave output socket label is set to "Height" instead of "Fac". */
    fac_socket->label[0] = '\0';

    bNodeSocket *detail_socket = blender::bke::node_find_socket(node, SOCK_IN, "Detail");
    float *detail = version_cycles_node_socket_float_value(detail_socket);

    if (detail_link != nullptr) {
      locy_offset -= 80.0f;

      /* Add Minimum Math node and Subtract Math node before Detail input. */

      bNode *min_node = blender::bke::node_add_static_node(nullptr, ntree, SH_NODE_MATH);
      min_node->parent = node->parent;
      min_node->custom1 = NODE_MATH_MINIMUM;
      min_node->locx = node->locx;
      min_node->locy = node->locy - 320.0f;
      min_node->flag |= NODE_HIDDEN;
      bNodeSocket *min_socket_A = static_cast<bNodeSocket *>(BLI_findlink(&min_node->inputs, 0));
      bNodeSocket *min_socket_B = static_cast<bNodeSocket *>(BLI_findlink(&min_node->inputs, 1));
      bNodeSocket *min_socket_out = blender::bke::node_find_socket(min_node, SOCK_OUT, "Value");

      bNode *sub1_node = blender::bke::node_add_static_node(nullptr, ntree, SH_NODE_MATH);
      sub1_node->parent = node->parent;
      sub1_node->custom1 = NODE_MATH_SUBTRACT;
      sub1_node->locx = node->locx;
      sub1_node->locy = node->locy - 360.0f;
      sub1_node->flag |= NODE_HIDDEN;
      bNodeSocket *sub1_socket_A = static_cast<bNodeSocket *>(BLI_findlink(&sub1_node->inputs, 0));
      bNodeSocket *sub1_socket_B = static_cast<bNodeSocket *>(BLI_findlink(&sub1_node->inputs, 1));
      bNodeSocket *sub1_socket_out = blender::bke::node_find_socket(sub1_node, SOCK_OUT, "Value");

      *version_cycles_node_socket_float_value(min_socket_B) = 14.0f;
      *version_cycles_node_socket_float_value(sub1_socket_B) = 1.0f;

      blender::bke::node_remove_link(ntree, detail_link);
      blender::bke::node_add_link(
          ntree, detail_from_node, detail_from_socket, sub1_node, sub1_socket_A);
      blender::bke::node_add_link(ntree, sub1_node, sub1_socket_out, min_node, min_socket_A);
      blender::bke::node_add_link(ntree, min_node, min_socket_out, node, detail_socket);

      if (ELEM(noise_type, SHD_NOISE_RIDGED_MULTIFRACTAL, SHD_NOISE_HETERO_TERRAIN)) {
        locy_offset -= 40.0f;

        /* Add Greater Than Math node before Subtract Math node. */

        bNode *greater_node = blender::bke::node_add_static_node(nullptr, ntree, SH_NODE_MATH);
        greater_node->parent = node->parent;
        greater_node->custom1 = NODE_MATH_GREATER_THAN;
        greater_node->locx = node->locx;
        greater_node->locy = node->locy - 400.0f;
        greater_node->flag |= NODE_HIDDEN;
        bNodeSocket *greater_socket_A = static_cast<bNodeSocket *>(
            BLI_findlink(&greater_node->inputs, 0));
        bNodeSocket *greater_socket_B = static_cast<bNodeSocket *>(
            BLI_findlink(&greater_node->inputs, 1));
        bNodeSocket *greater_socket_out = blender::bke::node_find_socket(
            greater_node, SOCK_OUT, "Value");

        *version_cycles_node_socket_float_value(greater_socket_B) = 1.0f;

        blender::bke::node_add_link(
            ntree, detail_from_node, detail_from_socket, greater_node, greater_socket_A);
        blender::bke::node_add_link(
            ntree, greater_node, greater_socket_out, sub1_node, sub1_socket_B);
      }
      else {
        /* Add Clamp node and Multiply Math node behind Fac output. */

        bNode *clamp_node = blender::bke::node_add_static_node(nullptr, ntree, SH_NODE_CLAMP);
        clamp_node->parent = node->parent;
        clamp_node->custom1 = NODE_CLAMP_MINMAX;
        clamp_node->locx = node->locx;
        clamp_node->locy = node->locy + 40.0f;
        clamp_node->flag |= NODE_HIDDEN;
        bNodeSocket *clamp_socket_value = blender::bke::node_find_socket(
            clamp_node, SOCK_IN, "Value");
        bNodeSocket *clamp_socket_min = blender::bke::node_find_socket(clamp_node, SOCK_IN, "Min");
        bNodeSocket *clamp_socket_max = blender::bke::node_find_socket(clamp_node, SOCK_IN, "Max");
        bNodeSocket *clamp_socket_out = blender::bke::node_find_socket(
            clamp_node, SOCK_OUT, "Result");

        bNode *mul_node = blender::bke::node_add_static_node(nullptr, ntree, SH_NODE_MATH);
        mul_node->parent = node->parent;
        mul_node->custom1 = NODE_MATH_MULTIPLY;
        mul_node->locx = node->locx;
        mul_node->locy = node->locy + 80.0f;
        mul_node->flag |= NODE_HIDDEN;
        bNodeSocket *mul_socket_A = static_cast<bNodeSocket *>(BLI_findlink(&mul_node->inputs, 0));
        bNodeSocket *mul_socket_B = static_cast<bNodeSocket *>(BLI_findlink(&mul_node->inputs, 1));
        bNodeSocket *mul_socket_out = blender::bke::node_find_socket(mul_node, SOCK_OUT, "Value");

        *version_cycles_node_socket_float_value(clamp_socket_min) = 0.0f;
        *version_cycles_node_socket_float_value(clamp_socket_max) = 1.0f;

        if (noise_type == SHD_NOISE_MULTIFRACTAL) {
          /* Add Subtract Math node and Add Math node after Multiply Math node. */

          bNode *sub2_node = blender::bke::node_add_static_node(nullptr, ntree, SH_NODE_MATH);
          sub2_node->parent = node->parent;
          sub2_node->custom1 = NODE_MATH_SUBTRACT;
          sub2_node->custom2 = SHD_MATH_CLAMP;
          sub2_node->locx = node->locx;
          sub2_node->locy = node->locy + 120.0f;
          sub2_node->flag |= NODE_HIDDEN;
          bNodeSocket *sub2_socket_A = static_cast<bNodeSocket *>(
              BLI_findlink(&sub2_node->inputs, 0));
          bNodeSocket *sub2_socket_B = static_cast<bNodeSocket *>(
              BLI_findlink(&sub2_node->inputs, 1));
          bNodeSocket *sub2_socket_out = blender::bke::node_find_socket(
              sub2_node, SOCK_OUT, "Value");

          bNode *add_node = blender::bke::node_add_static_node(nullptr, ntree, SH_NODE_MATH);
          add_node->parent = node->parent;
          add_node->custom1 = NODE_MATH_ADD;
          add_node->locx = node->locx;
          add_node->locy = node->locy + 160.0f;
          add_node->flag |= NODE_HIDDEN;
          bNodeSocket *add_socket_A = static_cast<bNodeSocket *>(
              BLI_findlink(&add_node->inputs, 0));
          bNodeSocket *add_socket_B = static_cast<bNodeSocket *>(
              BLI_findlink(&add_node->inputs, 1));
          bNodeSocket *add_socket_out = blender::bke::node_find_socket(
              add_node, SOCK_OUT, "Value");

          *version_cycles_node_socket_float_value(sub2_socket_A) = 1.0f;

          LISTBASE_FOREACH_BACKWARD_MUTABLE (bNodeLink *, link, &ntree->links) {
            if (link->fromsock == fac_socket) {
              blender::bke::node_add_link(
                  ntree, add_node, add_socket_out, link->tonode, link->tosock);
              blender::bke::node_remove_link(ntree, link);
            }
          }

          blender::bke::node_add_link(ntree, mul_node, mul_socket_out, add_node, add_socket_A);
          blender::bke::node_add_link(
              ntree, detail_from_node, detail_from_socket, sub2_node, sub2_socket_B);
          blender::bke::node_add_link(ntree, sub2_node, sub2_socket_out, add_node, add_socket_B);
        }
        else {
          LISTBASE_FOREACH_BACKWARD_MUTABLE (bNodeLink *, link, &ntree->links) {
            if (link->fromsock == fac_socket) {
              blender::bke::node_add_link(
                  ntree, mul_node, mul_socket_out, link->tonode, link->tosock);
              blender::bke::node_remove_link(ntree, link);
            }
          }
        }

        blender::bke::node_add_link(ntree, node, fac_socket, mul_node, mul_socket_A);
        blender::bke::node_add_link(
            ntree, detail_from_node, detail_from_socket, clamp_node, clamp_socket_value);
        blender::bke::node_add_link(ntree, clamp_node, clamp_socket_out, mul_node, mul_socket_B);
      }
    }
    else {
      if (*detail < 1.0f) {
        if (!ELEM(noise_type, SHD_NOISE_RIDGED_MULTIFRACTAL, SHD_NOISE_HETERO_TERRAIN)) {
          /* Add Multiply Math node behind Fac output. */

          bNode *mul_node = blender::bke::node_add_static_node(nullptr, ntree, SH_NODE_MATH);
          mul_node->parent = node->parent;
          mul_node->custom1 = NODE_MATH_MULTIPLY;
          mul_node->locx = node->locx;
          mul_node->locy = node->locy + 40.0f;
          mul_node->flag |= NODE_HIDDEN;
          bNodeSocket *mul_socket_A = static_cast<bNodeSocket *>(
              BLI_findlink(&mul_node->inputs, 0));
          bNodeSocket *mul_socket_B = static_cast<bNodeSocket *>(
              BLI_findlink(&mul_node->inputs, 1));
          bNodeSocket *mul_socket_out = blender::bke::node_find_socket(
              mul_node, SOCK_OUT, "Value");

          *version_cycles_node_socket_float_value(mul_socket_B) = *detail;

          if (noise_type == SHD_NOISE_MULTIFRACTAL) {
            /* Add an Add Math node after Multiply Math node. */

            bNode *add_node = blender::bke::node_add_static_node(nullptr, ntree, SH_NODE_MATH);
            add_node->parent = node->parent;
            add_node->custom1 = NODE_MATH_ADD;
            add_node->locx = node->locx;
            add_node->locy = node->locy + 80.0f;
            add_node->flag |= NODE_HIDDEN;
            bNodeSocket *add_socket_A = static_cast<bNodeSocket *>(
                BLI_findlink(&add_node->inputs, 0));
            bNodeSocket *add_socket_B = static_cast<bNodeSocket *>(
                BLI_findlink(&add_node->inputs, 1));
            bNodeSocket *add_socket_out = blender::bke::node_find_socket(
                add_node, SOCK_OUT, "Value");

            *version_cycles_node_socket_float_value(add_socket_B) = 1.0f - *detail;

            LISTBASE_FOREACH_BACKWARD_MUTABLE (bNodeLink *, link, &ntree->links) {
              if (link->fromsock == fac_socket) {
                blender::bke::node_add_link(
                    ntree, add_node, add_socket_out, link->tonode, link->tosock);
                blender::bke::node_remove_link(ntree, link);
              }
            }

            blender::bke::node_add_link(ntree, mul_node, mul_socket_out, add_node, add_socket_A);
          }
          else {
            LISTBASE_FOREACH_BACKWARD_MUTABLE (bNodeLink *, link, &ntree->links) {
              if (link->fromsock == fac_socket) {
                blender::bke::node_add_link(
                    ntree, mul_node, mul_socket_out, link->tonode, link->tosock);
                blender::bke::node_remove_link(ntree, link);
              }
            }
          }

          blender::bke::node_add_link(ntree, node, fac_socket, mul_node, mul_socket_A);

          *detail = 0.0f;
        }
      }
      else {
        *detail = std::fminf(*detail - 1.0f, 14.0f);
      }
    }

    bNodeSocket *roughness_socket = blender::bke::node_find_socket(node, SOCK_IN, "Roughness");
    float *roughness = version_cycles_node_socket_float_value(roughness_socket);
    bNodeSocket *lacunarity_socket = blender::bke::node_find_socket(node, SOCK_IN, "Lacunarity");
    float *lacunarity = version_cycles_node_socket_float_value(lacunarity_socket);

    *roughness = std::fmaxf(*roughness, 1e-5f);
    *lacunarity = std::fmaxf(*lacunarity, 1e-5f);

    if (roughness_link != nullptr) {
      /* Add Maximum Math node after output of roughness_from_node. Add Multiply Math node and
       * Power Math node before Roughness input. */

      bNode *max1_node = blender::bke::node_add_static_node(nullptr, ntree, SH_NODE_MATH);
      max1_node->parent = node->parent;
      max1_node->custom1 = NODE_MATH_MAXIMUM;
      max1_node->locx = node->locx;
      max1_node->locy = node->locy - 400.0f + locy_offset;
      max1_node->flag |= NODE_HIDDEN;
      bNodeSocket *max1_socket_A = static_cast<bNodeSocket *>(BLI_findlink(&max1_node->inputs, 0));
      bNodeSocket *max1_socket_B = static_cast<bNodeSocket *>(BLI_findlink(&max1_node->inputs, 1));
      bNodeSocket *max1_socket_out = blender::bke::node_find_socket(max1_node, SOCK_OUT, "Value");

      bNode *mul_node = blender::bke::node_add_static_node(nullptr, ntree, SH_NODE_MATH);
      mul_node->parent = node->parent;
      mul_node->custom1 = NODE_MATH_MULTIPLY;
      mul_node->locx = node->locx;
      mul_node->locy = node->locy - 360.0f + locy_offset;
      mul_node->flag |= NODE_HIDDEN;
      bNodeSocket *mul_socket_A = static_cast<bNodeSocket *>(BLI_findlink(&mul_node->inputs, 0));
      bNodeSocket *mul_socket_B = static_cast<bNodeSocket *>(BLI_findlink(&mul_node->inputs, 1));
      bNodeSocket *mul_socket_out = blender::bke::node_find_socket(mul_node, SOCK_OUT, "Value");

      bNode *pow_node = blender::bke::node_add_static_node(nullptr, ntree, SH_NODE_MATH);
      pow_node->parent = node->parent;
      pow_node->custom1 = NODE_MATH_POWER;
      pow_node->locx = node->locx;
      pow_node->locy = node->locy - 320.0f + locy_offset;
      pow_node->flag |= NODE_HIDDEN;
      bNodeSocket *pow_socket_A = static_cast<bNodeSocket *>(BLI_findlink(&pow_node->inputs, 0));
      bNodeSocket *pow_socket_B = static_cast<bNodeSocket *>(BLI_findlink(&pow_node->inputs, 1));
      bNodeSocket *pow_socket_out = blender::bke::node_find_socket(pow_node, SOCK_OUT, "Value");

      *version_cycles_node_socket_float_value(max1_socket_B) = -1e-5f;
      *version_cycles_node_socket_float_value(mul_socket_B) = -1.0f;
      *version_cycles_node_socket_float_value(pow_socket_A) = *lacunarity;

      blender::bke::node_remove_link(ntree, roughness_link);
      blender::bke::node_add_link(
          ntree, roughness_from_node, roughness_from_socket, max1_node, max1_socket_A);
      blender::bke::node_add_link(ntree, max1_node, max1_socket_out, mul_node, mul_socket_A);
      blender::bke::node_add_link(ntree, mul_node, mul_socket_out, pow_node, pow_socket_B);
      blender::bke::node_add_link(ntree, pow_node, pow_socket_out, node, roughness_socket);

      if (lacunarity_link != nullptr) {
        /* Add Maximum Math node after output of lacunarity_from_node. */

        bNode *max2_node = blender::bke::node_add_static_node(nullptr, ntree, SH_NODE_MATH);
        max2_node->parent = node->parent;
        max2_node->custom1 = NODE_MATH_MAXIMUM;
        max2_node->locx = node->locx;
        max2_node->locy = node->locy - 440.0f + locy_offset;
        max2_node->flag |= NODE_HIDDEN;
        bNodeSocket *max2_socket_A = static_cast<bNodeSocket *>(
            BLI_findlink(&max2_node->inputs, 0));
        bNodeSocket *max2_socket_B = static_cast<bNodeSocket *>(
            BLI_findlink(&max2_node->inputs, 1));
        bNodeSocket *max2_socket_out = blender::bke::node_find_socket(
            max2_node, SOCK_OUT, "Value");

        *version_cycles_node_socket_float_value(max2_socket_B) = -1e-5f;

        blender::bke::node_remove_link(ntree, lacunarity_link);
        blender::bke::node_add_link(
            ntree, lacunarity_from_node, lacunarity_from_socket, max2_node, max2_socket_A);
        blender::bke::node_add_link(ntree, max2_node, max2_socket_out, pow_node, pow_socket_A);
        blender::bke::node_add_link(ntree, max2_node, max2_socket_out, node, lacunarity_socket);
      }
    }
    else if ((lacunarity_link != nullptr) && (roughness_link == nullptr)) {
      /* Add Maximum Math node after output of lacunarity_from_node. Add Power Math node before
       * Roughness input. */

      bNode *max2_node = blender::bke::node_add_static_node(nullptr, ntree, SH_NODE_MATH);
      max2_node->parent = node->parent;
      max2_node->custom1 = NODE_MATH_MAXIMUM;
      max2_node->locx = node->locx;
      max2_node->locy = node->locy - 360.0f + locy_offset;
      max2_node->flag |= NODE_HIDDEN;
      bNodeSocket *max2_socket_A = static_cast<bNodeSocket *>(BLI_findlink(&max2_node->inputs, 0));
      bNodeSocket *max2_socket_B = static_cast<bNodeSocket *>(BLI_findlink(&max2_node->inputs, 1));
      bNodeSocket *max2_socket_out = blender::bke::node_find_socket(max2_node, SOCK_OUT, "Value");

      bNode *pow_node = blender::bke::node_add_static_node(nullptr, ntree, SH_NODE_MATH);
      pow_node->parent = node->parent;
      pow_node->custom1 = NODE_MATH_POWER;
      pow_node->locx = node->locx;
      pow_node->locy = node->locy - 320.0f + locy_offset;
      pow_node->flag |= NODE_HIDDEN;
      bNodeSocket *pow_socket_A = static_cast<bNodeSocket *>(BLI_findlink(&pow_node->inputs, 0));
      bNodeSocket *pow_socket_B = static_cast<bNodeSocket *>(BLI_findlink(&pow_node->inputs, 1));
      bNodeSocket *pow_socket_out = blender::bke::node_find_socket(pow_node, SOCK_OUT, "Value");

      *version_cycles_node_socket_float_value(max2_socket_B) = -1e-5f;
      *version_cycles_node_socket_float_value(pow_socket_A) = *lacunarity;
      *version_cycles_node_socket_float_value(pow_socket_B) = -(*roughness);

      blender::bke::node_remove_link(ntree, lacunarity_link);
      blender::bke::node_add_link(
          ntree, lacunarity_from_node, lacunarity_from_socket, max2_node, max2_socket_A);
      blender::bke::node_add_link(ntree, max2_node, max2_socket_out, pow_node, pow_socket_A);
      blender::bke::node_add_link(ntree, max2_node, max2_socket_out, node, lacunarity_socket);
      blender::bke::node_add_link(ntree, pow_node, pow_socket_out, node, roughness_socket);
    }
    else {
      *roughness = std::pow(*lacunarity, -(*roughness));
    }
  }

  version_socket_update_is_used(ntree);
}

/* Convert subsurface inputs on the Principled BSDF. */
static void version_principled_bsdf_subsurface(bNodeTree *ntree)
{
  /* - Create Subsurface Scale input
   * - If a node's Subsurface input was connected or nonzero:
   *   - Make the Base Color a mix of old Base Color and Subsurface Color,
   *     using Subsurface as the mix factor
   *   - Move Subsurface link and default value to the new Subsurface Scale input
   *   - Set the Subsurface input to 1.0
   * - Remove Subsurface Color input
   */
  LISTBASE_FOREACH (bNode *, node, &ntree->nodes) {
    if (node->type != SH_NODE_BSDF_PRINCIPLED) {
      continue;
    }
    if (blender::bke::node_find_socket(node, SOCK_IN, "Subsurface Scale")) {
      /* Node is already updated. */
      continue;
    }

    /* Add Scale input */
    bNodeSocket *scale_in = blender::bke::node_add_static_socket(
        ntree, node, SOCK_IN, SOCK_FLOAT, PROP_DISTANCE, "Subsurface Scale", "Subsurface Scale");

    bNodeSocket *subsurf = blender::bke::node_find_socket(node, SOCK_IN, "Subsurface");
    float *subsurf_val = version_cycles_node_socket_float_value(subsurf);

    if (!subsurf->link && *subsurf_val == 0.0f) {
      *version_cycles_node_socket_float_value(scale_in) = 0.05f;
    }
    else {
      *version_cycles_node_socket_float_value(scale_in) = *subsurf_val;
    }

    if (subsurf->link == nullptr && *subsurf_val == 0.0f) {
      /* Node doesn't use Subsurf, we're done here. */
      continue;
    }

    /* Fix up Subsurface Color input */
    bNodeSocket *base_col = blender::bke::node_find_socket(node, SOCK_IN, "Base Color");
    bNodeSocket *subsurf_col = blender::bke::node_find_socket(node, SOCK_IN, "Subsurface Color");
    float *base_col_val = version_cycles_node_socket_rgba_value(base_col);
    float *subsurf_col_val = version_cycles_node_socket_rgba_value(subsurf_col);
    /* If any of the three inputs is dynamic, we need a Mix node. */
    if (subsurf->link || subsurf_col->link || base_col->link) {
      bNode *mix = blender::bke::node_add_static_node(nullptr, ntree, SH_NODE_MIX);
      static_cast<NodeShaderMix *>(mix->storage)->data_type = SOCK_RGBA;
      mix->locx = node->locx - 170;
      mix->locy = node->locy - 120;

      bNodeSocket *a_in = blender::bke::node_find_socket(mix, SOCK_IN, "A_Color");
      bNodeSocket *b_in = blender::bke::node_find_socket(mix, SOCK_IN, "B_Color");
      bNodeSocket *fac_in = blender::bke::node_find_socket(mix, SOCK_IN, "Factor_Float");
      bNodeSocket *result_out = blender::bke::node_find_socket(mix, SOCK_OUT, "Result_Color");

      copy_v4_v4(version_cycles_node_socket_rgba_value(a_in), base_col_val);
      copy_v4_v4(version_cycles_node_socket_rgba_value(b_in), subsurf_col_val);
      *version_cycles_node_socket_float_value(fac_in) = *subsurf_val;

      if (base_col->link) {
        blender::bke::node_add_link(
            ntree, base_col->link->fromnode, base_col->link->fromsock, mix, a_in);
        blender::bke::node_remove_link(ntree, base_col->link);
      }
      if (subsurf_col->link) {
        blender::bke::node_add_link(
            ntree, subsurf_col->link->fromnode, subsurf_col->link->fromsock, mix, b_in);
        blender::bke::node_remove_link(ntree, subsurf_col->link);
      }
      if (subsurf->link) {
        blender::bke::node_add_link(
            ntree, subsurf->link->fromnode, subsurf->link->fromsock, mix, fac_in);
        blender::bke::node_add_link(
            ntree, subsurf->link->fromnode, subsurf->link->fromsock, node, scale_in);
        blender::bke::node_remove_link(ntree, subsurf->link);
      }
      blender::bke::node_add_link(ntree, mix, result_out, node, base_col);
    }
    /* Mix the fixed values. */
    interp_v4_v4v4(base_col_val, base_col_val, subsurf_col_val, *subsurf_val);

    /* Set node to 100% subsurface, 0% diffuse. */
    *subsurf_val = 1.0f;

    /* Delete Subsurface Color input */
    blender::bke::node_remove_socket(ntree, node, subsurf_col);
  }
}

/* Convert emission inputs on the Principled BSDF. */
static void version_principled_bsdf_emission(bNodeTree *ntree)
{
  /* Blender 3.x and before would default to Emission = 0.0, Emission Strength = 1.0.
   * Now we default the other way around (1.0 and 0.0), but because the Strength input was added
   * a bit later, a file that only has the Emission socket would now end up as (1.0, 0.0) instead
   * of (1.0, 1.0).
   * Therefore, set strength to 1.0 for those files.
   */
  LISTBASE_FOREACH (bNode *, node, &ntree->nodes) {
    if (node->type != SH_NODE_BSDF_PRINCIPLED) {
      continue;
    }
    if (!blender::bke::node_find_socket(node, SOCK_IN, "Emission")) {
      /* Old enough to have neither, new defaults are fine. */
      continue;
    }
    if (blender::bke::node_find_socket(node, SOCK_IN, "Emission Strength")) {
      /* New enough to have both, no need to do anything. */
      continue;
    }
    bNodeSocket *sock = blender::bke::node_add_static_socket(
        ntree, node, SOCK_IN, SOCK_FLOAT, PROP_NONE, "Emission Strength", "Emission Strength");
    *version_cycles_node_socket_float_value(sock) = 1.0f;
  }
}

/* Rename various Principled BSDF sockets. */
static void version_principled_bsdf_rename_sockets(bNodeTree *ntree)
{
  version_node_input_socket_name(ntree, SH_NODE_BSDF_PRINCIPLED, "Emission", "Emission Color");
  version_node_input_socket_name(ntree, SH_NODE_BSDF_PRINCIPLED, "Specular", "Specular IOR Level");
  version_node_input_socket_name(
      ntree, SH_NODE_BSDF_PRINCIPLED, "Subsurface", "Subsurface Weight");
  version_node_input_socket_name(
      ntree, SH_NODE_BSDF_PRINCIPLED, "Transmission", "Transmission Weight");
  version_node_input_socket_name(ntree, SH_NODE_BSDF_PRINCIPLED, "Coat", "Coat Weight");
  version_node_input_socket_name(ntree, SH_NODE_BSDF_PRINCIPLED, "Sheen", "Sheen Weight");
}

/* Replace old Principled Hair BSDF as a variant in the new Principled Hair BSDF. */
static void version_replace_principled_hair_model(bNodeTree *ntree)
{
  LISTBASE_FOREACH (bNode *, node, &ntree->nodes) {
    if (node->type != SH_NODE_BSDF_HAIR_PRINCIPLED) {
      continue;
    }
    NodeShaderHairPrincipled *data = MEM_cnew<NodeShaderHairPrincipled>(__func__);
    data->model = SHD_PRINCIPLED_HAIR_CHIANG;
    data->parametrization = node->custom1;

    node->storage = data;
  }
}

static void change_input_socket_to_rotation_type(bNodeTree &ntree,
                                                 bNode &node,
                                                 bNodeSocket &socket)
{
  if (socket.type == SOCK_ROTATION) {
    return;
  }
  socket.type = SOCK_ROTATION;
  STRNCPY(socket.idname, "NodeSocketRotation");
  auto *old_value = static_cast<bNodeSocketValueVector *>(socket.default_value);
  auto *new_value = MEM_cnew<bNodeSocketValueRotation>(__func__);
  copy_v3_v3(new_value->value_euler, old_value->value);
  socket.default_value = new_value;
  MEM_freeN(old_value);
  LISTBASE_FOREACH_MUTABLE (bNodeLink *, link, &ntree.links) {
    if (link->tosock != &socket) {
      continue;
    }
    if (ELEM(link->fromsock->type, SOCK_ROTATION, SOCK_VECTOR, SOCK_FLOAT) &&
        link->fromnode->type != NODE_REROUTE)
    {
      /* No need to add the conversion node when implicit conversions will work. */
      continue;
    }
    if (STREQ(link->fromnode->idname, "FunctionNodeEulerToRotation")) {
      /* Make versioning idempotent. */
      continue;
    }
    bNode *convert = blender::bke::node_add_node(nullptr, &ntree, "FunctionNodeEulerToRotation");
    convert->parent = node.parent;
    convert->locx = node.locx - 40;
    convert->locy = node.locy;
    link->tonode = convert;
    link->tosock = blender::bke::node_find_socket(convert, SOCK_IN, "Euler");

    blender::bke::node_add_link(&ntree,
                                convert,
                                blender::bke::node_find_socket(convert, SOCK_OUT, "Rotation"),
                                &node,
                                &socket);
  }
}

static void change_output_socket_to_rotation_type(bNodeTree &ntree,
                                                  bNode &node,
                                                  bNodeSocket &socket)
{
  /* Rely on generic node declaration update to change the socket type. */
  LISTBASE_FOREACH_MUTABLE (bNodeLink *, link, &ntree.links) {
    if (link->fromsock != &socket) {
      continue;
    }
    if (ELEM(link->tosock->type, SOCK_ROTATION, SOCK_VECTOR) && link->tonode->type != NODE_REROUTE)
    {
      /* No need to add the conversion node when implicit conversions will work. */
      continue;
    }
    if (STREQ(link->tonode->idname, "FunctionNodeRotationToEuler"))
    { /* Make versioning idempotent. */
      continue;
    }
    bNode *convert = blender::bke::node_add_node(nullptr, &ntree, "FunctionNodeRotationToEuler");
    convert->parent = node.parent;
    convert->locx = node.locx + 40;
    convert->locy = node.locy;
    link->fromnode = convert;
    link->fromsock = blender::bke::node_find_socket(convert, SOCK_OUT, "Euler");

    blender::bke::node_add_link(&ntree,
                                &node,
                                &socket,
                                convert,
                                blender::bke::node_find_socket(convert, SOCK_IN, "Rotation"));
  }
}

static void version_geometry_nodes_use_rotation_socket(bNodeTree &ntree)
{
  LISTBASE_FOREACH_MUTABLE (bNode *, node, &ntree.nodes) {
    if (STR_ELEM(node->idname,
                 "GeometryNodeInstanceOnPoints",
                 "GeometryNodeRotateInstances",
                 "GeometryNodeTransform"))
    {
      bNodeSocket *socket = blender::bke::node_find_socket(node, SOCK_IN, "Rotation");
      change_input_socket_to_rotation_type(ntree, *node, *socket);
    }
    if (STR_ELEM(node->idname,
                 "GeometryNodeDistributePointsOnFaces",
                 "GeometryNodeObjectInfo",
                 "GeometryNodeInputInstanceRotation"))
    {
      bNodeSocket *socket = blender::bke::node_find_socket(node, SOCK_OUT, "Rotation");
      change_output_socket_to_rotation_type(ntree, *node, *socket);
    }
  }
}

/* Find the base socket name for an idname that may include a subtype. */
static blender::StringRef legacy_socket_idname_to_socket_type(blender::StringRef idname)
{
  using string_pair = std::pair<const char *, const char *>;
  static const string_pair subtypes_map[] = {{"NodeSocketFloatUnsigned", "NodeSocketFloat"},
                                             {"NodeSocketFloatPercentage", "NodeSocketFloat"},
                                             {"NodeSocketFloatFactor", "NodeSocketFloat"},
                                             {"NodeSocketFloatAngle", "NodeSocketFloat"},
                                             {"NodeSocketFloatTime", "NodeSocketFloat"},
                                             {"NodeSocketFloatTimeAbsolute", "NodeSocketFloat"},
                                             {"NodeSocketFloatDistance", "NodeSocketFloat"},
                                             {"NodeSocketIntUnsigned", "NodeSocketInt"},
                                             {"NodeSocketIntPercentage", "NodeSocketInt"},
                                             {"NodeSocketIntFactor", "NodeSocketInt"},
                                             {"NodeSocketVectorTranslation", "NodeSocketVector"},
                                             {"NodeSocketVectorDirection", "NodeSocketVector"},
                                             {"NodeSocketVectorVelocity", "NodeSocketVector"},
                                             {"NodeSocketVectorAcceleration", "NodeSocketVector"},
                                             {"NodeSocketVectorEuler", "NodeSocketVector"},
                                             {"NodeSocketVectorXYZ", "NodeSocketVector"}};
  for (const string_pair &pair : subtypes_map) {
    if (pair.first == idname) {
      return pair.second;
    }
  }
  /* Unchanged socket idname. */
  return idname;
}

static bNodeTreeInterfaceItem *legacy_socket_move_to_interface(bNodeSocket &legacy_socket,
                                                               const eNodeSocketInOut in_out)
{
  bNodeTreeInterfaceSocket *new_socket = MEM_cnew<bNodeTreeInterfaceSocket>(__func__);
  new_socket->item.item_type = NODE_INTERFACE_SOCKET;

  /* Move reusable data. */
  new_socket->name = BLI_strdup(legacy_socket.name);
  new_socket->identifier = BLI_strdup(legacy_socket.identifier);
  new_socket->description = BLI_strdup(legacy_socket.description);
  /* If the socket idname includes a subtype (e.g. "NodeSocketFloatFactor") this will convert it to
   * the base type name ("NodeSocketFloat"). */
  new_socket->socket_type = BLI_strdup(
      legacy_socket_idname_to_socket_type(legacy_socket.idname).data());
  new_socket->flag = (in_out == SOCK_IN ? NODE_INTERFACE_SOCKET_INPUT :
                                          NODE_INTERFACE_SOCKET_OUTPUT);
  SET_FLAG_FROM_TEST(
      new_socket->flag, legacy_socket.flag & SOCK_HIDE_VALUE, NODE_INTERFACE_SOCKET_HIDE_VALUE);
  SET_FLAG_FROM_TEST(new_socket->flag,
                     legacy_socket.flag & SOCK_HIDE_IN_MODIFIER,
                     NODE_INTERFACE_SOCKET_HIDE_IN_MODIFIER);
  new_socket->attribute_domain = legacy_socket.attribute_domain;

  /* The following data are stolen from the old data, the ownership of their memory is directly
   * transferred to the new data. */
  new_socket->default_attribute_name = legacy_socket.default_attribute_name;
  legacy_socket.default_attribute_name = nullptr;
  new_socket->socket_data = legacy_socket.default_value;
  legacy_socket.default_value = nullptr;
  new_socket->properties = legacy_socket.prop;
  legacy_socket.prop = nullptr;

  /* Unused data. */
  MEM_delete(legacy_socket.runtime);
  legacy_socket.runtime = nullptr;

  return &new_socket->item;
}

static void versioning_convert_node_tree_socket_lists_to_interface(bNodeTree *ntree)
{
  bNodeTreeInterface &tree_interface = ntree->tree_interface;

  const int num_inputs = BLI_listbase_count(&ntree->inputs_legacy);
  const int num_outputs = BLI_listbase_count(&ntree->outputs_legacy);
  tree_interface.root_panel.items_num = num_inputs + num_outputs;
  tree_interface.root_panel.items_array = static_cast<bNodeTreeInterfaceItem **>(MEM_malloc_arrayN(
      tree_interface.root_panel.items_num, sizeof(bNodeTreeInterfaceItem *), __func__));

  /* Convert outputs first to retain old outputs/inputs ordering. */
  int index;
  LISTBASE_FOREACH_INDEX (bNodeSocket *, socket, &ntree->outputs_legacy, index) {
    tree_interface.root_panel.items_array[index] = legacy_socket_move_to_interface(*socket,
                                                                                   SOCK_OUT);
  }
  LISTBASE_FOREACH_INDEX (bNodeSocket *, socket, &ntree->inputs_legacy, index) {
    tree_interface.root_panel.items_array[num_outputs + index] = legacy_socket_move_to_interface(
        *socket, SOCK_IN);
  }
}

/**
 * Original node tree interface conversion in did not convert socket idnames with subtype suffixes
 * to correct socket base types (see #versioning_convert_node_tree_socket_lists_to_interface).
 */
static void versioning_fix_socket_subtype_idnames(bNodeTree *ntree)
{
  bNodeTreeInterface &tree_interface = ntree->tree_interface;

  tree_interface.foreach_item([](bNodeTreeInterfaceItem &item) -> bool {
    if (item.item_type == NODE_INTERFACE_SOCKET) {
      bNodeTreeInterfaceSocket &socket = reinterpret_cast<bNodeTreeInterfaceSocket &>(item);
      blender::StringRef corrected_socket_type = legacy_socket_idname_to_socket_type(
          socket.socket_type);
      if (socket.socket_type != corrected_socket_type) {
        MEM_freeN(socket.socket_type);
        socket.socket_type = BLI_strdup(corrected_socket_type.data());
      }
    }
    return true;
  });
}

/* Convert coat inputs on the Principled BSDF. */
static void version_principled_bsdf_coat(bNodeTree *ntree)
{
  LISTBASE_FOREACH (bNode *, node, &ntree->nodes) {
    if (node->type != SH_NODE_BSDF_PRINCIPLED) {
      continue;
    }
    if (blender::bke::node_find_socket(node, SOCK_IN, "Coat IOR") != nullptr) {
      continue;
    }
    bNodeSocket *coat_ior_input = blender::bke::node_add_static_socket(
        ntree, node, SOCK_IN, SOCK_FLOAT, PROP_NONE, "Coat IOR", "Coat IOR");

    /* Adjust for 4x change in intensity. */
    bNodeSocket *coat_input = blender::bke::node_find_socket(node, SOCK_IN, "Clearcoat");
    *version_cycles_node_socket_float_value(coat_input) *= 0.25f;
    /* When the coat input is dynamic, instead of inserting a *0.25 math node, set the Coat IOR
     * to 1.2 instead - this also roughly quarters reflectivity compared to the 1.5 default. */
    *version_cycles_node_socket_float_value(coat_ior_input) = (coat_input->link) ? 1.2f : 1.5f;
  }

  /* Rename sockets. */
  version_node_input_socket_name(ntree, SH_NODE_BSDF_PRINCIPLED, "Clearcoat", "Coat");
  version_node_input_socket_name(
      ntree, SH_NODE_BSDF_PRINCIPLED, "Clearcoat Roughness", "Coat Roughness");
  version_node_input_socket_name(
      ntree, SH_NODE_BSDF_PRINCIPLED, "Clearcoat Normal", "Coat Normal");
}

/* Convert specular tint in Principled BSDF. */
static void version_principled_bsdf_specular_tint(bNodeTree *ntree)
{
  LISTBASE_FOREACH (bNode *, node, &ntree->nodes) {
    if (node->type != SH_NODE_BSDF_PRINCIPLED) {
      continue;
    }
    bNodeSocket *specular_tint_sock = blender::bke::node_find_socket(
        node, SOCK_IN, "Specular Tint");
    if (specular_tint_sock->type == SOCK_RGBA) {
      /* Node is already updated. */
      continue;
    }

    bNodeSocket *base_color_sock = blender::bke::node_find_socket(node, SOCK_IN, "Base Color");
    bNodeSocket *metallic_sock = blender::bke::node_find_socket(node, SOCK_IN, "Metallic");
    float specular_tint_old = *version_cycles_node_socket_float_value(specular_tint_sock);
    float *base_color = version_cycles_node_socket_rgba_value(base_color_sock);
    float metallic = *version_cycles_node_socket_float_value(metallic_sock);

    /* Change socket type to Color. */
    blender::bke::node_modify_socket_type_static(ntree, node, specular_tint_sock, SOCK_RGBA, 0);
    float *specular_tint = version_cycles_node_socket_rgba_value(specular_tint_sock);

    /* The conversion logic here is that the new Specular Tint should be
     * mix(one, mix(base_color, one, metallic), old_specular_tint).
     * This needs to be handled both for the fixed values, as well as for any potential connected
     * inputs. */

    static float one[] = {1.0f, 1.0f, 1.0f, 1.0f};

    /* Mix the fixed values. */
    float metallic_mix[4];
    interp_v4_v4v4(metallic_mix, base_color, one, metallic);
    interp_v4_v4v4(specular_tint, one, metallic_mix, specular_tint_old);

    if (specular_tint_sock->link == nullptr && specular_tint_old <= 0.0f) {
      /* Specular Tint was fixed at zero, we don't need any conversion node setup. */
      continue;
    }

    /* If the Metallic input is dynamic, or fixed > 0 and base color is dynamic,
     * we need to insert a node to compute the metallic_mix.
     * Otherwise, use whatever is connected to the base color, or the static value
     * if it's unconnected. */
    bNodeSocket *metallic_mix_out = nullptr;
    bNode *metallic_mix_node = nullptr;
    if (metallic_sock->link || (base_color_sock->link && metallic > 0.0f)) {
      /* Metallic Mix needs to be dynamically mixed. */
      bNode *mix = blender::bke::node_add_static_node(nullptr, ntree, SH_NODE_MIX);
      static_cast<NodeShaderMix *>(mix->storage)->data_type = SOCK_RGBA;
      mix->locx = node->locx - 270;
      mix->locy = node->locy - 120;

      bNodeSocket *a_in = blender::bke::node_find_socket(mix, SOCK_IN, "A_Color");
      bNodeSocket *b_in = blender::bke::node_find_socket(mix, SOCK_IN, "B_Color");
      bNodeSocket *fac_in = blender::bke::node_find_socket(mix, SOCK_IN, "Factor_Float");
      metallic_mix_out = blender::bke::node_find_socket(mix, SOCK_OUT, "Result_Color");
      metallic_mix_node = mix;

      copy_v4_v4(version_cycles_node_socket_rgba_value(a_in), base_color);
      if (base_color_sock->link) {
        blender::bke::node_add_link(
            ntree, base_color_sock->link->fromnode, base_color_sock->link->fromsock, mix, a_in);
      }
      copy_v4_v4(version_cycles_node_socket_rgba_value(b_in), one);
      *version_cycles_node_socket_float_value(fac_in) = metallic;
      if (metallic_sock->link) {
        blender::bke::node_add_link(
            ntree, metallic_sock->link->fromnode, metallic_sock->link->fromsock, mix, fac_in);
      }
    }
    else if (base_color_sock->link) {
      /* Metallic Mix is a no-op and equivalent to Base Color. */
      metallic_mix_out = base_color_sock->link->fromsock;
      metallic_mix_node = base_color_sock->link->fromnode;
    }

    /* Similar to above, if the Specular Tint input is dynamic, or fixed > 0 and metallic mix
     * is dynamic, we need to insert a node to compute the new specular tint. */
    if (specular_tint_sock->link || (metallic_mix_out && specular_tint_old > 0.0f)) {
      bNode *mix = blender::bke::node_add_static_node(nullptr, ntree, SH_NODE_MIX);
      static_cast<NodeShaderMix *>(mix->storage)->data_type = SOCK_RGBA;
      mix->locx = node->locx - 170;
      mix->locy = node->locy - 120;

      bNodeSocket *a_in = blender::bke::node_find_socket(mix, SOCK_IN, "A_Color");
      bNodeSocket *b_in = blender::bke::node_find_socket(mix, SOCK_IN, "B_Color");
      bNodeSocket *fac_in = blender::bke::node_find_socket(mix, SOCK_IN, "Factor_Float");
      bNodeSocket *result_out = blender::bke::node_find_socket(mix, SOCK_OUT, "Result_Color");

      copy_v4_v4(version_cycles_node_socket_rgba_value(a_in), one);
      copy_v4_v4(version_cycles_node_socket_rgba_value(b_in), metallic_mix);
      if (metallic_mix_out) {
        blender::bke::node_add_link(ntree, metallic_mix_node, metallic_mix_out, mix, b_in);
      }
      *version_cycles_node_socket_float_value(fac_in) = specular_tint_old;
      if (specular_tint_sock->link) {
        blender::bke::node_add_link(ntree,
                                    specular_tint_sock->link->fromnode,
                                    specular_tint_sock->link->fromsock,
                                    mix,
                                    fac_in);
        blender::bke::node_remove_link(ntree, specular_tint_sock->link);
      }
      blender::bke::node_add_link(ntree, mix, result_out, node, specular_tint_sock);
    }
  }
}

static void version_copy_socket(bNodeTreeInterfaceSocket &dst,
                                const bNodeTreeInterfaceSocket &src,
                                char *identifier)
{
  /* Node socket copy function based on bNodeTreeInterface::item_copy to avoid using blenkernel. */
  dst.name = BLI_strdup_null(src.name);
  dst.description = BLI_strdup_null(src.description);
  dst.socket_type = BLI_strdup(src.socket_type);
  dst.default_attribute_name = BLI_strdup_null(src.default_attribute_name);
  dst.identifier = identifier;
  if (src.properties) {
    dst.properties = IDP_CopyProperty_ex(src.properties, 0);
  }
  if (src.socket_data != nullptr) {
    dst.socket_data = MEM_dupallocN(src.socket_data);
    /* No user count increment needed, gets reset after versioning. */
  }
}

static int version_nodes_find_valid_insert_position_for_item(const bNodeTreeInterfacePanel &panel,
                                                             const bNodeTreeInterfaceItem &item,
                                                             const int initial_pos)
{
  const bool sockets_above_panels = !(panel.flag &
                                      NODE_INTERFACE_PANEL_ALLOW_SOCKETS_AFTER_PANELS);
  const blender::Span<const bNodeTreeInterfaceItem *> items = {panel.items_array, panel.items_num};

  int pos = initial_pos;

  if (sockets_above_panels) {
    if (item.item_type == NODE_INTERFACE_PANEL) {
      /* Find the closest valid position from the end, only panels at or after #position. */
      for (int test_pos = items.size() - 1; test_pos >= initial_pos; test_pos--) {
        if (test_pos < 0) {
          /* Initial position is out of range but valid. */
          break;
        }
        if (items[test_pos]->item_type != NODE_INTERFACE_PANEL) {
          /* Found valid position, insert after the last socket item. */
          pos = test_pos + 1;
          break;
        }
      }
    }
    else {
      /* Find the closest valid position from the start, no panels at or after #position. */
      for (int test_pos = 0; test_pos <= initial_pos; test_pos++) {
        if (test_pos >= items.size()) {
          /* Initial position is out of range but valid. */
          break;
        }
        if (items[test_pos]->item_type == NODE_INTERFACE_PANEL) {
          /* Found valid position, inserting moves the first panel. */
          pos = test_pos;
          break;
        }
      }
    }
  }

  return pos;
}

static void version_nodes_insert_item(bNodeTreeInterfacePanel &parent,
                                      bNodeTreeInterfaceSocket &socket,
                                      int position)
{
  /* Apply any constraints on the item positions. */
  position = version_nodes_find_valid_insert_position_for_item(parent, socket.item, position);
  position = std::min(std::max(position, 0), parent.items_num);

  blender::MutableSpan<bNodeTreeInterfaceItem *> old_items = {parent.items_array,
                                                              parent.items_num};
  parent.items_num++;
  parent.items_array = MEM_cnew_array<bNodeTreeInterfaceItem *>(parent.items_num, __func__);
  parent.items().take_front(position).copy_from(old_items.take_front(position));
  parent.items().drop_front(position + 1).copy_from(old_items.drop_front(position));
  parent.items()[position] = &socket.item;

  if (old_items.data()) {
    MEM_freeN(old_items.data());
  }
}

/* Node group interface copy function based on bNodeTreeInterface::insert_item_copy. */
static void version_node_group_split_socket(bNodeTreeInterface &tree_interface,
                                            bNodeTreeInterfaceSocket &socket,
                                            bNodeTreeInterfacePanel *parent,
                                            int position)
{
  if (parent == nullptr) {
    parent = &tree_interface.root_panel;
  }

  bNodeTreeInterfaceSocket *csocket = static_cast<bNodeTreeInterfaceSocket *>(
      MEM_dupallocN(&socket));
  /* Generate a new unique identifier.
   * This might break existing links, but the identifiers were duplicate anyway. */
  char *dst_identifier = BLI_sprintfN("Socket_%d", tree_interface.next_uid++);
  version_copy_socket(*csocket, socket, dst_identifier);

  version_nodes_insert_item(*parent, *csocket, position);

  /* Original socket becomes output. */
  socket.flag &= ~NODE_INTERFACE_SOCKET_INPUT;
  /* Copied socket becomes input. */
  csocket->flag &= ~NODE_INTERFACE_SOCKET_OUTPUT;
}

static void versioning_node_group_sort_sockets_recursive(bNodeTreeInterfacePanel &panel)
{
  /* True if item a should be above item b. */
  auto item_compare = [](const bNodeTreeInterfaceItem *a,
                         const bNodeTreeInterfaceItem *b) -> bool {
    if (a->item_type != b->item_type) {
      /* Keep sockets above panels. */
      return a->item_type == NODE_INTERFACE_SOCKET;
    }
    else {
      /* Keep outputs above inputs. */
      if (a->item_type == NODE_INTERFACE_SOCKET) {
        const bNodeTreeInterfaceSocket *sa = reinterpret_cast<const bNodeTreeInterfaceSocket *>(a);
        const bNodeTreeInterfaceSocket *sb = reinterpret_cast<const bNodeTreeInterfaceSocket *>(b);
        const bool is_output_a = sa->flag & NODE_INTERFACE_SOCKET_OUTPUT;
        const bool is_output_b = sb->flag & NODE_INTERFACE_SOCKET_OUTPUT;
        if (is_output_a != is_output_b) {
          return is_output_a;
        }
      }
    }
    return false;
  };

  /* Sort panel content. */
  std::stable_sort(panel.items().begin(), panel.items().end(), item_compare);

  /* Sort any child panels too. */
  for (bNodeTreeInterfaceItem *item : panel.items()) {
    if (item->item_type == NODE_INTERFACE_PANEL) {
      versioning_node_group_sort_sockets_recursive(
          *reinterpret_cast<bNodeTreeInterfacePanel *>(item));
    }
  }
}

static void enable_geometry_nodes_is_modifier(Main &bmain)
{
  /* Any node group with a first socket geometry output can potentially be a modifier. Previously
   * this wasn't an explicit option, so better to enable too many groups rather than too few. */
  LISTBASE_FOREACH (bNodeTree *, group, &bmain.nodetrees) {
    if (group->type != NTREE_GEOMETRY) {
      continue;
    }
    group->tree_interface.foreach_item([&](const bNodeTreeInterfaceItem &item) {
      if (item.item_type != NODE_INTERFACE_SOCKET) {
        return true;
      }
      const auto &socket = reinterpret_cast<const bNodeTreeInterfaceSocket &>(item);
      if ((socket.flag & NODE_INTERFACE_SOCKET_OUTPUT) == 0) {
        return true;
      }
      if (!STREQ(socket.socket_type, "NodeSocketGeometry")) {
        return true;
      }
      if (!group->geometry_node_asset_traits) {
        group->geometry_node_asset_traits = MEM_cnew<GeometryNodeAssetTraits>(__func__);
      }
      group->geometry_node_asset_traits->flag |= GEO_NODE_ASSET_MODIFIER;
      return false;
    });
  }
}

static void version_socket_identifier_suffixes_for_dynamic_types(
    ListBase sockets, const char *separator, const std::optional<int> total = std::nullopt)
{
  int index = 0;
  LISTBASE_FOREACH (bNodeSocket *, socket, &sockets) {
    if (socket->is_available()) {
      if (char *pos = strstr(socket->identifier, separator)) {
        /* End the identifier at the separator so that the old suffix is ignored. */
        *pos = '\0';

        if (total.has_value()) {
          index++;
          if (index == *total) {
            return;
          }
        }
      }
    }
    else {
      /* Rename existing identifiers so that they don't conflict with the renamed one. Those will
       * be removed after versioning code. */
      BLI_strncat(socket->identifier, "_deprecated", sizeof(socket->identifier));
    }
  }
}

static void versioning_nodes_dynamic_sockets(bNodeTree &ntree)
{
  LISTBASE_FOREACH (bNode *, node, &ntree.nodes) {
    switch (node->type) {
      case GEO_NODE_ACCUMULATE_FIELD:
        /* This node requires the extra `total` parameter, because the `Group Index` identifier
         * also has a space in the name, that should not be treated as separator. */
        version_socket_identifier_suffixes_for_dynamic_types(node->inputs, " ", 1);
        version_socket_identifier_suffixes_for_dynamic_types(node->outputs, " ", 3);
        break;
      case GEO_NODE_CAPTURE_ATTRIBUTE:
      case GEO_NODE_ATTRIBUTE_STATISTIC:
      case GEO_NODE_BLUR_ATTRIBUTE:
      case GEO_NODE_EVALUATE_AT_INDEX:
      case GEO_NODE_EVALUATE_ON_DOMAIN:
      case GEO_NODE_INPUT_NAMED_ATTRIBUTE:
      case GEO_NODE_RAYCAST:
      case GEO_NODE_SAMPLE_INDEX:
      case GEO_NODE_SAMPLE_NEAREST_SURFACE:
      case GEO_NODE_SAMPLE_UV_SURFACE:
      case GEO_NODE_STORE_NAMED_ATTRIBUTE:
      case GEO_NODE_VIEWER:
        version_socket_identifier_suffixes_for_dynamic_types(node->inputs, "_");
        version_socket_identifier_suffixes_for_dynamic_types(node->outputs, "_");
        break;
    }
  }
}

static void versioning_nodes_dynamic_sockets_2(bNodeTree &ntree)
{
  LISTBASE_FOREACH (bNode *, node, &ntree.nodes) {
    if (!ELEM(node->type, GEO_NODE_SWITCH, GEO_NODE_SAMPLE_CURVE)) {
      continue;
    }
    version_socket_identifier_suffixes_for_dynamic_types(node->inputs, "_");
    version_socket_identifier_suffixes_for_dynamic_types(node->outputs, "_");
  }
}

static void convert_grease_pencil_stroke_hardness_to_softness(GreasePencil *grease_pencil)
{
  using namespace blender;
  for (GreasePencilDrawingBase *base : grease_pencil->drawings()) {
    if (base->type != GP_DRAWING) {
      continue;
    }
    bke::greasepencil::Drawing &drawing = reinterpret_cast<GreasePencilDrawing *>(base)->wrap();
    const int layer_index = CustomData_get_named_layer_index(
        &drawing.geometry.curve_data, CD_PROP_FLOAT, "hardness");
    if (layer_index == -1) {
      continue;
    }
    float *data = static_cast<float *>(CustomData_get_layer_named_for_write(
        &drawing.geometry.curve_data, CD_PROP_FLOAT, "hardness", drawing.geometry.curve_num));
    for (const int i : IndexRange(drawing.geometry.curve_num)) {
      data[i] = 1.0f - data[i];
    }
    /* Rename the layer. */
    STRNCPY(drawing.geometry.curve_data.layers[layer_index].name, "softness");
  }
}

static void versioning_grease_pencil_stroke_radii_scaling(GreasePencil *grease_pencil)
{
  using namespace blender;
  for (GreasePencilDrawingBase *base : grease_pencil->drawings()) {
    if (base->type != GP_DRAWING) {
      continue;
    }
    bke::greasepencil::Drawing &drawing = reinterpret_cast<GreasePencilDrawing *>(base)->wrap();
    MutableSpan<float> radii = drawing.radii_for_write();
    threading::parallel_for(radii.index_range(), 8192, [&](const IndexRange range) {
      for (const int i : range) {
        radii[i] *= bke::greasepencil::LEGACY_RADIUS_CONVERSION_FACTOR;
      }
    });
  }
}

static void fix_geometry_nodes_object_info_scale(bNodeTree &ntree)
{
  using namespace blender;
  MultiValueMap<bNodeSocket *, bNodeLink *> out_links_per_socket;
  LISTBASE_FOREACH (bNodeLink *, link, &ntree.links) {
    if (link->fromnode->type == GEO_NODE_OBJECT_INFO) {
      out_links_per_socket.add(link->fromsock, link);
    }
  }

  LISTBASE_FOREACH_MUTABLE (bNode *, node, &ntree.nodes) {
    if (node->type != GEO_NODE_OBJECT_INFO) {
      continue;
    }
    bNodeSocket *scale = blender::bke::node_find_socket(node, SOCK_OUT, "Scale");
    const Span<bNodeLink *> links = out_links_per_socket.lookup(scale);
    if (links.is_empty()) {
      continue;
    }
    bNode *absolute_value = blender::bke::node_add_node(nullptr, &ntree, "ShaderNodeVectorMath");
    absolute_value->custom1 = NODE_VECTOR_MATH_ABSOLUTE;
    absolute_value->parent = node->parent;
    absolute_value->locx = node->locx + 100;
    absolute_value->locy = node->locy - 50;
    blender::bke::node_add_link(&ntree,
                                node,
                                scale,
                                absolute_value,
                                static_cast<bNodeSocket *>(absolute_value->inputs.first));
    for (bNodeLink *link : links) {
      link->fromnode = absolute_value;
      link->fromsock = static_cast<bNodeSocket *>(absolute_value->outputs.first);
    }
  }
}

static bool seq_filter_bilinear_to_auto(Sequence *seq, void * /*user_data*/)
{
  StripTransform *transform = seq->strip->transform;
  if (transform != nullptr && transform->filter == SEQ_TRANSFORM_FILTER_BILINEAR) {
    transform->filter = SEQ_TRANSFORM_FILTER_AUTO;
  }
  return true;
}

static void update_paint_modes_for_brush_assets(Main &bmain)
{
  /* Replace paint brushes with a reference to the default brush asset for that mode. */
  LISTBASE_FOREACH (Scene *, scene, &bmain.scenes) {
    BKE_paint_brushes_set_default_references(scene->toolsettings);
  }

  /* Replace persistent tool references with the new single builtin brush tool. */
  LISTBASE_FOREACH (WorkSpace *, workspace, &bmain.workspaces) {
    LISTBASE_FOREACH (bToolRef *, tref, &workspace->tools) {
      if (tref->space_type != SPACE_VIEW3D) {
        continue;
      }
      if (!ELEM(tref->mode,
                CTX_MODE_SCULPT,
                CTX_MODE_PAINT_VERTEX,
                CTX_MODE_PAINT_WEIGHT,
                CTX_MODE_PAINT_TEXTURE,
                CTX_MODE_PAINT_GPENCIL_LEGACY,
                CTX_MODE_PAINT_GREASE_PENCIL,
                CTX_MODE_SCULPT_GPENCIL_LEGACY,
                CTX_MODE_SCULPT_GREASE_PENCIL,
                CTX_MODE_WEIGHT_GPENCIL_LEGACY,
                CTX_MODE_WEIGHT_GREASE_PENCIL,
                CTX_MODE_VERTEX_GREASE_PENCIL,
                CTX_MODE_VERTEX_GPENCIL_LEGACY,
                CTX_MODE_SCULPT_CURVES))
      {
        continue;
      }
      STRNCPY(tref->idname, "builtin.brush");
    }
  }
}

static void image_settings_avi_to_ffmpeg(Scene *scene)
{
  if (ELEM(scene->r.im_format.imtype, R_IMF_IMTYPE_AVIRAW, R_IMF_IMTYPE_AVIJPEG)) {
    scene->r.im_format.imtype = R_IMF_IMTYPE_FFMPEG;
  }
}

/* The Hue Correct curve now wraps around by specifying CUMA_USE_WRAPPING, which means it no longer
 * makes sense to have curve maps outside of the [0, 1] range, so enable clipping and reset the
 * clip and view ranges. */
static void hue_correct_set_wrapping(CurveMapping *curve_mapping)
{
  curve_mapping->flag |= CUMA_DO_CLIP;
  curve_mapping->flag |= CUMA_USE_WRAPPING;

  curve_mapping->clipr.xmin = 0.0f;
  curve_mapping->clipr.xmax = 1.0f;
  curve_mapping->clipr.ymin = 0.0f;
  curve_mapping->clipr.ymax = 1.0f;

  curve_mapping->curr.xmin = 0.0f;
  curve_mapping->curr.xmax = 1.0f;
  curve_mapping->curr.ymin = 0.0f;
  curve_mapping->curr.ymax = 1.0f;
}

static bool seq_hue_correct_set_wrapping(Sequence *seq, void * /*user_data*/)
{
  LISTBASE_FOREACH (SequenceModifierData *, smd, &seq->modifiers) {
    if (smd->type == seqModifierType_HueCorrect) {
      HueCorrectModifierData *hcmd = (HueCorrectModifierData *)smd;
      CurveMapping *cumap = (CurveMapping *)&hcmd->curve_mapping;
      hue_correct_set_wrapping(cumap);
    }
  }
  return true;
}

static void versioning_update_timecode(short int *tc)
{
  /* 2 = IMB_TC_FREE_RUN, 4 = IMB_TC_INTERPOLATED_REC_DATE_FREE_RUN. */
  if (ELEM(*tc, 2, 4)) {
    *tc = IMB_TC_RECORD_RUN;
  }
}

static bool seq_proxies_timecode_update(Sequence *seq, void * /*user_data*/)
{
  if (seq->strip == nullptr || seq->strip->proxy == nullptr) {
    return true;
  }
  StripProxy *proxy = seq->strip->proxy;
  versioning_update_timecode(&proxy->tc);
  return true;
}

static bool seq_text_data_update(Sequence *seq, void * /*user_data*/)
{
  if (seq->type != SEQ_TYPE_TEXT || seq->effectdata == nullptr) {
    return true;
  }

  TextVars *data = static_cast<TextVars *>(seq->effectdata);
  if (data->shadow_angle == 0.0f) {
    data->shadow_angle = DEG2RADF(65.0f);
    data->shadow_offset = 0.04f;
    data->shadow_blur = 0.0f;
  }
  if (data->outline_width == 0.0f) {
    data->outline_color[3] = 0.7f;
    data->outline_width = 0.05f;
  }
  return true;
}

static void versioning_node_hue_correct_set_wrappng(bNodeTree *ntree)
{
  if (ntree->type == NTREE_COMPOSIT) {
    LISTBASE_FOREACH_MUTABLE (bNode *, node, &ntree->nodes) {

      if (node->type == CMP_NODE_HUECORRECT) {
        CurveMapping *cumap = (CurveMapping *)node->storage;
        hue_correct_set_wrapping(cumap);
      }
    }
  }
}

static void add_image_editor_asset_shelf(Main &bmain)
{
  LISTBASE_FOREACH (bScreen *, screen, &bmain.screens) {
    LISTBASE_FOREACH (ScrArea *, area, &screen->areabase) {
      LISTBASE_FOREACH (SpaceLink *, sl, &area->spacedata) {
        if (sl->spacetype != SPACE_IMAGE) {
          continue;
        }

        ListBase *regionbase = (sl == area->spacedata.first) ? &area->regionbase : &sl->regionbase;

        if (ARegion *new_shelf_region = do_versions_add_region_if_not_found(
                regionbase, RGN_TYPE_ASSET_SHELF, __func__, RGN_TYPE_TOOL_HEADER))
        {
          new_shelf_region->regiondata = MEM_cnew<RegionAssetShelf>(__func__);
          new_shelf_region->alignment = RGN_ALIGN_BOTTOM;
          new_shelf_region->flag |= RGN_FLAG_HIDDEN;
        }
        if (ARegion *new_shelf_header = do_versions_add_region_if_not_found(
                regionbase, RGN_TYPE_ASSET_SHELF_HEADER, __func__, RGN_TYPE_ASSET_SHELF))
        {
          new_shelf_header->alignment = RGN_ALIGN_BOTTOM | RGN_ALIGN_HIDE_WITH_PREV;
        }
      }
    }
  }
}

static void node_reroute_add_storage(bNodeTree &tree)
{
  for (bNode *node : tree.all_nodes()) {
    if (node->is_reroute()) {
      if (node->storage != nullptr) {
        continue;
      }

      bNodeSocket &input = *static_cast<bNodeSocket *>(node->inputs.first);
      bNodeSocket &output = *static_cast<bNodeSocket *>(node->outputs.first);

      /* Use uniform identifier for sockets. In old Blender versions (<=2021, up to af0b7925), the
       * identifiers were sometimes all lower case. Fixing those wrong socket identifiers is
       * important because otherwise they loose links now that the reroute node also uses node
       * declarations. */
      STRNCPY(input.identifier, "Input");
      STRNCPY(output.identifier, "Output");

      NodeReroute *data = MEM_cnew<NodeReroute>(__func__);
      STRNCPY(data->type_idname, input.idname);
      node->storage = data;
    }
  }
}

/**
 * It was possible that curve attributes were initialized to 0 even if that is not allowed for some
 * attributes.
 */
static void fix_built_in_curve_attribute_defaults(Main *bmain)
{
  LISTBASE_FOREACH (Curves *, curves, &bmain->hair_curves) {
    const int curves_num = curves->geometry.curve_num;
    if (int *resolutions = static_cast<int *>(CustomData_get_layer_named_for_write(
            &curves->geometry.curve_data, CD_PROP_INT32, "resolution", curves_num)))
    {
      for (int &resolution : blender::MutableSpan{resolutions, curves_num}) {
        resolution = std::max(resolution, 1);
      }
    }
    if (int8_t *nurb_orders = static_cast<int8_t *>(CustomData_get_layer_named_for_write(
            &curves->geometry.curve_data, CD_PROP_INT8, "nurbs_order", curves_num)))
    {
      for (int8_t &nurbs_order : blender::MutableSpan{nurb_orders, curves_num}) {
        nurbs_order = std::max<int8_t>(nurbs_order, 1);
      }
    }
  }
}

static void add_bevel_modifier_attribute_name_defaults(Main &bmain)
{
  LISTBASE_FOREACH (Object *, ob, &bmain.objects) {
    if (ob->type != OB_MESH) {
      continue;
    }
    LISTBASE_FOREACH (ModifierData *, md, &ob->modifiers) {
      if (md->type == eModifierType_Bevel) {
        BevelModifierData *bmd = reinterpret_cast<BevelModifierData *>(md);
        if (bmd->vertex_weight_name[0] == '\0') {
          STRNCPY(bmd->vertex_weight_name, "bevel_weight_vert");
        }
        if (bmd->edge_weight_name[0] == '\0') {
          STRNCPY(bmd->edge_weight_name, "bevel_weight_edge");
        }
      }
    }
  }
}

static void hide_simulation_node_skip_socket_value(Main &bmain)
{
  LISTBASE_FOREACH (bNodeTree *, tree, &bmain.nodetrees) {
    LISTBASE_FOREACH (bNode *, node, &tree->nodes) {
      if (node->type != GEO_NODE_SIMULATION_OUTPUT) {
        continue;
      }
      bNodeSocket *skip_input = static_cast<bNodeSocket *>(node->inputs.first);
      if (!skip_input || !STREQ(skip_input->identifier, "Skip")) {
        continue;
      }
      auto *default_value = static_cast<bNodeSocketValueBoolean *>(skip_input->default_value);
      if (!default_value->value) {
        continue;
      }
      bool is_linked = false;
      LISTBASE_FOREACH (bNodeLink *, link, &tree->links) {
        if (link->tosock == skip_input) {
          is_linked = true;
        }
      }
      if (is_linked) {
        continue;
      }

      bNode &input_node = version_node_add_empty(*tree, "FunctionNodeInputBool");
      input_node.parent = node->parent;
      input_node.locx = node->locx - 25;
      input_node.locy = node->locy;

      NodeInputBool *input_node_storage = MEM_cnew<NodeInputBool>(__func__);
      input_node.storage = input_node_storage;
      input_node_storage->boolean = true;

      bNodeSocket &input_node_socket = version_node_add_socket(
          *tree, input_node, SOCK_OUT, "NodeSocketBool", "Boolean");

      version_node_add_link(*tree, input_node, input_node_socket, *node, *skip_input);

      /* Change the old socket value so that the versioning code is not run again. */
      default_value->value = false;
    }
  }
}

void blo_do_versions_400(FileData *fd, Library * /*lib*/, Main *bmain)
{
  if (!MAIN_VERSION_FILE_ATLEAST(bmain, 400, 1)) {
    LISTBASE_FOREACH (Mesh *, mesh, &bmain->meshes) {
      version_mesh_legacy_to_struct_of_array_format(*mesh);
    }
    version_movieclips_legacy_camera_object(bmain);
  }

  if (!MAIN_VERSION_FILE_ATLEAST(bmain, 400, 2)) {
    LISTBASE_FOREACH (Mesh *, mesh, &bmain->meshes) {
      BKE_mesh_legacy_bevel_weight_to_generic(mesh);
    }
  }

  /* 400 4 did not require any do_version here. */

  if (!MAIN_VERSION_FILE_ATLEAST(bmain, 400, 5)) {
    LISTBASE_FOREACH (Scene *, scene, &bmain->scenes) {
      ToolSettings *ts = scene->toolsettings;
      if (ts->snap_mode_tools != SCE_SNAP_TO_NONE) {
        ts->snap_mode_tools = SCE_SNAP_TO_GEOM;
      }

#define SCE_SNAP_PROJECT (1 << 3)
      if (ts->snap_flag & SCE_SNAP_PROJECT) {
        ts->snap_mode &= ~(1 << 2); /* SCE_SNAP_TO_FACE */
        ts->snap_mode |= (1 << 8);  /* SCE_SNAP_INDIVIDUAL_PROJECT */
      }
#undef SCE_SNAP_PROJECT
    }
  }

  if (!MAIN_VERSION_FILE_ATLEAST(bmain, 400, 6)) {
    FOREACH_NODETREE_BEGIN (bmain, ntree, id) {
      versioning_replace_legacy_glossy_node(ntree);
      versioning_remove_microfacet_sharp_distribution(ntree);
    }
    FOREACH_NODETREE_END;
  }

  if (!MAIN_VERSION_FILE_ATLEAST(bmain, 400, 7)) {
    version_mesh_crease_generic(*bmain);
  }

  if (!MAIN_VERSION_FILE_ATLEAST(bmain, 400, 8)) {
    LISTBASE_FOREACH (bAction *, act, &bmain->actions) {
      act->frame_start = max_ff(act->frame_start, MINAFRAMEF);
      act->frame_end = min_ff(act->frame_end, MAXFRAMEF);
    }
  }

  if (!MAIN_VERSION_FILE_ATLEAST(bmain, 400, 9)) {
    LISTBASE_FOREACH (Light *, light, &bmain->lights) {
      if (light->type == LA_SPOT && light->nodetree) {
        version_replace_texcoord_normal_socket(light->nodetree);
      }
    }
  }

  /* Fix brush->tip_scale_x which should never be zero. */
  LISTBASE_FOREACH (Brush *, brush, &bmain->brushes) {
    if (brush->tip_scale_x == 0.0f) {
      brush->tip_scale_x = 1.0f;
    }
  }

  if (!MAIN_VERSION_FILE_ATLEAST(bmain, 400, 10)) {
    LISTBASE_FOREACH (bScreen *, screen, &bmain->screens) {
      LISTBASE_FOREACH (ScrArea *, area, &screen->areabase) {
        LISTBASE_FOREACH (SpaceLink *, space, &area->spacedata) {
          if (space->spacetype == SPACE_NODE) {
            SpaceNode *snode = reinterpret_cast<SpaceNode *>(space);
            snode->overlay.flag |= SN_OVERLAY_SHOW_PREVIEWS;
          }
        }
      }
    }
  }

  if (!MAIN_VERSION_FILE_ATLEAST(bmain, 400, 11)) {
    version_vertex_weight_edit_preserve_threshold_exclusivity(bmain);
  }

  if (!MAIN_VERSION_FILE_ATLEAST(bmain, 400, 12)) {
    if (!DNA_struct_member_exists(fd->filesdna, "LightProbe", "int", "grid_bake_samples")) {
      LISTBASE_FOREACH (LightProbe *, lightprobe, &bmain->lightprobes) {
        lightprobe->grid_bake_samples = 2048;
        lightprobe->grid_normal_bias = 0.3f;
        lightprobe->grid_view_bias = 0.0f;
        lightprobe->grid_facing_bias = 0.5f;
        lightprobe->grid_dilation_threshold = 0.5f;
        lightprobe->grid_dilation_radius = 1.0f;
      }
    }

    /* Set default bake resolution. */
    if (!DNA_struct_member_exists(fd->filesdna, "World", "int", "probe_resolution")) {
      LISTBASE_FOREACH (World *, world, &bmain->worlds) {
        world->probe_resolution = LIGHT_PROBE_RESOLUTION_1024;
      }
    }

    if (!DNA_struct_member_exists(fd->filesdna, "LightProbe", "float", "grid_surface_bias")) {
      LISTBASE_FOREACH (LightProbe *, lightprobe, &bmain->lightprobes) {
        lightprobe->grid_surface_bias = 0.05f;
        lightprobe->grid_escape_bias = 0.1f;
      }
    }

    /* Clear removed "Z Buffer" flag. */
    {
      const int R_IMF_FLAG_ZBUF_LEGACY = 1 << 0;
      LISTBASE_FOREACH (Scene *, scene, &bmain->scenes) {
        scene->r.im_format.flag &= ~R_IMF_FLAG_ZBUF_LEGACY;
      }
    }

    /* Reset the layer opacity for all layers to 1. */
    LISTBASE_FOREACH (GreasePencil *, grease_pencil, &bmain->grease_pencils) {
      for (blender::bke::greasepencil::Layer *layer : grease_pencil->layers_for_write()) {
        layer->opacity = 1.0f;
      }
    }

    FOREACH_NODETREE_BEGIN (bmain, ntree, id) {
      if (ntree->type == NTREE_SHADER) {
        /* Remove Transmission Roughness from Principled BSDF. */
        version_principled_transmission_roughness(ntree);
        /* Convert legacy Velvet BSDF nodes into the new Sheen BSDF node. */
        version_replace_velvet_sheen_node(ntree);
        /* Convert sheen inputs on the Principled BSDF. */
        version_principled_bsdf_sheen(ntree);
      }
    }
    FOREACH_NODETREE_END;

    LISTBASE_FOREACH (bScreen *, screen, &bmain->screens) {
      LISTBASE_FOREACH (ScrArea *, area, &screen->areabase) {
        LISTBASE_FOREACH (SpaceLink *, sl, &area->spacedata) {
          ListBase *regionbase = (sl == area->spacedata.first) ? &area->regionbase :
                                                                 &sl->regionbase;

          /* Layout based regions used to also disallow resizing, now these are separate flags.
           * Make sure they are set together for old regions. */
          LISTBASE_FOREACH (ARegion *, region, regionbase) {
            if (region->flag & RGN_FLAG_DYNAMIC_SIZE) {
              region->flag |= RGN_FLAG_NO_USER_RESIZE;
            }
          }
        }
      }
    }
  }

  if (!MAIN_VERSION_FILE_ATLEAST(bmain, 400, 13)) {
    /* For the scenes configured to use the "None" display disable the color management
     * again. This will handle situation when the "None" display is removed and is replaced with
     * a "Raw" view instead.
     *
     * Note that this versioning will do nothing if the "None" display exists in the OCIO
     * configuration. */
    LISTBASE_FOREACH (Scene *, scene, &bmain->scenes) {
      const ColorManagedDisplaySettings &display_settings = scene->display_settings;
      if (STREQ(display_settings.display_device, "None")) {
        BKE_scene_disable_color_management(scene);
      }
    }
  }

  if (!MAIN_VERSION_FILE_ATLEAST(bmain, 400, 14)) {
    if (!DNA_struct_member_exists(fd->filesdna, "SceneEEVEE", "int", "ray_tracing_method")) {
      LISTBASE_FOREACH (Scene *, scene, &bmain->scenes) {
        scene->eevee.ray_tracing_method = RAYTRACE_EEVEE_METHOD_SCREEN;
      }
    }

    if (!DNA_struct_exists(fd->filesdna, "RegionAssetShelf")) {
      LISTBASE_FOREACH (bScreen *, screen, &bmain->screens) {
        LISTBASE_FOREACH (ScrArea *, area, &screen->areabase) {
          LISTBASE_FOREACH (SpaceLink *, sl, &area->spacedata) {
            if (sl->spacetype != SPACE_VIEW3D) {
              continue;
            }

            ListBase *regionbase = (sl == area->spacedata.first) ? &area->regionbase :
                                                                   &sl->regionbase;

            if (ARegion *new_shelf_region = do_versions_add_region_if_not_found(
                    regionbase,
                    RGN_TYPE_ASSET_SHELF,
                    "asset shelf for view3d (versioning)",
                    RGN_TYPE_TOOL_HEADER))
            {
              new_shelf_region->alignment = RGN_ALIGN_BOTTOM;
            }
            if (ARegion *new_shelf_header = do_versions_add_region_if_not_found(
                    regionbase,
                    RGN_TYPE_ASSET_SHELF_HEADER,
                    "asset shelf header for view3d (versioning)",
                    RGN_TYPE_ASSET_SHELF))
            {
              new_shelf_header->alignment = RGN_ALIGN_BOTTOM | RGN_SPLIT_PREV;
            }
          }
        }
      }
    }
  }

  if (!MAIN_VERSION_FILE_ATLEAST(bmain, 400, 16)) {
    /* Set Normalize property of Noise Texture node to true. */
    FOREACH_NODETREE_BEGIN (bmain, ntree, id) {
      if (ntree->type != NTREE_CUSTOM) {
        LISTBASE_FOREACH (bNode *, node, &ntree->nodes) {
          if (node->type == SH_NODE_TEX_NOISE) {
            ((NodeTexNoise *)node->storage)->normalize = true;
          }
        }
      }
    }
    FOREACH_NODETREE_END;
  }

  if (!MAIN_VERSION_FILE_ATLEAST(bmain, 400, 17)) {
    if (!DNA_struct_exists(fd->filesdna, "NodeShaderHairPrincipled")) {
      FOREACH_NODETREE_BEGIN (bmain, ntree, id) {
        if (ntree->type == NTREE_SHADER) {
          version_replace_principled_hair_model(ntree);
        }
      }
      FOREACH_NODETREE_END;
    }

    /* Panorama properties shared with Eevee. */
    if (!DNA_struct_member_exists(fd->filesdna, "Camera", "float", "fisheye_fov")) {
      Camera default_cam = *DNA_struct_default_get(Camera);
      LISTBASE_FOREACH (Camera *, camera, &bmain->cameras) {
        IDProperty *ccam = version_cycles_properties_from_ID(&camera->id);
        if (ccam) {
          camera->panorama_type = version_cycles_property_int(
              ccam, "panorama_type", default_cam.panorama_type);
          camera->fisheye_fov = version_cycles_property_float(
              ccam, "fisheye_fov", default_cam.fisheye_fov);
          camera->fisheye_lens = version_cycles_property_float(
              ccam, "fisheye_lens", default_cam.fisheye_lens);
          camera->latitude_min = version_cycles_property_float(
              ccam, "latitude_min", default_cam.latitude_min);
          camera->latitude_max = version_cycles_property_float(
              ccam, "latitude_max", default_cam.latitude_max);
          camera->longitude_min = version_cycles_property_float(
              ccam, "longitude_min", default_cam.longitude_min);
          camera->longitude_max = version_cycles_property_float(
              ccam, "longitude_max", default_cam.longitude_max);
          /* Fit to match default projective camera with focal_length 50 and sensor_width 36. */
          camera->fisheye_polynomial_k0 = version_cycles_property_float(
              ccam, "fisheye_polynomial_k0", default_cam.fisheye_polynomial_k0);
          camera->fisheye_polynomial_k1 = version_cycles_property_float(
              ccam, "fisheye_polynomial_k1", default_cam.fisheye_polynomial_k1);
          camera->fisheye_polynomial_k2 = version_cycles_property_float(
              ccam, "fisheye_polynomial_k2", default_cam.fisheye_polynomial_k2);
          camera->fisheye_polynomial_k3 = version_cycles_property_float(
              ccam, "fisheye_polynomial_k3", default_cam.fisheye_polynomial_k3);
          camera->fisheye_polynomial_k4 = version_cycles_property_float(
              ccam, "fisheye_polynomial_k4", default_cam.fisheye_polynomial_k4);
        }
        else {
          camera->panorama_type = default_cam.panorama_type;
          camera->fisheye_fov = default_cam.fisheye_fov;
          camera->fisheye_lens = default_cam.fisheye_lens;
          camera->latitude_min = default_cam.latitude_min;
          camera->latitude_max = default_cam.latitude_max;
          camera->longitude_min = default_cam.longitude_min;
          camera->longitude_max = default_cam.longitude_max;
          /* Fit to match default projective camera with focal_length 50 and sensor_width 36. */
          camera->fisheye_polynomial_k0 = default_cam.fisheye_polynomial_k0;
          camera->fisheye_polynomial_k1 = default_cam.fisheye_polynomial_k1;
          camera->fisheye_polynomial_k2 = default_cam.fisheye_polynomial_k2;
          camera->fisheye_polynomial_k3 = default_cam.fisheye_polynomial_k3;
          camera->fisheye_polynomial_k4 = default_cam.fisheye_polynomial_k4;
        }
      }
    }

    if (!DNA_struct_member_exists(fd->filesdna, "LightProbe", "float", "grid_flag")) {
      LISTBASE_FOREACH (LightProbe *, lightprobe, &bmain->lightprobes) {
        /* Keep old behavior of baking the whole lighting. */
        lightprobe->grid_flag = LIGHTPROBE_GRID_CAPTURE_WORLD | LIGHTPROBE_GRID_CAPTURE_INDIRECT |
                                LIGHTPROBE_GRID_CAPTURE_EMISSION;
      }
    }

    if (!DNA_struct_member_exists(fd->filesdna, "SceneEEVEE", "int", "gi_irradiance_pool_size")) {
      LISTBASE_FOREACH (Scene *, scene, &bmain->scenes) {
        scene->eevee.gi_irradiance_pool_size = 16;
      }
    }

    LISTBASE_FOREACH (Scene *, scene, &bmain->scenes) {
      scene->toolsettings->snap_flag_anim |= SCE_SNAP;
      scene->toolsettings->snap_anim_mode |= (1 << 10); /* SCE_SNAP_TO_FRAME */
    }
  }

  if (!MAIN_VERSION_FILE_ATLEAST(bmain, 400, 20)) {
    /* Convert old socket lists into new interface items. */
    FOREACH_NODETREE_BEGIN (bmain, ntree, id) {
      versioning_convert_node_tree_socket_lists_to_interface(ntree);
      /* Clear legacy sockets after conversion.
       * Internal data pointers have been moved or freed already. */
      BLI_freelistN(&ntree->inputs_legacy);
      BLI_freelistN(&ntree->outputs_legacy);
    }
    FOREACH_NODETREE_END;
  }
  else {
    /* Legacy node tree sockets are created for forward compatibility,
     * but have to be freed after loading and versioning. */
    FOREACH_NODETREE_BEGIN (bmain, ntree, id) {
      LISTBASE_FOREACH_MUTABLE (bNodeSocket *, legacy_socket, &ntree->inputs_legacy) {
        MEM_SAFE_FREE(legacy_socket->default_attribute_name);
        MEM_SAFE_FREE(legacy_socket->default_value);
        if (legacy_socket->prop) {
          IDP_FreeProperty(legacy_socket->prop);
        }
        MEM_delete(legacy_socket->runtime);
        MEM_freeN(legacy_socket);
      }
      LISTBASE_FOREACH_MUTABLE (bNodeSocket *, legacy_socket, &ntree->outputs_legacy) {
        MEM_SAFE_FREE(legacy_socket->default_attribute_name);
        MEM_SAFE_FREE(legacy_socket->default_value);
        if (legacy_socket->prop) {
          IDP_FreeProperty(legacy_socket->prop);
        }
        MEM_delete(legacy_socket->runtime);
        MEM_freeN(legacy_socket);
      }
      BLI_listbase_clear(&ntree->inputs_legacy);
      BLI_listbase_clear(&ntree->outputs_legacy);
    }
    FOREACH_NODETREE_END;
  }

  if (!MAIN_VERSION_FILE_ATLEAST(bmain, 400, 22)) {
    /* Initialize root panel flags in files created before these flags were added. */
    FOREACH_NODETREE_BEGIN (bmain, ntree, id) {
      ntree->tree_interface.root_panel.flag |= NODE_INTERFACE_PANEL_ALLOW_CHILD_PANELS;
    }
    FOREACH_NODETREE_END;
  }

  if (!MAIN_VERSION_FILE_ATLEAST(bmain, 400, 23)) {
    LISTBASE_FOREACH (bNodeTree *, ntree, &bmain->nodetrees) {
      if (ntree->type == NTREE_GEOMETRY) {
        LISTBASE_FOREACH (bNode *, node, &ntree->nodes) {
          if (node->type == GEO_NODE_SET_SHADE_SMOOTH) {
            node->custom1 = int8_t(blender::bke::AttrDomain::Face);
          }
        }
      }
    }
  }

  if (!MAIN_VERSION_FILE_ATLEAST(bmain, 400, 24)) {
    FOREACH_NODETREE_BEGIN (bmain, ntree, id) {
      if (ntree->type == NTREE_SHADER) {
        /* Convert coat inputs on the Principled BSDF. */
        version_principled_bsdf_coat(ntree);
        /* Convert subsurface inputs on the Principled BSDF. */
        version_principled_bsdf_subsurface(ntree);
        /* Convert emission on the Principled BSDF. */
        version_principled_bsdf_emission(ntree);
      }
    }
    FOREACH_NODETREE_END;

    {
      LISTBASE_FOREACH (bScreen *, screen, &bmain->screens) {
        LISTBASE_FOREACH (ScrArea *, area, &screen->areabase) {
          LISTBASE_FOREACH (SpaceLink *, sl, &area->spacedata) {
            const ListBase *regionbase = (sl == area->spacedata.first) ? &area->regionbase :
                                                                         &sl->regionbase;
            LISTBASE_FOREACH (ARegion *, region, regionbase) {
              if (region->regiontype != RGN_TYPE_ASSET_SHELF) {
                continue;
              }

              RegionAssetShelf *shelf_data = static_cast<RegionAssetShelf *>(region->regiondata);
              if (shelf_data && shelf_data->active_shelf &&
                  (shelf_data->active_shelf->preferred_row_count == 0))
              {
                shelf_data->active_shelf->preferred_row_count = 1;
              }
            }
          }
        }
      }
    }

    /* Convert sockets with both input and output flag into two separate sockets. */
    FOREACH_NODETREE_BEGIN (bmain, ntree, id) {
      blender::Vector<bNodeTreeInterfaceSocket *> sockets_to_split;
      ntree->tree_interface.foreach_item([&](bNodeTreeInterfaceItem &item) {
        if (item.item_type == NODE_INTERFACE_SOCKET) {
          bNodeTreeInterfaceSocket &socket = reinterpret_cast<bNodeTreeInterfaceSocket &>(item);
          if ((socket.flag & NODE_INTERFACE_SOCKET_INPUT) &&
              (socket.flag & NODE_INTERFACE_SOCKET_OUTPUT))
          {
            sockets_to_split.append(&socket);
          }
        }
        return true;
      });

      for (bNodeTreeInterfaceSocket *socket : sockets_to_split) {
        const int position = ntree->tree_interface.find_item_position(socket->item);
        bNodeTreeInterfacePanel *parent = ntree->tree_interface.find_item_parent(socket->item);
        version_node_group_split_socket(ntree->tree_interface, *socket, parent, position + 1);
      }
    }
    FOREACH_NODETREE_END;
  }

  if (!MAIN_VERSION_FILE_ATLEAST(bmain, 400, 25)) {
    FOREACH_NODETREE_BEGIN (bmain, ntree, id) {
      if (ntree->type == NTREE_SHADER) {
        /* Convert specular tint on the Principled BSDF. */
        version_principled_bsdf_specular_tint(ntree);
        /* Rename some sockets. */
        version_principled_bsdf_rename_sockets(ntree);
      }
    }
    FOREACH_NODETREE_END;
  }

  if (!MAIN_VERSION_FILE_ATLEAST(bmain, 400, 26)) {
    enable_geometry_nodes_is_modifier(*bmain);

    LISTBASE_FOREACH (Scene *, scene, &bmain->scenes) {
      scene->simulation_frame_start = scene->r.sfra;
      scene->simulation_frame_end = scene->r.efra;
    }
  }

  if (!MAIN_VERSION_FILE_ATLEAST(bmain, 400, 27)) {
    LISTBASE_FOREACH (bScreen *, screen, &bmain->screens) {
      LISTBASE_FOREACH (ScrArea *, area, &screen->areabase) {
        LISTBASE_FOREACH (SpaceLink *, sl, &area->spacedata) {
          if (sl->spacetype == SPACE_SEQ) {
            SpaceSeq *sseq = (SpaceSeq *)sl;
            sseq->timeline_overlay.flag |= SEQ_TIMELINE_SHOW_STRIP_RETIMING;
          }
        }
      }
    }

    if (!DNA_struct_member_exists(fd->filesdna, "SceneEEVEE", "int", "shadow_step_count")) {
      SceneEEVEE default_scene_eevee = *DNA_struct_default_get(SceneEEVEE);
      LISTBASE_FOREACH (Scene *, scene, &bmain->scenes) {
        scene->eevee.shadow_ray_count = default_scene_eevee.shadow_ray_count;
        scene->eevee.shadow_step_count = default_scene_eevee.shadow_step_count;
      }
    }
  }

  if (!MAIN_VERSION_FILE_ATLEAST(bmain, 400, 28)) {
    LISTBASE_FOREACH (bScreen *, screen, &bmain->screens) {
      LISTBASE_FOREACH (ScrArea *, area, &screen->areabase) {
        LISTBASE_FOREACH (SpaceLink *, sl, &area->spacedata) {
          const ListBase *regionbase = (sl == area->spacedata.first) ? &area->regionbase :
                                                                       &sl->regionbase;
          LISTBASE_FOREACH (ARegion *, region, regionbase) {
            if (region->regiontype != RGN_TYPE_ASSET_SHELF) {
              continue;
            }

            RegionAssetShelf *shelf_data = static_cast<RegionAssetShelf *>(region->regiondata);
            if (shelf_data && shelf_data->active_shelf) {
              AssetShelfSettings &settings = shelf_data->active_shelf->settings;
              settings.asset_library_reference.custom_library_index = -1;
              settings.asset_library_reference.type = ASSET_LIBRARY_ALL;
            }

            region->flag |= RGN_FLAG_HIDDEN;
          }
        }
      }
    }
  }

  if (!MAIN_VERSION_FILE_ATLEAST(bmain, 400, 29)) {
    /* Unhide all Reroute nodes. */
    FOREACH_NODETREE_BEGIN (bmain, ntree, id) {
      LISTBASE_FOREACH (bNode *, node, &ntree->nodes) {
        if (node->is_reroute()) {
          static_cast<bNodeSocket *>(node->inputs.first)->flag &= ~SOCK_HIDDEN;
          static_cast<bNodeSocket *>(node->outputs.first)->flag &= ~SOCK_HIDDEN;
        }
      }
    }
    FOREACH_NODETREE_END;
  }

  if (!MAIN_VERSION_FILE_ATLEAST(bmain, 400, 30)) {
    LISTBASE_FOREACH (Scene *, scene, &bmain->scenes) {
      ToolSettings *ts = scene->toolsettings;
      enum { IS_DEFAULT = 0, IS_UV, IS_NODE, IS_ANIM };
      auto versioning_snap_to = [](short snap_to_old, int type) {
        eSnapMode snap_to_new = SCE_SNAP_TO_NONE;
        if (snap_to_old & (1 << 0)) {
          snap_to_new |= type == IS_NODE ? SCE_SNAP_TO_NODE_X :
                         type == IS_ANIM ? SCE_SNAP_TO_FRAME :
                                           SCE_SNAP_TO_VERTEX;
        }
        if (snap_to_old & (1 << 1)) {
          snap_to_new |= type == IS_NODE ? SCE_SNAP_TO_NODE_Y :
                         type == IS_ANIM ? SCE_SNAP_TO_SECOND :
                                           SCE_SNAP_TO_EDGE;
        }
        if (ELEM(type, IS_DEFAULT, IS_ANIM) && snap_to_old & (1 << 2)) {
          snap_to_new |= type == IS_DEFAULT ? SCE_SNAP_TO_FACE : SCE_SNAP_TO_MARKERS;
        }
        if (type == IS_DEFAULT && snap_to_old & (1 << 3)) {
          snap_to_new |= SCE_SNAP_TO_VOLUME;
        }
        if (type == IS_DEFAULT && snap_to_old & (1 << 4)) {
          snap_to_new |= SCE_SNAP_TO_EDGE_MIDPOINT;
        }
        if (type == IS_DEFAULT && snap_to_old & (1 << 5)) {
          snap_to_new |= SCE_SNAP_TO_EDGE_PERPENDICULAR;
        }
        if (ELEM(type, IS_DEFAULT, IS_UV, IS_NODE) && snap_to_old & (1 << 6)) {
          snap_to_new |= SCE_SNAP_TO_INCREMENT;
        }
        if (ELEM(type, IS_DEFAULT, IS_UV, IS_NODE) && snap_to_old & (1 << 7)) {
          snap_to_new |= SCE_SNAP_TO_GRID;
        }
        if (type == IS_DEFAULT && snap_to_old & (1 << 8)) {
          snap_to_new |= SCE_SNAP_INDIVIDUAL_NEAREST;
        }
        if (type == IS_DEFAULT && snap_to_old & (1 << 9)) {
          snap_to_new |= SCE_SNAP_INDIVIDUAL_PROJECT;
        }
        if (snap_to_old & (1 << 10)) {
          snap_to_new |= SCE_SNAP_TO_FRAME;
        }
        if (snap_to_old & (1 << 11)) {
          snap_to_new |= SCE_SNAP_TO_SECOND;
        }
        if (snap_to_old & (1 << 12)) {
          snap_to_new |= SCE_SNAP_TO_MARKERS;
        }

        if (!snap_to_new) {
          snap_to_new = eSnapMode(1 << 0);
        }

        return snap_to_new;
      };

      ts->snap_mode = versioning_snap_to(ts->snap_mode, IS_DEFAULT);
      ts->snap_uv_mode = versioning_snap_to(ts->snap_uv_mode, IS_UV);
      ts->snap_node_mode = versioning_snap_to(ts->snap_node_mode, IS_NODE);
      ts->snap_anim_mode = versioning_snap_to(ts->snap_anim_mode, IS_ANIM);
    }
  }

  if (!MAIN_VERSION_FILE_ATLEAST(bmain, 400, 31)) {
    LISTBASE_FOREACH (Curve *, curve, &bmain->curves) {
      const int curvetype = BKE_curve_type_get(curve);
      if (curvetype == OB_FONT) {
        CharInfo *info = curve->strinfo;
        if (info != nullptr) {
          for (int i = curve->len_char32 - 1; i >= 0; i--, info++) {
            if (info->mat_nr > 0) {
              /** CharInfo mat_nr used to start at 1, unlike mesh & nurbs, now zero-based. */
              info->mat_nr--;
            }
          }
        }
      }
    }
  }

  if (!MAIN_VERSION_FILE_ATLEAST(bmain, 400, 33)) {
    /* Fix node group socket order by sorting outputs and inputs. */
    LISTBASE_FOREACH (bNodeTree *, ntree, &bmain->nodetrees) {
      versioning_node_group_sort_sockets_recursive(ntree->tree_interface.root_panel);
    }
  }

  if (!MAIN_VERSION_FILE_ATLEAST(bmain, 401, 1)) {
    LISTBASE_FOREACH (GreasePencil *, grease_pencil, &bmain->grease_pencils) {
      versioning_grease_pencil_stroke_radii_scaling(grease_pencil);
    }
  }

  if (!MAIN_VERSION_FILE_ATLEAST(bmain, 401, 4)) {
    FOREACH_NODETREE_BEGIN (bmain, ntree, id) {
      if (ntree->type != NTREE_CUSTOM) {
        /* versioning_update_noise_texture_node must be done before
         * versioning_replace_musgrave_texture_node. */
        versioning_update_noise_texture_node(ntree);

        /* Convert Musgrave Texture nodes to Noise Texture nodes. */
        versioning_replace_musgrave_texture_node(ntree);
      }
    }
    FOREACH_NODETREE_END;
  }

  if (!MAIN_VERSION_FILE_ATLEAST(bmain, 401, 5)) {
    /* Unify Material::blend_shadow and Cycles.use_transparent_shadows into the
     * Material::blend_flag. */
    Scene *scene = static_cast<Scene *>(bmain->scenes.first);
    bool is_eevee = scene && STR_ELEM(scene->r.engine,
                                      RE_engine_id_BLENDER_EEVEE,
                                      RE_engine_id_BLENDER_EEVEE_NEXT);
    LISTBASE_FOREACH (Material *, material, &bmain->materials) {
      bool transparent_shadows = true;
      if (is_eevee) {
        transparent_shadows = material->blend_shadow != MA_BS_SOLID;
      }
      else if (IDProperty *cmat = version_cycles_properties_from_ID(&material->id)) {
        transparent_shadows = version_cycles_property_boolean(
            cmat, "use_transparent_shadow", true);
      }
      SET_FLAG_FROM_TEST(material->blend_flag, transparent_shadows, MA_BL_TRANSPARENT_SHADOW);
    }
  }

  if (!MAIN_VERSION_FILE_ATLEAST(bmain, 401, 5)) {
    /** NOTE: This versioning code didn't update the subversion number. */
    FOREACH_NODETREE_BEGIN (bmain, ntree, id) {
      if (ntree->type == NTREE_COMPOSIT) {
        versioning_replace_splitviewer(ntree);
      }
    }
    FOREACH_NODETREE_END;
  }

  /* 401 6 did not require any do_version here. */

  if (!MAIN_VERSION_FILE_ATLEAST(bmain, 401, 7)) {
    if (!DNA_struct_member_exists(fd->filesdna, "SceneEEVEE", "int", "volumetric_ray_depth")) {
      SceneEEVEE default_eevee = *DNA_struct_default_get(SceneEEVEE);
      LISTBASE_FOREACH (Scene *, scene, &bmain->scenes) {
        scene->eevee.volumetric_ray_depth = default_eevee.volumetric_ray_depth;
      }
    }

    if (!DNA_struct_member_exists(fd->filesdna, "Material", "char", "surface_render_method")) {
      LISTBASE_FOREACH (Material *, mat, &bmain->materials) {
        mat->surface_render_method = (mat->blend_method == MA_BM_BLEND) ?
                                         MA_SURFACE_METHOD_FORWARD :
                                         MA_SURFACE_METHOD_DEFERRED;
      }
    }

    LISTBASE_FOREACH (bScreen *, screen, &bmain->screens) {
      LISTBASE_FOREACH (ScrArea *, area, &screen->areabase) {
        LISTBASE_FOREACH (SpaceLink *, sl, &area->spacedata) {
          const ListBase *regionbase = (sl == area->spacedata.first) ? &area->regionbase :
                                                                       &sl->regionbase;
          LISTBASE_FOREACH (ARegion *, region, regionbase) {
            if (region->regiontype != RGN_TYPE_ASSET_SHELF_HEADER) {
              continue;
            }
            region->alignment &= ~RGN_SPLIT_PREV;
            region->alignment |= RGN_ALIGN_HIDE_WITH_PREV;
          }
        }
      }
    }

    if (!DNA_struct_member_exists(fd->filesdna, "SceneEEVEE", "float", "gtao_thickness")) {
      SceneEEVEE default_eevee = *DNA_struct_default_get(SceneEEVEE);
      LISTBASE_FOREACH (Scene *, scene, &bmain->scenes) {
        scene->eevee.gtao_thickness = default_eevee.gtao_thickness;
        scene->eevee.gtao_focus = default_eevee.gtao_focus;
      }
    }

    if (!DNA_struct_member_exists(fd->filesdna, "LightProbe", "float", "data_display_size")) {
      LightProbe default_probe = *DNA_struct_default_get(LightProbe);
      LISTBASE_FOREACH (LightProbe *, probe, &bmain->lightprobes) {
        probe->data_display_size = default_probe.data_display_size;
      }
    }

    LISTBASE_FOREACH (Mesh *, mesh, &bmain->meshes) {
      mesh->flag &= ~ME_NO_OVERLAPPING_TOPOLOGY;
    }
  }

  if (!MAIN_VERSION_FILE_ATLEAST(bmain, 401, 8)) {
    LISTBASE_FOREACH (bNodeTree *, ntree, &bmain->nodetrees) {
      if (ntree->type != NTREE_GEOMETRY) {
        continue;
      }
      versioning_nodes_dynamic_sockets(*ntree);
    }
  }

  if (!MAIN_VERSION_FILE_ATLEAST(bmain, 401, 9)) {
    if (!DNA_struct_member_exists(fd->filesdna, "Material", "char", "displacement_method")) {
      /* Replace Cycles.displacement_method by Material::displacement_method. */
      LISTBASE_FOREACH (Material *, material, &bmain->materials) {
        int displacement_method = MA_DISPLACEMENT_BUMP;
        if (IDProperty *cmat = version_cycles_properties_from_ID(&material->id)) {
          displacement_method = version_cycles_property_int(
              cmat, "displacement_method", MA_DISPLACEMENT_BUMP);
        }
        material->displacement_method = displacement_method;
      }
    }

    /* Prevent custom bone colors from having alpha zero.
     * Part of the fix for issue #115434. */
    LISTBASE_FOREACH (bArmature *, arm, &bmain->armatures) {
      blender::animrig::ANIM_armature_foreach_bone(&arm->bonebase, [](Bone *bone) {
        bone->color.custom.solid[3] = 255;
        bone->color.custom.select[3] = 255;
        bone->color.custom.active[3] = 255;
      });
      if (arm->edbo) {
        LISTBASE_FOREACH (EditBone *, ebone, arm->edbo) {
          ebone->color.custom.solid[3] = 255;
          ebone->color.custom.select[3] = 255;
          ebone->color.custom.active[3] = 255;
        }
      }
    }
    LISTBASE_FOREACH (Object *, obj, &bmain->objects) {
      if (obj->pose == nullptr) {
        continue;
      }
      LISTBASE_FOREACH (bPoseChannel *, pchan, &obj->pose->chanbase) {
        pchan->color.custom.solid[3] = 255;
        pchan->color.custom.select[3] = 255;
        pchan->color.custom.active[3] = 255;
      }
    }
  }

  if (!MAIN_VERSION_FILE_ATLEAST(bmain, 401, 10)) {
    if (!DNA_struct_member_exists(
            fd->filesdna, "SceneEEVEE", "RaytraceEEVEE", "ray_tracing_options"))
    {
      LISTBASE_FOREACH (Scene *, scene, &bmain->scenes) {
        scene->eevee.ray_tracing_options.flag = RAYTRACE_EEVEE_USE_DENOISE;
        scene->eevee.ray_tracing_options.denoise_stages = RAYTRACE_EEVEE_DENOISE_SPATIAL |
                                                          RAYTRACE_EEVEE_DENOISE_TEMPORAL |
                                                          RAYTRACE_EEVEE_DENOISE_BILATERAL;
        scene->eevee.ray_tracing_options.screen_trace_quality = 0.25f;
        scene->eevee.ray_tracing_options.screen_trace_thickness = 0.2f;
        scene->eevee.ray_tracing_options.trace_max_roughness = 0.5f;
        scene->eevee.ray_tracing_options.resolution_scale = 2;
      }
    }

    LISTBASE_FOREACH (bNodeTree *, ntree, &bmain->nodetrees) {
      if (ntree->type == NTREE_GEOMETRY) {
        version_geometry_nodes_use_rotation_socket(*ntree);
        versioning_nodes_dynamic_sockets_2(*ntree);
        fix_geometry_nodes_object_info_scale(*ntree);
      }
    }
  }

  if (MAIN_VERSION_FILE_ATLEAST(bmain, 400, 20) && !MAIN_VERSION_FILE_ATLEAST(bmain, 401, 11)) {
    /* Convert old socket lists into new interface items. */
    FOREACH_NODETREE_BEGIN (bmain, ntree, id) {
      versioning_fix_socket_subtype_idnames(ntree);
    }
    FOREACH_NODETREE_END;
  }

  if (!MAIN_VERSION_FILE_ATLEAST(bmain, 401, 12)) {
    FOREACH_NODETREE_BEGIN (bmain, ntree, id) {
      if (ntree->type == NTREE_COMPOSIT) {
        LISTBASE_FOREACH (bNode *, node, &ntree->nodes) {
          if (node->type == CMP_NODE_PIXELATE) {
            node->custom1 = 1;
          }
        }
      }
    }
    FOREACH_NODETREE_END;
  }

  if (!MAIN_VERSION_FILE_ATLEAST(bmain, 401, 13)) {
    FOREACH_NODETREE_BEGIN (bmain, ntree, id) {
      if (ntree->type == NTREE_COMPOSIT) {
        LISTBASE_FOREACH (bNode *, node, &ntree->nodes) {
          if (node->type == CMP_NODE_MAP_UV) {
            node->custom2 = CMP_NODE_MAP_UV_FILTERING_ANISOTROPIC;
          }
        }
      }
    }
    FOREACH_NODETREE_END;
  }

  if (!MAIN_VERSION_FILE_ATLEAST(bmain, 401, 14)) {
    const Brush *default_brush = DNA_struct_default_get(Brush);
    LISTBASE_FOREACH (Brush *, brush, &bmain->brushes) {
      brush->automasking_start_normal_limit = default_brush->automasking_start_normal_limit;
      brush->automasking_start_normal_falloff = default_brush->automasking_start_normal_falloff;

      brush->automasking_view_normal_limit = default_brush->automasking_view_normal_limit;
      brush->automasking_view_normal_falloff = default_brush->automasking_view_normal_falloff;
    }
  }

  if (!MAIN_VERSION_FILE_ATLEAST(bmain, 401, 15)) {
    FOREACH_NODETREE_BEGIN (bmain, ntree, id) {
      if (ntree->type == NTREE_COMPOSIT) {
        LISTBASE_FOREACH (bNode *, node, &ntree->nodes) {
          if (node->type == CMP_NODE_KEYING) {
            NodeKeyingData &keying_data = *static_cast<NodeKeyingData *>(node->storage);
            keying_data.edge_kernel_radius = max_ii(keying_data.edge_kernel_radius - 1, 0);
          }
        }
      }
    }
    FOREACH_NODETREE_END;
  }

  if (!MAIN_VERSION_FILE_ATLEAST(bmain, 401, 16)) {
    LISTBASE_FOREACH (Scene *, scene, &bmain->scenes) {
      Sculpt *sculpt = scene->toolsettings->sculpt;
      if (sculpt != nullptr) {
        Sculpt default_sculpt = *DNA_struct_default_get(Sculpt);
        sculpt->automasking_boundary_edges_propagation_steps =
            default_sculpt.automasking_boundary_edges_propagation_steps;
      }
    }
  }

  if (!MAIN_VERSION_FILE_ATLEAST(bmain, 401, 17)) {
    LISTBASE_FOREACH (Scene *, scene, &bmain->scenes) {
      ToolSettings *ts = scene->toolsettings;
      int input_sample_values[9];

      input_sample_values[0] = ts->imapaint.paint.num_input_samples_deprecated;
      input_sample_values[1] = ts->sculpt != nullptr ?
                                   ts->sculpt->paint.num_input_samples_deprecated :
                                   1;
      input_sample_values[2] = ts->curves_sculpt != nullptr ?
                                   ts->curves_sculpt->paint.num_input_samples_deprecated :
                                   1;

      input_sample_values[3] = ts->gp_paint != nullptr ?
                                   ts->gp_paint->paint.num_input_samples_deprecated :
                                   1;
      input_sample_values[4] = ts->gp_vertexpaint != nullptr ?
                                   ts->gp_vertexpaint->paint.num_input_samples_deprecated :
                                   1;
      input_sample_values[5] = ts->gp_sculptpaint != nullptr ?
                                   ts->gp_sculptpaint->paint.num_input_samples_deprecated :
                                   1;
      input_sample_values[6] = ts->gp_weightpaint != nullptr ?
                                   ts->gp_weightpaint->paint.num_input_samples_deprecated :
                                   1;

      input_sample_values[7] = ts->vpaint != nullptr ?
                                   ts->vpaint->paint.num_input_samples_deprecated :
                                   1;
      input_sample_values[8] = ts->wpaint != nullptr ?
                                   ts->wpaint->paint.num_input_samples_deprecated :
                                   1;

      int unified_value = 1;
      for (int i = 0; i < 9; i++) {
        if (input_sample_values[i] != 1) {
          if (unified_value == 1) {
            unified_value = input_sample_values[i];
          }
          else {
            /* In the case of a user having multiple tools with different num_input_value values
             * set we cannot support this in the single UnifiedPaintSettings value, so fallback
             * to 1 instead of deciding that one value is more canonical than the other.
             */
            break;
          }
        }
      }

      ts->unified_paint_settings.input_samples = unified_value;
    }
    LISTBASE_FOREACH (Brush *, brush, &bmain->brushes) {
      brush->input_samples = 1;
    }
  }

  if (!MAIN_VERSION_FILE_ATLEAST(bmain, 401, 18)) {
    LISTBASE_FOREACH (Scene *, scene, &bmain->scenes) {
      if (scene->ed != nullptr) {
        SEQ_for_each_callback(&scene->ed->seqbase, seq_filter_bilinear_to_auto, nullptr);
      }
    }
  }

  if (!MAIN_VERSION_FILE_ATLEAST(bmain, 401, 19)) {
    LISTBASE_FOREACH (bNodeTree *, ntree, &bmain->nodetrees) {
      if (ntree->type == NTREE_GEOMETRY) {
        version_node_socket_name(ntree, FN_NODE_ROTATE_ROTATION, "Rotation 1", "Rotation");
        version_node_socket_name(ntree, FN_NODE_ROTATE_ROTATION, "Rotation 2", "Rotate By");
      }
    }
  }

  if (!MAIN_VERSION_FILE_ATLEAST(bmain, 401, 20)) {
    LISTBASE_FOREACH (Object *, ob, &bmain->objects) {
      int uid = 1;
      LISTBASE_FOREACH (ModifierData *, md, &ob->modifiers) {
        /* These identifiers are not necessarily stable for linked data. If the linked data has a
         * new modifier inserted, the identifiers of other modifiers can change. */
        md->persistent_uid = uid++;
      }
    }
  }

  if (!MAIN_VERSION_FILE_ATLEAST(bmain, 401, 21)) {
    LISTBASE_FOREACH (Brush *, brush, &bmain->brushes) {
      /* The `sculpt_flag` was used to store the `BRUSH_DIR_IN`
       * With the fix for #115313 this is now just using the `brush->flag`. */
      if (brush->gpencil_settings && (brush->gpencil_settings->sculpt_flag & BRUSH_DIR_IN) != 0) {
        brush->flag |= BRUSH_DIR_IN;
      }
    }
  }

  /* Keep point/spot light soft falloff for files created before 4.0. */
  if (!MAIN_VERSION_FILE_ATLEAST(bmain, 400, 0)) {
    LISTBASE_FOREACH (Light *, light, &bmain->lights) {
      if (ELEM(light->type, LA_LOCAL, LA_SPOT)) {
        light->mode |= LA_USE_SOFT_FALLOFF;
      }
    }
  }

  if (!MAIN_VERSION_FILE_ATLEAST(bmain, 402, 1)) {
    using namespace blender::bke::greasepencil;
    /* Initialize newly added scale layer transform to one. */
    LISTBASE_FOREACH (GreasePencil *, grease_pencil, &bmain->grease_pencils) {
      for (Layer *layer : grease_pencil->layers_for_write()) {
        copy_v3_fl(layer->scale, 1.0f);
      }
    }
  }

  if (!MAIN_VERSION_FILE_ATLEAST(bmain, 402, 2)) {
    LISTBASE_FOREACH (Scene *, scene, &bmain->scenes) {
      bool is_cycles = scene && STREQ(scene->r.engine, RE_engine_id_CYCLES);
      if (is_cycles) {
        if (IDProperty *cscene = version_cycles_properties_from_ID(&scene->id)) {
          int cposition = version_cycles_property_int(cscene, "motion_blur_position", 1);
          BLI_assert(cposition >= 0 && cposition < 3);
          int order_conversion[3] = {SCE_MB_START, SCE_MB_CENTER, SCE_MB_END};
          scene->r.motion_blur_position = order_conversion[std::clamp(cposition, 0, 2)];
        }
      }
      else {
        SET_FLAG_FROM_TEST(
            scene->r.mode, scene->eevee.flag & SCE_EEVEE_MOTION_BLUR_ENABLED_DEPRECATED, R_MBLUR);
        scene->r.motion_blur_position = scene->eevee.motion_blur_position_deprecated;
        scene->r.motion_blur_shutter = scene->eevee.motion_blur_shutter_deprecated;
      }
    }
  }

  if (!MAIN_VERSION_FILE_ATLEAST(bmain, 402, 3)) {
    constexpr int NTREE_EXECUTION_MODE_CPU = 0;
    constexpr int NTREE_EXECUTION_MODE_FULL_FRAME = 1;

    constexpr int NTREE_COM_GROUPNODE_BUFFER = 1 << 3;
    constexpr int NTREE_COM_OPENCL = 1 << 1;

    FOREACH_NODETREE_BEGIN (bmain, ntree, id) {
      if (ntree->type != NTREE_COMPOSIT) {
        continue;
      }

      ntree->flag &= ~(NTREE_COM_GROUPNODE_BUFFER | NTREE_COM_OPENCL);

      if (ntree->execution_mode == NTREE_EXECUTION_MODE_FULL_FRAME) {
        ntree->execution_mode = NTREE_EXECUTION_MODE_CPU;
      }
    }
    FOREACH_NODETREE_END;
  }

  if (!MAIN_VERSION_FILE_ATLEAST(bmain, 402, 4)) {
    if (!DNA_struct_member_exists(fd->filesdna, "SpaceImage", "float", "stretch_opacity")) {
      LISTBASE_FOREACH (bScreen *, screen, &bmain->screens) {
        LISTBASE_FOREACH (ScrArea *, area, &screen->areabase) {
          LISTBASE_FOREACH (SpaceLink *, sl, &area->spacedata) {
            if (sl->spacetype == SPACE_IMAGE) {
              SpaceImage *sima = reinterpret_cast<SpaceImage *>(sl);
              sima->stretch_opacity = 0.9f;
            }
          }
        }
      }
    }
  }

  if (!MAIN_VERSION_FILE_ATLEAST(bmain, 402, 5)) {
    LISTBASE_FOREACH (Scene *, scene, &bmain->scenes) {
      image_settings_avi_to_ffmpeg(scene);
    }
  }

  if (!MAIN_VERSION_FILE_ATLEAST(bmain, 402, 6)) {
    LISTBASE_FOREACH (Brush *, brush, &bmain->brushes) {
      if (BrushCurvesSculptSettings *settings = brush->curves_sculpt_settings) {
        settings->flag |= BRUSH_CURVES_SCULPT_FLAG_INTERPOLATE_RADIUS;
        settings->curve_radius = 0.01f;
      }
    }
  }

  if (!MAIN_VERSION_FILE_ATLEAST(bmain, 402, 8)) {
    LISTBASE_FOREACH (Light *, light, &bmain->lights) {
      light->shadow_filter_radius = 1.0f;
    }
  }

  if (!MAIN_VERSION_FILE_ATLEAST(bmain, 402, 9)) {
    const float default_snap_angle_increment = DEG2RADF(5.0f);
    const float default_snap_angle_increment_precision = DEG2RADF(1.0f);
    LISTBASE_FOREACH (Scene *, scene, &bmain->scenes) {
      scene->toolsettings->snap_angle_increment_2d = default_snap_angle_increment;
      scene->toolsettings->snap_angle_increment_3d = default_snap_angle_increment;
      scene->toolsettings->snap_angle_increment_2d_precision =
          default_snap_angle_increment_precision;
      scene->toolsettings->snap_angle_increment_3d_precision =
          default_snap_angle_increment_precision;
    }
  }

  if (!MAIN_VERSION_FILE_ATLEAST(bmain, 402, 10)) {
    if (!DNA_struct_member_exists(fd->filesdna, "SceneEEVEE", "int", "gtao_resolution")) {
      LISTBASE_FOREACH (Scene *, scene, &bmain->scenes) {
        scene->eevee.gtao_resolution = 2;
      }
    }
  }

  if (!MAIN_VERSION_FILE_ATLEAST(bmain, 402, 12)) {
    FOREACH_NODETREE_BEGIN (bmain, ntree, id) {
      versioning_node_hue_correct_set_wrappng(ntree);
    }
    FOREACH_NODETREE_END;

    LISTBASE_FOREACH (Scene *, scene, &bmain->scenes) {
      if (scene->ed != nullptr) {
        SEQ_for_each_callback(&scene->ed->seqbase, seq_hue_correct_set_wrapping, nullptr);
      }
    }
  }

  if (!MAIN_VERSION_FILE_ATLEAST(bmain, 402, 14)) {
    LISTBASE_FOREACH (Object *, ob, &bmain->objects) {
      if (bMotionPath *mpath = ob->mpath) {
        mpath->color_post[0] = 0.1f;
        mpath->color_post[1] = 1.0f;
        mpath->color_post[2] = 0.1f;
      }
      if (!ob->pose) {
        continue;
      }
      LISTBASE_FOREACH (bPoseChannel *, pchan, &ob->pose->chanbase) {
        if (bMotionPath *mpath = pchan->mpath) {
          mpath->color_post[0] = 0.1f;
          mpath->color_post[1] = 1.0f;
          mpath->color_post[2] = 0.1f;
        }
      }
    }
  }

  if (!MAIN_VERSION_FILE_ATLEAST(bmain, 402, 18)) {
    if (!DNA_struct_member_exists(fd->filesdna, "Light", "float", "transmission_fac")) {
      LISTBASE_FOREACH (Light *, light, &bmain->lights) {
        /* Refracted light was not supported in legacy EEVEE. Set it to zero for compatibility with
         * older files. */
        light->transmission_fac = 0.0f;
      }
    }
  }

  if (!MAIN_VERSION_FILE_ATLEAST(bmain, 402, 19)) {
    LISTBASE_FOREACH (Scene *, scene, &bmain->scenes) {
      /* Keep legacy EEVEE old behavior. */
      scene->eevee.flag |= SCE_EEVEE_VOLUME_CUSTOM_RANGE;
    }

    LISTBASE_FOREACH (Scene *, scene, &bmain->scenes) {
      scene->eevee.clamp_surface_indirect = 10.0f;
      /* Make contribution of indirect lighting very small (but non-null) to avoid world lighting
       * and volume lightprobe changing the appearance of volume objects. */
      scene->eevee.clamp_volume_indirect = 1e-8f;
    }
  }

  if (!MAIN_VERSION_FILE_ATLEAST(bmain, 402, 20)) {
    LISTBASE_FOREACH (Scene *, scene, &bmain->scenes) {
      SequencerToolSettings *sequencer_tool_settings = SEQ_tool_settings_ensure(scene);
      sequencer_tool_settings->snap_mode |= SEQ_SNAP_TO_MARKERS;
    }
  }

  if (!MAIN_VERSION_FILE_ATLEAST(bmain, 402, 21)) {
    add_image_editor_asset_shelf(*bmain);
  }

  if (!MAIN_VERSION_FILE_ATLEAST(bmain, 402, 22)) {
    /* Display missing media in sequencer by default. */
    LISTBASE_FOREACH (Scene *, scene, &bmain->scenes) {
      if (scene->ed != nullptr) {
        scene->ed->show_missing_media_flag |= SEQ_EDIT_SHOW_MISSING_MEDIA;
      }
    }
  }

  if (!MAIN_VERSION_FILE_ATLEAST(bmain, 402, 23)) {
    LISTBASE_FOREACH (Scene *, scene, &bmain->scenes) {
      ToolSettings *ts = scene->toolsettings;
      if (!ts->uvsculpt.strength_curve) {
        ts->uvsculpt.size = 50;
        ts->uvsculpt.strength = 1.0f;
        ts->uvsculpt.curve_preset = BRUSH_CURVE_SMOOTH;
        ts->uvsculpt.strength_curve = BKE_curvemapping_add(1, 0.0f, 0.0f, 1.0f, 1.0f);
      }
    }
  }

  if (!MAIN_VERSION_FILE_ATLEAST(bmain, 402, 24)) {
    if (!DNA_struct_member_exists(fd->filesdna, "Material", "char", "thickness_mode")) {
      LISTBASE_FOREACH (Material *, material, &bmain->materials) {
        if (material->blend_flag & MA_BL_TRANSLUCENCY) {
          /* EEVEE Legacy used thickness from shadow map when translucency was on. */
          material->blend_flag |= MA_BL_THICKNESS_FROM_SHADOW;
        }
        if ((material->blend_flag & MA_BL_SS_REFRACTION) && material->use_nodes &&
            material->nodetree)
        {
          /* EEVEE Legacy used slab assumption. */
          material->thickness_mode = MA_THICKNESS_SLAB;
          version_refraction_depth_to_thickness_value(material->nodetree, material->refract_depth);
        }
      }
    }
  }

  if (!MAIN_VERSION_FILE_ATLEAST(bmain, 402, 25)) {
    FOREACH_NODETREE_BEGIN (bmain, ntree, id) {
      if (ntree->type != NTREE_COMPOSIT) {
        continue;
      }
      LISTBASE_FOREACH (bNode *, node, &ntree->nodes) {
        if (node->type != CMP_NODE_BLUR) {
          continue;
        }

        NodeBlurData &blur_data = *static_cast<NodeBlurData *>(node->storage);

        if (blur_data.filtertype != R_FILTER_FAST_GAUSS) {
          continue;
        }

        /* The size of the Fast Gaussian mode of blur decreased by the following factor to match
         * other blur sizes. So increase it back. */
        const float size_factor = 3.0f / 2.0f;
        blur_data.sizex *= size_factor;
        blur_data.sizey *= size_factor;
        blur_data.percentx *= size_factor;
        blur_data.percenty *= size_factor;
      }
    }
    FOREACH_NODETREE_END;
  }

  if (!MAIN_VERSION_FILE_ATLEAST(bmain, 402, 26)) {
    if (!DNA_struct_member_exists(fd->filesdna, "SceneEEVEE", "float", "shadow_resolution_scale"))
    {
      SceneEEVEE default_scene_eevee = *DNA_struct_default_get(SceneEEVEE);
      LISTBASE_FOREACH (Scene *, scene, &bmain->scenes) {
        scene->eevee.shadow_resolution_scale = default_scene_eevee.shadow_resolution_scale;
      }
    }
  }

  if (!MAIN_VERSION_FILE_ATLEAST(bmain, 402, 27)) {
    LISTBASE_FOREACH (Scene *, scene, &bmain->scenes) {
      if (scene->ed != nullptr) {
        scene->ed->cache_flag &= ~(SEQ_CACHE_UNUSED_5 | SEQ_CACHE_UNUSED_6 | SEQ_CACHE_UNUSED_7 |
                                   SEQ_CACHE_UNUSED_8 | SEQ_CACHE_UNUSED_9);
      }
    }
    LISTBASE_FOREACH (bScreen *, screen, &bmain->screens) {
      LISTBASE_FOREACH (ScrArea *, area, &screen->areabase) {
        LISTBASE_FOREACH (SpaceLink *, sl, &area->spacedata) {
          if (sl->spacetype == SPACE_SEQ) {
            SpaceSeq *sseq = (SpaceSeq *)sl;
            sseq->cache_overlay.flag |= SEQ_CACHE_SHOW_FINAL_OUT;
          }
        }
      }
    }
  }

  if (!MAIN_VERSION_FILE_ATLEAST(bmain, 402, 28)) {
    LISTBASE_FOREACH (Scene *, scene, &bmain->scenes) {
      if (scene->ed != nullptr) {
        SEQ_for_each_callback(&scene->ed->seqbase, seq_proxies_timecode_update, nullptr);
      }
    }

    LISTBASE_FOREACH (MovieClip *, clip, &bmain->movieclips) {
      MovieClipProxy proxy = clip->proxy;
      versioning_update_timecode(&proxy.tc);
    }
  }

  if (!MAIN_VERSION_FILE_ATLEAST(bmain, 402, 29)) {
    LISTBASE_FOREACH (Scene *, scene, &bmain->scenes) {
      if (scene->ed) {
        SEQ_for_each_callback(&scene->ed->seqbase, seq_text_data_update, nullptr);
      }
    }
  }

  if (!MAIN_VERSION_FILE_ATLEAST(bmain, 402, 30)) {
    LISTBASE_FOREACH (Scene *, scene, &bmain->scenes) {
      if (scene->nodetree) {
        scene->nodetree->flag &= ~NTREE_UNUSED_2;
      }
    }
  }

  if (!MAIN_VERSION_FILE_ATLEAST(bmain, 402, 31)) {
    LISTBASE_FOREACH (LightProbe *, lightprobe, &bmain->lightprobes) {
      /* Guess a somewhat correct density given the resolution. But very low resolution need
       * a decent enough density to work. */
      lightprobe->grid_surfel_density = max_ii(20,
                                               2 * max_iii(lightprobe->grid_resolution_x,
                                                           lightprobe->grid_resolution_y,
                                                           lightprobe->grid_resolution_z));
    }
  }

  if (!MAIN_VERSION_FILE_ATLEAST(bmain, 402, 31)) {
    bool only_uses_eevee_legacy_or_workbench = true;
    LISTBASE_FOREACH (Scene *, scene, &bmain->scenes) {
      if (!STR_ELEM(scene->r.engine, RE_engine_id_BLENDER_EEVEE, RE_engine_id_BLENDER_WORKBENCH)) {
        only_uses_eevee_legacy_or_workbench = false;
      }
    }
    /* Mark old EEVEE world volumes for showing conversion operator. */
    LISTBASE_FOREACH (World *, world, &bmain->worlds) {
      if (world->nodetree) {
        bNode *output_node = version_eevee_output_node_get(world->nodetree, SH_NODE_OUTPUT_WORLD);
        if (output_node) {
          bNodeSocket *volume_input_socket = static_cast<bNodeSocket *>(
              BLI_findlink(&output_node->inputs, 1));
          if (volume_input_socket) {
            LISTBASE_FOREACH (bNodeLink *, node_link, &world->nodetree->links) {
              if (node_link->tonode == output_node && node_link->tosock == volume_input_socket) {
                world->flag |= WO_USE_EEVEE_FINITE_VOLUME;
                /* Only display a warning message if we are sure this can be used by EEVEE. */
                if (only_uses_eevee_legacy_or_workbench) {
                  BLO_reportf_wrap(fd->reports,
                                   RPT_WARNING,
                                   RPT_("%s contains a volume shader that might need to be "
                                        "converted to object (see world volume panel)\n"),
                                   world->id.name + 2);
                }
              }
            }
          }
        }
      }
    }
  }

  if (!MAIN_VERSION_FILE_ATLEAST(bmain, 402, 33)) {
    constexpr int NTREE_EXECUTION_MODE_GPU = 2;

    LISTBASE_FOREACH (Scene *, scene, &bmain->scenes) {
      if (scene->nodetree) {
        if (scene->nodetree->execution_mode == NTREE_EXECUTION_MODE_GPU) {
          scene->r.compositor_device = SCE_COMPOSITOR_DEVICE_GPU;
        }
        scene->r.compositor_precision = scene->nodetree->precision;
      }
    }
  }

  if (!MAIN_VERSION_FILE_ATLEAST(bmain, 402, 34)) {
    float shadow_max_res_sun = 0.001f;
    float shadow_max_res_local = 0.001f;
    bool shadow_resolution_absolute = false;
    /* Try to get default resolution from scene setting. */
    LISTBASE_FOREACH (Scene *, scene, &bmain->scenes) {
      shadow_max_res_local = (2.0f * M_SQRT2) / scene->eevee.shadow_cube_size;
      /* Round to avoid weird numbers in the UI. */
      shadow_max_res_local = ceil(shadow_max_res_local * 1000.0f) / 1000.0f;
      shadow_resolution_absolute = true;
      break;
    }

    LISTBASE_FOREACH (Light *, light, &bmain->lights) {
      if (light->type == LA_SUN) {
        /* Sun are too complex to convert. Need user interaction. */
        light->shadow_maximum_resolution = shadow_max_res_sun;
        SET_FLAG_FROM_TEST(light->mode, false, LA_SHAD_RES_ABSOLUTE);
      }
      else {
        light->shadow_maximum_resolution = shadow_max_res_local;
        SET_FLAG_FROM_TEST(light->mode, shadow_resolution_absolute, LA_SHAD_RES_ABSOLUTE);
      }
    }
  }

  if (!MAIN_VERSION_FILE_ATLEAST(bmain, 402, 36)) {
    LISTBASE_FOREACH (Brush *, brush, &bmain->brushes) {
      /* Only for grease pencil brushes. */
      if (brush->gpencil_settings) {
        /* Use the `Scene` radius unit by default (confusingly named `BRUSH_LOCK_SIZE`).
         * Convert the radius to be the same visual size as in GPv2. */
        brush->flag |= BRUSH_LOCK_SIZE;
        brush->unprojected_radius = brush->size *
                                    blender::bke::greasepencil::LEGACY_RADIUS_CONVERSION_FACTOR;
      }
    }
  }

  if (!MAIN_VERSION_FILE_ATLEAST(bmain, 402, 37)) {
    const World *default_world = DNA_struct_default_get(World);
    LISTBASE_FOREACH (World *, world, &bmain->worlds) {
      world->sun_threshold = default_world->sun_threshold;
      world->sun_angle = default_world->sun_angle;
      world->sun_shadow_maximum_resolution = default_world->sun_shadow_maximum_resolution;
      /* Having the sun extracted is mandatory to keep the same look and avoid too much light
       * leaking compared to EEVEE-Legacy. But adding shadows might create performance overhead and
       * change the result in a very different way. So we disable shadows in older file. */
      world->flag &= ~WO_USE_SUN_SHADOW;
    }
  }

  if (!MAIN_VERSION_FILE_ATLEAST(bmain, 402, 38)) {
    LISTBASE_FOREACH (GreasePencil *, grease_pencil, &bmain->grease_pencils) {
      convert_grease_pencil_stroke_hardness_to_softness(grease_pencil);
    }
  }

  if (!MAIN_VERSION_FILE_ATLEAST(bmain, 402, 39)) {
    /* Unify cast shadow property with Cycles. */
    Scene *scene = static_cast<Scene *>(bmain->scenes.first);
    /* Be conservative, if there is no scene, still try to do the conversion as that can happen for
     * append and linking. We prefer breaking EEVEE rather than breaking Cycles here. */
    bool is_eevee = scene && STREQ(scene->r.engine, RE_engine_id_BLENDER_EEVEE);
    if (!is_eevee) {
      const Light *default_light = DNA_struct_default_get(Light);
      LISTBASE_FOREACH (Light *, light, &bmain->lights) {
        IDProperty *clight = version_cycles_properties_from_ID(&light->id);
        if (clight) {
          bool value = version_cycles_property_boolean(
              clight, "cast_shadow", default_light->mode & LA_SHADOW);
          SET_FLAG_FROM_TEST(light->mode, value, LA_SHADOW);
        }
      }
    }
  }

  if (!MAIN_VERSION_FILE_ATLEAST(bmain, 402, 40)) {
    LISTBASE_FOREACH (bNodeTree *, ntree, &bmain->nodetrees) {
      version_node_input_socket_name(ntree, FN_NODE_COMBINE_TRANSFORM, "Location", "Translation");
      version_node_output_socket_name(
          ntree, FN_NODE_SEPARATE_TRANSFORM, "Location", "Translation");
    }
  }

  if (!MAIN_VERSION_FILE_ATLEAST(bmain, 402, 41)) {
    const Light *default_light = DNA_struct_default_get(Light);
    LISTBASE_FOREACH (Light *, light, &bmain->lights) {
      light->shadow_jitter_overblur = default_light->shadow_jitter_overblur;
    }
  }

  if (!MAIN_VERSION_FILE_ATLEAST(bmain, 402, 43)) {
    const World *default_world = DNA_struct_default_get(World);
    LISTBASE_FOREACH (World *, world, &bmain->worlds) {
      world->sun_shadow_maximum_resolution = default_world->sun_shadow_maximum_resolution;
      world->sun_shadow_filter_radius = default_world->sun_shadow_filter_radius;
    }
  }

  if (!MAIN_VERSION_FILE_ATLEAST(bmain, 402, 44)) {
    const Scene *default_scene = DNA_struct_default_get(Scene);
    LISTBASE_FOREACH (Scene *, scene, &bmain->scenes) {
      scene->eevee.fast_gi_step_count = default_scene->eevee.fast_gi_step_count;
      scene->eevee.fast_gi_ray_count = default_scene->eevee.fast_gi_ray_count;
    }
  }

  if (!MAIN_VERSION_FILE_ATLEAST(bmain, 402, 45)) {
    LISTBASE_FOREACH (bScreen *, screen, &bmain->screens) {
      LISTBASE_FOREACH (ScrArea *, area, &screen->areabase) {
        LISTBASE_FOREACH (SpaceLink *, sl, &area->spacedata) {
          if (sl->spacetype == SPACE_VIEW3D) {
            View3D *v3d = reinterpret_cast<View3D *>(sl);
            v3d->flag2 |= V3D_SHOW_CAMERA_GUIDES;
          }
        }
      }
    }
  }

  if (!MAIN_VERSION_FILE_ATLEAST(bmain, 402, 46)) {
    const Scene *default_scene = DNA_struct_default_get(Scene);
    LISTBASE_FOREACH (Scene *, scene, &bmain->scenes) {
      scene->eevee.fast_gi_thickness_near = default_scene->eevee.fast_gi_thickness_near;
      scene->eevee.fast_gi_thickness_far = default_scene->eevee.fast_gi_thickness_far;
    }
  }
  if (!MAIN_VERSION_FILE_ATLEAST(bmain, 402, 48)) {
    LISTBASE_FOREACH (Object *, ob, &bmain->objects) {
      if (!ob->pose) {
        continue;
      }
      LISTBASE_FOREACH (bPoseChannel *, pchan, &ob->pose->chanbase) {
        pchan->custom_shape_wire_width = 1.0;
      }
    }
  }

  if (!MAIN_VERSION_FILE_ATLEAST(bmain, 402, 49)) {
    LISTBASE_FOREACH (bScreen *, screen, &bmain->screens) {
      LISTBASE_FOREACH (ScrArea *, area, &screen->areabase) {
        LISTBASE_FOREACH (SpaceLink *, sl, &area->spacedata) {
          if (sl->spacetype == SPACE_VIEW3D) {
            View3D *v3d = reinterpret_cast<View3D *>(sl);
            v3d->flag2 |= V3D_SHOW_CAMERA_PASSEPARTOUT;
          }
        }
      }
    }
  }

  if (!MAIN_VERSION_FILE_ATLEAST(bmain, 402, 50)) {
    LISTBASE_FOREACH (bNodeTree *, ntree, &bmain->nodetrees) {
      if (ntree->type != NTREE_GEOMETRY) {
        continue;
      }
      LISTBASE_FOREACH (bNode *, node, &ntree->nodes) {
        if (node->type != GEO_NODE_CAPTURE_ATTRIBUTE) {
          continue;
        }
        NodeGeometryAttributeCapture *storage = static_cast<NodeGeometryAttributeCapture *>(
            node->storage);
        if (storage->next_identifier > 0) {
          continue;
        }
        storage->capture_items_num = 1;
        storage->capture_items = MEM_cnew_array<NodeGeometryAttributeCaptureItem>(
            storage->capture_items_num, __func__);
        NodeGeometryAttributeCaptureItem &item = storage->capture_items[0];
        item.data_type = storage->data_type_legacy;
        item.identifier = storage->next_identifier++;
        item.name = BLI_strdup("Value");
      }
    }
  }

  if (!MAIN_VERSION_FILE_ATLEAST(bmain, 402, 53)) {
    LISTBASE_FOREACH (bScreen *, screen, &bmain->screens) {
      LISTBASE_FOREACH (ScrArea *, area, &screen->areabase) {
        LISTBASE_FOREACH (SpaceLink *, sl, &area->spacedata) {
          if (sl->spacetype == SPACE_NODE) {
            SpaceNode *snode = reinterpret_cast<SpaceNode *>(sl);
            snode->overlay.flag |= SN_OVERLAY_SHOW_REROUTE_AUTO_LABELS;
          }
        }
      }
    }
  }

  if (!MAIN_VERSION_FILE_ATLEAST(bmain, 402, 55)) {
    FOREACH_NODETREE_BEGIN (bmain, ntree, id) {
      if (ntree->type != NTREE_COMPOSIT) {
        continue;
      }
      LISTBASE_FOREACH (bNode *, node, &ntree->nodes) {
        if (node->type != CMP_NODE_CURVE_RGB) {
          continue;
        }

        CurveMapping &curve_mapping = *static_cast<CurveMapping *>(node->storage);

        /* Film-like tone only works with the combined curve, which is the fourth curve, so make
         * the combined curve current, as we now hide the rest of the curves since they no longer
         * have an effect. */
        if (curve_mapping.tone == CURVE_TONE_FILMLIKE) {
          curve_mapping.cur = 3;
        }
      }
    }
    FOREACH_NODETREE_END;
  }

  if (!MAIN_VERSION_FILE_ATLEAST(bmain, 403, 2)) {
    LISTBASE_FOREACH (bScreen *, screen, &bmain->screens) {
      LISTBASE_FOREACH (ScrArea *, area, &screen->areabase) {
        LISTBASE_FOREACH (SpaceLink *, space_link, &area->spacedata) {
          if (space_link->spacetype == SPACE_NODE) {
            SpaceNode *space_node = reinterpret_cast<SpaceNode *>(space_link);
            space_node->flag &= ~SNODE_FLAG_UNUSED_5;
          }
        }
      }
    }
  }

  if (!MAIN_VERSION_FILE_ATLEAST(bmain, 402, 60) ||
      (bmain->versionfile == 403 && !MAIN_VERSION_FILE_ATLEAST(bmain, 403, 3)))
  {
    /* Limit Rotation constraints from old files should use the legacy Limit
     * Rotation behavior. */
    LISTBASE_FOREACH (Object *, obj, &bmain->objects) {
      LISTBASE_FOREACH (bConstraint *, constraint, &obj->constraints) {
        if (constraint->type != CONSTRAINT_TYPE_ROTLIMIT) {
          continue;
        }
        static_cast<bRotLimitConstraint *>(constraint->data)->flag |= LIMIT_ROT_LEGACY_BEHAVIOR;
      }

      if (!obj->pose) {
        continue;
      }
      LISTBASE_FOREACH (bPoseChannel *, pbone, &obj->pose->chanbase) {
        LISTBASE_FOREACH (bConstraint *, constraint, &pbone->constraints) {
          if (constraint->type != CONSTRAINT_TYPE_ROTLIMIT) {
            continue;
          }
          static_cast<bRotLimitConstraint *>(constraint->data)->flag |= LIMIT_ROT_LEGACY_BEHAVIOR;
        }
      }
    }
  }

  if (!MAIN_VERSION_FILE_ATLEAST(bmain, 402, 61)) {
    /* LIGHT_PROBE_RESOLUTION_64 has been removed in EEVEE-Next as the tedrahedral mapping is to
     * low res to be usable. */
    LISTBASE_FOREACH (Scene *, scene, &bmain->scenes) {
      if (scene->eevee.gi_cubemap_resolution < 128) {
        scene->eevee.gi_cubemap_resolution = 128;
      }
    }
  }

  if (!MAIN_VERSION_FILE_ATLEAST(bmain, 402, 64)) {
    Scene *scene = static_cast<Scene *>(bmain->scenes.first);
    bool is_eevee_legacy = scene && STR_ELEM(scene->r.engine, RE_engine_id_BLENDER_EEVEE);
    if (is_eevee_legacy) {
      /* Re-apply versioning made for EEVEE-Next in 4.1 before it got delayed. */
      LISTBASE_FOREACH (Material *, material, &bmain->materials) {
        bool transparent_shadows = material->blend_shadow != MA_BS_SOLID;
        SET_FLAG_FROM_TEST(material->blend_flag, transparent_shadows, MA_BL_TRANSPARENT_SHADOW);
      }
      LISTBASE_FOREACH (Material *, mat, &bmain->materials) {
        mat->surface_render_method = (mat->blend_method == MA_BM_BLEND) ?
                                         MA_SURFACE_METHOD_FORWARD :
                                         MA_SURFACE_METHOD_DEFERRED;
      }
    }
  }

  if (!MAIN_VERSION_FILE_ATLEAST(bmain, 403, 3)) {
    LISTBASE_FOREACH (Brush *, brush, &bmain->brushes) {
      if (BrushGpencilSettings *settings = brush->gpencil_settings) {
        /* Copy the `draw_strength` value to the `alpha` value. */
        brush->alpha = settings->draw_strength;

        /* We approximate the simplify pixel threshold by taking the previous threshold (world
         * space) and dividing by the legacy radius conversion factor. This should generally give
         * reasonable "pixel" threshold values, at least for previous GPv2 defaults. */
        settings->simplify_px = settings->simplify_f /
                                blender::bke::greasepencil::LEGACY_RADIUS_CONVERSION_FACTOR * 0.1f;
      }
    }
  }

  if (!MAIN_VERSION_FILE_ATLEAST(bmain, 403, 4)) {
    LISTBASE_FOREACH (Scene *, scene, &bmain->scenes) {
      scene->view_settings.temperature = 6500.0f;
      scene->view_settings.tint = 10.0f;
    }
  }

  if (!MAIN_VERSION_FILE_ATLEAST(bmain, 403, 7)) {
    LISTBASE_FOREACH (Scene *, scene, &bmain->scenes) {
      SequencerToolSettings *sequencer_tool_settings = SEQ_tool_settings_ensure(scene);
      sequencer_tool_settings->snap_mode |= SEQ_SNAP_TO_PREVIEW_BORDERS |
                                            SEQ_SNAP_TO_PREVIEW_CENTER |
                                            SEQ_SNAP_TO_STRIPS_PREVIEW;
    }
  }

  if (!MAIN_VERSION_FILE_ATLEAST(bmain, 403, 8)) {
    update_paint_modes_for_brush_assets(*bmain);
  }

  if (!MAIN_VERSION_FILE_ATLEAST(bmain, 403, 9)) {
    fix_built_in_curve_attribute_defaults(bmain);
  }

  if (!MAIN_VERSION_FILE_ATLEAST(bmain, 403, 10)) {
    /* Initialize Color Balance node white point settings. */
    FOREACH_NODETREE_BEGIN (bmain, ntree, id) {
      if (ntree->type != NTREE_CUSTOM) {
        LISTBASE_FOREACH (bNode *, node, &ntree->nodes) {
          if (node->type == CMP_NODE_COLORBALANCE) {
            NodeColorBalance *n = static_cast<NodeColorBalance *>(node->storage);
            n->input_temperature = n->output_temperature = 6500.0f;
            n->input_tint = n->output_tint = 10.0f;
          }
        }
      }
    }
    FOREACH_NODETREE_END;
  }

  if (!MAIN_VERSION_FILE_ATLEAST(bmain, 403, 11)) {
    LISTBASE_FOREACH (Curves *, curves, &bmain->hair_curves) {
      curves->geometry.attributes_active_index = curves->attributes_active_index_legacy;
    }
  }

  if (!MAIN_VERSION_FILE_ATLEAST(bmain, 403, 13)) {
    Camera default_cam = *DNA_struct_default_get(Camera);
    LISTBASE_FOREACH (Camera *, camera, &bmain->cameras) {
      camera->central_cylindrical_range_u_min = default_cam.central_cylindrical_range_u_min;
      camera->central_cylindrical_range_u_max = default_cam.central_cylindrical_range_u_max;
      camera->central_cylindrical_range_v_min = default_cam.central_cylindrical_range_v_min;
      camera->central_cylindrical_range_v_max = default_cam.central_cylindrical_range_v_max;
      camera->central_cylindrical_radius = default_cam.central_cylindrical_radius;
    }
  }

  /* The File Output node now uses the linear color space setting of its stored image formats. So
   * we need to ensure the color space value is initialized to some sane default based on the image
   * type. Furthermore, the node now gained a new Save As Render option that is global to the node,
   * which will be used if Use Node Format is enabled for each input, so we potentially need to
   * disable Use Node Format in case inputs had different Save As render options. */
  if (!MAIN_VERSION_FILE_ATLEAST(bmain, 403, 14)) {
    FOREACH_NODETREE_BEGIN (bmain, ntree, id) {
      if (ntree->type != NTREE_COMPOSIT) {
        continue;
      }

      LISTBASE_FOREACH (bNode *, node, &ntree->nodes) {
        if (node->type != CMP_NODE_OUTPUT_FILE) {
          continue;
        }

        /* Initialize node format color space if it is not set. */
        NodeImageMultiFile *storage = static_cast<NodeImageMultiFile *>(node->storage);
        if (storage->format.linear_colorspace_settings.name[0] == '\0') {
          BKE_image_format_update_color_space_for_type(&storage->format);
        }

        if (BLI_listbase_is_empty(&node->inputs)) {
          continue;
        }

        /* Initialize input formats color space if it is not set. */
        LISTBASE_FOREACH (const bNodeSocket *, input, &node->inputs) {
          NodeImageMultiFileSocket *input_storage = static_cast<NodeImageMultiFileSocket *>(
              input->storage);
          if (input_storage->format.linear_colorspace_settings.name[0] == '\0') {
            BKE_image_format_update_color_space_for_type(&input_storage->format);
          }
        }

        /* EXR images don't use Save As Render. */
        if (ELEM(storage->format.imtype, R_IMF_IMTYPE_OPENEXR, R_IMF_IMTYPE_MULTILAYER)) {
          continue;
        }

        /* Find out if all inputs have the same Save As Render option. */
        const bNodeSocket *first_input = static_cast<bNodeSocket *>(node->inputs.first);
        const NodeImageMultiFileSocket *first_input_storage =
            static_cast<NodeImageMultiFileSocket *>(first_input->storage);
        const bool first_save_as_render = first_input_storage->save_as_render;
        bool all_inputs_have_same_save_as_render = true;
        LISTBASE_FOREACH (const bNodeSocket *, input, &node->inputs) {
          const NodeImageMultiFileSocket *input_storage = static_cast<NodeImageMultiFileSocket *>(
              input->storage);
          if (bool(input_storage->save_as_render) != first_save_as_render) {
            all_inputs_have_same_save_as_render = false;
            break;
          }
        }

        /* All inputs have the same save as render option, so we set the node Save As Render option
         * to that value, and we leave inputs as is. */
        if (all_inputs_have_same_save_as_render) {
          storage->save_as_render = first_save_as_render;
          continue;
        }

        /* For inputs that have Use Node Format enabled, we need to disabled it because otherwise
         * they will use the node's Save As Render option. It follows that we need to copy the
         * node's format to the input format. */
        LISTBASE_FOREACH (const bNodeSocket *, input, &node->inputs) {
          NodeImageMultiFileSocket *input_storage = static_cast<NodeImageMultiFileSocket *>(
              input->storage);

          if (!input_storage->use_node_format) {
            continue;
          }

          input_storage->use_node_format = false;
          input_storage->format = storage->format;
        }
      }
    }
    FOREACH_NODETREE_END;
  }

  if (!MAIN_VERSION_FILE_ATLEAST(bmain, 403, 15)) {
    using namespace blender;

    LISTBASE_FOREACH (Collection *, collection, &bmain->collections) {
      const ListBase *exporters = &collection->exporters;
      LISTBASE_FOREACH (CollectionExport *, data, exporters) {
        /* The name field should be empty at this point. */
        BLI_assert(data->name[0] == '\0');

        bke::FileHandlerType *fh = bke::file_handler_find(data->fh_idname);
        BKE_collection_exporter_name_set(exporters, data, fh ? fh->label : DATA_("Undefined"));
      }
    }
  }

  if (!MAIN_VERSION_FILE_ATLEAST(bmain, 403, 16)) {
    LISTBASE_FOREACH (Scene *, scene, &bmain->scenes) {
      scene->eevee.flag |= SCE_EEVEE_FAST_GI_ENABLED;
    }
  }

  if (!MAIN_VERSION_FILE_ATLEAST(bmain, 403, 17)) {
    FOREACH_NODETREE_BEGIN (bmain, tree, id) {
      if (tree->default_group_node_width == 0) {
        tree->default_group_node_width = GROUP_NODE_DEFAULT_WIDTH;
      }
    }
    FOREACH_NODETREE_END;
  }

  if (!MAIN_VERSION_FILE_ATLEAST(bmain, 403, 20)) {
    LISTBASE_FOREACH (bScreen *, screen, &bmain->screens) {
      LISTBASE_FOREACH (ScrArea *, area, &screen->areabase) {
        LISTBASE_FOREACH (SpaceLink *, sl, &area->spacedata) {
          if (sl->spacetype == SPACE_SEQ) {
            ARegion *region = BKE_area_find_region_type(area, RGN_TYPE_TOOLS);
            if (region != nullptr) {
              region->flag &= ~RGN_FLAG_HIDDEN;
            }
          }
        }
      }
    }
  }

  if (!MAIN_VERSION_FILE_ATLEAST(bmain, 403, 21)) {
    LISTBASE_FOREACH (bScreen *, screen, &bmain->screens) {
      LISTBASE_FOREACH (ScrArea *, area, &screen->areabase) {
        LISTBASE_FOREACH (SpaceLink *, sl, &area->spacedata) {
          if (sl->spacetype == SPACE_CLIP) {
            ARegion *region = BKE_area_find_region_type(area, RGN_TYPE_WINDOW);
            if (region != nullptr) {
              View2D *v2d = &region->v2d;
              v2d->flag &= ~V2D_VIEWSYNC_SCREEN_TIME;
            }
          }
        }
      }
    }
  }

  if (!MAIN_VERSION_FILE_ATLEAST(bmain, 403, 22)) {
<<<<<<< HEAD
    LISTBASE_FOREACH (Scene *, scene, &bmain->scenes) {
      Editing *ed = SEQ_editing_get(scene);
      if (ed != nullptr) {
        SEQ_for_each_callback(&ed->seqbase, versioning_clear_strip_unused_flag, scene);
      }
    }
  }

  /**
   * Always bump subversion in BKE_blender_version.h when adding versioning
   * code here, and wrap it inside a MAIN_VERSION_FILE_ATLEAST check.
   *
   * \note Keep this message at the bottom of the function.
   */
=======
    add_bevel_modifier_attribute_name_defaults(*bmain);
  }

  if (!MAIN_VERSION_FILE_ATLEAST(bmain, 403, 23)) {
    LISTBASE_FOREACH (Object *, object, &bmain->objects) {
      LISTBASE_FOREACH (ModifierData *, md, &object->modifiers) {
        if (md->type != eModifierType_Nodes) {
          continue;
        }
        NodesModifierData &nmd = *reinterpret_cast<NodesModifierData *>(md);
        if (nmd.bake_target == NODES_MODIFIER_BAKE_TARGET_INHERIT) {
          /* Use disk target for existing modifiers to avoid changing behavior. */
          nmd.bake_target = NODES_MODIFIER_BAKE_TARGET_DISK;
        }
      }
    }
  }

  if (!MAIN_VERSION_FILE_ATLEAST(bmain, 403, 24)) {
    FOREACH_NODETREE_BEGIN (bmain, ntree, id) {
      node_reroute_add_storage(*ntree);
    }
    FOREACH_NODETREE_END;
  }

  if (!MAIN_VERSION_FILE_ATLEAST(bmain, 403, 26)) {
    hide_simulation_node_skip_socket_value(*bmain);
  }

  if (!MAIN_VERSION_FILE_ATLEAST(bmain, 403, 28)) {
    LISTBASE_FOREACH (bScreen *, screen, &bmain->screens) {
      LISTBASE_FOREACH (ScrArea *, area, &screen->areabase) {
        LISTBASE_FOREACH (SpaceLink *, sl, &area->spacedata) {
          if (sl->spacetype == SPACE_VIEW3D) {
            View3D *v3d = reinterpret_cast<View3D *>(sl);
            copy_v3_fl(v3d->overlay.gpencil_grid_color, 0.5f);
            copy_v2_fl(v3d->overlay.gpencil_grid_scale, 1.0f);
            copy_v2_fl(v3d->overlay.gpencil_grid_offset, 0.0f);
            v3d->overlay.gpencil_grid_subdivisions = 4;
          }
        }
      }
    }
  }

  if (!MAIN_VERSION_FILE_ATLEAST(bmain, 403, 29)) {
    /* Open warnings panel by default. */
    LISTBASE_FOREACH (Object *, object, &bmain->objects) {
      LISTBASE_FOREACH (ModifierData *, md, &object->modifiers) {
        if (md->type == eModifierType_Nodes) {
          md->layout_panel_open_flag |= 1 << NODES_MODIFIER_PANEL_WARNINGS;
        }
      }
    }
  }
>>>>>>> ebb51364

  /* Always run this versioning; meshes are written with the legacy format which always needs to
   * be converted to the new format on file load. Can be moved to a subversion check in a larger
   * breaking release. */
  LISTBASE_FOREACH (Mesh *, mesh, &bmain->meshes) {
    blender::bke::mesh_sculpt_mask_to_generic(*mesh);
  }

  /**
   * Always bump subversion in BKE_blender_version.h when adding versioning
   * code here, and wrap it inside a MAIN_VERSION_FILE_ATLEAST check.
   *
   * \note Keep this message at the bottom of the function.
   */
}<|MERGE_RESOLUTION|>--- conflicted
+++ resolved
@@ -4861,22 +4861,6 @@
   }
 
   if (!MAIN_VERSION_FILE_ATLEAST(bmain, 403, 22)) {
-<<<<<<< HEAD
-    LISTBASE_FOREACH (Scene *, scene, &bmain->scenes) {
-      Editing *ed = SEQ_editing_get(scene);
-      if (ed != nullptr) {
-        SEQ_for_each_callback(&ed->seqbase, versioning_clear_strip_unused_flag, scene);
-      }
-    }
-  }
-
-  /**
-   * Always bump subversion in BKE_blender_version.h when adding versioning
-   * code here, and wrap it inside a MAIN_VERSION_FILE_ATLEAST check.
-   *
-   * \note Keep this message at the bottom of the function.
-   */
-=======
     add_bevel_modifier_attribute_name_defaults(*bmain);
   }
 
@@ -4931,20 +4915,28 @@
         }
       }
     }
-  }
->>>>>>> ebb51364
-
-  /* Always run this versioning; meshes are written with the legacy format which always needs to
-   * be converted to the new format on file load. Can be moved to a subversion check in a larger
-   * breaking release. */
-  LISTBASE_FOREACH (Mesh *, mesh, &bmain->meshes) {
-    blender::bke::mesh_sculpt_mask_to_generic(*mesh);
-  }
-
-  /**
-   * Always bump subversion in BKE_blender_version.h when adding versioning
-   * code here, and wrap it inside a MAIN_VERSION_FILE_ATLEAST check.
-   *
-   * \note Keep this message at the bottom of the function.
-   */
+
+    if (!MAIN_VERSION_FILE_ATLEAST(bmain, 404, 2)) {
+      LISTBASE_FOREACH (Scene *, scene, &bmain->scenes) {
+        Editing *ed = SEQ_editing_get(scene);
+        if (ed != nullptr) {
+          SEQ_for_each_callback(&ed->seqbase, versioning_clear_strip_unused_flag, scene);
+        }
+      }
+    }
+
+    /* Always run this versioning; meshes are written with the legacy format which always needs to
+     * be converted to the new format on file load. Can be moved to a subversion check in a larger
+     * breaking release. */
+    LISTBASE_FOREACH (Mesh *, mesh, &bmain->meshes) {
+      blender::bke::mesh_sculpt_mask_to_generic(*mesh);
+    }
+
+    /**
+     * Always bump subversion in BKE_blender_version.h when adding versioning
+     * code here, and wrap it inside a MAIN_VERSION_FILE_ATLEAST check.
+     *
+     * \note Keep this message at the bottom of the function.
+     */
+  }
 }