/* SPDX-FileCopyrightText: 2023 Blender Authors
 *
 * SPDX-License-Identifier: GPL-2.0-or-later */

/** \file
 * \ingroup blenloader
 */

#define DNA_DEPRECATED_ALLOW

#include <cmath>

#include "CLG_log.h"

#include "DNA_brush_types.h"
#include "DNA_camera_types.h"
#include "DNA_light_types.h"
#include "DNA_lightprobe_types.h"
#include "DNA_modifier_types.h"
#include "DNA_movieclip_types.h"
#include "DNA_scene_types.h"
#include "DNA_world_types.h"

#include "DNA_defaults.h"
#include "DNA_genfile.h"
#include "DNA_particle_types.h"

#include "BLI_assert.h"
#include "BLI_listbase.h"
#include "BLI_map.hh"
#include "BLI_math_vector.h"
#include "BLI_set.hh"
#include "BLI_string.h"
#include "BLI_string_ref.hh"

#include "BKE_armature.h"
#include "BKE_attribute.h"
#include "BKE_effect.h"
#include "BKE_grease_pencil.hh"
#include "BKE_idprop.hh"
#include "BKE_main.h"
#include "BKE_mesh_legacy_convert.hh"
#include "BKE_node.hh"
#include "BKE_node_runtime.hh"
#include "BKE_scene.h"
#include "BKE_tracking.h"

<<<<<<< HEAD
#include "SEQ_retiming.h"
#include "SEQ_sequencer.h"
=======
#include "ANIM_armature_iter.hh"
#include "ANIM_bone_collections.h"

#include "ED_armature.hh"
>>>>>>> 05c053cd

#include "BLT_translation.h"

#include "BLO_read_write.hh"
#include "BLO_readfile.h"

#include "readfile.hh"

#include "versioning_common.hh"

// static CLG_LogRef LOG = {"blo.readfile.doversion"};

static void version_composite_nodetree_null_id(bNodeTree *ntree, Scene *scene)
{
  for (bNode *node : ntree->all_nodes()) {
    if (node->id == nullptr &&
        ((node->type == CMP_NODE_R_LAYERS) ||
         (node->type == CMP_NODE_CRYPTOMATTE && node->custom1 == CMP_CRYPTOMATTE_SRC_RENDER)))
    {
      node->id = &scene->id;
    }
  }
}

/* Move bone-group color to the individual bones. */
static void version_bonegroup_migrate_color(Main *bmain)
{
  using PoseSet = blender::Set<bPose *>;
  blender::Map<bArmature *, PoseSet> armature_poses;

  /* Gather a mapping from armature to the poses that use it. */
  LISTBASE_FOREACH (Object *, ob, &bmain->objects) {
    if (ob->type != OB_ARMATURE || !ob->pose) {
      continue;
    }

    bArmature *arm = reinterpret_cast<bArmature *>(ob->data);
    BLI_assert_msg(GS(arm->id.name) == ID_AR,
                   "Expected ARMATURE object to have an Armature as data");

    /* There is no guarantee that the current state of poses is in sync with the Armature data.
     *
     * NOTE: No need to handle user reference-counting in readfile code. */
    BKE_pose_ensure(bmain, ob, arm, false);

    PoseSet &pose_set = armature_poses.lookup_or_add_default(arm);
    pose_set.add(ob->pose);
  }

  /* Move colors from the pose's bone-group to either the armature bones or the
   * pose bones, depending on how many poses use the Armature. */
  for (const PoseSet &pose_set : armature_poses.values()) {
    /* If the Armature is shared, the bone group colors might be different, and thus they have to
     * be stored on the pose bones. If the Armature is NOT shared, the bone colors can be stored
     * directly on the Armature bones. */
    const bool store_on_armature = pose_set.size() == 1;

    for (bPose *pose : pose_set) {
      LISTBASE_FOREACH (bPoseChannel *, pchan, &pose->chanbase) {
        const bActionGroup *bgrp = (const bActionGroup *)BLI_findlink(&pose->agroups,
                                                                      (pchan->agrp_index - 1));
        if (!bgrp) {
          continue;
        }

        BoneColor &bone_color = store_on_armature ? pchan->bone->color : pchan->color;
        bone_color.palette_index = bgrp->customCol;
        memcpy(&bone_color.custom, &bgrp->cs, sizeof(bone_color.custom));
      }
    }
  }
}

static void version_bonelayers_to_bonecollections(Main *bmain)
{
  char bcoll_name[MAX_NAME];
  char custom_prop_name[MAX_NAME];

  LISTBASE_FOREACH (bArmature *, arm, &bmain->armatures) {
    IDProperty *arm_idprops = IDP_GetProperties(&arm->id);

    BLI_assert_msg(arm->edbo == nullptr, "did not expect an Armature to be saved in edit mode");
    const uint layer_used = arm->layer_used;

    /* Construct a bone collection for each layer that contains at least one bone. */
    blender::Vector<std::pair<uint, BoneCollection *>> layermask_collection;
    for (uint layer = 0; layer < 32; ++layer) {
      const uint layer_mask = 1u << layer;
      if ((layer_used & layer_mask) == 0) {
        /* Layer is empty, so no need to convert to collection. */
        continue;
      }

      /* Construct a suitable name for this bone layer. */
      bcoll_name[0] = '\0';
      if (arm_idprops) {
        /* See if we can use the layer name from the Bone Manager add-on. This is a popular add-on
         * for managing bone layers and giving them names. */
        SNPRINTF(custom_prop_name, "layer_name_%u", layer);
        IDProperty *prop = IDP_GetPropertyFromGroup(arm_idprops, custom_prop_name);
        if (prop != nullptr && prop->type == IDP_STRING && IDP_String(prop)[0] != '\0') {
          SNPRINTF(bcoll_name, "Layer %u - %s", layer + 1, IDP_String(prop));
        }
      }
      if (bcoll_name[0] == '\0') {
        /* Either there was no name defined in the custom property, or
         * it was the empty string. */
        SNPRINTF(bcoll_name, "Layer %u", layer + 1);
      }

      /* Create a new bone collection for this layer. */
      BoneCollection *bcoll = ANIM_armature_bonecoll_new(arm, bcoll_name);
      layermask_collection.append(std::make_pair(layer_mask, bcoll));

      if ((arm->layer & layer_mask) == 0) {
        ANIM_bonecoll_hide(bcoll);
      }
    }

    /* Iterate over the bones to assign them to their layers. */
    blender::animrig::ANIM_armature_foreach_bone(&arm->bonebase, [&](Bone *bone) {
      for (auto layer_bcoll : layermask_collection) {
        const uint layer_mask = layer_bcoll.first;
        if ((bone->layer & layer_mask) == 0) {
          continue;
        }

        BoneCollection *bcoll = layer_bcoll.second;
        ANIM_armature_bonecoll_assign(bcoll, bone);
      }
    });
  }
}

static void version_bonegroups_to_bonecollections(Main *bmain)
{
  LISTBASE_FOREACH (Object *, ob, &bmain->objects) {
    if (ob->type != OB_ARMATURE || !ob->pose) {
      continue;
    }

    /* Convert the bone groups on a bone-by-bone basis. */
    bArmature *arm = reinterpret_cast<bArmature *>(ob->data);
    bPose *pose = ob->pose;

    blender::Map<const bActionGroup *, BoneCollection *> collections_by_group;
    /* Convert all bone groups, regardless of whether they contain any bones. */
    LISTBASE_FOREACH (bActionGroup *, bgrp, &pose->agroups) {
      BoneCollection *bcoll = ANIM_armature_bonecoll_new(arm, bgrp->name);
      collections_by_group.add_new(bgrp, bcoll);

      /* Before now, bone visibility was determined by armature layers, and bone
       * groups did not have any impact on this. To retain the behavior, that
       * hiding all layers a bone is on hides the bone, the
       * bone-group-collections should be created hidden. */
      ANIM_bonecoll_hide(bcoll);
    }

    /* Assign the bones to their bone group based collection. */
    LISTBASE_FOREACH (bPoseChannel *, pchan, &pose->chanbase) {
      /* Find the bone group of this pose channel. */
      const bActionGroup *bgrp = (const bActionGroup *)BLI_findlink(&pose->agroups,
                                                                    (pchan->agrp_index - 1));
      if (!bgrp) {
        continue;
      }

      /* Assign the bone. */
      BoneCollection *bcoll = collections_by_group.lookup(bgrp);
      ANIM_armature_bonecoll_assign(bcoll, pchan->bone);
    }

    /* The list of bone groups (pose->agroups) is intentionally left alone here. This will allow
     * for older versions of Blender to open the file with bone groups intact. Of course the bone
     * groups will not be updated any more, but this way the data at least survives an accidental
     * save with Blender 4.0. */
  }
}

void do_versions_after_linking_400(FileData *fd, Main *bmain)
{
  if (!MAIN_VERSION_FILE_ATLEAST(bmain, 400, 9)) {
    /* Fix area light scaling. */
    LISTBASE_FOREACH (Light *, light, &bmain->lights) {
      light->energy = light->energy_deprecated;
      if (light->type == LA_AREA) {
        light->energy *= M_PI_4;
      }
    }

    /* XXX This was added several years ago in 'lib_link` code of Scene... Should be safe enough
     * here. */
    LISTBASE_FOREACH (Scene *, scene, &bmain->scenes) {
      if (scene->nodetree) {
        version_composite_nodetree_null_id(scene->nodetree, scene);
      }
    }

    /* XXX This was added many years ago (1c19940198) in 'lib_link` code of particles as a bug-fix.
     * But this is actually versioning. Should be safe enough here. */
    LISTBASE_FOREACH (ParticleSettings *, part, &bmain->particles) {
      if (!part->effector_weights) {
        part->effector_weights = BKE_effector_add_weights(part->force_group);
      }
    }

    /* Object proxies have been deprecated sine 3.x era, so their update & sanity check can now
     * happen in do_versions code. */
    LISTBASE_FOREACH (Object *, ob, &bmain->objects) {
      if (ob->proxy) {
        /* Paranoia check, actually a proxy_from pointer should never be written... */
        if (!ID_IS_LINKED(ob->proxy)) {
          ob->proxy->proxy_from = nullptr;
          ob->proxy = nullptr;

          if (ob->id.lib) {
            BLO_reportf_wrap(fd->reports,
                             RPT_INFO,
                             TIP_("Proxy lost from object %s lib %s\n"),
                             ob->id.name + 2,
                             ob->id.lib->filepath);
          }
          else {
            BLO_reportf_wrap(fd->reports,
                             RPT_INFO,
                             TIP_("Proxy lost from object %s lib <NONE>\n"),
                             ob->id.name + 2);
          }
          fd->reports->count.missing_obproxies++;
        }
        else {
          /* This triggers object_update to always use a copy. */
          ob->proxy->proxy_from = ob;
        }
      }
    }
  }

  if (!MAIN_VERSION_FILE_ATLEAST(bmain, 400, 21)) {
    if (!DNA_struct_elem_find(fd->filesdna, "bPoseChannel", "BoneColor", "color")) {
      version_bonegroup_migrate_color(bmain);
    }

    if (!DNA_struct_elem_find(fd->filesdna, "bArmature", "ListBase", "collections")) {
      version_bonelayers_to_bonecollections(bmain);
      version_bonegroups_to_bonecollections(bmain);
    }
  }

  /**
   * Versioning code until next subversion bump goes here.
   *
   * \note Be sure to check when bumping the version:
   * - #blo_do_versions_400 in this file.
   * - `versioning_userdef.cc`, #blo_do_versions_userdef
   * - `versioning_userdef.cc`, #do_versions_theme
   *
   * \note Keep this message at the bottom of the function.
   */
  {
    /* Keep this block, even when empty. */
  }
}

static void version_mesh_legacy_to_struct_of_array_format(Mesh &mesh)
{
  BKE_mesh_legacy_convert_flags_to_selection_layers(&mesh);
  BKE_mesh_legacy_convert_flags_to_hide_layers(&mesh);
  BKE_mesh_legacy_convert_uvs_to_generic(&mesh);
  BKE_mesh_legacy_convert_mpoly_to_material_indices(&mesh);
  BKE_mesh_legacy_sharp_faces_from_flags(&mesh);
  BKE_mesh_legacy_bevel_weight_to_layers(&mesh);
  BKE_mesh_legacy_sharp_edges_from_flags(&mesh);
  BKE_mesh_legacy_face_set_to_generic(&mesh);
  BKE_mesh_legacy_edge_crease_to_layers(&mesh);
  BKE_mesh_legacy_uv_seam_from_flags(&mesh);
  BKE_mesh_legacy_convert_verts_to_positions(&mesh);
  BKE_mesh_legacy_attribute_flags_to_strings(&mesh);
  BKE_mesh_legacy_convert_loops_to_corners(&mesh);
  BKE_mesh_legacy_convert_polys_to_offsets(&mesh);
  BKE_mesh_legacy_convert_edges_to_generic(&mesh);
}

static void version_motion_tracking_legacy_camera_object(MovieClip &movieclip)
{
  MovieTracking &tracking = movieclip.tracking;
  MovieTrackingObject *active_tracking_object = BKE_tracking_object_get_active(&tracking);
  MovieTrackingObject *tracking_camera_object = BKE_tracking_object_get_camera(&tracking);

  BLI_assert(tracking_camera_object != nullptr);

  if (BLI_listbase_is_empty(&tracking_camera_object->tracks)) {
    tracking_camera_object->tracks = tracking.tracks_legacy;
    active_tracking_object->active_track = tracking.act_track_legacy;
  }

  if (BLI_listbase_is_empty(&tracking_camera_object->plane_tracks)) {
    tracking_camera_object->plane_tracks = tracking.plane_tracks_legacy;
    active_tracking_object->active_plane_track = tracking.act_plane_track_legacy;
  }

  if (tracking_camera_object->reconstruction.cameras == nullptr) {
    tracking_camera_object->reconstruction = tracking.reconstruction_legacy;
  }

  /* Clear pointers in the legacy storage.
   * Always do it, in the case something got missed in the logic above, so that the legacy storage
   * is always ensured to be empty after load. */
  BLI_listbase_clear(&tracking.tracks_legacy);
  BLI_listbase_clear(&tracking.plane_tracks_legacy);
  tracking.act_track_legacy = nullptr;
  tracking.act_plane_track_legacy = nullptr;
  memset(&tracking.reconstruction_legacy, 0, sizeof(tracking.reconstruction_legacy));
}

static void version_movieclips_legacy_camera_object(Main *bmain)
{
  LISTBASE_FOREACH (MovieClip *, movieclip, &bmain->movieclips) {
    version_motion_tracking_legacy_camera_object(*movieclip);
  }
}

static void version_geometry_nodes_add_realize_instance_nodes(bNodeTree *ntree)
{
  LISTBASE_FOREACH_MUTABLE (bNode *, node, &ntree->nodes) {
    if (STREQ(node->idname, "GeometryNodeMeshBoolean")) {
      add_realize_instances_before_socket(ntree, node, nodeFindSocket(node, SOCK_IN, "Mesh 2"));
    }
  }
}

/* Version VertexWeightEdit modifier to make existing weights exclusive of the threshold. */
static void version_vertex_weight_edit_preserve_threshold_exclusivity(Main *bmain)
{
  LISTBASE_FOREACH (Object *, ob, &bmain->objects) {
    if (ob->type != OB_MESH) {
      continue;
    }

    LISTBASE_FOREACH (ModifierData *, md, &ob->modifiers) {
      if (md->type == eModifierType_WeightVGEdit) {
        WeightVGEditModifierData *wmd = reinterpret_cast<WeightVGEditModifierData *>(md);
        wmd->add_threshold = nexttoward(wmd->add_threshold, 2.0);
        wmd->rem_threshold = nexttoward(wmd->rem_threshold, -1.0);
      }
    }
  }
}

static void version_mesh_crease_generic(Main &bmain)
{
  LISTBASE_FOREACH (Mesh *, mesh, &bmain.meshes) {
    BKE_mesh_legacy_crease_to_generic(mesh);
  }

  LISTBASE_FOREACH (bNodeTree *, ntree, &bmain.nodetrees) {
    if (ntree->type == NTREE_GEOMETRY) {
      LISTBASE_FOREACH (bNode *, node, &ntree->nodes) {
        if (STR_ELEM(node->idname,
                     "GeometryNodeStoreNamedAttribute",
                     "GeometryNodeInputNamedAttribute"))
        {
          bNodeSocket *socket = nodeFindSocket(node, SOCK_IN, "Name");
          if (STREQ(socket->default_value_typed<bNodeSocketValueString>()->value, "crease")) {
            STRNCPY(socket->default_value_typed<bNodeSocketValueString>()->value, "crease_edge");
          }
        }
      }
    }
  }

  LISTBASE_FOREACH (Object *, object, &bmain.objects) {
    LISTBASE_FOREACH (ModifierData *, md, &object->modifiers) {
      if (md->type != eModifierType_Nodes) {
        continue;
      }
      if (IDProperty *settings = reinterpret_cast<NodesModifierData *>(md)->settings.properties) {
        LISTBASE_FOREACH (IDProperty *, prop, &settings->data.group) {
          if (blender::StringRef(prop->name).endswith("_attribute_name")) {
            if (STREQ(IDP_String(prop), "crease")) {
              IDP_AssignString(prop, "crease_edge");
            }
          }
        }
      }
    }
  }
}

static void versioning_replace_legacy_glossy_node(bNodeTree *ntree)
{
  LISTBASE_FOREACH (bNode *, node, &ntree->nodes) {
    if (node->type == SH_NODE_BSDF_GLOSSY_LEGACY) {
      STRNCPY(node->idname, "ShaderNodeBsdfAnisotropic");
      node->type = SH_NODE_BSDF_GLOSSY;
    }
  }
}

static void versioning_remove_microfacet_sharp_distribution(bNodeTree *ntree)
{
  /* Find all glossy, glass and refraction BSDF nodes that have their distribution
   * set to SHARP and set them to GGX, disconnect any link to the Roughness input
   * and set its value to zero. */
  LISTBASE_FOREACH (bNode *, node, &ntree->nodes) {
    if (!ELEM(node->type, SH_NODE_BSDF_GLOSSY, SH_NODE_BSDF_GLASS, SH_NODE_BSDF_REFRACTION)) {
      continue;
    }
    if (node->custom1 != SHD_GLOSSY_SHARP_DEPRECATED) {
      continue;
    }

    node->custom1 = SHD_GLOSSY_GGX;
    LISTBASE_FOREACH (bNodeSocket *, socket, &node->inputs) {
      if (!STREQ(socket->identifier, "Roughness")) {
        continue;
      }

      if (socket->link != nullptr) {
        nodeRemLink(ntree, socket->link);
      }
      bNodeSocketValueFloat *socket_value = (bNodeSocketValueFloat *)socket->default_value;
      socket_value->value = 0.0f;

      break;
    }
  }
}

static void version_replace_texcoord_normal_socket(bNodeTree *ntree)
{
  /* The normal of a spot light was set to the incoming light direction, replace with the
   * `Incoming` socket from the Geometry shader node. */
  bNode *geometry_node = nullptr;
  bNode *transform_node = nullptr;
  bNodeSocket *incoming_socket = nullptr;
  bNodeSocket *vec_in_socket = nullptr;
  bNodeSocket *vec_out_socket = nullptr;

  LISTBASE_FOREACH_MUTABLE (bNodeLink *, link, &ntree->links) {
    if (link->fromnode->type == SH_NODE_TEX_COORD && STREQ(link->fromsock->identifier, "Normal")) {
      if (geometry_node == nullptr) {
        geometry_node = nodeAddStaticNode(nullptr, ntree, SH_NODE_NEW_GEOMETRY);
        incoming_socket = nodeFindSocket(geometry_node, SOCK_OUT, "Incoming");

        transform_node = nodeAddStaticNode(nullptr, ntree, SH_NODE_VECT_TRANSFORM);
        vec_in_socket = nodeFindSocket(transform_node, SOCK_IN, "Vector");
        vec_out_socket = nodeFindSocket(transform_node, SOCK_OUT, "Vector");

        NodeShaderVectTransform *nodeprop = (NodeShaderVectTransform *)transform_node->storage;
        nodeprop->type = SHD_VECT_TRANSFORM_TYPE_NORMAL;

        nodeAddLink(ntree, geometry_node, incoming_socket, transform_node, vec_in_socket);
      }
      nodeAddLink(ntree, transform_node, vec_out_socket, link->tonode, link->tosock);
      nodeRemLink(ntree, link);
    }
  }
}

static void version_principled_transmission_roughness(bNodeTree *ntree)
{
  LISTBASE_FOREACH (bNode *, node, &ntree->nodes) {
    if (node->type != SH_NODE_BSDF_PRINCIPLED) {
      continue;
    }
    bNodeSocket *sock = nodeFindSocket(node, SOCK_IN, "Transmission Roughness");
    if (sock != nullptr) {
      nodeRemoveSocket(ntree, node, sock);
    }
  }
}

/* Convert legacy Velvet BSDF nodes into the new Sheen BSDF node. */
static void version_replace_velvet_sheen_node(bNodeTree *ntree)
{
  LISTBASE_FOREACH (bNode *, node, &ntree->nodes) {
    if (node->type == SH_NODE_BSDF_SHEEN) {
      STRNCPY(node->idname, "ShaderNodeBsdfSheen");

      bNodeSocket *sigmaInput = nodeFindSocket(node, SOCK_IN, "Sigma");
      if (sigmaInput != nullptr) {
        node->custom1 = SHD_SHEEN_ASHIKHMIN;
        STRNCPY(sigmaInput->identifier, "Roughness");
        STRNCPY(sigmaInput->name, "Roughness");
      }
    }
  }
}

/* Convert sheen inputs on the Principled BSDF. */
static void version_principled_bsdf_sheen(bNodeTree *ntree)
{
  auto check_node = [](const bNode *node) {
    return (node->type == SH_NODE_BSDF_PRINCIPLED) &&
           (nodeFindSocket(node, SOCK_IN, "Sheen Roughness") == nullptr);
  };
  auto update_input = [ntree](bNode *node, bNodeSocket *input) {
    /* Change socket type to Color. */
    nodeModifySocketTypeStatic(ntree, node, input, SOCK_RGBA, 0);

    /* Account for the change in intensity between the old and new model.
     * If the Sheen input is set to a fixed value, adjust it and set the tint to white.
     * Otherwise, if it's connected, keep it as-is but set the tint to 0.2 instead. */
    bNodeSocket *sheen = nodeFindSocket(node, SOCK_IN, "Sheen");
    if (sheen != nullptr && sheen->link == nullptr) {
      *version_cycles_node_socket_float_value(sheen) *= 0.2f;

      static float default_value[] = {1.0f, 1.0f, 1.0f, 1.0f};
      copy_v4_v4(version_cycles_node_socket_rgba_value(input), default_value);
    }
    else {
      static float default_value[] = {0.2f, 0.2f, 0.2f, 1.0f};
      copy_v4_v4(version_cycles_node_socket_rgba_value(input), default_value);
    }
  };
  auto update_input_link = [](bNode *, bNodeSocket *, bNode *, bNodeSocket *) {
    /* Don't replace the link here, tint works differently enough now to make conversion
     * impractical. */
  };

  version_update_node_input(ntree, check_node, "Sheen Tint", update_input, update_input_link);

  LISTBASE_FOREACH (bNode *, node, &ntree->nodes) {
    if (check_node(node)) {
      bNodeSocket *input = nodeAddStaticSocket(
          ntree, node, SOCK_IN, SOCK_FLOAT, PROP_FACTOR, "Sheen Roughness", "Sheen Roughness");
      *version_cycles_node_socket_float_value(input) = 0.5f;
    }
  }
}

/* Convert subsurface inputs on the Principled BSDF. */
static void version_principled_bsdf_subsurface(bNodeTree *ntree)
{
  /* - Create Subsurface Scale input
   * - If a node's Subsurface input was connected or nonzero:
   *   - Make the Base Color a mix of old Base Color and Subsurface Color,
   *     using Subsurface as the mix factor
   *   - Move Subsurface link and default value to the new Subsurface Scale input
   *   - Set the Subsurface input to 1.0
   * - Remove Subsurface Color input
   */
  LISTBASE_FOREACH (bNode *, node, &ntree->nodes) {
    if (node->type != SH_NODE_BSDF_PRINCIPLED) {
      continue;
    }
    if (nodeFindSocket(node, SOCK_IN, "Subsurface Scale")) {
      /* Node is already updated. */
      continue;
    }

    /* Add Scale input */
    bNodeSocket *scale_in = nodeAddStaticSocket(
        ntree, node, SOCK_IN, SOCK_FLOAT, PROP_DISTANCE, "Subsurface Scale", "Subsurface Scale");

    bNodeSocket *subsurf = nodeFindSocket(node, SOCK_IN, "Subsurface");
    float *subsurf_val = version_cycles_node_socket_float_value(subsurf);
    *version_cycles_node_socket_float_value(scale_in) = *subsurf_val;

    if (subsurf->link == nullptr && *subsurf_val == 0.0f) {
      /* Node doesn't use Subsurf, we're done here. */
      continue;
    }

    /* Fix up Subsurface Color input */
    bNodeSocket *base_col = nodeFindSocket(node, SOCK_IN, "Base Color");
    bNodeSocket *subsurf_col = nodeFindSocket(node, SOCK_IN, "Subsurface Color");
    float *base_col_val = version_cycles_node_socket_rgba_value(base_col);
    float *subsurf_col_val = version_cycles_node_socket_rgba_value(subsurf_col);
    /* If any of the three inputs is dynamic, we need a Mix node. */
    if (subsurf->link || subsurf_col->link || base_col->link) {
      bNode *mix = nodeAddStaticNode(nullptr, ntree, SH_NODE_MIX);
      static_cast<NodeShaderMix *>(mix->storage)->data_type = SOCK_RGBA;
      mix->locx = node->locx - 170;
      mix->locy = node->locy - 120;

      bNodeSocket *a_in = nodeFindSocket(mix, SOCK_IN, "A_Color");
      bNodeSocket *b_in = nodeFindSocket(mix, SOCK_IN, "B_Color");
      bNodeSocket *fac_in = nodeFindSocket(mix, SOCK_IN, "Factor_Float");
      bNodeSocket *result_out = nodeFindSocket(mix, SOCK_OUT, "Result_Color");

      copy_v4_v4(version_cycles_node_socket_rgba_value(a_in), base_col_val);
      copy_v4_v4(version_cycles_node_socket_rgba_value(b_in), subsurf_col_val);
      *version_cycles_node_socket_float_value(fac_in) = *subsurf_val;

      if (base_col->link) {
        nodeAddLink(ntree, base_col->link->fromnode, base_col->link->fromsock, mix, a_in);
        nodeRemLink(ntree, base_col->link);
      }
      if (subsurf_col->link) {
        nodeAddLink(ntree, subsurf_col->link->fromnode, subsurf_col->link->fromsock, mix, b_in);
        nodeRemLink(ntree, subsurf_col->link);
      }
      if (subsurf->link) {
        nodeAddLink(ntree, subsurf->link->fromnode, subsurf->link->fromsock, mix, fac_in);
        nodeAddLink(ntree, subsurf->link->fromnode, subsurf->link->fromsock, node, scale_in);
        nodeRemLink(ntree, subsurf->link);
      }
      nodeAddLink(ntree, mix, result_out, node, base_col);
    }
    /* Mix the fixed values. */
    interp_v4_v4v4(base_col_val, base_col_val, subsurf_col_val, *subsurf_val);

    /* Set node to 100% subsurface, 0% diffuse. */
    *subsurf_val = 1.0f;

    /* Delete Subsurface Color input */
    nodeRemoveSocket(ntree, node, subsurf_col);
  }
}

/* Convert emission inputs on the Principled BSDF. */
static void version_principled_bsdf_emission(bNodeTree *ntree)
{
  /* Blender 3.x and before would default to Emission = 0.0, Emission Strength = 1.0.
   * Now we default the other way around (1.0 and 0.0), but because the Strength input was added
   * a bit later, a file that only has the Emission socket would now end up as (1.0, 0.0) instead
   * of (1.0, 1.0).
   * Therefore, set strength to 1.0 for those files.
   */
  LISTBASE_FOREACH (bNode *, node, &ntree->nodes) {
    if (node->type != SH_NODE_BSDF_PRINCIPLED) {
      continue;
    }
    if (!nodeFindSocket(node, SOCK_IN, "Emission")) {
      /* Old enough to have neither, new defaults are fine. */
      continue;
    }
    if (nodeFindSocket(node, SOCK_IN, "Emission Strength")) {
      /* New enough to have both, no need to do anything. */
      continue;
    }
    bNodeSocket *sock = nodeAddStaticSocket(
        ntree, node, SOCK_IN, SOCK_FLOAT, PROP_NONE, "Emission Strength", "Emission Strength");
    *version_cycles_node_socket_float_value(sock) = 1.0f;
  }
}

/* Replace old Principled Hair BSDF as a variant in the new Principled Hair BSDF. */
static void version_replace_principled_hair_model(bNodeTree *ntree)
{
  LISTBASE_FOREACH (bNode *, node, &ntree->nodes) {
    if (node->type != SH_NODE_BSDF_HAIR_PRINCIPLED) {
      continue;
    }
    NodeShaderHairPrincipled *data = MEM_cnew<NodeShaderHairPrincipled>(__func__);
    data->model = SHD_PRINCIPLED_HAIR_CHIANG;
    data->parametrization = node->custom1;

    node->storage = data;
  }
}

static bNodeTreeInterfaceItem *legacy_socket_move_to_interface(bNodeSocket &legacy_socket,
                                                               const eNodeSocketInOut in_out)
{
  bNodeTreeInterfaceItem *new_item = static_cast<bNodeTreeInterfaceItem *>(
      MEM_mallocN(sizeof(bNodeTreeInterfaceSocket), __func__));
  new_item->item_type = NODE_INTERFACE_SOCKET;
  bNodeTreeInterfaceSocket &new_socket = *reinterpret_cast<bNodeTreeInterfaceSocket *>(new_item);

  /* Move reusable data. */
  new_socket.name = BLI_strdup(legacy_socket.name);
  new_socket.identifier = BLI_strdup(legacy_socket.identifier);
  new_socket.description = BLI_strdup(legacy_socket.description);
  new_socket.socket_type = BLI_strdup(legacy_socket.idname);
  new_socket.flag = (in_out == SOCK_IN ? NODE_INTERFACE_SOCKET_INPUT :
                                         NODE_INTERFACE_SOCKET_OUTPUT);
  SET_FLAG_FROM_TEST(
      new_socket.flag, legacy_socket.flag & SOCK_HIDE_VALUE, NODE_INTERFACE_SOCKET_HIDE_VALUE);
  SET_FLAG_FROM_TEST(new_socket.flag,
                     legacy_socket.flag & SOCK_HIDE_IN_MODIFIER,
                     NODE_INTERFACE_SOCKET_HIDE_IN_MODIFIER);
  new_socket.attribute_domain = legacy_socket.attribute_domain;

  /* The following data are stolen from the old data, the ownership of their memory is directly
   * transferred to the new data. */
  new_socket.default_attribute_name = legacy_socket.default_attribute_name;
  legacy_socket.default_attribute_name = nullptr;
  new_socket.socket_data = legacy_socket.default_value;
  legacy_socket.default_value = nullptr;
  new_socket.properties = legacy_socket.prop;
  legacy_socket.prop = nullptr;

  /* Unused data. */
  MEM_delete(legacy_socket.runtime);
  legacy_socket.runtime = nullptr;

  return new_item;
}

static void versioning_convert_node_tree_socket_lists_to_interface(bNodeTree *ntree)
{
  bNodeTreeInterface &tree_interface = ntree->tree_interface;

  const int num_inputs = BLI_listbase_count(&ntree->inputs_legacy);
  const int num_outputs = BLI_listbase_count(&ntree->outputs_legacy);
  tree_interface.root_panel.items_num = num_inputs + num_outputs;
  tree_interface.root_panel.items_array = static_cast<bNodeTreeInterfaceItem **>(MEM_malloc_arrayN(
      tree_interface.root_panel.items_num, sizeof(bNodeTreeInterfaceItem *), __func__));

  /* Convert outputs first to retain old outputs/inputs ordering. */
  int index;
  LISTBASE_FOREACH_INDEX (bNodeSocket *, socket, &ntree->outputs_legacy, index) {
    tree_interface.root_panel.items_array[index] = legacy_socket_move_to_interface(*socket,
                                                                                   SOCK_OUT);
  }
  LISTBASE_FOREACH_INDEX (bNodeSocket *, socket, &ntree->inputs_legacy, index) {
    tree_interface.root_panel.items_array[num_outputs + index] = legacy_socket_move_to_interface(
        *socket, SOCK_IN);
  }
}

/* Convert coat inputs on the Principled BSDF. */
static void version_principled_bsdf_coat(bNodeTree *ntree)
{
  LISTBASE_FOREACH (bNode *, node, &ntree->nodes) {
    if (node->type != SH_NODE_BSDF_PRINCIPLED) {
      continue;
    }
    if (nodeFindSocket(node, SOCK_IN, "Coat IOR") != nullptr) {
      continue;
    }
    bNodeSocket *coat_ior_input = nodeAddStaticSocket(
        ntree, node, SOCK_IN, SOCK_FLOAT, PROP_NONE, "Coat IOR", "Coat IOR");

    /* Adjust for 4x change in intensity. */
    bNodeSocket *coat_input = nodeFindSocket(node, SOCK_IN, "Clearcoat");
    *version_cycles_node_socket_float_value(coat_input) *= 0.25f;
    /* When the coat input is dynamic, instead of inserting a *0.25 math node, set the Coat IOR
     * to 1.2 instead - this also roughly quarters reflectivity compared to the 1.5 default. */
    *version_cycles_node_socket_float_value(coat_ior_input) = (coat_input->link) ? 1.2f : 1.5f;
  }

  /* Rename sockets. */
  version_node_input_socket_name(ntree, SH_NODE_BSDF_PRINCIPLED, "Clearcoat", "Coat");
  version_node_input_socket_name(
      ntree, SH_NODE_BSDF_PRINCIPLED, "Clearcoat Roughness", "Coat Roughness");
  version_node_input_socket_name(
      ntree, SH_NODE_BSDF_PRINCIPLED, "Clearcoat Normal", "Coat Normal");
}

void blo_do_versions_400(FileData *fd, Library * /*lib*/, Main *bmain)
{
  if (!MAIN_VERSION_FILE_ATLEAST(bmain, 400, 1)) {
    LISTBASE_FOREACH (Mesh *, mesh, &bmain->meshes) {
      version_mesh_legacy_to_struct_of_array_format(*mesh);
    }
    version_movieclips_legacy_camera_object(bmain);
  }

  if (!MAIN_VERSION_FILE_ATLEAST(bmain, 400, 2)) {
    LISTBASE_FOREACH (Mesh *, mesh, &bmain->meshes) {
      BKE_mesh_legacy_bevel_weight_to_generic(mesh);
    }
  }

  if (!MAIN_VERSION_FILE_ATLEAST(bmain, 400, 3)) {
    LISTBASE_FOREACH (bNodeTree *, ntree, &bmain->nodetrees) {
      if (ntree->type == NTREE_GEOMETRY) {
        version_geometry_nodes_add_realize_instance_nodes(ntree);
      }
    }
  }

  /* 400 4 did not require any do_version here. */

  if (!MAIN_VERSION_FILE_ATLEAST(bmain, 400, 5)) {
    LISTBASE_FOREACH (Scene *, scene, &bmain->scenes) {
      ToolSettings *ts = scene->toolsettings;
      if (ts->snap_mode_tools != SCE_SNAP_TO_NONE) {
        ts->snap_mode_tools = SCE_SNAP_TO_GEOM;
      }

#define SCE_SNAP_PROJECT (1 << 3)
      if (ts->snap_flag & SCE_SNAP_PROJECT) {
        ts->snap_mode &= ~SCE_SNAP_TO_FACE;
        ts->snap_mode |= SCE_SNAP_INDIVIDUAL_PROJECT;
      }
#undef SCE_SNAP_PROJECT
    }
  }

  if (!MAIN_VERSION_FILE_ATLEAST(bmain, 400, 6)) {
    LISTBASE_FOREACH (Mesh *, mesh, &bmain->meshes) {
      BKE_mesh_legacy_face_map_to_generic(mesh);
    }
    FOREACH_NODETREE_BEGIN (bmain, ntree, id) {
      versioning_replace_legacy_glossy_node(ntree);
      versioning_remove_microfacet_sharp_distribution(ntree);
    }
    FOREACH_NODETREE_END;
  }

  if (!MAIN_VERSION_FILE_ATLEAST(bmain, 400, 7)) {
    LISTBASE_FOREACH (Mesh *, mesh, &bmain->meshes) {
      version_mesh_crease_generic(*bmain);
    }
  }

  if (!MAIN_VERSION_FILE_ATLEAST(bmain, 400, 8)) {
    LISTBASE_FOREACH (bAction *, act, &bmain->actions) {
      act->frame_start = max_ff(act->frame_start, MINAFRAMEF);
      act->frame_end = min_ff(act->frame_end, MAXFRAMEF);
    }
  }

  if (!MAIN_VERSION_FILE_ATLEAST(bmain, 400, 9)) {
    LISTBASE_FOREACH (Light *, light, &bmain->lights) {
      if (light->type == LA_SPOT && light->nodetree) {
        version_replace_texcoord_normal_socket(light->nodetree);
      }
    }
  }

  /* Fix brush->tip_scale_x which should never be zero. */
  LISTBASE_FOREACH (Brush *, brush, &bmain->brushes) {
    if (brush->tip_scale_x == 0.0f) {
      brush->tip_scale_x = 1.0f;
    }
  }

  if (!MAIN_VERSION_FILE_ATLEAST(bmain, 400, 10)) {
    LISTBASE_FOREACH (bScreen *, screen, &bmain->screens) {
      LISTBASE_FOREACH (ScrArea *, area, &screen->areabase) {
        LISTBASE_FOREACH (SpaceLink *, space, &area->spacedata) {
          if (space->spacetype == SPACE_NODE) {
            SpaceNode *snode = reinterpret_cast<SpaceNode *>(space);
            snode->overlay.flag |= SN_OVERLAY_SHOW_PREVIEWS;
          }
        }
      }
    }
  }

  if (!MAIN_VERSION_FILE_ATLEAST(bmain, 400, 11)) {
    version_vertex_weight_edit_preserve_threshold_exclusivity(bmain);
  }

  if (!MAIN_VERSION_FILE_ATLEAST(bmain, 400, 12)) {
    if (!DNA_struct_elem_find(fd->filesdna, "LightProbe", "int", "grid_bake_samples")) {
      LISTBASE_FOREACH (LightProbe *, lightprobe, &bmain->lightprobes) {
        lightprobe->grid_bake_samples = 2048;
        lightprobe->surfel_density = 1.0f;
        lightprobe->grid_normal_bias = 0.3f;
        lightprobe->grid_view_bias = 0.0f;
        lightprobe->grid_facing_bias = 0.5f;
        lightprobe->grid_dilation_threshold = 0.5f;
        lightprobe->grid_dilation_radius = 1.0f;
      }
    }

    /* Set default bake resolution. */
    if (!DNA_struct_elem_find(fd->filesdna, "LightProbe", "int", "resolution")) {
      LISTBASE_FOREACH (LightProbe *, lightprobe, &bmain->lightprobes) {
        lightprobe->resolution = LIGHT_PROBE_RESOLUTION_1024;
      }
    }

    if (!DNA_struct_elem_find(fd->filesdna, "World", "int", "probe_resolution")) {
      LISTBASE_FOREACH (World *, world, &bmain->worlds) {
        world->probe_resolution = LIGHT_PROBE_RESOLUTION_1024;
      }
    }

    if (!DNA_struct_elem_find(fd->filesdna, "LightProbe", "float", "grid_surface_bias")) {
      LISTBASE_FOREACH (LightProbe *, lightprobe, &bmain->lightprobes) {
        lightprobe->grid_surface_bias = 0.05f;
        lightprobe->grid_escape_bias = 0.1f;
      }
    }

    /* Clear removed "Z Buffer" flag. */
    {
      const int R_IMF_FLAG_ZBUF_LEGACY = 1 << 0;
      LISTBASE_FOREACH (Scene *, scene, &bmain->scenes) {
        scene->r.im_format.flag &= ~R_IMF_FLAG_ZBUF_LEGACY;
      }
    }

    /* Reset the layer opacity for all layers to 1. */
    LISTBASE_FOREACH (GreasePencil *, grease_pencil, &bmain->grease_pencils) {
      for (blender::bke::greasepencil::Layer *layer : grease_pencil->layers_for_write()) {
        layer->opacity = 1.0f;
      }
    }

    FOREACH_NODETREE_BEGIN (bmain, ntree, id) {
      if (ntree->type == NTREE_SHADER) {
        /* Remove Transmission Roughness from Principled BSDF. */
        version_principled_transmission_roughness(ntree);
        /* Convert legacy Velvet BSDF nodes into the new Sheen BSDF node. */
        version_replace_velvet_sheen_node(ntree);
        /* Convert sheen inputs on the Principled BSDF. */
        version_principled_bsdf_sheen(ntree);
      }
    }
    FOREACH_NODETREE_END;

    LISTBASE_FOREACH (bScreen *, screen, &bmain->screens) {
      LISTBASE_FOREACH (ScrArea *, area, &screen->areabase) {
        LISTBASE_FOREACH (SpaceLink *, sl, &area->spacedata) {
          ListBase *regionbase = (sl == area->spacedata.first) ? &area->regionbase :
                                                                 &sl->regionbase;

          /* Layout based regions used to also disallow resizing, now these are separate flags.
           * Make sure they are set together for old regions. */
          LISTBASE_FOREACH (ARegion *, region, regionbase) {
            if (region->flag & RGN_FLAG_DYNAMIC_SIZE) {
              region->flag |= RGN_FLAG_NO_USER_RESIZE;
            }
          }
        }
      }
    }
  }

  if (!MAIN_VERSION_FILE_ATLEAST(bmain, 400, 13)) {
    /* For the scenes configured to use the "None" display disable the color management
     * again. This will handle situation when the "None" display is removed and is replaced with
     * a "Raw" view instead.
     *
     * Note that this versioning will do nothing if the "None" display exists in the OCIO
     * configuration. */
    LISTBASE_FOREACH (Scene *, scene, &bmain->scenes) {
      const ColorManagedDisplaySettings &display_settings = scene->display_settings;
      if (STREQ(display_settings.display_device, "None")) {
        BKE_scene_disable_color_management(scene);
      }
    }
  }

  if (!MAIN_VERSION_FILE_ATLEAST(bmain, 400, 14)) {
    if (!DNA_struct_elem_find(fd->filesdna, "SceneEEVEE", "RaytraceEEVEE", "reflection_options")) {
      LISTBASE_FOREACH (Scene *, scene, &bmain->scenes) {
        scene->eevee.reflection_options.flag = RAYTRACE_EEVEE_USE_DENOISE;
        scene->eevee.reflection_options.denoise_stages = RAYTRACE_EEVEE_DENOISE_SPATIAL |
                                                         RAYTRACE_EEVEE_DENOISE_TEMPORAL |
                                                         RAYTRACE_EEVEE_DENOISE_BILATERAL;
        scene->eevee.reflection_options.screen_trace_quality = 0.25f;
        scene->eevee.reflection_options.screen_trace_thickness = 0.2f;
        scene->eevee.reflection_options.sample_clamp = 10.0f;
        scene->eevee.reflection_options.resolution_scale = 2;

        scene->eevee.refraction_options = scene->eevee.reflection_options;

        scene->eevee.ray_split_settings = 0;
        scene->eevee.ray_tracing_method = RAYTRACE_EEVEE_METHOD_SCREEN;
      }
    }

    if (!DNA_struct_find(fd->filesdna, "RegionAssetShelf")) {
      LISTBASE_FOREACH (bScreen *, screen, &bmain->screens) {
        LISTBASE_FOREACH (ScrArea *, area, &screen->areabase) {
          LISTBASE_FOREACH (SpaceLink *, sl, &area->spacedata) {
            if (sl->spacetype != SPACE_VIEW3D) {
              continue;
            }

            ListBase *regionbase = (sl == area->spacedata.first) ? &area->regionbase :
                                                                   &sl->regionbase;

            if (ARegion *new_shelf_region = do_versions_add_region_if_not_found(
                    regionbase,
                    RGN_TYPE_ASSET_SHELF,
                    "asset shelf for view3d (versioning)",
                    RGN_TYPE_TOOL_HEADER))
            {
              new_shelf_region->alignment = RGN_ALIGN_BOTTOM;
            }
            if (ARegion *new_shelf_header = do_versions_add_region_if_not_found(
                    regionbase,
                    RGN_TYPE_ASSET_SHELF_HEADER,
                    "asset shelf header for view3d (versioning)",
                    RGN_TYPE_ASSET_SHELF))
            {
              new_shelf_header->alignment = RGN_ALIGN_BOTTOM | RGN_SPLIT_PREV;
            }
          }
        }
      }
    }
  }

  if (!MAIN_VERSION_FILE_ATLEAST(bmain, 400, 16)) {
    /* Set Normalize property of Noise Texture node to true. */
    FOREACH_NODETREE_BEGIN (bmain, ntree, id) {
      if (ntree->type != NTREE_CUSTOM) {
        LISTBASE_FOREACH (bNode *, node, &ntree->nodes) {
          if (node->type == SH_NODE_TEX_NOISE) {
            ((NodeTexNoise *)node->storage)->normalize = true;
          }
        }
      }
    }
    FOREACH_NODETREE_END;
  }

  if (!MAIN_VERSION_FILE_ATLEAST(bmain, 400, 17)) {
    if (!DNA_struct_find(fd->filesdna, "NodeShaderHairPrincipled")) {
      FOREACH_NODETREE_BEGIN (bmain, ntree, id) {
        if (ntree->type == NTREE_SHADER) {
          version_replace_principled_hair_model(ntree);
        }
      }
      FOREACH_NODETREE_END;
    }

    /* Panorama properties shared with Eevee. */
    if (!DNA_struct_elem_find(fd->filesdna, "Camera", "float", "fisheye_fov")) {
      Camera default_cam = *DNA_struct_default_get(Camera);
      LISTBASE_FOREACH (Camera *, camera, &bmain->cameras) {
        IDProperty *ccam = version_cycles_properties_from_ID(&camera->id);
        if (ccam) {
          camera->panorama_type = version_cycles_property_int(
              ccam, "panorama_type", default_cam.panorama_type);
          camera->fisheye_fov = version_cycles_property_float(
              ccam, "fisheye_fov", default_cam.fisheye_fov);
          camera->fisheye_lens = version_cycles_property_float(
              ccam, "fisheye_lens", default_cam.fisheye_lens);
          camera->latitude_min = version_cycles_property_float(
              ccam, "latitude_min", default_cam.latitude_min);
          camera->latitude_max = version_cycles_property_float(
              ccam, "latitude_max", default_cam.latitude_max);
          camera->longitude_min = version_cycles_property_float(
              ccam, "longitude_min", default_cam.longitude_min);
          camera->longitude_max = version_cycles_property_float(
              ccam, "longitude_max", default_cam.longitude_max);
          /* Fit to match default projective camera with focal_length 50 and sensor_width 36. */
          camera->fisheye_polynomial_k0 = version_cycles_property_float(
              ccam, "fisheye_polynomial_k0", default_cam.fisheye_polynomial_k0);
          camera->fisheye_polynomial_k1 = version_cycles_property_float(
              ccam, "fisheye_polynomial_k1", default_cam.fisheye_polynomial_k1);
          camera->fisheye_polynomial_k2 = version_cycles_property_float(
              ccam, "fisheye_polynomial_k2", default_cam.fisheye_polynomial_k2);
          camera->fisheye_polynomial_k3 = version_cycles_property_float(
              ccam, "fisheye_polynomial_k3", default_cam.fisheye_polynomial_k3);
          camera->fisheye_polynomial_k4 = version_cycles_property_float(
              ccam, "fisheye_polynomial_k4", default_cam.fisheye_polynomial_k4);
        }
        else {
          camera->panorama_type = default_cam.panorama_type;
          camera->fisheye_fov = default_cam.fisheye_fov;
          camera->fisheye_lens = default_cam.fisheye_lens;
          camera->latitude_min = default_cam.latitude_min;
          camera->latitude_max = default_cam.latitude_max;
          camera->longitude_min = default_cam.longitude_min;
          camera->longitude_max = default_cam.longitude_max;
          /* Fit to match default projective camera with focal_length 50 and sensor_width 36. */
          camera->fisheye_polynomial_k0 = default_cam.fisheye_polynomial_k0;
          camera->fisheye_polynomial_k1 = default_cam.fisheye_polynomial_k1;
          camera->fisheye_polynomial_k2 = default_cam.fisheye_polynomial_k2;
          camera->fisheye_polynomial_k3 = default_cam.fisheye_polynomial_k3;
          camera->fisheye_polynomial_k4 = default_cam.fisheye_polynomial_k4;
        }
      }
    }

    if (!DNA_struct_elem_find(fd->filesdna, "LightProbe", "float", "grid_flag")) {
      LISTBASE_FOREACH (LightProbe *, lightprobe, &bmain->lightprobes) {
        /* Keep old behavior of baking the whole lighting. */
        lightprobe->grid_flag = LIGHTPROBE_GRID_CAPTURE_WORLD | LIGHTPROBE_GRID_CAPTURE_INDIRECT |
                                LIGHTPROBE_GRID_CAPTURE_EMISSION;
      }
    }

    if (!DNA_struct_elem_find(fd->filesdna, "SceneEEVEE", "int", "gi_irradiance_pool_size")) {
      LISTBASE_FOREACH (Scene *, scene, &bmain->scenes) {
        scene->eevee.gi_irradiance_pool_size = 16;
      }
    }

<<<<<<< HEAD
    LISTBASE_FOREACH (bScreen *, screen, &bmain->screens) {
      LISTBASE_FOREACH (ScrArea *, area, &screen->areabase) {
        LISTBASE_FOREACH (SpaceLink *, sl, &area->spacedata) {
          if (sl->spacetype == SPACE_SEQ) {
            SpaceSeq *sseq = (SpaceSeq *)sl;
            sseq->timeline_overlay.flag |= SEQ_TIMELINE_SHOW_STRIP_RETIMING;
          }
        }
      }
    }
=======
    LISTBASE_FOREACH (Scene *, scene, &bmain->scenes) {
      scene->toolsettings->snap_flag_anim |= SCE_SNAP;
      scene->toolsettings->snap_anim_mode |= SCE_SNAP_TO_FRAME;
    }
  }

  if (!MAIN_VERSION_FILE_ATLEAST(bmain, 400, 20)) {
    /* Convert old socket lists into new interface items. */
    FOREACH_NODETREE_BEGIN (bmain, ntree, id) {
      versioning_convert_node_tree_socket_lists_to_interface(ntree);
      /* Clear legacy sockets after conversion.
       * Internal data pointers have been moved or freed already. */
      BLI_freelistN(&ntree->inputs_legacy);
      BLI_freelistN(&ntree->outputs_legacy);
    }
    FOREACH_NODETREE_END;
  }
  else {
    /* Legacy node tree sockets are created for forward compatibility,
     * but have to be freed after loading and versioning. */
    FOREACH_NODETREE_BEGIN (bmain, ntree, id) {
      LISTBASE_FOREACH_MUTABLE (bNodeSocket *, legacy_socket, &ntree->inputs_legacy) {
        MEM_SAFE_FREE(legacy_socket->default_attribute_name);
        MEM_SAFE_FREE(legacy_socket->default_value);
        if (legacy_socket->prop) {
          IDP_FreeProperty(legacy_socket->prop);
        }
        MEM_delete(legacy_socket->runtime);
        MEM_freeN(legacy_socket);
      }
      LISTBASE_FOREACH_MUTABLE (bNodeSocket *, legacy_socket, &ntree->outputs_legacy) {
        MEM_SAFE_FREE(legacy_socket->default_attribute_name);
        MEM_SAFE_FREE(legacy_socket->default_value);
        if (legacy_socket->prop) {
          IDP_FreeProperty(legacy_socket->prop);
        }
        MEM_delete(legacy_socket->runtime);
        MEM_freeN(legacy_socket);
      }
      BLI_listbase_clear(&ntree->inputs_legacy);
      BLI_listbase_clear(&ntree->outputs_legacy);
    }
    FOREACH_NODETREE_END;
  }

  if (!MAIN_VERSION_FILE_ATLEAST(bmain, 400, 22)) {
    /* Initialize root panel flags in files created before these flags were added. */
    FOREACH_NODETREE_BEGIN (bmain, ntree, id) {
      ntree->tree_interface.root_panel.flag |= NODE_INTERFACE_PANEL_ALLOW_CHILD_PANELS;
    }
    FOREACH_NODETREE_END;
  }

  if (!MAIN_VERSION_FILE_ATLEAST(bmain, 400, 23)) {
    LISTBASE_FOREACH (bNodeTree *, ntree, &bmain->nodetrees) {
      if (ntree->type == NTREE_GEOMETRY) {
        LISTBASE_FOREACH (bNode *, node, &ntree->nodes) {
          if (node->type == GEO_NODE_SET_SHADE_SMOOTH) {
            node->custom1 = ATTR_DOMAIN_FACE;
          }
        }
      }
    }
  }

  /**
   * Versioning code until next subversion bump goes here.
   *
   * \note Be sure to check when bumping the version:
   * - #do_versions_after_linking_400 in this file.
   * - `versioning_userdef.cc`, #blo_do_versions_userdef
   * - `versioning_userdef.cc`, #do_versions_theme
   *
   * \note Keep this message at the bottom of the function.
   */
  {
    /* Keep this block, even when empty. */

    FOREACH_NODETREE_BEGIN (bmain, ntree, id) {
      if (ntree->type == NTREE_SHADER) {
        /* Convert coat inputs on the Principled BSDF. */
        version_principled_bsdf_coat(ntree);
        /* Convert subsurface inputs on the Principled BSDF. */
        version_principled_bsdf_subsurface(ntree);
        /* Convert emission on the Principled BSDF. */
        version_principled_bsdf_emission(ntree);
      }
    }
    FOREACH_NODETREE_END;
>>>>>>> 05c053cd
  }
}<|MERGE_RESOLUTION|>--- conflicted
+++ resolved
@@ -45,15 +45,13 @@
 #include "BKE_scene.h"
 #include "BKE_tracking.h"
 
-<<<<<<< HEAD
 #include "SEQ_retiming.h"
 #include "SEQ_sequencer.h"
-=======
+
 #include "ANIM_armature_iter.hh"
 #include "ANIM_bone_collections.h"
 
 #include "ED_armature.hh"
->>>>>>> 05c053cd
 
 #include "BLT_translation.h"
 
@@ -1127,18 +1125,6 @@
       }
     }
 
-<<<<<<< HEAD
-    LISTBASE_FOREACH (bScreen *, screen, &bmain->screens) {
-      LISTBASE_FOREACH (ScrArea *, area, &screen->areabase) {
-        LISTBASE_FOREACH (SpaceLink *, sl, &area->spacedata) {
-          if (sl->spacetype == SPACE_SEQ) {
-            SpaceSeq *sseq = (SpaceSeq *)sl;
-            sseq->timeline_overlay.flag |= SEQ_TIMELINE_SHOW_STRIP_RETIMING;
-          }
-        }
-      }
-    }
-=======
     LISTBASE_FOREACH (Scene *, scene, &bmain->scenes) {
       scene->toolsettings->snap_flag_anim |= SCE_SNAP;
       scene->toolsettings->snap_anim_mode |= SCE_SNAP_TO_FRAME;
@@ -1228,6 +1214,16 @@
       }
     }
     FOREACH_NODETREE_END;
->>>>>>> 05c053cd
+
+    LISTBASE_FOREACH (bScreen *, screen, &bmain->screens) {
+      LISTBASE_FOREACH (ScrArea *, area, &screen->areabase) {
+        LISTBASE_FOREACH (SpaceLink *, sl, &area->spacedata) {
+          if (sl->spacetype == SPACE_SEQ) {
+            SpaceSeq *sseq = (SpaceSeq *)sl;
+            sseq->timeline_overlay.flag |= SEQ_TIMELINE_SHOW_STRIP_RETIMING;
+          }
+        }
+      }
+    }
   }
 }