--- conflicted
+++ resolved
@@ -3194,14 +3194,6 @@
   }
 
   if (!MAIN_VERSION_FILE_ATLEAST(bmain, 402, 18)) {
-<<<<<<< HEAD
-    LISTBASE_FOREACH (Object *, ob, &bmain->objects) {
-      if (!ob->pose) {
-        continue;
-      }
-      LISTBASE_FOREACH (bPoseChannel *, pchan, &ob->pose->chanbase) {
-        pchan->custom_shape_wire_width = 1.0;
-=======
     if (!DNA_struct_member_exists(fd->filesdna, "Light", "float", "transmission_fac")) {
       LISTBASE_FOREACH (Light *, light, &bmain->lights) {
         /* Refracted light was not supported in legacy EEVEE. Set it to zero for compatibility with
@@ -3238,7 +3230,17 @@
     LISTBASE_FOREACH (Scene *, scene, &bmain->scenes) {
       if (scene->ed != nullptr) {
         scene->ed->show_missing_media_flag |= SEQ_EDIT_SHOW_MISSING_MEDIA;
->>>>>>> 7337d97e
+      }
+    }
+  }
+
+  if (!MAIN_VERSION_FILE_ATLEAST(bmain, 402, 23)) {
+    LISTBASE_FOREACH (Object *, ob, &bmain->objects) {
+      if (!ob->pose) {
+        continue;
+      }
+      LISTBASE_FOREACH (bPoseChannel *, pchan, &ob->pose->chanbase) {
+        pchan->custom_shape_wire_width = 1.0;
       }
     }
   }
