--- conflicted
+++ resolved
@@ -3168,10 +3168,6 @@
   }
 
   if (!MAIN_VERSION_FILE_ATLEAST(bmain, 402, 18)) {
-<<<<<<< HEAD
-    LISTBASE_FOREACH (Light *, light, &bmain->lights) {
-      light->shadow_jitter_overblur = 0.1f;
-=======
     if (!DNA_struct_member_exists(fd->filesdna, "Light", "float", "transmission_fac")) {
       LISTBASE_FOREACH (Light *, light, &bmain->lights) {
         /* Refracted light was not supported in legacy EEVEE. Set it to zero for compatibility with
@@ -3185,7 +3181,12 @@
     LISTBASE_FOREACH (Scene *, scene, &bmain->scenes) {
       /* Keep legacy EEVEE old behavior. */
       scene->eevee.flag |= SCE_EEVEE_VOLUME_CUSTOM_RANGE;
->>>>>>> 192d0790
+    }
+  }
+
+  if (!MAIN_VERSION_FILE_ATLEAST(bmain, 402, 20)) {
+    LISTBASE_FOREACH (Light *, light, &bmain->lights) {
+      light->shadow_jitter_overblur = 0.1f;
     }
   }
 
