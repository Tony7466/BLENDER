/* SPDX-FileCopyrightText: 2023 Blender Authors
 *
 * SPDX-License-Identifier: GPL-2.0-or-later */

/** \file
 * \ingroup blenloader
 */

#define DNA_DEPRECATED_ALLOW

#include <algorithm>
#include <cmath>

/* Define macros in `DNA_genfile.h`. */
#define DNA_GENFILE_VERSIONING_MACROS

#include "DNA_anim_types.h"
#include "DNA_brush_types.h"
#include "DNA_camera_types.h"
#include "DNA_collection_types.h"
#include "DNA_constraint_types.h"
#include "DNA_curve_types.h"
#include "DNA_defaults.h"
#include "DNA_light_types.h"
#include "DNA_lightprobe_types.h"
#include "DNA_material_types.h"
#include "DNA_mesh_types.h"
#include "DNA_modifier_types.h"
#include "DNA_movieclip_types.h"
#include "DNA_scene_types.h"
#include "DNA_sequence_types.h"
#include "DNA_workspace_types.h"
#include "DNA_world_types.h"

#include "DNA_defaults.h"
#include "DNA_defs.h"
#include "DNA_genfile.h"
#include "DNA_particle_types.h"

#undef DNA_GENFILE_VERSIONING_MACROS

#include "BLI_assert.h"
#include "BLI_listbase.h"
#include "BLI_map.hh"
#include "BLI_math_rotation.h"
#include "BLI_math_vector.h"
#include "BLI_set.hh"
#include "BLI_string.h"
#include "BLI_string_ref.hh"

#include "BKE_anim_data.hh"
#include "BKE_animsys.h"
#include "BKE_armature.hh"
#include "BKE_attribute.hh"
#include "BKE_collection.hh"
#include "BKE_colortools.hh"
#include "BKE_context.hh"
#include "BKE_curve.hh"
#include "BKE_customdata.hh"
#include "BKE_effect.h"
#include "BKE_file_handler.hh"
#include "BKE_grease_pencil.hh"
#include "BKE_idprop.hh"
#include "BKE_image_format.h"
#include "BKE_main.hh"
#include "BKE_material.h"
#include "BKE_mesh_legacy_convert.hh"
#include "BKE_nla.hh"
#include "BKE_node_runtime.hh"
#include "BKE_paint.hh"
#include "BKE_scene.hh"
#include "BKE_screen.hh"
#include "BKE_tracking.h"

#include "IMB_imbuf_enums.h"

#include "SEQ_iterator.hh"
#include "SEQ_retiming.hh"
#include "SEQ_sequencer.hh"
#include "SEQ_time.hh"

#include "ANIM_action.hh"
#include "ANIM_action_iterators.hh"
#include "ANIM_armature_iter.hh"
#include "ANIM_bone_collections.hh"

#include "BLT_translation.hh"

#include "BLO_read_write.hh"
#include "BLO_readfile.hh"

#include "readfile.hh"

#include "versioning_common.hh"

// static CLG_LogRef LOG = {"blo.readfile.doversion"};

static void version_composite_nodetree_null_id(bNodeTree *ntree, Scene *scene)
{
  for (bNode *node : ntree->all_nodes()) {
    if (node->id == nullptr && ((node->type == CMP_NODE_R_LAYERS) ||
                                (node->type == CMP_NODE_CRYPTOMATTE &&
                                 node->custom1 == CMP_NODE_CRYPTOMATTE_SOURCE_RENDER)))
    {
      node->id = &scene->id;
    }
  }
}

struct ActionUserInfo {
  ID *id;
  blender::animrig::slot_handle_t *slot_handle;
  bAction **action_ptr_ptr;
  char *slot_name;
};

static void convert_action_in_place(blender::animrig::Action &action)
{
  using namespace blender::animrig;
  if (action.is_action_layered()) {
    return;
  }
  Slot &slot = action.slot_add();
  slot.idtype = action.idroot;
  action.idroot = 0;
  Layer &layer = action.layer_add("Layer");
  blender::animrig::Strip &strip = layer.strip_add(action,
                                                   blender::animrig::Strip::Type::Keyframe);
  ChannelBag &bag = strip.data<StripKeyframeData>(action).channelbag_for_slot_ensure(slot);
  const int fcu_count = BLI_listbase_count(&action.curves);
  const int group_count = BLI_listbase_count(&action.groups);
  bag.fcurve_array = MEM_cnew_array<FCurve *>(fcu_count, "Action versioning - fcurves");
  bag.fcurve_array_num = fcu_count;
  bag.group_array = MEM_cnew_array<bActionGroup *>(group_count, "Action versioning - groups");
  bag.group_array_num = group_count;

  int group_index = 0;
  int fcurve_index = 0;
  LISTBASE_FOREACH_INDEX (bActionGroup *, group, &action.groups, group_index) {
    bag.group_array[group_index] = group;

    group->channel_bag = &bag;
    group->fcurve_range_start = fcurve_index;

    LISTBASE_FOREACH (FCurve *, fcu, &group->channels) {
      if (fcu->grp != group) {
        break;
      }
      bag.fcurve_array[fcurve_index++] = fcu;
    }

    group->fcurve_range_length = fcurve_index - group->fcurve_range_start;
  }

  LISTBASE_FOREACH (FCurve *, fcu, &action.curves) {
    /* Any fcurves with groups have already been added to the fcurve array. */
    if (fcu->grp) {
      continue;
    }
    bag.fcurve_array[fcurve_index++] = fcu;
  }

  BLI_assert(fcurve_index == fcu_count);

  action.curves = {nullptr, nullptr};
  action.groups = {nullptr, nullptr};
}

static void version_legacy_actions_to_layered(Main *bmain)
{
  using namespace blender::animrig;
  blender::Map<bAction *, blender::Vector<ActionUserInfo>> action_users;
  LISTBASE_FOREACH (bAction *, dna_action, &bmain->actions) {
    Action &action = dna_action->wrap();
    if (action.is_action_layered()) {
      continue;
    }
    action_users.add(dna_action, {});
  }

  ID *id;
  FOREACH_MAIN_ID_BEGIN (bmain, id) {
    auto callback =
        [&](bAction *&action_ptr_ref, slot_handle_t &slot_handle_ref, char *slot_name) -> bool {
      blender::Vector<ActionUserInfo> *action_user_vector = action_users.lookup_ptr(
          action_ptr_ref);
      /* Only actions that need to be converted are in this map. */
      if (!action_user_vector) {
        return true;
      }
      ActionUserInfo user_info;
      user_info.id = id;
      user_info.action_ptr_ptr = &action_ptr_ref;
      user_info.slot_handle = &slot_handle_ref;
      user_info.slot_name = slot_name;
      action_user_vector->append(user_info);
      return true;
    };

    foreach_action_slot_use_with_references(*id, callback);
  }
  FOREACH_MAIN_ID_END;

  for (const auto &item : action_users.items()) {
    Action &action = item.key->wrap();
    convert_action_in_place(action);
    blender::Vector<ActionUserInfo> &user_infos = item.value;
    Slot &slot_to_assign = *action.slot(0);

    if (user_infos.size() == 1) {
      /* Rename the slot after its single user. If there are multiple users, the name is unchanged
       * because there is no good way to determine a name. */
      action.slot_name_set(*bmain, slot_to_assign, user_infos[0].id->name);
    }
    for (ActionUserInfo &action_user : user_infos) {
      const ActionSlotAssignmentResult result = generic_assign_action_slot(
          &slot_to_assign,
          *action_user.id,
          *action_user.action_ptr_ptr,
          *action_user.slot_handle,
          action_user.slot_name);
      switch (result) {
        case ActionSlotAssignmentResult::OK:
          break;
        case ActionSlotAssignmentResult::SlotNotSuitable:
          /* The slot assignment can fail in the following scenario, when dealing
           * with "old Blender" (only supporting legacy Actions) and "new Blender"
           * (versions supporting slotted/layered Actions).
           *
           * - New Blender: create an action with two slots, ME and KE, and assign
           *   to respectively a Mesh and a Shape Key. Save the file.
           * - Old Blender: load the file. This will load the legacy data, but still
           *   keep the assignments. This means that the Shape Key will get a ME
           *   Action assigned, which is incompatible. Save the file.
           * - New Blender: upgrades the Action (this code here), and tries to
           *   assign the first (and by now only) slot. This will fail for the shape
           *   key, as the ID type doesn't match.
           *
           * The failure is in itself okay, as there was actual data loss in this
           * scenario, and so issuing a warning is the right way to go about this.
           * The Action is still assigned, but the data-block won't get a slot
           * assigned.
           */
          printf(
              "Warning: while upgrading legacy Action \"%s\", its slot \"%s\" could not be "
              "assigned to data-block \"%s\" because it was meant for ID type \"%s\". The Action "
              "assignment will be kept, but \"%s\" will not be animated.\n",
              action.id.name + 2,
              slot_to_assign.name_without_prefix().c_str(),
              action_user.id->name,
              slot_to_assign.name_prefix_for_idtype().c_str(),
              action_user.id->name);
          break;
        case ActionSlotAssignmentResult::SlotNotFromAction:
          BLI_assert(!"SlotNotFromAction should not be returned here");
          break;
        case ActionSlotAssignmentResult::MissingAction:
          BLI_assert(!"MissingAction should not be returned here");
          break;
      }
    }
  }
}

/* Move bone-group color to the individual bones. */
static void version_bonegroup_migrate_color(Main *bmain)
{
  using PoseSet = blender::Set<bPose *>;
  blender::Map<bArmature *, PoseSet> armature_poses;

  /* Gather a mapping from armature to the poses that use it. */
  LISTBASE_FOREACH (Object *, ob, &bmain->objects) {
    if (ob->type != OB_ARMATURE || !ob->pose) {
      continue;
    }

    bArmature *arm = reinterpret_cast<bArmature *>(ob->data);
    BLI_assert_msg(GS(arm->id.name) == ID_AR,
                   "Expected ARMATURE object to have an Armature as data");

    /* There is no guarantee that the current state of poses is in sync with the Armature data.
     *
     * NOTE: No need to handle user reference-counting in readfile code. */
    BKE_pose_ensure(bmain, ob, arm, false);

    PoseSet &pose_set = armature_poses.lookup_or_add_default(arm);
    pose_set.add(ob->pose);
  }

  /* Move colors from the pose's bone-group to either the armature bones or the
   * pose bones, depending on how many poses use the Armature. */
  for (const PoseSet &pose_set : armature_poses.values()) {
    /* If the Armature is shared, the bone group colors might be different, and thus they have to
     * be stored on the pose bones. If the Armature is NOT shared, the bone colors can be stored
     * directly on the Armature bones. */
    const bool store_on_armature = pose_set.size() == 1;

    for (bPose *pose : pose_set) {
      LISTBASE_FOREACH (bPoseChannel *, pchan, &pose->chanbase) {
        const bActionGroup *bgrp = (const bActionGroup *)BLI_findlink(&pose->agroups,
                                                                      (pchan->agrp_index - 1));
        if (!bgrp) {
          continue;
        }

        BoneColor &bone_color = store_on_armature ? pchan->bone->color : pchan->color;
        bone_color.palette_index = bgrp->customCol;
        memcpy(&bone_color.custom, &bgrp->cs, sizeof(bone_color.custom));
      }
    }
  }
}

static void version_bonelayers_to_bonecollections(Main *bmain)
{
  char bcoll_name[MAX_NAME];
  char custom_prop_name[MAX_NAME];

  LISTBASE_FOREACH (bArmature *, arm, &bmain->armatures) {
    IDProperty *arm_idprops = IDP_GetProperties(&arm->id);

    BLI_assert_msg(arm->edbo == nullptr, "did not expect an Armature to be saved in edit mode");
    const uint layer_used = arm->layer_used;

    /* Construct a bone collection for each layer that contains at least one bone. */
    blender::Vector<std::pair<uint, BoneCollection *>> layermask_collection;
    for (uint layer = 0; layer < 32; ++layer) {
      const uint layer_mask = 1u << layer;
      if ((layer_used & layer_mask) == 0) {
        /* Layer is empty, so no need to convert to collection. */
        continue;
      }

      /* Construct a suitable name for this bone layer. */
      bcoll_name[0] = '\0';
      if (arm_idprops) {
        /* See if we can use the layer name from the Bone Manager add-on. This is a popular add-on
         * for managing bone layers and giving them names. */
        SNPRINTF(custom_prop_name, "layer_name_%u", layer);
        IDProperty *prop = IDP_GetPropertyFromGroup(arm_idprops, custom_prop_name);
        if (prop != nullptr && prop->type == IDP_STRING && IDP_String(prop)[0] != '\0') {
          SNPRINTF(bcoll_name, "Layer %u - %s", layer + 1, IDP_String(prop));
        }
      }
      if (bcoll_name[0] == '\0') {
        /* Either there was no name defined in the custom property, or
         * it was the empty string. */
        SNPRINTF(bcoll_name, "Layer %u", layer + 1);
      }

      /* Create a new bone collection for this layer. */
      BoneCollection *bcoll = ANIM_armature_bonecoll_new(arm, bcoll_name);
      layermask_collection.append(std::make_pair(layer_mask, bcoll));

      if ((arm->layer & layer_mask) == 0) {
        ANIM_bonecoll_hide(arm, bcoll);
      }
    }

    /* Iterate over the bones to assign them to their layers. */
    blender::animrig::ANIM_armature_foreach_bone(&arm->bonebase, [&](Bone *bone) {
      for (auto layer_bcoll : layermask_collection) {
        const uint layer_mask = layer_bcoll.first;
        if ((bone->layer & layer_mask) == 0) {
          continue;
        }

        BoneCollection *bcoll = layer_bcoll.second;
        ANIM_armature_bonecoll_assign(bcoll, bone);
      }
    });
  }
}

static void version_bonegroups_to_bonecollections(Main *bmain)
{
  LISTBASE_FOREACH (Object *, ob, &bmain->objects) {
    if (ob->type != OB_ARMATURE || !ob->pose) {
      continue;
    }

    /* Convert the bone groups on a bone-by-bone basis. */
    bArmature *arm = reinterpret_cast<bArmature *>(ob->data);
    bPose *pose = ob->pose;

    blender::Map<const bActionGroup *, BoneCollection *> collections_by_group;
    /* Convert all bone groups, regardless of whether they contain any bones. */
    LISTBASE_FOREACH (bActionGroup *, bgrp, &pose->agroups) {
      BoneCollection *bcoll = ANIM_armature_bonecoll_new(arm, bgrp->name);
      collections_by_group.add_new(bgrp, bcoll);

      /* Before now, bone visibility was determined by armature layers, and bone
       * groups did not have any impact on this. To retain the behavior, that
       * hiding all layers a bone is on hides the bone, the
       * bone-group-collections should be created hidden. */
      ANIM_bonecoll_hide(arm, bcoll);
    }

    /* Assign the bones to their bone group based collection. */
    LISTBASE_FOREACH (bPoseChannel *, pchan, &pose->chanbase) {
      /* Find the bone group of this pose channel. */
      const bActionGroup *bgrp = (const bActionGroup *)BLI_findlink(&pose->agroups,
                                                                    (pchan->agrp_index - 1));
      if (!bgrp) {
        continue;
      }

      /* Assign the bone. */
      BoneCollection *bcoll = collections_by_group.lookup(bgrp);
      ANIM_armature_bonecoll_assign(bcoll, pchan->bone);
    }

    /* The list of bone groups (pose->agroups) is intentionally left alone here. This will allow
     * for older versions of Blender to open the file with bone groups intact. Of course the bone
     * groups will not be updated any more, but this way the data at least survives an accidental
     * save with Blender 4.0. */
  }
}

/**
 * Change animation/drivers from "collections[..." to "collections_all[..." so
 * they remain stable when the bone collection hierarchy structure changes.
 */
static void version_bonecollection_anim(FCurve *fcurve)
{
  const blender::StringRef rna_path(fcurve->rna_path);
  constexpr char const *rna_path_prefix = "collections[";
  if (!rna_path.startswith(rna_path_prefix)) {
    return;
  }

  const std::string path_remainder(rna_path.drop_known_prefix(rna_path_prefix));
  MEM_freeN(fcurve->rna_path);
  fcurve->rna_path = BLI_sprintfN("collections_all[%s", path_remainder.c_str());
}

static void version_principled_bsdf_update_animdata(ID *owner_id, bNodeTree *ntree)
{
  ID *id = &ntree->id;
  AnimData *adt = BKE_animdata_from_id(id);

  LISTBASE_FOREACH (bNode *, node, &ntree->nodes) {
    if (node->type != SH_NODE_BSDF_PRINCIPLED) {
      continue;
    }

    char node_name_escaped[MAX_NAME * 2];
    BLI_str_escape(node_name_escaped, node->name, sizeof(node_name_escaped));
    std::string prefix = "nodes[\"" + std::string(node_name_escaped) + "\"].inputs";

    /* Remove animdata for inputs 18 (Transmission Roughness) and 3 (Subsurface Color). */
    BKE_animdata_fix_paths_remove(id, (prefix + "[18]").c_str());
    BKE_animdata_fix_paths_remove(id, (prefix + "[3]").c_str());

    /* Order is important here: If we e.g. want to change A->B and B->C, but perform A->B first,
     * then later we don't know whether a B entry is an original B (and therefore should be
     * changed to C) or used to be A and was already handled.
     * In practice, going reverse mostly works, the two notable dependency chains are:
     * - 8->13, then 2->8, then 9->2 (13 was changed before)
     * - 1->9, then 6->1 (9 was changed before)
     * - 4->10, then 21->4 (10 was changed before)
     *
     * 0 (Base Color) and 17 (Transmission) are fine as-is. */
    std::pair<int, int> remap_table[] = {
        {20, 27}, /* Emission Strength */
        {19, 26}, /* Emission */
        {16, 3},  /* IOR */
        {15, 19}, /* Clearcoat Roughness */
        {14, 18}, /* Clearcoat */
        {13, 25}, /* Sheen Tint */
        {12, 23}, /* Sheen */
        {11, 15}, /* Anisotropic Rotation */
        {10, 14}, /* Anisotropic */
        {8, 13},  /* Specular Tint */
        {2, 8},   /* Subsurface Radius */
        {9, 2},   /* Roughness */
        {7, 12},  /* Specular */
        {1, 9},   /* Subsurface Scale */
        {6, 1},   /* Metallic */
        {5, 11},  /* Subsurface Anisotropy */
        {4, 10},  /* Subsurface IOR */
        {21, 4}   /* Alpha */
    };
    for (const auto &entry : remap_table) {
      BKE_animdata_fix_paths_rename(
          id, adt, owner_id, prefix.c_str(), nullptr, nullptr, entry.first, entry.second, false);
    }
  }
}

static void versioning_eevee_shadow_settings(Object *object)
{
  /** EEVEE no longer uses the Material::blend_shadow property.
   * Instead, it uses Object::visibility_flag for disabling shadow casting
   */

  short *material_len = BKE_object_material_len_p(object);
  if (!material_len) {
    return;
  }

  using namespace blender;
  bool hide_shadows = *material_len > 0;
  for (int i : IndexRange(*material_len)) {
    Material *material = BKE_object_material_get(object, i + 1);
    if (!material || material->blend_shadow != MA_BS_NONE) {
      hide_shadows = false;
    }
  }

  /* Enable the hide_shadow flag only if there's not any shadow casting material. */
  SET_FLAG_FROM_TEST(object->visibility_flag, hide_shadows, OB_HIDE_SHADOW);
}

static void versioning_eevee_material_shadow_none(Material *material)
{
  if (!material->use_nodes || material->nodetree == nullptr) {
    return;
  }
  bNodeTree *ntree = material->nodetree;

  bNode *output_node = version_eevee_output_node_get(ntree, SH_NODE_OUTPUT_MATERIAL);
  bNode *old_output_node = version_eevee_output_node_get(ntree, SH_NODE_OUTPUT_MATERIAL);
  if (output_node == nullptr) {
    return;
  }

  bNodeSocket *existing_out_sock = blender::bke::node_find_socket(output_node, SOCK_IN, "Surface");
  bNodeSocket *volume_sock = blender::bke::node_find_socket(output_node, SOCK_IN, "Volume");
  if (existing_out_sock->link == nullptr && volume_sock->link) {
    /* Don't apply versioning to a material that only has a volumetric input as this makes the
     * object surface opaque to the camera, hiding the volume inside. */
    return;
  }

  if (output_node->custom1 == SHD_OUTPUT_ALL) {
    /* We do not want to affect Cycles. So we split the output into two specific outputs. */
    output_node->custom1 = SHD_OUTPUT_CYCLES;

    bNode *new_output = blender::bke::node_add_node(nullptr, ntree, "ShaderNodeOutputMaterial");
    new_output->custom1 = SHD_OUTPUT_EEVEE;
    new_output->parent = output_node->parent;
    new_output->locx = output_node->locx;
    new_output->locy = output_node->locy - output_node->height - 120;

    auto copy_link = [&](const char *socket_name) {
      bNodeSocket *sock = blender::bke::node_find_socket(output_node, SOCK_IN, socket_name);
      if (sock && sock->link) {
        bNodeLink *link = sock->link;
        bNodeSocket *to_sock = blender::bke::node_find_socket(new_output, SOCK_IN, socket_name);
        blender::bke::node_add_link(ntree, link->fromnode, link->fromsock, new_output, to_sock);
      }
    };

    /* Don't copy surface as that is handled later */
    copy_link("Volume");
    copy_link("Displacement");
    copy_link("Thickness");

    output_node = new_output;
  }

  bNodeSocket *out_sock = blender::bke::node_find_socket(output_node, SOCK_IN, "Surface");
  bNodeSocket *old_out_sock = blender::bke::node_find_socket(old_output_node, SOCK_IN, "Surface");

  /* Add mix node for mixing between original material, and transparent BSDF for shadows */
  bNode *mix_node = blender::bke::node_add_node(nullptr, ntree, "ShaderNodeMixShader");
  STRNCPY(mix_node->label, "Disable Shadow");
  mix_node->flag |= NODE_HIDDEN;
  mix_node->parent = output_node->parent;
  mix_node->locx = output_node->locx;
  mix_node->locy = output_node->locy - output_node->height - 120;
  bNodeSocket *mix_fac = static_cast<bNodeSocket *>(BLI_findlink(&mix_node->inputs, 0));
  bNodeSocket *mix_in_1 = static_cast<bNodeSocket *>(BLI_findlink(&mix_node->inputs, 1));
  bNodeSocket *mix_in_2 = static_cast<bNodeSocket *>(BLI_findlink(&mix_node->inputs, 2));
  bNodeSocket *mix_out = static_cast<bNodeSocket *>(BLI_findlink(&mix_node->outputs, 0));
  if (old_out_sock->link != nullptr) {
    blender::bke::node_add_link(
        ntree, old_out_sock->link->fromnode, old_out_sock->link->fromsock, mix_node, mix_in_1);
    if (out_sock->link != nullptr) {
      blender::bke::node_remove_link(ntree, out_sock->link);
    }
  }
  blender::bke::node_add_link(ntree, mix_node, mix_out, output_node, out_sock);

  /* Add light path node to control shadow visibility */
  bNode *lp_node = blender::bke::node_add_node(nullptr, ntree, "ShaderNodeLightPath");
  lp_node->flag |= NODE_HIDDEN;
  lp_node->parent = output_node->parent;
  lp_node->locx = output_node->locx;
  lp_node->locy = mix_node->locy + 35;
  bNodeSocket *is_shadow = blender::bke::node_find_socket(lp_node, SOCK_OUT, "Is Shadow Ray");
  blender::bke::node_add_link(ntree, lp_node, is_shadow, mix_node, mix_fac);
  /* Hide unconnected sockets for cleaner look. */
  LISTBASE_FOREACH (bNodeSocket *, sock, &lp_node->outputs) {
    if (sock != is_shadow) {
      sock->flag |= SOCK_HIDDEN;
    }
  }

  /* Add transparent BSDF to make shadows transparent. */
  bNode *bsdf_node = blender::bke::node_add_node(nullptr, ntree, "ShaderNodeBsdfTransparent");
  bsdf_node->flag |= NODE_HIDDEN;
  bsdf_node->parent = output_node->parent;
  bsdf_node->locx = output_node->locx;
  bsdf_node->locy = mix_node->locy - 35;
  bNodeSocket *bsdf_out = blender::bke::node_find_socket(bsdf_node, SOCK_OUT, "BSDF");
  blender::bke::node_add_link(ntree, bsdf_node, bsdf_out, mix_node, mix_in_2);
}

/**
 * Represents a source of transparency inside the closure part of a material node-tree.
 * Sources can be combined together down the tree to figure out where the source of the alpha is.
 * If there is multiple alpha source, we consider the tree as having complex alpha and don't do the
 * versioning.
 */
struct AlphaSource {
  enum AlphaState {
    /* Alpha input is 0. */
    ALPHA_OPAQUE = 0,
    /* Alpha input is 1. */
    ALPHA_FULLY_TRANSPARENT,
    /* Alpha is between 0 and 1, from a graph input or the result of one blending operation. */
    ALPHA_SEMI_TRANSPARENT,
    /* Alpha is unknown and the result of more than one blending operation. */
    ALPHA_COMPLEX_MIX
  };

  /* Socket that is the source of the potential semi-transparency. */
  bNodeSocket *socket = nullptr;
  /* State of the source. */
  AlphaState state;
  /* True if socket is transparency instead of alpha (e.g: `1-alpha`). */
  bool is_transparency = false;

  static AlphaSource alpha_source(bNodeSocket *fac, bool inverted = false)
  {
    return {fac, ALPHA_SEMI_TRANSPARENT, inverted};
  }
  static AlphaSource opaque()
  {
    return {nullptr, ALPHA_OPAQUE, false};
  }
  static AlphaSource fully_transparent(bNodeSocket *socket = nullptr, bool inverted = false)
  {
    return {socket, ALPHA_FULLY_TRANSPARENT, inverted};
  }
  static AlphaSource complex_alpha()
  {
    return {nullptr, ALPHA_COMPLEX_MIX, false};
  }

  bool is_opaque() const
  {
    return state == ALPHA_OPAQUE;
  }
  bool is_fully_transparent() const
  {
    return state == ALPHA_FULLY_TRANSPARENT;
  }
  bool is_transparent() const
  {
    return state != ALPHA_OPAQUE;
  }
  bool is_semi_transparent() const
  {
    return state == ALPHA_SEMI_TRANSPARENT;
  }
  bool is_complex() const
  {
    return state == ALPHA_COMPLEX_MIX;
  }

  /* Combine two source together with a blending parameter. */
  static AlphaSource mix(const AlphaSource &a, const AlphaSource &b, bNodeSocket *fac)
  {
    if (a.is_complex() || b.is_complex()) {
      return complex_alpha();
    }
    if (a.is_semi_transparent() || b.is_semi_transparent()) {
      return complex_alpha();
    }
    if (a.is_fully_transparent() && b.is_fully_transparent()) {
      return fully_transparent();
    }
    if (a.is_opaque() && b.is_opaque()) {
      return opaque();
    }
    /* Only one of them is fully transparent. */
    return alpha_source(fac, !a.is_transparent());
  }

  /* Combine two source together with an additive blending parameter. */
  static AlphaSource add(const AlphaSource &a, const AlphaSource &b)
  {
    if (a.is_complex() || b.is_complex()) {
      return complex_alpha();
    }
    if (a.is_semi_transparent() && b.is_transparent()) {
      return complex_alpha();
    }
    if (a.is_transparent() && b.is_semi_transparent()) {
      return complex_alpha();
    }
    /* Either one of them is opaque or they are both opaque. */
    return a.is_transparent() ? a : b;
  }
};

/**
 * WARNING: recursive.
 */
static AlphaSource versioning_eevee_alpha_source_get(bNodeSocket *socket, int depth = 0)
{
  if (depth > 100) {
    /* Protection against infinite / very long recursion.
     * Also a node-tree with that much depth is likely to not be compatible. */
    return AlphaSource::complex_alpha();
  }

  if (socket->link == nullptr) {
    /* Unconnected closure socket is always opaque black. */
    return AlphaSource::opaque();
  }

  bNode *node = socket->link->fromnode;

  switch (node->type) {
    case NODE_REROUTE: {
      return versioning_eevee_alpha_source_get(
          static_cast<bNodeSocket *>(BLI_findlink(&node->inputs, 0)), depth + 1);
    }

    case NODE_GROUP: {
      return AlphaSource::complex_alpha();
    }

    case SH_NODE_BSDF_TRANSPARENT: {
      bNodeSocket *socket = blender::bke::node_find_socket(node, SOCK_IN, "Color");
      if (socket->link == nullptr) {
        float *socket_color_value = version_cycles_node_socket_rgba_value(socket);
        if ((socket_color_value[0] == 0.0f) && (socket_color_value[1] == 0.0f) &&
            (socket_color_value[2] == 0.0f))
        {
          return AlphaSource::opaque();
        }
        if ((socket_color_value[0] == 1.0f) && (socket_color_value[1] == 1.0f) &&
            (socket_color_value[2] == 1.0f))
        {
          return AlphaSource::fully_transparent(socket, true);
        }
      }
      return AlphaSource::alpha_source(socket, true);
    }

    case SH_NODE_MIX_SHADER: {
      bNodeSocket *socket = blender::bke::node_find_socket(node, SOCK_IN, "Fac");
      AlphaSource src0 = versioning_eevee_alpha_source_get(
          static_cast<bNodeSocket *>(BLI_findlink(&node->inputs, 1)), depth + 1);
      AlphaSource src1 = versioning_eevee_alpha_source_get(
          static_cast<bNodeSocket *>(BLI_findlink(&node->inputs, 2)), depth + 1);

      if (socket->link == nullptr) {
        float socket_float_value = *version_cycles_node_socket_float_value(socket);
        if (socket_float_value == 0.0f) {
          return src0;
        }
        if (socket_float_value == 1.0f) {
          return src1;
        }
      }
      return AlphaSource::mix(src0, src1, socket);
    }

    case SH_NODE_ADD_SHADER: {
      AlphaSource src0 = versioning_eevee_alpha_source_get(
          static_cast<bNodeSocket *>(BLI_findlink(&node->inputs, 0)), depth + 1);
      AlphaSource src1 = versioning_eevee_alpha_source_get(
          static_cast<bNodeSocket *>(BLI_findlink(&node->inputs, 1)), depth + 1);
      return AlphaSource::add(src0, src1);
    }

    case SH_NODE_BSDF_PRINCIPLED: {
      bNodeSocket *socket = blender::bke::node_find_socket(node, SOCK_IN, "Alpha");
      if (socket->link == nullptr) {
        float socket_value = *version_cycles_node_socket_float_value(socket);
        if (socket_value == 0.0f) {
          return AlphaSource::fully_transparent(socket);
        }
        if (socket_value == 1.0f) {
          return AlphaSource::opaque();
        }
      }
      return AlphaSource::alpha_source(socket);
    }

    case SH_NODE_EEVEE_SPECULAR: {
      bNodeSocket *socket = blender::bke::node_find_socket(node, SOCK_IN, "Transparency");
      if (socket->link == nullptr) {
        float socket_value = *version_cycles_node_socket_float_value(socket);
        if (socket_value == 0.0f) {
          return AlphaSource::fully_transparent(socket, true);
        }
        if (socket_value == 1.0f) {
          return AlphaSource::opaque();
        }
      }
      return AlphaSource::alpha_source(socket, true);
    }

    default:
      return AlphaSource::opaque();
  }
}

/**
 * This function detect the alpha input of a material node-tree and then convert the input alpha to
 * a step function, either statically or using a math node when there is some value plugged in.
 * If the closure mixture mix some alpha more than once, we cannot convert automatically and keep
 * the same behavior. So we bail out in this case.
 *
 * Only handles the closure tree from the output node.
 */
static bool versioning_eevee_material_blend_mode_settings(bNodeTree *ntree, float threshold)
{
  bNode *output_node = version_eevee_output_node_get(ntree, SH_NODE_OUTPUT_MATERIAL);
  if (output_node == nullptr) {
    return true;
  }
  bNodeSocket *surface_socket = blender::bke::node_find_socket(output_node, SOCK_IN, "Surface");

  AlphaSource alpha = versioning_eevee_alpha_source_get(surface_socket);

  if (alpha.is_complex()) {
    return false;
  }
  if (alpha.socket == nullptr) {
    return true;
  }

  bool is_opaque = (threshold == 2.0f);
  if (is_opaque) {
    if (alpha.socket->link != nullptr) {
      blender::bke::node_remove_link(ntree, alpha.socket->link);
    }

    float value = (alpha.is_transparency) ? 0.0f : 1.0f;
    float values[4] = {value, value, value, 1.0f};

    /* Set default value to opaque. */
    if (alpha.socket->type == SOCK_RGBA) {
      copy_v4_v4(version_cycles_node_socket_rgba_value(alpha.socket), values);
    }
    else {
      *version_cycles_node_socket_float_value(alpha.socket) = value;
    }
  }
  else {
    if (alpha.socket->link != nullptr) {
      /* Insert math node. */
      bNode *to_node = alpha.socket->link->tonode;
      bNode *from_node = alpha.socket->link->fromnode;
      bNodeSocket *to_socket = alpha.socket->link->tosock;
      bNodeSocket *from_socket = alpha.socket->link->fromsock;
      blender::bke::node_remove_link(ntree, alpha.socket->link);

      bNode *math_node = blender::bke::node_add_node(nullptr, ntree, "ShaderNodeMath");
      math_node->custom1 = NODE_MATH_GREATER_THAN;
      math_node->flag |= NODE_HIDDEN;
      math_node->parent = to_node->parent;
      math_node->locx = to_node->locx - math_node->width - 30;
      math_node->locy = min_ff(to_node->locy, from_node->locy);

      bNodeSocket *input_1 = static_cast<bNodeSocket *>(BLI_findlink(&math_node->inputs, 0));
      bNodeSocket *input_2 = static_cast<bNodeSocket *>(BLI_findlink(&math_node->inputs, 1));
      bNodeSocket *output = static_cast<bNodeSocket *>(math_node->outputs.first);
      bNodeSocket *alpha_sock = input_1;
      bNodeSocket *threshold_sock = input_2;

      blender::bke::node_add_link(ntree, from_node, from_socket, math_node, alpha_sock);
      blender::bke::node_add_link(ntree, math_node, output, to_node, to_socket);

      *version_cycles_node_socket_float_value(threshold_sock) = alpha.is_transparency ?
                                                                    1.0f - threshold :
                                                                    threshold;
    }
    else {
      /* Modify alpha value directly. */
      if (alpha.socket->type == SOCK_RGBA) {
        float *default_value = version_cycles_node_socket_rgba_value(alpha.socket);
        float sum = default_value[0] + default_value[1] + default_value[2];
        /* Don't do the division if possible to avoid float imprecision. */
        float avg = (sum >= 3.0f) ? 1.0f : (sum / 3.0f);
        float value = float((alpha.is_transparency) ? (avg > 1.0f - threshold) :
                                                      (avg > threshold));
        float values[4] = {value, value, value, 1.0f};
        copy_v4_v4(default_value, values);
      }
      else {
        float *default_value = version_cycles_node_socket_float_value(alpha.socket);
        *default_value = float((alpha.is_transparency) ? (*default_value > 1.0f - threshold) :
                                                         (*default_value > threshold));
      }
    }
  }
  return true;
}

static void versioning_replace_splitviewer(bNodeTree *ntree)
{
  /* Split viewer was replaced with a regular split node, so add a viewer node,
   * and link it to the new split node to achieve the same behavior of the split viewer node. */

  LISTBASE_FOREACH_MUTABLE (bNode *, node, &ntree->nodes) {
    if (node->type != CMP_NODE_SPLITVIEWER__DEPRECATED) {
      continue;
    }

    STRNCPY(node->idname, "CompositorNodeSplit");
    node->type = CMP_NODE_SPLIT;
    MEM_freeN(node->storage);
    node->storage = nullptr;

    bNode *viewer_node = blender::bke::node_add_static_node(nullptr, ntree, CMP_NODE_VIEWER);
    /* Nodes are created stacked on top of each other, so separate them a bit. */
    viewer_node->locx = node->locx + node->width + viewer_node->width / 4.0f;
    viewer_node->locy = node->locy;
    viewer_node->flag &= ~NODE_PREVIEW;

    bNodeSocket *split_out_socket = blender::bke::node_add_static_socket(
        ntree, node, SOCK_OUT, SOCK_IMAGE, PROP_NONE, "Image", "Image");
    bNodeSocket *viewer_in_socket = blender::bke::node_find_socket(viewer_node, SOCK_IN, "Image");

    blender::bke::node_add_link(ntree, node, split_out_socket, viewer_node, viewer_in_socket);
  }
}

/**
 * Exit NLA tweakmode when the AnimData struct has insufficient information.
 *
 * When NLA tweakmode is enabled, Blender expects certain pointers to be set up
 * correctly, and if that fails, can crash. This function ensures that
 * everything is consistent, by exiting tweakmode everywhere there's missing
 * pointers.
 *
 * This shouldn't happen, but the example blend file attached to #119615 needs
 * this.
 */
static void version_nla_tweakmode_incomplete(Main *bmain)
{
  bool any_valid_tweakmode_left = false;

  ID *id;
  FOREACH_MAIN_ID_BEGIN (bmain, id) {
    AnimData *adt = BKE_animdata_from_id(id);
    if (!adt || !(adt->flag & ADT_NLA_EDIT_ON)) {
      continue;
    }

    if (adt->act_track && adt->actstrip) {
      /* Expected case. */
      any_valid_tweakmode_left = true;
      continue;
    }

    /* Not enough info in the blend file to reliably stay in tweak mode. This is the most important
     * part of this versioning code, as it prevents future nullptr access. */
    BKE_nla_tweakmode_exit({*id, *adt});
  }
  FOREACH_MAIN_ID_END;

  if (any_valid_tweakmode_left) {
    /* There are still NLA strips correctly in tweak mode. */
    return;
  }

  /* Nothing is in a valid tweakmode, so just disable the corresponding flags on all scenes. */
  LISTBASE_FOREACH (Scene *, scene, &bmain->scenes) {
    scene->flag &= ~SCE_NLA_EDIT_ON;
  }
}

static bool versioning_convert_strip_speed_factor(Sequence *seq, void *user_data)
{
  const Scene *scene = static_cast<Scene *>(user_data);
  const float speed_factor = seq->speed_factor;

  if (speed_factor == 1.0f || !SEQ_retiming_is_allowed(seq) || SEQ_retiming_keys_count(seq) > 0) {
    return true;
  }

  SEQ_retiming_data_ensure(seq);
  SeqRetimingKey *last_key = &SEQ_retiming_keys_get(seq)[1];

  last_key->strip_frame_index = (seq->len) / speed_factor;

  if (seq->type == SEQ_TYPE_SOUND_RAM) {
    const int prev_length = seq->len - seq->startofs - seq->endofs;
    const float left_handle = SEQ_time_left_handle_frame_get(scene, seq);
    SEQ_time_right_handle_frame_set(scene, seq, left_handle + prev_length);
  }

  return true;
}

static bool versioning_clear_strip_unused_flag(Sequence *seq, void * /*user_data*/)
{
  seq->flag &= ~(1 << 6);
  return true;
}

void do_versions_after_linking_400(FileData *fd, Main *bmain)
{
  if (!MAIN_VERSION_FILE_ATLEAST(bmain, 400, 9)) {
    /* Fix area light scaling. */
    LISTBASE_FOREACH (Light *, light, &bmain->lights) {
      light->energy = light->energy_deprecated;
      if (light->type == LA_AREA) {
        light->energy *= M_PI_4;
      }
    }

    /* XXX This was added several years ago in 'lib_link` code of Scene... Should be safe enough
     * here. */
    LISTBASE_FOREACH (Scene *, scene, &bmain->scenes) {
      if (scene->nodetree) {
        version_composite_nodetree_null_id(scene->nodetree, scene);
      }
    }

    /* XXX This was added many years ago (1c19940198) in 'lib_link` code of particles as a bug-fix.
     * But this is actually versioning. Should be safe enough here. */
    LISTBASE_FOREACH (ParticleSettings *, part, &bmain->particles) {
      if (!part->effector_weights) {
        part->effector_weights = BKE_effector_add_weights(part->force_group);
      }
    }

    /* Object proxies have been deprecated sine 3.x era, so their update & sanity check can now
     * happen in do_versions code. */
    LISTBASE_FOREACH (Object *, ob, &bmain->objects) {
      if (ob->proxy) {
        /* Paranoia check, actually a proxy_from pointer should never be written... */
        if (!ID_IS_LINKED(ob->proxy)) {
          ob->proxy->proxy_from = nullptr;
          ob->proxy = nullptr;

          if (ob->id.lib) {
            BLO_reportf_wrap(fd->reports,
                             RPT_INFO,
                             RPT_("Proxy lost from object %s lib %s\n"),
                             ob->id.name + 2,
                             ob->id.lib->filepath);
          }
          else {
            BLO_reportf_wrap(fd->reports,
                             RPT_INFO,
                             RPT_("Proxy lost from object %s lib <NONE>\n"),
                             ob->id.name + 2);
          }
          fd->reports->count.missing_obproxies++;
        }
        else {
          /* This triggers object_update to always use a copy. */
          ob->proxy->proxy_from = ob;
        }
      }
    }
  }

  if (!MAIN_VERSION_FILE_ATLEAST(bmain, 400, 21)) {
    if (!DNA_struct_member_exists(fd->filesdna, "bPoseChannel", "BoneColor", "color")) {
      version_bonegroup_migrate_color(bmain);
    }

    if (!DNA_struct_member_exists(fd->filesdna, "bArmature", "ListBase", "collections")) {
      version_bonelayers_to_bonecollections(bmain);
      version_bonegroups_to_bonecollections(bmain);
    }
  }

  if (!MAIN_VERSION_FILE_ATLEAST(bmain, 400, 24)) {
    FOREACH_NODETREE_BEGIN (bmain, ntree, id) {
      if (ntree->type == NTREE_SHADER) {
        /* Convert animdata on the Principled BSDF sockets. */
        version_principled_bsdf_update_animdata(id, ntree);
      }
    }
    FOREACH_NODETREE_END;
  }

  if (!MAIN_VERSION_FILE_ATLEAST(bmain, 400, 27)) {
    LISTBASE_FOREACH (Scene *, scene, &bmain->scenes) {
      Editing *ed = SEQ_editing_get(scene);
      if (ed != nullptr) {
        SEQ_for_each_callback(&ed->seqbase, versioning_convert_strip_speed_factor, scene);
      }
    }
  }

  if (!MAIN_VERSION_FILE_ATLEAST(bmain, 400, 34)) {
    BKE_mesh_legacy_face_map_to_generic(bmain);
  }

  if (!MAIN_VERSION_FILE_ATLEAST(bmain, 401, 23)) {
    version_nla_tweakmode_incomplete(bmain);
  }

  if (!MAIN_VERSION_FILE_ATLEAST(bmain, 402, 15)) {
    /* Change drivers and animation on "armature.collections" to
     * ".collections_all", so that they are drawn correctly in the tree view,
     * and keep working when the collection is moved around in the hierarchy. */
    LISTBASE_FOREACH (bArmature *, arm, &bmain->armatures) {
      AnimData *adt = BKE_animdata_from_id(&arm->id);
      if (!adt) {
        continue;
      }

      LISTBASE_FOREACH (FCurve *, fcurve, &adt->drivers) {
        version_bonecollection_anim(fcurve);
      }
      if (adt->action) {
        LISTBASE_FOREACH (FCurve *, fcurve, &adt->action->curves) {
          version_bonecollection_anim(fcurve);
        }
      }
    }
  }

  if (!MAIN_VERSION_FILE_ATLEAST(bmain, 402, 23)) {
    /* Shift animation data to accommodate the new Roughness input. */
    version_node_socket_index_animdata(
        bmain, NTREE_SHADER, SH_NODE_SUBSURFACE_SCATTERING, 4, 1, 5);
  }

  if (!MAIN_VERSION_FILE_ATLEAST(bmain, 402, 50)) {
    Scene *scene = static_cast<Scene *>(bmain->scenes.first);
    bool scene_uses_eevee_legacy = scene && STREQ(scene->r.engine, RE_engine_id_BLENDER_EEVEE);

    if (scene_uses_eevee_legacy) {
      LISTBASE_FOREACH (Object *, object, &bmain->objects) {
        versioning_eevee_shadow_settings(object);
      }
    }
  }

  if (!MAIN_VERSION_FILE_ATLEAST(bmain, 402, 51)) {
    /* Convert blend method to math nodes. */
    Scene *scene = static_cast<Scene *>(bmain->scenes.first);
    bool scene_uses_eevee_legacy = scene && STREQ(scene->r.engine, RE_engine_id_BLENDER_EEVEE);

    LISTBASE_FOREACH (Material *, material, &bmain->materials) {
      if (scene_uses_eevee_legacy) {
        if (!material->use_nodes || material->nodetree == nullptr) {
          /* Nothing to version. */
        }
        else if (ELEM(material->blend_method, MA_BM_HASHED, MA_BM_BLEND)) {
          /* Compatible modes. Nothing to change. */
        }
        else if (material->blend_shadow == MA_BS_NONE) {
          /* No need to match the surface since shadows are disabled. */
        }
        else if (material->blend_shadow == MA_BS_SOLID) {
          /* This is already versioned an transferred to `transparent_shadows`. */
        }
        else if ((material->blend_shadow == MA_BS_CLIP && material->blend_method != MA_BM_CLIP) ||
                 (material->blend_shadow == MA_BS_HASHED))
        {
          BLO_reportf_wrap(
              fd->reports,
              RPT_WARNING,
              RPT_("Material %s could not be converted because of different Blend Mode "
                   "and Shadow Mode (need manual adjustment)\n"),
              material->id.name + 2);
        }
        else {
          /* TODO(fclem): Check if threshold is driven or has animation. Bail out if needed? */

          float threshold = (material->blend_method == MA_BM_CLIP) ? material->alpha_threshold :
                                                                     2.0f;

          if (!versioning_eevee_material_blend_mode_settings(material->nodetree, threshold)) {
            BLO_reportf_wrap(fd->reports,
                             RPT_WARNING,
                             RPT_("Material %s could not be converted because of non-trivial "
                                  "alpha blending (need manual adjustment)\n"),
                             material->id.name + 2);
          }
        }

        if (material->blend_shadow == MA_BS_NONE) {
          versioning_eevee_material_shadow_none(material);
        }
        /* Set blend_mode & blend_shadow for forward compatibility. */
        material->blend_method = (material->blend_method != MA_BM_BLEND) ? MA_BM_HASHED :
                                                                           MA_BM_BLEND;
        material->blend_shadow = (material->blend_shadow == MA_BS_SOLID) ? MA_BS_SOLID :
                                                                           MA_BS_HASHED;
      }
    }
  }

  if (!MAIN_VERSION_FILE_ATLEAST(bmain, 402, 52)) {
    LISTBASE_FOREACH (Scene *, scene, &bmain->scenes) {
      if (STREQ(scene->r.engine, RE_engine_id_BLENDER_EEVEE)) {
        STRNCPY(scene->r.engine, RE_engine_id_BLENDER_EEVEE_NEXT);
      }
    }
  }

  if (!MAIN_VERSION_FILE_ATLEAST(bmain, 403, 6)) {
    /* Shift animation data to accommodate the new Diffuse Roughness input. */
    version_node_socket_index_animdata(bmain, NTREE_SHADER, SH_NODE_BSDF_PRINCIPLED, 7, 1, 30);
  }

  /**
   * Always bump subversion in BKE_blender_version.h when adding versioning
   * code here, and wrap it inside a MAIN_VERSION_FILE_ATLEAST check.
   *
   * \note Keep this message at the bottom of the function.
   */

  /* Keeping this block is without a `MAIN_VERSION_FILE_ATLEAST` until the experimental flag is
   * removed. */
  if (USER_EXPERIMENTAL_TEST(&U, use_animation_baklava)) {
    version_legacy_actions_to_layered(bmain);
  }
}

static void version_mesh_legacy_to_struct_of_array_format(Mesh &mesh)
{
  BKE_mesh_legacy_convert_flags_to_selection_layers(&mesh);
  BKE_mesh_legacy_convert_flags_to_hide_layers(&mesh);
  BKE_mesh_legacy_convert_uvs_to_generic(&mesh);
  BKE_mesh_legacy_convert_mpoly_to_material_indices(&mesh);
  BKE_mesh_legacy_sharp_faces_from_flags(&mesh);
  BKE_mesh_legacy_bevel_weight_to_layers(&mesh);
  BKE_mesh_legacy_sharp_edges_from_flags(&mesh);
  BKE_mesh_legacy_face_set_to_generic(&mesh);
  BKE_mesh_legacy_edge_crease_to_layers(&mesh);
  BKE_mesh_legacy_uv_seam_from_flags(&mesh);
  BKE_mesh_legacy_convert_verts_to_positions(&mesh);
  BKE_mesh_legacy_attribute_flags_to_strings(&mesh);
  BKE_mesh_legacy_convert_loops_to_corners(&mesh);
  BKE_mesh_legacy_convert_polys_to_offsets(&mesh);
  BKE_mesh_legacy_convert_edges_to_generic(&mesh);
}

static void version_motion_tracking_legacy_camera_object(MovieClip &movieclip)
{
  MovieTracking &tracking = movieclip.tracking;
  MovieTrackingObject *active_tracking_object = BKE_tracking_object_get_active(&tracking);
  MovieTrackingObject *tracking_camera_object = BKE_tracking_object_get_camera(&tracking);

  BLI_assert(tracking_camera_object != nullptr);

  if (BLI_listbase_is_empty(&tracking_camera_object->tracks)) {
    tracking_camera_object->tracks = tracking.tracks_legacy;
    active_tracking_object->active_track = tracking.act_track_legacy;
  }

  if (BLI_listbase_is_empty(&tracking_camera_object->plane_tracks)) {
    tracking_camera_object->plane_tracks = tracking.plane_tracks_legacy;
    active_tracking_object->active_plane_track = tracking.act_plane_track_legacy;
  }

  if (tracking_camera_object->reconstruction.cameras == nullptr) {
    tracking_camera_object->reconstruction = tracking.reconstruction_legacy;
  }

  /* Clear pointers in the legacy storage.
   * Always do it, in the case something got missed in the logic above, so that the legacy storage
   * is always ensured to be empty after load. */
  BLI_listbase_clear(&tracking.tracks_legacy);
  BLI_listbase_clear(&tracking.plane_tracks_legacy);
  tracking.act_track_legacy = nullptr;
  tracking.act_plane_track_legacy = nullptr;
  memset(&tracking.reconstruction_legacy, 0, sizeof(tracking.reconstruction_legacy));
}

static void version_movieclips_legacy_camera_object(Main *bmain)
{
  LISTBASE_FOREACH (MovieClip *, movieclip, &bmain->movieclips) {
    version_motion_tracking_legacy_camera_object(*movieclip);
  }
}

/* Version VertexWeightEdit modifier to make existing weights exclusive of the threshold. */
static void version_vertex_weight_edit_preserve_threshold_exclusivity(Main *bmain)
{
  LISTBASE_FOREACH (Object *, ob, &bmain->objects) {
    if (ob->type != OB_MESH) {
      continue;
    }

    LISTBASE_FOREACH (ModifierData *, md, &ob->modifiers) {
      if (md->type == eModifierType_WeightVGEdit) {
        WeightVGEditModifierData *wmd = reinterpret_cast<WeightVGEditModifierData *>(md);
        wmd->add_threshold = nexttoward(wmd->add_threshold, 2.0);
        wmd->rem_threshold = nexttoward(wmd->rem_threshold, -1.0);
      }
    }
  }
}

static void version_mesh_crease_generic(Main &bmain)
{
  LISTBASE_FOREACH (Mesh *, mesh, &bmain.meshes) {
    BKE_mesh_legacy_crease_to_generic(mesh);
  }

  LISTBASE_FOREACH (bNodeTree *, ntree, &bmain.nodetrees) {
    if (ntree->type == NTREE_GEOMETRY) {
      LISTBASE_FOREACH (bNode *, node, &ntree->nodes) {
        if (STR_ELEM(node->idname,
                     "GeometryNodeStoreNamedAttribute",
                     "GeometryNodeInputNamedAttribute"))
        {
          bNodeSocket *socket = blender::bke::node_find_socket(node, SOCK_IN, "Name");
          if (STREQ(socket->default_value_typed<bNodeSocketValueString>()->value, "crease")) {
            STRNCPY(socket->default_value_typed<bNodeSocketValueString>()->value, "crease_edge");
          }
        }
      }
    }
  }

  LISTBASE_FOREACH (Object *, object, &bmain.objects) {
    LISTBASE_FOREACH (ModifierData *, md, &object->modifiers) {
      if (md->type != eModifierType_Nodes) {
        continue;
      }
      if (IDProperty *settings = reinterpret_cast<NodesModifierData *>(md)->settings.properties) {
        LISTBASE_FOREACH (IDProperty *, prop, &settings->data.group) {
          if (blender::StringRef(prop->name).endswith("_attribute_name")) {
            if (STREQ(IDP_String(prop), "crease")) {
              IDP_AssignString(prop, "crease_edge");
            }
          }
        }
      }
    }
  }
}

static void versioning_replace_legacy_glossy_node(bNodeTree *ntree)
{
  LISTBASE_FOREACH (bNode *, node, &ntree->nodes) {
    if (node->type == SH_NODE_BSDF_GLOSSY_LEGACY) {
      STRNCPY(node->idname, "ShaderNodeBsdfAnisotropic");
      node->type = SH_NODE_BSDF_GLOSSY;
    }
  }
}

static void versioning_remove_microfacet_sharp_distribution(bNodeTree *ntree)
{
  /* Find all glossy, glass and refraction BSDF nodes that have their distribution
   * set to SHARP and set them to GGX, disconnect any link to the Roughness input
   * and set its value to zero. */
  LISTBASE_FOREACH (bNode *, node, &ntree->nodes) {
    if (!ELEM(node->type, SH_NODE_BSDF_GLOSSY, SH_NODE_BSDF_GLASS, SH_NODE_BSDF_REFRACTION)) {
      continue;
    }
    if (node->custom1 != SHD_GLOSSY_SHARP_DEPRECATED) {
      continue;
    }

    node->custom1 = SHD_GLOSSY_GGX;
    LISTBASE_FOREACH (bNodeSocket *, socket, &node->inputs) {
      if (!STREQ(socket->identifier, "Roughness")) {
        continue;
      }

      if (socket->link != nullptr) {
        blender::bke::node_remove_link(ntree, socket->link);
      }
      bNodeSocketValueFloat *socket_value = (bNodeSocketValueFloat *)socket->default_value;
      socket_value->value = 0.0f;

      break;
    }
  }
}

static void version_replace_texcoord_normal_socket(bNodeTree *ntree)
{
  /* The normal of a spot light was set to the incoming light direction, replace with the
   * `Incoming` socket from the Geometry shader node. */
  bNode *geometry_node = nullptr;
  bNode *transform_node = nullptr;
  bNodeSocket *incoming_socket = nullptr;
  bNodeSocket *vec_in_socket = nullptr;
  bNodeSocket *vec_out_socket = nullptr;

  LISTBASE_FOREACH_MUTABLE (bNodeLink *, link, &ntree->links) {
    if (link->fromnode->type == SH_NODE_TEX_COORD && STREQ(link->fromsock->identifier, "Normal")) {
      if (geometry_node == nullptr) {
        geometry_node = blender::bke::node_add_static_node(nullptr, ntree, SH_NODE_NEW_GEOMETRY);
        incoming_socket = blender::bke::node_find_socket(geometry_node, SOCK_OUT, "Incoming");

        transform_node = blender::bke::node_add_static_node(
            nullptr, ntree, SH_NODE_VECT_TRANSFORM);
        vec_in_socket = blender::bke::node_find_socket(transform_node, SOCK_IN, "Vector");
        vec_out_socket = blender::bke::node_find_socket(transform_node, SOCK_OUT, "Vector");

        NodeShaderVectTransform *nodeprop = (NodeShaderVectTransform *)transform_node->storage;
        nodeprop->type = SHD_VECT_TRANSFORM_TYPE_NORMAL;

        blender::bke::node_add_link(
            ntree, geometry_node, incoming_socket, transform_node, vec_in_socket);
      }
      blender::bke::node_add_link(
          ntree, transform_node, vec_out_socket, link->tonode, link->tosock);
      blender::bke::node_remove_link(ntree, link);
    }
  }
}

static void version_principled_transmission_roughness(bNodeTree *ntree)
{
  LISTBASE_FOREACH (bNode *, node, &ntree->nodes) {
    if (node->type != SH_NODE_BSDF_PRINCIPLED) {
      continue;
    }
    bNodeSocket *sock = blender::bke::node_find_socket(node, SOCK_IN, "Transmission Roughness");
    if (sock != nullptr) {
      blender::bke::node_remove_socket(ntree, node, sock);
    }
  }
}

/* Convert legacy Velvet BSDF nodes into the new Sheen BSDF node. */
static void version_replace_velvet_sheen_node(bNodeTree *ntree)
{
  LISTBASE_FOREACH (bNode *, node, &ntree->nodes) {
    if (node->type == SH_NODE_BSDF_SHEEN) {
      STRNCPY(node->idname, "ShaderNodeBsdfSheen");

      bNodeSocket *sigmaInput = blender::bke::node_find_socket(node, SOCK_IN, "Sigma");
      if (sigmaInput != nullptr) {
        node->custom1 = SHD_SHEEN_ASHIKHMIN;
        STRNCPY(sigmaInput->identifier, "Roughness");
        STRNCPY(sigmaInput->name, "Roughness");
      }
    }
  }
}

/* Convert sheen inputs on the Principled BSDF. */
static void version_principled_bsdf_sheen(bNodeTree *ntree)
{
  auto check_node = [](const bNode *node) {
    return (node->type == SH_NODE_BSDF_PRINCIPLED) &&
           (blender::bke::node_find_socket(node, SOCK_IN, "Sheen Roughness") == nullptr);
  };
  auto update_input = [ntree](bNode *node, bNodeSocket *input) {
    /* Change socket type to Color. */
    blender::bke::node_modify_socket_type_static(ntree, node, input, SOCK_RGBA, 0);

    /* Account for the change in intensity between the old and new model.
     * If the Sheen input is set to a fixed value, adjust it and set the tint to white.
     * Otherwise, if it's connected, keep it as-is but set the tint to 0.2 instead. */
    bNodeSocket *sheen = blender::bke::node_find_socket(node, SOCK_IN, "Sheen");
    if (sheen != nullptr && sheen->link == nullptr) {
      *version_cycles_node_socket_float_value(sheen) *= 0.2f;

      static float default_value[] = {1.0f, 1.0f, 1.0f, 1.0f};
      copy_v4_v4(version_cycles_node_socket_rgba_value(input), default_value);
    }
    else {
      static float default_value[] = {0.2f, 0.2f, 0.2f, 1.0f};
      copy_v4_v4(version_cycles_node_socket_rgba_value(input), default_value);
    }
  };
  auto update_input_link = [](bNode *, bNodeSocket *, bNode *, bNodeSocket *) {
    /* Don't replace the link here, tint works differently enough now to make conversion
     * impractical. */
  };

  version_update_node_input(ntree, check_node, "Sheen Tint", update_input, update_input_link);
}

/* Convert EEVEE-Legacy refraction depth to EEVEE-Next thickness tree. */
static void version_refraction_depth_to_thickness_value(bNodeTree *ntree, float thickness)
{
  LISTBASE_FOREACH (bNode *, node, &ntree->nodes) {
    if (node->type != SH_NODE_OUTPUT_MATERIAL) {
      continue;
    }

    bNodeSocket *thickness_socket = blender::bke::node_find_socket(node, SOCK_IN, "Thickness");
    if (thickness_socket == nullptr) {
      continue;
    }

    bool has_link = false;
    LISTBASE_FOREACH (bNodeLink *, link, &ntree->links) {
      if (link->tosock == thickness_socket) {
        /* Something is already plugged in. Don't modify anything. */
        has_link = true;
      }
    }

    if (has_link) {
      continue;
    }
    bNode *value_node = blender::bke::node_add_static_node(nullptr, ntree, SH_NODE_VALUE);
    value_node->parent = node->parent;
    value_node->locx = node->locx;
    value_node->locy = node->locy - 160.0f;
    bNodeSocket *socket_value = blender::bke::node_find_socket(value_node, SOCK_OUT, "Value");

    *version_cycles_node_socket_float_value(socket_value) = thickness;

    blender::bke::node_add_link(ntree, value_node, socket_value, node, thickness_socket);
  }

  version_socket_update_is_used(ntree);
}

static void versioning_update_noise_texture_node(bNodeTree *ntree)
{
  LISTBASE_FOREACH (bNode *, node, &ntree->nodes) {
    if (node->type != SH_NODE_TEX_NOISE) {
      continue;
    }

    (static_cast<NodeTexNoise *>(node->storage))->type = SHD_NOISE_FBM;

    bNodeSocket *roughness_socket = blender::bke::node_find_socket(node, SOCK_IN, "Roughness");
    if (roughness_socket == nullptr) {
      /* Noise Texture node was created before the Roughness input was added. */
      continue;
    }

    float *roughness = version_cycles_node_socket_float_value(roughness_socket);

    bNodeLink *roughness_link = nullptr;
    bNode *roughness_from_node = nullptr;
    bNodeSocket *roughness_from_socket = nullptr;

    LISTBASE_FOREACH (bNodeLink *, link, &ntree->links) {
      /* Find links, nodes and sockets. */
      if (link->tosock == roughness_socket) {
        roughness_link = link;
        roughness_from_node = link->fromnode;
        roughness_from_socket = link->fromsock;
      }
    }

    if (roughness_link != nullptr) {
      /* Add Clamp node before Roughness input. */

      bNode *clamp_node = blender::bke::node_add_static_node(nullptr, ntree, SH_NODE_CLAMP);
      clamp_node->parent = node->parent;
      clamp_node->custom1 = NODE_CLAMP_MINMAX;
      clamp_node->locx = node->locx;
      clamp_node->locy = node->locy - 300.0f;
      clamp_node->flag |= NODE_HIDDEN;
      bNodeSocket *clamp_socket_value = blender::bke::node_find_socket(
          clamp_node, SOCK_IN, "Value");
      bNodeSocket *clamp_socket_min = blender::bke::node_find_socket(clamp_node, SOCK_IN, "Min");
      bNodeSocket *clamp_socket_max = blender::bke::node_find_socket(clamp_node, SOCK_IN, "Max");
      bNodeSocket *clamp_socket_out = blender::bke::node_find_socket(
          clamp_node, SOCK_OUT, "Result");

      *version_cycles_node_socket_float_value(clamp_socket_min) = 0.0f;
      *version_cycles_node_socket_float_value(clamp_socket_max) = 1.0f;

      blender::bke::node_remove_link(ntree, roughness_link);
      blender::bke::node_add_link(
          ntree, roughness_from_node, roughness_from_socket, clamp_node, clamp_socket_value);
      blender::bke::node_add_link(ntree, clamp_node, clamp_socket_out, node, roughness_socket);
    }
    else {
      *roughness = std::clamp(*roughness, 0.0f, 1.0f);
    }
  }

  version_socket_update_is_used(ntree);
}

static void versioning_replace_musgrave_texture_node(bNodeTree *ntree)
{
  version_node_input_socket_name(ntree, SH_NODE_TEX_MUSGRAVE_DEPRECATED, "Dimension", "Roughness");
  LISTBASE_FOREACH (bNode *, node, &ntree->nodes) {
    if (node->type != SH_NODE_TEX_MUSGRAVE_DEPRECATED) {
      continue;
    }

    STRNCPY(node->idname, "ShaderNodeTexNoise");
    node->type = SH_NODE_TEX_NOISE;
    NodeTexNoise *data = MEM_cnew<NodeTexNoise>(__func__);
    data->base = (static_cast<NodeTexMusgrave *>(node->storage))->base;
    data->dimensions = (static_cast<NodeTexMusgrave *>(node->storage))->dimensions;
    data->normalize = false;
    data->type = (static_cast<NodeTexMusgrave *>(node->storage))->musgrave_type;
    MEM_freeN(node->storage);
    node->storage = data;

    bNodeLink *detail_link = nullptr;
    bNode *detail_from_node = nullptr;
    bNodeSocket *detail_from_socket = nullptr;

    bNodeLink *roughness_link = nullptr;
    bNode *roughness_from_node = nullptr;
    bNodeSocket *roughness_from_socket = nullptr;

    bNodeLink *lacunarity_link = nullptr;
    bNode *lacunarity_from_node = nullptr;
    bNodeSocket *lacunarity_from_socket = nullptr;

    LISTBASE_FOREACH (bNodeLink *, link, &ntree->links) {
      /* Find links, nodes and sockets. */
      if (link->tonode == node) {
        if (STREQ(link->tosock->identifier, "Detail")) {
          detail_link = link;
          detail_from_node = link->fromnode;
          detail_from_socket = link->fromsock;
        }
        if (STREQ(link->tosock->identifier, "Roughness")) {
          roughness_link = link;
          roughness_from_node = link->fromnode;
          roughness_from_socket = link->fromsock;
        }
        if (STREQ(link->tosock->identifier, "Lacunarity")) {
          lacunarity_link = link;
          lacunarity_from_node = link->fromnode;
          lacunarity_from_socket = link->fromsock;
        }
      }
    }

    uint8_t noise_type = (static_cast<NodeTexNoise *>(node->storage))->type;
    float locy_offset = 0.0f;

    bNodeSocket *fac_socket = blender::bke::node_find_socket(node, SOCK_OUT, "Fac");
    /* Clear label because Musgrave output socket label is set to "Height" instead of "Fac". */
    fac_socket->label[0] = '\0';

    bNodeSocket *detail_socket = blender::bke::node_find_socket(node, SOCK_IN, "Detail");
    float *detail = version_cycles_node_socket_float_value(detail_socket);

    if (detail_link != nullptr) {
      locy_offset -= 80.0f;

      /* Add Minimum Math node and Subtract Math node before Detail input. */

      bNode *min_node = blender::bke::node_add_static_node(nullptr, ntree, SH_NODE_MATH);
      min_node->parent = node->parent;
      min_node->custom1 = NODE_MATH_MINIMUM;
      min_node->locx = node->locx;
      min_node->locy = node->locy - 320.0f;
      min_node->flag |= NODE_HIDDEN;
      bNodeSocket *min_socket_A = static_cast<bNodeSocket *>(BLI_findlink(&min_node->inputs, 0));
      bNodeSocket *min_socket_B = static_cast<bNodeSocket *>(BLI_findlink(&min_node->inputs, 1));
      bNodeSocket *min_socket_out = blender::bke::node_find_socket(min_node, SOCK_OUT, "Value");

      bNode *sub1_node = blender::bke::node_add_static_node(nullptr, ntree, SH_NODE_MATH);
      sub1_node->parent = node->parent;
      sub1_node->custom1 = NODE_MATH_SUBTRACT;
      sub1_node->locx = node->locx;
      sub1_node->locy = node->locy - 360.0f;
      sub1_node->flag |= NODE_HIDDEN;
      bNodeSocket *sub1_socket_A = static_cast<bNodeSocket *>(BLI_findlink(&sub1_node->inputs, 0));
      bNodeSocket *sub1_socket_B = static_cast<bNodeSocket *>(BLI_findlink(&sub1_node->inputs, 1));
      bNodeSocket *sub1_socket_out = blender::bke::node_find_socket(sub1_node, SOCK_OUT, "Value");

      *version_cycles_node_socket_float_value(min_socket_B) = 14.0f;
      *version_cycles_node_socket_float_value(sub1_socket_B) = 1.0f;

      blender::bke::node_remove_link(ntree, detail_link);
      blender::bke::node_add_link(
          ntree, detail_from_node, detail_from_socket, sub1_node, sub1_socket_A);
      blender::bke::node_add_link(ntree, sub1_node, sub1_socket_out, min_node, min_socket_A);
      blender::bke::node_add_link(ntree, min_node, min_socket_out, node, detail_socket);

      if (ELEM(noise_type, SHD_NOISE_RIDGED_MULTIFRACTAL, SHD_NOISE_HETERO_TERRAIN)) {
        locy_offset -= 40.0f;

        /* Add Greater Than Math node before Subtract Math node. */

        bNode *greater_node = blender::bke::node_add_static_node(nullptr, ntree, SH_NODE_MATH);
        greater_node->parent = node->parent;
        greater_node->custom1 = NODE_MATH_GREATER_THAN;
        greater_node->locx = node->locx;
        greater_node->locy = node->locy - 400.0f;
        greater_node->flag |= NODE_HIDDEN;
        bNodeSocket *greater_socket_A = static_cast<bNodeSocket *>(
            BLI_findlink(&greater_node->inputs, 0));
        bNodeSocket *greater_socket_B = static_cast<bNodeSocket *>(
            BLI_findlink(&greater_node->inputs, 1));
        bNodeSocket *greater_socket_out = blender::bke::node_find_socket(
            greater_node, SOCK_OUT, "Value");

        *version_cycles_node_socket_float_value(greater_socket_B) = 1.0f;

        blender::bke::node_add_link(
            ntree, detail_from_node, detail_from_socket, greater_node, greater_socket_A);
        blender::bke::node_add_link(
            ntree, greater_node, greater_socket_out, sub1_node, sub1_socket_B);
      }
      else {
        /* Add Clamp node and Multiply Math node behind Fac output. */

        bNode *clamp_node = blender::bke::node_add_static_node(nullptr, ntree, SH_NODE_CLAMP);
        clamp_node->parent = node->parent;
        clamp_node->custom1 = NODE_CLAMP_MINMAX;
        clamp_node->locx = node->locx;
        clamp_node->locy = node->locy + 40.0f;
        clamp_node->flag |= NODE_HIDDEN;
        bNodeSocket *clamp_socket_value = blender::bke::node_find_socket(
            clamp_node, SOCK_IN, "Value");
        bNodeSocket *clamp_socket_min = blender::bke::node_find_socket(clamp_node, SOCK_IN, "Min");
        bNodeSocket *clamp_socket_max = blender::bke::node_find_socket(clamp_node, SOCK_IN, "Max");
        bNodeSocket *clamp_socket_out = blender::bke::node_find_socket(
            clamp_node, SOCK_OUT, "Result");

        bNode *mul_node = blender::bke::node_add_static_node(nullptr, ntree, SH_NODE_MATH);
        mul_node->parent = node->parent;
        mul_node->custom1 = NODE_MATH_MULTIPLY;
        mul_node->locx = node->locx;
        mul_node->locy = node->locy + 80.0f;
        mul_node->flag |= NODE_HIDDEN;
        bNodeSocket *mul_socket_A = static_cast<bNodeSocket *>(BLI_findlink(&mul_node->inputs, 0));
        bNodeSocket *mul_socket_B = static_cast<bNodeSocket *>(BLI_findlink(&mul_node->inputs, 1));
        bNodeSocket *mul_socket_out = blender::bke::node_find_socket(mul_node, SOCK_OUT, "Value");

        *version_cycles_node_socket_float_value(clamp_socket_min) = 0.0f;
        *version_cycles_node_socket_float_value(clamp_socket_max) = 1.0f;

        if (noise_type == SHD_NOISE_MULTIFRACTAL) {
          /* Add Subtract Math node and Add Math node after Multiply Math node. */

          bNode *sub2_node = blender::bke::node_add_static_node(nullptr, ntree, SH_NODE_MATH);
          sub2_node->parent = node->parent;
          sub2_node->custom1 = NODE_MATH_SUBTRACT;
          sub2_node->custom2 = SHD_MATH_CLAMP;
          sub2_node->locx = node->locx;
          sub2_node->locy = node->locy + 120.0f;
          sub2_node->flag |= NODE_HIDDEN;
          bNodeSocket *sub2_socket_A = static_cast<bNodeSocket *>(
              BLI_findlink(&sub2_node->inputs, 0));
          bNodeSocket *sub2_socket_B = static_cast<bNodeSocket *>(
              BLI_findlink(&sub2_node->inputs, 1));
          bNodeSocket *sub2_socket_out = blender::bke::node_find_socket(
              sub2_node, SOCK_OUT, "Value");

          bNode *add_node = blender::bke::node_add_static_node(nullptr, ntree, SH_NODE_MATH);
          add_node->parent = node->parent;
          add_node->custom1 = NODE_MATH_ADD;
          add_node->locx = node->locx;
          add_node->locy = node->locy + 160.0f;
          add_node->flag |= NODE_HIDDEN;
          bNodeSocket *add_socket_A = static_cast<bNodeSocket *>(
              BLI_findlink(&add_node->inputs, 0));
          bNodeSocket *add_socket_B = static_cast<bNodeSocket *>(
              BLI_findlink(&add_node->inputs, 1));
          bNodeSocket *add_socket_out = blender::bke::node_find_socket(
              add_node, SOCK_OUT, "Value");

          *version_cycles_node_socket_float_value(sub2_socket_A) = 1.0f;

          LISTBASE_FOREACH_BACKWARD_MUTABLE (bNodeLink *, link, &ntree->links) {
            if (link->fromsock == fac_socket) {
              blender::bke::node_add_link(
                  ntree, add_node, add_socket_out, link->tonode, link->tosock);
              blender::bke::node_remove_link(ntree, link);
            }
          }

          blender::bke::node_add_link(ntree, mul_node, mul_socket_out, add_node, add_socket_A);
          blender::bke::node_add_link(
              ntree, detail_from_node, detail_from_socket, sub2_node, sub2_socket_B);
          blender::bke::node_add_link(ntree, sub2_node, sub2_socket_out, add_node, add_socket_B);
        }
        else {
          LISTBASE_FOREACH_BACKWARD_MUTABLE (bNodeLink *, link, &ntree->links) {
            if (link->fromsock == fac_socket) {
              blender::bke::node_add_link(
                  ntree, mul_node, mul_socket_out, link->tonode, link->tosock);
              blender::bke::node_remove_link(ntree, link);
            }
          }
        }

        blender::bke::node_add_link(ntree, node, fac_socket, mul_node, mul_socket_A);
        blender::bke::node_add_link(
            ntree, detail_from_node, detail_from_socket, clamp_node, clamp_socket_value);
        blender::bke::node_add_link(ntree, clamp_node, clamp_socket_out, mul_node, mul_socket_B);
      }
    }
    else {
      if (*detail < 1.0f) {
        if (!ELEM(noise_type, SHD_NOISE_RIDGED_MULTIFRACTAL, SHD_NOISE_HETERO_TERRAIN)) {
          /* Add Multiply Math node behind Fac output. */

          bNode *mul_node = blender::bke::node_add_static_node(nullptr, ntree, SH_NODE_MATH);
          mul_node->parent = node->parent;
          mul_node->custom1 = NODE_MATH_MULTIPLY;
          mul_node->locx = node->locx;
          mul_node->locy = node->locy + 40.0f;
          mul_node->flag |= NODE_HIDDEN;
          bNodeSocket *mul_socket_A = static_cast<bNodeSocket *>(
              BLI_findlink(&mul_node->inputs, 0));
          bNodeSocket *mul_socket_B = static_cast<bNodeSocket *>(
              BLI_findlink(&mul_node->inputs, 1));
          bNodeSocket *mul_socket_out = blender::bke::node_find_socket(
              mul_node, SOCK_OUT, "Value");

          *version_cycles_node_socket_float_value(mul_socket_B) = *detail;

          if (noise_type == SHD_NOISE_MULTIFRACTAL) {
            /* Add an Add Math node after Multiply Math node. */

            bNode *add_node = blender::bke::node_add_static_node(nullptr, ntree, SH_NODE_MATH);
            add_node->parent = node->parent;
            add_node->custom1 = NODE_MATH_ADD;
            add_node->locx = node->locx;
            add_node->locy = node->locy + 80.0f;
            add_node->flag |= NODE_HIDDEN;
            bNodeSocket *add_socket_A = static_cast<bNodeSocket *>(
                BLI_findlink(&add_node->inputs, 0));
            bNodeSocket *add_socket_B = static_cast<bNodeSocket *>(
                BLI_findlink(&add_node->inputs, 1));
            bNodeSocket *add_socket_out = blender::bke::node_find_socket(
                add_node, SOCK_OUT, "Value");

            *version_cycles_node_socket_float_value(add_socket_B) = 1.0f - *detail;

            LISTBASE_FOREACH_BACKWARD_MUTABLE (bNodeLink *, link, &ntree->links) {
              if (link->fromsock == fac_socket) {
                blender::bke::node_add_link(
                    ntree, add_node, add_socket_out, link->tonode, link->tosock);
                blender::bke::node_remove_link(ntree, link);
              }
            }

            blender::bke::node_add_link(ntree, mul_node, mul_socket_out, add_node, add_socket_A);
          }
          else {
            LISTBASE_FOREACH_BACKWARD_MUTABLE (bNodeLink *, link, &ntree->links) {
              if (link->fromsock == fac_socket) {
                blender::bke::node_add_link(
                    ntree, mul_node, mul_socket_out, link->tonode, link->tosock);
                blender::bke::node_remove_link(ntree, link);
              }
            }
          }

          blender::bke::node_add_link(ntree, node, fac_socket, mul_node, mul_socket_A);

          *detail = 0.0f;
        }
      }
      else {
        *detail = std::fminf(*detail - 1.0f, 14.0f);
      }
    }

    bNodeSocket *roughness_socket = blender::bke::node_find_socket(node, SOCK_IN, "Roughness");
    float *roughness = version_cycles_node_socket_float_value(roughness_socket);
    bNodeSocket *lacunarity_socket = blender::bke::node_find_socket(node, SOCK_IN, "Lacunarity");
    float *lacunarity = version_cycles_node_socket_float_value(lacunarity_socket);

    *roughness = std::fmaxf(*roughness, 1e-5f);
    *lacunarity = std::fmaxf(*lacunarity, 1e-5f);

    if (roughness_link != nullptr) {
      /* Add Maximum Math node after output of roughness_from_node. Add Multiply Math node and
       * Power Math node before Roughness input. */

      bNode *max1_node = blender::bke::node_add_static_node(nullptr, ntree, SH_NODE_MATH);
      max1_node->parent = node->parent;
      max1_node->custom1 = NODE_MATH_MAXIMUM;
      max1_node->locx = node->locx;
      max1_node->locy = node->locy - 400.0f + locy_offset;
      max1_node->flag |= NODE_HIDDEN;
      bNodeSocket *max1_socket_A = static_cast<bNodeSocket *>(BLI_findlink(&max1_node->inputs, 0));
      bNodeSocket *max1_socket_B = static_cast<bNodeSocket *>(BLI_findlink(&max1_node->inputs, 1));
      bNodeSocket *max1_socket_out = blender::bke::node_find_socket(max1_node, SOCK_OUT, "Value");

      bNode *mul_node = blender::bke::node_add_static_node(nullptr, ntree, SH_NODE_MATH);
      mul_node->parent = node->parent;
      mul_node->custom1 = NODE_MATH_MULTIPLY;
      mul_node->locx = node->locx;
      mul_node->locy = node->locy - 360.0f + locy_offset;
      mul_node->flag |= NODE_HIDDEN;
      bNodeSocket *mul_socket_A = static_cast<bNodeSocket *>(BLI_findlink(&mul_node->inputs, 0));
      bNodeSocket *mul_socket_B = static_cast<bNodeSocket *>(BLI_findlink(&mul_node->inputs, 1));
      bNodeSocket *mul_socket_out = blender::bke::node_find_socket(mul_node, SOCK_OUT, "Value");

      bNode *pow_node = blender::bke::node_add_static_node(nullptr, ntree, SH_NODE_MATH);
      pow_node->parent = node->parent;
      pow_node->custom1 = NODE_MATH_POWER;
      pow_node->locx = node->locx;
      pow_node->locy = node->locy - 320.0f + locy_offset;
      pow_node->flag |= NODE_HIDDEN;
      bNodeSocket *pow_socket_A = static_cast<bNodeSocket *>(BLI_findlink(&pow_node->inputs, 0));
      bNodeSocket *pow_socket_B = static_cast<bNodeSocket *>(BLI_findlink(&pow_node->inputs, 1));
      bNodeSocket *pow_socket_out = blender::bke::node_find_socket(pow_node, SOCK_OUT, "Value");

      *version_cycles_node_socket_float_value(max1_socket_B) = -1e-5f;
      *version_cycles_node_socket_float_value(mul_socket_B) = -1.0f;
      *version_cycles_node_socket_float_value(pow_socket_A) = *lacunarity;

      blender::bke::node_remove_link(ntree, roughness_link);
      blender::bke::node_add_link(
          ntree, roughness_from_node, roughness_from_socket, max1_node, max1_socket_A);
      blender::bke::node_add_link(ntree, max1_node, max1_socket_out, mul_node, mul_socket_A);
      blender::bke::node_add_link(ntree, mul_node, mul_socket_out, pow_node, pow_socket_B);
      blender::bke::node_add_link(ntree, pow_node, pow_socket_out, node, roughness_socket);

      if (lacunarity_link != nullptr) {
        /* Add Maximum Math node after output of lacunarity_from_node. */

        bNode *max2_node = blender::bke::node_add_static_node(nullptr, ntree, SH_NODE_MATH);
        max2_node->parent = node->parent;
        max2_node->custom1 = NODE_MATH_MAXIMUM;
        max2_node->locx = node->locx;
        max2_node->locy = node->locy - 440.0f + locy_offset;
        max2_node->flag |= NODE_HIDDEN;
        bNodeSocket *max2_socket_A = static_cast<bNodeSocket *>(
            BLI_findlink(&max2_node->inputs, 0));
        bNodeSocket *max2_socket_B = static_cast<bNodeSocket *>(
            BLI_findlink(&max2_node->inputs, 1));
        bNodeSocket *max2_socket_out = blender::bke::node_find_socket(
            max2_node, SOCK_OUT, "Value");

        *version_cycles_node_socket_float_value(max2_socket_B) = -1e-5f;

        blender::bke::node_remove_link(ntree, lacunarity_link);
        blender::bke::node_add_link(
            ntree, lacunarity_from_node, lacunarity_from_socket, max2_node, max2_socket_A);
        blender::bke::node_add_link(ntree, max2_node, max2_socket_out, pow_node, pow_socket_A);
        blender::bke::node_add_link(ntree, max2_node, max2_socket_out, node, lacunarity_socket);
      }
    }
    else if ((lacunarity_link != nullptr) && (roughness_link == nullptr)) {
      /* Add Maximum Math node after output of lacunarity_from_node. Add Power Math node before
       * Roughness input. */

      bNode *max2_node = blender::bke::node_add_static_node(nullptr, ntree, SH_NODE_MATH);
      max2_node->parent = node->parent;
      max2_node->custom1 = NODE_MATH_MAXIMUM;
      max2_node->locx = node->locx;
      max2_node->locy = node->locy - 360.0f + locy_offset;
      max2_node->flag |= NODE_HIDDEN;
      bNodeSocket *max2_socket_A = static_cast<bNodeSocket *>(BLI_findlink(&max2_node->inputs, 0));
      bNodeSocket *max2_socket_B = static_cast<bNodeSocket *>(BLI_findlink(&max2_node->inputs, 1));
      bNodeSocket *max2_socket_out = blender::bke::node_find_socket(max2_node, SOCK_OUT, "Value");

      bNode *pow_node = blender::bke::node_add_static_node(nullptr, ntree, SH_NODE_MATH);
      pow_node->parent = node->parent;
      pow_node->custom1 = NODE_MATH_POWER;
      pow_node->locx = node->locx;
      pow_node->locy = node->locy - 320.0f + locy_offset;
      pow_node->flag |= NODE_HIDDEN;
      bNodeSocket *pow_socket_A = static_cast<bNodeSocket *>(BLI_findlink(&pow_node->inputs, 0));
      bNodeSocket *pow_socket_B = static_cast<bNodeSocket *>(BLI_findlink(&pow_node->inputs, 1));
      bNodeSocket *pow_socket_out = blender::bke::node_find_socket(pow_node, SOCK_OUT, "Value");

      *version_cycles_node_socket_float_value(max2_socket_B) = -1e-5f;
      *version_cycles_node_socket_float_value(pow_socket_A) = *lacunarity;
      *version_cycles_node_socket_float_value(pow_socket_B) = -(*roughness);

      blender::bke::node_remove_link(ntree, lacunarity_link);
      blender::bke::node_add_link(
          ntree, lacunarity_from_node, lacunarity_from_socket, max2_node, max2_socket_A);
      blender::bke::node_add_link(ntree, max2_node, max2_socket_out, pow_node, pow_socket_A);
      blender::bke::node_add_link(ntree, max2_node, max2_socket_out, node, lacunarity_socket);
      blender::bke::node_add_link(ntree, pow_node, pow_socket_out, node, roughness_socket);
    }
    else {
      *roughness = std::pow(*lacunarity, -(*roughness));
    }
  }

  version_socket_update_is_used(ntree);
}

/* Convert subsurface inputs on the Principled BSDF. */
static void version_principled_bsdf_subsurface(bNodeTree *ntree)
{
  /* - Create Subsurface Scale input
   * - If a node's Subsurface input was connected or nonzero:
   *   - Make the Base Color a mix of old Base Color and Subsurface Color,
   *     using Subsurface as the mix factor
   *   - Move Subsurface link and default value to the new Subsurface Scale input
   *   - Set the Subsurface input to 1.0
   * - Remove Subsurface Color input
   */
  LISTBASE_FOREACH (bNode *, node, &ntree->nodes) {
    if (node->type != SH_NODE_BSDF_PRINCIPLED) {
      continue;
    }
    if (blender::bke::node_find_socket(node, SOCK_IN, "Subsurface Scale")) {
      /* Node is already updated. */
      continue;
    }

    /* Add Scale input */
    bNodeSocket *scale_in = blender::bke::node_add_static_socket(
        ntree, node, SOCK_IN, SOCK_FLOAT, PROP_DISTANCE, "Subsurface Scale", "Subsurface Scale");

    bNodeSocket *subsurf = blender::bke::node_find_socket(node, SOCK_IN, "Subsurface");
    float *subsurf_val = version_cycles_node_socket_float_value(subsurf);

    if (!subsurf->link && *subsurf_val == 0.0f) {
      *version_cycles_node_socket_float_value(scale_in) = 0.05f;
    }
    else {
      *version_cycles_node_socket_float_value(scale_in) = *subsurf_val;
    }

    if (subsurf->link == nullptr && *subsurf_val == 0.0f) {
      /* Node doesn't use Subsurf, we're done here. */
      continue;
    }

    /* Fix up Subsurface Color input */
    bNodeSocket *base_col = blender::bke::node_find_socket(node, SOCK_IN, "Base Color");
    bNodeSocket *subsurf_col = blender::bke::node_find_socket(node, SOCK_IN, "Subsurface Color");
    float *base_col_val = version_cycles_node_socket_rgba_value(base_col);
    float *subsurf_col_val = version_cycles_node_socket_rgba_value(subsurf_col);
    /* If any of the three inputs is dynamic, we need a Mix node. */
    if (subsurf->link || subsurf_col->link || base_col->link) {
      bNode *mix = blender::bke::node_add_static_node(nullptr, ntree, SH_NODE_MIX);
      static_cast<NodeShaderMix *>(mix->storage)->data_type = SOCK_RGBA;
      mix->locx = node->locx - 170;
      mix->locy = node->locy - 120;

      bNodeSocket *a_in = blender::bke::node_find_socket(mix, SOCK_IN, "A_Color");
      bNodeSocket *b_in = blender::bke::node_find_socket(mix, SOCK_IN, "B_Color");
      bNodeSocket *fac_in = blender::bke::node_find_socket(mix, SOCK_IN, "Factor_Float");
      bNodeSocket *result_out = blender::bke::node_find_socket(mix, SOCK_OUT, "Result_Color");

      copy_v4_v4(version_cycles_node_socket_rgba_value(a_in), base_col_val);
      copy_v4_v4(version_cycles_node_socket_rgba_value(b_in), subsurf_col_val);
      *version_cycles_node_socket_float_value(fac_in) = *subsurf_val;

      if (base_col->link) {
        blender::bke::node_add_link(
            ntree, base_col->link->fromnode, base_col->link->fromsock, mix, a_in);
        blender::bke::node_remove_link(ntree, base_col->link);
      }
      if (subsurf_col->link) {
        blender::bke::node_add_link(
            ntree, subsurf_col->link->fromnode, subsurf_col->link->fromsock, mix, b_in);
        blender::bke::node_remove_link(ntree, subsurf_col->link);
      }
      if (subsurf->link) {
        blender::bke::node_add_link(
            ntree, subsurf->link->fromnode, subsurf->link->fromsock, mix, fac_in);
        blender::bke::node_add_link(
            ntree, subsurf->link->fromnode, subsurf->link->fromsock, node, scale_in);
        blender::bke::node_remove_link(ntree, subsurf->link);
      }
      blender::bke::node_add_link(ntree, mix, result_out, node, base_col);
    }
    /* Mix the fixed values. */
    interp_v4_v4v4(base_col_val, base_col_val, subsurf_col_val, *subsurf_val);

    /* Set node to 100% subsurface, 0% diffuse. */
    *subsurf_val = 1.0f;

    /* Delete Subsurface Color input */
    blender::bke::node_remove_socket(ntree, node, subsurf_col);
  }
}

/* Convert emission inputs on the Principled BSDF. */
static void version_principled_bsdf_emission(bNodeTree *ntree)
{
  /* Blender 3.x and before would default to Emission = 0.0, Emission Strength = 1.0.
   * Now we default the other way around (1.0 and 0.0), but because the Strength input was added
   * a bit later, a file that only has the Emission socket would now end up as (1.0, 0.0) instead
   * of (1.0, 1.0).
   * Therefore, set strength to 1.0 for those files.
   */
  LISTBASE_FOREACH (bNode *, node, &ntree->nodes) {
    if (node->type != SH_NODE_BSDF_PRINCIPLED) {
      continue;
    }
    if (!blender::bke::node_find_socket(node, SOCK_IN, "Emission")) {
      /* Old enough to have neither, new defaults are fine. */
      continue;
    }
    if (blender::bke::node_find_socket(node, SOCK_IN, "Emission Strength")) {
      /* New enough to have both, no need to do anything. */
      continue;
    }
    bNodeSocket *sock = blender::bke::node_add_static_socket(
        ntree, node, SOCK_IN, SOCK_FLOAT, PROP_NONE, "Emission Strength", "Emission Strength");
    *version_cycles_node_socket_float_value(sock) = 1.0f;
  }
}

/* Rename various Principled BSDF sockets. */
static void version_principled_bsdf_rename_sockets(bNodeTree *ntree)
{
  version_node_input_socket_name(ntree, SH_NODE_BSDF_PRINCIPLED, "Emission", "Emission Color");
  version_node_input_socket_name(ntree, SH_NODE_BSDF_PRINCIPLED, "Specular", "Specular IOR Level");
  version_node_input_socket_name(
      ntree, SH_NODE_BSDF_PRINCIPLED, "Subsurface", "Subsurface Weight");
  version_node_input_socket_name(
      ntree, SH_NODE_BSDF_PRINCIPLED, "Transmission", "Transmission Weight");
  version_node_input_socket_name(ntree, SH_NODE_BSDF_PRINCIPLED, "Coat", "Coat Weight");
  version_node_input_socket_name(ntree, SH_NODE_BSDF_PRINCIPLED, "Sheen", "Sheen Weight");
}

/* Replace old Principled Hair BSDF as a variant in the new Principled Hair BSDF. */
static void version_replace_principled_hair_model(bNodeTree *ntree)
{
  LISTBASE_FOREACH (bNode *, node, &ntree->nodes) {
    if (node->type != SH_NODE_BSDF_HAIR_PRINCIPLED) {
      continue;
    }
    NodeShaderHairPrincipled *data = MEM_cnew<NodeShaderHairPrincipled>(__func__);
    data->model = SHD_PRINCIPLED_HAIR_CHIANG;
    data->parametrization = node->custom1;

    node->storage = data;
  }
}

static void change_input_socket_to_rotation_type(bNodeTree &ntree,
                                                 bNode &node,
                                                 bNodeSocket &socket)
{
  if (socket.type == SOCK_ROTATION) {
    return;
  }
  socket.type = SOCK_ROTATION;
  STRNCPY(socket.idname, "NodeSocketRotation");
  auto *old_value = static_cast<bNodeSocketValueVector *>(socket.default_value);
  auto *new_value = MEM_cnew<bNodeSocketValueRotation>(__func__);
  copy_v3_v3(new_value->value_euler, old_value->value);
  socket.default_value = new_value;
  MEM_freeN(old_value);
  LISTBASE_FOREACH_MUTABLE (bNodeLink *, link, &ntree.links) {
    if (link->tosock != &socket) {
      continue;
    }
    if (ELEM(link->fromsock->type, SOCK_ROTATION, SOCK_VECTOR, SOCK_FLOAT) &&
        link->fromnode->type != NODE_REROUTE)
    {
      /* No need to add the conversion node when implicit conversions will work. */
      continue;
    }
    if (STREQ(link->fromnode->idname, "FunctionNodeEulerToRotation")) {
      /* Make versioning idempotent. */
      continue;
    }
    bNode *convert = blender::bke::node_add_node(nullptr, &ntree, "FunctionNodeEulerToRotation");
    convert->parent = node.parent;
    convert->locx = node.locx - 40;
    convert->locy = node.locy;
    link->tonode = convert;
    link->tosock = blender::bke::node_find_socket(convert, SOCK_IN, "Euler");

    blender::bke::node_add_link(&ntree,
                                convert,
                                blender::bke::node_find_socket(convert, SOCK_OUT, "Rotation"),
                                &node,
                                &socket);
  }
}

static void change_output_socket_to_rotation_type(bNodeTree &ntree,
                                                  bNode &node,
                                                  bNodeSocket &socket)
{
  /* Rely on generic node declaration update to change the socket type. */
  LISTBASE_FOREACH_MUTABLE (bNodeLink *, link, &ntree.links) {
    if (link->fromsock != &socket) {
      continue;
    }
    if (ELEM(link->tosock->type, SOCK_ROTATION, SOCK_VECTOR) && link->tonode->type != NODE_REROUTE)
    {
      /* No need to add the conversion node when implicit conversions will work. */
      continue;
    }
    if (STREQ(link->tonode->idname, "FunctionNodeRotationToEuler"))
    { /* Make versioning idempotent. */
      continue;
    }
    bNode *convert = blender::bke::node_add_node(nullptr, &ntree, "FunctionNodeRotationToEuler");
    convert->parent = node.parent;
    convert->locx = node.locx + 40;
    convert->locy = node.locy;
    link->fromnode = convert;
    link->fromsock = blender::bke::node_find_socket(convert, SOCK_OUT, "Euler");

    blender::bke::node_add_link(&ntree,
                                &node,
                                &socket,
                                convert,
                                blender::bke::node_find_socket(convert, SOCK_IN, "Rotation"));
  }
}

static void version_geometry_nodes_use_rotation_socket(bNodeTree &ntree)
{
  LISTBASE_FOREACH_MUTABLE (bNode *, node, &ntree.nodes) {
    if (STR_ELEM(node->idname,
                 "GeometryNodeInstanceOnPoints",
                 "GeometryNodeRotateInstances",
                 "GeometryNodeTransform"))
    {
      bNodeSocket *socket = blender::bke::node_find_socket(node, SOCK_IN, "Rotation");
      change_input_socket_to_rotation_type(ntree, *node, *socket);
    }
    if (STR_ELEM(node->idname,
                 "GeometryNodeDistributePointsOnFaces",
                 "GeometryNodeObjectInfo",
                 "GeometryNodeInputInstanceRotation"))
    {
      bNodeSocket *socket = blender::bke::node_find_socket(node, SOCK_OUT, "Rotation");
      change_output_socket_to_rotation_type(ntree, *node, *socket);
    }
  }
}

/* Find the base socket name for an idname that may include a subtype. */
static blender::StringRef legacy_socket_idname_to_socket_type(blender::StringRef idname)
{
  using string_pair = std::pair<const char *, const char *>;
  static const string_pair subtypes_map[] = {{"NodeSocketFloatUnsigned", "NodeSocketFloat"},
                                             {"NodeSocketFloatPercentage", "NodeSocketFloat"},
                                             {"NodeSocketFloatFactor", "NodeSocketFloat"},
                                             {"NodeSocketFloatAngle", "NodeSocketFloat"},
                                             {"NodeSocketFloatTime", "NodeSocketFloat"},
                                             {"NodeSocketFloatTimeAbsolute", "NodeSocketFloat"},
                                             {"NodeSocketFloatDistance", "NodeSocketFloat"},
                                             {"NodeSocketIntUnsigned", "NodeSocketInt"},
                                             {"NodeSocketIntPercentage", "NodeSocketInt"},
                                             {"NodeSocketIntFactor", "NodeSocketInt"},
                                             {"NodeSocketVectorTranslation", "NodeSocketVector"},
                                             {"NodeSocketVectorDirection", "NodeSocketVector"},
                                             {"NodeSocketVectorVelocity", "NodeSocketVector"},
                                             {"NodeSocketVectorAcceleration", "NodeSocketVector"},
                                             {"NodeSocketVectorEuler", "NodeSocketVector"},
                                             {"NodeSocketVectorXYZ", "NodeSocketVector"}};
  for (const string_pair &pair : subtypes_map) {
    if (pair.first == idname) {
      return pair.second;
    }
  }
  /* Unchanged socket idname. */
  return idname;
}

static bNodeTreeInterfaceItem *legacy_socket_move_to_interface(bNodeSocket &legacy_socket,
                                                               const eNodeSocketInOut in_out)
{
  bNodeTreeInterfaceSocket *new_socket = MEM_cnew<bNodeTreeInterfaceSocket>(__func__);
  new_socket->item.item_type = NODE_INTERFACE_SOCKET;

  /* Move reusable data. */
  new_socket->name = BLI_strdup(legacy_socket.name);
  new_socket->identifier = BLI_strdup(legacy_socket.identifier);
  new_socket->description = BLI_strdup(legacy_socket.description);
  /* If the socket idname includes a subtype (e.g. "NodeSocketFloatFactor") this will convert it to
   * the base type name ("NodeSocketFloat"). */
  new_socket->socket_type = BLI_strdup(
      legacy_socket_idname_to_socket_type(legacy_socket.idname).data());
  new_socket->flag = (in_out == SOCK_IN ? NODE_INTERFACE_SOCKET_INPUT :
                                          NODE_INTERFACE_SOCKET_OUTPUT);
  SET_FLAG_FROM_TEST(
      new_socket->flag, legacy_socket.flag & SOCK_HIDE_VALUE, NODE_INTERFACE_SOCKET_HIDE_VALUE);
  SET_FLAG_FROM_TEST(new_socket->flag,
                     legacy_socket.flag & SOCK_HIDE_IN_MODIFIER,
                     NODE_INTERFACE_SOCKET_HIDE_IN_MODIFIER);
  new_socket->attribute_domain = legacy_socket.attribute_domain;

  /* The following data are stolen from the old data, the ownership of their memory is directly
   * transferred to the new data. */
  new_socket->default_attribute_name = legacy_socket.default_attribute_name;
  legacy_socket.default_attribute_name = nullptr;
  new_socket->socket_data = legacy_socket.default_value;
  legacy_socket.default_value = nullptr;
  new_socket->properties = legacy_socket.prop;
  legacy_socket.prop = nullptr;

  /* Unused data. */
  MEM_delete(legacy_socket.runtime);
  legacy_socket.runtime = nullptr;

  return &new_socket->item;
}

static void versioning_convert_node_tree_socket_lists_to_interface(bNodeTree *ntree)
{
  bNodeTreeInterface &tree_interface = ntree->tree_interface;

  const int num_inputs = BLI_listbase_count(&ntree->inputs_legacy);
  const int num_outputs = BLI_listbase_count(&ntree->outputs_legacy);
  tree_interface.root_panel.items_num = num_inputs + num_outputs;
  tree_interface.root_panel.items_array = static_cast<bNodeTreeInterfaceItem **>(MEM_malloc_arrayN(
      tree_interface.root_panel.items_num, sizeof(bNodeTreeInterfaceItem *), __func__));

  /* Convert outputs first to retain old outputs/inputs ordering. */
  int index;
  LISTBASE_FOREACH_INDEX (bNodeSocket *, socket, &ntree->outputs_legacy, index) {
    tree_interface.root_panel.items_array[index] = legacy_socket_move_to_interface(*socket,
                                                                                   SOCK_OUT);
  }
  LISTBASE_FOREACH_INDEX (bNodeSocket *, socket, &ntree->inputs_legacy, index) {
    tree_interface.root_panel.items_array[num_outputs + index] = legacy_socket_move_to_interface(
        *socket, SOCK_IN);
  }
}

/**
 * Original node tree interface conversion in did not convert socket idnames with subtype suffixes
 * to correct socket base types (see #versioning_convert_node_tree_socket_lists_to_interface).
 */
static void versioning_fix_socket_subtype_idnames(bNodeTree *ntree)
{
  bNodeTreeInterface &tree_interface = ntree->tree_interface;

  tree_interface.foreach_item([](bNodeTreeInterfaceItem &item) -> bool {
    if (item.item_type == NODE_INTERFACE_SOCKET) {
      bNodeTreeInterfaceSocket &socket = reinterpret_cast<bNodeTreeInterfaceSocket &>(item);
      blender::StringRef corrected_socket_type = legacy_socket_idname_to_socket_type(
          socket.socket_type);
      if (socket.socket_type != corrected_socket_type) {
        MEM_freeN(socket.socket_type);
        socket.socket_type = BLI_strdup(corrected_socket_type.data());
      }
    }
    return true;
  });
}

/* Convert coat inputs on the Principled BSDF. */
static void version_principled_bsdf_coat(bNodeTree *ntree)
{
  LISTBASE_FOREACH (bNode *, node, &ntree->nodes) {
    if (node->type != SH_NODE_BSDF_PRINCIPLED) {
      continue;
    }
    if (blender::bke::node_find_socket(node, SOCK_IN, "Coat IOR") != nullptr) {
      continue;
    }
    bNodeSocket *coat_ior_input = blender::bke::node_add_static_socket(
        ntree, node, SOCK_IN, SOCK_FLOAT, PROP_NONE, "Coat IOR", "Coat IOR");

    /* Adjust for 4x change in intensity. */
    bNodeSocket *coat_input = blender::bke::node_find_socket(node, SOCK_IN, "Clearcoat");
    *version_cycles_node_socket_float_value(coat_input) *= 0.25f;
    /* When the coat input is dynamic, instead of inserting a *0.25 math node, set the Coat IOR
     * to 1.2 instead - this also roughly quarters reflectivity compared to the 1.5 default. */
    *version_cycles_node_socket_float_value(coat_ior_input) = (coat_input->link) ? 1.2f : 1.5f;
  }

  /* Rename sockets. */
  version_node_input_socket_name(ntree, SH_NODE_BSDF_PRINCIPLED, "Clearcoat", "Coat");
  version_node_input_socket_name(
      ntree, SH_NODE_BSDF_PRINCIPLED, "Clearcoat Roughness", "Coat Roughness");
  version_node_input_socket_name(
      ntree, SH_NODE_BSDF_PRINCIPLED, "Clearcoat Normal", "Coat Normal");
}

/* Convert specular tint in Principled BSDF. */
static void version_principled_bsdf_specular_tint(bNodeTree *ntree)
{
  LISTBASE_FOREACH (bNode *, node, &ntree->nodes) {
    if (node->type != SH_NODE_BSDF_PRINCIPLED) {
      continue;
    }
    bNodeSocket *specular_tint_sock = blender::bke::node_find_socket(
        node, SOCK_IN, "Specular Tint");
    if (specular_tint_sock->type == SOCK_RGBA) {
      /* Node is already updated. */
      continue;
    }

    bNodeSocket *base_color_sock = blender::bke::node_find_socket(node, SOCK_IN, "Base Color");
    bNodeSocket *metallic_sock = blender::bke::node_find_socket(node, SOCK_IN, "Metallic");
    float specular_tint_old = *version_cycles_node_socket_float_value(specular_tint_sock);
    float *base_color = version_cycles_node_socket_rgba_value(base_color_sock);
    float metallic = *version_cycles_node_socket_float_value(metallic_sock);

    /* Change socket type to Color. */
    blender::bke::node_modify_socket_type_static(ntree, node, specular_tint_sock, SOCK_RGBA, 0);
    float *specular_tint = version_cycles_node_socket_rgba_value(specular_tint_sock);

    /* The conversion logic here is that the new Specular Tint should be
     * mix(one, mix(base_color, one, metallic), old_specular_tint).
     * This needs to be handled both for the fixed values, as well as for any potential connected
     * inputs. */

    static float one[] = {1.0f, 1.0f, 1.0f, 1.0f};

    /* Mix the fixed values. */
    float metallic_mix[4];
    interp_v4_v4v4(metallic_mix, base_color, one, metallic);
    interp_v4_v4v4(specular_tint, one, metallic_mix, specular_tint_old);

    if (specular_tint_sock->link == nullptr && specular_tint_old <= 0.0f) {
      /* Specular Tint was fixed at zero, we don't need any conversion node setup. */
      continue;
    }

    /* If the Metallic input is dynamic, or fixed > 0 and base color is dynamic,
     * we need to insert a node to compute the metallic_mix.
     * Otherwise, use whatever is connected to the base color, or the static value
     * if it's unconnected. */
    bNodeSocket *metallic_mix_out = nullptr;
    bNode *metallic_mix_node = nullptr;
    if (metallic_sock->link || (base_color_sock->link && metallic > 0.0f)) {
      /* Metallic Mix needs to be dynamically mixed. */
      bNode *mix = blender::bke::node_add_static_node(nullptr, ntree, SH_NODE_MIX);
      static_cast<NodeShaderMix *>(mix->storage)->data_type = SOCK_RGBA;
      mix->locx = node->locx - 270;
      mix->locy = node->locy - 120;

      bNodeSocket *a_in = blender::bke::node_find_socket(mix, SOCK_IN, "A_Color");
      bNodeSocket *b_in = blender::bke::node_find_socket(mix, SOCK_IN, "B_Color");
      bNodeSocket *fac_in = blender::bke::node_find_socket(mix, SOCK_IN, "Factor_Float");
      metallic_mix_out = blender::bke::node_find_socket(mix, SOCK_OUT, "Result_Color");
      metallic_mix_node = mix;

      copy_v4_v4(version_cycles_node_socket_rgba_value(a_in), base_color);
      if (base_color_sock->link) {
        blender::bke::node_add_link(
            ntree, base_color_sock->link->fromnode, base_color_sock->link->fromsock, mix, a_in);
      }
      copy_v4_v4(version_cycles_node_socket_rgba_value(b_in), one);
      *version_cycles_node_socket_float_value(fac_in) = metallic;
      if (metallic_sock->link) {
        blender::bke::node_add_link(
            ntree, metallic_sock->link->fromnode, metallic_sock->link->fromsock, mix, fac_in);
      }
    }
    else if (base_color_sock->link) {
      /* Metallic Mix is a no-op and equivalent to Base Color. */
      metallic_mix_out = base_color_sock->link->fromsock;
      metallic_mix_node = base_color_sock->link->fromnode;
    }

    /* Similar to above, if the Specular Tint input is dynamic, or fixed > 0 and metallic mix
     * is dynamic, we need to insert a node to compute the new specular tint. */
    if (specular_tint_sock->link || (metallic_mix_out && specular_tint_old > 0.0f)) {
      bNode *mix = blender::bke::node_add_static_node(nullptr, ntree, SH_NODE_MIX);
      static_cast<NodeShaderMix *>(mix->storage)->data_type = SOCK_RGBA;
      mix->locx = node->locx - 170;
      mix->locy = node->locy - 120;

      bNodeSocket *a_in = blender::bke::node_find_socket(mix, SOCK_IN, "A_Color");
      bNodeSocket *b_in = blender::bke::node_find_socket(mix, SOCK_IN, "B_Color");
      bNodeSocket *fac_in = blender::bke::node_find_socket(mix, SOCK_IN, "Factor_Float");
      bNodeSocket *result_out = blender::bke::node_find_socket(mix, SOCK_OUT, "Result_Color");

      copy_v4_v4(version_cycles_node_socket_rgba_value(a_in), one);
      copy_v4_v4(version_cycles_node_socket_rgba_value(b_in), metallic_mix);
      if (metallic_mix_out) {
        blender::bke::node_add_link(ntree, metallic_mix_node, metallic_mix_out, mix, b_in);
      }
      *version_cycles_node_socket_float_value(fac_in) = specular_tint_old;
      if (specular_tint_sock->link) {
        blender::bke::node_add_link(ntree,
                                    specular_tint_sock->link->fromnode,
                                    specular_tint_sock->link->fromsock,
                                    mix,
                                    fac_in);
        blender::bke::node_remove_link(ntree, specular_tint_sock->link);
      }
      blender::bke::node_add_link(ntree, mix, result_out, node, specular_tint_sock);
    }
  }
}

static void version_copy_socket(bNodeTreeInterfaceSocket &dst,
                                const bNodeTreeInterfaceSocket &src,
                                char *identifier)
{
  /* Node socket copy function based on bNodeTreeInterface::item_copy to avoid using blenkernel. */
  dst.name = BLI_strdup_null(src.name);
  dst.description = BLI_strdup_null(src.description);
  dst.socket_type = BLI_strdup(src.socket_type);
  dst.default_attribute_name = BLI_strdup_null(src.default_attribute_name);
  dst.identifier = identifier;
  if (src.properties) {
    dst.properties = IDP_CopyProperty_ex(src.properties, 0);
  }
  if (src.socket_data != nullptr) {
    dst.socket_data = MEM_dupallocN(src.socket_data);
    /* No user count increment needed, gets reset after versioning. */
  }
}

static int version_nodes_find_valid_insert_position_for_item(const bNodeTreeInterfacePanel &panel,
                                                             const bNodeTreeInterfaceItem &item,
                                                             const int initial_pos)
{
  const bool sockets_above_panels = !(panel.flag &
                                      NODE_INTERFACE_PANEL_ALLOW_SOCKETS_AFTER_PANELS);
  const blender::Span<const bNodeTreeInterfaceItem *> items = {panel.items_array, panel.items_num};

  int pos = initial_pos;

  if (sockets_above_panels) {
    if (item.item_type == NODE_INTERFACE_PANEL) {
      /* Find the closest valid position from the end, only panels at or after #position. */
      for (int test_pos = items.size() - 1; test_pos >= initial_pos; test_pos--) {
        if (test_pos < 0) {
          /* Initial position is out of range but valid. */
          break;
        }
        if (items[test_pos]->item_type != NODE_INTERFACE_PANEL) {
          /* Found valid position, insert after the last socket item. */
          pos = test_pos + 1;
          break;
        }
      }
    }
    else {
      /* Find the closest valid position from the start, no panels at or after #position. */
      for (int test_pos = 0; test_pos <= initial_pos; test_pos++) {
        if (test_pos >= items.size()) {
          /* Initial position is out of range but valid. */
          break;
        }
        if (items[test_pos]->item_type == NODE_INTERFACE_PANEL) {
          /* Found valid position, inserting moves the first panel. */
          pos = test_pos;
          break;
        }
      }
    }
  }

  return pos;
}

static void version_nodes_insert_item(bNodeTreeInterfacePanel &parent,
                                      bNodeTreeInterfaceSocket &socket,
                                      int position)
{
  /* Apply any constraints on the item positions. */
  position = version_nodes_find_valid_insert_position_for_item(parent, socket.item, position);
  position = std::min(std::max(position, 0), parent.items_num);

  blender::MutableSpan<bNodeTreeInterfaceItem *> old_items = {parent.items_array,
                                                              parent.items_num};
  parent.items_num++;
  parent.items_array = MEM_cnew_array<bNodeTreeInterfaceItem *>(parent.items_num, __func__);
  parent.items().take_front(position).copy_from(old_items.take_front(position));
  parent.items().drop_front(position + 1).copy_from(old_items.drop_front(position));
  parent.items()[position] = &socket.item;

  if (old_items.data()) {
    MEM_freeN(old_items.data());
  }
}

/* Node group interface copy function based on bNodeTreeInterface::insert_item_copy. */
static void version_node_group_split_socket(bNodeTreeInterface &tree_interface,
                                            bNodeTreeInterfaceSocket &socket,
                                            bNodeTreeInterfacePanel *parent,
                                            int position)
{
  if (parent == nullptr) {
    parent = &tree_interface.root_panel;
  }

  bNodeTreeInterfaceSocket *csocket = static_cast<bNodeTreeInterfaceSocket *>(
      MEM_dupallocN(&socket));
  /* Generate a new unique identifier.
   * This might break existing links, but the identifiers were duplicate anyway. */
  char *dst_identifier = BLI_sprintfN("Socket_%d", tree_interface.next_uid++);
  version_copy_socket(*csocket, socket, dst_identifier);

  version_nodes_insert_item(*parent, *csocket, position);

  /* Original socket becomes output. */
  socket.flag &= ~NODE_INTERFACE_SOCKET_INPUT;
  /* Copied socket becomes input. */
  csocket->flag &= ~NODE_INTERFACE_SOCKET_OUTPUT;
}

static void versioning_node_group_sort_sockets_recursive(bNodeTreeInterfacePanel &panel)
{
  /* True if item a should be above item b. */
  auto item_compare = [](const bNodeTreeInterfaceItem *a,
                         const bNodeTreeInterfaceItem *b) -> bool {
    if (a->item_type != b->item_type) {
      /* Keep sockets above panels. */
      return a->item_type == NODE_INTERFACE_SOCKET;
    }
    else {
      /* Keep outputs above inputs. */
      if (a->item_type == NODE_INTERFACE_SOCKET) {
        const bNodeTreeInterfaceSocket *sa = reinterpret_cast<const bNodeTreeInterfaceSocket *>(a);
        const bNodeTreeInterfaceSocket *sb = reinterpret_cast<const bNodeTreeInterfaceSocket *>(b);
        const bool is_output_a = sa->flag & NODE_INTERFACE_SOCKET_OUTPUT;
        const bool is_output_b = sb->flag & NODE_INTERFACE_SOCKET_OUTPUT;
        if (is_output_a != is_output_b) {
          return is_output_a;
        }
      }
    }
    return false;
  };

  /* Sort panel content. */
  std::stable_sort(panel.items().begin(), panel.items().end(), item_compare);

  /* Sort any child panels too. */
  for (bNodeTreeInterfaceItem *item : panel.items()) {
    if (item->item_type == NODE_INTERFACE_PANEL) {
      versioning_node_group_sort_sockets_recursive(
          *reinterpret_cast<bNodeTreeInterfacePanel *>(item));
    }
  }
}

static void enable_geometry_nodes_is_modifier(Main &bmain)
{
  /* Any node group with a first socket geometry output can potentially be a modifier. Previously
   * this wasn't an explicit option, so better to enable too many groups rather than too few. */
  LISTBASE_FOREACH (bNodeTree *, group, &bmain.nodetrees) {
    if (group->type != NTREE_GEOMETRY) {
      continue;
    }
    group->tree_interface.foreach_item([&](const bNodeTreeInterfaceItem &item) {
      if (item.item_type != NODE_INTERFACE_SOCKET) {
        return true;
      }
      const auto &socket = reinterpret_cast<const bNodeTreeInterfaceSocket &>(item);
      if ((socket.flag & NODE_INTERFACE_SOCKET_OUTPUT) == 0) {
        return true;
      }
      if (!STREQ(socket.socket_type, "NodeSocketGeometry")) {
        return true;
      }
      if (!group->geometry_node_asset_traits) {
        group->geometry_node_asset_traits = MEM_cnew<GeometryNodeAssetTraits>(__func__);
      }
      group->geometry_node_asset_traits->flag |= GEO_NODE_ASSET_MODIFIER;
      return false;
    });
  }
}

static void version_socket_identifier_suffixes_for_dynamic_types(
    ListBase sockets, const char *separator, const std::optional<int> total = std::nullopt)
{
  int index = 0;
  LISTBASE_FOREACH (bNodeSocket *, socket, &sockets) {
    if (socket->is_available()) {
      if (char *pos = strstr(socket->identifier, separator)) {
        /* End the identifier at the separator so that the old suffix is ignored. */
        *pos = '\0';

        if (total.has_value()) {
          index++;
          if (index == *total) {
            return;
          }
        }
      }
    }
    else {
      /* Rename existing identifiers so that they don't conflict with the renamed one. Those will
       * be removed after versioning code. */
      BLI_strncat(socket->identifier, "_deprecated", sizeof(socket->identifier));
    }
  }
}

static void versioning_nodes_dynamic_sockets(bNodeTree &ntree)
{
  LISTBASE_FOREACH (bNode *, node, &ntree.nodes) {
    switch (node->type) {
      case GEO_NODE_ACCUMULATE_FIELD:
        /* This node requires the extra `total` parameter, because the `Group Index` identifier
         * also has a space in the name, that should not be treated as separator. */
        version_socket_identifier_suffixes_for_dynamic_types(node->inputs, " ", 1);
        version_socket_identifier_suffixes_for_dynamic_types(node->outputs, " ", 3);
        break;
      case GEO_NODE_CAPTURE_ATTRIBUTE:
      case GEO_NODE_ATTRIBUTE_STATISTIC:
      case GEO_NODE_BLUR_ATTRIBUTE:
      case GEO_NODE_EVALUATE_AT_INDEX:
      case GEO_NODE_EVALUATE_ON_DOMAIN:
      case GEO_NODE_INPUT_NAMED_ATTRIBUTE:
      case GEO_NODE_RAYCAST:
      case GEO_NODE_SAMPLE_INDEX:
      case GEO_NODE_SAMPLE_NEAREST_SURFACE:
      case GEO_NODE_SAMPLE_UV_SURFACE:
      case GEO_NODE_STORE_NAMED_ATTRIBUTE:
      case GEO_NODE_VIEWER:
        version_socket_identifier_suffixes_for_dynamic_types(node->inputs, "_");
        version_socket_identifier_suffixes_for_dynamic_types(node->outputs, "_");
        break;
    }
  }
}

static void versioning_nodes_dynamic_sockets_2(bNodeTree &ntree)
{
  LISTBASE_FOREACH (bNode *, node, &ntree.nodes) {
    if (!ELEM(node->type, GEO_NODE_SWITCH, GEO_NODE_SAMPLE_CURVE)) {
      continue;
    }
    version_socket_identifier_suffixes_for_dynamic_types(node->inputs, "_");
    version_socket_identifier_suffixes_for_dynamic_types(node->outputs, "_");
  }
}

static void convert_grease_pencil_stroke_hardness_to_softness(GreasePencil *grease_pencil)
{
  using namespace blender;
  for (GreasePencilDrawingBase *base : grease_pencil->drawings()) {
    if (base->type != GP_DRAWING) {
      continue;
    }
    bke::greasepencil::Drawing &drawing = reinterpret_cast<GreasePencilDrawing *>(base)->wrap();
    const int layer_index = CustomData_get_named_layer_index(
        &drawing.geometry.curve_data, CD_PROP_FLOAT, "hardness");
    if (layer_index == -1) {
      continue;
    }
    float *data = static_cast<float *>(CustomData_get_layer_named_for_write(
        &drawing.geometry.curve_data, CD_PROP_FLOAT, "hardness", drawing.geometry.curve_num));
    for (const int i : IndexRange(drawing.geometry.curve_num)) {
      data[i] = 1.0f - data[i];
    }
    /* Rename the layer. */
    STRNCPY(drawing.geometry.curve_data.layers[layer_index].name, "softness");
  }
}

static void versioning_grease_pencil_stroke_radii_scaling(GreasePencil *grease_pencil)
{
  using namespace blender;
  for (GreasePencilDrawingBase *base : grease_pencil->drawings()) {
    if (base->type != GP_DRAWING) {
      continue;
    }
    bke::greasepencil::Drawing &drawing = reinterpret_cast<GreasePencilDrawing *>(base)->wrap();
    MutableSpan<float> radii = drawing.radii_for_write();
    threading::parallel_for(radii.index_range(), 8192, [&](const IndexRange range) {
      for (const int i : range) {
        radii[i] *= bke::greasepencil::LEGACY_RADIUS_CONVERSION_FACTOR;
      }
    });
  }
}

static void fix_geometry_nodes_object_info_scale(bNodeTree &ntree)
{
  using namespace blender;
  MultiValueMap<bNodeSocket *, bNodeLink *> out_links_per_socket;
  LISTBASE_FOREACH (bNodeLink *, link, &ntree.links) {
    if (link->fromnode->type == GEO_NODE_OBJECT_INFO) {
      out_links_per_socket.add(link->fromsock, link);
    }
  }

  LISTBASE_FOREACH_MUTABLE (bNode *, node, &ntree.nodes) {
    if (node->type != GEO_NODE_OBJECT_INFO) {
      continue;
    }
    bNodeSocket *scale = blender::bke::node_find_socket(node, SOCK_OUT, "Scale");
    const Span<bNodeLink *> links = out_links_per_socket.lookup(scale);
    if (links.is_empty()) {
      continue;
    }
    bNode *absolute_value = blender::bke::node_add_node(nullptr, &ntree, "ShaderNodeVectorMath");
    absolute_value->custom1 = NODE_VECTOR_MATH_ABSOLUTE;
    absolute_value->parent = node->parent;
    absolute_value->locx = node->locx + 100;
    absolute_value->locy = node->locy - 50;
    blender::bke::node_add_link(&ntree,
                                node,
                                scale,
                                absolute_value,
                                static_cast<bNodeSocket *>(absolute_value->inputs.first));
    for (bNodeLink *link : links) {
      link->fromnode = absolute_value;
      link->fromsock = static_cast<bNodeSocket *>(absolute_value->outputs.first);
    }
  }
}

static bool seq_filter_bilinear_to_auto(Sequence *seq, void * /*user_data*/)
{
  StripTransform *transform = seq->strip->transform;
  if (transform != nullptr && transform->filter == SEQ_TRANSFORM_FILTER_BILINEAR) {
    transform->filter = SEQ_TRANSFORM_FILTER_AUTO;
  }
  return true;
}

static void update_paint_modes_for_brush_assets(Main &bmain)
{
  /* Replace paint brushes with a reference to the default brush asset for that mode. */
  LISTBASE_FOREACH (Scene *, scene, &bmain.scenes) {
    BKE_paint_brushes_set_default_references(scene->toolsettings);
  }

  /* Replace persistent tool references with the new single builtin brush tool. */
  LISTBASE_FOREACH (WorkSpace *, workspace, &bmain.workspaces) {
    LISTBASE_FOREACH (bToolRef *, tref, &workspace->tools) {
      if (tref->space_type != SPACE_VIEW3D) {
        continue;
      }
      if (!ELEM(tref->mode,
                CTX_MODE_SCULPT,
                CTX_MODE_PAINT_VERTEX,
                CTX_MODE_PAINT_WEIGHT,
                CTX_MODE_PAINT_TEXTURE,
                CTX_MODE_PAINT_GPENCIL_LEGACY,
                CTX_MODE_PAINT_GREASE_PENCIL,
                CTX_MODE_SCULPT_GPENCIL_LEGACY,
                CTX_MODE_SCULPT_GREASE_PENCIL,
                CTX_MODE_WEIGHT_GPENCIL_LEGACY,
                CTX_MODE_WEIGHT_GREASE_PENCIL,
                CTX_MODE_VERTEX_GREASE_PENCIL,
                CTX_MODE_VERTEX_GPENCIL_LEGACY,
                CTX_MODE_SCULPT_CURVES))
      {
        continue;
      }
      STRNCPY(tref->idname, "builtin.brush");
    }
  }
}

static void image_settings_avi_to_ffmpeg(Scene *scene)
{
  if (ELEM(scene->r.im_format.imtype, R_IMF_IMTYPE_AVIRAW, R_IMF_IMTYPE_AVIJPEG)) {
    scene->r.im_format.imtype = R_IMF_IMTYPE_FFMPEG;
  }
}

/* The Hue Correct curve now wraps around by specifying CUMA_USE_WRAPPING, which means it no longer
 * makes sense to have curve maps outside of the [0, 1] range, so enable clipping and reset the
 * clip and view ranges. */
static void hue_correct_set_wrapping(CurveMapping *curve_mapping)
{
  curve_mapping->flag |= CUMA_DO_CLIP;
  curve_mapping->flag |= CUMA_USE_WRAPPING;

  curve_mapping->clipr.xmin = 0.0f;
  curve_mapping->clipr.xmax = 1.0f;
  curve_mapping->clipr.ymin = 0.0f;
  curve_mapping->clipr.ymax = 1.0f;

  curve_mapping->curr.xmin = 0.0f;
  curve_mapping->curr.xmax = 1.0f;
  curve_mapping->curr.ymin = 0.0f;
  curve_mapping->curr.ymax = 1.0f;
}

static bool seq_hue_correct_set_wrapping(Sequence *seq, void * /*user_data*/)
{
  LISTBASE_FOREACH (SequenceModifierData *, smd, &seq->modifiers) {
    if (smd->type == seqModifierType_HueCorrect) {
      HueCorrectModifierData *hcmd = (HueCorrectModifierData *)smd;
      CurveMapping *cumap = (CurveMapping *)&hcmd->curve_mapping;
      hue_correct_set_wrapping(cumap);
    }
  }
  return true;
}

static void versioning_update_timecode(short int *tc)
{
  /* 2 = IMB_TC_FREE_RUN, 4 = IMB_TC_INTERPOLATED_REC_DATE_FREE_RUN. */
  if (ELEM(*tc, 2, 4)) {
    *tc = IMB_TC_RECORD_RUN;
  }
}

static bool seq_proxies_timecode_update(Sequence *seq, void * /*user_data*/)
{
  if (seq->strip == nullptr || seq->strip->proxy == nullptr) {
    return true;
  }
  StripProxy *proxy = seq->strip->proxy;
  versioning_update_timecode(&proxy->tc);
  return true;
}

static bool seq_text_data_update(Sequence *seq, void * /*user_data*/)
{
  if (seq->type != SEQ_TYPE_TEXT || seq->effectdata == nullptr) {
    return true;
  }

  TextVars *data = static_cast<TextVars *>(seq->effectdata);
  if (data->shadow_angle == 0.0f) {
    data->shadow_angle = DEG2RADF(65.0f);
    data->shadow_offset = 0.04f;
    data->shadow_blur = 0.0f;
  }
  if (data->outline_width == 0.0f) {
    data->outline_color[3] = 0.7f;
    data->outline_width = 0.05f;
  }
  return true;
}

static void versioning_node_hue_correct_set_wrappng(bNodeTree *ntree)
{
  if (ntree->type == NTREE_COMPOSIT) {
    LISTBASE_FOREACH_MUTABLE (bNode *, node, &ntree->nodes) {

      if (node->type == CMP_NODE_HUECORRECT) {
        CurveMapping *cumap = (CurveMapping *)node->storage;
        hue_correct_set_wrapping(cumap);
      }
    }
  }
}

static void add_image_editor_asset_shelf(Main &bmain)
{
  LISTBASE_FOREACH (bScreen *, screen, &bmain.screens) {
    LISTBASE_FOREACH (ScrArea *, area, &screen->areabase) {
      LISTBASE_FOREACH (SpaceLink *, sl, &area->spacedata) {
        if (sl->spacetype != SPACE_IMAGE) {
          continue;
        }

        ListBase *regionbase = (sl == area->spacedata.first) ? &area->regionbase : &sl->regionbase;

        if (ARegion *new_shelf_region = do_versions_add_region_if_not_found(
                regionbase, RGN_TYPE_ASSET_SHELF, __func__, RGN_TYPE_TOOL_HEADER))
        {
          new_shelf_region->regiondata = MEM_cnew<RegionAssetShelf>(__func__);
          new_shelf_region->alignment = RGN_ALIGN_BOTTOM;
          new_shelf_region->flag |= RGN_FLAG_HIDDEN;
        }
        if (ARegion *new_shelf_header = do_versions_add_region_if_not_found(
                regionbase, RGN_TYPE_ASSET_SHELF_HEADER, __func__, RGN_TYPE_ASSET_SHELF))
        {
          new_shelf_header->alignment = RGN_ALIGN_BOTTOM | RGN_ALIGN_HIDE_WITH_PREV;
        }
      }
    }
  }
}

static void node_reroute_add_storage(bNodeTree &tree)
{
  for (bNode *node : tree.all_nodes()) {
    if (node->is_reroute()) {
      if (node->storage != nullptr) {
        continue;
      }

      bNodeSocket &input = *static_cast<bNodeSocket *>(node->inputs.first);
      bNodeSocket &output = *static_cast<bNodeSocket *>(node->outputs.first);

      /* Use uniform identifier for sockets. In old Blender versions (<=2021, up to af0b7925), the
       * identifiers were sometimes all lower case. Fixing those wrong socket identifiers is
       * important because otherwise they loose links now that the reroute node also uses node
       * declarations. */
      STRNCPY(input.identifier, "Input");
      STRNCPY(output.identifier, "Output");

      NodeReroute *data = MEM_cnew<NodeReroute>(__func__);
      STRNCPY(data->type_idname, input.idname);
      node->storage = data;
    }
  }
}

/**
 * It was possible that curve attributes were initialized to 0 even if that is not allowed for some
 * attributes.
 */
static void fix_built_in_curve_attribute_defaults(Main *bmain)
{
  LISTBASE_FOREACH (Curves *, curves, &bmain->hair_curves) {
    const int curves_num = curves->geometry.curve_num;
    if (int *resolutions = static_cast<int *>(CustomData_get_layer_named_for_write(
            &curves->geometry.curve_data, CD_PROP_INT32, "resolution", curves_num)))
    {
      for (int &resolution : blender::MutableSpan{resolutions, curves_num}) {
        resolution = std::max(resolution, 1);
      }
    }
    if (int8_t *nurb_orders = static_cast<int8_t *>(CustomData_get_layer_named_for_write(
            &curves->geometry.curve_data, CD_PROP_INT8, "nurbs_order", curves_num)))
    {
      for (int8_t &nurbs_order : blender::MutableSpan{nurb_orders, curves_num}) {
        nurbs_order = std::max<int8_t>(nurbs_order, 1);
      }
    }
  }
}

static void add_bevel_modifier_attribute_name_defaults(Main &bmain)
{
  LISTBASE_FOREACH (Object *, ob, &bmain.objects) {
    if (ob->type != OB_MESH) {
      continue;
    }
    LISTBASE_FOREACH (ModifierData *, md, &ob->modifiers) {
      if (md->type == eModifierType_Bevel) {
        BevelModifierData *bmd = reinterpret_cast<BevelModifierData *>(md);
        if (bmd->vertex_weight_name[0] == '\0') {
          STRNCPY(bmd->vertex_weight_name, "bevel_weight_vert");
        }
        if (bmd->edge_weight_name[0] == '\0') {
          STRNCPY(bmd->edge_weight_name, "bevel_weight_edge");
        }
      }
    }
  }
}

static void hide_simulation_node_skip_socket_value(Main &bmain)
{
  LISTBASE_FOREACH (bNodeTree *, tree, &bmain.nodetrees) {
    LISTBASE_FOREACH (bNode *, node, &tree->nodes) {
      if (node->type != GEO_NODE_SIMULATION_OUTPUT) {
        continue;
      }
      bNodeSocket *skip_input = static_cast<bNodeSocket *>(node->inputs.first);
      if (!skip_input || !STREQ(skip_input->identifier, "Skip")) {
        continue;
      }
      auto *default_value = static_cast<bNodeSocketValueBoolean *>(skip_input->default_value);
      if (!default_value->value) {
        continue;
      }
      bool is_linked = false;
      LISTBASE_FOREACH (bNodeLink *, link, &tree->links) {
        if (link->tosock == skip_input) {
          is_linked = true;
        }
      }
      if (is_linked) {
        continue;
      }

      bNode &input_node = version_node_add_empty(*tree, "FunctionNodeInputBool");
      input_node.parent = node->parent;
      input_node.locx = node->locx - 25;
      input_node.locy = node->locy;

      NodeInputBool *input_node_storage = MEM_cnew<NodeInputBool>(__func__);
      input_node.storage = input_node_storage;
      input_node_storage->boolean = true;

      bNodeSocket &input_node_socket = version_node_add_socket(
          *tree, input_node, SOCK_OUT, "NodeSocketBool", "Boolean");

      version_node_add_link(*tree, input_node, input_node_socket, *node, *skip_input);

      /* Change the old socket value so that the versioning code is not run again. */
      default_value->value = false;
    }
  }
}

static bool versioning_convert_seq_text_anchor(Sequence *seq, void * /*user_data*/)
{
  if (seq->type != SEQ_TYPE_TEXT || seq->effectdata == nullptr) {
    return true;
  }

  TextVars *data = static_cast<TextVars *>(seq->effectdata);
  data->anchor_x = data->align;
  data->anchor_y = data->align_y;
  data->align = SEQ_TEXT_ALIGN_X_LEFT;

  return true;
}

void blo_do_versions_400(FileData *fd, Library * /*lib*/, Main *bmain)
{
  if (!MAIN_VERSION_FILE_ATLEAST(bmain, 400, 1)) {
    LISTBASE_FOREACH (Mesh *, mesh, &bmain->meshes) {
      version_mesh_legacy_to_struct_of_array_format(*mesh);
    }
    version_movieclips_legacy_camera_object(bmain);
  }

  if (!MAIN_VERSION_FILE_ATLEAST(bmain, 400, 2)) {
    LISTBASE_FOREACH (Mesh *, mesh, &bmain->meshes) {
      BKE_mesh_legacy_bevel_weight_to_generic(mesh);
    }
  }

  /* 400 4 did not require any do_version here. */

  if (!MAIN_VERSION_FILE_ATLEAST(bmain, 400, 5)) {
    LISTBASE_FOREACH (Scene *, scene, &bmain->scenes) {
      ToolSettings *ts = scene->toolsettings;
      if (ts->snap_mode_tools != SCE_SNAP_TO_NONE) {
        ts->snap_mode_tools = SCE_SNAP_TO_GEOM;
      }

#define SCE_SNAP_PROJECT (1 << 3)
      if (ts->snap_flag & SCE_SNAP_PROJECT) {
        ts->snap_mode &= ~(1 << 2); /* SCE_SNAP_TO_FACE */
        ts->snap_mode |= (1 << 8);  /* SCE_SNAP_INDIVIDUAL_PROJECT */
      }
#undef SCE_SNAP_PROJECT
    }
  }

  if (!MAIN_VERSION_FILE_ATLEAST(bmain, 400, 6)) {
    FOREACH_NODETREE_BEGIN (bmain, ntree, id) {
      versioning_replace_legacy_glossy_node(ntree);
      versioning_remove_microfacet_sharp_distribution(ntree);
    }
    FOREACH_NODETREE_END;
  }

  if (!MAIN_VERSION_FILE_ATLEAST(bmain, 400, 7)) {
    version_mesh_crease_generic(*bmain);
  }

  if (!MAIN_VERSION_FILE_ATLEAST(bmain, 400, 8)) {
    LISTBASE_FOREACH (bAction *, act, &bmain->actions) {
      act->frame_start = max_ff(act->frame_start, MINAFRAMEF);
      act->frame_end = min_ff(act->frame_end, MAXFRAMEF);
    }
  }

  if (!MAIN_VERSION_FILE_ATLEAST(bmain, 400, 9)) {
    LISTBASE_FOREACH (Light *, light, &bmain->lights) {
      if (light->type == LA_SPOT && light->nodetree) {
        version_replace_texcoord_normal_socket(light->nodetree);
      }
    }
  }

  /* Fix brush->tip_scale_x which should never be zero. */
  LISTBASE_FOREACH (Brush *, brush, &bmain->brushes) {
    if (brush->tip_scale_x == 0.0f) {
      brush->tip_scale_x = 1.0f;
    }
  }

  if (!MAIN_VERSION_FILE_ATLEAST(bmain, 400, 10)) {
    LISTBASE_FOREACH (bScreen *, screen, &bmain->screens) {
      LISTBASE_FOREACH (ScrArea *, area, &screen->areabase) {
        LISTBASE_FOREACH (SpaceLink *, space, &area->spacedata) {
          if (space->spacetype == SPACE_NODE) {
            SpaceNode *snode = reinterpret_cast<SpaceNode *>(space);
            snode->overlay.flag |= SN_OVERLAY_SHOW_PREVIEWS;
          }
        }
      }
    }
  }

  if (!MAIN_VERSION_FILE_ATLEAST(bmain, 400, 11)) {
    version_vertex_weight_edit_preserve_threshold_exclusivity(bmain);
  }

  if (!MAIN_VERSION_FILE_ATLEAST(bmain, 400, 12)) {
    if (!DNA_struct_member_exists(fd->filesdna, "LightProbe", "int", "grid_bake_samples")) {
      LISTBASE_FOREACH (LightProbe *, lightprobe, &bmain->lightprobes) {
        lightprobe->grid_bake_samples = 2048;
        lightprobe->grid_normal_bias = 0.3f;
        lightprobe->grid_view_bias = 0.0f;
        lightprobe->grid_facing_bias = 0.5f;
        lightprobe->grid_dilation_threshold = 0.5f;
        lightprobe->grid_dilation_radius = 1.0f;
      }
    }

    /* Set default bake resolution. */
    if (!DNA_struct_member_exists(fd->filesdna, "World", "int", "probe_resolution")) {
      LISTBASE_FOREACH (World *, world, &bmain->worlds) {
        world->probe_resolution = LIGHT_PROBE_RESOLUTION_1024;
      }
    }

    if (!DNA_struct_member_exists(fd->filesdna, "LightProbe", "float", "grid_surface_bias")) {
      LISTBASE_FOREACH (LightProbe *, lightprobe, &bmain->lightprobes) {
        lightprobe->grid_surface_bias = 0.05f;
        lightprobe->grid_escape_bias = 0.1f;
      }
    }

    /* Clear removed "Z Buffer" flag. */
    {
      const int R_IMF_FLAG_ZBUF_LEGACY = 1 << 0;
      LISTBASE_FOREACH (Scene *, scene, &bmain->scenes) {
        scene->r.im_format.flag &= ~R_IMF_FLAG_ZBUF_LEGACY;
      }
    }

    /* Reset the layer opacity for all layers to 1. */
    LISTBASE_FOREACH (GreasePencil *, grease_pencil, &bmain->grease_pencils) {
      for (blender::bke::greasepencil::Layer *layer : grease_pencil->layers_for_write()) {
        layer->opacity = 1.0f;
      }
    }

    FOREACH_NODETREE_BEGIN (bmain, ntree, id) {
      if (ntree->type == NTREE_SHADER) {
        /* Remove Transmission Roughness from Principled BSDF. */
        version_principled_transmission_roughness(ntree);
        /* Convert legacy Velvet BSDF nodes into the new Sheen BSDF node. */
        version_replace_velvet_sheen_node(ntree);
        /* Convert sheen inputs on the Principled BSDF. */
        version_principled_bsdf_sheen(ntree);
      }
    }
    FOREACH_NODETREE_END;

    LISTBASE_FOREACH (bScreen *, screen, &bmain->screens) {
      LISTBASE_FOREACH (ScrArea *, area, &screen->areabase) {
        LISTBASE_FOREACH (SpaceLink *, sl, &area->spacedata) {
          ListBase *regionbase = (sl == area->spacedata.first) ? &area->regionbase :
                                                                 &sl->regionbase;

          /* Layout based regions used to also disallow resizing, now these are separate flags.
           * Make sure they are set together for old regions. */
          LISTBASE_FOREACH (ARegion *, region, regionbase) {
            if (region->flag & RGN_FLAG_DYNAMIC_SIZE) {
              region->flag |= RGN_FLAG_NO_USER_RESIZE;
            }
          }
        }
      }
    }
  }

  if (!MAIN_VERSION_FILE_ATLEAST(bmain, 400, 13)) {
    /* For the scenes configured to use the "None" display disable the color management
     * again. This will handle situation when the "None" display is removed and is replaced with
     * a "Raw" view instead.
     *
     * Note that this versioning will do nothing if the "None" display exists in the OCIO
     * configuration. */
    LISTBASE_FOREACH (Scene *, scene, &bmain->scenes) {
      const ColorManagedDisplaySettings &display_settings = scene->display_settings;
      if (STREQ(display_settings.display_device, "None")) {
        BKE_scene_disable_color_management(scene);
      }
    }
  }

  if (!MAIN_VERSION_FILE_ATLEAST(bmain, 400, 14)) {
    if (!DNA_struct_member_exists(fd->filesdna, "SceneEEVEE", "int", "ray_tracing_method")) {
      LISTBASE_FOREACH (Scene *, scene, &bmain->scenes) {
        scene->eevee.ray_tracing_method = RAYTRACE_EEVEE_METHOD_SCREEN;
      }
    }

    if (!DNA_struct_exists(fd->filesdna, "RegionAssetShelf")) {
      LISTBASE_FOREACH (bScreen *, screen, &bmain->screens) {
        LISTBASE_FOREACH (ScrArea *, area, &screen->areabase) {
          LISTBASE_FOREACH (SpaceLink *, sl, &area->spacedata) {
            if (sl->spacetype != SPACE_VIEW3D) {
              continue;
            }

            ListBase *regionbase = (sl == area->spacedata.first) ? &area->regionbase :
                                                                   &sl->regionbase;

            if (ARegion *new_shelf_region = do_versions_add_region_if_not_found(
                    regionbase,
                    RGN_TYPE_ASSET_SHELF,
                    "asset shelf for view3d (versioning)",
                    RGN_TYPE_TOOL_HEADER))
            {
              new_shelf_region->alignment = RGN_ALIGN_BOTTOM;
            }
            if (ARegion *new_shelf_header = do_versions_add_region_if_not_found(
                    regionbase,
                    RGN_TYPE_ASSET_SHELF_HEADER,
                    "asset shelf header for view3d (versioning)",
                    RGN_TYPE_ASSET_SHELF))
            {
              new_shelf_header->alignment = RGN_ALIGN_BOTTOM | RGN_SPLIT_PREV;
            }
          }
        }
      }
    }
  }

  if (!MAIN_VERSION_FILE_ATLEAST(bmain, 400, 16)) {
    /* Set Normalize property of Noise Texture node to true. */
    FOREACH_NODETREE_BEGIN (bmain, ntree, id) {
      if (ntree->type != NTREE_CUSTOM) {
        LISTBASE_FOREACH (bNode *, node, &ntree->nodes) {
          if (node->type == SH_NODE_TEX_NOISE) {
            ((NodeTexNoise *)node->storage)->normalize = true;
          }
        }
      }
    }
    FOREACH_NODETREE_END;
  }

  if (!MAIN_VERSION_FILE_ATLEAST(bmain, 400, 17)) {
    if (!DNA_struct_exists(fd->filesdna, "NodeShaderHairPrincipled")) {
      FOREACH_NODETREE_BEGIN (bmain, ntree, id) {
        if (ntree->type == NTREE_SHADER) {
          version_replace_principled_hair_model(ntree);
        }
      }
      FOREACH_NODETREE_END;
    }

    /* Panorama properties shared with Eevee. */
    if (!DNA_struct_member_exists(fd->filesdna, "Camera", "float", "fisheye_fov")) {
      Camera default_cam = *DNA_struct_default_get(Camera);
      LISTBASE_FOREACH (Camera *, camera, &bmain->cameras) {
        IDProperty *ccam = version_cycles_properties_from_ID(&camera->id);
        if (ccam) {
          camera->panorama_type = version_cycles_property_int(
              ccam, "panorama_type", default_cam.panorama_type);
          camera->fisheye_fov = version_cycles_property_float(
              ccam, "fisheye_fov", default_cam.fisheye_fov);
          camera->fisheye_lens = version_cycles_property_float(
              ccam, "fisheye_lens", default_cam.fisheye_lens);
          camera->latitude_min = version_cycles_property_float(
              ccam, "latitude_min", default_cam.latitude_min);
          camera->latitude_max = version_cycles_property_float(
              ccam, "latitude_max", default_cam.latitude_max);
          camera->longitude_min = version_cycles_property_float(
              ccam, "longitude_min", default_cam.longitude_min);
          camera->longitude_max = version_cycles_property_float(
              ccam, "longitude_max", default_cam.longitude_max);
          /* Fit to match default projective camera with focal_length 50 and sensor_width 36. */
          camera->fisheye_polynomial_k0 = version_cycles_property_float(
              ccam, "fisheye_polynomial_k0", default_cam.fisheye_polynomial_k0);
          camera->fisheye_polynomial_k1 = version_cycles_property_float(
              ccam, "fisheye_polynomial_k1", default_cam.fisheye_polynomial_k1);
          camera->fisheye_polynomial_k2 = version_cycles_property_float(
              ccam, "fisheye_polynomial_k2", default_cam.fisheye_polynomial_k2);
          camera->fisheye_polynomial_k3 = version_cycles_property_float(
              ccam, "fisheye_polynomial_k3", default_cam.fisheye_polynomial_k3);
          camera->fisheye_polynomial_k4 = version_cycles_property_float(
              ccam, "fisheye_polynomial_k4", default_cam.fisheye_polynomial_k4);
        }
        else {
          camera->panorama_type = default_cam.panorama_type;
          camera->fisheye_fov = default_cam.fisheye_fov;
          camera->fisheye_lens = default_cam.fisheye_lens;
          camera->latitude_min = default_cam.latitude_min;
          camera->latitude_max = default_cam.latitude_max;
          camera->longitude_min = default_cam.longitude_min;
          camera->longitude_max = default_cam.longitude_max;
          /* Fit to match default projective camera with focal_length 50 and sensor_width 36. */
          camera->fisheye_polynomial_k0 = default_cam.fisheye_polynomial_k0;
          camera->fisheye_polynomial_k1 = default_cam.fisheye_polynomial_k1;
          camera->fisheye_polynomial_k2 = default_cam.fisheye_polynomial_k2;
          camera->fisheye_polynomial_k3 = default_cam.fisheye_polynomial_k3;
          camera->fisheye_polynomial_k4 = default_cam.fisheye_polynomial_k4;
        }
      }
    }

    if (!DNA_struct_member_exists(fd->filesdna, "LightProbe", "float", "grid_flag")) {
      LISTBASE_FOREACH (LightProbe *, lightprobe, &bmain->lightprobes) {
        /* Keep old behavior of baking the whole lighting. */
        lightprobe->grid_flag = LIGHTPROBE_GRID_CAPTURE_WORLD | LIGHTPROBE_GRID_CAPTURE_INDIRECT |
                                LIGHTPROBE_GRID_CAPTURE_EMISSION;
      }
    }

    if (!DNA_struct_member_exists(fd->filesdna, "SceneEEVEE", "int", "gi_irradiance_pool_size")) {
      LISTBASE_FOREACH (Scene *, scene, &bmain->scenes) {
        scene->eevee.gi_irradiance_pool_size = 16;
      }
    }

    LISTBASE_FOREACH (Scene *, scene, &bmain->scenes) {
      scene->toolsettings->snap_flag_anim |= SCE_SNAP;
      scene->toolsettings->snap_anim_mode |= (1 << 10); /* SCE_SNAP_TO_FRAME */
    }
  }

  if (!MAIN_VERSION_FILE_ATLEAST(bmain, 400, 20)) {
    /* Convert old socket lists into new interface items. */
    FOREACH_NODETREE_BEGIN (bmain, ntree, id) {
      versioning_convert_node_tree_socket_lists_to_interface(ntree);
      /* Clear legacy sockets after conversion.
       * Internal data pointers have been moved or freed already. */
      BLI_freelistN(&ntree->inputs_legacy);
      BLI_freelistN(&ntree->outputs_legacy);
    }
    FOREACH_NODETREE_END;
  }
  else {
    /* Legacy node tree sockets are created for forward compatibility,
     * but have to be freed after loading and versioning. */
    FOREACH_NODETREE_BEGIN (bmain, ntree, id) {
      LISTBASE_FOREACH_MUTABLE (bNodeSocket *, legacy_socket, &ntree->inputs_legacy) {
        MEM_SAFE_FREE(legacy_socket->default_attribute_name);
        MEM_SAFE_FREE(legacy_socket->default_value);
        if (legacy_socket->prop) {
          IDP_FreeProperty(legacy_socket->prop);
        }
        MEM_delete(legacy_socket->runtime);
        MEM_freeN(legacy_socket);
      }
      LISTBASE_FOREACH_MUTABLE (bNodeSocket *, legacy_socket, &ntree->outputs_legacy) {
        MEM_SAFE_FREE(legacy_socket->default_attribute_name);
        MEM_SAFE_FREE(legacy_socket->default_value);
        if (legacy_socket->prop) {
          IDP_FreeProperty(legacy_socket->prop);
        }
        MEM_delete(legacy_socket->runtime);
        MEM_freeN(legacy_socket);
      }
      BLI_listbase_clear(&ntree->inputs_legacy);
      BLI_listbase_clear(&ntree->outputs_legacy);
    }
    FOREACH_NODETREE_END;
  }

  if (!MAIN_VERSION_FILE_ATLEAST(bmain, 400, 22)) {
    /* Initialize root panel flags in files created before these flags were added. */
    FOREACH_NODETREE_BEGIN (bmain, ntree, id) {
      ntree->tree_interface.root_panel.flag |= NODE_INTERFACE_PANEL_ALLOW_CHILD_PANELS;
    }
    FOREACH_NODETREE_END;
  }

  if (!MAIN_VERSION_FILE_ATLEAST(bmain, 400, 23)) {
    LISTBASE_FOREACH (bNodeTree *, ntree, &bmain->nodetrees) {
      if (ntree->type == NTREE_GEOMETRY) {
        LISTBASE_FOREACH (bNode *, node, &ntree->nodes) {
          if (node->type == GEO_NODE_SET_SHADE_SMOOTH) {
            node->custom1 = int8_t(blender::bke::AttrDomain::Face);
          }
        }
      }
    }
  }

  if (!MAIN_VERSION_FILE_ATLEAST(bmain, 400, 24)) {
    FOREACH_NODETREE_BEGIN (bmain, ntree, id) {
      if (ntree->type == NTREE_SHADER) {
        /* Convert coat inputs on the Principled BSDF. */
        version_principled_bsdf_coat(ntree);
        /* Convert subsurface inputs on the Principled BSDF. */
        version_principled_bsdf_subsurface(ntree);
        /* Convert emission on the Principled BSDF. */
        version_principled_bsdf_emission(ntree);
      }
    }
    FOREACH_NODETREE_END;

    {
      LISTBASE_FOREACH (bScreen *, screen, &bmain->screens) {
        LISTBASE_FOREACH (ScrArea *, area, &screen->areabase) {
          LISTBASE_FOREACH (SpaceLink *, sl, &area->spacedata) {
            const ListBase *regionbase = (sl == area->spacedata.first) ? &area->regionbase :
                                                                         &sl->regionbase;
            LISTBASE_FOREACH (ARegion *, region, regionbase) {
              if (region->regiontype != RGN_TYPE_ASSET_SHELF) {
                continue;
              }

              RegionAssetShelf *shelf_data = static_cast<RegionAssetShelf *>(region->regiondata);
              if (shelf_data && shelf_data->active_shelf &&
                  (shelf_data->active_shelf->preferred_row_count == 0))
              {
                shelf_data->active_shelf->preferred_row_count = 1;
              }
            }
          }
        }
      }
    }

    /* Convert sockets with both input and output flag into two separate sockets. */
    FOREACH_NODETREE_BEGIN (bmain, ntree, id) {
      blender::Vector<bNodeTreeInterfaceSocket *> sockets_to_split;
      ntree->tree_interface.foreach_item([&](bNodeTreeInterfaceItem &item) {
        if (item.item_type == NODE_INTERFACE_SOCKET) {
          bNodeTreeInterfaceSocket &socket = reinterpret_cast<bNodeTreeInterfaceSocket &>(item);
          if ((socket.flag & NODE_INTERFACE_SOCKET_INPUT) &&
              (socket.flag & NODE_INTERFACE_SOCKET_OUTPUT))
          {
            sockets_to_split.append(&socket);
          }
        }
        return true;
      });

      for (bNodeTreeInterfaceSocket *socket : sockets_to_split) {
        const int position = ntree->tree_interface.find_item_position(socket->item);
        bNodeTreeInterfacePanel *parent = ntree->tree_interface.find_item_parent(socket->item);
        version_node_group_split_socket(ntree->tree_interface, *socket, parent, position + 1);
      }
    }
    FOREACH_NODETREE_END;
  }

  if (!MAIN_VERSION_FILE_ATLEAST(bmain, 400, 25)) {
    FOREACH_NODETREE_BEGIN (bmain, ntree, id) {
      if (ntree->type == NTREE_SHADER) {
        /* Convert specular tint on the Principled BSDF. */
        version_principled_bsdf_specular_tint(ntree);
        /* Rename some sockets. */
        version_principled_bsdf_rename_sockets(ntree);
      }
    }
    FOREACH_NODETREE_END;
  }

  if (!MAIN_VERSION_FILE_ATLEAST(bmain, 400, 26)) {
    enable_geometry_nodes_is_modifier(*bmain);

    LISTBASE_FOREACH (Scene *, scene, &bmain->scenes) {
      scene->simulation_frame_start = scene->r.sfra;
      scene->simulation_frame_end = scene->r.efra;
    }
  }

  if (!MAIN_VERSION_FILE_ATLEAST(bmain, 400, 27)) {
    LISTBASE_FOREACH (bScreen *, screen, &bmain->screens) {
      LISTBASE_FOREACH (ScrArea *, area, &screen->areabase) {
        LISTBASE_FOREACH (SpaceLink *, sl, &area->spacedata) {
          if (sl->spacetype == SPACE_SEQ) {
            SpaceSeq *sseq = (SpaceSeq *)sl;
            sseq->timeline_overlay.flag |= SEQ_TIMELINE_SHOW_STRIP_RETIMING;
          }
        }
      }
    }

    if (!DNA_struct_member_exists(fd->filesdna, "SceneEEVEE", "int", "shadow_step_count")) {
      SceneEEVEE default_scene_eevee = *DNA_struct_default_get(SceneEEVEE);
      LISTBASE_FOREACH (Scene *, scene, &bmain->scenes) {
        scene->eevee.shadow_ray_count = default_scene_eevee.shadow_ray_count;
        scene->eevee.shadow_step_count = default_scene_eevee.shadow_step_count;
      }
    }
  }

  if (!MAIN_VERSION_FILE_ATLEAST(bmain, 400, 28)) {
    LISTBASE_FOREACH (bScreen *, screen, &bmain->screens) {
      LISTBASE_FOREACH (ScrArea *, area, &screen->areabase) {
        LISTBASE_FOREACH (SpaceLink *, sl, &area->spacedata) {
          const ListBase *regionbase = (sl == area->spacedata.first) ? &area->regionbase :
                                                                       &sl->regionbase;
          LISTBASE_FOREACH (ARegion *, region, regionbase) {
            if (region->regiontype != RGN_TYPE_ASSET_SHELF) {
              continue;
            }

            RegionAssetShelf *shelf_data = static_cast<RegionAssetShelf *>(region->regiondata);
            if (shelf_data && shelf_data->active_shelf) {
              AssetShelfSettings &settings = shelf_data->active_shelf->settings;
              settings.asset_library_reference.custom_library_index = -1;
              settings.asset_library_reference.type = ASSET_LIBRARY_ALL;
            }

            region->flag |= RGN_FLAG_HIDDEN;
          }
        }
      }
    }
  }

  if (!MAIN_VERSION_FILE_ATLEAST(bmain, 400, 29)) {
    /* Unhide all Reroute nodes. */
    FOREACH_NODETREE_BEGIN (bmain, ntree, id) {
      LISTBASE_FOREACH (bNode *, node, &ntree->nodes) {
        if (node->is_reroute()) {
          static_cast<bNodeSocket *>(node->inputs.first)->flag &= ~SOCK_HIDDEN;
          static_cast<bNodeSocket *>(node->outputs.first)->flag &= ~SOCK_HIDDEN;
        }
      }
    }
    FOREACH_NODETREE_END;
  }

  if (!MAIN_VERSION_FILE_ATLEAST(bmain, 400, 30)) {
    LISTBASE_FOREACH (Scene *, scene, &bmain->scenes) {
      ToolSettings *ts = scene->toolsettings;
      enum { IS_DEFAULT = 0, IS_UV, IS_NODE, IS_ANIM };
      auto versioning_snap_to = [](short snap_to_old, int type) {
        eSnapMode snap_to_new = SCE_SNAP_TO_NONE;
        if (snap_to_old & (1 << 0)) {
          snap_to_new |= type == IS_NODE ? SCE_SNAP_TO_NODE_X :
                         type == IS_ANIM ? SCE_SNAP_TO_FRAME :
                                           SCE_SNAP_TO_VERTEX;
        }
        if (snap_to_old & (1 << 1)) {
          snap_to_new |= type == IS_NODE ? SCE_SNAP_TO_NODE_Y :
                         type == IS_ANIM ? SCE_SNAP_TO_SECOND :
                                           SCE_SNAP_TO_EDGE;
        }
        if (ELEM(type, IS_DEFAULT, IS_ANIM) && snap_to_old & (1 << 2)) {
          snap_to_new |= type == IS_DEFAULT ? SCE_SNAP_TO_FACE : SCE_SNAP_TO_MARKERS;
        }
        if (type == IS_DEFAULT && snap_to_old & (1 << 3)) {
          snap_to_new |= SCE_SNAP_TO_VOLUME;
        }
        if (type == IS_DEFAULT && snap_to_old & (1 << 4)) {
          snap_to_new |= SCE_SNAP_TO_EDGE_MIDPOINT;
        }
        if (type == IS_DEFAULT && snap_to_old & (1 << 5)) {
          snap_to_new |= SCE_SNAP_TO_EDGE_PERPENDICULAR;
        }
        if (ELEM(type, IS_DEFAULT, IS_UV, IS_NODE) && snap_to_old & (1 << 6)) {
          snap_to_new |= SCE_SNAP_TO_INCREMENT;
        }
        if (ELEM(type, IS_DEFAULT, IS_UV, IS_NODE) && snap_to_old & (1 << 7)) {
          snap_to_new |= SCE_SNAP_TO_GRID;
        }
        if (type == IS_DEFAULT && snap_to_old & (1 << 8)) {
          snap_to_new |= SCE_SNAP_INDIVIDUAL_NEAREST;
        }
        if (type == IS_DEFAULT && snap_to_old & (1 << 9)) {
          snap_to_new |= SCE_SNAP_INDIVIDUAL_PROJECT;
        }
        if (snap_to_old & (1 << 10)) {
          snap_to_new |= SCE_SNAP_TO_FRAME;
        }
        if (snap_to_old & (1 << 11)) {
          snap_to_new |= SCE_SNAP_TO_SECOND;
        }
        if (snap_to_old & (1 << 12)) {
          snap_to_new |= SCE_SNAP_TO_MARKERS;
        }

        if (!snap_to_new) {
          snap_to_new = eSnapMode(1 << 0);
        }

        return snap_to_new;
      };

      ts->snap_mode = versioning_snap_to(ts->snap_mode, IS_DEFAULT);
      ts->snap_uv_mode = versioning_snap_to(ts->snap_uv_mode, IS_UV);
      ts->snap_node_mode = versioning_snap_to(ts->snap_node_mode, IS_NODE);
      ts->snap_anim_mode = versioning_snap_to(ts->snap_anim_mode, IS_ANIM);
    }
  }

  if (!MAIN_VERSION_FILE_ATLEAST(bmain, 400, 31)) {
    LISTBASE_FOREACH (Curve *, curve, &bmain->curves) {
      const int curvetype = BKE_curve_type_get(curve);
      if (curvetype == OB_FONT) {
        CharInfo *info = curve->strinfo;
        if (info != nullptr) {
          for (int i = curve->len_char32 - 1; i >= 0; i--, info++) {
            if (info->mat_nr > 0) {
              /** CharInfo mat_nr used to start at 1, unlike mesh & nurbs, now zero-based. */
              info->mat_nr--;
            }
          }
        }
      }
    }
  }

  if (!MAIN_VERSION_FILE_ATLEAST(bmain, 400, 33)) {
    /* Fix node group socket order by sorting outputs and inputs. */
    LISTBASE_FOREACH (bNodeTree *, ntree, &bmain->nodetrees) {
      versioning_node_group_sort_sockets_recursive(ntree->tree_interface.root_panel);
    }
  }

  if (!MAIN_VERSION_FILE_ATLEAST(bmain, 401, 1)) {
    LISTBASE_FOREACH (GreasePencil *, grease_pencil, &bmain->grease_pencils) {
      versioning_grease_pencil_stroke_radii_scaling(grease_pencil);
    }
  }

  if (!MAIN_VERSION_FILE_ATLEAST(bmain, 401, 4)) {
    FOREACH_NODETREE_BEGIN (bmain, ntree, id) {
      if (ntree->type != NTREE_CUSTOM) {
        /* versioning_update_noise_texture_node must be done before
         * versioning_replace_musgrave_texture_node. */
        versioning_update_noise_texture_node(ntree);

        /* Convert Musgrave Texture nodes to Noise Texture nodes. */
        versioning_replace_musgrave_texture_node(ntree);
      }
    }
    FOREACH_NODETREE_END;
  }

  if (!MAIN_VERSION_FILE_ATLEAST(bmain, 401, 5)) {
    /* Unify Material::blend_shadow and Cycles.use_transparent_shadows into the
     * Material::blend_flag. */
    Scene *scene = static_cast<Scene *>(bmain->scenes.first);
    bool is_eevee = scene && STR_ELEM(scene->r.engine,
                                      RE_engine_id_BLENDER_EEVEE,
                                      RE_engine_id_BLENDER_EEVEE_NEXT);
    LISTBASE_FOREACH (Material *, material, &bmain->materials) {
      bool transparent_shadows = true;
      if (is_eevee) {
        transparent_shadows = material->blend_shadow != MA_BS_SOLID;
      }
      else if (IDProperty *cmat = version_cycles_properties_from_ID(&material->id)) {
        transparent_shadows = version_cycles_property_boolean(
            cmat, "use_transparent_shadow", true);
      }
      SET_FLAG_FROM_TEST(material->blend_flag, transparent_shadows, MA_BL_TRANSPARENT_SHADOW);
    }
  }

  if (!MAIN_VERSION_FILE_ATLEAST(bmain, 401, 5)) {
    /** NOTE: This versioning code didn't update the subversion number. */
    FOREACH_NODETREE_BEGIN (bmain, ntree, id) {
      if (ntree->type == NTREE_COMPOSIT) {
        versioning_replace_splitviewer(ntree);
      }
    }
    FOREACH_NODETREE_END;
  }

  /* 401 6 did not require any do_version here. */

  if (!MAIN_VERSION_FILE_ATLEAST(bmain, 401, 7)) {
    if (!DNA_struct_member_exists(fd->filesdna, "SceneEEVEE", "int", "volumetric_ray_depth")) {
      SceneEEVEE default_eevee = *DNA_struct_default_get(SceneEEVEE);
      LISTBASE_FOREACH (Scene *, scene, &bmain->scenes) {
        scene->eevee.volumetric_ray_depth = default_eevee.volumetric_ray_depth;
      }
    }

    if (!DNA_struct_member_exists(fd->filesdna, "Material", "char", "surface_render_method")) {
      LISTBASE_FOREACH (Material *, mat, &bmain->materials) {
        mat->surface_render_method = (mat->blend_method == MA_BM_BLEND) ?
                                         MA_SURFACE_METHOD_FORWARD :
                                         MA_SURFACE_METHOD_DEFERRED;
      }
    }

    LISTBASE_FOREACH (bScreen *, screen, &bmain->screens) {
      LISTBASE_FOREACH (ScrArea *, area, &screen->areabase) {
        LISTBASE_FOREACH (SpaceLink *, sl, &area->spacedata) {
          const ListBase *regionbase = (sl == area->spacedata.first) ? &area->regionbase :
                                                                       &sl->regionbase;
          LISTBASE_FOREACH (ARegion *, region, regionbase) {
            if (region->regiontype != RGN_TYPE_ASSET_SHELF_HEADER) {
              continue;
            }
            region->alignment &= ~RGN_SPLIT_PREV;
            region->alignment |= RGN_ALIGN_HIDE_WITH_PREV;
          }
        }
      }
    }

    if (!DNA_struct_member_exists(fd->filesdna, "SceneEEVEE", "float", "gtao_thickness")) {
      SceneEEVEE default_eevee = *DNA_struct_default_get(SceneEEVEE);
      LISTBASE_FOREACH (Scene *, scene, &bmain->scenes) {
        scene->eevee.gtao_thickness = default_eevee.gtao_thickness;
        scene->eevee.gtao_focus = default_eevee.gtao_focus;
      }
    }

    if (!DNA_struct_member_exists(fd->filesdna, "LightProbe", "float", "data_display_size")) {
      LightProbe default_probe = *DNA_struct_default_get(LightProbe);
      LISTBASE_FOREACH (LightProbe *, probe, &bmain->lightprobes) {
        probe->data_display_size = default_probe.data_display_size;
      }
    }

    LISTBASE_FOREACH (Mesh *, mesh, &bmain->meshes) {
      mesh->flag &= ~ME_NO_OVERLAPPING_TOPOLOGY;
    }
  }

  if (!MAIN_VERSION_FILE_ATLEAST(bmain, 401, 8)) {
    LISTBASE_FOREACH (bNodeTree *, ntree, &bmain->nodetrees) {
      if (ntree->type != NTREE_GEOMETRY) {
        continue;
      }
      versioning_nodes_dynamic_sockets(*ntree);
    }
  }

  if (!MAIN_VERSION_FILE_ATLEAST(bmain, 401, 9)) {
    if (!DNA_struct_member_exists(fd->filesdna, "Material", "char", "displacement_method")) {
      /* Replace Cycles.displacement_method by Material::displacement_method. */
      LISTBASE_FOREACH (Material *, material, &bmain->materials) {
        int displacement_method = MA_DISPLACEMENT_BUMP;
        if (IDProperty *cmat = version_cycles_properties_from_ID(&material->id)) {
          displacement_method = version_cycles_property_int(
              cmat, "displacement_method", MA_DISPLACEMENT_BUMP);
        }
        material->displacement_method = displacement_method;
      }
    }

    /* Prevent custom bone colors from having alpha zero.
     * Part of the fix for issue #115434. */
    LISTBASE_FOREACH (bArmature *, arm, &bmain->armatures) {
      blender::animrig::ANIM_armature_foreach_bone(&arm->bonebase, [](Bone *bone) {
        bone->color.custom.solid[3] = 255;
        bone->color.custom.select[3] = 255;
        bone->color.custom.active[3] = 255;
      });
      if (arm->edbo) {
        LISTBASE_FOREACH (EditBone *, ebone, arm->edbo) {
          ebone->color.custom.solid[3] = 255;
          ebone->color.custom.select[3] = 255;
          ebone->color.custom.active[3] = 255;
        }
      }
    }
    LISTBASE_FOREACH (Object *, obj, &bmain->objects) {
      if (obj->pose == nullptr) {
        continue;
      }
      LISTBASE_FOREACH (bPoseChannel *, pchan, &obj->pose->chanbase) {
        pchan->color.custom.solid[3] = 255;
        pchan->color.custom.select[3] = 255;
        pchan->color.custom.active[3] = 255;
      }
    }
  }

  if (!MAIN_VERSION_FILE_ATLEAST(bmain, 401, 10)) {
    if (!DNA_struct_member_exists(
            fd->filesdna, "SceneEEVEE", "RaytraceEEVEE", "ray_tracing_options"))
    {
      LISTBASE_FOREACH (Scene *, scene, &bmain->scenes) {
        scene->eevee.ray_tracing_options.flag = RAYTRACE_EEVEE_USE_DENOISE;
        scene->eevee.ray_tracing_options.denoise_stages = RAYTRACE_EEVEE_DENOISE_SPATIAL |
                                                          RAYTRACE_EEVEE_DENOISE_TEMPORAL |
                                                          RAYTRACE_EEVEE_DENOISE_BILATERAL;
        scene->eevee.ray_tracing_options.screen_trace_quality = 0.25f;
        scene->eevee.ray_tracing_options.screen_trace_thickness = 0.2f;
        scene->eevee.ray_tracing_options.trace_max_roughness = 0.5f;
        scene->eevee.ray_tracing_options.resolution_scale = 2;
      }
    }

    LISTBASE_FOREACH (bNodeTree *, ntree, &bmain->nodetrees) {
      if (ntree->type == NTREE_GEOMETRY) {
        version_geometry_nodes_use_rotation_socket(*ntree);
        versioning_nodes_dynamic_sockets_2(*ntree);
        fix_geometry_nodes_object_info_scale(*ntree);
      }
    }
  }

  if (MAIN_VERSION_FILE_ATLEAST(bmain, 400, 20) && !MAIN_VERSION_FILE_ATLEAST(bmain, 401, 11)) {
    /* Convert old socket lists into new interface items. */
    FOREACH_NODETREE_BEGIN (bmain, ntree, id) {
      versioning_fix_socket_subtype_idnames(ntree);
    }
    FOREACH_NODETREE_END;
  }

  if (!MAIN_VERSION_FILE_ATLEAST(bmain, 401, 12)) {
    FOREACH_NODETREE_BEGIN (bmain, ntree, id) {
      if (ntree->type == NTREE_COMPOSIT) {
        LISTBASE_FOREACH (bNode *, node, &ntree->nodes) {
          if (node->type == CMP_NODE_PIXELATE) {
            node->custom1 = 1;
          }
        }
      }
    }
    FOREACH_NODETREE_END;
  }

  if (!MAIN_VERSION_FILE_ATLEAST(bmain, 401, 13)) {
    FOREACH_NODETREE_BEGIN (bmain, ntree, id) {
      if (ntree->type == NTREE_COMPOSIT) {
        LISTBASE_FOREACH (bNode *, node, &ntree->nodes) {
          if (node->type == CMP_NODE_MAP_UV) {
            node->custom2 = CMP_NODE_MAP_UV_FILTERING_ANISOTROPIC;
          }
        }
      }
    }
    FOREACH_NODETREE_END;
  }

  if (!MAIN_VERSION_FILE_ATLEAST(bmain, 401, 14)) {
    const Brush *default_brush = DNA_struct_default_get(Brush);
    LISTBASE_FOREACH (Brush *, brush, &bmain->brushes) {
      brush->automasking_start_normal_limit = default_brush->automasking_start_normal_limit;
      brush->automasking_start_normal_falloff = default_brush->automasking_start_normal_falloff;

      brush->automasking_view_normal_limit = default_brush->automasking_view_normal_limit;
      brush->automasking_view_normal_falloff = default_brush->automasking_view_normal_falloff;
    }
  }

  if (!MAIN_VERSION_FILE_ATLEAST(bmain, 401, 15)) {
    FOREACH_NODETREE_BEGIN (bmain, ntree, id) {
      if (ntree->type == NTREE_COMPOSIT) {
        LISTBASE_FOREACH (bNode *, node, &ntree->nodes) {
          if (node->type == CMP_NODE_KEYING) {
            NodeKeyingData &keying_data = *static_cast<NodeKeyingData *>(node->storage);
            keying_data.edge_kernel_radius = max_ii(keying_data.edge_kernel_radius - 1, 0);
          }
        }
      }
    }
    FOREACH_NODETREE_END;
  }

  if (!MAIN_VERSION_FILE_ATLEAST(bmain, 401, 16)) {
    LISTBASE_FOREACH (Scene *, scene, &bmain->scenes) {
      Sculpt *sculpt = scene->toolsettings->sculpt;
      if (sculpt != nullptr) {
        Sculpt default_sculpt = *DNA_struct_default_get(Sculpt);
        sculpt->automasking_boundary_edges_propagation_steps =
            default_sculpt.automasking_boundary_edges_propagation_steps;
      }
    }
  }

  if (!MAIN_VERSION_FILE_ATLEAST(bmain, 401, 17)) {
    LISTBASE_FOREACH (Scene *, scene, &bmain->scenes) {
      ToolSettings *ts = scene->toolsettings;
      int input_sample_values[9];

      input_sample_values[0] = ts->imapaint.paint.num_input_samples_deprecated;
      input_sample_values[1] = ts->sculpt != nullptr ?
                                   ts->sculpt->paint.num_input_samples_deprecated :
                                   1;
      input_sample_values[2] = ts->curves_sculpt != nullptr ?
                                   ts->curves_sculpt->paint.num_input_samples_deprecated :
                                   1;

      input_sample_values[3] = ts->gp_paint != nullptr ?
                                   ts->gp_paint->paint.num_input_samples_deprecated :
                                   1;
      input_sample_values[4] = ts->gp_vertexpaint != nullptr ?
                                   ts->gp_vertexpaint->paint.num_input_samples_deprecated :
                                   1;
      input_sample_values[5] = ts->gp_sculptpaint != nullptr ?
                                   ts->gp_sculptpaint->paint.num_input_samples_deprecated :
                                   1;
      input_sample_values[6] = ts->gp_weightpaint != nullptr ?
                                   ts->gp_weightpaint->paint.num_input_samples_deprecated :
                                   1;

      input_sample_values[7] = ts->vpaint != nullptr ?
                                   ts->vpaint->paint.num_input_samples_deprecated :
                                   1;
      input_sample_values[8] = ts->wpaint != nullptr ?
                                   ts->wpaint->paint.num_input_samples_deprecated :
                                   1;

      int unified_value = 1;
      for (int i = 0; i < 9; i++) {
        if (input_sample_values[i] != 1) {
          if (unified_value == 1) {
            unified_value = input_sample_values[i];
          }
          else {
            /* In the case of a user having multiple tools with different num_input_value values
             * set we cannot support this in the single UnifiedPaintSettings value, so fallback
             * to 1 instead of deciding that one value is more canonical than the other.
             */
            break;
          }
        }
      }

      ts->unified_paint_settings.input_samples = unified_value;
    }
    LISTBASE_FOREACH (Brush *, brush, &bmain->brushes) {
      brush->input_samples = 1;
    }
  }

  if (!MAIN_VERSION_FILE_ATLEAST(bmain, 401, 18)) {
    LISTBASE_FOREACH (Scene *, scene, &bmain->scenes) {
      if (scene->ed != nullptr) {
        SEQ_for_each_callback(&scene->ed->seqbase, seq_filter_bilinear_to_auto, nullptr);
      }
    }
  }

  if (!MAIN_VERSION_FILE_ATLEAST(bmain, 401, 19)) {
    LISTBASE_FOREACH (bNodeTree *, ntree, &bmain->nodetrees) {
      if (ntree->type == NTREE_GEOMETRY) {
        version_node_socket_name(ntree, FN_NODE_ROTATE_ROTATION, "Rotation 1", "Rotation");
        version_node_socket_name(ntree, FN_NODE_ROTATE_ROTATION, "Rotation 2", "Rotate By");
      }
    }
  }

  if (!MAIN_VERSION_FILE_ATLEAST(bmain, 401, 20)) {
    LISTBASE_FOREACH (Object *, ob, &bmain->objects) {
      int uid = 1;
      LISTBASE_FOREACH (ModifierData *, md, &ob->modifiers) {
        /* These identifiers are not necessarily stable for linked data. If the linked data has a
         * new modifier inserted, the identifiers of other modifiers can change. */
        md->persistent_uid = uid++;
      }
    }
  }

  if (!MAIN_VERSION_FILE_ATLEAST(bmain, 401, 21)) {
    LISTBASE_FOREACH (Brush *, brush, &bmain->brushes) {
      /* The `sculpt_flag` was used to store the `BRUSH_DIR_IN`
       * With the fix for #115313 this is now just using the `brush->flag`. */
      if (brush->gpencil_settings && (brush->gpencil_settings->sculpt_flag & BRUSH_DIR_IN) != 0) {
        brush->flag |= BRUSH_DIR_IN;
      }
    }
  }

  /* Keep point/spot light soft falloff for files created before 4.0. */
  if (!MAIN_VERSION_FILE_ATLEAST(bmain, 400, 0)) {
    LISTBASE_FOREACH (Light *, light, &bmain->lights) {
      if (ELEM(light->type, LA_LOCAL, LA_SPOT)) {
        light->mode |= LA_USE_SOFT_FALLOFF;
      }
    }
  }

  if (!MAIN_VERSION_FILE_ATLEAST(bmain, 402, 1)) {
    using namespace blender::bke::greasepencil;
    /* Initialize newly added scale layer transform to one. */
    LISTBASE_FOREACH (GreasePencil *, grease_pencil, &bmain->grease_pencils) {
      for (Layer *layer : grease_pencil->layers_for_write()) {
        copy_v3_fl(layer->scale, 1.0f);
      }
    }
  }

  if (!MAIN_VERSION_FILE_ATLEAST(bmain, 402, 2)) {
    LISTBASE_FOREACH (Scene *, scene, &bmain->scenes) {
      bool is_cycles = scene && STREQ(scene->r.engine, RE_engine_id_CYCLES);
      if (is_cycles) {
        if (IDProperty *cscene = version_cycles_properties_from_ID(&scene->id)) {
          int cposition = version_cycles_property_int(cscene, "motion_blur_position", 1);
          BLI_assert(cposition >= 0 && cposition < 3);
          int order_conversion[3] = {SCE_MB_START, SCE_MB_CENTER, SCE_MB_END};
          scene->r.motion_blur_position = order_conversion[std::clamp(cposition, 0, 2)];
        }
      }
      else {
        SET_FLAG_FROM_TEST(
            scene->r.mode, scene->eevee.flag & SCE_EEVEE_MOTION_BLUR_ENABLED_DEPRECATED, R_MBLUR);
        scene->r.motion_blur_position = scene->eevee.motion_blur_position_deprecated;
        scene->r.motion_blur_shutter = scene->eevee.motion_blur_shutter_deprecated;
      }
    }
  }

  if (!MAIN_VERSION_FILE_ATLEAST(bmain, 402, 3)) {
    constexpr int NTREE_EXECUTION_MODE_CPU = 0;
    constexpr int NTREE_EXECUTION_MODE_FULL_FRAME = 1;

    constexpr int NTREE_COM_GROUPNODE_BUFFER = 1 << 3;
    constexpr int NTREE_COM_OPENCL = 1 << 1;

    FOREACH_NODETREE_BEGIN (bmain, ntree, id) {
      if (ntree->type != NTREE_COMPOSIT) {
        continue;
      }

      ntree->flag &= ~(NTREE_COM_GROUPNODE_BUFFER | NTREE_COM_OPENCL);

      if (ntree->execution_mode == NTREE_EXECUTION_MODE_FULL_FRAME) {
        ntree->execution_mode = NTREE_EXECUTION_MODE_CPU;
      }
    }
    FOREACH_NODETREE_END;
  }

  if (!MAIN_VERSION_FILE_ATLEAST(bmain, 402, 4)) {
    if (!DNA_struct_member_exists(fd->filesdna, "SpaceImage", "float", "stretch_opacity")) {
      LISTBASE_FOREACH (bScreen *, screen, &bmain->screens) {
        LISTBASE_FOREACH (ScrArea *, area, &screen->areabase) {
          LISTBASE_FOREACH (SpaceLink *, sl, &area->spacedata) {
            if (sl->spacetype == SPACE_IMAGE) {
              SpaceImage *sima = reinterpret_cast<SpaceImage *>(sl);
              sima->stretch_opacity = 0.9f;
            }
          }
        }
      }
    }
  }

  if (!MAIN_VERSION_FILE_ATLEAST(bmain, 402, 5)) {
    LISTBASE_FOREACH (Scene *, scene, &bmain->scenes) {
      image_settings_avi_to_ffmpeg(scene);
    }
  }

  if (!MAIN_VERSION_FILE_ATLEAST(bmain, 402, 6)) {
    LISTBASE_FOREACH (Brush *, brush, &bmain->brushes) {
      if (BrushCurvesSculptSettings *settings = brush->curves_sculpt_settings) {
        settings->flag |= BRUSH_CURVES_SCULPT_FLAG_INTERPOLATE_RADIUS;
        settings->curve_radius = 0.01f;
      }
    }
  }

  if (!MAIN_VERSION_FILE_ATLEAST(bmain, 402, 8)) {
    LISTBASE_FOREACH (Light *, light, &bmain->lights) {
      light->shadow_filter_radius = 1.0f;
    }
  }

  if (!MAIN_VERSION_FILE_ATLEAST(bmain, 402, 9)) {
    const float default_snap_angle_increment = DEG2RADF(5.0f);
    const float default_snap_angle_increment_precision = DEG2RADF(1.0f);
    LISTBASE_FOREACH (Scene *, scene, &bmain->scenes) {
      scene->toolsettings->snap_angle_increment_2d = default_snap_angle_increment;
      scene->toolsettings->snap_angle_increment_3d = default_snap_angle_increment;
      scene->toolsettings->snap_angle_increment_2d_precision =
          default_snap_angle_increment_precision;
      scene->toolsettings->snap_angle_increment_3d_precision =
          default_snap_angle_increment_precision;
    }
  }

  if (!MAIN_VERSION_FILE_ATLEAST(bmain, 402, 10)) {
    if (!DNA_struct_member_exists(fd->filesdna, "SceneEEVEE", "int", "gtao_resolution")) {
      LISTBASE_FOREACH (Scene *, scene, &bmain->scenes) {
        scene->eevee.gtao_resolution = 2;
      }
    }
  }

  if (!MAIN_VERSION_FILE_ATLEAST(bmain, 402, 12)) {
    FOREACH_NODETREE_BEGIN (bmain, ntree, id) {
      versioning_node_hue_correct_set_wrappng(ntree);
    }
    FOREACH_NODETREE_END;

    LISTBASE_FOREACH (Scene *, scene, &bmain->scenes) {
      if (scene->ed != nullptr) {
        SEQ_for_each_callback(&scene->ed->seqbase, seq_hue_correct_set_wrapping, nullptr);
      }
    }
  }

  if (!MAIN_VERSION_FILE_ATLEAST(bmain, 402, 14)) {
    LISTBASE_FOREACH (Object *, ob, &bmain->objects) {
      if (bMotionPath *mpath = ob->mpath) {
        mpath->color_post[0] = 0.1f;
        mpath->color_post[1] = 1.0f;
        mpath->color_post[2] = 0.1f;
      }
      if (!ob->pose) {
        continue;
      }
      LISTBASE_FOREACH (bPoseChannel *, pchan, &ob->pose->chanbase) {
        if (bMotionPath *mpath = pchan->mpath) {
          mpath->color_post[0] = 0.1f;
          mpath->color_post[1] = 1.0f;
          mpath->color_post[2] = 0.1f;
        }
      }
    }
  }

  if (!MAIN_VERSION_FILE_ATLEAST(bmain, 402, 18)) {
    if (!DNA_struct_member_exists(fd->filesdna, "Light", "float", "transmission_fac")) {
      LISTBASE_FOREACH (Light *, light, &bmain->lights) {
        /* Refracted light was not supported in legacy EEVEE. Set it to zero for compatibility with
         * older files. */
        light->transmission_fac = 0.0f;
      }
    }
  }

  if (!MAIN_VERSION_FILE_ATLEAST(bmain, 402, 19)) {
    LISTBASE_FOREACH (Scene *, scene, &bmain->scenes) {
      /* Keep legacy EEVEE old behavior. */
      scene->eevee.flag |= SCE_EEVEE_VOLUME_CUSTOM_RANGE;
    }

    LISTBASE_FOREACH (Scene *, scene, &bmain->scenes) {
      scene->eevee.clamp_surface_indirect = 10.0f;
      /* Make contribution of indirect lighting very small (but non-null) to avoid world lighting
       * and volume lightprobe changing the appearance of volume objects. */
      scene->eevee.clamp_volume_indirect = 1e-8f;
    }
  }

  if (!MAIN_VERSION_FILE_ATLEAST(bmain, 402, 20)) {
    LISTBASE_FOREACH (Scene *, scene, &bmain->scenes) {
      SequencerToolSettings *sequencer_tool_settings = SEQ_tool_settings_ensure(scene);
      sequencer_tool_settings->snap_mode |= SEQ_SNAP_TO_MARKERS;
    }
  }

  if (!MAIN_VERSION_FILE_ATLEAST(bmain, 402, 21)) {
    add_image_editor_asset_shelf(*bmain);
  }

  if (!MAIN_VERSION_FILE_ATLEAST(bmain, 402, 22)) {
    /* Display missing media in sequencer by default. */
    LISTBASE_FOREACH (Scene *, scene, &bmain->scenes) {
      if (scene->ed != nullptr) {
        scene->ed->show_missing_media_flag |= SEQ_EDIT_SHOW_MISSING_MEDIA;
      }
    }
  }

  if (!MAIN_VERSION_FILE_ATLEAST(bmain, 402, 23)) {
    LISTBASE_FOREACH (Scene *, scene, &bmain->scenes) {
      ToolSettings *ts = scene->toolsettings;
      if (!ts->uvsculpt.strength_curve) {
        ts->uvsculpt.size = 50;
        ts->uvsculpt.strength = 1.0f;
        ts->uvsculpt.curve_preset = BRUSH_CURVE_SMOOTH;
        ts->uvsculpt.strength_curve = BKE_curvemapping_add(1, 0.0f, 0.0f, 1.0f, 1.0f);
      }
    }
  }

  if (!MAIN_VERSION_FILE_ATLEAST(bmain, 402, 24)) {
    if (!DNA_struct_member_exists(fd->filesdna, "Material", "char", "thickness_mode")) {
      LISTBASE_FOREACH (Material *, material, &bmain->materials) {
        if (material->blend_flag & MA_BL_TRANSLUCENCY) {
          /* EEVEE Legacy used thickness from shadow map when translucency was on. */
          material->blend_flag |= MA_BL_THICKNESS_FROM_SHADOW;
        }
        if ((material->blend_flag & MA_BL_SS_REFRACTION) && material->use_nodes &&
            material->nodetree)
        {
          /* EEVEE Legacy used slab assumption. */
          material->thickness_mode = MA_THICKNESS_SLAB;
          version_refraction_depth_to_thickness_value(material->nodetree, material->refract_depth);
        }
      }
    }
  }

  if (!MAIN_VERSION_FILE_ATLEAST(bmain, 402, 25)) {
    FOREACH_NODETREE_BEGIN (bmain, ntree, id) {
      if (ntree->type != NTREE_COMPOSIT) {
        continue;
      }
      LISTBASE_FOREACH (bNode *, node, &ntree->nodes) {
        if (node->type != CMP_NODE_BLUR) {
          continue;
        }

        NodeBlurData &blur_data = *static_cast<NodeBlurData *>(node->storage);

        if (blur_data.filtertype != R_FILTER_FAST_GAUSS) {
          continue;
        }

        /* The size of the Fast Gaussian mode of blur decreased by the following factor to match
         * other blur sizes. So increase it back. */
        const float size_factor = 3.0f / 2.0f;
        blur_data.sizex *= size_factor;
        blur_data.sizey *= size_factor;
        blur_data.percentx *= size_factor;
        blur_data.percenty *= size_factor;
      }
    }
    FOREACH_NODETREE_END;
  }

  if (!MAIN_VERSION_FILE_ATLEAST(bmain, 402, 26)) {
    if (!DNA_struct_member_exists(fd->filesdna, "SceneEEVEE", "float", "shadow_resolution_scale"))
    {
      SceneEEVEE default_scene_eevee = *DNA_struct_default_get(SceneEEVEE);
      LISTBASE_FOREACH (Scene *, scene, &bmain->scenes) {
        scene->eevee.shadow_resolution_scale = default_scene_eevee.shadow_resolution_scale;
      }
    }
  }

  if (!MAIN_VERSION_FILE_ATLEAST(bmain, 402, 27)) {
    LISTBASE_FOREACH (Scene *, scene, &bmain->scenes) {
      if (scene->ed != nullptr) {
        scene->ed->cache_flag &= ~(SEQ_CACHE_UNUSED_5 | SEQ_CACHE_UNUSED_6 | SEQ_CACHE_UNUSED_7 |
                                   SEQ_CACHE_UNUSED_8 | SEQ_CACHE_UNUSED_9);
      }
    }
    LISTBASE_FOREACH (bScreen *, screen, &bmain->screens) {
      LISTBASE_FOREACH (ScrArea *, area, &screen->areabase) {
        LISTBASE_FOREACH (SpaceLink *, sl, &area->spacedata) {
          if (sl->spacetype == SPACE_SEQ) {
            SpaceSeq *sseq = (SpaceSeq *)sl;
            sseq->cache_overlay.flag |= SEQ_CACHE_SHOW_FINAL_OUT;
          }
        }
      }
    }
  }

  if (!MAIN_VERSION_FILE_ATLEAST(bmain, 402, 28)) {
    LISTBASE_FOREACH (Scene *, scene, &bmain->scenes) {
      if (scene->ed != nullptr) {
        SEQ_for_each_callback(&scene->ed->seqbase, seq_proxies_timecode_update, nullptr);
      }
    }

    LISTBASE_FOREACH (MovieClip *, clip, &bmain->movieclips) {
      MovieClipProxy proxy = clip->proxy;
      versioning_update_timecode(&proxy.tc);
    }
  }

  if (!MAIN_VERSION_FILE_ATLEAST(bmain, 402, 29)) {
    LISTBASE_FOREACH (Scene *, scene, &bmain->scenes) {
      if (scene->ed) {
        SEQ_for_each_callback(&scene->ed->seqbase, seq_text_data_update, nullptr);
      }
    }
  }

  if (!MAIN_VERSION_FILE_ATLEAST(bmain, 402, 30)) {
    LISTBASE_FOREACH (Scene *, scene, &bmain->scenes) {
      if (scene->nodetree) {
        scene->nodetree->flag &= ~NTREE_UNUSED_2;
      }
    }
  }

  if (!MAIN_VERSION_FILE_ATLEAST(bmain, 402, 31)) {
    LISTBASE_FOREACH (LightProbe *, lightprobe, &bmain->lightprobes) {
      /* Guess a somewhat correct density given the resolution. But very low resolution need
       * a decent enough density to work. */
      lightprobe->grid_surfel_density = max_ii(20,
                                               2 * max_iii(lightprobe->grid_resolution_x,
                                                           lightprobe->grid_resolution_y,
                                                           lightprobe->grid_resolution_z));
    }
  }

  if (!MAIN_VERSION_FILE_ATLEAST(bmain, 402, 31)) {
    bool only_uses_eevee_legacy_or_workbench = true;
    LISTBASE_FOREACH (Scene *, scene, &bmain->scenes) {
      if (!STR_ELEM(scene->r.engine, RE_engine_id_BLENDER_EEVEE, RE_engine_id_BLENDER_WORKBENCH)) {
        only_uses_eevee_legacy_or_workbench = false;
      }
    }
    /* Mark old EEVEE world volumes for showing conversion operator. */
    LISTBASE_FOREACH (World *, world, &bmain->worlds) {
      if (world->nodetree) {
        bNode *output_node = version_eevee_output_node_get(world->nodetree, SH_NODE_OUTPUT_WORLD);
        if (output_node) {
          bNodeSocket *volume_input_socket = static_cast<bNodeSocket *>(
              BLI_findlink(&output_node->inputs, 1));
          if (volume_input_socket) {
            LISTBASE_FOREACH (bNodeLink *, node_link, &world->nodetree->links) {
              if (node_link->tonode == output_node && node_link->tosock == volume_input_socket) {
                world->flag |= WO_USE_EEVEE_FINITE_VOLUME;
                /* Only display a warning message if we are sure this can be used by EEVEE. */
                if (only_uses_eevee_legacy_or_workbench) {
                  BLO_reportf_wrap(fd->reports,
                                   RPT_WARNING,
                                   RPT_("%s contains a volume shader that might need to be "
                                        "converted to object (see world volume panel)\n"),
                                   world->id.name + 2);
                }
              }
            }
          }
        }
      }
    }
  }

  if (!MAIN_VERSION_FILE_ATLEAST(bmain, 402, 33)) {
    constexpr int NTREE_EXECUTION_MODE_GPU = 2;

    LISTBASE_FOREACH (Scene *, scene, &bmain->scenes) {
      if (scene->nodetree) {
        if (scene->nodetree->execution_mode == NTREE_EXECUTION_MODE_GPU) {
          scene->r.compositor_device = SCE_COMPOSITOR_DEVICE_GPU;
        }
        scene->r.compositor_precision = scene->nodetree->precision;
      }
    }
  }

  if (!MAIN_VERSION_FILE_ATLEAST(bmain, 402, 34)) {
    float shadow_max_res_sun = 0.001f;
    float shadow_max_res_local = 0.001f;
    bool shadow_resolution_absolute = false;
    /* Try to get default resolution from scene setting. */
    LISTBASE_FOREACH (Scene *, scene, &bmain->scenes) {
      shadow_max_res_local = (2.0f * M_SQRT2) / scene->eevee.shadow_cube_size;
      /* Round to avoid weird numbers in the UI. */
      shadow_max_res_local = ceil(shadow_max_res_local * 1000.0f) / 1000.0f;
      shadow_resolution_absolute = true;
      break;
    }

    LISTBASE_FOREACH (Light *, light, &bmain->lights) {
      if (light->type == LA_SUN) {
        /* Sun are too complex to convert. Need user interaction. */
        light->shadow_maximum_resolution = shadow_max_res_sun;
        SET_FLAG_FROM_TEST(light->mode, false, LA_SHAD_RES_ABSOLUTE);
      }
      else {
        light->shadow_maximum_resolution = shadow_max_res_local;
        SET_FLAG_FROM_TEST(light->mode, shadow_resolution_absolute, LA_SHAD_RES_ABSOLUTE);
      }
    }
  }

  if (!MAIN_VERSION_FILE_ATLEAST(bmain, 402, 36)) {
    LISTBASE_FOREACH (Brush *, brush, &bmain->brushes) {
      /* Only for grease pencil brushes. */
      if (brush->gpencil_settings) {
        /* Use the `Scene` radius unit by default (confusingly named `BRUSH_LOCK_SIZE`).
         * Convert the radius to be the same visual size as in GPv2. */
        brush->flag |= BRUSH_LOCK_SIZE;
        brush->unprojected_radius = brush->size *
                                    blender::bke::greasepencil::LEGACY_RADIUS_CONVERSION_FACTOR;
      }
    }
  }

  if (!MAIN_VERSION_FILE_ATLEAST(bmain, 402, 37)) {
    const World *default_world = DNA_struct_default_get(World);
    LISTBASE_FOREACH (World *, world, &bmain->worlds) {
      world->sun_threshold = default_world->sun_threshold;
      world->sun_angle = default_world->sun_angle;
      world->sun_shadow_maximum_resolution = default_world->sun_shadow_maximum_resolution;
      /* Having the sun extracted is mandatory to keep the same look and avoid too much light
       * leaking compared to EEVEE-Legacy. But adding shadows might create performance overhead and
       * change the result in a very different way. So we disable shadows in older file. */
      world->flag &= ~WO_USE_SUN_SHADOW;
    }
  }

  if (!MAIN_VERSION_FILE_ATLEAST(bmain, 402, 38)) {
    LISTBASE_FOREACH (GreasePencil *, grease_pencil, &bmain->grease_pencils) {
      convert_grease_pencil_stroke_hardness_to_softness(grease_pencil);
    }
  }

  if (!MAIN_VERSION_FILE_ATLEAST(bmain, 402, 39)) {
    /* Unify cast shadow property with Cycles. */
    Scene *scene = static_cast<Scene *>(bmain->scenes.first);
    /* Be conservative, if there is no scene, still try to do the conversion as that can happen for
     * append and linking. We prefer breaking EEVEE rather than breaking Cycles here. */
    bool is_eevee = scene && STREQ(scene->r.engine, RE_engine_id_BLENDER_EEVEE);
    if (!is_eevee) {
      const Light *default_light = DNA_struct_default_get(Light);
      LISTBASE_FOREACH (Light *, light, &bmain->lights) {
        IDProperty *clight = version_cycles_properties_from_ID(&light->id);
        if (clight) {
          bool value = version_cycles_property_boolean(
              clight, "cast_shadow", default_light->mode & LA_SHADOW);
          SET_FLAG_FROM_TEST(light->mode, value, LA_SHADOW);
        }
      }
    }
  }

  if (!MAIN_VERSION_FILE_ATLEAST(bmain, 402, 40)) {
    LISTBASE_FOREACH (bNodeTree *, ntree, &bmain->nodetrees) {
      version_node_input_socket_name(ntree, FN_NODE_COMBINE_TRANSFORM, "Location", "Translation");
      version_node_output_socket_name(
          ntree, FN_NODE_SEPARATE_TRANSFORM, "Location", "Translation");
    }
  }

  if (!MAIN_VERSION_FILE_ATLEAST(bmain, 402, 41)) {
    const Light *default_light = DNA_struct_default_get(Light);
    LISTBASE_FOREACH (Light *, light, &bmain->lights) {
      light->shadow_jitter_overblur = default_light->shadow_jitter_overblur;
    }
  }

  if (!MAIN_VERSION_FILE_ATLEAST(bmain, 402, 43)) {
    const World *default_world = DNA_struct_default_get(World);
    LISTBASE_FOREACH (World *, world, &bmain->worlds) {
      world->sun_shadow_maximum_resolution = default_world->sun_shadow_maximum_resolution;
      world->sun_shadow_filter_radius = default_world->sun_shadow_filter_radius;
    }
  }

  if (!MAIN_VERSION_FILE_ATLEAST(bmain, 402, 44)) {
    const Scene *default_scene = DNA_struct_default_get(Scene);
    LISTBASE_FOREACH (Scene *, scene, &bmain->scenes) {
      scene->eevee.fast_gi_step_count = default_scene->eevee.fast_gi_step_count;
      scene->eevee.fast_gi_ray_count = default_scene->eevee.fast_gi_ray_count;
    }
  }

  if (!MAIN_VERSION_FILE_ATLEAST(bmain, 402, 45)) {
    LISTBASE_FOREACH (bScreen *, screen, &bmain->screens) {
      LISTBASE_FOREACH (ScrArea *, area, &screen->areabase) {
        LISTBASE_FOREACH (SpaceLink *, sl, &area->spacedata) {
          if (sl->spacetype == SPACE_VIEW3D) {
            View3D *v3d = reinterpret_cast<View3D *>(sl);
            v3d->flag2 |= V3D_SHOW_CAMERA_GUIDES;
          }
        }
      }
    }
  }

  if (!MAIN_VERSION_FILE_ATLEAST(bmain, 402, 46)) {
    const Scene *default_scene = DNA_struct_default_get(Scene);
    LISTBASE_FOREACH (Scene *, scene, &bmain->scenes) {
      scene->eevee.fast_gi_thickness_near = default_scene->eevee.fast_gi_thickness_near;
      scene->eevee.fast_gi_thickness_far = default_scene->eevee.fast_gi_thickness_far;
    }
  }
  if (!MAIN_VERSION_FILE_ATLEAST(bmain, 402, 48)) {
    LISTBASE_FOREACH (Object *, ob, &bmain->objects) {
      if (!ob->pose) {
        continue;
      }
      LISTBASE_FOREACH (bPoseChannel *, pchan, &ob->pose->chanbase) {
        pchan->custom_shape_wire_width = 1.0;
      }
    }
  }

  if (!MAIN_VERSION_FILE_ATLEAST(bmain, 402, 49)) {
    LISTBASE_FOREACH (bScreen *, screen, &bmain->screens) {
      LISTBASE_FOREACH (ScrArea *, area, &screen->areabase) {
        LISTBASE_FOREACH (SpaceLink *, sl, &area->spacedata) {
          if (sl->spacetype == SPACE_VIEW3D) {
            View3D *v3d = reinterpret_cast<View3D *>(sl);
            v3d->flag2 |= V3D_SHOW_CAMERA_PASSEPARTOUT;
          }
        }
      }
    }
  }

  if (!MAIN_VERSION_FILE_ATLEAST(bmain, 402, 50)) {
    LISTBASE_FOREACH (bNodeTree *, ntree, &bmain->nodetrees) {
      if (ntree->type != NTREE_GEOMETRY) {
        continue;
      }
      LISTBASE_FOREACH (bNode *, node, &ntree->nodes) {
        if (node->type != GEO_NODE_CAPTURE_ATTRIBUTE) {
          continue;
        }
        NodeGeometryAttributeCapture *storage = static_cast<NodeGeometryAttributeCapture *>(
            node->storage);
        if (storage->next_identifier > 0) {
          continue;
        }
        storage->capture_items_num = 1;
        storage->capture_items = MEM_cnew_array<NodeGeometryAttributeCaptureItem>(
            storage->capture_items_num, __func__);
        NodeGeometryAttributeCaptureItem &item = storage->capture_items[0];
        item.data_type = storage->data_type_legacy;
        item.identifier = storage->next_identifier++;
        item.name = BLI_strdup("Value");
      }
    }
  }

  if (!MAIN_VERSION_FILE_ATLEAST(bmain, 402, 53)) {
    LISTBASE_FOREACH (bScreen *, screen, &bmain->screens) {
      LISTBASE_FOREACH (ScrArea *, area, &screen->areabase) {
        LISTBASE_FOREACH (SpaceLink *, sl, &area->spacedata) {
          if (sl->spacetype == SPACE_NODE) {
            SpaceNode *snode = reinterpret_cast<SpaceNode *>(sl);
            snode->overlay.flag |= SN_OVERLAY_SHOW_REROUTE_AUTO_LABELS;
          }
        }
      }
    }
  }

  if (!MAIN_VERSION_FILE_ATLEAST(bmain, 402, 55)) {
    FOREACH_NODETREE_BEGIN (bmain, ntree, id) {
      if (ntree->type != NTREE_COMPOSIT) {
        continue;
      }
      LISTBASE_FOREACH (bNode *, node, &ntree->nodes) {
        if (node->type != CMP_NODE_CURVE_RGB) {
          continue;
        }

        CurveMapping &curve_mapping = *static_cast<CurveMapping *>(node->storage);

        /* Film-like tone only works with the combined curve, which is the fourth curve, so make
         * the combined curve current, as we now hide the rest of the curves since they no longer
         * have an effect. */
        if (curve_mapping.tone == CURVE_TONE_FILMLIKE) {
          curve_mapping.cur = 3;
        }
      }
    }
    FOREACH_NODETREE_END;
  }

  if (!MAIN_VERSION_FILE_ATLEAST(bmain, 403, 2)) {
    LISTBASE_FOREACH (bScreen *, screen, &bmain->screens) {
      LISTBASE_FOREACH (ScrArea *, area, &screen->areabase) {
        LISTBASE_FOREACH (SpaceLink *, space_link, &area->spacedata) {
          if (space_link->spacetype == SPACE_NODE) {
            SpaceNode *space_node = reinterpret_cast<SpaceNode *>(space_link);
            space_node->flag &= ~SNODE_FLAG_UNUSED_5;
          }
        }
      }
    }
  }

  if (!MAIN_VERSION_FILE_ATLEAST(bmain, 402, 60) ||
      (bmain->versionfile == 403 && !MAIN_VERSION_FILE_ATLEAST(bmain, 403, 3)))
  {
    /* Limit Rotation constraints from old files should use the legacy Limit
     * Rotation behavior. */
    LISTBASE_FOREACH (Object *, obj, &bmain->objects) {
      LISTBASE_FOREACH (bConstraint *, constraint, &obj->constraints) {
        if (constraint->type != CONSTRAINT_TYPE_ROTLIMIT) {
          continue;
        }
        static_cast<bRotLimitConstraint *>(constraint->data)->flag |= LIMIT_ROT_LEGACY_BEHAVIOR;
      }

      if (!obj->pose) {
        continue;
      }
      LISTBASE_FOREACH (bPoseChannel *, pbone, &obj->pose->chanbase) {
        LISTBASE_FOREACH (bConstraint *, constraint, &pbone->constraints) {
          if (constraint->type != CONSTRAINT_TYPE_ROTLIMIT) {
            continue;
          }
          static_cast<bRotLimitConstraint *>(constraint->data)->flag |= LIMIT_ROT_LEGACY_BEHAVIOR;
        }
      }
    }
  }

  if (!MAIN_VERSION_FILE_ATLEAST(bmain, 402, 61)) {
    /* LIGHT_PROBE_RESOLUTION_64 has been removed in EEVEE-Next as the tedrahedral mapping is to
     * low res to be usable. */
    LISTBASE_FOREACH (Scene *, scene, &bmain->scenes) {
      if (scene->eevee.gi_cubemap_resolution < 128) {
        scene->eevee.gi_cubemap_resolution = 128;
      }
    }
  }

  if (!MAIN_VERSION_FILE_ATLEAST(bmain, 402, 64)) {
    Scene *scene = static_cast<Scene *>(bmain->scenes.first);
    bool is_eevee_legacy = scene && STR_ELEM(scene->r.engine, RE_engine_id_BLENDER_EEVEE);
    if (is_eevee_legacy) {
      /* Re-apply versioning made for EEVEE-Next in 4.1 before it got delayed. */
      LISTBASE_FOREACH (Material *, material, &bmain->materials) {
        bool transparent_shadows = material->blend_shadow != MA_BS_SOLID;
        SET_FLAG_FROM_TEST(material->blend_flag, transparent_shadows, MA_BL_TRANSPARENT_SHADOW);
      }
      LISTBASE_FOREACH (Material *, mat, &bmain->materials) {
        mat->surface_render_method = (mat->blend_method == MA_BM_BLEND) ?
                                         MA_SURFACE_METHOD_FORWARD :
                                         MA_SURFACE_METHOD_DEFERRED;
      }
    }
  }

  if (!MAIN_VERSION_FILE_ATLEAST(bmain, 403, 3)) {
    LISTBASE_FOREACH (Brush *, brush, &bmain->brushes) {
      if (BrushGpencilSettings *settings = brush->gpencil_settings) {
        /* Copy the `draw_strength` value to the `alpha` value. */
        brush->alpha = settings->draw_strength;

        /* We approximate the simplify pixel threshold by taking the previous threshold (world
         * space) and dividing by the legacy radius conversion factor. This should generally give
         * reasonable "pixel" threshold values, at least for previous GPv2 defaults. */
        settings->simplify_px = settings->simplify_f /
                                blender::bke::greasepencil::LEGACY_RADIUS_CONVERSION_FACTOR * 0.1f;
      }
    }
  }

  if (!MAIN_VERSION_FILE_ATLEAST(bmain, 403, 4)) {
    LISTBASE_FOREACH (Scene *, scene, &bmain->scenes) {
      scene->view_settings.temperature = 6500.0f;
      scene->view_settings.tint = 10.0f;
    }
  }

  if (!MAIN_VERSION_FILE_ATLEAST(bmain, 403, 7)) {
    LISTBASE_FOREACH (Scene *, scene, &bmain->scenes) {
      SequencerToolSettings *sequencer_tool_settings = SEQ_tool_settings_ensure(scene);
      sequencer_tool_settings->snap_mode |= SEQ_SNAP_TO_PREVIEW_BORDERS |
                                            SEQ_SNAP_TO_PREVIEW_CENTER |
                                            SEQ_SNAP_TO_STRIPS_PREVIEW;
    }
  }

  if (!MAIN_VERSION_FILE_ATLEAST(bmain, 403, 8)) {
    update_paint_modes_for_brush_assets(*bmain);
  }

  if (!MAIN_VERSION_FILE_ATLEAST(bmain, 403, 9)) {
    fix_built_in_curve_attribute_defaults(bmain);
  }

  if (!MAIN_VERSION_FILE_ATLEAST(bmain, 403, 10)) {
    /* Initialize Color Balance node white point settings. */
    FOREACH_NODETREE_BEGIN (bmain, ntree, id) {
      if (ntree->type != NTREE_CUSTOM) {
        LISTBASE_FOREACH (bNode *, node, &ntree->nodes) {
          if (node->type == CMP_NODE_COLORBALANCE) {
            NodeColorBalance *n = static_cast<NodeColorBalance *>(node->storage);
            n->input_temperature = n->output_temperature = 6500.0f;
            n->input_tint = n->output_tint = 10.0f;
          }
        }
      }
    }
    FOREACH_NODETREE_END;
  }

  if (!MAIN_VERSION_FILE_ATLEAST(bmain, 403, 11)) {
    LISTBASE_FOREACH (Curves *, curves, &bmain->hair_curves) {
      curves->geometry.attributes_active_index = curves->attributes_active_index_legacy;
    }
  }

  if (!MAIN_VERSION_FILE_ATLEAST(bmain, 403, 13)) {
    Camera default_cam = *DNA_struct_default_get(Camera);
    LISTBASE_FOREACH (Camera *, camera, &bmain->cameras) {
      camera->central_cylindrical_range_u_min = default_cam.central_cylindrical_range_u_min;
      camera->central_cylindrical_range_u_max = default_cam.central_cylindrical_range_u_max;
      camera->central_cylindrical_range_v_min = default_cam.central_cylindrical_range_v_min;
      camera->central_cylindrical_range_v_max = default_cam.central_cylindrical_range_v_max;
      camera->central_cylindrical_radius = default_cam.central_cylindrical_radius;
    }
  }

  /* The File Output node now uses the linear color space setting of its stored image formats. So
   * we need to ensure the color space value is initialized to some sane default based on the image
   * type. Furthermore, the node now gained a new Save As Render option that is global to the node,
   * which will be used if Use Node Format is enabled for each input, so we potentially need to
   * disable Use Node Format in case inputs had different Save As render options. */
  if (!MAIN_VERSION_FILE_ATLEAST(bmain, 403, 14)) {
    FOREACH_NODETREE_BEGIN (bmain, ntree, id) {
      if (ntree->type != NTREE_COMPOSIT) {
        continue;
      }

      LISTBASE_FOREACH (bNode *, node, &ntree->nodes) {
        if (node->type != CMP_NODE_OUTPUT_FILE) {
          continue;
        }

        /* Initialize node format color space if it is not set. */
        NodeImageMultiFile *storage = static_cast<NodeImageMultiFile *>(node->storage);
        if (storage->format.linear_colorspace_settings.name[0] == '\0') {
          BKE_image_format_update_color_space_for_type(&storage->format);
        }

        if (BLI_listbase_is_empty(&node->inputs)) {
          continue;
        }

        /* Initialize input formats color space if it is not set. */
        LISTBASE_FOREACH (const bNodeSocket *, input, &node->inputs) {
          NodeImageMultiFileSocket *input_storage = static_cast<NodeImageMultiFileSocket *>(
              input->storage);
          if (input_storage->format.linear_colorspace_settings.name[0] == '\0') {
            BKE_image_format_update_color_space_for_type(&input_storage->format);
          }
        }

        /* EXR images don't use Save As Render. */
        if (ELEM(storage->format.imtype, R_IMF_IMTYPE_OPENEXR, R_IMF_IMTYPE_MULTILAYER)) {
          continue;
        }

        /* Find out if all inputs have the same Save As Render option. */
        const bNodeSocket *first_input = static_cast<bNodeSocket *>(node->inputs.first);
        const NodeImageMultiFileSocket *first_input_storage =
            static_cast<NodeImageMultiFileSocket *>(first_input->storage);
        const bool first_save_as_render = first_input_storage->save_as_render;
        bool all_inputs_have_same_save_as_render = true;
        LISTBASE_FOREACH (const bNodeSocket *, input, &node->inputs) {
          const NodeImageMultiFileSocket *input_storage = static_cast<NodeImageMultiFileSocket *>(
              input->storage);
          if (bool(input_storage->save_as_render) != first_save_as_render) {
            all_inputs_have_same_save_as_render = false;
            break;
          }
        }

        /* All inputs have the same save as render option, so we set the node Save As Render option
         * to that value, and we leave inputs as is. */
        if (all_inputs_have_same_save_as_render) {
          storage->save_as_render = first_save_as_render;
          continue;
        }

        /* For inputs that have Use Node Format enabled, we need to disabled it because otherwise
         * they will use the node's Save As Render option. It follows that we need to copy the
         * node's format to the input format. */
        LISTBASE_FOREACH (const bNodeSocket *, input, &node->inputs) {
          NodeImageMultiFileSocket *input_storage = static_cast<NodeImageMultiFileSocket *>(
              input->storage);

          if (!input_storage->use_node_format) {
            continue;
          }

          input_storage->use_node_format = false;
          input_storage->format = storage->format;
        }
      }
    }
    FOREACH_NODETREE_END;
  }

  if (!MAIN_VERSION_FILE_ATLEAST(bmain, 403, 15)) {
    using namespace blender;

    LISTBASE_FOREACH (Collection *, collection, &bmain->collections) {
      const ListBase *exporters = &collection->exporters;
      LISTBASE_FOREACH (CollectionExport *, data, exporters) {
        /* The name field should be empty at this point. */
        BLI_assert(data->name[0] == '\0');

        bke::FileHandlerType *fh = bke::file_handler_find(data->fh_idname);
        BKE_collection_exporter_name_set(exporters, data, fh ? fh->label : DATA_("Undefined"));
      }
    }
  }

  if (!MAIN_VERSION_FILE_ATLEAST(bmain, 403, 16)) {
    LISTBASE_FOREACH (Scene *, scene, &bmain->scenes) {
      scene->eevee.flag |= SCE_EEVEE_FAST_GI_ENABLED;
    }
  }

  if (!MAIN_VERSION_FILE_ATLEAST(bmain, 403, 17)) {
    FOREACH_NODETREE_BEGIN (bmain, tree, id) {
      if (tree->default_group_node_width == 0) {
        tree->default_group_node_width = GROUP_NODE_DEFAULT_WIDTH;
      }
    }
    FOREACH_NODETREE_END;
  }

  if (!MAIN_VERSION_FILE_ATLEAST(bmain, 403, 20)) {
    LISTBASE_FOREACH (bScreen *, screen, &bmain->screens) {
      LISTBASE_FOREACH (ScrArea *, area, &screen->areabase) {
        LISTBASE_FOREACH (SpaceLink *, sl, &area->spacedata) {
          if (sl->spacetype == SPACE_SEQ) {
            ARegion *region = BKE_area_find_region_type(area, RGN_TYPE_TOOLS);
            if (region != nullptr) {
              region->flag &= ~RGN_FLAG_HIDDEN;
            }
          }
        }
      }
    }
  }

  if (!MAIN_VERSION_FILE_ATLEAST(bmain, 403, 21)) {
    LISTBASE_FOREACH (bScreen *, screen, &bmain->screens) {
      LISTBASE_FOREACH (ScrArea *, area, &screen->areabase) {
        LISTBASE_FOREACH (SpaceLink *, sl, &area->spacedata) {
          if (sl->spacetype == SPACE_CLIP) {
            ARegion *region = BKE_area_find_region_type(area, RGN_TYPE_WINDOW);
            if (region != nullptr) {
              View2D *v2d = &region->v2d;
              v2d->flag &= ~V2D_VIEWSYNC_SCREEN_TIME;
            }
          }
        }
      }
    }
  }

  if (!MAIN_VERSION_FILE_ATLEAST(bmain, 403, 22)) {
    add_bevel_modifier_attribute_name_defaults(*bmain);
  }

  if (!MAIN_VERSION_FILE_ATLEAST(bmain, 403, 23)) {
    LISTBASE_FOREACH (Object *, object, &bmain->objects) {
      LISTBASE_FOREACH (ModifierData *, md, &object->modifiers) {
        if (md->type != eModifierType_Nodes) {
          continue;
        }
        NodesModifierData &nmd = *reinterpret_cast<NodesModifierData *>(md);
        if (nmd.bake_target == NODES_MODIFIER_BAKE_TARGET_INHERIT) {
          /* Use disk target for existing modifiers to avoid changing behavior. */
          nmd.bake_target = NODES_MODIFIER_BAKE_TARGET_DISK;
        }
      }
    }
  }

  if (!MAIN_VERSION_FILE_ATLEAST(bmain, 403, 24)) {
    FOREACH_NODETREE_BEGIN (bmain, ntree, id) {
      node_reroute_add_storage(*ntree);
    }
    FOREACH_NODETREE_END;
  }

  if (!MAIN_VERSION_FILE_ATLEAST(bmain, 403, 26)) {
    hide_simulation_node_skip_socket_value(*bmain);
  }

  if (!MAIN_VERSION_FILE_ATLEAST(bmain, 403, 28)) {
    LISTBASE_FOREACH (bScreen *, screen, &bmain->screens) {
      LISTBASE_FOREACH (ScrArea *, area, &screen->areabase) {
        LISTBASE_FOREACH (SpaceLink *, sl, &area->spacedata) {
          if (sl->spacetype == SPACE_VIEW3D) {
            View3D *v3d = reinterpret_cast<View3D *>(sl);
            copy_v3_fl(v3d->overlay.gpencil_grid_color, 0.5f);
            copy_v2_fl(v3d->overlay.gpencil_grid_scale, 1.0f);
            copy_v2_fl(v3d->overlay.gpencil_grid_offset, 0.0f);
            v3d->overlay.gpencil_grid_subdivisions = 4;
          }
        }
      }
    }
  }

  if (!MAIN_VERSION_FILE_ATLEAST(bmain, 403, 29)) {
    /* Open warnings panel by default. */
    LISTBASE_FOREACH (Object *, object, &bmain->objects) {
      LISTBASE_FOREACH (ModifierData *, md, &object->modifiers) {
        if (md->type == eModifierType_Nodes) {
          md->layout_panel_open_flag |= 1 << NODES_MODIFIER_PANEL_WARNINGS;
        }
      }
    }

<<<<<<< HEAD
    if (!MAIN_VERSION_FILE_ATLEAST(bmain, 404, 2)) {
      LISTBASE_FOREACH (Scene *, scene, &bmain->scenes) {
        Editing *ed = SEQ_editing_get(scene);
        if (ed != nullptr) {
          SEQ_for_each_callback(&ed->seqbase, versioning_clear_strip_unused_flag, scene);
        }
      }
    }
=======
  if (!MAIN_VERSION_FILE_ATLEAST(bmain, 404, 1)) {
    LISTBASE_FOREACH (Scene *, scene, &bmain->scenes) {
      Editing *ed = SEQ_editing_get(scene);
      if (ed != nullptr) {
        SEQ_for_each_callback(&ed->seqbase, versioning_convert_seq_text_anchor, nullptr);
      }
    }
  }

  /* Always run this versioning; meshes are written with the legacy format which always needs to
   * be converted to the new format on file load. Can be moved to a subversion check in a larger
   * breaking release. */
  LISTBASE_FOREACH (Mesh *, mesh, &bmain->meshes) {
    blender::bke::mesh_sculpt_mask_to_generic(*mesh);
  }
>>>>>>> 33c48215

    /* Always run this versioning; meshes are written with the legacy format which always needs to
     * be converted to the new format on file load. Can be moved to a subversion check in a larger
     * breaking release. */
    LISTBASE_FOREACH (Mesh *, mesh, &bmain->meshes) {
      blender::bke::mesh_sculpt_mask_to_generic(*mesh);
    }

    /**
     * Always bump subversion in BKE_blender_version.h when adding versioning
     * code here, and wrap it inside a MAIN_VERSION_FILE_ATLEAST check.
     *
     * \note Keep this message at the bottom of the function.
     */
  }
}<|MERGE_RESOLUTION|>--- conflicted
+++ resolved
@@ -4930,7 +4930,15 @@
       }
     }
 
-<<<<<<< HEAD
+    if (!MAIN_VERSION_FILE_ATLEAST(bmain, 404, 1)) {
+      LISTBASE_FOREACH (Scene *, scene, &bmain->scenes) {
+        Editing *ed = SEQ_editing_get(scene);
+        if (ed != nullptr) {
+          SEQ_for_each_callback(&ed->seqbase, versioning_convert_seq_text_anchor, nullptr);
+        }
+      }
+    }
+
     if (!MAIN_VERSION_FILE_ATLEAST(bmain, 404, 2)) {
       LISTBASE_FOREACH (Scene *, scene, &bmain->scenes) {
         Editing *ed = SEQ_editing_get(scene);
@@ -4939,23 +4947,6 @@
         }
       }
     }
-=======
-  if (!MAIN_VERSION_FILE_ATLEAST(bmain, 404, 1)) {
-    LISTBASE_FOREACH (Scene *, scene, &bmain->scenes) {
-      Editing *ed = SEQ_editing_get(scene);
-      if (ed != nullptr) {
-        SEQ_for_each_callback(&ed->seqbase, versioning_convert_seq_text_anchor, nullptr);
-      }
-    }
-  }
-
-  /* Always run this versioning; meshes are written with the legacy format which always needs to
-   * be converted to the new format on file load. Can be moved to a subversion check in a larger
-   * breaking release. */
-  LISTBASE_FOREACH (Mesh *, mesh, &bmain->meshes) {
-    blender::bke::mesh_sculpt_mask_to_generic(*mesh);
-  }
->>>>>>> 33c48215
 
     /* Always run this versioning; meshes are written with the legacy format which always needs to
      * be converted to the new format on file load. Can be moved to a subversion check in a larger
