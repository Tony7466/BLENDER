/* SPDX-FileCopyrightText: 2023 Blender Foundation
 *
 * SPDX-License-Identifier: GPL-2.0-or-later */

/** \file
 * \ingroup blenloader
 */

#define DNA_DEPRECATED_ALLOW

#include "CLG_log.h"

#include "DNA_modifier_types.h"
#include "DNA_movieclip_types.h"

#include "BLI_assert.h"
#include "BLI_listbase.h"
#include "BLI_set.hh"
#include "BLI_string_ref.hh"

#include "BKE_idprop.hh"
#include "BKE_main.h"
#include "BKE_mesh_legacy_convert.h"
#include "BKE_node.hh"
#include "BKE_node_runtime.hh"
#include "BKE_tracking.h"

#include "BLO_readfile.h"

#include "readfile.h"

#include "versioning_common.h"

// static CLG_LogRef LOG = {"blo.readfile.doversion"};

void do_versions_after_linking_400(FileData * /*fd*/, Main * /*bmain*/)
{
  /**
   * Versioning code until next subversion bump goes here.
   *
   * \note Be sure to check when bumping the version:
   * - #blo_do_versions_400 in this file.
   * - "versioning_cycles.cc", #blo_do_versions_cycles
   * - "versioning_cycles.cc", #do_versions_after_linking_cycles
   * - "versioning_userdef.c", #blo_do_versions_userdef
   * - "versioning_userdef.c", #do_versions_theme
   *
   * \note Keep this message at the bottom of the function.
   */
  {
    /* Keep this block, even when empty. */
  }
}

static void version_mesh_legacy_to_struct_of_array_format(Mesh &mesh)
{
  BKE_mesh_legacy_convert_flags_to_selection_layers(&mesh);
  BKE_mesh_legacy_convert_flags_to_hide_layers(&mesh);
  BKE_mesh_legacy_convert_uvs_to_generic(&mesh);
  BKE_mesh_legacy_convert_mpoly_to_material_indices(&mesh);
  BKE_mesh_legacy_sharp_faces_from_flags(&mesh);
  BKE_mesh_legacy_bevel_weight_to_layers(&mesh);
  BKE_mesh_legacy_sharp_edges_from_flags(&mesh);
  BKE_mesh_legacy_face_set_to_generic(&mesh);
  BKE_mesh_legacy_edge_crease_to_layers(&mesh);
  BKE_mesh_legacy_uv_seam_from_flags(&mesh);
  BKE_mesh_legacy_convert_verts_to_positions(&mesh);
  BKE_mesh_legacy_attribute_flags_to_strings(&mesh);
  BKE_mesh_legacy_convert_loops_to_corners(&mesh);
  BKE_mesh_legacy_convert_polys_to_offsets(&mesh);
  BKE_mesh_legacy_convert_edges_to_generic(&mesh);
}

static void version_motion_tracking_legacy_camera_object(MovieClip &movieclip)
{
  MovieTracking &tracking = movieclip.tracking;
  MovieTrackingObject *active_tracking_object = BKE_tracking_object_get_active(&tracking);
  MovieTrackingObject *tracking_camera_object = BKE_tracking_object_get_camera(&tracking);

  BLI_assert(tracking_camera_object != nullptr);

  if (BLI_listbase_is_empty(&tracking_camera_object->tracks)) {
    tracking_camera_object->tracks = tracking.tracks_legacy;
    active_tracking_object->active_track = tracking.act_track_legacy;
  }

  if (BLI_listbase_is_empty(&tracking_camera_object->plane_tracks)) {
    tracking_camera_object->plane_tracks = tracking.plane_tracks_legacy;
    active_tracking_object->active_plane_track = tracking.act_plane_track_legacy;
  }

  if (tracking_camera_object->reconstruction.cameras == nullptr) {
    tracking_camera_object->reconstruction = tracking.reconstruction_legacy;
  }

  /* Clear pointers in the legacy storage.
   * Always do it, in the case something got missed in the logic above, so that the legacy storage
   * is always ensured to be empty after load. */
  BLI_listbase_clear(&tracking.tracks_legacy);
  BLI_listbase_clear(&tracking.plane_tracks_legacy);
  tracking.act_track_legacy = nullptr;
  tracking.act_plane_track_legacy = nullptr;
  memset(&tracking.reconstruction_legacy, 0, sizeof(tracking.reconstruction_legacy));
}

static void version_movieclips_legacy_camera_object(Main *bmain)
{
  LISTBASE_FOREACH (MovieClip *, movieclip, &bmain->movieclips) {
    version_motion_tracking_legacy_camera_object(*movieclip);
  }
}

static void version_geometry_nodes_add_realize_instance_nodes(bNodeTree *ntree)
{
  LISTBASE_FOREACH_MUTABLE (bNode *, node, &ntree->nodes) {
    if (STREQ(node->idname, "GeometryNodeMeshBoolean")) {
      add_realize_instances_before_socket(ntree, node, nodeFindSocket(node, SOCK_IN, "Mesh 2"));
    }
  }
}

<<<<<<< HEAD
static void version_mesh_crease_generic(Main &bmain)
{
  LISTBASE_FOREACH (Mesh *, mesh, &bmain.meshes) {
    BKE_mesh_legacy_crease_to_generic(mesh);
  }

  LISTBASE_FOREACH (bNodeTree *, ntree, &bmain.nodetrees) {
    if (ntree->type == NTREE_GEOMETRY) {
      LISTBASE_FOREACH (bNode *, node, &ntree->nodes) {
        if (STR_ELEM(node->idname,
                     "GeometryNodeStoreNamedAttribute",
                     "GeometryNodeInputNamedAttribute")) {
          bNodeSocket *socket = nodeFindSocket(node, SOCK_IN, "Name");
          if (STREQ(socket->default_value_typed<bNodeSocketValueString>()->value, "crease")) {
            STRNCPY(socket->default_value_typed<bNodeSocketValueString>()->value, "crease_edge");
          }
        }
      }
    }
  }

  LISTBASE_FOREACH (Object *, object, &bmain.objects) {
    LISTBASE_FOREACH (ModifierData *, md, &object->modifiers) {
      if (md->type != eModifierType_Nodes) {
        continue;
      }
      if (IDProperty *settings = reinterpret_cast<NodesModifierData *>(md)->settings.properties) {
        LISTBASE_FOREACH (IDProperty *, prop, &settings->data.group) {
          if (blender::StringRef(prop->name).endswith("_attribute_name")) {
            if (STREQ(IDP_String(prop), "crease")) {
              IDP_AssignString(prop, "crease_edge");
            }
          }
        }
      }
=======
static void versioning_replace_legacy_glossy_node(bNodeTree *ntree)
{
  LISTBASE_FOREACH (bNode *, node, &ntree->nodes) {
    if (node->type == SH_NODE_BSDF_GLOSSY_LEGACY) {
      strcpy(node->idname, "ShaderNodeBsdfAnisotropic");
      node->type = SH_NODE_BSDF_GLOSSY;
    }
  }
}

static void versioning_remove_microfacet_sharp_distribution(bNodeTree *ntree)
{
  /* Find all glossy, glass and refraction BSDF nodes that have their distribution
   * set to SHARP and set them to GGX, disconnect any link to the Roughness input
   * and set its value to zero. */
  LISTBASE_FOREACH (bNode *, node, &ntree->nodes) {
    if (!ELEM(node->type, SH_NODE_BSDF_GLOSSY, SH_NODE_BSDF_GLASS, SH_NODE_BSDF_REFRACTION)) {
      continue;
    }
    if (node->custom1 != SHD_GLOSSY_SHARP_DEPRECATED) {
      continue;
    }

    node->custom1 = SHD_GLOSSY_GGX;
    LISTBASE_FOREACH (bNodeSocket *, socket, &node->inputs) {
      if (!STREQ(socket->identifier, "Roughness")) {
        continue;
      }

      if (socket->link != nullptr) {
        nodeRemLink(ntree, socket->link);
      }
      bNodeSocketValueFloat *socket_value = (bNodeSocketValueFloat *)socket->default_value;
      socket_value->value = 0.0f;

      break;
>>>>>>> a7a3c00f
    }
  }
}

void blo_do_versions_400(FileData * /*fd*/, Library * /*lib*/, Main *bmain)
{
  if (!MAIN_VERSION_ATLEAST(bmain, 400, 1)) {
    LISTBASE_FOREACH (Mesh *, mesh, &bmain->meshes) {
      version_mesh_legacy_to_struct_of_array_format(*mesh);
    }
    version_movieclips_legacy_camera_object(bmain);
  }

  if (!MAIN_VERSION_ATLEAST(bmain, 400, 2)) {
    LISTBASE_FOREACH (Mesh *, mesh, &bmain->meshes) {
      BKE_mesh_legacy_bevel_weight_to_generic(mesh);
    }
  }

  if (!MAIN_VERSION_ATLEAST(bmain, 400, 3)) {
    LISTBASE_FOREACH (bNodeTree *, ntree, &bmain->nodetrees) {
      if (ntree->type == NTREE_GEOMETRY) {
        version_geometry_nodes_add_realize_instance_nodes(ntree);
      }
    }
  }

<<<<<<< HEAD
  if (!MAIN_VERSION_ATLEAST(bmain, 400, 4)) {
    version_mesh_crease_generic(*bmain);
=======
  /* 400 4 did not require any do_version here. */

  if (!MAIN_VERSION_ATLEAST(bmain, 400, 5)) {
    LISTBASE_FOREACH (Scene *, scene, &bmain->scenes) {
#define SCE_SNAP_PROJECT (1 << 3)
      if (scene->toolsettings->snap_flag & SCE_SNAP_PROJECT) {
        scene->toolsettings->snap_mode |= SCE_SNAP_MODE_FACE_RAYCAST;
      }
#undef SCE_SNAP_PROJECT
    }
>>>>>>> a7a3c00f
  }

  /**
   * Versioning code until next subversion bump goes here.
   *
   * \note Be sure to check when bumping the version:
   * - #do_versions_after_linking_400 in this file.
   * - "versioning_cycles.cc", #blo_do_versions_cycles
   * - "versioning_cycles.cc", #do_versions_after_linking_cycles
   * - "versioning_userdef.c", #blo_do_versions_userdef
   * - "versioning_userdef.c", #do_versions_theme
   *
   * \note Keep this message at the bottom of the function.
   */
  {
    /* Convert anisotropic BSDF node to glossy BSDF. */
    FOREACH_NODETREE_BEGIN (bmain, ntree, id) {
      versioning_replace_legacy_glossy_node(ntree);
      versioning_remove_microfacet_sharp_distribution(ntree);
    }
    FOREACH_NODETREE_END;

    /* Keep this block, even when empty. */
  }
}<|MERGE_RESOLUTION|>--- conflicted
+++ resolved
@@ -119,7 +119,6 @@
   }
 }
 
-<<<<<<< HEAD
 static void version_mesh_crease_generic(Main &bmain)
 {
   LISTBASE_FOREACH (Mesh *, mesh, &bmain.meshes) {
@@ -155,7 +154,10 @@
           }
         }
       }
-=======
+    }
+  }
+}
+
 static void versioning_replace_legacy_glossy_node(bNodeTree *ntree)
 {
   LISTBASE_FOREACH (bNode *, node, &ntree->nodes) {
@@ -192,7 +194,6 @@
       socket_value->value = 0.0f;
 
       break;
->>>>>>> a7a3c00f
     }
   }
 }
@@ -220,10 +221,6 @@
     }
   }
 
-<<<<<<< HEAD
-  if (!MAIN_VERSION_ATLEAST(bmain, 400, 4)) {
-    version_mesh_crease_generic(*bmain);
-=======
   /* 400 4 did not require any do_version here. */
 
   if (!MAIN_VERSION_ATLEAST(bmain, 400, 5)) {
@@ -234,7 +231,15 @@
       }
 #undef SCE_SNAP_PROJECT
     }
->>>>>>> a7a3c00f
+  }
+
+  if (!MAIN_VERSION_ATLEAST(bmain, 400, 6)) {
+    version_mesh_crease_generic(*bmain);
+    FOREACH_NODETREE_BEGIN (bmain, ntree, id) {
+      versioning_replace_legacy_glossy_node(ntree);
+      versioning_remove_microfacet_sharp_distribution(ntree);
+    }
+    FOREACH_NODETREE_END;
   }
 
   /**
@@ -251,11 +256,6 @@
    */
   {
     /* Convert anisotropic BSDF node to glossy BSDF. */
-    FOREACH_NODETREE_BEGIN (bmain, ntree, id) {
-      versioning_replace_legacy_glossy_node(ntree);
-      versioning_remove_microfacet_sharp_distribution(ntree);
-    }
-    FOREACH_NODETREE_END;
 
     /* Keep this block, even when empty. */
   }
