/* SPDX-FileCopyrightText: 2023 Blender Authors
 *
 * SPDX-License-Identifier: GPL-2.0-or-later */

/** \file
 * \ingroup blenloader
 */

#define DNA_DEPRECATED_ALLOW

#include <cmath>

#include "CLG_log.h"

#include "DNA_brush_types.h"
#include "DNA_camera_types.h"
#include "DNA_light_types.h"
#include "DNA_lightprobe_types.h"
#include "DNA_modifier_types.h"
#include "DNA_movieclip_types.h"
#include "DNA_scene_types.h"
#include "DNA_world_types.h"

#include "DNA_defaults.h"
#include "DNA_genfile.h"
#include "DNA_particle_types.h"

#include "BLI_assert.h"
#include "BLI_listbase.h"
#include "BLI_map.hh"
#include "BLI_math_vector.h"
#include "BLI_set.hh"
#include "BLI_string.h"
#include "BLI_string_ref.hh"

#include "BKE_armature.h"
#include "BKE_attribute.h"
#include "BKE_effect.h"
#include "BKE_grease_pencil.hh"
#include "BKE_idprop.hh"
#include "BKE_main.h"
#include "BKE_mesh_legacy_convert.hh"
#include "BKE_node.hh"
#include "BKE_node_runtime.hh"
#include "BKE_scene.h"
#include "BKE_tracking.h"

#include "ANIM_armature_iter.hh"
#include "ANIM_bone_collections.h"

#include "ED_armature.hh"

#include "BLT_translation.h"

#include "BLO_read_write.hh"
#include "BLO_readfile.h"

#include "readfile.hh"

#include "versioning_common.hh"

// static CLG_LogRef LOG = {"blo.readfile.doversion"};

static void version_composite_nodetree_null_id(bNodeTree *ntree, Scene *scene)
{
  for (bNode *node : ntree->all_nodes()) {
    if (node->id == nullptr &&
        ((node->type == CMP_NODE_R_LAYERS) ||
         (node->type == CMP_NODE_CRYPTOMATTE && node->custom1 == CMP_CRYPTOMATTE_SRC_RENDER)))
    {
      node->id = &scene->id;
    }
  }
}

/* Move bone-group color to the individual bones. */
static void version_bonegroup_migrate_color(Main *bmain)
{
  using PoseSet = blender::Set<bPose *>;
  blender::Map<bArmature *, PoseSet> armature_poses;

  /* Gather a mapping from armature to the poses that use it. */
  LISTBASE_FOREACH (Object *, ob, &bmain->objects) {
    if (ob->type != OB_ARMATURE || !ob->pose) {
      continue;
    }

    bArmature *arm = reinterpret_cast<bArmature *>(ob->data);
    BLI_assert_msg(GS(arm->id.name) == ID_AR,
                   "Expected ARMATURE object to have an Armature as data");

    /* There is no guarantee that the current state of poses is in sync with the Armature data.
     *
     * NOTE: No need to handle user reference-counting in readfile code. */
    BKE_pose_ensure(bmain, ob, arm, false);

    PoseSet &pose_set = armature_poses.lookup_or_add_default(arm);
    pose_set.add(ob->pose);
  }

  /* Move colors from the pose's bone-group to either the armature bones or the
   * pose bones, depending on how many poses use the Armature. */
  for (const PoseSet &pose_set : armature_poses.values()) {
    /* If the Armature is shared, the bone group colors might be different, and thus they have to
     * be stored on the pose bones. If the Armature is NOT shared, the bone colors can be stored
     * directly on the Armature bones. */
    const bool store_on_armature = pose_set.size() == 1;

    for (bPose *pose : pose_set) {
      LISTBASE_FOREACH (bPoseChannel *, pchan, &pose->chanbase) {
        const bActionGroup *bgrp = (const bActionGroup *)BLI_findlink(&pose->agroups,
                                                                      (pchan->agrp_index - 1));
        if (!bgrp) {
          continue;
        }

        BoneColor &bone_color = store_on_armature ? pchan->bone->color : pchan->color;
        bone_color.palette_index = bgrp->customCol;
        memcpy(&bone_color.custom, &bgrp->cs, sizeof(bone_color.custom));
      }
    }
  }
}

static void version_bonelayers_to_bonecollections(Main *bmain)
{
  char bcoll_name[MAX_NAME];
  char custom_prop_name[MAX_NAME];

  LISTBASE_FOREACH (bArmature *, arm, &bmain->armatures) {
    IDProperty *arm_idprops = IDP_GetProperties(&arm->id, false);

    BLI_assert_msg(arm->edbo == nullptr, "did not expect an Armature to be saved in edit mode");
    const uint layer_used = arm->layer_used;

    /* Construct a bone collection for each layer that contains at least one bone. */
    blender::Vector<std::pair<uint, BoneCollection *>> layermask_collection;
    for (uint layer = 0; layer < 32; ++layer) {
      const uint layer_mask = 1u << layer;
      if ((layer_used & layer_mask) == 0) {
        /* Layer is empty, so no need to convert to collection. */
        continue;
      }

      /* Construct a suitable name for this bone layer. */
      bcoll_name[0] = '\0';
      if (arm_idprops) {
        /* See if we can use the layer name from the Bone Manager add-on. This is a popular add-on
         * for managing bone layers and giving them names. */
        SNPRINTF(custom_prop_name, "layer_name_%u", layer);
        IDProperty *prop = IDP_GetPropertyFromGroup(arm_idprops, custom_prop_name);
        if (prop != nullptr && prop->type == IDP_STRING && IDP_String(prop)[0] != '\0') {
          SNPRINTF(bcoll_name, "Layer %u - %s", layer + 1, IDP_String(prop));
        }
      }
      if (bcoll_name[0] == '\0') {
        /* Either there was no name defined in the custom property, or
         * it was the empty string. */
        SNPRINTF(bcoll_name, "Layer %u", layer + 1);
      }

      /* Create a new bone collection for this layer. */
      BoneCollection *bcoll = ANIM_armature_bonecoll_new(arm, bcoll_name);
      layermask_collection.append(std::make_pair(layer_mask, bcoll));

      if ((arm->layer & layer_mask) == 0) {
        ANIM_bonecoll_hide(bcoll);
      }
    }

    /* Iterate over the bones to assign them to their layers. */
    blender::animrig::ANIM_armature_foreach_bone(&arm->bonebase, [&](Bone *bone) {
      for (auto layer_bcoll : layermask_collection) {
        const uint layer_mask = layer_bcoll.first;
        if ((bone->layer & layer_mask) == 0) {
          continue;
        }

        BoneCollection *bcoll = layer_bcoll.second;
        ANIM_armature_bonecoll_assign(bcoll, bone);
      }
    });
  }
}

static void version_bonegroups_to_bonecollections(Main *bmain)
{
  LISTBASE_FOREACH (Object *, ob, &bmain->objects) {
    if (ob->type != OB_ARMATURE || !ob->pose) {
      continue;
    }

    /* Convert the bone groups on a bone-by-bone basis. */
    bArmature *arm = reinterpret_cast<bArmature *>(ob->data);
    bPose *pose = ob->pose;

    blender::Map<const bActionGroup *, BoneCollection *> collections_by_group;
    /* Convert all bone groups, regardless of whether they contain any bones. */
    LISTBASE_FOREACH (bActionGroup *, bgrp, &pose->agroups) {
      BoneCollection *bcoll = ANIM_armature_bonecoll_new(arm, bgrp->name);
      collections_by_group.add_new(bgrp, bcoll);

      /* Before now, bone visibility was determined by armature layers, and bone
       * groups did not have any impact on this. To retain the behavior, that
       * hiding all layers a bone is on hides the bone, the
       * bone-group-collections should be created hidden. */
      ANIM_bonecoll_hide(bcoll);
    }

    /* Assign the bones to their bone group based collection. */
    LISTBASE_FOREACH (bPoseChannel *, pchan, &pose->chanbase) {
      /* Find the bone group of this pose channel. */
      const bActionGroup *bgrp = (const bActionGroup *)BLI_findlink(&pose->agroups,
                                                                    (pchan->agrp_index - 1));
      if (!bgrp) {
        continue;
      }

      /* Assign the bone. */
      BoneCollection *bcoll = collections_by_group.lookup(bgrp);
      ANIM_armature_bonecoll_assign(bcoll, pchan->bone);
    }

    /* The list of bone groups (pose->agroups) is intentionally left alone here. This will allow
     * for older versions of Blender to open the file with bone groups intact. Of course the bone
     * groups will not be updated any more, but this way the data at least survives an accidental
     * save with Blender 4.0. */
  }
}

void do_versions_after_linking_400(FileData *fd, Main *bmain)
{
  if (!MAIN_VERSION_FILE_ATLEAST(bmain, 400, 9)) {
    /* Fix area light scaling. */
    LISTBASE_FOREACH (Light *, light, &bmain->lights) {
      light->energy = light->energy_deprecated;
      if (light->type == LA_AREA) {
        light->energy *= M_PI_4;
      }
    }

    /* XXX This was added several years ago in 'lib_link` code of Scene... Should be safe enough
     * here. */
    LISTBASE_FOREACH (Scene *, scene, &bmain->scenes) {
      if (scene->nodetree) {
        version_composite_nodetree_null_id(scene->nodetree, scene);
      }
    }

    /* XXX This was added many years ago (1c19940198) in 'lib_link` code of particles as a bug-fix.
     * But this is actually versioning. Should be safe enough here. */
    LISTBASE_FOREACH (ParticleSettings *, part, &bmain->particles) {
      if (!part->effector_weights) {
        part->effector_weights = BKE_effector_add_weights(part->force_group);
      }
    }

    /* Object proxies have been deprecated sine 3.x era, so their update & sanity check can now
     * happen in do_versions code. */
    LISTBASE_FOREACH (Object *, ob, &bmain->objects) {
      if (ob->proxy) {
        /* Paranoia check, actually a proxy_from pointer should never be written... */
        if (!ID_IS_LINKED(ob->proxy)) {
          ob->proxy->proxy_from = nullptr;
          ob->proxy = nullptr;

          if (ob->id.lib) {
            BLO_reportf_wrap(fd->reports,
                             RPT_INFO,
                             TIP_("Proxy lost from object %s lib %s\n"),
                             ob->id.name + 2,
                             ob->id.lib->filepath);
          }
          else {
            BLO_reportf_wrap(fd->reports,
                             RPT_INFO,
                             TIP_("Proxy lost from object %s lib <NONE>\n"),
                             ob->id.name + 2);
          }
          fd->reports->count.missing_obproxies++;
        }
        else {
          /* This triggers object_update to always use a copy. */
          ob->proxy->proxy_from = ob;
        }
      }
    }
  }

  if (!MAIN_VERSION_FILE_ATLEAST(bmain, 400, 21)) {
    if (!DNA_struct_elem_find(fd->filesdna, "bPoseChannel", "BoneColor", "color")) {
      version_bonegroup_migrate_color(bmain);
    }

    if (!DNA_struct_elem_find(fd->filesdna, "bArmature", "ListBase", "collections")) {
      version_bonelayers_to_bonecollections(bmain);
      version_bonegroups_to_bonecollections(bmain);
    }
  }

  /**
   * Versioning code until next subversion bump goes here.
   *
   * \note Be sure to check when bumping the version:
   * - #blo_do_versions_400 in this file.
   * - `versioning_userdef.cc`, #blo_do_versions_userdef
   * - `versioning_userdef.cc`, #do_versions_theme
   *
   * \note Keep this message at the bottom of the function.
   */
  {
    /* Keep this block, even when empty. */
  }
}

static void version_mesh_legacy_to_struct_of_array_format(Mesh &mesh)
{
  BKE_mesh_legacy_convert_flags_to_selection_layers(&mesh);
  BKE_mesh_legacy_convert_flags_to_hide_layers(&mesh);
  BKE_mesh_legacy_convert_uvs_to_generic(&mesh);
  BKE_mesh_legacy_convert_mpoly_to_material_indices(&mesh);
  BKE_mesh_legacy_sharp_faces_from_flags(&mesh);
  BKE_mesh_legacy_bevel_weight_to_layers(&mesh);
  BKE_mesh_legacy_sharp_edges_from_flags(&mesh);
  BKE_mesh_legacy_face_set_to_generic(&mesh);
  BKE_mesh_legacy_edge_crease_to_layers(&mesh);
  BKE_mesh_legacy_uv_seam_from_flags(&mesh);
  BKE_mesh_legacy_convert_verts_to_positions(&mesh);
  BKE_mesh_legacy_attribute_flags_to_strings(&mesh);
  BKE_mesh_legacy_convert_loops_to_corners(&mesh);
  BKE_mesh_legacy_convert_polys_to_offsets(&mesh);
  BKE_mesh_legacy_convert_edges_to_generic(&mesh);
}

static void version_motion_tracking_legacy_camera_object(MovieClip &movieclip)
{
  MovieTracking &tracking = movieclip.tracking;
  MovieTrackingObject *active_tracking_object = BKE_tracking_object_get_active(&tracking);
  MovieTrackingObject *tracking_camera_object = BKE_tracking_object_get_camera(&tracking);

  BLI_assert(tracking_camera_object != nullptr);

  if (BLI_listbase_is_empty(&tracking_camera_object->tracks)) {
    tracking_camera_object->tracks = tracking.tracks_legacy;
    active_tracking_object->active_track = tracking.act_track_legacy;
  }

  if (BLI_listbase_is_empty(&tracking_camera_object->plane_tracks)) {
    tracking_camera_object->plane_tracks = tracking.plane_tracks_legacy;
    active_tracking_object->active_plane_track = tracking.act_plane_track_legacy;
  }

  if (tracking_camera_object->reconstruction.cameras == nullptr) {
    tracking_camera_object->reconstruction = tracking.reconstruction_legacy;
  }

  /* Clear pointers in the legacy storage.
   * Always do it, in the case something got missed in the logic above, so that the legacy storage
   * is always ensured to be empty after load. */
  BLI_listbase_clear(&tracking.tracks_legacy);
  BLI_listbase_clear(&tracking.plane_tracks_legacy);
  tracking.act_track_legacy = nullptr;
  tracking.act_plane_track_legacy = nullptr;
  memset(&tracking.reconstruction_legacy, 0, sizeof(tracking.reconstruction_legacy));
}

static void version_movieclips_legacy_camera_object(Main *bmain)
{
  LISTBASE_FOREACH (MovieClip *, movieclip, &bmain->movieclips) {
    version_motion_tracking_legacy_camera_object(*movieclip);
  }
}

static void version_geometry_nodes_add_realize_instance_nodes(bNodeTree *ntree)
{
  LISTBASE_FOREACH_MUTABLE (bNode *, node, &ntree->nodes) {
    if (STREQ(node->idname, "GeometryNodeMeshBoolean")) {
      add_realize_instances_before_socket(ntree, node, nodeFindSocket(node, SOCK_IN, "Mesh 2"));
    }
  }
}

/* Version VertexWeightEdit modifier to make existing weights exclusive of the threshold. */
static void version_vertex_weight_edit_preserve_threshold_exclusivity(Main *bmain)
{
  LISTBASE_FOREACH (Object *, ob, &bmain->objects) {
    if (ob->type != OB_MESH) {
      continue;
    }

    LISTBASE_FOREACH (ModifierData *, md, &ob->modifiers) {
      if (md->type == eModifierType_WeightVGEdit) {
        WeightVGEditModifierData *wmd = reinterpret_cast<WeightVGEditModifierData *>(md);
        wmd->add_threshold = nexttoward(wmd->add_threshold, 2.0);
        wmd->rem_threshold = nexttoward(wmd->rem_threshold, -1.0);
      }
    }
  }
}

static void version_mesh_crease_generic(Main &bmain)
{
  LISTBASE_FOREACH (Mesh *, mesh, &bmain.meshes) {
    BKE_mesh_legacy_crease_to_generic(mesh);
  }

  LISTBASE_FOREACH (bNodeTree *, ntree, &bmain.nodetrees) {
    if (ntree->type == NTREE_GEOMETRY) {
      LISTBASE_FOREACH (bNode *, node, &ntree->nodes) {
        if (STR_ELEM(node->idname,
                     "GeometryNodeStoreNamedAttribute",
                     "GeometryNodeInputNamedAttribute")) {
          bNodeSocket *socket = nodeFindSocket(node, SOCK_IN, "Name");
          if (STREQ(socket->default_value_typed<bNodeSocketValueString>()->value, "crease")) {
            STRNCPY(socket->default_value_typed<bNodeSocketValueString>()->value, "crease_edge");
          }
        }
      }
    }
  }

  LISTBASE_FOREACH (Object *, object, &bmain.objects) {
    LISTBASE_FOREACH (ModifierData *, md, &object->modifiers) {
      if (md->type != eModifierType_Nodes) {
        continue;
      }
      if (IDProperty *settings = reinterpret_cast<NodesModifierData *>(md)->settings.properties) {
        LISTBASE_FOREACH (IDProperty *, prop, &settings->data.group) {
          if (blender::StringRef(prop->name).endswith("_attribute_name")) {
            if (STREQ(IDP_String(prop), "crease")) {
              IDP_AssignString(prop, "crease_edge");
            }
          }
        }
      }
    }
  }
}

static void versioning_replace_legacy_glossy_node(bNodeTree *ntree)
{
  LISTBASE_FOREACH (bNode *, node, &ntree->nodes) {
    if (node->type == SH_NODE_BSDF_GLOSSY_LEGACY) {
      STRNCPY(node->idname, "ShaderNodeBsdfAnisotropic");
      node->type = SH_NODE_BSDF_GLOSSY;
    }
  }
}

static void versioning_remove_microfacet_sharp_distribution(bNodeTree *ntree)
{
  /* Find all glossy, glass and refraction BSDF nodes that have their distribution
   * set to SHARP and set them to GGX, disconnect any link to the Roughness input
   * and set its value to zero. */
  LISTBASE_FOREACH (bNode *, node, &ntree->nodes) {
    if (!ELEM(node->type, SH_NODE_BSDF_GLOSSY, SH_NODE_BSDF_GLASS, SH_NODE_BSDF_REFRACTION)) {
      continue;
    }
    if (node->custom1 != SHD_GLOSSY_SHARP_DEPRECATED) {
      continue;
    }

    node->custom1 = SHD_GLOSSY_GGX;
    LISTBASE_FOREACH (bNodeSocket *, socket, &node->inputs) {
      if (!STREQ(socket->identifier, "Roughness")) {
        continue;
      }

      if (socket->link != nullptr) {
        nodeRemLink(ntree, socket->link);
      }
      bNodeSocketValueFloat *socket_value = (bNodeSocketValueFloat *)socket->default_value;
      socket_value->value = 0.0f;

      break;
    }
  }
}

static void version_replace_texcoord_normal_socket(bNodeTree *ntree)
{
  /* The normal of a spot light was set to the incoming light direction, replace with the
   * `Incoming` socket from the Geometry shader node. */
  bNode *geometry_node = nullptr;
  bNode *transform_node = nullptr;
  bNodeSocket *incoming_socket = nullptr;
  bNodeSocket *vec_in_socket = nullptr;
  bNodeSocket *vec_out_socket = nullptr;

  LISTBASE_FOREACH_MUTABLE (bNodeLink *, link, &ntree->links) {
    if (link->fromnode->type == SH_NODE_TEX_COORD && STREQ(link->fromsock->identifier, "Normal")) {
      if (geometry_node == nullptr) {
        geometry_node = nodeAddStaticNode(nullptr, ntree, SH_NODE_NEW_GEOMETRY);
        incoming_socket = nodeFindSocket(geometry_node, SOCK_OUT, "Incoming");

        transform_node = nodeAddStaticNode(nullptr, ntree, SH_NODE_VECT_TRANSFORM);
        vec_in_socket = nodeFindSocket(transform_node, SOCK_IN, "Vector");
        vec_out_socket = nodeFindSocket(transform_node, SOCK_OUT, "Vector");

        NodeShaderVectTransform *nodeprop = (NodeShaderVectTransform *)transform_node->storage;
        nodeprop->type = SHD_VECT_TRANSFORM_TYPE_NORMAL;

        nodeAddLink(ntree, geometry_node, incoming_socket, transform_node, vec_in_socket);
      }
      nodeAddLink(ntree, transform_node, vec_out_socket, link->tonode, link->tosock);
      nodeRemLink(ntree, link);
    }
  }
}

static void version_principled_transmission_roughness(bNodeTree *ntree)
{
  LISTBASE_FOREACH (bNode *, node, &ntree->nodes) {
    if (node->type != SH_NODE_BSDF_PRINCIPLED) {
      continue;
    }
    bNodeSocket *sock = nodeFindSocket(node, SOCK_IN, "Transmission Roughness");
    if (sock != nullptr) {
      nodeRemoveSocket(ntree, node, sock);
    }
  }
}

/* Convert legacy Velvet BSDF nodes into the new Sheen BSDF node. */
static void version_replace_velvet_sheen_node(bNodeTree *ntree)
{
  LISTBASE_FOREACH (bNode *, node, &ntree->nodes) {
    if (node->type == SH_NODE_BSDF_SHEEN) {
      STRNCPY(node->idname, "ShaderNodeBsdfSheen");

      bNodeSocket *sigmaInput = nodeFindSocket(node, SOCK_IN, "Sigma");
      if (sigmaInput != nullptr) {
        node->custom1 = SHD_SHEEN_ASHIKHMIN;
        STRNCPY(sigmaInput->identifier, "Roughness");
        STRNCPY(sigmaInput->name, "Roughness");
      }
    }
  }
}

/* Convert sheen inputs on the Principled BSDF. */
static void version_principled_bsdf_sheen(bNodeTree *ntree)
{
  auto check_node = [](const bNode *node) {
    return (node->type == SH_NODE_BSDF_PRINCIPLED) &&
           (nodeFindSocket(node, SOCK_IN, "Sheen Roughness") == nullptr);
  };
  auto update_input = [ntree](bNode *node, bNodeSocket *input) {
    /* Change socket type to Color. */
    nodeModifySocketTypeStatic(ntree, node, input, SOCK_RGBA, 0);

    /* Account for the change in intensity between the old and new model.
     * If the Sheen input is set to a fixed value, adjust it and set the tint to white.
     * Otherwise, if it's connected, keep it as-is but set the tint to 0.2 instead. */
    bNodeSocket *sheen = nodeFindSocket(node, SOCK_IN, "Sheen");
    if (sheen != nullptr && sheen->link == nullptr) {
      *version_cycles_node_socket_float_value(sheen) *= 0.2f;

      static float default_value[] = {1.0f, 1.0f, 1.0f, 1.0f};
      copy_v4_v4(version_cycles_node_socket_rgba_value(input), default_value);
    }
    else {
      static float default_value[] = {0.2f, 0.2f, 0.2f, 1.0f};
      copy_v4_v4(version_cycles_node_socket_rgba_value(input), default_value);
    }
  };
  auto update_input_link = [](bNode *, bNodeSocket *, bNode *, bNodeSocket *) {
    /* Don't replace the link here, tint works differently enough now to make conversion
     * impractical. */
  };

  version_update_node_input(ntree, check_node, "Sheen Tint", update_input, update_input_link);

  LISTBASE_FOREACH (bNode *, node, &ntree->nodes) {
    if (check_node(node)) {
      bNodeSocket *input = nodeAddStaticSocket(
          ntree, node, SOCK_IN, SOCK_FLOAT, PROP_FACTOR, "Sheen Roughness", "Sheen Roughness");
      *version_cycles_node_socket_float_value(input) = 0.5f;
    }
  }
}

<<<<<<< HEAD
/* Convert subsurface inputs on the Principled BSDF. */
static void version_principled_bsdf_subsurface(bNodeTree *ntree)
{
  /* - Create Subsurface Scale input
   * - If a node's Subsurface input was connected or nonzero:
   *   - Make the Base Color a mix of old Base Color and Subsurface Color,
   *     using Subsurface as the mix factor
   *   - Move Subsurface link and default value to the new Subsurface Scale input
   *   - Set the Subsurface input to 1.0
   * - Remove Subsurface Color input
   */
  LISTBASE_FOREACH (bNode *, node, &ntree->nodes) {
    if (node->type != SH_NODE_BSDF_PRINCIPLED) {
      continue;
    }
    if (nodeFindSocket(node, SOCK_IN, "Subsurface Scale")) {
      /* Node is already updated. */
      continue;
    }

    /* Add Scale input */
    bNodeSocket *scale_in = nodeAddStaticSocket(
        ntree, node, SOCK_IN, SOCK_FLOAT, PROP_DISTANCE, "Subsurface Scale", "Subsurface Scale");

    bNodeSocket *subsurf = nodeFindSocket(node, SOCK_IN, "Subsurface");
    float *subsurf_val = version_cycles_node_socket_float_value(subsurf);
    *version_cycles_node_socket_float_value(scale_in) = *subsurf_val;

    if (subsurf->link == nullptr && *subsurf_val == 0.0f) {
      /* Node doesn't use Subsurf, we're done here. */
      continue;
    }

    /* Fix up Subsurface Color input */
    bNodeSocket *base_col = nodeFindSocket(node, SOCK_IN, "Base Color");
    bNodeSocket *subsurf_col = nodeFindSocket(node, SOCK_IN, "Subsurface Color");
    float *base_col_val = version_cycles_node_socket_rgba_value(base_col);
    float *subsurf_col_val = version_cycles_node_socket_rgba_value(subsurf_col);
    /* If any of the three inputs is dynamic, we need a Mix node. */
    if (subsurf->link || subsurf_col->link || base_col->link) {
      bNode *mix = nodeAddStaticNode(nullptr, ntree, SH_NODE_MIX);
      static_cast<NodeShaderMix *>(mix->storage)->data_type = SOCK_RGBA;
      mix->locx = node->locx - 170;
      mix->locy = node->locy - 120;

      bNodeSocket *a_in = nodeFindSocket(mix, SOCK_IN, "A_Color");
      bNodeSocket *b_in = nodeFindSocket(mix, SOCK_IN, "B_Color");
      bNodeSocket *fac_in = nodeFindSocket(mix, SOCK_IN, "Factor_Float");
      bNodeSocket *result_out = nodeFindSocket(mix, SOCK_OUT, "Result_Color");

      copy_v4_v4(version_cycles_node_socket_rgba_value(a_in), base_col_val);
      copy_v4_v4(version_cycles_node_socket_rgba_value(b_in), subsurf_col_val);
      *version_cycles_node_socket_float_value(fac_in) = *subsurf_val;

      if (base_col->link) {
        nodeAddLink(ntree, base_col->link->fromnode, base_col->link->fromsock, mix, a_in);
        nodeRemLink(ntree, base_col->link);
      }
      if (subsurf_col->link) {
        nodeAddLink(ntree, subsurf_col->link->fromnode, subsurf_col->link->fromsock, mix, b_in);
        nodeRemLink(ntree, subsurf_col->link);
      }
      if (subsurf->link) {
        nodeAddLink(ntree, subsurf->link->fromnode, subsurf->link->fromsock, mix, fac_in);
        nodeAddLink(ntree, subsurf->link->fromnode, subsurf->link->fromsock, node, scale_in);
        nodeRemLink(ntree, subsurf->link);
      }
      nodeAddLink(ntree, mix, result_out, node, base_col);
    }
    /* Mix the fixed values. */
    interp_v4_v4v4(base_col_val, base_col_val, subsurf_col_val, *subsurf_val);

    /* Set node to 100% subsurface, 0% diffuse. */
    *subsurf_val = 1.0f;

    /* Delete Subsurface Color input */
    nodeRemoveSocket(ntree, node, subsurf_col);
  };
=======
/* Replace old Principled Hair BSDF as a variant in the new Principled Hair BSDF. */
static void version_replace_principled_hair_model(bNodeTree *ntree)
{
  LISTBASE_FOREACH (bNode *, node, &ntree->nodes) {
    if (node->type != SH_NODE_BSDF_HAIR_PRINCIPLED) {
      continue;
    }
    NodeShaderHairPrincipled *data = MEM_cnew<NodeShaderHairPrincipled>(__func__);
    data->model = SHD_PRINCIPLED_HAIR_CHIANG;
    data->parametrization = node->custom1;

    node->storage = data;
  }
}

static bNodeTreeInterfaceItem *legacy_socket_move_to_interface(bNodeSocket &legacy_socket,
                                                               const eNodeSocketInOut in_out)
{
  bNodeTreeInterfaceItem *new_item = static_cast<bNodeTreeInterfaceItem *>(
      MEM_mallocN(sizeof(bNodeTreeInterfaceSocket), __func__));
  new_item->item_type = NODE_INTERFACE_SOCKET;
  bNodeTreeInterfaceSocket &new_socket = *reinterpret_cast<bNodeTreeInterfaceSocket *>(new_item);

  /* Move reusable data. */
  new_socket.name = BLI_strdup(legacy_socket.name);
  new_socket.identifier = BLI_strdup(legacy_socket.identifier);
  new_socket.description = BLI_strdup(legacy_socket.description);
  new_socket.socket_type = BLI_strdup(legacy_socket.idname);
  new_socket.flag = (in_out == SOCK_IN ? NODE_INTERFACE_SOCKET_INPUT :
                                         NODE_INTERFACE_SOCKET_OUTPUT);
  SET_FLAG_FROM_TEST(
      new_socket.flag, legacy_socket.flag & SOCK_HIDE_VALUE, NODE_INTERFACE_SOCKET_HIDE_VALUE);
  SET_FLAG_FROM_TEST(new_socket.flag,
                     legacy_socket.flag & SOCK_HIDE_IN_MODIFIER,
                     NODE_INTERFACE_SOCKET_HIDE_IN_MODIFIER);
  new_socket.attribute_domain = legacy_socket.attribute_domain;

  /* The following data are stolen from the old data, the ownership of their memory is directly
   * transferred to the new data. */
  new_socket.default_attribute_name = legacy_socket.default_attribute_name;
  legacy_socket.default_attribute_name = nullptr;
  new_socket.socket_data = legacy_socket.default_value;
  legacy_socket.default_value = nullptr;
  new_socket.properties = legacy_socket.prop;
  legacy_socket.prop = nullptr;

  /* Unused data. */
  MEM_delete(legacy_socket.runtime);
  legacy_socket.runtime = nullptr;

  return new_item;
}

static void versioning_convert_node_tree_socket_lists_to_interface(bNodeTree *ntree)
{
  bNodeTreeInterface &tree_interface = ntree->tree_interface;

  const int num_inputs = BLI_listbase_count(&ntree->inputs_legacy);
  const int num_outputs = BLI_listbase_count(&ntree->outputs_legacy);
  tree_interface.root_panel.items_num = num_inputs + num_outputs;
  tree_interface.root_panel.items_array = static_cast<bNodeTreeInterfaceItem **>(MEM_malloc_arrayN(
      tree_interface.root_panel.items_num, sizeof(bNodeTreeInterfaceItem *), __func__));

  /* Convert outputs first to retain old outputs/inputs ordering. */
  int index;
  LISTBASE_FOREACH_INDEX (bNodeSocket *, socket, &ntree->outputs_legacy, index) {
    tree_interface.root_panel.items_array[index] = legacy_socket_move_to_interface(*socket,
                                                                                   SOCK_OUT);
  }
  LISTBASE_FOREACH_INDEX (bNodeSocket *, socket, &ntree->inputs_legacy, index) {
    tree_interface.root_panel.items_array[num_outputs + index] = legacy_socket_move_to_interface(
        *socket, SOCK_IN);
  }
>>>>>>> fca8df94
}

void blo_do_versions_400(FileData *fd, Library * /*lib*/, Main *bmain)
{
  if (!MAIN_VERSION_FILE_ATLEAST(bmain, 400, 1)) {
    LISTBASE_FOREACH (Mesh *, mesh, &bmain->meshes) {
      version_mesh_legacy_to_struct_of_array_format(*mesh);
    }
    version_movieclips_legacy_camera_object(bmain);
  }

  if (!MAIN_VERSION_FILE_ATLEAST(bmain, 400, 2)) {
    LISTBASE_FOREACH (Mesh *, mesh, &bmain->meshes) {
      BKE_mesh_legacy_bevel_weight_to_generic(mesh);
    }
  }

  if (!MAIN_VERSION_FILE_ATLEAST(bmain, 400, 3)) {
    LISTBASE_FOREACH (bNodeTree *, ntree, &bmain->nodetrees) {
      if (ntree->type == NTREE_GEOMETRY) {
        version_geometry_nodes_add_realize_instance_nodes(ntree);
      }
    }
  }

  /* 400 4 did not require any do_version here. */

  if (!MAIN_VERSION_FILE_ATLEAST(bmain, 400, 5)) {
    LISTBASE_FOREACH (Scene *, scene, &bmain->scenes) {
      ToolSettings *ts = scene->toolsettings;
      if (ts->snap_mode_tools != SCE_SNAP_TO_NONE) {
        ts->snap_mode_tools = SCE_SNAP_TO_GEOM;
      }

#define SCE_SNAP_PROJECT (1 << 3)
      if (ts->snap_flag & SCE_SNAP_PROJECT) {
        ts->snap_mode &= ~SCE_SNAP_TO_FACE;
        ts->snap_mode |= SCE_SNAP_INDIVIDUAL_PROJECT;
      }
#undef SCE_SNAP_PROJECT
    }
  }

  if (!MAIN_VERSION_FILE_ATLEAST(bmain, 400, 6)) {
    LISTBASE_FOREACH (Mesh *, mesh, &bmain->meshes) {
      BKE_mesh_legacy_face_map_to_generic(mesh);
    }
    FOREACH_NODETREE_BEGIN (bmain, ntree, id) {
      versioning_replace_legacy_glossy_node(ntree);
      versioning_remove_microfacet_sharp_distribution(ntree);
    }
    FOREACH_NODETREE_END;
  }

  if (!MAIN_VERSION_FILE_ATLEAST(bmain, 400, 7)) {
    LISTBASE_FOREACH (Mesh *, mesh, &bmain->meshes) {
      version_mesh_crease_generic(*bmain);
    }
  }

  if (!MAIN_VERSION_FILE_ATLEAST(bmain, 400, 8)) {
    LISTBASE_FOREACH (bAction *, act, &bmain->actions) {
      act->frame_start = max_ff(act->frame_start, MINAFRAMEF);
      act->frame_end = min_ff(act->frame_end, MAXFRAMEF);
    }
  }

  if (!MAIN_VERSION_FILE_ATLEAST(bmain, 400, 9)) {
    LISTBASE_FOREACH (Light *, light, &bmain->lights) {
      if (light->type == LA_SPOT && light->nodetree) {
        version_replace_texcoord_normal_socket(light->nodetree);
      }
    }
  }

  /* Fix brush->tip_scale_x which should never be zero. */
  LISTBASE_FOREACH (Brush *, brush, &bmain->brushes) {
    if (brush->tip_scale_x == 0.0f) {
      brush->tip_scale_x = 1.0f;
    }
  }

  if (!MAIN_VERSION_FILE_ATLEAST(bmain, 400, 10)) {
    LISTBASE_FOREACH (bScreen *, screen, &bmain->screens) {
      LISTBASE_FOREACH (ScrArea *, area, &screen->areabase) {
        LISTBASE_FOREACH (SpaceLink *, space, &area->spacedata) {
          if (space->spacetype == SPACE_NODE) {
            SpaceNode *snode = reinterpret_cast<SpaceNode *>(space);
            snode->overlay.flag |= SN_OVERLAY_SHOW_PREVIEWS;
          }
        }
      }
    }
  }

  if (!MAIN_VERSION_FILE_ATLEAST(bmain, 400, 11)) {
    version_vertex_weight_edit_preserve_threshold_exclusivity(bmain);
  }

  if (!MAIN_VERSION_FILE_ATLEAST(bmain, 400, 12)) {
    if (!DNA_struct_elem_find(fd->filesdna, "LightProbe", "int", "grid_bake_samples")) {
      LISTBASE_FOREACH (LightProbe *, lightprobe, &bmain->lightprobes) {
        lightprobe->grid_bake_samples = 2048;
        lightprobe->surfel_density = 1.0f;
        lightprobe->grid_normal_bias = 0.3f;
        lightprobe->grid_view_bias = 0.0f;
        lightprobe->grid_facing_bias = 0.5f;
        lightprobe->grid_dilation_threshold = 0.5f;
        lightprobe->grid_dilation_radius = 1.0f;
      }
    }

    /* Set default bake resolution. */
    if (!DNA_struct_elem_find(fd->filesdna, "LightProbe", "int", "resolution")) {
      LISTBASE_FOREACH (LightProbe *, lightprobe, &bmain->lightprobes) {
        lightprobe->resolution = LIGHT_PROBE_RESOLUTION_1024;
      }
    }

    if (!DNA_struct_elem_find(fd->filesdna, "World", "int", "probe_resolution")) {
      LISTBASE_FOREACH (World *, world, &bmain->worlds) {
        world->probe_resolution = LIGHT_PROBE_RESOLUTION_1024;
      }
    }

    if (!DNA_struct_elem_find(fd->filesdna, "LightProbe", "float", "grid_surface_bias")) {
      LISTBASE_FOREACH (LightProbe *, lightprobe, &bmain->lightprobes) {
        lightprobe->grid_surface_bias = 0.05f;
        lightprobe->grid_escape_bias = 0.1f;
      }
    }

    /* Clear removed "Z Buffer" flag. */
    {
      const int R_IMF_FLAG_ZBUF_LEGACY = 1 << 0;
      LISTBASE_FOREACH (Scene *, scene, &bmain->scenes) {
        scene->r.im_format.flag &= ~R_IMF_FLAG_ZBUF_LEGACY;
      }
    }

    /* Reset the layer opacity for all layers to 1. */
    LISTBASE_FOREACH (GreasePencil *, grease_pencil, &bmain->grease_pencils) {
      for (blender::bke::greasepencil::Layer *layer : grease_pencil->layers_for_write()) {
        layer->opacity = 1.0f;
      }
    }

    FOREACH_NODETREE_BEGIN (bmain, ntree, id) {
      if (ntree->type == NTREE_SHADER) {
        /* Remove Transmission Roughness from Principled BSDF. */
        version_principled_transmission_roughness(ntree);
        /* Convert legacy Velvet BSDF nodes into the new Sheen BSDF node. */
        version_replace_velvet_sheen_node(ntree);
        /* Convert sheen inputs on the Principled BSDF. */
        version_principled_bsdf_sheen(ntree);
      }
    }
    FOREACH_NODETREE_END;

    LISTBASE_FOREACH (bScreen *, screen, &bmain->screens) {
      LISTBASE_FOREACH (ScrArea *, area, &screen->areabase) {
        LISTBASE_FOREACH (SpaceLink *, sl, &area->spacedata) {
          ListBase *regionbase = (sl == area->spacedata.first) ? &area->regionbase :
                                                                 &sl->regionbase;

          /* Layout based regions used to also disallow resizing, now these are separate flags.
           * Make sure they are set together for old regions. */
          LISTBASE_FOREACH (ARegion *, region, regionbase) {
            if (region->flag & RGN_FLAG_DYNAMIC_SIZE) {
              region->flag |= RGN_FLAG_NO_USER_RESIZE;
            }
          }
        }
      }
    }
  }

  if (!MAIN_VERSION_FILE_ATLEAST(bmain, 400, 13)) {
    /* For the scenes configured to use the "None" display disable the color management
     * again. This will handle situation when the "None" display is removed and is replaced with
     * a "Raw" view instead.
     *
     * Note that this versioning will do nothing if the "None" display exists in the OCIO
     * configuration. */
    LISTBASE_FOREACH (Scene *, scene, &bmain->scenes) {
      const ColorManagedDisplaySettings &display_settings = scene->display_settings;
      if (STREQ(display_settings.display_device, "None")) {
        BKE_scene_disable_color_management(scene);
      }
    }
  }

  if (!MAIN_VERSION_FILE_ATLEAST(bmain, 400, 14)) {
    if (!DNA_struct_elem_find(fd->filesdna, "SceneEEVEE", "RaytraceEEVEE", "reflection_options")) {
      LISTBASE_FOREACH (Scene *, scene, &bmain->scenes) {
        scene->eevee.reflection_options.flag = RAYTRACE_EEVEE_USE_DENOISE;
        scene->eevee.reflection_options.denoise_stages = RAYTRACE_EEVEE_DENOISE_SPATIAL |
                                                         RAYTRACE_EEVEE_DENOISE_TEMPORAL |
                                                         RAYTRACE_EEVEE_DENOISE_BILATERAL;
        scene->eevee.reflection_options.screen_trace_quality = 0.25f;
        scene->eevee.reflection_options.screen_trace_thickness = 0.2f;
        scene->eevee.reflection_options.sample_clamp = 10.0f;
        scene->eevee.reflection_options.resolution_scale = 2;

        scene->eevee.refraction_options = scene->eevee.reflection_options;

        scene->eevee.ray_split_settings = 0;
        scene->eevee.ray_tracing_method = RAYTRACE_EEVEE_METHOD_SCREEN;
      }
    }

    if (!DNA_struct_find(fd->filesdna, "RegionAssetShelf")) {
      LISTBASE_FOREACH (bScreen *, screen, &bmain->screens) {
        LISTBASE_FOREACH (ScrArea *, area, &screen->areabase) {
          LISTBASE_FOREACH (SpaceLink *, sl, &area->spacedata) {
            if (sl->spacetype != SPACE_VIEW3D) {
              continue;
            }

            ListBase *regionbase = (sl == area->spacedata.first) ? &area->regionbase :
                                                                   &sl->regionbase;

            if (ARegion *new_shelf_region = do_versions_add_region_if_not_found(
                    regionbase,
                    RGN_TYPE_ASSET_SHELF,
                    "asset shelf for view3d (versioning)",
                    RGN_TYPE_TOOL_HEADER))
            {
              new_shelf_region->alignment = RGN_ALIGN_BOTTOM;
            }
            if (ARegion *new_shelf_header = do_versions_add_region_if_not_found(
                    regionbase,
                    RGN_TYPE_ASSET_SHELF_HEADER,
                    "asset shelf header for view3d (versioning)",
                    RGN_TYPE_ASSET_SHELF))
            {
              new_shelf_header->alignment = RGN_ALIGN_BOTTOM | RGN_SPLIT_PREV;
            }
          }
        }
      }
    }
  }

  if (!MAIN_VERSION_FILE_ATLEAST(bmain, 400, 16)) {
    /* Set Normalize property of Noise Texture node to true. */
    FOREACH_NODETREE_BEGIN (bmain, ntree, id) {
      if (ntree->type != NTREE_CUSTOM) {
        LISTBASE_FOREACH (bNode *, node, &ntree->nodes) {
          if (node->type == SH_NODE_TEX_NOISE) {
            ((NodeTexNoise *)node->storage)->normalize = true;
          }
        }
      }
    }
    FOREACH_NODETREE_END;
  }

  if (!MAIN_VERSION_FILE_ATLEAST(bmain, 400, 17)) {
    if (!DNA_struct_find(fd->filesdna, "NodeShaderHairPrincipled")) {
      FOREACH_NODETREE_BEGIN (bmain, ntree, id) {
        if (ntree->type == NTREE_SHADER) {
          version_replace_principled_hair_model(ntree);
        }
      }
      FOREACH_NODETREE_END;
    }

    /* Panorama properties shared with Eevee. */
    if (!DNA_struct_elem_find(fd->filesdna, "Camera", "float", "fisheye_fov")) {
      Camera default_cam = *DNA_struct_default_get(Camera);
      LISTBASE_FOREACH (Camera *, camera, &bmain->cameras) {
        IDProperty *ccam = version_cycles_properties_from_ID(&camera->id);
        if (ccam) {
          camera->panorama_type = version_cycles_property_int(
              ccam, "panorama_type", default_cam.panorama_type);
          camera->fisheye_fov = version_cycles_property_float(
              ccam, "fisheye_fov", default_cam.fisheye_fov);
          camera->fisheye_lens = version_cycles_property_float(
              ccam, "fisheye_lens", default_cam.fisheye_lens);
          camera->latitude_min = version_cycles_property_float(
              ccam, "latitude_min", default_cam.latitude_min);
          camera->latitude_max = version_cycles_property_float(
              ccam, "latitude_max", default_cam.latitude_max);
          camera->longitude_min = version_cycles_property_float(
              ccam, "longitude_min", default_cam.longitude_min);
          camera->longitude_max = version_cycles_property_float(
              ccam, "longitude_max", default_cam.longitude_max);
          /* Fit to match default projective camera with focal_length 50 and sensor_width 36. */
          camera->fisheye_polynomial_k0 = version_cycles_property_float(
              ccam, "fisheye_polynomial_k0", default_cam.fisheye_polynomial_k0);
          camera->fisheye_polynomial_k1 = version_cycles_property_float(
              ccam, "fisheye_polynomial_k1", default_cam.fisheye_polynomial_k1);
          camera->fisheye_polynomial_k2 = version_cycles_property_float(
              ccam, "fisheye_polynomial_k2", default_cam.fisheye_polynomial_k2);
          camera->fisheye_polynomial_k3 = version_cycles_property_float(
              ccam, "fisheye_polynomial_k3", default_cam.fisheye_polynomial_k3);
          camera->fisheye_polynomial_k4 = version_cycles_property_float(
              ccam, "fisheye_polynomial_k4", default_cam.fisheye_polynomial_k4);
        }
        else {
          camera->panorama_type = default_cam.panorama_type;
          camera->fisheye_fov = default_cam.fisheye_fov;
          camera->fisheye_lens = default_cam.fisheye_lens;
          camera->latitude_min = default_cam.latitude_min;
          camera->latitude_max = default_cam.latitude_max;
          camera->longitude_min = default_cam.longitude_min;
          camera->longitude_max = default_cam.longitude_max;
          /* Fit to match default projective camera with focal_length 50 and sensor_width 36. */
          camera->fisheye_polynomial_k0 = default_cam.fisheye_polynomial_k0;
          camera->fisheye_polynomial_k1 = default_cam.fisheye_polynomial_k1;
          camera->fisheye_polynomial_k2 = default_cam.fisheye_polynomial_k2;
          camera->fisheye_polynomial_k3 = default_cam.fisheye_polynomial_k3;
          camera->fisheye_polynomial_k4 = default_cam.fisheye_polynomial_k4;
        }
      }
    }

    if (!DNA_struct_elem_find(fd->filesdna, "LightProbe", "float", "grid_flag")) {
      LISTBASE_FOREACH (LightProbe *, lightprobe, &bmain->lightprobes) {
        /* Keep old behavior of baking the whole lighting. */
        lightprobe->grid_flag = LIGHTPROBE_GRID_CAPTURE_WORLD | LIGHTPROBE_GRID_CAPTURE_INDIRECT |
                                LIGHTPROBE_GRID_CAPTURE_EMISSION;
      }
    }

    if (!DNA_struct_elem_find(fd->filesdna, "SceneEEVEE", "int", "gi_irradiance_pool_size")) {
      LISTBASE_FOREACH (Scene *, scene, &bmain->scenes) {
        scene->eevee.gi_irradiance_pool_size = 16;
      }
    }

<<<<<<< HEAD
    FOREACH_NODETREE_BEGIN (bmain, ntree, id) {
      if (ntree->type == NTREE_SHADER) {
        /* Convert subsurface inputs on the Principled BSDF. */
        version_principled_bsdf_subsurface(ntree);
      }
    }
    FOREACH_NODETREE_END;
=======
    LISTBASE_FOREACH (Scene *, scene, &bmain->scenes) {
      scene->toolsettings->snap_flag_anim |= SCE_SNAP;
      scene->toolsettings->snap_anim_mode |= SCE_SNAP_TO_FRAME;
    }
  }

  if (!MAIN_VERSION_FILE_ATLEAST(bmain, 400, 20)) {
    /* Convert old socket lists into new interface items. */
    FOREACH_NODETREE_BEGIN (bmain, ntree, id) {
      versioning_convert_node_tree_socket_lists_to_interface(ntree);
      /* Clear legacy sockets after conversion.
       * Internal data pointers have been moved or freed already. */
      BLI_freelistN(&ntree->inputs_legacy);
      BLI_freelistN(&ntree->outputs_legacy);
    }
    FOREACH_NODETREE_END;
  }
  else {
    /* Legacy node tree sockets are created for forward compatibility,
     * but have to be freed after loading and versioning. */
    FOREACH_NODETREE_BEGIN (bmain, ntree, id) {
      LISTBASE_FOREACH_MUTABLE (bNodeSocket *, legacy_socket, &ntree->inputs_legacy) {
        MEM_SAFE_FREE(legacy_socket->default_attribute_name);
        MEM_SAFE_FREE(legacy_socket->default_value);
        if (legacy_socket->prop) {
          IDP_FreeProperty(legacy_socket->prop);
        }
        MEM_delete(legacy_socket->runtime);
        MEM_freeN(legacy_socket);
      }
      LISTBASE_FOREACH_MUTABLE (bNodeSocket *, legacy_socket, &ntree->outputs_legacy) {
        MEM_SAFE_FREE(legacy_socket->default_attribute_name);
        MEM_SAFE_FREE(legacy_socket->default_value);
        if (legacy_socket->prop) {
          IDP_FreeProperty(legacy_socket->prop);
        }
        MEM_delete(legacy_socket->runtime);
        MEM_freeN(legacy_socket);
      }
      BLI_listbase_clear(&ntree->inputs_legacy);
      BLI_listbase_clear(&ntree->outputs_legacy);
    }
    FOREACH_NODETREE_END;
  }

  if (!MAIN_VERSION_FILE_ATLEAST(bmain, 400, 22)) {
    /* Initialize root panel flags in files created before these flags were added. */
    FOREACH_NODETREE_BEGIN (bmain, ntree, id) {
      ntree->tree_interface.root_panel.flag |= NODE_INTERFACE_PANEL_ALLOW_CHILD_PANELS;
    }
    FOREACH_NODETREE_END;
  }

  if (!MAIN_VERSION_FILE_ATLEAST(bmain, 400, 23)) {
    LISTBASE_FOREACH (bNodeTree *, ntree, &bmain->nodetrees) {
      if (ntree->type == NTREE_GEOMETRY) {
        LISTBASE_FOREACH (bNode *, node, &ntree->nodes) {
          if (node->type == GEO_NODE_SET_SHADE_SMOOTH) {
            node->custom1 = ATTR_DOMAIN_FACE;
          }
        }
      }
    }
  }

  /**
   * Versioning code until next subversion bump goes here.
   *
   * \note Be sure to check when bumping the version:
   * - #do_versions_after_linking_400 in this file.
   * - `versioning_userdef.cc`, #blo_do_versions_userdef
   * - `versioning_userdef.cc`, #do_versions_theme
   *
   * \note Keep this message at the bottom of the function.
   */
  {
    /* Keep this block, even when empty. */
>>>>>>> fca8df94
  }
}<|MERGE_RESOLUTION|>--- conflicted
+++ resolved
@@ -580,7 +580,6 @@
   }
 }
 
-<<<<<<< HEAD
 /* Convert subsurface inputs on the Principled BSDF. */
 static void version_principled_bsdf_subsurface(bNodeTree *ntree)
 {
@@ -658,8 +657,9 @@
 
     /* Delete Subsurface Color input */
     nodeRemoveSocket(ntree, node, subsurf_col);
-  };
-=======
+  }
+}
+
 /* Replace old Principled Hair BSDF as a variant in the new Principled Hair BSDF. */
 static void version_replace_principled_hair_model(bNodeTree *ntree)
 {
@@ -733,7 +733,6 @@
     tree_interface.root_panel.items_array[num_outputs + index] = legacy_socket_move_to_interface(
         *socket, SOCK_IN);
   }
->>>>>>> fca8df94
 }
 
 void blo_do_versions_400(FileData *fd, Library * /*lib*/, Main *bmain)
@@ -1066,15 +1065,6 @@
       }
     }
 
-<<<<<<< HEAD
-    FOREACH_NODETREE_BEGIN (bmain, ntree, id) {
-      if (ntree->type == NTREE_SHADER) {
-        /* Convert subsurface inputs on the Principled BSDF. */
-        version_principled_bsdf_subsurface(ntree);
-      }
-    }
-    FOREACH_NODETREE_END;
-=======
     LISTBASE_FOREACH (Scene *, scene, &bmain->scenes) {
       scene->toolsettings->snap_flag_anim |= SCE_SNAP;
       scene->toolsettings->snap_anim_mode |= SCE_SNAP_TO_FRAME;
@@ -1152,6 +1142,13 @@
    */
   {
     /* Keep this block, even when empty. */
->>>>>>> fca8df94
+
+    FOREACH_NODETREE_BEGIN (bmain, ntree, id) {
+      if (ntree->type == NTREE_SHADER) {
+        /* Convert subsurface inputs on the Principled BSDF. */
+        version_principled_bsdf_subsurface(ntree);
+      }
+    }
+    FOREACH_NODETREE_END;
   }
 }