--- conflicted
+++ resolved
@@ -3272,14 +3272,6 @@
   }
 
   if (!MAIN_VERSION_FILE_ATLEAST(bmain, 402, 24)) {
-<<<<<<< HEAD
-    LISTBASE_FOREACH (Object *, ob, &bmain->objects) {
-      if (!ob->pose) {
-        continue;
-      }
-      LISTBASE_FOREACH (bPoseChannel *, pchan, &ob->pose->chanbase) {
-        pchan->custom_shape_wire_width = 1.0;
-=======
     if (!DNA_struct_member_exists(fd->filesdna, "Material", "char", "thickness_mode")) {
       LISTBASE_FOREACH (Material *, material, &bmain->materials) {
         if (material->blend_flag & MA_BL_TRANSLUCENCY) {
@@ -3332,7 +3324,17 @@
       LISTBASE_FOREACH (Scene *, scene, &bmain->scenes) {
         scene->eevee.shadow_resolution_scale = default_scene_eevee.shadow_resolution_scale;
         scene->eevee.clamp_world = 10.0f;
->>>>>>> 7629ef21
+      }
+    }
+  }
+
+  if (!MAIN_VERSION_FILE_ATLEAST(bmain, 402, 27)) {
+    LISTBASE_FOREACH (Object *, ob, &bmain->objects) {
+      if (!ob->pose) {
+        continue;
+      }
+      LISTBASE_FOREACH (bPoseChannel *, pchan, &ob->pose->chanbase) {
+        pchan->custom_shape_wire_width = 1.0;
       }
     }
   }
