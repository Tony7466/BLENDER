/* SPDX-FileCopyrightText: 2023 Blender Authors
 *
 * SPDX-License-Identifier: GPL-2.0-or-later */

/** \file
 * \ingroup blenloader
 */

#define DNA_DEPRECATED_ALLOW

#include <cmath>

#include "CLG_log.h"

#include "DNA_brush_types.h"
#include "DNA_camera_types.h"
#include "DNA_light_types.h"
#include "DNA_lightprobe_types.h"
#include "DNA_modifier_types.h"
#include "DNA_movieclip_types.h"
#include "DNA_scene_types.h"
#include "DNA_world_types.h"

#include "DNA_defaults.h"
#include "DNA_genfile.h"
#include "DNA_particle_types.h"

#include "BLI_assert.h"
#include "BLI_listbase.h"
#include "BLI_map.hh"
#include "BLI_math_vector.h"
#include "BLI_set.hh"
#include "BLI_string.h"
#include "BLI_string_ref.hh"

#include "BKE_armature.h"
#include "BKE_attribute.h"
#include "BKE_effect.h"
#include "BKE_grease_pencil.hh"
#include "BKE_idprop.hh"
#include "BKE_main.h"
#include "BKE_mesh_legacy_convert.hh"
#include "BKE_node.hh"
#include "BKE_node_runtime.hh"
#include "BKE_scene.h"
#include "BKE_tracking.h"

#include "ANIM_armature_iter.hh"
#include "ANIM_bone_collections.h"

#include "ED_armature.hh"

#include "BLT_translation.h"

#include "BLO_read_write.hh"
#include "BLO_readfile.h"

#include "readfile.hh"

#include "versioning_common.hh"

// static CLG_LogRef LOG = {"blo.readfile.doversion"};

static void version_composite_nodetree_null_id(bNodeTree *ntree, Scene *scene)
{
  for (bNode *node : ntree->all_nodes()) {
    if (node->id == nullptr &&
        ((node->type == CMP_NODE_R_LAYERS) ||
         (node->type == CMP_NODE_CRYPTOMATTE && node->custom1 == CMP_CRYPTOMATTE_SRC_RENDER)))
    {
      node->id = &scene->id;
    }
  }
}

/* Move bone-group color to the individual bones. */
static void version_bonegroup_migrate_color(Main *bmain)
{
  using PoseSet = blender::Set<bPose *>;
  blender::Map<bArmature *, PoseSet> armature_poses;

  /* Gather a mapping from armature to the poses that use it. */
  LISTBASE_FOREACH (Object *, ob, &bmain->objects) {
    if (ob->type != OB_ARMATURE || !ob->pose) {
      continue;
    }

    bArmature *arm = reinterpret_cast<bArmature *>(ob->data);
    BLI_assert_msg(GS(arm->id.name) == ID_AR,
                   "Expected ARMATURE object to have an Armature as data");

    /* There is no guarantee that the current state of poses is in sync with the Armature data.
     *
     * NOTE: No need to handle user reference-counting in readfile code. */
    BKE_pose_ensure(bmain, ob, arm, false);

    PoseSet &pose_set = armature_poses.lookup_or_add_default(arm);
    pose_set.add(ob->pose);
  }

  /* Move colors from the pose's bone-group to either the armature bones or the
   * pose bones, depending on how many poses use the Armature. */
  for (const PoseSet &pose_set : armature_poses.values()) {
    /* If the Armature is shared, the bone group colors might be different, and thus they have to
     * be stored on the pose bones. If the Armature is NOT shared, the bone colors can be stored
     * directly on the Armature bones. */
    const bool store_on_armature = pose_set.size() == 1;

    for (bPose *pose : pose_set) {
      LISTBASE_FOREACH (bPoseChannel *, pchan, &pose->chanbase) {
        const bActionGroup *bgrp = (const bActionGroup *)BLI_findlink(&pose->agroups,
                                                                      (pchan->agrp_index - 1));
        if (!bgrp) {
          continue;
        }

        BoneColor &bone_color = store_on_armature ? pchan->bone->color : pchan->color;
        bone_color.palette_index = bgrp->customCol;
        memcpy(&bone_color.custom, &bgrp->cs, sizeof(bone_color.custom));
      }
    }
  }
}

static void version_bonelayers_to_bonecollections(Main *bmain)
{
  char bcoll_name[MAX_NAME];
  char custom_prop_name[MAX_NAME];

  LISTBASE_FOREACH (bArmature *, arm, &bmain->armatures) {
    IDProperty *arm_idprops = IDP_GetProperties(&arm->id);

    BLI_assert_msg(arm->edbo == nullptr, "did not expect an Armature to be saved in edit mode");
    const uint layer_used = arm->layer_used;

    /* Construct a bone collection for each layer that contains at least one bone. */
    blender::Vector<std::pair<uint, BoneCollection *>> layermask_collection;
    for (uint layer = 0; layer < 32; ++layer) {
      const uint layer_mask = 1u << layer;
      if ((layer_used & layer_mask) == 0) {
        /* Layer is empty, so no need to convert to collection. */
        continue;
      }

      /* Construct a suitable name for this bone layer. */
      bcoll_name[0] = '\0';
      if (arm_idprops) {
        /* See if we can use the layer name from the Bone Manager add-on. This is a popular add-on
         * for managing bone layers and giving them names. */
        SNPRINTF(custom_prop_name, "layer_name_%u", layer);
        IDProperty *prop = IDP_GetPropertyFromGroup(arm_idprops, custom_prop_name);
        if (prop != nullptr && prop->type == IDP_STRING && IDP_String(prop)[0] != '\0') {
          SNPRINTF(bcoll_name, "Layer %u - %s", layer + 1, IDP_String(prop));
        }
      }
      if (bcoll_name[0] == '\0') {
        /* Either there was no name defined in the custom property, or
         * it was the empty string. */
        SNPRINTF(bcoll_name, "Layer %u", layer + 1);
      }

      /* Create a new bone collection for this layer. */
      BoneCollection *bcoll = ANIM_armature_bonecoll_new(arm, bcoll_name);
      layermask_collection.append(std::make_pair(layer_mask, bcoll));

      if ((arm->layer & layer_mask) == 0) {
        ANIM_bonecoll_hide(bcoll);
      }
    }

    /* Iterate over the bones to assign them to their layers. */
    blender::animrig::ANIM_armature_foreach_bone(&arm->bonebase, [&](Bone *bone) {
      for (auto layer_bcoll : layermask_collection) {
        const uint layer_mask = layer_bcoll.first;
        if ((bone->layer & layer_mask) == 0) {
          continue;
        }

        BoneCollection *bcoll = layer_bcoll.second;
        ANIM_armature_bonecoll_assign(bcoll, bone);
      }
    });
  }
}

static void version_bonegroups_to_bonecollections(Main *bmain)
{
  LISTBASE_FOREACH (Object *, ob, &bmain->objects) {
    if (ob->type != OB_ARMATURE || !ob->pose) {
      continue;
    }

    /* Convert the bone groups on a bone-by-bone basis. */
    bArmature *arm = reinterpret_cast<bArmature *>(ob->data);
    bPose *pose = ob->pose;

    blender::Map<const bActionGroup *, BoneCollection *> collections_by_group;
    /* Convert all bone groups, regardless of whether they contain any bones. */
    LISTBASE_FOREACH (bActionGroup *, bgrp, &pose->agroups) {
      BoneCollection *bcoll = ANIM_armature_bonecoll_new(arm, bgrp->name);
      collections_by_group.add_new(bgrp, bcoll);

      /* Before now, bone visibility was determined by armature layers, and bone
       * groups did not have any impact on this. To retain the behavior, that
       * hiding all layers a bone is on hides the bone, the
       * bone-group-collections should be created hidden. */
      ANIM_bonecoll_hide(bcoll);
    }

    /* Assign the bones to their bone group based collection. */
    LISTBASE_FOREACH (bPoseChannel *, pchan, &pose->chanbase) {
      /* Find the bone group of this pose channel. */
      const bActionGroup *bgrp = (const bActionGroup *)BLI_findlink(&pose->agroups,
                                                                    (pchan->agrp_index - 1));
      if (!bgrp) {
        continue;
      }

      /* Assign the bone. */
      BoneCollection *bcoll = collections_by_group.lookup(bgrp);
      ANIM_armature_bonecoll_assign(bcoll, pchan->bone);
    }

    /* The list of bone groups (pose->agroups) is intentionally left alone here. This will allow
     * for older versions of Blender to open the file with bone groups intact. Of course the bone
     * groups will not be updated any more, but this way the data at least survives an accidental
     * save with Blender 4.0. */
  }
}

void do_versions_after_linking_400(FileData *fd, Main *bmain)
{
  if (!MAIN_VERSION_FILE_ATLEAST(bmain, 400, 9)) {
    /* Fix area light scaling. */
    LISTBASE_FOREACH (Light *, light, &bmain->lights) {
      light->energy = light->energy_deprecated;
      if (light->type == LA_AREA) {
        light->energy *= M_PI_4;
      }
    }

    /* XXX This was added several years ago in 'lib_link` code of Scene... Should be safe enough
     * here. */
    LISTBASE_FOREACH (Scene *, scene, &bmain->scenes) {
      if (scene->nodetree) {
        version_composite_nodetree_null_id(scene->nodetree, scene);
      }
    }

    /* XXX This was added many years ago (1c19940198) in 'lib_link` code of particles as a bug-fix.
     * But this is actually versioning. Should be safe enough here. */
    LISTBASE_FOREACH (ParticleSettings *, part, &bmain->particles) {
      if (!part->effector_weights) {
        part->effector_weights = BKE_effector_add_weights(part->force_group);
      }
    }

    /* Object proxies have been deprecated sine 3.x era, so their update & sanity check can now
     * happen in do_versions code. */
    LISTBASE_FOREACH (Object *, ob, &bmain->objects) {
      if (ob->proxy) {
        /* Paranoia check, actually a proxy_from pointer should never be written... */
        if (!ID_IS_LINKED(ob->proxy)) {
          ob->proxy->proxy_from = nullptr;
          ob->proxy = nullptr;

          if (ob->id.lib) {
            BLO_reportf_wrap(fd->reports,
                             RPT_INFO,
                             TIP_("Proxy lost from object %s lib %s\n"),
                             ob->id.name + 2,
                             ob->id.lib->filepath);
          }
          else {
            BLO_reportf_wrap(fd->reports,
                             RPT_INFO,
                             TIP_("Proxy lost from object %s lib <NONE>\n"),
                             ob->id.name + 2);
          }
          fd->reports->count.missing_obproxies++;
        }
        else {
          /* This triggers object_update to always use a copy. */
          ob->proxy->proxy_from = ob;
        }
      }
    }
  }

  if (!MAIN_VERSION_FILE_ATLEAST(bmain, 400, 21)) {
    if (!DNA_struct_member_exists(fd->filesdna, "bPoseChannel", "BoneColor", "color")) {
      version_bonegroup_migrate_color(bmain);
    }

    if (!DNA_struct_member_exists(fd->filesdna, "bArmature", "ListBase", "collections")) {
      version_bonelayers_to_bonecollections(bmain);
      version_bonegroups_to_bonecollections(bmain);
    }
  }

  /**
   * Versioning code until next subversion bump goes here.
   *
   * \note Be sure to check when bumping the version:
   * - #blo_do_versions_400 in this file.
   * - `versioning_userdef.cc`, #blo_do_versions_userdef
   * - `versioning_userdef.cc`, #do_versions_theme
   *
   * \note Keep this message at the bottom of the function.
   */
  {
    /* Keep this block, even when empty. */
  }
}

static void version_mesh_legacy_to_struct_of_array_format(Mesh &mesh)
{
  BKE_mesh_legacy_convert_flags_to_selection_layers(&mesh);
  BKE_mesh_legacy_convert_flags_to_hide_layers(&mesh);
  BKE_mesh_legacy_convert_uvs_to_generic(&mesh);
  BKE_mesh_legacy_convert_mpoly_to_material_indices(&mesh);
  BKE_mesh_legacy_sharp_faces_from_flags(&mesh);
  BKE_mesh_legacy_bevel_weight_to_layers(&mesh);
  BKE_mesh_legacy_sharp_edges_from_flags(&mesh);
  BKE_mesh_legacy_face_set_to_generic(&mesh);
  BKE_mesh_legacy_edge_crease_to_layers(&mesh);
  BKE_mesh_legacy_uv_seam_from_flags(&mesh);
  BKE_mesh_legacy_convert_verts_to_positions(&mesh);
  BKE_mesh_legacy_attribute_flags_to_strings(&mesh);
  BKE_mesh_legacy_convert_loops_to_corners(&mesh);
  BKE_mesh_legacy_convert_polys_to_offsets(&mesh);
  BKE_mesh_legacy_convert_edges_to_generic(&mesh);
}

static void version_motion_tracking_legacy_camera_object(MovieClip &movieclip)
{
  MovieTracking &tracking = movieclip.tracking;
  MovieTrackingObject *active_tracking_object = BKE_tracking_object_get_active(&tracking);
  MovieTrackingObject *tracking_camera_object = BKE_tracking_object_get_camera(&tracking);

  BLI_assert(tracking_camera_object != nullptr);

  if (BLI_listbase_is_empty(&tracking_camera_object->tracks)) {
    tracking_camera_object->tracks = tracking.tracks_legacy;
    active_tracking_object->active_track = tracking.act_track_legacy;
  }

  if (BLI_listbase_is_empty(&tracking_camera_object->plane_tracks)) {
    tracking_camera_object->plane_tracks = tracking.plane_tracks_legacy;
    active_tracking_object->active_plane_track = tracking.act_plane_track_legacy;
  }

  if (tracking_camera_object->reconstruction.cameras == nullptr) {
    tracking_camera_object->reconstruction = tracking.reconstruction_legacy;
  }

  /* Clear pointers in the legacy storage.
   * Always do it, in the case something got missed in the logic above, so that the legacy storage
   * is always ensured to be empty after load. */
  BLI_listbase_clear(&tracking.tracks_legacy);
  BLI_listbase_clear(&tracking.plane_tracks_legacy);
  tracking.act_track_legacy = nullptr;
  tracking.act_plane_track_legacy = nullptr;
  memset(&tracking.reconstruction_legacy, 0, sizeof(tracking.reconstruction_legacy));
}

static void version_movieclips_legacy_camera_object(Main *bmain)
{
  LISTBASE_FOREACH (MovieClip *, movieclip, &bmain->movieclips) {
    version_motion_tracking_legacy_camera_object(*movieclip);
  }
}

static void version_geometry_nodes_add_realize_instance_nodes(bNodeTree *ntree)
{
  LISTBASE_FOREACH_MUTABLE (bNode *, node, &ntree->nodes) {
    if (STREQ(node->idname, "GeometryNodeMeshBoolean")) {
      add_realize_instances_before_socket(ntree, node, nodeFindSocket(node, SOCK_IN, "Mesh 2"));
    }
  }
}

/* Version VertexWeightEdit modifier to make existing weights exclusive of the threshold. */
static void version_vertex_weight_edit_preserve_threshold_exclusivity(Main *bmain)
{
  LISTBASE_FOREACH (Object *, ob, &bmain->objects) {
    if (ob->type != OB_MESH) {
      continue;
    }

    LISTBASE_FOREACH (ModifierData *, md, &ob->modifiers) {
      if (md->type == eModifierType_WeightVGEdit) {
        WeightVGEditModifierData *wmd = reinterpret_cast<WeightVGEditModifierData *>(md);
        wmd->add_threshold = nexttoward(wmd->add_threshold, 2.0);
        wmd->rem_threshold = nexttoward(wmd->rem_threshold, -1.0);
      }
    }
  }
}

static void version_mesh_crease_generic(Main &bmain)
{
  LISTBASE_FOREACH (Mesh *, mesh, &bmain.meshes) {
    BKE_mesh_legacy_crease_to_generic(mesh);
  }

  LISTBASE_FOREACH (bNodeTree *, ntree, &bmain.nodetrees) {
    if (ntree->type == NTREE_GEOMETRY) {
      LISTBASE_FOREACH (bNode *, node, &ntree->nodes) {
        if (STR_ELEM(node->idname,
                     "GeometryNodeStoreNamedAttribute",
                     "GeometryNodeInputNamedAttribute")) {
          bNodeSocket *socket = nodeFindSocket(node, SOCK_IN, "Name");
          if (STREQ(socket->default_value_typed<bNodeSocketValueString>()->value, "crease")) {
            STRNCPY(socket->default_value_typed<bNodeSocketValueString>()->value, "crease_edge");
          }
        }
      }
    }
  }

  LISTBASE_FOREACH (Object *, object, &bmain.objects) {
    LISTBASE_FOREACH (ModifierData *, md, &object->modifiers) {
      if (md->type != eModifierType_Nodes) {
        continue;
      }
      if (IDProperty *settings = reinterpret_cast<NodesModifierData *>(md)->settings.properties) {
        LISTBASE_FOREACH (IDProperty *, prop, &settings->data.group) {
          if (blender::StringRef(prop->name).endswith("_attribute_name")) {
            if (STREQ(IDP_String(prop), "crease")) {
              IDP_AssignString(prop, "crease_edge");
            }
          }
        }
      }
    }
  }
}

static void versioning_replace_legacy_glossy_node(bNodeTree *ntree)
{
  LISTBASE_FOREACH (bNode *, node, &ntree->nodes) {
    if (node->type == SH_NODE_BSDF_GLOSSY_LEGACY) {
      STRNCPY(node->idname, "ShaderNodeBsdfAnisotropic");
      node->type = SH_NODE_BSDF_GLOSSY;
    }
  }
}

static void versioning_remove_microfacet_sharp_distribution(bNodeTree *ntree)
{
  /* Find all glossy, glass and refraction BSDF nodes that have their distribution
   * set to SHARP and set them to GGX, disconnect any link to the Roughness input
   * and set its value to zero. */
  LISTBASE_FOREACH (bNode *, node, &ntree->nodes) {
    if (!ELEM(node->type, SH_NODE_BSDF_GLOSSY, SH_NODE_BSDF_GLASS, SH_NODE_BSDF_REFRACTION)) {
      continue;
    }
    if (node->custom1 != SHD_GLOSSY_SHARP_DEPRECATED) {
      continue;
    }

    node->custom1 = SHD_GLOSSY_GGX;
    LISTBASE_FOREACH (bNodeSocket *, socket, &node->inputs) {
      if (!STREQ(socket->identifier, "Roughness")) {
        continue;
      }

      if (socket->link != nullptr) {
        nodeRemLink(ntree, socket->link);
      }
      bNodeSocketValueFloat *socket_value = (bNodeSocketValueFloat *)socket->default_value;
      socket_value->value = 0.0f;

      break;
    }
  }
}

static void version_replace_texcoord_normal_socket(bNodeTree *ntree)
{
  /* The normal of a spot light was set to the incoming light direction, replace with the
   * `Incoming` socket from the Geometry shader node. */
  bNode *geometry_node = nullptr;
  bNode *transform_node = nullptr;
  bNodeSocket *incoming_socket = nullptr;
  bNodeSocket *vec_in_socket = nullptr;
  bNodeSocket *vec_out_socket = nullptr;

  LISTBASE_FOREACH_MUTABLE (bNodeLink *, link, &ntree->links) {
    if (link->fromnode->type == SH_NODE_TEX_COORD && STREQ(link->fromsock->identifier, "Normal")) {
      if (geometry_node == nullptr) {
        geometry_node = nodeAddStaticNode(nullptr, ntree, SH_NODE_NEW_GEOMETRY);
        incoming_socket = nodeFindSocket(geometry_node, SOCK_OUT, "Incoming");

        transform_node = nodeAddStaticNode(nullptr, ntree, SH_NODE_VECT_TRANSFORM);
        vec_in_socket = nodeFindSocket(transform_node, SOCK_IN, "Vector");
        vec_out_socket = nodeFindSocket(transform_node, SOCK_OUT, "Vector");

        NodeShaderVectTransform *nodeprop = (NodeShaderVectTransform *)transform_node->storage;
        nodeprop->type = SHD_VECT_TRANSFORM_TYPE_NORMAL;

        nodeAddLink(ntree, geometry_node, incoming_socket, transform_node, vec_in_socket);
      }
      nodeAddLink(ntree, transform_node, vec_out_socket, link->tonode, link->tosock);
      nodeRemLink(ntree, link);
    }
  }
}

static void version_principled_transmission_roughness(bNodeTree *ntree)
{
  LISTBASE_FOREACH (bNode *, node, &ntree->nodes) {
    if (node->type != SH_NODE_BSDF_PRINCIPLED) {
      continue;
    }
    bNodeSocket *sock = nodeFindSocket(node, SOCK_IN, "Transmission Roughness");
    if (sock != nullptr) {
      nodeRemoveSocket(ntree, node, sock);
    }
  }
}

/* Convert legacy Velvet BSDF nodes into the new Sheen BSDF node. */
static void version_replace_velvet_sheen_node(bNodeTree *ntree)
{
  LISTBASE_FOREACH (bNode *, node, &ntree->nodes) {
    if (node->type == SH_NODE_BSDF_SHEEN) {
      STRNCPY(node->idname, "ShaderNodeBsdfSheen");

      bNodeSocket *sigmaInput = nodeFindSocket(node, SOCK_IN, "Sigma");
      if (sigmaInput != nullptr) {
        node->custom1 = SHD_SHEEN_ASHIKHMIN;
        STRNCPY(sigmaInput->identifier, "Roughness");
        STRNCPY(sigmaInput->name, "Roughness");
      }
    }
  }
}

/* Convert sheen inputs on the Principled BSDF. */
static void version_principled_bsdf_sheen(bNodeTree *ntree)
{
  auto check_node = [](const bNode *node) {
    return (node->type == SH_NODE_BSDF_PRINCIPLED) &&
           (nodeFindSocket(node, SOCK_IN, "Sheen Roughness") == nullptr);
  };
  auto update_input = [ntree](bNode *node, bNodeSocket *input) {
    /* Change socket type to Color. */
    nodeModifySocketTypeStatic(ntree, node, input, SOCK_RGBA, 0);

    /* Account for the change in intensity between the old and new model.
     * If the Sheen input is set to a fixed value, adjust it and set the tint to white.
     * Otherwise, if it's connected, keep it as-is but set the tint to 0.2 instead. */
    bNodeSocket *sheen = nodeFindSocket(node, SOCK_IN, "Sheen");
    if (sheen != nullptr && sheen->link == nullptr) {
      *version_cycles_node_socket_float_value(sheen) *= 0.2f;

      static float default_value[] = {1.0f, 1.0f, 1.0f, 1.0f};
      copy_v4_v4(version_cycles_node_socket_rgba_value(input), default_value);
    }
    else {
      static float default_value[] = {0.2f, 0.2f, 0.2f, 1.0f};
      copy_v4_v4(version_cycles_node_socket_rgba_value(input), default_value);
    }
  };
  auto update_input_link = [](bNode *, bNodeSocket *, bNode *, bNodeSocket *) {
    /* Don't replace the link here, tint works differently enough now to make conversion
     * impractical. */
  };

  version_update_node_input(ntree, check_node, "Sheen Tint", update_input, update_input_link);

  LISTBASE_FOREACH (bNode *, node, &ntree->nodes) {
    if (check_node(node)) {
      bNodeSocket *input = nodeAddStaticSocket(
          ntree, node, SOCK_IN, SOCK_FLOAT, PROP_FACTOR, "Sheen Roughness", "Sheen Roughness");
      *version_cycles_node_socket_float_value(input) = 0.5f;
    }
  }
}

static void versioning_replace_musgrave_texture_node(bNodeTree *ntree)
{
  version_node_input_socket_name(ntree, SH_NODE_TEX_MUSGRAVE_DEPRECATED, "Dimension", "Roughness");
  LISTBASE_FOREACH (bNode *, node, &ntree->nodes) {
    if (node->type == SH_NODE_TEX_MUSGRAVE_DEPRECATED) {
      STRNCPY(node->idname, "ShaderNodeTexNoise");
      node->type = VERSIONING_NODE_1;
      NodeTexNoise *data = MEM_cnew<NodeTexNoise>(__func__);
      data->base = (static_cast<NodeTexMusgrave *>(node->storage))->base;
      data->dimensions = (static_cast<NodeTexMusgrave *>(node->storage))->dimensions;
      data->normalize = false;
      data->type = (static_cast<NodeTexMusgrave *>(node->storage))->musgrave_type;
      node->storage = data;

      bNodeSocket *sockDetail = nodeFindSocket(node, SOCK_IN, "Detail");
      float *detail = version_cycles_node_socket_float_value(sockDetail);

      bNodeSocket *sockFac = nodeFindSocket(node, SOCK_OUT, "Fac");
      if (sockFac->label[0] != '\0') {
        sockFac->label[0] = '\0';
      }

      uint8_t noise_type = (static_cast<NodeTexNoise *>(node->storage))->type;
      float locyoffset = 0.0f;

      if (version_node_socket_is_used(sockDetail) && sockDetail->link != nullptr) {
        locyoffset -= 40.0f;

        /* Add Subtract Math node before Detail input. */

        bNode *subNode1 = nodeAddStaticNode(nullptr, ntree, SH_NODE_MATH);
        subNode1->parent = node->parent;
        subNode1->custom1 = NODE_MATH_SUBTRACT;
        subNode1->locx = node->locx;
        subNode1->locy = node->locy - 300.0f;
        subNode1->flag |= NODE_HIDDEN;
        bNodeSocket *subSock1A = static_cast<bNodeSocket *>(BLI_findlink(&subNode1->inputs, 0));
        bNodeSocket *subSock1B = static_cast<bNodeSocket *>(BLI_findlink(&subNode1->inputs, 1));
        bNodeSocket *subSock1Out = nodeFindSocket(subNode1, SOCK_OUT, "Value");

        *version_cycles_node_socket_float_value(subSock1B) = 1.0f;

        bNode *detailFromNode = nullptr;
        bNodeSocket *detailFromSock = nullptr;

        LISTBASE_FOREACH_BACKWARD_MUTABLE (bNodeLink *, link, &ntree->links) {
          /* Detect node and socket. */

          if ((link->tonode->type == VERSIONING_NODE_1) &&
              (STREQ(link->tosock->identifier, "Detail"))) {
            detailFromNode = link->fromnode;
            detailFromSock = link->fromsock;
          }
        }

        nodeRemLink(ntree, sockDetail->link);
        nodeAddLink(ntree, detailFromNode, detailFromSock, subNode1, subSock1A);
        nodeAddLink(ntree, subNode1, subSock1Out, node, sockDetail);

        if ((noise_type == SHD_NOISE_RIDGED_MULTIFRACTAL) ||
            (noise_type == SHD_NOISE_HETERO_TERRAIN)) {
          locyoffset -= 40.0f;

          /* Add Greater Than Math node before Subtract Math node. */

          bNode *greaterNode = nodeAddStaticNode(nullptr, ntree, SH_NODE_MATH);
          greaterNode->parent = node->parent;
          greaterNode->custom1 = NODE_MATH_GREATER_THAN;
          greaterNode->locx = node->locx;
          greaterNode->locy = node->locy - 340.0f;
          greaterNode->flag |= NODE_HIDDEN;
          bNodeSocket *greaterSockA = static_cast<bNodeSocket *>(
              BLI_findlink(&greaterNode->inputs, 0));
          bNodeSocket *greaterSockB = static_cast<bNodeSocket *>(
              BLI_findlink(&greaterNode->inputs, 1));
          bNodeSocket *greaterSockOut = nodeFindSocket(greaterNode, SOCK_OUT, "Value");

          *version_cycles_node_socket_float_value(greaterSockB) = 1.0f;

          nodeAddLink(ntree, detailFromNode, detailFromSock, greaterNode, greaterSockA);
          nodeAddLink(ntree, greaterNode, greaterSockOut, subNode1, subSock1B);
        }
        else {
          /* Add Clamp node and Multiply Math node behind Fac output. */

          bNode *clampNode = nodeAddStaticNode(nullptr, ntree, SH_NODE_CLAMP);
          clampNode->parent = node->parent;
          clampNode->custom1 = NODE_CLAMP_MINMAX;
          clampNode->locx = node->locx;
          clampNode->locy = node->locy + 40.0f;
          clampNode->flag |= NODE_HIDDEN;
          bNodeSocket *clampSockValue = nodeFindSocket(clampNode, SOCK_IN, "Value");
          bNodeSocket *clampSockMin = nodeFindSocket(clampNode, SOCK_IN, "Min");
          bNodeSocket *clampSockMax = nodeFindSocket(clampNode, SOCK_IN, "Max");
          bNodeSocket *clampSockOut = nodeFindSocket(clampNode, SOCK_OUT, "Result");

          bNode *mulNode = nodeAddStaticNode(nullptr, ntree, SH_NODE_MATH);
          mulNode->parent = node->parent;
          mulNode->custom1 = NODE_MATH_MULTIPLY;
          mulNode->locx = node->locx;
          mulNode->locy = node->locy + 80.0f;
          mulNode->flag |= NODE_HIDDEN;
          bNodeSocket *mulSockA = static_cast<bNodeSocket *>(BLI_findlink(&mulNode->inputs, 0));
          bNodeSocket *mulSockB = static_cast<bNodeSocket *>(BLI_findlink(&mulNode->inputs, 1));
          bNodeSocket *mulSockOut = nodeFindSocket(mulNode, SOCK_OUT, "Value");

          *version_cycles_node_socket_float_value(clampSockMin) = 0.0f;
          *version_cycles_node_socket_float_value(clampSockMax) = 1.0f;

          if (noise_type == SHD_NOISE_MULTIFRACTAL) {
            /* Add Add Math node and Subtract Math node after Multiply Math node. */

            bNode *subNode2 = nodeAddStaticNode(nullptr, ntree, SH_NODE_MATH);
            subNode2->parent = node->parent;
            subNode2->custom1 = NODE_MATH_SUBTRACT;
            subNode2->custom2 = SHD_MATH_CLAMP;
            subNode2->locx = node->locx;
            subNode2->locy = node->locy + 120.0f;
            subNode2->flag |= NODE_HIDDEN;
            bNodeSocket *subSock2A = static_cast<bNodeSocket *>(
                BLI_findlink(&subNode2->inputs, 0));
            bNodeSocket *subSock2B = static_cast<bNodeSocket *>(
                BLI_findlink(&subNode2->inputs, 1));
            bNodeSocket *subSock2Out = nodeFindSocket(subNode2, SOCK_OUT, "Value");

            bNode *addNode = nodeAddStaticNode(nullptr, ntree, SH_NODE_MATH);
            addNode->parent = node->parent;
            addNode->custom1 = NODE_MATH_ADD;
            addNode->locx = node->locx;
            addNode->locy = node->locy + 160.0f;
            addNode->flag |= NODE_HIDDEN;
            bNodeSocket *addSockA = static_cast<bNodeSocket *>(BLI_findlink(&addNode->inputs, 0));
            bNodeSocket *addSockB = static_cast<bNodeSocket *>(BLI_findlink(&addNode->inputs, 1));
            bNodeSocket *addSockOut = nodeFindSocket(addNode, SOCK_OUT, "Value");

            *version_cycles_node_socket_float_value(subSock2A) = 1.0f;

            LISTBASE_FOREACH_BACKWARD_MUTABLE (bNodeLink *, link, &ntree->links) {
              if (link->fromsock == sockFac) {
                nodeAddLink(ntree, addNode, addSockOut, link->tonode, link->tosock);
                nodeRemLink(ntree, link);
              }
            }

            nodeAddLink(ntree, mulNode, mulSockOut, addNode, addSockA);
            nodeAddLink(ntree, detailFromNode, detailFromSock, subNode2, subSock2B);
            nodeAddLink(ntree, subNode2, subSock2Out, addNode, addSockB);
          }
          else {
            LISTBASE_FOREACH_BACKWARD_MUTABLE (bNodeLink *, link, &ntree->links) {
              if (link->fromsock == sockFac) {
                nodeAddLink(ntree, mulNode, mulSockOut, link->tonode, link->tosock);
                nodeRemLink(ntree, link);
              }
            }
          }

          nodeAddLink(ntree, node, sockFac, mulNode, mulSockA);
          nodeAddLink(ntree, detailFromNode, detailFromSock, clampNode, clampSockValue);
          nodeAddLink(ntree, clampNode, clampSockOut, mulNode, mulSockB);
        }
      }
      else {
        if (*detail < 1.0f) {
          if ((noise_type != SHD_NOISE_RIDGED_MULTIFRACTAL) &&
              (noise_type != SHD_NOISE_HETERO_TERRAIN)) {
            /* Add Multiply Math node behind Fac output. */

            bNode *mulNode = nodeAddStaticNode(nullptr, ntree, SH_NODE_MATH);
            mulNode->parent = node->parent;
            mulNode->custom1 = NODE_MATH_MULTIPLY;
            mulNode->locx = node->locx;
            mulNode->locy = node->locy + 40.0f;
            mulNode->flag |= NODE_HIDDEN;
            bNodeSocket *mulSockA = static_cast<bNodeSocket *>(BLI_findlink(&mulNode->inputs, 0));
            bNodeSocket *mulSockB = static_cast<bNodeSocket *>(BLI_findlink(&mulNode->inputs, 1));
            bNodeSocket *mulSockOut = nodeFindSocket(mulNode, SOCK_OUT, "Value");

            *version_cycles_node_socket_float_value(mulSockB) = *detail;

            if (noise_type == SHD_NOISE_MULTIFRACTAL) {
              /* Add Add Math node after Multiply Math node. */

              bNode *addNode = nodeAddStaticNode(nullptr, ntree, SH_NODE_MATH);
              addNode->parent = node->parent;
              addNode->custom1 = NODE_MATH_ADD;
              addNode->locx = node->locx;
              addNode->locy = node->locy + 80.0f;
              addNode->flag |= NODE_HIDDEN;
              bNodeSocket *addSockA = static_cast<bNodeSocket *>(
                  BLI_findlink(&addNode->inputs, 0));
              bNodeSocket *addSockB = static_cast<bNodeSocket *>(
                  BLI_findlink(&addNode->inputs, 1));
              bNodeSocket *addSockOut = nodeFindSocket(addNode, SOCK_OUT, "Value");

              *version_cycles_node_socket_float_value(addSockB) = 1.0f - *detail;

              LISTBASE_FOREACH_BACKWARD_MUTABLE (bNodeLink *, link, &ntree->links) {
                if (link->fromsock == sockFac) {
                  nodeAddLink(ntree, addNode, addSockOut, link->tonode, link->tosock);
                  nodeRemLink(ntree, link);
                }
              }

              nodeAddLink(ntree, mulNode, mulSockOut, addNode, addSockA);
            }
            else {
              LISTBASE_FOREACH_BACKWARD_MUTABLE (bNodeLink *, link, &ntree->links) {
                if (link->fromsock == sockFac) {
                  nodeAddLink(ntree, mulNode, mulSockOut, link->tonode, link->tosock);
                  nodeRemLink(ntree, link);
                }
              }
            }

            nodeAddLink(ntree, node, sockFac, mulNode, mulSockA);

            *detail = 0.0f;
          }
        }
        else {
          *detail -= 1.0f;
        }
      }

      bNodeSocket *sockRoughness = nodeFindSocket(node, SOCK_IN, "Roughness");
      float *roughness = version_cycles_node_socket_float_value(sockRoughness);
      bNodeSocket *sockLacunarity = nodeFindSocket(node, SOCK_IN, "Lacunarity");
      float *lacunarity = version_cycles_node_socket_float_value(sockLacunarity);

      /* Add Power Math node Multiply Math node before Roughness and Lacunarity input. */

      bNode *mulNode = nodeAddStaticNode(nullptr, ntree, SH_NODE_MATH);
      mulNode->parent = node->parent;
      mulNode->custom1 = NODE_MATH_MULTIPLY;
      mulNode->locx = node->locx;
      mulNode->locy = node->locy - 340.0f + locyoffset;
      mulNode->flag |= NODE_HIDDEN;
      bNodeSocket *mulSockA = static_cast<bNodeSocket *>(BLI_findlink(&mulNode->inputs, 0));
      bNodeSocket *mulSockB = static_cast<bNodeSocket *>(BLI_findlink(&mulNode->inputs, 1));
      bNodeSocket *mulSockOut = nodeFindSocket(mulNode, SOCK_OUT, "Value");

      bNode *powNode = nodeAddStaticNode(nullptr, ntree, SH_NODE_MATH);
      powNode->parent = node->parent;
      powNode->custom1 = NODE_MATH_POWER;
      powNode->locx = node->locx;
      powNode->locy = node->locy - 300.0f + locyoffset;
      powNode->flag |= NODE_HIDDEN;
      bNodeSocket *powSockA = static_cast<bNodeSocket *>(BLI_findlink(&powNode->inputs, 0));
      bNodeSocket *powSockB = static_cast<bNodeSocket *>(BLI_findlink(&powNode->inputs, 1));
      bNodeSocket *powSockOut = nodeFindSocket(powNode, SOCK_OUT, "Value");

      *version_cycles_node_socket_float_value(mulSockA) = *roughness;
      *version_cycles_node_socket_float_value(mulSockB) = -1.0f;
      *version_cycles_node_socket_float_value(powSockA) = *lacunarity;

      if (version_node_socket_is_used(sockRoughness) && sockRoughness->link != nullptr) {
        bNode *roughnessFromNode = nullptr;
        bNodeSocket *roughnessFromSock = nullptr;

        LISTBASE_FOREACH_BACKWARD_MUTABLE (bNodeLink *, link, &ntree->links) {
          /* Detect node and socket. */

          if ((link->tonode->type == VERSIONING_NODE_1) &&
              (STREQ(link->tosock->identifier, "Roughness"))) {
            roughnessFromNode = link->fromnode;
            roughnessFromSock = link->fromsock;
          }
        }

        nodeRemLink(ntree, sockRoughness->link);
        nodeAddLink(ntree, roughnessFromNode, roughnessFromSock, mulNode, mulSockA);
      }
      if (version_node_socket_is_used(sockLacunarity) && sockLacunarity->link != nullptr) {
        bNode *lacunarityFromNode = nullptr;
        bNodeSocket *lacunarityFromSock = nullptr;

        LISTBASE_FOREACH_BACKWARD_MUTABLE (bNodeLink *, link, &ntree->links) {
          /* Detect node and socket. */

          if ((link->tonode->type == VERSIONING_NODE_1) &&
              (STREQ(link->tosock->identifier, "Lacunarity"))) {
            lacunarityFromNode = link->fromnode;
            lacunarityFromSock = link->fromsock;
          }
        }

        nodeAddLink(ntree, lacunarityFromNode, lacunarityFromSock, powNode, powSockA);
      }
      nodeAddLink(ntree, mulNode, mulSockOut, powNode, powSockB);
      nodeAddLink(ntree, powNode, powSockOut, node, sockRoughness);

      node->type = SH_NODE_TEX_NOISE;
    }
  }

  version_socket_update_is_used(ntree);
}

/* Convert subsurface inputs on the Principled BSDF. */
static void version_principled_bsdf_subsurface(bNodeTree *ntree)
{
  /* - Create Subsurface Scale input
   * - If a node's Subsurface input was connected or nonzero:
   *   - Make the Base Color a mix of old Base Color and Subsurface Color,
   *     using Subsurface as the mix factor
   *   - Move Subsurface link and default value to the new Subsurface Scale input
   *   - Set the Subsurface input to 1.0
   * - Remove Subsurface Color input
   */
  LISTBASE_FOREACH (bNode *, node, &ntree->nodes) {
    if (node->type != SH_NODE_BSDF_PRINCIPLED) {
      continue;
    }
    if (nodeFindSocket(node, SOCK_IN, "Subsurface Scale")) {
      /* Node is already updated. */
      continue;
    }

    /* Add Scale input */
    bNodeSocket *scale_in = nodeAddStaticSocket(
        ntree, node, SOCK_IN, SOCK_FLOAT, PROP_DISTANCE, "Subsurface Scale", "Subsurface Scale");

    bNodeSocket *subsurf = nodeFindSocket(node, SOCK_IN, "Subsurface");
    float *subsurf_val = version_cycles_node_socket_float_value(subsurf);
    *version_cycles_node_socket_float_value(scale_in) = *subsurf_val;

    if (subsurf->link == nullptr && *subsurf_val == 0.0f) {
      /* Node doesn't use Subsurf, we're done here. */
      continue;
    }

    /* Fix up Subsurface Color input */
    bNodeSocket *base_col = nodeFindSocket(node, SOCK_IN, "Base Color");
    bNodeSocket *subsurf_col = nodeFindSocket(node, SOCK_IN, "Subsurface Color");
    float *base_col_val = version_cycles_node_socket_rgba_value(base_col);
    float *subsurf_col_val = version_cycles_node_socket_rgba_value(subsurf_col);
    /* If any of the three inputs is dynamic, we need a Mix node. */
    if (subsurf->link || subsurf_col->link || base_col->link) {
      bNode *mix = nodeAddStaticNode(nullptr, ntree, SH_NODE_MIX);
      static_cast<NodeShaderMix *>(mix->storage)->data_type = SOCK_RGBA;
      mix->locx = node->locx - 170;
      mix->locy = node->locy - 120;

      bNodeSocket *a_in = nodeFindSocket(mix, SOCK_IN, "A_Color");
      bNodeSocket *b_in = nodeFindSocket(mix, SOCK_IN, "B_Color");
      bNodeSocket *fac_in = nodeFindSocket(mix, SOCK_IN, "Factor_Float");
      bNodeSocket *result_out = nodeFindSocket(mix, SOCK_OUT, "Result_Color");

      copy_v4_v4(version_cycles_node_socket_rgba_value(a_in), base_col_val);
      copy_v4_v4(version_cycles_node_socket_rgba_value(b_in), subsurf_col_val);
      *version_cycles_node_socket_float_value(fac_in) = *subsurf_val;

      if (base_col->link) {
        nodeAddLink(ntree, base_col->link->fromnode, base_col->link->fromsock, mix, a_in);
        nodeRemLink(ntree, base_col->link);
      }
      if (subsurf_col->link) {
        nodeAddLink(ntree, subsurf_col->link->fromnode, subsurf_col->link->fromsock, mix, b_in);
        nodeRemLink(ntree, subsurf_col->link);
      }
      if (subsurf->link) {
        nodeAddLink(ntree, subsurf->link->fromnode, subsurf->link->fromsock, mix, fac_in);
        nodeAddLink(ntree, subsurf->link->fromnode, subsurf->link->fromsock, node, scale_in);
        nodeRemLink(ntree, subsurf->link);
      }
      nodeAddLink(ntree, mix, result_out, node, base_col);
    }
    /* Mix the fixed values. */
    interp_v4_v4v4(base_col_val, base_col_val, subsurf_col_val, *subsurf_val);

    /* Set node to 100% subsurface, 0% diffuse. */
    *subsurf_val = 1.0f;

    /* Delete Subsurface Color input */
    nodeRemoveSocket(ntree, node, subsurf_col);
  }
}

/* Convert emission inputs on the Principled BSDF. */
static void version_principled_bsdf_emission(bNodeTree *ntree)
{
  /* Blender 3.x and before would default to Emission = 0.0, Emission Strength = 1.0.
   * Now we default the other way around (1.0 and 0.0), but because the Strength input was added
   * a bit later, a file that only has the Emission socket would now end up as (1.0, 0.0) instead
   * of (1.0, 1.0).
   * Therefore, set strength to 1.0 for those files.
   */
  LISTBASE_FOREACH (bNode *, node, &ntree->nodes) {
    if (node->type != SH_NODE_BSDF_PRINCIPLED) {
      continue;
    }
    if (!nodeFindSocket(node, SOCK_IN, "Emission")) {
      /* Old enough to have neither, new defaults are fine. */
      continue;
    }
    if (nodeFindSocket(node, SOCK_IN, "Emission Strength")) {
      /* New enough to have both, no need to do anything. */
      continue;
    }
    bNodeSocket *sock = nodeAddStaticSocket(
        ntree, node, SOCK_IN, SOCK_FLOAT, PROP_NONE, "Emission Strength", "Emission Strength");
    *version_cycles_node_socket_float_value(sock) = 1.0f;
  }
}

/* Replace old Principled Hair BSDF as a variant in the new Principled Hair BSDF. */
static void version_replace_principled_hair_model(bNodeTree *ntree)
{
  LISTBASE_FOREACH (bNode *, node, &ntree->nodes) {
    if (node->type != SH_NODE_BSDF_HAIR_PRINCIPLED) {
      continue;
    }
    NodeShaderHairPrincipled *data = MEM_cnew<NodeShaderHairPrincipled>(__func__);
    data->model = SHD_PRINCIPLED_HAIR_CHIANG;
    data->parametrization = node->custom1;

    node->storage = data;
  }
}

static bNodeTreeInterfaceItem *legacy_socket_move_to_interface(bNodeSocket &legacy_socket,
                                                               const eNodeSocketInOut in_out)
{
  bNodeTreeInterfaceItem *new_item = static_cast<bNodeTreeInterfaceItem *>(
      MEM_mallocN(sizeof(bNodeTreeInterfaceSocket), __func__));
  new_item->item_type = NODE_INTERFACE_SOCKET;
  bNodeTreeInterfaceSocket &new_socket = *reinterpret_cast<bNodeTreeInterfaceSocket *>(new_item);

  /* Move reusable data. */
  new_socket.name = BLI_strdup(legacy_socket.name);
  new_socket.identifier = BLI_strdup(legacy_socket.identifier);
  new_socket.description = BLI_strdup(legacy_socket.description);
  new_socket.socket_type = BLI_strdup(legacy_socket.idname);
  new_socket.flag = (in_out == SOCK_IN ? NODE_INTERFACE_SOCKET_INPUT :
                                         NODE_INTERFACE_SOCKET_OUTPUT);
  SET_FLAG_FROM_TEST(
      new_socket.flag, legacy_socket.flag & SOCK_HIDE_VALUE, NODE_INTERFACE_SOCKET_HIDE_VALUE);
  SET_FLAG_FROM_TEST(new_socket.flag,
                     legacy_socket.flag & SOCK_HIDE_IN_MODIFIER,
                     NODE_INTERFACE_SOCKET_HIDE_IN_MODIFIER);
  new_socket.attribute_domain = legacy_socket.attribute_domain;

  /* The following data are stolen from the old data, the ownership of their memory is directly
   * transferred to the new data. */
  new_socket.default_attribute_name = legacy_socket.default_attribute_name;
  legacy_socket.default_attribute_name = nullptr;
  new_socket.socket_data = legacy_socket.default_value;
  legacy_socket.default_value = nullptr;
  new_socket.properties = legacy_socket.prop;
  legacy_socket.prop = nullptr;

  /* Unused data. */
  MEM_delete(legacy_socket.runtime);
  legacy_socket.runtime = nullptr;

  return new_item;
}

static void versioning_convert_node_tree_socket_lists_to_interface(bNodeTree *ntree)
{
  bNodeTreeInterface &tree_interface = ntree->tree_interface;

  const int num_inputs = BLI_listbase_count(&ntree->inputs_legacy);
  const int num_outputs = BLI_listbase_count(&ntree->outputs_legacy);
  tree_interface.root_panel.items_num = num_inputs + num_outputs;
  tree_interface.root_panel.items_array = static_cast<bNodeTreeInterfaceItem **>(MEM_malloc_arrayN(
      tree_interface.root_panel.items_num, sizeof(bNodeTreeInterfaceItem *), __func__));

  /* Convert outputs first to retain old outputs/inputs ordering. */
  int index;
  LISTBASE_FOREACH_INDEX (bNodeSocket *, socket, &ntree->outputs_legacy, index) {
    tree_interface.root_panel.items_array[index] = legacy_socket_move_to_interface(*socket,
                                                                                   SOCK_OUT);
  }
  LISTBASE_FOREACH_INDEX (bNodeSocket *, socket, &ntree->inputs_legacy, index) {
    tree_interface.root_panel.items_array[num_outputs + index] = legacy_socket_move_to_interface(
        *socket, SOCK_IN);
  }
}

/* Convert coat inputs on the Principled BSDF. */
static void version_principled_bsdf_coat(bNodeTree *ntree)
{
  LISTBASE_FOREACH (bNode *, node, &ntree->nodes) {
    if (node->type != SH_NODE_BSDF_PRINCIPLED) {
      continue;
    }
    if (nodeFindSocket(node, SOCK_IN, "Coat IOR") != nullptr) {
      continue;
    }
    bNodeSocket *coat_ior_input = nodeAddStaticSocket(
        ntree, node, SOCK_IN, SOCK_FLOAT, PROP_NONE, "Coat IOR", "Coat IOR");

    /* Adjust for 4x change in intensity. */
    bNodeSocket *coat_input = nodeFindSocket(node, SOCK_IN, "Clearcoat");
    *version_cycles_node_socket_float_value(coat_input) *= 0.25f;
    /* When the coat input is dynamic, instead of inserting a *0.25 math node, set the Coat IOR
     * to 1.2 instead - this also roughly quarters reflectivity compared to the 1.5 default. */
    *version_cycles_node_socket_float_value(coat_ior_input) = (coat_input->link) ? 1.2f : 1.5f;
  }

  /* Rename sockets. */
  version_node_input_socket_name(ntree, SH_NODE_BSDF_PRINCIPLED, "Clearcoat", "Coat");
  version_node_input_socket_name(
      ntree, SH_NODE_BSDF_PRINCIPLED, "Clearcoat Roughness", "Coat Roughness");
  version_node_input_socket_name(
      ntree, SH_NODE_BSDF_PRINCIPLED, "Clearcoat Normal", "Coat Normal");
}

static void version_copy_socket(bNodeTreeInterfaceSocket &dst,
                                const bNodeTreeInterfaceSocket &src,
                                char *identifier)
{
  /* Node socket copy function based on bNodeTreeInterface::item_copy to avoid using blenkernel. */
  dst.name = BLI_strdup(src.name);
  dst.description = BLI_strdup_null(src.description);
  dst.socket_type = BLI_strdup(src.socket_type);
  dst.default_attribute_name = BLI_strdup_null(src.default_attribute_name);
  dst.identifier = identifier;
  if (src.properties) {
    dst.properties = IDP_CopyProperty_ex(src.properties, 0);
  }
  if (src.socket_data != nullptr) {
    dst.socket_data = MEM_dupallocN(src.socket_data);
    /* No user count increment needed, gets reset after versioning. */
  }
}

static int version_nodes_find_valid_insert_position_for_item(const bNodeTreeInterfacePanel &panel,
                                                             const bNodeTreeInterfaceItem &item,
                                                             const int initial_pos)
{
  const bool sockets_above_panels = !(panel.flag &
                                      NODE_INTERFACE_PANEL_ALLOW_SOCKETS_AFTER_PANELS);
  const blender::Span<const bNodeTreeInterfaceItem *> items = {panel.items_array, panel.items_num};

  int pos = initial_pos;

  if (sockets_above_panels) {
    if (item.item_type == NODE_INTERFACE_PANEL) {
      /* Find the closest valid position from the end, only panels at or after #position. */
      for (int test_pos = items.size() - 1; test_pos >= initial_pos; test_pos--) {
        if (test_pos < 0) {
          /* Initial position is out of range but valid. */
          break;
        }
        if (items[test_pos]->item_type != NODE_INTERFACE_PANEL) {
          /* Found valid position, insert after the last socket item. */
          pos = test_pos + 1;
          break;
        }
      }
    }
    else {
      /* Find the closest valid position from the start, no panels at or after #position. */
      for (int test_pos = 0; test_pos <= initial_pos; test_pos++) {
        if (test_pos >= items.size()) {
          /* Initial position is out of range but valid. */
          break;
        }
        if (items[test_pos]->item_type == NODE_INTERFACE_PANEL) {
          /* Found valid position, inserting moves the first panel. */
          pos = test_pos;
          break;
        }
      }
    }
  }

  return pos;
}

static void version_nodes_insert_item(bNodeTreeInterfacePanel &parent,
                                      bNodeTreeInterfaceSocket &socket,
                                      int position)
{
  /* Apply any constraints on the item positions. */
  position = version_nodes_find_valid_insert_position_for_item(parent, socket.item, position);
  position = std::min(std::max(position, 0), parent.items_num);

  blender::MutableSpan<bNodeTreeInterfaceItem *> old_items = {parent.items_array,
                                                              parent.items_num};
  parent.items_num++;
  parent.items_array = MEM_cnew_array<bNodeTreeInterfaceItem *>(parent.items_num, __func__);
  parent.items().take_front(position).copy_from(old_items.take_front(position));
  parent.items().drop_front(position + 1).copy_from(old_items.drop_front(position));
  parent.items()[position] = &socket.item;

  if (old_items.data()) {
    MEM_freeN(old_items.data());
  }
}

/* Node group interface copy function based on bNodeTreeInterface::insert_item_copy. */
static void version_node_group_split_socket(bNodeTreeInterface &tree_interface,
                                            bNodeTreeInterfaceSocket &socket,
                                            bNodeTreeInterfacePanel *parent,
                                            int position)
{
  if (parent == nullptr) {
    parent = &tree_interface.root_panel;
  }

  bNodeTreeInterfaceSocket *csocket = static_cast<bNodeTreeInterfaceSocket *>(
      MEM_dupallocN(&socket));
  /* Generate a new unique identifier.
   * This might break existing links, but the identifiers were duplicate anyway. */
  char *dst_identifier = BLI_sprintfN("Socket_%d", tree_interface.next_uid++);
  version_copy_socket(*csocket, socket, dst_identifier);

  version_nodes_insert_item(*parent, *csocket, position);

  /* Original socket becomes output. */
  socket.flag &= ~NODE_INTERFACE_SOCKET_INPUT;
  /* Copied socket becomes input. */
  csocket->flag &= ~NODE_INTERFACE_SOCKET_OUTPUT;
}

void blo_do_versions_400(FileData *fd, Library * /*lib*/, Main *bmain)
{
  if (!MAIN_VERSION_FILE_ATLEAST(bmain, 400, 1)) {
    LISTBASE_FOREACH (Mesh *, mesh, &bmain->meshes) {
      version_mesh_legacy_to_struct_of_array_format(*mesh);
    }
    version_movieclips_legacy_camera_object(bmain);
  }

  if (!MAIN_VERSION_FILE_ATLEAST(bmain, 400, 2)) {
    LISTBASE_FOREACH (Mesh *, mesh, &bmain->meshes) {
      BKE_mesh_legacy_bevel_weight_to_generic(mesh);
    }
  }

  if (!MAIN_VERSION_FILE_ATLEAST(bmain, 400, 3)) {
    LISTBASE_FOREACH (bNodeTree *, ntree, &bmain->nodetrees) {
      if (ntree->type == NTREE_GEOMETRY) {
        version_geometry_nodes_add_realize_instance_nodes(ntree);
      }
    }
  }

  /* 400 4 did not require any do_version here. */

  if (!MAIN_VERSION_FILE_ATLEAST(bmain, 400, 5)) {
    LISTBASE_FOREACH (Scene *, scene, &bmain->scenes) {
      ToolSettings *ts = scene->toolsettings;
      if (ts->snap_mode_tools != SCE_SNAP_TO_NONE) {
        ts->snap_mode_tools = SCE_SNAP_TO_GEOM;
      }

#define SCE_SNAP_PROJECT (1 << 3)
      if (ts->snap_flag & SCE_SNAP_PROJECT) {
        ts->snap_mode &= ~SCE_SNAP_TO_FACE;
        ts->snap_mode |= SCE_SNAP_INDIVIDUAL_PROJECT;
      }
#undef SCE_SNAP_PROJECT
    }
  }

  if (!MAIN_VERSION_FILE_ATLEAST(bmain, 400, 6)) {
    LISTBASE_FOREACH (Mesh *, mesh, &bmain->meshes) {
      BKE_mesh_legacy_face_map_to_generic(mesh);
    }
    FOREACH_NODETREE_BEGIN (bmain, ntree, id) {
      versioning_replace_legacy_glossy_node(ntree);
      versioning_remove_microfacet_sharp_distribution(ntree);
    }
    FOREACH_NODETREE_END;
  }

  if (!MAIN_VERSION_FILE_ATLEAST(bmain, 400, 7)) {
    LISTBASE_FOREACH (Mesh *, mesh, &bmain->meshes) {
      version_mesh_crease_generic(*bmain);
    }
  }

  if (!MAIN_VERSION_FILE_ATLEAST(bmain, 400, 8)) {
    LISTBASE_FOREACH (bAction *, act, &bmain->actions) {
      act->frame_start = max_ff(act->frame_start, MINAFRAMEF);
      act->frame_end = min_ff(act->frame_end, MAXFRAMEF);
    }
  }

  if (!MAIN_VERSION_FILE_ATLEAST(bmain, 400, 9)) {
    LISTBASE_FOREACH (Light *, light, &bmain->lights) {
      if (light->type == LA_SPOT && light->nodetree) {
        version_replace_texcoord_normal_socket(light->nodetree);
      }
    }
  }

  /* Fix brush->tip_scale_x which should never be zero. */
  LISTBASE_FOREACH (Brush *, brush, &bmain->brushes) {
    if (brush->tip_scale_x == 0.0f) {
      brush->tip_scale_x = 1.0f;
    }
  }

  if (!MAIN_VERSION_FILE_ATLEAST(bmain, 400, 10)) {
    LISTBASE_FOREACH (bScreen *, screen, &bmain->screens) {
      LISTBASE_FOREACH (ScrArea *, area, &screen->areabase) {
        LISTBASE_FOREACH (SpaceLink *, space, &area->spacedata) {
          if (space->spacetype == SPACE_NODE) {
            SpaceNode *snode = reinterpret_cast<SpaceNode *>(space);
            snode->overlay.flag |= SN_OVERLAY_SHOW_PREVIEWS;
          }
        }
      }
    }
  }

  if (!MAIN_VERSION_FILE_ATLEAST(bmain, 400, 11)) {
    version_vertex_weight_edit_preserve_threshold_exclusivity(bmain);
  }

  if (!MAIN_VERSION_FILE_ATLEAST(bmain, 400, 12)) {
    if (!DNA_struct_member_exists(fd->filesdna, "LightProbe", "int", "grid_bake_samples")) {
      LISTBASE_FOREACH (LightProbe *, lightprobe, &bmain->lightprobes) {
        lightprobe->grid_bake_samples = 2048;
        lightprobe->surfel_density = 1.0f;
        lightprobe->grid_normal_bias = 0.3f;
        lightprobe->grid_view_bias = 0.0f;
        lightprobe->grid_facing_bias = 0.5f;
        lightprobe->grid_dilation_threshold = 0.5f;
        lightprobe->grid_dilation_radius = 1.0f;
      }
    }

    /* Set default bake resolution. */
    if (!DNA_struct_member_exists(fd->filesdna, "LightProbe", "int", "resolution")) {
      LISTBASE_FOREACH (LightProbe *, lightprobe, &bmain->lightprobes) {
        lightprobe->resolution = LIGHT_PROBE_RESOLUTION_1024;
      }
    }

    if (!DNA_struct_member_exists(fd->filesdna, "World", "int", "probe_resolution")) {
      LISTBASE_FOREACH (World *, world, &bmain->worlds) {
        world->probe_resolution = LIGHT_PROBE_RESOLUTION_1024;
      }
    }

    if (!DNA_struct_member_exists(fd->filesdna, "LightProbe", "float", "grid_surface_bias")) {
      LISTBASE_FOREACH (LightProbe *, lightprobe, &bmain->lightprobes) {
        lightprobe->grid_surface_bias = 0.05f;
        lightprobe->grid_escape_bias = 0.1f;
      }
    }

    /* Clear removed "Z Buffer" flag. */
    {
      const int R_IMF_FLAG_ZBUF_LEGACY = 1 << 0;
      LISTBASE_FOREACH (Scene *, scene, &bmain->scenes) {
        scene->r.im_format.flag &= ~R_IMF_FLAG_ZBUF_LEGACY;
      }
    }

    /* Reset the layer opacity for all layers to 1. */
    LISTBASE_FOREACH (GreasePencil *, grease_pencil, &bmain->grease_pencils) {
      for (blender::bke::greasepencil::Layer *layer : grease_pencil->layers_for_write()) {
        layer->opacity = 1.0f;
      }
    }

    FOREACH_NODETREE_BEGIN (bmain, ntree, id) {
      if (ntree->type == NTREE_SHADER) {
        /* Remove Transmission Roughness from Principled BSDF. */
        version_principled_transmission_roughness(ntree);
        /* Convert legacy Velvet BSDF nodes into the new Sheen BSDF node. */
        version_replace_velvet_sheen_node(ntree);
        /* Convert sheen inputs on the Principled BSDF. */
        version_principled_bsdf_sheen(ntree);
      }
    }
    FOREACH_NODETREE_END;

    LISTBASE_FOREACH (bScreen *, screen, &bmain->screens) {
      LISTBASE_FOREACH (ScrArea *, area, &screen->areabase) {
        LISTBASE_FOREACH (SpaceLink *, sl, &area->spacedata) {
          ListBase *regionbase = (sl == area->spacedata.first) ? &area->regionbase :
                                                                 &sl->regionbase;

          /* Layout based regions used to also disallow resizing, now these are separate flags.
           * Make sure they are set together for old regions. */
          LISTBASE_FOREACH (ARegion *, region, regionbase) {
            if (region->flag & RGN_FLAG_DYNAMIC_SIZE) {
              region->flag |= RGN_FLAG_NO_USER_RESIZE;
            }
          }
        }
      }
    }
  }

  if (!MAIN_VERSION_FILE_ATLEAST(bmain, 400, 13)) {
    /* For the scenes configured to use the "None" display disable the color management
     * again. This will handle situation when the "None" display is removed and is replaced with
     * a "Raw" view instead.
     *
     * Note that this versioning will do nothing if the "None" display exists in the OCIO
     * configuration. */
    LISTBASE_FOREACH (Scene *, scene, &bmain->scenes) {
      const ColorManagedDisplaySettings &display_settings = scene->display_settings;
      if (STREQ(display_settings.display_device, "None")) {
        BKE_scene_disable_color_management(scene);
      }
    }
  }

  if (!MAIN_VERSION_FILE_ATLEAST(bmain, 400, 14)) {
    if (!DNA_struct_member_exists(
            fd->filesdna, "SceneEEVEE", "RaytraceEEVEE", "reflection_options")) {
      LISTBASE_FOREACH (Scene *, scene, &bmain->scenes) {
        scene->eevee.reflection_options.flag = RAYTRACE_EEVEE_USE_DENOISE;
        scene->eevee.reflection_options.denoise_stages = RAYTRACE_EEVEE_DENOISE_SPATIAL |
                                                         RAYTRACE_EEVEE_DENOISE_TEMPORAL |
                                                         RAYTRACE_EEVEE_DENOISE_BILATERAL;
        scene->eevee.reflection_options.screen_trace_quality = 0.25f;
        scene->eevee.reflection_options.screen_trace_thickness = 0.2f;
        scene->eevee.reflection_options.sample_clamp = 10.0f;
        scene->eevee.reflection_options.resolution_scale = 2;

        scene->eevee.refraction_options = scene->eevee.reflection_options;

        scene->eevee.ray_split_settings = 0;
        scene->eevee.ray_tracing_method = RAYTRACE_EEVEE_METHOD_SCREEN;
      }
    }

    if (!DNA_struct_exists(fd->filesdna, "RegionAssetShelf")) {
      LISTBASE_FOREACH (bScreen *, screen, &bmain->screens) {
        LISTBASE_FOREACH (ScrArea *, area, &screen->areabase) {
          LISTBASE_FOREACH (SpaceLink *, sl, &area->spacedata) {
            if (sl->spacetype != SPACE_VIEW3D) {
              continue;
            }

            ListBase *regionbase = (sl == area->spacedata.first) ? &area->regionbase :
                                                                   &sl->regionbase;

            if (ARegion *new_shelf_region = do_versions_add_region_if_not_found(
                    regionbase,
                    RGN_TYPE_ASSET_SHELF,
                    "asset shelf for view3d (versioning)",
                    RGN_TYPE_TOOL_HEADER))
            {
              new_shelf_region->alignment = RGN_ALIGN_BOTTOM;
            }
            if (ARegion *new_shelf_header = do_versions_add_region_if_not_found(
                    regionbase,
                    RGN_TYPE_ASSET_SHELF_HEADER,
                    "asset shelf header for view3d (versioning)",
                    RGN_TYPE_ASSET_SHELF))
            {
              new_shelf_header->alignment = RGN_ALIGN_BOTTOM | RGN_SPLIT_PREV;
            }
          }
        }
      }
    }
  }

  if (!MAIN_VERSION_FILE_ATLEAST(bmain, 400, 16)) {
    FOREACH_NODETREE_BEGIN (bmain, ntree, id) {
      if (ntree->type != NTREE_CUSTOM) {
        /* Set default values of existing Noise Texture nodes. */
        LISTBASE_FOREACH (bNode *, node, &ntree->nodes) {
          if (node->type == SH_NODE_TEX_NOISE) {
            (static_cast<NodeTexNoise *>(node->storage))->type = SHD_NOISE_FBM;
            (static_cast<NodeTexNoise *>(node->storage))->normalize = true;
          }
        }
      }
    }
    FOREACH_NODETREE_END;
  }

  if (!MAIN_VERSION_FILE_ATLEAST(bmain, 400, 17)) {
<<<<<<< HEAD
    FOREACH_NODETREE_BEGIN (bmain, ntree, id) {
      if (ntree->type != NTREE_CUSTOM) {
        /* Convert Musgrave Texture nodes to Noise Texture nodes. */
        versioning_replace_musgrave_texture_node(ntree);
      }
    }
    FOREACH_NODETREE_END;

    if (!DNA_struct_find(fd->filesdna, "NodeShaderHairPrincipled")) {
=======
    if (!DNA_struct_exists(fd->filesdna, "NodeShaderHairPrincipled")) {
>>>>>>> 4aaae8d0
      FOREACH_NODETREE_BEGIN (bmain, ntree, id) {
        if (ntree->type == NTREE_SHADER) {
          version_replace_principled_hair_model(ntree);
        }
      }
      FOREACH_NODETREE_END;
    }

    /* Panorama properties shared with Eevee. */
    if (!DNA_struct_member_exists(fd->filesdna, "Camera", "float", "fisheye_fov")) {
      Camera default_cam = *DNA_struct_default_get(Camera);
      LISTBASE_FOREACH (Camera *, camera, &bmain->cameras) {
        IDProperty *ccam = version_cycles_properties_from_ID(&camera->id);
        if (ccam) {
          camera->panorama_type = version_cycles_property_int(
              ccam, "panorama_type", default_cam.panorama_type);
          camera->fisheye_fov = version_cycles_property_float(
              ccam, "fisheye_fov", default_cam.fisheye_fov);
          camera->fisheye_lens = version_cycles_property_float(
              ccam, "fisheye_lens", default_cam.fisheye_lens);
          camera->latitude_min = version_cycles_property_float(
              ccam, "latitude_min", default_cam.latitude_min);
          camera->latitude_max = version_cycles_property_float(
              ccam, "latitude_max", default_cam.latitude_max);
          camera->longitude_min = version_cycles_property_float(
              ccam, "longitude_min", default_cam.longitude_min);
          camera->longitude_max = version_cycles_property_float(
              ccam, "longitude_max", default_cam.longitude_max);
          /* Fit to match default projective camera with focal_length 50 and sensor_width 36. */
          camera->fisheye_polynomial_k0 = version_cycles_property_float(
              ccam, "fisheye_polynomial_k0", default_cam.fisheye_polynomial_k0);
          camera->fisheye_polynomial_k1 = version_cycles_property_float(
              ccam, "fisheye_polynomial_k1", default_cam.fisheye_polynomial_k1);
          camera->fisheye_polynomial_k2 = version_cycles_property_float(
              ccam, "fisheye_polynomial_k2", default_cam.fisheye_polynomial_k2);
          camera->fisheye_polynomial_k3 = version_cycles_property_float(
              ccam, "fisheye_polynomial_k3", default_cam.fisheye_polynomial_k3);
          camera->fisheye_polynomial_k4 = version_cycles_property_float(
              ccam, "fisheye_polynomial_k4", default_cam.fisheye_polynomial_k4);
        }
        else {
          camera->panorama_type = default_cam.panorama_type;
          camera->fisheye_fov = default_cam.fisheye_fov;
          camera->fisheye_lens = default_cam.fisheye_lens;
          camera->latitude_min = default_cam.latitude_min;
          camera->latitude_max = default_cam.latitude_max;
          camera->longitude_min = default_cam.longitude_min;
          camera->longitude_max = default_cam.longitude_max;
          /* Fit to match default projective camera with focal_length 50 and sensor_width 36. */
          camera->fisheye_polynomial_k0 = default_cam.fisheye_polynomial_k0;
          camera->fisheye_polynomial_k1 = default_cam.fisheye_polynomial_k1;
          camera->fisheye_polynomial_k2 = default_cam.fisheye_polynomial_k2;
          camera->fisheye_polynomial_k3 = default_cam.fisheye_polynomial_k3;
          camera->fisheye_polynomial_k4 = default_cam.fisheye_polynomial_k4;
        }
      }
    }

    if (!DNA_struct_member_exists(fd->filesdna, "LightProbe", "float", "grid_flag")) {
      LISTBASE_FOREACH (LightProbe *, lightprobe, &bmain->lightprobes) {
        /* Keep old behavior of baking the whole lighting. */
        lightprobe->grid_flag = LIGHTPROBE_GRID_CAPTURE_WORLD | LIGHTPROBE_GRID_CAPTURE_INDIRECT |
                                LIGHTPROBE_GRID_CAPTURE_EMISSION;
      }
    }

    if (!DNA_struct_member_exists(fd->filesdna, "SceneEEVEE", "int", "gi_irradiance_pool_size")) {
      LISTBASE_FOREACH (Scene *, scene, &bmain->scenes) {
        scene->eevee.gi_irradiance_pool_size = 16;
      }
    }

    LISTBASE_FOREACH (Scene *, scene, &bmain->scenes) {
      scene->toolsettings->snap_flag_anim |= SCE_SNAP;
      scene->toolsettings->snap_anim_mode |= SCE_SNAP_TO_FRAME;
    }
  }

  if (!MAIN_VERSION_FILE_ATLEAST(bmain, 400, 20)) {
    /* Convert old socket lists into new interface items. */
    FOREACH_NODETREE_BEGIN (bmain, ntree, id) {
      versioning_convert_node_tree_socket_lists_to_interface(ntree);
      /* Clear legacy sockets after conversion.
       * Internal data pointers have been moved or freed already. */
      BLI_freelistN(&ntree->inputs_legacy);
      BLI_freelistN(&ntree->outputs_legacy);
    }
    FOREACH_NODETREE_END;
  }
  else {
    /* Legacy node tree sockets are created for forward compatibility,
     * but have to be freed after loading and versioning. */
    FOREACH_NODETREE_BEGIN (bmain, ntree, id) {
      LISTBASE_FOREACH_MUTABLE (bNodeSocket *, legacy_socket, &ntree->inputs_legacy) {
        MEM_SAFE_FREE(legacy_socket->default_attribute_name);
        MEM_SAFE_FREE(legacy_socket->default_value);
        if (legacy_socket->prop) {
          IDP_FreeProperty(legacy_socket->prop);
        }
        MEM_delete(legacy_socket->runtime);
        MEM_freeN(legacy_socket);
      }
      LISTBASE_FOREACH_MUTABLE (bNodeSocket *, legacy_socket, &ntree->outputs_legacy) {
        MEM_SAFE_FREE(legacy_socket->default_attribute_name);
        MEM_SAFE_FREE(legacy_socket->default_value);
        if (legacy_socket->prop) {
          IDP_FreeProperty(legacy_socket->prop);
        }
        MEM_delete(legacy_socket->runtime);
        MEM_freeN(legacy_socket);
      }
      BLI_listbase_clear(&ntree->inputs_legacy);
      BLI_listbase_clear(&ntree->outputs_legacy);
    }
    FOREACH_NODETREE_END;
  }

  if (!MAIN_VERSION_FILE_ATLEAST(bmain, 400, 22)) {
    /* Initialize root panel flags in files created before these flags were added. */
    FOREACH_NODETREE_BEGIN (bmain, ntree, id) {
      ntree->tree_interface.root_panel.flag |= NODE_INTERFACE_PANEL_ALLOW_CHILD_PANELS;
    }
    FOREACH_NODETREE_END;
  }

  if (!MAIN_VERSION_FILE_ATLEAST(bmain, 400, 23)) {
    LISTBASE_FOREACH (bNodeTree *, ntree, &bmain->nodetrees) {
      if (ntree->type == NTREE_GEOMETRY) {
        LISTBASE_FOREACH (bNode *, node, &ntree->nodes) {
          if (node->type == GEO_NODE_SET_SHADE_SMOOTH) {
            node->custom1 = ATTR_DOMAIN_FACE;
          }
        }
      }
    }
  }

  if (!MAIN_VERSION_FILE_ATLEAST(bmain, 400, 24)) {
    FOREACH_NODETREE_BEGIN (bmain, ntree, id) {
      if (ntree->type == NTREE_SHADER) {
        /* Convert coat inputs on the Principled BSDF. */
        version_principled_bsdf_coat(ntree);
        /* Convert subsurface inputs on the Principled BSDF. */
        version_principled_bsdf_subsurface(ntree);
        /* Convert emission on the Principled BSDF. */
        version_principled_bsdf_emission(ntree);
      }
    }
    FOREACH_NODETREE_END;

    {
      LISTBASE_FOREACH (bScreen *, screen, &bmain->screens) {
        LISTBASE_FOREACH (ScrArea *, area, &screen->areabase) {
          LISTBASE_FOREACH (SpaceLink *, sl, &area->spacedata) {
            const ListBase *regionbase = (sl == area->spacedata.first) ? &area->regionbase :
                                                                         &sl->regionbase;
            LISTBASE_FOREACH (ARegion *, region, regionbase) {
              if (region->regiontype != RGN_TYPE_ASSET_SHELF) {
                continue;
              }

              RegionAssetShelf *shelf_data = static_cast<RegionAssetShelf *>(region->regiondata);
              if (shelf_data && shelf_data->active_shelf &&
                  (shelf_data->active_shelf->preferred_row_count == 0)) {
                shelf_data->active_shelf->preferred_row_count = 1;
              }
            }
          }
        }
      }
    }

    /* Convert sockets with both input and output flag into two separate sockets. */
    FOREACH_NODETREE_BEGIN (bmain, ntree, id) {
      blender::Vector<bNodeTreeInterfaceSocket *> sockets_to_split;
      ntree->tree_interface.foreach_item([&](bNodeTreeInterfaceItem &item) {
        if (item.item_type == NODE_INTERFACE_SOCKET) {
          bNodeTreeInterfaceSocket &socket = reinterpret_cast<bNodeTreeInterfaceSocket &>(item);
          if ((socket.flag & NODE_INTERFACE_SOCKET_INPUT) &&
              (socket.flag & NODE_INTERFACE_SOCKET_OUTPUT)) {
            sockets_to_split.append(&socket);
          }
        }
        return true;
      });

      for (bNodeTreeInterfaceSocket *socket : sockets_to_split) {
        const int position = ntree->tree_interface.find_item_position(socket->item);
        bNodeTreeInterfacePanel *parent = ntree->tree_interface.find_item_parent(socket->item);
        version_node_group_split_socket(ntree->tree_interface, *socket, parent, position + 1);
      }
    }
    FOREACH_NODETREE_END;
  }

  /**
   * Versioning code until next subversion bump goes here.
   *
   * \note Be sure to check when bumping the version:
   * - #do_versions_after_linking_400 in this file.
   * - `versioning_userdef.cc`, #blo_do_versions_userdef
   * - `versioning_userdef.cc`, #do_versions_theme
   *
   * \note Keep this message at the bottom of the function.
   */
  {
    /* Keep this block, even when empty. */
  }
}<|MERGE_RESOLUTION|>--- conflicted
+++ resolved
@@ -1458,7 +1458,6 @@
   }
 
   if (!MAIN_VERSION_FILE_ATLEAST(bmain, 400, 17)) {
-<<<<<<< HEAD
     FOREACH_NODETREE_BEGIN (bmain, ntree, id) {
       if (ntree->type != NTREE_CUSTOM) {
         /* Convert Musgrave Texture nodes to Noise Texture nodes. */
@@ -1467,10 +1466,7 @@
     }
     FOREACH_NODETREE_END;
 
-    if (!DNA_struct_find(fd->filesdna, "NodeShaderHairPrincipled")) {
-=======
     if (!DNA_struct_exists(fd->filesdna, "NodeShaderHairPrincipled")) {
->>>>>>> 4aaae8d0
       FOREACH_NODETREE_BEGIN (bmain, ntree, id) {
         if (ntree->type == NTREE_SHADER) {
           version_replace_principled_hair_model(ntree);
