/* SPDX-FileCopyrightText: 2023 Blender Authors
 *
 * SPDX-License-Identifier: GPL-2.0-or-later */

/** \file
 * \ingroup blenloader
 */

#define DNA_DEPRECATED_ALLOW

#include <algorithm>
#include <cmath>

#include "CLG_log.h"

/* Define macros in `DNA_genfile.h`. */
#define DNA_GENFILE_VERSIONING_MACROS

#include "DNA_brush_types.h"
#include "DNA_camera_types.h"
#include "DNA_curve_types.h"
#include "DNA_defaults.h"
#include "DNA_light_types.h"
#include "DNA_lightprobe_types.h"
#include "DNA_modifier_types.h"
#include "DNA_movieclip_types.h"
#include "DNA_scene_types.h"
#include "DNA_world_types.h"

#include "DNA_defaults.h"
#include "DNA_defs.h"
#include "DNA_genfile.h"
#include "DNA_particle_types.h"

#undef DNA_GENFILE_VERSIONING_MACROS

#include "BLI_assert.h"
#include "BLI_listbase.h"
#include "BLI_map.hh"
#include "BLI_math_vector.h"
#include "BLI_set.hh"
#include "BLI_string.h"
#include "BLI_string_ref.hh"

#include "BKE_armature.h"
#include "BKE_attribute.h"
#include "BKE_curve.h"
#include "BKE_effect.h"
#include "BKE_grease_pencil.hh"
#include "BKE_idprop.hh"
#include "BKE_main.h"
#include "BKE_mesh_legacy_convert.hh"
#include "BKE_node.hh"
#include "BKE_node_runtime.hh"
#include "BKE_scene.h"
#include "BKE_tracking.h"

#include "SEQ_retiming.hh"
#include "SEQ_sequencer.h"

#include "ANIM_armature_iter.hh"
#include "ANIM_bone_collections.h"

#include "ED_armature.hh"

#include "BLT_translation.h"

#include "BLO_read_write.hh"
#include "BLO_readfile.h"

#include "readfile.hh"

#include "versioning_common.hh"

// static CLG_LogRef LOG = {"blo.readfile.doversion"};

static void version_composite_nodetree_null_id(bNodeTree *ntree, Scene *scene)
{
  for (bNode *node : ntree->all_nodes()) {
    if (node->id == nullptr &&
        ((node->type == CMP_NODE_R_LAYERS) ||
         (node->type == CMP_NODE_CRYPTOMATTE && node->custom1 == CMP_CRYPTOMATTE_SRC_RENDER)))
    {
      node->id = &scene->id;
    }
  }
}

/* Move bone-group color to the individual bones. */
static void version_bonegroup_migrate_color(Main *bmain)
{
  using PoseSet = blender::Set<bPose *>;
  blender::Map<bArmature *, PoseSet> armature_poses;

  /* Gather a mapping from armature to the poses that use it. */
  LISTBASE_FOREACH (Object *, ob, &bmain->objects) {
    if (ob->type != OB_ARMATURE || !ob->pose) {
      continue;
    }

    bArmature *arm = reinterpret_cast<bArmature *>(ob->data);
    BLI_assert_msg(GS(arm->id.name) == ID_AR,
                   "Expected ARMATURE object to have an Armature as data");

    /* There is no guarantee that the current state of poses is in sync with the Armature data.
     *
     * NOTE: No need to handle user reference-counting in readfile code. */
    BKE_pose_ensure(bmain, ob, arm, false);

    PoseSet &pose_set = armature_poses.lookup_or_add_default(arm);
    pose_set.add(ob->pose);
  }

  /* Move colors from the pose's bone-group to either the armature bones or the
   * pose bones, depending on how many poses use the Armature. */
  for (const PoseSet &pose_set : armature_poses.values()) {
    /* If the Armature is shared, the bone group colors might be different, and thus they have to
     * be stored on the pose bones. If the Armature is NOT shared, the bone colors can be stored
     * directly on the Armature bones. */
    const bool store_on_armature = pose_set.size() == 1;

    for (bPose *pose : pose_set) {
      LISTBASE_FOREACH (bPoseChannel *, pchan, &pose->chanbase) {
        const bActionGroup *bgrp = (const bActionGroup *)BLI_findlink(&pose->agroups,
                                                                      (pchan->agrp_index - 1));
        if (!bgrp) {
          continue;
        }

        BoneColor &bone_color = store_on_armature ? pchan->bone->color : pchan->color;
        bone_color.palette_index = bgrp->customCol;
        memcpy(&bone_color.custom, &bgrp->cs, sizeof(bone_color.custom));
      }
    }
  }
}

static void version_bonelayers_to_bonecollections(Main *bmain)
{
  char bcoll_name[MAX_NAME];
  char custom_prop_name[MAX_NAME];

  LISTBASE_FOREACH (bArmature *, arm, &bmain->armatures) {
    IDProperty *arm_idprops = IDP_GetProperties(&arm->id);

    BLI_assert_msg(arm->edbo == nullptr, "did not expect an Armature to be saved in edit mode");
    const uint layer_used = arm->layer_used;

    /* Construct a bone collection for each layer that contains at least one bone. */
    blender::Vector<std::pair<uint, BoneCollection *>> layermask_collection;
    for (uint layer = 0; layer < 32; ++layer) {
      const uint layer_mask = 1u << layer;
      if ((layer_used & layer_mask) == 0) {
        /* Layer is empty, so no need to convert to collection. */
        continue;
      }

      /* Construct a suitable name for this bone layer. */
      bcoll_name[0] = '\0';
      if (arm_idprops) {
        /* See if we can use the layer name from the Bone Manager add-on. This is a popular add-on
         * for managing bone layers and giving them names. */
        SNPRINTF(custom_prop_name, "layer_name_%u", layer);
        IDProperty *prop = IDP_GetPropertyFromGroup(arm_idprops, custom_prop_name);
        if (prop != nullptr && prop->type == IDP_STRING && IDP_String(prop)[0] != '\0') {
          SNPRINTF(bcoll_name, "Layer %u - %s", layer + 1, IDP_String(prop));
        }
      }
      if (bcoll_name[0] == '\0') {
        /* Either there was no name defined in the custom property, or
         * it was the empty string. */
        SNPRINTF(bcoll_name, "Layer %u", layer + 1);
      }

      /* Create a new bone collection for this layer. */
      BoneCollection *bcoll = ANIM_armature_bonecoll_new(arm, bcoll_name);
      layermask_collection.append(std::make_pair(layer_mask, bcoll));

      if ((arm->layer & layer_mask) == 0) {
        ANIM_bonecoll_hide(bcoll);
      }
    }

    /* Iterate over the bones to assign them to their layers. */
    blender::animrig::ANIM_armature_foreach_bone(&arm->bonebase, [&](Bone *bone) {
      for (auto layer_bcoll : layermask_collection) {
        const uint layer_mask = layer_bcoll.first;
        if ((bone->layer & layer_mask) == 0) {
          continue;
        }

        BoneCollection *bcoll = layer_bcoll.second;
        ANIM_armature_bonecoll_assign(bcoll, bone);
      }
    });
  }
}

static void version_bonegroups_to_bonecollections(Main *bmain)
{
  LISTBASE_FOREACH (Object *, ob, &bmain->objects) {
    if (ob->type != OB_ARMATURE || !ob->pose) {
      continue;
    }

    /* Convert the bone groups on a bone-by-bone basis. */
    bArmature *arm = reinterpret_cast<bArmature *>(ob->data);
    bPose *pose = ob->pose;

    blender::Map<const bActionGroup *, BoneCollection *> collections_by_group;
    /* Convert all bone groups, regardless of whether they contain any bones. */
    LISTBASE_FOREACH (bActionGroup *, bgrp, &pose->agroups) {
      BoneCollection *bcoll = ANIM_armature_bonecoll_new(arm, bgrp->name);
      collections_by_group.add_new(bgrp, bcoll);

      /* Before now, bone visibility was determined by armature layers, and bone
       * groups did not have any impact on this. To retain the behavior, that
       * hiding all layers a bone is on hides the bone, the
       * bone-group-collections should be created hidden. */
      ANIM_bonecoll_hide(bcoll);
    }

    /* Assign the bones to their bone group based collection. */
    LISTBASE_FOREACH (bPoseChannel *, pchan, &pose->chanbase) {
      /* Find the bone group of this pose channel. */
      const bActionGroup *bgrp = (const bActionGroup *)BLI_findlink(&pose->agroups,
                                                                    (pchan->agrp_index - 1));
      if (!bgrp) {
        continue;
      }

      /* Assign the bone. */
      BoneCollection *bcoll = collections_by_group.lookup(bgrp);
      ANIM_armature_bonecoll_assign(bcoll, pchan->bone);
    }

    /* The list of bone groups (pose->agroups) is intentionally left alone here. This will allow
     * for older versions of Blender to open the file with bone groups intact. Of course the bone
     * groups will not be updated any more, but this way the data at least survives an accidental
     * save with Blender 4.0. */
  }
}

void do_versions_after_linking_400(FileData *fd, Main *bmain)
{
  if (!MAIN_VERSION_FILE_ATLEAST(bmain, 400, 9)) {
    /* Fix area light scaling. */
    LISTBASE_FOREACH (Light *, light, &bmain->lights) {
      light->energy = light->energy_deprecated;
      if (light->type == LA_AREA) {
        light->energy *= M_PI_4;
      }
    }

    /* XXX This was added several years ago in 'lib_link` code of Scene... Should be safe enough
     * here. */
    LISTBASE_FOREACH (Scene *, scene, &bmain->scenes) {
      if (scene->nodetree) {
        version_composite_nodetree_null_id(scene->nodetree, scene);
      }
    }

    /* XXX This was added many years ago (1c19940198) in 'lib_link` code of particles as a bug-fix.
     * But this is actually versioning. Should be safe enough here. */
    LISTBASE_FOREACH (ParticleSettings *, part, &bmain->particles) {
      if (!part->effector_weights) {
        part->effector_weights = BKE_effector_add_weights(part->force_group);
      }
    }

    /* Object proxies have been deprecated sine 3.x era, so their update & sanity check can now
     * happen in do_versions code. */
    LISTBASE_FOREACH (Object *, ob, &bmain->objects) {
      if (ob->proxy) {
        /* Paranoia check, actually a proxy_from pointer should never be written... */
        if (!ID_IS_LINKED(ob->proxy)) {
          ob->proxy->proxy_from = nullptr;
          ob->proxy = nullptr;

          if (ob->id.lib) {
            BLO_reportf_wrap(fd->reports,
                             RPT_INFO,
                             TIP_("Proxy lost from object %s lib %s\n"),
                             ob->id.name + 2,
                             ob->id.lib->filepath);
          }
          else {
            BLO_reportf_wrap(fd->reports,
                             RPT_INFO,
                             TIP_("Proxy lost from object %s lib <NONE>\n"),
                             ob->id.name + 2);
          }
          fd->reports->count.missing_obproxies++;
        }
        else {
          /* This triggers object_update to always use a copy. */
          ob->proxy->proxy_from = ob;
        }
      }
    }
  }

  if (!MAIN_VERSION_FILE_ATLEAST(bmain, 400, 21)) {
    if (!DNA_struct_member_exists(fd->filesdna, "bPoseChannel", "BoneColor", "color")) {
      version_bonegroup_migrate_color(bmain);
    }

    if (!DNA_struct_member_exists(fd->filesdna, "bArmature", "ListBase", "collections")) {
      version_bonelayers_to_bonecollections(bmain);
      version_bonegroups_to_bonecollections(bmain);
    }
  }

  /**
   * Versioning code until next subversion bump goes here.
   *
   * \note Be sure to check when bumping the version:
   * - #blo_do_versions_400 in this file.
   * - `versioning_userdef.cc`, #blo_do_versions_userdef
   * - `versioning_userdef.cc`, #do_versions_theme
   *
   * \note Keep this message at the bottom of the function.
   */
  {
    /* Keep this block, even when empty. */
  }
}

static void version_mesh_legacy_to_struct_of_array_format(Mesh &mesh)
{
  BKE_mesh_legacy_convert_flags_to_selection_layers(&mesh);
  BKE_mesh_legacy_convert_flags_to_hide_layers(&mesh);
  BKE_mesh_legacy_convert_uvs_to_generic(&mesh);
  BKE_mesh_legacy_convert_mpoly_to_material_indices(&mesh);
  BKE_mesh_legacy_sharp_faces_from_flags(&mesh);
  BKE_mesh_legacy_bevel_weight_to_layers(&mesh);
  BKE_mesh_legacy_sharp_edges_from_flags(&mesh);
  BKE_mesh_legacy_face_set_to_generic(&mesh);
  BKE_mesh_legacy_edge_crease_to_layers(&mesh);
  BKE_mesh_legacy_uv_seam_from_flags(&mesh);
  BKE_mesh_legacy_convert_verts_to_positions(&mesh);
  BKE_mesh_legacy_attribute_flags_to_strings(&mesh);
  BKE_mesh_legacy_convert_loops_to_corners(&mesh);
  BKE_mesh_legacy_convert_polys_to_offsets(&mesh);
  BKE_mesh_legacy_convert_edges_to_generic(&mesh);
}

static void version_motion_tracking_legacy_camera_object(MovieClip &movieclip)
{
  MovieTracking &tracking = movieclip.tracking;
  MovieTrackingObject *active_tracking_object = BKE_tracking_object_get_active(&tracking);
  MovieTrackingObject *tracking_camera_object = BKE_tracking_object_get_camera(&tracking);

  BLI_assert(tracking_camera_object != nullptr);

  if (BLI_listbase_is_empty(&tracking_camera_object->tracks)) {
    tracking_camera_object->tracks = tracking.tracks_legacy;
    active_tracking_object->active_track = tracking.act_track_legacy;
  }

  if (BLI_listbase_is_empty(&tracking_camera_object->plane_tracks)) {
    tracking_camera_object->plane_tracks = tracking.plane_tracks_legacy;
    active_tracking_object->active_plane_track = tracking.act_plane_track_legacy;
  }

  if (tracking_camera_object->reconstruction.cameras == nullptr) {
    tracking_camera_object->reconstruction = tracking.reconstruction_legacy;
  }

  /* Clear pointers in the legacy storage.
   * Always do it, in the case something got missed in the logic above, so that the legacy storage
   * is always ensured to be empty after load. */
  BLI_listbase_clear(&tracking.tracks_legacy);
  BLI_listbase_clear(&tracking.plane_tracks_legacy);
  tracking.act_track_legacy = nullptr;
  tracking.act_plane_track_legacy = nullptr;
  memset(&tracking.reconstruction_legacy, 0, sizeof(tracking.reconstruction_legacy));
}

static void version_movieclips_legacy_camera_object(Main *bmain)
{
  LISTBASE_FOREACH (MovieClip *, movieclip, &bmain->movieclips) {
    version_motion_tracking_legacy_camera_object(*movieclip);
  }
}

static void version_geometry_nodes_add_realize_instance_nodes(bNodeTree *ntree)
{
  LISTBASE_FOREACH_MUTABLE (bNode *, node, &ntree->nodes) {
    if (STREQ(node->idname, "GeometryNodeMeshBoolean")) {
      add_realize_instances_before_socket(ntree, node, nodeFindSocket(node, SOCK_IN, "Mesh 2"));
    }
  }
}

/* Version VertexWeightEdit modifier to make existing weights exclusive of the threshold. */
static void version_vertex_weight_edit_preserve_threshold_exclusivity(Main *bmain)
{
  LISTBASE_FOREACH (Object *, ob, &bmain->objects) {
    if (ob->type != OB_MESH) {
      continue;
    }

    LISTBASE_FOREACH (ModifierData *, md, &ob->modifiers) {
      if (md->type == eModifierType_WeightVGEdit) {
        WeightVGEditModifierData *wmd = reinterpret_cast<WeightVGEditModifierData *>(md);
        wmd->add_threshold = nexttoward(wmd->add_threshold, 2.0);
        wmd->rem_threshold = nexttoward(wmd->rem_threshold, -1.0);
      }
    }
  }
}

static void version_mesh_crease_generic(Main &bmain)
{
  LISTBASE_FOREACH (Mesh *, mesh, &bmain.meshes) {
    BKE_mesh_legacy_crease_to_generic(mesh);
  }

  LISTBASE_FOREACH (bNodeTree *, ntree, &bmain.nodetrees) {
    if (ntree->type == NTREE_GEOMETRY) {
      LISTBASE_FOREACH (bNode *, node, &ntree->nodes) {
        if (STR_ELEM(node->idname,
                     "GeometryNodeStoreNamedAttribute",
                     "GeometryNodeInputNamedAttribute")) {
          bNodeSocket *socket = nodeFindSocket(node, SOCK_IN, "Name");
          if (STREQ(socket->default_value_typed<bNodeSocketValueString>()->value, "crease")) {
            STRNCPY(socket->default_value_typed<bNodeSocketValueString>()->value, "crease_edge");
          }
        }
      }
    }
  }

  LISTBASE_FOREACH (Object *, object, &bmain.objects) {
    LISTBASE_FOREACH (ModifierData *, md, &object->modifiers) {
      if (md->type != eModifierType_Nodes) {
        continue;
      }
      if (IDProperty *settings = reinterpret_cast<NodesModifierData *>(md)->settings.properties) {
        LISTBASE_FOREACH (IDProperty *, prop, &settings->data.group) {
          if (blender::StringRef(prop->name).endswith("_attribute_name")) {
            if (STREQ(IDP_String(prop), "crease")) {
              IDP_AssignString(prop, "crease_edge");
            }
          }
        }
      }
    }
  }
}

static void versioning_replace_legacy_glossy_node(bNodeTree *ntree)
{
  LISTBASE_FOREACH (bNode *, node, &ntree->nodes) {
    if (node->type == SH_NODE_BSDF_GLOSSY_LEGACY) {
      STRNCPY(node->idname, "ShaderNodeBsdfAnisotropic");
      node->type = SH_NODE_BSDF_GLOSSY;
    }
  }
}

static void versioning_remove_microfacet_sharp_distribution(bNodeTree *ntree)
{
  /* Find all glossy, glass and refraction BSDF nodes that have their distribution
   * set to SHARP and set them to GGX, disconnect any link to the Roughness input
   * and set its value to zero. */
  LISTBASE_FOREACH (bNode *, node, &ntree->nodes) {
    if (!ELEM(node->type, SH_NODE_BSDF_GLOSSY, SH_NODE_BSDF_GLASS, SH_NODE_BSDF_REFRACTION)) {
      continue;
    }
    if (node->custom1 != SHD_GLOSSY_SHARP_DEPRECATED) {
      continue;
    }

    node->custom1 = SHD_GLOSSY_GGX;
    LISTBASE_FOREACH (bNodeSocket *, socket, &node->inputs) {
      if (!STREQ(socket->identifier, "Roughness")) {
        continue;
      }

      if (socket->link != nullptr) {
        nodeRemLink(ntree, socket->link);
      }
      bNodeSocketValueFloat *socket_value = (bNodeSocketValueFloat *)socket->default_value;
      socket_value->value = 0.0f;

      break;
    }
  }
}

static void version_replace_texcoord_normal_socket(bNodeTree *ntree)
{
  /* The normal of a spot light was set to the incoming light direction, replace with the
   * `Incoming` socket from the Geometry shader node. */
  bNode *geometry_node = nullptr;
  bNode *transform_node = nullptr;
  bNodeSocket *incoming_socket = nullptr;
  bNodeSocket *vec_in_socket = nullptr;
  bNodeSocket *vec_out_socket = nullptr;

  LISTBASE_FOREACH_MUTABLE (bNodeLink *, link, &ntree->links) {
    if (link->fromnode->type == SH_NODE_TEX_COORD && STREQ(link->fromsock->identifier, "Normal")) {
      if (geometry_node == nullptr) {
        geometry_node = nodeAddStaticNode(nullptr, ntree, SH_NODE_NEW_GEOMETRY);
        incoming_socket = nodeFindSocket(geometry_node, SOCK_OUT, "Incoming");

        transform_node = nodeAddStaticNode(nullptr, ntree, SH_NODE_VECT_TRANSFORM);
        vec_in_socket = nodeFindSocket(transform_node, SOCK_IN, "Vector");
        vec_out_socket = nodeFindSocket(transform_node, SOCK_OUT, "Vector");

        NodeShaderVectTransform *nodeprop = (NodeShaderVectTransform *)transform_node->storage;
        nodeprop->type = SHD_VECT_TRANSFORM_TYPE_NORMAL;

        nodeAddLink(ntree, geometry_node, incoming_socket, transform_node, vec_in_socket);
      }
      nodeAddLink(ntree, transform_node, vec_out_socket, link->tonode, link->tosock);
      nodeRemLink(ntree, link);
    }
  }
}

static void version_principled_transmission_roughness(bNodeTree *ntree)
{
  LISTBASE_FOREACH (bNode *, node, &ntree->nodes) {
    if (node->type != SH_NODE_BSDF_PRINCIPLED) {
      continue;
    }
    bNodeSocket *sock = nodeFindSocket(node, SOCK_IN, "Transmission Roughness");
    if (sock != nullptr) {
      nodeRemoveSocket(ntree, node, sock);
    }
  }
}

/* Convert legacy Velvet BSDF nodes into the new Sheen BSDF node. */
static void version_replace_velvet_sheen_node(bNodeTree *ntree)
{
  LISTBASE_FOREACH (bNode *, node, &ntree->nodes) {
    if (node->type == SH_NODE_BSDF_SHEEN) {
      STRNCPY(node->idname, "ShaderNodeBsdfSheen");

      bNodeSocket *sigmaInput = nodeFindSocket(node, SOCK_IN, "Sigma");
      if (sigmaInput != nullptr) {
        node->custom1 = SHD_SHEEN_ASHIKHMIN;
        STRNCPY(sigmaInput->identifier, "Roughness");
        STRNCPY(sigmaInput->name, "Roughness");
      }
    }
  }
}

/* Convert sheen inputs on the Principled BSDF. */
static void version_principled_bsdf_sheen(bNodeTree *ntree)
{
  auto check_node = [](const bNode *node) {
    return (node->type == SH_NODE_BSDF_PRINCIPLED) &&
           (nodeFindSocket(node, SOCK_IN, "Sheen Roughness") == nullptr);
  };
  auto update_input = [ntree](bNode *node, bNodeSocket *input) {
    /* Change socket type to Color. */
    nodeModifySocketTypeStatic(ntree, node, input, SOCK_RGBA, 0);

    /* Account for the change in intensity between the old and new model.
     * If the Sheen input is set to a fixed value, adjust it and set the tint to white.
     * Otherwise, if it's connected, keep it as-is but set the tint to 0.2 instead. */
    bNodeSocket *sheen = nodeFindSocket(node, SOCK_IN, "Sheen");
    if (sheen != nullptr && sheen->link == nullptr) {
      *version_cycles_node_socket_float_value(sheen) *= 0.2f;

      static float default_value[] = {1.0f, 1.0f, 1.0f, 1.0f};
      copy_v4_v4(version_cycles_node_socket_rgba_value(input), default_value);
    }
    else {
      static float default_value[] = {0.2f, 0.2f, 0.2f, 1.0f};
      copy_v4_v4(version_cycles_node_socket_rgba_value(input), default_value);
    }
  };
  auto update_input_link = [](bNode *, bNodeSocket *, bNode *, bNodeSocket *) {
    /* Don't replace the link here, tint works differently enough now to make conversion
     * impractical. */
  };

  version_update_node_input(ntree, check_node, "Sheen Tint", update_input, update_input_link);

  LISTBASE_FOREACH (bNode *, node, &ntree->nodes) {
    if (check_node(node)) {
      bNodeSocket *input = nodeAddStaticSocket(
          ntree, node, SOCK_IN, SOCK_FLOAT, PROP_FACTOR, "Sheen Roughness", "Sheen Roughness");
      *version_cycles_node_socket_float_value(input) = 0.5f;
    }
  }
}

/* Convert subsurface inputs on the Principled BSDF. */
static void version_principled_bsdf_subsurface(bNodeTree *ntree)
{
  /* - Create Subsurface Scale input
   * - If a node's Subsurface input was connected or nonzero:
   *   - Make the Base Color a mix of old Base Color and Subsurface Color,
   *     using Subsurface as the mix factor
   *   - Move Subsurface link and default value to the new Subsurface Scale input
   *   - Set the Subsurface input to 1.0
   * - Remove Subsurface Color input
   */
  LISTBASE_FOREACH (bNode *, node, &ntree->nodes) {
    if (node->type != SH_NODE_BSDF_PRINCIPLED) {
      continue;
    }
    if (nodeFindSocket(node, SOCK_IN, "Subsurface Scale")) {
      /* Node is already updated. */
      continue;
    }

    /* Add Scale input */
    bNodeSocket *scale_in = nodeAddStaticSocket(
        ntree, node, SOCK_IN, SOCK_FLOAT, PROP_DISTANCE, "Subsurface Scale", "Subsurface Scale");

    bNodeSocket *subsurf = nodeFindSocket(node, SOCK_IN, "Subsurface");
    float *subsurf_val = version_cycles_node_socket_float_value(subsurf);

    if (!subsurf->link && *subsurf_val == 0.0f) {
      *version_cycles_node_socket_float_value(scale_in) = 0.05f;
    }
    else {
      *version_cycles_node_socket_float_value(scale_in) = *subsurf_val;
    }

    if (subsurf->link == nullptr && *subsurf_val == 0.0f) {
      /* Node doesn't use Subsurf, we're done here. */
      continue;
    }

    /* Fix up Subsurface Color input */
    bNodeSocket *base_col = nodeFindSocket(node, SOCK_IN, "Base Color");
    bNodeSocket *subsurf_col = nodeFindSocket(node, SOCK_IN, "Subsurface Color");
    float *base_col_val = version_cycles_node_socket_rgba_value(base_col);
    float *subsurf_col_val = version_cycles_node_socket_rgba_value(subsurf_col);
    /* If any of the three inputs is dynamic, we need a Mix node. */
    if (subsurf->link || subsurf_col->link || base_col->link) {
      bNode *mix = nodeAddStaticNode(nullptr, ntree, SH_NODE_MIX);
      static_cast<NodeShaderMix *>(mix->storage)->data_type = SOCK_RGBA;
      mix->locx = node->locx - 170;
      mix->locy = node->locy - 120;

      bNodeSocket *a_in = nodeFindSocket(mix, SOCK_IN, "A_Color");
      bNodeSocket *b_in = nodeFindSocket(mix, SOCK_IN, "B_Color");
      bNodeSocket *fac_in = nodeFindSocket(mix, SOCK_IN, "Factor_Float");
      bNodeSocket *result_out = nodeFindSocket(mix, SOCK_OUT, "Result_Color");

      copy_v4_v4(version_cycles_node_socket_rgba_value(a_in), base_col_val);
      copy_v4_v4(version_cycles_node_socket_rgba_value(b_in), subsurf_col_val);
      *version_cycles_node_socket_float_value(fac_in) = *subsurf_val;

      if (base_col->link) {
        nodeAddLink(ntree, base_col->link->fromnode, base_col->link->fromsock, mix, a_in);
        nodeRemLink(ntree, base_col->link);
      }
      if (subsurf_col->link) {
        nodeAddLink(ntree, subsurf_col->link->fromnode, subsurf_col->link->fromsock, mix, b_in);
        nodeRemLink(ntree, subsurf_col->link);
      }
      if (subsurf->link) {
        nodeAddLink(ntree, subsurf->link->fromnode, subsurf->link->fromsock, mix, fac_in);
        nodeAddLink(ntree, subsurf->link->fromnode, subsurf->link->fromsock, node, scale_in);
        nodeRemLink(ntree, subsurf->link);
      }
      nodeAddLink(ntree, mix, result_out, node, base_col);
    }
    /* Mix the fixed values. */
    interp_v4_v4v4(base_col_val, base_col_val, subsurf_col_val, *subsurf_val);

    /* Set node to 100% subsurface, 0% diffuse. */
    *subsurf_val = 1.0f;

    /* Delete Subsurface Color input */
    nodeRemoveSocket(ntree, node, subsurf_col);
  }
}

/* Convert emission inputs on the Principled BSDF. */
static void version_principled_bsdf_emission(bNodeTree *ntree)
{
  /* Blender 3.x and before would default to Emission = 0.0, Emission Strength = 1.0.
   * Now we default the other way around (1.0 and 0.0), but because the Strength input was added
   * a bit later, a file that only has the Emission socket would now end up as (1.0, 0.0) instead
   * of (1.0, 1.0).
   * Therefore, set strength to 1.0 for those files.
   */
  LISTBASE_FOREACH (bNode *, node, &ntree->nodes) {
    if (node->type != SH_NODE_BSDF_PRINCIPLED) {
      continue;
    }
    if (!nodeFindSocket(node, SOCK_IN, "Emission")) {
      /* Old enough to have neither, new defaults are fine. */
      continue;
    }
    if (nodeFindSocket(node, SOCK_IN, "Emission Strength")) {
      /* New enough to have both, no need to do anything. */
      continue;
    }
    bNodeSocket *sock = nodeAddStaticSocket(
        ntree, node, SOCK_IN, SOCK_FLOAT, PROP_NONE, "Emission Strength", "Emission Strength");
    *version_cycles_node_socket_float_value(sock) = 1.0f;
  }
}

/* Rename various Principled BSDF sockets. */
static void version_principled_bsdf_rename_sockets(bNodeTree *ntree)
{
  version_node_input_socket_name(ntree, SH_NODE_BSDF_PRINCIPLED, "Emission", "Emission Color");
  version_node_input_socket_name(ntree, SH_NODE_BSDF_PRINCIPLED, "Specular", "Specular IOR Level");
  version_node_input_socket_name(
      ntree, SH_NODE_BSDF_PRINCIPLED, "Subsurface", "Subsurface Weight");
  version_node_input_socket_name(
      ntree, SH_NODE_BSDF_PRINCIPLED, "Transmission", "Transmission Weight");
  version_node_input_socket_name(ntree, SH_NODE_BSDF_PRINCIPLED, "Coat", "Coat Weight");
  version_node_input_socket_name(ntree, SH_NODE_BSDF_PRINCIPLED, "Sheen", "Sheen Weight");
}

/* Replace old Principled Hair BSDF as a variant in the new Principled Hair BSDF. */
static void version_replace_principled_hair_model(bNodeTree *ntree)
{
  LISTBASE_FOREACH (bNode *, node, &ntree->nodes) {
    if (node->type != SH_NODE_BSDF_HAIR_PRINCIPLED) {
      continue;
    }
    NodeShaderHairPrincipled *data = MEM_cnew<NodeShaderHairPrincipled>(__func__);
    data->model = SHD_PRINCIPLED_HAIR_CHIANG;
    data->parametrization = node->custom1;

    node->storage = data;
  }
}

static bNodeTreeInterfaceItem *legacy_socket_move_to_interface(bNodeSocket &legacy_socket,
                                                               const eNodeSocketInOut in_out)
{
  bNodeTreeInterfaceItem *new_item = static_cast<bNodeTreeInterfaceItem *>(
      MEM_mallocN(sizeof(bNodeTreeInterfaceSocket), __func__));
  new_item->item_type = NODE_INTERFACE_SOCKET;
  bNodeTreeInterfaceSocket &new_socket = *reinterpret_cast<bNodeTreeInterfaceSocket *>(new_item);

  /* Move reusable data. */
  new_socket.name = BLI_strdup(legacy_socket.name);
  new_socket.identifier = BLI_strdup(legacy_socket.identifier);
  new_socket.description = BLI_strdup(legacy_socket.description);
  new_socket.socket_type = BLI_strdup(legacy_socket.idname);
  new_socket.flag = (in_out == SOCK_IN ? NODE_INTERFACE_SOCKET_INPUT :
                                         NODE_INTERFACE_SOCKET_OUTPUT);
  SET_FLAG_FROM_TEST(
      new_socket.flag, legacy_socket.flag & SOCK_HIDE_VALUE, NODE_INTERFACE_SOCKET_HIDE_VALUE);
  SET_FLAG_FROM_TEST(new_socket.flag,
                     legacy_socket.flag & SOCK_HIDE_IN_MODIFIER,
                     NODE_INTERFACE_SOCKET_HIDE_IN_MODIFIER);
  new_socket.attribute_domain = legacy_socket.attribute_domain;

  /* The following data are stolen from the old data, the ownership of their memory is directly
   * transferred to the new data. */
  new_socket.default_attribute_name = legacy_socket.default_attribute_name;
  legacy_socket.default_attribute_name = nullptr;
  new_socket.socket_data = legacy_socket.default_value;
  legacy_socket.default_value = nullptr;
  new_socket.properties = legacy_socket.prop;
  legacy_socket.prop = nullptr;

  /* Unused data. */
  MEM_delete(legacy_socket.runtime);
  legacy_socket.runtime = nullptr;

  return new_item;
}

static void versioning_convert_node_tree_socket_lists_to_interface(bNodeTree *ntree)
{
  bNodeTreeInterface &tree_interface = ntree->tree_interface;

  const int num_inputs = BLI_listbase_count(&ntree->inputs_legacy);
  const int num_outputs = BLI_listbase_count(&ntree->outputs_legacy);
  tree_interface.root_panel.items_num = num_inputs + num_outputs;
  tree_interface.root_panel.items_array = static_cast<bNodeTreeInterfaceItem **>(MEM_malloc_arrayN(
      tree_interface.root_panel.items_num, sizeof(bNodeTreeInterfaceItem *), __func__));

  /* Convert outputs first to retain old outputs/inputs ordering. */
  int index;
  LISTBASE_FOREACH_INDEX (bNodeSocket *, socket, &ntree->outputs_legacy, index) {
    tree_interface.root_panel.items_array[index] = legacy_socket_move_to_interface(*socket,
                                                                                   SOCK_OUT);
  }
  LISTBASE_FOREACH_INDEX (bNodeSocket *, socket, &ntree->inputs_legacy, index) {
    tree_interface.root_panel.items_array[num_outputs + index] = legacy_socket_move_to_interface(
        *socket, SOCK_IN);
  }
}

/* Convert coat inputs on the Principled BSDF. */
static void version_principled_bsdf_coat(bNodeTree *ntree)
{
  LISTBASE_FOREACH (bNode *, node, &ntree->nodes) {
    if (node->type != SH_NODE_BSDF_PRINCIPLED) {
      continue;
    }
    if (nodeFindSocket(node, SOCK_IN, "Coat IOR") != nullptr) {
      continue;
    }
    bNodeSocket *coat_ior_input = nodeAddStaticSocket(
        ntree, node, SOCK_IN, SOCK_FLOAT, PROP_NONE, "Coat IOR", "Coat IOR");

    /* Adjust for 4x change in intensity. */
    bNodeSocket *coat_input = nodeFindSocket(node, SOCK_IN, "Clearcoat");
    *version_cycles_node_socket_float_value(coat_input) *= 0.25f;
    /* When the coat input is dynamic, instead of inserting a *0.25 math node, set the Coat IOR
     * to 1.2 instead - this also roughly quarters reflectivity compared to the 1.5 default. */
    *version_cycles_node_socket_float_value(coat_ior_input) = (coat_input->link) ? 1.2f : 1.5f;
  }

  /* Rename sockets. */
  version_node_input_socket_name(ntree, SH_NODE_BSDF_PRINCIPLED, "Clearcoat", "Coat");
  version_node_input_socket_name(
      ntree, SH_NODE_BSDF_PRINCIPLED, "Clearcoat Roughness", "Coat Roughness");
  version_node_input_socket_name(
      ntree, SH_NODE_BSDF_PRINCIPLED, "Clearcoat Normal", "Coat Normal");
}

/* Convert specular tint in Principled BSDF. */
static void version_principled_bsdf_specular_tint(bNodeTree *ntree)
{
  LISTBASE_FOREACH (bNode *, node, &ntree->nodes) {
    if (node->type != SH_NODE_BSDF_PRINCIPLED) {
      continue;
    }
    bNodeSocket *specular_tint_sock = nodeFindSocket(node, SOCK_IN, "Specular Tint");
    if (specular_tint_sock->type == SOCK_RGBA) {
      /* Node is already updated. */
      continue;
    }

    bNodeSocket *base_color_sock = nodeFindSocket(node, SOCK_IN, "Base Color");
    float specular_tint_old = *version_cycles_node_socket_float_value(specular_tint_sock);
    float *base_color = version_cycles_node_socket_rgba_value(base_color_sock);

    /* Change socket type to Color. */
    nodeModifySocketTypeStatic(ntree, node, specular_tint_sock, SOCK_RGBA, 0);

    static float one[] = {1.0f, 1.0f, 1.0f, 1.0f};

    /* If any of the two inputs is dynamic, we add a Mix node. */
    if (base_color_sock->link || specular_tint_sock->link) {
      bNode *mix = nodeAddStaticNode(nullptr, ntree, SH_NODE_MIX);
      static_cast<NodeShaderMix *>(mix->storage)->data_type = SOCK_RGBA;
      mix->locx = node->locx - 170;
      mix->locy = node->locy - 120;

      bNodeSocket *a_in = nodeFindSocket(mix, SOCK_IN, "A_Color");
      bNodeSocket *b_in = nodeFindSocket(mix, SOCK_IN, "B_Color");
      bNodeSocket *fac_in = nodeFindSocket(mix, SOCK_IN, "Factor_Float");
      bNodeSocket *result_out = nodeFindSocket(mix, SOCK_OUT, "Result_Color");

      copy_v4_v4(version_cycles_node_socket_rgba_value(a_in), one);
      copy_v4_v4(version_cycles_node_socket_rgba_value(b_in), base_color);
      *version_cycles_node_socket_float_value(fac_in) = specular_tint_old;

      if (base_color_sock->link) {
        nodeAddLink(
            ntree, base_color_sock->link->fromnode, base_color_sock->link->fromsock, mix, b_in);
      }
      if (specular_tint_sock->link) {
        nodeAddLink(ntree,
                    specular_tint_sock->link->fromnode,
                    specular_tint_sock->link->fromsock,
                    mix,
                    fac_in);
        nodeRemLink(ntree, specular_tint_sock->link);
      }
      nodeAddLink(ntree, mix, result_out, node, specular_tint_sock);
    }

    float *specular_tint = version_cycles_node_socket_rgba_value(specular_tint_sock);
    /* Mix the fixed values. */
    interp_v4_v4v4(specular_tint, one, base_color, specular_tint_old);
  }
}

static void version_copy_socket(bNodeTreeInterfaceSocket &dst,
                                const bNodeTreeInterfaceSocket &src,
                                char *identifier)
{
  /* Node socket copy function based on bNodeTreeInterface::item_copy to avoid using blenkernel. */
  dst.name = BLI_strdup(src.name);
  dst.description = BLI_strdup_null(src.description);
  dst.socket_type = BLI_strdup(src.socket_type);
  dst.default_attribute_name = BLI_strdup_null(src.default_attribute_name);
  dst.identifier = identifier;
  if (src.properties) {
    dst.properties = IDP_CopyProperty_ex(src.properties, 0);
  }
  if (src.socket_data != nullptr) {
    dst.socket_data = MEM_dupallocN(src.socket_data);
    /* No user count increment needed, gets reset after versioning. */
  }
}

static int version_nodes_find_valid_insert_position_for_item(const bNodeTreeInterfacePanel &panel,
                                                             const bNodeTreeInterfaceItem &item,
                                                             const int initial_pos)
{
  const bool sockets_above_panels = !(panel.flag &
                                      NODE_INTERFACE_PANEL_ALLOW_SOCKETS_AFTER_PANELS);
  const blender::Span<const bNodeTreeInterfaceItem *> items = {panel.items_array, panel.items_num};

  int pos = initial_pos;

  if (sockets_above_panels) {
    if (item.item_type == NODE_INTERFACE_PANEL) {
      /* Find the closest valid position from the end, only panels at or after #position. */
      for (int test_pos = items.size() - 1; test_pos >= initial_pos; test_pos--) {
        if (test_pos < 0) {
          /* Initial position is out of range but valid. */
          break;
        }
        if (items[test_pos]->item_type != NODE_INTERFACE_PANEL) {
          /* Found valid position, insert after the last socket item. */
          pos = test_pos + 1;
          break;
        }
      }
    }
    else {
      /* Find the closest valid position from the start, no panels at or after #position. */
      for (int test_pos = 0; test_pos <= initial_pos; test_pos++) {
        if (test_pos >= items.size()) {
          /* Initial position is out of range but valid. */
          break;
        }
        if (items[test_pos]->item_type == NODE_INTERFACE_PANEL) {
          /* Found valid position, inserting moves the first panel. */
          pos = test_pos;
          break;
        }
      }
    }
  }

  return pos;
}

static void version_nodes_insert_item(bNodeTreeInterfacePanel &parent,
                                      bNodeTreeInterfaceSocket &socket,
                                      int position)
{
  /* Apply any constraints on the item positions. */
  position = version_nodes_find_valid_insert_position_for_item(parent, socket.item, position);
  position = std::min(std::max(position, 0), parent.items_num);

  blender::MutableSpan<bNodeTreeInterfaceItem *> old_items = {parent.items_array,
                                                              parent.items_num};
  parent.items_num++;
  parent.items_array = MEM_cnew_array<bNodeTreeInterfaceItem *>(parent.items_num, __func__);
  parent.items().take_front(position).copy_from(old_items.take_front(position));
  parent.items().drop_front(position + 1).copy_from(old_items.drop_front(position));
  parent.items()[position] = &socket.item;

  if (old_items.data()) {
    MEM_freeN(old_items.data());
  }
}

/* Node group interface copy function based on bNodeTreeInterface::insert_item_copy. */
static void version_node_group_split_socket(bNodeTreeInterface &tree_interface,
                                            bNodeTreeInterfaceSocket &socket,
                                            bNodeTreeInterfacePanel *parent,
                                            int position)
{
  if (parent == nullptr) {
    parent = &tree_interface.root_panel;
  }

  bNodeTreeInterfaceSocket *csocket = static_cast<bNodeTreeInterfaceSocket *>(
      MEM_dupallocN(&socket));
  /* Generate a new unique identifier.
   * This might break existing links, but the identifiers were duplicate anyway. */
  char *dst_identifier = BLI_sprintfN("Socket_%d", tree_interface.next_uid++);
  version_copy_socket(*csocket, socket, dst_identifier);

  version_nodes_insert_item(*parent, *csocket, position);

  /* Original socket becomes output. */
  socket.flag &= ~NODE_INTERFACE_SOCKET_INPUT;
  /* Copied socket becomes input. */
  csocket->flag &= ~NODE_INTERFACE_SOCKET_OUTPUT;
}

static void versioning_node_group_sort_sockets_recursive(bNodeTreeInterfacePanel &panel)
{
  /* True if item a should be above item b. */
  auto item_compare = [](const bNodeTreeInterfaceItem *a,
                         const bNodeTreeInterfaceItem *b) -> bool {
    if (a->item_type != b->item_type) {
      /* Keep sockets above panels. */
      return a->item_type == NODE_INTERFACE_SOCKET;
    }
    else {
      /* Keep outputs above inputs. */
      if (a->item_type == NODE_INTERFACE_SOCKET) {
        const bNodeTreeInterfaceSocket *sa = reinterpret_cast<const bNodeTreeInterfaceSocket *>(a);
        const bNodeTreeInterfaceSocket *sb = reinterpret_cast<const bNodeTreeInterfaceSocket *>(b);
        const bool is_output_a = sa->flag & NODE_INTERFACE_SOCKET_OUTPUT;
        const bool is_output_b = sb->flag & NODE_INTERFACE_SOCKET_OUTPUT;
        if (is_output_a != is_output_b) {
          return is_output_a;
        }
      }
    }
    return false;
  };

  /* Sort panel content. */
  std::stable_sort(panel.items().begin(), panel.items().end(), item_compare);

  /* Sort any child panels too. */
  for (bNodeTreeInterfaceItem *item : panel.items()) {
    if (item->item_type == NODE_INTERFACE_PANEL) {
      versioning_node_group_sort_sockets_recursive(
          *reinterpret_cast<bNodeTreeInterfacePanel *>(item));
    }
  }
}

static void enable_geometry_nodes_is_modifier(Main &bmain)
{
  /* Any node group with a first socket geometry output can potentially be a modifier. Previously
   * this wasn't an explicit option, so better to enable too many groups rather than too few. */
  LISTBASE_FOREACH (bNodeTree *, group, &bmain.nodetrees) {
    if (group->type != NTREE_GEOMETRY) {
      continue;
    }
    group->tree_interface.foreach_item([&](const bNodeTreeInterfaceItem &item) {
      if (item.item_type != NODE_INTERFACE_SOCKET) {
        return true;
      }
      const auto &socket = reinterpret_cast<const bNodeTreeInterfaceSocket &>(item);
      if ((socket.flag & NODE_INTERFACE_SOCKET_OUTPUT) == 0) {
        return true;
      }
      if (!STREQ(socket.socket_type, "NodeSocketGeometry")) {
        return true;
      }
      if (!group->geometry_node_asset_traits) {
        group->geometry_node_asset_traits = MEM_new<GeometryNodeAssetTraits>(__func__);
      }
      group->geometry_node_asset_traits->flag |= GEO_NODE_ASSET_MODIFIER;
      return false;
    });
  }
}

void blo_do_versions_400(FileData *fd, Library * /*lib*/, Main *bmain)
{
  if (!MAIN_VERSION_FILE_ATLEAST(bmain, 400, 1)) {
    LISTBASE_FOREACH (Mesh *, mesh, &bmain->meshes) {
      version_mesh_legacy_to_struct_of_array_format(*mesh);
    }
    version_movieclips_legacy_camera_object(bmain);
  }

  if (!MAIN_VERSION_FILE_ATLEAST(bmain, 400, 2)) {
    LISTBASE_FOREACH (Mesh *, mesh, &bmain->meshes) {
      BKE_mesh_legacy_bevel_weight_to_generic(mesh);
    }
  }

  if (!MAIN_VERSION_FILE_ATLEAST(bmain, 400, 3)) {
    LISTBASE_FOREACH (bNodeTree *, ntree, &bmain->nodetrees) {
      if (ntree->type == NTREE_GEOMETRY) {
        version_geometry_nodes_add_realize_instance_nodes(ntree);
      }
    }
  }

  /* 400 4 did not require any do_version here. */

  if (!MAIN_VERSION_FILE_ATLEAST(bmain, 400, 5)) {
    LISTBASE_FOREACH (Scene *, scene, &bmain->scenes) {
      ToolSettings *ts = scene->toolsettings;
      if (ts->snap_mode_tools != SCE_SNAP_TO_NONE) {
        ts->snap_mode_tools = SCE_SNAP_TO_GEOM;
      }

#define SCE_SNAP_PROJECT (1 << 3)
      if (ts->snap_flag & SCE_SNAP_PROJECT) {
        ts->snap_mode &= ~SCE_SNAP_TO_FACE;
        ts->snap_mode |= SCE_SNAP_INDIVIDUAL_PROJECT;
      }
#undef SCE_SNAP_PROJECT
    }
  }

  if (!MAIN_VERSION_FILE_ATLEAST(bmain, 400, 6)) {
    LISTBASE_FOREACH (Mesh *, mesh, &bmain->meshes) {
      BKE_mesh_legacy_face_map_to_generic(mesh);
    }
    FOREACH_NODETREE_BEGIN (bmain, ntree, id) {
      versioning_replace_legacy_glossy_node(ntree);
      versioning_remove_microfacet_sharp_distribution(ntree);
    }
    FOREACH_NODETREE_END;
  }

  if (!MAIN_VERSION_FILE_ATLEAST(bmain, 400, 7)) {
    LISTBASE_FOREACH (Mesh *, mesh, &bmain->meshes) {
      version_mesh_crease_generic(*bmain);
    }
  }

  if (!MAIN_VERSION_FILE_ATLEAST(bmain, 400, 8)) {
    LISTBASE_FOREACH (bAction *, act, &bmain->actions) {
      act->frame_start = max_ff(act->frame_start, MINAFRAMEF);
      act->frame_end = min_ff(act->frame_end, MAXFRAMEF);
    }
  }

  if (!MAIN_VERSION_FILE_ATLEAST(bmain, 400, 9)) {
    LISTBASE_FOREACH (Light *, light, &bmain->lights) {
      if (light->type == LA_SPOT && light->nodetree) {
        version_replace_texcoord_normal_socket(light->nodetree);
      }
    }
  }

  /* Fix brush->tip_scale_x which should never be zero. */
  LISTBASE_FOREACH (Brush *, brush, &bmain->brushes) {
    if (brush->tip_scale_x == 0.0f) {
      brush->tip_scale_x = 1.0f;
    }
  }

  if (!MAIN_VERSION_FILE_ATLEAST(bmain, 400, 10)) {
    LISTBASE_FOREACH (bScreen *, screen, &bmain->screens) {
      LISTBASE_FOREACH (ScrArea *, area, &screen->areabase) {
        LISTBASE_FOREACH (SpaceLink *, space, &area->spacedata) {
          if (space->spacetype == SPACE_NODE) {
            SpaceNode *snode = reinterpret_cast<SpaceNode *>(space);
            snode->overlay.flag |= SN_OVERLAY_SHOW_PREVIEWS;
          }
        }
      }
    }
  }

  if (!MAIN_VERSION_FILE_ATLEAST(bmain, 400, 11)) {
    version_vertex_weight_edit_preserve_threshold_exclusivity(bmain);
  }

  if (!MAIN_VERSION_FILE_ATLEAST(bmain, 400, 12)) {
    if (!DNA_struct_member_exists(fd->filesdna, "LightProbe", "int", "grid_bake_samples")) {
      LISTBASE_FOREACH (LightProbe *, lightprobe, &bmain->lightprobes) {
        lightprobe->grid_bake_samples = 2048;
        lightprobe->surfel_density = 1.0f;
        lightprobe->grid_normal_bias = 0.3f;
        lightprobe->grid_view_bias = 0.0f;
        lightprobe->grid_facing_bias = 0.5f;
        lightprobe->grid_dilation_threshold = 0.5f;
        lightprobe->grid_dilation_radius = 1.0f;
      }
    }

    /* Set default bake resolution. */
    if (!DNA_struct_member_exists(fd->filesdna, "World", "int", "probe_resolution")) {
      LISTBASE_FOREACH (World *, world, &bmain->worlds) {
        world->probe_resolution = LIGHT_PROBE_RESOLUTION_1024;
      }
    }

    if (!DNA_struct_member_exists(fd->filesdna, "LightProbe", "float", "grid_surface_bias")) {
      LISTBASE_FOREACH (LightProbe *, lightprobe, &bmain->lightprobes) {
        lightprobe->grid_surface_bias = 0.05f;
        lightprobe->grid_escape_bias = 0.1f;
      }
    }

    /* Clear removed "Z Buffer" flag. */
    {
      const int R_IMF_FLAG_ZBUF_LEGACY = 1 << 0;
      LISTBASE_FOREACH (Scene *, scene, &bmain->scenes) {
        scene->r.im_format.flag &= ~R_IMF_FLAG_ZBUF_LEGACY;
      }
    }

    /* Reset the layer opacity for all layers to 1. */
    LISTBASE_FOREACH (GreasePencil *, grease_pencil, &bmain->grease_pencils) {
      for (blender::bke::greasepencil::Layer *layer : grease_pencil->layers_for_write()) {
        layer->opacity = 1.0f;
      }
    }

    FOREACH_NODETREE_BEGIN (bmain, ntree, id) {
      if (ntree->type == NTREE_SHADER) {
        /* Remove Transmission Roughness from Principled BSDF. */
        version_principled_transmission_roughness(ntree);
        /* Convert legacy Velvet BSDF nodes into the new Sheen BSDF node. */
        version_replace_velvet_sheen_node(ntree);
        /* Convert sheen inputs on the Principled BSDF. */
        version_principled_bsdf_sheen(ntree);
      }
    }
    FOREACH_NODETREE_END;

    LISTBASE_FOREACH (bScreen *, screen, &bmain->screens) {
      LISTBASE_FOREACH (ScrArea *, area, &screen->areabase) {
        LISTBASE_FOREACH (SpaceLink *, sl, &area->spacedata) {
          ListBase *regionbase = (sl == area->spacedata.first) ? &area->regionbase :
                                                                 &sl->regionbase;

          /* Layout based regions used to also disallow resizing, now these are separate flags.
           * Make sure they are set together for old regions. */
          LISTBASE_FOREACH (ARegion *, region, regionbase) {
            if (region->flag & RGN_FLAG_DYNAMIC_SIZE) {
              region->flag |= RGN_FLAG_NO_USER_RESIZE;
            }
          }
        }
      }
    }
  }

  if (!MAIN_VERSION_FILE_ATLEAST(bmain, 400, 13)) {
    /* For the scenes configured to use the "None" display disable the color management
     * again. This will handle situation when the "None" display is removed and is replaced with
     * a "Raw" view instead.
     *
     * Note that this versioning will do nothing if the "None" display exists in the OCIO
     * configuration. */
    LISTBASE_FOREACH (Scene *, scene, &bmain->scenes) {
      const ColorManagedDisplaySettings &display_settings = scene->display_settings;
      if (STREQ(display_settings.display_device, "None")) {
        BKE_scene_disable_color_management(scene);
      }
    }
  }

  if (!MAIN_VERSION_FILE_ATLEAST(bmain, 400, 14)) {
    if (!DNA_struct_member_exists(
            fd->filesdna, "SceneEEVEE", "RaytraceEEVEE", "reflection_options")) {
      LISTBASE_FOREACH (Scene *, scene, &bmain->scenes) {
        scene->eevee.reflection_options.flag = RAYTRACE_EEVEE_USE_DENOISE;
        scene->eevee.reflection_options.denoise_stages = RAYTRACE_EEVEE_DENOISE_SPATIAL |
                                                         RAYTRACE_EEVEE_DENOISE_TEMPORAL |
                                                         RAYTRACE_EEVEE_DENOISE_BILATERAL;
        scene->eevee.reflection_options.screen_trace_quality = 0.25f;
        scene->eevee.reflection_options.screen_trace_thickness = 0.2f;
        scene->eevee.reflection_options.sample_clamp = 10.0f;
        scene->eevee.reflection_options.resolution_scale = 2;

        scene->eevee.refraction_options = scene->eevee.reflection_options;

        scene->eevee.ray_split_settings = 0;
        scene->eevee.ray_tracing_method = RAYTRACE_EEVEE_METHOD_SCREEN;
      }
    }

    if (!DNA_struct_exists(fd->filesdna, "RegionAssetShelf")) {
      LISTBASE_FOREACH (bScreen *, screen, &bmain->screens) {
        LISTBASE_FOREACH (ScrArea *, area, &screen->areabase) {
          LISTBASE_FOREACH (SpaceLink *, sl, &area->spacedata) {
            if (sl->spacetype != SPACE_VIEW3D) {
              continue;
            }

            ListBase *regionbase = (sl == area->spacedata.first) ? &area->regionbase :
                                                                   &sl->regionbase;

            if (ARegion *new_shelf_region = do_versions_add_region_if_not_found(
                    regionbase,
                    RGN_TYPE_ASSET_SHELF,
                    "asset shelf for view3d (versioning)",
                    RGN_TYPE_TOOL_HEADER))
            {
              new_shelf_region->alignment = RGN_ALIGN_BOTTOM;
            }
            if (ARegion *new_shelf_header = do_versions_add_region_if_not_found(
                    regionbase,
                    RGN_TYPE_ASSET_SHELF_HEADER,
                    "asset shelf header for view3d (versioning)",
                    RGN_TYPE_ASSET_SHELF))
            {
              new_shelf_header->alignment = RGN_ALIGN_BOTTOM | RGN_SPLIT_PREV;
            }
          }
        }
      }
    }
  }

  if (!MAIN_VERSION_FILE_ATLEAST(bmain, 400, 16)) {
    /* Set Normalize property of Noise Texture node to true. */
    FOREACH_NODETREE_BEGIN (bmain, ntree, id) {
      if (ntree->type != NTREE_CUSTOM) {
        LISTBASE_FOREACH (bNode *, node, &ntree->nodes) {
          if (node->type == SH_NODE_TEX_NOISE) {
            ((NodeTexNoise *)node->storage)->normalize = true;
          }
        }
      }
    }
    FOREACH_NODETREE_END;
  }

  if (!MAIN_VERSION_FILE_ATLEAST(bmain, 400, 17)) {
    if (!DNA_struct_exists(fd->filesdna, "NodeShaderHairPrincipled")) {
      FOREACH_NODETREE_BEGIN (bmain, ntree, id) {
        if (ntree->type == NTREE_SHADER) {
          version_replace_principled_hair_model(ntree);
        }
      }
      FOREACH_NODETREE_END;
    }

    /* Panorama properties shared with Eevee. */
    if (!DNA_struct_member_exists(fd->filesdna, "Camera", "float", "fisheye_fov")) {
      Camera default_cam = *DNA_struct_default_get(Camera);
      LISTBASE_FOREACH (Camera *, camera, &bmain->cameras) {
        IDProperty *ccam = version_cycles_properties_from_ID(&camera->id);
        if (ccam) {
          camera->panorama_type = version_cycles_property_int(
              ccam, "panorama_type", default_cam.panorama_type);
          camera->fisheye_fov = version_cycles_property_float(
              ccam, "fisheye_fov", default_cam.fisheye_fov);
          camera->fisheye_lens = version_cycles_property_float(
              ccam, "fisheye_lens", default_cam.fisheye_lens);
          camera->latitude_min = version_cycles_property_float(
              ccam, "latitude_min", default_cam.latitude_min);
          camera->latitude_max = version_cycles_property_float(
              ccam, "latitude_max", default_cam.latitude_max);
          camera->longitude_min = version_cycles_property_float(
              ccam, "longitude_min", default_cam.longitude_min);
          camera->longitude_max = version_cycles_property_float(
              ccam, "longitude_max", default_cam.longitude_max);
          /* Fit to match default projective camera with focal_length 50 and sensor_width 36. */
          camera->fisheye_polynomial_k0 = version_cycles_property_float(
              ccam, "fisheye_polynomial_k0", default_cam.fisheye_polynomial_k0);
          camera->fisheye_polynomial_k1 = version_cycles_property_float(
              ccam, "fisheye_polynomial_k1", default_cam.fisheye_polynomial_k1);
          camera->fisheye_polynomial_k2 = version_cycles_property_float(
              ccam, "fisheye_polynomial_k2", default_cam.fisheye_polynomial_k2);
          camera->fisheye_polynomial_k3 = version_cycles_property_float(
              ccam, "fisheye_polynomial_k3", default_cam.fisheye_polynomial_k3);
          camera->fisheye_polynomial_k4 = version_cycles_property_float(
              ccam, "fisheye_polynomial_k4", default_cam.fisheye_polynomial_k4);
        }
        else {
          camera->panorama_type = default_cam.panorama_type;
          camera->fisheye_fov = default_cam.fisheye_fov;
          camera->fisheye_lens = default_cam.fisheye_lens;
          camera->latitude_min = default_cam.latitude_min;
          camera->latitude_max = default_cam.latitude_max;
          camera->longitude_min = default_cam.longitude_min;
          camera->longitude_max = default_cam.longitude_max;
          /* Fit to match default projective camera with focal_length 50 and sensor_width 36. */
          camera->fisheye_polynomial_k0 = default_cam.fisheye_polynomial_k0;
          camera->fisheye_polynomial_k1 = default_cam.fisheye_polynomial_k1;
          camera->fisheye_polynomial_k2 = default_cam.fisheye_polynomial_k2;
          camera->fisheye_polynomial_k3 = default_cam.fisheye_polynomial_k3;
          camera->fisheye_polynomial_k4 = default_cam.fisheye_polynomial_k4;
        }
      }
    }

    if (!DNA_struct_member_exists(fd->filesdna, "LightProbe", "float", "grid_flag")) {
      LISTBASE_FOREACH (LightProbe *, lightprobe, &bmain->lightprobes) {
        /* Keep old behavior of baking the whole lighting. */
        lightprobe->grid_flag = LIGHTPROBE_GRID_CAPTURE_WORLD | LIGHTPROBE_GRID_CAPTURE_INDIRECT |
                                LIGHTPROBE_GRID_CAPTURE_EMISSION;
      }
    }

    if (!DNA_struct_member_exists(fd->filesdna, "SceneEEVEE", "int", "gi_irradiance_pool_size")) {
      LISTBASE_FOREACH (Scene *, scene, &bmain->scenes) {
        scene->eevee.gi_irradiance_pool_size = 16;
      }
    }

    LISTBASE_FOREACH (Scene *, scene, &bmain->scenes) {
      scene->toolsettings->snap_flag_anim |= SCE_SNAP;
      scene->toolsettings->snap_anim_mode |= SCE_SNAP_TO_FRAME;
    }
  }

  if (!MAIN_VERSION_FILE_ATLEAST(bmain, 400, 20)) {
    /* Convert old socket lists into new interface items. */
    FOREACH_NODETREE_BEGIN (bmain, ntree, id) {
      versioning_convert_node_tree_socket_lists_to_interface(ntree);
      /* Clear legacy sockets after conversion.
       * Internal data pointers have been moved or freed already. */
      BLI_freelistN(&ntree->inputs_legacy);
      BLI_freelistN(&ntree->outputs_legacy);
    }
    FOREACH_NODETREE_END;
  }
  else {
    /* Legacy node tree sockets are created for forward compatibility,
     * but have to be freed after loading and versioning. */
    FOREACH_NODETREE_BEGIN (bmain, ntree, id) {
      LISTBASE_FOREACH_MUTABLE (bNodeSocket *, legacy_socket, &ntree->inputs_legacy) {
        MEM_SAFE_FREE(legacy_socket->default_attribute_name);
        MEM_SAFE_FREE(legacy_socket->default_value);
        if (legacy_socket->prop) {
          IDP_FreeProperty(legacy_socket->prop);
        }
        MEM_delete(legacy_socket->runtime);
        MEM_freeN(legacy_socket);
      }
      LISTBASE_FOREACH_MUTABLE (bNodeSocket *, legacy_socket, &ntree->outputs_legacy) {
        MEM_SAFE_FREE(legacy_socket->default_attribute_name);
        MEM_SAFE_FREE(legacy_socket->default_value);
        if (legacy_socket->prop) {
          IDP_FreeProperty(legacy_socket->prop);
        }
        MEM_delete(legacy_socket->runtime);
        MEM_freeN(legacy_socket);
      }
      BLI_listbase_clear(&ntree->inputs_legacy);
      BLI_listbase_clear(&ntree->outputs_legacy);
    }
    FOREACH_NODETREE_END;
  }

  if (!MAIN_VERSION_FILE_ATLEAST(bmain, 400, 22)) {
    /* Initialize root panel flags in files created before these flags were added. */
    FOREACH_NODETREE_BEGIN (bmain, ntree, id) {
      ntree->tree_interface.root_panel.flag |= NODE_INTERFACE_PANEL_ALLOW_CHILD_PANELS;
    }
    FOREACH_NODETREE_END;
  }

  if (!MAIN_VERSION_FILE_ATLEAST(bmain, 400, 23)) {
<<<<<<< HEAD
    FOREACH_NODETREE_BEGIN (bmain, ntree, id) {
      blender::Map<const bNodeSocket *, int> total_inputs;
      LISTBASE_FOREACH (bNodeLink *, link, &ntree->links) {
        const bNodeSocket &socket = *link->tosock;
        if (!socket.is_multi_input()) {
          continue;
        }
        total_inputs.add_or_modify(
            &socket, [](int *value) { *value = 0; }, [](int *value) { (*value)++; });
      }
      LISTBASE_FOREACH (bNodeLink *, link, &ntree->links) {
        const bNodeSocket &socket = *link->tosock;
        if (!socket.is_multi_input()) {
          continue;
        }
        const int last_input_index = total_inputs.lookup(&socket);
        link->multi_input_socket_index = last_input_index - link->multi_input_socket_index;
=======
    LISTBASE_FOREACH (bNodeTree *, ntree, &bmain->nodetrees) {
      if (ntree->type == NTREE_GEOMETRY) {
        LISTBASE_FOREACH (bNode *, node, &ntree->nodes) {
          if (node->type == GEO_NODE_SET_SHADE_SMOOTH) {
            node->custom1 = ATTR_DOMAIN_FACE;
          }
        }
      }
    }
  }

  if (!MAIN_VERSION_FILE_ATLEAST(bmain, 400, 24)) {
    FOREACH_NODETREE_BEGIN (bmain, ntree, id) {
      if (ntree->type == NTREE_SHADER) {
        /* Convert coat inputs on the Principled BSDF. */
        version_principled_bsdf_coat(ntree);
        /* Convert subsurface inputs on the Principled BSDF. */
        version_principled_bsdf_subsurface(ntree);
        /* Convert emission on the Principled BSDF. */
        version_principled_bsdf_emission(ntree);
      }
    }
    FOREACH_NODETREE_END;

    {
      LISTBASE_FOREACH (bScreen *, screen, &bmain->screens) {
        LISTBASE_FOREACH (ScrArea *, area, &screen->areabase) {
          LISTBASE_FOREACH (SpaceLink *, sl, &area->spacedata) {
            const ListBase *regionbase = (sl == area->spacedata.first) ? &area->regionbase :
                                                                         &sl->regionbase;
            LISTBASE_FOREACH (ARegion *, region, regionbase) {
              if (region->regiontype != RGN_TYPE_ASSET_SHELF) {
                continue;
              }

              RegionAssetShelf *shelf_data = static_cast<RegionAssetShelf *>(region->regiondata);
              if (shelf_data && shelf_data->active_shelf &&
                  (shelf_data->active_shelf->preferred_row_count == 0)) {
                shelf_data->active_shelf->preferred_row_count = 1;
              }
            }
          }
        }
      }
    }

    /* Convert sockets with both input and output flag into two separate sockets. */
    FOREACH_NODETREE_BEGIN (bmain, ntree, id) {
      blender::Vector<bNodeTreeInterfaceSocket *> sockets_to_split;
      ntree->tree_interface.foreach_item([&](bNodeTreeInterfaceItem &item) {
        if (item.item_type == NODE_INTERFACE_SOCKET) {
          bNodeTreeInterfaceSocket &socket = reinterpret_cast<bNodeTreeInterfaceSocket &>(item);
          if ((socket.flag & NODE_INTERFACE_SOCKET_INPUT) &&
              (socket.flag & NODE_INTERFACE_SOCKET_OUTPUT)) {
            sockets_to_split.append(&socket);
          }
        }
        return true;
      });

      for (bNodeTreeInterfaceSocket *socket : sockets_to_split) {
        const int position = ntree->tree_interface.find_item_position(socket->item);
        bNodeTreeInterfacePanel *parent = ntree->tree_interface.find_item_parent(socket->item);
        version_node_group_split_socket(ntree->tree_interface, *socket, parent, position + 1);
      }
    }
    FOREACH_NODETREE_END;
  }

  if (!MAIN_VERSION_FILE_ATLEAST(bmain, 400, 25)) {
    FOREACH_NODETREE_BEGIN (bmain, ntree, id) {
      if (ntree->type == NTREE_SHADER) {
        /* Convert specular tint on the Principled BSDF. */
        version_principled_bsdf_specular_tint(ntree);
        /* Rename some sockets. */
        version_principled_bsdf_rename_sockets(ntree);
      }
    }
    FOREACH_NODETREE_END;
  }

  if (!MAIN_VERSION_FILE_ATLEAST(bmain, 400, 26)) {
    enable_geometry_nodes_is_modifier(*bmain);

    LISTBASE_FOREACH (Scene *, scene, &bmain->scenes) {
      scene->simulation_frame_start = scene->r.sfra;
      scene->simulation_frame_end = scene->r.efra;
    }
  }

  if (!MAIN_VERSION_FILE_ATLEAST(bmain, 400, 27)) {
    LISTBASE_FOREACH (bScreen *, screen, &bmain->screens) {
      LISTBASE_FOREACH (ScrArea *, area, &screen->areabase) {
        LISTBASE_FOREACH (SpaceLink *, sl, &area->spacedata) {
          if (sl->spacetype == SPACE_SEQ) {
            SpaceSeq *sseq = (SpaceSeq *)sl;
            sseq->timeline_overlay.flag |= SEQ_TIMELINE_SHOW_STRIP_RETIMING;
          }
        }
      }
    }

    if (!DNA_struct_member_exists(fd->filesdna, "SceneEEVEE", "float", "shadow_normal_bias")) {
      SceneEEVEE default_scene_eevee = *DNA_struct_default_get(SceneEEVEE);
      LISTBASE_FOREACH (Scene *, scene, &bmain->scenes) {
        scene->eevee.shadow_ray_count = default_scene_eevee.shadow_ray_count;
        scene->eevee.shadow_step_count = default_scene_eevee.shadow_step_count;
        scene->eevee.shadow_normal_bias = default_scene_eevee.shadow_normal_bias;
      }
    }

    if (!DNA_struct_member_exists(fd->filesdna, "Light", "float", "shadow_softness_factor")) {
      Light default_light = blender::dna::shallow_copy(*DNA_struct_default_get(Light));
      LISTBASE_FOREACH (Light *, light, &bmain->lights) {
        light->shadow_softness_factor = default_light.shadow_softness_factor;
        light->shadow_trace_distance = default_light.shadow_trace_distance;
      }
    }

    if (!DNA_struct_member_exists(fd->filesdna, "SceneEEVEE", "RaytraceEEVEE", "diffuse_options"))
    {
      LISTBASE_FOREACH (Scene *, scene, &bmain->scenes) {
        scene->eevee.diffuse_options = scene->eevee.reflection_options;
      }
    }
  }

  if (!MAIN_VERSION_FILE_ATLEAST(bmain, 400, 28)) {
    LISTBASE_FOREACH (bScreen *, screen, &bmain->screens) {
      LISTBASE_FOREACH (ScrArea *, area, &screen->areabase) {
        LISTBASE_FOREACH (SpaceLink *, sl, &area->spacedata) {
          const ListBase *regionbase = (sl == area->spacedata.first) ? &area->regionbase :
                                                                       &sl->regionbase;
          LISTBASE_FOREACH (ARegion *, region, regionbase) {
            if (region->regiontype != RGN_TYPE_ASSET_SHELF) {
              continue;
            }

            RegionAssetShelf *shelf_data = static_cast<RegionAssetShelf *>(region->regiondata);
            if (shelf_data && shelf_data->active_shelf) {
              AssetShelfSettings &settings = shelf_data->active_shelf->settings;
              settings.asset_library_reference.custom_library_index = -1;
              settings.asset_library_reference.type = ASSET_LIBRARY_ALL;
            }

            region->flag |= RGN_FLAG_HIDDEN;
          }
        }
      }
    }
  }

  if (!MAIN_VERSION_FILE_ATLEAST(bmain, 400, 29)) {
    /* Unhide all Reroute nodes. */
    FOREACH_NODETREE_BEGIN (bmain, ntree, id) {
      LISTBASE_FOREACH (bNode *, node, &ntree->nodes) {
        if (node->is_reroute()) {
          static_cast<bNodeSocket *>(node->inputs.first)->flag &= ~SOCK_HIDDEN;
          static_cast<bNodeSocket *>(node->outputs.first)->flag &= ~SOCK_HIDDEN;
        }
>>>>>>> a92cfc27
      }
    }
    FOREACH_NODETREE_END;
  }

<<<<<<< HEAD
=======
  if (!MAIN_VERSION_FILE_ATLEAST(bmain, 400, 30)) {
    LISTBASE_FOREACH (Scene *, scene, &bmain->scenes) {
      ToolSettings *ts = scene->toolsettings;
      enum { IS_DEFAULT = 0, IS_UV, IS_NODE, IS_ANIM };
      auto versioning_snap_to = [](short snap_to_old, int type) {
        eSnapMode snap_to_new = SCE_SNAP_TO_NONE;
        if (snap_to_old & (1 << 0)) {
          snap_to_new |= type == IS_NODE ? SCE_SNAP_TO_NODE_X :
                         type == IS_ANIM ? SCE_SNAP_TO_FRAME :
                                           SCE_SNAP_TO_VERTEX;
        }
        if (snap_to_old & (1 << 1)) {
          snap_to_new |= type == IS_NODE ? SCE_SNAP_TO_NODE_Y :
                         type == IS_ANIM ? SCE_SNAP_TO_SECOND :
                                           SCE_SNAP_TO_EDGE;
        }
        if (ELEM(type, IS_DEFAULT, IS_ANIM) && snap_to_old & (1 << 2)) {
          snap_to_new |= type == IS_DEFAULT ? SCE_SNAP_TO_FACE : SCE_SNAP_TO_MARKERS;
        }
        if (type == IS_DEFAULT && snap_to_old & (1 << 3)) {
          snap_to_new |= SCE_SNAP_TO_VOLUME;
        }
        if (type == IS_DEFAULT && snap_to_old & (1 << 4)) {
          snap_to_new |= SCE_SNAP_TO_EDGE_MIDPOINT;
        }
        if (type == IS_DEFAULT && snap_to_old & (1 << 5)) {
          snap_to_new |= SCE_SNAP_TO_EDGE_PERPENDICULAR;
        }
        if (ELEM(type, IS_DEFAULT, IS_UV, IS_NODE) && snap_to_old & (1 << 6)) {
          snap_to_new |= SCE_SNAP_TO_INCREMENT;
        }
        if (ELEM(type, IS_DEFAULT, IS_UV, IS_NODE) && snap_to_old & (1 << 7)) {
          snap_to_new |= SCE_SNAP_TO_GRID;
        }
        if (type == IS_DEFAULT && snap_to_old & (1 << 8)) {
          snap_to_new |= SCE_SNAP_INDIVIDUAL_PROJECT;
        }
        if (type == IS_DEFAULT && snap_to_old & (1 << 9)) {
          snap_to_new |= SCE_SNAP_INDIVIDUAL_NEAREST;
        }
        if (snap_to_old & (1 << 10)) {
          snap_to_new |= SCE_SNAP_TO_FRAME;
        }
        if (snap_to_old & (1 << 11)) {
          snap_to_new |= SCE_SNAP_TO_SECOND;
        }
        if (snap_to_old & (1 << 12)) {
          snap_to_new |= SCE_SNAP_TO_MARKERS;
        }

        if (!snap_to_new) {
          snap_to_new = eSnapMode(1 << 0);
        }

        return snap_to_new;
      };

      ts->snap_mode = versioning_snap_to(ts->snap_mode, IS_DEFAULT);
      ts->snap_uv_mode = versioning_snap_to(ts->snap_uv_mode, IS_UV);
      ts->snap_node_mode = versioning_snap_to(ts->snap_node_mode, IS_NODE);
      ts->snap_anim_mode = versioning_snap_to(ts->snap_anim_mode, IS_ANIM);
    }
  }

  if (!MAIN_VERSION_FILE_ATLEAST(bmain, 400, 31)) {
    LISTBASE_FOREACH (Curve *, curve, &bmain->curves) {
      const int curvetype = BKE_curve_type_get(curve);
      if (curvetype == OB_FONT) {
        CharInfo *info = curve->strinfo;
        for (int i = curve->len_char32 - 1; i >= 0; i--, info++) {
          if (info->mat_nr > 0) {
            /** CharInfo mat_nr used to start at 1, unlike mesh & nurbs, now zero-based. */
            info->mat_nr--;
          }
        }
      }
    }
  }

  if (!MAIN_VERSION_FILE_ATLEAST(bmain, 400, 33)) {
    /* Fix node group socket order by sorting outputs and inputs. */
    LISTBASE_FOREACH (bNodeTree *, ntree, &bmain->nodetrees) {
      versioning_node_group_sort_sockets_recursive(ntree->tree_interface.root_panel);
    }
  }

>>>>>>> a92cfc27
  /**
   * Versioning code until next subversion bump goes here.
   *
   * \note Be sure to check when bumping the version:
   * - #do_versions_after_linking_400 in this file.
   * - `versioning_userdef.cc`, #blo_do_versions_userdef
   * - `versioning_userdef.cc`, #do_versions_theme
   *
   * \note Keep this message at the bottom of the function.
   */
  {
    /* Keep this block, even when empty. */
  }
}<|MERGE_RESOLUTION|>--- conflicted
+++ resolved
@@ -1434,25 +1434,6 @@
   }
 
   if (!MAIN_VERSION_FILE_ATLEAST(bmain, 400, 23)) {
-<<<<<<< HEAD
-    FOREACH_NODETREE_BEGIN (bmain, ntree, id) {
-      blender::Map<const bNodeSocket *, int> total_inputs;
-      LISTBASE_FOREACH (bNodeLink *, link, &ntree->links) {
-        const bNodeSocket &socket = *link->tosock;
-        if (!socket.is_multi_input()) {
-          continue;
-        }
-        total_inputs.add_or_modify(
-            &socket, [](int *value) { *value = 0; }, [](int *value) { (*value)++; });
-      }
-      LISTBASE_FOREACH (bNodeLink *, link, &ntree->links) {
-        const bNodeSocket &socket = *link->tosock;
-        if (!socket.is_multi_input()) {
-          continue;
-        }
-        const int last_input_index = total_inputs.lookup(&socket);
-        link->multi_input_socket_index = last_input_index - link->multi_input_socket_index;
-=======
     LISTBASE_FOREACH (bNodeTree *, ntree, &bmain->nodetrees) {
       if (ntree->type == NTREE_GEOMETRY) {
         LISTBASE_FOREACH (bNode *, node, &ntree->nodes) {
@@ -1613,14 +1594,11 @@
           static_cast<bNodeSocket *>(node->inputs.first)->flag &= ~SOCK_HIDDEN;
           static_cast<bNodeSocket *>(node->outputs.first)->flag &= ~SOCK_HIDDEN;
         }
->>>>>>> a92cfc27
       }
     }
     FOREACH_NODETREE_END;
   }
 
-<<<<<<< HEAD
-=======
   if (!MAIN_VERSION_FILE_ATLEAST(bmain, 400, 30)) {
     LISTBASE_FOREACH (Scene *, scene, &bmain->scenes) {
       ToolSettings *ts = scene->toolsettings;
@@ -1707,7 +1685,29 @@
     }
   }
 
->>>>>>> a92cfc27
+  if (!MAIN_VERSION_FILE_ATLEAST(bmain, 400, 54)) {
+    FOREACH_NODETREE_BEGIN (bmain, ntree, id) {
+      blender::Map<const bNodeSocket *, int> total_inputs;
+      LISTBASE_FOREACH (bNodeLink *, link, &ntree->links) {
+        const bNodeSocket &socket = *link->tosock;
+        if (!socket.is_multi_input()) {
+          continue;
+        }
+        total_inputs.add_or_modify(
+            &socket, [](int *value) { *value = 0; }, [](int *value) { (*value)++; });
+      }
+      LISTBASE_FOREACH (bNodeLink *, link, &ntree->links) {
+        const bNodeSocket &socket = *link->tosock;
+        if (!socket.is_multi_input()) {
+          continue;
+        }
+        const int last_input_index = total_inputs.lookup(&socket);
+        link->multi_input_socket_index = last_input_index - link->multi_input_socket_index;
+      }
+    }
+    FOREACH_NODETREE_END;
+  }
+
   /**
    * Versioning code until next subversion bump goes here.
    *
