--- conflicted
+++ resolved
@@ -2380,8 +2380,67 @@
     }
   }
 
-<<<<<<< HEAD
-  if (!MAIN_VERSION_FILE_ATLEAST(bmain, 400, 36)) {
+  if (!MAIN_VERSION_FILE_ATLEAST(bmain, 401, 1)) {
+    LISTBASE_FOREACH (GreasePencil *, grease_pencil, &bmain->grease_pencils) {
+      versioning_grease_pencil_stroke_radii_scaling(grease_pencil);
+    }
+  }
+
+  if (!MAIN_VERSION_FILE_ATLEAST(bmain, 401, 4)) {
+    FOREACH_NODETREE_BEGIN (bmain, ntree, id) {
+      if (ntree->type != NTREE_CUSTOM) {
+        /* versioning_update_noise_texture_node must be done before
+         * versioning_replace_musgrave_texture_node. */
+        versioning_update_noise_texture_node(ntree);
+
+        /* Convert Musgrave Texture nodes to Noise Texture nodes. */
+        versioning_replace_musgrave_texture_node(ntree);
+      }
+    }
+    FOREACH_NODETREE_END;
+  }
+
+  if (!MAIN_VERSION_FILE_ATLEAST(bmain, 401, 5)) {
+    /* Unify Material::blend_shadow and Cycles.use_transparent_shadows into the
+     * Material::blend_flag. */
+    Scene *scene = static_cast<Scene *>(bmain->scenes.first);
+    bool is_cycles = scene && STREQ(scene->r.engine, RE_engine_id_CYCLES);
+    if (is_cycles) {
+      LISTBASE_FOREACH (Material *, material, &bmain->materials) {
+        bool transparent_shadows = true;
+        if (IDProperty *cmat = version_cycles_properties_from_ID(&material->id)) {
+          transparent_shadows = version_cycles_property_boolean(
+              cmat, "use_transparent_shadow", true);
+        }
+        SET_FLAG_FROM_TEST(material->blend_flag, transparent_shadows, MA_BL_TRANSPARENT_SHADOW);
+      }
+    }
+    else {
+      LISTBASE_FOREACH (Material *, material, &bmain->materials) {
+        bool transparent_shadow = material->blend_shadow != MA_BS_SOLID;
+        SET_FLAG_FROM_TEST(material->blend_flag, transparent_shadow, MA_BL_TRANSPARENT_SHADOW);
+      }
+    }
+  }
+
+  /* 401 6 did not require any do_version here. */
+
+  if (!MAIN_VERSION_FILE_ATLEAST(bmain, 401, 7)) {
+    if (!DNA_struct_member_exists(fd->filesdna, "SceneEEVEE", "int", "volumetric_ray_depth")) {
+      SceneEEVEE default_eevee = *DNA_struct_default_get(SceneEEVEE);
+      LISTBASE_FOREACH (Scene *, scene, &bmain->scenes) {
+        scene->eevee.volumetric_ray_depth = default_eevee.volumetric_ray_depth;
+      }
+    }
+
+    if (!DNA_struct_member_exists(fd->filesdna, "Material", "char", "surface_render_method")) {
+      LISTBASE_FOREACH (Material *, mat, &bmain->materials) {
+        mat->surface_render_method = (mat->blend_method == MA_BM_BLEND) ?
+                                         MA_SURFACE_METHOD_FORWARD :
+                                         MA_SURFACE_METHOD_DEFERRED;
+      }
+    }
+
     LISTBASE_FOREACH (bScreen *, screen, &bmain->screens) {
       LISTBASE_FOREACH (ScrArea *, area, &screen->areabase) {
         LISTBASE_FOREACH (SpaceLink *, sl, &area->spacedata) {
@@ -2397,89 +2456,6 @@
         }
       }
     }
-  }
-
-  if (MAIN_VERSION_FILE_ATLEAST(bmain, 401, 4)) {
-=======
-  if (!MAIN_VERSION_FILE_ATLEAST(bmain, 401, 1)) {
-    LISTBASE_FOREACH (GreasePencil *, grease_pencil, &bmain->grease_pencils) {
-      versioning_grease_pencil_stroke_radii_scaling(grease_pencil);
-    }
-  }
-
-  if (!MAIN_VERSION_FILE_ATLEAST(bmain, 401, 4)) {
->>>>>>> ed23989e
-    FOREACH_NODETREE_BEGIN (bmain, ntree, id) {
-      if (ntree->type != NTREE_CUSTOM) {
-        /* versioning_update_noise_texture_node must be done before
-         * versioning_replace_musgrave_texture_node. */
-        versioning_update_noise_texture_node(ntree);
-
-        /* Convert Musgrave Texture nodes to Noise Texture nodes. */
-        versioning_replace_musgrave_texture_node(ntree);
-      }
-    }
-    FOREACH_NODETREE_END;
-  }
-
-<<<<<<< HEAD
-=======
-  if (!MAIN_VERSION_FILE_ATLEAST(bmain, 401, 5)) {
-    /* Unify Material::blend_shadow and Cycles.use_transparent_shadows into the
-     * Material::blend_flag. */
-    Scene *scene = static_cast<Scene *>(bmain->scenes.first);
-    bool is_cycles = scene && STREQ(scene->r.engine, RE_engine_id_CYCLES);
-    if (is_cycles) {
-      LISTBASE_FOREACH (Material *, material, &bmain->materials) {
-        bool transparent_shadows = true;
-        if (IDProperty *cmat = version_cycles_properties_from_ID(&material->id)) {
-          transparent_shadows = version_cycles_property_boolean(
-              cmat, "use_transparent_shadow", true);
-        }
-        SET_FLAG_FROM_TEST(material->blend_flag, transparent_shadows, MA_BL_TRANSPARENT_SHADOW);
-      }
-    }
-    else {
-      LISTBASE_FOREACH (Material *, material, &bmain->materials) {
-        bool transparent_shadow = material->blend_shadow != MA_BS_SOLID;
-        SET_FLAG_FROM_TEST(material->blend_flag, transparent_shadow, MA_BL_TRANSPARENT_SHADOW);
-      }
-    }
-  }
-
-  /* 401 6 did not require any do_version here. */
-
-  if (!MAIN_VERSION_FILE_ATLEAST(bmain, 401, 7)) {
-    if (!DNA_struct_member_exists(fd->filesdna, "SceneEEVEE", "int", "volumetric_ray_depth")) {
-      SceneEEVEE default_eevee = *DNA_struct_default_get(SceneEEVEE);
-      LISTBASE_FOREACH (Scene *, scene, &bmain->scenes) {
-        scene->eevee.volumetric_ray_depth = default_eevee.volumetric_ray_depth;
-      }
-    }
-
-    if (!DNA_struct_member_exists(fd->filesdna, "Material", "char", "surface_render_method")) {
-      LISTBASE_FOREACH (Material *, mat, &bmain->materials) {
-        mat->surface_render_method = (mat->blend_method == MA_BM_BLEND) ?
-                                         MA_SURFACE_METHOD_FORWARD :
-                                         MA_SURFACE_METHOD_DEFERRED;
-      }
-    }
-
-    LISTBASE_FOREACH (bScreen *, screen, &bmain->screens) {
-      LISTBASE_FOREACH (ScrArea *, area, &screen->areabase) {
-        LISTBASE_FOREACH (SpaceLink *, sl, &area->spacedata) {
-          const ListBase *regionbase = (sl == area->spacedata.first) ? &area->regionbase :
-                                                                       &sl->regionbase;
-          LISTBASE_FOREACH (ARegion *, region, regionbase) {
-            if (region->regiontype != RGN_TYPE_ASSET_SHELF_HEADER) {
-              continue;
-            }
-            region->alignment &= ~RGN_SPLIT_PREV;
-            region->alignment |= RGN_ALIGN_HIDE_WITH_PREV;
-          }
-        }
-      }
-    }
 
     if (!DNA_struct_member_exists(fd->filesdna, "SceneEEVEE", "float", "gtao_thickness")) {
       SceneEEVEE default_eevee = *DNA_struct_default_get(SceneEEVEE);
@@ -2509,7 +2485,6 @@
       versioning_nodes_dynamic_sockets(*ntree);
     }
   }
->>>>>>> ed23989e
   /**
    * Versioning code until next subversion bump goes here.
    *
@@ -2522,8 +2497,6 @@
    */
   {
     /* Keep this block, even when empty. */
-<<<<<<< HEAD
-=======
     LISTBASE_FOREACH (bNodeTree *, ntree, &bmain->nodetrees) {
       if (ntree->type == NTREE_GEOMETRY) {
         version_geometry_nodes_use_rotation_socket(*ntree);
@@ -2555,6 +2528,5 @@
         material->displacement_method = displacement_method;
       }
     }
->>>>>>> ed23989e
   }
 }