--- conflicted
+++ resolved
@@ -3536,29 +3536,6 @@
     }
   }
 
-<<<<<<< HEAD
-  LISTBASE_FOREACH (bNodeTree *, ntree, &bmain->nodetrees) {
-    if (ntree->type != NTREE_GEOMETRY) {
-      continue;
-    }
-    LISTBASE_FOREACH (bNode *, node, &ntree->nodes) {
-      if (node->type != GEO_NODE_CAPTURE_ATTRIBUTE) {
-        continue;
-      }
-      NodeGeometryAttributeCapture *storage = static_cast<NodeGeometryAttributeCapture *>(
-          node->storage);
-      if (storage->next_identifier > 0) {
-        continue;
-      }
-      storage->capture_items_num = 1;
-      storage->capture_items = MEM_cnew_array<NodeGeometryAttributeCaptureItem>(
-          storage->capture_items_num, __func__);
-      NodeGeometryAttributeCaptureItem &item = storage->capture_items[0];
-      item.data_type = storage->data_type_legacy;
-      item.identifier = storage->next_identifier++;
-      item.name = BLI_strdup("Value");
-      /* TODO: missing declaration update */
-=======
   if (!MAIN_VERSION_FILE_ATLEAST(bmain, 402, 33)) {
     constexpr int NTREE_EXECUTION_MODE_GPU = 2;
 
@@ -3695,7 +3672,32 @@
     LISTBASE_FOREACH (Scene *, scene, &bmain->scenes) {
       scene->eevee.fast_gi_thickness_near = default_scene->eevee.fast_gi_thickness_near;
       scene->eevee.fast_gi_thickness_far = default_scene->eevee.fast_gi_thickness_far;
->>>>>>> b32d0264
+    }
+  }
+
+  if (!MAIN_VERSION_FILE_ATLEAST(bmain, 402, 47)) {
+    LISTBASE_FOREACH (bNodeTree *, ntree, &bmain->nodetrees) {
+      if (ntree->type != NTREE_GEOMETRY) {
+        continue;
+      }
+      LISTBASE_FOREACH (bNode *, node, &ntree->nodes) {
+        if (node->type != GEO_NODE_CAPTURE_ATTRIBUTE) {
+          continue;
+        }
+        NodeGeometryAttributeCapture *storage = static_cast<NodeGeometryAttributeCapture *>(
+            node->storage);
+        if (storage->next_identifier > 0) {
+          continue;
+        }
+        storage->capture_items_num = 1;
+        storage->capture_items = MEM_cnew_array<NodeGeometryAttributeCaptureItem>(
+            storage->capture_items_num, __func__);
+        NodeGeometryAttributeCaptureItem &item = storage->capture_items[0];
+        item.data_type = storage->data_type_legacy;
+        item.identifier = storage->next_identifier++;
+        item.name = BLI_strdup("Value");
+        /* TODO: missing declaration update */
+      }
     }
   }
 
