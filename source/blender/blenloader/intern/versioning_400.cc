--- conflicted
+++ resolved
@@ -2632,8 +2632,16 @@
     }
   }
 
-<<<<<<< HEAD
-  if (!MAIN_VERSION_FILE_ATLEAST(bmain, 401, 11)) {
+
+  if (MAIN_VERSION_FILE_ATLEAST(bmain, 400, 20) && !MAIN_VERSION_FILE_ATLEAST(bmain, 401, 11)) {
+    /* Convert old socket lists into new interface items. */
+    FOREACH_NODETREE_BEGIN (bmain, ntree, id) {
+      versioning_fix_socket_subtype_idnames(ntree);
+    }
+    FOREACH_NODETREE_END;
+  }
+
+  if (!MAIN_VERSION_FILE_ATLEAST(bmain, 401, 12)) {
     FOREACH_NODETREE_BEGIN (bmain, ntree, id) {
       if (ntree->type == NTREE_COMPOSIT) {
         LISTBASE_FOREACH_MUTABLE (bNode *, node, &ntree->nodes) {
@@ -2645,16 +2653,8 @@
     }
     FOREACH_NODETREE_END;
   }
-=======
-  if (MAIN_VERSION_FILE_ATLEAST(bmain, 400, 20) && !MAIN_VERSION_FILE_ATLEAST(bmain, 401, 11)) {
-    /* Convert old socket lists into new interface items. */
-    FOREACH_NODETREE_BEGIN (bmain, ntree, id) {
-      versioning_fix_socket_subtype_idnames(ntree);
-    }
-    FOREACH_NODETREE_END;
-  }
-
->>>>>>> 633e8f09
+
+
   /**
    * Always bump subversion in BKE_blender_version.h when adding versioning
    * code here, and wrap it inside a MAIN_VERSION_FILE_ATLEAST check.
