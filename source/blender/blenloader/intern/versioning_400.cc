--- conflicted
+++ resolved
@@ -116,18 +116,18 @@
     }
   }
 
-<<<<<<< HEAD
-    if(!MAIN_VERSION_ATLEAST(bmain, 400, 3)){
-    LISTBASE_FOREACH(bAction *, act, &bmain->actions){
-      act->frame_start = max_ii(act->frame_start, MINFRAME);
-      act->frame_end = min_ii(act->frame_end, MAXFRAME);
-=======
   if (!MAIN_VERSION_ATLEAST(bmain, 400, 3)) {
     LISTBASE_FOREACH (bNodeTree *, ntree, &bmain->nodetrees) {
       if (ntree->type == NTREE_GEOMETRY) {
         version_geometry_nodes_add_realize_instance_nodes(ntree);
       }
->>>>>>> c5694fdf
+    }
+  }
+
+  if (!MAIN_VERSION_ATLEAST(bmain, 400, 4)) {
+    LISTBASE_FOREACH (bAction *, act, &bmain->actions) {
+      act->frame_start = max_ii(act->frame_start, MINFRAME);
+      act->frame_end = min_ii(act->frame_end, MAXFRAME);
     }
   }
 
