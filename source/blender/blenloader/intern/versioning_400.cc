/* SPDX-FileCopyrightText: 2023 Blender Authors
 *
 * SPDX-License-Identifier: GPL-2.0-or-later */

/** \file
 * \ingroup blenloader
 */

#define DNA_DEPRECATED_ALLOW

#include <cmath>

#include "CLG_log.h"

/* Define macros in `DNA_genfile.h`. */
#define DNA_GENFILE_VERSIONING_MACROS

#include "DNA_brush_types.h"
#include "DNA_camera_types.h"
#include "DNA_light_types.h"
#include "DNA_lightprobe_types.h"
#include "DNA_modifier_types.h"
#include "DNA_movieclip_types.h"
#include "DNA_scene_types.h"
#include "DNA_world_types.h"

#include "DNA_defaults.h"
#include "DNA_genfile.h"
#include "DNA_particle_types.h"

#undef DNA_GENFILE_VERSIONING_MACROS

#include "BLI_assert.h"
#include "BLI_listbase.h"
#include "BLI_map.hh"
#include "BLI_math_vector.h"
#include "BLI_set.hh"
#include "BLI_string.h"
#include "BLI_string_ref.hh"

#include "BKE_armature.h"
#include "BKE_attribute.h"
#include "BKE_effect.h"
#include "BKE_grease_pencil.hh"
#include "BKE_idprop.hh"
#include "BKE_main.h"
#include "BKE_mesh_legacy_convert.hh"
#include "BKE_node.hh"
#include "BKE_node_runtime.hh"
#include "BKE_scene.h"
#include "BKE_tracking.h"

#include "SEQ_retiming.hh"
#include "SEQ_sequencer.h"

#include "ANIM_armature_iter.hh"
#include "ANIM_bone_collections.h"

#include "ED_armature.hh"

#include "BLT_translation.h"

#include "BLO_read_write.hh"
#include "BLO_readfile.h"

#include "readfile.hh"

#include "versioning_common.hh"

// static CLG_LogRef LOG = {"blo.readfile.doversion"};

static void version_composite_nodetree_null_id(bNodeTree *ntree, Scene *scene)
{
  for (bNode *node : ntree->all_nodes()) {
    if (node->id == nullptr &&
        ((node->type == CMP_NODE_R_LAYERS) ||
         (node->type == CMP_NODE_CRYPTOMATTE && node->custom1 == CMP_CRYPTOMATTE_SRC_RENDER)))
    {
      node->id = &scene->id;
    }
  }
}

/* Move bone-group color to the individual bones. */
static void version_bonegroup_migrate_color(Main *bmain)
{
  using PoseSet = blender::Set<bPose *>;
  blender::Map<bArmature *, PoseSet> armature_poses;

  /* Gather a mapping from armature to the poses that use it. */
  LISTBASE_FOREACH (Object *, ob, &bmain->objects) {
    if (ob->type != OB_ARMATURE || !ob->pose) {
      continue;
    }

    bArmature *arm = reinterpret_cast<bArmature *>(ob->data);
    BLI_assert_msg(GS(arm->id.name) == ID_AR,
                   "Expected ARMATURE object to have an Armature as data");

    /* There is no guarantee that the current state of poses is in sync with the Armature data.
     *
     * NOTE: No need to handle user reference-counting in readfile code. */
    BKE_pose_ensure(bmain, ob, arm, false);

    PoseSet &pose_set = armature_poses.lookup_or_add_default(arm);
    pose_set.add(ob->pose);
  }

  /* Move colors from the pose's bone-group to either the armature bones or the
   * pose bones, depending on how many poses use the Armature. */
  for (const PoseSet &pose_set : armature_poses.values()) {
    /* If the Armature is shared, the bone group colors might be different, and thus they have to
     * be stored on the pose bones. If the Armature is NOT shared, the bone colors can be stored
     * directly on the Armature bones. */
    const bool store_on_armature = pose_set.size() == 1;

    for (bPose *pose : pose_set) {
      LISTBASE_FOREACH (bPoseChannel *, pchan, &pose->chanbase) {
        const bActionGroup *bgrp = (const bActionGroup *)BLI_findlink(&pose->agroups,
                                                                      (pchan->agrp_index - 1));
        if (!bgrp) {
          continue;
        }

        BoneColor &bone_color = store_on_armature ? pchan->bone->color : pchan->color;
        bone_color.palette_index = bgrp->customCol;
        memcpy(&bone_color.custom, &bgrp->cs, sizeof(bone_color.custom));
      }
    }
  }
}

static void version_bonelayers_to_bonecollections(Main *bmain)
{
  char bcoll_name[MAX_NAME];
  char custom_prop_name[MAX_NAME];

  LISTBASE_FOREACH (bArmature *, arm, &bmain->armatures) {
    IDProperty *arm_idprops = IDP_GetProperties(&arm->id);

    BLI_assert_msg(arm->edbo == nullptr, "did not expect an Armature to be saved in edit mode");
    const uint layer_used = arm->layer_used;

    /* Construct a bone collection for each layer that contains at least one bone. */
    blender::Vector<std::pair<uint, BoneCollection *>> layermask_collection;
    for (uint layer = 0; layer < 32; ++layer) {
      const uint layer_mask = 1u << layer;
      if ((layer_used & layer_mask) == 0) {
        /* Layer is empty, so no need to convert to collection. */
        continue;
      }

      /* Construct a suitable name for this bone layer. */
      bcoll_name[0] = '\0';
      if (arm_idprops) {
        /* See if we can use the layer name from the Bone Manager add-on. This is a popular add-on
         * for managing bone layers and giving them names. */
        SNPRINTF(custom_prop_name, "layer_name_%u", layer);
        IDProperty *prop = IDP_GetPropertyFromGroup(arm_idprops, custom_prop_name);
        if (prop != nullptr && prop->type == IDP_STRING && IDP_String(prop)[0] != '\0') {
          SNPRINTF(bcoll_name, "Layer %u - %s", layer + 1, IDP_String(prop));
        }
      }
      if (bcoll_name[0] == '\0') {
        /* Either there was no name defined in the custom property, or
         * it was the empty string. */
        SNPRINTF(bcoll_name, "Layer %u", layer + 1);
      }

      /* Create a new bone collection for this layer. */
      BoneCollection *bcoll = ANIM_armature_bonecoll_new(arm, bcoll_name);
      layermask_collection.append(std::make_pair(layer_mask, bcoll));

      if ((arm->layer & layer_mask) == 0) {
        ANIM_bonecoll_hide(bcoll);
      }
    }

    /* Iterate over the bones to assign them to their layers. */
    blender::animrig::ANIM_armature_foreach_bone(&arm->bonebase, [&](Bone *bone) {
      for (auto layer_bcoll : layermask_collection) {
        const uint layer_mask = layer_bcoll.first;
        if ((bone->layer & layer_mask) == 0) {
          continue;
        }

        BoneCollection *bcoll = layer_bcoll.second;
        ANIM_armature_bonecoll_assign(bcoll, bone);
      }
    });
  }
}

static void version_bonegroups_to_bonecollections(Main *bmain)
{
  LISTBASE_FOREACH (Object *, ob, &bmain->objects) {
    if (ob->type != OB_ARMATURE || !ob->pose) {
      continue;
    }

    /* Convert the bone groups on a bone-by-bone basis. */
    bArmature *arm = reinterpret_cast<bArmature *>(ob->data);
    bPose *pose = ob->pose;

    blender::Map<const bActionGroup *, BoneCollection *> collections_by_group;
    /* Convert all bone groups, regardless of whether they contain any bones. */
    LISTBASE_FOREACH (bActionGroup *, bgrp, &pose->agroups) {
      BoneCollection *bcoll = ANIM_armature_bonecoll_new(arm, bgrp->name);
      collections_by_group.add_new(bgrp, bcoll);

      /* Before now, bone visibility was determined by armature layers, and bone
       * groups did not have any impact on this. To retain the behavior, that
       * hiding all layers a bone is on hides the bone, the
       * bone-group-collections should be created hidden. */
      ANIM_bonecoll_hide(bcoll);
    }

    /* Assign the bones to their bone group based collection. */
    LISTBASE_FOREACH (bPoseChannel *, pchan, &pose->chanbase) {
      /* Find the bone group of this pose channel. */
      const bActionGroup *bgrp = (const bActionGroup *)BLI_findlink(&pose->agroups,
                                                                    (pchan->agrp_index - 1));
      if (!bgrp) {
        continue;
      }

      /* Assign the bone. */
      BoneCollection *bcoll = collections_by_group.lookup(bgrp);
      ANIM_armature_bonecoll_assign(bcoll, pchan->bone);
    }

    /* The list of bone groups (pose->agroups) is intentionally left alone here. This will allow
     * for older versions of Blender to open the file with bone groups intact. Of course the bone
     * groups will not be updated any more, but this way the data at least survives an accidental
     * save with Blender 4.0. */
  }
}

void do_versions_after_linking_400(FileData *fd, Main *bmain)
{
  if (!MAIN_VERSION_FILE_ATLEAST(bmain, 400, 9)) {
    /* Fix area light scaling. */
    LISTBASE_FOREACH (Light *, light, &bmain->lights) {
      light->energy = light->energy_deprecated;
      if (light->type == LA_AREA) {
        light->energy *= M_PI_4;
      }
    }

    /* XXX This was added several years ago in 'lib_link` code of Scene... Should be safe enough
     * here. */
    LISTBASE_FOREACH (Scene *, scene, &bmain->scenes) {
      if (scene->nodetree) {
        version_composite_nodetree_null_id(scene->nodetree, scene);
      }
    }

    /* XXX This was added many years ago (1c19940198) in 'lib_link` code of particles as a bug-fix.
     * But this is actually versioning. Should be safe enough here. */
    LISTBASE_FOREACH (ParticleSettings *, part, &bmain->particles) {
      if (!part->effector_weights) {
        part->effector_weights = BKE_effector_add_weights(part->force_group);
      }
    }

    /* Object proxies have been deprecated sine 3.x era, so their update & sanity check can now
     * happen in do_versions code. */
    LISTBASE_FOREACH (Object *, ob, &bmain->objects) {
      if (ob->proxy) {
        /* Paranoia check, actually a proxy_from pointer should never be written... */
        if (!ID_IS_LINKED(ob->proxy)) {
          ob->proxy->proxy_from = nullptr;
          ob->proxy = nullptr;

          if (ob->id.lib) {
            BLO_reportf_wrap(fd->reports,
                             RPT_INFO,
                             TIP_("Proxy lost from object %s lib %s\n"),
                             ob->id.name + 2,
                             ob->id.lib->filepath);
          }
          else {
            BLO_reportf_wrap(fd->reports,
                             RPT_INFO,
                             TIP_("Proxy lost from object %s lib <NONE>\n"),
                             ob->id.name + 2);
          }
          fd->reports->count.missing_obproxies++;
        }
        else {
          /* This triggers object_update to always use a copy. */
          ob->proxy->proxy_from = ob;
        }
      }
    }
  }

  if (!MAIN_VERSION_FILE_ATLEAST(bmain, 400, 21)) {
    if (!DNA_struct_member_exists(fd->filesdna, "bPoseChannel", "BoneColor", "color")) {
      version_bonegroup_migrate_color(bmain);
    }

    if (!DNA_struct_member_exists(fd->filesdna, "bArmature", "ListBase", "collections")) {
      version_bonelayers_to_bonecollections(bmain);
      version_bonegroups_to_bonecollections(bmain);
    }
  }

  /**
   * Versioning code until next subversion bump goes here.
   *
   * \note Be sure to check when bumping the version:
   * - #blo_do_versions_400 in this file.
   * - `versioning_userdef.cc`, #blo_do_versions_userdef
   * - `versioning_userdef.cc`, #do_versions_theme
   *
   * \note Keep this message at the bottom of the function.
   */
  {
    /* Keep this block, even when empty. */
  }
}

static void version_mesh_legacy_to_struct_of_array_format(Mesh &mesh)
{
  BKE_mesh_legacy_convert_flags_to_selection_layers(&mesh);
  BKE_mesh_legacy_convert_flags_to_hide_layers(&mesh);
  BKE_mesh_legacy_convert_uvs_to_generic(&mesh);
  BKE_mesh_legacy_convert_mpoly_to_material_indices(&mesh);
  BKE_mesh_legacy_sharp_faces_from_flags(&mesh);
  BKE_mesh_legacy_bevel_weight_to_layers(&mesh);
  BKE_mesh_legacy_sharp_edges_from_flags(&mesh);
  BKE_mesh_legacy_face_set_to_generic(&mesh);
  BKE_mesh_legacy_edge_crease_to_layers(&mesh);
  BKE_mesh_legacy_uv_seam_from_flags(&mesh);
  BKE_mesh_legacy_convert_verts_to_positions(&mesh);
  BKE_mesh_legacy_attribute_flags_to_strings(&mesh);
  BKE_mesh_legacy_convert_loops_to_corners(&mesh);
  BKE_mesh_legacy_convert_polys_to_offsets(&mesh);
  BKE_mesh_legacy_convert_edges_to_generic(&mesh);
}

static void version_motion_tracking_legacy_camera_object(MovieClip &movieclip)
{
  MovieTracking &tracking = movieclip.tracking;
  MovieTrackingObject *active_tracking_object = BKE_tracking_object_get_active(&tracking);
  MovieTrackingObject *tracking_camera_object = BKE_tracking_object_get_camera(&tracking);

  BLI_assert(tracking_camera_object != nullptr);

  if (BLI_listbase_is_empty(&tracking_camera_object->tracks)) {
    tracking_camera_object->tracks = tracking.tracks_legacy;
    active_tracking_object->active_track = tracking.act_track_legacy;
  }

  if (BLI_listbase_is_empty(&tracking_camera_object->plane_tracks)) {
    tracking_camera_object->plane_tracks = tracking.plane_tracks_legacy;
    active_tracking_object->active_plane_track = tracking.act_plane_track_legacy;
  }

  if (tracking_camera_object->reconstruction.cameras == nullptr) {
    tracking_camera_object->reconstruction = tracking.reconstruction_legacy;
  }

  /* Clear pointers in the legacy storage.
   * Always do it, in the case something got missed in the logic above, so that the legacy storage
   * is always ensured to be empty after load. */
  BLI_listbase_clear(&tracking.tracks_legacy);
  BLI_listbase_clear(&tracking.plane_tracks_legacy);
  tracking.act_track_legacy = nullptr;
  tracking.act_plane_track_legacy = nullptr;
  memset(&tracking.reconstruction_legacy, 0, sizeof(tracking.reconstruction_legacy));
}

static void version_movieclips_legacy_camera_object(Main *bmain)
{
  LISTBASE_FOREACH (MovieClip *, movieclip, &bmain->movieclips) {
    version_motion_tracking_legacy_camera_object(*movieclip);
  }
}

static void version_geometry_nodes_add_realize_instance_nodes(bNodeTree *ntree)
{
  LISTBASE_FOREACH_MUTABLE (bNode *, node, &ntree->nodes) {
    if (STREQ(node->idname, "GeometryNodeMeshBoolean")) {
      add_realize_instances_before_socket(ntree, node, nodeFindSocket(node, SOCK_IN, "Mesh 2"));
    }
  }
}

/* Version VertexWeightEdit modifier to make existing weights exclusive of the threshold. */
static void version_vertex_weight_edit_preserve_threshold_exclusivity(Main *bmain)
{
  LISTBASE_FOREACH (Object *, ob, &bmain->objects) {
    if (ob->type != OB_MESH) {
      continue;
    }

    LISTBASE_FOREACH (ModifierData *, md, &ob->modifiers) {
      if (md->type == eModifierType_WeightVGEdit) {
        WeightVGEditModifierData *wmd = reinterpret_cast<WeightVGEditModifierData *>(md);
        wmd->add_threshold = nexttoward(wmd->add_threshold, 2.0);
        wmd->rem_threshold = nexttoward(wmd->rem_threshold, -1.0);
      }
    }
  }
}

static void version_mesh_crease_generic(Main &bmain)
{
  LISTBASE_FOREACH (Mesh *, mesh, &bmain.meshes) {
    BKE_mesh_legacy_crease_to_generic(mesh);
  }

  LISTBASE_FOREACH (bNodeTree *, ntree, &bmain.nodetrees) {
    if (ntree->type == NTREE_GEOMETRY) {
      LISTBASE_FOREACH (bNode *, node, &ntree->nodes) {
        if (STR_ELEM(node->idname,
                     "GeometryNodeStoreNamedAttribute",
                     "GeometryNodeInputNamedAttribute")) {
          bNodeSocket *socket = nodeFindSocket(node, SOCK_IN, "Name");
          if (STREQ(socket->default_value_typed<bNodeSocketValueString>()->value, "crease")) {
            STRNCPY(socket->default_value_typed<bNodeSocketValueString>()->value, "crease_edge");
          }
        }
      }
    }
  }

  LISTBASE_FOREACH (Object *, object, &bmain.objects) {
    LISTBASE_FOREACH (ModifierData *, md, &object->modifiers) {
      if (md->type != eModifierType_Nodes) {
        continue;
      }
      if (IDProperty *settings = reinterpret_cast<NodesModifierData *>(md)->settings.properties) {
        LISTBASE_FOREACH (IDProperty *, prop, &settings->data.group) {
          if (blender::StringRef(prop->name).endswith("_attribute_name")) {
            if (STREQ(IDP_String(prop), "crease")) {
              IDP_AssignString(prop, "crease_edge");
            }
          }
        }
      }
    }
  }
}

static void versioning_replace_legacy_glossy_node(bNodeTree *ntree)
{
  LISTBASE_FOREACH (bNode *, node, &ntree->nodes) {
    if (node->type == SH_NODE_BSDF_GLOSSY_LEGACY) {
      STRNCPY(node->idname, "ShaderNodeBsdfAnisotropic");
      node->type = SH_NODE_BSDF_GLOSSY;
    }
  }
}

static void versioning_remove_microfacet_sharp_distribution(bNodeTree *ntree)
{
  /* Find all glossy, glass and refraction BSDF nodes that have their distribution
   * set to SHARP and set them to GGX, disconnect any link to the Roughness input
   * and set its value to zero. */
  LISTBASE_FOREACH (bNode *, node, &ntree->nodes) {
    if (!ELEM(node->type, SH_NODE_BSDF_GLOSSY, SH_NODE_BSDF_GLASS, SH_NODE_BSDF_REFRACTION)) {
      continue;
    }
    if (node->custom1 != SHD_GLOSSY_SHARP_DEPRECATED) {
      continue;
    }

    node->custom1 = SHD_GLOSSY_GGX;
    LISTBASE_FOREACH (bNodeSocket *, socket, &node->inputs) {
      if (!STREQ(socket->identifier, "Roughness")) {
        continue;
      }

      if (socket->link != nullptr) {
        nodeRemLink(ntree, socket->link);
      }
      bNodeSocketValueFloat *socket_value = (bNodeSocketValueFloat *)socket->default_value;
      socket_value->value = 0.0f;

      break;
    }
  }
}

static void version_replace_texcoord_normal_socket(bNodeTree *ntree)
{
  /* The normal of a spot light was set to the incoming light direction, replace with the
   * `Incoming` socket from the Geometry shader node. */
  bNode *geometry_node = nullptr;
  bNode *transform_node = nullptr;
  bNodeSocket *incoming_socket = nullptr;
  bNodeSocket *vec_in_socket = nullptr;
  bNodeSocket *vec_out_socket = nullptr;

  LISTBASE_FOREACH_MUTABLE (bNodeLink *, link, &ntree->links) {
    if (link->fromnode->type == SH_NODE_TEX_COORD && STREQ(link->fromsock->identifier, "Normal")) {
      if (geometry_node == nullptr) {
        geometry_node = nodeAddStaticNode(nullptr, ntree, SH_NODE_NEW_GEOMETRY);
        incoming_socket = nodeFindSocket(geometry_node, SOCK_OUT, "Incoming");

        transform_node = nodeAddStaticNode(nullptr, ntree, SH_NODE_VECT_TRANSFORM);
        vec_in_socket = nodeFindSocket(transform_node, SOCK_IN, "Vector");
        vec_out_socket = nodeFindSocket(transform_node, SOCK_OUT, "Vector");

        NodeShaderVectTransform *nodeprop = (NodeShaderVectTransform *)transform_node->storage;
        nodeprop->type = SHD_VECT_TRANSFORM_TYPE_NORMAL;

        nodeAddLink(ntree, geometry_node, incoming_socket, transform_node, vec_in_socket);
      }
      nodeAddLink(ntree, transform_node, vec_out_socket, link->tonode, link->tosock);
      nodeRemLink(ntree, link);
    }
  }
}

static void version_principled_transmission_roughness(bNodeTree *ntree)
{
  LISTBASE_FOREACH (bNode *, node, &ntree->nodes) {
    if (node->type != SH_NODE_BSDF_PRINCIPLED) {
      continue;
    }
    bNodeSocket *sock = nodeFindSocket(node, SOCK_IN, "Transmission Roughness");
    if (sock != nullptr) {
      nodeRemoveSocket(ntree, node, sock);
    }
  }
}

/* Convert legacy Velvet BSDF nodes into the new Sheen BSDF node. */
static void version_replace_velvet_sheen_node(bNodeTree *ntree)
{
  LISTBASE_FOREACH (bNode *, node, &ntree->nodes) {
    if (node->type == SH_NODE_BSDF_SHEEN) {
      STRNCPY(node->idname, "ShaderNodeBsdfSheen");

      bNodeSocket *sigmaInput = nodeFindSocket(node, SOCK_IN, "Sigma");
      if (sigmaInput != nullptr) {
        node->custom1 = SHD_SHEEN_ASHIKHMIN;
        STRNCPY(sigmaInput->identifier, "Roughness");
        STRNCPY(sigmaInput->name, "Roughness");
      }
    }
  }
}

/* Convert sheen inputs on the Principled BSDF. */
static void version_principled_bsdf_sheen(bNodeTree *ntree)
{
  auto check_node = [](const bNode *node) {
    return (node->type == SH_NODE_BSDF_PRINCIPLED) &&
           (nodeFindSocket(node, SOCK_IN, "Sheen Roughness") == nullptr);
  };
  auto update_input = [ntree](bNode *node, bNodeSocket *input) {
    /* Change socket type to Color. */
    nodeModifySocketTypeStatic(ntree, node, input, SOCK_RGBA, 0);

    /* Account for the change in intensity between the old and new model.
     * If the Sheen input is set to a fixed value, adjust it and set the tint to white.
     * Otherwise, if it's connected, keep it as-is but set the tint to 0.2 instead. */
    bNodeSocket *sheen = nodeFindSocket(node, SOCK_IN, "Sheen");
    if (sheen != nullptr && sheen->link == nullptr) {
      *version_cycles_node_socket_float_value(sheen) *= 0.2f;

      static float default_value[] = {1.0f, 1.0f, 1.0f, 1.0f};
      copy_v4_v4(version_cycles_node_socket_rgba_value(input), default_value);
    }
    else {
      static float default_value[] = {0.2f, 0.2f, 0.2f, 1.0f};
      copy_v4_v4(version_cycles_node_socket_rgba_value(input), default_value);
    }
  };
  auto update_input_link = [](bNode *, bNodeSocket *, bNode *, bNodeSocket *) {
    /* Don't replace the link here, tint works differently enough now to make conversion
     * impractical. */
  };

  version_update_node_input(ntree, check_node, "Sheen Tint", update_input, update_input_link);

  LISTBASE_FOREACH (bNode *, node, &ntree->nodes) {
    if (check_node(node)) {
      bNodeSocket *input = nodeAddStaticSocket(
          ntree, node, SOCK_IN, SOCK_FLOAT, PROP_FACTOR, "Sheen Roughness", "Sheen Roughness");
      *version_cycles_node_socket_float_value(input) = 0.5f;
    }
  }
}

/* Convert subsurface inputs on the Principled BSDF. */
static void version_principled_bsdf_subsurface(bNodeTree *ntree)
{
  /* - Create Subsurface Scale input
   * - If a node's Subsurface input was connected or nonzero:
   *   - Make the Base Color a mix of old Base Color and Subsurface Color,
   *     using Subsurface as the mix factor
   *   - Move Subsurface link and default value to the new Subsurface Scale input
   *   - Set the Subsurface input to 1.0
   * - Remove Subsurface Color input
   */
  LISTBASE_FOREACH (bNode *, node, &ntree->nodes) {
    if (node->type != SH_NODE_BSDF_PRINCIPLED) {
      continue;
    }
    if (nodeFindSocket(node, SOCK_IN, "Subsurface Scale")) {
      /* Node is already updated. */
      continue;
    }

    /* Add Scale input */
    bNodeSocket *scale_in = nodeAddStaticSocket(
        ntree, node, SOCK_IN, SOCK_FLOAT, PROP_DISTANCE, "Subsurface Scale", "Subsurface Scale");

    bNodeSocket *subsurf = nodeFindSocket(node, SOCK_IN, "Subsurface");
    float *subsurf_val = version_cycles_node_socket_float_value(subsurf);
    *version_cycles_node_socket_float_value(scale_in) = *subsurf_val;

    if (subsurf->link == nullptr && *subsurf_val == 0.0f) {
      /* Node doesn't use Subsurf, we're done here. */
      continue;
    }

    /* Fix up Subsurface Color input */
    bNodeSocket *base_col = nodeFindSocket(node, SOCK_IN, "Base Color");
    bNodeSocket *subsurf_col = nodeFindSocket(node, SOCK_IN, "Subsurface Color");
    float *base_col_val = version_cycles_node_socket_rgba_value(base_col);
    float *subsurf_col_val = version_cycles_node_socket_rgba_value(subsurf_col);
    /* If any of the three inputs is dynamic, we need a Mix node. */
    if (subsurf->link || subsurf_col->link || base_col->link) {
      bNode *mix = nodeAddStaticNode(nullptr, ntree, SH_NODE_MIX);
      static_cast<NodeShaderMix *>(mix->storage)->data_type = SOCK_RGBA;
      mix->locx = node->locx - 170;
      mix->locy = node->locy - 120;

      bNodeSocket *a_in = nodeFindSocket(mix, SOCK_IN, "A_Color");
      bNodeSocket *b_in = nodeFindSocket(mix, SOCK_IN, "B_Color");
      bNodeSocket *fac_in = nodeFindSocket(mix, SOCK_IN, "Factor_Float");
      bNodeSocket *result_out = nodeFindSocket(mix, SOCK_OUT, "Result_Color");

      copy_v4_v4(version_cycles_node_socket_rgba_value(a_in), base_col_val);
      copy_v4_v4(version_cycles_node_socket_rgba_value(b_in), subsurf_col_val);
      *version_cycles_node_socket_float_value(fac_in) = *subsurf_val;

      if (base_col->link) {
        nodeAddLink(ntree, base_col->link->fromnode, base_col->link->fromsock, mix, a_in);
        nodeRemLink(ntree, base_col->link);
      }
      if (subsurf_col->link) {
        nodeAddLink(ntree, subsurf_col->link->fromnode, subsurf_col->link->fromsock, mix, b_in);
        nodeRemLink(ntree, subsurf_col->link);
      }
      if (subsurf->link) {
        nodeAddLink(ntree, subsurf->link->fromnode, subsurf->link->fromsock, mix, fac_in);
        nodeAddLink(ntree, subsurf->link->fromnode, subsurf->link->fromsock, node, scale_in);
        nodeRemLink(ntree, subsurf->link);
      }
      nodeAddLink(ntree, mix, result_out, node, base_col);
    }
    /* Mix the fixed values. */
    interp_v4_v4v4(base_col_val, base_col_val, subsurf_col_val, *subsurf_val);

    /* Set node to 100% subsurface, 0% diffuse. */
    *subsurf_val = 1.0f;

    /* Delete Subsurface Color input */
    nodeRemoveSocket(ntree, node, subsurf_col);
  }
}

/* Convert emission inputs on the Principled BSDF. */
static void version_principled_bsdf_emission(bNodeTree *ntree)
{
  /* Blender 3.x and before would default to Emission = 0.0, Emission Strength = 1.0.
   * Now we default the other way around (1.0 and 0.0), but because the Strength input was added
   * a bit later, a file that only has the Emission socket would now end up as (1.0, 0.0) instead
   * of (1.0, 1.0).
   * Therefore, set strength to 1.0 for those files.
   */
  LISTBASE_FOREACH (bNode *, node, &ntree->nodes) {
    if (node->type != SH_NODE_BSDF_PRINCIPLED) {
      continue;
    }
    if (!nodeFindSocket(node, SOCK_IN, "Emission")) {
      /* Old enough to have neither, new defaults are fine. */
      continue;
    }
    if (nodeFindSocket(node, SOCK_IN, "Emission Strength")) {
      /* New enough to have both, no need to do anything. */
      continue;
    }
    bNodeSocket *sock = nodeAddStaticSocket(
        ntree, node, SOCK_IN, SOCK_FLOAT, PROP_NONE, "Emission Strength", "Emission Strength");
    *version_cycles_node_socket_float_value(sock) = 1.0f;
  }
}

/* Replace old Principled Hair BSDF as a variant in the new Principled Hair BSDF. */
static void version_replace_principled_hair_model(bNodeTree *ntree)
{
  LISTBASE_FOREACH (bNode *, node, &ntree->nodes) {
    if (node->type != SH_NODE_BSDF_HAIR_PRINCIPLED) {
      continue;
    }
    NodeShaderHairPrincipled *data = MEM_cnew<NodeShaderHairPrincipled>(__func__);
    data->model = SHD_PRINCIPLED_HAIR_CHIANG;
    data->parametrization = node->custom1;

    node->storage = data;
  }
}

static bNodeTreeInterfaceItem *legacy_socket_move_to_interface(bNodeSocket &legacy_socket,
                                                               const eNodeSocketInOut in_out)
{
  bNodeTreeInterfaceItem *new_item = static_cast<bNodeTreeInterfaceItem *>(
      MEM_mallocN(sizeof(bNodeTreeInterfaceSocket), __func__));
  new_item->item_type = NODE_INTERFACE_SOCKET;
  bNodeTreeInterfaceSocket &new_socket = *reinterpret_cast<bNodeTreeInterfaceSocket *>(new_item);

  /* Move reusable data. */
  new_socket.name = BLI_strdup(legacy_socket.name);
  new_socket.identifier = BLI_strdup(legacy_socket.identifier);
  new_socket.description = BLI_strdup(legacy_socket.description);
  new_socket.socket_type = BLI_strdup(legacy_socket.idname);
  new_socket.flag = (in_out == SOCK_IN ? NODE_INTERFACE_SOCKET_INPUT :
                                         NODE_INTERFACE_SOCKET_OUTPUT);
  SET_FLAG_FROM_TEST(
      new_socket.flag, legacy_socket.flag & SOCK_HIDE_VALUE, NODE_INTERFACE_SOCKET_HIDE_VALUE);
  SET_FLAG_FROM_TEST(new_socket.flag,
                     legacy_socket.flag & SOCK_HIDE_IN_MODIFIER,
                     NODE_INTERFACE_SOCKET_HIDE_IN_MODIFIER);
  new_socket.attribute_domain = legacy_socket.attribute_domain;

  /* The following data are stolen from the old data, the ownership of their memory is directly
   * transferred to the new data. */
  new_socket.default_attribute_name = legacy_socket.default_attribute_name;
  legacy_socket.default_attribute_name = nullptr;
  new_socket.socket_data = legacy_socket.default_value;
  legacy_socket.default_value = nullptr;
  new_socket.properties = legacy_socket.prop;
  legacy_socket.prop = nullptr;

  /* Unused data. */
  MEM_delete(legacy_socket.runtime);
  legacy_socket.runtime = nullptr;

  return new_item;
}

static void versioning_convert_node_tree_socket_lists_to_interface(bNodeTree *ntree)
{
  bNodeTreeInterface &tree_interface = ntree->tree_interface;

  const int num_inputs = BLI_listbase_count(&ntree->inputs_legacy);
  const int num_outputs = BLI_listbase_count(&ntree->outputs_legacy);
  tree_interface.root_panel.items_num = num_inputs + num_outputs;
  tree_interface.root_panel.items_array = static_cast<bNodeTreeInterfaceItem **>(MEM_malloc_arrayN(
      tree_interface.root_panel.items_num, sizeof(bNodeTreeInterfaceItem *), __func__));

  /* Convert outputs first to retain old outputs/inputs ordering. */
  int index;
  LISTBASE_FOREACH_INDEX (bNodeSocket *, socket, &ntree->outputs_legacy, index) {
    tree_interface.root_panel.items_array[index] = legacy_socket_move_to_interface(*socket,
                                                                                   SOCK_OUT);
  }
  LISTBASE_FOREACH_INDEX (bNodeSocket *, socket, &ntree->inputs_legacy, index) {
    tree_interface.root_panel.items_array[num_outputs + index] = legacy_socket_move_to_interface(
        *socket, SOCK_IN);
  }
}

/* Convert coat inputs on the Principled BSDF. */
static void version_principled_bsdf_coat(bNodeTree *ntree)
{
  LISTBASE_FOREACH (bNode *, node, &ntree->nodes) {
    if (node->type != SH_NODE_BSDF_PRINCIPLED) {
      continue;
    }
    if (nodeFindSocket(node, SOCK_IN, "Coat IOR") != nullptr) {
      continue;
    }
    bNodeSocket *coat_ior_input = nodeAddStaticSocket(
        ntree, node, SOCK_IN, SOCK_FLOAT, PROP_NONE, "Coat IOR", "Coat IOR");

    /* Adjust for 4x change in intensity. */
    bNodeSocket *coat_input = nodeFindSocket(node, SOCK_IN, "Clearcoat");
    *version_cycles_node_socket_float_value(coat_input) *= 0.25f;
    /* When the coat input is dynamic, instead of inserting a *0.25 math node, set the Coat IOR
     * to 1.2 instead - this also roughly quarters reflectivity compared to the 1.5 default. */
    *version_cycles_node_socket_float_value(coat_ior_input) = (coat_input->link) ? 1.2f : 1.5f;
  }

  /* Rename sockets. */
  version_node_input_socket_name(ntree, SH_NODE_BSDF_PRINCIPLED, "Clearcoat", "Coat");
  version_node_input_socket_name(
      ntree, SH_NODE_BSDF_PRINCIPLED, "Clearcoat Roughness", "Coat Roughness");
  version_node_input_socket_name(
      ntree, SH_NODE_BSDF_PRINCIPLED, "Clearcoat Normal", "Coat Normal");
}

static void version_copy_socket(bNodeTreeInterfaceSocket &dst,
                                const bNodeTreeInterfaceSocket &src,
                                char *identifier)
{
  /* Node socket copy function based on bNodeTreeInterface::item_copy to avoid using blenkernel. */
  dst.name = BLI_strdup(src.name);
  dst.description = BLI_strdup_null(src.description);
  dst.socket_type = BLI_strdup(src.socket_type);
  dst.default_attribute_name = BLI_strdup_null(src.default_attribute_name);
  dst.identifier = identifier;
  if (src.properties) {
    dst.properties = IDP_CopyProperty_ex(src.properties, 0);
  }
  if (src.socket_data != nullptr) {
    dst.socket_data = MEM_dupallocN(src.socket_data);
    /* No user count increment needed, gets reset after versioning. */
  }
}

static int version_nodes_find_valid_insert_position_for_item(const bNodeTreeInterfacePanel &panel,
                                                             const bNodeTreeInterfaceItem &item,
                                                             const int initial_pos)
{
  const bool sockets_above_panels = !(panel.flag &
                                      NODE_INTERFACE_PANEL_ALLOW_SOCKETS_AFTER_PANELS);
  const blender::Span<const bNodeTreeInterfaceItem *> items = {panel.items_array, panel.items_num};

  int pos = initial_pos;

  if (sockets_above_panels) {
    if (item.item_type == NODE_INTERFACE_PANEL) {
      /* Find the closest valid position from the end, only panels at or after #position. */
      for (int test_pos = items.size() - 1; test_pos >= initial_pos; test_pos--) {
        if (test_pos < 0) {
          /* Initial position is out of range but valid. */
          break;
        }
        if (items[test_pos]->item_type != NODE_INTERFACE_PANEL) {
          /* Found valid position, insert after the last socket item. */
          pos = test_pos + 1;
          break;
        }
      }
    }
    else {
      /* Find the closest valid position from the start, no panels at or after #position. */
      for (int test_pos = 0; test_pos <= initial_pos; test_pos++) {
        if (test_pos >= items.size()) {
          /* Initial position is out of range but valid. */
          break;
        }
        if (items[test_pos]->item_type == NODE_INTERFACE_PANEL) {
          /* Found valid position, inserting moves the first panel. */
          pos = test_pos;
          break;
        }
      }
    }
  }

  return pos;
}

static void version_nodes_insert_item(bNodeTreeInterfacePanel &parent,
                                      bNodeTreeInterfaceSocket &socket,
                                      int position)
{
  /* Apply any constraints on the item positions. */
  position = version_nodes_find_valid_insert_position_for_item(parent, socket.item, position);
  position = std::min(std::max(position, 0), parent.items_num);

  blender::MutableSpan<bNodeTreeInterfaceItem *> old_items = {parent.items_array,
                                                              parent.items_num};
  parent.items_num++;
  parent.items_array = MEM_cnew_array<bNodeTreeInterfaceItem *>(parent.items_num, __func__);
  parent.items().take_front(position).copy_from(old_items.take_front(position));
  parent.items().drop_front(position + 1).copy_from(old_items.drop_front(position));
  parent.items()[position] = &socket.item;

  if (old_items.data()) {
    MEM_freeN(old_items.data());
  }
}

/* Node group interface copy function based on bNodeTreeInterface::insert_item_copy. */
static void version_node_group_split_socket(bNodeTreeInterface &tree_interface,
                                            bNodeTreeInterfaceSocket &socket,
                                            bNodeTreeInterfacePanel *parent,
                                            int position)
{
  if (parent == nullptr) {
    parent = &tree_interface.root_panel;
  }

  bNodeTreeInterfaceSocket *csocket = static_cast<bNodeTreeInterfaceSocket *>(
      MEM_dupallocN(&socket));
  /* Generate a new unique identifier.
   * This might break existing links, but the identifiers were duplicate anyway. */
  char *dst_identifier = BLI_sprintfN("Socket_%d", tree_interface.next_uid++);
  version_copy_socket(*csocket, socket, dst_identifier);

  version_nodes_insert_item(*parent, *csocket, position);

  /* Original socket becomes output. */
  socket.flag &= ~NODE_INTERFACE_SOCKET_INPUT;
  /* Copied socket becomes input. */
  csocket->flag &= ~NODE_INTERFACE_SOCKET_OUTPUT;
}

void blo_do_versions_400(FileData *fd, Library * /*lib*/, Main *bmain)
{
  if (!MAIN_VERSION_FILE_ATLEAST(bmain, 400, 1)) {
    LISTBASE_FOREACH (Mesh *, mesh, &bmain->meshes) {
      version_mesh_legacy_to_struct_of_array_format(*mesh);
    }
    version_movieclips_legacy_camera_object(bmain);
  }

  if (!MAIN_VERSION_FILE_ATLEAST(bmain, 400, 2)) {
    LISTBASE_FOREACH (Mesh *, mesh, &bmain->meshes) {
      BKE_mesh_legacy_bevel_weight_to_generic(mesh);
    }
  }

  if (!MAIN_VERSION_FILE_ATLEAST(bmain, 400, 3)) {
    LISTBASE_FOREACH (bNodeTree *, ntree, &bmain->nodetrees) {
      if (ntree->type == NTREE_GEOMETRY) {
        version_geometry_nodes_add_realize_instance_nodes(ntree);
      }
    }
  }

  /* 400 4 did not require any do_version here. */

  if (!MAIN_VERSION_FILE_ATLEAST(bmain, 400, 5)) {
    LISTBASE_FOREACH (Scene *, scene, &bmain->scenes) {
      ToolSettings *ts = scene->toolsettings;
      if (ts->snap_mode_tools != SCE_SNAP_TO_NONE) {
        ts->snap_mode_tools = SCE_SNAP_TO_GEOM;
      }

#define SCE_SNAP_PROJECT (1 << 3)
      if (ts->snap_flag & SCE_SNAP_PROJECT) {
        ts->snap_mode &= ~SCE_SNAP_TO_FACE;
        ts->snap_mode |= SCE_SNAP_INDIVIDUAL_PROJECT;
      }
#undef SCE_SNAP_PROJECT
    }
  }

  if (!MAIN_VERSION_FILE_ATLEAST(bmain, 400, 6)) {
    LISTBASE_FOREACH (Mesh *, mesh, &bmain->meshes) {
      BKE_mesh_legacy_face_map_to_generic(mesh);
    }
    FOREACH_NODETREE_BEGIN (bmain, ntree, id) {
      versioning_replace_legacy_glossy_node(ntree);
      versioning_remove_microfacet_sharp_distribution(ntree);
    }
    FOREACH_NODETREE_END;
  }

  if (!MAIN_VERSION_FILE_ATLEAST(bmain, 400, 7)) {
    LISTBASE_FOREACH (Mesh *, mesh, &bmain->meshes) {
      version_mesh_crease_generic(*bmain);
    }
  }

  if (!MAIN_VERSION_FILE_ATLEAST(bmain, 400, 8)) {
    LISTBASE_FOREACH (bAction *, act, &bmain->actions) {
      act->frame_start = max_ff(act->frame_start, MINAFRAMEF);
      act->frame_end = min_ff(act->frame_end, MAXFRAMEF);
    }
  }

  if (!MAIN_VERSION_FILE_ATLEAST(bmain, 400, 9)) {
    LISTBASE_FOREACH (Light *, light, &bmain->lights) {
      if (light->type == LA_SPOT && light->nodetree) {
        version_replace_texcoord_normal_socket(light->nodetree);
      }
    }
  }

  /* Fix brush->tip_scale_x which should never be zero. */
  LISTBASE_FOREACH (Brush *, brush, &bmain->brushes) {
    if (brush->tip_scale_x == 0.0f) {
      brush->tip_scale_x = 1.0f;
    }
  }

  if (!MAIN_VERSION_FILE_ATLEAST(bmain, 400, 10)) {
    LISTBASE_FOREACH (bScreen *, screen, &bmain->screens) {
      LISTBASE_FOREACH (ScrArea *, area, &screen->areabase) {
        LISTBASE_FOREACH (SpaceLink *, space, &area->spacedata) {
          if (space->spacetype == SPACE_NODE) {
            SpaceNode *snode = reinterpret_cast<SpaceNode *>(space);
            snode->overlay.flag |= SN_OVERLAY_SHOW_PREVIEWS;
          }
        }
      }
    }
  }

  if (!MAIN_VERSION_FILE_ATLEAST(bmain, 400, 11)) {
    version_vertex_weight_edit_preserve_threshold_exclusivity(bmain);
  }

  if (!MAIN_VERSION_FILE_ATLEAST(bmain, 400, 12)) {
    if (!DNA_struct_member_exists(fd->filesdna, "LightProbe", "int", "grid_bake_samples")) {
      LISTBASE_FOREACH (LightProbe *, lightprobe, &bmain->lightprobes) {
        lightprobe->grid_bake_samples = 2048;
        lightprobe->surfel_density = 1.0f;
        lightprobe->grid_normal_bias = 0.3f;
        lightprobe->grid_view_bias = 0.0f;
        lightprobe->grid_facing_bias = 0.5f;
        lightprobe->grid_dilation_threshold = 0.5f;
        lightprobe->grid_dilation_radius = 1.0f;
      }
    }

    /* Set default bake resolution. */
    if (!DNA_struct_member_exists(fd->filesdna, "LightProbe", "int", "resolution")) {
      LISTBASE_FOREACH (LightProbe *, lightprobe, &bmain->lightprobes) {
        lightprobe->resolution = LIGHT_PROBE_RESOLUTION_1024;
      }
    }

    if (!DNA_struct_member_exists(fd->filesdna, "World", "int", "probe_resolution")) {
      LISTBASE_FOREACH (World *, world, &bmain->worlds) {
        world->probe_resolution = LIGHT_PROBE_RESOLUTION_1024;
      }
    }

    if (!DNA_struct_member_exists(fd->filesdna, "LightProbe", "float", "grid_surface_bias")) {
      LISTBASE_FOREACH (LightProbe *, lightprobe, &bmain->lightprobes) {
        lightprobe->grid_surface_bias = 0.05f;
        lightprobe->grid_escape_bias = 0.1f;
      }
    }

    /* Clear removed "Z Buffer" flag. */
    {
      const int R_IMF_FLAG_ZBUF_LEGACY = 1 << 0;
      LISTBASE_FOREACH (Scene *, scene, &bmain->scenes) {
        scene->r.im_format.flag &= ~R_IMF_FLAG_ZBUF_LEGACY;
      }
    }

    /* Reset the layer opacity for all layers to 1. */
    LISTBASE_FOREACH (GreasePencil *, grease_pencil, &bmain->grease_pencils) {
      for (blender::bke::greasepencil::Layer *layer : grease_pencil->layers_for_write()) {
        layer->opacity = 1.0f;
      }
    }

    FOREACH_NODETREE_BEGIN (bmain, ntree, id) {
      if (ntree->type == NTREE_SHADER) {
        /* Remove Transmission Roughness from Principled BSDF. */
        version_principled_transmission_roughness(ntree);
        /* Convert legacy Velvet BSDF nodes into the new Sheen BSDF node. */
        version_replace_velvet_sheen_node(ntree);
        /* Convert sheen inputs on the Principled BSDF. */
        version_principled_bsdf_sheen(ntree);
      }
    }
    FOREACH_NODETREE_END;

    LISTBASE_FOREACH (bScreen *, screen, &bmain->screens) {
      LISTBASE_FOREACH (ScrArea *, area, &screen->areabase) {
        LISTBASE_FOREACH (SpaceLink *, sl, &area->spacedata) {
          ListBase *regionbase = (sl == area->spacedata.first) ? &area->regionbase :
                                                                 &sl->regionbase;

          /* Layout based regions used to also disallow resizing, now these are separate flags.
           * Make sure they are set together for old regions. */
          LISTBASE_FOREACH (ARegion *, region, regionbase) {
            if (region->flag & RGN_FLAG_DYNAMIC_SIZE) {
              region->flag |= RGN_FLAG_NO_USER_RESIZE;
            }
          }
        }
      }
    }
  }

  if (!MAIN_VERSION_FILE_ATLEAST(bmain, 400, 13)) {
    /* For the scenes configured to use the "None" display disable the color management
     * again. This will handle situation when the "None" display is removed and is replaced with
     * a "Raw" view instead.
     *
     * Note that this versioning will do nothing if the "None" display exists in the OCIO
     * configuration. */
    LISTBASE_FOREACH (Scene *, scene, &bmain->scenes) {
      const ColorManagedDisplaySettings &display_settings = scene->display_settings;
      if (STREQ(display_settings.display_device, "None")) {
        BKE_scene_disable_color_management(scene);
      }
    }
  }

  if (!MAIN_VERSION_FILE_ATLEAST(bmain, 400, 14)) {
    if (!DNA_struct_member_exists(
            fd->filesdna, "SceneEEVEE", "RaytraceEEVEE", "reflection_options")) {
      LISTBASE_FOREACH (Scene *, scene, &bmain->scenes) {
        scene->eevee.reflection_options.flag = RAYTRACE_EEVEE_USE_DENOISE;
        scene->eevee.reflection_options.denoise_stages = RAYTRACE_EEVEE_DENOISE_SPATIAL |
                                                         RAYTRACE_EEVEE_DENOISE_TEMPORAL |
                                                         RAYTRACE_EEVEE_DENOISE_BILATERAL;
        scene->eevee.reflection_options.screen_trace_quality = 0.25f;
        scene->eevee.reflection_options.screen_trace_thickness = 0.2f;
        scene->eevee.reflection_options.sample_clamp = 10.0f;
        scene->eevee.reflection_options.resolution_scale = 2;

        scene->eevee.refraction_options = scene->eevee.reflection_options;

        scene->eevee.ray_split_settings = 0;
        scene->eevee.ray_tracing_method = RAYTRACE_EEVEE_METHOD_SCREEN;
      }
    }

    if (!DNA_struct_exists(fd->filesdna, "RegionAssetShelf")) {
      LISTBASE_FOREACH (bScreen *, screen, &bmain->screens) {
        LISTBASE_FOREACH (ScrArea *, area, &screen->areabase) {
          LISTBASE_FOREACH (SpaceLink *, sl, &area->spacedata) {
            if (sl->spacetype != SPACE_VIEW3D) {
              continue;
            }

            ListBase *regionbase = (sl == area->spacedata.first) ? &area->regionbase :
                                                                   &sl->regionbase;

            if (ARegion *new_shelf_region = do_versions_add_region_if_not_found(
                    regionbase,
                    RGN_TYPE_ASSET_SHELF,
                    "asset shelf for view3d (versioning)",
                    RGN_TYPE_TOOL_HEADER))
            {
              new_shelf_region->alignment = RGN_ALIGN_BOTTOM;
            }
            if (ARegion *new_shelf_header = do_versions_add_region_if_not_found(
                    regionbase,
                    RGN_TYPE_ASSET_SHELF_HEADER,
                    "asset shelf header for view3d (versioning)",
                    RGN_TYPE_ASSET_SHELF))
            {
              new_shelf_header->alignment = RGN_ALIGN_BOTTOM | RGN_SPLIT_PREV;
            }
          }
        }
      }
    }
  }

  if (!MAIN_VERSION_FILE_ATLEAST(bmain, 400, 16)) {
    /* Set Normalize property of Noise Texture node to true. */
    FOREACH_NODETREE_BEGIN (bmain, ntree, id) {
      if (ntree->type != NTREE_CUSTOM) {
        LISTBASE_FOREACH (bNode *, node, &ntree->nodes) {
          if (node->type == SH_NODE_TEX_NOISE) {
            ((NodeTexNoise *)node->storage)->normalize = true;
          }
        }
      }
    }
    FOREACH_NODETREE_END;
  }

  if (!MAIN_VERSION_FILE_ATLEAST(bmain, 400, 17)) {
    if (!DNA_struct_exists(fd->filesdna, "NodeShaderHairPrincipled")) {
      FOREACH_NODETREE_BEGIN (bmain, ntree, id) {
        if (ntree->type == NTREE_SHADER) {
          version_replace_principled_hair_model(ntree);
        }
      }
      FOREACH_NODETREE_END;
    }

    /* Panorama properties shared with Eevee. */
    if (!DNA_struct_member_exists(fd->filesdna, "Camera", "float", "fisheye_fov")) {
      Camera default_cam = *DNA_struct_default_get(Camera);
      LISTBASE_FOREACH (Camera *, camera, &bmain->cameras) {
        IDProperty *ccam = version_cycles_properties_from_ID(&camera->id);
        if (ccam) {
          camera->panorama_type = version_cycles_property_int(
              ccam, "panorama_type", default_cam.panorama_type);
          camera->fisheye_fov = version_cycles_property_float(
              ccam, "fisheye_fov", default_cam.fisheye_fov);
          camera->fisheye_lens = version_cycles_property_float(
              ccam, "fisheye_lens", default_cam.fisheye_lens);
          camera->latitude_min = version_cycles_property_float(
              ccam, "latitude_min", default_cam.latitude_min);
          camera->latitude_max = version_cycles_property_float(
              ccam, "latitude_max", default_cam.latitude_max);
          camera->longitude_min = version_cycles_property_float(
              ccam, "longitude_min", default_cam.longitude_min);
          camera->longitude_max = version_cycles_property_float(
              ccam, "longitude_max", default_cam.longitude_max);
          /* Fit to match default projective camera with focal_length 50 and sensor_width 36. */
          camera->fisheye_polynomial_k0 = version_cycles_property_float(
              ccam, "fisheye_polynomial_k0", default_cam.fisheye_polynomial_k0);
          camera->fisheye_polynomial_k1 = version_cycles_property_float(
              ccam, "fisheye_polynomial_k1", default_cam.fisheye_polynomial_k1);
          camera->fisheye_polynomial_k2 = version_cycles_property_float(
              ccam, "fisheye_polynomial_k2", default_cam.fisheye_polynomial_k2);
          camera->fisheye_polynomial_k3 = version_cycles_property_float(
              ccam, "fisheye_polynomial_k3", default_cam.fisheye_polynomial_k3);
          camera->fisheye_polynomial_k4 = version_cycles_property_float(
              ccam, "fisheye_polynomial_k4", default_cam.fisheye_polynomial_k4);
        }
        else {
          camera->panorama_type = default_cam.panorama_type;
          camera->fisheye_fov = default_cam.fisheye_fov;
          camera->fisheye_lens = default_cam.fisheye_lens;
          camera->latitude_min = default_cam.latitude_min;
          camera->latitude_max = default_cam.latitude_max;
          camera->longitude_min = default_cam.longitude_min;
          camera->longitude_max = default_cam.longitude_max;
          /* Fit to match default projective camera with focal_length 50 and sensor_width 36. */
          camera->fisheye_polynomial_k0 = default_cam.fisheye_polynomial_k0;
          camera->fisheye_polynomial_k1 = default_cam.fisheye_polynomial_k1;
          camera->fisheye_polynomial_k2 = default_cam.fisheye_polynomial_k2;
          camera->fisheye_polynomial_k3 = default_cam.fisheye_polynomial_k3;
          camera->fisheye_polynomial_k4 = default_cam.fisheye_polynomial_k4;
        }
      }
    }

    if (!DNA_struct_member_exists(fd->filesdna, "LightProbe", "float", "grid_flag")) {
      LISTBASE_FOREACH (LightProbe *, lightprobe, &bmain->lightprobes) {
        /* Keep old behavior of baking the whole lighting. */
        lightprobe->grid_flag = LIGHTPROBE_GRID_CAPTURE_WORLD | LIGHTPROBE_GRID_CAPTURE_INDIRECT |
                                LIGHTPROBE_GRID_CAPTURE_EMISSION;
      }
    }

    if (!DNA_struct_member_exists(fd->filesdna, "SceneEEVEE", "int", "gi_irradiance_pool_size")) {
      LISTBASE_FOREACH (Scene *, scene, &bmain->scenes) {
        scene->eevee.gi_irradiance_pool_size = 16;
      }
    }

    LISTBASE_FOREACH (Scene *, scene, &bmain->scenes) {
      scene->toolsettings->snap_flag_anim |= SCE_SNAP;
      scene->toolsettings->snap_anim_mode |= SCE_SNAP_TO_FRAME;
    }
  }

  if (!MAIN_VERSION_FILE_ATLEAST(bmain, 400, 20)) {
    /* Convert old socket lists into new interface items. */
    FOREACH_NODETREE_BEGIN (bmain, ntree, id) {
      versioning_convert_node_tree_socket_lists_to_interface(ntree);
      /* Clear legacy sockets after conversion.
       * Internal data pointers have been moved or freed already. */
      BLI_freelistN(&ntree->inputs_legacy);
      BLI_freelistN(&ntree->outputs_legacy);
    }
    FOREACH_NODETREE_END;
  }
  else {
    /* Legacy node tree sockets are created for forward compatibility,
     * but have to be freed after loading and versioning. */
    FOREACH_NODETREE_BEGIN (bmain, ntree, id) {
      LISTBASE_FOREACH_MUTABLE (bNodeSocket *, legacy_socket, &ntree->inputs_legacy) {
        MEM_SAFE_FREE(legacy_socket->default_attribute_name);
        MEM_SAFE_FREE(legacy_socket->default_value);
        if (legacy_socket->prop) {
          IDP_FreeProperty(legacy_socket->prop);
        }
        MEM_delete(legacy_socket->runtime);
        MEM_freeN(legacy_socket);
      }
      LISTBASE_FOREACH_MUTABLE (bNodeSocket *, legacy_socket, &ntree->outputs_legacy) {
        MEM_SAFE_FREE(legacy_socket->default_attribute_name);
        MEM_SAFE_FREE(legacy_socket->default_value);
        if (legacy_socket->prop) {
          IDP_FreeProperty(legacy_socket->prop);
        }
        MEM_delete(legacy_socket->runtime);
        MEM_freeN(legacy_socket);
      }
      BLI_listbase_clear(&ntree->inputs_legacy);
      BLI_listbase_clear(&ntree->outputs_legacy);
    }
    FOREACH_NODETREE_END;
  }

  if (!MAIN_VERSION_FILE_ATLEAST(bmain, 400, 22)) {
    /* Initialize root panel flags in files created before these flags were added. */
    FOREACH_NODETREE_BEGIN (bmain, ntree, id) {
      ntree->tree_interface.root_panel.flag |= NODE_INTERFACE_PANEL_ALLOW_CHILD_PANELS;
    }
    FOREACH_NODETREE_END;
  }

  if (!MAIN_VERSION_FILE_ATLEAST(bmain, 400, 23)) {
    LISTBASE_FOREACH (bNodeTree *, ntree, &bmain->nodetrees) {
      if (ntree->type == NTREE_GEOMETRY) {
        LISTBASE_FOREACH (bNode *, node, &ntree->nodes) {
          if (node->type == GEO_NODE_SET_SHADE_SMOOTH) {
            node->custom1 = ATTR_DOMAIN_FACE;
          }
        }
      }
    }
  }

  if (!MAIN_VERSION_FILE_ATLEAST(bmain, 400, 24)) {
    FOREACH_NODETREE_BEGIN (bmain, ntree, id) {
      if (ntree->type == NTREE_SHADER) {
        /* Convert coat inputs on the Principled BSDF. */
        version_principled_bsdf_coat(ntree);
        /* Convert subsurface inputs on the Principled BSDF. */
        version_principled_bsdf_subsurface(ntree);
        /* Convert emission on the Principled BSDF. */
        version_principled_bsdf_emission(ntree);
      }
    }
    FOREACH_NODETREE_END;

<<<<<<< HEAD
    {
      LISTBASE_FOREACH (bScreen *, screen, &bmain->screens) {
        LISTBASE_FOREACH (ScrArea *, area, &screen->areabase) {
          LISTBASE_FOREACH (SpaceLink *, sl, &area->spacedata) {
            const ListBase *regionbase = (sl == area->spacedata.first) ? &area->regionbase :
                                                                         &sl->regionbase;
            LISTBASE_FOREACH (ARegion *, region, regionbase) {
              if (region->regiontype != RGN_TYPE_ASSET_SHELF) {
                continue;
              }

              RegionAssetShelf *shelf_data = static_cast<RegionAssetShelf *>(region->regiondata);
              if (shelf_data && shelf_data->active_shelf &&
                  (shelf_data->active_shelf->preferred_row_count == 0)) {
                shelf_data->active_shelf->preferred_row_count = 1;
              }
            }
          }
        }
      }
    }

    /* Convert sockets with both input and output flag into two separate sockets. */
    FOREACH_NODETREE_BEGIN (bmain, ntree, id) {
      blender::Vector<bNodeTreeInterfaceSocket *> sockets_to_split;
      ntree->tree_interface.foreach_item([&](bNodeTreeInterfaceItem &item) {
        if (item.item_type == NODE_INTERFACE_SOCKET) {
          bNodeTreeInterfaceSocket &socket = reinterpret_cast<bNodeTreeInterfaceSocket &>(item);
          if ((socket.flag & NODE_INTERFACE_SOCKET_INPUT) &&
              (socket.flag & NODE_INTERFACE_SOCKET_OUTPUT)) {
            sockets_to_split.append(&socket);
          }
        }
        return true;
      });

      for (bNodeTreeInterfaceSocket *socket : sockets_to_split) {
        const int position = ntree->tree_interface.find_item_position(socket->item);
        bNodeTreeInterfacePanel *parent = ntree->tree_interface.find_item_parent(socket->item);
        version_node_group_split_socket(ntree->tree_interface, *socket, parent, position + 1);
      }
    }
    FOREACH_NODETREE_END;
=======
    LISTBASE_FOREACH (bScreen *, screen, &bmain->screens) {
      LISTBASE_FOREACH (ScrArea *, area, &screen->areabase) {
        LISTBASE_FOREACH (SpaceLink *, sl, &area->spacedata) {
          if (sl->spacetype == SPACE_SEQ) {
            SpaceSeq *sseq = (SpaceSeq *)sl;
            sseq->timeline_overlay.flag |= SEQ_TIMELINE_SHOW_STRIP_RETIMING;
          }
        }
      }
    }
>>>>>>> fe78d49c
  }

  /**
   * Versioning code until next subversion bump goes here.
   *
   * \note Be sure to check when bumping the version:
   * - #do_versions_after_linking_400 in this file.
   * - `versioning_userdef.cc`, #blo_do_versions_userdef
   * - `versioning_userdef.cc`, #do_versions_theme
   *
   * \note Keep this message at the bottom of the function.
   */
  {
    /* Keep this block, even when empty. */
  }
}<|MERGE_RESOLUTION|>--- conflicted
+++ resolved
@@ -1317,7 +1317,6 @@
     }
     FOREACH_NODETREE_END;
 
-<<<<<<< HEAD
     {
       LISTBASE_FOREACH (bScreen *, screen, &bmain->screens) {
         LISTBASE_FOREACH (ScrArea *, area, &screen->areabase) {
@@ -1331,7 +1330,8 @@
 
               RegionAssetShelf *shelf_data = static_cast<RegionAssetShelf *>(region->regiondata);
               if (shelf_data && shelf_data->active_shelf &&
-                  (shelf_data->active_shelf->preferred_row_count == 0)) {
+                  (shelf_data->active_shelf->preferred_row_count == 0))
+              {
                 shelf_data->active_shelf->preferred_row_count = 1;
               }
             }
@@ -1347,7 +1347,8 @@
         if (item.item_type == NODE_INTERFACE_SOCKET) {
           bNodeTreeInterfaceSocket &socket = reinterpret_cast<bNodeTreeInterfaceSocket &>(item);
           if ((socket.flag & NODE_INTERFACE_SOCKET_INPUT) &&
-              (socket.flag & NODE_INTERFACE_SOCKET_OUTPUT)) {
+              (socket.flag & NODE_INTERFACE_SOCKET_OUTPUT))
+          {
             sockets_to_split.append(&socket);
           }
         }
@@ -1361,18 +1362,19 @@
       }
     }
     FOREACH_NODETREE_END;
-=======
-    LISTBASE_FOREACH (bScreen *, screen, &bmain->screens) {
-      LISTBASE_FOREACH (ScrArea *, area, &screen->areabase) {
-        LISTBASE_FOREACH (SpaceLink *, sl, &area->spacedata) {
-          if (sl->spacetype == SPACE_SEQ) {
-            SpaceSeq *sseq = (SpaceSeq *)sl;
-            sseq->timeline_overlay.flag |= SEQ_TIMELINE_SHOW_STRIP_RETIMING;
+
+    if (!MAIN_VERSION_FILE_ATLEAST(bmain, 400, 25)) {
+      LISTBASE_FOREACH (bScreen *, screen, &bmain->screens) {
+        LISTBASE_FOREACH (ScrArea *, area, &screen->areabase) {
+          LISTBASE_FOREACH (SpaceLink *, sl, &area->spacedata) {
+            if (sl->spacetype == SPACE_SEQ) {
+              SpaceSeq *sseq = (SpaceSeq *)sl;
+              sseq->timeline_overlay.flag |= SEQ_TIMELINE_SHOW_STRIP_RETIMING;
+            }
           }
         }
       }
     }
->>>>>>> fe78d49c
   }
 
   /**
