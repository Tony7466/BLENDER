--- conflicted
+++ resolved
@@ -241,7 +241,6 @@
   if (!MAIN_VERSION_ATLEAST(bmain, 400, 6)) {
     LISTBASE_FOREACH (Mesh *, mesh, &bmain->meshes) {
       BKE_mesh_legacy_face_map_to_generic(mesh);
-<<<<<<< HEAD
     }
     FOREACH_NODETREE_BEGIN (bmain, ntree, id) {
       versioning_replace_legacy_glossy_node(ntree);
@@ -253,14 +252,7 @@
   if (!MAIN_VERSION_ATLEAST(bmain, 400, 7)) {
     LISTBASE_FOREACH (Mesh *, mesh, &bmain->meshes) {
       version_mesh_crease_generic(*bmain);
-=======
->>>>>>> 6ceb6fa2
-    }
-    FOREACH_NODETREE_BEGIN (bmain, ntree, id) {
-      versioning_replace_legacy_glossy_node(ntree);
-      versioning_remove_microfacet_sharp_distribution(ntree);
-    }
-    FOREACH_NODETREE_END;
+    }
   }
 
   /**
