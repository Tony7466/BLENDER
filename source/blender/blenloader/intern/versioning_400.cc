--- conflicted
+++ resolved
@@ -2898,20 +2898,6 @@
     }
   }
 
-<<<<<<< HEAD
-  if (!MAIN_VERSION_FILE_ATLEAST(bmain, 401, 22)) {
-    if (!DNA_struct_member_exists(fd->filesdna, "ToolSettings", "float", "snap_angle_increment_2d")) {
-      const float default_snap_angle_increment = DEG2RADF(15.0f);
-      const float default_snap_angle_increment_precision = DEG2RADF(5.0f);
-        LISTBASE_FOREACH (Scene *, scene, &bmain->scenes) {
-            scene->toolsettings->snap_angle_increment_2d = default_snap_angle_increment;
-            scene->toolsettings->snap_angle_increment_3d = default_snap_angle_increment;
-            scene->toolsettings->snap_angle_increment_2d_precision = default_snap_angle_increment_precision;
-            scene->toolsettings->snap_angle_increment_3d_precision = default_snap_angle_increment_precision;
-    }
-  }
-}
-=======
   if (!MAIN_VERSION_FILE_ATLEAST(bmain, 402, 1)) {
     using namespace blender::bke::greasepencil;
     /* Initialize newly added scale layer transform to one. */
@@ -2982,7 +2968,19 @@
       image_settings_avi_to_ffmpeg(sce);
     }
   }
->>>>>>> 05b465f0
+
+  if (!MAIN_VERSION_FILE_ATLEAST(bmain, 402, 6)) {
+    if (!DNA_struct_member_exists(fd->filesdna, "ToolSettings", "float", "snap_angle_increment_2d")) {
+      const float default_snap_angle_increment = DEG2RADF(15.0f);
+      const float default_snap_angle_increment_precision = DEG2RADF(5.0f);
+        LISTBASE_FOREACH (Scene *, scene, &bmain->scenes) {
+            scene->toolsettings->snap_angle_increment_2d = default_snap_angle_increment;
+            scene->toolsettings->snap_angle_increment_3d = default_snap_angle_increment;
+            scene->toolsettings->snap_angle_increment_2d_precision = default_snap_angle_increment_precision;
+            scene->toolsettings->snap_angle_increment_3d_precision = default_snap_angle_increment_precision;
+    }
+  }
+}
 
   /**
    * Always bump subversion in BKE_blender_version.h when adding versioning
