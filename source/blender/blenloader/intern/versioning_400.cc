--- conflicted
+++ resolved
@@ -488,12 +488,6 @@
     }
     FOREACH_NODETREE_END;
 
-<<<<<<< HEAD
-    LISTBASE_FOREACH (Scene *, scene, &bmain->scenes) {
-      scene->toolsettings->snap_flag_anim |= SCE_SNAP;
-      scene->toolsettings->snap_anim_mode |= SCE_SNAP_TO_FRAME;
-    }
-=======
     LISTBASE_FOREACH (bScreen *, screen, &bmain->screens) {
       LISTBASE_FOREACH (ScrArea *, area, &screen->areabase) {
         LISTBASE_FOREACH (SpaceLink *, sl, &area->spacedata) {
@@ -539,6 +533,9 @@
    */
   {
     /* Keep this block, even when empty. */
->>>>>>> 13e9f553
+    LISTBASE_FOREACH (Scene *, scene, &bmain->scenes) {
+      scene->toolsettings->snap_flag_anim |= SCE_SNAP;
+      scene->toolsettings->snap_anim_mode |= SCE_SNAP_TO_FRAME;
+    }
   }
 }