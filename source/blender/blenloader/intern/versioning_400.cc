/* SPDX-FileCopyrightText: 2023 Blender Authors
 *
 * SPDX-License-Identifier: GPL-2.0-or-later */

/** \file
 * \ingroup blenloader
 */

#define DNA_DEPRECATED_ALLOW

#include <cmath>

#include "CLG_log.h"

#include "DNA_brush_types.h"
#include "DNA_camera_types.h"
#include "DNA_light_types.h"
#include "DNA_lightprobe_types.h"
#include "DNA_modifier_types.h"
#include "DNA_movieclip_types.h"
#include "DNA_scene_types.h"
#include "DNA_world_types.h"

#include "DNA_defaults.h"
#include "DNA_genfile.h"
#include "DNA_particle_types.h"

#include "BLI_assert.h"
#include "BLI_listbase.h"
#include "BLI_map.hh"
#include "BLI_math_vector.h"
#include "BLI_set.hh"
#include "BLI_string.h"
#include "BLI_string_ref.hh"

#include "BKE_armature.h"
#include "BKE_attribute.h"
#include "BKE_effect.h"
#include "BKE_grease_pencil.hh"
#include "BKE_idprop.hh"
#include "BKE_main.h"
#include "BKE_mesh_legacy_convert.hh"
#include "BKE_node.hh"
#include "BKE_node_runtime.hh"
#include "BKE_scene.h"
#include "BKE_tracking.h"

#include "ANIM_armature_iter.hh"
#include "ANIM_bone_collections.h"

#include "ED_armature.hh"

#include "BLT_translation.h"

#include "BLO_read_write.hh"
#include "BLO_readfile.h"

#include "readfile.hh"

#include "versioning_common.hh"

// static CLG_LogRef LOG = {"blo.readfile.doversion"};

static void version_composite_nodetree_null_id(bNodeTree *ntree, Scene *scene)
{
  for (bNode *node : ntree->all_nodes()) {
    if (node->id == nullptr &&
        ((node->type == CMP_NODE_R_LAYERS) ||
         (node->type == CMP_NODE_CRYPTOMATTE && node->custom1 == CMP_CRYPTOMATTE_SRC_RENDER)))
    {
      node->id = &scene->id;
    }
  }
}

/* Move bone-group color to the individual bones. */
static void version_bonegroup_migrate_color(Main *bmain)
{
  using PoseSet = blender::Set<bPose *>;
  blender::Map<bArmature *, PoseSet> armature_poses;

  /* Gather a mapping from armature to the poses that use it. */
  LISTBASE_FOREACH (Object *, ob, &bmain->objects) {
    if (ob->type != OB_ARMATURE || !ob->pose) {
      continue;
    }

    bArmature *arm = reinterpret_cast<bArmature *>(ob->data);
    BLI_assert_msg(GS(arm->id.name) == ID_AR,
                   "Expected ARMATURE object to have an Armature as data");

    /* There is no guarantee that the current state of poses is in sync with the Armature data.
     *
     * NOTE: No need to handle user reference-counting in readfile code. */
    BKE_pose_ensure(bmain, ob, arm, false);

    PoseSet &pose_set = armature_poses.lookup_or_add_default(arm);
    pose_set.add(ob->pose);
  }

  /* Move colors from the pose's bone-group to either the armature bones or the
   * pose bones, depending on how many poses use the Armature. */
  for (const PoseSet &pose_set : armature_poses.values()) {
    /* If the Armature is shared, the bone group colors might be different, and thus they have to
     * be stored on the pose bones. If the Armature is NOT shared, the bone colors can be stored
     * directly on the Armature bones. */
    const bool store_on_armature = pose_set.size() == 1;

    for (bPose *pose : pose_set) {
      LISTBASE_FOREACH (bPoseChannel *, pchan, &pose->chanbase) {
        const bActionGroup *bgrp = (const bActionGroup *)BLI_findlink(&pose->agroups,
                                                                      (pchan->agrp_index - 1));
        if (!bgrp) {
          continue;
        }

        BoneColor &bone_color = store_on_armature ? pchan->bone->color : pchan->color;
        bone_color.palette_index = bgrp->customCol;
        memcpy(&bone_color.custom, &bgrp->cs, sizeof(bone_color.custom));
      }
    }
  }
}

static void version_bonelayers_to_bonecollections(Main *bmain)
{
  char bcoll_name[MAX_NAME];
  char custom_prop_name[MAX_NAME];

  LISTBASE_FOREACH (bArmature *, arm, &bmain->armatures) {
    IDProperty *arm_idprops = IDP_GetProperties(&arm->id, false);

    BLI_assert_msg(arm->edbo == nullptr, "did not expect an Armature to be saved in edit mode");
    const uint layer_used = arm->layer_used;

    /* Construct a bone collection for each layer that contains at least one bone. */
    blender::Vector<std::pair<uint, BoneCollection *>> layermask_collection;
    for (uint layer = 0; layer < 32; ++layer) {
      const uint layer_mask = 1u << layer;
      if ((layer_used & layer_mask) == 0) {
        /* Layer is empty, so no need to convert to collection. */
        continue;
      }

      /* Construct a suitable name for this bone layer. */
      bcoll_name[0] = '\0';
      if (arm_idprops) {
        /* See if we can use the layer name from the Bone Manager add-on. This is a popular add-on
         * for managing bone layers and giving them names. */
        SNPRINTF(custom_prop_name, "layer_name_%u", layer);
        IDProperty *prop = IDP_GetPropertyFromGroup(arm_idprops, custom_prop_name);
        if (prop != nullptr && prop->type == IDP_STRING && IDP_String(prop)[0] != '\0') {
          SNPRINTF(bcoll_name, "Layer %u - %s", layer + 1, IDP_String(prop));
        }
      }
      if (bcoll_name[0] == '\0') {
        /* Either there was no name defined in the custom property, or
         * it was the empty string. */
        SNPRINTF(bcoll_name, "Layer %u", layer + 1);
      }

      /* Create a new bone collection for this layer. */
      BoneCollection *bcoll = ANIM_armature_bonecoll_new(arm, bcoll_name);
      layermask_collection.append(std::make_pair(layer_mask, bcoll));

      if ((arm->layer & layer_mask) == 0) {
        ANIM_bonecoll_hide(bcoll);
      }
    }

    /* Iterate over the bones to assign them to their layers. */
    blender::animrig::ANIM_armature_foreach_bone(&arm->bonebase, [&](Bone *bone) {
      for (auto layer_bcoll : layermask_collection) {
        const uint layer_mask = layer_bcoll.first;
        if ((bone->layer & layer_mask) == 0) {
          continue;
        }

        BoneCollection *bcoll = layer_bcoll.second;
        ANIM_armature_bonecoll_assign(bcoll, bone);
      }
    });
  }
}

static void version_bonegroups_to_bonecollections(Main *bmain)
{
  LISTBASE_FOREACH (Object *, ob, &bmain->objects) {
    if (ob->type != OB_ARMATURE || !ob->pose) {
      continue;
    }

    /* Convert the bone groups on a bone-by-bone basis. */
    bArmature *arm = reinterpret_cast<bArmature *>(ob->data);
    bPose *pose = ob->pose;

    blender::Map<const bActionGroup *, BoneCollection *> collections_by_group;
    /* Convert all bone groups, regardless of whether they contain any bones. */
    LISTBASE_FOREACH (bActionGroup *, bgrp, &pose->agroups) {
      BoneCollection *bcoll = ANIM_armature_bonecoll_new(arm, bgrp->name);
      collections_by_group.add_new(bgrp, bcoll);

      /* Before now, bone visibility was determined by armature layers, and bone
       * groups did not have any impact on this. To retain the behavior, that
       * hiding all layers a bone is on hides the bone, the
       * bone-group-collections should be created hidden. */
      ANIM_bonecoll_hide(bcoll);
    }

    /* Assign the bones to their bone group based collection. */
    LISTBASE_FOREACH (bPoseChannel *, pchan, &pose->chanbase) {
      /* Find the bone group of this pose channel. */
      const bActionGroup *bgrp = (const bActionGroup *)BLI_findlink(&pose->agroups,
                                                                    (pchan->agrp_index - 1));
      if (!bgrp) {
        continue;
      }

      /* Assign the bone. */
      BoneCollection *bcoll = collections_by_group.lookup(bgrp);
      ANIM_armature_bonecoll_assign(bcoll, pchan->bone);
    }

    /* The list of bone groups (pose->agroups) is intentionally left alone here. This will allow
     * for older versions of Blender to open the file with bone groups intact. Of course the bone
     * groups will not be updated any more, but this way the data at least survives an accidental
     * save with Blender 4.0. */
  }
}

void do_versions_after_linking_400(FileData *fd, Main *bmain)
{
  if (!MAIN_VERSION_FILE_ATLEAST(bmain, 400, 9)) {
    /* Fix area light scaling. */
    LISTBASE_FOREACH (Light *, light, &bmain->lights) {
      light->energy = light->energy_deprecated;
      if (light->type == LA_AREA) {
        light->energy *= M_PI_4;
      }
    }

    /* XXX This was added several years ago in 'lib_link` code of Scene... Should be safe enough
     * here. */
    LISTBASE_FOREACH (Scene *, scene, &bmain->scenes) {
      if (scene->nodetree) {
        version_composite_nodetree_null_id(scene->nodetree, scene);
      }
    }

    /* XXX This was added many years ago (1c19940198) in 'lib_link` code of particles as a bug-fix.
     * But this is actually versioning. Should be safe enough here. */
    LISTBASE_FOREACH (ParticleSettings *, part, &bmain->particles) {
      if (!part->effector_weights) {
        part->effector_weights = BKE_effector_add_weights(part->force_group);
      }
    }

    /* Object proxies have been deprecated sine 3.x era, so their update & sanity check can now
     * happen in do_versions code. */
    LISTBASE_FOREACH (Object *, ob, &bmain->objects) {
      if (ob->proxy) {
        /* Paranoia check, actually a proxy_from pointer should never be written... */
        if (!ID_IS_LINKED(ob->proxy)) {
          ob->proxy->proxy_from = nullptr;
          ob->proxy = nullptr;

          if (ob->id.lib) {
            BLO_reportf_wrap(fd->reports,
                             RPT_INFO,
                             TIP_("Proxy lost from object %s lib %s\n"),
                             ob->id.name + 2,
                             ob->id.lib->filepath);
          }
          else {
            BLO_reportf_wrap(fd->reports,
                             RPT_INFO,
                             TIP_("Proxy lost from object %s lib <NONE>\n"),
                             ob->id.name + 2);
          }
          fd->reports->count.missing_obproxies++;
        }
        else {
          /* This triggers object_update to always use a copy. */
          ob->proxy->proxy_from = ob;
        }
      }
    }
  }

  if (!MAIN_VERSION_FILE_ATLEAST(bmain, 400, 21)) {
    if (!DNA_struct_elem_find(fd->filesdna, "bPoseChannel", "BoneColor", "color")) {
      version_bonegroup_migrate_color(bmain);
    }

    if (!DNA_struct_elem_find(fd->filesdna, "bArmature", "ListBase", "collections")) {
      version_bonelayers_to_bonecollections(bmain);
      version_bonegroups_to_bonecollections(bmain);
    }
  }

  /**
   * Versioning code until next subversion bump goes here.
   *
   * \note Be sure to check when bumping the version:
   * - #blo_do_versions_400 in this file.
   * - `versioning_userdef.cc`, #blo_do_versions_userdef
   * - `versioning_userdef.cc`, #do_versions_theme
   *
   * \note Keep this message at the bottom of the function.
   */
  {
    /* Keep this block, even when empty. */
  }
}

static void version_mesh_legacy_to_struct_of_array_format(Mesh &mesh)
{
  BKE_mesh_legacy_convert_flags_to_selection_layers(&mesh);
  BKE_mesh_legacy_convert_flags_to_hide_layers(&mesh);
  BKE_mesh_legacy_convert_uvs_to_generic(&mesh);
  BKE_mesh_legacy_convert_mpoly_to_material_indices(&mesh);
  BKE_mesh_legacy_sharp_faces_from_flags(&mesh);
  BKE_mesh_legacy_bevel_weight_to_layers(&mesh);
  BKE_mesh_legacy_sharp_edges_from_flags(&mesh);
  BKE_mesh_legacy_face_set_to_generic(&mesh);
  BKE_mesh_legacy_edge_crease_to_layers(&mesh);
  BKE_mesh_legacy_uv_seam_from_flags(&mesh);
  BKE_mesh_legacy_convert_verts_to_positions(&mesh);
  BKE_mesh_legacy_attribute_flags_to_strings(&mesh);
  BKE_mesh_legacy_convert_loops_to_corners(&mesh);
  BKE_mesh_legacy_convert_polys_to_offsets(&mesh);
  BKE_mesh_legacy_convert_edges_to_generic(&mesh);
}

static void version_motion_tracking_legacy_camera_object(MovieClip &movieclip)
{
  MovieTracking &tracking = movieclip.tracking;
  MovieTrackingObject *active_tracking_object = BKE_tracking_object_get_active(&tracking);
  MovieTrackingObject *tracking_camera_object = BKE_tracking_object_get_camera(&tracking);

  BLI_assert(tracking_camera_object != nullptr);

  if (BLI_listbase_is_empty(&tracking_camera_object->tracks)) {
    tracking_camera_object->tracks = tracking.tracks_legacy;
    active_tracking_object->active_track = tracking.act_track_legacy;
  }

  if (BLI_listbase_is_empty(&tracking_camera_object->plane_tracks)) {
    tracking_camera_object->plane_tracks = tracking.plane_tracks_legacy;
    active_tracking_object->active_plane_track = tracking.act_plane_track_legacy;
  }

  if (tracking_camera_object->reconstruction.cameras == nullptr) {
    tracking_camera_object->reconstruction = tracking.reconstruction_legacy;
  }

  /* Clear pointers in the legacy storage.
   * Always do it, in the case something got missed in the logic above, so that the legacy storage
   * is always ensured to be empty after load. */
  BLI_listbase_clear(&tracking.tracks_legacy);
  BLI_listbase_clear(&tracking.plane_tracks_legacy);
  tracking.act_track_legacy = nullptr;
  tracking.act_plane_track_legacy = nullptr;
  memset(&tracking.reconstruction_legacy, 0, sizeof(tracking.reconstruction_legacy));
}

static void version_movieclips_legacy_camera_object(Main *bmain)
{
  LISTBASE_FOREACH (MovieClip *, movieclip, &bmain->movieclips) {
    version_motion_tracking_legacy_camera_object(*movieclip);
  }
}

static void version_geometry_nodes_add_realize_instance_nodes(bNodeTree *ntree)
{
  LISTBASE_FOREACH_MUTABLE (bNode *, node, &ntree->nodes) {
    if (STREQ(node->idname, "GeometryNodeMeshBoolean")) {
      add_realize_instances_before_socket(ntree, node, nodeFindSocket(node, SOCK_IN, "Mesh 2"));
    }
  }
}

/* Version VertexWeightEdit modifier to make existing weights exclusive of the threshold. */
static void version_vertex_weight_edit_preserve_threshold_exclusivity(Main *bmain)
{
  LISTBASE_FOREACH (Object *, ob, &bmain->objects) {
    if (ob->type != OB_MESH) {
      continue;
    }

    LISTBASE_FOREACH (ModifierData *, md, &ob->modifiers) {
      if (md->type == eModifierType_WeightVGEdit) {
        WeightVGEditModifierData *wmd = reinterpret_cast<WeightVGEditModifierData *>(md);
        wmd->add_threshold = nexttoward(wmd->add_threshold, 2.0);
        wmd->rem_threshold = nexttoward(wmd->rem_threshold, -1.0);
      }
    }
  }
}

static void version_mesh_crease_generic(Main &bmain)
{
  LISTBASE_FOREACH (Mesh *, mesh, &bmain.meshes) {
    BKE_mesh_legacy_crease_to_generic(mesh);
  }

  LISTBASE_FOREACH (bNodeTree *, ntree, &bmain.nodetrees) {
    if (ntree->type == NTREE_GEOMETRY) {
      LISTBASE_FOREACH (bNode *, node, &ntree->nodes) {
        if (STR_ELEM(node->idname,
                     "GeometryNodeStoreNamedAttribute",
                     "GeometryNodeInputNamedAttribute")) {
          bNodeSocket *socket = nodeFindSocket(node, SOCK_IN, "Name");
          if (STREQ(socket->default_value_typed<bNodeSocketValueString>()->value, "crease")) {
            STRNCPY(socket->default_value_typed<bNodeSocketValueString>()->value, "crease_edge");
          }
        }
      }
    }
  }

  LISTBASE_FOREACH (Object *, object, &bmain.objects) {
    LISTBASE_FOREACH (ModifierData *, md, &object->modifiers) {
      if (md->type != eModifierType_Nodes) {
        continue;
      }
      if (IDProperty *settings = reinterpret_cast<NodesModifierData *>(md)->settings.properties) {
        LISTBASE_FOREACH (IDProperty *, prop, &settings->data.group) {
          if (blender::StringRef(prop->name).endswith("_attribute_name")) {
            if (STREQ(IDP_String(prop), "crease")) {
              IDP_AssignString(prop, "crease_edge");
            }
          }
        }
      }
    }
  }
}

static void versioning_replace_legacy_glossy_node(bNodeTree *ntree)
{
  LISTBASE_FOREACH (bNode *, node, &ntree->nodes) {
    if (node->type == SH_NODE_BSDF_GLOSSY_LEGACY) {
      STRNCPY(node->idname, "ShaderNodeBsdfAnisotropic");
      node->type = SH_NODE_BSDF_GLOSSY;
    }
  }
}

static void versioning_remove_microfacet_sharp_distribution(bNodeTree *ntree)
{
  /* Find all glossy, glass and refraction BSDF nodes that have their distribution
   * set to SHARP and set them to GGX, disconnect any link to the Roughness input
   * and set its value to zero. */
  LISTBASE_FOREACH (bNode *, node, &ntree->nodes) {
    if (!ELEM(node->type, SH_NODE_BSDF_GLOSSY, SH_NODE_BSDF_GLASS, SH_NODE_BSDF_REFRACTION)) {
      continue;
    }
    if (node->custom1 != SHD_GLOSSY_SHARP_DEPRECATED) {
      continue;
    }

    node->custom1 = SHD_GLOSSY_GGX;
    LISTBASE_FOREACH (bNodeSocket *, socket, &node->inputs) {
      if (!STREQ(socket->identifier, "Roughness")) {
        continue;
      }

      if (socket->link != nullptr) {
        nodeRemLink(ntree, socket->link);
      }
      bNodeSocketValueFloat *socket_value = (bNodeSocketValueFloat *)socket->default_value;
      socket_value->value = 0.0f;

      break;
    }
  }
}

static void version_replace_texcoord_normal_socket(bNodeTree *ntree)
{
  /* The normal of a spot light was set to the incoming light direction, replace with the
   * `Incoming` socket from the Geometry shader node. */
  bNode *geometry_node = nullptr;
  bNode *transform_node = nullptr;
  bNodeSocket *incoming_socket = nullptr;
  bNodeSocket *vec_in_socket = nullptr;
  bNodeSocket *vec_out_socket = nullptr;

  LISTBASE_FOREACH_MUTABLE (bNodeLink *, link, &ntree->links) {
    if (link->fromnode->type == SH_NODE_TEX_COORD && STREQ(link->fromsock->identifier, "Normal")) {
      if (geometry_node == nullptr) {
        geometry_node = nodeAddStaticNode(nullptr, ntree, SH_NODE_NEW_GEOMETRY);
        incoming_socket = nodeFindSocket(geometry_node, SOCK_OUT, "Incoming");

        transform_node = nodeAddStaticNode(nullptr, ntree, SH_NODE_VECT_TRANSFORM);
        vec_in_socket = nodeFindSocket(transform_node, SOCK_IN, "Vector");
        vec_out_socket = nodeFindSocket(transform_node, SOCK_OUT, "Vector");

        NodeShaderVectTransform *nodeprop = (NodeShaderVectTransform *)transform_node->storage;
        nodeprop->type = SHD_VECT_TRANSFORM_TYPE_NORMAL;

        nodeAddLink(ntree, geometry_node, incoming_socket, transform_node, vec_in_socket);
      }
      nodeAddLink(ntree, transform_node, vec_out_socket, link->tonode, link->tosock);
      nodeRemLink(ntree, link);
    }
  }
}

static void version_principled_transmission_roughness(bNodeTree *ntree)
{
  LISTBASE_FOREACH (bNode *, node, &ntree->nodes) {
    if (node->type != SH_NODE_BSDF_PRINCIPLED) {
      continue;
    }
    bNodeSocket *sock = nodeFindSocket(node, SOCK_IN, "Transmission Roughness");
    if (sock != nullptr) {
      nodeRemoveSocket(ntree, node, sock);
    }
  }
}

/* Convert legacy Velvet BSDF nodes into the new Sheen BSDF node. */
static void version_replace_velvet_sheen_node(bNodeTree *ntree)
{
  LISTBASE_FOREACH (bNode *, node, &ntree->nodes) {
    if (node->type == SH_NODE_BSDF_SHEEN) {
      STRNCPY(node->idname, "ShaderNodeBsdfSheen");

      bNodeSocket *sigmaInput = nodeFindSocket(node, SOCK_IN, "Sigma");
      if (sigmaInput != nullptr) {
        node->custom1 = SHD_SHEEN_ASHIKHMIN;
        STRNCPY(sigmaInput->identifier, "Roughness");
        STRNCPY(sigmaInput->name, "Roughness");
      }
    }
  }
}

/* Convert sheen inputs on the Principled BSDF. */
static void version_principled_bsdf_sheen(bNodeTree *ntree)
{
  auto check_node = [](const bNode *node) {
    return (node->type == SH_NODE_BSDF_PRINCIPLED) &&
           (nodeFindSocket(node, SOCK_IN, "Sheen Roughness") == nullptr);
  };
  auto update_input = [ntree](bNode *node, bNodeSocket *input) {
    /* Change socket type to Color. */
    nodeModifySocketTypeStatic(ntree, node, input, SOCK_RGBA, 0);

    /* Account for the change in intensity between the old and new model.
     * If the Sheen input is set to a fixed value, adjust it and set the tint to white.
     * Otherwise, if it's connected, keep it as-is but set the tint to 0.2 instead. */
    bNodeSocket *sheen = nodeFindSocket(node, SOCK_IN, "Sheen");
    if (sheen != nullptr && sheen->link == nullptr) {
      *version_cycles_node_socket_float_value(sheen) *= 0.2f;

      static float default_value[] = {1.0f, 1.0f, 1.0f, 1.0f};
      copy_v4_v4(version_cycles_node_socket_rgba_value(input), default_value);
    }
    else {
      static float default_value[] = {0.2f, 0.2f, 0.2f, 1.0f};
      copy_v4_v4(version_cycles_node_socket_rgba_value(input), default_value);
    }
  };
  auto update_input_link = [](bNode *, bNodeSocket *, bNode *, bNodeSocket *) {
    /* Don't replace the link here, tint works differently enough now to make conversion
     * impractical. */
  };

  version_update_node_input(ntree, check_node, "Sheen Tint", update_input, update_input_link);

  LISTBASE_FOREACH (bNode *, node, &ntree->nodes) {
    if (check_node(node)) {
      bNodeSocket *input = nodeAddStaticSocket(
          ntree, node, SOCK_IN, SOCK_FLOAT, PROP_FACTOR, "Sheen Roughness", "Sheen Roughness");
      *version_cycles_node_socket_float_value(input) = 0.5f;
    }
  }
}

/* Convert emission inputs on the Principled BSDF. */
static void version_principled_bsdf_emission(bNodeTree *ntree)
{
  /* Blender 3.x and before would default to Emission = 0.0, Emission Strength = 1.0.
   * Now we default the other way around (1.0 and 0.0), but because the Strength input was added
   * a bit later, a file that only has the Emission socket would now end up as (1.0, 0.0) instead
   * of (1.0, 1.0).
   * Therefore, set strength to 1.0 for those files.
   */
  LISTBASE_FOREACH (bNode *, node, &ntree->nodes) {
    if (node->type != SH_NODE_BSDF_PRINCIPLED) {
      continue;
    }
    if (!nodeFindSocket(node, SOCK_IN, "Emission")) {
      /* Old enough to have neither, new defaults are fine. */
      continue;
    }
    if (nodeFindSocket(node, SOCK_IN, "Emission Strength")) {
      /* New enough to have both, no need to do anything. */
      continue;
    }
    bNodeSocket *sock = nodeAddStaticSocket(
        ntree, node, SOCK_IN, SOCK_FLOAT, PROP_NONE, "Emission Strength", "Emission Strength");
    *version_cycles_node_socket_float_value(sock) = 1.0f;
  }
}

/* Replace old Principled Hair BSDF as a variant in the new Principled Hair BSDF. */
static void version_replace_principled_hair_model(bNodeTree *ntree)
{
  LISTBASE_FOREACH (bNode *, node, &ntree->nodes) {
    if (node->type != SH_NODE_BSDF_HAIR_PRINCIPLED) {
      continue;
    }
    NodeShaderHairPrincipled *data = MEM_cnew<NodeShaderHairPrincipled>(__func__);
    data->model = SHD_PRINCIPLED_HAIR_CHIANG;
    data->parametrization = node->custom1;

    node->storage = data;
  }
}

static bNodeTreeInterfaceItem *legacy_socket_move_to_interface(bNodeSocket &legacy_socket,
                                                               const eNodeSocketInOut in_out)
{
  bNodeTreeInterfaceItem *new_item = static_cast<bNodeTreeInterfaceItem *>(
      MEM_mallocN(sizeof(bNodeTreeInterfaceSocket), __func__));
  new_item->item_type = NODE_INTERFACE_SOCKET;
  bNodeTreeInterfaceSocket &new_socket = *reinterpret_cast<bNodeTreeInterfaceSocket *>(new_item);

  /* Move reusable data. */
  new_socket.name = BLI_strdup(legacy_socket.name);
  new_socket.identifier = BLI_strdup(legacy_socket.identifier);
  new_socket.description = BLI_strdup(legacy_socket.description);
  new_socket.socket_type = BLI_strdup(legacy_socket.idname);
  new_socket.flag = (in_out == SOCK_IN ? NODE_INTERFACE_SOCKET_INPUT :
                                         NODE_INTERFACE_SOCKET_OUTPUT);
  SET_FLAG_FROM_TEST(
      new_socket.flag, legacy_socket.flag & SOCK_HIDE_VALUE, NODE_INTERFACE_SOCKET_HIDE_VALUE);
  SET_FLAG_FROM_TEST(new_socket.flag,
                     legacy_socket.flag & SOCK_HIDE_IN_MODIFIER,
                     NODE_INTERFACE_SOCKET_HIDE_IN_MODIFIER);
  new_socket.attribute_domain = legacy_socket.attribute_domain;

  /* The following data are stolen from the old data, the ownership of their memory is directly
   * transferred to the new data. */
  new_socket.default_attribute_name = legacy_socket.default_attribute_name;
  legacy_socket.default_attribute_name = nullptr;
  new_socket.socket_data = legacy_socket.default_value;
  legacy_socket.default_value = nullptr;
  new_socket.properties = legacy_socket.prop;
  legacy_socket.prop = nullptr;

  /* Unused data. */
  MEM_delete(legacy_socket.runtime);
  legacy_socket.runtime = nullptr;

  return new_item;
}

static void versioning_convert_node_tree_socket_lists_to_interface(bNodeTree *ntree)
{
  bNodeTreeInterface &tree_interface = ntree->tree_interface;

  const int num_inputs = BLI_listbase_count(&ntree->inputs_legacy);
  const int num_outputs = BLI_listbase_count(&ntree->outputs_legacy);
  tree_interface.root_panel.items_num = num_inputs + num_outputs;
  tree_interface.root_panel.items_array = static_cast<bNodeTreeInterfaceItem **>(MEM_malloc_arrayN(
      tree_interface.root_panel.items_num, sizeof(bNodeTreeInterfaceItem *), __func__));

  /* Convert outputs first to retain old outputs/inputs ordering. */
  int index;
  LISTBASE_FOREACH_INDEX (bNodeSocket *, socket, &ntree->outputs_legacy, index) {
    tree_interface.root_panel.items_array[index] = legacy_socket_move_to_interface(*socket,
                                                                                   SOCK_OUT);
  }
  LISTBASE_FOREACH_INDEX (bNodeSocket *, socket, &ntree->inputs_legacy, index) {
    tree_interface.root_panel.items_array[num_outputs + index] = legacy_socket_move_to_interface(
        *socket, SOCK_IN);
  }
}

/* Convert coat inputs on the Principled BSDF. */
static void version_principled_bsdf_coat(bNodeTree *ntree)
{
  LISTBASE_FOREACH (bNode *, node, &ntree->nodes) {
    if (node->type != SH_NODE_BSDF_PRINCIPLED) {
      continue;
    }
    if (nodeFindSocket(node, SOCK_IN, "Coat IOR") != nullptr) {
      continue;
    }
    bNodeSocket *coat_ior_input = nodeAddStaticSocket(
        ntree, node, SOCK_IN, SOCK_FLOAT, PROP_NONE, "Coat IOR", "Coat IOR");

    /* Adjust for 4x change in intensity. */
    bNodeSocket *coat_input = nodeFindSocket(node, SOCK_IN, "Clearcoat");
    *version_cycles_node_socket_float_value(coat_input) *= 0.25f;
    /* When the coat input is dynamic, instead of inserting a *0.25 math node, set the Coat IOR
     * to 1.2 instead - this also roughly quarters reflectivity compared to the 1.5 default. */
    *version_cycles_node_socket_float_value(coat_ior_input) = (coat_input->link) ? 1.2f : 1.5f;
  }

  /* Rename sockets. */
  version_node_input_socket_name(ntree, SH_NODE_BSDF_PRINCIPLED, "Clearcoat", "Coat");
  version_node_input_socket_name(
      ntree, SH_NODE_BSDF_PRINCIPLED, "Clearcoat Roughness", "Coat Roughness");
  version_node_input_socket_name(
      ntree, SH_NODE_BSDF_PRINCIPLED, "Clearcoat Normal", "Coat Normal");
}

void blo_do_versions_400(FileData *fd, Library * /*lib*/, Main *bmain)
{
  if (!MAIN_VERSION_FILE_ATLEAST(bmain, 400, 1)) {
    LISTBASE_FOREACH (Mesh *, mesh, &bmain->meshes) {
      version_mesh_legacy_to_struct_of_array_format(*mesh);
    }
    version_movieclips_legacy_camera_object(bmain);
  }

  if (!MAIN_VERSION_FILE_ATLEAST(bmain, 400, 2)) {
    LISTBASE_FOREACH (Mesh *, mesh, &bmain->meshes) {
      BKE_mesh_legacy_bevel_weight_to_generic(mesh);
    }
  }

  if (!MAIN_VERSION_FILE_ATLEAST(bmain, 400, 3)) {
    LISTBASE_FOREACH (bNodeTree *, ntree, &bmain->nodetrees) {
      if (ntree->type == NTREE_GEOMETRY) {
        version_geometry_nodes_add_realize_instance_nodes(ntree);
      }
    }
  }

  /* 400 4 did not require any do_version here. */

  if (!MAIN_VERSION_FILE_ATLEAST(bmain, 400, 5)) {
    LISTBASE_FOREACH (Scene *, scene, &bmain->scenes) {
      ToolSettings *ts = scene->toolsettings;
      if (ts->snap_mode_tools != SCE_SNAP_TO_NONE) {
        ts->snap_mode_tools = SCE_SNAP_TO_GEOM;
      }

#define SCE_SNAP_PROJECT (1 << 3)
      if (ts->snap_flag & SCE_SNAP_PROJECT) {
        ts->snap_mode &= ~SCE_SNAP_TO_FACE;
        ts->snap_mode |= SCE_SNAP_INDIVIDUAL_PROJECT;
      }
#undef SCE_SNAP_PROJECT
    }
  }

  if (!MAIN_VERSION_FILE_ATLEAST(bmain, 400, 6)) {
    LISTBASE_FOREACH (Mesh *, mesh, &bmain->meshes) {
      BKE_mesh_legacy_face_map_to_generic(mesh);
    }
    FOREACH_NODETREE_BEGIN (bmain, ntree, id) {
      versioning_replace_legacy_glossy_node(ntree);
      versioning_remove_microfacet_sharp_distribution(ntree);
    }
    FOREACH_NODETREE_END;
  }

  if (!MAIN_VERSION_FILE_ATLEAST(bmain, 400, 7)) {
    LISTBASE_FOREACH (Mesh *, mesh, &bmain->meshes) {
      version_mesh_crease_generic(*bmain);
    }
  }

  if (!MAIN_VERSION_FILE_ATLEAST(bmain, 400, 8)) {
    LISTBASE_FOREACH (bAction *, act, &bmain->actions) {
      act->frame_start = max_ff(act->frame_start, MINAFRAMEF);
      act->frame_end = min_ff(act->frame_end, MAXFRAMEF);
    }
  }

  if (!MAIN_VERSION_FILE_ATLEAST(bmain, 400, 9)) {
    LISTBASE_FOREACH (Light *, light, &bmain->lights) {
      if (light->type == LA_SPOT && light->nodetree) {
        version_replace_texcoord_normal_socket(light->nodetree);
      }
    }
  }

  /* Fix brush->tip_scale_x which should never be zero. */
  LISTBASE_FOREACH (Brush *, brush, &bmain->brushes) {
    if (brush->tip_scale_x == 0.0f) {
      brush->tip_scale_x = 1.0f;
    }
  }

  if (!MAIN_VERSION_FILE_ATLEAST(bmain, 400, 10)) {
    LISTBASE_FOREACH (bScreen *, screen, &bmain->screens) {
      LISTBASE_FOREACH (ScrArea *, area, &screen->areabase) {
        LISTBASE_FOREACH (SpaceLink *, space, &area->spacedata) {
          if (space->spacetype == SPACE_NODE) {
            SpaceNode *snode = reinterpret_cast<SpaceNode *>(space);
            snode->overlay.flag |= SN_OVERLAY_SHOW_PREVIEWS;
          }
        }
      }
    }
  }

  if (!MAIN_VERSION_FILE_ATLEAST(bmain, 400, 11)) {
    version_vertex_weight_edit_preserve_threshold_exclusivity(bmain);
  }

  if (!MAIN_VERSION_FILE_ATLEAST(bmain, 400, 12)) {
    if (!DNA_struct_elem_find(fd->filesdna, "LightProbe", "int", "grid_bake_samples")) {
      LISTBASE_FOREACH (LightProbe *, lightprobe, &bmain->lightprobes) {
        lightprobe->grid_bake_samples = 2048;
        lightprobe->surfel_density = 1.0f;
        lightprobe->grid_normal_bias = 0.3f;
        lightprobe->grid_view_bias = 0.0f;
        lightprobe->grid_facing_bias = 0.5f;
        lightprobe->grid_dilation_threshold = 0.5f;
        lightprobe->grid_dilation_radius = 1.0f;
      }
    }

    /* Set default bake resolution. */
    if (!DNA_struct_elem_find(fd->filesdna, "LightProbe", "int", "resolution")) {
      LISTBASE_FOREACH (LightProbe *, lightprobe, &bmain->lightprobes) {
        lightprobe->resolution = LIGHT_PROBE_RESOLUTION_1024;
      }
    }

    if (!DNA_struct_elem_find(fd->filesdna, "World", "int", "probe_resolution")) {
      LISTBASE_FOREACH (World *, world, &bmain->worlds) {
        world->probe_resolution = LIGHT_PROBE_RESOLUTION_1024;
      }
    }

    if (!DNA_struct_elem_find(fd->filesdna, "LightProbe", "float", "grid_surface_bias")) {
      LISTBASE_FOREACH (LightProbe *, lightprobe, &bmain->lightprobes) {
        lightprobe->grid_surface_bias = 0.05f;
        lightprobe->grid_escape_bias = 0.1f;
      }
    }

    /* Clear removed "Z Buffer" flag. */
    {
      const int R_IMF_FLAG_ZBUF_LEGACY = 1 << 0;
      LISTBASE_FOREACH (Scene *, scene, &bmain->scenes) {
        scene->r.im_format.flag &= ~R_IMF_FLAG_ZBUF_LEGACY;
      }
    }

    /* Reset the layer opacity for all layers to 1. */
    LISTBASE_FOREACH (GreasePencil *, grease_pencil, &bmain->grease_pencils) {
      for (blender::bke::greasepencil::Layer *layer : grease_pencil->layers_for_write()) {
        layer->opacity = 1.0f;
      }
    }

    FOREACH_NODETREE_BEGIN (bmain, ntree, id) {
      if (ntree->type == NTREE_SHADER) {
        /* Remove Transmission Roughness from Principled BSDF. */
        version_principled_transmission_roughness(ntree);
        /* Convert legacy Velvet BSDF nodes into the new Sheen BSDF node. */
        version_replace_velvet_sheen_node(ntree);
        /* Convert sheen inputs on the Principled BSDF. */
        version_principled_bsdf_sheen(ntree);
      }
    }
    FOREACH_NODETREE_END;

    LISTBASE_FOREACH (bScreen *, screen, &bmain->screens) {
      LISTBASE_FOREACH (ScrArea *, area, &screen->areabase) {
        LISTBASE_FOREACH (SpaceLink *, sl, &area->spacedata) {
          ListBase *regionbase = (sl == area->spacedata.first) ? &area->regionbase :
                                                                 &sl->regionbase;

          /* Layout based regions used to also disallow resizing, now these are separate flags.
           * Make sure they are set together for old regions. */
          LISTBASE_FOREACH (ARegion *, region, regionbase) {
            if (region->flag & RGN_FLAG_DYNAMIC_SIZE) {
              region->flag |= RGN_FLAG_NO_USER_RESIZE;
            }
          }
        }
      }
    }
  }

  if (!MAIN_VERSION_FILE_ATLEAST(bmain, 400, 13)) {
    /* For the scenes configured to use the "None" display disable the color management
     * again. This will handle situation when the "None" display is removed and is replaced with
     * a "Raw" view instead.
     *
     * Note that this versioning will do nothing if the "None" display exists in the OCIO
     * configuration. */
    LISTBASE_FOREACH (Scene *, scene, &bmain->scenes) {
      const ColorManagedDisplaySettings &display_settings = scene->display_settings;
      if (STREQ(display_settings.display_device, "None")) {
        BKE_scene_disable_color_management(scene);
      }
    }
  }

  if (!MAIN_VERSION_FILE_ATLEAST(bmain, 400, 14)) {
    if (!DNA_struct_elem_find(fd->filesdna, "SceneEEVEE", "RaytraceEEVEE", "reflection_options")) {
      LISTBASE_FOREACH (Scene *, scene, &bmain->scenes) {
        scene->eevee.reflection_options.flag = RAYTRACE_EEVEE_USE_DENOISE;
        scene->eevee.reflection_options.denoise_stages = RAYTRACE_EEVEE_DENOISE_SPATIAL |
                                                         RAYTRACE_EEVEE_DENOISE_TEMPORAL |
                                                         RAYTRACE_EEVEE_DENOISE_BILATERAL;
        scene->eevee.reflection_options.screen_trace_quality = 0.25f;
        scene->eevee.reflection_options.screen_trace_thickness = 0.2f;
        scene->eevee.reflection_options.sample_clamp = 10.0f;
        scene->eevee.reflection_options.resolution_scale = 2;

        scene->eevee.refraction_options = scene->eevee.reflection_options;

        scene->eevee.ray_split_settings = 0;
        scene->eevee.ray_tracing_method = RAYTRACE_EEVEE_METHOD_SCREEN;
      }
    }

    if (!DNA_struct_find(fd->filesdna, "RegionAssetShelf")) {
      LISTBASE_FOREACH (bScreen *, screen, &bmain->screens) {
        LISTBASE_FOREACH (ScrArea *, area, &screen->areabase) {
          LISTBASE_FOREACH (SpaceLink *, sl, &area->spacedata) {
            if (sl->spacetype != SPACE_VIEW3D) {
              continue;
            }

            ListBase *regionbase = (sl == area->spacedata.first) ? &area->regionbase :
                                                                   &sl->regionbase;

            if (ARegion *new_shelf_region = do_versions_add_region_if_not_found(
                    regionbase,
                    RGN_TYPE_ASSET_SHELF,
                    "asset shelf for view3d (versioning)",
                    RGN_TYPE_TOOL_HEADER))
            {
              new_shelf_region->alignment = RGN_ALIGN_BOTTOM;
            }
            if (ARegion *new_shelf_header = do_versions_add_region_if_not_found(
                    regionbase,
                    RGN_TYPE_ASSET_SHELF_HEADER,
                    "asset shelf header for view3d (versioning)",
                    RGN_TYPE_ASSET_SHELF))
            {
              new_shelf_header->alignment = RGN_ALIGN_BOTTOM | RGN_SPLIT_PREV;
            }
          }
        }
      }
    }
  }

  if (!MAIN_VERSION_FILE_ATLEAST(bmain, 400, 16)) {
    /* Set Normalize property of Noise Texture node to true. */
    FOREACH_NODETREE_BEGIN (bmain, ntree, id) {
      if (ntree->type != NTREE_CUSTOM) {
        LISTBASE_FOREACH (bNode *, node, &ntree->nodes) {
          if (node->type == SH_NODE_TEX_NOISE) {
            ((NodeTexNoise *)node->storage)->normalize = true;
          }
        }
      }
    }
    FOREACH_NODETREE_END;
  }

  if (!MAIN_VERSION_FILE_ATLEAST(bmain, 400, 17)) {
    if (!DNA_struct_find(fd->filesdna, "NodeShaderHairPrincipled")) {
      FOREACH_NODETREE_BEGIN (bmain, ntree, id) {
        if (ntree->type == NTREE_SHADER) {
          version_replace_principled_hair_model(ntree);
        }
      }
      FOREACH_NODETREE_END;
    }

    /* Panorama properties shared with Eevee. */
    if (!DNA_struct_elem_find(fd->filesdna, "Camera", "float", "fisheye_fov")) {
      Camera default_cam = *DNA_struct_default_get(Camera);
      LISTBASE_FOREACH (Camera *, camera, &bmain->cameras) {
        IDProperty *ccam = version_cycles_properties_from_ID(&camera->id);
        if (ccam) {
          camera->panorama_type = version_cycles_property_int(
              ccam, "panorama_type", default_cam.panorama_type);
          camera->fisheye_fov = version_cycles_property_float(
              ccam, "fisheye_fov", default_cam.fisheye_fov);
          camera->fisheye_lens = version_cycles_property_float(
              ccam, "fisheye_lens", default_cam.fisheye_lens);
          camera->latitude_min = version_cycles_property_float(
              ccam, "latitude_min", default_cam.latitude_min);
          camera->latitude_max = version_cycles_property_float(
              ccam, "latitude_max", default_cam.latitude_max);
          camera->longitude_min = version_cycles_property_float(
              ccam, "longitude_min", default_cam.longitude_min);
          camera->longitude_max = version_cycles_property_float(
              ccam, "longitude_max", default_cam.longitude_max);
          /* Fit to match default projective camera with focal_length 50 and sensor_width 36. */
          camera->fisheye_polynomial_k0 = version_cycles_property_float(
              ccam, "fisheye_polynomial_k0", default_cam.fisheye_polynomial_k0);
          camera->fisheye_polynomial_k1 = version_cycles_property_float(
              ccam, "fisheye_polynomial_k1", default_cam.fisheye_polynomial_k1);
          camera->fisheye_polynomial_k2 = version_cycles_property_float(
              ccam, "fisheye_polynomial_k2", default_cam.fisheye_polynomial_k2);
          camera->fisheye_polynomial_k3 = version_cycles_property_float(
              ccam, "fisheye_polynomial_k3", default_cam.fisheye_polynomial_k3);
          camera->fisheye_polynomial_k4 = version_cycles_property_float(
              ccam, "fisheye_polynomial_k4", default_cam.fisheye_polynomial_k4);
        }
        else {
          camera->panorama_type = default_cam.panorama_type;
          camera->fisheye_fov = default_cam.fisheye_fov;
          camera->fisheye_lens = default_cam.fisheye_lens;
          camera->latitude_min = default_cam.latitude_min;
          camera->latitude_max = default_cam.latitude_max;
          camera->longitude_min = default_cam.longitude_min;
          camera->longitude_max = default_cam.longitude_max;
          /* Fit to match default projective camera with focal_length 50 and sensor_width 36. */
          camera->fisheye_polynomial_k0 = default_cam.fisheye_polynomial_k0;
          camera->fisheye_polynomial_k1 = default_cam.fisheye_polynomial_k1;
          camera->fisheye_polynomial_k2 = default_cam.fisheye_polynomial_k2;
          camera->fisheye_polynomial_k3 = default_cam.fisheye_polynomial_k3;
          camera->fisheye_polynomial_k4 = default_cam.fisheye_polynomial_k4;
        }
      }
    }

    if (!DNA_struct_elem_find(fd->filesdna, "LightProbe", "float", "grid_flag")) {
      LISTBASE_FOREACH (LightProbe *, lightprobe, &bmain->lightprobes) {
        /* Keep old behavior of baking the whole lighting. */
        lightprobe->grid_flag = LIGHTPROBE_GRID_CAPTURE_WORLD | LIGHTPROBE_GRID_CAPTURE_INDIRECT |
                                LIGHTPROBE_GRID_CAPTURE_EMISSION;
      }
    }

    if (!DNA_struct_elem_find(fd->filesdna, "SceneEEVEE", "int", "gi_irradiance_pool_size")) {
      LISTBASE_FOREACH (Scene *, scene, &bmain->scenes) {
        scene->eevee.gi_irradiance_pool_size = 16;
      }
    }

    LISTBASE_FOREACH (Scene *, scene, &bmain->scenes) {
      scene->toolsettings->snap_flag_anim |= SCE_SNAP;
      scene->toolsettings->snap_anim_mode |= SCE_SNAP_TO_FRAME;
    }
  }

  if (!MAIN_VERSION_FILE_ATLEAST(bmain, 400, 20)) {
    /* Convert old socket lists into new interface items. */
    FOREACH_NODETREE_BEGIN (bmain, ntree, id) {
      versioning_convert_node_tree_socket_lists_to_interface(ntree);
      /* Clear legacy sockets after conversion.
       * Internal data pointers have been moved or freed already. */
      BLI_freelistN(&ntree->inputs_legacy);
      BLI_freelistN(&ntree->outputs_legacy);
    }
    FOREACH_NODETREE_END;
  }
  else {
    /* Legacy node tree sockets are created for forward compatibility,
     * but have to be freed after loading and versioning. */
    FOREACH_NODETREE_BEGIN (bmain, ntree, id) {
      LISTBASE_FOREACH_MUTABLE (bNodeSocket *, legacy_socket, &ntree->inputs_legacy) {
        MEM_SAFE_FREE(legacy_socket->default_attribute_name);
        MEM_SAFE_FREE(legacy_socket->default_value);
        if (legacy_socket->prop) {
          IDP_FreeProperty(legacy_socket->prop);
        }
        MEM_delete(legacy_socket->runtime);
        MEM_freeN(legacy_socket);
      }
      LISTBASE_FOREACH_MUTABLE (bNodeSocket *, legacy_socket, &ntree->outputs_legacy) {
        MEM_SAFE_FREE(legacy_socket->default_attribute_name);
        MEM_SAFE_FREE(legacy_socket->default_value);
        if (legacy_socket->prop) {
          IDP_FreeProperty(legacy_socket->prop);
        }
        MEM_delete(legacy_socket->runtime);
        MEM_freeN(legacy_socket);
      }
      BLI_listbase_clear(&ntree->inputs_legacy);
      BLI_listbase_clear(&ntree->outputs_legacy);
    }
    FOREACH_NODETREE_END;
  }

  if (!MAIN_VERSION_FILE_ATLEAST(bmain, 400, 22)) {
    /* Initialize root panel flags in files created before these flags were added. */
    FOREACH_NODETREE_BEGIN (bmain, ntree, id) {
      ntree->tree_interface.root_panel.flag |= NODE_INTERFACE_PANEL_ALLOW_CHILD_PANELS;
    }
    FOREACH_NODETREE_END;
  }

  if (!MAIN_VERSION_FILE_ATLEAST(bmain, 400, 23)) {
    LISTBASE_FOREACH (bNodeTree *, ntree, &bmain->nodetrees) {
      if (ntree->type == NTREE_GEOMETRY) {
        LISTBASE_FOREACH (bNode *, node, &ntree->nodes) {
          if (node->type == GEO_NODE_SET_SHADE_SMOOTH) {
            node->custom1 = ATTR_DOMAIN_FACE;
          }
        }
      }
    }
  }

  /**
   * Versioning code until next subversion bump goes here.
   *
   * \note Be sure to check when bumping the version:
   * - #do_versions_after_linking_400 in this file.
   * - `versioning_userdef.cc`, #blo_do_versions_userdef
   * - `versioning_userdef.cc`, #do_versions_theme
   *
   * \note Keep this message at the bottom of the function.
   */
  {
    /* Keep this block, even when empty. */

    FOREACH_NODETREE_BEGIN (bmain, ntree, id) {
      if (ntree->type == NTREE_SHADER) {
<<<<<<< HEAD
        version_principled_bsdf_emission(ntree);
=======
        /* Convert coat inputs on the Principled BSDF. */
        version_principled_bsdf_coat(ntree);
>>>>>>> 158dbc1b
      }
    }
    FOREACH_NODETREE_END;
  }
}<|MERGE_RESOLUTION|>--- conflicted
+++ resolved
@@ -1121,12 +1121,10 @@
 
     FOREACH_NODETREE_BEGIN (bmain, ntree, id) {
       if (ntree->type == NTREE_SHADER) {
-<<<<<<< HEAD
-        version_principled_bsdf_emission(ntree);
-=======
         /* Convert coat inputs on the Principled BSDF. */
         version_principled_bsdf_coat(ntree);
->>>>>>> 158dbc1b
+        /* Convert emission on the Principled BSDF. */
+        version_principled_bsdf_emission(ntree);
       }
     }
     FOREACH_NODETREE_END;
