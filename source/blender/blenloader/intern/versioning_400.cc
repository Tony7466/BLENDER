/* SPDX-FileCopyrightText: 2023 Blender Authors
 *
 * SPDX-License-Identifier: GPL-2.0-or-later */

/** \file
 * \ingroup blenloader
 */

#define DNA_DEPRECATED_ALLOW

#include <cmath>

#include "CLG_log.h"

#include "DNA_brush_types.h"
#include "DNA_camera_types.h"
#include "DNA_light_types.h"
#include "DNA_lightprobe_types.h"
#include "DNA_modifier_types.h"
#include "DNA_movieclip_types.h"
#include "DNA_scene_types.h"
#include "DNA_world_types.h"

#include "DNA_defaults.h"
#include "DNA_genfile.h"
#include "DNA_particle_types.h"

#include "BLI_assert.h"
#include "BLI_listbase.h"
#include "BLI_map.hh"
#include "BLI_math_vector.h"
#include "BLI_set.hh"
#include "BLI_string.h"
#include "BLI_string_ref.hh"

#include "BKE_armature.h"
#include "BKE_attribute.h"
#include "BKE_effect.h"
#include "BKE_grease_pencil.hh"
#include "BKE_idprop.hh"
#include "BKE_main.h"
#include "BKE_mesh_legacy_convert.hh"
#include "BKE_node.hh"
#include "BKE_node_runtime.hh"
#include "BKE_scene.h"
#include "BKE_tracking.h"

#include "ANIM_armature_iter.hh"
#include "ANIM_bone_collections.h"

#include "ED_armature.hh"

#include "BLT_translation.h"

#include "BLO_read_write.hh"
#include "BLO_readfile.h"

#include "readfile.hh"

#include "versioning_common.hh"

// static CLG_LogRef LOG = {"blo.readfile.doversion"};

static void version_composite_nodetree_null_id(bNodeTree *ntree, Scene *scene)
{
  for (bNode *node : ntree->all_nodes()) {
    if (node->id == nullptr &&
        ((node->type == CMP_NODE_R_LAYERS) ||
         (node->type == CMP_NODE_CRYPTOMATTE && node->custom1 == CMP_CRYPTOMATTE_SRC_RENDER)))
    {
      node->id = &scene->id;
    }
  }
}

/* Move bone-group color to the individual bones. */
static void version_bonegroup_migrate_color(Main *bmain)
{
  using PoseSet = blender::Set<bPose *>;
  blender::Map<bArmature *, PoseSet> armature_poses;

  /* Gather a mapping from armature to the poses that use it. */
  LISTBASE_FOREACH (Object *, ob, &bmain->objects) {
    if (ob->type != OB_ARMATURE || !ob->pose) {
      continue;
    }

    bArmature *arm = reinterpret_cast<bArmature *>(ob->data);
    BLI_assert_msg(GS(arm->id.name) == ID_AR,
                   "Expected ARMATURE object to have an Armature as data");

    /* There is no guarantee that the current state of poses is in sync with the Armature data.
     *
     * NOTE: No need to handle user reference-counting in readfile code. */
    BKE_pose_ensure(bmain, ob, arm, false);

    PoseSet &pose_set = armature_poses.lookup_or_add_default(arm);
    pose_set.add(ob->pose);
  }

  /* Move colors from the pose's bone-group to either the armature bones or the
   * pose bones, depending on how many poses use the Armature. */
  for (const PoseSet &pose_set : armature_poses.values()) {
    /* If the Armature is shared, the bone group colors might be different, and thus they have to
     * be stored on the pose bones. If the Armature is NOT shared, the bone colors can be stored
     * directly on the Armature bones. */
    const bool store_on_armature = pose_set.size() == 1;

    for (bPose *pose : pose_set) {
      LISTBASE_FOREACH (bPoseChannel *, pchan, &pose->chanbase) {
        const bActionGroup *bgrp = (const bActionGroup *)BLI_findlink(&pose->agroups,
                                                                      (pchan->agrp_index - 1));
        if (!bgrp) {
          continue;
        }

        BoneColor &bone_color = store_on_armature ? pchan->bone->color : pchan->color;
        bone_color.palette_index = bgrp->customCol;
        memcpy(&bone_color.custom, &bgrp->cs, sizeof(bone_color.custom));
      }
    }
  }
}

static void version_bonelayers_to_bonecollections(Main *bmain)
{
  char bcoll_name[MAX_NAME];
  char custom_prop_name[MAX_NAME];

  LISTBASE_FOREACH (bArmature *, arm, &bmain->armatures) {
    IDProperty *arm_idprops = IDP_GetProperties(&arm->id, false);

    BLI_assert_msg(arm->edbo == nullptr, "did not expect an Armature to be saved in edit mode");
    const uint layer_used = arm->layer_used;

    /* Construct a bone collection for each layer that contains at least one bone. */
    blender::Vector<std::pair<uint, BoneCollection *>> layermask_collection;
    for (uint layer = 0; layer < 32; ++layer) {
      const uint layer_mask = 1u << layer;
      if ((layer_used & layer_mask) == 0) {
        /* Layer is empty, so no need to convert to collection. */
        continue;
      }

      /* Construct a suitable name for this bone layer. */
      bcoll_name[0] = '\0';
      if (arm_idprops) {
        /* See if we can use the layer name from the Bone Manager add-on. This is a popular add-on
         * for managing bone layers and giving them names. */
        SNPRINTF(custom_prop_name, "layer_name_%u", layer);
        IDProperty *prop = IDP_GetPropertyFromGroup(arm_idprops, custom_prop_name);
        if (prop != nullptr && prop->type == IDP_STRING && IDP_String(prop)[0] != '\0') {
          SNPRINTF(bcoll_name, "Layer %u - %s", layer + 1, IDP_String(prop));
        }
      }
      if (bcoll_name[0] == '\0') {
        /* Either there was no name defined in the custom property, or
         * it was the empty string. */
        SNPRINTF(bcoll_name, "Layer %u", layer + 1);
      }

      /* Create a new bone collection for this layer. */
      BoneCollection *bcoll = ANIM_armature_bonecoll_new(arm, bcoll_name);
      layermask_collection.append(std::make_pair(layer_mask, bcoll));

      if ((arm->layer & layer_mask) == 0) {
        ANIM_bonecoll_hide(bcoll);
      }
    }

    /* Iterate over the bones to assign them to their layers. */
    blender::animrig::ANIM_armature_foreach_bone(&arm->bonebase, [&](Bone *bone) {
      for (auto layer_bcoll : layermask_collection) {
        const uint layer_mask = layer_bcoll.first;
        if ((bone->layer & layer_mask) == 0) {
          continue;
        }

        BoneCollection *bcoll = layer_bcoll.second;
        ANIM_armature_bonecoll_assign(bcoll, bone);
      }
    });
  }
}

static void version_bonegroups_to_bonecollections(Main *bmain)
{
  LISTBASE_FOREACH (Object *, ob, &bmain->objects) {
    if (ob->type != OB_ARMATURE || !ob->pose) {
      continue;
    }

    /* Convert the bone groups on a bone-by-bone basis. */
    bArmature *arm = reinterpret_cast<bArmature *>(ob->data);
    bPose *pose = ob->pose;

    blender::Map<const bActionGroup *, BoneCollection *> collections_by_group;
    /* Convert all bone groups, regardless of whether they contain any bones. */
    LISTBASE_FOREACH (bActionGroup *, bgrp, &pose->agroups) {
      BoneCollection *bcoll = ANIM_armature_bonecoll_new(arm, bgrp->name);
      collections_by_group.add_new(bgrp, bcoll);

      /* Before now, bone visibility was determined by armature layers, and bone
       * groups did not have any impact on this. To retain the behavior, that
       * hiding all layers a bone is on hides the bone, the
       * bone-group-collections should be created hidden. */
      ANIM_bonecoll_hide(bcoll);
    }

    /* Assign the bones to their bone group based collection. */
    LISTBASE_FOREACH (bPoseChannel *, pchan, &pose->chanbase) {
      /* Find the bone group of this pose channel. */
      const bActionGroup *bgrp = (const bActionGroup *)BLI_findlink(&pose->agroups,
                                                                    (pchan->agrp_index - 1));
      if (!bgrp) {
        continue;
      }

      /* Assign the bone. */
      BoneCollection *bcoll = collections_by_group.lookup(bgrp);
      ANIM_armature_bonecoll_assign(bcoll, pchan->bone);
    }

    /* The list of bone groups (pose->agroups) is intentionally left alone here. This will allow
     * for older versions of Blender to open the file with bone groups intact. Of course the bone
     * groups will not be updated any more, but this way the data at least survives an accidental
     * save with Blender 4.0. */
  }
}

void do_versions_after_linking_400(FileData *fd, Main *bmain)
{
  if (!MAIN_VERSION_FILE_ATLEAST(bmain, 400, 9)) {
    /* Fix area light scaling. */
    LISTBASE_FOREACH (Light *, light, &bmain->lights) {
      light->energy = light->energy_deprecated;
      if (light->type == LA_AREA) {
        light->energy *= M_PI_4;
      }
    }

    /* XXX This was added several years ago in 'lib_link` code of Scene... Should be safe enough
     * here. */
    LISTBASE_FOREACH (Scene *, scene, &bmain->scenes) {
      if (scene->nodetree) {
        version_composite_nodetree_null_id(scene->nodetree, scene);
      }
    }

    /* XXX This was added many years ago (1c19940198) in 'lib_link` code of particles as a bug-fix.
     * But this is actually versioning. Should be safe enough here. */
    LISTBASE_FOREACH (ParticleSettings *, part, &bmain->particles) {
      if (!part->effector_weights) {
        part->effector_weights = BKE_effector_add_weights(part->force_group);
      }
    }

    /* Object proxies have been deprecated sine 3.x era, so their update & sanity check can now
     * happen in do_versions code. */
    LISTBASE_FOREACH (Object *, ob, &bmain->objects) {
      if (ob->proxy) {
        /* Paranoia check, actually a proxy_from pointer should never be written... */
        if (!ID_IS_LINKED(ob->proxy)) {
          ob->proxy->proxy_from = nullptr;
          ob->proxy = nullptr;

          if (ob->id.lib) {
            BLO_reportf_wrap(fd->reports,
                             RPT_INFO,
                             TIP_("Proxy lost from object %s lib %s\n"),
                             ob->id.name + 2,
                             ob->id.lib->filepath);
          }
          else {
            BLO_reportf_wrap(fd->reports,
                             RPT_INFO,
                             TIP_("Proxy lost from object %s lib <NONE>\n"),
                             ob->id.name + 2);
          }
          fd->reports->count.missing_obproxies++;
        }
        else {
          /* This triggers object_update to always use a copy. */
          ob->proxy->proxy_from = ob;
        }
      }
    }
  }

  if (!MAIN_VERSION_FILE_ATLEAST(bmain, 400, 21)) {
    if (!DNA_struct_elem_find(fd->filesdna, "bPoseChannel", "BoneColor", "color")) {
      version_bonegroup_migrate_color(bmain);
    }

    if (!DNA_struct_elem_find(fd->filesdna, "bArmature", "ListBase", "collections")) {
      version_bonelayers_to_bonecollections(bmain);
      version_bonegroups_to_bonecollections(bmain);
    }
  }

  /**
   * Versioning code until next subversion bump goes here.
   *
   * \note Be sure to check when bumping the version:
   * - #blo_do_versions_400 in this file.
   * - `versioning_userdef.cc`, #blo_do_versions_userdef
   * - `versioning_userdef.cc`, #do_versions_theme
   *
   * \note Keep this message at the bottom of the function.
   */
  {
    /* Keep this block, even when empty. */
  }
}

static void version_mesh_legacy_to_struct_of_array_format(Mesh &mesh)
{
  BKE_mesh_legacy_convert_flags_to_selection_layers(&mesh);
  BKE_mesh_legacy_convert_flags_to_hide_layers(&mesh);
  BKE_mesh_legacy_convert_uvs_to_generic(&mesh);
  BKE_mesh_legacy_convert_mpoly_to_material_indices(&mesh);
  BKE_mesh_legacy_sharp_faces_from_flags(&mesh);
  BKE_mesh_legacy_bevel_weight_to_layers(&mesh);
  BKE_mesh_legacy_sharp_edges_from_flags(&mesh);
  BKE_mesh_legacy_face_set_to_generic(&mesh);
  BKE_mesh_legacy_edge_crease_to_layers(&mesh);
  BKE_mesh_legacy_uv_seam_from_flags(&mesh);
  BKE_mesh_legacy_convert_verts_to_positions(&mesh);
  BKE_mesh_legacy_attribute_flags_to_strings(&mesh);
  BKE_mesh_legacy_convert_loops_to_corners(&mesh);
  BKE_mesh_legacy_convert_polys_to_offsets(&mesh);
  BKE_mesh_legacy_convert_edges_to_generic(&mesh);
}

static void version_motion_tracking_legacy_camera_object(MovieClip &movieclip)
{
  MovieTracking &tracking = movieclip.tracking;
  MovieTrackingObject *active_tracking_object = BKE_tracking_object_get_active(&tracking);
  MovieTrackingObject *tracking_camera_object = BKE_tracking_object_get_camera(&tracking);

  BLI_assert(tracking_camera_object != nullptr);

  if (BLI_listbase_is_empty(&tracking_camera_object->tracks)) {
    tracking_camera_object->tracks = tracking.tracks_legacy;
    active_tracking_object->active_track = tracking.act_track_legacy;
  }

  if (BLI_listbase_is_empty(&tracking_camera_object->plane_tracks)) {
    tracking_camera_object->plane_tracks = tracking.plane_tracks_legacy;
    active_tracking_object->active_plane_track = tracking.act_plane_track_legacy;
  }

  if (tracking_camera_object->reconstruction.cameras == nullptr) {
    tracking_camera_object->reconstruction = tracking.reconstruction_legacy;
  }

  /* Clear pointers in the legacy storage.
   * Always do it, in the case something got missed in the logic above, so that the legacy storage
   * is always ensured to be empty after load. */
  BLI_listbase_clear(&tracking.tracks_legacy);
  BLI_listbase_clear(&tracking.plane_tracks_legacy);
  tracking.act_track_legacy = nullptr;
  tracking.act_plane_track_legacy = nullptr;
  memset(&tracking.reconstruction_legacy, 0, sizeof(tracking.reconstruction_legacy));
}

static void version_movieclips_legacy_camera_object(Main *bmain)
{
  LISTBASE_FOREACH (MovieClip *, movieclip, &bmain->movieclips) {
    version_motion_tracking_legacy_camera_object(*movieclip);
  }
}

static void version_geometry_nodes_add_realize_instance_nodes(bNodeTree *ntree)
{
  LISTBASE_FOREACH_MUTABLE (bNode *, node, &ntree->nodes) {
    if (STREQ(node->idname, "GeometryNodeMeshBoolean")) {
      add_realize_instances_before_socket(ntree, node, nodeFindSocket(node, SOCK_IN, "Mesh 2"));
    }
  }
}

/* Version VertexWeightEdit modifier to make existing weights exclusive of the threshold. */
static void version_vertex_weight_edit_preserve_threshold_exclusivity(Main *bmain)
{
  LISTBASE_FOREACH (Object *, ob, &bmain->objects) {
    if (ob->type != OB_MESH) {
      continue;
    }

    LISTBASE_FOREACH (ModifierData *, md, &ob->modifiers) {
      if (md->type == eModifierType_WeightVGEdit) {
        WeightVGEditModifierData *wmd = reinterpret_cast<WeightVGEditModifierData *>(md);
        wmd->add_threshold = nexttoward(wmd->add_threshold, 2.0);
        wmd->rem_threshold = nexttoward(wmd->rem_threshold, -1.0);
      }
    }
  }
}

static void version_mesh_crease_generic(Main &bmain)
{
  LISTBASE_FOREACH (Mesh *, mesh, &bmain.meshes) {
    BKE_mesh_legacy_crease_to_generic(mesh);
  }

  LISTBASE_FOREACH (bNodeTree *, ntree, &bmain.nodetrees) {
    if (ntree->type == NTREE_GEOMETRY) {
      LISTBASE_FOREACH (bNode *, node, &ntree->nodes) {
        if (STR_ELEM(node->idname,
                     "GeometryNodeStoreNamedAttribute",
                     "GeometryNodeInputNamedAttribute")) {
          bNodeSocket *socket = nodeFindSocket(node, SOCK_IN, "Name");
          if (STREQ(socket->default_value_typed<bNodeSocketValueString>()->value, "crease")) {
            STRNCPY(socket->default_value_typed<bNodeSocketValueString>()->value, "crease_edge");
          }
        }
      }
    }
  }

  LISTBASE_FOREACH (Object *, object, &bmain.objects) {
    LISTBASE_FOREACH (ModifierData *, md, &object->modifiers) {
      if (md->type != eModifierType_Nodes) {
        continue;
      }
      if (IDProperty *settings = reinterpret_cast<NodesModifierData *>(md)->settings.properties) {
        LISTBASE_FOREACH (IDProperty *, prop, &settings->data.group) {
          if (blender::StringRef(prop->name).endswith("_attribute_name")) {
            if (STREQ(IDP_String(prop), "crease")) {
              IDP_AssignString(prop, "crease_edge");
            }
          }
        }
      }
    }
  }
}

static void versioning_replace_legacy_glossy_node(bNodeTree *ntree)
{
  LISTBASE_FOREACH (bNode *, node, &ntree->nodes) {
    if (node->type == SH_NODE_BSDF_GLOSSY_LEGACY) {
      STRNCPY(node->idname, "ShaderNodeBsdfAnisotropic");
      node->type = SH_NODE_BSDF_GLOSSY;
    }
  }
}

static void versioning_remove_microfacet_sharp_distribution(bNodeTree *ntree)
{
  /* Find all glossy, glass and refraction BSDF nodes that have their distribution
   * set to SHARP and set them to GGX, disconnect any link to the Roughness input
   * and set its value to zero. */
  LISTBASE_FOREACH (bNode *, node, &ntree->nodes) {
    if (!ELEM(node->type, SH_NODE_BSDF_GLOSSY, SH_NODE_BSDF_GLASS, SH_NODE_BSDF_REFRACTION)) {
      continue;
    }
    if (node->custom1 != SHD_GLOSSY_SHARP_DEPRECATED) {
      continue;
    }

    node->custom1 = SHD_GLOSSY_GGX;
    LISTBASE_FOREACH (bNodeSocket *, socket, &node->inputs) {
      if (!STREQ(socket->identifier, "Roughness")) {
        continue;
      }

      if (socket->link != nullptr) {
        nodeRemLink(ntree, socket->link);
      }
      bNodeSocketValueFloat *socket_value = (bNodeSocketValueFloat *)socket->default_value;
      socket_value->value = 0.0f;

      break;
    }
  }
}

static void version_replace_texcoord_normal_socket(bNodeTree *ntree)
{
  /* The normal of a spot light was set to the incoming light direction, replace with the
   * `Incoming` socket from the Geometry shader node. */
  bNode *geometry_node = nullptr;
  bNode *transform_node = nullptr;
  bNodeSocket *incoming_socket = nullptr;
  bNodeSocket *vec_in_socket = nullptr;
  bNodeSocket *vec_out_socket = nullptr;

  LISTBASE_FOREACH_MUTABLE (bNodeLink *, link, &ntree->links) {
    if (link->fromnode->type == SH_NODE_TEX_COORD && STREQ(link->fromsock->identifier, "Normal")) {
      if (geometry_node == nullptr) {
        geometry_node = nodeAddStaticNode(nullptr, ntree, SH_NODE_NEW_GEOMETRY);
        incoming_socket = nodeFindSocket(geometry_node, SOCK_OUT, "Incoming");

        transform_node = nodeAddStaticNode(nullptr, ntree, SH_NODE_VECT_TRANSFORM);
        vec_in_socket = nodeFindSocket(transform_node, SOCK_IN, "Vector");
        vec_out_socket = nodeFindSocket(transform_node, SOCK_OUT, "Vector");

        NodeShaderVectTransform *nodeprop = (NodeShaderVectTransform *)transform_node->storage;
        nodeprop->type = SHD_VECT_TRANSFORM_TYPE_NORMAL;

        nodeAddLink(ntree, geometry_node, incoming_socket, transform_node, vec_in_socket);
      }
      nodeAddLink(ntree, transform_node, vec_out_socket, link->tonode, link->tosock);
      nodeRemLink(ntree, link);
    }
  }
}

static void version_principled_transmission_roughness(bNodeTree *ntree)
{
  LISTBASE_FOREACH (bNode *, node, &ntree->nodes) {
    if (node->type != SH_NODE_BSDF_PRINCIPLED) {
      continue;
    }
    bNodeSocket *sock = nodeFindSocket(node, SOCK_IN, "Transmission Roughness");
    if (sock != nullptr) {
      nodeRemoveSocket(ntree, node, sock);
    }
  }
}

/* Convert legacy Velvet BSDF nodes into the new Sheen BSDF node. */
static void version_replace_velvet_sheen_node(bNodeTree *ntree)
{
  LISTBASE_FOREACH (bNode *, node, &ntree->nodes) {
    if (node->type == SH_NODE_BSDF_SHEEN) {
      STRNCPY(node->idname, "ShaderNodeBsdfSheen");

      bNodeSocket *sigmaInput = nodeFindSocket(node, SOCK_IN, "Sigma");
      if (sigmaInput != nullptr) {
        node->custom1 = SHD_SHEEN_ASHIKHMIN;
        STRNCPY(sigmaInput->identifier, "Roughness");
        STRNCPY(sigmaInput->name, "Roughness");
      }
    }
  }
}

/* Convert sheen inputs on the Principled BSDF. */
static void version_principled_bsdf_sheen(bNodeTree *ntree)
{
  auto check_node = [](const bNode *node) {
    return (node->type == SH_NODE_BSDF_PRINCIPLED) &&
           (nodeFindSocket(node, SOCK_IN, "Sheen Roughness") == nullptr);
  };
  auto update_input = [ntree](bNode *node, bNodeSocket *input) {
    /* Change socket type to Color. */
    nodeModifySocketTypeStatic(ntree, node, input, SOCK_RGBA, 0);

    /* Account for the change in intensity between the old and new model.
     * If the Sheen input is set to a fixed value, adjust it and set the tint to white.
     * Otherwise, if it's connected, keep it as-is but set the tint to 0.2 instead. */
    bNodeSocket *sheen = nodeFindSocket(node, SOCK_IN, "Sheen");
    if (sheen != nullptr && sheen->link == nullptr) {
      *version_cycles_node_socket_float_value(sheen) *= 0.2f;

      static float default_value[] = {1.0f, 1.0f, 1.0f, 1.0f};
      copy_v4_v4(version_cycles_node_socket_rgba_value(input), default_value);
    }
    else {
      static float default_value[] = {0.2f, 0.2f, 0.2f, 1.0f};
      copy_v4_v4(version_cycles_node_socket_rgba_value(input), default_value);
    }
  };
  auto update_input_link = [](bNode *, bNodeSocket *, bNode *, bNodeSocket *) {
    /* Don't replace the link here, tint works differently enough now to make conversion
     * impractical. */
  };

  version_update_node_input(ntree, check_node, "Sheen Tint", update_input, update_input_link);

  LISTBASE_FOREACH (bNode *, node, &ntree->nodes) {
    if (check_node(node)) {
      bNodeSocket *input = nodeAddStaticSocket(
          ntree, node, SOCK_IN, SOCK_FLOAT, PROP_FACTOR, "Sheen Roughness", "Sheen Roughness");
      *version_cycles_node_socket_float_value(input) = 0.5f;
    }
  }
}

/* Convert subsurface inputs on the Principled BSDF. */
static void version_principled_bsdf_subsurface(bNodeTree *ntree)
{
  /* - Create Subsurface Scale input
   * - If a node's Subsurface input was connected or nonzero:
   *   - Make the Base Color a mix of old Base Color and Subsurface Color,
   *     using Subsurface as the mix factor
   *   - Move Subsurface link and default value to the new Subsurface Scale input
   *   - Set the Subsurface input to 1.0
   * - Remove Subsurface Color input
   */
  LISTBASE_FOREACH (bNode *, node, &ntree->nodes) {
    if (node->type != SH_NODE_BSDF_PRINCIPLED) {
      continue;
    }
    if (nodeFindSocket(node, SOCK_IN, "Subsurface Scale")) {
      /* Node is already updated. */
      continue;
    }

    /* Add Scale input */
    bNodeSocket *scale_in = nodeAddStaticSocket(
        ntree, node, SOCK_IN, SOCK_FLOAT, PROP_DISTANCE, "Subsurface Scale", "Subsurface Scale");

    bNodeSocket *subsurf = nodeFindSocket(node, SOCK_IN, "Subsurface");
    float *subsurf_val = version_cycles_node_socket_float_value(subsurf);
    *version_cycles_node_socket_float_value(scale_in) = *subsurf_val;

    if (subsurf->link == nullptr && *subsurf_val == 0.0f) {
      /* Node doesn't use Subsurf, we're done here. */
      continue;
    }

    /* Fix up Subsurface Color input */
    bNodeSocket *base_col = nodeFindSocket(node, SOCK_IN, "Base Color");
    bNodeSocket *subsurf_col = nodeFindSocket(node, SOCK_IN, "Subsurface Color");
    float *base_col_val = version_cycles_node_socket_rgba_value(base_col);
    float *subsurf_col_val = version_cycles_node_socket_rgba_value(subsurf_col);
    /* If any of the three inputs is dynamic, we need a Mix node. */
    if (subsurf->link || subsurf_col->link || base_col->link) {
      bNode *mix = nodeAddStaticNode(nullptr, ntree, SH_NODE_MIX);
      static_cast<NodeShaderMix *>(mix->storage)->data_type = SOCK_RGBA;
      mix->locx = node->locx - 170;
      mix->locy = node->locy - 120;

      bNodeSocket *a_in = nodeFindSocket(mix, SOCK_IN, "A_Color");
      bNodeSocket *b_in = nodeFindSocket(mix, SOCK_IN, "B_Color");
      bNodeSocket *fac_in = nodeFindSocket(mix, SOCK_IN, "Factor_Float");
      bNodeSocket *result_out = nodeFindSocket(mix, SOCK_OUT, "Result_Color");

      copy_v4_v4(version_cycles_node_socket_rgba_value(a_in), base_col_val);
      copy_v4_v4(version_cycles_node_socket_rgba_value(b_in), subsurf_col_val);
      *version_cycles_node_socket_float_value(fac_in) = *subsurf_val;

      if (base_col->link) {
        nodeAddLink(ntree, base_col->link->fromnode, base_col->link->fromsock, mix, a_in);
        nodeRemLink(ntree, base_col->link);
      }
      if (subsurf_col->link) {
        nodeAddLink(ntree, subsurf_col->link->fromnode, subsurf_col->link->fromsock, mix, b_in);
        nodeRemLink(ntree, subsurf_col->link);
      }
      if (subsurf->link) {
        nodeAddLink(ntree, subsurf->link->fromnode, subsurf->link->fromsock, mix, fac_in);
        nodeAddLink(ntree, subsurf->link->fromnode, subsurf->link->fromsock, node, scale_in);
        nodeRemLink(ntree, subsurf->link);
      }
      nodeAddLink(ntree, mix, result_out, node, base_col);
    }
    /* Mix the fixed values. */
    interp_v4_v4v4(base_col_val, base_col_val, subsurf_col_val, *subsurf_val);

    /* Set node to 100% subsurface, 0% diffuse. */
    *subsurf_val = 1.0f;

    /* Delete Subsurface Color input */
    nodeRemoveSocket(ntree, node, subsurf_col);
  }
}

/* Convert emission inputs on the Principled BSDF. */
static void version_principled_bsdf_emission(bNodeTree *ntree)
{
  /* Blender 3.x and before would default to Emission = 0.0, Emission Strength = 1.0.
   * Now we default the other way around (1.0 and 0.0), but because the Strength input was added
   * a bit later, a file that only has the Emission socket would now end up as (1.0, 0.0) instead
   * of (1.0, 1.0).
   * Therefore, set strength to 1.0 for those files.
   */
  LISTBASE_FOREACH (bNode *, node, &ntree->nodes) {
    if (node->type != SH_NODE_BSDF_PRINCIPLED) {
      continue;
    }
    if (!nodeFindSocket(node, SOCK_IN, "Emission")) {
      /* Old enough to have neither, new defaults are fine. */
      continue;
    }
    if (nodeFindSocket(node, SOCK_IN, "Emission Strength")) {
      /* New enough to have both, no need to do anything. */
      continue;
    }
    bNodeSocket *sock = nodeAddStaticSocket(
        ntree, node, SOCK_IN, SOCK_FLOAT, PROP_NONE, "Emission Strength", "Emission Strength");
    *version_cycles_node_socket_float_value(sock) = 1.0f;
  }
}

/* Replace old Principled Hair BSDF as a variant in the new Principled Hair BSDF. */
static void version_replace_principled_hair_model(bNodeTree *ntree)
{
  LISTBASE_FOREACH (bNode *, node, &ntree->nodes) {
    if (node->type != SH_NODE_BSDF_HAIR_PRINCIPLED) {
      continue;
    }
    NodeShaderHairPrincipled *data = MEM_cnew<NodeShaderHairPrincipled>(__func__);
    data->model = SHD_PRINCIPLED_HAIR_CHIANG;
    data->parametrization = node->custom1;

    node->storage = data;
  }
}

static bNodeTreeInterfaceItem *legacy_socket_move_to_interface(bNodeSocket &legacy_socket,
                                                               const eNodeSocketInOut in_out)
{
  bNodeTreeInterfaceItem *new_item = static_cast<bNodeTreeInterfaceItem *>(
      MEM_mallocN(sizeof(bNodeTreeInterfaceSocket), __func__));
  new_item->item_type = NODE_INTERFACE_SOCKET;
  bNodeTreeInterfaceSocket &new_socket = *reinterpret_cast<bNodeTreeInterfaceSocket *>(new_item);

  /* Move reusable data. */
  new_socket.name = BLI_strdup(legacy_socket.name);
  new_socket.identifier = BLI_strdup(legacy_socket.identifier);
  new_socket.description = BLI_strdup(legacy_socket.description);
  new_socket.socket_type = BLI_strdup(legacy_socket.idname);
  new_socket.flag = (in_out == SOCK_IN ? NODE_INTERFACE_SOCKET_INPUT :
                                         NODE_INTERFACE_SOCKET_OUTPUT);
  SET_FLAG_FROM_TEST(
      new_socket.flag, legacy_socket.flag & SOCK_HIDE_VALUE, NODE_INTERFACE_SOCKET_HIDE_VALUE);
  SET_FLAG_FROM_TEST(new_socket.flag,
                     legacy_socket.flag & SOCK_HIDE_IN_MODIFIER,
                     NODE_INTERFACE_SOCKET_HIDE_IN_MODIFIER);
  new_socket.attribute_domain = legacy_socket.attribute_domain;

  /* The following data are stolen from the old data, the ownership of their memory is directly
   * transferred to the new data. */
  new_socket.default_attribute_name = legacy_socket.default_attribute_name;
  legacy_socket.default_attribute_name = nullptr;
  new_socket.socket_data = legacy_socket.default_value;
  legacy_socket.default_value = nullptr;
  new_socket.properties = legacy_socket.prop;
  legacy_socket.prop = nullptr;

  /* Unused data. */
  MEM_delete(legacy_socket.runtime);
  legacy_socket.runtime = nullptr;

  return new_item;
}

static void versioning_convert_node_tree_socket_lists_to_interface(bNodeTree *ntree)
{
  bNodeTreeInterface &tree_interface = ntree->tree_interface;

  const int num_inputs = BLI_listbase_count(&ntree->inputs_legacy);
  const int num_outputs = BLI_listbase_count(&ntree->outputs_legacy);
  tree_interface.root_panel.items_num = num_inputs + num_outputs;
  tree_interface.root_panel.items_array = static_cast<bNodeTreeInterfaceItem **>(MEM_malloc_arrayN(
      tree_interface.root_panel.items_num, sizeof(bNodeTreeInterfaceItem *), __func__));

  /* Convert outputs first to retain old outputs/inputs ordering. */
  int index;
  LISTBASE_FOREACH_INDEX (bNodeSocket *, socket, &ntree->outputs_legacy, index) {
    tree_interface.root_panel.items_array[index] = legacy_socket_move_to_interface(*socket,
                                                                                   SOCK_OUT);
  }
  LISTBASE_FOREACH_INDEX (bNodeSocket *, socket, &ntree->inputs_legacy, index) {
    tree_interface.root_panel.items_array[num_outputs + index] = legacy_socket_move_to_interface(
        *socket, SOCK_IN);
  }
}

/* Convert coat inputs on the Principled BSDF. */
static void version_principled_bsdf_coat(bNodeTree *ntree)
{
  LISTBASE_FOREACH (bNode *, node, &ntree->nodes) {
    if (node->type != SH_NODE_BSDF_PRINCIPLED) {
      continue;
    }
    if (nodeFindSocket(node, SOCK_IN, "Coat IOR") != nullptr) {
      continue;
    }
    bNodeSocket *coat_ior_input = nodeAddStaticSocket(
        ntree, node, SOCK_IN, SOCK_FLOAT, PROP_NONE, "Coat IOR", "Coat IOR");

    /* Adjust for 4x change in intensity. */
    bNodeSocket *coat_input = nodeFindSocket(node, SOCK_IN, "Clearcoat");
    *version_cycles_node_socket_float_value(coat_input) *= 0.25f;
    /* When the coat input is dynamic, instead of inserting a *0.25 math node, set the Coat IOR
     * to 1.2 instead - this also roughly quarters reflectivity compared to the 1.5 default. */
    *version_cycles_node_socket_float_value(coat_ior_input) = (coat_input->link) ? 1.2f : 1.5f;
  }

  /* Rename sockets. */
  version_node_input_socket_name(ntree, SH_NODE_BSDF_PRINCIPLED, "Clearcoat", "Coat");
  version_node_input_socket_name(
      ntree, SH_NODE_BSDF_PRINCIPLED, "Clearcoat Roughness", "Coat Roughness");
  version_node_input_socket_name(
      ntree, SH_NODE_BSDF_PRINCIPLED, "Clearcoat Normal", "Coat Normal");
}

void blo_do_versions_400(FileData *fd, Library * /*lib*/, Main *bmain)
{
  if (!MAIN_VERSION_FILE_ATLEAST(bmain, 400, 1)) {
    LISTBASE_FOREACH (Mesh *, mesh, &bmain->meshes) {
      version_mesh_legacy_to_struct_of_array_format(*mesh);
    }
    version_movieclips_legacy_camera_object(bmain);
  }

  if (!MAIN_VERSION_FILE_ATLEAST(bmain, 400, 2)) {
    LISTBASE_FOREACH (Mesh *, mesh, &bmain->meshes) {
      BKE_mesh_legacy_bevel_weight_to_generic(mesh);
    }
  }

  if (!MAIN_VERSION_FILE_ATLEAST(bmain, 400, 3)) {
    LISTBASE_FOREACH (bNodeTree *, ntree, &bmain->nodetrees) {
      if (ntree->type == NTREE_GEOMETRY) {
        version_geometry_nodes_add_realize_instance_nodes(ntree);
      }
    }
  }

  /* 400 4 did not require any do_version here. */

  if (!MAIN_VERSION_FILE_ATLEAST(bmain, 400, 5)) {
    LISTBASE_FOREACH (Scene *, scene, &bmain->scenes) {
      ToolSettings *ts = scene->toolsettings;
      if (ts->snap_mode_tools != SCE_SNAP_TO_NONE) {
        ts->snap_mode_tools = SCE_SNAP_TO_GEOM;
      }

#define SCE_SNAP_PROJECT (1 << 3)
      if (ts->snap_flag & SCE_SNAP_PROJECT) {
        ts->snap_mode &= ~SCE_SNAP_TO_FACE;
        ts->snap_mode |= SCE_SNAP_INDIVIDUAL_PROJECT;
      }
#undef SCE_SNAP_PROJECT
    }
  }

  if (!MAIN_VERSION_FILE_ATLEAST(bmain, 400, 6)) {
    LISTBASE_FOREACH (Mesh *, mesh, &bmain->meshes) {
      BKE_mesh_legacy_face_map_to_generic(mesh);
    }
    FOREACH_NODETREE_BEGIN (bmain, ntree, id) {
      versioning_replace_legacy_glossy_node(ntree);
      versioning_remove_microfacet_sharp_distribution(ntree);
    }
    FOREACH_NODETREE_END;
  }

  if (!MAIN_VERSION_FILE_ATLEAST(bmain, 400, 7)) {
    LISTBASE_FOREACH (Mesh *, mesh, &bmain->meshes) {
      version_mesh_crease_generic(*bmain);
    }
  }

  if (!MAIN_VERSION_FILE_ATLEAST(bmain, 400, 8)) {
    LISTBASE_FOREACH (bAction *, act, &bmain->actions) {
      act->frame_start = max_ff(act->frame_start, MINAFRAMEF);
      act->frame_end = min_ff(act->frame_end, MAXFRAMEF);
    }
  }

  if (!MAIN_VERSION_FILE_ATLEAST(bmain, 400, 9)) {
    LISTBASE_FOREACH (Light *, light, &bmain->lights) {
      if (light->type == LA_SPOT && light->nodetree) {
        version_replace_texcoord_normal_socket(light->nodetree);
      }
    }
  }

  /* Fix brush->tip_scale_x which should never be zero. */
  LISTBASE_FOREACH (Brush *, brush, &bmain->brushes) {
    if (brush->tip_scale_x == 0.0f) {
      brush->tip_scale_x = 1.0f;
    }
  }

  if (!MAIN_VERSION_FILE_ATLEAST(bmain, 400, 10)) {
    LISTBASE_FOREACH (bScreen *, screen, &bmain->screens) {
      LISTBASE_FOREACH (ScrArea *, area, &screen->areabase) {
        LISTBASE_FOREACH (SpaceLink *, space, &area->spacedata) {
          if (space->spacetype == SPACE_NODE) {
            SpaceNode *snode = reinterpret_cast<SpaceNode *>(space);
            snode->overlay.flag |= SN_OVERLAY_SHOW_PREVIEWS;
          }
        }
      }
    }
  }

  if (!MAIN_VERSION_FILE_ATLEAST(bmain, 400, 11)) {
    version_vertex_weight_edit_preserve_threshold_exclusivity(bmain);
  }

  if (!MAIN_VERSION_FILE_ATLEAST(bmain, 400, 12)) {
    if (!DNA_struct_elem_find(fd->filesdna, "LightProbe", "int", "grid_bake_samples")) {
      LISTBASE_FOREACH (LightProbe *, lightprobe, &bmain->lightprobes) {
        lightprobe->grid_bake_samples = 2048;
        lightprobe->surfel_density = 1.0f;
        lightprobe->grid_normal_bias = 0.3f;
        lightprobe->grid_view_bias = 0.0f;
        lightprobe->grid_facing_bias = 0.5f;
        lightprobe->grid_dilation_threshold = 0.5f;
        lightprobe->grid_dilation_radius = 1.0f;
      }
    }

    /* Set default bake resolution. */
    if (!DNA_struct_elem_find(fd->filesdna, "LightProbe", "int", "resolution")) {
      LISTBASE_FOREACH (LightProbe *, lightprobe, &bmain->lightprobes) {
        lightprobe->resolution = LIGHT_PROBE_RESOLUTION_1024;
      }
    }

    if (!DNA_struct_elem_find(fd->filesdna, "World", "int", "probe_resolution")) {
      LISTBASE_FOREACH (World *, world, &bmain->worlds) {
        world->probe_resolution = LIGHT_PROBE_RESOLUTION_1024;
      }
    }

    if (!DNA_struct_elem_find(fd->filesdna, "LightProbe", "float", "grid_surface_bias")) {
      LISTBASE_FOREACH (LightProbe *, lightprobe, &bmain->lightprobes) {
        lightprobe->grid_surface_bias = 0.05f;
        lightprobe->grid_escape_bias = 0.1f;
      }
    }

    /* Clear removed "Z Buffer" flag. */
    {
      const int R_IMF_FLAG_ZBUF_LEGACY = 1 << 0;
      LISTBASE_FOREACH (Scene *, scene, &bmain->scenes) {
        scene->r.im_format.flag &= ~R_IMF_FLAG_ZBUF_LEGACY;
      }
    }

    /* Reset the layer opacity for all layers to 1. */
    LISTBASE_FOREACH (GreasePencil *, grease_pencil, &bmain->grease_pencils) {
      for (blender::bke::greasepencil::Layer *layer : grease_pencil->layers_for_write()) {
        layer->opacity = 1.0f;
      }
    }

    FOREACH_NODETREE_BEGIN (bmain, ntree, id) {
      if (ntree->type == NTREE_SHADER) {
        /* Remove Transmission Roughness from Principled BSDF. */
        version_principled_transmission_roughness(ntree);
        /* Convert legacy Velvet BSDF nodes into the new Sheen BSDF node. */
        version_replace_velvet_sheen_node(ntree);
        /* Convert sheen inputs on the Principled BSDF. */
        version_principled_bsdf_sheen(ntree);
      }
    }
    FOREACH_NODETREE_END;

    LISTBASE_FOREACH (bScreen *, screen, &bmain->screens) {
      LISTBASE_FOREACH (ScrArea *, area, &screen->areabase) {
        LISTBASE_FOREACH (SpaceLink *, sl, &area->spacedata) {
          ListBase *regionbase = (sl == area->spacedata.first) ? &area->regionbase :
                                                                 &sl->regionbase;

          /* Layout based regions used to also disallow resizing, now these are separate flags.
           * Make sure they are set together for old regions. */
          LISTBASE_FOREACH (ARegion *, region, regionbase) {
            if (region->flag & RGN_FLAG_DYNAMIC_SIZE) {
              region->flag |= RGN_FLAG_NO_USER_RESIZE;
            }
          }
        }
      }
    }
  }

  if (!MAIN_VERSION_FILE_ATLEAST(bmain, 400, 13)) {
    /* For the scenes configured to use the "None" display disable the color management
     * again. This will handle situation when the "None" display is removed and is replaced with
     * a "Raw" view instead.
     *
     * Note that this versioning will do nothing if the "None" display exists in the OCIO
     * configuration. */
    LISTBASE_FOREACH (Scene *, scene, &bmain->scenes) {
      const ColorManagedDisplaySettings &display_settings = scene->display_settings;
      if (STREQ(display_settings.display_device, "None")) {
        BKE_scene_disable_color_management(scene);
      }
    }
  }

  if (!MAIN_VERSION_FILE_ATLEAST(bmain, 400, 14)) {
    if (!DNA_struct_elem_find(fd->filesdna, "SceneEEVEE", "RaytraceEEVEE", "reflection_options")) {
      LISTBASE_FOREACH (Scene *, scene, &bmain->scenes) {
        scene->eevee.reflection_options.flag = RAYTRACE_EEVEE_USE_DENOISE;
        scene->eevee.reflection_options.denoise_stages = RAYTRACE_EEVEE_DENOISE_SPATIAL |
                                                         RAYTRACE_EEVEE_DENOISE_TEMPORAL |
                                                         RAYTRACE_EEVEE_DENOISE_BILATERAL;
        scene->eevee.reflection_options.screen_trace_quality = 0.25f;
        scene->eevee.reflection_options.screen_trace_thickness = 0.2f;
        scene->eevee.reflection_options.sample_clamp = 10.0f;
        scene->eevee.reflection_options.resolution_scale = 2;

        scene->eevee.refraction_options = scene->eevee.reflection_options;

        scene->eevee.ray_split_settings = 0;
        scene->eevee.ray_tracing_method = RAYTRACE_EEVEE_METHOD_SCREEN;
      }
    }

    if (!DNA_struct_find(fd->filesdna, "RegionAssetShelf")) {
      LISTBASE_FOREACH (bScreen *, screen, &bmain->screens) {
        LISTBASE_FOREACH (ScrArea *, area, &screen->areabase) {
          LISTBASE_FOREACH (SpaceLink *, sl, &area->spacedata) {
            if (sl->spacetype != SPACE_VIEW3D) {
              continue;
            }

            ListBase *regionbase = (sl == area->spacedata.first) ? &area->regionbase :
                                                                   &sl->regionbase;

            if (ARegion *new_shelf_region = do_versions_add_region_if_not_found(
                    regionbase,
                    RGN_TYPE_ASSET_SHELF,
                    "asset shelf for view3d (versioning)",
                    RGN_TYPE_TOOL_HEADER))
            {
              new_shelf_region->alignment = RGN_ALIGN_BOTTOM;
            }
            if (ARegion *new_shelf_header = do_versions_add_region_if_not_found(
                    regionbase,
                    RGN_TYPE_ASSET_SHELF_HEADER,
                    "asset shelf header for view3d (versioning)",
                    RGN_TYPE_ASSET_SHELF))
            {
              new_shelf_header->alignment = RGN_ALIGN_BOTTOM | RGN_SPLIT_PREV;
            }
          }
        }
      }
    }
  }

  if (!MAIN_VERSION_FILE_ATLEAST(bmain, 400, 16)) {
    /* Set Normalize property of Noise Texture node to true. */
    FOREACH_NODETREE_BEGIN (bmain, ntree, id) {
      if (ntree->type != NTREE_CUSTOM) {
        LISTBASE_FOREACH (bNode *, node, &ntree->nodes) {
          if (node->type == SH_NODE_TEX_NOISE) {
            ((NodeTexNoise *)node->storage)->normalize = true;
          }
        }
      }
    }
    FOREACH_NODETREE_END;
  }

  if (!MAIN_VERSION_FILE_ATLEAST(bmain, 400, 17)) {
    if (!DNA_struct_find(fd->filesdna, "NodeShaderHairPrincipled")) {
      FOREACH_NODETREE_BEGIN (bmain, ntree, id) {
        if (ntree->type == NTREE_SHADER) {
          version_replace_principled_hair_model(ntree);
        }
      }
      FOREACH_NODETREE_END;
    }

    /* Panorama properties shared with Eevee. */
    if (!DNA_struct_elem_find(fd->filesdna, "Camera", "float", "fisheye_fov")) {
      Camera default_cam = *DNA_struct_default_get(Camera);
      LISTBASE_FOREACH (Camera *, camera, &bmain->cameras) {
        IDProperty *ccam = version_cycles_properties_from_ID(&camera->id);
        if (ccam) {
          camera->panorama_type = version_cycles_property_int(
              ccam, "panorama_type", default_cam.panorama_type);
          camera->fisheye_fov = version_cycles_property_float(
              ccam, "fisheye_fov", default_cam.fisheye_fov);
          camera->fisheye_lens = version_cycles_property_float(
              ccam, "fisheye_lens", default_cam.fisheye_lens);
          camera->latitude_min = version_cycles_property_float(
              ccam, "latitude_min", default_cam.latitude_min);
          camera->latitude_max = version_cycles_property_float(
              ccam, "latitude_max", default_cam.latitude_max);
          camera->longitude_min = version_cycles_property_float(
              ccam, "longitude_min", default_cam.longitude_min);
          camera->longitude_max = version_cycles_property_float(
              ccam, "longitude_max", default_cam.longitude_max);
          /* Fit to match default projective camera with focal_length 50 and sensor_width 36. */
          camera->fisheye_polynomial_k0 = version_cycles_property_float(
              ccam, "fisheye_polynomial_k0", default_cam.fisheye_polynomial_k0);
          camera->fisheye_polynomial_k1 = version_cycles_property_float(
              ccam, "fisheye_polynomial_k1", default_cam.fisheye_polynomial_k1);
          camera->fisheye_polynomial_k2 = version_cycles_property_float(
              ccam, "fisheye_polynomial_k2", default_cam.fisheye_polynomial_k2);
          camera->fisheye_polynomial_k3 = version_cycles_property_float(
              ccam, "fisheye_polynomial_k3", default_cam.fisheye_polynomial_k3);
          camera->fisheye_polynomial_k4 = version_cycles_property_float(
              ccam, "fisheye_polynomial_k4", default_cam.fisheye_polynomial_k4);
        }
        else {
          camera->panorama_type = default_cam.panorama_type;
          camera->fisheye_fov = default_cam.fisheye_fov;
          camera->fisheye_lens = default_cam.fisheye_lens;
          camera->latitude_min = default_cam.latitude_min;
          camera->latitude_max = default_cam.latitude_max;
          camera->longitude_min = default_cam.longitude_min;
          camera->longitude_max = default_cam.longitude_max;
          /* Fit to match default projective camera with focal_length 50 and sensor_width 36. */
          camera->fisheye_polynomial_k0 = default_cam.fisheye_polynomial_k0;
          camera->fisheye_polynomial_k1 = default_cam.fisheye_polynomial_k1;
          camera->fisheye_polynomial_k2 = default_cam.fisheye_polynomial_k2;
          camera->fisheye_polynomial_k3 = default_cam.fisheye_polynomial_k3;
          camera->fisheye_polynomial_k4 = default_cam.fisheye_polynomial_k4;
        }
      }
    }

    if (!DNA_struct_elem_find(fd->filesdna, "LightProbe", "float", "grid_flag")) {
      LISTBASE_FOREACH (LightProbe *, lightprobe, &bmain->lightprobes) {
        /* Keep old behavior of baking the whole lighting. */
        lightprobe->grid_flag = LIGHTPROBE_GRID_CAPTURE_WORLD | LIGHTPROBE_GRID_CAPTURE_INDIRECT |
                                LIGHTPROBE_GRID_CAPTURE_EMISSION;
      }
    }

    if (!DNA_struct_elem_find(fd->filesdna, "SceneEEVEE", "int", "gi_irradiance_pool_size")) {
      LISTBASE_FOREACH (Scene *, scene, &bmain->scenes) {
        scene->eevee.gi_irradiance_pool_size = 16;
      }
    }

    LISTBASE_FOREACH (Scene *, scene, &bmain->scenes) {
      scene->toolsettings->snap_flag_anim |= SCE_SNAP;
      scene->toolsettings->snap_anim_mode |= SCE_SNAP_TO_FRAME;
    }
  }

  if (!MAIN_VERSION_FILE_ATLEAST(bmain, 400, 20)) {
    /* Convert old socket lists into new interface items. */
    FOREACH_NODETREE_BEGIN (bmain, ntree, id) {
      versioning_convert_node_tree_socket_lists_to_interface(ntree);
      /* Clear legacy sockets after conversion.
       * Internal data pointers have been moved or freed already. */
      BLI_freelistN(&ntree->inputs_legacy);
      BLI_freelistN(&ntree->outputs_legacy);
    }
    FOREACH_NODETREE_END;
  }
  else {
    /* Legacy node tree sockets are created for forward compatibility,
     * but have to be freed after loading and versioning. */
    FOREACH_NODETREE_BEGIN (bmain, ntree, id) {
      LISTBASE_FOREACH_MUTABLE (bNodeSocket *, legacy_socket, &ntree->inputs_legacy) {
        MEM_SAFE_FREE(legacy_socket->default_attribute_name);
        MEM_SAFE_FREE(legacy_socket->default_value);
        if (legacy_socket->prop) {
          IDP_FreeProperty(legacy_socket->prop);
        }
        MEM_delete(legacy_socket->runtime);
        MEM_freeN(legacy_socket);
      }
      LISTBASE_FOREACH_MUTABLE (bNodeSocket *, legacy_socket, &ntree->outputs_legacy) {
        MEM_SAFE_FREE(legacy_socket->default_attribute_name);
        MEM_SAFE_FREE(legacy_socket->default_value);
        if (legacy_socket->prop) {
          IDP_FreeProperty(legacy_socket->prop);
        }
        MEM_delete(legacy_socket->runtime);
        MEM_freeN(legacy_socket);
      }
      BLI_listbase_clear(&ntree->inputs_legacy);
      BLI_listbase_clear(&ntree->outputs_legacy);
    }
    FOREACH_NODETREE_END;
  }

  if (!MAIN_VERSION_FILE_ATLEAST(bmain, 400, 22)) {
    /* Initialize root panel flags in files created before these flags were added. */
    FOREACH_NODETREE_BEGIN (bmain, ntree, id) {
      ntree->tree_interface.root_panel.flag |= NODE_INTERFACE_PANEL_ALLOW_CHILD_PANELS;
    }
    FOREACH_NODETREE_END;
  }

  if (!MAIN_VERSION_FILE_ATLEAST(bmain, 400, 23)) {
    LISTBASE_FOREACH (bNodeTree *, ntree, &bmain->nodetrees) {
      if (ntree->type == NTREE_GEOMETRY) {
        LISTBASE_FOREACH (bNode *, node, &ntree->nodes) {
          if (node->type == GEO_NODE_SET_SHADE_SMOOTH) {
            node->custom1 = ATTR_DOMAIN_FACE;
          }
        }
      }
    }
  }

  /**
   * Versioning code until next subversion bump goes here.
   *
   * \note Be sure to check when bumping the version:
   * - #do_versions_after_linking_400 in this file.
   * - `versioning_userdef.cc`, #blo_do_versions_userdef
   * - `versioning_userdef.cc`, #do_versions_theme
   *
   * \note Keep this message at the bottom of the function.
   */
  {
    /* Keep this block, even when empty. */

<<<<<<< HEAD
    LISTBASE_FOREACH (Scene *, scene, &bmain->scenes) {
      scene->simulation_frame_start = scene->r.sfra;
      scene->simulation_frame_end = scene->r.efra;
    }
=======
    FOREACH_NODETREE_BEGIN (bmain, ntree, id) {
      if (ntree->type == NTREE_SHADER) {
        /* Convert coat inputs on the Principled BSDF. */
        version_principled_bsdf_coat(ntree);
        /* Convert subsurface inputs on the Principled BSDF. */
        version_principled_bsdf_subsurface(ntree);
        /* Convert emission on the Principled BSDF. */
        version_principled_bsdf_emission(ntree);
      }
    }
    FOREACH_NODETREE_END;
>>>>>>> 9a0eaa20
  }
}<|MERGE_RESOLUTION|>--- conflicted
+++ resolved
@@ -1198,13 +1198,6 @@
    */
   {
     /* Keep this block, even when empty. */
-
-<<<<<<< HEAD
-    LISTBASE_FOREACH (Scene *, scene, &bmain->scenes) {
-      scene->simulation_frame_start = scene->r.sfra;
-      scene->simulation_frame_end = scene->r.efra;
-    }
-=======
     FOREACH_NODETREE_BEGIN (bmain, ntree, id) {
       if (ntree->type == NTREE_SHADER) {
         /* Convert coat inputs on the Principled BSDF. */
@@ -1216,6 +1209,10 @@
       }
     }
     FOREACH_NODETREE_END;
->>>>>>> 9a0eaa20
+
+    LISTBASE_FOREACH (Scene *, scene, &bmain->scenes) {
+      scene->simulation_frame_start = scene->r.sfra;
+      scene->simulation_frame_end = scene->r.efra;
+    }
   }
 }