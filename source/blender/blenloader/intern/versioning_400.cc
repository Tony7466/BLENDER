/* SPDX-FileCopyrightText: 2023 Blender Authors
 *
 * SPDX-License-Identifier: GPL-2.0-or-later */

/** \file
 * \ingroup blenloader
 */

#define DNA_DEPRECATED_ALLOW

#include <algorithm>
#include <cmath>

#include "CLG_log.h"

/* Define macros in `DNA_genfile.h`. */
#define DNA_GENFILE_VERSIONING_MACROS

#include "DNA_brush_types.h"
#include "DNA_camera_types.h"
#include "DNA_curve_types.h"
#include "DNA_defaults.h"
#include "DNA_light_types.h"
#include "DNA_lightprobe_types.h"
#include "DNA_material_types.h"
#include "DNA_modifier_types.h"
#include "DNA_movieclip_types.h"
#include "DNA_scene_types.h"
#include "DNA_world_types.h"

#include "DNA_defaults.h"
#include "DNA_defs.h"
#include "DNA_genfile.h"
#include "DNA_particle_types.h"

#undef DNA_GENFILE_VERSIONING_MACROS

#include "BLI_assert.h"
#include "BLI_listbase.h"
#include "BLI_map.hh"
#include "BLI_math_vector.h"
#include "BLI_set.hh"
#include "BLI_string.h"
#include "BLI_string_ref.hh"

#include "BKE_armature.h"
#include "BKE_attribute.h"
#include "BKE_curve.h"
#include "BKE_effect.h"
#include "BKE_grease_pencil.hh"
#include "BKE_idprop.hh"
#include "BKE_main.h"
#include "BKE_mesh_legacy_convert.hh"
#include "BKE_node.hh"
#include "BKE_node_runtime.hh"
#include "BKE_scene.h"
#include "BKE_tracking.h"

#include "SEQ_retiming.hh"
#include "SEQ_sequencer.h"

#include "ANIM_armature_iter.hh"
#include "ANIM_bone_collections.h"

#include "ED_armature.hh"

#include "BLT_translation.h"

#include "BLO_read_write.hh"
#include "BLO_readfile.h"

#include "readfile.hh"

#include "versioning_common.hh"

// static CLG_LogRef LOG = {"blo.readfile.doversion"};

static void version_composite_nodetree_null_id(bNodeTree *ntree, Scene *scene)
{
  for (bNode *node : ntree->all_nodes()) {
    if (node->id == nullptr &&
        ((node->type == CMP_NODE_R_LAYERS) ||
         (node->type == CMP_NODE_CRYPTOMATTE && node->custom1 == CMP_CRYPTOMATTE_SRC_RENDER)))
    {
      node->id = &scene->id;
    }
  }
}

/* Move bone-group color to the individual bones. */
static void version_bonegroup_migrate_color(Main *bmain)
{
  using PoseSet = blender::Set<bPose *>;
  blender::Map<bArmature *, PoseSet> armature_poses;

  /* Gather a mapping from armature to the poses that use it. */
  LISTBASE_FOREACH (Object *, ob, &bmain->objects) {
    if (ob->type != OB_ARMATURE || !ob->pose) {
      continue;
    }

    bArmature *arm = reinterpret_cast<bArmature *>(ob->data);
    BLI_assert_msg(GS(arm->id.name) == ID_AR,
                   "Expected ARMATURE object to have an Armature as data");

    /* There is no guarantee that the current state of poses is in sync with the Armature data.
     *
     * NOTE: No need to handle user reference-counting in readfile code. */
    BKE_pose_ensure(bmain, ob, arm, false);

    PoseSet &pose_set = armature_poses.lookup_or_add_default(arm);
    pose_set.add(ob->pose);
  }

  /* Move colors from the pose's bone-group to either the armature bones or the
   * pose bones, depending on how many poses use the Armature. */
  for (const PoseSet &pose_set : armature_poses.values()) {
    /* If the Armature is shared, the bone group colors might be different, and thus they have to
     * be stored on the pose bones. If the Armature is NOT shared, the bone colors can be stored
     * directly on the Armature bones. */
    const bool store_on_armature = pose_set.size() == 1;

    for (bPose *pose : pose_set) {
      LISTBASE_FOREACH (bPoseChannel *, pchan, &pose->chanbase) {
        const bActionGroup *bgrp = (const bActionGroup *)BLI_findlink(&pose->agroups,
                                                                      (pchan->agrp_index - 1));
        if (!bgrp) {
          continue;
        }

        BoneColor &bone_color = store_on_armature ? pchan->bone->color : pchan->color;
        bone_color.palette_index = bgrp->customCol;
        memcpy(&bone_color.custom, &bgrp->cs, sizeof(bone_color.custom));
      }
    }
  }
}

static void version_bonelayers_to_bonecollections(Main *bmain)
{
  char bcoll_name[MAX_NAME];
  char custom_prop_name[MAX_NAME];

  LISTBASE_FOREACH (bArmature *, arm, &bmain->armatures) {
    IDProperty *arm_idprops = IDP_GetProperties(&arm->id);

    BLI_assert_msg(arm->edbo == nullptr, "did not expect an Armature to be saved in edit mode");
    const uint layer_used = arm->layer_used;

    /* Construct a bone collection for each layer that contains at least one bone. */
    blender::Vector<std::pair<uint, BoneCollection *>> layermask_collection;
    for (uint layer = 0; layer < 32; ++layer) {
      const uint layer_mask = 1u << layer;
      if ((layer_used & layer_mask) == 0) {
        /* Layer is empty, so no need to convert to collection. */
        continue;
      }

      /* Construct a suitable name for this bone layer. */
      bcoll_name[0] = '\0';
      if (arm_idprops) {
        /* See if we can use the layer name from the Bone Manager add-on. This is a popular add-on
         * for managing bone layers and giving them names. */
        SNPRINTF(custom_prop_name, "layer_name_%u", layer);
        IDProperty *prop = IDP_GetPropertyFromGroup(arm_idprops, custom_prop_name);
        if (prop != nullptr && prop->type == IDP_STRING && IDP_String(prop)[0] != '\0') {
          SNPRINTF(bcoll_name, "Layer %u - %s", layer + 1, IDP_String(prop));
        }
      }
      if (bcoll_name[0] == '\0') {
        /* Either there was no name defined in the custom property, or
         * it was the empty string. */
        SNPRINTF(bcoll_name, "Layer %u", layer + 1);
      }

      /* Create a new bone collection for this layer. */
      BoneCollection *bcoll = ANIM_armature_bonecoll_new(arm, bcoll_name);
      layermask_collection.append(std::make_pair(layer_mask, bcoll));

      if ((arm->layer & layer_mask) == 0) {
        ANIM_bonecoll_hide(bcoll);
      }
    }

    /* Iterate over the bones to assign them to their layers. */
    blender::animrig::ANIM_armature_foreach_bone(&arm->bonebase, [&](Bone *bone) {
      for (auto layer_bcoll : layermask_collection) {
        const uint layer_mask = layer_bcoll.first;
        if ((bone->layer & layer_mask) == 0) {
          continue;
        }

        BoneCollection *bcoll = layer_bcoll.second;
        ANIM_armature_bonecoll_assign(bcoll, bone);
      }
    });
  }
}

static void version_bonegroups_to_bonecollections(Main *bmain)
{
  LISTBASE_FOREACH (Object *, ob, &bmain->objects) {
    if (ob->type != OB_ARMATURE || !ob->pose) {
      continue;
    }

    /* Convert the bone groups on a bone-by-bone basis. */
    bArmature *arm = reinterpret_cast<bArmature *>(ob->data);
    bPose *pose = ob->pose;

    blender::Map<const bActionGroup *, BoneCollection *> collections_by_group;
    /* Convert all bone groups, regardless of whether they contain any bones. */
    LISTBASE_FOREACH (bActionGroup *, bgrp, &pose->agroups) {
      BoneCollection *bcoll = ANIM_armature_bonecoll_new(arm, bgrp->name);
      collections_by_group.add_new(bgrp, bcoll);

      /* Before now, bone visibility was determined by armature layers, and bone
       * groups did not have any impact on this. To retain the behavior, that
       * hiding all layers a bone is on hides the bone, the
       * bone-group-collections should be created hidden. */
      ANIM_bonecoll_hide(bcoll);
    }

    /* Assign the bones to their bone group based collection. */
    LISTBASE_FOREACH (bPoseChannel *, pchan, &pose->chanbase) {
      /* Find the bone group of this pose channel. */
      const bActionGroup *bgrp = (const bActionGroup *)BLI_findlink(&pose->agroups,
                                                                    (pchan->agrp_index - 1));
      if (!bgrp) {
        continue;
      }

      /* Assign the bone. */
      BoneCollection *bcoll = collections_by_group.lookup(bgrp);
      ANIM_armature_bonecoll_assign(bcoll, pchan->bone);
    }

    /* The list of bone groups (pose->agroups) is intentionally left alone here. This will allow
     * for older versions of Blender to open the file with bone groups intact. Of course the bone
     * groups will not be updated any more, but this way the data at least survives an accidental
     * save with Blender 4.0. */
  }
}

void do_versions_after_linking_400(FileData *fd, Main *bmain)
{
  if (!MAIN_VERSION_FILE_ATLEAST(bmain, 400, 9)) {
    /* Fix area light scaling. */
    LISTBASE_FOREACH (Light *, light, &bmain->lights) {
      light->energy = light->energy_deprecated;
      if (light->type == LA_AREA) {
        light->energy *= M_PI_4;
      }
    }

    /* XXX This was added several years ago in 'lib_link` code of Scene... Should be safe enough
     * here. */
    LISTBASE_FOREACH (Scene *, scene, &bmain->scenes) {
      if (scene->nodetree) {
        version_composite_nodetree_null_id(scene->nodetree, scene);
      }
    }

    /* XXX This was added many years ago (1c19940198) in 'lib_link` code of particles as a bug-fix.
     * But this is actually versioning. Should be safe enough here. */
    LISTBASE_FOREACH (ParticleSettings *, part, &bmain->particles) {
      if (!part->effector_weights) {
        part->effector_weights = BKE_effector_add_weights(part->force_group);
      }
    }

    /* Object proxies have been deprecated sine 3.x era, so their update & sanity check can now
     * happen in do_versions code. */
    LISTBASE_FOREACH (Object *, ob, &bmain->objects) {
      if (ob->proxy) {
        /* Paranoia check, actually a proxy_from pointer should never be written... */
        if (!ID_IS_LINKED(ob->proxy)) {
          ob->proxy->proxy_from = nullptr;
          ob->proxy = nullptr;

          if (ob->id.lib) {
            BLO_reportf_wrap(fd->reports,
                             RPT_INFO,
                             TIP_("Proxy lost from object %s lib %s\n"),
                             ob->id.name + 2,
                             ob->id.lib->filepath);
          }
          else {
            BLO_reportf_wrap(fd->reports,
                             RPT_INFO,
                             TIP_("Proxy lost from object %s lib <NONE>\n"),
                             ob->id.name + 2);
          }
          fd->reports->count.missing_obproxies++;
        }
        else {
          /* This triggers object_update to always use a copy. */
          ob->proxy->proxy_from = ob;
        }
      }
    }
  }

  if (!MAIN_VERSION_FILE_ATLEAST(bmain, 400, 21)) {
    if (!DNA_struct_member_exists(fd->filesdna, "bPoseChannel", "BoneColor", "color")) {
      version_bonegroup_migrate_color(bmain);
    }

    if (!DNA_struct_member_exists(fd->filesdna, "bArmature", "ListBase", "collections")) {
      version_bonelayers_to_bonecollections(bmain);
      version_bonegroups_to_bonecollections(bmain);
    }
  }

  if (!MAIN_VERSION_FILE_ATLEAST(bmain, 400, 34)) {
    BKE_mesh_legacy_face_map_to_generic(bmain);
  }

  /**
   * Versioning code until next subversion bump goes here.
   *
   * \note Be sure to check when bumping the version:
   * - #blo_do_versions_400 in this file.
   * - `versioning_userdef.cc`, #blo_do_versions_userdef
   * - `versioning_userdef.cc`, #do_versions_theme
   *
   * \note Keep this message at the bottom of the function.
   */
  {
    /* Keep this block, even when empty. */
  }
}

static void version_mesh_legacy_to_struct_of_array_format(Mesh &mesh)
{
  BKE_mesh_legacy_convert_flags_to_selection_layers(&mesh);
  BKE_mesh_legacy_convert_flags_to_hide_layers(&mesh);
  BKE_mesh_legacy_convert_uvs_to_generic(&mesh);
  BKE_mesh_legacy_convert_mpoly_to_material_indices(&mesh);
  BKE_mesh_legacy_sharp_faces_from_flags(&mesh);
  BKE_mesh_legacy_bevel_weight_to_layers(&mesh);
  BKE_mesh_legacy_sharp_edges_from_flags(&mesh);
  BKE_mesh_legacy_face_set_to_generic(&mesh);
  BKE_mesh_legacy_edge_crease_to_layers(&mesh);
  BKE_mesh_legacy_uv_seam_from_flags(&mesh);
  BKE_mesh_legacy_convert_verts_to_positions(&mesh);
  BKE_mesh_legacy_attribute_flags_to_strings(&mesh);
  BKE_mesh_legacy_convert_loops_to_corners(&mesh);
  BKE_mesh_legacy_convert_polys_to_offsets(&mesh);
  BKE_mesh_legacy_convert_edges_to_generic(&mesh);
}

static void version_motion_tracking_legacy_camera_object(MovieClip &movieclip)
{
  MovieTracking &tracking = movieclip.tracking;
  MovieTrackingObject *active_tracking_object = BKE_tracking_object_get_active(&tracking);
  MovieTrackingObject *tracking_camera_object = BKE_tracking_object_get_camera(&tracking);

  BLI_assert(tracking_camera_object != nullptr);

  if (BLI_listbase_is_empty(&tracking_camera_object->tracks)) {
    tracking_camera_object->tracks = tracking.tracks_legacy;
    active_tracking_object->active_track = tracking.act_track_legacy;
  }

  if (BLI_listbase_is_empty(&tracking_camera_object->plane_tracks)) {
    tracking_camera_object->plane_tracks = tracking.plane_tracks_legacy;
    active_tracking_object->active_plane_track = tracking.act_plane_track_legacy;
  }

  if (tracking_camera_object->reconstruction.cameras == nullptr) {
    tracking_camera_object->reconstruction = tracking.reconstruction_legacy;
  }

  /* Clear pointers in the legacy storage.
   * Always do it, in the case something got missed in the logic above, so that the legacy storage
   * is always ensured to be empty after load. */
  BLI_listbase_clear(&tracking.tracks_legacy);
  BLI_listbase_clear(&tracking.plane_tracks_legacy);
  tracking.act_track_legacy = nullptr;
  tracking.act_plane_track_legacy = nullptr;
  memset(&tracking.reconstruction_legacy, 0, sizeof(tracking.reconstruction_legacy));
}

static void version_movieclips_legacy_camera_object(Main *bmain)
{
  LISTBASE_FOREACH (MovieClip *, movieclip, &bmain->movieclips) {
    version_motion_tracking_legacy_camera_object(*movieclip);
  }
}

static void version_geometry_nodes_add_realize_instance_nodes(bNodeTree *ntree)
{
  LISTBASE_FOREACH_MUTABLE (bNode *, node, &ntree->nodes) {
    if (STREQ(node->idname, "GeometryNodeMeshBoolean")) {
      add_realize_instances_before_socket(ntree, node, nodeFindSocket(node, SOCK_IN, "Mesh 2"));
    }
  }
}

/* Version VertexWeightEdit modifier to make existing weights exclusive of the threshold. */
static void version_vertex_weight_edit_preserve_threshold_exclusivity(Main *bmain)
{
  LISTBASE_FOREACH (Object *, ob, &bmain->objects) {
    if (ob->type != OB_MESH) {
      continue;
    }

    LISTBASE_FOREACH (ModifierData *, md, &ob->modifiers) {
      if (md->type == eModifierType_WeightVGEdit) {
        WeightVGEditModifierData *wmd = reinterpret_cast<WeightVGEditModifierData *>(md);
        wmd->add_threshold = nexttoward(wmd->add_threshold, 2.0);
        wmd->rem_threshold = nexttoward(wmd->rem_threshold, -1.0);
      }
    }
  }
}

static void version_mesh_crease_generic(Main &bmain)
{
  LISTBASE_FOREACH (Mesh *, mesh, &bmain.meshes) {
    BKE_mesh_legacy_crease_to_generic(mesh);
  }

  LISTBASE_FOREACH (bNodeTree *, ntree, &bmain.nodetrees) {
    if (ntree->type == NTREE_GEOMETRY) {
      LISTBASE_FOREACH (bNode *, node, &ntree->nodes) {
        if (STR_ELEM(node->idname,
                     "GeometryNodeStoreNamedAttribute",
                     "GeometryNodeInputNamedAttribute")) {
          bNodeSocket *socket = nodeFindSocket(node, SOCK_IN, "Name");
          if (STREQ(socket->default_value_typed<bNodeSocketValueString>()->value, "crease")) {
            STRNCPY(socket->default_value_typed<bNodeSocketValueString>()->value, "crease_edge");
          }
        }
      }
    }
  }

  LISTBASE_FOREACH (Object *, object, &bmain.objects) {
    LISTBASE_FOREACH (ModifierData *, md, &object->modifiers) {
      if (md->type != eModifierType_Nodes) {
        continue;
      }
      if (IDProperty *settings = reinterpret_cast<NodesModifierData *>(md)->settings.properties) {
        LISTBASE_FOREACH (IDProperty *, prop, &settings->data.group) {
          if (blender::StringRef(prop->name).endswith("_attribute_name")) {
            if (STREQ(IDP_String(prop), "crease")) {
              IDP_AssignString(prop, "crease_edge");
            }
          }
        }
      }
    }
  }
}

static void versioning_replace_legacy_glossy_node(bNodeTree *ntree)
{
  LISTBASE_FOREACH (bNode *, node, &ntree->nodes) {
    if (node->type == SH_NODE_BSDF_GLOSSY_LEGACY) {
      STRNCPY(node->idname, "ShaderNodeBsdfAnisotropic");
      node->type = SH_NODE_BSDF_GLOSSY;
    }
  }
}

static void versioning_remove_microfacet_sharp_distribution(bNodeTree *ntree)
{
  /* Find all glossy, glass and refraction BSDF nodes that have their distribution
   * set to SHARP and set them to GGX, disconnect any link to the Roughness input
   * and set its value to zero. */
  LISTBASE_FOREACH (bNode *, node, &ntree->nodes) {
    if (!ELEM(node->type, SH_NODE_BSDF_GLOSSY, SH_NODE_BSDF_GLASS, SH_NODE_BSDF_REFRACTION)) {
      continue;
    }
    if (node->custom1 != SHD_GLOSSY_SHARP_DEPRECATED) {
      continue;
    }

    node->custom1 = SHD_GLOSSY_GGX;
    LISTBASE_FOREACH (bNodeSocket *, socket, &node->inputs) {
      if (!STREQ(socket->identifier, "Roughness")) {
        continue;
      }

      if (socket->link != nullptr) {
        nodeRemLink(ntree, socket->link);
      }
      bNodeSocketValueFloat *socket_value = (bNodeSocketValueFloat *)socket->default_value;
      socket_value->value = 0.0f;

      break;
    }
  }
}

static void version_replace_texcoord_normal_socket(bNodeTree *ntree)
{
  /* The normal of a spot light was set to the incoming light direction, replace with the
   * `Incoming` socket from the Geometry shader node. */
  bNode *geometry_node = nullptr;
  bNode *transform_node = nullptr;
  bNodeSocket *incoming_socket = nullptr;
  bNodeSocket *vec_in_socket = nullptr;
  bNodeSocket *vec_out_socket = nullptr;

  LISTBASE_FOREACH_MUTABLE (bNodeLink *, link, &ntree->links) {
    if (link->fromnode->type == SH_NODE_TEX_COORD && STREQ(link->fromsock->identifier, "Normal")) {
      if (geometry_node == nullptr) {
        geometry_node = nodeAddStaticNode(nullptr, ntree, SH_NODE_NEW_GEOMETRY);
        incoming_socket = nodeFindSocket(geometry_node, SOCK_OUT, "Incoming");

        transform_node = nodeAddStaticNode(nullptr, ntree, SH_NODE_VECT_TRANSFORM);
        vec_in_socket = nodeFindSocket(transform_node, SOCK_IN, "Vector");
        vec_out_socket = nodeFindSocket(transform_node, SOCK_OUT, "Vector");

        NodeShaderVectTransform *nodeprop = (NodeShaderVectTransform *)transform_node->storage;
        nodeprop->type = SHD_VECT_TRANSFORM_TYPE_NORMAL;

        nodeAddLink(ntree, geometry_node, incoming_socket, transform_node, vec_in_socket);
      }
      nodeAddLink(ntree, transform_node, vec_out_socket, link->tonode, link->tosock);
      nodeRemLink(ntree, link);
    }
  }
}

static void version_principled_transmission_roughness(bNodeTree *ntree)
{
  LISTBASE_FOREACH (bNode *, node, &ntree->nodes) {
    if (node->type != SH_NODE_BSDF_PRINCIPLED) {
      continue;
    }
    bNodeSocket *sock = nodeFindSocket(node, SOCK_IN, "Transmission Roughness");
    if (sock != nullptr) {
      nodeRemoveSocket(ntree, node, sock);
    }
  }
}

/* Convert legacy Velvet BSDF nodes into the new Sheen BSDF node. */
static void version_replace_velvet_sheen_node(bNodeTree *ntree)
{
  LISTBASE_FOREACH (bNode *, node, &ntree->nodes) {
    if (node->type == SH_NODE_BSDF_SHEEN) {
      STRNCPY(node->idname, "ShaderNodeBsdfSheen");

      bNodeSocket *sigmaInput = nodeFindSocket(node, SOCK_IN, "Sigma");
      if (sigmaInput != nullptr) {
        node->custom1 = SHD_SHEEN_ASHIKHMIN;
        STRNCPY(sigmaInput->identifier, "Roughness");
        STRNCPY(sigmaInput->name, "Roughness");
      }
    }
  }
}

/* Convert sheen inputs on the Principled BSDF. */
static void version_principled_bsdf_sheen(bNodeTree *ntree)
{
  auto check_node = [](const bNode *node) {
    return (node->type == SH_NODE_BSDF_PRINCIPLED) &&
           (nodeFindSocket(node, SOCK_IN, "Sheen Roughness") == nullptr);
  };
  auto update_input = [ntree](bNode *node, bNodeSocket *input) {
    /* Change socket type to Color. */
    nodeModifySocketTypeStatic(ntree, node, input, SOCK_RGBA, 0);

    /* Account for the change in intensity between the old and new model.
     * If the Sheen input is set to a fixed value, adjust it and set the tint to white.
     * Otherwise, if it's connected, keep it as-is but set the tint to 0.2 instead. */
    bNodeSocket *sheen = nodeFindSocket(node, SOCK_IN, "Sheen");
    if (sheen != nullptr && sheen->link == nullptr) {
      *version_cycles_node_socket_float_value(sheen) *= 0.2f;

      static float default_value[] = {1.0f, 1.0f, 1.0f, 1.0f};
      copy_v4_v4(version_cycles_node_socket_rgba_value(input), default_value);
    }
    else {
      static float default_value[] = {0.2f, 0.2f, 0.2f, 1.0f};
      copy_v4_v4(version_cycles_node_socket_rgba_value(input), default_value);
    }
  };
  auto update_input_link = [](bNode *, bNodeSocket *, bNode *, bNodeSocket *) {
    /* Don't replace the link here, tint works differently enough now to make conversion
     * impractical. */
  };

  version_update_node_input(ntree, check_node, "Sheen Tint", update_input, update_input_link);

  LISTBASE_FOREACH (bNode *, node, &ntree->nodes) {
    if (check_node(node)) {
      bNodeSocket *input = nodeAddStaticSocket(
          ntree, node, SOCK_IN, SOCK_FLOAT, PROP_FACTOR, "Sheen Roughness", "Sheen Roughness");
      *version_cycles_node_socket_float_value(input) = 0.5f;
    }
  }
}

static void versioning_update_noise_texture_node(bNodeTree *ntree)
{
  LISTBASE_FOREACH (bNode *, node, &ntree->nodes) {
    if (node->type != SH_NODE_TEX_NOISE) {
      continue;
    }

    (static_cast<NodeTexNoise *>(node->storage))->type = SHD_NOISE_FBM;

    bNodeSocket *roughness_socket = nodeFindSocket(node, SOCK_IN, "Roughness");
    if (roughness_socket == nullptr) {
      /* Noise Texture node was created before the Roughness input was added. */
      continue;
    }

    float *roughness = version_cycles_node_socket_float_value(roughness_socket);

    bNodeLink *roughness_link = nullptr;
    bNode *roughness_from_node = nullptr;
    bNodeSocket *roughness_from_socket = nullptr;

    LISTBASE_FOREACH (bNodeLink *, link, &ntree->links) {
      /* Find links, nodes and sockets. */
      if (link->tosock == roughness_socket) {
        roughness_link = link;
        roughness_from_node = link->fromnode;
        roughness_from_socket = link->fromsock;
      }
    }

    if (roughness_link != nullptr) {
      /* Add Clamp node before Roughness input. */

      bNode *clamp_node = nodeAddStaticNode(nullptr, ntree, SH_NODE_CLAMP);
      clamp_node->parent = node->parent;
      clamp_node->custom1 = NODE_CLAMP_MINMAX;
      clamp_node->locx = node->locx;
      clamp_node->locy = node->locy - 300.0f;
      clamp_node->flag |= NODE_HIDDEN;
      bNodeSocket *clamp_socket_value = nodeFindSocket(clamp_node, SOCK_IN, "Value");
      bNodeSocket *clamp_socket_min = nodeFindSocket(clamp_node, SOCK_IN, "Min");
      bNodeSocket *clamp_socket_max = nodeFindSocket(clamp_node, SOCK_IN, "Max");
      bNodeSocket *clamp_socket_out = nodeFindSocket(clamp_node, SOCK_OUT, "Result");

      *version_cycles_node_socket_float_value(clamp_socket_min) = 0.0f;
      *version_cycles_node_socket_float_value(clamp_socket_max) = 1.0f;

      nodeRemLink(ntree, roughness_link);
      nodeAddLink(
          ntree, roughness_from_node, roughness_from_socket, clamp_node, clamp_socket_value);
      nodeAddLink(ntree, clamp_node, clamp_socket_out, node, roughness_socket);
    }
    else {
      *roughness = std::clamp(*roughness, 0.0f, 1.0f);
    }
  }

  version_socket_update_is_used(ntree);
}

static void versioning_replace_musgrave_texture_node(bNodeTree *ntree)
{
  version_node_input_socket_name(ntree, SH_NODE_TEX_MUSGRAVE_DEPRECATED, "Dimension", "Roughness");
  LISTBASE_FOREACH (bNode *, node, &ntree->nodes) {
    if (node->type != SH_NODE_TEX_MUSGRAVE_DEPRECATED) {
      continue;
    }

    STRNCPY(node->idname, "ShaderNodeTexNoise");
    node->type = SH_NODE_TEX_NOISE;
    NodeTexNoise *data = MEM_cnew<NodeTexNoise>(__func__);
    data->base = (static_cast<NodeTexMusgrave *>(node->storage))->base;
    data->dimensions = (static_cast<NodeTexMusgrave *>(node->storage))->dimensions;
    data->normalize = false;
    data->type = (static_cast<NodeTexMusgrave *>(node->storage))->musgrave_type;
    MEM_freeN(node->storage);
    node->storage = data;

    bNodeLink *detail_link = nullptr;
    bNode *detail_from_node = nullptr;
    bNodeSocket *detail_from_socket = nullptr;

    bNodeLink *roughness_link = nullptr;
    bNode *roughness_from_node = nullptr;
    bNodeSocket *roughness_from_socket = nullptr;

    bNodeLink *lacunarity_link = nullptr;
    bNode *lacunarity_from_node = nullptr;
    bNodeSocket *lacunarity_from_socket = nullptr;

    LISTBASE_FOREACH (bNodeLink *, link, &ntree->links) {
      /* Find links, nodes and sockets. */
      if (link->tonode == node) {
        if (STREQ(link->tosock->identifier, "Detail")) {
          detail_link = link;
          detail_from_node = link->fromnode;
          detail_from_socket = link->fromsock;
        }
        if (STREQ(link->tosock->identifier, "Roughness")) {
          roughness_link = link;
          roughness_from_node = link->fromnode;
          roughness_from_socket = link->fromsock;
        }
        if (STREQ(link->tosock->identifier, "Lacunarity")) {
          lacunarity_link = link;
          lacunarity_from_node = link->fromnode;
          lacunarity_from_socket = link->fromsock;
        }
      }
    }

    uint8_t noise_type = (static_cast<NodeTexNoise *>(node->storage))->type;
    float locy_offset = 0.0f;

    bNodeSocket *fac_socket = nodeFindSocket(node, SOCK_OUT, "Fac");
    /* Clear label because Musgrave output socket label is set to "Height" instead of "Fac". */
    fac_socket->label[0] = '\0';

    bNodeSocket *detail_socket = nodeFindSocket(node, SOCK_IN, "Detail");
    float *detail = version_cycles_node_socket_float_value(detail_socket);

    if (detail_link != nullptr) {
      locy_offset -= 40.0f;

      /* Add Subtract Math node before Detail input. */

      bNode *sub1_node = nodeAddStaticNode(nullptr, ntree, SH_NODE_MATH);
      sub1_node->parent = node->parent;
      sub1_node->custom1 = NODE_MATH_SUBTRACT;
      sub1_node->locx = node->locx;
      sub1_node->locy = node->locy - 300.0f;
      sub1_node->flag |= NODE_HIDDEN;
      bNodeSocket *sub1_socket_A = static_cast<bNodeSocket *>(BLI_findlink(&sub1_node->inputs, 0));
      bNodeSocket *sub1_socket_B = static_cast<bNodeSocket *>(BLI_findlink(&sub1_node->inputs, 1));
      bNodeSocket *sub1_socket_out = nodeFindSocket(sub1_node, SOCK_OUT, "Value");

      *version_cycles_node_socket_float_value(sub1_socket_B) = 1.0f;

      nodeRemLink(ntree, detail_link);
      nodeAddLink(ntree, detail_from_node, detail_from_socket, sub1_node, sub1_socket_A);
      nodeAddLink(ntree, sub1_node, sub1_socket_out, node, detail_socket);

      if ((noise_type == SHD_NOISE_RIDGED_MULTIFRACTAL) ||
          (noise_type == SHD_NOISE_HETERO_TERRAIN)) {
        locy_offset -= 40.0f;

        /* Add Greater Than Math node before Subtract Math node. */

        bNode *greater_node = nodeAddStaticNode(nullptr, ntree, SH_NODE_MATH);
        greater_node->parent = node->parent;
        greater_node->custom1 = NODE_MATH_GREATER_THAN;
        greater_node->locx = node->locx;
        greater_node->locy = node->locy - 340.0f;
        greater_node->flag |= NODE_HIDDEN;
        bNodeSocket *greater_socket_A = static_cast<bNodeSocket *>(
            BLI_findlink(&greater_node->inputs, 0));
        bNodeSocket *greater_socket_B = static_cast<bNodeSocket *>(
            BLI_findlink(&greater_node->inputs, 1));
        bNodeSocket *greater_socket_out = nodeFindSocket(greater_node, SOCK_OUT, "Value");

        *version_cycles_node_socket_float_value(greater_socket_B) = 1.0f;

        nodeAddLink(ntree, detail_from_node, detail_from_socket, greater_node, greater_socket_A);
        nodeAddLink(ntree, greater_node, greater_socket_out, sub1_node, sub1_socket_B);
      }
      else {
        /* Add Clamp node and Multiply Math node behind Fac output. */

        bNode *clamp_node = nodeAddStaticNode(nullptr, ntree, SH_NODE_CLAMP);
        clamp_node->parent = node->parent;
        clamp_node->custom1 = NODE_CLAMP_MINMAX;
        clamp_node->locx = node->locx;
        clamp_node->locy = node->locy + 40.0f;
        clamp_node->flag |= NODE_HIDDEN;
        bNodeSocket *clamp_socket_value = nodeFindSocket(clamp_node, SOCK_IN, "Value");
        bNodeSocket *clamp_socket_min = nodeFindSocket(clamp_node, SOCK_IN, "Min");
        bNodeSocket *clamp_socket_max = nodeFindSocket(clamp_node, SOCK_IN, "Max");
        bNodeSocket *clamp_socket_out = nodeFindSocket(clamp_node, SOCK_OUT, "Result");

        bNode *mul_node = nodeAddStaticNode(nullptr, ntree, SH_NODE_MATH);
        mul_node->parent = node->parent;
        mul_node->custom1 = NODE_MATH_MULTIPLY;
        mul_node->locx = node->locx;
        mul_node->locy = node->locy + 80.0f;
        mul_node->flag |= NODE_HIDDEN;
        bNodeSocket *mul_socket_A = static_cast<bNodeSocket *>(BLI_findlink(&mul_node->inputs, 0));
        bNodeSocket *mul_socket_B = static_cast<bNodeSocket *>(BLI_findlink(&mul_node->inputs, 1));
        bNodeSocket *mul_socket_out = nodeFindSocket(mul_node, SOCK_OUT, "Value");

        *version_cycles_node_socket_float_value(clamp_socket_min) = 0.0f;
        *version_cycles_node_socket_float_value(clamp_socket_max) = 1.0f;

        if (noise_type == SHD_NOISE_MULTIFRACTAL) {
          /* Add Subtract Math node and Add Math node after Multiply Math node. */

          bNode *sub2_node = nodeAddStaticNode(nullptr, ntree, SH_NODE_MATH);
          sub2_node->parent = node->parent;
          sub2_node->custom1 = NODE_MATH_SUBTRACT;
          sub2_node->custom2 = SHD_MATH_CLAMP;
          sub2_node->locx = node->locx;
          sub2_node->locy = node->locy + 120.0f;
          sub2_node->flag |= NODE_HIDDEN;
          bNodeSocket *sub2_socket_A = static_cast<bNodeSocket *>(
              BLI_findlink(&sub2_node->inputs, 0));
          bNodeSocket *sub2_socket_B = static_cast<bNodeSocket *>(
              BLI_findlink(&sub2_node->inputs, 1));
          bNodeSocket *sub2_socket_out = nodeFindSocket(sub2_node, SOCK_OUT, "Value");

          bNode *add_node = nodeAddStaticNode(nullptr, ntree, SH_NODE_MATH);
          add_node->parent = node->parent;
          add_node->custom1 = NODE_MATH_ADD;
          add_node->locx = node->locx;
          add_node->locy = node->locy + 160.0f;
          add_node->flag |= NODE_HIDDEN;
          bNodeSocket *add_socket_A = static_cast<bNodeSocket *>(
              BLI_findlink(&add_node->inputs, 0));
          bNodeSocket *add_socket_B = static_cast<bNodeSocket *>(
              BLI_findlink(&add_node->inputs, 1));
          bNodeSocket *add_socket_out = nodeFindSocket(add_node, SOCK_OUT, "Value");

          *version_cycles_node_socket_float_value(sub2_socket_A) = 1.0f;

          LISTBASE_FOREACH_BACKWARD_MUTABLE (bNodeLink *, link, &ntree->links) {
            if (link->fromsock == fac_socket) {
              nodeAddLink(ntree, add_node, add_socket_out, link->tonode, link->tosock);
              nodeRemLink(ntree, link);
            }
          }

          nodeAddLink(ntree, mul_node, mul_socket_out, add_node, add_socket_A);
          nodeAddLink(ntree, detail_from_node, detail_from_socket, sub2_node, sub2_socket_B);
          nodeAddLink(ntree, sub2_node, sub2_socket_out, add_node, add_socket_B);
        }
        else {
          LISTBASE_FOREACH_BACKWARD_MUTABLE (bNodeLink *, link, &ntree->links) {
            if (link->fromsock == fac_socket) {
              nodeAddLink(ntree, mul_node, mul_socket_out, link->tonode, link->tosock);
              nodeRemLink(ntree, link);
            }
          }
        }

        nodeAddLink(ntree, node, fac_socket, mul_node, mul_socket_A);
        nodeAddLink(ntree, detail_from_node, detail_from_socket, clamp_node, clamp_socket_value);
        nodeAddLink(ntree, clamp_node, clamp_socket_out, mul_node, mul_socket_B);
      }
    }
    else {
      if (*detail < 1.0f) {
        if ((noise_type != SHD_NOISE_RIDGED_MULTIFRACTAL) &&
            (noise_type != SHD_NOISE_HETERO_TERRAIN)) {
          /* Add Multiply Math node behind Fac output. */

          bNode *mul_node = nodeAddStaticNode(nullptr, ntree, SH_NODE_MATH);
          mul_node->parent = node->parent;
          mul_node->custom1 = NODE_MATH_MULTIPLY;
          mul_node->locx = node->locx;
          mul_node->locy = node->locy + 40.0f;
          mul_node->flag |= NODE_HIDDEN;
          bNodeSocket *mul_socket_A = static_cast<bNodeSocket *>(
              BLI_findlink(&mul_node->inputs, 0));
          bNodeSocket *mul_socket_B = static_cast<bNodeSocket *>(
              BLI_findlink(&mul_node->inputs, 1));
          bNodeSocket *mul_socket_out = nodeFindSocket(mul_node, SOCK_OUT, "Value");

          *version_cycles_node_socket_float_value(mul_socket_B) = *detail;

          if (noise_type == SHD_NOISE_MULTIFRACTAL) {
            /* Add Add Math node after Multiply Math node. */

            bNode *add_node = nodeAddStaticNode(nullptr, ntree, SH_NODE_MATH);
            add_node->parent = node->parent;
            add_node->custom1 = NODE_MATH_ADD;
            add_node->locx = node->locx;
            add_node->locy = node->locy + 80.0f;
            add_node->flag |= NODE_HIDDEN;
            bNodeSocket *add_socket_A = static_cast<bNodeSocket *>(
                BLI_findlink(&add_node->inputs, 0));
            bNodeSocket *add_socket_B = static_cast<bNodeSocket *>(
                BLI_findlink(&add_node->inputs, 1));
            bNodeSocket *add_socket_out = nodeFindSocket(add_node, SOCK_OUT, "Value");

            *version_cycles_node_socket_float_value(add_socket_B) = 1.0f - *detail;

            LISTBASE_FOREACH_BACKWARD_MUTABLE (bNodeLink *, link, &ntree->links) {
              if (link->fromsock == fac_socket) {
                nodeAddLink(ntree, add_node, add_socket_out, link->tonode, link->tosock);
                nodeRemLink(ntree, link);
              }
            }

            nodeAddLink(ntree, mul_node, mul_socket_out, add_node, add_socket_A);
          }
          else {
            LISTBASE_FOREACH_BACKWARD_MUTABLE (bNodeLink *, link, &ntree->links) {
              if (link->fromsock == fac_socket) {
                nodeAddLink(ntree, mul_node, mul_socket_out, link->tonode, link->tosock);
                nodeRemLink(ntree, link);
              }
            }
          }

          nodeAddLink(ntree, node, fac_socket, mul_node, mul_socket_A);

          *detail = 0.0f;
        }
      }
      else {
        *detail -= 1.0f;
      }
    }

    bNodeSocket *roughness_socket = nodeFindSocket(node, SOCK_IN, "Roughness");
    float *roughness = version_cycles_node_socket_float_value(roughness_socket);
    bNodeSocket *lacunarity_socket = nodeFindSocket(node, SOCK_IN, "Lacunarity");
    float *lacunarity = version_cycles_node_socket_float_value(lacunarity_socket);

    if (roughness_link != nullptr) {
      /* Add Multiply Math node and Power Math node before Roughness input. */

      bNode *mul_node = nodeAddStaticNode(nullptr, ntree, SH_NODE_MATH);
      mul_node->parent = node->parent;
      mul_node->custom1 = NODE_MATH_MULTIPLY;
      mul_node->locx = node->locx;
      mul_node->locy = node->locy - 340.0f + locy_offset;
      mul_node->flag |= NODE_HIDDEN;
      bNodeSocket *mul_socket_A = static_cast<bNodeSocket *>(BLI_findlink(&mul_node->inputs, 0));
      bNodeSocket *mul_socket_B = static_cast<bNodeSocket *>(BLI_findlink(&mul_node->inputs, 1));
      bNodeSocket *mul_socket_out = nodeFindSocket(mul_node, SOCK_OUT, "Value");

      bNode *pow_node = nodeAddStaticNode(nullptr, ntree, SH_NODE_MATH);
      pow_node->parent = node->parent;
      pow_node->custom1 = NODE_MATH_POWER;
      pow_node->locx = node->locx;
      pow_node->locy = node->locy - 300.0f + locy_offset;
      pow_node->flag |= NODE_HIDDEN;
      bNodeSocket *pow_socket_A = static_cast<bNodeSocket *>(BLI_findlink(&pow_node->inputs, 0));
      bNodeSocket *pow_socket_B = static_cast<bNodeSocket *>(BLI_findlink(&pow_node->inputs, 1));
      bNodeSocket *pow_socket_out = nodeFindSocket(pow_node, SOCK_OUT, "Value");

      *version_cycles_node_socket_float_value(mul_socket_B) = -1.0f;
      *version_cycles_node_socket_float_value(pow_socket_A) = *lacunarity;

      nodeRemLink(ntree, roughness_link);
      nodeAddLink(ntree, roughness_from_node, roughness_from_socket, mul_node, mul_socket_A);
      if (lacunarity_link != nullptr) {
        nodeAddLink(ntree, lacunarity_from_node, lacunarity_from_socket, pow_node, pow_socket_A);
      }
      nodeAddLink(ntree, mul_node, mul_socket_out, pow_node, pow_socket_B);
      nodeAddLink(ntree, pow_node, pow_socket_out, node, roughness_socket);
    }
    else if ((lacunarity_link != nullptr) && (roughness_link == nullptr)) {
      /* Add Power Math node before Roughness input. */

      bNode *pow_node = nodeAddStaticNode(nullptr, ntree, SH_NODE_MATH);
      pow_node->parent = node->parent;
      pow_node->custom1 = NODE_MATH_POWER;
      pow_node->locx = node->locx;
      pow_node->locy = node->locy - 300.0f + locy_offset;
      pow_node->flag |= NODE_HIDDEN;
      bNodeSocket *pow_socket_A = static_cast<bNodeSocket *>(BLI_findlink(&pow_node->inputs, 0));
      bNodeSocket *pow_socket_B = static_cast<bNodeSocket *>(BLI_findlink(&pow_node->inputs, 1));
      bNodeSocket *pow_socket_out = nodeFindSocket(pow_node, SOCK_OUT, "Value");

      *version_cycles_node_socket_float_value(pow_socket_A) = *lacunarity;
      *version_cycles_node_socket_float_value(pow_socket_B) = -(*roughness);

      nodeAddLink(ntree, lacunarity_from_node, lacunarity_from_socket, pow_node, pow_socket_A);
      nodeAddLink(ntree, pow_node, pow_socket_out, node, roughness_socket);
    }
    else {
      *roughness = std::pow(*lacunarity, -(*roughness));
    }
  }

  version_socket_update_is_used(ntree);
}

/* Convert subsurface inputs on the Principled BSDF. */
static void version_principled_bsdf_subsurface(bNodeTree *ntree)
{
  /* - Create Subsurface Scale input
   * - If a node's Subsurface input was connected or nonzero:
   *   - Make the Base Color a mix of old Base Color and Subsurface Color,
   *     using Subsurface as the mix factor
   *   - Move Subsurface link and default value to the new Subsurface Scale input
   *   - Set the Subsurface input to 1.0
   * - Remove Subsurface Color input
   */
  LISTBASE_FOREACH (bNode *, node, &ntree->nodes) {
    if (node->type != SH_NODE_BSDF_PRINCIPLED) {
      continue;
    }
    if (nodeFindSocket(node, SOCK_IN, "Subsurface Scale")) {
      /* Node is already updated. */
      continue;
    }

    /* Add Scale input */
    bNodeSocket *scale_in = nodeAddStaticSocket(
        ntree, node, SOCK_IN, SOCK_FLOAT, PROP_DISTANCE, "Subsurface Scale", "Subsurface Scale");

    bNodeSocket *subsurf = nodeFindSocket(node, SOCK_IN, "Subsurface");
    float *subsurf_val = version_cycles_node_socket_float_value(subsurf);

    if (!subsurf->link && *subsurf_val == 0.0f) {
      *version_cycles_node_socket_float_value(scale_in) = 0.05f;
    }
    else {
      *version_cycles_node_socket_float_value(scale_in) = *subsurf_val;
    }

    if (subsurf->link == nullptr && *subsurf_val == 0.0f) {
      /* Node doesn't use Subsurf, we're done here. */
      continue;
    }

    /* Fix up Subsurface Color input */
    bNodeSocket *base_col = nodeFindSocket(node, SOCK_IN, "Base Color");
    bNodeSocket *subsurf_col = nodeFindSocket(node, SOCK_IN, "Subsurface Color");
    float *base_col_val = version_cycles_node_socket_rgba_value(base_col);
    float *subsurf_col_val = version_cycles_node_socket_rgba_value(subsurf_col);
    /* If any of the three inputs is dynamic, we need a Mix node. */
    if (subsurf->link || subsurf_col->link || base_col->link) {
      bNode *mix = nodeAddStaticNode(nullptr, ntree, SH_NODE_MIX);
      static_cast<NodeShaderMix *>(mix->storage)->data_type = SOCK_RGBA;
      mix->locx = node->locx - 170;
      mix->locy = node->locy - 120;

      bNodeSocket *a_in = nodeFindSocket(mix, SOCK_IN, "A_Color");
      bNodeSocket *b_in = nodeFindSocket(mix, SOCK_IN, "B_Color");
      bNodeSocket *fac_in = nodeFindSocket(mix, SOCK_IN, "Factor_Float");
      bNodeSocket *result_out = nodeFindSocket(mix, SOCK_OUT, "Result_Color");

      copy_v4_v4(version_cycles_node_socket_rgba_value(a_in), base_col_val);
      copy_v4_v4(version_cycles_node_socket_rgba_value(b_in), subsurf_col_val);
      *version_cycles_node_socket_float_value(fac_in) = *subsurf_val;

      if (base_col->link) {
        nodeAddLink(ntree, base_col->link->fromnode, base_col->link->fromsock, mix, a_in);
        nodeRemLink(ntree, base_col->link);
      }
      if (subsurf_col->link) {
        nodeAddLink(ntree, subsurf_col->link->fromnode, subsurf_col->link->fromsock, mix, b_in);
        nodeRemLink(ntree, subsurf_col->link);
      }
      if (subsurf->link) {
        nodeAddLink(ntree, subsurf->link->fromnode, subsurf->link->fromsock, mix, fac_in);
        nodeAddLink(ntree, subsurf->link->fromnode, subsurf->link->fromsock, node, scale_in);
        nodeRemLink(ntree, subsurf->link);
      }
      nodeAddLink(ntree, mix, result_out, node, base_col);
    }
    /* Mix the fixed values. */
    interp_v4_v4v4(base_col_val, base_col_val, subsurf_col_val, *subsurf_val);

    /* Set node to 100% subsurface, 0% diffuse. */
    *subsurf_val = 1.0f;

    /* Delete Subsurface Color input */
    nodeRemoveSocket(ntree, node, subsurf_col);
  }
}

/* Convert emission inputs on the Principled BSDF. */
static void version_principled_bsdf_emission(bNodeTree *ntree)
{
  /* Blender 3.x and before would default to Emission = 0.0, Emission Strength = 1.0.
   * Now we default the other way around (1.0 and 0.0), but because the Strength input was added
   * a bit later, a file that only has the Emission socket would now end up as (1.0, 0.0) instead
   * of (1.0, 1.0).
   * Therefore, set strength to 1.0 for those files.
   */
  LISTBASE_FOREACH (bNode *, node, &ntree->nodes) {
    if (node->type != SH_NODE_BSDF_PRINCIPLED) {
      continue;
    }
    if (!nodeFindSocket(node, SOCK_IN, "Emission")) {
      /* Old enough to have neither, new defaults are fine. */
      continue;
    }
    if (nodeFindSocket(node, SOCK_IN, "Emission Strength")) {
      /* New enough to have both, no need to do anything. */
      continue;
    }
    bNodeSocket *sock = nodeAddStaticSocket(
        ntree, node, SOCK_IN, SOCK_FLOAT, PROP_NONE, "Emission Strength", "Emission Strength");
    *version_cycles_node_socket_float_value(sock) = 1.0f;
  }
}

/* Rename various Principled BSDF sockets. */
static void version_principled_bsdf_rename_sockets(bNodeTree *ntree)
{
  version_node_input_socket_name(ntree, SH_NODE_BSDF_PRINCIPLED, "Emission", "Emission Color");
  version_node_input_socket_name(ntree, SH_NODE_BSDF_PRINCIPLED, "Specular", "Specular IOR Level");
  version_node_input_socket_name(
      ntree, SH_NODE_BSDF_PRINCIPLED, "Subsurface", "Subsurface Weight");
  version_node_input_socket_name(
      ntree, SH_NODE_BSDF_PRINCIPLED, "Transmission", "Transmission Weight");
  version_node_input_socket_name(ntree, SH_NODE_BSDF_PRINCIPLED, "Coat", "Coat Weight");
  version_node_input_socket_name(ntree, SH_NODE_BSDF_PRINCIPLED, "Sheen", "Sheen Weight");
}

/* Replace old Principled Hair BSDF as a variant in the new Principled Hair BSDF. */
static void version_replace_principled_hair_model(bNodeTree *ntree)
{
  LISTBASE_FOREACH (bNode *, node, &ntree->nodes) {
    if (node->type != SH_NODE_BSDF_HAIR_PRINCIPLED) {
      continue;
    }
    NodeShaderHairPrincipled *data = MEM_cnew<NodeShaderHairPrincipled>(__func__);
    data->model = SHD_PRINCIPLED_HAIR_CHIANG;
    data->parametrization = node->custom1;

    node->storage = data;
  }
}

static bNodeTreeInterfaceItem *legacy_socket_move_to_interface(bNodeSocket &legacy_socket,
                                                               const eNodeSocketInOut in_out)
{
  bNodeTreeInterfaceItem *new_item = static_cast<bNodeTreeInterfaceItem *>(
      MEM_mallocN(sizeof(bNodeTreeInterfaceSocket), __func__));
  new_item->item_type = NODE_INTERFACE_SOCKET;
  bNodeTreeInterfaceSocket &new_socket = *reinterpret_cast<bNodeTreeInterfaceSocket *>(new_item);

  /* Move reusable data. */
  new_socket.name = BLI_strdup(legacy_socket.name);
  new_socket.identifier = BLI_strdup(legacy_socket.identifier);
  new_socket.description = BLI_strdup(legacy_socket.description);
  new_socket.socket_type = BLI_strdup(legacy_socket.idname);
  new_socket.flag = (in_out == SOCK_IN ? NODE_INTERFACE_SOCKET_INPUT :
                                         NODE_INTERFACE_SOCKET_OUTPUT);
  SET_FLAG_FROM_TEST(
      new_socket.flag, legacy_socket.flag & SOCK_HIDE_VALUE, NODE_INTERFACE_SOCKET_HIDE_VALUE);
  SET_FLAG_FROM_TEST(new_socket.flag,
                     legacy_socket.flag & SOCK_HIDE_IN_MODIFIER,
                     NODE_INTERFACE_SOCKET_HIDE_IN_MODIFIER);
  new_socket.attribute_domain = legacy_socket.attribute_domain;

  /* The following data are stolen from the old data, the ownership of their memory is directly
   * transferred to the new data. */
  new_socket.default_attribute_name = legacy_socket.default_attribute_name;
  legacy_socket.default_attribute_name = nullptr;
  new_socket.socket_data = legacy_socket.default_value;
  legacy_socket.default_value = nullptr;
  new_socket.properties = legacy_socket.prop;
  legacy_socket.prop = nullptr;

  /* Unused data. */
  MEM_delete(legacy_socket.runtime);
  legacy_socket.runtime = nullptr;

  return new_item;
}

static void versioning_convert_node_tree_socket_lists_to_interface(bNodeTree *ntree)
{
  bNodeTreeInterface &tree_interface = ntree->tree_interface;

  const int num_inputs = BLI_listbase_count(&ntree->inputs_legacy);
  const int num_outputs = BLI_listbase_count(&ntree->outputs_legacy);
  tree_interface.root_panel.items_num = num_inputs + num_outputs;
  tree_interface.root_panel.items_array = static_cast<bNodeTreeInterfaceItem **>(MEM_malloc_arrayN(
      tree_interface.root_panel.items_num, sizeof(bNodeTreeInterfaceItem *), __func__));

  /* Convert outputs first to retain old outputs/inputs ordering. */
  int index;
  LISTBASE_FOREACH_INDEX (bNodeSocket *, socket, &ntree->outputs_legacy, index) {
    tree_interface.root_panel.items_array[index] = legacy_socket_move_to_interface(*socket,
                                                                                   SOCK_OUT);
  }
  LISTBASE_FOREACH_INDEX (bNodeSocket *, socket, &ntree->inputs_legacy, index) {
    tree_interface.root_panel.items_array[num_outputs + index] = legacy_socket_move_to_interface(
        *socket, SOCK_IN);
  }
}

/* Convert coat inputs on the Principled BSDF. */
static void version_principled_bsdf_coat(bNodeTree *ntree)
{
  LISTBASE_FOREACH (bNode *, node, &ntree->nodes) {
    if (node->type != SH_NODE_BSDF_PRINCIPLED) {
      continue;
    }
    if (nodeFindSocket(node, SOCK_IN, "Coat IOR") != nullptr) {
      continue;
    }
    bNodeSocket *coat_ior_input = nodeAddStaticSocket(
        ntree, node, SOCK_IN, SOCK_FLOAT, PROP_NONE, "Coat IOR", "Coat IOR");

    /* Adjust for 4x change in intensity. */
    bNodeSocket *coat_input = nodeFindSocket(node, SOCK_IN, "Clearcoat");
    *version_cycles_node_socket_float_value(coat_input) *= 0.25f;
    /* When the coat input is dynamic, instead of inserting a *0.25 math node, set the Coat IOR
     * to 1.2 instead - this also roughly quarters reflectivity compared to the 1.5 default. */
    *version_cycles_node_socket_float_value(coat_ior_input) = (coat_input->link) ? 1.2f : 1.5f;
  }

  /* Rename sockets. */
  version_node_input_socket_name(ntree, SH_NODE_BSDF_PRINCIPLED, "Clearcoat", "Coat");
  version_node_input_socket_name(
      ntree, SH_NODE_BSDF_PRINCIPLED, "Clearcoat Roughness", "Coat Roughness");
  version_node_input_socket_name(
      ntree, SH_NODE_BSDF_PRINCIPLED, "Clearcoat Normal", "Coat Normal");
}

/* Convert specular tint in Principled BSDF. */
static void version_principled_bsdf_specular_tint(bNodeTree *ntree)
{
  LISTBASE_FOREACH (bNode *, node, &ntree->nodes) {
    if (node->type != SH_NODE_BSDF_PRINCIPLED) {
      continue;
    }
    bNodeSocket *specular_tint_sock = nodeFindSocket(node, SOCK_IN, "Specular Tint");
    if (specular_tint_sock->type == SOCK_RGBA) {
      /* Node is already updated. */
      continue;
    }

    bNodeSocket *base_color_sock = nodeFindSocket(node, SOCK_IN, "Base Color");
    float specular_tint_old = *version_cycles_node_socket_float_value(specular_tint_sock);
    float *base_color = version_cycles_node_socket_rgba_value(base_color_sock);

    /* Change socket type to Color. */
    nodeModifySocketTypeStatic(ntree, node, specular_tint_sock, SOCK_RGBA, 0);

    static float one[] = {1.0f, 1.0f, 1.0f, 1.0f};

    /* Add a mix node when working with dynamic inputs. */
    if (specular_tint_sock->link || (base_color_sock->link && specular_tint_old != 0)) {
      bNode *mix = nodeAddStaticNode(nullptr, ntree, SH_NODE_MIX);
      static_cast<NodeShaderMix *>(mix->storage)->data_type = SOCK_RGBA;
      mix->locx = node->locx - 170;
      mix->locy = node->locy - 120;

      bNodeSocket *a_in = nodeFindSocket(mix, SOCK_IN, "A_Color");
      bNodeSocket *b_in = nodeFindSocket(mix, SOCK_IN, "B_Color");
      bNodeSocket *fac_in = nodeFindSocket(mix, SOCK_IN, "Factor_Float");
      bNodeSocket *result_out = nodeFindSocket(mix, SOCK_OUT, "Result_Color");

      copy_v4_v4(version_cycles_node_socket_rgba_value(a_in), one);
      copy_v4_v4(version_cycles_node_socket_rgba_value(b_in), base_color);
      *version_cycles_node_socket_float_value(fac_in) = specular_tint_old;

      if (base_color_sock->link) {
        nodeAddLink(
            ntree, base_color_sock->link->fromnode, base_color_sock->link->fromsock, mix, b_in);
      }
      if (specular_tint_sock->link) {
        nodeAddLink(ntree,
                    specular_tint_sock->link->fromnode,
                    specular_tint_sock->link->fromsock,
                    mix,
                    fac_in);
        nodeRemLink(ntree, specular_tint_sock->link);
      }
      nodeAddLink(ntree, mix, result_out, node, specular_tint_sock);
    }

    float *specular_tint = version_cycles_node_socket_rgba_value(specular_tint_sock);
    /* Mix the fixed values. */
    interp_v4_v4v4(specular_tint, one, base_color, specular_tint_old);
  }
}

static void version_copy_socket(bNodeTreeInterfaceSocket &dst,
                                const bNodeTreeInterfaceSocket &src,
                                char *identifier)
{
  /* Node socket copy function based on bNodeTreeInterface::item_copy to avoid using blenkernel. */
  dst.name = BLI_strdup_null(src.name);
  dst.description = BLI_strdup_null(src.description);
  dst.socket_type = BLI_strdup(src.socket_type);
  dst.default_attribute_name = BLI_strdup_null(src.default_attribute_name);
  dst.identifier = identifier;
  if (src.properties) {
    dst.properties = IDP_CopyProperty_ex(src.properties, 0);
  }
  if (src.socket_data != nullptr) {
    dst.socket_data = MEM_dupallocN(src.socket_data);
    /* No user count increment needed, gets reset after versioning. */
  }
}

static int version_nodes_find_valid_insert_position_for_item(const bNodeTreeInterfacePanel &panel,
                                                             const bNodeTreeInterfaceItem &item,
                                                             const int initial_pos)
{
  const bool sockets_above_panels = !(panel.flag &
                                      NODE_INTERFACE_PANEL_ALLOW_SOCKETS_AFTER_PANELS);
  const blender::Span<const bNodeTreeInterfaceItem *> items = {panel.items_array, panel.items_num};

  int pos = initial_pos;

  if (sockets_above_panels) {
    if (item.item_type == NODE_INTERFACE_PANEL) {
      /* Find the closest valid position from the end, only panels at or after #position. */
      for (int test_pos = items.size() - 1; test_pos >= initial_pos; test_pos--) {
        if (test_pos < 0) {
          /* Initial position is out of range but valid. */
          break;
        }
        if (items[test_pos]->item_type != NODE_INTERFACE_PANEL) {
          /* Found valid position, insert after the last socket item. */
          pos = test_pos + 1;
          break;
        }
      }
    }
    else {
      /* Find the closest valid position from the start, no panels at or after #position. */
      for (int test_pos = 0; test_pos <= initial_pos; test_pos++) {
        if (test_pos >= items.size()) {
          /* Initial position is out of range but valid. */
          break;
        }
        if (items[test_pos]->item_type == NODE_INTERFACE_PANEL) {
          /* Found valid position, inserting moves the first panel. */
          pos = test_pos;
          break;
        }
      }
    }
  }

  return pos;
}

static void version_nodes_insert_item(bNodeTreeInterfacePanel &parent,
                                      bNodeTreeInterfaceSocket &socket,
                                      int position)
{
  /* Apply any constraints on the item positions. */
  position = version_nodes_find_valid_insert_position_for_item(parent, socket.item, position);
  position = std::min(std::max(position, 0), parent.items_num);

  blender::MutableSpan<bNodeTreeInterfaceItem *> old_items = {parent.items_array,
                                                              parent.items_num};
  parent.items_num++;
  parent.items_array = MEM_cnew_array<bNodeTreeInterfaceItem *>(parent.items_num, __func__);
  parent.items().take_front(position).copy_from(old_items.take_front(position));
  parent.items().drop_front(position + 1).copy_from(old_items.drop_front(position));
  parent.items()[position] = &socket.item;

  if (old_items.data()) {
    MEM_freeN(old_items.data());
  }
}

/* Node group interface copy function based on bNodeTreeInterface::insert_item_copy. */
static void version_node_group_split_socket(bNodeTreeInterface &tree_interface,
                                            bNodeTreeInterfaceSocket &socket,
                                            bNodeTreeInterfacePanel *parent,
                                            int position)
{
  if (parent == nullptr) {
    parent = &tree_interface.root_panel;
  }

  bNodeTreeInterfaceSocket *csocket = static_cast<bNodeTreeInterfaceSocket *>(
      MEM_dupallocN(&socket));
  /* Generate a new unique identifier.
   * This might break existing links, but the identifiers were duplicate anyway. */
  char *dst_identifier = BLI_sprintfN("Socket_%d", tree_interface.next_uid++);
  version_copy_socket(*csocket, socket, dst_identifier);

  version_nodes_insert_item(*parent, *csocket, position);

  /* Original socket becomes output. */
  socket.flag &= ~NODE_INTERFACE_SOCKET_INPUT;
  /* Copied socket becomes input. */
  csocket->flag &= ~NODE_INTERFACE_SOCKET_OUTPUT;
}

static void versioning_node_group_sort_sockets_recursive(bNodeTreeInterfacePanel &panel)
{
  /* True if item a should be above item b. */
  auto item_compare = [](const bNodeTreeInterfaceItem *a,
                         const bNodeTreeInterfaceItem *b) -> bool {
    if (a->item_type != b->item_type) {
      /* Keep sockets above panels. */
      return a->item_type == NODE_INTERFACE_SOCKET;
    }
    else {
      /* Keep outputs above inputs. */
      if (a->item_type == NODE_INTERFACE_SOCKET) {
        const bNodeTreeInterfaceSocket *sa = reinterpret_cast<const bNodeTreeInterfaceSocket *>(a);
        const bNodeTreeInterfaceSocket *sb = reinterpret_cast<const bNodeTreeInterfaceSocket *>(b);
        const bool is_output_a = sa->flag & NODE_INTERFACE_SOCKET_OUTPUT;
        const bool is_output_b = sb->flag & NODE_INTERFACE_SOCKET_OUTPUT;
        if (is_output_a != is_output_b) {
          return is_output_a;
        }
      }
    }
    return false;
  };

  /* Sort panel content. */
  std::stable_sort(panel.items().begin(), panel.items().end(), item_compare);

  /* Sort any child panels too. */
  for (bNodeTreeInterfaceItem *item : panel.items()) {
    if (item->item_type == NODE_INTERFACE_PANEL) {
      versioning_node_group_sort_sockets_recursive(
          *reinterpret_cast<bNodeTreeInterfacePanel *>(item));
    }
  }
}

static void enable_geometry_nodes_is_modifier(Main &bmain)
{
  /* Any node group with a first socket geometry output can potentially be a modifier. Previously
   * this wasn't an explicit option, so better to enable too many groups rather than too few. */
  LISTBASE_FOREACH (bNodeTree *, group, &bmain.nodetrees) {
    if (group->type != NTREE_GEOMETRY) {
      continue;
    }
    group->tree_interface.foreach_item([&](const bNodeTreeInterfaceItem &item) {
      if (item.item_type != NODE_INTERFACE_SOCKET) {
        return true;
      }
      const auto &socket = reinterpret_cast<const bNodeTreeInterfaceSocket &>(item);
      if ((socket.flag & NODE_INTERFACE_SOCKET_OUTPUT) == 0) {
        return true;
      }
      if (!STREQ(socket.socket_type, "NodeSocketGeometry")) {
        return true;
      }
      if (!group->geometry_node_asset_traits) {
        group->geometry_node_asset_traits = MEM_new<GeometryNodeAssetTraits>(__func__);
      }
      group->geometry_node_asset_traits->flag |= GEO_NODE_ASSET_MODIFIER;
      return false;
    });
  }
}

static void versioning_grease_pencil_stroke_radii_scaling(GreasePencil *grease_pencil)
{
  using namespace blender;
  /* Previously, Grease Pencil used a radius convention where 1 `px` = 0.001 units. This `px` was
   * the brush size which would be stored in the stroke thickness and then scaled by the point
   * pressure factor. Finally, the render engine would divide this thickness value by 2000 (we're
   * going from a thickness to a radius, hence the factor of two) to convert back into blender
   * units.
   * Store the radius now directly in blender units. This makes it consistent with how hair curves
   * handle the radius. */
  for (GreasePencilDrawingBase *base : grease_pencil->drawings()) {
    if (base->type != GP_DRAWING) {
      continue;
    }
    bke::greasepencil::Drawing &drawing = reinterpret_cast<GreasePencilDrawing *>(base)->wrap();
    MutableSpan<float> radii = drawing.radii_for_write();
    threading::parallel_for(radii.index_range(), 8192, [&](const IndexRange range) {
      for (const int i : range) {
        radii[i] /= 2000.0f;
      }
    });
  }
}

void blo_do_versions_400(FileData *fd, Library * /*lib*/, Main *bmain)
{
  if (!MAIN_VERSION_FILE_ATLEAST(bmain, 400, 1)) {
    LISTBASE_FOREACH (Mesh *, mesh, &bmain->meshes) {
      version_mesh_legacy_to_struct_of_array_format(*mesh);
    }
    version_movieclips_legacy_camera_object(bmain);
  }

  if (!MAIN_VERSION_FILE_ATLEAST(bmain, 400, 2)) {
    LISTBASE_FOREACH (Mesh *, mesh, &bmain->meshes) {
      BKE_mesh_legacy_bevel_weight_to_generic(mesh);
    }
  }

  if (!MAIN_VERSION_FILE_ATLEAST(bmain, 400, 3)) {
    LISTBASE_FOREACH (bNodeTree *, ntree, &bmain->nodetrees) {
      if (ntree->type == NTREE_GEOMETRY) {
        version_geometry_nodes_add_realize_instance_nodes(ntree);
      }
    }
  }

  /* 400 4 did not require any do_version here. */

  if (!MAIN_VERSION_FILE_ATLEAST(bmain, 400, 5)) {
    LISTBASE_FOREACH (Scene *, scene, &bmain->scenes) {
      ToolSettings *ts = scene->toolsettings;
      if (ts->snap_mode_tools != SCE_SNAP_TO_NONE) {
        ts->snap_mode_tools = SCE_SNAP_TO_GEOM;
      }

#define SCE_SNAP_PROJECT (1 << 3)
      if (ts->snap_flag & SCE_SNAP_PROJECT) {
        ts->snap_mode &= ~(1 << 2); /* SCE_SNAP_TO_FACE */
        ts->snap_mode |= (1 << 8);  /* SCE_SNAP_INDIVIDUAL_PROJECT */
      }
#undef SCE_SNAP_PROJECT
    }
  }

  if (!MAIN_VERSION_FILE_ATLEAST(bmain, 400, 6)) {
    FOREACH_NODETREE_BEGIN (bmain, ntree, id) {
      versioning_replace_legacy_glossy_node(ntree);
      versioning_remove_microfacet_sharp_distribution(ntree);
    }
    FOREACH_NODETREE_END;
  }

  if (!MAIN_VERSION_FILE_ATLEAST(bmain, 400, 7)) {
    LISTBASE_FOREACH (Mesh *, mesh, &bmain->meshes) {
      version_mesh_crease_generic(*bmain);
    }
  }

  if (!MAIN_VERSION_FILE_ATLEAST(bmain, 400, 8)) {
    LISTBASE_FOREACH (bAction *, act, &bmain->actions) {
      act->frame_start = max_ff(act->frame_start, MINAFRAMEF);
      act->frame_end = min_ff(act->frame_end, MAXFRAMEF);
    }
  }

  if (!MAIN_VERSION_FILE_ATLEAST(bmain, 400, 9)) {
    LISTBASE_FOREACH (Light *, light, &bmain->lights) {
      if (light->type == LA_SPOT && light->nodetree) {
        version_replace_texcoord_normal_socket(light->nodetree);
      }
    }
  }

  /* Fix brush->tip_scale_x which should never be zero. */
  LISTBASE_FOREACH (Brush *, brush, &bmain->brushes) {
    if (brush->tip_scale_x == 0.0f) {
      brush->tip_scale_x = 1.0f;
    }
  }

  if (!MAIN_VERSION_FILE_ATLEAST(bmain, 400, 10)) {
    LISTBASE_FOREACH (bScreen *, screen, &bmain->screens) {
      LISTBASE_FOREACH (ScrArea *, area, &screen->areabase) {
        LISTBASE_FOREACH (SpaceLink *, space, &area->spacedata) {
          if (space->spacetype == SPACE_NODE) {
            SpaceNode *snode = reinterpret_cast<SpaceNode *>(space);
            snode->overlay.flag |= SN_OVERLAY_SHOW_PREVIEWS;
          }
        }
      }
    }
  }

  if (!MAIN_VERSION_FILE_ATLEAST(bmain, 400, 11)) {
    version_vertex_weight_edit_preserve_threshold_exclusivity(bmain);
  }

  if (!MAIN_VERSION_FILE_ATLEAST(bmain, 400, 12)) {
    if (!DNA_struct_member_exists(fd->filesdna, "LightProbe", "int", "grid_bake_samples")) {
      LISTBASE_FOREACH (LightProbe *, lightprobe, &bmain->lightprobes) {
        lightprobe->grid_bake_samples = 2048;
        lightprobe->surfel_density = 1.0f;
        lightprobe->grid_normal_bias = 0.3f;
        lightprobe->grid_view_bias = 0.0f;
        lightprobe->grid_facing_bias = 0.5f;
        lightprobe->grid_dilation_threshold = 0.5f;
        lightprobe->grid_dilation_radius = 1.0f;
      }
    }

    /* Set default bake resolution. */
    if (!DNA_struct_member_exists(fd->filesdna, "World", "int", "probe_resolution")) {
      LISTBASE_FOREACH (World *, world, &bmain->worlds) {
        world->probe_resolution = LIGHT_PROBE_RESOLUTION_1024;
      }
    }

    if (!DNA_struct_member_exists(fd->filesdna, "LightProbe", "float", "grid_surface_bias")) {
      LISTBASE_FOREACH (LightProbe *, lightprobe, &bmain->lightprobes) {
        lightprobe->grid_surface_bias = 0.05f;
        lightprobe->grid_escape_bias = 0.1f;
      }
    }

    /* Clear removed "Z Buffer" flag. */
    {
      const int R_IMF_FLAG_ZBUF_LEGACY = 1 << 0;
      LISTBASE_FOREACH (Scene *, scene, &bmain->scenes) {
        scene->r.im_format.flag &= ~R_IMF_FLAG_ZBUF_LEGACY;
      }
    }

    /* Reset the layer opacity for all layers to 1. */
    LISTBASE_FOREACH (GreasePencil *, grease_pencil, &bmain->grease_pencils) {
      for (blender::bke::greasepencil::Layer *layer : grease_pencil->layers_for_write()) {
        layer->opacity = 1.0f;
      }
    }

    FOREACH_NODETREE_BEGIN (bmain, ntree, id) {
      if (ntree->type == NTREE_SHADER) {
        /* Remove Transmission Roughness from Principled BSDF. */
        version_principled_transmission_roughness(ntree);
        /* Convert legacy Velvet BSDF nodes into the new Sheen BSDF node. */
        version_replace_velvet_sheen_node(ntree);
        /* Convert sheen inputs on the Principled BSDF. */
        version_principled_bsdf_sheen(ntree);
      }
    }
    FOREACH_NODETREE_END;

    LISTBASE_FOREACH (bScreen *, screen, &bmain->screens) {
      LISTBASE_FOREACH (ScrArea *, area, &screen->areabase) {
        LISTBASE_FOREACH (SpaceLink *, sl, &area->spacedata) {
          ListBase *regionbase = (sl == area->spacedata.first) ? &area->regionbase :
                                                                 &sl->regionbase;

          /* Layout based regions used to also disallow resizing, now these are separate flags.
           * Make sure they are set together for old regions. */
          LISTBASE_FOREACH (ARegion *, region, regionbase) {
            if (region->flag & RGN_FLAG_DYNAMIC_SIZE) {
              region->flag |= RGN_FLAG_NO_USER_RESIZE;
            }
          }
        }
      }
    }
  }

  if (!MAIN_VERSION_FILE_ATLEAST(bmain, 400, 13)) {
    /* For the scenes configured to use the "None" display disable the color management
     * again. This will handle situation when the "None" display is removed and is replaced with
     * a "Raw" view instead.
     *
     * Note that this versioning will do nothing if the "None" display exists in the OCIO
     * configuration. */
    LISTBASE_FOREACH (Scene *, scene, &bmain->scenes) {
      const ColorManagedDisplaySettings &display_settings = scene->display_settings;
      if (STREQ(display_settings.display_device, "None")) {
        BKE_scene_disable_color_management(scene);
      }
    }
  }

  if (!MAIN_VERSION_FILE_ATLEAST(bmain, 400, 14)) {
    if (!DNA_struct_member_exists(
            fd->filesdna, "SceneEEVEE", "RaytraceEEVEE", "reflection_options")) {
      LISTBASE_FOREACH (Scene *, scene, &bmain->scenes) {
        scene->eevee.reflection_options.flag = RAYTRACE_EEVEE_USE_DENOISE;
        scene->eevee.reflection_options.denoise_stages = RAYTRACE_EEVEE_DENOISE_SPATIAL |
                                                         RAYTRACE_EEVEE_DENOISE_TEMPORAL |
                                                         RAYTRACE_EEVEE_DENOISE_BILATERAL;
        scene->eevee.reflection_options.screen_trace_quality = 0.25f;
        scene->eevee.reflection_options.screen_trace_thickness = 0.2f;
        scene->eevee.reflection_options.sample_clamp = 10.0f;
        scene->eevee.reflection_options.resolution_scale = 2;

        scene->eevee.refraction_options = scene->eevee.reflection_options;

        scene->eevee.ray_split_settings = 0;
        scene->eevee.ray_tracing_method = RAYTRACE_EEVEE_METHOD_SCREEN;
      }
    }

    if (!DNA_struct_exists(fd->filesdna, "RegionAssetShelf")) {
      LISTBASE_FOREACH (bScreen *, screen, &bmain->screens) {
        LISTBASE_FOREACH (ScrArea *, area, &screen->areabase) {
          LISTBASE_FOREACH (SpaceLink *, sl, &area->spacedata) {
            if (sl->spacetype != SPACE_VIEW3D) {
              continue;
            }

            ListBase *regionbase = (sl == area->spacedata.first) ? &area->regionbase :
                                                                   &sl->regionbase;

            if (ARegion *new_shelf_region = do_versions_add_region_if_not_found(
                    regionbase,
                    RGN_TYPE_ASSET_SHELF,
                    "asset shelf for view3d (versioning)",
                    RGN_TYPE_TOOL_HEADER))
            {
              new_shelf_region->alignment = RGN_ALIGN_BOTTOM;
            }
            if (ARegion *new_shelf_header = do_versions_add_region_if_not_found(
                    regionbase,
                    RGN_TYPE_ASSET_SHELF_HEADER,
                    "asset shelf header for view3d (versioning)",
                    RGN_TYPE_ASSET_SHELF))
            {
              new_shelf_header->alignment = RGN_ALIGN_BOTTOM | RGN_SPLIT_PREV;
            }
          }
        }
      }
    }
  }

  if (!MAIN_VERSION_FILE_ATLEAST(bmain, 400, 16)) {
    /* Set Normalize property of Noise Texture node to true. */
    FOREACH_NODETREE_BEGIN (bmain, ntree, id) {
      if (ntree->type != NTREE_CUSTOM) {
        LISTBASE_FOREACH (bNode *, node, &ntree->nodes) {
          if (node->type == SH_NODE_TEX_NOISE) {
            ((NodeTexNoise *)node->storage)->normalize = true;
          }
        }
      }
    }
    FOREACH_NODETREE_END;
  }

  if (!MAIN_VERSION_FILE_ATLEAST(bmain, 400, 17)) {
    if (!DNA_struct_exists(fd->filesdna, "NodeShaderHairPrincipled")) {
      FOREACH_NODETREE_BEGIN (bmain, ntree, id) {
        if (ntree->type == NTREE_SHADER) {
          version_replace_principled_hair_model(ntree);
        }
      }
      FOREACH_NODETREE_END;
    }

    /* Panorama properties shared with Eevee. */
    if (!DNA_struct_member_exists(fd->filesdna, "Camera", "float", "fisheye_fov")) {
      Camera default_cam = *DNA_struct_default_get(Camera);
      LISTBASE_FOREACH (Camera *, camera, &bmain->cameras) {
        IDProperty *ccam = version_cycles_properties_from_ID(&camera->id);
        if (ccam) {
          camera->panorama_type = version_cycles_property_int(
              ccam, "panorama_type", default_cam.panorama_type);
          camera->fisheye_fov = version_cycles_property_float(
              ccam, "fisheye_fov", default_cam.fisheye_fov);
          camera->fisheye_lens = version_cycles_property_float(
              ccam, "fisheye_lens", default_cam.fisheye_lens);
          camera->latitude_min = version_cycles_property_float(
              ccam, "latitude_min", default_cam.latitude_min);
          camera->latitude_max = version_cycles_property_float(
              ccam, "latitude_max", default_cam.latitude_max);
          camera->longitude_min = version_cycles_property_float(
              ccam, "longitude_min", default_cam.longitude_min);
          camera->longitude_max = version_cycles_property_float(
              ccam, "longitude_max", default_cam.longitude_max);
          /* Fit to match default projective camera with focal_length 50 and sensor_width 36. */
          camera->fisheye_polynomial_k0 = version_cycles_property_float(
              ccam, "fisheye_polynomial_k0", default_cam.fisheye_polynomial_k0);
          camera->fisheye_polynomial_k1 = version_cycles_property_float(
              ccam, "fisheye_polynomial_k1", default_cam.fisheye_polynomial_k1);
          camera->fisheye_polynomial_k2 = version_cycles_property_float(
              ccam, "fisheye_polynomial_k2", default_cam.fisheye_polynomial_k2);
          camera->fisheye_polynomial_k3 = version_cycles_property_float(
              ccam, "fisheye_polynomial_k3", default_cam.fisheye_polynomial_k3);
          camera->fisheye_polynomial_k4 = version_cycles_property_float(
              ccam, "fisheye_polynomial_k4", default_cam.fisheye_polynomial_k4);
        }
        else {
          camera->panorama_type = default_cam.panorama_type;
          camera->fisheye_fov = default_cam.fisheye_fov;
          camera->fisheye_lens = default_cam.fisheye_lens;
          camera->latitude_min = default_cam.latitude_min;
          camera->latitude_max = default_cam.latitude_max;
          camera->longitude_min = default_cam.longitude_min;
          camera->longitude_max = default_cam.longitude_max;
          /* Fit to match default projective camera with focal_length 50 and sensor_width 36. */
          camera->fisheye_polynomial_k0 = default_cam.fisheye_polynomial_k0;
          camera->fisheye_polynomial_k1 = default_cam.fisheye_polynomial_k1;
          camera->fisheye_polynomial_k2 = default_cam.fisheye_polynomial_k2;
          camera->fisheye_polynomial_k3 = default_cam.fisheye_polynomial_k3;
          camera->fisheye_polynomial_k4 = default_cam.fisheye_polynomial_k4;
        }
      }
    }

    if (!DNA_struct_member_exists(fd->filesdna, "LightProbe", "float", "grid_flag")) {
      LISTBASE_FOREACH (LightProbe *, lightprobe, &bmain->lightprobes) {
        /* Keep old behavior of baking the whole lighting. */
        lightprobe->grid_flag = LIGHTPROBE_GRID_CAPTURE_WORLD | LIGHTPROBE_GRID_CAPTURE_INDIRECT |
                                LIGHTPROBE_GRID_CAPTURE_EMISSION;
      }
    }

    if (!DNA_struct_member_exists(fd->filesdna, "SceneEEVEE", "int", "gi_irradiance_pool_size")) {
      LISTBASE_FOREACH (Scene *, scene, &bmain->scenes) {
        scene->eevee.gi_irradiance_pool_size = 16;
      }
    }

    LISTBASE_FOREACH (Scene *, scene, &bmain->scenes) {
      scene->toolsettings->snap_flag_anim |= SCE_SNAP;
      scene->toolsettings->snap_anim_mode |= (1 << 10); /* SCE_SNAP_TO_FRAME */
    }
  }

  if (!MAIN_VERSION_FILE_ATLEAST(bmain, 400, 20)) {
    /* Convert old socket lists into new interface items. */
    FOREACH_NODETREE_BEGIN (bmain, ntree, id) {
      versioning_convert_node_tree_socket_lists_to_interface(ntree);
      /* Clear legacy sockets after conversion.
       * Internal data pointers have been moved or freed already. */
      BLI_freelistN(&ntree->inputs_legacy);
      BLI_freelistN(&ntree->outputs_legacy);
    }
    FOREACH_NODETREE_END;
  }
  else {
    /* Legacy node tree sockets are created for forward compatibility,
     * but have to be freed after loading and versioning. */
    FOREACH_NODETREE_BEGIN (bmain, ntree, id) {
      LISTBASE_FOREACH_MUTABLE (bNodeSocket *, legacy_socket, &ntree->inputs_legacy) {
        MEM_SAFE_FREE(legacy_socket->default_attribute_name);
        MEM_SAFE_FREE(legacy_socket->default_value);
        if (legacy_socket->prop) {
          IDP_FreeProperty(legacy_socket->prop);
        }
        MEM_delete(legacy_socket->runtime);
        MEM_freeN(legacy_socket);
      }
      LISTBASE_FOREACH_MUTABLE (bNodeSocket *, legacy_socket, &ntree->outputs_legacy) {
        MEM_SAFE_FREE(legacy_socket->default_attribute_name);
        MEM_SAFE_FREE(legacy_socket->default_value);
        if (legacy_socket->prop) {
          IDP_FreeProperty(legacy_socket->prop);
        }
        MEM_delete(legacy_socket->runtime);
        MEM_freeN(legacy_socket);
      }
      BLI_listbase_clear(&ntree->inputs_legacy);
      BLI_listbase_clear(&ntree->outputs_legacy);
    }
    FOREACH_NODETREE_END;
  }

  if (!MAIN_VERSION_FILE_ATLEAST(bmain, 400, 22)) {
    /* Initialize root panel flags in files created before these flags were added. */
    FOREACH_NODETREE_BEGIN (bmain, ntree, id) {
      ntree->tree_interface.root_panel.flag |= NODE_INTERFACE_PANEL_ALLOW_CHILD_PANELS;
    }
    FOREACH_NODETREE_END;
  }

  if (!MAIN_VERSION_FILE_ATLEAST(bmain, 400, 23)) {
    LISTBASE_FOREACH (bNodeTree *, ntree, &bmain->nodetrees) {
      if (ntree->type == NTREE_GEOMETRY) {
        LISTBASE_FOREACH (bNode *, node, &ntree->nodes) {
          if (node->type == GEO_NODE_SET_SHADE_SMOOTH) {
            node->custom1 = ATTR_DOMAIN_FACE;
          }
        }
      }
    }
  }

  if (!MAIN_VERSION_FILE_ATLEAST(bmain, 400, 24)) {
    FOREACH_NODETREE_BEGIN (bmain, ntree, id) {
      if (ntree->type == NTREE_SHADER) {
        /* Convert coat inputs on the Principled BSDF. */
        version_principled_bsdf_coat(ntree);
        /* Convert subsurface inputs on the Principled BSDF. */
        version_principled_bsdf_subsurface(ntree);
        /* Convert emission on the Principled BSDF. */
        version_principled_bsdf_emission(ntree);
      }
    }
    FOREACH_NODETREE_END;

    {
      LISTBASE_FOREACH (bScreen *, screen, &bmain->screens) {
        LISTBASE_FOREACH (ScrArea *, area, &screen->areabase) {
          LISTBASE_FOREACH (SpaceLink *, sl, &area->spacedata) {
            const ListBase *regionbase = (sl == area->spacedata.first) ? &area->regionbase :
                                                                         &sl->regionbase;
            LISTBASE_FOREACH (ARegion *, region, regionbase) {
              if (region->regiontype != RGN_TYPE_ASSET_SHELF) {
                continue;
              }

              RegionAssetShelf *shelf_data = static_cast<RegionAssetShelf *>(region->regiondata);
              if (shelf_data && shelf_data->active_shelf &&
                  (shelf_data->active_shelf->preferred_row_count == 0)) {
                shelf_data->active_shelf->preferred_row_count = 1;
              }
            }
          }
        }
      }
    }

    /* Convert sockets with both input and output flag into two separate sockets. */
    FOREACH_NODETREE_BEGIN (bmain, ntree, id) {
      blender::Vector<bNodeTreeInterfaceSocket *> sockets_to_split;
      ntree->tree_interface.foreach_item([&](bNodeTreeInterfaceItem &item) {
        if (item.item_type == NODE_INTERFACE_SOCKET) {
          bNodeTreeInterfaceSocket &socket = reinterpret_cast<bNodeTreeInterfaceSocket &>(item);
          if ((socket.flag & NODE_INTERFACE_SOCKET_INPUT) &&
              (socket.flag & NODE_INTERFACE_SOCKET_OUTPUT)) {
            sockets_to_split.append(&socket);
          }
        }
        return true;
      });

      for (bNodeTreeInterfaceSocket *socket : sockets_to_split) {
        const int position = ntree->tree_interface.find_item_position(socket->item);
        bNodeTreeInterfacePanel *parent = ntree->tree_interface.find_item_parent(socket->item);
        version_node_group_split_socket(ntree->tree_interface, *socket, parent, position + 1);
      }
    }
    FOREACH_NODETREE_END;
  }

  if (!MAIN_VERSION_FILE_ATLEAST(bmain, 400, 25)) {
    FOREACH_NODETREE_BEGIN (bmain, ntree, id) {
      if (ntree->type == NTREE_SHADER) {
        /* Convert specular tint on the Principled BSDF. */
        version_principled_bsdf_specular_tint(ntree);
        /* Rename some sockets. */
        version_principled_bsdf_rename_sockets(ntree);
      }
    }
    FOREACH_NODETREE_END;
  }

  if (!MAIN_VERSION_FILE_ATLEAST(bmain, 400, 26)) {
    enable_geometry_nodes_is_modifier(*bmain);

    LISTBASE_FOREACH (Scene *, scene, &bmain->scenes) {
      scene->simulation_frame_start = scene->r.sfra;
      scene->simulation_frame_end = scene->r.efra;
    }
  }

  if (!MAIN_VERSION_FILE_ATLEAST(bmain, 400, 27)) {
    LISTBASE_FOREACH (bScreen *, screen, &bmain->screens) {
      LISTBASE_FOREACH (ScrArea *, area, &screen->areabase) {
        LISTBASE_FOREACH (SpaceLink *, sl, &area->spacedata) {
          if (sl->spacetype == SPACE_SEQ) {
            SpaceSeq *sseq = (SpaceSeq *)sl;
            sseq->timeline_overlay.flag |= SEQ_TIMELINE_SHOW_STRIP_RETIMING;
          }
        }
      }
    }

    if (!DNA_struct_member_exists(fd->filesdna, "SceneEEVEE", "float", "shadow_normal_bias")) {
      SceneEEVEE default_scene_eevee = *DNA_struct_default_get(SceneEEVEE);
      LISTBASE_FOREACH (Scene *, scene, &bmain->scenes) {
        scene->eevee.shadow_ray_count = default_scene_eevee.shadow_ray_count;
        scene->eevee.shadow_step_count = default_scene_eevee.shadow_step_count;
        scene->eevee.shadow_normal_bias = default_scene_eevee.shadow_normal_bias;
      }
    }

    if (!DNA_struct_member_exists(fd->filesdna, "Light", "float", "shadow_softness_factor")) {
      Light default_light = blender::dna::shallow_copy(*DNA_struct_default_get(Light));
      LISTBASE_FOREACH (Light *, light, &bmain->lights) {
        light->shadow_softness_factor = default_light.shadow_softness_factor;
        light->shadow_trace_distance = default_light.shadow_trace_distance;
      }
    }

    if (!DNA_struct_member_exists(fd->filesdna, "SceneEEVEE", "RaytraceEEVEE", "diffuse_options"))
    {
      LISTBASE_FOREACH (Scene *, scene, &bmain->scenes) {
        scene->eevee.diffuse_options = scene->eevee.reflection_options;
      }
    }
  }

  if (!MAIN_VERSION_FILE_ATLEAST(bmain, 400, 28)) {
    LISTBASE_FOREACH (bScreen *, screen, &bmain->screens) {
      LISTBASE_FOREACH (ScrArea *, area, &screen->areabase) {
        LISTBASE_FOREACH (SpaceLink *, sl, &area->spacedata) {
          const ListBase *regionbase = (sl == area->spacedata.first) ? &area->regionbase :
                                                                       &sl->regionbase;
          LISTBASE_FOREACH (ARegion *, region, regionbase) {
            if (region->regiontype != RGN_TYPE_ASSET_SHELF) {
              continue;
            }

            RegionAssetShelf *shelf_data = static_cast<RegionAssetShelf *>(region->regiondata);
            if (shelf_data && shelf_data->active_shelf) {
              AssetShelfSettings &settings = shelf_data->active_shelf->settings;
              settings.asset_library_reference.custom_library_index = -1;
              settings.asset_library_reference.type = ASSET_LIBRARY_ALL;
            }

            region->flag |= RGN_FLAG_HIDDEN;
          }
        }
      }
    }
  }

  if (!MAIN_VERSION_FILE_ATLEAST(bmain, 400, 29)) {
    /* Unhide all Reroute nodes. */
    FOREACH_NODETREE_BEGIN (bmain, ntree, id) {
      LISTBASE_FOREACH (bNode *, node, &ntree->nodes) {
        if (node->is_reroute()) {
          static_cast<bNodeSocket *>(node->inputs.first)->flag &= ~SOCK_HIDDEN;
          static_cast<bNodeSocket *>(node->outputs.first)->flag &= ~SOCK_HIDDEN;
        }
      }
    }
    FOREACH_NODETREE_END;
  }

  if (!MAIN_VERSION_FILE_ATLEAST(bmain, 400, 30)) {
    LISTBASE_FOREACH (Scene *, scene, &bmain->scenes) {
      ToolSettings *ts = scene->toolsettings;
      enum { IS_DEFAULT = 0, IS_UV, IS_NODE, IS_ANIM };
      auto versioning_snap_to = [](short snap_to_old, int type) {
        eSnapMode snap_to_new = SCE_SNAP_TO_NONE;
        if (snap_to_old & (1 << 0)) {
          snap_to_new |= type == IS_NODE ? SCE_SNAP_TO_NODE_X :
                         type == IS_ANIM ? SCE_SNAP_TO_FRAME :
                                           SCE_SNAP_TO_VERTEX;
        }
        if (snap_to_old & (1 << 1)) {
          snap_to_new |= type == IS_NODE ? SCE_SNAP_TO_NODE_Y :
                         type == IS_ANIM ? SCE_SNAP_TO_SECOND :
                                           SCE_SNAP_TO_EDGE;
        }
        if (ELEM(type, IS_DEFAULT, IS_ANIM) && snap_to_old & (1 << 2)) {
          snap_to_new |= type == IS_DEFAULT ? SCE_SNAP_TO_FACE : SCE_SNAP_TO_MARKERS;
        }
        if (type == IS_DEFAULT && snap_to_old & (1 << 3)) {
          snap_to_new |= SCE_SNAP_TO_VOLUME;
        }
        if (type == IS_DEFAULT && snap_to_old & (1 << 4)) {
          snap_to_new |= SCE_SNAP_TO_EDGE_MIDPOINT;
        }
        if (type == IS_DEFAULT && snap_to_old & (1 << 5)) {
          snap_to_new |= SCE_SNAP_TO_EDGE_PERPENDICULAR;
        }
        if (ELEM(type, IS_DEFAULT, IS_UV, IS_NODE) && snap_to_old & (1 << 6)) {
          snap_to_new |= SCE_SNAP_TO_INCREMENT;
        }
        if (ELEM(type, IS_DEFAULT, IS_UV, IS_NODE) && snap_to_old & (1 << 7)) {
          snap_to_new |= SCE_SNAP_TO_GRID;
        }
        if (type == IS_DEFAULT && snap_to_old & (1 << 8)) {
          snap_to_new |= SCE_SNAP_INDIVIDUAL_NEAREST;
        }
        if (type == IS_DEFAULT && snap_to_old & (1 << 9)) {
          snap_to_new |= SCE_SNAP_INDIVIDUAL_PROJECT;
        }
        if (snap_to_old & (1 << 10)) {
          snap_to_new |= SCE_SNAP_TO_FRAME;
        }
        if (snap_to_old & (1 << 11)) {
          snap_to_new |= SCE_SNAP_TO_SECOND;
        }
        if (snap_to_old & (1 << 12)) {
          snap_to_new |= SCE_SNAP_TO_MARKERS;
        }

        if (!snap_to_new) {
          snap_to_new = eSnapMode(1 << 0);
        }

        return snap_to_new;
      };

      ts->snap_mode = versioning_snap_to(ts->snap_mode, IS_DEFAULT);
      ts->snap_uv_mode = versioning_snap_to(ts->snap_uv_mode, IS_UV);
      ts->snap_node_mode = versioning_snap_to(ts->snap_node_mode, IS_NODE);
      ts->snap_anim_mode = versioning_snap_to(ts->snap_anim_mode, IS_ANIM);
    }
  }

  if (!MAIN_VERSION_FILE_ATLEAST(bmain, 400, 31)) {
    LISTBASE_FOREACH (Curve *, curve, &bmain->curves) {
      const int curvetype = BKE_curve_type_get(curve);
      if (curvetype == OB_FONT) {
        CharInfo *info = curve->strinfo;
        for (int i = curve->len_char32 - 1; i >= 0; i--, info++) {
          if (info->mat_nr > 0) {
            /** CharInfo mat_nr used to start at 1, unlike mesh & nurbs, now zero-based. */
            info->mat_nr--;
          }
        }
      }
    }
  }

  if (!MAIN_VERSION_FILE_ATLEAST(bmain, 400, 33)) {
    /* Fix node group socket order by sorting outputs and inputs. */
    LISTBASE_FOREACH (bNodeTree *, ntree, &bmain->nodetrees) {
      versioning_node_group_sort_sockets_recursive(ntree->tree_interface.root_panel);
    }
  }

  if (!MAIN_VERSION_FILE_ATLEAST(bmain, 401, 1)) {
<<<<<<< HEAD
    FOREACH_NODETREE_BEGIN (bmain, ntree, id) {
      if (ntree->type != NTREE_CUSTOM) {
        /* versioning_update_noise_texture_node must be done before
         * versioning_replace_musgrave_texture_node. */
        versioning_update_noise_texture_node(ntree);

        /* Convert Musgrave Texture nodes to Noise Texture nodes. */
        versioning_replace_musgrave_texture_node(ntree);
      }
    }
    FOREACH_NODETREE_END;
=======
    LISTBASE_FOREACH (GreasePencil *, grease_pencil, &bmain->grease_pencils) {
      versioning_grease_pencil_stroke_radii_scaling(grease_pencil);
    }
>>>>>>> b0e7a6db
  }

  /**
   * Versioning code until next subversion bump goes here.
   *
   * \note Be sure to check when bumping the version:
   * - #do_versions_after_linking_400 in this file.
   * - `versioning_userdef.cc`, #blo_do_versions_userdef
   * - `versioning_userdef.cc`, #do_versions_theme
   *
   * \note Keep this message at the bottom of the function.
   */
  {
    /* Keep this block, even when empty. */

    if (!DNA_struct_member_exists(fd->filesdna, "SceneEEVEE", "int", "volumetric_ray_depth")) {
      SceneEEVEE default_eevee = *DNA_struct_default_get(SceneEEVEE);
      LISTBASE_FOREACH (Scene *, scene, &bmain->scenes) {
        scene->eevee.volumetric_ray_depth = default_eevee.volumetric_ray_depth;
      }
    }

    if (!DNA_struct_member_exists(fd->filesdna, "Material", "char", "surface_render_method")) {
      LISTBASE_FOREACH (Material *, mat, &bmain->materials) {
        mat->surface_render_method = (mat->blend_method == MA_BM_BLEND) ?
                                         MA_SURFACE_METHOD_FORWARD :
                                         MA_SURFACE_METHOD_DEFERRED;
      }
    }
  }
}<|MERGE_RESOLUTION|>--- conflicted
+++ resolved
@@ -2090,7 +2090,6 @@
   }
 
   if (!MAIN_VERSION_FILE_ATLEAST(bmain, 401, 1)) {
-<<<<<<< HEAD
     FOREACH_NODETREE_BEGIN (bmain, ntree, id) {
       if (ntree->type != NTREE_CUSTOM) {
         /* versioning_update_noise_texture_node must be done before
@@ -2102,11 +2101,10 @@
       }
     }
     FOREACH_NODETREE_END;
-=======
+
     LISTBASE_FOREACH (GreasePencil *, grease_pencil, &bmain->grease_pencils) {
       versioning_grease_pencil_stroke_radii_scaling(grease_pencil);
     }
->>>>>>> b0e7a6db
   }
 
   /**
