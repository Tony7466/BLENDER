--- conflicted
+++ resolved
@@ -134,20 +134,11 @@
    */
   {
     /* Keep this block, even when empty. */
-<<<<<<< HEAD
 
     if (!DNA_struct_elem_find(fd->filesdna, "SceneEEVEE", "int", "gi_irradiance_samples")) {
       LISTBASE_FOREACH (Scene *, scene, &bmain->scenes) {
         scene->eevee.gi_irradiance_samples = 512;
       }
     }
-
-    LISTBASE_FOREACH (bNodeTree *, ntree, &bmain->nodetrees) {
-      if (ntree->type == NTREE_GEOMETRY) {
-        version_geometry_nodes_add_realize_instance_nodes(ntree);
-      }
-    }
-=======
->>>>>>> e3608d68
   }
 }