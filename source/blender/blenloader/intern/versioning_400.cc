--- conflicted
+++ resolved
@@ -4231,20 +4231,6 @@
   }
 
   if (!MAIN_VERSION_FILE_ATLEAST(bmain, 402, 64)) {
-<<<<<<< HEAD
-    LISTBASE_FOREACH (Scene *, scene, &bmain->scenes) {
-      Editing *ed = SEQ_editing_get(scene);
-      if (ed != nullptr) {
-        SEQ_for_each_callback(&ed->seqbase, versioning_convert_strip_speed_factor, scene);
-      }
-    }
-  } /**
-     * Always bump subversion in BKE_blender_version.h when adding versioning
-     * code here, and wrap it inside a MAIN_VERSION_FILE_ATLEAST check.
-     *
-     * \note Keep this message at the bottom of the function.
-     */
-=======
     Scene *scene = static_cast<Scene *>(bmain->scenes.first);
     bool is_eevee_legacy = scene && STR_ELEM(scene->r.engine, RE_engine_id_BLENDER_EEVEE);
     if (is_eevee_legacy) {
@@ -4261,13 +4247,21 @@
     }
   }
 
+  if (!MAIN_VERSION_FILE_ATLEAST(bmain, 402, 65)) {
+    LISTBASE_FOREACH (Scene *, scene, &bmain->scenes) {
+      Editing *ed = SEQ_editing_get(scene);
+      if (ed != nullptr) {
+        SEQ_for_each_callback(&ed->seqbase, versioning_convert_strip_speed_factor, scene);
+      }
+    }
+  }
+
   /**
    * Always bump subversion in BKE_blender_version.h when adding versioning
    * code here, and wrap it inside a MAIN_VERSION_FILE_ATLEAST check.
    *
    * \note Keep this message at the bottom of the function.
    */
->>>>>>> 8d8a84ff
 
   /* Always run this versioning; meshes are written with the legacy format which always needs to
    * be converted to the new format on file load. Can be moved to a subversion check in a larger
