/* SPDX-FileCopyrightText: 2023 Blender Authors
 *
 * SPDX-License-Identifier: GPL-2.0-or-later */

/** \file
 * \ingroup blenloader
 */

#define DNA_DEPRECATED_ALLOW

#include <algorithm>
#include <cmath>

/* Define macros in `DNA_genfile.h`. */
#define DNA_GENFILE_VERSIONING_MACROS

#include "DNA_anim_types.h"
#include "DNA_brush_types.h"
#include "DNA_camera_types.h"
#include "DNA_collection_types.h"
#include "DNA_constraint_types.h"
#include "DNA_curve_types.h"
#include "DNA_defaults.h"
#include "DNA_light_types.h"
#include "DNA_lightprobe_types.h"
#include "DNA_material_types.h"
#include "DNA_mesh_types.h"
#include "DNA_modifier_types.h"
#include "DNA_movieclip_types.h"
#include "DNA_scene_types.h"
#include "DNA_sequence_types.h"
#include "DNA_workspace_types.h"
#include "DNA_world_types.h"

#include "DNA_defaults.h"
#include "DNA_defs.h"
#include "DNA_genfile.h"
#include "DNA_particle_types.h"

#undef DNA_GENFILE_VERSIONING_MACROS

#include "BLI_assert.h"
#include "BLI_listbase.h"
#include "BLI_map.hh"
#include "BLI_math_rotation.h"
#include "BLI_math_vector.h"
#include "BLI_set.hh"
#include "BLI_string.h"
#include "BLI_string_ref.hh"

#include "BKE_anim_data.hh"
#include "BKE_animsys.h"
#include "BKE_armature.hh"
#include "BKE_attribute.hh"
#include "BKE_collection.hh"
#include "BKE_colortools.hh"
#include "BKE_context.hh"
#include "BKE_curve.hh"
#include "BKE_customdata.hh"
#include "BKE_effect.h"
#include "BKE_file_handler.hh"
#include "BKE_grease_pencil.hh"
#include "BKE_idprop.hh"
#include "BKE_image_format.h"
#include "BKE_main.hh"
#include "BKE_material.h"
#include "BKE_mesh_legacy_convert.hh"
#include "BKE_nla.h"
#include "BKE_node_runtime.hh"
#include "BKE_paint.hh"
#include "BKE_scene.hh"
#include "BKE_screen.hh"
#include "BKE_tracking.h"

#include "IMB_imbuf_enums.h"

#include "SEQ_iterator.hh"
#include "SEQ_retiming.hh"
#include "SEQ_sequencer.hh"
#include "SEQ_time.hh"

#include "ANIM_armature_iter.hh"
#include "ANIM_bone_collections.hh"

#include "BLT_translation.hh"

#include "BLO_read_write.hh"
#include "BLO_readfile.hh"

#include "readfile.hh"

#include "versioning_common.hh"

// static CLG_LogRef LOG = {"blo.readfile.doversion"};

static void version_composite_nodetree_null_id(bNodeTree *ntree, Scene *scene)
{
  for (bNode *node : ntree->all_nodes()) {
    if (node->id == nullptr && ((node->type == CMP_NODE_R_LAYERS) ||
                                (node->type == CMP_NODE_CRYPTOMATTE &&
                                 node->custom1 == CMP_NODE_CRYPTOMATTE_SOURCE_RENDER)))
    {
      node->id = &scene->id;
    }
  }
}

/* Move bone-group color to the individual bones. */
static void version_bonegroup_migrate_color(Main *bmain)
{
  using PoseSet = blender::Set<bPose *>;
  blender::Map<bArmature *, PoseSet> armature_poses;

  /* Gather a mapping from armature to the poses that use it. */
  LISTBASE_FOREACH (Object *, ob, &bmain->objects) {
    if (ob->type != OB_ARMATURE || !ob->pose) {
      continue;
    }

    bArmature *arm = reinterpret_cast<bArmature *>(ob->data);
    BLI_assert_msg(GS(arm->id.name) == ID_AR,
                   "Expected ARMATURE object to have an Armature as data");

    /* There is no guarantee that the current state of poses is in sync with the Armature data.
     *
     * NOTE: No need to handle user reference-counting in readfile code. */
    BKE_pose_ensure(bmain, ob, arm, false);

    PoseSet &pose_set = armature_poses.lookup_or_add_default(arm);
    pose_set.add(ob->pose);
  }

  /* Move colors from the pose's bone-group to either the armature bones or the
   * pose bones, depending on how many poses use the Armature. */
  for (const PoseSet &pose_set : armature_poses.values()) {
    /* If the Armature is shared, the bone group colors might be different, and thus they have to
     * be stored on the pose bones. If the Armature is NOT shared, the bone colors can be stored
     * directly on the Armature bones. */
    const bool store_on_armature = pose_set.size() == 1;

    for (bPose *pose : pose_set) {
      LISTBASE_FOREACH (bPoseChannel *, pchan, &pose->chanbase) {
        const bActionGroup *bgrp = (const bActionGroup *)BLI_findlink(&pose->agroups,
                                                                      (pchan->agrp_index - 1));
        if (!bgrp) {
          continue;
        }

        BoneColor &bone_color = store_on_armature ? pchan->bone->color : pchan->color;
        bone_color.palette_index = bgrp->customCol;
        memcpy(&bone_color.custom, &bgrp->cs, sizeof(bone_color.custom));
      }
    }
  }
}

static void version_bonelayers_to_bonecollections(Main *bmain)
{
  char bcoll_name[MAX_NAME];
  char custom_prop_name[MAX_NAME];

  LISTBASE_FOREACH (bArmature *, arm, &bmain->armatures) {
    IDProperty *arm_idprops = IDP_GetProperties(&arm->id);

    BLI_assert_msg(arm->edbo == nullptr, "did not expect an Armature to be saved in edit mode");
    const uint layer_used = arm->layer_used;

    /* Construct a bone collection for each layer that contains at least one bone. */
    blender::Vector<std::pair<uint, BoneCollection *>> layermask_collection;
    for (uint layer = 0; layer < 32; ++layer) {
      const uint layer_mask = 1u << layer;
      if ((layer_used & layer_mask) == 0) {
        /* Layer is empty, so no need to convert to collection. */
        continue;
      }

      /* Construct a suitable name for this bone layer. */
      bcoll_name[0] = '\0';
      if (arm_idprops) {
        /* See if we can use the layer name from the Bone Manager add-on. This is a popular add-on
         * for managing bone layers and giving them names. */
        SNPRINTF(custom_prop_name, "layer_name_%u", layer);
        IDProperty *prop = IDP_GetPropertyFromGroup(arm_idprops, custom_prop_name);
        if (prop != nullptr && prop->type == IDP_STRING && IDP_String(prop)[0] != '\0') {
          SNPRINTF(bcoll_name, "Layer %u - %s", layer + 1, IDP_String(prop));
        }
      }
      if (bcoll_name[0] == '\0') {
        /* Either there was no name defined in the custom property, or
         * it was the empty string. */
        SNPRINTF(bcoll_name, "Layer %u", layer + 1);
      }

      /* Create a new bone collection for this layer. */
      BoneCollection *bcoll = ANIM_armature_bonecoll_new(arm, bcoll_name);
      layermask_collection.append(std::make_pair(layer_mask, bcoll));

      if ((arm->layer & layer_mask) == 0) {
        ANIM_bonecoll_hide(arm, bcoll);
      }
    }

    /* Iterate over the bones to assign them to their layers. */
    blender::animrig::ANIM_armature_foreach_bone(&arm->bonebase, [&](Bone *bone) {
      for (auto layer_bcoll : layermask_collection) {
        const uint layer_mask = layer_bcoll.first;
        if ((bone->layer & layer_mask) == 0) {
          continue;
        }

        BoneCollection *bcoll = layer_bcoll.second;
        ANIM_armature_bonecoll_assign(bcoll, bone);
      }
    });
  }
}

static void version_bonegroups_to_bonecollections(Main *bmain)
{
  LISTBASE_FOREACH (Object *, ob, &bmain->objects) {
    if (ob->type != OB_ARMATURE || !ob->pose) {
      continue;
    }

    /* Convert the bone groups on a bone-by-bone basis. */
    bArmature *arm = reinterpret_cast<bArmature *>(ob->data);
    bPose *pose = ob->pose;

    blender::Map<const bActionGroup *, BoneCollection *> collections_by_group;
    /* Convert all bone groups, regardless of whether they contain any bones. */
    LISTBASE_FOREACH (bActionGroup *, bgrp, &pose->agroups) {
      BoneCollection *bcoll = ANIM_armature_bonecoll_new(arm, bgrp->name);
      collections_by_group.add_new(bgrp, bcoll);

      /* Before now, bone visibility was determined by armature layers, and bone
       * groups did not have any impact on this. To retain the behavior, that
       * hiding all layers a bone is on hides the bone, the
       * bone-group-collections should be created hidden. */
      ANIM_bonecoll_hide(arm, bcoll);
    }

    /* Assign the bones to their bone group based collection. */
    LISTBASE_FOREACH (bPoseChannel *, pchan, &pose->chanbase) {
      /* Find the bone group of this pose channel. */
      const bActionGroup *bgrp = (const bActionGroup *)BLI_findlink(&pose->agroups,
                                                                    (pchan->agrp_index - 1));
      if (!bgrp) {
        continue;
      }

      /* Assign the bone. */
      BoneCollection *bcoll = collections_by_group.lookup(bgrp);
      ANIM_armature_bonecoll_assign(bcoll, pchan->bone);
    }

    /* The list of bone groups (pose->agroups) is intentionally left alone here. This will allow
     * for older versions of Blender to open the file with bone groups intact. Of course the bone
     * groups will not be updated any more, but this way the data at least survives an accidental
     * save with Blender 4.0. */
  }
}

/**
 * Change animation/drivers from "collections[..." to "collections_all[..." so
 * they remain stable when the bone collection hierarchy structure changes.
 */
static void version_bonecollection_anim(FCurve *fcurve)
{
  const blender::StringRef rna_path(fcurve->rna_path);
  constexpr char const *rna_path_prefix = "collections[";
  if (!rna_path.startswith(rna_path_prefix)) {
    return;
  }

  const std::string path_remainder(rna_path.drop_known_prefix(rna_path_prefix));
  MEM_freeN(fcurve->rna_path);
  fcurve->rna_path = BLI_sprintfN("collections_all[%s", path_remainder.c_str());
}

static void version_principled_bsdf_update_animdata(ID *owner_id, bNodeTree *ntree)
{
  ID *id = &ntree->id;
  AnimData *adt = BKE_animdata_from_id(id);

  LISTBASE_FOREACH (bNode *, node, &ntree->nodes) {
    if (node->type != SH_NODE_BSDF_PRINCIPLED) {
      continue;
    }

    char node_name_escaped[MAX_NAME * 2];
    BLI_str_escape(node_name_escaped, node->name, sizeof(node_name_escaped));
    std::string prefix = "nodes[\"" + std::string(node_name_escaped) + "\"].inputs";

    /* Remove animdata for inputs 18 (Transmission Roughness) and 3 (Subsurface Color). */
    BKE_animdata_fix_paths_remove(id, (prefix + "[18]").c_str());
    BKE_animdata_fix_paths_remove(id, (prefix + "[3]").c_str());

    /* Order is important here: If we e.g. want to change A->B and B->C, but perform A->B first,
     * then later we don't know whether a B entry is an original B (and therefore should be
     * changed to C) or used to be A and was already handled.
     * In practice, going reverse mostly works, the two notable dependency chains are:
     * - 8->13, then 2->8, then 9->2 (13 was changed before)
     * - 1->9, then 6->1 (9 was changed before)
     * - 4->10, then 21->4 (10 was changed before)
     *
     * 0 (Base Color) and 17 (Transmission) are fine as-is. */
    std::pair<int, int> remap_table[] = {
        {20, 27}, /* Emission Strength */
        {19, 26}, /* Emission */
        {16, 3},  /* IOR */
        {15, 19}, /* Clearcoat Roughness */
        {14, 18}, /* Clearcoat */
        {13, 25}, /* Sheen Tint */
        {12, 23}, /* Sheen */
        {11, 15}, /* Anisotropic Rotation */
        {10, 14}, /* Anisotropic */
        {8, 13},  /* Specular Tint */
        {2, 8},   /* Subsurface Radius */
        {9, 2},   /* Roughness */
        {7, 12},  /* Specular */
        {1, 9},   /* Subsurface Scale */
        {6, 1},   /* Metallic */
        {5, 11},  /* Subsurface Anisotropy */
        {4, 10},  /* Subsurface IOR */
        {21, 4}   /* Alpha */
    };
    for (const auto &entry : remap_table) {
      BKE_animdata_fix_paths_rename(
          id, adt, owner_id, prefix.c_str(), nullptr, nullptr, entry.first, entry.second, false);
    }
  }
}

static void versioning_eevee_shadow_settings(Object *object)
{
  /** EEVEE no longer uses the Material::blend_shadow property.
   * Instead, it uses Object::visibility_flag for disabling shadow casting
   */

  short *material_len = BKE_object_material_len_p(object);
  if (!material_len) {
    return;
  }

  using namespace blender;
  bool hide_shadows = *material_len > 0;
  for (int i : IndexRange(*material_len)) {
    Material *material = BKE_object_material_get(object, i + 1);
    if (!material || material->blend_shadow != MA_BS_NONE) {
      hide_shadows = false;
    }
  }

  /* Enable the hide_shadow flag only if there's not any shadow casting material. */
  SET_FLAG_FROM_TEST(object->visibility_flag, hide_shadows, OB_HIDE_SHADOW);
}

static void versioning_eevee_material_shadow_none(Material *material)
{
  if (!material->use_nodes || material->nodetree == nullptr) {
    return;
  }
  bNodeTree *ntree = material->nodetree;

  bNode *output_node = version_eevee_output_node_get(ntree, SH_NODE_OUTPUT_MATERIAL);
  bNode *old_output_node = version_eevee_output_node_get(ntree, SH_NODE_OUTPUT_MATERIAL);
  if (output_node == nullptr) {
    return;
  }

  bNodeSocket *existing_out_sock = blender::bke::node_find_socket(output_node, SOCK_IN, "Surface");
  bNodeSocket *volume_sock = blender::bke::node_find_socket(output_node, SOCK_IN, "Volume");
  if (existing_out_sock->link == nullptr && volume_sock->link) {
    /* Don't apply versioning to a material that only has a volumetric input as this makes the
     * object surface opaque to the camera, hiding the volume inside. */
    return;
  }

  if (output_node->custom1 == SHD_OUTPUT_ALL) {
    /* We do not want to affect Cycles. So we split the output into two specific outputs. */
    output_node->custom1 = SHD_OUTPUT_CYCLES;

    bNode *new_output = blender::bke::node_add_node(nullptr, ntree, "ShaderNodeOutputMaterial");
    new_output->custom1 = SHD_OUTPUT_EEVEE;
    new_output->parent = output_node->parent;
    new_output->locx = output_node->locx;
    new_output->locy = output_node->locy - output_node->height - 120;

    auto copy_link = [&](const char *socket_name) {
      bNodeSocket *sock = blender::bke::node_find_socket(output_node, SOCK_IN, socket_name);
      if (sock && sock->link) {
        bNodeLink *link = sock->link;
        bNodeSocket *to_sock = blender::bke::node_find_socket(new_output, SOCK_IN, socket_name);
        blender::bke::node_add_link(ntree, link->fromnode, link->fromsock, new_output, to_sock);
      }
    };

    /* Don't copy surface as that is handled later */
    copy_link("Volume");
    copy_link("Displacement");
    copy_link("Thickness");

    output_node = new_output;
  }

  bNodeSocket *out_sock = blender::bke::node_find_socket(output_node, SOCK_IN, "Surface");
  bNodeSocket *old_out_sock = blender::bke::node_find_socket(old_output_node, SOCK_IN, "Surface");

  /* Add mix node for mixing between original material, and transparent BSDF for shadows */
  bNode *mix_node = blender::bke::node_add_node(nullptr, ntree, "ShaderNodeMixShader");
  STRNCPY(mix_node->label, "Disable Shadow");
  mix_node->flag |= NODE_HIDDEN;
  mix_node->parent = output_node->parent;
  mix_node->locx = output_node->locx;
  mix_node->locy = output_node->locy - output_node->height - 120;
  bNodeSocket *mix_fac = static_cast<bNodeSocket *>(BLI_findlink(&mix_node->inputs, 0));
  bNodeSocket *mix_in_1 = static_cast<bNodeSocket *>(BLI_findlink(&mix_node->inputs, 1));
  bNodeSocket *mix_in_2 = static_cast<bNodeSocket *>(BLI_findlink(&mix_node->inputs, 2));
  bNodeSocket *mix_out = static_cast<bNodeSocket *>(BLI_findlink(&mix_node->outputs, 0));
  if (old_out_sock->link != nullptr) {
    blender::bke::node_add_link(
        ntree, old_out_sock->link->fromnode, old_out_sock->link->fromsock, mix_node, mix_in_1);
    if (out_sock->link != nullptr) {
      blender::bke::node_remove_link(ntree, out_sock->link);
    }
  }
  blender::bke::node_add_link(ntree, mix_node, mix_out, output_node, out_sock);

  /* Add light path node to control shadow visibility */
  bNode *lp_node = blender::bke::node_add_node(nullptr, ntree, "ShaderNodeLightPath");
  lp_node->flag |= NODE_HIDDEN;
  lp_node->parent = output_node->parent;
  lp_node->locx = output_node->locx;
  lp_node->locy = mix_node->locy + 35;
  bNodeSocket *is_shadow = blender::bke::node_find_socket(lp_node, SOCK_OUT, "Is Shadow Ray");
  blender::bke::node_add_link(ntree, lp_node, is_shadow, mix_node, mix_fac);
  /* Hide unconnected sockets for cleaner look. */
  LISTBASE_FOREACH (bNodeSocket *, sock, &lp_node->outputs) {
    if (sock != is_shadow) {
      sock->flag |= SOCK_HIDDEN;
    }
  }

  /* Add transparent BSDF to make shadows transparent. */
  bNode *bsdf_node = blender::bke::node_add_node(nullptr, ntree, "ShaderNodeBsdfTransparent");
  bsdf_node->flag |= NODE_HIDDEN;
  bsdf_node->parent = output_node->parent;
  bsdf_node->locx = output_node->locx;
  bsdf_node->locy = mix_node->locy - 35;
  bNodeSocket *bsdf_out = blender::bke::node_find_socket(bsdf_node, SOCK_OUT, "BSDF");
  blender::bke::node_add_link(ntree, bsdf_node, bsdf_out, mix_node, mix_in_2);
}

/**
 * Represents a source of transparency inside the closure part of a material node-tree.
 * Sources can be combined together down the tree to figure out where the source of the alpha is.
 * If there is multiple alpha source, we consider the tree as having complex alpha and don't do the
 * versioning.
 */
struct AlphaSource {
  enum AlphaState {
    /* Alpha input is 0. */
    ALPHA_OPAQUE = 0,
    /* Alpha input is 1. */
    ALPHA_FULLY_TRANSPARENT,
    /* Alpha is between 0 and 1, from a graph input or the result of one blending operation. */
    ALPHA_SEMI_TRANSPARENT,
    /* Alpha is unknown and the result of more than one blending operation. */
    ALPHA_COMPLEX_MIX
  };

  /* Socket that is the source of the potential semi-transparency. */
  bNodeSocket *socket = nullptr;
  /* State of the source. */
  AlphaState state;
  /* True if socket is transparency instead of alpha (e.g: `1-alpha`). */
  bool is_transparency = false;

  static AlphaSource alpha_source(bNodeSocket *fac, bool inverted = false)
  {
    return {fac, ALPHA_SEMI_TRANSPARENT, inverted};
  }
  static AlphaSource opaque()
  {
    return {nullptr, ALPHA_OPAQUE, false};
  }
  static AlphaSource fully_transparent(bNodeSocket *socket = nullptr, bool inverted = false)
  {
    return {socket, ALPHA_FULLY_TRANSPARENT, inverted};
  }
  static AlphaSource complex_alpha()
  {
    return {nullptr, ALPHA_COMPLEX_MIX, false};
  }

  bool is_opaque() const
  {
    return state == ALPHA_OPAQUE;
  }
  bool is_fully_transparent() const
  {
    return state == ALPHA_FULLY_TRANSPARENT;
  }
  bool is_transparent() const
  {
    return state != ALPHA_OPAQUE;
  }
  bool is_semi_transparent() const
  {
    return state == ALPHA_SEMI_TRANSPARENT;
  }
  bool is_complex() const
  {
    return state == ALPHA_COMPLEX_MIX;
  }

  /* Combine two source together with a blending parameter. */
  static AlphaSource mix(const AlphaSource &a, const AlphaSource &b, bNodeSocket *fac)
  {
    if (a.is_complex() || b.is_complex()) {
      return complex_alpha();
    }
    if (a.is_semi_transparent() || b.is_semi_transparent()) {
      return complex_alpha();
    }
    if (a.is_fully_transparent() && b.is_fully_transparent()) {
      return fully_transparent();
    }
    if (a.is_opaque() && b.is_opaque()) {
      return opaque();
    }
    /* Only one of them is fully transparent. */
    return alpha_source(fac, !a.is_transparent());
  }

  /* Combine two source together with an additive blending parameter. */
  static AlphaSource add(const AlphaSource &a, const AlphaSource &b)
  {
    if (a.is_complex() || b.is_complex()) {
      return complex_alpha();
    }
    if (a.is_semi_transparent() && b.is_transparent()) {
      return complex_alpha();
    }
    if (a.is_transparent() && b.is_semi_transparent()) {
      return complex_alpha();
    }
    /* Either one of them is opaque or they are both opaque. */
    return a.is_transparent() ? a : b;
  }
};

/**
 * WARNING: recursive.
 */
static AlphaSource versioning_eevee_alpha_source_get(bNodeSocket *socket, int depth = 0)
{
  if (depth > 100) {
    /* Protection against infinite / very long recursion.
     * Also a node-tree with that much depth is likely to not be compatible. */
    return AlphaSource::complex_alpha();
  }

  if (socket->link == nullptr) {
    /* Unconnected closure socket is always opaque black. */
    return AlphaSource::opaque();
  }

  bNode *node = socket->link->fromnode;

  switch (node->type) {
    case NODE_REROUTE: {
      return versioning_eevee_alpha_source_get(
          static_cast<bNodeSocket *>(BLI_findlink(&node->inputs, 0)), depth + 1);
    }

    case NODE_GROUP: {
      return AlphaSource::complex_alpha();
    }

    case SH_NODE_BSDF_TRANSPARENT: {
      bNodeSocket *socket = blender::bke::node_find_socket(node, SOCK_IN, "Color");
      if (socket->link == nullptr) {
        float *socket_color_value = version_cycles_node_socket_rgba_value(socket);
        if ((socket_color_value[0] == 0.0f) && (socket_color_value[1] == 0.0f) &&
            (socket_color_value[2] == 0.0f))
        {
          return AlphaSource::opaque();
        }
        if ((socket_color_value[0] == 1.0f) && (socket_color_value[1] == 1.0f) &&
            (socket_color_value[2] == 1.0f))
        {
          return AlphaSource::fully_transparent(socket, true);
        }
      }
      return AlphaSource::alpha_source(socket, true);
    }

    case SH_NODE_MIX_SHADER: {
      bNodeSocket *socket = blender::bke::node_find_socket(node, SOCK_IN, "Fac");
      AlphaSource src0 = versioning_eevee_alpha_source_get(
          static_cast<bNodeSocket *>(BLI_findlink(&node->inputs, 1)), depth + 1);
      AlphaSource src1 = versioning_eevee_alpha_source_get(
          static_cast<bNodeSocket *>(BLI_findlink(&node->inputs, 2)), depth + 1);

      if (socket->link == nullptr) {
        float socket_float_value = *version_cycles_node_socket_float_value(socket);
        if (socket_float_value == 0.0f) {
          return src0;
        }
        if (socket_float_value == 1.0f) {
          return src1;
        }
      }
      return AlphaSource::mix(src0, src1, socket);
    }

    case SH_NODE_ADD_SHADER: {
      AlphaSource src0 = versioning_eevee_alpha_source_get(
          static_cast<bNodeSocket *>(BLI_findlink(&node->inputs, 0)), depth + 1);
      AlphaSource src1 = versioning_eevee_alpha_source_get(
          static_cast<bNodeSocket *>(BLI_findlink(&node->inputs, 1)), depth + 1);
      return AlphaSource::add(src0, src1);
    }

    case SH_NODE_BSDF_PRINCIPLED: {
      bNodeSocket *socket = blender::bke::node_find_socket(node, SOCK_IN, "Alpha");
      if (socket->link == nullptr) {
        float socket_value = *version_cycles_node_socket_float_value(socket);
        if (socket_value == 0.0f) {
          return AlphaSource::fully_transparent(socket);
        }
        if (socket_value == 1.0f) {
          return AlphaSource::opaque();
        }
      }
      return AlphaSource::alpha_source(socket);
    }

    case SH_NODE_EEVEE_SPECULAR: {
      bNodeSocket *socket = blender::bke::node_find_socket(node, SOCK_IN, "Transparency");
      if (socket->link == nullptr) {
        float socket_value = *version_cycles_node_socket_float_value(socket);
        if (socket_value == 0.0f) {
          return AlphaSource::fully_transparent(socket, true);
        }
        if (socket_value == 1.0f) {
          return AlphaSource::opaque();
        }
      }
      return AlphaSource::alpha_source(socket, true);
    }

    default:
      return AlphaSource::opaque();
  }
}

/**
 * This function detect the alpha input of a material node-tree and then convert the input alpha to
 * a step function, either statically or using a math node when there is some value plugged in.
 * If the closure mixture mix some alpha more than once, we cannot convert automatically and keep
 * the same behavior. So we bail out in this case.
 *
 * Only handles the closure tree from the output node.
 */
static bool versioning_eevee_material_blend_mode_settings(bNodeTree *ntree, float threshold)
{
  bNode *output_node = version_eevee_output_node_get(ntree, SH_NODE_OUTPUT_MATERIAL);
  if (output_node == nullptr) {
    return true;
  }
  bNodeSocket *surface_socket = blender::bke::node_find_socket(output_node, SOCK_IN, "Surface");

  AlphaSource alpha = versioning_eevee_alpha_source_get(surface_socket);

  if (alpha.is_complex()) {
    return false;
  }
  if (alpha.socket == nullptr) {
    return true;
  }

  bool is_opaque = (threshold == 2.0f);
  if (is_opaque) {
    if (alpha.socket->link != nullptr) {
      blender::bke::node_remove_link(ntree, alpha.socket->link);
    }

    float value = (alpha.is_transparency) ? 0.0f : 1.0f;
    float values[4] = {value, value, value, 1.0f};

    /* Set default value to opaque. */
    if (alpha.socket->type == SOCK_RGBA) {
      copy_v4_v4(version_cycles_node_socket_rgba_value(alpha.socket), values);
    }
    else {
      *version_cycles_node_socket_float_value(alpha.socket) = value;
    }
  }
  else {
    if (alpha.socket->link != nullptr) {
      /* Insert math node. */
      bNode *to_node = alpha.socket->link->tonode;
      bNode *from_node = alpha.socket->link->fromnode;
      bNodeSocket *to_socket = alpha.socket->link->tosock;
      bNodeSocket *from_socket = alpha.socket->link->fromsock;
      blender::bke::node_remove_link(ntree, alpha.socket->link);

      bNode *math_node = blender::bke::node_add_node(nullptr, ntree, "ShaderNodeMath");
      math_node->custom1 = NODE_MATH_GREATER_THAN;
      math_node->flag |= NODE_HIDDEN;
      math_node->parent = to_node->parent;
      math_node->locx = to_node->locx - math_node->width - 30;
      math_node->locy = min_ff(to_node->locy, from_node->locy);

      bNodeSocket *input_1 = static_cast<bNodeSocket *>(BLI_findlink(&math_node->inputs, 0));
      bNodeSocket *input_2 = static_cast<bNodeSocket *>(BLI_findlink(&math_node->inputs, 1));
      bNodeSocket *output = static_cast<bNodeSocket *>(math_node->outputs.first);
      bNodeSocket *alpha_sock = input_1;
      bNodeSocket *threshold_sock = input_2;

      blender::bke::node_add_link(ntree, from_node, from_socket, math_node, alpha_sock);
      blender::bke::node_add_link(ntree, math_node, output, to_node, to_socket);

      *version_cycles_node_socket_float_value(threshold_sock) = alpha.is_transparency ?
                                                                    1.0f - threshold :
                                                                    threshold;
    }
    else {
      /* Modify alpha value directly. */
      if (alpha.socket->type == SOCK_RGBA) {
        float *default_value = version_cycles_node_socket_rgba_value(alpha.socket);
        float sum = default_value[0] + default_value[1] + default_value[2];
        /* Don't do the division if possible to avoid float imprecision. */
        float avg = (sum >= 3.0f) ? 1.0f : (sum / 3.0f);
        float value = float((alpha.is_transparency) ? (avg > 1.0f - threshold) :
                                                      (avg > threshold));
        float values[4] = {value, value, value, 1.0f};
        copy_v4_v4(default_value, values);
      }
      else {
        float *default_value = version_cycles_node_socket_float_value(alpha.socket);
        *default_value = float((alpha.is_transparency) ? (*default_value > 1.0f - threshold) :
                                                         (*default_value > threshold));
      }
    }
  }
  return true;
}

static void versioning_replace_splitviewer(bNodeTree *ntree)
{
  /* Split viewer was replaced with a regular split node, so add a viewer node,
   * and link it to the new split node to achieve the same behavior of the split viewer node. */

  LISTBASE_FOREACH_MUTABLE (bNode *, node, &ntree->nodes) {
    if (node->type != CMP_NODE_SPLITVIEWER__DEPRECATED) {
      continue;
    }

    STRNCPY(node->idname, "CompositorNodeSplit");
    node->type = CMP_NODE_SPLIT;
    MEM_freeN(node->storage);
    node->storage = nullptr;

    bNode *viewer_node = blender::bke::node_add_static_node(nullptr, ntree, CMP_NODE_VIEWER);
    /* Nodes are created stacked on top of each other, so separate them a bit. */
    viewer_node->locx = node->locx + node->width + viewer_node->width / 4.0f;
    viewer_node->locy = node->locy;
    viewer_node->flag &= ~NODE_PREVIEW;

    bNodeSocket *split_out_socket = blender::bke::node_add_static_socket(
        ntree, node, SOCK_OUT, SOCK_IMAGE, PROP_NONE, "Image", "Image");
    bNodeSocket *viewer_in_socket = blender::bke::node_find_socket(viewer_node, SOCK_IN, "Image");

    blender::bke::node_add_link(ntree, node, split_out_socket, viewer_node, viewer_in_socket);
  }
}

/**
 * Exit NLA tweakmode when the AnimData struct has insufficient information.
 *
 * When NLA tweakmode is enabled, Blender expects certain pointers to be set up
 * correctly, and if that fails, can crash. This function ensures that
 * everything is consistent, by exiting tweakmode everywhere there's missing
 * pointers.
 *
 * This shouldn't happen, but the example blend file attached to #119615 needs
 * this.
 */
static void version_nla_tweakmode_incomplete(Main *bmain)
{
  bool any_valid_tweakmode_left = false;

  ID *id;
  FOREACH_MAIN_ID_BEGIN (bmain, id) {
    AnimData *adt = BKE_animdata_from_id(id);
    if (!adt || !(adt->flag & ADT_NLA_EDIT_ON)) {
      continue;
    }

    if (adt->act_track && adt->actstrip) {
      /* Expected case. */
      any_valid_tweakmode_left = true;
      continue;
    }

    /* Not enough info in the blend file to reliably stay in tweak mode. This is the most important
     * part of this versioning code, as it prevents future nullptr access. */
    BKE_nla_tweakmode_exit(adt);
  }
  FOREACH_MAIN_ID_END;

  if (any_valid_tweakmode_left) {
    /* There are still NLA strips correctly in tweak mode. */
    return;
  }

  /* Nothing is in a valid tweakmode, so just disable the corresponding flags on all scenes. */
  LISTBASE_FOREACH (Scene *, scene, &bmain->scenes) {
    scene->flag &= ~SCE_NLA_EDIT_ON;
  }
}

static bool versioning_convert_strip_speed_factor(Sequence *seq, void *user_data)
{
  const Scene *scene = static_cast<Scene *>(user_data);
  const float speed_factor = seq->speed_factor;

  if (speed_factor == 1.0f || !SEQ_retiming_is_allowed(seq) || SEQ_retiming_keys_count(seq) > 0) {
    return true;
  }

  SEQ_retiming_data_ensure(seq);
  SeqRetimingKey *last_key = &SEQ_retiming_keys_get(seq)[1];

  last_key->strip_frame_index = (seq->len) / speed_factor;

  if (seq->type == SEQ_TYPE_SOUND_RAM) {
    const int prev_length = seq->len - seq->startofs - seq->endofs;
    const float left_handle = SEQ_time_left_handle_frame_get(scene, seq);
    SEQ_time_right_handle_frame_set(scene, seq, left_handle + prev_length);
  }

  return true;
}

void do_versions_after_linking_400(FileData *fd, Main *bmain)
{
  if (!MAIN_VERSION_FILE_ATLEAST(bmain, 400, 9)) {
    /* Fix area light scaling. */
    LISTBASE_FOREACH (Light *, light, &bmain->lights) {
      light->energy = light->energy_deprecated;
      if (light->type == LA_AREA) {
        light->energy *= M_PI_4;
      }
    }

    /* XXX This was added several years ago in 'lib_link` code of Scene... Should be safe enough
     * here. */
    LISTBASE_FOREACH (Scene *, scene, &bmain->scenes) {
      if (scene->nodetree) {
        version_composite_nodetree_null_id(scene->nodetree, scene);
      }
    }

    /* XXX This was added many years ago (1c19940198) in 'lib_link` code of particles as a bug-fix.
     * But this is actually versioning. Should be safe enough here. */
    LISTBASE_FOREACH (ParticleSettings *, part, &bmain->particles) {
      if (!part->effector_weights) {
        part->effector_weights = BKE_effector_add_weights(part->force_group);
      }
    }

    /* Object proxies have been deprecated sine 3.x era, so their update & sanity check can now
     * happen in do_versions code. */
    LISTBASE_FOREACH (Object *, ob, &bmain->objects) {
      if (ob->proxy) {
        /* Paranoia check, actually a proxy_from pointer should never be written... */
        if (!ID_IS_LINKED(ob->proxy)) {
          ob->proxy->proxy_from = nullptr;
          ob->proxy = nullptr;

          if (ob->id.lib) {
            BLO_reportf_wrap(fd->reports,
                             RPT_INFO,
                             RPT_("Proxy lost from object %s lib %s\n"),
                             ob->id.name + 2,
                             ob->id.lib->filepath);
          }
          else {
            BLO_reportf_wrap(fd->reports,
                             RPT_INFO,
                             RPT_("Proxy lost from object %s lib <NONE>\n"),
                             ob->id.name + 2);
          }
          fd->reports->count.missing_obproxies++;
        }
        else {
          /* This triggers object_update to always use a copy. */
          ob->proxy->proxy_from = ob;
        }
      }
    }
  }

  if (!MAIN_VERSION_FILE_ATLEAST(bmain, 400, 21)) {
    if (!DNA_struct_member_exists(fd->filesdna, "bPoseChannel", "BoneColor", "color")) {
      version_bonegroup_migrate_color(bmain);
    }

    if (!DNA_struct_member_exists(fd->filesdna, "bArmature", "ListBase", "collections")) {
      version_bonelayers_to_bonecollections(bmain);
      version_bonegroups_to_bonecollections(bmain);
    }
  }

  if (!MAIN_VERSION_FILE_ATLEAST(bmain, 400, 24)) {
    FOREACH_NODETREE_BEGIN (bmain, ntree, id) {
      if (ntree->type == NTREE_SHADER) {
        /* Convert animdata on the Principled BSDF sockets. */
        version_principled_bsdf_update_animdata(id, ntree);
      }
    }
    FOREACH_NODETREE_END;
  }

  if (!MAIN_VERSION_FILE_ATLEAST(bmain, 400, 27)) {
    LISTBASE_FOREACH (Scene *, scene, &bmain->scenes) {
      Editing *ed = SEQ_editing_get(scene);
      if (ed != nullptr) {
        SEQ_for_each_callback(&ed->seqbase, versioning_convert_strip_speed_factor, scene);
      }
    }
  }

  if (!MAIN_VERSION_FILE_ATLEAST(bmain, 400, 34)) {
    BKE_mesh_legacy_face_map_to_generic(bmain);
  }

  if (!MAIN_VERSION_FILE_ATLEAST(bmain, 401, 23)) {
    version_nla_tweakmode_incomplete(bmain);
  }

  if (!MAIN_VERSION_FILE_ATLEAST(bmain, 402, 15)) {
    /* Change drivers and animation on "armature.collections" to
     * ".collections_all", so that they are drawn correctly in the tree view,
     * and keep working when the collection is moved around in the hierarchy. */
    LISTBASE_FOREACH (bArmature *, arm, &bmain->armatures) {
      AnimData *adt = BKE_animdata_from_id(&arm->id);
      if (!adt) {
        continue;
      }

      LISTBASE_FOREACH (FCurve *, fcurve, &adt->drivers) {
        version_bonecollection_anim(fcurve);
      }
      if (adt->action) {
        LISTBASE_FOREACH (FCurve *, fcurve, &adt->action->curves) {
          version_bonecollection_anim(fcurve);
        }
      }
    }
  }

  if (!MAIN_VERSION_FILE_ATLEAST(bmain, 402, 23)) {
    /* Shift animation data to accommodate the new Roughness input. */
    version_node_socket_index_animdata(
        bmain, NTREE_SHADER, SH_NODE_SUBSURFACE_SCATTERING, 4, 1, 5);
  }

  if (!MAIN_VERSION_FILE_ATLEAST(bmain, 402, 50)) {
    Scene *scene = static_cast<Scene *>(bmain->scenes.first);
    bool scene_uses_eevee_legacy = scene && STREQ(scene->r.engine, RE_engine_id_BLENDER_EEVEE);

    if (scene_uses_eevee_legacy) {
      LISTBASE_FOREACH (Object *, object, &bmain->objects) {
        versioning_eevee_shadow_settings(object);
      }
    }
  }

  if (!MAIN_VERSION_FILE_ATLEAST(bmain, 402, 51)) {
    /* Convert blend method to math nodes. */
    Scene *scene = static_cast<Scene *>(bmain->scenes.first);
    bool scene_uses_eevee_legacy = scene && STREQ(scene->r.engine, RE_engine_id_BLENDER_EEVEE);

    LISTBASE_FOREACH (Material *, material, &bmain->materials) {
      if (scene_uses_eevee_legacy) {
        if (!material->use_nodes || material->nodetree == nullptr) {
          /* Nothing to version. */
        }
        else if (ELEM(material->blend_method, MA_BM_HASHED, MA_BM_BLEND)) {
          /* Compatible modes. Nothing to change. */
        }
        else if (material->blend_shadow == MA_BS_NONE) {
          /* No need to match the surface since shadows are disabled. */
        }
        else if (material->blend_shadow == MA_BS_SOLID) {
          /* This is already versioned an transferred to `transparent_shadows`. */
        }
        else if ((material->blend_shadow == MA_BS_CLIP && material->blend_method != MA_BM_CLIP) ||
                 (material->blend_shadow == MA_BS_HASHED))
        {
          BLO_reportf_wrap(
              fd->reports,
              RPT_WARNING,
              RPT_("Material %s could not be converted because of different Blend Mode "
                   "and Shadow Mode (need manual adjustment)\n"),
              material->id.name + 2);
        }
        else {
          /* TODO(fclem): Check if threshold is driven or has animation. Bail out if needed? */

          float threshold = (material->blend_method == MA_BM_CLIP) ? material->alpha_threshold :
                                                                     2.0f;

          if (!versioning_eevee_material_blend_mode_settings(material->nodetree, threshold)) {
            BLO_reportf_wrap(fd->reports,
                             RPT_WARNING,
                             RPT_("Material %s could not be converted because of non-trivial "
                                  "alpha blending (need manual adjustment)\n"),
                             material->id.name + 2);
          }
        }

        if (material->blend_shadow == MA_BS_NONE) {
          versioning_eevee_material_shadow_none(material);
        }
        /* Set blend_mode & blend_shadow for forward compatibility. */
        material->blend_method = (material->blend_method != MA_BM_BLEND) ? MA_BM_HASHED :
                                                                           MA_BM_BLEND;
        material->blend_shadow = (material->blend_shadow == MA_BS_SOLID) ? MA_BS_SOLID :
                                                                           MA_BS_HASHED;
      }
    }
  }

  if (!MAIN_VERSION_FILE_ATLEAST(bmain, 402, 52)) {
    LISTBASE_FOREACH (Scene *, scene, &bmain->scenes) {
      if (STREQ(scene->r.engine, RE_engine_id_BLENDER_EEVEE)) {
        STRNCPY(scene->r.engine, RE_engine_id_BLENDER_EEVEE_NEXT);
      }
    }
  }

  if (!MAIN_VERSION_FILE_ATLEAST(bmain, 403, 6)) {
    /* Shift animation data to accommodate the new Diffuse Roughness input. */
    version_node_socket_index_animdata(bmain, NTREE_SHADER, SH_NODE_BSDF_PRINCIPLED, 7, 1, 30);
  }

  /**
   * Always bump subversion in BKE_blender_version.h when adding versioning
   * code here, and wrap it inside a MAIN_VERSION_FILE_ATLEAST check.
   *
   * \note Keep this message at the bottom of the function.
   */
}

static void version_mesh_legacy_to_struct_of_array_format(Mesh &mesh)
{
  BKE_mesh_legacy_convert_flags_to_selection_layers(&mesh);
  BKE_mesh_legacy_convert_flags_to_hide_layers(&mesh);
  BKE_mesh_legacy_convert_uvs_to_generic(&mesh);
  BKE_mesh_legacy_convert_mpoly_to_material_indices(&mesh);
  BKE_mesh_legacy_sharp_faces_from_flags(&mesh);
  BKE_mesh_legacy_bevel_weight_to_layers(&mesh);
  BKE_mesh_legacy_sharp_edges_from_flags(&mesh);
  BKE_mesh_legacy_face_set_to_generic(&mesh);
  BKE_mesh_legacy_edge_crease_to_layers(&mesh);
  BKE_mesh_legacy_uv_seam_from_flags(&mesh);
  BKE_mesh_legacy_convert_verts_to_positions(&mesh);
  BKE_mesh_legacy_attribute_flags_to_strings(&mesh);
  BKE_mesh_legacy_convert_loops_to_corners(&mesh);
  BKE_mesh_legacy_convert_polys_to_offsets(&mesh);
  BKE_mesh_legacy_convert_edges_to_generic(&mesh);
}

static void version_motion_tracking_legacy_camera_object(MovieClip &movieclip)
{
  MovieTracking &tracking = movieclip.tracking;
  MovieTrackingObject *active_tracking_object = BKE_tracking_object_get_active(&tracking);
  MovieTrackingObject *tracking_camera_object = BKE_tracking_object_get_camera(&tracking);

  BLI_assert(tracking_camera_object != nullptr);

  if (BLI_listbase_is_empty(&tracking_camera_object->tracks)) {
    tracking_camera_object->tracks = tracking.tracks_legacy;
    active_tracking_object->active_track = tracking.act_track_legacy;
  }

  if (BLI_listbase_is_empty(&tracking_camera_object->plane_tracks)) {
    tracking_camera_object->plane_tracks = tracking.plane_tracks_legacy;
    active_tracking_object->active_plane_track = tracking.act_plane_track_legacy;
  }

  if (tracking_camera_object->reconstruction.cameras == nullptr) {
    tracking_camera_object->reconstruction = tracking.reconstruction_legacy;
  }

  /* Clear pointers in the legacy storage.
   * Always do it, in the case something got missed in the logic above, so that the legacy storage
   * is always ensured to be empty after load. */
  BLI_listbase_clear(&tracking.tracks_legacy);
  BLI_listbase_clear(&tracking.plane_tracks_legacy);
  tracking.act_track_legacy = nullptr;
  tracking.act_plane_track_legacy = nullptr;
  memset(&tracking.reconstruction_legacy, 0, sizeof(tracking.reconstruction_legacy));
}

static void version_movieclips_legacy_camera_object(Main *bmain)
{
  LISTBASE_FOREACH (MovieClip *, movieclip, &bmain->movieclips) {
    version_motion_tracking_legacy_camera_object(*movieclip);
  }
}

/* Version VertexWeightEdit modifier to make existing weights exclusive of the threshold. */
static void version_vertex_weight_edit_preserve_threshold_exclusivity(Main *bmain)
{
  LISTBASE_FOREACH (Object *, ob, &bmain->objects) {
    if (ob->type != OB_MESH) {
      continue;
    }

    LISTBASE_FOREACH (ModifierData *, md, &ob->modifiers) {
      if (md->type == eModifierType_WeightVGEdit) {
        WeightVGEditModifierData *wmd = reinterpret_cast<WeightVGEditModifierData *>(md);
        wmd->add_threshold = nexttoward(wmd->add_threshold, 2.0);
        wmd->rem_threshold = nexttoward(wmd->rem_threshold, -1.0);
      }
    }
  }
}

static void version_mesh_crease_generic(Main &bmain)
{
  LISTBASE_FOREACH (Mesh *, mesh, &bmain.meshes) {
    BKE_mesh_legacy_crease_to_generic(mesh);
  }

  LISTBASE_FOREACH (bNodeTree *, ntree, &bmain.nodetrees) {
    if (ntree->type == NTREE_GEOMETRY) {
      LISTBASE_FOREACH (bNode *, node, &ntree->nodes) {
        if (STR_ELEM(node->idname,
                     "GeometryNodeStoreNamedAttribute",
                     "GeometryNodeInputNamedAttribute"))
        {
          bNodeSocket *socket = blender::bke::node_find_socket(node, SOCK_IN, "Name");
          if (STREQ(socket->default_value_typed<bNodeSocketValueString>()->value, "crease")) {
            STRNCPY(socket->default_value_typed<bNodeSocketValueString>()->value, "crease_edge");
          }
        }
      }
    }
  }

  LISTBASE_FOREACH (Object *, object, &bmain.objects) {
    LISTBASE_FOREACH (ModifierData *, md, &object->modifiers) {
      if (md->type != eModifierType_Nodes) {
        continue;
      }
      if (IDProperty *settings = reinterpret_cast<NodesModifierData *>(md)->settings.properties) {
        LISTBASE_FOREACH (IDProperty *, prop, &settings->data.group) {
          if (blender::StringRef(prop->name).endswith("_attribute_name")) {
            if (STREQ(IDP_String(prop), "crease")) {
              IDP_AssignString(prop, "crease_edge");
            }
          }
        }
      }
    }
  }
}

static void versioning_replace_legacy_glossy_node(bNodeTree *ntree)
{
  LISTBASE_FOREACH (bNode *, node, &ntree->nodes) {
    if (node->type == SH_NODE_BSDF_GLOSSY_LEGACY) {
      STRNCPY(node->idname, "ShaderNodeBsdfAnisotropic");
      node->type = SH_NODE_BSDF_GLOSSY;
    }
  }
}

static void versioning_remove_microfacet_sharp_distribution(bNodeTree *ntree)
{
  /* Find all glossy, glass and refraction BSDF nodes that have their distribution
   * set to SHARP and set them to GGX, disconnect any link to the Roughness input
   * and set its value to zero. */
  LISTBASE_FOREACH (bNode *, node, &ntree->nodes) {
    if (!ELEM(node->type, SH_NODE_BSDF_GLOSSY, SH_NODE_BSDF_GLASS, SH_NODE_BSDF_REFRACTION)) {
      continue;
    }
    if (node->custom1 != SHD_GLOSSY_SHARP_DEPRECATED) {
      continue;
    }

    node->custom1 = SHD_GLOSSY_GGX;
    LISTBASE_FOREACH (bNodeSocket *, socket, &node->inputs) {
      if (!STREQ(socket->identifier, "Roughness")) {
        continue;
      }

      if (socket->link != nullptr) {
        blender::bke::node_remove_link(ntree, socket->link);
      }
      bNodeSocketValueFloat *socket_value = (bNodeSocketValueFloat *)socket->default_value;
      socket_value->value = 0.0f;

      break;
    }
  }
}

static void version_replace_texcoord_normal_socket(bNodeTree *ntree)
{
  /* The normal of a spot light was set to the incoming light direction, replace with the
   * `Incoming` socket from the Geometry shader node. */
  bNode *geometry_node = nullptr;
  bNode *transform_node = nullptr;
  bNodeSocket *incoming_socket = nullptr;
  bNodeSocket *vec_in_socket = nullptr;
  bNodeSocket *vec_out_socket = nullptr;

  LISTBASE_FOREACH_MUTABLE (bNodeLink *, link, &ntree->links) {
    if (link->fromnode->type == SH_NODE_TEX_COORD && STREQ(link->fromsock->identifier, "Normal")) {
      if (geometry_node == nullptr) {
        geometry_node = blender::bke::node_add_static_node(nullptr, ntree, SH_NODE_NEW_GEOMETRY);
        incoming_socket = blender::bke::node_find_socket(geometry_node, SOCK_OUT, "Incoming");

        transform_node = blender::bke::node_add_static_node(
            nullptr, ntree, SH_NODE_VECT_TRANSFORM);
        vec_in_socket = blender::bke::node_find_socket(transform_node, SOCK_IN, "Vector");
        vec_out_socket = blender::bke::node_find_socket(transform_node, SOCK_OUT, "Vector");

        NodeShaderVectTransform *nodeprop = (NodeShaderVectTransform *)transform_node->storage;
        nodeprop->type = SHD_VECT_TRANSFORM_TYPE_NORMAL;

        blender::bke::node_add_link(
            ntree, geometry_node, incoming_socket, transform_node, vec_in_socket);
      }
      blender::bke::node_add_link(
          ntree, transform_node, vec_out_socket, link->tonode, link->tosock);
      blender::bke::node_remove_link(ntree, link);
    }
  }
}

static void version_principled_transmission_roughness(bNodeTree *ntree)
{
  LISTBASE_FOREACH (bNode *, node, &ntree->nodes) {
    if (node->type != SH_NODE_BSDF_PRINCIPLED) {
      continue;
    }
    bNodeSocket *sock = blender::bke::node_find_socket(node, SOCK_IN, "Transmission Roughness");
    if (sock != nullptr) {
      blender::bke::node_remove_socket(ntree, node, sock);
    }
  }
}

/* Convert legacy Velvet BSDF nodes into the new Sheen BSDF node. */
static void version_replace_velvet_sheen_node(bNodeTree *ntree)
{
  LISTBASE_FOREACH (bNode *, node, &ntree->nodes) {
    if (node->type == SH_NODE_BSDF_SHEEN) {
      STRNCPY(node->idname, "ShaderNodeBsdfSheen");

      bNodeSocket *sigmaInput = blender::bke::node_find_socket(node, SOCK_IN, "Sigma");
      if (sigmaInput != nullptr) {
        node->custom1 = SHD_SHEEN_ASHIKHMIN;
        STRNCPY(sigmaInput->identifier, "Roughness");
        STRNCPY(sigmaInput->name, "Roughness");
      }
    }
  }
}

/* Convert sheen inputs on the Principled BSDF. */
static void version_principled_bsdf_sheen(bNodeTree *ntree)
{
  auto check_node = [](const bNode *node) {
    return (node->type == SH_NODE_BSDF_PRINCIPLED) &&
           (blender::bke::node_find_socket(node, SOCK_IN, "Sheen Roughness") == nullptr);
  };
  auto update_input = [ntree](bNode *node, bNodeSocket *input) {
    /* Change socket type to Color. */
    blender::bke::node_modify_socket_type_static(ntree, node, input, SOCK_RGBA, 0);

    /* Account for the change in intensity between the old and new model.
     * If the Sheen input is set to a fixed value, adjust it and set the tint to white.
     * Otherwise, if it's connected, keep it as-is but set the tint to 0.2 instead. */
    bNodeSocket *sheen = blender::bke::node_find_socket(node, SOCK_IN, "Sheen");
    if (sheen != nullptr && sheen->link == nullptr) {
      *version_cycles_node_socket_float_value(sheen) *= 0.2f;

      static float default_value[] = {1.0f, 1.0f, 1.0f, 1.0f};
      copy_v4_v4(version_cycles_node_socket_rgba_value(input), default_value);
    }
    else {
      static float default_value[] = {0.2f, 0.2f, 0.2f, 1.0f};
      copy_v4_v4(version_cycles_node_socket_rgba_value(input), default_value);
    }
  };
  auto update_input_link = [](bNode *, bNodeSocket *, bNode *, bNodeSocket *) {
    /* Don't replace the link here, tint works differently enough now to make conversion
     * impractical. */
  };

  version_update_node_input(ntree, check_node, "Sheen Tint", update_input, update_input_link);
}

/* Convert EEVEE-Legacy refraction depth to EEVEE-Next thickness tree. */
static void version_refraction_depth_to_thickness_value(bNodeTree *ntree, float thickness)
{
  LISTBASE_FOREACH (bNode *, node, &ntree->nodes) {
    if (node->type != SH_NODE_OUTPUT_MATERIAL) {
      continue;
    }

    bNodeSocket *thickness_socket = blender::bke::node_find_socket(node, SOCK_IN, "Thickness");
    if (thickness_socket == nullptr) {
      continue;
    }

    bool has_link = false;
    LISTBASE_FOREACH (bNodeLink *, link, &ntree->links) {
      if (link->tosock == thickness_socket) {
        /* Something is already plugged in. Don't modify anything. */
        has_link = true;
      }
    }

    if (has_link) {
      continue;
    }
    bNode *value_node = blender::bke::node_add_static_node(nullptr, ntree, SH_NODE_VALUE);
    value_node->parent = node->parent;
    value_node->locx = node->locx;
    value_node->locy = node->locy - 160.0f;
    bNodeSocket *socket_value = blender::bke::node_find_socket(value_node, SOCK_OUT, "Value");

    *version_cycles_node_socket_float_value(socket_value) = thickness;

    blender::bke::node_add_link(ntree, value_node, socket_value, node, thickness_socket);
  }

  version_socket_update_is_used(ntree);
}

static void versioning_update_noise_texture_node(bNodeTree *ntree)
{
  LISTBASE_FOREACH (bNode *, node, &ntree->nodes) {
    if (node->type != SH_NODE_TEX_NOISE) {
      continue;
    }

    (static_cast<NodeTexNoise *>(node->storage))->type = SHD_NOISE_FBM;

    bNodeSocket *roughness_socket = blender::bke::node_find_socket(node, SOCK_IN, "Roughness");
    if (roughness_socket == nullptr) {
      /* Noise Texture node was created before the Roughness input was added. */
      continue;
    }

    float *roughness = version_cycles_node_socket_float_value(roughness_socket);

    bNodeLink *roughness_link = nullptr;
    bNode *roughness_from_node = nullptr;
    bNodeSocket *roughness_from_socket = nullptr;

    LISTBASE_FOREACH (bNodeLink *, link, &ntree->links) {
      /* Find links, nodes and sockets. */
      if (link->tosock == roughness_socket) {
        roughness_link = link;
        roughness_from_node = link->fromnode;
        roughness_from_socket = link->fromsock;
      }
    }

    if (roughness_link != nullptr) {
      /* Add Clamp node before Roughness input. */

      bNode *clamp_node = blender::bke::node_add_static_node(nullptr, ntree, SH_NODE_CLAMP);
      clamp_node->parent = node->parent;
      clamp_node->custom1 = NODE_CLAMP_MINMAX;
      clamp_node->locx = node->locx;
      clamp_node->locy = node->locy - 300.0f;
      clamp_node->flag |= NODE_HIDDEN;
      bNodeSocket *clamp_socket_value = blender::bke::node_find_socket(
          clamp_node, SOCK_IN, "Value");
      bNodeSocket *clamp_socket_min = blender::bke::node_find_socket(clamp_node, SOCK_IN, "Min");
      bNodeSocket *clamp_socket_max = blender::bke::node_find_socket(clamp_node, SOCK_IN, "Max");
      bNodeSocket *clamp_socket_out = blender::bke::node_find_socket(
          clamp_node, SOCK_OUT, "Result");

      *version_cycles_node_socket_float_value(clamp_socket_min) = 0.0f;
      *version_cycles_node_socket_float_value(clamp_socket_max) = 1.0f;

      blender::bke::node_remove_link(ntree, roughness_link);
      blender::bke::node_add_link(
          ntree, roughness_from_node, roughness_from_socket, clamp_node, clamp_socket_value);
      blender::bke::node_add_link(ntree, clamp_node, clamp_socket_out, node, roughness_socket);
    }
    else {
      *roughness = std::clamp(*roughness, 0.0f, 1.0f);
    }
  }

  version_socket_update_is_used(ntree);
}

static void versioning_replace_musgrave_texture_node(bNodeTree *ntree)
{
  version_node_input_socket_name(ntree, SH_NODE_TEX_MUSGRAVE_DEPRECATED, "Dimension", "Roughness");
  LISTBASE_FOREACH (bNode *, node, &ntree->nodes) {
    if (node->type != SH_NODE_TEX_MUSGRAVE_DEPRECATED) {
      continue;
    }

    STRNCPY(node->idname, "ShaderNodeTexNoise");
    node->type = SH_NODE_TEX_NOISE;
    NodeTexNoise *data = MEM_cnew<NodeTexNoise>(__func__);
    data->base = (static_cast<NodeTexMusgrave *>(node->storage))->base;
    data->dimensions = (static_cast<NodeTexMusgrave *>(node->storage))->dimensions;
    data->normalize = false;
    data->type = (static_cast<NodeTexMusgrave *>(node->storage))->musgrave_type;
    MEM_freeN(node->storage);
    node->storage = data;

    bNodeLink *detail_link = nullptr;
    bNode *detail_from_node = nullptr;
    bNodeSocket *detail_from_socket = nullptr;

    bNodeLink *roughness_link = nullptr;
    bNode *roughness_from_node = nullptr;
    bNodeSocket *roughness_from_socket = nullptr;

    bNodeLink *lacunarity_link = nullptr;
    bNode *lacunarity_from_node = nullptr;
    bNodeSocket *lacunarity_from_socket = nullptr;

    LISTBASE_FOREACH (bNodeLink *, link, &ntree->links) {
      /* Find links, nodes and sockets. */
      if (link->tonode == node) {
        if (STREQ(link->tosock->identifier, "Detail")) {
          detail_link = link;
          detail_from_node = link->fromnode;
          detail_from_socket = link->fromsock;
        }
        if (STREQ(link->tosock->identifier, "Roughness")) {
          roughness_link = link;
          roughness_from_node = link->fromnode;
          roughness_from_socket = link->fromsock;
        }
        if (STREQ(link->tosock->identifier, "Lacunarity")) {
          lacunarity_link = link;
          lacunarity_from_node = link->fromnode;
          lacunarity_from_socket = link->fromsock;
        }
      }
    }

    uint8_t noise_type = (static_cast<NodeTexNoise *>(node->storage))->type;
    float locy_offset = 0.0f;

    bNodeSocket *fac_socket = blender::bke::node_find_socket(node, SOCK_OUT, "Fac");
    /* Clear label because Musgrave output socket label is set to "Height" instead of "Fac". */
    fac_socket->label[0] = '\0';

    bNodeSocket *detail_socket = blender::bke::node_find_socket(node, SOCK_IN, "Detail");
    float *detail = version_cycles_node_socket_float_value(detail_socket);

    if (detail_link != nullptr) {
      locy_offset -= 80.0f;

      /* Add Minimum Math node and Subtract Math node before Detail input. */

      bNode *min_node = blender::bke::node_add_static_node(nullptr, ntree, SH_NODE_MATH);
      min_node->parent = node->parent;
      min_node->custom1 = NODE_MATH_MINIMUM;
      min_node->locx = node->locx;
      min_node->locy = node->locy - 320.0f;
      min_node->flag |= NODE_HIDDEN;
      bNodeSocket *min_socket_A = static_cast<bNodeSocket *>(BLI_findlink(&min_node->inputs, 0));
      bNodeSocket *min_socket_B = static_cast<bNodeSocket *>(BLI_findlink(&min_node->inputs, 1));
      bNodeSocket *min_socket_out = blender::bke::node_find_socket(min_node, SOCK_OUT, "Value");

      bNode *sub1_node = blender::bke::node_add_static_node(nullptr, ntree, SH_NODE_MATH);
      sub1_node->parent = node->parent;
      sub1_node->custom1 = NODE_MATH_SUBTRACT;
      sub1_node->locx = node->locx;
      sub1_node->locy = node->locy - 360.0f;
      sub1_node->flag |= NODE_HIDDEN;
      bNodeSocket *sub1_socket_A = static_cast<bNodeSocket *>(BLI_findlink(&sub1_node->inputs, 0));
      bNodeSocket *sub1_socket_B = static_cast<bNodeSocket *>(BLI_findlink(&sub1_node->inputs, 1));
      bNodeSocket *sub1_socket_out = blender::bke::node_find_socket(sub1_node, SOCK_OUT, "Value");

      *version_cycles_node_socket_float_value(min_socket_B) = 14.0f;
      *version_cycles_node_socket_float_value(sub1_socket_B) = 1.0f;

      blender::bke::node_remove_link(ntree, detail_link);
      blender::bke::node_add_link(
          ntree, detail_from_node, detail_from_socket, sub1_node, sub1_socket_A);
      blender::bke::node_add_link(ntree, sub1_node, sub1_socket_out, min_node, min_socket_A);
      blender::bke::node_add_link(ntree, min_node, min_socket_out, node, detail_socket);

      if (ELEM(noise_type, SHD_NOISE_RIDGED_MULTIFRACTAL, SHD_NOISE_HETERO_TERRAIN)) {
        locy_offset -= 40.0f;

        /* Add Greater Than Math node before Subtract Math node. */

        bNode *greater_node = blender::bke::node_add_static_node(nullptr, ntree, SH_NODE_MATH);
        greater_node->parent = node->parent;
        greater_node->custom1 = NODE_MATH_GREATER_THAN;
        greater_node->locx = node->locx;
        greater_node->locy = node->locy - 400.0f;
        greater_node->flag |= NODE_HIDDEN;
        bNodeSocket *greater_socket_A = static_cast<bNodeSocket *>(
            BLI_findlink(&greater_node->inputs, 0));
        bNodeSocket *greater_socket_B = static_cast<bNodeSocket *>(
            BLI_findlink(&greater_node->inputs, 1));
        bNodeSocket *greater_socket_out = blender::bke::node_find_socket(
            greater_node, SOCK_OUT, "Value");

        *version_cycles_node_socket_float_value(greater_socket_B) = 1.0f;

        blender::bke::node_add_link(
            ntree, detail_from_node, detail_from_socket, greater_node, greater_socket_A);
        blender::bke::node_add_link(
            ntree, greater_node, greater_socket_out, sub1_node, sub1_socket_B);
      }
      else {
        /* Add Clamp node and Multiply Math node behind Fac output. */

        bNode *clamp_node = blender::bke::node_add_static_node(nullptr, ntree, SH_NODE_CLAMP);
        clamp_node->parent = node->parent;
        clamp_node->custom1 = NODE_CLAMP_MINMAX;
        clamp_node->locx = node->locx;
        clamp_node->locy = node->locy + 40.0f;
        clamp_node->flag |= NODE_HIDDEN;
        bNodeSocket *clamp_socket_value = blender::bke::node_find_socket(
            clamp_node, SOCK_IN, "Value");
        bNodeSocket *clamp_socket_min = blender::bke::node_find_socket(clamp_node, SOCK_IN, "Min");
        bNodeSocket *clamp_socket_max = blender::bke::node_find_socket(clamp_node, SOCK_IN, "Max");
        bNodeSocket *clamp_socket_out = blender::bke::node_find_socket(
            clamp_node, SOCK_OUT, "Result");

        bNode *mul_node = blender::bke::node_add_static_node(nullptr, ntree, SH_NODE_MATH);
        mul_node->parent = node->parent;
        mul_node->custom1 = NODE_MATH_MULTIPLY;
        mul_node->locx = node->locx;
        mul_node->locy = node->locy + 80.0f;
        mul_node->flag |= NODE_HIDDEN;
        bNodeSocket *mul_socket_A = static_cast<bNodeSocket *>(BLI_findlink(&mul_node->inputs, 0));
        bNodeSocket *mul_socket_B = static_cast<bNodeSocket *>(BLI_findlink(&mul_node->inputs, 1));
        bNodeSocket *mul_socket_out = blender::bke::node_find_socket(mul_node, SOCK_OUT, "Value");

        *version_cycles_node_socket_float_value(clamp_socket_min) = 0.0f;
        *version_cycles_node_socket_float_value(clamp_socket_max) = 1.0f;

        if (noise_type == SHD_NOISE_MULTIFRACTAL) {
          /* Add Subtract Math node and Add Math node after Multiply Math node. */

          bNode *sub2_node = blender::bke::node_add_static_node(nullptr, ntree, SH_NODE_MATH);
          sub2_node->parent = node->parent;
          sub2_node->custom1 = NODE_MATH_SUBTRACT;
          sub2_node->custom2 = SHD_MATH_CLAMP;
          sub2_node->locx = node->locx;
          sub2_node->locy = node->locy + 120.0f;
          sub2_node->flag |= NODE_HIDDEN;
          bNodeSocket *sub2_socket_A = static_cast<bNodeSocket *>(
              BLI_findlink(&sub2_node->inputs, 0));
          bNodeSocket *sub2_socket_B = static_cast<bNodeSocket *>(
              BLI_findlink(&sub2_node->inputs, 1));
          bNodeSocket *sub2_socket_out = blender::bke::node_find_socket(
              sub2_node, SOCK_OUT, "Value");

          bNode *add_node = blender::bke::node_add_static_node(nullptr, ntree, SH_NODE_MATH);
          add_node->parent = node->parent;
          add_node->custom1 = NODE_MATH_ADD;
          add_node->locx = node->locx;
          add_node->locy = node->locy + 160.0f;
          add_node->flag |= NODE_HIDDEN;
          bNodeSocket *add_socket_A = static_cast<bNodeSocket *>(
              BLI_findlink(&add_node->inputs, 0));
          bNodeSocket *add_socket_B = static_cast<bNodeSocket *>(
              BLI_findlink(&add_node->inputs, 1));
          bNodeSocket *add_socket_out = blender::bke::node_find_socket(
              add_node, SOCK_OUT, "Value");

          *version_cycles_node_socket_float_value(sub2_socket_A) = 1.0f;

          LISTBASE_FOREACH_BACKWARD_MUTABLE (bNodeLink *, link, &ntree->links) {
            if (link->fromsock == fac_socket) {
              blender::bke::node_add_link(
                  ntree, add_node, add_socket_out, link->tonode, link->tosock);
              blender::bke::node_remove_link(ntree, link);
            }
          }

          blender::bke::node_add_link(ntree, mul_node, mul_socket_out, add_node, add_socket_A);
          blender::bke::node_add_link(
              ntree, detail_from_node, detail_from_socket, sub2_node, sub2_socket_B);
          blender::bke::node_add_link(ntree, sub2_node, sub2_socket_out, add_node, add_socket_B);
        }
        else {
          LISTBASE_FOREACH_BACKWARD_MUTABLE (bNodeLink *, link, &ntree->links) {
            if (link->fromsock == fac_socket) {
              blender::bke::node_add_link(
                  ntree, mul_node, mul_socket_out, link->tonode, link->tosock);
              blender::bke::node_remove_link(ntree, link);
            }
          }
        }

        blender::bke::node_add_link(ntree, node, fac_socket, mul_node, mul_socket_A);
        blender::bke::node_add_link(
            ntree, detail_from_node, detail_from_socket, clamp_node, clamp_socket_value);
        blender::bke::node_add_link(ntree, clamp_node, clamp_socket_out, mul_node, mul_socket_B);
      }
    }
    else {
      if (*detail < 1.0f) {
        if (!ELEM(noise_type, SHD_NOISE_RIDGED_MULTIFRACTAL, SHD_NOISE_HETERO_TERRAIN)) {
          /* Add Multiply Math node behind Fac output. */

          bNode *mul_node = blender::bke::node_add_static_node(nullptr, ntree, SH_NODE_MATH);
          mul_node->parent = node->parent;
          mul_node->custom1 = NODE_MATH_MULTIPLY;
          mul_node->locx = node->locx;
          mul_node->locy = node->locy + 40.0f;
          mul_node->flag |= NODE_HIDDEN;
          bNodeSocket *mul_socket_A = static_cast<bNodeSocket *>(
              BLI_findlink(&mul_node->inputs, 0));
          bNodeSocket *mul_socket_B = static_cast<bNodeSocket *>(
              BLI_findlink(&mul_node->inputs, 1));
          bNodeSocket *mul_socket_out = blender::bke::node_find_socket(
              mul_node, SOCK_OUT, "Value");

          *version_cycles_node_socket_float_value(mul_socket_B) = *detail;

          if (noise_type == SHD_NOISE_MULTIFRACTAL) {
            /* Add an Add Math node after Multiply Math node. */

            bNode *add_node = blender::bke::node_add_static_node(nullptr, ntree, SH_NODE_MATH);
            add_node->parent = node->parent;
            add_node->custom1 = NODE_MATH_ADD;
            add_node->locx = node->locx;
            add_node->locy = node->locy + 80.0f;
            add_node->flag |= NODE_HIDDEN;
            bNodeSocket *add_socket_A = static_cast<bNodeSocket *>(
                BLI_findlink(&add_node->inputs, 0));
            bNodeSocket *add_socket_B = static_cast<bNodeSocket *>(
                BLI_findlink(&add_node->inputs, 1));
            bNodeSocket *add_socket_out = blender::bke::node_find_socket(
                add_node, SOCK_OUT, "Value");

            *version_cycles_node_socket_float_value(add_socket_B) = 1.0f - *detail;

            LISTBASE_FOREACH_BACKWARD_MUTABLE (bNodeLink *, link, &ntree->links) {
              if (link->fromsock == fac_socket) {
                blender::bke::node_add_link(
                    ntree, add_node, add_socket_out, link->tonode, link->tosock);
                blender::bke::node_remove_link(ntree, link);
              }
            }

            blender::bke::node_add_link(ntree, mul_node, mul_socket_out, add_node, add_socket_A);
          }
          else {
            LISTBASE_FOREACH_BACKWARD_MUTABLE (bNodeLink *, link, &ntree->links) {
              if (link->fromsock == fac_socket) {
                blender::bke::node_add_link(
                    ntree, mul_node, mul_socket_out, link->tonode, link->tosock);
                blender::bke::node_remove_link(ntree, link);
              }
            }
          }

          blender::bke::node_add_link(ntree, node, fac_socket, mul_node, mul_socket_A);

          *detail = 0.0f;
        }
      }
      else {
        *detail = std::fminf(*detail - 1.0f, 14.0f);
      }
    }

    bNodeSocket *roughness_socket = blender::bke::node_find_socket(node, SOCK_IN, "Roughness");
    float *roughness = version_cycles_node_socket_float_value(roughness_socket);
    bNodeSocket *lacunarity_socket = blender::bke::node_find_socket(node, SOCK_IN, "Lacunarity");
    float *lacunarity = version_cycles_node_socket_float_value(lacunarity_socket);

    *roughness = std::fmaxf(*roughness, 1e-5f);
    *lacunarity = std::fmaxf(*lacunarity, 1e-5f);

    if (roughness_link != nullptr) {
      /* Add Maximum Math node after output of roughness_from_node. Add Multiply Math node and
       * Power Math node before Roughness input. */

      bNode *max1_node = blender::bke::node_add_static_node(nullptr, ntree, SH_NODE_MATH);
      max1_node->parent = node->parent;
      max1_node->custom1 = NODE_MATH_MAXIMUM;
      max1_node->locx = node->locx;
      max1_node->locy = node->locy - 400.0f + locy_offset;
      max1_node->flag |= NODE_HIDDEN;
      bNodeSocket *max1_socket_A = static_cast<bNodeSocket *>(BLI_findlink(&max1_node->inputs, 0));
      bNodeSocket *max1_socket_B = static_cast<bNodeSocket *>(BLI_findlink(&max1_node->inputs, 1));
      bNodeSocket *max1_socket_out = blender::bke::node_find_socket(max1_node, SOCK_OUT, "Value");

      bNode *mul_node = blender::bke::node_add_static_node(nullptr, ntree, SH_NODE_MATH);
      mul_node->parent = node->parent;
      mul_node->custom1 = NODE_MATH_MULTIPLY;
      mul_node->locx = node->locx;
      mul_node->locy = node->locy - 360.0f + locy_offset;
      mul_node->flag |= NODE_HIDDEN;
      bNodeSocket *mul_socket_A = static_cast<bNodeSocket *>(BLI_findlink(&mul_node->inputs, 0));
      bNodeSocket *mul_socket_B = static_cast<bNodeSocket *>(BLI_findlink(&mul_node->inputs, 1));
      bNodeSocket *mul_socket_out = blender::bke::node_find_socket(mul_node, SOCK_OUT, "Value");

      bNode *pow_node = blender::bke::node_add_static_node(nullptr, ntree, SH_NODE_MATH);
      pow_node->parent = node->parent;
      pow_node->custom1 = NODE_MATH_POWER;
      pow_node->locx = node->locx;
      pow_node->locy = node->locy - 320.0f + locy_offset;
      pow_node->flag |= NODE_HIDDEN;
      bNodeSocket *pow_socket_A = static_cast<bNodeSocket *>(BLI_findlink(&pow_node->inputs, 0));
      bNodeSocket *pow_socket_B = static_cast<bNodeSocket *>(BLI_findlink(&pow_node->inputs, 1));
      bNodeSocket *pow_socket_out = blender::bke::node_find_socket(pow_node, SOCK_OUT, "Value");

      *version_cycles_node_socket_float_value(max1_socket_B) = -1e-5f;
      *version_cycles_node_socket_float_value(mul_socket_B) = -1.0f;
      *version_cycles_node_socket_float_value(pow_socket_A) = *lacunarity;

      blender::bke::node_remove_link(ntree, roughness_link);
      blender::bke::node_add_link(
          ntree, roughness_from_node, roughness_from_socket, max1_node, max1_socket_A);
      blender::bke::node_add_link(ntree, max1_node, max1_socket_out, mul_node, mul_socket_A);
      blender::bke::node_add_link(ntree, mul_node, mul_socket_out, pow_node, pow_socket_B);
      blender::bke::node_add_link(ntree, pow_node, pow_socket_out, node, roughness_socket);

      if (lacunarity_link != nullptr) {
        /* Add Maximum Math node after output of lacunarity_from_node. */

        bNode *max2_node = blender::bke::node_add_static_node(nullptr, ntree, SH_NODE_MATH);
        max2_node->parent = node->parent;
        max2_node->custom1 = NODE_MATH_MAXIMUM;
        max2_node->locx = node->locx;
        max2_node->locy = node->locy - 440.0f + locy_offset;
        max2_node->flag |= NODE_HIDDEN;
        bNodeSocket *max2_socket_A = static_cast<bNodeSocket *>(
            BLI_findlink(&max2_node->inputs, 0));
        bNodeSocket *max2_socket_B = static_cast<bNodeSocket *>(
            BLI_findlink(&max2_node->inputs, 1));
        bNodeSocket *max2_socket_out = blender::bke::node_find_socket(
            max2_node, SOCK_OUT, "Value");

        *version_cycles_node_socket_float_value(max2_socket_B) = -1e-5f;

        blender::bke::node_remove_link(ntree, lacunarity_link);
        blender::bke::node_add_link(
            ntree, lacunarity_from_node, lacunarity_from_socket, max2_node, max2_socket_A);
        blender::bke::node_add_link(ntree, max2_node, max2_socket_out, pow_node, pow_socket_A);
        blender::bke::node_add_link(ntree, max2_node, max2_socket_out, node, lacunarity_socket);
      }
    }
    else if ((lacunarity_link != nullptr) && (roughness_link == nullptr)) {
      /* Add Maximum Math node after output of lacunarity_from_node. Add Power Math node before
       * Roughness input. */

      bNode *max2_node = blender::bke::node_add_static_node(nullptr, ntree, SH_NODE_MATH);
      max2_node->parent = node->parent;
      max2_node->custom1 = NODE_MATH_MAXIMUM;
      max2_node->locx = node->locx;
      max2_node->locy = node->locy - 360.0f + locy_offset;
      max2_node->flag |= NODE_HIDDEN;
      bNodeSocket *max2_socket_A = static_cast<bNodeSocket *>(BLI_findlink(&max2_node->inputs, 0));
      bNodeSocket *max2_socket_B = static_cast<bNodeSocket *>(BLI_findlink(&max2_node->inputs, 1));
      bNodeSocket *max2_socket_out = blender::bke::node_find_socket(max2_node, SOCK_OUT, "Value");

      bNode *pow_node = blender::bke::node_add_static_node(nullptr, ntree, SH_NODE_MATH);
      pow_node->parent = node->parent;
      pow_node->custom1 = NODE_MATH_POWER;
      pow_node->locx = node->locx;
      pow_node->locy = node->locy - 320.0f + locy_offset;
      pow_node->flag |= NODE_HIDDEN;
      bNodeSocket *pow_socket_A = static_cast<bNodeSocket *>(BLI_findlink(&pow_node->inputs, 0));
      bNodeSocket *pow_socket_B = static_cast<bNodeSocket *>(BLI_findlink(&pow_node->inputs, 1));
      bNodeSocket *pow_socket_out = blender::bke::node_find_socket(pow_node, SOCK_OUT, "Value");

      *version_cycles_node_socket_float_value(max2_socket_B) = -1e-5f;
      *version_cycles_node_socket_float_value(pow_socket_A) = *lacunarity;
      *version_cycles_node_socket_float_value(pow_socket_B) = -(*roughness);

      blender::bke::node_remove_link(ntree, lacunarity_link);
      blender::bke::node_add_link(
          ntree, lacunarity_from_node, lacunarity_from_socket, max2_node, max2_socket_A);
      blender::bke::node_add_link(ntree, max2_node, max2_socket_out, pow_node, pow_socket_A);
      blender::bke::node_add_link(ntree, max2_node, max2_socket_out, node, lacunarity_socket);
      blender::bke::node_add_link(ntree, pow_node, pow_socket_out, node, roughness_socket);
    }
    else {
      *roughness = std::pow(*lacunarity, -(*roughness));
    }
  }

  version_socket_update_is_used(ntree);
}

/* Convert subsurface inputs on the Principled BSDF. */
static void version_principled_bsdf_subsurface(bNodeTree *ntree)
{
  /* - Create Subsurface Scale input
   * - If a node's Subsurface input was connected or nonzero:
   *   - Make the Base Color a mix of old Base Color and Subsurface Color,
   *     using Subsurface as the mix factor
   *   - Move Subsurface link and default value to the new Subsurface Scale input
   *   - Set the Subsurface input to 1.0
   * - Remove Subsurface Color input
   */
  LISTBASE_FOREACH (bNode *, node, &ntree->nodes) {
    if (node->type != SH_NODE_BSDF_PRINCIPLED) {
      continue;
    }
    if (blender::bke::node_find_socket(node, SOCK_IN, "Subsurface Scale")) {
      /* Node is already updated. */
      continue;
    }

    /* Add Scale input */
    bNodeSocket *scale_in = blender::bke::node_add_static_socket(
        ntree, node, SOCK_IN, SOCK_FLOAT, PROP_DISTANCE, "Subsurface Scale", "Subsurface Scale");

    bNodeSocket *subsurf = blender::bke::node_find_socket(node, SOCK_IN, "Subsurface");
    float *subsurf_val = version_cycles_node_socket_float_value(subsurf);

    if (!subsurf->link && *subsurf_val == 0.0f) {
      *version_cycles_node_socket_float_value(scale_in) = 0.05f;
    }
    else {
      *version_cycles_node_socket_float_value(scale_in) = *subsurf_val;
    }

    if (subsurf->link == nullptr && *subsurf_val == 0.0f) {
      /* Node doesn't use Subsurf, we're done here. */
      continue;
    }

    /* Fix up Subsurface Color input */
    bNodeSocket *base_col = blender::bke::node_find_socket(node, SOCK_IN, "Base Color");
    bNodeSocket *subsurf_col = blender::bke::node_find_socket(node, SOCK_IN, "Subsurface Color");
    float *base_col_val = version_cycles_node_socket_rgba_value(base_col);
    float *subsurf_col_val = version_cycles_node_socket_rgba_value(subsurf_col);
    /* If any of the three inputs is dynamic, we need a Mix node. */
    if (subsurf->link || subsurf_col->link || base_col->link) {
      bNode *mix = blender::bke::node_add_static_node(nullptr, ntree, SH_NODE_MIX);
      static_cast<NodeShaderMix *>(mix->storage)->data_type = SOCK_RGBA;
      mix->locx = node->locx - 170;
      mix->locy = node->locy - 120;

      bNodeSocket *a_in = blender::bke::node_find_socket(mix, SOCK_IN, "A_Color");
      bNodeSocket *b_in = blender::bke::node_find_socket(mix, SOCK_IN, "B_Color");
      bNodeSocket *fac_in = blender::bke::node_find_socket(mix, SOCK_IN, "Factor_Float");
      bNodeSocket *result_out = blender::bke::node_find_socket(mix, SOCK_OUT, "Result_Color");

      copy_v4_v4(version_cycles_node_socket_rgba_value(a_in), base_col_val);
      copy_v4_v4(version_cycles_node_socket_rgba_value(b_in), subsurf_col_val);
      *version_cycles_node_socket_float_value(fac_in) = *subsurf_val;

      if (base_col->link) {
        blender::bke::node_add_link(
            ntree, base_col->link->fromnode, base_col->link->fromsock, mix, a_in);
        blender::bke::node_remove_link(ntree, base_col->link);
      }
      if (subsurf_col->link) {
        blender::bke::node_add_link(
            ntree, subsurf_col->link->fromnode, subsurf_col->link->fromsock, mix, b_in);
        blender::bke::node_remove_link(ntree, subsurf_col->link);
      }
      if (subsurf->link) {
        blender::bke::node_add_link(
            ntree, subsurf->link->fromnode, subsurf->link->fromsock, mix, fac_in);
        blender::bke::node_add_link(
            ntree, subsurf->link->fromnode, subsurf->link->fromsock, node, scale_in);
        blender::bke::node_remove_link(ntree, subsurf->link);
      }
      blender::bke::node_add_link(ntree, mix, result_out, node, base_col);
    }
    /* Mix the fixed values. */
    interp_v4_v4v4(base_col_val, base_col_val, subsurf_col_val, *subsurf_val);

    /* Set node to 100% subsurface, 0% diffuse. */
    *subsurf_val = 1.0f;

    /* Delete Subsurface Color input */
    blender::bke::node_remove_socket(ntree, node, subsurf_col);
  }
}

/* Convert emission inputs on the Principled BSDF. */
static void version_principled_bsdf_emission(bNodeTree *ntree)
{
  /* Blender 3.x and before would default to Emission = 0.0, Emission Strength = 1.0.
   * Now we default the other way around (1.0 and 0.0), but because the Strength input was added
   * a bit later, a file that only has the Emission socket would now end up as (1.0, 0.0) instead
   * of (1.0, 1.0).
   * Therefore, set strength to 1.0 for those files.
   */
  LISTBASE_FOREACH (bNode *, node, &ntree->nodes) {
    if (node->type != SH_NODE_BSDF_PRINCIPLED) {
      continue;
    }
    if (!blender::bke::node_find_socket(node, SOCK_IN, "Emission")) {
      /* Old enough to have neither, new defaults are fine. */
      continue;
    }
    if (blender::bke::node_find_socket(node, SOCK_IN, "Emission Strength")) {
      /* New enough to have both, no need to do anything. */
      continue;
    }
    bNodeSocket *sock = blender::bke::node_add_static_socket(
        ntree, node, SOCK_IN, SOCK_FLOAT, PROP_NONE, "Emission Strength", "Emission Strength");
    *version_cycles_node_socket_float_value(sock) = 1.0f;
  }
}

/* Rename various Principled BSDF sockets. */
static void version_principled_bsdf_rename_sockets(bNodeTree *ntree)
{
  version_node_input_socket_name(ntree, SH_NODE_BSDF_PRINCIPLED, "Emission", "Emission Color");
  version_node_input_socket_name(ntree, SH_NODE_BSDF_PRINCIPLED, "Specular", "Specular IOR Level");
  version_node_input_socket_name(
      ntree, SH_NODE_BSDF_PRINCIPLED, "Subsurface", "Subsurface Weight");
  version_node_input_socket_name(
      ntree, SH_NODE_BSDF_PRINCIPLED, "Transmission", "Transmission Weight");
  version_node_input_socket_name(ntree, SH_NODE_BSDF_PRINCIPLED, "Coat", "Coat Weight");
  version_node_input_socket_name(ntree, SH_NODE_BSDF_PRINCIPLED, "Sheen", "Sheen Weight");
}

/* Replace old Principled Hair BSDF as a variant in the new Principled Hair BSDF. */
static void version_replace_principled_hair_model(bNodeTree *ntree)
{
  LISTBASE_FOREACH (bNode *, node, &ntree->nodes) {
    if (node->type != SH_NODE_BSDF_HAIR_PRINCIPLED) {
      continue;
    }
    NodeShaderHairPrincipled *data = MEM_cnew<NodeShaderHairPrincipled>(__func__);
    data->model = SHD_PRINCIPLED_HAIR_CHIANG;
    data->parametrization = node->custom1;

    node->storage = data;
  }
}

static void change_input_socket_to_rotation_type(bNodeTree &ntree,
                                                 bNode &node,
                                                 bNodeSocket &socket)
{
  if (socket.type == SOCK_ROTATION) {
    return;
  }
  socket.type = SOCK_ROTATION;
  STRNCPY(socket.idname, "NodeSocketRotation");
  auto *old_value = static_cast<bNodeSocketValueVector *>(socket.default_value);
  auto *new_value = MEM_cnew<bNodeSocketValueRotation>(__func__);
  copy_v3_v3(new_value->value_euler, old_value->value);
  socket.default_value = new_value;
  MEM_freeN(old_value);
  LISTBASE_FOREACH_MUTABLE (bNodeLink *, link, &ntree.links) {
    if (link->tosock != &socket) {
      continue;
    }
    if (ELEM(link->fromsock->type, SOCK_ROTATION, SOCK_VECTOR, SOCK_FLOAT) &&
        link->fromnode->type != NODE_REROUTE)
    {
      /* No need to add the conversion node when implicit conversions will work. */
      continue;
    }
    if (STREQ(link->fromnode->idname, "FunctionNodeEulerToRotation")) {
      /* Make versioning idempotent. */
      continue;
    }
    bNode *convert = blender::bke::node_add_node(nullptr, &ntree, "FunctionNodeEulerToRotation");
    convert->parent = node.parent;
    convert->locx = node.locx - 40;
    convert->locy = node.locy;
    link->tonode = convert;
    link->tosock = blender::bke::node_find_socket(convert, SOCK_IN, "Euler");

    blender::bke::node_add_link(&ntree,
                                convert,
                                blender::bke::node_find_socket(convert, SOCK_OUT, "Rotation"),
                                &node,
                                &socket);
  }
}

static void change_output_socket_to_rotation_type(bNodeTree &ntree,
                                                  bNode &node,
                                                  bNodeSocket &socket)
{
  /* Rely on generic node declaration update to change the socket type. */
  LISTBASE_FOREACH_MUTABLE (bNodeLink *, link, &ntree.links) {
    if (link->fromsock != &socket) {
      continue;
    }
    if (ELEM(link->tosock->type, SOCK_ROTATION, SOCK_VECTOR) && link->tonode->type != NODE_REROUTE)
    {
      /* No need to add the conversion node when implicit conversions will work. */
      continue;
    }
    if (STREQ(link->tonode->idname, "FunctionNodeRotationToEuler"))
    { /* Make versioning idempotent. */
      continue;
    }
    bNode *convert = blender::bke::node_add_node(nullptr, &ntree, "FunctionNodeRotationToEuler");
    convert->parent = node.parent;
    convert->locx = node.locx + 40;
    convert->locy = node.locy;
    link->fromnode = convert;
    link->fromsock = blender::bke::node_find_socket(convert, SOCK_OUT, "Euler");

    blender::bke::node_add_link(&ntree,
                                &node,
                                &socket,
                                convert,
                                blender::bke::node_find_socket(convert, SOCK_IN, "Rotation"));
  }
}

static void version_geometry_nodes_use_rotation_socket(bNodeTree &ntree)
{
  LISTBASE_FOREACH_MUTABLE (bNode *, node, &ntree.nodes) {
    if (STR_ELEM(node->idname,
                 "GeometryNodeInstanceOnPoints",
                 "GeometryNodeRotateInstances",
                 "GeometryNodeTransform"))
    {
      bNodeSocket *socket = blender::bke::node_find_socket(node, SOCK_IN, "Rotation");
      change_input_socket_to_rotation_type(ntree, *node, *socket);
    }
    if (STR_ELEM(node->idname,
                 "GeometryNodeDistributePointsOnFaces",
                 "GeometryNodeObjectInfo",
                 "GeometryNodeInputInstanceRotation"))
    {
      bNodeSocket *socket = blender::bke::node_find_socket(node, SOCK_OUT, "Rotation");
      change_output_socket_to_rotation_type(ntree, *node, *socket);
    }
  }
}

/* Find the base socket name for an idname that may include a subtype. */
static blender::StringRef legacy_socket_idname_to_socket_type(blender::StringRef idname)
{
  using string_pair = std::pair<const char *, const char *>;
  static const string_pair subtypes_map[] = {{"NodeSocketFloatUnsigned", "NodeSocketFloat"},
                                             {"NodeSocketFloatPercentage", "NodeSocketFloat"},
                                             {"NodeSocketFloatFactor", "NodeSocketFloat"},
                                             {"NodeSocketFloatAngle", "NodeSocketFloat"},
                                             {"NodeSocketFloatTime", "NodeSocketFloat"},
                                             {"NodeSocketFloatTimeAbsolute", "NodeSocketFloat"},
                                             {"NodeSocketFloatDistance", "NodeSocketFloat"},
                                             {"NodeSocketIntUnsigned", "NodeSocketInt"},
                                             {"NodeSocketIntPercentage", "NodeSocketInt"},
                                             {"NodeSocketIntFactor", "NodeSocketInt"},
                                             {"NodeSocketVectorTranslation", "NodeSocketVector"},
                                             {"NodeSocketVectorDirection", "NodeSocketVector"},
                                             {"NodeSocketVectorVelocity", "NodeSocketVector"},
                                             {"NodeSocketVectorAcceleration", "NodeSocketVector"},
                                             {"NodeSocketVectorEuler", "NodeSocketVector"},
                                             {"NodeSocketVectorXYZ", "NodeSocketVector"}};
  for (const string_pair &pair : subtypes_map) {
    if (pair.first == idname) {
      return pair.second;
    }
  }
  /* Unchanged socket idname. */
  return idname;
}

static bNodeTreeInterfaceItem *legacy_socket_move_to_interface(bNodeSocket &legacy_socket,
                                                               const eNodeSocketInOut in_out)
{
  bNodeTreeInterfaceSocket *new_socket = MEM_cnew<bNodeTreeInterfaceSocket>(__func__);
  new_socket->item.item_type = NODE_INTERFACE_SOCKET;

  /* Move reusable data. */
  new_socket->name = BLI_strdup(legacy_socket.name);
  new_socket->identifier = BLI_strdup(legacy_socket.identifier);
  new_socket->description = BLI_strdup(legacy_socket.description);
  /* If the socket idname includes a subtype (e.g. "NodeSocketFloatFactor") this will convert it to
   * the base type name ("NodeSocketFloat"). */
  new_socket->socket_type = BLI_strdup(
      legacy_socket_idname_to_socket_type(legacy_socket.idname).data());
  new_socket->flag = (in_out == SOCK_IN ? NODE_INTERFACE_SOCKET_INPUT :
                                          NODE_INTERFACE_SOCKET_OUTPUT);
  SET_FLAG_FROM_TEST(
      new_socket->flag, legacy_socket.flag & SOCK_HIDE_VALUE, NODE_INTERFACE_SOCKET_HIDE_VALUE);
  SET_FLAG_FROM_TEST(new_socket->flag,
                     legacy_socket.flag & SOCK_HIDE_IN_MODIFIER,
                     NODE_INTERFACE_SOCKET_HIDE_IN_MODIFIER);
  new_socket->attribute_domain = legacy_socket.attribute_domain;

  /* The following data are stolen from the old data, the ownership of their memory is directly
   * transferred to the new data. */
  new_socket->default_attribute_name = legacy_socket.default_attribute_name;
  legacy_socket.default_attribute_name = nullptr;
  new_socket->socket_data = legacy_socket.default_value;
  legacy_socket.default_value = nullptr;
  new_socket->properties = legacy_socket.prop;
  legacy_socket.prop = nullptr;

  /* Unused data. */
  MEM_delete(legacy_socket.runtime);
  legacy_socket.runtime = nullptr;

  return &new_socket->item;
}

static void versioning_convert_node_tree_socket_lists_to_interface(bNodeTree *ntree)
{
  bNodeTreeInterface &tree_interface = ntree->tree_interface;

  const int num_inputs = BLI_listbase_count(&ntree->inputs_legacy);
  const int num_outputs = BLI_listbase_count(&ntree->outputs_legacy);
  tree_interface.root_panel.items_num = num_inputs + num_outputs;
  tree_interface.root_panel.items_array = static_cast<bNodeTreeInterfaceItem **>(MEM_malloc_arrayN(
      tree_interface.root_panel.items_num, sizeof(bNodeTreeInterfaceItem *), __func__));

  /* Convert outputs first to retain old outputs/inputs ordering. */
  int index;
  LISTBASE_FOREACH_INDEX (bNodeSocket *, socket, &ntree->outputs_legacy, index) {
    tree_interface.root_panel.items_array[index] = legacy_socket_move_to_interface(*socket,
                                                                                   SOCK_OUT);
  }
  LISTBASE_FOREACH_INDEX (bNodeSocket *, socket, &ntree->inputs_legacy, index) {
    tree_interface.root_panel.items_array[num_outputs + index] = legacy_socket_move_to_interface(
        *socket, SOCK_IN);
  }
}

/**
 * Original node tree interface conversion in did not convert socket idnames with subtype suffixes
 * to correct socket base types (see #versioning_convert_node_tree_socket_lists_to_interface).
 */
static void versioning_fix_socket_subtype_idnames(bNodeTree *ntree)
{
  bNodeTreeInterface &tree_interface = ntree->tree_interface;

  tree_interface.foreach_item([](bNodeTreeInterfaceItem &item) -> bool {
    if (item.item_type == NODE_INTERFACE_SOCKET) {
      bNodeTreeInterfaceSocket &socket = reinterpret_cast<bNodeTreeInterfaceSocket &>(item);
      blender::StringRef corrected_socket_type = legacy_socket_idname_to_socket_type(
          socket.socket_type);
      if (socket.socket_type != corrected_socket_type) {
        MEM_freeN(socket.socket_type);
        socket.socket_type = BLI_strdup(corrected_socket_type.data());
      }
    }
    return true;
  });
}

/* Convert coat inputs on the Principled BSDF. */
static void version_principled_bsdf_coat(bNodeTree *ntree)
{
  LISTBASE_FOREACH (bNode *, node, &ntree->nodes) {
    if (node->type != SH_NODE_BSDF_PRINCIPLED) {
      continue;
    }
    if (blender::bke::node_find_socket(node, SOCK_IN, "Coat IOR") != nullptr) {
      continue;
    }
    bNodeSocket *coat_ior_input = blender::bke::node_add_static_socket(
        ntree, node, SOCK_IN, SOCK_FLOAT, PROP_NONE, "Coat IOR", "Coat IOR");

    /* Adjust for 4x change in intensity. */
    bNodeSocket *coat_input = blender::bke::node_find_socket(node, SOCK_IN, "Clearcoat");
    *version_cycles_node_socket_float_value(coat_input) *= 0.25f;
    /* When the coat input is dynamic, instead of inserting a *0.25 math node, set the Coat IOR
     * to 1.2 instead - this also roughly quarters reflectivity compared to the 1.5 default. */
    *version_cycles_node_socket_float_value(coat_ior_input) = (coat_input->link) ? 1.2f : 1.5f;
  }

  /* Rename sockets. */
  version_node_input_socket_name(ntree, SH_NODE_BSDF_PRINCIPLED, "Clearcoat", "Coat");
  version_node_input_socket_name(
      ntree, SH_NODE_BSDF_PRINCIPLED, "Clearcoat Roughness", "Coat Roughness");
  version_node_input_socket_name(
      ntree, SH_NODE_BSDF_PRINCIPLED, "Clearcoat Normal", "Coat Normal");
}

/* Convert specular tint in Principled BSDF. */
static void version_principled_bsdf_specular_tint(bNodeTree *ntree)
{
  LISTBASE_FOREACH (bNode *, node, &ntree->nodes) {
    if (node->type != SH_NODE_BSDF_PRINCIPLED) {
      continue;
    }
    bNodeSocket *specular_tint_sock = blender::bke::node_find_socket(
        node, SOCK_IN, "Specular Tint");
    if (specular_tint_sock->type == SOCK_RGBA) {
      /* Node is already updated. */
      continue;
    }

    bNodeSocket *base_color_sock = blender::bke::node_find_socket(node, SOCK_IN, "Base Color");
    bNodeSocket *metallic_sock = blender::bke::node_find_socket(node, SOCK_IN, "Metallic");
    float specular_tint_old = *version_cycles_node_socket_float_value(specular_tint_sock);
    float *base_color = version_cycles_node_socket_rgba_value(base_color_sock);
    float metallic = *version_cycles_node_socket_float_value(metallic_sock);

    /* Change socket type to Color. */
    blender::bke::node_modify_socket_type_static(ntree, node, specular_tint_sock, SOCK_RGBA, 0);
    float *specular_tint = version_cycles_node_socket_rgba_value(specular_tint_sock);

    /* The conversion logic here is that the new Specular Tint should be
     * mix(one, mix(base_color, one, metallic), old_specular_tint).
     * This needs to be handled both for the fixed values, as well as for any potential connected
     * inputs. */

    static float one[] = {1.0f, 1.0f, 1.0f, 1.0f};

    /* Mix the fixed values. */
    float metallic_mix[4];
    interp_v4_v4v4(metallic_mix, base_color, one, metallic);
    interp_v4_v4v4(specular_tint, one, metallic_mix, specular_tint_old);

    if (specular_tint_sock->link == nullptr && specular_tint_old <= 0.0f) {
      /* Specular Tint was fixed at zero, we don't need any conversion node setup. */
      continue;
    }

    /* If the Metallic input is dynamic, or fixed > 0 and base color is dynamic,
     * we need to insert a node to compute the metallic_mix.
     * Otherwise, use whatever is connected to the base color, or the static value
     * if it's unconnected. */
    bNodeSocket *metallic_mix_out = nullptr;
    bNode *metallic_mix_node = nullptr;
    if (metallic_sock->link || (base_color_sock->link && metallic > 0.0f)) {
      /* Metallic Mix needs to be dynamically mixed. */
      bNode *mix = blender::bke::node_add_static_node(nullptr, ntree, SH_NODE_MIX);
      static_cast<NodeShaderMix *>(mix->storage)->data_type = SOCK_RGBA;
      mix->locx = node->locx - 270;
      mix->locy = node->locy - 120;

      bNodeSocket *a_in = blender::bke::node_find_socket(mix, SOCK_IN, "A_Color");
      bNodeSocket *b_in = blender::bke::node_find_socket(mix, SOCK_IN, "B_Color");
      bNodeSocket *fac_in = blender::bke::node_find_socket(mix, SOCK_IN, "Factor_Float");
      metallic_mix_out = blender::bke::node_find_socket(mix, SOCK_OUT, "Result_Color");
      metallic_mix_node = mix;

      copy_v4_v4(version_cycles_node_socket_rgba_value(a_in), base_color);
      if (base_color_sock->link) {
        blender::bke::node_add_link(
            ntree, base_color_sock->link->fromnode, base_color_sock->link->fromsock, mix, a_in);
      }
      copy_v4_v4(version_cycles_node_socket_rgba_value(b_in), one);
      *version_cycles_node_socket_float_value(fac_in) = metallic;
      if (metallic_sock->link) {
        blender::bke::node_add_link(
            ntree, metallic_sock->link->fromnode, metallic_sock->link->fromsock, mix, fac_in);
      }
    }
    else if (base_color_sock->link) {
      /* Metallic Mix is a no-op and equivalent to Base Color. */
      metallic_mix_out = base_color_sock->link->fromsock;
      metallic_mix_node = base_color_sock->link->fromnode;
    }

    /* Similar to above, if the Specular Tint input is dynamic, or fixed > 0 and metallic mix
     * is dynamic, we need to insert a node to compute the new specular tint. */
    if (specular_tint_sock->link || (metallic_mix_out && specular_tint_old > 0.0f)) {
      bNode *mix = blender::bke::node_add_static_node(nullptr, ntree, SH_NODE_MIX);
      static_cast<NodeShaderMix *>(mix->storage)->data_type = SOCK_RGBA;
      mix->locx = node->locx - 170;
      mix->locy = node->locy - 120;

      bNodeSocket *a_in = blender::bke::node_find_socket(mix, SOCK_IN, "A_Color");
      bNodeSocket *b_in = blender::bke::node_find_socket(mix, SOCK_IN, "B_Color");
      bNodeSocket *fac_in = blender::bke::node_find_socket(mix, SOCK_IN, "Factor_Float");
      bNodeSocket *result_out = blender::bke::node_find_socket(mix, SOCK_OUT, "Result_Color");

      copy_v4_v4(version_cycles_node_socket_rgba_value(a_in), one);
      copy_v4_v4(version_cycles_node_socket_rgba_value(b_in), metallic_mix);
      if (metallic_mix_out) {
        blender::bke::node_add_link(ntree, metallic_mix_node, metallic_mix_out, mix, b_in);
      }
      *version_cycles_node_socket_float_value(fac_in) = specular_tint_old;
      if (specular_tint_sock->link) {
        blender::bke::node_add_link(ntree,
                                    specular_tint_sock->link->fromnode,
                                    specular_tint_sock->link->fromsock,
                                    mix,
                                    fac_in);
        blender::bke::node_remove_link(ntree, specular_tint_sock->link);
      }
      blender::bke::node_add_link(ntree, mix, result_out, node, specular_tint_sock);
    }
  }
}

static void version_copy_socket(bNodeTreeInterfaceSocket &dst,
                                const bNodeTreeInterfaceSocket &src,
                                char *identifier)
{
  /* Node socket copy function based on bNodeTreeInterface::item_copy to avoid using blenkernel. */
  dst.name = BLI_strdup_null(src.name);
  dst.description = BLI_strdup_null(src.description);
  dst.socket_type = BLI_strdup(src.socket_type);
  dst.default_attribute_name = BLI_strdup_null(src.default_attribute_name);
  dst.identifier = identifier;
  if (src.properties) {
    dst.properties = IDP_CopyProperty_ex(src.properties, 0);
  }
  if (src.socket_data != nullptr) {
    dst.socket_data = MEM_dupallocN(src.socket_data);
    /* No user count increment needed, gets reset after versioning. */
  }
}

static int version_nodes_find_valid_insert_position_for_item(const bNodeTreeInterfacePanel &panel,
                                                             const bNodeTreeInterfaceItem &item,
                                                             const int initial_pos)
{
  const bool sockets_above_panels = !(panel.flag &
                                      NODE_INTERFACE_PANEL_ALLOW_SOCKETS_AFTER_PANELS);
  const blender::Span<const bNodeTreeInterfaceItem *> items = {panel.items_array, panel.items_num};

  int pos = initial_pos;

  if (sockets_above_panels) {
    if (item.item_type == NODE_INTERFACE_PANEL) {
      /* Find the closest valid position from the end, only panels at or after #position. */
      for (int test_pos = items.size() - 1; test_pos >= initial_pos; test_pos--) {
        if (test_pos < 0) {
          /* Initial position is out of range but valid. */
          break;
        }
        if (items[test_pos]->item_type != NODE_INTERFACE_PANEL) {
          /* Found valid position, insert after the last socket item. */
          pos = test_pos + 1;
          break;
        }
      }
    }
    else {
      /* Find the closest valid position from the start, no panels at or after #position. */
      for (int test_pos = 0; test_pos <= initial_pos; test_pos++) {
        if (test_pos >= items.size()) {
          /* Initial position is out of range but valid. */
          break;
        }
        if (items[test_pos]->item_type == NODE_INTERFACE_PANEL) {
          /* Found valid position, inserting moves the first panel. */
          pos = test_pos;
          break;
        }
      }
    }
  }

  return pos;
}

static void version_nodes_insert_item(bNodeTreeInterfacePanel &parent,
                                      bNodeTreeInterfaceSocket &socket,
                                      int position)
{
  /* Apply any constraints on the item positions. */
  position = version_nodes_find_valid_insert_position_for_item(parent, socket.item, position);
  position = std::min(std::max(position, 0), parent.items_num);

  blender::MutableSpan<bNodeTreeInterfaceItem *> old_items = {parent.items_array,
                                                              parent.items_num};
  parent.items_num++;
  parent.items_array = MEM_cnew_array<bNodeTreeInterfaceItem *>(parent.items_num, __func__);
  parent.items().take_front(position).copy_from(old_items.take_front(position));
  parent.items().drop_front(position + 1).copy_from(old_items.drop_front(position));
  parent.items()[position] = &socket.item;

  if (old_items.data()) {
    MEM_freeN(old_items.data());
  }
}

/* Node group interface copy function based on bNodeTreeInterface::insert_item_copy. */
static void version_node_group_split_socket(bNodeTreeInterface &tree_interface,
                                            bNodeTreeInterfaceSocket &socket,
                                            bNodeTreeInterfacePanel *parent,
                                            int position)
{
  if (parent == nullptr) {
    parent = &tree_interface.root_panel;
  }

  bNodeTreeInterfaceSocket *csocket = static_cast<bNodeTreeInterfaceSocket *>(
      MEM_dupallocN(&socket));
  /* Generate a new unique identifier.
   * This might break existing links, but the identifiers were duplicate anyway. */
  char *dst_identifier = BLI_sprintfN("Socket_%d", tree_interface.next_uid++);
  version_copy_socket(*csocket, socket, dst_identifier);

  version_nodes_insert_item(*parent, *csocket, position);

  /* Original socket becomes output. */
  socket.flag &= ~NODE_INTERFACE_SOCKET_INPUT;
  /* Copied socket becomes input. */
  csocket->flag &= ~NODE_INTERFACE_SOCKET_OUTPUT;
}

static void versioning_node_group_sort_sockets_recursive(bNodeTreeInterfacePanel &panel)
{
  /* True if item a should be above item b. */
  auto item_compare = [](const bNodeTreeInterfaceItem *a,
                         const bNodeTreeInterfaceItem *b) -> bool {
    if (a->item_type != b->item_type) {
      /* Keep sockets above panels. */
      return a->item_type == NODE_INTERFACE_SOCKET;
    }
    else {
      /* Keep outputs above inputs. */
      if (a->item_type == NODE_INTERFACE_SOCKET) {
        const bNodeTreeInterfaceSocket *sa = reinterpret_cast<const bNodeTreeInterfaceSocket *>(a);
        const bNodeTreeInterfaceSocket *sb = reinterpret_cast<const bNodeTreeInterfaceSocket *>(b);
        const bool is_output_a = sa->flag & NODE_INTERFACE_SOCKET_OUTPUT;
        const bool is_output_b = sb->flag & NODE_INTERFACE_SOCKET_OUTPUT;
        if (is_output_a != is_output_b) {
          return is_output_a;
        }
      }
    }
    return false;
  };

  /* Sort panel content. */
  std::stable_sort(panel.items().begin(), panel.items().end(), item_compare);

  /* Sort any child panels too. */
  for (bNodeTreeInterfaceItem *item : panel.items()) {
    if (item->item_type == NODE_INTERFACE_PANEL) {
      versioning_node_group_sort_sockets_recursive(
          *reinterpret_cast<bNodeTreeInterfacePanel *>(item));
    }
  }
}

static void enable_geometry_nodes_is_modifier(Main &bmain)
{
  /* Any node group with a first socket geometry output can potentially be a modifier. Previously
   * this wasn't an explicit option, so better to enable too many groups rather than too few. */
  LISTBASE_FOREACH (bNodeTree *, group, &bmain.nodetrees) {
    if (group->type != NTREE_GEOMETRY) {
      continue;
    }
    group->tree_interface.foreach_item([&](const bNodeTreeInterfaceItem &item) {
      if (item.item_type != NODE_INTERFACE_SOCKET) {
        return true;
      }
      const auto &socket = reinterpret_cast<const bNodeTreeInterfaceSocket &>(item);
      if ((socket.flag & NODE_INTERFACE_SOCKET_OUTPUT) == 0) {
        return true;
      }
      if (!STREQ(socket.socket_type, "NodeSocketGeometry")) {
        return true;
      }
      if (!group->geometry_node_asset_traits) {
        group->geometry_node_asset_traits = MEM_cnew<GeometryNodeAssetTraits>(__func__);
      }
      group->geometry_node_asset_traits->flag |= GEO_NODE_ASSET_MODIFIER;
      return false;
    });
  }
}

static void version_socket_identifier_suffixes_for_dynamic_types(
    ListBase sockets, const char *separator, const std::optional<int> total = std::nullopt)
{
  int index = 0;
  LISTBASE_FOREACH (bNodeSocket *, socket, &sockets) {
    if (socket->is_available()) {
      if (char *pos = strstr(socket->identifier, separator)) {
        /* End the identifier at the separator so that the old suffix is ignored. */
        *pos = '\0';

        if (total.has_value()) {
          index++;
          if (index == *total) {
            return;
          }
        }
      }
    }
    else {
      /* Rename existing identifiers so that they don't conflict with the renamed one. Those will
       * be removed after versioning code. */
      BLI_strncat(socket->identifier, "_deprecated", sizeof(socket->identifier));
    }
  }
}

static void versioning_nodes_dynamic_sockets(bNodeTree &ntree)
{
  LISTBASE_FOREACH (bNode *, node, &ntree.nodes) {
    switch (node->type) {
      case GEO_NODE_ACCUMULATE_FIELD:
        /* This node requires the extra `total` parameter, because the `Group Index` identifier
         * also has a space in the name, that should not be treated as separator. */
        version_socket_identifier_suffixes_for_dynamic_types(node->inputs, " ", 1);
        version_socket_identifier_suffixes_for_dynamic_types(node->outputs, " ", 3);
        break;
      case GEO_NODE_CAPTURE_ATTRIBUTE:
      case GEO_NODE_ATTRIBUTE_STATISTIC:
      case GEO_NODE_BLUR_ATTRIBUTE:
      case GEO_NODE_EVALUATE_AT_INDEX:
      case GEO_NODE_EVALUATE_ON_DOMAIN:
      case GEO_NODE_INPUT_NAMED_ATTRIBUTE:
      case GEO_NODE_RAYCAST:
      case GEO_NODE_SAMPLE_INDEX:
      case GEO_NODE_SAMPLE_NEAREST_SURFACE:
      case GEO_NODE_SAMPLE_UV_SURFACE:
      case GEO_NODE_STORE_NAMED_ATTRIBUTE:
      case GEO_NODE_VIEWER:
        version_socket_identifier_suffixes_for_dynamic_types(node->inputs, "_");
        version_socket_identifier_suffixes_for_dynamic_types(node->outputs, "_");
        break;
    }
  }
}

static void versioning_nodes_dynamic_sockets_2(bNodeTree &ntree)
{
  LISTBASE_FOREACH (bNode *, node, &ntree.nodes) {
    if (!ELEM(node->type, GEO_NODE_SWITCH, GEO_NODE_SAMPLE_CURVE)) {
      continue;
    }
    version_socket_identifier_suffixes_for_dynamic_types(node->inputs, "_");
    version_socket_identifier_suffixes_for_dynamic_types(node->outputs, "_");
  }
}

static void convert_grease_pencil_stroke_hardness_to_softness(GreasePencil *grease_pencil)
{
  using namespace blender;
  for (GreasePencilDrawingBase *base : grease_pencil->drawings()) {
    if (base->type != GP_DRAWING) {
      continue;
    }
    bke::greasepencil::Drawing &drawing = reinterpret_cast<GreasePencilDrawing *>(base)->wrap();
    const int layer_index = CustomData_get_named_layer_index(
        &drawing.geometry.curve_data, CD_PROP_FLOAT, "hardness");
    if (layer_index == -1) {
      continue;
    }
    float *data = static_cast<float *>(CustomData_get_layer_named_for_write(
        &drawing.geometry.curve_data, CD_PROP_FLOAT, "hardness", drawing.geometry.curve_num));
    for (const int i : IndexRange(drawing.geometry.curve_num)) {
      data[i] = 1.0f - data[i];
    }
    /* Rename the layer. */
    STRNCPY(drawing.geometry.curve_data.layers[layer_index].name, "softness");
  }
}

static void versioning_grease_pencil_stroke_radii_scaling(GreasePencil *grease_pencil)
{
  using namespace blender;
  for (GreasePencilDrawingBase *base : grease_pencil->drawings()) {
    if (base->type != GP_DRAWING) {
      continue;
    }
    bke::greasepencil::Drawing &drawing = reinterpret_cast<GreasePencilDrawing *>(base)->wrap();
    MutableSpan<float> radii = drawing.radii_for_write();
    threading::parallel_for(radii.index_range(), 8192, [&](const IndexRange range) {
      for (const int i : range) {
        radii[i] *= bke::greasepencil::LEGACY_RADIUS_CONVERSION_FACTOR;
      }
    });
  }
}

static void fix_geometry_nodes_object_info_scale(bNodeTree &ntree)
{
  using namespace blender;
  MultiValueMap<bNodeSocket *, bNodeLink *> out_links_per_socket;
  LISTBASE_FOREACH (bNodeLink *, link, &ntree.links) {
    if (link->fromnode->type == GEO_NODE_OBJECT_INFO) {
      out_links_per_socket.add(link->fromsock, link);
    }
  }

  LISTBASE_FOREACH_MUTABLE (bNode *, node, &ntree.nodes) {
    if (node->type != GEO_NODE_OBJECT_INFO) {
      continue;
    }
    bNodeSocket *scale = blender::bke::node_find_socket(node, SOCK_OUT, "Scale");
    const Span<bNodeLink *> links = out_links_per_socket.lookup(scale);
    if (links.is_empty()) {
      continue;
    }
    bNode *absolute_value = blender::bke::node_add_node(nullptr, &ntree, "ShaderNodeVectorMath");
    absolute_value->custom1 = NODE_VECTOR_MATH_ABSOLUTE;
    absolute_value->parent = node->parent;
    absolute_value->locx = node->locx + 100;
    absolute_value->locy = node->locy - 50;
    blender::bke::node_add_link(&ntree,
                                node,
                                scale,
                                absolute_value,
                                static_cast<bNodeSocket *>(absolute_value->inputs.first));
    for (bNodeLink *link : links) {
      link->fromnode = absolute_value;
      link->fromsock = static_cast<bNodeSocket *>(absolute_value->outputs.first);
    }
  }
}

static bool seq_filter_bilinear_to_auto(Sequence *seq, void * /*user_data*/)
{
  StripTransform *transform = seq->strip->transform;
  if (transform != nullptr && transform->filter == SEQ_TRANSFORM_FILTER_BILINEAR) {
    transform->filter = SEQ_TRANSFORM_FILTER_AUTO;
  }
  return true;
}

static void update_paint_modes_for_brush_assets(Main &bmain)
{
  /* Replace paint brushes with a reference to the default brush asset for that mode. */
  LISTBASE_FOREACH (Scene *, scene, &bmain.scenes) {
    BKE_paint_brushes_set_default_references(scene->toolsettings);
  }

  /* Replace persistent tool references with the new single builtin brush tool. */
  LISTBASE_FOREACH (WorkSpace *, workspace, &bmain.workspaces) {
    LISTBASE_FOREACH (bToolRef *, tref, &workspace->tools) {
      if (tref->space_type != SPACE_VIEW3D) {
        continue;
      }
      if (!ELEM(tref->mode,
                CTX_MODE_SCULPT,
                CTX_MODE_PAINT_VERTEX,
                CTX_MODE_PAINT_WEIGHT,
                CTX_MODE_PAINT_TEXTURE,
                CTX_MODE_PAINT_GPENCIL_LEGACY,
                CTX_MODE_PAINT_GREASE_PENCIL,
                CTX_MODE_SCULPT_GPENCIL_LEGACY,
                CTX_MODE_SCULPT_GREASE_PENCIL,
                CTX_MODE_WEIGHT_GPENCIL_LEGACY,
                CTX_MODE_WEIGHT_GREASE_PENCIL,
                CTX_MODE_VERTEX_GPENCIL_LEGACY,
                CTX_MODE_SCULPT_CURVES))
      {
        continue;
      }
      STRNCPY(tref->idname, "builtin.brush");
    }
  }
}

static void image_settings_avi_to_ffmpeg(Scene *scene)
{
  if (ELEM(scene->r.im_format.imtype, R_IMF_IMTYPE_AVIRAW, R_IMF_IMTYPE_AVIJPEG)) {
    scene->r.im_format.imtype = R_IMF_IMTYPE_FFMPEG;
  }
}

/* The Hue Correct curve now wraps around by specifying CUMA_USE_WRAPPING, which means it no longer
 * makes sense to have curve maps outside of the [0, 1] range, so enable clipping and reset the
 * clip and view ranges. */
static void hue_correct_set_wrapping(CurveMapping *curve_mapping)
{
  curve_mapping->flag |= CUMA_DO_CLIP;
  curve_mapping->flag |= CUMA_USE_WRAPPING;

  curve_mapping->clipr.xmin = 0.0f;
  curve_mapping->clipr.xmax = 1.0f;
  curve_mapping->clipr.ymin = 0.0f;
  curve_mapping->clipr.ymax = 1.0f;

  curve_mapping->curr.xmin = 0.0f;
  curve_mapping->curr.xmax = 1.0f;
  curve_mapping->curr.ymin = 0.0f;
  curve_mapping->curr.ymax = 1.0f;
}

static bool seq_hue_correct_set_wrapping(Sequence *seq, void * /*user_data*/)
{
  LISTBASE_FOREACH (SequenceModifierData *, smd, &seq->modifiers) {
    if (smd->type == seqModifierType_HueCorrect) {
      HueCorrectModifierData *hcmd = (HueCorrectModifierData *)smd;
      CurveMapping *cumap = (CurveMapping *)&hcmd->curve_mapping;
      hue_correct_set_wrapping(cumap);
    }
  }
  return true;
}

static void versioning_update_timecode(short int *tc)
{
  /* 2 = IMB_TC_FREE_RUN, 4 = IMB_TC_INTERPOLATED_REC_DATE_FREE_RUN. */
  if (ELEM(*tc, 2, 4)) {
    *tc = IMB_TC_RECORD_RUN;
  }
}

static bool seq_proxies_timecode_update(Sequence *seq, void * /*user_data*/)
{
  if (seq->strip == nullptr || seq->strip->proxy == nullptr) {
    return true;
  }
  StripProxy *proxy = seq->strip->proxy;
  versioning_update_timecode(&proxy->tc);
  return true;
}

static bool seq_text_data_update(Sequence *seq, void * /*user_data*/)
{
  if (seq->type != SEQ_TYPE_TEXT || seq->effectdata == nullptr) {
    return true;
  }

  TextVars *data = static_cast<TextVars *>(seq->effectdata);
  if (data->shadow_angle == 0.0f) {
    data->shadow_angle = DEG2RADF(65.0f);
    data->shadow_offset = 0.04f;
    data->shadow_blur = 0.0f;
  }
  if (data->outline_width == 0.0f) {
    data->outline_color[3] = 0.7f;
    data->outline_width = 0.05f;
  }
  return true;
}

static void versioning_node_hue_correct_set_wrappng(bNodeTree *ntree)
{
  if (ntree->type == NTREE_COMPOSIT) {
    LISTBASE_FOREACH_MUTABLE (bNode *, node, &ntree->nodes) {

      if (node->type == CMP_NODE_HUECORRECT) {
        CurveMapping *cumap = (CurveMapping *)node->storage;
        hue_correct_set_wrapping(cumap);
      }
    }
  }
}

static void add_image_editor_asset_shelf(Main &bmain)
{
  LISTBASE_FOREACH (bScreen *, screen, &bmain.screens) {
    LISTBASE_FOREACH (ScrArea *, area, &screen->areabase) {
      LISTBASE_FOREACH (SpaceLink *, sl, &area->spacedata) {
        if (sl->spacetype != SPACE_IMAGE) {
          continue;
        }

        ListBase *regionbase = (sl == area->spacedata.first) ? &area->regionbase : &sl->regionbase;

        if (ARegion *new_shelf_region = do_versions_add_region_if_not_found(
                regionbase, RGN_TYPE_ASSET_SHELF, __func__, RGN_TYPE_TOOL_HEADER))
        {
          new_shelf_region->regiondata = MEM_cnew<RegionAssetShelf>(__func__);
          new_shelf_region->alignment = RGN_ALIGN_BOTTOM;
          new_shelf_region->flag |= RGN_FLAG_HIDDEN;
        }
        if (ARegion *new_shelf_header = do_versions_add_region_if_not_found(
                regionbase, RGN_TYPE_ASSET_SHELF_HEADER, __func__, RGN_TYPE_ASSET_SHELF))
        {
          new_shelf_header->alignment = RGN_ALIGN_BOTTOM | RGN_ALIGN_HIDE_WITH_PREV;
        }
      }
    }
  }
}

/**
 * It was possible that curve attributes were initialized to 0 even if that is not allowed for some
 * attributes.
 */
static void fix_built_in_curve_attribute_defaults(Main *bmain)
{
  LISTBASE_FOREACH (Curves *, curves, &bmain->hair_curves) {
    const int curves_num = curves->geometry.curve_num;
    if (int *resolutions = static_cast<int *>(CustomData_get_layer_named_for_write(
            &curves->geometry.curve_data, CD_PROP_INT32, "resolution", curves_num)))
    {
      for (int &resolution : blender::MutableSpan{resolutions, curves_num}) {
        resolution = std::max(resolution, 1);
      }
    }
    if (int8_t *nurb_orders = static_cast<int8_t *>(CustomData_get_layer_named_for_write(
            &curves->geometry.curve_data, CD_PROP_INT8, "nurbs_order", curves_num)))
    {
      for (int8_t &nurbs_order : blender::MutableSpan{nurb_orders, curves_num}) {
        nurbs_order = std::max<int8_t>(nurbs_order, 1);
      }
    }
  }
}

void blo_do_versions_400(FileData *fd, Library * /*lib*/, Main *bmain)
{
  if (!MAIN_VERSION_FILE_ATLEAST(bmain, 400, 1)) {
    LISTBASE_FOREACH (Mesh *, mesh, &bmain->meshes) {
      version_mesh_legacy_to_struct_of_array_format(*mesh);
    }
    version_movieclips_legacy_camera_object(bmain);
  }

  if (!MAIN_VERSION_FILE_ATLEAST(bmain, 400, 2)) {
    LISTBASE_FOREACH (Mesh *, mesh, &bmain->meshes) {
      BKE_mesh_legacy_bevel_weight_to_generic(mesh);
    }
  }

  /* 400 4 did not require any do_version here. */

  if (!MAIN_VERSION_FILE_ATLEAST(bmain, 400, 5)) {
    LISTBASE_FOREACH (Scene *, scene, &bmain->scenes) {
      ToolSettings *ts = scene->toolsettings;
      if (ts->snap_mode_tools != SCE_SNAP_TO_NONE) {
        ts->snap_mode_tools = SCE_SNAP_TO_GEOM;
      }

#define SCE_SNAP_PROJECT (1 << 3)
      if (ts->snap_flag & SCE_SNAP_PROJECT) {
        ts->snap_mode &= ~(1 << 2); /* SCE_SNAP_TO_FACE */
        ts->snap_mode |= (1 << 8);  /* SCE_SNAP_INDIVIDUAL_PROJECT */
      }
#undef SCE_SNAP_PROJECT
    }
  }

  if (!MAIN_VERSION_FILE_ATLEAST(bmain, 400, 6)) {
    FOREACH_NODETREE_BEGIN (bmain, ntree, id) {
      versioning_replace_legacy_glossy_node(ntree);
      versioning_remove_microfacet_sharp_distribution(ntree);
    }
    FOREACH_NODETREE_END;
  }

  if (!MAIN_VERSION_FILE_ATLEAST(bmain, 400, 7)) {
    version_mesh_crease_generic(*bmain);
  }

  if (!MAIN_VERSION_FILE_ATLEAST(bmain, 400, 8)) {
    LISTBASE_FOREACH (bAction *, act, &bmain->actions) {
      act->frame_start = max_ff(act->frame_start, MINAFRAMEF);
      act->frame_end = min_ff(act->frame_end, MAXFRAMEF);
    }
  }

  if (!MAIN_VERSION_FILE_ATLEAST(bmain, 400, 9)) {
    LISTBASE_FOREACH (Light *, light, &bmain->lights) {
      if (light->type == LA_SPOT && light->nodetree) {
        version_replace_texcoord_normal_socket(light->nodetree);
      }
    }
  }

  /* Fix brush->tip_scale_x which should never be zero. */
  LISTBASE_FOREACH (Brush *, brush, &bmain->brushes) {
    if (brush->tip_scale_x == 0.0f) {
      brush->tip_scale_x = 1.0f;
    }
  }

  if (!MAIN_VERSION_FILE_ATLEAST(bmain, 400, 10)) {
    LISTBASE_FOREACH (bScreen *, screen, &bmain->screens) {
      LISTBASE_FOREACH (ScrArea *, area, &screen->areabase) {
        LISTBASE_FOREACH (SpaceLink *, space, &area->spacedata) {
          if (space->spacetype == SPACE_NODE) {
            SpaceNode *snode = reinterpret_cast<SpaceNode *>(space);
            snode->overlay.flag |= SN_OVERLAY_SHOW_PREVIEWS;
          }
        }
      }
    }
  }

  if (!MAIN_VERSION_FILE_ATLEAST(bmain, 400, 11)) {
    version_vertex_weight_edit_preserve_threshold_exclusivity(bmain);
  }

  if (!MAIN_VERSION_FILE_ATLEAST(bmain, 400, 12)) {
    if (!DNA_struct_member_exists(fd->filesdna, "LightProbe", "int", "grid_bake_samples")) {
      LISTBASE_FOREACH (LightProbe *, lightprobe, &bmain->lightprobes) {
        lightprobe->grid_bake_samples = 2048;
        lightprobe->grid_normal_bias = 0.3f;
        lightprobe->grid_view_bias = 0.0f;
        lightprobe->grid_facing_bias = 0.5f;
        lightprobe->grid_dilation_threshold = 0.5f;
        lightprobe->grid_dilation_radius = 1.0f;
      }
    }

    /* Set default bake resolution. */
    if (!DNA_struct_member_exists(fd->filesdna, "World", "int", "probe_resolution")) {
      LISTBASE_FOREACH (World *, world, &bmain->worlds) {
        world->probe_resolution = LIGHT_PROBE_RESOLUTION_1024;
      }
    }

    if (!DNA_struct_member_exists(fd->filesdna, "LightProbe", "float", "grid_surface_bias")) {
      LISTBASE_FOREACH (LightProbe *, lightprobe, &bmain->lightprobes) {
        lightprobe->grid_surface_bias = 0.05f;
        lightprobe->grid_escape_bias = 0.1f;
      }
    }

    /* Clear removed "Z Buffer" flag. */
    {
      const int R_IMF_FLAG_ZBUF_LEGACY = 1 << 0;
      LISTBASE_FOREACH (Scene *, scene, &bmain->scenes) {
        scene->r.im_format.flag &= ~R_IMF_FLAG_ZBUF_LEGACY;
      }
    }

    /* Reset the layer opacity for all layers to 1. */
    LISTBASE_FOREACH (GreasePencil *, grease_pencil, &bmain->grease_pencils) {
      for (blender::bke::greasepencil::Layer *layer : grease_pencil->layers_for_write()) {
        layer->opacity = 1.0f;
      }
    }

    FOREACH_NODETREE_BEGIN (bmain, ntree, id) {
      if (ntree->type == NTREE_SHADER) {
        /* Remove Transmission Roughness from Principled BSDF. */
        version_principled_transmission_roughness(ntree);
        /* Convert legacy Velvet BSDF nodes into the new Sheen BSDF node. */
        version_replace_velvet_sheen_node(ntree);
        /* Convert sheen inputs on the Principled BSDF. */
        version_principled_bsdf_sheen(ntree);
      }
    }
    FOREACH_NODETREE_END;

    LISTBASE_FOREACH (bScreen *, screen, &bmain->screens) {
      LISTBASE_FOREACH (ScrArea *, area, &screen->areabase) {
        LISTBASE_FOREACH (SpaceLink *, sl, &area->spacedata) {
          ListBase *regionbase = (sl == area->spacedata.first) ? &area->regionbase :
                                                                 &sl->regionbase;

          /* Layout based regions used to also disallow resizing, now these are separate flags.
           * Make sure they are set together for old regions. */
          LISTBASE_FOREACH (ARegion *, region, regionbase) {
            if (region->flag & RGN_FLAG_DYNAMIC_SIZE) {
              region->flag |= RGN_FLAG_NO_USER_RESIZE;
            }
          }
        }
      }
    }
  }

  if (!MAIN_VERSION_FILE_ATLEAST(bmain, 400, 13)) {
    /* For the scenes configured to use the "None" display disable the color management
     * again. This will handle situation when the "None" display is removed and is replaced with
     * a "Raw" view instead.
     *
     * Note that this versioning will do nothing if the "None" display exists in the OCIO
     * configuration. */
    LISTBASE_FOREACH (Scene *, scene, &bmain->scenes) {
      const ColorManagedDisplaySettings &display_settings = scene->display_settings;
      if (STREQ(display_settings.display_device, "None")) {
        BKE_scene_disable_color_management(scene);
      }
    }
  }

  if (!MAIN_VERSION_FILE_ATLEAST(bmain, 400, 14)) {
    if (!DNA_struct_member_exists(fd->filesdna, "SceneEEVEE", "int", "ray_tracing_method")) {
      LISTBASE_FOREACH (Scene *, scene, &bmain->scenes) {
        scene->eevee.ray_tracing_method = RAYTRACE_EEVEE_METHOD_SCREEN;
      }
    }

    if (!DNA_struct_exists(fd->filesdna, "RegionAssetShelf")) {
      LISTBASE_FOREACH (bScreen *, screen, &bmain->screens) {
        LISTBASE_FOREACH (ScrArea *, area, &screen->areabase) {
          LISTBASE_FOREACH (SpaceLink *, sl, &area->spacedata) {
            if (sl->spacetype != SPACE_VIEW3D) {
              continue;
            }

            ListBase *regionbase = (sl == area->spacedata.first) ? &area->regionbase :
                                                                   &sl->regionbase;

            if (ARegion *new_shelf_region = do_versions_add_region_if_not_found(
                    regionbase,
                    RGN_TYPE_ASSET_SHELF,
                    "asset shelf for view3d (versioning)",
                    RGN_TYPE_TOOL_HEADER))
            {
              new_shelf_region->alignment = RGN_ALIGN_BOTTOM;
            }
            if (ARegion *new_shelf_header = do_versions_add_region_if_not_found(
                    regionbase,
                    RGN_TYPE_ASSET_SHELF_HEADER,
                    "asset shelf header for view3d (versioning)",
                    RGN_TYPE_ASSET_SHELF))
            {
              new_shelf_header->alignment = RGN_ALIGN_BOTTOM | RGN_SPLIT_PREV;
            }
          }
        }
      }
    }
  }

  if (!MAIN_VERSION_FILE_ATLEAST(bmain, 400, 16)) {
    /* Set Normalize property of Noise Texture node to true. */
    FOREACH_NODETREE_BEGIN (bmain, ntree, id) {
      if (ntree->type != NTREE_CUSTOM) {
        LISTBASE_FOREACH (bNode *, node, &ntree->nodes) {
          if (node->type == SH_NODE_TEX_NOISE) {
            ((NodeTexNoise *)node->storage)->normalize = true;
          }
        }
      }
    }
    FOREACH_NODETREE_END;
  }

  if (!MAIN_VERSION_FILE_ATLEAST(bmain, 400, 17)) {
    if (!DNA_struct_exists(fd->filesdna, "NodeShaderHairPrincipled")) {
      FOREACH_NODETREE_BEGIN (bmain, ntree, id) {
        if (ntree->type == NTREE_SHADER) {
          version_replace_principled_hair_model(ntree);
        }
      }
      FOREACH_NODETREE_END;
    }

    /* Panorama properties shared with Eevee. */
    if (!DNA_struct_member_exists(fd->filesdna, "Camera", "float", "fisheye_fov")) {
      Camera default_cam = *DNA_struct_default_get(Camera);
      LISTBASE_FOREACH (Camera *, camera, &bmain->cameras) {
        IDProperty *ccam = version_cycles_properties_from_ID(&camera->id);
        if (ccam) {
          camera->panorama_type = version_cycles_property_int(
              ccam, "panorama_type", default_cam.panorama_type);
          camera->fisheye_fov = version_cycles_property_float(
              ccam, "fisheye_fov", default_cam.fisheye_fov);
          camera->fisheye_lens = version_cycles_property_float(
              ccam, "fisheye_lens", default_cam.fisheye_lens);
          camera->latitude_min = version_cycles_property_float(
              ccam, "latitude_min", default_cam.latitude_min);
          camera->latitude_max = version_cycles_property_float(
              ccam, "latitude_max", default_cam.latitude_max);
          camera->longitude_min = version_cycles_property_float(
              ccam, "longitude_min", default_cam.longitude_min);
          camera->longitude_max = version_cycles_property_float(
              ccam, "longitude_max", default_cam.longitude_max);
          /* Fit to match default projective camera with focal_length 50 and sensor_width 36. */
          camera->fisheye_polynomial_k0 = version_cycles_property_float(
              ccam, "fisheye_polynomial_k0", default_cam.fisheye_polynomial_k0);
          camera->fisheye_polynomial_k1 = version_cycles_property_float(
              ccam, "fisheye_polynomial_k1", default_cam.fisheye_polynomial_k1);
          camera->fisheye_polynomial_k2 = version_cycles_property_float(
              ccam, "fisheye_polynomial_k2", default_cam.fisheye_polynomial_k2);
          camera->fisheye_polynomial_k3 = version_cycles_property_float(
              ccam, "fisheye_polynomial_k3", default_cam.fisheye_polynomial_k3);
          camera->fisheye_polynomial_k4 = version_cycles_property_float(
              ccam, "fisheye_polynomial_k4", default_cam.fisheye_polynomial_k4);
        }
        else {
          camera->panorama_type = default_cam.panorama_type;
          camera->fisheye_fov = default_cam.fisheye_fov;
          camera->fisheye_lens = default_cam.fisheye_lens;
          camera->latitude_min = default_cam.latitude_min;
          camera->latitude_max = default_cam.latitude_max;
          camera->longitude_min = default_cam.longitude_min;
          camera->longitude_max = default_cam.longitude_max;
          /* Fit to match default projective camera with focal_length 50 and sensor_width 36. */
          camera->fisheye_polynomial_k0 = default_cam.fisheye_polynomial_k0;
          camera->fisheye_polynomial_k1 = default_cam.fisheye_polynomial_k1;
          camera->fisheye_polynomial_k2 = default_cam.fisheye_polynomial_k2;
          camera->fisheye_polynomial_k3 = default_cam.fisheye_polynomial_k3;
          camera->fisheye_polynomial_k4 = default_cam.fisheye_polynomial_k4;
        }
      }
    }

    if (!DNA_struct_member_exists(fd->filesdna, "LightProbe", "float", "grid_flag")) {
      LISTBASE_FOREACH (LightProbe *, lightprobe, &bmain->lightprobes) {
        /* Keep old behavior of baking the whole lighting. */
        lightprobe->grid_flag = LIGHTPROBE_GRID_CAPTURE_WORLD | LIGHTPROBE_GRID_CAPTURE_INDIRECT |
                                LIGHTPROBE_GRID_CAPTURE_EMISSION;
      }
    }

    if (!DNA_struct_member_exists(fd->filesdna, "SceneEEVEE", "int", "gi_irradiance_pool_size")) {
      LISTBASE_FOREACH (Scene *, scene, &bmain->scenes) {
        scene->eevee.gi_irradiance_pool_size = 16;
      }
    }

    LISTBASE_FOREACH (Scene *, scene, &bmain->scenes) {
      scene->toolsettings->snap_flag_anim |= SCE_SNAP;
      scene->toolsettings->snap_anim_mode |= (1 << 10); /* SCE_SNAP_TO_FRAME */
    }
  }

  if (!MAIN_VERSION_FILE_ATLEAST(bmain, 400, 20)) {
    /* Convert old socket lists into new interface items. */
    FOREACH_NODETREE_BEGIN (bmain, ntree, id) {
      versioning_convert_node_tree_socket_lists_to_interface(ntree);
      /* Clear legacy sockets after conversion.
       * Internal data pointers have been moved or freed already. */
      BLI_freelistN(&ntree->inputs_legacy);
      BLI_freelistN(&ntree->outputs_legacy);
    }
    FOREACH_NODETREE_END;
  }
  else {
    /* Legacy node tree sockets are created for forward compatibility,
     * but have to be freed after loading and versioning. */
    FOREACH_NODETREE_BEGIN (bmain, ntree, id) {
      LISTBASE_FOREACH_MUTABLE (bNodeSocket *, legacy_socket, &ntree->inputs_legacy) {
        MEM_SAFE_FREE(legacy_socket->default_attribute_name);
        MEM_SAFE_FREE(legacy_socket->default_value);
        if (legacy_socket->prop) {
          IDP_FreeProperty(legacy_socket->prop);
        }
        MEM_delete(legacy_socket->runtime);
        MEM_freeN(legacy_socket);
      }
      LISTBASE_FOREACH_MUTABLE (bNodeSocket *, legacy_socket, &ntree->outputs_legacy) {
        MEM_SAFE_FREE(legacy_socket->default_attribute_name);
        MEM_SAFE_FREE(legacy_socket->default_value);
        if (legacy_socket->prop) {
          IDP_FreeProperty(legacy_socket->prop);
        }
        MEM_delete(legacy_socket->runtime);
        MEM_freeN(legacy_socket);
      }
      BLI_listbase_clear(&ntree->inputs_legacy);
      BLI_listbase_clear(&ntree->outputs_legacy);
    }
    FOREACH_NODETREE_END;
  }

  if (!MAIN_VERSION_FILE_ATLEAST(bmain, 400, 22)) {
    /* Initialize root panel flags in files created before these flags were added. */
    FOREACH_NODETREE_BEGIN (bmain, ntree, id) {
      ntree->tree_interface.root_panel.flag |= NODE_INTERFACE_PANEL_ALLOW_CHILD_PANELS;
    }
    FOREACH_NODETREE_END;
  }

  if (!MAIN_VERSION_FILE_ATLEAST(bmain, 400, 23)) {
    LISTBASE_FOREACH (bNodeTree *, ntree, &bmain->nodetrees) {
      if (ntree->type == NTREE_GEOMETRY) {
        LISTBASE_FOREACH (bNode *, node, &ntree->nodes) {
          if (node->type == GEO_NODE_SET_SHADE_SMOOTH) {
            node->custom1 = int8_t(blender::bke::AttrDomain::Face);
          }
        }
      }
    }
  }

  if (!MAIN_VERSION_FILE_ATLEAST(bmain, 400, 24)) {
    FOREACH_NODETREE_BEGIN (bmain, ntree, id) {
      if (ntree->type == NTREE_SHADER) {
        /* Convert coat inputs on the Principled BSDF. */
        version_principled_bsdf_coat(ntree);
        /* Convert subsurface inputs on the Principled BSDF. */
        version_principled_bsdf_subsurface(ntree);
        /* Convert emission on the Principled BSDF. */
        version_principled_bsdf_emission(ntree);
      }
    }
    FOREACH_NODETREE_END;

    {
      LISTBASE_FOREACH (bScreen *, screen, &bmain->screens) {
        LISTBASE_FOREACH (ScrArea *, area, &screen->areabase) {
          LISTBASE_FOREACH (SpaceLink *, sl, &area->spacedata) {
            const ListBase *regionbase = (sl == area->spacedata.first) ? &area->regionbase :
                                                                         &sl->regionbase;
            LISTBASE_FOREACH (ARegion *, region, regionbase) {
              if (region->regiontype != RGN_TYPE_ASSET_SHELF) {
                continue;
              }

              RegionAssetShelf *shelf_data = static_cast<RegionAssetShelf *>(region->regiondata);
              if (shelf_data && shelf_data->active_shelf &&
                  (shelf_data->active_shelf->preferred_row_count == 0))
              {
                shelf_data->active_shelf->preferred_row_count = 1;
              }
            }
          }
        }
      }
    }

    /* Convert sockets with both input and output flag into two separate sockets. */
    FOREACH_NODETREE_BEGIN (bmain, ntree, id) {
      blender::Vector<bNodeTreeInterfaceSocket *> sockets_to_split;
      ntree->tree_interface.foreach_item([&](bNodeTreeInterfaceItem &item) {
        if (item.item_type == NODE_INTERFACE_SOCKET) {
          bNodeTreeInterfaceSocket &socket = reinterpret_cast<bNodeTreeInterfaceSocket &>(item);
          if ((socket.flag & NODE_INTERFACE_SOCKET_INPUT) &&
              (socket.flag & NODE_INTERFACE_SOCKET_OUTPUT))
          {
            sockets_to_split.append(&socket);
          }
        }
        return true;
      });

      for (bNodeTreeInterfaceSocket *socket : sockets_to_split) {
        const int position = ntree->tree_interface.find_item_position(socket->item);
        bNodeTreeInterfacePanel *parent = ntree->tree_interface.find_item_parent(socket->item);
        version_node_group_split_socket(ntree->tree_interface, *socket, parent, position + 1);
      }
    }
    FOREACH_NODETREE_END;
  }

  if (!MAIN_VERSION_FILE_ATLEAST(bmain, 400, 25)) {
    FOREACH_NODETREE_BEGIN (bmain, ntree, id) {
      if (ntree->type == NTREE_SHADER) {
        /* Convert specular tint on the Principled BSDF. */
        version_principled_bsdf_specular_tint(ntree);
        /* Rename some sockets. */
        version_principled_bsdf_rename_sockets(ntree);
      }
    }
    FOREACH_NODETREE_END;
  }

  if (!MAIN_VERSION_FILE_ATLEAST(bmain, 400, 26)) {
    enable_geometry_nodes_is_modifier(*bmain);

    LISTBASE_FOREACH (Scene *, scene, &bmain->scenes) {
      scene->simulation_frame_start = scene->r.sfra;
      scene->simulation_frame_end = scene->r.efra;
    }
  }

  if (!MAIN_VERSION_FILE_ATLEAST(bmain, 400, 27)) {
    LISTBASE_FOREACH (bScreen *, screen, &bmain->screens) {
      LISTBASE_FOREACH (ScrArea *, area, &screen->areabase) {
        LISTBASE_FOREACH (SpaceLink *, sl, &area->spacedata) {
          if (sl->spacetype == SPACE_SEQ) {
            SpaceSeq *sseq = (SpaceSeq *)sl;
            sseq->timeline_overlay.flag |= SEQ_TIMELINE_SHOW_STRIP_RETIMING;
          }
        }
      }
    }

    if (!DNA_struct_member_exists(fd->filesdna, "SceneEEVEE", "int", "shadow_step_count")) {
      SceneEEVEE default_scene_eevee = *DNA_struct_default_get(SceneEEVEE);
      LISTBASE_FOREACH (Scene *, scene, &bmain->scenes) {
        scene->eevee.shadow_ray_count = default_scene_eevee.shadow_ray_count;
        scene->eevee.shadow_step_count = default_scene_eevee.shadow_step_count;
      }
    }
  }

  if (!MAIN_VERSION_FILE_ATLEAST(bmain, 400, 28)) {
    LISTBASE_FOREACH (bScreen *, screen, &bmain->screens) {
      LISTBASE_FOREACH (ScrArea *, area, &screen->areabase) {
        LISTBASE_FOREACH (SpaceLink *, sl, &area->spacedata) {
          const ListBase *regionbase = (sl == area->spacedata.first) ? &area->regionbase :
                                                                       &sl->regionbase;
          LISTBASE_FOREACH (ARegion *, region, regionbase) {
            if (region->regiontype != RGN_TYPE_ASSET_SHELF) {
              continue;
            }

            RegionAssetShelf *shelf_data = static_cast<RegionAssetShelf *>(region->regiondata);
            if (shelf_data && shelf_data->active_shelf) {
              AssetShelfSettings &settings = shelf_data->active_shelf->settings;
              settings.asset_library_reference.custom_library_index = -1;
              settings.asset_library_reference.type = ASSET_LIBRARY_ALL;
            }

            region->flag |= RGN_FLAG_HIDDEN;
          }
        }
      }
    }
  }

  if (!MAIN_VERSION_FILE_ATLEAST(bmain, 400, 29)) {
    /* Unhide all Reroute nodes. */
    FOREACH_NODETREE_BEGIN (bmain, ntree, id) {
      LISTBASE_FOREACH (bNode *, node, &ntree->nodes) {
        if (node->is_reroute()) {
          static_cast<bNodeSocket *>(node->inputs.first)->flag &= ~SOCK_HIDDEN;
          static_cast<bNodeSocket *>(node->outputs.first)->flag &= ~SOCK_HIDDEN;
        }
      }
    }
    FOREACH_NODETREE_END;
  }

  if (!MAIN_VERSION_FILE_ATLEAST(bmain, 400, 30)) {
    LISTBASE_FOREACH (Scene *, scene, &bmain->scenes) {
      ToolSettings *ts = scene->toolsettings;
      enum { IS_DEFAULT = 0, IS_UV, IS_NODE, IS_ANIM };
      auto versioning_snap_to = [](short snap_to_old, int type) {
        eSnapMode snap_to_new = SCE_SNAP_TO_NONE;
        if (snap_to_old & (1 << 0)) {
          snap_to_new |= type == IS_NODE ? SCE_SNAP_TO_NODE_X :
                         type == IS_ANIM ? SCE_SNAP_TO_FRAME :
                                           SCE_SNAP_TO_VERTEX;
        }
        if (snap_to_old & (1 << 1)) {
          snap_to_new |= type == IS_NODE ? SCE_SNAP_TO_NODE_Y :
                         type == IS_ANIM ? SCE_SNAP_TO_SECOND :
                                           SCE_SNAP_TO_EDGE;
        }
        if (ELEM(type, IS_DEFAULT, IS_ANIM) && snap_to_old & (1 << 2)) {
          snap_to_new |= type == IS_DEFAULT ? SCE_SNAP_TO_FACE : SCE_SNAP_TO_MARKERS;
        }
        if (type == IS_DEFAULT && snap_to_old & (1 << 3)) {
          snap_to_new |= SCE_SNAP_TO_VOLUME;
        }
        if (type == IS_DEFAULT && snap_to_old & (1 << 4)) {
          snap_to_new |= SCE_SNAP_TO_EDGE_MIDPOINT;
        }
        if (type == IS_DEFAULT && snap_to_old & (1 << 5)) {
          snap_to_new |= SCE_SNAP_TO_EDGE_PERPENDICULAR;
        }
        if (ELEM(type, IS_DEFAULT, IS_UV, IS_NODE) && snap_to_old & (1 << 6)) {
          snap_to_new |= SCE_SNAP_TO_INCREMENT;
        }
        if (ELEM(type, IS_DEFAULT, IS_UV, IS_NODE) && snap_to_old & (1 << 7)) {
          snap_to_new |= SCE_SNAP_TO_GRID;
        }
        if (type == IS_DEFAULT && snap_to_old & (1 << 8)) {
          snap_to_new |= SCE_SNAP_INDIVIDUAL_NEAREST;
        }
        if (type == IS_DEFAULT && snap_to_old & (1 << 9)) {
          snap_to_new |= SCE_SNAP_INDIVIDUAL_PROJECT;
        }
        if (snap_to_old & (1 << 10)) {
          snap_to_new |= SCE_SNAP_TO_FRAME;
        }
        if (snap_to_old & (1 << 11)) {
          snap_to_new |= SCE_SNAP_TO_SECOND;
        }
        if (snap_to_old & (1 << 12)) {
          snap_to_new |= SCE_SNAP_TO_MARKERS;
        }

        if (!snap_to_new) {
          snap_to_new = eSnapMode(1 << 0);
        }

        return snap_to_new;
      };

      ts->snap_mode = versioning_snap_to(ts->snap_mode, IS_DEFAULT);
      ts->snap_uv_mode = versioning_snap_to(ts->snap_uv_mode, IS_UV);
      ts->snap_node_mode = versioning_snap_to(ts->snap_node_mode, IS_NODE);
      ts->snap_anim_mode = versioning_snap_to(ts->snap_anim_mode, IS_ANIM);
    }
  }

  if (!MAIN_VERSION_FILE_ATLEAST(bmain, 400, 31)) {
    LISTBASE_FOREACH (Curve *, curve, &bmain->curves) {
      const int curvetype = BKE_curve_type_get(curve);
      if (curvetype == OB_FONT) {
        CharInfo *info = curve->strinfo;
        if (info != nullptr) {
          for (int i = curve->len_char32 - 1; i >= 0; i--, info++) {
            if (info->mat_nr > 0) {
              /** CharInfo mat_nr used to start at 1, unlike mesh & nurbs, now zero-based. */
              info->mat_nr--;
            }
          }
        }
      }
    }
  }

  if (!MAIN_VERSION_FILE_ATLEAST(bmain, 400, 33)) {
    /* Fix node group socket order by sorting outputs and inputs. */
    LISTBASE_FOREACH (bNodeTree *, ntree, &bmain->nodetrees) {
      versioning_node_group_sort_sockets_recursive(ntree->tree_interface.root_panel);
    }
  }

  if (!MAIN_VERSION_FILE_ATLEAST(bmain, 401, 1)) {
    LISTBASE_FOREACH (GreasePencil *, grease_pencil, &bmain->grease_pencils) {
      versioning_grease_pencil_stroke_radii_scaling(grease_pencil);
    }
  }

  if (!MAIN_VERSION_FILE_ATLEAST(bmain, 401, 4)) {
    FOREACH_NODETREE_BEGIN (bmain, ntree, id) {
      if (ntree->type != NTREE_CUSTOM) {
        /* versioning_update_noise_texture_node must be done before
         * versioning_replace_musgrave_texture_node. */
        versioning_update_noise_texture_node(ntree);

        /* Convert Musgrave Texture nodes to Noise Texture nodes. */
        versioning_replace_musgrave_texture_node(ntree);
      }
    }
    FOREACH_NODETREE_END;
  }

  if (!MAIN_VERSION_FILE_ATLEAST(bmain, 401, 5)) {
    /* Unify Material::blend_shadow and Cycles.use_transparent_shadows into the
     * Material::blend_flag. */
    Scene *scene = static_cast<Scene *>(bmain->scenes.first);
    bool is_eevee = scene && STR_ELEM(scene->r.engine,
                                      RE_engine_id_BLENDER_EEVEE,
                                      RE_engine_id_BLENDER_EEVEE_NEXT);
    LISTBASE_FOREACH (Material *, material, &bmain->materials) {
      bool transparent_shadows = true;
      if (is_eevee) {
        transparent_shadows = material->blend_shadow != MA_BS_SOLID;
      }
      else if (IDProperty *cmat = version_cycles_properties_from_ID(&material->id)) {
        transparent_shadows = version_cycles_property_boolean(
            cmat, "use_transparent_shadow", true);
      }
      SET_FLAG_FROM_TEST(material->blend_flag, transparent_shadows, MA_BL_TRANSPARENT_SHADOW);
    }
  }

  if (!MAIN_VERSION_FILE_ATLEAST(bmain, 401, 5)) {
    /** NOTE: This versioning code didn't update the subversion number. */
    FOREACH_NODETREE_BEGIN (bmain, ntree, id) {
      if (ntree->type == NTREE_COMPOSIT) {
        versioning_replace_splitviewer(ntree);
      }
    }
    FOREACH_NODETREE_END;
  }

  /* 401 6 did not require any do_version here. */

  if (!MAIN_VERSION_FILE_ATLEAST(bmain, 401, 7)) {
    if (!DNA_struct_member_exists(fd->filesdna, "SceneEEVEE", "int", "volumetric_ray_depth")) {
      SceneEEVEE default_eevee = *DNA_struct_default_get(SceneEEVEE);
      LISTBASE_FOREACH (Scene *, scene, &bmain->scenes) {
        scene->eevee.volumetric_ray_depth = default_eevee.volumetric_ray_depth;
      }
    }

    if (!DNA_struct_member_exists(fd->filesdna, "Material", "char", "surface_render_method")) {
      LISTBASE_FOREACH (Material *, mat, &bmain->materials) {
        mat->surface_render_method = (mat->blend_method == MA_BM_BLEND) ?
                                         MA_SURFACE_METHOD_FORWARD :
                                         MA_SURFACE_METHOD_DEFERRED;
      }
    }

    LISTBASE_FOREACH (bScreen *, screen, &bmain->screens) {
      LISTBASE_FOREACH (ScrArea *, area, &screen->areabase) {
        LISTBASE_FOREACH (SpaceLink *, sl, &area->spacedata) {
          const ListBase *regionbase = (sl == area->spacedata.first) ? &area->regionbase :
                                                                       &sl->regionbase;
          LISTBASE_FOREACH (ARegion *, region, regionbase) {
            if (region->regiontype != RGN_TYPE_ASSET_SHELF_HEADER) {
              continue;
            }
            region->alignment &= ~RGN_SPLIT_PREV;
            region->alignment |= RGN_ALIGN_HIDE_WITH_PREV;
          }
        }
      }
    }

    if (!DNA_struct_member_exists(fd->filesdna, "SceneEEVEE", "float", "gtao_thickness")) {
      SceneEEVEE default_eevee = *DNA_struct_default_get(SceneEEVEE);
      LISTBASE_FOREACH (Scene *, scene, &bmain->scenes) {
        scene->eevee.gtao_thickness = default_eevee.gtao_thickness;
        scene->eevee.gtao_focus = default_eevee.gtao_focus;
      }
    }

    if (!DNA_struct_member_exists(fd->filesdna, "LightProbe", "float", "data_display_size")) {
      LightProbe default_probe = *DNA_struct_default_get(LightProbe);
      LISTBASE_FOREACH (LightProbe *, probe, &bmain->lightprobes) {
        probe->data_display_size = default_probe.data_display_size;
      }
    }

    LISTBASE_FOREACH (Mesh *, mesh, &bmain->meshes) {
      mesh->flag &= ~ME_NO_OVERLAPPING_TOPOLOGY;
    }
  }

  if (!MAIN_VERSION_FILE_ATLEAST(bmain, 401, 8)) {
    LISTBASE_FOREACH (bNodeTree *, ntree, &bmain->nodetrees) {
      if (ntree->type != NTREE_GEOMETRY) {
        continue;
      }
      versioning_nodes_dynamic_sockets(*ntree);
    }
  }

  if (!MAIN_VERSION_FILE_ATLEAST(bmain, 401, 9)) {
    if (!DNA_struct_member_exists(fd->filesdna, "Material", "char", "displacement_method")) {
      /* Replace Cycles.displacement_method by Material::displacement_method. */
      LISTBASE_FOREACH (Material *, material, &bmain->materials) {
        int displacement_method = MA_DISPLACEMENT_BUMP;
        if (IDProperty *cmat = version_cycles_properties_from_ID(&material->id)) {
          displacement_method = version_cycles_property_int(
              cmat, "displacement_method", MA_DISPLACEMENT_BUMP);
        }
        material->displacement_method = displacement_method;
      }
    }

    /* Prevent custom bone colors from having alpha zero.
     * Part of the fix for issue #115434. */
    LISTBASE_FOREACH (bArmature *, arm, &bmain->armatures) {
      blender::animrig::ANIM_armature_foreach_bone(&arm->bonebase, [](Bone *bone) {
        bone->color.custom.solid[3] = 255;
        bone->color.custom.select[3] = 255;
        bone->color.custom.active[3] = 255;
      });
      if (arm->edbo) {
        LISTBASE_FOREACH (EditBone *, ebone, arm->edbo) {
          ebone->color.custom.solid[3] = 255;
          ebone->color.custom.select[3] = 255;
          ebone->color.custom.active[3] = 255;
        }
      }
    }
    LISTBASE_FOREACH (Object *, obj, &bmain->objects) {
      if (obj->pose == nullptr) {
        continue;
      }
      LISTBASE_FOREACH (bPoseChannel *, pchan, &obj->pose->chanbase) {
        pchan->color.custom.solid[3] = 255;
        pchan->color.custom.select[3] = 255;
        pchan->color.custom.active[3] = 255;
      }
    }
  }

  if (!MAIN_VERSION_FILE_ATLEAST(bmain, 401, 10)) {
    if (!DNA_struct_member_exists(
            fd->filesdna, "SceneEEVEE", "RaytraceEEVEE", "ray_tracing_options"))
    {
      LISTBASE_FOREACH (Scene *, scene, &bmain->scenes) {
        scene->eevee.ray_tracing_options.flag = RAYTRACE_EEVEE_USE_DENOISE;
        scene->eevee.ray_tracing_options.denoise_stages = RAYTRACE_EEVEE_DENOISE_SPATIAL |
                                                          RAYTRACE_EEVEE_DENOISE_TEMPORAL |
                                                          RAYTRACE_EEVEE_DENOISE_BILATERAL;
        scene->eevee.ray_tracing_options.screen_trace_quality = 0.25f;
        scene->eevee.ray_tracing_options.screen_trace_thickness = 0.2f;
        scene->eevee.ray_tracing_options.trace_max_roughness = 0.5f;
        scene->eevee.ray_tracing_options.resolution_scale = 2;
      }
    }

    LISTBASE_FOREACH (bNodeTree *, ntree, &bmain->nodetrees) {
      if (ntree->type == NTREE_GEOMETRY) {
        version_geometry_nodes_use_rotation_socket(*ntree);
        versioning_nodes_dynamic_sockets_2(*ntree);
        fix_geometry_nodes_object_info_scale(*ntree);
      }
    }
  }

  if (MAIN_VERSION_FILE_ATLEAST(bmain, 400, 20) && !MAIN_VERSION_FILE_ATLEAST(bmain, 401, 11)) {
    /* Convert old socket lists into new interface items. */
    FOREACH_NODETREE_BEGIN (bmain, ntree, id) {
      versioning_fix_socket_subtype_idnames(ntree);
    }
    FOREACH_NODETREE_END;
  }

  if (!MAIN_VERSION_FILE_ATLEAST(bmain, 401, 12)) {
    FOREACH_NODETREE_BEGIN (bmain, ntree, id) {
      if (ntree->type == NTREE_COMPOSIT) {
        LISTBASE_FOREACH (bNode *, node, &ntree->nodes) {
          if (node->type == CMP_NODE_PIXELATE) {
            node->custom1 = 1;
          }
        }
      }
    }
    FOREACH_NODETREE_END;
  }

  if (!MAIN_VERSION_FILE_ATLEAST(bmain, 401, 13)) {
    FOREACH_NODETREE_BEGIN (bmain, ntree, id) {
      if (ntree->type == NTREE_COMPOSIT) {
        LISTBASE_FOREACH (bNode *, node, &ntree->nodes) {
          if (node->type == CMP_NODE_MAP_UV) {
            node->custom2 = CMP_NODE_MAP_UV_FILTERING_ANISOTROPIC;
          }
        }
      }
    }
    FOREACH_NODETREE_END;
  }

  if (!MAIN_VERSION_FILE_ATLEAST(bmain, 401, 14)) {
    const Brush *default_brush = DNA_struct_default_get(Brush);
    LISTBASE_FOREACH (Brush *, brush, &bmain->brushes) {
      brush->automasking_start_normal_limit = default_brush->automasking_start_normal_limit;
      brush->automasking_start_normal_falloff = default_brush->automasking_start_normal_falloff;

      brush->automasking_view_normal_limit = default_brush->automasking_view_normal_limit;
      brush->automasking_view_normal_falloff = default_brush->automasking_view_normal_falloff;
    }
  }

  if (!MAIN_VERSION_FILE_ATLEAST(bmain, 401, 15)) {
    FOREACH_NODETREE_BEGIN (bmain, ntree, id) {
      if (ntree->type == NTREE_COMPOSIT) {
        LISTBASE_FOREACH (bNode *, node, &ntree->nodes) {
          if (node->type == CMP_NODE_KEYING) {
            NodeKeyingData &keying_data = *static_cast<NodeKeyingData *>(node->storage);
            keying_data.edge_kernel_radius = max_ii(keying_data.edge_kernel_radius - 1, 0);
          }
        }
      }
    }
    FOREACH_NODETREE_END;
  }

  if (!MAIN_VERSION_FILE_ATLEAST(bmain, 401, 16)) {
    LISTBASE_FOREACH (Scene *, scene, &bmain->scenes) {
      Sculpt *sculpt = scene->toolsettings->sculpt;
      if (sculpt != nullptr) {
        Sculpt default_sculpt = *DNA_struct_default_get(Sculpt);
        sculpt->automasking_boundary_edges_propagation_steps =
            default_sculpt.automasking_boundary_edges_propagation_steps;
      }
    }
  }

  if (!MAIN_VERSION_FILE_ATLEAST(bmain, 401, 17)) {
    LISTBASE_FOREACH (Scene *, scene, &bmain->scenes) {
      ToolSettings *ts = scene->toolsettings;
      int input_sample_values[10];

      input_sample_values[0] = ts->imapaint.paint.num_input_samples_deprecated;
      input_sample_values[1] = ts->sculpt != nullptr ?
                                   ts->sculpt->paint.num_input_samples_deprecated :
                                   1;
      input_sample_values[2] = ts->curves_sculpt != nullptr ?
                                   ts->curves_sculpt->paint.num_input_samples_deprecated :
                                   1;

      input_sample_values[4] = ts->gp_paint != nullptr ?
                                   ts->gp_paint->paint.num_input_samples_deprecated :
                                   1;
      input_sample_values[5] = ts->gp_vertexpaint != nullptr ?
                                   ts->gp_vertexpaint->paint.num_input_samples_deprecated :
                                   1;
      input_sample_values[6] = ts->gp_sculptpaint != nullptr ?
                                   ts->gp_sculptpaint->paint.num_input_samples_deprecated :
                                   1;
      input_sample_values[7] = ts->gp_weightpaint != nullptr ?
                                   ts->gp_weightpaint->paint.num_input_samples_deprecated :
                                   1;

      input_sample_values[8] = ts->vpaint != nullptr ?
                                   ts->vpaint->paint.num_input_samples_deprecated :
                                   1;
      input_sample_values[9] = ts->wpaint != nullptr ?
                                   ts->wpaint->paint.num_input_samples_deprecated :
                                   1;

      int unified_value = 1;
      for (int i = 0; i < 10; i++) {
        if (input_sample_values[i] != 1) {
          if (unified_value == 1) {
            unified_value = input_sample_values[i];
          }
          else {
            /* In the case of a user having multiple tools with different num_input_value values
             * set we cannot support this in the single UnifiedPaintSettings value, so fallback
             * to 1 instead of deciding that one value is more canonical than the other.
             */
            break;
          }
        }
      }

      ts->unified_paint_settings.input_samples = unified_value;
    }
    LISTBASE_FOREACH (Brush *, brush, &bmain->brushes) {
      brush->input_samples = 1;
    }
  }

  if (!MAIN_VERSION_FILE_ATLEAST(bmain, 401, 18)) {
    LISTBASE_FOREACH (Scene *, scene, &bmain->scenes) {
      if (scene->ed != nullptr) {
        SEQ_for_each_callback(&scene->ed->seqbase, seq_filter_bilinear_to_auto, nullptr);
      }
    }
  }

  if (!MAIN_VERSION_FILE_ATLEAST(bmain, 401, 19)) {
    LISTBASE_FOREACH (bNodeTree *, ntree, &bmain->nodetrees) {
      if (ntree->type == NTREE_GEOMETRY) {
        version_node_socket_name(ntree, FN_NODE_ROTATE_ROTATION, "Rotation 1", "Rotation");
        version_node_socket_name(ntree, FN_NODE_ROTATE_ROTATION, "Rotation 2", "Rotate By");
      }
    }
  }

  if (!MAIN_VERSION_FILE_ATLEAST(bmain, 401, 20)) {
    LISTBASE_FOREACH (Object *, ob, &bmain->objects) {
      int uid = 1;
      LISTBASE_FOREACH (ModifierData *, md, &ob->modifiers) {
        /* These identifiers are not necessarily stable for linked data. If the linked data has a
         * new modifier inserted, the identifiers of other modifiers can change. */
        md->persistent_uid = uid++;
      }
    }
  }

  if (!MAIN_VERSION_FILE_ATLEAST(bmain, 401, 21)) {
    LISTBASE_FOREACH (Brush *, brush, &bmain->brushes) {
      /* The `sculpt_flag` was used to store the `BRUSH_DIR_IN`
       * With the fix for #115313 this is now just using the `brush->flag`. */
      if (brush->gpencil_settings && (brush->gpencil_settings->sculpt_flag & BRUSH_DIR_IN) != 0) {
        brush->flag |= BRUSH_DIR_IN;
      }
    }
  }

  /* Keep point/spot light soft falloff for files created before 4.0. */
  if (!MAIN_VERSION_FILE_ATLEAST(bmain, 400, 0)) {
    LISTBASE_FOREACH (Light *, light, &bmain->lights) {
      if (ELEM(light->type, LA_LOCAL, LA_SPOT)) {
        light->mode |= LA_USE_SOFT_FALLOFF;
      }
    }
  }

  if (!MAIN_VERSION_FILE_ATLEAST(bmain, 402, 1)) {
    using namespace blender::bke::greasepencil;
    /* Initialize newly added scale layer transform to one. */
    LISTBASE_FOREACH (GreasePencil *, grease_pencil, &bmain->grease_pencils) {
      for (Layer *layer : grease_pencil->layers_for_write()) {
        copy_v3_fl(layer->scale, 1.0f);
      }
    }
  }

  if (!MAIN_VERSION_FILE_ATLEAST(bmain, 402, 2)) {
    LISTBASE_FOREACH (Scene *, scene, &bmain->scenes) {
      bool is_cycles = scene && STREQ(scene->r.engine, RE_engine_id_CYCLES);
      if (is_cycles) {
        if (IDProperty *cscene = version_cycles_properties_from_ID(&scene->id)) {
          int cposition = version_cycles_property_int(cscene, "motion_blur_position", 1);
          BLI_assert(cposition >= 0 && cposition < 3);
          int order_conversion[3] = {SCE_MB_START, SCE_MB_CENTER, SCE_MB_END};
          scene->r.motion_blur_position = order_conversion[std::clamp(cposition, 0, 2)];
        }
      }
      else {
        SET_FLAG_FROM_TEST(
            scene->r.mode, scene->eevee.flag & SCE_EEVEE_MOTION_BLUR_ENABLED_DEPRECATED, R_MBLUR);
        scene->r.motion_blur_position = scene->eevee.motion_blur_position_deprecated;
        scene->r.motion_blur_shutter = scene->eevee.motion_blur_shutter_deprecated;
      }
    }
  }

  if (!MAIN_VERSION_FILE_ATLEAST(bmain, 402, 3)) {
    constexpr int NTREE_EXECUTION_MODE_CPU = 0;
    constexpr int NTREE_EXECUTION_MODE_FULL_FRAME = 1;

    constexpr int NTREE_COM_GROUPNODE_BUFFER = 1 << 3;
    constexpr int NTREE_COM_OPENCL = 1 << 1;

    FOREACH_NODETREE_BEGIN (bmain, ntree, id) {
      if (ntree->type != NTREE_COMPOSIT) {
        continue;
      }

      ntree->flag &= ~(NTREE_COM_GROUPNODE_BUFFER | NTREE_COM_OPENCL);

      if (ntree->execution_mode == NTREE_EXECUTION_MODE_FULL_FRAME) {
        ntree->execution_mode = NTREE_EXECUTION_MODE_CPU;
      }
    }
    FOREACH_NODETREE_END;
  }

  if (!MAIN_VERSION_FILE_ATLEAST(bmain, 402, 4)) {
    if (!DNA_struct_member_exists(fd->filesdna, "SpaceImage", "float", "stretch_opacity")) {
      LISTBASE_FOREACH (bScreen *, screen, &bmain->screens) {
        LISTBASE_FOREACH (ScrArea *, area, &screen->areabase) {
          LISTBASE_FOREACH (SpaceLink *, sl, &area->spacedata) {
            if (sl->spacetype == SPACE_IMAGE) {
              SpaceImage *sima = reinterpret_cast<SpaceImage *>(sl);
              sima->stretch_opacity = 0.9f;
            }
          }
        }
      }
    }
  }

  if (!MAIN_VERSION_FILE_ATLEAST(bmain, 402, 5)) {
    LISTBASE_FOREACH (Scene *, scene, &bmain->scenes) {
      image_settings_avi_to_ffmpeg(scene);
    }
  }

  if (!MAIN_VERSION_FILE_ATLEAST(bmain, 402, 6)) {
    LISTBASE_FOREACH (Brush *, brush, &bmain->brushes) {
      if (BrushCurvesSculptSettings *settings = brush->curves_sculpt_settings) {
        settings->flag |= BRUSH_CURVES_SCULPT_FLAG_INTERPOLATE_RADIUS;
        settings->curve_radius = 0.01f;
      }
    }
  }

  if (!MAIN_VERSION_FILE_ATLEAST(bmain, 402, 8)) {
    LISTBASE_FOREACH (Light *, light, &bmain->lights) {
      light->shadow_filter_radius = 1.0f;
    }
  }

  if (!MAIN_VERSION_FILE_ATLEAST(bmain, 402, 9)) {
    const float default_snap_angle_increment = DEG2RADF(5.0f);
    const float default_snap_angle_increment_precision = DEG2RADF(1.0f);
    LISTBASE_FOREACH (Scene *, scene, &bmain->scenes) {
      scene->toolsettings->snap_angle_increment_2d = default_snap_angle_increment;
      scene->toolsettings->snap_angle_increment_3d = default_snap_angle_increment;
      scene->toolsettings->snap_angle_increment_2d_precision =
          default_snap_angle_increment_precision;
      scene->toolsettings->snap_angle_increment_3d_precision =
          default_snap_angle_increment_precision;
    }
  }

  if (!MAIN_VERSION_FILE_ATLEAST(bmain, 402, 10)) {
    if (!DNA_struct_member_exists(fd->filesdna, "SceneEEVEE", "int", "gtao_resolution")) {
      LISTBASE_FOREACH (Scene *, scene, &bmain->scenes) {
        scene->eevee.gtao_resolution = 2;
      }
    }
  }

  if (!MAIN_VERSION_FILE_ATLEAST(bmain, 402, 12)) {
    FOREACH_NODETREE_BEGIN (bmain, ntree, id) {
      versioning_node_hue_correct_set_wrappng(ntree);
    }
    FOREACH_NODETREE_END;

    LISTBASE_FOREACH (Scene *, scene, &bmain->scenes) {
      if (scene->ed != nullptr) {
        SEQ_for_each_callback(&scene->ed->seqbase, seq_hue_correct_set_wrapping, nullptr);
      }
    }
  }

  if (!MAIN_VERSION_FILE_ATLEAST(bmain, 402, 14)) {
    LISTBASE_FOREACH (Object *, ob, &bmain->objects) {
      if (bMotionPath *mpath = ob->mpath) {
        mpath->color_post[0] = 0.1f;
        mpath->color_post[1] = 1.0f;
        mpath->color_post[2] = 0.1f;
      }
      if (!ob->pose) {
        continue;
      }
      LISTBASE_FOREACH (bPoseChannel *, pchan, &ob->pose->chanbase) {
        if (bMotionPath *mpath = pchan->mpath) {
          mpath->color_post[0] = 0.1f;
          mpath->color_post[1] = 1.0f;
          mpath->color_post[2] = 0.1f;
        }
      }
    }
  }

  if (!MAIN_VERSION_FILE_ATLEAST(bmain, 402, 18)) {
    if (!DNA_struct_member_exists(fd->filesdna, "Light", "float", "transmission_fac")) {
      LISTBASE_FOREACH (Light *, light, &bmain->lights) {
        /* Refracted light was not supported in legacy EEVEE. Set it to zero for compatibility with
         * older files. */
        light->transmission_fac = 0.0f;
      }
    }
  }

  if (!MAIN_VERSION_FILE_ATLEAST(bmain, 402, 19)) {
    LISTBASE_FOREACH (Scene *, scene, &bmain->scenes) {
      /* Keep legacy EEVEE old behavior. */
      scene->eevee.flag |= SCE_EEVEE_VOLUME_CUSTOM_RANGE;
    }

    LISTBASE_FOREACH (Scene *, scene, &bmain->scenes) {
      scene->eevee.clamp_surface_indirect = 10.0f;
      /* Make contribution of indirect lighting very small (but non-null) to avoid world lighting
       * and volume lightprobe changing the appearance of volume objects. */
      scene->eevee.clamp_volume_indirect = 1e-8f;
    }
  }

  if (!MAIN_VERSION_FILE_ATLEAST(bmain, 402, 20)) {
    LISTBASE_FOREACH (Scene *, scene, &bmain->scenes) {
      SequencerToolSettings *sequencer_tool_settings = SEQ_tool_settings_ensure(scene);
      sequencer_tool_settings->snap_mode |= SEQ_SNAP_TO_MARKERS;
    }
  }

  if (!MAIN_VERSION_FILE_ATLEAST(bmain, 402, 21)) {
    add_image_editor_asset_shelf(*bmain);
  }

  if (!MAIN_VERSION_FILE_ATLEAST(bmain, 402, 22)) {
    /* Display missing media in sequencer by default. */
    LISTBASE_FOREACH (Scene *, scene, &bmain->scenes) {
      if (scene->ed != nullptr) {
        scene->ed->show_missing_media_flag |= SEQ_EDIT_SHOW_MISSING_MEDIA;
      }
    }
  }

  if (!MAIN_VERSION_FILE_ATLEAST(bmain, 402, 23)) {
    LISTBASE_FOREACH (Scene *, scene, &bmain->scenes) {
      ToolSettings *ts = scene->toolsettings;
      if (!ts->uvsculpt.strength_curve) {
        ts->uvsculpt.size = 50;
        ts->uvsculpt.strength = 1.0f;
        ts->uvsculpt.curve_preset = BRUSH_CURVE_SMOOTH;
        ts->uvsculpt.strength_curve = BKE_curvemapping_add(1, 0.0f, 0.0f, 1.0f, 1.0f);
      }
    }
  }

  if (!MAIN_VERSION_FILE_ATLEAST(bmain, 402, 24)) {
    if (!DNA_struct_member_exists(fd->filesdna, "Material", "char", "thickness_mode")) {
      LISTBASE_FOREACH (Material *, material, &bmain->materials) {
        if (material->blend_flag & MA_BL_TRANSLUCENCY) {
          /* EEVEE Legacy used thickness from shadow map when translucency was on. */
          material->blend_flag |= MA_BL_THICKNESS_FROM_SHADOW;
        }
        if ((material->blend_flag & MA_BL_SS_REFRACTION) && material->use_nodes &&
            material->nodetree)
        {
          /* EEVEE Legacy used slab assumption. */
          material->thickness_mode = MA_THICKNESS_SLAB;
          version_refraction_depth_to_thickness_value(material->nodetree, material->refract_depth);
        }
      }
    }
  }

  if (!MAIN_VERSION_FILE_ATLEAST(bmain, 402, 25)) {
    FOREACH_NODETREE_BEGIN (bmain, ntree, id) {
      if (ntree->type != NTREE_COMPOSIT) {
        continue;
      }
      LISTBASE_FOREACH (bNode *, node, &ntree->nodes) {
        if (node->type != CMP_NODE_BLUR) {
          continue;
        }

        NodeBlurData &blur_data = *static_cast<NodeBlurData *>(node->storage);

        if (blur_data.filtertype != R_FILTER_FAST_GAUSS) {
          continue;
        }

        /* The size of the Fast Gaussian mode of blur decreased by the following factor to match
         * other blur sizes. So increase it back. */
        const float size_factor = 3.0f / 2.0f;
        blur_data.sizex *= size_factor;
        blur_data.sizey *= size_factor;
        blur_data.percentx *= size_factor;
        blur_data.percenty *= size_factor;
      }
    }
    FOREACH_NODETREE_END;
  }

  if (!MAIN_VERSION_FILE_ATLEAST(bmain, 402, 26)) {
    if (!DNA_struct_member_exists(fd->filesdna, "SceneEEVEE", "float", "shadow_resolution_scale"))
    {
      SceneEEVEE default_scene_eevee = *DNA_struct_default_get(SceneEEVEE);
      LISTBASE_FOREACH (Scene *, scene, &bmain->scenes) {
        scene->eevee.shadow_resolution_scale = default_scene_eevee.shadow_resolution_scale;
      }
    }
  }

  if (!MAIN_VERSION_FILE_ATLEAST(bmain, 402, 27)) {
    LISTBASE_FOREACH (Scene *, scene, &bmain->scenes) {
      if (scene->ed != nullptr) {
        scene->ed->cache_flag &= ~(SEQ_CACHE_UNUSED_5 | SEQ_CACHE_UNUSED_6 | SEQ_CACHE_UNUSED_7 |
                                   SEQ_CACHE_UNUSED_8 | SEQ_CACHE_UNUSED_9);
      }
    }
    LISTBASE_FOREACH (bScreen *, screen, &bmain->screens) {
      LISTBASE_FOREACH (ScrArea *, area, &screen->areabase) {
        LISTBASE_FOREACH (SpaceLink *, sl, &area->spacedata) {
          if (sl->spacetype == SPACE_SEQ) {
            SpaceSeq *sseq = (SpaceSeq *)sl;
            sseq->cache_overlay.flag |= SEQ_CACHE_SHOW_FINAL_OUT;
          }
        }
      }
    }
  }

  if (!MAIN_VERSION_FILE_ATLEAST(bmain, 402, 28)) {
    LISTBASE_FOREACH (Scene *, scene, &bmain->scenes) {
      if (scene->ed != nullptr) {
        SEQ_for_each_callback(&scene->ed->seqbase, seq_proxies_timecode_update, nullptr);
      }
    }

    LISTBASE_FOREACH (MovieClip *, clip, &bmain->movieclips) {
      MovieClipProxy proxy = clip->proxy;
      versioning_update_timecode(&proxy.tc);
    }
  }

  if (!MAIN_VERSION_FILE_ATLEAST(bmain, 402, 29)) {
    LISTBASE_FOREACH (Scene *, scene, &bmain->scenes) {
      if (scene->ed) {
        SEQ_for_each_callback(&scene->ed->seqbase, seq_text_data_update, nullptr);
      }
    }
  }

  if (!MAIN_VERSION_FILE_ATLEAST(bmain, 402, 30)) {
    LISTBASE_FOREACH (Scene *, scene, &bmain->scenes) {
      if (scene->nodetree) {
        scene->nodetree->flag &= ~NTREE_UNUSED_2;
      }
    }
  }

  if (!MAIN_VERSION_FILE_ATLEAST(bmain, 402, 31)) {
    LISTBASE_FOREACH (LightProbe *, lightprobe, &bmain->lightprobes) {
      /* Guess a somewhat correct density given the resolution. But very low resolution need
       * a decent enough density to work. */
      lightprobe->grid_surfel_density = max_ii(20,
                                               2 * max_iii(lightprobe->grid_resolution_x,
                                                           lightprobe->grid_resolution_y,
                                                           lightprobe->grid_resolution_z));
    }
  }

  if (!MAIN_VERSION_FILE_ATLEAST(bmain, 402, 31)) {
    bool only_uses_eevee_legacy_or_workbench = true;
    LISTBASE_FOREACH (Scene *, scene, &bmain->scenes) {
      if (!STR_ELEM(scene->r.engine, RE_engine_id_BLENDER_EEVEE, RE_engine_id_BLENDER_WORKBENCH)) {
        only_uses_eevee_legacy_or_workbench = false;
      }
    }
    /* Mark old EEVEE world volumes for showing conversion operator. */
    LISTBASE_FOREACH (World *, world, &bmain->worlds) {
      if (world->nodetree) {
        bNode *output_node = version_eevee_output_node_get(world->nodetree, SH_NODE_OUTPUT_WORLD);
        if (output_node) {
          bNodeSocket *volume_input_socket = static_cast<bNodeSocket *>(
              BLI_findlink(&output_node->inputs, 1));
          if (volume_input_socket) {
            LISTBASE_FOREACH (bNodeLink *, node_link, &world->nodetree->links) {
              if (node_link->tonode == output_node && node_link->tosock == volume_input_socket) {
                world->flag |= WO_USE_EEVEE_FINITE_VOLUME;
                /* Only display a warning message if we are sure this can be used by EEVEE. */
                if (only_uses_eevee_legacy_or_workbench) {
                  BLO_reportf_wrap(fd->reports,
                                   RPT_WARNING,
                                   RPT_("%s contains a volume shader that might need to be "
                                        "converted to object (see world volume panel)\n"),
                                   world->id.name + 2);
                }
              }
            }
          }
        }
      }
    }
  }

  if (!MAIN_VERSION_FILE_ATLEAST(bmain, 402, 33)) {
    constexpr int NTREE_EXECUTION_MODE_GPU = 2;

    LISTBASE_FOREACH (Scene *, scene, &bmain->scenes) {
      if (scene->nodetree) {
        if (scene->nodetree->execution_mode == NTREE_EXECUTION_MODE_GPU) {
          scene->r.compositor_device = SCE_COMPOSITOR_DEVICE_GPU;
        }
        scene->r.compositor_precision = scene->nodetree->precision;
      }
    }
  }

  if (!MAIN_VERSION_FILE_ATLEAST(bmain, 402, 34)) {
    float shadow_max_res_sun = 0.001f;
    float shadow_max_res_local = 0.001f;
    bool shadow_resolution_absolute = false;
    /* Try to get default resolution from scene setting. */
    LISTBASE_FOREACH (Scene *, scene, &bmain->scenes) {
      shadow_max_res_local = (2.0f * M_SQRT2) / scene->eevee.shadow_cube_size;
      /* Round to avoid weird numbers in the UI. */
      shadow_max_res_local = ceil(shadow_max_res_local * 1000.0f) / 1000.0f;
      shadow_resolution_absolute = true;
      break;
    }

    LISTBASE_FOREACH (Light *, light, &bmain->lights) {
      if (light->type == LA_SUN) {
        /* Sun are too complex to convert. Need user interaction. */
        light->shadow_maximum_resolution = shadow_max_res_sun;
        SET_FLAG_FROM_TEST(light->mode, false, LA_SHAD_RES_ABSOLUTE);
      }
      else {
        light->shadow_maximum_resolution = shadow_max_res_local;
        SET_FLAG_FROM_TEST(light->mode, shadow_resolution_absolute, LA_SHAD_RES_ABSOLUTE);
      }
    }
  }

  if (!MAIN_VERSION_FILE_ATLEAST(bmain, 402, 36)) {
    LISTBASE_FOREACH (Brush *, brush, &bmain->brushes) {
      /* Only for grease pencil brushes. */
      if (brush->gpencil_settings) {
        /* Use the `Scene` radius unit by default (confusingly named `BRUSH_LOCK_SIZE`).
         * Convert the radius to be the same visual size as in GPv2. */
        brush->flag |= BRUSH_LOCK_SIZE;
        brush->unprojected_radius = brush->size *
                                    blender::bke::greasepencil::LEGACY_RADIUS_CONVERSION_FACTOR;
      }
    }
  }

  if (!MAIN_VERSION_FILE_ATLEAST(bmain, 402, 37)) {
    const World *default_world = DNA_struct_default_get(World);
    LISTBASE_FOREACH (World *, world, &bmain->worlds) {
      world->sun_threshold = default_world->sun_threshold;
      world->sun_angle = default_world->sun_angle;
      world->sun_shadow_maximum_resolution = default_world->sun_shadow_maximum_resolution;
      /* Having the sun extracted is mandatory to keep the same look and avoid too much light
       * leaking compared to EEVEE-Legacy. But adding shadows might create performance overhead and
       * change the result in a very different way. So we disable shadows in older file. */
      world->flag &= ~WO_USE_SUN_SHADOW;
    }
  }

  if (!MAIN_VERSION_FILE_ATLEAST(bmain, 402, 38)) {
    LISTBASE_FOREACH (GreasePencil *, grease_pencil, &bmain->grease_pencils) {
      convert_grease_pencil_stroke_hardness_to_softness(grease_pencil);
    }
  }

  if (!MAIN_VERSION_FILE_ATLEAST(bmain, 402, 39)) {
    /* Unify cast shadow property with Cycles. */
    Scene *scene = static_cast<Scene *>(bmain->scenes.first);
    /* Be conservative, if there is no scene, still try to do the conversion as that can happen for
     * append and linking. We prefer breaking EEVEE rather than breaking Cycles here. */
    bool is_eevee = scene && STREQ(scene->r.engine, RE_engine_id_BLENDER_EEVEE);
    if (!is_eevee) {
      const Light *default_light = DNA_struct_default_get(Light);
      LISTBASE_FOREACH (Light *, light, &bmain->lights) {
        IDProperty *clight = version_cycles_properties_from_ID(&light->id);
        if (clight) {
          bool value = version_cycles_property_boolean(
              clight, "cast_shadow", default_light->mode & LA_SHADOW);
          SET_FLAG_FROM_TEST(light->mode, value, LA_SHADOW);
        }
      }
    }
  }

  if (!MAIN_VERSION_FILE_ATLEAST(bmain, 402, 40)) {
    LISTBASE_FOREACH (bNodeTree *, ntree, &bmain->nodetrees) {
      version_node_input_socket_name(ntree, FN_NODE_COMBINE_TRANSFORM, "Location", "Translation");
      version_node_output_socket_name(
          ntree, FN_NODE_SEPARATE_TRANSFORM, "Location", "Translation");
    }
  }

  if (!MAIN_VERSION_FILE_ATLEAST(bmain, 402, 41)) {
    const Light *default_light = DNA_struct_default_get(Light);
    LISTBASE_FOREACH (Light *, light, &bmain->lights) {
      light->shadow_jitter_overblur = default_light->shadow_jitter_overblur;
    }
  }

  if (!MAIN_VERSION_FILE_ATLEAST(bmain, 402, 43)) {
    const World *default_world = DNA_struct_default_get(World);
    LISTBASE_FOREACH (World *, world, &bmain->worlds) {
      world->sun_shadow_maximum_resolution = default_world->sun_shadow_maximum_resolution;
      world->sun_shadow_filter_radius = default_world->sun_shadow_filter_radius;
    }
  }

  if (!MAIN_VERSION_FILE_ATLEAST(bmain, 402, 44)) {
    const Scene *default_scene = DNA_struct_default_get(Scene);
    LISTBASE_FOREACH (Scene *, scene, &bmain->scenes) {
      scene->eevee.fast_gi_step_count = default_scene->eevee.fast_gi_step_count;
      scene->eevee.fast_gi_ray_count = default_scene->eevee.fast_gi_ray_count;
    }
  }

  if (!MAIN_VERSION_FILE_ATLEAST(bmain, 402, 45)) {
    LISTBASE_FOREACH (bScreen *, screen, &bmain->screens) {
      LISTBASE_FOREACH (ScrArea *, area, &screen->areabase) {
        LISTBASE_FOREACH (SpaceLink *, sl, &area->spacedata) {
          if (sl->spacetype == SPACE_VIEW3D) {
            View3D *v3d = reinterpret_cast<View3D *>(sl);
            v3d->flag2 |= V3D_SHOW_CAMERA_GUIDES;
          }
        }
      }
    }
  }

  if (!MAIN_VERSION_FILE_ATLEAST(bmain, 402, 46)) {
    const Scene *default_scene = DNA_struct_default_get(Scene);
    LISTBASE_FOREACH (Scene *, scene, &bmain->scenes) {
      scene->eevee.fast_gi_thickness_near = default_scene->eevee.fast_gi_thickness_near;
      scene->eevee.fast_gi_thickness_far = default_scene->eevee.fast_gi_thickness_far;
    }
  }
  if (!MAIN_VERSION_FILE_ATLEAST(bmain, 402, 48)) {
    LISTBASE_FOREACH (Object *, ob, &bmain->objects) {
      if (!ob->pose) {
        continue;
      }
      LISTBASE_FOREACH (bPoseChannel *, pchan, &ob->pose->chanbase) {
        pchan->custom_shape_wire_width = 1.0;
      }
    }
  }

  if (!MAIN_VERSION_FILE_ATLEAST(bmain, 402, 49)) {
    LISTBASE_FOREACH (bScreen *, screen, &bmain->screens) {
      LISTBASE_FOREACH (ScrArea *, area, &screen->areabase) {
        LISTBASE_FOREACH (SpaceLink *, sl, &area->spacedata) {
          if (sl->spacetype == SPACE_VIEW3D) {
            View3D *v3d = reinterpret_cast<View3D *>(sl);
            v3d->flag2 |= V3D_SHOW_CAMERA_PASSEPARTOUT;
          }
        }
      }
    }
  }

  if (!MAIN_VERSION_FILE_ATLEAST(bmain, 402, 50)) {
    LISTBASE_FOREACH (bNodeTree *, ntree, &bmain->nodetrees) {
      if (ntree->type != NTREE_GEOMETRY) {
        continue;
      }
      LISTBASE_FOREACH (bNode *, node, &ntree->nodes) {
        if (node->type != GEO_NODE_CAPTURE_ATTRIBUTE) {
          continue;
        }
        NodeGeometryAttributeCapture *storage = static_cast<NodeGeometryAttributeCapture *>(
            node->storage);
        if (storage->next_identifier > 0) {
          continue;
        }
        storage->capture_items_num = 1;
        storage->capture_items = MEM_cnew_array<NodeGeometryAttributeCaptureItem>(
            storage->capture_items_num, __func__);
        NodeGeometryAttributeCaptureItem &item = storage->capture_items[0];
        item.data_type = storage->data_type_legacy;
        item.identifier = storage->next_identifier++;
        item.name = BLI_strdup("Value");
      }
    }
  }

  if (!MAIN_VERSION_FILE_ATLEAST(bmain, 402, 53)) {
    LISTBASE_FOREACH (bScreen *, screen, &bmain->screens) {
      LISTBASE_FOREACH (ScrArea *, area, &screen->areabase) {
        LISTBASE_FOREACH (SpaceLink *, sl, &area->spacedata) {
          if (sl->spacetype == SPACE_NODE) {
            SpaceNode *snode = reinterpret_cast<SpaceNode *>(sl);
            snode->overlay.flag |= SN_OVERLAY_SHOW_REROUTE_AUTO_LABELS;
          }
        }
      }
    }
  }

  if (!MAIN_VERSION_FILE_ATLEAST(bmain, 402, 55)) {
    FOREACH_NODETREE_BEGIN (bmain, ntree, id) {
      if (ntree->type != NTREE_COMPOSIT) {
        continue;
      }
      LISTBASE_FOREACH (bNode *, node, &ntree->nodes) {
        if (node->type != CMP_NODE_CURVE_RGB) {
          continue;
        }

        CurveMapping &curve_mapping = *static_cast<CurveMapping *>(node->storage);

        /* Film-like tone only works with the combined curve, which is the fourth curve, so make
         * the combined curve current, as we now hide the rest of the curves since they no longer
         * have an effect. */
        if (curve_mapping.tone == CURVE_TONE_FILMLIKE) {
          curve_mapping.cur = 3;
        }
      }
    }
    FOREACH_NODETREE_END;
  }

  if (!MAIN_VERSION_FILE_ATLEAST(bmain, 403, 2)) {
    LISTBASE_FOREACH (bScreen *, screen, &bmain->screens) {
      LISTBASE_FOREACH (ScrArea *, area, &screen->areabase) {
        LISTBASE_FOREACH (SpaceLink *, space_link, &area->spacedata) {
          if (space_link->spacetype == SPACE_NODE) {
            SpaceNode *space_node = reinterpret_cast<SpaceNode *>(space_link);
            space_node->flag &= ~SNODE_FLAG_UNUSED_5;
          }
        }
      }
    }
  }

  if (!MAIN_VERSION_FILE_ATLEAST(bmain, 402, 60) ||
      (bmain->versionfile == 403 && !MAIN_VERSION_FILE_ATLEAST(bmain, 403, 3)))
  {
    /* Limit Rotation constraints from old files should use the legacy Limit
     * Rotation behavior. */
    LISTBASE_FOREACH (Object *, obj, &bmain->objects) {
      LISTBASE_FOREACH (bConstraint *, constraint, &obj->constraints) {
        if (constraint->type != CONSTRAINT_TYPE_ROTLIMIT) {
          continue;
        }
        static_cast<bRotLimitConstraint *>(constraint->data)->flag |= LIMIT_ROT_LEGACY_BEHAVIOR;
      }

      if (!obj->pose) {
        continue;
      }
      LISTBASE_FOREACH (bPoseChannel *, pbone, &obj->pose->chanbase) {
        LISTBASE_FOREACH (bConstraint *, constraint, &pbone->constraints) {
          if (constraint->type != CONSTRAINT_TYPE_ROTLIMIT) {
            continue;
          }
          static_cast<bRotLimitConstraint *>(constraint->data)->flag |= LIMIT_ROT_LEGACY_BEHAVIOR;
        }
      }
    }
  }

  if (!MAIN_VERSION_FILE_ATLEAST(bmain, 402, 61)) {
    /* LIGHT_PROBE_RESOLUTION_64 has been removed in EEVEE-Next as the tedrahedral mapping is to
     * low res to be usable. */
    LISTBASE_FOREACH (Scene *, scene, &bmain->scenes) {
      if (scene->eevee.gi_cubemap_resolution < 128) {
        scene->eevee.gi_cubemap_resolution = 128;
      }
    }
  }

  if (!MAIN_VERSION_FILE_ATLEAST(bmain, 402, 64)) {
    Scene *scene = static_cast<Scene *>(bmain->scenes.first);
    bool is_eevee_legacy = scene && STR_ELEM(scene->r.engine, RE_engine_id_BLENDER_EEVEE);
    if (is_eevee_legacy) {
      /* Re-apply versioning made for EEVEE-Next in 4.1 before it got delayed. */
      LISTBASE_FOREACH (Material *, material, &bmain->materials) {
        bool transparent_shadows = material->blend_shadow != MA_BS_SOLID;
        SET_FLAG_FROM_TEST(material->blend_flag, transparent_shadows, MA_BL_TRANSPARENT_SHADOW);
      }
      LISTBASE_FOREACH (Material *, mat, &bmain->materials) {
        mat->surface_render_method = (mat->blend_method == MA_BM_BLEND) ?
                                         MA_SURFACE_METHOD_FORWARD :
                                         MA_SURFACE_METHOD_DEFERRED;
      }
    }
  }

  if (!MAIN_VERSION_FILE_ATLEAST(bmain, 403, 3)) {
    LISTBASE_FOREACH (Brush *, brush, &bmain->brushes) {
      if (BrushGpencilSettings *settings = brush->gpencil_settings) {
        /* Copy the `draw_strength` value to the `alpha` value. */
        brush->alpha = settings->draw_strength;

        /* We approximate the simplify pixel threshold by taking the previous threshold (world
         * space) and dividing by the legacy radius conversion factor. This should generally give
         * reasonable "pixel" threshold values, at least for previous GPv2 defaults. */
        settings->simplify_px = settings->simplify_f /
                                blender::bke::greasepencil::LEGACY_RADIUS_CONVERSION_FACTOR * 0.1f;
      }
    }
  }

  if (!MAIN_VERSION_FILE_ATLEAST(bmain, 403, 4)) {
    LISTBASE_FOREACH (Scene *, scene, &bmain->scenes) {
      scene->view_settings.temperature = 6500.0f;
      scene->view_settings.tint = 10.0f;
    }
  }

  if (!MAIN_VERSION_FILE_ATLEAST(bmain, 403, 7)) {
    LISTBASE_FOREACH (Scene *, scene, &bmain->scenes) {
      SequencerToolSettings *sequencer_tool_settings = SEQ_tool_settings_ensure(scene);
      sequencer_tool_settings->snap_mode |= SEQ_SNAP_TO_PREVIEW_BORDERS |
                                            SEQ_SNAP_TO_PREVIEW_CENTER |
                                            SEQ_SNAP_TO_STRIPS_PREVIEW;
    }
  }

  if (!MAIN_VERSION_FILE_ATLEAST(bmain, 403, 8)) {
    update_paint_modes_for_brush_assets(*bmain);
  }

  if (!MAIN_VERSION_FILE_ATLEAST(bmain, 403, 9)) {
    fix_built_in_curve_attribute_defaults(bmain);
  }

  if (!MAIN_VERSION_FILE_ATLEAST(bmain, 403, 10)) {
    /* Initialize Color Balance node white point settings. */
    FOREACH_NODETREE_BEGIN (bmain, ntree, id) {
      if (ntree->type != NTREE_CUSTOM) {
        LISTBASE_FOREACH (bNode *, node, &ntree->nodes) {
          if (node->type == CMP_NODE_COLORBALANCE) {
            NodeColorBalance *n = static_cast<NodeColorBalance *>(node->storage);
            n->input_temperature = n->output_temperature = 6500.0f;
            n->input_tint = n->output_tint = 10.0f;
          }
        }
      }
    }
    FOREACH_NODETREE_END;
  }

  if (!MAIN_VERSION_FILE_ATLEAST(bmain, 403, 11)) {
    LISTBASE_FOREACH (Curves *, curves, &bmain->hair_curves) {
      curves->geometry.attributes_active_index = curves->attributes_active_index_legacy;
    }
  }

  if (!MAIN_VERSION_FILE_ATLEAST(bmain, 403, 13)) {
    Camera default_cam = *DNA_struct_default_get(Camera);
    LISTBASE_FOREACH (Camera *, camera, &bmain->cameras) {
      camera->central_cylindrical_range_u_min = default_cam.central_cylindrical_range_u_min;
      camera->central_cylindrical_range_u_max = default_cam.central_cylindrical_range_u_max;
      camera->central_cylindrical_range_v_min = default_cam.central_cylindrical_range_v_min;
      camera->central_cylindrical_range_v_max = default_cam.central_cylindrical_range_v_max;
      camera->central_cylindrical_radius = default_cam.central_cylindrical_radius;
    }
  }

  /* The File Output node now uses the linear color space setting of its stored image formats. So
   * we need to ensure the color space value is initialized to some sane default based on the image
   * type. Furthermore, the node now gained a new Save As Render option that is global to the node,
   * which will be used if Use Node Format is enabled for each input, so we potentially need to
   * disable Use Node Format in case inputs had different Save As render options. */
  if (!MAIN_VERSION_FILE_ATLEAST(bmain, 403, 14)) {
    FOREACH_NODETREE_BEGIN (bmain, ntree, id) {
      if (ntree->type != NTREE_COMPOSIT) {
        continue;
      }

      LISTBASE_FOREACH (bNode *, node, &ntree->nodes) {
        if (node->type != CMP_NODE_OUTPUT_FILE) {
          continue;
        }

        /* Initialize node format color space if it is not set. */
        NodeImageMultiFile *storage = static_cast<NodeImageMultiFile *>(node->storage);
        if (storage->format.linear_colorspace_settings.name[0] == '\0') {
          BKE_image_format_update_color_space_for_type(&storage->format);
        }

        if (BLI_listbase_is_empty(&node->inputs)) {
          continue;
        }

        /* Initialize input formats color space if it is not set. */
        LISTBASE_FOREACH (const bNodeSocket *, input, &node->inputs) {
          NodeImageMultiFileSocket *input_storage = static_cast<NodeImageMultiFileSocket *>(
              input->storage);
          if (input_storage->format.linear_colorspace_settings.name[0] == '\0') {
            BKE_image_format_update_color_space_for_type(&input_storage->format);
          }
        }

        /* EXR images don't use Save As Render. */
        if (ELEM(storage->format.imtype, R_IMF_IMTYPE_OPENEXR, R_IMF_IMTYPE_MULTILAYER)) {
          continue;
        }

        /* Find out if all inputs have the same Save As Render option. */
        const bNodeSocket *first_input = static_cast<bNodeSocket *>(node->inputs.first);
        const NodeImageMultiFileSocket *first_input_storage =
            static_cast<NodeImageMultiFileSocket *>(first_input->storage);
        const bool first_save_as_render = first_input_storage->save_as_render;
        bool all_inputs_have_same_save_as_render = true;
        LISTBASE_FOREACH (const bNodeSocket *, input, &node->inputs) {
          const NodeImageMultiFileSocket *input_storage = static_cast<NodeImageMultiFileSocket *>(
              input->storage);
          if (bool(input_storage->save_as_render) != first_save_as_render) {
            all_inputs_have_same_save_as_render = false;
            break;
          }
        }

        /* All inputs have the same save as render option, so we set the node Save As Render option
         * to that value, and we leave inputs as is. */
        if (all_inputs_have_same_save_as_render) {
          storage->save_as_render = first_save_as_render;
          continue;
        }

        /* For inputs that have Use Node Format enabled, we need to disabled it because otherwise
         * they will use the node's Save As Render option. It follows that we need to copy the
         * node's format to the input format. */
        LISTBASE_FOREACH (const bNodeSocket *, input, &node->inputs) {
          NodeImageMultiFileSocket *input_storage = static_cast<NodeImageMultiFileSocket *>(
              input->storage);

          if (!input_storage->use_node_format) {
            continue;
          }

          input_storage->use_node_format = false;
          input_storage->format = storage->format;
        }
      }
    }
    FOREACH_NODETREE_END;
  }

  if (!MAIN_VERSION_FILE_ATLEAST(bmain, 403, 15)) {
    using namespace blender;

    LISTBASE_FOREACH (Collection *, collection, &bmain->collections) {
      const ListBase *exporters = &collection->exporters;
      LISTBASE_FOREACH (CollectionExport *, data, exporters) {
        /* The name field should be empty at this point. */
        BLI_assert(data->name[0] == '\0');

        bke::FileHandlerType *fh = bke::file_handler_find(data->fh_idname);
        BKE_collection_exporter_name_set(exporters, data, fh ? fh->label : DATA_("Undefined"));
      }
    }
  }

  if (!MAIN_VERSION_FILE_ATLEAST(bmain, 403, 16)) {
    LISTBASE_FOREACH (Scene *, scene, &bmain->scenes) {
      scene->eevee.flag |= SCE_EEVEE_FAST_GI_ENABLED;
    }
  }

  if (!MAIN_VERSION_FILE_ATLEAST(bmain, 403, 17)) {
    FOREACH_NODETREE_BEGIN (bmain, tree, id) {
      if (tree->default_group_node_width == 0) {
        tree->default_group_node_width = GROUP_NODE_DEFAULT_WIDTH;
      }
    }
    FOREACH_NODETREE_END;
  }

  if (!MAIN_VERSION_FILE_ATLEAST(bmain, 403, 20)) {
    LISTBASE_FOREACH (bScreen *, screen, &bmain->screens) {
      LISTBASE_FOREACH (ScrArea *, area, &screen->areabase) {
        LISTBASE_FOREACH (SpaceLink *, sl, &area->spacedata) {
          if (sl->spacetype == SPACE_SEQ) {
            ARegion *region = BKE_area_find_region_type(area, RGN_TYPE_TOOLS);
            if (region != nullptr) {
              region->flag &= ~RGN_FLAG_HIDDEN;
            }
          }
        }
      }
    }
  }

  if (!MAIN_VERSION_FILE_ATLEAST(bmain, 403, 21)) {
<<<<<<< HEAD
    LISTBASE_FOREACH (Object *, object, &bmain->objects) {
      LISTBASE_FOREACH (ModifierData *, md, &object->modifiers) {
        if (md->type != eModifierType_Nodes) {
          continue;
        }
        NodesModifierData &nmd = *reinterpret_cast<NodesModifierData *>(md);
        if (nmd.bake_target == NODES_MODIFIER_BAKE_TARGET_INHERIT) {
          /* Use disk target for existing modifiers to avoid changing behavior. */
          nmd.bake_target = NODES_MODIFIER_BAKE_TARGET_DISK;
=======
    LISTBASE_FOREACH (bScreen *, screen, &bmain->screens) {
      LISTBASE_FOREACH (ScrArea *, area, &screen->areabase) {
        LISTBASE_FOREACH (SpaceLink *, sl, &area->spacedata) {
          if (sl->spacetype == SPACE_CLIP) {
            ARegion *region = BKE_area_find_region_type(area, RGN_TYPE_WINDOW);
            if (region != nullptr) {
              View2D *v2d = &region->v2d;
              v2d->flag &= ~V2D_VIEWSYNC_SCREEN_TIME;
            }
          }
>>>>>>> b6e022d9
        }
      }
    }
  }

  /**
   * Always bump subversion in BKE_blender_version.h when adding versioning
   * code here, and wrap it inside a MAIN_VERSION_FILE_ATLEAST check.
   *
   * \note Keep this message at the bottom of the function.
   */

  /* Always run this versioning; meshes are written with the legacy format which always needs to
   * be converted to the new format on file load. Can be moved to a subversion check in a larger
   * breaking release. */
  LISTBASE_FOREACH (Mesh *, mesh, &bmain->meshes) {
    blender::bke::mesh_sculpt_mask_to_generic(*mesh);
  }
}<|MERGE_RESOLUTION|>--- conflicted
+++ resolved
@@ -4585,17 +4585,6 @@
   }
 
   if (!MAIN_VERSION_FILE_ATLEAST(bmain, 403, 21)) {
-<<<<<<< HEAD
-    LISTBASE_FOREACH (Object *, object, &bmain->objects) {
-      LISTBASE_FOREACH (ModifierData *, md, &object->modifiers) {
-        if (md->type != eModifierType_Nodes) {
-          continue;
-        }
-        NodesModifierData &nmd = *reinterpret_cast<NodesModifierData *>(md);
-        if (nmd.bake_target == NODES_MODIFIER_BAKE_TARGET_INHERIT) {
-          /* Use disk target for existing modifiers to avoid changing behavior. */
-          nmd.bake_target = NODES_MODIFIER_BAKE_TARGET_DISK;
-=======
     LISTBASE_FOREACH (bScreen *, screen, &bmain->screens) {
       LISTBASE_FOREACH (ScrArea *, area, &screen->areabase) {
         LISTBASE_FOREACH (SpaceLink *, sl, &area->spacedata) {
@@ -4606,7 +4595,21 @@
               v2d->flag &= ~V2D_VIEWSYNC_SCREEN_TIME;
             }
           }
->>>>>>> b6e022d9
+        }
+      }
+    }
+  }
+
+  if (!MAIN_VERSION_FILE_ATLEAST(bmain, 403, 22)) {
+    LISTBASE_FOREACH (Object *, object, &bmain->objects) {
+      LISTBASE_FOREACH (ModifierData *, md, &object->modifiers) {
+        if (md->type != eModifierType_Nodes) {
+          continue;
+        }
+        NodesModifierData &nmd = *reinterpret_cast<NodesModifierData *>(md);
+        if (nmd.bake_target == NODES_MODIFIER_BAKE_TARGET_INHERIT) {
+          /* Use disk target for existing modifiers to avoid changing behavior. */
+          nmd.bake_target = NODES_MODIFIER_BAKE_TARGET_DISK;
         }
       }
     }
