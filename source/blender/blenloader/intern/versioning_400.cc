/* SPDX-FileCopyrightText: 2023 Blender Authors
 *
 * SPDX-License-Identifier: GPL-2.0-or-later */

/** \file
 * \ingroup blenloader
 */

#define DNA_DEPRECATED_ALLOW

#include <algorithm>
#include <cmath>

/* Define macros in `DNA_genfile.h`. */
#define DNA_GENFILE_VERSIONING_MACROS

#include "DNA_anim_types.h"
#include "DNA_brush_types.h"
#include "DNA_camera_types.h"
#include "DNA_curve_types.h"
#include "DNA_defaults.h"
#include "DNA_light_types.h"
#include "DNA_lightprobe_types.h"
#include "DNA_material_types.h"
#include "DNA_mesh_types.h"
#include "DNA_modifier_types.h"
#include "DNA_movieclip_types.h"
#include "DNA_scene_types.h"
#include "DNA_sequence_types.h"
#include "DNA_world_types.h"

#include "DNA_defaults.h"
#include "DNA_defs.h"
#include "DNA_genfile.h"
#include "DNA_particle_types.h"

#undef DNA_GENFILE_VERSIONING_MACROS

#include "BLI_assert.h"
#include "BLI_listbase.h"
#include "BLI_map.hh"
#include "BLI_math_rotation.h"
#include "BLI_math_vector.h"
#include "BLI_set.hh"
#include "BLI_string.h"
#include "BLI_string_ref.hh"

#include "BKE_anim_data.hh"
#include "BKE_animsys.h"
#include "BKE_armature.hh"
#include "BKE_attribute.hh"
#include "BKE_colortools.hh"
#include "BKE_curve.hh"
#include "BKE_customdata.hh"
#include "BKE_effect.h"
#include "BKE_grease_pencil.hh"
#include "BKE_idprop.hh"
#include "BKE_main.hh"
#include "BKE_material.h"
#include "BKE_mesh_legacy_convert.hh"
#include "BKE_nla.h"
#include "BKE_node_runtime.hh"
#include "BKE_scene.hh"
#include "BKE_tracking.h"

#include "IMB_imbuf_enums.h"

#include "SEQ_iterator.hh"
#include "SEQ_sequencer.hh"

#include "ANIM_armature_iter.hh"
#include "ANIM_bone_collections.hh"

#include "BLT_translation.hh"

#include "BLO_read_write.hh"
#include "BLO_readfile.hh"

#include "readfile.hh"

#include "versioning_common.hh"

// static CLG_LogRef LOG = {"blo.readfile.doversion"};

static void version_composite_nodetree_null_id(bNodeTree *ntree, Scene *scene)
{
  for (bNode *node : ntree->all_nodes()) {
    if (node->id == nullptr && ((node->type == CMP_NODE_R_LAYERS) ||
                                (node->type == CMP_NODE_CRYPTOMATTE &&
                                 node->custom1 == CMP_NODE_CRYPTOMATTE_SOURCE_RENDER)))
    {
      node->id = &scene->id;
    }
  }
}

/* Move bone-group color to the individual bones. */
static void version_bonegroup_migrate_color(Main *bmain)
{
  using PoseSet = blender::Set<bPose *>;
  blender::Map<bArmature *, PoseSet> armature_poses;

  /* Gather a mapping from armature to the poses that use it. */
  LISTBASE_FOREACH (Object *, ob, &bmain->objects) {
    if (ob->type != OB_ARMATURE || !ob->pose) {
      continue;
    }

    bArmature *arm = reinterpret_cast<bArmature *>(ob->data);
    BLI_assert_msg(GS(arm->id.name) == ID_AR,
                   "Expected ARMATURE object to have an Armature as data");

    /* There is no guarantee that the current state of poses is in sync with the Armature data.
     *
     * NOTE: No need to handle user reference-counting in readfile code. */
    BKE_pose_ensure(bmain, ob, arm, false);

    PoseSet &pose_set = armature_poses.lookup_or_add_default(arm);
    pose_set.add(ob->pose);
  }

  /* Move colors from the pose's bone-group to either the armature bones or the
   * pose bones, depending on how many poses use the Armature. */
  for (const PoseSet &pose_set : armature_poses.values()) {
    /* If the Armature is shared, the bone group colors might be different, and thus they have to
     * be stored on the pose bones. If the Armature is NOT shared, the bone colors can be stored
     * directly on the Armature bones. */
    const bool store_on_armature = pose_set.size() == 1;

    for (bPose *pose : pose_set) {
      LISTBASE_FOREACH (bPoseChannel *, pchan, &pose->chanbase) {
        const bActionGroup *bgrp = (const bActionGroup *)BLI_findlink(&pose->agroups,
                                                                      (pchan->agrp_index - 1));
        if (!bgrp) {
          continue;
        }

        BoneColor &bone_color = store_on_armature ? pchan->bone->color : pchan->color;
        bone_color.palette_index = bgrp->customCol;
        memcpy(&bone_color.custom, &bgrp->cs, sizeof(bone_color.custom));
      }
    }
  }
}

static void version_bonelayers_to_bonecollections(Main *bmain)
{
  char bcoll_name[MAX_NAME];
  char custom_prop_name[MAX_NAME];

  LISTBASE_FOREACH (bArmature *, arm, &bmain->armatures) {
    IDProperty *arm_idprops = IDP_GetProperties(&arm->id);

    BLI_assert_msg(arm->edbo == nullptr, "did not expect an Armature to be saved in edit mode");
    const uint layer_used = arm->layer_used;

    /* Construct a bone collection for each layer that contains at least one bone. */
    blender::Vector<std::pair<uint, BoneCollection *>> layermask_collection;
    for (uint layer = 0; layer < 32; ++layer) {
      const uint layer_mask = 1u << layer;
      if ((layer_used & layer_mask) == 0) {
        /* Layer is empty, so no need to convert to collection. */
        continue;
      }

      /* Construct a suitable name for this bone layer. */
      bcoll_name[0] = '\0';
      if (arm_idprops) {
        /* See if we can use the layer name from the Bone Manager add-on. This is a popular add-on
         * for managing bone layers and giving them names. */
        SNPRINTF(custom_prop_name, "layer_name_%u", layer);
        IDProperty *prop = IDP_GetPropertyFromGroup(arm_idprops, custom_prop_name);
        if (prop != nullptr && prop->type == IDP_STRING && IDP_String(prop)[0] != '\0') {
          SNPRINTF(bcoll_name, "Layer %u - %s", layer + 1, IDP_String(prop));
        }
      }
      if (bcoll_name[0] == '\0') {
        /* Either there was no name defined in the custom property, or
         * it was the empty string. */
        SNPRINTF(bcoll_name, "Layer %u", layer + 1);
      }

      /* Create a new bone collection for this layer. */
      BoneCollection *bcoll = ANIM_armature_bonecoll_new(arm, bcoll_name);
      layermask_collection.append(std::make_pair(layer_mask, bcoll));

      if ((arm->layer & layer_mask) == 0) {
        ANIM_bonecoll_hide(arm, bcoll);
      }
    }

    /* Iterate over the bones to assign them to their layers. */
    blender::animrig::ANIM_armature_foreach_bone(&arm->bonebase, [&](Bone *bone) {
      for (auto layer_bcoll : layermask_collection) {
        const uint layer_mask = layer_bcoll.first;
        if ((bone->layer & layer_mask) == 0) {
          continue;
        }

        BoneCollection *bcoll = layer_bcoll.second;
        ANIM_armature_bonecoll_assign(bcoll, bone);
      }
    });
  }
}

static void version_bonegroups_to_bonecollections(Main *bmain)
{
  LISTBASE_FOREACH (Object *, ob, &bmain->objects) {
    if (ob->type != OB_ARMATURE || !ob->pose) {
      continue;
    }

    /* Convert the bone groups on a bone-by-bone basis. */
    bArmature *arm = reinterpret_cast<bArmature *>(ob->data);
    bPose *pose = ob->pose;

    blender::Map<const bActionGroup *, BoneCollection *> collections_by_group;
    /* Convert all bone groups, regardless of whether they contain any bones. */
    LISTBASE_FOREACH (bActionGroup *, bgrp, &pose->agroups) {
      BoneCollection *bcoll = ANIM_armature_bonecoll_new(arm, bgrp->name);
      collections_by_group.add_new(bgrp, bcoll);

      /* Before now, bone visibility was determined by armature layers, and bone
       * groups did not have any impact on this. To retain the behavior, that
       * hiding all layers a bone is on hides the bone, the
       * bone-group-collections should be created hidden. */
      ANIM_bonecoll_hide(arm, bcoll);
    }

    /* Assign the bones to their bone group based collection. */
    LISTBASE_FOREACH (bPoseChannel *, pchan, &pose->chanbase) {
      /* Find the bone group of this pose channel. */
      const bActionGroup *bgrp = (const bActionGroup *)BLI_findlink(&pose->agroups,
                                                                    (pchan->agrp_index - 1));
      if (!bgrp) {
        continue;
      }

      /* Assign the bone. */
      BoneCollection *bcoll = collections_by_group.lookup(bgrp);
      ANIM_armature_bonecoll_assign(bcoll, pchan->bone);
    }

    /* The list of bone groups (pose->agroups) is intentionally left alone here. This will allow
     * for older versions of Blender to open the file with bone groups intact. Of course the bone
     * groups will not be updated any more, but this way the data at least survives an accidental
     * save with Blender 4.0. */
  }
}

/**
 * Change animation/drivers from "collections[..." to "collections_all[..." so
 * they remain stable when the bone collection hierarchy structure changes.
 */
static void version_bonecollection_anim(FCurve *fcurve)
{
  const blender::StringRef rna_path(fcurve->rna_path);
  constexpr char const *rna_path_prefix = "collections[";
  if (!rna_path.startswith(rna_path_prefix)) {
    return;
  }

  const std::string path_remainder(rna_path.drop_known_prefix(rna_path_prefix));
  MEM_freeN(fcurve->rna_path);
  fcurve->rna_path = BLI_sprintfN("collections_all[%s", path_remainder.c_str());
}

static void version_principled_bsdf_update_animdata(ID *owner_id, bNodeTree *ntree)
{
  ID *id = &ntree->id;
  AnimData *adt = BKE_animdata_from_id(id);

  LISTBASE_FOREACH (bNode *, node, &ntree->nodes) {
    if (node->type != SH_NODE_BSDF_PRINCIPLED) {
      continue;
    }

    char node_name_escaped[MAX_NAME * 2];
    BLI_str_escape(node_name_escaped, node->name, sizeof(node_name_escaped));
    std::string prefix = "nodes[\"" + std::string(node_name_escaped) + "\"].inputs";

    /* Remove animdata for inputs 18 (Transmission Roughness) and 3 (Subsurface Color). */
    BKE_animdata_fix_paths_remove(id, (prefix + "[18]").c_str());
    BKE_animdata_fix_paths_remove(id, (prefix + "[3]").c_str());

    /* Order is important here: If we e.g. want to change A->B and B->C, but perform A->B first,
     * then later we don't know whether a B entry is an original B (and therefore should be
     * changed to C) or used to be A and was already handled.
     * In practice, going reverse mostly works, the two notable dependency chains are:
     * - 8->13, then 2->8, then 9->2 (13 was changed before)
     * - 1->9, then 6->1 (9 was changed before)
     * - 4->10, then 21->4 (10 was changed before)
     *
     * 0 (Base Color) and 17 (Transmission) are fine as-is. */
    std::pair<int, int> remap_table[] = {
        {20, 27}, /* Emission Strength */
        {19, 26}, /* Emission */
        {16, 3},  /* IOR */
        {15, 19}, /* Clearcoat Roughness */
        {14, 18}, /* Clearcoat */
        {13, 25}, /* Sheen Tint */
        {12, 23}, /* Sheen */
        {11, 15}, /* Anisotropic Rotation */
        {10, 14}, /* Anisotropic */
        {8, 13},  /* Specular Tint */
        {2, 8},   /* Subsurface Radius */
        {9, 2},   /* Roughness */
        {7, 12},  /* Specular */
        {1, 9},   /* Subsurface Scale */
        {6, 1},   /* Metallic */
        {5, 11},  /* Subsurface Anisotropy */
        {4, 10},  /* Subsurface IOR */
        {21, 4}   /* Alpha */
    };
    for (const auto &entry : remap_table) {
      BKE_animdata_fix_paths_rename(
          id, adt, owner_id, prefix.c_str(), nullptr, nullptr, entry.first, entry.second, false);
    }
  }
}

static void versioning_eevee_shadow_settings(Object *object)
{
  /** EEVEE no longer uses the Material::blend_shadow property.
   * Instead, it uses Object::visibility_flag for disabling shadow casting
   */

  short *material_len = BKE_object_material_len_p(object);
  if (!material_len) {
    return;
  }

  using namespace blender;
  bool hide_shadows = *material_len > 0;
  for (int i : IndexRange(*material_len)) {
    Material *material = BKE_object_material_get(object, i + 1);
    if (!material || material->blend_shadow != MA_BS_NONE) {
      hide_shadows = false;
    }
  }

  /* Enable the hide_shadow flag only if there's not any shadow casting material. */
  SET_FLAG_FROM_TEST(object->visibility_flag, hide_shadows, OB_HIDE_SHADOW);
}

/**
 * Represents a source of transparency inside the closure part of a material node-tree.
 * Sources can be combined together down the tree to figure out where the source of the alpha is.
 * If there is multiple alpha source, we consider the tree as having complex alpha and don't do the
 * versioning.
 */
struct AlphaSource {
  enum AlphaState {
    /* Alpha input is 0. */
    ALPHA_OPAQUE = 0,
    /* Alpha input is 1. */
    ALPHA_FULLY_TRANSPARENT,
    /* Alpha is between 0 and 1, from a graph input or the result of one blending operation. */
    ALPHA_SEMI_TRANSPARENT,
    /* Alpha is unknown and the result of more than one blending operation. */
    ALPHA_COMPLEX_MIX
  };

  /* Socket that is the source of the potential semi-transparency. */
  bNodeSocket *socket = nullptr;
  /* State of the source. */
  AlphaState state;
  /* True if socket is transparency instead of alpha (e.g: `1-alpha`). */
  bool is_transparency = false;

  static AlphaSource alpha_source(bNodeSocket *fac, bool inverted = false)
  {
    return {fac, ALPHA_SEMI_TRANSPARENT, inverted};
  }
  static AlphaSource opaque()
  {
    return {nullptr, ALPHA_OPAQUE, false};
  }
  static AlphaSource fully_transparent(bNodeSocket *socket = nullptr, bool inverted = false)
  {
    return {socket, ALPHA_FULLY_TRANSPARENT, inverted};
  }
  static AlphaSource complex_alpha()
  {
    return {nullptr, ALPHA_COMPLEX_MIX, false};
  }

  bool is_opaque() const
  {
    return state == ALPHA_OPAQUE;
  }
  bool is_fully_transparent() const
  {
    return state == ALPHA_FULLY_TRANSPARENT;
  }
  bool is_transparent() const
  {
    return state != ALPHA_OPAQUE;
  }
  bool is_semi_transparent() const
  {
    return state == ALPHA_SEMI_TRANSPARENT;
  }
  bool is_complex() const
  {
    return state == ALPHA_COMPLEX_MIX;
  }

  /* Combine two source together with a blending parameter. */
  static AlphaSource mix(const AlphaSource &a, const AlphaSource &b, bNodeSocket *fac)
  {
    if (a.is_complex() || b.is_complex()) {
      return complex_alpha();
    }
    if (a.is_semi_transparent() || b.is_semi_transparent()) {
      return complex_alpha();
    }
    if (a.is_fully_transparent() && b.is_fully_transparent()) {
      return fully_transparent();
    }
    if (a.is_opaque() && b.is_opaque()) {
      return opaque();
    }
    /* Only one of them is fully transparent. */
    return alpha_source(fac, !a.is_transparent());
  }

  /* Combine two source together with an additive blending parameter. */
  static AlphaSource add(const AlphaSource &a, const AlphaSource &b)
  {
    if (a.is_complex() || b.is_complex()) {
      return complex_alpha();
    }
    if (a.is_semi_transparent() && b.is_transparent()) {
      return complex_alpha();
    }
    if (a.is_transparent() && b.is_semi_transparent()) {
      return complex_alpha();
    }
    /* Either one of them is opaque or they are both opaque. */
    return a.is_transparent() ? a : b;
  }
};

/**
 * WARNING: recursive.
 */
static AlphaSource versioning_eevee_alpha_source_get(bNodeSocket *socket, int depth = 0)
{
  if (depth > 100) {
    /* Protection against infinite / very long recursion.
     * Also a node-tree with that much depth is likely to not be compatible. */
    return AlphaSource::complex_alpha();
  }

  if (socket->link == nullptr) {
    /* Unconnected closure socket is always opaque black. */
    return AlphaSource::opaque();
  }

  bNode *node = socket->link->fromnode;

  switch (node->type) {
    case NODE_REROUTE: {
      return versioning_eevee_alpha_source_get(
          static_cast<bNodeSocket *>(BLI_findlink(&node->inputs, 0)), depth + 1);
    }

    case NODE_GROUP: {
      return AlphaSource::complex_alpha();
    }

    case SH_NODE_BSDF_TRANSPARENT: {
      bNodeSocket *socket = blender::bke::nodeFindSocket(node, SOCK_IN, "Color");
      if (socket->link == nullptr) {
        float *socket_color_value = version_cycles_node_socket_rgba_value(socket);
        if ((socket_color_value[0] == 0.0f) && (socket_color_value[1] == 0.0f) &&
            (socket_color_value[2] == 0.0f))
        {
          return AlphaSource::opaque();
        }
        if ((socket_color_value[0] == 1.0f) && (socket_color_value[1] == 1.0f) &&
            (socket_color_value[2] == 1.0f))
        {
          return AlphaSource::fully_transparent(socket, true);
        }
      }
      return AlphaSource::alpha_source(socket, true);
    }

    case SH_NODE_MIX_SHADER: {
      bNodeSocket *socket = blender::bke::nodeFindSocket(node, SOCK_IN, "Fac");
      AlphaSource src0 = versioning_eevee_alpha_source_get(
          static_cast<bNodeSocket *>(BLI_findlink(&node->inputs, 1)), depth + 1);
      AlphaSource src1 = versioning_eevee_alpha_source_get(
          static_cast<bNodeSocket *>(BLI_findlink(&node->inputs, 2)), depth + 1);

      if (socket->link == nullptr) {
        float socket_float_value = *version_cycles_node_socket_float_value(socket);
        if (socket_float_value == 0.0f) {
          return src0;
        }
        if (socket_float_value == 1.0f) {
          return src1;
        }
      }
      return AlphaSource::mix(src0, src1, socket);
    }

    case SH_NODE_ADD_SHADER: {
      AlphaSource src0 = versioning_eevee_alpha_source_get(
          static_cast<bNodeSocket *>(BLI_findlink(&node->inputs, 0)), depth + 1);
      AlphaSource src1 = versioning_eevee_alpha_source_get(
          static_cast<bNodeSocket *>(BLI_findlink(&node->inputs, 1)), depth + 1);
      return AlphaSource::add(src0, src1);
    }

    case SH_NODE_BSDF_PRINCIPLED: {
      bNodeSocket *socket = blender::bke::nodeFindSocket(node, SOCK_IN, "Alpha");
      if (socket->link == nullptr) {
        float socket_value = *version_cycles_node_socket_float_value(socket);
        if (socket_value == 0.0f) {
          return AlphaSource::fully_transparent(socket);
        }
        if (socket_value == 1.0f) {
          return AlphaSource::opaque();
        }
      }
      return AlphaSource::alpha_source(socket);
    }

    case SH_NODE_EEVEE_SPECULAR: {
      bNodeSocket *socket = blender::bke::nodeFindSocket(node, SOCK_IN, "Transparency");
      if (socket->link == nullptr) {
        float socket_value = *version_cycles_node_socket_float_value(socket);
        if (socket_value == 0.0f) {
          return AlphaSource::fully_transparent(socket, true);
        }
        if (socket_value == 1.0f) {
          return AlphaSource::opaque();
        }
      }
      return AlphaSource::alpha_source(socket, true);
    }

    default:
      return AlphaSource::opaque();
  }
}

/**
 * This function detect the alpha input of a material node-tree and then convert the input alpha to
 * a step function, either statically or using a math node when there is some value plugged in.
 * If the closure mixture mix some alpha more than once, we cannot convert automatically and keep
 * the same behavior. So we bail out in this case.
 *
 * Only handles the closure tree from the output node.
 */
static bool versioning_eevee_material_blend_mode_settings(bNodeTree *ntree, float threshold)
{
  bNode *output_node = version_eevee_output_node_get(ntree, SH_NODE_OUTPUT_MATERIAL);
  if (output_node == nullptr) {
    return true;
  }
  bNodeSocket *surface_socket = blender::bke::nodeFindSocket(output_node, SOCK_IN, "Surface");

  AlphaSource alpha = versioning_eevee_alpha_source_get(surface_socket);

  if (alpha.is_complex()) {
    return false;
  }
  if (alpha.socket == nullptr) {
    return true;
  }

  bool is_opaque = (threshold == 2.0f);
  if (is_opaque) {
    if (alpha.socket->link != nullptr) {
      blender::bke::nodeRemLink(ntree, alpha.socket->link);
    }

    float value = (alpha.is_transparency) ? 0.0f : 1.0f;
    float values[4] = {value, value, value, 1.0f};

    /* Set default value to opaque. */
    if (alpha.socket->type == SOCK_RGBA) {
      copy_v4_v4(version_cycles_node_socket_rgba_value(alpha.socket), values);
    }
    else {
      *version_cycles_node_socket_float_value(alpha.socket) = value;
    }
  }
  else {
    if (alpha.socket->link != nullptr) {
      /* Insert math node. */
      bNode *to_node = alpha.socket->link->tonode;
      bNode *from_node = alpha.socket->link->fromnode;
      bNodeSocket *to_socket = alpha.socket->link->tosock;
      bNodeSocket *from_socket = alpha.socket->link->fromsock;
      blender::bke::nodeRemLink(ntree, alpha.socket->link);

      bNode *math_node = blender::bke::nodeAddNode(nullptr, ntree, "ShaderNodeMath");
      math_node->custom1 = NODE_MATH_GREATER_THAN;
      math_node->flag |= NODE_HIDDEN;
      math_node->parent = to_node->parent;
      math_node->locx = to_node->locx - math_node->width - 30;
      math_node->locy = min_ff(to_node->locy, from_node->locy);

      bNodeSocket *input_1 = static_cast<bNodeSocket *>(BLI_findlink(&math_node->inputs, 0));
      bNodeSocket *input_2 = static_cast<bNodeSocket *>(BLI_findlink(&math_node->inputs, 1));
      bNodeSocket *output = static_cast<bNodeSocket *>(math_node->outputs.first);
      bNodeSocket *alpha_sock = input_1;
      bNodeSocket *threshold_sock = input_2;

      blender::bke::nodeAddLink(ntree, from_node, from_socket, math_node, alpha_sock);
      blender::bke::nodeAddLink(ntree, math_node, output, to_node, to_socket);

      *version_cycles_node_socket_float_value(threshold_sock) = alpha.is_transparency ?
                                                                    1.0f - threshold :
                                                                    threshold;
    }
    else {
      /* Modify alpha value directly. */
      if (alpha.socket->type == SOCK_RGBA) {
        float *default_value = version_cycles_node_socket_rgba_value(alpha.socket);
        float sum = default_value[0] + default_value[1] + default_value[2];
        /* Don't do the division if possible to avoid float imprecision. */
        float avg = (sum >= 3.0f) ? 1.0f : (sum / 3.0f);
        float value = float((alpha.is_transparency) ? (avg > 1.0f - threshold) :
                                                      (avg > threshold));
        float values[4] = {value, value, value, 1.0f};
        copy_v4_v4(default_value, values);
      }
      else {
        float *default_value = version_cycles_node_socket_float_value(alpha.socket);
        *default_value = float((alpha.is_transparency) ? (*default_value > 1.0f - threshold) :
                                                         (*default_value > threshold));
      }
    }
  }
  return true;
}

static void versioning_replace_splitviewer(bNodeTree *ntree)
{
  /* Split viewer was replaced with a regular split node, so add a viewer node,
   * and link it to the new split node to achieve the same behavior of the split viewer node. */

  LISTBASE_FOREACH_MUTABLE (bNode *, node, &ntree->nodes) {
    if (node->type != CMP_NODE_SPLITVIEWER__DEPRECATED) {
      continue;
    }

    STRNCPY(node->idname, "CompositorNodeSplit");
    node->type = CMP_NODE_SPLIT;
    MEM_freeN(node->storage);
    node->storage = nullptr;

    bNode *viewer_node = blender::bke::nodeAddStaticNode(nullptr, ntree, CMP_NODE_VIEWER);
    /* Nodes are created stacked on top of each other, so separate them a bit. */
    viewer_node->locx = node->locx + node->width + viewer_node->width / 4.0f;
    viewer_node->locy = node->locy;
    viewer_node->flag &= ~NODE_PREVIEW;

    bNodeSocket *split_out_socket = blender::bke::nodeAddStaticSocket(
        ntree, node, SOCK_OUT, SOCK_IMAGE, PROP_NONE, "Image", "Image");
    bNodeSocket *viewer_in_socket = blender::bke::nodeFindSocket(viewer_node, SOCK_IN, "Image");

    blender::bke::nodeAddLink(ntree, node, split_out_socket, viewer_node, viewer_in_socket);
  }
}

/**
 * Exit NLA tweakmode when the AnimData struct has insufficient information.
 *
 * When NLA tweakmode is enabled, Blender expects certain pointers to be set up
 * correctly, and if that fails, can crash. This function ensures that
 * everything is consistent, by exiting tweakmode everywhere there's missing
 * pointers.
 *
 * This shouldn't happen, but the example blend file attached to #119615 needs
 * this.
 */
static void version_nla_tweakmode_incomplete(Main *bmain)
{
  bool any_valid_tweakmode_left = false;

  ID *id;
  FOREACH_MAIN_ID_BEGIN (bmain, id) {
    AnimData *adt = BKE_animdata_from_id(id);
    if (!adt || !(adt->flag & ADT_NLA_EDIT_ON)) {
      continue;
    }

    if (adt->act_track && adt->actstrip) {
      /* Expected case. */
      any_valid_tweakmode_left = true;
      continue;
    }

    /* Not enough info in the blend file to reliably stay in tweak mode. This is the most important
     * part of this versioning code, as it prevents future nullptr access. */
    BKE_nla_tweakmode_exit(adt);
  }
  FOREACH_MAIN_ID_END;

  if (any_valid_tweakmode_left) {
    /* There are still NLA strips correctly in tweak mode. */
    return;
  }

  /* Nothing is in a valid tweakmode, so just disable the corresponding flags on all scenes. */
  LISTBASE_FOREACH (Scene *, scene, &bmain->scenes) {
    scene->flag &= ~SCE_NLA_EDIT_ON;
  }
}

void do_versions_after_linking_400(FileData *fd, Main *bmain)
{
  if (!MAIN_VERSION_FILE_ATLEAST(bmain, 400, 9)) {
    /* Fix area light scaling. */
    LISTBASE_FOREACH (Light *, light, &bmain->lights) {
      light->energy = light->energy_deprecated;
      if (light->type == LA_AREA) {
        light->energy *= M_PI_4;
      }
    }

    /* XXX This was added several years ago in 'lib_link` code of Scene... Should be safe enough
     * here. */
    LISTBASE_FOREACH (Scene *, scene, &bmain->scenes) {
      if (scene->nodetree) {
        version_composite_nodetree_null_id(scene->nodetree, scene);
      }
    }

    /* XXX This was added many years ago (1c19940198) in 'lib_link` code of particles as a bug-fix.
     * But this is actually versioning. Should be safe enough here. */
    LISTBASE_FOREACH (ParticleSettings *, part, &bmain->particles) {
      if (!part->effector_weights) {
        part->effector_weights = BKE_effector_add_weights(part->force_group);
      }
    }

    /* Object proxies have been deprecated sine 3.x era, so their update & sanity check can now
     * happen in do_versions code. */
    LISTBASE_FOREACH (Object *, ob, &bmain->objects) {
      if (ob->proxy) {
        /* Paranoia check, actually a proxy_from pointer should never be written... */
        if (!ID_IS_LINKED(ob->proxy)) {
          ob->proxy->proxy_from = nullptr;
          ob->proxy = nullptr;

          if (ob->id.lib) {
            BLO_reportf_wrap(fd->reports,
                             RPT_INFO,
                             RPT_("Proxy lost from object %s lib %s\n"),
                             ob->id.name + 2,
                             ob->id.lib->filepath);
          }
          else {
            BLO_reportf_wrap(fd->reports,
                             RPT_INFO,
                             RPT_("Proxy lost from object %s lib <NONE>\n"),
                             ob->id.name + 2);
          }
          fd->reports->count.missing_obproxies++;
        }
        else {
          /* This triggers object_update to always use a copy. */
          ob->proxy->proxy_from = ob;
        }
      }
    }
  }

  if (!MAIN_VERSION_FILE_ATLEAST(bmain, 400, 21)) {
    if (!DNA_struct_member_exists(fd->filesdna, "bPoseChannel", "BoneColor", "color")) {
      version_bonegroup_migrate_color(bmain);
    }

    if (!DNA_struct_member_exists(fd->filesdna, "bArmature", "ListBase", "collections")) {
      version_bonelayers_to_bonecollections(bmain);
      version_bonegroups_to_bonecollections(bmain);
    }
  }

  if (!MAIN_VERSION_FILE_ATLEAST(bmain, 400, 24)) {
    FOREACH_NODETREE_BEGIN (bmain, ntree, id) {
      if (ntree->type == NTREE_SHADER) {
        /* Convert animdata on the Principled BSDF sockets. */
        version_principled_bsdf_update_animdata(id, ntree);
      }
    }
    FOREACH_NODETREE_END;
  }

  if (!MAIN_VERSION_FILE_ATLEAST(bmain, 400, 34)) {
    BKE_mesh_legacy_face_map_to_generic(bmain);
  }

  if (!MAIN_VERSION_FILE_ATLEAST(bmain, 401, 5)) {
    Scene *scene = static_cast<Scene *>(bmain->scenes.first);
    bool is_cycles = scene && STREQ(scene->r.engine, RE_engine_id_CYCLES);
    if (!is_cycles) {
      LISTBASE_FOREACH (Object *, object, &bmain->objects) {
        versioning_eevee_shadow_settings(object);
      }
    }
  }

  if (!MAIN_VERSION_FILE_ATLEAST(bmain, 401, 23)) {
    version_nla_tweakmode_incomplete(bmain);
  }

  if (!MAIN_VERSION_FILE_ATLEAST(bmain, 402, 15)) {
    /* Change drivers and animation on "armature.collections" to
     * ".collections_all", so that they are drawn correctly in the tree view,
     * and keep working when the collection is moved around in the hierarchy. */
    LISTBASE_FOREACH (bArmature *, arm, &bmain->armatures) {
      AnimData *adt = BKE_animdata_from_id(&arm->id);
      if (!adt) {
        continue;
      }

      LISTBASE_FOREACH (FCurve *, fcurve, &adt->drivers) {
        version_bonecollection_anim(fcurve);
      }
      if (adt->action) {
        LISTBASE_FOREACH (FCurve *, fcurve, &adt->action->curves) {
          version_bonecollection_anim(fcurve);
        }
      }
    }
  }

  if (!MAIN_VERSION_FILE_ATLEAST(bmain, 402, 23)) {
    /* Shift animation data to accommodate the new Roughness input. */
    version_node_socket_index_animdata(
        bmain, NTREE_SHADER, SH_NODE_SUBSURFACE_SCATTERING, 4, 1, 5);
  }

  /**
   * Always bump subversion in BKE_blender_version.h when adding versioning
   * code here, and wrap it inside a MAIN_VERSION_FILE_ATLEAST check.
   *
   * \note Keep this message at the bottom of the function.
   */
}

static void version_mesh_legacy_to_struct_of_array_format(Mesh &mesh)
{
  BKE_mesh_legacy_convert_flags_to_selection_layers(&mesh);
  BKE_mesh_legacy_convert_flags_to_hide_layers(&mesh);
  BKE_mesh_legacy_convert_uvs_to_generic(&mesh);
  BKE_mesh_legacy_convert_mpoly_to_material_indices(&mesh);
  BKE_mesh_legacy_sharp_faces_from_flags(&mesh);
  BKE_mesh_legacy_bevel_weight_to_layers(&mesh);
  BKE_mesh_legacy_sharp_edges_from_flags(&mesh);
  BKE_mesh_legacy_face_set_to_generic(&mesh);
  BKE_mesh_legacy_edge_crease_to_layers(&mesh);
  BKE_mesh_legacy_uv_seam_from_flags(&mesh);
  BKE_mesh_legacy_convert_verts_to_positions(&mesh);
  BKE_mesh_legacy_attribute_flags_to_strings(&mesh);
  BKE_mesh_legacy_convert_loops_to_corners(&mesh);
  BKE_mesh_legacy_convert_polys_to_offsets(&mesh);
  BKE_mesh_legacy_convert_edges_to_generic(&mesh);
}

static void version_motion_tracking_legacy_camera_object(MovieClip &movieclip)
{
  MovieTracking &tracking = movieclip.tracking;
  MovieTrackingObject *active_tracking_object = BKE_tracking_object_get_active(&tracking);
  MovieTrackingObject *tracking_camera_object = BKE_tracking_object_get_camera(&tracking);

  BLI_assert(tracking_camera_object != nullptr);

  if (BLI_listbase_is_empty(&tracking_camera_object->tracks)) {
    tracking_camera_object->tracks = tracking.tracks_legacy;
    active_tracking_object->active_track = tracking.act_track_legacy;
  }

  if (BLI_listbase_is_empty(&tracking_camera_object->plane_tracks)) {
    tracking_camera_object->plane_tracks = tracking.plane_tracks_legacy;
    active_tracking_object->active_plane_track = tracking.act_plane_track_legacy;
  }

  if (tracking_camera_object->reconstruction.cameras == nullptr) {
    tracking_camera_object->reconstruction = tracking.reconstruction_legacy;
  }

  /* Clear pointers in the legacy storage.
   * Always do it, in the case something got missed in the logic above, so that the legacy storage
   * is always ensured to be empty after load. */
  BLI_listbase_clear(&tracking.tracks_legacy);
  BLI_listbase_clear(&tracking.plane_tracks_legacy);
  tracking.act_track_legacy = nullptr;
  tracking.act_plane_track_legacy = nullptr;
  memset(&tracking.reconstruction_legacy, 0, sizeof(tracking.reconstruction_legacy));
}

static void version_movieclips_legacy_camera_object(Main *bmain)
{
  LISTBASE_FOREACH (MovieClip *, movieclip, &bmain->movieclips) {
    version_motion_tracking_legacy_camera_object(*movieclip);
  }
}

/* Version VertexWeightEdit modifier to make existing weights exclusive of the threshold. */
static void version_vertex_weight_edit_preserve_threshold_exclusivity(Main *bmain)
{
  LISTBASE_FOREACH (Object *, ob, &bmain->objects) {
    if (ob->type != OB_MESH) {
      continue;
    }

    LISTBASE_FOREACH (ModifierData *, md, &ob->modifiers) {
      if (md->type == eModifierType_WeightVGEdit) {
        WeightVGEditModifierData *wmd = reinterpret_cast<WeightVGEditModifierData *>(md);
        wmd->add_threshold = nexttoward(wmd->add_threshold, 2.0);
        wmd->rem_threshold = nexttoward(wmd->rem_threshold, -1.0);
      }
    }
  }
}

static void version_mesh_crease_generic(Main &bmain)
{
  LISTBASE_FOREACH (Mesh *, mesh, &bmain.meshes) {
    BKE_mesh_legacy_crease_to_generic(mesh);
  }

  LISTBASE_FOREACH (bNodeTree *, ntree, &bmain.nodetrees) {
    if (ntree->type == NTREE_GEOMETRY) {
      LISTBASE_FOREACH (bNode *, node, &ntree->nodes) {
        if (STR_ELEM(node->idname,
                     "GeometryNodeStoreNamedAttribute",
                     "GeometryNodeInputNamedAttribute"))
        {
          bNodeSocket *socket = blender::bke::nodeFindSocket(node, SOCK_IN, "Name");
          if (STREQ(socket->default_value_typed<bNodeSocketValueString>()->value, "crease")) {
            STRNCPY(socket->default_value_typed<bNodeSocketValueString>()->value, "crease_edge");
          }
        }
      }
    }
  }

  LISTBASE_FOREACH (Object *, object, &bmain.objects) {
    LISTBASE_FOREACH (ModifierData *, md, &object->modifiers) {
      if (md->type != eModifierType_Nodes) {
        continue;
      }
      if (IDProperty *settings = reinterpret_cast<NodesModifierData *>(md)->settings.properties) {
        LISTBASE_FOREACH (IDProperty *, prop, &settings->data.group) {
          if (blender::StringRef(prop->name).endswith("_attribute_name")) {
            if (STREQ(IDP_String(prop), "crease")) {
              IDP_AssignString(prop, "crease_edge");
            }
          }
        }
      }
    }
  }
}

static void versioning_replace_legacy_glossy_node(bNodeTree *ntree)
{
  LISTBASE_FOREACH (bNode *, node, &ntree->nodes) {
    if (node->type == SH_NODE_BSDF_GLOSSY_LEGACY) {
      STRNCPY(node->idname, "ShaderNodeBsdfAnisotropic");
      node->type = SH_NODE_BSDF_GLOSSY;
    }
  }
}

static void versioning_remove_microfacet_sharp_distribution(bNodeTree *ntree)
{
  /* Find all glossy, glass and refraction BSDF nodes that have their distribution
   * set to SHARP and set them to GGX, disconnect any link to the Roughness input
   * and set its value to zero. */
  LISTBASE_FOREACH (bNode *, node, &ntree->nodes) {
    if (!ELEM(node->type, SH_NODE_BSDF_GLOSSY, SH_NODE_BSDF_GLASS, SH_NODE_BSDF_REFRACTION)) {
      continue;
    }
    if (node->custom1 != SHD_GLOSSY_SHARP_DEPRECATED) {
      continue;
    }

    node->custom1 = SHD_GLOSSY_GGX;
    LISTBASE_FOREACH (bNodeSocket *, socket, &node->inputs) {
      if (!STREQ(socket->identifier, "Roughness")) {
        continue;
      }

      if (socket->link != nullptr) {
        blender::bke::nodeRemLink(ntree, socket->link);
      }
      bNodeSocketValueFloat *socket_value = (bNodeSocketValueFloat *)socket->default_value;
      socket_value->value = 0.0f;

      break;
    }
  }
}

static void version_replace_texcoord_normal_socket(bNodeTree *ntree)
{
  /* The normal of a spot light was set to the incoming light direction, replace with the
   * `Incoming` socket from the Geometry shader node. */
  bNode *geometry_node = nullptr;
  bNode *transform_node = nullptr;
  bNodeSocket *incoming_socket = nullptr;
  bNodeSocket *vec_in_socket = nullptr;
  bNodeSocket *vec_out_socket = nullptr;

  LISTBASE_FOREACH_MUTABLE (bNodeLink *, link, &ntree->links) {
    if (link->fromnode->type == SH_NODE_TEX_COORD && STREQ(link->fromsock->identifier, "Normal")) {
      if (geometry_node == nullptr) {
        geometry_node = blender::bke::nodeAddStaticNode(nullptr, ntree, SH_NODE_NEW_GEOMETRY);
        incoming_socket = blender::bke::nodeFindSocket(geometry_node, SOCK_OUT, "Incoming");

        transform_node = blender::bke::nodeAddStaticNode(nullptr, ntree, SH_NODE_VECT_TRANSFORM);
        vec_in_socket = blender::bke::nodeFindSocket(transform_node, SOCK_IN, "Vector");
        vec_out_socket = blender::bke::nodeFindSocket(transform_node, SOCK_OUT, "Vector");

        NodeShaderVectTransform *nodeprop = (NodeShaderVectTransform *)transform_node->storage;
        nodeprop->type = SHD_VECT_TRANSFORM_TYPE_NORMAL;

        blender::bke::nodeAddLink(
            ntree, geometry_node, incoming_socket, transform_node, vec_in_socket);
      }
      blender::bke::nodeAddLink(ntree, transform_node, vec_out_socket, link->tonode, link->tosock);
      blender::bke::nodeRemLink(ntree, link);
    }
  }
}

static void version_principled_transmission_roughness(bNodeTree *ntree)
{
  LISTBASE_FOREACH (bNode *, node, &ntree->nodes) {
    if (node->type != SH_NODE_BSDF_PRINCIPLED) {
      continue;
    }
    bNodeSocket *sock = blender::bke::nodeFindSocket(node, SOCK_IN, "Transmission Roughness");
    if (sock != nullptr) {
      blender::bke::nodeRemoveSocket(ntree, node, sock);
    }
  }
}

/* Convert legacy Velvet BSDF nodes into the new Sheen BSDF node. */
static void version_replace_velvet_sheen_node(bNodeTree *ntree)
{
  LISTBASE_FOREACH (bNode *, node, &ntree->nodes) {
    if (node->type == SH_NODE_BSDF_SHEEN) {
      STRNCPY(node->idname, "ShaderNodeBsdfSheen");

      bNodeSocket *sigmaInput = blender::bke::nodeFindSocket(node, SOCK_IN, "Sigma");
      if (sigmaInput != nullptr) {
        node->custom1 = SHD_SHEEN_ASHIKHMIN;
        STRNCPY(sigmaInput->identifier, "Roughness");
        STRNCPY(sigmaInput->name, "Roughness");
      }
    }
  }
}

/* Convert sheen inputs on the Principled BSDF. */
static void version_principled_bsdf_sheen(bNodeTree *ntree)
{
  auto check_node = [](const bNode *node) {
    return (node->type == SH_NODE_BSDF_PRINCIPLED) &&
           (blender::bke::nodeFindSocket(node, SOCK_IN, "Sheen Roughness") == nullptr);
  };
  auto update_input = [ntree](bNode *node, bNodeSocket *input) {
    /* Change socket type to Color. */
    blender::bke::nodeModifySocketTypeStatic(ntree, node, input, SOCK_RGBA, 0);

    /* Account for the change in intensity between the old and new model.
     * If the Sheen input is set to a fixed value, adjust it and set the tint to white.
     * Otherwise, if it's connected, keep it as-is but set the tint to 0.2 instead. */
    bNodeSocket *sheen = blender::bke::nodeFindSocket(node, SOCK_IN, "Sheen");
    if (sheen != nullptr && sheen->link == nullptr) {
      *version_cycles_node_socket_float_value(sheen) *= 0.2f;

      static float default_value[] = {1.0f, 1.0f, 1.0f, 1.0f};
      copy_v4_v4(version_cycles_node_socket_rgba_value(input), default_value);
    }
    else {
      static float default_value[] = {0.2f, 0.2f, 0.2f, 1.0f};
      copy_v4_v4(version_cycles_node_socket_rgba_value(input), default_value);
    }
  };
  auto update_input_link = [](bNode *, bNodeSocket *, bNode *, bNodeSocket *) {
    /* Don't replace the link here, tint works differently enough now to make conversion
     * impractical. */
  };

  version_update_node_input(ntree, check_node, "Sheen Tint", update_input, update_input_link);
}

/* Convert EEVEE-Legacy refraction depth to EEVEE-Next thickness tree. */
static void version_refraction_depth_to_thickness_value(bNodeTree *ntree, float thickness)
{
  LISTBASE_FOREACH (bNode *, node, &ntree->nodes) {
    if (node->type != SH_NODE_OUTPUT_MATERIAL) {
      continue;
    }

    bNodeSocket *thickness_socket = blender::bke::nodeFindSocket(node, SOCK_IN, "Thickness");
    if (thickness_socket == nullptr) {
      continue;
    }

    bool has_link = false;
    LISTBASE_FOREACH (bNodeLink *, link, &ntree->links) {
      if (link->tosock == thickness_socket) {
        /* Something is already plugged in. Don't modify anything. */
        has_link = true;
      }
    }

    if (has_link) {
      continue;
    }
    bNode *value_node = blender::bke::nodeAddStaticNode(nullptr, ntree, SH_NODE_VALUE);
    value_node->parent = node->parent;
    value_node->locx = node->locx;
    value_node->locy = node->locy - 160.0f;
    bNodeSocket *socket_value = blender::bke::nodeFindSocket(value_node, SOCK_OUT, "Value");

    *version_cycles_node_socket_float_value(socket_value) = thickness;

    blender::bke::nodeAddLink(ntree, value_node, socket_value, node, thickness_socket);
  }

  version_socket_update_is_used(ntree);
}

static void versioning_update_noise_texture_node(bNodeTree *ntree)
{
  LISTBASE_FOREACH (bNode *, node, &ntree->nodes) {
    if (node->type != SH_NODE_TEX_NOISE) {
      continue;
    }

    (static_cast<NodeTexNoise *>(node->storage))->type = SHD_NOISE_FBM;

    bNodeSocket *roughness_socket = blender::bke::nodeFindSocket(node, SOCK_IN, "Roughness");
    if (roughness_socket == nullptr) {
      /* Noise Texture node was created before the Roughness input was added. */
      continue;
    }

    float *roughness = version_cycles_node_socket_float_value(roughness_socket);

    bNodeLink *roughness_link = nullptr;
    bNode *roughness_from_node = nullptr;
    bNodeSocket *roughness_from_socket = nullptr;

    LISTBASE_FOREACH (bNodeLink *, link, &ntree->links) {
      /* Find links, nodes and sockets. */
      if (link->tosock == roughness_socket) {
        roughness_link = link;
        roughness_from_node = link->fromnode;
        roughness_from_socket = link->fromsock;
      }
    }

    if (roughness_link != nullptr) {
      /* Add Clamp node before Roughness input. */

      bNode *clamp_node = blender::bke::nodeAddStaticNode(nullptr, ntree, SH_NODE_CLAMP);
      clamp_node->parent = node->parent;
      clamp_node->custom1 = NODE_CLAMP_MINMAX;
      clamp_node->locx = node->locx;
      clamp_node->locy = node->locy - 300.0f;
      clamp_node->flag |= NODE_HIDDEN;
      bNodeSocket *clamp_socket_value = blender::bke::nodeFindSocket(clamp_node, SOCK_IN, "Value");
      bNodeSocket *clamp_socket_min = blender::bke::nodeFindSocket(clamp_node, SOCK_IN, "Min");
      bNodeSocket *clamp_socket_max = blender::bke::nodeFindSocket(clamp_node, SOCK_IN, "Max");
      bNodeSocket *clamp_socket_out = blender::bke::nodeFindSocket(clamp_node, SOCK_OUT, "Result");

      *version_cycles_node_socket_float_value(clamp_socket_min) = 0.0f;
      *version_cycles_node_socket_float_value(clamp_socket_max) = 1.0f;

      blender::bke::nodeRemLink(ntree, roughness_link);
      blender::bke::nodeAddLink(
          ntree, roughness_from_node, roughness_from_socket, clamp_node, clamp_socket_value);
      blender::bke::nodeAddLink(ntree, clamp_node, clamp_socket_out, node, roughness_socket);
    }
    else {
      *roughness = std::clamp(*roughness, 0.0f, 1.0f);
    }
  }

  version_socket_update_is_used(ntree);
}

static void versioning_replace_musgrave_texture_node(bNodeTree *ntree)
{
  version_node_input_socket_name(ntree, SH_NODE_TEX_MUSGRAVE_DEPRECATED, "Dimension", "Roughness");
  LISTBASE_FOREACH (bNode *, node, &ntree->nodes) {
    if (node->type != SH_NODE_TEX_MUSGRAVE_DEPRECATED) {
      continue;
    }

    STRNCPY(node->idname, "ShaderNodeTexNoise");
    node->type = SH_NODE_TEX_NOISE;
    NodeTexNoise *data = MEM_cnew<NodeTexNoise>(__func__);
    data->base = (static_cast<NodeTexMusgrave *>(node->storage))->base;
    data->dimensions = (static_cast<NodeTexMusgrave *>(node->storage))->dimensions;
    data->normalize = false;
    data->type = (static_cast<NodeTexMusgrave *>(node->storage))->musgrave_type;
    MEM_freeN(node->storage);
    node->storage = data;

    bNodeLink *detail_link = nullptr;
    bNode *detail_from_node = nullptr;
    bNodeSocket *detail_from_socket = nullptr;

    bNodeLink *roughness_link = nullptr;
    bNode *roughness_from_node = nullptr;
    bNodeSocket *roughness_from_socket = nullptr;

    bNodeLink *lacunarity_link = nullptr;
    bNode *lacunarity_from_node = nullptr;
    bNodeSocket *lacunarity_from_socket = nullptr;

    LISTBASE_FOREACH (bNodeLink *, link, &ntree->links) {
      /* Find links, nodes and sockets. */
      if (link->tonode == node) {
        if (STREQ(link->tosock->identifier, "Detail")) {
          detail_link = link;
          detail_from_node = link->fromnode;
          detail_from_socket = link->fromsock;
        }
        if (STREQ(link->tosock->identifier, "Roughness")) {
          roughness_link = link;
          roughness_from_node = link->fromnode;
          roughness_from_socket = link->fromsock;
        }
        if (STREQ(link->tosock->identifier, "Lacunarity")) {
          lacunarity_link = link;
          lacunarity_from_node = link->fromnode;
          lacunarity_from_socket = link->fromsock;
        }
      }
    }

    uint8_t noise_type = (static_cast<NodeTexNoise *>(node->storage))->type;
    float locy_offset = 0.0f;

    bNodeSocket *fac_socket = blender::bke::nodeFindSocket(node, SOCK_OUT, "Fac");
    /* Clear label because Musgrave output socket label is set to "Height" instead of "Fac". */
    fac_socket->label[0] = '\0';

    bNodeSocket *detail_socket = blender::bke::nodeFindSocket(node, SOCK_IN, "Detail");
    float *detail = version_cycles_node_socket_float_value(detail_socket);

    if (detail_link != nullptr) {
      locy_offset -= 80.0f;

      /* Add Minimum Math node and Subtract Math node before Detail input. */

      bNode *min_node = blender::bke::nodeAddStaticNode(nullptr, ntree, SH_NODE_MATH);
      min_node->parent = node->parent;
      min_node->custom1 = NODE_MATH_MINIMUM;
      min_node->locx = node->locx;
      min_node->locy = node->locy - 320.0f;
      min_node->flag |= NODE_HIDDEN;
      bNodeSocket *min_socket_A = static_cast<bNodeSocket *>(BLI_findlink(&min_node->inputs, 0));
      bNodeSocket *min_socket_B = static_cast<bNodeSocket *>(BLI_findlink(&min_node->inputs, 1));
      bNodeSocket *min_socket_out = blender::bke::nodeFindSocket(min_node, SOCK_OUT, "Value");

      bNode *sub1_node = blender::bke::nodeAddStaticNode(nullptr, ntree, SH_NODE_MATH);
      sub1_node->parent = node->parent;
      sub1_node->custom1 = NODE_MATH_SUBTRACT;
      sub1_node->locx = node->locx;
      sub1_node->locy = node->locy - 360.0f;
      sub1_node->flag |= NODE_HIDDEN;
      bNodeSocket *sub1_socket_A = static_cast<bNodeSocket *>(BLI_findlink(&sub1_node->inputs, 0));
      bNodeSocket *sub1_socket_B = static_cast<bNodeSocket *>(BLI_findlink(&sub1_node->inputs, 1));
      bNodeSocket *sub1_socket_out = blender::bke::nodeFindSocket(sub1_node, SOCK_OUT, "Value");

      *version_cycles_node_socket_float_value(min_socket_B) = 14.0f;
      *version_cycles_node_socket_float_value(sub1_socket_B) = 1.0f;

      blender::bke::nodeRemLink(ntree, detail_link);
      blender::bke::nodeAddLink(
          ntree, detail_from_node, detail_from_socket, sub1_node, sub1_socket_A);
      blender::bke::nodeAddLink(ntree, sub1_node, sub1_socket_out, min_node, min_socket_A);
      blender::bke::nodeAddLink(ntree, min_node, min_socket_out, node, detail_socket);

      if (ELEM(noise_type, SHD_NOISE_RIDGED_MULTIFRACTAL, SHD_NOISE_HETERO_TERRAIN)) {
        locy_offset -= 40.0f;

        /* Add Greater Than Math node before Subtract Math node. */

        bNode *greater_node = blender::bke::nodeAddStaticNode(nullptr, ntree, SH_NODE_MATH);
        greater_node->parent = node->parent;
        greater_node->custom1 = NODE_MATH_GREATER_THAN;
        greater_node->locx = node->locx;
        greater_node->locy = node->locy - 400.0f;
        greater_node->flag |= NODE_HIDDEN;
        bNodeSocket *greater_socket_A = static_cast<bNodeSocket *>(
            BLI_findlink(&greater_node->inputs, 0));
        bNodeSocket *greater_socket_B = static_cast<bNodeSocket *>(
            BLI_findlink(&greater_node->inputs, 1));
        bNodeSocket *greater_socket_out = blender::bke::nodeFindSocket(
            greater_node, SOCK_OUT, "Value");

        *version_cycles_node_socket_float_value(greater_socket_B) = 1.0f;

        blender::bke::nodeAddLink(
            ntree, detail_from_node, detail_from_socket, greater_node, greater_socket_A);
        blender::bke::nodeAddLink(
            ntree, greater_node, greater_socket_out, sub1_node, sub1_socket_B);
      }
      else {
        /* Add Clamp node and Multiply Math node behind Fac output. */

        bNode *clamp_node = blender::bke::nodeAddStaticNode(nullptr, ntree, SH_NODE_CLAMP);
        clamp_node->parent = node->parent;
        clamp_node->custom1 = NODE_CLAMP_MINMAX;
        clamp_node->locx = node->locx;
        clamp_node->locy = node->locy + 40.0f;
        clamp_node->flag |= NODE_HIDDEN;
        bNodeSocket *clamp_socket_value = blender::bke::nodeFindSocket(
            clamp_node, SOCK_IN, "Value");
        bNodeSocket *clamp_socket_min = blender::bke::nodeFindSocket(clamp_node, SOCK_IN, "Min");
        bNodeSocket *clamp_socket_max = blender::bke::nodeFindSocket(clamp_node, SOCK_IN, "Max");
        bNodeSocket *clamp_socket_out = blender::bke::nodeFindSocket(
            clamp_node, SOCK_OUT, "Result");

        bNode *mul_node = blender::bke::nodeAddStaticNode(nullptr, ntree, SH_NODE_MATH);
        mul_node->parent = node->parent;
        mul_node->custom1 = NODE_MATH_MULTIPLY;
        mul_node->locx = node->locx;
        mul_node->locy = node->locy + 80.0f;
        mul_node->flag |= NODE_HIDDEN;
        bNodeSocket *mul_socket_A = static_cast<bNodeSocket *>(BLI_findlink(&mul_node->inputs, 0));
        bNodeSocket *mul_socket_B = static_cast<bNodeSocket *>(BLI_findlink(&mul_node->inputs, 1));
        bNodeSocket *mul_socket_out = blender::bke::nodeFindSocket(mul_node, SOCK_OUT, "Value");

        *version_cycles_node_socket_float_value(clamp_socket_min) = 0.0f;
        *version_cycles_node_socket_float_value(clamp_socket_max) = 1.0f;

        if (noise_type == SHD_NOISE_MULTIFRACTAL) {
          /* Add Subtract Math node and Add Math node after Multiply Math node. */

          bNode *sub2_node = blender::bke::nodeAddStaticNode(nullptr, ntree, SH_NODE_MATH);
          sub2_node->parent = node->parent;
          sub2_node->custom1 = NODE_MATH_SUBTRACT;
          sub2_node->custom2 = SHD_MATH_CLAMP;
          sub2_node->locx = node->locx;
          sub2_node->locy = node->locy + 120.0f;
          sub2_node->flag |= NODE_HIDDEN;
          bNodeSocket *sub2_socket_A = static_cast<bNodeSocket *>(
              BLI_findlink(&sub2_node->inputs, 0));
          bNodeSocket *sub2_socket_B = static_cast<bNodeSocket *>(
              BLI_findlink(&sub2_node->inputs, 1));
          bNodeSocket *sub2_socket_out = blender::bke::nodeFindSocket(
              sub2_node, SOCK_OUT, "Value");

          bNode *add_node = blender::bke::nodeAddStaticNode(nullptr, ntree, SH_NODE_MATH);
          add_node->parent = node->parent;
          add_node->custom1 = NODE_MATH_ADD;
          add_node->locx = node->locx;
          add_node->locy = node->locy + 160.0f;
          add_node->flag |= NODE_HIDDEN;
          bNodeSocket *add_socket_A = static_cast<bNodeSocket *>(
              BLI_findlink(&add_node->inputs, 0));
          bNodeSocket *add_socket_B = static_cast<bNodeSocket *>(
              BLI_findlink(&add_node->inputs, 1));
          bNodeSocket *add_socket_out = blender::bke::nodeFindSocket(add_node, SOCK_OUT, "Value");

          *version_cycles_node_socket_float_value(sub2_socket_A) = 1.0f;

          LISTBASE_FOREACH_BACKWARD_MUTABLE (bNodeLink *, link, &ntree->links) {
            if (link->fromsock == fac_socket) {
              blender::bke::nodeAddLink(
                  ntree, add_node, add_socket_out, link->tonode, link->tosock);
              blender::bke::nodeRemLink(ntree, link);
            }
          }

          blender::bke::nodeAddLink(ntree, mul_node, mul_socket_out, add_node, add_socket_A);
          blender::bke::nodeAddLink(
              ntree, detail_from_node, detail_from_socket, sub2_node, sub2_socket_B);
          blender::bke::nodeAddLink(ntree, sub2_node, sub2_socket_out, add_node, add_socket_B);
        }
        else {
          LISTBASE_FOREACH_BACKWARD_MUTABLE (bNodeLink *, link, &ntree->links) {
            if (link->fromsock == fac_socket) {
              blender::bke::nodeAddLink(
                  ntree, mul_node, mul_socket_out, link->tonode, link->tosock);
              blender::bke::nodeRemLink(ntree, link);
            }
          }
        }

        blender::bke::nodeAddLink(ntree, node, fac_socket, mul_node, mul_socket_A);
        blender::bke::nodeAddLink(
            ntree, detail_from_node, detail_from_socket, clamp_node, clamp_socket_value);
        blender::bke::nodeAddLink(ntree, clamp_node, clamp_socket_out, mul_node, mul_socket_B);
      }
    }
    else {
      if (*detail < 1.0f) {
        if (!ELEM(noise_type, SHD_NOISE_RIDGED_MULTIFRACTAL, SHD_NOISE_HETERO_TERRAIN)) {
          /* Add Multiply Math node behind Fac output. */

          bNode *mul_node = blender::bke::nodeAddStaticNode(nullptr, ntree, SH_NODE_MATH);
          mul_node->parent = node->parent;
          mul_node->custom1 = NODE_MATH_MULTIPLY;
          mul_node->locx = node->locx;
          mul_node->locy = node->locy + 40.0f;
          mul_node->flag |= NODE_HIDDEN;
          bNodeSocket *mul_socket_A = static_cast<bNodeSocket *>(
              BLI_findlink(&mul_node->inputs, 0));
          bNodeSocket *mul_socket_B = static_cast<bNodeSocket *>(
              BLI_findlink(&mul_node->inputs, 1));
          bNodeSocket *mul_socket_out = blender::bke::nodeFindSocket(mul_node, SOCK_OUT, "Value");

          *version_cycles_node_socket_float_value(mul_socket_B) = *detail;

          if (noise_type == SHD_NOISE_MULTIFRACTAL) {
            /* Add an Add Math node after Multiply Math node. */

            bNode *add_node = blender::bke::nodeAddStaticNode(nullptr, ntree, SH_NODE_MATH);
            add_node->parent = node->parent;
            add_node->custom1 = NODE_MATH_ADD;
            add_node->locx = node->locx;
            add_node->locy = node->locy + 80.0f;
            add_node->flag |= NODE_HIDDEN;
            bNodeSocket *add_socket_A = static_cast<bNodeSocket *>(
                BLI_findlink(&add_node->inputs, 0));
            bNodeSocket *add_socket_B = static_cast<bNodeSocket *>(
                BLI_findlink(&add_node->inputs, 1));
            bNodeSocket *add_socket_out = blender::bke::nodeFindSocket(
                add_node, SOCK_OUT, "Value");

            *version_cycles_node_socket_float_value(add_socket_B) = 1.0f - *detail;

            LISTBASE_FOREACH_BACKWARD_MUTABLE (bNodeLink *, link, &ntree->links) {
              if (link->fromsock == fac_socket) {
                blender::bke::nodeAddLink(
                    ntree, add_node, add_socket_out, link->tonode, link->tosock);
                blender::bke::nodeRemLink(ntree, link);
              }
            }

            blender::bke::nodeAddLink(ntree, mul_node, mul_socket_out, add_node, add_socket_A);
          }
          else {
            LISTBASE_FOREACH_BACKWARD_MUTABLE (bNodeLink *, link, &ntree->links) {
              if (link->fromsock == fac_socket) {
                blender::bke::nodeAddLink(
                    ntree, mul_node, mul_socket_out, link->tonode, link->tosock);
                blender::bke::nodeRemLink(ntree, link);
              }
            }
          }

          blender::bke::nodeAddLink(ntree, node, fac_socket, mul_node, mul_socket_A);

          *detail = 0.0f;
        }
      }
      else {
        *detail = std::fminf(*detail - 1.0f, 14.0f);
      }
    }

    bNodeSocket *roughness_socket = blender::bke::nodeFindSocket(node, SOCK_IN, "Roughness");
    float *roughness = version_cycles_node_socket_float_value(roughness_socket);
    bNodeSocket *lacunarity_socket = blender::bke::nodeFindSocket(node, SOCK_IN, "Lacunarity");
    float *lacunarity = version_cycles_node_socket_float_value(lacunarity_socket);

    *roughness = std::fmaxf(*roughness, 1e-5f);
    *lacunarity = std::fmaxf(*lacunarity, 1e-5f);

    if (roughness_link != nullptr) {
      /* Add Maximum Math node after output of roughness_from_node. Add Multiply Math node and
       * Power Math node before Roughness input. */

      bNode *max1_node = blender::bke::nodeAddStaticNode(nullptr, ntree, SH_NODE_MATH);
      max1_node->parent = node->parent;
      max1_node->custom1 = NODE_MATH_MAXIMUM;
      max1_node->locx = node->locx;
      max1_node->locy = node->locy - 400.0f + locy_offset;
      max1_node->flag |= NODE_HIDDEN;
      bNodeSocket *max1_socket_A = static_cast<bNodeSocket *>(BLI_findlink(&max1_node->inputs, 0));
      bNodeSocket *max1_socket_B = static_cast<bNodeSocket *>(BLI_findlink(&max1_node->inputs, 1));
      bNodeSocket *max1_socket_out = blender::bke::nodeFindSocket(max1_node, SOCK_OUT, "Value");

      bNode *mul_node = blender::bke::nodeAddStaticNode(nullptr, ntree, SH_NODE_MATH);
      mul_node->parent = node->parent;
      mul_node->custom1 = NODE_MATH_MULTIPLY;
      mul_node->locx = node->locx;
      mul_node->locy = node->locy - 360.0f + locy_offset;
      mul_node->flag |= NODE_HIDDEN;
      bNodeSocket *mul_socket_A = static_cast<bNodeSocket *>(BLI_findlink(&mul_node->inputs, 0));
      bNodeSocket *mul_socket_B = static_cast<bNodeSocket *>(BLI_findlink(&mul_node->inputs, 1));
      bNodeSocket *mul_socket_out = blender::bke::nodeFindSocket(mul_node, SOCK_OUT, "Value");

      bNode *pow_node = blender::bke::nodeAddStaticNode(nullptr, ntree, SH_NODE_MATH);
      pow_node->parent = node->parent;
      pow_node->custom1 = NODE_MATH_POWER;
      pow_node->locx = node->locx;
      pow_node->locy = node->locy - 320.0f + locy_offset;
      pow_node->flag |= NODE_HIDDEN;
      bNodeSocket *pow_socket_A = static_cast<bNodeSocket *>(BLI_findlink(&pow_node->inputs, 0));
      bNodeSocket *pow_socket_B = static_cast<bNodeSocket *>(BLI_findlink(&pow_node->inputs, 1));
      bNodeSocket *pow_socket_out = blender::bke::nodeFindSocket(pow_node, SOCK_OUT, "Value");

      *version_cycles_node_socket_float_value(max1_socket_B) = -1e-5f;
      *version_cycles_node_socket_float_value(mul_socket_B) = -1.0f;
      *version_cycles_node_socket_float_value(pow_socket_A) = *lacunarity;

      blender::bke::nodeRemLink(ntree, roughness_link);
      blender::bke::nodeAddLink(
          ntree, roughness_from_node, roughness_from_socket, max1_node, max1_socket_A);
      blender::bke::nodeAddLink(ntree, max1_node, max1_socket_out, mul_node, mul_socket_A);
      blender::bke::nodeAddLink(ntree, mul_node, mul_socket_out, pow_node, pow_socket_B);
      blender::bke::nodeAddLink(ntree, pow_node, pow_socket_out, node, roughness_socket);

      if (lacunarity_link != nullptr) {
        /* Add Maximum Math node after output of lacunarity_from_node. */

        bNode *max2_node = blender::bke::nodeAddStaticNode(nullptr, ntree, SH_NODE_MATH);
        max2_node->parent = node->parent;
        max2_node->custom1 = NODE_MATH_MAXIMUM;
        max2_node->locx = node->locx;
        max2_node->locy = node->locy - 440.0f + locy_offset;
        max2_node->flag |= NODE_HIDDEN;
        bNodeSocket *max2_socket_A = static_cast<bNodeSocket *>(
            BLI_findlink(&max2_node->inputs, 0));
        bNodeSocket *max2_socket_B = static_cast<bNodeSocket *>(
            BLI_findlink(&max2_node->inputs, 1));
        bNodeSocket *max2_socket_out = blender::bke::nodeFindSocket(max2_node, SOCK_OUT, "Value");

        *version_cycles_node_socket_float_value(max2_socket_B) = -1e-5f;

        blender::bke::nodeRemLink(ntree, lacunarity_link);
        blender::bke::nodeAddLink(
            ntree, lacunarity_from_node, lacunarity_from_socket, max2_node, max2_socket_A);
        blender::bke::nodeAddLink(ntree, max2_node, max2_socket_out, pow_node, pow_socket_A);
        blender::bke::nodeAddLink(ntree, max2_node, max2_socket_out, node, lacunarity_socket);
      }
    }
    else if ((lacunarity_link != nullptr) && (roughness_link == nullptr)) {
      /* Add Maximum Math node after output of lacunarity_from_node. Add Power Math node before
       * Roughness input. */

      bNode *max2_node = blender::bke::nodeAddStaticNode(nullptr, ntree, SH_NODE_MATH);
      max2_node->parent = node->parent;
      max2_node->custom1 = NODE_MATH_MAXIMUM;
      max2_node->locx = node->locx;
      max2_node->locy = node->locy - 360.0f + locy_offset;
      max2_node->flag |= NODE_HIDDEN;
      bNodeSocket *max2_socket_A = static_cast<bNodeSocket *>(BLI_findlink(&max2_node->inputs, 0));
      bNodeSocket *max2_socket_B = static_cast<bNodeSocket *>(BLI_findlink(&max2_node->inputs, 1));
      bNodeSocket *max2_socket_out = blender::bke::nodeFindSocket(max2_node, SOCK_OUT, "Value");

      bNode *pow_node = blender::bke::nodeAddStaticNode(nullptr, ntree, SH_NODE_MATH);
      pow_node->parent = node->parent;
      pow_node->custom1 = NODE_MATH_POWER;
      pow_node->locx = node->locx;
      pow_node->locy = node->locy - 320.0f + locy_offset;
      pow_node->flag |= NODE_HIDDEN;
      bNodeSocket *pow_socket_A = static_cast<bNodeSocket *>(BLI_findlink(&pow_node->inputs, 0));
      bNodeSocket *pow_socket_B = static_cast<bNodeSocket *>(BLI_findlink(&pow_node->inputs, 1));
      bNodeSocket *pow_socket_out = blender::bke::nodeFindSocket(pow_node, SOCK_OUT, "Value");

      *version_cycles_node_socket_float_value(max2_socket_B) = -1e-5f;
      *version_cycles_node_socket_float_value(pow_socket_A) = *lacunarity;
      *version_cycles_node_socket_float_value(pow_socket_B) = -(*roughness);

      blender::bke::nodeRemLink(ntree, lacunarity_link);
      blender::bke::nodeAddLink(
          ntree, lacunarity_from_node, lacunarity_from_socket, max2_node, max2_socket_A);
      blender::bke::nodeAddLink(ntree, max2_node, max2_socket_out, pow_node, pow_socket_A);
      blender::bke::nodeAddLink(ntree, max2_node, max2_socket_out, node, lacunarity_socket);
      blender::bke::nodeAddLink(ntree, pow_node, pow_socket_out, node, roughness_socket);
    }
    else {
      *roughness = std::pow(*lacunarity, -(*roughness));
    }
  }

  version_socket_update_is_used(ntree);
}

/* Convert subsurface inputs on the Principled BSDF. */
static void version_principled_bsdf_subsurface(bNodeTree *ntree)
{
  /* - Create Subsurface Scale input
   * - If a node's Subsurface input was connected or nonzero:
   *   - Make the Base Color a mix of old Base Color and Subsurface Color,
   *     using Subsurface as the mix factor
   *   - Move Subsurface link and default value to the new Subsurface Scale input
   *   - Set the Subsurface input to 1.0
   * - Remove Subsurface Color input
   */
  LISTBASE_FOREACH (bNode *, node, &ntree->nodes) {
    if (node->type != SH_NODE_BSDF_PRINCIPLED) {
      continue;
    }
    if (blender::bke::nodeFindSocket(node, SOCK_IN, "Subsurface Scale")) {
      /* Node is already updated. */
      continue;
    }

    /* Add Scale input */
    bNodeSocket *scale_in = blender::bke::nodeAddStaticSocket(
        ntree, node, SOCK_IN, SOCK_FLOAT, PROP_DISTANCE, "Subsurface Scale", "Subsurface Scale");

    bNodeSocket *subsurf = blender::bke::nodeFindSocket(node, SOCK_IN, "Subsurface");
    float *subsurf_val = version_cycles_node_socket_float_value(subsurf);

    if (!subsurf->link && *subsurf_val == 0.0f) {
      *version_cycles_node_socket_float_value(scale_in) = 0.05f;
    }
    else {
      *version_cycles_node_socket_float_value(scale_in) = *subsurf_val;
    }

    if (subsurf->link == nullptr && *subsurf_val == 0.0f) {
      /* Node doesn't use Subsurf, we're done here. */
      continue;
    }

    /* Fix up Subsurface Color input */
    bNodeSocket *base_col = blender::bke::nodeFindSocket(node, SOCK_IN, "Base Color");
    bNodeSocket *subsurf_col = blender::bke::nodeFindSocket(node, SOCK_IN, "Subsurface Color");
    float *base_col_val = version_cycles_node_socket_rgba_value(base_col);
    float *subsurf_col_val = version_cycles_node_socket_rgba_value(subsurf_col);
    /* If any of the three inputs is dynamic, we need a Mix node. */
    if (subsurf->link || subsurf_col->link || base_col->link) {
      bNode *mix = blender::bke::nodeAddStaticNode(nullptr, ntree, SH_NODE_MIX);
      static_cast<NodeShaderMix *>(mix->storage)->data_type = SOCK_RGBA;
      mix->locx = node->locx - 170;
      mix->locy = node->locy - 120;

      bNodeSocket *a_in = blender::bke::nodeFindSocket(mix, SOCK_IN, "A_Color");
      bNodeSocket *b_in = blender::bke::nodeFindSocket(mix, SOCK_IN, "B_Color");
      bNodeSocket *fac_in = blender::bke::nodeFindSocket(mix, SOCK_IN, "Factor_Float");
      bNodeSocket *result_out = blender::bke::nodeFindSocket(mix, SOCK_OUT, "Result_Color");

      copy_v4_v4(version_cycles_node_socket_rgba_value(a_in), base_col_val);
      copy_v4_v4(version_cycles_node_socket_rgba_value(b_in), subsurf_col_val);
      *version_cycles_node_socket_float_value(fac_in) = *subsurf_val;

      if (base_col->link) {
        blender::bke::nodeAddLink(
            ntree, base_col->link->fromnode, base_col->link->fromsock, mix, a_in);
        blender::bke::nodeRemLink(ntree, base_col->link);
      }
      if (subsurf_col->link) {
        blender::bke::nodeAddLink(
            ntree, subsurf_col->link->fromnode, subsurf_col->link->fromsock, mix, b_in);
        blender::bke::nodeRemLink(ntree, subsurf_col->link);
      }
      if (subsurf->link) {
        blender::bke::nodeAddLink(
            ntree, subsurf->link->fromnode, subsurf->link->fromsock, mix, fac_in);
        blender::bke::nodeAddLink(
            ntree, subsurf->link->fromnode, subsurf->link->fromsock, node, scale_in);
        blender::bke::nodeRemLink(ntree, subsurf->link);
      }
      blender::bke::nodeAddLink(ntree, mix, result_out, node, base_col);
    }
    /* Mix the fixed values. */
    interp_v4_v4v4(base_col_val, base_col_val, subsurf_col_val, *subsurf_val);

    /* Set node to 100% subsurface, 0% diffuse. */
    *subsurf_val = 1.0f;

    /* Delete Subsurface Color input */
    blender::bke::nodeRemoveSocket(ntree, node, subsurf_col);
  }
}

/* Convert emission inputs on the Principled BSDF. */
static void version_principled_bsdf_emission(bNodeTree *ntree)
{
  /* Blender 3.x and before would default to Emission = 0.0, Emission Strength = 1.0.
   * Now we default the other way around (1.0 and 0.0), but because the Strength input was added
   * a bit later, a file that only has the Emission socket would now end up as (1.0, 0.0) instead
   * of (1.0, 1.0).
   * Therefore, set strength to 1.0 for those files.
   */
  LISTBASE_FOREACH (bNode *, node, &ntree->nodes) {
    if (node->type != SH_NODE_BSDF_PRINCIPLED) {
      continue;
    }
    if (!blender::bke::nodeFindSocket(node, SOCK_IN, "Emission")) {
      /* Old enough to have neither, new defaults are fine. */
      continue;
    }
    if (blender::bke::nodeFindSocket(node, SOCK_IN, "Emission Strength")) {
      /* New enough to have both, no need to do anything. */
      continue;
    }
    bNodeSocket *sock = blender::bke::nodeAddStaticSocket(
        ntree, node, SOCK_IN, SOCK_FLOAT, PROP_NONE, "Emission Strength", "Emission Strength");
    *version_cycles_node_socket_float_value(sock) = 1.0f;
  }
}

/* Rename various Principled BSDF sockets. */
static void version_principled_bsdf_rename_sockets(bNodeTree *ntree)
{
  version_node_input_socket_name(ntree, SH_NODE_BSDF_PRINCIPLED, "Emission", "Emission Color");
  version_node_input_socket_name(ntree, SH_NODE_BSDF_PRINCIPLED, "Specular", "Specular IOR Level");
  version_node_input_socket_name(
      ntree, SH_NODE_BSDF_PRINCIPLED, "Subsurface", "Subsurface Weight");
  version_node_input_socket_name(
      ntree, SH_NODE_BSDF_PRINCIPLED, "Transmission", "Transmission Weight");
  version_node_input_socket_name(ntree, SH_NODE_BSDF_PRINCIPLED, "Coat", "Coat Weight");
  version_node_input_socket_name(ntree, SH_NODE_BSDF_PRINCIPLED, "Sheen", "Sheen Weight");
}

/* Replace old Principled Hair BSDF as a variant in the new Principled Hair BSDF. */
static void version_replace_principled_hair_model(bNodeTree *ntree)
{
  LISTBASE_FOREACH (bNode *, node, &ntree->nodes) {
    if (node->type != SH_NODE_BSDF_HAIR_PRINCIPLED) {
      continue;
    }
    NodeShaderHairPrincipled *data = MEM_cnew<NodeShaderHairPrincipled>(__func__);
    data->model = SHD_PRINCIPLED_HAIR_CHIANG;
    data->parametrization = node->custom1;

    node->storage = data;
  }
}

static void change_input_socket_to_rotation_type(bNodeTree &ntree,
                                                 bNode &node,
                                                 bNodeSocket &socket)
{
  if (socket.type == SOCK_ROTATION) {
    return;
  }
  socket.type = SOCK_ROTATION;
  STRNCPY(socket.idname, "NodeSocketRotation");
  auto *old_value = static_cast<bNodeSocketValueVector *>(socket.default_value);
  auto *new_value = MEM_new<bNodeSocketValueRotation>(__func__);
  copy_v3_v3(new_value->value_euler, old_value->value);
  socket.default_value = new_value;
  MEM_freeN(old_value);
  LISTBASE_FOREACH_MUTABLE (bNodeLink *, link, &ntree.links) {
    if (link->tosock != &socket) {
      continue;
    }
    if (ELEM(link->fromsock->type, SOCK_ROTATION, SOCK_VECTOR, SOCK_FLOAT) &&
        link->fromnode->type != NODE_REROUTE)
    {
      /* No need to add the conversion node when implicit conversions will work. */
      continue;
    }
    if (STREQ(link->fromnode->idname, "FunctionNodeEulerToRotation")) {
      /* Make versioning idempotent. */
      continue;
    }
    bNode *convert = blender::bke::nodeAddNode(nullptr, &ntree, "FunctionNodeEulerToRotation");
    convert->parent = node.parent;
    convert->locx = node.locx - 40;
    convert->locy = node.locy;
    link->tonode = convert;
    link->tosock = blender::bke::nodeFindSocket(convert, SOCK_IN, "Euler");

    blender::bke::nodeAddLink(&ntree,
                              convert,
                              blender::bke::nodeFindSocket(convert, SOCK_OUT, "Rotation"),
                              &node,
                              &socket);
  }
}

static void change_output_socket_to_rotation_type(bNodeTree &ntree,
                                                  bNode &node,
                                                  bNodeSocket &socket)
{
  /* Rely on generic node declaration update to change the socket type. */
  LISTBASE_FOREACH_MUTABLE (bNodeLink *, link, &ntree.links) {
    if (link->fromsock != &socket) {
      continue;
    }
    if (ELEM(link->tosock->type, SOCK_ROTATION, SOCK_VECTOR) && link->tonode->type != NODE_REROUTE)
    {
      /* No need to add the conversion node when implicit conversions will work. */
      continue;
    }
    if (STREQ(link->tonode->idname, "FunctionNodeRotationToEuler"))
    { /* Make versioning idempotent. */
      continue;
    }
    bNode *convert = blender::bke::nodeAddNode(nullptr, &ntree, "FunctionNodeRotationToEuler");
    convert->parent = node.parent;
    convert->locx = node.locx + 40;
    convert->locy = node.locy;
    link->fromnode = convert;
    link->fromsock = blender::bke::nodeFindSocket(convert, SOCK_OUT, "Euler");

    blender::bke::nodeAddLink(&ntree,
                              &node,
                              &socket,
                              convert,
                              blender::bke::nodeFindSocket(convert, SOCK_IN, "Rotation"));
  }
}

static void version_geometry_nodes_use_rotation_socket(bNodeTree &ntree)
{
  LISTBASE_FOREACH_MUTABLE (bNode *, node, &ntree.nodes) {
    if (STR_ELEM(node->idname,
                 "GeometryNodeInstanceOnPoints",
                 "GeometryNodeRotateInstances",
                 "GeometryNodeTransform"))
    {
      bNodeSocket *socket = blender::bke::nodeFindSocket(node, SOCK_IN, "Rotation");
      change_input_socket_to_rotation_type(ntree, *node, *socket);
    }
    if (STR_ELEM(node->idname,
                 "GeometryNodeDistributePointsOnFaces",
                 "GeometryNodeObjectInfo",
                 "GeometryNodeInputInstanceRotation"))
    {
      bNodeSocket *socket = blender::bke::nodeFindSocket(node, SOCK_OUT, "Rotation");
      change_output_socket_to_rotation_type(ntree, *node, *socket);
    }
  }
}

/* Find the base socket name for an idname that may include a subtype. */
static blender::StringRef legacy_socket_idname_to_socket_type(blender::StringRef idname)
{
  using string_pair = std::pair<const char *, const char *>;
  static const string_pair subtypes_map[] = {{"NodeSocketFloatUnsigned", "NodeSocketFloat"},
                                             {"NodeSocketFloatPercentage", "NodeSocketFloat"},
                                             {"NodeSocketFloatFactor", "NodeSocketFloat"},
                                             {"NodeSocketFloatAngle", "NodeSocketFloat"},
                                             {"NodeSocketFloatTime", "NodeSocketFloat"},
                                             {"NodeSocketFloatTimeAbsolute", "NodeSocketFloat"},
                                             {"NodeSocketFloatDistance", "NodeSocketFloat"},
                                             {"NodeSocketIntUnsigned", "NodeSocketInt"},
                                             {"NodeSocketIntPercentage", "NodeSocketInt"},
                                             {"NodeSocketIntFactor", "NodeSocketInt"},
                                             {"NodeSocketVectorTranslation", "NodeSocketVector"},
                                             {"NodeSocketVectorDirection", "NodeSocketVector"},
                                             {"NodeSocketVectorVelocity", "NodeSocketVector"},
                                             {"NodeSocketVectorAcceleration", "NodeSocketVector"},
                                             {"NodeSocketVectorEuler", "NodeSocketVector"},
                                             {"NodeSocketVectorXYZ", "NodeSocketVector"}};
  for (const string_pair &pair : subtypes_map) {
    if (pair.first == idname) {
      return pair.second;
    }
  }
  /* Unchanged socket idname. */
  return idname;
}

static bNodeTreeInterfaceItem *legacy_socket_move_to_interface(bNodeSocket &legacy_socket,
                                                               const eNodeSocketInOut in_out)
{
  bNodeTreeInterfaceSocket *new_socket = MEM_cnew<bNodeTreeInterfaceSocket>(__func__);
  new_socket->item.item_type = NODE_INTERFACE_SOCKET;

  /* Move reusable data. */
  new_socket->name = BLI_strdup(legacy_socket.name);
  new_socket->identifier = BLI_strdup(legacy_socket.identifier);
  new_socket->description = BLI_strdup(legacy_socket.description);
  /* If the socket idname includes a subtype (e.g. "NodeSocketFloatFactor") this will convert it to
   * the base type name ("NodeSocketFloat"). */
  new_socket->socket_type = BLI_strdup(
      legacy_socket_idname_to_socket_type(legacy_socket.idname).data());
  new_socket->flag = (in_out == SOCK_IN ? NODE_INTERFACE_SOCKET_INPUT :
                                          NODE_INTERFACE_SOCKET_OUTPUT);
  SET_FLAG_FROM_TEST(
      new_socket->flag, legacy_socket.flag & SOCK_HIDE_VALUE, NODE_INTERFACE_SOCKET_HIDE_VALUE);
  SET_FLAG_FROM_TEST(new_socket->flag,
                     legacy_socket.flag & SOCK_HIDE_IN_MODIFIER,
                     NODE_INTERFACE_SOCKET_HIDE_IN_MODIFIER);
  new_socket->attribute_domain = legacy_socket.attribute_domain;

  /* The following data are stolen from the old data, the ownership of their memory is directly
   * transferred to the new data. */
  new_socket->default_attribute_name = legacy_socket.default_attribute_name;
  legacy_socket.default_attribute_name = nullptr;
  new_socket->socket_data = legacy_socket.default_value;
  legacy_socket.default_value = nullptr;
  new_socket->properties = legacy_socket.prop;
  legacy_socket.prop = nullptr;

  /* Unused data. */
  MEM_delete(legacy_socket.runtime);
  legacy_socket.runtime = nullptr;

  return &new_socket->item;
}

static void versioning_convert_node_tree_socket_lists_to_interface(bNodeTree *ntree)
{
  bNodeTreeInterface &tree_interface = ntree->tree_interface;

  const int num_inputs = BLI_listbase_count(&ntree->inputs_legacy);
  const int num_outputs = BLI_listbase_count(&ntree->outputs_legacy);
  tree_interface.root_panel.items_num = num_inputs + num_outputs;
  tree_interface.root_panel.items_array = static_cast<bNodeTreeInterfaceItem **>(MEM_malloc_arrayN(
      tree_interface.root_panel.items_num, sizeof(bNodeTreeInterfaceItem *), __func__));

  /* Convert outputs first to retain old outputs/inputs ordering. */
  int index;
  LISTBASE_FOREACH_INDEX (bNodeSocket *, socket, &ntree->outputs_legacy, index) {
    tree_interface.root_panel.items_array[index] = legacy_socket_move_to_interface(*socket,
                                                                                   SOCK_OUT);
  }
  LISTBASE_FOREACH_INDEX (bNodeSocket *, socket, &ntree->inputs_legacy, index) {
    tree_interface.root_panel.items_array[num_outputs + index] = legacy_socket_move_to_interface(
        *socket, SOCK_IN);
  }
}

/**
 * Original node tree interface conversion in did not convert socket idnames with subtype suffixes
 * to correct socket base types (see #versioning_convert_node_tree_socket_lists_to_interface).
 */
static void versioning_fix_socket_subtype_idnames(bNodeTree *ntree)
{
  bNodeTreeInterface &tree_interface = ntree->tree_interface;

  tree_interface.foreach_item([](bNodeTreeInterfaceItem &item) -> bool {
    if (item.item_type == NODE_INTERFACE_SOCKET) {
      bNodeTreeInterfaceSocket &socket = reinterpret_cast<bNodeTreeInterfaceSocket &>(item);
      blender::StringRef corrected_socket_type = legacy_socket_idname_to_socket_type(
          socket.socket_type);
      if (socket.socket_type != corrected_socket_type) {
        MEM_freeN(socket.socket_type);
        socket.socket_type = BLI_strdup(corrected_socket_type.data());
      }
    }
    return true;
  });
}

/* Convert coat inputs on the Principled BSDF. */
static void version_principled_bsdf_coat(bNodeTree *ntree)
{
  LISTBASE_FOREACH (bNode *, node, &ntree->nodes) {
    if (node->type != SH_NODE_BSDF_PRINCIPLED) {
      continue;
    }
    if (blender::bke::nodeFindSocket(node, SOCK_IN, "Coat IOR") != nullptr) {
      continue;
    }
    bNodeSocket *coat_ior_input = blender::bke::nodeAddStaticSocket(
        ntree, node, SOCK_IN, SOCK_FLOAT, PROP_NONE, "Coat IOR", "Coat IOR");

    /* Adjust for 4x change in intensity. */
    bNodeSocket *coat_input = blender::bke::nodeFindSocket(node, SOCK_IN, "Clearcoat");
    *version_cycles_node_socket_float_value(coat_input) *= 0.25f;
    /* When the coat input is dynamic, instead of inserting a *0.25 math node, set the Coat IOR
     * to 1.2 instead - this also roughly quarters reflectivity compared to the 1.5 default. */
    *version_cycles_node_socket_float_value(coat_ior_input) = (coat_input->link) ? 1.2f : 1.5f;
  }

  /* Rename sockets. */
  version_node_input_socket_name(ntree, SH_NODE_BSDF_PRINCIPLED, "Clearcoat", "Coat");
  version_node_input_socket_name(
      ntree, SH_NODE_BSDF_PRINCIPLED, "Clearcoat Roughness", "Coat Roughness");
  version_node_input_socket_name(
      ntree, SH_NODE_BSDF_PRINCIPLED, "Clearcoat Normal", "Coat Normal");
}

/* Convert specular tint in Principled BSDF. */
static void version_principled_bsdf_specular_tint(bNodeTree *ntree)
{
  LISTBASE_FOREACH (bNode *, node, &ntree->nodes) {
    if (node->type != SH_NODE_BSDF_PRINCIPLED) {
      continue;
    }
    bNodeSocket *specular_tint_sock = blender::bke::nodeFindSocket(node, SOCK_IN, "Specular Tint");
    if (specular_tint_sock->type == SOCK_RGBA) {
      /* Node is already updated. */
      continue;
    }

    bNodeSocket *base_color_sock = blender::bke::nodeFindSocket(node, SOCK_IN, "Base Color");
    bNodeSocket *metallic_sock = blender::bke::nodeFindSocket(node, SOCK_IN, "Metallic");
    float specular_tint_old = *version_cycles_node_socket_float_value(specular_tint_sock);
    float *base_color = version_cycles_node_socket_rgba_value(base_color_sock);
    float metallic = *version_cycles_node_socket_float_value(metallic_sock);

    /* Change socket type to Color. */
    blender::bke::nodeModifySocketTypeStatic(ntree, node, specular_tint_sock, SOCK_RGBA, 0);
    float *specular_tint = version_cycles_node_socket_rgba_value(specular_tint_sock);

    /* The conversion logic here is that the new Specular Tint should be
     * mix(one, mix(base_color, one, metallic), old_specular_tint).
     * This needs to be handled both for the fixed values, as well as for any potential connected
     * inputs. */

    static float one[] = {1.0f, 1.0f, 1.0f, 1.0f};

    /* Mix the fixed values. */
    float metallic_mix[4];
    interp_v4_v4v4(metallic_mix, base_color, one, metallic);
    interp_v4_v4v4(specular_tint, one, metallic_mix, specular_tint_old);

    if (specular_tint_sock->link == nullptr && specular_tint_old <= 0.0f) {
      /* Specular Tint was fixed at zero, we don't need any conversion node setup. */
      continue;
    }

    /* If the Metallic input is dynamic, or fixed > 0 and base color is dynamic,
     * we need to insert a node to compute the metallic_mix.
     * Otherwise, use whatever is connected to the base color, or the static value
     * if it's unconnected. */
    bNodeSocket *metallic_mix_out = nullptr;
    bNode *metallic_mix_node = nullptr;
    if (metallic_sock->link || (base_color_sock->link && metallic > 0.0f)) {
      /* Metallic Mix needs to be dynamically mixed. */
      bNode *mix = blender::bke::nodeAddStaticNode(nullptr, ntree, SH_NODE_MIX);
      static_cast<NodeShaderMix *>(mix->storage)->data_type = SOCK_RGBA;
      mix->locx = node->locx - 270;
      mix->locy = node->locy - 120;

      bNodeSocket *a_in = blender::bke::nodeFindSocket(mix, SOCK_IN, "A_Color");
      bNodeSocket *b_in = blender::bke::nodeFindSocket(mix, SOCK_IN, "B_Color");
      bNodeSocket *fac_in = blender::bke::nodeFindSocket(mix, SOCK_IN, "Factor_Float");
      metallic_mix_out = blender::bke::nodeFindSocket(mix, SOCK_OUT, "Result_Color");
      metallic_mix_node = mix;

      copy_v4_v4(version_cycles_node_socket_rgba_value(a_in), base_color);
      if (base_color_sock->link) {
        blender::bke::nodeAddLink(
            ntree, base_color_sock->link->fromnode, base_color_sock->link->fromsock, mix, a_in);
      }
      copy_v4_v4(version_cycles_node_socket_rgba_value(b_in), one);
      *version_cycles_node_socket_float_value(fac_in) = metallic;
      if (metallic_sock->link) {
        blender::bke::nodeAddLink(
            ntree, metallic_sock->link->fromnode, metallic_sock->link->fromsock, mix, fac_in);
      }
    }
    else if (base_color_sock->link) {
      /* Metallic Mix is a no-op and equivalent to Base Color. */
      metallic_mix_out = base_color_sock->link->fromsock;
      metallic_mix_node = base_color_sock->link->fromnode;
    }

    /* Similar to above, if the Specular Tint input is dynamic, or fixed > 0 and metallic mix
     * is dynamic, we need to insert a node to compute the new specular tint. */
    if (specular_tint_sock->link || (metallic_mix_out && specular_tint_old > 0.0f)) {
      bNode *mix = blender::bke::nodeAddStaticNode(nullptr, ntree, SH_NODE_MIX);
      static_cast<NodeShaderMix *>(mix->storage)->data_type = SOCK_RGBA;
      mix->locx = node->locx - 170;
      mix->locy = node->locy - 120;

      bNodeSocket *a_in = blender::bke::nodeFindSocket(mix, SOCK_IN, "A_Color");
      bNodeSocket *b_in = blender::bke::nodeFindSocket(mix, SOCK_IN, "B_Color");
      bNodeSocket *fac_in = blender::bke::nodeFindSocket(mix, SOCK_IN, "Factor_Float");
      bNodeSocket *result_out = blender::bke::nodeFindSocket(mix, SOCK_OUT, "Result_Color");

      copy_v4_v4(version_cycles_node_socket_rgba_value(a_in), one);
      copy_v4_v4(version_cycles_node_socket_rgba_value(b_in), metallic_mix);
      if (metallic_mix_out) {
        blender::bke::nodeAddLink(ntree, metallic_mix_node, metallic_mix_out, mix, b_in);
      }
      *version_cycles_node_socket_float_value(fac_in) = specular_tint_old;
      if (specular_tint_sock->link) {
        blender::bke::nodeAddLink(ntree,
                                  specular_tint_sock->link->fromnode,
                                  specular_tint_sock->link->fromsock,
                                  mix,
                                  fac_in);
        blender::bke::nodeRemLink(ntree, specular_tint_sock->link);
      }
      blender::bke::nodeAddLink(ntree, mix, result_out, node, specular_tint_sock);
    }
  }
}

static void version_copy_socket(bNodeTreeInterfaceSocket &dst,
                                const bNodeTreeInterfaceSocket &src,
                                char *identifier)
{
  /* Node socket copy function based on bNodeTreeInterface::item_copy to avoid using blenkernel. */
  dst.name = BLI_strdup_null(src.name);
  dst.description = BLI_strdup_null(src.description);
  dst.socket_type = BLI_strdup(src.socket_type);
  dst.default_attribute_name = BLI_strdup_null(src.default_attribute_name);
  dst.identifier = identifier;
  if (src.properties) {
    dst.properties = IDP_CopyProperty_ex(src.properties, 0);
  }
  if (src.socket_data != nullptr) {
    dst.socket_data = MEM_dupallocN(src.socket_data);
    /* No user count increment needed, gets reset after versioning. */
  }
}

static int version_nodes_find_valid_insert_position_for_item(const bNodeTreeInterfacePanel &panel,
                                                             const bNodeTreeInterfaceItem &item,
                                                             const int initial_pos)
{
  const bool sockets_above_panels = !(panel.flag &
                                      NODE_INTERFACE_PANEL_ALLOW_SOCKETS_AFTER_PANELS);
  const blender::Span<const bNodeTreeInterfaceItem *> items = {panel.items_array, panel.items_num};

  int pos = initial_pos;

  if (sockets_above_panels) {
    if (item.item_type == NODE_INTERFACE_PANEL) {
      /* Find the closest valid position from the end, only panels at or after #position. */
      for (int test_pos = items.size() - 1; test_pos >= initial_pos; test_pos--) {
        if (test_pos < 0) {
          /* Initial position is out of range but valid. */
          break;
        }
        if (items[test_pos]->item_type != NODE_INTERFACE_PANEL) {
          /* Found valid position, insert after the last socket item. */
          pos = test_pos + 1;
          break;
        }
      }
    }
    else {
      /* Find the closest valid position from the start, no panels at or after #position. */
      for (int test_pos = 0; test_pos <= initial_pos; test_pos++) {
        if (test_pos >= items.size()) {
          /* Initial position is out of range but valid. */
          break;
        }
        if (items[test_pos]->item_type == NODE_INTERFACE_PANEL) {
          /* Found valid position, inserting moves the first panel. */
          pos = test_pos;
          break;
        }
      }
    }
  }

  return pos;
}

static void version_nodes_insert_item(bNodeTreeInterfacePanel &parent,
                                      bNodeTreeInterfaceSocket &socket,
                                      int position)
{
  /* Apply any constraints on the item positions. */
  position = version_nodes_find_valid_insert_position_for_item(parent, socket.item, position);
  position = std::min(std::max(position, 0), parent.items_num);

  blender::MutableSpan<bNodeTreeInterfaceItem *> old_items = {parent.items_array,
                                                              parent.items_num};
  parent.items_num++;
  parent.items_array = MEM_cnew_array<bNodeTreeInterfaceItem *>(parent.items_num, __func__);
  parent.items().take_front(position).copy_from(old_items.take_front(position));
  parent.items().drop_front(position + 1).copy_from(old_items.drop_front(position));
  parent.items()[position] = &socket.item;

  if (old_items.data()) {
    MEM_freeN(old_items.data());
  }
}

/* Node group interface copy function based on bNodeTreeInterface::insert_item_copy. */
static void version_node_group_split_socket(bNodeTreeInterface &tree_interface,
                                            bNodeTreeInterfaceSocket &socket,
                                            bNodeTreeInterfacePanel *parent,
                                            int position)
{
  if (parent == nullptr) {
    parent = &tree_interface.root_panel;
  }

  bNodeTreeInterfaceSocket *csocket = static_cast<bNodeTreeInterfaceSocket *>(
      MEM_dupallocN(&socket));
  /* Generate a new unique identifier.
   * This might break existing links, but the identifiers were duplicate anyway. */
  char *dst_identifier = BLI_sprintfN("Socket_%d", tree_interface.next_uid++);
  version_copy_socket(*csocket, socket, dst_identifier);

  version_nodes_insert_item(*parent, *csocket, position);

  /* Original socket becomes output. */
  socket.flag &= ~NODE_INTERFACE_SOCKET_INPUT;
  /* Copied socket becomes input. */
  csocket->flag &= ~NODE_INTERFACE_SOCKET_OUTPUT;
}

static void versioning_node_group_sort_sockets_recursive(bNodeTreeInterfacePanel &panel)
{
  /* True if item a should be above item b. */
  auto item_compare = [](const bNodeTreeInterfaceItem *a,
                         const bNodeTreeInterfaceItem *b) -> bool {
    if (a->item_type != b->item_type) {
      /* Keep sockets above panels. */
      return a->item_type == NODE_INTERFACE_SOCKET;
    }
    else {
      /* Keep outputs above inputs. */
      if (a->item_type == NODE_INTERFACE_SOCKET) {
        const bNodeTreeInterfaceSocket *sa = reinterpret_cast<const bNodeTreeInterfaceSocket *>(a);
        const bNodeTreeInterfaceSocket *sb = reinterpret_cast<const bNodeTreeInterfaceSocket *>(b);
        const bool is_output_a = sa->flag & NODE_INTERFACE_SOCKET_OUTPUT;
        const bool is_output_b = sb->flag & NODE_INTERFACE_SOCKET_OUTPUT;
        if (is_output_a != is_output_b) {
          return is_output_a;
        }
      }
    }
    return false;
  };

  /* Sort panel content. */
  std::stable_sort(panel.items().begin(), panel.items().end(), item_compare);

  /* Sort any child panels too. */
  for (bNodeTreeInterfaceItem *item : panel.items()) {
    if (item->item_type == NODE_INTERFACE_PANEL) {
      versioning_node_group_sort_sockets_recursive(
          *reinterpret_cast<bNodeTreeInterfacePanel *>(item));
    }
  }
}

static void enable_geometry_nodes_is_modifier(Main &bmain)
{
  /* Any node group with a first socket geometry output can potentially be a modifier. Previously
   * this wasn't an explicit option, so better to enable too many groups rather than too few. */
  LISTBASE_FOREACH (bNodeTree *, group, &bmain.nodetrees) {
    if (group->type != NTREE_GEOMETRY) {
      continue;
    }
    group->tree_interface.foreach_item([&](const bNodeTreeInterfaceItem &item) {
      if (item.item_type != NODE_INTERFACE_SOCKET) {
        return true;
      }
      const auto &socket = reinterpret_cast<const bNodeTreeInterfaceSocket &>(item);
      if ((socket.flag & NODE_INTERFACE_SOCKET_OUTPUT) == 0) {
        return true;
      }
      if (!STREQ(socket.socket_type, "NodeSocketGeometry")) {
        return true;
      }
      if (!group->geometry_node_asset_traits) {
        group->geometry_node_asset_traits = MEM_new<GeometryNodeAssetTraits>(__func__);
      }
      group->geometry_node_asset_traits->flag |= GEO_NODE_ASSET_MODIFIER;
      return false;
    });
  }
}

static void version_socket_identifier_suffixes_for_dynamic_types(
    ListBase sockets, const char *separator, const std::optional<int> total = std::nullopt)
{
  int index = 0;
  LISTBASE_FOREACH (bNodeSocket *, socket, &sockets) {
    if (socket->is_available()) {
      if (char *pos = strstr(socket->identifier, separator)) {
        /* End the identifier at the separator so that the old suffix is ignored. */
        *pos = '\0';

        if (total.has_value()) {
          index++;
          if (index == *total) {
            return;
          }
        }
      }
    }
    else {
      /* Rename existing identifiers so that they don't conflict with the renamed one. Those will
       * be removed after versioning code. */
      BLI_strncat(socket->identifier, "_deprecated", sizeof(socket->identifier));
    }
  }
}

static void versioning_nodes_dynamic_sockets(bNodeTree &ntree)
{
  LISTBASE_FOREACH (bNode *, node, &ntree.nodes) {
    switch (node->type) {
      case GEO_NODE_ACCUMULATE_FIELD:
        /* This node requires the extra `total` parameter, because the `Group Index` identifier
         * also has a space in the name, that should not be treated as separator. */
        version_socket_identifier_suffixes_for_dynamic_types(node->inputs, " ", 1);
        version_socket_identifier_suffixes_for_dynamic_types(node->outputs, " ", 3);
        break;
      case GEO_NODE_CAPTURE_ATTRIBUTE:
      case GEO_NODE_ATTRIBUTE_STATISTIC:
      case GEO_NODE_BLUR_ATTRIBUTE:
      case GEO_NODE_EVALUATE_AT_INDEX:
      case GEO_NODE_EVALUATE_ON_DOMAIN:
      case GEO_NODE_INPUT_NAMED_ATTRIBUTE:
      case GEO_NODE_RAYCAST:
      case GEO_NODE_SAMPLE_INDEX:
      case GEO_NODE_SAMPLE_NEAREST_SURFACE:
      case GEO_NODE_SAMPLE_UV_SURFACE:
      case GEO_NODE_STORE_NAMED_ATTRIBUTE:
      case GEO_NODE_VIEWER:
        version_socket_identifier_suffixes_for_dynamic_types(node->inputs, "_");
        version_socket_identifier_suffixes_for_dynamic_types(node->outputs, "_");
        break;
    }
  }
}

static void versioning_nodes_dynamic_sockets_2(bNodeTree &ntree)
{
  LISTBASE_FOREACH (bNode *, node, &ntree.nodes) {
    if (!ELEM(node->type, GEO_NODE_SWITCH, GEO_NODE_SAMPLE_CURVE)) {
      continue;
    }
    version_socket_identifier_suffixes_for_dynamic_types(node->inputs, "_");
    version_socket_identifier_suffixes_for_dynamic_types(node->outputs, "_");
  }
}

static void convert_grease_pencil_stroke_hardness_to_softness(GreasePencil *grease_pencil)
{
  using namespace blender;
  for (GreasePencilDrawingBase *base : grease_pencil->drawings()) {
    if (base->type != GP_DRAWING) {
      continue;
    }
    bke::greasepencil::Drawing &drawing = reinterpret_cast<GreasePencilDrawing *>(base)->wrap();
    const int layer_index = CustomData_get_named_layer_index(
        &drawing.geometry.curve_data, CD_PROP_FLOAT, "hardness");
    if (layer_index == -1) {
      continue;
    }
    float *data = static_cast<float *>(CustomData_get_layer_named_for_write(
        &drawing.geometry.curve_data, CD_PROP_FLOAT, "hardness", drawing.geometry.curve_num));
    for (const int i : IndexRange(drawing.geometry.curve_num)) {
      data[i] = 1.0f - data[i];
    }
    /* Rename the layer. */
    STRNCPY(drawing.geometry.curve_data.layers[layer_index].name, "softness");
  }
}

static void versioning_grease_pencil_stroke_radii_scaling(GreasePencil *grease_pencil)
{
  using namespace blender;
  for (GreasePencilDrawingBase *base : grease_pencil->drawings()) {
    if (base->type != GP_DRAWING) {
      continue;
    }
    bke::greasepencil::Drawing &drawing = reinterpret_cast<GreasePencilDrawing *>(base)->wrap();
    MutableSpan<float> radii = drawing.radii_for_write();
    threading::parallel_for(radii.index_range(), 8192, [&](const IndexRange range) {
      for (const int i : range) {
        radii[i] *= bke::greasepencil::LEGACY_RADIUS_CONVERSION_FACTOR;
      }
    });
  }
}

static void fix_geometry_nodes_object_info_scale(bNodeTree &ntree)
{
  using namespace blender;
  MultiValueMap<bNodeSocket *, bNodeLink *> out_links_per_socket;
  LISTBASE_FOREACH (bNodeLink *, link, &ntree.links) {
    if (link->fromnode->type == GEO_NODE_OBJECT_INFO) {
      out_links_per_socket.add(link->fromsock, link);
    }
  }

  LISTBASE_FOREACH_MUTABLE (bNode *, node, &ntree.nodes) {
    if (node->type != GEO_NODE_OBJECT_INFO) {
      continue;
    }
    bNodeSocket *scale = blender::bke::nodeFindSocket(node, SOCK_OUT, "Scale");
    const Span<bNodeLink *> links = out_links_per_socket.lookup(scale);
    if (links.is_empty()) {
      continue;
    }
    bNode *absolute_value = blender::bke::nodeAddNode(nullptr, &ntree, "ShaderNodeVectorMath");
    absolute_value->custom1 = NODE_VECTOR_MATH_ABSOLUTE;
    absolute_value->parent = node->parent;
    absolute_value->locx = node->locx + 100;
    absolute_value->locy = node->locy - 50;
    blender::bke::nodeAddLink(&ntree,
                              node,
                              scale,
                              absolute_value,
                              static_cast<bNodeSocket *>(absolute_value->inputs.first));
    for (bNodeLink *link : links) {
      link->fromnode = absolute_value;
      link->fromsock = static_cast<bNodeSocket *>(absolute_value->outputs.first);
    }
  }
}

static bool seq_filter_bilinear_to_auto(Sequence *seq, void * /*user_data*/)
{
  StripTransform *transform = seq->strip->transform;
  if (transform != nullptr && transform->filter == SEQ_TRANSFORM_FILTER_BILINEAR) {
    transform->filter = SEQ_TRANSFORM_FILTER_AUTO;
  }
  return true;
}

static void image_settings_avi_to_ffmpeg(Scene *scene)
{
  if (ELEM(scene->r.im_format.imtype, R_IMF_IMTYPE_AVIRAW, R_IMF_IMTYPE_AVIJPEG)) {
    scene->r.im_format.imtype = R_IMF_IMTYPE_FFMPEG;
  }
}

/* The Hue Correct curve now wraps around by specifying CUMA_USE_WRAPPING, which means it no longer
 * makes sense to have curve maps outside of the [0, 1] range, so enable clipping and reset the
 * clip and view ranges. */
static void hue_correct_set_wrapping(CurveMapping *curve_mapping)
{
  curve_mapping->flag |= CUMA_DO_CLIP;
  curve_mapping->flag |= CUMA_USE_WRAPPING;

  curve_mapping->clipr.xmin = 0.0f;
  curve_mapping->clipr.xmax = 1.0f;
  curve_mapping->clipr.ymin = 0.0f;
  curve_mapping->clipr.ymax = 1.0f;

  curve_mapping->curr.xmin = 0.0f;
  curve_mapping->curr.xmax = 1.0f;
  curve_mapping->curr.ymin = 0.0f;
  curve_mapping->curr.ymax = 1.0f;
}

static bool seq_hue_correct_set_wrapping(Sequence *seq, void * /*user_data*/)
{
  LISTBASE_FOREACH (SequenceModifierData *, smd, &seq->modifiers) {
    if (smd->type == seqModifierType_HueCorrect) {
      HueCorrectModifierData *hcmd = (HueCorrectModifierData *)smd;
      CurveMapping *cumap = (CurveMapping *)&hcmd->curve_mapping;
      hue_correct_set_wrapping(cumap);
    }
  }
  return true;
}

static void versioning_update_timecode(short int *tc)
{
  /* 2 = IMB_TC_FREE_RUN, 4 = IMB_TC_INTERPOLATED_REC_DATE_FREE_RUN. */
  if (ELEM(*tc, 2, 4)) {
    *tc = IMB_TC_RECORD_RUN;
  }
}

static bool seq_proxies_timecode_update(Sequence *seq, void * /*user_data*/)
{
  if (seq->strip == nullptr || seq->strip->proxy == nullptr) {
    return true;
  }
  StripProxy *proxy = seq->strip->proxy;
  versioning_update_timecode(&proxy->tc);
  return true;
}

static bool seq_text_data_update(Sequence *seq, void * /*user_data*/)
{
  if (seq->type != SEQ_TYPE_TEXT || seq->effectdata == nullptr) {
    return true;
  }

  TextVars *data = static_cast<TextVars *>(seq->effectdata);
  if (data->shadow_angle == 0.0f) {
    data->shadow_angle = DEG2RADF(65.0f);
    data->shadow_offset = 0.04f;
    data->shadow_blur = 0.0f;
  }
  if (data->outline_width == 0.0f) {
    data->outline_color[3] = 0.7f;
    data->outline_width = 0.05f;
  }
  return true;
}

static void versioning_node_hue_correct_set_wrappng(bNodeTree *ntree)
{
  if (ntree->type == NTREE_COMPOSIT) {
    LISTBASE_FOREACH_MUTABLE (bNode *, node, &ntree->nodes) {

      if (node->type == CMP_NODE_HUECORRECT) {
        CurveMapping *cumap = (CurveMapping *)node->storage;
        hue_correct_set_wrapping(cumap);
      }
    }
  }
}

static void add_image_editor_asset_shelf(Main &bmain)
{
  LISTBASE_FOREACH (bScreen *, screen, &bmain.screens) {
    LISTBASE_FOREACH (ScrArea *, area, &screen->areabase) {
      LISTBASE_FOREACH (SpaceLink *, sl, &area->spacedata) {
        if (sl->spacetype != SPACE_IMAGE) {
          continue;
        }

        ListBase *regionbase = (sl == area->spacedata.first) ? &area->regionbase : &sl->regionbase;

        if (ARegion *new_shelf_region = do_versions_add_region_if_not_found(
                regionbase, RGN_TYPE_ASSET_SHELF, __func__, RGN_TYPE_TOOL_HEADER))
        {
          new_shelf_region->regiondata = MEM_cnew<RegionAssetShelf>(__func__);
          new_shelf_region->alignment = RGN_ALIGN_BOTTOM;
          new_shelf_region->flag |= RGN_FLAG_HIDDEN;
        }
        if (ARegion *new_shelf_header = do_versions_add_region_if_not_found(
                regionbase, RGN_TYPE_ASSET_SHELF_HEADER, __func__, RGN_TYPE_ASSET_SHELF))
        {
          new_shelf_header->alignment = RGN_ALIGN_BOTTOM | RGN_ALIGN_HIDE_WITH_PREV;
        }
      }
    }
  }
}

void blo_do_versions_400(FileData *fd, Library * /*lib*/, Main *bmain)
{
  if (!MAIN_VERSION_FILE_ATLEAST(bmain, 400, 1)) {
    LISTBASE_FOREACH (Mesh *, mesh, &bmain->meshes) {
      version_mesh_legacy_to_struct_of_array_format(*mesh);
    }
    version_movieclips_legacy_camera_object(bmain);
  }

  if (!MAIN_VERSION_FILE_ATLEAST(bmain, 400, 2)) {
    LISTBASE_FOREACH (Mesh *, mesh, &bmain->meshes) {
      BKE_mesh_legacy_bevel_weight_to_generic(mesh);
    }
  }

  /* 400 4 did not require any do_version here. */

  if (!MAIN_VERSION_FILE_ATLEAST(bmain, 400, 5)) {
    LISTBASE_FOREACH (Scene *, scene, &bmain->scenes) {
      ToolSettings *ts = scene->toolsettings;
      if (ts->snap_mode_tools != SCE_SNAP_TO_NONE) {
        ts->snap_mode_tools = SCE_SNAP_TO_GEOM;
      }

#define SCE_SNAP_PROJECT (1 << 3)
      if (ts->snap_flag & SCE_SNAP_PROJECT) {
        ts->snap_mode &= ~(1 << 2); /* SCE_SNAP_TO_FACE */
        ts->snap_mode |= (1 << 8);  /* SCE_SNAP_INDIVIDUAL_PROJECT */
      }
#undef SCE_SNAP_PROJECT
    }
  }

  if (!MAIN_VERSION_FILE_ATLEAST(bmain, 400, 6)) {
    FOREACH_NODETREE_BEGIN (bmain, ntree, id) {
      versioning_replace_legacy_glossy_node(ntree);
      versioning_remove_microfacet_sharp_distribution(ntree);
    }
    FOREACH_NODETREE_END;
  }

  if (!MAIN_VERSION_FILE_ATLEAST(bmain, 400, 7)) {
    LISTBASE_FOREACH (Mesh *, mesh, &bmain->meshes) {
      version_mesh_crease_generic(*bmain);
    }
  }

  if (!MAIN_VERSION_FILE_ATLEAST(bmain, 400, 8)) {
    LISTBASE_FOREACH (bAction *, act, &bmain->actions) {
      act->frame_start = max_ff(act->frame_start, MINAFRAMEF);
      act->frame_end = min_ff(act->frame_end, MAXFRAMEF);
    }
  }

  if (!MAIN_VERSION_FILE_ATLEAST(bmain, 400, 9)) {
    LISTBASE_FOREACH (Light *, light, &bmain->lights) {
      if (light->type == LA_SPOT && light->nodetree) {
        version_replace_texcoord_normal_socket(light->nodetree);
      }
    }
  }

  /* Fix brush->tip_scale_x which should never be zero. */
  LISTBASE_FOREACH (Brush *, brush, &bmain->brushes) {
    if (brush->tip_scale_x == 0.0f) {
      brush->tip_scale_x = 1.0f;
    }
  }

  if (!MAIN_VERSION_FILE_ATLEAST(bmain, 400, 10)) {
    LISTBASE_FOREACH (bScreen *, screen, &bmain->screens) {
      LISTBASE_FOREACH (ScrArea *, area, &screen->areabase) {
        LISTBASE_FOREACH (SpaceLink *, space, &area->spacedata) {
          if (space->spacetype == SPACE_NODE) {
            SpaceNode *snode = reinterpret_cast<SpaceNode *>(space);
            snode->overlay.flag |= SN_OVERLAY_SHOW_PREVIEWS;
          }
        }
      }
    }
  }

  if (!MAIN_VERSION_FILE_ATLEAST(bmain, 400, 11)) {
    version_vertex_weight_edit_preserve_threshold_exclusivity(bmain);
  }

  if (!MAIN_VERSION_FILE_ATLEAST(bmain, 400, 12)) {
    if (!DNA_struct_member_exists(fd->filesdna, "LightProbe", "int", "grid_bake_samples")) {
      LISTBASE_FOREACH (LightProbe *, lightprobe, &bmain->lightprobes) {
        lightprobe->grid_bake_samples = 2048;
        lightprobe->grid_normal_bias = 0.3f;
        lightprobe->grid_view_bias = 0.0f;
        lightprobe->grid_facing_bias = 0.5f;
        lightprobe->grid_dilation_threshold = 0.5f;
        lightprobe->grid_dilation_radius = 1.0f;
      }
    }

    /* Set default bake resolution. */
    if (!DNA_struct_member_exists(fd->filesdna, "World", "int", "probe_resolution")) {
      LISTBASE_FOREACH (World *, world, &bmain->worlds) {
        world->probe_resolution = LIGHT_PROBE_RESOLUTION_1024;
      }
    }

    if (!DNA_struct_member_exists(fd->filesdna, "LightProbe", "float", "grid_surface_bias")) {
      LISTBASE_FOREACH (LightProbe *, lightprobe, &bmain->lightprobes) {
        lightprobe->grid_surface_bias = 0.05f;
        lightprobe->grid_escape_bias = 0.1f;
      }
    }

    /* Clear removed "Z Buffer" flag. */
    {
      const int R_IMF_FLAG_ZBUF_LEGACY = 1 << 0;
      LISTBASE_FOREACH (Scene *, scene, &bmain->scenes) {
        scene->r.im_format.flag &= ~R_IMF_FLAG_ZBUF_LEGACY;
      }
    }

    /* Reset the layer opacity for all layers to 1. */
    LISTBASE_FOREACH (GreasePencil *, grease_pencil, &bmain->grease_pencils) {
      for (blender::bke::greasepencil::Layer *layer : grease_pencil->layers_for_write()) {
        layer->opacity = 1.0f;
      }
    }

    FOREACH_NODETREE_BEGIN (bmain, ntree, id) {
      if (ntree->type == NTREE_SHADER) {
        /* Remove Transmission Roughness from Principled BSDF. */
        version_principled_transmission_roughness(ntree);
        /* Convert legacy Velvet BSDF nodes into the new Sheen BSDF node. */
        version_replace_velvet_sheen_node(ntree);
        /* Convert sheen inputs on the Principled BSDF. */
        version_principled_bsdf_sheen(ntree);
      }
    }
    FOREACH_NODETREE_END;

    LISTBASE_FOREACH (bScreen *, screen, &bmain->screens) {
      LISTBASE_FOREACH (ScrArea *, area, &screen->areabase) {
        LISTBASE_FOREACH (SpaceLink *, sl, &area->spacedata) {
          ListBase *regionbase = (sl == area->spacedata.first) ? &area->regionbase :
                                                                 &sl->regionbase;

          /* Layout based regions used to also disallow resizing, now these are separate flags.
           * Make sure they are set together for old regions. */
          LISTBASE_FOREACH (ARegion *, region, regionbase) {
            if (region->flag & RGN_FLAG_DYNAMIC_SIZE) {
              region->flag |= RGN_FLAG_NO_USER_RESIZE;
            }
          }
        }
      }
    }
  }

  if (!MAIN_VERSION_FILE_ATLEAST(bmain, 400, 13)) {
    /* For the scenes configured to use the "None" display disable the color management
     * again. This will handle situation when the "None" display is removed and is replaced with
     * a "Raw" view instead.
     *
     * Note that this versioning will do nothing if the "None" display exists in the OCIO
     * configuration. */
    LISTBASE_FOREACH (Scene *, scene, &bmain->scenes) {
      const ColorManagedDisplaySettings &display_settings = scene->display_settings;
      if (STREQ(display_settings.display_device, "None")) {
        BKE_scene_disable_color_management(scene);
      }
    }
  }

  if (!MAIN_VERSION_FILE_ATLEAST(bmain, 400, 14)) {
    if (!DNA_struct_member_exists(fd->filesdna, "SceneEEVEE", "int", "ray_tracing_method")) {
      LISTBASE_FOREACH (Scene *, scene, &bmain->scenes) {
        scene->eevee.ray_tracing_method = RAYTRACE_EEVEE_METHOD_SCREEN;
      }
    }

    if (!DNA_struct_exists(fd->filesdna, "RegionAssetShelf")) {
      LISTBASE_FOREACH (bScreen *, screen, &bmain->screens) {
        LISTBASE_FOREACH (ScrArea *, area, &screen->areabase) {
          LISTBASE_FOREACH (SpaceLink *, sl, &area->spacedata) {
            if (sl->spacetype != SPACE_VIEW3D) {
              continue;
            }

            ListBase *regionbase = (sl == area->spacedata.first) ? &area->regionbase :
                                                                   &sl->regionbase;

            if (ARegion *new_shelf_region = do_versions_add_region_if_not_found(
                    regionbase,
                    RGN_TYPE_ASSET_SHELF,
                    "asset shelf for view3d (versioning)",
                    RGN_TYPE_TOOL_HEADER))
            {
              new_shelf_region->alignment = RGN_ALIGN_BOTTOM;
            }
            if (ARegion *new_shelf_header = do_versions_add_region_if_not_found(
                    regionbase,
                    RGN_TYPE_ASSET_SHELF_HEADER,
                    "asset shelf header for view3d (versioning)",
                    RGN_TYPE_ASSET_SHELF))
            {
              new_shelf_header->alignment = RGN_ALIGN_BOTTOM | RGN_SPLIT_PREV;
            }
          }
        }
      }
    }
  }

  if (!MAIN_VERSION_FILE_ATLEAST(bmain, 400, 16)) {
    /* Set Normalize property of Noise Texture node to true. */
    FOREACH_NODETREE_BEGIN (bmain, ntree, id) {
      if (ntree->type != NTREE_CUSTOM) {
        LISTBASE_FOREACH (bNode *, node, &ntree->nodes) {
          if (node->type == SH_NODE_TEX_NOISE) {
            ((NodeTexNoise *)node->storage)->normalize = true;
          }
        }
      }
    }
    FOREACH_NODETREE_END;
  }

  if (!MAIN_VERSION_FILE_ATLEAST(bmain, 400, 17)) {
    if (!DNA_struct_exists(fd->filesdna, "NodeShaderHairPrincipled")) {
      FOREACH_NODETREE_BEGIN (bmain, ntree, id) {
        if (ntree->type == NTREE_SHADER) {
          version_replace_principled_hair_model(ntree);
        }
      }
      FOREACH_NODETREE_END;
    }

    /* Panorama properties shared with Eevee. */
    if (!DNA_struct_member_exists(fd->filesdna, "Camera", "float", "fisheye_fov")) {
      Camera default_cam = *DNA_struct_default_get(Camera);
      LISTBASE_FOREACH (Camera *, camera, &bmain->cameras) {
        IDProperty *ccam = version_cycles_properties_from_ID(&camera->id);
        if (ccam) {
          camera->panorama_type = version_cycles_property_int(
              ccam, "panorama_type", default_cam.panorama_type);
          camera->fisheye_fov = version_cycles_property_float(
              ccam, "fisheye_fov", default_cam.fisheye_fov);
          camera->fisheye_lens = version_cycles_property_float(
              ccam, "fisheye_lens", default_cam.fisheye_lens);
          camera->latitude_min = version_cycles_property_float(
              ccam, "latitude_min", default_cam.latitude_min);
          camera->latitude_max = version_cycles_property_float(
              ccam, "latitude_max", default_cam.latitude_max);
          camera->longitude_min = version_cycles_property_float(
              ccam, "longitude_min", default_cam.longitude_min);
          camera->longitude_max = version_cycles_property_float(
              ccam, "longitude_max", default_cam.longitude_max);
          /* Fit to match default projective camera with focal_length 50 and sensor_width 36. */
          camera->fisheye_polynomial_k0 = version_cycles_property_float(
              ccam, "fisheye_polynomial_k0", default_cam.fisheye_polynomial_k0);
          camera->fisheye_polynomial_k1 = version_cycles_property_float(
              ccam, "fisheye_polynomial_k1", default_cam.fisheye_polynomial_k1);
          camera->fisheye_polynomial_k2 = version_cycles_property_float(
              ccam, "fisheye_polynomial_k2", default_cam.fisheye_polynomial_k2);
          camera->fisheye_polynomial_k3 = version_cycles_property_float(
              ccam, "fisheye_polynomial_k3", default_cam.fisheye_polynomial_k3);
          camera->fisheye_polynomial_k4 = version_cycles_property_float(
              ccam, "fisheye_polynomial_k4", default_cam.fisheye_polynomial_k4);
        }
        else {
          camera->panorama_type = default_cam.panorama_type;
          camera->fisheye_fov = default_cam.fisheye_fov;
          camera->fisheye_lens = default_cam.fisheye_lens;
          camera->latitude_min = default_cam.latitude_min;
          camera->latitude_max = default_cam.latitude_max;
          camera->longitude_min = default_cam.longitude_min;
          camera->longitude_max = default_cam.longitude_max;
          /* Fit to match default projective camera with focal_length 50 and sensor_width 36. */
          camera->fisheye_polynomial_k0 = default_cam.fisheye_polynomial_k0;
          camera->fisheye_polynomial_k1 = default_cam.fisheye_polynomial_k1;
          camera->fisheye_polynomial_k2 = default_cam.fisheye_polynomial_k2;
          camera->fisheye_polynomial_k3 = default_cam.fisheye_polynomial_k3;
          camera->fisheye_polynomial_k4 = default_cam.fisheye_polynomial_k4;
        }
      }
    }

    if (!DNA_struct_member_exists(fd->filesdna, "LightProbe", "float", "grid_flag")) {
      LISTBASE_FOREACH (LightProbe *, lightprobe, &bmain->lightprobes) {
        /* Keep old behavior of baking the whole lighting. */
        lightprobe->grid_flag = LIGHTPROBE_GRID_CAPTURE_WORLD | LIGHTPROBE_GRID_CAPTURE_INDIRECT |
                                LIGHTPROBE_GRID_CAPTURE_EMISSION;
      }
    }

    if (!DNA_struct_member_exists(fd->filesdna, "SceneEEVEE", "int", "gi_irradiance_pool_size")) {
      LISTBASE_FOREACH (Scene *, scene, &bmain->scenes) {
        scene->eevee.gi_irradiance_pool_size = 16;
      }
    }

    LISTBASE_FOREACH (Scene *, scene, &bmain->scenes) {
      scene->toolsettings->snap_flag_anim |= SCE_SNAP;
      scene->toolsettings->snap_anim_mode |= (1 << 10); /* SCE_SNAP_TO_FRAME */
    }
  }

  if (!MAIN_VERSION_FILE_ATLEAST(bmain, 400, 20)) {
    /* Convert old socket lists into new interface items. */
    FOREACH_NODETREE_BEGIN (bmain, ntree, id) {
      versioning_convert_node_tree_socket_lists_to_interface(ntree);
      /* Clear legacy sockets after conversion.
       * Internal data pointers have been moved or freed already. */
      BLI_freelistN(&ntree->inputs_legacy);
      BLI_freelistN(&ntree->outputs_legacy);
    }
    FOREACH_NODETREE_END;
  }
  else {
    /* Legacy node tree sockets are created for forward compatibility,
     * but have to be freed after loading and versioning. */
    FOREACH_NODETREE_BEGIN (bmain, ntree, id) {
      LISTBASE_FOREACH_MUTABLE (bNodeSocket *, legacy_socket, &ntree->inputs_legacy) {
        MEM_SAFE_FREE(legacy_socket->default_attribute_name);
        MEM_SAFE_FREE(legacy_socket->default_value);
        if (legacy_socket->prop) {
          IDP_FreeProperty(legacy_socket->prop);
        }
        MEM_delete(legacy_socket->runtime);
        MEM_freeN(legacy_socket);
      }
      LISTBASE_FOREACH_MUTABLE (bNodeSocket *, legacy_socket, &ntree->outputs_legacy) {
        MEM_SAFE_FREE(legacy_socket->default_attribute_name);
        MEM_SAFE_FREE(legacy_socket->default_value);
        if (legacy_socket->prop) {
          IDP_FreeProperty(legacy_socket->prop);
        }
        MEM_delete(legacy_socket->runtime);
        MEM_freeN(legacy_socket);
      }
      BLI_listbase_clear(&ntree->inputs_legacy);
      BLI_listbase_clear(&ntree->outputs_legacy);
    }
    FOREACH_NODETREE_END;
  }

  if (!MAIN_VERSION_FILE_ATLEAST(bmain, 400, 22)) {
    /* Initialize root panel flags in files created before these flags were added. */
    FOREACH_NODETREE_BEGIN (bmain, ntree, id) {
      ntree->tree_interface.root_panel.flag |= NODE_INTERFACE_PANEL_ALLOW_CHILD_PANELS;
    }
    FOREACH_NODETREE_END;
  }

  if (!MAIN_VERSION_FILE_ATLEAST(bmain, 400, 23)) {
    LISTBASE_FOREACH (bNodeTree *, ntree, &bmain->nodetrees) {
      if (ntree->type == NTREE_GEOMETRY) {
        LISTBASE_FOREACH (bNode *, node, &ntree->nodes) {
          if (node->type == GEO_NODE_SET_SHADE_SMOOTH) {
            node->custom1 = int8_t(blender::bke::AttrDomain::Face);
          }
        }
      }
    }
  }

  if (!MAIN_VERSION_FILE_ATLEAST(bmain, 400, 24)) {
    FOREACH_NODETREE_BEGIN (bmain, ntree, id) {
      if (ntree->type == NTREE_SHADER) {
        /* Convert coat inputs on the Principled BSDF. */
        version_principled_bsdf_coat(ntree);
        /* Convert subsurface inputs on the Principled BSDF. */
        version_principled_bsdf_subsurface(ntree);
        /* Convert emission on the Principled BSDF. */
        version_principled_bsdf_emission(ntree);
      }
    }
    FOREACH_NODETREE_END;

    {
      LISTBASE_FOREACH (bScreen *, screen, &bmain->screens) {
        LISTBASE_FOREACH (ScrArea *, area, &screen->areabase) {
          LISTBASE_FOREACH (SpaceLink *, sl, &area->spacedata) {
            const ListBase *regionbase = (sl == area->spacedata.first) ? &area->regionbase :
                                                                         &sl->regionbase;
            LISTBASE_FOREACH (ARegion *, region, regionbase) {
              if (region->regiontype != RGN_TYPE_ASSET_SHELF) {
                continue;
              }

              RegionAssetShelf *shelf_data = static_cast<RegionAssetShelf *>(region->regiondata);
              if (shelf_data && shelf_data->active_shelf &&
                  (shelf_data->active_shelf->preferred_row_count == 0))
              {
                shelf_data->active_shelf->preferred_row_count = 1;
              }
            }
          }
        }
      }
    }

    /* Convert sockets with both input and output flag into two separate sockets. */
    FOREACH_NODETREE_BEGIN (bmain, ntree, id) {
      blender::Vector<bNodeTreeInterfaceSocket *> sockets_to_split;
      ntree->tree_interface.foreach_item([&](bNodeTreeInterfaceItem &item) {
        if (item.item_type == NODE_INTERFACE_SOCKET) {
          bNodeTreeInterfaceSocket &socket = reinterpret_cast<bNodeTreeInterfaceSocket &>(item);
          if ((socket.flag & NODE_INTERFACE_SOCKET_INPUT) &&
              (socket.flag & NODE_INTERFACE_SOCKET_OUTPUT))
          {
            sockets_to_split.append(&socket);
          }
        }
        return true;
      });

      for (bNodeTreeInterfaceSocket *socket : sockets_to_split) {
        const int position = ntree->tree_interface.find_item_position(socket->item);
        bNodeTreeInterfacePanel *parent = ntree->tree_interface.find_item_parent(socket->item);
        version_node_group_split_socket(ntree->tree_interface, *socket, parent, position + 1);
      }
    }
    FOREACH_NODETREE_END;
  }

  if (!MAIN_VERSION_FILE_ATLEAST(bmain, 400, 25)) {
    FOREACH_NODETREE_BEGIN (bmain, ntree, id) {
      if (ntree->type == NTREE_SHADER) {
        /* Convert specular tint on the Principled BSDF. */
        version_principled_bsdf_specular_tint(ntree);
        /* Rename some sockets. */
        version_principled_bsdf_rename_sockets(ntree);
      }
    }
    FOREACH_NODETREE_END;
  }

  if (!MAIN_VERSION_FILE_ATLEAST(bmain, 400, 26)) {
    enable_geometry_nodes_is_modifier(*bmain);

    LISTBASE_FOREACH (Scene *, scene, &bmain->scenes) {
      scene->simulation_frame_start = scene->r.sfra;
      scene->simulation_frame_end = scene->r.efra;
    }
  }

  if (!MAIN_VERSION_FILE_ATLEAST(bmain, 400, 27)) {
    LISTBASE_FOREACH (bScreen *, screen, &bmain->screens) {
      LISTBASE_FOREACH (ScrArea *, area, &screen->areabase) {
        LISTBASE_FOREACH (SpaceLink *, sl, &area->spacedata) {
          if (sl->spacetype == SPACE_SEQ) {
            SpaceSeq *sseq = (SpaceSeq *)sl;
            sseq->timeline_overlay.flag |= SEQ_TIMELINE_SHOW_STRIP_RETIMING;
          }
        }
      }
    }

    if (!DNA_struct_member_exists(fd->filesdna, "SceneEEVEE", "int", "shadow_step_count")) {
      SceneEEVEE default_scene_eevee = *DNA_struct_default_get(SceneEEVEE);
      LISTBASE_FOREACH (Scene *, scene, &bmain->scenes) {
        scene->eevee.shadow_ray_count = default_scene_eevee.shadow_ray_count;
        scene->eevee.shadow_step_count = default_scene_eevee.shadow_step_count;
      }
    }
  }

  if (!MAIN_VERSION_FILE_ATLEAST(bmain, 400, 28)) {
    LISTBASE_FOREACH (bScreen *, screen, &bmain->screens) {
      LISTBASE_FOREACH (ScrArea *, area, &screen->areabase) {
        LISTBASE_FOREACH (SpaceLink *, sl, &area->spacedata) {
          const ListBase *regionbase = (sl == area->spacedata.first) ? &area->regionbase :
                                                                       &sl->regionbase;
          LISTBASE_FOREACH (ARegion *, region, regionbase) {
            if (region->regiontype != RGN_TYPE_ASSET_SHELF) {
              continue;
            }

            RegionAssetShelf *shelf_data = static_cast<RegionAssetShelf *>(region->regiondata);
            if (shelf_data && shelf_data->active_shelf) {
              AssetShelfSettings &settings = shelf_data->active_shelf->settings;
              settings.asset_library_reference.custom_library_index = -1;
              settings.asset_library_reference.type = ASSET_LIBRARY_ALL;
            }

            region->flag |= RGN_FLAG_HIDDEN;
          }
        }
      }
    }
  }

  if (!MAIN_VERSION_FILE_ATLEAST(bmain, 400, 29)) {
    /* Unhide all Reroute nodes. */
    FOREACH_NODETREE_BEGIN (bmain, ntree, id) {
      LISTBASE_FOREACH (bNode *, node, &ntree->nodes) {
        if (node->is_reroute()) {
          static_cast<bNodeSocket *>(node->inputs.first)->flag &= ~SOCK_HIDDEN;
          static_cast<bNodeSocket *>(node->outputs.first)->flag &= ~SOCK_HIDDEN;
        }
      }
    }
    FOREACH_NODETREE_END;
  }

  if (!MAIN_VERSION_FILE_ATLEAST(bmain, 400, 30)) {
    LISTBASE_FOREACH (Scene *, scene, &bmain->scenes) {
      ToolSettings *ts = scene->toolsettings;
      enum { IS_DEFAULT = 0, IS_UV, IS_NODE, IS_ANIM };
      auto versioning_snap_to = [](short snap_to_old, int type) {
        eSnapMode snap_to_new = SCE_SNAP_TO_NONE;
        if (snap_to_old & (1 << 0)) {
          snap_to_new |= type == IS_NODE ? SCE_SNAP_TO_NODE_X :
                         type == IS_ANIM ? SCE_SNAP_TO_FRAME :
                                           SCE_SNAP_TO_VERTEX;
        }
        if (snap_to_old & (1 << 1)) {
          snap_to_new |= type == IS_NODE ? SCE_SNAP_TO_NODE_Y :
                         type == IS_ANIM ? SCE_SNAP_TO_SECOND :
                                           SCE_SNAP_TO_EDGE;
        }
        if (ELEM(type, IS_DEFAULT, IS_ANIM) && snap_to_old & (1 << 2)) {
          snap_to_new |= type == IS_DEFAULT ? SCE_SNAP_TO_FACE : SCE_SNAP_TO_MARKERS;
        }
        if (type == IS_DEFAULT && snap_to_old & (1 << 3)) {
          snap_to_new |= SCE_SNAP_TO_VOLUME;
        }
        if (type == IS_DEFAULT && snap_to_old & (1 << 4)) {
          snap_to_new |= SCE_SNAP_TO_EDGE_MIDPOINT;
        }
        if (type == IS_DEFAULT && snap_to_old & (1 << 5)) {
          snap_to_new |= SCE_SNAP_TO_EDGE_PERPENDICULAR;
        }
        if (ELEM(type, IS_DEFAULT, IS_UV, IS_NODE) && snap_to_old & (1 << 6)) {
          snap_to_new |= SCE_SNAP_TO_INCREMENT;
        }
        if (ELEM(type, IS_DEFAULT, IS_UV, IS_NODE) && snap_to_old & (1 << 7)) {
          snap_to_new |= SCE_SNAP_TO_GRID;
        }
        if (type == IS_DEFAULT && snap_to_old & (1 << 8)) {
          snap_to_new |= SCE_SNAP_INDIVIDUAL_NEAREST;
        }
        if (type == IS_DEFAULT && snap_to_old & (1 << 9)) {
          snap_to_new |= SCE_SNAP_INDIVIDUAL_PROJECT;
        }
        if (snap_to_old & (1 << 10)) {
          snap_to_new |= SCE_SNAP_TO_FRAME;
        }
        if (snap_to_old & (1 << 11)) {
          snap_to_new |= SCE_SNAP_TO_SECOND;
        }
        if (snap_to_old & (1 << 12)) {
          snap_to_new |= SCE_SNAP_TO_MARKERS;
        }

        if (!snap_to_new) {
          snap_to_new = eSnapMode(1 << 0);
        }

        return snap_to_new;
      };

      ts->snap_mode = versioning_snap_to(ts->snap_mode, IS_DEFAULT);
      ts->snap_uv_mode = versioning_snap_to(ts->snap_uv_mode, IS_UV);
      ts->snap_node_mode = versioning_snap_to(ts->snap_node_mode, IS_NODE);
      ts->snap_anim_mode = versioning_snap_to(ts->snap_anim_mode, IS_ANIM);
    }
  }

  if (!MAIN_VERSION_FILE_ATLEAST(bmain, 400, 31)) {
    LISTBASE_FOREACH (Curve *, curve, &bmain->curves) {
      const int curvetype = BKE_curve_type_get(curve);
      if (curvetype == OB_FONT) {
        CharInfo *info = curve->strinfo;
        if (info != nullptr) {
          for (int i = curve->len_char32 - 1; i >= 0; i--, info++) {
            if (info->mat_nr > 0) {
              /** CharInfo mat_nr used to start at 1, unlike mesh & nurbs, now zero-based. */
              info->mat_nr--;
            }
          }
        }
      }
    }
  }

  if (!MAIN_VERSION_FILE_ATLEAST(bmain, 400, 33)) {
    /* Fix node group socket order by sorting outputs and inputs. */
    LISTBASE_FOREACH (bNodeTree *, ntree, &bmain->nodetrees) {
      versioning_node_group_sort_sockets_recursive(ntree->tree_interface.root_panel);
    }
  }

  if (!MAIN_VERSION_FILE_ATLEAST(bmain, 401, 1)) {
    LISTBASE_FOREACH (GreasePencil *, grease_pencil, &bmain->grease_pencils) {
      versioning_grease_pencil_stroke_radii_scaling(grease_pencil);
    }
  }

  if (!MAIN_VERSION_FILE_ATLEAST(bmain, 401, 4)) {
    FOREACH_NODETREE_BEGIN (bmain, ntree, id) {
      if (ntree->type != NTREE_CUSTOM) {
        /* versioning_update_noise_texture_node must be done before
         * versioning_replace_musgrave_texture_node. */
        versioning_update_noise_texture_node(ntree);

        /* Convert Musgrave Texture nodes to Noise Texture nodes. */
        versioning_replace_musgrave_texture_node(ntree);
      }
    }
    FOREACH_NODETREE_END;
  }

  if (!MAIN_VERSION_FILE_ATLEAST(bmain, 401, 5)) {
    /* Unify Material::blend_shadow and Cycles.use_transparent_shadows into the
     * Material::blend_flag. */
    Scene *scene = static_cast<Scene *>(bmain->scenes.first);
    bool is_eevee = scene && STR_ELEM(scene->r.engine,
                                      RE_engine_id_BLENDER_EEVEE,
                                      RE_engine_id_BLENDER_EEVEE_NEXT);
    LISTBASE_FOREACH (Material *, material, &bmain->materials) {
      bool transparent_shadows = true;
      if (is_eevee) {
        transparent_shadows = material->blend_shadow != MA_BS_SOLID;
      }
      else if (IDProperty *cmat = version_cycles_properties_from_ID(&material->id)) {
        transparent_shadows = version_cycles_property_boolean(
            cmat, "use_transparent_shadow", true);
      }
      SET_FLAG_FROM_TEST(material->blend_flag, transparent_shadows, MA_BL_TRANSPARENT_SHADOW);
    }
  }

  if (!MAIN_VERSION_FILE_ATLEAST(bmain, 401, 5)) {
    /** NOTE: This versioning code didn't update the subversion number. */
    FOREACH_NODETREE_BEGIN (bmain, ntree, id) {
      if (ntree->type == NTREE_COMPOSIT) {
        versioning_replace_splitviewer(ntree);
      }
    }
    FOREACH_NODETREE_END;
  }

  /* 401 6 did not require any do_version here. */

  if (!MAIN_VERSION_FILE_ATLEAST(bmain, 401, 7)) {
    if (!DNA_struct_member_exists(fd->filesdna, "SceneEEVEE", "int", "volumetric_ray_depth")) {
      SceneEEVEE default_eevee = *DNA_struct_default_get(SceneEEVEE);
      LISTBASE_FOREACH (Scene *, scene, &bmain->scenes) {
        scene->eevee.volumetric_ray_depth = default_eevee.volumetric_ray_depth;
      }
    }

    if (!DNA_struct_member_exists(fd->filesdna, "Material", "char", "surface_render_method")) {
      LISTBASE_FOREACH (Material *, mat, &bmain->materials) {
        mat->surface_render_method = (mat->blend_method == MA_BM_BLEND) ?
                                         MA_SURFACE_METHOD_FORWARD :
                                         MA_SURFACE_METHOD_DEFERRED;
      }
    }

    LISTBASE_FOREACH (bScreen *, screen, &bmain->screens) {
      LISTBASE_FOREACH (ScrArea *, area, &screen->areabase) {
        LISTBASE_FOREACH (SpaceLink *, sl, &area->spacedata) {
          const ListBase *regionbase = (sl == area->spacedata.first) ? &area->regionbase :
                                                                       &sl->regionbase;
          LISTBASE_FOREACH (ARegion *, region, regionbase) {
            if (region->regiontype != RGN_TYPE_ASSET_SHELF_HEADER) {
              continue;
            }
            region->alignment &= ~RGN_SPLIT_PREV;
            region->alignment |= RGN_ALIGN_HIDE_WITH_PREV;
          }
        }
      }
    }

    if (!DNA_struct_member_exists(fd->filesdna, "SceneEEVEE", "float", "gtao_thickness")) {
      SceneEEVEE default_eevee = *DNA_struct_default_get(SceneEEVEE);
      LISTBASE_FOREACH (Scene *, scene, &bmain->scenes) {
        scene->eevee.gtao_thickness = default_eevee.gtao_thickness;
        scene->eevee.gtao_focus = default_eevee.gtao_focus;
      }
    }

    if (!DNA_struct_member_exists(fd->filesdna, "LightProbe", "float", "data_display_size")) {
      LightProbe default_probe = *DNA_struct_default_get(LightProbe);
      LISTBASE_FOREACH (LightProbe *, probe, &bmain->lightprobes) {
        probe->data_display_size = default_probe.data_display_size;
      }
    }

    LISTBASE_FOREACH (Mesh *, mesh, &bmain->meshes) {
      mesh->flag &= ~ME_NO_OVERLAPPING_TOPOLOGY;
    }
  }

  if (!MAIN_VERSION_FILE_ATLEAST(bmain, 401, 8)) {
    LISTBASE_FOREACH (bNodeTree *, ntree, &bmain->nodetrees) {
      if (ntree->type != NTREE_GEOMETRY) {
        continue;
      }
      versioning_nodes_dynamic_sockets(*ntree);
    }
  }

  if (!MAIN_VERSION_FILE_ATLEAST(bmain, 401, 9)) {
    if (!DNA_struct_member_exists(fd->filesdna, "Material", "char", "displacement_method")) {
      /* Replace Cycles.displacement_method by Material::displacement_method. */
      LISTBASE_FOREACH (Material *, material, &bmain->materials) {
        int displacement_method = MA_DISPLACEMENT_BUMP;
        if (IDProperty *cmat = version_cycles_properties_from_ID(&material->id)) {
          displacement_method = version_cycles_property_int(
              cmat, "displacement_method", MA_DISPLACEMENT_BUMP);
        }
        material->displacement_method = displacement_method;
      }
    }

    /* Prevent custom bone colors from having alpha zero.
     * Part of the fix for issue #115434. */
    LISTBASE_FOREACH (bArmature *, arm, &bmain->armatures) {
      blender::animrig::ANIM_armature_foreach_bone(&arm->bonebase, [](Bone *bone) {
        bone->color.custom.solid[3] = 255;
        bone->color.custom.select[3] = 255;
        bone->color.custom.active[3] = 255;
      });
      if (arm->edbo) {
        LISTBASE_FOREACH (EditBone *, ebone, arm->edbo) {
          ebone->color.custom.solid[3] = 255;
          ebone->color.custom.select[3] = 255;
          ebone->color.custom.active[3] = 255;
        }
      }
    }
    LISTBASE_FOREACH (Object *, obj, &bmain->objects) {
      if (obj->pose == nullptr) {
        continue;
      }
      LISTBASE_FOREACH (bPoseChannel *, pchan, &obj->pose->chanbase) {
        pchan->color.custom.solid[3] = 255;
        pchan->color.custom.select[3] = 255;
        pchan->color.custom.active[3] = 255;
      }
    }
  }

  if (!MAIN_VERSION_FILE_ATLEAST(bmain, 401, 10)) {
    if (!DNA_struct_member_exists(
            fd->filesdna, "SceneEEVEE", "RaytraceEEVEE", "ray_tracing_options"))
    {
      LISTBASE_FOREACH (Scene *, scene, &bmain->scenes) {
        scene->eevee.ray_tracing_options.flag = RAYTRACE_EEVEE_USE_DENOISE;
        scene->eevee.ray_tracing_options.denoise_stages = RAYTRACE_EEVEE_DENOISE_SPATIAL |
                                                          RAYTRACE_EEVEE_DENOISE_TEMPORAL |
                                                          RAYTRACE_EEVEE_DENOISE_BILATERAL;
        scene->eevee.ray_tracing_options.screen_trace_quality = 0.25f;
        scene->eevee.ray_tracing_options.screen_trace_thickness = 0.2f;
        scene->eevee.ray_tracing_options.trace_max_roughness = 0.5f;
        scene->eevee.ray_tracing_options.resolution_scale = 2;
      }
    }

    LISTBASE_FOREACH (bNodeTree *, ntree, &bmain->nodetrees) {
      if (ntree->type == NTREE_GEOMETRY) {
        version_geometry_nodes_use_rotation_socket(*ntree);
        versioning_nodes_dynamic_sockets_2(*ntree);
        fix_geometry_nodes_object_info_scale(*ntree);
      }
    }
  }

  if (MAIN_VERSION_FILE_ATLEAST(bmain, 400, 20) && !MAIN_VERSION_FILE_ATLEAST(bmain, 401, 11)) {
    /* Convert old socket lists into new interface items. */
    FOREACH_NODETREE_BEGIN (bmain, ntree, id) {
      versioning_fix_socket_subtype_idnames(ntree);
    }
    FOREACH_NODETREE_END;
  }

  if (!MAIN_VERSION_FILE_ATLEAST(bmain, 401, 12)) {
    FOREACH_NODETREE_BEGIN (bmain, ntree, id) {
      if (ntree->type == NTREE_COMPOSIT) {
        LISTBASE_FOREACH (bNode *, node, &ntree->nodes) {
          if (node->type == CMP_NODE_PIXELATE) {
            node->custom1 = 1;
          }
        }
      }
    }
    FOREACH_NODETREE_END;
  }

  if (!MAIN_VERSION_FILE_ATLEAST(bmain, 401, 13)) {
    FOREACH_NODETREE_BEGIN (bmain, ntree, id) {
      if (ntree->type == NTREE_COMPOSIT) {
        LISTBASE_FOREACH (bNode *, node, &ntree->nodes) {
          if (node->type == CMP_NODE_MAP_UV) {
            node->custom2 = CMP_NODE_MAP_UV_FILTERING_ANISOTROPIC;
          }
        }
      }
    }
    FOREACH_NODETREE_END;
  }

  if (!MAIN_VERSION_FILE_ATLEAST(bmain, 401, 14)) {
    const Brush *default_brush = DNA_struct_default_get(Brush);
    LISTBASE_FOREACH (Brush *, brush, &bmain->brushes) {
      brush->automasking_start_normal_limit = default_brush->automasking_start_normal_limit;
      brush->automasking_start_normal_falloff = default_brush->automasking_start_normal_falloff;

      brush->automasking_view_normal_limit = default_brush->automasking_view_normal_limit;
      brush->automasking_view_normal_falloff = default_brush->automasking_view_normal_falloff;
    }
  }

  if (!MAIN_VERSION_FILE_ATLEAST(bmain, 401, 15)) {
    FOREACH_NODETREE_BEGIN (bmain, ntree, id) {
      if (ntree->type == NTREE_COMPOSIT) {
        LISTBASE_FOREACH (bNode *, node, &ntree->nodes) {
          if (node->type == CMP_NODE_KEYING) {
            NodeKeyingData &keying_data = *static_cast<NodeKeyingData *>(node->storage);
            keying_data.edge_kernel_radius = max_ii(keying_data.edge_kernel_radius - 1, 0);
          }
        }
      }
    }
    FOREACH_NODETREE_END;
  }

  if (!MAIN_VERSION_FILE_ATLEAST(bmain, 401, 16)) {
    LISTBASE_FOREACH (Scene *, scene, &bmain->scenes) {
      Sculpt *sculpt = scene->toolsettings->sculpt;
      if (sculpt != nullptr) {
        Sculpt default_sculpt = *DNA_struct_default_get(Sculpt);
        sculpt->automasking_boundary_edges_propagation_steps =
            default_sculpt.automasking_boundary_edges_propagation_steps;
      }
    }
  }

  if (!MAIN_VERSION_FILE_ATLEAST(bmain, 401, 17)) {
    LISTBASE_FOREACH (Scene *, scene, &bmain->scenes) {
      ToolSettings *ts = scene->toolsettings;
      int input_sample_values[10];

      input_sample_values[0] = ts->imapaint.paint.num_input_samples_deprecated;
      input_sample_values[1] = ts->sculpt != nullptr ?
                                   ts->sculpt->paint.num_input_samples_deprecated :
                                   1;
      input_sample_values[2] = ts->curves_sculpt != nullptr ?
                                   ts->curves_sculpt->paint.num_input_samples_deprecated :
                                   1;

      input_sample_values[4] = ts->gp_paint != nullptr ?
                                   ts->gp_paint->paint.num_input_samples_deprecated :
                                   1;
      input_sample_values[5] = ts->gp_vertexpaint != nullptr ?
                                   ts->gp_vertexpaint->paint.num_input_samples_deprecated :
                                   1;
      input_sample_values[6] = ts->gp_sculptpaint != nullptr ?
                                   ts->gp_sculptpaint->paint.num_input_samples_deprecated :
                                   1;
      input_sample_values[7] = ts->gp_weightpaint != nullptr ?
                                   ts->gp_weightpaint->paint.num_input_samples_deprecated :
                                   1;

      input_sample_values[8] = ts->vpaint != nullptr ?
                                   ts->vpaint->paint.num_input_samples_deprecated :
                                   1;
      input_sample_values[9] = ts->wpaint != nullptr ?
                                   ts->wpaint->paint.num_input_samples_deprecated :
                                   1;

      int unified_value = 1;
      for (int i = 0; i < 10; i++) {
        if (input_sample_values[i] != 1) {
          if (unified_value == 1) {
            unified_value = input_sample_values[i];
          }
          else {
            /* In the case of a user having multiple tools with different num_input_value values
             * set we cannot support this in the single UnifiedPaintSettings value, so fallback
             * to 1 instead of deciding that one value is more canonical than the other.
             */
            break;
          }
        }
      }

      ts->unified_paint_settings.input_samples = unified_value;
    }
    LISTBASE_FOREACH (Brush *, brush, &bmain->brushes) {
      brush->input_samples = 1;
    }
  }

  if (!MAIN_VERSION_FILE_ATLEAST(bmain, 401, 18)) {
    LISTBASE_FOREACH (Scene *, scene, &bmain->scenes) {
      if (scene->ed != nullptr) {
        SEQ_for_each_callback(&scene->ed->seqbase, seq_filter_bilinear_to_auto, nullptr);
      }
    }
  }

  if (!MAIN_VERSION_FILE_ATLEAST(bmain, 401, 19)) {
    LISTBASE_FOREACH (bNodeTree *, ntree, &bmain->nodetrees) {
      if (ntree->type == NTREE_GEOMETRY) {
        version_node_socket_name(ntree, FN_NODE_ROTATE_ROTATION, "Rotation 1", "Rotation");
        version_node_socket_name(ntree, FN_NODE_ROTATE_ROTATION, "Rotation 2", "Rotate By");
      }
    }
  }

  if (!MAIN_VERSION_FILE_ATLEAST(bmain, 401, 20)) {
    LISTBASE_FOREACH (Object *, ob, &bmain->objects) {
      int uid = 1;
      LISTBASE_FOREACH (ModifierData *, md, &ob->modifiers) {
        /* These identifiers are not necessarily stable for linked data. If the linked data has a
         * new modifier inserted, the identifiers of other modifiers can change. */
        md->persistent_uid = uid++;
      }
    }
  }

  if (!MAIN_VERSION_FILE_ATLEAST(bmain, 401, 21)) {
    LISTBASE_FOREACH (Brush *, brush, &bmain->brushes) {
      /* The `sculpt_flag` was used to store the `BRUSH_DIR_IN`
       * With the fix for #115313 this is now just using the `brush->flag`. */
      if (brush->gpencil_settings && (brush->gpencil_settings->sculpt_flag & BRUSH_DIR_IN) != 0) {
        brush->flag |= BRUSH_DIR_IN;
      }
    }
  }

  /* Keep point/spot light soft falloff for files created before 4.0. */
  if (!MAIN_VERSION_FILE_ATLEAST(bmain, 400, 0)) {
    LISTBASE_FOREACH (Light *, light, &bmain->lights) {
      if (ELEM(light->type, LA_LOCAL, LA_SPOT)) {
        light->mode |= LA_USE_SOFT_FALLOFF;
      }
    }
  }

  if (!MAIN_VERSION_FILE_ATLEAST(bmain, 402, 1)) {
    using namespace blender::bke::greasepencil;
    /* Initialize newly added scale layer transform to one. */
    LISTBASE_FOREACH (GreasePencil *, grease_pencil, &bmain->grease_pencils) {
      for (Layer *layer : grease_pencil->layers_for_write()) {
        copy_v3_fl(layer->scale, 1.0f);
      }
    }
  }

  if (!MAIN_VERSION_FILE_ATLEAST(bmain, 402, 2)) {
    LISTBASE_FOREACH (Scene *, scene, &bmain->scenes) {
      bool is_cycles = scene && STREQ(scene->r.engine, RE_engine_id_CYCLES);
      if (is_cycles) {
        if (IDProperty *cscene = version_cycles_properties_from_ID(&scene->id)) {
          int cposition = version_cycles_property_int(cscene, "motion_blur_position", 1);
          BLI_assert(cposition >= 0 && cposition < 3);
          int order_conversion[3] = {SCE_MB_START, SCE_MB_CENTER, SCE_MB_END};
          scene->r.motion_blur_position = order_conversion[std::clamp(cposition, 0, 2)];
        }
      }
      else {
        SET_FLAG_FROM_TEST(
            scene->r.mode, scene->eevee.flag & SCE_EEVEE_MOTION_BLUR_ENABLED_DEPRECATED, R_MBLUR);
        scene->r.motion_blur_position = scene->eevee.motion_blur_position_deprecated;
        scene->r.motion_blur_shutter = scene->eevee.motion_blur_shutter_deprecated;
      }
    }
  }

  if (!MAIN_VERSION_FILE_ATLEAST(bmain, 402, 3)) {
    constexpr int NTREE_EXECUTION_MODE_CPU = 0;
    constexpr int NTREE_EXECUTION_MODE_FULL_FRAME = 1;

    constexpr int NTREE_COM_GROUPNODE_BUFFER = 1 << 3;
    constexpr int NTREE_COM_OPENCL = 1 << 1;

    FOREACH_NODETREE_BEGIN (bmain, ntree, id) {
      if (ntree->type != NTREE_COMPOSIT) {
        continue;
      }

      ntree->flag &= ~(NTREE_COM_GROUPNODE_BUFFER | NTREE_COM_OPENCL);

      if (ntree->execution_mode == NTREE_EXECUTION_MODE_FULL_FRAME) {
        ntree->execution_mode = NTREE_EXECUTION_MODE_CPU;
      }
    }
    FOREACH_NODETREE_END;
  }

  if (!MAIN_VERSION_FILE_ATLEAST(bmain, 402, 4)) {
    if (!DNA_struct_member_exists(fd->filesdna, "SpaceImage", "float", "stretch_opacity")) {
      LISTBASE_FOREACH (bScreen *, screen, &bmain->screens) {
        LISTBASE_FOREACH (ScrArea *, area, &screen->areabase) {
          LISTBASE_FOREACH (SpaceLink *, sl, &area->spacedata) {
            if (sl->spacetype == SPACE_IMAGE) {
              SpaceImage *sima = reinterpret_cast<SpaceImage *>(sl);
              sima->stretch_opacity = 0.9f;
            }
          }
        }
      }
    }
  }

  if (!MAIN_VERSION_FILE_ATLEAST(bmain, 402, 5)) {
    LISTBASE_FOREACH (Scene *, scene, &bmain->scenes) {
      image_settings_avi_to_ffmpeg(scene);
    }
  }

  if (!MAIN_VERSION_FILE_ATLEAST(bmain, 402, 6)) {
    LISTBASE_FOREACH (Brush *, brush, &bmain->brushes) {
      if (BrushCurvesSculptSettings *settings = brush->curves_sculpt_settings) {
        settings->flag |= BRUSH_CURVES_SCULPT_FLAG_INTERPOLATE_RADIUS;
        settings->curve_radius = 0.01f;
      }
    }
  }

  if (!MAIN_VERSION_FILE_ATLEAST(bmain, 402, 8)) {
    LISTBASE_FOREACH (Light *, light, &bmain->lights) {
      light->shadow_filter_radius = 1.0f;
    }
  }

  if (!MAIN_VERSION_FILE_ATLEAST(bmain, 402, 9)) {
    const float default_snap_angle_increment = DEG2RADF(5.0f);
    const float default_snap_angle_increment_precision = DEG2RADF(1.0f);
    LISTBASE_FOREACH (Scene *, scene, &bmain->scenes) {
      scene->toolsettings->snap_angle_increment_2d = default_snap_angle_increment;
      scene->toolsettings->snap_angle_increment_3d = default_snap_angle_increment;
      scene->toolsettings->snap_angle_increment_2d_precision =
          default_snap_angle_increment_precision;
      scene->toolsettings->snap_angle_increment_3d_precision =
          default_snap_angle_increment_precision;
    }
  }

  if (!MAIN_VERSION_FILE_ATLEAST(bmain, 402, 10)) {
    if (!DNA_struct_member_exists(fd->filesdna, "SceneEEVEE", "int", "gtao_resolution")) {
      LISTBASE_FOREACH (Scene *, scene, &bmain->scenes) {
        scene->eevee.gtao_resolution = 2;
      }
    }
  }

  if (!MAIN_VERSION_FILE_ATLEAST(bmain, 402, 12)) {
    FOREACH_NODETREE_BEGIN (bmain, ntree, id) {
      versioning_node_hue_correct_set_wrappng(ntree);
    }
    FOREACH_NODETREE_END;

    LISTBASE_FOREACH (Scene *, scene, &bmain->scenes) {
      if (scene->ed != nullptr) {
        SEQ_for_each_callback(&scene->ed->seqbase, seq_hue_correct_set_wrapping, nullptr);
      }
    }
  }

  if (!MAIN_VERSION_FILE_ATLEAST(bmain, 402, 14)) {
    LISTBASE_FOREACH (Object *, ob, &bmain->objects) {
      if (bMotionPath *mpath = ob->mpath) {
        mpath->color_post[0] = 0.1f;
        mpath->color_post[1] = 1.0f;
        mpath->color_post[2] = 0.1f;
      }
      if (!ob->pose) {
        continue;
      }
      LISTBASE_FOREACH (bPoseChannel *, pchan, &ob->pose->chanbase) {
        if (bMotionPath *mpath = pchan->mpath) {
          mpath->color_post[0] = 0.1f;
          mpath->color_post[1] = 1.0f;
          mpath->color_post[2] = 0.1f;
        }
      }
    }
  }

  if (!MAIN_VERSION_FILE_ATLEAST(bmain, 402, 18)) {
    if (!DNA_struct_member_exists(fd->filesdna, "Light", "float", "transmission_fac")) {
      LISTBASE_FOREACH (Light *, light, &bmain->lights) {
        /* Refracted light was not supported in legacy EEVEE. Set it to zero for compatibility with
         * older files. */
        light->transmission_fac = 0.0f;
      }
    }
  }

  if (!MAIN_VERSION_FILE_ATLEAST(bmain, 402, 19)) {
    LISTBASE_FOREACH (Scene *, scene, &bmain->scenes) {
      /* Keep legacy EEVEE old behavior. */
      scene->eevee.flag |= SCE_EEVEE_VOLUME_CUSTOM_RANGE;
    }

    LISTBASE_FOREACH (Scene *, scene, &bmain->scenes) {
      scene->eevee.clamp_surface_indirect = 10.0f;
      /* Make contribution of indirect lighting very small (but non-null) to avoid world lighting
       * and volume lightprobe changing the appearance of volume objects. */
      scene->eevee.clamp_volume_indirect = 1e-8f;
    }
  }

  if (!MAIN_VERSION_FILE_ATLEAST(bmain, 402, 20)) {
    LISTBASE_FOREACH (Scene *, scene, &bmain->scenes) {
      SequencerToolSettings *sequencer_tool_settings = SEQ_tool_settings_ensure(scene);
      sequencer_tool_settings->snap_mode |= SEQ_SNAP_TO_MARKERS;
    }
  }

  if (!MAIN_VERSION_FILE_ATLEAST(bmain, 402, 21)) {
    add_image_editor_asset_shelf(*bmain);
  }

  if (!MAIN_VERSION_FILE_ATLEAST(bmain, 402, 22)) {
    /* Display missing media in sequencer by default. */
    LISTBASE_FOREACH (Scene *, scene, &bmain->scenes) {
      if (scene->ed != nullptr) {
        scene->ed->show_missing_media_flag |= SEQ_EDIT_SHOW_MISSING_MEDIA;
      }
    }
  }

  if (!MAIN_VERSION_FILE_ATLEAST(bmain, 402, 23)) {
    LISTBASE_FOREACH (Scene *, scene, &bmain->scenes) {
      ToolSettings *ts = scene->toolsettings;
      if (!ts->uvsculpt.strength_curve) {
        ts->uvsculpt.size = 50;
        ts->uvsculpt.strength = 1.0f;
        ts->uvsculpt.curve_preset = BRUSH_CURVE_SMOOTH;
        ts->uvsculpt.strength_curve = BKE_curvemapping_add(1, 0.0f, 0.0f, 1.0f, 1.0f);
      }
    }
  }

  if (!MAIN_VERSION_FILE_ATLEAST(bmain, 402, 24)) {
    if (!DNA_struct_member_exists(fd->filesdna, "Material", "char", "thickness_mode")) {
      LISTBASE_FOREACH (Material *, material, &bmain->materials) {
        if (material->blend_flag & MA_BL_TRANSLUCENCY) {
          /* EEVEE Legacy used thickness from shadow map when translucency was on. */
          material->blend_flag |= MA_BL_THICKNESS_FROM_SHADOW;
        }
        if ((material->blend_flag & MA_BL_SS_REFRACTION) && material->use_nodes &&
            material->nodetree)
        {
          /* EEVEE Legacy used slab assumption. */
          material->thickness_mode = MA_THICKNESS_SLAB;
          version_refraction_depth_to_thickness_value(material->nodetree, material->refract_depth);
        }
      }
    }
  }

  if (!MAIN_VERSION_FILE_ATLEAST(bmain, 402, 25)) {
    FOREACH_NODETREE_BEGIN (bmain, ntree, id) {
      if (ntree->type != NTREE_COMPOSIT) {
        continue;
      }
      LISTBASE_FOREACH (bNode *, node, &ntree->nodes) {
        if (node->type != CMP_NODE_BLUR) {
          continue;
        }

        NodeBlurData &blur_data = *static_cast<NodeBlurData *>(node->storage);

        if (blur_data.filtertype != R_FILTER_FAST_GAUSS) {
          continue;
        }

        /* The size of the Fast Gaussian mode of blur decreased by the following factor to match
         * other blur sizes. So increase it back. */
        const float size_factor = 3.0f / 2.0f;
        blur_data.sizex *= size_factor;
        blur_data.sizey *= size_factor;
        blur_data.percentx *= size_factor;
        blur_data.percenty *= size_factor;
      }
    }
    FOREACH_NODETREE_END;
  }

  if (!MAIN_VERSION_FILE_ATLEAST(bmain, 402, 26)) {
    if (!DNA_struct_member_exists(fd->filesdna, "SceneEEVEE", "float", "shadow_resolution_scale"))
    {
      SceneEEVEE default_scene_eevee = *DNA_struct_default_get(SceneEEVEE);
      LISTBASE_FOREACH (Scene *, scene, &bmain->scenes) {
        scene->eevee.shadow_resolution_scale = default_scene_eevee.shadow_resolution_scale;
      }
    }
  }

  if (!MAIN_VERSION_FILE_ATLEAST(bmain, 402, 27)) {
    LISTBASE_FOREACH (Scene *, scene, &bmain->scenes) {
      if (scene->ed != nullptr) {
        scene->ed->cache_flag &= ~(SEQ_CACHE_UNUSED_5 | SEQ_CACHE_UNUSED_6 | SEQ_CACHE_UNUSED_7 |
                                   SEQ_CACHE_UNUSED_8 | SEQ_CACHE_UNUSED_9);
      }
    }
    LISTBASE_FOREACH (bScreen *, screen, &bmain->screens) {
      LISTBASE_FOREACH (ScrArea *, area, &screen->areabase) {
        LISTBASE_FOREACH (SpaceLink *, sl, &area->spacedata) {
          if (sl->spacetype == SPACE_SEQ) {
            SpaceSeq *sseq = (SpaceSeq *)sl;
            sseq->cache_overlay.flag |= SEQ_CACHE_SHOW_FINAL_OUT;
          }
        }
      }
    }
  }

  if (!MAIN_VERSION_FILE_ATLEAST(bmain, 402, 28)) {
    LISTBASE_FOREACH (Scene *, scene, &bmain->scenes) {
      if (scene->ed != nullptr) {
        SEQ_for_each_callback(&scene->ed->seqbase, seq_proxies_timecode_update, nullptr);
      }
    }

    LISTBASE_FOREACH (MovieClip *, clip, &bmain->movieclips) {
      MovieClipProxy proxy = clip->proxy;
      versioning_update_timecode(&proxy.tc);
    }
  }

  if (!MAIN_VERSION_FILE_ATLEAST(bmain, 402, 29)) {
    LISTBASE_FOREACH (Scene *, scene, &bmain->scenes) {
      if (scene->ed) {
        SEQ_for_each_callback(&scene->ed->seqbase, seq_text_data_update, nullptr);
      }
    }
  }

  if (!MAIN_VERSION_FILE_ATLEAST(bmain, 402, 30)) {
    LISTBASE_FOREACH (Scene *, scene, &bmain->scenes) {
      if (scene->nodetree) {
        scene->nodetree->flag &= ~NTREE_UNUSED_2;
      }
    }
  }

  if (!MAIN_VERSION_FILE_ATLEAST(bmain, 402, 31)) {
    LISTBASE_FOREACH (LightProbe *, lightprobe, &bmain->lightprobes) {
      /* Guess a somewhat correct density given the resolution. But very low resolution need
       * a decent enough density to work. */
      lightprobe->grid_surfel_density = max_ii(20,
                                               2 * max_iii(lightprobe->grid_resolution_x,
                                                           lightprobe->grid_resolution_y,
                                                           lightprobe->grid_resolution_z));
    }
  }

  if (!MAIN_VERSION_FILE_ATLEAST(bmain, 402, 31)) {
    /* Mark old EEVEE world volumes for showing conversion operator. */
    LISTBASE_FOREACH (World *, world, &bmain->worlds) {
      if (world->nodetree) {
        bNode *output_node = version_eevee_output_node_get(world->nodetree, SH_NODE_OUTPUT_WORLD);
        if (output_node) {
          bNodeSocket *volume_input_socket = static_cast<bNodeSocket *>(
              BLI_findlink(&output_node->inputs, 1));
          if (volume_input_socket) {
            LISTBASE_FOREACH (bNodeLink *, node_link, &world->nodetree->links) {
              if (node_link->tonode == output_node && node_link->tosock == volume_input_socket) {
                world->flag |= WO_USE_EEVEE_FINITE_VOLUME;
              }
            }
          }
        }
      }
    }
  }

  if (!MAIN_VERSION_FILE_ATLEAST(bmain, 402, 33)) {
    constexpr int NTREE_EXECUTION_MODE_GPU = 2;

    LISTBASE_FOREACH (Scene *, scene, &bmain->scenes) {
      if (scene->nodetree) {
        if (scene->nodetree->execution_mode == NTREE_EXECUTION_MODE_GPU) {
          scene->r.compositor_device = SCE_COMPOSITOR_DEVICE_GPU;
        }
        scene->r.compositor_precision = scene->nodetree->precision;
      }
    }
  }

  if (!MAIN_VERSION_FILE_ATLEAST(bmain, 402, 34)) {
    float shadow_max_res_sun = 0.001f;
    float shadow_max_res_local = 0.001f;
    bool shadow_resolution_absolute = false;
    /* Try to get default resolution from scene setting. */
    LISTBASE_FOREACH (Scene *, scene, &bmain->scenes) {
      shadow_max_res_local = (2.0f * M_SQRT2) / scene->eevee.shadow_cube_size;
      /* Round to avoid weird numbers in the UI. */
      shadow_max_res_local = ceil(shadow_max_res_local * 1000.0f) / 1000.0f;
      shadow_resolution_absolute = true;
      break;
    }

    LISTBASE_FOREACH (Light *, light, &bmain->lights) {
      if (light->type == LA_SUN) {
        /* Sun are too complex to convert. Need user interaction. */
        light->shadow_maximum_resolution = shadow_max_res_sun;
        SET_FLAG_FROM_TEST(light->mode, false, LA_SHAD_RES_ABSOLUTE);
      }
      else {
        light->shadow_maximum_resolution = shadow_max_res_local;
        SET_FLAG_FROM_TEST(light->mode, shadow_resolution_absolute, LA_SHAD_RES_ABSOLUTE);
      }
    }
  }

  if (!MAIN_VERSION_FILE_ATLEAST(bmain, 402, 36)) {
    LISTBASE_FOREACH (Brush *, brush, &bmain->brushes) {
      /* Only for grease pencil brushes. */
      if (brush->gpencil_settings) {
        /* Use the `Scene` radius unit by default (confusingly named `BRUSH_LOCK_SIZE`).
         * Convert the radius to be the same visual size as in GPv2. */
        brush->flag |= BRUSH_LOCK_SIZE;
        brush->unprojected_radius = brush->size *
                                    blender::bke::greasepencil::LEGACY_RADIUS_CONVERSION_FACTOR;
      }
    }
  }

  if (!MAIN_VERSION_FILE_ATLEAST(bmain, 402, 37)) {
    const World *default_world = DNA_struct_default_get(World);
    LISTBASE_FOREACH (World *, world, &bmain->worlds) {
      world->sun_threshold = default_world->sun_threshold;
      world->sun_angle = default_world->sun_angle;
      world->sun_shadow_maximum_resolution = default_world->sun_shadow_maximum_resolution;
      world->flag |= WO_USE_SUN_SHADOW;
    }
  }

  if (!MAIN_VERSION_FILE_ATLEAST(bmain, 402, 38)) {
    LISTBASE_FOREACH (GreasePencil *, grease_pencil, &bmain->grease_pencils) {
      convert_grease_pencil_stroke_hardness_to_softness(grease_pencil);
    }
  }

  if (!MAIN_VERSION_FILE_ATLEAST(bmain, 402, 39)) {
    /* Unify cast shadow property with Cycles. */
    Scene *scene = static_cast<Scene *>(bmain->scenes.first);
    /* Be conservative, if there is no scene, still try to do the conversion as that can happen for
     * append and linking. We prefer breaking EEVEE rather than breaking Cycles here. */
    bool is_eevee = scene && STREQ(scene->r.engine, RE_engine_id_BLENDER_EEVEE);
    if (!is_eevee) {
      const Light *default_light = DNA_struct_default_get(Light);
      LISTBASE_FOREACH (Light *, light, &bmain->lights) {
        IDProperty *clight = version_cycles_properties_from_ID(&light->id);
        if (clight) {
          bool value = version_cycles_property_boolean(
              clight, "use_shadow", default_light->mode & LA_SHADOW);
          SET_FLAG_FROM_TEST(light->mode, value, LA_SHADOW);
        }
      }
    }
  }

  if (!MAIN_VERSION_FILE_ATLEAST(bmain, 402, 40)) {
    LISTBASE_FOREACH (bNodeTree *, ntree, &bmain->nodetrees) {
      version_node_input_socket_name(ntree, FN_NODE_COMBINE_TRANSFORM, "Location", "Translation");
      version_node_output_socket_name(
          ntree, FN_NODE_SEPARATE_TRANSFORM, "Location", "Translation");
    }
  }

  if (!MAIN_VERSION_FILE_ATLEAST(bmain, 402, 41)) {
    const Light *default_light = DNA_struct_default_get(Light);
    LISTBASE_FOREACH (Light *, light, &bmain->lights) {
      light->shadow_jitter_overblur = default_light->shadow_jitter_overblur;
    }
  }

  if (!MAIN_VERSION_FILE_ATLEAST(bmain, 402, 43)) {
    const World *default_world = DNA_struct_default_get(World);
    LISTBASE_FOREACH (World *, world, &bmain->worlds) {
      world->sun_shadow_maximum_resolution = default_world->sun_shadow_maximum_resolution;
      world->sun_shadow_filter_radius = default_world->sun_shadow_filter_radius;
    }
  }

  if (!MAIN_VERSION_FILE_ATLEAST(bmain, 402, 44)) {
    const Scene *default_scene = DNA_struct_default_get(Scene);
    LISTBASE_FOREACH (Scene *, scene, &bmain->scenes) {
      scene->eevee.fast_gi_step_count = default_scene->eevee.fast_gi_step_count;
      scene->eevee.fast_gi_ray_count = default_scene->eevee.fast_gi_ray_count;
    }
  }

  if (!MAIN_VERSION_FILE_ATLEAST(bmain, 402, 45)) {
    LISTBASE_FOREACH (bScreen *, screen, &bmain->screens) {
      LISTBASE_FOREACH (ScrArea *, area, &screen->areabase) {
        LISTBASE_FOREACH (SpaceLink *, sl, &area->spacedata) {
          if (sl->spacetype == SPACE_VIEW3D) {
            View3D *v3d = reinterpret_cast<View3D *>(sl);
            v3d->flag2 |= V3D_SHOW_CAMERA_GUIDES;
          }
        }
      }
    }
  }

  if (!MAIN_VERSION_FILE_ATLEAST(bmain, 402, 46)) {
    const Scene *default_scene = DNA_struct_default_get(Scene);
    LISTBASE_FOREACH (Scene *, scene, &bmain->scenes) {
      scene->eevee.fast_gi_thickness_near = default_scene->eevee.fast_gi_thickness_near;
      scene->eevee.fast_gi_thickness_far = default_scene->eevee.fast_gi_thickness_far;
    }
  }
  if (!MAIN_VERSION_FILE_ATLEAST(bmain, 402, 48)) {
    LISTBASE_FOREACH (Object *, ob, &bmain->objects) {
      if (!ob->pose) {
        continue;
      }
      LISTBASE_FOREACH (bPoseChannel *, pchan, &ob->pose->chanbase) {
        pchan->custom_shape_wire_width = 1.0;
      }
    }
  }

  if (!MAIN_VERSION_FILE_ATLEAST(bmain, 402, 49)) {
    LISTBASE_FOREACH (bScreen *, screen, &bmain->screens) {
      LISTBASE_FOREACH (ScrArea *, area, &screen->areabase) {
        LISTBASE_FOREACH (SpaceLink *, sl, &area->spacedata) {
          if (sl->spacetype == SPACE_VIEW3D) {
            View3D *v3d = reinterpret_cast<View3D *>(sl);
            v3d->flag2 |= V3D_SHOW_CAMERA_PASSEPARTOUT;
          }
        }
      }
    }
  }

  if (!MAIN_VERSION_FILE_ATLEAST(bmain, 402, 50)) {
    LISTBASE_FOREACH (bNodeTree *, ntree, &bmain->nodetrees) {
      if (ntree->type != NTREE_GEOMETRY) {
        continue;
      }
      LISTBASE_FOREACH (bNode *, node, &ntree->nodes) {
        if (node->type != GEO_NODE_CAPTURE_ATTRIBUTE) {
          continue;
        }
        NodeGeometryAttributeCapture *storage = static_cast<NodeGeometryAttributeCapture *>(
            node->storage);
        if (storage->next_identifier > 0) {
          continue;
        }
        storage->capture_items_num = 1;
        storage->capture_items = MEM_cnew_array<NodeGeometryAttributeCaptureItem>(
            storage->capture_items_num, __func__);
        NodeGeometryAttributeCaptureItem &item = storage->capture_items[0];
        item.data_type = storage->data_type_legacy;
        item.identifier = storage->next_identifier++;
        item.name = BLI_strdup("Value");
      }
    }
  }

  if (!MAIN_VERSION_FILE_ATLEAST(bmain, 402, 51)) {
<<<<<<< HEAD
    LISTBASE_FOREACH (Scene *, scene, &bmain->scenes) {
      if (STREQ(scene->r.engine, RE_engine_id_BLENDER_EEVEE)) {
        STRNCPY(scene->r.engine, RE_engine_id_BLENDER_EEVEE_NEXT);
=======
    /* Convert blend method to math nodes. */
    Scene *scene = static_cast<Scene *>(bmain->scenes.first);
    bool scene_uses_eevee_legacy = scene && STREQ(scene->r.engine, RE_engine_id_BLENDER_EEVEE);

    if (scene_uses_eevee_legacy) {
      LISTBASE_FOREACH (Material *, material, &bmain->materials) {
        if (!material->use_nodes || material->nodetree == nullptr) {
          continue;
        }

        if (ELEM(material->blend_method, MA_BM_HASHED, MA_BM_BLEND)) {
          /* Compatible modes. Nothing to change. */
          continue;
        }

        if (material->blend_shadow == MA_BS_NONE) {
          /* No need to match the surface since shadows are disabled. */
        }
        else if (material->blend_shadow == MA_BS_SOLID) {
          /* This is already versionned an transfered to `transparent_shadows`. */
        }
        else if ((material->blend_shadow == MA_BS_CLIP && material->blend_method != MA_BM_CLIP) ||
                 (material->blend_shadow == MA_BS_HASHED))
        {
          BLO_reportf_wrap(fd->reports,
                           RPT_WARNING,
                           RPT_("Couldn't convert material %s because of different Blend Mode "
                                "and Shadow Mode\n"),
                           material->id.name + 2);
          continue;
        }

        /* TODO(fclem): Check if theshold is driven or has animation. Bail out if needed? */

        float threshold = (material->blend_method == MA_BM_CLIP) ? material->alpha_threshold :
                                                                   2.0f;

        if (!versioning_eevee_material_blend_mode_settings(material->nodetree, threshold)) {
          BLO_reportf_wrap(
              fd->reports,
              RPT_WARNING,
              RPT_("Couldn't convert material %s because of non-trivial alpha blending\n"),
              material->id.name + 2);
        }
>>>>>>> bbb7962b
      }
    }
  }

  /**
   * Always bump subversion in BKE_blender_version.h when adding versioning
   * code here, and wrap it inside a MAIN_VERSION_FILE_ATLEAST check.
   *
   * \note Keep this message at the bottom of the function.
   */

  /* Always run this versioning; meshes are written with the legacy format which always needs to
   * be converted to the new format on file load. Can be moved to a subversion check in a larger
   * breaking release. */
  LISTBASE_FOREACH (Mesh *, mesh, &bmain->meshes) {
    blender::bke::mesh_sculpt_mask_to_generic(*mesh);
  }
}<|MERGE_RESOLUTION|>--- conflicted
+++ resolved
@@ -3993,11 +3993,6 @@
   }
 
   if (!MAIN_VERSION_FILE_ATLEAST(bmain, 402, 51)) {
-<<<<<<< HEAD
-    LISTBASE_FOREACH (Scene *, scene, &bmain->scenes) {
-      if (STREQ(scene->r.engine, RE_engine_id_BLENDER_EEVEE)) {
-        STRNCPY(scene->r.engine, RE_engine_id_BLENDER_EEVEE_NEXT);
-=======
     /* Convert blend method to math nodes. */
     Scene *scene = static_cast<Scene *>(bmain->scenes.first);
     bool scene_uses_eevee_legacy = scene && STREQ(scene->r.engine, RE_engine_id_BLENDER_EEVEE);
@@ -4042,7 +4037,14 @@
               RPT_("Couldn't convert material %s because of non-trivial alpha blending\n"),
               material->id.name + 2);
         }
->>>>>>> bbb7962b
+      }
+    }
+  }
+
+  if (!MAIN_VERSION_FILE_ATLEAST(bmain, 402, 52)) {
+    LISTBASE_FOREACH (Scene *, scene, &bmain->scenes) {
+      if (STREQ(scene->r.engine, RE_engine_id_BLENDER_EEVEE)) {
+        STRNCPY(scene->r.engine, RE_engine_id_BLENDER_EEVEE_NEXT);
       }
     }
   }
