/* SPDX-FileCopyrightText: 2023 Blender Authors
 *
 * SPDX-License-Identifier: GPL-2.0-or-later */

/** \file
 * \ingroup blenloader
 */

#define DNA_DEPRECATED_ALLOW

#include <algorithm>
#include <cmath>

#include "CLG_log.h"

/* Define macros in `DNA_genfile.h`. */
#define DNA_GENFILE_VERSIONING_MACROS

#include "DNA_brush_types.h"
#include "DNA_camera_types.h"
#include "DNA_curve_types.h"
#include "DNA_defaults.h"
#include "DNA_light_types.h"
#include "DNA_lightprobe_types.h"
#include "DNA_material_types.h"
#include "DNA_mesh_types.h"
#include "DNA_modifier_types.h"
#include "DNA_movieclip_types.h"
#include "DNA_scene_types.h"
#include "DNA_sequence_types.h"
#include "DNA_world_types.h"

#include "DNA_defaults.h"
#include "DNA_defs.h"
#include "DNA_genfile.h"
#include "DNA_particle_types.h"

#undef DNA_GENFILE_VERSIONING_MACROS

#include "BLI_assert.h"
#include "BLI_listbase.h"
#include "BLI_map.hh"
#include "BLI_math_vector.h"
#include "BLI_set.hh"
#include "BLI_string.h"
#include "BLI_string_ref.hh"

#include "BKE_anim_data.h"
#include "BKE_animsys.h"
#include "BKE_armature.hh"
#include "BKE_attribute.hh"
#include "BKE_collection.h"
#include "BKE_curve.hh"
#include "BKE_effect.h"
#include "BKE_grease_pencil.hh"
#include "BKE_idprop.hh"
#include "BKE_main.hh"
#include "BKE_material.h"
#include "BKE_mesh_legacy_convert.hh"
#include "BKE_node.hh"
#include "BKE_node_runtime.hh"
#include "BKE_scene.h"
#include "BKE_tracking.h"

#include "SEQ_iterator.hh"
#include "SEQ_retiming.hh"
#include "SEQ_sequencer.hh"

#include "ANIM_armature_iter.hh"
#include "ANIM_bone_collections.hh"

#include "ED_armature.hh"

#include "BLT_translation.h"

#include "BLO_read_write.hh"
#include "BLO_readfile.h"

#include "readfile.hh"

#include "versioning_common.hh"

// static CLG_LogRef LOG = {"blo.readfile.doversion"};

static void version_composite_nodetree_null_id(bNodeTree *ntree, Scene *scene)
{
  for (bNode *node : ntree->all_nodes()) {
    if (node->id == nullptr && ((node->type == CMP_NODE_R_LAYERS) ||
                                (node->type == CMP_NODE_CRYPTOMATTE &&
                                 node->custom1 == CMP_NODE_CRYPTOMATTE_SOURCE_RENDER)))
    {
      node->id = &scene->id;
    }
  }
}

/* Move bone-group color to the individual bones. */
static void version_bonegroup_migrate_color(Main *bmain)
{
  using PoseSet = blender::Set<bPose *>;
  blender::Map<bArmature *, PoseSet> armature_poses;

  /* Gather a mapping from armature to the poses that use it. */
  LISTBASE_FOREACH (Object *, ob, &bmain->objects) {
    if (ob->type != OB_ARMATURE || !ob->pose) {
      continue;
    }

    bArmature *arm = reinterpret_cast<bArmature *>(ob->data);
    BLI_assert_msg(GS(arm->id.name) == ID_AR,
                   "Expected ARMATURE object to have an Armature as data");

    /* There is no guarantee that the current state of poses is in sync with the Armature data.
     *
     * NOTE: No need to handle user reference-counting in readfile code. */
    BKE_pose_ensure(bmain, ob, arm, false);

    PoseSet &pose_set = armature_poses.lookup_or_add_default(arm);
    pose_set.add(ob->pose);
  }

  /* Move colors from the pose's bone-group to either the armature bones or the
   * pose bones, depending on how many poses use the Armature. */
  for (const PoseSet &pose_set : armature_poses.values()) {
    /* If the Armature is shared, the bone group colors might be different, and thus they have to
     * be stored on the pose bones. If the Armature is NOT shared, the bone colors can be stored
     * directly on the Armature bones. */
    const bool store_on_armature = pose_set.size() == 1;

    for (bPose *pose : pose_set) {
      LISTBASE_FOREACH (bPoseChannel *, pchan, &pose->chanbase) {
        const bActionGroup *bgrp = (const bActionGroup *)BLI_findlink(&pose->agroups,
                                                                      (pchan->agrp_index - 1));
        if (!bgrp) {
          continue;
        }

        BoneColor &bone_color = store_on_armature ? pchan->bone->color : pchan->color;
        bone_color.palette_index = bgrp->customCol;
        memcpy(&bone_color.custom, &bgrp->cs, sizeof(bone_color.custom));
      }
    }
  }
}

static void version_bonelayers_to_bonecollections(Main *bmain)
{
  char bcoll_name[MAX_NAME];
  char custom_prop_name[MAX_NAME];

  LISTBASE_FOREACH (bArmature *, arm, &bmain->armatures) {
    IDProperty *arm_idprops = IDP_GetProperties(&arm->id);

    BLI_assert_msg(arm->edbo == nullptr, "did not expect an Armature to be saved in edit mode");
    const uint layer_used = arm->layer_used;

    /* Construct a bone collection for each layer that contains at least one bone. */
    blender::Vector<std::pair<uint, BoneCollection *>> layermask_collection;
    for (uint layer = 0; layer < 32; ++layer) {
      const uint layer_mask = 1u << layer;
      if ((layer_used & layer_mask) == 0) {
        /* Layer is empty, so no need to convert to collection. */
        continue;
      }

      /* Construct a suitable name for this bone layer. */
      bcoll_name[0] = '\0';
      if (arm_idprops) {
        /* See if we can use the layer name from the Bone Manager add-on. This is a popular add-on
         * for managing bone layers and giving them names. */
        SNPRINTF(custom_prop_name, "layer_name_%u", layer);
        IDProperty *prop = IDP_GetPropertyFromGroup(arm_idprops, custom_prop_name);
        if (prop != nullptr && prop->type == IDP_STRING && IDP_String(prop)[0] != '\0') {
          SNPRINTF(bcoll_name, "Layer %u - %s", layer + 1, IDP_String(prop));
        }
      }
      if (bcoll_name[0] == '\0') {
        /* Either there was no name defined in the custom property, or
         * it was the empty string. */
        SNPRINTF(bcoll_name, "Layer %u", layer + 1);
      }

      /* Create a new bone collection for this layer. */
      BoneCollection *bcoll = ANIM_armature_bonecoll_new(arm, bcoll_name);
      layermask_collection.append(std::make_pair(layer_mask, bcoll));

      if ((arm->layer & layer_mask) == 0) {
        ANIM_bonecoll_hide(arm, bcoll);
      }
    }

    /* Iterate over the bones to assign them to their layers. */
    blender::animrig::ANIM_armature_foreach_bone(&arm->bonebase, [&](Bone *bone) {
      for (auto layer_bcoll : layermask_collection) {
        const uint layer_mask = layer_bcoll.first;
        if ((bone->layer & layer_mask) == 0) {
          continue;
        }

        BoneCollection *bcoll = layer_bcoll.second;
        ANIM_armature_bonecoll_assign(bcoll, bone);
      }
    });
  }
}

static void version_bonegroups_to_bonecollections(Main *bmain)
{
  LISTBASE_FOREACH (Object *, ob, &bmain->objects) {
    if (ob->type != OB_ARMATURE || !ob->pose) {
      continue;
    }

    /* Convert the bone groups on a bone-by-bone basis. */
    bArmature *arm = reinterpret_cast<bArmature *>(ob->data);
    bPose *pose = ob->pose;

    blender::Map<const bActionGroup *, BoneCollection *> collections_by_group;
    /* Convert all bone groups, regardless of whether they contain any bones. */
    LISTBASE_FOREACH (bActionGroup *, bgrp, &pose->agroups) {
      BoneCollection *bcoll = ANIM_armature_bonecoll_new(arm, bgrp->name);
      collections_by_group.add_new(bgrp, bcoll);

      /* Before now, bone visibility was determined by armature layers, and bone
       * groups did not have any impact on this. To retain the behavior, that
       * hiding all layers a bone is on hides the bone, the
       * bone-group-collections should be created hidden. */
      ANIM_bonecoll_hide(arm, bcoll);
    }

    /* Assign the bones to their bone group based collection. */
    LISTBASE_FOREACH (bPoseChannel *, pchan, &pose->chanbase) {
      /* Find the bone group of this pose channel. */
      const bActionGroup *bgrp = (const bActionGroup *)BLI_findlink(&pose->agroups,
                                                                    (pchan->agrp_index - 1));
      if (!bgrp) {
        continue;
      }

      /* Assign the bone. */
      BoneCollection *bcoll = collections_by_group.lookup(bgrp);
      ANIM_armature_bonecoll_assign(bcoll, pchan->bone);
    }

    /* The list of bone groups (pose->agroups) is intentionally left alone here. This will allow
     * for older versions of Blender to open the file with bone groups intact. Of course the bone
     * groups will not be updated any more, but this way the data at least survives an accidental
     * save with Blender 4.0. */
  }
}

static void version_principled_bsdf_update_animdata(ID *owner_id, bNodeTree *ntree)
{
  ID *id = &ntree->id;
  AnimData *adt = BKE_animdata_from_id(id);

  LISTBASE_FOREACH (bNode *, node, &ntree->nodes) {
    if (node->type != SH_NODE_BSDF_PRINCIPLED) {
      continue;
    }

    char node_name_escaped[MAX_NAME * 2];
    BLI_str_escape(node_name_escaped, node->name, sizeof(node_name_escaped));
    std::string prefix = "nodes[\"" + std::string(node_name_escaped) + "\"].inputs";

    /* Remove animdata for inputs 18 (Transmission Roughness) and 3 (Subsurface Color). */
    BKE_animdata_fix_paths_remove(id, (prefix + "[18]").c_str());
    BKE_animdata_fix_paths_remove(id, (prefix + "[3]").c_str());

    /* Order is important here: If we e.g. want to change A->B and B->C, but perform A->B first,
     * then later we don't know whether a B entry is an original B (and therefore should be
     * changed to C) or used to be A and was already handled.
     * In practice, going reverse mostly works, the two notable dependency chains are:
     * - 8->13, then 2->8, then 9->2 (13 was changed before)
     * - 1->9, then 6->1 (9 was changed before)
     * - 4->10, then 21->4 (10 was changed before)
     *
     * 0 (Base Color) and 17 (Transmission) are fine as-is. */
    std::pair<int, int> remap_table[] = {
        {20, 27}, /* Emission Strength */
        {19, 26}, /* Emission */
        {16, 3},  /* IOR */
        {15, 19}, /* Clearcoat Roughness */
        {14, 18}, /* Clearcoat */
        {13, 25}, /* Sheen Tint */
        {12, 23}, /* Sheen */
        {11, 15}, /* Anisotropic Rotation */
        {10, 14}, /* Anisotropic */
        {8, 13},  /* Specular Tint */
        {2, 8},   /* Subsurface Radius */
        {9, 2},   /* Roughness */
        {7, 12},  /* Specular */
        {1, 9},   /* Subsurface Scale */
        {6, 1},   /* Metallic */
        {5, 11},  /* Subsurface Anisotropy */
        {4, 10},  /* Subsurface IOR */
        {21, 4}   /* Alpha */
    };
    for (const auto &entry : remap_table) {
      BKE_animdata_fix_paths_rename(
          id, adt, owner_id, prefix.c_str(), nullptr, nullptr, entry.first, entry.second, false);
    }
  }
}

static void versioning_eevee_shadow_settings(Object *object)
{
  /** EEVEE no longer uses the Material::blend_shadow property.
   * Instead, it uses Object::visibility_flag for disabling shadow casting
   */

  short *material_len = BKE_object_material_len_p(object);
  if (!material_len) {
    return;
  }

  using namespace blender;
  bool hide_shadows = *material_len > 0;
  for (int i : IndexRange(*material_len)) {
    Material *material = BKE_object_material_get(object, i + 1);
    if (!material || material->blend_shadow != MA_BS_NONE) {
      hide_shadows = false;
    }
  }

  /* Enable the hide_shadow flag only if there's not any shadow casting material. */
  SET_FLAG_FROM_TEST(object->visibility_flag, hide_shadows, OB_HIDE_SHADOW);
}

static void versioning_replace_splitviewer(bNodeTree *ntree)
{
  /* Split viewer was replaced with a regular split node, so add a viewer node,
   * and link it to the new split node to achieve the same behavior of the split viewer node. */

  LISTBASE_FOREACH_MUTABLE (bNode *, node, &ntree->nodes) {
    if (node->type != CMP_NODE_SPLITVIEWER__DEPRECATED) {
      continue;
    }

    STRNCPY(node->idname, "CompositorNodeSplit");
    node->type = CMP_NODE_SPLIT;
    MEM_freeN(node->storage);
    node->storage = nullptr;

    bNode *viewer_node = nodeAddStaticNode(nullptr, ntree, CMP_NODE_VIEWER);
    /* Nodes are created stacked on top of each other, so separate them a bit. */
    viewer_node->locx = node->locx + node->width + viewer_node->width / 4.0f;
    viewer_node->locy = node->locy;
    viewer_node->flag &= ~NODE_PREVIEW;

    bNodeSocket *split_out_socket = nodeAddStaticSocket(
        ntree, node, SOCK_OUT, SOCK_IMAGE, PROP_NONE, "Image", "Image");
    bNodeSocket *viewer_in_socket = nodeFindSocket(viewer_node, SOCK_IN, "Image");

    nodeAddLink(ntree, node, split_out_socket, viewer_node, viewer_in_socket);
  }
}

void do_versions_after_linking_400(FileData *fd, Main *bmain)
{
  if (!MAIN_VERSION_FILE_ATLEAST(bmain, 400, 9)) {
    /* Fix area light scaling. */
    LISTBASE_FOREACH (Light *, light, &bmain->lights) {
      light->energy = light->energy_deprecated;
      if (light->type == LA_AREA) {
        light->energy *= M_PI_4;
      }
    }

    /* XXX This was added several years ago in 'lib_link` code of Scene... Should be safe enough
     * here. */
    LISTBASE_FOREACH (Scene *, scene, &bmain->scenes) {
      if (scene->nodetree) {
        version_composite_nodetree_null_id(scene->nodetree, scene);
      }
    }

    /* XXX This was added many years ago (1c19940198) in 'lib_link` code of particles as a bug-fix.
     * But this is actually versioning. Should be safe enough here. */
    LISTBASE_FOREACH (ParticleSettings *, part, &bmain->particles) {
      if (!part->effector_weights) {
        part->effector_weights = BKE_effector_add_weights(part->force_group);
      }
    }

    /* Object proxies have been deprecated sine 3.x era, so their update & sanity check can now
     * happen in do_versions code. */
    LISTBASE_FOREACH (Object *, ob, &bmain->objects) {
      if (ob->proxy) {
        /* Paranoia check, actually a proxy_from pointer should never be written... */
        if (!ID_IS_LINKED(ob->proxy)) {
          ob->proxy->proxy_from = nullptr;
          ob->proxy = nullptr;

          if (ob->id.lib) {
            BLO_reportf_wrap(fd->reports,
                             RPT_INFO,
                             RPT_("Proxy lost from object %s lib %s\n"),
                             ob->id.name + 2,
                             ob->id.lib->filepath);
          }
          else {
            BLO_reportf_wrap(fd->reports,
                             RPT_INFO,
                             RPT_("Proxy lost from object %s lib <NONE>\n"),
                             ob->id.name + 2);
          }
          fd->reports->count.missing_obproxies++;
        }
        else {
          /* This triggers object_update to always use a copy. */
          ob->proxy->proxy_from = ob;
        }
      }
    }
  }

  if (!MAIN_VERSION_FILE_ATLEAST(bmain, 400, 21)) {
    if (!DNA_struct_member_exists(fd->filesdna, "bPoseChannel", "BoneColor", "color")) {
      version_bonegroup_migrate_color(bmain);
    }

    if (!DNA_struct_member_exists(fd->filesdna, "bArmature", "ListBase", "collections")) {
      version_bonelayers_to_bonecollections(bmain);
      version_bonegroups_to_bonecollections(bmain);
    }
  }

  if (!MAIN_VERSION_FILE_ATLEAST(bmain, 400, 24)) {
    FOREACH_NODETREE_BEGIN (bmain, ntree, id) {
      if (ntree->type == NTREE_SHADER) {
        /* Convert animdata on the Principled BSDF sockets. */
        version_principled_bsdf_update_animdata(id, ntree);
      }
    }
    FOREACH_NODETREE_END;
  }

  if (!MAIN_VERSION_FILE_ATLEAST(bmain, 400, 34)) {
    BKE_mesh_legacy_face_map_to_generic(bmain);
  }

  if (!MAIN_VERSION_FILE_ATLEAST(bmain, 401, 5)) {
    Scene *scene = static_cast<Scene *>(bmain->scenes.first);
    bool is_cycles = scene && STREQ(scene->r.engine, RE_engine_id_CYCLES);
    if (!is_cycles) {
      LISTBASE_FOREACH (Object *, object, &bmain->objects) {
        versioning_eevee_shadow_settings(object);
      }
    }
  }

  /**
   * Always bump subversion in BKE_blender_version.h when adding versioning
   * code here, and wrap it inside a MAIN_VERSION_FILE_ATLEAST check.
   *
   * \note Keep this message at the bottom of the function.
   */
}

static void version_mesh_legacy_to_struct_of_array_format(Mesh &mesh)
{
  BKE_mesh_legacy_convert_flags_to_selection_layers(&mesh);
  BKE_mesh_legacy_convert_flags_to_hide_layers(&mesh);
  BKE_mesh_legacy_convert_uvs_to_generic(&mesh);
  BKE_mesh_legacy_convert_mpoly_to_material_indices(&mesh);
  BKE_mesh_legacy_sharp_faces_from_flags(&mesh);
  BKE_mesh_legacy_bevel_weight_to_layers(&mesh);
  BKE_mesh_legacy_sharp_edges_from_flags(&mesh);
  BKE_mesh_legacy_face_set_to_generic(&mesh);
  BKE_mesh_legacy_edge_crease_to_layers(&mesh);
  BKE_mesh_legacy_uv_seam_from_flags(&mesh);
  BKE_mesh_legacy_convert_verts_to_positions(&mesh);
  BKE_mesh_legacy_attribute_flags_to_strings(&mesh);
  BKE_mesh_legacy_convert_loops_to_corners(&mesh);
  BKE_mesh_legacy_convert_polys_to_offsets(&mesh);
  BKE_mesh_legacy_convert_edges_to_generic(&mesh);
}

static void version_motion_tracking_legacy_camera_object(MovieClip &movieclip)
{
  MovieTracking &tracking = movieclip.tracking;
  MovieTrackingObject *active_tracking_object = BKE_tracking_object_get_active(&tracking);
  MovieTrackingObject *tracking_camera_object = BKE_tracking_object_get_camera(&tracking);

  BLI_assert(tracking_camera_object != nullptr);

  if (BLI_listbase_is_empty(&tracking_camera_object->tracks)) {
    tracking_camera_object->tracks = tracking.tracks_legacy;
    active_tracking_object->active_track = tracking.act_track_legacy;
  }

  if (BLI_listbase_is_empty(&tracking_camera_object->plane_tracks)) {
    tracking_camera_object->plane_tracks = tracking.plane_tracks_legacy;
    active_tracking_object->active_plane_track = tracking.act_plane_track_legacy;
  }

  if (tracking_camera_object->reconstruction.cameras == nullptr) {
    tracking_camera_object->reconstruction = tracking.reconstruction_legacy;
  }

  /* Clear pointers in the legacy storage.
   * Always do it, in the case something got missed in the logic above, so that the legacy storage
   * is always ensured to be empty after load. */
  BLI_listbase_clear(&tracking.tracks_legacy);
  BLI_listbase_clear(&tracking.plane_tracks_legacy);
  tracking.act_track_legacy = nullptr;
  tracking.act_plane_track_legacy = nullptr;
  memset(&tracking.reconstruction_legacy, 0, sizeof(tracking.reconstruction_legacy));
}

static void version_movieclips_legacy_camera_object(Main *bmain)
{
  LISTBASE_FOREACH (MovieClip *, movieclip, &bmain->movieclips) {
    version_motion_tracking_legacy_camera_object(*movieclip);
  }
}

/* Version VertexWeightEdit modifier to make existing weights exclusive of the threshold. */
static void version_vertex_weight_edit_preserve_threshold_exclusivity(Main *bmain)
{
  LISTBASE_FOREACH (Object *, ob, &bmain->objects) {
    if (ob->type != OB_MESH) {
      continue;
    }

    LISTBASE_FOREACH (ModifierData *, md, &ob->modifiers) {
      if (md->type == eModifierType_WeightVGEdit) {
        WeightVGEditModifierData *wmd = reinterpret_cast<WeightVGEditModifierData *>(md);
        wmd->add_threshold = nexttoward(wmd->add_threshold, 2.0);
        wmd->rem_threshold = nexttoward(wmd->rem_threshold, -1.0);
      }
    }
  }
}

static void version_mesh_crease_generic(Main &bmain)
{
  LISTBASE_FOREACH (Mesh *, mesh, &bmain.meshes) {
    BKE_mesh_legacy_crease_to_generic(mesh);
  }

  LISTBASE_FOREACH (bNodeTree *, ntree, &bmain.nodetrees) {
    if (ntree->type == NTREE_GEOMETRY) {
      LISTBASE_FOREACH (bNode *, node, &ntree->nodes) {
        if (STR_ELEM(node->idname,
                     "GeometryNodeStoreNamedAttribute",
                     "GeometryNodeInputNamedAttribute"))
        {
          bNodeSocket *socket = nodeFindSocket(node, SOCK_IN, "Name");
          if (STREQ(socket->default_value_typed<bNodeSocketValueString>()->value, "crease")) {
            STRNCPY(socket->default_value_typed<bNodeSocketValueString>()->value, "crease_edge");
          }
        }
      }
    }
  }

  LISTBASE_FOREACH (Object *, object, &bmain.objects) {
    LISTBASE_FOREACH (ModifierData *, md, &object->modifiers) {
      if (md->type != eModifierType_Nodes) {
        continue;
      }
      if (IDProperty *settings = reinterpret_cast<NodesModifierData *>(md)->settings.properties) {
        LISTBASE_FOREACH (IDProperty *, prop, &settings->data.group) {
          if (blender::StringRef(prop->name).endswith("_attribute_name")) {
            if (STREQ(IDP_String(prop), "crease")) {
              IDP_AssignString(prop, "crease_edge");
            }
          }
        }
      }
    }
  }
}

static void versioning_replace_legacy_glossy_node(bNodeTree *ntree)
{
  LISTBASE_FOREACH (bNode *, node, &ntree->nodes) {
    if (node->type == SH_NODE_BSDF_GLOSSY_LEGACY) {
      STRNCPY(node->idname, "ShaderNodeBsdfAnisotropic");
      node->type = SH_NODE_BSDF_GLOSSY;
    }
  }
}

static void versioning_remove_microfacet_sharp_distribution(bNodeTree *ntree)
{
  /* Find all glossy, glass and refraction BSDF nodes that have their distribution
   * set to SHARP and set them to GGX, disconnect any link to the Roughness input
   * and set its value to zero. */
  LISTBASE_FOREACH (bNode *, node, &ntree->nodes) {
    if (!ELEM(node->type, SH_NODE_BSDF_GLOSSY, SH_NODE_BSDF_GLASS, SH_NODE_BSDF_REFRACTION)) {
      continue;
    }
    if (node->custom1 != SHD_GLOSSY_SHARP_DEPRECATED) {
      continue;
    }

    node->custom1 = SHD_GLOSSY_GGX;
    LISTBASE_FOREACH (bNodeSocket *, socket, &node->inputs) {
      if (!STREQ(socket->identifier, "Roughness")) {
        continue;
      }

      if (socket->link != nullptr) {
        nodeRemLink(ntree, socket->link);
      }
      bNodeSocketValueFloat *socket_value = (bNodeSocketValueFloat *)socket->default_value;
      socket_value->value = 0.0f;

      break;
    }
  }
}

static void version_replace_texcoord_normal_socket(bNodeTree *ntree)
{
  /* The normal of a spot light was set to the incoming light direction, replace with the
   * `Incoming` socket from the Geometry shader node. */
  bNode *geometry_node = nullptr;
  bNode *transform_node = nullptr;
  bNodeSocket *incoming_socket = nullptr;
  bNodeSocket *vec_in_socket = nullptr;
  bNodeSocket *vec_out_socket = nullptr;

  LISTBASE_FOREACH_MUTABLE (bNodeLink *, link, &ntree->links) {
    if (link->fromnode->type == SH_NODE_TEX_COORD && STREQ(link->fromsock->identifier, "Normal")) {
      if (geometry_node == nullptr) {
        geometry_node = nodeAddStaticNode(nullptr, ntree, SH_NODE_NEW_GEOMETRY);
        incoming_socket = nodeFindSocket(geometry_node, SOCK_OUT, "Incoming");

        transform_node = nodeAddStaticNode(nullptr, ntree, SH_NODE_VECT_TRANSFORM);
        vec_in_socket = nodeFindSocket(transform_node, SOCK_IN, "Vector");
        vec_out_socket = nodeFindSocket(transform_node, SOCK_OUT, "Vector");

        NodeShaderVectTransform *nodeprop = (NodeShaderVectTransform *)transform_node->storage;
        nodeprop->type = SHD_VECT_TRANSFORM_TYPE_NORMAL;

        nodeAddLink(ntree, geometry_node, incoming_socket, transform_node, vec_in_socket);
      }
      nodeAddLink(ntree, transform_node, vec_out_socket, link->tonode, link->tosock);
      nodeRemLink(ntree, link);
    }
  }
}

static void version_principled_transmission_roughness(bNodeTree *ntree)
{
  LISTBASE_FOREACH (bNode *, node, &ntree->nodes) {
    if (node->type != SH_NODE_BSDF_PRINCIPLED) {
      continue;
    }
    bNodeSocket *sock = nodeFindSocket(node, SOCK_IN, "Transmission Roughness");
    if (sock != nullptr) {
      nodeRemoveSocket(ntree, node, sock);
    }
  }
}

/* Convert legacy Velvet BSDF nodes into the new Sheen BSDF node. */
static void version_replace_velvet_sheen_node(bNodeTree *ntree)
{
  LISTBASE_FOREACH (bNode *, node, &ntree->nodes) {
    if (node->type == SH_NODE_BSDF_SHEEN) {
      STRNCPY(node->idname, "ShaderNodeBsdfSheen");

      bNodeSocket *sigmaInput = nodeFindSocket(node, SOCK_IN, "Sigma");
      if (sigmaInput != nullptr) {
        node->custom1 = SHD_SHEEN_ASHIKHMIN;
        STRNCPY(sigmaInput->identifier, "Roughness");
        STRNCPY(sigmaInput->name, "Roughness");
      }
    }
  }
}

/* Convert sheen inputs on the Principled BSDF. */
static void version_principled_bsdf_sheen(bNodeTree *ntree)
{
  auto check_node = [](const bNode *node) {
    return (node->type == SH_NODE_BSDF_PRINCIPLED) &&
           (nodeFindSocket(node, SOCK_IN, "Sheen Roughness") == nullptr);
  };
  auto update_input = [ntree](bNode *node, bNodeSocket *input) {
    /* Change socket type to Color. */
    nodeModifySocketTypeStatic(ntree, node, input, SOCK_RGBA, 0);

    /* Account for the change in intensity between the old and new model.
     * If the Sheen input is set to a fixed value, adjust it and set the tint to white.
     * Otherwise, if it's connected, keep it as-is but set the tint to 0.2 instead. */
    bNodeSocket *sheen = nodeFindSocket(node, SOCK_IN, "Sheen");
    if (sheen != nullptr && sheen->link == nullptr) {
      *version_cycles_node_socket_float_value(sheen) *= 0.2f;

      static float default_value[] = {1.0f, 1.0f, 1.0f, 1.0f};
      copy_v4_v4(version_cycles_node_socket_rgba_value(input), default_value);
    }
    else {
      static float default_value[] = {0.2f, 0.2f, 0.2f, 1.0f};
      copy_v4_v4(version_cycles_node_socket_rgba_value(input), default_value);
    }
  };
  auto update_input_link = [](bNode *, bNodeSocket *, bNode *, bNodeSocket *) {
    /* Don't replace the link here, tint works differently enough now to make conversion
     * impractical. */
  };

  version_update_node_input(ntree, check_node, "Sheen Tint", update_input, update_input_link);

  LISTBASE_FOREACH (bNode *, node, &ntree->nodes) {
    if (check_node(node)) {
      bNodeSocket *input = nodeAddStaticSocket(
          ntree, node, SOCK_IN, SOCK_FLOAT, PROP_FACTOR, "Sheen Roughness", "Sheen Roughness");
      *version_cycles_node_socket_float_value(input) = 0.5f;
    }
  }
}

static void versioning_update_noise_texture_node(bNodeTree *ntree)
{
  LISTBASE_FOREACH (bNode *, node, &ntree->nodes) {
    if (node->type != SH_NODE_TEX_NOISE) {
      continue;
    }

    (static_cast<NodeTexNoise *>(node->storage))->type = SHD_NOISE_FBM;

    bNodeSocket *roughness_socket = nodeFindSocket(node, SOCK_IN, "Roughness");
    if (roughness_socket == nullptr) {
      /* Noise Texture node was created before the Roughness input was added. */
      continue;
    }

    float *roughness = version_cycles_node_socket_float_value(roughness_socket);

    bNodeLink *roughness_link = nullptr;
    bNode *roughness_from_node = nullptr;
    bNodeSocket *roughness_from_socket = nullptr;

    LISTBASE_FOREACH (bNodeLink *, link, &ntree->links) {
      /* Find links, nodes and sockets. */
      if (link->tosock == roughness_socket) {
        roughness_link = link;
        roughness_from_node = link->fromnode;
        roughness_from_socket = link->fromsock;
      }
    }

    if (roughness_link != nullptr) {
      /* Add Clamp node before Roughness input. */

      bNode *clamp_node = nodeAddStaticNode(nullptr, ntree, SH_NODE_CLAMP);
      clamp_node->parent = node->parent;
      clamp_node->custom1 = NODE_CLAMP_MINMAX;
      clamp_node->locx = node->locx;
      clamp_node->locy = node->locy - 300.0f;
      clamp_node->flag |= NODE_HIDDEN;
      bNodeSocket *clamp_socket_value = nodeFindSocket(clamp_node, SOCK_IN, "Value");
      bNodeSocket *clamp_socket_min = nodeFindSocket(clamp_node, SOCK_IN, "Min");
      bNodeSocket *clamp_socket_max = nodeFindSocket(clamp_node, SOCK_IN, "Max");
      bNodeSocket *clamp_socket_out = nodeFindSocket(clamp_node, SOCK_OUT, "Result");

      *version_cycles_node_socket_float_value(clamp_socket_min) = 0.0f;
      *version_cycles_node_socket_float_value(clamp_socket_max) = 1.0f;

      nodeRemLink(ntree, roughness_link);
      nodeAddLink(
          ntree, roughness_from_node, roughness_from_socket, clamp_node, clamp_socket_value);
      nodeAddLink(ntree, clamp_node, clamp_socket_out, node, roughness_socket);
    }
    else {
      *roughness = std::clamp(*roughness, 0.0f, 1.0f);
    }
  }

  version_socket_update_is_used(ntree);
}

static void versioning_replace_musgrave_texture_node(bNodeTree *ntree)
{
  version_node_input_socket_name(ntree, SH_NODE_TEX_MUSGRAVE_DEPRECATED, "Dimension", "Roughness");
  LISTBASE_FOREACH (bNode *, node, &ntree->nodes) {
    if (node->type != SH_NODE_TEX_MUSGRAVE_DEPRECATED) {
      continue;
    }

    STRNCPY(node->idname, "ShaderNodeTexNoise");
    node->type = SH_NODE_TEX_NOISE;
    NodeTexNoise *data = MEM_cnew<NodeTexNoise>(__func__);
    data->base = (static_cast<NodeTexMusgrave *>(node->storage))->base;
    data->dimensions = (static_cast<NodeTexMusgrave *>(node->storage))->dimensions;
    data->normalize = false;
    data->type = (static_cast<NodeTexMusgrave *>(node->storage))->musgrave_type;
    MEM_freeN(node->storage);
    node->storage = data;

    bNodeLink *detail_link = nullptr;
    bNode *detail_from_node = nullptr;
    bNodeSocket *detail_from_socket = nullptr;

    bNodeLink *roughness_link = nullptr;
    bNode *roughness_from_node = nullptr;
    bNodeSocket *roughness_from_socket = nullptr;

    bNodeLink *lacunarity_link = nullptr;
    bNode *lacunarity_from_node = nullptr;
    bNodeSocket *lacunarity_from_socket = nullptr;

    LISTBASE_FOREACH (bNodeLink *, link, &ntree->links) {
      /* Find links, nodes and sockets. */
      if (link->tonode == node) {
        if (STREQ(link->tosock->identifier, "Detail")) {
          detail_link = link;
          detail_from_node = link->fromnode;
          detail_from_socket = link->fromsock;
        }
        if (STREQ(link->tosock->identifier, "Roughness")) {
          roughness_link = link;
          roughness_from_node = link->fromnode;
          roughness_from_socket = link->fromsock;
        }
        if (STREQ(link->tosock->identifier, "Lacunarity")) {
          lacunarity_link = link;
          lacunarity_from_node = link->fromnode;
          lacunarity_from_socket = link->fromsock;
        }
      }
    }

    uint8_t noise_type = (static_cast<NodeTexNoise *>(node->storage))->type;
    float locy_offset = 0.0f;

    bNodeSocket *fac_socket = nodeFindSocket(node, SOCK_OUT, "Fac");
    /* Clear label because Musgrave output socket label is set to "Height" instead of "Fac". */
    fac_socket->label[0] = '\0';

    bNodeSocket *detail_socket = nodeFindSocket(node, SOCK_IN, "Detail");
    float *detail = version_cycles_node_socket_float_value(detail_socket);

    if (detail_link != nullptr) {
      locy_offset -= 80.0f;

      /* Add Minimum Math node and Subtract Math node before Detail input. */

      bNode *min_node = nodeAddStaticNode(nullptr, ntree, SH_NODE_MATH);
      min_node->parent = node->parent;
      min_node->custom1 = NODE_MATH_MINIMUM;
      min_node->locx = node->locx;
      min_node->locy = node->locy - 320.0f;
      min_node->flag |= NODE_HIDDEN;
      bNodeSocket *min_socket_A = static_cast<bNodeSocket *>(BLI_findlink(&min_node->inputs, 0));
      bNodeSocket *min_socket_B = static_cast<bNodeSocket *>(BLI_findlink(&min_node->inputs, 1));
      bNodeSocket *min_socket_out = nodeFindSocket(min_node, SOCK_OUT, "Value");

      bNode *sub1_node = nodeAddStaticNode(nullptr, ntree, SH_NODE_MATH);
      sub1_node->parent = node->parent;
      sub1_node->custom1 = NODE_MATH_SUBTRACT;
      sub1_node->locx = node->locx;
      sub1_node->locy = node->locy - 360.0f;
      sub1_node->flag |= NODE_HIDDEN;
      bNodeSocket *sub1_socket_A = static_cast<bNodeSocket *>(BLI_findlink(&sub1_node->inputs, 0));
      bNodeSocket *sub1_socket_B = static_cast<bNodeSocket *>(BLI_findlink(&sub1_node->inputs, 1));
      bNodeSocket *sub1_socket_out = nodeFindSocket(sub1_node, SOCK_OUT, "Value");

      *version_cycles_node_socket_float_value(min_socket_B) = 14.0f;
      *version_cycles_node_socket_float_value(sub1_socket_B) = 1.0f;

      nodeRemLink(ntree, detail_link);
      nodeAddLink(ntree, detail_from_node, detail_from_socket, sub1_node, sub1_socket_A);
      nodeAddLink(ntree, sub1_node, sub1_socket_out, min_node, min_socket_A);
      nodeAddLink(ntree, min_node, min_socket_out, node, detail_socket);

      if (ELEM(noise_type, SHD_NOISE_RIDGED_MULTIFRACTAL, SHD_NOISE_HETERO_TERRAIN)) {
        locy_offset -= 40.0f;

        /* Add Greater Than Math node before Subtract Math node. */

        bNode *greater_node = nodeAddStaticNode(nullptr, ntree, SH_NODE_MATH);
        greater_node->parent = node->parent;
        greater_node->custom1 = NODE_MATH_GREATER_THAN;
        greater_node->locx = node->locx;
        greater_node->locy = node->locy - 400.0f;
        greater_node->flag |= NODE_HIDDEN;
        bNodeSocket *greater_socket_A = static_cast<bNodeSocket *>(
            BLI_findlink(&greater_node->inputs, 0));
        bNodeSocket *greater_socket_B = static_cast<bNodeSocket *>(
            BLI_findlink(&greater_node->inputs, 1));
        bNodeSocket *greater_socket_out = nodeFindSocket(greater_node, SOCK_OUT, "Value");

        *version_cycles_node_socket_float_value(greater_socket_B) = 1.0f;

        nodeAddLink(ntree, detail_from_node, detail_from_socket, greater_node, greater_socket_A);
        nodeAddLink(ntree, greater_node, greater_socket_out, sub1_node, sub1_socket_B);
      }
      else {
        /* Add Clamp node and Multiply Math node behind Fac output. */

        bNode *clamp_node = nodeAddStaticNode(nullptr, ntree, SH_NODE_CLAMP);
        clamp_node->parent = node->parent;
        clamp_node->custom1 = NODE_CLAMP_MINMAX;
        clamp_node->locx = node->locx;
        clamp_node->locy = node->locy + 40.0f;
        clamp_node->flag |= NODE_HIDDEN;
        bNodeSocket *clamp_socket_value = nodeFindSocket(clamp_node, SOCK_IN, "Value");
        bNodeSocket *clamp_socket_min = nodeFindSocket(clamp_node, SOCK_IN, "Min");
        bNodeSocket *clamp_socket_max = nodeFindSocket(clamp_node, SOCK_IN, "Max");
        bNodeSocket *clamp_socket_out = nodeFindSocket(clamp_node, SOCK_OUT, "Result");

        bNode *mul_node = nodeAddStaticNode(nullptr, ntree, SH_NODE_MATH);
        mul_node->parent = node->parent;
        mul_node->custom1 = NODE_MATH_MULTIPLY;
        mul_node->locx = node->locx;
        mul_node->locy = node->locy + 80.0f;
        mul_node->flag |= NODE_HIDDEN;
        bNodeSocket *mul_socket_A = static_cast<bNodeSocket *>(BLI_findlink(&mul_node->inputs, 0));
        bNodeSocket *mul_socket_B = static_cast<bNodeSocket *>(BLI_findlink(&mul_node->inputs, 1));
        bNodeSocket *mul_socket_out = nodeFindSocket(mul_node, SOCK_OUT, "Value");

        *version_cycles_node_socket_float_value(clamp_socket_min) = 0.0f;
        *version_cycles_node_socket_float_value(clamp_socket_max) = 1.0f;

        if (noise_type == SHD_NOISE_MULTIFRACTAL) {
          /* Add Subtract Math node and Add Math node after Multiply Math node. */

          bNode *sub2_node = nodeAddStaticNode(nullptr, ntree, SH_NODE_MATH);
          sub2_node->parent = node->parent;
          sub2_node->custom1 = NODE_MATH_SUBTRACT;
          sub2_node->custom2 = SHD_MATH_CLAMP;
          sub2_node->locx = node->locx;
          sub2_node->locy = node->locy + 120.0f;
          sub2_node->flag |= NODE_HIDDEN;
          bNodeSocket *sub2_socket_A = static_cast<bNodeSocket *>(
              BLI_findlink(&sub2_node->inputs, 0));
          bNodeSocket *sub2_socket_B = static_cast<bNodeSocket *>(
              BLI_findlink(&sub2_node->inputs, 1));
          bNodeSocket *sub2_socket_out = nodeFindSocket(sub2_node, SOCK_OUT, "Value");

          bNode *add_node = nodeAddStaticNode(nullptr, ntree, SH_NODE_MATH);
          add_node->parent = node->parent;
          add_node->custom1 = NODE_MATH_ADD;
          add_node->locx = node->locx;
          add_node->locy = node->locy + 160.0f;
          add_node->flag |= NODE_HIDDEN;
          bNodeSocket *add_socket_A = static_cast<bNodeSocket *>(
              BLI_findlink(&add_node->inputs, 0));
          bNodeSocket *add_socket_B = static_cast<bNodeSocket *>(
              BLI_findlink(&add_node->inputs, 1));
          bNodeSocket *add_socket_out = nodeFindSocket(add_node, SOCK_OUT, "Value");

          *version_cycles_node_socket_float_value(sub2_socket_A) = 1.0f;

          LISTBASE_FOREACH_BACKWARD_MUTABLE (bNodeLink *, link, &ntree->links) {
            if (link->fromsock == fac_socket) {
              nodeAddLink(ntree, add_node, add_socket_out, link->tonode, link->tosock);
              nodeRemLink(ntree, link);
            }
          }

          nodeAddLink(ntree, mul_node, mul_socket_out, add_node, add_socket_A);
          nodeAddLink(ntree, detail_from_node, detail_from_socket, sub2_node, sub2_socket_B);
          nodeAddLink(ntree, sub2_node, sub2_socket_out, add_node, add_socket_B);
        }
        else {
          LISTBASE_FOREACH_BACKWARD_MUTABLE (bNodeLink *, link, &ntree->links) {
            if (link->fromsock == fac_socket) {
              nodeAddLink(ntree, mul_node, mul_socket_out, link->tonode, link->tosock);
              nodeRemLink(ntree, link);
            }
          }
        }

        nodeAddLink(ntree, node, fac_socket, mul_node, mul_socket_A);
        nodeAddLink(ntree, detail_from_node, detail_from_socket, clamp_node, clamp_socket_value);
        nodeAddLink(ntree, clamp_node, clamp_socket_out, mul_node, mul_socket_B);
      }
    }
    else {
      if (*detail < 1.0f) {
        if ((noise_type != SHD_NOISE_RIDGED_MULTIFRACTAL) &&
            (noise_type != SHD_NOISE_HETERO_TERRAIN))
        {
          /* Add Multiply Math node behind Fac output. */

          bNode *mul_node = nodeAddStaticNode(nullptr, ntree, SH_NODE_MATH);
          mul_node->parent = node->parent;
          mul_node->custom1 = NODE_MATH_MULTIPLY;
          mul_node->locx = node->locx;
          mul_node->locy = node->locy + 40.0f;
          mul_node->flag |= NODE_HIDDEN;
          bNodeSocket *mul_socket_A = static_cast<bNodeSocket *>(
              BLI_findlink(&mul_node->inputs, 0));
          bNodeSocket *mul_socket_B = static_cast<bNodeSocket *>(
              BLI_findlink(&mul_node->inputs, 1));
          bNodeSocket *mul_socket_out = nodeFindSocket(mul_node, SOCK_OUT, "Value");

          *version_cycles_node_socket_float_value(mul_socket_B) = *detail;

          if (noise_type == SHD_NOISE_MULTIFRACTAL) {
            /* Add an Add Math node after Multiply Math node. */

            bNode *add_node = nodeAddStaticNode(nullptr, ntree, SH_NODE_MATH);
            add_node->parent = node->parent;
            add_node->custom1 = NODE_MATH_ADD;
            add_node->locx = node->locx;
            add_node->locy = node->locy + 80.0f;
            add_node->flag |= NODE_HIDDEN;
            bNodeSocket *add_socket_A = static_cast<bNodeSocket *>(
                BLI_findlink(&add_node->inputs, 0));
            bNodeSocket *add_socket_B = static_cast<bNodeSocket *>(
                BLI_findlink(&add_node->inputs, 1));
            bNodeSocket *add_socket_out = nodeFindSocket(add_node, SOCK_OUT, "Value");

            *version_cycles_node_socket_float_value(add_socket_B) = 1.0f - *detail;

            LISTBASE_FOREACH_BACKWARD_MUTABLE (bNodeLink *, link, &ntree->links) {
              if (link->fromsock == fac_socket) {
                nodeAddLink(ntree, add_node, add_socket_out, link->tonode, link->tosock);
                nodeRemLink(ntree, link);
              }
            }

            nodeAddLink(ntree, mul_node, mul_socket_out, add_node, add_socket_A);
          }
          else {
            LISTBASE_FOREACH_BACKWARD_MUTABLE (bNodeLink *, link, &ntree->links) {
              if (link->fromsock == fac_socket) {
                nodeAddLink(ntree, mul_node, mul_socket_out, link->tonode, link->tosock);
                nodeRemLink(ntree, link);
              }
            }
          }

          nodeAddLink(ntree, node, fac_socket, mul_node, mul_socket_A);

          *detail = 0.0f;
        }
      }
      else {
        *detail = std::fminf(*detail - 1.0f, 14.0f);
      }
    }

    bNodeSocket *roughness_socket = nodeFindSocket(node, SOCK_IN, "Roughness");
    float *roughness = version_cycles_node_socket_float_value(roughness_socket);
    bNodeSocket *lacunarity_socket = nodeFindSocket(node, SOCK_IN, "Lacunarity");
    float *lacunarity = version_cycles_node_socket_float_value(lacunarity_socket);

    *roughness = std::fmaxf(*roughness, 1e-5f);
    *lacunarity = std::fmaxf(*lacunarity, 1e-5f);

    if (roughness_link != nullptr) {
      /* Add Maximum Math node after output of roughness_from_node. Add Multiply Math node and
       * Power Math node before Roughness input. */

      bNode *max1_node = nodeAddStaticNode(nullptr, ntree, SH_NODE_MATH);
      max1_node->parent = node->parent;
      max1_node->custom1 = NODE_MATH_MAXIMUM;
      max1_node->locx = node->locx;
      max1_node->locy = node->locy - 400.0f + locy_offset;
      max1_node->flag |= NODE_HIDDEN;
      bNodeSocket *max1_socket_A = static_cast<bNodeSocket *>(BLI_findlink(&max1_node->inputs, 0));
      bNodeSocket *max1_socket_B = static_cast<bNodeSocket *>(BLI_findlink(&max1_node->inputs, 1));
      bNodeSocket *max1_socket_out = nodeFindSocket(max1_node, SOCK_OUT, "Value");

      bNode *mul_node = nodeAddStaticNode(nullptr, ntree, SH_NODE_MATH);
      mul_node->parent = node->parent;
      mul_node->custom1 = NODE_MATH_MULTIPLY;
      mul_node->locx = node->locx;
      mul_node->locy = node->locy - 360.0f + locy_offset;
      mul_node->flag |= NODE_HIDDEN;
      bNodeSocket *mul_socket_A = static_cast<bNodeSocket *>(BLI_findlink(&mul_node->inputs, 0));
      bNodeSocket *mul_socket_B = static_cast<bNodeSocket *>(BLI_findlink(&mul_node->inputs, 1));
      bNodeSocket *mul_socket_out = nodeFindSocket(mul_node, SOCK_OUT, "Value");

      bNode *pow_node = nodeAddStaticNode(nullptr, ntree, SH_NODE_MATH);
      pow_node->parent = node->parent;
      pow_node->custom1 = NODE_MATH_POWER;
      pow_node->locx = node->locx;
      pow_node->locy = node->locy - 320.0f + locy_offset;
      pow_node->flag |= NODE_HIDDEN;
      bNodeSocket *pow_socket_A = static_cast<bNodeSocket *>(BLI_findlink(&pow_node->inputs, 0));
      bNodeSocket *pow_socket_B = static_cast<bNodeSocket *>(BLI_findlink(&pow_node->inputs, 1));
      bNodeSocket *pow_socket_out = nodeFindSocket(pow_node, SOCK_OUT, "Value");

      *version_cycles_node_socket_float_value(max1_socket_B) = -1e-5f;
      *version_cycles_node_socket_float_value(mul_socket_B) = -1.0f;
      *version_cycles_node_socket_float_value(pow_socket_A) = *lacunarity;

      nodeRemLink(ntree, roughness_link);
      nodeAddLink(ntree, roughness_from_node, roughness_from_socket, max1_node, max1_socket_A);
      nodeAddLink(ntree, max1_node, max1_socket_out, mul_node, mul_socket_A);
      nodeAddLink(ntree, mul_node, mul_socket_out, pow_node, pow_socket_B);
      nodeAddLink(ntree, pow_node, pow_socket_out, node, roughness_socket);

      if (lacunarity_link != nullptr) {
        /* Add Maximum Math node after output of lacunarity_from_node. */

        bNode *max2_node = nodeAddStaticNode(nullptr, ntree, SH_NODE_MATH);
        max2_node->parent = node->parent;
        max2_node->custom1 = NODE_MATH_MAXIMUM;
        max2_node->locx = node->locx;
        max2_node->locy = node->locy - 440.0f + locy_offset;
        max2_node->flag |= NODE_HIDDEN;
        bNodeSocket *max2_socket_A = static_cast<bNodeSocket *>(
            BLI_findlink(&max2_node->inputs, 0));
        bNodeSocket *max2_socket_B = static_cast<bNodeSocket *>(
            BLI_findlink(&max2_node->inputs, 1));
        bNodeSocket *max2_socket_out = nodeFindSocket(max2_node, SOCK_OUT, "Value");

        *version_cycles_node_socket_float_value(max2_socket_B) = -1e-5f;

        nodeRemLink(ntree, lacunarity_link);
        nodeAddLink(ntree, lacunarity_from_node, lacunarity_from_socket, max2_node, max2_socket_A);
        nodeAddLink(ntree, max2_node, max2_socket_out, pow_node, pow_socket_A);
        nodeAddLink(ntree, max2_node, max2_socket_out, node, lacunarity_socket);
      }
    }
    else if ((lacunarity_link != nullptr) && (roughness_link == nullptr)) {
      /* Add Maximum Math node after output of lacunarity_from_node. Add Power Math node before
       * Roughness input. */

      bNode *max2_node = nodeAddStaticNode(nullptr, ntree, SH_NODE_MATH);
      max2_node->parent = node->parent;
      max2_node->custom1 = NODE_MATH_MAXIMUM;
      max2_node->locx = node->locx;
      max2_node->locy = node->locy - 360.0f + locy_offset;
      max2_node->flag |= NODE_HIDDEN;
      bNodeSocket *max2_socket_A = static_cast<bNodeSocket *>(BLI_findlink(&max2_node->inputs, 0));
      bNodeSocket *max2_socket_B = static_cast<bNodeSocket *>(BLI_findlink(&max2_node->inputs, 1));
      bNodeSocket *max2_socket_out = nodeFindSocket(max2_node, SOCK_OUT, "Value");

      bNode *pow_node = nodeAddStaticNode(nullptr, ntree, SH_NODE_MATH);
      pow_node->parent = node->parent;
      pow_node->custom1 = NODE_MATH_POWER;
      pow_node->locx = node->locx;
      pow_node->locy = node->locy - 320.0f + locy_offset;
      pow_node->flag |= NODE_HIDDEN;
      bNodeSocket *pow_socket_A = static_cast<bNodeSocket *>(BLI_findlink(&pow_node->inputs, 0));
      bNodeSocket *pow_socket_B = static_cast<bNodeSocket *>(BLI_findlink(&pow_node->inputs, 1));
      bNodeSocket *pow_socket_out = nodeFindSocket(pow_node, SOCK_OUT, "Value");

      *version_cycles_node_socket_float_value(max2_socket_B) = -1e-5f;
      *version_cycles_node_socket_float_value(pow_socket_A) = *lacunarity;
      *version_cycles_node_socket_float_value(pow_socket_B) = -(*roughness);

      nodeRemLink(ntree, lacunarity_link);
      nodeAddLink(ntree, lacunarity_from_node, lacunarity_from_socket, max2_node, max2_socket_A);
      nodeAddLink(ntree, max2_node, max2_socket_out, pow_node, pow_socket_A);
      nodeAddLink(ntree, max2_node, max2_socket_out, node, lacunarity_socket);
      nodeAddLink(ntree, pow_node, pow_socket_out, node, roughness_socket);
    }
    else {
      *roughness = std::pow(*lacunarity, -(*roughness));
    }
  }

  version_socket_update_is_used(ntree);
}

/* Convert subsurface inputs on the Principled BSDF. */
static void version_principled_bsdf_subsurface(bNodeTree *ntree)
{
  /* - Create Subsurface Scale input
   * - If a node's Subsurface input was connected or nonzero:
   *   - Make the Base Color a mix of old Base Color and Subsurface Color,
   *     using Subsurface as the mix factor
   *   - Move Subsurface link and default value to the new Subsurface Scale input
   *   - Set the Subsurface input to 1.0
   * - Remove Subsurface Color input
   */
  LISTBASE_FOREACH (bNode *, node, &ntree->nodes) {
    if (node->type != SH_NODE_BSDF_PRINCIPLED) {
      continue;
    }
    if (nodeFindSocket(node, SOCK_IN, "Subsurface Scale")) {
      /* Node is already updated. */
      continue;
    }

    /* Add Scale input */
    bNodeSocket *scale_in = nodeAddStaticSocket(
        ntree, node, SOCK_IN, SOCK_FLOAT, PROP_DISTANCE, "Subsurface Scale", "Subsurface Scale");

    bNodeSocket *subsurf = nodeFindSocket(node, SOCK_IN, "Subsurface");
    float *subsurf_val = version_cycles_node_socket_float_value(subsurf);

    if (!subsurf->link && *subsurf_val == 0.0f) {
      *version_cycles_node_socket_float_value(scale_in) = 0.05f;
    }
    else {
      *version_cycles_node_socket_float_value(scale_in) = *subsurf_val;
    }

    if (subsurf->link == nullptr && *subsurf_val == 0.0f) {
      /* Node doesn't use Subsurf, we're done here. */
      continue;
    }

    /* Fix up Subsurface Color input */
    bNodeSocket *base_col = nodeFindSocket(node, SOCK_IN, "Base Color");
    bNodeSocket *subsurf_col = nodeFindSocket(node, SOCK_IN, "Subsurface Color");
    float *base_col_val = version_cycles_node_socket_rgba_value(base_col);
    float *subsurf_col_val = version_cycles_node_socket_rgba_value(subsurf_col);
    /* If any of the three inputs is dynamic, we need a Mix node. */
    if (subsurf->link || subsurf_col->link || base_col->link) {
      bNode *mix = nodeAddStaticNode(nullptr, ntree, SH_NODE_MIX);
      static_cast<NodeShaderMix *>(mix->storage)->data_type = SOCK_RGBA;
      mix->locx = node->locx - 170;
      mix->locy = node->locy - 120;

      bNodeSocket *a_in = nodeFindSocket(mix, SOCK_IN, "A_Color");
      bNodeSocket *b_in = nodeFindSocket(mix, SOCK_IN, "B_Color");
      bNodeSocket *fac_in = nodeFindSocket(mix, SOCK_IN, "Factor_Float");
      bNodeSocket *result_out = nodeFindSocket(mix, SOCK_OUT, "Result_Color");

      copy_v4_v4(version_cycles_node_socket_rgba_value(a_in), base_col_val);
      copy_v4_v4(version_cycles_node_socket_rgba_value(b_in), subsurf_col_val);
      *version_cycles_node_socket_float_value(fac_in) = *subsurf_val;

      if (base_col->link) {
        nodeAddLink(ntree, base_col->link->fromnode, base_col->link->fromsock, mix, a_in);
        nodeRemLink(ntree, base_col->link);
      }
      if (subsurf_col->link) {
        nodeAddLink(ntree, subsurf_col->link->fromnode, subsurf_col->link->fromsock, mix, b_in);
        nodeRemLink(ntree, subsurf_col->link);
      }
      if (subsurf->link) {
        nodeAddLink(ntree, subsurf->link->fromnode, subsurf->link->fromsock, mix, fac_in);
        nodeAddLink(ntree, subsurf->link->fromnode, subsurf->link->fromsock, node, scale_in);
        nodeRemLink(ntree, subsurf->link);
      }
      nodeAddLink(ntree, mix, result_out, node, base_col);
    }
    /* Mix the fixed values. */
    interp_v4_v4v4(base_col_val, base_col_val, subsurf_col_val, *subsurf_val);

    /* Set node to 100% subsurface, 0% diffuse. */
    *subsurf_val = 1.0f;

    /* Delete Subsurface Color input */
    nodeRemoveSocket(ntree, node, subsurf_col);
  }
}

/* Convert emission inputs on the Principled BSDF. */
static void version_principled_bsdf_emission(bNodeTree *ntree)
{
  /* Blender 3.x and before would default to Emission = 0.0, Emission Strength = 1.0.
   * Now we default the other way around (1.0 and 0.0), but because the Strength input was added
   * a bit later, a file that only has the Emission socket would now end up as (1.0, 0.0) instead
   * of (1.0, 1.0).
   * Therefore, set strength to 1.0 for those files.
   */
  LISTBASE_FOREACH (bNode *, node, &ntree->nodes) {
    if (node->type != SH_NODE_BSDF_PRINCIPLED) {
      continue;
    }
    if (!nodeFindSocket(node, SOCK_IN, "Emission")) {
      /* Old enough to have neither, new defaults are fine. */
      continue;
    }
    if (nodeFindSocket(node, SOCK_IN, "Emission Strength")) {
      /* New enough to have both, no need to do anything. */
      continue;
    }
    bNodeSocket *sock = nodeAddStaticSocket(
        ntree, node, SOCK_IN, SOCK_FLOAT, PROP_NONE, "Emission Strength", "Emission Strength");
    *version_cycles_node_socket_float_value(sock) = 1.0f;
  }
}

/* Rename various Principled BSDF sockets. */
static void version_principled_bsdf_rename_sockets(bNodeTree *ntree)
{
  version_node_input_socket_name(ntree, SH_NODE_BSDF_PRINCIPLED, "Emission", "Emission Color");
  version_node_input_socket_name(ntree, SH_NODE_BSDF_PRINCIPLED, "Specular", "Specular IOR Level");
  version_node_input_socket_name(
      ntree, SH_NODE_BSDF_PRINCIPLED, "Subsurface", "Subsurface Weight");
  version_node_input_socket_name(
      ntree, SH_NODE_BSDF_PRINCIPLED, "Transmission", "Transmission Weight");
  version_node_input_socket_name(ntree, SH_NODE_BSDF_PRINCIPLED, "Coat", "Coat Weight");
  version_node_input_socket_name(ntree, SH_NODE_BSDF_PRINCIPLED, "Sheen", "Sheen Weight");
}

/* Replace old Principled Hair BSDF as a variant in the new Principled Hair BSDF. */
static void version_replace_principled_hair_model(bNodeTree *ntree)
{
  LISTBASE_FOREACH (bNode *, node, &ntree->nodes) {
    if (node->type != SH_NODE_BSDF_HAIR_PRINCIPLED) {
      continue;
    }
    NodeShaderHairPrincipled *data = MEM_cnew<NodeShaderHairPrincipled>(__func__);
    data->model = SHD_PRINCIPLED_HAIR_CHIANG;
    data->parametrization = node->custom1;

    node->storage = data;
  }
}

static void change_input_socket_to_rotation_type(bNodeTree &ntree,
                                                 bNode &node,
                                                 bNodeSocket &socket)
{
  if (socket.type == SOCK_ROTATION) {
    return;
  }
  socket.type = SOCK_ROTATION;
  STRNCPY(socket.idname, "NodeSocketRotation");
  auto *old_value = static_cast<bNodeSocketValueVector *>(socket.default_value);
  auto *new_value = MEM_new<bNodeSocketValueRotation>(__func__);
  copy_v3_v3(new_value->value_euler, old_value->value);
  socket.default_value = new_value;
  MEM_freeN(old_value);
  LISTBASE_FOREACH_MUTABLE (bNodeLink *, link, &ntree.links) {
    if (link->tosock != &socket) {
      continue;
    }
    if (ELEM(link->fromsock->type, SOCK_ROTATION, SOCK_VECTOR, SOCK_FLOAT) &&
        link->fromnode->type != NODE_REROUTE)
    {
      /* No need to add the conversion node when implicit conversions will work. */
      continue;
    }
    if (STREQ(link->fromnode->idname, "FunctionNodeEulerToRotation")) {
      /* Make versioning idempotent. */
      continue;
    }
    bNode *convert = nodeAddNode(nullptr, &ntree, "FunctionNodeEulerToRotation");
    convert->parent = node.parent;
    convert->locx = node.locx - 40;
    convert->locy = node.locy;
    link->tonode = convert;
    link->tosock = nodeFindSocket(convert, SOCK_IN, "Euler");

    nodeAddLink(&ntree, convert, nodeFindSocket(convert, SOCK_OUT, "Rotation"), &node, &socket);
  }
}

static void change_output_socket_to_rotation_type(bNodeTree &ntree,
                                                  bNode &node,
                                                  bNodeSocket &socket)
{
  /* Rely on generic node declaration update to change the socket type. */
  LISTBASE_FOREACH_MUTABLE (bNodeLink *, link, &ntree.links) {
    if (link->fromsock != &socket) {
      continue;
    }
    if (ELEM(link->tosock->type, SOCK_ROTATION, SOCK_VECTOR) && link->tonode->type != NODE_REROUTE)
    {
      /* No need to add the conversion node when implicit conversions will work. */
      continue;
    }
    if (STREQ(link->tonode->idname, "FunctionNodeRotationToEuler"))
    { /* Make versioning idempotent. */
      continue;
    }
    bNode *convert = nodeAddNode(nullptr, &ntree, "FunctionNodeRotationToEuler");
    convert->parent = node.parent;
    convert->locx = node.locx + 40;
    convert->locy = node.locy;
    link->fromnode = convert;
    link->fromsock = nodeFindSocket(convert, SOCK_OUT, "Euler");

    nodeAddLink(&ntree, &node, &socket, convert, nodeFindSocket(convert, SOCK_IN, "Rotation"));
  }
}

static void version_geometry_nodes_use_rotation_socket(bNodeTree &ntree)
{
  LISTBASE_FOREACH_MUTABLE (bNode *, node, &ntree.nodes) {
    if (STR_ELEM(node->idname,
                 "GeometryNodeInstanceOnPoints",
                 "GeometryNodeRotateInstances",
                 "GeometryNodeTransform"))
    {
      bNodeSocket *socket = nodeFindSocket(node, SOCK_IN, "Rotation");
      change_input_socket_to_rotation_type(ntree, *node, *socket);
    }
    if (STR_ELEM(node->idname,
                 "GeometryNodeDistributePointsOnFaces",
                 "GeometryNodeObjectInfo",
                 "GeometryNodeInputInstanceRotation"))
    {
      bNodeSocket *socket = nodeFindSocket(node, SOCK_OUT, "Rotation");
      change_output_socket_to_rotation_type(ntree, *node, *socket);
    }
  }
}

/* Find the base socket name for an idname that may include a subtype. */
static blender::StringRef legacy_socket_idname_to_socket_type(blender::StringRef idname)
{
  using string_pair = std::pair<const char *, const char *>;
  static const string_pair subtypes_map[] = {{"NodeSocketFloatUnsigned", "NodeSocketFloat"},
                                             {"NodeSocketFloatPercentage", "NodeSocketFloat"},
                                             {"NodeSocketFloatFactor", "NodeSocketFloat"},
                                             {"NodeSocketFloatAngle", "NodeSocketFloat"},
                                             {"NodeSocketFloatTime", "NodeSocketFloat"},
                                             {"NodeSocketFloatTimeAbsolute", "NodeSocketFloat"},
                                             {"NodeSocketFloatDistance", "NodeSocketFloat"},
                                             {"NodeSocketIntUnsigned", "NodeSocketInt"},
                                             {"NodeSocketIntPercentage", "NodeSocketInt"},
                                             {"NodeSocketIntFactor", "NodeSocketInt"},
                                             {"NodeSocketVectorTranslation", "NodeSocketVector"},
                                             {"NodeSocketVectorDirection", "NodeSocketVector"},
                                             {"NodeSocketVectorVelocity", "NodeSocketVector"},
                                             {"NodeSocketVectorAcceleration", "NodeSocketVector"},
                                             {"NodeSocketVectorEuler", "NodeSocketVector"},
                                             {"NodeSocketVectorXYZ", "NodeSocketVector"}};
  for (const string_pair &pair : subtypes_map) {
    if (pair.first == idname) {
      return pair.second;
    }
  }
  /* Unchanged socket idname. */
  return idname;
}

static bNodeTreeInterfaceItem *legacy_socket_move_to_interface(bNodeSocket &legacy_socket,
                                                               const eNodeSocketInOut in_out)
{
  bNodeTreeInterfaceSocket *new_socket = MEM_cnew<bNodeTreeInterfaceSocket>(__func__);
  new_socket->item.item_type = NODE_INTERFACE_SOCKET;

  /* Move reusable data. */
  new_socket->name = BLI_strdup(legacy_socket.name);
  new_socket->identifier = BLI_strdup(legacy_socket.identifier);
  new_socket->description = BLI_strdup(legacy_socket.description);
  /* If the socket idname includes a subtype (e.g. "NodeSocketFloatFactor") this will convert it to
   * the base type name ("NodeSocketFloat"). */
  new_socket->socket_type = BLI_strdup(
      legacy_socket_idname_to_socket_type(legacy_socket.idname).data());
  new_socket->flag = (in_out == SOCK_IN ? NODE_INTERFACE_SOCKET_INPUT :
                                          NODE_INTERFACE_SOCKET_OUTPUT);
  SET_FLAG_FROM_TEST(
      new_socket->flag, legacy_socket.flag & SOCK_HIDE_VALUE, NODE_INTERFACE_SOCKET_HIDE_VALUE);
  SET_FLAG_FROM_TEST(new_socket->flag,
                     legacy_socket.flag & SOCK_HIDE_IN_MODIFIER,
                     NODE_INTERFACE_SOCKET_HIDE_IN_MODIFIER);
  new_socket->attribute_domain = legacy_socket.attribute_domain;

  /* The following data are stolen from the old data, the ownership of their memory is directly
   * transferred to the new data. */
  new_socket->default_attribute_name = legacy_socket.default_attribute_name;
  legacy_socket.default_attribute_name = nullptr;
  new_socket->socket_data = legacy_socket.default_value;
  legacy_socket.default_value = nullptr;
  new_socket->properties = legacy_socket.prop;
  legacy_socket.prop = nullptr;

  /* Unused data. */
  MEM_delete(legacy_socket.runtime);
  legacy_socket.runtime = nullptr;

  return &new_socket->item;
}

static void versioning_convert_node_tree_socket_lists_to_interface(bNodeTree *ntree)
{
  bNodeTreeInterface &tree_interface = ntree->tree_interface;

  const int num_inputs = BLI_listbase_count(&ntree->inputs_legacy);
  const int num_outputs = BLI_listbase_count(&ntree->outputs_legacy);
  tree_interface.root_panel.items_num = num_inputs + num_outputs;
  tree_interface.root_panel.items_array = static_cast<bNodeTreeInterfaceItem **>(MEM_malloc_arrayN(
      tree_interface.root_panel.items_num, sizeof(bNodeTreeInterfaceItem *), __func__));

  /* Convert outputs first to retain old outputs/inputs ordering. */
  int index;
  LISTBASE_FOREACH_INDEX (bNodeSocket *, socket, &ntree->outputs_legacy, index) {
    tree_interface.root_panel.items_array[index] = legacy_socket_move_to_interface(*socket,
                                                                                   SOCK_OUT);
  }
  LISTBASE_FOREACH_INDEX (bNodeSocket *, socket, &ntree->inputs_legacy, index) {
    tree_interface.root_panel.items_array[num_outputs + index] = legacy_socket_move_to_interface(
        *socket, SOCK_IN);
  }
}

/**
 * Original node tree interface conversion in did not convert socket idnames with subtype suffixes
 * to correct socket base types (see #versioning_convert_node_tree_socket_lists_to_interface).
 */
static void versioning_fix_socket_subtype_idnames(bNodeTree *ntree)
{
  bNodeTreeInterface &tree_interface = ntree->tree_interface;

  tree_interface.foreach_item([](bNodeTreeInterfaceItem &item) -> bool {
    if (item.item_type == NODE_INTERFACE_SOCKET) {
      bNodeTreeInterfaceSocket &socket = reinterpret_cast<bNodeTreeInterfaceSocket &>(item);
      blender::StringRef corrected_socket_type = legacy_socket_idname_to_socket_type(
          socket.socket_type);
      if (socket.socket_type != corrected_socket_type) {
        MEM_freeN(socket.socket_type);
        socket.socket_type = BLI_strdup(corrected_socket_type.data());
      }
    }
    return true;
  });
}

/* Convert coat inputs on the Principled BSDF. */
static void version_principled_bsdf_coat(bNodeTree *ntree)
{
  LISTBASE_FOREACH (bNode *, node, &ntree->nodes) {
    if (node->type != SH_NODE_BSDF_PRINCIPLED) {
      continue;
    }
    if (nodeFindSocket(node, SOCK_IN, "Coat IOR") != nullptr) {
      continue;
    }
    bNodeSocket *coat_ior_input = nodeAddStaticSocket(
        ntree, node, SOCK_IN, SOCK_FLOAT, PROP_NONE, "Coat IOR", "Coat IOR");

    /* Adjust for 4x change in intensity. */
    bNodeSocket *coat_input = nodeFindSocket(node, SOCK_IN, "Clearcoat");
    *version_cycles_node_socket_float_value(coat_input) *= 0.25f;
    /* When the coat input is dynamic, instead of inserting a *0.25 math node, set the Coat IOR
     * to 1.2 instead - this also roughly quarters reflectivity compared to the 1.5 default. */
    *version_cycles_node_socket_float_value(coat_ior_input) = (coat_input->link) ? 1.2f : 1.5f;
  }

  /* Rename sockets. */
  version_node_input_socket_name(ntree, SH_NODE_BSDF_PRINCIPLED, "Clearcoat", "Coat");
  version_node_input_socket_name(
      ntree, SH_NODE_BSDF_PRINCIPLED, "Clearcoat Roughness", "Coat Roughness");
  version_node_input_socket_name(
      ntree, SH_NODE_BSDF_PRINCIPLED, "Clearcoat Normal", "Coat Normal");
}

/* Convert specular tint in Principled BSDF. */
static void version_principled_bsdf_specular_tint(bNodeTree *ntree)
{
  LISTBASE_FOREACH (bNode *, node, &ntree->nodes) {
    if (node->type != SH_NODE_BSDF_PRINCIPLED) {
      continue;
    }
    bNodeSocket *specular_tint_sock = nodeFindSocket(node, SOCK_IN, "Specular Tint");
    if (specular_tint_sock->type == SOCK_RGBA) {
      /* Node is already updated. */
      continue;
    }

    bNodeSocket *base_color_sock = nodeFindSocket(node, SOCK_IN, "Base Color");
    bNodeSocket *metallic_sock = nodeFindSocket(node, SOCK_IN, "Metallic");
    float specular_tint_old = *version_cycles_node_socket_float_value(specular_tint_sock);
    float *base_color = version_cycles_node_socket_rgba_value(base_color_sock);
    float metallic = *version_cycles_node_socket_float_value(metallic_sock);

    /* Change socket type to Color. */
    nodeModifySocketTypeStatic(ntree, node, specular_tint_sock, SOCK_RGBA, 0);
    float *specular_tint = version_cycles_node_socket_rgba_value(specular_tint_sock);

    /* The conversion logic here is that the new Specular Tint should be
     * mix(one, mix(base_color, one, metallic), old_specular_tint).
     * This needs to be handled both for the fixed values, as well as for any potential connected
     * inputs. */

    static float one[] = {1.0f, 1.0f, 1.0f, 1.0f};

    /* Mix the fixed values. */
    float metallic_mix[4];
    interp_v4_v4v4(metallic_mix, base_color, one, metallic);
    interp_v4_v4v4(specular_tint, one, metallic_mix, specular_tint_old);

    if (specular_tint_sock->link == nullptr && specular_tint_old <= 0.0f) {
      /* Specular Tint was fixed at zero, we don't need any conversion node setup. */
      continue;
    }

    /* If the Metallic input is dynamic, or fixed > 0 and base color is dynamic,
     * we need to insert a node to compute the metallic_mix.
     * Otherwise, use whatever is connected to the base color, or the static value
     * if it's unconnected. */
    bNodeSocket *metallic_mix_out = nullptr;
    bNode *metallic_mix_node = nullptr;
    if (metallic_sock->link || (base_color_sock->link && metallic > 0.0f)) {
      /* Metallic Mix needs to be dynamically mixed. */
      bNode *mix = nodeAddStaticNode(nullptr, ntree, SH_NODE_MIX);
      static_cast<NodeShaderMix *>(mix->storage)->data_type = SOCK_RGBA;
      mix->locx = node->locx - 270;
      mix->locy = node->locy - 120;

      bNodeSocket *a_in = nodeFindSocket(mix, SOCK_IN, "A_Color");
      bNodeSocket *b_in = nodeFindSocket(mix, SOCK_IN, "B_Color");
      bNodeSocket *fac_in = nodeFindSocket(mix, SOCK_IN, "Factor_Float");
      metallic_mix_out = nodeFindSocket(mix, SOCK_OUT, "Result_Color");
      metallic_mix_node = mix;

      copy_v4_v4(version_cycles_node_socket_rgba_value(a_in), base_color);
      if (base_color_sock->link) {
        nodeAddLink(
            ntree, base_color_sock->link->fromnode, base_color_sock->link->fromsock, mix, a_in);
      }
      copy_v4_v4(version_cycles_node_socket_rgba_value(b_in), one);
      *version_cycles_node_socket_float_value(fac_in) = metallic;
      if (metallic_sock->link) {
        nodeAddLink(
            ntree, metallic_sock->link->fromnode, metallic_sock->link->fromsock, mix, fac_in);
      }
    }
    else if (base_color_sock->link) {
      /* Metallic Mix is a no-op and equivalent to Base Color*/
      metallic_mix_out = base_color_sock->link->fromsock;
      metallic_mix_node = base_color_sock->link->fromnode;
    }

    /* Similar to above, if the Specular Tint input is dynamic, or fixed > 0 and metallic mix
     * is dynamic, we need to insert a node to compute the new specular tint. */
    if (specular_tint_sock->link || (metallic_mix_out && specular_tint_old > 0.0f)) {
      bNode *mix = nodeAddStaticNode(nullptr, ntree, SH_NODE_MIX);
      static_cast<NodeShaderMix *>(mix->storage)->data_type = SOCK_RGBA;
      mix->locx = node->locx - 170;
      mix->locy = node->locy - 120;

      bNodeSocket *a_in = nodeFindSocket(mix, SOCK_IN, "A_Color");
      bNodeSocket *b_in = nodeFindSocket(mix, SOCK_IN, "B_Color");
      bNodeSocket *fac_in = nodeFindSocket(mix, SOCK_IN, "Factor_Float");
      bNodeSocket *result_out = nodeFindSocket(mix, SOCK_OUT, "Result_Color");

      copy_v4_v4(version_cycles_node_socket_rgba_value(a_in), one);
      copy_v4_v4(version_cycles_node_socket_rgba_value(b_in), metallic_mix);
      if (metallic_mix_out) {
        nodeAddLink(ntree, metallic_mix_node, metallic_mix_out, mix, b_in);
      }
      *version_cycles_node_socket_float_value(fac_in) = specular_tint_old;
      if (specular_tint_sock->link) {
        nodeAddLink(ntree,
                    specular_tint_sock->link->fromnode,
                    specular_tint_sock->link->fromsock,
                    mix,
                    fac_in);
        nodeRemLink(ntree, specular_tint_sock->link);
      }
      nodeAddLink(ntree, mix, result_out, node, specular_tint_sock);
    }
  }
}

static void version_copy_socket(bNodeTreeInterfaceSocket &dst,
                                const bNodeTreeInterfaceSocket &src,
                                char *identifier)
{
  /* Node socket copy function based on bNodeTreeInterface::item_copy to avoid using blenkernel. */
  dst.name = BLI_strdup_null(src.name);
  dst.description = BLI_strdup_null(src.description);
  dst.socket_type = BLI_strdup(src.socket_type);
  dst.default_attribute_name = BLI_strdup_null(src.default_attribute_name);
  dst.identifier = identifier;
  if (src.properties) {
    dst.properties = IDP_CopyProperty_ex(src.properties, 0);
  }
  if (src.socket_data != nullptr) {
    dst.socket_data = MEM_dupallocN(src.socket_data);
    /* No user count increment needed, gets reset after versioning. */
  }
}

static int version_nodes_find_valid_insert_position_for_item(const bNodeTreeInterfacePanel &panel,
                                                             const bNodeTreeInterfaceItem &item,
                                                             const int initial_pos)
{
  const bool sockets_above_panels = !(panel.flag &
                                      NODE_INTERFACE_PANEL_ALLOW_SOCKETS_AFTER_PANELS);
  const blender::Span<const bNodeTreeInterfaceItem *> items = {panel.items_array, panel.items_num};

  int pos = initial_pos;

  if (sockets_above_panels) {
    if (item.item_type == NODE_INTERFACE_PANEL) {
      /* Find the closest valid position from the end, only panels at or after #position. */
      for (int test_pos = items.size() - 1; test_pos >= initial_pos; test_pos--) {
        if (test_pos < 0) {
          /* Initial position is out of range but valid. */
          break;
        }
        if (items[test_pos]->item_type != NODE_INTERFACE_PANEL) {
          /* Found valid position, insert after the last socket item. */
          pos = test_pos + 1;
          break;
        }
      }
    }
    else {
      /* Find the closest valid position from the start, no panels at or after #position. */
      for (int test_pos = 0; test_pos <= initial_pos; test_pos++) {
        if (test_pos >= items.size()) {
          /* Initial position is out of range but valid. */
          break;
        }
        if (items[test_pos]->item_type == NODE_INTERFACE_PANEL) {
          /* Found valid position, inserting moves the first panel. */
          pos = test_pos;
          break;
        }
      }
    }
  }

  return pos;
}

static void version_nodes_insert_item(bNodeTreeInterfacePanel &parent,
                                      bNodeTreeInterfaceSocket &socket,
                                      int position)
{
  /* Apply any constraints on the item positions. */
  position = version_nodes_find_valid_insert_position_for_item(parent, socket.item, position);
  position = std::min(std::max(position, 0), parent.items_num);

  blender::MutableSpan<bNodeTreeInterfaceItem *> old_items = {parent.items_array,
                                                              parent.items_num};
  parent.items_num++;
  parent.items_array = MEM_cnew_array<bNodeTreeInterfaceItem *>(parent.items_num, __func__);
  parent.items().take_front(position).copy_from(old_items.take_front(position));
  parent.items().drop_front(position + 1).copy_from(old_items.drop_front(position));
  parent.items()[position] = &socket.item;

  if (old_items.data()) {
    MEM_freeN(old_items.data());
  }
}

/* Node group interface copy function based on bNodeTreeInterface::insert_item_copy. */
static void version_node_group_split_socket(bNodeTreeInterface &tree_interface,
                                            bNodeTreeInterfaceSocket &socket,
                                            bNodeTreeInterfacePanel *parent,
                                            int position)
{
  if (parent == nullptr) {
    parent = &tree_interface.root_panel;
  }

  bNodeTreeInterfaceSocket *csocket = static_cast<bNodeTreeInterfaceSocket *>(
      MEM_dupallocN(&socket));
  /* Generate a new unique identifier.
   * This might break existing links, but the identifiers were duplicate anyway. */
  char *dst_identifier = BLI_sprintfN("Socket_%d", tree_interface.next_uid++);
  version_copy_socket(*csocket, socket, dst_identifier);

  version_nodes_insert_item(*parent, *csocket, position);

  /* Original socket becomes output. */
  socket.flag &= ~NODE_INTERFACE_SOCKET_INPUT;
  /* Copied socket becomes input. */
  csocket->flag &= ~NODE_INTERFACE_SOCKET_OUTPUT;
}

static void versioning_node_group_sort_sockets_recursive(bNodeTreeInterfacePanel &panel)
{
  /* True if item a should be above item b. */
  auto item_compare = [](const bNodeTreeInterfaceItem *a,
                         const bNodeTreeInterfaceItem *b) -> bool {
    if (a->item_type != b->item_type) {
      /* Keep sockets above panels. */
      return a->item_type == NODE_INTERFACE_SOCKET;
    }
    else {
      /* Keep outputs above inputs. */
      if (a->item_type == NODE_INTERFACE_SOCKET) {
        const bNodeTreeInterfaceSocket *sa = reinterpret_cast<const bNodeTreeInterfaceSocket *>(a);
        const bNodeTreeInterfaceSocket *sb = reinterpret_cast<const bNodeTreeInterfaceSocket *>(b);
        const bool is_output_a = sa->flag & NODE_INTERFACE_SOCKET_OUTPUT;
        const bool is_output_b = sb->flag & NODE_INTERFACE_SOCKET_OUTPUT;
        if (is_output_a != is_output_b) {
          return is_output_a;
        }
      }
    }
    return false;
  };

  /* Sort panel content. */
  std::stable_sort(panel.items().begin(), panel.items().end(), item_compare);

  /* Sort any child panels too. */
  for (bNodeTreeInterfaceItem *item : panel.items()) {
    if (item->item_type == NODE_INTERFACE_PANEL) {
      versioning_node_group_sort_sockets_recursive(
          *reinterpret_cast<bNodeTreeInterfacePanel *>(item));
    }
  }
}

static void enable_geometry_nodes_is_modifier(Main &bmain)
{
  /* Any node group with a first socket geometry output can potentially be a modifier. Previously
   * this wasn't an explicit option, so better to enable too many groups rather than too few. */
  LISTBASE_FOREACH (bNodeTree *, group, &bmain.nodetrees) {
    if (group->type != NTREE_GEOMETRY) {
      continue;
    }
    group->tree_interface.foreach_item([&](const bNodeTreeInterfaceItem &item) {
      if (item.item_type != NODE_INTERFACE_SOCKET) {
        return true;
      }
      const auto &socket = reinterpret_cast<const bNodeTreeInterfaceSocket &>(item);
      if ((socket.flag & NODE_INTERFACE_SOCKET_OUTPUT) == 0) {
        return true;
      }
      if (!STREQ(socket.socket_type, "NodeSocketGeometry")) {
        return true;
      }
      if (!group->geometry_node_asset_traits) {
        group->geometry_node_asset_traits = MEM_new<GeometryNodeAssetTraits>(__func__);
      }
      group->geometry_node_asset_traits->flag |= GEO_NODE_ASSET_MODIFIER;
      return false;
    });
  }
}

static void version_socket_identifier_suffixes_for_dynamic_types(
    ListBase sockets, const char *separator, const std::optional<int> total = std::nullopt)
{
  int index = 0;
  LISTBASE_FOREACH (bNodeSocket *, socket, &sockets) {
    if (socket->is_available()) {
      if (char *pos = strstr(socket->identifier, separator)) {
        /* End the identifier at the separator so that the old suffix is ignored. */
        *pos = '\0';

        if (total.has_value()) {
          index++;
          if (index == *total) {
            return;
          }
        }
      }
    }
    else {
      /* Rename existing identifiers so that they don't conflict with the renamed one. Those will
       * be removed after versioning code. */
      BLI_strncat(socket->identifier, "_deprecated", sizeof(socket->identifier));
    }
  }
}

static void versioning_nodes_dynamic_sockets(bNodeTree &ntree)
{
  LISTBASE_FOREACH (bNode *, node, &ntree.nodes) {
    switch (node->type) {
      case GEO_NODE_ACCUMULATE_FIELD:
        /* This node requires the extra `total` parameter, because the `Group Index` identifier
         * also has a space in the name, that should not be treated as separator. */
        version_socket_identifier_suffixes_for_dynamic_types(node->inputs, " ", 1);
        version_socket_identifier_suffixes_for_dynamic_types(node->outputs, " ", 3);
        break;
      case GEO_NODE_CAPTURE_ATTRIBUTE:
      case GEO_NODE_ATTRIBUTE_STATISTIC:
      case GEO_NODE_BLUR_ATTRIBUTE:
      case GEO_NODE_EVALUATE_AT_INDEX:
      case GEO_NODE_EVALUATE_ON_DOMAIN:
      case GEO_NODE_INPUT_NAMED_ATTRIBUTE:
      case GEO_NODE_RAYCAST:
      case GEO_NODE_SAMPLE_INDEX:
      case GEO_NODE_SAMPLE_NEAREST_SURFACE:
      case GEO_NODE_SAMPLE_UV_SURFACE:
      case GEO_NODE_STORE_NAMED_ATTRIBUTE:
      case GEO_NODE_VIEWER:
        version_socket_identifier_suffixes_for_dynamic_types(node->inputs, "_");
        version_socket_identifier_suffixes_for_dynamic_types(node->outputs, "_");
        break;
    }
  }
}

static void versioning_nodes_dynamic_sockets_2(bNodeTree &ntree)
{
  LISTBASE_FOREACH (bNode *, node, &ntree.nodes) {
    if (!ELEM(node->type, GEO_NODE_SWITCH, GEO_NODE_SAMPLE_CURVE)) {
      continue;
    }
    version_socket_identifier_suffixes_for_dynamic_types(node->inputs, "_");
    version_socket_identifier_suffixes_for_dynamic_types(node->outputs, "_");
  }
}

static void versioning_grease_pencil_stroke_radii_scaling(GreasePencil *grease_pencil)
{
  using namespace blender;
  /* Previously, Grease Pencil used a radius convention where 1 `px` = 0.001 units. This `px` was
   * the brush size which would be stored in the stroke thickness and then scaled by the point
   * pressure factor. Finally, the render engine would divide this thickness value by 2000 (we're
   * going from a thickness to a radius, hence the factor of two) to convert back into blender
   * units.
   * Store the radius now directly in blender units. This makes it consistent with how hair curves
   * handle the radius. */
  for (GreasePencilDrawingBase *base : grease_pencil->drawings()) {
    if (base->type != GP_DRAWING) {
      continue;
    }
    bke::greasepencil::Drawing &drawing = reinterpret_cast<GreasePencilDrawing *>(base)->wrap();
    MutableSpan<float> radii = drawing.radii_for_write();
    threading::parallel_for(radii.index_range(), 8192, [&](const IndexRange range) {
      for (const int i : range) {
        radii[i] /= 2000.0f;
      }
    });
  }
}

static void fix_geometry_nodes_object_info_scale(bNodeTree &ntree)
{
  using namespace blender;
  MultiValueMap<bNodeSocket *, bNodeLink *> out_links_per_socket;
  LISTBASE_FOREACH (bNodeLink *, link, &ntree.links) {
    if (link->fromnode->type == GEO_NODE_OBJECT_INFO) {
      out_links_per_socket.add(link->fromsock, link);
    }
  }

  LISTBASE_FOREACH_MUTABLE (bNode *, node, &ntree.nodes) {
    if (node->type != GEO_NODE_OBJECT_INFO) {
      continue;
    }
    bNodeSocket *scale = nodeFindSocket(node, SOCK_OUT, "Scale");
    const Span<bNodeLink *> links = out_links_per_socket.lookup(scale);
    if (links.is_empty()) {
      continue;
    }
    bNode *absolute_value = nodeAddNode(nullptr, &ntree, "ShaderNodeVectorMath");
    absolute_value->custom1 = NODE_VECTOR_MATH_ABSOLUTE;
    absolute_value->parent = node->parent;
    absolute_value->locx = node->locx + 100;
    absolute_value->locy = node->locy - 50;
    nodeAddLink(&ntree,
                node,
                scale,
                absolute_value,
                static_cast<bNodeSocket *>(absolute_value->inputs.first));
    for (bNodeLink *link : links) {
      link->fromnode = absolute_value;
      link->fromsock = static_cast<bNodeSocket *>(absolute_value->outputs.first);
    }
  }
}

static bool seq_filter_bilinear_to_auto(Sequence *seq, void * /*user_data*/)
{
  StripTransform *transform = seq->strip->transform;
  if (transform != nullptr && transform->filter == SEQ_TRANSFORM_FILTER_BILINEAR) {
    transform->filter = SEQ_TRANSFORM_FILTER_AUTO;
  }
  return true;
}

void blo_do_versions_400(FileData *fd, Library * /*lib*/, Main *bmain)
{
  if (!MAIN_VERSION_FILE_ATLEAST(bmain, 400, 1)) {
    LISTBASE_FOREACH (Mesh *, mesh, &bmain->meshes) {
      version_mesh_legacy_to_struct_of_array_format(*mesh);
    }
    version_movieclips_legacy_camera_object(bmain);
  }

  if (!MAIN_VERSION_FILE_ATLEAST(bmain, 400, 2)) {
    LISTBASE_FOREACH (Mesh *, mesh, &bmain->meshes) {
      BKE_mesh_legacy_bevel_weight_to_generic(mesh);
    }
  }

  /* 400 4 did not require any do_version here. */

  if (!MAIN_VERSION_FILE_ATLEAST(bmain, 400, 5)) {
    LISTBASE_FOREACH (Scene *, scene, &bmain->scenes) {
      ToolSettings *ts = scene->toolsettings;
      if (ts->snap_mode_tools != SCE_SNAP_TO_NONE) {
        ts->snap_mode_tools = SCE_SNAP_TO_GEOM;
      }

#define SCE_SNAP_PROJECT (1 << 3)
      if (ts->snap_flag & SCE_SNAP_PROJECT) {
        ts->snap_mode &= ~(1 << 2); /* SCE_SNAP_TO_FACE */
        ts->snap_mode |= (1 << 8);  /* SCE_SNAP_INDIVIDUAL_PROJECT */
      }
#undef SCE_SNAP_PROJECT
    }
  }

  if (!MAIN_VERSION_FILE_ATLEAST(bmain, 400, 6)) {
    FOREACH_NODETREE_BEGIN (bmain, ntree, id) {
      versioning_replace_legacy_glossy_node(ntree);
      versioning_remove_microfacet_sharp_distribution(ntree);
    }
    FOREACH_NODETREE_END;
  }

  if (!MAIN_VERSION_FILE_ATLEAST(bmain, 400, 7)) {
    LISTBASE_FOREACH (Mesh *, mesh, &bmain->meshes) {
      version_mesh_crease_generic(*bmain);
    }
  }

  if (!MAIN_VERSION_FILE_ATLEAST(bmain, 400, 8)) {
    LISTBASE_FOREACH (bAction *, act, &bmain->actions) {
      act->frame_start = max_ff(act->frame_start, MINAFRAMEF);
      act->frame_end = min_ff(act->frame_end, MAXFRAMEF);
    }
  }

  if (!MAIN_VERSION_FILE_ATLEAST(bmain, 400, 9)) {
    LISTBASE_FOREACH (Light *, light, &bmain->lights) {
      if (light->type == LA_SPOT && light->nodetree) {
        version_replace_texcoord_normal_socket(light->nodetree);
      }
    }
  }

  /* Fix brush->tip_scale_x which should never be zero. */
  LISTBASE_FOREACH (Brush *, brush, &bmain->brushes) {
    if (brush->tip_scale_x == 0.0f) {
      brush->tip_scale_x = 1.0f;
    }
  }

  if (!MAIN_VERSION_FILE_ATLEAST(bmain, 400, 10)) {
    LISTBASE_FOREACH (bScreen *, screen, &bmain->screens) {
      LISTBASE_FOREACH (ScrArea *, area, &screen->areabase) {
        LISTBASE_FOREACH (SpaceLink *, space, &area->spacedata) {
          if (space->spacetype == SPACE_NODE) {
            SpaceNode *snode = reinterpret_cast<SpaceNode *>(space);
            snode->overlay.flag |= SN_OVERLAY_SHOW_PREVIEWS;
          }
        }
      }
    }
  }

  if (!MAIN_VERSION_FILE_ATLEAST(bmain, 400, 11)) {
    version_vertex_weight_edit_preserve_threshold_exclusivity(bmain);
  }

  if (!MAIN_VERSION_FILE_ATLEAST(bmain, 400, 12)) {
    if (!DNA_struct_member_exists(fd->filesdna, "LightProbe", "int", "grid_bake_samples")) {
      LISTBASE_FOREACH (LightProbe *, lightprobe, &bmain->lightprobes) {
        lightprobe->grid_bake_samples = 2048;
        lightprobe->surfel_density = 1.0f;
        lightprobe->grid_normal_bias = 0.3f;
        lightprobe->grid_view_bias = 0.0f;
        lightprobe->grid_facing_bias = 0.5f;
        lightprobe->grid_dilation_threshold = 0.5f;
        lightprobe->grid_dilation_radius = 1.0f;
      }
    }

    /* Set default bake resolution. */
    if (!DNA_struct_member_exists(fd->filesdna, "World", "int", "probe_resolution")) {
      LISTBASE_FOREACH (World *, world, &bmain->worlds) {
        world->probe_resolution = LIGHT_PROBE_RESOLUTION_1024;
      }
    }

    if (!DNA_struct_member_exists(fd->filesdna, "LightProbe", "float", "grid_surface_bias")) {
      LISTBASE_FOREACH (LightProbe *, lightprobe, &bmain->lightprobes) {
        lightprobe->grid_surface_bias = 0.05f;
        lightprobe->grid_escape_bias = 0.1f;
      }
    }

    /* Clear removed "Z Buffer" flag. */
    {
      const int R_IMF_FLAG_ZBUF_LEGACY = 1 << 0;
      LISTBASE_FOREACH (Scene *, scene, &bmain->scenes) {
        scene->r.im_format.flag &= ~R_IMF_FLAG_ZBUF_LEGACY;
      }
    }

    /* Reset the layer opacity for all layers to 1. */
    LISTBASE_FOREACH (GreasePencil *, grease_pencil, &bmain->grease_pencils) {
      for (blender::bke::greasepencil::Layer *layer : grease_pencil->layers_for_write()) {
        layer->opacity = 1.0f;
      }
    }

    FOREACH_NODETREE_BEGIN (bmain, ntree, id) {
      if (ntree->type == NTREE_SHADER) {
        /* Remove Transmission Roughness from Principled BSDF. */
        version_principled_transmission_roughness(ntree);
        /* Convert legacy Velvet BSDF nodes into the new Sheen BSDF node. */
        version_replace_velvet_sheen_node(ntree);
        /* Convert sheen inputs on the Principled BSDF. */
        version_principled_bsdf_sheen(ntree);
      }
    }
    FOREACH_NODETREE_END;

    LISTBASE_FOREACH (bScreen *, screen, &bmain->screens) {
      LISTBASE_FOREACH (ScrArea *, area, &screen->areabase) {
        LISTBASE_FOREACH (SpaceLink *, sl, &area->spacedata) {
          ListBase *regionbase = (sl == area->spacedata.first) ? &area->regionbase :
                                                                 &sl->regionbase;

          /* Layout based regions used to also disallow resizing, now these are separate flags.
           * Make sure they are set together for old regions. */
          LISTBASE_FOREACH (ARegion *, region, regionbase) {
            if (region->flag & RGN_FLAG_DYNAMIC_SIZE) {
              region->flag |= RGN_FLAG_NO_USER_RESIZE;
            }
          }
        }
      }
    }
  }

  if (!MAIN_VERSION_FILE_ATLEAST(bmain, 400, 13)) {
    /* For the scenes configured to use the "None" display disable the color management
     * again. This will handle situation when the "None" display is removed and is replaced with
     * a "Raw" view instead.
     *
     * Note that this versioning will do nothing if the "None" display exists in the OCIO
     * configuration. */
    LISTBASE_FOREACH (Scene *, scene, &bmain->scenes) {
      const ColorManagedDisplaySettings &display_settings = scene->display_settings;
      if (STREQ(display_settings.display_device, "None")) {
        BKE_scene_disable_color_management(scene);
      }
    }
  }

  if (!MAIN_VERSION_FILE_ATLEAST(bmain, 400, 14)) {
    if (!DNA_struct_member_exists(fd->filesdna, "SceneEEVEE", "int", "ray_tracing_method")) {
      LISTBASE_FOREACH (Scene *, scene, &bmain->scenes) {
        scene->eevee.ray_tracing_method = RAYTRACE_EEVEE_METHOD_SCREEN;
      }
    }

    if (!DNA_struct_exists(fd->filesdna, "RegionAssetShelf")) {
      LISTBASE_FOREACH (bScreen *, screen, &bmain->screens) {
        LISTBASE_FOREACH (ScrArea *, area, &screen->areabase) {
          LISTBASE_FOREACH (SpaceLink *, sl, &area->spacedata) {
            if (sl->spacetype != SPACE_VIEW3D) {
              continue;
            }

            ListBase *regionbase = (sl == area->spacedata.first) ? &area->regionbase :
                                                                   &sl->regionbase;

            if (ARegion *new_shelf_region = do_versions_add_region_if_not_found(
                    regionbase,
                    RGN_TYPE_ASSET_SHELF,
                    "asset shelf for view3d (versioning)",
                    RGN_TYPE_TOOL_HEADER))
            {
              new_shelf_region->alignment = RGN_ALIGN_BOTTOM;
            }
            if (ARegion *new_shelf_header = do_versions_add_region_if_not_found(
                    regionbase,
                    RGN_TYPE_ASSET_SHELF_HEADER,
                    "asset shelf header for view3d (versioning)",
                    RGN_TYPE_ASSET_SHELF))
            {
              new_shelf_header->alignment = RGN_ALIGN_BOTTOM | RGN_SPLIT_PREV;
            }
          }
        }
      }
    }
  }

  if (!MAIN_VERSION_FILE_ATLEAST(bmain, 400, 16)) {
    /* Set Normalize property of Noise Texture node to true. */
    FOREACH_NODETREE_BEGIN (bmain, ntree, id) {
      if (ntree->type != NTREE_CUSTOM) {
        LISTBASE_FOREACH (bNode *, node, &ntree->nodes) {
          if (node->type == SH_NODE_TEX_NOISE) {
            ((NodeTexNoise *)node->storage)->normalize = true;
          }
        }
      }
    }
    FOREACH_NODETREE_END;
  }

  if (!MAIN_VERSION_FILE_ATLEAST(bmain, 400, 17)) {
    if (!DNA_struct_exists(fd->filesdna, "NodeShaderHairPrincipled")) {
      FOREACH_NODETREE_BEGIN (bmain, ntree, id) {
        if (ntree->type == NTREE_SHADER) {
          version_replace_principled_hair_model(ntree);
        }
      }
      FOREACH_NODETREE_END;
    }

    /* Panorama properties shared with Eevee. */
    if (!DNA_struct_member_exists(fd->filesdna, "Camera", "float", "fisheye_fov")) {
      Camera default_cam = *DNA_struct_default_get(Camera);
      LISTBASE_FOREACH (Camera *, camera, &bmain->cameras) {
        IDProperty *ccam = version_cycles_properties_from_ID(&camera->id);
        if (ccam) {
          camera->panorama_type = version_cycles_property_int(
              ccam, "panorama_type", default_cam.panorama_type);
          camera->fisheye_fov = version_cycles_property_float(
              ccam, "fisheye_fov", default_cam.fisheye_fov);
          camera->fisheye_lens = version_cycles_property_float(
              ccam, "fisheye_lens", default_cam.fisheye_lens);
          camera->latitude_min = version_cycles_property_float(
              ccam, "latitude_min", default_cam.latitude_min);
          camera->latitude_max = version_cycles_property_float(
              ccam, "latitude_max", default_cam.latitude_max);
          camera->longitude_min = version_cycles_property_float(
              ccam, "longitude_min", default_cam.longitude_min);
          camera->longitude_max = version_cycles_property_float(
              ccam, "longitude_max", default_cam.longitude_max);
          /* Fit to match default projective camera with focal_length 50 and sensor_width 36. */
          camera->fisheye_polynomial_k0 = version_cycles_property_float(
              ccam, "fisheye_polynomial_k0", default_cam.fisheye_polynomial_k0);
          camera->fisheye_polynomial_k1 = version_cycles_property_float(
              ccam, "fisheye_polynomial_k1", default_cam.fisheye_polynomial_k1);
          camera->fisheye_polynomial_k2 = version_cycles_property_float(
              ccam, "fisheye_polynomial_k2", default_cam.fisheye_polynomial_k2);
          camera->fisheye_polynomial_k3 = version_cycles_property_float(
              ccam, "fisheye_polynomial_k3", default_cam.fisheye_polynomial_k3);
          camera->fisheye_polynomial_k4 = version_cycles_property_float(
              ccam, "fisheye_polynomial_k4", default_cam.fisheye_polynomial_k4);
        }
        else {
          camera->panorama_type = default_cam.panorama_type;
          camera->fisheye_fov = default_cam.fisheye_fov;
          camera->fisheye_lens = default_cam.fisheye_lens;
          camera->latitude_min = default_cam.latitude_min;
          camera->latitude_max = default_cam.latitude_max;
          camera->longitude_min = default_cam.longitude_min;
          camera->longitude_max = default_cam.longitude_max;
          /* Fit to match default projective camera with focal_length 50 and sensor_width 36. */
          camera->fisheye_polynomial_k0 = default_cam.fisheye_polynomial_k0;
          camera->fisheye_polynomial_k1 = default_cam.fisheye_polynomial_k1;
          camera->fisheye_polynomial_k2 = default_cam.fisheye_polynomial_k2;
          camera->fisheye_polynomial_k3 = default_cam.fisheye_polynomial_k3;
          camera->fisheye_polynomial_k4 = default_cam.fisheye_polynomial_k4;
        }
      }
    }

    if (!DNA_struct_member_exists(fd->filesdna, "LightProbe", "float", "grid_flag")) {
      LISTBASE_FOREACH (LightProbe *, lightprobe, &bmain->lightprobes) {
        /* Keep old behavior of baking the whole lighting. */
        lightprobe->grid_flag = LIGHTPROBE_GRID_CAPTURE_WORLD | LIGHTPROBE_GRID_CAPTURE_INDIRECT |
                                LIGHTPROBE_GRID_CAPTURE_EMISSION;
      }
    }

    if (!DNA_struct_member_exists(fd->filesdna, "SceneEEVEE", "int", "gi_irradiance_pool_size")) {
      LISTBASE_FOREACH (Scene *, scene, &bmain->scenes) {
        scene->eevee.gi_irradiance_pool_size = 16;
      }
    }

    LISTBASE_FOREACH (Scene *, scene, &bmain->scenes) {
      scene->toolsettings->snap_flag_anim |= SCE_SNAP;
      scene->toolsettings->snap_anim_mode |= (1 << 10); /* SCE_SNAP_TO_FRAME */
    }
  }

  if (!MAIN_VERSION_FILE_ATLEAST(bmain, 400, 20)) {
    /* Convert old socket lists into new interface items. */
    FOREACH_NODETREE_BEGIN (bmain, ntree, id) {
      versioning_convert_node_tree_socket_lists_to_interface(ntree);
      /* Clear legacy sockets after conversion.
       * Internal data pointers have been moved or freed already. */
      BLI_freelistN(&ntree->inputs_legacy);
      BLI_freelistN(&ntree->outputs_legacy);
    }
    FOREACH_NODETREE_END;
  }
  else {
    /* Legacy node tree sockets are created for forward compatibility,
     * but have to be freed after loading and versioning. */
    FOREACH_NODETREE_BEGIN (bmain, ntree, id) {
      LISTBASE_FOREACH_MUTABLE (bNodeSocket *, legacy_socket, &ntree->inputs_legacy) {
        MEM_SAFE_FREE(legacy_socket->default_attribute_name);
        MEM_SAFE_FREE(legacy_socket->default_value);
        if (legacy_socket->prop) {
          IDP_FreeProperty(legacy_socket->prop);
        }
        MEM_delete(legacy_socket->runtime);
        MEM_freeN(legacy_socket);
      }
      LISTBASE_FOREACH_MUTABLE (bNodeSocket *, legacy_socket, &ntree->outputs_legacy) {
        MEM_SAFE_FREE(legacy_socket->default_attribute_name);
        MEM_SAFE_FREE(legacy_socket->default_value);
        if (legacy_socket->prop) {
          IDP_FreeProperty(legacy_socket->prop);
        }
        MEM_delete(legacy_socket->runtime);
        MEM_freeN(legacy_socket);
      }
      BLI_listbase_clear(&ntree->inputs_legacy);
      BLI_listbase_clear(&ntree->outputs_legacy);
    }
    FOREACH_NODETREE_END;
  }

  if (!MAIN_VERSION_FILE_ATLEAST(bmain, 400, 22)) {
    /* Initialize root panel flags in files created before these flags were added. */
    FOREACH_NODETREE_BEGIN (bmain, ntree, id) {
      ntree->tree_interface.root_panel.flag |= NODE_INTERFACE_PANEL_ALLOW_CHILD_PANELS;
    }
    FOREACH_NODETREE_END;
  }

  if (!MAIN_VERSION_FILE_ATLEAST(bmain, 400, 23)) {
    LISTBASE_FOREACH (bNodeTree *, ntree, &bmain->nodetrees) {
      if (ntree->type == NTREE_GEOMETRY) {
        LISTBASE_FOREACH (bNode *, node, &ntree->nodes) {
          if (node->type == GEO_NODE_SET_SHADE_SMOOTH) {
            node->custom1 = int8_t(blender::bke::AttrDomain::Face);
          }
        }
      }
    }
  }

  if (!MAIN_VERSION_FILE_ATLEAST(bmain, 400, 24)) {
    FOREACH_NODETREE_BEGIN (bmain, ntree, id) {
      if (ntree->type == NTREE_SHADER) {
        /* Convert coat inputs on the Principled BSDF. */
        version_principled_bsdf_coat(ntree);
        /* Convert subsurface inputs on the Principled BSDF. */
        version_principled_bsdf_subsurface(ntree);
        /* Convert emission on the Principled BSDF. */
        version_principled_bsdf_emission(ntree);
      }
    }
    FOREACH_NODETREE_END;

    {
      LISTBASE_FOREACH (bScreen *, screen, &bmain->screens) {
        LISTBASE_FOREACH (ScrArea *, area, &screen->areabase) {
          LISTBASE_FOREACH (SpaceLink *, sl, &area->spacedata) {
            const ListBase *regionbase = (sl == area->spacedata.first) ? &area->regionbase :
                                                                         &sl->regionbase;
            LISTBASE_FOREACH (ARegion *, region, regionbase) {
              if (region->regiontype != RGN_TYPE_ASSET_SHELF) {
                continue;
              }

              RegionAssetShelf *shelf_data = static_cast<RegionAssetShelf *>(region->regiondata);
              if (shelf_data && shelf_data->active_shelf &&
                  (shelf_data->active_shelf->preferred_row_count == 0))
              {
                shelf_data->active_shelf->preferred_row_count = 1;
              }
            }
          }
        }
      }
    }

    /* Convert sockets with both input and output flag into two separate sockets. */
    FOREACH_NODETREE_BEGIN (bmain, ntree, id) {
      blender::Vector<bNodeTreeInterfaceSocket *> sockets_to_split;
      ntree->tree_interface.foreach_item([&](bNodeTreeInterfaceItem &item) {
        if (item.item_type == NODE_INTERFACE_SOCKET) {
          bNodeTreeInterfaceSocket &socket = reinterpret_cast<bNodeTreeInterfaceSocket &>(item);
          if ((socket.flag & NODE_INTERFACE_SOCKET_INPUT) &&
              (socket.flag & NODE_INTERFACE_SOCKET_OUTPUT))
          {
            sockets_to_split.append(&socket);
          }
        }
        return true;
      });

      for (bNodeTreeInterfaceSocket *socket : sockets_to_split) {
        const int position = ntree->tree_interface.find_item_position(socket->item);
        bNodeTreeInterfacePanel *parent = ntree->tree_interface.find_item_parent(socket->item);
        version_node_group_split_socket(ntree->tree_interface, *socket, parent, position + 1);
      }
    }
    FOREACH_NODETREE_END;
  }

  if (!MAIN_VERSION_FILE_ATLEAST(bmain, 400, 25)) {
    FOREACH_NODETREE_BEGIN (bmain, ntree, id) {
      if (ntree->type == NTREE_SHADER) {
        /* Convert specular tint on the Principled BSDF. */
        version_principled_bsdf_specular_tint(ntree);
        /* Rename some sockets. */
        version_principled_bsdf_rename_sockets(ntree);
      }
    }
    FOREACH_NODETREE_END;
  }

  if (!MAIN_VERSION_FILE_ATLEAST(bmain, 400, 26)) {
    enable_geometry_nodes_is_modifier(*bmain);

    LISTBASE_FOREACH (Scene *, scene, &bmain->scenes) {
      scene->simulation_frame_start = scene->r.sfra;
      scene->simulation_frame_end = scene->r.efra;
    }
  }

  if (!MAIN_VERSION_FILE_ATLEAST(bmain, 400, 27)) {
    LISTBASE_FOREACH (bScreen *, screen, &bmain->screens) {
      LISTBASE_FOREACH (ScrArea *, area, &screen->areabase) {
        LISTBASE_FOREACH (SpaceLink *, sl, &area->spacedata) {
          if (sl->spacetype == SPACE_SEQ) {
            SpaceSeq *sseq = (SpaceSeq *)sl;
            sseq->timeline_overlay.flag |= SEQ_TIMELINE_SHOW_STRIP_RETIMING;
          }
        }
      }
    }

    if (!DNA_struct_member_exists(fd->filesdna, "SceneEEVEE", "float", "shadow_normal_bias")) {
      SceneEEVEE default_scene_eevee = *DNA_struct_default_get(SceneEEVEE);
      LISTBASE_FOREACH (Scene *, scene, &bmain->scenes) {
        scene->eevee.shadow_ray_count = default_scene_eevee.shadow_ray_count;
        scene->eevee.shadow_step_count = default_scene_eevee.shadow_step_count;
        scene->eevee.shadow_normal_bias = default_scene_eevee.shadow_normal_bias;
      }
    }

    if (!DNA_struct_member_exists(fd->filesdna, "Light", "float", "shadow_softness_factor")) {
      Light default_light = blender::dna::shallow_copy(*DNA_struct_default_get(Light));
      LISTBASE_FOREACH (Light *, light, &bmain->lights) {
        light->shadow_softness_factor = default_light.shadow_softness_factor;
        light->shadow_trace_distance = default_light.shadow_trace_distance;
      }
    }
  }

  if (!MAIN_VERSION_FILE_ATLEAST(bmain, 400, 28)) {
    LISTBASE_FOREACH (bScreen *, screen, &bmain->screens) {
      LISTBASE_FOREACH (ScrArea *, area, &screen->areabase) {
        LISTBASE_FOREACH (SpaceLink *, sl, &area->spacedata) {
          const ListBase *regionbase = (sl == area->spacedata.first) ? &area->regionbase :
                                                                       &sl->regionbase;
          LISTBASE_FOREACH (ARegion *, region, regionbase) {
            if (region->regiontype != RGN_TYPE_ASSET_SHELF) {
              continue;
            }

            RegionAssetShelf *shelf_data = static_cast<RegionAssetShelf *>(region->regiondata);
            if (shelf_data && shelf_data->active_shelf) {
              AssetShelfSettings &settings = shelf_data->active_shelf->settings;
              settings.asset_library_reference.custom_library_index = -1;
              settings.asset_library_reference.type = ASSET_LIBRARY_ALL;
            }

            region->flag |= RGN_FLAG_HIDDEN;
          }
        }
      }
    }
  }

  if (!MAIN_VERSION_FILE_ATLEAST(bmain, 400, 29)) {
    /* Unhide all Reroute nodes. */
    FOREACH_NODETREE_BEGIN (bmain, ntree, id) {
      LISTBASE_FOREACH (bNode *, node, &ntree->nodes) {
        if (node->is_reroute()) {
          static_cast<bNodeSocket *>(node->inputs.first)->flag &= ~SOCK_HIDDEN;
          static_cast<bNodeSocket *>(node->outputs.first)->flag &= ~SOCK_HIDDEN;
        }
      }
    }
    FOREACH_NODETREE_END;
  }

  if (!MAIN_VERSION_FILE_ATLEAST(bmain, 400, 30)) {
    LISTBASE_FOREACH (Scene *, scene, &bmain->scenes) {
      ToolSettings *ts = scene->toolsettings;
      enum { IS_DEFAULT = 0, IS_UV, IS_NODE, IS_ANIM };
      auto versioning_snap_to = [](short snap_to_old, int type) {
        eSnapMode snap_to_new = SCE_SNAP_TO_NONE;
        if (snap_to_old & (1 << 0)) {
          snap_to_new |= type == IS_NODE ? SCE_SNAP_TO_NODE_X :
                         type == IS_ANIM ? SCE_SNAP_TO_FRAME :
                                           SCE_SNAP_TO_VERTEX;
        }
        if (snap_to_old & (1 << 1)) {
          snap_to_new |= type == IS_NODE ? SCE_SNAP_TO_NODE_Y :
                         type == IS_ANIM ? SCE_SNAP_TO_SECOND :
                                           SCE_SNAP_TO_EDGE;
        }
        if (ELEM(type, IS_DEFAULT, IS_ANIM) && snap_to_old & (1 << 2)) {
          snap_to_new |= type == IS_DEFAULT ? SCE_SNAP_TO_FACE : SCE_SNAP_TO_MARKERS;
        }
        if (type == IS_DEFAULT && snap_to_old & (1 << 3)) {
          snap_to_new |= SCE_SNAP_TO_VOLUME;
        }
        if (type == IS_DEFAULT && snap_to_old & (1 << 4)) {
          snap_to_new |= SCE_SNAP_TO_EDGE_MIDPOINT;
        }
        if (type == IS_DEFAULT && snap_to_old & (1 << 5)) {
          snap_to_new |= SCE_SNAP_TO_EDGE_PERPENDICULAR;
        }
        if (ELEM(type, IS_DEFAULT, IS_UV, IS_NODE) && snap_to_old & (1 << 6)) {
          snap_to_new |= SCE_SNAP_TO_INCREMENT;
        }
        if (ELEM(type, IS_DEFAULT, IS_UV, IS_NODE) && snap_to_old & (1 << 7)) {
          snap_to_new |= SCE_SNAP_TO_GRID;
        }
        if (type == IS_DEFAULT && snap_to_old & (1 << 8)) {
          snap_to_new |= SCE_SNAP_INDIVIDUAL_NEAREST;
        }
        if (type == IS_DEFAULT && snap_to_old & (1 << 9)) {
          snap_to_new |= SCE_SNAP_INDIVIDUAL_PROJECT;
        }
        if (snap_to_old & (1 << 10)) {
          snap_to_new |= SCE_SNAP_TO_FRAME;
        }
        if (snap_to_old & (1 << 11)) {
          snap_to_new |= SCE_SNAP_TO_SECOND;
        }
        if (snap_to_old & (1 << 12)) {
          snap_to_new |= SCE_SNAP_TO_MARKERS;
        }

        if (!snap_to_new) {
          snap_to_new = eSnapMode(1 << 0);
        }

        return snap_to_new;
      };

      ts->snap_mode = versioning_snap_to(ts->snap_mode, IS_DEFAULT);
      ts->snap_uv_mode = versioning_snap_to(ts->snap_uv_mode, IS_UV);
      ts->snap_node_mode = versioning_snap_to(ts->snap_node_mode, IS_NODE);
      ts->snap_anim_mode = versioning_snap_to(ts->snap_anim_mode, IS_ANIM);
    }
  }

  if (!MAIN_VERSION_FILE_ATLEAST(bmain, 400, 31)) {
    LISTBASE_FOREACH (Curve *, curve, &bmain->curves) {
      const int curvetype = BKE_curve_type_get(curve);
      if (curvetype == OB_FONT) {
        CharInfo *info = curve->strinfo;
        if (info != nullptr) {
          for (int i = curve->len_char32 - 1; i >= 0; i--, info++) {
            if (info->mat_nr > 0) {
              /** CharInfo mat_nr used to start at 1, unlike mesh & nurbs, now zero-based. */
              info->mat_nr--;
            }
          }
        }
      }
    }
  }

  if (!MAIN_VERSION_FILE_ATLEAST(bmain, 400, 33)) {
    /* Fix node group socket order by sorting outputs and inputs. */
    LISTBASE_FOREACH (bNodeTree *, ntree, &bmain->nodetrees) {
      versioning_node_group_sort_sockets_recursive(ntree->tree_interface.root_panel);
    }
  }

  if (!MAIN_VERSION_FILE_ATLEAST(bmain, 401, 1)) {
    LISTBASE_FOREACH (GreasePencil *, grease_pencil, &bmain->grease_pencils) {
      versioning_grease_pencil_stroke_radii_scaling(grease_pencil);
    }
  }

  if (!MAIN_VERSION_FILE_ATLEAST(bmain, 401, 4)) {
    FOREACH_NODETREE_BEGIN (bmain, ntree, id) {
      if (ntree->type != NTREE_CUSTOM) {
        /* versioning_update_noise_texture_node must be done before
         * versioning_replace_musgrave_texture_node. */
        versioning_update_noise_texture_node(ntree);

        /* Convert Musgrave Texture nodes to Noise Texture nodes. */
        versioning_replace_musgrave_texture_node(ntree);
      }
    }
    FOREACH_NODETREE_END;
  }

  if (!MAIN_VERSION_FILE_ATLEAST(bmain, 401, 5)) {
    /* Unify Material::blend_shadow and Cycles.use_transparent_shadows into the
     * Material::blend_flag. */
    Scene *scene = static_cast<Scene *>(bmain->scenes.first);
    bool is_cycles = scene && STREQ(scene->r.engine, RE_engine_id_CYCLES);
    if (is_cycles) {
      LISTBASE_FOREACH (Material *, material, &bmain->materials) {
        bool transparent_shadows = true;
        if (IDProperty *cmat = version_cycles_properties_from_ID(&material->id)) {
          transparent_shadows = version_cycles_property_boolean(
              cmat, "use_transparent_shadow", true);
        }
        SET_FLAG_FROM_TEST(material->blend_flag, transparent_shadows, MA_BL_TRANSPARENT_SHADOW);
      }
    }
    else {
      LISTBASE_FOREACH (Material *, material, &bmain->materials) {
        bool transparent_shadow = material->blend_shadow != MA_BS_SOLID;
        SET_FLAG_FROM_TEST(material->blend_flag, transparent_shadow, MA_BL_TRANSPARENT_SHADOW);
      }
    }

    FOREACH_NODETREE_BEGIN (bmain, ntree, id) {
      if (ntree->type == NTREE_COMPOSIT) {
        versioning_replace_splitviewer(ntree);
      }
    }
    FOREACH_NODETREE_END;
  }

  /* 401 6 did not require any do_version here. */

  if (!MAIN_VERSION_FILE_ATLEAST(bmain, 401, 7)) {
    if (!DNA_struct_member_exists(fd->filesdna, "SceneEEVEE", "int", "volumetric_ray_depth")) {
      SceneEEVEE default_eevee = *DNA_struct_default_get(SceneEEVEE);
      LISTBASE_FOREACH (Scene *, scene, &bmain->scenes) {
        scene->eevee.volumetric_ray_depth = default_eevee.volumetric_ray_depth;
      }
    }

    if (!DNA_struct_member_exists(fd->filesdna, "Material", "char", "surface_render_method")) {
      LISTBASE_FOREACH (Material *, mat, &bmain->materials) {
        mat->surface_render_method = (mat->blend_method == MA_BM_BLEND) ?
                                         MA_SURFACE_METHOD_FORWARD :
                                         MA_SURFACE_METHOD_DEFERRED;
      }
    }

    LISTBASE_FOREACH (bScreen *, screen, &bmain->screens) {
      LISTBASE_FOREACH (ScrArea *, area, &screen->areabase) {
        LISTBASE_FOREACH (SpaceLink *, sl, &area->spacedata) {
          const ListBase *regionbase = (sl == area->spacedata.first) ? &area->regionbase :
                                                                       &sl->regionbase;
          LISTBASE_FOREACH (ARegion *, region, regionbase) {
            if (region->regiontype != RGN_TYPE_ASSET_SHELF_HEADER) {
              continue;
            }
            region->alignment &= ~RGN_SPLIT_PREV;
            region->alignment |= RGN_ALIGN_HIDE_WITH_PREV;
          }
        }
      }
    }

    if (!DNA_struct_member_exists(fd->filesdna, "SceneEEVEE", "float", "gtao_thickness")) {
      SceneEEVEE default_eevee = *DNA_struct_default_get(SceneEEVEE);
      LISTBASE_FOREACH (Scene *, scene, &bmain->scenes) {
        scene->eevee.gtao_thickness = default_eevee.gtao_thickness;
        scene->eevee.gtao_focus = default_eevee.gtao_focus;
      }
    }

    if (!DNA_struct_member_exists(fd->filesdna, "LightProbe", "float", "data_display_size")) {
      LightProbe default_probe = *DNA_struct_default_get(LightProbe);
      LISTBASE_FOREACH (LightProbe *, probe, &bmain->lightprobes) {
        probe->data_display_size = default_probe.data_display_size;
      }
    }

    LISTBASE_FOREACH (Mesh *, mesh, &bmain->meshes) {
      mesh->flag &= ~ME_NO_OVERLAPPING_TOPOLOGY;
    }
  }

  if (!MAIN_VERSION_FILE_ATLEAST(bmain, 401, 8)) {
    LISTBASE_FOREACH (bNodeTree *, ntree, &bmain->nodetrees) {
      if (ntree->type != NTREE_GEOMETRY) {
        continue;
      }
      versioning_nodes_dynamic_sockets(*ntree);
    }
  }

  if (!MAIN_VERSION_FILE_ATLEAST(bmain, 401, 9)) {
    if (!DNA_struct_member_exists(fd->filesdna, "Material", "char", "displacement_method")) {
      /* Replace Cycles.displacement_method by Material::displacement_method. */
      LISTBASE_FOREACH (Material *, material, &bmain->materials) {
        int displacement_method = MA_DISPLACEMENT_BUMP;
        if (IDProperty *cmat = version_cycles_properties_from_ID(&material->id)) {
          displacement_method = version_cycles_property_int(
              cmat, "displacement_method", MA_DISPLACEMENT_BUMP);
        }
        material->displacement_method = displacement_method;
      }
    }

    /* Prevent custom bone colors from having alpha zero.
     * Part of the fix for issue #115434. */
    LISTBASE_FOREACH (bArmature *, arm, &bmain->armatures) {
      blender::animrig::ANIM_armature_foreach_bone(&arm->bonebase, [](Bone *bone) {
        bone->color.custom.solid[3] = 255;
        bone->color.custom.select[3] = 255;
        bone->color.custom.active[3] = 255;
      });
      if (arm->edbo) {
        LISTBASE_FOREACH (EditBone *, ebone, arm->edbo) {
          ebone->color.custom.solid[3] = 255;
          ebone->color.custom.select[3] = 255;
          ebone->color.custom.active[3] = 255;
        }
      }
    }
    LISTBASE_FOREACH (Object *, obj, &bmain->objects) {
      if (obj->pose == nullptr) {
        continue;
      }
      LISTBASE_FOREACH (bPoseChannel *, pchan, &obj->pose->chanbase) {
        pchan->color.custom.solid[3] = 255;
        pchan->color.custom.select[3] = 255;
        pchan->color.custom.active[3] = 255;
      }
    }
  }

  if (!MAIN_VERSION_FILE_ATLEAST(bmain, 401, 10)) {
    if (!DNA_struct_member_exists(
            fd->filesdna, "SceneEEVEE", "RaytraceEEVEE", "ray_tracing_options"))
    {
      LISTBASE_FOREACH (Scene *, scene, &bmain->scenes) {
        scene->eevee.ray_tracing_options.flag = RAYTRACE_EEVEE_USE_DENOISE;
        scene->eevee.ray_tracing_options.denoise_stages = RAYTRACE_EEVEE_DENOISE_SPATIAL |
                                                          RAYTRACE_EEVEE_DENOISE_TEMPORAL |
                                                          RAYTRACE_EEVEE_DENOISE_BILATERAL;
        scene->eevee.ray_tracing_options.screen_trace_quality = 0.25f;
        scene->eevee.ray_tracing_options.screen_trace_thickness = 0.2f;
        scene->eevee.ray_tracing_options.screen_trace_max_roughness = 0.5f;
        scene->eevee.ray_tracing_options.sample_clamp = 10.0f;
        scene->eevee.ray_tracing_options.resolution_scale = 2;
      }
    }

    LISTBASE_FOREACH (bNodeTree *, ntree, &bmain->nodetrees) {
      if (ntree->type == NTREE_GEOMETRY) {
        version_geometry_nodes_use_rotation_socket(*ntree);
        versioning_nodes_dynamic_sockets_2(*ntree);
        fix_geometry_nodes_object_info_scale(*ntree);
      }
    }
  }

  if (MAIN_VERSION_FILE_ATLEAST(bmain, 400, 20) && !MAIN_VERSION_FILE_ATLEAST(bmain, 401, 11)) {
    /* Convert old socket lists into new interface items. */
    FOREACH_NODETREE_BEGIN (bmain, ntree, id) {
      versioning_fix_socket_subtype_idnames(ntree);
    }
    FOREACH_NODETREE_END;
  }

  if (!MAIN_VERSION_FILE_ATLEAST(bmain, 401, 12)) {
    FOREACH_NODETREE_BEGIN (bmain, ntree, id) {
      if (ntree->type == NTREE_COMPOSIT) {
        LISTBASE_FOREACH (bNode *, node, &ntree->nodes) {
          if (node->type == CMP_NODE_PIXELATE) {
            node->custom1 = 1;
          }
        }
      }
    }
    FOREACH_NODETREE_END;
  }

  if (!MAIN_VERSION_FILE_ATLEAST(bmain, 401, 13)) {
    FOREACH_NODETREE_BEGIN (bmain, ntree, id) {
      if (ntree->type == NTREE_COMPOSIT) {
        LISTBASE_FOREACH (bNode *, node, &ntree->nodes) {
          if (node->type == CMP_NODE_MAP_UV) {
            node->custom2 = CMP_NODE_MAP_UV_FILTERING_ANISOTROPIC;
          }
        }
      }
    }
    FOREACH_NODETREE_END;
  }

  if (!MAIN_VERSION_FILE_ATLEAST(bmain, 401, 14)) {
    const Brush *default_brush = DNA_struct_default_get(Brush);
    LISTBASE_FOREACH (Brush *, brush, &bmain->brushes) {
      brush->automasking_start_normal_limit = default_brush->automasking_start_normal_limit;
      brush->automasking_start_normal_falloff = default_brush->automasking_start_normal_falloff;

      brush->automasking_view_normal_limit = default_brush->automasking_view_normal_limit;
      brush->automasking_view_normal_falloff = default_brush->automasking_view_normal_falloff;
    }
  }

  if (!MAIN_VERSION_FILE_ATLEAST(bmain, 401, 15)) {
    FOREACH_NODETREE_BEGIN (bmain, ntree, id) {
      if (ntree->type == NTREE_COMPOSIT) {
        LISTBASE_FOREACH (bNode *, node, &ntree->nodes) {
          if (node->type == CMP_NODE_KEYING) {
            NodeKeyingData &keying_data = *static_cast<NodeKeyingData *>(node->storage);
            keying_data.edge_kernel_radius = max_ii(keying_data.edge_kernel_radius - 1, 0);
          }
        }
      }
    }
    FOREACH_NODETREE_END;
  }

  if (!MAIN_VERSION_FILE_ATLEAST(bmain, 401, 16)) {
    LISTBASE_FOREACH (Scene *, scene, &bmain->scenes) {
      Sculpt *sculpt = scene->toolsettings->sculpt;
      if (sculpt != nullptr) {
        Sculpt default_sculpt = *DNA_struct_default_get(Sculpt);
        sculpt->automasking_boundary_edges_propagation_steps =
            default_sculpt.automasking_boundary_edges_propagation_steps;
      }
    }
  }

  if (!MAIN_VERSION_FILE_ATLEAST(bmain, 401, 17)) {
    LISTBASE_FOREACH (Scene *, scene, &bmain->scenes) {
      ToolSettings *ts = scene->toolsettings;
      int input_sample_values[10];

      input_sample_values[0] = ts->imapaint.paint.num_input_samples_deprecated;
      input_sample_values[1] = ts->sculpt != nullptr ?
                                   ts->sculpt->paint.num_input_samples_deprecated :
                                   1;
      input_sample_values[2] = ts->curves_sculpt != nullptr ?
                                   ts->curves_sculpt->paint.num_input_samples_deprecated :
                                   1;
      input_sample_values[3] = ts->uvsculpt != nullptr ?
                                   ts->uvsculpt->paint.num_input_samples_deprecated :
                                   1;

      input_sample_values[4] = ts->gp_paint != nullptr ?
                                   ts->gp_paint->paint.num_input_samples_deprecated :
                                   1;
      input_sample_values[5] = ts->gp_vertexpaint != nullptr ?
                                   ts->gp_vertexpaint->paint.num_input_samples_deprecated :
                                   1;
      input_sample_values[6] = ts->gp_sculptpaint != nullptr ?
                                   ts->gp_sculptpaint->paint.num_input_samples_deprecated :
                                   1;
      input_sample_values[7] = ts->gp_weightpaint != nullptr ?
                                   ts->gp_weightpaint->paint.num_input_samples_deprecated :
                                   1;

      input_sample_values[8] = ts->vpaint != nullptr ?
                                   ts->vpaint->paint.num_input_samples_deprecated :
                                   1;
      input_sample_values[9] = ts->wpaint != nullptr ?
                                   ts->wpaint->paint.num_input_samples_deprecated :
                                   1;

      int unified_value = 1;
      for (int i = 0; i < 10; i++) {
        if (input_sample_values[i] != 1) {
          if (unified_value == 1) {
            unified_value = input_sample_values[i];
          }
          else {
            /* In the case of a user having multiple tools with different num_input_value values
             * set we cannot support this in the single UnifiedPaintSettings value, so fallback
             * to 1 instead of deciding that one value is more canonical than the other.
             */
            break;
          }
        }
      }

      ts->unified_paint_settings.input_samples = unified_value;
    }
    LISTBASE_FOREACH (Brush *, brush, &bmain->brushes) {
      brush->input_samples = 1;
    }
  }

  if (!MAIN_VERSION_FILE_ATLEAST(bmain, 401, 18)) {
    LISTBASE_FOREACH (Scene *, scene, &bmain->scenes) {
      if (scene->ed != nullptr) {
        SEQ_for_each_callback(&scene->ed->seqbase, seq_filter_bilinear_to_auto, nullptr);
      }
    }
  }

  if (!MAIN_VERSION_FILE_ATLEAST(bmain, 401, 19)) {
<<<<<<< HEAD
    if (!DNA_struct_member_exists(fd->filesdna, "SpaceImage", "float", "stretch_opacity")) {
      LISTBASE_FOREACH (bScreen *, screen, &bmain->screens) {
        LISTBASE_FOREACH (ScrArea *, area, &screen->areabase) {
          LISTBASE_FOREACH (SpaceLink *, sl, &area->spacedata) {
            if (sl->spacetype == SPACE_IMAGE) {
              SpaceImage *sima = (SpaceImage *)sl;
              sima->stretch_opacity = 0.9f;
            }
          }
        }
=======
    LISTBASE_FOREACH (bNodeTree *, ntree, &bmain->nodetrees) {
      if (ntree->type == NTREE_GEOMETRY) {
        version_node_socket_name(ntree, FN_NODE_ROTATE_ROTATION, "Rotation 1", "Rotation");
        version_node_socket_name(ntree, FN_NODE_ROTATE_ROTATION, "Rotation 2", "Rotate By");
>>>>>>> 6b6e57c9
      }
    }
  }

  /**
   * Always bump subversion in BKE_blender_version.h when adding versioning
   * code here, and wrap it inside a MAIN_VERSION_FILE_ATLEAST check.
   *
   * \note Keep this message at the bottom of the function.
   */

  /* Always run this versioning; meshes are written with the legacy format which always needs to
   * be converted to the new format on file load. Can be moved to a subversion check in a larger
   * breaking release. */
  LISTBASE_FOREACH (Mesh *, mesh, &bmain->meshes) {
    blender::bke::mesh_sculpt_mask_to_generic(*mesh);
  }
}<|MERGE_RESOLUTION|>--- conflicted
+++ resolved
@@ -2868,7 +2868,15 @@
   }
 
   if (!MAIN_VERSION_FILE_ATLEAST(bmain, 401, 19)) {
-<<<<<<< HEAD
+    LISTBASE_FOREACH (bNodeTree *, ntree, &bmain->nodetrees) {
+      if (ntree->type == NTREE_GEOMETRY) {
+        version_node_socket_name(ntree, FN_NODE_ROTATE_ROTATION, "Rotation 1", "Rotation");
+        version_node_socket_name(ntree, FN_NODE_ROTATE_ROTATION, "Rotation 2", "Rotate By");
+      }
+    }
+  }
+
+  if (!MAIN_VERSION_FILE_ATLEAST(bmain, 401, 20)) {
     if (!DNA_struct_member_exists(fd->filesdna, "SpaceImage", "float", "stretch_opacity")) {
       LISTBASE_FOREACH (bScreen *, screen, &bmain->screens) {
         LISTBASE_FOREACH (ScrArea *, area, &screen->areabase) {
@@ -2879,12 +2887,6 @@
             }
           }
         }
-=======
-    LISTBASE_FOREACH (bNodeTree *, ntree, &bmain->nodetrees) {
-      if (ntree->type == NTREE_GEOMETRY) {
-        version_node_socket_name(ntree, FN_NODE_ROTATE_ROTATION, "Rotation 1", "Rotation");
-        version_node_socket_name(ntree, FN_NODE_ROTATE_ROTATION, "Rotation 2", "Rotate By");
->>>>>>> 6b6e57c9
       }
     }
   }
