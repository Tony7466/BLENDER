/* SPDX-FileCopyrightText: 2023 Blender Foundation
 *
 * SPDX-License-Identifier: GPL-2.0-or-later */

/** \file
 * \ingroup blenloader
 */

#define DNA_DEPRECATED_ALLOW

#include "CLG_log.h"

<<<<<<< HEAD
=======
#include "DNA_lightprobe_types.h"
#include "DNA_modifier_types.h"
#include "DNA_movieclip_types.h"

#include "DNA_genfile.h"

>>>>>>> d1f87e78
#include "BLI_assert.h"
#include "BLI_listbase.h"
#include "BLI_set.hh"
#include "BLI_string_ref.hh"

<<<<<<< HEAD
#include "DNA_genfile.h"
#include "DNA_movieclip_types.h"

=======
#include "BKE_idprop.hh"
>>>>>>> d1f87e78
#include "BKE_main.h"
#include "BKE_mesh_legacy_convert.h"
#include "BKE_node.hh"
#include "BKE_node_runtime.hh"
#include "BKE_tracking.h"

#include "BLO_readfile.h"

#include "readfile.h"

#include "versioning_common.h"

// static CLG_LogRef LOG = {"blo.readfile.doversion"};

void do_versions_after_linking_400(FileData * /*fd*/, Main * /*bmain*/)
{
  /**
   * Versioning code until next subversion bump goes here.
   *
   * \note Be sure to check when bumping the version:
   * - #blo_do_versions_400 in this file.
   * - "versioning_cycles.cc", #blo_do_versions_cycles
   * - "versioning_cycles.cc", #do_versions_after_linking_cycles
   * - "versioning_userdef.c", #blo_do_versions_userdef
   * - "versioning_userdef.c", #do_versions_theme
   *
   * \note Keep this message at the bottom of the function.
   */
  {
    /* Keep this block, even when empty. */
  }
}

static void version_mesh_legacy_to_struct_of_array_format(Mesh &mesh)
{
  BKE_mesh_legacy_convert_flags_to_selection_layers(&mesh);
  BKE_mesh_legacy_convert_flags_to_hide_layers(&mesh);
  BKE_mesh_legacy_convert_uvs_to_generic(&mesh);
  BKE_mesh_legacy_convert_mpoly_to_material_indices(&mesh);
  BKE_mesh_legacy_sharp_faces_from_flags(&mesh);
  BKE_mesh_legacy_bevel_weight_to_layers(&mesh);
  BKE_mesh_legacy_sharp_edges_from_flags(&mesh);
  BKE_mesh_legacy_face_set_to_generic(&mesh);
  BKE_mesh_legacy_edge_crease_to_layers(&mesh);
  BKE_mesh_legacy_uv_seam_from_flags(&mesh);
  BKE_mesh_legacy_convert_verts_to_positions(&mesh);
  BKE_mesh_legacy_attribute_flags_to_strings(&mesh);
  BKE_mesh_legacy_convert_loops_to_corners(&mesh);
  BKE_mesh_legacy_convert_polys_to_offsets(&mesh);
  BKE_mesh_legacy_convert_edges_to_generic(&mesh);
}

static void version_motion_tracking_legacy_camera_object(MovieClip &movieclip)
{
  MovieTracking &tracking = movieclip.tracking;
  MovieTrackingObject *active_tracking_object = BKE_tracking_object_get_active(&tracking);
  MovieTrackingObject *tracking_camera_object = BKE_tracking_object_get_camera(&tracking);

  BLI_assert(tracking_camera_object != nullptr);

  if (BLI_listbase_is_empty(&tracking_camera_object->tracks)) {
    tracking_camera_object->tracks = tracking.tracks_legacy;
    active_tracking_object->active_track = tracking.act_track_legacy;
  }

  if (BLI_listbase_is_empty(&tracking_camera_object->plane_tracks)) {
    tracking_camera_object->plane_tracks = tracking.plane_tracks_legacy;
    active_tracking_object->active_plane_track = tracking.act_plane_track_legacy;
  }

  if (tracking_camera_object->reconstruction.cameras == nullptr) {
    tracking_camera_object->reconstruction = tracking.reconstruction_legacy;
  }

  /* Clear pointers in the legacy storage.
   * Always do it, in the case something got missed in the logic above, so that the legacy storage
   * is always ensured to be empty after load. */
  BLI_listbase_clear(&tracking.tracks_legacy);
  BLI_listbase_clear(&tracking.plane_tracks_legacy);
  tracking.act_track_legacy = nullptr;
  tracking.act_plane_track_legacy = nullptr;
  memset(&tracking.reconstruction_legacy, 0, sizeof(tracking.reconstruction_legacy));
}

static void version_movieclips_legacy_camera_object(Main *bmain)
{
  LISTBASE_FOREACH (MovieClip *, movieclip, &bmain->movieclips) {
    version_motion_tracking_legacy_camera_object(*movieclip);
  }
}

static void version_geometry_nodes_add_realize_instance_nodes(bNodeTree *ntree)
{
  LISTBASE_FOREACH_MUTABLE (bNode *, node, &ntree->nodes) {
    if (STREQ(node->idname, "GeometryNodeMeshBoolean")) {
      add_realize_instances_before_socket(ntree, node, nodeFindSocket(node, SOCK_IN, "Mesh 2"));
    }
  }
}

<<<<<<< HEAD
=======
static void version_mesh_crease_generic(Main &bmain)
{
  LISTBASE_FOREACH (Mesh *, mesh, &bmain.meshes) {
    BKE_mesh_legacy_crease_to_generic(mesh);
  }

  LISTBASE_FOREACH (bNodeTree *, ntree, &bmain.nodetrees) {
    if (ntree->type == NTREE_GEOMETRY) {
      LISTBASE_FOREACH (bNode *, node, &ntree->nodes) {
        if (STR_ELEM(node->idname,
                     "GeometryNodeStoreNamedAttribute",
                     "GeometryNodeInputNamedAttribute")) {
          bNodeSocket *socket = nodeFindSocket(node, SOCK_IN, "Name");
          if (STREQ(socket->default_value_typed<bNodeSocketValueString>()->value, "crease")) {
            STRNCPY(socket->default_value_typed<bNodeSocketValueString>()->value, "crease_edge");
          }
        }
      }
    }
  }

  LISTBASE_FOREACH (Object *, object, &bmain.objects) {
    LISTBASE_FOREACH (ModifierData *, md, &object->modifiers) {
      if (md->type != eModifierType_Nodes) {
        continue;
      }
      if (IDProperty *settings = reinterpret_cast<NodesModifierData *>(md)->settings.properties) {
        LISTBASE_FOREACH (IDProperty *, prop, &settings->data.group) {
          if (blender::StringRef(prop->name).endswith("_attribute_name")) {
            if (STREQ(IDP_String(prop), "crease")) {
              IDP_AssignString(prop, "crease_edge");
            }
          }
        }
      }
    }
  }
}

static void versioning_replace_legacy_glossy_node(bNodeTree *ntree)
{
  LISTBASE_FOREACH (bNode *, node, &ntree->nodes) {
    if (node->type == SH_NODE_BSDF_GLOSSY_LEGACY) {
      STRNCPY(node->idname, "ShaderNodeBsdfAnisotropic");
      node->type = SH_NODE_BSDF_GLOSSY;
    }
  }
}

static void versioning_remove_microfacet_sharp_distribution(bNodeTree *ntree)
{
  /* Find all glossy, glass and refraction BSDF nodes that have their distribution
   * set to SHARP and set them to GGX, disconnect any link to the Roughness input
   * and set its value to zero. */
  LISTBASE_FOREACH (bNode *, node, &ntree->nodes) {
    if (!ELEM(node->type, SH_NODE_BSDF_GLOSSY, SH_NODE_BSDF_GLASS, SH_NODE_BSDF_REFRACTION)) {
      continue;
    }
    if (node->custom1 != SHD_GLOSSY_SHARP_DEPRECATED) {
      continue;
    }

    node->custom1 = SHD_GLOSSY_GGX;
    LISTBASE_FOREACH (bNodeSocket *, socket, &node->inputs) {
      if (!STREQ(socket->identifier, "Roughness")) {
        continue;
      }

      if (socket->link != nullptr) {
        nodeRemLink(ntree, socket->link);
      }
      bNodeSocketValueFloat *socket_value = (bNodeSocketValueFloat *)socket->default_value;
      socket_value->value = 0.0f;

      break;
    }
  }
}

>>>>>>> d1f87e78
void blo_do_versions_400(FileData *fd, Library * /*lib*/, Main *bmain)
{
  if (!MAIN_VERSION_ATLEAST(bmain, 400, 1)) {
    LISTBASE_FOREACH (Mesh *, mesh, &bmain->meshes) {
      version_mesh_legacy_to_struct_of_array_format(*mesh);
    }
    version_movieclips_legacy_camera_object(bmain);
  }

  if (!MAIN_VERSION_ATLEAST(bmain, 400, 2)) {
    LISTBASE_FOREACH (Mesh *, mesh, &bmain->meshes) {
      BKE_mesh_legacy_bevel_weight_to_generic(mesh);
    }
  }

  if (!MAIN_VERSION_ATLEAST(bmain, 400, 3)) {
    LISTBASE_FOREACH (bNodeTree *, ntree, &bmain->nodetrees) {
      if (ntree->type == NTREE_GEOMETRY) {
        version_geometry_nodes_add_realize_instance_nodes(ntree);
      }
    }
  }

  /* 400 4 did not require any do_version here. */

  if (!MAIN_VERSION_ATLEAST(bmain, 400, 5)) {
    LISTBASE_FOREACH (Scene *, scene, &bmain->scenes) {
      ToolSettings *ts = scene->toolsettings;
      if (ts->snap_mode_tools != SCE_SNAP_MODE_NONE) {
        ts->snap_mode_tools = SCE_SNAP_MODE_GEOM;
      }

#define SCE_SNAP_PROJECT (1 << 3)
      if (ts->snap_flag & SCE_SNAP_PROJECT) {
        ts->snap_mode |= SCE_SNAP_MODE_FACE_RAYCAST;
      }
#undef SCE_SNAP_PROJECT
    }
  }

  if (!MAIN_VERSION_ATLEAST(bmain, 400, 6)) {
    LISTBASE_FOREACH (Mesh *, mesh, &bmain->meshes) {
      BKE_mesh_legacy_face_map_to_generic(mesh);
    }
    FOREACH_NODETREE_BEGIN (bmain, ntree, id) {
      versioning_replace_legacy_glossy_node(ntree);
      versioning_remove_microfacet_sharp_distribution(ntree);
    }
    FOREACH_NODETREE_END;
  }

  if (!MAIN_VERSION_ATLEAST(bmain, 400, 7)) {
    LISTBASE_FOREACH (Mesh *, mesh, &bmain->meshes) {
      version_mesh_crease_generic(*bmain);
    }
  }

  /**
   * Versioning code until next subversion bump goes here.
   *
   * \note Be sure to check when bumping the version:
   * - #do_versions_after_linking_400 in this file.
   * - "versioning_cycles.cc", #blo_do_versions_cycles
   * - "versioning_cycles.cc", #do_versions_after_linking_cycles
   * - "versioning_userdef.c", #blo_do_versions_userdef
   * - "versioning_userdef.c", #do_versions_theme
   *
   * \note Keep this message at the bottom of the function.
   */
  {
    /* Convert anisotropic BSDF node to glossy BSDF. */

    /* Keep this block, even when empty. */

<<<<<<< HEAD
    if (!DNA_struct_elem_find(fd->filesdna, "SceneEEVEE", "int", "gi_irradiance_samples")) {
      LISTBASE_FOREACH (Scene *, scene, &bmain->scenes) {
        scene->eevee.gi_irradiance_samples = 512;
=======
    if (!DNA_struct_elem_find(fd->filesdna, "LightProbe", "int", "grid_bake_sample_count")) {
      LISTBASE_FOREACH (LightProbe *, lightprobe, &bmain->lightprobes) {
        lightprobe->grid_bake_samples = 2048;
        lightprobe->surfel_density = 1.0f;
>>>>>>> d1f87e78
      }
    }
  }
}<|MERGE_RESOLUTION|>--- conflicted
+++ resolved
@@ -10,27 +10,18 @@
 
 #include "CLG_log.h"
 
-<<<<<<< HEAD
-=======
 #include "DNA_lightprobe_types.h"
 #include "DNA_modifier_types.h"
 #include "DNA_movieclip_types.h"
 
 #include "DNA_genfile.h"
 
->>>>>>> d1f87e78
 #include "BLI_assert.h"
 #include "BLI_listbase.h"
 #include "BLI_set.hh"
 #include "BLI_string_ref.hh"
 
-<<<<<<< HEAD
-#include "DNA_genfile.h"
-#include "DNA_movieclip_types.h"
-
-=======
 #include "BKE_idprop.hh"
->>>>>>> d1f87e78
 #include "BKE_main.h"
 #include "BKE_mesh_legacy_convert.h"
 #include "BKE_node.hh"
@@ -131,8 +122,6 @@
   }
 }
 
-<<<<<<< HEAD
-=======
 static void version_mesh_crease_generic(Main &bmain)
 {
   LISTBASE_FOREACH (Mesh *, mesh, &bmain.meshes) {
@@ -212,7 +201,6 @@
   }
 }
 
->>>>>>> d1f87e78
 void blo_do_versions_400(FileData *fd, Library * /*lib*/, Main *bmain)
 {
   if (!MAIN_VERSION_ATLEAST(bmain, 400, 1)) {
@@ -287,16 +275,10 @@
 
     /* Keep this block, even when empty. */
 
-<<<<<<< HEAD
-    if (!DNA_struct_elem_find(fd->filesdna, "SceneEEVEE", "int", "gi_irradiance_samples")) {
-      LISTBASE_FOREACH (Scene *, scene, &bmain->scenes) {
-        scene->eevee.gi_irradiance_samples = 512;
-=======
     if (!DNA_struct_elem_find(fd->filesdna, "LightProbe", "int", "grid_bake_sample_count")) {
       LISTBASE_FOREACH (LightProbe *, lightprobe, &bmain->lightprobes) {
         lightprobe->grid_bake_samples = 2048;
         lightprobe->surfel_density = 1.0f;
->>>>>>> d1f87e78
       }
     }
   }
