--- conflicted
+++ resolved
@@ -409,7 +409,8 @@
       LISTBASE_FOREACH (bNode *, node, &ntree->nodes) {
         if (STR_ELEM(node->idname,
                      "GeometryNodeStoreNamedAttribute",
-                     "GeometryNodeInputNamedAttribute")) {
+                     "GeometryNodeInputNamedAttribute"))
+        {
           bNodeSocket *socket = nodeFindSocket(node, SOCK_IN, "Name");
           if (STREQ(socket->default_value_typed<bNodeSocketValueString>()->value, "crease")) {
             STRNCPY(socket->default_value_typed<bNodeSocketValueString>()->value, "crease_edge");
@@ -580,7 +581,6 @@
   }
 }
 
-<<<<<<< HEAD
 static void versioning_replace_musgrave_texture_node(bNodeTree *ntree)
 {
   version_node_input_socket_name(ntree, SH_NODE_TEX_MUSGRAVE_DEPRECATED, "Dimension", "Roughness");
@@ -845,7 +845,8 @@
   }
 
   version_socket_update_is_used(ntree);
-=======
+}
+
 /* Convert subsurface inputs on the Principled BSDF. */
 static void version_principled_bsdf_subsurface(bNodeTree *ntree)
 {
@@ -951,7 +952,6 @@
         ntree, node, SOCK_IN, SOCK_FLOAT, PROP_NONE, "Emission Strength", "Emission Strength");
     *version_cycles_node_socket_float_value(sock) = 1.0f;
   }
->>>>>>> 974bb38c
 }
 
 /* Replace old Principled Hair BSDF as a variant in the new Principled Hair BSDF. */
@@ -1597,7 +1597,8 @@
 
               RegionAssetShelf *shelf_data = static_cast<RegionAssetShelf *>(region->regiondata);
               if (shelf_data && shelf_data->active_shelf &&
-                  (shelf_data->active_shelf->preferred_row_count == 0)) {
+                  (shelf_data->active_shelf->preferred_row_count == 0))
+              {
                 shelf_data->active_shelf->preferred_row_count = 1;
               }
             }
@@ -1613,7 +1614,8 @@
         if (item.item_type == NODE_INTERFACE_SOCKET) {
           bNodeTreeInterfaceSocket &socket = reinterpret_cast<bNodeTreeInterfaceSocket &>(item);
           if ((socket.flag & NODE_INTERFACE_SOCKET_INPUT) &&
-              (socket.flag & NODE_INTERFACE_SOCKET_OUTPUT)) {
+              (socket.flag & NODE_INTERFACE_SOCKET_OUTPUT))
+          {
             sockets_to_split.append(&socket);
           }
         }
