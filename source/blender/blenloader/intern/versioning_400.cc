/* SPDX-FileCopyrightText: 2023 Blender Authors
 *
 * SPDX-License-Identifier: GPL-2.0-or-later */

/** \file
 * \ingroup blenloader
 */

#define DNA_DEPRECATED_ALLOW

#include <algorithm>
#include <cmath>

#include "CLG_log.h"

/* Define macros in `DNA_genfile.h`. */
#define DNA_GENFILE_VERSIONING_MACROS

#include "DNA_brush_types.h"
#include "DNA_camera_types.h"
#include "DNA_curve_types.h"
#include "DNA_defaults.h"
#include "DNA_light_types.h"
#include "DNA_lightprobe_types.h"
#include "DNA_material_types.h"
#include "DNA_mesh_types.h"
#include "DNA_modifier_types.h"
#include "DNA_movieclip_types.h"
#include "DNA_scene_types.h"
#include "DNA_world_types.h"

#include "DNA_defaults.h"
#include "DNA_defs.h"
#include "DNA_genfile.h"
#include "DNA_particle_types.h"

#undef DNA_GENFILE_VERSIONING_MACROS

#include "BLI_assert.h"
#include "BLI_listbase.h"
#include "BLI_map.hh"
#include "BLI_math_vector.h"
#include "BLI_set.hh"
#include "BLI_string.h"
#include "BLI_string_ref.hh"

#include "BKE_anim_data.h"
#include "BKE_animsys.h"
#include "BKE_armature.hh"
#include "BKE_attribute.hh"
#include "BKE_collection.h"
#include "BKE_curve.hh"
#include "BKE_effect.h"
#include "BKE_grease_pencil.hh"
#include "BKE_idprop.hh"
#include "BKE_main.hh"
#include "BKE_material.h"
#include "BKE_mesh_legacy_convert.hh"
#include "BKE_node.hh"
#include "BKE_node_runtime.hh"
#include "BKE_scene.h"
#include "BKE_tracking.h"

#include "SEQ_retiming.hh"
#include "SEQ_sequencer.hh"

#include "ANIM_armature_iter.hh"
#include "ANIM_bone_collections.hh"

#include "ED_armature.hh"

#include "BLT_translation.h"

#include "BLO_read_write.hh"
#include "BLO_readfile.h"

#include "readfile.hh"

#include "versioning_common.hh"

// static CLG_LogRef LOG = {"blo.readfile.doversion"};

static void version_composite_nodetree_null_id(bNodeTree *ntree, Scene *scene)
{
  for (bNode *node : ntree->all_nodes()) {
    if (node->id == nullptr && ((node->type == CMP_NODE_R_LAYERS) ||
                                (node->type == CMP_NODE_CRYPTOMATTE &&
                                 node->custom1 == CMP_NODE_CRYPTOMATTE_SOURCE_RENDER)))
    {
      node->id = &scene->id;
    }
  }
}

/* Move bone-group color to the individual bones. */
static void version_bonegroup_migrate_color(Main *bmain)
{
  using PoseSet = blender::Set<bPose *>;
  blender::Map<bArmature *, PoseSet> armature_poses;

  /* Gather a mapping from armature to the poses that use it. */
  LISTBASE_FOREACH (Object *, ob, &bmain->objects) {
    if (ob->type != OB_ARMATURE || !ob->pose) {
      continue;
    }

    bArmature *arm = reinterpret_cast<bArmature *>(ob->data);
    BLI_assert_msg(GS(arm->id.name) == ID_AR,
                   "Expected ARMATURE object to have an Armature as data");

    /* There is no guarantee that the current state of poses is in sync with the Armature data.
     *
     * NOTE: No need to handle user reference-counting in readfile code. */
    BKE_pose_ensure(bmain, ob, arm, false);

    PoseSet &pose_set = armature_poses.lookup_or_add_default(arm);
    pose_set.add(ob->pose);
  }

  /* Move colors from the pose's bone-group to either the armature bones or the
   * pose bones, depending on how many poses use the Armature. */
  for (const PoseSet &pose_set : armature_poses.values()) {
    /* If the Armature is shared, the bone group colors might be different, and thus they have to
     * be stored on the pose bones. If the Armature is NOT shared, the bone colors can be stored
     * directly on the Armature bones. */
    const bool store_on_armature = pose_set.size() == 1;

    for (bPose *pose : pose_set) {
      LISTBASE_FOREACH (bPoseChannel *, pchan, &pose->chanbase) {
        const bActionGroup *bgrp = (const bActionGroup *)BLI_findlink(&pose->agroups,
                                                                      (pchan->agrp_index - 1));
        if (!bgrp) {
          continue;
        }

        BoneColor &bone_color = store_on_armature ? pchan->bone->color : pchan->color;
        bone_color.palette_index = bgrp->customCol;
        memcpy(&bone_color.custom, &bgrp->cs, sizeof(bone_color.custom));
      }
    }
  }
}

static void version_bonelayers_to_bonecollections(Main *bmain)
{
  char bcoll_name[MAX_NAME];
  char custom_prop_name[MAX_NAME];

  LISTBASE_FOREACH (bArmature *, arm, &bmain->armatures) {
    IDProperty *arm_idprops = IDP_GetProperties(&arm->id);

    BLI_assert_msg(arm->edbo == nullptr, "did not expect an Armature to be saved in edit mode");
    const uint layer_used = arm->layer_used;

    /* Construct a bone collection for each layer that contains at least one bone. */
    blender::Vector<std::pair<uint, BoneCollection *>> layermask_collection;
    for (uint layer = 0; layer < 32; ++layer) {
      const uint layer_mask = 1u << layer;
      if ((layer_used & layer_mask) == 0) {
        /* Layer is empty, so no need to convert to collection. */
        continue;
      }

      /* Construct a suitable name for this bone layer. */
      bcoll_name[0] = '\0';
      if (arm_idprops) {
        /* See if we can use the layer name from the Bone Manager add-on. This is a popular add-on
         * for managing bone layers and giving them names. */
        SNPRINTF(custom_prop_name, "layer_name_%u", layer);
        IDProperty *prop = IDP_GetPropertyFromGroup(arm_idprops, custom_prop_name);
        if (prop != nullptr && prop->type == IDP_STRING && IDP_String(prop)[0] != '\0') {
          SNPRINTF(bcoll_name, "Layer %u - %s", layer + 1, IDP_String(prop));
        }
      }
      if (bcoll_name[0] == '\0') {
        /* Either there was no name defined in the custom property, or
         * it was the empty string. */
        SNPRINTF(bcoll_name, "Layer %u", layer + 1);
      }

      /* Create a new bone collection for this layer. */
      BoneCollection *bcoll = ANIM_armature_bonecoll_new(arm, bcoll_name);
      layermask_collection.append(std::make_pair(layer_mask, bcoll));

      if ((arm->layer & layer_mask) == 0) {
        ANIM_bonecoll_hide(arm, bcoll);
      }
    }

    /* Iterate over the bones to assign them to their layers. */
    blender::animrig::ANIM_armature_foreach_bone(&arm->bonebase, [&](Bone *bone) {
      for (auto layer_bcoll : layermask_collection) {
        const uint layer_mask = layer_bcoll.first;
        if ((bone->layer & layer_mask) == 0) {
          continue;
        }

        BoneCollection *bcoll = layer_bcoll.second;
        ANIM_armature_bonecoll_assign(bcoll, bone);
      }
    });
  }
}

static void version_bonegroups_to_bonecollections(Main *bmain)
{
  LISTBASE_FOREACH (Object *, ob, &bmain->objects) {
    if (ob->type != OB_ARMATURE || !ob->pose) {
      continue;
    }

    /* Convert the bone groups on a bone-by-bone basis. */
    bArmature *arm = reinterpret_cast<bArmature *>(ob->data);
    bPose *pose = ob->pose;

    blender::Map<const bActionGroup *, BoneCollection *> collections_by_group;
    /* Convert all bone groups, regardless of whether they contain any bones. */
    LISTBASE_FOREACH (bActionGroup *, bgrp, &pose->agroups) {
      BoneCollection *bcoll = ANIM_armature_bonecoll_new(arm, bgrp->name);
      collections_by_group.add_new(bgrp, bcoll);

      /* Before now, bone visibility was determined by armature layers, and bone
       * groups did not have any impact on this. To retain the behavior, that
       * hiding all layers a bone is on hides the bone, the
       * bone-group-collections should be created hidden. */
      ANIM_bonecoll_hide(arm, bcoll);
    }

    /* Assign the bones to their bone group based collection. */
    LISTBASE_FOREACH (bPoseChannel *, pchan, &pose->chanbase) {
      /* Find the bone group of this pose channel. */
      const bActionGroup *bgrp = (const bActionGroup *)BLI_findlink(&pose->agroups,
                                                                    (pchan->agrp_index - 1));
      if (!bgrp) {
        continue;
      }

      /* Assign the bone. */
      BoneCollection *bcoll = collections_by_group.lookup(bgrp);
      ANIM_armature_bonecoll_assign(bcoll, pchan->bone);
    }

    /* The list of bone groups (pose->agroups) is intentionally left alone here. This will allow
     * for older versions of Blender to open the file with bone groups intact. Of course the bone
     * groups will not be updated any more, but this way the data at least survives an accidental
     * save with Blender 4.0. */
  }
}

static void version_principled_bsdf_update_animdata(ID *owner_id, bNodeTree *ntree)
{
  ID *id = &ntree->id;
  AnimData *adt = BKE_animdata_from_id(id);

  LISTBASE_FOREACH (bNode *, node, &ntree->nodes) {
    if (node->type != SH_NODE_BSDF_PRINCIPLED) {
      continue;
    }

    char node_name_escaped[MAX_NAME * 2];
    BLI_str_escape(node_name_escaped, node->name, sizeof(node_name_escaped));
    std::string prefix = "nodes[\"" + std::string(node_name_escaped) + "\"].inputs";

    /* Remove animdata for inputs 18 (Transmission Roughness) and 3 (Subsurface Color). */
    BKE_animdata_fix_paths_remove(id, (prefix + "[18]").c_str());
    BKE_animdata_fix_paths_remove(id, (prefix + "[3]").c_str());

    /* Order is important here: If we e.g. want to change A->B and B->C, but perform A->B first,
     * then later we don't know whether a B entry is an original B (and therefore should be
     * changed to C) or used to be A and was already handled.
     * In practice, going reverse mostly works, the two notable dependency chains are:
     * - 8->13, then 2->8, then 9->2 (13 was changed before)
     * - 1->9, then 6->1 (9 was changed before)
     * - 4->10, then 21->4 (10 was changed before)
     *
     * 0 (Base Color) and 17 (Transmission) are fine as-is. */
    std::pair<int, int> remap_table[] = {
        {20, 27}, /* Emission Strength */
        {19, 26}, /* Emission */
        {16, 3},  /* IOR */
        {15, 19}, /* Clearcoat Roughness */
        {14, 18}, /* Clearcoat */
        {13, 25}, /* Sheen Tint */
        {12, 23}, /* Sheen */
        {11, 15}, /* Anisotropic Rotation */
        {10, 14}, /* Anisotropic */
        {8, 13},  /* Specular Tint */
        {2, 8},   /* Subsurface Radius */
        {9, 2},   /* Roughness */
        {7, 12},  /* Specular */
        {1, 9},   /* Subsurface Scale */
        {6, 1},   /* Metallic */
        {5, 11},  /* Subsurface Anisotropy */
        {4, 10},  /* Subsurface IOR */
        {21, 4}   /* Alpha */
    };
    for (const auto &entry : remap_table) {
      BKE_animdata_fix_paths_rename(
          id, adt, owner_id, prefix.c_str(), nullptr, nullptr, entry.first, entry.second, false);
    }
  }
}

static void versioning_eevee_shadow_settings(Object *object)
{
  /** EEVEE no longer uses the Material::blend_shadow property.
   * Instead, it uses Object::visibility_flag for disabling shadow casting
   */

  short *material_len = BKE_object_material_len_p(object);
  if (!material_len) {
    return;
  }

  using namespace blender;
  bool hide_shadows = *material_len > 0;
  for (int i : IndexRange(*material_len)) {
    Material *material = BKE_object_material_get(object, i + 1);
    if (!material || material->blend_shadow != MA_BS_NONE) {
      hide_shadows = false;
    }
  }

  /* Enable the hide_shadow flag only if there's not any shadow casting material. */
  SET_FLAG_FROM_TEST(object->visibility_flag, hide_shadows, OB_HIDE_SHADOW);
}

static void versioning_replace_splitviewer(bNodeTree *ntree)
{
  /* Split viewer was replaced with a regular split node, so add a viewer node,
   * and link it to the new split node to achieve the same behavior of the split viewer node. */

  LISTBASE_FOREACH_MUTABLE (bNode *, node, &ntree->nodes) {
    if (node->type != CMP_NODE_SPLITVIEWER__DEPRECATED) {
      continue;
    }

    STRNCPY(node->idname, "CompositorNodeSplit");
    node->type = CMP_NODE_SPLIT;
    MEM_freeN(node->storage);
    node->storage = nullptr;

    bNode *viewer_node = nodeAddStaticNode(nullptr, ntree, CMP_NODE_VIEWER);
    /* Nodes are created stacked on top of each other, so separate them a bit. */
    viewer_node->locx = node->locx + node->width + viewer_node->width / 4.0f;
    viewer_node->locy = node->locy;
    viewer_node->flag &= ~NODE_PREVIEW;

    bNodeSocket *split_out_socket = nodeAddStaticSocket(
        ntree, node, SOCK_OUT, SOCK_IMAGE, PROP_NONE, "Image", "Image");
    bNodeSocket *viewer_in_socket = nodeFindSocket(viewer_node, SOCK_IN, "Image");

    nodeAddLink(ntree, node, split_out_socket, viewer_node, viewer_in_socket);
  }
}

void do_versions_after_linking_400(FileData *fd, Main *bmain)
{
  if (!MAIN_VERSION_FILE_ATLEAST(bmain, 400, 9)) {
    /* Fix area light scaling. */
    LISTBASE_FOREACH (Light *, light, &bmain->lights) {
      light->energy = light->energy_deprecated;
      if (light->type == LA_AREA) {
        light->energy *= M_PI_4;
      }
    }

    /* XXX This was added several years ago in 'lib_link` code of Scene... Should be safe enough
     * here. */
    LISTBASE_FOREACH (Scene *, scene, &bmain->scenes) {
      if (scene->nodetree) {
        version_composite_nodetree_null_id(scene->nodetree, scene);
      }
    }

    /* XXX This was added many years ago (1c19940198) in 'lib_link` code of particles as a bug-fix.
     * But this is actually versioning. Should be safe enough here. */
    LISTBASE_FOREACH (ParticleSettings *, part, &bmain->particles) {
      if (!part->effector_weights) {
        part->effector_weights = BKE_effector_add_weights(part->force_group);
      }
    }

    /* Object proxies have been deprecated sine 3.x era, so their update & sanity check can now
     * happen in do_versions code. */
    LISTBASE_FOREACH (Object *, ob, &bmain->objects) {
      if (ob->proxy) {
        /* Paranoia check, actually a proxy_from pointer should never be written... */
        if (!ID_IS_LINKED(ob->proxy)) {
          ob->proxy->proxy_from = nullptr;
          ob->proxy = nullptr;

          if (ob->id.lib) {
            BLO_reportf_wrap(fd->reports,
                             RPT_INFO,
                             RPT_("Proxy lost from object %s lib %s\n"),
                             ob->id.name + 2,
                             ob->id.lib->filepath);
          }
          else {
            BLO_reportf_wrap(fd->reports,
                             RPT_INFO,
                             RPT_("Proxy lost from object %s lib <NONE>\n"),
                             ob->id.name + 2);
          }
          fd->reports->count.missing_obproxies++;
        }
        else {
          /* This triggers object_update to always use a copy. */
          ob->proxy->proxy_from = ob;
        }
      }
    }
  }

  if (!MAIN_VERSION_FILE_ATLEAST(bmain, 400, 21)) {
    if (!DNA_struct_member_exists(fd->filesdna, "bPoseChannel", "BoneColor", "color")) {
      version_bonegroup_migrate_color(bmain);
    }

    if (!DNA_struct_member_exists(fd->filesdna, "bArmature", "ListBase", "collections")) {
      version_bonelayers_to_bonecollections(bmain);
      version_bonegroups_to_bonecollections(bmain);
    }
  }

  if (!MAIN_VERSION_FILE_ATLEAST(bmain, 400, 24)) {
    FOREACH_NODETREE_BEGIN (bmain, ntree, id) {
      if (ntree->type == NTREE_SHADER) {
        /* Convert animdata on the Principled BSDF sockets. */
        version_principled_bsdf_update_animdata(id, ntree);
      }
    }
    FOREACH_NODETREE_END;
  }

  if (!MAIN_VERSION_FILE_ATLEAST(bmain, 400, 34)) {
    BKE_mesh_legacy_face_map_to_generic(bmain);
  }

  if (!MAIN_VERSION_FILE_ATLEAST(bmain, 401, 5)) {
    Scene *scene = static_cast<Scene *>(bmain->scenes.first);
    bool is_cycles = scene && STREQ(scene->r.engine, RE_engine_id_CYCLES);
    if (!is_cycles) {
      LISTBASE_FOREACH (Object *, object, &bmain->objects) {
        versioning_eevee_shadow_settings(object);
      }
    }
  }

  /**
   * Always bump subversion in BKE_blender_version.h when adding versioning
   * code here, and wrap it inside a MAIN_VERSION_FILE_ATLEAST check.
   *
   * \note Keep this message at the bottom of the function.
   */
}

static void version_mesh_legacy_to_struct_of_array_format(Mesh &mesh)
{
  BKE_mesh_legacy_convert_flags_to_selection_layers(&mesh);
  BKE_mesh_legacy_convert_flags_to_hide_layers(&mesh);
  BKE_mesh_legacy_convert_uvs_to_generic(&mesh);
  BKE_mesh_legacy_convert_mpoly_to_material_indices(&mesh);
  BKE_mesh_legacy_sharp_faces_from_flags(&mesh);
  BKE_mesh_legacy_bevel_weight_to_layers(&mesh);
  BKE_mesh_legacy_sharp_edges_from_flags(&mesh);
  BKE_mesh_legacy_face_set_to_generic(&mesh);
  BKE_mesh_legacy_edge_crease_to_layers(&mesh);
  BKE_mesh_legacy_uv_seam_from_flags(&mesh);
  BKE_mesh_legacy_convert_verts_to_positions(&mesh);
  BKE_mesh_legacy_attribute_flags_to_strings(&mesh);
  BKE_mesh_legacy_convert_loops_to_corners(&mesh);
  BKE_mesh_legacy_convert_polys_to_offsets(&mesh);
  BKE_mesh_legacy_convert_edges_to_generic(&mesh);
}

static void version_motion_tracking_legacy_camera_object(MovieClip &movieclip)
{
  MovieTracking &tracking = movieclip.tracking;
  MovieTrackingObject *active_tracking_object = BKE_tracking_object_get_active(&tracking);
  MovieTrackingObject *tracking_camera_object = BKE_tracking_object_get_camera(&tracking);

  BLI_assert(tracking_camera_object != nullptr);

  if (BLI_listbase_is_empty(&tracking_camera_object->tracks)) {
    tracking_camera_object->tracks = tracking.tracks_legacy;
    active_tracking_object->active_track = tracking.act_track_legacy;
  }

  if (BLI_listbase_is_empty(&tracking_camera_object->plane_tracks)) {
    tracking_camera_object->plane_tracks = tracking.plane_tracks_legacy;
    active_tracking_object->active_plane_track = tracking.act_plane_track_legacy;
  }

  if (tracking_camera_object->reconstruction.cameras == nullptr) {
    tracking_camera_object->reconstruction = tracking.reconstruction_legacy;
  }

  /* Clear pointers in the legacy storage.
   * Always do it, in the case something got missed in the logic above, so that the legacy storage
   * is always ensured to be empty after load. */
  BLI_listbase_clear(&tracking.tracks_legacy);
  BLI_listbase_clear(&tracking.plane_tracks_legacy);
  tracking.act_track_legacy = nullptr;
  tracking.act_plane_track_legacy = nullptr;
  memset(&tracking.reconstruction_legacy, 0, sizeof(tracking.reconstruction_legacy));
}

static void version_movieclips_legacy_camera_object(Main *bmain)
{
  LISTBASE_FOREACH (MovieClip *, movieclip, &bmain->movieclips) {
    version_motion_tracking_legacy_camera_object(*movieclip);
  }
}

/* Version VertexWeightEdit modifier to make existing weights exclusive of the threshold. */
static void version_vertex_weight_edit_preserve_threshold_exclusivity(Main *bmain)
{
  LISTBASE_FOREACH (Object *, ob, &bmain->objects) {
    if (ob->type != OB_MESH) {
      continue;
    }

    LISTBASE_FOREACH (ModifierData *, md, &ob->modifiers) {
      if (md->type == eModifierType_WeightVGEdit) {
        WeightVGEditModifierData *wmd = reinterpret_cast<WeightVGEditModifierData *>(md);
        wmd->add_threshold = nexttoward(wmd->add_threshold, 2.0);
        wmd->rem_threshold = nexttoward(wmd->rem_threshold, -1.0);
      }
    }
  }
}

static void version_mesh_crease_generic(Main &bmain)
{
  LISTBASE_FOREACH (Mesh *, mesh, &bmain.meshes) {
    BKE_mesh_legacy_crease_to_generic(mesh);
  }

  LISTBASE_FOREACH (bNodeTree *, ntree, &bmain.nodetrees) {
    if (ntree->type == NTREE_GEOMETRY) {
      LISTBASE_FOREACH (bNode *, node, &ntree->nodes) {
        if (STR_ELEM(node->idname,
                     "GeometryNodeStoreNamedAttribute",
                     "GeometryNodeInputNamedAttribute"))
        {
          bNodeSocket *socket = nodeFindSocket(node, SOCK_IN, "Name");
          if (STREQ(socket->default_value_typed<bNodeSocketValueString>()->value, "crease")) {
            STRNCPY(socket->default_value_typed<bNodeSocketValueString>()->value, "crease_edge");
          }
        }
      }
    }
  }

  LISTBASE_FOREACH (Object *, object, &bmain.objects) {
    LISTBASE_FOREACH (ModifierData *, md, &object->modifiers) {
      if (md->type != eModifierType_Nodes) {
        continue;
      }
      if (IDProperty *settings = reinterpret_cast<NodesModifierData *>(md)->settings.properties) {
        LISTBASE_FOREACH (IDProperty *, prop, &settings->data.group) {
          if (blender::StringRef(prop->name).endswith("_attribute_name")) {
            if (STREQ(IDP_String(prop), "crease")) {
              IDP_AssignString(prop, "crease_edge");
            }
          }
        }
      }
    }
  }
}

static void versioning_replace_legacy_glossy_node(bNodeTree *ntree)
{
  LISTBASE_FOREACH (bNode *, node, &ntree->nodes) {
    if (node->type == SH_NODE_BSDF_GLOSSY_LEGACY) {
      STRNCPY(node->idname, "ShaderNodeBsdfAnisotropic");
      node->type = SH_NODE_BSDF_GLOSSY;
    }
  }
}

static void versioning_remove_microfacet_sharp_distribution(bNodeTree *ntree)
{
  /* Find all glossy, glass and refraction BSDF nodes that have their distribution
   * set to SHARP and set them to GGX, disconnect any link to the Roughness input
   * and set its value to zero. */
  LISTBASE_FOREACH (bNode *, node, &ntree->nodes) {
    if (!ELEM(node->type, SH_NODE_BSDF_GLOSSY, SH_NODE_BSDF_GLASS, SH_NODE_BSDF_REFRACTION)) {
      continue;
    }
    if (node->custom1 != SHD_GLOSSY_SHARP_DEPRECATED) {
      continue;
    }

    node->custom1 = SHD_GLOSSY_GGX;
    LISTBASE_FOREACH (bNodeSocket *, socket, &node->inputs) {
      if (!STREQ(socket->identifier, "Roughness")) {
        continue;
      }

      if (socket->link != nullptr) {
        nodeRemLink(ntree, socket->link);
      }
      bNodeSocketValueFloat *socket_value = (bNodeSocketValueFloat *)socket->default_value;
      socket_value->value = 0.0f;

      break;
    }
  }
}

static void version_replace_texcoord_normal_socket(bNodeTree *ntree)
{
  /* The normal of a spot light was set to the incoming light direction, replace with the
   * `Incoming` socket from the Geometry shader node. */
  bNode *geometry_node = nullptr;
  bNode *transform_node = nullptr;
  bNodeSocket *incoming_socket = nullptr;
  bNodeSocket *vec_in_socket = nullptr;
  bNodeSocket *vec_out_socket = nullptr;

  LISTBASE_FOREACH_MUTABLE (bNodeLink *, link, &ntree->links) {
    if (link->fromnode->type == SH_NODE_TEX_COORD && STREQ(link->fromsock->identifier, "Normal")) {
      if (geometry_node == nullptr) {
        geometry_node = nodeAddStaticNode(nullptr, ntree, SH_NODE_NEW_GEOMETRY);
        incoming_socket = nodeFindSocket(geometry_node, SOCK_OUT, "Incoming");

        transform_node = nodeAddStaticNode(nullptr, ntree, SH_NODE_VECT_TRANSFORM);
        vec_in_socket = nodeFindSocket(transform_node, SOCK_IN, "Vector");
        vec_out_socket = nodeFindSocket(transform_node, SOCK_OUT, "Vector");

        NodeShaderVectTransform *nodeprop = (NodeShaderVectTransform *)transform_node->storage;
        nodeprop->type = SHD_VECT_TRANSFORM_TYPE_NORMAL;

        nodeAddLink(ntree, geometry_node, incoming_socket, transform_node, vec_in_socket);
      }
      nodeAddLink(ntree, transform_node, vec_out_socket, link->tonode, link->tosock);
      nodeRemLink(ntree, link);
    }
  }
}

static void version_principled_transmission_roughness(bNodeTree *ntree)
{
  LISTBASE_FOREACH (bNode *, node, &ntree->nodes) {
    if (node->type != SH_NODE_BSDF_PRINCIPLED) {
      continue;
    }
    bNodeSocket *sock = nodeFindSocket(node, SOCK_IN, "Transmission Roughness");
    if (sock != nullptr) {
      nodeRemoveSocket(ntree, node, sock);
    }
  }
}

/* Convert legacy Velvet BSDF nodes into the new Sheen BSDF node. */
static void version_replace_velvet_sheen_node(bNodeTree *ntree)
{
  LISTBASE_FOREACH (bNode *, node, &ntree->nodes) {
    if (node->type == SH_NODE_BSDF_SHEEN) {
      STRNCPY(node->idname, "ShaderNodeBsdfSheen");

      bNodeSocket *sigmaInput = nodeFindSocket(node, SOCK_IN, "Sigma");
      if (sigmaInput != nullptr) {
        node->custom1 = SHD_SHEEN_ASHIKHMIN;
        STRNCPY(sigmaInput->identifier, "Roughness");
        STRNCPY(sigmaInput->name, "Roughness");
      }
    }
  }
}

/* Convert sheen inputs on the Principled BSDF. */
static void version_principled_bsdf_sheen(bNodeTree *ntree)
{
  auto check_node = [](const bNode *node) {
    return (node->type == SH_NODE_BSDF_PRINCIPLED) &&
           (nodeFindSocket(node, SOCK_IN, "Sheen Roughness") == nullptr);
  };
  auto update_input = [ntree](bNode *node, bNodeSocket *input) {
    /* Change socket type to Color. */
    nodeModifySocketTypeStatic(ntree, node, input, SOCK_RGBA, 0);

    /* Account for the change in intensity between the old and new model.
     * If the Sheen input is set to a fixed value, adjust it and set the tint to white.
     * Otherwise, if it's connected, keep it as-is but set the tint to 0.2 instead. */
    bNodeSocket *sheen = nodeFindSocket(node, SOCK_IN, "Sheen");
    if (sheen != nullptr && sheen->link == nullptr) {
      *version_cycles_node_socket_float_value(sheen) *= 0.2f;

      static float default_value[] = {1.0f, 1.0f, 1.0f, 1.0f};
      copy_v4_v4(version_cycles_node_socket_rgba_value(input), default_value);
    }
    else {
      static float default_value[] = {0.2f, 0.2f, 0.2f, 1.0f};
      copy_v4_v4(version_cycles_node_socket_rgba_value(input), default_value);
    }
  };
  auto update_input_link = [](bNode *, bNodeSocket *, bNode *, bNodeSocket *) {
    /* Don't replace the link here, tint works differently enough now to make conversion
     * impractical. */
  };

  version_update_node_input(ntree, check_node, "Sheen Tint", update_input, update_input_link);

  LISTBASE_FOREACH (bNode *, node, &ntree->nodes) {
    if (check_node(node)) {
      bNodeSocket *input = nodeAddStaticSocket(
          ntree, node, SOCK_IN, SOCK_FLOAT, PROP_FACTOR, "Sheen Roughness", "Sheen Roughness");
      *version_cycles_node_socket_float_value(input) = 0.5f;
    }
  }
}

static void versioning_update_noise_texture_node(bNodeTree *ntree)
{
  LISTBASE_FOREACH (bNode *, node, &ntree->nodes) {
    if (node->type != SH_NODE_TEX_NOISE) {
      continue;
    }

    (static_cast<NodeTexNoise *>(node->storage))->type = SHD_NOISE_FBM;

    bNodeSocket *roughness_socket = nodeFindSocket(node, SOCK_IN, "Roughness");
    if (roughness_socket == nullptr) {
      /* Noise Texture node was created before the Roughness input was added. */
      continue;
    }

    float *roughness = version_cycles_node_socket_float_value(roughness_socket);

    bNodeLink *roughness_link = nullptr;
    bNode *roughness_from_node = nullptr;
    bNodeSocket *roughness_from_socket = nullptr;

    LISTBASE_FOREACH (bNodeLink *, link, &ntree->links) {
      /* Find links, nodes and sockets. */
      if (link->tosock == roughness_socket) {
        roughness_link = link;
        roughness_from_node = link->fromnode;
        roughness_from_socket = link->fromsock;
      }
    }

    if (roughness_link != nullptr) {
      /* Add Clamp node before Roughness input. */

      bNode *clamp_node = nodeAddStaticNode(nullptr, ntree, SH_NODE_CLAMP);
      clamp_node->parent = node->parent;
      clamp_node->custom1 = NODE_CLAMP_MINMAX;
      clamp_node->locx = node->locx;
      clamp_node->locy = node->locy - 300.0f;
      clamp_node->flag |= NODE_HIDDEN;
      bNodeSocket *clamp_socket_value = nodeFindSocket(clamp_node, SOCK_IN, "Value");
      bNodeSocket *clamp_socket_min = nodeFindSocket(clamp_node, SOCK_IN, "Min");
      bNodeSocket *clamp_socket_max = nodeFindSocket(clamp_node, SOCK_IN, "Max");
      bNodeSocket *clamp_socket_out = nodeFindSocket(clamp_node, SOCK_OUT, "Result");

      *version_cycles_node_socket_float_value(clamp_socket_min) = 0.0f;
      *version_cycles_node_socket_float_value(clamp_socket_max) = 1.0f;

      nodeRemLink(ntree, roughness_link);
      nodeAddLink(
          ntree, roughness_from_node, roughness_from_socket, clamp_node, clamp_socket_value);
      nodeAddLink(ntree, clamp_node, clamp_socket_out, node, roughness_socket);
    }
    else {
      *roughness = std::clamp(*roughness, 0.0f, 1.0f);
    }
  }

  version_socket_update_is_used(ntree);
}

static void versioning_replace_musgrave_texture_node(bNodeTree *ntree)
{
  version_node_input_socket_name(ntree, SH_NODE_TEX_MUSGRAVE_DEPRECATED, "Dimension", "Roughness");
  LISTBASE_FOREACH (bNode *, node, &ntree->nodes) {
    if (node->type != SH_NODE_TEX_MUSGRAVE_DEPRECATED) {
      continue;
    }

    STRNCPY(node->idname, "ShaderNodeTexNoise");
    node->type = SH_NODE_TEX_NOISE;
    NodeTexNoise *data = MEM_cnew<NodeTexNoise>(__func__);
    data->base = (static_cast<NodeTexMusgrave *>(node->storage))->base;
    data->dimensions = (static_cast<NodeTexMusgrave *>(node->storage))->dimensions;
    data->normalize = false;
    data->type = (static_cast<NodeTexMusgrave *>(node->storage))->musgrave_type;
    MEM_freeN(node->storage);
    node->storage = data;

    bNodeLink *detail_link = nullptr;
    bNode *detail_from_node = nullptr;
    bNodeSocket *detail_from_socket = nullptr;

    bNodeLink *roughness_link = nullptr;
    bNode *roughness_from_node = nullptr;
    bNodeSocket *roughness_from_socket = nullptr;

    bNodeLink *lacunarity_link = nullptr;
    bNode *lacunarity_from_node = nullptr;
    bNodeSocket *lacunarity_from_socket = nullptr;

    LISTBASE_FOREACH (bNodeLink *, link, &ntree->links) {
      /* Find links, nodes and sockets. */
      if (link->tonode == node) {
        if (STREQ(link->tosock->identifier, "Detail")) {
          detail_link = link;
          detail_from_node = link->fromnode;
          detail_from_socket = link->fromsock;
        }
        if (STREQ(link->tosock->identifier, "Roughness")) {
          roughness_link = link;
          roughness_from_node = link->fromnode;
          roughness_from_socket = link->fromsock;
        }
        if (STREQ(link->tosock->identifier, "Lacunarity")) {
          lacunarity_link = link;
          lacunarity_from_node = link->fromnode;
          lacunarity_from_socket = link->fromsock;
        }
      }
    }

    uint8_t noise_type = (static_cast<NodeTexNoise *>(node->storage))->type;
    float locy_offset = 0.0f;

    bNodeSocket *fac_socket = nodeFindSocket(node, SOCK_OUT, "Fac");
    /* Clear label because Musgrave output socket label is set to "Height" instead of "Fac". */
    fac_socket->label[0] = '\0';

    bNodeSocket *detail_socket = nodeFindSocket(node, SOCK_IN, "Detail");
    float *detail = version_cycles_node_socket_float_value(detail_socket);

    if (detail_link != nullptr) {
      locy_offset -= 80.0f;

      /* Add Minimum Math node and Subtract Math node before Detail input. */

      bNode *min_node = nodeAddStaticNode(nullptr, ntree, SH_NODE_MATH);
      min_node->parent = node->parent;
      min_node->custom1 = NODE_MATH_MINIMUM;
      min_node->locx = node->locx;
      min_node->locy = node->locy - 320.0f;
      min_node->flag |= NODE_HIDDEN;
      bNodeSocket *min_socket_A = static_cast<bNodeSocket *>(BLI_findlink(&min_node->inputs, 0));
      bNodeSocket *min_socket_B = static_cast<bNodeSocket *>(BLI_findlink(&min_node->inputs, 1));
      bNodeSocket *min_socket_out = nodeFindSocket(min_node, SOCK_OUT, "Value");

      bNode *sub1_node = nodeAddStaticNode(nullptr, ntree, SH_NODE_MATH);
      sub1_node->parent = node->parent;
      sub1_node->custom1 = NODE_MATH_SUBTRACT;
      sub1_node->locx = node->locx;
      sub1_node->locy = node->locy - 360.0f;
      sub1_node->flag |= NODE_HIDDEN;
      bNodeSocket *sub1_socket_A = static_cast<bNodeSocket *>(BLI_findlink(&sub1_node->inputs, 0));
      bNodeSocket *sub1_socket_B = static_cast<bNodeSocket *>(BLI_findlink(&sub1_node->inputs, 1));
      bNodeSocket *sub1_socket_out = nodeFindSocket(sub1_node, SOCK_OUT, "Value");

      *version_cycles_node_socket_float_value(min_socket_B) = 14.0f;
      *version_cycles_node_socket_float_value(sub1_socket_B) = 1.0f;

      nodeRemLink(ntree, detail_link);
      nodeAddLink(ntree, detail_from_node, detail_from_socket, sub1_node, sub1_socket_A);
      nodeAddLink(ntree, sub1_node, sub1_socket_out, min_node, min_socket_A);
      nodeAddLink(ntree, min_node, min_socket_out, node, detail_socket);

      if (ELEM(noise_type, SHD_NOISE_RIDGED_MULTIFRACTAL, SHD_NOISE_HETERO_TERRAIN)) {
        locy_offset -= 40.0f;

        /* Add Greater Than Math node before Subtract Math node. */

        bNode *greater_node = nodeAddStaticNode(nullptr, ntree, SH_NODE_MATH);
        greater_node->parent = node->parent;
        greater_node->custom1 = NODE_MATH_GREATER_THAN;
        greater_node->locx = node->locx;
        greater_node->locy = node->locy - 400.0f;
        greater_node->flag |= NODE_HIDDEN;
        bNodeSocket *greater_socket_A = static_cast<bNodeSocket *>(
            BLI_findlink(&greater_node->inputs, 0));
        bNodeSocket *greater_socket_B = static_cast<bNodeSocket *>(
            BLI_findlink(&greater_node->inputs, 1));
        bNodeSocket *greater_socket_out = nodeFindSocket(greater_node, SOCK_OUT, "Value");

        *version_cycles_node_socket_float_value(greater_socket_B) = 1.0f;

        nodeAddLink(ntree, detail_from_node, detail_from_socket, greater_node, greater_socket_A);
        nodeAddLink(ntree, greater_node, greater_socket_out, sub1_node, sub1_socket_B);
      }
      else {
        /* Add Clamp node and Multiply Math node behind Fac output. */

        bNode *clamp_node = nodeAddStaticNode(nullptr, ntree, SH_NODE_CLAMP);
        clamp_node->parent = node->parent;
        clamp_node->custom1 = NODE_CLAMP_MINMAX;
        clamp_node->locx = node->locx;
        clamp_node->locy = node->locy + 40.0f;
        clamp_node->flag |= NODE_HIDDEN;
        bNodeSocket *clamp_socket_value = nodeFindSocket(clamp_node, SOCK_IN, "Value");
        bNodeSocket *clamp_socket_min = nodeFindSocket(clamp_node, SOCK_IN, "Min");
        bNodeSocket *clamp_socket_max = nodeFindSocket(clamp_node, SOCK_IN, "Max");
        bNodeSocket *clamp_socket_out = nodeFindSocket(clamp_node, SOCK_OUT, "Result");

        bNode *mul_node = nodeAddStaticNode(nullptr, ntree, SH_NODE_MATH);
        mul_node->parent = node->parent;
        mul_node->custom1 = NODE_MATH_MULTIPLY;
        mul_node->locx = node->locx;
        mul_node->locy = node->locy + 80.0f;
        mul_node->flag |= NODE_HIDDEN;
        bNodeSocket *mul_socket_A = static_cast<bNodeSocket *>(BLI_findlink(&mul_node->inputs, 0));
        bNodeSocket *mul_socket_B = static_cast<bNodeSocket *>(BLI_findlink(&mul_node->inputs, 1));
        bNodeSocket *mul_socket_out = nodeFindSocket(mul_node, SOCK_OUT, "Value");

        *version_cycles_node_socket_float_value(clamp_socket_min) = 0.0f;
        *version_cycles_node_socket_float_value(clamp_socket_max) = 1.0f;

        if (noise_type == SHD_NOISE_MULTIFRACTAL) {
          /* Add Subtract Math node and Add Math node after Multiply Math node. */

          bNode *sub2_node = nodeAddStaticNode(nullptr, ntree, SH_NODE_MATH);
          sub2_node->parent = node->parent;
          sub2_node->custom1 = NODE_MATH_SUBTRACT;
          sub2_node->custom2 = SHD_MATH_CLAMP;
          sub2_node->locx = node->locx;
          sub2_node->locy = node->locy + 120.0f;
          sub2_node->flag |= NODE_HIDDEN;
          bNodeSocket *sub2_socket_A = static_cast<bNodeSocket *>(
              BLI_findlink(&sub2_node->inputs, 0));
          bNodeSocket *sub2_socket_B = static_cast<bNodeSocket *>(
              BLI_findlink(&sub2_node->inputs, 1));
          bNodeSocket *sub2_socket_out = nodeFindSocket(sub2_node, SOCK_OUT, "Value");

          bNode *add_node = nodeAddStaticNode(nullptr, ntree, SH_NODE_MATH);
          add_node->parent = node->parent;
          add_node->custom1 = NODE_MATH_ADD;
          add_node->locx = node->locx;
          add_node->locy = node->locy + 160.0f;
          add_node->flag |= NODE_HIDDEN;
          bNodeSocket *add_socket_A = static_cast<bNodeSocket *>(
              BLI_findlink(&add_node->inputs, 0));
          bNodeSocket *add_socket_B = static_cast<bNodeSocket *>(
              BLI_findlink(&add_node->inputs, 1));
          bNodeSocket *add_socket_out = nodeFindSocket(add_node, SOCK_OUT, "Value");

          *version_cycles_node_socket_float_value(sub2_socket_A) = 1.0f;

          LISTBASE_FOREACH_BACKWARD_MUTABLE (bNodeLink *, link, &ntree->links) {
            if (link->fromsock == fac_socket) {
              nodeAddLink(ntree, add_node, add_socket_out, link->tonode, link->tosock);
              nodeRemLink(ntree, link);
            }
          }

          nodeAddLink(ntree, mul_node, mul_socket_out, add_node, add_socket_A);
          nodeAddLink(ntree, detail_from_node, detail_from_socket, sub2_node, sub2_socket_B);
          nodeAddLink(ntree, sub2_node, sub2_socket_out, add_node, add_socket_B);
        }
        else {
          LISTBASE_FOREACH_BACKWARD_MUTABLE (bNodeLink *, link, &ntree->links) {
            if (link->fromsock == fac_socket) {
              nodeAddLink(ntree, mul_node, mul_socket_out, link->tonode, link->tosock);
              nodeRemLink(ntree, link);
            }
          }
        }

        nodeAddLink(ntree, node, fac_socket, mul_node, mul_socket_A);
        nodeAddLink(ntree, detail_from_node, detail_from_socket, clamp_node, clamp_socket_value);
        nodeAddLink(ntree, clamp_node, clamp_socket_out, mul_node, mul_socket_B);
      }
    }
    else {
      if (*detail < 1.0f) {
        if ((noise_type != SHD_NOISE_RIDGED_MULTIFRACTAL) &&
            (noise_type != SHD_NOISE_HETERO_TERRAIN))
        {
          /* Add Multiply Math node behind Fac output. */

          bNode *mul_node = nodeAddStaticNode(nullptr, ntree, SH_NODE_MATH);
          mul_node->parent = node->parent;
          mul_node->custom1 = NODE_MATH_MULTIPLY;
          mul_node->locx = node->locx;
          mul_node->locy = node->locy + 40.0f;
          mul_node->flag |= NODE_HIDDEN;
          bNodeSocket *mul_socket_A = static_cast<bNodeSocket *>(
              BLI_findlink(&mul_node->inputs, 0));
          bNodeSocket *mul_socket_B = static_cast<bNodeSocket *>(
              BLI_findlink(&mul_node->inputs, 1));
          bNodeSocket *mul_socket_out = nodeFindSocket(mul_node, SOCK_OUT, "Value");

          *version_cycles_node_socket_float_value(mul_socket_B) = *detail;

          if (noise_type == SHD_NOISE_MULTIFRACTAL) {
            /* Add an Add Math node after Multiply Math node. */

            bNode *add_node = nodeAddStaticNode(nullptr, ntree, SH_NODE_MATH);
            add_node->parent = node->parent;
            add_node->custom1 = NODE_MATH_ADD;
            add_node->locx = node->locx;
            add_node->locy = node->locy + 80.0f;
            add_node->flag |= NODE_HIDDEN;
            bNodeSocket *add_socket_A = static_cast<bNodeSocket *>(
                BLI_findlink(&add_node->inputs, 0));
            bNodeSocket *add_socket_B = static_cast<bNodeSocket *>(
                BLI_findlink(&add_node->inputs, 1));
            bNodeSocket *add_socket_out = nodeFindSocket(add_node, SOCK_OUT, "Value");

            *version_cycles_node_socket_float_value(add_socket_B) = 1.0f - *detail;

            LISTBASE_FOREACH_BACKWARD_MUTABLE (bNodeLink *, link, &ntree->links) {
              if (link->fromsock == fac_socket) {
                nodeAddLink(ntree, add_node, add_socket_out, link->tonode, link->tosock);
                nodeRemLink(ntree, link);
              }
            }

            nodeAddLink(ntree, mul_node, mul_socket_out, add_node, add_socket_A);
          }
          else {
            LISTBASE_FOREACH_BACKWARD_MUTABLE (bNodeLink *, link, &ntree->links) {
              if (link->fromsock == fac_socket) {
                nodeAddLink(ntree, mul_node, mul_socket_out, link->tonode, link->tosock);
                nodeRemLink(ntree, link);
              }
            }
          }

          nodeAddLink(ntree, node, fac_socket, mul_node, mul_socket_A);

          *detail = 0.0f;
        }
      }
      else {
        *detail = std::fminf(*detail - 1.0f, 14.0f);
      }
    }

    bNodeSocket *roughness_socket = nodeFindSocket(node, SOCK_IN, "Roughness");
    float *roughness = version_cycles_node_socket_float_value(roughness_socket);
    bNodeSocket *lacunarity_socket = nodeFindSocket(node, SOCK_IN, "Lacunarity");
    float *lacunarity = version_cycles_node_socket_float_value(lacunarity_socket);

    *roughness = std::fmaxf(*roughness, 1e-5f);
    *lacunarity = std::fmaxf(*lacunarity, 1e-5f);

    if (roughness_link != nullptr) {
      /* Add Maximum Math node after output of roughness_from_node. Add Multiply Math node and
       * Power Math node before Roughness input. */

      bNode *max1_node = nodeAddStaticNode(nullptr, ntree, SH_NODE_MATH);
      max1_node->parent = node->parent;
      max1_node->custom1 = NODE_MATH_MAXIMUM;
      max1_node->locx = node->locx;
      max1_node->locy = node->locy - 400.0f + locy_offset;
      max1_node->flag |= NODE_HIDDEN;
      bNodeSocket *max1_socket_A = static_cast<bNodeSocket *>(BLI_findlink(&max1_node->inputs, 0));
      bNodeSocket *max1_socket_B = static_cast<bNodeSocket *>(BLI_findlink(&max1_node->inputs, 1));
      bNodeSocket *max1_socket_out = nodeFindSocket(max1_node, SOCK_OUT, "Value");

      bNode *mul_node = nodeAddStaticNode(nullptr, ntree, SH_NODE_MATH);
      mul_node->parent = node->parent;
      mul_node->custom1 = NODE_MATH_MULTIPLY;
      mul_node->locx = node->locx;
      mul_node->locy = node->locy - 360.0f + locy_offset;
      mul_node->flag |= NODE_HIDDEN;
      bNodeSocket *mul_socket_A = static_cast<bNodeSocket *>(BLI_findlink(&mul_node->inputs, 0));
      bNodeSocket *mul_socket_B = static_cast<bNodeSocket *>(BLI_findlink(&mul_node->inputs, 1));
      bNodeSocket *mul_socket_out = nodeFindSocket(mul_node, SOCK_OUT, "Value");

      bNode *pow_node = nodeAddStaticNode(nullptr, ntree, SH_NODE_MATH);
      pow_node->parent = node->parent;
      pow_node->custom1 = NODE_MATH_POWER;
      pow_node->locx = node->locx;
      pow_node->locy = node->locy - 320.0f + locy_offset;
      pow_node->flag |= NODE_HIDDEN;
      bNodeSocket *pow_socket_A = static_cast<bNodeSocket *>(BLI_findlink(&pow_node->inputs, 0));
      bNodeSocket *pow_socket_B = static_cast<bNodeSocket *>(BLI_findlink(&pow_node->inputs, 1));
      bNodeSocket *pow_socket_out = nodeFindSocket(pow_node, SOCK_OUT, "Value");

      *version_cycles_node_socket_float_value(max1_socket_B) = -1e-5f;
      *version_cycles_node_socket_float_value(mul_socket_B) = -1.0f;
      *version_cycles_node_socket_float_value(pow_socket_A) = *lacunarity;

      nodeRemLink(ntree, roughness_link);
      nodeAddLink(ntree, roughness_from_node, roughness_from_socket, max1_node, max1_socket_A);
      nodeAddLink(ntree, max1_node, max1_socket_out, mul_node, mul_socket_A);
      nodeAddLink(ntree, mul_node, mul_socket_out, pow_node, pow_socket_B);
      nodeAddLink(ntree, pow_node, pow_socket_out, node, roughness_socket);

      if (lacunarity_link != nullptr) {
        /* Add Maximum Math node after output of lacunarity_from_node. */

        bNode *max2_node = nodeAddStaticNode(nullptr, ntree, SH_NODE_MATH);
        max2_node->parent = node->parent;
        max2_node->custom1 = NODE_MATH_MAXIMUM;
        max2_node->locx = node->locx;
        max2_node->locy = node->locy - 440.0f + locy_offset;
        max2_node->flag |= NODE_HIDDEN;
        bNodeSocket *max2_socket_A = static_cast<bNodeSocket *>(
            BLI_findlink(&max2_node->inputs, 0));
        bNodeSocket *max2_socket_B = static_cast<bNodeSocket *>(
            BLI_findlink(&max2_node->inputs, 1));
        bNodeSocket *max2_socket_out = nodeFindSocket(max2_node, SOCK_OUT, "Value");

        *version_cycles_node_socket_float_value(max2_socket_B) = -1e-5f;

        nodeRemLink(ntree, lacunarity_link);
        nodeAddLink(ntree, lacunarity_from_node, lacunarity_from_socket, max2_node, max2_socket_A);
        nodeAddLink(ntree, max2_node, max2_socket_out, pow_node, pow_socket_A);
        nodeAddLink(ntree, max2_node, max2_socket_out, node, lacunarity_socket);
      }
    }
    else if ((lacunarity_link != nullptr) && (roughness_link == nullptr)) {
      /* Add Maximum Math node after output of lacunarity_from_node. Add Power Math node before
       * Roughness input. */

      bNode *max2_node = nodeAddStaticNode(nullptr, ntree, SH_NODE_MATH);
      max2_node->parent = node->parent;
      max2_node->custom1 = NODE_MATH_MAXIMUM;
      max2_node->locx = node->locx;
      max2_node->locy = node->locy - 360.0f + locy_offset;
      max2_node->flag |= NODE_HIDDEN;
      bNodeSocket *max2_socket_A = static_cast<bNodeSocket *>(BLI_findlink(&max2_node->inputs, 0));
      bNodeSocket *max2_socket_B = static_cast<bNodeSocket *>(BLI_findlink(&max2_node->inputs, 1));
      bNodeSocket *max2_socket_out = nodeFindSocket(max2_node, SOCK_OUT, "Value");

      bNode *pow_node = nodeAddStaticNode(nullptr, ntree, SH_NODE_MATH);
      pow_node->parent = node->parent;
      pow_node->custom1 = NODE_MATH_POWER;
      pow_node->locx = node->locx;
      pow_node->locy = node->locy - 320.0f + locy_offset;
      pow_node->flag |= NODE_HIDDEN;
      bNodeSocket *pow_socket_A = static_cast<bNodeSocket *>(BLI_findlink(&pow_node->inputs, 0));
      bNodeSocket *pow_socket_B = static_cast<bNodeSocket *>(BLI_findlink(&pow_node->inputs, 1));
      bNodeSocket *pow_socket_out = nodeFindSocket(pow_node, SOCK_OUT, "Value");

      *version_cycles_node_socket_float_value(max2_socket_B) = -1e-5f;
      *version_cycles_node_socket_float_value(pow_socket_A) = *lacunarity;
      *version_cycles_node_socket_float_value(pow_socket_B) = -(*roughness);

      nodeRemLink(ntree, lacunarity_link);
      nodeAddLink(ntree, lacunarity_from_node, lacunarity_from_socket, max2_node, max2_socket_A);
      nodeAddLink(ntree, max2_node, max2_socket_out, pow_node, pow_socket_A);
      nodeAddLink(ntree, max2_node, max2_socket_out, node, lacunarity_socket);
      nodeAddLink(ntree, pow_node, pow_socket_out, node, roughness_socket);
    }
    else {
      *roughness = std::pow(*lacunarity, -(*roughness));
    }
  }

  version_socket_update_is_used(ntree);
}

/* Convert subsurface inputs on the Principled BSDF. */
static void version_principled_bsdf_subsurface(bNodeTree *ntree)
{
  /* - Create Subsurface Scale input
   * - If a node's Subsurface input was connected or nonzero:
   *   - Make the Base Color a mix of old Base Color and Subsurface Color,
   *     using Subsurface as the mix factor
   *   - Move Subsurface link and default value to the new Subsurface Scale input
   *   - Set the Subsurface input to 1.0
   * - Remove Subsurface Color input
   */
  LISTBASE_FOREACH (bNode *, node, &ntree->nodes) {
    if (node->type != SH_NODE_BSDF_PRINCIPLED) {
      continue;
    }
    if (nodeFindSocket(node, SOCK_IN, "Subsurface Scale")) {
      /* Node is already updated. */
      continue;
    }

    /* Add Scale input */
    bNodeSocket *scale_in = nodeAddStaticSocket(
        ntree, node, SOCK_IN, SOCK_FLOAT, PROP_DISTANCE, "Subsurface Scale", "Subsurface Scale");

    bNodeSocket *subsurf = nodeFindSocket(node, SOCK_IN, "Subsurface");
    float *subsurf_val = version_cycles_node_socket_float_value(subsurf);

    if (!subsurf->link && *subsurf_val == 0.0f) {
      *version_cycles_node_socket_float_value(scale_in) = 0.05f;
    }
    else {
      *version_cycles_node_socket_float_value(scale_in) = *subsurf_val;
    }

    if (subsurf->link == nullptr && *subsurf_val == 0.0f) {
      /* Node doesn't use Subsurf, we're done here. */
      continue;
    }

    /* Fix up Subsurface Color input */
    bNodeSocket *base_col = nodeFindSocket(node, SOCK_IN, "Base Color");
    bNodeSocket *subsurf_col = nodeFindSocket(node, SOCK_IN, "Subsurface Color");
    float *base_col_val = version_cycles_node_socket_rgba_value(base_col);
    float *subsurf_col_val = version_cycles_node_socket_rgba_value(subsurf_col);
    /* If any of the three inputs is dynamic, we need a Mix node. */
    if (subsurf->link || subsurf_col->link || base_col->link) {
      bNode *mix = nodeAddStaticNode(nullptr, ntree, SH_NODE_MIX);
      static_cast<NodeShaderMix *>(mix->storage)->data_type = SOCK_RGBA;
      mix->locx = node->locx - 170;
      mix->locy = node->locy - 120;

      bNodeSocket *a_in = nodeFindSocket(mix, SOCK_IN, "A_Color");
      bNodeSocket *b_in = nodeFindSocket(mix, SOCK_IN, "B_Color");
      bNodeSocket *fac_in = nodeFindSocket(mix, SOCK_IN, "Factor_Float");
      bNodeSocket *result_out = nodeFindSocket(mix, SOCK_OUT, "Result_Color");

      copy_v4_v4(version_cycles_node_socket_rgba_value(a_in), base_col_val);
      copy_v4_v4(version_cycles_node_socket_rgba_value(b_in), subsurf_col_val);
      *version_cycles_node_socket_float_value(fac_in) = *subsurf_val;

      if (base_col->link) {
        nodeAddLink(ntree, base_col->link->fromnode, base_col->link->fromsock, mix, a_in);
        nodeRemLink(ntree, base_col->link);
      }
      if (subsurf_col->link) {
        nodeAddLink(ntree, subsurf_col->link->fromnode, subsurf_col->link->fromsock, mix, b_in);
        nodeRemLink(ntree, subsurf_col->link);
      }
      if (subsurf->link) {
        nodeAddLink(ntree, subsurf->link->fromnode, subsurf->link->fromsock, mix, fac_in);
        nodeAddLink(ntree, subsurf->link->fromnode, subsurf->link->fromsock, node, scale_in);
        nodeRemLink(ntree, subsurf->link);
      }
      nodeAddLink(ntree, mix, result_out, node, base_col);
    }
    /* Mix the fixed values. */
    interp_v4_v4v4(base_col_val, base_col_val, subsurf_col_val, *subsurf_val);

    /* Set node to 100% subsurface, 0% diffuse. */
    *subsurf_val = 1.0f;

    /* Delete Subsurface Color input */
    nodeRemoveSocket(ntree, node, subsurf_col);
  }
}

/* Convert emission inputs on the Principled BSDF. */
static void version_principled_bsdf_emission(bNodeTree *ntree)
{
  /* Blender 3.x and before would default to Emission = 0.0, Emission Strength = 1.0.
   * Now we default the other way around (1.0 and 0.0), but because the Strength input was added
   * a bit later, a file that only has the Emission socket would now end up as (1.0, 0.0) instead
   * of (1.0, 1.0).
   * Therefore, set strength to 1.0 for those files.
   */
  LISTBASE_FOREACH (bNode *, node, &ntree->nodes) {
    if (node->type != SH_NODE_BSDF_PRINCIPLED) {
      continue;
    }
    if (!nodeFindSocket(node, SOCK_IN, "Emission")) {
      /* Old enough to have neither, new defaults are fine. */
      continue;
    }
    if (nodeFindSocket(node, SOCK_IN, "Emission Strength")) {
      /* New enough to have both, no need to do anything. */
      continue;
    }
    bNodeSocket *sock = nodeAddStaticSocket(
        ntree, node, SOCK_IN, SOCK_FLOAT, PROP_NONE, "Emission Strength", "Emission Strength");
    *version_cycles_node_socket_float_value(sock) = 1.0f;
  }
}

/* Rename various Principled BSDF sockets. */
static void version_principled_bsdf_rename_sockets(bNodeTree *ntree)
{
  version_node_input_socket_name(ntree, SH_NODE_BSDF_PRINCIPLED, "Emission", "Emission Color");
  version_node_input_socket_name(ntree, SH_NODE_BSDF_PRINCIPLED, "Specular", "Specular IOR Level");
  version_node_input_socket_name(
      ntree, SH_NODE_BSDF_PRINCIPLED, "Subsurface", "Subsurface Weight");
  version_node_input_socket_name(
      ntree, SH_NODE_BSDF_PRINCIPLED, "Transmission", "Transmission Weight");
  version_node_input_socket_name(ntree, SH_NODE_BSDF_PRINCIPLED, "Coat", "Coat Weight");
  version_node_input_socket_name(ntree, SH_NODE_BSDF_PRINCIPLED, "Sheen", "Sheen Weight");
}

/* Replace old Principled Hair BSDF as a variant in the new Principled Hair BSDF. */
static void version_replace_principled_hair_model(bNodeTree *ntree)
{
  LISTBASE_FOREACH (bNode *, node, &ntree->nodes) {
    if (node->type != SH_NODE_BSDF_HAIR_PRINCIPLED) {
      continue;
    }
    NodeShaderHairPrincipled *data = MEM_cnew<NodeShaderHairPrincipled>(__func__);
    data->model = SHD_PRINCIPLED_HAIR_CHIANG;
    data->parametrization = node->custom1;

    node->storage = data;
  }
}

static void change_input_socket_to_rotation_type(bNodeTree &ntree,
                                                 bNode &node,
                                                 bNodeSocket &socket)
{
  if (socket.type == SOCK_ROTATION) {
    return;
  }
  socket.type = SOCK_ROTATION;
  STRNCPY(socket.idname, "NodeSocketRotation");
  auto *old_value = static_cast<bNodeSocketValueVector *>(socket.default_value);
  auto *new_value = MEM_new<bNodeSocketValueRotation>(__func__);
  copy_v3_v3(new_value->value_euler, old_value->value);
  socket.default_value = new_value;
  MEM_freeN(old_value);
  LISTBASE_FOREACH_MUTABLE (bNodeLink *, link, &ntree.links) {
    if (link->tosock != &socket) {
      continue;
    }
    if (ELEM(link->fromsock->type, SOCK_ROTATION, SOCK_VECTOR, SOCK_FLOAT) &&
        link->fromnode->type != NODE_REROUTE)
    {
      /* No need to add the conversion node when implicit conversions will work. */
      continue;
    }
    if (STREQ(link->fromnode->idname, "FunctionNodeEulerToRotation")) {
      /* Make versioning idempotent. */
      continue;
    }
    bNode *convert = nodeAddNode(nullptr, &ntree, "FunctionNodeEulerToRotation");
    convert->parent = node.parent;
    convert->locx = node.locx - 40;
    convert->locy = node.locy;
    link->tonode = convert;
    link->tosock = nodeFindSocket(convert, SOCK_IN, "Euler");

    nodeAddLink(&ntree, convert, nodeFindSocket(convert, SOCK_OUT, "Rotation"), &node, &socket);
  }
}

static void change_output_socket_to_rotation_type(bNodeTree &ntree,
                                                  bNode &node,
                                                  bNodeSocket &socket)
{
  /* Rely on generic node declaration update to change the socket type. */
  LISTBASE_FOREACH_MUTABLE (bNodeLink *, link, &ntree.links) {
    if (link->fromsock != &socket) {
      continue;
    }
    if (ELEM(link->tosock->type, SOCK_ROTATION, SOCK_VECTOR) && link->tonode->type != NODE_REROUTE)
    {
      /* No need to add the conversion node when implicit conversions will work. */
      continue;
    }
    if (STREQ(link->tonode->idname, "FunctionNodeRotationToEuler"))
    { /* Make versioning idempotent. */
      continue;
    }
    bNode *convert = nodeAddNode(nullptr, &ntree, "FunctionNodeRotationToEuler");
    convert->parent = node.parent;
    convert->locx = node.locx + 40;
    convert->locy = node.locy;
    link->fromnode = convert;
    link->fromsock = nodeFindSocket(convert, SOCK_OUT, "Euler");

    nodeAddLink(&ntree, &node, &socket, convert, nodeFindSocket(convert, SOCK_IN, "Rotation"));
  }
}

static void version_geometry_nodes_use_rotation_socket(bNodeTree &ntree)
{
  LISTBASE_FOREACH_MUTABLE (bNode *, node, &ntree.nodes) {
    if (STR_ELEM(node->idname,
                 "GeometryNodeInstanceOnPoints",
                 "GeometryNodeRotateInstances",
                 "GeometryNodeTransform"))
    {
      bNodeSocket *socket = nodeFindSocket(node, SOCK_IN, "Rotation");
      change_input_socket_to_rotation_type(ntree, *node, *socket);
    }
    if (STR_ELEM(node->idname,
                 "GeometryNodeDistributePointsOnFaces",
                 "GeometryNodeObjectInfo",
                 "GeometryNodeInputInstanceRotation"))
    {
      bNodeSocket *socket = nodeFindSocket(node, SOCK_OUT, "Rotation");
      change_output_socket_to_rotation_type(ntree, *node, *socket);
    }
  }
}

/* Find the base socket name for an idname that may include a subtype. */
static blender::StringRef legacy_socket_idname_to_socket_type(blender::StringRef idname)
{
  using string_pair = std::pair<const char *, const char *>;
  static const string_pair subtypes_map[] = {{"NodeSocketFloatUnsigned", "NodeSocketFloat"},
                                             {"NodeSocketFloatPercentage", "NodeSocketFloat"},
                                             {"NodeSocketFloatFactor", "NodeSocketFloat"},
                                             {"NodeSocketFloatAngle", "NodeSocketFloat"},
                                             {"NodeSocketFloatTime", "NodeSocketFloat"},
                                             {"NodeSocketFloatTimeAbsolute", "NodeSocketFloat"},
                                             {"NodeSocketFloatDistance", "NodeSocketFloat"},
                                             {"NodeSocketIntUnsigned", "NodeSocketInt"},
                                             {"NodeSocketIntPercentage", "NodeSocketInt"},
                                             {"NodeSocketIntFactor", "NodeSocketInt"},
                                             {"NodeSocketVectorTranslation", "NodeSocketVector"},
                                             {"NodeSocketVectorDirection", "NodeSocketVector"},
                                             {"NodeSocketVectorVelocity", "NodeSocketVector"},
                                             {"NodeSocketVectorAcceleration", "NodeSocketVector"},
                                             {"NodeSocketVectorEuler", "NodeSocketVector"},
                                             {"NodeSocketVectorXYZ", "NodeSocketVector"}};
  for (const string_pair &pair : subtypes_map) {
    if (pair.first == idname) {
      return pair.second;
    }
  }
  /* Unchanged socket idname. */
  return idname;
}

static bNodeTreeInterfaceItem *legacy_socket_move_to_interface(bNodeSocket &legacy_socket,
                                                               const eNodeSocketInOut in_out)
{
  bNodeTreeInterfaceSocket *new_socket = MEM_cnew<bNodeTreeInterfaceSocket>(__func__);
  new_socket->item.item_type = NODE_INTERFACE_SOCKET;

  /* Move reusable data. */
  new_socket->name = BLI_strdup(legacy_socket.name);
  new_socket->identifier = BLI_strdup(legacy_socket.identifier);
  new_socket->description = BLI_strdup(legacy_socket.description);
  /* If the socket idname includes a subtype (e.g. "NodeSocketFloatFactor") this will convert it to
   * the base type name ("NodeSocketFloat"). */
  new_socket->socket_type = BLI_strdup(
      legacy_socket_idname_to_socket_type(legacy_socket.idname).data());
  new_socket->flag = (in_out == SOCK_IN ? NODE_INTERFACE_SOCKET_INPUT :
                                          NODE_INTERFACE_SOCKET_OUTPUT);
  SET_FLAG_FROM_TEST(
      new_socket->flag, legacy_socket.flag & SOCK_HIDE_VALUE, NODE_INTERFACE_SOCKET_HIDE_VALUE);
  SET_FLAG_FROM_TEST(new_socket->flag,
                     legacy_socket.flag & SOCK_HIDE_IN_MODIFIER,
                     NODE_INTERFACE_SOCKET_HIDE_IN_MODIFIER);
  new_socket->attribute_domain = legacy_socket.attribute_domain;

  /* The following data are stolen from the old data, the ownership of their memory is directly
   * transferred to the new data. */
  new_socket->default_attribute_name = legacy_socket.default_attribute_name;
  legacy_socket.default_attribute_name = nullptr;
  new_socket->socket_data = legacy_socket.default_value;
  legacy_socket.default_value = nullptr;
  new_socket->properties = legacy_socket.prop;
  legacy_socket.prop = nullptr;

  /* Unused data. */
  MEM_delete(legacy_socket.runtime);
  legacy_socket.runtime = nullptr;

  return &new_socket->item;
}

static void versioning_convert_node_tree_socket_lists_to_interface(bNodeTree *ntree)
{
  bNodeTreeInterface &tree_interface = ntree->tree_interface;

  const int num_inputs = BLI_listbase_count(&ntree->inputs_legacy);
  const int num_outputs = BLI_listbase_count(&ntree->outputs_legacy);
  tree_interface.root_panel.items_num = num_inputs + num_outputs;
  tree_interface.root_panel.items_array = static_cast<bNodeTreeInterfaceItem **>(MEM_malloc_arrayN(
      tree_interface.root_panel.items_num, sizeof(bNodeTreeInterfaceItem *), __func__));

  /* Convert outputs first to retain old outputs/inputs ordering. */
  int index;
  LISTBASE_FOREACH_INDEX (bNodeSocket *, socket, &ntree->outputs_legacy, index) {
    tree_interface.root_panel.items_array[index] = legacy_socket_move_to_interface(*socket,
                                                                                   SOCK_OUT);
  }
  LISTBASE_FOREACH_INDEX (bNodeSocket *, socket, &ntree->inputs_legacy, index) {
    tree_interface.root_panel.items_array[num_outputs + index] = legacy_socket_move_to_interface(
        *socket, SOCK_IN);
  }
}

/**
 * Original node tree interface conversion in did not convert socket idnames with subtype suffixes
 * to correct socket base types (see #versioning_convert_node_tree_socket_lists_to_interface).
 */
static void versioning_fix_socket_subtype_idnames(bNodeTree *ntree)
{
  bNodeTreeInterface &tree_interface = ntree->tree_interface;

  tree_interface.foreach_item([](bNodeTreeInterfaceItem &item) -> bool {
    if (item.item_type == NODE_INTERFACE_SOCKET) {
      bNodeTreeInterfaceSocket &socket = reinterpret_cast<bNodeTreeInterfaceSocket &>(item);
      blender::StringRef corrected_socket_type = legacy_socket_idname_to_socket_type(
          socket.socket_type);
      if (socket.socket_type != corrected_socket_type) {
        MEM_freeN(socket.socket_type);
        socket.socket_type = BLI_strdup(corrected_socket_type.data());
      }
    }
    return true;
  });
}

/* Convert coat inputs on the Principled BSDF. */
static void version_principled_bsdf_coat(bNodeTree *ntree)
{
  LISTBASE_FOREACH (bNode *, node, &ntree->nodes) {
    if (node->type != SH_NODE_BSDF_PRINCIPLED) {
      continue;
    }
    if (nodeFindSocket(node, SOCK_IN, "Coat IOR") != nullptr) {
      continue;
    }
    bNodeSocket *coat_ior_input = nodeAddStaticSocket(
        ntree, node, SOCK_IN, SOCK_FLOAT, PROP_NONE, "Coat IOR", "Coat IOR");

    /* Adjust for 4x change in intensity. */
    bNodeSocket *coat_input = nodeFindSocket(node, SOCK_IN, "Clearcoat");
    *version_cycles_node_socket_float_value(coat_input) *= 0.25f;
    /* When the coat input is dynamic, instead of inserting a *0.25 math node, set the Coat IOR
     * to 1.2 instead - this also roughly quarters reflectivity compared to the 1.5 default. */
    *version_cycles_node_socket_float_value(coat_ior_input) = (coat_input->link) ? 1.2f : 1.5f;
  }

  /* Rename sockets. */
  version_node_input_socket_name(ntree, SH_NODE_BSDF_PRINCIPLED, "Clearcoat", "Coat");
  version_node_input_socket_name(
      ntree, SH_NODE_BSDF_PRINCIPLED, "Clearcoat Roughness", "Coat Roughness");
  version_node_input_socket_name(
      ntree, SH_NODE_BSDF_PRINCIPLED, "Clearcoat Normal", "Coat Normal");
}

/* Convert specular tint in Principled BSDF. */
static void version_principled_bsdf_specular_tint(bNodeTree *ntree)
{
  LISTBASE_FOREACH (bNode *, node, &ntree->nodes) {
    if (node->type != SH_NODE_BSDF_PRINCIPLED) {
      continue;
    }
    bNodeSocket *specular_tint_sock = nodeFindSocket(node, SOCK_IN, "Specular Tint");
    if (specular_tint_sock->type == SOCK_RGBA) {
      /* Node is already updated. */
      continue;
    }

    bNodeSocket *base_color_sock = nodeFindSocket(node, SOCK_IN, "Base Color");
    float specular_tint_old = *version_cycles_node_socket_float_value(specular_tint_sock);
    float *base_color = version_cycles_node_socket_rgba_value(base_color_sock);

    /* Change socket type to Color. */
    nodeModifySocketTypeStatic(ntree, node, specular_tint_sock, SOCK_RGBA, 0);

    static float one[] = {1.0f, 1.0f, 1.0f, 1.0f};

    /* Add a mix node when working with dynamic inputs. */
    if (specular_tint_sock->link || (base_color_sock->link && specular_tint_old != 0)) {
      bNode *mix = nodeAddStaticNode(nullptr, ntree, SH_NODE_MIX);
      static_cast<NodeShaderMix *>(mix->storage)->data_type = SOCK_RGBA;
      mix->locx = node->locx - 170;
      mix->locy = node->locy - 120;

      bNodeSocket *a_in = nodeFindSocket(mix, SOCK_IN, "A_Color");
      bNodeSocket *b_in = nodeFindSocket(mix, SOCK_IN, "B_Color");
      bNodeSocket *fac_in = nodeFindSocket(mix, SOCK_IN, "Factor_Float");
      bNodeSocket *result_out = nodeFindSocket(mix, SOCK_OUT, "Result_Color");

      copy_v4_v4(version_cycles_node_socket_rgba_value(a_in), one);
      copy_v4_v4(version_cycles_node_socket_rgba_value(b_in), base_color);
      *version_cycles_node_socket_float_value(fac_in) = specular_tint_old;

      if (base_color_sock->link) {
        nodeAddLink(
            ntree, base_color_sock->link->fromnode, base_color_sock->link->fromsock, mix, b_in);
      }
      if (specular_tint_sock->link) {
        nodeAddLink(ntree,
                    specular_tint_sock->link->fromnode,
                    specular_tint_sock->link->fromsock,
                    mix,
                    fac_in);
        nodeRemLink(ntree, specular_tint_sock->link);
      }
      nodeAddLink(ntree, mix, result_out, node, specular_tint_sock);
    }

    float *specular_tint = version_cycles_node_socket_rgba_value(specular_tint_sock);
    /* Mix the fixed values. */
    interp_v4_v4v4(specular_tint, one, base_color, specular_tint_old);
  }
}

static void version_copy_socket(bNodeTreeInterfaceSocket &dst,
                                const bNodeTreeInterfaceSocket &src,
                                char *identifier)
{
  /* Node socket copy function based on bNodeTreeInterface::item_copy to avoid using blenkernel. */
  dst.name = BLI_strdup_null(src.name);
  dst.description = BLI_strdup_null(src.description);
  dst.socket_type = BLI_strdup(src.socket_type);
  dst.default_attribute_name = BLI_strdup_null(src.default_attribute_name);
  dst.identifier = identifier;
  if (src.properties) {
    dst.properties = IDP_CopyProperty_ex(src.properties, 0);
  }
  if (src.socket_data != nullptr) {
    dst.socket_data = MEM_dupallocN(src.socket_data);
    /* No user count increment needed, gets reset after versioning. */
  }
}

static int version_nodes_find_valid_insert_position_for_item(const bNodeTreeInterfacePanel &panel,
                                                             const bNodeTreeInterfaceItem &item,
                                                             const int initial_pos)
{
  const bool sockets_above_panels = !(panel.flag &
                                      NODE_INTERFACE_PANEL_ALLOW_SOCKETS_AFTER_PANELS);
  const blender::Span<const bNodeTreeInterfaceItem *> items = {panel.items_array, panel.items_num};

  int pos = initial_pos;

  if (sockets_above_panels) {
    if (item.item_type == NODE_INTERFACE_PANEL) {
      /* Find the closest valid position from the end, only panels at or after #position. */
      for (int test_pos = items.size() - 1; test_pos >= initial_pos; test_pos--) {
        if (test_pos < 0) {
          /* Initial position is out of range but valid. */
          break;
        }
        if (items[test_pos]->item_type != NODE_INTERFACE_PANEL) {
          /* Found valid position, insert after the last socket item. */
          pos = test_pos + 1;
          break;
        }
      }
    }
    else {
      /* Find the closest valid position from the start, no panels at or after #position. */
      for (int test_pos = 0; test_pos <= initial_pos; test_pos++) {
        if (test_pos >= items.size()) {
          /* Initial position is out of range but valid. */
          break;
        }
        if (items[test_pos]->item_type == NODE_INTERFACE_PANEL) {
          /* Found valid position, inserting moves the first panel. */
          pos = test_pos;
          break;
        }
      }
    }
  }

  return pos;
}

static void version_nodes_insert_item(bNodeTreeInterfacePanel &parent,
                                      bNodeTreeInterfaceSocket &socket,
                                      int position)
{
  /* Apply any constraints on the item positions. */
  position = version_nodes_find_valid_insert_position_for_item(parent, socket.item, position);
  position = std::min(std::max(position, 0), parent.items_num);

  blender::MutableSpan<bNodeTreeInterfaceItem *> old_items = {parent.items_array,
                                                              parent.items_num};
  parent.items_num++;
  parent.items_array = MEM_cnew_array<bNodeTreeInterfaceItem *>(parent.items_num, __func__);
  parent.items().take_front(position).copy_from(old_items.take_front(position));
  parent.items().drop_front(position + 1).copy_from(old_items.drop_front(position));
  parent.items()[position] = &socket.item;

  if (old_items.data()) {
    MEM_freeN(old_items.data());
  }
}

/* Node group interface copy function based on bNodeTreeInterface::insert_item_copy. */
static void version_node_group_split_socket(bNodeTreeInterface &tree_interface,
                                            bNodeTreeInterfaceSocket &socket,
                                            bNodeTreeInterfacePanel *parent,
                                            int position)
{
  if (parent == nullptr) {
    parent = &tree_interface.root_panel;
  }

  bNodeTreeInterfaceSocket *csocket = static_cast<bNodeTreeInterfaceSocket *>(
      MEM_dupallocN(&socket));
  /* Generate a new unique identifier.
   * This might break existing links, but the identifiers were duplicate anyway. */
  char *dst_identifier = BLI_sprintfN("Socket_%d", tree_interface.next_uid++);
  version_copy_socket(*csocket, socket, dst_identifier);

  version_nodes_insert_item(*parent, *csocket, position);

  /* Original socket becomes output. */
  socket.flag &= ~NODE_INTERFACE_SOCKET_INPUT;
  /* Copied socket becomes input. */
  csocket->flag &= ~NODE_INTERFACE_SOCKET_OUTPUT;
}

static void versioning_node_group_sort_sockets_recursive(bNodeTreeInterfacePanel &panel)
{
  /* True if item a should be above item b. */
  auto item_compare = [](const bNodeTreeInterfaceItem *a,
                         const bNodeTreeInterfaceItem *b) -> bool {
    if (a->item_type != b->item_type) {
      /* Keep sockets above panels. */
      return a->item_type == NODE_INTERFACE_SOCKET;
    }
    else {
      /* Keep outputs above inputs. */
      if (a->item_type == NODE_INTERFACE_SOCKET) {
        const bNodeTreeInterfaceSocket *sa = reinterpret_cast<const bNodeTreeInterfaceSocket *>(a);
        const bNodeTreeInterfaceSocket *sb = reinterpret_cast<const bNodeTreeInterfaceSocket *>(b);
        const bool is_output_a = sa->flag & NODE_INTERFACE_SOCKET_OUTPUT;
        const bool is_output_b = sb->flag & NODE_INTERFACE_SOCKET_OUTPUT;
        if (is_output_a != is_output_b) {
          return is_output_a;
        }
      }
    }
    return false;
  };

  /* Sort panel content. */
  std::stable_sort(panel.items().begin(), panel.items().end(), item_compare);

  /* Sort any child panels too. */
  for (bNodeTreeInterfaceItem *item : panel.items()) {
    if (item->item_type == NODE_INTERFACE_PANEL) {
      versioning_node_group_sort_sockets_recursive(
          *reinterpret_cast<bNodeTreeInterfacePanel *>(item));
    }
  }
}

static void enable_geometry_nodes_is_modifier(Main &bmain)
{
  /* Any node group with a first socket geometry output can potentially be a modifier. Previously
   * this wasn't an explicit option, so better to enable too many groups rather than too few. */
  LISTBASE_FOREACH (bNodeTree *, group, &bmain.nodetrees) {
    if (group->type != NTREE_GEOMETRY) {
      continue;
    }
    group->tree_interface.foreach_item([&](const bNodeTreeInterfaceItem &item) {
      if (item.item_type != NODE_INTERFACE_SOCKET) {
        return true;
      }
      const auto &socket = reinterpret_cast<const bNodeTreeInterfaceSocket &>(item);
      if ((socket.flag & NODE_INTERFACE_SOCKET_OUTPUT) == 0) {
        return true;
      }
      if (!STREQ(socket.socket_type, "NodeSocketGeometry")) {
        return true;
      }
      if (!group->geometry_node_asset_traits) {
        group->geometry_node_asset_traits = MEM_new<GeometryNodeAssetTraits>(__func__);
      }
      group->geometry_node_asset_traits->flag |= GEO_NODE_ASSET_MODIFIER;
      return false;
    });
  }
}

static void version_socket_identifier_suffixes_for_dynamic_types(
    ListBase sockets, const char *separator, const std::optional<int> total = std::nullopt)
{
  int index = 0;
  LISTBASE_FOREACH (bNodeSocket *, socket, &sockets) {
    if (socket->is_available()) {
      if (char *pos = strstr(socket->identifier, separator)) {
        /* End the identifier at the separator so that the old suffix is ignored. */
        *pos = '\0';

        if (total.has_value()) {
          index++;
          if (index == *total) {
            return;
          }
        }
      }
    }
    else {
      /* Rename existing identifiers so that they don't conflict with the renamed one. Those will
       * be removed after versioning code. */
      BLI_strncat(socket->identifier, "_deprecated", sizeof(socket->identifier));
    }
  }
}

static void versioning_nodes_dynamic_sockets(bNodeTree &ntree)
{
  LISTBASE_FOREACH (bNode *, node, &ntree.nodes) {
    switch (node->type) {
      case GEO_NODE_ACCUMULATE_FIELD:
        /* This node requires the extra `total` parameter, because the `Group Index` identifier
         * also has a space in the name, that should not be treated as separator. */
        version_socket_identifier_suffixes_for_dynamic_types(node->inputs, " ", 1);
        version_socket_identifier_suffixes_for_dynamic_types(node->outputs, " ", 3);
        break;
      case GEO_NODE_CAPTURE_ATTRIBUTE:
      case GEO_NODE_ATTRIBUTE_STATISTIC:
      case GEO_NODE_BLUR_ATTRIBUTE:
      case GEO_NODE_EVALUATE_AT_INDEX:
      case GEO_NODE_EVALUATE_ON_DOMAIN:
      case GEO_NODE_INPUT_NAMED_ATTRIBUTE:
      case GEO_NODE_RAYCAST:
      case GEO_NODE_SAMPLE_INDEX:
      case GEO_NODE_SAMPLE_NEAREST_SURFACE:
      case GEO_NODE_SAMPLE_UV_SURFACE:
      case GEO_NODE_STORE_NAMED_ATTRIBUTE:
      case GEO_NODE_VIEWER:
        version_socket_identifier_suffixes_for_dynamic_types(node->inputs, "_");
        version_socket_identifier_suffixes_for_dynamic_types(node->outputs, "_");
        break;
    }
  }
}

static void versioning_nodes_dynamic_sockets_2(bNodeTree &ntree)
{
  LISTBASE_FOREACH (bNode *, node, &ntree.nodes) {
    if (!ELEM(node->type, GEO_NODE_SWITCH, GEO_NODE_SAMPLE_CURVE)) {
      continue;
    }
    version_socket_identifier_suffixes_for_dynamic_types(node->inputs, "_");
    version_socket_identifier_suffixes_for_dynamic_types(node->outputs, "_");
  }
}

static void versioning_grease_pencil_stroke_radii_scaling(GreasePencil *grease_pencil)
{
  using namespace blender;
  /* Previously, Grease Pencil used a radius convention where 1 `px` = 0.001 units. This `px` was
   * the brush size which would be stored in the stroke thickness and then scaled by the point
   * pressure factor. Finally, the render engine would divide this thickness value by 2000 (we're
   * going from a thickness to a radius, hence the factor of two) to convert back into blender
   * units.
   * Store the radius now directly in blender units. This makes it consistent with how hair curves
   * handle the radius. */
  for (GreasePencilDrawingBase *base : grease_pencil->drawings()) {
    if (base->type != GP_DRAWING) {
      continue;
    }
    bke::greasepencil::Drawing &drawing = reinterpret_cast<GreasePencilDrawing *>(base)->wrap();
    MutableSpan<float> radii = drawing.radii_for_write();
    threading::parallel_for(radii.index_range(), 8192, [&](const IndexRange range) {
      for (const int i : range) {
        radii[i] /= 2000.0f;
      }
    });
  }
}

void blo_do_versions_400(FileData *fd, Library * /*lib*/, Main *bmain)
{
  if (!MAIN_VERSION_FILE_ATLEAST(bmain, 400, 1)) {
    LISTBASE_FOREACH (Mesh *, mesh, &bmain->meshes) {
      version_mesh_legacy_to_struct_of_array_format(*mesh);
    }
    version_movieclips_legacy_camera_object(bmain);
  }

  if (!MAIN_VERSION_FILE_ATLEAST(bmain, 400, 2)) {
    LISTBASE_FOREACH (Mesh *, mesh, &bmain->meshes) {
      BKE_mesh_legacy_bevel_weight_to_generic(mesh);
    }
  }

  /* 400 4 did not require any do_version here. */

  if (!MAIN_VERSION_FILE_ATLEAST(bmain, 400, 5)) {
    LISTBASE_FOREACH (Scene *, scene, &bmain->scenes) {
      ToolSettings *ts = scene->toolsettings;
      if (ts->snap_mode_tools != SCE_SNAP_TO_NONE) {
        ts->snap_mode_tools = SCE_SNAP_TO_GEOM;
      }

#define SCE_SNAP_PROJECT (1 << 3)
      if (ts->snap_flag & SCE_SNAP_PROJECT) {
        ts->snap_mode &= ~(1 << 2); /* SCE_SNAP_TO_FACE */
        ts->snap_mode |= (1 << 8);  /* SCE_SNAP_INDIVIDUAL_PROJECT */
      }
#undef SCE_SNAP_PROJECT
    }
  }

  if (!MAIN_VERSION_FILE_ATLEAST(bmain, 400, 6)) {
    FOREACH_NODETREE_BEGIN (bmain, ntree, id) {
      versioning_replace_legacy_glossy_node(ntree);
      versioning_remove_microfacet_sharp_distribution(ntree);
    }
    FOREACH_NODETREE_END;
  }

  if (!MAIN_VERSION_FILE_ATLEAST(bmain, 400, 7)) {
    LISTBASE_FOREACH (Mesh *, mesh, &bmain->meshes) {
      version_mesh_crease_generic(*bmain);
    }
  }

  if (!MAIN_VERSION_FILE_ATLEAST(bmain, 400, 8)) {
    LISTBASE_FOREACH (bAction *, act, &bmain->actions) {
      act->frame_start = max_ff(act->frame_start, MINAFRAMEF);
      act->frame_end = min_ff(act->frame_end, MAXFRAMEF);
    }
  }

  if (!MAIN_VERSION_FILE_ATLEAST(bmain, 400, 9)) {
    LISTBASE_FOREACH (Light *, light, &bmain->lights) {
      if (light->type == LA_SPOT && light->nodetree) {
        version_replace_texcoord_normal_socket(light->nodetree);
      }
    }
  }

  /* Fix brush->tip_scale_x which should never be zero. */
  LISTBASE_FOREACH (Brush *, brush, &bmain->brushes) {
    if (brush->tip_scale_x == 0.0f) {
      brush->tip_scale_x = 1.0f;
    }
  }

  if (!MAIN_VERSION_FILE_ATLEAST(bmain, 400, 10)) {
    LISTBASE_FOREACH (bScreen *, screen, &bmain->screens) {
      LISTBASE_FOREACH (ScrArea *, area, &screen->areabase) {
        LISTBASE_FOREACH (SpaceLink *, space, &area->spacedata) {
          if (space->spacetype == SPACE_NODE) {
            SpaceNode *snode = reinterpret_cast<SpaceNode *>(space);
            snode->overlay.flag |= SN_OVERLAY_SHOW_PREVIEWS;
          }
        }
      }
    }
  }

  if (!MAIN_VERSION_FILE_ATLEAST(bmain, 400, 11)) {
    version_vertex_weight_edit_preserve_threshold_exclusivity(bmain);
  }

  if (!MAIN_VERSION_FILE_ATLEAST(bmain, 400, 12)) {
    if (!DNA_struct_member_exists(fd->filesdna, "LightProbe", "int", "grid_bake_samples")) {
      LISTBASE_FOREACH (LightProbe *, lightprobe, &bmain->lightprobes) {
        lightprobe->grid_bake_samples = 2048;
        lightprobe->surfel_density = 1.0f;
        lightprobe->grid_normal_bias = 0.3f;
        lightprobe->grid_view_bias = 0.0f;
        lightprobe->grid_facing_bias = 0.5f;
        lightprobe->grid_dilation_threshold = 0.5f;
        lightprobe->grid_dilation_radius = 1.0f;
      }
    }

    /* Set default bake resolution. */
    if (!DNA_struct_member_exists(fd->filesdna, "World", "int", "probe_resolution")) {
      LISTBASE_FOREACH (World *, world, &bmain->worlds) {
        world->probe_resolution = LIGHT_PROBE_RESOLUTION_1024;
      }
    }

    if (!DNA_struct_member_exists(fd->filesdna, "LightProbe", "float", "grid_surface_bias")) {
      LISTBASE_FOREACH (LightProbe *, lightprobe, &bmain->lightprobes) {
        lightprobe->grid_surface_bias = 0.05f;
        lightprobe->grid_escape_bias = 0.1f;
      }
    }

    /* Clear removed "Z Buffer" flag. */
    {
      const int R_IMF_FLAG_ZBUF_LEGACY = 1 << 0;
      LISTBASE_FOREACH (Scene *, scene, &bmain->scenes) {
        scene->r.im_format.flag &= ~R_IMF_FLAG_ZBUF_LEGACY;
      }
    }

    /* Reset the layer opacity for all layers to 1. */
    LISTBASE_FOREACH (GreasePencil *, grease_pencil, &bmain->grease_pencils) {
      for (blender::bke::greasepencil::Layer *layer : grease_pencil->layers_for_write()) {
        layer->opacity = 1.0f;
      }
    }

    FOREACH_NODETREE_BEGIN (bmain, ntree, id) {
      if (ntree->type == NTREE_SHADER) {
        /* Remove Transmission Roughness from Principled BSDF. */
        version_principled_transmission_roughness(ntree);
        /* Convert legacy Velvet BSDF nodes into the new Sheen BSDF node. */
        version_replace_velvet_sheen_node(ntree);
        /* Convert sheen inputs on the Principled BSDF. */
        version_principled_bsdf_sheen(ntree);
      }
    }
    FOREACH_NODETREE_END;

    LISTBASE_FOREACH (bScreen *, screen, &bmain->screens) {
      LISTBASE_FOREACH (ScrArea *, area, &screen->areabase) {
        LISTBASE_FOREACH (SpaceLink *, sl, &area->spacedata) {
          ListBase *regionbase = (sl == area->spacedata.first) ? &area->regionbase :
                                                                 &sl->regionbase;

          /* Layout based regions used to also disallow resizing, now these are separate flags.
           * Make sure they are set together for old regions. */
          LISTBASE_FOREACH (ARegion *, region, regionbase) {
            if (region->flag & RGN_FLAG_DYNAMIC_SIZE) {
              region->flag |= RGN_FLAG_NO_USER_RESIZE;
            }
          }
        }
      }
    }
  }

  if (!MAIN_VERSION_FILE_ATLEAST(bmain, 400, 13)) {
    /* For the scenes configured to use the "None" display disable the color management
     * again. This will handle situation when the "None" display is removed and is replaced with
     * a "Raw" view instead.
     *
     * Note that this versioning will do nothing if the "None" display exists in the OCIO
     * configuration. */
    LISTBASE_FOREACH (Scene *, scene, &bmain->scenes) {
      const ColorManagedDisplaySettings &display_settings = scene->display_settings;
      if (STREQ(display_settings.display_device, "None")) {
        BKE_scene_disable_color_management(scene);
      }
    }
  }

  if (!MAIN_VERSION_FILE_ATLEAST(bmain, 400, 14)) {
    if (!DNA_struct_member_exists(fd->filesdna, "SceneEEVEE", "int", "ray_tracing_method")) {
      LISTBASE_FOREACH (Scene *, scene, &bmain->scenes) {
        scene->eevee.ray_tracing_method = RAYTRACE_EEVEE_METHOD_SCREEN;
      }
    }

    if (!DNA_struct_exists(fd->filesdna, "RegionAssetShelf")) {
      LISTBASE_FOREACH (bScreen *, screen, &bmain->screens) {
        LISTBASE_FOREACH (ScrArea *, area, &screen->areabase) {
          LISTBASE_FOREACH (SpaceLink *, sl, &area->spacedata) {
            if (sl->spacetype != SPACE_VIEW3D) {
              continue;
            }

            ListBase *regionbase = (sl == area->spacedata.first) ? &area->regionbase :
                                                                   &sl->regionbase;

            if (ARegion *new_shelf_region = do_versions_add_region_if_not_found(
                    regionbase,
                    RGN_TYPE_ASSET_SHELF,
                    "asset shelf for view3d (versioning)",
                    RGN_TYPE_TOOL_HEADER))
            {
              new_shelf_region->alignment = RGN_ALIGN_BOTTOM;
            }
            if (ARegion *new_shelf_header = do_versions_add_region_if_not_found(
                    regionbase,
                    RGN_TYPE_ASSET_SHELF_HEADER,
                    "asset shelf header for view3d (versioning)",
                    RGN_TYPE_ASSET_SHELF))
            {
              new_shelf_header->alignment = RGN_ALIGN_BOTTOM | RGN_SPLIT_PREV;
            }
          }
        }
      }
    }
  }

  if (!MAIN_VERSION_FILE_ATLEAST(bmain, 400, 16)) {
    /* Set Normalize property of Noise Texture node to true. */
    FOREACH_NODETREE_BEGIN (bmain, ntree, id) {
      if (ntree->type != NTREE_CUSTOM) {
        LISTBASE_FOREACH (bNode *, node, &ntree->nodes) {
          if (node->type == SH_NODE_TEX_NOISE) {
            ((NodeTexNoise *)node->storage)->normalize = true;
          }
        }
      }
    }
    FOREACH_NODETREE_END;
  }

  if (!MAIN_VERSION_FILE_ATLEAST(bmain, 400, 17)) {
    if (!DNA_struct_exists(fd->filesdna, "NodeShaderHairPrincipled")) {
      FOREACH_NODETREE_BEGIN (bmain, ntree, id) {
        if (ntree->type == NTREE_SHADER) {
          version_replace_principled_hair_model(ntree);
        }
      }
      FOREACH_NODETREE_END;
    }

    /* Panorama properties shared with Eevee. */
    if (!DNA_struct_member_exists(fd->filesdna, "Camera", "float", "fisheye_fov")) {
      Camera default_cam = *DNA_struct_default_get(Camera);
      LISTBASE_FOREACH (Camera *, camera, &bmain->cameras) {
        IDProperty *ccam = version_cycles_properties_from_ID(&camera->id);
        if (ccam) {
          camera->panorama_type = version_cycles_property_int(
              ccam, "panorama_type", default_cam.panorama_type);
          camera->fisheye_fov = version_cycles_property_float(
              ccam, "fisheye_fov", default_cam.fisheye_fov);
          camera->fisheye_lens = version_cycles_property_float(
              ccam, "fisheye_lens", default_cam.fisheye_lens);
          camera->latitude_min = version_cycles_property_float(
              ccam, "latitude_min", default_cam.latitude_min);
          camera->latitude_max = version_cycles_property_float(
              ccam, "latitude_max", default_cam.latitude_max);
          camera->longitude_min = version_cycles_property_float(
              ccam, "longitude_min", default_cam.longitude_min);
          camera->longitude_max = version_cycles_property_float(
              ccam, "longitude_max", default_cam.longitude_max);
          /* Fit to match default projective camera with focal_length 50 and sensor_width 36. */
          camera->fisheye_polynomial_k0 = version_cycles_property_float(
              ccam, "fisheye_polynomial_k0", default_cam.fisheye_polynomial_k0);
          camera->fisheye_polynomial_k1 = version_cycles_property_float(
              ccam, "fisheye_polynomial_k1", default_cam.fisheye_polynomial_k1);
          camera->fisheye_polynomial_k2 = version_cycles_property_float(
              ccam, "fisheye_polynomial_k2", default_cam.fisheye_polynomial_k2);
          camera->fisheye_polynomial_k3 = version_cycles_property_float(
              ccam, "fisheye_polynomial_k3", default_cam.fisheye_polynomial_k3);
          camera->fisheye_polynomial_k4 = version_cycles_property_float(
              ccam, "fisheye_polynomial_k4", default_cam.fisheye_polynomial_k4);
        }
        else {
          camera->panorama_type = default_cam.panorama_type;
          camera->fisheye_fov = default_cam.fisheye_fov;
          camera->fisheye_lens = default_cam.fisheye_lens;
          camera->latitude_min = default_cam.latitude_min;
          camera->latitude_max = default_cam.latitude_max;
          camera->longitude_min = default_cam.longitude_min;
          camera->longitude_max = default_cam.longitude_max;
          /* Fit to match default projective camera with focal_length 50 and sensor_width 36. */
          camera->fisheye_polynomial_k0 = default_cam.fisheye_polynomial_k0;
          camera->fisheye_polynomial_k1 = default_cam.fisheye_polynomial_k1;
          camera->fisheye_polynomial_k2 = default_cam.fisheye_polynomial_k2;
          camera->fisheye_polynomial_k3 = default_cam.fisheye_polynomial_k3;
          camera->fisheye_polynomial_k4 = default_cam.fisheye_polynomial_k4;
        }
      }
    }

    if (!DNA_struct_member_exists(fd->filesdna, "LightProbe", "float", "grid_flag")) {
      LISTBASE_FOREACH (LightProbe *, lightprobe, &bmain->lightprobes) {
        /* Keep old behavior of baking the whole lighting. */
        lightprobe->grid_flag = LIGHTPROBE_GRID_CAPTURE_WORLD | LIGHTPROBE_GRID_CAPTURE_INDIRECT |
                                LIGHTPROBE_GRID_CAPTURE_EMISSION;
      }
    }

    if (!DNA_struct_member_exists(fd->filesdna, "SceneEEVEE", "int", "gi_irradiance_pool_size")) {
      LISTBASE_FOREACH (Scene *, scene, &bmain->scenes) {
        scene->eevee.gi_irradiance_pool_size = 16;
      }
    }

    LISTBASE_FOREACH (Scene *, scene, &bmain->scenes) {
      scene->toolsettings->snap_flag_anim |= SCE_SNAP;
      scene->toolsettings->snap_anim_mode |= (1 << 10); /* SCE_SNAP_TO_FRAME */
    }
  }

  if (!MAIN_VERSION_FILE_ATLEAST(bmain, 400, 20)) {
    /* Convert old socket lists into new interface items. */
    FOREACH_NODETREE_BEGIN (bmain, ntree, id) {
      versioning_convert_node_tree_socket_lists_to_interface(ntree);
      /* Clear legacy sockets after conversion.
       * Internal data pointers have been moved or freed already. */
      BLI_freelistN(&ntree->inputs_legacy);
      BLI_freelistN(&ntree->outputs_legacy);
    }
    FOREACH_NODETREE_END;
  }
  else {
    /* Legacy node tree sockets are created for forward compatibility,
     * but have to be freed after loading and versioning. */
    FOREACH_NODETREE_BEGIN (bmain, ntree, id) {
      LISTBASE_FOREACH_MUTABLE (bNodeSocket *, legacy_socket, &ntree->inputs_legacy) {
        MEM_SAFE_FREE(legacy_socket->default_attribute_name);
        MEM_SAFE_FREE(legacy_socket->default_value);
        if (legacy_socket->prop) {
          IDP_FreeProperty(legacy_socket->prop);
        }
        MEM_delete(legacy_socket->runtime);
        MEM_freeN(legacy_socket);
      }
      LISTBASE_FOREACH_MUTABLE (bNodeSocket *, legacy_socket, &ntree->outputs_legacy) {
        MEM_SAFE_FREE(legacy_socket->default_attribute_name);
        MEM_SAFE_FREE(legacy_socket->default_value);
        if (legacy_socket->prop) {
          IDP_FreeProperty(legacy_socket->prop);
        }
        MEM_delete(legacy_socket->runtime);
        MEM_freeN(legacy_socket);
      }
      BLI_listbase_clear(&ntree->inputs_legacy);
      BLI_listbase_clear(&ntree->outputs_legacy);
    }
    FOREACH_NODETREE_END;
  }

  if (!MAIN_VERSION_FILE_ATLEAST(bmain, 400, 22)) {
    /* Initialize root panel flags in files created before these flags were added. */
    FOREACH_NODETREE_BEGIN (bmain, ntree, id) {
      ntree->tree_interface.root_panel.flag |= NODE_INTERFACE_PANEL_ALLOW_CHILD_PANELS;
    }
    FOREACH_NODETREE_END;
  }

  if (!MAIN_VERSION_FILE_ATLEAST(bmain, 400, 23)) {
    LISTBASE_FOREACH (bNodeTree *, ntree, &bmain->nodetrees) {
      if (ntree->type == NTREE_GEOMETRY) {
        LISTBASE_FOREACH (bNode *, node, &ntree->nodes) {
          if (node->type == GEO_NODE_SET_SHADE_SMOOTH) {
            node->custom1 = int8_t(blender::bke::AttrDomain::Face);
          }
        }
      }
    }
  }

  if (!MAIN_VERSION_FILE_ATLEAST(bmain, 400, 24)) {
    FOREACH_NODETREE_BEGIN (bmain, ntree, id) {
      if (ntree->type == NTREE_SHADER) {
        /* Convert coat inputs on the Principled BSDF. */
        version_principled_bsdf_coat(ntree);
        /* Convert subsurface inputs on the Principled BSDF. */
        version_principled_bsdf_subsurface(ntree);
        /* Convert emission on the Principled BSDF. */
        version_principled_bsdf_emission(ntree);
      }
    }
    FOREACH_NODETREE_END;

    {
      LISTBASE_FOREACH (bScreen *, screen, &bmain->screens) {
        LISTBASE_FOREACH (ScrArea *, area, &screen->areabase) {
          LISTBASE_FOREACH (SpaceLink *, sl, &area->spacedata) {
            const ListBase *regionbase = (sl == area->spacedata.first) ? &area->regionbase :
                                                                         &sl->regionbase;
            LISTBASE_FOREACH (ARegion *, region, regionbase) {
              if (region->regiontype != RGN_TYPE_ASSET_SHELF) {
                continue;
              }

              RegionAssetShelf *shelf_data = static_cast<RegionAssetShelf *>(region->regiondata);
              if (shelf_data && shelf_data->active_shelf &&
                  (shelf_data->active_shelf->preferred_row_count == 0))
              {
                shelf_data->active_shelf->preferred_row_count = 1;
              }
            }
          }
        }
      }
    }

    /* Convert sockets with both input and output flag into two separate sockets. */
    FOREACH_NODETREE_BEGIN (bmain, ntree, id) {
      blender::Vector<bNodeTreeInterfaceSocket *> sockets_to_split;
      ntree->tree_interface.foreach_item([&](bNodeTreeInterfaceItem &item) {
        if (item.item_type == NODE_INTERFACE_SOCKET) {
          bNodeTreeInterfaceSocket &socket = reinterpret_cast<bNodeTreeInterfaceSocket &>(item);
          if ((socket.flag & NODE_INTERFACE_SOCKET_INPUT) &&
              (socket.flag & NODE_INTERFACE_SOCKET_OUTPUT))
          {
            sockets_to_split.append(&socket);
          }
        }
        return true;
      });

      for (bNodeTreeInterfaceSocket *socket : sockets_to_split) {
        const int position = ntree->tree_interface.find_item_position(socket->item);
        bNodeTreeInterfacePanel *parent = ntree->tree_interface.find_item_parent(socket->item);
        version_node_group_split_socket(ntree->tree_interface, *socket, parent, position + 1);
      }
    }
    FOREACH_NODETREE_END;
  }

  if (!MAIN_VERSION_FILE_ATLEAST(bmain, 400, 25)) {
    FOREACH_NODETREE_BEGIN (bmain, ntree, id) {
      if (ntree->type == NTREE_SHADER) {
        /* Convert specular tint on the Principled BSDF. */
        version_principled_bsdf_specular_tint(ntree);
        /* Rename some sockets. */
        version_principled_bsdf_rename_sockets(ntree);
      }
    }
    FOREACH_NODETREE_END;
  }

  if (!MAIN_VERSION_FILE_ATLEAST(bmain, 400, 26)) {
    enable_geometry_nodes_is_modifier(*bmain);

    LISTBASE_FOREACH (Scene *, scene, &bmain->scenes) {
      scene->simulation_frame_start = scene->r.sfra;
      scene->simulation_frame_end = scene->r.efra;
    }
  }

  if (!MAIN_VERSION_FILE_ATLEAST(bmain, 400, 27)) {
    LISTBASE_FOREACH (bScreen *, screen, &bmain->screens) {
      LISTBASE_FOREACH (ScrArea *, area, &screen->areabase) {
        LISTBASE_FOREACH (SpaceLink *, sl, &area->spacedata) {
          if (sl->spacetype == SPACE_SEQ) {
            SpaceSeq *sseq = (SpaceSeq *)sl;
            sseq->timeline_overlay.flag |= SEQ_TIMELINE_SHOW_STRIP_RETIMING;
          }
        }
      }
    }

    if (!DNA_struct_member_exists(fd->filesdna, "SceneEEVEE", "float", "shadow_normal_bias")) {
      SceneEEVEE default_scene_eevee = *DNA_struct_default_get(SceneEEVEE);
      LISTBASE_FOREACH (Scene *, scene, &bmain->scenes) {
        scene->eevee.shadow_ray_count = default_scene_eevee.shadow_ray_count;
        scene->eevee.shadow_step_count = default_scene_eevee.shadow_step_count;
        scene->eevee.shadow_normal_bias = default_scene_eevee.shadow_normal_bias;
      }
    }

    if (!DNA_struct_member_exists(fd->filesdna, "Light", "float", "shadow_softness_factor")) {
      Light default_light = blender::dna::shallow_copy(*DNA_struct_default_get(Light));
      LISTBASE_FOREACH (Light *, light, &bmain->lights) {
        light->shadow_softness_factor = default_light.shadow_softness_factor;
        light->shadow_trace_distance = default_light.shadow_trace_distance;
      }
    }
  }

  if (!MAIN_VERSION_FILE_ATLEAST(bmain, 400, 28)) {
    LISTBASE_FOREACH (bScreen *, screen, &bmain->screens) {
      LISTBASE_FOREACH (ScrArea *, area, &screen->areabase) {
        LISTBASE_FOREACH (SpaceLink *, sl, &area->spacedata) {
          const ListBase *regionbase = (sl == area->spacedata.first) ? &area->regionbase :
                                                                       &sl->regionbase;
          LISTBASE_FOREACH (ARegion *, region, regionbase) {
            if (region->regiontype != RGN_TYPE_ASSET_SHELF) {
              continue;
            }

            RegionAssetShelf *shelf_data = static_cast<RegionAssetShelf *>(region->regiondata);
            if (shelf_data && shelf_data->active_shelf) {
              AssetShelfSettings &settings = shelf_data->active_shelf->settings;
              settings.asset_library_reference.custom_library_index = -1;
              settings.asset_library_reference.type = ASSET_LIBRARY_ALL;
            }

            region->flag |= RGN_FLAG_HIDDEN;
          }
        }
      }
    }
  }

  if (!MAIN_VERSION_FILE_ATLEAST(bmain, 400, 29)) {
    /* Unhide all Reroute nodes. */
    FOREACH_NODETREE_BEGIN (bmain, ntree, id) {
      LISTBASE_FOREACH (bNode *, node, &ntree->nodes) {
        if (node->is_reroute()) {
          static_cast<bNodeSocket *>(node->inputs.first)->flag &= ~SOCK_HIDDEN;
          static_cast<bNodeSocket *>(node->outputs.first)->flag &= ~SOCK_HIDDEN;
        }
      }
    }
    FOREACH_NODETREE_END;
  }

  if (!MAIN_VERSION_FILE_ATLEAST(bmain, 400, 30)) {
    LISTBASE_FOREACH (Scene *, scene, &bmain->scenes) {
      ToolSettings *ts = scene->toolsettings;
      enum { IS_DEFAULT = 0, IS_UV, IS_NODE, IS_ANIM };
      auto versioning_snap_to = [](short snap_to_old, int type) {
        eSnapMode snap_to_new = SCE_SNAP_TO_NONE;
        if (snap_to_old & (1 << 0)) {
          snap_to_new |= type == IS_NODE ? SCE_SNAP_TO_NODE_X :
                         type == IS_ANIM ? SCE_SNAP_TO_FRAME :
                                           SCE_SNAP_TO_VERTEX;
        }
        if (snap_to_old & (1 << 1)) {
          snap_to_new |= type == IS_NODE ? SCE_SNAP_TO_NODE_Y :
                         type == IS_ANIM ? SCE_SNAP_TO_SECOND :
                                           SCE_SNAP_TO_EDGE;
        }
        if (ELEM(type, IS_DEFAULT, IS_ANIM) && snap_to_old & (1 << 2)) {
          snap_to_new |= type == IS_DEFAULT ? SCE_SNAP_TO_FACE : SCE_SNAP_TO_MARKERS;
        }
        if (type == IS_DEFAULT && snap_to_old & (1 << 3)) {
          snap_to_new |= SCE_SNAP_TO_VOLUME;
        }
        if (type == IS_DEFAULT && snap_to_old & (1 << 4)) {
          snap_to_new |= SCE_SNAP_TO_EDGE_MIDPOINT;
        }
        if (type == IS_DEFAULT && snap_to_old & (1 << 5)) {
          snap_to_new |= SCE_SNAP_TO_EDGE_PERPENDICULAR;
        }
        if (ELEM(type, IS_DEFAULT, IS_UV, IS_NODE) && snap_to_old & (1 << 6)) {
          snap_to_new |= SCE_SNAP_TO_INCREMENT;
        }
        if (ELEM(type, IS_DEFAULT, IS_UV, IS_NODE) && snap_to_old & (1 << 7)) {
          snap_to_new |= SCE_SNAP_TO_GRID;
        }
        if (type == IS_DEFAULT && snap_to_old & (1 << 8)) {
          snap_to_new |= SCE_SNAP_INDIVIDUAL_NEAREST;
        }
        if (type == IS_DEFAULT && snap_to_old & (1 << 9)) {
          snap_to_new |= SCE_SNAP_INDIVIDUAL_PROJECT;
        }
        if (snap_to_old & (1 << 10)) {
          snap_to_new |= SCE_SNAP_TO_FRAME;
        }
        if (snap_to_old & (1 << 11)) {
          snap_to_new |= SCE_SNAP_TO_SECOND;
        }
        if (snap_to_old & (1 << 12)) {
          snap_to_new |= SCE_SNAP_TO_MARKERS;
        }

        if (!snap_to_new) {
          snap_to_new = eSnapMode(1 << 0);
        }

        return snap_to_new;
      };

      ts->snap_mode = versioning_snap_to(ts->snap_mode, IS_DEFAULT);
      ts->snap_uv_mode = versioning_snap_to(ts->snap_uv_mode, IS_UV);
      ts->snap_node_mode = versioning_snap_to(ts->snap_node_mode, IS_NODE);
      ts->snap_anim_mode = versioning_snap_to(ts->snap_anim_mode, IS_ANIM);
    }
  }

  if (!MAIN_VERSION_FILE_ATLEAST(bmain, 400, 31)) {
    LISTBASE_FOREACH (Curve *, curve, &bmain->curves) {
      const int curvetype = BKE_curve_type_get(curve);
      if (curvetype == OB_FONT) {
        CharInfo *info = curve->strinfo;
        if (info != nullptr) {
          for (int i = curve->len_char32 - 1; i >= 0; i--, info++) {
            if (info->mat_nr > 0) {
              /** CharInfo mat_nr used to start at 1, unlike mesh & nurbs, now zero-based. */
              info->mat_nr--;
            }
          }
        }
      }
    }
  }

  if (!MAIN_VERSION_FILE_ATLEAST(bmain, 400, 33)) {
    /* Fix node group socket order by sorting outputs and inputs. */
    LISTBASE_FOREACH (bNodeTree *, ntree, &bmain->nodetrees) {
      versioning_node_group_sort_sockets_recursive(ntree->tree_interface.root_panel);
    }
  }

  if (!MAIN_VERSION_FILE_ATLEAST(bmain, 401, 1)) {
    LISTBASE_FOREACH (GreasePencil *, grease_pencil, &bmain->grease_pencils) {
      versioning_grease_pencil_stroke_radii_scaling(grease_pencil);
    }
  }

  if (!MAIN_VERSION_FILE_ATLEAST(bmain, 401, 4)) {
    FOREACH_NODETREE_BEGIN (bmain, ntree, id) {
      if (ntree->type != NTREE_CUSTOM) {
        /* versioning_update_noise_texture_node must be done before
         * versioning_replace_musgrave_texture_node. */
        versioning_update_noise_texture_node(ntree);

        /* Convert Musgrave Texture nodes to Noise Texture nodes. */
        versioning_replace_musgrave_texture_node(ntree);
      }
    }
    FOREACH_NODETREE_END;
  }

  if (!MAIN_VERSION_FILE_ATLEAST(bmain, 401, 5)) {
    /* Unify Material::blend_shadow and Cycles.use_transparent_shadows into the
     * Material::blend_flag. */
    Scene *scene = static_cast<Scene *>(bmain->scenes.first);
    bool is_cycles = scene && STREQ(scene->r.engine, RE_engine_id_CYCLES);
    if (is_cycles) {
      LISTBASE_FOREACH (Material *, material, &bmain->materials) {
        bool transparent_shadows = true;
        if (IDProperty *cmat = version_cycles_properties_from_ID(&material->id)) {
          transparent_shadows = version_cycles_property_boolean(
              cmat, "use_transparent_shadow", true);
        }
        SET_FLAG_FROM_TEST(material->blend_flag, transparent_shadows, MA_BL_TRANSPARENT_SHADOW);
      }
    }
    else {
      LISTBASE_FOREACH (Material *, material, &bmain->materials) {
        bool transparent_shadow = material->blend_shadow != MA_BS_SOLID;
        SET_FLAG_FROM_TEST(material->blend_flag, transparent_shadow, MA_BL_TRANSPARENT_SHADOW);
      }
    }

    FOREACH_NODETREE_BEGIN (bmain, ntree, id) {
      if (ntree->type == NTREE_COMPOSIT) {
        versioning_replace_splitviewer(ntree);
      }
    }
    FOREACH_NODETREE_END;
  }

  /* 401 6 did not require any do_version here. */

  if (!MAIN_VERSION_FILE_ATLEAST(bmain, 401, 7)) {
    if (!DNA_struct_member_exists(fd->filesdna, "SceneEEVEE", "int", "volumetric_ray_depth")) {
      SceneEEVEE default_eevee = *DNA_struct_default_get(SceneEEVEE);
      LISTBASE_FOREACH (Scene *, scene, &bmain->scenes) {
        scene->eevee.volumetric_ray_depth = default_eevee.volumetric_ray_depth;
      }
    }

    if (!DNA_struct_member_exists(fd->filesdna, "Material", "char", "surface_render_method")) {
      LISTBASE_FOREACH (Material *, mat, &bmain->materials) {
        mat->surface_render_method = (mat->blend_method == MA_BM_BLEND) ?
                                         MA_SURFACE_METHOD_FORWARD :
                                         MA_SURFACE_METHOD_DEFERRED;
      }
    }

    LISTBASE_FOREACH (bScreen *, screen, &bmain->screens) {
      LISTBASE_FOREACH (ScrArea *, area, &screen->areabase) {
        LISTBASE_FOREACH (SpaceLink *, sl, &area->spacedata) {
          const ListBase *regionbase = (sl == area->spacedata.first) ? &area->regionbase :
                                                                       &sl->regionbase;
          LISTBASE_FOREACH (ARegion *, region, regionbase) {
            if (region->regiontype != RGN_TYPE_ASSET_SHELF_HEADER) {
              continue;
            }
            region->alignment &= ~RGN_SPLIT_PREV;
            region->alignment |= RGN_ALIGN_HIDE_WITH_PREV;
          }
        }
      }
    }

    if (!DNA_struct_member_exists(fd->filesdna, "SceneEEVEE", "float", "gtao_thickness")) {
      SceneEEVEE default_eevee = *DNA_struct_default_get(SceneEEVEE);
      LISTBASE_FOREACH (Scene *, scene, &bmain->scenes) {
        scene->eevee.gtao_thickness = default_eevee.gtao_thickness;
        scene->eevee.gtao_focus = default_eevee.gtao_focus;
      }
    }

    if (!DNA_struct_member_exists(fd->filesdna, "LightProbe", "float", "data_display_size")) {
      LightProbe default_probe = *DNA_struct_default_get(LightProbe);
      LISTBASE_FOREACH (LightProbe *, probe, &bmain->lightprobes) {
        probe->data_display_size = default_probe.data_display_size;
      }
    }

    LISTBASE_FOREACH (Mesh *, mesh, &bmain->meshes) {
      mesh->flag &= ~ME_NO_OVERLAPPING_TOPOLOGY;
    }
  }

  if (!MAIN_VERSION_FILE_ATLEAST(bmain, 401, 8)) {
    LISTBASE_FOREACH (bNodeTree *, ntree, &bmain->nodetrees) {
      if (ntree->type != NTREE_GEOMETRY) {
        continue;
      }
      versioning_nodes_dynamic_sockets(*ntree);
    }
  }

  if (!MAIN_VERSION_FILE_ATLEAST(bmain, 401, 9)) {
    if (!DNA_struct_member_exists(fd->filesdna, "Material", "char", "displacement_method")) {
      /* Replace Cycles.displacement_method by Material::displacement_method. */
      LISTBASE_FOREACH (Material *, material, &bmain->materials) {
        int displacement_method = MA_DISPLACEMENT_BUMP;
        if (IDProperty *cmat = version_cycles_properties_from_ID(&material->id)) {
          displacement_method = version_cycles_property_int(
              cmat, "displacement_method", MA_DISPLACEMENT_BUMP);
        }
        material->displacement_method = displacement_method;
      }
    }

    /* Prevent custom bone colors from having alpha zero.
     * Part of the fix for issue #115434. */
    LISTBASE_FOREACH (bArmature *, arm, &bmain->armatures) {
      blender::animrig::ANIM_armature_foreach_bone(&arm->bonebase, [](Bone *bone) {
        bone->color.custom.solid[3] = 255;
        bone->color.custom.select[3] = 255;
        bone->color.custom.active[3] = 255;
      });
      if (arm->edbo) {
        LISTBASE_FOREACH (EditBone *, ebone, arm->edbo) {
          ebone->color.custom.solid[3] = 255;
          ebone->color.custom.select[3] = 255;
          ebone->color.custom.active[3] = 255;
        }
      }
    }
    LISTBASE_FOREACH (Object *, obj, &bmain->objects) {
      if (obj->pose == nullptr) {
        continue;
      }
      LISTBASE_FOREACH (bPoseChannel *, pchan, &obj->pose->chanbase) {
        pchan->color.custom.solid[3] = 255;
        pchan->color.custom.select[3] = 255;
        pchan->color.custom.active[3] = 255;
      }
    }
  }

  if (!MAIN_VERSION_FILE_ATLEAST(bmain, 401, 10)) {
    if (!DNA_struct_member_exists(
            fd->filesdna, "SceneEEVEE", "RaytraceEEVEE", "ray_tracing_options"))
    {
      LISTBASE_FOREACH (Scene *, scene, &bmain->scenes) {
        scene->eevee.ray_tracing_options.flag = RAYTRACE_EEVEE_USE_DENOISE;
        scene->eevee.ray_tracing_options.denoise_stages = RAYTRACE_EEVEE_DENOISE_SPATIAL |
                                                          RAYTRACE_EEVEE_DENOISE_TEMPORAL |
                                                          RAYTRACE_EEVEE_DENOISE_BILATERAL;
        scene->eevee.ray_tracing_options.screen_trace_quality = 0.25f;
        scene->eevee.ray_tracing_options.screen_trace_thickness = 0.2f;
        scene->eevee.ray_tracing_options.screen_trace_max_roughness = 0.5f;
        scene->eevee.ray_tracing_options.sample_clamp = 10.0f;
        scene->eevee.ray_tracing_options.resolution_scale = 2;
      }
    }

    LISTBASE_FOREACH (bNodeTree *, ntree, &bmain->nodetrees) {
      if (ntree->type == NTREE_GEOMETRY) {
        version_geometry_nodes_use_rotation_socket(*ntree);
        versioning_nodes_dynamic_sockets_2(*ntree);
      }
    }
  }

  if (MAIN_VERSION_FILE_ATLEAST(bmain, 400, 20) && !MAIN_VERSION_FILE_ATLEAST(bmain, 401, 11)) {
    /* Convert old socket lists into new interface items. */
    FOREACH_NODETREE_BEGIN (bmain, ntree, id) {
      versioning_fix_socket_subtype_idnames(ntree);
    }
    FOREACH_NODETREE_END;
  }

  if (!MAIN_VERSION_FILE_ATLEAST(bmain, 401, 12)) {
<<<<<<< HEAD
    if (!DNA_struct_member_exists(fd->filesdna, "UnifiedPaintSettings", "int", "input_samples")) {
      LISTBASE_FOREACH (Scene *, scene, &bmain->scenes) {
        ToolSettings *ts = scene->toolsettings;
        int input_sample_values[10];

        input_sample_values[0] = ts->imapaint.paint.num_input_samples;
        input_sample_values[1] = ts->sculpt != nullptr ? ts->sculpt->paint.num_input_samples : 1;
        input_sample_values[2] = ts->curves_sculpt != nullptr ?
                                     ts->curves_sculpt->paint.num_input_samples :
                                     1;
        input_sample_values[3] = ts->uvsculpt != nullptr ? ts->uvsculpt->paint.num_input_samples :
                                                           1;

        input_sample_values[4] = ts->gp_paint != nullptr ? ts->gp_paint->paint.num_input_samples :
                                                           1;
        input_sample_values[5] = ts->gp_vertexpaint != nullptr ?
                                     ts->gp_vertexpaint->paint.num_input_samples :
                                     1;
        input_sample_values[6] = ts->gp_sculptpaint != nullptr ?
                                     ts->gp_sculptpaint->paint.num_input_samples :
                                     1;
        input_sample_values[7] = ts->gp_weightpaint != nullptr ?
                                     ts->gp_weightpaint->paint.num_input_samples :
                                     1;

        input_sample_values[8] = ts->vpaint != nullptr ? ts->vpaint->paint.num_input_samples : 1;
        input_sample_values[9] = ts->wpaint != nullptr ? ts->wpaint->paint.num_input_samples : 1;

        int unified_value = 1;
        for (int i = 0; i < 10; i++) {
          if (input_sample_values[i] != 1) {
            if (unified_value == 1) {
              unified_value = input_sample_values[i];
            }
            else {
              /* In the case of a user having multiple tools with different num_input_value values
               * set we cannot support this in the single UnifiedPaintSettings value, so fallback
               * to 1 instead of deciding that one value is more canonical than the other.
               */
              break;
            }
          }
        }

        ts->unified_paint_settings.input_samples = unified_value;
      }
    }

    if (!DNA_struct_member_exists(fd->filesdna, "Brush", "int", "input_samples")) {
      LISTBASE_FOREACH (Brush *, brush, &bmain->brushes) {
        brush->input_samples = 1;
      }
    }
=======
    FOREACH_NODETREE_BEGIN (bmain, ntree, id) {
      if (ntree->type == NTREE_COMPOSIT) {
        LISTBASE_FOREACH (bNode *, node, &ntree->nodes) {
          if (node->type == CMP_NODE_PIXELATE) {
            node->custom1 = 1;
          }
        }
      }
    }
    FOREACH_NODETREE_END;
  }

  if (!MAIN_VERSION_FILE_ATLEAST(bmain, 401, 13)) {
    FOREACH_NODETREE_BEGIN (bmain, ntree, id) {
      if (ntree->type == NTREE_COMPOSIT) {
        LISTBASE_FOREACH_MUTABLE (bNode *, node, &ntree->nodes) {
          if (node->type == CMP_NODE_MAP_UV) {
            node->custom2 = CMP_NODE_MAP_UV_FILTERING_ANISOTROPIC;
          }
        }
      }
    }
    FOREACH_NODETREE_END;
>>>>>>> 33bb3d83
  }

  /**
   * Always bump subversion in BKE_blender_version.h when adding versioning
   * code here, and wrap it inside a MAIN_VERSION_FILE_ATLEAST check.
   *
   * \note Keep this message at the bottom of the function.
   */

  /* Always run this versioning; meshes are written with the legacy format which always needs to
   * be converted to the new format on file load. Can be moved to a subversion check in a larger
   * breaking release. */
  LISTBASE_FOREACH (Mesh *, mesh, &bmain->meshes) {
    blender::bke::mesh_sculpt_mask_to_generic(*mesh);
  }
}<|MERGE_RESOLUTION|>--- conflicted
+++ resolved
@@ -2641,7 +2641,32 @@
   }
 
   if (!MAIN_VERSION_FILE_ATLEAST(bmain, 401, 12)) {
-<<<<<<< HEAD
+    FOREACH_NODETREE_BEGIN (bmain, ntree, id) {
+      if (ntree->type == NTREE_COMPOSIT) {
+        LISTBASE_FOREACH (bNode *, node, &ntree->nodes) {
+          if (node->type == CMP_NODE_PIXELATE) {
+            node->custom1 = 1;
+          }
+        }
+      }
+    }
+    FOREACH_NODETREE_END;
+  }
+
+  if (!MAIN_VERSION_FILE_ATLEAST(bmain, 401, 13)) {
+    FOREACH_NODETREE_BEGIN (bmain, ntree, id) {
+      if (ntree->type == NTREE_COMPOSIT) {
+        LISTBASE_FOREACH_MUTABLE (bNode *, node, &ntree->nodes) {
+          if (node->type == CMP_NODE_MAP_UV) {
+            node->custom2 = CMP_NODE_MAP_UV_FILTERING_ANISOTROPIC;
+          }
+        }
+      }
+    }
+    FOREACH_NODETREE_END;
+  }
+
+  if (!MAIN_VERSION_FILE_ATLEAST(bmain, 401, 14)) {
     if (!DNA_struct_member_exists(fd->filesdna, "UnifiedPaintSettings", "int", "input_samples")) {
       LISTBASE_FOREACH (Scene *, scene, &bmain->scenes) {
         ToolSettings *ts = scene->toolsettings;
@@ -2695,31 +2720,6 @@
         brush->input_samples = 1;
       }
     }
-=======
-    FOREACH_NODETREE_BEGIN (bmain, ntree, id) {
-      if (ntree->type == NTREE_COMPOSIT) {
-        LISTBASE_FOREACH (bNode *, node, &ntree->nodes) {
-          if (node->type == CMP_NODE_PIXELATE) {
-            node->custom1 = 1;
-          }
-        }
-      }
-    }
-    FOREACH_NODETREE_END;
-  }
-
-  if (!MAIN_VERSION_FILE_ATLEAST(bmain, 401, 13)) {
-    FOREACH_NODETREE_BEGIN (bmain, ntree, id) {
-      if (ntree->type == NTREE_COMPOSIT) {
-        LISTBASE_FOREACH_MUTABLE (bNode *, node, &ntree->nodes) {
-          if (node->type == CMP_NODE_MAP_UV) {
-            node->custom2 = CMP_NODE_MAP_UV_FILTERING_ANISOTROPIC;
-          }
-        }
-      }
-    }
-    FOREACH_NODETREE_END;
->>>>>>> 33bb3d83
   }
 
   /**
