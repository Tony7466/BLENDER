/* SPDX-FileCopyrightText: 2023 Blender Authors
 *
 * SPDX-License-Identifier: GPL-2.0-or-later */

/** \file
 * \ingroup blenloader
 */

#define DNA_DEPRECATED_ALLOW

#include <algorithm>
#include <cmath>

/* Define macros in `DNA_genfile.h`. */
#define DNA_GENFILE_VERSIONING_MACROS

#include "DNA_anim_types.h"
#include "DNA_brush_types.h"
#include "DNA_camera_types.h"
#include "DNA_curve_types.h"
#include "DNA_defaults.h"
#include "DNA_light_types.h"
#include "DNA_lightprobe_types.h"
#include "DNA_material_types.h"
#include "DNA_mesh_types.h"
#include "DNA_modifier_types.h"
#include "DNA_movieclip_types.h"
#include "DNA_scene_types.h"
#include "DNA_sequence_types.h"
#include "DNA_world_types.h"

#include "DNA_defaults.h"
#include "DNA_defs.h"
#include "DNA_genfile.h"
#include "DNA_particle_types.h"

#undef DNA_GENFILE_VERSIONING_MACROS

#include "BLI_assert.h"
#include "BLI_listbase.h"
#include "BLI_map.hh"
#include "BLI_math_rotation.h"
#include "BLI_math_vector.h"
#include "BLI_set.hh"
#include "BLI_string.h"
#include "BLI_string_ref.hh"

#include "BKE_anim_data.hh"
#include "BKE_animsys.h"
#include "BKE_armature.hh"
#include "BKE_attribute.hh"
#include "BKE_colortools.hh"
#include "BKE_curve.hh"
#include "BKE_effect.h"
#include "BKE_grease_pencil.hh"
#include "BKE_idprop.hh"
#include "BKE_main.hh"
#include "BKE_material.h"
#include "BKE_mesh_legacy_convert.hh"
#include "BKE_nla.h"
#include "BKE_node_runtime.hh"
#include "BKE_scene.hh"
#include "BKE_tracking.h"

#include "IMB_imbuf_enums.h"

#include "SEQ_iterator.hh"
#include "SEQ_sequencer.hh"

#include "ANIM_armature_iter.hh"
#include "ANIM_bone_collections.hh"

#include "BLT_translation.hh"

#include "BLO_read_write.hh"
#include "BLO_readfile.hh"

#include "readfile.hh"

#include "versioning_common.hh"

// static CLG_LogRef LOG = {"blo.readfile.doversion"};

static void version_composite_nodetree_null_id(bNodeTree *ntree, Scene *scene)
{
  for (bNode *node : ntree->all_nodes()) {
    if (node->id == nullptr && ((node->type == CMP_NODE_R_LAYERS) ||
                                (node->type == CMP_NODE_CRYPTOMATTE &&
                                 node->custom1 == CMP_NODE_CRYPTOMATTE_SOURCE_RENDER)))
    {
      node->id = &scene->id;
    }
  }
}

/* Move bone-group color to the individual bones. */
static void version_bonegroup_migrate_color(Main *bmain)
{
  using PoseSet = blender::Set<bPose *>;
  blender::Map<bArmature *, PoseSet> armature_poses;

  /* Gather a mapping from armature to the poses that use it. */
  LISTBASE_FOREACH (Object *, ob, &bmain->objects) {
    if (ob->type != OB_ARMATURE || !ob->pose) {
      continue;
    }

    bArmature *arm = reinterpret_cast<bArmature *>(ob->data);
    BLI_assert_msg(GS(arm->id.name) == ID_AR,
                   "Expected ARMATURE object to have an Armature as data");

    /* There is no guarantee that the current state of poses is in sync with the Armature data.
     *
     * NOTE: No need to handle user reference-counting in readfile code. */
    BKE_pose_ensure(bmain, ob, arm, false);

    PoseSet &pose_set = armature_poses.lookup_or_add_default(arm);
    pose_set.add(ob->pose);
  }

  /* Move colors from the pose's bone-group to either the armature bones or the
   * pose bones, depending on how many poses use the Armature. */
  for (const PoseSet &pose_set : armature_poses.values()) {
    /* If the Armature is shared, the bone group colors might be different, and thus they have to
     * be stored on the pose bones. If the Armature is NOT shared, the bone colors can be stored
     * directly on the Armature bones. */
    const bool store_on_armature = pose_set.size() == 1;

    for (bPose *pose : pose_set) {
      LISTBASE_FOREACH (bPoseChannel *, pchan, &pose->chanbase) {
        const bActionGroup *bgrp = (const bActionGroup *)BLI_findlink(&pose->agroups,
                                                                      (pchan->agrp_index - 1));
        if (!bgrp) {
          continue;
        }

        BoneColor &bone_color = store_on_armature ? pchan->bone->color : pchan->color;
        bone_color.palette_index = bgrp->customCol;
        memcpy(&bone_color.custom, &bgrp->cs, sizeof(bone_color.custom));
      }
    }
  }
}

static void version_bonelayers_to_bonecollections(Main *bmain)
{
  char bcoll_name[MAX_NAME];
  char custom_prop_name[MAX_NAME];

  LISTBASE_FOREACH (bArmature *, arm, &bmain->armatures) {
    IDProperty *arm_idprops = IDP_GetProperties(&arm->id);

    BLI_assert_msg(arm->edbo == nullptr, "did not expect an Armature to be saved in edit mode");
    const uint layer_used = arm->layer_used;

    /* Construct a bone collection for each layer that contains at least one bone. */
    blender::Vector<std::pair<uint, BoneCollection *>> layermask_collection;
    for (uint layer = 0; layer < 32; ++layer) {
      const uint layer_mask = 1u << layer;
      if ((layer_used & layer_mask) == 0) {
        /* Layer is empty, so no need to convert to collection. */
        continue;
      }

      /* Construct a suitable name for this bone layer. */
      bcoll_name[0] = '\0';
      if (arm_idprops) {
        /* See if we can use the layer name from the Bone Manager add-on. This is a popular add-on
         * for managing bone layers and giving them names. */
        SNPRINTF(custom_prop_name, "layer_name_%u", layer);
        IDProperty *prop = IDP_GetPropertyFromGroup(arm_idprops, custom_prop_name);
        if (prop != nullptr && prop->type == IDP_STRING && IDP_String(prop)[0] != '\0') {
          SNPRINTF(bcoll_name, "Layer %u - %s", layer + 1, IDP_String(prop));
        }
      }
      if (bcoll_name[0] == '\0') {
        /* Either there was no name defined in the custom property, or
         * it was the empty string. */
        SNPRINTF(bcoll_name, "Layer %u", layer + 1);
      }

      /* Create a new bone collection for this layer. */
      BoneCollection *bcoll = ANIM_armature_bonecoll_new(arm, bcoll_name);
      layermask_collection.append(std::make_pair(layer_mask, bcoll));

      if ((arm->layer & layer_mask) == 0) {
        ANIM_bonecoll_hide(arm, bcoll);
      }
    }

    /* Iterate over the bones to assign them to their layers. */
    blender::animrig::ANIM_armature_foreach_bone(&arm->bonebase, [&](Bone *bone) {
      for (auto layer_bcoll : layermask_collection) {
        const uint layer_mask = layer_bcoll.first;
        if ((bone->layer & layer_mask) == 0) {
          continue;
        }

        BoneCollection *bcoll = layer_bcoll.second;
        ANIM_armature_bonecoll_assign(bcoll, bone);
      }
    });
  }
}

static void version_bonegroups_to_bonecollections(Main *bmain)
{
  LISTBASE_FOREACH (Object *, ob, &bmain->objects) {
    if (ob->type != OB_ARMATURE || !ob->pose) {
      continue;
    }

    /* Convert the bone groups on a bone-by-bone basis. */
    bArmature *arm = reinterpret_cast<bArmature *>(ob->data);
    bPose *pose = ob->pose;

    blender::Map<const bActionGroup *, BoneCollection *> collections_by_group;
    /* Convert all bone groups, regardless of whether they contain any bones. */
    LISTBASE_FOREACH (bActionGroup *, bgrp, &pose->agroups) {
      BoneCollection *bcoll = ANIM_armature_bonecoll_new(arm, bgrp->name);
      collections_by_group.add_new(bgrp, bcoll);

      /* Before now, bone visibility was determined by armature layers, and bone
       * groups did not have any impact on this. To retain the behavior, that
       * hiding all layers a bone is on hides the bone, the
       * bone-group-collections should be created hidden. */
      ANIM_bonecoll_hide(arm, bcoll);
    }

    /* Assign the bones to their bone group based collection. */
    LISTBASE_FOREACH (bPoseChannel *, pchan, &pose->chanbase) {
      /* Find the bone group of this pose channel. */
      const bActionGroup *bgrp = (const bActionGroup *)BLI_findlink(&pose->agroups,
                                                                    (pchan->agrp_index - 1));
      if (!bgrp) {
        continue;
      }

      /* Assign the bone. */
      BoneCollection *bcoll = collections_by_group.lookup(bgrp);
      ANIM_armature_bonecoll_assign(bcoll, pchan->bone);
    }

    /* The list of bone groups (pose->agroups) is intentionally left alone here. This will allow
     * for older versions of Blender to open the file with bone groups intact. Of course the bone
     * groups will not be updated any more, but this way the data at least survives an accidental
     * save with Blender 4.0. */
  }
}

/**
 * Change animation/drivers from "collections[..." to "collections_all[..." so
 * they remain stable when the bone collection hierarchy structure changes.
 */
static void version_bonecollection_anim(FCurve *fcurve)
{
  const blender::StringRef rna_path(fcurve->rna_path);
  constexpr char const *rna_path_prefix = "collections[";
  if (!rna_path.startswith(rna_path_prefix)) {
    return;
  }

  const std::string path_remainder(rna_path.drop_known_prefix(rna_path_prefix));
  MEM_freeN(fcurve->rna_path);
  fcurve->rna_path = BLI_sprintfN("collections_all[%s", path_remainder.c_str());
}

static void version_principled_bsdf_update_animdata(ID *owner_id, bNodeTree *ntree)
{
  ID *id = &ntree->id;
  AnimData *adt = BKE_animdata_from_id(id);

  LISTBASE_FOREACH (bNode *, node, &ntree->nodes) {
    if (node->type != SH_NODE_BSDF_PRINCIPLED) {
      continue;
    }

    char node_name_escaped[MAX_NAME * 2];
    BLI_str_escape(node_name_escaped, node->name, sizeof(node_name_escaped));
    std::string prefix = "nodes[\"" + std::string(node_name_escaped) + "\"].inputs";

    /* Remove animdata for inputs 18 (Transmission Roughness) and 3 (Subsurface Color). */
    BKE_animdata_fix_paths_remove(id, (prefix + "[18]").c_str());
    BKE_animdata_fix_paths_remove(id, (prefix + "[3]").c_str());

    /* Order is important here: If we e.g. want to change A->B and B->C, but perform A->B first,
     * then later we don't know whether a B entry is an original B (and therefore should be
     * changed to C) or used to be A and was already handled.
     * In practice, going reverse mostly works, the two notable dependency chains are:
     * - 8->13, then 2->8, then 9->2 (13 was changed before)
     * - 1->9, then 6->1 (9 was changed before)
     * - 4->10, then 21->4 (10 was changed before)
     *
     * 0 (Base Color) and 17 (Transmission) are fine as-is. */
    std::pair<int, int> remap_table[] = {
        {20, 27}, /* Emission Strength */
        {19, 26}, /* Emission */
        {16, 3},  /* IOR */
        {15, 19}, /* Clearcoat Roughness */
        {14, 18}, /* Clearcoat */
        {13, 25}, /* Sheen Tint */
        {12, 23}, /* Sheen */
        {11, 15}, /* Anisotropic Rotation */
        {10, 14}, /* Anisotropic */
        {8, 13},  /* Specular Tint */
        {2, 8},   /* Subsurface Radius */
        {9, 2},   /* Roughness */
        {7, 12},  /* Specular */
        {1, 9},   /* Subsurface Scale */
        {6, 1},   /* Metallic */
        {5, 11},  /* Subsurface Anisotropy */
        {4, 10},  /* Subsurface IOR */
        {21, 4}   /* Alpha */
    };
    for (const auto &entry : remap_table) {
      BKE_animdata_fix_paths_rename(
          id, adt, owner_id, prefix.c_str(), nullptr, nullptr, entry.first, entry.second, false);
    }
  }
}

static void versioning_eevee_shadow_settings(Object *object)
{
  /** EEVEE no longer uses the Material::blend_shadow property.
   * Instead, it uses Object::visibility_flag for disabling shadow casting
   */

  short *material_len = BKE_object_material_len_p(object);
  if (!material_len) {
    return;
  }

  using namespace blender;
  bool hide_shadows = *material_len > 0;
  for (int i : IndexRange(*material_len)) {
    Material *material = BKE_object_material_get(object, i + 1);
    if (!material || material->blend_shadow != MA_BS_NONE) {
      hide_shadows = false;
    }
  }

  /* Enable the hide_shadow flag only if there's not any shadow casting material. */
  SET_FLAG_FROM_TEST(object->visibility_flag, hide_shadows, OB_HIDE_SHADOW);
}

static void versioning_replace_splitviewer(bNodeTree *ntree)
{
  /* Split viewer was replaced with a regular split node, so add a viewer node,
   * and link it to the new split node to achieve the same behavior of the split viewer node. */

  LISTBASE_FOREACH_MUTABLE (bNode *, node, &ntree->nodes) {
    if (node->type != CMP_NODE_SPLITVIEWER__DEPRECATED) {
      continue;
    }

    STRNCPY(node->idname, "CompositorNodeSplit");
    node->type = CMP_NODE_SPLIT;
    MEM_freeN(node->storage);
    node->storage = nullptr;

    bNode *viewer_node = nodeAddStaticNode(nullptr, ntree, CMP_NODE_VIEWER);
    /* Nodes are created stacked on top of each other, so separate them a bit. */
    viewer_node->locx = node->locx + node->width + viewer_node->width / 4.0f;
    viewer_node->locy = node->locy;
    viewer_node->flag &= ~NODE_PREVIEW;

    bNodeSocket *split_out_socket = nodeAddStaticSocket(
        ntree, node, SOCK_OUT, SOCK_IMAGE, PROP_NONE, "Image", "Image");
    bNodeSocket *viewer_in_socket = nodeFindSocket(viewer_node, SOCK_IN, "Image");

    nodeAddLink(ntree, node, split_out_socket, viewer_node, viewer_in_socket);
  }
}

/**
 * Exit NLA tweakmode when the AnimData struct has insufficient information.
 *
 * When NLA tweakmode is enabled, Blender expects certain pointers to be set up
 * correctly, and if that fails, can crash. This function ensures that
 * everything is consistent, by exiting tweakmode everywhere there's missing
 * pointers.
 *
 * This shouldn't happen, but the example blend file attached to #119615 needs
 * this.
 */
static void version_nla_tweakmode_incomplete(Main *bmain)
{
  bool any_valid_tweakmode_left = false;

  ID *id;
  FOREACH_MAIN_ID_BEGIN (bmain, id) {
    AnimData *adt = BKE_animdata_from_id(id);
    if (!adt || !(adt->flag & ADT_NLA_EDIT_ON)) {
      continue;
    }

    if (adt->act_track && adt->actstrip) {
      /* Expected case. */
      any_valid_tweakmode_left = true;
      continue;
    }

    /* Not enough info in the blend file to reliably stay in tweak mode. This is the most important
     * part of this versioning code, as it prevents future nullptr access. */
    BKE_nla_tweakmode_exit(adt);
  }
  FOREACH_MAIN_ID_END;

  if (any_valid_tweakmode_left) {
    /* There are still NLA strips correctly in tweak mode. */
    return;
  }

  /* Nothing is in a valid tweakmode, so just disable the corresponding flags on all scenes. */
  LISTBASE_FOREACH (Scene *, scene, &bmain->scenes) {
    scene->flag &= ~SCE_NLA_EDIT_ON;
  }
}

void do_versions_after_linking_400(FileData *fd, Main *bmain)
{
  if (!MAIN_VERSION_FILE_ATLEAST(bmain, 400, 9)) {
    /* Fix area light scaling. */
    LISTBASE_FOREACH (Light *, light, &bmain->lights) {
      light->energy = light->energy_deprecated;
      if (light->type == LA_AREA) {
        light->energy *= M_PI_4;
      }
    }

    /* XXX This was added several years ago in 'lib_link` code of Scene... Should be safe enough
     * here. */
    LISTBASE_FOREACH (Scene *, scene, &bmain->scenes) {
      if (scene->nodetree) {
        version_composite_nodetree_null_id(scene->nodetree, scene);
      }
    }

    /* XXX This was added many years ago (1c19940198) in 'lib_link` code of particles as a bug-fix.
     * But this is actually versioning. Should be safe enough here. */
    LISTBASE_FOREACH (ParticleSettings *, part, &bmain->particles) {
      if (!part->effector_weights) {
        part->effector_weights = BKE_effector_add_weights(part->force_group);
      }
    }

    /* Object proxies have been deprecated sine 3.x era, so their update & sanity check can now
     * happen in do_versions code. */
    LISTBASE_FOREACH (Object *, ob, &bmain->objects) {
      if (ob->proxy) {
        /* Paranoia check, actually a proxy_from pointer should never be written... */
        if (!ID_IS_LINKED(ob->proxy)) {
          ob->proxy->proxy_from = nullptr;
          ob->proxy = nullptr;

          if (ob->id.lib) {
            BLO_reportf_wrap(fd->reports,
                             RPT_INFO,
                             RPT_("Proxy lost from object %s lib %s\n"),
                             ob->id.name + 2,
                             ob->id.lib->filepath);
          }
          else {
            BLO_reportf_wrap(fd->reports,
                             RPT_INFO,
                             RPT_("Proxy lost from object %s lib <NONE>\n"),
                             ob->id.name + 2);
          }
          fd->reports->count.missing_obproxies++;
        }
        else {
          /* This triggers object_update to always use a copy. */
          ob->proxy->proxy_from = ob;
        }
      }
    }
  }

  if (!MAIN_VERSION_FILE_ATLEAST(bmain, 400, 21)) {
    if (!DNA_struct_member_exists(fd->filesdna, "bPoseChannel", "BoneColor", "color")) {
      version_bonegroup_migrate_color(bmain);
    }

    if (!DNA_struct_member_exists(fd->filesdna, "bArmature", "ListBase", "collections")) {
      version_bonelayers_to_bonecollections(bmain);
      version_bonegroups_to_bonecollections(bmain);
    }
  }

  if (!MAIN_VERSION_FILE_ATLEAST(bmain, 400, 24)) {
    FOREACH_NODETREE_BEGIN (bmain, ntree, id) {
      if (ntree->type == NTREE_SHADER) {
        /* Convert animdata on the Principled BSDF sockets. */
        version_principled_bsdf_update_animdata(id, ntree);
      }
    }
    FOREACH_NODETREE_END;
  }

  if (!MAIN_VERSION_FILE_ATLEAST(bmain, 400, 34)) {
    BKE_mesh_legacy_face_map_to_generic(bmain);
  }

  if (!MAIN_VERSION_FILE_ATLEAST(bmain, 401, 5)) {
    Scene *scene = static_cast<Scene *>(bmain->scenes.first);
    bool is_cycles = scene && STREQ(scene->r.engine, RE_engine_id_CYCLES);
    if (!is_cycles) {
      LISTBASE_FOREACH (Object *, object, &bmain->objects) {
        versioning_eevee_shadow_settings(object);
      }
    }
  }

  if (!MAIN_VERSION_FILE_ATLEAST(bmain, 401, 23)) {
    version_nla_tweakmode_incomplete(bmain);
  }

  if (!MAIN_VERSION_FILE_ATLEAST(bmain, 402, 15)) {
    /* Change drivers and animation on "armature.collections" to
     * ".collections_all", so that they are drawn correctly in the tree view,
     * and keep working when the collection is moved around in the hierarchy. */
    LISTBASE_FOREACH (bArmature *, arm, &bmain->armatures) {
      AnimData *adt = BKE_animdata_from_id(&arm->id);
      if (!adt) {
        continue;
      }

      LISTBASE_FOREACH (FCurve *, fcurve, &adt->drivers) {
        version_bonecollection_anim(fcurve);
      }
      if (adt->action) {
        LISTBASE_FOREACH (FCurve *, fcurve, &adt->action->curves) {
          version_bonecollection_anim(fcurve);
        }
      }
    }
  }

  /**
   * Always bump subversion in BKE_blender_version.h when adding versioning
   * code here, and wrap it inside a MAIN_VERSION_FILE_ATLEAST check.
   *
   * \note Keep this message at the bottom of the function.
   */
}

static void version_mesh_legacy_to_struct_of_array_format(Mesh &mesh)
{
  BKE_mesh_legacy_convert_flags_to_selection_layers(&mesh);
  BKE_mesh_legacy_convert_flags_to_hide_layers(&mesh);
  BKE_mesh_legacy_convert_uvs_to_generic(&mesh);
  BKE_mesh_legacy_convert_mpoly_to_material_indices(&mesh);
  BKE_mesh_legacy_sharp_faces_from_flags(&mesh);
  BKE_mesh_legacy_bevel_weight_to_layers(&mesh);
  BKE_mesh_legacy_sharp_edges_from_flags(&mesh);
  BKE_mesh_legacy_face_set_to_generic(&mesh);
  BKE_mesh_legacy_edge_crease_to_layers(&mesh);
  BKE_mesh_legacy_uv_seam_from_flags(&mesh);
  BKE_mesh_legacy_convert_verts_to_positions(&mesh);
  BKE_mesh_legacy_attribute_flags_to_strings(&mesh);
  BKE_mesh_legacy_convert_loops_to_corners(&mesh);
  BKE_mesh_legacy_convert_polys_to_offsets(&mesh);
  BKE_mesh_legacy_convert_edges_to_generic(&mesh);
}

static void version_motion_tracking_legacy_camera_object(MovieClip &movieclip)
{
  MovieTracking &tracking = movieclip.tracking;
  MovieTrackingObject *active_tracking_object = BKE_tracking_object_get_active(&tracking);
  MovieTrackingObject *tracking_camera_object = BKE_tracking_object_get_camera(&tracking);

  BLI_assert(tracking_camera_object != nullptr);

  if (BLI_listbase_is_empty(&tracking_camera_object->tracks)) {
    tracking_camera_object->tracks = tracking.tracks_legacy;
    active_tracking_object->active_track = tracking.act_track_legacy;
  }

  if (BLI_listbase_is_empty(&tracking_camera_object->plane_tracks)) {
    tracking_camera_object->plane_tracks = tracking.plane_tracks_legacy;
    active_tracking_object->active_plane_track = tracking.act_plane_track_legacy;
  }

  if (tracking_camera_object->reconstruction.cameras == nullptr) {
    tracking_camera_object->reconstruction = tracking.reconstruction_legacy;
  }

  /* Clear pointers in the legacy storage.
   * Always do it, in the case something got missed in the logic above, so that the legacy storage
   * is always ensured to be empty after load. */
  BLI_listbase_clear(&tracking.tracks_legacy);
  BLI_listbase_clear(&tracking.plane_tracks_legacy);
  tracking.act_track_legacy = nullptr;
  tracking.act_plane_track_legacy = nullptr;
  memset(&tracking.reconstruction_legacy, 0, sizeof(tracking.reconstruction_legacy));
}

static void version_movieclips_legacy_camera_object(Main *bmain)
{
  LISTBASE_FOREACH (MovieClip *, movieclip, &bmain->movieclips) {
    version_motion_tracking_legacy_camera_object(*movieclip);
  }
}

/* Version VertexWeightEdit modifier to make existing weights exclusive of the threshold. */
static void version_vertex_weight_edit_preserve_threshold_exclusivity(Main *bmain)
{
  LISTBASE_FOREACH (Object *, ob, &bmain->objects) {
    if (ob->type != OB_MESH) {
      continue;
    }

    LISTBASE_FOREACH (ModifierData *, md, &ob->modifiers) {
      if (md->type == eModifierType_WeightVGEdit) {
        WeightVGEditModifierData *wmd = reinterpret_cast<WeightVGEditModifierData *>(md);
        wmd->add_threshold = nexttoward(wmd->add_threshold, 2.0);
        wmd->rem_threshold = nexttoward(wmd->rem_threshold, -1.0);
      }
    }
  }
}

static void version_mesh_crease_generic(Main &bmain)
{
  LISTBASE_FOREACH (Mesh *, mesh, &bmain.meshes) {
    BKE_mesh_legacy_crease_to_generic(mesh);
  }

  LISTBASE_FOREACH (bNodeTree *, ntree, &bmain.nodetrees) {
    if (ntree->type == NTREE_GEOMETRY) {
      LISTBASE_FOREACH (bNode *, node, &ntree->nodes) {
        if (STR_ELEM(node->idname,
                     "GeometryNodeStoreNamedAttribute",
                     "GeometryNodeInputNamedAttribute"))
        {
          bNodeSocket *socket = nodeFindSocket(node, SOCK_IN, "Name");
          if (STREQ(socket->default_value_typed<bNodeSocketValueString>()->value, "crease")) {
            STRNCPY(socket->default_value_typed<bNodeSocketValueString>()->value, "crease_edge");
          }
        }
      }
    }
  }

  LISTBASE_FOREACH (Object *, object, &bmain.objects) {
    LISTBASE_FOREACH (ModifierData *, md, &object->modifiers) {
      if (md->type != eModifierType_Nodes) {
        continue;
      }
      if (IDProperty *settings = reinterpret_cast<NodesModifierData *>(md)->settings.properties) {
        LISTBASE_FOREACH (IDProperty *, prop, &settings->data.group) {
          if (blender::StringRef(prop->name).endswith("_attribute_name")) {
            if (STREQ(IDP_String(prop), "crease")) {
              IDP_AssignString(prop, "crease_edge");
            }
          }
        }
      }
    }
  }
}

static void versioning_replace_legacy_glossy_node(bNodeTree *ntree)
{
  LISTBASE_FOREACH (bNode *, node, &ntree->nodes) {
    if (node->type == SH_NODE_BSDF_GLOSSY_LEGACY) {
      STRNCPY(node->idname, "ShaderNodeBsdfAnisotropic");
      node->type = SH_NODE_BSDF_GLOSSY;
    }
  }
}

static void versioning_remove_microfacet_sharp_distribution(bNodeTree *ntree)
{
  /* Find all glossy, glass and refraction BSDF nodes that have their distribution
   * set to SHARP and set them to GGX, disconnect any link to the Roughness input
   * and set its value to zero. */
  LISTBASE_FOREACH (bNode *, node, &ntree->nodes) {
    if (!ELEM(node->type, SH_NODE_BSDF_GLOSSY, SH_NODE_BSDF_GLASS, SH_NODE_BSDF_REFRACTION)) {
      continue;
    }
    if (node->custom1 != SHD_GLOSSY_SHARP_DEPRECATED) {
      continue;
    }

    node->custom1 = SHD_GLOSSY_GGX;
    LISTBASE_FOREACH (bNodeSocket *, socket, &node->inputs) {
      if (!STREQ(socket->identifier, "Roughness")) {
        continue;
      }

      if (socket->link != nullptr) {
        nodeRemLink(ntree, socket->link);
      }
      bNodeSocketValueFloat *socket_value = (bNodeSocketValueFloat *)socket->default_value;
      socket_value->value = 0.0f;

      break;
    }
  }
}

static void version_replace_texcoord_normal_socket(bNodeTree *ntree)
{
  /* The normal of a spot light was set to the incoming light direction, replace with the
   * `Incoming` socket from the Geometry shader node. */
  bNode *geometry_node = nullptr;
  bNode *transform_node = nullptr;
  bNodeSocket *incoming_socket = nullptr;
  bNodeSocket *vec_in_socket = nullptr;
  bNodeSocket *vec_out_socket = nullptr;

  LISTBASE_FOREACH_MUTABLE (bNodeLink *, link, &ntree->links) {
    if (link->fromnode->type == SH_NODE_TEX_COORD && STREQ(link->fromsock->identifier, "Normal")) {
      if (geometry_node == nullptr) {
        geometry_node = nodeAddStaticNode(nullptr, ntree, SH_NODE_NEW_GEOMETRY);
        incoming_socket = nodeFindSocket(geometry_node, SOCK_OUT, "Incoming");

        transform_node = nodeAddStaticNode(nullptr, ntree, SH_NODE_VECT_TRANSFORM);
        vec_in_socket = nodeFindSocket(transform_node, SOCK_IN, "Vector");
        vec_out_socket = nodeFindSocket(transform_node, SOCK_OUT, "Vector");

        NodeShaderVectTransform *nodeprop = (NodeShaderVectTransform *)transform_node->storage;
        nodeprop->type = SHD_VECT_TRANSFORM_TYPE_NORMAL;

        nodeAddLink(ntree, geometry_node, incoming_socket, transform_node, vec_in_socket);
      }
      nodeAddLink(ntree, transform_node, vec_out_socket, link->tonode, link->tosock);
      nodeRemLink(ntree, link);
    }
  }
}

static void version_principled_transmission_roughness(bNodeTree *ntree)
{
  LISTBASE_FOREACH (bNode *, node, &ntree->nodes) {
    if (node->type != SH_NODE_BSDF_PRINCIPLED) {
      continue;
    }
    bNodeSocket *sock = nodeFindSocket(node, SOCK_IN, "Transmission Roughness");
    if (sock != nullptr) {
      nodeRemoveSocket(ntree, node, sock);
    }
  }
}

/* Convert legacy Velvet BSDF nodes into the new Sheen BSDF node. */
static void version_replace_velvet_sheen_node(bNodeTree *ntree)
{
  LISTBASE_FOREACH (bNode *, node, &ntree->nodes) {
    if (node->type == SH_NODE_BSDF_SHEEN) {
      STRNCPY(node->idname, "ShaderNodeBsdfSheen");

      bNodeSocket *sigmaInput = nodeFindSocket(node, SOCK_IN, "Sigma");
      if (sigmaInput != nullptr) {
        node->custom1 = SHD_SHEEN_ASHIKHMIN;
        STRNCPY(sigmaInput->identifier, "Roughness");
        STRNCPY(sigmaInput->name, "Roughness");
      }
    }
  }
}

/* Convert sheen inputs on the Principled BSDF. */
static void version_principled_bsdf_sheen(bNodeTree *ntree)
{
  auto check_node = [](const bNode *node) {
    return (node->type == SH_NODE_BSDF_PRINCIPLED) &&
           (nodeFindSocket(node, SOCK_IN, "Sheen Roughness") == nullptr);
  };
  auto update_input = [ntree](bNode *node, bNodeSocket *input) {
    /* Change socket type to Color. */
    nodeModifySocketTypeStatic(ntree, node, input, SOCK_RGBA, 0);

    /* Account for the change in intensity between the old and new model.
     * If the Sheen input is set to a fixed value, adjust it and set the tint to white.
     * Otherwise, if it's connected, keep it as-is but set the tint to 0.2 instead. */
    bNodeSocket *sheen = nodeFindSocket(node, SOCK_IN, "Sheen");
    if (sheen != nullptr && sheen->link == nullptr) {
      *version_cycles_node_socket_float_value(sheen) *= 0.2f;

      static float default_value[] = {1.0f, 1.0f, 1.0f, 1.0f};
      copy_v4_v4(version_cycles_node_socket_rgba_value(input), default_value);
    }
    else {
      static float default_value[] = {0.2f, 0.2f, 0.2f, 1.0f};
      copy_v4_v4(version_cycles_node_socket_rgba_value(input), default_value);
    }
  };
  auto update_input_link = [](bNode *, bNodeSocket *, bNode *, bNodeSocket *) {
    /* Don't replace the link here, tint works differently enough now to make conversion
     * impractical. */
  };

  version_update_node_input(ntree, check_node, "Sheen Tint", update_input, update_input_link);

  LISTBASE_FOREACH (bNode *, node, &ntree->nodes) {
    if (check_node(node)) {
      bNodeSocket *input = nodeAddStaticSocket(
          ntree, node, SOCK_IN, SOCK_FLOAT, PROP_FACTOR, "Sheen Roughness", "Sheen Roughness");
      *version_cycles_node_socket_float_value(input) = 0.5f;
    }
  }
}

static void versioning_update_noise_texture_node(bNodeTree *ntree)
{
  LISTBASE_FOREACH (bNode *, node, &ntree->nodes) {
    if (node->type != SH_NODE_TEX_NOISE) {
      continue;
    }

    (static_cast<NodeTexNoise *>(node->storage))->type = SHD_NOISE_FBM;

    bNodeSocket *roughness_socket = nodeFindSocket(node, SOCK_IN, "Roughness");
    if (roughness_socket == nullptr) {
      /* Noise Texture node was created before the Roughness input was added. */
      continue;
    }

    float *roughness = version_cycles_node_socket_float_value(roughness_socket);

    bNodeLink *roughness_link = nullptr;
    bNode *roughness_from_node = nullptr;
    bNodeSocket *roughness_from_socket = nullptr;

    LISTBASE_FOREACH (bNodeLink *, link, &ntree->links) {
      /* Find links, nodes and sockets. */
      if (link->tosock == roughness_socket) {
        roughness_link = link;
        roughness_from_node = link->fromnode;
        roughness_from_socket = link->fromsock;
      }
    }

    if (roughness_link != nullptr) {
      /* Add Clamp node before Roughness input. */

      bNode *clamp_node = nodeAddStaticNode(nullptr, ntree, SH_NODE_CLAMP);
      clamp_node->parent = node->parent;
      clamp_node->custom1 = NODE_CLAMP_MINMAX;
      clamp_node->locx = node->locx;
      clamp_node->locy = node->locy - 300.0f;
      clamp_node->flag |= NODE_HIDDEN;
      bNodeSocket *clamp_socket_value = nodeFindSocket(clamp_node, SOCK_IN, "Value");
      bNodeSocket *clamp_socket_min = nodeFindSocket(clamp_node, SOCK_IN, "Min");
      bNodeSocket *clamp_socket_max = nodeFindSocket(clamp_node, SOCK_IN, "Max");
      bNodeSocket *clamp_socket_out = nodeFindSocket(clamp_node, SOCK_OUT, "Result");

      *version_cycles_node_socket_float_value(clamp_socket_min) = 0.0f;
      *version_cycles_node_socket_float_value(clamp_socket_max) = 1.0f;

      nodeRemLink(ntree, roughness_link);
      nodeAddLink(
          ntree, roughness_from_node, roughness_from_socket, clamp_node, clamp_socket_value);
      nodeAddLink(ntree, clamp_node, clamp_socket_out, node, roughness_socket);
    }
    else {
      *roughness = std::clamp(*roughness, 0.0f, 1.0f);
    }
  }

  version_socket_update_is_used(ntree);
}

static void versioning_replace_musgrave_texture_node(bNodeTree *ntree)
{
  version_node_input_socket_name(ntree, SH_NODE_TEX_MUSGRAVE_DEPRECATED, "Dimension", "Roughness");
  LISTBASE_FOREACH (bNode *, node, &ntree->nodes) {
    if (node->type != SH_NODE_TEX_MUSGRAVE_DEPRECATED) {
      continue;
    }

    STRNCPY(node->idname, "ShaderNodeTexNoise");
    node->type = SH_NODE_TEX_NOISE;
    NodeTexNoise *data = MEM_cnew<NodeTexNoise>(__func__);
    data->base = (static_cast<NodeTexMusgrave *>(node->storage))->base;
    data->dimensions = (static_cast<NodeTexMusgrave *>(node->storage))->dimensions;
    data->normalize = false;
    data->type = (static_cast<NodeTexMusgrave *>(node->storage))->musgrave_type;
    MEM_freeN(node->storage);
    node->storage = data;

    bNodeLink *detail_link = nullptr;
    bNode *detail_from_node = nullptr;
    bNodeSocket *detail_from_socket = nullptr;

    bNodeLink *roughness_link = nullptr;
    bNode *roughness_from_node = nullptr;
    bNodeSocket *roughness_from_socket = nullptr;

    bNodeLink *lacunarity_link = nullptr;
    bNode *lacunarity_from_node = nullptr;
    bNodeSocket *lacunarity_from_socket = nullptr;

    LISTBASE_FOREACH (bNodeLink *, link, &ntree->links) {
      /* Find links, nodes and sockets. */
      if (link->tonode == node) {
        if (STREQ(link->tosock->identifier, "Detail")) {
          detail_link = link;
          detail_from_node = link->fromnode;
          detail_from_socket = link->fromsock;
        }
        if (STREQ(link->tosock->identifier, "Roughness")) {
          roughness_link = link;
          roughness_from_node = link->fromnode;
          roughness_from_socket = link->fromsock;
        }
        if (STREQ(link->tosock->identifier, "Lacunarity")) {
          lacunarity_link = link;
          lacunarity_from_node = link->fromnode;
          lacunarity_from_socket = link->fromsock;
        }
      }
    }

    uint8_t noise_type = (static_cast<NodeTexNoise *>(node->storage))->type;
    float locy_offset = 0.0f;

    bNodeSocket *fac_socket = nodeFindSocket(node, SOCK_OUT, "Fac");
    /* Clear label because Musgrave output socket label is set to "Height" instead of "Fac". */
    fac_socket->label[0] = '\0';

    bNodeSocket *detail_socket = nodeFindSocket(node, SOCK_IN, "Detail");
    float *detail = version_cycles_node_socket_float_value(detail_socket);

    if (detail_link != nullptr) {
      locy_offset -= 80.0f;

      /* Add Minimum Math node and Subtract Math node before Detail input. */

      bNode *min_node = nodeAddStaticNode(nullptr, ntree, SH_NODE_MATH);
      min_node->parent = node->parent;
      min_node->custom1 = NODE_MATH_MINIMUM;
      min_node->locx = node->locx;
      min_node->locy = node->locy - 320.0f;
      min_node->flag |= NODE_HIDDEN;
      bNodeSocket *min_socket_A = static_cast<bNodeSocket *>(BLI_findlink(&min_node->inputs, 0));
      bNodeSocket *min_socket_B = static_cast<bNodeSocket *>(BLI_findlink(&min_node->inputs, 1));
      bNodeSocket *min_socket_out = nodeFindSocket(min_node, SOCK_OUT, "Value");

      bNode *sub1_node = nodeAddStaticNode(nullptr, ntree, SH_NODE_MATH);
      sub1_node->parent = node->parent;
      sub1_node->custom1 = NODE_MATH_SUBTRACT;
      sub1_node->locx = node->locx;
      sub1_node->locy = node->locy - 360.0f;
      sub1_node->flag |= NODE_HIDDEN;
      bNodeSocket *sub1_socket_A = static_cast<bNodeSocket *>(BLI_findlink(&sub1_node->inputs, 0));
      bNodeSocket *sub1_socket_B = static_cast<bNodeSocket *>(BLI_findlink(&sub1_node->inputs, 1));
      bNodeSocket *sub1_socket_out = nodeFindSocket(sub1_node, SOCK_OUT, "Value");

      *version_cycles_node_socket_float_value(min_socket_B) = 14.0f;
      *version_cycles_node_socket_float_value(sub1_socket_B) = 1.0f;

      nodeRemLink(ntree, detail_link);
      nodeAddLink(ntree, detail_from_node, detail_from_socket, sub1_node, sub1_socket_A);
      nodeAddLink(ntree, sub1_node, sub1_socket_out, min_node, min_socket_A);
      nodeAddLink(ntree, min_node, min_socket_out, node, detail_socket);

      if (ELEM(noise_type, SHD_NOISE_RIDGED_MULTIFRACTAL, SHD_NOISE_HETERO_TERRAIN)) {
        locy_offset -= 40.0f;

        /* Add Greater Than Math node before Subtract Math node. */

        bNode *greater_node = nodeAddStaticNode(nullptr, ntree, SH_NODE_MATH);
        greater_node->parent = node->parent;
        greater_node->custom1 = NODE_MATH_GREATER_THAN;
        greater_node->locx = node->locx;
        greater_node->locy = node->locy - 400.0f;
        greater_node->flag |= NODE_HIDDEN;
        bNodeSocket *greater_socket_A = static_cast<bNodeSocket *>(
            BLI_findlink(&greater_node->inputs, 0));
        bNodeSocket *greater_socket_B = static_cast<bNodeSocket *>(
            BLI_findlink(&greater_node->inputs, 1));
        bNodeSocket *greater_socket_out = nodeFindSocket(greater_node, SOCK_OUT, "Value");

        *version_cycles_node_socket_float_value(greater_socket_B) = 1.0f;

        nodeAddLink(ntree, detail_from_node, detail_from_socket, greater_node, greater_socket_A);
        nodeAddLink(ntree, greater_node, greater_socket_out, sub1_node, sub1_socket_B);
      }
      else {
        /* Add Clamp node and Multiply Math node behind Fac output. */

        bNode *clamp_node = nodeAddStaticNode(nullptr, ntree, SH_NODE_CLAMP);
        clamp_node->parent = node->parent;
        clamp_node->custom1 = NODE_CLAMP_MINMAX;
        clamp_node->locx = node->locx;
        clamp_node->locy = node->locy + 40.0f;
        clamp_node->flag |= NODE_HIDDEN;
        bNodeSocket *clamp_socket_value = nodeFindSocket(clamp_node, SOCK_IN, "Value");
        bNodeSocket *clamp_socket_min = nodeFindSocket(clamp_node, SOCK_IN, "Min");
        bNodeSocket *clamp_socket_max = nodeFindSocket(clamp_node, SOCK_IN, "Max");
        bNodeSocket *clamp_socket_out = nodeFindSocket(clamp_node, SOCK_OUT, "Result");

        bNode *mul_node = nodeAddStaticNode(nullptr, ntree, SH_NODE_MATH);
        mul_node->parent = node->parent;
        mul_node->custom1 = NODE_MATH_MULTIPLY;
        mul_node->locx = node->locx;
        mul_node->locy = node->locy + 80.0f;
        mul_node->flag |= NODE_HIDDEN;
        bNodeSocket *mul_socket_A = static_cast<bNodeSocket *>(BLI_findlink(&mul_node->inputs, 0));
        bNodeSocket *mul_socket_B = static_cast<bNodeSocket *>(BLI_findlink(&mul_node->inputs, 1));
        bNodeSocket *mul_socket_out = nodeFindSocket(mul_node, SOCK_OUT, "Value");

        *version_cycles_node_socket_float_value(clamp_socket_min) = 0.0f;
        *version_cycles_node_socket_float_value(clamp_socket_max) = 1.0f;

        if (noise_type == SHD_NOISE_MULTIFRACTAL) {
          /* Add Subtract Math node and Add Math node after Multiply Math node. */

          bNode *sub2_node = nodeAddStaticNode(nullptr, ntree, SH_NODE_MATH);
          sub2_node->parent = node->parent;
          sub2_node->custom1 = NODE_MATH_SUBTRACT;
          sub2_node->custom2 = SHD_MATH_CLAMP;
          sub2_node->locx = node->locx;
          sub2_node->locy = node->locy + 120.0f;
          sub2_node->flag |= NODE_HIDDEN;
          bNodeSocket *sub2_socket_A = static_cast<bNodeSocket *>(
              BLI_findlink(&sub2_node->inputs, 0));
          bNodeSocket *sub2_socket_B = static_cast<bNodeSocket *>(
              BLI_findlink(&sub2_node->inputs, 1));
          bNodeSocket *sub2_socket_out = nodeFindSocket(sub2_node, SOCK_OUT, "Value");

          bNode *add_node = nodeAddStaticNode(nullptr, ntree, SH_NODE_MATH);
          add_node->parent = node->parent;
          add_node->custom1 = NODE_MATH_ADD;
          add_node->locx = node->locx;
          add_node->locy = node->locy + 160.0f;
          add_node->flag |= NODE_HIDDEN;
          bNodeSocket *add_socket_A = static_cast<bNodeSocket *>(
              BLI_findlink(&add_node->inputs, 0));
          bNodeSocket *add_socket_B = static_cast<bNodeSocket *>(
              BLI_findlink(&add_node->inputs, 1));
          bNodeSocket *add_socket_out = nodeFindSocket(add_node, SOCK_OUT, "Value");

          *version_cycles_node_socket_float_value(sub2_socket_A) = 1.0f;

          LISTBASE_FOREACH_BACKWARD_MUTABLE (bNodeLink *, link, &ntree->links) {
            if (link->fromsock == fac_socket) {
              nodeAddLink(ntree, add_node, add_socket_out, link->tonode, link->tosock);
              nodeRemLink(ntree, link);
            }
          }

          nodeAddLink(ntree, mul_node, mul_socket_out, add_node, add_socket_A);
          nodeAddLink(ntree, detail_from_node, detail_from_socket, sub2_node, sub2_socket_B);
          nodeAddLink(ntree, sub2_node, sub2_socket_out, add_node, add_socket_B);
        }
        else {
          LISTBASE_FOREACH_BACKWARD_MUTABLE (bNodeLink *, link, &ntree->links) {
            if (link->fromsock == fac_socket) {
              nodeAddLink(ntree, mul_node, mul_socket_out, link->tonode, link->tosock);
              nodeRemLink(ntree, link);
            }
          }
        }

        nodeAddLink(ntree, node, fac_socket, mul_node, mul_socket_A);
        nodeAddLink(ntree, detail_from_node, detail_from_socket, clamp_node, clamp_socket_value);
        nodeAddLink(ntree, clamp_node, clamp_socket_out, mul_node, mul_socket_B);
      }
    }
    else {
      if (*detail < 1.0f) {
        if (!ELEM(noise_type, SHD_NOISE_RIDGED_MULTIFRACTAL, SHD_NOISE_HETERO_TERRAIN)) {
          /* Add Multiply Math node behind Fac output. */

          bNode *mul_node = nodeAddStaticNode(nullptr, ntree, SH_NODE_MATH);
          mul_node->parent = node->parent;
          mul_node->custom1 = NODE_MATH_MULTIPLY;
          mul_node->locx = node->locx;
          mul_node->locy = node->locy + 40.0f;
          mul_node->flag |= NODE_HIDDEN;
          bNodeSocket *mul_socket_A = static_cast<bNodeSocket *>(
              BLI_findlink(&mul_node->inputs, 0));
          bNodeSocket *mul_socket_B = static_cast<bNodeSocket *>(
              BLI_findlink(&mul_node->inputs, 1));
          bNodeSocket *mul_socket_out = nodeFindSocket(mul_node, SOCK_OUT, "Value");

          *version_cycles_node_socket_float_value(mul_socket_B) = *detail;

          if (noise_type == SHD_NOISE_MULTIFRACTAL) {
            /* Add an Add Math node after Multiply Math node. */

            bNode *add_node = nodeAddStaticNode(nullptr, ntree, SH_NODE_MATH);
            add_node->parent = node->parent;
            add_node->custom1 = NODE_MATH_ADD;
            add_node->locx = node->locx;
            add_node->locy = node->locy + 80.0f;
            add_node->flag |= NODE_HIDDEN;
            bNodeSocket *add_socket_A = static_cast<bNodeSocket *>(
                BLI_findlink(&add_node->inputs, 0));
            bNodeSocket *add_socket_B = static_cast<bNodeSocket *>(
                BLI_findlink(&add_node->inputs, 1));
            bNodeSocket *add_socket_out = nodeFindSocket(add_node, SOCK_OUT, "Value");

            *version_cycles_node_socket_float_value(add_socket_B) = 1.0f - *detail;

            LISTBASE_FOREACH_BACKWARD_MUTABLE (bNodeLink *, link, &ntree->links) {
              if (link->fromsock == fac_socket) {
                nodeAddLink(ntree, add_node, add_socket_out, link->tonode, link->tosock);
                nodeRemLink(ntree, link);
              }
            }

            nodeAddLink(ntree, mul_node, mul_socket_out, add_node, add_socket_A);
          }
          else {
            LISTBASE_FOREACH_BACKWARD_MUTABLE (bNodeLink *, link, &ntree->links) {
              if (link->fromsock == fac_socket) {
                nodeAddLink(ntree, mul_node, mul_socket_out, link->tonode, link->tosock);
                nodeRemLink(ntree, link);
              }
            }
          }

          nodeAddLink(ntree, node, fac_socket, mul_node, mul_socket_A);

          *detail = 0.0f;
        }
      }
      else {
        *detail = std::fminf(*detail - 1.0f, 14.0f);
      }
    }

    bNodeSocket *roughness_socket = nodeFindSocket(node, SOCK_IN, "Roughness");
    float *roughness = version_cycles_node_socket_float_value(roughness_socket);
    bNodeSocket *lacunarity_socket = nodeFindSocket(node, SOCK_IN, "Lacunarity");
    float *lacunarity = version_cycles_node_socket_float_value(lacunarity_socket);

    *roughness = std::fmaxf(*roughness, 1e-5f);
    *lacunarity = std::fmaxf(*lacunarity, 1e-5f);

    if (roughness_link != nullptr) {
      /* Add Maximum Math node after output of roughness_from_node. Add Multiply Math node and
       * Power Math node before Roughness input. */

      bNode *max1_node = nodeAddStaticNode(nullptr, ntree, SH_NODE_MATH);
      max1_node->parent = node->parent;
      max1_node->custom1 = NODE_MATH_MAXIMUM;
      max1_node->locx = node->locx;
      max1_node->locy = node->locy - 400.0f + locy_offset;
      max1_node->flag |= NODE_HIDDEN;
      bNodeSocket *max1_socket_A = static_cast<bNodeSocket *>(BLI_findlink(&max1_node->inputs, 0));
      bNodeSocket *max1_socket_B = static_cast<bNodeSocket *>(BLI_findlink(&max1_node->inputs, 1));
      bNodeSocket *max1_socket_out = nodeFindSocket(max1_node, SOCK_OUT, "Value");

      bNode *mul_node = nodeAddStaticNode(nullptr, ntree, SH_NODE_MATH);
      mul_node->parent = node->parent;
      mul_node->custom1 = NODE_MATH_MULTIPLY;
      mul_node->locx = node->locx;
      mul_node->locy = node->locy - 360.0f + locy_offset;
      mul_node->flag |= NODE_HIDDEN;
      bNodeSocket *mul_socket_A = static_cast<bNodeSocket *>(BLI_findlink(&mul_node->inputs, 0));
      bNodeSocket *mul_socket_B = static_cast<bNodeSocket *>(BLI_findlink(&mul_node->inputs, 1));
      bNodeSocket *mul_socket_out = nodeFindSocket(mul_node, SOCK_OUT, "Value");

      bNode *pow_node = nodeAddStaticNode(nullptr, ntree, SH_NODE_MATH);
      pow_node->parent = node->parent;
      pow_node->custom1 = NODE_MATH_POWER;
      pow_node->locx = node->locx;
      pow_node->locy = node->locy - 320.0f + locy_offset;
      pow_node->flag |= NODE_HIDDEN;
      bNodeSocket *pow_socket_A = static_cast<bNodeSocket *>(BLI_findlink(&pow_node->inputs, 0));
      bNodeSocket *pow_socket_B = static_cast<bNodeSocket *>(BLI_findlink(&pow_node->inputs, 1));
      bNodeSocket *pow_socket_out = nodeFindSocket(pow_node, SOCK_OUT, "Value");

      *version_cycles_node_socket_float_value(max1_socket_B) = -1e-5f;
      *version_cycles_node_socket_float_value(mul_socket_B) = -1.0f;
      *version_cycles_node_socket_float_value(pow_socket_A) = *lacunarity;

      nodeRemLink(ntree, roughness_link);
      nodeAddLink(ntree, roughness_from_node, roughness_from_socket, max1_node, max1_socket_A);
      nodeAddLink(ntree, max1_node, max1_socket_out, mul_node, mul_socket_A);
      nodeAddLink(ntree, mul_node, mul_socket_out, pow_node, pow_socket_B);
      nodeAddLink(ntree, pow_node, pow_socket_out, node, roughness_socket);

      if (lacunarity_link != nullptr) {
        /* Add Maximum Math node after output of lacunarity_from_node. */

        bNode *max2_node = nodeAddStaticNode(nullptr, ntree, SH_NODE_MATH);
        max2_node->parent = node->parent;
        max2_node->custom1 = NODE_MATH_MAXIMUM;
        max2_node->locx = node->locx;
        max2_node->locy = node->locy - 440.0f + locy_offset;
        max2_node->flag |= NODE_HIDDEN;
        bNodeSocket *max2_socket_A = static_cast<bNodeSocket *>(
            BLI_findlink(&max2_node->inputs, 0));
        bNodeSocket *max2_socket_B = static_cast<bNodeSocket *>(
            BLI_findlink(&max2_node->inputs, 1));
        bNodeSocket *max2_socket_out = nodeFindSocket(max2_node, SOCK_OUT, "Value");

        *version_cycles_node_socket_float_value(max2_socket_B) = -1e-5f;

        nodeRemLink(ntree, lacunarity_link);
        nodeAddLink(ntree, lacunarity_from_node, lacunarity_from_socket, max2_node, max2_socket_A);
        nodeAddLink(ntree, max2_node, max2_socket_out, pow_node, pow_socket_A);
        nodeAddLink(ntree, max2_node, max2_socket_out, node, lacunarity_socket);
      }
    }
    else if ((lacunarity_link != nullptr) && (roughness_link == nullptr)) {
      /* Add Maximum Math node after output of lacunarity_from_node. Add Power Math node before
       * Roughness input. */

      bNode *max2_node = nodeAddStaticNode(nullptr, ntree, SH_NODE_MATH);
      max2_node->parent = node->parent;
      max2_node->custom1 = NODE_MATH_MAXIMUM;
      max2_node->locx = node->locx;
      max2_node->locy = node->locy - 360.0f + locy_offset;
      max2_node->flag |= NODE_HIDDEN;
      bNodeSocket *max2_socket_A = static_cast<bNodeSocket *>(BLI_findlink(&max2_node->inputs, 0));
      bNodeSocket *max2_socket_B = static_cast<bNodeSocket *>(BLI_findlink(&max2_node->inputs, 1));
      bNodeSocket *max2_socket_out = nodeFindSocket(max2_node, SOCK_OUT, "Value");

      bNode *pow_node = nodeAddStaticNode(nullptr, ntree, SH_NODE_MATH);
      pow_node->parent = node->parent;
      pow_node->custom1 = NODE_MATH_POWER;
      pow_node->locx = node->locx;
      pow_node->locy = node->locy - 320.0f + locy_offset;
      pow_node->flag |= NODE_HIDDEN;
      bNodeSocket *pow_socket_A = static_cast<bNodeSocket *>(BLI_findlink(&pow_node->inputs, 0));
      bNodeSocket *pow_socket_B = static_cast<bNodeSocket *>(BLI_findlink(&pow_node->inputs, 1));
      bNodeSocket *pow_socket_out = nodeFindSocket(pow_node, SOCK_OUT, "Value");

      *version_cycles_node_socket_float_value(max2_socket_B) = -1e-5f;
      *version_cycles_node_socket_float_value(pow_socket_A) = *lacunarity;
      *version_cycles_node_socket_float_value(pow_socket_B) = -(*roughness);

      nodeRemLink(ntree, lacunarity_link);
      nodeAddLink(ntree, lacunarity_from_node, lacunarity_from_socket, max2_node, max2_socket_A);
      nodeAddLink(ntree, max2_node, max2_socket_out, pow_node, pow_socket_A);
      nodeAddLink(ntree, max2_node, max2_socket_out, node, lacunarity_socket);
      nodeAddLink(ntree, pow_node, pow_socket_out, node, roughness_socket);
    }
    else {
      *roughness = std::pow(*lacunarity, -(*roughness));
    }
  }

  version_socket_update_is_used(ntree);
}

/* Convert subsurface inputs on the Principled BSDF. */
static void version_principled_bsdf_subsurface(bNodeTree *ntree)
{
  /* - Create Subsurface Scale input
   * - If a node's Subsurface input was connected or nonzero:
   *   - Make the Base Color a mix of old Base Color and Subsurface Color,
   *     using Subsurface as the mix factor
   *   - Move Subsurface link and default value to the new Subsurface Scale input
   *   - Set the Subsurface input to 1.0
   * - Remove Subsurface Color input
   */
  LISTBASE_FOREACH (bNode *, node, &ntree->nodes) {
    if (node->type != SH_NODE_BSDF_PRINCIPLED) {
      continue;
    }
    if (nodeFindSocket(node, SOCK_IN, "Subsurface Scale")) {
      /* Node is already updated. */
      continue;
    }

    /* Add Scale input */
    bNodeSocket *scale_in = nodeAddStaticSocket(
        ntree, node, SOCK_IN, SOCK_FLOAT, PROP_DISTANCE, "Subsurface Scale", "Subsurface Scale");

    bNodeSocket *subsurf = nodeFindSocket(node, SOCK_IN, "Subsurface");
    float *subsurf_val = version_cycles_node_socket_float_value(subsurf);

    if (!subsurf->link && *subsurf_val == 0.0f) {
      *version_cycles_node_socket_float_value(scale_in) = 0.05f;
    }
    else {
      *version_cycles_node_socket_float_value(scale_in) = *subsurf_val;
    }

    if (subsurf->link == nullptr && *subsurf_val == 0.0f) {
      /* Node doesn't use Subsurf, we're done here. */
      continue;
    }

    /* Fix up Subsurface Color input */
    bNodeSocket *base_col = nodeFindSocket(node, SOCK_IN, "Base Color");
    bNodeSocket *subsurf_col = nodeFindSocket(node, SOCK_IN, "Subsurface Color");
    float *base_col_val = version_cycles_node_socket_rgba_value(base_col);
    float *subsurf_col_val = version_cycles_node_socket_rgba_value(subsurf_col);
    /* If any of the three inputs is dynamic, we need a Mix node. */
    if (subsurf->link || subsurf_col->link || base_col->link) {
      bNode *mix = nodeAddStaticNode(nullptr, ntree, SH_NODE_MIX);
      static_cast<NodeShaderMix *>(mix->storage)->data_type = SOCK_RGBA;
      mix->locx = node->locx - 170;
      mix->locy = node->locy - 120;

      bNodeSocket *a_in = nodeFindSocket(mix, SOCK_IN, "A_Color");
      bNodeSocket *b_in = nodeFindSocket(mix, SOCK_IN, "B_Color");
      bNodeSocket *fac_in = nodeFindSocket(mix, SOCK_IN, "Factor_Float");
      bNodeSocket *result_out = nodeFindSocket(mix, SOCK_OUT, "Result_Color");

      copy_v4_v4(version_cycles_node_socket_rgba_value(a_in), base_col_val);
      copy_v4_v4(version_cycles_node_socket_rgba_value(b_in), subsurf_col_val);
      *version_cycles_node_socket_float_value(fac_in) = *subsurf_val;

      if (base_col->link) {
        nodeAddLink(ntree, base_col->link->fromnode, base_col->link->fromsock, mix, a_in);
        nodeRemLink(ntree, base_col->link);
      }
      if (subsurf_col->link) {
        nodeAddLink(ntree, subsurf_col->link->fromnode, subsurf_col->link->fromsock, mix, b_in);
        nodeRemLink(ntree, subsurf_col->link);
      }
      if (subsurf->link) {
        nodeAddLink(ntree, subsurf->link->fromnode, subsurf->link->fromsock, mix, fac_in);
        nodeAddLink(ntree, subsurf->link->fromnode, subsurf->link->fromsock, node, scale_in);
        nodeRemLink(ntree, subsurf->link);
      }
      nodeAddLink(ntree, mix, result_out, node, base_col);
    }
    /* Mix the fixed values. */
    interp_v4_v4v4(base_col_val, base_col_val, subsurf_col_val, *subsurf_val);

    /* Set node to 100% subsurface, 0% diffuse. */
    *subsurf_val = 1.0f;

    /* Delete Subsurface Color input */
    nodeRemoveSocket(ntree, node, subsurf_col);
  }
}

/* Convert emission inputs on the Principled BSDF. */
static void version_principled_bsdf_emission(bNodeTree *ntree)
{
  /* Blender 3.x and before would default to Emission = 0.0, Emission Strength = 1.0.
   * Now we default the other way around (1.0 and 0.0), but because the Strength input was added
   * a bit later, a file that only has the Emission socket would now end up as (1.0, 0.0) instead
   * of (1.0, 1.0).
   * Therefore, set strength to 1.0 for those files.
   */
  LISTBASE_FOREACH (bNode *, node, &ntree->nodes) {
    if (node->type != SH_NODE_BSDF_PRINCIPLED) {
      continue;
    }
    if (!nodeFindSocket(node, SOCK_IN, "Emission")) {
      /* Old enough to have neither, new defaults are fine. */
      continue;
    }
    if (nodeFindSocket(node, SOCK_IN, "Emission Strength")) {
      /* New enough to have both, no need to do anything. */
      continue;
    }
    bNodeSocket *sock = nodeAddStaticSocket(
        ntree, node, SOCK_IN, SOCK_FLOAT, PROP_NONE, "Emission Strength", "Emission Strength");
    *version_cycles_node_socket_float_value(sock) = 1.0f;
  }
}

/* Rename various Principled BSDF sockets. */
static void version_principled_bsdf_rename_sockets(bNodeTree *ntree)
{
  version_node_input_socket_name(ntree, SH_NODE_BSDF_PRINCIPLED, "Emission", "Emission Color");
  version_node_input_socket_name(ntree, SH_NODE_BSDF_PRINCIPLED, "Specular", "Specular IOR Level");
  version_node_input_socket_name(
      ntree, SH_NODE_BSDF_PRINCIPLED, "Subsurface", "Subsurface Weight");
  version_node_input_socket_name(
      ntree, SH_NODE_BSDF_PRINCIPLED, "Transmission", "Transmission Weight");
  version_node_input_socket_name(ntree, SH_NODE_BSDF_PRINCIPLED, "Coat", "Coat Weight");
  version_node_input_socket_name(ntree, SH_NODE_BSDF_PRINCIPLED, "Sheen", "Sheen Weight");
}

/* Replace old Principled Hair BSDF as a variant in the new Principled Hair BSDF. */
static void version_replace_principled_hair_model(bNodeTree *ntree)
{
  LISTBASE_FOREACH (bNode *, node, &ntree->nodes) {
    if (node->type != SH_NODE_BSDF_HAIR_PRINCIPLED) {
      continue;
    }
    NodeShaderHairPrincipled *data = MEM_cnew<NodeShaderHairPrincipled>(__func__);
    data->model = SHD_PRINCIPLED_HAIR_CHIANG;
    data->parametrization = node->custom1;

    node->storage = data;
  }
}

static void change_input_socket_to_rotation_type(bNodeTree &ntree,
                                                 bNode &node,
                                                 bNodeSocket &socket)
{
  if (socket.type == SOCK_ROTATION) {
    return;
  }
  socket.type = SOCK_ROTATION;
  STRNCPY(socket.idname, "NodeSocketRotation");
  auto *old_value = static_cast<bNodeSocketValueVector *>(socket.default_value);
  auto *new_value = MEM_new<bNodeSocketValueRotation>(__func__);
  copy_v3_v3(new_value->value_euler, old_value->value);
  socket.default_value = new_value;
  MEM_freeN(old_value);
  LISTBASE_FOREACH_MUTABLE (bNodeLink *, link, &ntree.links) {
    if (link->tosock != &socket) {
      continue;
    }
    if (ELEM(link->fromsock->type, SOCK_ROTATION, SOCK_VECTOR, SOCK_FLOAT) &&
        link->fromnode->type != NODE_REROUTE)
    {
      /* No need to add the conversion node when implicit conversions will work. */
      continue;
    }
    if (STREQ(link->fromnode->idname, "FunctionNodeEulerToRotation")) {
      /* Make versioning idempotent. */
      continue;
    }
    bNode *convert = nodeAddNode(nullptr, &ntree, "FunctionNodeEulerToRotation");
    convert->parent = node.parent;
    convert->locx = node.locx - 40;
    convert->locy = node.locy;
    link->tonode = convert;
    link->tosock = nodeFindSocket(convert, SOCK_IN, "Euler");

    nodeAddLink(&ntree, convert, nodeFindSocket(convert, SOCK_OUT, "Rotation"), &node, &socket);
  }
}

static void change_output_socket_to_rotation_type(bNodeTree &ntree,
                                                  bNode &node,
                                                  bNodeSocket &socket)
{
  /* Rely on generic node declaration update to change the socket type. */
  LISTBASE_FOREACH_MUTABLE (bNodeLink *, link, &ntree.links) {
    if (link->fromsock != &socket) {
      continue;
    }
    if (ELEM(link->tosock->type, SOCK_ROTATION, SOCK_VECTOR) && link->tonode->type != NODE_REROUTE)
    {
      /* No need to add the conversion node when implicit conversions will work. */
      continue;
    }
    if (STREQ(link->tonode->idname, "FunctionNodeRotationToEuler"))
    { /* Make versioning idempotent. */
      continue;
    }
    bNode *convert = nodeAddNode(nullptr, &ntree, "FunctionNodeRotationToEuler");
    convert->parent = node.parent;
    convert->locx = node.locx + 40;
    convert->locy = node.locy;
    link->fromnode = convert;
    link->fromsock = nodeFindSocket(convert, SOCK_OUT, "Euler");

    nodeAddLink(&ntree, &node, &socket, convert, nodeFindSocket(convert, SOCK_IN, "Rotation"));
  }
}

static void version_geometry_nodes_use_rotation_socket(bNodeTree &ntree)
{
  LISTBASE_FOREACH_MUTABLE (bNode *, node, &ntree.nodes) {
    if (STR_ELEM(node->idname,
                 "GeometryNodeInstanceOnPoints",
                 "GeometryNodeRotateInstances",
                 "GeometryNodeTransform"))
    {
      bNodeSocket *socket = nodeFindSocket(node, SOCK_IN, "Rotation");
      change_input_socket_to_rotation_type(ntree, *node, *socket);
    }
    if (STR_ELEM(node->idname,
                 "GeometryNodeDistributePointsOnFaces",
                 "GeometryNodeObjectInfo",
                 "GeometryNodeInputInstanceRotation"))
    {
      bNodeSocket *socket = nodeFindSocket(node, SOCK_OUT, "Rotation");
      change_output_socket_to_rotation_type(ntree, *node, *socket);
    }
  }
}

/* Find the base socket name for an idname that may include a subtype. */
static blender::StringRef legacy_socket_idname_to_socket_type(blender::StringRef idname)
{
  using string_pair = std::pair<const char *, const char *>;
  static const string_pair subtypes_map[] = {{"NodeSocketFloatUnsigned", "NodeSocketFloat"},
                                             {"NodeSocketFloatPercentage", "NodeSocketFloat"},
                                             {"NodeSocketFloatFactor", "NodeSocketFloat"},
                                             {"NodeSocketFloatAngle", "NodeSocketFloat"},
                                             {"NodeSocketFloatTime", "NodeSocketFloat"},
                                             {"NodeSocketFloatTimeAbsolute", "NodeSocketFloat"},
                                             {"NodeSocketFloatDistance", "NodeSocketFloat"},
                                             {"NodeSocketIntUnsigned", "NodeSocketInt"},
                                             {"NodeSocketIntPercentage", "NodeSocketInt"},
                                             {"NodeSocketIntFactor", "NodeSocketInt"},
                                             {"NodeSocketVectorTranslation", "NodeSocketVector"},
                                             {"NodeSocketVectorDirection", "NodeSocketVector"},
                                             {"NodeSocketVectorVelocity", "NodeSocketVector"},
                                             {"NodeSocketVectorAcceleration", "NodeSocketVector"},
                                             {"NodeSocketVectorEuler", "NodeSocketVector"},
                                             {"NodeSocketVectorXYZ", "NodeSocketVector"}};
  for (const string_pair &pair : subtypes_map) {
    if (pair.first == idname) {
      return pair.second;
    }
  }
  /* Unchanged socket idname. */
  return idname;
}

static bNodeTreeInterfaceItem *legacy_socket_move_to_interface(bNodeSocket &legacy_socket,
                                                               const eNodeSocketInOut in_out)
{
  bNodeTreeInterfaceSocket *new_socket = MEM_cnew<bNodeTreeInterfaceSocket>(__func__);
  new_socket->item.item_type = NODE_INTERFACE_SOCKET;

  /* Move reusable data. */
  new_socket->name = BLI_strdup(legacy_socket.name);
  new_socket->identifier = BLI_strdup(legacy_socket.identifier);
  new_socket->description = BLI_strdup(legacy_socket.description);
  /* If the socket idname includes a subtype (e.g. "NodeSocketFloatFactor") this will convert it to
   * the base type name ("NodeSocketFloat"). */
  new_socket->socket_type = BLI_strdup(
      legacy_socket_idname_to_socket_type(legacy_socket.idname).data());
  new_socket->flag = (in_out == SOCK_IN ? NODE_INTERFACE_SOCKET_INPUT :
                                          NODE_INTERFACE_SOCKET_OUTPUT);
  SET_FLAG_FROM_TEST(
      new_socket->flag, legacy_socket.flag & SOCK_HIDE_VALUE, NODE_INTERFACE_SOCKET_HIDE_VALUE);
  SET_FLAG_FROM_TEST(new_socket->flag,
                     legacy_socket.flag & SOCK_HIDE_IN_MODIFIER,
                     NODE_INTERFACE_SOCKET_HIDE_IN_MODIFIER);
  new_socket->attribute_domain = legacy_socket.attribute_domain;

  /* The following data are stolen from the old data, the ownership of their memory is directly
   * transferred to the new data. */
  new_socket->default_attribute_name = legacy_socket.default_attribute_name;
  legacy_socket.default_attribute_name = nullptr;
  new_socket->socket_data = legacy_socket.default_value;
  legacy_socket.default_value = nullptr;
  new_socket->properties = legacy_socket.prop;
  legacy_socket.prop = nullptr;

  /* Unused data. */
  MEM_delete(legacy_socket.runtime);
  legacy_socket.runtime = nullptr;

  return &new_socket->item;
}

static void versioning_convert_node_tree_socket_lists_to_interface(bNodeTree *ntree)
{
  bNodeTreeInterface &tree_interface = ntree->tree_interface;

  const int num_inputs = BLI_listbase_count(&ntree->inputs_legacy);
  const int num_outputs = BLI_listbase_count(&ntree->outputs_legacy);
  tree_interface.root_panel.items_num = num_inputs + num_outputs;
  tree_interface.root_panel.items_array = static_cast<bNodeTreeInterfaceItem **>(MEM_malloc_arrayN(
      tree_interface.root_panel.items_num, sizeof(bNodeTreeInterfaceItem *), __func__));

  /* Convert outputs first to retain old outputs/inputs ordering. */
  int index;
  LISTBASE_FOREACH_INDEX (bNodeSocket *, socket, &ntree->outputs_legacy, index) {
    tree_interface.root_panel.items_array[index] = legacy_socket_move_to_interface(*socket,
                                                                                   SOCK_OUT);
  }
  LISTBASE_FOREACH_INDEX (bNodeSocket *, socket, &ntree->inputs_legacy, index) {
    tree_interface.root_panel.items_array[num_outputs + index] = legacy_socket_move_to_interface(
        *socket, SOCK_IN);
  }
}

/**
 * Original node tree interface conversion in did not convert socket idnames with subtype suffixes
 * to correct socket base types (see #versioning_convert_node_tree_socket_lists_to_interface).
 */
static void versioning_fix_socket_subtype_idnames(bNodeTree *ntree)
{
  bNodeTreeInterface &tree_interface = ntree->tree_interface;

  tree_interface.foreach_item([](bNodeTreeInterfaceItem &item) -> bool {
    if (item.item_type == NODE_INTERFACE_SOCKET) {
      bNodeTreeInterfaceSocket &socket = reinterpret_cast<bNodeTreeInterfaceSocket &>(item);
      blender::StringRef corrected_socket_type = legacy_socket_idname_to_socket_type(
          socket.socket_type);
      if (socket.socket_type != corrected_socket_type) {
        MEM_freeN(socket.socket_type);
        socket.socket_type = BLI_strdup(corrected_socket_type.data());
      }
    }
    return true;
  });
}

/* Convert coat inputs on the Principled BSDF. */
static void version_principled_bsdf_coat(bNodeTree *ntree)
{
  LISTBASE_FOREACH (bNode *, node, &ntree->nodes) {
    if (node->type != SH_NODE_BSDF_PRINCIPLED) {
      continue;
    }
    if (nodeFindSocket(node, SOCK_IN, "Coat IOR") != nullptr) {
      continue;
    }
    bNodeSocket *coat_ior_input = nodeAddStaticSocket(
        ntree, node, SOCK_IN, SOCK_FLOAT, PROP_NONE, "Coat IOR", "Coat IOR");

    /* Adjust for 4x change in intensity. */
    bNodeSocket *coat_input = nodeFindSocket(node, SOCK_IN, "Clearcoat");
    *version_cycles_node_socket_float_value(coat_input) *= 0.25f;
    /* When the coat input is dynamic, instead of inserting a *0.25 math node, set the Coat IOR
     * to 1.2 instead - this also roughly quarters reflectivity compared to the 1.5 default. */
    *version_cycles_node_socket_float_value(coat_ior_input) = (coat_input->link) ? 1.2f : 1.5f;
  }

  /* Rename sockets. */
  version_node_input_socket_name(ntree, SH_NODE_BSDF_PRINCIPLED, "Clearcoat", "Coat");
  version_node_input_socket_name(
      ntree, SH_NODE_BSDF_PRINCIPLED, "Clearcoat Roughness", "Coat Roughness");
  version_node_input_socket_name(
      ntree, SH_NODE_BSDF_PRINCIPLED, "Clearcoat Normal", "Coat Normal");
}

/* Convert specular tint in Principled BSDF. */
static void version_principled_bsdf_specular_tint(bNodeTree *ntree)
{
  LISTBASE_FOREACH (bNode *, node, &ntree->nodes) {
    if (node->type != SH_NODE_BSDF_PRINCIPLED) {
      continue;
    }
    bNodeSocket *specular_tint_sock = nodeFindSocket(node, SOCK_IN, "Specular Tint");
    if (specular_tint_sock->type == SOCK_RGBA) {
      /* Node is already updated. */
      continue;
    }

    bNodeSocket *base_color_sock = nodeFindSocket(node, SOCK_IN, "Base Color");
    bNodeSocket *metallic_sock = nodeFindSocket(node, SOCK_IN, "Metallic");
    float specular_tint_old = *version_cycles_node_socket_float_value(specular_tint_sock);
    float *base_color = version_cycles_node_socket_rgba_value(base_color_sock);
    float metallic = *version_cycles_node_socket_float_value(metallic_sock);

    /* Change socket type to Color. */
    nodeModifySocketTypeStatic(ntree, node, specular_tint_sock, SOCK_RGBA, 0);
    float *specular_tint = version_cycles_node_socket_rgba_value(specular_tint_sock);

    /* The conversion logic here is that the new Specular Tint should be
     * mix(one, mix(base_color, one, metallic), old_specular_tint).
     * This needs to be handled both for the fixed values, as well as for any potential connected
     * inputs. */

    static float one[] = {1.0f, 1.0f, 1.0f, 1.0f};

    /* Mix the fixed values. */
    float metallic_mix[4];
    interp_v4_v4v4(metallic_mix, base_color, one, metallic);
    interp_v4_v4v4(specular_tint, one, metallic_mix, specular_tint_old);

    if (specular_tint_sock->link == nullptr && specular_tint_old <= 0.0f) {
      /* Specular Tint was fixed at zero, we don't need any conversion node setup. */
      continue;
    }

    /* If the Metallic input is dynamic, or fixed > 0 and base color is dynamic,
     * we need to insert a node to compute the metallic_mix.
     * Otherwise, use whatever is connected to the base color, or the static value
     * if it's unconnected. */
    bNodeSocket *metallic_mix_out = nullptr;
    bNode *metallic_mix_node = nullptr;
    if (metallic_sock->link || (base_color_sock->link && metallic > 0.0f)) {
      /* Metallic Mix needs to be dynamically mixed. */
      bNode *mix = nodeAddStaticNode(nullptr, ntree, SH_NODE_MIX);
      static_cast<NodeShaderMix *>(mix->storage)->data_type = SOCK_RGBA;
      mix->locx = node->locx - 270;
      mix->locy = node->locy - 120;

      bNodeSocket *a_in = nodeFindSocket(mix, SOCK_IN, "A_Color");
      bNodeSocket *b_in = nodeFindSocket(mix, SOCK_IN, "B_Color");
      bNodeSocket *fac_in = nodeFindSocket(mix, SOCK_IN, "Factor_Float");
      metallic_mix_out = nodeFindSocket(mix, SOCK_OUT, "Result_Color");
      metallic_mix_node = mix;

      copy_v4_v4(version_cycles_node_socket_rgba_value(a_in), base_color);
      if (base_color_sock->link) {
        nodeAddLink(
            ntree, base_color_sock->link->fromnode, base_color_sock->link->fromsock, mix, a_in);
      }
      copy_v4_v4(version_cycles_node_socket_rgba_value(b_in), one);
      *version_cycles_node_socket_float_value(fac_in) = metallic;
      if (metallic_sock->link) {
        nodeAddLink(
            ntree, metallic_sock->link->fromnode, metallic_sock->link->fromsock, mix, fac_in);
      }
    }
    else if (base_color_sock->link) {
      /* Metallic Mix is a no-op and equivalent to Base Color. */
      metallic_mix_out = base_color_sock->link->fromsock;
      metallic_mix_node = base_color_sock->link->fromnode;
    }

    /* Similar to above, if the Specular Tint input is dynamic, or fixed > 0 and metallic mix
     * is dynamic, we need to insert a node to compute the new specular tint. */
    if (specular_tint_sock->link || (metallic_mix_out && specular_tint_old > 0.0f)) {
      bNode *mix = nodeAddStaticNode(nullptr, ntree, SH_NODE_MIX);
      static_cast<NodeShaderMix *>(mix->storage)->data_type = SOCK_RGBA;
      mix->locx = node->locx - 170;
      mix->locy = node->locy - 120;

      bNodeSocket *a_in = nodeFindSocket(mix, SOCK_IN, "A_Color");
      bNodeSocket *b_in = nodeFindSocket(mix, SOCK_IN, "B_Color");
      bNodeSocket *fac_in = nodeFindSocket(mix, SOCK_IN, "Factor_Float");
      bNodeSocket *result_out = nodeFindSocket(mix, SOCK_OUT, "Result_Color");

      copy_v4_v4(version_cycles_node_socket_rgba_value(a_in), one);
      copy_v4_v4(version_cycles_node_socket_rgba_value(b_in), metallic_mix);
      if (metallic_mix_out) {
        nodeAddLink(ntree, metallic_mix_node, metallic_mix_out, mix, b_in);
      }
      *version_cycles_node_socket_float_value(fac_in) = specular_tint_old;
      if (specular_tint_sock->link) {
        nodeAddLink(ntree,
                    specular_tint_sock->link->fromnode,
                    specular_tint_sock->link->fromsock,
                    mix,
                    fac_in);
        nodeRemLink(ntree, specular_tint_sock->link);
      }
      nodeAddLink(ntree, mix, result_out, node, specular_tint_sock);
    }
  }
}

static void version_copy_socket(bNodeTreeInterfaceSocket &dst,
                                const bNodeTreeInterfaceSocket &src,
                                char *identifier)
{
  /* Node socket copy function based on bNodeTreeInterface::item_copy to avoid using blenkernel. */
  dst.name = BLI_strdup_null(src.name);
  dst.description = BLI_strdup_null(src.description);
  dst.socket_type = BLI_strdup(src.socket_type);
  dst.default_attribute_name = BLI_strdup_null(src.default_attribute_name);
  dst.identifier = identifier;
  if (src.properties) {
    dst.properties = IDP_CopyProperty_ex(src.properties, 0);
  }
  if (src.socket_data != nullptr) {
    dst.socket_data = MEM_dupallocN(src.socket_data);
    /* No user count increment needed, gets reset after versioning. */
  }
}

static int version_nodes_find_valid_insert_position_for_item(const bNodeTreeInterfacePanel &panel,
                                                             const bNodeTreeInterfaceItem &item,
                                                             const int initial_pos)
{
  const bool sockets_above_panels = !(panel.flag &
                                      NODE_INTERFACE_PANEL_ALLOW_SOCKETS_AFTER_PANELS);
  const blender::Span<const bNodeTreeInterfaceItem *> items = {panel.items_array, panel.items_num};

  int pos = initial_pos;

  if (sockets_above_panels) {
    if (item.item_type == NODE_INTERFACE_PANEL) {
      /* Find the closest valid position from the end, only panels at or after #position. */
      for (int test_pos = items.size() - 1; test_pos >= initial_pos; test_pos--) {
        if (test_pos < 0) {
          /* Initial position is out of range but valid. */
          break;
        }
        if (items[test_pos]->item_type != NODE_INTERFACE_PANEL) {
          /* Found valid position, insert after the last socket item. */
          pos = test_pos + 1;
          break;
        }
      }
    }
    else {
      /* Find the closest valid position from the start, no panels at or after #position. */
      for (int test_pos = 0; test_pos <= initial_pos; test_pos++) {
        if (test_pos >= items.size()) {
          /* Initial position is out of range but valid. */
          break;
        }
        if (items[test_pos]->item_type == NODE_INTERFACE_PANEL) {
          /* Found valid position, inserting moves the first panel. */
          pos = test_pos;
          break;
        }
      }
    }
  }

  return pos;
}

static void version_nodes_insert_item(bNodeTreeInterfacePanel &parent,
                                      bNodeTreeInterfaceSocket &socket,
                                      int position)
{
  /* Apply any constraints on the item positions. */
  position = version_nodes_find_valid_insert_position_for_item(parent, socket.item, position);
  position = std::min(std::max(position, 0), parent.items_num);

  blender::MutableSpan<bNodeTreeInterfaceItem *> old_items = {parent.items_array,
                                                              parent.items_num};
  parent.items_num++;
  parent.items_array = MEM_cnew_array<bNodeTreeInterfaceItem *>(parent.items_num, __func__);
  parent.items().take_front(position).copy_from(old_items.take_front(position));
  parent.items().drop_front(position + 1).copy_from(old_items.drop_front(position));
  parent.items()[position] = &socket.item;

  if (old_items.data()) {
    MEM_freeN(old_items.data());
  }
}

/* Node group interface copy function based on bNodeTreeInterface::insert_item_copy. */
static void version_node_group_split_socket(bNodeTreeInterface &tree_interface,
                                            bNodeTreeInterfaceSocket &socket,
                                            bNodeTreeInterfacePanel *parent,
                                            int position)
{
  if (parent == nullptr) {
    parent = &tree_interface.root_panel;
  }

  bNodeTreeInterfaceSocket *csocket = static_cast<bNodeTreeInterfaceSocket *>(
      MEM_dupallocN(&socket));
  /* Generate a new unique identifier.
   * This might break existing links, but the identifiers were duplicate anyway. */
  char *dst_identifier = BLI_sprintfN("Socket_%d", tree_interface.next_uid++);
  version_copy_socket(*csocket, socket, dst_identifier);

  version_nodes_insert_item(*parent, *csocket, position);

  /* Original socket becomes output. */
  socket.flag &= ~NODE_INTERFACE_SOCKET_INPUT;
  /* Copied socket becomes input. */
  csocket->flag &= ~NODE_INTERFACE_SOCKET_OUTPUT;
}

static void versioning_node_group_sort_sockets_recursive(bNodeTreeInterfacePanel &panel)
{
  /* True if item a should be above item b. */
  auto item_compare = [](const bNodeTreeInterfaceItem *a,
                         const bNodeTreeInterfaceItem *b) -> bool {
    if (a->item_type != b->item_type) {
      /* Keep sockets above panels. */
      return a->item_type == NODE_INTERFACE_SOCKET;
    }
    else {
      /* Keep outputs above inputs. */
      if (a->item_type == NODE_INTERFACE_SOCKET) {
        const bNodeTreeInterfaceSocket *sa = reinterpret_cast<const bNodeTreeInterfaceSocket *>(a);
        const bNodeTreeInterfaceSocket *sb = reinterpret_cast<const bNodeTreeInterfaceSocket *>(b);
        const bool is_output_a = sa->flag & NODE_INTERFACE_SOCKET_OUTPUT;
        const bool is_output_b = sb->flag & NODE_INTERFACE_SOCKET_OUTPUT;
        if (is_output_a != is_output_b) {
          return is_output_a;
        }
      }
    }
    return false;
  };

  /* Sort panel content. */
  std::stable_sort(panel.items().begin(), panel.items().end(), item_compare);

  /* Sort any child panels too. */
  for (bNodeTreeInterfaceItem *item : panel.items()) {
    if (item->item_type == NODE_INTERFACE_PANEL) {
      versioning_node_group_sort_sockets_recursive(
          *reinterpret_cast<bNodeTreeInterfacePanel *>(item));
    }
  }
}

static void enable_geometry_nodes_is_modifier(Main &bmain)
{
  /* Any node group with a first socket geometry output can potentially be a modifier. Previously
   * this wasn't an explicit option, so better to enable too many groups rather than too few. */
  LISTBASE_FOREACH (bNodeTree *, group, &bmain.nodetrees) {
    if (group->type != NTREE_GEOMETRY) {
      continue;
    }
    group->tree_interface.foreach_item([&](const bNodeTreeInterfaceItem &item) {
      if (item.item_type != NODE_INTERFACE_SOCKET) {
        return true;
      }
      const auto &socket = reinterpret_cast<const bNodeTreeInterfaceSocket &>(item);
      if ((socket.flag & NODE_INTERFACE_SOCKET_OUTPUT) == 0) {
        return true;
      }
      if (!STREQ(socket.socket_type, "NodeSocketGeometry")) {
        return true;
      }
      if (!group->geometry_node_asset_traits) {
        group->geometry_node_asset_traits = MEM_new<GeometryNodeAssetTraits>(__func__);
      }
      group->geometry_node_asset_traits->flag |= GEO_NODE_ASSET_MODIFIER;
      return false;
    });
  }
}

static void version_socket_identifier_suffixes_for_dynamic_types(
    ListBase sockets, const char *separator, const std::optional<int> total = std::nullopt)
{
  int index = 0;
  LISTBASE_FOREACH (bNodeSocket *, socket, &sockets) {
    if (socket->is_available()) {
      if (char *pos = strstr(socket->identifier, separator)) {
        /* End the identifier at the separator so that the old suffix is ignored. */
        *pos = '\0';

        if (total.has_value()) {
          index++;
          if (index == *total) {
            return;
          }
        }
      }
    }
    else {
      /* Rename existing identifiers so that they don't conflict with the renamed one. Those will
       * be removed after versioning code. */
      BLI_strncat(socket->identifier, "_deprecated", sizeof(socket->identifier));
    }
  }
}

static void versioning_nodes_dynamic_sockets(bNodeTree &ntree)
{
  LISTBASE_FOREACH (bNode *, node, &ntree.nodes) {
    switch (node->type) {
      case GEO_NODE_ACCUMULATE_FIELD:
        /* This node requires the extra `total` parameter, because the `Group Index` identifier
         * also has a space in the name, that should not be treated as separator. */
        version_socket_identifier_suffixes_for_dynamic_types(node->inputs, " ", 1);
        version_socket_identifier_suffixes_for_dynamic_types(node->outputs, " ", 3);
        break;
      case GEO_NODE_CAPTURE_ATTRIBUTE:
      case GEO_NODE_ATTRIBUTE_STATISTIC:
      case GEO_NODE_BLUR_ATTRIBUTE:
      case GEO_NODE_EVALUATE_AT_INDEX:
      case GEO_NODE_EVALUATE_ON_DOMAIN:
      case GEO_NODE_INPUT_NAMED_ATTRIBUTE:
      case GEO_NODE_RAYCAST:
      case GEO_NODE_SAMPLE_INDEX:
      case GEO_NODE_SAMPLE_NEAREST_SURFACE:
      case GEO_NODE_SAMPLE_UV_SURFACE:
      case GEO_NODE_STORE_NAMED_ATTRIBUTE:
      case GEO_NODE_VIEWER:
        version_socket_identifier_suffixes_for_dynamic_types(node->inputs, "_");
        version_socket_identifier_suffixes_for_dynamic_types(node->outputs, "_");
        break;
    }
  }
}

static void versioning_nodes_dynamic_sockets_2(bNodeTree &ntree)
{
  LISTBASE_FOREACH (bNode *, node, &ntree.nodes) {
    if (!ELEM(node->type, GEO_NODE_SWITCH, GEO_NODE_SAMPLE_CURVE)) {
      continue;
    }
    version_socket_identifier_suffixes_for_dynamic_types(node->inputs, "_");
    version_socket_identifier_suffixes_for_dynamic_types(node->outputs, "_");
  }
}

static void versioning_grease_pencil_stroke_radii_scaling(GreasePencil *grease_pencil)
{
  using namespace blender;
  for (GreasePencilDrawingBase *base : grease_pencil->drawings()) {
    if (base->type != GP_DRAWING) {
      continue;
    }
    bke::greasepencil::Drawing &drawing = reinterpret_cast<GreasePencilDrawing *>(base)->wrap();
    MutableSpan<float> radii = drawing.radii_for_write();
    threading::parallel_for(radii.index_range(), 8192, [&](const IndexRange range) {
      for (const int i : range) {
        radii[i] *= bke::greasepencil::LEGACY_RADIUS_CONVERSION_FACTOR;
      }
    });
  }
}

static void fix_geometry_nodes_object_info_scale(bNodeTree &ntree)
{
  using namespace blender;
  MultiValueMap<bNodeSocket *, bNodeLink *> out_links_per_socket;
  LISTBASE_FOREACH (bNodeLink *, link, &ntree.links) {
    if (link->fromnode->type == GEO_NODE_OBJECT_INFO) {
      out_links_per_socket.add(link->fromsock, link);
    }
  }

  LISTBASE_FOREACH_MUTABLE (bNode *, node, &ntree.nodes) {
    if (node->type != GEO_NODE_OBJECT_INFO) {
      continue;
    }
    bNodeSocket *scale = nodeFindSocket(node, SOCK_OUT, "Scale");
    const Span<bNodeLink *> links = out_links_per_socket.lookup(scale);
    if (links.is_empty()) {
      continue;
    }
    bNode *absolute_value = nodeAddNode(nullptr, &ntree, "ShaderNodeVectorMath");
    absolute_value->custom1 = NODE_VECTOR_MATH_ABSOLUTE;
    absolute_value->parent = node->parent;
    absolute_value->locx = node->locx + 100;
    absolute_value->locy = node->locy - 50;
    nodeAddLink(&ntree,
                node,
                scale,
                absolute_value,
                static_cast<bNodeSocket *>(absolute_value->inputs.first));
    for (bNodeLink *link : links) {
      link->fromnode = absolute_value;
      link->fromsock = static_cast<bNodeSocket *>(absolute_value->outputs.first);
    }
  }
}

static bool seq_filter_bilinear_to_auto(Sequence *seq, void * /*user_data*/)
{
  StripTransform *transform = seq->strip->transform;
  if (transform != nullptr && transform->filter == SEQ_TRANSFORM_FILTER_BILINEAR) {
    transform->filter = SEQ_TRANSFORM_FILTER_AUTO;
  }
  return true;
}

static void image_settings_avi_to_ffmpeg(Scene *scene)
{
  if (ELEM(scene->r.im_format.imtype, R_IMF_IMTYPE_AVIRAW, R_IMF_IMTYPE_AVIJPEG)) {
    scene->r.im_format.imtype = R_IMF_IMTYPE_FFMPEG;
  }
}

static bool seq_hue_correct_set_wrapping(Sequence *seq, void * /*user_data*/)
{
  LISTBASE_FOREACH (SequenceModifierData *, smd, &seq->modifiers) {
    if (smd->type == seqModifierType_HueCorrect) {
      HueCorrectModifierData *hcmd = (HueCorrectModifierData *)smd;
      CurveMapping *cumap = (CurveMapping *)&hcmd->curve_mapping;
      cumap->flag |= CUMA_USE_WRAPPING;
    }
  }
  return true;
}

static void versioning_update_timecode(short int *tc)
{
  /* 2 = IMB_TC_FREE_RUN, 4 = IMB_TC_INTERPOLATED_REC_DATE_FREE_RUN. */
  if (ELEM(*tc, 2, 4)) {
    *tc = IMB_TC_RECORD_RUN;
  }
  /* Bit was changed from 8 to 2. */
  if (*tc == 8) {
    *tc = IMB_TC_RECORD_RUN_NO_GAPS;
  }
}

static bool seq_proxies_timecode_update(Sequence *seq, void * /*user_data*/)
{
  if (seq->strip == nullptr || seq->strip->proxy == nullptr) {
    return true;
  }
  StripProxy *proxy = seq->strip->proxy;
  versioning_update_timecode(&proxy->tc);
  return true;
}

static void versioning_node_hue_correct_set_wrappng(bNodeTree *ntree)
{
  if (ntree->type == NTREE_COMPOSIT) {
    LISTBASE_FOREACH_MUTABLE (bNode *, node, &ntree->nodes) {

      if (node->type == CMP_NODE_HUECORRECT) {
        CurveMapping *cumap = (CurveMapping *)node->storage;
        cumap->flag |= CUMA_USE_WRAPPING;
      }
    }
  }
}

static void add_image_editor_asset_shelf(Main &bmain)
{
  LISTBASE_FOREACH (bScreen *, screen, &bmain.screens) {
    LISTBASE_FOREACH (ScrArea *, area, &screen->areabase) {
      LISTBASE_FOREACH (SpaceLink *, sl, &area->spacedata) {
        if (sl->spacetype != SPACE_IMAGE) {
          continue;
        }

        ListBase *regionbase = (sl == area->spacedata.first) ? &area->regionbase : &sl->regionbase;

        if (ARegion *new_shelf_region = do_versions_add_region_if_not_found(
                regionbase, RGN_TYPE_ASSET_SHELF, __func__, RGN_TYPE_TOOL_HEADER))
        {
          new_shelf_region->regiondata = MEM_cnew<RegionAssetShelf>(__func__);
          new_shelf_region->alignment = RGN_ALIGN_BOTTOM;
          new_shelf_region->flag |= RGN_FLAG_HIDDEN;
        }
        if (ARegion *new_shelf_header = do_versions_add_region_if_not_found(
                regionbase, RGN_TYPE_ASSET_SHELF_HEADER, __func__, RGN_TYPE_ASSET_SHELF))
        {
          new_shelf_header->alignment = RGN_ALIGN_BOTTOM | RGN_ALIGN_HIDE_WITH_PREV;
        }
      }
    }
  }
}

void blo_do_versions_400(FileData *fd, Library * /*lib*/, Main *bmain)
{
  if (!MAIN_VERSION_FILE_ATLEAST(bmain, 400, 1)) {
    LISTBASE_FOREACH (Mesh *, mesh, &bmain->meshes) {
      version_mesh_legacy_to_struct_of_array_format(*mesh);
    }
    version_movieclips_legacy_camera_object(bmain);
  }

  if (!MAIN_VERSION_FILE_ATLEAST(bmain, 400, 2)) {
    LISTBASE_FOREACH (Mesh *, mesh, &bmain->meshes) {
      BKE_mesh_legacy_bevel_weight_to_generic(mesh);
    }
  }

  /* 400 4 did not require any do_version here. */

  if (!MAIN_VERSION_FILE_ATLEAST(bmain, 400, 5)) {
    LISTBASE_FOREACH (Scene *, scene, &bmain->scenes) {
      ToolSettings *ts = scene->toolsettings;
      if (ts->snap_mode_tools != SCE_SNAP_TO_NONE) {
        ts->snap_mode_tools = SCE_SNAP_TO_GEOM;
      }

#define SCE_SNAP_PROJECT (1 << 3)
      if (ts->snap_flag & SCE_SNAP_PROJECT) {
        ts->snap_mode &= ~(1 << 2); /* SCE_SNAP_TO_FACE */
        ts->snap_mode |= (1 << 8);  /* SCE_SNAP_INDIVIDUAL_PROJECT */
      }
#undef SCE_SNAP_PROJECT
    }
  }

  if (!MAIN_VERSION_FILE_ATLEAST(bmain, 400, 6)) {
    FOREACH_NODETREE_BEGIN (bmain, ntree, id) {
      versioning_replace_legacy_glossy_node(ntree);
      versioning_remove_microfacet_sharp_distribution(ntree);
    }
    FOREACH_NODETREE_END;
  }

  if (!MAIN_VERSION_FILE_ATLEAST(bmain, 400, 7)) {
    LISTBASE_FOREACH (Mesh *, mesh, &bmain->meshes) {
      version_mesh_crease_generic(*bmain);
    }
  }

  if (!MAIN_VERSION_FILE_ATLEAST(bmain, 400, 8)) {
    LISTBASE_FOREACH (bAction *, act, &bmain->actions) {
      act->frame_start = max_ff(act->frame_start, MINAFRAMEF);
      act->frame_end = min_ff(act->frame_end, MAXFRAMEF);
    }
  }

  if (!MAIN_VERSION_FILE_ATLEAST(bmain, 400, 9)) {
    LISTBASE_FOREACH (Light *, light, &bmain->lights) {
      if (light->type == LA_SPOT && light->nodetree) {
        version_replace_texcoord_normal_socket(light->nodetree);
      }
    }
  }

  /* Fix brush->tip_scale_x which should never be zero. */
  LISTBASE_FOREACH (Brush *, brush, &bmain->brushes) {
    if (brush->tip_scale_x == 0.0f) {
      brush->tip_scale_x = 1.0f;
    }
  }

  if (!MAIN_VERSION_FILE_ATLEAST(bmain, 400, 10)) {
    LISTBASE_FOREACH (bScreen *, screen, &bmain->screens) {
      LISTBASE_FOREACH (ScrArea *, area, &screen->areabase) {
        LISTBASE_FOREACH (SpaceLink *, space, &area->spacedata) {
          if (space->spacetype == SPACE_NODE) {
            SpaceNode *snode = reinterpret_cast<SpaceNode *>(space);
            snode->overlay.flag |= SN_OVERLAY_SHOW_PREVIEWS;
          }
        }
      }
    }
  }

  if (!MAIN_VERSION_FILE_ATLEAST(bmain, 400, 11)) {
    version_vertex_weight_edit_preserve_threshold_exclusivity(bmain);
  }

  if (!MAIN_VERSION_FILE_ATLEAST(bmain, 400, 12)) {
    if (!DNA_struct_member_exists(fd->filesdna, "LightProbe", "int", "grid_bake_samples")) {
      LISTBASE_FOREACH (LightProbe *, lightprobe, &bmain->lightprobes) {
        lightprobe->grid_bake_samples = 2048;
        lightprobe->surfel_density = 1.0f;
        lightprobe->grid_normal_bias = 0.3f;
        lightprobe->grid_view_bias = 0.0f;
        lightprobe->grid_facing_bias = 0.5f;
        lightprobe->grid_dilation_threshold = 0.5f;
        lightprobe->grid_dilation_radius = 1.0f;
      }
    }

    /* Set default bake resolution. */
    if (!DNA_struct_member_exists(fd->filesdna, "World", "int", "probe_resolution")) {
      LISTBASE_FOREACH (World *, world, &bmain->worlds) {
        world->probe_resolution = LIGHT_PROBE_RESOLUTION_1024;
      }
    }

    if (!DNA_struct_member_exists(fd->filesdna, "LightProbe", "float", "grid_surface_bias")) {
      LISTBASE_FOREACH (LightProbe *, lightprobe, &bmain->lightprobes) {
        lightprobe->grid_surface_bias = 0.05f;
        lightprobe->grid_escape_bias = 0.1f;
      }
    }

    /* Clear removed "Z Buffer" flag. */
    {
      const int R_IMF_FLAG_ZBUF_LEGACY = 1 << 0;
      LISTBASE_FOREACH (Scene *, scene, &bmain->scenes) {
        scene->r.im_format.flag &= ~R_IMF_FLAG_ZBUF_LEGACY;
      }
    }

    /* Reset the layer opacity for all layers to 1. */
    LISTBASE_FOREACH (GreasePencil *, grease_pencil, &bmain->grease_pencils) {
      for (blender::bke::greasepencil::Layer *layer : grease_pencil->layers_for_write()) {
        layer->opacity = 1.0f;
      }
    }

    FOREACH_NODETREE_BEGIN (bmain, ntree, id) {
      if (ntree->type == NTREE_SHADER) {
        /* Remove Transmission Roughness from Principled BSDF. */
        version_principled_transmission_roughness(ntree);
        /* Convert legacy Velvet BSDF nodes into the new Sheen BSDF node. */
        version_replace_velvet_sheen_node(ntree);
        /* Convert sheen inputs on the Principled BSDF. */
        version_principled_bsdf_sheen(ntree);
      }
    }
    FOREACH_NODETREE_END;

    LISTBASE_FOREACH (bScreen *, screen, &bmain->screens) {
      LISTBASE_FOREACH (ScrArea *, area, &screen->areabase) {
        LISTBASE_FOREACH (SpaceLink *, sl, &area->spacedata) {
          ListBase *regionbase = (sl == area->spacedata.first) ? &area->regionbase :
                                                                 &sl->regionbase;

          /* Layout based regions used to also disallow resizing, now these are separate flags.
           * Make sure they are set together for old regions. */
          LISTBASE_FOREACH (ARegion *, region, regionbase) {
            if (region->flag & RGN_FLAG_DYNAMIC_SIZE) {
              region->flag |= RGN_FLAG_NO_USER_RESIZE;
            }
          }
        }
      }
    }
  }

  if (!MAIN_VERSION_FILE_ATLEAST(bmain, 400, 13)) {
    /* For the scenes configured to use the "None" display disable the color management
     * again. This will handle situation when the "None" display is removed and is replaced with
     * a "Raw" view instead.
     *
     * Note that this versioning will do nothing if the "None" display exists in the OCIO
     * configuration. */
    LISTBASE_FOREACH (Scene *, scene, &bmain->scenes) {
      const ColorManagedDisplaySettings &display_settings = scene->display_settings;
      if (STREQ(display_settings.display_device, "None")) {
        BKE_scene_disable_color_management(scene);
      }
    }
  }

  if (!MAIN_VERSION_FILE_ATLEAST(bmain, 400, 14)) {
    if (!DNA_struct_member_exists(fd->filesdna, "SceneEEVEE", "int", "ray_tracing_method")) {
      LISTBASE_FOREACH (Scene *, scene, &bmain->scenes) {
        scene->eevee.ray_tracing_method = RAYTRACE_EEVEE_METHOD_SCREEN;
      }
    }

    if (!DNA_struct_exists(fd->filesdna, "RegionAssetShelf")) {
      LISTBASE_FOREACH (bScreen *, screen, &bmain->screens) {
        LISTBASE_FOREACH (ScrArea *, area, &screen->areabase) {
          LISTBASE_FOREACH (SpaceLink *, sl, &area->spacedata) {
            if (sl->spacetype != SPACE_VIEW3D) {
              continue;
            }

            ListBase *regionbase = (sl == area->spacedata.first) ? &area->regionbase :
                                                                   &sl->regionbase;

            if (ARegion *new_shelf_region = do_versions_add_region_if_not_found(
                    regionbase,
                    RGN_TYPE_ASSET_SHELF,
                    "asset shelf for view3d (versioning)",
                    RGN_TYPE_TOOL_HEADER))
            {
              new_shelf_region->alignment = RGN_ALIGN_BOTTOM;
            }
            if (ARegion *new_shelf_header = do_versions_add_region_if_not_found(
                    regionbase,
                    RGN_TYPE_ASSET_SHELF_HEADER,
                    "asset shelf header for view3d (versioning)",
                    RGN_TYPE_ASSET_SHELF))
            {
              new_shelf_header->alignment = RGN_ALIGN_BOTTOM | RGN_SPLIT_PREV;
            }
          }
        }
      }
    }
  }

  if (!MAIN_VERSION_FILE_ATLEAST(bmain, 400, 16)) {
    /* Set Normalize property of Noise Texture node to true. */
    FOREACH_NODETREE_BEGIN (bmain, ntree, id) {
      if (ntree->type != NTREE_CUSTOM) {
        LISTBASE_FOREACH (bNode *, node, &ntree->nodes) {
          if (node->type == SH_NODE_TEX_NOISE) {
            ((NodeTexNoise *)node->storage)->normalize = true;
          }
        }
      }
    }
    FOREACH_NODETREE_END;
  }

  if (!MAIN_VERSION_FILE_ATLEAST(bmain, 400, 17)) {
    if (!DNA_struct_exists(fd->filesdna, "NodeShaderHairPrincipled")) {
      FOREACH_NODETREE_BEGIN (bmain, ntree, id) {
        if (ntree->type == NTREE_SHADER) {
          version_replace_principled_hair_model(ntree);
        }
      }
      FOREACH_NODETREE_END;
    }

    /* Panorama properties shared with Eevee. */
    if (!DNA_struct_member_exists(fd->filesdna, "Camera", "float", "fisheye_fov")) {
      Camera default_cam = *DNA_struct_default_get(Camera);
      LISTBASE_FOREACH (Camera *, camera, &bmain->cameras) {
        IDProperty *ccam = version_cycles_properties_from_ID(&camera->id);
        if (ccam) {
          camera->panorama_type = version_cycles_property_int(
              ccam, "panorama_type", default_cam.panorama_type);
          camera->fisheye_fov = version_cycles_property_float(
              ccam, "fisheye_fov", default_cam.fisheye_fov);
          camera->fisheye_lens = version_cycles_property_float(
              ccam, "fisheye_lens", default_cam.fisheye_lens);
          camera->latitude_min = version_cycles_property_float(
              ccam, "latitude_min", default_cam.latitude_min);
          camera->latitude_max = version_cycles_property_float(
              ccam, "latitude_max", default_cam.latitude_max);
          camera->longitude_min = version_cycles_property_float(
              ccam, "longitude_min", default_cam.longitude_min);
          camera->longitude_max = version_cycles_property_float(
              ccam, "longitude_max", default_cam.longitude_max);
          /* Fit to match default projective camera with focal_length 50 and sensor_width 36. */
          camera->fisheye_polynomial_k0 = version_cycles_property_float(
              ccam, "fisheye_polynomial_k0", default_cam.fisheye_polynomial_k0);
          camera->fisheye_polynomial_k1 = version_cycles_property_float(
              ccam, "fisheye_polynomial_k1", default_cam.fisheye_polynomial_k1);
          camera->fisheye_polynomial_k2 = version_cycles_property_float(
              ccam, "fisheye_polynomial_k2", default_cam.fisheye_polynomial_k2);
          camera->fisheye_polynomial_k3 = version_cycles_property_float(
              ccam, "fisheye_polynomial_k3", default_cam.fisheye_polynomial_k3);
          camera->fisheye_polynomial_k4 = version_cycles_property_float(
              ccam, "fisheye_polynomial_k4", default_cam.fisheye_polynomial_k4);
        }
        else {
          camera->panorama_type = default_cam.panorama_type;
          camera->fisheye_fov = default_cam.fisheye_fov;
          camera->fisheye_lens = default_cam.fisheye_lens;
          camera->latitude_min = default_cam.latitude_min;
          camera->latitude_max = default_cam.latitude_max;
          camera->longitude_min = default_cam.longitude_min;
          camera->longitude_max = default_cam.longitude_max;
          /* Fit to match default projective camera with focal_length 50 and sensor_width 36. */
          camera->fisheye_polynomial_k0 = default_cam.fisheye_polynomial_k0;
          camera->fisheye_polynomial_k1 = default_cam.fisheye_polynomial_k1;
          camera->fisheye_polynomial_k2 = default_cam.fisheye_polynomial_k2;
          camera->fisheye_polynomial_k3 = default_cam.fisheye_polynomial_k3;
          camera->fisheye_polynomial_k4 = default_cam.fisheye_polynomial_k4;
        }
      }
    }

    if (!DNA_struct_member_exists(fd->filesdna, "LightProbe", "float", "grid_flag")) {
      LISTBASE_FOREACH (LightProbe *, lightprobe, &bmain->lightprobes) {
        /* Keep old behavior of baking the whole lighting. */
        lightprobe->grid_flag = LIGHTPROBE_GRID_CAPTURE_WORLD | LIGHTPROBE_GRID_CAPTURE_INDIRECT |
                                LIGHTPROBE_GRID_CAPTURE_EMISSION;
      }
    }

    if (!DNA_struct_member_exists(fd->filesdna, "SceneEEVEE", "int", "gi_irradiance_pool_size")) {
      LISTBASE_FOREACH (Scene *, scene, &bmain->scenes) {
        scene->eevee.gi_irradiance_pool_size = 16;
      }
    }

    LISTBASE_FOREACH (Scene *, scene, &bmain->scenes) {
      scene->toolsettings->snap_flag_anim |= SCE_SNAP;
      scene->toolsettings->snap_anim_mode |= (1 << 10); /* SCE_SNAP_TO_FRAME */
    }
  }

  if (!MAIN_VERSION_FILE_ATLEAST(bmain, 400, 20)) {
    /* Convert old socket lists into new interface items. */
    FOREACH_NODETREE_BEGIN (bmain, ntree, id) {
      versioning_convert_node_tree_socket_lists_to_interface(ntree);
      /* Clear legacy sockets after conversion.
       * Internal data pointers have been moved or freed already. */
      BLI_freelistN(&ntree->inputs_legacy);
      BLI_freelistN(&ntree->outputs_legacy);
    }
    FOREACH_NODETREE_END;
  }
  else {
    /* Legacy node tree sockets are created for forward compatibility,
     * but have to be freed after loading and versioning. */
    FOREACH_NODETREE_BEGIN (bmain, ntree, id) {
      LISTBASE_FOREACH_MUTABLE (bNodeSocket *, legacy_socket, &ntree->inputs_legacy) {
        MEM_SAFE_FREE(legacy_socket->default_attribute_name);
        MEM_SAFE_FREE(legacy_socket->default_value);
        if (legacy_socket->prop) {
          IDP_FreeProperty(legacy_socket->prop);
        }
        MEM_delete(legacy_socket->runtime);
        MEM_freeN(legacy_socket);
      }
      LISTBASE_FOREACH_MUTABLE (bNodeSocket *, legacy_socket, &ntree->outputs_legacy) {
        MEM_SAFE_FREE(legacy_socket->default_attribute_name);
        MEM_SAFE_FREE(legacy_socket->default_value);
        if (legacy_socket->prop) {
          IDP_FreeProperty(legacy_socket->prop);
        }
        MEM_delete(legacy_socket->runtime);
        MEM_freeN(legacy_socket);
      }
      BLI_listbase_clear(&ntree->inputs_legacy);
      BLI_listbase_clear(&ntree->outputs_legacy);
    }
    FOREACH_NODETREE_END;
  }

  if (!MAIN_VERSION_FILE_ATLEAST(bmain, 400, 22)) {
    /* Initialize root panel flags in files created before these flags were added. */
    FOREACH_NODETREE_BEGIN (bmain, ntree, id) {
      ntree->tree_interface.root_panel.flag |= NODE_INTERFACE_PANEL_ALLOW_CHILD_PANELS;
    }
    FOREACH_NODETREE_END;
  }

  if (!MAIN_VERSION_FILE_ATLEAST(bmain, 400, 23)) {
    LISTBASE_FOREACH (bNodeTree *, ntree, &bmain->nodetrees) {
      if (ntree->type == NTREE_GEOMETRY) {
        LISTBASE_FOREACH (bNode *, node, &ntree->nodes) {
          if (node->type == GEO_NODE_SET_SHADE_SMOOTH) {
            node->custom1 = int8_t(blender::bke::AttrDomain::Face);
          }
        }
      }
    }
  }

  if (!MAIN_VERSION_FILE_ATLEAST(bmain, 400, 24)) {
    FOREACH_NODETREE_BEGIN (bmain, ntree, id) {
      if (ntree->type == NTREE_SHADER) {
        /* Convert coat inputs on the Principled BSDF. */
        version_principled_bsdf_coat(ntree);
        /* Convert subsurface inputs on the Principled BSDF. */
        version_principled_bsdf_subsurface(ntree);
        /* Convert emission on the Principled BSDF. */
        version_principled_bsdf_emission(ntree);
      }
    }
    FOREACH_NODETREE_END;

    {
      LISTBASE_FOREACH (bScreen *, screen, &bmain->screens) {
        LISTBASE_FOREACH (ScrArea *, area, &screen->areabase) {
          LISTBASE_FOREACH (SpaceLink *, sl, &area->spacedata) {
            const ListBase *regionbase = (sl == area->spacedata.first) ? &area->regionbase :
                                                                         &sl->regionbase;
            LISTBASE_FOREACH (ARegion *, region, regionbase) {
              if (region->regiontype != RGN_TYPE_ASSET_SHELF) {
                continue;
              }

              RegionAssetShelf *shelf_data = static_cast<RegionAssetShelf *>(region->regiondata);
              if (shelf_data && shelf_data->active_shelf &&
                  (shelf_data->active_shelf->preferred_row_count == 0))
              {
                shelf_data->active_shelf->preferred_row_count = 1;
              }
            }
          }
        }
      }
    }

    /* Convert sockets with both input and output flag into two separate sockets. */
    FOREACH_NODETREE_BEGIN (bmain, ntree, id) {
      blender::Vector<bNodeTreeInterfaceSocket *> sockets_to_split;
      ntree->tree_interface.foreach_item([&](bNodeTreeInterfaceItem &item) {
        if (item.item_type == NODE_INTERFACE_SOCKET) {
          bNodeTreeInterfaceSocket &socket = reinterpret_cast<bNodeTreeInterfaceSocket &>(item);
          if ((socket.flag & NODE_INTERFACE_SOCKET_INPUT) &&
              (socket.flag & NODE_INTERFACE_SOCKET_OUTPUT))
          {
            sockets_to_split.append(&socket);
          }
        }
        return true;
      });

      for (bNodeTreeInterfaceSocket *socket : sockets_to_split) {
        const int position = ntree->tree_interface.find_item_position(socket->item);
        bNodeTreeInterfacePanel *parent = ntree->tree_interface.find_item_parent(socket->item);
        version_node_group_split_socket(ntree->tree_interface, *socket, parent, position + 1);
      }
    }
    FOREACH_NODETREE_END;
  }

  if (!MAIN_VERSION_FILE_ATLEAST(bmain, 400, 25)) {
    FOREACH_NODETREE_BEGIN (bmain, ntree, id) {
      if (ntree->type == NTREE_SHADER) {
        /* Convert specular tint on the Principled BSDF. */
        version_principled_bsdf_specular_tint(ntree);
        /* Rename some sockets. */
        version_principled_bsdf_rename_sockets(ntree);
      }
    }
    FOREACH_NODETREE_END;
  }

  if (!MAIN_VERSION_FILE_ATLEAST(bmain, 400, 26)) {
    enable_geometry_nodes_is_modifier(*bmain);

    LISTBASE_FOREACH (Scene *, scene, &bmain->scenes) {
      scene->simulation_frame_start = scene->r.sfra;
      scene->simulation_frame_end = scene->r.efra;
    }
  }

  if (!MAIN_VERSION_FILE_ATLEAST(bmain, 400, 27)) {
    LISTBASE_FOREACH (bScreen *, screen, &bmain->screens) {
      LISTBASE_FOREACH (ScrArea *, area, &screen->areabase) {
        LISTBASE_FOREACH (SpaceLink *, sl, &area->spacedata) {
          if (sl->spacetype == SPACE_SEQ) {
            SpaceSeq *sseq = (SpaceSeq *)sl;
            sseq->timeline_overlay.flag |= SEQ_TIMELINE_SHOW_STRIP_RETIMING;
          }
        }
      }
    }

    if (!DNA_struct_member_exists(fd->filesdna, "SceneEEVEE", "int", "shadow_step_count")) {
      SceneEEVEE default_scene_eevee = *DNA_struct_default_get(SceneEEVEE);
      LISTBASE_FOREACH (Scene *, scene, &bmain->scenes) {
        scene->eevee.shadow_ray_count = default_scene_eevee.shadow_ray_count;
        scene->eevee.shadow_step_count = default_scene_eevee.shadow_step_count;
      }
    }

    if (!DNA_struct_member_exists(fd->filesdna, "Light", "float", "shadow_softness_factor")) {
      Light default_light = blender::dna::shallow_copy(*DNA_struct_default_get(Light));
      LISTBASE_FOREACH (Light *, light, &bmain->lights) {
        light->shadow_softness_factor = default_light.shadow_softness_factor;
        light->shadow_trace_distance = default_light.shadow_trace_distance;
      }
    }
  }

  if (!MAIN_VERSION_FILE_ATLEAST(bmain, 400, 28)) {
    LISTBASE_FOREACH (bScreen *, screen, &bmain->screens) {
      LISTBASE_FOREACH (ScrArea *, area, &screen->areabase) {
        LISTBASE_FOREACH (SpaceLink *, sl, &area->spacedata) {
          const ListBase *regionbase = (sl == area->spacedata.first) ? &area->regionbase :
                                                                       &sl->regionbase;
          LISTBASE_FOREACH (ARegion *, region, regionbase) {
            if (region->regiontype != RGN_TYPE_ASSET_SHELF) {
              continue;
            }

            RegionAssetShelf *shelf_data = static_cast<RegionAssetShelf *>(region->regiondata);
            if (shelf_data && shelf_data->active_shelf) {
              AssetShelfSettings &settings = shelf_data->active_shelf->settings;
              settings.asset_library_reference.custom_library_index = -1;
              settings.asset_library_reference.type = ASSET_LIBRARY_ALL;
            }

            region->flag |= RGN_FLAG_HIDDEN;
          }
        }
      }
    }
  }

  if (!MAIN_VERSION_FILE_ATLEAST(bmain, 400, 29)) {
    /* Unhide all Reroute nodes. */
    FOREACH_NODETREE_BEGIN (bmain, ntree, id) {
      LISTBASE_FOREACH (bNode *, node, &ntree->nodes) {
        if (node->is_reroute()) {
          static_cast<bNodeSocket *>(node->inputs.first)->flag &= ~SOCK_HIDDEN;
          static_cast<bNodeSocket *>(node->outputs.first)->flag &= ~SOCK_HIDDEN;
        }
      }
    }
    FOREACH_NODETREE_END;
  }

  if (!MAIN_VERSION_FILE_ATLEAST(bmain, 400, 30)) {
    LISTBASE_FOREACH (Scene *, scene, &bmain->scenes) {
      ToolSettings *ts = scene->toolsettings;
      enum { IS_DEFAULT = 0, IS_UV, IS_NODE, IS_ANIM };
      auto versioning_snap_to = [](short snap_to_old, int type) {
        eSnapMode snap_to_new = SCE_SNAP_TO_NONE;
        if (snap_to_old & (1 << 0)) {
          snap_to_new |= type == IS_NODE ? SCE_SNAP_TO_NODE_X :
                         type == IS_ANIM ? SCE_SNAP_TO_FRAME :
                                           SCE_SNAP_TO_VERTEX;
        }
        if (snap_to_old & (1 << 1)) {
          snap_to_new |= type == IS_NODE ? SCE_SNAP_TO_NODE_Y :
                         type == IS_ANIM ? SCE_SNAP_TO_SECOND :
                                           SCE_SNAP_TO_EDGE;
        }
        if (ELEM(type, IS_DEFAULT, IS_ANIM) && snap_to_old & (1 << 2)) {
          snap_to_new |= type == IS_DEFAULT ? SCE_SNAP_TO_FACE : SCE_SNAP_TO_MARKERS;
        }
        if (type == IS_DEFAULT && snap_to_old & (1 << 3)) {
          snap_to_new |= SCE_SNAP_TO_VOLUME;
        }
        if (type == IS_DEFAULT && snap_to_old & (1 << 4)) {
          snap_to_new |= SCE_SNAP_TO_EDGE_MIDPOINT;
        }
        if (type == IS_DEFAULT && snap_to_old & (1 << 5)) {
          snap_to_new |= SCE_SNAP_TO_EDGE_PERPENDICULAR;
        }
        if (ELEM(type, IS_DEFAULT, IS_UV, IS_NODE) && snap_to_old & (1 << 6)) {
          snap_to_new |= SCE_SNAP_TO_INCREMENT;
        }
        if (ELEM(type, IS_DEFAULT, IS_UV, IS_NODE) && snap_to_old & (1 << 7)) {
          snap_to_new |= SCE_SNAP_TO_GRID;
        }
        if (type == IS_DEFAULT && snap_to_old & (1 << 8)) {
          snap_to_new |= SCE_SNAP_INDIVIDUAL_NEAREST;
        }
        if (type == IS_DEFAULT && snap_to_old & (1 << 9)) {
          snap_to_new |= SCE_SNAP_INDIVIDUAL_PROJECT;
        }
        if (snap_to_old & (1 << 10)) {
          snap_to_new |= SCE_SNAP_TO_FRAME;
        }
        if (snap_to_old & (1 << 11)) {
          snap_to_new |= SCE_SNAP_TO_SECOND;
        }
        if (snap_to_old & (1 << 12)) {
          snap_to_new |= SCE_SNAP_TO_MARKERS;
        }

        if (!snap_to_new) {
          snap_to_new = eSnapMode(1 << 0);
        }

        return snap_to_new;
      };

      ts->snap_mode = versioning_snap_to(ts->snap_mode, IS_DEFAULT);
      ts->snap_uv_mode = versioning_snap_to(ts->snap_uv_mode, IS_UV);
      ts->snap_node_mode = versioning_snap_to(ts->snap_node_mode, IS_NODE);
      ts->snap_anim_mode = versioning_snap_to(ts->snap_anim_mode, IS_ANIM);
    }
  }

  if (!MAIN_VERSION_FILE_ATLEAST(bmain, 400, 31)) {
    LISTBASE_FOREACH (Curve *, curve, &bmain->curves) {
      const int curvetype = BKE_curve_type_get(curve);
      if (curvetype == OB_FONT) {
        CharInfo *info = curve->strinfo;
        if (info != nullptr) {
          for (int i = curve->len_char32 - 1; i >= 0; i--, info++) {
            if (info->mat_nr > 0) {
              /** CharInfo mat_nr used to start at 1, unlike mesh & nurbs, now zero-based. */
              info->mat_nr--;
            }
          }
        }
      }
    }
  }

  if (!MAIN_VERSION_FILE_ATLEAST(bmain, 400, 33)) {
    /* Fix node group socket order by sorting outputs and inputs. */
    LISTBASE_FOREACH (bNodeTree *, ntree, &bmain->nodetrees) {
      versioning_node_group_sort_sockets_recursive(ntree->tree_interface.root_panel);
    }
  }

  if (!MAIN_VERSION_FILE_ATLEAST(bmain, 401, 1)) {
    LISTBASE_FOREACH (GreasePencil *, grease_pencil, &bmain->grease_pencils) {
      versioning_grease_pencil_stroke_radii_scaling(grease_pencil);
    }
  }

  if (!MAIN_VERSION_FILE_ATLEAST(bmain, 401, 4)) {
    FOREACH_NODETREE_BEGIN (bmain, ntree, id) {
      if (ntree->type != NTREE_CUSTOM) {
        /* versioning_update_noise_texture_node must be done before
         * versioning_replace_musgrave_texture_node. */
        versioning_update_noise_texture_node(ntree);

        /* Convert Musgrave Texture nodes to Noise Texture nodes. */
        versioning_replace_musgrave_texture_node(ntree);
      }
    }
    FOREACH_NODETREE_END;
  }

  if (!MAIN_VERSION_FILE_ATLEAST(bmain, 401, 5)) {
    /* Unify Material::blend_shadow and Cycles.use_transparent_shadows into the
     * Material::blend_flag. */
    Scene *scene = static_cast<Scene *>(bmain->scenes.first);
    bool is_cycles = scene && STREQ(scene->r.engine, RE_engine_id_CYCLES);
    if (is_cycles) {
      LISTBASE_FOREACH (Material *, material, &bmain->materials) {
        bool transparent_shadows = true;
        if (IDProperty *cmat = version_cycles_properties_from_ID(&material->id)) {
          transparent_shadows = version_cycles_property_boolean(
              cmat, "use_transparent_shadow", true);
        }
        SET_FLAG_FROM_TEST(material->blend_flag, transparent_shadows, MA_BL_TRANSPARENT_SHADOW);
      }
    }
    else {
      LISTBASE_FOREACH (Material *, material, &bmain->materials) {
        bool transparent_shadow = material->blend_shadow != MA_BS_SOLID;
        SET_FLAG_FROM_TEST(material->blend_flag, transparent_shadow, MA_BL_TRANSPARENT_SHADOW);
      }
    }

    FOREACH_NODETREE_BEGIN (bmain, ntree, id) {
      if (ntree->type == NTREE_COMPOSIT) {
        versioning_replace_splitviewer(ntree);
      }
    }
    FOREACH_NODETREE_END;
  }

  /* 401 6 did not require any do_version here. */

  if (!MAIN_VERSION_FILE_ATLEAST(bmain, 401, 7)) {
    if (!DNA_struct_member_exists(fd->filesdna, "SceneEEVEE", "int", "volumetric_ray_depth")) {
      SceneEEVEE default_eevee = *DNA_struct_default_get(SceneEEVEE);
      LISTBASE_FOREACH (Scene *, scene, &bmain->scenes) {
        scene->eevee.volumetric_ray_depth = default_eevee.volumetric_ray_depth;
      }
    }

    if (!DNA_struct_member_exists(fd->filesdna, "Material", "char", "surface_render_method")) {
      LISTBASE_FOREACH (Material *, mat, &bmain->materials) {
        mat->surface_render_method = (mat->blend_method == MA_BM_BLEND) ?
                                         MA_SURFACE_METHOD_FORWARD :
                                         MA_SURFACE_METHOD_DEFERRED;
      }
    }

    LISTBASE_FOREACH (bScreen *, screen, &bmain->screens) {
      LISTBASE_FOREACH (ScrArea *, area, &screen->areabase) {
        LISTBASE_FOREACH (SpaceLink *, sl, &area->spacedata) {
          const ListBase *regionbase = (sl == area->spacedata.first) ? &area->regionbase :
                                                                       &sl->regionbase;
          LISTBASE_FOREACH (ARegion *, region, regionbase) {
            if (region->regiontype != RGN_TYPE_ASSET_SHELF_HEADER) {
              continue;
            }
            region->alignment &= ~RGN_SPLIT_PREV;
            region->alignment |= RGN_ALIGN_HIDE_WITH_PREV;
          }
        }
      }
    }

    if (!DNA_struct_member_exists(fd->filesdna, "SceneEEVEE", "float", "gtao_thickness")) {
      SceneEEVEE default_eevee = *DNA_struct_default_get(SceneEEVEE);
      LISTBASE_FOREACH (Scene *, scene, &bmain->scenes) {
        scene->eevee.gtao_thickness = default_eevee.gtao_thickness;
        scene->eevee.gtao_focus = default_eevee.gtao_focus;
      }
    }

    if (!DNA_struct_member_exists(fd->filesdna, "LightProbe", "float", "data_display_size")) {
      LightProbe default_probe = *DNA_struct_default_get(LightProbe);
      LISTBASE_FOREACH (LightProbe *, probe, &bmain->lightprobes) {
        probe->data_display_size = default_probe.data_display_size;
      }
    }

    LISTBASE_FOREACH (Mesh *, mesh, &bmain->meshes) {
      mesh->flag &= ~ME_NO_OVERLAPPING_TOPOLOGY;
    }
  }

  if (!MAIN_VERSION_FILE_ATLEAST(bmain, 401, 8)) {
    LISTBASE_FOREACH (bNodeTree *, ntree, &bmain->nodetrees) {
      if (ntree->type != NTREE_GEOMETRY) {
        continue;
      }
      versioning_nodes_dynamic_sockets(*ntree);
    }
  }

  if (!MAIN_VERSION_FILE_ATLEAST(bmain, 401, 9)) {
    if (!DNA_struct_member_exists(fd->filesdna, "Material", "char", "displacement_method")) {
      /* Replace Cycles.displacement_method by Material::displacement_method. */
      LISTBASE_FOREACH (Material *, material, &bmain->materials) {
        int displacement_method = MA_DISPLACEMENT_BUMP;
        if (IDProperty *cmat = version_cycles_properties_from_ID(&material->id)) {
          displacement_method = version_cycles_property_int(
              cmat, "displacement_method", MA_DISPLACEMENT_BUMP);
        }
        material->displacement_method = displacement_method;
      }
    }

    /* Prevent custom bone colors from having alpha zero.
     * Part of the fix for issue #115434. */
    LISTBASE_FOREACH (bArmature *, arm, &bmain->armatures) {
      blender::animrig::ANIM_armature_foreach_bone(&arm->bonebase, [](Bone *bone) {
        bone->color.custom.solid[3] = 255;
        bone->color.custom.select[3] = 255;
        bone->color.custom.active[3] = 255;
      });
      if (arm->edbo) {
        LISTBASE_FOREACH (EditBone *, ebone, arm->edbo) {
          ebone->color.custom.solid[3] = 255;
          ebone->color.custom.select[3] = 255;
          ebone->color.custom.active[3] = 255;
        }
      }
    }
    LISTBASE_FOREACH (Object *, obj, &bmain->objects) {
      if (obj->pose == nullptr) {
        continue;
      }
      LISTBASE_FOREACH (bPoseChannel *, pchan, &obj->pose->chanbase) {
        pchan->color.custom.solid[3] = 255;
        pchan->color.custom.select[3] = 255;
        pchan->color.custom.active[3] = 255;
      }
    }
  }

  if (!MAIN_VERSION_FILE_ATLEAST(bmain, 401, 10)) {
    if (!DNA_struct_member_exists(
            fd->filesdna, "SceneEEVEE", "RaytraceEEVEE", "ray_tracing_options"))
    {
      LISTBASE_FOREACH (Scene *, scene, &bmain->scenes) {
        scene->eevee.ray_tracing_options.flag = RAYTRACE_EEVEE_USE_DENOISE;
        scene->eevee.ray_tracing_options.denoise_stages = RAYTRACE_EEVEE_DENOISE_SPATIAL |
                                                          RAYTRACE_EEVEE_DENOISE_TEMPORAL |
                                                          RAYTRACE_EEVEE_DENOISE_BILATERAL;
        scene->eevee.ray_tracing_options.screen_trace_quality = 0.25f;
        scene->eevee.ray_tracing_options.screen_trace_thickness = 0.2f;
        scene->eevee.ray_tracing_options.trace_max_roughness = 0.5f;
        scene->eevee.ray_tracing_options.resolution_scale = 2;
      }
    }

    LISTBASE_FOREACH (bNodeTree *, ntree, &bmain->nodetrees) {
      if (ntree->type == NTREE_GEOMETRY) {
        version_geometry_nodes_use_rotation_socket(*ntree);
        versioning_nodes_dynamic_sockets_2(*ntree);
        fix_geometry_nodes_object_info_scale(*ntree);
      }
    }
  }

  if (MAIN_VERSION_FILE_ATLEAST(bmain, 400, 20) && !MAIN_VERSION_FILE_ATLEAST(bmain, 401, 11)) {
    /* Convert old socket lists into new interface items. */
    FOREACH_NODETREE_BEGIN (bmain, ntree, id) {
      versioning_fix_socket_subtype_idnames(ntree);
    }
    FOREACH_NODETREE_END;
  }

  if (!MAIN_VERSION_FILE_ATLEAST(bmain, 401, 12)) {
    FOREACH_NODETREE_BEGIN (bmain, ntree, id) {
      if (ntree->type == NTREE_COMPOSIT) {
        LISTBASE_FOREACH (bNode *, node, &ntree->nodes) {
          if (node->type == CMP_NODE_PIXELATE) {
            node->custom1 = 1;
          }
        }
      }
    }
    FOREACH_NODETREE_END;
  }

  if (!MAIN_VERSION_FILE_ATLEAST(bmain, 401, 13)) {
    FOREACH_NODETREE_BEGIN (bmain, ntree, id) {
      if (ntree->type == NTREE_COMPOSIT) {
        LISTBASE_FOREACH (bNode *, node, &ntree->nodes) {
          if (node->type == CMP_NODE_MAP_UV) {
            node->custom2 = CMP_NODE_MAP_UV_FILTERING_ANISOTROPIC;
          }
        }
      }
    }
    FOREACH_NODETREE_END;
  }

  if (!MAIN_VERSION_FILE_ATLEAST(bmain, 401, 14)) {
    const Brush *default_brush = DNA_struct_default_get(Brush);
    LISTBASE_FOREACH (Brush *, brush, &bmain->brushes) {
      brush->automasking_start_normal_limit = default_brush->automasking_start_normal_limit;
      brush->automasking_start_normal_falloff = default_brush->automasking_start_normal_falloff;

      brush->automasking_view_normal_limit = default_brush->automasking_view_normal_limit;
      brush->automasking_view_normal_falloff = default_brush->automasking_view_normal_falloff;
    }
  }

  if (!MAIN_VERSION_FILE_ATLEAST(bmain, 401, 15)) {
    FOREACH_NODETREE_BEGIN (bmain, ntree, id) {
      if (ntree->type == NTREE_COMPOSIT) {
        LISTBASE_FOREACH (bNode *, node, &ntree->nodes) {
          if (node->type == CMP_NODE_KEYING) {
            NodeKeyingData &keying_data = *static_cast<NodeKeyingData *>(node->storage);
            keying_data.edge_kernel_radius = max_ii(keying_data.edge_kernel_radius - 1, 0);
          }
        }
      }
    }
    FOREACH_NODETREE_END;
  }

  if (!MAIN_VERSION_FILE_ATLEAST(bmain, 401, 16)) {
    LISTBASE_FOREACH (Scene *, scene, &bmain->scenes) {
      Sculpt *sculpt = scene->toolsettings->sculpt;
      if (sculpt != nullptr) {
        Sculpt default_sculpt = *DNA_struct_default_get(Sculpt);
        sculpt->automasking_boundary_edges_propagation_steps =
            default_sculpt.automasking_boundary_edges_propagation_steps;
      }
    }
  }

  if (!MAIN_VERSION_FILE_ATLEAST(bmain, 401, 17)) {
    LISTBASE_FOREACH (Scene *, scene, &bmain->scenes) {
      ToolSettings *ts = scene->toolsettings;
      int input_sample_values[10];

      input_sample_values[0] = ts->imapaint.paint.num_input_samples_deprecated;
      input_sample_values[1] = ts->sculpt != nullptr ?
                                   ts->sculpt->paint.num_input_samples_deprecated :
                                   1;
      input_sample_values[2] = ts->curves_sculpt != nullptr ?
                                   ts->curves_sculpt->paint.num_input_samples_deprecated :
                                   1;

      input_sample_values[4] = ts->gp_paint != nullptr ?
                                   ts->gp_paint->paint.num_input_samples_deprecated :
                                   1;
      input_sample_values[5] = ts->gp_vertexpaint != nullptr ?
                                   ts->gp_vertexpaint->paint.num_input_samples_deprecated :
                                   1;
      input_sample_values[6] = ts->gp_sculptpaint != nullptr ?
                                   ts->gp_sculptpaint->paint.num_input_samples_deprecated :
                                   1;
      input_sample_values[7] = ts->gp_weightpaint != nullptr ?
                                   ts->gp_weightpaint->paint.num_input_samples_deprecated :
                                   1;

      input_sample_values[8] = ts->vpaint != nullptr ?
                                   ts->vpaint->paint.num_input_samples_deprecated :
                                   1;
      input_sample_values[9] = ts->wpaint != nullptr ?
                                   ts->wpaint->paint.num_input_samples_deprecated :
                                   1;

      int unified_value = 1;
      for (int i = 0; i < 10; i++) {
        if (input_sample_values[i] != 1) {
          if (unified_value == 1) {
            unified_value = input_sample_values[i];
          }
          else {
            /* In the case of a user having multiple tools with different num_input_value values
             * set we cannot support this in the single UnifiedPaintSettings value, so fallback
             * to 1 instead of deciding that one value is more canonical than the other.
             */
            break;
          }
        }
      }

      ts->unified_paint_settings.input_samples = unified_value;
    }
    LISTBASE_FOREACH (Brush *, brush, &bmain->brushes) {
      brush->input_samples = 1;
    }
  }

  if (!MAIN_VERSION_FILE_ATLEAST(bmain, 401, 18)) {
    LISTBASE_FOREACH (Scene *, scene, &bmain->scenes) {
      if (scene->ed != nullptr) {
        SEQ_for_each_callback(&scene->ed->seqbase, seq_filter_bilinear_to_auto, nullptr);
      }
    }
  }

  if (!MAIN_VERSION_FILE_ATLEAST(bmain, 401, 19)) {
    LISTBASE_FOREACH (bNodeTree *, ntree, &bmain->nodetrees) {
      if (ntree->type == NTREE_GEOMETRY) {
        version_node_socket_name(ntree, FN_NODE_ROTATE_ROTATION, "Rotation 1", "Rotation");
        version_node_socket_name(ntree, FN_NODE_ROTATE_ROTATION, "Rotation 2", "Rotate By");
      }
    }
  }

  if (!MAIN_VERSION_FILE_ATLEAST(bmain, 401, 20)) {
    LISTBASE_FOREACH (Object *, ob, &bmain->objects) {
      int uid = 1;
      LISTBASE_FOREACH (ModifierData *, md, &ob->modifiers) {
        /* These identifiers are not necessarily stable for linked data. If the linked data has a
         * new modifier inserted, the identifiers of other modifiers can change. */
        md->persistent_uid = uid++;
      }
    }
  }

  if (!MAIN_VERSION_FILE_ATLEAST(bmain, 401, 21)) {
    LISTBASE_FOREACH (Brush *, brush, &bmain->brushes) {
      /* The `sculpt_flag` was used to store the `BRUSH_DIR_IN`
       * With the fix for #115313 this is now just using the `brush->flag`. */
      if (brush->gpencil_settings && (brush->gpencil_settings->sculpt_flag & BRUSH_DIR_IN) != 0) {
        brush->flag |= BRUSH_DIR_IN;
      }
    }
  }

  /* Keep point/spot light soft falloff for files created before 4.0. */
  if (!MAIN_VERSION_FILE_ATLEAST(bmain, 400, 0)) {
    LISTBASE_FOREACH (Light *, light, &bmain->lights) {
      if (ELEM(light->type, LA_LOCAL, LA_SPOT)) {
        light->mode |= LA_USE_SOFT_FALLOFF;
      }
    }
  }

  if (!MAIN_VERSION_FILE_ATLEAST(bmain, 402, 1)) {
    using namespace blender::bke::greasepencil;
    /* Initialize newly added scale layer transform to one. */
    LISTBASE_FOREACH (GreasePencil *, grease_pencil, &bmain->grease_pencils) {
      for (Layer *layer : grease_pencil->layers_for_write()) {
        copy_v3_fl(layer->scale, 1.0f);
      }
    }
  }

  if (!MAIN_VERSION_FILE_ATLEAST(bmain, 402, 2)) {
    LISTBASE_FOREACH (Scene *, scene, &bmain->scenes) {
      bool is_cycles = scene && STREQ(scene->r.engine, RE_engine_id_CYCLES);
      if (is_cycles) {
        if (IDProperty *cscene = version_cycles_properties_from_ID(&scene->id)) {
          int cposition = version_cycles_property_int(cscene, "motion_blur_position", 1);
          BLI_assert(cposition >= 0 && cposition < 3);
          int order_conversion[3] = {SCE_MB_START, SCE_MB_CENTER, SCE_MB_END};
          scene->r.motion_blur_position = order_conversion[std::clamp(cposition, 0, 2)];
        }
      }
      else {
        SET_FLAG_FROM_TEST(
            scene->r.mode, scene->eevee.flag & SCE_EEVEE_MOTION_BLUR_ENABLED_DEPRECATED, R_MBLUR);
        scene->r.motion_blur_position = scene->eevee.motion_blur_position_deprecated;
        scene->r.motion_blur_shutter = scene->eevee.motion_blur_shutter_deprecated;
      }
    }
  }

  if (!MAIN_VERSION_FILE_ATLEAST(bmain, 402, 3)) {
    constexpr int NTREE_EXECUTION_MODE_FULL_FRAME = 1;

    constexpr int NTREE_COM_GROUPNODE_BUFFER = 1 << 3;
    constexpr int NTREE_COM_OPENCL = 1 << 1;

    FOREACH_NODETREE_BEGIN (bmain, ntree, id) {
      if (ntree->type != NTREE_COMPOSIT) {
        continue;
      }

      ntree->flag &= ~(NTREE_COM_GROUPNODE_BUFFER | NTREE_COM_OPENCL);

      if (ntree->execution_mode == NTREE_EXECUTION_MODE_FULL_FRAME) {
        ntree->execution_mode = NTREE_EXECUTION_MODE_CPU;
      }
    }
    FOREACH_NODETREE_END;
  }

  if (!MAIN_VERSION_FILE_ATLEAST(bmain, 402, 4)) {
    if (!DNA_struct_member_exists(fd->filesdna, "SpaceImage", "float", "stretch_opacity")) {
      LISTBASE_FOREACH (bScreen *, screen, &bmain->screens) {
        LISTBASE_FOREACH (ScrArea *, area, &screen->areabase) {
          LISTBASE_FOREACH (SpaceLink *, sl, &area->spacedata) {
            if (sl->spacetype == SPACE_IMAGE) {
              SpaceImage *sima = reinterpret_cast<SpaceImage *>(sl);
              sima->stretch_opacity = 0.9f;
            }
          }
        }
      }
    }
  }

  if (!MAIN_VERSION_FILE_ATLEAST(bmain, 402, 5)) {
    LISTBASE_FOREACH (Scene *, scene, &bmain->scenes) {
      image_settings_avi_to_ffmpeg(scene);
    }
  }

  if (!MAIN_VERSION_FILE_ATLEAST(bmain, 402, 6)) {
    LISTBASE_FOREACH (Brush *, brush, &bmain->brushes) {
      if (BrushCurvesSculptSettings *settings = brush->curves_sculpt_settings) {
        settings->flag |= BRUSH_CURVES_SCULPT_FLAG_INTERPOLATE_RADIUS;
        settings->curve_radius = 0.01f;
      }
    }
  }

  if (!MAIN_VERSION_FILE_ATLEAST(bmain, 402, 8)) {
    LISTBASE_FOREACH (Light *, light, &bmain->lights) {
      light->shadow_filter_radius = 1.0f;
    }
  }

  if (!MAIN_VERSION_FILE_ATLEAST(bmain, 402, 9)) {
    const float default_snap_angle_increment = DEG2RADF(5.0f);
    const float default_snap_angle_increment_precision = DEG2RADF(1.0f);
    LISTBASE_FOREACH (Scene *, scene, &bmain->scenes) {
      scene->toolsettings->snap_angle_increment_2d = default_snap_angle_increment;
      scene->toolsettings->snap_angle_increment_3d = default_snap_angle_increment;
      scene->toolsettings->snap_angle_increment_2d_precision =
          default_snap_angle_increment_precision;
      scene->toolsettings->snap_angle_increment_3d_precision =
          default_snap_angle_increment_precision;
    }
  }

  if (!MAIN_VERSION_FILE_ATLEAST(bmain, 402, 10)) {
    if (!DNA_struct_member_exists(fd->filesdna, "SceneEEVEE", "int", "gtao_resolution")) {
      LISTBASE_FOREACH (Scene *, scene, &bmain->scenes) {
        scene->eevee.gtao_resolution = 2;
      }
    }
  }

  if (!MAIN_VERSION_FILE_ATLEAST(bmain, 402, 11)) {
    LISTBASE_FOREACH (Light *, light, &bmain->lights) {
      light->shadow_resolution_scale = 1.0f;
    }
  }

  if (!MAIN_VERSION_FILE_ATLEAST(bmain, 402, 12)) {
    FOREACH_NODETREE_BEGIN (bmain, ntree, id) {
      versioning_node_hue_correct_set_wrappng(ntree);
    }
    FOREACH_NODETREE_END;

    LISTBASE_FOREACH (Scene *, scene, &bmain->scenes) {
      if (scene->ed != nullptr) {
        SEQ_for_each_callback(&scene->ed->seqbase, seq_hue_correct_set_wrapping, nullptr);
      }
    }
  }

  if (!MAIN_VERSION_FILE_ATLEAST(bmain, 402, 14)) {
    LISTBASE_FOREACH (Object *, ob, &bmain->objects) {
      if (bMotionPath *mpath = ob->mpath) {
        mpath->color_post[0] = 0.1f;
        mpath->color_post[1] = 1.0f;
        mpath->color_post[2] = 0.1f;
      }
      if (!ob->pose) {
        continue;
      }
      LISTBASE_FOREACH (bPoseChannel *, pchan, &ob->pose->chanbase) {
        if (bMotionPath *mpath = pchan->mpath) {
          mpath->color_post[0] = 0.1f;
          mpath->color_post[1] = 1.0f;
          mpath->color_post[2] = 0.1f;
        }
      }
    }
  }

  if (!MAIN_VERSION_FILE_ATLEAST(bmain, 402, 18)) {
    if (!DNA_struct_member_exists(fd->filesdna, "Light", "float", "transmission_fac")) {
      LISTBASE_FOREACH (Light *, light, &bmain->lights) {
        /* Refracted light was not supported in legacy EEVEE. Set it to zero for compatibility with
         * older files. */
        light->transmission_fac = 0.0f;
      }
    }
  }

  if (!MAIN_VERSION_FILE_ATLEAST(bmain, 402, 19)) {
    LISTBASE_FOREACH (Scene *, scene, &bmain->scenes) {
      /* Keep legacy EEVEE old behavior. */
      scene->eevee.flag |= SCE_EEVEE_VOLUME_CUSTOM_RANGE;
    }

    LISTBASE_FOREACH (Scene *, scene, &bmain->scenes) {
      scene->eevee.clamp_surface_indirect = 10.0f;
    }
  }

  if (!MAIN_VERSION_FILE_ATLEAST(bmain, 402, 20)) {
    LISTBASE_FOREACH (Scene *, scene, &bmain->scenes) {
      SequencerToolSettings *sequencer_tool_settings = SEQ_tool_settings_ensure(scene);
      sequencer_tool_settings->snap_mode |= SEQ_SNAP_TO_MARKERS;
    }
  }

  if (!MAIN_VERSION_FILE_ATLEAST(bmain, 402, 21)) {
<<<<<<< HEAD
    LISTBASE_FOREACH (Scene *, scene, &bmain->scenes) {
      if (scene->ed != nullptr) {
        SEQ_for_each_callback(&scene->ed->seqbase, seq_proxies_timecode_update, nullptr);
      }
    }

    LISTBASE_FOREACH (MovieClip *, clip, &bmain->movieclips) {
      MovieClipProxy proxy = clip->proxy;
      versioning_update_timecode(&proxy.tc);
=======
    add_image_editor_asset_shelf(*bmain);
  }

  if (!MAIN_VERSION_FILE_ATLEAST(bmain, 402, 22)) {
    /* Display missing media in sequencer by default. */
    LISTBASE_FOREACH (Scene *, scene, &bmain->scenes) {
      if (scene->ed != nullptr) {
        scene->ed->show_missing_media_flag |= SEQ_EDIT_SHOW_MISSING_MEDIA;
      }
    }
  }

  if (!MAIN_VERSION_FILE_ATLEAST(bmain, 402, 23)) {
    LISTBASE_FOREACH (Scene *, scene, &bmain->scenes) {
      ToolSettings *ts = scene->toolsettings;
      if (!ts->uvsculpt.strength_curve) {
        ts->uvsculpt.size = 50;
        ts->uvsculpt.strength = 1.0f;
        ts->uvsculpt.curve_preset = BRUSH_CURVE_SMOOTH;
        ts->uvsculpt.strength_curve = BKE_curvemapping_add(1, 0.0f, 0.0f, 1.0f, 1.0f);
      }
>>>>>>> fd96b818
    }
  }

  /**
   * Always bump subversion in BKE_blender_version.h when adding versioning
   * code here, and wrap it inside a MAIN_VERSION_FILE_ATLEAST check.
   *
   * \note Keep this message at the bottom of the function.
   */

  /* Always run this versioning; meshes are written with the legacy format which always needs to
   * be converted to the new format on file load. Can be moved to a subversion check in a larger
   * breaking release. */
  LISTBASE_FOREACH (Mesh *, mesh, &bmain->meshes) {
    blender::bke::mesh_sculpt_mask_to_generic(*mesh);
  }
}<|MERGE_RESOLUTION|>--- conflicted
+++ resolved
@@ -3235,17 +3235,6 @@
   }
 
   if (!MAIN_VERSION_FILE_ATLEAST(bmain, 402, 21)) {
-<<<<<<< HEAD
-    LISTBASE_FOREACH (Scene *, scene, &bmain->scenes) {
-      if (scene->ed != nullptr) {
-        SEQ_for_each_callback(&scene->ed->seqbase, seq_proxies_timecode_update, nullptr);
-      }
-    }
-
-    LISTBASE_FOREACH (MovieClip *, clip, &bmain->movieclips) {
-      MovieClipProxy proxy = clip->proxy;
-      versioning_update_timecode(&proxy.tc);
-=======
     add_image_editor_asset_shelf(*bmain);
   }
 
@@ -3267,7 +3256,19 @@
         ts->uvsculpt.curve_preset = BRUSH_CURVE_SMOOTH;
         ts->uvsculpt.strength_curve = BKE_curvemapping_add(1, 0.0f, 0.0f, 1.0f, 1.0f);
       }
->>>>>>> fd96b818
+    }
+  }
+
+  if (!MAIN_VERSION_FILE_ATLEAST(bmain, 402, 24)) {
+    LISTBASE_FOREACH (Scene *, scene, &bmain->scenes) {
+      if (scene->ed != nullptr) {
+        SEQ_for_each_callback(&scene->ed->seqbase, seq_proxies_timecode_update, nullptr);
+      }
+    }
+
+    LISTBASE_FOREACH (MovieClip *, clip, &bmain->movieclips) {
+      MovieClipProxy proxy = clip->proxy;
+      versioning_update_timecode(&proxy.tc);
     }
   }
 
