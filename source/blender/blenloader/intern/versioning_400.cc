/* SPDX-FileCopyrightText: 2023 Blender Authors
 *
 * SPDX-License-Identifier: GPL-2.0-or-later */

/** \file
 * \ingroup blenloader
 */

#define DNA_DEPRECATED_ALLOW

#include <algorithm>
#include <cmath>

/* Define macros in `DNA_genfile.h`. */
#define DNA_GENFILE_VERSIONING_MACROS

#include "DNA_anim_types.h"
#include "DNA_brush_types.h"
#include "DNA_camera_types.h"
#include "DNA_constraint_types.h"
#include "DNA_curve_types.h"
#include "DNA_defaults.h"
#include "DNA_light_types.h"
#include "DNA_lightprobe_types.h"
#include "DNA_material_types.h"
#include "DNA_mesh_types.h"
#include "DNA_modifier_types.h"
#include "DNA_movieclip_types.h"
#include "DNA_scene_types.h"
#include "DNA_sequence_types.h"
#include "DNA_workspace_types.h"
#include "DNA_world_types.h"

#include "DNA_defaults.h"
#include "DNA_defs.h"
#include "DNA_genfile.h"
#include "DNA_particle_types.h"

#undef DNA_GENFILE_VERSIONING_MACROS

#include "BLI_assert.h"
#include "BLI_listbase.h"
#include "BLI_map.hh"
#include "BLI_math_rotation.h"
#include "BLI_math_vector.h"
#include "BLI_set.hh"
#include "BLI_string.h"
#include "BLI_string_ref.hh"

#include "BKE_anim_data.hh"
#include "BKE_animsys.h"
#include "BKE_armature.hh"
#include "BKE_attribute.hh"
#include "BKE_colortools.hh"
#include "BKE_context.hh"
#include "BKE_curve.hh"
#include "BKE_customdata.hh"
#include "BKE_effect.h"
#include "BKE_grease_pencil.hh"
#include "BKE_idprop.hh"
#include "BKE_main.hh"
#include "BKE_material.h"
#include "BKE_mesh_legacy_convert.hh"
#include "BKE_nla.h"
#include "BKE_node_runtime.hh"
#include "BKE_paint.hh"
#include "BKE_scene.hh"
#include "BKE_tracking.h"

#include "IMB_imbuf_enums.h"

#include "SEQ_iterator.hh"
#include "SEQ_retiming.hh"
#include "SEQ_sequencer.hh"
#include "SEQ_time.hh"

#include "ANIM_armature_iter.hh"
#include "ANIM_bone_collections.hh"

#include "BLT_translation.hh"

#include "BLO_read_write.hh"
#include "BLO_readfile.hh"

#include "readfile.hh"

#include "versioning_common.hh"

// static CLG_LogRef LOG = {"blo.readfile.doversion"};

static void version_composite_nodetree_null_id(bNodeTree *ntree, Scene *scene)
{
  for (bNode *node : ntree->all_nodes()) {
    if (node->id == nullptr && ((node->type == CMP_NODE_R_LAYERS) ||
                                (node->type == CMP_NODE_CRYPTOMATTE &&
                                 node->custom1 == CMP_NODE_CRYPTOMATTE_SOURCE_RENDER)))
    {
      node->id = &scene->id;
    }
  }
}

/* Move bone-group color to the individual bones. */
static void version_bonegroup_migrate_color(Main *bmain)
{
  using PoseSet = blender::Set<bPose *>;
  blender::Map<bArmature *, PoseSet> armature_poses;

  /* Gather a mapping from armature to the poses that use it. */
  LISTBASE_FOREACH (Object *, ob, &bmain->objects) {
    if (ob->type != OB_ARMATURE || !ob->pose) {
      continue;
    }

    bArmature *arm = reinterpret_cast<bArmature *>(ob->data);
    BLI_assert_msg(GS(arm->id.name) == ID_AR,
                   "Expected ARMATURE object to have an Armature as data");

    /* There is no guarantee that the current state of poses is in sync with the Armature data.
     *
     * NOTE: No need to handle user reference-counting in readfile code. */
    BKE_pose_ensure(bmain, ob, arm, false);

    PoseSet &pose_set = armature_poses.lookup_or_add_default(arm);
    pose_set.add(ob->pose);
  }

  /* Move colors from the pose's bone-group to either the armature bones or the
   * pose bones, depending on how many poses use the Armature. */
  for (const PoseSet &pose_set : armature_poses.values()) {
    /* If the Armature is shared, the bone group colors might be different, and thus they have to
     * be stored on the pose bones. If the Armature is NOT shared, the bone colors can be stored
     * directly on the Armature bones. */
    const bool store_on_armature = pose_set.size() == 1;

    for (bPose *pose : pose_set) {
      LISTBASE_FOREACH (bPoseChannel *, pchan, &pose->chanbase) {
        const bActionGroup *bgrp = (const bActionGroup *)BLI_findlink(&pose->agroups,
                                                                      (pchan->agrp_index - 1));
        if (!bgrp) {
          continue;
        }

        BoneColor &bone_color = store_on_armature ? pchan->bone->color : pchan->color;
        bone_color.palette_index = bgrp->customCol;
        memcpy(&bone_color.custom, &bgrp->cs, sizeof(bone_color.custom));
      }
    }
  }
}

static void version_bonelayers_to_bonecollections(Main *bmain)
{
  char bcoll_name[MAX_NAME];
  char custom_prop_name[MAX_NAME];

  LISTBASE_FOREACH (bArmature *, arm, &bmain->armatures) {
    IDProperty *arm_idprops = IDP_GetProperties(&arm->id);

    BLI_assert_msg(arm->edbo == nullptr, "did not expect an Armature to be saved in edit mode");
    const uint layer_used = arm->layer_used;

    /* Construct a bone collection for each layer that contains at least one bone. */
    blender::Vector<std::pair<uint, BoneCollection *>> layermask_collection;
    for (uint layer = 0; layer < 32; ++layer) {
      const uint layer_mask = 1u << layer;
      if ((layer_used & layer_mask) == 0) {
        /* Layer is empty, so no need to convert to collection. */
        continue;
      }

      /* Construct a suitable name for this bone layer. */
      bcoll_name[0] = '\0';
      if (arm_idprops) {
        /* See if we can use the layer name from the Bone Manager add-on. This is a popular add-on
         * for managing bone layers and giving them names. */
        SNPRINTF(custom_prop_name, "layer_name_%u", layer);
        IDProperty *prop = IDP_GetPropertyFromGroup(arm_idprops, custom_prop_name);
        if (prop != nullptr && prop->type == IDP_STRING && IDP_String(prop)[0] != '\0') {
          SNPRINTF(bcoll_name, "Layer %u - %s", layer + 1, IDP_String(prop));
        }
      }
      if (bcoll_name[0] == '\0') {
        /* Either there was no name defined in the custom property, or
         * it was the empty string. */
        SNPRINTF(bcoll_name, "Layer %u", layer + 1);
      }

      /* Create a new bone collection for this layer. */
      BoneCollection *bcoll = ANIM_armature_bonecoll_new(arm, bcoll_name);
      layermask_collection.append(std::make_pair(layer_mask, bcoll));

      if ((arm->layer & layer_mask) == 0) {
        ANIM_bonecoll_hide(arm, bcoll);
      }
    }

    /* Iterate over the bones to assign them to their layers. */
    blender::animrig::ANIM_armature_foreach_bone(&arm->bonebase, [&](Bone *bone) {
      for (auto layer_bcoll : layermask_collection) {
        const uint layer_mask = layer_bcoll.first;
        if ((bone->layer & layer_mask) == 0) {
          continue;
        }

        BoneCollection *bcoll = layer_bcoll.second;
        ANIM_armature_bonecoll_assign(bcoll, bone);
      }
    });
  }
}

static void version_bonegroups_to_bonecollections(Main *bmain)
{
  LISTBASE_FOREACH (Object *, ob, &bmain->objects) {
    if (ob->type != OB_ARMATURE || !ob->pose) {
      continue;
    }

    /* Convert the bone groups on a bone-by-bone basis. */
    bArmature *arm = reinterpret_cast<bArmature *>(ob->data);
    bPose *pose = ob->pose;

    blender::Map<const bActionGroup *, BoneCollection *> collections_by_group;
    /* Convert all bone groups, regardless of whether they contain any bones. */
    LISTBASE_FOREACH (bActionGroup *, bgrp, &pose->agroups) {
      BoneCollection *bcoll = ANIM_armature_bonecoll_new(arm, bgrp->name);
      collections_by_group.add_new(bgrp, bcoll);

      /* Before now, bone visibility was determined by armature layers, and bone
       * groups did not have any impact on this. To retain the behavior, that
       * hiding all layers a bone is on hides the bone, the
       * bone-group-collections should be created hidden. */
      ANIM_bonecoll_hide(arm, bcoll);
    }

    /* Assign the bones to their bone group based collection. */
    LISTBASE_FOREACH (bPoseChannel *, pchan, &pose->chanbase) {
      /* Find the bone group of this pose channel. */
      const bActionGroup *bgrp = (const bActionGroup *)BLI_findlink(&pose->agroups,
                                                                    (pchan->agrp_index - 1));
      if (!bgrp) {
        continue;
      }

      /* Assign the bone. */
      BoneCollection *bcoll = collections_by_group.lookup(bgrp);
      ANIM_armature_bonecoll_assign(bcoll, pchan->bone);
    }

    /* The list of bone groups (pose->agroups) is intentionally left alone here. This will allow
     * for older versions of Blender to open the file with bone groups intact. Of course the bone
     * groups will not be updated any more, but this way the data at least survives an accidental
     * save with Blender 4.0. */
  }
}

/**
 * Change animation/drivers from "collections[..." to "collections_all[..." so
 * they remain stable when the bone collection hierarchy structure changes.
 */
static void version_bonecollection_anim(FCurve *fcurve)
{
  const blender::StringRef rna_path(fcurve->rna_path);
  constexpr char const *rna_path_prefix = "collections[";
  if (!rna_path.startswith(rna_path_prefix)) {
    return;
  }

  const std::string path_remainder(rna_path.drop_known_prefix(rna_path_prefix));
  MEM_freeN(fcurve->rna_path);
  fcurve->rna_path = BLI_sprintfN("collections_all[%s", path_remainder.c_str());
}

static void version_principled_bsdf_update_animdata(ID *owner_id, bNodeTree *ntree)
{
  ID *id = &ntree->id;
  AnimData *adt = BKE_animdata_from_id(id);

  LISTBASE_FOREACH (bNode *, node, &ntree->nodes) {
    if (node->type != SH_NODE_BSDF_PRINCIPLED) {
      continue;
    }

    char node_name_escaped[MAX_NAME * 2];
    BLI_str_escape(node_name_escaped, node->name, sizeof(node_name_escaped));
    std::string prefix = "nodes[\"" + std::string(node_name_escaped) + "\"].inputs";

    /* Remove animdata for inputs 18 (Transmission Roughness) and 3 (Subsurface Color). */
    BKE_animdata_fix_paths_remove(id, (prefix + "[18]").c_str());
    BKE_animdata_fix_paths_remove(id, (prefix + "[3]").c_str());

    /* Order is important here: If we e.g. want to change A->B and B->C, but perform A->B first,
     * then later we don't know whether a B entry is an original B (and therefore should be
     * changed to C) or used to be A and was already handled.
     * In practice, going reverse mostly works, the two notable dependency chains are:
     * - 8->13, then 2->8, then 9->2 (13 was changed before)
     * - 1->9, then 6->1 (9 was changed before)
     * - 4->10, then 21->4 (10 was changed before)
     *
     * 0 (Base Color) and 17 (Transmission) are fine as-is. */
    std::pair<int, int> remap_table[] = {
        {20, 27}, /* Emission Strength */
        {19, 26}, /* Emission */
        {16, 3},  /* IOR */
        {15, 19}, /* Clearcoat Roughness */
        {14, 18}, /* Clearcoat */
        {13, 25}, /* Sheen Tint */
        {12, 23}, /* Sheen */
        {11, 15}, /* Anisotropic Rotation */
        {10, 14}, /* Anisotropic */
        {8, 13},  /* Specular Tint */
        {2, 8},   /* Subsurface Radius */
        {9, 2},   /* Roughness */
        {7, 12},  /* Specular */
        {1, 9},   /* Subsurface Scale */
        {6, 1},   /* Metallic */
        {5, 11},  /* Subsurface Anisotropy */
        {4, 10},  /* Subsurface IOR */
        {21, 4}   /* Alpha */
    };
    for (const auto &entry : remap_table) {
      BKE_animdata_fix_paths_rename(
          id, adt, owner_id, prefix.c_str(), nullptr, nullptr, entry.first, entry.second, false);
    }
  }
}

static void versioning_eevee_shadow_settings(Object *object)
{
  /** EEVEE no longer uses the Material::blend_shadow property.
   * Instead, it uses Object::visibility_flag for disabling shadow casting
   */

  short *material_len = BKE_object_material_len_p(object);
  if (!material_len) {
    return;
  }

  using namespace blender;
  bool hide_shadows = *material_len > 0;
  for (int i : IndexRange(*material_len)) {
    Material *material = BKE_object_material_get(object, i + 1);
    if (!material || material->blend_shadow != MA_BS_NONE) {
      hide_shadows = false;
    }
  }

  /* Enable the hide_shadow flag only if there's not any shadow casting material. */
  SET_FLAG_FROM_TEST(object->visibility_flag, hide_shadows, OB_HIDE_SHADOW);
}

static void versioning_eevee_material_shadow_none(Material *material)
{
  if (!material->use_nodes || material->nodetree == nullptr) {
    return;
  }
  bNodeTree *ntree = material->nodetree;

  bNode *output_node = version_eevee_output_node_get(ntree, SH_NODE_OUTPUT_MATERIAL);
  bNode *old_output_node = version_eevee_output_node_get(ntree, SH_NODE_OUTPUT_MATERIAL);
  if (output_node == nullptr) {
    return;
  }

  bNodeSocket *existing_out_sock = blender::bke::nodeFindSocket(output_node, SOCK_IN, "Surface");
  bNodeSocket *volume_sock = blender::bke::nodeFindSocket(output_node, SOCK_IN, "Volume");
  if (existing_out_sock->link == nullptr && volume_sock->link) {
    /* Don't apply versioning to a material that only has a volumetric input as this makes the
     * object surface opaque to the camera, hiding the volume inside. */
    return;
  }

  if (output_node->custom1 == SHD_OUTPUT_ALL) {
    /* We do not want to affect Cycles. So we split the output into two specific outputs. */
    output_node->custom1 = SHD_OUTPUT_CYCLES;

    bNode *new_output = blender::bke::nodeAddNode(nullptr, ntree, "ShaderNodeOutputMaterial");
    new_output->custom1 = SHD_OUTPUT_EEVEE;
    new_output->parent = output_node->parent;
    new_output->locx = output_node->locx;
    new_output->locy = output_node->locy - output_node->height - 120;

    auto copy_link = [&](const char *socket_name) {
      bNodeSocket *sock = blender::bke::nodeFindSocket(output_node, SOCK_IN, socket_name);
      if (sock && sock->link) {
        bNodeLink *link = sock->link;
        bNodeSocket *to_sock = blender::bke::nodeFindSocket(new_output, SOCK_IN, socket_name);
        blender::bke::nodeAddLink(ntree, link->fromnode, link->fromsock, new_output, to_sock);
      }
    };

    /* Don't copy surface as that is handled later */
    copy_link("Volume");
    copy_link("Displacement");
    copy_link("Thickness");

    output_node = new_output;
  }

  bNodeSocket *out_sock = blender::bke::nodeFindSocket(output_node, SOCK_IN, "Surface");
  bNodeSocket *old_out_sock = blender::bke::nodeFindSocket(old_output_node, SOCK_IN, "Surface");

  /* Add mix node for mixing between original material, and transparent BSDF for shadows */
  bNode *mix_node = blender::bke::nodeAddNode(nullptr, ntree, "ShaderNodeMixShader");
  STRNCPY(mix_node->label, "Disable Shadow");
  mix_node->flag |= NODE_HIDDEN;
  mix_node->parent = output_node->parent;
  mix_node->locx = output_node->locx;
  mix_node->locy = output_node->locy - output_node->height - 120;
  bNodeSocket *mix_fac = static_cast<bNodeSocket *>(BLI_findlink(&mix_node->inputs, 0));
  bNodeSocket *mix_in_1 = static_cast<bNodeSocket *>(BLI_findlink(&mix_node->inputs, 1));
  bNodeSocket *mix_in_2 = static_cast<bNodeSocket *>(BLI_findlink(&mix_node->inputs, 2));
  bNodeSocket *mix_out = static_cast<bNodeSocket *>(BLI_findlink(&mix_node->outputs, 0));
  if (old_out_sock->link != nullptr) {
    blender::bke::nodeAddLink(
        ntree, old_out_sock->link->fromnode, old_out_sock->link->fromsock, mix_node, mix_in_1);
    if (out_sock->link != nullptr) {
      blender::bke::nodeRemLink(ntree, out_sock->link);
    }
  }
  blender::bke::nodeAddLink(ntree, mix_node, mix_out, output_node, out_sock);

  /* Add light path node to control shadow visibility */
  bNode *lp_node = blender::bke::nodeAddNode(nullptr, ntree, "ShaderNodeLightPath");
  lp_node->flag |= NODE_HIDDEN;
  lp_node->parent = output_node->parent;
  lp_node->locx = output_node->locx;
  lp_node->locy = mix_node->locy + 35;
  bNodeSocket *is_shadow = blender::bke::nodeFindSocket(lp_node, SOCK_OUT, "Is Shadow Ray");
  blender::bke::nodeAddLink(ntree, lp_node, is_shadow, mix_node, mix_fac);
  /* Hide unconnected sockets for cleaner look. */
  LISTBASE_FOREACH (bNodeSocket *, sock, &lp_node->outputs) {
    if (sock != is_shadow) {
      sock->flag |= SOCK_HIDDEN;
    }
  }

  /* Add transparent BSDF to make shadows transparent. */
  bNode *bsdf_node = blender::bke::nodeAddNode(nullptr, ntree, "ShaderNodeBsdfTransparent");
  bsdf_node->flag |= NODE_HIDDEN;
  bsdf_node->parent = output_node->parent;
  bsdf_node->locx = output_node->locx;
  bsdf_node->locy = mix_node->locy - 35;
  bNodeSocket *bsdf_out = blender::bke::nodeFindSocket(bsdf_node, SOCK_OUT, "BSDF");
  blender::bke::nodeAddLink(ntree, bsdf_node, bsdf_out, mix_node, mix_in_2);
}

/**
 * Represents a source of transparency inside the closure part of a material node-tree.
 * Sources can be combined together down the tree to figure out where the source of the alpha is.
 * If there is multiple alpha source, we consider the tree as having complex alpha and don't do the
 * versioning.
 */
struct AlphaSource {
  enum AlphaState {
    /* Alpha input is 0. */
    ALPHA_OPAQUE = 0,
    /* Alpha input is 1. */
    ALPHA_FULLY_TRANSPARENT,
    /* Alpha is between 0 and 1, from a graph input or the result of one blending operation. */
    ALPHA_SEMI_TRANSPARENT,
    /* Alpha is unknown and the result of more than one blending operation. */
    ALPHA_COMPLEX_MIX
  };

  /* Socket that is the source of the potential semi-transparency. */
  bNodeSocket *socket = nullptr;
  /* State of the source. */
  AlphaState state;
  /* True if socket is transparency instead of alpha (e.g: `1-alpha`). */
  bool is_transparency = false;

  static AlphaSource alpha_source(bNodeSocket *fac, bool inverted = false)
  {
    return {fac, ALPHA_SEMI_TRANSPARENT, inverted};
  }
  static AlphaSource opaque()
  {
    return {nullptr, ALPHA_OPAQUE, false};
  }
  static AlphaSource fully_transparent(bNodeSocket *socket = nullptr, bool inverted = false)
  {
    return {socket, ALPHA_FULLY_TRANSPARENT, inverted};
  }
  static AlphaSource complex_alpha()
  {
    return {nullptr, ALPHA_COMPLEX_MIX, false};
  }

  bool is_opaque() const
  {
    return state == ALPHA_OPAQUE;
  }
  bool is_fully_transparent() const
  {
    return state == ALPHA_FULLY_TRANSPARENT;
  }
  bool is_transparent() const
  {
    return state != ALPHA_OPAQUE;
  }
  bool is_semi_transparent() const
  {
    return state == ALPHA_SEMI_TRANSPARENT;
  }
  bool is_complex() const
  {
    return state == ALPHA_COMPLEX_MIX;
  }

  /* Combine two source together with a blending parameter. */
  static AlphaSource mix(const AlphaSource &a, const AlphaSource &b, bNodeSocket *fac)
  {
    if (a.is_complex() || b.is_complex()) {
      return complex_alpha();
    }
    if (a.is_semi_transparent() || b.is_semi_transparent()) {
      return complex_alpha();
    }
    if (a.is_fully_transparent() && b.is_fully_transparent()) {
      return fully_transparent();
    }
    if (a.is_opaque() && b.is_opaque()) {
      return opaque();
    }
    /* Only one of them is fully transparent. */
    return alpha_source(fac, !a.is_transparent());
  }

  /* Combine two source together with an additive blending parameter. */
  static AlphaSource add(const AlphaSource &a, const AlphaSource &b)
  {
    if (a.is_complex() || b.is_complex()) {
      return complex_alpha();
    }
    if (a.is_semi_transparent() && b.is_transparent()) {
      return complex_alpha();
    }
    if (a.is_transparent() && b.is_semi_transparent()) {
      return complex_alpha();
    }
    /* Either one of them is opaque or they are both opaque. */
    return a.is_transparent() ? a : b;
  }
};

/**
 * WARNING: recursive.
 */
static AlphaSource versioning_eevee_alpha_source_get(bNodeSocket *socket, int depth = 0)
{
  if (depth > 100) {
    /* Protection against infinite / very long recursion.
     * Also a node-tree with that much depth is likely to not be compatible. */
    return AlphaSource::complex_alpha();
  }

  if (socket->link == nullptr) {
    /* Unconnected closure socket is always opaque black. */
    return AlphaSource::opaque();
  }

  bNode *node = socket->link->fromnode;

  switch (node->type) {
    case NODE_REROUTE: {
      return versioning_eevee_alpha_source_get(
          static_cast<bNodeSocket *>(BLI_findlink(&node->inputs, 0)), depth + 1);
    }

    case NODE_GROUP: {
      return AlphaSource::complex_alpha();
    }

    case SH_NODE_BSDF_TRANSPARENT: {
      bNodeSocket *socket = blender::bke::nodeFindSocket(node, SOCK_IN, "Color");
      if (socket->link == nullptr) {
        float *socket_color_value = version_cycles_node_socket_rgba_value(socket);
        if ((socket_color_value[0] == 0.0f) && (socket_color_value[1] == 0.0f) &&
            (socket_color_value[2] == 0.0f))
        {
          return AlphaSource::opaque();
        }
        if ((socket_color_value[0] == 1.0f) && (socket_color_value[1] == 1.0f) &&
            (socket_color_value[2] == 1.0f))
        {
          return AlphaSource::fully_transparent(socket, true);
        }
      }
      return AlphaSource::alpha_source(socket, true);
    }

    case SH_NODE_MIX_SHADER: {
      bNodeSocket *socket = blender::bke::nodeFindSocket(node, SOCK_IN, "Fac");
      AlphaSource src0 = versioning_eevee_alpha_source_get(
          static_cast<bNodeSocket *>(BLI_findlink(&node->inputs, 1)), depth + 1);
      AlphaSource src1 = versioning_eevee_alpha_source_get(
          static_cast<bNodeSocket *>(BLI_findlink(&node->inputs, 2)), depth + 1);

      if (socket->link == nullptr) {
        float socket_float_value = *version_cycles_node_socket_float_value(socket);
        if (socket_float_value == 0.0f) {
          return src0;
        }
        if (socket_float_value == 1.0f) {
          return src1;
        }
      }
      return AlphaSource::mix(src0, src1, socket);
    }

    case SH_NODE_ADD_SHADER: {
      AlphaSource src0 = versioning_eevee_alpha_source_get(
          static_cast<bNodeSocket *>(BLI_findlink(&node->inputs, 0)), depth + 1);
      AlphaSource src1 = versioning_eevee_alpha_source_get(
          static_cast<bNodeSocket *>(BLI_findlink(&node->inputs, 1)), depth + 1);
      return AlphaSource::add(src0, src1);
    }

    case SH_NODE_BSDF_PRINCIPLED: {
      bNodeSocket *socket = blender::bke::nodeFindSocket(node, SOCK_IN, "Alpha");
      if (socket->link == nullptr) {
        float socket_value = *version_cycles_node_socket_float_value(socket);
        if (socket_value == 0.0f) {
          return AlphaSource::fully_transparent(socket);
        }
        if (socket_value == 1.0f) {
          return AlphaSource::opaque();
        }
      }
      return AlphaSource::alpha_source(socket);
    }

    case SH_NODE_EEVEE_SPECULAR: {
      bNodeSocket *socket = blender::bke::nodeFindSocket(node, SOCK_IN, "Transparency");
      if (socket->link == nullptr) {
        float socket_value = *version_cycles_node_socket_float_value(socket);
        if (socket_value == 0.0f) {
          return AlphaSource::fully_transparent(socket, true);
        }
        if (socket_value == 1.0f) {
          return AlphaSource::opaque();
        }
      }
      return AlphaSource::alpha_source(socket, true);
    }

    default:
      return AlphaSource::opaque();
  }
}

/**
 * This function detect the alpha input of a material node-tree and then convert the input alpha to
 * a step function, either statically or using a math node when there is some value plugged in.
 * If the closure mixture mix some alpha more than once, we cannot convert automatically and keep
 * the same behavior. So we bail out in this case.
 *
 * Only handles the closure tree from the output node.
 */
static bool versioning_eevee_material_blend_mode_settings(bNodeTree *ntree, float threshold)
{
  bNode *output_node = version_eevee_output_node_get(ntree, SH_NODE_OUTPUT_MATERIAL);
  if (output_node == nullptr) {
    return true;
  }
  bNodeSocket *surface_socket = blender::bke::nodeFindSocket(output_node, SOCK_IN, "Surface");

  AlphaSource alpha = versioning_eevee_alpha_source_get(surface_socket);

  if (alpha.is_complex()) {
    return false;
  }
  if (alpha.socket == nullptr) {
    return true;
  }

  bool is_opaque = (threshold == 2.0f);
  if (is_opaque) {
    if (alpha.socket->link != nullptr) {
      blender::bke::nodeRemLink(ntree, alpha.socket->link);
    }

    float value = (alpha.is_transparency) ? 0.0f : 1.0f;
    float values[4] = {value, value, value, 1.0f};

    /* Set default value to opaque. */
    if (alpha.socket->type == SOCK_RGBA) {
      copy_v4_v4(version_cycles_node_socket_rgba_value(alpha.socket), values);
    }
    else {
      *version_cycles_node_socket_float_value(alpha.socket) = value;
    }
  }
  else {
    if (alpha.socket->link != nullptr) {
      /* Insert math node. */
      bNode *to_node = alpha.socket->link->tonode;
      bNode *from_node = alpha.socket->link->fromnode;
      bNodeSocket *to_socket = alpha.socket->link->tosock;
      bNodeSocket *from_socket = alpha.socket->link->fromsock;
      blender::bke::nodeRemLink(ntree, alpha.socket->link);

      bNode *math_node = blender::bke::nodeAddNode(nullptr, ntree, "ShaderNodeMath");
      math_node->custom1 = NODE_MATH_GREATER_THAN;
      math_node->flag |= NODE_HIDDEN;
      math_node->parent = to_node->parent;
      math_node->locx = to_node->locx - math_node->width - 30;
      math_node->locy = min_ff(to_node->locy, from_node->locy);

      bNodeSocket *input_1 = static_cast<bNodeSocket *>(BLI_findlink(&math_node->inputs, 0));
      bNodeSocket *input_2 = static_cast<bNodeSocket *>(BLI_findlink(&math_node->inputs, 1));
      bNodeSocket *output = static_cast<bNodeSocket *>(math_node->outputs.first);
      bNodeSocket *alpha_sock = input_1;
      bNodeSocket *threshold_sock = input_2;

      blender::bke::nodeAddLink(ntree, from_node, from_socket, math_node, alpha_sock);
      blender::bke::nodeAddLink(ntree, math_node, output, to_node, to_socket);

      *version_cycles_node_socket_float_value(threshold_sock) = alpha.is_transparency ?
                                                                    1.0f - threshold :
                                                                    threshold;
    }
    else {
      /* Modify alpha value directly. */
      if (alpha.socket->type == SOCK_RGBA) {
        float *default_value = version_cycles_node_socket_rgba_value(alpha.socket);
        float sum = default_value[0] + default_value[1] + default_value[2];
        /* Don't do the division if possible to avoid float imprecision. */
        float avg = (sum >= 3.0f) ? 1.0f : (sum / 3.0f);
        float value = float((alpha.is_transparency) ? (avg > 1.0f - threshold) :
                                                      (avg > threshold));
        float values[4] = {value, value, value, 1.0f};
        copy_v4_v4(default_value, values);
      }
      else {
        float *default_value = version_cycles_node_socket_float_value(alpha.socket);
        *default_value = float((alpha.is_transparency) ? (*default_value > 1.0f - threshold) :
                                                         (*default_value > threshold));
      }
    }
  }
  return true;
}

static void versioning_replace_splitviewer(bNodeTree *ntree)
{
  /* Split viewer was replaced with a regular split node, so add a viewer node,
   * and link it to the new split node to achieve the same behavior of the split viewer node. */

  LISTBASE_FOREACH_MUTABLE (bNode *, node, &ntree->nodes) {
    if (node->type != CMP_NODE_SPLITVIEWER__DEPRECATED) {
      continue;
    }

    STRNCPY(node->idname, "CompositorNodeSplit");
    node->type = CMP_NODE_SPLIT;
    MEM_freeN(node->storage);
    node->storage = nullptr;

    bNode *viewer_node = blender::bke::nodeAddStaticNode(nullptr, ntree, CMP_NODE_VIEWER);
    /* Nodes are created stacked on top of each other, so separate them a bit. */
    viewer_node->locx = node->locx + node->width + viewer_node->width / 4.0f;
    viewer_node->locy = node->locy;
    viewer_node->flag &= ~NODE_PREVIEW;

    bNodeSocket *split_out_socket = blender::bke::nodeAddStaticSocket(
        ntree, node, SOCK_OUT, SOCK_IMAGE, PROP_NONE, "Image", "Image");
    bNodeSocket *viewer_in_socket = blender::bke::nodeFindSocket(viewer_node, SOCK_IN, "Image");

    blender::bke::nodeAddLink(ntree, node, split_out_socket, viewer_node, viewer_in_socket);
  }
}

/**
 * Exit NLA tweakmode when the AnimData struct has insufficient information.
 *
 * When NLA tweakmode is enabled, Blender expects certain pointers to be set up
 * correctly, and if that fails, can crash. This function ensures that
 * everything is consistent, by exiting tweakmode everywhere there's missing
 * pointers.
 *
 * This shouldn't happen, but the example blend file attached to #119615 needs
 * this.
 */
static void version_nla_tweakmode_incomplete(Main *bmain)
{
  bool any_valid_tweakmode_left = false;

  ID *id;
  FOREACH_MAIN_ID_BEGIN (bmain, id) {
    AnimData *adt = BKE_animdata_from_id(id);
    if (!adt || !(adt->flag & ADT_NLA_EDIT_ON)) {
      continue;
    }

    if (adt->act_track && adt->actstrip) {
      /* Expected case. */
      any_valid_tweakmode_left = true;
      continue;
    }

    /* Not enough info in the blend file to reliably stay in tweak mode. This is the most important
     * part of this versioning code, as it prevents future nullptr access. */
    BKE_nla_tweakmode_exit(adt);
  }
  FOREACH_MAIN_ID_END;

  if (any_valid_tweakmode_left) {
    /* There are still NLA strips correctly in tweak mode. */
    return;
  }

  /* Nothing is in a valid tweakmode, so just disable the corresponding flags on all scenes. */
  LISTBASE_FOREACH (Scene *, scene, &bmain->scenes) {
    scene->flag &= ~SCE_NLA_EDIT_ON;
  }
}

static bool versioning_convert_strip_speed_factor(Sequence *seq, void *user_data)
{
  const Scene *scene = static_cast<Scene *>(user_data);
  const float speed_factor = seq->speed_factor;

  if (speed_factor == 1.0f || !SEQ_retiming_is_allowed(seq) || SEQ_retiming_keys_count(seq) > 0) {
    return true;
  }

  SEQ_retiming_data_ensure(seq);
  SeqRetimingKey *last_key = &SEQ_retiming_keys_get(seq)[1];

  last_key->strip_frame_index = (seq->len) / speed_factor;

  if (seq->type == SEQ_TYPE_SOUND_RAM) {
    const int prev_length = seq->len - seq->startofs - seq->endofs;
    const float left_handle = SEQ_time_left_handle_frame_get(scene, seq);
    SEQ_time_right_handle_frame_set(scene, seq, left_handle + prev_length);
  }

  return true;
}

void do_versions_after_linking_400(FileData *fd, Main *bmain)
{
  if (!MAIN_VERSION_FILE_ATLEAST(bmain, 400, 9)) {
    /* Fix area light scaling. */
    LISTBASE_FOREACH (Light *, light, &bmain->lights) {
      light->energy = light->energy_deprecated;
      if (light->type == LA_AREA) {
        light->energy *= M_PI_4;
      }
    }

    /* XXX This was added several years ago in 'lib_link` code of Scene... Should be safe enough
     * here. */
    LISTBASE_FOREACH (Scene *, scene, &bmain->scenes) {
      if (scene->nodetree) {
        version_composite_nodetree_null_id(scene->nodetree, scene);
      }
    }

    /* XXX This was added many years ago (1c19940198) in 'lib_link` code of particles as a bug-fix.
     * But this is actually versioning. Should be safe enough here. */
    LISTBASE_FOREACH (ParticleSettings *, part, &bmain->particles) {
      if (!part->effector_weights) {
        part->effector_weights = BKE_effector_add_weights(part->force_group);
      }
    }

    /* Object proxies have been deprecated sine 3.x era, so their update & sanity check can now
     * happen in do_versions code. */
    LISTBASE_FOREACH (Object *, ob, &bmain->objects) {
      if (ob->proxy) {
        /* Paranoia check, actually a proxy_from pointer should never be written... */
        if (!ID_IS_LINKED(ob->proxy)) {
          ob->proxy->proxy_from = nullptr;
          ob->proxy = nullptr;

          if (ob->id.lib) {
            BLO_reportf_wrap(fd->reports,
                             RPT_INFO,
                             RPT_("Proxy lost from object %s lib %s\n"),
                             ob->id.name + 2,
                             ob->id.lib->filepath);
          }
          else {
            BLO_reportf_wrap(fd->reports,
                             RPT_INFO,
                             RPT_("Proxy lost from object %s lib <NONE>\n"),
                             ob->id.name + 2);
          }
          fd->reports->count.missing_obproxies++;
        }
        else {
          /* This triggers object_update to always use a copy. */
          ob->proxy->proxy_from = ob;
        }
      }
    }
  }

  if (!MAIN_VERSION_FILE_ATLEAST(bmain, 400, 21)) {
    if (!DNA_struct_member_exists(fd->filesdna, "bPoseChannel", "BoneColor", "color")) {
      version_bonegroup_migrate_color(bmain);
    }

    if (!DNA_struct_member_exists(fd->filesdna, "bArmature", "ListBase", "collections")) {
      version_bonelayers_to_bonecollections(bmain);
      version_bonegroups_to_bonecollections(bmain);
    }
  }

  if (!MAIN_VERSION_FILE_ATLEAST(bmain, 400, 24)) {
    FOREACH_NODETREE_BEGIN (bmain, ntree, id) {
      if (ntree->type == NTREE_SHADER) {
        /* Convert animdata on the Principled BSDF sockets. */
        version_principled_bsdf_update_animdata(id, ntree);
      }
    }
    FOREACH_NODETREE_END;
  }

  if (!MAIN_VERSION_FILE_ATLEAST(bmain, 400, 27)) {
    LISTBASE_FOREACH (Scene *, scene, &bmain->scenes) {
      Editing *ed = SEQ_editing_get(scene);
      if (ed != nullptr) {
        SEQ_for_each_callback(&ed->seqbase, versioning_convert_strip_speed_factor, scene);
      }
    }
  }

  if (!MAIN_VERSION_FILE_ATLEAST(bmain, 400, 34)) {
    BKE_mesh_legacy_face_map_to_generic(bmain);
  }

  if (!MAIN_VERSION_FILE_ATLEAST(bmain, 401, 23)) {
    version_nla_tweakmode_incomplete(bmain);
  }

  if (!MAIN_VERSION_FILE_ATLEAST(bmain, 402, 15)) {
    /* Change drivers and animation on "armature.collections" to
     * ".collections_all", so that they are drawn correctly in the tree view,
     * and keep working when the collection is moved around in the hierarchy. */
    LISTBASE_FOREACH (bArmature *, arm, &bmain->armatures) {
      AnimData *adt = BKE_animdata_from_id(&arm->id);
      if (!adt) {
        continue;
      }

      LISTBASE_FOREACH (FCurve *, fcurve, &adt->drivers) {
        version_bonecollection_anim(fcurve);
      }
      if (adt->action) {
        LISTBASE_FOREACH (FCurve *, fcurve, &adt->action->curves) {
          version_bonecollection_anim(fcurve);
        }
      }
    }
  }

  if (!MAIN_VERSION_FILE_ATLEAST(bmain, 402, 23)) {
    /* Shift animation data to accommodate the new Roughness input. */
    version_node_socket_index_animdata(
        bmain, NTREE_SHADER, SH_NODE_SUBSURFACE_SCATTERING, 4, 1, 5);
  }

  if (!MAIN_VERSION_FILE_ATLEAST(bmain, 402, 50)) {
    Scene *scene = static_cast<Scene *>(bmain->scenes.first);
    bool scene_uses_eevee_legacy = scene && STREQ(scene->r.engine, RE_engine_id_BLENDER_EEVEE);

    if (scene_uses_eevee_legacy) {
      LISTBASE_FOREACH (Object *, object, &bmain->objects) {
        versioning_eevee_shadow_settings(object);
      }
    }
  }

  if (!MAIN_VERSION_FILE_ATLEAST(bmain, 402, 51)) {
    /* Convert blend method to math nodes. */
    Scene *scene = static_cast<Scene *>(bmain->scenes.first);
    bool scene_uses_eevee_legacy = scene && STREQ(scene->r.engine, RE_engine_id_BLENDER_EEVEE);

    LISTBASE_FOREACH (Material *, material, &bmain->materials) {
      if (scene_uses_eevee_legacy) {
        if (!material->use_nodes || material->nodetree == nullptr) {
          /* Nothing to version. */
        }
        else if (ELEM(material->blend_method, MA_BM_HASHED, MA_BM_BLEND)) {
          /* Compatible modes. Nothing to change. */
        }
        else if (material->blend_shadow == MA_BS_NONE) {
          /* No need to match the surface since shadows are disabled. */
        }
        else if (material->blend_shadow == MA_BS_SOLID) {
          /* This is already versioned an transferred to `transparent_shadows`. */
        }
        else if ((material->blend_shadow == MA_BS_CLIP && material->blend_method != MA_BM_CLIP) ||
                 (material->blend_shadow == MA_BS_HASHED))
        {
          BLO_reportf_wrap(
              fd->reports,
              RPT_WARNING,
              RPT_("Material %s could not be converted because of different Blend Mode "
                   "and Shadow Mode (need manual adjustment)\n"),
              material->id.name + 2);
        }
        else {
          /* TODO(fclem): Check if threshold is driven or has animation. Bail out if needed? */

          float threshold = (material->blend_method == MA_BM_CLIP) ? material->alpha_threshold :
                                                                     2.0f;

          if (!versioning_eevee_material_blend_mode_settings(material->nodetree, threshold)) {
            BLO_reportf_wrap(fd->reports,
                             RPT_WARNING,
                             RPT_("Material %s could not be converted because of non-trivial "
                                  "alpha blending (need manual adjustment)\n"),
                             material->id.name + 2);
          }
        }

        if (material->blend_shadow == MA_BS_NONE) {
          versioning_eevee_material_shadow_none(material);
        }
        /* Set blend_mode & blend_shadow for forward compatibility. */
        material->blend_method = (material->blend_method != MA_BM_BLEND) ? MA_BM_HASHED :
                                                                           MA_BM_BLEND;
        material->blend_shadow = (material->blend_shadow == MA_BS_SOLID) ? MA_BS_SOLID :
                                                                           MA_BS_HASHED;
      }
    }
  }

  if (!MAIN_VERSION_FILE_ATLEAST(bmain, 402, 52)) {
    LISTBASE_FOREACH (Scene *, scene, &bmain->scenes) {
      if (STREQ(scene->r.engine, RE_engine_id_BLENDER_EEVEE)) {
        STRNCPY(scene->r.engine, RE_engine_id_BLENDER_EEVEE_NEXT);
      }
    }
  }

  if (!MAIN_VERSION_FILE_ATLEAST(bmain, 403, 6)) {
    /* Shift animation data to accommodate the new Diffuse Roughness input. */
    version_node_socket_index_animdata(bmain, NTREE_SHADER, SH_NODE_BSDF_PRINCIPLED, 7, 1, 30);
  }

  /**
   * Always bump subversion in BKE_blender_version.h when adding versioning
   * code here, and wrap it inside a MAIN_VERSION_FILE_ATLEAST check.
   *
   * \note Keep this message at the bottom of the function.
   */
}

static void version_mesh_legacy_to_struct_of_array_format(Mesh &mesh)
{
  BKE_mesh_legacy_convert_flags_to_selection_layers(&mesh);
  BKE_mesh_legacy_convert_flags_to_hide_layers(&mesh);
  BKE_mesh_legacy_convert_uvs_to_generic(&mesh);
  BKE_mesh_legacy_convert_mpoly_to_material_indices(&mesh);
  BKE_mesh_legacy_sharp_faces_from_flags(&mesh);
  BKE_mesh_legacy_bevel_weight_to_layers(&mesh);
  BKE_mesh_legacy_sharp_edges_from_flags(&mesh);
  BKE_mesh_legacy_face_set_to_generic(&mesh);
  BKE_mesh_legacy_edge_crease_to_layers(&mesh);
  BKE_mesh_legacy_uv_seam_from_flags(&mesh);
  BKE_mesh_legacy_convert_verts_to_positions(&mesh);
  BKE_mesh_legacy_attribute_flags_to_strings(&mesh);
  BKE_mesh_legacy_convert_loops_to_corners(&mesh);
  BKE_mesh_legacy_convert_polys_to_offsets(&mesh);
  BKE_mesh_legacy_convert_edges_to_generic(&mesh);
}

static void version_motion_tracking_legacy_camera_object(MovieClip &movieclip)
{
  MovieTracking &tracking = movieclip.tracking;
  MovieTrackingObject *active_tracking_object = BKE_tracking_object_get_active(&tracking);
  MovieTrackingObject *tracking_camera_object = BKE_tracking_object_get_camera(&tracking);

  BLI_assert(tracking_camera_object != nullptr);

  if (BLI_listbase_is_empty(&tracking_camera_object->tracks)) {
    tracking_camera_object->tracks = tracking.tracks_legacy;
    active_tracking_object->active_track = tracking.act_track_legacy;
  }

  if (BLI_listbase_is_empty(&tracking_camera_object->plane_tracks)) {
    tracking_camera_object->plane_tracks = tracking.plane_tracks_legacy;
    active_tracking_object->active_plane_track = tracking.act_plane_track_legacy;
  }

  if (tracking_camera_object->reconstruction.cameras == nullptr) {
    tracking_camera_object->reconstruction = tracking.reconstruction_legacy;
  }

  /* Clear pointers in the legacy storage.
   * Always do it, in the case something got missed in the logic above, so that the legacy storage
   * is always ensured to be empty after load. */
  BLI_listbase_clear(&tracking.tracks_legacy);
  BLI_listbase_clear(&tracking.plane_tracks_legacy);
  tracking.act_track_legacy = nullptr;
  tracking.act_plane_track_legacy = nullptr;
  memset(&tracking.reconstruction_legacy, 0, sizeof(tracking.reconstruction_legacy));
}

static void version_movieclips_legacy_camera_object(Main *bmain)
{
  LISTBASE_FOREACH (MovieClip *, movieclip, &bmain->movieclips) {
    version_motion_tracking_legacy_camera_object(*movieclip);
  }
}

/* Version VertexWeightEdit modifier to make existing weights exclusive of the threshold. */
static void version_vertex_weight_edit_preserve_threshold_exclusivity(Main *bmain)
{
  LISTBASE_FOREACH (Object *, ob, &bmain->objects) {
    if (ob->type != OB_MESH) {
      continue;
    }

    LISTBASE_FOREACH (ModifierData *, md, &ob->modifiers) {
      if (md->type == eModifierType_WeightVGEdit) {
        WeightVGEditModifierData *wmd = reinterpret_cast<WeightVGEditModifierData *>(md);
        wmd->add_threshold = nexttoward(wmd->add_threshold, 2.0);
        wmd->rem_threshold = nexttoward(wmd->rem_threshold, -1.0);
      }
    }
  }
}

static void version_mesh_crease_generic(Main &bmain)
{
  LISTBASE_FOREACH (Mesh *, mesh, &bmain.meshes) {
    BKE_mesh_legacy_crease_to_generic(mesh);
  }

  LISTBASE_FOREACH (bNodeTree *, ntree, &bmain.nodetrees) {
    if (ntree->type == NTREE_GEOMETRY) {
      LISTBASE_FOREACH (bNode *, node, &ntree->nodes) {
        if (STR_ELEM(node->idname,
                     "GeometryNodeStoreNamedAttribute",
                     "GeometryNodeInputNamedAttribute"))
        {
          bNodeSocket *socket = blender::bke::nodeFindSocket(node, SOCK_IN, "Name");
          if (STREQ(socket->default_value_typed<bNodeSocketValueString>()->value, "crease")) {
            STRNCPY(socket->default_value_typed<bNodeSocketValueString>()->value, "crease_edge");
          }
        }
      }
    }
  }

  LISTBASE_FOREACH (Object *, object, &bmain.objects) {
    LISTBASE_FOREACH (ModifierData *, md, &object->modifiers) {
      if (md->type != eModifierType_Nodes) {
        continue;
      }
      if (IDProperty *settings = reinterpret_cast<NodesModifierData *>(md)->settings.properties) {
        LISTBASE_FOREACH (IDProperty *, prop, &settings->data.group) {
          if (blender::StringRef(prop->name).endswith("_attribute_name")) {
            if (STREQ(IDP_String(prop), "crease")) {
              IDP_AssignString(prop, "crease_edge");
            }
          }
        }
      }
    }
  }
}

static void versioning_replace_legacy_glossy_node(bNodeTree *ntree)
{
  LISTBASE_FOREACH (bNode *, node, &ntree->nodes) {
    if (node->type == SH_NODE_BSDF_GLOSSY_LEGACY) {
      STRNCPY(node->idname, "ShaderNodeBsdfAnisotropic");
      node->type = SH_NODE_BSDF_GLOSSY;
    }
  }
}

static void versioning_remove_microfacet_sharp_distribution(bNodeTree *ntree)
{
  /* Find all glossy, glass and refraction BSDF nodes that have their distribution
   * set to SHARP and set them to GGX, disconnect any link to the Roughness input
   * and set its value to zero. */
  LISTBASE_FOREACH (bNode *, node, &ntree->nodes) {
    if (!ELEM(node->type, SH_NODE_BSDF_GLOSSY, SH_NODE_BSDF_GLASS, SH_NODE_BSDF_REFRACTION)) {
      continue;
    }
    if (node->custom1 != SHD_GLOSSY_SHARP_DEPRECATED) {
      continue;
    }

    node->custom1 = SHD_GLOSSY_GGX;
    LISTBASE_FOREACH (bNodeSocket *, socket, &node->inputs) {
      if (!STREQ(socket->identifier, "Roughness")) {
        continue;
      }

      if (socket->link != nullptr) {
        blender::bke::nodeRemLink(ntree, socket->link);
      }
      bNodeSocketValueFloat *socket_value = (bNodeSocketValueFloat *)socket->default_value;
      socket_value->value = 0.0f;

      break;
    }
  }
}

static void version_replace_texcoord_normal_socket(bNodeTree *ntree)
{
  /* The normal of a spot light was set to the incoming light direction, replace with the
   * `Incoming` socket from the Geometry shader node. */
  bNode *geometry_node = nullptr;
  bNode *transform_node = nullptr;
  bNodeSocket *incoming_socket = nullptr;
  bNodeSocket *vec_in_socket = nullptr;
  bNodeSocket *vec_out_socket = nullptr;

  LISTBASE_FOREACH_MUTABLE (bNodeLink *, link, &ntree->links) {
    if (link->fromnode->type == SH_NODE_TEX_COORD && STREQ(link->fromsock->identifier, "Normal")) {
      if (geometry_node == nullptr) {
        geometry_node = blender::bke::nodeAddStaticNode(nullptr, ntree, SH_NODE_NEW_GEOMETRY);
        incoming_socket = blender::bke::nodeFindSocket(geometry_node, SOCK_OUT, "Incoming");

        transform_node = blender::bke::nodeAddStaticNode(nullptr, ntree, SH_NODE_VECT_TRANSFORM);
        vec_in_socket = blender::bke::nodeFindSocket(transform_node, SOCK_IN, "Vector");
        vec_out_socket = blender::bke::nodeFindSocket(transform_node, SOCK_OUT, "Vector");

        NodeShaderVectTransform *nodeprop = (NodeShaderVectTransform *)transform_node->storage;
        nodeprop->type = SHD_VECT_TRANSFORM_TYPE_NORMAL;

        blender::bke::nodeAddLink(
            ntree, geometry_node, incoming_socket, transform_node, vec_in_socket);
      }
      blender::bke::nodeAddLink(ntree, transform_node, vec_out_socket, link->tonode, link->tosock);
      blender::bke::nodeRemLink(ntree, link);
    }
  }
}

static void version_principled_transmission_roughness(bNodeTree *ntree)
{
  LISTBASE_FOREACH (bNode *, node, &ntree->nodes) {
    if (node->type != SH_NODE_BSDF_PRINCIPLED) {
      continue;
    }
    bNodeSocket *sock = blender::bke::nodeFindSocket(node, SOCK_IN, "Transmission Roughness");
    if (sock != nullptr) {
      blender::bke::nodeRemoveSocket(ntree, node, sock);
    }
  }
}

/* Convert legacy Velvet BSDF nodes into the new Sheen BSDF node. */
static void version_replace_velvet_sheen_node(bNodeTree *ntree)
{
  LISTBASE_FOREACH (bNode *, node, &ntree->nodes) {
    if (node->type == SH_NODE_BSDF_SHEEN) {
      STRNCPY(node->idname, "ShaderNodeBsdfSheen");

      bNodeSocket *sigmaInput = blender::bke::nodeFindSocket(node, SOCK_IN, "Sigma");
      if (sigmaInput != nullptr) {
        node->custom1 = SHD_SHEEN_ASHIKHMIN;
        STRNCPY(sigmaInput->identifier, "Roughness");
        STRNCPY(sigmaInput->name, "Roughness");
      }
    }
  }
}

/* Convert sheen inputs on the Principled BSDF. */
static void version_principled_bsdf_sheen(bNodeTree *ntree)
{
  auto check_node = [](const bNode *node) {
    return (node->type == SH_NODE_BSDF_PRINCIPLED) &&
           (blender::bke::nodeFindSocket(node, SOCK_IN, "Sheen Roughness") == nullptr);
  };
  auto update_input = [ntree](bNode *node, bNodeSocket *input) {
    /* Change socket type to Color. */
    blender::bke::nodeModifySocketTypeStatic(ntree, node, input, SOCK_RGBA, 0);

    /* Account for the change in intensity between the old and new model.
     * If the Sheen input is set to a fixed value, adjust it and set the tint to white.
     * Otherwise, if it's connected, keep it as-is but set the tint to 0.2 instead. */
    bNodeSocket *sheen = blender::bke::nodeFindSocket(node, SOCK_IN, "Sheen");
    if (sheen != nullptr && sheen->link == nullptr) {
      *version_cycles_node_socket_float_value(sheen) *= 0.2f;

      static float default_value[] = {1.0f, 1.0f, 1.0f, 1.0f};
      copy_v4_v4(version_cycles_node_socket_rgba_value(input), default_value);
    }
    else {
      static float default_value[] = {0.2f, 0.2f, 0.2f, 1.0f};
      copy_v4_v4(version_cycles_node_socket_rgba_value(input), default_value);
    }
  };
  auto update_input_link = [](bNode *, bNodeSocket *, bNode *, bNodeSocket *) {
    /* Don't replace the link here, tint works differently enough now to make conversion
     * impractical. */
  };

  version_update_node_input(ntree, check_node, "Sheen Tint", update_input, update_input_link);
}

/* Convert EEVEE-Legacy refraction depth to EEVEE-Next thickness tree. */
static void version_refraction_depth_to_thickness_value(bNodeTree *ntree, float thickness)
{
  LISTBASE_FOREACH (bNode *, node, &ntree->nodes) {
    if (node->type != SH_NODE_OUTPUT_MATERIAL) {
      continue;
    }

    bNodeSocket *thickness_socket = blender::bke::nodeFindSocket(node, SOCK_IN, "Thickness");
    if (thickness_socket == nullptr) {
      continue;
    }

    bool has_link = false;
    LISTBASE_FOREACH (bNodeLink *, link, &ntree->links) {
      if (link->tosock == thickness_socket) {
        /* Something is already plugged in. Don't modify anything. */
        has_link = true;
      }
    }

    if (has_link) {
      continue;
    }
    bNode *value_node = blender::bke::nodeAddStaticNode(nullptr, ntree, SH_NODE_VALUE);
    value_node->parent = node->parent;
    value_node->locx = node->locx;
    value_node->locy = node->locy - 160.0f;
    bNodeSocket *socket_value = blender::bke::nodeFindSocket(value_node, SOCK_OUT, "Value");

    *version_cycles_node_socket_float_value(socket_value) = thickness;

    blender::bke::nodeAddLink(ntree, value_node, socket_value, node, thickness_socket);
  }

  version_socket_update_is_used(ntree);
}

static void versioning_update_noise_texture_node(bNodeTree *ntree)
{
  LISTBASE_FOREACH (bNode *, node, &ntree->nodes) {
    if (node->type != SH_NODE_TEX_NOISE) {
      continue;
    }

    (static_cast<NodeTexNoise *>(node->storage))->type = SHD_NOISE_FBM;

    bNodeSocket *roughness_socket = blender::bke::nodeFindSocket(node, SOCK_IN, "Roughness");
    if (roughness_socket == nullptr) {
      /* Noise Texture node was created before the Roughness input was added. */
      continue;
    }

    float *roughness = version_cycles_node_socket_float_value(roughness_socket);

    bNodeLink *roughness_link = nullptr;
    bNode *roughness_from_node = nullptr;
    bNodeSocket *roughness_from_socket = nullptr;

    LISTBASE_FOREACH (bNodeLink *, link, &ntree->links) {
      /* Find links, nodes and sockets. */
      if (link->tosock == roughness_socket) {
        roughness_link = link;
        roughness_from_node = link->fromnode;
        roughness_from_socket = link->fromsock;
      }
    }

    if (roughness_link != nullptr) {
      /* Add Clamp node before Roughness input. */

      bNode *clamp_node = blender::bke::nodeAddStaticNode(nullptr, ntree, SH_NODE_CLAMP);
      clamp_node->parent = node->parent;
      clamp_node->custom1 = NODE_CLAMP_MINMAX;
      clamp_node->locx = node->locx;
      clamp_node->locy = node->locy - 300.0f;
      clamp_node->flag |= NODE_HIDDEN;
      bNodeSocket *clamp_socket_value = blender::bke::nodeFindSocket(clamp_node, SOCK_IN, "Value");
      bNodeSocket *clamp_socket_min = blender::bke::nodeFindSocket(clamp_node, SOCK_IN, "Min");
      bNodeSocket *clamp_socket_max = blender::bke::nodeFindSocket(clamp_node, SOCK_IN, "Max");
      bNodeSocket *clamp_socket_out = blender::bke::nodeFindSocket(clamp_node, SOCK_OUT, "Result");

      *version_cycles_node_socket_float_value(clamp_socket_min) = 0.0f;
      *version_cycles_node_socket_float_value(clamp_socket_max) = 1.0f;

      blender::bke::nodeRemLink(ntree, roughness_link);
      blender::bke::nodeAddLink(
          ntree, roughness_from_node, roughness_from_socket, clamp_node, clamp_socket_value);
      blender::bke::nodeAddLink(ntree, clamp_node, clamp_socket_out, node, roughness_socket);
    }
    else {
      *roughness = std::clamp(*roughness, 0.0f, 1.0f);
    }
  }

  version_socket_update_is_used(ntree);
}

static void versioning_replace_musgrave_texture_node(bNodeTree *ntree)
{
  version_node_input_socket_name(ntree, SH_NODE_TEX_MUSGRAVE_DEPRECATED, "Dimension", "Roughness");
  LISTBASE_FOREACH (bNode *, node, &ntree->nodes) {
    if (node->type != SH_NODE_TEX_MUSGRAVE_DEPRECATED) {
      continue;
    }

    STRNCPY(node->idname, "ShaderNodeTexNoise");
    node->type = SH_NODE_TEX_NOISE;
    NodeTexNoise *data = MEM_cnew<NodeTexNoise>(__func__);
    data->base = (static_cast<NodeTexMusgrave *>(node->storage))->base;
    data->dimensions = (static_cast<NodeTexMusgrave *>(node->storage))->dimensions;
    data->normalize = false;
    data->type = (static_cast<NodeTexMusgrave *>(node->storage))->musgrave_type;
    MEM_freeN(node->storage);
    node->storage = data;

    bNodeLink *detail_link = nullptr;
    bNode *detail_from_node = nullptr;
    bNodeSocket *detail_from_socket = nullptr;

    bNodeLink *roughness_link = nullptr;
    bNode *roughness_from_node = nullptr;
    bNodeSocket *roughness_from_socket = nullptr;

    bNodeLink *lacunarity_link = nullptr;
    bNode *lacunarity_from_node = nullptr;
    bNodeSocket *lacunarity_from_socket = nullptr;

    LISTBASE_FOREACH (bNodeLink *, link, &ntree->links) {
      /* Find links, nodes and sockets. */
      if (link->tonode == node) {
        if (STREQ(link->tosock->identifier, "Detail")) {
          detail_link = link;
          detail_from_node = link->fromnode;
          detail_from_socket = link->fromsock;
        }
        if (STREQ(link->tosock->identifier, "Roughness")) {
          roughness_link = link;
          roughness_from_node = link->fromnode;
          roughness_from_socket = link->fromsock;
        }
        if (STREQ(link->tosock->identifier, "Lacunarity")) {
          lacunarity_link = link;
          lacunarity_from_node = link->fromnode;
          lacunarity_from_socket = link->fromsock;
        }
      }
    }

    uint8_t noise_type = (static_cast<NodeTexNoise *>(node->storage))->type;
    float locy_offset = 0.0f;

    bNodeSocket *fac_socket = blender::bke::nodeFindSocket(node, SOCK_OUT, "Fac");
    /* Clear label because Musgrave output socket label is set to "Height" instead of "Fac". */
    fac_socket->label[0] = '\0';

    bNodeSocket *detail_socket = blender::bke::nodeFindSocket(node, SOCK_IN, "Detail");
    float *detail = version_cycles_node_socket_float_value(detail_socket);

    if (detail_link != nullptr) {
      locy_offset -= 80.0f;

      /* Add Minimum Math node and Subtract Math node before Detail input. */

      bNode *min_node = blender::bke::nodeAddStaticNode(nullptr, ntree, SH_NODE_MATH);
      min_node->parent = node->parent;
      min_node->custom1 = NODE_MATH_MINIMUM;
      min_node->locx = node->locx;
      min_node->locy = node->locy - 320.0f;
      min_node->flag |= NODE_HIDDEN;
      bNodeSocket *min_socket_A = static_cast<bNodeSocket *>(BLI_findlink(&min_node->inputs, 0));
      bNodeSocket *min_socket_B = static_cast<bNodeSocket *>(BLI_findlink(&min_node->inputs, 1));
      bNodeSocket *min_socket_out = blender::bke::nodeFindSocket(min_node, SOCK_OUT, "Value");

      bNode *sub1_node = blender::bke::nodeAddStaticNode(nullptr, ntree, SH_NODE_MATH);
      sub1_node->parent = node->parent;
      sub1_node->custom1 = NODE_MATH_SUBTRACT;
      sub1_node->locx = node->locx;
      sub1_node->locy = node->locy - 360.0f;
      sub1_node->flag |= NODE_HIDDEN;
      bNodeSocket *sub1_socket_A = static_cast<bNodeSocket *>(BLI_findlink(&sub1_node->inputs, 0));
      bNodeSocket *sub1_socket_B = static_cast<bNodeSocket *>(BLI_findlink(&sub1_node->inputs, 1));
      bNodeSocket *sub1_socket_out = blender::bke::nodeFindSocket(sub1_node, SOCK_OUT, "Value");

      *version_cycles_node_socket_float_value(min_socket_B) = 14.0f;
      *version_cycles_node_socket_float_value(sub1_socket_B) = 1.0f;

      blender::bke::nodeRemLink(ntree, detail_link);
      blender::bke::nodeAddLink(
          ntree, detail_from_node, detail_from_socket, sub1_node, sub1_socket_A);
      blender::bke::nodeAddLink(ntree, sub1_node, sub1_socket_out, min_node, min_socket_A);
      blender::bke::nodeAddLink(ntree, min_node, min_socket_out, node, detail_socket);

      if (ELEM(noise_type, SHD_NOISE_RIDGED_MULTIFRACTAL, SHD_NOISE_HETERO_TERRAIN)) {
        locy_offset -= 40.0f;

        /* Add Greater Than Math node before Subtract Math node. */

        bNode *greater_node = blender::bke::nodeAddStaticNode(nullptr, ntree, SH_NODE_MATH);
        greater_node->parent = node->parent;
        greater_node->custom1 = NODE_MATH_GREATER_THAN;
        greater_node->locx = node->locx;
        greater_node->locy = node->locy - 400.0f;
        greater_node->flag |= NODE_HIDDEN;
        bNodeSocket *greater_socket_A = static_cast<bNodeSocket *>(
            BLI_findlink(&greater_node->inputs, 0));
        bNodeSocket *greater_socket_B = static_cast<bNodeSocket *>(
            BLI_findlink(&greater_node->inputs, 1));
        bNodeSocket *greater_socket_out = blender::bke::nodeFindSocket(
            greater_node, SOCK_OUT, "Value");

        *version_cycles_node_socket_float_value(greater_socket_B) = 1.0f;

        blender::bke::nodeAddLink(
            ntree, detail_from_node, detail_from_socket, greater_node, greater_socket_A);
        blender::bke::nodeAddLink(
            ntree, greater_node, greater_socket_out, sub1_node, sub1_socket_B);
      }
      else {
        /* Add Clamp node and Multiply Math node behind Fac output. */

        bNode *clamp_node = blender::bke::nodeAddStaticNode(nullptr, ntree, SH_NODE_CLAMP);
        clamp_node->parent = node->parent;
        clamp_node->custom1 = NODE_CLAMP_MINMAX;
        clamp_node->locx = node->locx;
        clamp_node->locy = node->locy + 40.0f;
        clamp_node->flag |= NODE_HIDDEN;
        bNodeSocket *clamp_socket_value = blender::bke::nodeFindSocket(
            clamp_node, SOCK_IN, "Value");
        bNodeSocket *clamp_socket_min = blender::bke::nodeFindSocket(clamp_node, SOCK_IN, "Min");
        bNodeSocket *clamp_socket_max = blender::bke::nodeFindSocket(clamp_node, SOCK_IN, "Max");
        bNodeSocket *clamp_socket_out = blender::bke::nodeFindSocket(
            clamp_node, SOCK_OUT, "Result");

        bNode *mul_node = blender::bke::nodeAddStaticNode(nullptr, ntree, SH_NODE_MATH);
        mul_node->parent = node->parent;
        mul_node->custom1 = NODE_MATH_MULTIPLY;
        mul_node->locx = node->locx;
        mul_node->locy = node->locy + 80.0f;
        mul_node->flag |= NODE_HIDDEN;
        bNodeSocket *mul_socket_A = static_cast<bNodeSocket *>(BLI_findlink(&mul_node->inputs, 0));
        bNodeSocket *mul_socket_B = static_cast<bNodeSocket *>(BLI_findlink(&mul_node->inputs, 1));
        bNodeSocket *mul_socket_out = blender::bke::nodeFindSocket(mul_node, SOCK_OUT, "Value");

        *version_cycles_node_socket_float_value(clamp_socket_min) = 0.0f;
        *version_cycles_node_socket_float_value(clamp_socket_max) = 1.0f;

        if (noise_type == SHD_NOISE_MULTIFRACTAL) {
          /* Add Subtract Math node and Add Math node after Multiply Math node. */

          bNode *sub2_node = blender::bke::nodeAddStaticNode(nullptr, ntree, SH_NODE_MATH);
          sub2_node->parent = node->parent;
          sub2_node->custom1 = NODE_MATH_SUBTRACT;
          sub2_node->custom2 = SHD_MATH_CLAMP;
          sub2_node->locx = node->locx;
          sub2_node->locy = node->locy + 120.0f;
          sub2_node->flag |= NODE_HIDDEN;
          bNodeSocket *sub2_socket_A = static_cast<bNodeSocket *>(
              BLI_findlink(&sub2_node->inputs, 0));
          bNodeSocket *sub2_socket_B = static_cast<bNodeSocket *>(
              BLI_findlink(&sub2_node->inputs, 1));
          bNodeSocket *sub2_socket_out = blender::bke::nodeFindSocket(
              sub2_node, SOCK_OUT, "Value");

          bNode *add_node = blender::bke::nodeAddStaticNode(nullptr, ntree, SH_NODE_MATH);
          add_node->parent = node->parent;
          add_node->custom1 = NODE_MATH_ADD;
          add_node->locx = node->locx;
          add_node->locy = node->locy + 160.0f;
          add_node->flag |= NODE_HIDDEN;
          bNodeSocket *add_socket_A = static_cast<bNodeSocket *>(
              BLI_findlink(&add_node->inputs, 0));
          bNodeSocket *add_socket_B = static_cast<bNodeSocket *>(
              BLI_findlink(&add_node->inputs, 1));
          bNodeSocket *add_socket_out = blender::bke::nodeFindSocket(add_node, SOCK_OUT, "Value");

          *version_cycles_node_socket_float_value(sub2_socket_A) = 1.0f;

          LISTBASE_FOREACH_BACKWARD_MUTABLE (bNodeLink *, link, &ntree->links) {
            if (link->fromsock == fac_socket) {
              blender::bke::nodeAddLink(
                  ntree, add_node, add_socket_out, link->tonode, link->tosock);
              blender::bke::nodeRemLink(ntree, link);
            }
          }

          blender::bke::nodeAddLink(ntree, mul_node, mul_socket_out, add_node, add_socket_A);
          blender::bke::nodeAddLink(
              ntree, detail_from_node, detail_from_socket, sub2_node, sub2_socket_B);
          blender::bke::nodeAddLink(ntree, sub2_node, sub2_socket_out, add_node, add_socket_B);
        }
        else {
          LISTBASE_FOREACH_BACKWARD_MUTABLE (bNodeLink *, link, &ntree->links) {
            if (link->fromsock == fac_socket) {
              blender::bke::nodeAddLink(
                  ntree, mul_node, mul_socket_out, link->tonode, link->tosock);
              blender::bke::nodeRemLink(ntree, link);
            }
          }
        }

        blender::bke::nodeAddLink(ntree, node, fac_socket, mul_node, mul_socket_A);
        blender::bke::nodeAddLink(
            ntree, detail_from_node, detail_from_socket, clamp_node, clamp_socket_value);
        blender::bke::nodeAddLink(ntree, clamp_node, clamp_socket_out, mul_node, mul_socket_B);
      }
    }
    else {
      if (*detail < 1.0f) {
        if (!ELEM(noise_type, SHD_NOISE_RIDGED_MULTIFRACTAL, SHD_NOISE_HETERO_TERRAIN)) {
          /* Add Multiply Math node behind Fac output. */

          bNode *mul_node = blender::bke::nodeAddStaticNode(nullptr, ntree, SH_NODE_MATH);
          mul_node->parent = node->parent;
          mul_node->custom1 = NODE_MATH_MULTIPLY;
          mul_node->locx = node->locx;
          mul_node->locy = node->locy + 40.0f;
          mul_node->flag |= NODE_HIDDEN;
          bNodeSocket *mul_socket_A = static_cast<bNodeSocket *>(
              BLI_findlink(&mul_node->inputs, 0));
          bNodeSocket *mul_socket_B = static_cast<bNodeSocket *>(
              BLI_findlink(&mul_node->inputs, 1));
          bNodeSocket *mul_socket_out = blender::bke::nodeFindSocket(mul_node, SOCK_OUT, "Value");

          *version_cycles_node_socket_float_value(mul_socket_B) = *detail;

          if (noise_type == SHD_NOISE_MULTIFRACTAL) {
            /* Add an Add Math node after Multiply Math node. */

            bNode *add_node = blender::bke::nodeAddStaticNode(nullptr, ntree, SH_NODE_MATH);
            add_node->parent = node->parent;
            add_node->custom1 = NODE_MATH_ADD;
            add_node->locx = node->locx;
            add_node->locy = node->locy + 80.0f;
            add_node->flag |= NODE_HIDDEN;
            bNodeSocket *add_socket_A = static_cast<bNodeSocket *>(
                BLI_findlink(&add_node->inputs, 0));
            bNodeSocket *add_socket_B = static_cast<bNodeSocket *>(
                BLI_findlink(&add_node->inputs, 1));
            bNodeSocket *add_socket_out = blender::bke::nodeFindSocket(
                add_node, SOCK_OUT, "Value");

            *version_cycles_node_socket_float_value(add_socket_B) = 1.0f - *detail;

            LISTBASE_FOREACH_BACKWARD_MUTABLE (bNodeLink *, link, &ntree->links) {
              if (link->fromsock == fac_socket) {
                blender::bke::nodeAddLink(
                    ntree, add_node, add_socket_out, link->tonode, link->tosock);
                blender::bke::nodeRemLink(ntree, link);
              }
            }

            blender::bke::nodeAddLink(ntree, mul_node, mul_socket_out, add_node, add_socket_A);
          }
          else {
            LISTBASE_FOREACH_BACKWARD_MUTABLE (bNodeLink *, link, &ntree->links) {
              if (link->fromsock == fac_socket) {
                blender::bke::nodeAddLink(
                    ntree, mul_node, mul_socket_out, link->tonode, link->tosock);
                blender::bke::nodeRemLink(ntree, link);
              }
            }
          }

          blender::bke::nodeAddLink(ntree, node, fac_socket, mul_node, mul_socket_A);

          *detail = 0.0f;
        }
      }
      else {
        *detail = std::fminf(*detail - 1.0f, 14.0f);
      }
    }

    bNodeSocket *roughness_socket = blender::bke::nodeFindSocket(node, SOCK_IN, "Roughness");
    float *roughness = version_cycles_node_socket_float_value(roughness_socket);
    bNodeSocket *lacunarity_socket = blender::bke::nodeFindSocket(node, SOCK_IN, "Lacunarity");
    float *lacunarity = version_cycles_node_socket_float_value(lacunarity_socket);

    *roughness = std::fmaxf(*roughness, 1e-5f);
    *lacunarity = std::fmaxf(*lacunarity, 1e-5f);

    if (roughness_link != nullptr) {
      /* Add Maximum Math node after output of roughness_from_node. Add Multiply Math node and
       * Power Math node before Roughness input. */

      bNode *max1_node = blender::bke::nodeAddStaticNode(nullptr, ntree, SH_NODE_MATH);
      max1_node->parent = node->parent;
      max1_node->custom1 = NODE_MATH_MAXIMUM;
      max1_node->locx = node->locx;
      max1_node->locy = node->locy - 400.0f + locy_offset;
      max1_node->flag |= NODE_HIDDEN;
      bNodeSocket *max1_socket_A = static_cast<bNodeSocket *>(BLI_findlink(&max1_node->inputs, 0));
      bNodeSocket *max1_socket_B = static_cast<bNodeSocket *>(BLI_findlink(&max1_node->inputs, 1));
      bNodeSocket *max1_socket_out = blender::bke::nodeFindSocket(max1_node, SOCK_OUT, "Value");

      bNode *mul_node = blender::bke::nodeAddStaticNode(nullptr, ntree, SH_NODE_MATH);
      mul_node->parent = node->parent;
      mul_node->custom1 = NODE_MATH_MULTIPLY;
      mul_node->locx = node->locx;
      mul_node->locy = node->locy - 360.0f + locy_offset;
      mul_node->flag |= NODE_HIDDEN;
      bNodeSocket *mul_socket_A = static_cast<bNodeSocket *>(BLI_findlink(&mul_node->inputs, 0));
      bNodeSocket *mul_socket_B = static_cast<bNodeSocket *>(BLI_findlink(&mul_node->inputs, 1));
      bNodeSocket *mul_socket_out = blender::bke::nodeFindSocket(mul_node, SOCK_OUT, "Value");

      bNode *pow_node = blender::bke::nodeAddStaticNode(nullptr, ntree, SH_NODE_MATH);
      pow_node->parent = node->parent;
      pow_node->custom1 = NODE_MATH_POWER;
      pow_node->locx = node->locx;
      pow_node->locy = node->locy - 320.0f + locy_offset;
      pow_node->flag |= NODE_HIDDEN;
      bNodeSocket *pow_socket_A = static_cast<bNodeSocket *>(BLI_findlink(&pow_node->inputs, 0));
      bNodeSocket *pow_socket_B = static_cast<bNodeSocket *>(BLI_findlink(&pow_node->inputs, 1));
      bNodeSocket *pow_socket_out = blender::bke::nodeFindSocket(pow_node, SOCK_OUT, "Value");

      *version_cycles_node_socket_float_value(max1_socket_B) = -1e-5f;
      *version_cycles_node_socket_float_value(mul_socket_B) = -1.0f;
      *version_cycles_node_socket_float_value(pow_socket_A) = *lacunarity;

      blender::bke::nodeRemLink(ntree, roughness_link);
      blender::bke::nodeAddLink(
          ntree, roughness_from_node, roughness_from_socket, max1_node, max1_socket_A);
      blender::bke::nodeAddLink(ntree, max1_node, max1_socket_out, mul_node, mul_socket_A);
      blender::bke::nodeAddLink(ntree, mul_node, mul_socket_out, pow_node, pow_socket_B);
      blender::bke::nodeAddLink(ntree, pow_node, pow_socket_out, node, roughness_socket);

      if (lacunarity_link != nullptr) {
        /* Add Maximum Math node after output of lacunarity_from_node. */

        bNode *max2_node = blender::bke::nodeAddStaticNode(nullptr, ntree, SH_NODE_MATH);
        max2_node->parent = node->parent;
        max2_node->custom1 = NODE_MATH_MAXIMUM;
        max2_node->locx = node->locx;
        max2_node->locy = node->locy - 440.0f + locy_offset;
        max2_node->flag |= NODE_HIDDEN;
        bNodeSocket *max2_socket_A = static_cast<bNodeSocket *>(
            BLI_findlink(&max2_node->inputs, 0));
        bNodeSocket *max2_socket_B = static_cast<bNodeSocket *>(
            BLI_findlink(&max2_node->inputs, 1));
        bNodeSocket *max2_socket_out = blender::bke::nodeFindSocket(max2_node, SOCK_OUT, "Value");

        *version_cycles_node_socket_float_value(max2_socket_B) = -1e-5f;

        blender::bke::nodeRemLink(ntree, lacunarity_link);
        blender::bke::nodeAddLink(
            ntree, lacunarity_from_node, lacunarity_from_socket, max2_node, max2_socket_A);
        blender::bke::nodeAddLink(ntree, max2_node, max2_socket_out, pow_node, pow_socket_A);
        blender::bke::nodeAddLink(ntree, max2_node, max2_socket_out, node, lacunarity_socket);
      }
    }
    else if ((lacunarity_link != nullptr) && (roughness_link == nullptr)) {
      /* Add Maximum Math node after output of lacunarity_from_node. Add Power Math node before
       * Roughness input. */

      bNode *max2_node = blender::bke::nodeAddStaticNode(nullptr, ntree, SH_NODE_MATH);
      max2_node->parent = node->parent;
      max2_node->custom1 = NODE_MATH_MAXIMUM;
      max2_node->locx = node->locx;
      max2_node->locy = node->locy - 360.0f + locy_offset;
      max2_node->flag |= NODE_HIDDEN;
      bNodeSocket *max2_socket_A = static_cast<bNodeSocket *>(BLI_findlink(&max2_node->inputs, 0));
      bNodeSocket *max2_socket_B = static_cast<bNodeSocket *>(BLI_findlink(&max2_node->inputs, 1));
      bNodeSocket *max2_socket_out = blender::bke::nodeFindSocket(max2_node, SOCK_OUT, "Value");

      bNode *pow_node = blender::bke::nodeAddStaticNode(nullptr, ntree, SH_NODE_MATH);
      pow_node->parent = node->parent;
      pow_node->custom1 = NODE_MATH_POWER;
      pow_node->locx = node->locx;
      pow_node->locy = node->locy - 320.0f + locy_offset;
      pow_node->flag |= NODE_HIDDEN;
      bNodeSocket *pow_socket_A = static_cast<bNodeSocket *>(BLI_findlink(&pow_node->inputs, 0));
      bNodeSocket *pow_socket_B = static_cast<bNodeSocket *>(BLI_findlink(&pow_node->inputs, 1));
      bNodeSocket *pow_socket_out = blender::bke::nodeFindSocket(pow_node, SOCK_OUT, "Value");

      *version_cycles_node_socket_float_value(max2_socket_B) = -1e-5f;
      *version_cycles_node_socket_float_value(pow_socket_A) = *lacunarity;
      *version_cycles_node_socket_float_value(pow_socket_B) = -(*roughness);

      blender::bke::nodeRemLink(ntree, lacunarity_link);
      blender::bke::nodeAddLink(
          ntree, lacunarity_from_node, lacunarity_from_socket, max2_node, max2_socket_A);
      blender::bke::nodeAddLink(ntree, max2_node, max2_socket_out, pow_node, pow_socket_A);
      blender::bke::nodeAddLink(ntree, max2_node, max2_socket_out, node, lacunarity_socket);
      blender::bke::nodeAddLink(ntree, pow_node, pow_socket_out, node, roughness_socket);
    }
    else {
      *roughness = std::pow(*lacunarity, -(*roughness));
    }
  }

  version_socket_update_is_used(ntree);
}

/* Convert subsurface inputs on the Principled BSDF. */
static void version_principled_bsdf_subsurface(bNodeTree *ntree)
{
  /* - Create Subsurface Scale input
   * - If a node's Subsurface input was connected or nonzero:
   *   - Make the Base Color a mix of old Base Color and Subsurface Color,
   *     using Subsurface as the mix factor
   *   - Move Subsurface link and default value to the new Subsurface Scale input
   *   - Set the Subsurface input to 1.0
   * - Remove Subsurface Color input
   */
  LISTBASE_FOREACH (bNode *, node, &ntree->nodes) {
    if (node->type != SH_NODE_BSDF_PRINCIPLED) {
      continue;
    }
    if (blender::bke::nodeFindSocket(node, SOCK_IN, "Subsurface Scale")) {
      /* Node is already updated. */
      continue;
    }

    /* Add Scale input */
    bNodeSocket *scale_in = blender::bke::nodeAddStaticSocket(
        ntree, node, SOCK_IN, SOCK_FLOAT, PROP_DISTANCE, "Subsurface Scale", "Subsurface Scale");

    bNodeSocket *subsurf = blender::bke::nodeFindSocket(node, SOCK_IN, "Subsurface");
    float *subsurf_val = version_cycles_node_socket_float_value(subsurf);

    if (!subsurf->link && *subsurf_val == 0.0f) {
      *version_cycles_node_socket_float_value(scale_in) = 0.05f;
    }
    else {
      *version_cycles_node_socket_float_value(scale_in) = *subsurf_val;
    }

    if (subsurf->link == nullptr && *subsurf_val == 0.0f) {
      /* Node doesn't use Subsurf, we're done here. */
      continue;
    }

    /* Fix up Subsurface Color input */
    bNodeSocket *base_col = blender::bke::nodeFindSocket(node, SOCK_IN, "Base Color");
    bNodeSocket *subsurf_col = blender::bke::nodeFindSocket(node, SOCK_IN, "Subsurface Color");
    float *base_col_val = version_cycles_node_socket_rgba_value(base_col);
    float *subsurf_col_val = version_cycles_node_socket_rgba_value(subsurf_col);
    /* If any of the three inputs is dynamic, we need a Mix node. */
    if (subsurf->link || subsurf_col->link || base_col->link) {
      bNode *mix = blender::bke::nodeAddStaticNode(nullptr, ntree, SH_NODE_MIX);
      static_cast<NodeShaderMix *>(mix->storage)->data_type = SOCK_RGBA;
      mix->locx = node->locx - 170;
      mix->locy = node->locy - 120;

      bNodeSocket *a_in = blender::bke::nodeFindSocket(mix, SOCK_IN, "A_Color");
      bNodeSocket *b_in = blender::bke::nodeFindSocket(mix, SOCK_IN, "B_Color");
      bNodeSocket *fac_in = blender::bke::nodeFindSocket(mix, SOCK_IN, "Factor_Float");
      bNodeSocket *result_out = blender::bke::nodeFindSocket(mix, SOCK_OUT, "Result_Color");

      copy_v4_v4(version_cycles_node_socket_rgba_value(a_in), base_col_val);
      copy_v4_v4(version_cycles_node_socket_rgba_value(b_in), subsurf_col_val);
      *version_cycles_node_socket_float_value(fac_in) = *subsurf_val;

      if (base_col->link) {
        blender::bke::nodeAddLink(
            ntree, base_col->link->fromnode, base_col->link->fromsock, mix, a_in);
        blender::bke::nodeRemLink(ntree, base_col->link);
      }
      if (subsurf_col->link) {
        blender::bke::nodeAddLink(
            ntree, subsurf_col->link->fromnode, subsurf_col->link->fromsock, mix, b_in);
        blender::bke::nodeRemLink(ntree, subsurf_col->link);
      }
      if (subsurf->link) {
        blender::bke::nodeAddLink(
            ntree, subsurf->link->fromnode, subsurf->link->fromsock, mix, fac_in);
        blender::bke::nodeAddLink(
            ntree, subsurf->link->fromnode, subsurf->link->fromsock, node, scale_in);
        blender::bke::nodeRemLink(ntree, subsurf->link);
      }
      blender::bke::nodeAddLink(ntree, mix, result_out, node, base_col);
    }
    /* Mix the fixed values. */
    interp_v4_v4v4(base_col_val, base_col_val, subsurf_col_val, *subsurf_val);

    /* Set node to 100% subsurface, 0% diffuse. */
    *subsurf_val = 1.0f;

    /* Delete Subsurface Color input */
    blender::bke::nodeRemoveSocket(ntree, node, subsurf_col);
  }
}

/* Convert emission inputs on the Principled BSDF. */
static void version_principled_bsdf_emission(bNodeTree *ntree)
{
  /* Blender 3.x and before would default to Emission = 0.0, Emission Strength = 1.0.
   * Now we default the other way around (1.0 and 0.0), but because the Strength input was added
   * a bit later, a file that only has the Emission socket would now end up as (1.0, 0.0) instead
   * of (1.0, 1.0).
   * Therefore, set strength to 1.0 for those files.
   */
  LISTBASE_FOREACH (bNode *, node, &ntree->nodes) {
    if (node->type != SH_NODE_BSDF_PRINCIPLED) {
      continue;
    }
    if (!blender::bke::nodeFindSocket(node, SOCK_IN, "Emission")) {
      /* Old enough to have neither, new defaults are fine. */
      continue;
    }
    if (blender::bke::nodeFindSocket(node, SOCK_IN, "Emission Strength")) {
      /* New enough to have both, no need to do anything. */
      continue;
    }
    bNodeSocket *sock = blender::bke::nodeAddStaticSocket(
        ntree, node, SOCK_IN, SOCK_FLOAT, PROP_NONE, "Emission Strength", "Emission Strength");
    *version_cycles_node_socket_float_value(sock) = 1.0f;
  }
}

/* Rename various Principled BSDF sockets. */
static void version_principled_bsdf_rename_sockets(bNodeTree *ntree)
{
  version_node_input_socket_name(ntree, SH_NODE_BSDF_PRINCIPLED, "Emission", "Emission Color");
  version_node_input_socket_name(ntree, SH_NODE_BSDF_PRINCIPLED, "Specular", "Specular IOR Level");
  version_node_input_socket_name(
      ntree, SH_NODE_BSDF_PRINCIPLED, "Subsurface", "Subsurface Weight");
  version_node_input_socket_name(
      ntree, SH_NODE_BSDF_PRINCIPLED, "Transmission", "Transmission Weight");
  version_node_input_socket_name(ntree, SH_NODE_BSDF_PRINCIPLED, "Coat", "Coat Weight");
  version_node_input_socket_name(ntree, SH_NODE_BSDF_PRINCIPLED, "Sheen", "Sheen Weight");
}

/* Replace old Principled Hair BSDF as a variant in the new Principled Hair BSDF. */
static void version_replace_principled_hair_model(bNodeTree *ntree)
{
  LISTBASE_FOREACH (bNode *, node, &ntree->nodes) {
    if (node->type != SH_NODE_BSDF_HAIR_PRINCIPLED) {
      continue;
    }
    NodeShaderHairPrincipled *data = MEM_cnew<NodeShaderHairPrincipled>(__func__);
    data->model = SHD_PRINCIPLED_HAIR_CHIANG;
    data->parametrization = node->custom1;

    node->storage = data;
  }
}

static void change_input_socket_to_rotation_type(bNodeTree &ntree,
                                                 bNode &node,
                                                 bNodeSocket &socket)
{
  if (socket.type == SOCK_ROTATION) {
    return;
  }
  socket.type = SOCK_ROTATION;
  STRNCPY(socket.idname, "NodeSocketRotation");
  auto *old_value = static_cast<bNodeSocketValueVector *>(socket.default_value);
  auto *new_value = MEM_cnew<bNodeSocketValueRotation>(__func__);
  copy_v3_v3(new_value->value_euler, old_value->value);
  socket.default_value = new_value;
  MEM_freeN(old_value);
  LISTBASE_FOREACH_MUTABLE (bNodeLink *, link, &ntree.links) {
    if (link->tosock != &socket) {
      continue;
    }
    if (ELEM(link->fromsock->type, SOCK_ROTATION, SOCK_VECTOR, SOCK_FLOAT) &&
        link->fromnode->type != NODE_REROUTE)
    {
      /* No need to add the conversion node when implicit conversions will work. */
      continue;
    }
    if (STREQ(link->fromnode->idname, "FunctionNodeEulerToRotation")) {
      /* Make versioning idempotent. */
      continue;
    }
    bNode *convert = blender::bke::nodeAddNode(nullptr, &ntree, "FunctionNodeEulerToRotation");
    convert->parent = node.parent;
    convert->locx = node.locx - 40;
    convert->locy = node.locy;
    link->tonode = convert;
    link->tosock = blender::bke::nodeFindSocket(convert, SOCK_IN, "Euler");

    blender::bke::nodeAddLink(&ntree,
                              convert,
                              blender::bke::nodeFindSocket(convert, SOCK_OUT, "Rotation"),
                              &node,
                              &socket);
  }
}

static void change_output_socket_to_rotation_type(bNodeTree &ntree,
                                                  bNode &node,
                                                  bNodeSocket &socket)
{
  /* Rely on generic node declaration update to change the socket type. */
  LISTBASE_FOREACH_MUTABLE (bNodeLink *, link, &ntree.links) {
    if (link->fromsock != &socket) {
      continue;
    }
    if (ELEM(link->tosock->type, SOCK_ROTATION, SOCK_VECTOR) && link->tonode->type != NODE_REROUTE)
    {
      /* No need to add the conversion node when implicit conversions will work. */
      continue;
    }
    if (STREQ(link->tonode->idname, "FunctionNodeRotationToEuler"))
    { /* Make versioning idempotent. */
      continue;
    }
    bNode *convert = blender::bke::nodeAddNode(nullptr, &ntree, "FunctionNodeRotationToEuler");
    convert->parent = node.parent;
    convert->locx = node.locx + 40;
    convert->locy = node.locy;
    link->fromnode = convert;
    link->fromsock = blender::bke::nodeFindSocket(convert, SOCK_OUT, "Euler");

    blender::bke::nodeAddLink(&ntree,
                              &node,
                              &socket,
                              convert,
                              blender::bke::nodeFindSocket(convert, SOCK_IN, "Rotation"));
  }
}

static void version_geometry_nodes_use_rotation_socket(bNodeTree &ntree)
{
  LISTBASE_FOREACH_MUTABLE (bNode *, node, &ntree.nodes) {
    if (STR_ELEM(node->idname,
                 "GeometryNodeInstanceOnPoints",
                 "GeometryNodeRotateInstances",
                 "GeometryNodeTransform"))
    {
      bNodeSocket *socket = blender::bke::nodeFindSocket(node, SOCK_IN, "Rotation");
      change_input_socket_to_rotation_type(ntree, *node, *socket);
    }
    if (STR_ELEM(node->idname,
                 "GeometryNodeDistributePointsOnFaces",
                 "GeometryNodeObjectInfo",
                 "GeometryNodeInputInstanceRotation"))
    {
      bNodeSocket *socket = blender::bke::nodeFindSocket(node, SOCK_OUT, "Rotation");
      change_output_socket_to_rotation_type(ntree, *node, *socket);
    }
  }
}

/* Find the base socket name for an idname that may include a subtype. */
static blender::StringRef legacy_socket_idname_to_socket_type(blender::StringRef idname)
{
  using string_pair = std::pair<const char *, const char *>;
  static const string_pair subtypes_map[] = {{"NodeSocketFloatUnsigned", "NodeSocketFloat"},
                                             {"NodeSocketFloatPercentage", "NodeSocketFloat"},
                                             {"NodeSocketFloatFactor", "NodeSocketFloat"},
                                             {"NodeSocketFloatAngle", "NodeSocketFloat"},
                                             {"NodeSocketFloatTime", "NodeSocketFloat"},
                                             {"NodeSocketFloatTimeAbsolute", "NodeSocketFloat"},
                                             {"NodeSocketFloatDistance", "NodeSocketFloat"},
                                             {"NodeSocketIntUnsigned", "NodeSocketInt"},
                                             {"NodeSocketIntPercentage", "NodeSocketInt"},
                                             {"NodeSocketIntFactor", "NodeSocketInt"},
                                             {"NodeSocketVectorTranslation", "NodeSocketVector"},
                                             {"NodeSocketVectorDirection", "NodeSocketVector"},
                                             {"NodeSocketVectorVelocity", "NodeSocketVector"},
                                             {"NodeSocketVectorAcceleration", "NodeSocketVector"},
                                             {"NodeSocketVectorEuler", "NodeSocketVector"},
                                             {"NodeSocketVectorXYZ", "NodeSocketVector"}};
  for (const string_pair &pair : subtypes_map) {
    if (pair.first == idname) {
      return pair.second;
    }
  }
  /* Unchanged socket idname. */
  return idname;
}

static bNodeTreeInterfaceItem *legacy_socket_move_to_interface(bNodeSocket &legacy_socket,
                                                               const eNodeSocketInOut in_out)
{
  bNodeTreeInterfaceSocket *new_socket = MEM_cnew<bNodeTreeInterfaceSocket>(__func__);
  new_socket->item.item_type = NODE_INTERFACE_SOCKET;

  /* Move reusable data. */
  new_socket->name = BLI_strdup(legacy_socket.name);
  new_socket->identifier = BLI_strdup(legacy_socket.identifier);
  new_socket->description = BLI_strdup(legacy_socket.description);
  /* If the socket idname includes a subtype (e.g. "NodeSocketFloatFactor") this will convert it to
   * the base type name ("NodeSocketFloat"). */
  new_socket->socket_type = BLI_strdup(
      legacy_socket_idname_to_socket_type(legacy_socket.idname).data());
  new_socket->flag = (in_out == SOCK_IN ? NODE_INTERFACE_SOCKET_INPUT :
                                          NODE_INTERFACE_SOCKET_OUTPUT);
  SET_FLAG_FROM_TEST(
      new_socket->flag, legacy_socket.flag & SOCK_HIDE_VALUE, NODE_INTERFACE_SOCKET_HIDE_VALUE);
  SET_FLAG_FROM_TEST(new_socket->flag,
                     legacy_socket.flag & SOCK_HIDE_IN_MODIFIER,
                     NODE_INTERFACE_SOCKET_HIDE_IN_MODIFIER);
  new_socket->attribute_domain = legacy_socket.attribute_domain;

  /* The following data are stolen from the old data, the ownership of their memory is directly
   * transferred to the new data. */
  new_socket->default_attribute_name = legacy_socket.default_attribute_name;
  legacy_socket.default_attribute_name = nullptr;
  new_socket->socket_data = legacy_socket.default_value;
  legacy_socket.default_value = nullptr;
  new_socket->properties = legacy_socket.prop;
  legacy_socket.prop = nullptr;

  /* Unused data. */
  MEM_delete(legacy_socket.runtime);
  legacy_socket.runtime = nullptr;

  return &new_socket->item;
}

static void versioning_convert_node_tree_socket_lists_to_interface(bNodeTree *ntree)
{
  bNodeTreeInterface &tree_interface = ntree->tree_interface;

  const int num_inputs = BLI_listbase_count(&ntree->inputs_legacy);
  const int num_outputs = BLI_listbase_count(&ntree->outputs_legacy);
  tree_interface.root_panel.items_num = num_inputs + num_outputs;
  tree_interface.root_panel.items_array = static_cast<bNodeTreeInterfaceItem **>(MEM_malloc_arrayN(
      tree_interface.root_panel.items_num, sizeof(bNodeTreeInterfaceItem *), __func__));

  /* Convert outputs first to retain old outputs/inputs ordering. */
  int index;
  LISTBASE_FOREACH_INDEX (bNodeSocket *, socket, &ntree->outputs_legacy, index) {
    tree_interface.root_panel.items_array[index] = legacy_socket_move_to_interface(*socket,
                                                                                   SOCK_OUT);
  }
  LISTBASE_FOREACH_INDEX (bNodeSocket *, socket, &ntree->inputs_legacy, index) {
    tree_interface.root_panel.items_array[num_outputs + index] = legacy_socket_move_to_interface(
        *socket, SOCK_IN);
  }
}

/**
 * Original node tree interface conversion in did not convert socket idnames with subtype suffixes
 * to correct socket base types (see #versioning_convert_node_tree_socket_lists_to_interface).
 */
static void versioning_fix_socket_subtype_idnames(bNodeTree *ntree)
{
  bNodeTreeInterface &tree_interface = ntree->tree_interface;

  tree_interface.foreach_item([](bNodeTreeInterfaceItem &item) -> bool {
    if (item.item_type == NODE_INTERFACE_SOCKET) {
      bNodeTreeInterfaceSocket &socket = reinterpret_cast<bNodeTreeInterfaceSocket &>(item);
      blender::StringRef corrected_socket_type = legacy_socket_idname_to_socket_type(
          socket.socket_type);
      if (socket.socket_type != corrected_socket_type) {
        MEM_freeN(socket.socket_type);
        socket.socket_type = BLI_strdup(corrected_socket_type.data());
      }
    }
    return true;
  });
}

/* Convert coat inputs on the Principled BSDF. */
static void version_principled_bsdf_coat(bNodeTree *ntree)
{
  LISTBASE_FOREACH (bNode *, node, &ntree->nodes) {
    if (node->type != SH_NODE_BSDF_PRINCIPLED) {
      continue;
    }
    if (blender::bke::nodeFindSocket(node, SOCK_IN, "Coat IOR") != nullptr) {
      continue;
    }
    bNodeSocket *coat_ior_input = blender::bke::nodeAddStaticSocket(
        ntree, node, SOCK_IN, SOCK_FLOAT, PROP_NONE, "Coat IOR", "Coat IOR");

    /* Adjust for 4x change in intensity. */
    bNodeSocket *coat_input = blender::bke::nodeFindSocket(node, SOCK_IN, "Clearcoat");
    *version_cycles_node_socket_float_value(coat_input) *= 0.25f;
    /* When the coat input is dynamic, instead of inserting a *0.25 math node, set the Coat IOR
     * to 1.2 instead - this also roughly quarters reflectivity compared to the 1.5 default. */
    *version_cycles_node_socket_float_value(coat_ior_input) = (coat_input->link) ? 1.2f : 1.5f;
  }

  /* Rename sockets. */
  version_node_input_socket_name(ntree, SH_NODE_BSDF_PRINCIPLED, "Clearcoat", "Coat");
  version_node_input_socket_name(
      ntree, SH_NODE_BSDF_PRINCIPLED, "Clearcoat Roughness", "Coat Roughness");
  version_node_input_socket_name(
      ntree, SH_NODE_BSDF_PRINCIPLED, "Clearcoat Normal", "Coat Normal");
}

/* Convert specular tint in Principled BSDF. */
static void version_principled_bsdf_specular_tint(bNodeTree *ntree)
{
  LISTBASE_FOREACH (bNode *, node, &ntree->nodes) {
    if (node->type != SH_NODE_BSDF_PRINCIPLED) {
      continue;
    }
    bNodeSocket *specular_tint_sock = blender::bke::nodeFindSocket(node, SOCK_IN, "Specular Tint");
    if (specular_tint_sock->type == SOCK_RGBA) {
      /* Node is already updated. */
      continue;
    }

    bNodeSocket *base_color_sock = blender::bke::nodeFindSocket(node, SOCK_IN, "Base Color");
    bNodeSocket *metallic_sock = blender::bke::nodeFindSocket(node, SOCK_IN, "Metallic");
    float specular_tint_old = *version_cycles_node_socket_float_value(specular_tint_sock);
    float *base_color = version_cycles_node_socket_rgba_value(base_color_sock);
    float metallic = *version_cycles_node_socket_float_value(metallic_sock);

    /* Change socket type to Color. */
    blender::bke::nodeModifySocketTypeStatic(ntree, node, specular_tint_sock, SOCK_RGBA, 0);
    float *specular_tint = version_cycles_node_socket_rgba_value(specular_tint_sock);

    /* The conversion logic here is that the new Specular Tint should be
     * mix(one, mix(base_color, one, metallic), old_specular_tint).
     * This needs to be handled both for the fixed values, as well as for any potential connected
     * inputs. */

    static float one[] = {1.0f, 1.0f, 1.0f, 1.0f};

    /* Mix the fixed values. */
    float metallic_mix[4];
    interp_v4_v4v4(metallic_mix, base_color, one, metallic);
    interp_v4_v4v4(specular_tint, one, metallic_mix, specular_tint_old);

    if (specular_tint_sock->link == nullptr && specular_tint_old <= 0.0f) {
      /* Specular Tint was fixed at zero, we don't need any conversion node setup. */
      continue;
    }

    /* If the Metallic input is dynamic, or fixed > 0 and base color is dynamic,
     * we need to insert a node to compute the metallic_mix.
     * Otherwise, use whatever is connected to the base color, or the static value
     * if it's unconnected. */
    bNodeSocket *metallic_mix_out = nullptr;
    bNode *metallic_mix_node = nullptr;
    if (metallic_sock->link || (base_color_sock->link && metallic > 0.0f)) {
      /* Metallic Mix needs to be dynamically mixed. */
      bNode *mix = blender::bke::nodeAddStaticNode(nullptr, ntree, SH_NODE_MIX);
      static_cast<NodeShaderMix *>(mix->storage)->data_type = SOCK_RGBA;
      mix->locx = node->locx - 270;
      mix->locy = node->locy - 120;

      bNodeSocket *a_in = blender::bke::nodeFindSocket(mix, SOCK_IN, "A_Color");
      bNodeSocket *b_in = blender::bke::nodeFindSocket(mix, SOCK_IN, "B_Color");
      bNodeSocket *fac_in = blender::bke::nodeFindSocket(mix, SOCK_IN, "Factor_Float");
      metallic_mix_out = blender::bke::nodeFindSocket(mix, SOCK_OUT, "Result_Color");
      metallic_mix_node = mix;

      copy_v4_v4(version_cycles_node_socket_rgba_value(a_in), base_color);
      if (base_color_sock->link) {
        blender::bke::nodeAddLink(
            ntree, base_color_sock->link->fromnode, base_color_sock->link->fromsock, mix, a_in);
      }
      copy_v4_v4(version_cycles_node_socket_rgba_value(b_in), one);
      *version_cycles_node_socket_float_value(fac_in) = metallic;
      if (metallic_sock->link) {
        blender::bke::nodeAddLink(
            ntree, metallic_sock->link->fromnode, metallic_sock->link->fromsock, mix, fac_in);
      }
    }
    else if (base_color_sock->link) {
      /* Metallic Mix is a no-op and equivalent to Base Color. */
      metallic_mix_out = base_color_sock->link->fromsock;
      metallic_mix_node = base_color_sock->link->fromnode;
    }

    /* Similar to above, if the Specular Tint input is dynamic, or fixed > 0 and metallic mix
     * is dynamic, we need to insert a node to compute the new specular tint. */
    if (specular_tint_sock->link || (metallic_mix_out && specular_tint_old > 0.0f)) {
      bNode *mix = blender::bke::nodeAddStaticNode(nullptr, ntree, SH_NODE_MIX);
      static_cast<NodeShaderMix *>(mix->storage)->data_type = SOCK_RGBA;
      mix->locx = node->locx - 170;
      mix->locy = node->locy - 120;

      bNodeSocket *a_in = blender::bke::nodeFindSocket(mix, SOCK_IN, "A_Color");
      bNodeSocket *b_in = blender::bke::nodeFindSocket(mix, SOCK_IN, "B_Color");
      bNodeSocket *fac_in = blender::bke::nodeFindSocket(mix, SOCK_IN, "Factor_Float");
      bNodeSocket *result_out = blender::bke::nodeFindSocket(mix, SOCK_OUT, "Result_Color");

      copy_v4_v4(version_cycles_node_socket_rgba_value(a_in), one);
      copy_v4_v4(version_cycles_node_socket_rgba_value(b_in), metallic_mix);
      if (metallic_mix_out) {
        blender::bke::nodeAddLink(ntree, metallic_mix_node, metallic_mix_out, mix, b_in);
      }
      *version_cycles_node_socket_float_value(fac_in) = specular_tint_old;
      if (specular_tint_sock->link) {
        blender::bke::nodeAddLink(ntree,
                                  specular_tint_sock->link->fromnode,
                                  specular_tint_sock->link->fromsock,
                                  mix,
                                  fac_in);
        blender::bke::nodeRemLink(ntree, specular_tint_sock->link);
      }
      blender::bke::nodeAddLink(ntree, mix, result_out, node, specular_tint_sock);
    }
  }
}

static void version_copy_socket(bNodeTreeInterfaceSocket &dst,
                                const bNodeTreeInterfaceSocket &src,
                                char *identifier)
{
  /* Node socket copy function based on bNodeTreeInterface::item_copy to avoid using blenkernel. */
  dst.name = BLI_strdup_null(src.name);
  dst.description = BLI_strdup_null(src.description);
  dst.socket_type = BLI_strdup(src.socket_type);
  dst.default_attribute_name = BLI_strdup_null(src.default_attribute_name);
  dst.identifier = identifier;
  if (src.properties) {
    dst.properties = IDP_CopyProperty_ex(src.properties, 0);
  }
  if (src.socket_data != nullptr) {
    dst.socket_data = MEM_dupallocN(src.socket_data);
    /* No user count increment needed, gets reset after versioning. */
  }
}

static int version_nodes_find_valid_insert_position_for_item(const bNodeTreeInterfacePanel &panel,
                                                             const bNodeTreeInterfaceItem &item,
                                                             const int initial_pos)
{
  const bool sockets_above_panels = !(panel.flag &
                                      NODE_INTERFACE_PANEL_ALLOW_SOCKETS_AFTER_PANELS);
  const blender::Span<const bNodeTreeInterfaceItem *> items = {panel.items_array, panel.items_num};

  int pos = initial_pos;

  if (sockets_above_panels) {
    if (item.item_type == NODE_INTERFACE_PANEL) {
      /* Find the closest valid position from the end, only panels at or after #position. */
      for (int test_pos = items.size() - 1; test_pos >= initial_pos; test_pos--) {
        if (test_pos < 0) {
          /* Initial position is out of range but valid. */
          break;
        }
        if (items[test_pos]->item_type != NODE_INTERFACE_PANEL) {
          /* Found valid position, insert after the last socket item. */
          pos = test_pos + 1;
          break;
        }
      }
    }
    else {
      /* Find the closest valid position from the start, no panels at or after #position. */
      for (int test_pos = 0; test_pos <= initial_pos; test_pos++) {
        if (test_pos >= items.size()) {
          /* Initial position is out of range but valid. */
          break;
        }
        if (items[test_pos]->item_type == NODE_INTERFACE_PANEL) {
          /* Found valid position, inserting moves the first panel. */
          pos = test_pos;
          break;
        }
      }
    }
  }

  return pos;
}

static void version_nodes_insert_item(bNodeTreeInterfacePanel &parent,
                                      bNodeTreeInterfaceSocket &socket,
                                      int position)
{
  /* Apply any constraints on the item positions. */
  position = version_nodes_find_valid_insert_position_for_item(parent, socket.item, position);
  position = std::min(std::max(position, 0), parent.items_num);

  blender::MutableSpan<bNodeTreeInterfaceItem *> old_items = {parent.items_array,
                                                              parent.items_num};
  parent.items_num++;
  parent.items_array = MEM_cnew_array<bNodeTreeInterfaceItem *>(parent.items_num, __func__);
  parent.items().take_front(position).copy_from(old_items.take_front(position));
  parent.items().drop_front(position + 1).copy_from(old_items.drop_front(position));
  parent.items()[position] = &socket.item;

  if (old_items.data()) {
    MEM_freeN(old_items.data());
  }
}

/* Node group interface copy function based on bNodeTreeInterface::insert_item_copy. */
static void version_node_group_split_socket(bNodeTreeInterface &tree_interface,
                                            bNodeTreeInterfaceSocket &socket,
                                            bNodeTreeInterfacePanel *parent,
                                            int position)
{
  if (parent == nullptr) {
    parent = &tree_interface.root_panel;
  }

  bNodeTreeInterfaceSocket *csocket = static_cast<bNodeTreeInterfaceSocket *>(
      MEM_dupallocN(&socket));
  /* Generate a new unique identifier.
   * This might break existing links, but the identifiers were duplicate anyway. */
  char *dst_identifier = BLI_sprintfN("Socket_%d", tree_interface.next_uid++);
  version_copy_socket(*csocket, socket, dst_identifier);

  version_nodes_insert_item(*parent, *csocket, position);

  /* Original socket becomes output. */
  socket.flag &= ~NODE_INTERFACE_SOCKET_INPUT;
  /* Copied socket becomes input. */
  csocket->flag &= ~NODE_INTERFACE_SOCKET_OUTPUT;
}

static void versioning_node_group_sort_sockets_recursive(bNodeTreeInterfacePanel &panel)
{
  /* True if item a should be above item b. */
  auto item_compare = [](const bNodeTreeInterfaceItem *a,
                         const bNodeTreeInterfaceItem *b) -> bool {
    if (a->item_type != b->item_type) {
      /* Keep sockets above panels. */
      return a->item_type == NODE_INTERFACE_SOCKET;
    }
    else {
      /* Keep outputs above inputs. */
      if (a->item_type == NODE_INTERFACE_SOCKET) {
        const bNodeTreeInterfaceSocket *sa = reinterpret_cast<const bNodeTreeInterfaceSocket *>(a);
        const bNodeTreeInterfaceSocket *sb = reinterpret_cast<const bNodeTreeInterfaceSocket *>(b);
        const bool is_output_a = sa->flag & NODE_INTERFACE_SOCKET_OUTPUT;
        const bool is_output_b = sb->flag & NODE_INTERFACE_SOCKET_OUTPUT;
        if (is_output_a != is_output_b) {
          return is_output_a;
        }
      }
    }
    return false;
  };

  /* Sort panel content. */
  std::stable_sort(panel.items().begin(), panel.items().end(), item_compare);

  /* Sort any child panels too. */
  for (bNodeTreeInterfaceItem *item : panel.items()) {
    if (item->item_type == NODE_INTERFACE_PANEL) {
      versioning_node_group_sort_sockets_recursive(
          *reinterpret_cast<bNodeTreeInterfacePanel *>(item));
    }
  }
}

static void enable_geometry_nodes_is_modifier(Main &bmain)
{
  /* Any node group with a first socket geometry output can potentially be a modifier. Previously
   * this wasn't an explicit option, so better to enable too many groups rather than too few. */
  LISTBASE_FOREACH (bNodeTree *, group, &bmain.nodetrees) {
    if (group->type != NTREE_GEOMETRY) {
      continue;
    }
    group->tree_interface.foreach_item([&](const bNodeTreeInterfaceItem &item) {
      if (item.item_type != NODE_INTERFACE_SOCKET) {
        return true;
      }
      const auto &socket = reinterpret_cast<const bNodeTreeInterfaceSocket &>(item);
      if ((socket.flag & NODE_INTERFACE_SOCKET_OUTPUT) == 0) {
        return true;
      }
      if (!STREQ(socket.socket_type, "NodeSocketGeometry")) {
        return true;
      }
      if (!group->geometry_node_asset_traits) {
        group->geometry_node_asset_traits = MEM_cnew<GeometryNodeAssetTraits>(__func__);
      }
      group->geometry_node_asset_traits->flag |= GEO_NODE_ASSET_MODIFIER;
      return false;
    });
  }
}

static void version_socket_identifier_suffixes_for_dynamic_types(
    ListBase sockets, const char *separator, const std::optional<int> total = std::nullopt)
{
  int index = 0;
  LISTBASE_FOREACH (bNodeSocket *, socket, &sockets) {
    if (socket->is_available()) {
      if (char *pos = strstr(socket->identifier, separator)) {
        /* End the identifier at the separator so that the old suffix is ignored. */
        *pos = '\0';

        if (total.has_value()) {
          index++;
          if (index == *total) {
            return;
          }
        }
      }
    }
    else {
      /* Rename existing identifiers so that they don't conflict with the renamed one. Those will
       * be removed after versioning code. */
      BLI_strncat(socket->identifier, "_deprecated", sizeof(socket->identifier));
    }
  }
}

static void versioning_nodes_dynamic_sockets(bNodeTree &ntree)
{
  LISTBASE_FOREACH (bNode *, node, &ntree.nodes) {
    switch (node->type) {
      case GEO_NODE_ACCUMULATE_FIELD:
        /* This node requires the extra `total` parameter, because the `Group Index` identifier
         * also has a space in the name, that should not be treated as separator. */
        version_socket_identifier_suffixes_for_dynamic_types(node->inputs, " ", 1);
        version_socket_identifier_suffixes_for_dynamic_types(node->outputs, " ", 3);
        break;
      case GEO_NODE_CAPTURE_ATTRIBUTE:
      case GEO_NODE_ATTRIBUTE_STATISTIC:
      case GEO_NODE_BLUR_ATTRIBUTE:
      case GEO_NODE_EVALUATE_AT_INDEX:
      case GEO_NODE_EVALUATE_ON_DOMAIN:
      case GEO_NODE_INPUT_NAMED_ATTRIBUTE:
      case GEO_NODE_RAYCAST:
      case GEO_NODE_SAMPLE_INDEX:
      case GEO_NODE_SAMPLE_NEAREST_SURFACE:
      case GEO_NODE_SAMPLE_UV_SURFACE:
      case GEO_NODE_STORE_NAMED_ATTRIBUTE:
      case GEO_NODE_VIEWER:
        version_socket_identifier_suffixes_for_dynamic_types(node->inputs, "_");
        version_socket_identifier_suffixes_for_dynamic_types(node->outputs, "_");
        break;
    }
  }
}

static void versioning_nodes_dynamic_sockets_2(bNodeTree &ntree)
{
  LISTBASE_FOREACH (bNode *, node, &ntree.nodes) {
    if (!ELEM(node->type, GEO_NODE_SWITCH, GEO_NODE_SAMPLE_CURVE)) {
      continue;
    }
    version_socket_identifier_suffixes_for_dynamic_types(node->inputs, "_");
    version_socket_identifier_suffixes_for_dynamic_types(node->outputs, "_");
  }
}

static void convert_grease_pencil_stroke_hardness_to_softness(GreasePencil *grease_pencil)
{
  using namespace blender;
  for (GreasePencilDrawingBase *base : grease_pencil->drawings()) {
    if (base->type != GP_DRAWING) {
      continue;
    }
    bke::greasepencil::Drawing &drawing = reinterpret_cast<GreasePencilDrawing *>(base)->wrap();
    const int layer_index = CustomData_get_named_layer_index(
        &drawing.geometry.curve_data, CD_PROP_FLOAT, "hardness");
    if (layer_index == -1) {
      continue;
    }
    float *data = static_cast<float *>(CustomData_get_layer_named_for_write(
        &drawing.geometry.curve_data, CD_PROP_FLOAT, "hardness", drawing.geometry.curve_num));
    for (const int i : IndexRange(drawing.geometry.curve_num)) {
      data[i] = 1.0f - data[i];
    }
    /* Rename the layer. */
    STRNCPY(drawing.geometry.curve_data.layers[layer_index].name, "softness");
  }
}

static void versioning_grease_pencil_stroke_radii_scaling(GreasePencil *grease_pencil)
{
  using namespace blender;
  for (GreasePencilDrawingBase *base : grease_pencil->drawings()) {
    if (base->type != GP_DRAWING) {
      continue;
    }
    bke::greasepencil::Drawing &drawing = reinterpret_cast<GreasePencilDrawing *>(base)->wrap();
    MutableSpan<float> radii = drawing.radii_for_write();
    threading::parallel_for(radii.index_range(), 8192, [&](const IndexRange range) {
      for (const int i : range) {
        radii[i] *= bke::greasepencil::LEGACY_RADIUS_CONVERSION_FACTOR;
      }
    });
  }
}

static void fix_geometry_nodes_object_info_scale(bNodeTree &ntree)
{
  using namespace blender;
  MultiValueMap<bNodeSocket *, bNodeLink *> out_links_per_socket;
  LISTBASE_FOREACH (bNodeLink *, link, &ntree.links) {
    if (link->fromnode->type == GEO_NODE_OBJECT_INFO) {
      out_links_per_socket.add(link->fromsock, link);
    }
  }

  LISTBASE_FOREACH_MUTABLE (bNode *, node, &ntree.nodes) {
    if (node->type != GEO_NODE_OBJECT_INFO) {
      continue;
    }
    bNodeSocket *scale = blender::bke::nodeFindSocket(node, SOCK_OUT, "Scale");
    const Span<bNodeLink *> links = out_links_per_socket.lookup(scale);
    if (links.is_empty()) {
      continue;
    }
    bNode *absolute_value = blender::bke::nodeAddNode(nullptr, &ntree, "ShaderNodeVectorMath");
    absolute_value->custom1 = NODE_VECTOR_MATH_ABSOLUTE;
    absolute_value->parent = node->parent;
    absolute_value->locx = node->locx + 100;
    absolute_value->locy = node->locy - 50;
    blender::bke::nodeAddLink(&ntree,
                              node,
                              scale,
                              absolute_value,
                              static_cast<bNodeSocket *>(absolute_value->inputs.first));
    for (bNodeLink *link : links) {
      link->fromnode = absolute_value;
      link->fromsock = static_cast<bNodeSocket *>(absolute_value->outputs.first);
    }
  }
}

static bool seq_filter_bilinear_to_auto(Sequence *seq, void * /*user_data*/)
{
  StripTransform *transform = seq->strip->transform;
  if (transform != nullptr && transform->filter == SEQ_TRANSFORM_FILTER_BILINEAR) {
    transform->filter = SEQ_TRANSFORM_FILTER_AUTO;
  }
  return true;
}

static void update_paint_modes_for_brush_assets(Main &bmain)
{
  /* Replace paint brushes with a reference to the default brush asset for that mode. */
  LISTBASE_FOREACH (Scene *, scene, &bmain.scenes) {
    BKE_paint_brushes_set_default_references(scene->toolsettings);
  }

  /* Replace persistent tool references with the new single builtin brush tool. */
  LISTBASE_FOREACH (WorkSpace *, workspace, &bmain.workspaces) {
    LISTBASE_FOREACH (bToolRef *, tref, &workspace->tools) {
      if (tref->space_type != SPACE_VIEW3D) {
        continue;
      }
      if (!ELEM(tref->mode,
                CTX_MODE_SCULPT,
                CTX_MODE_PAINT_VERTEX,
                CTX_MODE_PAINT_WEIGHT,
                CTX_MODE_PAINT_TEXTURE,
                CTX_MODE_PAINT_GPENCIL_LEGACY,
                CTX_MODE_PAINT_GREASE_PENCIL,
                CTX_MODE_SCULPT_GPENCIL_LEGACY,
                CTX_MODE_SCULPT_GREASE_PENCIL,
                CTX_MODE_WEIGHT_GPENCIL_LEGACY,
                CTX_MODE_WEIGHT_GREASE_PENCIL,
                CTX_MODE_VERTEX_GPENCIL_LEGACY,
                CTX_MODE_SCULPT_CURVES))
      {
        continue;
      }
      STRNCPY(tref->idname, "builtin.brush");
    }
  }
}

static void image_settings_avi_to_ffmpeg(Scene *scene)
{
  if (ELEM(scene->r.im_format.imtype, R_IMF_IMTYPE_AVIRAW, R_IMF_IMTYPE_AVIJPEG)) {
    scene->r.im_format.imtype = R_IMF_IMTYPE_FFMPEG;
  }
}

/* The Hue Correct curve now wraps around by specifying CUMA_USE_WRAPPING, which means it no longer
 * makes sense to have curve maps outside of the [0, 1] range, so enable clipping and reset the
 * clip and view ranges. */
static void hue_correct_set_wrapping(CurveMapping *curve_mapping)
{
  curve_mapping->flag |= CUMA_DO_CLIP;
  curve_mapping->flag |= CUMA_USE_WRAPPING;

  curve_mapping->clipr.xmin = 0.0f;
  curve_mapping->clipr.xmax = 1.0f;
  curve_mapping->clipr.ymin = 0.0f;
  curve_mapping->clipr.ymax = 1.0f;

  curve_mapping->curr.xmin = 0.0f;
  curve_mapping->curr.xmax = 1.0f;
  curve_mapping->curr.ymin = 0.0f;
  curve_mapping->curr.ymax = 1.0f;
}

static bool seq_hue_correct_set_wrapping(Sequence *seq, void * /*user_data*/)
{
  LISTBASE_FOREACH (SequenceModifierData *, smd, &seq->modifiers) {
    if (smd->type == seqModifierType_HueCorrect) {
      HueCorrectModifierData *hcmd = (HueCorrectModifierData *)smd;
      CurveMapping *cumap = (CurveMapping *)&hcmd->curve_mapping;
      hue_correct_set_wrapping(cumap);
    }
  }
  return true;
}

static void versioning_update_timecode(short int *tc)
{
  /* 2 = IMB_TC_FREE_RUN, 4 = IMB_TC_INTERPOLATED_REC_DATE_FREE_RUN. */
  if (ELEM(*tc, 2, 4)) {
    *tc = IMB_TC_RECORD_RUN;
  }
}

static bool seq_proxies_timecode_update(Sequence *seq, void * /*user_data*/)
{
  if (seq->strip == nullptr || seq->strip->proxy == nullptr) {
    return true;
  }
  StripProxy *proxy = seq->strip->proxy;
  versioning_update_timecode(&proxy->tc);
  return true;
}

static bool seq_text_data_update(Sequence *seq, void * /*user_data*/)
{
  if (seq->type != SEQ_TYPE_TEXT || seq->effectdata == nullptr) {
    return true;
  }

  TextVars *data = static_cast<TextVars *>(seq->effectdata);
  if (data->shadow_angle == 0.0f) {
    data->shadow_angle = DEG2RADF(65.0f);
    data->shadow_offset = 0.04f;
    data->shadow_blur = 0.0f;
  }
  if (data->outline_width == 0.0f) {
    data->outline_color[3] = 0.7f;
    data->outline_width = 0.05f;
  }
  return true;
}

static void versioning_node_hue_correct_set_wrappng(bNodeTree *ntree)
{
  if (ntree->type == NTREE_COMPOSIT) {
    LISTBASE_FOREACH_MUTABLE (bNode *, node, &ntree->nodes) {

      if (node->type == CMP_NODE_HUECORRECT) {
        CurveMapping *cumap = (CurveMapping *)node->storage;
        hue_correct_set_wrapping(cumap);
      }
    }
  }
}

static void add_image_editor_asset_shelf(Main &bmain)
{
  LISTBASE_FOREACH (bScreen *, screen, &bmain.screens) {
    LISTBASE_FOREACH (ScrArea *, area, &screen->areabase) {
      LISTBASE_FOREACH (SpaceLink *, sl, &area->spacedata) {
        if (sl->spacetype != SPACE_IMAGE) {
          continue;
        }

        ListBase *regionbase = (sl == area->spacedata.first) ? &area->regionbase : &sl->regionbase;

        if (ARegion *new_shelf_region = do_versions_add_region_if_not_found(
                regionbase, RGN_TYPE_ASSET_SHELF, __func__, RGN_TYPE_TOOL_HEADER))
        {
          new_shelf_region->regiondata = MEM_cnew<RegionAssetShelf>(__func__);
          new_shelf_region->alignment = RGN_ALIGN_BOTTOM;
          new_shelf_region->flag |= RGN_FLAG_HIDDEN;
        }
        if (ARegion *new_shelf_header = do_versions_add_region_if_not_found(
                regionbase, RGN_TYPE_ASSET_SHELF_HEADER, __func__, RGN_TYPE_ASSET_SHELF))
        {
          new_shelf_header->alignment = RGN_ALIGN_BOTTOM | RGN_ALIGN_HIDE_WITH_PREV;
        }
      }
    }
  }
}

/**
 * It was possible that curve attributes were initialized to 0 even if that is not allowed for some
 * attributes.
 */
static void fix_built_in_curve_attribute_defaults(Main *bmain)
{
  LISTBASE_FOREACH (Curves *, curves, &bmain->hair_curves) {
    const int curves_num = curves->geometry.curve_num;
    if (int *resolutions = static_cast<int *>(CustomData_get_layer_named_for_write(
            &curves->geometry.curve_data, CD_PROP_INT32, "resolution", curves_num)))
    {
      for (int &resolution : blender::MutableSpan{resolutions, curves_num}) {
        resolution = std::max(resolution, 1);
      }
    }
    if (int8_t *nurb_orders = static_cast<int8_t *>(CustomData_get_layer_named_for_write(
            &curves->geometry.curve_data, CD_PROP_INT8, "nurbs_order", curves_num)))
    {
      for (int8_t &nurbs_order : blender::MutableSpan{nurb_orders, curves_num}) {
        nurbs_order = std::max<int8_t>(nurbs_order, 1);
      }
    }
  }
}

void blo_do_versions_400(FileData *fd, Library * /*lib*/, Main *bmain)
{
  if (!MAIN_VERSION_FILE_ATLEAST(bmain, 400, 1)) {
    LISTBASE_FOREACH (Mesh *, mesh, &bmain->meshes) {
      version_mesh_legacy_to_struct_of_array_format(*mesh);
    }
    version_movieclips_legacy_camera_object(bmain);
  }

  if (!MAIN_VERSION_FILE_ATLEAST(bmain, 400, 2)) {
    LISTBASE_FOREACH (Mesh *, mesh, &bmain->meshes) {
      BKE_mesh_legacy_bevel_weight_to_generic(mesh);
    }
  }

  /* 400 4 did not require any do_version here. */

  if (!MAIN_VERSION_FILE_ATLEAST(bmain, 400, 5)) {
    LISTBASE_FOREACH (Scene *, scene, &bmain->scenes) {
      ToolSettings *ts = scene->toolsettings;
      if (ts->snap_mode_tools != SCE_SNAP_TO_NONE) {
        ts->snap_mode_tools = SCE_SNAP_TO_GEOM;
      }

#define SCE_SNAP_PROJECT (1 << 3)
      if (ts->snap_flag & SCE_SNAP_PROJECT) {
        ts->snap_mode &= ~(1 << 2); /* SCE_SNAP_TO_FACE */
        ts->snap_mode |= (1 << 8);  /* SCE_SNAP_INDIVIDUAL_PROJECT */
      }
#undef SCE_SNAP_PROJECT
    }
  }

  if (!MAIN_VERSION_FILE_ATLEAST(bmain, 400, 6)) {
    FOREACH_NODETREE_BEGIN (bmain, ntree, id) {
      versioning_replace_legacy_glossy_node(ntree);
      versioning_remove_microfacet_sharp_distribution(ntree);
    }
    FOREACH_NODETREE_END;
  }

  if (!MAIN_VERSION_FILE_ATLEAST(bmain, 400, 7)) {
    version_mesh_crease_generic(*bmain);
  }

  if (!MAIN_VERSION_FILE_ATLEAST(bmain, 400, 8)) {
    LISTBASE_FOREACH (bAction *, act, &bmain->actions) {
      act->frame_start = max_ff(act->frame_start, MINAFRAMEF);
      act->frame_end = min_ff(act->frame_end, MAXFRAMEF);
    }
  }

  if (!MAIN_VERSION_FILE_ATLEAST(bmain, 400, 9)) {
    LISTBASE_FOREACH (Light *, light, &bmain->lights) {
      if (light->type == LA_SPOT && light->nodetree) {
        version_replace_texcoord_normal_socket(light->nodetree);
      }
    }
  }

  /* Fix brush->tip_scale_x which should never be zero. */
  LISTBASE_FOREACH (Brush *, brush, &bmain->brushes) {
    if (brush->tip_scale_x == 0.0f) {
      brush->tip_scale_x = 1.0f;
    }
  }

  if (!MAIN_VERSION_FILE_ATLEAST(bmain, 400, 10)) {
    LISTBASE_FOREACH (bScreen *, screen, &bmain->screens) {
      LISTBASE_FOREACH (ScrArea *, area, &screen->areabase) {
        LISTBASE_FOREACH (SpaceLink *, space, &area->spacedata) {
          if (space->spacetype == SPACE_NODE) {
            SpaceNode *snode = reinterpret_cast<SpaceNode *>(space);
            snode->overlay.flag |= SN_OVERLAY_SHOW_PREVIEWS;
          }
        }
      }
    }
  }

  if (!MAIN_VERSION_FILE_ATLEAST(bmain, 400, 11)) {
    version_vertex_weight_edit_preserve_threshold_exclusivity(bmain);
  }

  if (!MAIN_VERSION_FILE_ATLEAST(bmain, 400, 12)) {
    if (!DNA_struct_member_exists(fd->filesdna, "LightProbe", "int", "grid_bake_samples")) {
      LISTBASE_FOREACH (LightProbe *, lightprobe, &bmain->lightprobes) {
        lightprobe->grid_bake_samples = 2048;
        lightprobe->grid_normal_bias = 0.3f;
        lightprobe->grid_view_bias = 0.0f;
        lightprobe->grid_facing_bias = 0.5f;
        lightprobe->grid_dilation_threshold = 0.5f;
        lightprobe->grid_dilation_radius = 1.0f;
      }
    }

    /* Set default bake resolution. */
    if (!DNA_struct_member_exists(fd->filesdna, "World", "int", "probe_resolution")) {
      LISTBASE_FOREACH (World *, world, &bmain->worlds) {
        world->probe_resolution = LIGHT_PROBE_RESOLUTION_1024;
      }
    }

    if (!DNA_struct_member_exists(fd->filesdna, "LightProbe", "float", "grid_surface_bias")) {
      LISTBASE_FOREACH (LightProbe *, lightprobe, &bmain->lightprobes) {
        lightprobe->grid_surface_bias = 0.05f;
        lightprobe->grid_escape_bias = 0.1f;
      }
    }

    /* Clear removed "Z Buffer" flag. */
    {
      const int R_IMF_FLAG_ZBUF_LEGACY = 1 << 0;
      LISTBASE_FOREACH (Scene *, scene, &bmain->scenes) {
        scene->r.im_format.flag &= ~R_IMF_FLAG_ZBUF_LEGACY;
      }
    }

    /* Reset the layer opacity for all layers to 1. */
    LISTBASE_FOREACH (GreasePencil *, grease_pencil, &bmain->grease_pencils) {
      for (blender::bke::greasepencil::Layer *layer : grease_pencil->layers_for_write()) {
        layer->opacity = 1.0f;
      }
    }

    FOREACH_NODETREE_BEGIN (bmain, ntree, id) {
      if (ntree->type == NTREE_SHADER) {
        /* Remove Transmission Roughness from Principled BSDF. */
        version_principled_transmission_roughness(ntree);
        /* Convert legacy Velvet BSDF nodes into the new Sheen BSDF node. */
        version_replace_velvet_sheen_node(ntree);
        /* Convert sheen inputs on the Principled BSDF. */
        version_principled_bsdf_sheen(ntree);
      }
    }
    FOREACH_NODETREE_END;

    LISTBASE_FOREACH (bScreen *, screen, &bmain->screens) {
      LISTBASE_FOREACH (ScrArea *, area, &screen->areabase) {
        LISTBASE_FOREACH (SpaceLink *, sl, &area->spacedata) {
          ListBase *regionbase = (sl == area->spacedata.first) ? &area->regionbase :
                                                                 &sl->regionbase;

          /* Layout based regions used to also disallow resizing, now these are separate flags.
           * Make sure they are set together for old regions. */
          LISTBASE_FOREACH (ARegion *, region, regionbase) {
            if (region->flag & RGN_FLAG_DYNAMIC_SIZE) {
              region->flag |= RGN_FLAG_NO_USER_RESIZE;
            }
          }
        }
      }
    }
  }

  if (!MAIN_VERSION_FILE_ATLEAST(bmain, 400, 13)) {
    /* For the scenes configured to use the "None" display disable the color management
     * again. This will handle situation when the "None" display is removed and is replaced with
     * a "Raw" view instead.
     *
     * Note that this versioning will do nothing if the "None" display exists in the OCIO
     * configuration. */
    LISTBASE_FOREACH (Scene *, scene, &bmain->scenes) {
      const ColorManagedDisplaySettings &display_settings = scene->display_settings;
      if (STREQ(display_settings.display_device, "None")) {
        BKE_scene_disable_color_management(scene);
      }
    }
  }

  if (!MAIN_VERSION_FILE_ATLEAST(bmain, 400, 14)) {
    if (!DNA_struct_member_exists(fd->filesdna, "SceneEEVEE", "int", "ray_tracing_method")) {
      LISTBASE_FOREACH (Scene *, scene, &bmain->scenes) {
        scene->eevee.ray_tracing_method = RAYTRACE_EEVEE_METHOD_SCREEN;
      }
    }

    if (!DNA_struct_exists(fd->filesdna, "RegionAssetShelf")) {
      LISTBASE_FOREACH (bScreen *, screen, &bmain->screens) {
        LISTBASE_FOREACH (ScrArea *, area, &screen->areabase) {
          LISTBASE_FOREACH (SpaceLink *, sl, &area->spacedata) {
            if (sl->spacetype != SPACE_VIEW3D) {
              continue;
            }

            ListBase *regionbase = (sl == area->spacedata.first) ? &area->regionbase :
                                                                   &sl->regionbase;

            if (ARegion *new_shelf_region = do_versions_add_region_if_not_found(
                    regionbase,
                    RGN_TYPE_ASSET_SHELF,
                    "asset shelf for view3d (versioning)",
                    RGN_TYPE_TOOL_HEADER))
            {
              new_shelf_region->alignment = RGN_ALIGN_BOTTOM;
            }
            if (ARegion *new_shelf_header = do_versions_add_region_if_not_found(
                    regionbase,
                    RGN_TYPE_ASSET_SHELF_HEADER,
                    "asset shelf header for view3d (versioning)",
                    RGN_TYPE_ASSET_SHELF))
            {
              new_shelf_header->alignment = RGN_ALIGN_BOTTOM | RGN_SPLIT_PREV;
            }
          }
        }
      }
    }
  }

  if (!MAIN_VERSION_FILE_ATLEAST(bmain, 400, 16)) {
    /* Set Normalize property of Noise Texture node to true. */
    FOREACH_NODETREE_BEGIN (bmain, ntree, id) {
      if (ntree->type != NTREE_CUSTOM) {
        LISTBASE_FOREACH (bNode *, node, &ntree->nodes) {
          if (node->type == SH_NODE_TEX_NOISE) {
            ((NodeTexNoise *)node->storage)->normalize = true;
          }
        }
      }
    }
    FOREACH_NODETREE_END;
  }

  if (!MAIN_VERSION_FILE_ATLEAST(bmain, 400, 17)) {
    if (!DNA_struct_exists(fd->filesdna, "NodeShaderHairPrincipled")) {
      FOREACH_NODETREE_BEGIN (bmain, ntree, id) {
        if (ntree->type == NTREE_SHADER) {
          version_replace_principled_hair_model(ntree);
        }
      }
      FOREACH_NODETREE_END;
    }

    /* Panorama properties shared with Eevee. */
    if (!DNA_struct_member_exists(fd->filesdna, "Camera", "float", "fisheye_fov")) {
      Camera default_cam = *DNA_struct_default_get(Camera);
      LISTBASE_FOREACH (Camera *, camera, &bmain->cameras) {
        IDProperty *ccam = version_cycles_properties_from_ID(&camera->id);
        if (ccam) {
          camera->panorama_type = version_cycles_property_int(
              ccam, "panorama_type", default_cam.panorama_type);
          camera->fisheye_fov = version_cycles_property_float(
              ccam, "fisheye_fov", default_cam.fisheye_fov);
          camera->fisheye_lens = version_cycles_property_float(
              ccam, "fisheye_lens", default_cam.fisheye_lens);
          camera->latitude_min = version_cycles_property_float(
              ccam, "latitude_min", default_cam.latitude_min);
          camera->latitude_max = version_cycles_property_float(
              ccam, "latitude_max", default_cam.latitude_max);
          camera->longitude_min = version_cycles_property_float(
              ccam, "longitude_min", default_cam.longitude_min);
          camera->longitude_max = version_cycles_property_float(
              ccam, "longitude_max", default_cam.longitude_max);
          /* Fit to match default projective camera with focal_length 50 and sensor_width 36. */
          camera->fisheye_polynomial_k0 = version_cycles_property_float(
              ccam, "fisheye_polynomial_k0", default_cam.fisheye_polynomial_k0);
          camera->fisheye_polynomial_k1 = version_cycles_property_float(
              ccam, "fisheye_polynomial_k1", default_cam.fisheye_polynomial_k1);
          camera->fisheye_polynomial_k2 = version_cycles_property_float(
              ccam, "fisheye_polynomial_k2", default_cam.fisheye_polynomial_k2);
          camera->fisheye_polynomial_k3 = version_cycles_property_float(
              ccam, "fisheye_polynomial_k3", default_cam.fisheye_polynomial_k3);
          camera->fisheye_polynomial_k4 = version_cycles_property_float(
              ccam, "fisheye_polynomial_k4", default_cam.fisheye_polynomial_k4);
        }
        else {
          camera->panorama_type = default_cam.panorama_type;
          camera->fisheye_fov = default_cam.fisheye_fov;
          camera->fisheye_lens = default_cam.fisheye_lens;
          camera->latitude_min = default_cam.latitude_min;
          camera->latitude_max = default_cam.latitude_max;
          camera->longitude_min = default_cam.longitude_min;
          camera->longitude_max = default_cam.longitude_max;
          /* Fit to match default projective camera with focal_length 50 and sensor_width 36. */
          camera->fisheye_polynomial_k0 = default_cam.fisheye_polynomial_k0;
          camera->fisheye_polynomial_k1 = default_cam.fisheye_polynomial_k1;
          camera->fisheye_polynomial_k2 = default_cam.fisheye_polynomial_k2;
          camera->fisheye_polynomial_k3 = default_cam.fisheye_polynomial_k3;
          camera->fisheye_polynomial_k4 = default_cam.fisheye_polynomial_k4;
        }
      }
    }

    if (!DNA_struct_member_exists(fd->filesdna, "LightProbe", "float", "grid_flag")) {
      LISTBASE_FOREACH (LightProbe *, lightprobe, &bmain->lightprobes) {
        /* Keep old behavior of baking the whole lighting. */
        lightprobe->grid_flag = LIGHTPROBE_GRID_CAPTURE_WORLD | LIGHTPROBE_GRID_CAPTURE_INDIRECT |
                                LIGHTPROBE_GRID_CAPTURE_EMISSION;
      }
    }

    if (!DNA_struct_member_exists(fd->filesdna, "SceneEEVEE", "int", "gi_irradiance_pool_size")) {
      LISTBASE_FOREACH (Scene *, scene, &bmain->scenes) {
        scene->eevee.gi_irradiance_pool_size = 16;
      }
    }

    LISTBASE_FOREACH (Scene *, scene, &bmain->scenes) {
      scene->toolsettings->snap_flag_anim |= SCE_SNAP;
      scene->toolsettings->snap_anim_mode |= (1 << 10); /* SCE_SNAP_TO_FRAME */
    }
  }

  if (!MAIN_VERSION_FILE_ATLEAST(bmain, 400, 20)) {
    /* Convert old socket lists into new interface items. */
    FOREACH_NODETREE_BEGIN (bmain, ntree, id) {
      versioning_convert_node_tree_socket_lists_to_interface(ntree);
      /* Clear legacy sockets after conversion.
       * Internal data pointers have been moved or freed already. */
      BLI_freelistN(&ntree->inputs_legacy);
      BLI_freelistN(&ntree->outputs_legacy);
    }
    FOREACH_NODETREE_END;
  }
  else {
    /* Legacy node tree sockets are created for forward compatibility,
     * but have to be freed after loading and versioning. */
    FOREACH_NODETREE_BEGIN (bmain, ntree, id) {
      LISTBASE_FOREACH_MUTABLE (bNodeSocket *, legacy_socket, &ntree->inputs_legacy) {
        MEM_SAFE_FREE(legacy_socket->default_attribute_name);
        MEM_SAFE_FREE(legacy_socket->default_value);
        if (legacy_socket->prop) {
          IDP_FreeProperty(legacy_socket->prop);
        }
        MEM_delete(legacy_socket->runtime);
        MEM_freeN(legacy_socket);
      }
      LISTBASE_FOREACH_MUTABLE (bNodeSocket *, legacy_socket, &ntree->outputs_legacy) {
        MEM_SAFE_FREE(legacy_socket->default_attribute_name);
        MEM_SAFE_FREE(legacy_socket->default_value);
        if (legacy_socket->prop) {
          IDP_FreeProperty(legacy_socket->prop);
        }
        MEM_delete(legacy_socket->runtime);
        MEM_freeN(legacy_socket);
      }
      BLI_listbase_clear(&ntree->inputs_legacy);
      BLI_listbase_clear(&ntree->outputs_legacy);
    }
    FOREACH_NODETREE_END;
  }

  if (!MAIN_VERSION_FILE_ATLEAST(bmain, 400, 22)) {
    /* Initialize root panel flags in files created before these flags were added. */
    FOREACH_NODETREE_BEGIN (bmain, ntree, id) {
      ntree->tree_interface.root_panel.flag |= NODE_INTERFACE_PANEL_ALLOW_CHILD_PANELS;
    }
    FOREACH_NODETREE_END;
  }

  if (!MAIN_VERSION_FILE_ATLEAST(bmain, 400, 23)) {
    LISTBASE_FOREACH (bNodeTree *, ntree, &bmain->nodetrees) {
      if (ntree->type == NTREE_GEOMETRY) {
        LISTBASE_FOREACH (bNode *, node, &ntree->nodes) {
          if (node->type == GEO_NODE_SET_SHADE_SMOOTH) {
            node->custom1 = int8_t(blender::bke::AttrDomain::Face);
          }
        }
      }
    }
  }

  if (!MAIN_VERSION_FILE_ATLEAST(bmain, 400, 24)) {
    FOREACH_NODETREE_BEGIN (bmain, ntree, id) {
      if (ntree->type == NTREE_SHADER) {
        /* Convert coat inputs on the Principled BSDF. */
        version_principled_bsdf_coat(ntree);
        /* Convert subsurface inputs on the Principled BSDF. */
        version_principled_bsdf_subsurface(ntree);
        /* Convert emission on the Principled BSDF. */
        version_principled_bsdf_emission(ntree);
      }
    }
    FOREACH_NODETREE_END;

    {
      LISTBASE_FOREACH (bScreen *, screen, &bmain->screens) {
        LISTBASE_FOREACH (ScrArea *, area, &screen->areabase) {
          LISTBASE_FOREACH (SpaceLink *, sl, &area->spacedata) {
            const ListBase *regionbase = (sl == area->spacedata.first) ? &area->regionbase :
                                                                         &sl->regionbase;
            LISTBASE_FOREACH (ARegion *, region, regionbase) {
              if (region->regiontype != RGN_TYPE_ASSET_SHELF) {
                continue;
              }

              RegionAssetShelf *shelf_data = static_cast<RegionAssetShelf *>(region->regiondata);
              if (shelf_data && shelf_data->active_shelf &&
                  (shelf_data->active_shelf->preferred_row_count == 0))
              {
                shelf_data->active_shelf->preferred_row_count = 1;
              }
            }
          }
        }
      }
    }

    /* Convert sockets with both input and output flag into two separate sockets. */
    FOREACH_NODETREE_BEGIN (bmain, ntree, id) {
      blender::Vector<bNodeTreeInterfaceSocket *> sockets_to_split;
      ntree->tree_interface.foreach_item([&](bNodeTreeInterfaceItem &item) {
        if (item.item_type == NODE_INTERFACE_SOCKET) {
          bNodeTreeInterfaceSocket &socket = reinterpret_cast<bNodeTreeInterfaceSocket &>(item);
          if ((socket.flag & NODE_INTERFACE_SOCKET_INPUT) &&
              (socket.flag & NODE_INTERFACE_SOCKET_OUTPUT))
          {
            sockets_to_split.append(&socket);
          }
        }
        return true;
      });

      for (bNodeTreeInterfaceSocket *socket : sockets_to_split) {
        const int position = ntree->tree_interface.find_item_position(socket->item);
        bNodeTreeInterfacePanel *parent = ntree->tree_interface.find_item_parent(socket->item);
        version_node_group_split_socket(ntree->tree_interface, *socket, parent, position + 1);
      }
    }
    FOREACH_NODETREE_END;
  }

  if (!MAIN_VERSION_FILE_ATLEAST(bmain, 400, 25)) {
    FOREACH_NODETREE_BEGIN (bmain, ntree, id) {
      if (ntree->type == NTREE_SHADER) {
        /* Convert specular tint on the Principled BSDF. */
        version_principled_bsdf_specular_tint(ntree);
        /* Rename some sockets. */
        version_principled_bsdf_rename_sockets(ntree);
      }
    }
    FOREACH_NODETREE_END;
  }

  if (!MAIN_VERSION_FILE_ATLEAST(bmain, 400, 26)) {
    enable_geometry_nodes_is_modifier(*bmain);

    LISTBASE_FOREACH (Scene *, scene, &bmain->scenes) {
      scene->simulation_frame_start = scene->r.sfra;
      scene->simulation_frame_end = scene->r.efra;
    }
  }

  if (!MAIN_VERSION_FILE_ATLEAST(bmain, 400, 27)) {
    LISTBASE_FOREACH (bScreen *, screen, &bmain->screens) {
      LISTBASE_FOREACH (ScrArea *, area, &screen->areabase) {
        LISTBASE_FOREACH (SpaceLink *, sl, &area->spacedata) {
          if (sl->spacetype == SPACE_SEQ) {
            SpaceSeq *sseq = (SpaceSeq *)sl;
            sseq->timeline_overlay.flag |= SEQ_TIMELINE_SHOW_STRIP_RETIMING;
          }
        }
      }
    }

    if (!DNA_struct_member_exists(fd->filesdna, "SceneEEVEE", "int", "shadow_step_count")) {
      SceneEEVEE default_scene_eevee = *DNA_struct_default_get(SceneEEVEE);
      LISTBASE_FOREACH (Scene *, scene, &bmain->scenes) {
        scene->eevee.shadow_ray_count = default_scene_eevee.shadow_ray_count;
        scene->eevee.shadow_step_count = default_scene_eevee.shadow_step_count;
      }
    }
  }

  if (!MAIN_VERSION_FILE_ATLEAST(bmain, 400, 28)) {
    LISTBASE_FOREACH (bScreen *, screen, &bmain->screens) {
      LISTBASE_FOREACH (ScrArea *, area, &screen->areabase) {
        LISTBASE_FOREACH (SpaceLink *, sl, &area->spacedata) {
          const ListBase *regionbase = (sl == area->spacedata.first) ? &area->regionbase :
                                                                       &sl->regionbase;
          LISTBASE_FOREACH (ARegion *, region, regionbase) {
            if (region->regiontype != RGN_TYPE_ASSET_SHELF) {
              continue;
            }

            RegionAssetShelf *shelf_data = static_cast<RegionAssetShelf *>(region->regiondata);
            if (shelf_data && shelf_data->active_shelf) {
              AssetShelfSettings &settings = shelf_data->active_shelf->settings;
              settings.asset_library_reference.custom_library_index = -1;
              settings.asset_library_reference.type = ASSET_LIBRARY_ALL;
            }

            region->flag |= RGN_FLAG_HIDDEN;
          }
        }
      }
    }
  }

  if (!MAIN_VERSION_FILE_ATLEAST(bmain, 400, 29)) {
    /* Unhide all Reroute nodes. */
    FOREACH_NODETREE_BEGIN (bmain, ntree, id) {
      LISTBASE_FOREACH (bNode *, node, &ntree->nodes) {
        if (node->is_reroute()) {
          static_cast<bNodeSocket *>(node->inputs.first)->flag &= ~SOCK_HIDDEN;
          static_cast<bNodeSocket *>(node->outputs.first)->flag &= ~SOCK_HIDDEN;
        }
      }
    }
    FOREACH_NODETREE_END;
  }

  if (!MAIN_VERSION_FILE_ATLEAST(bmain, 400, 30)) {
    LISTBASE_FOREACH (Scene *, scene, &bmain->scenes) {
      ToolSettings *ts = scene->toolsettings;
      enum { IS_DEFAULT = 0, IS_UV, IS_NODE, IS_ANIM };
      auto versioning_snap_to = [](short snap_to_old, int type) {
        eSnapMode snap_to_new = SCE_SNAP_TO_NONE;
        if (snap_to_old & (1 << 0)) {
          snap_to_new |= type == IS_NODE ? SCE_SNAP_TO_NODE_X :
                         type == IS_ANIM ? SCE_SNAP_TO_FRAME :
                                           SCE_SNAP_TO_VERTEX;
        }
        if (snap_to_old & (1 << 1)) {
          snap_to_new |= type == IS_NODE ? SCE_SNAP_TO_NODE_Y :
                         type == IS_ANIM ? SCE_SNAP_TO_SECOND :
                                           SCE_SNAP_TO_EDGE;
        }
        if (ELEM(type, IS_DEFAULT, IS_ANIM) && snap_to_old & (1 << 2)) {
          snap_to_new |= type == IS_DEFAULT ? SCE_SNAP_TO_FACE : SCE_SNAP_TO_MARKERS;
        }
        if (type == IS_DEFAULT && snap_to_old & (1 << 3)) {
          snap_to_new |= SCE_SNAP_TO_VOLUME;
        }
        if (type == IS_DEFAULT && snap_to_old & (1 << 4)) {
          snap_to_new |= SCE_SNAP_TO_EDGE_MIDPOINT;
        }
        if (type == IS_DEFAULT && snap_to_old & (1 << 5)) {
          snap_to_new |= SCE_SNAP_TO_EDGE_PERPENDICULAR;
        }
        if (ELEM(type, IS_DEFAULT, IS_UV, IS_NODE) && snap_to_old & (1 << 6)) {
          snap_to_new |= SCE_SNAP_TO_INCREMENT;
        }
        if (ELEM(type, IS_DEFAULT, IS_UV, IS_NODE) && snap_to_old & (1 << 7)) {
          snap_to_new |= SCE_SNAP_TO_GRID;
        }
        if (type == IS_DEFAULT && snap_to_old & (1 << 8)) {
          snap_to_new |= SCE_SNAP_INDIVIDUAL_NEAREST;
        }
        if (type == IS_DEFAULT && snap_to_old & (1 << 9)) {
          snap_to_new |= SCE_SNAP_INDIVIDUAL_PROJECT;
        }
        if (snap_to_old & (1 << 10)) {
          snap_to_new |= SCE_SNAP_TO_FRAME;
        }
        if (snap_to_old & (1 << 11)) {
          snap_to_new |= SCE_SNAP_TO_SECOND;
        }
        if (snap_to_old & (1 << 12)) {
          snap_to_new |= SCE_SNAP_TO_MARKERS;
        }

        if (!snap_to_new) {
          snap_to_new = eSnapMode(1 << 0);
        }

        return snap_to_new;
      };

      ts->snap_mode = versioning_snap_to(ts->snap_mode, IS_DEFAULT);
      ts->snap_uv_mode = versioning_snap_to(ts->snap_uv_mode, IS_UV);
      ts->snap_node_mode = versioning_snap_to(ts->snap_node_mode, IS_NODE);
      ts->snap_anim_mode = versioning_snap_to(ts->snap_anim_mode, IS_ANIM);
    }
  }

  if (!MAIN_VERSION_FILE_ATLEAST(bmain, 400, 31)) {
    LISTBASE_FOREACH (Curve *, curve, &bmain->curves) {
      const int curvetype = BKE_curve_type_get(curve);
      if (curvetype == OB_FONT) {
        CharInfo *info = curve->strinfo;
        if (info != nullptr) {
          for (int i = curve->len_char32 - 1; i >= 0; i--, info++) {
            if (info->mat_nr > 0) {
              /** CharInfo mat_nr used to start at 1, unlike mesh & nurbs, now zero-based. */
              info->mat_nr--;
            }
          }
        }
      }
    }
  }

  if (!MAIN_VERSION_FILE_ATLEAST(bmain, 400, 33)) {
    /* Fix node group socket order by sorting outputs and inputs. */
    LISTBASE_FOREACH (bNodeTree *, ntree, &bmain->nodetrees) {
      versioning_node_group_sort_sockets_recursive(ntree->tree_interface.root_panel);
    }
  }

  if (!MAIN_VERSION_FILE_ATLEAST(bmain, 401, 1)) {
    LISTBASE_FOREACH (GreasePencil *, grease_pencil, &bmain->grease_pencils) {
      versioning_grease_pencil_stroke_radii_scaling(grease_pencil);
    }
  }

  if (!MAIN_VERSION_FILE_ATLEAST(bmain, 401, 4)) {
    FOREACH_NODETREE_BEGIN (bmain, ntree, id) {
      if (ntree->type != NTREE_CUSTOM) {
        /* versioning_update_noise_texture_node must be done before
         * versioning_replace_musgrave_texture_node. */
        versioning_update_noise_texture_node(ntree);

        /* Convert Musgrave Texture nodes to Noise Texture nodes. */
        versioning_replace_musgrave_texture_node(ntree);
      }
    }
    FOREACH_NODETREE_END;
  }

  if (!MAIN_VERSION_FILE_ATLEAST(bmain, 401, 5)) {
    /* Unify Material::blend_shadow and Cycles.use_transparent_shadows into the
     * Material::blend_flag. */
    Scene *scene = static_cast<Scene *>(bmain->scenes.first);
    bool is_eevee = scene && STR_ELEM(scene->r.engine,
                                      RE_engine_id_BLENDER_EEVEE,
                                      RE_engine_id_BLENDER_EEVEE_NEXT);
    LISTBASE_FOREACH (Material *, material, &bmain->materials) {
      bool transparent_shadows = true;
      if (is_eevee) {
        transparent_shadows = material->blend_shadow != MA_BS_SOLID;
      }
      else if (IDProperty *cmat = version_cycles_properties_from_ID(&material->id)) {
        transparent_shadows = version_cycles_property_boolean(
            cmat, "use_transparent_shadow", true);
      }
      SET_FLAG_FROM_TEST(material->blend_flag, transparent_shadows, MA_BL_TRANSPARENT_SHADOW);
    }
  }

  if (!MAIN_VERSION_FILE_ATLEAST(bmain, 401, 5)) {
    /** NOTE: This versioning code didn't update the subversion number. */
    FOREACH_NODETREE_BEGIN (bmain, ntree, id) {
      if (ntree->type == NTREE_COMPOSIT) {
        versioning_replace_splitviewer(ntree);
      }
    }
    FOREACH_NODETREE_END;
  }

  /* 401 6 did not require any do_version here. */

  if (!MAIN_VERSION_FILE_ATLEAST(bmain, 401, 7)) {
    if (!DNA_struct_member_exists(fd->filesdna, "SceneEEVEE", "int", "volumetric_ray_depth")) {
      SceneEEVEE default_eevee = *DNA_struct_default_get(SceneEEVEE);
      LISTBASE_FOREACH (Scene *, scene, &bmain->scenes) {
        scene->eevee.volumetric_ray_depth = default_eevee.volumetric_ray_depth;
      }
    }

    if (!DNA_struct_member_exists(fd->filesdna, "Material", "char", "surface_render_method")) {
      LISTBASE_FOREACH (Material *, mat, &bmain->materials) {
        mat->surface_render_method = (mat->blend_method == MA_BM_BLEND) ?
                                         MA_SURFACE_METHOD_FORWARD :
                                         MA_SURFACE_METHOD_DEFERRED;
      }
    }

    LISTBASE_FOREACH (bScreen *, screen, &bmain->screens) {
      LISTBASE_FOREACH (ScrArea *, area, &screen->areabase) {
        LISTBASE_FOREACH (SpaceLink *, sl, &area->spacedata) {
          const ListBase *regionbase = (sl == area->spacedata.first) ? &area->regionbase :
                                                                       &sl->regionbase;
          LISTBASE_FOREACH (ARegion *, region, regionbase) {
            if (region->regiontype != RGN_TYPE_ASSET_SHELF_HEADER) {
              continue;
            }
            region->alignment &= ~RGN_SPLIT_PREV;
            region->alignment |= RGN_ALIGN_HIDE_WITH_PREV;
          }
        }
      }
    }

    if (!DNA_struct_member_exists(fd->filesdna, "SceneEEVEE", "float", "gtao_thickness")) {
      SceneEEVEE default_eevee = *DNA_struct_default_get(SceneEEVEE);
      LISTBASE_FOREACH (Scene *, scene, &bmain->scenes) {
        scene->eevee.gtao_thickness = default_eevee.gtao_thickness;
        scene->eevee.gtao_focus = default_eevee.gtao_focus;
      }
    }

    if (!DNA_struct_member_exists(fd->filesdna, "LightProbe", "float", "data_display_size")) {
      LightProbe default_probe = *DNA_struct_default_get(LightProbe);
      LISTBASE_FOREACH (LightProbe *, probe, &bmain->lightprobes) {
        probe->data_display_size = default_probe.data_display_size;
      }
    }

    LISTBASE_FOREACH (Mesh *, mesh, &bmain->meshes) {
      mesh->flag &= ~ME_NO_OVERLAPPING_TOPOLOGY;
    }
  }

  if (!MAIN_VERSION_FILE_ATLEAST(bmain, 401, 8)) {
    LISTBASE_FOREACH (bNodeTree *, ntree, &bmain->nodetrees) {
      if (ntree->type != NTREE_GEOMETRY) {
        continue;
      }
      versioning_nodes_dynamic_sockets(*ntree);
    }
  }

  if (!MAIN_VERSION_FILE_ATLEAST(bmain, 401, 9)) {
    if (!DNA_struct_member_exists(fd->filesdna, "Material", "char", "displacement_method")) {
      /* Replace Cycles.displacement_method by Material::displacement_method. */
      LISTBASE_FOREACH (Material *, material, &bmain->materials) {
        int displacement_method = MA_DISPLACEMENT_BUMP;
        if (IDProperty *cmat = version_cycles_properties_from_ID(&material->id)) {
          displacement_method = version_cycles_property_int(
              cmat, "displacement_method", MA_DISPLACEMENT_BUMP);
        }
        material->displacement_method = displacement_method;
      }
    }

    /* Prevent custom bone colors from having alpha zero.
     * Part of the fix for issue #115434. */
    LISTBASE_FOREACH (bArmature *, arm, &bmain->armatures) {
      blender::animrig::ANIM_armature_foreach_bone(&arm->bonebase, [](Bone *bone) {
        bone->color.custom.solid[3] = 255;
        bone->color.custom.select[3] = 255;
        bone->color.custom.active[3] = 255;
      });
      if (arm->edbo) {
        LISTBASE_FOREACH (EditBone *, ebone, arm->edbo) {
          ebone->color.custom.solid[3] = 255;
          ebone->color.custom.select[3] = 255;
          ebone->color.custom.active[3] = 255;
        }
      }
    }
    LISTBASE_FOREACH (Object *, obj, &bmain->objects) {
      if (obj->pose == nullptr) {
        continue;
      }
      LISTBASE_FOREACH (bPoseChannel *, pchan, &obj->pose->chanbase) {
        pchan->color.custom.solid[3] = 255;
        pchan->color.custom.select[3] = 255;
        pchan->color.custom.active[3] = 255;
      }
    }
  }

  if (!MAIN_VERSION_FILE_ATLEAST(bmain, 401, 10)) {
    if (!DNA_struct_member_exists(
            fd->filesdna, "SceneEEVEE", "RaytraceEEVEE", "ray_tracing_options"))
    {
      LISTBASE_FOREACH (Scene *, scene, &bmain->scenes) {
        scene->eevee.ray_tracing_options.flag = RAYTRACE_EEVEE_USE_DENOISE;
        scene->eevee.ray_tracing_options.denoise_stages = RAYTRACE_EEVEE_DENOISE_SPATIAL |
                                                          RAYTRACE_EEVEE_DENOISE_TEMPORAL |
                                                          RAYTRACE_EEVEE_DENOISE_BILATERAL;
        scene->eevee.ray_tracing_options.screen_trace_quality = 0.25f;
        scene->eevee.ray_tracing_options.screen_trace_thickness = 0.2f;
        scene->eevee.ray_tracing_options.trace_max_roughness = 0.5f;
        scene->eevee.ray_tracing_options.resolution_scale = 2;
      }
    }

    LISTBASE_FOREACH (bNodeTree *, ntree, &bmain->nodetrees) {
      if (ntree->type == NTREE_GEOMETRY) {
        version_geometry_nodes_use_rotation_socket(*ntree);
        versioning_nodes_dynamic_sockets_2(*ntree);
        fix_geometry_nodes_object_info_scale(*ntree);
      }
    }
  }

  if (MAIN_VERSION_FILE_ATLEAST(bmain, 400, 20) && !MAIN_VERSION_FILE_ATLEAST(bmain, 401, 11)) {
    /* Convert old socket lists into new interface items. */
    FOREACH_NODETREE_BEGIN (bmain, ntree, id) {
      versioning_fix_socket_subtype_idnames(ntree);
    }
    FOREACH_NODETREE_END;
  }

  if (!MAIN_VERSION_FILE_ATLEAST(bmain, 401, 12)) {
    FOREACH_NODETREE_BEGIN (bmain, ntree, id) {
      if (ntree->type == NTREE_COMPOSIT) {
        LISTBASE_FOREACH (bNode *, node, &ntree->nodes) {
          if (node->type == CMP_NODE_PIXELATE) {
            node->custom1 = 1;
          }
        }
      }
    }
    FOREACH_NODETREE_END;
  }

  if (!MAIN_VERSION_FILE_ATLEAST(bmain, 401, 13)) {
    FOREACH_NODETREE_BEGIN (bmain, ntree, id) {
      if (ntree->type == NTREE_COMPOSIT) {
        LISTBASE_FOREACH (bNode *, node, &ntree->nodes) {
          if (node->type == CMP_NODE_MAP_UV) {
            node->custom2 = CMP_NODE_MAP_UV_FILTERING_ANISOTROPIC;
          }
        }
      }
    }
    FOREACH_NODETREE_END;
  }

  if (!MAIN_VERSION_FILE_ATLEAST(bmain, 401, 14)) {
    const Brush *default_brush = DNA_struct_default_get(Brush);
    LISTBASE_FOREACH (Brush *, brush, &bmain->brushes) {
      brush->automasking_start_normal_limit = default_brush->automasking_start_normal_limit;
      brush->automasking_start_normal_falloff = default_brush->automasking_start_normal_falloff;

      brush->automasking_view_normal_limit = default_brush->automasking_view_normal_limit;
      brush->automasking_view_normal_falloff = default_brush->automasking_view_normal_falloff;
    }
  }

  if (!MAIN_VERSION_FILE_ATLEAST(bmain, 401, 15)) {
    FOREACH_NODETREE_BEGIN (bmain, ntree, id) {
      if (ntree->type == NTREE_COMPOSIT) {
        LISTBASE_FOREACH (bNode *, node, &ntree->nodes) {
          if (node->type == CMP_NODE_KEYING) {
            NodeKeyingData &keying_data = *static_cast<NodeKeyingData *>(node->storage);
            keying_data.edge_kernel_radius = max_ii(keying_data.edge_kernel_radius - 1, 0);
          }
        }
      }
    }
    FOREACH_NODETREE_END;
  }

  if (!MAIN_VERSION_FILE_ATLEAST(bmain, 401, 16)) {
    LISTBASE_FOREACH (Scene *, scene, &bmain->scenes) {
      Sculpt *sculpt = scene->toolsettings->sculpt;
      if (sculpt != nullptr) {
        Sculpt default_sculpt = *DNA_struct_default_get(Sculpt);
        sculpt->automasking_boundary_edges_propagation_steps =
            default_sculpt.automasking_boundary_edges_propagation_steps;
      }
    }
  }

  if (!MAIN_VERSION_FILE_ATLEAST(bmain, 401, 17)) {
    LISTBASE_FOREACH (Scene *, scene, &bmain->scenes) {
      ToolSettings *ts = scene->toolsettings;
      int input_sample_values[10];

      input_sample_values[0] = ts->imapaint.paint.num_input_samples_deprecated;
      input_sample_values[1] = ts->sculpt != nullptr ?
                                   ts->sculpt->paint.num_input_samples_deprecated :
                                   1;
      input_sample_values[2] = ts->curves_sculpt != nullptr ?
                                   ts->curves_sculpt->paint.num_input_samples_deprecated :
                                   1;

      input_sample_values[4] = ts->gp_paint != nullptr ?
                                   ts->gp_paint->paint.num_input_samples_deprecated :
                                   1;
      input_sample_values[5] = ts->gp_vertexpaint != nullptr ?
                                   ts->gp_vertexpaint->paint.num_input_samples_deprecated :
                                   1;
      input_sample_values[6] = ts->gp_sculptpaint != nullptr ?
                                   ts->gp_sculptpaint->paint.num_input_samples_deprecated :
                                   1;
      input_sample_values[7] = ts->gp_weightpaint != nullptr ?
                                   ts->gp_weightpaint->paint.num_input_samples_deprecated :
                                   1;

      input_sample_values[8] = ts->vpaint != nullptr ?
                                   ts->vpaint->paint.num_input_samples_deprecated :
                                   1;
      input_sample_values[9] = ts->wpaint != nullptr ?
                                   ts->wpaint->paint.num_input_samples_deprecated :
                                   1;

      int unified_value = 1;
      for (int i = 0; i < 10; i++) {
        if (input_sample_values[i] != 1) {
          if (unified_value == 1) {
            unified_value = input_sample_values[i];
          }
          else {
            /* In the case of a user having multiple tools with different num_input_value values
             * set we cannot support this in the single UnifiedPaintSettings value, so fallback
             * to 1 instead of deciding that one value is more canonical than the other.
             */
            break;
          }
        }
      }

      ts->unified_paint_settings.input_samples = unified_value;
    }
    LISTBASE_FOREACH (Brush *, brush, &bmain->brushes) {
      brush->input_samples = 1;
    }
  }

  if (!MAIN_VERSION_FILE_ATLEAST(bmain, 401, 18)) {
    LISTBASE_FOREACH (Scene *, scene, &bmain->scenes) {
      if (scene->ed != nullptr) {
        SEQ_for_each_callback(&scene->ed->seqbase, seq_filter_bilinear_to_auto, nullptr);
      }
    }
  }

  if (!MAIN_VERSION_FILE_ATLEAST(bmain, 401, 19)) {
    LISTBASE_FOREACH (bNodeTree *, ntree, &bmain->nodetrees) {
      if (ntree->type == NTREE_GEOMETRY) {
        version_node_socket_name(ntree, FN_NODE_ROTATE_ROTATION, "Rotation 1", "Rotation");
        version_node_socket_name(ntree, FN_NODE_ROTATE_ROTATION, "Rotation 2", "Rotate By");
      }
    }
  }

  if (!MAIN_VERSION_FILE_ATLEAST(bmain, 401, 20)) {
    LISTBASE_FOREACH (Object *, ob, &bmain->objects) {
      int uid = 1;
      LISTBASE_FOREACH (ModifierData *, md, &ob->modifiers) {
        /* These identifiers are not necessarily stable for linked data. If the linked data has a
         * new modifier inserted, the identifiers of other modifiers can change. */
        md->persistent_uid = uid++;
      }
    }
  }

  if (!MAIN_VERSION_FILE_ATLEAST(bmain, 401, 21)) {
    LISTBASE_FOREACH (Brush *, brush, &bmain->brushes) {
      /* The `sculpt_flag` was used to store the `BRUSH_DIR_IN`
       * With the fix for #115313 this is now just using the `brush->flag`. */
      if (brush->gpencil_settings && (brush->gpencil_settings->sculpt_flag & BRUSH_DIR_IN) != 0) {
        brush->flag |= BRUSH_DIR_IN;
      }
    }
  }

  /* Keep point/spot light soft falloff for files created before 4.0. */
  if (!MAIN_VERSION_FILE_ATLEAST(bmain, 400, 0)) {
    LISTBASE_FOREACH (Light *, light, &bmain->lights) {
      if (ELEM(light->type, LA_LOCAL, LA_SPOT)) {
        light->mode |= LA_USE_SOFT_FALLOFF;
      }
    }
  }

  if (!MAIN_VERSION_FILE_ATLEAST(bmain, 402, 1)) {
    using namespace blender::bke::greasepencil;
    /* Initialize newly added scale layer transform to one. */
    LISTBASE_FOREACH (GreasePencil *, grease_pencil, &bmain->grease_pencils) {
      for (Layer *layer : grease_pencil->layers_for_write()) {
        copy_v3_fl(layer->scale, 1.0f);
      }
    }
  }

  if (!MAIN_VERSION_FILE_ATLEAST(bmain, 402, 2)) {
    LISTBASE_FOREACH (Scene *, scene, &bmain->scenes) {
      bool is_cycles = scene && STREQ(scene->r.engine, RE_engine_id_CYCLES);
      if (is_cycles) {
        if (IDProperty *cscene = version_cycles_properties_from_ID(&scene->id)) {
          int cposition = version_cycles_property_int(cscene, "motion_blur_position", 1);
          BLI_assert(cposition >= 0 && cposition < 3);
          int order_conversion[3] = {SCE_MB_START, SCE_MB_CENTER, SCE_MB_END};
          scene->r.motion_blur_position = order_conversion[std::clamp(cposition, 0, 2)];
        }
      }
      else {
        SET_FLAG_FROM_TEST(
            scene->r.mode, scene->eevee.flag & SCE_EEVEE_MOTION_BLUR_ENABLED_DEPRECATED, R_MBLUR);
        scene->r.motion_blur_position = scene->eevee.motion_blur_position_deprecated;
        scene->r.motion_blur_shutter = scene->eevee.motion_blur_shutter_deprecated;
      }
    }
  }

  if (!MAIN_VERSION_FILE_ATLEAST(bmain, 402, 3)) {
    constexpr int NTREE_EXECUTION_MODE_CPU = 0;
    constexpr int NTREE_EXECUTION_MODE_FULL_FRAME = 1;

    constexpr int NTREE_COM_GROUPNODE_BUFFER = 1 << 3;
    constexpr int NTREE_COM_OPENCL = 1 << 1;

    FOREACH_NODETREE_BEGIN (bmain, ntree, id) {
      if (ntree->type != NTREE_COMPOSIT) {
        continue;
      }

      ntree->flag &= ~(NTREE_COM_GROUPNODE_BUFFER | NTREE_COM_OPENCL);

      if (ntree->execution_mode == NTREE_EXECUTION_MODE_FULL_FRAME) {
        ntree->execution_mode = NTREE_EXECUTION_MODE_CPU;
      }
    }
    FOREACH_NODETREE_END;
  }

  if (!MAIN_VERSION_FILE_ATLEAST(bmain, 402, 4)) {
    if (!DNA_struct_member_exists(fd->filesdna, "SpaceImage", "float", "stretch_opacity")) {
      LISTBASE_FOREACH (bScreen *, screen, &bmain->screens) {
        LISTBASE_FOREACH (ScrArea *, area, &screen->areabase) {
          LISTBASE_FOREACH (SpaceLink *, sl, &area->spacedata) {
            if (sl->spacetype == SPACE_IMAGE) {
              SpaceImage *sima = reinterpret_cast<SpaceImage *>(sl);
              sima->stretch_opacity = 0.9f;
            }
          }
        }
      }
    }
  }

  if (!MAIN_VERSION_FILE_ATLEAST(bmain, 402, 5)) {
    LISTBASE_FOREACH (Scene *, scene, &bmain->scenes) {
      image_settings_avi_to_ffmpeg(scene);
    }
  }

  if (!MAIN_VERSION_FILE_ATLEAST(bmain, 402, 6)) {
    LISTBASE_FOREACH (Brush *, brush, &bmain->brushes) {
      if (BrushCurvesSculptSettings *settings = brush->curves_sculpt_settings) {
        settings->flag |= BRUSH_CURVES_SCULPT_FLAG_INTERPOLATE_RADIUS;
        settings->curve_radius = 0.01f;
      }
    }
  }

  if (!MAIN_VERSION_FILE_ATLEAST(bmain, 402, 8)) {
    LISTBASE_FOREACH (Light *, light, &bmain->lights) {
      light->shadow_filter_radius = 1.0f;
    }
  }

  if (!MAIN_VERSION_FILE_ATLEAST(bmain, 402, 9)) {
    const float default_snap_angle_increment = DEG2RADF(5.0f);
    const float default_snap_angle_increment_precision = DEG2RADF(1.0f);
    LISTBASE_FOREACH (Scene *, scene, &bmain->scenes) {
      scene->toolsettings->snap_angle_increment_2d = default_snap_angle_increment;
      scene->toolsettings->snap_angle_increment_3d = default_snap_angle_increment;
      scene->toolsettings->snap_angle_increment_2d_precision =
          default_snap_angle_increment_precision;
      scene->toolsettings->snap_angle_increment_3d_precision =
          default_snap_angle_increment_precision;
    }
  }

  if (!MAIN_VERSION_FILE_ATLEAST(bmain, 402, 10)) {
    if (!DNA_struct_member_exists(fd->filesdna, "SceneEEVEE", "int", "gtao_resolution")) {
      LISTBASE_FOREACH (Scene *, scene, &bmain->scenes) {
        scene->eevee.gtao_resolution = 2;
      }
    }
  }

  if (!MAIN_VERSION_FILE_ATLEAST(bmain, 402, 12)) {
    FOREACH_NODETREE_BEGIN (bmain, ntree, id) {
      versioning_node_hue_correct_set_wrappng(ntree);
    }
    FOREACH_NODETREE_END;

    LISTBASE_FOREACH (Scene *, scene, &bmain->scenes) {
      if (scene->ed != nullptr) {
        SEQ_for_each_callback(&scene->ed->seqbase, seq_hue_correct_set_wrapping, nullptr);
      }
    }
  }

  if (!MAIN_VERSION_FILE_ATLEAST(bmain, 402, 14)) {
    LISTBASE_FOREACH (Object *, ob, &bmain->objects) {
      if (bMotionPath *mpath = ob->mpath) {
        mpath->color_post[0] = 0.1f;
        mpath->color_post[1] = 1.0f;
        mpath->color_post[2] = 0.1f;
      }
      if (!ob->pose) {
        continue;
      }
      LISTBASE_FOREACH (bPoseChannel *, pchan, &ob->pose->chanbase) {
        if (bMotionPath *mpath = pchan->mpath) {
          mpath->color_post[0] = 0.1f;
          mpath->color_post[1] = 1.0f;
          mpath->color_post[2] = 0.1f;
        }
      }
    }
  }

  if (!MAIN_VERSION_FILE_ATLEAST(bmain, 402, 18)) {
    if (!DNA_struct_member_exists(fd->filesdna, "Light", "float", "transmission_fac")) {
      LISTBASE_FOREACH (Light *, light, &bmain->lights) {
        /* Refracted light was not supported in legacy EEVEE. Set it to zero for compatibility with
         * older files. */
        light->transmission_fac = 0.0f;
      }
    }
  }

  if (!MAIN_VERSION_FILE_ATLEAST(bmain, 402, 19)) {
    LISTBASE_FOREACH (Scene *, scene, &bmain->scenes) {
      /* Keep legacy EEVEE old behavior. */
      scene->eevee.flag |= SCE_EEVEE_VOLUME_CUSTOM_RANGE;
    }

    LISTBASE_FOREACH (Scene *, scene, &bmain->scenes) {
      scene->eevee.clamp_surface_indirect = 10.0f;
      /* Make contribution of indirect lighting very small (but non-null) to avoid world lighting
       * and volume lightprobe changing the appearance of volume objects. */
      scene->eevee.clamp_volume_indirect = 1e-8f;
    }
  }

  if (!MAIN_VERSION_FILE_ATLEAST(bmain, 402, 20)) {
    LISTBASE_FOREACH (Scene *, scene, &bmain->scenes) {
      SequencerToolSettings *sequencer_tool_settings = SEQ_tool_settings_ensure(scene);
      sequencer_tool_settings->snap_mode |= SEQ_SNAP_TO_MARKERS;
    }
  }

  if (!MAIN_VERSION_FILE_ATLEAST(bmain, 402, 21)) {
    add_image_editor_asset_shelf(*bmain);
  }

  if (!MAIN_VERSION_FILE_ATLEAST(bmain, 402, 22)) {
    /* Display missing media in sequencer by default. */
    LISTBASE_FOREACH (Scene *, scene, &bmain->scenes) {
      if (scene->ed != nullptr) {
        scene->ed->show_missing_media_flag |= SEQ_EDIT_SHOW_MISSING_MEDIA;
      }
    }
  }

  if (!MAIN_VERSION_FILE_ATLEAST(bmain, 402, 23)) {
    LISTBASE_FOREACH (Scene *, scene, &bmain->scenes) {
      ToolSettings *ts = scene->toolsettings;
      if (!ts->uvsculpt.strength_curve) {
        ts->uvsculpt.size = 50;
        ts->uvsculpt.strength = 1.0f;
        ts->uvsculpt.curve_preset = BRUSH_CURVE_SMOOTH;
        ts->uvsculpt.strength_curve = BKE_curvemapping_add(1, 0.0f, 0.0f, 1.0f, 1.0f);
      }
    }
  }

  if (!MAIN_VERSION_FILE_ATLEAST(bmain, 402, 24)) {
    if (!DNA_struct_member_exists(fd->filesdna, "Material", "char", "thickness_mode")) {
      LISTBASE_FOREACH (Material *, material, &bmain->materials) {
        if (material->blend_flag & MA_BL_TRANSLUCENCY) {
          /* EEVEE Legacy used thickness from shadow map when translucency was on. */
          material->blend_flag |= MA_BL_THICKNESS_FROM_SHADOW;
        }
        if ((material->blend_flag & MA_BL_SS_REFRACTION) && material->use_nodes &&
            material->nodetree)
        {
          /* EEVEE Legacy used slab assumption. */
          material->thickness_mode = MA_THICKNESS_SLAB;
          version_refraction_depth_to_thickness_value(material->nodetree, material->refract_depth);
        }
      }
    }
  }

  if (!MAIN_VERSION_FILE_ATLEAST(bmain, 402, 25)) {
    FOREACH_NODETREE_BEGIN (bmain, ntree, id) {
      if (ntree->type != NTREE_COMPOSIT) {
        continue;
      }
      LISTBASE_FOREACH (bNode *, node, &ntree->nodes) {
        if (node->type != CMP_NODE_BLUR) {
          continue;
        }

        NodeBlurData &blur_data = *static_cast<NodeBlurData *>(node->storage);

        if (blur_data.filtertype != R_FILTER_FAST_GAUSS) {
          continue;
        }

        /* The size of the Fast Gaussian mode of blur decreased by the following factor to match
         * other blur sizes. So increase it back. */
        const float size_factor = 3.0f / 2.0f;
        blur_data.sizex *= size_factor;
        blur_data.sizey *= size_factor;
        blur_data.percentx *= size_factor;
        blur_data.percenty *= size_factor;
      }
    }
    FOREACH_NODETREE_END;
  }

  if (!MAIN_VERSION_FILE_ATLEAST(bmain, 402, 26)) {
    if (!DNA_struct_member_exists(fd->filesdna, "SceneEEVEE", "float", "shadow_resolution_scale"))
    {
      SceneEEVEE default_scene_eevee = *DNA_struct_default_get(SceneEEVEE);
      LISTBASE_FOREACH (Scene *, scene, &bmain->scenes) {
        scene->eevee.shadow_resolution_scale = default_scene_eevee.shadow_resolution_scale;
      }
    }
  }

  if (!MAIN_VERSION_FILE_ATLEAST(bmain, 402, 27)) {
    LISTBASE_FOREACH (Scene *, scene, &bmain->scenes) {
      if (scene->ed != nullptr) {
        scene->ed->cache_flag &= ~(SEQ_CACHE_UNUSED_5 | SEQ_CACHE_UNUSED_6 | SEQ_CACHE_UNUSED_7 |
                                   SEQ_CACHE_UNUSED_8 | SEQ_CACHE_UNUSED_9);
      }
    }
    LISTBASE_FOREACH (bScreen *, screen, &bmain->screens) {
      LISTBASE_FOREACH (ScrArea *, area, &screen->areabase) {
        LISTBASE_FOREACH (SpaceLink *, sl, &area->spacedata) {
          if (sl->spacetype == SPACE_SEQ) {
            SpaceSeq *sseq = (SpaceSeq *)sl;
            sseq->cache_overlay.flag |= SEQ_CACHE_SHOW_FINAL_OUT;
          }
        }
      }
    }
  }

  if (!MAIN_VERSION_FILE_ATLEAST(bmain, 402, 28)) {
    LISTBASE_FOREACH (Scene *, scene, &bmain->scenes) {
      if (scene->ed != nullptr) {
        SEQ_for_each_callback(&scene->ed->seqbase, seq_proxies_timecode_update, nullptr);
      }
    }

    LISTBASE_FOREACH (MovieClip *, clip, &bmain->movieclips) {
      MovieClipProxy proxy = clip->proxy;
      versioning_update_timecode(&proxy.tc);
    }
  }

  if (!MAIN_VERSION_FILE_ATLEAST(bmain, 402, 29)) {
    LISTBASE_FOREACH (Scene *, scene, &bmain->scenes) {
      if (scene->ed) {
        SEQ_for_each_callback(&scene->ed->seqbase, seq_text_data_update, nullptr);
      }
    }
  }

  if (!MAIN_VERSION_FILE_ATLEAST(bmain, 402, 30)) {
    LISTBASE_FOREACH (Scene *, scene, &bmain->scenes) {
      if (scene->nodetree) {
        scene->nodetree->flag &= ~NTREE_UNUSED_2;
      }
    }
  }

  if (!MAIN_VERSION_FILE_ATLEAST(bmain, 402, 31)) {
    LISTBASE_FOREACH (LightProbe *, lightprobe, &bmain->lightprobes) {
      /* Guess a somewhat correct density given the resolution. But very low resolution need
       * a decent enough density to work. */
      lightprobe->grid_surfel_density = max_ii(20,
                                               2 * max_iii(lightprobe->grid_resolution_x,
                                                           lightprobe->grid_resolution_y,
                                                           lightprobe->grid_resolution_z));
    }
  }

  if (!MAIN_VERSION_FILE_ATLEAST(bmain, 402, 31)) {
    bool only_uses_eevee_legacy_or_workbench = true;
    LISTBASE_FOREACH (Scene *, scene, &bmain->scenes) {
      if (!STR_ELEM(scene->r.engine, RE_engine_id_BLENDER_EEVEE, RE_engine_id_BLENDER_WORKBENCH)) {
        only_uses_eevee_legacy_or_workbench = false;
      }
    }
    /* Mark old EEVEE world volumes for showing conversion operator. */
    LISTBASE_FOREACH (World *, world, &bmain->worlds) {
      if (world->nodetree) {
        bNode *output_node = version_eevee_output_node_get(world->nodetree, SH_NODE_OUTPUT_WORLD);
        if (output_node) {
          bNodeSocket *volume_input_socket = static_cast<bNodeSocket *>(
              BLI_findlink(&output_node->inputs, 1));
          if (volume_input_socket) {
            LISTBASE_FOREACH (bNodeLink *, node_link, &world->nodetree->links) {
              if (node_link->tonode == output_node && node_link->tosock == volume_input_socket) {
                world->flag |= WO_USE_EEVEE_FINITE_VOLUME;
                /* Only display a warning message if we are sure this can be used by EEVEE. */
                if (only_uses_eevee_legacy_or_workbench) {
                  BLO_reportf_wrap(fd->reports,
                                   RPT_WARNING,
                                   RPT_("%s contains a volume shader that might need to be "
                                        "converted to object (see world volume panel)\n"),
                                   world->id.name + 2);
                }
              }
            }
          }
        }
      }
    }
  }

  if (!MAIN_VERSION_FILE_ATLEAST(bmain, 402, 33)) {
    constexpr int NTREE_EXECUTION_MODE_GPU = 2;

    LISTBASE_FOREACH (Scene *, scene, &bmain->scenes) {
      if (scene->nodetree) {
        if (scene->nodetree->execution_mode == NTREE_EXECUTION_MODE_GPU) {
          scene->r.compositor_device = SCE_COMPOSITOR_DEVICE_GPU;
        }
        scene->r.compositor_precision = scene->nodetree->precision;
      }
    }
  }

  if (!MAIN_VERSION_FILE_ATLEAST(bmain, 402, 34)) {
    float shadow_max_res_sun = 0.001f;
    float shadow_max_res_local = 0.001f;
    bool shadow_resolution_absolute = false;
    /* Try to get default resolution from scene setting. */
    LISTBASE_FOREACH (Scene *, scene, &bmain->scenes) {
      shadow_max_res_local = (2.0f * M_SQRT2) / scene->eevee.shadow_cube_size;
      /* Round to avoid weird numbers in the UI. */
      shadow_max_res_local = ceil(shadow_max_res_local * 1000.0f) / 1000.0f;
      shadow_resolution_absolute = true;
      break;
    }

    LISTBASE_FOREACH (Light *, light, &bmain->lights) {
      if (light->type == LA_SUN) {
        /* Sun are too complex to convert. Need user interaction. */
        light->shadow_maximum_resolution = shadow_max_res_sun;
        SET_FLAG_FROM_TEST(light->mode, false, LA_SHAD_RES_ABSOLUTE);
      }
      else {
        light->shadow_maximum_resolution = shadow_max_res_local;
        SET_FLAG_FROM_TEST(light->mode, shadow_resolution_absolute, LA_SHAD_RES_ABSOLUTE);
      }
    }
  }

  if (!MAIN_VERSION_FILE_ATLEAST(bmain, 402, 36)) {
    LISTBASE_FOREACH (Brush *, brush, &bmain->brushes) {
      /* Only for grease pencil brushes. */
      if (brush->gpencil_settings) {
        /* Use the `Scene` radius unit by default (confusingly named `BRUSH_LOCK_SIZE`).
         * Convert the radius to be the same visual size as in GPv2. */
        brush->flag |= BRUSH_LOCK_SIZE;
        brush->unprojected_radius = brush->size *
                                    blender::bke::greasepencil::LEGACY_RADIUS_CONVERSION_FACTOR;
      }
    }
  }

  if (!MAIN_VERSION_FILE_ATLEAST(bmain, 402, 37)) {
    const World *default_world = DNA_struct_default_get(World);
    LISTBASE_FOREACH (World *, world, &bmain->worlds) {
      world->sun_threshold = default_world->sun_threshold;
      world->sun_angle = default_world->sun_angle;
      world->sun_shadow_maximum_resolution = default_world->sun_shadow_maximum_resolution;
      /* Having the sun extracted is mandatory to keep the same look and avoid too much light
       * leaking compared to EEVEE-Legacy. But adding shadows might create performance overhead and
       * change the result in a very different way. So we disable shadows in older file. */
      world->flag &= ~WO_USE_SUN_SHADOW;
    }
  }

  if (!MAIN_VERSION_FILE_ATLEAST(bmain, 402, 38)) {
    LISTBASE_FOREACH (GreasePencil *, grease_pencil, &bmain->grease_pencils) {
      convert_grease_pencil_stroke_hardness_to_softness(grease_pencil);
    }
  }

  if (!MAIN_VERSION_FILE_ATLEAST(bmain, 402, 39)) {
    /* Unify cast shadow property with Cycles. */
    Scene *scene = static_cast<Scene *>(bmain->scenes.first);
    /* Be conservative, if there is no scene, still try to do the conversion as that can happen for
     * append and linking. We prefer breaking EEVEE rather than breaking Cycles here. */
    bool is_eevee = scene && STREQ(scene->r.engine, RE_engine_id_BLENDER_EEVEE);
    if (!is_eevee) {
      const Light *default_light = DNA_struct_default_get(Light);
      LISTBASE_FOREACH (Light *, light, &bmain->lights) {
        IDProperty *clight = version_cycles_properties_from_ID(&light->id);
        if (clight) {
          bool value = version_cycles_property_boolean(
              clight, "cast_shadow", default_light->mode & LA_SHADOW);
          SET_FLAG_FROM_TEST(light->mode, value, LA_SHADOW);
        }
      }
    }
  }

  if (!MAIN_VERSION_FILE_ATLEAST(bmain, 402, 40)) {
    LISTBASE_FOREACH (bNodeTree *, ntree, &bmain->nodetrees) {
      version_node_input_socket_name(ntree, FN_NODE_COMBINE_TRANSFORM, "Location", "Translation");
      version_node_output_socket_name(
          ntree, FN_NODE_SEPARATE_TRANSFORM, "Location", "Translation");
    }
  }

  if (!MAIN_VERSION_FILE_ATLEAST(bmain, 402, 41)) {
    const Light *default_light = DNA_struct_default_get(Light);
    LISTBASE_FOREACH (Light *, light, &bmain->lights) {
      light->shadow_jitter_overblur = default_light->shadow_jitter_overblur;
    }
  }

  if (!MAIN_VERSION_FILE_ATLEAST(bmain, 402, 43)) {
    const World *default_world = DNA_struct_default_get(World);
    LISTBASE_FOREACH (World *, world, &bmain->worlds) {
      world->sun_shadow_maximum_resolution = default_world->sun_shadow_maximum_resolution;
      world->sun_shadow_filter_radius = default_world->sun_shadow_filter_radius;
    }
  }

  if (!MAIN_VERSION_FILE_ATLEAST(bmain, 402, 44)) {
    const Scene *default_scene = DNA_struct_default_get(Scene);
    LISTBASE_FOREACH (Scene *, scene, &bmain->scenes) {
      scene->eevee.fast_gi_step_count = default_scene->eevee.fast_gi_step_count;
      scene->eevee.fast_gi_ray_count = default_scene->eevee.fast_gi_ray_count;
    }
  }

  if (!MAIN_VERSION_FILE_ATLEAST(bmain, 402, 45)) {
    LISTBASE_FOREACH (bScreen *, screen, &bmain->screens) {
      LISTBASE_FOREACH (ScrArea *, area, &screen->areabase) {
        LISTBASE_FOREACH (SpaceLink *, sl, &area->spacedata) {
          if (sl->spacetype == SPACE_VIEW3D) {
            View3D *v3d = reinterpret_cast<View3D *>(sl);
            v3d->flag2 |= V3D_SHOW_CAMERA_GUIDES;
          }
        }
      }
    }
  }

  if (!MAIN_VERSION_FILE_ATLEAST(bmain, 402, 46)) {
    const Scene *default_scene = DNA_struct_default_get(Scene);
    LISTBASE_FOREACH (Scene *, scene, &bmain->scenes) {
      scene->eevee.fast_gi_thickness_near = default_scene->eevee.fast_gi_thickness_near;
      scene->eevee.fast_gi_thickness_far = default_scene->eevee.fast_gi_thickness_far;
    }
  }
  if (!MAIN_VERSION_FILE_ATLEAST(bmain, 402, 48)) {
    LISTBASE_FOREACH (Object *, ob, &bmain->objects) {
      if (!ob->pose) {
        continue;
      }
      LISTBASE_FOREACH (bPoseChannel *, pchan, &ob->pose->chanbase) {
        pchan->custom_shape_wire_width = 1.0;
      }
    }
  }

  if (!MAIN_VERSION_FILE_ATLEAST(bmain, 402, 49)) {
    LISTBASE_FOREACH (bScreen *, screen, &bmain->screens) {
      LISTBASE_FOREACH (ScrArea *, area, &screen->areabase) {
        LISTBASE_FOREACH (SpaceLink *, sl, &area->spacedata) {
          if (sl->spacetype == SPACE_VIEW3D) {
            View3D *v3d = reinterpret_cast<View3D *>(sl);
            v3d->flag2 |= V3D_SHOW_CAMERA_PASSEPARTOUT;
          }
        }
      }
    }
  }

  if (!MAIN_VERSION_FILE_ATLEAST(bmain, 402, 50)) {
    LISTBASE_FOREACH (bNodeTree *, ntree, &bmain->nodetrees) {
      if (ntree->type != NTREE_GEOMETRY) {
        continue;
      }
      LISTBASE_FOREACH (bNode *, node, &ntree->nodes) {
        if (node->type != GEO_NODE_CAPTURE_ATTRIBUTE) {
          continue;
        }
        NodeGeometryAttributeCapture *storage = static_cast<NodeGeometryAttributeCapture *>(
            node->storage);
        if (storage->next_identifier > 0) {
          continue;
        }
        storage->capture_items_num = 1;
        storage->capture_items = MEM_cnew_array<NodeGeometryAttributeCaptureItem>(
            storage->capture_items_num, __func__);
        NodeGeometryAttributeCaptureItem &item = storage->capture_items[0];
        item.data_type = storage->data_type_legacy;
        item.identifier = storage->next_identifier++;
        item.name = BLI_strdup("Value");
      }
    }
  }

  if (!MAIN_VERSION_FILE_ATLEAST(bmain, 402, 53)) {
    LISTBASE_FOREACH (bScreen *, screen, &bmain->screens) {
      LISTBASE_FOREACH (ScrArea *, area, &screen->areabase) {
        LISTBASE_FOREACH (SpaceLink *, sl, &area->spacedata) {
          if (sl->spacetype == SPACE_NODE) {
            SpaceNode *snode = reinterpret_cast<SpaceNode *>(sl);
            snode->overlay.flag |= SN_OVERLAY_SHOW_REROUTE_AUTO_LABELS;
          }
        }
      }
    }
  }

  if (!MAIN_VERSION_FILE_ATLEAST(bmain, 402, 55)) {
    FOREACH_NODETREE_BEGIN (bmain, ntree, id) {
      if (ntree->type != NTREE_COMPOSIT) {
        continue;
      }
      LISTBASE_FOREACH (bNode *, node, &ntree->nodes) {
        if (node->type != CMP_NODE_CURVE_RGB) {
          continue;
        }

        CurveMapping &curve_mapping = *static_cast<CurveMapping *>(node->storage);

        /* Film-like tone only works with the combined curve, which is the fourth curve, so make
         * the combined curve current, as we now hide the rest of the curves since they no longer
         * have an effect. */
        if (curve_mapping.tone == CURVE_TONE_FILMLIKE) {
          curve_mapping.cur = 3;
        }
      }
    }
    FOREACH_NODETREE_END;
  }

  if (!MAIN_VERSION_FILE_ATLEAST(bmain, 403, 2)) {
    LISTBASE_FOREACH (bScreen *, screen, &bmain->screens) {
      LISTBASE_FOREACH (ScrArea *, area, &screen->areabase) {
        LISTBASE_FOREACH (SpaceLink *, space_link, &area->spacedata) {
          if (space_link->spacetype == SPACE_NODE) {
            SpaceNode *space_node = reinterpret_cast<SpaceNode *>(space_link);
            space_node->flag &= ~SNODE_FLAG_UNUSED_5;
          }
        }
      }
    }
  }

  if (!MAIN_VERSION_FILE_ATLEAST(bmain, 402, 60) ||
      (bmain->versionfile == 403 && !MAIN_VERSION_FILE_ATLEAST(bmain, 403, 3)))
  {
    /* Limit Rotation constraints from old files should use the legacy Limit
     * Rotation behavior. */
    LISTBASE_FOREACH (Object *, obj, &bmain->objects) {
      LISTBASE_FOREACH (bConstraint *, constraint, &obj->constraints) {
        if (constraint->type != CONSTRAINT_TYPE_ROTLIMIT) {
          continue;
        }
        static_cast<bRotLimitConstraint *>(constraint->data)->flag |= LIMIT_ROT_LEGACY_BEHAVIOR;
      }

      if (!obj->pose) {
        continue;
      }
      LISTBASE_FOREACH (bPoseChannel *, pbone, &obj->pose->chanbase) {
        LISTBASE_FOREACH (bConstraint *, constraint, &pbone->constraints) {
          if (constraint->type != CONSTRAINT_TYPE_ROTLIMIT) {
            continue;
          }
          static_cast<bRotLimitConstraint *>(constraint->data)->flag |= LIMIT_ROT_LEGACY_BEHAVIOR;
        }
      }
    }
  }

  if (!MAIN_VERSION_FILE_ATLEAST(bmain, 402, 61)) {
    /* LIGHT_PROBE_RESOLUTION_64 has been removed in EEVEE-Next as the tedrahedral mapping is to
     * low res to be usable. */
    LISTBASE_FOREACH (Scene *, scene, &bmain->scenes) {
      if (scene->eevee.gi_cubemap_resolution < 128) {
        scene->eevee.gi_cubemap_resolution = 128;
      }
    }
  }

  if (!MAIN_VERSION_FILE_ATLEAST(bmain, 402, 64)) {
    Scene *scene = static_cast<Scene *>(bmain->scenes.first);
    bool is_eevee_legacy = scene && STR_ELEM(scene->r.engine, RE_engine_id_BLENDER_EEVEE);
    if (is_eevee_legacy) {
      /* Re-apply versioning made for EEVEE-Next in 4.1 before it got delayed. */
      LISTBASE_FOREACH (Material *, material, &bmain->materials) {
        bool transparent_shadows = material->blend_shadow != MA_BS_SOLID;
        SET_FLAG_FROM_TEST(material->blend_flag, transparent_shadows, MA_BL_TRANSPARENT_SHADOW);
      }
      LISTBASE_FOREACH (Material *, mat, &bmain->materials) {
        mat->surface_render_method = (mat->blend_method == MA_BM_BLEND) ?
                                         MA_SURFACE_METHOD_FORWARD :
                                         MA_SURFACE_METHOD_DEFERRED;
      }
    }
  }

  if (!MAIN_VERSION_FILE_ATLEAST(bmain, 403, 3)) {
    LISTBASE_FOREACH (Brush *, brush, &bmain->brushes) {
      if (BrushGpencilSettings *settings = brush->gpencil_settings) {
        /* Copy the `draw_strength` value to the `alpha` value. */
        brush->alpha = settings->draw_strength;

        /* We approximate the simplify pixel threshold by taking the previous threshold (world
         * space) and dividing by the legacy radius conversion factor. This should generally give
         * reasonable "pixel" threshold values, at least for previous GPv2 defaults. */
        settings->simplify_px = settings->simplify_f /
                                blender::bke::greasepencil::LEGACY_RADIUS_CONVERSION_FACTOR * 0.1f;
      }
    }
  }

  if (!MAIN_VERSION_FILE_ATLEAST(bmain, 403, 4)) {
    LISTBASE_FOREACH (Scene *, scene, &bmain->scenes) {
      scene->view_settings.temperature = 6500.0f;
      scene->view_settings.tint = 10.0f;
    }
  }

  if (!MAIN_VERSION_FILE_ATLEAST(bmain, 403, 7)) {
<<<<<<< HEAD
    Camera default_cam = *DNA_struct_default_get(Camera);
    LISTBASE_FOREACH (Camera *, camera, &bmain->cameras) {
      camera->central_cylindrical_range_u_min = default_cam.central_cylindrical_range_u_min;
      camera->central_cylindrical_range_u_max = default_cam.central_cylindrical_range_u_max;
      camera->central_cylindrical_range_v_min = default_cam.central_cylindrical_range_v_min;
      camera->central_cylindrical_range_v_max = default_cam.central_cylindrical_range_v_max;
      camera->central_cylindrical_radius = default_cam.central_cylindrical_radius;
=======
    LISTBASE_FOREACH (Scene *, scene, &bmain->scenes) {
      SequencerToolSettings *sequencer_tool_settings = SEQ_tool_settings_ensure(scene);
      sequencer_tool_settings->snap_mode |= SEQ_SNAP_TO_PREVIEW_BORDERS |
                                            SEQ_SNAP_TO_PREVIEW_CENTER |
                                            SEQ_SNAP_TO_STRIPS_PREVIEW;
    }
  }

  if (!MAIN_VERSION_FILE_ATLEAST(bmain, 403, 8)) {
    update_paint_modes_for_brush_assets(*bmain);
  }

  if (!MAIN_VERSION_FILE_ATLEAST(bmain, 403, 9)) {
    fix_built_in_curve_attribute_defaults(bmain);
  }

  if (!MAIN_VERSION_FILE_ATLEAST(bmain, 403, 10)) {
    /* Initialize Color Balance node white point settings. */
    FOREACH_NODETREE_BEGIN (bmain, ntree, id) {
      if (ntree->type != NTREE_CUSTOM) {
        LISTBASE_FOREACH (bNode *, node, &ntree->nodes) {
          if (node->type == CMP_NODE_COLORBALANCE) {
            NodeColorBalance *n = static_cast<NodeColorBalance *>(node->storage);
            n->input_temperature = n->output_temperature = 6500.0f;
            n->input_tint = n->output_tint = 10.0f;
          }
        }
      }
    }
    FOREACH_NODETREE_END;
  }

  if (!MAIN_VERSION_FILE_ATLEAST(bmain, 403, 11)) {
    LISTBASE_FOREACH (Curves *, curves, &bmain->hair_curves) {
      curves->geometry.attributes_active_index = curves->attributes_active_index_legacy;
>>>>>>> e0cdfb85
    }
  }

  /**
   * Always bump subversion in BKE_blender_version.h when adding versioning
   * code here, and wrap it inside a MAIN_VERSION_FILE_ATLEAST check.
   *
   * \note Keep this message at the bottom of the function.
   */

  /* Always run this versioning; meshes are written with the legacy format which always needs to
   * be converted to the new format on file load. Can be moved to a subversion check in a larger
   * breaking release. */
  LISTBASE_FOREACH (Mesh *, mesh, &bmain->meshes) {
    blender::bke::mesh_sculpt_mask_to_generic(*mesh);
  }
}<|MERGE_RESOLUTION|>--- conflicted
+++ resolved
@@ -4396,15 +4396,6 @@
   }
 
   if (!MAIN_VERSION_FILE_ATLEAST(bmain, 403, 7)) {
-<<<<<<< HEAD
-    Camera default_cam = *DNA_struct_default_get(Camera);
-    LISTBASE_FOREACH (Camera *, camera, &bmain->cameras) {
-      camera->central_cylindrical_range_u_min = default_cam.central_cylindrical_range_u_min;
-      camera->central_cylindrical_range_u_max = default_cam.central_cylindrical_range_u_max;
-      camera->central_cylindrical_range_v_min = default_cam.central_cylindrical_range_v_min;
-      camera->central_cylindrical_range_v_max = default_cam.central_cylindrical_range_v_max;
-      camera->central_cylindrical_radius = default_cam.central_cylindrical_radius;
-=======
     LISTBASE_FOREACH (Scene *, scene, &bmain->scenes) {
       SequencerToolSettings *sequencer_tool_settings = SEQ_tool_settings_ensure(scene);
       sequencer_tool_settings->snap_mode |= SEQ_SNAP_TO_PREVIEW_BORDERS |
@@ -4440,7 +4431,17 @@
   if (!MAIN_VERSION_FILE_ATLEAST(bmain, 403, 11)) {
     LISTBASE_FOREACH (Curves *, curves, &bmain->hair_curves) {
       curves->geometry.attributes_active_index = curves->attributes_active_index_legacy;
->>>>>>> e0cdfb85
+    }
+  }
+
+  if (!MAIN_VERSION_FILE_ATLEAST(bmain, 403, 13)) {
+    Camera default_cam = *DNA_struct_default_get(Camera);
+    LISTBASE_FOREACH (Camera *, camera, &bmain->cameras) {
+      camera->central_cylindrical_range_u_min = default_cam.central_cylindrical_range_u_min;
+      camera->central_cylindrical_range_u_max = default_cam.central_cylindrical_range_u_max;
+      camera->central_cylindrical_range_v_min = default_cam.central_cylindrical_range_v_min;
+      camera->central_cylindrical_range_v_max = default_cam.central_cylindrical_range_v_max;
+      camera->central_cylindrical_radius = default_cam.central_cylindrical_radius;
     }
   }
 
