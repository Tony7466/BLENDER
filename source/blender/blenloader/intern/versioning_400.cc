/* SPDX-FileCopyrightText: 2023 Blender Authors
 *
 * SPDX-License-Identifier: GPL-2.0-or-later */

/** \file
 * \ingroup blenloader
 */

#define DNA_DEPRECATED_ALLOW

#include <algorithm>
#include <cmath>

#include "CLG_log.h"

/* Define macros in `DNA_genfile.h`. */
#define DNA_GENFILE_VERSIONING_MACROS

#include "DNA_brush_types.h"
#include "DNA_camera_types.h"
#include "DNA_curve_types.h"
#include "DNA_defaults.h"
#include "DNA_light_types.h"
#include "DNA_lightprobe_types.h"
#include "DNA_modifier_types.h"
#include "DNA_movieclip_types.h"
#include "DNA_scene_types.h"
#include "DNA_world_types.h"

#include "DNA_defaults.h"
#include "DNA_defs.h"
#include "DNA_genfile.h"
#include "DNA_particle_types.h"

#undef DNA_GENFILE_VERSIONING_MACROS

#include "BLI_assert.h"
#include "BLI_listbase.h"
#include "BLI_map.hh"
#include "BLI_math_vector.h"
#include "BLI_set.hh"
#include "BLI_string.h"
#include "BLI_string_ref.hh"

#include "BKE_armature.h"
#include "BKE_attribute.h"
#include "BKE_curve.h"
#include "BKE_effect.h"
#include "BKE_grease_pencil.hh"
#include "BKE_idprop.hh"
#include "BKE_main.h"
#include "BKE_mesh_legacy_convert.hh"
#include "BKE_node.hh"
#include "BKE_node_runtime.hh"
#include "BKE_scene.h"
#include "BKE_tracking.h"

#include "SEQ_retiming.hh"
#include "SEQ_sequencer.h"

#include "ANIM_armature_iter.hh"
#include "ANIM_bone_collections.h"

#include "ED_armature.hh"

#include "BLT_translation.h"

#include "BLO_read_write.hh"
#include "BLO_readfile.h"

#include "readfile.hh"

#include "versioning_common.hh"

// static CLG_LogRef LOG = {"blo.readfile.doversion"};

static void version_composite_nodetree_null_id(bNodeTree *ntree, Scene *scene)
{
  for (bNode *node : ntree->all_nodes()) {
    if (node->id == nullptr &&
        ((node->type == CMP_NODE_R_LAYERS) ||
         (node->type == CMP_NODE_CRYPTOMATTE && node->custom1 == CMP_CRYPTOMATTE_SRC_RENDER)))
    {
      node->id = &scene->id;
    }
  }
}

/* Move bone-group color to the individual bones. */
static void version_bonegroup_migrate_color(Main *bmain)
{
  using PoseSet = blender::Set<bPose *>;
  blender::Map<bArmature *, PoseSet> armature_poses;

  /* Gather a mapping from armature to the poses that use it. */
  LISTBASE_FOREACH (Object *, ob, &bmain->objects) {
    if (ob->type != OB_ARMATURE || !ob->pose) {
      continue;
    }

    bArmature *arm = reinterpret_cast<bArmature *>(ob->data);
    BLI_assert_msg(GS(arm->id.name) == ID_AR,
                   "Expected ARMATURE object to have an Armature as data");

    /* There is no guarantee that the current state of poses is in sync with the Armature data.
     *
     * NOTE: No need to handle user reference-counting in readfile code. */
    BKE_pose_ensure(bmain, ob, arm, false);

    PoseSet &pose_set = armature_poses.lookup_or_add_default(arm);
    pose_set.add(ob->pose);
  }

  /* Move colors from the pose's bone-group to either the armature bones or the
   * pose bones, depending on how many poses use the Armature. */
  for (const PoseSet &pose_set : armature_poses.values()) {
    /* If the Armature is shared, the bone group colors might be different, and thus they have to
     * be stored on the pose bones. If the Armature is NOT shared, the bone colors can be stored
     * directly on the Armature bones. */
    const bool store_on_armature = pose_set.size() == 1;

    for (bPose *pose : pose_set) {
      LISTBASE_FOREACH (bPoseChannel *, pchan, &pose->chanbase) {
        const bActionGroup *bgrp = (const bActionGroup *)BLI_findlink(&pose->agroups,
                                                                      (pchan->agrp_index - 1));
        if (!bgrp) {
          continue;
        }

        BoneColor &bone_color = store_on_armature ? pchan->bone->color : pchan->color;
        bone_color.palette_index = bgrp->customCol;
        memcpy(&bone_color.custom, &bgrp->cs, sizeof(bone_color.custom));
      }
    }
  }
}

static void version_bonelayers_to_bonecollections(Main *bmain)
{
  char bcoll_name[MAX_NAME];
  char custom_prop_name[MAX_NAME];

  LISTBASE_FOREACH (bArmature *, arm, &bmain->armatures) {
    IDProperty *arm_idprops = IDP_GetProperties(&arm->id);

    BLI_assert_msg(arm->edbo == nullptr, "did not expect an Armature to be saved in edit mode");
    const uint layer_used = arm->layer_used;

    /* Construct a bone collection for each layer that contains at least one bone. */
    blender::Vector<std::pair<uint, BoneCollection *>> layermask_collection;
    for (uint layer = 0; layer < 32; ++layer) {
      const uint layer_mask = 1u << layer;
      if ((layer_used & layer_mask) == 0) {
        /* Layer is empty, so no need to convert to collection. */
        continue;
      }

      /* Construct a suitable name for this bone layer. */
      bcoll_name[0] = '\0';
      if (arm_idprops) {
        /* See if we can use the layer name from the Bone Manager add-on. This is a popular add-on
         * for managing bone layers and giving them names. */
        SNPRINTF(custom_prop_name, "layer_name_%u", layer);
        IDProperty *prop = IDP_GetPropertyFromGroup(arm_idprops, custom_prop_name);
        if (prop != nullptr && prop->type == IDP_STRING && IDP_String(prop)[0] != '\0') {
          SNPRINTF(bcoll_name, "Layer %u - %s", layer + 1, IDP_String(prop));
        }
      }
      if (bcoll_name[0] == '\0') {
        /* Either there was no name defined in the custom property, or
         * it was the empty string. */
        SNPRINTF(bcoll_name, "Layer %u", layer + 1);
      }

      /* Create a new bone collection for this layer. */
      BoneCollection *bcoll = ANIM_armature_bonecoll_new(arm, bcoll_name);
      layermask_collection.append(std::make_pair(layer_mask, bcoll));

      if ((arm->layer & layer_mask) == 0) {
        ANIM_bonecoll_hide(bcoll);
      }
    }

    /* Iterate over the bones to assign them to their layers. */
    blender::animrig::ANIM_armature_foreach_bone(&arm->bonebase, [&](Bone *bone) {
      for (auto layer_bcoll : layermask_collection) {
        const uint layer_mask = layer_bcoll.first;
        if ((bone->layer & layer_mask) == 0) {
          continue;
        }

        BoneCollection *bcoll = layer_bcoll.second;
        ANIM_armature_bonecoll_assign(bcoll, bone);
      }
    });
  }
}

static void version_bonegroups_to_bonecollections(Main *bmain)
{
  LISTBASE_FOREACH (Object *, ob, &bmain->objects) {
    if (ob->type != OB_ARMATURE || !ob->pose) {
      continue;
    }

    /* Convert the bone groups on a bone-by-bone basis. */
    bArmature *arm = reinterpret_cast<bArmature *>(ob->data);
    bPose *pose = ob->pose;

    blender::Map<const bActionGroup *, BoneCollection *> collections_by_group;
    /* Convert all bone groups, regardless of whether they contain any bones. */
    LISTBASE_FOREACH (bActionGroup *, bgrp, &pose->agroups) {
      BoneCollection *bcoll = ANIM_armature_bonecoll_new(arm, bgrp->name);
      collections_by_group.add_new(bgrp, bcoll);

      /* Before now, bone visibility was determined by armature layers, and bone
       * groups did not have any impact on this. To retain the behavior, that
       * hiding all layers a bone is on hides the bone, the
       * bone-group-collections should be created hidden. */
      ANIM_bonecoll_hide(bcoll);
    }

    /* Assign the bones to their bone group based collection. */
    LISTBASE_FOREACH (bPoseChannel *, pchan, &pose->chanbase) {
      /* Find the bone group of this pose channel. */
      const bActionGroup *bgrp = (const bActionGroup *)BLI_findlink(&pose->agroups,
                                                                    (pchan->agrp_index - 1));
      if (!bgrp) {
        continue;
      }

      /* Assign the bone. */
      BoneCollection *bcoll = collections_by_group.lookup(bgrp);
      ANIM_armature_bonecoll_assign(bcoll, pchan->bone);
    }

    /* The list of bone groups (pose->agroups) is intentionally left alone here. This will allow
     * for older versions of Blender to open the file with bone groups intact. Of course the bone
     * groups will not be updated any more, but this way the data at least survives an accidental
     * save with Blender 4.0. */
  }
}

void do_versions_after_linking_400(FileData *fd, Main *bmain)
{
  if (!MAIN_VERSION_FILE_ATLEAST(bmain, 400, 9)) {
    /* Fix area light scaling. */
    LISTBASE_FOREACH (Light *, light, &bmain->lights) {
      light->energy = light->energy_deprecated;
      if (light->type == LA_AREA) {
        light->energy *= M_PI_4;
      }
    }

    /* XXX This was added several years ago in 'lib_link` code of Scene... Should be safe enough
     * here. */
    LISTBASE_FOREACH (Scene *, scene, &bmain->scenes) {
      if (scene->nodetree) {
        version_composite_nodetree_null_id(scene->nodetree, scene);
      }
    }

    /* XXX This was added many years ago (1c19940198) in 'lib_link` code of particles as a bug-fix.
     * But this is actually versioning. Should be safe enough here. */
    LISTBASE_FOREACH (ParticleSettings *, part, &bmain->particles) {
      if (!part->effector_weights) {
        part->effector_weights = BKE_effector_add_weights(part->force_group);
      }
    }

    /* Object proxies have been deprecated sine 3.x era, so their update & sanity check can now
     * happen in do_versions code. */
    LISTBASE_FOREACH (Object *, ob, &bmain->objects) {
      if (ob->proxy) {
        /* Paranoia check, actually a proxy_from pointer should never be written... */
        if (!ID_IS_LINKED(ob->proxy)) {
          ob->proxy->proxy_from = nullptr;
          ob->proxy = nullptr;

          if (ob->id.lib) {
            BLO_reportf_wrap(fd->reports,
                             RPT_INFO,
                             TIP_("Proxy lost from object %s lib %s\n"),
                             ob->id.name + 2,
                             ob->id.lib->filepath);
          }
          else {
            BLO_reportf_wrap(fd->reports,
                             RPT_INFO,
                             TIP_("Proxy lost from object %s lib <NONE>\n"),
                             ob->id.name + 2);
          }
          fd->reports->count.missing_obproxies++;
        }
        else {
          /* This triggers object_update to always use a copy. */
          ob->proxy->proxy_from = ob;
        }
      }
    }
  }

  if (!MAIN_VERSION_FILE_ATLEAST(bmain, 400, 21)) {
    if (!DNA_struct_member_exists(fd->filesdna, "bPoseChannel", "BoneColor", "color")) {
      version_bonegroup_migrate_color(bmain);
    }

    if (!DNA_struct_member_exists(fd->filesdna, "bArmature", "ListBase", "collections")) {
      version_bonelayers_to_bonecollections(bmain);
      version_bonegroups_to_bonecollections(bmain);
    }
  }

  /**
   * Versioning code until next subversion bump goes here.
   *
   * \note Be sure to check when bumping the version:
   * - #blo_do_versions_400 in this file.
   * - `versioning_userdef.cc`, #blo_do_versions_userdef
   * - `versioning_userdef.cc`, #do_versions_theme
   *
   * \note Keep this message at the bottom of the function.
   */
  {
    /* Keep this block, even when empty. */
  }
}

static void version_mesh_legacy_to_struct_of_array_format(Mesh &mesh)
{
  BKE_mesh_legacy_convert_flags_to_selection_layers(&mesh);
  BKE_mesh_legacy_convert_flags_to_hide_layers(&mesh);
  BKE_mesh_legacy_convert_uvs_to_generic(&mesh);
  BKE_mesh_legacy_convert_mpoly_to_material_indices(&mesh);
  BKE_mesh_legacy_sharp_faces_from_flags(&mesh);
  BKE_mesh_legacy_bevel_weight_to_layers(&mesh);
  BKE_mesh_legacy_sharp_edges_from_flags(&mesh);
  BKE_mesh_legacy_face_set_to_generic(&mesh);
  BKE_mesh_legacy_edge_crease_to_layers(&mesh);
  BKE_mesh_legacy_uv_seam_from_flags(&mesh);
  BKE_mesh_legacy_convert_verts_to_positions(&mesh);
  BKE_mesh_legacy_attribute_flags_to_strings(&mesh);
  BKE_mesh_legacy_convert_loops_to_corners(&mesh);
  BKE_mesh_legacy_convert_polys_to_offsets(&mesh);
  BKE_mesh_legacy_convert_edges_to_generic(&mesh);
}

static void version_motion_tracking_legacy_camera_object(MovieClip &movieclip)
{
  MovieTracking &tracking = movieclip.tracking;
  MovieTrackingObject *active_tracking_object = BKE_tracking_object_get_active(&tracking);
  MovieTrackingObject *tracking_camera_object = BKE_tracking_object_get_camera(&tracking);

  BLI_assert(tracking_camera_object != nullptr);

  if (BLI_listbase_is_empty(&tracking_camera_object->tracks)) {
    tracking_camera_object->tracks = tracking.tracks_legacy;
    active_tracking_object->active_track = tracking.act_track_legacy;
  }

  if (BLI_listbase_is_empty(&tracking_camera_object->plane_tracks)) {
    tracking_camera_object->plane_tracks = tracking.plane_tracks_legacy;
    active_tracking_object->active_plane_track = tracking.act_plane_track_legacy;
  }

  if (tracking_camera_object->reconstruction.cameras == nullptr) {
    tracking_camera_object->reconstruction = tracking.reconstruction_legacy;
  }

  /* Clear pointers in the legacy storage.
   * Always do it, in the case something got missed in the logic above, so that the legacy storage
   * is always ensured to be empty after load. */
  BLI_listbase_clear(&tracking.tracks_legacy);
  BLI_listbase_clear(&tracking.plane_tracks_legacy);
  tracking.act_track_legacy = nullptr;
  tracking.act_plane_track_legacy = nullptr;
  memset(&tracking.reconstruction_legacy, 0, sizeof(tracking.reconstruction_legacy));
}

static void version_movieclips_legacy_camera_object(Main *bmain)
{
  LISTBASE_FOREACH (MovieClip *, movieclip, &bmain->movieclips) {
    version_motion_tracking_legacy_camera_object(*movieclip);
  }
}

static void version_geometry_nodes_add_realize_instance_nodes(bNodeTree *ntree)
{
  LISTBASE_FOREACH_MUTABLE (bNode *, node, &ntree->nodes) {
    if (STREQ(node->idname, "GeometryNodeMeshBoolean")) {
      add_realize_instances_before_socket(ntree, node, nodeFindSocket(node, SOCK_IN, "Mesh 2"));
    }
  }
}

/* Version VertexWeightEdit modifier to make existing weights exclusive of the threshold. */
static void version_vertex_weight_edit_preserve_threshold_exclusivity(Main *bmain)
{
  LISTBASE_FOREACH (Object *, ob, &bmain->objects) {
    if (ob->type != OB_MESH) {
      continue;
    }

    LISTBASE_FOREACH (ModifierData *, md, &ob->modifiers) {
      if (md->type == eModifierType_WeightVGEdit) {
        WeightVGEditModifierData *wmd = reinterpret_cast<WeightVGEditModifierData *>(md);
        wmd->add_threshold = nexttoward(wmd->add_threshold, 2.0);
        wmd->rem_threshold = nexttoward(wmd->rem_threshold, -1.0);
      }
    }
  }
}

static void version_mesh_crease_generic(Main &bmain)
{
  LISTBASE_FOREACH (Mesh *, mesh, &bmain.meshes) {
    BKE_mesh_legacy_crease_to_generic(mesh);
  }

  LISTBASE_FOREACH (bNodeTree *, ntree, &bmain.nodetrees) {
    if (ntree->type == NTREE_GEOMETRY) {
      LISTBASE_FOREACH (bNode *, node, &ntree->nodes) {
        if (STR_ELEM(node->idname,
                     "GeometryNodeStoreNamedAttribute",
                     "GeometryNodeInputNamedAttribute")) {
          bNodeSocket *socket = nodeFindSocket(node, SOCK_IN, "Name");
          if (STREQ(socket->default_value_typed<bNodeSocketValueString>()->value, "crease")) {
            STRNCPY(socket->default_value_typed<bNodeSocketValueString>()->value, "crease_edge");
          }
        }
      }
    }
  }

  LISTBASE_FOREACH (Object *, object, &bmain.objects) {
    LISTBASE_FOREACH (ModifierData *, md, &object->modifiers) {
      if (md->type != eModifierType_Nodes) {
        continue;
      }
      if (IDProperty *settings = reinterpret_cast<NodesModifierData *>(md)->settings.properties) {
        LISTBASE_FOREACH (IDProperty *, prop, &settings->data.group) {
          if (blender::StringRef(prop->name).endswith("_attribute_name")) {
            if (STREQ(IDP_String(prop), "crease")) {
              IDP_AssignString(prop, "crease_edge");
            }
          }
        }
      }
    }
  }
}

static void versioning_replace_legacy_glossy_node(bNodeTree *ntree)
{
  LISTBASE_FOREACH (bNode *, node, &ntree->nodes) {
    if (node->type == SH_NODE_BSDF_GLOSSY_LEGACY) {
      STRNCPY(node->idname, "ShaderNodeBsdfAnisotropic");
      node->type = SH_NODE_BSDF_GLOSSY;
    }
  }
}

static void versioning_remove_microfacet_sharp_distribution(bNodeTree *ntree)
{
  /* Find all glossy, glass and refraction BSDF nodes that have their distribution
   * set to SHARP and set them to GGX, disconnect any link to the Roughness input
   * and set its value to zero. */
  LISTBASE_FOREACH (bNode *, node, &ntree->nodes) {
    if (!ELEM(node->type, SH_NODE_BSDF_GLOSSY, SH_NODE_BSDF_GLASS, SH_NODE_BSDF_REFRACTION)) {
      continue;
    }
    if (node->custom1 != SHD_GLOSSY_SHARP_DEPRECATED) {
      continue;
    }

    node->custom1 = SHD_GLOSSY_GGX;
    LISTBASE_FOREACH (bNodeSocket *, socket, &node->inputs) {
      if (!STREQ(socket->identifier, "Roughness")) {
        continue;
      }

      if (socket->link != nullptr) {
        nodeRemLink(ntree, socket->link);
      }
      bNodeSocketValueFloat *socket_value = (bNodeSocketValueFloat *)socket->default_value;
      socket_value->value = 0.0f;

      break;
    }
  }
}

static void version_replace_texcoord_normal_socket(bNodeTree *ntree)
{
  /* The normal of a spot light was set to the incoming light direction, replace with the
   * `Incoming` socket from the Geometry shader node. */
  bNode *geometry_node = nullptr;
  bNode *transform_node = nullptr;
  bNodeSocket *incoming_socket = nullptr;
  bNodeSocket *vec_in_socket = nullptr;
  bNodeSocket *vec_out_socket = nullptr;

  LISTBASE_FOREACH_MUTABLE (bNodeLink *, link, &ntree->links) {
    if (link->fromnode->type == SH_NODE_TEX_COORD && STREQ(link->fromsock->identifier, "Normal")) {
      if (geometry_node == nullptr) {
        geometry_node = nodeAddStaticNode(nullptr, ntree, SH_NODE_NEW_GEOMETRY);
        incoming_socket = nodeFindSocket(geometry_node, SOCK_OUT, "Incoming");

        transform_node = nodeAddStaticNode(nullptr, ntree, SH_NODE_VECT_TRANSFORM);
        vec_in_socket = nodeFindSocket(transform_node, SOCK_IN, "Vector");
        vec_out_socket = nodeFindSocket(transform_node, SOCK_OUT, "Vector");

        NodeShaderVectTransform *nodeprop = (NodeShaderVectTransform *)transform_node->storage;
        nodeprop->type = SHD_VECT_TRANSFORM_TYPE_NORMAL;

        nodeAddLink(ntree, geometry_node, incoming_socket, transform_node, vec_in_socket);
      }
      nodeAddLink(ntree, transform_node, vec_out_socket, link->tonode, link->tosock);
      nodeRemLink(ntree, link);
    }
  }
}

static void version_principled_transmission_roughness(bNodeTree *ntree)
{
  LISTBASE_FOREACH (bNode *, node, &ntree->nodes) {
    if (node->type != SH_NODE_BSDF_PRINCIPLED) {
      continue;
    }
    bNodeSocket *sock = nodeFindSocket(node, SOCK_IN, "Transmission Roughness");
    if (sock != nullptr) {
      nodeRemoveSocket(ntree, node, sock);
    }
  }
}

/* Convert legacy Velvet BSDF nodes into the new Sheen BSDF node. */
static void version_replace_velvet_sheen_node(bNodeTree *ntree)
{
  LISTBASE_FOREACH (bNode *, node, &ntree->nodes) {
    if (node->type == SH_NODE_BSDF_SHEEN) {
      STRNCPY(node->idname, "ShaderNodeBsdfSheen");

      bNodeSocket *sigmaInput = nodeFindSocket(node, SOCK_IN, "Sigma");
      if (sigmaInput != nullptr) {
        node->custom1 = SHD_SHEEN_ASHIKHMIN;
        STRNCPY(sigmaInput->identifier, "Roughness");
        STRNCPY(sigmaInput->name, "Roughness");
      }
    }
  }
}

/* Convert sheen inputs on the Principled BSDF. */
static void version_principled_bsdf_sheen(bNodeTree *ntree)
{
  auto check_node = [](const bNode *node) {
    return (node->type == SH_NODE_BSDF_PRINCIPLED) &&
           (nodeFindSocket(node, SOCK_IN, "Sheen Roughness") == nullptr);
  };
  auto update_input = [ntree](bNode *node, bNodeSocket *input) {
    /* Change socket type to Color. */
    nodeModifySocketTypeStatic(ntree, node, input, SOCK_RGBA, 0);

    /* Account for the change in intensity between the old and new model.
     * If the Sheen input is set to a fixed value, adjust it and set the tint to white.
     * Otherwise, if it's connected, keep it as-is but set the tint to 0.2 instead. */
    bNodeSocket *sheen = nodeFindSocket(node, SOCK_IN, "Sheen");
    if (sheen != nullptr && sheen->link == nullptr) {
      *version_cycles_node_socket_float_value(sheen) *= 0.2f;

      static float default_value[] = {1.0f, 1.0f, 1.0f, 1.0f};
      copy_v4_v4(version_cycles_node_socket_rgba_value(input), default_value);
    }
    else {
      static float default_value[] = {0.2f, 0.2f, 0.2f, 1.0f};
      copy_v4_v4(version_cycles_node_socket_rgba_value(input), default_value);
    }
  };
  auto update_input_link = [](bNode *, bNodeSocket *, bNode *, bNodeSocket *) {
    /* Don't replace the link here, tint works differently enough now to make conversion
     * impractical. */
  };

  version_update_node_input(ntree, check_node, "Sheen Tint", update_input, update_input_link);

  LISTBASE_FOREACH (bNode *, node, &ntree->nodes) {
    if (check_node(node)) {
      bNodeSocket *input = nodeAddStaticSocket(
          ntree, node, SOCK_IN, SOCK_FLOAT, PROP_FACTOR, "Sheen Roughness", "Sheen Roughness");
      *version_cycles_node_socket_float_value(input) = 0.5f;
    }
  }
}

static void versioning_update_noise_texture_node(bNodeTree *ntree)
{
  LISTBASE_FOREACH (bNode *, node, &ntree->nodes) {
    if (node->type == SH_NODE_TEX_NOISE) {
      (static_cast<NodeTexNoise *>(node->storage))->type = SHD_NOISE_FBM;

      bNodeSocket *sockRoughness = nodeFindSocket(node, SOCK_IN, "Roughness");
      if (sockRoughness == nullptr) {
        /* Noise Texture node was created before the Roughness input was added. */
        continue;
      }

      float *roughness = version_cycles_node_socket_float_value(sockRoughness);

      bNodeLink *roughnessLink = nullptr;
      bNode *roughnessFromNode = nullptr;
      bNodeSocket *roughnessFromSock = nullptr;

      LISTBASE_FOREACH_BACKWARD_MUTABLE (bNodeLink *, link, &ntree->links) {
        /* Find links, nodes and sockets. */
        if ((link->tonode == node) && (STREQ(link->tosock->identifier, "Roughness"))) {
          roughnessLink = link;
          roughnessFromNode = link->fromnode;
          roughnessFromSock = link->fromsock;
        }
      }

      if (roughnessLink != nullptr) {
        /* Add Clamp node before Roughness input. */

        bNode *clampNode = nodeAddStaticNode(nullptr, ntree, SH_NODE_CLAMP);
        clampNode->parent = node->parent;
        clampNode->custom1 = NODE_CLAMP_MINMAX;
        clampNode->locx = node->locx;
        clampNode->locy = node->locy - 300.0f;
        clampNode->flag |= NODE_HIDDEN;
        bNodeSocket *clampSockValue = nodeFindSocket(clampNode, SOCK_IN, "Value");
        bNodeSocket *clampSockMin = nodeFindSocket(clampNode, SOCK_IN, "Min");
        bNodeSocket *clampSockMax = nodeFindSocket(clampNode, SOCK_IN, "Max");
        bNodeSocket *clampSockOut = nodeFindSocket(clampNode, SOCK_OUT, "Result");

        *version_cycles_node_socket_float_value(clampSockMin) = 0.0f;
        *version_cycles_node_socket_float_value(clampSockMax) = 1.0f;

        nodeRemLink(ntree, roughnessLink);
        nodeAddLink(ntree, roughnessFromNode, roughnessFromSock, clampNode, clampSockValue);
        nodeAddLink(ntree, clampNode, clampSockOut, node, sockRoughness);
      }
      else {
        *roughness = std::clamp(*roughness, 0.0f, 1.0f);
      }
    }
  }

  version_socket_update_is_used(ntree);
}

static void versioning_replace_musgrave_texture_node(bNodeTree *ntree)
{
  version_node_input_socket_name(ntree, SH_NODE_TEX_MUSGRAVE_DEPRECATED, "Dimension", "Roughness");
  LISTBASE_FOREACH (bNode *, node, &ntree->nodes) {
    if (node->type == SH_NODE_TEX_MUSGRAVE_DEPRECATED) {
      STRNCPY(node->idname, "ShaderNodeTexNoise");
      node->type = SH_NODE_TEX_NOISE;
      NodeTexNoise *data = MEM_cnew<NodeTexNoise>(__func__);
      data->base = (static_cast<NodeTexMusgrave *>(node->storage))->base;
      data->dimensions = (static_cast<NodeTexMusgrave *>(node->storage))->dimensions;
      data->normalize = false;
      data->type = (static_cast<NodeTexMusgrave *>(node->storage))->musgrave_type;
      MEM_freeN(node->storage);
      node->storage = data;

      bNodeLink *detailLink = nullptr;
      bNode *detailFromNode = nullptr;
      bNodeSocket *detailFromSock = nullptr;

      bNodeLink *roughnessLink = nullptr;
      bNode *roughnessFromNode = nullptr;
      bNodeSocket *roughnessFromSock = nullptr;

      bNodeLink *lacunarityLink = nullptr;
      bNode *lacunarityFromNode = nullptr;
      bNodeSocket *lacunarityFromSock = nullptr;

      LISTBASE_FOREACH_BACKWARD_MUTABLE (bNodeLink *, link, &ntree->links) {
        /* Find links, nodes and sockets. */
        if (link->tonode == node) {
          if (STREQ(link->tosock->identifier, "Detail")) {
            detailLink = link;
            detailFromNode = link->fromnode;
            detailFromSock = link->fromsock;
          }
          if (STREQ(link->tosock->identifier, "Roughness")) {
            roughnessLink = link;
            roughnessFromNode = link->fromnode;
            roughnessFromSock = link->fromsock;
          }
          if (STREQ(link->tosock->identifier, "Lacunarity")) {
            lacunarityLink = link;
            lacunarityFromNode = link->fromnode;
            lacunarityFromSock = link->fromsock;
          }
        }
      }

      uint8_t noise_type = (static_cast<NodeTexNoise *>(node->storage))->type;
      float locyoffset = 0.0f;

      bNodeSocket *sockFac = nodeFindSocket(node, SOCK_OUT, "Fac");
      /* Clear label because Musgrave output socket label is set to "Height" instead of "Fac". */
      sockFac->label[0] = '\0';

      bNodeSocket *sockDetail = nodeFindSocket(node, SOCK_IN, "Detail");
      float *detail = version_cycles_node_socket_float_value(sockDetail);

      if (detailLink != nullptr) {
        locyoffset -= 40.0f;

        /* Add Subtract Math node before Detail input. */

        bNode *subNode1 = nodeAddStaticNode(nullptr, ntree, SH_NODE_MATH);
        subNode1->parent = node->parent;
        subNode1->custom1 = NODE_MATH_SUBTRACT;
        subNode1->locx = node->locx;
        subNode1->locy = node->locy - 300.0f;
        subNode1->flag |= NODE_HIDDEN;
        bNodeSocket *subSock1A = static_cast<bNodeSocket *>(BLI_findlink(&subNode1->inputs, 0));
        bNodeSocket *subSock1B = static_cast<bNodeSocket *>(BLI_findlink(&subNode1->inputs, 1));
        bNodeSocket *subSock1Out = nodeFindSocket(subNode1, SOCK_OUT, "Value");

        *version_cycles_node_socket_float_value(subSock1B) = 1.0f;

        nodeRemLink(ntree, detailLink);
        nodeAddLink(ntree, detailFromNode, detailFromSock, subNode1, subSock1A);
        nodeAddLink(ntree, subNode1, subSock1Out, node, sockDetail);

        if ((noise_type == SHD_NOISE_RIDGED_MULTIFRACTAL) ||
            (noise_type == SHD_NOISE_HETERO_TERRAIN)) {
          locyoffset -= 40.0f;

          /* Add Greater Than Math node before Subtract Math node. */

          bNode *greaterNode = nodeAddStaticNode(nullptr, ntree, SH_NODE_MATH);
          greaterNode->parent = node->parent;
          greaterNode->custom1 = NODE_MATH_GREATER_THAN;
          greaterNode->locx = node->locx;
          greaterNode->locy = node->locy - 340.0f;
          greaterNode->flag |= NODE_HIDDEN;
          bNodeSocket *greaterSockA = static_cast<bNodeSocket *>(
              BLI_findlink(&greaterNode->inputs, 0));
          bNodeSocket *greaterSockB = static_cast<bNodeSocket *>(
              BLI_findlink(&greaterNode->inputs, 1));
          bNodeSocket *greaterSockOut = nodeFindSocket(greaterNode, SOCK_OUT, "Value");

          *version_cycles_node_socket_float_value(greaterSockB) = 1.0f;

          nodeAddLink(ntree, detailFromNode, detailFromSock, greaterNode, greaterSockA);
          nodeAddLink(ntree, greaterNode, greaterSockOut, subNode1, subSock1B);
        }
        else {
          /* Add Clamp node and Multiply Math node behind Fac output. */

          bNode *clampNode = nodeAddStaticNode(nullptr, ntree, SH_NODE_CLAMP);
          clampNode->parent = node->parent;
          clampNode->custom1 = NODE_CLAMP_MINMAX;
          clampNode->locx = node->locx;
          clampNode->locy = node->locy + 40.0f;
          clampNode->flag |= NODE_HIDDEN;
          bNodeSocket *clampSockValue = nodeFindSocket(clampNode, SOCK_IN, "Value");
          bNodeSocket *clampSockMin = nodeFindSocket(clampNode, SOCK_IN, "Min");
          bNodeSocket *clampSockMax = nodeFindSocket(clampNode, SOCK_IN, "Max");
          bNodeSocket *clampSockOut = nodeFindSocket(clampNode, SOCK_OUT, "Result");

          bNode *mulNode = nodeAddStaticNode(nullptr, ntree, SH_NODE_MATH);
          mulNode->parent = node->parent;
          mulNode->custom1 = NODE_MATH_MULTIPLY;
          mulNode->locx = node->locx;
          mulNode->locy = node->locy + 80.0f;
          mulNode->flag |= NODE_HIDDEN;
          bNodeSocket *mulSockA = static_cast<bNodeSocket *>(BLI_findlink(&mulNode->inputs, 0));
          bNodeSocket *mulSockB = static_cast<bNodeSocket *>(BLI_findlink(&mulNode->inputs, 1));
          bNodeSocket *mulSockOut = nodeFindSocket(mulNode, SOCK_OUT, "Value");

          *version_cycles_node_socket_float_value(clampSockMin) = 0.0f;
          *version_cycles_node_socket_float_value(clampSockMax) = 1.0f;

          if (noise_type == SHD_NOISE_MULTIFRACTAL) {
            /* Add Add Math node and Subtract Math node after Multiply Math node. */

            bNode *subNode2 = nodeAddStaticNode(nullptr, ntree, SH_NODE_MATH);
            subNode2->parent = node->parent;
            subNode2->custom1 = NODE_MATH_SUBTRACT;
            subNode2->custom2 = SHD_MATH_CLAMP;
            subNode2->locx = node->locx;
            subNode2->locy = node->locy + 120.0f;
            subNode2->flag |= NODE_HIDDEN;
            bNodeSocket *subSock2A = static_cast<bNodeSocket *>(
                BLI_findlink(&subNode2->inputs, 0));
            bNodeSocket *subSock2B = static_cast<bNodeSocket *>(
                BLI_findlink(&subNode2->inputs, 1));
            bNodeSocket *subSock2Out = nodeFindSocket(subNode2, SOCK_OUT, "Value");

            bNode *addNode = nodeAddStaticNode(nullptr, ntree, SH_NODE_MATH);
            addNode->parent = node->parent;
            addNode->custom1 = NODE_MATH_ADD;
            addNode->locx = node->locx;
            addNode->locy = node->locy + 160.0f;
            addNode->flag |= NODE_HIDDEN;
            bNodeSocket *addSockA = static_cast<bNodeSocket *>(BLI_findlink(&addNode->inputs, 0));
            bNodeSocket *addSockB = static_cast<bNodeSocket *>(BLI_findlink(&addNode->inputs, 1));
            bNodeSocket *addSockOut = nodeFindSocket(addNode, SOCK_OUT, "Value");

            *version_cycles_node_socket_float_value(subSock2A) = 1.0f;

            LISTBASE_FOREACH_BACKWARD_MUTABLE (bNodeLink *, link, &ntree->links) {
              if (link->fromsock == sockFac) {
                nodeAddLink(ntree, addNode, addSockOut, link->tonode, link->tosock);
                nodeRemLink(ntree, link);
              }
            }

            nodeAddLink(ntree, mulNode, mulSockOut, addNode, addSockA);
            nodeAddLink(ntree, detailFromNode, detailFromSock, subNode2, subSock2B);
            nodeAddLink(ntree, subNode2, subSock2Out, addNode, addSockB);
          }
          else {
            LISTBASE_FOREACH_BACKWARD_MUTABLE (bNodeLink *, link, &ntree->links) {
              if (link->fromsock == sockFac) {
                nodeAddLink(ntree, mulNode, mulSockOut, link->tonode, link->tosock);
                nodeRemLink(ntree, link);
              }
            }
          }

          nodeAddLink(ntree, node, sockFac, mulNode, mulSockA);
          nodeAddLink(ntree, detailFromNode, detailFromSock, clampNode, clampSockValue);
          nodeAddLink(ntree, clampNode, clampSockOut, mulNode, mulSockB);
        }
      }
      else {
        if (*detail < 1.0f) {
          if ((noise_type != SHD_NOISE_RIDGED_MULTIFRACTAL) &&
              (noise_type != SHD_NOISE_HETERO_TERRAIN)) {
            /* Add Multiply Math node behind Fac output. */

            bNode *mulNode = nodeAddStaticNode(nullptr, ntree, SH_NODE_MATH);
            mulNode->parent = node->parent;
            mulNode->custom1 = NODE_MATH_MULTIPLY;
            mulNode->locx = node->locx;
            mulNode->locy = node->locy + 40.0f;
            mulNode->flag |= NODE_HIDDEN;
            bNodeSocket *mulSockA = static_cast<bNodeSocket *>(BLI_findlink(&mulNode->inputs, 0));
            bNodeSocket *mulSockB = static_cast<bNodeSocket *>(BLI_findlink(&mulNode->inputs, 1));
            bNodeSocket *mulSockOut = nodeFindSocket(mulNode, SOCK_OUT, "Value");

            *version_cycles_node_socket_float_value(mulSockB) = *detail;

            if (noise_type == SHD_NOISE_MULTIFRACTAL) {
              /* Add Add Math node after Multiply Math node. */

              bNode *addNode = nodeAddStaticNode(nullptr, ntree, SH_NODE_MATH);
              addNode->parent = node->parent;
              addNode->custom1 = NODE_MATH_ADD;
              addNode->locx = node->locx;
              addNode->locy = node->locy + 80.0f;
              addNode->flag |= NODE_HIDDEN;
              bNodeSocket *addSockA = static_cast<bNodeSocket *>(
                  BLI_findlink(&addNode->inputs, 0));
              bNodeSocket *addSockB = static_cast<bNodeSocket *>(
                  BLI_findlink(&addNode->inputs, 1));
              bNodeSocket *addSockOut = nodeFindSocket(addNode, SOCK_OUT, "Value");

              *version_cycles_node_socket_float_value(addSockB) = 1.0f - *detail;

              LISTBASE_FOREACH_BACKWARD_MUTABLE (bNodeLink *, link, &ntree->links) {
                if (link->fromsock == sockFac) {
                  nodeAddLink(ntree, addNode, addSockOut, link->tonode, link->tosock);
                  nodeRemLink(ntree, link);
                }
              }

              nodeAddLink(ntree, mulNode, mulSockOut, addNode, addSockA);
            }
            else {
              LISTBASE_FOREACH_BACKWARD_MUTABLE (bNodeLink *, link, &ntree->links) {
                if (link->fromsock == sockFac) {
                  nodeAddLink(ntree, mulNode, mulSockOut, link->tonode, link->tosock);
                  nodeRemLink(ntree, link);
                }
              }
            }

            nodeAddLink(ntree, node, sockFac, mulNode, mulSockA);

            *detail = 0.0f;
          }
        }
        else {
          *detail -= 1.0f;
        }
      }

      bNodeSocket *sockRoughness = nodeFindSocket(node, SOCK_IN, "Roughness");
      float *roughness = version_cycles_node_socket_float_value(sockRoughness);
      bNodeSocket *sockLacunarity = nodeFindSocket(node, SOCK_IN, "Lacunarity");
      float *lacunarity = version_cycles_node_socket_float_value(sockLacunarity);

      /* Add Power Math node Multiply Math node before Roughness and Lacunarity input. */

      bNode *mulNode = nodeAddStaticNode(nullptr, ntree, SH_NODE_MATH);
      mulNode->parent = node->parent;
      mulNode->custom1 = NODE_MATH_MULTIPLY;
      mulNode->locx = node->locx;
      mulNode->locy = node->locy - 340.0f + locyoffset;
      mulNode->flag |= NODE_HIDDEN;
      bNodeSocket *mulSockA = static_cast<bNodeSocket *>(BLI_findlink(&mulNode->inputs, 0));
      bNodeSocket *mulSockB = static_cast<bNodeSocket *>(BLI_findlink(&mulNode->inputs, 1));
      bNodeSocket *mulSockOut = nodeFindSocket(mulNode, SOCK_OUT, "Value");

      bNode *powNode = nodeAddStaticNode(nullptr, ntree, SH_NODE_MATH);
      powNode->parent = node->parent;
      powNode->custom1 = NODE_MATH_POWER;
      powNode->locx = node->locx;
      powNode->locy = node->locy - 300.0f + locyoffset;
      powNode->flag |= NODE_HIDDEN;
      bNodeSocket *powSockA = static_cast<bNodeSocket *>(BLI_findlink(&powNode->inputs, 0));
      bNodeSocket *powSockB = static_cast<bNodeSocket *>(BLI_findlink(&powNode->inputs, 1));
      bNodeSocket *powSockOut = nodeFindSocket(powNode, SOCK_OUT, "Value");

      *version_cycles_node_socket_float_value(mulSockA) = *roughness;
      *version_cycles_node_socket_float_value(mulSockB) = -1.0f;
      *version_cycles_node_socket_float_value(powSockA) = *lacunarity;

      if (roughnessLink != nullptr) {
        nodeRemLink(ntree, roughnessLink);
        nodeAddLink(ntree, roughnessFromNode, roughnessFromSock, mulNode, mulSockA);
      }
      if (lacunarityLink != nullptr) {
        nodeRemLink(ntree, lacunarityLink);
        nodeAddLink(ntree, lacunarityFromNode, lacunarityFromSock, powNode, powSockA);
      }
      nodeAddLink(ntree, mulNode, mulSockOut, powNode, powSockB);
      nodeAddLink(ntree, powNode, powSockOut, node, sockRoughness);
    }
  }

  version_socket_update_is_used(ntree);
}

/* Convert subsurface inputs on the Principled BSDF. */
static void version_principled_bsdf_subsurface(bNodeTree *ntree)
{
  /* - Create Subsurface Scale input
   * - If a node's Subsurface input was connected or nonzero:
   *   - Make the Base Color a mix of old Base Color and Subsurface Color,
   *     using Subsurface as the mix factor
   *   - Move Subsurface link and default value to the new Subsurface Scale input
   *   - Set the Subsurface input to 1.0
   * - Remove Subsurface Color input
   */
  LISTBASE_FOREACH (bNode *, node, &ntree->nodes) {
    if (node->type != SH_NODE_BSDF_PRINCIPLED) {
      continue;
    }
    if (nodeFindSocket(node, SOCK_IN, "Subsurface Scale")) {
      /* Node is already updated. */
      continue;
    }

    /* Add Scale input */
    bNodeSocket *scale_in = nodeAddStaticSocket(
        ntree, node, SOCK_IN, SOCK_FLOAT, PROP_DISTANCE, "Subsurface Scale", "Subsurface Scale");

    bNodeSocket *subsurf = nodeFindSocket(node, SOCK_IN, "Subsurface");
    float *subsurf_val = version_cycles_node_socket_float_value(subsurf);
    *version_cycles_node_socket_float_value(scale_in) = *subsurf_val;

    if (subsurf->link == nullptr && *subsurf_val == 0.0f) {
      /* Node doesn't use Subsurf, we're done here. */
      continue;
    }

    /* Fix up Subsurface Color input */
    bNodeSocket *base_col = nodeFindSocket(node, SOCK_IN, "Base Color");
    bNodeSocket *subsurf_col = nodeFindSocket(node, SOCK_IN, "Subsurface Color");
    float *base_col_val = version_cycles_node_socket_rgba_value(base_col);
    float *subsurf_col_val = version_cycles_node_socket_rgba_value(subsurf_col);
    /* If any of the three inputs is dynamic, we need a Mix node. */
    if (subsurf->link || subsurf_col->link || base_col->link) {
      bNode *mix = nodeAddStaticNode(nullptr, ntree, SH_NODE_MIX);
      static_cast<NodeShaderMix *>(mix->storage)->data_type = SOCK_RGBA;
      mix->locx = node->locx - 170;
      mix->locy = node->locy - 120;

      bNodeSocket *a_in = nodeFindSocket(mix, SOCK_IN, "A_Color");
      bNodeSocket *b_in = nodeFindSocket(mix, SOCK_IN, "B_Color");
      bNodeSocket *fac_in = nodeFindSocket(mix, SOCK_IN, "Factor_Float");
      bNodeSocket *result_out = nodeFindSocket(mix, SOCK_OUT, "Result_Color");

      copy_v4_v4(version_cycles_node_socket_rgba_value(a_in), base_col_val);
      copy_v4_v4(version_cycles_node_socket_rgba_value(b_in), subsurf_col_val);
      *version_cycles_node_socket_float_value(fac_in) = *subsurf_val;

      if (base_col->link) {
        nodeAddLink(ntree, base_col->link->fromnode, base_col->link->fromsock, mix, a_in);
        nodeRemLink(ntree, base_col->link);
      }
      if (subsurf_col->link) {
        nodeAddLink(ntree, subsurf_col->link->fromnode, subsurf_col->link->fromsock, mix, b_in);
        nodeRemLink(ntree, subsurf_col->link);
      }
      if (subsurf->link) {
        nodeAddLink(ntree, subsurf->link->fromnode, subsurf->link->fromsock, mix, fac_in);
        nodeAddLink(ntree, subsurf->link->fromnode, subsurf->link->fromsock, node, scale_in);
        nodeRemLink(ntree, subsurf->link);
      }
      nodeAddLink(ntree, mix, result_out, node, base_col);
    }
    /* Mix the fixed values. */
    interp_v4_v4v4(base_col_val, base_col_val, subsurf_col_val, *subsurf_val);

    /* Set node to 100% subsurface, 0% diffuse. */
    *subsurf_val = 1.0f;

    /* Delete Subsurface Color input */
    nodeRemoveSocket(ntree, node, subsurf_col);
  }
}

/* Convert emission inputs on the Principled BSDF. */
static void version_principled_bsdf_emission(bNodeTree *ntree)
{
  /* Blender 3.x and before would default to Emission = 0.0, Emission Strength = 1.0.
   * Now we default the other way around (1.0 and 0.0), but because the Strength input was added
   * a bit later, a file that only has the Emission socket would now end up as (1.0, 0.0) instead
   * of (1.0, 1.0).
   * Therefore, set strength to 1.0 for those files.
   */
  LISTBASE_FOREACH (bNode *, node, &ntree->nodes) {
    if (node->type != SH_NODE_BSDF_PRINCIPLED) {
      continue;
    }
    if (!nodeFindSocket(node, SOCK_IN, "Emission")) {
      /* Old enough to have neither, new defaults are fine. */
      continue;
    }
    if (nodeFindSocket(node, SOCK_IN, "Emission Strength")) {
      /* New enough to have both, no need to do anything. */
      continue;
    }
    bNodeSocket *sock = nodeAddStaticSocket(
        ntree, node, SOCK_IN, SOCK_FLOAT, PROP_NONE, "Emission Strength", "Emission Strength");
    *version_cycles_node_socket_float_value(sock) = 1.0f;
  }
}

/* Rename various Principled BSDF sockets. */
static void version_principled_bsdf_rename_sockets(bNodeTree *ntree)
{
  version_node_input_socket_name(ntree, SH_NODE_BSDF_PRINCIPLED, "Emission", "Emission Color");
  version_node_input_socket_name(ntree, SH_NODE_BSDF_PRINCIPLED, "Specular", "Specular IOR Level");
  version_node_input_socket_name(
      ntree, SH_NODE_BSDF_PRINCIPLED, "Subsurface", "Subsurface Weight");
  version_node_input_socket_name(
      ntree, SH_NODE_BSDF_PRINCIPLED, "Transmission", "Transmission Weight");
  version_node_input_socket_name(ntree, SH_NODE_BSDF_PRINCIPLED, "Coat", "Coat Weight");
  version_node_input_socket_name(ntree, SH_NODE_BSDF_PRINCIPLED, "Sheen", "Sheen Weight");
}

/* Replace old Principled Hair BSDF as a variant in the new Principled Hair BSDF. */
static void version_replace_principled_hair_model(bNodeTree *ntree)
{
  LISTBASE_FOREACH (bNode *, node, &ntree->nodes) {
    if (node->type != SH_NODE_BSDF_HAIR_PRINCIPLED) {
      continue;
    }
    NodeShaderHairPrincipled *data = MEM_cnew<NodeShaderHairPrincipled>(__func__);
    data->model = SHD_PRINCIPLED_HAIR_CHIANG;
    data->parametrization = node->custom1;

    node->storage = data;
  }
}

static bNodeTreeInterfaceItem *legacy_socket_move_to_interface(bNodeSocket &legacy_socket,
                                                               const eNodeSocketInOut in_out)
{
  bNodeTreeInterfaceItem *new_item = static_cast<bNodeTreeInterfaceItem *>(
      MEM_mallocN(sizeof(bNodeTreeInterfaceSocket), __func__));
  new_item->item_type = NODE_INTERFACE_SOCKET;
  bNodeTreeInterfaceSocket &new_socket = *reinterpret_cast<bNodeTreeInterfaceSocket *>(new_item);

  /* Move reusable data. */
  new_socket.name = BLI_strdup(legacy_socket.name);
  new_socket.identifier = BLI_strdup(legacy_socket.identifier);
  new_socket.description = BLI_strdup(legacy_socket.description);
  new_socket.socket_type = BLI_strdup(legacy_socket.idname);
  new_socket.flag = (in_out == SOCK_IN ? NODE_INTERFACE_SOCKET_INPUT :
                                         NODE_INTERFACE_SOCKET_OUTPUT);
  SET_FLAG_FROM_TEST(
      new_socket.flag, legacy_socket.flag & SOCK_HIDE_VALUE, NODE_INTERFACE_SOCKET_HIDE_VALUE);
  SET_FLAG_FROM_TEST(new_socket.flag,
                     legacy_socket.flag & SOCK_HIDE_IN_MODIFIER,
                     NODE_INTERFACE_SOCKET_HIDE_IN_MODIFIER);
  new_socket.attribute_domain = legacy_socket.attribute_domain;

  /* The following data are stolen from the old data, the ownership of their memory is directly
   * transferred to the new data. */
  new_socket.default_attribute_name = legacy_socket.default_attribute_name;
  legacy_socket.default_attribute_name = nullptr;
  new_socket.socket_data = legacy_socket.default_value;
  legacy_socket.default_value = nullptr;
  new_socket.properties = legacy_socket.prop;
  legacy_socket.prop = nullptr;

  /* Unused data. */
  MEM_delete(legacy_socket.runtime);
  legacy_socket.runtime = nullptr;

  return new_item;
}

static void versioning_convert_node_tree_socket_lists_to_interface(bNodeTree *ntree)
{
  bNodeTreeInterface &tree_interface = ntree->tree_interface;

  const int num_inputs = BLI_listbase_count(&ntree->inputs_legacy);
  const int num_outputs = BLI_listbase_count(&ntree->outputs_legacy);
  tree_interface.root_panel.items_num = num_inputs + num_outputs;
  tree_interface.root_panel.items_array = static_cast<bNodeTreeInterfaceItem **>(MEM_malloc_arrayN(
      tree_interface.root_panel.items_num, sizeof(bNodeTreeInterfaceItem *), __func__));

  /* Convert outputs first to retain old outputs/inputs ordering. */
  int index;
  LISTBASE_FOREACH_INDEX (bNodeSocket *, socket, &ntree->outputs_legacy, index) {
    tree_interface.root_panel.items_array[index] = legacy_socket_move_to_interface(*socket,
                                                                                   SOCK_OUT);
  }
  LISTBASE_FOREACH_INDEX (bNodeSocket *, socket, &ntree->inputs_legacy, index) {
    tree_interface.root_panel.items_array[num_outputs + index] = legacy_socket_move_to_interface(
        *socket, SOCK_IN);
  }
}

/* Convert coat inputs on the Principled BSDF. */
static void version_principled_bsdf_coat(bNodeTree *ntree)
{
  LISTBASE_FOREACH (bNode *, node, &ntree->nodes) {
    if (node->type != SH_NODE_BSDF_PRINCIPLED) {
      continue;
    }
    if (nodeFindSocket(node, SOCK_IN, "Coat IOR") != nullptr) {
      continue;
    }
    bNodeSocket *coat_ior_input = nodeAddStaticSocket(
        ntree, node, SOCK_IN, SOCK_FLOAT, PROP_NONE, "Coat IOR", "Coat IOR");

    /* Adjust for 4x change in intensity. */
    bNodeSocket *coat_input = nodeFindSocket(node, SOCK_IN, "Clearcoat");
    *version_cycles_node_socket_float_value(coat_input) *= 0.25f;
    /* When the coat input is dynamic, instead of inserting a *0.25 math node, set the Coat IOR
     * to 1.2 instead - this also roughly quarters reflectivity compared to the 1.5 default. */
    *version_cycles_node_socket_float_value(coat_ior_input) = (coat_input->link) ? 1.2f : 1.5f;
  }

  /* Rename sockets. */
  version_node_input_socket_name(ntree, SH_NODE_BSDF_PRINCIPLED, "Clearcoat", "Coat");
  version_node_input_socket_name(
      ntree, SH_NODE_BSDF_PRINCIPLED, "Clearcoat Roughness", "Coat Roughness");
  version_node_input_socket_name(
      ntree, SH_NODE_BSDF_PRINCIPLED, "Clearcoat Normal", "Coat Normal");
}

/* Convert specular tint in Principled BSDF. */
static void version_principled_bsdf_specular_tint(bNodeTree *ntree)
{
  LISTBASE_FOREACH (bNode *, node, &ntree->nodes) {
    if (node->type != SH_NODE_BSDF_PRINCIPLED) {
      continue;
    }
    bNodeSocket *specular_tint_sock = nodeFindSocket(node, SOCK_IN, "Specular Tint");
    if (specular_tint_sock->type == SOCK_RGBA) {
      /* Node is already updated. */
      continue;
    }

    bNodeSocket *base_color_sock = nodeFindSocket(node, SOCK_IN, "Base Color");
    float specular_tint_old = *version_cycles_node_socket_float_value(specular_tint_sock);
    float *base_color = version_cycles_node_socket_rgba_value(base_color_sock);

    /* Change socket type to Color. */
    nodeModifySocketTypeStatic(ntree, node, specular_tint_sock, SOCK_RGBA, 0);

    static float one[] = {1.0f, 1.0f, 1.0f, 1.0f};

    /* If any of the two inputs is dynamic, we add a Mix node. */
    if (base_color_sock->link || specular_tint_sock->link) {
      bNode *mix = nodeAddStaticNode(nullptr, ntree, SH_NODE_MIX);
      static_cast<NodeShaderMix *>(mix->storage)->data_type = SOCK_RGBA;
      mix->locx = node->locx - 170;
      mix->locy = node->locy - 120;

      bNodeSocket *a_in = nodeFindSocket(mix, SOCK_IN, "A_Color");
      bNodeSocket *b_in = nodeFindSocket(mix, SOCK_IN, "B_Color");
      bNodeSocket *fac_in = nodeFindSocket(mix, SOCK_IN, "Factor_Float");
      bNodeSocket *result_out = nodeFindSocket(mix, SOCK_OUT, "Result_Color");

      copy_v4_v4(version_cycles_node_socket_rgba_value(a_in), one);
      copy_v4_v4(version_cycles_node_socket_rgba_value(b_in), base_color);
      *version_cycles_node_socket_float_value(fac_in) = specular_tint_old;

      if (base_color_sock->link) {
        nodeAddLink(
            ntree, base_color_sock->link->fromnode, base_color_sock->link->fromsock, mix, b_in);
      }
      if (specular_tint_sock->link) {
        nodeAddLink(ntree,
                    specular_tint_sock->link->fromnode,
                    specular_tint_sock->link->fromsock,
                    mix,
                    fac_in);
        nodeRemLink(ntree, specular_tint_sock->link);
      }
      nodeAddLink(ntree, mix, result_out, node, specular_tint_sock);
    }

    float *specular_tint = version_cycles_node_socket_rgba_value(specular_tint_sock);
    /* Mix the fixed values. */
    interp_v4_v4v4(specular_tint, one, base_color, specular_tint_old);
  }
}

static void version_copy_socket(bNodeTreeInterfaceSocket &dst,
                                const bNodeTreeInterfaceSocket &src,
                                char *identifier)
{
  /* Node socket copy function based on bNodeTreeInterface::item_copy to avoid using blenkernel. */
  dst.name = BLI_strdup(src.name);
  dst.description = BLI_strdup_null(src.description);
  dst.socket_type = BLI_strdup(src.socket_type);
  dst.default_attribute_name = BLI_strdup_null(src.default_attribute_name);
  dst.identifier = identifier;
  if (src.properties) {
    dst.properties = IDP_CopyProperty_ex(src.properties, 0);
  }
  if (src.socket_data != nullptr) {
    dst.socket_data = MEM_dupallocN(src.socket_data);
    /* No user count increment needed, gets reset after versioning. */
  }
}

static int version_nodes_find_valid_insert_position_for_item(const bNodeTreeInterfacePanel &panel,
                                                             const bNodeTreeInterfaceItem &item,
                                                             const int initial_pos)
{
  const bool sockets_above_panels = !(panel.flag &
                                      NODE_INTERFACE_PANEL_ALLOW_SOCKETS_AFTER_PANELS);
  const blender::Span<const bNodeTreeInterfaceItem *> items = {panel.items_array, panel.items_num};

  int pos = initial_pos;

  if (sockets_above_panels) {
    if (item.item_type == NODE_INTERFACE_PANEL) {
      /* Find the closest valid position from the end, only panels at or after #position. */
      for (int test_pos = items.size() - 1; test_pos >= initial_pos; test_pos--) {
        if (test_pos < 0) {
          /* Initial position is out of range but valid. */
          break;
        }
        if (items[test_pos]->item_type != NODE_INTERFACE_PANEL) {
          /* Found valid position, insert after the last socket item. */
          pos = test_pos + 1;
          break;
        }
      }
    }
    else {
      /* Find the closest valid position from the start, no panels at or after #position. */
      for (int test_pos = 0; test_pos <= initial_pos; test_pos++) {
        if (test_pos >= items.size()) {
          /* Initial position is out of range but valid. */
          break;
        }
        if (items[test_pos]->item_type == NODE_INTERFACE_PANEL) {
          /* Found valid position, inserting moves the first panel. */
          pos = test_pos;
          break;
        }
      }
    }
  }

  return pos;
}

static void version_nodes_insert_item(bNodeTreeInterfacePanel &parent,
                                      bNodeTreeInterfaceSocket &socket,
                                      int position)
{
  /* Apply any constraints on the item positions. */
  position = version_nodes_find_valid_insert_position_for_item(parent, socket.item, position);
  position = std::min(std::max(position, 0), parent.items_num);

  blender::MutableSpan<bNodeTreeInterfaceItem *> old_items = {parent.items_array,
                                                              parent.items_num};
  parent.items_num++;
  parent.items_array = MEM_cnew_array<bNodeTreeInterfaceItem *>(parent.items_num, __func__);
  parent.items().take_front(position).copy_from(old_items.take_front(position));
  parent.items().drop_front(position + 1).copy_from(old_items.drop_front(position));
  parent.items()[position] = &socket.item;

  if (old_items.data()) {
    MEM_freeN(old_items.data());
  }
}

/* Node group interface copy function based on bNodeTreeInterface::insert_item_copy. */
static void version_node_group_split_socket(bNodeTreeInterface &tree_interface,
                                            bNodeTreeInterfaceSocket &socket,
                                            bNodeTreeInterfacePanel *parent,
                                            int position)
{
  if (parent == nullptr) {
    parent = &tree_interface.root_panel;
  }

  bNodeTreeInterfaceSocket *csocket = static_cast<bNodeTreeInterfaceSocket *>(
      MEM_dupallocN(&socket));
  /* Generate a new unique identifier.
   * This might break existing links, but the identifiers were duplicate anyway. */
  char *dst_identifier = BLI_sprintfN("Socket_%d", tree_interface.next_uid++);
  version_copy_socket(*csocket, socket, dst_identifier);

  version_nodes_insert_item(*parent, *csocket, position);

  /* Original socket becomes output. */
  socket.flag &= ~NODE_INTERFACE_SOCKET_INPUT;
  /* Copied socket becomes input. */
  csocket->flag &= ~NODE_INTERFACE_SOCKET_OUTPUT;
}

static void versioning_node_group_sort_sockets_recursive(bNodeTreeInterfacePanel &panel)
{
  /* True if item a should be above item b. */
  auto item_compare = [](const bNodeTreeInterfaceItem *a,
                         const bNodeTreeInterfaceItem *b) -> bool {
    if (a->item_type != b->item_type) {
      /* Keep sockets above panels. */
      return a->item_type == NODE_INTERFACE_SOCKET;
    }
    else {
      /* Keep outputs above inputs. */
      if (a->item_type == NODE_INTERFACE_SOCKET) {
        const bNodeTreeInterfaceSocket *sa = reinterpret_cast<const bNodeTreeInterfaceSocket *>(a);
        const bNodeTreeInterfaceSocket *sb = reinterpret_cast<const bNodeTreeInterfaceSocket *>(b);
        const bool is_output_a = sa->flag & NODE_INTERFACE_SOCKET_OUTPUT;
        const bool is_output_b = sb->flag & NODE_INTERFACE_SOCKET_OUTPUT;
        if (is_output_a != is_output_b) {
          return is_output_a;
        }
      }
    }
    return false;
  };

  /* Sort panel content. */
  std::stable_sort(panel.items().begin(), panel.items().end(), item_compare);

  /* Sort any child panels too. */
  for (bNodeTreeInterfaceItem *item : panel.items()) {
    if (item->item_type == NODE_INTERFACE_PANEL) {
      versioning_node_group_sort_sockets_recursive(
          *reinterpret_cast<bNodeTreeInterfacePanel *>(item));
    }
  }
}

static void enable_geometry_nodes_is_modifier(Main &bmain)
{
  /* Any node group with a first socket geometry output can potentially be a modifier. Previously
   * this wasn't an explicit option, so better to enable too many groups rather than too few. */
  LISTBASE_FOREACH (bNodeTree *, group, &bmain.nodetrees) {
    if (group->type != NTREE_GEOMETRY) {
      continue;
    }
    group->tree_interface.foreach_item([&](const bNodeTreeInterfaceItem &item) {
      if (item.item_type != NODE_INTERFACE_SOCKET) {
        return true;
      }
      const auto &socket = reinterpret_cast<const bNodeTreeInterfaceSocket &>(item);
      if ((socket.flag & NODE_INTERFACE_SOCKET_OUTPUT) == 0) {
        return true;
      }
      if (!STREQ(socket.socket_type, "NodeSocketGeometry")) {
        return true;
      }
      if (!group->geometry_node_asset_traits) {
        group->geometry_node_asset_traits = MEM_new<GeometryNodeAssetTraits>(__func__);
      }
      group->geometry_node_asset_traits->flag |= GEO_NODE_ASSET_MODIFIER;
      return false;
    });
  }
}

void blo_do_versions_400(FileData *fd, Library * /*lib*/, Main *bmain)
{
  if (!MAIN_VERSION_FILE_ATLEAST(bmain, 400, 1)) {
    LISTBASE_FOREACH (Mesh *, mesh, &bmain->meshes) {
      version_mesh_legacy_to_struct_of_array_format(*mesh);
    }
    version_movieclips_legacy_camera_object(bmain);
  }

  if (!MAIN_VERSION_FILE_ATLEAST(bmain, 400, 2)) {
    LISTBASE_FOREACH (Mesh *, mesh, &bmain->meshes) {
      BKE_mesh_legacy_bevel_weight_to_generic(mesh);
    }
  }

  if (!MAIN_VERSION_FILE_ATLEAST(bmain, 400, 3)) {
    LISTBASE_FOREACH (bNodeTree *, ntree, &bmain->nodetrees) {
      if (ntree->type == NTREE_GEOMETRY) {
        version_geometry_nodes_add_realize_instance_nodes(ntree);
      }
    }
  }

  /* 400 4 did not require any do_version here. */

  if (!MAIN_VERSION_FILE_ATLEAST(bmain, 400, 5)) {
    LISTBASE_FOREACH (Scene *, scene, &bmain->scenes) {
      ToolSettings *ts = scene->toolsettings;
      if (ts->snap_mode_tools != SCE_SNAP_TO_NONE) {
        ts->snap_mode_tools = SCE_SNAP_TO_GEOM;
      }

#define SCE_SNAP_PROJECT (1 << 3)
      if (ts->snap_flag & SCE_SNAP_PROJECT) {
        ts->snap_mode &= ~SCE_SNAP_TO_FACE;
        ts->snap_mode |= SCE_SNAP_INDIVIDUAL_PROJECT;
      }
#undef SCE_SNAP_PROJECT
    }
  }

  if (!MAIN_VERSION_FILE_ATLEAST(bmain, 400, 6)) {
    LISTBASE_FOREACH (Mesh *, mesh, &bmain->meshes) {
      BKE_mesh_legacy_face_map_to_generic(mesh);
    }
    FOREACH_NODETREE_BEGIN (bmain, ntree, id) {
      versioning_replace_legacy_glossy_node(ntree);
      versioning_remove_microfacet_sharp_distribution(ntree);
    }
    FOREACH_NODETREE_END;
  }

  if (!MAIN_VERSION_FILE_ATLEAST(bmain, 400, 7)) {
    LISTBASE_FOREACH (Mesh *, mesh, &bmain->meshes) {
      version_mesh_crease_generic(*bmain);
    }
  }

  if (!MAIN_VERSION_FILE_ATLEAST(bmain, 400, 8)) {
    LISTBASE_FOREACH (bAction *, act, &bmain->actions) {
      act->frame_start = max_ff(act->frame_start, MINAFRAMEF);
      act->frame_end = min_ff(act->frame_end, MAXFRAMEF);
    }
  }

  if (!MAIN_VERSION_FILE_ATLEAST(bmain, 400, 9)) {
    LISTBASE_FOREACH (Light *, light, &bmain->lights) {
      if (light->type == LA_SPOT && light->nodetree) {
        version_replace_texcoord_normal_socket(light->nodetree);
      }
    }
  }

  /* Fix brush->tip_scale_x which should never be zero. */
  LISTBASE_FOREACH (Brush *, brush, &bmain->brushes) {
    if (brush->tip_scale_x == 0.0f) {
      brush->tip_scale_x = 1.0f;
    }
  }

  if (!MAIN_VERSION_FILE_ATLEAST(bmain, 400, 10)) {
    LISTBASE_FOREACH (bScreen *, screen, &bmain->screens) {
      LISTBASE_FOREACH (ScrArea *, area, &screen->areabase) {
        LISTBASE_FOREACH (SpaceLink *, space, &area->spacedata) {
          if (space->spacetype == SPACE_NODE) {
            SpaceNode *snode = reinterpret_cast<SpaceNode *>(space);
            snode->overlay.flag |= SN_OVERLAY_SHOW_PREVIEWS;
          }
        }
      }
    }
  }

  if (!MAIN_VERSION_FILE_ATLEAST(bmain, 400, 11)) {
    version_vertex_weight_edit_preserve_threshold_exclusivity(bmain);
  }

  if (!MAIN_VERSION_FILE_ATLEAST(bmain, 400, 12)) {
    if (!DNA_struct_member_exists(fd->filesdna, "LightProbe", "int", "grid_bake_samples")) {
      LISTBASE_FOREACH (LightProbe *, lightprobe, &bmain->lightprobes) {
        lightprobe->grid_bake_samples = 2048;
        lightprobe->surfel_density = 1.0f;
        lightprobe->grid_normal_bias = 0.3f;
        lightprobe->grid_view_bias = 0.0f;
        lightprobe->grid_facing_bias = 0.5f;
        lightprobe->grid_dilation_threshold = 0.5f;
        lightprobe->grid_dilation_radius = 1.0f;
      }
    }

    /* Set default bake resolution. */
    if (!DNA_struct_member_exists(fd->filesdna, "LightProbe", "int", "resolution")) {
      LISTBASE_FOREACH (LightProbe *, lightprobe, &bmain->lightprobes) {
        lightprobe->resolution = LIGHT_PROBE_RESOLUTION_1024;
      }
    }

    if (!DNA_struct_member_exists(fd->filesdna, "World", "int", "probe_resolution")) {
      LISTBASE_FOREACH (World *, world, &bmain->worlds) {
        world->probe_resolution = LIGHT_PROBE_RESOLUTION_1024;
      }
    }

    if (!DNA_struct_member_exists(fd->filesdna, "LightProbe", "float", "grid_surface_bias")) {
      LISTBASE_FOREACH (LightProbe *, lightprobe, &bmain->lightprobes) {
        lightprobe->grid_surface_bias = 0.05f;
        lightprobe->grid_escape_bias = 0.1f;
      }
    }

    /* Clear removed "Z Buffer" flag. */
    {
      const int R_IMF_FLAG_ZBUF_LEGACY = 1 << 0;
      LISTBASE_FOREACH (Scene *, scene, &bmain->scenes) {
        scene->r.im_format.flag &= ~R_IMF_FLAG_ZBUF_LEGACY;
      }
    }

    /* Reset the layer opacity for all layers to 1. */
    LISTBASE_FOREACH (GreasePencil *, grease_pencil, &bmain->grease_pencils) {
      for (blender::bke::greasepencil::Layer *layer : grease_pencil->layers_for_write()) {
        layer->opacity = 1.0f;
      }
    }

    FOREACH_NODETREE_BEGIN (bmain, ntree, id) {
      if (ntree->type == NTREE_SHADER) {
        /* Remove Transmission Roughness from Principled BSDF. */
        version_principled_transmission_roughness(ntree);
        /* Convert legacy Velvet BSDF nodes into the new Sheen BSDF node. */
        version_replace_velvet_sheen_node(ntree);
        /* Convert sheen inputs on the Principled BSDF. */
        version_principled_bsdf_sheen(ntree);
      }
    }
    FOREACH_NODETREE_END;

    LISTBASE_FOREACH (bScreen *, screen, &bmain->screens) {
      LISTBASE_FOREACH (ScrArea *, area, &screen->areabase) {
        LISTBASE_FOREACH (SpaceLink *, sl, &area->spacedata) {
          ListBase *regionbase = (sl == area->spacedata.first) ? &area->regionbase :
                                                                 &sl->regionbase;

          /* Layout based regions used to also disallow resizing, now these are separate flags.
           * Make sure they are set together for old regions. */
          LISTBASE_FOREACH (ARegion *, region, regionbase) {
            if (region->flag & RGN_FLAG_DYNAMIC_SIZE) {
              region->flag |= RGN_FLAG_NO_USER_RESIZE;
            }
          }
        }
      }
    }
  }

  if (!MAIN_VERSION_FILE_ATLEAST(bmain, 400, 13)) {
    /* For the scenes configured to use the "None" display disable the color management
     * again. This will handle situation when the "None" display is removed and is replaced with
     * a "Raw" view instead.
     *
     * Note that this versioning will do nothing if the "None" display exists in the OCIO
     * configuration. */
    LISTBASE_FOREACH (Scene *, scene, &bmain->scenes) {
      const ColorManagedDisplaySettings &display_settings = scene->display_settings;
      if (STREQ(display_settings.display_device, "None")) {
        BKE_scene_disable_color_management(scene);
      }
    }
  }

  if (!MAIN_VERSION_FILE_ATLEAST(bmain, 400, 14)) {
    if (!DNA_struct_member_exists(
            fd->filesdna, "SceneEEVEE", "RaytraceEEVEE", "reflection_options")) {
      LISTBASE_FOREACH (Scene *, scene, &bmain->scenes) {
        scene->eevee.reflection_options.flag = RAYTRACE_EEVEE_USE_DENOISE;
        scene->eevee.reflection_options.denoise_stages = RAYTRACE_EEVEE_DENOISE_SPATIAL |
                                                         RAYTRACE_EEVEE_DENOISE_TEMPORAL |
                                                         RAYTRACE_EEVEE_DENOISE_BILATERAL;
        scene->eevee.reflection_options.screen_trace_quality = 0.25f;
        scene->eevee.reflection_options.screen_trace_thickness = 0.2f;
        scene->eevee.reflection_options.sample_clamp = 10.0f;
        scene->eevee.reflection_options.resolution_scale = 2;

        scene->eevee.refraction_options = scene->eevee.reflection_options;

        scene->eevee.ray_split_settings = 0;
        scene->eevee.ray_tracing_method = RAYTRACE_EEVEE_METHOD_SCREEN;
      }
    }

    if (!DNA_struct_exists(fd->filesdna, "RegionAssetShelf")) {
      LISTBASE_FOREACH (bScreen *, screen, &bmain->screens) {
        LISTBASE_FOREACH (ScrArea *, area, &screen->areabase) {
          LISTBASE_FOREACH (SpaceLink *, sl, &area->spacedata) {
            if (sl->spacetype != SPACE_VIEW3D) {
              continue;
            }

            ListBase *regionbase = (sl == area->spacedata.first) ? &area->regionbase :
                                                                   &sl->regionbase;

            if (ARegion *new_shelf_region = do_versions_add_region_if_not_found(
                    regionbase,
                    RGN_TYPE_ASSET_SHELF,
                    "asset shelf for view3d (versioning)",
                    RGN_TYPE_TOOL_HEADER))
            {
              new_shelf_region->alignment = RGN_ALIGN_BOTTOM;
            }
            if (ARegion *new_shelf_header = do_versions_add_region_if_not_found(
                    regionbase,
                    RGN_TYPE_ASSET_SHELF_HEADER,
                    "asset shelf header for view3d (versioning)",
                    RGN_TYPE_ASSET_SHELF))
            {
              new_shelf_header->alignment = RGN_ALIGN_BOTTOM | RGN_SPLIT_PREV;
            }
          }
        }
      }
    }
  }

  if (!MAIN_VERSION_FILE_ATLEAST(bmain, 400, 16)) {
    /* Set Normalize property of Noise Texture node to true. */
    FOREACH_NODETREE_BEGIN (bmain, ntree, id) {
      if (ntree->type != NTREE_CUSTOM) {
        LISTBASE_FOREACH (bNode *, node, &ntree->nodes) {
          if (node->type == SH_NODE_TEX_NOISE) {
            ((NodeTexNoise *)node->storage)->normalize = true;
          }
        }
      }
    }
    FOREACH_NODETREE_END;
  }

  if (!MAIN_VERSION_FILE_ATLEAST(bmain, 400, 17)) {
    if (!DNA_struct_exists(fd->filesdna, "NodeShaderHairPrincipled")) {
      FOREACH_NODETREE_BEGIN (bmain, ntree, id) {
        if (ntree->type == NTREE_SHADER) {
          version_replace_principled_hair_model(ntree);
        }
      }
      FOREACH_NODETREE_END;
    }

    /* Panorama properties shared with Eevee. */
    if (!DNA_struct_member_exists(fd->filesdna, "Camera", "float", "fisheye_fov")) {
      Camera default_cam = *DNA_struct_default_get(Camera);
      LISTBASE_FOREACH (Camera *, camera, &bmain->cameras) {
        IDProperty *ccam = version_cycles_properties_from_ID(&camera->id);
        if (ccam) {
          camera->panorama_type = version_cycles_property_int(
              ccam, "panorama_type", default_cam.panorama_type);
          camera->fisheye_fov = version_cycles_property_float(
              ccam, "fisheye_fov", default_cam.fisheye_fov);
          camera->fisheye_lens = version_cycles_property_float(
              ccam, "fisheye_lens", default_cam.fisheye_lens);
          camera->latitude_min = version_cycles_property_float(
              ccam, "latitude_min", default_cam.latitude_min);
          camera->latitude_max = version_cycles_property_float(
              ccam, "latitude_max", default_cam.latitude_max);
          camera->longitude_min = version_cycles_property_float(
              ccam, "longitude_min", default_cam.longitude_min);
          camera->longitude_max = version_cycles_property_float(
              ccam, "longitude_max", default_cam.longitude_max);
          /* Fit to match default projective camera with focal_length 50 and sensor_width 36. */
          camera->fisheye_polynomial_k0 = version_cycles_property_float(
              ccam, "fisheye_polynomial_k0", default_cam.fisheye_polynomial_k0);
          camera->fisheye_polynomial_k1 = version_cycles_property_float(
              ccam, "fisheye_polynomial_k1", default_cam.fisheye_polynomial_k1);
          camera->fisheye_polynomial_k2 = version_cycles_property_float(
              ccam, "fisheye_polynomial_k2", default_cam.fisheye_polynomial_k2);
          camera->fisheye_polynomial_k3 = version_cycles_property_float(
              ccam, "fisheye_polynomial_k3", default_cam.fisheye_polynomial_k3);
          camera->fisheye_polynomial_k4 = version_cycles_property_float(
              ccam, "fisheye_polynomial_k4", default_cam.fisheye_polynomial_k4);
        }
        else {
          camera->panorama_type = default_cam.panorama_type;
          camera->fisheye_fov = default_cam.fisheye_fov;
          camera->fisheye_lens = default_cam.fisheye_lens;
          camera->latitude_min = default_cam.latitude_min;
          camera->latitude_max = default_cam.latitude_max;
          camera->longitude_min = default_cam.longitude_min;
          camera->longitude_max = default_cam.longitude_max;
          /* Fit to match default projective camera with focal_length 50 and sensor_width 36. */
          camera->fisheye_polynomial_k0 = default_cam.fisheye_polynomial_k0;
          camera->fisheye_polynomial_k1 = default_cam.fisheye_polynomial_k1;
          camera->fisheye_polynomial_k2 = default_cam.fisheye_polynomial_k2;
          camera->fisheye_polynomial_k3 = default_cam.fisheye_polynomial_k3;
          camera->fisheye_polynomial_k4 = default_cam.fisheye_polynomial_k4;
        }
      }
    }

    if (!DNA_struct_member_exists(fd->filesdna, "LightProbe", "float", "grid_flag")) {
      LISTBASE_FOREACH (LightProbe *, lightprobe, &bmain->lightprobes) {
        /* Keep old behavior of baking the whole lighting. */
        lightprobe->grid_flag = LIGHTPROBE_GRID_CAPTURE_WORLD | LIGHTPROBE_GRID_CAPTURE_INDIRECT |
                                LIGHTPROBE_GRID_CAPTURE_EMISSION;
      }
    }

    if (!DNA_struct_member_exists(fd->filesdna, "SceneEEVEE", "int", "gi_irradiance_pool_size")) {
      LISTBASE_FOREACH (Scene *, scene, &bmain->scenes) {
        scene->eevee.gi_irradiance_pool_size = 16;
      }
    }

    LISTBASE_FOREACH (Scene *, scene, &bmain->scenes) {
      scene->toolsettings->snap_flag_anim |= SCE_SNAP;
      scene->toolsettings->snap_anim_mode |= SCE_SNAP_TO_FRAME;
    }
  }

  if (!MAIN_VERSION_FILE_ATLEAST(bmain, 400, 20)) {
    /* Convert old socket lists into new interface items. */
    FOREACH_NODETREE_BEGIN (bmain, ntree, id) {
      versioning_convert_node_tree_socket_lists_to_interface(ntree);
      /* Clear legacy sockets after conversion.
       * Internal data pointers have been moved or freed already. */
      BLI_freelistN(&ntree->inputs_legacy);
      BLI_freelistN(&ntree->outputs_legacy);
    }
    FOREACH_NODETREE_END;
  }
  else {
    /* Legacy node tree sockets are created for forward compatibility,
     * but have to be freed after loading and versioning. */
    FOREACH_NODETREE_BEGIN (bmain, ntree, id) {
      LISTBASE_FOREACH_MUTABLE (bNodeSocket *, legacy_socket, &ntree->inputs_legacy) {
        MEM_SAFE_FREE(legacy_socket->default_attribute_name);
        MEM_SAFE_FREE(legacy_socket->default_value);
        if (legacy_socket->prop) {
          IDP_FreeProperty(legacy_socket->prop);
        }
        MEM_delete(legacy_socket->runtime);
        MEM_freeN(legacy_socket);
      }
      LISTBASE_FOREACH_MUTABLE (bNodeSocket *, legacy_socket, &ntree->outputs_legacy) {
        MEM_SAFE_FREE(legacy_socket->default_attribute_name);
        MEM_SAFE_FREE(legacy_socket->default_value);
        if (legacy_socket->prop) {
          IDP_FreeProperty(legacy_socket->prop);
        }
        MEM_delete(legacy_socket->runtime);
        MEM_freeN(legacy_socket);
      }
      BLI_listbase_clear(&ntree->inputs_legacy);
      BLI_listbase_clear(&ntree->outputs_legacy);
    }
    FOREACH_NODETREE_END;
  }

  if (!MAIN_VERSION_FILE_ATLEAST(bmain, 400, 22)) {
    /* Initialize root panel flags in files created before these flags were added. */
    FOREACH_NODETREE_BEGIN (bmain, ntree, id) {
      ntree->tree_interface.root_panel.flag |= NODE_INTERFACE_PANEL_ALLOW_CHILD_PANELS;
    }
    FOREACH_NODETREE_END;
  }

  if (!MAIN_VERSION_FILE_ATLEAST(bmain, 400, 23)) {
    LISTBASE_FOREACH (bNodeTree *, ntree, &bmain->nodetrees) {
      if (ntree->type == NTREE_GEOMETRY) {
        LISTBASE_FOREACH (bNode *, node, &ntree->nodes) {
          if (node->type == GEO_NODE_SET_SHADE_SMOOTH) {
            node->custom1 = ATTR_DOMAIN_FACE;
          }
        }
      }
    }
  }

  if (!MAIN_VERSION_FILE_ATLEAST(bmain, 400, 24)) {
    FOREACH_NODETREE_BEGIN (bmain, ntree, id) {
      if (ntree->type == NTREE_SHADER) {
        /* Convert coat inputs on the Principled BSDF. */
        version_principled_bsdf_coat(ntree);
        /* Convert subsurface inputs on the Principled BSDF. */
        version_principled_bsdf_subsurface(ntree);
        /* Convert emission on the Principled BSDF. */
        version_principled_bsdf_emission(ntree);
      }
    }
    FOREACH_NODETREE_END;

    {
      LISTBASE_FOREACH (bScreen *, screen, &bmain->screens) {
        LISTBASE_FOREACH (ScrArea *, area, &screen->areabase) {
          LISTBASE_FOREACH (SpaceLink *, sl, &area->spacedata) {
            const ListBase *regionbase = (sl == area->spacedata.first) ? &area->regionbase :
                                                                         &sl->regionbase;
            LISTBASE_FOREACH (ARegion *, region, regionbase) {
              if (region->regiontype != RGN_TYPE_ASSET_SHELF) {
                continue;
              }

              RegionAssetShelf *shelf_data = static_cast<RegionAssetShelf *>(region->regiondata);
              if (shelf_data && shelf_data->active_shelf &&
                  (shelf_data->active_shelf->preferred_row_count == 0)) {
                shelf_data->active_shelf->preferred_row_count = 1;
              }
            }
          }
        }
      }
    }

    /* Convert sockets with both input and output flag into two separate sockets. */
    FOREACH_NODETREE_BEGIN (bmain, ntree, id) {
      blender::Vector<bNodeTreeInterfaceSocket *> sockets_to_split;
      ntree->tree_interface.foreach_item([&](bNodeTreeInterfaceItem &item) {
        if (item.item_type == NODE_INTERFACE_SOCKET) {
          bNodeTreeInterfaceSocket &socket = reinterpret_cast<bNodeTreeInterfaceSocket &>(item);
          if ((socket.flag & NODE_INTERFACE_SOCKET_INPUT) &&
              (socket.flag & NODE_INTERFACE_SOCKET_OUTPUT)) {
            sockets_to_split.append(&socket);
          }
        }
        return true;
      });

      for (bNodeTreeInterfaceSocket *socket : sockets_to_split) {
        const int position = ntree->tree_interface.find_item_position(socket->item);
        bNodeTreeInterfacePanel *parent = ntree->tree_interface.find_item_parent(socket->item);
        version_node_group_split_socket(ntree->tree_interface, *socket, parent, position + 1);
      }
    }
    FOREACH_NODETREE_END;
  }

  if (!MAIN_VERSION_FILE_ATLEAST(bmain, 400, 25)) {
    FOREACH_NODETREE_BEGIN (bmain, ntree, id) {
      if (ntree->type == NTREE_SHADER) {
        /* Convert specular tint on the Principled BSDF. */
        version_principled_bsdf_specular_tint(ntree);
        /* Rename some sockets. */
        version_principled_bsdf_rename_sockets(ntree);
      }
    }
    FOREACH_NODETREE_END;
  }

  if (!MAIN_VERSION_FILE_ATLEAST(bmain, 400, 26)) {
    enable_geometry_nodes_is_modifier(*bmain);

    LISTBASE_FOREACH (Scene *, scene, &bmain->scenes) {
      scene->simulation_frame_start = scene->r.sfra;
      scene->simulation_frame_end = scene->r.efra;
    }
  }

  if (!MAIN_VERSION_FILE_ATLEAST(bmain, 400, 27)) {
    LISTBASE_FOREACH (bScreen *, screen, &bmain->screens) {
      LISTBASE_FOREACH (ScrArea *, area, &screen->areabase) {
        LISTBASE_FOREACH (SpaceLink *, sl, &area->spacedata) {
          if (sl->spacetype == SPACE_SEQ) {
            SpaceSeq *sseq = (SpaceSeq *)sl;
            sseq->timeline_overlay.flag |= SEQ_TIMELINE_SHOW_STRIP_RETIMING;
          }
        }
      }
    }

    if (!DNA_struct_member_exists(fd->filesdna, "SceneEEVEE", "float", "shadow_normal_bias")) {
      SceneEEVEE default_scene_eevee = *DNA_struct_default_get(SceneEEVEE);
      LISTBASE_FOREACH (Scene *, scene, &bmain->scenes) {
        scene->eevee.shadow_ray_count = default_scene_eevee.shadow_ray_count;
        scene->eevee.shadow_step_count = default_scene_eevee.shadow_step_count;
        scene->eevee.shadow_normal_bias = default_scene_eevee.shadow_normal_bias;
      }
    }

    if (!DNA_struct_member_exists(fd->filesdna, "Light", "float", "shadow_softness_factor")) {
      Light default_light = blender::dna::shallow_copy(*DNA_struct_default_get(Light));
      LISTBASE_FOREACH (Light *, light, &bmain->lights) {
        light->shadow_softness_factor = default_light.shadow_softness_factor;
        light->shadow_trace_distance = default_light.shadow_trace_distance;
      }
    }

    if (!DNA_struct_member_exists(fd->filesdna, "SceneEEVEE", "RaytraceEEVEE", "diffuse_options"))
    {
      LISTBASE_FOREACH (Scene *, scene, &bmain->scenes) {
        scene->eevee.diffuse_options = scene->eevee.reflection_options;
      }
    }
  }

  if (!MAIN_VERSION_FILE_ATLEAST(bmain, 400, 28)) {
    LISTBASE_FOREACH (bScreen *, screen, &bmain->screens) {
      LISTBASE_FOREACH (ScrArea *, area, &screen->areabase) {
        LISTBASE_FOREACH (SpaceLink *, sl, &area->spacedata) {
          const ListBase *regionbase = (sl == area->spacedata.first) ? &area->regionbase :
                                                                       &sl->regionbase;
          LISTBASE_FOREACH (ARegion *, region, regionbase) {
            if (region->regiontype != RGN_TYPE_ASSET_SHELF) {
              continue;
            }

            RegionAssetShelf *shelf_data = static_cast<RegionAssetShelf *>(region->regiondata);
            if (shelf_data && shelf_data->active_shelf) {
              AssetShelfSettings &settings = shelf_data->active_shelf->settings;
              settings.asset_library_reference.custom_library_index = -1;
              settings.asset_library_reference.type = ASSET_LIBRARY_ALL;
            }

            region->flag |= RGN_FLAG_HIDDEN;
          }
        }
      }
    }
  }

  if (!MAIN_VERSION_FILE_ATLEAST(bmain, 400, 29)) {
    /* Unhide all Reroute nodes. */
    FOREACH_NODETREE_BEGIN (bmain, ntree, id) {
      LISTBASE_FOREACH (bNode *, node, &ntree->nodes) {
        if (node->is_reroute()) {
          static_cast<bNodeSocket *>(node->inputs.first)->flag &= ~SOCK_HIDDEN;
          static_cast<bNodeSocket *>(node->outputs.first)->flag &= ~SOCK_HIDDEN;
        }
      }
    }
    FOREACH_NODETREE_END;
  }

  if (!MAIN_VERSION_FILE_ATLEAST(bmain, 400, 30)) {
    LISTBASE_FOREACH (Scene *, scene, &bmain->scenes) {
      ToolSettings *ts = scene->toolsettings;
      enum { IS_DEFAULT = 0, IS_UV, IS_NODE, IS_ANIM };
      auto versioning_snap_to = [](short snap_to_old, int type) {
        eSnapMode snap_to_new = SCE_SNAP_TO_NONE;
        if (snap_to_old & (1 << 0)) {
          snap_to_new |= type == IS_NODE ? SCE_SNAP_TO_NODE_X :
                         type == IS_ANIM ? SCE_SNAP_TO_FRAME :
                                           SCE_SNAP_TO_VERTEX;
        }
        if (snap_to_old & (1 << 1)) {
          snap_to_new |= type == IS_NODE ? SCE_SNAP_TO_NODE_Y :
                         type == IS_ANIM ? SCE_SNAP_TO_SECOND :
                                           SCE_SNAP_TO_EDGE;
        }
        if (ELEM(type, IS_DEFAULT, IS_ANIM) && snap_to_old & (1 << 2)) {
          snap_to_new |= type == IS_DEFAULT ? SCE_SNAP_TO_FACE : SCE_SNAP_TO_MARKERS;
        }
        if (type == IS_DEFAULT && snap_to_old & (1 << 3)) {
          snap_to_new |= SCE_SNAP_TO_VOLUME;
        }
        if (type == IS_DEFAULT && snap_to_old & (1 << 4)) {
          snap_to_new |= SCE_SNAP_TO_EDGE_MIDPOINT;
        }
        if (type == IS_DEFAULT && snap_to_old & (1 << 5)) {
          snap_to_new |= SCE_SNAP_TO_EDGE_PERPENDICULAR;
        }
        if (ELEM(type, IS_DEFAULT, IS_UV, IS_NODE) && snap_to_old & (1 << 6)) {
          snap_to_new |= SCE_SNAP_TO_INCREMENT;
        }
        if (ELEM(type, IS_DEFAULT, IS_UV, IS_NODE) && snap_to_old & (1 << 7)) {
          snap_to_new |= SCE_SNAP_TO_GRID;
        }
        if (type == IS_DEFAULT && snap_to_old & (1 << 8)) {
          snap_to_new |= SCE_SNAP_INDIVIDUAL_PROJECT;
        }
        if (type == IS_DEFAULT && snap_to_old & (1 << 9)) {
          snap_to_new |= SCE_SNAP_INDIVIDUAL_NEAREST;
        }
        if (snap_to_old & (1 << 10)) {
          snap_to_new |= SCE_SNAP_TO_FRAME;
        }
        if (snap_to_old & (1 << 11)) {
          snap_to_new |= SCE_SNAP_TO_SECOND;
        }
        if (snap_to_old & (1 << 12)) {
          snap_to_new |= SCE_SNAP_TO_MARKERS;
        }

        if (!snap_to_new) {
          snap_to_new = eSnapMode(1 << 0);
        }

        return snap_to_new;
      };

      ts->snap_mode = versioning_snap_to(ts->snap_mode, IS_DEFAULT);
      ts->snap_uv_mode = versioning_snap_to(ts->snap_uv_mode, IS_UV);
      ts->snap_node_mode = versioning_snap_to(ts->snap_node_mode, IS_NODE);
      ts->snap_anim_mode = versioning_snap_to(ts->snap_anim_mode, IS_ANIM);
    }
  }

  if (!MAIN_VERSION_FILE_ATLEAST(bmain, 400, 31)) {
    LISTBASE_FOREACH (Curve *, curve, &bmain->curves) {
      const int curvetype = BKE_curve_type_get(curve);
      if (curvetype == OB_FONT) {
        CharInfo *info = curve->strinfo;
        for (int i = curve->len_char32 - 1; i >= 0; i--, info++) {
          if (info->mat_nr > 0) {
            /** CharInfo mat_nr used to start at 1, unlike mesh & nurbs, now zero-based. */
            info->mat_nr--;
          }
        }
      }
    }
  }

<<<<<<< HEAD
  if (!MAIN_VERSION_FILE_ATLEAST(bmain, 401, 1)) {
    FOREACH_NODETREE_BEGIN (bmain, ntree, id) {
      if (ntree->type != NTREE_CUSTOM) {
        /* versioning_update_noise_texture_node must be done before
         * versioning_replace_musgrave_texture_node. */
        versioning_update_noise_texture_node(ntree);

        /* Convert Musgrave Texture nodes to Noise Texture nodes. */
        versioning_replace_musgrave_texture_node(ntree);
      }
    }
    FOREACH_NODETREE_END;
=======
  if (!MAIN_VERSION_FILE_ATLEAST(bmain, 400, 33)) {
    /* Fix node group socket order by sorting outputs and inputs. */
    LISTBASE_FOREACH (bNodeTree *, ntree, &bmain->nodetrees) {
      versioning_node_group_sort_sockets_recursive(ntree->tree_interface.root_panel);
    }
>>>>>>> 5ad9c135
  }

  /**
   * Versioning code until next subversion bump goes here.
   *
   * \note Be sure to check when bumping the version:
   * - #do_versions_after_linking_400 in this file.
   * - `versioning_userdef.cc`, #blo_do_versions_userdef
   * - `versioning_userdef.cc`, #do_versions_theme
   *
   * \note Keep this message at the bottom of the function.
   */
  {
    /* Keep this block, even when empty. */
  }
}<|MERGE_RESOLUTION|>--- conflicted
+++ resolved
@@ -422,7 +422,8 @@
       LISTBASE_FOREACH (bNode *, node, &ntree->nodes) {
         if (STR_ELEM(node->idname,
                      "GeometryNodeStoreNamedAttribute",
-                     "GeometryNodeInputNamedAttribute")) {
+                     "GeometryNodeInputNamedAttribute"))
+        {
           bNodeSocket *socket = nodeFindSocket(node, SOCK_IN, "Name");
           if (STREQ(socket->default_value_typed<bNodeSocketValueString>()->value, "crease")) {
             STRNCPY(socket->default_value_typed<bNodeSocketValueString>()->value, "crease_edge");
@@ -730,7 +731,8 @@
         nodeAddLink(ntree, subNode1, subSock1Out, node, sockDetail);
 
         if ((noise_type == SHD_NOISE_RIDGED_MULTIFRACTAL) ||
-            (noise_type == SHD_NOISE_HETERO_TERRAIN)) {
+            (noise_type == SHD_NOISE_HETERO_TERRAIN))
+        {
           locyoffset -= 40.0f;
 
           /* Add Greater Than Math node before Subtract Math node. */
@@ -835,7 +837,8 @@
       else {
         if (*detail < 1.0f) {
           if ((noise_type != SHD_NOISE_RIDGED_MULTIFRACTAL) &&
-              (noise_type != SHD_NOISE_HETERO_TERRAIN)) {
+              (noise_type != SHD_NOISE_HETERO_TERRAIN))
+          {
             /* Add Multiply Math node behind Fac output. */
 
             bNode *mulNode = nodeAddStaticNode(nullptr, ntree, SH_NODE_MATH);
@@ -1590,7 +1593,8 @@
 
   if (!MAIN_VERSION_FILE_ATLEAST(bmain, 400, 14)) {
     if (!DNA_struct_member_exists(
-            fd->filesdna, "SceneEEVEE", "RaytraceEEVEE", "reflection_options")) {
+            fd->filesdna, "SceneEEVEE", "RaytraceEEVEE", "reflection_options"))
+    {
       LISTBASE_FOREACH (Scene *, scene, &bmain->scenes) {
         scene->eevee.reflection_options.flag = RAYTRACE_EEVEE_USE_DENOISE;
         scene->eevee.reflection_options.denoise_stages = RAYTRACE_EEVEE_DENOISE_SPATIAL |
@@ -1820,7 +1824,8 @@
 
               RegionAssetShelf *shelf_data = static_cast<RegionAssetShelf *>(region->regiondata);
               if (shelf_data && shelf_data->active_shelf &&
-                  (shelf_data->active_shelf->preferred_row_count == 0)) {
+                  (shelf_data->active_shelf->preferred_row_count == 0))
+              {
                 shelf_data->active_shelf->preferred_row_count = 1;
               }
             }
@@ -1836,7 +1841,8 @@
         if (item.item_type == NODE_INTERFACE_SOCKET) {
           bNodeTreeInterfaceSocket &socket = reinterpret_cast<bNodeTreeInterfaceSocket &>(item);
           if ((socket.flag & NODE_INTERFACE_SOCKET_INPUT) &&
-              (socket.flag & NODE_INTERFACE_SOCKET_OUTPUT)) {
+              (socket.flag & NODE_INTERFACE_SOCKET_OUTPUT))
+          {
             sockets_to_split.append(&socket);
           }
         }
@@ -2027,7 +2033,13 @@
     }
   }
 
-<<<<<<< HEAD
+  if (!MAIN_VERSION_FILE_ATLEAST(bmain, 400, 33)) {
+    /* Fix node group socket order by sorting outputs and inputs. */
+    LISTBASE_FOREACH (bNodeTree *, ntree, &bmain->nodetrees) {
+      versioning_node_group_sort_sockets_recursive(ntree->tree_interface.root_panel);
+    }
+  }
+
   if (!MAIN_VERSION_FILE_ATLEAST(bmain, 401, 1)) {
     FOREACH_NODETREE_BEGIN (bmain, ntree, id) {
       if (ntree->type != NTREE_CUSTOM) {
@@ -2040,13 +2052,6 @@
       }
     }
     FOREACH_NODETREE_END;
-=======
-  if (!MAIN_VERSION_FILE_ATLEAST(bmain, 400, 33)) {
-    /* Fix node group socket order by sorting outputs and inputs. */
-    LISTBASE_FOREACH (bNodeTree *, ntree, &bmain->nodetrees) {
-      versioning_node_group_sort_sockets_recursive(ntree->tree_interface.root_panel);
-    }
->>>>>>> 5ad9c135
   }
 
   /**
