--- conflicted
+++ resolved
@@ -567,35 +567,6 @@
   }
 }
 
-<<<<<<< HEAD
-/* Convert coat inputs on the Principled BSDF. */
-static void version_principled_bsdf_coat(bNodeTree *ntree)
-{
-  LISTBASE_FOREACH (bNode *, node, &ntree->nodes) {
-    if (node->type != SH_NODE_BSDF_PRINCIPLED) {
-      continue;
-    }
-    if (nodeFindSocket(node, SOCK_IN, "Coat IOR") != nullptr) {
-      continue;
-    }
-    bNodeSocket *coat_ior_input = nodeAddStaticSocket(
-        ntree, node, SOCK_IN, SOCK_FLOAT, PROP_NONE, "Coat IOR", "Coat IOR");
-
-    /* Adjust for 4x change in intensity. */
-    bNodeSocket *coat_input = nodeFindSocket(node, SOCK_IN, "Clearcoat");
-    *version_cycles_node_socket_float_value(coat_input) *= 0.25f;
-    /* When the coat input is dynamic, instead of inserting a *0.25 math node, set the Coat IOR
-     * to 1.2 instead - this also roughly quarters reflectivity compared to the 1.5 default. */
-    *version_cycles_node_socket_float_value(coat_ior_input) = (coat_input->link) ? 1.2f : 1.5f;
-  }
-
-  /* Rename sockets. */
-  version_node_input_socket_name(ntree, SH_NODE_BSDF_PRINCIPLED, "Clearcoat", "Coat");
-  version_node_input_socket_name(
-      ntree, SH_NODE_BSDF_PRINCIPLED, "Clearcoat Roughness", "Coat Roughness");
-  version_node_input_socket_name(
-      ntree, SH_NODE_BSDF_PRINCIPLED, "Clearcoat Normal", "Coat Normal");
-=======
 /* Replace old Principled Hair BSDF as a variant in the new Principled Hair BSDF. */
 static void version_replace_principled_hair_model(bNodeTree *ntree)
 {
@@ -667,7 +638,35 @@
     tree_interface.root_panel.items_array[num_outputs + index] = legacy_socket_move_to_interface(
         *socket, SOCK_IN);
   }
->>>>>>> b45dd4cf
+}
+
+/* Convert coat inputs on the Principled BSDF. */
+static void version_principled_bsdf_coat(bNodeTree *ntree)
+{
+  LISTBASE_FOREACH (bNode *, node, &ntree->nodes) {
+    if (node->type != SH_NODE_BSDF_PRINCIPLED) {
+      continue;
+    }
+    if (nodeFindSocket(node, SOCK_IN, "Coat IOR") != nullptr) {
+      continue;
+    }
+    bNodeSocket *coat_ior_input = nodeAddStaticSocket(
+        ntree, node, SOCK_IN, SOCK_FLOAT, PROP_NONE, "Coat IOR", "Coat IOR");
+
+    /* Adjust for 4x change in intensity. */
+    bNodeSocket *coat_input = nodeFindSocket(node, SOCK_IN, "Clearcoat");
+    *version_cycles_node_socket_float_value(coat_input) *= 0.25f;
+    /* When the coat input is dynamic, instead of inserting a *0.25 math node, set the Coat IOR
+     * to 1.2 instead - this also roughly quarters reflectivity compared to the 1.5 default. */
+    *version_cycles_node_socket_float_value(coat_ior_input) = (coat_input->link) ? 1.2f : 1.5f;
+  }
+
+  /* Rename sockets. */
+  version_node_input_socket_name(ntree, SH_NODE_BSDF_PRINCIPLED, "Clearcoat", "Coat");
+  version_node_input_socket_name(
+      ntree, SH_NODE_BSDF_PRINCIPLED, "Clearcoat Roughness", "Coat Roughness");
+  version_node_input_socket_name(
+      ntree, SH_NODE_BSDF_PRINCIPLED, "Clearcoat Normal", "Coat Normal");
 }
 
 void blo_do_versions_400(FileData *fd, Library * /*lib*/, Main *bmain)
@@ -999,14 +998,6 @@
         scene->eevee.gi_irradiance_pool_size = 16;
       }
     }
-
-    FOREACH_NODETREE_BEGIN (bmain, ntree, id) {
-      if (ntree->type == NTREE_SHADER) {
-        /* Convert coat inputs on the Principled BSDF. */
-        version_principled_bsdf_coat(ntree);
-      }
-    }
-    FOREACH_NODETREE_END;
   }
 
   if (!MAIN_VERSION_FILE_ATLEAST(bmain, 400, 20)) {
@@ -1044,5 +1035,13 @@
    */
   {
     /* Keep this block, even when empty. */
+
+    FOREACH_NODETREE_BEGIN (bmain, ntree, id) {
+      if (ntree->type == NTREE_SHADER) {
+        /* Convert coat inputs on the Principled BSDF. */
+        version_principled_bsdf_coat(ntree);
+      }
+    }
+    FOREACH_NODETREE_END;
   }
 }