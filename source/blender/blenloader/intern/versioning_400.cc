--- conflicted
+++ resolved
@@ -3552,20 +3552,6 @@
   }
 
   if (!MAIN_VERSION_FILE_ATLEAST(bmain, 402, 34)) {
-<<<<<<< HEAD
-    LISTBASE_FOREACH (bScreen *, screen, &bmain->screens) {
-      LISTBASE_FOREACH (ScrArea *, area, &screen->areabase) {
-        LISTBASE_FOREACH (SpaceLink *, sl, &area->spacedata) {
-          if (sl->spacetype == SPACE_NODE) {
-            SpaceNode *snode = (SpaceNode *)sl;
-            snode->overlay.flag |= SN_OVERLAY_SHOW_REROUTE_AUTO_LABELS;
-          }
-        }
-      }
-    }
-  }
-
-=======
     float shadow_max_res_sun = 0.001f;
     float shadow_max_res_local = 0.001f;
     bool shadow_resolution_absolute = false;
@@ -3654,7 +3640,19 @@
     }
   }
 
->>>>>>> 68a76c3c
+  if (!MAIN_VERSION_FILE_ATLEAST(bmain, 402, 43)) {
+    LISTBASE_FOREACH (bScreen *, screen, &bmain->screens) {
+      LISTBASE_FOREACH (ScrArea *, area, &screen->areabase) {
+        LISTBASE_FOREACH (SpaceLink *, sl, &area->spacedata) {
+          if (sl->spacetype == SPACE_NODE) {
+            SpaceNode *snode = (SpaceNode *)sl;
+            snode->overlay.flag |= SN_OVERLAY_SHOW_REROUTE_AUTO_LABELS;
+          }
+        }
+      }
+    }
+  }
+
   /**
    * Always bump subversion in BKE_blender_version.h when adding versioning
    * code here, and wrap it inside a MAIN_VERSION_FILE_ATLEAST check.
