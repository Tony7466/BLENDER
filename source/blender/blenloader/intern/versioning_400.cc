--- conflicted
+++ resolved
@@ -3166,13 +3166,6 @@
     }
   }
 
-<<<<<<< HEAD
-  if (!MAIN_VERSION_FILE_ATLEAST(bmain, 402, 13)) {
-    FOREACH_NODETREE_BEGIN (bmain, ntree, id) {
-      versioning_node_group_input_socket_visibility(ntree);
-    }
-    FOREACH_NODETREE_END;
-=======
   if (!MAIN_VERSION_FILE_ATLEAST(bmain, 402, 14)) {
     LISTBASE_FOREACH (Object *, ob, &bmain->objects) {
       if (bMotionPath *mpath = ob->mpath) {
@@ -3191,7 +3184,13 @@
         }
       }
     }
->>>>>>> c819d9fd
+  }
+
+  if (!MAIN_VERSION_FILE_ATLEAST(bmain, 402, 17)) {
+    FOREACH_NODETREE_BEGIN (bmain, ntree, id) {
+      versioning_node_group_input_socket_visibility(ntree);
+    }
+    FOREACH_NODETREE_END;
   }
 
   /**
