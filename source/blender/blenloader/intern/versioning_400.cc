--- conflicted
+++ resolved
@@ -3378,16 +3378,6 @@
   }
 
   if (!MAIN_VERSION_FILE_ATLEAST(bmain, 402, 28)) {
-<<<<<<< HEAD
-    LISTBASE_FOREACH (bScreen *, screen, &bmain->screens) {
-      LISTBASE_FOREACH (ScrArea *, area, &screen->areabase) {
-        LISTBASE_FOREACH (SpaceLink *, sl, &area->spacedata) {
-          if (sl->spacetype == SPACE_NODE) {
-            SpaceNode *snode = (SpaceNode *)sl;
-            snode->overlay.flag |= SN_OVERLAY_SHOW_REROUTE_AUTO_LABELS;
-          }
-        }
-=======
     LISTBASE_FOREACH (Scene *, scene, &bmain->scenes) {
       if (scene->ed != nullptr) {
         SEQ_for_each_callback(&scene->ed->seqbase, seq_proxies_timecode_update, nullptr);
@@ -3485,7 +3475,19 @@
           scene->r.compositor_device = SCE_COMPOSITOR_DEVICE_GPU;
         }
         scene->r.compositor_precision = scene->nodetree->precision;
->>>>>>> db144324
+      }
+    }
+  }
+
+  if (!MAIN_VERSION_FILE_ATLEAST(bmain, 402, 34)) {
+    LISTBASE_FOREACH (bScreen *, screen, &bmain->screens) {
+      LISTBASE_FOREACH (ScrArea *, area, &screen->areabase) {
+        LISTBASE_FOREACH (SpaceLink *, sl, &area->spacedata) {
+          if (sl->spacetype == SPACE_NODE) {
+            SpaceNode *snode = (SpaceNode *)sl;
+            snode->overlay.flag |= SN_OVERLAY_SHOW_REROUTE_AUTO_LABELS;
+          }
+        }
       }
     }
   }
