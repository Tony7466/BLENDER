--- conflicted
+++ resolved
@@ -4268,19 +4268,16 @@
   }
 
   if (!MAIN_VERSION_FILE_ATLEAST(bmain, 403, 4)) {
-<<<<<<< HEAD
-    update_paint_modes_for_brush_assets(*bmain);
-  }
-
-
-=======
     LISTBASE_FOREACH (Scene *, scene, &bmain->scenes) {
       scene->view_settings.temperature = 6500.0f;
       scene->view_settings.tint = 10.0f;
     }
   }
 
->>>>>>> b59e009a
+  if (!MAIN_VERSION_FILE_ATLEAST(bmain, 403, 5)) {
+    update_paint_modes_for_brush_assets(*bmain);
+  }
+
   /**
    * Always bump subversion in BKE_blender_version.h when adding versioning
    * code here, and wrap it inside a MAIN_VERSION_FILE_ATLEAST check.
