/* SPDX-FileCopyrightText: 2023 Blender Authors
 *
 * SPDX-License-Identifier: GPL-2.0-or-later */

/** \file
 * \ingroup blenloader
 */

#define DNA_DEPRECATED_ALLOW

#include <algorithm>
#include <cmath>

/* Define macros in `DNA_genfile.h`. */
#define DNA_GENFILE_VERSIONING_MACROS

#include "DNA_anim_types.h"
#include "DNA_brush_types.h"
#include "DNA_camera_types.h"
#include "DNA_curve_types.h"
#include "DNA_defaults.h"
#include "DNA_light_types.h"
#include "DNA_lightprobe_types.h"
#include "DNA_material_types.h"
#include "DNA_mesh_types.h"
#include "DNA_modifier_types.h"
#include "DNA_movieclip_types.h"
#include "DNA_scene_types.h"
#include "DNA_sequence_types.h"
#include "DNA_world_types.h"

#include "DNA_defaults.h"
#include "DNA_defs.h"
#include "DNA_genfile.h"
#include "DNA_particle_types.h"

#undef DNA_GENFILE_VERSIONING_MACROS

#include "BLI_assert.h"
#include "BLI_listbase.h"
#include "BLI_map.hh"
#include "BLI_math_rotation.h"
#include "BLI_math_vector.h"
#include "BLI_set.hh"
#include "BLI_string.h"
#include "BLI_string_ref.hh"

#include "BKE_anim_data.hh"
#include "BKE_animsys.h"
#include "BKE_armature.hh"
#include "BKE_attribute.hh"
#include "BKE_colortools.hh"
#include "BKE_curve.hh"
#include "BKE_effect.h"
#include "BKE_grease_pencil.hh"
#include "BKE_idprop.hh"
#include "BKE_main.hh"
#include "BKE_material.h"
#include "BKE_mesh_legacy_convert.hh"
#include "BKE_nla.h"
#include "BKE_node_runtime.hh"
#include "BKE_scene.hh"
#include "BKE_tracking.h"

#include "SEQ_iterator.hh"
#include "SEQ_sequencer.hh"

#include "ANIM_armature_iter.hh"
#include "ANIM_bone_collections.hh"

#include "BLT_translation.hh"

#include "BLO_read_write.hh"
#include "BLO_readfile.hh"

#include "readfile.hh"

#include "versioning_common.hh"

// static CLG_LogRef LOG = {"blo.readfile.doversion"};

static void version_composite_nodetree_null_id(bNodeTree *ntree, Scene *scene)
{
  for (bNode *node : ntree->all_nodes()) {
    if (node->id == nullptr && ((node->type == CMP_NODE_R_LAYERS) ||
                                (node->type == CMP_NODE_CRYPTOMATTE &&
                                 node->custom1 == CMP_NODE_CRYPTOMATTE_SOURCE_RENDER)))
    {
      node->id = &scene->id;
    }
  }
}

/* Move bone-group color to the individual bones. */
static void version_bonegroup_migrate_color(Main *bmain)
{
  using PoseSet = blender::Set<bPose *>;
  blender::Map<bArmature *, PoseSet> armature_poses;

  /* Gather a mapping from armature to the poses that use it. */
  LISTBASE_FOREACH (Object *, ob, &bmain->objects) {
    if (ob->type != OB_ARMATURE || !ob->pose) {
      continue;
    }

    bArmature *arm = reinterpret_cast<bArmature *>(ob->data);
    BLI_assert_msg(GS(arm->id.name) == ID_AR,
                   "Expected ARMATURE object to have an Armature as data");

    /* There is no guarantee that the current state of poses is in sync with the Armature data.
     *
     * NOTE: No need to handle user reference-counting in readfile code. */
    BKE_pose_ensure(bmain, ob, arm, false);

    PoseSet &pose_set = armature_poses.lookup_or_add_default(arm);
    pose_set.add(ob->pose);
  }

  /* Move colors from the pose's bone-group to either the armature bones or the
   * pose bones, depending on how many poses use the Armature. */
  for (const PoseSet &pose_set : armature_poses.values()) {
    /* If the Armature is shared, the bone group colors might be different, and thus they have to
     * be stored on the pose bones. If the Armature is NOT shared, the bone colors can be stored
     * directly on the Armature bones. */
    const bool store_on_armature = pose_set.size() == 1;

    for (bPose *pose : pose_set) {
      LISTBASE_FOREACH (bPoseChannel *, pchan, &pose->chanbase) {
        const bActionGroup *bgrp = (const bActionGroup *)BLI_findlink(&pose->agroups,
                                                                      (pchan->agrp_index - 1));
        if (!bgrp) {
          continue;
        }

        BoneColor &bone_color = store_on_armature ? pchan->bone->color : pchan->color;
        bone_color.palette_index = bgrp->customCol;
        memcpy(&bone_color.custom, &bgrp->cs, sizeof(bone_color.custom));
      }
    }
  }
}

static void version_bonelayers_to_bonecollections(Main *bmain)
{
  char bcoll_name[MAX_NAME];
  char custom_prop_name[MAX_NAME];

  LISTBASE_FOREACH (bArmature *, arm, &bmain->armatures) {
    IDProperty *arm_idprops = IDP_GetProperties(&arm->id);

    BLI_assert_msg(arm->edbo == nullptr, "did not expect an Armature to be saved in edit mode");
    const uint layer_used = arm->layer_used;

    /* Construct a bone collection for each layer that contains at least one bone. */
    blender::Vector<std::pair<uint, BoneCollection *>> layermask_collection;
    for (uint layer = 0; layer < 32; ++layer) {
      const uint layer_mask = 1u << layer;
      if ((layer_used & layer_mask) == 0) {
        /* Layer is empty, so no need to convert to collection. */
        continue;
      }

      /* Construct a suitable name for this bone layer. */
      bcoll_name[0] = '\0';
      if (arm_idprops) {
        /* See if we can use the layer name from the Bone Manager add-on. This is a popular add-on
         * for managing bone layers and giving them names. */
        SNPRINTF(custom_prop_name, "layer_name_%u", layer);
        IDProperty *prop = IDP_GetPropertyFromGroup(arm_idprops, custom_prop_name);
        if (prop != nullptr && prop->type == IDP_STRING && IDP_String(prop)[0] != '\0') {
          SNPRINTF(bcoll_name, "Layer %u - %s", layer + 1, IDP_String(prop));
        }
      }
      if (bcoll_name[0] == '\0') {
        /* Either there was no name defined in the custom property, or
         * it was the empty string. */
        SNPRINTF(bcoll_name, "Layer %u", layer + 1);
      }

      /* Create a new bone collection for this layer. */
      BoneCollection *bcoll = ANIM_armature_bonecoll_new(arm, bcoll_name);
      layermask_collection.append(std::make_pair(layer_mask, bcoll));

      if ((arm->layer & layer_mask) == 0) {
        ANIM_bonecoll_hide(arm, bcoll);
      }
    }

    /* Iterate over the bones to assign them to their layers. */
    blender::animrig::ANIM_armature_foreach_bone(&arm->bonebase, [&](Bone *bone) {
      for (auto layer_bcoll : layermask_collection) {
        const uint layer_mask = layer_bcoll.first;
        if ((bone->layer & layer_mask) == 0) {
          continue;
        }

        BoneCollection *bcoll = layer_bcoll.second;
        ANIM_armature_bonecoll_assign(bcoll, bone);
      }
    });
  }
}

static void version_bonegroups_to_bonecollections(Main *bmain)
{
  LISTBASE_FOREACH (Object *, ob, &bmain->objects) {
    if (ob->type != OB_ARMATURE || !ob->pose) {
      continue;
    }

    /* Convert the bone groups on a bone-by-bone basis. */
    bArmature *arm = reinterpret_cast<bArmature *>(ob->data);
    bPose *pose = ob->pose;

    blender::Map<const bActionGroup *, BoneCollection *> collections_by_group;
    /* Convert all bone groups, regardless of whether they contain any bones. */
    LISTBASE_FOREACH (bActionGroup *, bgrp, &pose->agroups) {
      BoneCollection *bcoll = ANIM_armature_bonecoll_new(arm, bgrp->name);
      collections_by_group.add_new(bgrp, bcoll);

      /* Before now, bone visibility was determined by armature layers, and bone
       * groups did not have any impact on this. To retain the behavior, that
       * hiding all layers a bone is on hides the bone, the
       * bone-group-collections should be created hidden. */
      ANIM_bonecoll_hide(arm, bcoll);
    }

    /* Assign the bones to their bone group based collection. */
    LISTBASE_FOREACH (bPoseChannel *, pchan, &pose->chanbase) {
      /* Find the bone group of this pose channel. */
      const bActionGroup *bgrp = (const bActionGroup *)BLI_findlink(&pose->agroups,
                                                                    (pchan->agrp_index - 1));
      if (!bgrp) {
        continue;
      }

      /* Assign the bone. */
      BoneCollection *bcoll = collections_by_group.lookup(bgrp);
      ANIM_armature_bonecoll_assign(bcoll, pchan->bone);
    }

    /* The list of bone groups (pose->agroups) is intentionally left alone here. This will allow
     * for older versions of Blender to open the file with bone groups intact. Of course the bone
     * groups will not be updated any more, but this way the data at least survives an accidental
     * save with Blender 4.0. */
  }
}

/**
 * Change animation/drivers from "collections[..." to "collections_all[..." so
 * they remain stable when the bone collection hierarchy structure changes.
 */
static void version_bonecollection_anim(FCurve *fcurve)
{
  const blender::StringRef rna_path(fcurve->rna_path);
  constexpr char const *rna_path_prefix = "collections[";
  if (!rna_path.startswith(rna_path_prefix)) {
    return;
  }

  const std::string path_remainder(rna_path.drop_known_prefix(rna_path_prefix));
  MEM_freeN(fcurve->rna_path);
  fcurve->rna_path = BLI_sprintfN("collections_all[%s", path_remainder.c_str());
}

static void version_principled_bsdf_update_animdata(ID *owner_id, bNodeTree *ntree)
{
  ID *id = &ntree->id;
  AnimData *adt = BKE_animdata_from_id(id);

  LISTBASE_FOREACH (bNode *, node, &ntree->nodes) {
    if (node->type != SH_NODE_BSDF_PRINCIPLED) {
      continue;
    }

    char node_name_escaped[MAX_NAME * 2];
    BLI_str_escape(node_name_escaped, node->name, sizeof(node_name_escaped));
    std::string prefix = "nodes[\"" + std::string(node_name_escaped) + "\"].inputs";

    /* Remove animdata for inputs 18 (Transmission Roughness) and 3 (Subsurface Color). */
    BKE_animdata_fix_paths_remove(id, (prefix + "[18]").c_str());
    BKE_animdata_fix_paths_remove(id, (prefix + "[3]").c_str());

    /* Order is important here: If we e.g. want to change A->B and B->C, but perform A->B first,
     * then later we don't know whether a B entry is an original B (and therefore should be
     * changed to C) or used to be A and was already handled.
     * In practice, going reverse mostly works, the two notable dependency chains are:
     * - 8->13, then 2->8, then 9->2 (13 was changed before)
     * - 1->9, then 6->1 (9 was changed before)
     * - 4->10, then 21->4 (10 was changed before)
     *
     * 0 (Base Color) and 17 (Transmission) are fine as-is. */
    std::pair<int, int> remap_table[] = {
        {20, 27}, /* Emission Strength */
        {19, 26}, /* Emission */
        {16, 3},  /* IOR */
        {15, 19}, /* Clearcoat Roughness */
        {14, 18}, /* Clearcoat */
        {13, 25}, /* Sheen Tint */
        {12, 23}, /* Sheen */
        {11, 15}, /* Anisotropic Rotation */
        {10, 14}, /* Anisotropic */
        {8, 13},  /* Specular Tint */
        {2, 8},   /* Subsurface Radius */
        {9, 2},   /* Roughness */
        {7, 12},  /* Specular */
        {1, 9},   /* Subsurface Scale */
        {6, 1},   /* Metallic */
        {5, 11},  /* Subsurface Anisotropy */
        {4, 10},  /* Subsurface IOR */
        {21, 4}   /* Alpha */
    };
    for (const auto &entry : remap_table) {
      BKE_animdata_fix_paths_rename(
          id, adt, owner_id, prefix.c_str(), nullptr, nullptr, entry.first, entry.second, false);
    }
  }
}

static void versioning_eevee_shadow_settings(Object *object)
{
  /** EEVEE no longer uses the Material::blend_shadow property.
   * Instead, it uses Object::visibility_flag for disabling shadow casting
   */

  short *material_len = BKE_object_material_len_p(object);
  if (!material_len) {
    return;
  }

  using namespace blender;
  bool hide_shadows = *material_len > 0;
  for (int i : IndexRange(*material_len)) {
    Material *material = BKE_object_material_get(object, i + 1);
    if (!material || material->blend_shadow != MA_BS_NONE) {
      hide_shadows = false;
    }
  }

  /* Enable the hide_shadow flag only if there's not any shadow casting material. */
  SET_FLAG_FROM_TEST(object->visibility_flag, hide_shadows, OB_HIDE_SHADOW);
}

static void versioning_replace_splitviewer(bNodeTree *ntree)
{
  /* Split viewer was replaced with a regular split node, so add a viewer node,
   * and link it to the new split node to achieve the same behavior of the split viewer node. */

  LISTBASE_FOREACH_MUTABLE (bNode *, node, &ntree->nodes) {
    if (node->type != CMP_NODE_SPLITVIEWER__DEPRECATED) {
      continue;
    }

    STRNCPY(node->idname, "CompositorNodeSplit");
    node->type = CMP_NODE_SPLIT;
    MEM_freeN(node->storage);
    node->storage = nullptr;

    bNode *viewer_node = nodeAddStaticNode(nullptr, ntree, CMP_NODE_VIEWER);
    /* Nodes are created stacked on top of each other, so separate them a bit. */
    viewer_node->locx = node->locx + node->width + viewer_node->width / 4.0f;
    viewer_node->locy = node->locy;
    viewer_node->flag &= ~NODE_PREVIEW;

    bNodeSocket *split_out_socket = nodeAddStaticSocket(
        ntree, node, SOCK_OUT, SOCK_IMAGE, PROP_NONE, "Image", "Image");
    bNodeSocket *viewer_in_socket = nodeFindSocket(viewer_node, SOCK_IN, "Image");

    nodeAddLink(ntree, node, split_out_socket, viewer_node, viewer_in_socket);
  }
}

/**
 * Exit NLA tweakmode when the AnimData struct has insufficient information.
 *
 * When NLA tweakmode is enabled, Blender expects certain pointers to be set up
 * correctly, and if that fails, can crash. This function ensures that
 * everything is consistent, by exiting tweakmode everywhere there's missing
 * pointers.
 *
 * This shouldn't happen, but the example blend file attached to #119615 needs
 * this.
 */
static void version_nla_tweakmode_incomplete(Main *bmain)
{
  bool any_valid_tweakmode_left = false;

  ID *id;
  FOREACH_MAIN_ID_BEGIN (bmain, id) {
    AnimData *adt = BKE_animdata_from_id(id);
    if (!adt || !(adt->flag & ADT_NLA_EDIT_ON)) {
      continue;
    }

    if (adt->act_track && adt->actstrip) {
      /* Expected case. */
      any_valid_tweakmode_left = true;
      continue;
    }

    /* Not enough info in the blend file to reliably stay in tweak mode. This is the most important
     * part of this versioning code, as it prevents future nullptr access. */
    BKE_nla_tweakmode_exit(adt);
  }
  FOREACH_MAIN_ID_END;

  if (any_valid_tweakmode_left) {
    /* There are still NLA strips correctly in tweak mode. */
    return;
  }

  /* Nothing is in a valid tweakmode, so just disable the corresponding flags on all scenes. */
  LISTBASE_FOREACH (Scene *, scene, &bmain->scenes) {
    scene->flag &= ~SCE_NLA_EDIT_ON;
  }
}

void do_versions_after_linking_400(FileData *fd, Main *bmain)
{
  if (!MAIN_VERSION_FILE_ATLEAST(bmain, 400, 9)) {
    /* Fix area light scaling. */
    LISTBASE_FOREACH (Light *, light, &bmain->lights) {
      light->energy = light->energy_deprecated;
      if (light->type == LA_AREA) {
        light->energy *= M_PI_4;
      }
    }

    /* XXX This was added several years ago in 'lib_link` code of Scene... Should be safe enough
     * here. */
    LISTBASE_FOREACH (Scene *, scene, &bmain->scenes) {
      if (scene->nodetree) {
        version_composite_nodetree_null_id(scene->nodetree, scene);
      }
    }

    /* XXX This was added many years ago (1c19940198) in 'lib_link` code of particles as a bug-fix.
     * But this is actually versioning. Should be safe enough here. */
    LISTBASE_FOREACH (ParticleSettings *, part, &bmain->particles) {
      if (!part->effector_weights) {
        part->effector_weights = BKE_effector_add_weights(part->force_group);
      }
    }

    /* Object proxies have been deprecated sine 3.x era, so their update & sanity check can now
     * happen in do_versions code. */
    LISTBASE_FOREACH (Object *, ob, &bmain->objects) {
      if (ob->proxy) {
        /* Paranoia check, actually a proxy_from pointer should never be written... */
        if (!ID_IS_LINKED(ob->proxy)) {
          ob->proxy->proxy_from = nullptr;
          ob->proxy = nullptr;

          if (ob->id.lib) {
            BLO_reportf_wrap(fd->reports,
                             RPT_INFO,
                             RPT_("Proxy lost from object %s lib %s\n"),
                             ob->id.name + 2,
                             ob->id.lib->filepath);
          }
          else {
            BLO_reportf_wrap(fd->reports,
                             RPT_INFO,
                             RPT_("Proxy lost from object %s lib <NONE>\n"),
                             ob->id.name + 2);
          }
          fd->reports->count.missing_obproxies++;
        }
        else {
          /* This triggers object_update to always use a copy. */
          ob->proxy->proxy_from = ob;
        }
      }
    }
  }

  if (!MAIN_VERSION_FILE_ATLEAST(bmain, 400, 21)) {
    if (!DNA_struct_member_exists(fd->filesdna, "bPoseChannel", "BoneColor", "color")) {
      version_bonegroup_migrate_color(bmain);
    }

    if (!DNA_struct_member_exists(fd->filesdna, "bArmature", "ListBase", "collections")) {
      version_bonelayers_to_bonecollections(bmain);
      version_bonegroups_to_bonecollections(bmain);
    }
  }

  if (!MAIN_VERSION_FILE_ATLEAST(bmain, 400, 24)) {
    FOREACH_NODETREE_BEGIN (bmain, ntree, id) {
      if (ntree->type == NTREE_SHADER) {
        /* Convert animdata on the Principled BSDF sockets. */
        version_principled_bsdf_update_animdata(id, ntree);
      }
    }
    FOREACH_NODETREE_END;
  }

  if (!MAIN_VERSION_FILE_ATLEAST(bmain, 400, 34)) {
    BKE_mesh_legacy_face_map_to_generic(bmain);
  }

  if (!MAIN_VERSION_FILE_ATLEAST(bmain, 401, 5)) {
    Scene *scene = static_cast<Scene *>(bmain->scenes.first);
    bool is_cycles = scene && STREQ(scene->r.engine, RE_engine_id_CYCLES);
    if (!is_cycles) {
      LISTBASE_FOREACH (Object *, object, &bmain->objects) {
        versioning_eevee_shadow_settings(object);
      }
    }
  }

  if (!MAIN_VERSION_FILE_ATLEAST(bmain, 401, 23)) {
    version_nla_tweakmode_incomplete(bmain);
  }

  if (!MAIN_VERSION_FILE_ATLEAST(bmain, 402, 15)) {
    /* Change drivers and animation on "armature.collections" to
     * ".collections_all", so that they are drawn correctly in the tree view,
     * and keep working when the collection is moved around in the hierarchy. */
    LISTBASE_FOREACH (bArmature *, arm, &bmain->armatures) {
      AnimData *adt = BKE_animdata_from_id(&arm->id);
      if (!adt) {
        continue;
      }

      LISTBASE_FOREACH (FCurve *, fcurve, &adt->drivers) {
        version_bonecollection_anim(fcurve);
      }
      if (adt->action) {
        LISTBASE_FOREACH (FCurve *, fcurve, &adt->action->curves) {
          version_bonecollection_anim(fcurve);
        }
      }
    }
  }

  if (!MAIN_VERSION_FILE_ATLEAST(bmain, 402, 23)) {
    /* Shift animation data to accommodate the new Roughness input. */
    version_node_socket_index_animdata(
        bmain, NTREE_SHADER, SH_NODE_SUBSURFACE_SCATTERING, 4, 1, 5);
  }

  /**
   * Always bump subversion in BKE_blender_version.h when adding versioning
   * code here, and wrap it inside a MAIN_VERSION_FILE_ATLEAST check.
   *
   * \note Keep this message at the bottom of the function.
   */
}

static void version_mesh_legacy_to_struct_of_array_format(Mesh &mesh)
{
  BKE_mesh_legacy_convert_flags_to_selection_layers(&mesh);
  BKE_mesh_legacy_convert_flags_to_hide_layers(&mesh);
  BKE_mesh_legacy_convert_uvs_to_generic(&mesh);
  BKE_mesh_legacy_convert_mpoly_to_material_indices(&mesh);
  BKE_mesh_legacy_sharp_faces_from_flags(&mesh);
  BKE_mesh_legacy_bevel_weight_to_layers(&mesh);
  BKE_mesh_legacy_sharp_edges_from_flags(&mesh);
  BKE_mesh_legacy_face_set_to_generic(&mesh);
  BKE_mesh_legacy_edge_crease_to_layers(&mesh);
  BKE_mesh_legacy_uv_seam_from_flags(&mesh);
  BKE_mesh_legacy_convert_verts_to_positions(&mesh);
  BKE_mesh_legacy_attribute_flags_to_strings(&mesh);
  BKE_mesh_legacy_convert_loops_to_corners(&mesh);
  BKE_mesh_legacy_convert_polys_to_offsets(&mesh);
  BKE_mesh_legacy_convert_edges_to_generic(&mesh);
}

static void version_motion_tracking_legacy_camera_object(MovieClip &movieclip)
{
  MovieTracking &tracking = movieclip.tracking;
  MovieTrackingObject *active_tracking_object = BKE_tracking_object_get_active(&tracking);
  MovieTrackingObject *tracking_camera_object = BKE_tracking_object_get_camera(&tracking);

  BLI_assert(tracking_camera_object != nullptr);

  if (BLI_listbase_is_empty(&tracking_camera_object->tracks)) {
    tracking_camera_object->tracks = tracking.tracks_legacy;
    active_tracking_object->active_track = tracking.act_track_legacy;
  }

  if (BLI_listbase_is_empty(&tracking_camera_object->plane_tracks)) {
    tracking_camera_object->plane_tracks = tracking.plane_tracks_legacy;
    active_tracking_object->active_plane_track = tracking.act_plane_track_legacy;
  }

  if (tracking_camera_object->reconstruction.cameras == nullptr) {
    tracking_camera_object->reconstruction = tracking.reconstruction_legacy;
  }

  /* Clear pointers in the legacy storage.
   * Always do it, in the case something got missed in the logic above, so that the legacy storage
   * is always ensured to be empty after load. */
  BLI_listbase_clear(&tracking.tracks_legacy);
  BLI_listbase_clear(&tracking.plane_tracks_legacy);
  tracking.act_track_legacy = nullptr;
  tracking.act_plane_track_legacy = nullptr;
  memset(&tracking.reconstruction_legacy, 0, sizeof(tracking.reconstruction_legacy));
}

static void version_movieclips_legacy_camera_object(Main *bmain)
{
  LISTBASE_FOREACH (MovieClip *, movieclip, &bmain->movieclips) {
    version_motion_tracking_legacy_camera_object(*movieclip);
  }
}

/* Version VertexWeightEdit modifier to make existing weights exclusive of the threshold. */
static void version_vertex_weight_edit_preserve_threshold_exclusivity(Main *bmain)
{
  LISTBASE_FOREACH (Object *, ob, &bmain->objects) {
    if (ob->type != OB_MESH) {
      continue;
    }

    LISTBASE_FOREACH (ModifierData *, md, &ob->modifiers) {
      if (md->type == eModifierType_WeightVGEdit) {
        WeightVGEditModifierData *wmd = reinterpret_cast<WeightVGEditModifierData *>(md);
        wmd->add_threshold = nexttoward(wmd->add_threshold, 2.0);
        wmd->rem_threshold = nexttoward(wmd->rem_threshold, -1.0);
      }
    }
  }
}

static void version_mesh_crease_generic(Main &bmain)
{
  LISTBASE_FOREACH (Mesh *, mesh, &bmain.meshes) {
    BKE_mesh_legacy_crease_to_generic(mesh);
  }

  LISTBASE_FOREACH (bNodeTree *, ntree, &bmain.nodetrees) {
    if (ntree->type == NTREE_GEOMETRY) {
      LISTBASE_FOREACH (bNode *, node, &ntree->nodes) {
        if (STR_ELEM(node->idname,
                     "GeometryNodeStoreNamedAttribute",
                     "GeometryNodeInputNamedAttribute"))
        {
          bNodeSocket *socket = nodeFindSocket(node, SOCK_IN, "Name");
          if (STREQ(socket->default_value_typed<bNodeSocketValueString>()->value, "crease")) {
            STRNCPY(socket->default_value_typed<bNodeSocketValueString>()->value, "crease_edge");
          }
        }
      }
    }
  }

  LISTBASE_FOREACH (Object *, object, &bmain.objects) {
    LISTBASE_FOREACH (ModifierData *, md, &object->modifiers) {
      if (md->type != eModifierType_Nodes) {
        continue;
      }
      if (IDProperty *settings = reinterpret_cast<NodesModifierData *>(md)->settings.properties) {
        LISTBASE_FOREACH (IDProperty *, prop, &settings->data.group) {
          if (blender::StringRef(prop->name).endswith("_attribute_name")) {
            if (STREQ(IDP_String(prop), "crease")) {
              IDP_AssignString(prop, "crease_edge");
            }
          }
        }
      }
    }
  }
}

static void versioning_replace_legacy_glossy_node(bNodeTree *ntree)
{
  LISTBASE_FOREACH (bNode *, node, &ntree->nodes) {
    if (node->type == SH_NODE_BSDF_GLOSSY_LEGACY) {
      STRNCPY(node->idname, "ShaderNodeBsdfAnisotropic");
      node->type = SH_NODE_BSDF_GLOSSY;
    }
  }
}

static void versioning_remove_microfacet_sharp_distribution(bNodeTree *ntree)
{
  /* Find all glossy, glass and refraction BSDF nodes that have their distribution
   * set to SHARP and set them to GGX, disconnect any link to the Roughness input
   * and set its value to zero. */
  LISTBASE_FOREACH (bNode *, node, &ntree->nodes) {
    if (!ELEM(node->type, SH_NODE_BSDF_GLOSSY, SH_NODE_BSDF_GLASS, SH_NODE_BSDF_REFRACTION)) {
      continue;
    }
    if (node->custom1 != SHD_GLOSSY_SHARP_DEPRECATED) {
      continue;
    }

    node->custom1 = SHD_GLOSSY_GGX;
    LISTBASE_FOREACH (bNodeSocket *, socket, &node->inputs) {
      if (!STREQ(socket->identifier, "Roughness")) {
        continue;
      }

      if (socket->link != nullptr) {
        nodeRemLink(ntree, socket->link);
      }
      bNodeSocketValueFloat *socket_value = (bNodeSocketValueFloat *)socket->default_value;
      socket_value->value = 0.0f;

      break;
    }
  }
}

static void version_replace_texcoord_normal_socket(bNodeTree *ntree)
{
  /* The normal of a spot light was set to the incoming light direction, replace with the
   * `Incoming` socket from the Geometry shader node. */
  bNode *geometry_node = nullptr;
  bNode *transform_node = nullptr;
  bNodeSocket *incoming_socket = nullptr;
  bNodeSocket *vec_in_socket = nullptr;
  bNodeSocket *vec_out_socket = nullptr;

  LISTBASE_FOREACH_MUTABLE (bNodeLink *, link, &ntree->links) {
    if (link->fromnode->type == SH_NODE_TEX_COORD && STREQ(link->fromsock->identifier, "Normal")) {
      if (geometry_node == nullptr) {
        geometry_node = nodeAddStaticNode(nullptr, ntree, SH_NODE_NEW_GEOMETRY);
        incoming_socket = nodeFindSocket(geometry_node, SOCK_OUT, "Incoming");

        transform_node = nodeAddStaticNode(nullptr, ntree, SH_NODE_VECT_TRANSFORM);
        vec_in_socket = nodeFindSocket(transform_node, SOCK_IN, "Vector");
        vec_out_socket = nodeFindSocket(transform_node, SOCK_OUT, "Vector");

        NodeShaderVectTransform *nodeprop = (NodeShaderVectTransform *)transform_node->storage;
        nodeprop->type = SHD_VECT_TRANSFORM_TYPE_NORMAL;

        nodeAddLink(ntree, geometry_node, incoming_socket, transform_node, vec_in_socket);
      }
      nodeAddLink(ntree, transform_node, vec_out_socket, link->tonode, link->tosock);
      nodeRemLink(ntree, link);
    }
  }
}

static void version_principled_transmission_roughness(bNodeTree *ntree)
{
  LISTBASE_FOREACH (bNode *, node, &ntree->nodes) {
    if (node->type != SH_NODE_BSDF_PRINCIPLED) {
      continue;
    }
    bNodeSocket *sock = nodeFindSocket(node, SOCK_IN, "Transmission Roughness");
    if (sock != nullptr) {
      nodeRemoveSocket(ntree, node, sock);
    }
  }
}

/* Convert legacy Velvet BSDF nodes into the new Sheen BSDF node. */
static void version_replace_velvet_sheen_node(bNodeTree *ntree)
{
  LISTBASE_FOREACH (bNode *, node, &ntree->nodes) {
    if (node->type == SH_NODE_BSDF_SHEEN) {
      STRNCPY(node->idname, "ShaderNodeBsdfSheen");

      bNodeSocket *sigmaInput = nodeFindSocket(node, SOCK_IN, "Sigma");
      if (sigmaInput != nullptr) {
        node->custom1 = SHD_SHEEN_ASHIKHMIN;
        STRNCPY(sigmaInput->identifier, "Roughness");
        STRNCPY(sigmaInput->name, "Roughness");
      }
    }
  }
}

/* Convert sheen inputs on the Principled BSDF. */
static void version_principled_bsdf_sheen(bNodeTree *ntree)
{
  auto check_node = [](const bNode *node) {
    return (node->type == SH_NODE_BSDF_PRINCIPLED) &&
           (nodeFindSocket(node, SOCK_IN, "Sheen Roughness") == nullptr);
  };
  auto update_input = [ntree](bNode *node, bNodeSocket *input) {
    /* Change socket type to Color. */
    nodeModifySocketTypeStatic(ntree, node, input, SOCK_RGBA, 0);

    /* Account for the change in intensity between the old and new model.
     * If the Sheen input is set to a fixed value, adjust it and set the tint to white.
     * Otherwise, if it's connected, keep it as-is but set the tint to 0.2 instead. */
    bNodeSocket *sheen = nodeFindSocket(node, SOCK_IN, "Sheen");
    if (sheen != nullptr && sheen->link == nullptr) {
      *version_cycles_node_socket_float_value(sheen) *= 0.2f;

      static float default_value[] = {1.0f, 1.0f, 1.0f, 1.0f};
      copy_v4_v4(version_cycles_node_socket_rgba_value(input), default_value);
    }
    else {
      static float default_value[] = {0.2f, 0.2f, 0.2f, 1.0f};
      copy_v4_v4(version_cycles_node_socket_rgba_value(input), default_value);
    }
  };
  auto update_input_link = [](bNode *, bNodeSocket *, bNode *, bNodeSocket *) {
    /* Don't replace the link here, tint works differently enough now to make conversion
     * impractical. */
  };

  version_update_node_input(ntree, check_node, "Sheen Tint", update_input, update_input_link);
}

/* Convert EEVEE-Legacy refraction depth to EEVEE-Next thickness tree. */
static void version_refraction_depth_to_thickness_value(bNodeTree *ntree, float thickness)
{
  LISTBASE_FOREACH (bNode *, node, &ntree->nodes) {
    if (node->type != SH_NODE_OUTPUT_MATERIAL) {
      continue;
    }

    bNodeSocket *thickness_socket = nodeFindSocket(node, SOCK_IN, "Thickness");
    if (thickness_socket == nullptr) {
      continue;
    }

    bool has_link = false;
    LISTBASE_FOREACH (bNodeLink *, link, &ntree->links) {
      if (link->tosock == thickness_socket) {
        /* Something is already plugged in. Don't modify anything. */
        has_link = true;
      }
    }

    if (has_link) {
      continue;
    }
    bNode *value_node = nodeAddStaticNode(nullptr, ntree, SH_NODE_VALUE);
    value_node->parent = node->parent;
    value_node->locx = node->locx;
    value_node->locy = node->locy - 160.0f;
    bNodeSocket *socket_value = nodeFindSocket(value_node, SOCK_OUT, "Value");

    *version_cycles_node_socket_float_value(socket_value) = thickness;

    nodeAddLink(ntree, value_node, socket_value, node, thickness_socket);
  }

  version_socket_update_is_used(ntree);
}

static void versioning_update_noise_texture_node(bNodeTree *ntree)
{
  LISTBASE_FOREACH (bNode *, node, &ntree->nodes) {
    if (node->type != SH_NODE_TEX_NOISE) {
      continue;
    }

    (static_cast<NodeTexNoise *>(node->storage))->type = SHD_NOISE_FBM;

    bNodeSocket *roughness_socket = nodeFindSocket(node, SOCK_IN, "Roughness");
    if (roughness_socket == nullptr) {
      /* Noise Texture node was created before the Roughness input was added. */
      continue;
    }

    float *roughness = version_cycles_node_socket_float_value(roughness_socket);

    bNodeLink *roughness_link = nullptr;
    bNode *roughness_from_node = nullptr;
    bNodeSocket *roughness_from_socket = nullptr;

    LISTBASE_FOREACH (bNodeLink *, link, &ntree->links) {
      /* Find links, nodes and sockets. */
      if (link->tosock == roughness_socket) {
        roughness_link = link;
        roughness_from_node = link->fromnode;
        roughness_from_socket = link->fromsock;
      }
    }

    if (roughness_link != nullptr) {
      /* Add Clamp node before Roughness input. */

      bNode *clamp_node = nodeAddStaticNode(nullptr, ntree, SH_NODE_CLAMP);
      clamp_node->parent = node->parent;
      clamp_node->custom1 = NODE_CLAMP_MINMAX;
      clamp_node->locx = node->locx;
      clamp_node->locy = node->locy - 300.0f;
      clamp_node->flag |= NODE_HIDDEN;
      bNodeSocket *clamp_socket_value = nodeFindSocket(clamp_node, SOCK_IN, "Value");
      bNodeSocket *clamp_socket_min = nodeFindSocket(clamp_node, SOCK_IN, "Min");
      bNodeSocket *clamp_socket_max = nodeFindSocket(clamp_node, SOCK_IN, "Max");
      bNodeSocket *clamp_socket_out = nodeFindSocket(clamp_node, SOCK_OUT, "Result");

      *version_cycles_node_socket_float_value(clamp_socket_min) = 0.0f;
      *version_cycles_node_socket_float_value(clamp_socket_max) = 1.0f;

      nodeRemLink(ntree, roughness_link);
      nodeAddLink(
          ntree, roughness_from_node, roughness_from_socket, clamp_node, clamp_socket_value);
      nodeAddLink(ntree, clamp_node, clamp_socket_out, node, roughness_socket);
    }
    else {
      *roughness = std::clamp(*roughness, 0.0f, 1.0f);
    }
  }

  version_socket_update_is_used(ntree);
}

static void versioning_replace_musgrave_texture_node(bNodeTree *ntree)
{
  version_node_input_socket_name(ntree, SH_NODE_TEX_MUSGRAVE_DEPRECATED, "Dimension", "Roughness");
  LISTBASE_FOREACH (bNode *, node, &ntree->nodes) {
    if (node->type != SH_NODE_TEX_MUSGRAVE_DEPRECATED) {
      continue;
    }

    STRNCPY(node->idname, "ShaderNodeTexNoise");
    node->type = SH_NODE_TEX_NOISE;
    NodeTexNoise *data = MEM_cnew<NodeTexNoise>(__func__);
    data->base = (static_cast<NodeTexMusgrave *>(node->storage))->base;
    data->dimensions = (static_cast<NodeTexMusgrave *>(node->storage))->dimensions;
    data->normalize = false;
    data->type = (static_cast<NodeTexMusgrave *>(node->storage))->musgrave_type;
    MEM_freeN(node->storage);
    node->storage = data;

    bNodeLink *detail_link = nullptr;
    bNode *detail_from_node = nullptr;
    bNodeSocket *detail_from_socket = nullptr;

    bNodeLink *roughness_link = nullptr;
    bNode *roughness_from_node = nullptr;
    bNodeSocket *roughness_from_socket = nullptr;

    bNodeLink *lacunarity_link = nullptr;
    bNode *lacunarity_from_node = nullptr;
    bNodeSocket *lacunarity_from_socket = nullptr;

    LISTBASE_FOREACH (bNodeLink *, link, &ntree->links) {
      /* Find links, nodes and sockets. */
      if (link->tonode == node) {
        if (STREQ(link->tosock->identifier, "Detail")) {
          detail_link = link;
          detail_from_node = link->fromnode;
          detail_from_socket = link->fromsock;
        }
        if (STREQ(link->tosock->identifier, "Roughness")) {
          roughness_link = link;
          roughness_from_node = link->fromnode;
          roughness_from_socket = link->fromsock;
        }
        if (STREQ(link->tosock->identifier, "Lacunarity")) {
          lacunarity_link = link;
          lacunarity_from_node = link->fromnode;
          lacunarity_from_socket = link->fromsock;
        }
      }
    }

    uint8_t noise_type = (static_cast<NodeTexNoise *>(node->storage))->type;
    float locy_offset = 0.0f;

    bNodeSocket *fac_socket = nodeFindSocket(node, SOCK_OUT, "Fac");
    /* Clear label because Musgrave output socket label is set to "Height" instead of "Fac". */
    fac_socket->label[0] = '\0';

    bNodeSocket *detail_socket = nodeFindSocket(node, SOCK_IN, "Detail");
    float *detail = version_cycles_node_socket_float_value(detail_socket);

    if (detail_link != nullptr) {
      locy_offset -= 80.0f;

      /* Add Minimum Math node and Subtract Math node before Detail input. */

      bNode *min_node = nodeAddStaticNode(nullptr, ntree, SH_NODE_MATH);
      min_node->parent = node->parent;
      min_node->custom1 = NODE_MATH_MINIMUM;
      min_node->locx = node->locx;
      min_node->locy = node->locy - 320.0f;
      min_node->flag |= NODE_HIDDEN;
      bNodeSocket *min_socket_A = static_cast<bNodeSocket *>(BLI_findlink(&min_node->inputs, 0));
      bNodeSocket *min_socket_B = static_cast<bNodeSocket *>(BLI_findlink(&min_node->inputs, 1));
      bNodeSocket *min_socket_out = nodeFindSocket(min_node, SOCK_OUT, "Value");

      bNode *sub1_node = nodeAddStaticNode(nullptr, ntree, SH_NODE_MATH);
      sub1_node->parent = node->parent;
      sub1_node->custom1 = NODE_MATH_SUBTRACT;
      sub1_node->locx = node->locx;
      sub1_node->locy = node->locy - 360.0f;
      sub1_node->flag |= NODE_HIDDEN;
      bNodeSocket *sub1_socket_A = static_cast<bNodeSocket *>(BLI_findlink(&sub1_node->inputs, 0));
      bNodeSocket *sub1_socket_B = static_cast<bNodeSocket *>(BLI_findlink(&sub1_node->inputs, 1));
      bNodeSocket *sub1_socket_out = nodeFindSocket(sub1_node, SOCK_OUT, "Value");

      *version_cycles_node_socket_float_value(min_socket_B) = 14.0f;
      *version_cycles_node_socket_float_value(sub1_socket_B) = 1.0f;

      nodeRemLink(ntree, detail_link);
      nodeAddLink(ntree, detail_from_node, detail_from_socket, sub1_node, sub1_socket_A);
      nodeAddLink(ntree, sub1_node, sub1_socket_out, min_node, min_socket_A);
      nodeAddLink(ntree, min_node, min_socket_out, node, detail_socket);

      if (ELEM(noise_type, SHD_NOISE_RIDGED_MULTIFRACTAL, SHD_NOISE_HETERO_TERRAIN)) {
        locy_offset -= 40.0f;

        /* Add Greater Than Math node before Subtract Math node. */

        bNode *greater_node = nodeAddStaticNode(nullptr, ntree, SH_NODE_MATH);
        greater_node->parent = node->parent;
        greater_node->custom1 = NODE_MATH_GREATER_THAN;
        greater_node->locx = node->locx;
        greater_node->locy = node->locy - 400.0f;
        greater_node->flag |= NODE_HIDDEN;
        bNodeSocket *greater_socket_A = static_cast<bNodeSocket *>(
            BLI_findlink(&greater_node->inputs, 0));
        bNodeSocket *greater_socket_B = static_cast<bNodeSocket *>(
            BLI_findlink(&greater_node->inputs, 1));
        bNodeSocket *greater_socket_out = nodeFindSocket(greater_node, SOCK_OUT, "Value");

        *version_cycles_node_socket_float_value(greater_socket_B) = 1.0f;

        nodeAddLink(ntree, detail_from_node, detail_from_socket, greater_node, greater_socket_A);
        nodeAddLink(ntree, greater_node, greater_socket_out, sub1_node, sub1_socket_B);
      }
      else {
        /* Add Clamp node and Multiply Math node behind Fac output. */

        bNode *clamp_node = nodeAddStaticNode(nullptr, ntree, SH_NODE_CLAMP);
        clamp_node->parent = node->parent;
        clamp_node->custom1 = NODE_CLAMP_MINMAX;
        clamp_node->locx = node->locx;
        clamp_node->locy = node->locy + 40.0f;
        clamp_node->flag |= NODE_HIDDEN;
        bNodeSocket *clamp_socket_value = nodeFindSocket(clamp_node, SOCK_IN, "Value");
        bNodeSocket *clamp_socket_min = nodeFindSocket(clamp_node, SOCK_IN, "Min");
        bNodeSocket *clamp_socket_max = nodeFindSocket(clamp_node, SOCK_IN, "Max");
        bNodeSocket *clamp_socket_out = nodeFindSocket(clamp_node, SOCK_OUT, "Result");

        bNode *mul_node = nodeAddStaticNode(nullptr, ntree, SH_NODE_MATH);
        mul_node->parent = node->parent;
        mul_node->custom1 = NODE_MATH_MULTIPLY;
        mul_node->locx = node->locx;
        mul_node->locy = node->locy + 80.0f;
        mul_node->flag |= NODE_HIDDEN;
        bNodeSocket *mul_socket_A = static_cast<bNodeSocket *>(BLI_findlink(&mul_node->inputs, 0));
        bNodeSocket *mul_socket_B = static_cast<bNodeSocket *>(BLI_findlink(&mul_node->inputs, 1));
        bNodeSocket *mul_socket_out = nodeFindSocket(mul_node, SOCK_OUT, "Value");

        *version_cycles_node_socket_float_value(clamp_socket_min) = 0.0f;
        *version_cycles_node_socket_float_value(clamp_socket_max) = 1.0f;

        if (noise_type == SHD_NOISE_MULTIFRACTAL) {
          /* Add Subtract Math node and Add Math node after Multiply Math node. */

          bNode *sub2_node = nodeAddStaticNode(nullptr, ntree, SH_NODE_MATH);
          sub2_node->parent = node->parent;
          sub2_node->custom1 = NODE_MATH_SUBTRACT;
          sub2_node->custom2 = SHD_MATH_CLAMP;
          sub2_node->locx = node->locx;
          sub2_node->locy = node->locy + 120.0f;
          sub2_node->flag |= NODE_HIDDEN;
          bNodeSocket *sub2_socket_A = static_cast<bNodeSocket *>(
              BLI_findlink(&sub2_node->inputs, 0));
          bNodeSocket *sub2_socket_B = static_cast<bNodeSocket *>(
              BLI_findlink(&sub2_node->inputs, 1));
          bNodeSocket *sub2_socket_out = nodeFindSocket(sub2_node, SOCK_OUT, "Value");

          bNode *add_node = nodeAddStaticNode(nullptr, ntree, SH_NODE_MATH);
          add_node->parent = node->parent;
          add_node->custom1 = NODE_MATH_ADD;
          add_node->locx = node->locx;
          add_node->locy = node->locy + 160.0f;
          add_node->flag |= NODE_HIDDEN;
          bNodeSocket *add_socket_A = static_cast<bNodeSocket *>(
              BLI_findlink(&add_node->inputs, 0));
          bNodeSocket *add_socket_B = static_cast<bNodeSocket *>(
              BLI_findlink(&add_node->inputs, 1));
          bNodeSocket *add_socket_out = nodeFindSocket(add_node, SOCK_OUT, "Value");

          *version_cycles_node_socket_float_value(sub2_socket_A) = 1.0f;

          LISTBASE_FOREACH_BACKWARD_MUTABLE (bNodeLink *, link, &ntree->links) {
            if (link->fromsock == fac_socket) {
              nodeAddLink(ntree, add_node, add_socket_out, link->tonode, link->tosock);
              nodeRemLink(ntree, link);
            }
          }

          nodeAddLink(ntree, mul_node, mul_socket_out, add_node, add_socket_A);
          nodeAddLink(ntree, detail_from_node, detail_from_socket, sub2_node, sub2_socket_B);
          nodeAddLink(ntree, sub2_node, sub2_socket_out, add_node, add_socket_B);
        }
        else {
          LISTBASE_FOREACH_BACKWARD_MUTABLE (bNodeLink *, link, &ntree->links) {
            if (link->fromsock == fac_socket) {
              nodeAddLink(ntree, mul_node, mul_socket_out, link->tonode, link->tosock);
              nodeRemLink(ntree, link);
            }
          }
        }

        nodeAddLink(ntree, node, fac_socket, mul_node, mul_socket_A);
        nodeAddLink(ntree, detail_from_node, detail_from_socket, clamp_node, clamp_socket_value);
        nodeAddLink(ntree, clamp_node, clamp_socket_out, mul_node, mul_socket_B);
      }
    }
    else {
      if (*detail < 1.0f) {
        if (!ELEM(noise_type, SHD_NOISE_RIDGED_MULTIFRACTAL, SHD_NOISE_HETERO_TERRAIN)) {
          /* Add Multiply Math node behind Fac output. */

          bNode *mul_node = nodeAddStaticNode(nullptr, ntree, SH_NODE_MATH);
          mul_node->parent = node->parent;
          mul_node->custom1 = NODE_MATH_MULTIPLY;
          mul_node->locx = node->locx;
          mul_node->locy = node->locy + 40.0f;
          mul_node->flag |= NODE_HIDDEN;
          bNodeSocket *mul_socket_A = static_cast<bNodeSocket *>(
              BLI_findlink(&mul_node->inputs, 0));
          bNodeSocket *mul_socket_B = static_cast<bNodeSocket *>(
              BLI_findlink(&mul_node->inputs, 1));
          bNodeSocket *mul_socket_out = nodeFindSocket(mul_node, SOCK_OUT, "Value");

          *version_cycles_node_socket_float_value(mul_socket_B) = *detail;

          if (noise_type == SHD_NOISE_MULTIFRACTAL) {
            /* Add an Add Math node after Multiply Math node. */

            bNode *add_node = nodeAddStaticNode(nullptr, ntree, SH_NODE_MATH);
            add_node->parent = node->parent;
            add_node->custom1 = NODE_MATH_ADD;
            add_node->locx = node->locx;
            add_node->locy = node->locy + 80.0f;
            add_node->flag |= NODE_HIDDEN;
            bNodeSocket *add_socket_A = static_cast<bNodeSocket *>(
                BLI_findlink(&add_node->inputs, 0));
            bNodeSocket *add_socket_B = static_cast<bNodeSocket *>(
                BLI_findlink(&add_node->inputs, 1));
            bNodeSocket *add_socket_out = nodeFindSocket(add_node, SOCK_OUT, "Value");

            *version_cycles_node_socket_float_value(add_socket_B) = 1.0f - *detail;

            LISTBASE_FOREACH_BACKWARD_MUTABLE (bNodeLink *, link, &ntree->links) {
              if (link->fromsock == fac_socket) {
                nodeAddLink(ntree, add_node, add_socket_out, link->tonode, link->tosock);
                nodeRemLink(ntree, link);
              }
            }

            nodeAddLink(ntree, mul_node, mul_socket_out, add_node, add_socket_A);
          }
          else {
            LISTBASE_FOREACH_BACKWARD_MUTABLE (bNodeLink *, link, &ntree->links) {
              if (link->fromsock == fac_socket) {
                nodeAddLink(ntree, mul_node, mul_socket_out, link->tonode, link->tosock);
                nodeRemLink(ntree, link);
              }
            }
          }

          nodeAddLink(ntree, node, fac_socket, mul_node, mul_socket_A);

          *detail = 0.0f;
        }
      }
      else {
        *detail = std::fminf(*detail - 1.0f, 14.0f);
      }
    }

    bNodeSocket *roughness_socket = nodeFindSocket(node, SOCK_IN, "Roughness");
    float *roughness = version_cycles_node_socket_float_value(roughness_socket);
    bNodeSocket *lacunarity_socket = nodeFindSocket(node, SOCK_IN, "Lacunarity");
    float *lacunarity = version_cycles_node_socket_float_value(lacunarity_socket);

    *roughness = std::fmaxf(*roughness, 1e-5f);
    *lacunarity = std::fmaxf(*lacunarity, 1e-5f);

    if (roughness_link != nullptr) {
      /* Add Maximum Math node after output of roughness_from_node. Add Multiply Math node and
       * Power Math node before Roughness input. */

      bNode *max1_node = nodeAddStaticNode(nullptr, ntree, SH_NODE_MATH);
      max1_node->parent = node->parent;
      max1_node->custom1 = NODE_MATH_MAXIMUM;
      max1_node->locx = node->locx;
      max1_node->locy = node->locy - 400.0f + locy_offset;
      max1_node->flag |= NODE_HIDDEN;
      bNodeSocket *max1_socket_A = static_cast<bNodeSocket *>(BLI_findlink(&max1_node->inputs, 0));
      bNodeSocket *max1_socket_B = static_cast<bNodeSocket *>(BLI_findlink(&max1_node->inputs, 1));
      bNodeSocket *max1_socket_out = nodeFindSocket(max1_node, SOCK_OUT, "Value");

      bNode *mul_node = nodeAddStaticNode(nullptr, ntree, SH_NODE_MATH);
      mul_node->parent = node->parent;
      mul_node->custom1 = NODE_MATH_MULTIPLY;
      mul_node->locx = node->locx;
      mul_node->locy = node->locy - 360.0f + locy_offset;
      mul_node->flag |= NODE_HIDDEN;
      bNodeSocket *mul_socket_A = static_cast<bNodeSocket *>(BLI_findlink(&mul_node->inputs, 0));
      bNodeSocket *mul_socket_B = static_cast<bNodeSocket *>(BLI_findlink(&mul_node->inputs, 1));
      bNodeSocket *mul_socket_out = nodeFindSocket(mul_node, SOCK_OUT, "Value");

      bNode *pow_node = nodeAddStaticNode(nullptr, ntree, SH_NODE_MATH);
      pow_node->parent = node->parent;
      pow_node->custom1 = NODE_MATH_POWER;
      pow_node->locx = node->locx;
      pow_node->locy = node->locy - 320.0f + locy_offset;
      pow_node->flag |= NODE_HIDDEN;
      bNodeSocket *pow_socket_A = static_cast<bNodeSocket *>(BLI_findlink(&pow_node->inputs, 0));
      bNodeSocket *pow_socket_B = static_cast<bNodeSocket *>(BLI_findlink(&pow_node->inputs, 1));
      bNodeSocket *pow_socket_out = nodeFindSocket(pow_node, SOCK_OUT, "Value");

      *version_cycles_node_socket_float_value(max1_socket_B) = -1e-5f;
      *version_cycles_node_socket_float_value(mul_socket_B) = -1.0f;
      *version_cycles_node_socket_float_value(pow_socket_A) = *lacunarity;

      nodeRemLink(ntree, roughness_link);
      nodeAddLink(ntree, roughness_from_node, roughness_from_socket, max1_node, max1_socket_A);
      nodeAddLink(ntree, max1_node, max1_socket_out, mul_node, mul_socket_A);
      nodeAddLink(ntree, mul_node, mul_socket_out, pow_node, pow_socket_B);
      nodeAddLink(ntree, pow_node, pow_socket_out, node, roughness_socket);

      if (lacunarity_link != nullptr) {
        /* Add Maximum Math node after output of lacunarity_from_node. */

        bNode *max2_node = nodeAddStaticNode(nullptr, ntree, SH_NODE_MATH);
        max2_node->parent = node->parent;
        max2_node->custom1 = NODE_MATH_MAXIMUM;
        max2_node->locx = node->locx;
        max2_node->locy = node->locy - 440.0f + locy_offset;
        max2_node->flag |= NODE_HIDDEN;
        bNodeSocket *max2_socket_A = static_cast<bNodeSocket *>(
            BLI_findlink(&max2_node->inputs, 0));
        bNodeSocket *max2_socket_B = static_cast<bNodeSocket *>(
            BLI_findlink(&max2_node->inputs, 1));
        bNodeSocket *max2_socket_out = nodeFindSocket(max2_node, SOCK_OUT, "Value");

        *version_cycles_node_socket_float_value(max2_socket_B) = -1e-5f;

        nodeRemLink(ntree, lacunarity_link);
        nodeAddLink(ntree, lacunarity_from_node, lacunarity_from_socket, max2_node, max2_socket_A);
        nodeAddLink(ntree, max2_node, max2_socket_out, pow_node, pow_socket_A);
        nodeAddLink(ntree, max2_node, max2_socket_out, node, lacunarity_socket);
      }
    }
    else if ((lacunarity_link != nullptr) && (roughness_link == nullptr)) {
      /* Add Maximum Math node after output of lacunarity_from_node. Add Power Math node before
       * Roughness input. */

      bNode *max2_node = nodeAddStaticNode(nullptr, ntree, SH_NODE_MATH);
      max2_node->parent = node->parent;
      max2_node->custom1 = NODE_MATH_MAXIMUM;
      max2_node->locx = node->locx;
      max2_node->locy = node->locy - 360.0f + locy_offset;
      max2_node->flag |= NODE_HIDDEN;
      bNodeSocket *max2_socket_A = static_cast<bNodeSocket *>(BLI_findlink(&max2_node->inputs, 0));
      bNodeSocket *max2_socket_B = static_cast<bNodeSocket *>(BLI_findlink(&max2_node->inputs, 1));
      bNodeSocket *max2_socket_out = nodeFindSocket(max2_node, SOCK_OUT, "Value");

      bNode *pow_node = nodeAddStaticNode(nullptr, ntree, SH_NODE_MATH);
      pow_node->parent = node->parent;
      pow_node->custom1 = NODE_MATH_POWER;
      pow_node->locx = node->locx;
      pow_node->locy = node->locy - 320.0f + locy_offset;
      pow_node->flag |= NODE_HIDDEN;
      bNodeSocket *pow_socket_A = static_cast<bNodeSocket *>(BLI_findlink(&pow_node->inputs, 0));
      bNodeSocket *pow_socket_B = static_cast<bNodeSocket *>(BLI_findlink(&pow_node->inputs, 1));
      bNodeSocket *pow_socket_out = nodeFindSocket(pow_node, SOCK_OUT, "Value");

      *version_cycles_node_socket_float_value(max2_socket_B) = -1e-5f;
      *version_cycles_node_socket_float_value(pow_socket_A) = *lacunarity;
      *version_cycles_node_socket_float_value(pow_socket_B) = -(*roughness);

      nodeRemLink(ntree, lacunarity_link);
      nodeAddLink(ntree, lacunarity_from_node, lacunarity_from_socket, max2_node, max2_socket_A);
      nodeAddLink(ntree, max2_node, max2_socket_out, pow_node, pow_socket_A);
      nodeAddLink(ntree, max2_node, max2_socket_out, node, lacunarity_socket);
      nodeAddLink(ntree, pow_node, pow_socket_out, node, roughness_socket);
    }
    else {
      *roughness = std::pow(*lacunarity, -(*roughness));
    }
  }

  version_socket_update_is_used(ntree);
}

/* Convert subsurface inputs on the Principled BSDF. */
static void version_principled_bsdf_subsurface(bNodeTree *ntree)
{
  /* - Create Subsurface Scale input
   * - If a node's Subsurface input was connected or nonzero:
   *   - Make the Base Color a mix of old Base Color and Subsurface Color,
   *     using Subsurface as the mix factor
   *   - Move Subsurface link and default value to the new Subsurface Scale input
   *   - Set the Subsurface input to 1.0
   * - Remove Subsurface Color input
   */
  LISTBASE_FOREACH (bNode *, node, &ntree->nodes) {
    if (node->type != SH_NODE_BSDF_PRINCIPLED) {
      continue;
    }
    if (nodeFindSocket(node, SOCK_IN, "Subsurface Scale")) {
      /* Node is already updated. */
      continue;
    }

    /* Add Scale input */
    bNodeSocket *scale_in = nodeAddStaticSocket(
        ntree, node, SOCK_IN, SOCK_FLOAT, PROP_DISTANCE, "Subsurface Scale", "Subsurface Scale");

    bNodeSocket *subsurf = nodeFindSocket(node, SOCK_IN, "Subsurface");
    float *subsurf_val = version_cycles_node_socket_float_value(subsurf);

    if (!subsurf->link && *subsurf_val == 0.0f) {
      *version_cycles_node_socket_float_value(scale_in) = 0.05f;
    }
    else {
      *version_cycles_node_socket_float_value(scale_in) = *subsurf_val;
    }

    if (subsurf->link == nullptr && *subsurf_val == 0.0f) {
      /* Node doesn't use Subsurf, we're done here. */
      continue;
    }

    /* Fix up Subsurface Color input */
    bNodeSocket *base_col = nodeFindSocket(node, SOCK_IN, "Base Color");
    bNodeSocket *subsurf_col = nodeFindSocket(node, SOCK_IN, "Subsurface Color");
    float *base_col_val = version_cycles_node_socket_rgba_value(base_col);
    float *subsurf_col_val = version_cycles_node_socket_rgba_value(subsurf_col);
    /* If any of the three inputs is dynamic, we need a Mix node. */
    if (subsurf->link || subsurf_col->link || base_col->link) {
      bNode *mix = nodeAddStaticNode(nullptr, ntree, SH_NODE_MIX);
      static_cast<NodeShaderMix *>(mix->storage)->data_type = SOCK_RGBA;
      mix->locx = node->locx - 170;
      mix->locy = node->locy - 120;

      bNodeSocket *a_in = nodeFindSocket(mix, SOCK_IN, "A_Color");
      bNodeSocket *b_in = nodeFindSocket(mix, SOCK_IN, "B_Color");
      bNodeSocket *fac_in = nodeFindSocket(mix, SOCK_IN, "Factor_Float");
      bNodeSocket *result_out = nodeFindSocket(mix, SOCK_OUT, "Result_Color");

      copy_v4_v4(version_cycles_node_socket_rgba_value(a_in), base_col_val);
      copy_v4_v4(version_cycles_node_socket_rgba_value(b_in), subsurf_col_val);
      *version_cycles_node_socket_float_value(fac_in) = *subsurf_val;

      if (base_col->link) {
        nodeAddLink(ntree, base_col->link->fromnode, base_col->link->fromsock, mix, a_in);
        nodeRemLink(ntree, base_col->link);
      }
      if (subsurf_col->link) {
        nodeAddLink(ntree, subsurf_col->link->fromnode, subsurf_col->link->fromsock, mix, b_in);
        nodeRemLink(ntree, subsurf_col->link);
      }
      if (subsurf->link) {
        nodeAddLink(ntree, subsurf->link->fromnode, subsurf->link->fromsock, mix, fac_in);
        nodeAddLink(ntree, subsurf->link->fromnode, subsurf->link->fromsock, node, scale_in);
        nodeRemLink(ntree, subsurf->link);
      }
      nodeAddLink(ntree, mix, result_out, node, base_col);
    }
    /* Mix the fixed values. */
    interp_v4_v4v4(base_col_val, base_col_val, subsurf_col_val, *subsurf_val);

    /* Set node to 100% subsurface, 0% diffuse. */
    *subsurf_val = 1.0f;

    /* Delete Subsurface Color input */
    nodeRemoveSocket(ntree, node, subsurf_col);
  }
}

/* Convert emission inputs on the Principled BSDF. */
static void version_principled_bsdf_emission(bNodeTree *ntree)
{
  /* Blender 3.x and before would default to Emission = 0.0, Emission Strength = 1.0.
   * Now we default the other way around (1.0 and 0.0), but because the Strength input was added
   * a bit later, a file that only has the Emission socket would now end up as (1.0, 0.0) instead
   * of (1.0, 1.0).
   * Therefore, set strength to 1.0 for those files.
   */
  LISTBASE_FOREACH (bNode *, node, &ntree->nodes) {
    if (node->type != SH_NODE_BSDF_PRINCIPLED) {
      continue;
    }
    if (!nodeFindSocket(node, SOCK_IN, "Emission")) {
      /* Old enough to have neither, new defaults are fine. */
      continue;
    }
    if (nodeFindSocket(node, SOCK_IN, "Emission Strength")) {
      /* New enough to have both, no need to do anything. */
      continue;
    }
    bNodeSocket *sock = nodeAddStaticSocket(
        ntree, node, SOCK_IN, SOCK_FLOAT, PROP_NONE, "Emission Strength", "Emission Strength");
    *version_cycles_node_socket_float_value(sock) = 1.0f;
  }
}

/* Rename various Principled BSDF sockets. */
static void version_principled_bsdf_rename_sockets(bNodeTree *ntree)
{
  version_node_input_socket_name(ntree, SH_NODE_BSDF_PRINCIPLED, "Emission", "Emission Color");
  version_node_input_socket_name(ntree, SH_NODE_BSDF_PRINCIPLED, "Specular", "Specular IOR Level");
  version_node_input_socket_name(
      ntree, SH_NODE_BSDF_PRINCIPLED, "Subsurface", "Subsurface Weight");
  version_node_input_socket_name(
      ntree, SH_NODE_BSDF_PRINCIPLED, "Transmission", "Transmission Weight");
  version_node_input_socket_name(ntree, SH_NODE_BSDF_PRINCIPLED, "Coat", "Coat Weight");
  version_node_input_socket_name(ntree, SH_NODE_BSDF_PRINCIPLED, "Sheen", "Sheen Weight");
}

/* Replace old Principled Hair BSDF as a variant in the new Principled Hair BSDF. */
static void version_replace_principled_hair_model(bNodeTree *ntree)
{
  LISTBASE_FOREACH (bNode *, node, &ntree->nodes) {
    if (node->type != SH_NODE_BSDF_HAIR_PRINCIPLED) {
      continue;
    }
    NodeShaderHairPrincipled *data = MEM_cnew<NodeShaderHairPrincipled>(__func__);
    data->model = SHD_PRINCIPLED_HAIR_CHIANG;
    data->parametrization = node->custom1;

    node->storage = data;
  }
}

static void change_input_socket_to_rotation_type(bNodeTree &ntree,
                                                 bNode &node,
                                                 bNodeSocket &socket)
{
  if (socket.type == SOCK_ROTATION) {
    return;
  }
  socket.type = SOCK_ROTATION;
  STRNCPY(socket.idname, "NodeSocketRotation");
  auto *old_value = static_cast<bNodeSocketValueVector *>(socket.default_value);
  auto *new_value = MEM_new<bNodeSocketValueRotation>(__func__);
  copy_v3_v3(new_value->value_euler, old_value->value);
  socket.default_value = new_value;
  MEM_freeN(old_value);
  LISTBASE_FOREACH_MUTABLE (bNodeLink *, link, &ntree.links) {
    if (link->tosock != &socket) {
      continue;
    }
    if (ELEM(link->fromsock->type, SOCK_ROTATION, SOCK_VECTOR, SOCK_FLOAT) &&
        link->fromnode->type != NODE_REROUTE)
    {
      /* No need to add the conversion node when implicit conversions will work. */
      continue;
    }
    if (STREQ(link->fromnode->idname, "FunctionNodeEulerToRotation")) {
      /* Make versioning idempotent. */
      continue;
    }
    bNode *convert = nodeAddNode(nullptr, &ntree, "FunctionNodeEulerToRotation");
    convert->parent = node.parent;
    convert->locx = node.locx - 40;
    convert->locy = node.locy;
    link->tonode = convert;
    link->tosock = nodeFindSocket(convert, SOCK_IN, "Euler");

    nodeAddLink(&ntree, convert, nodeFindSocket(convert, SOCK_OUT, "Rotation"), &node, &socket);
  }
}

static void change_output_socket_to_rotation_type(bNodeTree &ntree,
                                                  bNode &node,
                                                  bNodeSocket &socket)
{
  /* Rely on generic node declaration update to change the socket type. */
  LISTBASE_FOREACH_MUTABLE (bNodeLink *, link, &ntree.links) {
    if (link->fromsock != &socket) {
      continue;
    }
    if (ELEM(link->tosock->type, SOCK_ROTATION, SOCK_VECTOR) && link->tonode->type != NODE_REROUTE)
    {
      /* No need to add the conversion node when implicit conversions will work. */
      continue;
    }
    if (STREQ(link->tonode->idname, "FunctionNodeRotationToEuler"))
    { /* Make versioning idempotent. */
      continue;
    }
    bNode *convert = nodeAddNode(nullptr, &ntree, "FunctionNodeRotationToEuler");
    convert->parent = node.parent;
    convert->locx = node.locx + 40;
    convert->locy = node.locy;
    link->fromnode = convert;
    link->fromsock = nodeFindSocket(convert, SOCK_OUT, "Euler");

    nodeAddLink(&ntree, &node, &socket, convert, nodeFindSocket(convert, SOCK_IN, "Rotation"));
  }
}

static void version_geometry_nodes_use_rotation_socket(bNodeTree &ntree)
{
  LISTBASE_FOREACH_MUTABLE (bNode *, node, &ntree.nodes) {
    if (STR_ELEM(node->idname,
                 "GeometryNodeInstanceOnPoints",
                 "GeometryNodeRotateInstances",
                 "GeometryNodeTransform"))
    {
      bNodeSocket *socket = nodeFindSocket(node, SOCK_IN, "Rotation");
      change_input_socket_to_rotation_type(ntree, *node, *socket);
    }
    if (STR_ELEM(node->idname,
                 "GeometryNodeDistributePointsOnFaces",
                 "GeometryNodeObjectInfo",
                 "GeometryNodeInputInstanceRotation"))
    {
      bNodeSocket *socket = nodeFindSocket(node, SOCK_OUT, "Rotation");
      change_output_socket_to_rotation_type(ntree, *node, *socket);
    }
  }
}

/* Find the base socket name for an idname that may include a subtype. */
static blender::StringRef legacy_socket_idname_to_socket_type(blender::StringRef idname)
{
  using string_pair = std::pair<const char *, const char *>;
  static const string_pair subtypes_map[] = {{"NodeSocketFloatUnsigned", "NodeSocketFloat"},
                                             {"NodeSocketFloatPercentage", "NodeSocketFloat"},
                                             {"NodeSocketFloatFactor", "NodeSocketFloat"},
                                             {"NodeSocketFloatAngle", "NodeSocketFloat"},
                                             {"NodeSocketFloatTime", "NodeSocketFloat"},
                                             {"NodeSocketFloatTimeAbsolute", "NodeSocketFloat"},
                                             {"NodeSocketFloatDistance", "NodeSocketFloat"},
                                             {"NodeSocketIntUnsigned", "NodeSocketInt"},
                                             {"NodeSocketIntPercentage", "NodeSocketInt"},
                                             {"NodeSocketIntFactor", "NodeSocketInt"},
                                             {"NodeSocketVectorTranslation", "NodeSocketVector"},
                                             {"NodeSocketVectorDirection", "NodeSocketVector"},
                                             {"NodeSocketVectorVelocity", "NodeSocketVector"},
                                             {"NodeSocketVectorAcceleration", "NodeSocketVector"},
                                             {"NodeSocketVectorEuler", "NodeSocketVector"},
                                             {"NodeSocketVectorXYZ", "NodeSocketVector"}};
  for (const string_pair &pair : subtypes_map) {
    if (pair.first == idname) {
      return pair.second;
    }
  }
  /* Unchanged socket idname. */
  return idname;
}

static bNodeTreeInterfaceItem *legacy_socket_move_to_interface(bNodeSocket &legacy_socket,
                                                               const eNodeSocketInOut in_out)
{
  bNodeTreeInterfaceSocket *new_socket = MEM_cnew<bNodeTreeInterfaceSocket>(__func__);
  new_socket->item.item_type = NODE_INTERFACE_SOCKET;

  /* Move reusable data. */
  new_socket->name = BLI_strdup(legacy_socket.name);
  new_socket->identifier = BLI_strdup(legacy_socket.identifier);
  new_socket->description = BLI_strdup(legacy_socket.description);
  /* If the socket idname includes a subtype (e.g. "NodeSocketFloatFactor") this will convert it to
   * the base type name ("NodeSocketFloat"). */
  new_socket->socket_type = BLI_strdup(
      legacy_socket_idname_to_socket_type(legacy_socket.idname).data());
  new_socket->flag = (in_out == SOCK_IN ? NODE_INTERFACE_SOCKET_INPUT :
                                          NODE_INTERFACE_SOCKET_OUTPUT);
  SET_FLAG_FROM_TEST(
      new_socket->flag, legacy_socket.flag & SOCK_HIDE_VALUE, NODE_INTERFACE_SOCKET_HIDE_VALUE);
  SET_FLAG_FROM_TEST(new_socket->flag,
                     legacy_socket.flag & SOCK_HIDE_IN_MODIFIER,
                     NODE_INTERFACE_SOCKET_HIDE_IN_MODIFIER);
  new_socket->attribute_domain = legacy_socket.attribute_domain;

  /* The following data are stolen from the old data, the ownership of their memory is directly
   * transferred to the new data. */
  new_socket->default_attribute_name = legacy_socket.default_attribute_name;
  legacy_socket.default_attribute_name = nullptr;
  new_socket->socket_data = legacy_socket.default_value;
  legacy_socket.default_value = nullptr;
  new_socket->properties = legacy_socket.prop;
  legacy_socket.prop = nullptr;

  /* Unused data. */
  MEM_delete(legacy_socket.runtime);
  legacy_socket.runtime = nullptr;

  return &new_socket->item;
}

static void versioning_convert_node_tree_socket_lists_to_interface(bNodeTree *ntree)
{
  bNodeTreeInterface &tree_interface = ntree->tree_interface;

  const int num_inputs = BLI_listbase_count(&ntree->inputs_legacy);
  const int num_outputs = BLI_listbase_count(&ntree->outputs_legacy);
  tree_interface.root_panel.items_num = num_inputs + num_outputs;
  tree_interface.root_panel.items_array = static_cast<bNodeTreeInterfaceItem **>(MEM_malloc_arrayN(
      tree_interface.root_panel.items_num, sizeof(bNodeTreeInterfaceItem *), __func__));

  /* Convert outputs first to retain old outputs/inputs ordering. */
  int index;
  LISTBASE_FOREACH_INDEX (bNodeSocket *, socket, &ntree->outputs_legacy, index) {
    tree_interface.root_panel.items_array[index] = legacy_socket_move_to_interface(*socket,
                                                                                   SOCK_OUT);
  }
  LISTBASE_FOREACH_INDEX (bNodeSocket *, socket, &ntree->inputs_legacy, index) {
    tree_interface.root_panel.items_array[num_outputs + index] = legacy_socket_move_to_interface(
        *socket, SOCK_IN);
  }
}

/**
 * Original node tree interface conversion in did not convert socket idnames with subtype suffixes
 * to correct socket base types (see #versioning_convert_node_tree_socket_lists_to_interface).
 */
static void versioning_fix_socket_subtype_idnames(bNodeTree *ntree)
{
  bNodeTreeInterface &tree_interface = ntree->tree_interface;

  tree_interface.foreach_item([](bNodeTreeInterfaceItem &item) -> bool {
    if (item.item_type == NODE_INTERFACE_SOCKET) {
      bNodeTreeInterfaceSocket &socket = reinterpret_cast<bNodeTreeInterfaceSocket &>(item);
      blender::StringRef corrected_socket_type = legacy_socket_idname_to_socket_type(
          socket.socket_type);
      if (socket.socket_type != corrected_socket_type) {
        MEM_freeN(socket.socket_type);
        socket.socket_type = BLI_strdup(corrected_socket_type.data());
      }
    }
    return true;
  });
}

/* Convert coat inputs on the Principled BSDF. */
static void version_principled_bsdf_coat(bNodeTree *ntree)
{
  LISTBASE_FOREACH (bNode *, node, &ntree->nodes) {
    if (node->type != SH_NODE_BSDF_PRINCIPLED) {
      continue;
    }
    if (nodeFindSocket(node, SOCK_IN, "Coat IOR") != nullptr) {
      continue;
    }
    bNodeSocket *coat_ior_input = nodeAddStaticSocket(
        ntree, node, SOCK_IN, SOCK_FLOAT, PROP_NONE, "Coat IOR", "Coat IOR");

    /* Adjust for 4x change in intensity. */
    bNodeSocket *coat_input = nodeFindSocket(node, SOCK_IN, "Clearcoat");
    *version_cycles_node_socket_float_value(coat_input) *= 0.25f;
    /* When the coat input is dynamic, instead of inserting a *0.25 math node, set the Coat IOR
     * to 1.2 instead - this also roughly quarters reflectivity compared to the 1.5 default. */
    *version_cycles_node_socket_float_value(coat_ior_input) = (coat_input->link) ? 1.2f : 1.5f;
  }

  /* Rename sockets. */
  version_node_input_socket_name(ntree, SH_NODE_BSDF_PRINCIPLED, "Clearcoat", "Coat");
  version_node_input_socket_name(
      ntree, SH_NODE_BSDF_PRINCIPLED, "Clearcoat Roughness", "Coat Roughness");
  version_node_input_socket_name(
      ntree, SH_NODE_BSDF_PRINCIPLED, "Clearcoat Normal", "Coat Normal");
}

/* Convert specular tint in Principled BSDF. */
static void version_principled_bsdf_specular_tint(bNodeTree *ntree)
{
  LISTBASE_FOREACH (bNode *, node, &ntree->nodes) {
    if (node->type != SH_NODE_BSDF_PRINCIPLED) {
      continue;
    }
    bNodeSocket *specular_tint_sock = nodeFindSocket(node, SOCK_IN, "Specular Tint");
    if (specular_tint_sock->type == SOCK_RGBA) {
      /* Node is already updated. */
      continue;
    }

    bNodeSocket *base_color_sock = nodeFindSocket(node, SOCK_IN, "Base Color");
    bNodeSocket *metallic_sock = nodeFindSocket(node, SOCK_IN, "Metallic");
    float specular_tint_old = *version_cycles_node_socket_float_value(specular_tint_sock);
    float *base_color = version_cycles_node_socket_rgba_value(base_color_sock);
    float metallic = *version_cycles_node_socket_float_value(metallic_sock);

    /* Change socket type to Color. */
    nodeModifySocketTypeStatic(ntree, node, specular_tint_sock, SOCK_RGBA, 0);
    float *specular_tint = version_cycles_node_socket_rgba_value(specular_tint_sock);

    /* The conversion logic here is that the new Specular Tint should be
     * mix(one, mix(base_color, one, metallic), old_specular_tint).
     * This needs to be handled both for the fixed values, as well as for any potential connected
     * inputs. */

    static float one[] = {1.0f, 1.0f, 1.0f, 1.0f};

    /* Mix the fixed values. */
    float metallic_mix[4];
    interp_v4_v4v4(metallic_mix, base_color, one, metallic);
    interp_v4_v4v4(specular_tint, one, metallic_mix, specular_tint_old);

    if (specular_tint_sock->link == nullptr && specular_tint_old <= 0.0f) {
      /* Specular Tint was fixed at zero, we don't need any conversion node setup. */
      continue;
    }

    /* If the Metallic input is dynamic, or fixed > 0 and base color is dynamic,
     * we need to insert a node to compute the metallic_mix.
     * Otherwise, use whatever is connected to the base color, or the static value
     * if it's unconnected. */
    bNodeSocket *metallic_mix_out = nullptr;
    bNode *metallic_mix_node = nullptr;
    if (metallic_sock->link || (base_color_sock->link && metallic > 0.0f)) {
      /* Metallic Mix needs to be dynamically mixed. */
      bNode *mix = nodeAddStaticNode(nullptr, ntree, SH_NODE_MIX);
      static_cast<NodeShaderMix *>(mix->storage)->data_type = SOCK_RGBA;
      mix->locx = node->locx - 270;
      mix->locy = node->locy - 120;

      bNodeSocket *a_in = nodeFindSocket(mix, SOCK_IN, "A_Color");
      bNodeSocket *b_in = nodeFindSocket(mix, SOCK_IN, "B_Color");
      bNodeSocket *fac_in = nodeFindSocket(mix, SOCK_IN, "Factor_Float");
      metallic_mix_out = nodeFindSocket(mix, SOCK_OUT, "Result_Color");
      metallic_mix_node = mix;

      copy_v4_v4(version_cycles_node_socket_rgba_value(a_in), base_color);
      if (base_color_sock->link) {
        nodeAddLink(
            ntree, base_color_sock->link->fromnode, base_color_sock->link->fromsock, mix, a_in);
      }
      copy_v4_v4(version_cycles_node_socket_rgba_value(b_in), one);
      *version_cycles_node_socket_float_value(fac_in) = metallic;
      if (metallic_sock->link) {
        nodeAddLink(
            ntree, metallic_sock->link->fromnode, metallic_sock->link->fromsock, mix, fac_in);
      }
    }
    else if (base_color_sock->link) {
      /* Metallic Mix is a no-op and equivalent to Base Color. */
      metallic_mix_out = base_color_sock->link->fromsock;
      metallic_mix_node = base_color_sock->link->fromnode;
    }

    /* Similar to above, if the Specular Tint input is dynamic, or fixed > 0 and metallic mix
     * is dynamic, we need to insert a node to compute the new specular tint. */
    if (specular_tint_sock->link || (metallic_mix_out && specular_tint_old > 0.0f)) {
      bNode *mix = nodeAddStaticNode(nullptr, ntree, SH_NODE_MIX);
      static_cast<NodeShaderMix *>(mix->storage)->data_type = SOCK_RGBA;
      mix->locx = node->locx - 170;
      mix->locy = node->locy - 120;

      bNodeSocket *a_in = nodeFindSocket(mix, SOCK_IN, "A_Color");
      bNodeSocket *b_in = nodeFindSocket(mix, SOCK_IN, "B_Color");
      bNodeSocket *fac_in = nodeFindSocket(mix, SOCK_IN, "Factor_Float");
      bNodeSocket *result_out = nodeFindSocket(mix, SOCK_OUT, "Result_Color");

      copy_v4_v4(version_cycles_node_socket_rgba_value(a_in), one);
      copy_v4_v4(version_cycles_node_socket_rgba_value(b_in), metallic_mix);
      if (metallic_mix_out) {
        nodeAddLink(ntree, metallic_mix_node, metallic_mix_out, mix, b_in);
      }
      *version_cycles_node_socket_float_value(fac_in) = specular_tint_old;
      if (specular_tint_sock->link) {
        nodeAddLink(ntree,
                    specular_tint_sock->link->fromnode,
                    specular_tint_sock->link->fromsock,
                    mix,
                    fac_in);
        nodeRemLink(ntree, specular_tint_sock->link);
      }
      nodeAddLink(ntree, mix, result_out, node, specular_tint_sock);
    }
  }
}

static void version_copy_socket(bNodeTreeInterfaceSocket &dst,
                                const bNodeTreeInterfaceSocket &src,
                                char *identifier)
{
  /* Node socket copy function based on bNodeTreeInterface::item_copy to avoid using blenkernel. */
  dst.name = BLI_strdup_null(src.name);
  dst.description = BLI_strdup_null(src.description);
  dst.socket_type = BLI_strdup(src.socket_type);
  dst.default_attribute_name = BLI_strdup_null(src.default_attribute_name);
  dst.identifier = identifier;
  if (src.properties) {
    dst.properties = IDP_CopyProperty_ex(src.properties, 0);
  }
  if (src.socket_data != nullptr) {
    dst.socket_data = MEM_dupallocN(src.socket_data);
    /* No user count increment needed, gets reset after versioning. */
  }
}

static int version_nodes_find_valid_insert_position_for_item(const bNodeTreeInterfacePanel &panel,
                                                             const bNodeTreeInterfaceItem &item,
                                                             const int initial_pos)
{
  const bool sockets_above_panels = !(panel.flag &
                                      NODE_INTERFACE_PANEL_ALLOW_SOCKETS_AFTER_PANELS);
  const blender::Span<const bNodeTreeInterfaceItem *> items = {panel.items_array, panel.items_num};

  int pos = initial_pos;

  if (sockets_above_panels) {
    if (item.item_type == NODE_INTERFACE_PANEL) {
      /* Find the closest valid position from the end, only panels at or after #position. */
      for (int test_pos = items.size() - 1; test_pos >= initial_pos; test_pos--) {
        if (test_pos < 0) {
          /* Initial position is out of range but valid. */
          break;
        }
        if (items[test_pos]->item_type != NODE_INTERFACE_PANEL) {
          /* Found valid position, insert after the last socket item. */
          pos = test_pos + 1;
          break;
        }
      }
    }
    else {
      /* Find the closest valid position from the start, no panels at or after #position. */
      for (int test_pos = 0; test_pos <= initial_pos; test_pos++) {
        if (test_pos >= items.size()) {
          /* Initial position is out of range but valid. */
          break;
        }
        if (items[test_pos]->item_type == NODE_INTERFACE_PANEL) {
          /* Found valid position, inserting moves the first panel. */
          pos = test_pos;
          break;
        }
      }
    }
  }

  return pos;
}

static void version_nodes_insert_item(bNodeTreeInterfacePanel &parent,
                                      bNodeTreeInterfaceSocket &socket,
                                      int position)
{
  /* Apply any constraints on the item positions. */
  position = version_nodes_find_valid_insert_position_for_item(parent, socket.item, position);
  position = std::min(std::max(position, 0), parent.items_num);

  blender::MutableSpan<bNodeTreeInterfaceItem *> old_items = {parent.items_array,
                                                              parent.items_num};
  parent.items_num++;
  parent.items_array = MEM_cnew_array<bNodeTreeInterfaceItem *>(parent.items_num, __func__);
  parent.items().take_front(position).copy_from(old_items.take_front(position));
  parent.items().drop_front(position + 1).copy_from(old_items.drop_front(position));
  parent.items()[position] = &socket.item;

  if (old_items.data()) {
    MEM_freeN(old_items.data());
  }
}

/* Node group interface copy function based on bNodeTreeInterface::insert_item_copy. */
static void version_node_group_split_socket(bNodeTreeInterface &tree_interface,
                                            bNodeTreeInterfaceSocket &socket,
                                            bNodeTreeInterfacePanel *parent,
                                            int position)
{
  if (parent == nullptr) {
    parent = &tree_interface.root_panel;
  }

  bNodeTreeInterfaceSocket *csocket = static_cast<bNodeTreeInterfaceSocket *>(
      MEM_dupallocN(&socket));
  /* Generate a new unique identifier.
   * This might break existing links, but the identifiers were duplicate anyway. */
  char *dst_identifier = BLI_sprintfN("Socket_%d", tree_interface.next_uid++);
  version_copy_socket(*csocket, socket, dst_identifier);

  version_nodes_insert_item(*parent, *csocket, position);

  /* Original socket becomes output. */
  socket.flag &= ~NODE_INTERFACE_SOCKET_INPUT;
  /* Copied socket becomes input. */
  csocket->flag &= ~NODE_INTERFACE_SOCKET_OUTPUT;
}

static void versioning_node_group_sort_sockets_recursive(bNodeTreeInterfacePanel &panel)
{
  /* True if item a should be above item b. */
  auto item_compare = [](const bNodeTreeInterfaceItem *a,
                         const bNodeTreeInterfaceItem *b) -> bool {
    if (a->item_type != b->item_type) {
      /* Keep sockets above panels. */
      return a->item_type == NODE_INTERFACE_SOCKET;
    }
    else {
      /* Keep outputs above inputs. */
      if (a->item_type == NODE_INTERFACE_SOCKET) {
        const bNodeTreeInterfaceSocket *sa = reinterpret_cast<const bNodeTreeInterfaceSocket *>(a);
        const bNodeTreeInterfaceSocket *sb = reinterpret_cast<const bNodeTreeInterfaceSocket *>(b);
        const bool is_output_a = sa->flag & NODE_INTERFACE_SOCKET_OUTPUT;
        const bool is_output_b = sb->flag & NODE_INTERFACE_SOCKET_OUTPUT;
        if (is_output_a != is_output_b) {
          return is_output_a;
        }
      }
    }
    return false;
  };

  /* Sort panel content. */
  std::stable_sort(panel.items().begin(), panel.items().end(), item_compare);

  /* Sort any child panels too. */
  for (bNodeTreeInterfaceItem *item : panel.items()) {
    if (item->item_type == NODE_INTERFACE_PANEL) {
      versioning_node_group_sort_sockets_recursive(
          *reinterpret_cast<bNodeTreeInterfacePanel *>(item));
    }
  }
}

static void enable_geometry_nodes_is_modifier(Main &bmain)
{
  /* Any node group with a first socket geometry output can potentially be a modifier. Previously
   * this wasn't an explicit option, so better to enable too many groups rather than too few. */
  LISTBASE_FOREACH (bNodeTree *, group, &bmain.nodetrees) {
    if (group->type != NTREE_GEOMETRY) {
      continue;
    }
    group->tree_interface.foreach_item([&](const bNodeTreeInterfaceItem &item) {
      if (item.item_type != NODE_INTERFACE_SOCKET) {
        return true;
      }
      const auto &socket = reinterpret_cast<const bNodeTreeInterfaceSocket &>(item);
      if ((socket.flag & NODE_INTERFACE_SOCKET_OUTPUT) == 0) {
        return true;
      }
      if (!STREQ(socket.socket_type, "NodeSocketGeometry")) {
        return true;
      }
      if (!group->geometry_node_asset_traits) {
        group->geometry_node_asset_traits = MEM_new<GeometryNodeAssetTraits>(__func__);
      }
      group->geometry_node_asset_traits->flag |= GEO_NODE_ASSET_MODIFIER;
      return false;
    });
  }
}

static void version_socket_identifier_suffixes_for_dynamic_types(
    ListBase sockets, const char *separator, const std::optional<int> total = std::nullopt)
{
  int index = 0;
  LISTBASE_FOREACH (bNodeSocket *, socket, &sockets) {
    if (socket->is_available()) {
      if (char *pos = strstr(socket->identifier, separator)) {
        /* End the identifier at the separator so that the old suffix is ignored. */
        *pos = '\0';

        if (total.has_value()) {
          index++;
          if (index == *total) {
            return;
          }
        }
      }
    }
    else {
      /* Rename existing identifiers so that they don't conflict with the renamed one. Those will
       * be removed after versioning code. */
      BLI_strncat(socket->identifier, "_deprecated", sizeof(socket->identifier));
    }
  }
}

static void versioning_nodes_dynamic_sockets(bNodeTree &ntree)
{
  LISTBASE_FOREACH (bNode *, node, &ntree.nodes) {
    switch (node->type) {
      case GEO_NODE_ACCUMULATE_FIELD:
        /* This node requires the extra `total` parameter, because the `Group Index` identifier
         * also has a space in the name, that should not be treated as separator. */
        version_socket_identifier_suffixes_for_dynamic_types(node->inputs, " ", 1);
        version_socket_identifier_suffixes_for_dynamic_types(node->outputs, " ", 3);
        break;
      case GEO_NODE_CAPTURE_ATTRIBUTE:
      case GEO_NODE_ATTRIBUTE_STATISTIC:
      case GEO_NODE_BLUR_ATTRIBUTE:
      case GEO_NODE_EVALUATE_AT_INDEX:
      case GEO_NODE_EVALUATE_ON_DOMAIN:
      case GEO_NODE_INPUT_NAMED_ATTRIBUTE:
      case GEO_NODE_RAYCAST:
      case GEO_NODE_SAMPLE_INDEX:
      case GEO_NODE_SAMPLE_NEAREST_SURFACE:
      case GEO_NODE_SAMPLE_UV_SURFACE:
      case GEO_NODE_STORE_NAMED_ATTRIBUTE:
      case GEO_NODE_VIEWER:
        version_socket_identifier_suffixes_for_dynamic_types(node->inputs, "_");
        version_socket_identifier_suffixes_for_dynamic_types(node->outputs, "_");
        break;
    }
  }
}

static void versioning_nodes_dynamic_sockets_2(bNodeTree &ntree)
{
  LISTBASE_FOREACH (bNode *, node, &ntree.nodes) {
    if (!ELEM(node->type, GEO_NODE_SWITCH, GEO_NODE_SAMPLE_CURVE)) {
      continue;
    }
    version_socket_identifier_suffixes_for_dynamic_types(node->inputs, "_");
    version_socket_identifier_suffixes_for_dynamic_types(node->outputs, "_");
  }
}

static void versioning_grease_pencil_stroke_radii_scaling(GreasePencil *grease_pencil)
{
  using namespace blender;
  for (GreasePencilDrawingBase *base : grease_pencil->drawings()) {
    if (base->type != GP_DRAWING) {
      continue;
    }
    bke::greasepencil::Drawing &drawing = reinterpret_cast<GreasePencilDrawing *>(base)->wrap();
    MutableSpan<float> radii = drawing.radii_for_write();
    threading::parallel_for(radii.index_range(), 8192, [&](const IndexRange range) {
      for (const int i : range) {
        radii[i] *= bke::greasepencil::LEGACY_RADIUS_CONVERSION_FACTOR;
      }
    });
  }
}

static void fix_geometry_nodes_object_info_scale(bNodeTree &ntree)
{
  using namespace blender;
  MultiValueMap<bNodeSocket *, bNodeLink *> out_links_per_socket;
  LISTBASE_FOREACH (bNodeLink *, link, &ntree.links) {
    if (link->fromnode->type == GEO_NODE_OBJECT_INFO) {
      out_links_per_socket.add(link->fromsock, link);
    }
  }

  LISTBASE_FOREACH_MUTABLE (bNode *, node, &ntree.nodes) {
    if (node->type != GEO_NODE_OBJECT_INFO) {
      continue;
    }
    bNodeSocket *scale = nodeFindSocket(node, SOCK_OUT, "Scale");
    const Span<bNodeLink *> links = out_links_per_socket.lookup(scale);
    if (links.is_empty()) {
      continue;
    }
    bNode *absolute_value = nodeAddNode(nullptr, &ntree, "ShaderNodeVectorMath");
    absolute_value->custom1 = NODE_VECTOR_MATH_ABSOLUTE;
    absolute_value->parent = node->parent;
    absolute_value->locx = node->locx + 100;
    absolute_value->locy = node->locy - 50;
    nodeAddLink(&ntree,
                node,
                scale,
                absolute_value,
                static_cast<bNodeSocket *>(absolute_value->inputs.first));
    for (bNodeLink *link : links) {
      link->fromnode = absolute_value;
      link->fromsock = static_cast<bNodeSocket *>(absolute_value->outputs.first);
    }
  }
}

static bool seq_filter_bilinear_to_auto(Sequence *seq, void * /*user_data*/)
{
  StripTransform *transform = seq->strip->transform;
  if (transform != nullptr && transform->filter == SEQ_TRANSFORM_FILTER_BILINEAR) {
    transform->filter = SEQ_TRANSFORM_FILTER_AUTO;
  }
  return true;
}

static void image_settings_avi_to_ffmpeg(Scene *scene)
{
  if (ELEM(scene->r.im_format.imtype, R_IMF_IMTYPE_AVIRAW, R_IMF_IMTYPE_AVIJPEG)) {
    scene->r.im_format.imtype = R_IMF_IMTYPE_FFMPEG;
  }
}

static bool seq_hue_correct_set_wrapping(Sequence *seq, void * /*user_data*/)
{
  LISTBASE_FOREACH (SequenceModifierData *, smd, &seq->modifiers) {
    if (smd->type == seqModifierType_HueCorrect) {
      HueCorrectModifierData *hcmd = (HueCorrectModifierData *)smd;
      CurveMapping *cumap = (CurveMapping *)&hcmd->curve_mapping;
      cumap->flag |= CUMA_USE_WRAPPING;
    }
  }
  return true;
}

static void versioning_node_hue_correct_set_wrappng(bNodeTree *ntree)
{
  if (ntree->type == NTREE_COMPOSIT) {
    LISTBASE_FOREACH_MUTABLE (bNode *, node, &ntree->nodes) {

      if (node->type == CMP_NODE_HUECORRECT) {
        CurveMapping *cumap = (CurveMapping *)node->storage;
        cumap->flag |= CUMA_USE_WRAPPING;
      }
    }
  }
}

static void add_image_editor_asset_shelf(Main &bmain)
{
  LISTBASE_FOREACH (bScreen *, screen, &bmain.screens) {
    LISTBASE_FOREACH (ScrArea *, area, &screen->areabase) {
      LISTBASE_FOREACH (SpaceLink *, sl, &area->spacedata) {
        if (sl->spacetype != SPACE_IMAGE) {
          continue;
        }

        ListBase *regionbase = (sl == area->spacedata.first) ? &area->regionbase : &sl->regionbase;

        if (ARegion *new_shelf_region = do_versions_add_region_if_not_found(
                regionbase, RGN_TYPE_ASSET_SHELF, __func__, RGN_TYPE_TOOL_HEADER))
        {
          new_shelf_region->regiondata = MEM_cnew<RegionAssetShelf>(__func__);
          new_shelf_region->alignment = RGN_ALIGN_BOTTOM;
          new_shelf_region->flag |= RGN_FLAG_HIDDEN;
        }
        if (ARegion *new_shelf_header = do_versions_add_region_if_not_found(
                regionbase, RGN_TYPE_ASSET_SHELF_HEADER, __func__, RGN_TYPE_ASSET_SHELF))
        {
          new_shelf_header->alignment = RGN_ALIGN_BOTTOM | RGN_ALIGN_HIDE_WITH_PREV;
        }
      }
    }
  }
}

void blo_do_versions_400(FileData *fd, Library * /*lib*/, Main *bmain)
{
  if (!MAIN_VERSION_FILE_ATLEAST(bmain, 400, 1)) {
    LISTBASE_FOREACH (Mesh *, mesh, &bmain->meshes) {
      version_mesh_legacy_to_struct_of_array_format(*mesh);
    }
    version_movieclips_legacy_camera_object(bmain);
  }

  if (!MAIN_VERSION_FILE_ATLEAST(bmain, 400, 2)) {
    LISTBASE_FOREACH (Mesh *, mesh, &bmain->meshes) {
      BKE_mesh_legacy_bevel_weight_to_generic(mesh);
    }
  }

  /* 400 4 did not require any do_version here. */

  if (!MAIN_VERSION_FILE_ATLEAST(bmain, 400, 5)) {
    LISTBASE_FOREACH (Scene *, scene, &bmain->scenes) {
      ToolSettings *ts = scene->toolsettings;
      if (ts->snap_mode_tools != SCE_SNAP_TO_NONE) {
        ts->snap_mode_tools = SCE_SNAP_TO_GEOM;
      }

#define SCE_SNAP_PROJECT (1 << 3)
      if (ts->snap_flag & SCE_SNAP_PROJECT) {
        ts->snap_mode &= ~(1 << 2); /* SCE_SNAP_TO_FACE */
        ts->snap_mode |= (1 << 8);  /* SCE_SNAP_INDIVIDUAL_PROJECT */
      }
#undef SCE_SNAP_PROJECT
    }
  }

  if (!MAIN_VERSION_FILE_ATLEAST(bmain, 400, 6)) {
    FOREACH_NODETREE_BEGIN (bmain, ntree, id) {
      versioning_replace_legacy_glossy_node(ntree);
      versioning_remove_microfacet_sharp_distribution(ntree);
    }
    FOREACH_NODETREE_END;
  }

  if (!MAIN_VERSION_FILE_ATLEAST(bmain, 400, 7)) {
    LISTBASE_FOREACH (Mesh *, mesh, &bmain->meshes) {
      version_mesh_crease_generic(*bmain);
    }
  }

  if (!MAIN_VERSION_FILE_ATLEAST(bmain, 400, 8)) {
    LISTBASE_FOREACH (bAction *, act, &bmain->actions) {
      act->frame_start = max_ff(act->frame_start, MINAFRAMEF);
      act->frame_end = min_ff(act->frame_end, MAXFRAMEF);
    }
  }

  if (!MAIN_VERSION_FILE_ATLEAST(bmain, 400, 9)) {
    LISTBASE_FOREACH (Light *, light, &bmain->lights) {
      if (light->type == LA_SPOT && light->nodetree) {
        version_replace_texcoord_normal_socket(light->nodetree);
      }
    }
  }

  /* Fix brush->tip_scale_x which should never be zero. */
  LISTBASE_FOREACH (Brush *, brush, &bmain->brushes) {
    if (brush->tip_scale_x == 0.0f) {
      brush->tip_scale_x = 1.0f;
    }
  }

  if (!MAIN_VERSION_FILE_ATLEAST(bmain, 400, 10)) {
    LISTBASE_FOREACH (bScreen *, screen, &bmain->screens) {
      LISTBASE_FOREACH (ScrArea *, area, &screen->areabase) {
        LISTBASE_FOREACH (SpaceLink *, space, &area->spacedata) {
          if (space->spacetype == SPACE_NODE) {
            SpaceNode *snode = reinterpret_cast<SpaceNode *>(space);
            snode->overlay.flag |= SN_OVERLAY_SHOW_PREVIEWS;
          }
        }
      }
    }
  }

  if (!MAIN_VERSION_FILE_ATLEAST(bmain, 400, 11)) {
    version_vertex_weight_edit_preserve_threshold_exclusivity(bmain);
  }

  if (!MAIN_VERSION_FILE_ATLEAST(bmain, 400, 12)) {
    if (!DNA_struct_member_exists(fd->filesdna, "LightProbe", "int", "grid_bake_samples")) {
      LISTBASE_FOREACH (LightProbe *, lightprobe, &bmain->lightprobes) {
        lightprobe->grid_bake_samples = 2048;
        lightprobe->surfel_density = 1.0f;
        lightprobe->grid_normal_bias = 0.3f;
        lightprobe->grid_view_bias = 0.0f;
        lightprobe->grid_facing_bias = 0.5f;
        lightprobe->grid_dilation_threshold = 0.5f;
        lightprobe->grid_dilation_radius = 1.0f;
      }
    }

    /* Set default bake resolution. */
    if (!DNA_struct_member_exists(fd->filesdna, "World", "int", "probe_resolution")) {
      LISTBASE_FOREACH (World *, world, &bmain->worlds) {
        world->probe_resolution = LIGHT_PROBE_RESOLUTION_1024;
      }
    }

    if (!DNA_struct_member_exists(fd->filesdna, "LightProbe", "float", "grid_surface_bias")) {
      LISTBASE_FOREACH (LightProbe *, lightprobe, &bmain->lightprobes) {
        lightprobe->grid_surface_bias = 0.05f;
        lightprobe->grid_escape_bias = 0.1f;
      }
    }

    /* Clear removed "Z Buffer" flag. */
    {
      const int R_IMF_FLAG_ZBUF_LEGACY = 1 << 0;
      LISTBASE_FOREACH (Scene *, scene, &bmain->scenes) {
        scene->r.im_format.flag &= ~R_IMF_FLAG_ZBUF_LEGACY;
      }
    }

    /* Reset the layer opacity for all layers to 1. */
    LISTBASE_FOREACH (GreasePencil *, grease_pencil, &bmain->grease_pencils) {
      for (blender::bke::greasepencil::Layer *layer : grease_pencil->layers_for_write()) {
        layer->opacity = 1.0f;
      }
    }

    FOREACH_NODETREE_BEGIN (bmain, ntree, id) {
      if (ntree->type == NTREE_SHADER) {
        /* Remove Transmission Roughness from Principled BSDF. */
        version_principled_transmission_roughness(ntree);
        /* Convert legacy Velvet BSDF nodes into the new Sheen BSDF node. */
        version_replace_velvet_sheen_node(ntree);
        /* Convert sheen inputs on the Principled BSDF. */
        version_principled_bsdf_sheen(ntree);
      }
    }
    FOREACH_NODETREE_END;

    LISTBASE_FOREACH (bScreen *, screen, &bmain->screens) {
      LISTBASE_FOREACH (ScrArea *, area, &screen->areabase) {
        LISTBASE_FOREACH (SpaceLink *, sl, &area->spacedata) {
          ListBase *regionbase = (sl == area->spacedata.first) ? &area->regionbase :
                                                                 &sl->regionbase;

          /* Layout based regions used to also disallow resizing, now these are separate flags.
           * Make sure they are set together for old regions. */
          LISTBASE_FOREACH (ARegion *, region, regionbase) {
            if (region->flag & RGN_FLAG_DYNAMIC_SIZE) {
              region->flag |= RGN_FLAG_NO_USER_RESIZE;
            }
          }
        }
      }
    }
  }

  if (!MAIN_VERSION_FILE_ATLEAST(bmain, 400, 13)) {
    /* For the scenes configured to use the "None" display disable the color management
     * again. This will handle situation when the "None" display is removed and is replaced with
     * a "Raw" view instead.
     *
     * Note that this versioning will do nothing if the "None" display exists in the OCIO
     * configuration. */
    LISTBASE_FOREACH (Scene *, scene, &bmain->scenes) {
      const ColorManagedDisplaySettings &display_settings = scene->display_settings;
      if (STREQ(display_settings.display_device, "None")) {
        BKE_scene_disable_color_management(scene);
      }
    }
  }

  if (!MAIN_VERSION_FILE_ATLEAST(bmain, 400, 14)) {
    if (!DNA_struct_member_exists(fd->filesdna, "SceneEEVEE", "int", "ray_tracing_method")) {
      LISTBASE_FOREACH (Scene *, scene, &bmain->scenes) {
        scene->eevee.ray_tracing_method = RAYTRACE_EEVEE_METHOD_SCREEN;
      }
    }

    if (!DNA_struct_exists(fd->filesdna, "RegionAssetShelf")) {
      LISTBASE_FOREACH (bScreen *, screen, &bmain->screens) {
        LISTBASE_FOREACH (ScrArea *, area, &screen->areabase) {
          LISTBASE_FOREACH (SpaceLink *, sl, &area->spacedata) {
            if (sl->spacetype != SPACE_VIEW3D) {
              continue;
            }

            ListBase *regionbase = (sl == area->spacedata.first) ? &area->regionbase :
                                                                   &sl->regionbase;

            if (ARegion *new_shelf_region = do_versions_add_region_if_not_found(
                    regionbase,
                    RGN_TYPE_ASSET_SHELF,
                    "asset shelf for view3d (versioning)",
                    RGN_TYPE_TOOL_HEADER))
            {
              new_shelf_region->alignment = RGN_ALIGN_BOTTOM;
            }
            if (ARegion *new_shelf_header = do_versions_add_region_if_not_found(
                    regionbase,
                    RGN_TYPE_ASSET_SHELF_HEADER,
                    "asset shelf header for view3d (versioning)",
                    RGN_TYPE_ASSET_SHELF))
            {
              new_shelf_header->alignment = RGN_ALIGN_BOTTOM | RGN_SPLIT_PREV;
            }
          }
        }
      }
    }
  }

  if (!MAIN_VERSION_FILE_ATLEAST(bmain, 400, 16)) {
    /* Set Normalize property of Noise Texture node to true. */
    FOREACH_NODETREE_BEGIN (bmain, ntree, id) {
      if (ntree->type != NTREE_CUSTOM) {
        LISTBASE_FOREACH (bNode *, node, &ntree->nodes) {
          if (node->type == SH_NODE_TEX_NOISE) {
            ((NodeTexNoise *)node->storage)->normalize = true;
          }
        }
      }
    }
    FOREACH_NODETREE_END;
  }

  if (!MAIN_VERSION_FILE_ATLEAST(bmain, 400, 17)) {
    if (!DNA_struct_exists(fd->filesdna, "NodeShaderHairPrincipled")) {
      FOREACH_NODETREE_BEGIN (bmain, ntree, id) {
        if (ntree->type == NTREE_SHADER) {
          version_replace_principled_hair_model(ntree);
        }
      }
      FOREACH_NODETREE_END;
    }

    /* Panorama properties shared with Eevee. */
    if (!DNA_struct_member_exists(fd->filesdna, "Camera", "float", "fisheye_fov")) {
      Camera default_cam = *DNA_struct_default_get(Camera);
      LISTBASE_FOREACH (Camera *, camera, &bmain->cameras) {
        IDProperty *ccam = version_cycles_properties_from_ID(&camera->id);
        if (ccam) {
          camera->panorama_type = version_cycles_property_int(
              ccam, "panorama_type", default_cam.panorama_type);
          camera->fisheye_fov = version_cycles_property_float(
              ccam, "fisheye_fov", default_cam.fisheye_fov);
          camera->fisheye_lens = version_cycles_property_float(
              ccam, "fisheye_lens", default_cam.fisheye_lens);
          camera->latitude_min = version_cycles_property_float(
              ccam, "latitude_min", default_cam.latitude_min);
          camera->latitude_max = version_cycles_property_float(
              ccam, "latitude_max", default_cam.latitude_max);
          camera->longitude_min = version_cycles_property_float(
              ccam, "longitude_min", default_cam.longitude_min);
          camera->longitude_max = version_cycles_property_float(
              ccam, "longitude_max", default_cam.longitude_max);
          /* Fit to match default projective camera with focal_length 50 and sensor_width 36. */
          camera->fisheye_polynomial_k0 = version_cycles_property_float(
              ccam, "fisheye_polynomial_k0", default_cam.fisheye_polynomial_k0);
          camera->fisheye_polynomial_k1 = version_cycles_property_float(
              ccam, "fisheye_polynomial_k1", default_cam.fisheye_polynomial_k1);
          camera->fisheye_polynomial_k2 = version_cycles_property_float(
              ccam, "fisheye_polynomial_k2", default_cam.fisheye_polynomial_k2);
          camera->fisheye_polynomial_k3 = version_cycles_property_float(
              ccam, "fisheye_polynomial_k3", default_cam.fisheye_polynomial_k3);
          camera->fisheye_polynomial_k4 = version_cycles_property_float(
              ccam, "fisheye_polynomial_k4", default_cam.fisheye_polynomial_k4);
        }
        else {
          camera->panorama_type = default_cam.panorama_type;
          camera->fisheye_fov = default_cam.fisheye_fov;
          camera->fisheye_lens = default_cam.fisheye_lens;
          camera->latitude_min = default_cam.latitude_min;
          camera->latitude_max = default_cam.latitude_max;
          camera->longitude_min = default_cam.longitude_min;
          camera->longitude_max = default_cam.longitude_max;
          /* Fit to match default projective camera with focal_length 50 and sensor_width 36. */
          camera->fisheye_polynomial_k0 = default_cam.fisheye_polynomial_k0;
          camera->fisheye_polynomial_k1 = default_cam.fisheye_polynomial_k1;
          camera->fisheye_polynomial_k2 = default_cam.fisheye_polynomial_k2;
          camera->fisheye_polynomial_k3 = default_cam.fisheye_polynomial_k3;
          camera->fisheye_polynomial_k4 = default_cam.fisheye_polynomial_k4;
        }
      }
    }

    if (!DNA_struct_member_exists(fd->filesdna, "LightProbe", "float", "grid_flag")) {
      LISTBASE_FOREACH (LightProbe *, lightprobe, &bmain->lightprobes) {
        /* Keep old behavior of baking the whole lighting. */
        lightprobe->grid_flag = LIGHTPROBE_GRID_CAPTURE_WORLD | LIGHTPROBE_GRID_CAPTURE_INDIRECT |
                                LIGHTPROBE_GRID_CAPTURE_EMISSION;
      }
    }

    if (!DNA_struct_member_exists(fd->filesdna, "SceneEEVEE", "int", "gi_irradiance_pool_size")) {
      LISTBASE_FOREACH (Scene *, scene, &bmain->scenes) {
        scene->eevee.gi_irradiance_pool_size = 16;
      }
    }

    LISTBASE_FOREACH (Scene *, scene, &bmain->scenes) {
      scene->toolsettings->snap_flag_anim |= SCE_SNAP;
      scene->toolsettings->snap_anim_mode |= (1 << 10); /* SCE_SNAP_TO_FRAME */
    }
  }

  if (!MAIN_VERSION_FILE_ATLEAST(bmain, 400, 20)) {
    /* Convert old socket lists into new interface items. */
    FOREACH_NODETREE_BEGIN (bmain, ntree, id) {
      versioning_convert_node_tree_socket_lists_to_interface(ntree);
      /* Clear legacy sockets after conversion.
       * Internal data pointers have been moved or freed already. */
      BLI_freelistN(&ntree->inputs_legacy);
      BLI_freelistN(&ntree->outputs_legacy);
    }
    FOREACH_NODETREE_END;
  }
  else {
    /* Legacy node tree sockets are created for forward compatibility,
     * but have to be freed after loading and versioning. */
    FOREACH_NODETREE_BEGIN (bmain, ntree, id) {
      LISTBASE_FOREACH_MUTABLE (bNodeSocket *, legacy_socket, &ntree->inputs_legacy) {
        MEM_SAFE_FREE(legacy_socket->default_attribute_name);
        MEM_SAFE_FREE(legacy_socket->default_value);
        if (legacy_socket->prop) {
          IDP_FreeProperty(legacy_socket->prop);
        }
        MEM_delete(legacy_socket->runtime);
        MEM_freeN(legacy_socket);
      }
      LISTBASE_FOREACH_MUTABLE (bNodeSocket *, legacy_socket, &ntree->outputs_legacy) {
        MEM_SAFE_FREE(legacy_socket->default_attribute_name);
        MEM_SAFE_FREE(legacy_socket->default_value);
        if (legacy_socket->prop) {
          IDP_FreeProperty(legacy_socket->prop);
        }
        MEM_delete(legacy_socket->runtime);
        MEM_freeN(legacy_socket);
      }
      BLI_listbase_clear(&ntree->inputs_legacy);
      BLI_listbase_clear(&ntree->outputs_legacy);
    }
    FOREACH_NODETREE_END;
  }

  if (!MAIN_VERSION_FILE_ATLEAST(bmain, 400, 22)) {
    /* Initialize root panel flags in files created before these flags were added. */
    FOREACH_NODETREE_BEGIN (bmain, ntree, id) {
      ntree->tree_interface.root_panel.flag |= NODE_INTERFACE_PANEL_ALLOW_CHILD_PANELS;
    }
    FOREACH_NODETREE_END;
  }

  if (!MAIN_VERSION_FILE_ATLEAST(bmain, 400, 23)) {
    LISTBASE_FOREACH (bNodeTree *, ntree, &bmain->nodetrees) {
      if (ntree->type == NTREE_GEOMETRY) {
        LISTBASE_FOREACH (bNode *, node, &ntree->nodes) {
          if (node->type == GEO_NODE_SET_SHADE_SMOOTH) {
            node->custom1 = int8_t(blender::bke::AttrDomain::Face);
          }
        }
      }
    }
  }

  if (!MAIN_VERSION_FILE_ATLEAST(bmain, 400, 24)) {
    FOREACH_NODETREE_BEGIN (bmain, ntree, id) {
      if (ntree->type == NTREE_SHADER) {
        /* Convert coat inputs on the Principled BSDF. */
        version_principled_bsdf_coat(ntree);
        /* Convert subsurface inputs on the Principled BSDF. */
        version_principled_bsdf_subsurface(ntree);
        /* Convert emission on the Principled BSDF. */
        version_principled_bsdf_emission(ntree);
      }
    }
    FOREACH_NODETREE_END;

    {
      LISTBASE_FOREACH (bScreen *, screen, &bmain->screens) {
        LISTBASE_FOREACH (ScrArea *, area, &screen->areabase) {
          LISTBASE_FOREACH (SpaceLink *, sl, &area->spacedata) {
            const ListBase *regionbase = (sl == area->spacedata.first) ? &area->regionbase :
                                                                         &sl->regionbase;
            LISTBASE_FOREACH (ARegion *, region, regionbase) {
              if (region->regiontype != RGN_TYPE_ASSET_SHELF) {
                continue;
              }

              RegionAssetShelf *shelf_data = static_cast<RegionAssetShelf *>(region->regiondata);
              if (shelf_data && shelf_data->active_shelf &&
                  (shelf_data->active_shelf->preferred_row_count == 0))
              {
                shelf_data->active_shelf->preferred_row_count = 1;
              }
            }
          }
        }
      }
    }

    /* Convert sockets with both input and output flag into two separate sockets. */
    FOREACH_NODETREE_BEGIN (bmain, ntree, id) {
      blender::Vector<bNodeTreeInterfaceSocket *> sockets_to_split;
      ntree->tree_interface.foreach_item([&](bNodeTreeInterfaceItem &item) {
        if (item.item_type == NODE_INTERFACE_SOCKET) {
          bNodeTreeInterfaceSocket &socket = reinterpret_cast<bNodeTreeInterfaceSocket &>(item);
          if ((socket.flag & NODE_INTERFACE_SOCKET_INPUT) &&
              (socket.flag & NODE_INTERFACE_SOCKET_OUTPUT))
          {
            sockets_to_split.append(&socket);
          }
        }
        return true;
      });

      for (bNodeTreeInterfaceSocket *socket : sockets_to_split) {
        const int position = ntree->tree_interface.find_item_position(socket->item);
        bNodeTreeInterfacePanel *parent = ntree->tree_interface.find_item_parent(socket->item);
        version_node_group_split_socket(ntree->tree_interface, *socket, parent, position + 1);
      }
    }
    FOREACH_NODETREE_END;
  }

  if (!MAIN_VERSION_FILE_ATLEAST(bmain, 400, 25)) {
    FOREACH_NODETREE_BEGIN (bmain, ntree, id) {
      if (ntree->type == NTREE_SHADER) {
        /* Convert specular tint on the Principled BSDF. */
        version_principled_bsdf_specular_tint(ntree);
        /* Rename some sockets. */
        version_principled_bsdf_rename_sockets(ntree);
      }
    }
    FOREACH_NODETREE_END;
  }

  if (!MAIN_VERSION_FILE_ATLEAST(bmain, 400, 26)) {
    enable_geometry_nodes_is_modifier(*bmain);

    LISTBASE_FOREACH (Scene *, scene, &bmain->scenes) {
      scene->simulation_frame_start = scene->r.sfra;
      scene->simulation_frame_end = scene->r.efra;
    }
  }

  if (!MAIN_VERSION_FILE_ATLEAST(bmain, 400, 27)) {
    LISTBASE_FOREACH (bScreen *, screen, &bmain->screens) {
      LISTBASE_FOREACH (ScrArea *, area, &screen->areabase) {
        LISTBASE_FOREACH (SpaceLink *, sl, &area->spacedata) {
          if (sl->spacetype == SPACE_SEQ) {
            SpaceSeq *sseq = (SpaceSeq *)sl;
            sseq->timeline_overlay.flag |= SEQ_TIMELINE_SHOW_STRIP_RETIMING;
          }
        }
      }
    }

    if (!DNA_struct_member_exists(fd->filesdna, "SceneEEVEE", "int", "shadow_step_count")) {
      SceneEEVEE default_scene_eevee = *DNA_struct_default_get(SceneEEVEE);
      LISTBASE_FOREACH (Scene *, scene, &bmain->scenes) {
        scene->eevee.shadow_ray_count = default_scene_eevee.shadow_ray_count;
        scene->eevee.shadow_step_count = default_scene_eevee.shadow_step_count;
      }
    }

    if (!DNA_struct_member_exists(fd->filesdna, "Light", "float", "shadow_softness_factor")) {
      Light default_light = blender::dna::shallow_copy(*DNA_struct_default_get(Light));
      LISTBASE_FOREACH (Light *, light, &bmain->lights) {
        light->shadow_softness_factor = default_light.shadow_softness_factor;
        light->shadow_trace_distance = default_light.shadow_trace_distance;
      }
    }
  }

  if (!MAIN_VERSION_FILE_ATLEAST(bmain, 400, 28)) {
    LISTBASE_FOREACH (bScreen *, screen, &bmain->screens) {
      LISTBASE_FOREACH (ScrArea *, area, &screen->areabase) {
        LISTBASE_FOREACH (SpaceLink *, sl, &area->spacedata) {
          const ListBase *regionbase = (sl == area->spacedata.first) ? &area->regionbase :
                                                                       &sl->regionbase;
          LISTBASE_FOREACH (ARegion *, region, regionbase) {
            if (region->regiontype != RGN_TYPE_ASSET_SHELF) {
              continue;
            }

            RegionAssetShelf *shelf_data = static_cast<RegionAssetShelf *>(region->regiondata);
            if (shelf_data && shelf_data->active_shelf) {
              AssetShelfSettings &settings = shelf_data->active_shelf->settings;
              settings.asset_library_reference.custom_library_index = -1;
              settings.asset_library_reference.type = ASSET_LIBRARY_ALL;
            }

            region->flag |= RGN_FLAG_HIDDEN;
          }
        }
      }
    }
  }

  if (!MAIN_VERSION_FILE_ATLEAST(bmain, 400, 29)) {
    /* Unhide all Reroute nodes. */
    FOREACH_NODETREE_BEGIN (bmain, ntree, id) {
      LISTBASE_FOREACH (bNode *, node, &ntree->nodes) {
        if (node->is_reroute()) {
          static_cast<bNodeSocket *>(node->inputs.first)->flag &= ~SOCK_HIDDEN;
          static_cast<bNodeSocket *>(node->outputs.first)->flag &= ~SOCK_HIDDEN;
        }
      }
    }
    FOREACH_NODETREE_END;
  }

  if (!MAIN_VERSION_FILE_ATLEAST(bmain, 400, 30)) {
    LISTBASE_FOREACH (Scene *, scene, &bmain->scenes) {
      ToolSettings *ts = scene->toolsettings;
      enum { IS_DEFAULT = 0, IS_UV, IS_NODE, IS_ANIM };
      auto versioning_snap_to = [](short snap_to_old, int type) {
        eSnapMode snap_to_new = SCE_SNAP_TO_NONE;
        if (snap_to_old & (1 << 0)) {
          snap_to_new |= type == IS_NODE ? SCE_SNAP_TO_NODE_X :
                         type == IS_ANIM ? SCE_SNAP_TO_FRAME :
                                           SCE_SNAP_TO_VERTEX;
        }
        if (snap_to_old & (1 << 1)) {
          snap_to_new |= type == IS_NODE ? SCE_SNAP_TO_NODE_Y :
                         type == IS_ANIM ? SCE_SNAP_TO_SECOND :
                                           SCE_SNAP_TO_EDGE;
        }
        if (ELEM(type, IS_DEFAULT, IS_ANIM) && snap_to_old & (1 << 2)) {
          snap_to_new |= type == IS_DEFAULT ? SCE_SNAP_TO_FACE : SCE_SNAP_TO_MARKERS;
        }
        if (type == IS_DEFAULT && snap_to_old & (1 << 3)) {
          snap_to_new |= SCE_SNAP_TO_VOLUME;
        }
        if (type == IS_DEFAULT && snap_to_old & (1 << 4)) {
          snap_to_new |= SCE_SNAP_TO_EDGE_MIDPOINT;
        }
        if (type == IS_DEFAULT && snap_to_old & (1 << 5)) {
          snap_to_new |= SCE_SNAP_TO_EDGE_PERPENDICULAR;
        }
        if (ELEM(type, IS_DEFAULT, IS_UV, IS_NODE) && snap_to_old & (1 << 6)) {
          snap_to_new |= SCE_SNAP_TO_INCREMENT;
        }
        if (ELEM(type, IS_DEFAULT, IS_UV, IS_NODE) && snap_to_old & (1 << 7)) {
          snap_to_new |= SCE_SNAP_TO_GRID;
        }
        if (type == IS_DEFAULT && snap_to_old & (1 << 8)) {
          snap_to_new |= SCE_SNAP_INDIVIDUAL_NEAREST;
        }
        if (type == IS_DEFAULT && snap_to_old & (1 << 9)) {
          snap_to_new |= SCE_SNAP_INDIVIDUAL_PROJECT;
        }
        if (snap_to_old & (1 << 10)) {
          snap_to_new |= SCE_SNAP_TO_FRAME;
        }
        if (snap_to_old & (1 << 11)) {
          snap_to_new |= SCE_SNAP_TO_SECOND;
        }
        if (snap_to_old & (1 << 12)) {
          snap_to_new |= SCE_SNAP_TO_MARKERS;
        }

        if (!snap_to_new) {
          snap_to_new = eSnapMode(1 << 0);
        }

        return snap_to_new;
      };

      ts->snap_mode = versioning_snap_to(ts->snap_mode, IS_DEFAULT);
      ts->snap_uv_mode = versioning_snap_to(ts->snap_uv_mode, IS_UV);
      ts->snap_node_mode = versioning_snap_to(ts->snap_node_mode, IS_NODE);
      ts->snap_anim_mode = versioning_snap_to(ts->snap_anim_mode, IS_ANIM);
    }
  }

  if (!MAIN_VERSION_FILE_ATLEAST(bmain, 400, 31)) {
    LISTBASE_FOREACH (Curve *, curve, &bmain->curves) {
      const int curvetype = BKE_curve_type_get(curve);
      if (curvetype == OB_FONT) {
        CharInfo *info = curve->strinfo;
        if (info != nullptr) {
          for (int i = curve->len_char32 - 1; i >= 0; i--, info++) {
            if (info->mat_nr > 0) {
              /** CharInfo mat_nr used to start at 1, unlike mesh & nurbs, now zero-based. */
              info->mat_nr--;
            }
          }
        }
      }
    }
  }

  if (!MAIN_VERSION_FILE_ATLEAST(bmain, 400, 33)) {
    /* Fix node group socket order by sorting outputs and inputs. */
    LISTBASE_FOREACH (bNodeTree *, ntree, &bmain->nodetrees) {
      versioning_node_group_sort_sockets_recursive(ntree->tree_interface.root_panel);
    }
  }

  if (!MAIN_VERSION_FILE_ATLEAST(bmain, 401, 1)) {
    LISTBASE_FOREACH (GreasePencil *, grease_pencil, &bmain->grease_pencils) {
      versioning_grease_pencil_stroke_radii_scaling(grease_pencil);
    }
  }

  if (!MAIN_VERSION_FILE_ATLEAST(bmain, 401, 4)) {
    FOREACH_NODETREE_BEGIN (bmain, ntree, id) {
      if (ntree->type != NTREE_CUSTOM) {
        /* versioning_update_noise_texture_node must be done before
         * versioning_replace_musgrave_texture_node. */
        versioning_update_noise_texture_node(ntree);

        /* Convert Musgrave Texture nodes to Noise Texture nodes. */
        versioning_replace_musgrave_texture_node(ntree);
      }
    }
    FOREACH_NODETREE_END;
  }

  if (!MAIN_VERSION_FILE_ATLEAST(bmain, 401, 5)) {
    /* Unify Material::blend_shadow and Cycles.use_transparent_shadows into the
     * Material::blend_flag. */
    Scene *scene = static_cast<Scene *>(bmain->scenes.first);
    bool is_cycles = scene && STREQ(scene->r.engine, RE_engine_id_CYCLES);
    if (is_cycles) {
      LISTBASE_FOREACH (Material *, material, &bmain->materials) {
        bool transparent_shadows = true;
        if (IDProperty *cmat = version_cycles_properties_from_ID(&material->id)) {
          transparent_shadows = version_cycles_property_boolean(
              cmat, "use_transparent_shadow", true);
        }
        SET_FLAG_FROM_TEST(material->blend_flag, transparent_shadows, MA_BL_TRANSPARENT_SHADOW);
      }
    }
    else {
      LISTBASE_FOREACH (Material *, material, &bmain->materials) {
        bool transparent_shadow = material->blend_shadow != MA_BS_SOLID;
        SET_FLAG_FROM_TEST(material->blend_flag, transparent_shadow, MA_BL_TRANSPARENT_SHADOW);
      }
    }

    FOREACH_NODETREE_BEGIN (bmain, ntree, id) {
      if (ntree->type == NTREE_COMPOSIT) {
        versioning_replace_splitviewer(ntree);
      }
    }
    FOREACH_NODETREE_END;
  }

  /* 401 6 did not require any do_version here. */

  if (!MAIN_VERSION_FILE_ATLEAST(bmain, 401, 7)) {
    if (!DNA_struct_member_exists(fd->filesdna, "SceneEEVEE", "int", "volumetric_ray_depth")) {
      SceneEEVEE default_eevee = *DNA_struct_default_get(SceneEEVEE);
      LISTBASE_FOREACH (Scene *, scene, &bmain->scenes) {
        scene->eevee.volumetric_ray_depth = default_eevee.volumetric_ray_depth;
      }
    }

    if (!DNA_struct_member_exists(fd->filesdna, "Material", "char", "surface_render_method")) {
      LISTBASE_FOREACH (Material *, mat, &bmain->materials) {
        mat->surface_render_method = (mat->blend_method == MA_BM_BLEND) ?
                                         MA_SURFACE_METHOD_FORWARD :
                                         MA_SURFACE_METHOD_DEFERRED;
      }
    }

    LISTBASE_FOREACH (bScreen *, screen, &bmain->screens) {
      LISTBASE_FOREACH (ScrArea *, area, &screen->areabase) {
        LISTBASE_FOREACH (SpaceLink *, sl, &area->spacedata) {
          const ListBase *regionbase = (sl == area->spacedata.first) ? &area->regionbase :
                                                                       &sl->regionbase;
          LISTBASE_FOREACH (ARegion *, region, regionbase) {
            if (region->regiontype != RGN_TYPE_ASSET_SHELF_HEADER) {
              continue;
            }
            region->alignment &= ~RGN_SPLIT_PREV;
            region->alignment |= RGN_ALIGN_HIDE_WITH_PREV;
          }
        }
      }
    }

    if (!DNA_struct_member_exists(fd->filesdna, "SceneEEVEE", "float", "gtao_thickness")) {
      SceneEEVEE default_eevee = *DNA_struct_default_get(SceneEEVEE);
      LISTBASE_FOREACH (Scene *, scene, &bmain->scenes) {
        scene->eevee.gtao_thickness = default_eevee.gtao_thickness;
        scene->eevee.gtao_focus = default_eevee.gtao_focus;
      }
    }

    if (!DNA_struct_member_exists(fd->filesdna, "LightProbe", "float", "data_display_size")) {
      LightProbe default_probe = *DNA_struct_default_get(LightProbe);
      LISTBASE_FOREACH (LightProbe *, probe, &bmain->lightprobes) {
        probe->data_display_size = default_probe.data_display_size;
      }
    }

    LISTBASE_FOREACH (Mesh *, mesh, &bmain->meshes) {
      mesh->flag &= ~ME_NO_OVERLAPPING_TOPOLOGY;
    }
  }

  if (!MAIN_VERSION_FILE_ATLEAST(bmain, 401, 8)) {
    LISTBASE_FOREACH (bNodeTree *, ntree, &bmain->nodetrees) {
      if (ntree->type != NTREE_GEOMETRY) {
        continue;
      }
      versioning_nodes_dynamic_sockets(*ntree);
    }
  }

  if (!MAIN_VERSION_FILE_ATLEAST(bmain, 401, 9)) {
    if (!DNA_struct_member_exists(fd->filesdna, "Material", "char", "displacement_method")) {
      /* Replace Cycles.displacement_method by Material::displacement_method. */
      LISTBASE_FOREACH (Material *, material, &bmain->materials) {
        int displacement_method = MA_DISPLACEMENT_BUMP;
        if (IDProperty *cmat = version_cycles_properties_from_ID(&material->id)) {
          displacement_method = version_cycles_property_int(
              cmat, "displacement_method", MA_DISPLACEMENT_BUMP);
        }
        material->displacement_method = displacement_method;
      }
    }

    /* Prevent custom bone colors from having alpha zero.
     * Part of the fix for issue #115434. */
    LISTBASE_FOREACH (bArmature *, arm, &bmain->armatures) {
      blender::animrig::ANIM_armature_foreach_bone(&arm->bonebase, [](Bone *bone) {
        bone->color.custom.solid[3] = 255;
        bone->color.custom.select[3] = 255;
        bone->color.custom.active[3] = 255;
      });
      if (arm->edbo) {
        LISTBASE_FOREACH (EditBone *, ebone, arm->edbo) {
          ebone->color.custom.solid[3] = 255;
          ebone->color.custom.select[3] = 255;
          ebone->color.custom.active[3] = 255;
        }
      }
    }
    LISTBASE_FOREACH (Object *, obj, &bmain->objects) {
      if (obj->pose == nullptr) {
        continue;
      }
      LISTBASE_FOREACH (bPoseChannel *, pchan, &obj->pose->chanbase) {
        pchan->color.custom.solid[3] = 255;
        pchan->color.custom.select[3] = 255;
        pchan->color.custom.active[3] = 255;
      }
    }
  }

  if (!MAIN_VERSION_FILE_ATLEAST(bmain, 401, 10)) {
    if (!DNA_struct_member_exists(
            fd->filesdna, "SceneEEVEE", "RaytraceEEVEE", "ray_tracing_options"))
    {
      LISTBASE_FOREACH (Scene *, scene, &bmain->scenes) {
        scene->eevee.ray_tracing_options.flag = RAYTRACE_EEVEE_USE_DENOISE;
        scene->eevee.ray_tracing_options.denoise_stages = RAYTRACE_EEVEE_DENOISE_SPATIAL |
                                                          RAYTRACE_EEVEE_DENOISE_TEMPORAL |
                                                          RAYTRACE_EEVEE_DENOISE_BILATERAL;
        scene->eevee.ray_tracing_options.screen_trace_quality = 0.25f;
        scene->eevee.ray_tracing_options.screen_trace_thickness = 0.2f;
        scene->eevee.ray_tracing_options.trace_max_roughness = 0.5f;
        scene->eevee.ray_tracing_options.resolution_scale = 2;
      }
    }

    LISTBASE_FOREACH (bNodeTree *, ntree, &bmain->nodetrees) {
      if (ntree->type == NTREE_GEOMETRY) {
        version_geometry_nodes_use_rotation_socket(*ntree);
        versioning_nodes_dynamic_sockets_2(*ntree);
        fix_geometry_nodes_object_info_scale(*ntree);
      }
    }
  }

  if (MAIN_VERSION_FILE_ATLEAST(bmain, 400, 20) && !MAIN_VERSION_FILE_ATLEAST(bmain, 401, 11)) {
    /* Convert old socket lists into new interface items. */
    FOREACH_NODETREE_BEGIN (bmain, ntree, id) {
      versioning_fix_socket_subtype_idnames(ntree);
    }
    FOREACH_NODETREE_END;
  }

  if (!MAIN_VERSION_FILE_ATLEAST(bmain, 401, 12)) {
    FOREACH_NODETREE_BEGIN (bmain, ntree, id) {
      if (ntree->type == NTREE_COMPOSIT) {
        LISTBASE_FOREACH (bNode *, node, &ntree->nodes) {
          if (node->type == CMP_NODE_PIXELATE) {
            node->custom1 = 1;
          }
        }
      }
    }
    FOREACH_NODETREE_END;
  }

  if (!MAIN_VERSION_FILE_ATLEAST(bmain, 401, 13)) {
    FOREACH_NODETREE_BEGIN (bmain, ntree, id) {
      if (ntree->type == NTREE_COMPOSIT) {
        LISTBASE_FOREACH (bNode *, node, &ntree->nodes) {
          if (node->type == CMP_NODE_MAP_UV) {
            node->custom2 = CMP_NODE_MAP_UV_FILTERING_ANISOTROPIC;
          }
        }
      }
    }
    FOREACH_NODETREE_END;
  }

  if (!MAIN_VERSION_FILE_ATLEAST(bmain, 401, 14)) {
    const Brush *default_brush = DNA_struct_default_get(Brush);
    LISTBASE_FOREACH (Brush *, brush, &bmain->brushes) {
      brush->automasking_start_normal_limit = default_brush->automasking_start_normal_limit;
      brush->automasking_start_normal_falloff = default_brush->automasking_start_normal_falloff;

      brush->automasking_view_normal_limit = default_brush->automasking_view_normal_limit;
      brush->automasking_view_normal_falloff = default_brush->automasking_view_normal_falloff;
    }
  }

  if (!MAIN_VERSION_FILE_ATLEAST(bmain, 401, 15)) {
    FOREACH_NODETREE_BEGIN (bmain, ntree, id) {
      if (ntree->type == NTREE_COMPOSIT) {
        LISTBASE_FOREACH (bNode *, node, &ntree->nodes) {
          if (node->type == CMP_NODE_KEYING) {
            NodeKeyingData &keying_data = *static_cast<NodeKeyingData *>(node->storage);
            keying_data.edge_kernel_radius = max_ii(keying_data.edge_kernel_radius - 1, 0);
          }
        }
      }
    }
    FOREACH_NODETREE_END;
  }

  if (!MAIN_VERSION_FILE_ATLEAST(bmain, 401, 16)) {
    LISTBASE_FOREACH (Scene *, scene, &bmain->scenes) {
      Sculpt *sculpt = scene->toolsettings->sculpt;
      if (sculpt != nullptr) {
        Sculpt default_sculpt = *DNA_struct_default_get(Sculpt);
        sculpt->automasking_boundary_edges_propagation_steps =
            default_sculpt.automasking_boundary_edges_propagation_steps;
      }
    }
  }

  if (!MAIN_VERSION_FILE_ATLEAST(bmain, 401, 17)) {
    LISTBASE_FOREACH (Scene *, scene, &bmain->scenes) {
      ToolSettings *ts = scene->toolsettings;
      int input_sample_values[10];

      input_sample_values[0] = ts->imapaint.paint.num_input_samples_deprecated;
      input_sample_values[1] = ts->sculpt != nullptr ?
                                   ts->sculpt->paint.num_input_samples_deprecated :
                                   1;
      input_sample_values[2] = ts->curves_sculpt != nullptr ?
                                   ts->curves_sculpt->paint.num_input_samples_deprecated :
                                   1;

      input_sample_values[4] = ts->gp_paint != nullptr ?
                                   ts->gp_paint->paint.num_input_samples_deprecated :
                                   1;
      input_sample_values[5] = ts->gp_vertexpaint != nullptr ?
                                   ts->gp_vertexpaint->paint.num_input_samples_deprecated :
                                   1;
      input_sample_values[6] = ts->gp_sculptpaint != nullptr ?
                                   ts->gp_sculptpaint->paint.num_input_samples_deprecated :
                                   1;
      input_sample_values[7] = ts->gp_weightpaint != nullptr ?
                                   ts->gp_weightpaint->paint.num_input_samples_deprecated :
                                   1;

      input_sample_values[8] = ts->vpaint != nullptr ?
                                   ts->vpaint->paint.num_input_samples_deprecated :
                                   1;
      input_sample_values[9] = ts->wpaint != nullptr ?
                                   ts->wpaint->paint.num_input_samples_deprecated :
                                   1;

      int unified_value = 1;
      for (int i = 0; i < 10; i++) {
        if (input_sample_values[i] != 1) {
          if (unified_value == 1) {
            unified_value = input_sample_values[i];
          }
          else {
            /* In the case of a user having multiple tools with different num_input_value values
             * set we cannot support this in the single UnifiedPaintSettings value, so fallback
             * to 1 instead of deciding that one value is more canonical than the other.
             */
            break;
          }
        }
      }

      ts->unified_paint_settings.input_samples = unified_value;
    }
    LISTBASE_FOREACH (Brush *, brush, &bmain->brushes) {
      brush->input_samples = 1;
    }
  }

  if (!MAIN_VERSION_FILE_ATLEAST(bmain, 401, 18)) {
    LISTBASE_FOREACH (Scene *, scene, &bmain->scenes) {
      if (scene->ed != nullptr) {
        SEQ_for_each_callback(&scene->ed->seqbase, seq_filter_bilinear_to_auto, nullptr);
      }
    }
  }

  if (!MAIN_VERSION_FILE_ATLEAST(bmain, 401, 19)) {
    LISTBASE_FOREACH (bNodeTree *, ntree, &bmain->nodetrees) {
      if (ntree->type == NTREE_GEOMETRY) {
        version_node_socket_name(ntree, FN_NODE_ROTATE_ROTATION, "Rotation 1", "Rotation");
        version_node_socket_name(ntree, FN_NODE_ROTATE_ROTATION, "Rotation 2", "Rotate By");
      }
    }
  }

  if (!MAIN_VERSION_FILE_ATLEAST(bmain, 401, 20)) {
    LISTBASE_FOREACH (Object *, ob, &bmain->objects) {
      int uid = 1;
      LISTBASE_FOREACH (ModifierData *, md, &ob->modifiers) {
        /* These identifiers are not necessarily stable for linked data. If the linked data has a
         * new modifier inserted, the identifiers of other modifiers can change. */
        md->persistent_uid = uid++;
      }
    }
  }

  if (!MAIN_VERSION_FILE_ATLEAST(bmain, 401, 21)) {
    LISTBASE_FOREACH (Brush *, brush, &bmain->brushes) {
      /* The `sculpt_flag` was used to store the `BRUSH_DIR_IN`
       * With the fix for #115313 this is now just using the `brush->flag`. */
      if (brush->gpencil_settings && (brush->gpencil_settings->sculpt_flag & BRUSH_DIR_IN) != 0) {
        brush->flag |= BRUSH_DIR_IN;
      }
    }
  }

  /* Keep point/spot light soft falloff for files created before 4.0. */
  if (!MAIN_VERSION_FILE_ATLEAST(bmain, 400, 0)) {
    LISTBASE_FOREACH (Light *, light, &bmain->lights) {
      if (ELEM(light->type, LA_LOCAL, LA_SPOT)) {
        light->mode |= LA_USE_SOFT_FALLOFF;
      }
    }
  }

  if (!MAIN_VERSION_FILE_ATLEAST(bmain, 402, 1)) {
    using namespace blender::bke::greasepencil;
    /* Initialize newly added scale layer transform to one. */
    LISTBASE_FOREACH (GreasePencil *, grease_pencil, &bmain->grease_pencils) {
      for (Layer *layer : grease_pencil->layers_for_write()) {
        copy_v3_fl(layer->scale, 1.0f);
      }
    }
  }

  if (!MAIN_VERSION_FILE_ATLEAST(bmain, 402, 2)) {
    LISTBASE_FOREACH (Scene *, scene, &bmain->scenes) {
      bool is_cycles = scene && STREQ(scene->r.engine, RE_engine_id_CYCLES);
      if (is_cycles) {
        if (IDProperty *cscene = version_cycles_properties_from_ID(&scene->id)) {
          int cposition = version_cycles_property_int(cscene, "motion_blur_position", 1);
          BLI_assert(cposition >= 0 && cposition < 3);
          int order_conversion[3] = {SCE_MB_START, SCE_MB_CENTER, SCE_MB_END};
          scene->r.motion_blur_position = order_conversion[std::clamp(cposition, 0, 2)];
        }
      }
      else {
        SET_FLAG_FROM_TEST(
            scene->r.mode, scene->eevee.flag & SCE_EEVEE_MOTION_BLUR_ENABLED_DEPRECATED, R_MBLUR);
        scene->r.motion_blur_position = scene->eevee.motion_blur_position_deprecated;
        scene->r.motion_blur_shutter = scene->eevee.motion_blur_shutter_deprecated;
      }
    }
  }

  if (!MAIN_VERSION_FILE_ATLEAST(bmain, 402, 3)) {
    constexpr int NTREE_EXECUTION_MODE_FULL_FRAME = 1;

    constexpr int NTREE_COM_GROUPNODE_BUFFER = 1 << 3;
    constexpr int NTREE_COM_OPENCL = 1 << 1;

    FOREACH_NODETREE_BEGIN (bmain, ntree, id) {
      if (ntree->type != NTREE_COMPOSIT) {
        continue;
      }

      ntree->flag &= ~(NTREE_COM_GROUPNODE_BUFFER | NTREE_COM_OPENCL);

      if (ntree->execution_mode == NTREE_EXECUTION_MODE_FULL_FRAME) {
        ntree->execution_mode = NTREE_EXECUTION_MODE_CPU;
      }
    }
    FOREACH_NODETREE_END;
  }

  if (!MAIN_VERSION_FILE_ATLEAST(bmain, 402, 4)) {
    if (!DNA_struct_member_exists(fd->filesdna, "SpaceImage", "float", "stretch_opacity")) {
      LISTBASE_FOREACH (bScreen *, screen, &bmain->screens) {
        LISTBASE_FOREACH (ScrArea *, area, &screen->areabase) {
          LISTBASE_FOREACH (SpaceLink *, sl, &area->spacedata) {
            if (sl->spacetype == SPACE_IMAGE) {
              SpaceImage *sima = reinterpret_cast<SpaceImage *>(sl);
              sima->stretch_opacity = 0.9f;
            }
          }
        }
      }
    }
  }

  if (!MAIN_VERSION_FILE_ATLEAST(bmain, 402, 5)) {
    LISTBASE_FOREACH (Scene *, scene, &bmain->scenes) {
      image_settings_avi_to_ffmpeg(scene);
    }
  }

  if (!MAIN_VERSION_FILE_ATLEAST(bmain, 402, 6)) {
    LISTBASE_FOREACH (Brush *, brush, &bmain->brushes) {
      if (BrushCurvesSculptSettings *settings = brush->curves_sculpt_settings) {
        settings->flag |= BRUSH_CURVES_SCULPT_FLAG_INTERPOLATE_RADIUS;
        settings->curve_radius = 0.01f;
      }
    }
  }

  if (!MAIN_VERSION_FILE_ATLEAST(bmain, 402, 8)) {
    LISTBASE_FOREACH (Light *, light, &bmain->lights) {
      light->shadow_filter_radius = 1.0f;
    }
  }

  if (!MAIN_VERSION_FILE_ATLEAST(bmain, 402, 9)) {
    const float default_snap_angle_increment = DEG2RADF(5.0f);
    const float default_snap_angle_increment_precision = DEG2RADF(1.0f);
    LISTBASE_FOREACH (Scene *, scene, &bmain->scenes) {
      scene->toolsettings->snap_angle_increment_2d = default_snap_angle_increment;
      scene->toolsettings->snap_angle_increment_3d = default_snap_angle_increment;
      scene->toolsettings->snap_angle_increment_2d_precision =
          default_snap_angle_increment_precision;
      scene->toolsettings->snap_angle_increment_3d_precision =
          default_snap_angle_increment_precision;
    }
  }

  if (!MAIN_VERSION_FILE_ATLEAST(bmain, 402, 10)) {
    if (!DNA_struct_member_exists(fd->filesdna, "SceneEEVEE", "int", "gtao_resolution")) {
      LISTBASE_FOREACH (Scene *, scene, &bmain->scenes) {
        scene->eevee.gtao_resolution = 2;
      }
    }
  }

  if (!MAIN_VERSION_FILE_ATLEAST(bmain, 402, 11)) {
    LISTBASE_FOREACH (Light *, light, &bmain->lights) {
      light->shadow_resolution_scale = 1.0f;
    }
  }

  if (!MAIN_VERSION_FILE_ATLEAST(bmain, 402, 12)) {
    FOREACH_NODETREE_BEGIN (bmain, ntree, id) {
      versioning_node_hue_correct_set_wrappng(ntree);
    }
    FOREACH_NODETREE_END;

    LISTBASE_FOREACH (Scene *, scene, &bmain->scenes) {
      if (scene->ed != nullptr) {
        SEQ_for_each_callback(&scene->ed->seqbase, seq_hue_correct_set_wrapping, nullptr);
      }
    }
  }

  if (!MAIN_VERSION_FILE_ATLEAST(bmain, 402, 14)) {
    LISTBASE_FOREACH (Object *, ob, &bmain->objects) {
      if (bMotionPath *mpath = ob->mpath) {
        mpath->color_post[0] = 0.1f;
        mpath->color_post[1] = 1.0f;
        mpath->color_post[2] = 0.1f;
      }
      if (!ob->pose) {
        continue;
      }
      LISTBASE_FOREACH (bPoseChannel *, pchan, &ob->pose->chanbase) {
        if (bMotionPath *mpath = pchan->mpath) {
          mpath->color_post[0] = 0.1f;
          mpath->color_post[1] = 1.0f;
          mpath->color_post[2] = 0.1f;
        }
      }
    }
  }

<<<<<<< HEAD
  if (!MAIN_VERSION_FILE_ATLEAST(bmain, 402, 17)) {
    LISTBASE_FOREACH (bScreen *, screen, &bmain->screens) {
      LISTBASE_FOREACH (ScrArea *, area, &screen->areabase) {
        LISTBASE_FOREACH (SpaceLink *, sl, &area->spacedata) {
          if (sl->spacetype == SPACE_NODE) {
            SpaceNode *snode = (SpaceNode *)sl;
            snode->overlay.flag |= SN_OVERLAY_SHOW_REROUTE_AUTO_LABELS;
=======
  if (!MAIN_VERSION_FILE_ATLEAST(bmain, 402, 18)) {
    if (!DNA_struct_member_exists(fd->filesdna, "Light", "float", "transmission_fac")) {
      LISTBASE_FOREACH (Light *, light, &bmain->lights) {
        /* Refracted light was not supported in legacy EEVEE. Set it to zero for compatibility with
         * older files. */
        light->transmission_fac = 0.0f;
      }
    }
  }

  if (!MAIN_VERSION_FILE_ATLEAST(bmain, 402, 19)) {
    LISTBASE_FOREACH (Scene *, scene, &bmain->scenes) {
      /* Keep legacy EEVEE old behavior. */
      scene->eevee.flag |= SCE_EEVEE_VOLUME_CUSTOM_RANGE;
    }

    LISTBASE_FOREACH (Scene *, scene, &bmain->scenes) {
      scene->eevee.clamp_surface_indirect = 10.0f;
    }
  }

  if (!MAIN_VERSION_FILE_ATLEAST(bmain, 402, 20)) {
    LISTBASE_FOREACH (Scene *, scene, &bmain->scenes) {
      SequencerToolSettings *sequencer_tool_settings = SEQ_tool_settings_ensure(scene);
      sequencer_tool_settings->snap_mode |= SEQ_SNAP_TO_MARKERS;
    }
  }

  if (!MAIN_VERSION_FILE_ATLEAST(bmain, 402, 21)) {
    add_image_editor_asset_shelf(*bmain);
  }

  if (!MAIN_VERSION_FILE_ATLEAST(bmain, 402, 22)) {
    /* Display missing media in sequencer by default. */
    LISTBASE_FOREACH (Scene *, scene, &bmain->scenes) {
      if (scene->ed != nullptr) {
        scene->ed->show_missing_media_flag |= SEQ_EDIT_SHOW_MISSING_MEDIA;
      }
    }
  }

  if (!MAIN_VERSION_FILE_ATLEAST(bmain, 402, 23)) {
    LISTBASE_FOREACH (Scene *, scene, &bmain->scenes) {
      ToolSettings *ts = scene->toolsettings;
      if (!ts->uvsculpt.strength_curve) {
        ts->uvsculpt.size = 50;
        ts->uvsculpt.strength = 1.0f;
        ts->uvsculpt.curve_preset = BRUSH_CURVE_SMOOTH;
        ts->uvsculpt.strength_curve = BKE_curvemapping_add(1, 0.0f, 0.0f, 1.0f, 1.0f);
      }
    }
  }

  if (!MAIN_VERSION_FILE_ATLEAST(bmain, 402, 24)) {
    if (!DNA_struct_member_exists(fd->filesdna, "Material", "char", "thickness_mode")) {
      LISTBASE_FOREACH (Material *, material, &bmain->materials) {
        if (material->blend_flag & MA_BL_TRANSLUCENCY) {
          /* EEVEE Legacy used thickness from shadow map when translucency was on. */
          material->blend_flag |= MA_BL_THICKNESS_FROM_SHADOW;
        }
        if ((material->blend_flag & MA_BL_SS_REFRACTION) && material->use_nodes &&
            material->nodetree)
        {
          /* EEVEE Legacy used slab assumption. */
          material->thickness_mode = MA_THICKNESS_SLAB;
          version_refraction_depth_to_thickness_value(material->nodetree, material->refract_depth);
        }
      }
    }
  }

  if (!MAIN_VERSION_FILE_ATLEAST(bmain, 402, 25)) {
    FOREACH_NODETREE_BEGIN (bmain, ntree, id) {
      if (ntree->type != NTREE_COMPOSIT) {
        continue;
      }
      LISTBASE_FOREACH (bNode *, node, &ntree->nodes) {
        if (node->type != CMP_NODE_BLUR) {
          continue;
        }

        NodeBlurData &blur_data = *static_cast<NodeBlurData *>(node->storage);

        if (blur_data.filtertype != R_FILTER_FAST_GAUSS) {
          continue;
        }

        /* The size of the Fast Gaussian mode of blur decreased by the following factor to match
         * other blur sizes. So increase it back. */
        const float size_factor = 3.0f / 2.0f;
        blur_data.sizex *= size_factor;
        blur_data.sizey *= size_factor;
        blur_data.percentx *= size_factor;
        blur_data.percenty *= size_factor;
      }
    }
    FOREACH_NODETREE_END;
  }

  if (!MAIN_VERSION_FILE_ATLEAST(bmain, 402, 26)) {
    if (!DNA_struct_member_exists(fd->filesdna, "SceneEEVEE", "float", "shadow_resolution_scale"))
    {
      SceneEEVEE default_scene_eevee = *DNA_struct_default_get(SceneEEVEE);
      LISTBASE_FOREACH (Scene *, scene, &bmain->scenes) {
        scene->eevee.shadow_resolution_scale = default_scene_eevee.shadow_resolution_scale;
        scene->eevee.clamp_world = 10.0f;
      }
    }
  }

  if (!MAIN_VERSION_FILE_ATLEAST(bmain, 402, 27)) {
    LISTBASE_FOREACH (Scene *, scene, &bmain->scenes) {
      if (scene->ed != nullptr) {
        scene->ed->cache_flag &= ~(SEQ_CACHE_UNUSED_5 | SEQ_CACHE_UNUSED_6 | SEQ_CACHE_UNUSED_7 |
                                   SEQ_CACHE_UNUSED_8 | SEQ_CACHE_UNUSED_9);
      }
    }
    LISTBASE_FOREACH (bScreen *, screen, &bmain->screens) {
      LISTBASE_FOREACH (ScrArea *, area, &screen->areabase) {
        LISTBASE_FOREACH (SpaceLink *, sl, &area->spacedata) {
          if (sl->spacetype == SPACE_SEQ) {
            SpaceSeq *sseq = (SpaceSeq *)sl;
            sseq->cache_overlay.flag |= SEQ_CACHE_SHOW_FINAL_OUT;
>>>>>>> a6ebfb05
          }
        }
      }
    }
  }

  /**
   * Always bump subversion in BKE_blender_version.h when adding versioning
   * code here, and wrap it inside a MAIN_VERSION_FILE_ATLEAST check.
   *
   * \note Keep this message at the bottom of the function.
   */

  /* Always run this versioning; meshes are written with the legacy format which always needs to
   * be converted to the new format on file load. Can be moved to a subversion check in a larger
   * breaking release. */
  LISTBASE_FOREACH (Mesh *, mesh, &bmain->meshes) {
    blender::bke::mesh_sculpt_mask_to_generic(*mesh);
  }
}<|MERGE_RESOLUTION|>--- conflicted
+++ resolved
@@ -3218,15 +3218,6 @@
     }
   }
 
-<<<<<<< HEAD
-  if (!MAIN_VERSION_FILE_ATLEAST(bmain, 402, 17)) {
-    LISTBASE_FOREACH (bScreen *, screen, &bmain->screens) {
-      LISTBASE_FOREACH (ScrArea *, area, &screen->areabase) {
-        LISTBASE_FOREACH (SpaceLink *, sl, &area->spacedata) {
-          if (sl->spacetype == SPACE_NODE) {
-            SpaceNode *snode = (SpaceNode *)sl;
-            snode->overlay.flag |= SN_OVERLAY_SHOW_REROUTE_AUTO_LABELS;
-=======
   if (!MAIN_VERSION_FILE_ATLEAST(bmain, 402, 18)) {
     if (!DNA_struct_member_exists(fd->filesdna, "Light", "float", "transmission_fac")) {
       LISTBASE_FOREACH (Light *, light, &bmain->lights) {
@@ -3350,7 +3341,19 @@
           if (sl->spacetype == SPACE_SEQ) {
             SpaceSeq *sseq = (SpaceSeq *)sl;
             sseq->cache_overlay.flag |= SEQ_CACHE_SHOW_FINAL_OUT;
->>>>>>> a6ebfb05
+          }
+        }
+      }
+    }
+  }
+
+  if (!MAIN_VERSION_FILE_ATLEAST(bmain, 402, 28)) {
+    LISTBASE_FOREACH (bScreen *, screen, &bmain->screens) {
+      LISTBASE_FOREACH (ScrArea *, area, &screen->areabase) {
+        LISTBASE_FOREACH (SpaceLink *, sl, &area->spacedata) {
+          if (sl->spacetype == SPACE_NODE) {
+            SpaceNode *snode = (SpaceNode *)sl;
+            snode->overlay.flag |= SN_OVERLAY_SHOW_REROUTE_AUTO_LABELS;
           }
         }
       }
