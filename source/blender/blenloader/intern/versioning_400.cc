/* SPDX-FileCopyrightText: 2023 Blender Authors
 *
 * SPDX-License-Identifier: GPL-2.0-or-later */

/** \file
 * \ingroup blenloader
 */

#define DNA_DEPRECATED_ALLOW

#include <cmath>

#include "CLG_log.h"

/* Define macros in `DNA_genfile.h`. */
#define DNA_GENFILE_VERSIONING_MACROS

#include "DNA_brush_types.h"
#include "DNA_camera_types.h"
#include "DNA_light_types.h"
#include "DNA_lightprobe_types.h"
#include "DNA_modifier_types.h"
#include "DNA_movieclip_types.h"
#include "DNA_scene_types.h"
#include "DNA_world_types.h"

#include "DNA_defaults.h"
#include "DNA_defs.h"
#include "DNA_genfile.h"
#include "DNA_particle_types.h"

#undef DNA_GENFILE_VERSIONING_MACROS

#include "BLI_assert.h"
#include "BLI_listbase.h"
#include "BLI_map.hh"
#include "BLI_math_vector.h"
#include "BLI_set.hh"
#include "BLI_string.h"
#include "BLI_string_ref.hh"

#include "BKE_armature.h"
#include "BKE_attribute.h"
#include "BKE_effect.h"
#include "BKE_grease_pencil.hh"
#include "BKE_idprop.hh"
#include "BKE_main.h"
#include "BKE_mesh_legacy_convert.hh"
#include "BKE_node.hh"
#include "BKE_node_runtime.hh"
#include "BKE_scene.h"
#include "BKE_tracking.h"

#include "SEQ_retiming.hh"
#include "SEQ_sequencer.h"

#include "ANIM_armature_iter.hh"
#include "ANIM_bone_collections.h"

#include "ED_armature.hh"

#include "BLT_translation.h"

#include "BLO_read_write.hh"
#include "BLO_readfile.h"

#include "readfile.hh"

#include "versioning_common.hh"

// static CLG_LogRef LOG = {"blo.readfile.doversion"};

static void version_composite_nodetree_null_id(bNodeTree *ntree, Scene *scene)
{
  for (bNode *node : ntree->all_nodes()) {
    if (node->id == nullptr &&
        ((node->type == CMP_NODE_R_LAYERS) ||
         (node->type == CMP_NODE_CRYPTOMATTE && node->custom1 == CMP_CRYPTOMATTE_SRC_RENDER)))
    {
      node->id = &scene->id;
    }
  }
}

/* Move bone-group color to the individual bones. */
static void version_bonegroup_migrate_color(Main *bmain)
{
  using PoseSet = blender::Set<bPose *>;
  blender::Map<bArmature *, PoseSet> armature_poses;

  /* Gather a mapping from armature to the poses that use it. */
  LISTBASE_FOREACH (Object *, ob, &bmain->objects) {
    if (ob->type != OB_ARMATURE || !ob->pose) {
      continue;
    }

    bArmature *arm = reinterpret_cast<bArmature *>(ob->data);
    BLI_assert_msg(GS(arm->id.name) == ID_AR,
                   "Expected ARMATURE object to have an Armature as data");

    /* There is no guarantee that the current state of poses is in sync with the Armature data.
     *
     * NOTE: No need to handle user reference-counting in readfile code. */
    BKE_pose_ensure(bmain, ob, arm, false);

    PoseSet &pose_set = armature_poses.lookup_or_add_default(arm);
    pose_set.add(ob->pose);
  }

  /* Move colors from the pose's bone-group to either the armature bones or the
   * pose bones, depending on how many poses use the Armature. */
  for (const PoseSet &pose_set : armature_poses.values()) {
    /* If the Armature is shared, the bone group colors might be different, and thus they have to
     * be stored on the pose bones. If the Armature is NOT shared, the bone colors can be stored
     * directly on the Armature bones. */
    const bool store_on_armature = pose_set.size() == 1;

    for (bPose *pose : pose_set) {
      LISTBASE_FOREACH (bPoseChannel *, pchan, &pose->chanbase) {
        const bActionGroup *bgrp = (const bActionGroup *)BLI_findlink(&pose->agroups,
                                                                      (pchan->agrp_index - 1));
        if (!bgrp) {
          continue;
        }

        BoneColor &bone_color = store_on_armature ? pchan->bone->color : pchan->color;
        bone_color.palette_index = bgrp->customCol;
        memcpy(&bone_color.custom, &bgrp->cs, sizeof(bone_color.custom));
      }
    }
  }
}

static void version_bonelayers_to_bonecollections(Main *bmain)
{
  char bcoll_name[MAX_NAME];
  char custom_prop_name[MAX_NAME];

  LISTBASE_FOREACH (bArmature *, arm, &bmain->armatures) {
    IDProperty *arm_idprops = IDP_GetProperties(&arm->id);

    BLI_assert_msg(arm->edbo == nullptr, "did not expect an Armature to be saved in edit mode");
    const uint layer_used = arm->layer_used;

    /* Construct a bone collection for each layer that contains at least one bone. */
    blender::Vector<std::pair<uint, BoneCollection *>> layermask_collection;
    for (uint layer = 0; layer < 32; ++layer) {
      const uint layer_mask = 1u << layer;
      if ((layer_used & layer_mask) == 0) {
        /* Layer is empty, so no need to convert to collection. */
        continue;
      }

      /* Construct a suitable name for this bone layer. */
      bcoll_name[0] = '\0';
      if (arm_idprops) {
        /* See if we can use the layer name from the Bone Manager add-on. This is a popular add-on
         * for managing bone layers and giving them names. */
        SNPRINTF(custom_prop_name, "layer_name_%u", layer);
        IDProperty *prop = IDP_GetPropertyFromGroup(arm_idprops, custom_prop_name);
        if (prop != nullptr && prop->type == IDP_STRING && IDP_String(prop)[0] != '\0') {
          SNPRINTF(bcoll_name, "Layer %u - %s", layer + 1, IDP_String(prop));
        }
      }
      if (bcoll_name[0] == '\0') {
        /* Either there was no name defined in the custom property, or
         * it was the empty string. */
        SNPRINTF(bcoll_name, "Layer %u", layer + 1);
      }

      /* Create a new bone collection for this layer. */
      BoneCollection *bcoll = ANIM_armature_bonecoll_new(arm, bcoll_name);
      layermask_collection.append(std::make_pair(layer_mask, bcoll));

      if ((arm->layer & layer_mask) == 0) {
        ANIM_bonecoll_hide(bcoll);
      }
    }

    /* Iterate over the bones to assign them to their layers. */
    blender::animrig::ANIM_armature_foreach_bone(&arm->bonebase, [&](Bone *bone) {
      for (auto layer_bcoll : layermask_collection) {
        const uint layer_mask = layer_bcoll.first;
        if ((bone->layer & layer_mask) == 0) {
          continue;
        }

        BoneCollection *bcoll = layer_bcoll.second;
        ANIM_armature_bonecoll_assign(bcoll, bone);
      }
    });
  }
}

static void version_bonegroups_to_bonecollections(Main *bmain)
{
  LISTBASE_FOREACH (Object *, ob, &bmain->objects) {
    if (ob->type != OB_ARMATURE || !ob->pose) {
      continue;
    }

    /* Convert the bone groups on a bone-by-bone basis. */
    bArmature *arm = reinterpret_cast<bArmature *>(ob->data);
    bPose *pose = ob->pose;

    blender::Map<const bActionGroup *, BoneCollection *> collections_by_group;
    /* Convert all bone groups, regardless of whether they contain any bones. */
    LISTBASE_FOREACH (bActionGroup *, bgrp, &pose->agroups) {
      BoneCollection *bcoll = ANIM_armature_bonecoll_new(arm, bgrp->name);
      collections_by_group.add_new(bgrp, bcoll);

      /* Before now, bone visibility was determined by armature layers, and bone
       * groups did not have any impact on this. To retain the behavior, that
       * hiding all layers a bone is on hides the bone, the
       * bone-group-collections should be created hidden. */
      ANIM_bonecoll_hide(bcoll);
    }

    /* Assign the bones to their bone group based collection. */
    LISTBASE_FOREACH (bPoseChannel *, pchan, &pose->chanbase) {
      /* Find the bone group of this pose channel. */
      const bActionGroup *bgrp = (const bActionGroup *)BLI_findlink(&pose->agroups,
                                                                    (pchan->agrp_index - 1));
      if (!bgrp) {
        continue;
      }

      /* Assign the bone. */
      BoneCollection *bcoll = collections_by_group.lookup(bgrp);
      ANIM_armature_bonecoll_assign(bcoll, pchan->bone);
    }

    /* The list of bone groups (pose->agroups) is intentionally left alone here. This will allow
     * for older versions of Blender to open the file with bone groups intact. Of course the bone
     * groups will not be updated any more, but this way the data at least survives an accidental
     * save with Blender 4.0. */
  }
}

void do_versions_after_linking_400(FileData *fd, Main *bmain)
{
  if (!MAIN_VERSION_FILE_ATLEAST(bmain, 400, 9)) {
    /* Fix area light scaling. */
    LISTBASE_FOREACH (Light *, light, &bmain->lights) {
      light->energy = light->energy_deprecated;
      if (light->type == LA_AREA) {
        light->energy *= M_PI_4;
      }
    }

    /* XXX This was added several years ago in 'lib_link` code of Scene... Should be safe enough
     * here. */
    LISTBASE_FOREACH (Scene *, scene, &bmain->scenes) {
      if (scene->nodetree) {
        version_composite_nodetree_null_id(scene->nodetree, scene);
      }
    }

    /* XXX This was added many years ago (1c19940198) in 'lib_link` code of particles as a bug-fix.
     * But this is actually versioning. Should be safe enough here. */
    LISTBASE_FOREACH (ParticleSettings *, part, &bmain->particles) {
      if (!part->effector_weights) {
        part->effector_weights = BKE_effector_add_weights(part->force_group);
      }
    }

    /* Object proxies have been deprecated sine 3.x era, so their update & sanity check can now
     * happen in do_versions code. */
    LISTBASE_FOREACH (Object *, ob, &bmain->objects) {
      if (ob->proxy) {
        /* Paranoia check, actually a proxy_from pointer should never be written... */
        if (!ID_IS_LINKED(ob->proxy)) {
          ob->proxy->proxy_from = nullptr;
          ob->proxy = nullptr;

          if (ob->id.lib) {
            BLO_reportf_wrap(fd->reports,
                             RPT_INFO,
                             TIP_("Proxy lost from object %s lib %s\n"),
                             ob->id.name + 2,
                             ob->id.lib->filepath);
          }
          else {
            BLO_reportf_wrap(fd->reports,
                             RPT_INFO,
                             TIP_("Proxy lost from object %s lib <NONE>\n"),
                             ob->id.name + 2);
          }
          fd->reports->count.missing_obproxies++;
        }
        else {
          /* This triggers object_update to always use a copy. */
          ob->proxy->proxy_from = ob;
        }
      }
    }
  }

  if (!MAIN_VERSION_FILE_ATLEAST(bmain, 400, 21)) {
    if (!DNA_struct_member_exists(fd->filesdna, "bPoseChannel", "BoneColor", "color")) {
      version_bonegroup_migrate_color(bmain);
    }

    if (!DNA_struct_member_exists(fd->filesdna, "bArmature", "ListBase", "collections")) {
      version_bonelayers_to_bonecollections(bmain);
      version_bonegroups_to_bonecollections(bmain);
    }
  }

  /**
   * Versioning code until next subversion bump goes here.
   *
   * \note Be sure to check when bumping the version:
   * - #blo_do_versions_400 in this file.
   * - `versioning_userdef.cc`, #blo_do_versions_userdef
   * - `versioning_userdef.cc`, #do_versions_theme
   *
   * \note Keep this message at the bottom of the function.
   */
  {
    /* Keep this block, even when empty. */
  }
}

static void version_mesh_legacy_to_struct_of_array_format(Mesh &mesh)
{
  BKE_mesh_legacy_convert_flags_to_selection_layers(&mesh);
  BKE_mesh_legacy_convert_flags_to_hide_layers(&mesh);
  BKE_mesh_legacy_convert_uvs_to_generic(&mesh);
  BKE_mesh_legacy_convert_mpoly_to_material_indices(&mesh);
  BKE_mesh_legacy_sharp_faces_from_flags(&mesh);
  BKE_mesh_legacy_bevel_weight_to_layers(&mesh);
  BKE_mesh_legacy_sharp_edges_from_flags(&mesh);
  BKE_mesh_legacy_face_set_to_generic(&mesh);
  BKE_mesh_legacy_edge_crease_to_layers(&mesh);
  BKE_mesh_legacy_uv_seam_from_flags(&mesh);
  BKE_mesh_legacy_convert_verts_to_positions(&mesh);
  BKE_mesh_legacy_attribute_flags_to_strings(&mesh);
  BKE_mesh_legacy_convert_loops_to_corners(&mesh);
  BKE_mesh_legacy_convert_polys_to_offsets(&mesh);
  BKE_mesh_legacy_convert_edges_to_generic(&mesh);
}

static void version_motion_tracking_legacy_camera_object(MovieClip &movieclip)
{
  MovieTracking &tracking = movieclip.tracking;
  MovieTrackingObject *active_tracking_object = BKE_tracking_object_get_active(&tracking);
  MovieTrackingObject *tracking_camera_object = BKE_tracking_object_get_camera(&tracking);

  BLI_assert(tracking_camera_object != nullptr);

  if (BLI_listbase_is_empty(&tracking_camera_object->tracks)) {
    tracking_camera_object->tracks = tracking.tracks_legacy;
    active_tracking_object->active_track = tracking.act_track_legacy;
  }

  if (BLI_listbase_is_empty(&tracking_camera_object->plane_tracks)) {
    tracking_camera_object->plane_tracks = tracking.plane_tracks_legacy;
    active_tracking_object->active_plane_track = tracking.act_plane_track_legacy;
  }

  if (tracking_camera_object->reconstruction.cameras == nullptr) {
    tracking_camera_object->reconstruction = tracking.reconstruction_legacy;
  }

  /* Clear pointers in the legacy storage.
   * Always do it, in the case something got missed in the logic above, so that the legacy storage
   * is always ensured to be empty after load. */
  BLI_listbase_clear(&tracking.tracks_legacy);
  BLI_listbase_clear(&tracking.plane_tracks_legacy);
  tracking.act_track_legacy = nullptr;
  tracking.act_plane_track_legacy = nullptr;
  memset(&tracking.reconstruction_legacy, 0, sizeof(tracking.reconstruction_legacy));
}

static void version_movieclips_legacy_camera_object(Main *bmain)
{
  LISTBASE_FOREACH (MovieClip *, movieclip, &bmain->movieclips) {
    version_motion_tracking_legacy_camera_object(*movieclip);
  }
}

static void version_geometry_nodes_add_realize_instance_nodes(bNodeTree *ntree)
{
  LISTBASE_FOREACH_MUTABLE (bNode *, node, &ntree->nodes) {
    if (STREQ(node->idname, "GeometryNodeMeshBoolean")) {
      add_realize_instances_before_socket(ntree, node, nodeFindSocket(node, SOCK_IN, "Mesh 2"));
    }
  }
}

/* Version VertexWeightEdit modifier to make existing weights exclusive of the threshold. */
static void version_vertex_weight_edit_preserve_threshold_exclusivity(Main *bmain)
{
  LISTBASE_FOREACH (Object *, ob, &bmain->objects) {
    if (ob->type != OB_MESH) {
      continue;
    }

    LISTBASE_FOREACH (ModifierData *, md, &ob->modifiers) {
      if (md->type == eModifierType_WeightVGEdit) {
        WeightVGEditModifierData *wmd = reinterpret_cast<WeightVGEditModifierData *>(md);
        wmd->add_threshold = nexttoward(wmd->add_threshold, 2.0);
        wmd->rem_threshold = nexttoward(wmd->rem_threshold, -1.0);
      }
    }
  }
}

static void version_mesh_crease_generic(Main &bmain)
{
  LISTBASE_FOREACH (Mesh *, mesh, &bmain.meshes) {
    BKE_mesh_legacy_crease_to_generic(mesh);
  }

  LISTBASE_FOREACH (bNodeTree *, ntree, &bmain.nodetrees) {
    if (ntree->type == NTREE_GEOMETRY) {
      LISTBASE_FOREACH (bNode *, node, &ntree->nodes) {
        if (STR_ELEM(node->idname,
                     "GeometryNodeStoreNamedAttribute",
                     "GeometryNodeInputNamedAttribute")) {
          bNodeSocket *socket = nodeFindSocket(node, SOCK_IN, "Name");
          if (STREQ(socket->default_value_typed<bNodeSocketValueString>()->value, "crease")) {
            STRNCPY(socket->default_value_typed<bNodeSocketValueString>()->value, "crease_edge");
          }
        }
      }
    }
  }

  LISTBASE_FOREACH (Object *, object, &bmain.objects) {
    LISTBASE_FOREACH (ModifierData *, md, &object->modifiers) {
      if (md->type != eModifierType_Nodes) {
        continue;
      }
      if (IDProperty *settings = reinterpret_cast<NodesModifierData *>(md)->settings.properties) {
        LISTBASE_FOREACH (IDProperty *, prop, &settings->data.group) {
          if (blender::StringRef(prop->name).endswith("_attribute_name")) {
            if (STREQ(IDP_String(prop), "crease")) {
              IDP_AssignString(prop, "crease_edge");
            }
          }
        }
      }
    }
  }
}

static void versioning_replace_legacy_glossy_node(bNodeTree *ntree)
{
  LISTBASE_FOREACH (bNode *, node, &ntree->nodes) {
    if (node->type == SH_NODE_BSDF_GLOSSY_LEGACY) {
      STRNCPY(node->idname, "ShaderNodeBsdfAnisotropic");
      node->type = SH_NODE_BSDF_GLOSSY;
    }
  }
}

static void versioning_remove_microfacet_sharp_distribution(bNodeTree *ntree)
{
  /* Find all glossy, glass and refraction BSDF nodes that have their distribution
   * set to SHARP and set them to GGX, disconnect any link to the Roughness input
   * and set its value to zero. */
  LISTBASE_FOREACH (bNode *, node, &ntree->nodes) {
    if (!ELEM(node->type, SH_NODE_BSDF_GLOSSY, SH_NODE_BSDF_GLASS, SH_NODE_BSDF_REFRACTION)) {
      continue;
    }
    if (node->custom1 != SHD_GLOSSY_SHARP_DEPRECATED) {
      continue;
    }

    node->custom1 = SHD_GLOSSY_GGX;
    LISTBASE_FOREACH (bNodeSocket *, socket, &node->inputs) {
      if (!STREQ(socket->identifier, "Roughness")) {
        continue;
      }

      if (socket->link != nullptr) {
        nodeRemLink(ntree, socket->link);
      }
      bNodeSocketValueFloat *socket_value = (bNodeSocketValueFloat *)socket->default_value;
      socket_value->value = 0.0f;

      break;
    }
  }
}

static void version_replace_texcoord_normal_socket(bNodeTree *ntree)
{
  /* The normal of a spot light was set to the incoming light direction, replace with the
   * `Incoming` socket from the Geometry shader node. */
  bNode *geometry_node = nullptr;
  bNode *transform_node = nullptr;
  bNodeSocket *incoming_socket = nullptr;
  bNodeSocket *vec_in_socket = nullptr;
  bNodeSocket *vec_out_socket = nullptr;

  LISTBASE_FOREACH_MUTABLE (bNodeLink *, link, &ntree->links) {
    if (link->fromnode->type == SH_NODE_TEX_COORD && STREQ(link->fromsock->identifier, "Normal")) {
      if (geometry_node == nullptr) {
        geometry_node = nodeAddStaticNode(nullptr, ntree, SH_NODE_NEW_GEOMETRY);
        incoming_socket = nodeFindSocket(geometry_node, SOCK_OUT, "Incoming");

        transform_node = nodeAddStaticNode(nullptr, ntree, SH_NODE_VECT_TRANSFORM);
        vec_in_socket = nodeFindSocket(transform_node, SOCK_IN, "Vector");
        vec_out_socket = nodeFindSocket(transform_node, SOCK_OUT, "Vector");

        NodeShaderVectTransform *nodeprop = (NodeShaderVectTransform *)transform_node->storage;
        nodeprop->type = SHD_VECT_TRANSFORM_TYPE_NORMAL;

        nodeAddLink(ntree, geometry_node, incoming_socket, transform_node, vec_in_socket);
      }
      nodeAddLink(ntree, transform_node, vec_out_socket, link->tonode, link->tosock);
      nodeRemLink(ntree, link);
    }
  }
}

static void version_principled_transmission_roughness(bNodeTree *ntree)
{
  LISTBASE_FOREACH (bNode *, node, &ntree->nodes) {
    if (node->type != SH_NODE_BSDF_PRINCIPLED) {
      continue;
    }
    bNodeSocket *sock = nodeFindSocket(node, SOCK_IN, "Transmission Roughness");
    if (sock != nullptr) {
      nodeRemoveSocket(ntree, node, sock);
    }
  }
}

/* Convert legacy Velvet BSDF nodes into the new Sheen BSDF node. */
static void version_replace_velvet_sheen_node(bNodeTree *ntree)
{
  LISTBASE_FOREACH (bNode *, node, &ntree->nodes) {
    if (node->type == SH_NODE_BSDF_SHEEN) {
      STRNCPY(node->idname, "ShaderNodeBsdfSheen");

      bNodeSocket *sigmaInput = nodeFindSocket(node, SOCK_IN, "Sigma");
      if (sigmaInput != nullptr) {
        node->custom1 = SHD_SHEEN_ASHIKHMIN;
        STRNCPY(sigmaInput->identifier, "Roughness");
        STRNCPY(sigmaInput->name, "Roughness");
      }
    }
  }
}

/* Convert sheen inputs on the Principled BSDF. */
static void version_principled_bsdf_sheen(bNodeTree *ntree)
{
  auto check_node = [](const bNode *node) {
    return (node->type == SH_NODE_BSDF_PRINCIPLED) &&
           (nodeFindSocket(node, SOCK_IN, "Sheen Roughness") == nullptr);
  };
  auto update_input = [ntree](bNode *node, bNodeSocket *input) {
    /* Change socket type to Color. */
    nodeModifySocketTypeStatic(ntree, node, input, SOCK_RGBA, 0);

    /* Account for the change in intensity between the old and new model.
     * If the Sheen input is set to a fixed value, adjust it and set the tint to white.
     * Otherwise, if it's connected, keep it as-is but set the tint to 0.2 instead. */
    bNodeSocket *sheen = nodeFindSocket(node, SOCK_IN, "Sheen");
    if (sheen != nullptr && sheen->link == nullptr) {
      *version_cycles_node_socket_float_value(sheen) *= 0.2f;

      static float default_value[] = {1.0f, 1.0f, 1.0f, 1.0f};
      copy_v4_v4(version_cycles_node_socket_rgba_value(input), default_value);
    }
    else {
      static float default_value[] = {0.2f, 0.2f, 0.2f, 1.0f};
      copy_v4_v4(version_cycles_node_socket_rgba_value(input), default_value);
    }
  };
  auto update_input_link = [](bNode *, bNodeSocket *, bNode *, bNodeSocket *) {
    /* Don't replace the link here, tint works differently enough now to make conversion
     * impractical. */
  };

  version_update_node_input(ntree, check_node, "Sheen Tint", update_input, update_input_link);

  LISTBASE_FOREACH (bNode *, node, &ntree->nodes) {
    if (check_node(node)) {
      bNodeSocket *input = nodeAddStaticSocket(
          ntree, node, SOCK_IN, SOCK_FLOAT, PROP_FACTOR, "Sheen Roughness", "Sheen Roughness");
      *version_cycles_node_socket_float_value(input) = 0.5f;
    }
  }
}

/* Convert subsurface inputs on the Principled BSDF. */
static void version_principled_bsdf_subsurface(bNodeTree *ntree)
{
  /* - Create Subsurface Scale input
   * - If a node's Subsurface input was connected or nonzero:
   *   - Make the Base Color a mix of old Base Color and Subsurface Color,
   *     using Subsurface as the mix factor
   *   - Move Subsurface link and default value to the new Subsurface Scale input
   *   - Set the Subsurface input to 1.0
   * - Remove Subsurface Color input
   */
  LISTBASE_FOREACH (bNode *, node, &ntree->nodes) {
    if (node->type != SH_NODE_BSDF_PRINCIPLED) {
      continue;
    }
    if (nodeFindSocket(node, SOCK_IN, "Subsurface Scale")) {
      /* Node is already updated. */
      continue;
    }

    /* Add Scale input */
    bNodeSocket *scale_in = nodeAddStaticSocket(
        ntree, node, SOCK_IN, SOCK_FLOAT, PROP_DISTANCE, "Subsurface Scale", "Subsurface Scale");

    bNodeSocket *subsurf = nodeFindSocket(node, SOCK_IN, "Subsurface");
    float *subsurf_val = version_cycles_node_socket_float_value(subsurf);
    *version_cycles_node_socket_float_value(scale_in) = *subsurf_val;

    if (subsurf->link == nullptr && *subsurf_val == 0.0f) {
      /* Node doesn't use Subsurf, we're done here. */
      continue;
    }

    /* Fix up Subsurface Color input */
    bNodeSocket *base_col = nodeFindSocket(node, SOCK_IN, "Base Color");
    bNodeSocket *subsurf_col = nodeFindSocket(node, SOCK_IN, "Subsurface Color");
    float *base_col_val = version_cycles_node_socket_rgba_value(base_col);
    float *subsurf_col_val = version_cycles_node_socket_rgba_value(subsurf_col);
    /* If any of the three inputs is dynamic, we need a Mix node. */
    if (subsurf->link || subsurf_col->link || base_col->link) {
      bNode *mix = nodeAddStaticNode(nullptr, ntree, SH_NODE_MIX);
      static_cast<NodeShaderMix *>(mix->storage)->data_type = SOCK_RGBA;
      mix->locx = node->locx - 170;
      mix->locy = node->locy - 120;

      bNodeSocket *a_in = nodeFindSocket(mix, SOCK_IN, "A_Color");
      bNodeSocket *b_in = nodeFindSocket(mix, SOCK_IN, "B_Color");
      bNodeSocket *fac_in = nodeFindSocket(mix, SOCK_IN, "Factor_Float");
      bNodeSocket *result_out = nodeFindSocket(mix, SOCK_OUT, "Result_Color");

      copy_v4_v4(version_cycles_node_socket_rgba_value(a_in), base_col_val);
      copy_v4_v4(version_cycles_node_socket_rgba_value(b_in), subsurf_col_val);
      *version_cycles_node_socket_float_value(fac_in) = *subsurf_val;

      if (base_col->link) {
        nodeAddLink(ntree, base_col->link->fromnode, base_col->link->fromsock, mix, a_in);
        nodeRemLink(ntree, base_col->link);
      }
      if (subsurf_col->link) {
        nodeAddLink(ntree, subsurf_col->link->fromnode, subsurf_col->link->fromsock, mix, b_in);
        nodeRemLink(ntree, subsurf_col->link);
      }
      if (subsurf->link) {
        nodeAddLink(ntree, subsurf->link->fromnode, subsurf->link->fromsock, mix, fac_in);
        nodeAddLink(ntree, subsurf->link->fromnode, subsurf->link->fromsock, node, scale_in);
        nodeRemLink(ntree, subsurf->link);
      }
      nodeAddLink(ntree, mix, result_out, node, base_col);
    }
    /* Mix the fixed values. */
    interp_v4_v4v4(base_col_val, base_col_val, subsurf_col_val, *subsurf_val);

    /* Set node to 100% subsurface, 0% diffuse. */
    *subsurf_val = 1.0f;

    /* Delete Subsurface Color input */
    nodeRemoveSocket(ntree, node, subsurf_col);
  }
}

/* Convert emission inputs on the Principled BSDF. */
static void version_principled_bsdf_emission(bNodeTree *ntree)
{
  /* Blender 3.x and before would default to Emission = 0.0, Emission Strength = 1.0.
   * Now we default the other way around (1.0 and 0.0), but because the Strength input was added
   * a bit later, a file that only has the Emission socket would now end up as (1.0, 0.0) instead
   * of (1.0, 1.0).
   * Therefore, set strength to 1.0 for those files.
   */
  LISTBASE_FOREACH (bNode *, node, &ntree->nodes) {
    if (node->type != SH_NODE_BSDF_PRINCIPLED) {
      continue;
    }
    if (!nodeFindSocket(node, SOCK_IN, "Emission")) {
      /* Old enough to have neither, new defaults are fine. */
      continue;
    }
    if (nodeFindSocket(node, SOCK_IN, "Emission Strength")) {
      /* New enough to have both, no need to do anything. */
      continue;
    }
    bNodeSocket *sock = nodeAddStaticSocket(
        ntree, node, SOCK_IN, SOCK_FLOAT, PROP_NONE, "Emission Strength", "Emission Strength");
    *version_cycles_node_socket_float_value(sock) = 1.0f;
  }
}

/* Rename various Principled BSDF sockets. */
static void version_principled_bsdf_rename_sockets(bNodeTree *ntree)
{
  version_node_input_socket_name(ntree, SH_NODE_BSDF_PRINCIPLED, "Emission", "Emission Color");
  version_node_input_socket_name(ntree, SH_NODE_BSDF_PRINCIPLED, "Specular", "Specular IOR Level");
  version_node_input_socket_name(
      ntree, SH_NODE_BSDF_PRINCIPLED, "Subsurface", "Subsurface Weight");
  version_node_input_socket_name(
      ntree, SH_NODE_BSDF_PRINCIPLED, "Transmission", "Transmission Weight");
  version_node_input_socket_name(ntree, SH_NODE_BSDF_PRINCIPLED, "Coat", "Coat Weight");
  version_node_input_socket_name(ntree, SH_NODE_BSDF_PRINCIPLED, "Sheen", "Sheen Weight");
}

/* Replace old Principled Hair BSDF as a variant in the new Principled Hair BSDF. */
static void version_replace_principled_hair_model(bNodeTree *ntree)
{
  LISTBASE_FOREACH (bNode *, node, &ntree->nodes) {
    if (node->type != SH_NODE_BSDF_HAIR_PRINCIPLED) {
      continue;
    }
    NodeShaderHairPrincipled *data = MEM_cnew<NodeShaderHairPrincipled>(__func__);
    data->model = SHD_PRINCIPLED_HAIR_CHIANG;
    data->parametrization = node->custom1;

    node->storage = data;
  }
}

static bNodeTreeInterfaceItem *legacy_socket_move_to_interface(bNodeSocket &legacy_socket,
                                                               const eNodeSocketInOut in_out)
{
  bNodeTreeInterfaceItem *new_item = static_cast<bNodeTreeInterfaceItem *>(
      MEM_mallocN(sizeof(bNodeTreeInterfaceSocket), __func__));
  new_item->item_type = NODE_INTERFACE_SOCKET;
  bNodeTreeInterfaceSocket &new_socket = *reinterpret_cast<bNodeTreeInterfaceSocket *>(new_item);

  /* Move reusable data. */
  new_socket.name = BLI_strdup(legacy_socket.name);
  new_socket.identifier = BLI_strdup(legacy_socket.identifier);
  new_socket.description = BLI_strdup(legacy_socket.description);
  new_socket.socket_type = BLI_strdup(legacy_socket.idname);
  new_socket.flag = (in_out == SOCK_IN ? NODE_INTERFACE_SOCKET_INPUT :
                                         NODE_INTERFACE_SOCKET_OUTPUT);
  SET_FLAG_FROM_TEST(
      new_socket.flag, legacy_socket.flag & SOCK_HIDE_VALUE, NODE_INTERFACE_SOCKET_HIDE_VALUE);
  SET_FLAG_FROM_TEST(new_socket.flag,
                     legacy_socket.flag & SOCK_HIDE_IN_MODIFIER,
                     NODE_INTERFACE_SOCKET_HIDE_IN_MODIFIER);
  new_socket.attribute_domain = legacy_socket.attribute_domain;

  /* The following data are stolen from the old data, the ownership of their memory is directly
   * transferred to the new data. */
  new_socket.default_attribute_name = legacy_socket.default_attribute_name;
  legacy_socket.default_attribute_name = nullptr;
  new_socket.socket_data = legacy_socket.default_value;
  legacy_socket.default_value = nullptr;
  new_socket.properties = legacy_socket.prop;
  legacy_socket.prop = nullptr;

  /* Unused data. */
  MEM_delete(legacy_socket.runtime);
  legacy_socket.runtime = nullptr;

  return new_item;
}

static void versioning_convert_node_tree_socket_lists_to_interface(bNodeTree *ntree)
{
  bNodeTreeInterface &tree_interface = ntree->tree_interface;

  const int num_inputs = BLI_listbase_count(&ntree->inputs_legacy);
  const int num_outputs = BLI_listbase_count(&ntree->outputs_legacy);
  tree_interface.root_panel.items_num = num_inputs + num_outputs;
  tree_interface.root_panel.items_array = static_cast<bNodeTreeInterfaceItem **>(MEM_malloc_arrayN(
      tree_interface.root_panel.items_num, sizeof(bNodeTreeInterfaceItem *), __func__));

  /* Convert outputs first to retain old outputs/inputs ordering. */
  int index;
  LISTBASE_FOREACH_INDEX (bNodeSocket *, socket, &ntree->outputs_legacy, index) {
    tree_interface.root_panel.items_array[index] = legacy_socket_move_to_interface(*socket,
                                                                                   SOCK_OUT);
  }
  LISTBASE_FOREACH_INDEX (bNodeSocket *, socket, &ntree->inputs_legacy, index) {
    tree_interface.root_panel.items_array[num_outputs + index] = legacy_socket_move_to_interface(
        *socket, SOCK_IN);
  }
}

/* Convert coat inputs on the Principled BSDF. */
static void version_principled_bsdf_coat(bNodeTree *ntree)
{
  LISTBASE_FOREACH (bNode *, node, &ntree->nodes) {
    if (node->type != SH_NODE_BSDF_PRINCIPLED) {
      continue;
    }
    if (nodeFindSocket(node, SOCK_IN, "Coat IOR") != nullptr) {
      continue;
    }
    bNodeSocket *coat_ior_input = nodeAddStaticSocket(
        ntree, node, SOCK_IN, SOCK_FLOAT, PROP_NONE, "Coat IOR", "Coat IOR");

    /* Adjust for 4x change in intensity. */
    bNodeSocket *coat_input = nodeFindSocket(node, SOCK_IN, "Clearcoat");
    *version_cycles_node_socket_float_value(coat_input) *= 0.25f;
    /* When the coat input is dynamic, instead of inserting a *0.25 math node, set the Coat IOR
     * to 1.2 instead - this also roughly quarters reflectivity compared to the 1.5 default. */
    *version_cycles_node_socket_float_value(coat_ior_input) = (coat_input->link) ? 1.2f : 1.5f;
  }

  /* Rename sockets. */
  version_node_input_socket_name(ntree, SH_NODE_BSDF_PRINCIPLED, "Clearcoat", "Coat");
  version_node_input_socket_name(
      ntree, SH_NODE_BSDF_PRINCIPLED, "Clearcoat Roughness", "Coat Roughness");
  version_node_input_socket_name(
      ntree, SH_NODE_BSDF_PRINCIPLED, "Clearcoat Normal", "Coat Normal");
}

/* Convert specular tint in Principled BSDF. */
static void version_principled_bsdf_specular_tint(bNodeTree *ntree)
{
  LISTBASE_FOREACH (bNode *, node, &ntree->nodes) {
    if (node->type != SH_NODE_BSDF_PRINCIPLED) {
      continue;
    }
    bNodeSocket *specular_tint_sock = nodeFindSocket(node, SOCK_IN, "Specular Tint");
    if (specular_tint_sock->type == SOCK_RGBA) {
      /* Node is already updated. */
      continue;
    }

    bNodeSocket *base_color_sock = nodeFindSocket(node, SOCK_IN, "Base Color");
    float specular_tint_old = *version_cycles_node_socket_float_value(specular_tint_sock);
    float *base_color = version_cycles_node_socket_rgba_value(base_color_sock);

    /* Change socket type to Color. */
    nodeModifySocketTypeStatic(ntree, node, specular_tint_sock, SOCK_RGBA, 0);

    static float one[] = {1.0f, 1.0f, 1.0f, 1.0f};

    /* If any of the two inputs is dynamic, we add a Mix node. */
    if (base_color_sock->link || specular_tint_sock->link) {
      bNode *mix = nodeAddStaticNode(nullptr, ntree, SH_NODE_MIX);
      static_cast<NodeShaderMix *>(mix->storage)->data_type = SOCK_RGBA;
      mix->locx = node->locx - 170;
      mix->locy = node->locy - 120;

      bNodeSocket *a_in = nodeFindSocket(mix, SOCK_IN, "A_Color");
      bNodeSocket *b_in = nodeFindSocket(mix, SOCK_IN, "B_Color");
      bNodeSocket *fac_in = nodeFindSocket(mix, SOCK_IN, "Factor_Float");
      bNodeSocket *result_out = nodeFindSocket(mix, SOCK_OUT, "Result_Color");

      copy_v4_v4(version_cycles_node_socket_rgba_value(a_in), one);
      copy_v4_v4(version_cycles_node_socket_rgba_value(b_in), base_color);
      *version_cycles_node_socket_float_value(fac_in) = specular_tint_old;

      if (base_color_sock->link) {
        nodeAddLink(
            ntree, base_color_sock->link->fromnode, base_color_sock->link->fromsock, mix, b_in);
      }
      if (specular_tint_sock->link) {
        nodeAddLink(ntree,
                    specular_tint_sock->link->fromnode,
                    specular_tint_sock->link->fromsock,
                    mix,
                    fac_in);
        nodeRemLink(ntree, specular_tint_sock->link);
      }
      nodeAddLink(ntree, mix, result_out, node, specular_tint_sock);
    }

    float *specular_tint = version_cycles_node_socket_rgba_value(specular_tint_sock);
    /* Mix the fixed values. */
    interp_v4_v4v4(specular_tint, one, base_color, specular_tint_old);
  }
}

static void version_copy_socket(bNodeTreeInterfaceSocket &dst,
                                const bNodeTreeInterfaceSocket &src,
                                char *identifier)
{
  /* Node socket copy function based on bNodeTreeInterface::item_copy to avoid using blenkernel. */
  dst.name = BLI_strdup(src.name);
  dst.description = BLI_strdup_null(src.description);
  dst.socket_type = BLI_strdup(src.socket_type);
  dst.default_attribute_name = BLI_strdup_null(src.default_attribute_name);
  dst.identifier = identifier;
  if (src.properties) {
    dst.properties = IDP_CopyProperty_ex(src.properties, 0);
  }
  if (src.socket_data != nullptr) {
    dst.socket_data = MEM_dupallocN(src.socket_data);
    /* No user count increment needed, gets reset after versioning. */
  }
}

static int version_nodes_find_valid_insert_position_for_item(const bNodeTreeInterfacePanel &panel,
                                                             const bNodeTreeInterfaceItem &item,
                                                             const int initial_pos)
{
  const bool sockets_above_panels = !(panel.flag &
                                      NODE_INTERFACE_PANEL_ALLOW_SOCKETS_AFTER_PANELS);
  const blender::Span<const bNodeTreeInterfaceItem *> items = {panel.items_array, panel.items_num};

  int pos = initial_pos;

  if (sockets_above_panels) {
    if (item.item_type == NODE_INTERFACE_PANEL) {
      /* Find the closest valid position from the end, only panels at or after #position. */
      for (int test_pos = items.size() - 1; test_pos >= initial_pos; test_pos--) {
        if (test_pos < 0) {
          /* Initial position is out of range but valid. */
          break;
        }
        if (items[test_pos]->item_type != NODE_INTERFACE_PANEL) {
          /* Found valid position, insert after the last socket item. */
          pos = test_pos + 1;
          break;
        }
      }
    }
    else {
      /* Find the closest valid position from the start, no panels at or after #position. */
      for (int test_pos = 0; test_pos <= initial_pos; test_pos++) {
        if (test_pos >= items.size()) {
          /* Initial position is out of range but valid. */
          break;
        }
        if (items[test_pos]->item_type == NODE_INTERFACE_PANEL) {
          /* Found valid position, inserting moves the first panel. */
          pos = test_pos;
          break;
        }
      }
    }
  }

  return pos;
}

static void version_nodes_insert_item(bNodeTreeInterfacePanel &parent,
                                      bNodeTreeInterfaceSocket &socket,
                                      int position)
{
  /* Apply any constraints on the item positions. */
  position = version_nodes_find_valid_insert_position_for_item(parent, socket.item, position);
  position = std::min(std::max(position, 0), parent.items_num);

  blender::MutableSpan<bNodeTreeInterfaceItem *> old_items = {parent.items_array,
                                                              parent.items_num};
  parent.items_num++;
  parent.items_array = MEM_cnew_array<bNodeTreeInterfaceItem *>(parent.items_num, __func__);
  parent.items().take_front(position).copy_from(old_items.take_front(position));
  parent.items().drop_front(position + 1).copy_from(old_items.drop_front(position));
  parent.items()[position] = &socket.item;

  if (old_items.data()) {
    MEM_freeN(old_items.data());
  }
}

/* Node group interface copy function based on bNodeTreeInterface::insert_item_copy. */
static void version_node_group_split_socket(bNodeTreeInterface &tree_interface,
                                            bNodeTreeInterfaceSocket &socket,
                                            bNodeTreeInterfacePanel *parent,
                                            int position)
{
  if (parent == nullptr) {
    parent = &tree_interface.root_panel;
  }

  bNodeTreeInterfaceSocket *csocket = static_cast<bNodeTreeInterfaceSocket *>(
      MEM_dupallocN(&socket));
  /* Generate a new unique identifier.
   * This might break existing links, but the identifiers were duplicate anyway. */
  char *dst_identifier = BLI_sprintfN("Socket_%d", tree_interface.next_uid++);
  version_copy_socket(*csocket, socket, dst_identifier);

  version_nodes_insert_item(*parent, *csocket, position);

  /* Original socket becomes output. */
  socket.flag &= ~NODE_INTERFACE_SOCKET_INPUT;
  /* Copied socket becomes input. */
  csocket->flag &= ~NODE_INTERFACE_SOCKET_OUTPUT;
}

static void enable_geometry_nodes_is_modifier(Main &bmain)
{
  /* Any node group with a first socket geometry output can potentially be a modifier. Previously
   * this wasn't an explicit option, so better to enable too many groups rather than too few. */
  LISTBASE_FOREACH (bNodeTree *, group, &bmain.nodetrees) {
    if (group->type != NTREE_GEOMETRY) {
      continue;
    }
    group->tree_interface.foreach_item([&](const bNodeTreeInterfaceItem &item) {
      if (item.item_type != NODE_INTERFACE_SOCKET) {
        return true;
      }
      const auto &socket = reinterpret_cast<const bNodeTreeInterfaceSocket &>(item);
      if ((socket.flag & NODE_INTERFACE_SOCKET_OUTPUT) == 0) {
        return true;
      }
      if (!STREQ(socket.socket_type, "NodeSocketGeometry")) {
        return true;
      }
      if (!group->geometry_node_asset_traits) {
        group->geometry_node_asset_traits = MEM_new<GeometryNodeAssetTraits>(__func__);
      }
      group->geometry_node_asset_traits->flag |= GEO_NODE_ASSET_MODIFIER;
      return false;
    });
  }
}

void blo_do_versions_400(FileData *fd, Library * /*lib*/, Main *bmain)
{
  if (!MAIN_VERSION_FILE_ATLEAST(bmain, 400, 1)) {
    LISTBASE_FOREACH (Mesh *, mesh, &bmain->meshes) {
      version_mesh_legacy_to_struct_of_array_format(*mesh);
    }
    version_movieclips_legacy_camera_object(bmain);
  }

  if (!MAIN_VERSION_FILE_ATLEAST(bmain, 400, 2)) {
    LISTBASE_FOREACH (Mesh *, mesh, &bmain->meshes) {
      BKE_mesh_legacy_bevel_weight_to_generic(mesh);
    }
  }

  if (!MAIN_VERSION_FILE_ATLEAST(bmain, 400, 3)) {
    LISTBASE_FOREACH (bNodeTree *, ntree, &bmain->nodetrees) {
      if (ntree->type == NTREE_GEOMETRY) {
        version_geometry_nodes_add_realize_instance_nodes(ntree);
      }
    }
  }

  /* 400 4 did not require any do_version here. */

  if (!MAIN_VERSION_FILE_ATLEAST(bmain, 400, 5)) {
    LISTBASE_FOREACH (Scene *, scene, &bmain->scenes) {
      ToolSettings *ts = scene->toolsettings;
      if (ts->snap_mode_tools != SCE_SNAP_TO_NONE) {
        ts->snap_mode_tools = SCE_SNAP_TO_GEOM;
      }

#define SCE_SNAP_PROJECT (1 << 3)
      if (ts->snap_flag & SCE_SNAP_PROJECT) {
        ts->snap_mode &= ~SCE_SNAP_TO_FACE;
        ts->snap_mode |= SCE_SNAP_INDIVIDUAL_PROJECT;
      }
#undef SCE_SNAP_PROJECT
    }
  }

  if (!MAIN_VERSION_FILE_ATLEAST(bmain, 400, 6)) {
    LISTBASE_FOREACH (Mesh *, mesh, &bmain->meshes) {
      BKE_mesh_legacy_face_map_to_generic(mesh);
    }
    FOREACH_NODETREE_BEGIN (bmain, ntree, id) {
      versioning_replace_legacy_glossy_node(ntree);
      versioning_remove_microfacet_sharp_distribution(ntree);
    }
    FOREACH_NODETREE_END;
  }

  if (!MAIN_VERSION_FILE_ATLEAST(bmain, 400, 7)) {
    LISTBASE_FOREACH (Mesh *, mesh, &bmain->meshes) {
      version_mesh_crease_generic(*bmain);
    }
  }

  if (!MAIN_VERSION_FILE_ATLEAST(bmain, 400, 8)) {
    LISTBASE_FOREACH (bAction *, act, &bmain->actions) {
      act->frame_start = max_ff(act->frame_start, MINAFRAMEF);
      act->frame_end = min_ff(act->frame_end, MAXFRAMEF);
    }
  }

  if (!MAIN_VERSION_FILE_ATLEAST(bmain, 400, 9)) {
    LISTBASE_FOREACH (Light *, light, &bmain->lights) {
      if (light->type == LA_SPOT && light->nodetree) {
        version_replace_texcoord_normal_socket(light->nodetree);
      }
    }
  }

  /* Fix brush->tip_scale_x which should never be zero. */
  LISTBASE_FOREACH (Brush *, brush, &bmain->brushes) {
    if (brush->tip_scale_x == 0.0f) {
      brush->tip_scale_x = 1.0f;
    }
  }

  if (!MAIN_VERSION_FILE_ATLEAST(bmain, 400, 10)) {
    LISTBASE_FOREACH (bScreen *, screen, &bmain->screens) {
      LISTBASE_FOREACH (ScrArea *, area, &screen->areabase) {
        LISTBASE_FOREACH (SpaceLink *, space, &area->spacedata) {
          if (space->spacetype == SPACE_NODE) {
            SpaceNode *snode = reinterpret_cast<SpaceNode *>(space);
            snode->overlay.flag |= SN_OVERLAY_SHOW_PREVIEWS;
          }
        }
      }
    }
  }

  if (!MAIN_VERSION_FILE_ATLEAST(bmain, 400, 11)) {
    version_vertex_weight_edit_preserve_threshold_exclusivity(bmain);
  }

  if (!MAIN_VERSION_FILE_ATLEAST(bmain, 400, 12)) {
    if (!DNA_struct_member_exists(fd->filesdna, "LightProbe", "int", "grid_bake_samples")) {
      LISTBASE_FOREACH (LightProbe *, lightprobe, &bmain->lightprobes) {
        lightprobe->grid_bake_samples = 2048;
        lightprobe->surfel_density = 1.0f;
        lightprobe->grid_normal_bias = 0.3f;
        lightprobe->grid_view_bias = 0.0f;
        lightprobe->grid_facing_bias = 0.5f;
        lightprobe->grid_dilation_threshold = 0.5f;
        lightprobe->grid_dilation_radius = 1.0f;
      }
    }

    /* Set default bake resolution. */
    if (!DNA_struct_member_exists(fd->filesdna, "LightProbe", "int", "resolution")) {
      LISTBASE_FOREACH (LightProbe *, lightprobe, &bmain->lightprobes) {
        lightprobe->resolution = LIGHT_PROBE_RESOLUTION_1024;
      }
    }

    if (!DNA_struct_member_exists(fd->filesdna, "World", "int", "probe_resolution")) {
      LISTBASE_FOREACH (World *, world, &bmain->worlds) {
        world->probe_resolution = LIGHT_PROBE_RESOLUTION_1024;
      }
    }

    if (!DNA_struct_member_exists(fd->filesdna, "LightProbe", "float", "grid_surface_bias")) {
      LISTBASE_FOREACH (LightProbe *, lightprobe, &bmain->lightprobes) {
        lightprobe->grid_surface_bias = 0.05f;
        lightprobe->grid_escape_bias = 0.1f;
      }
    }

    /* Clear removed "Z Buffer" flag. */
    {
      const int R_IMF_FLAG_ZBUF_LEGACY = 1 << 0;
      LISTBASE_FOREACH (Scene *, scene, &bmain->scenes) {
        scene->r.im_format.flag &= ~R_IMF_FLAG_ZBUF_LEGACY;
      }
    }

    /* Reset the layer opacity for all layers to 1. */
    LISTBASE_FOREACH (GreasePencil *, grease_pencil, &bmain->grease_pencils) {
      for (blender::bke::greasepencil::Layer *layer : grease_pencil->layers_for_write()) {
        layer->opacity = 1.0f;
      }
    }

    FOREACH_NODETREE_BEGIN (bmain, ntree, id) {
      if (ntree->type == NTREE_SHADER) {
        /* Remove Transmission Roughness from Principled BSDF. */
        version_principled_transmission_roughness(ntree);
        /* Convert legacy Velvet BSDF nodes into the new Sheen BSDF node. */
        version_replace_velvet_sheen_node(ntree);
        /* Convert sheen inputs on the Principled BSDF. */
        version_principled_bsdf_sheen(ntree);
      }
    }
    FOREACH_NODETREE_END;

    LISTBASE_FOREACH (bScreen *, screen, &bmain->screens) {
      LISTBASE_FOREACH (ScrArea *, area, &screen->areabase) {
        LISTBASE_FOREACH (SpaceLink *, sl, &area->spacedata) {
          ListBase *regionbase = (sl == area->spacedata.first) ? &area->regionbase :
                                                                 &sl->regionbase;

          /* Layout based regions used to also disallow resizing, now these are separate flags.
           * Make sure they are set together for old regions. */
          LISTBASE_FOREACH (ARegion *, region, regionbase) {
            if (region->flag & RGN_FLAG_DYNAMIC_SIZE) {
              region->flag |= RGN_FLAG_NO_USER_RESIZE;
            }
          }
        }
      }
    }
  }

  if (!MAIN_VERSION_FILE_ATLEAST(bmain, 400, 13)) {
    /* For the scenes configured to use the "None" display disable the color management
     * again. This will handle situation when the "None" display is removed and is replaced with
     * a "Raw" view instead.
     *
     * Note that this versioning will do nothing if the "None" display exists in the OCIO
     * configuration. */
    LISTBASE_FOREACH (Scene *, scene, &bmain->scenes) {
      const ColorManagedDisplaySettings &display_settings = scene->display_settings;
      if (STREQ(display_settings.display_device, "None")) {
        BKE_scene_disable_color_management(scene);
      }
    }
  }

  if (!MAIN_VERSION_FILE_ATLEAST(bmain, 400, 14)) {
    if (!DNA_struct_member_exists(
            fd->filesdna, "SceneEEVEE", "RaytraceEEVEE", "reflection_options")) {
      LISTBASE_FOREACH (Scene *, scene, &bmain->scenes) {
        scene->eevee.reflection_options.flag = RAYTRACE_EEVEE_USE_DENOISE;
        scene->eevee.reflection_options.denoise_stages = RAYTRACE_EEVEE_DENOISE_SPATIAL |
                                                         RAYTRACE_EEVEE_DENOISE_TEMPORAL |
                                                         RAYTRACE_EEVEE_DENOISE_BILATERAL;
        scene->eevee.reflection_options.screen_trace_quality = 0.25f;
        scene->eevee.reflection_options.screen_trace_thickness = 0.2f;
        scene->eevee.reflection_options.sample_clamp = 10.0f;
        scene->eevee.reflection_options.resolution_scale = 2;

        scene->eevee.refraction_options = scene->eevee.reflection_options;

        scene->eevee.ray_split_settings = 0;
        scene->eevee.ray_tracing_method = RAYTRACE_EEVEE_METHOD_SCREEN;
      }
    }

    if (!DNA_struct_exists(fd->filesdna, "RegionAssetShelf")) {
      LISTBASE_FOREACH (bScreen *, screen, &bmain->screens) {
        LISTBASE_FOREACH (ScrArea *, area, &screen->areabase) {
          LISTBASE_FOREACH (SpaceLink *, sl, &area->spacedata) {
            if (sl->spacetype != SPACE_VIEW3D) {
              continue;
            }

            ListBase *regionbase = (sl == area->spacedata.first) ? &area->regionbase :
                                                                   &sl->regionbase;

            if (ARegion *new_shelf_region = do_versions_add_region_if_not_found(
                    regionbase,
                    RGN_TYPE_ASSET_SHELF,
                    "asset shelf for view3d (versioning)",
                    RGN_TYPE_TOOL_HEADER))
            {
              new_shelf_region->alignment = RGN_ALIGN_BOTTOM;
            }
            if (ARegion *new_shelf_header = do_versions_add_region_if_not_found(
                    regionbase,
                    RGN_TYPE_ASSET_SHELF_HEADER,
                    "asset shelf header for view3d (versioning)",
                    RGN_TYPE_ASSET_SHELF))
            {
              new_shelf_header->alignment = RGN_ALIGN_BOTTOM | RGN_SPLIT_PREV;
            }
          }
        }
      }
    }
  }

  if (!MAIN_VERSION_FILE_ATLEAST(bmain, 400, 16)) {
    /* Set Normalize property of Noise Texture node to true. */
    FOREACH_NODETREE_BEGIN (bmain, ntree, id) {
      if (ntree->type != NTREE_CUSTOM) {
        LISTBASE_FOREACH (bNode *, node, &ntree->nodes) {
          if (node->type == SH_NODE_TEX_NOISE) {
            ((NodeTexNoise *)node->storage)->normalize = true;
          }
        }
      }
    }
    FOREACH_NODETREE_END;
  }

  if (!MAIN_VERSION_FILE_ATLEAST(bmain, 400, 17)) {
    if (!DNA_struct_exists(fd->filesdna, "NodeShaderHairPrincipled")) {
      FOREACH_NODETREE_BEGIN (bmain, ntree, id) {
        if (ntree->type == NTREE_SHADER) {
          version_replace_principled_hair_model(ntree);
        }
      }
      FOREACH_NODETREE_END;
    }

    /* Panorama properties shared with Eevee. */
    if (!DNA_struct_member_exists(fd->filesdna, "Camera", "float", "fisheye_fov")) {
      Camera default_cam = *DNA_struct_default_get(Camera);
      LISTBASE_FOREACH (Camera *, camera, &bmain->cameras) {
        IDProperty *ccam = version_cycles_properties_from_ID(&camera->id);
        if (ccam) {
          camera->panorama_type = version_cycles_property_int(
              ccam, "panorama_type", default_cam.panorama_type);
          camera->fisheye_fov = version_cycles_property_float(
              ccam, "fisheye_fov", default_cam.fisheye_fov);
          camera->fisheye_lens = version_cycles_property_float(
              ccam, "fisheye_lens", default_cam.fisheye_lens);
          camera->latitude_min = version_cycles_property_float(
              ccam, "latitude_min", default_cam.latitude_min);
          camera->latitude_max = version_cycles_property_float(
              ccam, "latitude_max", default_cam.latitude_max);
          camera->longitude_min = version_cycles_property_float(
              ccam, "longitude_min", default_cam.longitude_min);
          camera->longitude_max = version_cycles_property_float(
              ccam, "longitude_max", default_cam.longitude_max);
          /* Fit to match default projective camera with focal_length 50 and sensor_width 36. */
          camera->fisheye_polynomial_k0 = version_cycles_property_float(
              ccam, "fisheye_polynomial_k0", default_cam.fisheye_polynomial_k0);
          camera->fisheye_polynomial_k1 = version_cycles_property_float(
              ccam, "fisheye_polynomial_k1", default_cam.fisheye_polynomial_k1);
          camera->fisheye_polynomial_k2 = version_cycles_property_float(
              ccam, "fisheye_polynomial_k2", default_cam.fisheye_polynomial_k2);
          camera->fisheye_polynomial_k3 = version_cycles_property_float(
              ccam, "fisheye_polynomial_k3", default_cam.fisheye_polynomial_k3);
          camera->fisheye_polynomial_k4 = version_cycles_property_float(
              ccam, "fisheye_polynomial_k4", default_cam.fisheye_polynomial_k4);
        }
        else {
          camera->panorama_type = default_cam.panorama_type;
          camera->fisheye_fov = default_cam.fisheye_fov;
          camera->fisheye_lens = default_cam.fisheye_lens;
          camera->latitude_min = default_cam.latitude_min;
          camera->latitude_max = default_cam.latitude_max;
          camera->longitude_min = default_cam.longitude_min;
          camera->longitude_max = default_cam.longitude_max;
          /* Fit to match default projective camera with focal_length 50 and sensor_width 36. */
          camera->fisheye_polynomial_k0 = default_cam.fisheye_polynomial_k0;
          camera->fisheye_polynomial_k1 = default_cam.fisheye_polynomial_k1;
          camera->fisheye_polynomial_k2 = default_cam.fisheye_polynomial_k2;
          camera->fisheye_polynomial_k3 = default_cam.fisheye_polynomial_k3;
          camera->fisheye_polynomial_k4 = default_cam.fisheye_polynomial_k4;
        }
      }
    }

    if (!DNA_struct_member_exists(fd->filesdna, "LightProbe", "float", "grid_flag")) {
      LISTBASE_FOREACH (LightProbe *, lightprobe, &bmain->lightprobes) {
        /* Keep old behavior of baking the whole lighting. */
        lightprobe->grid_flag = LIGHTPROBE_GRID_CAPTURE_WORLD | LIGHTPROBE_GRID_CAPTURE_INDIRECT |
                                LIGHTPROBE_GRID_CAPTURE_EMISSION;
      }
    }

    if (!DNA_struct_member_exists(fd->filesdna, "SceneEEVEE", "int", "gi_irradiance_pool_size")) {
      LISTBASE_FOREACH (Scene *, scene, &bmain->scenes) {
        scene->eevee.gi_irradiance_pool_size = 16;
      }
    }

    LISTBASE_FOREACH (Scene *, scene, &bmain->scenes) {
      scene->toolsettings->snap_flag_anim |= SCE_SNAP;
      scene->toolsettings->snap_anim_mode |= SCE_SNAP_TO_FRAME;
    }
  }

  if (!MAIN_VERSION_FILE_ATLEAST(bmain, 400, 20)) {
    /* Convert old socket lists into new interface items. */
    FOREACH_NODETREE_BEGIN (bmain, ntree, id) {
      versioning_convert_node_tree_socket_lists_to_interface(ntree);
      /* Clear legacy sockets after conversion.
       * Internal data pointers have been moved or freed already. */
      BLI_freelistN(&ntree->inputs_legacy);
      BLI_freelistN(&ntree->outputs_legacy);
    }
    FOREACH_NODETREE_END;
  }
  else {
    /* Legacy node tree sockets are created for forward compatibility,
     * but have to be freed after loading and versioning. */
    FOREACH_NODETREE_BEGIN (bmain, ntree, id) {
      LISTBASE_FOREACH_MUTABLE (bNodeSocket *, legacy_socket, &ntree->inputs_legacy) {
        MEM_SAFE_FREE(legacy_socket->default_attribute_name);
        MEM_SAFE_FREE(legacy_socket->default_value);
        if (legacy_socket->prop) {
          IDP_FreeProperty(legacy_socket->prop);
        }
        MEM_delete(legacy_socket->runtime);
        MEM_freeN(legacy_socket);
      }
      LISTBASE_FOREACH_MUTABLE (bNodeSocket *, legacy_socket, &ntree->outputs_legacy) {
        MEM_SAFE_FREE(legacy_socket->default_attribute_name);
        MEM_SAFE_FREE(legacy_socket->default_value);
        if (legacy_socket->prop) {
          IDP_FreeProperty(legacy_socket->prop);
        }
        MEM_delete(legacy_socket->runtime);
        MEM_freeN(legacy_socket);
      }
      BLI_listbase_clear(&ntree->inputs_legacy);
      BLI_listbase_clear(&ntree->outputs_legacy);
    }
    FOREACH_NODETREE_END;
  }

  if (!MAIN_VERSION_FILE_ATLEAST(bmain, 400, 22)) {
    /* Initialize root panel flags in files created before these flags were added. */
    FOREACH_NODETREE_BEGIN (bmain, ntree, id) {
      ntree->tree_interface.root_panel.flag |= NODE_INTERFACE_PANEL_ALLOW_CHILD_PANELS;
    }
    FOREACH_NODETREE_END;
  }

  if (!MAIN_VERSION_FILE_ATLEAST(bmain, 400, 23)) {
    LISTBASE_FOREACH (bNodeTree *, ntree, &bmain->nodetrees) {
      if (ntree->type == NTREE_GEOMETRY) {
        LISTBASE_FOREACH (bNode *, node, &ntree->nodes) {
          if (node->type == GEO_NODE_SET_SHADE_SMOOTH) {
            node->custom1 = ATTR_DOMAIN_FACE;
          }
        }
      }
    }
  }

  if (!MAIN_VERSION_FILE_ATLEAST(bmain, 400, 24)) {
    FOREACH_NODETREE_BEGIN (bmain, ntree, id) {
      if (ntree->type == NTREE_SHADER) {
        /* Convert coat inputs on the Principled BSDF. */
        version_principled_bsdf_coat(ntree);
        /* Convert subsurface inputs on the Principled BSDF. */
        version_principled_bsdf_subsurface(ntree);
        /* Convert emission on the Principled BSDF. */
        version_principled_bsdf_emission(ntree);
      }
    }
    FOREACH_NODETREE_END;

    {
      LISTBASE_FOREACH (bScreen *, screen, &bmain->screens) {
        LISTBASE_FOREACH (ScrArea *, area, &screen->areabase) {
          LISTBASE_FOREACH (SpaceLink *, sl, &area->spacedata) {
            const ListBase *regionbase = (sl == area->spacedata.first) ? &area->regionbase :
                                                                         &sl->regionbase;
            LISTBASE_FOREACH (ARegion *, region, regionbase) {
              if (region->regiontype != RGN_TYPE_ASSET_SHELF) {
                continue;
              }

              RegionAssetShelf *shelf_data = static_cast<RegionAssetShelf *>(region->regiondata);
              if (shelf_data && shelf_data->active_shelf &&
                  (shelf_data->active_shelf->preferred_row_count == 0)) {
                shelf_data->active_shelf->preferred_row_count = 1;
              }
            }
          }
        }
      }
    }

    /* Convert sockets with both input and output flag into two separate sockets. */
    FOREACH_NODETREE_BEGIN (bmain, ntree, id) {
      blender::Vector<bNodeTreeInterfaceSocket *> sockets_to_split;
      ntree->tree_interface.foreach_item([&](bNodeTreeInterfaceItem &item) {
        if (item.item_type == NODE_INTERFACE_SOCKET) {
          bNodeTreeInterfaceSocket &socket = reinterpret_cast<bNodeTreeInterfaceSocket &>(item);
          if ((socket.flag & NODE_INTERFACE_SOCKET_INPUT) &&
              (socket.flag & NODE_INTERFACE_SOCKET_OUTPUT)) {
            sockets_to_split.append(&socket);
          }
        }
        return true;
      });

      for (bNodeTreeInterfaceSocket *socket : sockets_to_split) {
        const int position = ntree->tree_interface.find_item_position(socket->item);
        bNodeTreeInterfacePanel *parent = ntree->tree_interface.find_item_parent(socket->item);
        version_node_group_split_socket(ntree->tree_interface, *socket, parent, position + 1);
      }
    }
    FOREACH_NODETREE_END;
  }

  if (!MAIN_VERSION_FILE_ATLEAST(bmain, 400, 25)) {
    FOREACH_NODETREE_BEGIN (bmain, ntree, id) {
      if (ntree->type == NTREE_SHADER) {
        /* Convert specular tint on the Principled BSDF. */
        version_principled_bsdf_specular_tint(ntree);
        /* Rename some sockets. */
        version_principled_bsdf_rename_sockets(ntree);
      }
    }
    FOREACH_NODETREE_END;
  }

  if (!MAIN_VERSION_FILE_ATLEAST(bmain, 400, 26)) {
<<<<<<< HEAD
    /* Unhide all Reroute nodes. */
    FOREACH_NODETREE_BEGIN (bmain, ntree, id) {
      LISTBASE_FOREACH (bNode *, node, &ntree->nodes) {
        if (node->is_reroute()) {
          static_cast<bNodeSocket *>(node->inputs.first)->flag &= ~SOCK_HIDDEN;
          static_cast<bNodeSocket *>(node->outputs.first)->flag &= ~SOCK_HIDDEN;
        }
      }
    }
    FOREACH_NODETREE_END;
=======
    enable_geometry_nodes_is_modifier(*bmain);

    LISTBASE_FOREACH (Scene *, scene, &bmain->scenes) {
      scene->simulation_frame_start = scene->r.sfra;
      scene->simulation_frame_end = scene->r.efra;
    }
  }

  if (!MAIN_VERSION_FILE_ATLEAST(bmain, 400, 27)) {
    LISTBASE_FOREACH (bScreen *, screen, &bmain->screens) {
      LISTBASE_FOREACH (ScrArea *, area, &screen->areabase) {
        LISTBASE_FOREACH (SpaceLink *, sl, &area->spacedata) {
          if (sl->spacetype == SPACE_SEQ) {
            SpaceSeq *sseq = (SpaceSeq *)sl;
            sseq->timeline_overlay.flag |= SEQ_TIMELINE_SHOW_STRIP_RETIMING;
          }
        }
      }
    }

    if (!DNA_struct_member_exists(fd->filesdna, "SceneEEVEE", "float", "shadow_normal_bias")) {
      SceneEEVEE default_scene_eevee = *DNA_struct_default_get(SceneEEVEE);
      LISTBASE_FOREACH (Scene *, scene, &bmain->scenes) {
        scene->eevee.shadow_ray_count = default_scene_eevee.shadow_ray_count;
        scene->eevee.shadow_step_count = default_scene_eevee.shadow_step_count;
        scene->eevee.shadow_normal_bias = default_scene_eevee.shadow_normal_bias;
      }
    }

    if (!DNA_struct_member_exists(fd->filesdna, "Light", "float", "shadow_softness_factor")) {
      Light default_light = blender::dna::shallow_copy(*DNA_struct_default_get(Light));
      LISTBASE_FOREACH (Light *, light, &bmain->lights) {
        light->shadow_softness_factor = default_light.shadow_softness_factor;
        light->shadow_trace_distance = default_light.shadow_trace_distance;
      }
    }

    if (!DNA_struct_member_exists(fd->filesdna, "SceneEEVEE", "RaytraceEEVEE", "diffuse_options"))
    {
      LISTBASE_FOREACH (Scene *, scene, &bmain->scenes) {
        scene->eevee.diffuse_options = scene->eevee.reflection_options;
      }
    }
  }

  if (!MAIN_VERSION_FILE_ATLEAST(bmain, 400, 28)) {
    LISTBASE_FOREACH (bScreen *, screen, &bmain->screens) {
      LISTBASE_FOREACH (ScrArea *, area, &screen->areabase) {
        LISTBASE_FOREACH (SpaceLink *, sl, &area->spacedata) {
          const ListBase *regionbase = (sl == area->spacedata.first) ? &area->regionbase :
                                                                       &sl->regionbase;
          LISTBASE_FOREACH (ARegion *, region, regionbase) {
            if (region->regiontype != RGN_TYPE_ASSET_SHELF) {
              continue;
            }

            RegionAssetShelf *shelf_data = static_cast<RegionAssetShelf *>(region->regiondata);
            if (shelf_data && shelf_data->active_shelf) {
              AssetShelfSettings &settings = shelf_data->active_shelf->settings;
              settings.asset_library_reference.custom_library_index = -1;
              settings.asset_library_reference.type = ASSET_LIBRARY_ALL;
            }

            region->flag |= RGN_FLAG_HIDDEN;
          }
        }
      }
    }
>>>>>>> ab26ddc4
  }

  /**
   * Versioning code until next subversion bump goes here.
   *
   * \note Be sure to check when bumping the version:
   * - #do_versions_after_linking_400 in this file.
   * - `versioning_userdef.cc`, #blo_do_versions_userdef
   * - `versioning_userdef.cc`, #do_versions_theme
   *
   * \note Keep this message at the bottom of the function.
   */
  {
    /* Keep this block, even when empty. */
  }
}<|MERGE_RESOLUTION|>--- conflicted
+++ resolved
@@ -1476,18 +1476,6 @@
   }
 
   if (!MAIN_VERSION_FILE_ATLEAST(bmain, 400, 26)) {
-<<<<<<< HEAD
-    /* Unhide all Reroute nodes. */
-    FOREACH_NODETREE_BEGIN (bmain, ntree, id) {
-      LISTBASE_FOREACH (bNode *, node, &ntree->nodes) {
-        if (node->is_reroute()) {
-          static_cast<bNodeSocket *>(node->inputs.first)->flag &= ~SOCK_HIDDEN;
-          static_cast<bNodeSocket *>(node->outputs.first)->flag &= ~SOCK_HIDDEN;
-        }
-      }
-    }
-    FOREACH_NODETREE_END;
-=======
     enable_geometry_nodes_is_modifier(*bmain);
 
     LISTBASE_FOREACH (Scene *, scene, &bmain->scenes) {
@@ -1556,7 +1544,19 @@
         }
       }
     }
->>>>>>> ab26ddc4
+  }
+
+  if (!MAIN_VERSION_FILE_ATLEAST(bmain, 401, 1)) {
+    /* Unhide all Reroute nodes. */
+    FOREACH_NODETREE_BEGIN (bmain, ntree, id) {
+      LISTBASE_FOREACH (bNode *, node, &ntree->nodes) {
+        if (node->is_reroute()) {
+          static_cast<bNodeSocket *>(node->inputs.first)->flag &= ~SOCK_HIDDEN;
+          static_cast<bNodeSocket *>(node->outputs.first)->flag &= ~SOCK_HIDDEN;
+        }
+      }
+    }
+    FOREACH_NODETREE_END;
   }
 
   /**
