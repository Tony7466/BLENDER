--- conflicted
+++ resolved
@@ -2654,7 +2654,19 @@
   }
 
   if (!MAIN_VERSION_FILE_ATLEAST(bmain, 401, 13)) {
-<<<<<<< HEAD
+    FOREACH_NODETREE_BEGIN (bmain, ntree, id) {
+      if (ntree->type == NTREE_COMPOSIT) {
+        LISTBASE_FOREACH_MUTABLE (bNode *, node, &ntree->nodes) {
+          if (node->type == CMP_NODE_MAP_UV) {
+            node->custom2 = CMP_NODE_MAP_UV_FILTERING_ANISOTROPIC;
+          }
+        }
+      }
+    }
+    FOREACH_NODETREE_END;
+  }
+
+  if (!MAIN_VERSION_FILE_ATLEAST(bmain, 401, 13)) {
     if (!DNA_struct_member_exists(
             fd->filesdna, "Sculpt", "int", "automasking_boundary_edges_propagation_steps"))
     {
@@ -2667,18 +2679,6 @@
         }
       }
     }
-=======
-    FOREACH_NODETREE_BEGIN (bmain, ntree, id) {
-      if (ntree->type == NTREE_COMPOSIT) {
-        LISTBASE_FOREACH_MUTABLE (bNode *, node, &ntree->nodes) {
-          if (node->type == CMP_NODE_MAP_UV) {
-            node->custom2 = CMP_NODE_MAP_UV_FILTERING_ANISOTROPIC;
-          }
-        }
-      }
-    }
-    FOREACH_NODETREE_END;
->>>>>>> 33bb3d83
   }
 
   /**
