/* SPDX-FileCopyrightText: 2023 Blender Authors
 *
 * SPDX-License-Identifier: GPL-2.0-or-later */

/** \file
 * \ingroup blenloader
 */

#define DNA_DEPRECATED_ALLOW

#include <algorithm>
#include <cmath>

/* Define macros in `DNA_genfile.h`. */
#define DNA_GENFILE_VERSIONING_MACROS

#include "DNA_anim_types.h"
#include "DNA_brush_types.h"
#include "DNA_camera_types.h"
#include "DNA_curve_types.h"
#include "DNA_defaults.h"
#include "DNA_light_types.h"
#include "DNA_lightprobe_types.h"
#include "DNA_material_types.h"
#include "DNA_mesh_types.h"
#include "DNA_modifier_types.h"
#include "DNA_movieclip_types.h"
#include "DNA_scene_types.h"
#include "DNA_sequence_types.h"
#include "DNA_world_types.h"

#include "DNA_defaults.h"
#include "DNA_defs.h"
#include "DNA_genfile.h"
#include "DNA_particle_types.h"

#undef DNA_GENFILE_VERSIONING_MACROS

#include "BLI_assert.h"
#include "BLI_listbase.h"
#include "BLI_map.hh"
#include "BLI_math_rotation.h"
#include "BLI_math_vector.h"
#include "BLI_set.hh"
#include "BLI_string.h"
#include "BLI_string_ref.hh"

#include "BKE_anim_data.hh"
#include "BKE_animsys.h"
#include "BKE_armature.hh"
#include "BKE_attribute.hh"
#include "BKE_colortools.hh"
#include "BKE_curve.hh"
#include "BKE_customdata.hh"
#include "BKE_effect.h"
#include "BKE_grease_pencil.hh"
#include "BKE_idprop.hh"
#include "BKE_main.hh"
#include "BKE_material.h"
#include "BKE_mesh_legacy_convert.hh"
#include "BKE_nla.h"
#include "BKE_node_runtime.hh"
#include "BKE_scene.hh"
#include "BKE_tracking.h"

#include "IMB_imbuf_enums.h"

#include "SEQ_iterator.hh"
#include "SEQ_sequencer.hh"

#include "ANIM_armature_iter.hh"
#include "ANIM_bone_collections.hh"

#include "BLT_translation.hh"

#include "BLO_read_write.hh"
#include "BLO_readfile.hh"

#include "readfile.hh"

#include "versioning_common.hh"

// static CLG_LogRef LOG = {"blo.readfile.doversion"};

static void version_composite_nodetree_null_id(bNodeTree *ntree, Scene *scene)
{
  for (bNode *node : ntree->all_nodes()) {
    if (node->id == nullptr && ((node->type == CMP_NODE_R_LAYERS) ||
                                (node->type == CMP_NODE_CRYPTOMATTE &&
                                 node->custom1 == CMP_NODE_CRYPTOMATTE_SOURCE_RENDER)))
    {
      node->id = &scene->id;
    }
  }
}

/* Move bone-group color to the individual bones. */
static void version_bonegroup_migrate_color(Main *bmain)
{
  using PoseSet = blender::Set<bPose *>;
  blender::Map<bArmature *, PoseSet> armature_poses;

  /* Gather a mapping from armature to the poses that use it. */
  LISTBASE_FOREACH (Object *, ob, &bmain->objects) {
    if (ob->type != OB_ARMATURE || !ob->pose) {
      continue;
    }

    bArmature *arm = reinterpret_cast<bArmature *>(ob->data);
    BLI_assert_msg(GS(arm->id.name) == ID_AR,
                   "Expected ARMATURE object to have an Armature as data");

    /* There is no guarantee that the current state of poses is in sync with the Armature data.
     *
     * NOTE: No need to handle user reference-counting in readfile code. */
    BKE_pose_ensure(bmain, ob, arm, false);

    PoseSet &pose_set = armature_poses.lookup_or_add_default(arm);
    pose_set.add(ob->pose);
  }

  /* Move colors from the pose's bone-group to either the armature bones or the
   * pose bones, depending on how many poses use the Armature. */
  for (const PoseSet &pose_set : armature_poses.values()) {
    /* If the Armature is shared, the bone group colors might be different, and thus they have to
     * be stored on the pose bones. If the Armature is NOT shared, the bone colors can be stored
     * directly on the Armature bones. */
    const bool store_on_armature = pose_set.size() == 1;

    for (bPose *pose : pose_set) {
      LISTBASE_FOREACH (bPoseChannel *, pchan, &pose->chanbase) {
        const bActionGroup *bgrp = (const bActionGroup *)BLI_findlink(&pose->agroups,
                                                                      (pchan->agrp_index - 1));
        if (!bgrp) {
          continue;
        }

        BoneColor &bone_color = store_on_armature ? pchan->bone->color : pchan->color;
        bone_color.palette_index = bgrp->customCol;
        memcpy(&bone_color.custom, &bgrp->cs, sizeof(bone_color.custom));
      }
    }
  }
}

static void version_bonelayers_to_bonecollections(Main *bmain)
{
  char bcoll_name[MAX_NAME];
  char custom_prop_name[MAX_NAME];

  LISTBASE_FOREACH (bArmature *, arm, &bmain->armatures) {
    IDProperty *arm_idprops = IDP_GetProperties(&arm->id);

    BLI_assert_msg(arm->edbo == nullptr, "did not expect an Armature to be saved in edit mode");
    const uint layer_used = arm->layer_used;

    /* Construct a bone collection for each layer that contains at least one bone. */
    blender::Vector<std::pair<uint, BoneCollection *>> layermask_collection;
    for (uint layer = 0; layer < 32; ++layer) {
      const uint layer_mask = 1u << layer;
      if ((layer_used & layer_mask) == 0) {
        /* Layer is empty, so no need to convert to collection. */
        continue;
      }

      /* Construct a suitable name for this bone layer. */
      bcoll_name[0] = '\0';
      if (arm_idprops) {
        /* See if we can use the layer name from the Bone Manager add-on. This is a popular add-on
         * for managing bone layers and giving them names. */
        SNPRINTF(custom_prop_name, "layer_name_%u", layer);
        IDProperty *prop = IDP_GetPropertyFromGroup(arm_idprops, custom_prop_name);
        if (prop != nullptr && prop->type == IDP_STRING && IDP_String(prop)[0] != '\0') {
          SNPRINTF(bcoll_name, "Layer %u - %s", layer + 1, IDP_String(prop));
        }
      }
      if (bcoll_name[0] == '\0') {
        /* Either there was no name defined in the custom property, or
         * it was the empty string. */
        SNPRINTF(bcoll_name, "Layer %u", layer + 1);
      }

      /* Create a new bone collection for this layer. */
      BoneCollection *bcoll = ANIM_armature_bonecoll_new(arm, bcoll_name);
      layermask_collection.append(std::make_pair(layer_mask, bcoll));

      if ((arm->layer & layer_mask) == 0) {
        ANIM_bonecoll_hide(arm, bcoll);
      }
    }

    /* Iterate over the bones to assign them to their layers. */
    blender::animrig::ANIM_armature_foreach_bone(&arm->bonebase, [&](Bone *bone) {
      for (auto layer_bcoll : layermask_collection) {
        const uint layer_mask = layer_bcoll.first;
        if ((bone->layer & layer_mask) == 0) {
          continue;
        }

        BoneCollection *bcoll = layer_bcoll.second;
        ANIM_armature_bonecoll_assign(bcoll, bone);
      }
    });
  }
}

static void version_bonegroups_to_bonecollections(Main *bmain)
{
  LISTBASE_FOREACH (Object *, ob, &bmain->objects) {
    if (ob->type != OB_ARMATURE || !ob->pose) {
      continue;
    }

    /* Convert the bone groups on a bone-by-bone basis. */
    bArmature *arm = reinterpret_cast<bArmature *>(ob->data);
    bPose *pose = ob->pose;

    blender::Map<const bActionGroup *, BoneCollection *> collections_by_group;
    /* Convert all bone groups, regardless of whether they contain any bones. */
    LISTBASE_FOREACH (bActionGroup *, bgrp, &pose->agroups) {
      BoneCollection *bcoll = ANIM_armature_bonecoll_new(arm, bgrp->name);
      collections_by_group.add_new(bgrp, bcoll);

      /* Before now, bone visibility was determined by armature layers, and bone
       * groups did not have any impact on this. To retain the behavior, that
       * hiding all layers a bone is on hides the bone, the
       * bone-group-collections should be created hidden. */
      ANIM_bonecoll_hide(arm, bcoll);
    }

    /* Assign the bones to their bone group based collection. */
    LISTBASE_FOREACH (bPoseChannel *, pchan, &pose->chanbase) {
      /* Find the bone group of this pose channel. */
      const bActionGroup *bgrp = (const bActionGroup *)BLI_findlink(&pose->agroups,
                                                                    (pchan->agrp_index - 1));
      if (!bgrp) {
        continue;
      }

      /* Assign the bone. */
      BoneCollection *bcoll = collections_by_group.lookup(bgrp);
      ANIM_armature_bonecoll_assign(bcoll, pchan->bone);
    }

    /* The list of bone groups (pose->agroups) is intentionally left alone here. This will allow
     * for older versions of Blender to open the file with bone groups intact. Of course the bone
     * groups will not be updated any more, but this way the data at least survives an accidental
     * save with Blender 4.0. */
  }
}

/**
 * Change animation/drivers from "collections[..." to "collections_all[..." so
 * they remain stable when the bone collection hierarchy structure changes.
 */
static void version_bonecollection_anim(FCurve *fcurve)
{
  const blender::StringRef rna_path(fcurve->rna_path);
  constexpr char const *rna_path_prefix = "collections[";
  if (!rna_path.startswith(rna_path_prefix)) {
    return;
  }

  const std::string path_remainder(rna_path.drop_known_prefix(rna_path_prefix));
  MEM_freeN(fcurve->rna_path);
  fcurve->rna_path = BLI_sprintfN("collections_all[%s", path_remainder.c_str());
}

static void version_principled_bsdf_update_animdata(ID *owner_id, bNodeTree *ntree)
{
  ID *id = &ntree->id;
  AnimData *adt = BKE_animdata_from_id(id);

  LISTBASE_FOREACH (bNode *, node, &ntree->nodes) {
    if (node->type != SH_NODE_BSDF_PRINCIPLED) {
      continue;
    }

    char node_name_escaped[MAX_NAME * 2];
    BLI_str_escape(node_name_escaped, node->name, sizeof(node_name_escaped));
    std::string prefix = "nodes[\"" + std::string(node_name_escaped) + "\"].inputs";

    /* Remove animdata for inputs 18 (Transmission Roughness) and 3 (Subsurface Color). */
    BKE_animdata_fix_paths_remove(id, (prefix + "[18]").c_str());
    BKE_animdata_fix_paths_remove(id, (prefix + "[3]").c_str());

    /* Order is important here: If we e.g. want to change A->B and B->C, but perform A->B first,
     * then later we don't know whether a B entry is an original B (and therefore should be
     * changed to C) or used to be A and was already handled.
     * In practice, going reverse mostly works, the two notable dependency chains are:
     * - 8->13, then 2->8, then 9->2 (13 was changed before)
     * - 1->9, then 6->1 (9 was changed before)
     * - 4->10, then 21->4 (10 was changed before)
     *
     * 0 (Base Color) and 17 (Transmission) are fine as-is. */
    std::pair<int, int> remap_table[] = {
        {20, 27}, /* Emission Strength */
        {19, 26}, /* Emission */
        {16, 3},  /* IOR */
        {15, 19}, /* Clearcoat Roughness */
        {14, 18}, /* Clearcoat */
        {13, 25}, /* Sheen Tint */
        {12, 23}, /* Sheen */
        {11, 15}, /* Anisotropic Rotation */
        {10, 14}, /* Anisotropic */
        {8, 13},  /* Specular Tint */
        {2, 8},   /* Subsurface Radius */
        {9, 2},   /* Roughness */
        {7, 12},  /* Specular */
        {1, 9},   /* Subsurface Scale */
        {6, 1},   /* Metallic */
        {5, 11},  /* Subsurface Anisotropy */
        {4, 10},  /* Subsurface IOR */
        {21, 4}   /* Alpha */
    };
    for (const auto &entry : remap_table) {
      BKE_animdata_fix_paths_rename(
          id, adt, owner_id, prefix.c_str(), nullptr, nullptr, entry.first, entry.second, false);
    }
  }
}

static void versioning_eevee_shadow_settings(Object *object)
{
  /** EEVEE no longer uses the Material::blend_shadow property.
   * Instead, it uses Object::visibility_flag for disabling shadow casting
   */

  short *material_len = BKE_object_material_len_p(object);
  if (!material_len) {
    return;
  }

  using namespace blender;
  bool hide_shadows = *material_len > 0;
  for (int i : IndexRange(*material_len)) {
    Material *material = BKE_object_material_get(object, i + 1);
    if (!material || material->blend_shadow != MA_BS_NONE) {
      hide_shadows = false;
    }
  }

  /* Enable the hide_shadow flag only if there's not any shadow casting material. */
  SET_FLAG_FROM_TEST(object->visibility_flag, hide_shadows, OB_HIDE_SHADOW);
}

static void versioning_replace_splitviewer(bNodeTree *ntree)
{
  /* Split viewer was replaced with a regular split node, so add a viewer node,
   * and link it to the new split node to achieve the same behavior of the split viewer node. */

  LISTBASE_FOREACH_MUTABLE (bNode *, node, &ntree->nodes) {
    if (node->type != CMP_NODE_SPLITVIEWER__DEPRECATED) {
      continue;
    }

    STRNCPY(node->idname, "CompositorNodeSplit");
    node->type = CMP_NODE_SPLIT;
    MEM_freeN(node->storage);
    node->storage = nullptr;

    bNode *viewer_node = blender::bke::nodeAddStaticNode(nullptr, ntree, CMP_NODE_VIEWER);
    /* Nodes are created stacked on top of each other, so separate them a bit. */
    viewer_node->locx = node->locx + node->width + viewer_node->width / 4.0f;
    viewer_node->locy = node->locy;
    viewer_node->flag &= ~NODE_PREVIEW;

    bNodeSocket *split_out_socket = blender::bke::nodeAddStaticSocket(
        ntree, node, SOCK_OUT, SOCK_IMAGE, PROP_NONE, "Image", "Image");
    bNodeSocket *viewer_in_socket = blender::bke::nodeFindSocket(viewer_node, SOCK_IN, "Image");

    blender::bke::nodeAddLink(ntree, node, split_out_socket, viewer_node, viewer_in_socket);
  }
}

/**
 * Exit NLA tweakmode when the AnimData struct has insufficient information.
 *
 * When NLA tweakmode is enabled, Blender expects certain pointers to be set up
 * correctly, and if that fails, can crash. This function ensures that
 * everything is consistent, by exiting tweakmode everywhere there's missing
 * pointers.
 *
 * This shouldn't happen, but the example blend file attached to #119615 needs
 * this.
 */
static void version_nla_tweakmode_incomplete(Main *bmain)
{
  bool any_valid_tweakmode_left = false;

  ID *id;
  FOREACH_MAIN_ID_BEGIN (bmain, id) {
    AnimData *adt = BKE_animdata_from_id(id);
    if (!adt || !(adt->flag & ADT_NLA_EDIT_ON)) {
      continue;
    }

    if (adt->act_track && adt->actstrip) {
      /* Expected case. */
      any_valid_tweakmode_left = true;
      continue;
    }

    /* Not enough info in the blend file to reliably stay in tweak mode. This is the most important
     * part of this versioning code, as it prevents future nullptr access. */
    BKE_nla_tweakmode_exit(adt);
  }
  FOREACH_MAIN_ID_END;

  if (any_valid_tweakmode_left) {
    /* There are still NLA strips correctly in tweak mode. */
    return;
  }

  /* Nothing is in a valid tweakmode, so just disable the corresponding flags on all scenes. */
  LISTBASE_FOREACH (Scene *, scene, &bmain->scenes) {
    scene->flag &= ~SCE_NLA_EDIT_ON;
  }
}

void do_versions_after_linking_400(FileData *fd, Main *bmain)
{
  if (!MAIN_VERSION_FILE_ATLEAST(bmain, 400, 9)) {
    /* Fix area light scaling. */
    LISTBASE_FOREACH (Light *, light, &bmain->lights) {
      light->energy = light->energy_deprecated;
      if (light->type == LA_AREA) {
        light->energy *= M_PI_4;
      }
    }

    /* XXX This was added several years ago in 'lib_link` code of Scene... Should be safe enough
     * here. */
    LISTBASE_FOREACH (Scene *, scene, &bmain->scenes) {
      if (scene->nodetree) {
        version_composite_nodetree_null_id(scene->nodetree, scene);
      }
    }

    /* XXX This was added many years ago (1c19940198) in 'lib_link` code of particles as a bug-fix.
     * But this is actually versioning. Should be safe enough here. */
    LISTBASE_FOREACH (ParticleSettings *, part, &bmain->particles) {
      if (!part->effector_weights) {
        part->effector_weights = BKE_effector_add_weights(part->force_group);
      }
    }

    /* Object proxies have been deprecated sine 3.x era, so their update & sanity check can now
     * happen in do_versions code. */
    LISTBASE_FOREACH (Object *, ob, &bmain->objects) {
      if (ob->proxy) {
        /* Paranoia check, actually a proxy_from pointer should never be written... */
        if (!ID_IS_LINKED(ob->proxy)) {
          ob->proxy->proxy_from = nullptr;
          ob->proxy = nullptr;

          if (ob->id.lib) {
            BLO_reportf_wrap(fd->reports,
                             RPT_INFO,
                             RPT_("Proxy lost from object %s lib %s\n"),
                             ob->id.name + 2,
                             ob->id.lib->filepath);
          }
          else {
            BLO_reportf_wrap(fd->reports,
                             RPT_INFO,
                             RPT_("Proxy lost from object %s lib <NONE>\n"),
                             ob->id.name + 2);
          }
          fd->reports->count.missing_obproxies++;
        }
        else {
          /* This triggers object_update to always use a copy. */
          ob->proxy->proxy_from = ob;
        }
      }
    }
  }

  if (!MAIN_VERSION_FILE_ATLEAST(bmain, 400, 21)) {
    if (!DNA_struct_member_exists(fd->filesdna, "bPoseChannel", "BoneColor", "color")) {
      version_bonegroup_migrate_color(bmain);
    }

    if (!DNA_struct_member_exists(fd->filesdna, "bArmature", "ListBase", "collections")) {
      version_bonelayers_to_bonecollections(bmain);
      version_bonegroups_to_bonecollections(bmain);
    }
  }

  if (!MAIN_VERSION_FILE_ATLEAST(bmain, 400, 24)) {
    FOREACH_NODETREE_BEGIN (bmain, ntree, id) {
      if (ntree->type == NTREE_SHADER) {
        /* Convert animdata on the Principled BSDF sockets. */
        version_principled_bsdf_update_animdata(id, ntree);
      }
    }
    FOREACH_NODETREE_END;
  }

  if (!MAIN_VERSION_FILE_ATLEAST(bmain, 400, 34)) {
    BKE_mesh_legacy_face_map_to_generic(bmain);
  }

  if (!MAIN_VERSION_FILE_ATLEAST(bmain, 401, 5)) {
    Scene *scene = static_cast<Scene *>(bmain->scenes.first);
    bool is_cycles = scene && STREQ(scene->r.engine, RE_engine_id_CYCLES);
    if (!is_cycles) {
      LISTBASE_FOREACH (Object *, object, &bmain->objects) {
        versioning_eevee_shadow_settings(object);
      }
    }
  }

  if (!MAIN_VERSION_FILE_ATLEAST(bmain, 401, 23)) {
    version_nla_tweakmode_incomplete(bmain);
  }

  if (!MAIN_VERSION_FILE_ATLEAST(bmain, 402, 15)) {
    /* Change drivers and animation on "armature.collections" to
     * ".collections_all", so that they are drawn correctly in the tree view,
     * and keep working when the collection is moved around in the hierarchy. */
    LISTBASE_FOREACH (bArmature *, arm, &bmain->armatures) {
      AnimData *adt = BKE_animdata_from_id(&arm->id);
      if (!adt) {
        continue;
      }

      LISTBASE_FOREACH (FCurve *, fcurve, &adt->drivers) {
        version_bonecollection_anim(fcurve);
      }
      if (adt->action) {
        LISTBASE_FOREACH (FCurve *, fcurve, &adt->action->curves) {
          version_bonecollection_anim(fcurve);
        }
      }
    }
  }

  if (!MAIN_VERSION_FILE_ATLEAST(bmain, 402, 23)) {
    /* Shift animation data to accommodate the new Roughness input. */
    version_node_socket_index_animdata(
        bmain, NTREE_SHADER, SH_NODE_SUBSURFACE_SCATTERING, 4, 1, 5);
  }

  /**
   * Always bump subversion in BKE_blender_version.h when adding versioning
   * code here, and wrap it inside a MAIN_VERSION_FILE_ATLEAST check.
   *
   * \note Keep this message at the bottom of the function.
   */
}

static void version_mesh_legacy_to_struct_of_array_format(Mesh &mesh)
{
  BKE_mesh_legacy_convert_flags_to_selection_layers(&mesh);
  BKE_mesh_legacy_convert_flags_to_hide_layers(&mesh);
  BKE_mesh_legacy_convert_uvs_to_generic(&mesh);
  BKE_mesh_legacy_convert_mpoly_to_material_indices(&mesh);
  BKE_mesh_legacy_sharp_faces_from_flags(&mesh);
  BKE_mesh_legacy_bevel_weight_to_layers(&mesh);
  BKE_mesh_legacy_sharp_edges_from_flags(&mesh);
  BKE_mesh_legacy_face_set_to_generic(&mesh);
  BKE_mesh_legacy_edge_crease_to_layers(&mesh);
  BKE_mesh_legacy_uv_seam_from_flags(&mesh);
  BKE_mesh_legacy_convert_verts_to_positions(&mesh);
  BKE_mesh_legacy_attribute_flags_to_strings(&mesh);
  BKE_mesh_legacy_convert_loops_to_corners(&mesh);
  BKE_mesh_legacy_convert_polys_to_offsets(&mesh);
  BKE_mesh_legacy_convert_edges_to_generic(&mesh);
}

static void version_motion_tracking_legacy_camera_object(MovieClip &movieclip)
{
  MovieTracking &tracking = movieclip.tracking;
  MovieTrackingObject *active_tracking_object = BKE_tracking_object_get_active(&tracking);
  MovieTrackingObject *tracking_camera_object = BKE_tracking_object_get_camera(&tracking);

  BLI_assert(tracking_camera_object != nullptr);

  if (BLI_listbase_is_empty(&tracking_camera_object->tracks)) {
    tracking_camera_object->tracks = tracking.tracks_legacy;
    active_tracking_object->active_track = tracking.act_track_legacy;
  }

  if (BLI_listbase_is_empty(&tracking_camera_object->plane_tracks)) {
    tracking_camera_object->plane_tracks = tracking.plane_tracks_legacy;
    active_tracking_object->active_plane_track = tracking.act_plane_track_legacy;
  }

  if (tracking_camera_object->reconstruction.cameras == nullptr) {
    tracking_camera_object->reconstruction = tracking.reconstruction_legacy;
  }

  /* Clear pointers in the legacy storage.
   * Always do it, in the case something got missed in the logic above, so that the legacy storage
   * is always ensured to be empty after load. */
  BLI_listbase_clear(&tracking.tracks_legacy);
  BLI_listbase_clear(&tracking.plane_tracks_legacy);
  tracking.act_track_legacy = nullptr;
  tracking.act_plane_track_legacy = nullptr;
  memset(&tracking.reconstruction_legacy, 0, sizeof(tracking.reconstruction_legacy));
}

static void version_movieclips_legacy_camera_object(Main *bmain)
{
  LISTBASE_FOREACH (MovieClip *, movieclip, &bmain->movieclips) {
    version_motion_tracking_legacy_camera_object(*movieclip);
  }
}

/* Version VertexWeightEdit modifier to make existing weights exclusive of the threshold. */
static void version_vertex_weight_edit_preserve_threshold_exclusivity(Main *bmain)
{
  LISTBASE_FOREACH (Object *, ob, &bmain->objects) {
    if (ob->type != OB_MESH) {
      continue;
    }

    LISTBASE_FOREACH (ModifierData *, md, &ob->modifiers) {
      if (md->type == eModifierType_WeightVGEdit) {
        WeightVGEditModifierData *wmd = reinterpret_cast<WeightVGEditModifierData *>(md);
        wmd->add_threshold = nexttoward(wmd->add_threshold, 2.0);
        wmd->rem_threshold = nexttoward(wmd->rem_threshold, -1.0);
      }
    }
  }
}

static void version_mesh_crease_generic(Main &bmain)
{
  LISTBASE_FOREACH (Mesh *, mesh, &bmain.meshes) {
    BKE_mesh_legacy_crease_to_generic(mesh);
  }

  LISTBASE_FOREACH (bNodeTree *, ntree, &bmain.nodetrees) {
    if (ntree->type == NTREE_GEOMETRY) {
      LISTBASE_FOREACH (bNode *, node, &ntree->nodes) {
        if (STR_ELEM(node->idname,
                     "GeometryNodeStoreNamedAttribute",
                     "GeometryNodeInputNamedAttribute"))
        {
          bNodeSocket *socket = blender::bke::nodeFindSocket(node, SOCK_IN, "Name");
          if (STREQ(socket->default_value_typed<bNodeSocketValueString>()->value, "crease")) {
            STRNCPY(socket->default_value_typed<bNodeSocketValueString>()->value, "crease_edge");
          }
        }
      }
    }
  }

  LISTBASE_FOREACH (Object *, object, &bmain.objects) {
    LISTBASE_FOREACH (ModifierData *, md, &object->modifiers) {
      if (md->type != eModifierType_Nodes) {
        continue;
      }
      if (IDProperty *settings = reinterpret_cast<NodesModifierData *>(md)->settings.properties) {
        LISTBASE_FOREACH (IDProperty *, prop, &settings->data.group) {
          if (blender::StringRef(prop->name).endswith("_attribute_name")) {
            if (STREQ(IDP_String(prop), "crease")) {
              IDP_AssignString(prop, "crease_edge");
            }
          }
        }
      }
    }
  }
}

static void versioning_replace_legacy_glossy_node(bNodeTree *ntree)
{
  LISTBASE_FOREACH (bNode *, node, &ntree->nodes) {
    if (node->type == SH_NODE_BSDF_GLOSSY_LEGACY) {
      STRNCPY(node->idname, "ShaderNodeBsdfAnisotropic");
      node->type = SH_NODE_BSDF_GLOSSY;
    }
  }
}

static void versioning_remove_microfacet_sharp_distribution(bNodeTree *ntree)
{
  /* Find all glossy, glass and refraction BSDF nodes that have their distribution
   * set to SHARP and set them to GGX, disconnect any link to the Roughness input
   * and set its value to zero. */
  LISTBASE_FOREACH (bNode *, node, &ntree->nodes) {
    if (!ELEM(node->type, SH_NODE_BSDF_GLOSSY, SH_NODE_BSDF_GLASS, SH_NODE_BSDF_REFRACTION)) {
      continue;
    }
    if (node->custom1 != SHD_GLOSSY_SHARP_DEPRECATED) {
      continue;
    }

    node->custom1 = SHD_GLOSSY_GGX;
    LISTBASE_FOREACH (bNodeSocket *, socket, &node->inputs) {
      if (!STREQ(socket->identifier, "Roughness")) {
        continue;
      }

      if (socket->link != nullptr) {
        blender::bke::nodeRemLink(ntree, socket->link);
      }
      bNodeSocketValueFloat *socket_value = (bNodeSocketValueFloat *)socket->default_value;
      socket_value->value = 0.0f;

      break;
    }
  }
}

static void version_replace_texcoord_normal_socket(bNodeTree *ntree)
{
  /* The normal of a spot light was set to the incoming light direction, replace with the
   * `Incoming` socket from the Geometry shader node. */
  bNode *geometry_node = nullptr;
  bNode *transform_node = nullptr;
  bNodeSocket *incoming_socket = nullptr;
  bNodeSocket *vec_in_socket = nullptr;
  bNodeSocket *vec_out_socket = nullptr;

  LISTBASE_FOREACH_MUTABLE (bNodeLink *, link, &ntree->links) {
    if (link->fromnode->type == SH_NODE_TEX_COORD && STREQ(link->fromsock->identifier, "Normal")) {
      if (geometry_node == nullptr) {
        geometry_node = blender::bke::nodeAddStaticNode(nullptr, ntree, SH_NODE_NEW_GEOMETRY);
        incoming_socket = blender::bke::nodeFindSocket(geometry_node, SOCK_OUT, "Incoming");

        transform_node = blender::bke::nodeAddStaticNode(nullptr, ntree, SH_NODE_VECT_TRANSFORM);
        vec_in_socket = blender::bke::nodeFindSocket(transform_node, SOCK_IN, "Vector");
        vec_out_socket = blender::bke::nodeFindSocket(transform_node, SOCK_OUT, "Vector");

        NodeShaderVectTransform *nodeprop = (NodeShaderVectTransform *)transform_node->storage;
        nodeprop->type = SHD_VECT_TRANSFORM_TYPE_NORMAL;

        blender::bke::nodeAddLink(
            ntree, geometry_node, incoming_socket, transform_node, vec_in_socket);
      }
      blender::bke::nodeAddLink(ntree, transform_node, vec_out_socket, link->tonode, link->tosock);
      blender::bke::nodeRemLink(ntree, link);
    }
  }
}

static void version_principled_transmission_roughness(bNodeTree *ntree)
{
  LISTBASE_FOREACH (bNode *, node, &ntree->nodes) {
    if (node->type != SH_NODE_BSDF_PRINCIPLED) {
      continue;
    }
    bNodeSocket *sock = blender::bke::nodeFindSocket(node, SOCK_IN, "Transmission Roughness");
    if (sock != nullptr) {
      blender::bke::nodeRemoveSocket(ntree, node, sock);
    }
  }
}

/* Convert legacy Velvet BSDF nodes into the new Sheen BSDF node. */
static void version_replace_velvet_sheen_node(bNodeTree *ntree)
{
  LISTBASE_FOREACH (bNode *, node, &ntree->nodes) {
    if (node->type == SH_NODE_BSDF_SHEEN) {
      STRNCPY(node->idname, "ShaderNodeBsdfSheen");

      bNodeSocket *sigmaInput = blender::bke::nodeFindSocket(node, SOCK_IN, "Sigma");
      if (sigmaInput != nullptr) {
        node->custom1 = SHD_SHEEN_ASHIKHMIN;
        STRNCPY(sigmaInput->identifier, "Roughness");
        STRNCPY(sigmaInput->name, "Roughness");
      }
    }
  }
}

/* Convert sheen inputs on the Principled BSDF. */
static void version_principled_bsdf_sheen(bNodeTree *ntree)
{
  auto check_node = [](const bNode *node) {
    return (node->type == SH_NODE_BSDF_PRINCIPLED) &&
           (blender::bke::nodeFindSocket(node, SOCK_IN, "Sheen Roughness") == nullptr);
  };
  auto update_input = [ntree](bNode *node, bNodeSocket *input) {
    /* Change socket type to Color. */
    blender::bke::nodeModifySocketTypeStatic(ntree, node, input, SOCK_RGBA, 0);

    /* Account for the change in intensity between the old and new model.
     * If the Sheen input is set to a fixed value, adjust it and set the tint to white.
     * Otherwise, if it's connected, keep it as-is but set the tint to 0.2 instead. */
    bNodeSocket *sheen = blender::bke::nodeFindSocket(node, SOCK_IN, "Sheen");
    if (sheen != nullptr && sheen->link == nullptr) {
      *version_cycles_node_socket_float_value(sheen) *= 0.2f;

      static float default_value[] = {1.0f, 1.0f, 1.0f, 1.0f};
      copy_v4_v4(version_cycles_node_socket_rgba_value(input), default_value);
    }
    else {
      static float default_value[] = {0.2f, 0.2f, 0.2f, 1.0f};
      copy_v4_v4(version_cycles_node_socket_rgba_value(input), default_value);
    }
  };
  auto update_input_link = [](bNode *, bNodeSocket *, bNode *, bNodeSocket *) {
    /* Don't replace the link here, tint works differently enough now to make conversion
     * impractical. */
  };

  version_update_node_input(ntree, check_node, "Sheen Tint", update_input, update_input_link);
}

/* Convert EEVEE-Legacy refraction depth to EEVEE-Next thickness tree. */
static void version_refraction_depth_to_thickness_value(bNodeTree *ntree, float thickness)
{
  LISTBASE_FOREACH (bNode *, node, &ntree->nodes) {
    if (node->type != SH_NODE_OUTPUT_MATERIAL) {
      continue;
    }

    bNodeSocket *thickness_socket = blender::bke::nodeFindSocket(node, SOCK_IN, "Thickness");
    if (thickness_socket == nullptr) {
      continue;
    }

    bool has_link = false;
    LISTBASE_FOREACH (bNodeLink *, link, &ntree->links) {
      if (link->tosock == thickness_socket) {
        /* Something is already plugged in. Don't modify anything. */
        has_link = true;
      }
    }

    if (has_link) {
      continue;
    }
    bNode *value_node = blender::bke::nodeAddStaticNode(nullptr, ntree, SH_NODE_VALUE);
    value_node->parent = node->parent;
    value_node->locx = node->locx;
    value_node->locy = node->locy - 160.0f;
    bNodeSocket *socket_value = blender::bke::nodeFindSocket(value_node, SOCK_OUT, "Value");

    *version_cycles_node_socket_float_value(socket_value) = thickness;

    blender::bke::nodeAddLink(ntree, value_node, socket_value, node, thickness_socket);
  }

  version_socket_update_is_used(ntree);
}

static void versioning_update_noise_texture_node(bNodeTree *ntree)
{
  LISTBASE_FOREACH (bNode *, node, &ntree->nodes) {
    if (node->type != SH_NODE_TEX_NOISE) {
      continue;
    }

    (static_cast<NodeTexNoise *>(node->storage))->type = SHD_NOISE_FBM;

    bNodeSocket *roughness_socket = blender::bke::nodeFindSocket(node, SOCK_IN, "Roughness");
    if (roughness_socket == nullptr) {
      /* Noise Texture node was created before the Roughness input was added. */
      continue;
    }

    float *roughness = version_cycles_node_socket_float_value(roughness_socket);

    bNodeLink *roughness_link = nullptr;
    bNode *roughness_from_node = nullptr;
    bNodeSocket *roughness_from_socket = nullptr;

    LISTBASE_FOREACH (bNodeLink *, link, &ntree->links) {
      /* Find links, nodes and sockets. */
      if (link->tosock == roughness_socket) {
        roughness_link = link;
        roughness_from_node = link->fromnode;
        roughness_from_socket = link->fromsock;
      }
    }

    if (roughness_link != nullptr) {
      /* Add Clamp node before Roughness input. */

      bNode *clamp_node = blender::bke::nodeAddStaticNode(nullptr, ntree, SH_NODE_CLAMP);
      clamp_node->parent = node->parent;
      clamp_node->custom1 = NODE_CLAMP_MINMAX;
      clamp_node->locx = node->locx;
      clamp_node->locy = node->locy - 300.0f;
      clamp_node->flag |= NODE_HIDDEN;
      bNodeSocket *clamp_socket_value = blender::bke::nodeFindSocket(clamp_node, SOCK_IN, "Value");
      bNodeSocket *clamp_socket_min = blender::bke::nodeFindSocket(clamp_node, SOCK_IN, "Min");
      bNodeSocket *clamp_socket_max = blender::bke::nodeFindSocket(clamp_node, SOCK_IN, "Max");
      bNodeSocket *clamp_socket_out = blender::bke::nodeFindSocket(clamp_node, SOCK_OUT, "Result");

      *version_cycles_node_socket_float_value(clamp_socket_min) = 0.0f;
      *version_cycles_node_socket_float_value(clamp_socket_max) = 1.0f;

      blender::bke::nodeRemLink(ntree, roughness_link);
      blender::bke::nodeAddLink(
          ntree, roughness_from_node, roughness_from_socket, clamp_node, clamp_socket_value);
      blender::bke::nodeAddLink(ntree, clamp_node, clamp_socket_out, node, roughness_socket);
    }
    else {
      *roughness = std::clamp(*roughness, 0.0f, 1.0f);
    }
  }

  version_socket_update_is_used(ntree);
}

static void versioning_replace_musgrave_texture_node(bNodeTree *ntree)
{
  version_node_input_socket_name(ntree, SH_NODE_TEX_MUSGRAVE_DEPRECATED, "Dimension", "Roughness");
  LISTBASE_FOREACH (bNode *, node, &ntree->nodes) {
    if (node->type != SH_NODE_TEX_MUSGRAVE_DEPRECATED) {
      continue;
    }

    STRNCPY(node->idname, "ShaderNodeTexNoise");
    node->type = SH_NODE_TEX_NOISE;
    NodeTexNoise *data = MEM_cnew<NodeTexNoise>(__func__);
    data->base = (static_cast<NodeTexMusgrave *>(node->storage))->base;
    data->dimensions = (static_cast<NodeTexMusgrave *>(node->storage))->dimensions;
    data->normalize = false;
    data->type = (static_cast<NodeTexMusgrave *>(node->storage))->musgrave_type;
    MEM_freeN(node->storage);
    node->storage = data;

    bNodeLink *detail_link = nullptr;
    bNode *detail_from_node = nullptr;
    bNodeSocket *detail_from_socket = nullptr;

    bNodeLink *roughness_link = nullptr;
    bNode *roughness_from_node = nullptr;
    bNodeSocket *roughness_from_socket = nullptr;

    bNodeLink *lacunarity_link = nullptr;
    bNode *lacunarity_from_node = nullptr;
    bNodeSocket *lacunarity_from_socket = nullptr;

    LISTBASE_FOREACH (bNodeLink *, link, &ntree->links) {
      /* Find links, nodes and sockets. */
      if (link->tonode == node) {
        if (STREQ(link->tosock->identifier, "Detail")) {
          detail_link = link;
          detail_from_node = link->fromnode;
          detail_from_socket = link->fromsock;
        }
        if (STREQ(link->tosock->identifier, "Roughness")) {
          roughness_link = link;
          roughness_from_node = link->fromnode;
          roughness_from_socket = link->fromsock;
        }
        if (STREQ(link->tosock->identifier, "Lacunarity")) {
          lacunarity_link = link;
          lacunarity_from_node = link->fromnode;
          lacunarity_from_socket = link->fromsock;
        }
      }
    }

    uint8_t noise_type = (static_cast<NodeTexNoise *>(node->storage))->type;
    float locy_offset = 0.0f;

    bNodeSocket *fac_socket = blender::bke::nodeFindSocket(node, SOCK_OUT, "Fac");
    /* Clear label because Musgrave output socket label is set to "Height" instead of "Fac". */
    fac_socket->label[0] = '\0';

    bNodeSocket *detail_socket = blender::bke::nodeFindSocket(node, SOCK_IN, "Detail");
    float *detail = version_cycles_node_socket_float_value(detail_socket);

    if (detail_link != nullptr) {
      locy_offset -= 80.0f;

      /* Add Minimum Math node and Subtract Math node before Detail input. */

      bNode *min_node = blender::bke::nodeAddStaticNode(nullptr, ntree, SH_NODE_MATH);
      min_node->parent = node->parent;
      min_node->custom1 = NODE_MATH_MINIMUM;
      min_node->locx = node->locx;
      min_node->locy = node->locy - 320.0f;
      min_node->flag |= NODE_HIDDEN;
      bNodeSocket *min_socket_A = static_cast<bNodeSocket *>(BLI_findlink(&min_node->inputs, 0));
      bNodeSocket *min_socket_B = static_cast<bNodeSocket *>(BLI_findlink(&min_node->inputs, 1));
      bNodeSocket *min_socket_out = blender::bke::nodeFindSocket(min_node, SOCK_OUT, "Value");

      bNode *sub1_node = blender::bke::nodeAddStaticNode(nullptr, ntree, SH_NODE_MATH);
      sub1_node->parent = node->parent;
      sub1_node->custom1 = NODE_MATH_SUBTRACT;
      sub1_node->locx = node->locx;
      sub1_node->locy = node->locy - 360.0f;
      sub1_node->flag |= NODE_HIDDEN;
      bNodeSocket *sub1_socket_A = static_cast<bNodeSocket *>(BLI_findlink(&sub1_node->inputs, 0));
      bNodeSocket *sub1_socket_B = static_cast<bNodeSocket *>(BLI_findlink(&sub1_node->inputs, 1));
      bNodeSocket *sub1_socket_out = blender::bke::nodeFindSocket(sub1_node, SOCK_OUT, "Value");

      *version_cycles_node_socket_float_value(min_socket_B) = 14.0f;
      *version_cycles_node_socket_float_value(sub1_socket_B) = 1.0f;

      blender::bke::nodeRemLink(ntree, detail_link);
      blender::bke::nodeAddLink(
          ntree, detail_from_node, detail_from_socket, sub1_node, sub1_socket_A);
      blender::bke::nodeAddLink(ntree, sub1_node, sub1_socket_out, min_node, min_socket_A);
      blender::bke::nodeAddLink(ntree, min_node, min_socket_out, node, detail_socket);

      if (ELEM(noise_type, SHD_NOISE_RIDGED_MULTIFRACTAL, SHD_NOISE_HETERO_TERRAIN)) {
        locy_offset -= 40.0f;

        /* Add Greater Than Math node before Subtract Math node. */

        bNode *greater_node = blender::bke::nodeAddStaticNode(nullptr, ntree, SH_NODE_MATH);
        greater_node->parent = node->parent;
        greater_node->custom1 = NODE_MATH_GREATER_THAN;
        greater_node->locx = node->locx;
        greater_node->locy = node->locy - 400.0f;
        greater_node->flag |= NODE_HIDDEN;
        bNodeSocket *greater_socket_A = static_cast<bNodeSocket *>(
            BLI_findlink(&greater_node->inputs, 0));
        bNodeSocket *greater_socket_B = static_cast<bNodeSocket *>(
            BLI_findlink(&greater_node->inputs, 1));
        bNodeSocket *greater_socket_out = blender::bke::nodeFindSocket(
            greater_node, SOCK_OUT, "Value");

        *version_cycles_node_socket_float_value(greater_socket_B) = 1.0f;

        blender::bke::nodeAddLink(
            ntree, detail_from_node, detail_from_socket, greater_node, greater_socket_A);
        blender::bke::nodeAddLink(
            ntree, greater_node, greater_socket_out, sub1_node, sub1_socket_B);
      }
      else {
        /* Add Clamp node and Multiply Math node behind Fac output. */

        bNode *clamp_node = blender::bke::nodeAddStaticNode(nullptr, ntree, SH_NODE_CLAMP);
        clamp_node->parent = node->parent;
        clamp_node->custom1 = NODE_CLAMP_MINMAX;
        clamp_node->locx = node->locx;
        clamp_node->locy = node->locy + 40.0f;
        clamp_node->flag |= NODE_HIDDEN;
        bNodeSocket *clamp_socket_value = blender::bke::nodeFindSocket(
            clamp_node, SOCK_IN, "Value");
        bNodeSocket *clamp_socket_min = blender::bke::nodeFindSocket(clamp_node, SOCK_IN, "Min");
        bNodeSocket *clamp_socket_max = blender::bke::nodeFindSocket(clamp_node, SOCK_IN, "Max");
        bNodeSocket *clamp_socket_out = blender::bke::nodeFindSocket(
            clamp_node, SOCK_OUT, "Result");

        bNode *mul_node = blender::bke::nodeAddStaticNode(nullptr, ntree, SH_NODE_MATH);
        mul_node->parent = node->parent;
        mul_node->custom1 = NODE_MATH_MULTIPLY;
        mul_node->locx = node->locx;
        mul_node->locy = node->locy + 80.0f;
        mul_node->flag |= NODE_HIDDEN;
        bNodeSocket *mul_socket_A = static_cast<bNodeSocket *>(BLI_findlink(&mul_node->inputs, 0));
        bNodeSocket *mul_socket_B = static_cast<bNodeSocket *>(BLI_findlink(&mul_node->inputs, 1));
        bNodeSocket *mul_socket_out = blender::bke::nodeFindSocket(mul_node, SOCK_OUT, "Value");

        *version_cycles_node_socket_float_value(clamp_socket_min) = 0.0f;
        *version_cycles_node_socket_float_value(clamp_socket_max) = 1.0f;

        if (noise_type == SHD_NOISE_MULTIFRACTAL) {
          /* Add Subtract Math node and Add Math node after Multiply Math node. */

          bNode *sub2_node = blender::bke::nodeAddStaticNode(nullptr, ntree, SH_NODE_MATH);
          sub2_node->parent = node->parent;
          sub2_node->custom1 = NODE_MATH_SUBTRACT;
          sub2_node->custom2 = SHD_MATH_CLAMP;
          sub2_node->locx = node->locx;
          sub2_node->locy = node->locy + 120.0f;
          sub2_node->flag |= NODE_HIDDEN;
          bNodeSocket *sub2_socket_A = static_cast<bNodeSocket *>(
              BLI_findlink(&sub2_node->inputs, 0));
          bNodeSocket *sub2_socket_B = static_cast<bNodeSocket *>(
              BLI_findlink(&sub2_node->inputs, 1));
          bNodeSocket *sub2_socket_out = blender::bke::nodeFindSocket(
              sub2_node, SOCK_OUT, "Value");

          bNode *add_node = blender::bke::nodeAddStaticNode(nullptr, ntree, SH_NODE_MATH);
          add_node->parent = node->parent;
          add_node->custom1 = NODE_MATH_ADD;
          add_node->locx = node->locx;
          add_node->locy = node->locy + 160.0f;
          add_node->flag |= NODE_HIDDEN;
          bNodeSocket *add_socket_A = static_cast<bNodeSocket *>(
              BLI_findlink(&add_node->inputs, 0));
          bNodeSocket *add_socket_B = static_cast<bNodeSocket *>(
              BLI_findlink(&add_node->inputs, 1));
          bNodeSocket *add_socket_out = blender::bke::nodeFindSocket(add_node, SOCK_OUT, "Value");

          *version_cycles_node_socket_float_value(sub2_socket_A) = 1.0f;

          LISTBASE_FOREACH_BACKWARD_MUTABLE (bNodeLink *, link, &ntree->links) {
            if (link->fromsock == fac_socket) {
              blender::bke::nodeAddLink(
                  ntree, add_node, add_socket_out, link->tonode, link->tosock);
              blender::bke::nodeRemLink(ntree, link);
            }
          }

          blender::bke::nodeAddLink(ntree, mul_node, mul_socket_out, add_node, add_socket_A);
          blender::bke::nodeAddLink(
              ntree, detail_from_node, detail_from_socket, sub2_node, sub2_socket_B);
          blender::bke::nodeAddLink(ntree, sub2_node, sub2_socket_out, add_node, add_socket_B);
        }
        else {
          LISTBASE_FOREACH_BACKWARD_MUTABLE (bNodeLink *, link, &ntree->links) {
            if (link->fromsock == fac_socket) {
              blender::bke::nodeAddLink(
                  ntree, mul_node, mul_socket_out, link->tonode, link->tosock);
              blender::bke::nodeRemLink(ntree, link);
            }
          }
        }

        blender::bke::nodeAddLink(ntree, node, fac_socket, mul_node, mul_socket_A);
        blender::bke::nodeAddLink(
            ntree, detail_from_node, detail_from_socket, clamp_node, clamp_socket_value);
        blender::bke::nodeAddLink(ntree, clamp_node, clamp_socket_out, mul_node, mul_socket_B);
      }
    }
    else {
      if (*detail < 1.0f) {
        if (!ELEM(noise_type, SHD_NOISE_RIDGED_MULTIFRACTAL, SHD_NOISE_HETERO_TERRAIN)) {
          /* Add Multiply Math node behind Fac output. */

          bNode *mul_node = blender::bke::nodeAddStaticNode(nullptr, ntree, SH_NODE_MATH);
          mul_node->parent = node->parent;
          mul_node->custom1 = NODE_MATH_MULTIPLY;
          mul_node->locx = node->locx;
          mul_node->locy = node->locy + 40.0f;
          mul_node->flag |= NODE_HIDDEN;
          bNodeSocket *mul_socket_A = static_cast<bNodeSocket *>(
              BLI_findlink(&mul_node->inputs, 0));
          bNodeSocket *mul_socket_B = static_cast<bNodeSocket *>(
              BLI_findlink(&mul_node->inputs, 1));
          bNodeSocket *mul_socket_out = blender::bke::nodeFindSocket(mul_node, SOCK_OUT, "Value");

          *version_cycles_node_socket_float_value(mul_socket_B) = *detail;

          if (noise_type == SHD_NOISE_MULTIFRACTAL) {
            /* Add an Add Math node after Multiply Math node. */

            bNode *add_node = blender::bke::nodeAddStaticNode(nullptr, ntree, SH_NODE_MATH);
            add_node->parent = node->parent;
            add_node->custom1 = NODE_MATH_ADD;
            add_node->locx = node->locx;
            add_node->locy = node->locy + 80.0f;
            add_node->flag |= NODE_HIDDEN;
            bNodeSocket *add_socket_A = static_cast<bNodeSocket *>(
                BLI_findlink(&add_node->inputs, 0));
            bNodeSocket *add_socket_B = static_cast<bNodeSocket *>(
                BLI_findlink(&add_node->inputs, 1));
            bNodeSocket *add_socket_out = blender::bke::nodeFindSocket(
                add_node, SOCK_OUT, "Value");

            *version_cycles_node_socket_float_value(add_socket_B) = 1.0f - *detail;

            LISTBASE_FOREACH_BACKWARD_MUTABLE (bNodeLink *, link, &ntree->links) {
              if (link->fromsock == fac_socket) {
                blender::bke::nodeAddLink(
                    ntree, add_node, add_socket_out, link->tonode, link->tosock);
                blender::bke::nodeRemLink(ntree, link);
              }
            }

            blender::bke::nodeAddLink(ntree, mul_node, mul_socket_out, add_node, add_socket_A);
          }
          else {
            LISTBASE_FOREACH_BACKWARD_MUTABLE (bNodeLink *, link, &ntree->links) {
              if (link->fromsock == fac_socket) {
                blender::bke::nodeAddLink(
                    ntree, mul_node, mul_socket_out, link->tonode, link->tosock);
                blender::bke::nodeRemLink(ntree, link);
              }
            }
          }

          blender::bke::nodeAddLink(ntree, node, fac_socket, mul_node, mul_socket_A);

          *detail = 0.0f;
        }
      }
      else {
        *detail = std::fminf(*detail - 1.0f, 14.0f);
      }
    }

    bNodeSocket *roughness_socket = blender::bke::nodeFindSocket(node, SOCK_IN, "Roughness");
    float *roughness = version_cycles_node_socket_float_value(roughness_socket);
    bNodeSocket *lacunarity_socket = blender::bke::nodeFindSocket(node, SOCK_IN, "Lacunarity");
    float *lacunarity = version_cycles_node_socket_float_value(lacunarity_socket);

    *roughness = std::fmaxf(*roughness, 1e-5f);
    *lacunarity = std::fmaxf(*lacunarity, 1e-5f);

    if (roughness_link != nullptr) {
      /* Add Maximum Math node after output of roughness_from_node. Add Multiply Math node and
       * Power Math node before Roughness input. */

      bNode *max1_node = blender::bke::nodeAddStaticNode(nullptr, ntree, SH_NODE_MATH);
      max1_node->parent = node->parent;
      max1_node->custom1 = NODE_MATH_MAXIMUM;
      max1_node->locx = node->locx;
      max1_node->locy = node->locy - 400.0f + locy_offset;
      max1_node->flag |= NODE_HIDDEN;
      bNodeSocket *max1_socket_A = static_cast<bNodeSocket *>(BLI_findlink(&max1_node->inputs, 0));
      bNodeSocket *max1_socket_B = static_cast<bNodeSocket *>(BLI_findlink(&max1_node->inputs, 1));
      bNodeSocket *max1_socket_out = blender::bke::nodeFindSocket(max1_node, SOCK_OUT, "Value");

      bNode *mul_node = blender::bke::nodeAddStaticNode(nullptr, ntree, SH_NODE_MATH);
      mul_node->parent = node->parent;
      mul_node->custom1 = NODE_MATH_MULTIPLY;
      mul_node->locx = node->locx;
      mul_node->locy = node->locy - 360.0f + locy_offset;
      mul_node->flag |= NODE_HIDDEN;
      bNodeSocket *mul_socket_A = static_cast<bNodeSocket *>(BLI_findlink(&mul_node->inputs, 0));
      bNodeSocket *mul_socket_B = static_cast<bNodeSocket *>(BLI_findlink(&mul_node->inputs, 1));
      bNodeSocket *mul_socket_out = blender::bke::nodeFindSocket(mul_node, SOCK_OUT, "Value");

      bNode *pow_node = blender::bke::nodeAddStaticNode(nullptr, ntree, SH_NODE_MATH);
      pow_node->parent = node->parent;
      pow_node->custom1 = NODE_MATH_POWER;
      pow_node->locx = node->locx;
      pow_node->locy = node->locy - 320.0f + locy_offset;
      pow_node->flag |= NODE_HIDDEN;
      bNodeSocket *pow_socket_A = static_cast<bNodeSocket *>(BLI_findlink(&pow_node->inputs, 0));
      bNodeSocket *pow_socket_B = static_cast<bNodeSocket *>(BLI_findlink(&pow_node->inputs, 1));
      bNodeSocket *pow_socket_out = blender::bke::nodeFindSocket(pow_node, SOCK_OUT, "Value");

      *version_cycles_node_socket_float_value(max1_socket_B) = -1e-5f;
      *version_cycles_node_socket_float_value(mul_socket_B) = -1.0f;
      *version_cycles_node_socket_float_value(pow_socket_A) = *lacunarity;

      blender::bke::nodeRemLink(ntree, roughness_link);
      blender::bke::nodeAddLink(
          ntree, roughness_from_node, roughness_from_socket, max1_node, max1_socket_A);
      blender::bke::nodeAddLink(ntree, max1_node, max1_socket_out, mul_node, mul_socket_A);
      blender::bke::nodeAddLink(ntree, mul_node, mul_socket_out, pow_node, pow_socket_B);
      blender::bke::nodeAddLink(ntree, pow_node, pow_socket_out, node, roughness_socket);

      if (lacunarity_link != nullptr) {
        /* Add Maximum Math node after output of lacunarity_from_node. */

        bNode *max2_node = blender::bke::nodeAddStaticNode(nullptr, ntree, SH_NODE_MATH);
        max2_node->parent = node->parent;
        max2_node->custom1 = NODE_MATH_MAXIMUM;
        max2_node->locx = node->locx;
        max2_node->locy = node->locy - 440.0f + locy_offset;
        max2_node->flag |= NODE_HIDDEN;
        bNodeSocket *max2_socket_A = static_cast<bNodeSocket *>(
            BLI_findlink(&max2_node->inputs, 0));
        bNodeSocket *max2_socket_B = static_cast<bNodeSocket *>(
            BLI_findlink(&max2_node->inputs, 1));
        bNodeSocket *max2_socket_out = blender::bke::nodeFindSocket(max2_node, SOCK_OUT, "Value");

        *version_cycles_node_socket_float_value(max2_socket_B) = -1e-5f;

        blender::bke::nodeRemLink(ntree, lacunarity_link);
        blender::bke::nodeAddLink(
            ntree, lacunarity_from_node, lacunarity_from_socket, max2_node, max2_socket_A);
        blender::bke::nodeAddLink(ntree, max2_node, max2_socket_out, pow_node, pow_socket_A);
        blender::bke::nodeAddLink(ntree, max2_node, max2_socket_out, node, lacunarity_socket);
      }
    }
    else if ((lacunarity_link != nullptr) && (roughness_link == nullptr)) {
      /* Add Maximum Math node after output of lacunarity_from_node. Add Power Math node before
       * Roughness input. */

      bNode *max2_node = blender::bke::nodeAddStaticNode(nullptr, ntree, SH_NODE_MATH);
      max2_node->parent = node->parent;
      max2_node->custom1 = NODE_MATH_MAXIMUM;
      max2_node->locx = node->locx;
      max2_node->locy = node->locy - 360.0f + locy_offset;
      max2_node->flag |= NODE_HIDDEN;
      bNodeSocket *max2_socket_A = static_cast<bNodeSocket *>(BLI_findlink(&max2_node->inputs, 0));
      bNodeSocket *max2_socket_B = static_cast<bNodeSocket *>(BLI_findlink(&max2_node->inputs, 1));
      bNodeSocket *max2_socket_out = blender::bke::nodeFindSocket(max2_node, SOCK_OUT, "Value");

      bNode *pow_node = blender::bke::nodeAddStaticNode(nullptr, ntree, SH_NODE_MATH);
      pow_node->parent = node->parent;
      pow_node->custom1 = NODE_MATH_POWER;
      pow_node->locx = node->locx;
      pow_node->locy = node->locy - 320.0f + locy_offset;
      pow_node->flag |= NODE_HIDDEN;
      bNodeSocket *pow_socket_A = static_cast<bNodeSocket *>(BLI_findlink(&pow_node->inputs, 0));
      bNodeSocket *pow_socket_B = static_cast<bNodeSocket *>(BLI_findlink(&pow_node->inputs, 1));
      bNodeSocket *pow_socket_out = blender::bke::nodeFindSocket(pow_node, SOCK_OUT, "Value");

      *version_cycles_node_socket_float_value(max2_socket_B) = -1e-5f;
      *version_cycles_node_socket_float_value(pow_socket_A) = *lacunarity;
      *version_cycles_node_socket_float_value(pow_socket_B) = -(*roughness);

      blender::bke::nodeRemLink(ntree, lacunarity_link);
      blender::bke::nodeAddLink(
          ntree, lacunarity_from_node, lacunarity_from_socket, max2_node, max2_socket_A);
      blender::bke::nodeAddLink(ntree, max2_node, max2_socket_out, pow_node, pow_socket_A);
      blender::bke::nodeAddLink(ntree, max2_node, max2_socket_out, node, lacunarity_socket);
      blender::bke::nodeAddLink(ntree, pow_node, pow_socket_out, node, roughness_socket);
    }
    else {
      *roughness = std::pow(*lacunarity, -(*roughness));
    }
  }

  version_socket_update_is_used(ntree);
}

/* Convert subsurface inputs on the Principled BSDF. */
static void version_principled_bsdf_subsurface(bNodeTree *ntree)
{
  /* - Create Subsurface Scale input
   * - If a node's Subsurface input was connected or nonzero:
   *   - Make the Base Color a mix of old Base Color and Subsurface Color,
   *     using Subsurface as the mix factor
   *   - Move Subsurface link and default value to the new Subsurface Scale input
   *   - Set the Subsurface input to 1.0
   * - Remove Subsurface Color input
   */
  LISTBASE_FOREACH (bNode *, node, &ntree->nodes) {
    if (node->type != SH_NODE_BSDF_PRINCIPLED) {
      continue;
    }
    if (blender::bke::nodeFindSocket(node, SOCK_IN, "Subsurface Scale")) {
      /* Node is already updated. */
      continue;
    }

    /* Add Scale input */
    bNodeSocket *scale_in = blender::bke::nodeAddStaticSocket(
        ntree, node, SOCK_IN, SOCK_FLOAT, PROP_DISTANCE, "Subsurface Scale", "Subsurface Scale");

    bNodeSocket *subsurf = blender::bke::nodeFindSocket(node, SOCK_IN, "Subsurface");
    float *subsurf_val = version_cycles_node_socket_float_value(subsurf);

    if (!subsurf->link && *subsurf_val == 0.0f) {
      *version_cycles_node_socket_float_value(scale_in) = 0.05f;
    }
    else {
      *version_cycles_node_socket_float_value(scale_in) = *subsurf_val;
    }

    if (subsurf->link == nullptr && *subsurf_val == 0.0f) {
      /* Node doesn't use Subsurf, we're done here. */
      continue;
    }

    /* Fix up Subsurface Color input */
    bNodeSocket *base_col = blender::bke::nodeFindSocket(node, SOCK_IN, "Base Color");
    bNodeSocket *subsurf_col = blender::bke::nodeFindSocket(node, SOCK_IN, "Subsurface Color");
    float *base_col_val = version_cycles_node_socket_rgba_value(base_col);
    float *subsurf_col_val = version_cycles_node_socket_rgba_value(subsurf_col);
    /* If any of the three inputs is dynamic, we need a Mix node. */
    if (subsurf->link || subsurf_col->link || base_col->link) {
      bNode *mix = blender::bke::nodeAddStaticNode(nullptr, ntree, SH_NODE_MIX);
      static_cast<NodeShaderMix *>(mix->storage)->data_type = SOCK_RGBA;
      mix->locx = node->locx - 170;
      mix->locy = node->locy - 120;

      bNodeSocket *a_in = blender::bke::nodeFindSocket(mix, SOCK_IN, "A_Color");
      bNodeSocket *b_in = blender::bke::nodeFindSocket(mix, SOCK_IN, "B_Color");
      bNodeSocket *fac_in = blender::bke::nodeFindSocket(mix, SOCK_IN, "Factor_Float");
      bNodeSocket *result_out = blender::bke::nodeFindSocket(mix, SOCK_OUT, "Result_Color");

      copy_v4_v4(version_cycles_node_socket_rgba_value(a_in), base_col_val);
      copy_v4_v4(version_cycles_node_socket_rgba_value(b_in), subsurf_col_val);
      *version_cycles_node_socket_float_value(fac_in) = *subsurf_val;

      if (base_col->link) {
        blender::bke::nodeAddLink(
            ntree, base_col->link->fromnode, base_col->link->fromsock, mix, a_in);
        blender::bke::nodeRemLink(ntree, base_col->link);
      }
      if (subsurf_col->link) {
        blender::bke::nodeAddLink(
            ntree, subsurf_col->link->fromnode, subsurf_col->link->fromsock, mix, b_in);
        blender::bke::nodeRemLink(ntree, subsurf_col->link);
      }
      if (subsurf->link) {
        blender::bke::nodeAddLink(
            ntree, subsurf->link->fromnode, subsurf->link->fromsock, mix, fac_in);
        blender::bke::nodeAddLink(
            ntree, subsurf->link->fromnode, subsurf->link->fromsock, node, scale_in);
        blender::bke::nodeRemLink(ntree, subsurf->link);
      }
      blender::bke::nodeAddLink(ntree, mix, result_out, node, base_col);
    }
    /* Mix the fixed values. */
    interp_v4_v4v4(base_col_val, base_col_val, subsurf_col_val, *subsurf_val);

    /* Set node to 100% subsurface, 0% diffuse. */
    *subsurf_val = 1.0f;

    /* Delete Subsurface Color input */
    blender::bke::nodeRemoveSocket(ntree, node, subsurf_col);
  }
}

/* Convert emission inputs on the Principled BSDF. */
static void version_principled_bsdf_emission(bNodeTree *ntree)
{
  /* Blender 3.x and before would default to Emission = 0.0, Emission Strength = 1.0.
   * Now we default the other way around (1.0 and 0.0), but because the Strength input was added
   * a bit later, a file that only has the Emission socket would now end up as (1.0, 0.0) instead
   * of (1.0, 1.0).
   * Therefore, set strength to 1.0 for those files.
   */
  LISTBASE_FOREACH (bNode *, node, &ntree->nodes) {
    if (node->type != SH_NODE_BSDF_PRINCIPLED) {
      continue;
    }
    if (!blender::bke::nodeFindSocket(node, SOCK_IN, "Emission")) {
      /* Old enough to have neither, new defaults are fine. */
      continue;
    }
    if (blender::bke::nodeFindSocket(node, SOCK_IN, "Emission Strength")) {
      /* New enough to have both, no need to do anything. */
      continue;
    }
    bNodeSocket *sock = blender::bke::nodeAddStaticSocket(
        ntree, node, SOCK_IN, SOCK_FLOAT, PROP_NONE, "Emission Strength", "Emission Strength");
    *version_cycles_node_socket_float_value(sock) = 1.0f;
  }
}

/* Rename various Principled BSDF sockets. */
static void version_principled_bsdf_rename_sockets(bNodeTree *ntree)
{
  version_node_input_socket_name(ntree, SH_NODE_BSDF_PRINCIPLED, "Emission", "Emission Color");
  version_node_input_socket_name(ntree, SH_NODE_BSDF_PRINCIPLED, "Specular", "Specular IOR Level");
  version_node_input_socket_name(
      ntree, SH_NODE_BSDF_PRINCIPLED, "Subsurface", "Subsurface Weight");
  version_node_input_socket_name(
      ntree, SH_NODE_BSDF_PRINCIPLED, "Transmission", "Transmission Weight");
  version_node_input_socket_name(ntree, SH_NODE_BSDF_PRINCIPLED, "Coat", "Coat Weight");
  version_node_input_socket_name(ntree, SH_NODE_BSDF_PRINCIPLED, "Sheen", "Sheen Weight");
}

/* Replace old Principled Hair BSDF as a variant in the new Principled Hair BSDF. */
static void version_replace_principled_hair_model(bNodeTree *ntree)
{
  LISTBASE_FOREACH (bNode *, node, &ntree->nodes) {
    if (node->type != SH_NODE_BSDF_HAIR_PRINCIPLED) {
      continue;
    }
    NodeShaderHairPrincipled *data = MEM_cnew<NodeShaderHairPrincipled>(__func__);
    data->model = SHD_PRINCIPLED_HAIR_CHIANG;
    data->parametrization = node->custom1;

    node->storage = data;
  }
}

static void change_input_socket_to_rotation_type(bNodeTree &ntree,
                                                 bNode &node,
                                                 bNodeSocket &socket)
{
  if (socket.type == SOCK_ROTATION) {
    return;
  }
  socket.type = SOCK_ROTATION;
  STRNCPY(socket.idname, "NodeSocketRotation");
  auto *old_value = static_cast<bNodeSocketValueVector *>(socket.default_value);
  auto *new_value = MEM_new<bNodeSocketValueRotation>(__func__);
  copy_v3_v3(new_value->value_euler, old_value->value);
  socket.default_value = new_value;
  MEM_freeN(old_value);
  LISTBASE_FOREACH_MUTABLE (bNodeLink *, link, &ntree.links) {
    if (link->tosock != &socket) {
      continue;
    }
    if (ELEM(link->fromsock->type, SOCK_ROTATION, SOCK_VECTOR, SOCK_FLOAT) &&
        link->fromnode->type != NODE_REROUTE)
    {
      /* No need to add the conversion node when implicit conversions will work. */
      continue;
    }
    if (STREQ(link->fromnode->idname, "FunctionNodeEulerToRotation")) {
      /* Make versioning idempotent. */
      continue;
    }
    bNode *convert = blender::bke::nodeAddNode(nullptr, &ntree, "FunctionNodeEulerToRotation");
    convert->parent = node.parent;
    convert->locx = node.locx - 40;
    convert->locy = node.locy;
    link->tonode = convert;
    link->tosock = blender::bke::nodeFindSocket(convert, SOCK_IN, "Euler");

    blender::bke::nodeAddLink(&ntree,
                              convert,
                              blender::bke::nodeFindSocket(convert, SOCK_OUT, "Rotation"),
                              &node,
                              &socket);
  }
}

static void change_output_socket_to_rotation_type(bNodeTree &ntree,
                                                  bNode &node,
                                                  bNodeSocket &socket)
{
  /* Rely on generic node declaration update to change the socket type. */
  LISTBASE_FOREACH_MUTABLE (bNodeLink *, link, &ntree.links) {
    if (link->fromsock != &socket) {
      continue;
    }
    if (ELEM(link->tosock->type, SOCK_ROTATION, SOCK_VECTOR) && link->tonode->type != NODE_REROUTE)
    {
      /* No need to add the conversion node when implicit conversions will work. */
      continue;
    }
    if (STREQ(link->tonode->idname, "FunctionNodeRotationToEuler"))
    { /* Make versioning idempotent. */
      continue;
    }
    bNode *convert = blender::bke::nodeAddNode(nullptr, &ntree, "FunctionNodeRotationToEuler");
    convert->parent = node.parent;
    convert->locx = node.locx + 40;
    convert->locy = node.locy;
    link->fromnode = convert;
    link->fromsock = blender::bke::nodeFindSocket(convert, SOCK_OUT, "Euler");

    blender::bke::nodeAddLink(&ntree,
                              &node,
                              &socket,
                              convert,
                              blender::bke::nodeFindSocket(convert, SOCK_IN, "Rotation"));
  }
}

static void version_geometry_nodes_use_rotation_socket(bNodeTree &ntree)
{
  LISTBASE_FOREACH_MUTABLE (bNode *, node, &ntree.nodes) {
    if (STR_ELEM(node->idname,
                 "GeometryNodeInstanceOnPoints",
                 "GeometryNodeRotateInstances",
                 "GeometryNodeTransform"))
    {
      bNodeSocket *socket = blender::bke::nodeFindSocket(node, SOCK_IN, "Rotation");
      change_input_socket_to_rotation_type(ntree, *node, *socket);
    }
    if (STR_ELEM(node->idname,
                 "GeometryNodeDistributePointsOnFaces",
                 "GeometryNodeObjectInfo",
                 "GeometryNodeInputInstanceRotation"))
    {
      bNodeSocket *socket = blender::bke::nodeFindSocket(node, SOCK_OUT, "Rotation");
      change_output_socket_to_rotation_type(ntree, *node, *socket);
    }
  }
}

/* Find the base socket name for an idname that may include a subtype. */
static blender::StringRef legacy_socket_idname_to_socket_type(blender::StringRef idname)
{
  using string_pair = std::pair<const char *, const char *>;
  static const string_pair subtypes_map[] = {{"NodeSocketFloatUnsigned", "NodeSocketFloat"},
                                             {"NodeSocketFloatPercentage", "NodeSocketFloat"},
                                             {"NodeSocketFloatFactor", "NodeSocketFloat"},
                                             {"NodeSocketFloatAngle", "NodeSocketFloat"},
                                             {"NodeSocketFloatTime", "NodeSocketFloat"},
                                             {"NodeSocketFloatTimeAbsolute", "NodeSocketFloat"},
                                             {"NodeSocketFloatDistance", "NodeSocketFloat"},
                                             {"NodeSocketIntUnsigned", "NodeSocketInt"},
                                             {"NodeSocketIntPercentage", "NodeSocketInt"},
                                             {"NodeSocketIntFactor", "NodeSocketInt"},
                                             {"NodeSocketVectorTranslation", "NodeSocketVector"},
                                             {"NodeSocketVectorDirection", "NodeSocketVector"},
                                             {"NodeSocketVectorVelocity", "NodeSocketVector"},
                                             {"NodeSocketVectorAcceleration", "NodeSocketVector"},
                                             {"NodeSocketVectorEuler", "NodeSocketVector"},
                                             {"NodeSocketVectorXYZ", "NodeSocketVector"}};
  for (const string_pair &pair : subtypes_map) {
    if (pair.first == idname) {
      return pair.second;
    }
  }
  /* Unchanged socket idname. */
  return idname;
}

static bNodeTreeInterfaceItem *legacy_socket_move_to_interface(bNodeSocket &legacy_socket,
                                                               const eNodeSocketInOut in_out)
{
  bNodeTreeInterfaceSocket *new_socket = MEM_cnew<bNodeTreeInterfaceSocket>(__func__);
  new_socket->item.item_type = NODE_INTERFACE_SOCKET;

  /* Move reusable data. */
  new_socket->name = BLI_strdup(legacy_socket.name);
  new_socket->identifier = BLI_strdup(legacy_socket.identifier);
  new_socket->description = BLI_strdup(legacy_socket.description);
  /* If the socket idname includes a subtype (e.g. "NodeSocketFloatFactor") this will convert it to
   * the base type name ("NodeSocketFloat"). */
  new_socket->socket_type = BLI_strdup(
      legacy_socket_idname_to_socket_type(legacy_socket.idname).data());
  new_socket->flag = (in_out == SOCK_IN ? NODE_INTERFACE_SOCKET_INPUT :
                                          NODE_INTERFACE_SOCKET_OUTPUT);
  SET_FLAG_FROM_TEST(
      new_socket->flag, legacy_socket.flag & SOCK_HIDE_VALUE, NODE_INTERFACE_SOCKET_HIDE_VALUE);
  SET_FLAG_FROM_TEST(new_socket->flag,
                     legacy_socket.flag & SOCK_HIDE_IN_MODIFIER,
                     NODE_INTERFACE_SOCKET_HIDE_IN_MODIFIER);
  new_socket->attribute_domain = legacy_socket.attribute_domain;

  /* The following data are stolen from the old data, the ownership of their memory is directly
   * transferred to the new data. */
  new_socket->default_attribute_name = legacy_socket.default_attribute_name;
  legacy_socket.default_attribute_name = nullptr;
  new_socket->socket_data = legacy_socket.default_value;
  legacy_socket.default_value = nullptr;
  new_socket->properties = legacy_socket.prop;
  legacy_socket.prop = nullptr;

  /* Unused data. */
  MEM_delete(legacy_socket.runtime);
  legacy_socket.runtime = nullptr;

  return &new_socket->item;
}

static void versioning_convert_node_tree_socket_lists_to_interface(bNodeTree *ntree)
{
  bNodeTreeInterface &tree_interface = ntree->tree_interface;

  const int num_inputs = BLI_listbase_count(&ntree->inputs_legacy);
  const int num_outputs = BLI_listbase_count(&ntree->outputs_legacy);
  tree_interface.root_panel.items_num = num_inputs + num_outputs;
  tree_interface.root_panel.items_array = static_cast<bNodeTreeInterfaceItem **>(MEM_malloc_arrayN(
      tree_interface.root_panel.items_num, sizeof(bNodeTreeInterfaceItem *), __func__));

  /* Convert outputs first to retain old outputs/inputs ordering. */
  int index;
  LISTBASE_FOREACH_INDEX (bNodeSocket *, socket, &ntree->outputs_legacy, index) {
    tree_interface.root_panel.items_array[index] = legacy_socket_move_to_interface(*socket,
                                                                                   SOCK_OUT);
  }
  LISTBASE_FOREACH_INDEX (bNodeSocket *, socket, &ntree->inputs_legacy, index) {
    tree_interface.root_panel.items_array[num_outputs + index] = legacy_socket_move_to_interface(
        *socket, SOCK_IN);
  }
}

/**
 * Original node tree interface conversion in did not convert socket idnames with subtype suffixes
 * to correct socket base types (see #versioning_convert_node_tree_socket_lists_to_interface).
 */
static void versioning_fix_socket_subtype_idnames(bNodeTree *ntree)
{
  bNodeTreeInterface &tree_interface = ntree->tree_interface;

  tree_interface.foreach_item([](bNodeTreeInterfaceItem &item) -> bool {
    if (item.item_type == NODE_INTERFACE_SOCKET) {
      bNodeTreeInterfaceSocket &socket = reinterpret_cast<bNodeTreeInterfaceSocket &>(item);
      blender::StringRef corrected_socket_type = legacy_socket_idname_to_socket_type(
          socket.socket_type);
      if (socket.socket_type != corrected_socket_type) {
        MEM_freeN(socket.socket_type);
        socket.socket_type = BLI_strdup(corrected_socket_type.data());
      }
    }
    return true;
  });
}

/* Convert coat inputs on the Principled BSDF. */
static void version_principled_bsdf_coat(bNodeTree *ntree)
{
  LISTBASE_FOREACH (bNode *, node, &ntree->nodes) {
    if (node->type != SH_NODE_BSDF_PRINCIPLED) {
      continue;
    }
    if (blender::bke::nodeFindSocket(node, SOCK_IN, "Coat IOR") != nullptr) {
      continue;
    }
    bNodeSocket *coat_ior_input = blender::bke::nodeAddStaticSocket(
        ntree, node, SOCK_IN, SOCK_FLOAT, PROP_NONE, "Coat IOR", "Coat IOR");

    /* Adjust for 4x change in intensity. */
    bNodeSocket *coat_input = blender::bke::nodeFindSocket(node, SOCK_IN, "Clearcoat");
    *version_cycles_node_socket_float_value(coat_input) *= 0.25f;
    /* When the coat input is dynamic, instead of inserting a *0.25 math node, set the Coat IOR
     * to 1.2 instead - this also roughly quarters reflectivity compared to the 1.5 default. */
    *version_cycles_node_socket_float_value(coat_ior_input) = (coat_input->link) ? 1.2f : 1.5f;
  }

  /* Rename sockets. */
  version_node_input_socket_name(ntree, SH_NODE_BSDF_PRINCIPLED, "Clearcoat", "Coat");
  version_node_input_socket_name(
      ntree, SH_NODE_BSDF_PRINCIPLED, "Clearcoat Roughness", "Coat Roughness");
  version_node_input_socket_name(
      ntree, SH_NODE_BSDF_PRINCIPLED, "Clearcoat Normal", "Coat Normal");
}

/* Convert specular tint in Principled BSDF. */
static void version_principled_bsdf_specular_tint(bNodeTree *ntree)
{
  LISTBASE_FOREACH (bNode *, node, &ntree->nodes) {
    if (node->type != SH_NODE_BSDF_PRINCIPLED) {
      continue;
    }
    bNodeSocket *specular_tint_sock = blender::bke::nodeFindSocket(node, SOCK_IN, "Specular Tint");
    if (specular_tint_sock->type == SOCK_RGBA) {
      /* Node is already updated. */
      continue;
    }

    bNodeSocket *base_color_sock = blender::bke::nodeFindSocket(node, SOCK_IN, "Base Color");
    bNodeSocket *metallic_sock = blender::bke::nodeFindSocket(node, SOCK_IN, "Metallic");
    float specular_tint_old = *version_cycles_node_socket_float_value(specular_tint_sock);
    float *base_color = version_cycles_node_socket_rgba_value(base_color_sock);
    float metallic = *version_cycles_node_socket_float_value(metallic_sock);

    /* Change socket type to Color. */
    blender::bke::nodeModifySocketTypeStatic(ntree, node, specular_tint_sock, SOCK_RGBA, 0);
    float *specular_tint = version_cycles_node_socket_rgba_value(specular_tint_sock);

    /* The conversion logic here is that the new Specular Tint should be
     * mix(one, mix(base_color, one, metallic), old_specular_tint).
     * This needs to be handled both for the fixed values, as well as for any potential connected
     * inputs. */

    static float one[] = {1.0f, 1.0f, 1.0f, 1.0f};

    /* Mix the fixed values. */
    float metallic_mix[4];
    interp_v4_v4v4(metallic_mix, base_color, one, metallic);
    interp_v4_v4v4(specular_tint, one, metallic_mix, specular_tint_old);

    if (specular_tint_sock->link == nullptr && specular_tint_old <= 0.0f) {
      /* Specular Tint was fixed at zero, we don't need any conversion node setup. */
      continue;
    }

    /* If the Metallic input is dynamic, or fixed > 0 and base color is dynamic,
     * we need to insert a node to compute the metallic_mix.
     * Otherwise, use whatever is connected to the base color, or the static value
     * if it's unconnected. */
    bNodeSocket *metallic_mix_out = nullptr;
    bNode *metallic_mix_node = nullptr;
    if (metallic_sock->link || (base_color_sock->link && metallic > 0.0f)) {
      /* Metallic Mix needs to be dynamically mixed. */
      bNode *mix = blender::bke::nodeAddStaticNode(nullptr, ntree, SH_NODE_MIX);
      static_cast<NodeShaderMix *>(mix->storage)->data_type = SOCK_RGBA;
      mix->locx = node->locx - 270;
      mix->locy = node->locy - 120;

      bNodeSocket *a_in = blender::bke::nodeFindSocket(mix, SOCK_IN, "A_Color");
      bNodeSocket *b_in = blender::bke::nodeFindSocket(mix, SOCK_IN, "B_Color");
      bNodeSocket *fac_in = blender::bke::nodeFindSocket(mix, SOCK_IN, "Factor_Float");
      metallic_mix_out = blender::bke::nodeFindSocket(mix, SOCK_OUT, "Result_Color");
      metallic_mix_node = mix;

      copy_v4_v4(version_cycles_node_socket_rgba_value(a_in), base_color);
      if (base_color_sock->link) {
        blender::bke::nodeAddLink(
            ntree, base_color_sock->link->fromnode, base_color_sock->link->fromsock, mix, a_in);
      }
      copy_v4_v4(version_cycles_node_socket_rgba_value(b_in), one);
      *version_cycles_node_socket_float_value(fac_in) = metallic;
      if (metallic_sock->link) {
        blender::bke::nodeAddLink(
            ntree, metallic_sock->link->fromnode, metallic_sock->link->fromsock, mix, fac_in);
      }
    }
    else if (base_color_sock->link) {
      /* Metallic Mix is a no-op and equivalent to Base Color. */
      metallic_mix_out = base_color_sock->link->fromsock;
      metallic_mix_node = base_color_sock->link->fromnode;
    }

    /* Similar to above, if the Specular Tint input is dynamic, or fixed > 0 and metallic mix
     * is dynamic, we need to insert a node to compute the new specular tint. */
    if (specular_tint_sock->link || (metallic_mix_out && specular_tint_old > 0.0f)) {
      bNode *mix = blender::bke::nodeAddStaticNode(nullptr, ntree, SH_NODE_MIX);
      static_cast<NodeShaderMix *>(mix->storage)->data_type = SOCK_RGBA;
      mix->locx = node->locx - 170;
      mix->locy = node->locy - 120;

      bNodeSocket *a_in = blender::bke::nodeFindSocket(mix, SOCK_IN, "A_Color");
      bNodeSocket *b_in = blender::bke::nodeFindSocket(mix, SOCK_IN, "B_Color");
      bNodeSocket *fac_in = blender::bke::nodeFindSocket(mix, SOCK_IN, "Factor_Float");
      bNodeSocket *result_out = blender::bke::nodeFindSocket(mix, SOCK_OUT, "Result_Color");

      copy_v4_v4(version_cycles_node_socket_rgba_value(a_in), one);
      copy_v4_v4(version_cycles_node_socket_rgba_value(b_in), metallic_mix);
      if (metallic_mix_out) {
        blender::bke::nodeAddLink(ntree, metallic_mix_node, metallic_mix_out, mix, b_in);
      }
      *version_cycles_node_socket_float_value(fac_in) = specular_tint_old;
      if (specular_tint_sock->link) {
        blender::bke::nodeAddLink(ntree,
                                  specular_tint_sock->link->fromnode,
                                  specular_tint_sock->link->fromsock,
                                  mix,
                                  fac_in);
        blender::bke::nodeRemLink(ntree, specular_tint_sock->link);
      }
      blender::bke::nodeAddLink(ntree, mix, result_out, node, specular_tint_sock);
    }
  }
}

static void version_copy_socket(bNodeTreeInterfaceSocket &dst,
                                const bNodeTreeInterfaceSocket &src,
                                char *identifier)
{
  /* Node socket copy function based on bNodeTreeInterface::item_copy to avoid using blenkernel. */
  dst.name = BLI_strdup_null(src.name);
  dst.description = BLI_strdup_null(src.description);
  dst.socket_type = BLI_strdup(src.socket_type);
  dst.default_attribute_name = BLI_strdup_null(src.default_attribute_name);
  dst.identifier = identifier;
  if (src.properties) {
    dst.properties = IDP_CopyProperty_ex(src.properties, 0);
  }
  if (src.socket_data != nullptr) {
    dst.socket_data = MEM_dupallocN(src.socket_data);
    /* No user count increment needed, gets reset after versioning. */
  }
}

static int version_nodes_find_valid_insert_position_for_item(const bNodeTreeInterfacePanel &panel,
                                                             const bNodeTreeInterfaceItem &item,
                                                             const int initial_pos)
{
  const bool sockets_above_panels = !(panel.flag &
                                      NODE_INTERFACE_PANEL_ALLOW_SOCKETS_AFTER_PANELS);
  const blender::Span<const bNodeTreeInterfaceItem *> items = {panel.items_array, panel.items_num};

  int pos = initial_pos;

  if (sockets_above_panels) {
    if (item.item_type == NODE_INTERFACE_PANEL) {
      /* Find the closest valid position from the end, only panels at or after #position. */
      for (int test_pos = items.size() - 1; test_pos >= initial_pos; test_pos--) {
        if (test_pos < 0) {
          /* Initial position is out of range but valid. */
          break;
        }
        if (items[test_pos]->item_type != NODE_INTERFACE_PANEL) {
          /* Found valid position, insert after the last socket item. */
          pos = test_pos + 1;
          break;
        }
      }
    }
    else {
      /* Find the closest valid position from the start, no panels at or after #position. */
      for (int test_pos = 0; test_pos <= initial_pos; test_pos++) {
        if (test_pos >= items.size()) {
          /* Initial position is out of range but valid. */
          break;
        }
        if (items[test_pos]->item_type == NODE_INTERFACE_PANEL) {
          /* Found valid position, inserting moves the first panel. */
          pos = test_pos;
          break;
        }
      }
    }
  }

  return pos;
}

static void version_nodes_insert_item(bNodeTreeInterfacePanel &parent,
                                      bNodeTreeInterfaceSocket &socket,
                                      int position)
{
  /* Apply any constraints on the item positions. */
  position = version_nodes_find_valid_insert_position_for_item(parent, socket.item, position);
  position = std::min(std::max(position, 0), parent.items_num);

  blender::MutableSpan<bNodeTreeInterfaceItem *> old_items = {parent.items_array,
                                                              parent.items_num};
  parent.items_num++;
  parent.items_array = MEM_cnew_array<bNodeTreeInterfaceItem *>(parent.items_num, __func__);
  parent.items().take_front(position).copy_from(old_items.take_front(position));
  parent.items().drop_front(position + 1).copy_from(old_items.drop_front(position));
  parent.items()[position] = &socket.item;

  if (old_items.data()) {
    MEM_freeN(old_items.data());
  }
}

/* Node group interface copy function based on bNodeTreeInterface::insert_item_copy. */
static void version_node_group_split_socket(bNodeTreeInterface &tree_interface,
                                            bNodeTreeInterfaceSocket &socket,
                                            bNodeTreeInterfacePanel *parent,
                                            int position)
{
  if (parent == nullptr) {
    parent = &tree_interface.root_panel;
  }

  bNodeTreeInterfaceSocket *csocket = static_cast<bNodeTreeInterfaceSocket *>(
      MEM_dupallocN(&socket));
  /* Generate a new unique identifier.
   * This might break existing links, but the identifiers were duplicate anyway. */
  char *dst_identifier = BLI_sprintfN("Socket_%d", tree_interface.next_uid++);
  version_copy_socket(*csocket, socket, dst_identifier);

  version_nodes_insert_item(*parent, *csocket, position);

  /* Original socket becomes output. */
  socket.flag &= ~NODE_INTERFACE_SOCKET_INPUT;
  /* Copied socket becomes input. */
  csocket->flag &= ~NODE_INTERFACE_SOCKET_OUTPUT;
}

static void versioning_node_group_sort_sockets_recursive(bNodeTreeInterfacePanel &panel)
{
  /* True if item a should be above item b. */
  auto item_compare = [](const bNodeTreeInterfaceItem *a,
                         const bNodeTreeInterfaceItem *b) -> bool {
    if (a->item_type != b->item_type) {
      /* Keep sockets above panels. */
      return a->item_type == NODE_INTERFACE_SOCKET;
    }
    else {
      /* Keep outputs above inputs. */
      if (a->item_type == NODE_INTERFACE_SOCKET) {
        const bNodeTreeInterfaceSocket *sa = reinterpret_cast<const bNodeTreeInterfaceSocket *>(a);
        const bNodeTreeInterfaceSocket *sb = reinterpret_cast<const bNodeTreeInterfaceSocket *>(b);
        const bool is_output_a = sa->flag & NODE_INTERFACE_SOCKET_OUTPUT;
        const bool is_output_b = sb->flag & NODE_INTERFACE_SOCKET_OUTPUT;
        if (is_output_a != is_output_b) {
          return is_output_a;
        }
      }
    }
    return false;
  };

  /* Sort panel content. */
  std::stable_sort(panel.items().begin(), panel.items().end(), item_compare);

  /* Sort any child panels too. */
  for (bNodeTreeInterfaceItem *item : panel.items()) {
    if (item->item_type == NODE_INTERFACE_PANEL) {
      versioning_node_group_sort_sockets_recursive(
          *reinterpret_cast<bNodeTreeInterfacePanel *>(item));
    }
  }
}

static void enable_geometry_nodes_is_modifier(Main &bmain)
{
  /* Any node group with a first socket geometry output can potentially be a modifier. Previously
   * this wasn't an explicit option, so better to enable too many groups rather than too few. */
  LISTBASE_FOREACH (bNodeTree *, group, &bmain.nodetrees) {
    if (group->type != NTREE_GEOMETRY) {
      continue;
    }
    group->tree_interface.foreach_item([&](const bNodeTreeInterfaceItem &item) {
      if (item.item_type != NODE_INTERFACE_SOCKET) {
        return true;
      }
      const auto &socket = reinterpret_cast<const bNodeTreeInterfaceSocket &>(item);
      if ((socket.flag & NODE_INTERFACE_SOCKET_OUTPUT) == 0) {
        return true;
      }
      if (!STREQ(socket.socket_type, "NodeSocketGeometry")) {
        return true;
      }
      if (!group->geometry_node_asset_traits) {
        group->geometry_node_asset_traits = MEM_new<GeometryNodeAssetTraits>(__func__);
      }
      group->geometry_node_asset_traits->flag |= GEO_NODE_ASSET_MODIFIER;
      return false;
    });
  }
}

static void version_socket_identifier_suffixes_for_dynamic_types(
    ListBase sockets, const char *separator, const std::optional<int> total = std::nullopt)
{
  int index = 0;
  LISTBASE_FOREACH (bNodeSocket *, socket, &sockets) {
    if (socket->is_available()) {
      if (char *pos = strstr(socket->identifier, separator)) {
        /* End the identifier at the separator so that the old suffix is ignored. */
        *pos = '\0';

        if (total.has_value()) {
          index++;
          if (index == *total) {
            return;
          }
        }
      }
    }
    else {
      /* Rename existing identifiers so that they don't conflict with the renamed one. Those will
       * be removed after versioning code. */
      BLI_strncat(socket->identifier, "_deprecated", sizeof(socket->identifier));
    }
  }
}

static void versioning_nodes_dynamic_sockets(bNodeTree &ntree)
{
  LISTBASE_FOREACH (bNode *, node, &ntree.nodes) {
    switch (node->type) {
      case GEO_NODE_ACCUMULATE_FIELD:
        /* This node requires the extra `total` parameter, because the `Group Index` identifier
         * also has a space in the name, that should not be treated as separator. */
        version_socket_identifier_suffixes_for_dynamic_types(node->inputs, " ", 1);
        version_socket_identifier_suffixes_for_dynamic_types(node->outputs, " ", 3);
        break;
      case GEO_NODE_CAPTURE_ATTRIBUTE:
      case GEO_NODE_ATTRIBUTE_STATISTIC:
      case GEO_NODE_BLUR_ATTRIBUTE:
      case GEO_NODE_EVALUATE_AT_INDEX:
      case GEO_NODE_EVALUATE_ON_DOMAIN:
      case GEO_NODE_INPUT_NAMED_ATTRIBUTE:
      case GEO_NODE_RAYCAST:
      case GEO_NODE_SAMPLE_INDEX:
      case GEO_NODE_SAMPLE_NEAREST_SURFACE:
      case GEO_NODE_SAMPLE_UV_SURFACE:
      case GEO_NODE_STORE_NAMED_ATTRIBUTE:
      case GEO_NODE_VIEWER:
        version_socket_identifier_suffixes_for_dynamic_types(node->inputs, "_");
        version_socket_identifier_suffixes_for_dynamic_types(node->outputs, "_");
        break;
    }
  }
}

static void versioning_nodes_dynamic_sockets_2(bNodeTree &ntree)
{
  LISTBASE_FOREACH (bNode *, node, &ntree.nodes) {
    if (!ELEM(node->type, GEO_NODE_SWITCH, GEO_NODE_SAMPLE_CURVE)) {
      continue;
    }
    version_socket_identifier_suffixes_for_dynamic_types(node->inputs, "_");
    version_socket_identifier_suffixes_for_dynamic_types(node->outputs, "_");
  }
}

static void convert_grease_pencil_stroke_hardness_to_softness(GreasePencil *grease_pencil)
{
  using namespace blender;
  for (GreasePencilDrawingBase *base : grease_pencil->drawings()) {
    if (base->type != GP_DRAWING) {
      continue;
    }
    bke::greasepencil::Drawing &drawing = reinterpret_cast<GreasePencilDrawing *>(base)->wrap();
    const int layer_index = CustomData_get_named_layer_index(
        &drawing.geometry.curve_data, CD_PROP_FLOAT, "hardness");
    if (layer_index == -1) {
      continue;
    }
    float *data = static_cast<float *>(CustomData_get_layer_named_for_write(
        &drawing.geometry.curve_data, CD_PROP_FLOAT, "hardness", drawing.geometry.curve_num));
    for (const int i : IndexRange(drawing.geometry.curve_num)) {
      data[i] = 1.0f - data[i];
    }
    /* Rename the layer. */
    STRNCPY(drawing.geometry.curve_data.layers[layer_index].name, "softness");
  }
}

static void versioning_grease_pencil_stroke_radii_scaling(GreasePencil *grease_pencil)
{
  using namespace blender;
  for (GreasePencilDrawingBase *base : grease_pencil->drawings()) {
    if (base->type != GP_DRAWING) {
      continue;
    }
    bke::greasepencil::Drawing &drawing = reinterpret_cast<GreasePencilDrawing *>(base)->wrap();
    MutableSpan<float> radii = drawing.radii_for_write();
    threading::parallel_for(radii.index_range(), 8192, [&](const IndexRange range) {
      for (const int i : range) {
        radii[i] *= bke::greasepencil::LEGACY_RADIUS_CONVERSION_FACTOR;
      }
    });
  }
}

static void fix_geometry_nodes_object_info_scale(bNodeTree &ntree)
{
  using namespace blender;
  MultiValueMap<bNodeSocket *, bNodeLink *> out_links_per_socket;
  LISTBASE_FOREACH (bNodeLink *, link, &ntree.links) {
    if (link->fromnode->type == GEO_NODE_OBJECT_INFO) {
      out_links_per_socket.add(link->fromsock, link);
    }
  }

  LISTBASE_FOREACH_MUTABLE (bNode *, node, &ntree.nodes) {
    if (node->type != GEO_NODE_OBJECT_INFO) {
      continue;
    }
    bNodeSocket *scale = blender::bke::nodeFindSocket(node, SOCK_OUT, "Scale");
    const Span<bNodeLink *> links = out_links_per_socket.lookup(scale);
    if (links.is_empty()) {
      continue;
    }
    bNode *absolute_value = blender::bke::nodeAddNode(nullptr, &ntree, "ShaderNodeVectorMath");
    absolute_value->custom1 = NODE_VECTOR_MATH_ABSOLUTE;
    absolute_value->parent = node->parent;
    absolute_value->locx = node->locx + 100;
    absolute_value->locy = node->locy - 50;
    blender::bke::nodeAddLink(&ntree,
                              node,
                              scale,
                              absolute_value,
                              static_cast<bNodeSocket *>(absolute_value->inputs.first));
    for (bNodeLink *link : links) {
      link->fromnode = absolute_value;
      link->fromsock = static_cast<bNodeSocket *>(absolute_value->outputs.first);
    }
  }
}

static bool seq_filter_bilinear_to_auto(Sequence *seq, void * /*user_data*/)
{
  StripTransform *transform = seq->strip->transform;
  if (transform != nullptr && transform->filter == SEQ_TRANSFORM_FILTER_BILINEAR) {
    transform->filter = SEQ_TRANSFORM_FILTER_AUTO;
  }
  return true;
}

static void image_settings_avi_to_ffmpeg(Scene *scene)
{
  if (ELEM(scene->r.im_format.imtype, R_IMF_IMTYPE_AVIRAW, R_IMF_IMTYPE_AVIJPEG)) {
    scene->r.im_format.imtype = R_IMF_IMTYPE_FFMPEG;
  }
}

/* The Hue Correct curve now wraps around by specifying CUMA_USE_WRAPPING, which means it no longer
 * makes sense to have curve maps outside of the [0, 1] range, so enable clipping and reset the
 * clip and view ranges. */
static void hue_correct_set_wrapping(CurveMapping *curve_mapping)
{
  curve_mapping->flag |= CUMA_DO_CLIP;
  curve_mapping->flag |= CUMA_USE_WRAPPING;

  curve_mapping->clipr.xmin = 0.0f;
  curve_mapping->clipr.xmax = 1.0f;
  curve_mapping->clipr.ymin = 0.0f;
  curve_mapping->clipr.ymax = 1.0f;

  curve_mapping->curr.xmin = 0.0f;
  curve_mapping->curr.xmax = 1.0f;
  curve_mapping->curr.ymin = 0.0f;
  curve_mapping->curr.ymax = 1.0f;
}

static bool seq_hue_correct_set_wrapping(Sequence *seq, void * /*user_data*/)
{
  LISTBASE_FOREACH (SequenceModifierData *, smd, &seq->modifiers) {
    if (smd->type == seqModifierType_HueCorrect) {
      HueCorrectModifierData *hcmd = (HueCorrectModifierData *)smd;
      CurveMapping *cumap = (CurveMapping *)&hcmd->curve_mapping;
      hue_correct_set_wrapping(cumap);
    }
  }
  return true;
}

static void versioning_update_timecode(short int *tc)
{
  /* 2 = IMB_TC_FREE_RUN, 4 = IMB_TC_INTERPOLATED_REC_DATE_FREE_RUN. */
  if (ELEM(*tc, 2, 4)) {
    *tc = IMB_TC_RECORD_RUN;
  }
}

static bool seq_proxies_timecode_update(Sequence *seq, void * /*user_data*/)
{
  if (seq->strip == nullptr || seq->strip->proxy == nullptr) {
    return true;
  }
  StripProxy *proxy = seq->strip->proxy;
  versioning_update_timecode(&proxy->tc);
  return true;
}

static bool seq_text_data_update(Sequence *seq, void * /*user_data*/)
{
  if (seq->type != SEQ_TYPE_TEXT || seq->effectdata == nullptr) {
    return true;
  }

  TextVars *data = static_cast<TextVars *>(seq->effectdata);
  if (data->shadow_angle == 0.0f) {
    data->shadow_angle = DEG2RADF(65.0f);
    data->shadow_offset = 0.04f;
    data->shadow_blur = 0.0f;
  }
  if (data->outline_width == 0.0f) {
    data->outline_color[3] = 0.7f;
    data->outline_width = 0.05f;
  }
  return true;
}

static void versioning_node_hue_correct_set_wrappng(bNodeTree *ntree)
{
  if (ntree->type == NTREE_COMPOSIT) {
    LISTBASE_FOREACH_MUTABLE (bNode *, node, &ntree->nodes) {

      if (node->type == CMP_NODE_HUECORRECT) {
        CurveMapping *cumap = (CurveMapping *)node->storage;
        hue_correct_set_wrapping(cumap);
      }
    }
  }
}

static void add_image_editor_asset_shelf(Main &bmain)
{
  LISTBASE_FOREACH (bScreen *, screen, &bmain.screens) {
    LISTBASE_FOREACH (ScrArea *, area, &screen->areabase) {
      LISTBASE_FOREACH (SpaceLink *, sl, &area->spacedata) {
        if (sl->spacetype != SPACE_IMAGE) {
          continue;
        }

        ListBase *regionbase = (sl == area->spacedata.first) ? &area->regionbase : &sl->regionbase;

        if (ARegion *new_shelf_region = do_versions_add_region_if_not_found(
                regionbase, RGN_TYPE_ASSET_SHELF, __func__, RGN_TYPE_TOOL_HEADER))
        {
          new_shelf_region->regiondata = MEM_cnew<RegionAssetShelf>(__func__);
          new_shelf_region->alignment = RGN_ALIGN_BOTTOM;
          new_shelf_region->flag |= RGN_FLAG_HIDDEN;
        }
        if (ARegion *new_shelf_header = do_versions_add_region_if_not_found(
                regionbase, RGN_TYPE_ASSET_SHELF_HEADER, __func__, RGN_TYPE_ASSET_SHELF))
        {
          new_shelf_header->alignment = RGN_ALIGN_BOTTOM | RGN_ALIGN_HIDE_WITH_PREV;
        }
      }
    }
  }
}

void blo_do_versions_400(FileData *fd, Library * /*lib*/, Main *bmain)
{
  if (!MAIN_VERSION_FILE_ATLEAST(bmain, 400, 1)) {
    LISTBASE_FOREACH (Mesh *, mesh, &bmain->meshes) {
      version_mesh_legacy_to_struct_of_array_format(*mesh);
    }
    version_movieclips_legacy_camera_object(bmain);
  }

  if (!MAIN_VERSION_FILE_ATLEAST(bmain, 400, 2)) {
    LISTBASE_FOREACH (Mesh *, mesh, &bmain->meshes) {
      BKE_mesh_legacy_bevel_weight_to_generic(mesh);
    }
  }

  /* 400 4 did not require any do_version here. */

  if (!MAIN_VERSION_FILE_ATLEAST(bmain, 400, 5)) {
    LISTBASE_FOREACH (Scene *, scene, &bmain->scenes) {
      ToolSettings *ts = scene->toolsettings;
      if (ts->snap_mode_tools != SCE_SNAP_TO_NONE) {
        ts->snap_mode_tools = SCE_SNAP_TO_GEOM;
      }

#define SCE_SNAP_PROJECT (1 << 3)
      if (ts->snap_flag & SCE_SNAP_PROJECT) {
        ts->snap_mode &= ~(1 << 2); /* SCE_SNAP_TO_FACE */
        ts->snap_mode |= (1 << 8);  /* SCE_SNAP_INDIVIDUAL_PROJECT */
      }
#undef SCE_SNAP_PROJECT
    }
  }

  if (!MAIN_VERSION_FILE_ATLEAST(bmain, 400, 6)) {
    FOREACH_NODETREE_BEGIN (bmain, ntree, id) {
      versioning_replace_legacy_glossy_node(ntree);
      versioning_remove_microfacet_sharp_distribution(ntree);
    }
    FOREACH_NODETREE_END;
  }

  if (!MAIN_VERSION_FILE_ATLEAST(bmain, 400, 7)) {
    LISTBASE_FOREACH (Mesh *, mesh, &bmain->meshes) {
      version_mesh_crease_generic(*bmain);
    }
  }

  if (!MAIN_VERSION_FILE_ATLEAST(bmain, 400, 8)) {
    LISTBASE_FOREACH (bAction *, act, &bmain->actions) {
      act->frame_start = max_ff(act->frame_start, MINAFRAMEF);
      act->frame_end = min_ff(act->frame_end, MAXFRAMEF);
    }
  }

  if (!MAIN_VERSION_FILE_ATLEAST(bmain, 400, 9)) {
    LISTBASE_FOREACH (Light *, light, &bmain->lights) {
      if (light->type == LA_SPOT && light->nodetree) {
        version_replace_texcoord_normal_socket(light->nodetree);
      }
    }
  }

  /* Fix brush->tip_scale_x which should never be zero. */
  LISTBASE_FOREACH (Brush *, brush, &bmain->brushes) {
    if (brush->tip_scale_x == 0.0f) {
      brush->tip_scale_x = 1.0f;
    }
  }

  if (!MAIN_VERSION_FILE_ATLEAST(bmain, 400, 10)) {
    LISTBASE_FOREACH (bScreen *, screen, &bmain->screens) {
      LISTBASE_FOREACH (ScrArea *, area, &screen->areabase) {
        LISTBASE_FOREACH (SpaceLink *, space, &area->spacedata) {
          if (space->spacetype == SPACE_NODE) {
            SpaceNode *snode = reinterpret_cast<SpaceNode *>(space);
            snode->overlay.flag |= SN_OVERLAY_SHOW_PREVIEWS;
          }
        }
      }
    }
  }

  if (!MAIN_VERSION_FILE_ATLEAST(bmain, 400, 11)) {
    version_vertex_weight_edit_preserve_threshold_exclusivity(bmain);
  }

  if (!MAIN_VERSION_FILE_ATLEAST(bmain, 400, 12)) {
    if (!DNA_struct_member_exists(fd->filesdna, "LightProbe", "int", "grid_bake_samples")) {
      LISTBASE_FOREACH (LightProbe *, lightprobe, &bmain->lightprobes) {
        lightprobe->grid_bake_samples = 2048;
        lightprobe->grid_normal_bias = 0.3f;
        lightprobe->grid_view_bias = 0.0f;
        lightprobe->grid_facing_bias = 0.5f;
        lightprobe->grid_dilation_threshold = 0.5f;
        lightprobe->grid_dilation_radius = 1.0f;
      }
    }

    /* Set default bake resolution. */
    if (!DNA_struct_member_exists(fd->filesdna, "World", "int", "probe_resolution")) {
      LISTBASE_FOREACH (World *, world, &bmain->worlds) {
        world->probe_resolution = LIGHT_PROBE_RESOLUTION_1024;
      }
    }

    if (!DNA_struct_member_exists(fd->filesdna, "LightProbe", "float", "grid_surface_bias")) {
      LISTBASE_FOREACH (LightProbe *, lightprobe, &bmain->lightprobes) {
        lightprobe->grid_surface_bias = 0.05f;
        lightprobe->grid_escape_bias = 0.1f;
      }
    }

    /* Clear removed "Z Buffer" flag. */
    {
      const int R_IMF_FLAG_ZBUF_LEGACY = 1 << 0;
      LISTBASE_FOREACH (Scene *, scene, &bmain->scenes) {
        scene->r.im_format.flag &= ~R_IMF_FLAG_ZBUF_LEGACY;
      }
    }

    /* Reset the layer opacity for all layers to 1. */
    LISTBASE_FOREACH (GreasePencil *, grease_pencil, &bmain->grease_pencils) {
      for (blender::bke::greasepencil::Layer *layer : grease_pencil->layers_for_write()) {
        layer->opacity = 1.0f;
      }
    }

    FOREACH_NODETREE_BEGIN (bmain, ntree, id) {
      if (ntree->type == NTREE_SHADER) {
        /* Remove Transmission Roughness from Principled BSDF. */
        version_principled_transmission_roughness(ntree);
        /* Convert legacy Velvet BSDF nodes into the new Sheen BSDF node. */
        version_replace_velvet_sheen_node(ntree);
        /* Convert sheen inputs on the Principled BSDF. */
        version_principled_bsdf_sheen(ntree);
      }
    }
    FOREACH_NODETREE_END;

    LISTBASE_FOREACH (bScreen *, screen, &bmain->screens) {
      LISTBASE_FOREACH (ScrArea *, area, &screen->areabase) {
        LISTBASE_FOREACH (SpaceLink *, sl, &area->spacedata) {
          ListBase *regionbase = (sl == area->spacedata.first) ? &area->regionbase :
                                                                 &sl->regionbase;

          /* Layout based regions used to also disallow resizing, now these are separate flags.
           * Make sure they are set together for old regions. */
          LISTBASE_FOREACH (ARegion *, region, regionbase) {
            if (region->flag & RGN_FLAG_DYNAMIC_SIZE) {
              region->flag |= RGN_FLAG_NO_USER_RESIZE;
            }
          }
        }
      }
    }
  }

  if (!MAIN_VERSION_FILE_ATLEAST(bmain, 400, 13)) {
    /* For the scenes configured to use the "None" display disable the color management
     * again. This will handle situation when the "None" display is removed and is replaced with
     * a "Raw" view instead.
     *
     * Note that this versioning will do nothing if the "None" display exists in the OCIO
     * configuration. */
    LISTBASE_FOREACH (Scene *, scene, &bmain->scenes) {
      const ColorManagedDisplaySettings &display_settings = scene->display_settings;
      if (STREQ(display_settings.display_device, "None")) {
        BKE_scene_disable_color_management(scene);
      }
    }
  }

  if (!MAIN_VERSION_FILE_ATLEAST(bmain, 400, 14)) {
    if (!DNA_struct_member_exists(fd->filesdna, "SceneEEVEE", "int", "ray_tracing_method")) {
      LISTBASE_FOREACH (Scene *, scene, &bmain->scenes) {
        scene->eevee.ray_tracing_method = RAYTRACE_EEVEE_METHOD_SCREEN;
      }
    }

    if (!DNA_struct_exists(fd->filesdna, "RegionAssetShelf")) {
      LISTBASE_FOREACH (bScreen *, screen, &bmain->screens) {
        LISTBASE_FOREACH (ScrArea *, area, &screen->areabase) {
          LISTBASE_FOREACH (SpaceLink *, sl, &area->spacedata) {
            if (sl->spacetype != SPACE_VIEW3D) {
              continue;
            }

            ListBase *regionbase = (sl == area->spacedata.first) ? &area->regionbase :
                                                                   &sl->regionbase;

            if (ARegion *new_shelf_region = do_versions_add_region_if_not_found(
                    regionbase,
                    RGN_TYPE_ASSET_SHELF,
                    "asset shelf for view3d (versioning)",
                    RGN_TYPE_TOOL_HEADER))
            {
              new_shelf_region->alignment = RGN_ALIGN_BOTTOM;
            }
            if (ARegion *new_shelf_header = do_versions_add_region_if_not_found(
                    regionbase,
                    RGN_TYPE_ASSET_SHELF_HEADER,
                    "asset shelf header for view3d (versioning)",
                    RGN_TYPE_ASSET_SHELF))
            {
              new_shelf_header->alignment = RGN_ALIGN_BOTTOM | RGN_SPLIT_PREV;
            }
          }
        }
      }
    }
  }

  if (!MAIN_VERSION_FILE_ATLEAST(bmain, 400, 16)) {
    /* Set Normalize property of Noise Texture node to true. */
    FOREACH_NODETREE_BEGIN (bmain, ntree, id) {
      if (ntree->type != NTREE_CUSTOM) {
        LISTBASE_FOREACH (bNode *, node, &ntree->nodes) {
          if (node->type == SH_NODE_TEX_NOISE) {
            ((NodeTexNoise *)node->storage)->normalize = true;
          }
        }
      }
    }
    FOREACH_NODETREE_END;
  }

  if (!MAIN_VERSION_FILE_ATLEAST(bmain, 400, 17)) {
    if (!DNA_struct_exists(fd->filesdna, "NodeShaderHairPrincipled")) {
      FOREACH_NODETREE_BEGIN (bmain, ntree, id) {
        if (ntree->type == NTREE_SHADER) {
          version_replace_principled_hair_model(ntree);
        }
      }
      FOREACH_NODETREE_END;
    }

    /* Panorama properties shared with Eevee. */
    if (!DNA_struct_member_exists(fd->filesdna, "Camera", "float", "fisheye_fov")) {
      Camera default_cam = *DNA_struct_default_get(Camera);
      LISTBASE_FOREACH (Camera *, camera, &bmain->cameras) {
        IDProperty *ccam = version_cycles_properties_from_ID(&camera->id);
        if (ccam) {
          camera->panorama_type = version_cycles_property_int(
              ccam, "panorama_type", default_cam.panorama_type);
          camera->fisheye_fov = version_cycles_property_float(
              ccam, "fisheye_fov", default_cam.fisheye_fov);
          camera->fisheye_lens = version_cycles_property_float(
              ccam, "fisheye_lens", default_cam.fisheye_lens);
          camera->latitude_min = version_cycles_property_float(
              ccam, "latitude_min", default_cam.latitude_min);
          camera->latitude_max = version_cycles_property_float(
              ccam, "latitude_max", default_cam.latitude_max);
          camera->longitude_min = version_cycles_property_float(
              ccam, "longitude_min", default_cam.longitude_min);
          camera->longitude_max = version_cycles_property_float(
              ccam, "longitude_max", default_cam.longitude_max);
          /* Fit to match default projective camera with focal_length 50 and sensor_width 36. */
          camera->fisheye_polynomial_k0 = version_cycles_property_float(
              ccam, "fisheye_polynomial_k0", default_cam.fisheye_polynomial_k0);
          camera->fisheye_polynomial_k1 = version_cycles_property_float(
              ccam, "fisheye_polynomial_k1", default_cam.fisheye_polynomial_k1);
          camera->fisheye_polynomial_k2 = version_cycles_property_float(
              ccam, "fisheye_polynomial_k2", default_cam.fisheye_polynomial_k2);
          camera->fisheye_polynomial_k3 = version_cycles_property_float(
              ccam, "fisheye_polynomial_k3", default_cam.fisheye_polynomial_k3);
          camera->fisheye_polynomial_k4 = version_cycles_property_float(
              ccam, "fisheye_polynomial_k4", default_cam.fisheye_polynomial_k4);
        }
        else {
          camera->panorama_type = default_cam.panorama_type;
          camera->fisheye_fov = default_cam.fisheye_fov;
          camera->fisheye_lens = default_cam.fisheye_lens;
          camera->latitude_min = default_cam.latitude_min;
          camera->latitude_max = default_cam.latitude_max;
          camera->longitude_min = default_cam.longitude_min;
          camera->longitude_max = default_cam.longitude_max;
          /* Fit to match default projective camera with focal_length 50 and sensor_width 36. */
          camera->fisheye_polynomial_k0 = default_cam.fisheye_polynomial_k0;
          camera->fisheye_polynomial_k1 = default_cam.fisheye_polynomial_k1;
          camera->fisheye_polynomial_k2 = default_cam.fisheye_polynomial_k2;
          camera->fisheye_polynomial_k3 = default_cam.fisheye_polynomial_k3;
          camera->fisheye_polynomial_k4 = default_cam.fisheye_polynomial_k4;
        }
      }
    }

    if (!DNA_struct_member_exists(fd->filesdna, "LightProbe", "float", "grid_flag")) {
      LISTBASE_FOREACH (LightProbe *, lightprobe, &bmain->lightprobes) {
        /* Keep old behavior of baking the whole lighting. */
        lightprobe->grid_flag = LIGHTPROBE_GRID_CAPTURE_WORLD | LIGHTPROBE_GRID_CAPTURE_INDIRECT |
                                LIGHTPROBE_GRID_CAPTURE_EMISSION;
      }
    }

    if (!DNA_struct_member_exists(fd->filesdna, "SceneEEVEE", "int", "gi_irradiance_pool_size")) {
      LISTBASE_FOREACH (Scene *, scene, &bmain->scenes) {
        scene->eevee.gi_irradiance_pool_size = 16;
      }
    }

    LISTBASE_FOREACH (Scene *, scene, &bmain->scenes) {
      scene->toolsettings->snap_flag_anim |= SCE_SNAP;
      scene->toolsettings->snap_anim_mode |= (1 << 10); /* SCE_SNAP_TO_FRAME */
    }
  }

  if (!MAIN_VERSION_FILE_ATLEAST(bmain, 400, 20)) {
    /* Convert old socket lists into new interface items. */
    FOREACH_NODETREE_BEGIN (bmain, ntree, id) {
      versioning_convert_node_tree_socket_lists_to_interface(ntree);
      /* Clear legacy sockets after conversion.
       * Internal data pointers have been moved or freed already. */
      BLI_freelistN(&ntree->inputs_legacy);
      BLI_freelistN(&ntree->outputs_legacy);
    }
    FOREACH_NODETREE_END;
  }
  else {
    /* Legacy node tree sockets are created for forward compatibility,
     * but have to be freed after loading and versioning. */
    FOREACH_NODETREE_BEGIN (bmain, ntree, id) {
      LISTBASE_FOREACH_MUTABLE (bNodeSocket *, legacy_socket, &ntree->inputs_legacy) {
        MEM_SAFE_FREE(legacy_socket->default_attribute_name);
        MEM_SAFE_FREE(legacy_socket->default_value);
        if (legacy_socket->prop) {
          IDP_FreeProperty(legacy_socket->prop);
        }
        MEM_delete(legacy_socket->runtime);
        MEM_freeN(legacy_socket);
      }
      LISTBASE_FOREACH_MUTABLE (bNodeSocket *, legacy_socket, &ntree->outputs_legacy) {
        MEM_SAFE_FREE(legacy_socket->default_attribute_name);
        MEM_SAFE_FREE(legacy_socket->default_value);
        if (legacy_socket->prop) {
          IDP_FreeProperty(legacy_socket->prop);
        }
        MEM_delete(legacy_socket->runtime);
        MEM_freeN(legacy_socket);
      }
      BLI_listbase_clear(&ntree->inputs_legacy);
      BLI_listbase_clear(&ntree->outputs_legacy);
    }
    FOREACH_NODETREE_END;
  }

  if (!MAIN_VERSION_FILE_ATLEAST(bmain, 400, 22)) {
    /* Initialize root panel flags in files created before these flags were added. */
    FOREACH_NODETREE_BEGIN (bmain, ntree, id) {
      ntree->tree_interface.root_panel.flag |= NODE_INTERFACE_PANEL_ALLOW_CHILD_PANELS;
    }
    FOREACH_NODETREE_END;
  }

  if (!MAIN_VERSION_FILE_ATLEAST(bmain, 400, 23)) {
    LISTBASE_FOREACH (bNodeTree *, ntree, &bmain->nodetrees) {
      if (ntree->type == NTREE_GEOMETRY) {
        LISTBASE_FOREACH (bNode *, node, &ntree->nodes) {
          if (node->type == GEO_NODE_SET_SHADE_SMOOTH) {
            node->custom1 = int8_t(blender::bke::AttrDomain::Face);
          }
        }
      }
    }
  }

  if (!MAIN_VERSION_FILE_ATLEAST(bmain, 400, 24)) {
    FOREACH_NODETREE_BEGIN (bmain, ntree, id) {
      if (ntree->type == NTREE_SHADER) {
        /* Convert coat inputs on the Principled BSDF. */
        version_principled_bsdf_coat(ntree);
        /* Convert subsurface inputs on the Principled BSDF. */
        version_principled_bsdf_subsurface(ntree);
        /* Convert emission on the Principled BSDF. */
        version_principled_bsdf_emission(ntree);
      }
    }
    FOREACH_NODETREE_END;

    {
      LISTBASE_FOREACH (bScreen *, screen, &bmain->screens) {
        LISTBASE_FOREACH (ScrArea *, area, &screen->areabase) {
          LISTBASE_FOREACH (SpaceLink *, sl, &area->spacedata) {
            const ListBase *regionbase = (sl == area->spacedata.first) ? &area->regionbase :
                                                                         &sl->regionbase;
            LISTBASE_FOREACH (ARegion *, region, regionbase) {
              if (region->regiontype != RGN_TYPE_ASSET_SHELF) {
                continue;
              }

              RegionAssetShelf *shelf_data = static_cast<RegionAssetShelf *>(region->regiondata);
              if (shelf_data && shelf_data->active_shelf &&
                  (shelf_data->active_shelf->preferred_row_count == 0))
              {
                shelf_data->active_shelf->preferred_row_count = 1;
              }
            }
          }
        }
      }
    }

    /* Convert sockets with both input and output flag into two separate sockets. */
    FOREACH_NODETREE_BEGIN (bmain, ntree, id) {
      blender::Vector<bNodeTreeInterfaceSocket *> sockets_to_split;
      ntree->tree_interface.foreach_item([&](bNodeTreeInterfaceItem &item) {
        if (item.item_type == NODE_INTERFACE_SOCKET) {
          bNodeTreeInterfaceSocket &socket = reinterpret_cast<bNodeTreeInterfaceSocket &>(item);
          if ((socket.flag & NODE_INTERFACE_SOCKET_INPUT) &&
              (socket.flag & NODE_INTERFACE_SOCKET_OUTPUT))
          {
            sockets_to_split.append(&socket);
          }
        }
        return true;
      });

      for (bNodeTreeInterfaceSocket *socket : sockets_to_split) {
        const int position = ntree->tree_interface.find_item_position(socket->item);
        bNodeTreeInterfacePanel *parent = ntree->tree_interface.find_item_parent(socket->item);
        version_node_group_split_socket(ntree->tree_interface, *socket, parent, position + 1);
      }
    }
    FOREACH_NODETREE_END;
  }

  if (!MAIN_VERSION_FILE_ATLEAST(bmain, 400, 25)) {
    FOREACH_NODETREE_BEGIN (bmain, ntree, id) {
      if (ntree->type == NTREE_SHADER) {
        /* Convert specular tint on the Principled BSDF. */
        version_principled_bsdf_specular_tint(ntree);
        /* Rename some sockets. */
        version_principled_bsdf_rename_sockets(ntree);
      }
    }
    FOREACH_NODETREE_END;
  }

  if (!MAIN_VERSION_FILE_ATLEAST(bmain, 400, 26)) {
    enable_geometry_nodes_is_modifier(*bmain);

    LISTBASE_FOREACH (Scene *, scene, &bmain->scenes) {
      scene->simulation_frame_start = scene->r.sfra;
      scene->simulation_frame_end = scene->r.efra;
    }
  }

  if (!MAIN_VERSION_FILE_ATLEAST(bmain, 400, 27)) {
    LISTBASE_FOREACH (bScreen *, screen, &bmain->screens) {
      LISTBASE_FOREACH (ScrArea *, area, &screen->areabase) {
        LISTBASE_FOREACH (SpaceLink *, sl, &area->spacedata) {
          if (sl->spacetype == SPACE_SEQ) {
            SpaceSeq *sseq = (SpaceSeq *)sl;
            sseq->timeline_overlay.flag |= SEQ_TIMELINE_SHOW_STRIP_RETIMING;
          }
        }
      }
    }

    if (!DNA_struct_member_exists(fd->filesdna, "SceneEEVEE", "int", "shadow_step_count")) {
      SceneEEVEE default_scene_eevee = *DNA_struct_default_get(SceneEEVEE);
      LISTBASE_FOREACH (Scene *, scene, &bmain->scenes) {
        scene->eevee.shadow_ray_count = default_scene_eevee.shadow_ray_count;
        scene->eevee.shadow_step_count = default_scene_eevee.shadow_step_count;
      }
    }
  }

  if (!MAIN_VERSION_FILE_ATLEAST(bmain, 400, 28)) {
    LISTBASE_FOREACH (bScreen *, screen, &bmain->screens) {
      LISTBASE_FOREACH (ScrArea *, area, &screen->areabase) {
        LISTBASE_FOREACH (SpaceLink *, sl, &area->spacedata) {
          const ListBase *regionbase = (sl == area->spacedata.first) ? &area->regionbase :
                                                                       &sl->regionbase;
          LISTBASE_FOREACH (ARegion *, region, regionbase) {
            if (region->regiontype != RGN_TYPE_ASSET_SHELF) {
              continue;
            }

            RegionAssetShelf *shelf_data = static_cast<RegionAssetShelf *>(region->regiondata);
            if (shelf_data && shelf_data->active_shelf) {
              AssetShelfSettings &settings = shelf_data->active_shelf->settings;
              settings.asset_library_reference.custom_library_index = -1;
              settings.asset_library_reference.type = ASSET_LIBRARY_ALL;
            }

            region->flag |= RGN_FLAG_HIDDEN;
          }
        }
      }
    }
  }

  if (!MAIN_VERSION_FILE_ATLEAST(bmain, 400, 29)) {
    /* Unhide all Reroute nodes. */
    FOREACH_NODETREE_BEGIN (bmain, ntree, id) {
      LISTBASE_FOREACH (bNode *, node, &ntree->nodes) {
        if (node->is_reroute()) {
          static_cast<bNodeSocket *>(node->inputs.first)->flag &= ~SOCK_HIDDEN;
          static_cast<bNodeSocket *>(node->outputs.first)->flag &= ~SOCK_HIDDEN;
        }
      }
    }
    FOREACH_NODETREE_END;
  }

  if (!MAIN_VERSION_FILE_ATLEAST(bmain, 400, 30)) {
    LISTBASE_FOREACH (Scene *, scene, &bmain->scenes) {
      ToolSettings *ts = scene->toolsettings;
      enum { IS_DEFAULT = 0, IS_UV, IS_NODE, IS_ANIM };
      auto versioning_snap_to = [](short snap_to_old, int type) {
        eSnapMode snap_to_new = SCE_SNAP_TO_NONE;
        if (snap_to_old & (1 << 0)) {
          snap_to_new |= type == IS_NODE ? SCE_SNAP_TO_NODE_X :
                         type == IS_ANIM ? SCE_SNAP_TO_FRAME :
                                           SCE_SNAP_TO_VERTEX;
        }
        if (snap_to_old & (1 << 1)) {
          snap_to_new |= type == IS_NODE ? SCE_SNAP_TO_NODE_Y :
                         type == IS_ANIM ? SCE_SNAP_TO_SECOND :
                                           SCE_SNAP_TO_EDGE;
        }
        if (ELEM(type, IS_DEFAULT, IS_ANIM) && snap_to_old & (1 << 2)) {
          snap_to_new |= type == IS_DEFAULT ? SCE_SNAP_TO_FACE : SCE_SNAP_TO_MARKERS;
        }
        if (type == IS_DEFAULT && snap_to_old & (1 << 3)) {
          snap_to_new |= SCE_SNAP_TO_VOLUME;
        }
        if (type == IS_DEFAULT && snap_to_old & (1 << 4)) {
          snap_to_new |= SCE_SNAP_TO_EDGE_MIDPOINT;
        }
        if (type == IS_DEFAULT && snap_to_old & (1 << 5)) {
          snap_to_new |= SCE_SNAP_TO_EDGE_PERPENDICULAR;
        }
        if (ELEM(type, IS_DEFAULT, IS_UV, IS_NODE) && snap_to_old & (1 << 6)) {
          snap_to_new |= SCE_SNAP_TO_INCREMENT;
        }
        if (ELEM(type, IS_DEFAULT, IS_UV, IS_NODE) && snap_to_old & (1 << 7)) {
          snap_to_new |= SCE_SNAP_TO_GRID;
        }
        if (type == IS_DEFAULT && snap_to_old & (1 << 8)) {
          snap_to_new |= SCE_SNAP_INDIVIDUAL_NEAREST;
        }
        if (type == IS_DEFAULT && snap_to_old & (1 << 9)) {
          snap_to_new |= SCE_SNAP_INDIVIDUAL_PROJECT;
        }
        if (snap_to_old & (1 << 10)) {
          snap_to_new |= SCE_SNAP_TO_FRAME;
        }
        if (snap_to_old & (1 << 11)) {
          snap_to_new |= SCE_SNAP_TO_SECOND;
        }
        if (snap_to_old & (1 << 12)) {
          snap_to_new |= SCE_SNAP_TO_MARKERS;
        }

        if (!snap_to_new) {
          snap_to_new = eSnapMode(1 << 0);
        }

        return snap_to_new;
      };

      ts->snap_mode = versioning_snap_to(ts->snap_mode, IS_DEFAULT);
      ts->snap_uv_mode = versioning_snap_to(ts->snap_uv_mode, IS_UV);
      ts->snap_node_mode = versioning_snap_to(ts->snap_node_mode, IS_NODE);
      ts->snap_anim_mode = versioning_snap_to(ts->snap_anim_mode, IS_ANIM);
    }
  }

  if (!MAIN_VERSION_FILE_ATLEAST(bmain, 400, 31)) {
    LISTBASE_FOREACH (Curve *, curve, &bmain->curves) {
      const int curvetype = BKE_curve_type_get(curve);
      if (curvetype == OB_FONT) {
        CharInfo *info = curve->strinfo;
        if (info != nullptr) {
          for (int i = curve->len_char32 - 1; i >= 0; i--, info++) {
            if (info->mat_nr > 0) {
              /** CharInfo mat_nr used to start at 1, unlike mesh & nurbs, now zero-based. */
              info->mat_nr--;
            }
          }
        }
      }
    }
  }

  if (!MAIN_VERSION_FILE_ATLEAST(bmain, 400, 33)) {
    /* Fix node group socket order by sorting outputs and inputs. */
    LISTBASE_FOREACH (bNodeTree *, ntree, &bmain->nodetrees) {
      versioning_node_group_sort_sockets_recursive(ntree->tree_interface.root_panel);
    }
  }

  if (!MAIN_VERSION_FILE_ATLEAST(bmain, 401, 1)) {
    LISTBASE_FOREACH (GreasePencil *, grease_pencil, &bmain->grease_pencils) {
      versioning_grease_pencil_stroke_radii_scaling(grease_pencil);
    }
  }

  if (!MAIN_VERSION_FILE_ATLEAST(bmain, 401, 4)) {
    FOREACH_NODETREE_BEGIN (bmain, ntree, id) {
      if (ntree->type != NTREE_CUSTOM) {
        /* versioning_update_noise_texture_node must be done before
         * versioning_replace_musgrave_texture_node. */
        versioning_update_noise_texture_node(ntree);

        /* Convert Musgrave Texture nodes to Noise Texture nodes. */
        versioning_replace_musgrave_texture_node(ntree);
      }
    }
    FOREACH_NODETREE_END;
  }

  if (!MAIN_VERSION_FILE_ATLEAST(bmain, 401, 5)) {
    /* Unify Material::blend_shadow and Cycles.use_transparent_shadows into the
     * Material::blend_flag. */
    Scene *scene = static_cast<Scene *>(bmain->scenes.first);
    bool is_eevee = scene && (STREQ(scene->r.engine, RE_engine_id_BLENDER_EEVEE) ||
                              STREQ(scene->r.engine, RE_engine_id_BLENDER_EEVEE_NEXT));
    LISTBASE_FOREACH (Material *, material, &bmain->materials) {
      bool transparent_shadows = true;
      if (is_eevee) {
        transparent_shadows = material->blend_shadow != MA_BS_SOLID;
      }
      else if (IDProperty *cmat = version_cycles_properties_from_ID(&material->id)) {
        transparent_shadows = version_cycles_property_boolean(
            cmat, "use_transparent_shadow", true);
      }
      SET_FLAG_FROM_TEST(material->blend_flag, transparent_shadows, MA_BL_TRANSPARENT_SHADOW);
    }
  }

  if (!MAIN_VERSION_FILE_ATLEAST(bmain, 401, 5)) {
    /** NOTE: This versioning code didn't update the subversion number. */
    FOREACH_NODETREE_BEGIN (bmain, ntree, id) {
      if (ntree->type == NTREE_COMPOSIT) {
        versioning_replace_splitviewer(ntree);
      }
    }
    FOREACH_NODETREE_END;
  }

  /* 401 6 did not require any do_version here. */

  if (!MAIN_VERSION_FILE_ATLEAST(bmain, 401, 7)) {
    if (!DNA_struct_member_exists(fd->filesdna, "SceneEEVEE", "int", "volumetric_ray_depth")) {
      SceneEEVEE default_eevee = *DNA_struct_default_get(SceneEEVEE);
      LISTBASE_FOREACH (Scene *, scene, &bmain->scenes) {
        scene->eevee.volumetric_ray_depth = default_eevee.volumetric_ray_depth;
      }
    }

    if (!DNA_struct_member_exists(fd->filesdna, "Material", "char", "surface_render_method")) {
      LISTBASE_FOREACH (Material *, mat, &bmain->materials) {
        mat->surface_render_method = (mat->blend_method == MA_BM_BLEND) ?
                                         MA_SURFACE_METHOD_FORWARD :
                                         MA_SURFACE_METHOD_DEFERRED;
      }
    }

    LISTBASE_FOREACH (bScreen *, screen, &bmain->screens) {
      LISTBASE_FOREACH (ScrArea *, area, &screen->areabase) {
        LISTBASE_FOREACH (SpaceLink *, sl, &area->spacedata) {
          const ListBase *regionbase = (sl == area->spacedata.first) ? &area->regionbase :
                                                                       &sl->regionbase;
          LISTBASE_FOREACH (ARegion *, region, regionbase) {
            if (region->regiontype != RGN_TYPE_ASSET_SHELF_HEADER) {
              continue;
            }
            region->alignment &= ~RGN_SPLIT_PREV;
            region->alignment |= RGN_ALIGN_HIDE_WITH_PREV;
          }
        }
      }
    }

    if (!DNA_struct_member_exists(fd->filesdna, "SceneEEVEE", "float", "gtao_thickness")) {
      SceneEEVEE default_eevee = *DNA_struct_default_get(SceneEEVEE);
      LISTBASE_FOREACH (Scene *, scene, &bmain->scenes) {
        scene->eevee.gtao_thickness = default_eevee.gtao_thickness;
        scene->eevee.gtao_focus = default_eevee.gtao_focus;
      }
    }

    if (!DNA_struct_member_exists(fd->filesdna, "LightProbe", "float", "data_display_size")) {
      LightProbe default_probe = *DNA_struct_default_get(LightProbe);
      LISTBASE_FOREACH (LightProbe *, probe, &bmain->lightprobes) {
        probe->data_display_size = default_probe.data_display_size;
      }
    }

    LISTBASE_FOREACH (Mesh *, mesh, &bmain->meshes) {
      mesh->flag &= ~ME_NO_OVERLAPPING_TOPOLOGY;
    }
  }

  if (!MAIN_VERSION_FILE_ATLEAST(bmain, 401, 8)) {
    LISTBASE_FOREACH (bNodeTree *, ntree, &bmain->nodetrees) {
      if (ntree->type != NTREE_GEOMETRY) {
        continue;
      }
      versioning_nodes_dynamic_sockets(*ntree);
    }
  }

  if (!MAIN_VERSION_FILE_ATLEAST(bmain, 401, 9)) {
    if (!DNA_struct_member_exists(fd->filesdna, "Material", "char", "displacement_method")) {
      /* Replace Cycles.displacement_method by Material::displacement_method. */
      LISTBASE_FOREACH (Material *, material, &bmain->materials) {
        int displacement_method = MA_DISPLACEMENT_BUMP;
        if (IDProperty *cmat = version_cycles_properties_from_ID(&material->id)) {
          displacement_method = version_cycles_property_int(
              cmat, "displacement_method", MA_DISPLACEMENT_BUMP);
        }
        material->displacement_method = displacement_method;
      }
    }

    /* Prevent custom bone colors from having alpha zero.
     * Part of the fix for issue #115434. */
    LISTBASE_FOREACH (bArmature *, arm, &bmain->armatures) {
      blender::animrig::ANIM_armature_foreach_bone(&arm->bonebase, [](Bone *bone) {
        bone->color.custom.solid[3] = 255;
        bone->color.custom.select[3] = 255;
        bone->color.custom.active[3] = 255;
      });
      if (arm->edbo) {
        LISTBASE_FOREACH (EditBone *, ebone, arm->edbo) {
          ebone->color.custom.solid[3] = 255;
          ebone->color.custom.select[3] = 255;
          ebone->color.custom.active[3] = 255;
        }
      }
    }
    LISTBASE_FOREACH (Object *, obj, &bmain->objects) {
      if (obj->pose == nullptr) {
        continue;
      }
      LISTBASE_FOREACH (bPoseChannel *, pchan, &obj->pose->chanbase) {
        pchan->color.custom.solid[3] = 255;
        pchan->color.custom.select[3] = 255;
        pchan->color.custom.active[3] = 255;
      }
    }
  }

  if (!MAIN_VERSION_FILE_ATLEAST(bmain, 401, 10)) {
    if (!DNA_struct_member_exists(
            fd->filesdna, "SceneEEVEE", "RaytraceEEVEE", "ray_tracing_options"))
    {
      LISTBASE_FOREACH (Scene *, scene, &bmain->scenes) {
        scene->eevee.ray_tracing_options.flag = RAYTRACE_EEVEE_USE_DENOISE;
        scene->eevee.ray_tracing_options.denoise_stages = RAYTRACE_EEVEE_DENOISE_SPATIAL |
                                                          RAYTRACE_EEVEE_DENOISE_TEMPORAL |
                                                          RAYTRACE_EEVEE_DENOISE_BILATERAL;
        scene->eevee.ray_tracing_options.screen_trace_quality = 0.25f;
        scene->eevee.ray_tracing_options.screen_trace_thickness = 0.2f;
        scene->eevee.ray_tracing_options.trace_max_roughness = 0.5f;
        scene->eevee.ray_tracing_options.resolution_scale = 2;
      }
    }

    LISTBASE_FOREACH (bNodeTree *, ntree, &bmain->nodetrees) {
      if (ntree->type == NTREE_GEOMETRY) {
        version_geometry_nodes_use_rotation_socket(*ntree);
        versioning_nodes_dynamic_sockets_2(*ntree);
        fix_geometry_nodes_object_info_scale(*ntree);
      }
    }
  }

  if (MAIN_VERSION_FILE_ATLEAST(bmain, 400, 20) && !MAIN_VERSION_FILE_ATLEAST(bmain, 401, 11)) {
    /* Convert old socket lists into new interface items. */
    FOREACH_NODETREE_BEGIN (bmain, ntree, id) {
      versioning_fix_socket_subtype_idnames(ntree);
    }
    FOREACH_NODETREE_END;
  }

  if (!MAIN_VERSION_FILE_ATLEAST(bmain, 401, 12)) {
    FOREACH_NODETREE_BEGIN (bmain, ntree, id) {
      if (ntree->type == NTREE_COMPOSIT) {
        LISTBASE_FOREACH (bNode *, node, &ntree->nodes) {
          if (node->type == CMP_NODE_PIXELATE) {
            node->custom1 = 1;
          }
        }
      }
    }
    FOREACH_NODETREE_END;
  }

  if (!MAIN_VERSION_FILE_ATLEAST(bmain, 401, 13)) {
    FOREACH_NODETREE_BEGIN (bmain, ntree, id) {
      if (ntree->type == NTREE_COMPOSIT) {
        LISTBASE_FOREACH (bNode *, node, &ntree->nodes) {
          if (node->type == CMP_NODE_MAP_UV) {
            node->custom2 = CMP_NODE_MAP_UV_FILTERING_ANISOTROPIC;
          }
        }
      }
    }
    FOREACH_NODETREE_END;
  }

  if (!MAIN_VERSION_FILE_ATLEAST(bmain, 401, 14)) {
    const Brush *default_brush = DNA_struct_default_get(Brush);
    LISTBASE_FOREACH (Brush *, brush, &bmain->brushes) {
      brush->automasking_start_normal_limit = default_brush->automasking_start_normal_limit;
      brush->automasking_start_normal_falloff = default_brush->automasking_start_normal_falloff;

      brush->automasking_view_normal_limit = default_brush->automasking_view_normal_limit;
      brush->automasking_view_normal_falloff = default_brush->automasking_view_normal_falloff;
    }
  }

  if (!MAIN_VERSION_FILE_ATLEAST(bmain, 401, 15)) {
    FOREACH_NODETREE_BEGIN (bmain, ntree, id) {
      if (ntree->type == NTREE_COMPOSIT) {
        LISTBASE_FOREACH (bNode *, node, &ntree->nodes) {
          if (node->type == CMP_NODE_KEYING) {
            NodeKeyingData &keying_data = *static_cast<NodeKeyingData *>(node->storage);
            keying_data.edge_kernel_radius = max_ii(keying_data.edge_kernel_radius - 1, 0);
          }
        }
      }
    }
    FOREACH_NODETREE_END;
  }

  if (!MAIN_VERSION_FILE_ATLEAST(bmain, 401, 16)) {
    LISTBASE_FOREACH (Scene *, scene, &bmain->scenes) {
      Sculpt *sculpt = scene->toolsettings->sculpt;
      if (sculpt != nullptr) {
        Sculpt default_sculpt = *DNA_struct_default_get(Sculpt);
        sculpt->automasking_boundary_edges_propagation_steps =
            default_sculpt.automasking_boundary_edges_propagation_steps;
      }
    }
  }

  if (!MAIN_VERSION_FILE_ATLEAST(bmain, 401, 17)) {
    LISTBASE_FOREACH (Scene *, scene, &bmain->scenes) {
      ToolSettings *ts = scene->toolsettings;
      int input_sample_values[10];

      input_sample_values[0] = ts->imapaint.paint.num_input_samples_deprecated;
      input_sample_values[1] = ts->sculpt != nullptr ?
                                   ts->sculpt->paint.num_input_samples_deprecated :
                                   1;
      input_sample_values[2] = ts->curves_sculpt != nullptr ?
                                   ts->curves_sculpt->paint.num_input_samples_deprecated :
                                   1;

      input_sample_values[4] = ts->gp_paint != nullptr ?
                                   ts->gp_paint->paint.num_input_samples_deprecated :
                                   1;
      input_sample_values[5] = ts->gp_vertexpaint != nullptr ?
                                   ts->gp_vertexpaint->paint.num_input_samples_deprecated :
                                   1;
      input_sample_values[6] = ts->gp_sculptpaint != nullptr ?
                                   ts->gp_sculptpaint->paint.num_input_samples_deprecated :
                                   1;
      input_sample_values[7] = ts->gp_weightpaint != nullptr ?
                                   ts->gp_weightpaint->paint.num_input_samples_deprecated :
                                   1;

      input_sample_values[8] = ts->vpaint != nullptr ?
                                   ts->vpaint->paint.num_input_samples_deprecated :
                                   1;
      input_sample_values[9] = ts->wpaint != nullptr ?
                                   ts->wpaint->paint.num_input_samples_deprecated :
                                   1;

      int unified_value = 1;
      for (int i = 0; i < 10; i++) {
        if (input_sample_values[i] != 1) {
          if (unified_value == 1) {
            unified_value = input_sample_values[i];
          }
          else {
            /* In the case of a user having multiple tools with different num_input_value values
             * set we cannot support this in the single UnifiedPaintSettings value, so fallback
             * to 1 instead of deciding that one value is more canonical than the other.
             */
            break;
          }
        }
      }

      ts->unified_paint_settings.input_samples = unified_value;
    }
    LISTBASE_FOREACH (Brush *, brush, &bmain->brushes) {
      brush->input_samples = 1;
    }
  }

  if (!MAIN_VERSION_FILE_ATLEAST(bmain, 401, 18)) {
    LISTBASE_FOREACH (Scene *, scene, &bmain->scenes) {
      if (scene->ed != nullptr) {
        SEQ_for_each_callback(&scene->ed->seqbase, seq_filter_bilinear_to_auto, nullptr);
      }
    }
  }

  if (!MAIN_VERSION_FILE_ATLEAST(bmain, 401, 19)) {
    LISTBASE_FOREACH (bNodeTree *, ntree, &bmain->nodetrees) {
      if (ntree->type == NTREE_GEOMETRY) {
        version_node_socket_name(ntree, FN_NODE_ROTATE_ROTATION, "Rotation 1", "Rotation");
        version_node_socket_name(ntree, FN_NODE_ROTATE_ROTATION, "Rotation 2", "Rotate By");
      }
    }
  }

  if (!MAIN_VERSION_FILE_ATLEAST(bmain, 401, 20)) {
    LISTBASE_FOREACH (Object *, ob, &bmain->objects) {
      int uid = 1;
      LISTBASE_FOREACH (ModifierData *, md, &ob->modifiers) {
        /* These identifiers are not necessarily stable for linked data. If the linked data has a
         * new modifier inserted, the identifiers of other modifiers can change. */
        md->persistent_uid = uid++;
      }
    }
  }

  if (!MAIN_VERSION_FILE_ATLEAST(bmain, 401, 21)) {
    LISTBASE_FOREACH (Brush *, brush, &bmain->brushes) {
      /* The `sculpt_flag` was used to store the `BRUSH_DIR_IN`
       * With the fix for #115313 this is now just using the `brush->flag`. */
      if (brush->gpencil_settings && (brush->gpencil_settings->sculpt_flag & BRUSH_DIR_IN) != 0) {
        brush->flag |= BRUSH_DIR_IN;
      }
    }
  }

  /* Keep point/spot light soft falloff for files created before 4.0. */
  if (!MAIN_VERSION_FILE_ATLEAST(bmain, 400, 0)) {
    LISTBASE_FOREACH (Light *, light, &bmain->lights) {
      if (ELEM(light->type, LA_LOCAL, LA_SPOT)) {
        light->mode |= LA_USE_SOFT_FALLOFF;
      }
    }
  }

  if (!MAIN_VERSION_FILE_ATLEAST(bmain, 402, 1)) {
    using namespace blender::bke::greasepencil;
    /* Initialize newly added scale layer transform to one. */
    LISTBASE_FOREACH (GreasePencil *, grease_pencil, &bmain->grease_pencils) {
      for (Layer *layer : grease_pencil->layers_for_write()) {
        copy_v3_fl(layer->scale, 1.0f);
      }
    }
  }

  if (!MAIN_VERSION_FILE_ATLEAST(bmain, 402, 2)) {
    LISTBASE_FOREACH (Scene *, scene, &bmain->scenes) {
      bool is_cycles = scene && STREQ(scene->r.engine, RE_engine_id_CYCLES);
      if (is_cycles) {
        if (IDProperty *cscene = version_cycles_properties_from_ID(&scene->id)) {
          int cposition = version_cycles_property_int(cscene, "motion_blur_position", 1);
          BLI_assert(cposition >= 0 && cposition < 3);
          int order_conversion[3] = {SCE_MB_START, SCE_MB_CENTER, SCE_MB_END};
          scene->r.motion_blur_position = order_conversion[std::clamp(cposition, 0, 2)];
        }
      }
      else {
        SET_FLAG_FROM_TEST(
            scene->r.mode, scene->eevee.flag & SCE_EEVEE_MOTION_BLUR_ENABLED_DEPRECATED, R_MBLUR);
        scene->r.motion_blur_position = scene->eevee.motion_blur_position_deprecated;
        scene->r.motion_blur_shutter = scene->eevee.motion_blur_shutter_deprecated;
      }
    }
  }

  if (!MAIN_VERSION_FILE_ATLEAST(bmain, 402, 3)) {
    constexpr int NTREE_EXECUTION_MODE_CPU = 0;
    constexpr int NTREE_EXECUTION_MODE_FULL_FRAME = 1;

    constexpr int NTREE_COM_GROUPNODE_BUFFER = 1 << 3;
    constexpr int NTREE_COM_OPENCL = 1 << 1;

    FOREACH_NODETREE_BEGIN (bmain, ntree, id) {
      if (ntree->type != NTREE_COMPOSIT) {
        continue;
      }

      ntree->flag &= ~(NTREE_COM_GROUPNODE_BUFFER | NTREE_COM_OPENCL);

      if (ntree->execution_mode == NTREE_EXECUTION_MODE_FULL_FRAME) {
        ntree->execution_mode = NTREE_EXECUTION_MODE_CPU;
      }
    }
    FOREACH_NODETREE_END;
  }

  if (!MAIN_VERSION_FILE_ATLEAST(bmain, 402, 4)) {
    if (!DNA_struct_member_exists(fd->filesdna, "SpaceImage", "float", "stretch_opacity")) {
      LISTBASE_FOREACH (bScreen *, screen, &bmain->screens) {
        LISTBASE_FOREACH (ScrArea *, area, &screen->areabase) {
          LISTBASE_FOREACH (SpaceLink *, sl, &area->spacedata) {
            if (sl->spacetype == SPACE_IMAGE) {
              SpaceImage *sima = reinterpret_cast<SpaceImage *>(sl);
              sima->stretch_opacity = 0.9f;
            }
          }
        }
      }
    }
  }

  if (!MAIN_VERSION_FILE_ATLEAST(bmain, 402, 5)) {
    LISTBASE_FOREACH (Scene *, scene, &bmain->scenes) {
      image_settings_avi_to_ffmpeg(scene);
    }
  }

  if (!MAIN_VERSION_FILE_ATLEAST(bmain, 402, 6)) {
    LISTBASE_FOREACH (Brush *, brush, &bmain->brushes) {
      if (BrushCurvesSculptSettings *settings = brush->curves_sculpt_settings) {
        settings->flag |= BRUSH_CURVES_SCULPT_FLAG_INTERPOLATE_RADIUS;
        settings->curve_radius = 0.01f;
      }
    }
  }

  if (!MAIN_VERSION_FILE_ATLEAST(bmain, 402, 8)) {
    LISTBASE_FOREACH (Light *, light, &bmain->lights) {
      light->shadow_filter_radius = 1.0f;
    }
  }

  if (!MAIN_VERSION_FILE_ATLEAST(bmain, 402, 9)) {
    const float default_snap_angle_increment = DEG2RADF(5.0f);
    const float default_snap_angle_increment_precision = DEG2RADF(1.0f);
    LISTBASE_FOREACH (Scene *, scene, &bmain->scenes) {
      scene->toolsettings->snap_angle_increment_2d = default_snap_angle_increment;
      scene->toolsettings->snap_angle_increment_3d = default_snap_angle_increment;
      scene->toolsettings->snap_angle_increment_2d_precision =
          default_snap_angle_increment_precision;
      scene->toolsettings->snap_angle_increment_3d_precision =
          default_snap_angle_increment_precision;
    }
  }

  if (!MAIN_VERSION_FILE_ATLEAST(bmain, 402, 10)) {
    if (!DNA_struct_member_exists(fd->filesdna, "SceneEEVEE", "int", "gtao_resolution")) {
      LISTBASE_FOREACH (Scene *, scene, &bmain->scenes) {
        scene->eevee.gtao_resolution = 2;
      }
    }
  }

  if (!MAIN_VERSION_FILE_ATLEAST(bmain, 402, 11)) {
    LISTBASE_FOREACH (Light *, light, &bmain->lights) {
      light->shadow_resolution_scale = 1.0f;
    }
  }

  if (!MAIN_VERSION_FILE_ATLEAST(bmain, 402, 12)) {
    FOREACH_NODETREE_BEGIN (bmain, ntree, id) {
      versioning_node_hue_correct_set_wrappng(ntree);
    }
    FOREACH_NODETREE_END;

    LISTBASE_FOREACH (Scene *, scene, &bmain->scenes) {
      if (scene->ed != nullptr) {
        SEQ_for_each_callback(&scene->ed->seqbase, seq_hue_correct_set_wrapping, nullptr);
      }
    }
  }

  if (!MAIN_VERSION_FILE_ATLEAST(bmain, 402, 14)) {
    LISTBASE_FOREACH (Object *, ob, &bmain->objects) {
      if (bMotionPath *mpath = ob->mpath) {
        mpath->color_post[0] = 0.1f;
        mpath->color_post[1] = 1.0f;
        mpath->color_post[2] = 0.1f;
      }
      if (!ob->pose) {
        continue;
      }
      LISTBASE_FOREACH (bPoseChannel *, pchan, &ob->pose->chanbase) {
        if (bMotionPath *mpath = pchan->mpath) {
          mpath->color_post[0] = 0.1f;
          mpath->color_post[1] = 1.0f;
          mpath->color_post[2] = 0.1f;
        }
      }
    }
  }

  if (!MAIN_VERSION_FILE_ATLEAST(bmain, 402, 18)) {
    if (!DNA_struct_member_exists(fd->filesdna, "Light", "float", "transmission_fac")) {
      LISTBASE_FOREACH (Light *, light, &bmain->lights) {
        /* Refracted light was not supported in legacy EEVEE. Set it to zero for compatibility with
         * older files. */
        light->transmission_fac = 0.0f;
      }
    }
  }

  if (!MAIN_VERSION_FILE_ATLEAST(bmain, 402, 19)) {
    LISTBASE_FOREACH (Scene *, scene, &bmain->scenes) {
      /* Keep legacy EEVEE old behavior. */
      scene->eevee.flag |= SCE_EEVEE_VOLUME_CUSTOM_RANGE;
    }

    LISTBASE_FOREACH (Scene *, scene, &bmain->scenes) {
      scene->eevee.clamp_surface_indirect = 10.0f;
    }
  }

  if (!MAIN_VERSION_FILE_ATLEAST(bmain, 402, 20)) {
    LISTBASE_FOREACH (Scene *, scene, &bmain->scenes) {
      SequencerToolSettings *sequencer_tool_settings = SEQ_tool_settings_ensure(scene);
      sequencer_tool_settings->snap_mode |= SEQ_SNAP_TO_MARKERS;
    }
  }

  if (!MAIN_VERSION_FILE_ATLEAST(bmain, 402, 21)) {
    add_image_editor_asset_shelf(*bmain);
  }

  if (!MAIN_VERSION_FILE_ATLEAST(bmain, 402, 22)) {
    /* Display missing media in sequencer by default. */
    LISTBASE_FOREACH (Scene *, scene, &bmain->scenes) {
      if (scene->ed != nullptr) {
        scene->ed->show_missing_media_flag |= SEQ_EDIT_SHOW_MISSING_MEDIA;
      }
    }
  }

  if (!MAIN_VERSION_FILE_ATLEAST(bmain, 402, 23)) {
    LISTBASE_FOREACH (Scene *, scene, &bmain->scenes) {
      ToolSettings *ts = scene->toolsettings;
      if (!ts->uvsculpt.strength_curve) {
        ts->uvsculpt.size = 50;
        ts->uvsculpt.strength = 1.0f;
        ts->uvsculpt.curve_preset = BRUSH_CURVE_SMOOTH;
        ts->uvsculpt.strength_curve = BKE_curvemapping_add(1, 0.0f, 0.0f, 1.0f, 1.0f);
      }
    }
  }

  if (!MAIN_VERSION_FILE_ATLEAST(bmain, 402, 24)) {
    if (!DNA_struct_member_exists(fd->filesdna, "Material", "char", "thickness_mode")) {
      LISTBASE_FOREACH (Material *, material, &bmain->materials) {
        if (material->blend_flag & MA_BL_TRANSLUCENCY) {
          /* EEVEE Legacy used thickness from shadow map when translucency was on. */
          material->blend_flag |= MA_BL_THICKNESS_FROM_SHADOW;
        }
        if ((material->blend_flag & MA_BL_SS_REFRACTION) && material->use_nodes &&
            material->nodetree)
        {
          /* EEVEE Legacy used slab assumption. */
          material->thickness_mode = MA_THICKNESS_SLAB;
          version_refraction_depth_to_thickness_value(material->nodetree, material->refract_depth);
        }
      }
    }
  }

  if (!MAIN_VERSION_FILE_ATLEAST(bmain, 402, 25)) {
    FOREACH_NODETREE_BEGIN (bmain, ntree, id) {
      if (ntree->type != NTREE_COMPOSIT) {
        continue;
      }
      LISTBASE_FOREACH (bNode *, node, &ntree->nodes) {
        if (node->type != CMP_NODE_BLUR) {
          continue;
        }

        NodeBlurData &blur_data = *static_cast<NodeBlurData *>(node->storage);

        if (blur_data.filtertype != R_FILTER_FAST_GAUSS) {
          continue;
        }

        /* The size of the Fast Gaussian mode of blur decreased by the following factor to match
         * other blur sizes. So increase it back. */
        const float size_factor = 3.0f / 2.0f;
        blur_data.sizex *= size_factor;
        blur_data.sizey *= size_factor;
        blur_data.percentx *= size_factor;
        blur_data.percenty *= size_factor;
      }
    }
    FOREACH_NODETREE_END;
  }

  if (!MAIN_VERSION_FILE_ATLEAST(bmain, 402, 26)) {
    if (!DNA_struct_member_exists(fd->filesdna, "SceneEEVEE", "float", "shadow_resolution_scale"))
    {
      SceneEEVEE default_scene_eevee = *DNA_struct_default_get(SceneEEVEE);
      LISTBASE_FOREACH (Scene *, scene, &bmain->scenes) {
        scene->eevee.shadow_resolution_scale = default_scene_eevee.shadow_resolution_scale;
      }
    }
  }

  if (!MAIN_VERSION_FILE_ATLEAST(bmain, 402, 27)) {
    LISTBASE_FOREACH (Scene *, scene, &bmain->scenes) {
      if (scene->ed != nullptr) {
        scene->ed->cache_flag &= ~(SEQ_CACHE_UNUSED_5 | SEQ_CACHE_UNUSED_6 | SEQ_CACHE_UNUSED_7 |
                                   SEQ_CACHE_UNUSED_8 | SEQ_CACHE_UNUSED_9);
      }
    }
    LISTBASE_FOREACH (bScreen *, screen, &bmain->screens) {
      LISTBASE_FOREACH (ScrArea *, area, &screen->areabase) {
        LISTBASE_FOREACH (SpaceLink *, sl, &area->spacedata) {
          if (sl->spacetype == SPACE_SEQ) {
            SpaceSeq *sseq = (SpaceSeq *)sl;
            sseq->cache_overlay.flag |= SEQ_CACHE_SHOW_FINAL_OUT;
          }
        }
      }
    }
  }

  if (!MAIN_VERSION_FILE_ATLEAST(bmain, 402, 28)) {
    LISTBASE_FOREACH (Scene *, scene, &bmain->scenes) {
      if (scene->ed != nullptr) {
        SEQ_for_each_callback(&scene->ed->seqbase, seq_proxies_timecode_update, nullptr);
      }
    }

    LISTBASE_FOREACH (MovieClip *, clip, &bmain->movieclips) {
      MovieClipProxy proxy = clip->proxy;
      versioning_update_timecode(&proxy.tc);
    }
  }

  if (!MAIN_VERSION_FILE_ATLEAST(bmain, 402, 29)) {
    LISTBASE_FOREACH (Scene *, scene, &bmain->scenes) {
      if (scene->ed) {
        SEQ_for_each_callback(&scene->ed->seqbase, seq_text_data_update, nullptr);
      }
    }
  }

  if (!MAIN_VERSION_FILE_ATLEAST(bmain, 402, 30)) {
    LISTBASE_FOREACH (Scene *, scene, &bmain->scenes) {
      if (scene->nodetree) {
        scene->nodetree->flag &= ~NTREE_UNUSED_2;
      }
    }
  }

  if (!MAIN_VERSION_FILE_ATLEAST(bmain, 402, 31)) {
<<<<<<< HEAD
    LISTBASE_FOREACH (GreasePencil *, grease_pencil, &bmain->grease_pencils) {
      convert_grease_pencil_stroke_hardness_to_softness(grease_pencil);
=======
    LISTBASE_FOREACH (LightProbe *, lightprobe, &bmain->lightprobes) {
      /* Guess a somewhat correct density given the resolution. But very low resolution need
       * a decent enough density to work. */
      lightprobe->grid_surfel_density = max_ii(20,
                                               2 * max_iii(lightprobe->grid_resolution_x,
                                                           lightprobe->grid_resolution_y,
                                                           lightprobe->grid_resolution_z));
    }
  }

  if (!MAIN_VERSION_FILE_ATLEAST(bmain, 402, 31)) {
    /* Mark old EEVEE world volumes for showing conversion operator. */
    LISTBASE_FOREACH (World *, world, &bmain->worlds) {
      if (world->nodetree) {
        /* NOTE: duplicated from `ntreeShaderOutputNode` with small adjustments so it can be called
         * during versioning. */
        bNode *output_node = nullptr;

        LISTBASE_FOREACH (bNode *, node, &world->nodetree->nodes) {
          if (node->type != SH_NODE_OUTPUT_WORLD) {
            continue;
          }

          if (node->custom1 == SHD_OUTPUT_ALL) {
            if (output_node == nullptr) {
              output_node = node;
            }
            else if (output_node->custom1 == SHD_OUTPUT_ALL) {
              if ((node->flag & NODE_DO_OUTPUT) && !(output_node->flag & NODE_DO_OUTPUT)) {
                output_node = node;
              }
            }
          }
          else if (node->custom1 == SHD_OUTPUT_EEVEE) {
            if (output_node == nullptr) {
              output_node = node;
            }
            else if ((node->flag & NODE_DO_OUTPUT) && !(output_node->flag & NODE_DO_OUTPUT)) {
              output_node = node;
            }
          }
        }
        /* End duplication. */

        if (output_node) {
          bNodeSocket *volume_input_socket = static_cast<bNodeSocket *>(
              BLI_findlink(&output_node->inputs, 1));
          if (volume_input_socket) {
            LISTBASE_FOREACH (bNodeLink *, node_link, &world->nodetree->links) {
              if (node_link->tonode == output_node && node_link->tosock == volume_input_socket) {
                world->flag |= WO_USE_EEVEE_FINITE_VOLUME;
              }
            }
          }
        }
      }
    }
  }

  if (!MAIN_VERSION_FILE_ATLEAST(bmain, 402, 33)) {
    constexpr int NTREE_EXECUTION_MODE_GPU = 2;

    LISTBASE_FOREACH (Scene *, scene, &bmain->scenes) {
      if (scene->nodetree) {
        if (scene->nodetree->execution_mode == NTREE_EXECUTION_MODE_GPU) {
          scene->r.compositor_device = SCE_COMPOSITOR_DEVICE_GPU;
        }
        scene->r.compositor_precision = scene->nodetree->precision;
      }
    }
  }

  if (!MAIN_VERSION_FILE_ATLEAST(bmain, 402, 34)) {
    float shadow_max_res_sun = 0.001f;
    float shadow_max_res_local = 0.001f;
    bool shadow_resolution_absolute = false;
    /* Try to get default resolution from scene setting. */
    LISTBASE_FOREACH (Scene *, scene, &bmain->scenes) {
      shadow_max_res_local = (2.0f * M_SQRT2) / scene->eevee.shadow_cube_size;
      /* Round to avoid weird numbers in the UI. */
      shadow_max_res_local = ceil(shadow_max_res_local * 1000.0f) / 1000.0f;
      shadow_resolution_absolute = true;
      break;
    }

    LISTBASE_FOREACH (Light *, light, &bmain->lights) {
      if (light->type == LA_SUN) {
        /* Sun are too complex to convert. Need user interaction. */
        light->shadow_maximum_resolution = shadow_max_res_sun;
        SET_FLAG_FROM_TEST(light->mode, false, LA_SHAD_RES_ABSOLUTE);
      }
      else {
        light->shadow_maximum_resolution = shadow_max_res_local;
        SET_FLAG_FROM_TEST(light->mode, shadow_resolution_absolute, LA_SHAD_RES_ABSOLUTE);
      }
    }
  }

  if (!MAIN_VERSION_FILE_ATLEAST(bmain, 402, 36)) {
    LISTBASE_FOREACH (Brush *, brush, &bmain->brushes) {
      /* Only for grease pencil brushes. */
      if (brush->gpencil_settings) {
        /* Use the `Scene` radius unit by default (confusingly named `BRUSH_LOCK_SIZE`).
         * Convert the radius to be the same visual size as in GPv2. */
        brush->flag |= BRUSH_LOCK_SIZE;
        brush->unprojected_radius = brush->size *
                                    blender::bke::greasepencil::LEGACY_RADIUS_CONVERSION_FACTOR;
      }
    }
  }

  if (!MAIN_VERSION_FILE_ATLEAST(bmain, 402, 37)) {
    const World *default_world = DNA_struct_default_get(World);
    LISTBASE_FOREACH (World *, world, &bmain->worlds) {
      world->sun_threshold = default_world->sun_threshold;
      world->sun_angle = default_world->sun_angle;
      world->sun_shadow_maximum_resolution = default_world->sun_shadow_maximum_resolution;
      world->flag |= WO_USE_SUN_SHADOW;
>>>>>>> 4b59c1bc
    }
  }

  /**
   * Always bump subversion in BKE_blender_version.h when adding versioning
   * code here, and wrap it inside a MAIN_VERSION_FILE_ATLEAST check.
   *
   * \note Keep this message at the bottom of the function.
   */

  /* Always run this versioning; meshes are written with the legacy format which always needs to
   * be converted to the new format on file load. Can be moved to a subversion check in a larger
   * breaking release. */
  LISTBASE_FOREACH (Mesh *, mesh, &bmain->meshes) {
    blender::bke::mesh_sculpt_mask_to_generic(*mesh);
  }
}<|MERGE_RESOLUTION|>--- conflicted
+++ resolved
@@ -3479,10 +3479,6 @@
   }
 
   if (!MAIN_VERSION_FILE_ATLEAST(bmain, 402, 31)) {
-<<<<<<< HEAD
-    LISTBASE_FOREACH (GreasePencil *, grease_pencil, &bmain->grease_pencils) {
-      convert_grease_pencil_stroke_hardness_to_softness(grease_pencil);
-=======
     LISTBASE_FOREACH (LightProbe *, lightprobe, &bmain->lightprobes) {
       /* Guess a somewhat correct density given the resolution. But very low resolution need
        * a decent enough density to work. */
@@ -3601,7 +3597,12 @@
       world->sun_angle = default_world->sun_angle;
       world->sun_shadow_maximum_resolution = default_world->sun_shadow_maximum_resolution;
       world->flag |= WO_USE_SUN_SHADOW;
->>>>>>> 4b59c1bc
+    }
+  }
+
+  if (!MAIN_VERSION_FILE_ATLEAST(bmain, 402, 38)) {
+    LISTBASE_FOREACH (GreasePencil *, grease_pencil, &bmain->grease_pencils) {
+      convert_grease_pencil_stroke_hardness_to_softness(grease_pencil);
     }
   }
 
