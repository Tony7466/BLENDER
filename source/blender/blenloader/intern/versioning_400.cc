/* SPDX-FileCopyrightText: 2023 Blender Authors
 *
 * SPDX-License-Identifier: GPL-2.0-or-later */

/** \file
 * \ingroup blenloader
 */

#define DNA_DEPRECATED_ALLOW

#include <algorithm>
#include <cmath>

/* Define macros in `DNA_genfile.h`. */
#define DNA_GENFILE_VERSIONING_MACROS

#include "DNA_brush_types.h"
#include "DNA_camera_types.h"
#include "DNA_curve_types.h"
#include "DNA_defaults.h"
#include "DNA_light_types.h"
#include "DNA_lightprobe_types.h"
#include "DNA_material_types.h"
#include "DNA_mesh_types.h"
#include "DNA_modifier_types.h"
#include "DNA_movieclip_types.h"
#include "DNA_scene_types.h"
#include "DNA_sequence_types.h"
#include "DNA_world_types.h"

#include "DNA_defaults.h"
#include "DNA_defs.h"
#include "DNA_genfile.h"
#include "DNA_particle_types.h"

#undef DNA_GENFILE_VERSIONING_MACROS

#include "BLI_assert.h"
#include "BLI_listbase.h"
#include "BLI_map.hh"
#include "BLI_math_vector.h"
#include "BLI_set.hh"
#include "BLI_string.h"
#include "BLI_string_ref.hh"

#include "BKE_anim_data.h"
#include "BKE_animsys.h"
#include "BKE_armature.hh"
#include "BKE_attribute.hh"
#include "BKE_curve.hh"
#include "BKE_effect.h"
#include "BKE_grease_pencil.hh"
#include "BKE_idprop.hh"
#include "BKE_main.hh"
#include "BKE_material.h"
#include "BKE_mesh_legacy_convert.hh"
#include "BKE_node_runtime.hh"
#include "BKE_scene.hh"
#include "BKE_tracking.h"

#include "SEQ_iterator.hh"

#include "ANIM_armature_iter.hh"
#include "ANIM_bone_collections.hh"

#include "BLT_translation.hh"

#include "BLO_read_write.hh"
#include "BLO_readfile.hh"

#include "readfile.hh"

#include "versioning_common.hh"

// static CLG_LogRef LOG = {"blo.readfile.doversion"};

static void version_composite_nodetree_null_id(bNodeTree *ntree, Scene *scene)
{
  for (bNode *node : ntree->all_nodes()) {
    if (node->id == nullptr && ((node->type == CMP_NODE_R_LAYERS) ||
                                (node->type == CMP_NODE_CRYPTOMATTE &&
                                 node->custom1 == CMP_NODE_CRYPTOMATTE_SOURCE_RENDER)))
    {
      node->id = &scene->id;
    }
  }
}

/* Move bone-group color to the individual bones. */
static void version_bonegroup_migrate_color(Main *bmain)
{
  using PoseSet = blender::Set<bPose *>;
  blender::Map<bArmature *, PoseSet> armature_poses;

  /* Gather a mapping from armature to the poses that use it. */
  LISTBASE_FOREACH (Object *, ob, &bmain->objects) {
    if (ob->type != OB_ARMATURE || !ob->pose) {
      continue;
    }

    bArmature *arm = reinterpret_cast<bArmature *>(ob->data);
    BLI_assert_msg(GS(arm->id.name) == ID_AR,
                   "Expected ARMATURE object to have an Armature as data");

    /* There is no guarantee that the current state of poses is in sync with the Armature data.
     *
     * NOTE: No need to handle user reference-counting in readfile code. */
    BKE_pose_ensure(bmain, ob, arm, false);

    PoseSet &pose_set = armature_poses.lookup_or_add_default(arm);
    pose_set.add(ob->pose);
  }

  /* Move colors from the pose's bone-group to either the armature bones or the
   * pose bones, depending on how many poses use the Armature. */
  for (const PoseSet &pose_set : armature_poses.values()) {
    /* If the Armature is shared, the bone group colors might be different, and thus they have to
     * be stored on the pose bones. If the Armature is NOT shared, the bone colors can be stored
     * directly on the Armature bones. */
    const bool store_on_armature = pose_set.size() == 1;

    for (bPose *pose : pose_set) {
      LISTBASE_FOREACH (bPoseChannel *, pchan, &pose->chanbase) {
        const bActionGroup *bgrp = (const bActionGroup *)BLI_findlink(&pose->agroups,
                                                                      (pchan->agrp_index - 1));
        if (!bgrp) {
          continue;
        }

        BoneColor &bone_color = store_on_armature ? pchan->bone->color : pchan->color;
        bone_color.palette_index = bgrp->customCol;
        memcpy(&bone_color.custom, &bgrp->cs, sizeof(bone_color.custom));
      }
    }
  }
}

static void version_bonelayers_to_bonecollections(Main *bmain)
{
  char bcoll_name[MAX_NAME];
  char custom_prop_name[MAX_NAME];

  LISTBASE_FOREACH (bArmature *, arm, &bmain->armatures) {
    IDProperty *arm_idprops = IDP_GetProperties(&arm->id);

    BLI_assert_msg(arm->edbo == nullptr, "did not expect an Armature to be saved in edit mode");
    const uint layer_used = arm->layer_used;

    /* Construct a bone collection for each layer that contains at least one bone. */
    blender::Vector<std::pair<uint, BoneCollection *>> layermask_collection;
    for (uint layer = 0; layer < 32; ++layer) {
      const uint layer_mask = 1u << layer;
      if ((layer_used & layer_mask) == 0) {
        /* Layer is empty, so no need to convert to collection. */
        continue;
      }

      /* Construct a suitable name for this bone layer. */
      bcoll_name[0] = '\0';
      if (arm_idprops) {
        /* See if we can use the layer name from the Bone Manager add-on. This is a popular add-on
         * for managing bone layers and giving them names. */
        SNPRINTF(custom_prop_name, "layer_name_%u", layer);
        IDProperty *prop = IDP_GetPropertyFromGroup(arm_idprops, custom_prop_name);
        if (prop != nullptr && prop->type == IDP_STRING && IDP_String(prop)[0] != '\0') {
          SNPRINTF(bcoll_name, "Layer %u - %s", layer + 1, IDP_String(prop));
        }
      }
      if (bcoll_name[0] == '\0') {
        /* Either there was no name defined in the custom property, or
         * it was the empty string. */
        SNPRINTF(bcoll_name, "Layer %u", layer + 1);
      }

      /* Create a new bone collection for this layer. */
      BoneCollection *bcoll = ANIM_armature_bonecoll_new(arm, bcoll_name);
      layermask_collection.append(std::make_pair(layer_mask, bcoll));

      if ((arm->layer & layer_mask) == 0) {
        ANIM_bonecoll_hide(arm, bcoll);
      }
    }

    /* Iterate over the bones to assign them to their layers. */
    blender::animrig::ANIM_armature_foreach_bone(&arm->bonebase, [&](Bone *bone) {
      for (auto layer_bcoll : layermask_collection) {
        const uint layer_mask = layer_bcoll.first;
        if ((bone->layer & layer_mask) == 0) {
          continue;
        }

        BoneCollection *bcoll = layer_bcoll.second;
        ANIM_armature_bonecoll_assign(bcoll, bone);
      }
    });
  }
}

static void version_bonegroups_to_bonecollections(Main *bmain)
{
  LISTBASE_FOREACH (Object *, ob, &bmain->objects) {
    if (ob->type != OB_ARMATURE || !ob->pose) {
      continue;
    }

    /* Convert the bone groups on a bone-by-bone basis. */
    bArmature *arm = reinterpret_cast<bArmature *>(ob->data);
    bPose *pose = ob->pose;

    blender::Map<const bActionGroup *, BoneCollection *> collections_by_group;
    /* Convert all bone groups, regardless of whether they contain any bones. */
    LISTBASE_FOREACH (bActionGroup *, bgrp, &pose->agroups) {
      BoneCollection *bcoll = ANIM_armature_bonecoll_new(arm, bgrp->name);
      collections_by_group.add_new(bgrp, bcoll);

      /* Before now, bone visibility was determined by armature layers, and bone
       * groups did not have any impact on this. To retain the behavior, that
       * hiding all layers a bone is on hides the bone, the
       * bone-group-collections should be created hidden. */
      ANIM_bonecoll_hide(arm, bcoll);
    }

    /* Assign the bones to their bone group based collection. */
    LISTBASE_FOREACH (bPoseChannel *, pchan, &pose->chanbase) {
      /* Find the bone group of this pose channel. */
      const bActionGroup *bgrp = (const bActionGroup *)BLI_findlink(&pose->agroups,
                                                                    (pchan->agrp_index - 1));
      if (!bgrp) {
        continue;
      }

      /* Assign the bone. */
      BoneCollection *bcoll = collections_by_group.lookup(bgrp);
      ANIM_armature_bonecoll_assign(bcoll, pchan->bone);
    }

    /* The list of bone groups (pose->agroups) is intentionally left alone here. This will allow
     * for older versions of Blender to open the file with bone groups intact. Of course the bone
     * groups will not be updated any more, but this way the data at least survives an accidental
     * save with Blender 4.0. */
  }
}

static void version_principled_bsdf_update_animdata(ID *owner_id, bNodeTree *ntree)
{
  ID *id = &ntree->id;
  AnimData *adt = BKE_animdata_from_id(id);

  LISTBASE_FOREACH (bNode *, node, &ntree->nodes) {
    if (node->type != SH_NODE_BSDF_PRINCIPLED) {
      continue;
    }

    char node_name_escaped[MAX_NAME * 2];
    BLI_str_escape(node_name_escaped, node->name, sizeof(node_name_escaped));
    std::string prefix = "nodes[\"" + std::string(node_name_escaped) + "\"].inputs";

    /* Remove animdata for inputs 18 (Transmission Roughness) and 3 (Subsurface Color). */
    BKE_animdata_fix_paths_remove(id, (prefix + "[18]").c_str());
    BKE_animdata_fix_paths_remove(id, (prefix + "[3]").c_str());

    /* Order is important here: If we e.g. want to change A->B and B->C, but perform A->B first,
     * then later we don't know whether a B entry is an original B (and therefore should be
     * changed to C) or used to be A and was already handled.
     * In practice, going reverse mostly works, the two notable dependency chains are:
     * - 8->13, then 2->8, then 9->2 (13 was changed before)
     * - 1->9, then 6->1 (9 was changed before)
     * - 4->10, then 21->4 (10 was changed before)
     *
     * 0 (Base Color) and 17 (Transmission) are fine as-is. */
    std::pair<int, int> remap_table[] = {
        {20, 27}, /* Emission Strength */
        {19, 26}, /* Emission */
        {16, 3},  /* IOR */
        {15, 19}, /* Clearcoat Roughness */
        {14, 18}, /* Clearcoat */
        {13, 25}, /* Sheen Tint */
        {12, 23}, /* Sheen */
        {11, 15}, /* Anisotropic Rotation */
        {10, 14}, /* Anisotropic */
        {8, 13},  /* Specular Tint */
        {2, 8},   /* Subsurface Radius */
        {9, 2},   /* Roughness */
        {7, 12},  /* Specular */
        {1, 9},   /* Subsurface Scale */
        {6, 1},   /* Metallic */
        {5, 11},  /* Subsurface Anisotropy */
        {4, 10},  /* Subsurface IOR */
        {21, 4}   /* Alpha */
    };
    for (const auto &entry : remap_table) {
      BKE_animdata_fix_paths_rename(
          id, adt, owner_id, prefix.c_str(), nullptr, nullptr, entry.first, entry.second, false);
    }
  }
}

static void versioning_eevee_shadow_settings(Object *object)
{
  /** EEVEE no longer uses the Material::blend_shadow property.
   * Instead, it uses Object::visibility_flag for disabling shadow casting
   */

  short *material_len = BKE_object_material_len_p(object);
  if (!material_len) {
    return;
  }

  using namespace blender;
  bool hide_shadows = *material_len > 0;
  for (int i : IndexRange(*material_len)) {
    Material *material = BKE_object_material_get(object, i + 1);
    if (!material || material->blend_shadow != MA_BS_NONE) {
      hide_shadows = false;
    }
  }

  /* Enable the hide_shadow flag only if there's not any shadow casting material. */
  SET_FLAG_FROM_TEST(object->visibility_flag, hide_shadows, OB_HIDE_SHADOW);
}

static void versioning_replace_splitviewer(bNodeTree *ntree)
{
  /* Split viewer was replaced with a regular split node, so add a viewer node,
   * and link it to the new split node to achieve the same behavior of the split viewer node. */

  LISTBASE_FOREACH_MUTABLE (bNode *, node, &ntree->nodes) {
    if (node->type != CMP_NODE_SPLITVIEWER__DEPRECATED) {
      continue;
    }

    STRNCPY(node->idname, "CompositorNodeSplit");
    node->type = CMP_NODE_SPLIT;
    MEM_freeN(node->storage);
    node->storage = nullptr;

    bNode *viewer_node = nodeAddStaticNode(nullptr, ntree, CMP_NODE_VIEWER);
    /* Nodes are created stacked on top of each other, so separate them a bit. */
    viewer_node->locx = node->locx + node->width + viewer_node->width / 4.0f;
    viewer_node->locy = node->locy;
    viewer_node->flag &= ~NODE_PREVIEW;

    bNodeSocket *split_out_socket = nodeAddStaticSocket(
        ntree, node, SOCK_OUT, SOCK_IMAGE, PROP_NONE, "Image", "Image");
    bNodeSocket *viewer_in_socket = nodeFindSocket(viewer_node, SOCK_IN, "Image");

    nodeAddLink(ntree, node, split_out_socket, viewer_node, viewer_in_socket);
  }
}

void do_versions_after_linking_400(FileData *fd, Main *bmain)
{
  if (!MAIN_VERSION_FILE_ATLEAST(bmain, 400, 9)) {
    /* Fix area light scaling. */
    LISTBASE_FOREACH (Light *, light, &bmain->lights) {
      light->energy = light->energy_deprecated;
      if (light->type == LA_AREA) {
        light->energy *= M_PI_4;
      }
    }

    /* XXX This was added several years ago in 'lib_link` code of Scene... Should be safe enough
     * here. */
    LISTBASE_FOREACH (Scene *, scene, &bmain->scenes) {
      if (scene->nodetree) {
        version_composite_nodetree_null_id(scene->nodetree, scene);
      }
    }

    /* XXX This was added many years ago (1c19940198) in 'lib_link` code of particles as a bug-fix.
     * But this is actually versioning. Should be safe enough here. */
    LISTBASE_FOREACH (ParticleSettings *, part, &bmain->particles) {
      if (!part->effector_weights) {
        part->effector_weights = BKE_effector_add_weights(part->force_group);
      }
    }

    /* Object proxies have been deprecated sine 3.x era, so their update & sanity check can now
     * happen in do_versions code. */
    LISTBASE_FOREACH (Object *, ob, &bmain->objects) {
      if (ob->proxy) {
        /* Paranoia check, actually a proxy_from pointer should never be written... */
        if (!ID_IS_LINKED(ob->proxy)) {
          ob->proxy->proxy_from = nullptr;
          ob->proxy = nullptr;

          if (ob->id.lib) {
            BLO_reportf_wrap(fd->reports,
                             RPT_INFO,
                             RPT_("Proxy lost from object %s lib %s\n"),
                             ob->id.name + 2,
                             ob->id.lib->filepath);
          }
          else {
            BLO_reportf_wrap(fd->reports,
                             RPT_INFO,
                             RPT_("Proxy lost from object %s lib <NONE>\n"),
                             ob->id.name + 2);
          }
          fd->reports->count.missing_obproxies++;
        }
        else {
          /* This triggers object_update to always use a copy. */
          ob->proxy->proxy_from = ob;
        }
      }
    }
  }

  if (!MAIN_VERSION_FILE_ATLEAST(bmain, 400, 21)) {
    if (!DNA_struct_member_exists(fd->filesdna, "bPoseChannel", "BoneColor", "color")) {
      version_bonegroup_migrate_color(bmain);
    }

    if (!DNA_struct_member_exists(fd->filesdna, "bArmature", "ListBase", "collections")) {
      version_bonelayers_to_bonecollections(bmain);
      version_bonegroups_to_bonecollections(bmain);
    }
  }

  if (!MAIN_VERSION_FILE_ATLEAST(bmain, 400, 24)) {
    FOREACH_NODETREE_BEGIN (bmain, ntree, id) {
      if (ntree->type == NTREE_SHADER) {
        /* Convert animdata on the Principled BSDF sockets. */
        version_principled_bsdf_update_animdata(id, ntree);
      }
    }
    FOREACH_NODETREE_END;
  }

  if (!MAIN_VERSION_FILE_ATLEAST(bmain, 400, 34)) {
    BKE_mesh_legacy_face_map_to_generic(bmain);
  }

  if (!MAIN_VERSION_FILE_ATLEAST(bmain, 401, 5)) {
    Scene *scene = static_cast<Scene *>(bmain->scenes.first);
    bool is_cycles = scene && STREQ(scene->r.engine, RE_engine_id_CYCLES);
    if (!is_cycles) {
      LISTBASE_FOREACH (Object *, object, &bmain->objects) {
        versioning_eevee_shadow_settings(object);
      }
    }
  }

  /**
   * Always bump subversion in BKE_blender_version.h when adding versioning
   * code here, and wrap it inside a MAIN_VERSION_FILE_ATLEAST check.
   *
   * \note Keep this message at the bottom of the function.
   */
}

static void version_mesh_legacy_to_struct_of_array_format(Mesh &mesh)
{
  BKE_mesh_legacy_convert_flags_to_selection_layers(&mesh);
  BKE_mesh_legacy_convert_flags_to_hide_layers(&mesh);
  BKE_mesh_legacy_convert_uvs_to_generic(&mesh);
  BKE_mesh_legacy_convert_mpoly_to_material_indices(&mesh);
  BKE_mesh_legacy_sharp_faces_from_flags(&mesh);
  BKE_mesh_legacy_bevel_weight_to_layers(&mesh);
  BKE_mesh_legacy_sharp_edges_from_flags(&mesh);
  BKE_mesh_legacy_face_set_to_generic(&mesh);
  BKE_mesh_legacy_edge_crease_to_layers(&mesh);
  BKE_mesh_legacy_uv_seam_from_flags(&mesh);
  BKE_mesh_legacy_convert_verts_to_positions(&mesh);
  BKE_mesh_legacy_attribute_flags_to_strings(&mesh);
  BKE_mesh_legacy_convert_loops_to_corners(&mesh);
  BKE_mesh_legacy_convert_polys_to_offsets(&mesh);
  BKE_mesh_legacy_convert_edges_to_generic(&mesh);
}

static void version_motion_tracking_legacy_camera_object(MovieClip &movieclip)
{
  MovieTracking &tracking = movieclip.tracking;
  MovieTrackingObject *active_tracking_object = BKE_tracking_object_get_active(&tracking);
  MovieTrackingObject *tracking_camera_object = BKE_tracking_object_get_camera(&tracking);

  BLI_assert(tracking_camera_object != nullptr);

  if (BLI_listbase_is_empty(&tracking_camera_object->tracks)) {
    tracking_camera_object->tracks = tracking.tracks_legacy;
    active_tracking_object->active_track = tracking.act_track_legacy;
  }

  if (BLI_listbase_is_empty(&tracking_camera_object->plane_tracks)) {
    tracking_camera_object->plane_tracks = tracking.plane_tracks_legacy;
    active_tracking_object->active_plane_track = tracking.act_plane_track_legacy;
  }

  if (tracking_camera_object->reconstruction.cameras == nullptr) {
    tracking_camera_object->reconstruction = tracking.reconstruction_legacy;
  }

  /* Clear pointers in the legacy storage.
   * Always do it, in the case something got missed in the logic above, so that the legacy storage
   * is always ensured to be empty after load. */
  BLI_listbase_clear(&tracking.tracks_legacy);
  BLI_listbase_clear(&tracking.plane_tracks_legacy);
  tracking.act_track_legacy = nullptr;
  tracking.act_plane_track_legacy = nullptr;
  memset(&tracking.reconstruction_legacy, 0, sizeof(tracking.reconstruction_legacy));
}

static void version_movieclips_legacy_camera_object(Main *bmain)
{
  LISTBASE_FOREACH (MovieClip *, movieclip, &bmain->movieclips) {
    version_motion_tracking_legacy_camera_object(*movieclip);
  }
}

/* Version VertexWeightEdit modifier to make existing weights exclusive of the threshold. */
static void version_vertex_weight_edit_preserve_threshold_exclusivity(Main *bmain)
{
  LISTBASE_FOREACH (Object *, ob, &bmain->objects) {
    if (ob->type != OB_MESH) {
      continue;
    }

    LISTBASE_FOREACH (ModifierData *, md, &ob->modifiers) {
      if (md->type == eModifierType_WeightVGEdit) {
        WeightVGEditModifierData *wmd = reinterpret_cast<WeightVGEditModifierData *>(md);
        wmd->add_threshold = nexttoward(wmd->add_threshold, 2.0);
        wmd->rem_threshold = nexttoward(wmd->rem_threshold, -1.0);
      }
    }
  }
}

static void version_mesh_crease_generic(Main &bmain)
{
  LISTBASE_FOREACH (Mesh *, mesh, &bmain.meshes) {
    BKE_mesh_legacy_crease_to_generic(mesh);
  }

  LISTBASE_FOREACH (bNodeTree *, ntree, &bmain.nodetrees) {
    if (ntree->type == NTREE_GEOMETRY) {
      LISTBASE_FOREACH (bNode *, node, &ntree->nodes) {
        if (STR_ELEM(node->idname,
                     "GeometryNodeStoreNamedAttribute",
                     "GeometryNodeInputNamedAttribute"))
        {
          bNodeSocket *socket = nodeFindSocket(node, SOCK_IN, "Name");
          if (STREQ(socket->default_value_typed<bNodeSocketValueString>()->value, "crease")) {
            STRNCPY(socket->default_value_typed<bNodeSocketValueString>()->value, "crease_edge");
          }
        }
      }
    }
  }

  LISTBASE_FOREACH (Object *, object, &bmain.objects) {
    LISTBASE_FOREACH (ModifierData *, md, &object->modifiers) {
      if (md->type != eModifierType_Nodes) {
        continue;
      }
      if (IDProperty *settings = reinterpret_cast<NodesModifierData *>(md)->settings.properties) {
        LISTBASE_FOREACH (IDProperty *, prop, &settings->data.group) {
          if (blender::StringRef(prop->name).endswith("_attribute_name")) {
            if (STREQ(IDP_String(prop), "crease")) {
              IDP_AssignString(prop, "crease_edge");
            }
          }
        }
      }
    }
  }
}

static void versioning_replace_legacy_glossy_node(bNodeTree *ntree)
{
  LISTBASE_FOREACH (bNode *, node, &ntree->nodes) {
    if (node->type == SH_NODE_BSDF_GLOSSY_LEGACY) {
      STRNCPY(node->idname, "ShaderNodeBsdfAnisotropic");
      node->type = SH_NODE_BSDF_GLOSSY;
    }
  }
}

static void versioning_remove_microfacet_sharp_distribution(bNodeTree *ntree)
{
  /* Find all glossy, glass and refraction BSDF nodes that have their distribution
   * set to SHARP and set them to GGX, disconnect any link to the Roughness input
   * and set its value to zero. */
  LISTBASE_FOREACH (bNode *, node, &ntree->nodes) {
    if (!ELEM(node->type, SH_NODE_BSDF_GLOSSY, SH_NODE_BSDF_GLASS, SH_NODE_BSDF_REFRACTION)) {
      continue;
    }
    if (node->custom1 != SHD_GLOSSY_SHARP_DEPRECATED) {
      continue;
    }

    node->custom1 = SHD_GLOSSY_GGX;
    LISTBASE_FOREACH (bNodeSocket *, socket, &node->inputs) {
      if (!STREQ(socket->identifier, "Roughness")) {
        continue;
      }

      if (socket->link != nullptr) {
        nodeRemLink(ntree, socket->link);
      }
      bNodeSocketValueFloat *socket_value = (bNodeSocketValueFloat *)socket->default_value;
      socket_value->value = 0.0f;

      break;
    }
  }
}

static void version_replace_texcoord_normal_socket(bNodeTree *ntree)
{
  /* The normal of a spot light was set to the incoming light direction, replace with the
   * `Incoming` socket from the Geometry shader node. */
  bNode *geometry_node = nullptr;
  bNode *transform_node = nullptr;
  bNodeSocket *incoming_socket = nullptr;
  bNodeSocket *vec_in_socket = nullptr;
  bNodeSocket *vec_out_socket = nullptr;

  LISTBASE_FOREACH_MUTABLE (bNodeLink *, link, &ntree->links) {
    if (link->fromnode->type == SH_NODE_TEX_COORD && STREQ(link->fromsock->identifier, "Normal")) {
      if (geometry_node == nullptr) {
        geometry_node = nodeAddStaticNode(nullptr, ntree, SH_NODE_NEW_GEOMETRY);
        incoming_socket = nodeFindSocket(geometry_node, SOCK_OUT, "Incoming");

        transform_node = nodeAddStaticNode(nullptr, ntree, SH_NODE_VECT_TRANSFORM);
        vec_in_socket = nodeFindSocket(transform_node, SOCK_IN, "Vector");
        vec_out_socket = nodeFindSocket(transform_node, SOCK_OUT, "Vector");

        NodeShaderVectTransform *nodeprop = (NodeShaderVectTransform *)transform_node->storage;
        nodeprop->type = SHD_VECT_TRANSFORM_TYPE_NORMAL;

        nodeAddLink(ntree, geometry_node, incoming_socket, transform_node, vec_in_socket);
      }
      nodeAddLink(ntree, transform_node, vec_out_socket, link->tonode, link->tosock);
      nodeRemLink(ntree, link);
    }
  }
}

static void version_principled_transmission_roughness(bNodeTree *ntree)
{
  LISTBASE_FOREACH (bNode *, node, &ntree->nodes) {
    if (node->type != SH_NODE_BSDF_PRINCIPLED) {
      continue;
    }
    bNodeSocket *sock = nodeFindSocket(node, SOCK_IN, "Transmission Roughness");
    if (sock != nullptr) {
      nodeRemoveSocket(ntree, node, sock);
    }
  }
}

/* Convert legacy Velvet BSDF nodes into the new Sheen BSDF node. */
static void version_replace_velvet_sheen_node(bNodeTree *ntree)
{
  LISTBASE_FOREACH (bNode *, node, &ntree->nodes) {
    if (node->type == SH_NODE_BSDF_SHEEN) {
      STRNCPY(node->idname, "ShaderNodeBsdfSheen");

      bNodeSocket *sigmaInput = nodeFindSocket(node, SOCK_IN, "Sigma");
      if (sigmaInput != nullptr) {
        node->custom1 = SHD_SHEEN_ASHIKHMIN;
        STRNCPY(sigmaInput->identifier, "Roughness");
        STRNCPY(sigmaInput->name, "Roughness");
      }
    }
  }
}

/* Convert sheen inputs on the Principled BSDF. */
static void version_principled_bsdf_sheen(bNodeTree *ntree)
{
  auto check_node = [](const bNode *node) {
    return (node->type == SH_NODE_BSDF_PRINCIPLED) &&
           (nodeFindSocket(node, SOCK_IN, "Sheen Roughness") == nullptr);
  };
  auto update_input = [ntree](bNode *node, bNodeSocket *input) {
    /* Change socket type to Color. */
    nodeModifySocketTypeStatic(ntree, node, input, SOCK_RGBA, 0);

    /* Account for the change in intensity between the old and new model.
     * If the Sheen input is set to a fixed value, adjust it and set the tint to white.
     * Otherwise, if it's connected, keep it as-is but set the tint to 0.2 instead. */
    bNodeSocket *sheen = nodeFindSocket(node, SOCK_IN, "Sheen");
    if (sheen != nullptr && sheen->link == nullptr) {
      *version_cycles_node_socket_float_value(sheen) *= 0.2f;

      static float default_value[] = {1.0f, 1.0f, 1.0f, 1.0f};
      copy_v4_v4(version_cycles_node_socket_rgba_value(input), default_value);
    }
    else {
      static float default_value[] = {0.2f, 0.2f, 0.2f, 1.0f};
      copy_v4_v4(version_cycles_node_socket_rgba_value(input), default_value);
    }
  };
  auto update_input_link = [](bNode *, bNodeSocket *, bNode *, bNodeSocket *) {
    /* Don't replace the link here, tint works differently enough now to make conversion
     * impractical. */
  };

  version_update_node_input(ntree, check_node, "Sheen Tint", update_input, update_input_link);

  LISTBASE_FOREACH (bNode *, node, &ntree->nodes) {
    if (check_node(node)) {
      bNodeSocket *input = nodeAddStaticSocket(
          ntree, node, SOCK_IN, SOCK_FLOAT, PROP_FACTOR, "Sheen Roughness", "Sheen Roughness");
      *version_cycles_node_socket_float_value(input) = 0.5f;
    }
  }
}

static void versioning_update_noise_texture_node(bNodeTree *ntree)
{
  LISTBASE_FOREACH (bNode *, node, &ntree->nodes) {
    if (node->type != SH_NODE_TEX_NOISE) {
      continue;
    }

    (static_cast<NodeTexNoise *>(node->storage))->type = SHD_NOISE_FBM;

    bNodeSocket *roughness_socket = nodeFindSocket(node, SOCK_IN, "Roughness");
    if (roughness_socket == nullptr) {
      /* Noise Texture node was created before the Roughness input was added. */
      continue;
    }

    float *roughness = version_cycles_node_socket_float_value(roughness_socket);

    bNodeLink *roughness_link = nullptr;
    bNode *roughness_from_node = nullptr;
    bNodeSocket *roughness_from_socket = nullptr;

    LISTBASE_FOREACH (bNodeLink *, link, &ntree->links) {
      /* Find links, nodes and sockets. */
      if (link->tosock == roughness_socket) {
        roughness_link = link;
        roughness_from_node = link->fromnode;
        roughness_from_socket = link->fromsock;
      }
    }

    if (roughness_link != nullptr) {
      /* Add Clamp node before Roughness input. */

      bNode *clamp_node = nodeAddStaticNode(nullptr, ntree, SH_NODE_CLAMP);
      clamp_node->parent = node->parent;
      clamp_node->custom1 = NODE_CLAMP_MINMAX;
      clamp_node->locx = node->locx;
      clamp_node->locy = node->locy - 300.0f;
      clamp_node->flag |= NODE_HIDDEN;
      bNodeSocket *clamp_socket_value = nodeFindSocket(clamp_node, SOCK_IN, "Value");
      bNodeSocket *clamp_socket_min = nodeFindSocket(clamp_node, SOCK_IN, "Min");
      bNodeSocket *clamp_socket_max = nodeFindSocket(clamp_node, SOCK_IN, "Max");
      bNodeSocket *clamp_socket_out = nodeFindSocket(clamp_node, SOCK_OUT, "Result");

      *version_cycles_node_socket_float_value(clamp_socket_min) = 0.0f;
      *version_cycles_node_socket_float_value(clamp_socket_max) = 1.0f;

      nodeRemLink(ntree, roughness_link);
      nodeAddLink(
          ntree, roughness_from_node, roughness_from_socket, clamp_node, clamp_socket_value);
      nodeAddLink(ntree, clamp_node, clamp_socket_out, node, roughness_socket);
    }
    else {
      *roughness = std::clamp(*roughness, 0.0f, 1.0f);
    }
  }

  version_socket_update_is_used(ntree);
}

static void versioning_replace_musgrave_texture_node(bNodeTree *ntree)
{
  version_node_input_socket_name(ntree, SH_NODE_TEX_MUSGRAVE_DEPRECATED, "Dimension", "Roughness");
  LISTBASE_FOREACH (bNode *, node, &ntree->nodes) {
    if (node->type != SH_NODE_TEX_MUSGRAVE_DEPRECATED) {
      continue;
    }

    STRNCPY(node->idname, "ShaderNodeTexNoise");
    node->type = SH_NODE_TEX_NOISE;
    NodeTexNoise *data = MEM_cnew<NodeTexNoise>(__func__);
    data->base = (static_cast<NodeTexMusgrave *>(node->storage))->base;
    data->dimensions = (static_cast<NodeTexMusgrave *>(node->storage))->dimensions;
    data->normalize = false;
    data->type = (static_cast<NodeTexMusgrave *>(node->storage))->musgrave_type;
    MEM_freeN(node->storage);
    node->storage = data;

    bNodeLink *detail_link = nullptr;
    bNode *detail_from_node = nullptr;
    bNodeSocket *detail_from_socket = nullptr;

    bNodeLink *roughness_link = nullptr;
    bNode *roughness_from_node = nullptr;
    bNodeSocket *roughness_from_socket = nullptr;

    bNodeLink *lacunarity_link = nullptr;
    bNode *lacunarity_from_node = nullptr;
    bNodeSocket *lacunarity_from_socket = nullptr;

    LISTBASE_FOREACH (bNodeLink *, link, &ntree->links) {
      /* Find links, nodes and sockets. */
      if (link->tonode == node) {
        if (STREQ(link->tosock->identifier, "Detail")) {
          detail_link = link;
          detail_from_node = link->fromnode;
          detail_from_socket = link->fromsock;
        }
        if (STREQ(link->tosock->identifier, "Roughness")) {
          roughness_link = link;
          roughness_from_node = link->fromnode;
          roughness_from_socket = link->fromsock;
        }
        if (STREQ(link->tosock->identifier, "Lacunarity")) {
          lacunarity_link = link;
          lacunarity_from_node = link->fromnode;
          lacunarity_from_socket = link->fromsock;
        }
      }
    }

    uint8_t noise_type = (static_cast<NodeTexNoise *>(node->storage))->type;
    float locy_offset = 0.0f;

    bNodeSocket *fac_socket = nodeFindSocket(node, SOCK_OUT, "Fac");
    /* Clear label because Musgrave output socket label is set to "Height" instead of "Fac". */
    fac_socket->label[0] = '\0';

    bNodeSocket *detail_socket = nodeFindSocket(node, SOCK_IN, "Detail");
    float *detail = version_cycles_node_socket_float_value(detail_socket);

    if (detail_link != nullptr) {
      locy_offset -= 80.0f;

      /* Add Minimum Math node and Subtract Math node before Detail input. */

      bNode *min_node = nodeAddStaticNode(nullptr, ntree, SH_NODE_MATH);
      min_node->parent = node->parent;
      min_node->custom1 = NODE_MATH_MINIMUM;
      min_node->locx = node->locx;
      min_node->locy = node->locy - 320.0f;
      min_node->flag |= NODE_HIDDEN;
      bNodeSocket *min_socket_A = static_cast<bNodeSocket *>(BLI_findlink(&min_node->inputs, 0));
      bNodeSocket *min_socket_B = static_cast<bNodeSocket *>(BLI_findlink(&min_node->inputs, 1));
      bNodeSocket *min_socket_out = nodeFindSocket(min_node, SOCK_OUT, "Value");

      bNode *sub1_node = nodeAddStaticNode(nullptr, ntree, SH_NODE_MATH);
      sub1_node->parent = node->parent;
      sub1_node->custom1 = NODE_MATH_SUBTRACT;
      sub1_node->locx = node->locx;
      sub1_node->locy = node->locy - 360.0f;
      sub1_node->flag |= NODE_HIDDEN;
      bNodeSocket *sub1_socket_A = static_cast<bNodeSocket *>(BLI_findlink(&sub1_node->inputs, 0));
      bNodeSocket *sub1_socket_B = static_cast<bNodeSocket *>(BLI_findlink(&sub1_node->inputs, 1));
      bNodeSocket *sub1_socket_out = nodeFindSocket(sub1_node, SOCK_OUT, "Value");

      *version_cycles_node_socket_float_value(min_socket_B) = 14.0f;
      *version_cycles_node_socket_float_value(sub1_socket_B) = 1.0f;

      nodeRemLink(ntree, detail_link);
      nodeAddLink(ntree, detail_from_node, detail_from_socket, sub1_node, sub1_socket_A);
      nodeAddLink(ntree, sub1_node, sub1_socket_out, min_node, min_socket_A);
      nodeAddLink(ntree, min_node, min_socket_out, node, detail_socket);

      if (ELEM(noise_type, SHD_NOISE_RIDGED_MULTIFRACTAL, SHD_NOISE_HETERO_TERRAIN)) {
        locy_offset -= 40.0f;

        /* Add Greater Than Math node before Subtract Math node. */

        bNode *greater_node = nodeAddStaticNode(nullptr, ntree, SH_NODE_MATH);
        greater_node->parent = node->parent;
        greater_node->custom1 = NODE_MATH_GREATER_THAN;
        greater_node->locx = node->locx;
        greater_node->locy = node->locy - 400.0f;
        greater_node->flag |= NODE_HIDDEN;
        bNodeSocket *greater_socket_A = static_cast<bNodeSocket *>(
            BLI_findlink(&greater_node->inputs, 0));
        bNodeSocket *greater_socket_B = static_cast<bNodeSocket *>(
            BLI_findlink(&greater_node->inputs, 1));
        bNodeSocket *greater_socket_out = nodeFindSocket(greater_node, SOCK_OUT, "Value");

        *version_cycles_node_socket_float_value(greater_socket_B) = 1.0f;

        nodeAddLink(ntree, detail_from_node, detail_from_socket, greater_node, greater_socket_A);
        nodeAddLink(ntree, greater_node, greater_socket_out, sub1_node, sub1_socket_B);
      }
      else {
        /* Add Clamp node and Multiply Math node behind Fac output. */

        bNode *clamp_node = nodeAddStaticNode(nullptr, ntree, SH_NODE_CLAMP);
        clamp_node->parent = node->parent;
        clamp_node->custom1 = NODE_CLAMP_MINMAX;
        clamp_node->locx = node->locx;
        clamp_node->locy = node->locy + 40.0f;
        clamp_node->flag |= NODE_HIDDEN;
        bNodeSocket *clamp_socket_value = nodeFindSocket(clamp_node, SOCK_IN, "Value");
        bNodeSocket *clamp_socket_min = nodeFindSocket(clamp_node, SOCK_IN, "Min");
        bNodeSocket *clamp_socket_max = nodeFindSocket(clamp_node, SOCK_IN, "Max");
        bNodeSocket *clamp_socket_out = nodeFindSocket(clamp_node, SOCK_OUT, "Result");

        bNode *mul_node = nodeAddStaticNode(nullptr, ntree, SH_NODE_MATH);
        mul_node->parent = node->parent;
        mul_node->custom1 = NODE_MATH_MULTIPLY;
        mul_node->locx = node->locx;
        mul_node->locy = node->locy + 80.0f;
        mul_node->flag |= NODE_HIDDEN;
        bNodeSocket *mul_socket_A = static_cast<bNodeSocket *>(BLI_findlink(&mul_node->inputs, 0));
        bNodeSocket *mul_socket_B = static_cast<bNodeSocket *>(BLI_findlink(&mul_node->inputs, 1));
        bNodeSocket *mul_socket_out = nodeFindSocket(mul_node, SOCK_OUT, "Value");

        *version_cycles_node_socket_float_value(clamp_socket_min) = 0.0f;
        *version_cycles_node_socket_float_value(clamp_socket_max) = 1.0f;

        if (noise_type == SHD_NOISE_MULTIFRACTAL) {
          /* Add Subtract Math node and Add Math node after Multiply Math node. */

          bNode *sub2_node = nodeAddStaticNode(nullptr, ntree, SH_NODE_MATH);
          sub2_node->parent = node->parent;
          sub2_node->custom1 = NODE_MATH_SUBTRACT;
          sub2_node->custom2 = SHD_MATH_CLAMP;
          sub2_node->locx = node->locx;
          sub2_node->locy = node->locy + 120.0f;
          sub2_node->flag |= NODE_HIDDEN;
          bNodeSocket *sub2_socket_A = static_cast<bNodeSocket *>(
              BLI_findlink(&sub2_node->inputs, 0));
          bNodeSocket *sub2_socket_B = static_cast<bNodeSocket *>(
              BLI_findlink(&sub2_node->inputs, 1));
          bNodeSocket *sub2_socket_out = nodeFindSocket(sub2_node, SOCK_OUT, "Value");

          bNode *add_node = nodeAddStaticNode(nullptr, ntree, SH_NODE_MATH);
          add_node->parent = node->parent;
          add_node->custom1 = NODE_MATH_ADD;
          add_node->locx = node->locx;
          add_node->locy = node->locy + 160.0f;
          add_node->flag |= NODE_HIDDEN;
          bNodeSocket *add_socket_A = static_cast<bNodeSocket *>(
              BLI_findlink(&add_node->inputs, 0));
          bNodeSocket *add_socket_B = static_cast<bNodeSocket *>(
              BLI_findlink(&add_node->inputs, 1));
          bNodeSocket *add_socket_out = nodeFindSocket(add_node, SOCK_OUT, "Value");

          *version_cycles_node_socket_float_value(sub2_socket_A) = 1.0f;

          LISTBASE_FOREACH_BACKWARD_MUTABLE (bNodeLink *, link, &ntree->links) {
            if (link->fromsock == fac_socket) {
              nodeAddLink(ntree, add_node, add_socket_out, link->tonode, link->tosock);
              nodeRemLink(ntree, link);
            }
          }

          nodeAddLink(ntree, mul_node, mul_socket_out, add_node, add_socket_A);
          nodeAddLink(ntree, detail_from_node, detail_from_socket, sub2_node, sub2_socket_B);
          nodeAddLink(ntree, sub2_node, sub2_socket_out, add_node, add_socket_B);
        }
        else {
          LISTBASE_FOREACH_BACKWARD_MUTABLE (bNodeLink *, link, &ntree->links) {
            if (link->fromsock == fac_socket) {
              nodeAddLink(ntree, mul_node, mul_socket_out, link->tonode, link->tosock);
              nodeRemLink(ntree, link);
            }
          }
        }

        nodeAddLink(ntree, node, fac_socket, mul_node, mul_socket_A);
        nodeAddLink(ntree, detail_from_node, detail_from_socket, clamp_node, clamp_socket_value);
        nodeAddLink(ntree, clamp_node, clamp_socket_out, mul_node, mul_socket_B);
      }
    }
    else {
      if (*detail < 1.0f) {
        if ((noise_type != SHD_NOISE_RIDGED_MULTIFRACTAL) &&
            (noise_type != SHD_NOISE_HETERO_TERRAIN))
        {
          /* Add Multiply Math node behind Fac output. */

          bNode *mul_node = nodeAddStaticNode(nullptr, ntree, SH_NODE_MATH);
          mul_node->parent = node->parent;
          mul_node->custom1 = NODE_MATH_MULTIPLY;
          mul_node->locx = node->locx;
          mul_node->locy = node->locy + 40.0f;
          mul_node->flag |= NODE_HIDDEN;
          bNodeSocket *mul_socket_A = static_cast<bNodeSocket *>(
              BLI_findlink(&mul_node->inputs, 0));
          bNodeSocket *mul_socket_B = static_cast<bNodeSocket *>(
              BLI_findlink(&mul_node->inputs, 1));
          bNodeSocket *mul_socket_out = nodeFindSocket(mul_node, SOCK_OUT, "Value");

          *version_cycles_node_socket_float_value(mul_socket_B) = *detail;

          if (noise_type == SHD_NOISE_MULTIFRACTAL) {
            /* Add an Add Math node after Multiply Math node. */

            bNode *add_node = nodeAddStaticNode(nullptr, ntree, SH_NODE_MATH);
            add_node->parent = node->parent;
            add_node->custom1 = NODE_MATH_ADD;
            add_node->locx = node->locx;
            add_node->locy = node->locy + 80.0f;
            add_node->flag |= NODE_HIDDEN;
            bNodeSocket *add_socket_A = static_cast<bNodeSocket *>(
                BLI_findlink(&add_node->inputs, 0));
            bNodeSocket *add_socket_B = static_cast<bNodeSocket *>(
                BLI_findlink(&add_node->inputs, 1));
            bNodeSocket *add_socket_out = nodeFindSocket(add_node, SOCK_OUT, "Value");

            *version_cycles_node_socket_float_value(add_socket_B) = 1.0f - *detail;

            LISTBASE_FOREACH_BACKWARD_MUTABLE (bNodeLink *, link, &ntree->links) {
              if (link->fromsock == fac_socket) {
                nodeAddLink(ntree, add_node, add_socket_out, link->tonode, link->tosock);
                nodeRemLink(ntree, link);
              }
            }

            nodeAddLink(ntree, mul_node, mul_socket_out, add_node, add_socket_A);
          }
          else {
            LISTBASE_FOREACH_BACKWARD_MUTABLE (bNodeLink *, link, &ntree->links) {
              if (link->fromsock == fac_socket) {
                nodeAddLink(ntree, mul_node, mul_socket_out, link->tonode, link->tosock);
                nodeRemLink(ntree, link);
              }
            }
          }

          nodeAddLink(ntree, node, fac_socket, mul_node, mul_socket_A);

          *detail = 0.0f;
        }
      }
      else {
        *detail = std::fminf(*detail - 1.0f, 14.0f);
      }
    }

    bNodeSocket *roughness_socket = nodeFindSocket(node, SOCK_IN, "Roughness");
    float *roughness = version_cycles_node_socket_float_value(roughness_socket);
    bNodeSocket *lacunarity_socket = nodeFindSocket(node, SOCK_IN, "Lacunarity");
    float *lacunarity = version_cycles_node_socket_float_value(lacunarity_socket);

    *roughness = std::fmaxf(*roughness, 1e-5f);
    *lacunarity = std::fmaxf(*lacunarity, 1e-5f);

    if (roughness_link != nullptr) {
      /* Add Maximum Math node after output of roughness_from_node. Add Multiply Math node and
       * Power Math node before Roughness input. */

      bNode *max1_node = nodeAddStaticNode(nullptr, ntree, SH_NODE_MATH);
      max1_node->parent = node->parent;
      max1_node->custom1 = NODE_MATH_MAXIMUM;
      max1_node->locx = node->locx;
      max1_node->locy = node->locy - 400.0f + locy_offset;
      max1_node->flag |= NODE_HIDDEN;
      bNodeSocket *max1_socket_A = static_cast<bNodeSocket *>(BLI_findlink(&max1_node->inputs, 0));
      bNodeSocket *max1_socket_B = static_cast<bNodeSocket *>(BLI_findlink(&max1_node->inputs, 1));
      bNodeSocket *max1_socket_out = nodeFindSocket(max1_node, SOCK_OUT, "Value");

      bNode *mul_node = nodeAddStaticNode(nullptr, ntree, SH_NODE_MATH);
      mul_node->parent = node->parent;
      mul_node->custom1 = NODE_MATH_MULTIPLY;
      mul_node->locx = node->locx;
      mul_node->locy = node->locy - 360.0f + locy_offset;
      mul_node->flag |= NODE_HIDDEN;
      bNodeSocket *mul_socket_A = static_cast<bNodeSocket *>(BLI_findlink(&mul_node->inputs, 0));
      bNodeSocket *mul_socket_B = static_cast<bNodeSocket *>(BLI_findlink(&mul_node->inputs, 1));
      bNodeSocket *mul_socket_out = nodeFindSocket(mul_node, SOCK_OUT, "Value");

      bNode *pow_node = nodeAddStaticNode(nullptr, ntree, SH_NODE_MATH);
      pow_node->parent = node->parent;
      pow_node->custom1 = NODE_MATH_POWER;
      pow_node->locx = node->locx;
      pow_node->locy = node->locy - 320.0f + locy_offset;
      pow_node->flag |= NODE_HIDDEN;
      bNodeSocket *pow_socket_A = static_cast<bNodeSocket *>(BLI_findlink(&pow_node->inputs, 0));
      bNodeSocket *pow_socket_B = static_cast<bNodeSocket *>(BLI_findlink(&pow_node->inputs, 1));
      bNodeSocket *pow_socket_out = nodeFindSocket(pow_node, SOCK_OUT, "Value");

      *version_cycles_node_socket_float_value(max1_socket_B) = -1e-5f;
      *version_cycles_node_socket_float_value(mul_socket_B) = -1.0f;
      *version_cycles_node_socket_float_value(pow_socket_A) = *lacunarity;

      nodeRemLink(ntree, roughness_link);
      nodeAddLink(ntree, roughness_from_node, roughness_from_socket, max1_node, max1_socket_A);
      nodeAddLink(ntree, max1_node, max1_socket_out, mul_node, mul_socket_A);
      nodeAddLink(ntree, mul_node, mul_socket_out, pow_node, pow_socket_B);
      nodeAddLink(ntree, pow_node, pow_socket_out, node, roughness_socket);

      if (lacunarity_link != nullptr) {
        /* Add Maximum Math node after output of lacunarity_from_node. */

        bNode *max2_node = nodeAddStaticNode(nullptr, ntree, SH_NODE_MATH);
        max2_node->parent = node->parent;
        max2_node->custom1 = NODE_MATH_MAXIMUM;
        max2_node->locx = node->locx;
        max2_node->locy = node->locy - 440.0f + locy_offset;
        max2_node->flag |= NODE_HIDDEN;
        bNodeSocket *max2_socket_A = static_cast<bNodeSocket *>(
            BLI_findlink(&max2_node->inputs, 0));
        bNodeSocket *max2_socket_B = static_cast<bNodeSocket *>(
            BLI_findlink(&max2_node->inputs, 1));
        bNodeSocket *max2_socket_out = nodeFindSocket(max2_node, SOCK_OUT, "Value");

        *version_cycles_node_socket_float_value(max2_socket_B) = -1e-5f;

        nodeRemLink(ntree, lacunarity_link);
        nodeAddLink(ntree, lacunarity_from_node, lacunarity_from_socket, max2_node, max2_socket_A);
        nodeAddLink(ntree, max2_node, max2_socket_out, pow_node, pow_socket_A);
        nodeAddLink(ntree, max2_node, max2_socket_out, node, lacunarity_socket);
      }
    }
    else if ((lacunarity_link != nullptr) && (roughness_link == nullptr)) {
      /* Add Maximum Math node after output of lacunarity_from_node. Add Power Math node before
       * Roughness input. */

      bNode *max2_node = nodeAddStaticNode(nullptr, ntree, SH_NODE_MATH);
      max2_node->parent = node->parent;
      max2_node->custom1 = NODE_MATH_MAXIMUM;
      max2_node->locx = node->locx;
      max2_node->locy = node->locy - 360.0f + locy_offset;
      max2_node->flag |= NODE_HIDDEN;
      bNodeSocket *max2_socket_A = static_cast<bNodeSocket *>(BLI_findlink(&max2_node->inputs, 0));
      bNodeSocket *max2_socket_B = static_cast<bNodeSocket *>(BLI_findlink(&max2_node->inputs, 1));
      bNodeSocket *max2_socket_out = nodeFindSocket(max2_node, SOCK_OUT, "Value");

      bNode *pow_node = nodeAddStaticNode(nullptr, ntree, SH_NODE_MATH);
      pow_node->parent = node->parent;
      pow_node->custom1 = NODE_MATH_POWER;
      pow_node->locx = node->locx;
      pow_node->locy = node->locy - 320.0f + locy_offset;
      pow_node->flag |= NODE_HIDDEN;
      bNodeSocket *pow_socket_A = static_cast<bNodeSocket *>(BLI_findlink(&pow_node->inputs, 0));
      bNodeSocket *pow_socket_B = static_cast<bNodeSocket *>(BLI_findlink(&pow_node->inputs, 1));
      bNodeSocket *pow_socket_out = nodeFindSocket(pow_node, SOCK_OUT, "Value");

      *version_cycles_node_socket_float_value(max2_socket_B) = -1e-5f;
      *version_cycles_node_socket_float_value(pow_socket_A) = *lacunarity;
      *version_cycles_node_socket_float_value(pow_socket_B) = -(*roughness);

      nodeRemLink(ntree, lacunarity_link);
      nodeAddLink(ntree, lacunarity_from_node, lacunarity_from_socket, max2_node, max2_socket_A);
      nodeAddLink(ntree, max2_node, max2_socket_out, pow_node, pow_socket_A);
      nodeAddLink(ntree, max2_node, max2_socket_out, node, lacunarity_socket);
      nodeAddLink(ntree, pow_node, pow_socket_out, node, roughness_socket);
    }
    else {
      *roughness = std::pow(*lacunarity, -(*roughness));
    }
  }

  version_socket_update_is_used(ntree);
}

/* Convert subsurface inputs on the Principled BSDF. */
static void version_principled_bsdf_subsurface(bNodeTree *ntree)
{
  /* - Create Subsurface Scale input
   * - If a node's Subsurface input was connected or nonzero:
   *   - Make the Base Color a mix of old Base Color and Subsurface Color,
   *     using Subsurface as the mix factor
   *   - Move Subsurface link and default value to the new Subsurface Scale input
   *   - Set the Subsurface input to 1.0
   * - Remove Subsurface Color input
   */
  LISTBASE_FOREACH (bNode *, node, &ntree->nodes) {
    if (node->type != SH_NODE_BSDF_PRINCIPLED) {
      continue;
    }
    if (nodeFindSocket(node, SOCK_IN, "Subsurface Scale")) {
      /* Node is already updated. */
      continue;
    }

    /* Add Scale input */
    bNodeSocket *scale_in = nodeAddStaticSocket(
        ntree, node, SOCK_IN, SOCK_FLOAT, PROP_DISTANCE, "Subsurface Scale", "Subsurface Scale");

    bNodeSocket *subsurf = nodeFindSocket(node, SOCK_IN, "Subsurface");
    float *subsurf_val = version_cycles_node_socket_float_value(subsurf);

    if (!subsurf->link && *subsurf_val == 0.0f) {
      *version_cycles_node_socket_float_value(scale_in) = 0.05f;
    }
    else {
      *version_cycles_node_socket_float_value(scale_in) = *subsurf_val;
    }

    if (subsurf->link == nullptr && *subsurf_val == 0.0f) {
      /* Node doesn't use Subsurf, we're done here. */
      continue;
    }

    /* Fix up Subsurface Color input */
    bNodeSocket *base_col = nodeFindSocket(node, SOCK_IN, "Base Color");
    bNodeSocket *subsurf_col = nodeFindSocket(node, SOCK_IN, "Subsurface Color");
    float *base_col_val = version_cycles_node_socket_rgba_value(base_col);
    float *subsurf_col_val = version_cycles_node_socket_rgba_value(subsurf_col);
    /* If any of the three inputs is dynamic, we need a Mix node. */
    if (subsurf->link || subsurf_col->link || base_col->link) {
      bNode *mix = nodeAddStaticNode(nullptr, ntree, SH_NODE_MIX);
      static_cast<NodeShaderMix *>(mix->storage)->data_type = SOCK_RGBA;
      mix->locx = node->locx - 170;
      mix->locy = node->locy - 120;

      bNodeSocket *a_in = nodeFindSocket(mix, SOCK_IN, "A_Color");
      bNodeSocket *b_in = nodeFindSocket(mix, SOCK_IN, "B_Color");
      bNodeSocket *fac_in = nodeFindSocket(mix, SOCK_IN, "Factor_Float");
      bNodeSocket *result_out = nodeFindSocket(mix, SOCK_OUT, "Result_Color");

      copy_v4_v4(version_cycles_node_socket_rgba_value(a_in), base_col_val);
      copy_v4_v4(version_cycles_node_socket_rgba_value(b_in), subsurf_col_val);
      *version_cycles_node_socket_float_value(fac_in) = *subsurf_val;

      if (base_col->link) {
        nodeAddLink(ntree, base_col->link->fromnode, base_col->link->fromsock, mix, a_in);
        nodeRemLink(ntree, base_col->link);
      }
      if (subsurf_col->link) {
        nodeAddLink(ntree, subsurf_col->link->fromnode, subsurf_col->link->fromsock, mix, b_in);
        nodeRemLink(ntree, subsurf_col->link);
      }
      if (subsurf->link) {
        nodeAddLink(ntree, subsurf->link->fromnode, subsurf->link->fromsock, mix, fac_in);
        nodeAddLink(ntree, subsurf->link->fromnode, subsurf->link->fromsock, node, scale_in);
        nodeRemLink(ntree, subsurf->link);
      }
      nodeAddLink(ntree, mix, result_out, node, base_col);
    }
    /* Mix the fixed values. */
    interp_v4_v4v4(base_col_val, base_col_val, subsurf_col_val, *subsurf_val);

    /* Set node to 100% subsurface, 0% diffuse. */
    *subsurf_val = 1.0f;

    /* Delete Subsurface Color input */
    nodeRemoveSocket(ntree, node, subsurf_col);
  }
}

/* Convert emission inputs on the Principled BSDF. */
static void version_principled_bsdf_emission(bNodeTree *ntree)
{
  /* Blender 3.x and before would default to Emission = 0.0, Emission Strength = 1.0.
   * Now we default the other way around (1.0 and 0.0), but because the Strength input was added
   * a bit later, a file that only has the Emission socket would now end up as (1.0, 0.0) instead
   * of (1.0, 1.0).
   * Therefore, set strength to 1.0 for those files.
   */
  LISTBASE_FOREACH (bNode *, node, &ntree->nodes) {
    if (node->type != SH_NODE_BSDF_PRINCIPLED) {
      continue;
    }
    if (!nodeFindSocket(node, SOCK_IN, "Emission")) {
      /* Old enough to have neither, new defaults are fine. */
      continue;
    }
    if (nodeFindSocket(node, SOCK_IN, "Emission Strength")) {
      /* New enough to have both, no need to do anything. */
      continue;
    }
    bNodeSocket *sock = nodeAddStaticSocket(
        ntree, node, SOCK_IN, SOCK_FLOAT, PROP_NONE, "Emission Strength", "Emission Strength");
    *version_cycles_node_socket_float_value(sock) = 1.0f;
  }
}

/* Rename various Principled BSDF sockets. */
static void version_principled_bsdf_rename_sockets(bNodeTree *ntree)
{
  version_node_input_socket_name(ntree, SH_NODE_BSDF_PRINCIPLED, "Emission", "Emission Color");
  version_node_input_socket_name(ntree, SH_NODE_BSDF_PRINCIPLED, "Specular", "Specular IOR Level");
  version_node_input_socket_name(
      ntree, SH_NODE_BSDF_PRINCIPLED, "Subsurface", "Subsurface Weight");
  version_node_input_socket_name(
      ntree, SH_NODE_BSDF_PRINCIPLED, "Transmission", "Transmission Weight");
  version_node_input_socket_name(ntree, SH_NODE_BSDF_PRINCIPLED, "Coat", "Coat Weight");
  version_node_input_socket_name(ntree, SH_NODE_BSDF_PRINCIPLED, "Sheen", "Sheen Weight");
}

/* Replace old Principled Hair BSDF as a variant in the new Principled Hair BSDF. */
static void version_replace_principled_hair_model(bNodeTree *ntree)
{
  LISTBASE_FOREACH (bNode *, node, &ntree->nodes) {
    if (node->type != SH_NODE_BSDF_HAIR_PRINCIPLED) {
      continue;
    }
    NodeShaderHairPrincipled *data = MEM_cnew<NodeShaderHairPrincipled>(__func__);
    data->model = SHD_PRINCIPLED_HAIR_CHIANG;
    data->parametrization = node->custom1;

    node->storage = data;
  }
}

static void change_input_socket_to_rotation_type(bNodeTree &ntree,
                                                 bNode &node,
                                                 bNodeSocket &socket)
{
  if (socket.type == SOCK_ROTATION) {
    return;
  }
  socket.type = SOCK_ROTATION;
  STRNCPY(socket.idname, "NodeSocketRotation");
  auto *old_value = static_cast<bNodeSocketValueVector *>(socket.default_value);
  auto *new_value = MEM_new<bNodeSocketValueRotation>(__func__);
  copy_v3_v3(new_value->value_euler, old_value->value);
  socket.default_value = new_value;
  MEM_freeN(old_value);
  LISTBASE_FOREACH_MUTABLE (bNodeLink *, link, &ntree.links) {
    if (link->tosock != &socket) {
      continue;
    }
    if (ELEM(link->fromsock->type, SOCK_ROTATION, SOCK_VECTOR, SOCK_FLOAT) &&
        link->fromnode->type != NODE_REROUTE)
    {
      /* No need to add the conversion node when implicit conversions will work. */
      continue;
    }
    if (STREQ(link->fromnode->idname, "FunctionNodeEulerToRotation")) {
      /* Make versioning idempotent. */
      continue;
    }
    bNode *convert = nodeAddNode(nullptr, &ntree, "FunctionNodeEulerToRotation");
    convert->parent = node.parent;
    convert->locx = node.locx - 40;
    convert->locy = node.locy;
    link->tonode = convert;
    link->tosock = nodeFindSocket(convert, SOCK_IN, "Euler");

    nodeAddLink(&ntree, convert, nodeFindSocket(convert, SOCK_OUT, "Rotation"), &node, &socket);
  }
}

static void change_output_socket_to_rotation_type(bNodeTree &ntree,
                                                  bNode &node,
                                                  bNodeSocket &socket)
{
  /* Rely on generic node declaration update to change the socket type. */
  LISTBASE_FOREACH_MUTABLE (bNodeLink *, link, &ntree.links) {
    if (link->fromsock != &socket) {
      continue;
    }
    if (ELEM(link->tosock->type, SOCK_ROTATION, SOCK_VECTOR) && link->tonode->type != NODE_REROUTE)
    {
      /* No need to add the conversion node when implicit conversions will work. */
      continue;
    }
    if (STREQ(link->tonode->idname, "FunctionNodeRotationToEuler"))
    { /* Make versioning idempotent. */
      continue;
    }
    bNode *convert = nodeAddNode(nullptr, &ntree, "FunctionNodeRotationToEuler");
    convert->parent = node.parent;
    convert->locx = node.locx + 40;
    convert->locy = node.locy;
    link->fromnode = convert;
    link->fromsock = nodeFindSocket(convert, SOCK_OUT, "Euler");

    nodeAddLink(&ntree, &node, &socket, convert, nodeFindSocket(convert, SOCK_IN, "Rotation"));
  }
}

static void version_geometry_nodes_use_rotation_socket(bNodeTree &ntree)
{
  LISTBASE_FOREACH_MUTABLE (bNode *, node, &ntree.nodes) {
    if (STR_ELEM(node->idname,
                 "GeometryNodeInstanceOnPoints",
                 "GeometryNodeRotateInstances",
                 "GeometryNodeTransform"))
    {
      bNodeSocket *socket = nodeFindSocket(node, SOCK_IN, "Rotation");
      change_input_socket_to_rotation_type(ntree, *node, *socket);
    }
    if (STR_ELEM(node->idname,
                 "GeometryNodeDistributePointsOnFaces",
                 "GeometryNodeObjectInfo",
                 "GeometryNodeInputInstanceRotation"))
    {
      bNodeSocket *socket = nodeFindSocket(node, SOCK_OUT, "Rotation");
      change_output_socket_to_rotation_type(ntree, *node, *socket);
    }
  }
}

/* Find the base socket name for an idname that may include a subtype. */
static blender::StringRef legacy_socket_idname_to_socket_type(blender::StringRef idname)
{
  using string_pair = std::pair<const char *, const char *>;
  static const string_pair subtypes_map[] = {{"NodeSocketFloatUnsigned", "NodeSocketFloat"},
                                             {"NodeSocketFloatPercentage", "NodeSocketFloat"},
                                             {"NodeSocketFloatFactor", "NodeSocketFloat"},
                                             {"NodeSocketFloatAngle", "NodeSocketFloat"},
                                             {"NodeSocketFloatTime", "NodeSocketFloat"},
                                             {"NodeSocketFloatTimeAbsolute", "NodeSocketFloat"},
                                             {"NodeSocketFloatDistance", "NodeSocketFloat"},
                                             {"NodeSocketIntUnsigned", "NodeSocketInt"},
                                             {"NodeSocketIntPercentage", "NodeSocketInt"},
                                             {"NodeSocketIntFactor", "NodeSocketInt"},
                                             {"NodeSocketVectorTranslation", "NodeSocketVector"},
                                             {"NodeSocketVectorDirection", "NodeSocketVector"},
                                             {"NodeSocketVectorVelocity", "NodeSocketVector"},
                                             {"NodeSocketVectorAcceleration", "NodeSocketVector"},
                                             {"NodeSocketVectorEuler", "NodeSocketVector"},
                                             {"NodeSocketVectorXYZ", "NodeSocketVector"}};
  for (const string_pair &pair : subtypes_map) {
    if (pair.first == idname) {
      return pair.second;
    }
  }
  /* Unchanged socket idname. */
  return idname;
}

static bNodeTreeInterfaceItem *legacy_socket_move_to_interface(bNodeSocket &legacy_socket,
                                                               const eNodeSocketInOut in_out)
{
  bNodeTreeInterfaceSocket *new_socket = MEM_cnew<bNodeTreeInterfaceSocket>(__func__);
  new_socket->item.item_type = NODE_INTERFACE_SOCKET;

  /* Move reusable data. */
  new_socket->name = BLI_strdup(legacy_socket.name);
  new_socket->identifier = BLI_strdup(legacy_socket.identifier);
  new_socket->description = BLI_strdup(legacy_socket.description);
  /* If the socket idname includes a subtype (e.g. "NodeSocketFloatFactor") this will convert it to
   * the base type name ("NodeSocketFloat"). */
  new_socket->socket_type = BLI_strdup(
      legacy_socket_idname_to_socket_type(legacy_socket.idname).data());
  new_socket->flag = (in_out == SOCK_IN ? NODE_INTERFACE_SOCKET_INPUT :
                                          NODE_INTERFACE_SOCKET_OUTPUT);
  SET_FLAG_FROM_TEST(
      new_socket->flag, legacy_socket.flag & SOCK_HIDE_VALUE, NODE_INTERFACE_SOCKET_HIDE_VALUE);
  SET_FLAG_FROM_TEST(new_socket->flag,
                     legacy_socket.flag & SOCK_HIDE_IN_MODIFIER,
                     NODE_INTERFACE_SOCKET_HIDE_IN_MODIFIER);
  new_socket->attribute_domain = legacy_socket.attribute_domain;

  /* The following data are stolen from the old data, the ownership of their memory is directly
   * transferred to the new data. */
  new_socket->default_attribute_name = legacy_socket.default_attribute_name;
  legacy_socket.default_attribute_name = nullptr;
  new_socket->socket_data = legacy_socket.default_value;
  legacy_socket.default_value = nullptr;
  new_socket->properties = legacy_socket.prop;
  legacy_socket.prop = nullptr;

  /* Unused data. */
  MEM_delete(legacy_socket.runtime);
  legacy_socket.runtime = nullptr;

  return &new_socket->item;
}

static void versioning_convert_node_tree_socket_lists_to_interface(bNodeTree *ntree)
{
  bNodeTreeInterface &tree_interface = ntree->tree_interface;

  const int num_inputs = BLI_listbase_count(&ntree->inputs_legacy);
  const int num_outputs = BLI_listbase_count(&ntree->outputs_legacy);
  tree_interface.root_panel.items_num = num_inputs + num_outputs;
  tree_interface.root_panel.items_array = static_cast<bNodeTreeInterfaceItem **>(MEM_malloc_arrayN(
      tree_interface.root_panel.items_num, sizeof(bNodeTreeInterfaceItem *), __func__));

  /* Convert outputs first to retain old outputs/inputs ordering. */
  int index;
  LISTBASE_FOREACH_INDEX (bNodeSocket *, socket, &ntree->outputs_legacy, index) {
    tree_interface.root_panel.items_array[index] = legacy_socket_move_to_interface(*socket,
                                                                                   SOCK_OUT);
  }
  LISTBASE_FOREACH_INDEX (bNodeSocket *, socket, &ntree->inputs_legacy, index) {
    tree_interface.root_panel.items_array[num_outputs + index] = legacy_socket_move_to_interface(
        *socket, SOCK_IN);
  }
}

/**
 * Original node tree interface conversion in did not convert socket idnames with subtype suffixes
 * to correct socket base types (see #versioning_convert_node_tree_socket_lists_to_interface).
 */
static void versioning_fix_socket_subtype_idnames(bNodeTree *ntree)
{
  bNodeTreeInterface &tree_interface = ntree->tree_interface;

  tree_interface.foreach_item([](bNodeTreeInterfaceItem &item) -> bool {
    if (item.item_type == NODE_INTERFACE_SOCKET) {
      bNodeTreeInterfaceSocket &socket = reinterpret_cast<bNodeTreeInterfaceSocket &>(item);
      blender::StringRef corrected_socket_type = legacy_socket_idname_to_socket_type(
          socket.socket_type);
      if (socket.socket_type != corrected_socket_type) {
        MEM_freeN(socket.socket_type);
        socket.socket_type = BLI_strdup(corrected_socket_type.data());
      }
    }
    return true;
  });
}

/* Convert coat inputs on the Principled BSDF. */
static void version_principled_bsdf_coat(bNodeTree *ntree)
{
  LISTBASE_FOREACH (bNode *, node, &ntree->nodes) {
    if (node->type != SH_NODE_BSDF_PRINCIPLED) {
      continue;
    }
    if (nodeFindSocket(node, SOCK_IN, "Coat IOR") != nullptr) {
      continue;
    }
    bNodeSocket *coat_ior_input = nodeAddStaticSocket(
        ntree, node, SOCK_IN, SOCK_FLOAT, PROP_NONE, "Coat IOR", "Coat IOR");

    /* Adjust for 4x change in intensity. */
    bNodeSocket *coat_input = nodeFindSocket(node, SOCK_IN, "Clearcoat");
    *version_cycles_node_socket_float_value(coat_input) *= 0.25f;
    /* When the coat input is dynamic, instead of inserting a *0.25 math node, set the Coat IOR
     * to 1.2 instead - this also roughly quarters reflectivity compared to the 1.5 default. */
    *version_cycles_node_socket_float_value(coat_ior_input) = (coat_input->link) ? 1.2f : 1.5f;
  }

  /* Rename sockets. */
  version_node_input_socket_name(ntree, SH_NODE_BSDF_PRINCIPLED, "Clearcoat", "Coat");
  version_node_input_socket_name(
      ntree, SH_NODE_BSDF_PRINCIPLED, "Clearcoat Roughness", "Coat Roughness");
  version_node_input_socket_name(
      ntree, SH_NODE_BSDF_PRINCIPLED, "Clearcoat Normal", "Coat Normal");
}

/* Convert specular tint in Principled BSDF. */
static void version_principled_bsdf_specular_tint(bNodeTree *ntree)
{
  LISTBASE_FOREACH (bNode *, node, &ntree->nodes) {
    if (node->type != SH_NODE_BSDF_PRINCIPLED) {
      continue;
    }
    bNodeSocket *specular_tint_sock = nodeFindSocket(node, SOCK_IN, "Specular Tint");
    if (specular_tint_sock->type == SOCK_RGBA) {
      /* Node is already updated. */
      continue;
    }

    bNodeSocket *base_color_sock = nodeFindSocket(node, SOCK_IN, "Base Color");
    bNodeSocket *metallic_sock = nodeFindSocket(node, SOCK_IN, "Metallic");
    float specular_tint_old = *version_cycles_node_socket_float_value(specular_tint_sock);
    float *base_color = version_cycles_node_socket_rgba_value(base_color_sock);
    float metallic = *version_cycles_node_socket_float_value(metallic_sock);

    /* Change socket type to Color. */
    nodeModifySocketTypeStatic(ntree, node, specular_tint_sock, SOCK_RGBA, 0);
    float *specular_tint = version_cycles_node_socket_rgba_value(specular_tint_sock);

    /* The conversion logic here is that the new Specular Tint should be
     * mix(one, mix(base_color, one, metallic), old_specular_tint).
     * This needs to be handled both for the fixed values, as well as for any potential connected
     * inputs. */

    static float one[] = {1.0f, 1.0f, 1.0f, 1.0f};

    /* Mix the fixed values. */
    float metallic_mix[4];
    interp_v4_v4v4(metallic_mix, base_color, one, metallic);
    interp_v4_v4v4(specular_tint, one, metallic_mix, specular_tint_old);

    if (specular_tint_sock->link == nullptr && specular_tint_old <= 0.0f) {
      /* Specular Tint was fixed at zero, we don't need any conversion node setup. */
      continue;
    }

    /* If the Metallic input is dynamic, or fixed > 0 and base color is dynamic,
     * we need to insert a node to compute the metallic_mix.
     * Otherwise, use whatever is connected to the base color, or the static value
     * if it's unconnected. */
    bNodeSocket *metallic_mix_out = nullptr;
    bNode *metallic_mix_node = nullptr;
    if (metallic_sock->link || (base_color_sock->link && metallic > 0.0f)) {
      /* Metallic Mix needs to be dynamically mixed. */
      bNode *mix = nodeAddStaticNode(nullptr, ntree, SH_NODE_MIX);
      static_cast<NodeShaderMix *>(mix->storage)->data_type = SOCK_RGBA;
      mix->locx = node->locx - 270;
      mix->locy = node->locy - 120;

      bNodeSocket *a_in = nodeFindSocket(mix, SOCK_IN, "A_Color");
      bNodeSocket *b_in = nodeFindSocket(mix, SOCK_IN, "B_Color");
      bNodeSocket *fac_in = nodeFindSocket(mix, SOCK_IN, "Factor_Float");
      metallic_mix_out = nodeFindSocket(mix, SOCK_OUT, "Result_Color");
      metallic_mix_node = mix;

      copy_v4_v4(version_cycles_node_socket_rgba_value(a_in), base_color);
      if (base_color_sock->link) {
        nodeAddLink(
            ntree, base_color_sock->link->fromnode, base_color_sock->link->fromsock, mix, a_in);
      }
      copy_v4_v4(version_cycles_node_socket_rgba_value(b_in), one);
      *version_cycles_node_socket_float_value(fac_in) = metallic;
      if (metallic_sock->link) {
        nodeAddLink(
            ntree, metallic_sock->link->fromnode, metallic_sock->link->fromsock, mix, fac_in);
      }
    }
    else if (base_color_sock->link) {
      /* Metallic Mix is a no-op and equivalent to Base Color*/
      metallic_mix_out = base_color_sock->link->fromsock;
      metallic_mix_node = base_color_sock->link->fromnode;
    }

    /* Similar to above, if the Specular Tint input is dynamic, or fixed > 0 and metallic mix
     * is dynamic, we need to insert a node to compute the new specular tint. */
    if (specular_tint_sock->link || (metallic_mix_out && specular_tint_old > 0.0f)) {
      bNode *mix = nodeAddStaticNode(nullptr, ntree, SH_NODE_MIX);
      static_cast<NodeShaderMix *>(mix->storage)->data_type = SOCK_RGBA;
      mix->locx = node->locx - 170;
      mix->locy = node->locy - 120;

      bNodeSocket *a_in = nodeFindSocket(mix, SOCK_IN, "A_Color");
      bNodeSocket *b_in = nodeFindSocket(mix, SOCK_IN, "B_Color");
      bNodeSocket *fac_in = nodeFindSocket(mix, SOCK_IN, "Factor_Float");
      bNodeSocket *result_out = nodeFindSocket(mix, SOCK_OUT, "Result_Color");

      copy_v4_v4(version_cycles_node_socket_rgba_value(a_in), one);
      copy_v4_v4(version_cycles_node_socket_rgba_value(b_in), metallic_mix);
      if (metallic_mix_out) {
        nodeAddLink(ntree, metallic_mix_node, metallic_mix_out, mix, b_in);
      }
      *version_cycles_node_socket_float_value(fac_in) = specular_tint_old;
      if (specular_tint_sock->link) {
        nodeAddLink(ntree,
                    specular_tint_sock->link->fromnode,
                    specular_tint_sock->link->fromsock,
                    mix,
                    fac_in);
        nodeRemLink(ntree, specular_tint_sock->link);
      }
      nodeAddLink(ntree, mix, result_out, node, specular_tint_sock);
    }
  }
}

static void version_copy_socket(bNodeTreeInterfaceSocket &dst,
                                const bNodeTreeInterfaceSocket &src,
                                char *identifier)
{
  /* Node socket copy function based on bNodeTreeInterface::item_copy to avoid using blenkernel. */
  dst.name = BLI_strdup_null(src.name);
  dst.description = BLI_strdup_null(src.description);
  dst.socket_type = BLI_strdup(src.socket_type);
  dst.default_attribute_name = BLI_strdup_null(src.default_attribute_name);
  dst.identifier = identifier;
  if (src.properties) {
    dst.properties = IDP_CopyProperty_ex(src.properties, 0);
  }
  if (src.socket_data != nullptr) {
    dst.socket_data = MEM_dupallocN(src.socket_data);
    /* No user count increment needed, gets reset after versioning. */
  }
}

static int version_nodes_find_valid_insert_position_for_item(const bNodeTreeInterfacePanel &panel,
                                                             const bNodeTreeInterfaceItem &item,
                                                             const int initial_pos)
{
  const bool sockets_above_panels = !(panel.flag &
                                      NODE_INTERFACE_PANEL_ALLOW_SOCKETS_AFTER_PANELS);
  const blender::Span<const bNodeTreeInterfaceItem *> items = {panel.items_array, panel.items_num};

  int pos = initial_pos;

  if (sockets_above_panels) {
    if (item.item_type == NODE_INTERFACE_PANEL) {
      /* Find the closest valid position from the end, only panels at or after #position. */
      for (int test_pos = items.size() - 1; test_pos >= initial_pos; test_pos--) {
        if (test_pos < 0) {
          /* Initial position is out of range but valid. */
          break;
        }
        if (items[test_pos]->item_type != NODE_INTERFACE_PANEL) {
          /* Found valid position, insert after the last socket item. */
          pos = test_pos + 1;
          break;
        }
      }
    }
    else {
      /* Find the closest valid position from the start, no panels at or after #position. */
      for (int test_pos = 0; test_pos <= initial_pos; test_pos++) {
        if (test_pos >= items.size()) {
          /* Initial position is out of range but valid. */
          break;
        }
        if (items[test_pos]->item_type == NODE_INTERFACE_PANEL) {
          /* Found valid position, inserting moves the first panel. */
          pos = test_pos;
          break;
        }
      }
    }
  }

  return pos;
}

static void version_nodes_insert_item(bNodeTreeInterfacePanel &parent,
                                      bNodeTreeInterfaceSocket &socket,
                                      int position)
{
  /* Apply any constraints on the item positions. */
  position = version_nodes_find_valid_insert_position_for_item(parent, socket.item, position);
  position = std::min(std::max(position, 0), parent.items_num);

  blender::MutableSpan<bNodeTreeInterfaceItem *> old_items = {parent.items_array,
                                                              parent.items_num};
  parent.items_num++;
  parent.items_array = MEM_cnew_array<bNodeTreeInterfaceItem *>(parent.items_num, __func__);
  parent.items().take_front(position).copy_from(old_items.take_front(position));
  parent.items().drop_front(position + 1).copy_from(old_items.drop_front(position));
  parent.items()[position] = &socket.item;

  if (old_items.data()) {
    MEM_freeN(old_items.data());
  }
}

/* Node group interface copy function based on bNodeTreeInterface::insert_item_copy. */
static void version_node_group_split_socket(bNodeTreeInterface &tree_interface,
                                            bNodeTreeInterfaceSocket &socket,
                                            bNodeTreeInterfacePanel *parent,
                                            int position)
{
  if (parent == nullptr) {
    parent = &tree_interface.root_panel;
  }

  bNodeTreeInterfaceSocket *csocket = static_cast<bNodeTreeInterfaceSocket *>(
      MEM_dupallocN(&socket));
  /* Generate a new unique identifier.
   * This might break existing links, but the identifiers were duplicate anyway. */
  char *dst_identifier = BLI_sprintfN("Socket_%d", tree_interface.next_uid++);
  version_copy_socket(*csocket, socket, dst_identifier);

  version_nodes_insert_item(*parent, *csocket, position);

  /* Original socket becomes output. */
  socket.flag &= ~NODE_INTERFACE_SOCKET_INPUT;
  /* Copied socket becomes input. */
  csocket->flag &= ~NODE_INTERFACE_SOCKET_OUTPUT;
}

static void versioning_node_group_sort_sockets_recursive(bNodeTreeInterfacePanel &panel)
{
  /* True if item a should be above item b. */
  auto item_compare = [](const bNodeTreeInterfaceItem *a,
                         const bNodeTreeInterfaceItem *b) -> bool {
    if (a->item_type != b->item_type) {
      /* Keep sockets above panels. */
      return a->item_type == NODE_INTERFACE_SOCKET;
    }
    else {
      /* Keep outputs above inputs. */
      if (a->item_type == NODE_INTERFACE_SOCKET) {
        const bNodeTreeInterfaceSocket *sa = reinterpret_cast<const bNodeTreeInterfaceSocket *>(a);
        const bNodeTreeInterfaceSocket *sb = reinterpret_cast<const bNodeTreeInterfaceSocket *>(b);
        const bool is_output_a = sa->flag & NODE_INTERFACE_SOCKET_OUTPUT;
        const bool is_output_b = sb->flag & NODE_INTERFACE_SOCKET_OUTPUT;
        if (is_output_a != is_output_b) {
          return is_output_a;
        }
      }
    }
    return false;
  };

  /* Sort panel content. */
  std::stable_sort(panel.items().begin(), panel.items().end(), item_compare);

  /* Sort any child panels too. */
  for (bNodeTreeInterfaceItem *item : panel.items()) {
    if (item->item_type == NODE_INTERFACE_PANEL) {
      versioning_node_group_sort_sockets_recursive(
          *reinterpret_cast<bNodeTreeInterfacePanel *>(item));
    }
  }
}

static void enable_geometry_nodes_is_modifier(Main &bmain)
{
  /* Any node group with a first socket geometry output can potentially be a modifier. Previously
   * this wasn't an explicit option, so better to enable too many groups rather than too few. */
  LISTBASE_FOREACH (bNodeTree *, group, &bmain.nodetrees) {
    if (group->type != NTREE_GEOMETRY) {
      continue;
    }
    group->tree_interface.foreach_item([&](const bNodeTreeInterfaceItem &item) {
      if (item.item_type != NODE_INTERFACE_SOCKET) {
        return true;
      }
      const auto &socket = reinterpret_cast<const bNodeTreeInterfaceSocket &>(item);
      if ((socket.flag & NODE_INTERFACE_SOCKET_OUTPUT) == 0) {
        return true;
      }
      if (!STREQ(socket.socket_type, "NodeSocketGeometry")) {
        return true;
      }
      if (!group->geometry_node_asset_traits) {
        group->geometry_node_asset_traits = MEM_new<GeometryNodeAssetTraits>(__func__);
      }
      group->geometry_node_asset_traits->flag |= GEO_NODE_ASSET_MODIFIER;
      return false;
    });
  }
}

static void version_socket_identifier_suffixes_for_dynamic_types(
    ListBase sockets, const char *separator, const std::optional<int> total = std::nullopt)
{
  int index = 0;
  LISTBASE_FOREACH (bNodeSocket *, socket, &sockets) {
    if (socket->is_available()) {
      if (char *pos = strstr(socket->identifier, separator)) {
        /* End the identifier at the separator so that the old suffix is ignored. */
        *pos = '\0';

        if (total.has_value()) {
          index++;
          if (index == *total) {
            return;
          }
        }
      }
    }
    else {
      /* Rename existing identifiers so that they don't conflict with the renamed one. Those will
       * be removed after versioning code. */
      BLI_strncat(socket->identifier, "_deprecated", sizeof(socket->identifier));
    }
  }
}

static void versioning_nodes_dynamic_sockets(bNodeTree &ntree)
{
  LISTBASE_FOREACH (bNode *, node, &ntree.nodes) {
    switch (node->type) {
      case GEO_NODE_ACCUMULATE_FIELD:
        /* This node requires the extra `total` parameter, because the `Group Index` identifier
         * also has a space in the name, that should not be treated as separator. */
        version_socket_identifier_suffixes_for_dynamic_types(node->inputs, " ", 1);
        version_socket_identifier_suffixes_for_dynamic_types(node->outputs, " ", 3);
        break;
      case GEO_NODE_CAPTURE_ATTRIBUTE:
      case GEO_NODE_ATTRIBUTE_STATISTIC:
      case GEO_NODE_BLUR_ATTRIBUTE:
      case GEO_NODE_EVALUATE_AT_INDEX:
      case GEO_NODE_EVALUATE_ON_DOMAIN:
      case GEO_NODE_INPUT_NAMED_ATTRIBUTE:
      case GEO_NODE_RAYCAST:
      case GEO_NODE_SAMPLE_INDEX:
      case GEO_NODE_SAMPLE_NEAREST_SURFACE:
      case GEO_NODE_SAMPLE_UV_SURFACE:
      case GEO_NODE_STORE_NAMED_ATTRIBUTE:
      case GEO_NODE_VIEWER:
        version_socket_identifier_suffixes_for_dynamic_types(node->inputs, "_");
        version_socket_identifier_suffixes_for_dynamic_types(node->outputs, "_");
        break;
    }
  }
}

static void versioning_nodes_dynamic_sockets_2(bNodeTree &ntree)
{
  LISTBASE_FOREACH (bNode *, node, &ntree.nodes) {
    if (!ELEM(node->type, GEO_NODE_SWITCH, GEO_NODE_SAMPLE_CURVE)) {
      continue;
    }
    version_socket_identifier_suffixes_for_dynamic_types(node->inputs, "_");
    version_socket_identifier_suffixes_for_dynamic_types(node->outputs, "_");
  }
}

static void versioning_grease_pencil_stroke_radii_scaling(GreasePencil *grease_pencil)
{
  using namespace blender;
  /* Previously, Grease Pencil used a radius convention where 1 `px` = 0.001 units. This `px` was
   * the brush size which would be stored in the stroke thickness and then scaled by the point
   * pressure factor. Finally, the render engine would divide this thickness value by 2000 (we're
   * going from a thickness to a radius, hence the factor of two) to convert back into blender
   * units.
   * Store the radius now directly in blender units. This makes it consistent with how hair curves
   * handle the radius. */
  for (GreasePencilDrawingBase *base : grease_pencil->drawings()) {
    if (base->type != GP_DRAWING) {
      continue;
    }
    bke::greasepencil::Drawing &drawing = reinterpret_cast<GreasePencilDrawing *>(base)->wrap();
    MutableSpan<float> radii = drawing.radii_for_write();
    threading::parallel_for(radii.index_range(), 8192, [&](const IndexRange range) {
      for (const int i : range) {
        radii[i] /= 2000.0f;
      }
    });
  }
}

static void fix_geometry_nodes_object_info_scale(bNodeTree &ntree)
{
  using namespace blender;
  MultiValueMap<bNodeSocket *, bNodeLink *> out_links_per_socket;
  LISTBASE_FOREACH (bNodeLink *, link, &ntree.links) {
    if (link->fromnode->type == GEO_NODE_OBJECT_INFO) {
      out_links_per_socket.add(link->fromsock, link);
    }
  }

  LISTBASE_FOREACH_MUTABLE (bNode *, node, &ntree.nodes) {
    if (node->type != GEO_NODE_OBJECT_INFO) {
      continue;
    }
    bNodeSocket *scale = nodeFindSocket(node, SOCK_OUT, "Scale");
    const Span<bNodeLink *> links = out_links_per_socket.lookup(scale);
    if (links.is_empty()) {
      continue;
    }
    bNode *absolute_value = nodeAddNode(nullptr, &ntree, "ShaderNodeVectorMath");
    absolute_value->custom1 = NODE_VECTOR_MATH_ABSOLUTE;
    absolute_value->parent = node->parent;
    absolute_value->locx = node->locx + 100;
    absolute_value->locy = node->locy - 50;
    nodeAddLink(&ntree,
                node,
                scale,
                absolute_value,
                static_cast<bNodeSocket *>(absolute_value->inputs.first));
    for (bNodeLink *link : links) {
      link->fromnode = absolute_value;
      link->fromsock = static_cast<bNodeSocket *>(absolute_value->outputs.first);
    }
  }
}

static bool seq_filter_bilinear_to_auto(Sequence *seq, void * /*user_data*/)
{
  StripTransform *transform = seq->strip->transform;
  if (transform != nullptr && transform->filter == SEQ_TRANSFORM_FILTER_BILINEAR) {
    transform->filter = SEQ_TRANSFORM_FILTER_AUTO;
  }
  return true;
}

static void image_settings_avi_to_ffmpeg(Scene *sce)
{
  if (ELEM(sce->r.im_format.imtype, R_IMF_IMTYPE_AVIRAW, R_IMF_IMTYPE_AVIJPEG)) {
    sce->r.im_format.imtype = R_IMF_IMTYPE_FFMPEG;
  }
}

void blo_do_versions_400(FileData *fd, Library * /*lib*/, Main *bmain)
{
  if (!MAIN_VERSION_FILE_ATLEAST(bmain, 400, 1)) {
    LISTBASE_FOREACH (Mesh *, mesh, &bmain->meshes) {
      version_mesh_legacy_to_struct_of_array_format(*mesh);
    }
    version_movieclips_legacy_camera_object(bmain);
  }

  if (!MAIN_VERSION_FILE_ATLEAST(bmain, 400, 2)) {
    LISTBASE_FOREACH (Mesh *, mesh, &bmain->meshes) {
      BKE_mesh_legacy_bevel_weight_to_generic(mesh);
    }
  }

  /* 400 4 did not require any do_version here. */

  if (!MAIN_VERSION_FILE_ATLEAST(bmain, 400, 5)) {
    LISTBASE_FOREACH (Scene *, scene, &bmain->scenes) {
      ToolSettings *ts = scene->toolsettings;
      if (ts->snap_mode_tools != SCE_SNAP_TO_NONE) {
        ts->snap_mode_tools = SCE_SNAP_TO_GEOM;
      }

#define SCE_SNAP_PROJECT (1 << 3)
      if (ts->snap_flag & SCE_SNAP_PROJECT) {
        ts->snap_mode &= ~(1 << 2); /* SCE_SNAP_TO_FACE */
        ts->snap_mode |= (1 << 8);  /* SCE_SNAP_INDIVIDUAL_PROJECT */
      }
#undef SCE_SNAP_PROJECT
    }
  }

  if (!MAIN_VERSION_FILE_ATLEAST(bmain, 400, 6)) {
    FOREACH_NODETREE_BEGIN (bmain, ntree, id) {
      versioning_replace_legacy_glossy_node(ntree);
      versioning_remove_microfacet_sharp_distribution(ntree);
    }
    FOREACH_NODETREE_END;
  }

  if (!MAIN_VERSION_FILE_ATLEAST(bmain, 400, 7)) {
    LISTBASE_FOREACH (Mesh *, mesh, &bmain->meshes) {
      version_mesh_crease_generic(*bmain);
    }
  }

  if (!MAIN_VERSION_FILE_ATLEAST(bmain, 400, 8)) {
    LISTBASE_FOREACH (bAction *, act, &bmain->actions) {
      act->frame_start = max_ff(act->frame_start, MINAFRAMEF);
      act->frame_end = min_ff(act->frame_end, MAXFRAMEF);
    }
  }

  if (!MAIN_VERSION_FILE_ATLEAST(bmain, 400, 9)) {
    LISTBASE_FOREACH (Light *, light, &bmain->lights) {
      if (light->type == LA_SPOT && light->nodetree) {
        version_replace_texcoord_normal_socket(light->nodetree);
      }
    }
  }

  /* Fix brush->tip_scale_x which should never be zero. */
  LISTBASE_FOREACH (Brush *, brush, &bmain->brushes) {
    if (brush->tip_scale_x == 0.0f) {
      brush->tip_scale_x = 1.0f;
    }
  }

  if (!MAIN_VERSION_FILE_ATLEAST(bmain, 400, 10)) {
    LISTBASE_FOREACH (bScreen *, screen, &bmain->screens) {
      LISTBASE_FOREACH (ScrArea *, area, &screen->areabase) {
        LISTBASE_FOREACH (SpaceLink *, space, &area->spacedata) {
          if (space->spacetype == SPACE_NODE) {
            SpaceNode *snode = reinterpret_cast<SpaceNode *>(space);
            snode->overlay.flag |= SN_OVERLAY_SHOW_PREVIEWS;
          }
        }
      }
    }
  }

  if (!MAIN_VERSION_FILE_ATLEAST(bmain, 400, 11)) {
    version_vertex_weight_edit_preserve_threshold_exclusivity(bmain);
  }

  if (!MAIN_VERSION_FILE_ATLEAST(bmain, 400, 12)) {
    if (!DNA_struct_member_exists(fd->filesdna, "LightProbe", "int", "grid_bake_samples")) {
      LISTBASE_FOREACH (LightProbe *, lightprobe, &bmain->lightprobes) {
        lightprobe->grid_bake_samples = 2048;
        lightprobe->surfel_density = 1.0f;
        lightprobe->grid_normal_bias = 0.3f;
        lightprobe->grid_view_bias = 0.0f;
        lightprobe->grid_facing_bias = 0.5f;
        lightprobe->grid_dilation_threshold = 0.5f;
        lightprobe->grid_dilation_radius = 1.0f;
      }
    }

    /* Set default bake resolution. */
    if (!DNA_struct_member_exists(fd->filesdna, "World", "int", "probe_resolution")) {
      LISTBASE_FOREACH (World *, world, &bmain->worlds) {
        world->probe_resolution = LIGHT_PROBE_RESOLUTION_1024;
      }
    }

    if (!DNA_struct_member_exists(fd->filesdna, "LightProbe", "float", "grid_surface_bias")) {
      LISTBASE_FOREACH (LightProbe *, lightprobe, &bmain->lightprobes) {
        lightprobe->grid_surface_bias = 0.05f;
        lightprobe->grid_escape_bias = 0.1f;
      }
    }

    /* Clear removed "Z Buffer" flag. */
    {
      const int R_IMF_FLAG_ZBUF_LEGACY = 1 << 0;
      LISTBASE_FOREACH (Scene *, scene, &bmain->scenes) {
        scene->r.im_format.flag &= ~R_IMF_FLAG_ZBUF_LEGACY;
      }
    }

    /* Reset the layer opacity for all layers to 1. */
    LISTBASE_FOREACH (GreasePencil *, grease_pencil, &bmain->grease_pencils) {
      for (blender::bke::greasepencil::Layer *layer : grease_pencil->layers_for_write()) {
        layer->opacity = 1.0f;
      }
    }

    FOREACH_NODETREE_BEGIN (bmain, ntree, id) {
      if (ntree->type == NTREE_SHADER) {
        /* Remove Transmission Roughness from Principled BSDF. */
        version_principled_transmission_roughness(ntree);
        /* Convert legacy Velvet BSDF nodes into the new Sheen BSDF node. */
        version_replace_velvet_sheen_node(ntree);
        /* Convert sheen inputs on the Principled BSDF. */
        version_principled_bsdf_sheen(ntree);
      }
    }
    FOREACH_NODETREE_END;

    LISTBASE_FOREACH (bScreen *, screen, &bmain->screens) {
      LISTBASE_FOREACH (ScrArea *, area, &screen->areabase) {
        LISTBASE_FOREACH (SpaceLink *, sl, &area->spacedata) {
          ListBase *regionbase = (sl == area->spacedata.first) ? &area->regionbase :
                                                                 &sl->regionbase;

          /* Layout based regions used to also disallow resizing, now these are separate flags.
           * Make sure they are set together for old regions. */
          LISTBASE_FOREACH (ARegion *, region, regionbase) {
            if (region->flag & RGN_FLAG_DYNAMIC_SIZE) {
              region->flag |= RGN_FLAG_NO_USER_RESIZE;
            }
          }
        }
      }
    }
  }

  if (!MAIN_VERSION_FILE_ATLEAST(bmain, 400, 13)) {
    /* For the scenes configured to use the "None" display disable the color management
     * again. This will handle situation when the "None" display is removed and is replaced with
     * a "Raw" view instead.
     *
     * Note that this versioning will do nothing if the "None" display exists in the OCIO
     * configuration. */
    LISTBASE_FOREACH (Scene *, scene, &bmain->scenes) {
      const ColorManagedDisplaySettings &display_settings = scene->display_settings;
      if (STREQ(display_settings.display_device, "None")) {
        BKE_scene_disable_color_management(scene);
      }
    }
  }

  if (!MAIN_VERSION_FILE_ATLEAST(bmain, 400, 14)) {
    if (!DNA_struct_member_exists(fd->filesdna, "SceneEEVEE", "int", "ray_tracing_method")) {
      LISTBASE_FOREACH (Scene *, scene, &bmain->scenes) {
        scene->eevee.ray_tracing_method = RAYTRACE_EEVEE_METHOD_SCREEN;
      }
    }

    if (!DNA_struct_exists(fd->filesdna, "RegionAssetShelf")) {
      LISTBASE_FOREACH (bScreen *, screen, &bmain->screens) {
        LISTBASE_FOREACH (ScrArea *, area, &screen->areabase) {
          LISTBASE_FOREACH (SpaceLink *, sl, &area->spacedata) {
            if (sl->spacetype != SPACE_VIEW3D) {
              continue;
            }

            ListBase *regionbase = (sl == area->spacedata.first) ? &area->regionbase :
                                                                   &sl->regionbase;

            if (ARegion *new_shelf_region = do_versions_add_region_if_not_found(
                    regionbase,
                    RGN_TYPE_ASSET_SHELF,
                    "asset shelf for view3d (versioning)",
                    RGN_TYPE_TOOL_HEADER))
            {
              new_shelf_region->alignment = RGN_ALIGN_BOTTOM;
            }
            if (ARegion *new_shelf_header = do_versions_add_region_if_not_found(
                    regionbase,
                    RGN_TYPE_ASSET_SHELF_HEADER,
                    "asset shelf header for view3d (versioning)",
                    RGN_TYPE_ASSET_SHELF))
            {
              new_shelf_header->alignment = RGN_ALIGN_BOTTOM | RGN_SPLIT_PREV;
            }
          }
        }
      }
    }
  }

  if (!MAIN_VERSION_FILE_ATLEAST(bmain, 400, 16)) {
    /* Set Normalize property of Noise Texture node to true. */
    FOREACH_NODETREE_BEGIN (bmain, ntree, id) {
      if (ntree->type != NTREE_CUSTOM) {
        LISTBASE_FOREACH (bNode *, node, &ntree->nodes) {
          if (node->type == SH_NODE_TEX_NOISE) {
            ((NodeTexNoise *)node->storage)->normalize = true;
          }
        }
      }
    }
    FOREACH_NODETREE_END;
  }

  if (!MAIN_VERSION_FILE_ATLEAST(bmain, 400, 17)) {
    if (!DNA_struct_exists(fd->filesdna, "NodeShaderHairPrincipled")) {
      FOREACH_NODETREE_BEGIN (bmain, ntree, id) {
        if (ntree->type == NTREE_SHADER) {
          version_replace_principled_hair_model(ntree);
        }
      }
      FOREACH_NODETREE_END;
    }

    /* Panorama properties shared with Eevee. */
    if (!DNA_struct_member_exists(fd->filesdna, "Camera", "float", "fisheye_fov")) {
      Camera default_cam = *DNA_struct_default_get(Camera);
      LISTBASE_FOREACH (Camera *, camera, &bmain->cameras) {
        IDProperty *ccam = version_cycles_properties_from_ID(&camera->id);
        if (ccam) {
          camera->panorama_type = version_cycles_property_int(
              ccam, "panorama_type", default_cam.panorama_type);
          camera->fisheye_fov = version_cycles_property_float(
              ccam, "fisheye_fov", default_cam.fisheye_fov);
          camera->fisheye_lens = version_cycles_property_float(
              ccam, "fisheye_lens", default_cam.fisheye_lens);
          camera->latitude_min = version_cycles_property_float(
              ccam, "latitude_min", default_cam.latitude_min);
          camera->latitude_max = version_cycles_property_float(
              ccam, "latitude_max", default_cam.latitude_max);
          camera->longitude_min = version_cycles_property_float(
              ccam, "longitude_min", default_cam.longitude_min);
          camera->longitude_max = version_cycles_property_float(
              ccam, "longitude_max", default_cam.longitude_max);
          /* Fit to match default projective camera with focal_length 50 and sensor_width 36. */
          camera->fisheye_polynomial_k0 = version_cycles_property_float(
              ccam, "fisheye_polynomial_k0", default_cam.fisheye_polynomial_k0);
          camera->fisheye_polynomial_k1 = version_cycles_property_float(
              ccam, "fisheye_polynomial_k1", default_cam.fisheye_polynomial_k1);
          camera->fisheye_polynomial_k2 = version_cycles_property_float(
              ccam, "fisheye_polynomial_k2", default_cam.fisheye_polynomial_k2);
          camera->fisheye_polynomial_k3 = version_cycles_property_float(
              ccam, "fisheye_polynomial_k3", default_cam.fisheye_polynomial_k3);
          camera->fisheye_polynomial_k4 = version_cycles_property_float(
              ccam, "fisheye_polynomial_k4", default_cam.fisheye_polynomial_k4);
        }
        else {
          camera->panorama_type = default_cam.panorama_type;
          camera->fisheye_fov = default_cam.fisheye_fov;
          camera->fisheye_lens = default_cam.fisheye_lens;
          camera->latitude_min = default_cam.latitude_min;
          camera->latitude_max = default_cam.latitude_max;
          camera->longitude_min = default_cam.longitude_min;
          camera->longitude_max = default_cam.longitude_max;
          /* Fit to match default projective camera with focal_length 50 and sensor_width 36. */
          camera->fisheye_polynomial_k0 = default_cam.fisheye_polynomial_k0;
          camera->fisheye_polynomial_k1 = default_cam.fisheye_polynomial_k1;
          camera->fisheye_polynomial_k2 = default_cam.fisheye_polynomial_k2;
          camera->fisheye_polynomial_k3 = default_cam.fisheye_polynomial_k3;
          camera->fisheye_polynomial_k4 = default_cam.fisheye_polynomial_k4;
        }
      }
    }

    if (!DNA_struct_member_exists(fd->filesdna, "LightProbe", "float", "grid_flag")) {
      LISTBASE_FOREACH (LightProbe *, lightprobe, &bmain->lightprobes) {
        /* Keep old behavior of baking the whole lighting. */
        lightprobe->grid_flag = LIGHTPROBE_GRID_CAPTURE_WORLD | LIGHTPROBE_GRID_CAPTURE_INDIRECT |
                                LIGHTPROBE_GRID_CAPTURE_EMISSION;
      }
    }

    if (!DNA_struct_member_exists(fd->filesdna, "SceneEEVEE", "int", "gi_irradiance_pool_size")) {
      LISTBASE_FOREACH (Scene *, scene, &bmain->scenes) {
        scene->eevee.gi_irradiance_pool_size = 16;
      }
    }

    LISTBASE_FOREACH (Scene *, scene, &bmain->scenes) {
      scene->toolsettings->snap_flag_anim |= SCE_SNAP;
      scene->toolsettings->snap_anim_mode |= (1 << 10); /* SCE_SNAP_TO_FRAME */
    }
  }

  if (!MAIN_VERSION_FILE_ATLEAST(bmain, 400, 20)) {
    /* Convert old socket lists into new interface items. */
    FOREACH_NODETREE_BEGIN (bmain, ntree, id) {
      versioning_convert_node_tree_socket_lists_to_interface(ntree);
      /* Clear legacy sockets after conversion.
       * Internal data pointers have been moved or freed already. */
      BLI_freelistN(&ntree->inputs_legacy);
      BLI_freelistN(&ntree->outputs_legacy);
    }
    FOREACH_NODETREE_END;
  }
  else {
    /* Legacy node tree sockets are created for forward compatibility,
     * but have to be freed after loading and versioning. */
    FOREACH_NODETREE_BEGIN (bmain, ntree, id) {
      LISTBASE_FOREACH_MUTABLE (bNodeSocket *, legacy_socket, &ntree->inputs_legacy) {
        MEM_SAFE_FREE(legacy_socket->default_attribute_name);
        MEM_SAFE_FREE(legacy_socket->default_value);
        if (legacy_socket->prop) {
          IDP_FreeProperty(legacy_socket->prop);
        }
        MEM_delete(legacy_socket->runtime);
        MEM_freeN(legacy_socket);
      }
      LISTBASE_FOREACH_MUTABLE (bNodeSocket *, legacy_socket, &ntree->outputs_legacy) {
        MEM_SAFE_FREE(legacy_socket->default_attribute_name);
        MEM_SAFE_FREE(legacy_socket->default_value);
        if (legacy_socket->prop) {
          IDP_FreeProperty(legacy_socket->prop);
        }
        MEM_delete(legacy_socket->runtime);
        MEM_freeN(legacy_socket);
      }
      BLI_listbase_clear(&ntree->inputs_legacy);
      BLI_listbase_clear(&ntree->outputs_legacy);
    }
    FOREACH_NODETREE_END;
  }

  if (!MAIN_VERSION_FILE_ATLEAST(bmain, 400, 22)) {
    /* Initialize root panel flags in files created before these flags were added. */
    FOREACH_NODETREE_BEGIN (bmain, ntree, id) {
      ntree->tree_interface.root_panel.flag |= NODE_INTERFACE_PANEL_ALLOW_CHILD_PANELS;
    }
    FOREACH_NODETREE_END;
  }

  if (!MAIN_VERSION_FILE_ATLEAST(bmain, 400, 23)) {
    LISTBASE_FOREACH (bNodeTree *, ntree, &bmain->nodetrees) {
      if (ntree->type == NTREE_GEOMETRY) {
        LISTBASE_FOREACH (bNode *, node, &ntree->nodes) {
          if (node->type == GEO_NODE_SET_SHADE_SMOOTH) {
            node->custom1 = int8_t(blender::bke::AttrDomain::Face);
          }
        }
      }
    }
  }

  if (!MAIN_VERSION_FILE_ATLEAST(bmain, 400, 24)) {
    FOREACH_NODETREE_BEGIN (bmain, ntree, id) {
      if (ntree->type == NTREE_SHADER) {
        /* Convert coat inputs on the Principled BSDF. */
        version_principled_bsdf_coat(ntree);
        /* Convert subsurface inputs on the Principled BSDF. */
        version_principled_bsdf_subsurface(ntree);
        /* Convert emission on the Principled BSDF. */
        version_principled_bsdf_emission(ntree);
      }
    }
    FOREACH_NODETREE_END;

    {
      LISTBASE_FOREACH (bScreen *, screen, &bmain->screens) {
        LISTBASE_FOREACH (ScrArea *, area, &screen->areabase) {
          LISTBASE_FOREACH (SpaceLink *, sl, &area->spacedata) {
            const ListBase *regionbase = (sl == area->spacedata.first) ? &area->regionbase :
                                                                         &sl->regionbase;
            LISTBASE_FOREACH (ARegion *, region, regionbase) {
              if (region->regiontype != RGN_TYPE_ASSET_SHELF) {
                continue;
              }

              RegionAssetShelf *shelf_data = static_cast<RegionAssetShelf *>(region->regiondata);
              if (shelf_data && shelf_data->active_shelf &&
                  (shelf_data->active_shelf->preferred_row_count == 0))
              {
                shelf_data->active_shelf->preferred_row_count = 1;
              }
            }
          }
        }
      }
    }

    /* Convert sockets with both input and output flag into two separate sockets. */
    FOREACH_NODETREE_BEGIN (bmain, ntree, id) {
      blender::Vector<bNodeTreeInterfaceSocket *> sockets_to_split;
      ntree->tree_interface.foreach_item([&](bNodeTreeInterfaceItem &item) {
        if (item.item_type == NODE_INTERFACE_SOCKET) {
          bNodeTreeInterfaceSocket &socket = reinterpret_cast<bNodeTreeInterfaceSocket &>(item);
          if ((socket.flag & NODE_INTERFACE_SOCKET_INPUT) &&
              (socket.flag & NODE_INTERFACE_SOCKET_OUTPUT))
          {
            sockets_to_split.append(&socket);
          }
        }
        return true;
      });

      for (bNodeTreeInterfaceSocket *socket : sockets_to_split) {
        const int position = ntree->tree_interface.find_item_position(socket->item);
        bNodeTreeInterfacePanel *parent = ntree->tree_interface.find_item_parent(socket->item);
        version_node_group_split_socket(ntree->tree_interface, *socket, parent, position + 1);
      }
    }
    FOREACH_NODETREE_END;
  }

  if (!MAIN_VERSION_FILE_ATLEAST(bmain, 400, 25)) {
    FOREACH_NODETREE_BEGIN (bmain, ntree, id) {
      if (ntree->type == NTREE_SHADER) {
        /* Convert specular tint on the Principled BSDF. */
        version_principled_bsdf_specular_tint(ntree);
        /* Rename some sockets. */
        version_principled_bsdf_rename_sockets(ntree);
      }
    }
    FOREACH_NODETREE_END;
  }

  if (!MAIN_VERSION_FILE_ATLEAST(bmain, 400, 26)) {
    enable_geometry_nodes_is_modifier(*bmain);

    LISTBASE_FOREACH (Scene *, scene, &bmain->scenes) {
      scene->simulation_frame_start = scene->r.sfra;
      scene->simulation_frame_end = scene->r.efra;
    }
  }

  if (!MAIN_VERSION_FILE_ATLEAST(bmain, 400, 27)) {
    LISTBASE_FOREACH (bScreen *, screen, &bmain->screens) {
      LISTBASE_FOREACH (ScrArea *, area, &screen->areabase) {
        LISTBASE_FOREACH (SpaceLink *, sl, &area->spacedata) {
          if (sl->spacetype == SPACE_SEQ) {
            SpaceSeq *sseq = (SpaceSeq *)sl;
            sseq->timeline_overlay.flag |= SEQ_TIMELINE_SHOW_STRIP_RETIMING;
          }
        }
      }
    }

    if (!DNA_struct_member_exists(fd->filesdna, "SceneEEVEE", "float", "shadow_normal_bias")) {
      SceneEEVEE default_scene_eevee = *DNA_struct_default_get(SceneEEVEE);
      LISTBASE_FOREACH (Scene *, scene, &bmain->scenes) {
        scene->eevee.shadow_ray_count = default_scene_eevee.shadow_ray_count;
        scene->eevee.shadow_step_count = default_scene_eevee.shadow_step_count;
        scene->eevee.shadow_normal_bias = default_scene_eevee.shadow_normal_bias;
      }
    }

    if (!DNA_struct_member_exists(fd->filesdna, "Light", "float", "shadow_softness_factor")) {
      Light default_light = blender::dna::shallow_copy(*DNA_struct_default_get(Light));
      LISTBASE_FOREACH (Light *, light, &bmain->lights) {
        light->shadow_softness_factor = default_light.shadow_softness_factor;
        light->shadow_trace_distance = default_light.shadow_trace_distance;
      }
    }
  }

  if (!MAIN_VERSION_FILE_ATLEAST(bmain, 400, 28)) {
    LISTBASE_FOREACH (bScreen *, screen, &bmain->screens) {
      LISTBASE_FOREACH (ScrArea *, area, &screen->areabase) {
        LISTBASE_FOREACH (SpaceLink *, sl, &area->spacedata) {
          const ListBase *regionbase = (sl == area->spacedata.first) ? &area->regionbase :
                                                                       &sl->regionbase;
          LISTBASE_FOREACH (ARegion *, region, regionbase) {
            if (region->regiontype != RGN_TYPE_ASSET_SHELF) {
              continue;
            }

            RegionAssetShelf *shelf_data = static_cast<RegionAssetShelf *>(region->regiondata);
            if (shelf_data && shelf_data->active_shelf) {
              AssetShelfSettings &settings = shelf_data->active_shelf->settings;
              settings.asset_library_reference.custom_library_index = -1;
              settings.asset_library_reference.type = ASSET_LIBRARY_ALL;
            }

            region->flag |= RGN_FLAG_HIDDEN;
          }
        }
      }
    }
  }

  if (!MAIN_VERSION_FILE_ATLEAST(bmain, 400, 29)) {
    /* Unhide all Reroute nodes. */
    FOREACH_NODETREE_BEGIN (bmain, ntree, id) {
      LISTBASE_FOREACH (bNode *, node, &ntree->nodes) {
        if (node->is_reroute()) {
          static_cast<bNodeSocket *>(node->inputs.first)->flag &= ~SOCK_HIDDEN;
          static_cast<bNodeSocket *>(node->outputs.first)->flag &= ~SOCK_HIDDEN;
        }
      }
    }
    FOREACH_NODETREE_END;
  }

  if (!MAIN_VERSION_FILE_ATLEAST(bmain, 400, 30)) {
    LISTBASE_FOREACH (Scene *, scene, &bmain->scenes) {
      ToolSettings *ts = scene->toolsettings;
      enum { IS_DEFAULT = 0, IS_UV, IS_NODE, IS_ANIM };
      auto versioning_snap_to = [](short snap_to_old, int type) {
        eSnapMode snap_to_new = SCE_SNAP_TO_NONE;
        if (snap_to_old & (1 << 0)) {
          snap_to_new |= type == IS_NODE ? SCE_SNAP_TO_NODE_X :
                         type == IS_ANIM ? SCE_SNAP_TO_FRAME :
                                           SCE_SNAP_TO_VERTEX;
        }
        if (snap_to_old & (1 << 1)) {
          snap_to_new |= type == IS_NODE ? SCE_SNAP_TO_NODE_Y :
                         type == IS_ANIM ? SCE_SNAP_TO_SECOND :
                                           SCE_SNAP_TO_EDGE;
        }
        if (ELEM(type, IS_DEFAULT, IS_ANIM) && snap_to_old & (1 << 2)) {
          snap_to_new |= type == IS_DEFAULT ? SCE_SNAP_TO_FACE : SCE_SNAP_TO_MARKERS;
        }
        if (type == IS_DEFAULT && snap_to_old & (1 << 3)) {
          snap_to_new |= SCE_SNAP_TO_VOLUME;
        }
        if (type == IS_DEFAULT && snap_to_old & (1 << 4)) {
          snap_to_new |= SCE_SNAP_TO_EDGE_MIDPOINT;
        }
        if (type == IS_DEFAULT && snap_to_old & (1 << 5)) {
          snap_to_new |= SCE_SNAP_TO_EDGE_PERPENDICULAR;
        }
        if (ELEM(type, IS_DEFAULT, IS_UV, IS_NODE) && snap_to_old & (1 << 6)) {
          snap_to_new |= SCE_SNAP_TO_INCREMENT;
        }
        if (ELEM(type, IS_DEFAULT, IS_UV, IS_NODE) && snap_to_old & (1 << 7)) {
          snap_to_new |= SCE_SNAP_TO_GRID;
        }
        if (type == IS_DEFAULT && snap_to_old & (1 << 8)) {
          snap_to_new |= SCE_SNAP_INDIVIDUAL_NEAREST;
        }
        if (type == IS_DEFAULT && snap_to_old & (1 << 9)) {
          snap_to_new |= SCE_SNAP_INDIVIDUAL_PROJECT;
        }
        if (snap_to_old & (1 << 10)) {
          snap_to_new |= SCE_SNAP_TO_FRAME;
        }
        if (snap_to_old & (1 << 11)) {
          snap_to_new |= SCE_SNAP_TO_SECOND;
        }
        if (snap_to_old & (1 << 12)) {
          snap_to_new |= SCE_SNAP_TO_MARKERS;
        }

        if (!snap_to_new) {
          snap_to_new = eSnapMode(1 << 0);
        }

        return snap_to_new;
      };

      ts->snap_mode = versioning_snap_to(ts->snap_mode, IS_DEFAULT);
      ts->snap_uv_mode = versioning_snap_to(ts->snap_uv_mode, IS_UV);
      ts->snap_node_mode = versioning_snap_to(ts->snap_node_mode, IS_NODE);
      ts->snap_anim_mode = versioning_snap_to(ts->snap_anim_mode, IS_ANIM);
    }
  }

  if (!MAIN_VERSION_FILE_ATLEAST(bmain, 400, 31)) {
    LISTBASE_FOREACH (Curve *, curve, &bmain->curves) {
      const int curvetype = BKE_curve_type_get(curve);
      if (curvetype == OB_FONT) {
        CharInfo *info = curve->strinfo;
        if (info != nullptr) {
          for (int i = curve->len_char32 - 1; i >= 0; i--, info++) {
            if (info->mat_nr > 0) {
              /** CharInfo mat_nr used to start at 1, unlike mesh & nurbs, now zero-based. */
              info->mat_nr--;
            }
          }
        }
      }
    }
  }

  if (!MAIN_VERSION_FILE_ATLEAST(bmain, 400, 33)) {
    /* Fix node group socket order by sorting outputs and inputs. */
    LISTBASE_FOREACH (bNodeTree *, ntree, &bmain->nodetrees) {
      versioning_node_group_sort_sockets_recursive(ntree->tree_interface.root_panel);
    }
  }

  if (!MAIN_VERSION_FILE_ATLEAST(bmain, 401, 1)) {
    LISTBASE_FOREACH (GreasePencil *, grease_pencil, &bmain->grease_pencils) {
      versioning_grease_pencil_stroke_radii_scaling(grease_pencil);
    }
  }

  if (!MAIN_VERSION_FILE_ATLEAST(bmain, 401, 4)) {
    FOREACH_NODETREE_BEGIN (bmain, ntree, id) {
      if (ntree->type != NTREE_CUSTOM) {
        /* versioning_update_noise_texture_node must be done before
         * versioning_replace_musgrave_texture_node. */
        versioning_update_noise_texture_node(ntree);

        /* Convert Musgrave Texture nodes to Noise Texture nodes. */
        versioning_replace_musgrave_texture_node(ntree);
      }
    }
    FOREACH_NODETREE_END;
  }

  if (!MAIN_VERSION_FILE_ATLEAST(bmain, 401, 5)) {
    /* Unify Material::blend_shadow and Cycles.use_transparent_shadows into the
     * Material::blend_flag. */
    Scene *scene = static_cast<Scene *>(bmain->scenes.first);
    bool is_cycles = scene && STREQ(scene->r.engine, RE_engine_id_CYCLES);
    if (is_cycles) {
      LISTBASE_FOREACH (Material *, material, &bmain->materials) {
        bool transparent_shadows = true;
        if (IDProperty *cmat = version_cycles_properties_from_ID(&material->id)) {
          transparent_shadows = version_cycles_property_boolean(
              cmat, "use_transparent_shadow", true);
        }
        SET_FLAG_FROM_TEST(material->blend_flag, transparent_shadows, MA_BL_TRANSPARENT_SHADOW);
      }
    }
    else {
      LISTBASE_FOREACH (Material *, material, &bmain->materials) {
        bool transparent_shadow = material->blend_shadow != MA_BS_SOLID;
        SET_FLAG_FROM_TEST(material->blend_flag, transparent_shadow, MA_BL_TRANSPARENT_SHADOW);
      }
    }

    FOREACH_NODETREE_BEGIN (bmain, ntree, id) {
      if (ntree->type == NTREE_COMPOSIT) {
        versioning_replace_splitviewer(ntree);
      }
    }
    FOREACH_NODETREE_END;
  }

  /* 401 6 did not require any do_version here. */

  if (!MAIN_VERSION_FILE_ATLEAST(bmain, 401, 7)) {
    if (!DNA_struct_member_exists(fd->filesdna, "SceneEEVEE", "int", "volumetric_ray_depth")) {
      SceneEEVEE default_eevee = *DNA_struct_default_get(SceneEEVEE);
      LISTBASE_FOREACH (Scene *, scene, &bmain->scenes) {
        scene->eevee.volumetric_ray_depth = default_eevee.volumetric_ray_depth;
      }
    }

    if (!DNA_struct_member_exists(fd->filesdna, "Material", "char", "surface_render_method")) {
      LISTBASE_FOREACH (Material *, mat, &bmain->materials) {
        mat->surface_render_method = (mat->blend_method == MA_BM_BLEND) ?
                                         MA_SURFACE_METHOD_FORWARD :
                                         MA_SURFACE_METHOD_DEFERRED;
      }
    }

    LISTBASE_FOREACH (bScreen *, screen, &bmain->screens) {
      LISTBASE_FOREACH (ScrArea *, area, &screen->areabase) {
        LISTBASE_FOREACH (SpaceLink *, sl, &area->spacedata) {
          const ListBase *regionbase = (sl == area->spacedata.first) ? &area->regionbase :
                                                                       &sl->regionbase;
          LISTBASE_FOREACH (ARegion *, region, regionbase) {
            if (region->regiontype != RGN_TYPE_ASSET_SHELF_HEADER) {
              continue;
            }
            region->alignment &= ~RGN_SPLIT_PREV;
            region->alignment |= RGN_ALIGN_HIDE_WITH_PREV;
          }
        }
      }
    }

    if (!DNA_struct_member_exists(fd->filesdna, "SceneEEVEE", "float", "gtao_thickness")) {
      SceneEEVEE default_eevee = *DNA_struct_default_get(SceneEEVEE);
      LISTBASE_FOREACH (Scene *, scene, &bmain->scenes) {
        scene->eevee.gtao_thickness = default_eevee.gtao_thickness;
        scene->eevee.gtao_focus = default_eevee.gtao_focus;
      }
    }

    if (!DNA_struct_member_exists(fd->filesdna, "LightProbe", "float", "data_display_size")) {
      LightProbe default_probe = *DNA_struct_default_get(LightProbe);
      LISTBASE_FOREACH (LightProbe *, probe, &bmain->lightprobes) {
        probe->data_display_size = default_probe.data_display_size;
      }
    }

    LISTBASE_FOREACH (Mesh *, mesh, &bmain->meshes) {
      mesh->flag &= ~ME_NO_OVERLAPPING_TOPOLOGY;
    }
  }

  if (!MAIN_VERSION_FILE_ATLEAST(bmain, 401, 8)) {
    LISTBASE_FOREACH (bNodeTree *, ntree, &bmain->nodetrees) {
      if (ntree->type != NTREE_GEOMETRY) {
        continue;
      }
      versioning_nodes_dynamic_sockets(*ntree);
    }
  }

  if (!MAIN_VERSION_FILE_ATLEAST(bmain, 401, 9)) {
    if (!DNA_struct_member_exists(fd->filesdna, "Material", "char", "displacement_method")) {
      /* Replace Cycles.displacement_method by Material::displacement_method. */
      LISTBASE_FOREACH (Material *, material, &bmain->materials) {
        int displacement_method = MA_DISPLACEMENT_BUMP;
        if (IDProperty *cmat = version_cycles_properties_from_ID(&material->id)) {
          displacement_method = version_cycles_property_int(
              cmat, "displacement_method", MA_DISPLACEMENT_BUMP);
        }
        material->displacement_method = displacement_method;
      }
    }

    /* Prevent custom bone colors from having alpha zero.
     * Part of the fix for issue #115434. */
    LISTBASE_FOREACH (bArmature *, arm, &bmain->armatures) {
      blender::animrig::ANIM_armature_foreach_bone(&arm->bonebase, [](Bone *bone) {
        bone->color.custom.solid[3] = 255;
        bone->color.custom.select[3] = 255;
        bone->color.custom.active[3] = 255;
      });
      if (arm->edbo) {
        LISTBASE_FOREACH (EditBone *, ebone, arm->edbo) {
          ebone->color.custom.solid[3] = 255;
          ebone->color.custom.select[3] = 255;
          ebone->color.custom.active[3] = 255;
        }
      }
    }
    LISTBASE_FOREACH (Object *, obj, &bmain->objects) {
      if (obj->pose == nullptr) {
        continue;
      }
      LISTBASE_FOREACH (bPoseChannel *, pchan, &obj->pose->chanbase) {
        pchan->color.custom.solid[3] = 255;
        pchan->color.custom.select[3] = 255;
        pchan->color.custom.active[3] = 255;
      }
    }
  }

  if (!MAIN_VERSION_FILE_ATLEAST(bmain, 401, 10)) {
    if (!DNA_struct_member_exists(
            fd->filesdna, "SceneEEVEE", "RaytraceEEVEE", "ray_tracing_options"))
    {
      LISTBASE_FOREACH (Scene *, scene, &bmain->scenes) {
        scene->eevee.ray_tracing_options.flag = RAYTRACE_EEVEE_USE_DENOISE;
        scene->eevee.ray_tracing_options.denoise_stages = RAYTRACE_EEVEE_DENOISE_SPATIAL |
                                                          RAYTRACE_EEVEE_DENOISE_TEMPORAL |
                                                          RAYTRACE_EEVEE_DENOISE_BILATERAL;
        scene->eevee.ray_tracing_options.screen_trace_quality = 0.25f;
        scene->eevee.ray_tracing_options.screen_trace_thickness = 0.2f;
        scene->eevee.ray_tracing_options.screen_trace_max_roughness = 0.5f;
        scene->eevee.ray_tracing_options.sample_clamp = 10.0f;
        scene->eevee.ray_tracing_options.resolution_scale = 2;
      }
    }

    LISTBASE_FOREACH (bNodeTree *, ntree, &bmain->nodetrees) {
      if (ntree->type == NTREE_GEOMETRY) {
        version_geometry_nodes_use_rotation_socket(*ntree);
        versioning_nodes_dynamic_sockets_2(*ntree);
        fix_geometry_nodes_object_info_scale(*ntree);
      }
    }
  }

  if (MAIN_VERSION_FILE_ATLEAST(bmain, 400, 20) && !MAIN_VERSION_FILE_ATLEAST(bmain, 401, 11)) {
    /* Convert old socket lists into new interface items. */
    FOREACH_NODETREE_BEGIN (bmain, ntree, id) {
      versioning_fix_socket_subtype_idnames(ntree);
    }
    FOREACH_NODETREE_END;
  }

  if (!MAIN_VERSION_FILE_ATLEAST(bmain, 401, 12)) {
    FOREACH_NODETREE_BEGIN (bmain, ntree, id) {
      if (ntree->type == NTREE_COMPOSIT) {
        LISTBASE_FOREACH (bNode *, node, &ntree->nodes) {
          if (node->type == CMP_NODE_PIXELATE) {
            node->custom1 = 1;
          }
        }
      }
    }
    FOREACH_NODETREE_END;
  }

  if (!MAIN_VERSION_FILE_ATLEAST(bmain, 401, 13)) {
    FOREACH_NODETREE_BEGIN (bmain, ntree, id) {
      if (ntree->type == NTREE_COMPOSIT) {
        LISTBASE_FOREACH (bNode *, node, &ntree->nodes) {
          if (node->type == CMP_NODE_MAP_UV) {
            node->custom2 = CMP_NODE_MAP_UV_FILTERING_ANISOTROPIC;
          }
        }
      }
    }
    FOREACH_NODETREE_END;
  }

  if (!MAIN_VERSION_FILE_ATLEAST(bmain, 401, 14)) {
    const Brush *default_brush = DNA_struct_default_get(Brush);
    LISTBASE_FOREACH (Brush *, brush, &bmain->brushes) {
      brush->automasking_start_normal_limit = default_brush->automasking_start_normal_limit;
      brush->automasking_start_normal_falloff = default_brush->automasking_start_normal_falloff;

      brush->automasking_view_normal_limit = default_brush->automasking_view_normal_limit;
      brush->automasking_view_normal_falloff = default_brush->automasking_view_normal_falloff;
    }
  }

  if (!MAIN_VERSION_FILE_ATLEAST(bmain, 401, 15)) {
    FOREACH_NODETREE_BEGIN (bmain, ntree, id) {
      if (ntree->type == NTREE_COMPOSIT) {
        LISTBASE_FOREACH (bNode *, node, &ntree->nodes) {
          if (node->type == CMP_NODE_KEYING) {
            NodeKeyingData &keying_data = *static_cast<NodeKeyingData *>(node->storage);
            keying_data.edge_kernel_radius = max_ii(keying_data.edge_kernel_radius - 1, 0);
          }
        }
      }
    }
    FOREACH_NODETREE_END;
  }

  if (!MAIN_VERSION_FILE_ATLEAST(bmain, 401, 16)) {
    LISTBASE_FOREACH (Scene *, scene, &bmain->scenes) {
      Sculpt *sculpt = scene->toolsettings->sculpt;
      if (sculpt != nullptr) {
        Sculpt default_sculpt = *DNA_struct_default_get(Sculpt);
        sculpt->automasking_boundary_edges_propagation_steps =
            default_sculpt.automasking_boundary_edges_propagation_steps;
      }
    }
  }

  if (!MAIN_VERSION_FILE_ATLEAST(bmain, 401, 17)) {
    LISTBASE_FOREACH (Scene *, scene, &bmain->scenes) {
      ToolSettings *ts = scene->toolsettings;
      int input_sample_values[10];

      input_sample_values[0] = ts->imapaint.paint.num_input_samples_deprecated;
      input_sample_values[1] = ts->sculpt != nullptr ?
                                   ts->sculpt->paint.num_input_samples_deprecated :
                                   1;
      input_sample_values[2] = ts->curves_sculpt != nullptr ?
                                   ts->curves_sculpt->paint.num_input_samples_deprecated :
                                   1;
      input_sample_values[3] = ts->uvsculpt != nullptr ?
                                   ts->uvsculpt->paint.num_input_samples_deprecated :
                                   1;

      input_sample_values[4] = ts->gp_paint != nullptr ?
                                   ts->gp_paint->paint.num_input_samples_deprecated :
                                   1;
      input_sample_values[5] = ts->gp_vertexpaint != nullptr ?
                                   ts->gp_vertexpaint->paint.num_input_samples_deprecated :
                                   1;
      input_sample_values[6] = ts->gp_sculptpaint != nullptr ?
                                   ts->gp_sculptpaint->paint.num_input_samples_deprecated :
                                   1;
      input_sample_values[7] = ts->gp_weightpaint != nullptr ?
                                   ts->gp_weightpaint->paint.num_input_samples_deprecated :
                                   1;

      input_sample_values[8] = ts->vpaint != nullptr ?
                                   ts->vpaint->paint.num_input_samples_deprecated :
                                   1;
      input_sample_values[9] = ts->wpaint != nullptr ?
                                   ts->wpaint->paint.num_input_samples_deprecated :
                                   1;

      int unified_value = 1;
      for (int i = 0; i < 10; i++) {
        if (input_sample_values[i] != 1) {
          if (unified_value == 1) {
            unified_value = input_sample_values[i];
          }
          else {
            /* In the case of a user having multiple tools with different num_input_value values
             * set we cannot support this in the single UnifiedPaintSettings value, so fallback
             * to 1 instead of deciding that one value is more canonical than the other.
             */
            break;
          }
        }
      }

      ts->unified_paint_settings.input_samples = unified_value;
    }
    LISTBASE_FOREACH (Brush *, brush, &bmain->brushes) {
      brush->input_samples = 1;
    }
  }

  if (!MAIN_VERSION_FILE_ATLEAST(bmain, 401, 18)) {
    LISTBASE_FOREACH (Scene *, scene, &bmain->scenes) {
      if (scene->ed != nullptr) {
        SEQ_for_each_callback(&scene->ed->seqbase, seq_filter_bilinear_to_auto, nullptr);
      }
    }
  }

  if (!MAIN_VERSION_FILE_ATLEAST(bmain, 401, 19)) {
    LISTBASE_FOREACH (bNodeTree *, ntree, &bmain->nodetrees) {
      if (ntree->type == NTREE_GEOMETRY) {
        version_node_socket_name(ntree, FN_NODE_ROTATE_ROTATION, "Rotation 1", "Rotation");
        version_node_socket_name(ntree, FN_NODE_ROTATE_ROTATION, "Rotation 2", "Rotate By");
      }
    }
  }

  if (!MAIN_VERSION_FILE_ATLEAST(bmain, 401, 20)) {
    LISTBASE_FOREACH (Object *, ob, &bmain->objects) {
      int uid = 1;
      LISTBASE_FOREACH (ModifierData *, md, &ob->modifiers) {
        /* These identifiers are not necessarily stable for linked data. If the linked data has a
         * new modifier inserted, the identifiers of other modifiers can change. */
        md->persistent_uid = uid++;
      }
    }
  }

  /* Keep point/spot light soft falloff for files created before 4.0. */
  if (!MAIN_VERSION_FILE_ATLEAST(bmain, 400, 0)) {
    LISTBASE_FOREACH (Light *, light, &bmain->lights) {
      if (ELEM(light->type, LA_LOCAL, LA_SPOT)) {
        light->mode |= LA_USE_SOFT_FALLOFF;
      }
    }
  }

  if (!MAIN_VERSION_FILE_ATLEAST(bmain, 402, 1)) {
    using namespace blender::bke::greasepencil;
    /* Initialize newly added scale layer transform to one. */
    LISTBASE_FOREACH (GreasePencil *, grease_pencil, &bmain->grease_pencils) {
      for (Layer *layer : grease_pencil->layers_for_write()) {
        copy_v3_fl(layer->scale, 1.0f);
      }
    }
  }

  if (!MAIN_VERSION_FILE_ATLEAST(bmain, 402, 2)) {
    LISTBASE_FOREACH (Scene *, scene, &bmain->scenes) {
      bool is_cycles = scene && STREQ(scene->r.engine, RE_engine_id_CYCLES);
      if (is_cycles) {
        if (IDProperty *cscene = version_cycles_properties_from_ID(&scene->id)) {
          int cposition = version_cycles_property_int(cscene, "motion_blur_position", 1);
          BLI_assert(cposition >= 0 && cposition < 3);
          int order_conversion[3] = {SCE_MB_START, SCE_MB_CENTER, SCE_MB_END};
          scene->r.motion_blur_position = order_conversion[std::clamp(cposition, 0, 2)];
        }
      }
      else {
        SET_FLAG_FROM_TEST(
            scene->r.mode, scene->eevee.flag & SCE_EEVEE_MOTION_BLUR_ENABLED_DEPRECATED, R_MBLUR);
        scene->r.motion_blur_position = scene->eevee.motion_blur_position_deprecated;
        scene->r.motion_blur_shutter = scene->eevee.motion_blur_shutter_deprecated;
      }
    }
  }

  if (!MAIN_VERSION_FILE_ATLEAST(bmain, 402, 3)) {
    constexpr int NTREE_EXECUTION_MODE_FULL_FRAME = 1;

    constexpr int NTREE_COM_GROUPNODE_BUFFER = 1 << 3;
    constexpr int NTREE_COM_OPENCL = 1 << 1;

    FOREACH_NODETREE_BEGIN (bmain, ntree, id) {
      if (ntree->type != NTREE_COMPOSIT) {
        continue;
      }

      ntree->flag &= ~(NTREE_COM_GROUPNODE_BUFFER | NTREE_COM_OPENCL);

      if (ntree->execution_mode == NTREE_EXECUTION_MODE_FULL_FRAME) {
        ntree->execution_mode = NTREE_EXECUTION_MODE_CPU;
      }
    }
    FOREACH_NODETREE_END;
  }

  if (!MAIN_VERSION_FILE_ATLEAST(bmain, 402, 4)) {
<<<<<<< HEAD
    LISTBASE_FOREACH (Scene *, sce, &bmain->scenes) {
      image_settings_avi_to_ffmpeg(sce);
=======
    if (!DNA_struct_member_exists(fd->filesdna, "SpaceImage", "float", "stretch_opacity")) {
      LISTBASE_FOREACH (bScreen *, screen, &bmain->screens) {
        LISTBASE_FOREACH (ScrArea *, area, &screen->areabase) {
          LISTBASE_FOREACH (SpaceLink *, sl, &area->spacedata) {
            if (sl->spacetype == SPACE_IMAGE) {
              SpaceImage *sima = (SpaceImage *)sl;
              sima->stretch_opacity = 0.9f;
            }
          }
        }
      }
>>>>>>> 6d88285c
    }
  }

  /**
   * Always bump subversion in BKE_blender_version.h when adding versioning
   * code here, and wrap it inside a MAIN_VERSION_FILE_ATLEAST check.
   *
   * \note Keep this message at the bottom of the function.
   */

  /* Always run this versioning; meshes are written with the legacy format which always needs to
   * be converted to the new format on file load. Can be moved to a subversion check in a larger
   * breaking release. */
  LISTBASE_FOREACH (Mesh *, mesh, &bmain->meshes) {
    blender::bke::mesh_sculpt_mask_to_generic(*mesh);
  }
}<|MERGE_RESOLUTION|>--- conflicted
+++ resolved
@@ -2946,10 +2946,6 @@
   }
 
   if (!MAIN_VERSION_FILE_ATLEAST(bmain, 402, 4)) {
-<<<<<<< HEAD
-    LISTBASE_FOREACH (Scene *, sce, &bmain->scenes) {
-      image_settings_avi_to_ffmpeg(sce);
-=======
     if (!DNA_struct_member_exists(fd->filesdna, "SpaceImage", "float", "stretch_opacity")) {
       LISTBASE_FOREACH (bScreen *, screen, &bmain->screens) {
         LISTBASE_FOREACH (ScrArea *, area, &screen->areabase) {
@@ -2961,7 +2957,12 @@
           }
         }
       }
->>>>>>> 6d88285c
+    }
+  }
+
+  if (!MAIN_VERSION_FILE_ATLEAST(bmain, 402, 5)) {
+    LISTBASE_FOREACH (Scene *, sce, &bmain->scenes) {
+      image_settings_avi_to_ffmpeg(sce);
     }
   }
 
