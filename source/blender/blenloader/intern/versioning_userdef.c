/* SPDX-License-Identifier: GPL-2.0-or-later */

/** \file
 * \ingroup blenloader
 *
 * Version patch user preferences.
 */
#define DNA_DEPRECATED_ALLOW
#include <string.h>

#include "BLI_listbase.h"
#include "BLI_math.h"
#include "BLI_string.h"
#include "BLI_utildefines.h"

#include "DNA_anim_types.h"
#include "DNA_collection_types.h"
#include "DNA_curve_types.h"
#include "DNA_scene_types.h"
#include "DNA_space_types.h"
#include "DNA_userdef_types.h"
#include "DNA_windowmanager_types.h"

#include "BKE_addon.h"
#include "BKE_blender_version.h"
#include "BKE_colorband.h"
#include "BKE_idprop.h"
#include "BKE_keyconfig.h"
#include "BKE_main.h"
#include "BKE_preferences.h"

#include "BLO_readfile.h"

#include "GPU_platform.h"

#include "readfile.h" /* Own include. */

#include "WM_types.h"
#include "wm_event_types.h"

/* Don't use translation strings in versioning!
 * These depend on the preferences already being read.
 * If this is important we can set the translations as part of versioning preferences,
 * however that should only be done if there are important use-cases. */
#if 0
#  include "BLT_translation.h"
#else
#  define N_(msgid) msgid
#endif

/* For versioning we only ever want to manipulate preferences passed in. */
#define U BLI_STATIC_ASSERT(false, "Global 'U' not allowed, only use arguments passed in!")

static void do_versions_theme(const UserDef *userdef, bTheme *btheme)
{

#define USER_VERSION_ATLEAST(ver, subver) MAIN_VERSION_ATLEAST(userdef, ver, subver)
#define FROM_DEFAULT_V4_UCHAR(member) copy_v4_v4_uchar(btheme->member, U_theme_default.member)

  if (!USER_VERSION_ATLEAST(300, 41)) {
    memcpy(btheme, &U_theme_default, sizeof(*btheme));
  }

  /* Again reset the theme, but only if stored with an early 3.1 alpha version. Some changes were
   * done in the release branch and then merged into the 3.1 branch (master). So the previous reset
   * wouldn't work for people who saved their preferences with a 3.1 build meanwhile. But we still
   * don't want to reset theme changes stored in the eventual 3.0 release once opened in a 3.1
   * build. */
  if (userdef->versionfile > 300 && !USER_VERSION_ATLEAST(301, 1)) {
    memcpy(btheme, &U_theme_default, sizeof(*btheme));
  }

  if (!USER_VERSION_ATLEAST(301, 2)) {
    FROM_DEFAULT_V4_UCHAR(space_sequencer.mask);
  }

  if (!USER_VERSION_ATLEAST(302, 8)) {
    btheme->space_node.grid_levels = U_theme_default.space_node.grid_levels;
  }

  if (!USER_VERSION_ATLEAST(302, 9)) {
    FROM_DEFAULT_V4_UCHAR(space_sequencer.list);
    FROM_DEFAULT_V4_UCHAR(space_sequencer.list_title);
    FROM_DEFAULT_V4_UCHAR(space_sequencer.list_text);
    FROM_DEFAULT_V4_UCHAR(space_sequencer.list_text_hi);
  }

  if (!USER_VERSION_ATLEAST(303, 6)) {
    btheme->tui.wcol_view_item = U_theme_default.tui.wcol_view_item;
  }

  /**
   * Versioning code until next subversion bump goes here.
   *
   * \note Be sure to check when bumping the version:
   * - #blo_do_versions_userdef in this file.
   * - "versioning_{BLENDER_VERSION}.c"
   *
   * \note Keep this message at the bottom of the function.
   */
  {
    /* Keep this block, even when empty. */
  }

#undef FROM_DEFAULT_V4_UCHAR

#undef USER_VERSION_ATLEAST
}

/** #UserDef.flag */
#define USER_LMOUSESELECT (1 << 14) /* deprecated */

static void do_version_select_mouse(UserDef *userdef, wmKeyMapItem *kmi)
{
  /* Remove select/action mouse from user defined keymaps. */
  enum {
    ACTIONMOUSE = 0x0005,
    SELECTMOUSE = 0x0006,
    EVT_TWEAK_A = 0x5005,
    EVT_TWEAK_S = 0x5006,
  };
  const bool left = (userdef->flag & USER_LMOUSESELECT) != 0;

  switch (kmi->type) {
    case SELECTMOUSE:
      kmi->type = (left) ? LEFTMOUSE : RIGHTMOUSE;
      break;
    case ACTIONMOUSE:
      kmi->type = (left) ? RIGHTMOUSE : LEFTMOUSE;
      break;
    case EVT_TWEAK_S:
      kmi->type = (left) ? LEFTMOUSE : RIGHTMOUSE;
      kmi->val = KM_CLICK_DRAG;
      break;
    case EVT_TWEAK_A:
      kmi->type = (left) ? RIGHTMOUSE : LEFTMOUSE;
      kmi->val = KM_CLICK_DRAG;
      break;
    default:
      break;
  }
}

static bool keymap_item_has_invalid_wm_context_data_path(wmKeyMapItem *kmi,
                                                         void *UNUSED(user_data))
{
  if (STRPREFIX(kmi->idname, "WM_OT_context_") && kmi->properties) {
    IDProperty *idprop = IDP_GetPropertyFromGroup(kmi->properties, "data_path");
    if (idprop && (idprop->type == IDP_STRING) && STRPREFIX(idprop->data.pointer, "(null)")) {
      return true;
    }
  }
  return false;
}

/** Tweak event types have been removed, replace with click-drag. */
static bool keymap_item_update_tweak_event(wmKeyMapItem *kmi, void *UNUSED(user_data))
{
  /* Tweak events for L M R mouse-buttons. */
  enum {
    EVT_TWEAK_L = 0x5002,
    EVT_TWEAK_M = 0x5003,
    EVT_TWEAK_R = 0x5004,
  };
  switch (kmi->type) {
    case EVT_TWEAK_L:
      kmi->type = LEFTMOUSE;
      break;
    case EVT_TWEAK_M:
      kmi->type = MIDDLEMOUSE;
      break;
    case EVT_TWEAK_R:
      kmi->type = RIGHTMOUSE;
      break;
    default:
      kmi->direction = KM_ANY;
      return false;
  }

  if (kmi->val >= KM_DIRECTION_N && kmi->val <= KM_DIRECTION_NW) {
    kmi->direction = kmi->val;
  }
  else {
    kmi->direction = KM_ANY;
  }
  kmi->val = KM_CLICK_DRAG;
  return false;
}

void blo_do_versions_userdef(UserDef *userdef)
{
  /* #UserDef & #Main happen to have the same struct member. */
#define USER_VERSION_ATLEAST(ver, subver) MAIN_VERSION_ATLEAST(userdef, ver, subver)

  /* the UserDef struct is not corrected with do_versions() .... ugh! */
  if (userdef->menuthreshold1 == 0) {
    userdef->menuthreshold1 = 5;
    userdef->menuthreshold2 = 2;
  }
  if (userdef->mixbufsize == 0) {
    userdef->mixbufsize = 2048;
  }
  if (userdef->autokey_mode == 0) {
    /* 'add/replace' but not on */
    userdef->autokey_mode = 2;
  }
  if (userdef->savetime <= 0) {
    userdef->savetime = 1;
    // XXX      error(STRINGIFY(BLENDER_STARTUP_FILE)" is buggy, please consider removing it.\n");
  }
  if (userdef->gizmo_size == 0) {
    userdef->gizmo_size = 75;
    userdef->gizmo_flag |= USER_GIZMO_DRAW;
  }
  if (userdef->pad_rot_angle == 0.0f) {
    userdef->pad_rot_angle = 15.0f;
  }

  /* graph editor - unselected F-Curve visibility */
  if (userdef->fcu_inactive_alpha == 0) {
    userdef->fcu_inactive_alpha = 0.25f;
  }

  if (!USER_VERSION_ATLEAST(192, 0)) {
    strcpy(userdef->sounddir, "/");
  }

  /* patch to set Dupli Armature */
  if (!USER_VERSION_ATLEAST(220, 0)) {
    userdef->dupflag |= USER_DUP_ARM;
  }

  /* added seam, normal color, undo */
  if (!USER_VERSION_ATLEAST(235, 0)) {
    userdef->uiflag |= USER_GLOBALUNDO;
    if (userdef->undosteps == 0) {
      userdef->undosteps = 32;
    }
  }
  if (!USER_VERSION_ATLEAST(236, 0)) {
    /* illegal combo... */
    if (userdef->flag & USER_LMOUSESELECT) {
      userdef->flag &= ~USER_TWOBUTTONMOUSE;
    }
  }
  if (!USER_VERSION_ATLEAST(240, 0)) {
    userdef->uiflag |= USER_PLAINMENUS;
  }
  if (!USER_VERSION_ATLEAST(242, 0)) {
    /* set defaults for 3D View rotating axis indicator */
    /* since size can't be set to 0, this indicates it's not saved in startup.blend */
    if (userdef->rvisize == 0) {
      userdef->rvisize = 15;
      userdef->rvibright = 8;
      userdef->uiflag |= USER_SHOW_GIZMO_NAVIGATE;
    }
  }
  if (!USER_VERSION_ATLEAST(244, 0)) {
    /* set default number of recently-used files (if not set) */
    if (userdef->recent_files == 0) {
      userdef->recent_files = 10;
    }
  }
  if (!USER_VERSION_ATLEAST(245, 3)) {
    if (userdef->coba_weight.tot == 0) {
      BKE_colorband_init(&userdef->coba_weight, true);
    }
  }
  if (!USER_VERSION_ATLEAST(245, 3)) {
    userdef->flag |= USER_ADD_VIEWALIGNED | USER_ADD_EDITMODE;
  }
  if (!USER_VERSION_ATLEAST(250, 0)) {
    /* adjust grease-pencil distances */
    userdef->gp_manhattandist = 1;
    userdef->gp_euclideandist = 2;

    /* adjust default interpolation for new IPO-curves */
    userdef->ipo_new = BEZT_IPO_BEZ;
  }

  if (!USER_VERSION_ATLEAST(250, 3)) {
    /* new audio system */
    if (userdef->audiochannels == 0) {
      userdef->audiochannels = 2;
    }
    if (userdef->audioformat == 0) {
      userdef->audioformat = 0x24;
    }
    if (userdef->audiorate == 0) {
      userdef->audiorate = 48000;
    }
  }

  if (!USER_VERSION_ATLEAST(250, 8)) {
    wmKeyMap *km;

    for (km = userdef->user_keymaps.first; km; km = km->next) {
      if (STREQ(km->idname, "Armature_Sketch")) {
        strcpy(km->idname, "Armature Sketch");
      }
      else if (STREQ(km->idname, "View3D")) {
        strcpy(km->idname, "3D View");
      }
      else if (STREQ(km->idname, "View3D Generic")) {
        strcpy(km->idname, "3D View Generic");
      }
      else if (STREQ(km->idname, "EditMesh")) {
        strcpy(km->idname, "Mesh");
      }
      else if (STREQ(km->idname, "UVEdit")) {
        strcpy(km->idname, "UV Editor");
      }
      else if (STREQ(km->idname, "Animation_Channels")) {
        strcpy(km->idname, "Animation Channels");
      }
      else if (STREQ(km->idname, "GraphEdit Keys")) {
        strcpy(km->idname, "Graph Editor");
      }
      else if (STREQ(km->idname, "GraphEdit Generic")) {
        strcpy(km->idname, "Graph Editor Generic");
      }
      else if (STREQ(km->idname, "Action_Keys")) {
        strcpy(km->idname, "Dopesheet");
      }
      else if (STREQ(km->idname, "NLA Data")) {
        strcpy(km->idname, "NLA Editor");
      }
      else if (STREQ(km->idname, "Node Generic")) {
        strcpy(km->idname, "Node Editor");
      }
      else if (STREQ(km->idname, "Logic Generic")) {
        strcpy(km->idname, "Logic Editor");
      }
      else if (STREQ(km->idname, "File")) {
        strcpy(km->idname, "File Browser");
      }
      else if (STREQ(km->idname, "FileMain")) {
        strcpy(km->idname, "File Browser Main");
      }
      else if (STREQ(km->idname, "FileButtons")) {
        strcpy(km->idname, "File Browser Buttons");
      }
      else if (STREQ(km->idname, "Buttons Generic")) {
        strcpy(km->idname, "Property Editor");
      }
    }
  }

  if (!USER_VERSION_ATLEAST(252, 3)) {
    if (userdef->flag & USER_LMOUSESELECT) {
      userdef->flag &= ~USER_TWOBUTTONMOUSE;
    }
  }
  if (!USER_VERSION_ATLEAST(252, 4)) {
    /* default new handle type is auto handles */
    userdef->keyhandles_new = HD_AUTO;
  }

  if (!USER_VERSION_ATLEAST(257, 0)) {
    /* Clear #AUTOKEY_FLAG_ONLYKEYINGSET flag from user-preferences,
     * so that it doesn't linger around from old configurations like a ghost. */
    userdef->autokey_flag &= ~AUTOKEY_FLAG_ONLYKEYINGSET;
  }

  if (!USER_VERSION_ATLEAST(260, 3)) {
    /* if new keyframes handle default is stuff "auto", make it "auto-clamped" instead
     * was changed in 260 as part of GSoC11, but version patch was wrong
     */
    if (userdef->keyhandles_new == HD_AUTO) {
      userdef->keyhandles_new = HD_AUTO_ANIM;
    }
  }

  if (!USER_VERSION_ATLEAST(267, 0)) {

    /* GL Texture Garbage Collection */
    if (userdef->textimeout == 0) {
      userdef->texcollectrate = 60;
      userdef->textimeout = 120;
    }
    if (userdef->memcachelimit <= 0) {
      userdef->memcachelimit = 32;
    }
    if (userdef->dbl_click_time == 0) {
      userdef->dbl_click_time = 350;
    }
    if (userdef->v2d_min_gridsize == 0) {
      userdef->v2d_min_gridsize = 35;
    }
    if (userdef->widget_unit == 0) {
      userdef->widget_unit = 20;
    }
    if (userdef->anisotropic_filter <= 0) {
      userdef->anisotropic_filter = 1;
    }

    if (userdef->ndof_sensitivity == 0.0f) {
      userdef->ndof_sensitivity = 1.0f;
      userdef->ndof_flag = (NDOF_LOCK_HORIZON | NDOF_SHOULD_PAN | NDOF_SHOULD_ZOOM |
                            NDOF_SHOULD_ROTATE);
    }

    if (userdef->ndof_orbit_sensitivity == 0.0f) {
      userdef->ndof_orbit_sensitivity = userdef->ndof_sensitivity;

      if (!(userdef->flag & USER_TRACKBALL)) {
        userdef->ndof_flag |= NDOF_TURNTABLE;
      }
    }
  }

  if (!USER_VERSION_ATLEAST(269, 4)) {
    userdef->walk_navigation.mouse_speed = 1.0f;
    userdef->walk_navigation.walk_speed = 2.5f; /* m/s */
    userdef->walk_navigation.walk_speed_factor = 5.0f;
    userdef->walk_navigation.view_height = 1.6f;   /* m */
    userdef->walk_navigation.jump_height = 0.4f;   /* m */
    userdef->walk_navigation.teleport_time = 0.2f; /* s */
  }

  if (!USER_VERSION_ATLEAST(271, 5)) {
    userdef->pie_menu_radius = 100;
    userdef->pie_menu_threshold = 12;
    userdef->pie_animation_timeout = 6;
  }

  if (!USER_VERSION_ATLEAST(275, 2)) {
    userdef->ndof_deadzone = 0.1;
  }

  if (!USER_VERSION_ATLEAST(275, 4)) {
    userdef->node_margin = 80;
  }

  if (!USER_VERSION_ATLEAST(278, 6)) {
    /* Clear preference flags for re-use. */
    userdef->flag &= ~(USER_FLAG_NUMINPUT_ADVANCED | USER_FLAG_UNUSED_2 | USER_FLAG_UNUSED_3 |
                       USER_FLAG_UNUSED_6 | USER_FLAG_UNUSED_7 | USER_FLAG_UNUSED_9 |
                       USER_DEVELOPER_UI);
    userdef->uiflag &= ~(USER_HEADER_BOTTOM);
    userdef->transopts &= ~(USER_TR_UNUSED_2 | USER_TR_UNUSED_3 | USER_TR_UNUSED_4 |
                            USER_TR_UNUSED_6 | USER_TR_UNUSED_7);

    userdef->uiflag |= USER_LOCK_CURSOR_ADJUST;
  }

  if (!USER_VERSION_ATLEAST(280, 20)) {
    userdef->gpu_viewport_quality = 0.6f;

    /* Reset theme, old themes will not be compatible with minor version updates from now on. */
    LISTBASE_FOREACH (bTheme *, btheme, &userdef->themes) {
      memcpy(btheme, &U_theme_default, sizeof(*btheme));
    }

    /* Annotations - new layer color
     * Replace anything that used to be set if it looks like was left
     * on the old default (i.e. black), which most users used
     */
    if ((userdef->gpencil_new_layer_col[3] < 0.1f) || (userdef->gpencil_new_layer_col[0] < 0.1f)) {
      /* - New color matches the annotation pencil icon
       * - Non-full alpha looks better!
       */
      ARRAY_SET_ITEMS(userdef->gpencil_new_layer_col, 0.38f, 0.61f, 0.78f, 0.9f);
    }
  }

  if (!USER_VERSION_ATLEAST(280, 31)) {
    /* Remove select/action mouse from user defined keymaps. */
    LISTBASE_FOREACH (wmKeyMap *, keymap, &userdef->user_keymaps) {
      LISTBASE_FOREACH (wmKeyMapDiffItem *, kmdi, &keymap->diff_items) {
        if (kmdi->remove_item) {
          do_version_select_mouse(userdef, kmdi->remove_item);
        }
        if (kmdi->add_item) {
          do_version_select_mouse(userdef, kmdi->add_item);
        }
      }

      LISTBASE_FOREACH (wmKeyMapItem *, kmi, &keymap->items) {
        do_version_select_mouse(userdef, kmi);
      }
    }
  }

  if (!USER_VERSION_ATLEAST(280, 33)) {
    /* Enable GLTF addon by default. */
    BKE_addon_ensure(&userdef->addons, "io_scene_gltf2");

    userdef->pressure_threshold_max = 1.0f;
  }

  if (!USER_VERSION_ATLEAST(280, 35)) {
    /* Preserve RMB select setting after moving to Python and changing default value. */
    if (USER_VERSION_ATLEAST(280, 32) || !(userdef->flag & USER_LMOUSESELECT)) {
      BKE_keyconfig_pref_set_select_mouse(userdef, 1, false);
    }

    userdef->flag &= ~USER_LMOUSESELECT;
  }

  if (!USER_VERSION_ATLEAST(280, 38)) {
    copy_v4_fl4(userdef->light_param[0].vec, -0.580952, 0.228571, 0.781185, 0.0);
    copy_v4_fl4(userdef->light_param[0].col, 0.900000, 0.900000, 0.900000, 1.000000);
    copy_v4_fl4(userdef->light_param[0].spec, 0.318547, 0.318547, 0.318547, 1.000000);
    userdef->light_param[0].flag = 1;
    userdef->light_param[0].smooth = 0.1;

    copy_v4_fl4(userdef->light_param[1].vec, 0.788218, 0.593482, -0.162765, 0.0);
    copy_v4_fl4(userdef->light_param[1].col, 0.267115, 0.269928, 0.358840, 1.000000);
    copy_v4_fl4(userdef->light_param[1].spec, 0.090838, 0.090838, 0.090838, 1.000000);
    userdef->light_param[1].flag = 1;
    userdef->light_param[1].smooth = 0.25;

    copy_v4_fl4(userdef->light_param[2].vec, 0.696472, -0.696472, -0.172785, 0.0);
    copy_v4_fl4(userdef->light_param[2].col, 0.293216, 0.304662, 0.401968, 1.000000);
    copy_v4_fl4(userdef->light_param[2].spec, 0.069399, 0.020331, 0.020331, 1.000000);
    userdef->light_param[2].flag = 1;
    userdef->light_param[2].smooth = 0.4;

    copy_v4_fl4(userdef->light_param[3].vec, 0.021053, -0.989474, 0.143173, 0.0);
    copy_v4_fl4(userdef->light_param[3].col, 0.0, 0.0, 0.0, 1.0);
    copy_v4_fl4(userdef->light_param[3].spec, 0.072234, 0.082253, 0.162642, 1.000000);
    userdef->light_param[3].flag = 1;
    userdef->light_param[3].smooth = 0.7;

    copy_v3_fl3(userdef->light_ambient, 0.025000, 0.025000, 0.025000);

    userdef->flag &= ~(USER_FLAG_UNUSED_4);

    userdef->uiflag &= ~(USER_HEADER_FROM_PREF | USER_UIFLAG_UNUSED_12 | USER_UIFLAG_UNUSED_22);
  }

  if (!USER_VERSION_ATLEAST(280, 41)) {
    if (userdef->pie_tap_timeout == 0) {
      userdef->pie_tap_timeout = 20;
    }
  }

  if (!USER_VERSION_ATLEAST(280, 44)) {
    userdef->uiflag &= ~(USER_NO_MULTITOUCH_GESTURES | USER_UIFLAG_UNUSED_1);
    userdef->uiflag2 &= ~(USER_UIFLAG2_UNUSED_0);
    userdef->gp_settings &= ~(GP_PAINT_UNUSED_0);
  }

  if (!USER_VERSION_ATLEAST(280, 50)) {
    /* 3ds is no longer enabled by default and not ported yet. */
    BKE_addon_remove_safe(&userdef->addons, "io_scene_3ds");
  }

  if (!USER_VERSION_ATLEAST(280, 51)) {
    userdef->move_threshold = 2;
  }

  if (!USER_VERSION_ATLEAST(280, 58)) {
    if (userdef->image_draw_method != IMAGE_DRAW_METHOD_GLSL) {
      userdef->image_draw_method = IMAGE_DRAW_METHOD_AUTO;
    }
  }

  /* Patch to set dupli light-probes and grease-pencil. */
  if (!USER_VERSION_ATLEAST(280, 58)) {
    userdef->dupflag |= USER_DUP_LIGHTPROBE;
    userdef->dupflag |= USER_DUP_GPENCIL;
  }

  if (!USER_VERSION_ATLEAST(280, 60)) {
    const float GPU_VIEWPORT_QUALITY_FXAA = 0.10f;
    const float GPU_VIEWPORT_QUALITY_TAA8 = 0.25f;
    const float GPU_VIEWPORT_QUALITY_TAA16 = 0.6f;
    const float GPU_VIEWPORT_QUALITY_TAA32 = 0.8f;

    if (userdef->gpu_viewport_quality <= GPU_VIEWPORT_QUALITY_FXAA) {
      userdef->viewport_aa = SCE_DISPLAY_AA_OFF;
    }
    else if (userdef->gpu_viewport_quality <= GPU_VIEWPORT_QUALITY_TAA8) {
      userdef->viewport_aa = SCE_DISPLAY_AA_FXAA;
    }
    else if (userdef->gpu_viewport_quality <= GPU_VIEWPORT_QUALITY_TAA16) {
      userdef->viewport_aa = SCE_DISPLAY_AA_SAMPLES_8;
    }
    else if (userdef->gpu_viewport_quality <= GPU_VIEWPORT_QUALITY_TAA32) {
      userdef->viewport_aa = SCE_DISPLAY_AA_SAMPLES_16;
    }
    else {
      userdef->viewport_aa = SCE_DISPLAY_AA_SAMPLES_32;
    }
  }

  if (!USER_VERSION_ATLEAST(280, 62)) {
    if (userdef->vbotimeout == 0) {
      userdef->vbocollectrate = 60;
      userdef->vbotimeout = 120;
    }

    if (userdef->lookdev_sphere_size == 0) {
      userdef->lookdev_sphere_size = 150;
    }

    userdef->pref_flag |= USER_PREF_FLAG_SAVE;
  }

  if (!USER_VERSION_ATLEAST(280, 73)) {
    userdef->drag_threshold = 30;
    userdef->drag_threshold_mouse = 3;
    userdef->drag_threshold_tablet = 10;
  }

  if (!USER_VERSION_ATLEAST(281, 9)) {
    /* X3D is no longer enabled by default. */
    BKE_addon_remove_safe(&userdef->addons, "io_scene_x3d");
  }

  if (!USER_VERSION_ATLEAST(281, 12)) {
    userdef->render_display_type = USER_RENDER_DISPLAY_WINDOW;
    userdef->filebrowser_display_type = USER_TEMP_SPACE_DISPLAY_WINDOW;
  }

  if (!USER_VERSION_ATLEAST(281, 13)) {
    userdef->auto_smoothing_new = FCURVE_SMOOTH_CONT_ACCEL;

    if (userdef->file_space_data.display_type == FILE_DEFAULTDISPLAY) {
      memcpy(
          &userdef->file_space_data, &U_default.file_space_data, sizeof(userdef->file_space_data));
    }
  }

  if (!USER_VERSION_ATLEAST(281, 16)) {
    BKE_keyconfig_pref_filter_items(userdef,
                                    &((struct wmKeyConfigFilterItemParams){
                                        .check_item = true,
                                        .check_diff_item_add = true,
                                    }),
                                    keymap_item_has_invalid_wm_context_data_path,
                                    NULL);
  }

  if (!USER_VERSION_ATLEAST(282, 1)) {
    userdef->file_space_data.filter_id = U_default.file_space_data.filter_id;
  }

  if (!USER_VERSION_ATLEAST(282, 4)) {
    if (userdef->view_rotate_sensitivity_turntable == 0.0f) {
      userdef->view_rotate_sensitivity_turntable = DEG2RADF(0.4f);
      userdef->view_rotate_sensitivity_trackball = 1.0f;
    }
    if (userdef->scrollback == 0) {
      userdef->scrollback = U_default.scrollback;
    }

    /* Enable Overlay Engine Smooth Wire by default */
    userdef->gpu_flag |= USER_GPU_FLAG_OVERLAY_SMOOTH_WIRE;
  }

  if (!USER_VERSION_ATLEAST(283, 13)) {
    /* If Translations is off then language should default to English. */
    if ((userdef->transopts & USER_DOTRANSLATE_DEPRECATED) == 0) {
      userdef->language = ULANGUAGE_ENGLISH;
    }
    /* Clear this deprecated flag. */
    userdef->transopts &= ~USER_DOTRANSLATE_DEPRECATED;
  }

  if (!USER_VERSION_ATLEAST(290, 7)) {
    userdef->statusbar_flag = STATUSBAR_SHOW_VERSION;
  }

  if (!USER_VERSION_ATLEAST(291, 1)) {
    if (userdef->collection_instance_empty_size == 0) {
      userdef->collection_instance_empty_size = 1.0f;
    }
  }

  if (!USER_VERSION_ATLEAST(292, 3)) {
    if (userdef->pixelsize == 0.0f) {
      userdef->pixelsize = 1.0f;
    }
    /* Clear old userdef flag for "Camera Parent Lock". */
    userdef->uiflag &= ~USER_UIFLAG_UNUSED_3;
  }

  if (!USER_VERSION_ATLEAST(292, 9)) {
    if (BLI_listbase_is_empty(&userdef->asset_libraries)) {
      BKE_preferences_asset_library_default_add(userdef);
    }
  }

  if (!USER_VERSION_ATLEAST(293, 1)) {
    /* This rename was made after 2.93.0, harmless to run when it's not needed. */
    const char *replace_table[][2] = {
        {"blender", "Blender"},
        {"blender_27x", "Blender_27x"},
        {"industry_compatible", "Industry_Compatible"},
    };
    const int replace_table_len = ARRAY_SIZE(replace_table);

    BLI_str_replace_table_exact(
        userdef->keyconfigstr, sizeof(userdef->keyconfigstr), replace_table, replace_table_len);
    LISTBASE_FOREACH (wmKeyConfigPref *, kpt, &userdef->user_keyconfig_prefs) {
      BLI_str_replace_table_exact(
          kpt->idname, sizeof(kpt->idname), replace_table, replace_table_len);
    }
  }

  if (!USER_VERSION_ATLEAST(293, 12)) {
    if (userdef->gizmo_size_navigate_v3d == 0) {
      userdef->gizmo_size_navigate_v3d = 80;
    }

    userdef->sequencer_proxy_setup = USER_SEQ_PROXY_SETUP_AUTOMATIC;
  }

  if (!USER_VERSION_ATLEAST(293, 13)) {
    BKE_addon_ensure(&userdef->addons, "pose_library");
  }

  if (!USER_VERSION_ATLEAST(300, 21)) {
    /* Deprecated userdef->flag USER_SAVE_PREVIEWS */
    userdef->file_preview_type = (userdef->flag & USER_FLAG_UNUSED_5) ? USER_FILE_PREVIEW_AUTO :
                                                                        USER_FILE_PREVIEW_NONE;
    /* Clear for reuse. */
    userdef->flag &= ~USER_FLAG_UNUSED_5;
  }

  if (!USER_VERSION_ATLEAST(300, 38)) {
    /* Patch to set Dupli Lattice/Camera/Speaker. */
    userdef->dupflag |= USER_DUP_LATTICE;
    userdef->dupflag |= USER_DUP_CAMERA;
    userdef->dupflag |= USER_DUP_SPEAKER;
  }

  if (!USER_VERSION_ATLEAST(300, 40)) {
    /* Rename the default asset library from "Default" to "User Library". This isn't bullet proof
     * since it doesn't handle translations and ignores user changes. But this was an alpha build
     * (experimental) feature and the name is just for display in the UI anyway. So it doesn't have
     * to work perfectly at all. */
    LISTBASE_FOREACH (bUserAssetLibrary *, asset_library, &userdef->asset_libraries) {
      /* Ignores translations, since that would depend on the current preferences (global `U`). */
      if (STREQ(asset_library->name, "Default")) {
        BKE_preferences_asset_library_name_set(
            userdef, asset_library, BKE_PREFS_ASSET_LIBRARY_DEFAULT_NAME);
      }
    }
  }

  if (!USER_VERSION_ATLEAST(300, 40)) {
    LISTBASE_FOREACH (uiStyle *, style, &userdef->uistyles) {
      const int default_title_points = 11; /* UI_DEFAULT_TITLE_POINTS */
      style->paneltitle.points = default_title_points;
      style->grouplabel.points = default_title_points;
    }
  }

  if (!USER_VERSION_ATLEAST(300, 43)) {
    userdef->ndof_flag |= NDOF_CAMERA_PAN_ZOOM;
  }

  if (!USER_VERSION_ATLEAST(302, 5)) {
    BKE_keyconfig_pref_filter_items(userdef,
                                    &((struct wmKeyConfigFilterItemParams){
                                        .check_item = true,
                                        .check_diff_item_add = true,
                                    }),
                                    keymap_item_update_tweak_event,
                                    NULL);
  }

  if (!USER_VERSION_ATLEAST(302, 11)) {
    userdef->dupflag |= USER_DUP_CURVES | USER_DUP_POINTCLOUD;
  }

  /* Set GPU backend to OpenGL. */
  if (!USER_VERSION_ATLEAST(305, 5)) {
    userdef->gpu_backend = GPU_BACKEND_OPENGL;
  }

  if (!USER_VERSION_ATLEAST(305, 10)) {
    LISTBASE_FOREACH (bUserAssetLibrary *, asset_library, &userdef->asset_libraries) {
<<<<<<< HEAD
      if (asset_library->import_method == 0) {
        asset_library->import_method = ASSET_IMPORT_APPEND_REUSE;
      }
=======
      asset_library->import_method = ASSET_IMPORT_APPEND_REUSE;
>>>>>>> ae84a295
    }
  }

  /**
   * Versioning code until next subversion bump goes here.
   *
   * \note Be sure to check when bumping the version:
   * - #do_versions_theme in this file.
   * - "versioning_{BLENDER_VERSION}.c"
   *
   * \note Keep this message at the bottom of the function.
   */
  {
    /* Keep this block, even when empty. */
  }

  LISTBASE_FOREACH (bTheme *, btheme, &userdef->themes) {
    do_versions_theme(userdef, btheme);
  }
#undef USER_VERSION_ATLEAST
}

void BLO_sanitize_experimental_features_userpref_blend(UserDef *userdef)
{
  /* User preference experimental settings are only supported in alpha builds.
   * This prevents users corrupting data and relying on API that may change.
   *
   * If user preferences are saved this will be stored in disk as expected.
   * This only starts to take effect when there is a release branch (on beta).
   *
   * At that time master already has its version bumped so its user preferences
   * are not touched by these settings. */

  if (BKE_blender_version_is_alpha()) {
    return;
  }

  MEMSET_STRUCT_AFTER(&userdef->experimental, 0, SANITIZE_AFTER_HERE);
}

#undef USER_LMOUSESELECT<|MERGE_RESOLUTION|>--- conflicted
+++ resolved
@@ -775,13 +775,7 @@
 
   if (!USER_VERSION_ATLEAST(305, 10)) {
     LISTBASE_FOREACH (bUserAssetLibrary *, asset_library, &userdef->asset_libraries) {
-<<<<<<< HEAD
-      if (asset_library->import_method == 0) {
-        asset_library->import_method = ASSET_IMPORT_APPEND_REUSE;
-      }
-=======
       asset_library->import_method = ASSET_IMPORT_APPEND_REUSE;
->>>>>>> ae84a295
     }
   }
 
