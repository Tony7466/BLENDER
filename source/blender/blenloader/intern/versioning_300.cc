--- conflicted
+++ resolved
@@ -4181,7 +4181,12 @@
       }
     }
     /* Keep this block, even when empty. */
-<<<<<<< HEAD
+    LISTBASE_FOREACH (bNodeTree *, ntree, &bmain->nodetrees) {
+      if (ntree->type == NTREE_GEOMETRY) {
+        version_geometry_nodes_extrude_smooth_propagation(*ntree);
+      }
+    }
+
     LISTBASE_FOREACH (bScreen *, screen, &bmain->screens) {
       LISTBASE_FOREACH (ScrArea *, area, &screen->areabase) {
         LISTBASE_FOREACH (SpaceLink *, sl, &area->spacedata) {
@@ -4221,12 +4226,5 @@
       workspace->asset_library_ref.type = ASSET_LIBRARY_ALL;
       workspace->asset_library_ref.custom_library_index = -1;
     }
-=======
-    LISTBASE_FOREACH (bNodeTree *, ntree, &bmain->nodetrees) {
-      if (ntree->type == NTREE_GEOMETRY) {
-        version_geometry_nodes_extrude_smooth_propagation(*ntree);
-      }
-    }
->>>>>>> 5876573e
   }
 }