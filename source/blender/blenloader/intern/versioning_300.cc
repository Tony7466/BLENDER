--- conflicted
+++ resolved
@@ -4321,81 +4321,6 @@
 
     /* Rename Grease Pencil weight draw brush. */
     do_versions_rename_id(bmain, ID_BR, "Draw Weight", "Weight Draw");
-<<<<<<< HEAD
-=======
-
-    /* Identifier generation for simulation node sockets changed.
-     * Update identifiers so links are not removed during validation.
-     * This only affects files that have been created using simulation nodes before they were first
-     * officially released. */
-    if (!DNA_struct_elem_find(fd->filesdna, "NodeSimulationItem", "int", "identifier")) {
-      static auto set_socket_identifiers = [](bNode *node,
-                                              const bNode *output_node,
-                                              int extra_outputs) {
-        const NodeGeometrySimulationOutput *output_data =
-            static_cast<const NodeGeometrySimulationOutput *>(output_node->storage);
-        /* Includes extension socket. */
-        BLI_assert(BLI_listbase_count(&node->inputs) == output_data->items_num + 1);
-        /* Includes extension socket. */
-        BLI_assert(BLI_listbase_count(&node->outputs) ==
-                   output_data->items_num + 1 + extra_outputs);
-
-        int i;
-        LISTBASE_FOREACH_INDEX (bNodeSocket *, sock, &node->inputs, i) {
-          /* Skip extension socket. */
-          if (i >= output_data->items_num) {
-            break;
-          }
-          SNPRINTF(sock->identifier, "Item_%d", output_data->items[i].identifier);
-        }
-        LISTBASE_FOREACH_INDEX (bNodeSocket *, sock, &node->outputs, i) {
-          const int item_i = i - extra_outputs;
-          /* Skip extra outputs. */
-          if (i < extra_outputs) {
-            continue;
-          }
-          /* Skip extension socket. */
-          if (item_i >= output_data->items_num) {
-            break;
-          }
-          SNPRINTF(sock->identifier, "Item_%d", output_data->items[i - extra_outputs].identifier);
-        }
-      };
-
-      LISTBASE_FOREACH (bNodeTree *, ntree, &bmain->nodetrees) {
-        if (ntree->type == NTREE_GEOMETRY) {
-          /* Initialize item identifiers. */
-          LISTBASE_FOREACH (bNode *, node, &ntree->nodes) {
-            if (node->type == GEO_NODE_SIMULATION_OUTPUT) {
-              NodeGeometrySimulationOutput *data = static_cast<NodeGeometrySimulationOutput *>(
-                  node->storage);
-              for (int i = 0; i < data->items_num; ++i) {
-                data->items[i].identifier = i;
-              }
-              data->next_identifier = data->items_num;
-            }
-          }
-
-          LISTBASE_FOREACH (bNode *, node, &ntree->nodes) {
-            if (node->type == GEO_NODE_SIMULATION_INPUT) {
-              const NodeGeometrySimulationInput *input_data =
-                  static_cast<const NodeGeometrySimulationInput *>(node->storage);
-              LISTBASE_FOREACH (bNode *, output_node, &ntree->nodes) {
-                if (output_node->identifier == input_data->output_node_id) {
-                  /* 'Delta Time' socket in input nodes */
-                  set_socket_identifiers(node, output_node, 1);
-                  break;
-                }
-              }
-            }
-            if (node->type == GEO_NODE_SIMULATION_OUTPUT) {
-              set_socket_identifiers(node, node, 0);
-            }
-          }
-        }
-      }
-    }
->>>>>>> a68c78a3
   }
 
   /* fcm->name was never used to store modifier name so it has always been an empty string. Now
