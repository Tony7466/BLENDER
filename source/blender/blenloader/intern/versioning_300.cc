/* SPDX-License-Identifier: GPL-2.0-or-later */

/** \file
 * \ingroup blenloader
 */
/* allow readfile to use deprecated functionality */
#define DNA_DEPRECATED_ALLOW

#include <cstring>

#include "CLG_log.h"

#include "MEM_guardedalloc.h"

#include "BLI_listbase.h"
#include "BLI_math_vector.h"
#include "BLI_path_util.h"
#include "BLI_string.h"
#include "BLI_string_utils.h"
#include "BLI_utildefines.h"

#include "DNA_anim_types.h"
#include "DNA_armature_types.h"
#include "DNA_brush_types.h"
#include "DNA_collection_types.h"
#include "DNA_constraint_types.h"
#include "DNA_curve_types.h"
#include "DNA_curves_types.h"
#include "DNA_genfile.h"
#include "DNA_gpencil_modifier_types.h"
#include "DNA_light_types.h"
#include "DNA_lineart_types.h"
#include "DNA_listBase.h"
#include "DNA_mask_types.h"
#include "DNA_material_types.h"
#include "DNA_mesh_types.h"
#include "DNA_modifier_types.h"
#include "DNA_movieclip_types.h"
#include "DNA_screen_types.h"
#include "DNA_space_types.h"
#include "DNA_text_types.h"
#include "DNA_tracking_types.h"
#include "DNA_workspace_types.h"

#include "BKE_action.h"
#include "BKE_anim_data.h"
#include "BKE_animsys.h"
#include "BKE_armature.h"
#include "BKE_asset.h"
#include "BKE_attribute.h"
#include "BKE_collection.h"
#include "BKE_colortools.h"
#include "BKE_curve.h"
#include "BKE_curves.hh"
#include "BKE_data_transfer.h"
#include "BKE_deform.h"
#include "BKE_fcurve.h"
#include "BKE_fcurve_driver.h"
#include "BKE_idprop.h"
#include "BKE_image.h"
#include "BKE_lib_id.h"
#include "BKE_lib_override.h"
#include "BKE_main.h"
#include "BKE_main_namemap.h"
#include "BKE_mesh.h"
#include "BKE_modifier.h"
#include "BKE_node.h"
#include "BKE_screen.h"

#include "RNA_access.h"
#include "RNA_enum_types.h"
#include "RNA_prototypes.h"

#include "BLO_readfile.h"

#include "readfile.h"

#include "SEQ_channels.h"
#include "SEQ_iterator.h"
#include "SEQ_sequencer.h"
#include "SEQ_time.h"

#include "versioning_common.h"

static CLG_LogRef LOG = {"blo.readfile.doversion"};

static IDProperty *idproperty_find_ui_container(IDProperty *idprop_group)
{
  LISTBASE_FOREACH (IDProperty *, prop, &idprop_group->data.group) {
    if (prop->type == IDP_GROUP && STREQ(prop->name, "_RNA_UI")) {
      return prop;
    }
  }
  return nullptr;
}

static void version_idproperty_move_data_int(IDPropertyUIDataInt *ui_data,
                                             const IDProperty *prop_ui_data)
{
  IDProperty *min = IDP_GetPropertyFromGroup(prop_ui_data, "min");
  if (min != nullptr) {
    ui_data->min = ui_data->soft_min = IDP_coerce_to_int_or_zero(min);
  }
  IDProperty *max = IDP_GetPropertyFromGroup(prop_ui_data, "max");
  if (max != nullptr) {
    ui_data->max = ui_data->soft_max = IDP_coerce_to_int_or_zero(max);
  }
  IDProperty *soft_min = IDP_GetPropertyFromGroup(prop_ui_data, "soft_min");
  if (soft_min != nullptr) {
    ui_data->soft_min = IDP_coerce_to_int_or_zero(soft_min);
    ui_data->soft_min = MIN2(ui_data->soft_min, ui_data->min);
  }
  IDProperty *soft_max = IDP_GetPropertyFromGroup(prop_ui_data, "soft_max");
  if (soft_max != nullptr) {
    ui_data->soft_max = IDP_coerce_to_int_or_zero(soft_max);
    ui_data->soft_max = MAX2(ui_data->soft_max, ui_data->max);
  }
  IDProperty *step = IDP_GetPropertyFromGroup(prop_ui_data, "step");
  if (step != nullptr) {
    ui_data->step = IDP_coerce_to_int_or_zero(soft_max);
  }
  IDProperty *default_value = IDP_GetPropertyFromGroup(prop_ui_data, "default");
  if (default_value != nullptr) {
    if (default_value->type == IDP_ARRAY) {
      if (default_value->subtype == IDP_INT) {
        ui_data->default_array = static_cast<int *>(
            MEM_malloc_arrayN(default_value->len, sizeof(int), __func__));
        memcpy(ui_data->default_array, IDP_Array(default_value), sizeof(int) * default_value->len);
        ui_data->default_array_len = default_value->len;
      }
    }
    else if (default_value->type == IDP_INT) {
      ui_data->default_value = IDP_coerce_to_int_or_zero(default_value);
    }
  }
}

static void version_idproperty_move_data_float(IDPropertyUIDataFloat *ui_data,
                                               const IDProperty *prop_ui_data)
{
  IDProperty *min = IDP_GetPropertyFromGroup(prop_ui_data, "min");
  if (min != nullptr) {
    ui_data->min = ui_data->soft_min = IDP_coerce_to_double_or_zero(min);
  }
  IDProperty *max = IDP_GetPropertyFromGroup(prop_ui_data, "max");
  if (max != nullptr) {
    ui_data->max = ui_data->soft_max = IDP_coerce_to_double_or_zero(max);
  }
  IDProperty *soft_min = IDP_GetPropertyFromGroup(prop_ui_data, "soft_min");
  if (soft_min != nullptr) {
    ui_data->soft_min = IDP_coerce_to_double_or_zero(soft_min);
    ui_data->soft_min = MAX2(ui_data->soft_min, ui_data->min);
  }
  IDProperty *soft_max = IDP_GetPropertyFromGroup(prop_ui_data, "soft_max");
  if (soft_max != nullptr) {
    ui_data->soft_max = IDP_coerce_to_double_or_zero(soft_max);
    ui_data->soft_max = MIN2(ui_data->soft_max, ui_data->max);
  }
  IDProperty *step = IDP_GetPropertyFromGroup(prop_ui_data, "step");
  if (step != nullptr) {
    ui_data->step = IDP_coerce_to_float_or_zero(step);
  }
  IDProperty *precision = IDP_GetPropertyFromGroup(prop_ui_data, "precision");
  if (precision != nullptr) {
    ui_data->precision = IDP_coerce_to_int_or_zero(precision);
  }
  IDProperty *default_value = IDP_GetPropertyFromGroup(prop_ui_data, "default");
  if (default_value != nullptr) {
    if (default_value->type == IDP_ARRAY) {
      const int array_len = default_value->len;
      ui_data->default_array_len = array_len;
      if (default_value->subtype == IDP_FLOAT) {
        ui_data->default_array = static_cast<double *>(
            MEM_malloc_arrayN(array_len, sizeof(double), __func__));
        const float *old_default_array = static_cast<const float *>(IDP_Array(default_value));
        for (int i = 0; i < ui_data->default_array_len; i++) {
          ui_data->default_array[i] = double(old_default_array[i]);
        }
      }
      else if (default_value->subtype == IDP_DOUBLE) {
        ui_data->default_array = static_cast<double *>(
            MEM_malloc_arrayN(array_len, sizeof(double), __func__));
        memcpy(ui_data->default_array, IDP_Array(default_value), sizeof(double) * array_len);
      }
    }
    else if (ELEM(default_value->type, IDP_DOUBLE, IDP_FLOAT)) {
      ui_data->default_value = IDP_coerce_to_double_or_zero(default_value);
    }
  }
}

static void version_idproperty_move_data_string(IDPropertyUIDataString *ui_data,
                                                const IDProperty *prop_ui_data)
{
  IDProperty *default_value = IDP_GetPropertyFromGroup(prop_ui_data, "default");
  if (default_value != nullptr && default_value->type == IDP_STRING) {
    ui_data->default_value = BLI_strdup(IDP_String(default_value));
  }
}

static void version_idproperty_ui_data(IDProperty *idprop_group)
{
  if (idprop_group ==
      nullptr) { /* nullptr check here to reduce verbosity of calls to this function. */
    return;
  }

  IDProperty *ui_container = idproperty_find_ui_container(idprop_group);
  if (ui_container == nullptr) {
    return;
  }

  LISTBASE_FOREACH (IDProperty *, prop, &idprop_group->data.group) {
    IDProperty *prop_ui_data = IDP_GetPropertyFromGroup(ui_container, prop->name);
    if (prop_ui_data == nullptr) {
      continue;
    }

    if (!IDP_ui_data_supported(prop)) {
      continue;
    }

    IDPropertyUIData *ui_data = IDP_ui_data_ensure(prop);

    IDProperty *subtype = IDP_GetPropertyFromGroup(prop_ui_data, "subtype");
    if (subtype != nullptr && subtype->type == IDP_STRING) {
      const char *subtype_string = IDP_String(subtype);
      int result = PROP_NONE;
      RNA_enum_value_from_id(rna_enum_property_subtype_items, subtype_string, &result);
      ui_data->rna_subtype = result;
    }

    IDProperty *description = IDP_GetPropertyFromGroup(prop_ui_data, "description");
    if (description != nullptr && description->type == IDP_STRING) {
      ui_data->description = BLI_strdup(IDP_String(description));
    }

    /* Type specific data. */
    switch (IDP_ui_data_type(prop)) {
      case IDP_UI_DATA_TYPE_STRING:
        version_idproperty_move_data_string((IDPropertyUIDataString *)ui_data, prop_ui_data);
        break;
      case IDP_UI_DATA_TYPE_ID:
        break;
      case IDP_UI_DATA_TYPE_INT:
        version_idproperty_move_data_int((IDPropertyUIDataInt *)ui_data, prop_ui_data);
        break;
      case IDP_UI_DATA_TYPE_FLOAT:
        version_idproperty_move_data_float((IDPropertyUIDataFloat *)ui_data, prop_ui_data);
        break;
      case IDP_UI_DATA_TYPE_BOOLEAN:
      case IDP_UI_DATA_TYPE_UNSUPPORTED:
        BLI_assert_unreachable();
        break;
    }

    IDP_FreeFromGroup(ui_container, prop_ui_data);
  }

  IDP_FreeFromGroup(idprop_group, ui_container);
}

static void do_versions_idproperty_bones_recursive(Bone *bone)
{
  version_idproperty_ui_data(bone->prop);
  LISTBASE_FOREACH (Bone *, child_bone, &bone->childbase) {
    do_versions_idproperty_bones_recursive(child_bone);
  }
}

static void do_versions_idproperty_seq_recursive(ListBase *seqbase)
{
  LISTBASE_FOREACH (Sequence *, seq, seqbase) {
    version_idproperty_ui_data(seq->prop);
    if (seq->type == SEQ_TYPE_META) {
      do_versions_idproperty_seq_recursive(&seq->seqbase);
    }
  }
}

/**
 * For every data block that supports them, initialize the new IDProperty UI data struct based on
 * the old more complicated storage. Assumes only the top level of IDProperties below the parent
 * group had UI data in a "_RNA_UI" group.
 *
 * \note The following IDProperty groups in DNA aren't exposed in the UI or are runtime-only, so
 * they don't have UI data: wmOperator, bAddon, bUserMenuItem_Op, wmKeyMapItem, wmKeyConfigPref,
 * uiList, FFMpegCodecData, View3DShading, bToolRef, TimeMarker, ViewLayer, bPoseChannel.
 */
static void do_versions_idproperty_ui_data(Main *bmain)
{
  /* ID data. */
  ID *id;
  FOREACH_MAIN_ID_BEGIN (bmain, id) {
    IDProperty *idprop_group = IDP_GetProperties(id, false);
    version_idproperty_ui_data(idprop_group);
  }
  FOREACH_MAIN_ID_END;

  /* Bones. */
  LISTBASE_FOREACH (bArmature *, armature, &bmain->armatures) {
    LISTBASE_FOREACH (Bone *, bone, &armature->bonebase) {
      do_versions_idproperty_bones_recursive(bone);
    }
  }

  /* Nodes and node sockets. */
  LISTBASE_FOREACH (bNodeTree *, ntree, &bmain->nodetrees) {
    LISTBASE_FOREACH (bNode *, node, &ntree->nodes) {
      version_idproperty_ui_data(node->prop);
    }
    LISTBASE_FOREACH (bNodeSocket *, socket, &ntree->inputs) {
      version_idproperty_ui_data(socket->prop);
    }
    LISTBASE_FOREACH (bNodeSocket *, socket, &ntree->outputs) {
      version_idproperty_ui_data(socket->prop);
    }
  }

  LISTBASE_FOREACH (Object *, ob, &bmain->objects) {
    /* The UI data from exposed node modifier properties is just copied from the corresponding node
     * group, but the copying only runs when necessary, so we still need to version data here. */
    LISTBASE_FOREACH (ModifierData *, md, &ob->modifiers) {
      if (md->type == eModifierType_Nodes) {
        NodesModifierData *nmd = (NodesModifierData *)md;
        version_idproperty_ui_data(nmd->settings.properties);
      }
    }

    /* Object post bones. */
    if (ob->type == OB_ARMATURE && ob->pose != nullptr) {
      LISTBASE_FOREACH (bPoseChannel *, pchan, &ob->pose->chanbase) {
        version_idproperty_ui_data(pchan->prop);
      }
    }
  }

  /* Sequences. */
  LISTBASE_FOREACH (Scene *, scene, &bmain->scenes) {
    if (scene->ed != nullptr) {
      do_versions_idproperty_seq_recursive(&scene->ed->seqbase);
    }
  }
}

static void sort_linked_ids(Main *bmain)
{
  ListBase *lb;
  FOREACH_MAIN_LISTBASE_BEGIN (bmain, lb) {
    ListBase temp_list;
    BLI_listbase_clear(&temp_list);
    LISTBASE_FOREACH_MUTABLE (ID *, id, lb) {
      if (ID_IS_LINKED(id)) {
        BLI_remlink(lb, id);
        BLI_addtail(&temp_list, id);
        id_sort_by_name(&temp_list, id, nullptr);
      }
    }
    BLI_movelisttolist(lb, &temp_list);
  }
  FOREACH_MAIN_LISTBASE_END;
}

static void assert_sorted_ids(Main *bmain)
{
#ifndef NDEBUG
  ListBase *lb;
  FOREACH_MAIN_LISTBASE_BEGIN (bmain, lb) {
    ID *id_prev = nullptr;
    LISTBASE_FOREACH (ID *, id, lb) {
      if (id_prev == nullptr) {
        continue;
      }
      BLI_assert(id_prev->lib != id->lib || BLI_strcasecmp(id_prev->name, id->name) < 0);
    }
  }
  FOREACH_MAIN_LISTBASE_END;
#else
  UNUSED_VARS_NDEBUG(bmain);
#endif
}

static void move_vertex_group_names_to_object_data(Main *bmain)
{
  LISTBASE_FOREACH (Object *, object, &bmain->objects) {
    if (ELEM(object->type, OB_MESH, OB_LATTICE, OB_GPENCIL)) {
      ListBase *new_defbase = BKE_object_defgroup_list_mutable(object);

      /* Choose the longest vertex group name list among all linked duplicates. */
      if (BLI_listbase_count(&object->defbase) < BLI_listbase_count(new_defbase)) {
        BLI_freelistN(&object->defbase);
      }
      else {
        /* Clear the list in case the it was already assigned from another object. */
        BLI_freelistN(new_defbase);
        *new_defbase = object->defbase;
        BKE_object_defgroup_active_index_set(object, object->actdef);
      }
    }
  }
}

static void do_versions_sequencer_speed_effect_recursive(Scene *scene, const ListBase *seqbase)
{
  /* Old SpeedControlVars->flags. */
#define SEQ_SPEED_INTEGRATE (1 << 0)
#define SEQ_SPEED_COMPRESS_IPO_Y (1 << 2)

  LISTBASE_FOREACH (Sequence *, seq, seqbase) {
    if (seq->type == SEQ_TYPE_SPEED) {
      SpeedControlVars *v = (SpeedControlVars *)seq->effectdata;
      const char *substr = nullptr;
      float globalSpeed = v->globalSpeed;
      if (seq->flag & SEQ_USE_EFFECT_DEFAULT_FADE) {
        if (globalSpeed == 1.0f) {
          v->speed_control_type = SEQ_SPEED_STRETCH;
        }
        else {
          v->speed_control_type = SEQ_SPEED_MULTIPLY;
          v->speed_fader = globalSpeed *
                           (float(seq->seq1->len) /
                            max_ff(float(SEQ_time_right_handle_frame_get(scene, seq->seq1) -
                                         seq->seq1->start),
                                   1.0f));
        }
      }
      else if (v->flags & SEQ_SPEED_INTEGRATE) {
        v->speed_control_type = SEQ_SPEED_MULTIPLY;
        v->speed_fader = seq->speed_fader * globalSpeed;
      }
      else if (v->flags & SEQ_SPEED_COMPRESS_IPO_Y) {
        globalSpeed *= 100.0f;
        v->speed_control_type = SEQ_SPEED_LENGTH;
        v->speed_fader_length = seq->speed_fader * globalSpeed;
        substr = "speed_length";
      }
      else {
        v->speed_control_type = SEQ_SPEED_FRAME_NUMBER;
        v->speed_fader_frame_number = int(seq->speed_fader * globalSpeed);
        substr = "speed_frame_number";
      }

      v->flags &= ~(SEQ_SPEED_INTEGRATE | SEQ_SPEED_COMPRESS_IPO_Y);

      if (substr || globalSpeed != 1.0f) {
        FCurve *fcu = id_data_find_fcurve(
            &scene->id, seq, &RNA_Sequence, "speed_factor", 0, nullptr);
        if (fcu) {
          if (globalSpeed != 1.0f) {
            for (int i = 0; i < fcu->totvert; i++) {
              BezTriple *bezt = &fcu->bezt[i];
              bezt->vec[0][1] *= globalSpeed;
              bezt->vec[1][1] *= globalSpeed;
              bezt->vec[2][1] *= globalSpeed;
            }
          }
          if (substr) {
            char *new_path = BLI_str_replaceN(fcu->rna_path, "speed_factor", substr);
            MEM_freeN(fcu->rna_path);
            fcu->rna_path = new_path;
          }
        }
      }
    }
    else if (seq->type == SEQ_TYPE_META) {
      do_versions_sequencer_speed_effect_recursive(scene, &seq->seqbase);
    }
  }

#undef SEQ_SPEED_INTEGRATE
#undef SEQ_SPEED_COMPRESS_IPO_Y
}

static bool do_versions_sequencer_color_tags(Sequence *seq, void * /*user_data*/)
{
  seq->color_tag = SEQUENCE_COLOR_NONE;
  return true;
}

static bool do_versions_sequencer_color_balance_sop(Sequence *seq, void * /*user_data*/)
{
  LISTBASE_FOREACH (SequenceModifierData *, smd, &seq->modifiers) {
    if (smd->type == seqModifierType_ColorBalance) {
      StripColorBalance *cb = &((ColorBalanceModifierData *)smd)->color_balance;
      cb->method = SEQ_COLOR_BALANCE_METHOD_LIFTGAMMAGAIN;
      for (int i = 0; i < 3; i++) {
        copy_v3_fl(cb->slope, 1.0f);
        copy_v3_fl(cb->offset, 1.0f);
        copy_v3_fl(cb->power, 1.0f);
      }
    }
  }
  return true;
}

static bNodeLink *find_connected_link(bNodeTree *ntree, bNodeSocket *in_socket)
{
  LISTBASE_FOREACH (bNodeLink *, link, &ntree->links) {
    if (link->tosock == in_socket) {
      return link;
    }
  }
  return nullptr;
}

static void add_realize_instances_before_socket(bNodeTree *ntree,
                                                bNode *node,
                                                bNodeSocket *geometry_socket)
{
  BLI_assert(geometry_socket->type == SOCK_GEOMETRY);
  bNodeLink *link = find_connected_link(ntree, geometry_socket);
  if (link == nullptr) {
    return;
  }

  /* If the realize instances node is already before this socket, no need to continue. */
  if (link->fromnode->type == GEO_NODE_REALIZE_INSTANCES) {
    return;
  }

  bNode *realize_node = nodeAddStaticNode(nullptr, ntree, GEO_NODE_REALIZE_INSTANCES);
  realize_node->parent = node->parent;
  realize_node->locx = node->locx - 100;
  realize_node->locy = node->locy;
  nodeAddLink(ntree,
              link->fromnode,
              link->fromsock,
              realize_node,
              static_cast<bNodeSocket *>(realize_node->inputs.first));
  link->fromnode = realize_node;
  link->fromsock = static_cast<bNodeSocket *>(realize_node->outputs.first);
}

/**
 * If a node used to realize instances implicitly and will no longer do so in 3.0, add a "Realize
 * Instances" node in front of it to avoid changing behavior. Don't do this if the node will be
 * replaced anyway though.
 */
static void version_geometry_nodes_add_realize_instance_nodes(bNodeTree *ntree)
{
  LISTBASE_FOREACH_MUTABLE (bNode *, node, &ntree->nodes) {
    if (ELEM(node->type,
             GEO_NODE_CAPTURE_ATTRIBUTE,
             GEO_NODE_SEPARATE_COMPONENTS,
             GEO_NODE_CONVEX_HULL,
             GEO_NODE_CURVE_LENGTH,
             GEO_NODE_MESH_BOOLEAN,
             GEO_NODE_FILLET_CURVE,
             GEO_NODE_RESAMPLE_CURVE,
             GEO_NODE_CURVE_TO_MESH,
             GEO_NODE_TRIM_CURVE,
             GEO_NODE_REPLACE_MATERIAL,
             GEO_NODE_SUBDIVIDE_MESH,
             GEO_NODE_TRIANGULATE)) {
      bNodeSocket *geometry_socket = static_cast<bNodeSocket *>(node->inputs.first);
      add_realize_instances_before_socket(ntree, node, geometry_socket);
    }
    /* Also realize instances for the profile input of the curve to mesh node. */
    if (node->type == GEO_NODE_CURVE_TO_MESH) {
      bNodeSocket *profile_socket = (bNodeSocket *)BLI_findlink(&node->inputs, 1);
      add_realize_instances_before_socket(ntree, node, profile_socket);
    }
  }
}

/**
 * The geometry nodes modifier used to realize instances for the next modifier implicitly. Now it
 * is done with the realize instances node. It also used to convert meshes to point clouds
 * automatically, which is also now done with a specific node.
 */
static bNodeTree *add_realize_node_tree(Main *bmain)
{
  bNodeTree *node_tree = ntreeAddTree(bmain, "Realize Instances 2.93 Legacy", "GeometryNodeTree");

  ntreeAddSocketInterface(node_tree, SOCK_IN, "NodeSocketGeometry", "Geometry");
  ntreeAddSocketInterface(node_tree, SOCK_OUT, "NodeSocketGeometry", "Geometry");

  bNode *group_input = nodeAddStaticNode(nullptr, node_tree, NODE_GROUP_INPUT);
  group_input->locx = -400.0f;
  bNode *group_output = nodeAddStaticNode(nullptr, node_tree, NODE_GROUP_OUTPUT);
  group_output->locx = 500.0f;
  group_output->flag |= NODE_DO_OUTPUT;

  bNode *join = nodeAddStaticNode(nullptr, node_tree, GEO_NODE_JOIN_GEOMETRY);
  join->locx = group_output->locx - 175.0f;
  join->locy = group_output->locy;
  bNode *conv = nodeAddStaticNode(nullptr, node_tree, GEO_NODE_POINTS_TO_VERTICES);
  conv->locx = join->locx - 175.0f;
  conv->locy = join->locy - 70.0;
  bNode *separate = nodeAddStaticNode(nullptr, node_tree, GEO_NODE_SEPARATE_COMPONENTS);
  separate->locx = join->locx - 350.0f;
  separate->locy = join->locy + 50.0f;
  bNode *realize = nodeAddStaticNode(nullptr, node_tree, GEO_NODE_REALIZE_INSTANCES);
  realize->locx = separate->locx - 200.0f;
  realize->locy = join->locy;

  nodeAddLink(node_tree,
              group_input,
              static_cast<bNodeSocket *>(group_input->outputs.first),
              realize,
              static_cast<bNodeSocket *>(realize->inputs.first));
  nodeAddLink(node_tree,
              realize,
              static_cast<bNodeSocket *>(realize->outputs.first),
              separate,
              static_cast<bNodeSocket *>(separate->inputs.first));
  nodeAddLink(node_tree,
              conv,
              static_cast<bNodeSocket *>(conv->outputs.first),
              join,
              static_cast<bNodeSocket *>(join->inputs.first));
  nodeAddLink(node_tree,
              separate,
              static_cast<bNodeSocket *>(BLI_findlink(&separate->outputs, 3)),
              join,
              static_cast<bNodeSocket *>(join->inputs.first));
  nodeAddLink(node_tree,
              separate,
              static_cast<bNodeSocket *>(BLI_findlink(&separate->outputs, 1)),
              conv,
              static_cast<bNodeSocket *>(conv->inputs.first));
  nodeAddLink(node_tree,
              separate,
              static_cast<bNodeSocket *>(BLI_findlink(&separate->outputs, 2)),
              join,
              static_cast<bNodeSocket *>(join->inputs.first));
  nodeAddLink(node_tree,
              separate,
              static_cast<bNodeSocket *>(separate->outputs.first),
              join,
              static_cast<bNodeSocket *>(join->inputs.first));
  nodeAddLink(node_tree,
              join,
              static_cast<bNodeSocket *>(join->outputs.first),
              group_output,
              static_cast<bNodeSocket *>(group_output->inputs.first));

  LISTBASE_FOREACH (bNode *, node, &node_tree->nodes) {
    nodeSetSelected(node, false);
  }

  version_socket_update_is_used(node_tree);
  return node_tree;
}

static void seq_speed_factor_fix_rna_path(Sequence *seq, ListBase *fcurves)
{
  char name_esc[(sizeof(seq->name) - 2) * 2];
  BLI_str_escape(name_esc, seq->name + 2, sizeof(name_esc));
  char *path = BLI_sprintfN("sequence_editor.sequences_all[\"%s\"].pitch", name_esc);
  FCurve *fcu = BKE_fcurve_find(fcurves, path, 0);
  if (fcu != nullptr) {
    MEM_freeN(fcu->rna_path);
    fcu->rna_path = BLI_sprintfN("sequence_editor.sequences_all[\"%s\"].speed_factor", name_esc);
  }
  MEM_freeN(path);
}

static bool version_fix_seq_meta_range(Sequence *seq, void *user_data)
{
  Scene *scene = (Scene *)user_data;
  if (seq->type == SEQ_TYPE_META) {
    SEQ_time_update_meta_strip_range(scene, seq);
  }
  return true;
}

static bool seq_speed_factor_set(Sequence *seq, void *user_data)
{
  const Scene *scene = static_cast<const Scene *>(user_data);
  if (seq->type == SEQ_TYPE_SOUND_RAM) {
    /* Move `pitch` animation to `speed_factor` */
    if (scene->adt && scene->adt->action) {
      seq_speed_factor_fix_rna_path(seq, &scene->adt->action->curves);
    }
    if (scene->adt && !BLI_listbase_is_empty(&scene->adt->drivers)) {
      seq_speed_factor_fix_rna_path(seq, &scene->adt->drivers);
    }

    seq->speed_factor = seq->pitch;
  }
  else {
    seq->speed_factor = 1.0f;
  }
  return true;
}

static void version_geometry_nodes_replace_transfer_attribute_node(bNodeTree *ntree)
{
  using namespace blender;
  /* Otherwise `ntree->typeInfo` is null. */
  ntreeSetTypes(nullptr, ntree);
  LISTBASE_FOREACH_MUTABLE (bNode *, node, &ntree->nodes) {
    if (node->type != GEO_NODE_TRANSFER_ATTRIBUTE_DEPRECATED) {
      continue;
    }
    bNodeSocket *old_geometry_socket = nodeFindSocket(node, SOCK_IN, "Source");
    const NodeGeometryTransferAttribute *storage = (const NodeGeometryTransferAttribute *)
                                                       node->storage;
    switch (storage->mode) {
      case GEO_NODE_ATTRIBUTE_TRANSFER_NEAREST_FACE_INTERPOLATED: {
        bNode *sample_nearest_surface = nodeAddStaticNode(
            nullptr, ntree, GEO_NODE_SAMPLE_NEAREST_SURFACE);
        sample_nearest_surface->parent = node->parent;
        sample_nearest_surface->custom1 = storage->data_type;
        sample_nearest_surface->locx = node->locx;
        sample_nearest_surface->locy = node->locy;
        static auto socket_remap = []() {
          Map<std::string, std::string> map;
          map.add_new("Attribute", "Value_Vector");
          map.add_new("Attribute_001", "Value_Float");
          map.add_new("Attribute_002", "Value_Color");
          map.add_new("Attribute_003", "Value_Bool");
          map.add_new("Attribute_004", "Value_Int");
          map.add_new("Source", "Mesh");
          map.add_new("Source Position", "Sample Position");
          return map;
        }();
        node_tree_relink_with_socket_id_map(*ntree, *node, *sample_nearest_surface, socket_remap);
        break;
      }
      case GEO_NODE_ATTRIBUTE_TRANSFER_NEAREST: {
        /* These domains weren't supported by the index transfer mode, but were selectable. */
        const eAttrDomain domain = ELEM(storage->domain, ATTR_DOMAIN_INSTANCE, ATTR_DOMAIN_CURVE) ?
                                       ATTR_DOMAIN_POINT :
                                       eAttrDomain(storage->domain);

        /* Use a sample index node to retrieve the data with this node's index output. */
        bNode *sample_index = nodeAddStaticNode(nullptr, ntree, GEO_NODE_SAMPLE_INDEX);
        NodeGeometrySampleIndex *sample_storage = static_cast<NodeGeometrySampleIndex *>(
            sample_index->storage);
        sample_storage->data_type = storage->data_type;
        sample_storage->domain = domain;
        sample_index->parent = node->parent;
        sample_index->locx = node->locx + 25.0f;
        sample_index->locy = node->locy;
        if (old_geometry_socket->link) {
          nodeAddLink(ntree,
                      old_geometry_socket->link->fromnode,
                      old_geometry_socket->link->fromsock,
                      sample_index,
                      nodeFindSocket(sample_index, SOCK_IN, "Geometry"));
        }

        bNode *sample_nearest = nodeAddStaticNode(nullptr, ntree, GEO_NODE_SAMPLE_NEAREST);
        sample_nearest->parent = node->parent;
        sample_nearest->custom1 = storage->data_type;
        sample_nearest->custom2 = domain;
        sample_nearest->locx = node->locx - 25.0f;
        sample_nearest->locy = node->locy;
        if (old_geometry_socket->link) {
          nodeAddLink(ntree,
                      old_geometry_socket->link->fromnode,
                      old_geometry_socket->link->fromsock,
                      sample_nearest,
                      nodeFindSocket(sample_nearest, SOCK_IN, "Geometry"));
        }
        static auto sample_nearest_remap = []() {
          Map<std::string, std::string> map;
          map.add_new("Source Position", "Sample Position");
          return map;
        }();
        node_tree_relink_with_socket_id_map(*ntree, *node, *sample_nearest, sample_nearest_remap);

        static auto sample_index_remap = []() {
          Map<std::string, std::string> map;
          map.add_new("Attribute", "Value_Vector");
          map.add_new("Attribute_001", "Value_Float");
          map.add_new("Attribute_002", "Value_Color");
          map.add_new("Attribute_003", "Value_Bool");
          map.add_new("Attribute_004", "Value_Int");
          map.add_new("Source Position", "Sample Position");
          return map;
        }();
        node_tree_relink_with_socket_id_map(*ntree, *node, *sample_index, sample_index_remap);

        nodeAddLink(ntree,
                    sample_nearest,
                    nodeFindSocket(sample_nearest, SOCK_OUT, "Index"),
                    sample_index,
                    nodeFindSocket(sample_index, SOCK_IN, "Index"));
        break;
      }
      case GEO_NODE_ATTRIBUTE_TRANSFER_INDEX: {
        bNode *sample_index = nodeAddStaticNode(nullptr, ntree, GEO_NODE_SAMPLE_INDEX);
        NodeGeometrySampleIndex *sample_storage = static_cast<NodeGeometrySampleIndex *>(
            sample_index->storage);
        sample_storage->data_type = storage->data_type;
        sample_storage->domain = storage->domain;
        sample_storage->clamp = 1;
        sample_index->parent = node->parent;
        sample_index->locx = node->locx;
        sample_index->locy = node->locy;
        const bool index_was_linked = nodeFindSocket(node, SOCK_IN, "Index")->link != nullptr;
        static auto socket_remap = []() {
          Map<std::string, std::string> map;
          map.add_new("Attribute", "Value_Vector");
          map.add_new("Attribute_001", "Value_Float");
          map.add_new("Attribute_002", "Value_Color");
          map.add_new("Attribute_003", "Value_Bool");
          map.add_new("Attribute_004", "Value_Int");
          map.add_new("Source", "Geometry");
          map.add_new("Index", "Index");
          return map;
        }();
        node_tree_relink_with_socket_id_map(*ntree, *node, *sample_index, socket_remap);

        if (!index_was_linked) {
          /* Add an index input node, since the new node doesn't use an implicit input. */
          bNode *index = nodeAddStaticNode(nullptr, ntree, GEO_NODE_INPUT_INDEX);
          index->parent = node->parent;
          index->locx = node->locx - 25.0f;
          index->locy = node->locy - 25.0f;
          nodeAddLink(ntree,
                      index,
                      nodeFindSocket(index, SOCK_OUT, "Index"),
                      sample_index,
                      nodeFindSocket(sample_index, SOCK_IN, "Index"));
        }
        break;
      }
    }
    /* The storage must be freed manually because the node type isn't defined anymore. */
    MEM_freeN(node->storage);
    nodeRemoveNode(nullptr, ntree, node, false);
  }
}

/**
 * The mesh primitive nodes created a uv map with a hardcoded name. Now they are outputting the uv
 * map as a socket instead. The versioning just inserts a Store Named Attribute node after
 * primitive nodes.
 */
static void version_geometry_nodes_primitive_uv_maps(bNodeTree &ntree)
{
  blender::Vector<bNode *> new_nodes;
  LISTBASE_FOREACH_MUTABLE (bNode *, node, &ntree.nodes) {
    if (!ELEM(node->type,
              GEO_NODE_MESH_PRIMITIVE_CONE,
              GEO_NODE_MESH_PRIMITIVE_CUBE,
              GEO_NODE_MESH_PRIMITIVE_CYLINDER,
              GEO_NODE_MESH_PRIMITIVE_GRID,
              GEO_NODE_MESH_PRIMITIVE_ICO_SPHERE,
              GEO_NODE_MESH_PRIMITIVE_UV_SPHERE)) {
      continue;
    }
    bNodeSocket *primitive_output_socket = nullptr;
    bNodeSocket *uv_map_output_socket = nullptr;
    LISTBASE_FOREACH (bNodeSocket *, socket, &node->outputs) {
      if (STREQ(socket->name, "UV Map")) {
        uv_map_output_socket = socket;
      }
      if (socket->type == SOCK_GEOMETRY) {
        primitive_output_socket = socket;
      }
    }
    if (uv_map_output_socket != nullptr) {
      continue;
    }
    uv_map_output_socket = nodeAddStaticSocket(
        &ntree, node, SOCK_OUT, SOCK_VECTOR, PROP_NONE, "UV Map", "UV Map");

    bNode *store_attribute_node = nodeAddStaticNode(
        nullptr, &ntree, GEO_NODE_STORE_NAMED_ATTRIBUTE);
    new_nodes.append(store_attribute_node);
    store_attribute_node->parent = node->parent;
    store_attribute_node->locx = node->locx + 25;
    store_attribute_node->locy = node->locy;
    store_attribute_node->offsetx = node->offsetx;
    store_attribute_node->offsety = node->offsety;
    NodeGeometryStoreNamedAttribute &storage = *static_cast<NodeGeometryStoreNamedAttribute *>(
        store_attribute_node->storage);
    storage.domain = ATTR_DOMAIN_CORNER;
    /* Intentionally use 3D instead of 2D vectors, because 2D vectors did not exist in older
     * releases and would make the file crash when trying to open it. */
    storage.data_type = CD_PROP_FLOAT3;

    bNodeSocket *store_attribute_geometry_input = static_cast<bNodeSocket *>(
        store_attribute_node->inputs.first);
    bNodeSocket *store_attribute_name_input = store_attribute_geometry_input->next->next;
    bNodeSocket *store_attribute_value_input = nullptr;
    LISTBASE_FOREACH (bNodeSocket *, socket, &store_attribute_node->inputs) {
      if (socket->type == SOCK_VECTOR) {
        store_attribute_value_input = socket;
        break;
      }
    }
    bNodeSocket *store_attribute_geometry_output = static_cast<bNodeSocket *>(
        store_attribute_node->outputs.first);
    LISTBASE_FOREACH (bNodeLink *, link, &ntree.links) {
      if (link->fromsock == primitive_output_socket) {
        link->fromnode = store_attribute_node;
        link->fromsock = store_attribute_geometry_output;
      }
    }

    bNodeSocketValueString *name_value = static_cast<bNodeSocketValueString *>(
        store_attribute_name_input->default_value);
    const char *uv_map_name = node->type == GEO_NODE_MESH_PRIMITIVE_ICO_SPHERE ? "UVMap" :
                                                                                 "uv_map";
    BLI_strncpy(name_value->value, uv_map_name, sizeof(name_value->value));

    nodeAddLink(&ntree,
                node,
                primitive_output_socket,
                store_attribute_node,
                store_attribute_geometry_input);
    nodeAddLink(
        &ntree, node, uv_map_output_socket, store_attribute_node, store_attribute_value_input);
  }

  /* Move nodes to the front so that they are drawn behind existing nodes. */
  for (bNode *node : new_nodes) {
    BLI_remlink(&ntree.nodes, node);
    BLI_addhead(&ntree.nodes, node);
  }
  if (!new_nodes.is_empty()) {
    nodeRebuildIDVector(&ntree);
  }
}

void do_versions_after_linking_300(Main *bmain, ReportList * /*reports*/)
{
  if (MAIN_VERSION_ATLEAST(bmain, 300, 0) && !MAIN_VERSION_ATLEAST(bmain, 300, 1)) {
    /* Set zero user text objects to have a fake user. */
    LISTBASE_FOREACH (Text *, text, &bmain->texts) {
      if (text->id.us == 0) {
        id_fake_user_set(&text->id);
      }
    }
  }

  if (!MAIN_VERSION_ATLEAST(bmain, 300, 3)) {
    sort_linked_ids(bmain);
    assert_sorted_ids(bmain);
  }

  if (MAIN_VERSION_ATLEAST(bmain, 300, 3)) {
    assert_sorted_ids(bmain);
  }

  if (!MAIN_VERSION_ATLEAST(bmain, 300, 11)) {
    move_vertex_group_names_to_object_data(bmain);
  }

  if (!MAIN_VERSION_ATLEAST(bmain, 300, 13)) {
    LISTBASE_FOREACH (Scene *, scene, &bmain->scenes) {
      if (scene->ed != nullptr) {
        do_versions_sequencer_speed_effect_recursive(scene, &scene->ed->seqbase);
      }
    }
  }

  if (!MAIN_VERSION_ATLEAST(bmain, 300, 25)) {
    version_node_socket_index_animdata(bmain, NTREE_SHADER, SH_NODE_BSDF_PRINCIPLED, 4, 2, 25);
  }

  if (!MAIN_VERSION_ATLEAST(bmain, 300, 26)) {
    LISTBASE_FOREACH (Scene *, scene, &bmain->scenes) {
      ToolSettings *tool_settings = scene->toolsettings;
      ImagePaintSettings *imapaint = &tool_settings->imapaint;
      if (imapaint->canvas != nullptr &&
          ELEM(imapaint->canvas->type, IMA_TYPE_R_RESULT, IMA_TYPE_COMPOSITE)) {
        imapaint->canvas = nullptr;
      }
      if (imapaint->stencil != nullptr &&
          ELEM(imapaint->stencil->type, IMA_TYPE_R_RESULT, IMA_TYPE_COMPOSITE)) {
        imapaint->stencil = nullptr;
      }
      if (imapaint->clone != nullptr &&
          ELEM(imapaint->clone->type, IMA_TYPE_R_RESULT, IMA_TYPE_COMPOSITE)) {
        imapaint->clone = nullptr;
      }
    }

    LISTBASE_FOREACH (Brush *, brush, &bmain->brushes) {
      if (brush->clone.image != nullptr &&
          ELEM(brush->clone.image->type, IMA_TYPE_R_RESULT, IMA_TYPE_COMPOSITE)) {
        brush->clone.image = nullptr;
      }
    }
  }

  if (!MAIN_VERSION_ATLEAST(bmain, 300, 28)) {
    LISTBASE_FOREACH (bNodeTree *, ntree, &bmain->nodetrees) {
      if (ntree->type == NTREE_GEOMETRY) {
        version_geometry_nodes_add_realize_instance_nodes(ntree);
      }
    }
  }

  if (!MAIN_VERSION_ATLEAST(bmain, 300, 30)) {
    do_versions_idproperty_ui_data(bmain);
  }

  if (!MAIN_VERSION_ATLEAST(bmain, 300, 32)) {
    /* Update Switch Node Non-Fields switch input to Switch_001. */
    LISTBASE_FOREACH (bNodeTree *, ntree, &bmain->nodetrees) {
      if (ntree->type != NTREE_GEOMETRY) {
        continue;
      }

      LISTBASE_FOREACH (bNodeLink *, link, &ntree->links) {
        if (link->tonode->type == GEO_NODE_SWITCH) {
          if (STREQ(link->tosock->identifier, "Switch")) {
            bNode *to_node = link->tonode;

            uint8_t mode = ((NodeSwitch *)to_node->storage)->input_type;
            if (ELEM(mode,
                     SOCK_GEOMETRY,
                     SOCK_OBJECT,
                     SOCK_COLLECTION,
                     SOCK_TEXTURE,
                     SOCK_MATERIAL)) {
              link->tosock = link->tosock->next;
            }
          }
        }
      }
    }
  }

  if (!MAIN_VERSION_ATLEAST(bmain, 300, 33)) {
    /* This was missing from #move_vertex_group_names_to_object_data. */
    LISTBASE_FOREACH (Object *, object, &bmain->objects) {
      if (ELEM(object->type, OB_MESH, OB_LATTICE, OB_GPENCIL)) {
        /* This uses the fact that the active vertex group index starts counting at 1. */
        if (BKE_object_defgroup_active_index_get(object) == 0) {
          BKE_object_defgroup_active_index_set(object, object->actdef);
        }
      }
    }
  }

  if (!MAIN_VERSION_ATLEAST(bmain, 300, 35)) {
    /* Add a new modifier to realize instances from previous modifiers.
     * Previously that was done automatically by geometry nodes. */
    bNodeTree *realize_instances_node_tree = nullptr;
    LISTBASE_FOREACH (Object *, ob, &bmain->objects) {
      LISTBASE_FOREACH_MUTABLE (ModifierData *, md, &ob->modifiers) {
        if (md->type != eModifierType_Nodes) {
          continue;
        }
        if (md->next == nullptr) {
          break;
        }
        if (md->next->type == eModifierType_Nodes) {
          continue;
        }
        NodesModifierData *nmd = (NodesModifierData *)md;
        if (nmd->node_group == nullptr) {
          continue;
        }

        NodesModifierData *new_nmd = (NodesModifierData *)BKE_modifier_new(eModifierType_Nodes);
        STRNCPY(new_nmd->modifier.name, "Realize Instances 2.93 Legacy");
        BKE_modifier_unique_name(&ob->modifiers, &new_nmd->modifier);
        BLI_insertlinkafter(&ob->modifiers, md, new_nmd);
        if (realize_instances_node_tree == nullptr) {
          realize_instances_node_tree = add_realize_node_tree(bmain);
        }
        new_nmd->node_group = realize_instances_node_tree;
      }
    }
  }

  if (!MAIN_VERSION_ATLEAST(bmain, 300, 37)) {
    LISTBASE_FOREACH (bNodeTree *, ntree, &bmain->nodetrees) {
      if (ntree->type == NTREE_GEOMETRY) {
        LISTBASE_FOREACH_MUTABLE (bNode *, node, &ntree->nodes) {
          if (node->type == GEO_NODE_BOUNDING_BOX) {
            bNodeSocket *geometry_socket = static_cast<bNodeSocket *>(node->inputs.first);
            add_realize_instances_before_socket(ntree, node, geometry_socket);
          }
        }
      }
    }
  }

  if (!MAIN_VERSION_ATLEAST(bmain, 301, 6)) {
    { /* Ensure driver variable names are unique within the driver. */
      ID *id;
      FOREACH_MAIN_ID_BEGIN (bmain, id) {
        AnimData *adt = BKE_animdata_from_id(id);
        if (adt == nullptr) {
          continue;
        }
        LISTBASE_FOREACH (FCurve *, fcu, &adt->drivers) {
          ChannelDriver *driver = fcu->driver;
          /* Ensure the uniqueness front to back. Given a list of identically
           * named variables, the last one gets to keep its original name. This
           * matches the evaluation order, and thus shouldn't change the evaluated
           * value of the driver expression. */
          LISTBASE_FOREACH (DriverVar *, dvar, &driver->variables) {
            BLI_uniquename(&driver->variables,
                           dvar,
                           dvar->name,
                           '_',
                           offsetof(DriverVar, name),
                           sizeof(dvar->name));
          }
        }
      }
      FOREACH_MAIN_ID_END;
    }

    /* Ensure tiled image sources contain a UDIM token. */
    LISTBASE_FOREACH (Image *, ima, &bmain->images) {
      if (ima->source == IMA_SRC_TILED) {
        char *filename = (char *)BLI_path_basename(ima->filepath);
        BKE_image_ensure_tile_token(filename);
      }
    }
  }

  if (!MAIN_VERSION_ATLEAST(bmain, 302, 14)) {
    /* Sequencer channels region. */
    LISTBASE_FOREACH (bScreen *, screen, &bmain->screens) {
      LISTBASE_FOREACH (ScrArea *, area, &screen->areabase) {
        LISTBASE_FOREACH (SpaceLink *, sl, &area->spacedata) {
          if (sl->spacetype != SPACE_SEQ) {
            continue;
          }
          SpaceSeq *sseq = (SpaceSeq *)sl;
          ListBase *regionbase = (sl == area->spacedata.first) ? &area->regionbase :
                                                                 &sl->regionbase;
          sseq->flag |= SEQ_CLAMP_VIEW;

          if (ELEM(sseq->view, SEQ_VIEW_PREVIEW, SEQ_VIEW_SEQUENCE_PREVIEW)) {
            continue;
          }

          ARegion *timeline_region = BKE_region_find_in_listbase_by_type(regionbase,
                                                                         RGN_TYPE_WINDOW);

          if (timeline_region == nullptr) {
            continue;
          }

          timeline_region->v2d.cur.ymax = 8.5f;
          timeline_region->v2d.align &= ~V2D_ALIGN_NO_NEG_Y;
        }
      }
    }
  }

  if (!MAIN_VERSION_ATLEAST(bmain, 303, 5)) {
    LISTBASE_FOREACH (Scene *, scene, &bmain->scenes) {
      Editing *ed = SEQ_editing_get(scene);
      if (ed == nullptr) {
        continue;
      }
      SEQ_for_each_callback(&ed->seqbase, seq_speed_factor_set, scene);
      SEQ_for_each_callback(&ed->seqbase, version_fix_seq_meta_range, scene);
    }
  }

  if (!MAIN_VERSION_ATLEAST(bmain, 303, 6)) {
    /* In the Dope Sheet, for every mode other than Timeline, open the Properties panel. */
    LISTBASE_FOREACH (bScreen *, screen, &bmain->screens) {
      LISTBASE_FOREACH (ScrArea *, area, &screen->areabase) {
        LISTBASE_FOREACH (SpaceLink *, sl, &area->spacedata) {
          if (sl->spacetype != SPACE_ACTION) {
            continue;
          }

          /* Skip the timeline, it shouldn't get its Properties panel opened. */
          SpaceAction *saction = (SpaceAction *)sl;
          if (saction->mode == SACTCONT_TIMELINE) {
            continue;
          }

          const bool is_first_space = sl == area->spacedata.first;
          ListBase *regionbase = is_first_space ? &area->regionbase : &sl->regionbase;
          ARegion *region = BKE_region_find_in_listbase_by_type(regionbase, RGN_TYPE_UI);
          if (region == nullptr) {
            continue;
          }

          region->flag &= ~RGN_FLAG_HIDDEN;
        }
      }
    }
  }

  if (!MAIN_VERSION_ATLEAST(bmain, 304, 1)) {
    /* Split the transfer attribute node into multiple smaller nodes. */
    FOREACH_NODETREE_BEGIN (bmain, ntree, id) {
      if (ntree->type == NTREE_GEOMETRY) {
        version_geometry_nodes_replace_transfer_attribute_node(ntree);
      }
    }
    FOREACH_NODETREE_END;
  }

  /**
   * Versioning code until next subversion bump goes here.
   *
   * \note Be sure to check when bumping the version:
   * - #blo_do_versions_300 in this file.
   * - "versioning_userdef.c", #blo_do_versions_userdef
   * - "versioning_userdef.c", #do_versions_theme
   *
   * \note Keep this message at the bottom of the function.
   */
  {
    /* Keep this block, even when empty. */
  }
}

static void version_switch_node_input_prefix(Main *bmain)
{
  FOREACH_NODETREE_BEGIN (bmain, ntree, id) {
    if (ntree->type == NTREE_GEOMETRY) {
      LISTBASE_FOREACH (bNode *, node, &ntree->nodes) {
        if (node->type == GEO_NODE_SWITCH) {
          LISTBASE_FOREACH (bNodeSocket *, socket, &node->inputs) {
            /* Skip the "switch" socket. */
            if (socket == node->inputs.first) {
              continue;
            }
            strcpy(socket->name, socket->name[0] == 'A' ? "False" : "True");

            /* Replace "A" and "B", but keep the unique number suffix at the end. */
            char number_suffix[8];
            BLI_strncpy(number_suffix, socket->identifier + 1, sizeof(number_suffix));
            strcpy(socket->identifier, socket->name);
            strcat(socket->identifier, number_suffix);
          }
        }
      }
    }
  }
  FOREACH_NODETREE_END;
}

static bool replace_bbone_len_scale_rnapath(char **p_old_path, int *p_index)
{
  char *old_path = *p_old_path;

  if (old_path == nullptr) {
    return false;
  }

  int len = strlen(old_path);

  if (BLI_str_endswith(old_path, ".bbone_curveiny") ||
      BLI_str_endswith(old_path, ".bbone_curveouty")) {
    old_path[len - 1] = 'z';
    return true;
  }

  if (BLI_str_endswith(old_path, ".bbone_scaleinx") ||
      BLI_str_endswith(old_path, ".bbone_scaleiny") ||
      BLI_str_endswith(old_path, ".bbone_scaleoutx") ||
      BLI_str_endswith(old_path, ".bbone_scaleouty")) {
    int index = (old_path[len - 1] == 'y' ? 2 : 0);

    old_path[len - 1] = 0;

    if (p_index) {
      *p_index = index;
    }
    else {
      *p_old_path = BLI_sprintfN("%s[%d]", old_path, index);
      MEM_freeN(old_path);
    }

    return true;
  }

  return false;
}

static void do_version_bbone_len_scale_fcurve_fix(FCurve *fcu)
{
  /* Update driver variable paths. */
  if (fcu->driver) {
    LISTBASE_FOREACH (DriverVar *, dvar, &fcu->driver->variables) {
      DRIVER_TARGETS_LOOPER_BEGIN (dvar) {
        replace_bbone_len_scale_rnapath(&dtar->rna_path, nullptr);
      }
      DRIVER_TARGETS_LOOPER_END;
    }
  }

  /* Update F-Curve's path. */
  replace_bbone_len_scale_rnapath(&fcu->rna_path, &fcu->array_index);
}

static void do_version_bbone_len_scale_animdata_cb(ID * /*id*/,
                                                   AnimData *adt,
                                                   void * /*wrapper_data*/)
{
  LISTBASE_FOREACH_MUTABLE (FCurve *, fcu, &adt->drivers) {
    do_version_bbone_len_scale_fcurve_fix(fcu);
  }
}

static void do_version_bones_bbone_len_scale(ListBase *lb)
{
  LISTBASE_FOREACH (Bone *, bone, lb) {
    if (bone->flag & BONE_ADD_PARENT_END_ROLL) {
      bone->bbone_flag |= BBONE_ADD_PARENT_END_ROLL;
    }

    copy_v3_fl3(bone->scale_in, bone->scale_in_x, 1.0f, bone->scale_in_z);
    copy_v3_fl3(bone->scale_out, bone->scale_out_x, 1.0f, bone->scale_out_z);

    do_version_bones_bbone_len_scale(&bone->childbase);
  }
}

static void do_version_constraints_spline_ik_joint_bindings(ListBase *lb)
{
  /* Binding array data could be freed without properly resetting its size data. */
  LISTBASE_FOREACH (bConstraint *, con, lb) {
    if (con->type == CONSTRAINT_TYPE_SPLINEIK) {
      bSplineIKConstraint *data = (bSplineIKConstraint *)con->data;
      if (data->points == nullptr) {
        data->numpoints = 0;
      }
    }
  }
}

static bNodeSocket *do_version_replace_float_size_with_vector(bNodeTree *ntree,
                                                              bNode *node,
                                                              bNodeSocket *socket)
{
  const bNodeSocketValueFloat *socket_value = (const bNodeSocketValueFloat *)socket->default_value;
  const float old_value = socket_value->value;
  nodeRemoveSocket(ntree, node, socket);
  bNodeSocket *new_socket = nodeAddSocket(
      ntree, node, SOCK_IN, nodeStaticSocketType(SOCK_VECTOR, PROP_TRANSLATION), "Size", "Size");
  bNodeSocketValueVector *value_vector = (bNodeSocketValueVector *)new_socket->default_value;
  copy_v3_fl(value_vector->value, old_value);
  return new_socket;
}

static bool seq_transform_origin_set(Sequence *seq, void * /*user_data*/)
{
  StripTransform *transform = seq->strip->transform;
  if (seq->strip->transform != nullptr) {
    transform->origin[0] = transform->origin[1] = 0.5f;
  }
  return true;
}

static bool seq_transform_filter_set(Sequence *seq, void * /*user_data*/)
{
  StripTransform *transform = seq->strip->transform;
  if (seq->strip->transform != nullptr) {
    transform->filter = SEQ_TRANSFORM_FILTER_BILINEAR;
  }
  return true;
}

static bool seq_meta_channels_ensure(Sequence *seq, void * /*user_data*/)
{
  if (seq->type == SEQ_TYPE_META) {
    SEQ_channels_ensure(&seq->channels);
  }
  return true;
}

static void do_version_subsurface_methods(bNode *node)
{
  if (node->type == SH_NODE_SUBSURFACE_SCATTERING) {
    if (!ELEM(node->custom1, SHD_SUBSURFACE_BURLEY, SHD_SUBSURFACE_RANDOM_WALK)) {
      node->custom1 = SHD_SUBSURFACE_RANDOM_WALK_FIXED_RADIUS;
    }
  }
  else if (node->type == SH_NODE_BSDF_PRINCIPLED) {
    if (!ELEM(node->custom2, SHD_SUBSURFACE_BURLEY, SHD_SUBSURFACE_RANDOM_WALK)) {
      node->custom2 = SHD_SUBSURFACE_RANDOM_WALK_FIXED_RADIUS;
    }
  }
}

static void version_geometry_nodes_add_attribute_input_settings(NodesModifierData *nmd)
{
  if (nmd->settings.properties == nullptr) {
    return;
  }
  /* Before versioning the properties, make sure it hasn't been done already. */
  LISTBASE_FOREACH (const IDProperty *, property, &nmd->settings.properties->data.group) {
    if (strstr(property->name, "_use_attribute") || strstr(property->name, "_attribute_name")) {
      return;
    }
  }

  LISTBASE_FOREACH_MUTABLE (IDProperty *, property, &nmd->settings.properties->data.group) {
    if (!ELEM(property->type, IDP_FLOAT, IDP_INT, IDP_ARRAY)) {
      continue;
    }

    if (strstr(property->name, "_use_attribute") || strstr(property->name, "_attribute_name")) {
      continue;
    }

    char use_attribute_prop_name[MAX_IDPROP_NAME];
    BLI_snprintf(use_attribute_prop_name,
                 sizeof(use_attribute_prop_name),
                 "%s%s",
                 property->name,
                 "_use_attribute");

    IDPropertyTemplate idprop = {0};
    IDProperty *use_attribute_prop = IDP_New(IDP_INT, &idprop, use_attribute_prop_name);
    IDP_AddToGroup(nmd->settings.properties, use_attribute_prop);

    char attribute_name_prop_name[MAX_IDPROP_NAME];
    BLI_snprintf(attribute_name_prop_name,
                 sizeof(attribute_name_prop_name),
                 "%s%s",
                 property->name,
                 "_attribute_name");

    IDProperty *attribute_prop = IDP_New(IDP_STRING, &idprop, attribute_name_prop_name);
    IDP_AddToGroup(nmd->settings.properties, attribute_prop);
  }
}

/* Copy of the function before the fixes. */
static void legacy_vec_roll_to_mat3_normalized(const float nor[3],
                                               const float roll,
                                               float r_mat[3][3])
{
  const float SAFE_THRESHOLD = 1.0e-5f;     /* theta above this value has good enough precision. */
  const float CRITICAL_THRESHOLD = 1.0e-9f; /* above this is safe under certain conditions. */
  const float THRESHOLD_SQUARED = CRITICAL_THRESHOLD * CRITICAL_THRESHOLD;

  const float x = nor[0];
  const float y = nor[1];
  const float z = nor[2];

  const float theta = 1.0f + y;          /* remapping Y from [-1,+1] to [0,2]. */
  const float theta_alt = x * x + z * z; /* Helper value for matrix calculations. */
  float rMatrix[3][3], bMatrix[3][3];

  BLI_ASSERT_UNIT_V3(nor);

  /* When theta is close to zero (nor is aligned close to negative Y Axis),
   * we have to check we do have non-null X/Z components as well.
   * Also, due to float precision errors, nor can be (0.0, -0.99999994, 0.0) which results
   * in theta being close to zero. This will cause problems when theta is used as divisor.
   */
  if (theta > SAFE_THRESHOLD || (theta > CRITICAL_THRESHOLD && theta_alt > THRESHOLD_SQUARED)) {
    /* nor is *not* aligned to negative Y-axis (0,-1,0). */

    bMatrix[0][1] = -x;
    bMatrix[1][0] = x;
    bMatrix[1][1] = y;
    bMatrix[1][2] = z;
    bMatrix[2][1] = -z;

    if (theta > SAFE_THRESHOLD) {
      /* nor differs significantly from negative Y axis (0,-1,0): apply the general case. */
      bMatrix[0][0] = 1 - x * x / theta;
      bMatrix[2][2] = 1 - z * z / theta;
      bMatrix[2][0] = bMatrix[0][2] = -x * z / theta;
    }
    else {
      /* nor is close to negative Y axis (0,-1,0): apply the special case. */
      bMatrix[0][0] = (x + z) * (x - z) / -theta_alt;
      bMatrix[2][2] = -bMatrix[0][0];
      bMatrix[2][0] = bMatrix[0][2] = 2.0f * x * z / theta_alt;
    }
  }
  else {
    /* nor is very close to negative Y axis (0,-1,0): use simple symmetry by Z axis. */
    unit_m3(bMatrix);
    bMatrix[0][0] = bMatrix[1][1] = -1.0;
  }

  /* Make Roll matrix */
  axis_angle_normalized_to_mat3(rMatrix, nor, roll);

  /* Combine and output result */
  mul_m3_m3m3(r_mat, rMatrix, bMatrix);
}

static void correct_bone_roll_value(const float head[3],
                                    const float tail[3],
                                    const float check_x_axis[3],
                                    const float check_y_axis[3],
                                    float *r_roll)
{
  const float SAFE_THRESHOLD = 1.0e-5f;
  float vec[3], bone_mat[3][3], vec2[3];

  /* Compute the Y axis vector. */
  sub_v3_v3v3(vec, tail, head);
  normalize_v3(vec);

  /* Only correct when in the danger zone. */
  if (1.0f + vec[1] < SAFE_THRESHOLD * 2 && (vec[0] || vec[2])) {
    /* Use the armature matrix to double-check if adjustment is needed.
     * This should minimize issues if the file is bounced back and forth between
     * 2.92 and 2.91, provided Edit Mode isn't entered on the armature in 2.91. */
    vec_roll_to_mat3(vec, *r_roll, bone_mat);

    UNUSED_VARS_NDEBUG(check_y_axis);
    BLI_assert(dot_v3v3(bone_mat[1], check_y_axis) > 0.999f);

    if (dot_v3v3(bone_mat[0], check_x_axis) < 0.999f) {
      /* Recompute roll using legacy code to interpret the old value. */
      legacy_vec_roll_to_mat3_normalized(vec, *r_roll, bone_mat);
      mat3_to_vec_roll(bone_mat, vec2, r_roll);
      BLI_assert(compare_v3v3(vec, vec2, 0.001f));
    }
  }
}

/* Update the armature Bone roll fields for bones very close to -Y direction. */
static void do_version_bones_roll(ListBase *lb)
{
  LISTBASE_FOREACH (Bone *, bone, lb) {
    /* Parent-relative orientation (used for posing). */
    correct_bone_roll_value(
        bone->head, bone->tail, bone->bone_mat[0], bone->bone_mat[1], &bone->roll);

    /* Absolute orientation (used for Edit mode). */
    correct_bone_roll_value(
        bone->arm_head, bone->arm_tail, bone->arm_mat[0], bone->arm_mat[1], &bone->arm_roll);

    do_version_bones_roll(&bone->childbase);
  }
}

static void version_geometry_nodes_set_position_node_offset(bNodeTree *ntree)
{
  /* Add the new Offset socket. */
  LISTBASE_FOREACH (bNode *, node, &ntree->nodes) {
    if (node->type != GEO_NODE_SET_POSITION) {
      continue;
    }
    if (BLI_listbase_count(&node->inputs) < 4) {
      /* The offset socket didn't exist in the file yet. */
      return;
    }
    bNodeSocket *old_offset_socket = static_cast<bNodeSocket *>(BLI_findlink(&node->inputs, 3));
    if (old_offset_socket->type == SOCK_VECTOR) {
      /* Versioning happened already. */
      return;
    }
    /* Change identifier of old socket, so that the there is no name collision. */
    STRNCPY(old_offset_socket->identifier, "Offset_old");
    nodeAddStaticSocket(ntree, node, SOCK_IN, SOCK_VECTOR, PROP_TRANSLATION, "Offset", "Offset");
  }

  /* Relink links that were connected to Position while Offset was enabled. */
  LISTBASE_FOREACH (bNodeLink *, link, &ntree->links) {
    if (link->tonode->type != GEO_NODE_SET_POSITION) {
      continue;
    }
    if (!STREQ(link->tosock->identifier, "Position")) {
      continue;
    }
    bNodeSocket *old_offset_socket = static_cast<bNodeSocket *>(
        BLI_findlink(&link->tonode->inputs, 3));
    /* This assumes that the offset is not linked to something else. That seems to be a reasonable
     * assumption, because the node is probably only ever used in one or the other mode. */
    const bool offset_enabled =
        ((bNodeSocketValueBoolean *)old_offset_socket->default_value)->value;
    if (offset_enabled) {
      /* Relink to new offset socket. */
      link->tosock = old_offset_socket->next;
    }
  }

  /* Remove old Offset socket. */
  LISTBASE_FOREACH (bNode *, node, &ntree->nodes) {
    if (node->type != GEO_NODE_SET_POSITION) {
      continue;
    }
    bNodeSocket *old_offset_socket = static_cast<bNodeSocket *>(BLI_findlink(&node->inputs, 3));
    nodeRemoveSocket(ntree, node, old_offset_socket);
  }
}

static void version_node_tree_socket_id_delim(bNodeTree *ntree)
{
  LISTBASE_FOREACH (bNode *, node, &ntree->nodes) {
    LISTBASE_FOREACH (bNodeSocket *, socket, &node->inputs) {
      version_node_socket_id_delim(socket);
    }
    LISTBASE_FOREACH (bNodeSocket *, socket, &node->outputs) {
      version_node_socket_id_delim(socket);
    }
  }
}

static bool version_merge_still_offsets(Sequence *seq, void * /*user_data*/)
{
  seq->startofs -= seq->startstill;
  seq->endofs -= seq->endstill;
  seq->startstill = 0;
  seq->endstill = 0;
  return true;
}

static bool version_fix_delete_flag(Sequence *seq, void * /*user_data*/)
{
  seq->flag &= ~SEQ_FLAG_DELETE;
  return true;
}

/* Those `version_liboverride_rnacollections_*` functions mimic the old, pre-3.0 code to find
 * anchor and source items in the given list of modifiers, constraints etc., using only the
 * `subitem_local` data of the override property operation.
 *
 * Then they convert it into the new, proper `subitem_reference` data for the anchor, and
 * `subitem_local` for the source.
 *
 * NOTE: Here only the stored override ID is available, unlike in the `override_apply` functions.
 */

static void version_liboverride_rnacollections_insertion_object_constraints(
    ListBase *constraints, IDOverrideLibraryProperty *op)
{
  LISTBASE_FOREACH_MUTABLE (IDOverrideLibraryPropertyOperation *, opop, &op->operations) {
    if (opop->operation != IDOVERRIDE_LIBRARY_OP_INSERT_AFTER) {
      continue;
    }
    bConstraint *constraint_anchor = static_cast<bConstraint *>(
        BLI_listbase_string_or_index_find(constraints,
                                          opop->subitem_local_name,
                                          offsetof(bConstraint, name),
                                          opop->subitem_local_index));
    bConstraint *constraint_src = constraint_anchor != nullptr ?
                                      constraint_anchor->next :
                                      static_cast<bConstraint *>(constraints->first);

    if (constraint_src == nullptr) {
      /* Invalid case, just remove that override property operation. */
      CLOG_ERROR(&LOG, "Could not find source constraint in stored override data");
      BKE_lib_override_library_property_operation_delete(op, opop);
      continue;
    }

    opop->subitem_reference_name = opop->subitem_local_name;
    opop->subitem_local_name = BLI_strdup(constraint_src->name);
    opop->subitem_reference_index = opop->subitem_local_index;
    opop->subitem_local_index++;
  }
}

static void version_liboverride_rnacollections_insertion_object(Object *object)
{
  IDOverrideLibrary *liboverride = object->id.override_library;
  IDOverrideLibraryProperty *op;

  op = BKE_lib_override_library_property_find(liboverride, "modifiers");
  if (op != nullptr) {
    LISTBASE_FOREACH_MUTABLE (IDOverrideLibraryPropertyOperation *, opop, &op->operations) {
      if (opop->operation != IDOVERRIDE_LIBRARY_OP_INSERT_AFTER) {
        continue;
      }
      ModifierData *mod_anchor = static_cast<ModifierData *>(
          BLI_listbase_string_or_index_find(&object->modifiers,
                                            opop->subitem_local_name,
                                            offsetof(ModifierData, name),
                                            opop->subitem_local_index));
      ModifierData *mod_src = mod_anchor != nullptr ?
                                  mod_anchor->next :
                                  static_cast<ModifierData *>(object->modifiers.first);

      if (mod_src == nullptr) {
        /* Invalid case, just remove that override property operation. */
        CLOG_ERROR(&LOG, "Could not find source modifier in stored override data");
        BKE_lib_override_library_property_operation_delete(op, opop);
        continue;
      }

      opop->subitem_reference_name = opop->subitem_local_name;
      opop->subitem_local_name = BLI_strdup(mod_src->name);
      opop->subitem_reference_index = opop->subitem_local_index;
      opop->subitem_local_index++;
    }
  }

  op = BKE_lib_override_library_property_find(liboverride, "grease_pencil_modifiers");
  if (op != nullptr) {
    LISTBASE_FOREACH_MUTABLE (IDOverrideLibraryPropertyOperation *, opop, &op->operations) {
      if (opop->operation != IDOVERRIDE_LIBRARY_OP_INSERT_AFTER) {
        continue;
      }
      GpencilModifierData *gp_mod_anchor = static_cast<GpencilModifierData *>(
          BLI_listbase_string_or_index_find(&object->greasepencil_modifiers,
                                            opop->subitem_local_name,
                                            offsetof(GpencilModifierData, name),
                                            opop->subitem_local_index));
      GpencilModifierData *gp_mod_src = gp_mod_anchor != nullptr ?
                                            gp_mod_anchor->next :
                                            static_cast<GpencilModifierData *>(
                                                object->greasepencil_modifiers.first);

      if (gp_mod_src == nullptr) {
        /* Invalid case, just remove that override property operation. */
        CLOG_ERROR(&LOG, "Could not find source GP modifier in stored override data");
        BKE_lib_override_library_property_operation_delete(op, opop);
        continue;
      }

      opop->subitem_reference_name = opop->subitem_local_name;
      opop->subitem_local_name = BLI_strdup(gp_mod_src->name);
      opop->subitem_reference_index = opop->subitem_local_index;
      opop->subitem_local_index++;
    }
  }

  op = BKE_lib_override_library_property_find(liboverride, "constraints");
  if (op != nullptr) {
    version_liboverride_rnacollections_insertion_object_constraints(&object->constraints, op);
  }

  if (object->pose != nullptr) {
    LISTBASE_FOREACH (bPoseChannel *, pchan, &object->pose->chanbase) {
      char rna_path[26 + (sizeof(pchan->name) * 2) + 1];
      char name_esc[sizeof(pchan->name) * 2];
      BLI_str_escape(name_esc, pchan->name, sizeof(name_esc));
      SNPRINTF(rna_path, "pose.bones[\"%s\"].constraints", name_esc);
      op = BKE_lib_override_library_property_find(liboverride, rna_path);
      if (op != nullptr) {
        version_liboverride_rnacollections_insertion_object_constraints(&pchan->constraints, op);
      }
    }
  }
}

static void version_liboverride_rnacollections_insertion_animdata(ID *id)
{
  AnimData *anim_data = BKE_animdata_from_id(id);
  if (anim_data == nullptr) {
    return;
  }

  IDOverrideLibrary *liboverride = id->override_library;
  IDOverrideLibraryProperty *op;

  op = BKE_lib_override_library_property_find(liboverride, "animation_data.nla_tracks");
  if (op != nullptr) {
    LISTBASE_FOREACH (IDOverrideLibraryPropertyOperation *, opop, &op->operations) {
      if (opop->operation != IDOVERRIDE_LIBRARY_OP_INSERT_AFTER) {
        continue;
      }
      /* NLA tracks are only referenced by index, which limits possibilities, basically they are
       * always added at the end of the list, see #rna_NLA_tracks_override_apply.
       *
       * This makes things simple here. */
      opop->subitem_reference_name = opop->subitem_local_name;
      opop->subitem_local_name = nullptr;
      opop->subitem_reference_index = opop->subitem_local_index;
      opop->subitem_local_index++;
    }
  }
}

static void versioning_replace_legacy_combined_and_separate_color_nodes(bNodeTree *ntree)
{
  /* In geometry nodes, replace shader combine/separate color nodes with function nodes */
  if (ntree->type == NTREE_GEOMETRY) {
    version_node_input_socket_name(ntree, SH_NODE_COMBRGB_LEGACY, "R", "Red");
    version_node_input_socket_name(ntree, SH_NODE_COMBRGB_LEGACY, "G", "Green");
    version_node_input_socket_name(ntree, SH_NODE_COMBRGB_LEGACY, "B", "Blue");
    version_node_output_socket_name(ntree, SH_NODE_COMBRGB_LEGACY, "Image", "Color");

    version_node_output_socket_name(ntree, SH_NODE_SEPRGB_LEGACY, "R", "Red");
    version_node_output_socket_name(ntree, SH_NODE_SEPRGB_LEGACY, "G", "Green");
    version_node_output_socket_name(ntree, SH_NODE_SEPRGB_LEGACY, "B", "Blue");
    version_node_input_socket_name(ntree, SH_NODE_SEPRGB_LEGACY, "Image", "Color");

    LISTBASE_FOREACH (bNode *, node, &ntree->nodes) {
      switch (node->type) {
        case SH_NODE_COMBRGB_LEGACY: {
          node->type = FN_NODE_COMBINE_COLOR;
          NodeCombSepColor *storage = (NodeCombSepColor *)MEM_callocN(sizeof(NodeCombSepColor),
                                                                      __func__);
          storage->mode = NODE_COMBSEP_COLOR_RGB;
          strcpy(node->idname, "FunctionNodeCombineColor");
          node->storage = storage;
          break;
        }
        case SH_NODE_SEPRGB_LEGACY: {
          node->type = FN_NODE_SEPARATE_COLOR;
          NodeCombSepColor *storage = (NodeCombSepColor *)MEM_callocN(sizeof(NodeCombSepColor),
                                                                      __func__);
          storage->mode = NODE_COMBSEP_COLOR_RGB;
          strcpy(node->idname, "FunctionNodeSeparateColor");
          node->storage = storage;
          break;
        }
      }
    }
  }

  /* In compositing nodes, replace combine/separate RGBA/HSVA/YCbCrA/YCCA nodes with
   * combine/separate color */
  if (ntree->type == NTREE_COMPOSIT) {
    version_node_input_socket_name(ntree, CMP_NODE_COMBRGBA_LEGACY, "R", "Red");
    version_node_input_socket_name(ntree, CMP_NODE_COMBRGBA_LEGACY, "G", "Green");
    version_node_input_socket_name(ntree, CMP_NODE_COMBRGBA_LEGACY, "B", "Blue");
    version_node_input_socket_name(ntree, CMP_NODE_COMBRGBA_LEGACY, "A", "Alpha");

    version_node_input_socket_name(ntree, CMP_NODE_COMBHSVA_LEGACY, "H", "Red");
    version_node_input_socket_name(ntree, CMP_NODE_COMBHSVA_LEGACY, "S", "Green");
    version_node_input_socket_name(ntree, CMP_NODE_COMBHSVA_LEGACY, "V", "Blue");
    version_node_input_socket_name(ntree, CMP_NODE_COMBHSVA_LEGACY, "A", "Alpha");

    version_node_input_socket_name(ntree, CMP_NODE_COMBYCCA_LEGACY, "Y", "Red");
    version_node_input_socket_name(ntree, CMP_NODE_COMBYCCA_LEGACY, "Cb", "Green");
    version_node_input_socket_name(ntree, CMP_NODE_COMBYCCA_LEGACY, "Cr", "Blue");
    version_node_input_socket_name(ntree, CMP_NODE_COMBYCCA_LEGACY, "A", "Alpha");

    version_node_input_socket_name(ntree, CMP_NODE_COMBYUVA_LEGACY, "Y", "Red");
    version_node_input_socket_name(ntree, CMP_NODE_COMBYUVA_LEGACY, "U", "Green");
    version_node_input_socket_name(ntree, CMP_NODE_COMBYUVA_LEGACY, "V", "Blue");
    version_node_input_socket_name(ntree, CMP_NODE_COMBYUVA_LEGACY, "A", "Alpha");

    version_node_output_socket_name(ntree, CMP_NODE_SEPRGBA_LEGACY, "R", "Red");
    version_node_output_socket_name(ntree, CMP_NODE_SEPRGBA_LEGACY, "G", "Green");
    version_node_output_socket_name(ntree, CMP_NODE_SEPRGBA_LEGACY, "B", "Blue");
    version_node_output_socket_name(ntree, CMP_NODE_SEPRGBA_LEGACY, "A", "Alpha");

    version_node_output_socket_name(ntree, CMP_NODE_SEPHSVA_LEGACY, "H", "Red");
    version_node_output_socket_name(ntree, CMP_NODE_SEPHSVA_LEGACY, "S", "Green");
    version_node_output_socket_name(ntree, CMP_NODE_SEPHSVA_LEGACY, "V", "Blue");
    version_node_output_socket_name(ntree, CMP_NODE_SEPHSVA_LEGACY, "A", "Alpha");

    version_node_output_socket_name(ntree, CMP_NODE_SEPYCCA_LEGACY, "Y", "Red");
    version_node_output_socket_name(ntree, CMP_NODE_SEPYCCA_LEGACY, "Cb", "Green");
    version_node_output_socket_name(ntree, CMP_NODE_SEPYCCA_LEGACY, "Cr", "Blue");
    version_node_output_socket_name(ntree, CMP_NODE_SEPYCCA_LEGACY, "A", "Alpha");

    version_node_output_socket_name(ntree, CMP_NODE_SEPYUVA_LEGACY, "Y", "Red");
    version_node_output_socket_name(ntree, CMP_NODE_SEPYUVA_LEGACY, "U", "Green");
    version_node_output_socket_name(ntree, CMP_NODE_SEPYUVA_LEGACY, "V", "Blue");
    version_node_output_socket_name(ntree, CMP_NODE_SEPYUVA_LEGACY, "A", "Alpha");

    LISTBASE_FOREACH (bNode *, node, &ntree->nodes) {
      switch (node->type) {
        case CMP_NODE_COMBRGBA_LEGACY: {
          node->type = CMP_NODE_COMBINE_COLOR;
          NodeCMPCombSepColor *storage = (NodeCMPCombSepColor *)MEM_callocN(
              sizeof(NodeCMPCombSepColor), __func__);
          storage->mode = CMP_NODE_COMBSEP_COLOR_RGB;
          strcpy(node->idname, "CompositorNodeCombineColor");
          node->storage = storage;
          break;
        }
        case CMP_NODE_COMBHSVA_LEGACY: {
          node->type = CMP_NODE_COMBINE_COLOR;
          NodeCMPCombSepColor *storage = (NodeCMPCombSepColor *)MEM_callocN(
              sizeof(NodeCMPCombSepColor), __func__);
          storage->mode = CMP_NODE_COMBSEP_COLOR_HSV;
          strcpy(node->idname, "CompositorNodeCombineColor");
          node->storage = storage;
          break;
        }
        case CMP_NODE_COMBYCCA_LEGACY: {
          node->type = CMP_NODE_COMBINE_COLOR;
          NodeCMPCombSepColor *storage = (NodeCMPCombSepColor *)MEM_callocN(
              sizeof(NodeCMPCombSepColor), __func__);
          storage->mode = CMP_NODE_COMBSEP_COLOR_YCC;
          storage->ycc_mode = node->custom1;
          strcpy(node->idname, "CompositorNodeCombineColor");
          node->storage = storage;
          break;
        }
        case CMP_NODE_COMBYUVA_LEGACY: {
          node->type = CMP_NODE_COMBINE_COLOR;
          NodeCMPCombSepColor *storage = (NodeCMPCombSepColor *)MEM_callocN(
              sizeof(NodeCMPCombSepColor), __func__);
          storage->mode = CMP_NODE_COMBSEP_COLOR_YUV;
          strcpy(node->idname, "CompositorNodeCombineColor");
          node->storage = storage;
          break;
        }
        case CMP_NODE_SEPRGBA_LEGACY: {
          node->type = CMP_NODE_SEPARATE_COLOR;
          NodeCMPCombSepColor *storage = (NodeCMPCombSepColor *)MEM_callocN(
              sizeof(NodeCMPCombSepColor), __func__);
          storage->mode = CMP_NODE_COMBSEP_COLOR_RGB;
          strcpy(node->idname, "CompositorNodeSeparateColor");
          node->storage = storage;
          break;
        }
        case CMP_NODE_SEPHSVA_LEGACY: {
          node->type = CMP_NODE_SEPARATE_COLOR;
          NodeCMPCombSepColor *storage = (NodeCMPCombSepColor *)MEM_callocN(
              sizeof(NodeCMPCombSepColor), __func__);
          storage->mode = CMP_NODE_COMBSEP_COLOR_HSV;
          strcpy(node->idname, "CompositorNodeSeparateColor");
          node->storage = storage;
          break;
        }
        case CMP_NODE_SEPYCCA_LEGACY: {
          node->type = CMP_NODE_SEPARATE_COLOR;
          NodeCMPCombSepColor *storage = (NodeCMPCombSepColor *)MEM_callocN(
              sizeof(NodeCMPCombSepColor), __func__);
          storage->mode = CMP_NODE_COMBSEP_COLOR_YCC;
          storage->ycc_mode = node->custom1;
          strcpy(node->idname, "CompositorNodeSeparateColor");
          node->storage = storage;
          break;
        }
        case CMP_NODE_SEPYUVA_LEGACY: {
          node->type = CMP_NODE_SEPARATE_COLOR;
          NodeCMPCombSepColor *storage = (NodeCMPCombSepColor *)MEM_callocN(
              sizeof(NodeCMPCombSepColor), __func__);
          storage->mode = CMP_NODE_COMBSEP_COLOR_YUV;
          strcpy(node->idname, "CompositorNodeSeparateColor");
          node->storage = storage;
          break;
        }
      }
    }
  }

  /* In texture nodes, replace combine/separate RGBA with combine/separate color */
  if (ntree->type == NTREE_TEXTURE) {
    LISTBASE_FOREACH (bNode *, node, &ntree->nodes) {
      switch (node->type) {
        case TEX_NODE_COMPOSE_LEGACY: {
          node->type = TEX_NODE_COMBINE_COLOR;
          node->custom1 = NODE_COMBSEP_COLOR_RGB;
          strcpy(node->idname, "TextureNodeCombineColor");
          break;
        }
        case TEX_NODE_DECOMPOSE_LEGACY: {
          node->type = TEX_NODE_SEPARATE_COLOR;
          node->custom1 = NODE_COMBSEP_COLOR_RGB;
          strcpy(node->idname, "TextureNodeSeparateColor");
          break;
        }
      }
    }
  }

  /* In shader nodes, replace combine/separate RGB/HSV with combine/separate color */
  if (ntree->type == NTREE_SHADER) {
    version_node_input_socket_name(ntree, SH_NODE_COMBRGB_LEGACY, "R", "Red");
    version_node_input_socket_name(ntree, SH_NODE_COMBRGB_LEGACY, "G", "Green");
    version_node_input_socket_name(ntree, SH_NODE_COMBRGB_LEGACY, "B", "Blue");
    version_node_output_socket_name(ntree, SH_NODE_COMBRGB_LEGACY, "Image", "Color");

    version_node_input_socket_name(ntree, SH_NODE_COMBHSV_LEGACY, "H", "Red");
    version_node_input_socket_name(ntree, SH_NODE_COMBHSV_LEGACY, "S", "Green");
    version_node_input_socket_name(ntree, SH_NODE_COMBHSV_LEGACY, "V", "Blue");

    version_node_output_socket_name(ntree, SH_NODE_SEPRGB_LEGACY, "R", "Red");
    version_node_output_socket_name(ntree, SH_NODE_SEPRGB_LEGACY, "G", "Green");
    version_node_output_socket_name(ntree, SH_NODE_SEPRGB_LEGACY, "B", "Blue");
    version_node_input_socket_name(ntree, SH_NODE_SEPRGB_LEGACY, "Image", "Color");

    version_node_output_socket_name(ntree, SH_NODE_SEPHSV_LEGACY, "H", "Red");
    version_node_output_socket_name(ntree, SH_NODE_SEPHSV_LEGACY, "S", "Green");
    version_node_output_socket_name(ntree, SH_NODE_SEPHSV_LEGACY, "V", "Blue");

    LISTBASE_FOREACH (bNode *, node, &ntree->nodes) {
      switch (node->type) {
        case SH_NODE_COMBRGB_LEGACY: {
          node->type = SH_NODE_COMBINE_COLOR;
          NodeCombSepColor *storage = (NodeCombSepColor *)MEM_callocN(sizeof(NodeCombSepColor),
                                                                      __func__);
          storage->mode = NODE_COMBSEP_COLOR_RGB;
          strcpy(node->idname, "ShaderNodeCombineColor");
          node->storage = storage;
          break;
        }
        case SH_NODE_COMBHSV_LEGACY: {
          node->type = SH_NODE_COMBINE_COLOR;
          NodeCombSepColor *storage = (NodeCombSepColor *)MEM_callocN(sizeof(NodeCombSepColor),
                                                                      __func__);
          storage->mode = NODE_COMBSEP_COLOR_HSV;
          strcpy(node->idname, "ShaderNodeCombineColor");
          node->storage = storage;
          break;
        }
        case SH_NODE_SEPRGB_LEGACY: {
          node->type = SH_NODE_SEPARATE_COLOR;
          NodeCombSepColor *storage = (NodeCombSepColor *)MEM_callocN(sizeof(NodeCombSepColor),
                                                                      __func__);
          storage->mode = NODE_COMBSEP_COLOR_RGB;
          strcpy(node->idname, "ShaderNodeSeparateColor");
          node->storage = storage;
          break;
        }
        case SH_NODE_SEPHSV_LEGACY: {
          node->type = SH_NODE_SEPARATE_COLOR;
          NodeCombSepColor *storage = (NodeCombSepColor *)MEM_callocN(sizeof(NodeCombSepColor),
                                                                      __func__);
          storage->mode = NODE_COMBSEP_COLOR_HSV;
          strcpy(node->idname, "ShaderNodeSeparateColor");
          node->storage = storage;
          break;
        }
      }
    }
  }
}

static void versioning_replace_legacy_mix_rgb_node(bNodeTree *ntree)
{
  version_node_input_socket_name(ntree, SH_NODE_MIX_RGB_LEGACY, "Fac", "Factor_Float");
  version_node_input_socket_name(ntree, SH_NODE_MIX_RGB_LEGACY, "Color1", "A_Color");
  version_node_input_socket_name(ntree, SH_NODE_MIX_RGB_LEGACY, "Color2", "B_Color");
  version_node_output_socket_name(ntree, SH_NODE_MIX_RGB_LEGACY, "Color", "Result_Color");
  LISTBASE_FOREACH (bNode *, node, &ntree->nodes) {
    if (node->type == SH_NODE_MIX_RGB_LEGACY) {
      strcpy(node->idname, "ShaderNodeMix");
      node->type = SH_NODE_MIX;
      NodeShaderMix *data = (NodeShaderMix *)MEM_callocN(sizeof(NodeShaderMix), __func__);
      data->blend_type = node->custom1;
      data->clamp_result = (node->custom2 & SHD_MIXRGB_CLAMP) ? 1 : 0;
      data->clamp_factor = 1;
      data->data_type = SOCK_RGBA;
      data->factor_mode = NODE_MIX_MODE_UNIFORM;
      node->storage = data;
    }
  }
}

static void version_fix_image_format_copy(Main *bmain, ImageFormatData *format)
{
  /* Fix bug where curves in image format were not properly copied to file output
   * node, incorrectly sharing a pointer with the scene settings. Copy the data
   * structure now as it should have been done in the first place. */
  if (format->view_settings.curve_mapping) {
    LISTBASE_FOREACH (Scene *, scene, &bmain->scenes) {
      if (format != &scene->r.im_format && ELEM(format->view_settings.curve_mapping,
                                                scene->view_settings.curve_mapping,
                                                scene->r.im_format.view_settings.curve_mapping)) {
        format->view_settings.curve_mapping = BKE_curvemapping_copy(
            format->view_settings.curve_mapping);
        break;
      }
    }

    /* Remove any invalid curves with missing data. */
    if (format->view_settings.curve_mapping->cm[0].curve == nullptr) {
      BKE_curvemapping_free(format->view_settings.curve_mapping);
      format->view_settings.curve_mapping = nullptr;
      format->view_settings.flag &= ~COLORMANAGE_VIEW_USE_CURVES;
    }
  }
}

/* NOLINTNEXTLINE: readability-function-size */
void blo_do_versions_300(FileData *fd, Library * /*lib*/, Main *bmain)
{
  /* The #SCE_SNAP_SEQ flag has been removed in favor of the #SCE_SNAP which can be used for each
   * snap_flag member individually. */
  enum { SCE_SNAP_SEQ = (1 << 7) };

  if (!MAIN_VERSION_ATLEAST(bmain, 300, 1)) {
    /* Set default value for the new bisect_threshold parameter in the mirror modifier. */
    if (!DNA_struct_elem_find(fd->filesdna, "MirrorModifierData", "float", "bisect_threshold")) {
      LISTBASE_FOREACH (Object *, ob, &bmain->objects) {
        LISTBASE_FOREACH (ModifierData *, md, &ob->modifiers) {
          if (md->type == eModifierType_Mirror) {
            MirrorModifierData *mmd = (MirrorModifierData *)md;
            /* This was the previous hard-coded value. */
            mmd->bisect_threshold = 0.001f;
          }
        }
      }
    }
    /* Grease Pencil: Set default value for dilate pixels. */
    if (!DNA_struct_elem_find(fd->filesdna, "BrushGpencilSettings", "int", "dilate_pixels")) {
      LISTBASE_FOREACH (Brush *, brush, &bmain->brushes) {
        if (brush->gpencil_settings) {
          brush->gpencil_settings->dilate_pixels = 1;
        }
      }
    }
  }

  if (!MAIN_VERSION_ATLEAST(bmain, 300, 2)) {
    version_switch_node_input_prefix(bmain);

    if (!DNA_struct_elem_find(fd->filesdna, "bPoseChannel", "float", "custom_scale_xyz[3]")) {
      LISTBASE_FOREACH (Object *, ob, &bmain->objects) {
        if (ob->pose == nullptr) {
          continue;
        }
        LISTBASE_FOREACH (bPoseChannel *, pchan, &ob->pose->chanbase) {
          copy_v3_fl(pchan->custom_scale_xyz, pchan->custom_scale);
        }
      }
    }
  }

  if (!MAIN_VERSION_ATLEAST(bmain, 300, 4)) {
    /* Add a properties sidebar to the spreadsheet editor. */
    LISTBASE_FOREACH (bScreen *, screen, &bmain->screens) {
      LISTBASE_FOREACH (ScrArea *, area, &screen->areabase) {
        LISTBASE_FOREACH (SpaceLink *, sl, &area->spacedata) {
          if (sl->spacetype == SPACE_SPREADSHEET) {
            ListBase *regionbase = (sl == area->spacedata.first) ? &area->regionbase :
                                                                   &sl->regionbase;
            ARegion *new_sidebar = do_versions_add_region_if_not_found(
                regionbase, RGN_TYPE_UI, "sidebar for spreadsheet", RGN_TYPE_FOOTER);
            if (new_sidebar != nullptr) {
              new_sidebar->alignment = RGN_ALIGN_RIGHT;
              new_sidebar->flag |= RGN_FLAG_HIDDEN;
            }
          }
        }
      }
    }

    /* Enable spreadsheet filtering in old files without row filters. */
    LISTBASE_FOREACH (bScreen *, screen, &bmain->screens) {
      LISTBASE_FOREACH (ScrArea *, area, &screen->areabase) {
        LISTBASE_FOREACH (SpaceLink *, sl, &area->spacedata) {
          if (sl->spacetype == SPACE_SPREADSHEET) {
            SpaceSpreadsheet *sspreadsheet = (SpaceSpreadsheet *)sl;
            sspreadsheet->filter_flag |= SPREADSHEET_FILTER_ENABLE;
          }
        }
      }
    }

    FOREACH_NODETREE_BEGIN (bmain, ntree, id) {
      if (ntree->type == NTREE_GEOMETRY) {
        version_node_socket_name(ntree, GEO_NODE_BOUNDING_BOX, "Mesh", "Bounding Box");
      }
    }
    FOREACH_NODETREE_END;

    if (!DNA_struct_elem_find(fd->filesdna, "FileAssetSelectParams", "short", "import_type")) {
      LISTBASE_FOREACH (bScreen *, screen, &bmain->screens) {
        LISTBASE_FOREACH (ScrArea *, area, &screen->areabase) {
          LISTBASE_FOREACH (SpaceLink *, sl, &area->spacedata) {
            if (sl->spacetype == SPACE_FILE) {
              SpaceFile *sfile = (SpaceFile *)sl;
              if (sfile->asset_params) {
                sfile->asset_params->import_type = FILE_ASSET_IMPORT_APPEND;
              }
            }
          }
        }
      }
    }

    /* Initialize length-wise scale B-Bone settings. */
    if (!DNA_struct_elem_find(fd->filesdna, "Bone", "int", "bbone_flag")) {
      /* Update armature data and pose channels. */
      LISTBASE_FOREACH (bArmature *, arm, &bmain->armatures) {
        do_version_bones_bbone_len_scale(&arm->bonebase);
      }

      LISTBASE_FOREACH (Object *, ob, &bmain->objects) {
        if (ob->pose) {
          LISTBASE_FOREACH (bPoseChannel *, pchan, &ob->pose->chanbase) {
            copy_v3_fl3(pchan->scale_in, pchan->scale_in_x, 1.0f, pchan->scale_in_z);
            copy_v3_fl3(pchan->scale_out, pchan->scale_out_x, 1.0f, pchan->scale_out_z);
          }
        }
      }

      /* Update action curves and drivers. */
      LISTBASE_FOREACH (bAction *, act, &bmain->actions) {
        LISTBASE_FOREACH_MUTABLE (FCurve *, fcu, &act->curves) {
          do_version_bbone_len_scale_fcurve_fix(fcu);
        }
      }

      BKE_animdata_main_cb(bmain, do_version_bbone_len_scale_animdata_cb, nullptr);
    }
  }

  if (!MAIN_VERSION_ATLEAST(bmain, 300, 5)) {
    /* Add a dataset sidebar to the spreadsheet editor. */
    LISTBASE_FOREACH (bScreen *, screen, &bmain->screens) {
      LISTBASE_FOREACH (ScrArea *, area, &screen->areabase) {
        LISTBASE_FOREACH (SpaceLink *, sl, &area->spacedata) {
          if (sl->spacetype == SPACE_SPREADSHEET) {
            ListBase *regionbase = (sl == area->spacedata.first) ? &area->regionbase :
                                                                   &sl->regionbase;
            ARegion *spreadsheet_dataset_region = do_versions_add_region_if_not_found(
                regionbase, RGN_TYPE_CHANNELS, "spreadsheet dataset region", RGN_TYPE_FOOTER);

            if (spreadsheet_dataset_region) {
              spreadsheet_dataset_region->alignment = RGN_ALIGN_LEFT;
              spreadsheet_dataset_region->v2d.scroll = (V2D_SCROLL_RIGHT | V2D_SCROLL_BOTTOM);
            }
          }
        }
      }
    }
  }

  if (!MAIN_VERSION_ATLEAST(bmain, 300, 6)) {
    LISTBASE_FOREACH (bScreen *, screen, &bmain->screens) {
      LISTBASE_FOREACH (ScrArea *, area, &screen->areabase) {
        LISTBASE_FOREACH (SpaceLink *, space, &area->spacedata) {
          /* Disable View Layers filter. */
          if (space->spacetype == SPACE_OUTLINER) {
            SpaceOutliner *space_outliner = (SpaceOutliner *)space;
            space_outliner->filter |= SO_FILTER_NO_VIEW_LAYERS;
          }
        }
      }
    }
  }

  if (!MAIN_VERSION_ATLEAST(bmain, 300, 7)) {
    LISTBASE_FOREACH (Scene *, scene, &bmain->scenes) {
      ToolSettings *tool_settings = scene->toolsettings;
      tool_settings->snap_flag |= SCE_SNAP_SEQ;
      short snap_mode = tool_settings->snap_mode;
      short snap_node_mode = tool_settings->snap_node_mode;
      short snap_uv_mode = tool_settings->snap_uv_mode;
      tool_settings->snap_mode &= ~((1 << 4) | (1 << 5) | (1 << 6));
      tool_settings->snap_node_mode &= ~((1 << 5) | (1 << 6));
      tool_settings->snap_uv_mode &= ~(1 << 4);
      if (snap_mode & (1 << 4)) {
        tool_settings->snap_mode |= (1 << 6); /* SCE_SNAP_MODE_INCREMENT */
      }
      if (snap_mode & (1 << 5)) {
        tool_settings->snap_mode |= (1 << 4); /* SCE_SNAP_MODE_EDGE_MIDPOINT */
      }
      if (snap_mode & (1 << 6)) {
        tool_settings->snap_mode |= (1 << 5); /* SCE_SNAP_MODE_EDGE_PERPENDICULAR */
      }
      if (snap_node_mode & (1 << 5)) {
        tool_settings->snap_node_mode |= (1 << 0); /* SCE_SNAP_MODE_NODE_X */
      }
      if (snap_node_mode & (1 << 6)) {
        tool_settings->snap_node_mode |= (1 << 1); /* SCE_SNAP_MODE_NODE_Y */
      }
      if (snap_uv_mode & (1 << 4)) {
        tool_settings->snap_uv_mode |= (1 << 6); /* SCE_SNAP_MODE_INCREMENT */
      }

      SequencerToolSettings *sequencer_tool_settings = SEQ_tool_settings_ensure(scene);
      sequencer_tool_settings->snap_mode = SEQ_SNAP_TO_STRIPS | SEQ_SNAP_TO_CURRENT_FRAME |
                                           SEQ_SNAP_TO_STRIP_HOLD;
      sequencer_tool_settings->snap_distance = 15;
    }
  }

  if (!MAIN_VERSION_ATLEAST(bmain, 300, 8)) {
    LISTBASE_FOREACH (Scene *, scene, &bmain->scenes) {
      if (scene->master_collection != nullptr) {
        BLI_strncpy(scene->master_collection->id.name + 2,
                    BKE_SCENE_COLLECTION_NAME,
                    sizeof(scene->master_collection->id.name) - 2);
      }
    }
  }

  if (!MAIN_VERSION_ATLEAST(bmain, 300, 9)) {
    /* Fix a bug where reordering FCurves and bActionGroups could cause some corruption. Just
     * reconstruct all the action groups & ensure that the FCurves of a group are continuously
     * stored (i.e. not mixed with other groups) to be sure. See #89435. */
    LISTBASE_FOREACH (bAction *, act, &bmain->actions) {
      BKE_action_groups_reconstruct(act);
    }

    FOREACH_NODETREE_BEGIN (bmain, ntree, id) {
      if (ntree->type == NTREE_GEOMETRY) {
        LISTBASE_FOREACH (bNode *, node, &ntree->nodes) {
          if (node->type == GEO_NODE_SUBDIVIDE_MESH) {
            strcpy(node->idname, "GeometryNodeMeshSubdivide");
          }
        }
      }
    }
    FOREACH_NODETREE_END;
  }

  if (!MAIN_VERSION_ATLEAST(bmain, 300, 10)) {
    LISTBASE_FOREACH (Scene *, scene, &bmain->scenes) {
      ToolSettings *tool_settings = scene->toolsettings;
      if (tool_settings->snap_uv_mode & (1 << 4)) {
        tool_settings->snap_uv_mode |= (1 << 6); /* SCE_SNAP_MODE_INCREMENT */
        tool_settings->snap_uv_mode &= ~(1 << 4);
      }
    }
    LISTBASE_FOREACH (Material *, mat, &bmain->materials) {
      if (!(mat->lineart.flags & LRT_MATERIAL_CUSTOM_OCCLUSION_EFFECTIVENESS)) {
        mat->lineart.mat_occlusion = 1;
      }
    }
  }

  if (!MAIN_VERSION_ATLEAST(bmain, 300, 13)) {
    /* Convert Surface Deform to sparse-capable bind structure. */
    if (!DNA_struct_elem_find(
            fd->filesdna, "SurfaceDeformModifierData", "int", "num_mesh_verts")) {
      LISTBASE_FOREACH (Object *, ob, &bmain->objects) {
        LISTBASE_FOREACH (ModifierData *, md, &ob->modifiers) {
          if (md->type == eModifierType_SurfaceDeform) {
            SurfaceDeformModifierData *smd = (SurfaceDeformModifierData *)md;
            if (smd->bind_verts_num && smd->verts) {
              smd->mesh_verts_num = smd->bind_verts_num;

              for (uint i = 0; i < smd->bind_verts_num; i++) {
                smd->verts[i].vertex_idx = i;
              }
            }
          }
        }
        if (ob->type == OB_GPENCIL) {
          LISTBASE_FOREACH (GpencilModifierData *, md, &ob->greasepencil_modifiers) {
            if (md->type == eGpencilModifierType_Lineart) {
              LineartGpencilModifierData *lmd = (LineartGpencilModifierData *)md;
              lmd->flags |= LRT_GPENCIL_USE_CACHE;
              lmd->chain_smooth_tolerance = 0.2f;
            }
          }
        }
      }
    }

    if (!DNA_struct_elem_find(
            fd->filesdna, "WorkSpace", "AssetLibraryReference", "asset_library")) {
      LISTBASE_FOREACH (WorkSpace *, workspace, &bmain->workspaces) {
        BKE_asset_library_reference_init_default(&workspace->asset_library_ref);
      }
    }

    if (!DNA_struct_elem_find(
            fd->filesdna, "FileAssetSelectParams", "AssetLibraryReference", "asset_library_ref")) {
      LISTBASE_FOREACH (bScreen *, screen, &bmain->screens) {
        LISTBASE_FOREACH (ScrArea *, area, &screen->areabase) {
          LISTBASE_FOREACH (SpaceLink *, space, &area->spacedata) {
            if (space->spacetype == SPACE_FILE) {
              SpaceFile *sfile = (SpaceFile *)space;
              if (sfile->browse_mode != FILE_BROWSE_MODE_ASSETS) {
                continue;
              }
              BKE_asset_library_reference_init_default(&sfile->asset_params->asset_library_ref);
            }
          }
        }
      }
    }

    /* Set default 2D annotation placement. */
    LISTBASE_FOREACH (Scene *, scene, &bmain->scenes) {
      ToolSettings *ts = scene->toolsettings;
      ts->gpencil_v2d_align = GP_PROJECT_VIEWSPACE | GP_PROJECT_CURSOR;
    }
  }

  if (!MAIN_VERSION_ATLEAST(bmain, 300, 14)) {
    LISTBASE_FOREACH (Scene *, scene, &bmain->scenes) {
      ToolSettings *tool_settings = scene->toolsettings;
      tool_settings->snap_flag &= ~SCE_SNAP_SEQ;
    }
  }

  if (!MAIN_VERSION_ATLEAST(bmain, 300, 15)) {
    LISTBASE_FOREACH (bScreen *, screen, &bmain->screens) {
      LISTBASE_FOREACH (ScrArea *, area, &screen->areabase) {
        LISTBASE_FOREACH (SpaceLink *, sl, &area->spacedata) {
          if (sl->spacetype == SPACE_SEQ) {
            SpaceSeq *sseq = (SpaceSeq *)sl;
            sseq->flag |= SEQ_TIMELINE_SHOW_GRID;
          }
        }
      }
    }
  }

  /* Font names were copied directly into ID names, see: #90417. */
  if (!MAIN_VERSION_ATLEAST(bmain, 300, 16)) {
    ListBase *lb = which_libbase(bmain, ID_VF);
    BKE_main_id_repair_duplicate_names_listbase(bmain, lb);
  }

  if (!MAIN_VERSION_ATLEAST(bmain, 300, 17)) {
    if (!DNA_struct_elem_find(
            fd->filesdna, "View3DOverlay", "float", "normals_constant_screen_size")) {
      LISTBASE_FOREACH (bScreen *, screen, &bmain->screens) {
        LISTBASE_FOREACH (ScrArea *, area, &screen->areabase) {
          LISTBASE_FOREACH (SpaceLink *, sl, &area->spacedata) {
            if (sl->spacetype == SPACE_VIEW3D) {
              View3D *v3d = (View3D *)sl;
              v3d->overlay.normals_constant_screen_size = 7.0f;
            }
          }
        }
      }
    }

    /* Fix SplineIK constraint's inconsistency between binding points array and its stored size.
     */
    LISTBASE_FOREACH (Object *, ob, &bmain->objects) {
      /* NOTE: Objects should never have SplineIK constraint, so no need to apply this fix on
       * their constraints. */
      if (ob->pose) {
        LISTBASE_FOREACH (bPoseChannel *, pchan, &ob->pose->chanbase) {
          do_version_constraints_spline_ik_joint_bindings(&pchan->constraints);
        }
      }
    }
  }

  if (!MAIN_VERSION_ATLEAST(bmain, 300, 18)) {
    if (!DNA_struct_elem_find(
            fd->filesdna, "WorkSpace", "AssetLibraryReference", "asset_library_ref")) {
      LISTBASE_FOREACH (WorkSpace *, workspace, &bmain->workspaces) {
        BKE_asset_library_reference_init_default(&workspace->asset_library_ref);
      }
    }

    if (!DNA_struct_elem_find(
            fd->filesdna, "FileAssetSelectParams", "AssetLibraryReference", "asset_library_ref")) {
      LISTBASE_FOREACH (bScreen *, screen, &bmain->screens) {
        LISTBASE_FOREACH (ScrArea *, area, &screen->areabase) {
          LISTBASE_FOREACH (SpaceLink *, space, &area->spacedata) {
            if (space->spacetype != SPACE_FILE) {
              continue;
            }

            SpaceFile *sfile = (SpaceFile *)space;
            if (sfile->browse_mode != FILE_BROWSE_MODE_ASSETS) {
              continue;
            }
            BKE_asset_library_reference_init_default(&sfile->asset_params->asset_library_ref);
          }
        }
      }
    }

    /* Previously, only text ending with `.py` would run, apply this logic
     * to existing files so text that happens to have the "Register" enabled
     * doesn't suddenly start running code on startup that was previously ignored. */
    LISTBASE_FOREACH (Text *, text, &bmain->texts) {
      if ((text->flags & TXT_ISSCRIPT) && !BLI_path_extension_check(text->id.name + 2, ".py")) {
        text->flags &= ~TXT_ISSCRIPT;
      }
    }
  }

  if (!MAIN_VERSION_ATLEAST(bmain, 300, 19)) {
    /* Disable Fade Inactive Overlay by default as it is redundant after introducing flash on
     * mode transfer. */
    LISTBASE_FOREACH (bScreen *, screen, &bmain->screens) {
      LISTBASE_FOREACH (ScrArea *, area, &screen->areabase) {
        LISTBASE_FOREACH (SpaceLink *, sl, &area->spacedata) {
          if (sl->spacetype == SPACE_VIEW3D) {
            View3D *v3d = (View3D *)sl;
            v3d->overlay.flag &= ~V3D_OVERLAY_FADE_INACTIVE;
          }
        }
      }
    }

    LISTBASE_FOREACH (Scene *, scene, &bmain->scenes) {
      SequencerToolSettings *sequencer_tool_settings = SEQ_tool_settings_ensure(scene);
      sequencer_tool_settings->overlap_mode = SEQ_OVERLAP_SHUFFLE;
    }
  }

  if (!MAIN_VERSION_ATLEAST(bmain, 300, 20)) {
    /* Use new vector Size socket in Cube Mesh Primitive node. */
    LISTBASE_FOREACH (bNodeTree *, ntree, &bmain->nodetrees) {
      if (ntree->type != NTREE_GEOMETRY) {
        continue;
      }

      LISTBASE_FOREACH_MUTABLE (bNodeLink *, link, &ntree->links) {
        if (link->tonode->type == GEO_NODE_MESH_PRIMITIVE_CUBE) {
          bNode *node = link->tonode;
          if (STREQ(link->tosock->identifier, "Size") && link->tosock->type == SOCK_FLOAT) {
            bNode *link_fromnode = link->fromnode;
            bNodeSocket *link_fromsock = link->fromsock;
            bNodeSocket *socket = link->tosock;
            BLI_assert(socket);

            bNodeSocket *new_socket = do_version_replace_float_size_with_vector(
                ntree, node, socket);
            nodeAddLink(ntree, link_fromnode, link_fromsock, node, new_socket);
          }
        }
      }

      LISTBASE_FOREACH (bNode *, node, &ntree->nodes) {
        if (node->type != GEO_NODE_MESH_PRIMITIVE_CUBE) {
          continue;
        }
        LISTBASE_FOREACH (bNodeSocket *, socket, &node->inputs) {
          if (STREQ(socket->identifier, "Size") && (socket->type == SOCK_FLOAT)) {
            do_version_replace_float_size_with_vector(ntree, node, socket);
            break;
          }
        }
      }
    }
  }

  if (!MAIN_VERSION_ATLEAST(bmain, 300, 22)) {
    if (!DNA_struct_elem_find(
            fd->filesdna, "LineartGpencilModifierData", "bool", "use_crease_on_smooth")) {
      LISTBASE_FOREACH (Object *, ob, &bmain->objects) {
        if (ob->type == OB_GPENCIL) {
          LISTBASE_FOREACH (GpencilModifierData *, md, &ob->greasepencil_modifiers) {
            if (md->type == eGpencilModifierType_Lineart) {
              LineartGpencilModifierData *lmd = (LineartGpencilModifierData *)md;
              lmd->calculation_flags |= LRT_USE_CREASE_ON_SMOOTH_SURFACES;
            }
          }
        }
      }
    }
  }

  if (!MAIN_VERSION_ATLEAST(bmain, 300, 23)) {
    LISTBASE_FOREACH (bScreen *, screen, &bmain->screens) {
      LISTBASE_FOREACH (ScrArea *, area, &screen->areabase) {
        LISTBASE_FOREACH (SpaceLink *, sl, &area->spacedata) {
          if (sl->spacetype == SPACE_FILE) {
            SpaceFile *sfile = (SpaceFile *)sl;
            if (sfile->asset_params) {
              sfile->asset_params->base_params.recursion_level = FILE_SELECT_MAX_RECURSIONS;
            }
          }
        }
      }
    }

    LISTBASE_FOREACH (bScreen *, screen, &bmain->screens) {
      LISTBASE_FOREACH (ScrArea *, area, &screen->areabase) {
        LISTBASE_FOREACH (SpaceLink *, sl, &area->spacedata) {
          if (sl->spacetype == SPACE_SEQ) {
            SpaceSeq *sseq = (SpaceSeq *)sl;
            int seq_show_safe_margins = (sseq->flag & SEQ_PREVIEW_SHOW_SAFE_MARGINS);
            int seq_show_gpencil = (sseq->flag & SEQ_PREVIEW_SHOW_GPENCIL);
            int seq_show_fcurves = (sseq->flag & SEQ_TIMELINE_SHOW_FCURVES);
            int seq_show_safe_center = (sseq->flag & SEQ_PREVIEW_SHOW_SAFE_CENTER);
            int seq_show_metadata = (sseq->flag & SEQ_PREVIEW_SHOW_METADATA);
            int seq_show_strip_name = (sseq->flag & SEQ_TIMELINE_SHOW_STRIP_NAME);
            int seq_show_strip_source = (sseq->flag & SEQ_TIMELINE_SHOW_STRIP_SOURCE);
            int seq_show_strip_duration = (sseq->flag & SEQ_TIMELINE_SHOW_STRIP_DURATION);
            int seq_show_grid = (sseq->flag & SEQ_TIMELINE_SHOW_GRID);
            int show_strip_offset = (sseq->draw_flag & SEQ_TIMELINE_SHOW_STRIP_OFFSETS);
            sseq->preview_overlay.flag = (seq_show_safe_margins | seq_show_gpencil |
                                          seq_show_safe_center | seq_show_metadata);
            sseq->timeline_overlay.flag = (seq_show_fcurves | seq_show_strip_name |
                                           seq_show_strip_source | seq_show_strip_duration |
                                           seq_show_grid | show_strip_offset);
          }
        }
      }
    }
  }

  if (!MAIN_VERSION_ATLEAST(bmain, 300, 24)) {
    LISTBASE_FOREACH (Scene *, scene, &bmain->scenes) {
      SequencerToolSettings *sequencer_tool_settings = SEQ_tool_settings_ensure(scene);
      sequencer_tool_settings->pivot_point = V3D_AROUND_CENTER_MEDIAN;

      if (scene->ed != nullptr) {
        SEQ_for_each_callback(&scene->ed->seqbase, seq_transform_origin_set, nullptr);
      }
    }
    LISTBASE_FOREACH (bScreen *, screen, &bmain->screens) {
      LISTBASE_FOREACH (ScrArea *, area, &screen->areabase) {
        LISTBASE_FOREACH (SpaceLink *, sl, &area->spacedata) {
          if (sl->spacetype == SPACE_SEQ) {
            SpaceSeq *sseq = (SpaceSeq *)sl;
            sseq->preview_overlay.flag |= SEQ_PREVIEW_SHOW_OUTLINE_SELECTED;
          }
        }
      }
    }

    LISTBASE_FOREACH (bScreen *, screen, &bmain->screens) {
      LISTBASE_FOREACH (ScrArea *, area, &screen->areabase) {
        LISTBASE_FOREACH (SpaceLink *, sl, &area->spacedata) {
          if (sl->spacetype == SPACE_SEQ) {
            ListBase *regionbase = (sl == area->spacedata.first) ? &area->regionbase :
                                                                   &sl->regionbase;
            LISTBASE_FOREACH (ARegion *, region, regionbase) {
              if (region->regiontype == RGN_TYPE_WINDOW) {
                region->v2d.min[1] = 4.0f;
              }
            }
          }
        }
      }
    }
  }

  if (!MAIN_VERSION_ATLEAST(bmain, 300, 25)) {
    FOREACH_NODETREE_BEGIN (bmain, ntree, id) {
      if (ntree->type == NTREE_SHADER) {
        LISTBASE_FOREACH (bNode *, node, &ntree->nodes) {
          do_version_subsurface_methods(node);
        }
      }
    }
    FOREACH_NODETREE_END;

    enum {
      R_EXR_TILE_FILE = (1 << 10),
      R_FULL_SAMPLE = (1 << 15),
    };
    LISTBASE_FOREACH (Scene *, scene, &bmain->scenes) {
      scene->r.scemode &= ~(R_EXR_TILE_FILE | R_FULL_SAMPLE);
    }
  }

  if (!MAIN_VERSION_ATLEAST(bmain, 300, 26)) {
    LISTBASE_FOREACH (Object *, ob, &bmain->objects) {
      LISTBASE_FOREACH (ModifierData *, md, &ob->modifiers) {
        if (md->type == eModifierType_Nodes) {
          version_geometry_nodes_add_attribute_input_settings((NodesModifierData *)md);
        }
      }
    }

    LISTBASE_FOREACH (bScreen *, screen, &bmain->screens) {
      LISTBASE_FOREACH (ScrArea *, area, &screen->areabase) {
        LISTBASE_FOREACH (SpaceLink *, sl, &area->spacedata) {
          switch (sl->spacetype) {
            case SPACE_FILE: {
              SpaceFile *sfile = (SpaceFile *)sl;
              if (sfile->params) {
                sfile->params->flag &= ~(FILE_PARAMS_FLAG_UNUSED_1 | FILE_PARAMS_FLAG_UNUSED_2 |
                                         FILE_PARAMS_FLAG_UNUSED_3 | FILE_PATH_TOKENS_ALLOW);
              }

              /* New default import type: Append with reuse. */
              if (sfile->asset_params) {
                sfile->asset_params->import_type = FILE_ASSET_IMPORT_APPEND_REUSE;
              }
              break;
            }
            default:
              break;
          }
        }
      }
    }
  }

  if (!MAIN_VERSION_ATLEAST(bmain, 300, 29)) {
    LISTBASE_FOREACH (bScreen *, screen, &bmain->screens) {
      LISTBASE_FOREACH (ScrArea *, area, &screen->areabase) {
        LISTBASE_FOREACH (SpaceLink *, sl, &area->spacedata) {
          switch (sl->spacetype) {
            case SPACE_SEQ: {
              ListBase *regionbase = (sl == area->spacedata.first) ? &area->regionbase :
                                                                     &sl->regionbase;
              LISTBASE_FOREACH (ARegion *, region, regionbase) {
                if (region->regiontype == RGN_TYPE_WINDOW) {
                  region->v2d.max[1] = MAXSEQ;
                }
              }
              break;
            }
          }
        }
      }
    }
  }

  if (!MAIN_VERSION_ATLEAST(bmain, 300, 31)) {
    /* Swap header with the tool header so the regular header is always on the edge. */
    LISTBASE_FOREACH (bScreen *, screen, &bmain->screens) {
      LISTBASE_FOREACH (ScrArea *, area, &screen->areabase) {
        LISTBASE_FOREACH (SpaceLink *, sl, &area->spacedata) {
          ListBase *regionbase = (sl == area->spacedata.first) ? &area->regionbase :
                                                                 &sl->regionbase;
          ARegion *region_tool = nullptr, *region_head = nullptr;
          int region_tool_index = -1, region_head_index = -1, i;
          LISTBASE_FOREACH_INDEX (ARegion *, region, regionbase, i) {
            if (region->regiontype == RGN_TYPE_TOOL_HEADER) {
              region_tool = region;
              region_tool_index = i;
            }
            else if (region->regiontype == RGN_TYPE_HEADER) {
              region_head = region;
              region_head_index = i;
            }
          }
          if ((region_tool && region_head) && (region_head_index > region_tool_index)) {
            BLI_listbase_swaplinks(regionbase, region_tool, region_head);
          }
        }
      }
    }

    /* Set strip color tags to SEQUENCE_COLOR_NONE. */
    LISTBASE_FOREACH (Scene *, scene, &bmain->scenes) {
      if (scene->ed != nullptr) {
        SEQ_for_each_callback(&scene->ed->seqbase, do_versions_sequencer_color_tags, nullptr);
      }
    }

    /* Show sequencer color tags by default. */
    LISTBASE_FOREACH (bScreen *, screen, &bmain->screens) {
      LISTBASE_FOREACH (ScrArea *, area, &screen->areabase) {
        LISTBASE_FOREACH (SpaceLink *, sl, &area->spacedata) {
          if (sl->spacetype == SPACE_SEQ) {
            SpaceSeq *sseq = (SpaceSeq *)sl;
            sseq->timeline_overlay.flag |= SEQ_TIMELINE_SHOW_STRIP_COLOR_TAG;
          }
        }
      }
    }

    /* Set defaults for new color balance modifier parameters. */
    LISTBASE_FOREACH (Scene *, scene, &bmain->scenes) {
      if (scene->ed != nullptr) {
        SEQ_for_each_callback(
            &scene->ed->seqbase, do_versions_sequencer_color_balance_sop, nullptr);
      }
    }
  }

  if (!MAIN_VERSION_ATLEAST(bmain, 300, 33)) {
    LISTBASE_FOREACH (bScreen *, screen, &bmain->screens) {
      LISTBASE_FOREACH (ScrArea *, area, &screen->areabase) {
        LISTBASE_FOREACH (SpaceLink *, sl, &area->spacedata) {
          switch (sl->spacetype) {
            case SPACE_SEQ: {
              SpaceSeq *sseq = (SpaceSeq *)sl;
              enum { SEQ_DRAW_SEQUENCE = 0 };
              if (sseq->mainb == SEQ_DRAW_SEQUENCE) {
                sseq->mainb = SEQ_DRAW_IMG_IMBUF;
              }
              break;
            }
            case SPACE_TEXT: {
              SpaceText *st = (SpaceText *)sl;
              st->flags &= ~ST_FLAG_UNUSED_4;
              break;
            }
          }
        }
      }
    }
  }

  if (!MAIN_VERSION_ATLEAST(bmain, 300, 36)) {
    /* Update the `idnames` for renamed geometry and function nodes. */
    LISTBASE_FOREACH (bNodeTree *, ntree, &bmain->nodetrees) {
      if (ntree->type != NTREE_GEOMETRY) {
        continue;
      }
      version_node_id(ntree, FN_NODE_COMPARE, "FunctionNodeCompareFloats");
      version_node_id(ntree, GEO_NODE_CAPTURE_ATTRIBUTE, "GeometryNodeCaptureAttribute");
      version_node_id(ntree, GEO_NODE_MESH_BOOLEAN, "GeometryNodeMeshBoolean");
      version_node_id(ntree, GEO_NODE_FILL_CURVE, "GeometryNodeFillCurve");
      version_node_id(ntree, GEO_NODE_FILLET_CURVE, "GeometryNodeFilletCurve");
      version_node_id(ntree, GEO_NODE_REVERSE_CURVE, "GeometryNodeReverseCurve");
      version_node_id(ntree, GEO_NODE_SAMPLE_CURVE, "GeometryNodeSampleCurve");
      version_node_id(ntree, GEO_NODE_RESAMPLE_CURVE, "GeometryNodeResampleCurve");
      version_node_id(ntree, GEO_NODE_SUBDIVIDE_CURVE, "GeometryNodeSubdivideCurve");
      version_node_id(ntree, GEO_NODE_TRIM_CURVE, "GeometryNodeTrimCurve");
      version_node_id(ntree, GEO_NODE_REPLACE_MATERIAL, "GeometryNodeReplaceMaterial");
      version_node_id(ntree, GEO_NODE_SUBDIVIDE_MESH, "GeometryNodeSubdivideMesh");
      version_node_id(ntree, GEO_NODE_SET_MATERIAL, "GeometryNodeSetMaterial");
      version_node_id(ntree, GEO_NODE_SPLIT_EDGES, "GeometryNodeSplitEdges");
    }

    /* Update bone roll after a fix to vec_roll_to_mat3_normalized. */
    LISTBASE_FOREACH (bArmature *, arm, &bmain->armatures) {
      do_version_bones_roll(&arm->bonebase);
    }
  }

  if (!MAIN_VERSION_ATLEAST(bmain, 300, 37)) {
    /* Node Editor: toggle overlays on. */
    if (!DNA_struct_find(fd->filesdna, "SpaceNodeOverlay")) {
      LISTBASE_FOREACH (bScreen *, screen, &bmain->screens) {
        LISTBASE_FOREACH (ScrArea *, area, &screen->areabase) {
          LISTBASE_FOREACH (SpaceLink *, space, &area->spacedata) {
            if (space->spacetype == SPACE_NODE) {
              SpaceNode *snode = (SpaceNode *)space;
              snode->overlay.flag |= SN_OVERLAY_SHOW_OVERLAYS;
              snode->overlay.flag |= SN_OVERLAY_SHOW_WIRE_COLORS;
            }
          }
        }
      }
    }
  }

  if (!MAIN_VERSION_ATLEAST(bmain, 300, 38)) {
    LISTBASE_FOREACH (bScreen *, screen, &bmain->screens) {
      LISTBASE_FOREACH (ScrArea *, area, &screen->areabase) {
        LISTBASE_FOREACH (SpaceLink *, space, &area->spacedata) {
          if (space->spacetype == SPACE_FILE) {
            SpaceFile *sfile = (SpaceFile *)space;
            FileAssetSelectParams *asset_params = sfile->asset_params;
            if (asset_params) {
              asset_params->base_params.filter_id = FILTER_ID_ALL;
            }
          }
        }
      }
    }
  }

  if (!MAIN_VERSION_ATLEAST(bmain, 300, 39)) {
    LISTBASE_FOREACH (wmWindowManager *, wm, &bmain->wm) {
      wm->xr.session_settings.base_scale = 1.0f;
      wm->xr.session_settings.draw_flags |= (V3D_OFSDRAW_SHOW_SELECTION |
                                             V3D_OFSDRAW_XR_SHOW_CONTROLLERS |
                                             V3D_OFSDRAW_XR_SHOW_CUSTOM_OVERLAYS);
    }
  }

  if (!MAIN_VERSION_ATLEAST(bmain, 300, 40)) {
    /* Update the `idnames` for renamed geometry and function nodes. */
    LISTBASE_FOREACH (bNodeTree *, ntree, &bmain->nodetrees) {
      if (ntree->type != NTREE_GEOMETRY) {
        continue;
      }
      version_node_id(ntree, FN_NODE_SLICE_STRING, "FunctionNodeSliceString");
      version_geometry_nodes_set_position_node_offset(ntree);
    }

    /* Add storage to viewer node. */
    LISTBASE_FOREACH (bNodeTree *, ntree, &bmain->nodetrees) {
      if (ntree->type != NTREE_GEOMETRY) {
        continue;
      }
      LISTBASE_FOREACH (bNode *, node, &ntree->nodes) {
        if (node->type == GEO_NODE_VIEWER) {
          if (node->storage == nullptr) {
            NodeGeometryViewer *data = (NodeGeometryViewer *)MEM_callocN(
                sizeof(NodeGeometryViewer), __func__);
            data->data_type = CD_PROP_FLOAT;
            node->storage = data;
          }
        }
      }
    }

    LISTBASE_FOREACH (bNodeTree *, ntree, &bmain->nodetrees) {
      if (ntree->type == NTREE_GEOMETRY) {
        version_node_input_socket_name(
            ntree, GEO_NODE_DISTRIBUTE_POINTS_ON_FACES, "Geometry", "Mesh");
        version_node_input_socket_name(ntree, GEO_NODE_POINTS_TO_VOLUME, "Geometry", "Points");
        version_node_output_socket_name(ntree, GEO_NODE_POINTS_TO_VOLUME, "Geometry", "Volume");
        version_node_socket_name(ntree, GEO_NODE_SUBDIVISION_SURFACE, "Geometry", "Mesh");
        version_node_socket_name(ntree, GEO_NODE_RESAMPLE_CURVE, "Geometry", "Curve");
        version_node_socket_name(ntree, GEO_NODE_SUBDIVIDE_CURVE, "Geometry", "Curve");
        version_node_socket_name(ntree, GEO_NODE_SET_CURVE_RADIUS, "Geometry", "Curve");
        version_node_socket_name(ntree, GEO_NODE_SET_CURVE_TILT, "Geometry", "Curve");
        version_node_socket_name(ntree, GEO_NODE_SET_CURVE_HANDLES, "Geometry", "Curve");
        version_node_socket_name(ntree, GEO_NODE_TRANSLATE_INSTANCES, "Geometry", "Instances");
        version_node_socket_name(ntree, GEO_NODE_ROTATE_INSTANCES, "Geometry", "Instances");
        version_node_socket_name(ntree, GEO_NODE_SCALE_INSTANCES, "Geometry", "Instances");
        version_node_output_socket_name(ntree, GEO_NODE_MESH_BOOLEAN, "Geometry", "Mesh");
        version_node_input_socket_name(ntree, GEO_NODE_MESH_BOOLEAN, "Geometry 1", "Mesh 1");
        version_node_input_socket_name(ntree, GEO_NODE_MESH_BOOLEAN, "Geometry 2", "Mesh 2");
        version_node_socket_name(ntree, GEO_NODE_SUBDIVIDE_MESH, "Geometry", "Mesh");
        version_node_socket_name(ntree, GEO_NODE_TRIANGULATE, "Geometry", "Mesh");
        version_node_output_socket_name(ntree, GEO_NODE_MESH_PRIMITIVE_CONE, "Geometry", "Mesh");
        version_node_output_socket_name(ntree, GEO_NODE_MESH_PRIMITIVE_CUBE, "Geometry", "Mesh");
        version_node_output_socket_name(
            ntree, GEO_NODE_MESH_PRIMITIVE_CYLINDER, "Geometry", "Mesh");
        version_node_output_socket_name(ntree, GEO_NODE_MESH_PRIMITIVE_GRID, "Geometry", "Mesh");
        version_node_output_socket_name(
            ntree, GEO_NODE_MESH_PRIMITIVE_ICO_SPHERE, "Geometry", "Mesh");
        version_node_output_socket_name(ntree, GEO_NODE_MESH_PRIMITIVE_CIRCLE, "Geometry", "Mesh");
        version_node_output_socket_name(ntree, GEO_NODE_MESH_PRIMITIVE_LINE, "Geometry", "Mesh");
        version_node_output_socket_name(
            ntree, GEO_NODE_MESH_PRIMITIVE_UV_SPHERE, "Geometry", "Mesh");
        version_node_socket_name(ntree, GEO_NODE_SET_POINT_RADIUS, "Geometry", "Points");
      }
    }
  }

  if (!MAIN_VERSION_ATLEAST(bmain, 300, 42)) {
    /* Use consistent socket identifiers for the math node.
     * The code to make unique identifiers from the names was inconsistent. */
    FOREACH_NODETREE_BEGIN (bmain, ntree, id) {
      if (ntree->type != NTREE_CUSTOM) {
        version_node_tree_socket_id_delim(ntree);
      }
    }
    FOREACH_NODETREE_END;

    LISTBASE_FOREACH (bScreen *, screen, &bmain->screens) {
      LISTBASE_FOREACH (ScrArea *, area, &screen->areabase) {
        LISTBASE_FOREACH (SpaceLink *, sl, &area->spacedata) {
          if (sl->spacetype == SPACE_SEQ) {
            ListBase *regionbase = (sl == area->spacedata.first) ? &area->regionbase :
                                                                   &sl->regionbase;
            LISTBASE_FOREACH (ARegion *, region, regionbase) {
              if (region->regiontype == RGN_TYPE_WINDOW) {
                region->v2d.min[1] = 1.0f;
              }
            }
          }
        }
      }
    }

    /* Change minimum zoom to 0.05f in the node editor. */
    LISTBASE_FOREACH (bScreen *, screen, &bmain->screens) {
      LISTBASE_FOREACH (ScrArea *, area, &screen->areabase) {
        LISTBASE_FOREACH (SpaceLink *, sl, &area->spacedata) {
          if (sl->spacetype == SPACE_NODE) {
            ListBase *regionbase = (sl == area->spacedata.first) ? &area->regionbase :
                                                                   &sl->regionbase;
            LISTBASE_FOREACH (ARegion *, region, regionbase) {
              if (region->regiontype == RGN_TYPE_WINDOW) {
                if (region->v2d.minzoom > 0.05f) {
                  region->v2d.minzoom = 0.05f;
                }
              }
            }
          }
        }
      }
    }
  }

  /* Special case to handle older in-development 3.1 files, before change from 3.0 branch gets
   * merged in master. */
  if (!MAIN_VERSION_ATLEAST(bmain, 300, 42) ||
      (bmain->versionfile == 301 && !MAIN_VERSION_ATLEAST(bmain, 301, 3))) {
    /* Update LibOverride operations regarding insertions in RNA collections (i.e. modifiers,
     * constraints and NLA tracks). */
    ID *id_iter;
    FOREACH_MAIN_ID_BEGIN (bmain, id_iter) {
      if (ID_IS_OVERRIDE_LIBRARY_REAL(id_iter)) {
        version_liboverride_rnacollections_insertion_animdata(id_iter);
        if (GS(id_iter->name) == ID_OB) {
          version_liboverride_rnacollections_insertion_object((Object *)id_iter);
        }
      }
    }
    FOREACH_MAIN_ID_END;
  }

  if (!MAIN_VERSION_ATLEAST(bmain, 301, 4)) {
    LISTBASE_FOREACH (bNodeTree *, ntree, &bmain->nodetrees) {
      if (ntree->type != NTREE_GEOMETRY) {
        continue;
      }
      version_node_id(ntree, GEO_NODE_CURVE_SPLINE_PARAMETER, "GeometryNodeSplineParameter");
      LISTBASE_FOREACH (bNode *, node, &ntree->nodes) {
        if (node->type == GEO_NODE_CURVE_SPLINE_PARAMETER) {
          version_node_add_socket_if_not_exist(
              ntree, node, SOCK_OUT, SOCK_INT, PROP_NONE, "Index", "Index");
        }

        /* Convert float compare into a more general compare node. */
        if (node->type == FN_NODE_COMPARE) {
          if (node->storage == nullptr) {
            NodeFunctionCompare *data = (NodeFunctionCompare *)MEM_callocN(
                sizeof(NodeFunctionCompare), __func__);
            data->data_type = SOCK_FLOAT;
            data->operation = node->custom1;
            strcpy(node->idname, "FunctionNodeCompare");
            node->storage = data;
          }
        }
      }
    }

    /* Add a toggle for the breadcrumbs overlay in the node editor. */
    LISTBASE_FOREACH (bScreen *, screen, &bmain->screens) {
      LISTBASE_FOREACH (ScrArea *, area, &screen->areabase) {
        LISTBASE_FOREACH (SpaceLink *, space, &area->spacedata) {
          if (space->spacetype == SPACE_NODE) {
            SpaceNode *snode = (SpaceNode *)space;
            snode->overlay.flag |= SN_OVERLAY_SHOW_PATH;
          }
        }
      }
    }
  }

  if (!MAIN_VERSION_ATLEAST(bmain, 301, 5)) {
    LISTBASE_FOREACH (bNodeTree *, ntree, &bmain->nodetrees) {
      if (ntree->type != NTREE_GEOMETRY) {
        continue;
      }
      LISTBASE_FOREACH (bNode *, node, &ntree->nodes) {
        if (node->type != GEO_NODE_REALIZE_INSTANCES) {
          continue;
        }
        node->custom1 |= GEO_NODE_REALIZE_INSTANCES_LEGACY_BEHAVIOR;
      }
    }
  }

  if (!MAIN_VERSION_ATLEAST(bmain, 301, 6)) {
    /* Add node storage for map range node. */
    FOREACH_NODETREE_BEGIN (bmain, ntree, id) {
      LISTBASE_FOREACH (bNode *, node, &ntree->nodes) {
        if (node->type == SH_NODE_MAP_RANGE) {
          if (node->storage == nullptr) {
            NodeMapRange *data = MEM_cnew<NodeMapRange>(__func__);
            data->clamp = node->custom1;
            data->data_type = CD_PROP_FLOAT;
            data->interpolation_type = node->custom2;
            node->storage = data;
          }
        }
      }
    }
    FOREACH_NODETREE_END;

    /* Update spreadsheet data set region type. */
    LISTBASE_FOREACH (bScreen *, screen, &bmain->screens) {
      LISTBASE_FOREACH (ScrArea *, area, &screen->areabase) {
        LISTBASE_FOREACH (SpaceLink *, sl, &area->spacedata) {
          if (sl->spacetype == SPACE_SPREADSHEET) {
            ListBase *regionbase = (sl == area->spacedata.first) ? &area->regionbase :
                                                                   &sl->regionbase;
            LISTBASE_FOREACH (ARegion *, region, regionbase) {
              if (region->regiontype == RGN_TYPE_CHANNELS) {
                region->regiontype = RGN_TYPE_TOOLS;
              }
            }
          }
        }
      }
    }

    LISTBASE_FOREACH (Curve *, curve, &bmain->curves) {
      LISTBASE_FOREACH (Nurb *, nurb, &curve->nurb) {
        /* Previously other flags were ignored if CU_NURB_CYCLIC is set. */
        if (nurb->flagu & CU_NURB_CYCLIC) {
          nurb->flagu = CU_NURB_CYCLIC;
          BKE_nurb_knot_calc_u(nurb);
        }
        /* Previously other flags were ignored if CU_NURB_CYCLIC is set. */
        if (nurb->flagv & CU_NURB_CYCLIC) {
          nurb->flagv = CU_NURB_CYCLIC;
          BKE_nurb_knot_calc_v(nurb);
        }
      }
    }

    /* Initialize the bone wireframe opacity setting. */
    if (!DNA_struct_elem_find(fd->filesdna, "View3DOverlay", "float", "bone_wire_alpha")) {
      LISTBASE_FOREACH (bScreen *, screen, &bmain->screens) {
        LISTBASE_FOREACH (ScrArea *, area, &screen->areabase) {
          LISTBASE_FOREACH (SpaceLink *, sl, &area->spacedata) {
            if (sl->spacetype == SPACE_VIEW3D) {
              View3D *v3d = (View3D *)sl;
              v3d->overlay.bone_wire_alpha = 1.0f;
            }
          }
        }
      }
    }

    /* Rename sockets on multiple nodes */
    LISTBASE_FOREACH (bNodeTree *, ntree, &bmain->nodetrees) {
      if (ntree->type == NTREE_GEOMETRY) {
        version_node_output_socket_name(
            ntree, GEO_NODE_STRING_TO_CURVES, "Curves", "Curve Instances");
        version_node_output_socket_name(
            ntree, GEO_NODE_INPUT_MESH_EDGE_ANGLE, "Angle", "Unsigned Angle");
        version_node_output_socket_name(
            ntree, GEO_NODE_INPUT_MESH_ISLAND, "Index", "Island Index");
        version_node_input_socket_name(
            ntree, GEO_NODE_TRANSFER_ATTRIBUTE_DEPRECATED, "Target", "Source");
      }
    }
  }

  if (!MAIN_VERSION_ATLEAST(bmain, 301, 7) ||
      (bmain->versionfile == 302 && !MAIN_VERSION_ATLEAST(bmain, 302, 4))) {
    /* Duplicate value for two flags that mistakenly had the same numeric value. */
    LISTBASE_FOREACH (Object *, ob, &bmain->objects) {
      LISTBASE_FOREACH (ModifierData *, md, &ob->modifiers) {
        if (md->type == eModifierType_WeightVGProximity) {
          WeightVGProximityModifierData *wpmd = (WeightVGProximityModifierData *)md;
          if (wpmd->proximity_flags & MOD_WVG_PROXIMITY_INVERT_VGROUP_MASK) {
            wpmd->proximity_flags |= MOD_WVG_PROXIMITY_WEIGHTS_NORMALIZE;
          }
        }
      }
    }
  }

  if (!MAIN_VERSION_ATLEAST(bmain, 302, 2)) {
    LISTBASE_FOREACH (Scene *, scene, &bmain->scenes) {
      if (scene->ed != nullptr) {
        SEQ_for_each_callback(&scene->ed->seqbase, seq_transform_filter_set, nullptr);
      }
    }
  }

  if (!MAIN_VERSION_ATLEAST(bmain, 302, 6)) {
    LISTBASE_FOREACH (Scene *, scene, &bmain->scenes) {
      ToolSettings *ts = scene->toolsettings;
      if (ts->uv_relax_method == 0) {
        ts->uv_relax_method = UV_SCULPT_TOOL_RELAX_LAPLACIAN;
      }
    }
    LISTBASE_FOREACH (Scene *, scene, &bmain->scenes) {
      ToolSettings *tool_settings = scene->toolsettings;
      tool_settings->snap_flag_seq = tool_settings->snap_flag &
                                     ~(short(SCE_SNAP) | short(SCE_SNAP_SEQ));
      if (tool_settings->snap_flag & SCE_SNAP_SEQ) {
        tool_settings->snap_flag_seq |= SCE_SNAP;
        tool_settings->snap_flag &= ~SCE_SNAP_SEQ;
      }

      tool_settings->snap_flag_node = tool_settings->snap_flag;
      tool_settings->snap_uv_flag |= tool_settings->snap_flag & SCE_SNAP;
    }

    /* Alter NURBS knot mode flags to fit new modes. */
    LISTBASE_FOREACH (Curve *, curve, &bmain->curves) {
      LISTBASE_FOREACH (Nurb *, nurb, &curve->nurb) {
        /* CU_NURB_BEZIER and CU_NURB_ENDPOINT were ignored if combined. */
        if (nurb->flagu & CU_NURB_BEZIER && nurb->flagu & CU_NURB_ENDPOINT) {
          nurb->flagu &= ~(CU_NURB_BEZIER | CU_NURB_ENDPOINT);
          BKE_nurb_knot_calc_u(nurb);
        }
        else if (nurb->flagu & CU_NURB_CYCLIC) {
          /* In 45d038181ae2 cyclic bezier support is added, but CU_NURB_ENDPOINT still ignored. */
          nurb->flagu = CU_NURB_CYCLIC | (nurb->flagu & CU_NURB_BEZIER);
          BKE_nurb_knot_calc_u(nurb);
        }
        /* Bezier NURBS of order 3 were clamped to first control point. */
        if (nurb->orderu == 3 && (nurb->flagu & CU_NURB_BEZIER)) {
          nurb->flagu |= CU_NURB_ENDPOINT;
          BKE_nurb_knot_calc_u(nurb);
        }
        /* CU_NURB_BEZIER and CU_NURB_ENDPOINT were ignored if combined. */
        if (nurb->flagv & CU_NURB_BEZIER && nurb->flagv & CU_NURB_ENDPOINT) {
          nurb->flagv &= ~(CU_NURB_BEZIER | CU_NURB_ENDPOINT);
          BKE_nurb_knot_calc_v(nurb);
        }
        else if (nurb->flagv & CU_NURB_CYCLIC) {
          /* In 45d038181ae2 cyclic bezier support is added, but CU_NURB_ENDPOINT still ignored. */
          nurb->flagv = CU_NURB_CYCLIC | (nurb->flagv & CU_NURB_BEZIER);
          BKE_nurb_knot_calc_v(nurb);
        }
        /* Bezier NURBS of order 3 were clamped to first control point. */
        if (nurb->orderv == 3 && (nurb->flagv & CU_NURB_BEZIER)) {
          nurb->flagv |= CU_NURB_ENDPOINT;
          BKE_nurb_knot_calc_v(nurb);
        }
      }
    }

    /* Change grease pencil smooth iterations to match old results with new algorithm. */
    LISTBASE_FOREACH (Object *, ob, &bmain->objects) {
      LISTBASE_FOREACH (GpencilModifierData *, md, &ob->greasepencil_modifiers) {
        if (md->type == eGpencilModifierType_Smooth) {
          SmoothGpencilModifierData *gpmd = (SmoothGpencilModifierData *)md;
          if (gpmd->step == 1 && gpmd->factor <= 0.5f) {
            gpmd->factor *= 2.0f;
          }
          else {
            gpmd->step = 1 + int(gpmd->factor * max_ff(0.0f,
                                                       min_ff(5.1f * sqrtf(gpmd->step) - 3.0f,
                                                              gpmd->step + 2.0f)));
            gpmd->factor = 1.0f;
          }
        }
      }
    }
  }

  /* Rebuild active/render color attribute references. */
  if (!MAIN_VERSION_ATLEAST(bmain, 302, 6)) {
    LISTBASE_FOREACH (Brush *, br, &bmain->brushes) {
      /* Buggy code in wm_toolsystem broke smear in old files,
       * reset to defaults. */
      if (br->sculpt_tool == SCULPT_TOOL_SMEAR) {
        br->alpha = 1.0f;
        br->spacing = 5;
        br->flag &= ~BRUSH_ALPHA_PRESSURE;
        br->flag &= ~BRUSH_SPACE_ATTEN;
        br->curve_preset = BRUSH_CURVE_SPHERE;
      }
    }

    LISTBASE_FOREACH (Mesh *, me, &bmain->meshes) {
      for (int step = 0; step < 2; step++) {
        CustomDataLayer *actlayer = nullptr;

        int vact1, vact2;

        if (step) {
          vact1 = CustomData_get_render_layer_index(&me->vdata, CD_PROP_COLOR);
          vact2 = CustomData_get_render_layer_index(&me->ldata, CD_PROP_BYTE_COLOR);
        }
        else {
          vact1 = CustomData_get_active_layer_index(&me->vdata, CD_PROP_COLOR);
          vact2 = CustomData_get_active_layer_index(&me->ldata, CD_PROP_BYTE_COLOR);
        }

        if (vact1 != -1) {
          actlayer = me->vdata.layers + vact1;
        }
        else if (vact2 != -1) {
          actlayer = me->ldata.layers + vact2;
        }

        if (actlayer) {
          if (step) {
            BKE_id_attributes_default_color_set(&me->id, actlayer->name);
          }
          else {
            BKE_id_attributes_active_color_set(&me->id, actlayer->name);
          }
        }
      }
    }
  }

  if (!MAIN_VERSION_ATLEAST(bmain, 302, 7)) {
    /* Generate 'system' liboverrides IDs.
     * NOTE: This is a fairly rough process, based on very basic heuristics. Should be enough for a
     * do_version code though, this is a new optional feature, not a critical conversion. */
    ID *id;
    FOREACH_MAIN_ID_BEGIN (bmain, id) {
      if (!ID_IS_OVERRIDE_LIBRARY_REAL(id) || ID_IS_LINKED(id)) {
        /* Ignore non-real liboverrides, and linked ones. */
        continue;
      }
      if (GS(id->name) == ID_OB) {
        /* Never 'lock' an object into a system override for now. */
        continue;
      }
      if (BKE_lib_override_library_is_user_edited(id)) {
        /* Do not 'lock' an ID already edited by the user. */
        continue;
      }
      id->override_library->flag |= IDOVERRIDE_LIBRARY_FLAG_SYSTEM_DEFINED;
    }
    FOREACH_MAIN_ID_END;

    /* Initialize brush curves sculpt settings. */
    LISTBASE_FOREACH (Brush *, brush, &bmain->brushes) {
      if (brush->ob_mode != OB_MODE_SCULPT_CURVES) {
        continue;
      }
      if (brush->curves_sculpt_settings != nullptr) {
        continue;
      }
      brush->curves_sculpt_settings = MEM_cnew<BrushCurvesSculptSettings>(__func__);
      brush->curves_sculpt_settings->add_amount = 1;
    }

    LISTBASE_FOREACH (bScreen *, screen, &bmain->screens) {
      LISTBASE_FOREACH (ScrArea *, area, &screen->areabase) {
        LISTBASE_FOREACH (SpaceLink *, sl, &area->spacedata) {
          if (sl->spacetype == SPACE_OUTLINER) {
            SpaceOutliner *space_outliner = (SpaceOutliner *)sl;
            space_outliner->filter &= ~SO_FILTER_CLEARED_1;
          }
        }
      }
    }
  }

  if (!MAIN_VERSION_ATLEAST(bmain, 302, 9)) {
    /* Sequencer channels region. */
    LISTBASE_FOREACH (bScreen *, screen, &bmain->screens) {
      LISTBASE_FOREACH (ScrArea *, area, &screen->areabase) {
        LISTBASE_FOREACH (SpaceLink *, sl, &area->spacedata) {
          if (sl->spacetype != SPACE_SEQ) {
            continue;
          }
          if (ELEM(((SpaceSeq *)sl)->view, SEQ_VIEW_PREVIEW, SEQ_VIEW_SEQUENCE_PREVIEW)) {
            continue;
          }

          ListBase *regionbase = (sl == area->spacedata.first) ? &area->regionbase :
                                                                 &sl->regionbase;
          ARegion *region = BKE_region_find_in_listbase_by_type(regionbase, RGN_TYPE_CHANNELS);
          if (!region) {
            /* Find sequencer tools region. */
            ARegion *tools_region = BKE_region_find_in_listbase_by_type(regionbase,
                                                                        RGN_TYPE_TOOLS);
            region = do_versions_add_region(RGN_TYPE_CHANNELS, "channels region");
            BLI_insertlinkafter(regionbase, tools_region, region);
            region->alignment = RGN_ALIGN_LEFT;
            region->v2d.flag |= V2D_VIEWSYNC_AREA_VERTICAL;
          }

          ARegion *timeline_region = BKE_region_find_in_listbase_by_type(regionbase,
                                                                         RGN_TYPE_WINDOW);
          if (timeline_region != nullptr) {
            timeline_region->v2d.flag |= V2D_VIEWSYNC_AREA_VERTICAL;
          }
        }
      }
    }

    /* Initialize channels. */
    LISTBASE_FOREACH (Scene *, scene, &bmain->scenes) {
      Editing *ed = SEQ_editing_get(scene);
      if (ed == nullptr) {
        continue;
      }
      SEQ_channels_ensure(&ed->channels);
      SEQ_for_each_callback(&scene->ed->seqbase, seq_meta_channels_ensure, nullptr);

      ed->displayed_channels = &ed->channels;

      ListBase *previous_channels = &ed->channels;
      LISTBASE_FOREACH (MetaStack *, ms, &ed->metastack) {
        ms->old_channels = previous_channels;
        previous_channels = &ms->parseq->channels;
        /* If `MetaStack` exists, active channels must point to last link. */
        ed->displayed_channels = &ms->parseq->channels;
      }
    }
  }

  if (!MAIN_VERSION_ATLEAST(bmain, 302, 10)) {
    LISTBASE_FOREACH (bScreen *, screen, &bmain->screens) {
      LISTBASE_FOREACH (ScrArea *, area, &screen->areabase) {
        LISTBASE_FOREACH (SpaceLink *, sl, &area->spacedata) {
          if (sl->spacetype != SPACE_FILE) {
            continue;
          }
          SpaceFile *sfile = (SpaceFile *)sl;
          if (sfile->browse_mode != FILE_BROWSE_MODE_ASSETS) {
            continue;
          }
          sfile->asset_params->base_params.filter_id |= FILTER_ID_GR;
        }
      }
    }

    /* While vertex-colors were experimental the smear tool became corrupt due
     * to bugs in the wm_toolsystem API (auto-creation of sculpt brushes
     * was broken).  Go through and reset all smear brushes. */
    LISTBASE_FOREACH (Brush *, br, &bmain->brushes) {
      if (br->sculpt_tool == SCULPT_TOOL_SMEAR) {
        br->alpha = 1.0f;
        br->spacing = 5;
        br->flag &= ~BRUSH_ALPHA_PRESSURE;
        br->flag &= ~BRUSH_SPACE_ATTEN;
        br->curve_preset = BRUSH_CURVE_SPHERE;
      }
    }

    /* Rebuild active/render color attribute references. */
    LISTBASE_FOREACH (Mesh *, me, &bmain->meshes) {
      for (int step = 0; step < 2; step++) {
        CustomDataLayer *actlayer = nullptr;

        int vact1, vact2;

        if (step) {
          vact1 = CustomData_get_render_layer_index(&me->vdata, CD_PROP_COLOR);
          vact2 = CustomData_get_render_layer_index(&me->ldata, CD_PROP_BYTE_COLOR);
        }
        else {
          vact1 = CustomData_get_active_layer_index(&me->vdata, CD_PROP_COLOR);
          vact2 = CustomData_get_active_layer_index(&me->ldata, CD_PROP_BYTE_COLOR);
        }

        if (vact1 != -1) {
          actlayer = me->vdata.layers + vact1;
        }
        else if (vact2 != -1) {
          actlayer = me->ldata.layers + vact2;
        }

        if (actlayer) {
          if (step) {
            BKE_id_attributes_default_color_set(&me->id, actlayer->name);
          }
          else {
            BKE_id_attributes_active_color_set(&me->id, actlayer->name);
          }
        }
      }
    }

    /* Update data transfer modifiers */
    LISTBASE_FOREACH (Object *, ob, &bmain->objects) {
      LISTBASE_FOREACH (ModifierData *, md, &ob->modifiers) {
        if (md->type == eModifierType_DataTransfer) {
          DataTransferModifierData *dtmd = (DataTransferModifierData *)md;

          for (int i = 0; i < DT_MULTILAYER_INDEX_MAX; i++) {
            if (dtmd->layers_select_src[i] == 0) {
              dtmd->layers_select_src[i] = DT_LAYERS_ALL_SRC;
            }

            if (dtmd->layers_select_dst[i] == 0) {
              dtmd->layers_select_dst[i] = DT_LAYERS_NAME_DST;
            }
          }
        }
      }
    }
  }

  if (!MAIN_VERSION_ATLEAST(bmain, 302, 12)) {
    /* UV/Image show background grid option. */
    LISTBASE_FOREACH (bScreen *, screen, &bmain->screens) {
      LISTBASE_FOREACH (ScrArea *, area, &screen->areabase) {
        LISTBASE_FOREACH (SpaceLink *, space, &area->spacedata) {
          if (space->spacetype == SPACE_IMAGE) {
            SpaceImage *sima = (SpaceImage *)space;
            sima->overlay.flag |= SI_OVERLAY_SHOW_GRID_BACKGROUND;
          }
        }
      }
    }

    /* Add node storage for the merge by distance node. */
    FOREACH_NODETREE_BEGIN (bmain, ntree, id) {
      if (ntree->type == NTREE_GEOMETRY) {
        LISTBASE_FOREACH (bNode *, node, &ntree->nodes) {
          if (node->type == GEO_NODE_MERGE_BY_DISTANCE) {
            if (node->storage == nullptr) {
              NodeGeometryMergeByDistance *data = MEM_cnew<NodeGeometryMergeByDistance>(__func__);
              data->mode = GEO_NODE_MERGE_BY_DISTANCE_MODE_ALL;
              node->storage = data;
            }
          }
        }
      }
    }
    FOREACH_NODETREE_END;

    LISTBASE_FOREACH (bNodeTree *, ntree, &bmain->nodetrees) {
      if (ntree->type == NTREE_GEOMETRY) {
        version_node_input_socket_name(
            ntree, GEO_NODE_SUBDIVISION_SURFACE, "Crease", "Edge Crease");
      }
    }
  }

  if (!MAIN_VERSION_ATLEAST(bmain, 302, 13)) {
    /* Enable named attributes overlay in node editor. */
    LISTBASE_FOREACH (bScreen *, screen, &bmain->screens) {
      LISTBASE_FOREACH (ScrArea *, area, &screen->areabase) {
        LISTBASE_FOREACH (SpaceLink *, space, &area->spacedata) {
          if (space->spacetype == SPACE_NODE) {
            SpaceNode *snode = (SpaceNode *)space;
            snode->overlay.flag |= SN_OVERLAY_SHOW_NAMED_ATTRIBUTES;
          }
        }
      }
    }

    LISTBASE_FOREACH (Brush *, brush, &bmain->brushes) {
      BrushCurvesSculptSettings *settings = brush->curves_sculpt_settings;
      if (settings == nullptr) {
        continue;
      }
      if (settings->curve_length == 0.0f) {
        settings->curve_length = 0.3f;
      }
    }
  }

  if (!DNA_struct_elem_find(fd->filesdna, "Sculpt", "float", "automasking_cavity_factor")) {
    LISTBASE_FOREACH (Scene *, scene, &bmain->scenes) {
      if (scene->toolsettings && scene->toolsettings->sculpt) {
        scene->toolsettings->sculpt->automasking_cavity_factor = 0.5f;
      }
    }
  }

  if (!MAIN_VERSION_ATLEAST(bmain, 302, 14)) {
    /* Compensate for previously wrong squared distance. */
    LISTBASE_FOREACH (Scene *, scene, &bmain->scenes) {
      scene->r.bake.max_ray_distance = sasqrt(scene->r.bake.max_ray_distance);
    }
  }

  if (!MAIN_VERSION_ATLEAST(bmain, 303, 1)) {
    FOREACH_NODETREE_BEGIN (bmain, ntree, id) {
      versioning_replace_legacy_combined_and_separate_color_nodes(ntree);
    }
    FOREACH_NODETREE_END;

    /* Initialize brush curves sculpt settings. */
    LISTBASE_FOREACH (Brush *, brush, &bmain->brushes) {
      if (brush->ob_mode != OB_MODE_SCULPT_CURVES) {
        continue;
      }
      if (brush->curves_sculpt_settings->points_per_curve == 0) {
        brush->curves_sculpt_settings->points_per_curve = 8;
      }
    }

    /* UDIM Packing. */
    if (!DNA_struct_elem_find(fd->filesdna, "ImagePackedFile", "int", "tile_number")) {
      LISTBASE_FOREACH (Image *, ima, &bmain->images) {
        int view;
        LISTBASE_FOREACH_INDEX (ImagePackedFile *, imapf, &ima->packedfiles, view) {
          imapf->view = view;
          imapf->tile_number = 1001;
        }
      }
    }

    /* Merge still offsets into start/end offsets. */
    LISTBASE_FOREACH (Scene *, scene, &bmain->scenes) {
      Editing *ed = SEQ_editing_get(scene);
      if (ed != nullptr) {
        SEQ_for_each_callback(&ed->seqbase, version_merge_still_offsets, nullptr);
      }
    }

    /* Use the curves type enum for the set spline type node, instead of a special one. */
    FOREACH_NODETREE_BEGIN (bmain, ntree, id) {
      if (ntree->type == NTREE_GEOMETRY) {
        LISTBASE_FOREACH (bNode *, node, &ntree->nodes) {
          if (node->type == GEO_NODE_CURVE_SPLINE_TYPE) {
            NodeGeometryCurveSplineType *storage = (NodeGeometryCurveSplineType *)node->storage;
            switch (storage->spline_type) {
              case 0: /* GEO_NODE_SPLINE_TYPE_BEZIER */
                storage->spline_type = CURVE_TYPE_BEZIER;
                break;
              case 1: /* GEO_NODE_SPLINE_TYPE_NURBS */
                storage->spline_type = CURVE_TYPE_NURBS;
                break;
              case 2: /* GEO_NODE_SPLINE_TYPE_POLY */
                storage->spline_type = CURVE_TYPE_POLY;
                break;
            }
          }
        }
      }
    }
    FOREACH_NODETREE_END;

    LISTBASE_FOREACH (Object *, ob, &bmain->objects) {
      LISTBASE_FOREACH (GpencilModifierData *, gpd, &ob->greasepencil_modifiers) {
        if (gpd->type == eGpencilModifierType_Lineart) {
          LineartGpencilModifierData *lmd = (LineartGpencilModifierData *)gpd;
          lmd->shadow_camera_near = 0.1f;
          lmd->shadow_camera_far = 200.0f;
          lmd->shadow_camera_size = 200.0f;
        }
      }
    }
  }

  if (!MAIN_VERSION_ATLEAST(bmain, 303, 2)) {
    LISTBASE_FOREACH (bScreen *, screen, &bmain->screens) {
      LISTBASE_FOREACH (ScrArea *, area, &screen->areabase) {
        LISTBASE_FOREACH (SpaceLink *, sl, &area->spacedata) {
          if (sl->spacetype == SPACE_CLIP) {
            ((SpaceClip *)sl)->mask_info.blend_factor = 1.0;
          }
        }
      }
    }
  }

  if (!MAIN_VERSION_ATLEAST(bmain, 303, 3)) {
    LISTBASE_FOREACH (bScreen *, screen, &bmain->screens) {
      LISTBASE_FOREACH (ScrArea *, area, &screen->areabase) {
        LISTBASE_FOREACH (SpaceLink *, sl, &area->spacedata) {
          if (sl->spacetype == SPACE_CLIP) {
            ((SpaceClip *)sl)->mask_info.draw_flag |= MASK_DRAWFLAG_SPLINE;
          }
          else if (sl->spacetype == SPACE_IMAGE) {
            ((SpaceImage *)sl)->mask_info.draw_flag |= MASK_DRAWFLAG_SPLINE;
          }
        }
      }
    }

    LISTBASE_FOREACH (Scene *, scene, &bmain->scenes) {
      ToolSettings *tool_settings = scene->toolsettings;
      /* Zero isn't a valid value, use for versioning. */
      if (tool_settings->snap_face_nearest_steps == 0) {
        /* Minimum of snap steps for face nearest is 1. */
        tool_settings->snap_face_nearest_steps = 1;
        /* Set snap to edited and non-edited as default. */
        tool_settings->snap_flag |= SCE_SNAP_TO_INCLUDE_EDITED | SCE_SNAP_TO_INCLUDE_NONEDITED;
      }
    }
  }

  if (!MAIN_VERSION_ATLEAST(bmain, 303, 4)) {
    FOREACH_NODETREE_BEGIN (bmain, ntree, id) {
      if (ntree->type == NTREE_COMPOSIT) {
        LISTBASE_FOREACH (bNode *, node, &ntree->nodes) {
          if (node->type == CMP_NODE_OUTPUT_FILE) {
            LISTBASE_FOREACH (bNodeSocket *, sock, &node->inputs) {
              if (sock->storage) {
                NodeImageMultiFileSocket *sockdata = (NodeImageMultiFileSocket *)sock->storage;
                version_fix_image_format_copy(bmain, &sockdata->format);
              }
            }

            if (node->storage) {
              NodeImageMultiFile *nimf = (NodeImageMultiFile *)node->storage;
              version_fix_image_format_copy(bmain, &nimf->format);
            }
          }
        }
      }
    }
    FOREACH_NODETREE_END;

    LISTBASE_FOREACH (Scene *, scene, &bmain->scenes) {
      version_fix_image_format_copy(bmain, &scene->r.im_format);
    }
  }

  if (!MAIN_VERSION_ATLEAST(bmain, 303, 5)) {
    /* Fix for #98925 - remove channels region, that was initialized in incorrect editor types. */
    LISTBASE_FOREACH (bScreen *, screen, &bmain->screens) {
      LISTBASE_FOREACH (ScrArea *, area, &screen->areabase) {
        LISTBASE_FOREACH (SpaceLink *, sl, &area->spacedata) {
          if (ELEM(sl->spacetype, SPACE_ACTION, SPACE_CLIP, SPACE_GRAPH, SPACE_NLA, SPACE_SEQ)) {
            continue;
          }

          ListBase *regionbase = (sl == area->spacedata.first) ? &area->regionbase :
                                                                 &sl->regionbase;
          ARegion *channels_region = BKE_region_find_in_listbase_by_type(regionbase,
                                                                         RGN_TYPE_CHANNELS);
          if (channels_region) {
            BLI_freelinkN(regionbase, channels_region);
          }
        }
      }
    }
  }

  if (!MAIN_VERSION_ATLEAST(bmain, 303, 6)) {
    /* Initialize brush curves sculpt settings. */
    LISTBASE_FOREACH (Brush *, brush, &bmain->brushes) {
      if (brush->ob_mode != OB_MODE_SCULPT_CURVES) {
        continue;
      }
      brush->curves_sculpt_settings->density_add_attempts = 100;
    }

    /* Disable 'show_bounds' option of curve objects. Option was set as there was no object mode
     * outline implementation. See #95933. */
    LISTBASE_FOREACH (Object *, ob, &bmain->objects) {
      if (ob->type == OB_CURVES) {
        ob->dtx &= ~OB_DRAWBOUNDOX;
      }
    }

    BKE_main_namemap_validate_and_fix(bmain);
  }

  if (!MAIN_VERSION_ATLEAST(bmain, 304, 1)) {
    /* Image generation information transferred to tiles. */
    if (!DNA_struct_elem_find(fd->filesdna, "ImageTile", "int", "gen_x")) {
      LISTBASE_FOREACH (Image *, ima, &bmain->images) {
        LISTBASE_FOREACH (ImageTile *, tile, &ima->tiles) {
          tile->gen_x = ima->gen_x;
          tile->gen_y = ima->gen_y;
          tile->gen_type = ima->gen_type;
          tile->gen_flag = ima->gen_flag;
          tile->gen_depth = ima->gen_depth;
          copy_v4_v4(tile->gen_color, ima->gen_color);
        }
      }
    }

    /* Convert mix rgb node to new mix node and add storage. */
    FOREACH_NODETREE_BEGIN (bmain, ntree, id) {
      versioning_replace_legacy_mix_rgb_node(ntree);
    }
    FOREACH_NODETREE_END;

    /* Face sets no longer store whether the corresponding face is hidden. */
    LISTBASE_FOREACH (Mesh *, mesh, &bmain->meshes) {
      int *face_sets = (int *)CustomData_get_layer(&mesh->pdata, CD_SCULPT_FACE_SETS);
      if (face_sets) {
        for (int i = 0; i < mesh->totpoly; i++) {
          face_sets[i] = abs(face_sets[i]);
        }
      }
    }

    /* Custom grids in UV Editor have separate X and Y divisions. */
    LISTBASE_FOREACH (bScreen *, screen, &bmain->screens) {
      LISTBASE_FOREACH (ScrArea *, area, &screen->areabase) {
        LISTBASE_FOREACH (SpaceLink *, sl, &area->spacedata) {
          switch (sl->spacetype) {
            case SPACE_IMAGE: {
              SpaceImage *sima = (SpaceImage *)sl;
              sima->custom_grid_subdiv[0] = 10;
              sima->custom_grid_subdiv[1] = 10;
              break;
            }
          }
        }
      }
    }
  }

  if (!MAIN_VERSION_ATLEAST(bmain, 304, 2)) {
    /* Initialize brush curves sculpt settings. */
    LISTBASE_FOREACH (Brush *, brush, &bmain->brushes) {
      brush->automasking_cavity_factor = 0.5f;
    }
  }

  if (!MAIN_VERSION_ATLEAST(bmain, 304, 3)) {
    LISTBASE_FOREACH (bScreen *, screen, &bmain->screens) {
      LISTBASE_FOREACH (ScrArea *, area, &screen->areabase) {
        LISTBASE_FOREACH (SpaceLink *, sl, &area->spacedata) {
          if (sl->spacetype == SPACE_VIEW3D) {
            View3D *v3d = (View3D *)sl;
            v3d->flag2 |= V3D_SHOW_VIEWER;
            v3d->overlay.flag |= V3D_OVERLAY_VIEWER_ATTRIBUTE;
            v3d->overlay.viewer_attribute_opacity = 1.0f;
          }
          if (sl->spacetype == SPACE_IMAGE) {
            SpaceImage *sima = (SpaceImage *)sl;
            if (sima->flag & SI_FLAG_UNUSED_18) { /* Was #SI_CUSTOM_GRID. */
              sima->grid_shape_source = SI_GRID_SHAPE_FIXED;
              sima->flag &= ~SI_FLAG_UNUSED_18;
            }
          }
        }
      }
    }

    LISTBASE_FOREACH (bNodeTree *, ntree, &bmain->nodetrees) {
      if (ntree->type != NTREE_GEOMETRY) {
        continue;
      }
      version_node_id(ntree, GEO_NODE_OFFSET_POINT_IN_CURVE, "GeometryNodeOffsetPointInCurve");
    }
  }

  if (!MAIN_VERSION_ATLEAST(bmain, 304, 4)) {
    /* Update brush sculpt settings. */
    LISTBASE_FOREACH (Brush *, brush, &bmain->brushes) {
      brush->automasking_cavity_factor = 1.0f;
    }
  }

  if (!MAIN_VERSION_ATLEAST(bmain, 304, 5)) {
    /* Fix for #101622 - update flags of sequence editor regions that were not initialized
     * properly. */
    LISTBASE_FOREACH (bScreen *, screen, &bmain->screens) {
      LISTBASE_FOREACH (ScrArea *, area, &screen->areabase) {
        LISTBASE_FOREACH (SpaceLink *, sl, &area->spacedata) {
          ListBase *regionbase = (sl == area->spacedata.first) ? &area->regionbase :
                                                                 &sl->regionbase;
          if (sl->spacetype == SPACE_SEQ) {
            LISTBASE_FOREACH (ARegion *, region, regionbase) {
              if (region->regiontype == RGN_TYPE_TOOLS) {
                region->v2d.flag &= ~V2D_VIEWSYNC_AREA_VERTICAL;
              }
              if (region->regiontype == RGN_TYPE_CHANNELS) {
                region->v2d.flag |= V2D_VIEWSYNC_AREA_VERTICAL;
              }
            }
          }
        }
      }
    }
  }

  if (!MAIN_VERSION_ATLEAST(bmain, 304, 6)) {
    LISTBASE_FOREACH (bNodeTree *, ntree, &bmain->nodetrees) {
      if (ntree->type != NTREE_GEOMETRY) {
        continue;
      }
      LISTBASE_FOREACH (bNode *, node, &ntree->nodes) {
        if (node->type != GEO_NODE_SAMPLE_CURVE) {
          continue;
        }
        static_cast<NodeGeometryCurveSample *>(node->storage)->use_all_curves = true;
        static_cast<NodeGeometryCurveSample *>(node->storage)->data_type = CD_PROP_FLOAT;
        bNodeSocket *curve_socket = nodeFindSocket(node, SOCK_IN, "Curve");
        BLI_assert(curve_socket != nullptr);
        STRNCPY(curve_socket->name, "Curves");
        STRNCPY(curve_socket->identifier, "Curves");
      }
    }
  }

  if (!MAIN_VERSION_ATLEAST(bmain, 305, 2)) {
    LISTBASE_FOREACH (MovieClip *, clip, &bmain->movieclips) {
      MovieTracking *tracking = &clip->tracking;

      const float frame_center_x = float(clip->lastsize[0]) / 2;
      const float frame_center_y = float(clip->lastsize[1]) / 2;

      tracking->camera.principal_point[0] = (tracking->camera.principal_legacy[0] -
                                             frame_center_x) /
                                            frame_center_x;
      tracking->camera.principal_point[1] = (tracking->camera.principal_legacy[1] -
                                             frame_center_y) /
                                            frame_center_y;
    }
  }

  if (!MAIN_VERSION_ATLEAST(bmain, 305, 4)) {
    LISTBASE_FOREACH (bNodeTree *, ntree, &bmain->nodetrees) {
      if (ntree->type == NTREE_GEOMETRY) {
        version_node_socket_name(ntree, GEO_NODE_COLLECTION_INFO, "Geometry", "Instances");
      }
    }

    /* UVSeam fixing distance. */
    if (!DNA_struct_elem_find(fd->filesdna, "Image", "short", "seam_margin")) {
      LISTBASE_FOREACH (Image *, image, &bmain->images) {
        image->seam_margin = 8;
      }
    }

    LISTBASE_FOREACH (bNodeTree *, ntree, &bmain->nodetrees) {
      if (ntree->type == NTREE_GEOMETRY) {
        version_geometry_nodes_primitive_uv_maps(*ntree);
      }
    }
  }

  if (!MAIN_VERSION_ATLEAST(bmain, 305, 6)) {
    LISTBASE_FOREACH (bScreen *, screen, &bmain->screens) {
      LISTBASE_FOREACH (ScrArea *, area, &screen->areabase) {
        LISTBASE_FOREACH (SpaceLink *, sl, &area->spacedata) {
          if (sl->spacetype == SPACE_VIEW3D) {
            View3D *v3d = (View3D *)sl;
            v3d->overlay.flag |= int(V3D_OVERLAY_SCULPT_SHOW_MASK |
                                     V3D_OVERLAY_SCULPT_SHOW_FACE_SETS);
          }
        }
      }
    }
  }

  if (!MAIN_VERSION_ATLEAST(bmain, 305, 7)) {
    LISTBASE_FOREACH (Light *, light, &bmain->lights) {
      light->radius = light->area_size;
    }
    /* Grease Pencil Build modifier:
     * Set default value for new natural draw-speed factor and maximum gap. */
    if (!DNA_struct_elem_find(fd->filesdna, "BuildGpencilModifierData", "float", "speed_fac") ||
        !DNA_struct_elem_find(fd->filesdna, "BuildGpencilModifierData", "float", "speed_maxgap")) {
      LISTBASE_FOREACH (Object *, ob, &bmain->objects) {
        LISTBASE_FOREACH (GpencilModifierData *, md, &ob->greasepencil_modifiers) {
          if (md->type == eGpencilModifierType_Build) {
            BuildGpencilModifierData *mmd = (BuildGpencilModifierData *)md;
            mmd->speed_fac = 1.2f;
            mmd->speed_maxgap = 0.5f;
          }
        }
      }
    }
  }

  if (!MAIN_VERSION_ATLEAST(bmain, 305, 8)) {
    const int CV_SCULPT_SELECTION_ENABLED = (1 << 1);
    LISTBASE_FOREACH (Curves *, curves_id, &bmain->hair_curves) {
      curves_id->flag &= ~CV_SCULPT_SELECTION_ENABLED;
    }
    LISTBASE_FOREACH (Curves *, curves_id, &bmain->hair_curves) {
      BKE_id_attribute_rename(&curves_id->id, ".selection_point_float", ".selection", nullptr);
      BKE_id_attribute_rename(&curves_id->id, ".selection_curve_float", ".selection", nullptr);
    }

    /* Toggle the Invert Vertex Group flag on Armature modifiers in some cases. */
    LISTBASE_FOREACH (Object *, ob, &bmain->objects) {
      bool after_armature = false;
      LISTBASE_FOREACH (ModifierData *, md, &ob->modifiers) {
        if (md->type == eModifierType_Armature) {
          ArmatureModifierData *amd = (ArmatureModifierData *)md;
          if (amd->multi) {
            /* Toggle the invert vertex group flag on operational Multi Modifier entries. */
            if (after_armature && amd->defgrp_name[0]) {
              amd->deformflag ^= ARM_DEF_INVERT_VGROUP;
            }
          }
          else {
            /* Disabled multi modifiers don't reset propagation, but non-multi ones do. */
            after_armature = false;
          }
          /* Multi Modifier is only valid and operational after an active Armature modifier. */
          if (md->mode & (eModifierMode_Realtime | eModifierMode_Render)) {
            after_armature = true;
          }
        }
        else if (ELEM(md->type, eModifierType_Lattice, eModifierType_MeshDeform)) {
          /* These modifiers will also allow a following Multi Modifier to work. */
          after_armature = (md->mode & (eModifierMode_Realtime | eModifierMode_Render)) != 0;
        }
        else {
          after_armature = false;
        }
      }
    }
  }

  if (!MAIN_VERSION_ATLEAST(bmain, 305, 9)) {
    /* Enable legacy normal and rotation outputs in Distribute Points on Faces node. */
    LISTBASE_FOREACH (bNodeTree *, ntree, &bmain->nodetrees) {
      if (ntree->type != NTREE_GEOMETRY) {
        continue;
      }
      LISTBASE_FOREACH (bNode *, node, &ntree->nodes) {
        if (node->type != GEO_NODE_DISTRIBUTE_POINTS_ON_FACES) {
          continue;
        }
        node->custom2 = true;
      }
    }
  }

  /**
   * Versioning code until next subversion bump goes here.
   *
   * \note Be sure to check when bumping the version:
   * - "versioning_userdef.c", #blo_do_versions_userdef
   * - "versioning_userdef.c", #do_versions_theme
   *
   * \note Keep this message at the bottom of the function.
   */
  {
    if (!DNA_struct_elem_find(fd->filesdna, "SceneEEVEE", "int", "shadow_pool_size")) {
      LISTBASE_FOREACH (Scene *, scene, &bmain->scenes) {
        scene->eevee.flag |= SCE_EEVEE_SHADOW_ENABLED;
        scene->eevee.shadow_pool_size = 512;
        scene->r.simplify_shadows = 1.0f;
        scene->r.simplify_shadows_render = 1.0f;
      }
    }

    LISTBASE_FOREACH (bScreen *, screen, &bmain->screens) {
      LISTBASE_FOREACH (ScrArea *, area, &screen->areabase) {
        LISTBASE_FOREACH (SpaceLink *, sl, &area->spacedata) {
          if (sl->spacetype == SPACE_VIEW3D) {
            View3D *v3d = (View3D *)sl;
            v3d->overlay.flag |= V3D_OVERLAY_SCULPT_CURVES_CAGE;
            v3d->overlay.sculpt_curves_cage_opacity = 0.5f;
          }
        }
      }
    }

<<<<<<< HEAD
    LISTBASE_FOREACH (Brush *, brush, &bmain->brushes) {
      if (brush->ob_mode == OB_MODE_SCULPT_CURVES) {
        if (brush->curves_sculpt_settings->curve_parameter_falloff == nullptr) {
          brush->curves_sculpt_settings->curve_parameter_falloff = BKE_curvemapping_add(
              1, 0.0f, 0.0f, 1.0f, 1.0f);
        }
=======
    /* Fix possible uncleared `SEQ_FLAG_DELETE` flag */
    LISTBASE_FOREACH (Scene *, scene, &bmain->scenes) {
      Editing *ed = SEQ_editing_get(scene);
      if (ed != nullptr) {
        SEQ_for_each_callback(&ed->seqbase, version_fix_delete_flag, nullptr);
>>>>>>> fc6d13ec
      }
    }

    /* Keep this block, even when empty. */
  }
}<|MERGE_RESOLUTION|>--- conflicted
+++ resolved
@@ -3944,20 +3944,20 @@
       }
     }
 
-<<<<<<< HEAD
+    /* Fix possible uncleared `SEQ_FLAG_DELETE` flag */
+    LISTBASE_FOREACH (Scene *, scene, &bmain->scenes) {
+      Editing *ed = SEQ_editing_get(scene);
+      if (ed != nullptr) {
+        SEQ_for_each_callback(&ed->seqbase, version_fix_delete_flag, nullptr);
+      }
+    }
+
     LISTBASE_FOREACH (Brush *, brush, &bmain->brushes) {
       if (brush->ob_mode == OB_MODE_SCULPT_CURVES) {
         if (brush->curves_sculpt_settings->curve_parameter_falloff == nullptr) {
           brush->curves_sculpt_settings->curve_parameter_falloff = BKE_curvemapping_add(
               1, 0.0f, 0.0f, 1.0f, 1.0f);
         }
-=======
-    /* Fix possible uncleared `SEQ_FLAG_DELETE` flag */
-    LISTBASE_FOREACH (Scene *, scene, &bmain->scenes) {
-      Editing *ed = SEQ_editing_get(scene);
-      if (ed != nullptr) {
-        SEQ_for_each_callback(&ed->seqbase, version_fix_delete_flag, nullptr);
->>>>>>> fc6d13ec
       }
     }
 
