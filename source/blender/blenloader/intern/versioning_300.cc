--- conflicted
+++ resolved
@@ -1756,22 +1756,6 @@
   return true;
 }
 
-<<<<<<< HEAD
-static bool version_seq_convert_frames_to_seconds(Sequence *seq, void *user_data)
-{
-  if (seq->seq1 != nullptr || seq->seq2 != nullptr) {
-    return true;
-  }
-
-  const Scene *scene = static_cast<Scene *>(user_data);
-  double scene_playback_rate = (float)scene->r.frs_sec / scene->r.frs_sec_base;
-
-  seq->start /= scene_playback_rate;
-  seq->len /= scene_playback_rate;
-  seq->startofs /= scene_playback_rate;
-  seq->endofs /= scene_playback_rate;
-  // XXX anim offsets
-=======
 static bool version_seq_fix_broken_sound_strips(Sequence *seq, void * /*user_data*/)
 {
   if (seq->type != SEQ_TYPE_SOUND_RAM || seq->speed_factor != 0.0f) {
@@ -1781,7 +1765,6 @@
   seq->speed_factor = 1.0f;
   SEQ_retiming_data_clear(seq);
   seq->startofs = 0.0f;
->>>>>>> c0632e17
   return true;
 }
 
@@ -4342,11 +4325,7 @@
     }
   }
 
-<<<<<<< HEAD
-  if (!MAIN_VERSION_ATLEAST(bmain, 306, 1)) {
-=======
   if (!MAIN_VERSION_ATLEAST(bmain, 306, 3)) {
->>>>>>> c0632e17
     /* Z bias for retopology overlay. */
     if (!DNA_struct_elem_find(fd->filesdna, "View3DOverlay", "float", "retopology_offset")) {
       LISTBASE_FOREACH (bScreen *, screen, &bmain->screens) {
@@ -4370,13 +4349,6 @@
       }
     }
 
-<<<<<<< HEAD
-    /* Convert strip length and position to seconds. */
-    LISTBASE_FOREACH (Scene *, scene, &bmain->scenes) {
-      Editing *ed = SEQ_editing_get(scene);
-      if (ed != nullptr) {
-        SEQ_for_each_callback(&ed->seqbase, version_seq_convert_frames_to_seconds, scene);
-=======
     LISTBASE_FOREACH (bNodeTree *, ntree, &bmain->nodetrees) {
       if (ntree->type == NTREE_GEOMETRY) {
         version_geometry_nodes_extrude_smooth_propagation(*ntree);
@@ -4542,7 +4514,6 @@
             }
           }
         }
->>>>>>> c0632e17
       }
     }
   }
@@ -4551,10 +4522,7 @@
    * Versioning code until next subversion bump goes here.
    *
    * \note Be sure to check when bumping the version:
-<<<<<<< HEAD
-=======
    * - #do_versions_after_linking_300 in this file.
->>>>>>> c0632e17
    * - "versioning_userdef.c", #blo_do_versions_userdef
    * - "versioning_userdef.c", #do_versions_theme
    *
