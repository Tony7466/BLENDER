--- conflicted
+++ resolved
@@ -384,14 +384,13 @@
     IDP_ClearProperty(idprop);
   }
 
-<<<<<<< HEAD
+  if (ts->sculpt) {
+    ts->sculpt->automasking_boundary_edges_propagation_steps = 1;
+  }
+
   /* Ensure input_samples has a correct default value of 1. */
   if (ts->unified_paint_settings.input_samples == 0) {
     ts->unified_paint_settings.input_samples = 1;
-=======
-  if (ts->sculpt) {
-    ts->sculpt->automasking_boundary_edges_propagation_steps = 1;
->>>>>>> 0c23f1ac
   }
 }
 
