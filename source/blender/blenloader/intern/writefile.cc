/* SPDX-FileCopyrightText: 2001-2002 NaN Holding BV. All rights reserved.
 *
 * SPDX-License-Identifier: GPL-2.0-or-later */

/** \file
 * \ingroup blenloader
 */

/**
 * FILE FORMAT
 * ===========
 *
 * IFF-style structure (but not IFF compatible!)
 *
 * Start file:
 * <pre>
 * `BLENDER_V100`  `12` bytes  (version 1.00 is just an example).
 *                 `V` = big endian, `v` = little endian.
 *                 `_` = 4 byte pointer, `-` = 8 byte pointer.
 * </pre>
 *
 * data-blocks: (also see struct #BHead).
 * <pre>
 * `bh.code`       `char[4]` see `BLO_blend_defs.hh` for a list of known types.
 * `bh.len`        `int32` length data after #BHead in bytes.
 * `bh.old`        `void *` old pointer (the address at the time of writing the file).
 * `bh.SDNAnr`     `int32` struct index of structs stored in #DNA1 data.
 * `bh.nr`         `int32` in case of array: number of structs.
 * data
 * ...
 * ...
 * </pre>
 *
 * Almost all data in Blender are structures. Each struct saved
 * gets a BHead header.  With BHead the struct can be linked again
 * and compared with #StructDNA.
 *
 * WRITE
 * =====
 *
 * Preferred writing order: (not really a must, but why would you do it random?)
 * Any case: direct data is ALWAYS after the lib block.
 *
 * (Local file data)
 * - for each LibBlock
 *   - write LibBlock
 *   - write associated direct data
 * (External file data)
 * - per library
 *   - write library block
 *   - per LibBlock
 *     - write the ID of LibBlock
 * - write #BLO_CODE_GLOB (#RenderInfo struct. 128x128 blend file preview is optional).
 * - write #BLO_CODE_GLOB (#FileGlobal struct) (some global vars).
 * - write #BLO_CODE_DNA1 (#SDNA struct)
 * - write #BLO_CODE_USER (#UserDef struct) for file paths:
 *   - #BLENDER_STARTUP_FILE (on UNIX `~/.config/blender/X.X/config/startup.blend`).
 *   - #BLENDER_USERPREF_FILE (on UNIX `~/.config/blender/X.X/config/userpref.blend`).
 */

#include <cerrno>
#include <climits>
#include <cmath>
#include <cstdio>
#include <cstdlib>
#include <cstring>
#include <fcntl.h>

#ifdef WIN32
#  include "BLI_winstuff.h"
#  include "winsock2.h"
#  include <io.h>
#else
#  include <unistd.h> /* FreeBSD, for write() and close(). */
#endif

#include "BLI_utildefines.h"

#include "CLG_log.h"

/* Allow writefile to use deprecated functionality (for forward compatibility code). */
#define DNA_DEPRECATED_ALLOW

#include "DNA_collection_types.h"
#include "DNA_fileglobal_types.h"
#include "DNA_genfile.h"
#include "DNA_key_types.h"
#include "DNA_sdna_types.h"

#include "BLI_bitmap.h"
#include "BLI_blenlib.h"
#include "BLI_endian_defines.h"
#include "BLI_endian_switch.h"
#include "BLI_link_utils.h"
#include "BLI_linklist.h"
#include "BLI_math_base.h"
#include "BLI_mempool.h"
#include "BLI_threads.h"

#include "MEM_guardedalloc.h" /* MEM_freeN */

#include "BKE_blender_project.h"
#include "BKE_blender_project.hh"
#include "BKE_blender_version.h"
#include "BKE_bpath.h"
#include "BKE_global.h" /* For #Global `G`. */
#include "BKE_idprop.h"
#include "BKE_idtype.h"
#include "BKE_layer.h"
#include "BKE_lib_id.h"
#include "BKE_lib_override.hh"
#include "BKE_lib_query.h"
#include "BKE_main.h"
#include "BKE_main_namemap.h"
#include "BKE_node.hh"
#include "BKE_packedFile.h"
#include "BKE_report.h"
#include "BKE_workspace.h"

#include "BLO_blend_defs.hh"
#include "BLO_blend_validate.hh"
#include "BLO_read_write.hh"
#include "BLO_readfile.h"
#include "BLO_undofile.hh"
#include "BLO_writefile.hh"

#include "readfile.hh"

#include <zstd.h>

/* Make preferences read-only. */
#define U (*((const UserDef *)&U))

/* ********* my write, buffered writing with minimum size chunks ************ */

/* Use optimal allocation since blocks of this size are kept in memory for undo. */
#define MEM_BUFFER_SIZE MEM_SIZE_OPTIMAL(1 << 17) /* 128kb */
#define MEM_CHUNK_SIZE MEM_SIZE_OPTIMAL(1 << 15)  /* ~32kb */

#define ZSTD_BUFFER_SIZE (1 << 21) /* 2mb */
#define ZSTD_CHUNK_SIZE (1 << 20)  /* 1mb */

#define ZSTD_COMPRESSION_LEVEL 3

static CLG_LogRef LOG = {"blo.writefile"};

/** Use if we want to store how many bytes have been written to the file. */
// #define USE_WRITE_DATA_LEN

/* -------------------------------------------------------------------- */
/** \name Internal Write Wrapper's (Abstracts Compression)
 * \{ */

struct ZstdFrame {
  ZstdFrame *next, *prev;

  uint32_t compressed_size;
  uint32_t uncompressed_size;
};

class WriteWrap {
 public:
  virtual bool open(const char *filepath) = 0;
  virtual bool close() = 0;
  virtual bool write(const void *buf, size_t buf_len) = 0;

  /** Buffer output (we only want when output isn't already buffered). */
  bool use_buf = true;
};

class RawWriteWrap : public WriteWrap {
 public:
  bool open(const char *filepath) override;
  bool close() override;
  bool write(const void *buf, size_t buf_len) override;

 private:
  int file_handle = 0;
};

bool RawWriteWrap::open(const char *filepath)
{
  int file;

  file = BLI_open(filepath, O_BINARY + O_WRONLY + O_CREAT + O_TRUNC, 0666);

  if (file != -1) {
    file_handle = file;
    return true;
  }

  return false;
}
bool RawWriteWrap::close()
{
  return (::close(file_handle) != -1);
}
bool RawWriteWrap::write(const void *buf, size_t buf_len)
{
  return ::write(file_handle, buf, buf_len) == buf_len;
}

class ZstdWriteWrap : public WriteWrap {
  WriteWrap &base_wrap;

  ListBase threadpool = {};
  ListBase tasks = {};
  ThreadMutex mutex = {};
  ThreadCondition condition = {};
  int next_frame = 0;
  int num_frames = 0;

  ListBase frames = {};

  bool write_error = false;

 public:
  ZstdWriteWrap(WriteWrap &base_wrap) : base_wrap(base_wrap) {}

  bool open(const char *filepath) override;
  bool close() override;
  bool write(const void *buf, size_t buf_len) override;

 private:
  struct ZstdWriteBlockTask;
  void write_task(ZstdWriteBlockTask *task);
  void write_u32_le(uint32_t val);
  void write_seekable_frames();
};

struct ZstdWriteWrap::ZstdWriteBlockTask {
  ZstdWriteBlockTask *next, *prev;
  void *data;
  size_t size;
  int frame_number;
  ZstdWriteWrap *ww;

  static void *write_task(void *userdata)
  {
    auto *task = static_cast<ZstdWriteBlockTask *>(userdata);
    task->ww->write_task(task);
    return nullptr;
  }
};

void ZstdWriteWrap::write_task(ZstdWriteBlockTask *task)
{
  size_t out_buf_len = ZSTD_compressBound(task->size);
  void *out_buf = MEM_mallocN(out_buf_len, "Zstd out buffer");
  size_t out_size = ZSTD_compress(
      out_buf, out_buf_len, task->data, task->size, ZSTD_COMPRESSION_LEVEL);

  MEM_freeN(task->data);

  BLI_mutex_lock(&mutex);

  while (next_frame != task->frame_number) {
    BLI_condition_wait(&condition, &mutex);
  }

  if (ZSTD_isError(out_size)) {
    write_error = true;
  }
  else {
    if (base_wrap.write(out_buf, out_size)) {
      ZstdFrame *frameinfo = static_cast<ZstdFrame *>(
          MEM_mallocN(sizeof(ZstdFrame), "zstd frameinfo"));
      frameinfo->uncompressed_size = task->size;
      frameinfo->compressed_size = out_size;
      BLI_addtail(&frames, frameinfo);
    }
    else {
      write_error = true;
    }
  }

  next_frame++;

  BLI_mutex_unlock(&mutex);
  BLI_condition_notify_all(&condition);

  MEM_freeN(out_buf);
}

bool ZstdWriteWrap::open(const char *filepath)
{
  if (!base_wrap.open(filepath)) {
    return false;
  }

  /* Leave one thread open for the main writing logic, unless we only have one HW thread. */
  int num_threads = max_ii(1, BLI_system_thread_count() - 1);
  BLI_threadpool_init(&threadpool, ZstdWriteBlockTask::write_task, num_threads);
  BLI_mutex_init(&mutex);
  BLI_condition_init(&condition);

  return true;
}

void ZstdWriteWrap::write_u32_le(uint32_t val)
{
#ifdef __BIG_ENDIAN__
  BLI_endian_switch_uint32(&val);
#endif
  base_wrap.write(&val, sizeof(uint32_t));
}

/* In order to implement efficient seeking when reading the .blend, we append
 * a skippable frame that encodes information about the other frames present
 * in the file.
 * The format here follows the upstream spec for seekable files:
 * https://github.com/facebook/zstd/blob/master/contrib/seekable_format/zstd_seekable_compression_format.md
 * If this information is not present in a file (e.g. if it was compressed
 * with external tools), it can still be opened in Blender, but seeking will
 * not be supported, so more memory might be needed. */
void ZstdWriteWrap::write_seekable_frames()
{
  /* Write seek table header (magic number and frame size). */
  write_u32_le(0x184D2A5E);

  /* The actual frame number might not match num_frames if there was a write error. */
  const uint32_t num_frames = BLI_listbase_count(&frames);
  /* Each frame consists of two u32, so 8 bytes each.
   * After the frames, a footer containing two u32 and one byte (9 bytes total) is written. */
  const uint32_t frame_size = num_frames * 8 + 9;
  write_u32_le(frame_size);

  /* Write seek table entries. */
  LISTBASE_FOREACH (ZstdFrame *, frame, &frames) {
    write_u32_le(frame->compressed_size);
    write_u32_le(frame->uncompressed_size);
  }

  /* Write seek table footer (number of frames, option flags and second magic number). */
  write_u32_le(num_frames);
  const char flags = 0; /* We don't store checksums for each frame. */
  base_wrap.write(&flags, 1);
  write_u32_le(0x8F92EAB1);
}

bool ZstdWriteWrap::close()
{
  BLI_threadpool_end(&threadpool);
  BLI_freelistN(&tasks);

  BLI_mutex_end(&mutex);
  BLI_condition_end(&condition);

  write_seekable_frames();
  BLI_freelistN(&frames);

  return base_wrap.close() && !write_error;
}

bool ZstdWriteWrap::write(const void *buf, size_t buf_len)
{
  if (write_error) {
    return false;
  }

  ZstdWriteBlockTask *task = static_cast<ZstdWriteBlockTask *>(
      MEM_mallocN(sizeof(ZstdWriteBlockTask), __func__));
  task->data = MEM_mallocN(buf_len, __func__);
  memcpy(task->data, buf, buf_len);
  task->size = buf_len;
  task->frame_number = num_frames++;
  task->ww = this;

  BLI_mutex_lock(&mutex);
  BLI_addtail(&tasks, task);

  /* If there's a free worker thread, just push the block into that thread.
   * Otherwise, we wait for the earliest thread to finish.
   * We look up the earliest thread while holding the mutex, but release it
   * before joining the thread to prevent a deadlock. */
  ZstdWriteBlockTask *first_task = static_cast<ZstdWriteBlockTask *>(tasks.first);
  BLI_mutex_unlock(&mutex);
  if (!BLI_available_threads(&threadpool)) {
    BLI_threadpool_remove(&threadpool, first_task);

    /* If the task list was empty before we pushed our task, there should
     * always be a free thread. */
    BLI_assert(first_task != task);
    BLI_remlink(&tasks, first_task);
    MEM_freeN(first_task);
  }
  BLI_threadpool_insert(&threadpool, task);

  return true;
}

/** \} */

/* -------------------------------------------------------------------- */
/** \name Write Data Type & Functions
 * \{ */

struct WriteData {
  const SDNA *sdna;

  struct {
    /** Use for file and memory writing (size stored in max_size). */
    uchar *buf;
    /** Number of bytes used in #WriteData.buf (flushed when exceeded). */
    size_t used_len;

    /** Maximum size of the buffer. */
    size_t max_size;
    /** Threshold above which writes get their own chunk. */
    size_t chunk_size;
  } buffer;

#ifdef USE_WRITE_DATA_LEN
  /** Total number of bytes written. */
  size_t write_len;
#endif

  /** Set on unlikely case of an error (ignores further file writing). */
  bool error;

  /** #MemFile writing (used for undo). */
  MemFileWriteData mem;
  /** When true, write to #WriteData.current, could also call 'is_undo'. */
  bool use_memfile;

  /**
   * Wrap writing, so we can use zstd or
   * other compression types later, see: G_FILE_COMPRESS
   * Will be nullptr for UNDO.
   */
  WriteWrap *ww;
};

struct BlendWriter {
  WriteData *wd;
};

static WriteData *writedata_new(WriteWrap *ww)
{
  WriteData *wd = static_cast<WriteData *>(MEM_callocN(sizeof(*wd), "writedata"));

  wd->sdna = DNA_sdna_current_get();

  wd->ww = ww;

  if ((ww == nullptr) || (ww->use_buf)) {
    if (ww == nullptr) {
      wd->buffer.max_size = MEM_BUFFER_SIZE;
      wd->buffer.chunk_size = MEM_CHUNK_SIZE;
    }
    else {
      wd->buffer.max_size = ZSTD_BUFFER_SIZE;
      wd->buffer.chunk_size = ZSTD_CHUNK_SIZE;
    }
    wd->buffer.buf = static_cast<uchar *>(MEM_mallocN(wd->buffer.max_size, "wd->buffer.buf"));
  }

  return wd;
}

static void writedata_do_write(WriteData *wd, const void *mem, size_t memlen)
{
  if ((wd == nullptr) || wd->error || (mem == nullptr) || memlen < 1) {
    return;
  }

  if (memlen > INT_MAX) {
    BLI_assert_msg(0, "Cannot write chunks bigger than INT_MAX.");
    return;
  }

  if (UNLIKELY(wd->error)) {
    return;
  }

  /* Memory based save. */
  if (wd->use_memfile) {
    BLO_memfile_chunk_add(&wd->mem, static_cast<const char *>(mem), memlen);
  }
  else {
    if (!wd->ww->write(mem, memlen)) {
      wd->error = true;
    }
  }
}

static void writedata_free(WriteData *wd)
{
  if (wd->buffer.buf) {
    MEM_freeN(wd->buffer.buf);
  }
  MEM_freeN(wd);
}

/** \} */

/* -------------------------------------------------------------------- */
/** \name Local Writing API 'mywrite'
 * \{ */

/**
 * Flush helps the de-duplicating memory for undo-save by logically segmenting data,
 * so differences in one part of memory won't cause unrelated data to be duplicated.
 */
static void mywrite_flush(WriteData *wd)
{
  if (wd->buffer.used_len != 0) {
    writedata_do_write(wd, wd->buffer.buf, wd->buffer.used_len);
    wd->buffer.used_len = 0;
  }
}

/**
 * Low level WRITE(2) wrapper that buffers data
 * \param adr: Pointer to new chunk of data
 * \param len: Length of new chunk of data
 */
static void mywrite(WriteData *wd, const void *adr, size_t len)
{
  if (UNLIKELY(wd->error)) {
    return;
  }

  if (UNLIKELY(adr == nullptr)) {
    BLI_assert(0);
    return;
  }

#ifdef USE_WRITE_DATA_LEN
  wd->write_len += len;
#endif

  if (wd->buffer.buf == nullptr) {
    writedata_do_write(wd, adr, len);
  }
  else {
    /* If we have a single big chunk, write existing data in
     * buffer and write out big chunk in smaller pieces. */
    if (len > wd->buffer.chunk_size) {
      if (wd->buffer.used_len != 0) {
        writedata_do_write(wd, wd->buffer.buf, wd->buffer.used_len);
        wd->buffer.used_len = 0;
      }

      do {
        size_t writelen = std::min(len, wd->buffer.chunk_size);
        writedata_do_write(wd, adr, writelen);
        adr = (const char *)adr + writelen;
        len -= writelen;
      } while (len > 0);

      return;
    }

    /* If data would overflow buffer, write out the buffer. */
    if (len + wd->buffer.used_len > wd->buffer.max_size - 1) {
      writedata_do_write(wd, wd->buffer.buf, wd->buffer.used_len);
      wd->buffer.used_len = 0;
    }

    /* Append data at end of buffer. */
    memcpy(&wd->buffer.buf[wd->buffer.used_len], adr, len);
    wd->buffer.used_len += len;
  }
}

/**
 * BeGiN initializer for mywrite
 * \param ww: File write wrapper.
 * \param compare: Previous memory file (can be nullptr).
 * \param current: The current memory file (can be nullptr).
 * \warning Talks to other functions with global parameters
 */
static WriteData *mywrite_begin(WriteWrap *ww, MemFile *compare, MemFile *current)
{
  WriteData *wd = writedata_new(ww);

  if (current != nullptr) {
    BLO_memfile_write_init(&wd->mem, current, compare);
    wd->use_memfile = true;
  }

  return wd;
}

/**
 * END the mywrite wrapper
 * \return True if write failed
 * \return unknown global variable otherwise
 * \warning Talks to other functions with global parameters
 */
static bool mywrite_end(WriteData *wd)
{
  if (wd->buffer.used_len != 0) {
    writedata_do_write(wd, wd->buffer.buf, wd->buffer.used_len);
    wd->buffer.used_len = 0;
  }

  if (wd->use_memfile) {
    BLO_memfile_write_finalize(&wd->mem);
  }

  const bool err = wd->error;
  writedata_free(wd);

  return err;
}

/**
 * Start writing of data related to a single ID.
 *
 * Only does something when storing an undo step.
 */
static void mywrite_id_begin(WriteData *wd, ID *id)
{
  if (wd->use_memfile) {
    wd->mem.current_id_session_uuid = id->session_uuid;

    /* If current next memchunk does not match the ID we are about to write, or is not the _first_
     * one for said ID, try to find the correct memchunk in the mapping using ID's session_uuid. */
    MemFileChunk *curr_memchunk = wd->mem.reference_current_chunk;
    MemFileChunk *prev_memchunk = curr_memchunk != nullptr ?
                                      static_cast<MemFileChunk *>(curr_memchunk->prev) :
                                      nullptr;
    if (wd->mem.id_session_uuid_mapping != nullptr &&
        (curr_memchunk == nullptr || curr_memchunk->id_session_uuid != id->session_uuid ||
         (prev_memchunk != nullptr &&
          (prev_memchunk->id_session_uuid == curr_memchunk->id_session_uuid))))
    {
      void *ref = BLI_ghash_lookup(wd->mem.id_session_uuid_mapping,
                                   POINTER_FROM_UINT(id->session_uuid));
      if (ref != nullptr) {
        wd->mem.reference_current_chunk = static_cast<MemFileChunk *>(ref);
      }
      /* Else, no existing memchunk found, i.e. this is supposed to be a new ID. */
    }
    /* Otherwise, we try with the current memchunk in any case, whether it is matching current
     * ID's session_uuid or not. */
  }
}

/**
 * Start writing of data related to a single ID.
 *
 * Only does something when storing an undo step.
 */
static void mywrite_id_end(WriteData *wd, ID * /*id*/)
{
  if (wd->use_memfile) {
    /* Very important to do it after every ID write now, otherwise we cannot know whether a
     * specific ID changed or not. */
    mywrite_flush(wd);
    wd->mem.current_id_session_uuid = MAIN_ID_SESSION_UUID_UNSET;
  }
}

/** \} */

/* -------------------------------------------------------------------- */
/** \name Generic DNA File Writing
 * \{ */

static void writestruct_at_address_nr(
    WriteData *wd, int filecode, const int struct_nr, int nr, const void *adr, const void *data)
{
  BHead bh;

  BLI_assert(struct_nr > 0 && struct_nr < SDNA_TYPE_MAX);

  if (adr == nullptr || data == nullptr || nr == 0) {
    return;
  }

  /* Initialize #BHead. */
  bh.code = filecode;
  bh.old = adr;
  bh.nr = nr;

  bh.SDNAnr = struct_nr;
  const SDNA_Struct *struct_info = wd->sdna->structs[bh.SDNAnr];

  bh.len = nr * wd->sdna->types_size[struct_info->type];

  if (bh.len == 0) {
    return;
  }

  mywrite(wd, &bh, sizeof(BHead));
  mywrite(wd, data, size_t(bh.len));
}

static void writestruct_nr(
    WriteData *wd, int filecode, const int struct_nr, int nr, const void *adr)
{
  writestruct_at_address_nr(wd, filecode, struct_nr, nr, adr, adr);
}

/**
 * \warning Do not use for structs.
 */
static void writedata(WriteData *wd, int filecode, size_t len, const void *adr)
{
  BHead bh;

  if (adr == nullptr || len == 0) {
    return;
  }

  if (len > INT_MAX) {
    BLI_assert_msg(0, "Cannot write chunks bigger than INT_MAX.");
    return;
  }

  /* Align to 4 (writes uninitialized bytes in some cases). */
  len = (len + 3) & ~size_t(3);

  /* Initialize #BHead. */
  bh.code = filecode;
  bh.old = adr;
  bh.nr = 1;
  bh.SDNAnr = 0;
  bh.len = int(len);

  mywrite(wd, &bh, sizeof(BHead));
  mywrite(wd, adr, len);
}

/**
 * Use this to force writing of lists in same order as reading (using link_list).
 */
static void writelist_nr(WriteData *wd, int filecode, const int struct_nr, const ListBase *lb)
{
  const Link *link = static_cast<Link *>(lb->first);

  while (link) {
    writestruct_nr(wd, filecode, struct_nr, 1, link);
    link = link->next;
  }
}

#if 0
static void writelist_id(WriteData *wd, int filecode, const char *structname, const ListBase *lb)
{
  const Link *link = lb->first;
  if (link) {

    const int struct_nr = DNA_struct_find_with_alias(wd->sdna, structname);
    if (struct_nr == -1) {
      printf("error: can't find SDNA code <%s>\n", structname);
      return;
    }

    while (link) {
      writestruct_nr(wd, filecode, struct_nr, 1, link);
      link = link->next;
    }
  }
}
#endif

#define writestruct_at_address(wd, filecode, struct_id, nr, adr, data) \
  writestruct_at_address_nr(wd, filecode, SDNA_TYPE_FROM_STRUCT(struct_id), nr, adr, data)

#define writestruct(wd, filecode, struct_id, nr, adr) \
  writestruct_nr(wd, filecode, SDNA_TYPE_FROM_STRUCT(struct_id), nr, adr)

#define writelist(wd, filecode, struct_id, lb) \
  writelist_nr(wd, filecode, SDNA_TYPE_FROM_STRUCT(struct_id), lb)

/** \} */

/* -------------------------------------------------------------------- */
/** \name Typed DNA File Writing
 *
 * These functions are used by blender's .blend system for file saving/loading.
 * \{ */

/**
 * Take care using 'use_active_win', since we won't want the currently active window
 * to change which scene renders (currently only used for undo).
 */
static void current_screen_compat(Main *mainvar,
                                  bool use_active_win,
                                  bScreen **r_screen,
                                  Scene **r_scene,
                                  ViewLayer **r_view_layer)
{
  wmWindowManager *wm;
  wmWindow *window = nullptr;

  /* Find a global current screen in the first open window, to have
   * a reasonable default for reading in older versions. */
  wm = static_cast<wmWindowManager *>(mainvar->wm.first);

  if (wm) {
    if (use_active_win) {
      /* Write the active window into the file, needed for multi-window undo #43424. */
      for (window = static_cast<wmWindow *>(wm->windows.first); window; window = window->next) {
        if (window->active) {
          break;
        }
      }

      /* Fallback. */
      if (window == nullptr) {
        window = static_cast<wmWindow *>(wm->windows.first);
      }
    }
    else {
      window = static_cast<wmWindow *>(wm->windows.first);
    }
  }

  *r_screen = (window) ? BKE_workspace_active_screen_get(window->workspace_hook) : nullptr;
  *r_scene = (window) ? window->scene : nullptr;
  *r_view_layer = (window && *r_scene) ? BKE_view_layer_find(*r_scene, window->view_layer_name) :
                                         nullptr;
}

struct RenderInfo {
  int sfra;
  int efra;
  char scene_name[MAX_ID_NAME - 2];
};

/**
 * This was originally added for the historic render-daemon feature,
 * now write because it can be easily extracted without reading the whole blend file.
 *
 * See: `scripts/modules/blend_render_info.py`
 */
static void write_renderinfo(WriteData *wd, Main *mainvar)
{
  bScreen *curscreen;
  Scene *curscene = nullptr;
  ViewLayer *view_layer;

  /* XXX: in future, handle multiple windows with multiple screens? */
  current_screen_compat(mainvar, false, &curscreen, &curscene, &view_layer);

  LISTBASE_FOREACH (Scene *, sce, &mainvar->scenes) {
    if (!ID_IS_LINKED(sce) && (sce == curscene || (sce->r.scemode & R_BG_RENDER))) {
      RenderInfo data;
      data.sfra = sce->r.sfra;
      data.efra = sce->r.efra;
      memset(data.scene_name, 0, sizeof(data.scene_name));

      STRNCPY(data.scene_name, sce->id.name + 2);

      writedata(wd, BLO_CODE_REND, sizeof(data), &data);
    }
  }
}

static void write_keymapitem(BlendWriter *writer, const wmKeyMapItem *kmi)
{
  BLO_write_struct(writer, wmKeyMapItem, kmi);
  if (kmi->properties) {
    IDP_BlendWrite(writer, kmi->properties);
  }
}

static void write_userdef(BlendWriter *writer, const UserDef *userdef)
{
  writestruct(writer->wd, BLO_CODE_USER, UserDef, 1, userdef);

  LISTBASE_FOREACH (const bTheme *, btheme, &userdef->themes) {
    BLO_write_struct(writer, bTheme, btheme);
  }

  LISTBASE_FOREACH (const wmKeyMap *, keymap, &userdef->user_keymaps) {
    BLO_write_struct(writer, wmKeyMap, keymap);

    LISTBASE_FOREACH (const wmKeyMapDiffItem *, kmdi, &keymap->diff_items) {
      BLO_write_struct(writer, wmKeyMapDiffItem, kmdi);
      if (kmdi->remove_item) {
        write_keymapitem(writer, kmdi->remove_item);
      }
      if (kmdi->add_item) {
        write_keymapitem(writer, kmdi->add_item);
      }
    }

    LISTBASE_FOREACH (const wmKeyMapItem *, kmi, &keymap->items) {
      write_keymapitem(writer, kmi);
    }
  }

  LISTBASE_FOREACH (const wmKeyConfigPref *, kpt, &userdef->user_keyconfig_prefs) {
    BLO_write_struct(writer, wmKeyConfigPref, kpt);
    if (kpt->prop) {
      IDP_BlendWrite(writer, kpt->prop);
    }
  }

  LISTBASE_FOREACH (const bUserMenu *, um, &userdef->user_menus) {
    BLO_write_struct(writer, bUserMenu, um);
    LISTBASE_FOREACH (const bUserMenuItem *, umi, &um->items) {
      if (umi->type == USER_MENU_TYPE_OPERATOR) {
        const bUserMenuItem_Op *umi_op = (const bUserMenuItem_Op *)umi;
        BLO_write_struct(writer, bUserMenuItem_Op, umi_op);
        if (umi_op->prop) {
          IDP_BlendWrite(writer, umi_op->prop);
        }
      }
      else if (umi->type == USER_MENU_TYPE_MENU) {
        const bUserMenuItem_Menu *umi_mt = (const bUserMenuItem_Menu *)umi;
        BLO_write_struct(writer, bUserMenuItem_Menu, umi_mt);
      }
      else if (umi->type == USER_MENU_TYPE_PROP) {
        const bUserMenuItem_Prop *umi_pr = (const bUserMenuItem_Prop *)umi;
        BLO_write_struct(writer, bUserMenuItem_Prop, umi_pr);
      }
      else {
        BLO_write_struct(writer, bUserMenuItem, umi);
      }
    }
  }

  LISTBASE_FOREACH (const bAddon *, bext, &userdef->addons) {
    BLO_write_struct(writer, bAddon, bext);
    if (bext->prop) {
      IDP_BlendWrite(writer, bext->prop);
    }
  }

  LISTBASE_FOREACH (const bPathCompare *, path_cmp, &userdef->autoexec_paths) {
    BLO_write_struct(writer, bPathCompare, path_cmp);
  }

  LISTBASE_FOREACH (const bUserScriptDirectory *, script_dir, &userdef->script_directories) {
    BLO_write_struct(writer, bUserScriptDirectory, script_dir);
  }

  LISTBASE_FOREACH (const CustomAssetLibraryDefinition *, asset_library_ref, &userdef->asset_libraries) {
    BLO_write_struct(writer, CustomAssetLibraryDefinition, asset_library_ref);
  }

  LISTBASE_FOREACH (const bUserExtensionRepo *, repo_ref, &userdef->extension_repos) {
    BLO_write_struct(writer, bUserExtensionRepo, repo_ref);
  }

  LISTBASE_FOREACH (const uiStyle *, style, &userdef->uistyles) {
    BLO_write_struct(writer, uiStyle, style);
  }
}

/** Keep it last of `write_*_data` functions. */
static void write_libraries(WriteData *wd, Main *main)
{
  ListBase *lbarray[INDEX_ID_MAX];
  ID *id;
  int a, tot;
  bool found_one;

  for (; main; main = main->next) {
    a = tot = set_listbasepointers(main, lbarray);

    /* Test: is lib being used. */
    if (main->curlib && main->curlib->packedfile) {
      found_one = true;
    }
    else if (wd->use_memfile) {
      /* When writing undo step we always write all existing libraries, makes reading undo step
       * much easier when dealing with purely indirectly used libraries. */
      found_one = true;
    }
    else {
      found_one = false;
      while (!found_one && tot--) {
        for (id = static_cast<ID *>(lbarray[tot]->first); id; id = static_cast<ID *>(id->next)) {
          if (id->us > 0 && ((id->tag & LIB_TAG_EXTERN) || ((id->tag & LIB_TAG_INDIRECT) &&
                                                            (id->flag & LIB_INDIRECT_WEAK_LINK))))
          {
            found_one = true;
            break;
          }
        }
      }
    }

    /* To be able to restore `quit.blend` and temp saves,
     * the packed blend has to be in undo buffers... */
    /* XXX needs rethink, just like save UI in undo files now -
     * would be nice to append things only for the `quit.blend` and temp saves. */
    if (found_one) {
      /* Not overridable. */

      void *runtime_name_data = main->curlib->runtime.name_map;
      main->curlib->runtime.name_map = nullptr;

      BlendWriter writer = {wd};
      writestruct(wd, ID_LI, Library, 1, main->curlib);
      BKE_id_blend_write(&writer, &main->curlib->id);

      main->curlib->runtime.name_map = static_cast<UniqueName_Map *>(runtime_name_data);

      if (main->curlib->packedfile) {
        BKE_packedfile_blend_write(&writer, main->curlib->packedfile);
        if (wd->use_memfile == false) {
          CLOG_INFO(&LOG, 2, "Write packed .blend: %s", main->curlib->filepath);
        }
      }

      /* Write link placeholders for all direct linked IDs. */
      while (a--) {
        for (id = static_cast<ID *>(lbarray[a]->first); id; id = static_cast<ID *>(id->next)) {
          if (id->us > 0 && ((id->tag & LIB_TAG_EXTERN) || ((id->tag & LIB_TAG_INDIRECT) &&
                                                            (id->flag & LIB_INDIRECT_WEAK_LINK))))
          {
            if (!BKE_idtype_idcode_is_linkable(GS(id->name))) {
              CLOG_ERROR(&LOG,
                         "Data-block '%s' from lib '%s' is not linkable, but is flagged as "
                         "directly linked",
                         id->name,
                         main->curlib->filepath_abs);
            }
            writestruct(wd, ID_LINK_PLACEHOLDER, ID, 1, id);
          }
        }
      }
    }
  }

  mywrite_flush(wd);
}

#ifdef WITH_BUILDINFO
extern "C" ulong build_commit_timestamp;
extern "C" char build_hash[];
#endif

/**
 * Context is usually defined by WM, two cases where no WM is available:
 * - for forward compatibility, `curscreen` has to be saved
 * - for undo-file, `curscene` needs to be saved.
 */
static void write_global(WriteData *wd, int fileflags, Main *mainvar)
{
  const bool is_undo = wd->use_memfile;
  FileGlobal fg;
  bScreen *screen;
  Scene *scene;
  ViewLayer *view_layer;
  char subvstr[8];

  /* Prevent memory checkers from complaining. */
  memset(fg._pad, 0, sizeof(fg._pad));
  memset(fg.filepath, 0, sizeof(fg.filepath));
  memset(fg.build_hash, 0, sizeof(fg.build_hash));
  fg._pad1 = nullptr;

  current_screen_compat(mainvar, is_undo, &screen, &scene, &view_layer);

  /* XXX: still remap `G`. */
  fg.curscreen = screen;
  fg.curscene = scene;
  fg.cur_view_layer = view_layer;

  /* Prevent to save this, is not good convention, and feature with concerns. */
  fg.fileflags = (fileflags & ~G_FILE_FLAG_ALL_RUNTIME);

  fg.globalf = G.f;
  /* Write information needed for recovery. */
  if (fileflags & G_FILE_RECOVER_WRITE) {
    STRNCPY(fg.filepath, mainvar->filepath);
  }
  SNPRINTF(subvstr, "%4d", BLENDER_FILE_SUBVERSION);
  memcpy(fg.subvstr, subvstr, 4);

  fg.subversion = BLENDER_FILE_SUBVERSION;
  fg.minversion = BLENDER_FILE_MIN_VERSION;
  fg.minsubversion = BLENDER_FILE_MIN_SUBVERSION;
#ifdef WITH_BUILDINFO
  /* TODO(sergey): Add branch name to file as well? */
  fg.build_commit_timestamp = build_commit_timestamp;
  STRNCPY(fg.build_hash, build_hash);
#else
  fg.build_commit_timestamp = 0;
  STRNCPY(fg.build_hash, "unknown");
#endif
  writestruct(wd, BLO_CODE_GLOB, FileGlobal, 1, &fg);
}

/**
 * Preview image, first 2 values are width and height
 * second are an RGBA image (uchar).
 * \note this uses 'TEST' since new types will segfault on file load for older blender versions.
 */
static void write_thumb(WriteData *wd, const BlendThumbnail *thumb)
{
  if (thumb) {
    writedata(wd, BLO_CODE_TEST, BLEN_THUMB_MEMSIZE_FILE(thumb->width, thumb->height), thumb);
  }
}

/** \} */

/* -------------------------------------------------------------------- */
/** \name File Writing (Private)
 * \{ */

#define ID_BUFFER_STATIC_SIZE 8192

struct BLO_Write_IDBuffer {
  const IDTypeInfo *id_type;
  ID *temp_id;
  char id_buffer_static[ID_BUFFER_STATIC_SIZE];
};

static void id_buffer_init_for_id_type(BLO_Write_IDBuffer *id_buffer, const IDTypeInfo *id_type)
{
  if (id_type != id_buffer->id_type) {
    const size_t idtype_struct_size = id_type->struct_size;
    if (idtype_struct_size > ID_BUFFER_STATIC_SIZE) {
      CLOG_ERROR(&LOG,
                 "ID maximum buffer size (%d bytes) is not big enough to fit IDs of type %s, "
                 "which needs %lu bytes",
                 ID_BUFFER_STATIC_SIZE,
                 id_type->name,
                 idtype_struct_size);
      id_buffer->temp_id = static_cast<ID *>(MEM_mallocN(idtype_struct_size, __func__));
    }
    else {
      if (static_cast<void *>(id_buffer->temp_id) != id_buffer->id_buffer_static) {
        MEM_SAFE_FREE(id_buffer->temp_id);
      }
      id_buffer->temp_id = reinterpret_cast<ID *>(id_buffer->id_buffer_static);
    }
    id_buffer->id_type = id_type;
  }
}

static void id_buffer_init_from_id(BLO_Write_IDBuffer *id_buffer, ID *id, const bool is_undo)
{
  BLI_assert(id_buffer->id_type == BKE_idtype_get_info_from_id(id));

  if (is_undo) {
    /* Record the changes that happened up to this undo push in
     * recalc_up_to_undo_push, and clear `recalc_after_undo_push` again
     * to start accumulating for the next undo push. */
    id->recalc_up_to_undo_push = id->recalc_after_undo_push;
    id->recalc_after_undo_push = 0;
  }

  /* Copy ID data itself into buffer, to be able to freely modify it. */
  const size_t idtype_struct_size = id_buffer->id_type->struct_size;
  ID *temp_id = id_buffer->temp_id;
  memcpy(temp_id, id, idtype_struct_size);

  /* Clear runtime data to reduce false detection of changed data in undo/redo context. */
  if (is_undo) {
    temp_id->tag &= LIB_TAG_KEEP_ON_UNDO;
  }
  else {
    temp_id->tag = 0;
  }
  temp_id->us = 0;
  temp_id->icon_id = 0;
  /* Those listbase data change every time we add/remove an ID, and also often when
   * renaming one (due to re-sorting). This avoids generating a lot of false 'is changed'
   * detections between undo steps. */
  temp_id->prev = nullptr;
  temp_id->next = nullptr;
  /* Those runtime pointers should never be set during writing stage, but just in case clear
   * them too. */
  temp_id->orig_id = nullptr;
  temp_id->newid = nullptr;
  /* Even though in theory we could be able to preserve this python instance across undo even
   * when we need to re-read the ID into its original address, this is currently cleared in
   * #direct_link_id_common in `readfile.cc` anyway. */
  temp_id->py_instance = nullptr;
}

/* Helper callback for checking linked IDs used by given ID (assumed local), to ensure directly
 * linked data is tagged accordingly. */
static int write_id_direct_linked_data_process_cb(LibraryIDLinkCallbackData *cb_data)
{
  ID *self_id = cb_data->self_id;
  ID *id = *cb_data->id_pointer;
  const int cb_flag = cb_data->cb_flag;

  if (id == nullptr || !ID_IS_LINKED(id)) {
    return IDWALK_RET_NOP;
  }
  BLI_assert(!ID_IS_LINKED(self_id));
  BLI_assert((cb_flag & IDWALK_CB_INDIRECT_USAGE) == 0);

  if (self_id->tag & LIB_TAG_RUNTIME) {
    return IDWALK_RET_NOP;
  }

  if (cb_flag & IDWALK_CB_DIRECT_WEAK_LINK) {
    id_lib_indirect_weak_link(id);
  }
  else {
    id_lib_extern(id);
  }

  return IDWALK_RET_NOP;
}

/**
 * When #MemFile arguments are non-null, this is a file-safe to memory.
 *
 * \param compare: Previous memory file (can be nullptr).
 * \param current: The current memory file (can be nullptr).
 */
static bool write_file_handle(Main *mainvar,
                              WriteWrap *ww,
                              MemFile *compare,
                              MemFile *current,
                              int write_flags,
                              bool use_userdef,
                              const BlendThumbnail *thumb)
{
  BHead bhead;
  ListBase mainlist;
  char buf[16];
  WriteData *wd;

  wd = mywrite_begin(ww, compare, current);
  BlendWriter writer = {wd};

  /* Clear 'directly linked' flag for all linked data, these are not necessarily valid/up-to-date
   * info, they will be re-generated while write code is processing local IDs below. */
  if (!wd->use_memfile) {
    ID *id_iter;
    FOREACH_MAIN_ID_BEGIN (mainvar, id_iter) {
      if (ID_IS_LINKED(id_iter) && BKE_idtype_idcode_is_linkable(GS(id_iter->name))) {
        if (USER_EXPERIMENTAL_TEST(&U, use_all_linked_data_direct)) {
          /* Forces all linked data to be considered as directly linked.
           * FIXME: Workaround some BAT tool limitations for Heist production, should be removed
           * asap afterward. */
          id_lib_extern(id_iter);
        }
        else {
          id_iter->tag |= LIB_TAG_INDIRECT;
          id_iter->tag &= ~LIB_TAG_EXTERN;
        }
      }
    }
    FOREACH_MAIN_ID_END;
  }

  blo_split_main(&mainlist, mainvar);

  SNPRINTF(buf,
           "BLENDER%c%c%.3d",
           (sizeof(void *) == 8) ? '-' : '_',
           (ENDIAN_ORDER == B_ENDIAN) ? 'V' : 'v',
           BLENDER_FILE_VERSION);

  mywrite(wd, buf, 12);

  write_renderinfo(wd, mainvar);
  write_thumb(wd, thumb);
  write_global(wd, write_flags, mainvar);

  /* The window-manager and screen often change,
   * avoid thumbnail detecting changes because of this. */
  mywrite_flush(wd);

  OverrideLibraryStorage *override_storage = wd->use_memfile ?
                                                 nullptr :
                                                 BKE_lib_override_library_operations_store_init();

  /* This outer loop allows to save first data-blocks from real mainvar,
   * then the temp ones from override process,
   * if needed, without duplicating whole code. */
  Main *bmain = mainvar;
  BLO_Write_IDBuffer *id_buffer = BLO_write_allocate_id_buffer();
  do {
    ListBase *lbarray[INDEX_ID_MAX];
    int a = set_listbasepointers(bmain, lbarray);
    while (a--) {
      ID *id = static_cast<ID *>(lbarray[a]->first);

      if (id == nullptr || GS(id->name) == ID_LI) {
        continue; /* Libraries are handled separately below. */
      }

      const IDTypeInfo *id_type = BKE_idtype_get_info_from_id(id);
      id_buffer_init_for_id_type(id_buffer, id_type);

      for (; id; id = static_cast<ID *>(id->next)) {
        /* We should never attempt to write non-regular IDs
         * (i.e. all kind of temp/runtime ones). */
        BLI_assert(
            (id->tag & (LIB_TAG_NO_MAIN | LIB_TAG_NO_USER_REFCOUNT | LIB_TAG_NOT_ALLOCATED)) == 0);

        /* We only write unused IDs in undo case. */
        if (!wd->use_memfile) {
          /* NOTE: All Scenes, WindowManagers and WorkSpaces should always be written to disk, so
           * their user-count should never be zero currently. */
          if (id->us == 0) {
            BLI_assert(!ELEM(GS(id->name), ID_SCE, ID_WM, ID_WS));
            continue;
          }

          /* XXX Special handling for ShapeKeys, as having unused shapekeys is not a good thing
           * (and reported as error by e.g. `BLO_main_validate_shapekeys`), skip writing shapekeys
           * when their 'owner' is not written.
           *
           * NOTE: Since ShapeKeys are conceptually embedded IDs (like root node trees e.g.), this
           * behavior actually makes sense anyway. This remains more of a temp hack until topic of
           * how to handle unused data on save is properly tackled. */
          if (GS(id->name) == ID_KE) {
            Key *shape_key = reinterpret_cast<Key *>(id);
            /* NOTE: Here we are accessing the real owner ID data, not it's 'proxy' shallow copy
             * generated for its file-writing. This is not expected to be an issue, but is worth
             * noting. */
            if (shape_key->from == nullptr || shape_key->from->us == 0) {
              continue;
            }
          }
        }

        if ((id->tag & LIB_TAG_RUNTIME) != 0 && !wd->use_memfile) {
          /* Runtime IDs are never written to .blend files, and they should not influence
           * (in)direct status of linked IDs they may use. */
          continue;
        }

        const bool do_override = !ELEM(override_storage, nullptr, bmain) &&
                                 ID_IS_OVERRIDE_LIBRARY_REAL(id);

        /* If not writing undo data, properly set directly linked IDs as `LIB_TAG_EXTERN`. */
        if (!wd->use_memfile) {
          BKE_library_foreach_ID_link(
              bmain, id, write_id_direct_linked_data_process_cb, nullptr, IDWALK_READONLY);
        }

        if (do_override) {
          BKE_lib_override_library_operations_store_start(bmain, override_storage, id);
        }

        mywrite_id_begin(wd, id);

        id_buffer_init_from_id(id_buffer, id, wd->use_memfile);

        if (id_type->blend_write != nullptr) {
          id_type->blend_write(&writer, static_cast<ID *>(id_buffer->temp_id), id);
        }

        if (do_override) {
          BKE_lib_override_library_operations_store_end(override_storage, id);
        }

        mywrite_id_end(wd, id);
      }

      mywrite_flush(wd);
    }
  } while ((bmain != override_storage) && (bmain = override_storage));

  BLO_write_destroy_id_buffer(&id_buffer);

  if (override_storage) {
    BKE_lib_override_library_operations_store_finalize(override_storage);
    override_storage = nullptr;
  }

  /* Special handling, operating over split Mains... */
  write_libraries(wd, mainvar->next);

  /* So changes above don't cause a 'DNA1' to be detected as changed on undo. */
  mywrite_flush(wd);

  if (use_userdef) {
    write_userdef(&writer, &U);
  }

  /* Write DNA last, because (to be implemented) test for which structs are written.
   *
   * Note that we *borrow* the pointer to 'DNAstr',
   * so writing each time uses the same address and doesn't cause unnecessary undo overhead. */
  writedata(wd, BLO_CODE_DNA1, size_t(wd->sdna->data_len), wd->sdna->data);

  /* End of file. */
  memset(&bhead, 0, sizeof(BHead));
  bhead.code = BLO_CODE_ENDB;
  mywrite(wd, &bhead, sizeof(BHead));

  blo_join_main(&mainlist);

  return mywrite_end(wd);
}

/**
 * Do reverse file history: `.blend1` -> `.blend2`, `.blend` -> `.blend1` ... etc.
 * \return True on success.
 */
static bool do_history(const char *filepath, ReportList *reports)
{
  /* Add 2 because version number maximum is double-digits. */
  char filepath_tmp1[FILE_MAX + 2], filepath_tmp2[FILE_MAX + 2];
  int version_number = min_ii(99, U.versions);

  if (version_number == 0) {
    return true;
  }

  if (strlen(filepath) < 2) {
    BKE_report(reports, RPT_ERROR, "Unable to make version backup: filename too short");
    return false;
  }

  while (version_number > 1) {
    SNPRINTF(filepath_tmp1, "%s%d", filepath, version_number - 1);
    if (BLI_exists(filepath_tmp1)) {
      SNPRINTF(filepath_tmp2, "%s%d", filepath, version_number);

      if (BLI_rename_overwrite(filepath_tmp1, filepath_tmp2)) {
        BKE_report(reports, RPT_ERROR, "Unable to make version backup");
        return false;
      }
    }
    version_number--;
  }

  /* Needed when `version_number == 1`. */
  if (BLI_exists(filepath)) {
    SNPRINTF(filepath_tmp1, "%s%d", filepath, version_number);

    if (BLI_rename_overwrite(filepath, filepath_tmp1)) {
      BKE_report(reports, RPT_ERROR, "Unable to make version backup");
      return false;
    }
  }

  return true;
}

static void write_file_main_validate_pre(Main *bmain, ReportList *reports)
{
  if (!bmain->lock) {
    return;
  }

  if (G.debug & G_DEBUG_IO) {
    BKE_report(
        reports, RPT_DEBUG, "Checking validity of current .blend file *BEFORE* save to disk");
  }

  BLO_main_validate_shapekeys(bmain, reports);
  if (!BKE_main_namemap_validate_and_fix(bmain)) {
    BKE_report(reports,
               RPT_ERROR,
               "Critical data corruption: Conflicts and/or otherwise invalid data-blocks names "
               "(see console for details)");
  }

  if (G.debug & G_DEBUG_IO) {
    BLO_main_validate_libraries(bmain, reports);
  }
}

static void write_file_main_validate_post(Main *bmain, ReportList *reports)
{
  if (!bmain->lock) {
    return;
  }

  if (G.debug & G_DEBUG_IO) {
    BKE_report(
        reports, RPT_DEBUG, "Checking validity of current .blend file *BEFORE* save to disk");
    BLO_main_validate_libraries(bmain, reports);
  }
}

static bool BLO_write_file_impl(Main *mainvar,
                                const char *filepath,
                                const int write_flags,
                                const BlendFileWriteParams *params,
                                ReportList *reports,
                                WriteWrap &ww)
{
  BLI_assert(!BLI_path_is_rel(filepath));
  BLI_assert(BLI_path_is_abs_from_cwd(filepath));

  char tempname[FILE_MAX + 1];

  eBLO_WritePathRemap remap_mode = params->remap_mode;
  const bool use_save_versions = params->use_save_versions;
  const bool use_save_as_copy = params->use_save_as_copy;
  const bool use_userdef = params->use_userdef;
  const BlendThumbnail *thumb = params->thumb;
  const bool relbase_valid = (mainvar->filepath[0] != '\0');

  /* Path backup/restore. */
  void *path_list_backup = nullptr;
  const eBPathForeachFlag path_list_flag = (BKE_BPATH_FOREACH_PATH_SKIP_LINKED |
                                            BKE_BPATH_FOREACH_PATH_SKIP_MULTIFILE);

  write_file_main_validate_pre(mainvar, reports);

  /* Open temporary file, so we preserve the original in case we crash. */
  SNPRINTF(tempname, "%s@", filepath);

  if (ww.open(tempname) == false) {
    BKE_reportf(
        reports, RPT_ERROR, "Cannot open file %s for writing: %s", tempname, strerror(errno));
    return false;
  }

  if (remap_mode == BLO_WRITE_PATH_REMAP_ABSOLUTE) {
    /* Paths will already be absolute, no remapping to do. */
    if (relbase_valid == false) {
      remap_mode = BLO_WRITE_PATH_REMAP_NONE;
    }
  }

  /* Remapping of relative paths to new file location. */
  if (remap_mode != BLO_WRITE_PATH_REMAP_NONE) {
    if (remap_mode == BLO_WRITE_PATH_REMAP_RELATIVE) {
      /* Make all relative as none of the existing paths can be relative in an unsaved document. */
      if (relbase_valid == false) {
        remap_mode = BLO_WRITE_PATH_REMAP_RELATIVE_ALL;
      }
    }

    /* The source path only makes sense to set if the file was saved (`relbase_valid`). */
    char dir_src[FILE_MAX];
    char dir_dst[FILE_MAX];

    /* Normalize the paths in case there is some subtle difference (so they can be compared). */
    if (relbase_valid) {
      BLI_path_split_dir_part(mainvar->filepath, dir_src, sizeof(dir_src));
      BLI_path_normalize(dir_src);
    }
    else {
      dir_src[0] = '\0';
    }
    BLI_path_split_dir_part(filepath, dir_dst, sizeof(dir_dst));
    BLI_path_normalize(dir_dst);

    /* Only for relative, not relative-all, as this means making existing paths relative. */
    if (remap_mode == BLO_WRITE_PATH_REMAP_RELATIVE) {
      if (relbase_valid && (BLI_path_cmp(dir_dst, dir_src) == 0)) {
        /* Saved to same path. Nothing to do. */
        remap_mode = BLO_WRITE_PATH_REMAP_NONE;
      }
    }
    else if (remap_mode == BLO_WRITE_PATH_REMAP_ABSOLUTE) {
      if (relbase_valid == false) {
        /* Unsaved, all paths are absolute.Even if the user manages to set a relative path,
         * there is no base-path that can be used to make it absolute. */
        remap_mode = BLO_WRITE_PATH_REMAP_NONE;
      }
    }

    if (remap_mode != BLO_WRITE_PATH_REMAP_NONE) {
      /* Some path processing (e.g. with libraries) may use the current `main->filepath`, if this
       * is not matching the path currently used for saving, unexpected paths corruptions can
       * happen. See #98201. */
      char mainvar_filepath_orig[FILE_MAX];
      STRNCPY(mainvar_filepath_orig, mainvar->filepath);
      STRNCPY(mainvar->filepath, filepath);

      /* Check if we need to backup and restore paths. */
      if (UNLIKELY(use_save_as_copy)) {
        path_list_backup = BKE_bpath_list_backup(mainvar, path_list_flag);
      }

      switch (remap_mode) {
        case BLO_WRITE_PATH_REMAP_RELATIVE:
          /* Saved, make relative paths relative to new location (if possible). */
          BLI_assert(relbase_valid);
          BKE_bpath_relative_rebase(mainvar, dir_src, dir_dst, nullptr);
          break;
        case BLO_WRITE_PATH_REMAP_RELATIVE_ALL:
          /* Make all relative (when requested or unsaved). */
          BKE_bpath_relative_convert(mainvar, dir_dst, nullptr);
          break;
        case BLO_WRITE_PATH_REMAP_ABSOLUTE:
          /* Make all absolute (when requested or unsaved). */
          BLI_assert(relbase_valid);
          BKE_bpath_absolute_convert(mainvar, dir_src, nullptr);
          break;
        case BLO_WRITE_PATH_REMAP_NONE:
          BLI_assert_unreachable(); /* Unreachable. */
          break;
      }

      STRNCPY(mainvar->filepath, mainvar_filepath_orig);
    }
  }

<<<<<<< HEAD
  /* Update active project information based on the new file location. */
  if (U.experimental.use_blender_projects) {
    BKE_project_active_load_from_path(filepath);
  }

  /* actual file writing */
=======
  /* Actual file writing. */
>>>>>>> f3269936
  const bool err = write_file_handle(
      mainvar, &ww, nullptr, nullptr, write_flags, use_userdef, thumb);

  ww.close();

  if (UNLIKELY(path_list_backup)) {
    BKE_bpath_list_restore(mainvar, path_list_flag, path_list_backup);
    BKE_bpath_list_free(path_list_backup);
  }

  if (err) {
    BKE_report(reports, RPT_ERROR, strerror(errno));
    remove(tempname);

    return false;
  }

  /* File save to temporary file was successful, now do reverse file history
   * (move `.blend1` -> `.blend2`, `.blend` -> `.blend1` .. etc). */
  if (use_save_versions) {
    if (!do_history(filepath, reports)) {
      BKE_report(reports, RPT_ERROR, "Version backup failed (file saved with @)");
      return false;
    }
  }

  if (BLI_rename_overwrite(tempname, filepath) != 0) {
    BKE_report(reports, RPT_ERROR, "Cannot change old file (file saved with @)");
    return false;
  }

  write_file_main_validate_post(mainvar, reports);

  return true;
}

/** \} */

/* -------------------------------------------------------------------- */
/** \name File Writing (Public)
 * \{ */

bool BLO_write_file(Main *mainvar,
                    const char *filepath,
                    const int write_flags,
                    const BlendFileWriteParams *params,
                    ReportList *reports)
{
  RawWriteWrap raw_wrap;

  if (write_flags & G_FILE_COMPRESS) {
    ZstdWriteWrap zstd_wrap(raw_wrap);
    return BLO_write_file_impl(mainvar, filepath, write_flags, params, reports, zstd_wrap);
  }

  return BLO_write_file_impl(mainvar, filepath, write_flags, params, reports, raw_wrap);
}

bool BLO_write_file_mem(Main *mainvar, MemFile *compare, MemFile *current, int write_flags)
{
  bool use_userdef = false;

  const bool err = write_file_handle(
      mainvar, nullptr, compare, current, write_flags, use_userdef, nullptr);

  return (err == 0);
}

/*
 * API to handle writing IDs while clearing some of their runtime data.
 */

BLO_Write_IDBuffer *BLO_write_allocate_id_buffer()
{
  return MEM_cnew<BLO_Write_IDBuffer>(__func__);
}

void BLO_write_init_id_buffer_from_id(BLO_Write_IDBuffer *id_buffer, ID *id, const bool is_undo)
{
  const IDTypeInfo *id_type = BKE_idtype_get_info_from_id(id);
  id_buffer_init_for_id_type(id_buffer, id_type);
  id_buffer_init_from_id(id_buffer, id, is_undo);
}

ID *BLO_write_get_id_buffer_temp_id(BLO_Write_IDBuffer *id_buffer)
{
  return id_buffer->temp_id;
}

void BLO_write_destroy_id_buffer(BLO_Write_IDBuffer **id_buffer)
{
  if (static_cast<void *>((*id_buffer)->temp_id) != (*id_buffer)->id_buffer_static) {
    MEM_SAFE_FREE((*id_buffer)->temp_id);
  }
  MEM_SAFE_FREE(*id_buffer);
}

/*
 * API to write chunks of data.
 */

void BLO_write_raw(BlendWriter *writer, size_t size_in_bytes, const void *data_ptr)
{
  writedata(writer->wd, BLO_CODE_DATA, size_in_bytes, data_ptr);
}

void BLO_write_struct_by_name(BlendWriter *writer, const char *struct_name, const void *data_ptr)
{
  BLO_write_struct_array_by_name(writer, struct_name, 1, data_ptr);
}

void BLO_write_struct_array_by_name(BlendWriter *writer,
                                    const char *struct_name,
                                    int array_size,
                                    const void *data_ptr)
{
  int struct_id = BLO_get_struct_id_by_name(writer, struct_name);
  if (UNLIKELY(struct_id == -1)) {
    CLOG_ERROR(&LOG, "Can't find SDNA code <%s>", struct_name);
    return;
  }
  BLO_write_struct_array_by_id(writer, struct_id, array_size, data_ptr);
}

void BLO_write_struct_by_id(BlendWriter *writer, int struct_id, const void *data_ptr)
{
  writestruct_nr(writer->wd, BLO_CODE_DATA, struct_id, 1, data_ptr);
}

void BLO_write_struct_at_address_by_id(BlendWriter *writer,
                                       int struct_id,
                                       const void *address,
                                       const void *data_ptr)
{
  BLO_write_struct_at_address_by_id_with_filecode(
      writer, BLO_CODE_DATA, struct_id, address, data_ptr);
}

void BLO_write_struct_at_address_by_id_with_filecode(
    BlendWriter *writer, int filecode, int struct_id, const void *address, const void *data_ptr)
{
  writestruct_at_address_nr(writer->wd, filecode, struct_id, 1, address, data_ptr);
}

void BLO_write_struct_array_by_id(BlendWriter *writer,
                                  int struct_id,
                                  int array_size,
                                  const void *data_ptr)
{
  writestruct_nr(writer->wd, BLO_CODE_DATA, struct_id, array_size, data_ptr);
}

void BLO_write_struct_array_at_address_by_id(
    BlendWriter *writer, int struct_id, int array_size, const void *address, const void *data_ptr)
{
  writestruct_at_address_nr(writer->wd, BLO_CODE_DATA, struct_id, array_size, address, data_ptr);
}

void BLO_write_struct_list_by_id(BlendWriter *writer, int struct_id, ListBase *list)
{
  writelist_nr(writer->wd, BLO_CODE_DATA, struct_id, list);
}

void BLO_write_struct_list_by_name(BlendWriter *writer, const char *struct_name, ListBase *list)
{
  int struct_id = BLO_get_struct_id_by_name(writer, struct_name);
  if (UNLIKELY(struct_id == -1)) {
    CLOG_ERROR(&LOG, "Can't find SDNA code <%s>", struct_name);
    return;
  }
  BLO_write_struct_list_by_id(writer, struct_id, list);
}

void blo_write_id_struct(BlendWriter *writer, int struct_id, const void *id_address, const ID *id)
{
  writestruct_at_address_nr(writer->wd, GS(id->name), struct_id, 1, id_address, id);
}

int BLO_get_struct_id_by_name(BlendWriter *writer, const char *struct_name)
{
  int struct_id = DNA_struct_find_with_alias(writer->wd->sdna, struct_name);
  return struct_id;
}

void BLO_write_int8_array(BlendWriter *writer, uint num, const int8_t *data_ptr)
{
  BLO_write_raw(writer, sizeof(int8_t) * size_t(num), data_ptr);
}

void BLO_write_int32_array(BlendWriter *writer, uint num, const int32_t *data_ptr)
{
  BLO_write_raw(writer, sizeof(int32_t) * size_t(num), data_ptr);
}

void BLO_write_uint32_array(BlendWriter *writer, uint num, const uint32_t *data_ptr)
{
  BLO_write_raw(writer, sizeof(uint32_t) * size_t(num), data_ptr);
}

void BLO_write_float_array(BlendWriter *writer, uint num, const float *data_ptr)
{
  BLO_write_raw(writer, sizeof(float) * size_t(num), data_ptr);
}

void BLO_write_double_array(BlendWriter *writer, uint num, const double *data_ptr)
{
  BLO_write_raw(writer, sizeof(double) * size_t(num), data_ptr);
}

void BLO_write_pointer_array(BlendWriter *writer, uint num, const void *data_ptr)
{
  BLO_write_raw(writer, sizeof(void *) * size_t(num), data_ptr);
}

void BLO_write_float3_array(BlendWriter *writer, uint num, const float *data_ptr)
{
  BLO_write_raw(writer, sizeof(float[3]) * size_t(num), data_ptr);
}

void BLO_write_string(BlendWriter *writer, const char *data_ptr)
{
  if (data_ptr != nullptr) {
    BLO_write_raw(writer, strlen(data_ptr) + 1, data_ptr);
  }
}

bool BLO_write_is_undo(BlendWriter *writer)
{
  return writer->wd->use_memfile;
}

/** \} */<|MERGE_RESOLUTION|>--- conflicted
+++ resolved
@@ -1587,16 +1587,12 @@
     }
   }
 
-<<<<<<< HEAD
   /* Update active project information based on the new file location. */
   if (U.experimental.use_blender_projects) {
     BKE_project_active_load_from_path(filepath);
   }
 
-  /* actual file writing */
-=======
   /* Actual file writing. */
->>>>>>> f3269936
   const bool err = write_file_handle(
       mainvar, &ww, nullptr, nullptr, write_flags, use_userdef, thumb);
 
