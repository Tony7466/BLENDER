--- conflicted
+++ resolved
@@ -212,65 +212,6 @@
   return bmain_undo;
 }
 
-<<<<<<< HEAD
-=======
-bool BLO_memfile_write_file(struct MemFile *memfile, const char *filepath)
-{
-  MemFileChunk *chunk;
-  int file, oflags;
-
-  /* NOTE: This is currently used for autosave and 'quit.blend',
-   * where _not_ following symlinks is OK,
-   * however if this is ever executed explicitly by the user,
-   * we may want to allow writing to symlinks.
-   */
-
-  oflags = O_BINARY | O_WRONLY | O_CREAT | O_TRUNC;
-#ifdef O_NOFOLLOW
-  /* use O_NOFOLLOW to avoid writing to a symlink - use 'O_EXCL' (CVE-2008-1103) */
-  oflags |= O_NOFOLLOW;
-#else
-  /* TODO(sergey): How to deal with symlinks on windows? */
-#  ifndef _MSC_VER
-#    warning "Symbolic links will be followed on undo save, possibly causing CVE-2008-1103"
-#  endif
-#endif
-  file = BLI_open(filepath, oflags, 0666);
-
-  if (file == -1) {
-    fprintf(stderr,
-            "Unable to save '%s': %s\n",
-            filepath,
-            errno ? strerror(errno) : "Unknown error opening file");
-    return false;
-  }
-
-  for (chunk = static_cast<MemFileChunk *>(memfile->chunks.first); chunk;
-       chunk = static_cast<MemFileChunk *>(chunk->next))
-  {
-#ifdef _WIN32
-    if (size_t(write(file, chunk->buf, uint(chunk->size))) != chunk->size)
-#else
-    if (size_t(write(file, chunk->buf, chunk->size)) != chunk->size)
-#endif
-    {
-      break;
-    }
-  }
-
-  close(file);
-
-  if (chunk) {
-    fprintf(stderr,
-            "Unable to save '%s': %s\n",
-            filepath,
-            errno ? strerror(errno) : "Unknown error writing file");
-    return false;
-  }
-  return true;
-}
-
->>>>>>> 93b64631
 static ssize_t undo_read(FileReader *reader, void *buffer, size_t size)
 {
   UndoReader *undo = (UndoReader *)reader;
