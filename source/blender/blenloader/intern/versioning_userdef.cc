--- conflicted
+++ resolved
@@ -835,16 +835,16 @@
   }
 
   if (!USER_VERSION_ATLEAST(400, 12)) {
-<<<<<<< HEAD
-    userdef->node_preview_res = 120;
-=======
 #ifdef __APPLE__
     /* Drop OpenGL support on MAC devices as they don't support OpenGL 4.3. */
     if (userdef->gpu_backend == GPU_BACKEND_OPENGL) {
       userdef->gpu_backend = GPU_BACKEND_METAL;
     }
 #endif
->>>>>>> 088d7a0b
+  }
+
+  if (!USER_VERSION_ATLEAST(400, 13)) {
+    userdef->node_preview_res = 120;
   }
 
   /**
