--- conflicted
+++ resolved
@@ -915,10 +915,6 @@
     userdef->keying_flag |= AUTOKEY_FLAG_INSERTNEEDED;
   }
 
-<<<<<<< HEAD
-  if (!USER_VERSION_ATLEAST(401, 15)) {
-    userdef->viewport_line_width = 1.0f;
-=======
   if (!USER_VERSION_ATLEAST(401, 21)) {
     LISTBASE_FOREACH (wmKeyMap *, km, &userdef->user_keymaps) {
       if (STREQ(km->idname, "NLA Channels")) {
@@ -932,7 +928,6 @@
       BKE_preferences_extension_repo_add_default(userdef);
       BKE_preferences_extension_repo_add_default_user(userdef);
     }
->>>>>>> f3f79ef4
   }
 
   /**
