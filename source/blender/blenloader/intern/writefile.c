/*
 * $Id$
 *
 * ***** BEGIN GPL LICENSE BLOCK *****
 *
 * This program is free software; you can redistribute it and/or
 * modify it under the terms of the GNU General Public License
 * as published by the Free Software Foundation; either version 2
 * of the License, or (at your option) any later version.
 *
 * This program is distributed in the hope that it will be useful,
 * but WITHOUT ANY WARRANTY; without even the implied warranty of
 * MERCHANTABILITY or FITNESS FOR A PARTICULAR PURPOSE.  See the
 * GNU General Public License for more details.
 *
 * You should have received a copy of the GNU General Public License
 * along with this program; if not, write to the Free Software Foundation,
 * Inc., 59 Temple Place - Suite 330, Boston, MA  02111-1307, USA.
 *
 * The Original Code is Copyright (C) 2001-2002 by NaN Holding BV.
 * All rights reserved.
 *
 *
 * Contributor(s): Blender Foundation
 *
 * ***** END GPL LICENSE BLOCK *****
 */

/*
FILEFORMAT: IFF-style structure  (but not IFF compatible!)

start file:
	BLENDER_V100	12 bytes  (versie 1.00)
					V = big endian, v = little endian
					_ = 4 byte pointer, - = 8 byte pointer

datablocks:		also see struct BHead
	<bh.code>			4 chars
	<bh.len>			int,  len data after BHead
	<bh.old>			void,  old pointer
	<bh.SDNAnr>			int
	<bh.nr>				int, in case of array: amount of structs
	data
	...
	...

Almost all data in Blender are structures. Each struct saved
gets a BHead header.  With BHead the struct can be linked again
and compared with StructDNA .

WRITE

Preferred writing order: (not really a must, but why would you do it random?)
Any case: direct data is ALWAYS after the lib block

(Local file data)
- for each LibBlock
	- write LibBlock
	- write associated direct data
(External file data)
- per library
	- write library block
	- per LibBlock
		- write the ID of LibBlock
- write FileGlobal (some global vars)
- write SDNA
- write USER if filename is ~/.B.blend
*/


#ifdef HAVE_CONFIG_H
#include <config.h>
#endif

#include <math.h>
#include <fcntl.h>
#include <stdio.h>
#include <string.h>
#include <stdlib.h>

#include "zlib.h"

#ifndef WIN32
#include <unistd.h>
#else
#include "winsock2.h"
#include <io.h>
#include <process.h> // for getpid
#include "BLI_winstuff.h"
#endif

#include "DNA_anim_types.h"
#include "DNA_armature_types.h"
#include "DNA_action_types.h"
#include "DNA_actuator_types.h"
#include "DNA_boid_types.h"
#include "DNA_brush_types.h"
#include "DNA_camera_types.h"
#include "DNA_cloth_types.h"
#include "DNA_color_types.h"
#include "DNA_constraint_types.h"
#include "DNA_controller_types.h"
#include "DNA_curve_types.h"
#include "DNA_customdata_types.h"
#include "DNA_effect_types.h"
#include "DNA_genfile.h"
#include "DNA_group_types.h"
#include "DNA_gpencil_types.h"
#include "DNA_image_types.h"
#include "DNA_ipo_types.h"	// XXX depreceated - animsys
#include "DNA_fileglobal_types.h"
#include "DNA_key_types.h"
#include "DNA_lattice_types.h"
#include "DNA_listBase.h" /* for Listbase, the type of samples, ...*/
#include "DNA_lamp_types.h"
#include "DNA_meta_types.h"
#include "DNA_mesh_types.h"
#include "DNA_meshdata_types.h"
#include "DNA_material_types.h"
#include "DNA_modifier_types.h"
#include "DNA_nla_types.h"
#include "DNA_node_types.h"
#include "DNA_object_types.h"
#include "DNA_object_force.h"
#include "DNA_outliner_types.h"
#include "DNA_packedFile_types.h"
#include "DNA_particle_types.h"
#include "DNA_property_types.h"
#include "DNA_scene_types.h"
#include "DNA_sdna_types.h"
#include "DNA_sequence_types.h"
#include "DNA_sensor_types.h"
#include "DNA_smoke_types.h"
#include "DNA_space_types.h"
#include "DNA_screen_types.h"
#include "DNA_sound_types.h"
#include "DNA_texture_types.h"
#include "DNA_text_types.h"
#include "DNA_view3d_types.h"
#include "DNA_vfont_types.h"
#include "DNA_userdef_types.h"
#include "DNA_world_types.h"
#include "DNA_windowmanager_types.h"

#include "MEM_guardedalloc.h" // MEM_freeN
#include "BLI_blenlib.h"
#include "BLI_linklist.h"
#include "BLI_bpath.h"

#include "BKE_action.h"
#include "BKE_blender.h"
#include "BKE_cloth.h"
#include "BKE_curve.h"
#include "BKE_customdata.h"
#include "BKE_constraint.h"
#include "BKE_global.h" // for G
#include "BKE_library.h" // for  set_listbasepointers
#include "BKE_main.h"
#include "BKE_node.h"
#include "BKE_packedFile.h" // for packAll
#include "BKE_pointcache.h"
#include "BKE_report.h"
#include "BKE_screen.h" // for waitcursor
#include "BKE_sequencer.h"
#include "BKE_sound.h" /* ... and for samples */
#include "BKE_utildefines.h" // for defines
#include "BKE_modifier.h"
#include "BKE_idprop.h"
#include "BKE_fcurve.h"

#include "BLO_writefile.h"
#include "BLO_readfile.h"
#include "BLO_undofile.h"

#include "readfile.h"

#include <errno.h>

/* ********* my write, buffered writing with minimum size chunks ************ */

#define MYWRITE_BUFFER_SIZE	100000
#define MYWRITE_MAX_CHUNK	32768

typedef struct {
	struct SDNA *sdna;

	int file;
	unsigned char *buf;
	MemFile *compare, *current;
	
	int tot, count, error, memsize;
} WriteData;

static WriteData *writedata_new(int file)
{
	WriteData *wd= MEM_callocN(sizeof(*wd), "writedata");

		/* XXX, see note about this in readfile.c, remove
		 * once we have an xp lock - zr
		 */

	if (wd == NULL) return NULL;

	wd->sdna= DNA_sdna_from_data(DNAstr, DNAlen, 0);

	wd->file= file;

	wd->buf= MEM_mallocN(MYWRITE_BUFFER_SIZE, "wd->buf");

	return wd;
}

static void writedata_do_write(WriteData *wd, void *mem, int memlen)
{
	if ((wd == NULL) || wd->error || (mem == NULL) || memlen < 1) return;
	if (wd->error) return;

	/* memory based save */
	if(wd->current) {
		add_memfilechunk(NULL, wd->current, mem, memlen);
	}
	else {
		if (write(wd->file, mem, memlen) != memlen)
			wd->error= 1;
		
	}
}

static void writedata_free(WriteData *wd)
{
	DNA_sdna_free(wd->sdna);

	MEM_freeN(wd->buf);
	MEM_freeN(wd);
}

/***/

int mywfile;

/**
 * Low level WRITE(2) wrapper that buffers data
 * @param adr Pointer to new chunk of data
 * @param len Length of new chunk of data
 * @warning Talks to other functions with global parameters
 */
 
#define MYWRITE_FLUSH		NULL

static void mywrite( WriteData *wd, void *adr, int len)
{
	if (wd->error) return;

	/* flush helps compression for undo-save */
	if(adr==MYWRITE_FLUSH) {
		if(wd->count) {
			writedata_do_write(wd, wd->buf, wd->count);
			wd->count= 0;
		}
		return;
	}

	wd->tot+= len;
	
	/* if we have a single big chunk, write existing data in
	 * buffer and write out big chunk in smaller pieces */
	if(len>MYWRITE_MAX_CHUNK) {
		if(wd->count) {
			writedata_do_write(wd, wd->buf, wd->count);
			wd->count= 0;
		}

		do {
			int writelen= MIN2(len, MYWRITE_MAX_CHUNK);
			writedata_do_write(wd, adr, writelen);
			adr = (char*)adr + writelen;
			len -= writelen;
		} while(len > 0);

		return;
	}

	/* if data would overflow buffer, write out the buffer */
	if(len+wd->count>MYWRITE_BUFFER_SIZE-1) {
		writedata_do_write(wd, wd->buf, wd->count);
		wd->count= 0;
	}

	/* append data at end of buffer */
	memcpy(&wd->buf[wd->count], adr, len);
	wd->count+= len;
}

/**
 * BeGiN initializer for mywrite
 * @param file File descriptor
 * @param write_flags Write parameters
 * @warning Talks to other functions with global parameters
 */
static WriteData *bgnwrite(int file, MemFile *compare, MemFile *current, int write_flags)
{
	WriteData *wd= writedata_new(file);

	if (wd == NULL) return NULL;

	wd->compare= compare;
	wd->current= current;
	/* this inits comparing */
	add_memfilechunk(compare, NULL, NULL, 0);
	
	return wd;
}

/**
 * END the mywrite wrapper
 * @return 1 if write failed
 * @return unknown global variable otherwise
 * @warning Talks to other functions with global parameters
 */
static int endwrite(WriteData *wd)
{
	int err;

	if (wd->count) {
		writedata_do_write(wd, wd->buf, wd->count);
		wd->count= 0;
	}
	
	err= wd->error;
	writedata_free(wd);

	return err;
}

/* ********** WRITE FILE ****************** */

static void writestruct(WriteData *wd, int filecode, char *structname, int nr, void *adr)
{
	BHead bh;
	short *sp;

	if(adr==NULL || nr==0) return;

	/* init BHead */
	bh.code= filecode;
	bh.old= adr;
	bh.nr= nr;

	bh.SDNAnr= DNA_struct_find_nr(wd->sdna, structname);
	if(bh.SDNAnr== -1) {
		printf("error: can't find SDNA code <%s>\n", structname);
		return;
	}
	sp= wd->sdna->structs[bh.SDNAnr];

	bh.len= nr*wd->sdna->typelens[sp[0]];

	if(bh.len==0) return;

	mywrite(wd, &bh, sizeof(BHead));
	mywrite(wd, adr, bh.len);
}

static void writedata(WriteData *wd, int filecode, int len, void *adr)	/* do not use for structs */
{
	BHead bh;

	if(adr==0) return;
	if(len==0) return;

	len+= 3;
	len-= ( len % 4);

	/* init BHead */
	bh.code= filecode;
	bh.old= adr;
	bh.nr= 1;
	bh.SDNAnr= 0;
	bh.len= len;

	mywrite(wd, &bh, sizeof(BHead));
	if(len) mywrite(wd, adr, len);
}

/* *************** writing some direct data structs used in more code parts **************** */
/*These functions are used by blender's .blend system for file saving/loading.*/
void IDP_WriteProperty_OnlyData(IDProperty *prop, void *wd);
void IDP_WriteProperty(IDProperty *prop, void *wd);
static void write_animdata(WriteData *wd, AnimData *adt); // XXX code needs reshuffling, but not before NLA SoC is merged back into 2.5

static void IDP_WriteArray(IDProperty *prop, void *wd)
{
	/*REMEMBER to set totalen to len in the linking code!!*/
	if (prop->data.pointer) {
		writedata(wd, DATA, MEM_allocN_len(prop->data.pointer), prop->data.pointer);

		if(prop->subtype == IDP_GROUP) {
			IDProperty **array= prop->data.pointer;
			int a;

			for(a=0; a<prop->len; a++)
				IDP_WriteProperty(array[a], wd);
		}
	}
}

static void IDP_WriteIDPArray(IDProperty *prop, void *wd)
{
	/*REMEMBER to set totalen to len in the linking code!!*/
	if (prop->data.pointer) {
		IDProperty *array = prop->data.pointer;
		int a;

		writestruct(wd, DATA, "IDProperty", prop->len, array);

		for(a=0; a<prop->len; a++)
			IDP_WriteProperty_OnlyData(&array[a], wd);
	}
}

static void IDP_WriteString(IDProperty *prop, void *wd)
{
	/*REMEMBER to set totalen to len in the linking code!!*/
	writedata(wd, DATA, prop->len+1, prop->data.pointer);
}

static void IDP_WriteGroup(IDProperty *prop, void *wd)
{
	IDProperty *loop;

	for (loop=prop->data.group.first; loop; loop=loop->next) {
		IDP_WriteProperty(loop, wd);
	}
}

/* Functions to read/write ID Properties */
void IDP_WriteProperty_OnlyData(IDProperty *prop, void *wd)
{
	switch (prop->type) {
		case IDP_GROUP:
			IDP_WriteGroup(prop, wd);
			break;
		case IDP_STRING:
			IDP_WriteString(prop, wd);
			break;
		case IDP_ARRAY:
			IDP_WriteArray(prop, wd);
			break;
		case IDP_IDPARRAY:
			IDP_WriteIDPArray(prop, wd);
			break;
	}
}

void IDP_WriteProperty(IDProperty *prop, void *wd)
{
	writestruct(wd, DATA, "IDProperty", 1, prop);
	IDP_WriteProperty_OnlyData(prop, wd);
}

static void write_curvemapping(WriteData *wd, CurveMapping *cumap)
{
	int a;
	
	writestruct(wd, DATA, "CurveMapping", 1, cumap);
	for(a=0; a<CM_TOT; a++)
		writestruct(wd, DATA, "CurveMapPoint", cumap->cm[a].totpoint, cumap->cm[a].curve);
}

/* this is only direct data, tree itself should have been written */
static void write_nodetree(WriteData *wd, bNodeTree *ntree)
{
	bNode *node;
	bNodeSocket *sock;
	bNodeLink *link;
	
	/* for link_list() speed, we write per list */
	
	if(ntree->adt) write_animdata(wd, ntree->adt);
	
	for(node= ntree->nodes.first; node; node= node->next)
		writestruct(wd, DATA, "bNode", 1, node);

	for(node= ntree->nodes.first; node; node= node->next) {
		if(node->storage && node->type!=NODE_DYNAMIC) {
			/* could be handlerized at some point, now only 1 exception still */
			if(ntree->type==NTREE_SHADER && (node->type==SH_NODE_CURVE_VEC || node->type==SH_NODE_CURVE_RGB))
				write_curvemapping(wd, node->storage);
			else if(ntree->type==NTREE_COMPOSIT && ELEM4(node->type, CMP_NODE_TIME, CMP_NODE_CURVE_VEC, CMP_NODE_CURVE_RGB, CMP_NODE_HUECORRECT))
				write_curvemapping(wd, node->storage);
			else if(ntree->type==NTREE_TEXTURE && (node->type==TEX_NODE_CURVE_RGB || node->type==TEX_NODE_CURVE_TIME) )
				write_curvemapping(wd, node->storage);
			else 
				writestruct(wd, DATA, node->typeinfo->storagename, 1, node->storage);
		}
		for(sock= node->inputs.first; sock; sock= sock->next)
			writestruct(wd, DATA, "bNodeSocket", 1, sock);
		for(sock= node->outputs.first; sock; sock= sock->next)
			writestruct(wd, DATA, "bNodeSocket", 1, sock);
	}
	
	for(link= ntree->links.first; link; link= link->next)
		writestruct(wd, DATA, "bNodeLink", 1, link);
}

static void current_screen_compat(Main *mainvar, bScreen **screen)
{
	wmWindowManager *wm;
	wmWindow *window;

	/* find a global current screen in the first open window, to have
	 * a reasonable default for reading in older versions */
	wm= mainvar->wm.first;
	window= (wm)? wm->windows.first: NULL;
	*screen= (window)? window->screen: NULL;
}

static void write_renderinfo(WriteData *wd, Main *mainvar)		/* for renderdeamon */
{
	bScreen *curscreen;
	Scene *sce;
	int data[8];

	/* XXX in future, handle multiple windows with multiple screnes? */
	current_screen_compat(mainvar, &curscreen);

	for(sce= mainvar->scene.first; sce; sce= sce->id.next) {
		if(sce->id.lib==NULL  && ( sce==curscreen->scene || (sce->r.scemode & R_BG_RENDER)) ) {
			data[0]= sce->r.sfra;
			data[1]= sce->r.efra;

			memset(data+2, 0, sizeof(int)*6);
			strncpy((char *)(data+2), sce->id.name+2, 21);

			writedata(wd, REND, 32, data);
		}
	}
}

static void write_userdef(WriteData *wd)
{
	bTheme *btheme;
	wmKeyMap *keymap;
	wmKeyMapItem *kmi;

	writestruct(wd, USER, "UserDef", 1, &U);

	for(btheme= U.themes.first; btheme; btheme=btheme->next)
		writestruct(wd, DATA, "bTheme", 1, btheme);

	for(keymap= U.keymaps.first; keymap; keymap=keymap->next) {
		writestruct(wd, DATA, "wmKeyMap", 1, keymap);

		for(kmi=keymap->items.first; kmi; kmi=kmi->next) {
			writestruct(wd, DATA, "wmKeyMapItem", 1, kmi);

			if(kmi->properties)
				IDP_WriteProperty(kmi->properties, wd);
		}
	}
}

static void write_boid_state(WriteData *wd, BoidState *state)
{
	BoidRule *rule = state->rules.first;
	//BoidCondition *cond = state->conditions.first;

	writestruct(wd, DATA, "BoidState", 1, state);

	for(; rule; rule=rule->next) {
		switch(rule->type) {
			case eBoidRuleType_Goal:
			case eBoidRuleType_Avoid:
				writestruct(wd, DATA, "BoidRuleGoalAvoid", 1, rule);
				break;
			case eBoidRuleType_AvoidCollision:
				writestruct(wd, DATA, "BoidRuleAvoidCollision", 1, rule);
				break;
			case eBoidRuleType_FollowLeader:
				writestruct(wd, DATA, "BoidRuleFollowLeader", 1, rule);
				break;
			case eBoidRuleType_AverageSpeed:
				writestruct(wd, DATA, "BoidRuleAverageSpeed", 1, rule);
				break;
			case eBoidRuleType_Fight:
				writestruct(wd, DATA, "BoidRuleFight", 1, rule);
				break;
			default:
				writestruct(wd, DATA, "BoidRule", 1, rule);
				break;
		}
	}
	//for(; cond; cond=cond->next)
	//	writestruct(wd, DATA, "BoidCondition", 1, cond);
}
/* TODO: replace *cache with *cachelist once it's coded */
#define PTCACHE_WRITE_PSYS	0
#define PTCACHE_WRITE_CLOTH	1
static void write_pointcaches(WriteData *wd, ListBase *ptcaches)
{
	PointCache *cache = ptcaches->first;
	int i;

	for(; cache; cache=cache->next) {
		writestruct(wd, DATA, "PointCache", 1, cache);

		if((cache->flag & PTCACHE_DISK_CACHE)==0) {
			PTCacheMem *pm = cache->mem_cache.first;

			for(; pm; pm=pm->next) {
				writestruct(wd, DATA, "PTCacheMem", 1, pm);
				if(pm->index_array)
					writedata(wd, DATA, sizeof(int) * pm->totpoint, pm->index_array);
				
				for(i=0; i<BPHYS_TOT_DATA; i++) {
					if(pm->data[i] && pm->data_types & (1<<i))
						writedata(wd, DATA, BKE_ptcache_data_size(i) * pm->totpoint, pm->data[i]);
				}
			}
		}
	}
}
static void write_particlesettings(WriteData *wd, ListBase *idbase)
{
	ParticleSettings *part;
	ParticleDupliWeight *dw;

	part= idbase->first;
	while(part) {
		if(part->id.us>0 || wd->current) {
			/* write LibData */
			writestruct(wd, ID_PA, "ParticleSettings", 1, part);
			if (part->id.properties) IDP_WriteProperty(part->id.properties, wd);
			if (part->adt) write_animdata(wd, part->adt);
			writestruct(wd, DATA, "PartDeflect", 1, part->pd);
			writestruct(wd, DATA, "PartDeflect", 1, part->pd2);
			writestruct(wd, DATA, "EffectorWeights", 1, part->effector_weights);

			dw = part->dupliweights.first;
			for(; dw; dw=dw->next)
				writestruct(wd, DATA, "ParticleDupliWeight", 1, dw);

			if(part->boids && part->phystype == PART_PHYS_BOIDS) {
				BoidState *state = part->boids->states.first;

				writestruct(wd, DATA, "BoidSettings", 1, part->boids);

				for(; state; state=state->next)
					write_boid_state(wd, state);
			}
		}
		part= part->id.next;
	}
}
static void write_particlesystems(WriteData *wd, ListBase *particles)
{
	ParticleSystem *psys= particles->first;
	ParticleTarget *pt;
	int a;

	for(; psys; psys=psys->next) {
		writestruct(wd, DATA, "ParticleSystem", 1, psys);

		if(psys->particles) {
			writestruct(wd, DATA, "ParticleData", psys->totpart ,psys->particles);

			if(psys->particles->hair) {
				ParticleData *pa = psys->particles;

				for(a=0; a<psys->totpart; a++, pa++)
					writestruct(wd, DATA, "HairKey", pa->totkey, pa->hair);
			}

			if(psys->particles->boid && psys->part->phystype == PART_PHYS_BOIDS)
				writestruct(wd, DATA, "BoidParticle", psys->totpart, psys->particles->boid);
		}
		pt = psys->targets.first;
		for(; pt; pt=pt->next)
			writestruct(wd, DATA, "ParticleTarget", 1, pt);

		if(psys->child) writestruct(wd, DATA, "ChildParticle", psys->totchild ,psys->child);

		if(psys->clmd) {
			writestruct(wd, DATA, "ClothModifierData", 1, psys->clmd);
			writestruct(wd, DATA, "ClothSimSettings", 1, psys->clmd->sim_parms);
			writestruct(wd, DATA, "ClothCollSettings", 1, psys->clmd->coll_parms);
		}
		
		write_pointcaches(wd, &psys->ptcaches);
	}
}

static void write_properties(WriteData *wd, ListBase *lb)
{
	bProperty *prop;

	prop= lb->first;
	while(prop) {
		writestruct(wd, DATA, "bProperty", 1, prop);

		if(prop->poin && prop->poin != &prop->data)
			writedata(wd, DATA, MEM_allocN_len(prop->poin), prop->poin);

		prop= prop->next;
	}
}

static void write_sensors(WriteData *wd, ListBase *lb)
{
	bSensor *sens;

	sens= lb->first;
	while(sens) {
		writestruct(wd, DATA, "bSensor", 1, sens);

		writedata(wd, DATA, sizeof(void *)*sens->totlinks, sens->links);

		switch(sens->type) {
		case SENS_NEAR:
			writestruct(wd, DATA, "bNearSensor", 1, sens->data);
			break;
		case SENS_MOUSE:
			writestruct(wd, DATA, "bMouseSensor", 1, sens->data);
			break;
		case SENS_TOUCH:
			writestruct(wd, DATA, "bTouchSensor", 1, sens->data);
			break;
		case SENS_KEYBOARD:
			writestruct(wd, DATA, "bKeyboardSensor", 1, sens->data);
			break;
		case SENS_PROPERTY:
			writestruct(wd, DATA, "bPropertySensor", 1, sens->data);
			break;
		case SENS_ARMATURE:
			writestruct(wd, DATA, "bArmatureSensor", 1, sens->data);
			break;
		case SENS_ACTUATOR:
			writestruct(wd, DATA, "bActuatorSensor", 1, sens->data);
			break;
		case SENS_DELAY:
			writestruct(wd, DATA, "bDelaySensor", 1, sens->data);
			break;
		case SENS_COLLISION:
			writestruct(wd, DATA, "bCollisionSensor", 1, sens->data);
			break;
		case SENS_RADAR:
			writestruct(wd, DATA, "bRadarSensor", 1, sens->data);
			break;
		case SENS_RANDOM:
			writestruct(wd, DATA, "bRandomSensor", 1, sens->data);
			break;
		case SENS_RAY:
			writestruct(wd, DATA, "bRaySensor", 1, sens->data);
			break;
		case SENS_MESSAGE:
			writestruct(wd, DATA, "bMessageSensor", 1, sens->data);
			break;
		case SENS_JOYSTICK:
			writestruct(wd, DATA, "bJoystickSensor", 1, sens->data);
			break;
		default:
			; /* error: don't know how to write this file */
		}

		sens= sens->next;
	}
}

static void write_controllers(WriteData *wd, ListBase *lb)
{
	bController *cont;

	cont= lb->first;
	while(cont) {
		writestruct(wd, DATA, "bController", 1, cont);

		writedata(wd, DATA, sizeof(void *)*cont->totlinks, cont->links);

		switch(cont->type) {
		case CONT_EXPRESSION:
			writestruct(wd, DATA, "bExpressionCont", 1, cont->data);
			break;
		case CONT_PYTHON:
			writestruct(wd, DATA, "bPythonCont", 1, cont->data);
			break;
		default:
			; /* error: don't know how to write this file */
		}

		cont= cont->next;
	}
}

static void write_actuators(WriteData *wd, ListBase *lb)
{
	bActuator *act;

	act= lb->first;
	while(act) {
		writestruct(wd, DATA, "bActuator", 1, act);

		switch(act->type) {
		case ACT_ACTION:
		case ACT_SHAPEACTION:
			writestruct(wd, DATA, "bActionActuator", 1, act->data);
			break;
		case ACT_SOUND:
			writestruct(wd, DATA, "bSoundActuator", 1, act->data);
			break;
		case ACT_OBJECT:
			writestruct(wd, DATA, "bObjectActuator", 1, act->data);
			break;
		case ACT_IPO:
			writestruct(wd, DATA, "bIpoActuator", 1, act->data);
			break;
		case ACT_PROPERTY:
			writestruct(wd, DATA, "bPropertyActuator", 1, act->data);
			break;
		case ACT_CAMERA:
			writestruct(wd, DATA, "bCameraActuator", 1, act->data);
			break;
		case ACT_CONSTRAINT:
			writestruct(wd, DATA, "bConstraintActuator", 1, act->data);
			break;
		case ACT_EDIT_OBJECT:
			writestruct(wd, DATA, "bEditObjectActuator", 1, act->data);
			break;
		case ACT_SCENE:
			writestruct(wd, DATA, "bSceneActuator", 1, act->data);
			break;
		case ACT_GROUP:
			writestruct(wd, DATA, "bGroupActuator", 1, act->data);
			break;
		case ACT_RANDOM:
			writestruct(wd, DATA, "bRandomActuator", 1, act->data);
			break;
		case ACT_MESSAGE:
			writestruct(wd, DATA, "bMessageActuator", 1, act->data);
			break;
		case ACT_GAME:
			writestruct(wd, DATA, "bGameActuator", 1, act->data);
			break;
		case ACT_VISIBILITY:
			writestruct(wd, DATA, "bVisibilityActuator", 1, act->data);
			break;
		case ACT_2DFILTER:
			writestruct(wd, DATA, "bTwoDFilterActuator", 1, act->data);
			break;
		case ACT_PARENT:
			writestruct(wd, DATA, "bParentActuator", 1, act->data);
			break;
		case ACT_STATE:
			writestruct(wd, DATA, "bStateActuator", 1, act->data);
			break;
		case ACT_ARMATURE:
			writestruct(wd, DATA, "bArmatureActuator", 1, act->data);
			break;
		default:
			; /* error: don't know how to write this file */
		}

		act= act->next;
	}
}

static void write_fmodifiers(WriteData *wd, ListBase *fmodifiers)
{
	FModifier *fcm;
	
	/* Modifiers */
	for (fcm= fmodifiers->first; fcm; fcm= fcm->next) {
		FModifierTypeInfo *fmi= fmodifier_get_typeinfo(fcm);
		
		/* Write the specific data */
		if (fmi && fcm->data) {
			/* firstly, just write the plain fmi->data struct */
			writestruct(wd, DATA, fmi->structName, 1, fcm->data);
			
			/* do any modifier specific stuff */
			switch (fcm->type) {
				case FMODIFIER_TYPE_GENERATOR:
				{
					FMod_Generator *data= (FMod_Generator *)fcm->data;
					
					/* write coefficients array */
					if (data->coefficients)
						writedata(wd, DATA, sizeof(float)*(data->arraysize), data->coefficients);
				}
					break;
				case FMODIFIER_TYPE_ENVELOPE:
				{
					FMod_Envelope *data= (FMod_Envelope *)fcm->data;
					
					/* write envelope data */
					if (data->data)
						writedata(wd, DATA, sizeof(FCM_EnvelopeData)*(data->totvert), data->data);
				}
					break;
				case FMODIFIER_TYPE_PYTHON:
				{
					FMod_Python *data = (FMod_Python *)fcm->data;
					
					/* Write ID Properties -- and copy this comment EXACTLY for easy finding
					 of library blocks that implement this.*/
					IDP_WriteProperty(data->prop, wd);
				}
					break;
			}
		}
		
		/* Write the modifier */
		writestruct(wd, DATA, "FModifier", 1, fcm);
	}
}

static void write_fcurves(WriteData *wd, ListBase *fcurves)
{
	FCurve *fcu;
	
	for (fcu=fcurves->first; fcu; fcu=fcu->next) {
		/* F-Curve */
		writestruct(wd, DATA, "FCurve", 1, fcu);
		
		/* curve data */
		if (fcu->bezt)  	
			writestruct(wd, DATA, "BezTriple", fcu->totvert, fcu->bezt);
		if (fcu->fpt)
			writestruct(wd, DATA, "FPoint", fcu->totvert, fcu->fpt);
			
		if (fcu->rna_path)
			writedata(wd, DATA, strlen(fcu->rna_path)+1, fcu->rna_path);
		
		/* driver data */
		if (fcu->driver) {
			ChannelDriver *driver= fcu->driver;
			DriverVar *dvar;
<<<<<<< HEAD
			
			/* don't save compiled python bytecode */
			void *expr_comp= driver->expr_comp;
			driver->expr_comp= NULL;
			
			writestruct(wd, DATA, "ChannelDriver", 1, driver);
			
			driver->expr_comp= expr_comp; /* restore */
			
			
=======
			
			writestruct(wd, DATA, "ChannelDriver", 1, driver);
			
>>>>>>> 7a76bc9a
			/* variables */
			for (dvar= driver->variables.first; dvar; dvar= dvar->next) {
				writestruct(wd, DATA, "DriverVar", 1, dvar);
				
				DRIVER_TARGETS_USED_LOOPER(dvar)
				{
					if (dtar->rna_path)
						writedata(wd, DATA, strlen(dtar->rna_path)+1, dtar->rna_path);
				}
				DRIVER_TARGETS_LOOPER_END
			}
		}
		
		/* write F-Modifiers */
		write_fmodifiers(wd, &fcu->modifiers);
	}
}

static void write_actions(WriteData *wd, ListBase *idbase)
{
	bAction	*act;
	bActionGroup *grp;
	TimeMarker *marker;
	
	for(act=idbase->first; act; act= act->id.next) {
		if (act->id.us>0 || wd->current) {
			writestruct(wd, ID_AC, "bAction", 1, act);
			if (act->id.properties) IDP_WriteProperty(act->id.properties, wd);
			
			write_fcurves(wd, &act->curves);
			
			for (grp=act->groups.first; grp; grp=grp->next) {
				writestruct(wd, DATA, "bActionGroup", 1, grp);
			}
			
			for (marker=act->markers.first; marker; marker=marker->next) {
				writestruct(wd, DATA, "TimeMarker", 1, marker);
			}
		}
	}
	
	/* flush helps the compression for undo-save */
	mywrite(wd, MYWRITE_FLUSH, 0);
}

static void write_keyingsets(WriteData *wd, ListBase *list)
{
	KeyingSet *ks;
	KS_Path *ksp;
	
	for (ks= list->first; ks; ks= ks->next) {
		/* KeyingSet */
		writestruct(wd, DATA, "KeyingSet", 1, ks);
		
		/* Paths */
		for (ksp= ks->paths.first; ksp; ksp= ksp->next) {
			/* Path */
			writestruct(wd, DATA, "KS_Path", 1, ksp);
			
			if (ksp->rna_path)
				writedata(wd, DATA, strlen(ksp->rna_path)+1, ksp->rna_path);
		}
	}
}

static void write_nlastrips(WriteData *wd, ListBase *strips)
{
	NlaStrip *strip;
	
	for (strip= strips->first; strip; strip= strip->next) {
		/* write the strip first */
		writestruct(wd, DATA, "NlaStrip", 1, strip);
		
		/* write the strip's F-Curves and modifiers */
		write_fcurves(wd, &strip->fcurves);
		write_fmodifiers(wd, &strip->modifiers);
		
		/* write the strip's children */
		write_nlastrips(wd, &strip->strips);
	}
}

static void write_nladata(WriteData *wd, ListBase *nlabase)
{
	NlaTrack *nlt;
	
	/* write all the tracks */
	for (nlt= nlabase->first; nlt; nlt= nlt->next) {
		/* write the track first */
		writestruct(wd, DATA, "NlaTrack", 1, nlt);
		
		/* write the track's strips */
		write_nlastrips(wd, &nlt->strips);
	}
}

static void write_animdata(WriteData *wd, AnimData *adt)
{
	AnimOverride *aor;
	
	/* firstly, just write the AnimData block */
	writestruct(wd, DATA, "AnimData", 1, adt);
	
	/* write drivers */
	write_fcurves(wd, &adt->drivers);
	
	/* write overrides */
	// FIXME: are these needed?
	for (aor= adt->overrides.first; aor; aor= aor->next) {
		/* overrides consist of base data + rna_path */
		writestruct(wd, DATA, "AnimOverride", 1, aor);
		writedata(wd, DATA, strlen(aor->rna_path)+1, aor->rna_path);
	}
	
	// TODO write the remaps (if they are needed)
	
	/* write NLA data */
	write_nladata(wd, &adt->nla_tracks);
}

static void write_motionpath(WriteData *wd, bMotionPath *mpath)
{
	/* sanity checks */
	if (mpath == NULL)
		return;
	
	/* firstly, just write the motionpath struct */
	writestruct(wd, DATA, "bMotionPath", 1, mpath);
	
	/* now write the array of data */
	writestruct(wd, DATA, "bMotionPathVert", mpath->length, mpath->points);
}

static void write_constraints(WriteData *wd, ListBase *conlist)
{
	bConstraint *con;

	for (con=conlist->first; con; con=con->next) {
		bConstraintTypeInfo *cti= constraint_get_typeinfo(con);
		
		/* Write the specific data */
		if (cti && con->data) {
			/* firstly, just write the plain con->data struct */
			writestruct(wd, DATA, cti->structName, 1, con->data);
			
			/* do any constraint specific stuff */
			switch (con->type) {
				case CONSTRAINT_TYPE_PYTHON:
				{
					bPythonConstraint *data = (bPythonConstraint *)con->data;
					bConstraintTarget *ct;
					
					/* write targets */
					for (ct= data->targets.first; ct; ct= ct->next)
						writestruct(wd, DATA, "bConstraintTarget", 1, ct);
					
					/* Write ID Properties -- and copy this comment EXACTLY for easy finding
					 of library blocks that implement this.*/
					IDP_WriteProperty(data->prop, wd);
				}
					break;
				case CONSTRAINT_TYPE_SPLINEIK: 
				{
					bSplineIKConstraint *data= (bSplineIKConstraint*)con->data;
					
					/* write points array */
					writedata(wd, DATA, sizeof(float)*(data->numpoints), data->points);
				}
					break;
			}
		}
		
		/* Write the constraint */
		writestruct(wd, DATA, "bConstraint", 1, con);
	}
}

static void write_pose(WriteData *wd, bPose *pose)
{
	bPoseChannel *chan;
	bActionGroup *grp;

	/* Write each channel */
	if (!pose)
		return;

	/* Write channels */
	for (chan=pose->chanbase.first; chan; chan=chan->next) {
		/* Write ID Properties -- and copy this comment EXACTLY for easy finding
		 of library blocks that implement this.*/
		if (chan->prop)
			IDP_WriteProperty(chan->prop, wd);
		
		write_constraints(wd, &chan->constraints);
		
		write_motionpath(wd, chan->mpath);
		
		/* prevent crashes with autosave, when a bone duplicated in editmode has not yet been assigned to its posechannel */
		if (chan->bone) 
			chan->selectflag= chan->bone->flag & BONE_SELECTED; /* gets restored on read, for library armatures */
		
		writestruct(wd, DATA, "bPoseChannel", 1, chan);
	}
	
	/* Write groups */
	for (grp=pose->agroups.first; grp; grp=grp->next) 
		writestruct(wd, DATA, "bActionGroup", 1, grp);

	/* write IK param */
	if (pose->ikparam) {
		char *structname = (char *)get_ikparam_name(pose);
		if (structname)
			writestruct(wd, DATA, structname, 1, pose->ikparam);
	}

	/* Write this pose */
	writestruct(wd, DATA, "bPose", 1, pose);

}

static void write_defgroups(WriteData *wd, ListBase *defbase)
{
	bDeformGroup	*defgroup;

	for (defgroup=defbase->first; defgroup; defgroup=defgroup->next)
		writestruct(wd, DATA, "bDeformGroup", 1, defgroup);
}

static void write_modifiers(WriteData *wd, ListBase *modbase)
{
	ModifierData *md;

	if (modbase == NULL) return;
	for (md=modbase->first; md; md= md->next) {
		ModifierTypeInfo *mti = modifierType_getInfo(md->type);
		if (mti == NULL) return;
		
		writestruct(wd, DATA, mti->structName, 1, md);
			
		if (md->type==eModifierType_Hook) {
			HookModifierData *hmd = (HookModifierData*) md;
			
			writedata(wd, DATA, sizeof(int)*hmd->totindex, hmd->indexar);
		}
		else if(md->type==eModifierType_Cloth) {
			ClothModifierData *clmd = (ClothModifierData*) md;
			
			writestruct(wd, DATA, "ClothSimSettings", 1, clmd->sim_parms);
			writestruct(wd, DATA, "ClothCollSettings", 1, clmd->coll_parms);
			writestruct(wd, DATA, "EffectorWeights", 1, clmd->sim_parms->effector_weights);
			write_pointcaches(wd, &clmd->ptcaches);
		} 
		else if(md->type==eModifierType_Smoke) {
			SmokeModifierData *smd = (SmokeModifierData*) md;
			
			if(smd->type & MOD_SMOKE_TYPE_DOMAIN)
			{
				writestruct(wd, DATA, "SmokeDomainSettings", 1, smd->domain);
				writestruct(wd, DATA, "EffectorWeights", 1, smd->domain->effector_weights);
			}
			else if(smd->type & MOD_SMOKE_TYPE_FLOW)
				writestruct(wd, DATA, "SmokeFlowSettings", 1, smd->flow);
			else if(smd->type & MOD_SMOKE_TYPE_COLL)
				writestruct(wd, DATA, "SmokeCollSettings", 1, smd->coll);

			if((smd->type & MOD_SMOKE_TYPE_DOMAIN) && smd->domain)
			{
				write_pointcaches(wd, &(smd->domain->ptcaches[0]));
				write_pointcaches(wd, &(smd->domain->ptcaches[1]));
			}
		} 
		else if(md->type==eModifierType_Fluidsim) {
			FluidsimModifierData *fluidmd = (FluidsimModifierData*) md;
			
			writestruct(wd, DATA, "FluidsimSettings", 1, fluidmd->fss);
		} 
		else if (md->type==eModifierType_Collision) {
			
			/*
			CollisionModifierData *collmd = (CollisionModifierData*) md;
			// TODO: CollisionModifier should use pointcache 
			// + have proper reset events before enabling this
			writestruct(wd, DATA, "MVert", collmd->numverts, collmd->x);
			writestruct(wd, DATA, "MVert", collmd->numverts, collmd->xnew);
			writestruct(wd, DATA, "MFace", collmd->numfaces, collmd->mfaces);
			*/
		}
		else if (md->type==eModifierType_MeshDeform) {
			MeshDeformModifierData *mmd = (MeshDeformModifierData*) md;
			int size = mmd->dyngridsize;

			writedata(wd, DATA, sizeof(float)*mmd->totvert*mmd->totcagevert,
				mmd->bindweights);
			writedata(wd, DATA, sizeof(float)*3*mmd->totcagevert,
				mmd->bindcos);
			writestruct(wd, DATA, "MDefCell", size*size*size, mmd->dyngrid);
			writestruct(wd, DATA, "MDefInfluence", mmd->totinfluence, mmd->dyninfluences);
			writedata(wd, DATA, sizeof(int)*mmd->totvert, mmd->dynverts);
		}
	}
}

static void write_objects(WriteData *wd, ListBase *idbase)
{
	Object *ob;
	
	ob= idbase->first;
	while(ob) {
		if(ob->id.us>0 || wd->current) {
			/* write LibData */
			writestruct(wd, ID_OB, "Object", 1, ob);
			
			/*Write ID Properties -- and copy this comment EXACTLY for easy finding
			  of library blocks that implement this.*/
			if (ob->id.properties) IDP_WriteProperty(ob->id.properties, wd);
			
			if (ob->adt) write_animdata(wd, ob->adt);
			
			/* direct data */
			writedata(wd, DATA, sizeof(void *)*ob->totcol, ob->mat);
			writedata(wd, DATA, sizeof(char)*ob->totcol, ob->matbits);
			/* write_effects(wd, &ob->effect); */ /* not used anymore */
			write_properties(wd, &ob->prop);
			write_sensors(wd, &ob->sensors);
			write_controllers(wd, &ob->controllers);
			write_actuators(wd, &ob->actuators);
			write_pose(wd, ob->pose);
			write_defgroups(wd, &ob->defbase);
			write_constraints(wd, &ob->constraints);
			write_motionpath(wd, ob->mpath);
			
			writestruct(wd, DATA, "PartDeflect", 1, ob->pd);
			writestruct(wd, DATA, "SoftBody", 1, ob->soft);
			if(ob->soft) {
				write_pointcaches(wd, &ob->soft->ptcaches);
				writestruct(wd, DATA, "EffectorWeights", 1, ob->soft->effector_weights);
			}
			writestruct(wd, DATA, "BulletSoftBody", 1, ob->bsoft);
			
			write_particlesystems(wd, &ob->particlesystem);
			write_modifiers(wd, &ob->modifiers);
		}
		ob= ob->id.next;
	}

	/* flush helps the compression for undo-save */
	mywrite(wd, MYWRITE_FLUSH, 0);
}


static void write_vfonts(WriteData *wd, ListBase *idbase)
{
	VFont *vf;
	PackedFile * pf;

	vf= idbase->first;
	while(vf) {
		if(vf->id.us>0 || wd->current) {
			/* write LibData */
			writestruct(wd, ID_VF, "VFont", 1, vf);
			if (vf->id.properties) IDP_WriteProperty(vf->id.properties, wd);

			/* direct data */

			if (vf->packedfile) {
				pf = vf->packedfile;
				writestruct(wd, DATA, "PackedFile", 1, pf);
				writedata(wd, DATA, pf->size, pf->data);
			}
		}

		vf= vf->id.next;
	}
}


static void write_keys(WriteData *wd, ListBase *idbase)
{
	Key *key;
	KeyBlock *kb;

	key= idbase->first;
	while(key) {
		if(key->id.us>0 || wd->current) {
			/* write LibData */
			writestruct(wd, ID_KE, "Key", 1, key);
			if (key->id.properties) IDP_WriteProperty(key->id.properties, wd);
			
			if (key->adt) write_animdata(wd, key->adt);
			
			/* direct data */
			kb= key->block.first;
			while(kb) {
				writestruct(wd, DATA, "KeyBlock", 1, kb);
				if(kb->data) writedata(wd, DATA, kb->totelem*key->elemsize, kb->data);
				kb= kb->next;
			}
		}

		key= key->id.next;
	}
	/* flush helps the compression for undo-save */
	mywrite(wd, MYWRITE_FLUSH, 0);
}

static void write_cameras(WriteData *wd, ListBase *idbase)
{
	Camera *cam;

	cam= idbase->first;
	while(cam) {
		if(cam->id.us>0 || wd->current) {
			/* write LibData */
			writestruct(wd, ID_CA, "Camera", 1, cam);
			if (cam->id.properties) IDP_WriteProperty(cam->id.properties, wd);
			
			if (cam->adt) write_animdata(wd, cam->adt);
		}

		cam= cam->id.next;
	}
}

static void write_mballs(WriteData *wd, ListBase *idbase)
{
	MetaBall *mb;
	MetaElem *ml;

	mb= idbase->first;
	while(mb) {
		if(mb->id.us>0 || wd->current) {
			/* write LibData */
			writestruct(wd, ID_MB, "MetaBall", 1, mb);
			if (mb->id.properties) IDP_WriteProperty(mb->id.properties, wd);

			/* direct data */
			writedata(wd, DATA, sizeof(void *)*mb->totcol, mb->mat);
			if (mb->adt) write_animdata(wd, mb->adt);

			ml= mb->elems.first;
			while(ml) {
				writestruct(wd, DATA, "MetaElem", 1, ml);
				ml= ml->next;
			}
		}
		mb= mb->id.next;
	}
}

static int amount_of_chars(char *str)
{
	// Since the data is saved as UTF-8 to the cu->str
	// The cu->len is not same as the strlen(cu->str)
	return strlen(str);
}

static void write_curves(WriteData *wd, ListBase *idbase)
{
	Curve *cu;
	Nurb *nu;

	cu= idbase->first;
	while(cu) {
		if(cu->id.us>0 || wd->current) {
			/* write LibData */
			writestruct(wd, ID_CU, "Curve", 1, cu);
			
			/* direct data */
			writedata(wd, DATA, sizeof(void *)*cu->totcol, cu->mat);
			if (cu->id.properties) IDP_WriteProperty(cu->id.properties, wd);
			if (cu->adt) write_animdata(wd, cu->adt);
			
			if(cu->vfont) {
				writedata(wd, DATA, amount_of_chars(cu->str)+1, cu->str);
				writestruct(wd, DATA, "CharInfo", cu->len, cu->strinfo);
				writestruct(wd, DATA, "TextBox", cu->totbox, cu->tb);				
			}
			else {
				/* is also the order of reading */
				nu= cu->nurb.first;
				while(nu) {
					writestruct(wd, DATA, "Nurb", 1, nu);
					nu= nu->next;
				}
				nu= cu->nurb.first;
				while(nu) {
					if(nu->type == CU_BEZIER)
						writestruct(wd, DATA, "BezTriple", nu->pntsu, nu->bezt);
					else {
						writestruct(wd, DATA, "BPoint", nu->pntsu*nu->pntsv, nu->bp);
						if(nu->knotsu) writedata(wd, DATA, KNOTSU(nu)*sizeof(float), nu->knotsu);
						if(nu->knotsv) writedata(wd, DATA, KNOTSV(nu)*sizeof(float), nu->knotsv);
					}
					nu= nu->next;
				}
			}
		}
		cu= cu->id.next;
	}

	/* flush helps the compression for undo-save */
	mywrite(wd, MYWRITE_FLUSH, 0);
}

static void write_dverts(WriteData *wd, int count, MDeformVert *dvlist)
{
	if (dvlist) {
		int i;
		
		/* Write the dvert list */
		writestruct(wd, DATA, "MDeformVert", count, dvlist);
		
		/* Write deformation data for each dvert */
		for (i=0; i<count; i++) {
			if (dvlist[i].dw)
				writestruct(wd, DATA, "MDeformWeight", dvlist[i].totweight, dvlist[i].dw);
		}
	}
}

static void write_mdisps(WriteData *wd, int count, MDisps *mdlist, int external)
{
	if(mdlist) {
		int i;
		
		writestruct(wd, DATA, "MDisps", count, mdlist);
		if(!external) {
			for(i = 0; i < count; ++i) {
				if(mdlist[i].disps)
					writedata(wd, DATA, sizeof(float)*3*mdlist[i].totdisp, mdlist[i].disps);
			}
		}
	}
}

static void write_customdata(WriteData *wd, ID *id, int count, CustomData *data, int partial_type, int partial_count)
{
	int i;

	/* write external customdata (not for undo) */
	if(data->external && !wd->current)
		CustomData_external_write(data, id, CD_MASK_MESH, count, 0);

	writestruct(wd, DATA, "CustomDataLayer", data->maxlayer, data->layers);

	for (i=0; i<data->totlayer; i++) {
		CustomDataLayer *layer= &data->layers[i];
		char *structname;
		int structnum, datasize;

		if (layer->type == CD_MDEFORMVERT) {
			/* layer types that allocate own memory need special handling */
			write_dverts(wd, count, layer->data);
		}
		else if (layer->type == CD_MDISPS) {
			write_mdisps(wd, count, layer->data, layer->flag & CD_FLAG_EXTERNAL);
		}
		else {
			CustomData_file_write_info(layer->type, &structname, &structnum);
			if (structnum) {
				/* when using partial visibility, the MEdge and MFace layers
				   are smaller than the original, so their type and count is
				   passed to make this work */
				if (layer->type != partial_type) datasize= structnum*count;
				else datasize= structnum*partial_count;

				writestruct(wd, DATA, structname, datasize, layer->data);
			}
			else
				printf("error: this CustomDataLayer must not be written to file\n");
		}
	}

	if(data->external)
		writestruct(wd, DATA, "CustomDataExternal", 1, data->external);
}

static void write_meshs(WriteData *wd, ListBase *idbase)
{
	Mesh *mesh;

	mesh= idbase->first;
	while(mesh) {
		if(mesh->id.us>0 || wd->current) {
			/* write LibData */
			writestruct(wd, ID_ME, "Mesh", 1, mesh);

			/* direct data */
			if (mesh->id.properties) IDP_WriteProperty(mesh->id.properties, wd);

			writedata(wd, DATA, sizeof(void *)*mesh->totcol, mesh->mat);

			if(mesh->pv) {
				write_customdata(wd, &mesh->id, mesh->pv->totvert, &mesh->vdata, -1, 0);
				write_customdata(wd, &mesh->id, mesh->pv->totedge, &mesh->edata,
					CD_MEDGE, mesh->totedge);
				write_customdata(wd, &mesh->id, mesh->pv->totface, &mesh->fdata,
					CD_MFACE, mesh->totface);
			}
			else {
				write_customdata(wd, &mesh->id, mesh->totvert, &mesh->vdata, -1, 0);
				write_customdata(wd, &mesh->id, mesh->totedge, &mesh->edata, -1, 0);
				write_customdata(wd, &mesh->id, mesh->totface, &mesh->fdata, -1, 0);
			}

			/* PMV data */
			if(mesh->pv) {
				writestruct(wd, DATA, "PartialVisibility", 1, mesh->pv);
				writedata(wd, DATA, sizeof(unsigned int)*mesh->pv->totvert, mesh->pv->vert_map);
				writedata(wd, DATA, sizeof(int)*mesh->pv->totedge, mesh->pv->edge_map);
				writestruct(wd, DATA, "MFace", mesh->pv->totface, mesh->pv->old_faces);
				writestruct(wd, DATA, "MEdge", mesh->pv->totedge, mesh->pv->old_edges);
			}
		}
		mesh= mesh->id.next;
	}
}

static void write_lattices(WriteData *wd, ListBase *idbase)
{
	Lattice *lt;
	
	lt= idbase->first;
	while(lt) {
		if(lt->id.us>0 || wd->current) {
			/* write LibData */
			writestruct(wd, ID_LT, "Lattice", 1, lt);
			if (lt->id.properties) IDP_WriteProperty(lt->id.properties, wd);

			/* direct data */
			writestruct(wd, DATA, "BPoint", lt->pntsu*lt->pntsv*lt->pntsw, lt->def);
			
			write_dverts(wd, lt->pntsu*lt->pntsv*lt->pntsw, lt->dvert);
			
		}
		lt= lt->id.next;
	}
}

static void write_previews(WriteData *wd, PreviewImage *prv)
{
	if (prv) {
		short w = prv->w[1];
		short h = prv->h[1];
		unsigned int *rect = prv->rect[1];
		/* don't write out large previews if not requested */
		if (!(U.flag & USER_SAVE_PREVIEWS) ) {
			prv->w[1] = 0;
			prv->h[1] = 0;
			prv->rect[1] = NULL;
		}
		writestruct(wd, DATA, "PreviewImage", 1, prv);
		if (prv->rect[0]) writedata(wd, DATA, prv->w[0]*prv->h[0]*sizeof(unsigned int), prv->rect[0]);
		if (prv->rect[1]) writedata(wd, DATA, prv->w[1]*prv->h[1]*sizeof(unsigned int), prv->rect[1]);

		/* restore preview, we still want to keep it in memory even if not saved to file */
		if (!(U.flag & USER_SAVE_PREVIEWS) ) {
			prv->w[1] = w;
			prv->h[1] = h;
			prv->rect[1] = rect;
		}
	}
}

static void write_images(WriteData *wd, ListBase *idbase)
{
	Image *ima;
	PackedFile * pf;


	ima= idbase->first;
	while(ima) {
		if(ima->id.us>0 || wd->current) {
			/* write LibData */
			writestruct(wd, ID_IM, "Image", 1, ima);
			if (ima->id.properties) IDP_WriteProperty(ima->id.properties, wd);

			if (ima->packedfile) {
				pf = ima->packedfile;
				writestruct(wd, DATA, "PackedFile", 1, pf);
				writedata(wd, DATA, pf->size, pf->data);
			}

			write_previews(wd, ima->preview);

			/* exception: render text only saved in undo files (wd->current) */
			if (ima->render_text && wd->current)
				writedata(wd, DATA, IMA_RW_MAXTEXT, ima->render_text);
		}
		ima= ima->id.next;
	}
	/* flush helps the compression for undo-save */
	mywrite(wd, MYWRITE_FLUSH, 0);
}

static void write_textures(WriteData *wd, ListBase *idbase)
{
	Tex *tex;

	tex= idbase->first;
	while(tex) {
		if(tex->id.us>0 || wd->current) {
			/* write LibData */
			writestruct(wd, ID_TE, "Tex", 1, tex);
			if (tex->id.properties) IDP_WriteProperty(tex->id.properties, wd);

			if (tex->adt) write_animdata(wd, tex->adt);

			/* direct data */
			if(tex->type == TEX_PLUGIN && tex->plugin) writestruct(wd, DATA, "PluginTex", 1, tex->plugin);
			if(tex->coba) writestruct(wd, DATA, "ColorBand", 1, tex->coba);
			if(tex->type == TEX_ENVMAP && tex->env) writestruct(wd, DATA, "EnvMap", 1, tex->env);
			if(tex->type == TEX_POINTDENSITY && tex->pd) {
				writestruct(wd, DATA, "PointDensity", 1, tex->pd);
				if(tex->pd->coba) writestruct(wd, DATA, "ColorBand", 1, tex->pd->coba);
			}
			if(tex->type == TEX_VOXELDATA && tex->vd) writestruct(wd, DATA, "VoxelData", 1, tex->vd);
			
			/* nodetree is integral part of texture, no libdata */
			if(tex->nodetree) {
				writestruct(wd, DATA, "bNodeTree", 1, tex->nodetree);
				write_nodetree(wd, tex->nodetree);
			}
			
			write_previews(wd, tex->preview);
		}
		tex= tex->id.next;
	}

	/* flush helps the compression for undo-save */
	mywrite(wd, MYWRITE_FLUSH, 0);
}

static void write_materials(WriteData *wd, ListBase *idbase)
{
	Material *ma;
	int a;

	ma= idbase->first;
	while(ma) {
		if(ma->id.us>0 || wd->current) {
			/* write LibData */
			writestruct(wd, ID_MA, "Material", 1, ma);
			
			/*Write ID Properties -- and copy this comment EXACTLY for easy finding
			  of library blocks that implement this.*/
			/*manually set head group property to IDP_GROUP, just in case it hadn't been
			  set yet :) */
			if (ma->id.properties) IDP_WriteProperty(ma->id.properties, wd);
			
			if (ma->adt) write_animdata(wd, ma->adt);

			for(a=0; a<MAX_MTEX; a++) {
				if(ma->mtex[a]) writestruct(wd, DATA, "MTex", 1, ma->mtex[a]);
			}
			
			if(ma->ramp_col) writestruct(wd, DATA, "ColorBand", 1, ma->ramp_col);
			if(ma->ramp_spec) writestruct(wd, DATA, "ColorBand", 1, ma->ramp_spec);
			
			/* nodetree is integral part of material, no libdata */
			if(ma->nodetree) {
				writestruct(wd, DATA, "bNodeTree", 1, ma->nodetree);
				write_nodetree(wd, ma->nodetree);
			}

			write_previews(wd, ma->preview);			
		}
		ma= ma->id.next;
	}
}

static void write_worlds(WriteData *wd, ListBase *idbase)
{
	World *wrld;
	int a;

	wrld= idbase->first;
	while(wrld) {
		if(wrld->id.us>0 || wd->current) {
			/* write LibData */
			writestruct(wd, ID_WO, "World", 1, wrld);
			if (wrld->id.properties) IDP_WriteProperty(wrld->id.properties, wd);
			
			if (wrld->adt) write_animdata(wd, wrld->adt);
			
			for(a=0; a<MAX_MTEX; a++) {
				if(wrld->mtex[a]) writestruct(wd, DATA, "MTex", 1, wrld->mtex[a]);
			}
			
			write_previews(wd, wrld->preview);
		}
		wrld= wrld->id.next;
	}
}

static void write_lamps(WriteData *wd, ListBase *idbase)
{
	Lamp *la;
	int a;

	la= idbase->first;
	while(la) {
		if(la->id.us>0 || wd->current) {
			/* write LibData */
			writestruct(wd, ID_LA, "Lamp", 1, la);
			if (la->id.properties) IDP_WriteProperty(la->id.properties, wd);
			
			if (la->adt) write_animdata(wd, la->adt);
			
			/* direct data */
			for(a=0; a<MAX_MTEX; a++) {
				if(la->mtex[a]) writestruct(wd, DATA, "MTex", 1, la->mtex[a]);
			}
			
			if(la->curfalloff)
				write_curvemapping(wd, la->curfalloff);	
			
			write_previews(wd, la->preview);
			
		}
		la= la->id.next;
	}
}

static void write_paint(WriteData *wd, Paint *p)
{
	if(p && p->brushes)
		writedata(wd, DATA, p->brush_count * sizeof(Brush*), p->brushes);
}

static void write_scenes(WriteData *wd, ListBase *scebase)
{
	Scene *sce;
	Base *base;
	Editing *ed;
	Sequence *seq;
	MetaStack *ms;
	Strip *strip;
	TimeMarker *marker;
	TransformOrientation *ts;
	SceneRenderLayer *srl;
	ToolSettings *tos;
	
	sce= scebase->first;
	while(sce) {
		/* write LibData */
		writestruct(wd, ID_SCE, "Scene", 1, sce);
		if (sce->id.properties) IDP_WriteProperty(sce->id.properties, wd);
		
		if (sce->adt) write_animdata(wd, sce->adt);
		write_keyingsets(wd, &sce->keyingsets);
		
		/* direct data */
		base= sce->base.first;
		while(base) {
			writestruct(wd, DATA, "Base", 1, base);
			base= base->next;
		}
		
		tos = sce->toolsettings;
		writestruct(wd, DATA, "ToolSettings", 1, tos);
		if(tos->vpaint) {
			writestruct(wd, DATA, "VPaint", 1, tos->vpaint);
			write_paint(wd, &tos->vpaint->paint);
		}
		if(tos->wpaint) {
			writestruct(wd, DATA, "VPaint", 1, tos->wpaint);
			write_paint(wd, &tos->wpaint->paint);
		}
		if(tos->sculpt) {
			writestruct(wd, DATA, "Sculpt", 1, tos->sculpt);
			write_paint(wd, &tos->sculpt->paint);
		}

		write_paint(wd, &tos->imapaint.paint);

		ed= sce->ed;
		if(ed) {
			writestruct(wd, DATA, "Editing", 1, ed);
			
			/* reset write flags too */
			
			SEQ_BEGIN(ed, seq) {
				if(seq->strip) seq->strip->done= 0;
				writestruct(wd, DATA, "Sequence", 1, seq);
			}
			SEQ_END
			
			SEQ_BEGIN(ed, seq) {
				if(seq->strip && seq->strip->done==0) {
					/* write strip with 'done' at 0 because readfile */
					
					if(seq->plugin) writestruct(wd, DATA, "PluginSeq", 1, seq->plugin);
					if(seq->effectdata) {
						switch(seq->type){
						case SEQ_COLOR:
							writestruct(wd, DATA, "SolidColorVars", 1, seq->effectdata);
							break;
						case SEQ_SPEED:
							writestruct(wd, DATA, "SpeedControlVars", 1, seq->effectdata);
							break;
						case SEQ_WIPE:
							writestruct(wd, DATA, "WipeVars", 1, seq->effectdata);
							break;
						case SEQ_GLOW:
							writestruct(wd, DATA, "GlowVars", 1, seq->effectdata);
							break;
						case SEQ_TRANSFORM:
							writestruct(wd, DATA, "TransformVars", 1, seq->effectdata);
							break;
						}
					}
					
					strip= seq->strip;
					writestruct(wd, DATA, "Strip", 1, strip);
					if(seq->flag & SEQ_USE_CROP && strip->crop) {
						writestruct(wd, DATA, "StripCrop", 1, strip->crop);
					}
					if(seq->flag & SEQ_USE_TRANSFORM && strip->transform) {
						writestruct(wd, DATA, "StripTransform", 1, strip->transform);
					}
					if(seq->flag & SEQ_USE_PROXY && strip->proxy) {
						writestruct(wd, DATA, "StripProxy", 1, strip->proxy);
					}
					if(seq->flag & SEQ_USE_COLOR_BALANCE && strip->color_balance) {
						writestruct(wd, DATA, "StripColorBalance", 1, strip->color_balance);
					}
					if(seq->type==SEQ_IMAGE)
						writestruct(wd, DATA, "StripElem", MEM_allocN_len(strip->stripdata) / sizeof(struct StripElem), strip->stripdata);
					else if(seq->type==SEQ_MOVIE || seq->type==SEQ_RAM_SOUND || seq->type == SEQ_HD_SOUND)
						writestruct(wd, DATA, "StripElem", 1, strip->stripdata);
					
					strip->done= 1;
				}
			}
			SEQ_END
				
			/* new; meta stack too, even when its nasty restore code */
			for(ms= ed->metastack.first; ms; ms= ms->next) {
				writestruct(wd, DATA, "MetaStack", 1, ms);
			}
		}
		
		if (sce->r.avicodecdata) {
			writestruct(wd, DATA, "AviCodecData", 1, sce->r.avicodecdata);
			if (sce->r.avicodecdata->lpFormat) writedata(wd, DATA, sce->r.avicodecdata->cbFormat, sce->r.avicodecdata->lpFormat);
			if (sce->r.avicodecdata->lpParms) writedata(wd, DATA, sce->r.avicodecdata->cbParms, sce->r.avicodecdata->lpParms);
		}

		if (sce->r.qtcodecdata) {
			writestruct(wd, DATA, "QuicktimeCodecData", 1, sce->r.qtcodecdata);
			if (sce->r.qtcodecdata->cdParms) writedata(wd, DATA, sce->r.qtcodecdata->cdSize, sce->r.qtcodecdata->cdParms);
		}
		if (sce->r.ffcodecdata.properties) {
			IDP_WriteProperty(sce->r.ffcodecdata.properties, wd);
		}

		/* writing dynamic list of TimeMarkers to the blend file */
		for(marker= sce->markers.first; marker; marker= marker->next)
			writestruct(wd, DATA, "TimeMarker", 1, marker);
		
		/* writing dynamic list of TransformOrientations to the blend file */
		for(ts = sce->transform_spaces.first; ts; ts = ts->next)
			writestruct(wd, DATA, "TransformOrientation", 1, ts);
		
		for(srl= sce->r.layers.first; srl; srl= srl->next)
			writestruct(wd, DATA, "SceneRenderLayer", 1, srl);
		
		if(sce->nodetree) {
			writestruct(wd, DATA, "bNodeTree", 1, sce->nodetree);
			write_nodetree(wd, sce->nodetree);
		}
		
		sce= sce->id.next;
	}
	/* flush helps the compression for undo-save */
	mywrite(wd, MYWRITE_FLUSH, 0);
}

static void write_gpencils(WriteData *wd, ListBase *lb)
{
	bGPdata *gpd;
	bGPDlayer *gpl;
	bGPDframe *gpf;
	bGPDstroke *gps;
	
	for (gpd= lb->first; gpd; gpd= gpd->id.next) {
		/* write gpd data block to file */
		writestruct(wd, ID_GD, "bGPdata", 1, gpd);
		
		/* write grease-pencil layers to file */
		for (gpl= gpd->layers.first; gpl; gpl= gpl->next) {
			writestruct(wd, DATA, "bGPDlayer", 1, gpl);
			
			/* write this layer's frames to file */
			for (gpf= gpl->frames.first; gpf; gpf= gpf->next) {
				writestruct(wd, DATA, "bGPDframe", 1, gpf);
				
				/* write strokes */
				for (gps= gpf->strokes.first; gps; gps= gps->next) {
					writestruct(wd, DATA, "bGPDstroke", 1, gps);
					writestruct(wd, DATA, "bGPDspoint", gps->totpoints, gps->points);				
				}
			}
		}
	}
}

static void write_windowmanagers(WriteData *wd, ListBase *lb)
{
	wmWindowManager *wm;
	wmWindow *win;
	
	for(wm= lb->first; wm; wm= wm->id.next) {
		writestruct(wd, ID_WM, "wmWindowManager", 1, wm);
		
		for(win= wm->windows.first; win; win= win->next)
			writestruct(wd, DATA, "wmWindow", 1, win);
	}
}

static void write_region(WriteData *wd, ARegion *ar, int spacetype)
{	
	writestruct(wd, DATA, "ARegion", 1, ar);
	
	if(ar->regiondata) {
		switch(spacetype) {
			case SPACE_VIEW3D:
				if(ar->regiontype==RGN_TYPE_WINDOW) {
					RegionView3D *rv3d= ar->regiondata;
					writestruct(wd, DATA, "RegionView3D", 1, rv3d);
					
					if(rv3d->localvd)
						writestruct(wd, DATA, "RegionView3D", 1, rv3d->localvd);
					if(rv3d->clipbb) 
						writestruct(wd, DATA, "BoundBox", 1, rv3d->clipbb);

				}
				else
					printf("regiondata write missing!\n");
				break;
			default:
				printf("regiondata write missing!\n");
		}
	}
}

static void write_screens(WriteData *wd, ListBase *scrbase)
{
	bScreen *sc;
	ScrArea *sa;
	ScrVert *sv;
	ScrEdge *se;

	sc= scrbase->first;
	while(sc) {
		
		/* write LibData */
		/* in 2.50+ files, the file identifier for screens is patched, forward compatibility */
		writestruct(wd, ID_SCRN, "Screen", 1, sc);
		if (sc->id.properties) 
			IDP_WriteProperty(sc->id.properties, wd);
		
		/* direct data */
		for(sv= sc->vertbase.first; sv; sv= sv->next)
			writestruct(wd, DATA, "ScrVert", 1, sv);
		
		for(se= sc->edgebase.first; se; se= se->next) 
			writestruct(wd, DATA, "ScrEdge", 1, se);
		
		for(sa= sc->areabase.first; sa; sa= sa->next) {
			SpaceLink *sl;
			Panel *pa;
			ARegion *ar;
			
			writestruct(wd, DATA, "ScrArea", 1, sa);
			
			for(ar= sa->regionbase.first; ar; ar= ar->next) {
				write_region(wd, ar, sa->spacetype);
				
				for(pa= ar->panels.first; pa; pa= pa->next)
					writestruct(wd, DATA, "Panel", 1, pa);
			}
			
			sl= sa->spacedata.first;
			while(sl) {
				for(ar= sl->regionbase.first; ar; ar= ar->next)
					write_region(wd, ar, sl->spacetype);
				
				if(sl->spacetype==SPACE_VIEW3D) {
					View3D *v3d= (View3D *) sl;
					BGpic *bgpic;
					writestruct(wd, DATA, "View3D", 1, v3d);
					for (bgpic= v3d->bgpicbase.first; bgpic; bgpic= bgpic->next)
						writestruct(wd, DATA, "BGpic", 1, bgpic);
					if(v3d->localvd) writestruct(wd, DATA, "View3D", 1, v3d->localvd);
				}
				else if(sl->spacetype==SPACE_IPO) {
					SpaceIpo *sipo= (SpaceIpo *)sl;
					ListBase tmpGhosts = sipo->ghostCurves;
					
					/* temporarily disable ghost curves when saving */
					sipo->ghostCurves.first= sipo->ghostCurves.last= NULL;
					
					writestruct(wd, DATA, "SpaceIpo", 1, sl);
					if(sipo->ads) writestruct(wd, DATA, "bDopeSheet", 1, sipo->ads);
					
					/* reenable ghost curves */
					sipo->ghostCurves= tmpGhosts;
				}
				else if(sl->spacetype==SPACE_BUTS) {
					writestruct(wd, DATA, "SpaceButs", 1, sl);
				}
				else if(sl->spacetype==SPACE_FILE) {
					writestruct(wd, DATA, "SpaceFile", 1, sl);
				}
				else if(sl->spacetype==SPACE_SEQ) {
					writestruct(wd, DATA, "SpaceSeq", 1, sl);
				}
				else if(sl->spacetype==SPACE_OUTLINER) {
					SpaceOops *so= (SpaceOops *)sl;
					
					writestruct(wd, DATA, "SpaceOops", 1, so);

					/* outliner */
					if(so->treestore) {
						writestruct(wd, DATA, "TreeStore", 1, so->treestore);
						if(so->treestore->data)
							writestruct(wd, DATA, "TreeStoreElem", so->treestore->usedelem, so->treestore->data);
					}
				}
				else if(sl->spacetype==SPACE_IMAGE) {
					SpaceImage *sima= (SpaceImage *)sl;
					
					writestruct(wd, DATA, "SpaceImage", 1, sl);
					if(sima->cumap)
						write_curvemapping(wd, sima->cumap);
				}
				else if(sl->spacetype==SPACE_IMASEL) {
					writestruct(wd, DATA, "SpaceImaSel", 1, sl);
				}
				else if(sl->spacetype==SPACE_TEXT) {
					writestruct(wd, DATA, "SpaceText", 1, sl);
				}
				else if(sl->spacetype==SPACE_SCRIPT) {
					SpaceScript *sc = (SpaceScript*)sl;
					sc->but_refs = NULL;
					writestruct(wd, DATA, "SpaceScript", 1, sl);
				}
				else if(sl->spacetype==SPACE_ACTION) {
					writestruct(wd, DATA, "SpaceAction", 1, sl);
				}
				else if(sl->spacetype==SPACE_SOUND) {
					writestruct(wd, DATA, "SpaceSound", 1, sl);
				}
				else if(sl->spacetype==SPACE_NLA){
					SpaceNla *snla= (SpaceNla *)sl;
					
					writestruct(wd, DATA, "SpaceNla", 1, snla);
					if(snla->ads) writestruct(wd, DATA, "bDopeSheet", 1, snla->ads);
				}
				else if(sl->spacetype==SPACE_TIME){
					writestruct(wd, DATA, "SpaceTime", 1, sl);
				}
				else if(sl->spacetype==SPACE_NODE){
					writestruct(wd, DATA, "SpaceNode", 1, sl);
				}
				else if(sl->spacetype==SPACE_LOGIC){
					writestruct(wd, DATA, "SpaceLogic", 1, sl);
				}
				else if(sl->spacetype==SPACE_CONSOLE) {
					writestruct(wd, DATA, "SpaceConsole", 1, sl);
				}
				else if(sl->spacetype==SPACE_USERPREF) {
					writestruct(wd, DATA, "SpaceUserPref", 1, sl);
				}

				sl= sl->next;
			}
		}

		sc= sc->id.next;
	}
}

static void write_libraries(WriteData *wd, Main *main)
{
	ListBase *lbarray[30];
	ID *id;
	int a, tot, foundone;

	for(; main; main= main->next) {

		a=tot= set_listbasepointers(main, lbarray);

		/* test: is lib being used */
		foundone= 0;
		while(tot--) {
			for(id= lbarray[tot]->first; id; id= id->next) {
				if(id->us>0 && (id->flag & LIB_EXTERN)) {
					foundone= 1;
					break;
				}
			}
			if(foundone) break;
		}

		if(foundone) {
			writestruct(wd, ID_LI, "Library", 1, main->curlib);

			while(a--) {
				for(id= lbarray[a]->first; id; id= id->next) {
					if(id->us>0 && (id->flag & LIB_EXTERN)) {
						writestruct(wd, ID_ID, "ID", 1, id);
					}
				}
			}
		}
	}
}

static void write_bone(WriteData *wd, Bone* bone)
{
	Bone*	cbone;

	// PATCH for upward compatibility after 2.37+ armature recode
	bone->size[0]= bone->size[1]= bone->size[2]= 1.0f;
		
	// Write this bone
	writestruct(wd, DATA, "Bone", 1, bone);

	/* Write ID Properties -- and copy this comment EXACTLY for easy finding
	 of library blocks that implement this.*/
	if (bone->prop)
		IDP_WriteProperty(bone->prop, wd);
	
	// Write Children
	cbone= bone->childbase.first;
	while(cbone) {
		write_bone(wd, cbone);
		cbone= cbone->next;
	}
}

static void write_armatures(WriteData *wd, ListBase *idbase)
{
	bArmature	*arm;
	Bone		*bone;

	arm=idbase->first;
	while (arm) {
		if (arm->id.us>0 || wd->current) {
			writestruct(wd, ID_AR, "bArmature", 1, arm);
			if (arm->id.properties) IDP_WriteProperty(arm->id.properties, wd);

			if (arm->adt) write_animdata(wd, arm->adt);

			/* Direct data */
			bone= arm->bonebase.first;
			while(bone) {
				write_bone(wd, bone);
				bone=bone->next;
			}
		}
		arm=arm->id.next;
	}

	/* flush helps the compression for undo-save */
	mywrite(wd, MYWRITE_FLUSH, 0);
}

static void write_texts(WriteData *wd, ListBase *idbase)
{
	Text *text;
	TextLine *tmp;
	TextMarker *mrk;

	text= idbase->first;
	while(text) {
		if ( (text->flags & TXT_ISMEM) && (text->flags & TXT_ISEXT)) text->flags &= ~TXT_ISEXT;

		/* write LibData */
		writestruct(wd, ID_TXT, "Text", 1, text);
		if(text->name) writedata(wd, DATA, strlen(text->name)+1, text->name);
		if (text->id.properties) IDP_WriteProperty(text->id.properties, wd);

		if(!(text->flags & TXT_ISEXT)) {
			/* now write the text data, in two steps for optimization in the readfunction */
			tmp= text->lines.first;
			while (tmp) {
				writestruct(wd, DATA, "TextLine", 1, tmp);
				tmp= tmp->next;
			}

			tmp= text->lines.first;
			while (tmp) {
				writedata(wd, DATA, tmp->len+1, tmp->line);
				tmp= tmp->next;
			}

			/* write markers */
			mrk= text->markers.first;
			while (mrk) {
				writestruct(wd, DATA, "TextMarker", 1, mrk);
				mrk= mrk->next;
			}
		}


		text= text->id.next;
	}

	/* flush helps the compression for undo-save */
	mywrite(wd, MYWRITE_FLUSH, 0);
}

static void write_sounds(WriteData *wd, ListBase *idbase)
{
	bSound *sound;

	PackedFile * pf;

	sound= idbase->first;
	while(sound) {
		if(sound->id.us>0 || wd->current) {
			/* write LibData */
			writestruct(wd, ID_SO, "bSound", 1, sound);
			if (sound->id.properties) IDP_WriteProperty(sound->id.properties, wd);

			if (sound->packedfile) {
				pf = sound->packedfile;
				writestruct(wd, DATA, "PackedFile", 1, pf);
				writedata(wd, DATA, pf->size, pf->data);
			}
		}
		sound= sound->id.next;
	}

	/* flush helps the compression for undo-save */
	mywrite(wd, MYWRITE_FLUSH, 0);
}

static void write_groups(WriteData *wd, ListBase *idbase)
{
	Group *group;
	GroupObject *go;

	for(group= idbase->first; group; group= group->id.next) {
		if(group->id.us>0 || wd->current) {
			/* write LibData */
			writestruct(wd, ID_GR, "Group", 1, group);
			if (group->id.properties) IDP_WriteProperty(group->id.properties, wd);

			go= group->gobject.first;
			while(go) {
				writestruct(wd, DATA, "GroupObject", 1, go);
				go= go->next;
			}
		}
	}
}

static void write_nodetrees(WriteData *wd, ListBase *idbase)
{
	bNodeTree *ntree;
	
	for(ntree=idbase->first; ntree; ntree= ntree->id.next) {
		if (ntree->id.us>0 || wd->current) {
			writestruct(wd, ID_NT, "bNodeTree", 1, ntree);
			write_nodetree(wd, ntree);
			
			if (ntree->id.properties) IDP_WriteProperty(ntree->id.properties, wd);
			
			if (ntree->adt) write_animdata(wd, ntree->adt);
		}
	}
}

static void write_brushes(WriteData *wd, ListBase *idbase)
{
	Brush *brush;
	
	for(brush=idbase->first; brush; brush= brush->id.next) {
		if(brush->id.us>0 || wd->current) {
			writestruct(wd, ID_BR, "Brush", 1, brush);
			if (brush->id.properties) IDP_WriteProperty(brush->id.properties, wd);
			
<<<<<<< HEAD
=======
			writestruct(wd, DATA, "MTex", 1, &brush->mtex);
			
>>>>>>> 7a76bc9a
			if(brush->curve)
				write_curvemapping(wd, brush->curve);
		}
	}
}

static void write_scripts(WriteData *wd, ListBase *idbase)
{
	Script *script;
	
	for(script=idbase->first; script; script= script->id.next) {
		if(script->id.us>0 || wd->current) {
			writestruct(wd, ID_SCRIPT, "Script", 1, script);
			if (script->id.properties) IDP_WriteProperty(script->id.properties, wd);
		}
	}
}

/* context is usually defined by WM, two cases where no WM is available:
 * - for forward compatibility, curscreen has to be saved
 * - for undofile, curscene needs to be saved */
static void write_global(WriteData *wd, int fileflags, Main *mainvar)
{
	FileGlobal fg;
	bScreen *screen;
	char subvstr[8];
	
	current_screen_compat(mainvar, &screen);

	/* XXX still remap G */
	fg.curscreen= screen;
	fg.curscene= screen->scene;
	fg.displaymode= G.displaymode;
	fg.winpos= G.winpos;
	fg.fileflags= (fileflags & ~G_FILE_NO_UI);	// prevent to save this, is not good convention, and feature with concerns...
	fg.globalf= G.f;
	BLI_strncpy(fg.filename, mainvar->name, sizeof(fg.filename));

	sprintf(subvstr, "%4d", BLENDER_SUBVERSION);
	memcpy(fg.subvstr, subvstr, 4);
	
	fg.subversion= BLENDER_SUBVERSION;
	fg.minversion= BLENDER_MINVERSION;
	fg.minsubversion= BLENDER_MINSUBVERSION;
	fg.pads= 0; /* prevent mem checkers from complaining */
	writestruct(wd, GLOB, "FileGlobal", 1, &fg);
}

/* if MemFile * there's filesave to memory */
static int write_file_handle(Main *mainvar, int handle, MemFile *compare, MemFile *current, 
							 int write_user_block, int write_flags)
{
	BHead bhead;
	ListBase mainlist;
	char buf[16];
	WriteData *wd;

	blo_split_main(&mainlist, mainvar);

	wd= bgnwrite(handle, compare, current, write_flags);
	
	sprintf(buf, "BLENDER%c%c%.3d", (sizeof(void*)==8)?'-':'_', (ENDIAN_ORDER==B_ENDIAN)?'V':'v', BLENDER_VERSION);
	mywrite(wd, buf, 12);

	write_renderinfo(wd, mainvar);
	write_global(wd, write_flags, mainvar);

	/* no UI save in undo */
	if(current==NULL) {
		write_windowmanagers(wd, &mainvar->wm);
		write_screens  (wd, &mainvar->screen);
	}
	write_scenes   (wd, &mainvar->scene);
	write_curves   (wd, &mainvar->curve);
	write_mballs   (wd, &mainvar->mball);
	write_images   (wd, &mainvar->image);
	write_cameras  (wd, &mainvar->camera);
	write_lamps    (wd, &mainvar->lamp);
	write_lattices (wd, &mainvar->latt);
	write_vfonts   (wd, &mainvar->vfont);
	write_keys     (wd, &mainvar->key);
	write_worlds   (wd, &mainvar->world);
	write_texts    (wd, &mainvar->text);
	write_sounds   (wd, &mainvar->sound);
	write_groups   (wd, &mainvar->group);
	write_armatures(wd, &mainvar->armature);
	write_actions  (wd, &mainvar->action);
	write_objects  (wd, &mainvar->object);
	write_materials(wd, &mainvar->mat);
	write_textures (wd, &mainvar->tex);
	write_meshs    (wd, &mainvar->mesh);
	write_particlesettings(wd, &mainvar->particle);
	write_nodetrees(wd, &mainvar->nodetree);
	write_brushes  (wd, &mainvar->brush);
	write_scripts  (wd, &mainvar->script);
	write_gpencils (wd, &mainvar->gpencil);
	write_libraries(wd,  mainvar->next);

	if (write_user_block) {
		write_userdef(wd);
	}
							
	/* dna as last, because (to be implemented) test for which structs are written */
	writedata(wd, DNA1, wd->sdna->datalen, wd->sdna->data);

	/* end of file */
	memset(&bhead, 0, sizeof(BHead));
	bhead.code= ENDB;
	mywrite(wd, &bhead, sizeof(BHead));

	blo_join_main(&mainlist);

	return endwrite(wd);
}

/* return: success (1) */
int BLO_write_file(Main *mainvar, char *dir, int write_flags, ReportList *reports)
{
	char userfilename[FILE_MAXDIR+FILE_MAXFILE];
	char tempname[FILE_MAXDIR+FILE_MAXFILE+1];
	int file, err, write_user_block;

	/* open temporary file, so we preserve the original in case we crash */
	BLI_snprintf(tempname, sizeof(tempname), "%s@", dir);

	file = open(tempname,O_BINARY+O_WRONLY+O_CREAT+O_TRUNC, 0666);
	if(file == -1) {
		BKE_report(reports, RPT_ERROR, "Unable to open file for writing.");
		return 0;
	}

	/* remapping of relative paths to new file location */
	if(write_flags & G_FILE_RELATIVE_REMAP) {
		char dir1[FILE_MAXDIR+FILE_MAXFILE];
		char dir2[FILE_MAXDIR+FILE_MAXFILE];
		BLI_split_dirfile_basic(dir, dir1, NULL);
		BLI_split_dirfile_basic(mainvar->name, dir2, NULL);

		/* just incase there is some subtle difference */
		BLI_cleanup_dir(mainvar->name, dir1);
		BLI_cleanup_dir(mainvar->name, dir2);

		if(strcmp(dir1, dir2)==0)
			write_flags &= ~G_FILE_RELATIVE_REMAP;
		else
			makeFilesAbsolute(G.sce, NULL);
	}

	BLI_make_file_string(G.sce, userfilename, BLI_gethome(), ".B25.blend");
	write_user_block= BLI_streq(dir, userfilename);

	if(write_flags & G_FILE_RELATIVE_REMAP)
		makeFilesRelative(dir, NULL); /* note, making relative to something OTHER then G.sce */

	/* actual file writing */
	err= write_file_handle(mainvar, file, NULL,NULL, write_user_block, write_flags);
	close(file);

	/* rename/compress */
	if(!err) {
		if(write_flags & G_FILE_COMPRESS) {
			/* compressed files have the same ending as regular files... only from 2.4!!! */
			char gzname[FILE_MAXDIR+FILE_MAXFILE+4];
			int ret;

			/* first write compressed to separate @.gz */
			BLI_snprintf(gzname, sizeof(gzname), "%s@.gz", dir);
			ret = BLI_gzip(tempname, gzname);
			
			if(0==ret) {
				/* now rename to real file name, and delete temp @ file too */
				if(BLI_rename(gzname, dir) != 0) {
					BKE_report(reports, RPT_ERROR, "Can't change old file. File saved with @.");
					return 0;
				}

				BLI_delete(tempname, 0, 0);
			}
			else if(-1==ret) {
				BKE_report(reports, RPT_ERROR, "Failed opening .gz file.");
				return 0;
			}
			else if(-2==ret) {
				BKE_report(reports, RPT_ERROR, "Failed opening .blend file for compression.");
				return 0;
			}
		}
		else if(BLI_rename(tempname, dir) != 0) {
			BKE_report(reports, RPT_ERROR, "Can't change old file. File saved with @");
			return 0;
		}
		
	}
	else {
		BKE_report(reports, RPT_ERROR, strerror(errno));
		remove(tempname);

		return 0;
	}

	return 1;
}

/* return: success (1) */
int BLO_write_file_mem(Main *mainvar, MemFile *compare, MemFile *current, int write_flags, ReportList *reports)
{
	int err;

	err= write_file_handle(mainvar, 0, compare, current, 0, write_flags);
	
	if(err==0) return 1;
	return 0;
}


	/* Runtime writing */

#ifdef WIN32
#define PATHSEPERATOR		"\\"
#else
#define PATHSEPERATOR		"/"
#endif

static char *get_runtime_path(char *exename) {
	char *installpath= get_install_dir();

	if (!installpath) {
		return NULL;
	} else {
		char *path= MEM_mallocN(strlen(installpath)+strlen(PATHSEPERATOR)+strlen(exename)+1, "runtimepath");

		if (path == NULL) {
			MEM_freeN(installpath);
			return NULL;
		}

		strcpy(path, installpath);
		strcat(path, PATHSEPERATOR);
		strcat(path, exename);

		MEM_freeN(installpath);

		return path;
	}
}

#ifdef __APPLE__

static int recursive_copy_runtime(char *outname, char *exename, ReportList *reports)
{
	char *runtime = get_runtime_path(exename);
	char command[2 * (FILE_MAXDIR+FILE_MAXFILE) + 32];
	int progfd = -1, error= 0;

	if (!runtime) {
		BKE_report(reports, RPT_ERROR, "Unable to find runtime");
		error= 1;
		goto cleanup;
	}
	//printf("runtimepath %s\n", runtime);
		
	progfd= open(runtime, O_BINARY|O_RDONLY, 0);
	if (progfd==-1) {
		BKE_report(reports, RPT_ERROR, "Unable to find runtime");
		error= 1;
		goto cleanup;
	}

	sprintf(command, "/bin/cp -R \"%s\" \"%s\"", runtime, outname);
	//printf("command %s\n", command);
	if (system(command) == -1) {
		BKE_report(reports, RPT_ERROR, "Couldn't copy runtime");
		error= 1;
	}

cleanup:
	if (progfd!=-1)
		close(progfd);
	if (runtime)
		MEM_freeN(runtime);

	return !error;
}

int BLO_write_runtime(Main *mainvar, char *file, char *exename, ReportList *reports) 
{
	char gamename[FILE_MAXDIR+FILE_MAXFILE];
	int outfd = -1, error= 0;

	// remove existing file / bundle
	//printf("Delete file %s\n", file);
	BLI_delete(file, 0, TRUE);

	if (!recursive_copy_runtime(file, exename, reports)) {
		error= 1;
		goto cleanup;
	}

	strcpy(gamename, file);
	strcat(gamename, "/Contents/Resources/game.blend");
	//printf("gamename %s\n", gamename);
	outfd= open(gamename, O_BINARY|O_WRONLY|O_CREAT|O_TRUNC, 0777);
	if (outfd != -1) {

		write_file_handle(mainvar, outfd, NULL,NULL, 0, G.fileflags);

		if (write(outfd, " ", 1) != 1) {
			BKE_report(reports, RPT_ERROR, "Unable to write to output file.");
			error= 1;
			goto cleanup;
		}
	} else {
		BKE_report(reports, RPT_ERROR, "Unable to open blenderfile.");
		error= 1;
	}

cleanup:
	if (outfd!=-1)
		close(outfd);

	BKE_reports_prepend(reports, "Unable to make runtime: ");
	return !error;
}

#else /* !__APPLE__ */

static int handle_append_runtime(int handle, char *exename, ReportList *reports)
{
	char *runtime= get_runtime_path(exename);
	unsigned char buf[1024];
	int count, progfd= -1, error= 0;

	if (!BLI_exists(runtime)) {
		BKE_report(reports, RPT_ERROR, "Unable to find runtime.");
		error= 1;
		goto cleanup;
	}

	progfd= open(runtime, O_BINARY|O_RDONLY, 0);
	if (progfd==-1) {
		BKE_report(reports, RPT_ERROR, "Unable to find runtime.@");
		error= 1;
		goto cleanup;
	}

	while ((count= read(progfd, buf, sizeof(buf)))>0) {
		if (write(handle, buf, count)!=count) {
			BKE_report(reports, RPT_ERROR, "Unable to write to output file.");
			error= 1;
			goto cleanup;
		}
	}

cleanup:
	if (progfd!=-1)
		close(progfd);
	if (runtime)
		MEM_freeN(runtime);

	return !error;
}

static int handle_write_msb_int(int handle, int i) 
{
	unsigned char buf[4];
	buf[0]= (i>>24)&0xFF;
	buf[1]= (i>>16)&0xFF;
	buf[2]= (i>>8)&0xFF;
	buf[3]= (i>>0)&0xFF;

	return (write(handle, buf, 4)==4);
}

int BLO_write_runtime(Main *mainvar, char *file, char *exename, ReportList *reports)
{
	int outfd= open(file, O_BINARY|O_WRONLY|O_CREAT|O_TRUNC, 0777);
	int datastart, error= 0;

	if (!outfd) {
		BKE_report(reports, RPT_ERROR, "Unable to open output file.");
		error= 1;
		goto cleanup;
	}
	if (!handle_append_runtime(outfd, exename, reports)) {
		error= 1;
		goto cleanup;
	}

	datastart= lseek(outfd, 0, SEEK_CUR);

	write_file_handle(mainvar, outfd, NULL,NULL, 0, G.fileflags);

	if (!handle_write_msb_int(outfd, datastart) || (write(outfd, "BRUNTIME", 8)!=8)) {
		BKE_report(reports, RPT_ERROR, "Unable to write to output file.");
		error= 1;
		goto cleanup;
	}

cleanup:
	if (outfd!=-1)
		close(outfd);

	BKE_reports_prepend(reports, "Unable to make runtime: ");
	return !error;
}

#endif /* !__APPLE__ */<|MERGE_RESOLUTION|>--- conflicted
+++ resolved
@@ -934,22 +934,9 @@
 		if (fcu->driver) {
 			ChannelDriver *driver= fcu->driver;
 			DriverVar *dvar;
-<<<<<<< HEAD
-			
-			/* don't save compiled python bytecode */
-			void *expr_comp= driver->expr_comp;
-			driver->expr_comp= NULL;
 			
 			writestruct(wd, DATA, "ChannelDriver", 1, driver);
 			
-			driver->expr_comp= expr_comp; /* restore */
-			
-			
-=======
-			
-			writestruct(wd, DATA, "ChannelDriver", 1, driver);
-			
->>>>>>> 7a76bc9a
 			/* variables */
 			for (dvar= driver->variables.first; dvar; dvar= dvar->next) {
 				writestruct(wd, DATA, "DriverVar", 1, dvar);
@@ -2337,11 +2324,8 @@
 			writestruct(wd, ID_BR, "Brush", 1, brush);
 			if (brush->id.properties) IDP_WriteProperty(brush->id.properties, wd);
 			
-<<<<<<< HEAD
-=======
 			writestruct(wd, DATA, "MTex", 1, &brush->mtex);
 			
->>>>>>> 7a76bc9a
 			if(brush->curve)
 				write_curvemapping(wd, brush->curve);
 		}
