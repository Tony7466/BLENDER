/* SPDX-License-Identifier: GPL-2.0-or-later */

/** \file
 * \ingroup asset_system
 */

#include <string>

<<<<<<< HEAD
#include "BLI_path_util.h"

#include "BLO_readfile.h"
=======
#include "BLO_readfile.h"

#include "BLI_path_util.h"
>>>>>>> 55811b29

#include "AS_asset_identifier.hh"

namespace blender::asset_system {

AssetIdentifier::AssetIdentifier(std::shared_ptr<std::string> library_root_path,
                                 std::string relative_asset_path)
    : library_root_path_(library_root_path), relative_asset_path_(relative_asset_path)
{
}

std::string AssetIdentifier::full_path() const
{
  char path[FILE_MAX];
  BLI_path_join(path, sizeof(path), library_root_path_->c_str(), relative_asset_path_.c_str());
  return path;
}

std::string AssetIdentifier::full_library_path() const
{
  std::string asset_path = full_path();

  char blend_path[1090 /*FILE_MAX_LIBEXTRA*/];
  if (!BLO_library_path_explode(asset_path.c_str(), blend_path, nullptr, nullptr)) {
    return {};
  }

  return blend_path;
}

}  // namespace blender::asset_system<|MERGE_RESOLUTION|>--- conflicted
+++ resolved
@@ -6,15 +6,9 @@
 
 #include <string>
 
-<<<<<<< HEAD
-#include "BLI_path_util.h"
-
-#include "BLO_readfile.h"
-=======
 #include "BLO_readfile.h"
 
 #include "BLI_path_util.h"
->>>>>>> 55811b29
 
 #include "AS_asset_identifier.hh"
 
