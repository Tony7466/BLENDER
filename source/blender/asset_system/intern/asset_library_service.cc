/* SPDX-License-Identifier: GPL-2.0-or-later */

/** \file
 * \ingroup asset_system
 */

#include "BKE_blender.h"
#include "BKE_preferences.h"

#include "BLI_string_ref.hh"

#include "DNA_asset_types.h"
#include "DNA_userdef_types.h"

#include "CLG_log.h"

#include "AS_asset_catalog_tree.hh"
#include "AS_asset_library.hh"
#include "AS_essentials_library.hh"
#include "asset_library_service.hh"
#include "utils.hh"

/* When enabled, use a pre file load handler (#BKE_CB_EVT_LOAD_PRE) callback to destroy the asset
 * library service. Without this an explicit call from the file loading code is needed to do this,
 * which is not as nice.
 *
 * TODO Currently disabled because UI data depends on asset library data, so we have to make sure
 * it's freed in the right order (UI first). Pre-load handlers don't give us this order.
 * Should be addressed with a proper ownership model for the asset system:
 * https://wiki.blender.org/wiki/Source/Architecture/Asset_System/Back_End#Ownership_Model
 */
//#define WITH_DESTROY_VIA_LOAD_HANDLER

static CLG_LogRef LOG = {"asset_system.asset_library_service"};

namespace blender::asset_system {

std::unique_ptr<AssetLibraryService> AssetLibraryService::instance_;
bool AssetLibraryService::atexit_handler_registered_ = false;

AssetLibraryService *AssetLibraryService::get()
{
  if (!instance_) {
    allocate_service_instance();
  }
  return instance_.get();
}

void AssetLibraryService::destroy()
{
  if (!instance_) {
    return;
  }
  instance_->app_handler_unregister();
  instance_.reset();
}

AssetLibrary *AssetLibraryService::get_asset_library(
    const Main *bmain, const AssetLibraryReference &library_reference)
{
  const eAssetLibraryType type = eAssetLibraryType(library_reference.type);

  switch (type) {
    case ASSET_LIBRARY_ESSENTIALS: {
      const StringRefNull root_path = essentials_directory_path();

      AssetLibrary *library = get_asset_library_on_disk(root_path);
      library->import_method_ = ASSET_IMPORT_APPEND_REUSE;

      return library;
    }
    case ASSET_LIBRARY_LOCAL: {
      /* For the "Current File" library  we get the asset library root path based on main. */
      std::string root_path = bmain ? AS_asset_library_find_suitable_root_path_from_main(bmain) :
                                      "";

      if (root_path.empty()) {
        /* File wasn't saved yet. */
        return get_asset_library_current_file();
      }
      return get_asset_library_on_disk(root_path);
    }
    case ASSET_LIBRARY_ALL:
      return get_asset_library_all(bmain);
    case ASSET_LIBRARY_CUSTOM: {
      bUserAssetLibrary *custom_library = find_custom_asset_library_from_library_ref(
          library_reference);
      if (!custom_library) {
        return nullptr;
      }

      std::string root_path = custom_library->path;
      if (root_path.empty()) {
        return nullptr;
      }

      AssetLibrary *library = get_asset_library_on_disk(root_path);
<<<<<<< HEAD
      library->custom_library_definition_ = custom_library;
=======
      library->import_method_ = eAssetImportMethod(custom_library->import_method);
      library->may_override_import_method_ = true;

>>>>>>> ae84a295
      return library;
    }
  }

  return nullptr;
}

AssetLibrary *AssetLibraryService::get_asset_library_on_disk(StringRefNull root_path)
{
  BLI_assert_msg(!root_path.is_empty(),
                 "top level directory must be given for on-disk asset library");

  std::string normalized_root_path = utils::normalize_directory_path(root_path);

  std::unique_ptr<AssetLibrary> *lib_uptr_ptr = on_disk_libraries_.lookup_ptr(
      normalized_root_path);
  if (lib_uptr_ptr != nullptr) {
    CLOG_INFO(&LOG, 2, "get \"%s\" (cached)", normalized_root_path.c_str());
    AssetLibrary *lib = lib_uptr_ptr->get();
    lib->refresh();
    return lib;
  }

  std::unique_ptr lib_uptr = std::make_unique<AssetLibrary>(normalized_root_path);
  AssetLibrary *lib = lib_uptr.get();

  lib->on_blend_save_handler_register();
  lib->load_catalogs();
  /* Reload catalogs on refresh. */
  lib->on_refresh_ = [](AssetLibrary &self) { self.catalog_service->reload_catalogs(); };

  on_disk_libraries_.add_new(normalized_root_path, std::move(lib_uptr));
  CLOG_INFO(&LOG, 2, "get \"%s\" (loaded)", normalized_root_path.c_str());
  return lib;
}

AssetLibrary *AssetLibraryService::get_asset_library_current_file()
{
  if (current_file_library_) {
    CLOG_INFO(&LOG, 2, "get current file lib (cached)");
    current_file_library_->refresh();
  }
  else {
    CLOG_INFO(&LOG, 2, "get current file lib (loaded)");
    current_file_library_ = std::make_unique<AssetLibrary>();
    current_file_library_->on_blend_save_handler_register();
  }

  AssetLibrary *lib = current_file_library_.get();
  return lib;
}

static void rebuild_all_library(AssetLibrary &all_library, const bool reload_catalogs)
{
  /* Start with empty catalog storage. */
  all_library.catalog_service = std::make_unique<AssetCatalogService>(
      AssetCatalogService::read_only_tag());

  AssetLibrary::foreach_loaded(
      [&](AssetLibrary &nested) {
        if (reload_catalogs) {
          nested.catalog_service->reload_catalogs();
        }
        all_library.catalog_service->add_from_existing(*nested.catalog_service);
      },
      false);
  all_library.catalog_service->rebuild_tree();
}

AssetLibrary *AssetLibraryService::get_asset_library_all(const Main *bmain)
{
  /* (Re-)load all other asset libraries. */
  for (AssetLibraryReference &library_ref : all_valid_asset_library_refs()) {
    /* Skip self :) */
    if (library_ref.type == ASSET_LIBRARY_ALL) {
      continue;
    }

    /* Ensure all asset libraries are loaded. */
    get_asset_library(bmain, library_ref);
  }

  if (all_library_) {
    CLOG_INFO(&LOG, 2, "get all lib (cached)");
    all_library_->refresh();
    return all_library_.get();
  }

  CLOG_INFO(&LOG, 2, "get all lib (loaded)");
  all_library_ = std::make_unique<AssetLibrary>();

  /* Don't reload catalogs on this initial read, they've just been loaded above. */
  rebuild_all_library(*all_library_, /*reload_catlogs=*/false);

  all_library_->on_refresh_ = [](AssetLibrary &all_library) {
    rebuild_all_library(all_library, /*reload_catalogs=*/true);
  };

  return all_library_.get();
}

bUserAssetLibrary *AssetLibraryService::find_custom_asset_library_from_library_ref(
    const AssetLibraryReference &library_reference)
{
  BLI_assert(library_reference.type == ASSET_LIBRARY_CUSTOM);
  BLI_assert(library_reference.custom_library_index >= 0);

  return BKE_preferences_asset_library_find_from_index(&U, library_reference.custom_library_index);
}

std::string AssetLibraryService::root_path_from_library_ref(
    const AssetLibraryReference &library_reference)
{
  if (ELEM(library_reference.type, ASSET_LIBRARY_ALL, ASSET_LIBRARY_LOCAL)) {
    return "";
  }

  bUserAssetLibrary *custom_library = find_custom_asset_library_from_library_ref(
      library_reference);
  if (!custom_library || !custom_library->path[0]) {
    return "";
  }

  return custom_library->path;
}

void AssetLibraryService::allocate_service_instance()
{
  instance_ = std::make_unique<AssetLibraryService>();
  instance_->app_handler_register();

  if (!atexit_handler_registered_) {
    /* Ensure the instance gets freed before Blender's memory leak detector runs. */
    BKE_blender_atexit_register([](void * /*user_data*/) { AssetLibraryService::destroy(); },
                                nullptr);
    atexit_handler_registered_ = true;
  }
}

static void on_blendfile_load(struct Main * /*bMain*/,
                              struct PointerRNA ** /*pointers*/,
                              const int /*num_pointers*/,
                              void * /*arg*/)
{
#ifdef WITH_DESTROY_VIA_LOAD_HANDLER
  AssetLibraryService::destroy();
#endif
}

void AssetLibraryService::app_handler_register()
{
  /* The callback system doesn't own `on_load_callback_store_`. */
  on_load_callback_store_.alloc = false;

  on_load_callback_store_.func = &on_blendfile_load;
  on_load_callback_store_.arg = this;

  BKE_callback_add(&on_load_callback_store_, BKE_CB_EVT_LOAD_PRE);
}

void AssetLibraryService::app_handler_unregister()
{
  BKE_callback_remove(&on_load_callback_store_, BKE_CB_EVT_LOAD_PRE);
  on_load_callback_store_.func = nullptr;
  on_load_callback_store_.arg = nullptr;
}

bool AssetLibraryService::has_any_unsaved_catalogs() const
{
  bool has_unsaved_changes = false;

  foreach_loaded_asset_library(
      [&has_unsaved_changes](AssetLibrary &library) {
        if (library.catalog_service->has_unsaved_changes()) {
          has_unsaved_changes = true;
        }
      },
      true);
  return has_unsaved_changes;
}

void AssetLibraryService::foreach_loaded_asset_library(FunctionRef<void(AssetLibrary &)> fn,
                                                       const bool include_all_library) const
{
  if (include_all_library && all_library_) {
    fn(*all_library_);
  }

  if (current_file_library_) {
    fn(*current_file_library_);
  }

  for (const auto &asset_lib_uptr : on_disk_libraries_.values()) {
    fn(*asset_lib_uptr);
  }
}

}  // namespace blender::asset_system<|MERGE_RESOLUTION|>--- conflicted
+++ resolved
@@ -95,13 +95,9 @@
       }
 
       AssetLibrary *library = get_asset_library_on_disk(root_path);
-<<<<<<< HEAD
-      library->custom_library_definition_ = custom_library;
-=======
       library->import_method_ = eAssetImportMethod(custom_library->import_method);
       library->may_override_import_method_ = true;
 
->>>>>>> ae84a295
       return library;
     }
   }
