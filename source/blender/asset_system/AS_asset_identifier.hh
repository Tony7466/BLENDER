/* SPDX-License-Identifier: GPL-2.0-or-later */

/** \file
 * \ingroup asset_system
 *
 * \brief Information to uniquely identify and locate an asset.
 *
 * https://wiki.blender.org/wiki/Source/Architecture/Asset_System/Back_End#Asset_Identifier
 */

#pragma once

#include <memory>
#include <string>

#include "BLI_string_ref.hh"

<<<<<<< HEAD
=======
struct AssetWeakReference;

>>>>>>> d90795bc
namespace blender::asset_system {

class AssetIdentifier {
  std::shared_ptr<std::string> library_root_path_;
  std::string relative_asset_path_;

 public:
  AssetIdentifier(std::shared_ptr<std::string> library_root_path, std::string relative_asset_path);
  AssetIdentifier(AssetIdentifier &&) = default;
  AssetIdentifier(const AssetIdentifier &) = default;

  StringRefNull library_relative_identifier() const;

  std::string full_path() const;
  std::string full_library_path() const;
  /**
   * Get the identifier to locate the asset within the asset library.
   */
  StringRefNull relative_path() const;
};

}  // namespace blender::asset_system<|MERGE_RESOLUTION|>--- conflicted
+++ resolved
@@ -15,11 +15,8 @@
 
 #include "BLI_string_ref.hh"
 
-<<<<<<< HEAD
-=======
 struct AssetWeakReference;
 
->>>>>>> d90795bc
 namespace blender::asset_system {
 
 class AssetIdentifier {
