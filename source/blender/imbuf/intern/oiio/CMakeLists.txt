# SPDX-FileCopyrightText: 2013 Blender Authors
#
# SPDX-License-Identifier: GPL-2.0-or-later

set(INC
  .
  ..
  ../..
  ../../../blenkernel
  ../../../../../intern/utfconv
)

set(INC_SYS
  ${OPENIMAGEIO_INCLUDE_DIRS}
)

set(SRC
  openimageio_api.h
  openimageio_support.hh

  openimageio_api.cpp
  openimageio_support.cc
)

set(LIB
  ${OPENIMAGEIO_LIBRARIES}
  PRIVATE bf::blenlib
  PRIVATE bf::dna
  PRIVATE bf::intern::guardedalloc
)

if(WITH_PUGIXML)
  list(APPEND LIB
    ${PUGIXML_LIBRARIES}
  )
endif()

if(WITH_IMAGE_OPENEXR)
<<<<<<< HEAD
  # Keep until APPLE/ARM libraries are updated.
  if(APPLE OR WIN32)
    if(CMAKE_OSX_ARCHITECTURES MATCHES arm64 OR CMAKE_SYSTEM_PROCESSOR MATCHES ARM64)
      list(APPEND INC_SYS
        ${IMATH_INCLUDE_DIRS}
      )
    endif()
  endif()

=======
>>>>>>> bf6f9ea2
  list(APPEND INC_SYS
    ${OPENEXR_INCLUDE_DIRS}
  )
  list(APPEND LIB
    ${OPENEXR_LIBRARIES}
  )
endif()

# Keep until APPLE/ARM libraries are updated.
if(APPLE)
  if(CMAKE_OSX_ARCHITECTURES MATCHES arm64)
    list(APPEND INC_SYS
      ${IMATH_INCLUDE_DIRS}
    )
  endif()
endif()

blender_add_lib(bf_imbuf_openimageio "${SRC}" "${INC}" "${INC_SYS}" "${LIB}")<|MERGE_RESOLUTION|>--- conflicted
+++ resolved
@@ -36,18 +36,6 @@
 endif()
 
 if(WITH_IMAGE_OPENEXR)
-<<<<<<< HEAD
-  # Keep until APPLE/ARM libraries are updated.
-  if(APPLE OR WIN32)
-    if(CMAKE_OSX_ARCHITECTURES MATCHES arm64 OR CMAKE_SYSTEM_PROCESSOR MATCHES ARM64)
-      list(APPEND INC_SYS
-        ${IMATH_INCLUDE_DIRS}
-      )
-    endif()
-  endif()
-
-=======
->>>>>>> bf6f9ea2
   list(APPEND INC_SYS
     ${OPENEXR_INCLUDE_DIRS}
   )
@@ -57,8 +45,8 @@
 endif()
 
 # Keep until APPLE/ARM libraries are updated.
-if(APPLE)
-  if(CMAKE_OSX_ARCHITECTURES MATCHES arm64)
+if(APPLE OR WIN32)
+  if(CMAKE_OSX_ARCHITECTURES MATCHES arm64 OR CMAKE_SYSTEM_PROCESSOR MATCHES ARM64)
     list(APPEND INC_SYS
       ${IMATH_INCLUDE_DIRS}
     )
