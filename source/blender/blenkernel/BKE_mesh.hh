/* SPDX-License-Identifier: GPL-2.0-or-later */

#pragma once

/** \file
 * \ingroup bke
 */

#include "BLI_virtual_array.hh"

#include "BKE_mesh.h"

namespace blender::bke::mesh {

/* -------------------------------------------------------------------- */
/** \name Polygon Data Evaluation
 * \{ */

/** Calculate the up direction for the polygon, depending on its winding direction. */
float3 poly_normal_calc(Span<float3> vert_positions, Span<int> poly_verts);

/**
 * Calculate tessellation into #MLoopTri which exist only for this purpose.
 */
void looptris_calc(Span<float3> vert_positions,
                   OffsetIndices<int> polys,
                   Span<int> corner_verts,
                   MutableSpan<MLoopTri> looptris);
/**
 * A version of #looptris_calc which takes pre-calculated polygon normals
 * (used to avoid having to calculate the face normal for NGON tessellation).
 *
 * \note Only use this function if normals have already been calculated, there is no need
 * to calculate normals just to use this function.
 */
void looptris_calc_with_normals(Span<float3> vert_positions,
                                OffsetIndices<int> polys,
                                Span<int> corner_verts,
                                Span<float3> poly_normals,
                                MutableSpan<MLoopTri> looptris);

void looptris_calc_poly_indices(OffsetIndices<int> polys, MutableSpan<int> looptri_polys);

/** Calculate the average position of the vertices in the polygon. */
float3 poly_center_calc(Span<float3> vert_positions, Span<int> poly_verts);

/** Calculate the surface area of the polygon described by the indexed vertices. */
float poly_area_calc(Span<float3> vert_positions, Span<int> poly_verts);

/** Calculate the angles at each of the polygons corners. */
void poly_angles_calc(Span<float3> vert_positions,
                      Span<int> poly_verts,
                      MutableSpan<float> angles);

/** \} */

/* -------------------------------------------------------------------- */
/** \name Medium-Level Normals Calculation
 * \{ */

/**
 * Calculate face normals directly into a result array.
 *
 * \note Usually #Mesh::poly_normals() is the preferred way to access face normals,
 * since they may already be calculated and cached on the mesh.
 */
void normals_calc_polys(Span<float3> vert_positions,
                        OffsetIndices<int> polys,
                        Span<int> corner_verts,
                        MutableSpan<float3> poly_normals);

/**
 * Calculate face and vertex normals directly into result arrays.
 *
 * \note Usually #Mesh::vert_normals() is the preferred way to access vertex normals,
 * since they may already be calculated and cached on the mesh.
 */
void normals_calc_poly_vert(Span<float3> vert_positions,
                            OffsetIndices<int> polys,
                            Span<int> corner_verts,
                            MutableSpan<float3> poly_normals,
                            MutableSpan<float3> vert_normals);

/** \} */

/* -------------------------------------------------------------------- */
/** \name Face Corner Normal Calculation
 * \{ */

/**
 * Combined with the automatically calculated face corner normal, this gives a dimentional
 * coordinate space used to convert normals between the "custom normal" #short2 representation and
 * a regular #float3 format.
 */
struct CornerNormalSpace {
  /** Reference vector, orthogonal to corner normal. */
  float3 vec_ref;
  /** Third vector, orthogonal to corner normal and #vec_ref. */
  float3 vec_ortho;
  /** Reference angle around #vec_ortho, in [0, pi] range (0.0 marks space as invalid). */
  float ref_alpha;
  /** Reference angle around corner normal, in [0, 2pi] range (0.0 marks space as invalid). */
  float ref_beta;
};

/**
 * Storage for corner fan coordinate spaces for an entire mesh.
 */
struct CornerNormalSpaceArray {
  /**
   * The normal coordinate spaces, potentially shared between multiple face corners in a smooth fan
   * connected to a vertex (and not per face corner). Depending on the mesh (the amount of sharing
   * / number of sharp edges / size of each fan), there may be many fewer spaces than face corners,
   * so they are stored in a separate array.
   */
  Array<CornerNormalSpace> spaces;

  /**
   * The index of the data in the #spaces array for each face corner (the array size is the
   * same as #Mesh::totloop). Rare -1 values define face corners without a coordinate space.
   */
  Array<int> corner_space_indices;
};

void lnor_space_custom_normal_to_data(const CornerNormalSpace *lnor_space,
                                      float3 lnor_no_custom,
                                      const float custom_lnor[3],
                                      short r_clnor_data[2]);

/**
 * Compute split normals, i.e. vertex normals associated with each poly (hence 'loop normals').
 * Useful to materialize sharp edges (or non-smooth faces) without actually modifying the geometry
 * (splitting edges).
 *
 * \param loop_to_poly_map: Optional pre-created map from corners to their polygon.
 * \param sharp_edges: Optional array of sharp edge tags, used to split the evaluated normals on
 * each side of the edge.
 * \param r_lnors_spacearr: Optional return data filled with information about the custom
 * normals spaces for each grouped fan of face corners.
 */
void normals_calc_loop(Span<float3> vert_positions,
                       Span<int2> edges,
                       OffsetIndices<int> polys,
                       Span<int> corner_verts,
                       Span<int> corner_edges,
                       Span<int> loop_to_poly_map,
                       Span<float3> vert_normals,
                       Span<float3> poly_normals,
<<<<<<< HEAD
                       const VArray<bool> &sharp_edges,
                       const VArray<bool> &sharp_faces,
                       const short2 *custom_normals_data,
                       MLoopNorSpaceArray *r_lnors_spacearr,
=======
                       const bool *sharp_edges,
                       const bool *sharp_faces,
                       bool use_split_normals,
                       float split_angle,
                       short2 *clnors_data,
                       CornerNormalSpaceArray *r_lnors_spacearr,
>>>>>>> da43c42e
                       MutableSpan<float3> r_loop_normals);

void normals_loop_custom_set(Span<float3> vert_positions,
                             Span<int2> edges,
                             OffsetIndices<int> polys,
                             Span<int> corner_verts,
                             Span<int> corner_edges,
                             Span<float3> vert_normals,
                             Span<float3> poly_normals,
                             const VArray<bool> &sharp_faces,
                             MutableSpan<bool> sharp_edges,
                             MutableSpan<float3> r_custom_loop_normals,
                             MutableSpan<short2> r_clnors_data);

void normals_loop_custom_set_from_verts(Span<float3> vert_positions,
                                        Span<int2> edges,
                                        OffsetIndices<int> polys,
                                        Span<int> corner_verts,
                                        Span<int> corner_edges,
                                        Span<float3> vert_normals,
                                        Span<float3> poly_normals,
                                        const VArray<bool> &sharp_faces,
                                        MutableSpan<bool> sharp_edges,
                                        MutableSpan<float3> r_custom_vert_normals,
                                        MutableSpan<short2> r_clnors_data);

/**
 * Define sharp edges as needed to mimic 'autosmooth' from angle threshold.
 *
 * Used when defining an empty custom loop normals data layer,
 * to keep same shading as with auto-smooth!
 *
 * \param sharp_faces: Optional array used to mark specific faces for sharp shading.
 */
void edges_sharp_from_angle_set(OffsetIndices<int> polys,
                                Span<int> corner_verts,
                                Span<int> corner_edges,
                                Span<float3> poly_normals,
                                const VArray<bool> &sharp_faces,
                                const float split_angle,
                                MutableSpan<bool> sharp_edges);

/** \} */

/* -------------------------------------------------------------------- */
/** \name Topology Queries
 * \{ */

/**
 * Find the index of the next corner in the polygon, looping to the start if necessary.
 * The indices are into the entire corners array, not just the polygon's corners.
 */
inline int poly_corner_prev(const IndexRange poly, const int corner)
{
  return corner - 1 + (corner == poly.start()) * poly.size();
}

/**
 * Find the index of the previous corner in the polygon, looping to the end if necessary.
 * The indices are into the entire corners array, not just the polygon's corners.
 */
inline int poly_corner_next(const IndexRange poly, const int corner)
{
  if (corner == poly.last()) {
    return poly.start();
  }
  return corner + 1;
}

/**
 * Find the index of the corner in the polygon that uses the given vertex.
 * The index is into the entire corners array, not just the polygon's corners.
 */
inline int poly_find_corner_from_vert(const IndexRange poly,
                                      const Span<int> corner_verts,
                                      const int vert)
{
  return poly[corner_verts.slice(poly).first_index(vert)];
}

/**
 * Return the vertex indices on either side of the given vertex, ordered based on the winding
 * direction of the polygon. The vertex must be in the polygon.
 */
inline int2 poly_find_adjecent_verts(const IndexRange poly,
                                     const Span<int> corner_verts,
                                     const int vert)
{
  const int corner = poly_find_corner_from_vert(poly, corner_verts, vert);
  return {corner_verts[poly_corner_prev(poly, corner)],
          corner_verts[poly_corner_next(poly, corner)]};
}

/**
 * Return the index of the edge's vertex that is not the \a vert.
 * If neither edge vertex is equal to \a v, returns -1.
 */
inline int edge_other_vert(const int2 &edge, const int vert)
{
  if (edge[0] == vert) {
    return edge[1];
  }
  if (edge[1] == vert) {
    return edge[0];
  }
  return -1;
}

/** \} */

}  // namespace blender::bke::mesh

/* -------------------------------------------------------------------- */
/** \name Inline Mesh Data Access
 * \{ */

inline blender::Span<blender::float3> Mesh::vert_positions() const
{
  return {reinterpret_cast<const blender::float3 *>(BKE_mesh_vert_positions(this)), this->totvert};
}
inline blender::MutableSpan<blender::float3> Mesh::vert_positions_for_write()
{
  return {reinterpret_cast<blender::float3 *>(BKE_mesh_vert_positions_for_write(this)),
          this->totvert};
}

inline blender::Span<blender::int2> Mesh::edges() const
{
  return {static_cast<const blender::int2 *>(
              CustomData_get_layer_named(&this->edata, CD_PROP_INT32_2D, ".edge_verts")),
          this->totedge};
}
inline blender::MutableSpan<blender::int2> Mesh::edges_for_write()
{
  return {static_cast<blender::int2 *>(CustomData_get_layer_named_for_write(
              &this->edata, CD_PROP_INT32_2D, ".edge_verts", this->totedge)),
          this->totedge};
}

inline blender::OffsetIndices<int> Mesh::polys() const
{
  return blender::Span(BKE_mesh_poly_offsets(this), this->totpoly + 1);
}
inline blender::Span<int> Mesh::poly_offsets() const
{
  if (this->totpoly == 0) {
    return {};
  }
  return {BKE_mesh_poly_offsets(this), this->totpoly + 1};
}
inline blender::MutableSpan<int> Mesh::poly_offsets_for_write()
{
  if (this->totpoly == 0) {
    return {};
  }
  return {BKE_mesh_poly_offsets_for_write(this), this->totpoly + 1};
}

inline blender::Span<int> Mesh::corner_verts() const
{
  return {BKE_mesh_corner_verts(this), this->totloop};
}
inline blender::MutableSpan<int> Mesh::corner_verts_for_write()
{
  return {BKE_mesh_corner_verts_for_write(this), this->totloop};
}

inline blender::Span<int> Mesh::corner_edges() const
{
  return {BKE_mesh_corner_edges(this), this->totloop};
}
inline blender::MutableSpan<int> Mesh::corner_edges_for_write()
{
  return {BKE_mesh_corner_edges_for_write(this), this->totloop};
}

inline blender::Span<MDeformVert> Mesh::deform_verts() const
{
  const MDeformVert *dverts = BKE_mesh_deform_verts(this);
  if (!dverts) {
    return {};
  }
  return {dverts, this->totvert};
}
inline blender::MutableSpan<MDeformVert> Mesh::deform_verts_for_write()
{
  return {BKE_mesh_deform_verts_for_write(this), this->totvert};
}

/** \} */<|MERGE_RESOLUTION|>--- conflicted
+++ resolved
@@ -146,19 +146,10 @@
                        Span<int> loop_to_poly_map,
                        Span<float3> vert_normals,
                        Span<float3> poly_normals,
-<<<<<<< HEAD
                        const VArray<bool> &sharp_edges,
                        const VArray<bool> &sharp_faces,
                        const short2 *custom_normals_data,
-                       MLoopNorSpaceArray *r_lnors_spacearr,
-=======
-                       const bool *sharp_edges,
-                       const bool *sharp_faces,
-                       bool use_split_normals,
-                       float split_angle,
-                       short2 *clnors_data,
                        CornerNormalSpaceArray *r_lnors_spacearr,
->>>>>>> da43c42e
                        MutableSpan<float3> r_loop_normals);
 
 void normals_loop_custom_set(Span<float3> vert_positions,
