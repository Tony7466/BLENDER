--- conflicted
+++ resolved
@@ -146,10 +146,6 @@
  * Useful to materialize sharp edges (or non-smooth faces) without actually modifying the geometry
  * (splitting edges).
  *
-<<<<<<< HEAD
-=======
- * \param loop_to_face_map: Optional pre-created map from corners to their face.
->>>>>>> 0b23816d
  * \param sharp_edges: Optional array of sharp edge tags, used to split the evaluated normals on
  * each side of the edge.
  * \param r_lnors_spacearr: Optional return data filled with information about the custom
@@ -206,12 +202,8 @@
 void edges_sharp_from_angle_set(OffsetIndices<int> faces,
                                 Span<int> corner_verts,
                                 Span<int> corner_edges,
-<<<<<<< HEAD
-                                Span<float3> poly_normals,
-                                Span<int> loop_to_poly,
-=======
                                 Span<float3> face_normals,
->>>>>>> 0b23816d
+                                Span<int> loop_to_face,
                                 const bool *sharp_faces,
                                 const float split_angle,
                                 MutableSpan<bool> sharp_edges);
