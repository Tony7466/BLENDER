/* SPDX-FileCopyrightText: 2023 Blender Foundation
 *
 * SPDX-License-Identifier: GPL-2.0-or-later */

#pragma once

/** \file
 * \ingroup bke
 * \brief Low-level operations for grease pencil.
 */

#include <atomic>

#include "BLI_function_ref.hh"
#include "BLI_map.hh"
#include "BLI_math_vector_types.hh"
#include "BLI_shared_cache.hh"
#include "BLI_utility_mixins.hh"
#include "BLI_virtual_array.hh"

#include "DNA_gpencil_legacy_types.h"
#include "DNA_grease_pencil_types.h"

struct Main;
struct Depsgraph;
struct BoundBox;
struct Scene;
struct Object;
struct Material;

namespace blender::bke {

namespace greasepencil {

/**
 * A single point for a stroke that is currently being drawn.
 */
struct StrokePoint {
  float3 position;
  float radius;
  float opacity;
  float4 color;
};

/**
 * Stroke cache for a stroke that is currently being drawn.
 */
struct StrokeCache {
  Vector<StrokePoint> points;
  Vector<uint3> triangles;
  int mat = 0;

  void clear()
  {
    this->points.clear_and_shrink();
    this->triangles.clear_and_shrink();
    this->mat = 0;
  }
};

class DrawingRuntime {
 public:
  /**
   * Triangle cache for all the strokes in the drawing.
   */
  mutable SharedCache<Vector<uint3>> triangles_cache;

  /**
   * Number of users for this drawing. The users are the frames in the Grease Pencil layers.
   * Different frames can refer to the same drawing, so we need to make sure we count these users
   * and remove a drawing if it has zero users.
   */
  mutable std::atomic<int> user_count = 1;
};

class Drawing : public ::GreasePencilDrawing {
 public:
  Drawing();
  Drawing(const Drawing &other);
  ~Drawing();

  const bke::CurvesGeometry &strokes() const;
  bke::CurvesGeometry &strokes_for_write();
  /**
   * The triangles for all the fills in the geometry.
   */
  Span<uint3> triangles() const;
  void tag_positions_changed();
  void tag_topology_changed();

  /**
   * Radii of the points. Values are expected to be in blender units.
   */
  VArray<float> radii() const;
  MutableSpan<float> radii_for_write();

  /**
   * Opacity array for the points.
   * Used by the render engine as an alpha value so they are expected to
   * be between 0 and 1 inclusive.
   */
  VArray<float> opacities() const;
  MutableSpan<float> opacities_for_write();

  /**
   * Add a user for this drawing. When a drawing has multiple users, both users are allowed to
   * modify this drawings data.
   */
  void add_user() const;
  /**
   * Removes a user from this drawing. Note that this does not handle deleting the drawing if it
   * has not users.
   */
  void remove_user() const;
  /**
   * Returns true for when this drawing has more than one user.
   */
  bool is_instanced() const;
  bool has_users() const;
};

class LayerGroup;
class Layer;

/**
 * A TreeNode represents one node in the layer tree.
 * It can either be a layer or a group. The node has zero children if it is a layer or zero or
 * more children if it is a group.
 */
class TreeNode : public ::GreasePencilLayerTreeNode {
 public:
  TreeNode();
  explicit TreeNode(GreasePencilLayerTreeNodeType type);
  explicit TreeNode(GreasePencilLayerTreeNodeType type, StringRefNull name);
  TreeNode(const TreeNode &other);

 public:
  /**
   * \returns true if this node is a LayerGroup.
   */
  bool is_group() const
  {
    return this->type == GP_LAYER_TREE_GROUP;
  }

  /**
   * \returns true if this node is a Layer.
   */
  bool is_layer() const
  {
    return this->type == GP_LAYER_TREE_LEAF;
  }

  /**
   * \returns this tree node as a LayerGroup.
   * \note This results in undefined behavior if the node is not a LayerGroup.
   */
  const LayerGroup &as_group() const;

  /**
   * \returns this tree node as a Layer.
   * \note This results in undefined behavior if the node is not a Layer.
   */
  const Layer &as_layer() const;

  /**
   * \returns this tree node as a mutable LayerGroup.
   * \note This results in undefined behavior if the node is not a LayerGroup.
   */
  LayerGroup &as_group_for_write();

  /**
   * \returns this tree node as a mutable Layer.
   * \note This results in undefined behavior if the node is not a Layer.
   */
  Layer &as_layer_for_write();

  /**
   * \returns the parent layer group or nullptr for the root group.
   */
  LayerGroup *parent_group() const;
};

/**
 * A layer mask stores a reference to a layer that will mask other layers.
 */
class LayerMask : public ::GreasePencilLayerMask {
 public:
  LayerMask();
  explicit LayerMask(StringRefNull name);
  LayerMask(const LayerMask &other);
  ~LayerMask();
};

/* The key of a GreasePencilFrame in the frames map is the starting scene frame number (int) of
 * that frame. */
using FramesMapKey = int;

class LayerRuntime {
 public:
  /**
   * This Map maps a scene frame number (key) to a GreasePencilFrame. This struct holds an index
   * (drawing_index) to the drawing in the GreasePencil->drawings array. The frame number indicates
   * the first frame the drawing is shown. The end time is implicitly defined by the next greater
   * frame number (key) in the map. If the value mapped to (index) is -1, no drawing is shown at
   * this frame.
   *
   *    \example:
   *
   *    {0: 0, 5: 1, 10: -1, 12: 2, 16: -1}
   *
   *    In this example there are three drawings (drawing #0, drawing #1 and drawing #2). The first
   *    drawing starts at frame 0 and ends at frame 5 (exclusive). The second drawing starts at
   *    frame 5 and ends at frame 10. Finally, the third drawing starts at frame 12 and ends at
   *    frame 16.
   *
   *                  | | | | | | | | | | |1|1|1|1|1|1|1|
   *    Scene Frame:  |0|1|2|3|4|5|6|7|8|9|0|1|2|3|4|5|6|...
   *    Drawing:      [#0      ][#1      ]    [#2    ]
   *
   * \note If a drawing references another data-block, all of the drawings in that data-block are
   * mapped sequentially to the frames (frame-by-frame). If another frame starts, the rest of the
   * referenced drawings are discarded. If the frame is longer than the number of referenced
   * drawings, then the last referenced drawing is held for the rest of the duration.
   */
  Map<FramesMapKey, GreasePencilFrame> frames_;
  /**
   * Caches a sorted vector of the keys of `frames_`.
   */
  mutable SharedCache<Vector<FramesMapKey>> sorted_keys_cache_;
  /**
   * A vector of LayerMask. This layer will be masked by the layers referenced in the masks.
   * A layer can have zero or more layer masks.
   */
  Vector<LayerMask> masks_;
};

/**
 * A layer maps drawings to scene frames. It can be thought of as one independent channel in the
 * timeline.
 */
class Layer : public ::GreasePencilLayer {
 public:
  Layer();
  explicit Layer(StringRefNull name);
  Layer(const Layer &other);
  ~Layer();

  /**
   * \returns the layer name.
   */
  StringRefNull name() const;
  void set_name(StringRefNull new_name);

  /**
   * \returns the parent layer group.
   */
  LayerGroup &parent_group() const;

  /**
   * \returns the layer as a `TreeNode`.
   */
  const TreeNode &as_node() const;
  TreeNode &as_node();

  /**
   * \returns the frames mapping.
   */
  const Map<FramesMapKey, GreasePencilFrame> &frames() const;
  Map<FramesMapKey, GreasePencilFrame> &frames_for_write();

  bool is_visible() const;
  bool is_locked() const;
  bool is_editable() const;
<<<<<<< HEAD
  bool use_lights() const;
=======
  bool is_empty() const;
  bool is_selected() const;
>>>>>>> 5cdec2f1

  /**
   * Adds a new frame into the layer frames map.
   * Fails if there already exists a frame at \a key that is not a null-frame.
   * Null-frame at \a key and subsequent null-frames are removed.
   *
   * If \a duration is 0, the frame is marked as an implicit hold (see `GP_FRAME_IMPLICIT_HOLD`).
   * Otherwise adds an additional null-frame at \a key + \a duration, if necessary, to
   * indicate the end of the added frame.
   *
   * \returns a pointer to the added frame on success, otherwise nullptr.
   */
  GreasePencilFrame *add_frame(FramesMapKey key, int drawing_index, int duration = 0);
  /**
   * Removes a frame with \a key from the frames map.
   *
   * Fails if the map does not contain a frame with \a key or in the specific case where
   * the previous frame has a fixed duration (is not marked as an implicit hold) and the frame to
   * remove is a null frame.
   *
   * Will remove null frames after the frame to remove.
   * \return true on success.
   */
  bool remove_frame(FramesMapKey key);

  /**
   * Returns the sorted keys (start frame numbers) of the frames of this layer.
   * \note This will cache the keys lazily.
   */
  Span<FramesMapKey> sorted_keys() const;

  /**
   * \returns the index of the active drawing at frame \a frame_number or -1 if there is no
   * drawing. */
  int drawing_index_at(const int frame_number) const;

  /**
   * \returns the key of the active frame at \a frame_number or -1 if there is no frame.
   */
  FramesMapKey frame_key_at(int frame_number) const;

  /**
   * \returns a pointer to the active frame at \a frame_number or nullptr if there is no frame.
   */
  const GreasePencilFrame *frame_at(const int frame_number) const;
  GreasePencilFrame *frame_at(const int frame_number);

  void tag_frames_map_changed();

  /**
   * Should be called whenever the keys in the frames map have changed. E.g. when new keys were
   * added, removed or updated.
   */
  void tag_frames_map_keys_changed();

 private:
  using SortedKeysIterator = const int *;

 private:
  GreasePencilFrame *add_frame_internal(int frame_number, int drawing_index);

  /**
   * Removes null frames starting from \a begin until \a end (excluded) or until a non-null frame
   * is reached. \param begin, end: Iterators into the `sorted_keys` span. \returns an iterator to
   * the element after the last null-frame that was removed.
   */
  SortedKeysIterator remove_leading_null_frames_in_range(SortedKeysIterator begin,
                                                         SortedKeysIterator end);
};

class LayerGroupRuntime {
 public:
  /**
   * CacheMutex for `nodes_cache_` and `layer_cache_`;
   */
  mutable CacheMutex nodes_cache_mutex_;
  /**
   * Caches all the nodes of this group in a single pre-ordered vector.
   */
  mutable Vector<TreeNode *> nodes_cache_;
  /**
   * Caches all the layers in this group in a single pre-ordered vector.
   */
  mutable Vector<Layer *> layer_cache_;
  /**
   * Caches all the layer groups in this group in a single pre-ordered vector.
   */
  mutable Vector<LayerGroup *> layer_group_cache_;
};

/**
 * A LayerGroup is a grouping of zero or more Layers.
 */
class LayerGroup : public ::GreasePencilLayerTreeGroup {
 public:
  LayerGroup();
  explicit LayerGroup(StringRefNull name);
  LayerGroup(const LayerGroup &other);
  ~LayerGroup();

 public:
  StringRefNull name() const;
  void set_name(StringRefNull new_name);

  bool is_visible() const;
  bool is_locked() const;

  /**
   * \returns the group as a `TreeNode`.
   */
  const TreeNode &as_node() const;
  TreeNode &as_node();

  /**
   * Adds a group at the end of this group.
   */
  LayerGroup &add_group(LayerGroup *group);
  LayerGroup &add_group(StringRefNull name);

  /**
   * Adds a layer group after \a link and returns it.
   */
  LayerGroup &add_group_after(LayerGroup *group, TreeNode *link);
  LayerGroup &add_group_after(StringRefNull name, TreeNode *link);

  /**
   * Adds a layer at the end of this group and returns it.
   */
  Layer &add_layer(Layer *layer);
  Layer &add_layer(StringRefNull name);

  /**
   * Adds a layer before \a link and returns it.
   */
  Layer &add_layer_before(Layer *layer, TreeNode *link);
  Layer &add_layer_before(StringRefNull name, TreeNode *link);

  /**
   * Adds a layer after \a link and returns it.
   */
  Layer &add_layer_after(Layer *layer, TreeNode *link);
  Layer &add_layer_after(StringRefNull name, TreeNode *link);

  /**
   * Returns the number of direct nodes in this group.
   */
  int64_t num_direct_nodes() const;

  /**
   * Returns the total number of nodes in this group.
   */
  int64_t num_nodes_total() const;

  /**
   * Tries to unlink the layer from the list of nodes in this group.
   * \returns true, if the layer was successfully unlinked.
   */
  bool unlink_node(TreeNode *link);

  /**
   * Returns a `Span` of pointers to all the `TreeNode`s in this group.
   */
  Span<const TreeNode *> nodes() const;
  Span<TreeNode *> nodes_for_write();

  /**
   * Returns a `Span` of pointers to all the `Layer`s in this group.
   */
  Span<const Layer *> layers() const;
  Span<Layer *> layers_for_write();

  /**
   * Returns a `Span` of pointers to all the `LayerGroups`s in this group.
   */
  Span<const LayerGroup *> groups() const;
  Span<LayerGroup *> groups_for_write();

  /**
   * Returns a pointer to the layer with \a name. If no such layer was found, returns nullptr.
   */
  const Layer *find_layer_by_name(StringRefNull name) const;
  Layer *find_layer_by_name(StringRefNull name);

  /**
   * Returns a pointer to the group with \a name. If no such group was found, returns nullptr.
   */
  const LayerGroup *find_group_by_name(StringRefNull name) const;
  LayerGroup *find_group_by_name(StringRefNull name);

  /**
   * Print the nodes. For debugging purposes.
   */
  void print_nodes(StringRefNull header) const;

 private:
  void ensure_nodes_cache() const;
  void tag_nodes_cache_dirty() const;
};

inline const TreeNode &LayerGroup::as_node() const
{
  return *reinterpret_cast<const TreeNode *>(this);
}
inline TreeNode &LayerGroup::as_node()
{
  return *reinterpret_cast<TreeNode *>(this);
}

inline const TreeNode &Layer::as_node() const
{
  return *reinterpret_cast<const TreeNode *>(this);
}
inline TreeNode &Layer::as_node()
{
  return *reinterpret_cast<TreeNode *>(this);
}

inline StringRefNull Layer::name() const
{
  return this->base.name;
}

inline LayerGroup &Layer::parent_group() const
{
  return this->base.parent->wrap();
}

inline StringRefNull LayerGroup::name() const
{
  return this->base.name;
}

namespace convert {

void legacy_gpencil_frame_to_grease_pencil_drawing(const bGPDframe &gpf,
                                                   GreasePencilDrawing &r_drawing);
void legacy_gpencil_to_grease_pencil(Main &main, GreasePencil &grease_pencil, bGPdata &gpd);

}  // namespace convert

}  // namespace greasepencil

class GreasePencilRuntime {
 public:
  /**
   * Allocated and freed by the drawing code. See `DRW_grease_pencil_batch_cache_*` functions.
   */
  void *batch_cache = nullptr;
  bke::greasepencil::StrokeCache stroke_cache;

 public:
  GreasePencilRuntime() {}
  ~GreasePencilRuntime() {}

  /**
   * A buffer for a single stroke while drawing.
   */
  Span<bke::greasepencil::StrokePoint> stroke_buffer() const;
  bool has_stroke_buffer() const;
};

}  // namespace blender::bke

inline void blender::bke::greasepencil::Drawing::add_user() const
{
  this->runtime->user_count.fetch_add(1, std::memory_order_relaxed);
}

inline void blender::bke::greasepencil::Drawing::remove_user() const
{
  this->runtime->user_count.fetch_sub(1, std::memory_order_relaxed);
}

inline bool blender::bke::greasepencil::Drawing::is_instanced() const
{
  return this->runtime->user_count.load(std::memory_order_relaxed) > 1;
}

inline bool blender::bke::greasepencil::Drawing::has_users() const
{
  return this->runtime->user_count.load(std::memory_order_relaxed) > 0;
}

inline blender::bke::greasepencil::Drawing &GreasePencilDrawing::wrap()
{
  return *reinterpret_cast<blender::bke::greasepencil::Drawing *>(this);
}
inline const blender::bke::greasepencil::Drawing &GreasePencilDrawing::wrap() const
{
  return *reinterpret_cast<const blender::bke::greasepencil::Drawing *>(this);
}

inline GreasePencilFrame GreasePencilFrame::null()
{
  return GreasePencilFrame{-1, 0, 0};
}

inline bool GreasePencilFrame::is_null() const
{
  return this->drawing_index == -1;
}

inline bool GreasePencilFrame::is_implicit_hold() const
{
  return (this->flag & GP_FRAME_IMPLICIT_HOLD) != 0;
}

inline bool GreasePencilFrame::is_selected() const
{
  return (this->flag & GP_FRAME_SELECTED) != 0;
}

inline blender::bke::greasepencil::TreeNode &GreasePencilLayerTreeNode::wrap()
{
  return *reinterpret_cast<blender::bke::greasepencil::TreeNode *>(this);
}
inline const blender::bke::greasepencil::TreeNode &GreasePencilLayerTreeNode::wrap() const
{
  return *reinterpret_cast<const blender::bke::greasepencil::TreeNode *>(this);
}

inline blender::bke::greasepencil::Layer &GreasePencilLayer::wrap()
{
  return *reinterpret_cast<blender::bke::greasepencil::Layer *>(this);
}
inline const blender::bke::greasepencil::Layer &GreasePencilLayer::wrap() const
{
  return *reinterpret_cast<const blender::bke::greasepencil::Layer *>(this);
}

inline blender::bke::greasepencil::LayerGroup &GreasePencilLayerTreeGroup::wrap()
{
  return *reinterpret_cast<blender::bke::greasepencil::LayerGroup *>(this);
}
inline const blender::bke::greasepencil::LayerGroup &GreasePencilLayerTreeGroup::wrap() const
{
  return *reinterpret_cast<const blender::bke::greasepencil::LayerGroup *>(this);
}

inline GreasePencilDrawingBase *GreasePencil::drawings(int64_t index) const
{
  return this->drawings()[index];
}
inline GreasePencilDrawingBase *GreasePencil::drawings(int64_t index)
{
  return this->drawings()[index];
}

inline const blender::bke::greasepencil::LayerGroup &GreasePencil::root_group() const
{
  return this->root_group_ptr->wrap();
}
inline blender::bke::greasepencil::LayerGroup &GreasePencil::root_group()
{
  return this->root_group_ptr->wrap();
}

inline bool GreasePencil::has_active_layer() const
{
  return (this->active_layer != nullptr);
}

void *BKE_grease_pencil_add(Main *bmain, const char *name);
GreasePencil *BKE_grease_pencil_new_nomain();
GreasePencil *BKE_grease_pencil_copy_for_eval(const GreasePencil *grease_pencil_src);
BoundBox *BKE_grease_pencil_boundbox_get(Object *ob);
void BKE_grease_pencil_data_update(Depsgraph *depsgraph, Scene *scene, Object *object);

int BKE_grease_pencil_object_material_index_get_by_name(Object *ob, const char *name);
Material *BKE_grease_pencil_object_material_new(Main *bmain,
                                                Object *ob,
                                                const char *name,
                                                int *r_index);
Material *BKE_grease_pencil_object_material_ensure_by_name(Main *bmain,
                                                           Object *ob,
                                                           const char *name,
                                                           int *r_index);

bool BKE_grease_pencil_references_cyclic_check(const GreasePencil *id_reference,
                                               const GreasePencil *grease_pencil);<|MERGE_RESOLUTION|>--- conflicted
+++ resolved
@@ -272,12 +272,9 @@
   bool is_visible() const;
   bool is_locked() const;
   bool is_editable() const;
-<<<<<<< HEAD
-  bool use_lights() const;
-=======
   bool is_empty() const;
   bool is_selected() const;
->>>>>>> 5cdec2f1
+  bool use_lights() const;
 
   /**
    * Adds a new frame into the layer frames map.
