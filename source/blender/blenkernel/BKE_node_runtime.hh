--- conflicted
+++ resolved
@@ -126,15 +126,10 @@
   uint8_t runtime_flag = 0;
 
   /**
-<<<<<<< HEAD
    * The result at each point of the node tree might have changed.
    * No need to check `any_node_dirtystate` if this one has changed.
    * This DirtyState is only used for shader node previews, and some modifications might be needed
    * to adapt for other cases.
-=======
-   * Contains a number increased for each nodetree update.
-   * Store a state variable in the `NestedTreePreviews` structure to compare if they differ.
->>>>>>> d6b02d96
    */
   DirtyState whole_tree_dirtystate;
 
