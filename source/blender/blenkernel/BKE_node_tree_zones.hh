--- conflicted
+++ resolved
@@ -30,33 +30,20 @@
   /** Direct parent of the zone. If this is null, this is a top level zone. */
   bNodeTreeZone *parent_zone = nullptr;
   /** Direct children zones. Does not contain recursively nested zones. */
-<<<<<<< HEAD
-  Vector<TreeZone *> child_zones;
-=======
   Vector<bNodeTreeZone *> child_zones;
->>>>>>> 27965a64
   /** Direct children nodes excluding nodes that belong to child zones. */
   Vector<const bNode *> child_nodes;
   /** Links that enter the zone through the zone border. */
   Vector<const bNodeLink *> border_links;
 
   bool contains_node_recursively(const bNode &node) const;
-<<<<<<< HEAD
-  bool contains_zone_recursively(const TreeZone &other_zone) const;
-=======
   bool contains_zone_recursively(const bNodeTreeZone &other_zone) const;
->>>>>>> 27965a64
 };
 
 class bNodeTreeZones {
  public:
-<<<<<<< HEAD
-  Vector<std::unique_ptr<TreeZone>> zones;
-  Vector<TreeZone *> root_zones;
-=======
   Vector<std::unique_ptr<bNodeTreeZone>> zones;
   Vector<bNodeTreeZone *> root_zones;
->>>>>>> 27965a64
   Vector<const bNode *> nodes_outside_zones;
   /**
    * Zone index by node. Nodes that are in no zone, are not included. Nodes that are at the border
@@ -68,9 +55,6 @@
    * Get the deepest zone that a socket is in. Note that the inputs of a Simulation Input node are
    * in a different zone than its output sockets.
    */
-<<<<<<< HEAD
-  const TreeZone *get_zone_by_socket(const bNodeSocket &socket) const;
-=======
   const bNodeTreeZone *get_zone_by_socket(const bNodeSocket &socket) const;
 
   /**
@@ -84,7 +68,6 @@
    * nested zone. For nodes that are at the root level, the returned list is empty.
    */
   Vector<const bNodeTreeZone *> get_zone_stack_for_node(const int32_t node_id) const;
->>>>>>> 27965a64
 };
 
 const bNodeTreeZones *get_tree_zones(const bNodeTree &tree);
