/* SPDX-FileCopyrightText: 2023 Blender Authors
 *
 * SPDX-License-Identifier: GPL-2.0-or-later */

#pragma once

/** \file
 * \ingroup bke
 * \brief General operations, lookup, etc. for blender objects.
 */

#include <optional>

#include "BLI_bounds_types.hh"
#include "BLI_compiler_attrs.h"
#include "BLI_math_vector_types.hh"
#include "BLI_sys_types.h"

#include "DNA_object_enums.h"
#include "DNA_userdef_enums.h"

struct Base;
struct BoundBox;
struct Curve;
struct Depsgraph;
struct GpencilModifierData;
struct HookGpencilModifierData;
struct HookModifierData;
struct ID;
struct KDTree_3d;
struct KeyBlock;
struct Lattice;
struct LinkNode;
struct Main;
struct Mesh;
struct ModifierData;
struct MovieClip;
struct Object;
struct PartEff;
struct ParticleSystem;
struct RegionView3D;
struct RigidBodyWorld;
struct Scene;
struct SubsurfModifierData;
struct View3D;
struct ViewLayer;

void BKE_object_workob_clear(Object *workob);
/**
 * For calculation of the inverse parent transform, only used for editor.
 *
 * It assumes the object parent is already in the depsgraph.
 * Otherwise, after changing ob->parent you need to call:
 * - #DEG_relations_tag_update(bmain);
 * - #BKE_scene_graph_update_tagged(depsgraph, bmain);
 */
void BKE_object_workob_calc_parent(Depsgraph *depsgraph, Scene *scene, Object *ob, Object *workob);

void BKE_object_transform_copy(Object *ob_tar, const Object *ob_src);
void BKE_object_copy_softbody(Object *ob_dst, const Object *ob_src, int flag);
ParticleSystem *BKE_object_copy_particlesystem(ParticleSystem *psys, int flag);
void BKE_object_copy_particlesystems(Object *ob_dst, const Object *ob_src, int flag);
void BKE_object_free_particlesystems(Object *ob);
void BKE_object_free_softbody(Object *ob);
void BKE_object_free_curve_cache(Object *ob);

/**
 * Free data derived from mesh, called when mesh changes or is freed.
 */
void BKE_object_free_derived_caches(Object *ob);
void BKE_object_free_caches(Object *object);

void BKE_object_modifier_hook_reset(Object *ob, HookModifierData *hmd);
void BKE_object_modifier_gpencil_hook_reset(Object *ob, HookGpencilModifierData *hmd);

/**
 * \return True if the object's type supports regular modifiers (not grease pencil modifiers).
 */
bool BKE_object_supports_modifiers(const Object *ob);
bool BKE_object_support_modifier_type_check(const Object *ob, int modifier_type);

/* Active modifier. */

/**
 * Set the object's active modifier.
 *
 * \param md: If nullptr, only clear the active modifier, otherwise
 * it must be in the #Object.modifiers list.
 */
void BKE_object_modifier_set_active(Object *ob, ModifierData *md);
ModifierData *BKE_object_active_modifier(const Object *ob);

/**
 * Copy a single modifier.
 *
 * \note *Do not* use this function to copy a whole modifier stack (see note below too). Use
 * `BKE_object_modifier_stack_copy` instead.
 *
 * \note Complex modifiers relaying on other data (like e.g. dynamic paint or fluid using particle
 * systems) are not always 100% 'correctly' copied here, since we have to use heuristics to decide
 * which particle system to use or add in `ob_dst`, and it's placement in the stack, etc. If used
 * more than once, this function should preferably be called in stack order.
 */
bool BKE_object_copy_modifier(
    Main *bmain, Scene *scene, Object *ob_dst, const Object *ob_src, ModifierData *md);
/**
 * Copy a single GPencil modifier.
 *
 * \note *Do not* use this function to copy a whole modifier stack. Use
 * `BKE_object_modifier_stack_copy` instead.
 */
bool BKE_object_copy_gpencil_modifier(Object *ob_dst, GpencilModifierData *gmd_src);
/**
 * Copy the whole stack of modifiers from one object into another.
 *
 * \warning *Does not* clear modifier stack and related data (particle systems, soft-body,
 * etc.) in `ob_dst`, if needed calling code must do it.
 *
 * \param do_copy_all: If true, even modifiers that should not support copying (like Hook one)
 * will be duplicated.
 */
bool BKE_object_modifier_stack_copy(Object *ob_dst,
                                    const Object *ob_src,
                                    bool do_copy_all,
                                    int flag_subdata);
void BKE_object_link_modifiers(Object *ob_dst, const Object *ob_src);
void BKE_object_free_modifiers(Object *ob, int flag);
void BKE_object_free_shaderfx(Object *ob, int flag);

bool BKE_object_exists_check(Main *bmain, const Object *obtest);
/**
 * Actual check for internal data, not context or flags.
 */
bool BKE_object_is_in_editmode(const Object *ob);
bool BKE_object_is_in_editmode_vgroup(const Object *ob);
bool BKE_object_is_in_wpaint_select_vert(const Object *ob);
bool BKE_object_has_mode_data(const Object *ob, eObjectMode object_mode);
bool BKE_object_is_mode_compat(const Object *ob, eObjectMode object_mode);

bool BKE_object_data_is_in_editmode(const Object *ob, const ID *id);

char *BKE_object_data_editmode_flush_ptr_get(ID *id);

/**
 * Updates select_id of all objects in the given \a bmain.
 */
void BKE_object_update_select_id(Main *bmain);

enum eObjectVisibilityResult {
  OB_VISIBLE_SELF = 1,
  OB_VISIBLE_PARTICLES = 2,
  OB_VISIBLE_INSTANCES = 4,
  OB_VISIBLE_ALL = (OB_VISIBLE_SELF | OB_VISIBLE_PARTICLES | OB_VISIBLE_INSTANCES),
};

/**
 * Return which parts of the object are visible, as evaluated by depsgraph.
 */
int BKE_object_visibility(const Object *ob, int dag_eval_mode);

/**
 * More general add: creates minimum required data, but without vertices etc.
 *
 * \param bmain: The main to add the object to. May be null for #LIB_ID_CREATE_NO_MAIN behavior.
 */
Object *BKE_object_add_only_object(Main *bmain, int type, const char *name) ATTR_RETURNS_NONNULL;
/**
 * General add: to scene, with layer from area and default name.
 *
 * Object is added to the active #Collection.
 * If there is no linked collection to the active #ViewLayer we create a new one.
 *
 * \note Creates minimum required data, but without vertices etc.
 */
Object *BKE_object_add(Main *bmain,
                       Scene *scene,
                       ViewLayer *view_layer,
                       int type,
                       const char *name) ATTR_NONNULL(1, 2, 3) ATTR_RETURNS_NONNULL;
/**
 * Add a new object, using another one as a reference
 *
 * \param ob_src: object to use to determine the collections of the new object.
 */
Object *BKE_object_add_from(
    Main *bmain, Scene *scene, ViewLayer *view_layer, int type, const char *name, Object *ob_src)
    ATTR_NONNULL(1, 2, 3, 6) ATTR_RETURNS_NONNULL;
/**
 * Add a new object, but assign the given data-block as the `ob->data`
 * for the newly created object.
 *
 * \param data: The data-block to assign as `ob->data` for the new object.
 * This is assumed to be of the correct type.
 * \param do_id_user: If true, #id_us_plus() will be called on data when
 * assigning it to the object.
 */
Object *BKE_object_add_for_data(Main *bmain,
                                const Scene *scene,
                                ViewLayer *view_layer,
                                int type,
                                const char *name,
                                ID *data,
                                bool do_id_user) ATTR_RETURNS_NONNULL;
void *BKE_object_obdata_add_from_type(Main *bmain, int type, const char *name) ATTR_NONNULL(1);
/**
 * Return -1 on failure.
 */
int BKE_object_obdata_to_type(const ID *id) ATTR_NONNULL(1);

/**
 * Returns true if the Object is from an external blend file (libdata).
 */
bool BKE_object_is_libdata(const Object *ob);
/**
 * Returns true if the Object data is from an external blend file (libdata).
 */
bool BKE_object_obdata_is_libdata(const Object *ob);

/**
 * Perform deep-copy of object and its 'children' data-blocks (obdata, materials, actions, etc.).
 *
 * \param dupflag: Controls which sub-data are also duplicated
 * (see #eDupli_ID_Flags in DNA_userdef_types.h).
 *
 * \note This function does not do any remapping to new IDs, caller must do it
 * (\a #BKE_libblock_relink_to_newid()).
 * \note Caller MUST free \a newid pointers itself (#BKE_main_id_newptr_and_tag_clear()) and call
 * updates of DEG too (#DAG_relations_tag_update()).
 */
Object *BKE_object_duplicate(Main *bmain,
                             Object *ob,
                             eDupli_ID_Flags dupflag,
                             uint duplicate_options);

/**
 * Use with newly created objects to set their size (used to apply scene-scale).
 */
void BKE_object_obdata_size_init(Object *ob, float size);

void BKE_object_scale_to_mat3(Object *ob, float r_mat[3][3]);
void BKE_object_rot_to_mat3(const Object *ob, float r_mat[3][3], bool use_drot);
void BKE_object_mat3_to_rot(Object *ob, float r_mat[3][3], bool use_compat);
void BKE_object_to_mat3(Object *ob, float r_mat[3][3]);
void BKE_object_to_mat4(Object *ob, float r_mat[4][4]);
/**
 * Applies the global transformation \a mat to the \a ob using a relative parent space if
 * supplied.
 *
 * \param mat: the global transformation mat that the object should be set object to.
 * \param parent: the parent space in which this object will be set relative to
 * (should probably always be parent_eval).
 * \param use_compat: true to ensure that rotations are set using the
 * min difference between the old and new orientation.
 */
void BKE_object_apply_mat4_ex(Object *ob,
                              const float mat[4][4],
                              Object *parent,
                              const float parentinv[4][4],
                              bool use_compat);
/** See #BKE_object_apply_mat4_ex */
void BKE_object_apply_mat4(Object *ob, const float mat[4][4], bool use_compat, bool use_parent);

/**
 * Use parent's world location and rotation as the child's origin. The parent inverse will
 * become identity when the parent has no shearing. Otherwise, it is non-identity and contains the
 * object's local matrix data that cannot be decomposed into location, rotation and scale.
 *
 * Assumes the object's world matrix has no shear.
 * Assumes parent exists.
 */
void BKE_object_apply_parent_inverse(Object *ob);

void BKE_object_matrix_local_get(Object *ob, float r_mat[4][4]);

bool BKE_object_pose_context_check(const Object *ob);

Object *BKE_object_pose_armature_get(Object *ob);
/**
 * A version of #BKE_object_pose_armature_get with an additional check.
 * When `ob` isn't an armature: only return the referenced pose object
 * when the active object is in weight paint mode.
 *
 * \note Some callers need to check that pose bones are selectable
 * which isn't the case when the object using the armature isn't in weight-paint mode.
 */
Object *BKE_object_pose_armature_get_with_wpaint_check(Object *ob);
Object *BKE_object_pose_armature_get_visible(Object *ob,
                                             const Scene *scene,
                                             ViewLayer *view_layer,
                                             View3D *v3d);

/**
 * Access pose array with special check to get pose object when in weight paint mode.
 */
Object **BKE_object_pose_array_get_ex(const Scene *scene,
                                      ViewLayer *view_layer,
                                      View3D *v3d,
                                      unsigned int *r_objects_len,
                                      bool unique);
Object **BKE_object_pose_array_get_unique(const Scene *scene,
                                          ViewLayer *view_layer,
                                          View3D *v3d,
                                          unsigned int *r_objects_len);
Object **BKE_object_pose_array_get(const Scene *scene,
                                   ViewLayer *view_layer,
                                   View3D *v3d,
                                   unsigned int *r_objects_len);

Base **BKE_object_pose_base_array_get_ex(const Scene *scene,
                                         ViewLayer *view_layer,
                                         View3D *v3d,
                                         unsigned int *r_bases_len,
                                         bool unique);
Base **BKE_object_pose_base_array_get_unique(const Scene *scene,
                                             ViewLayer *view_layer,
                                             View3D *v3d,
                                             unsigned int *r_bases_len);
Base **BKE_object_pose_base_array_get(const Scene *scene,
                                      ViewLayer *view_layer,
                                      View3D *v3d,
                                      unsigned int *r_bases_len);

void BKE_object_get_parent_matrix(Object *ob, Object *par, float r_parentmat[4][4]);

/**
 * Compute object world transform and store it in `ob->object_to_world`.
 */
void BKE_object_where_is_calc(Depsgraph *depsgraph, Scene *scene, Object *ob);
void BKE_object_where_is_calc_ex(
    Depsgraph *depsgraph, Scene *scene, RigidBodyWorld *rbw, Object *ob, float r_originmat[3][3]);
void BKE_object_where_is_calc_time(Depsgraph *depsgraph, Scene *scene, Object *ob, float ctime);
/**
 * Calculate object transformation matrix without recalculating dependencies and
 * constraints -- assume dependencies are already solved by depsgraph.
 * No changes to object and its parent would be done.
 * Used for bundles orientation in 3d space relative to parented blender camera.
 */
void BKE_object_where_is_calc_mat4(Object *ob, float r_obmat[4][4]);

/* Possibly belong in own module? */

BoundBox *BKE_boundbox_alloc_unit();
void BKE_boundbox_init_from_minmax(BoundBox *bb, const float min[3], const float max[3]);
void BKE_boundbox_calc_center_aabb(const BoundBox *bb, float r_cent[3]);
void BKE_boundbox_calc_size_aabb(const BoundBox *bb, float r_size[3]);
void BKE_boundbox_minmax(const BoundBox *bb,
                         const float obmat[4][4],
                         float r_min[3],
                         float r_max[3]);

<<<<<<< HEAD
std::optional<blender::Bounds<blender::float3>> BKE_object_boundbox_get(const Object *ob);
void BKE_object_dimensions_get(const Object *ob, float r_vec[3]);
=======
/**
 * Retrieve the bounds of the object's geometry, in the local space of the object
 * (not accounting for the object's transform). For evaluated objects, this includes
 * the evaluated geometry (not just #Object.data).
 */
std::optional<BoundBox> BKE_object_boundbox_get(Object *ob);
void BKE_object_dimensions_get(Object *ob, float r_vec[3]);

/**
 * Retrieve the bounds of the evalauted object's geometry, stored on the original object as part of
 * the latest dependency graph evaluation, or fall back to the current bounds of the object if no
 * such cache exists. For evaluated objects this indirection is unnecessary, so
 * #BKE_object_boundbox_get should be used instead.
 */
std::optional<BoundBox> BKE_object_boundbox_eval_cached_get(Object *ob);
/** Similar to #BKE_object_boundbox_eval_cached_get but gives the size of the bounds instead. */
void BKE_object_dimensions_eval_cached_get(Object *ob, float r_vec[3]);

>>>>>>> 4bcdc57f
/**
 * The original scale and object matrix can be passed in so any difference
 * of the objects matrix and the final matrix can be accounted for,
 * typically this caused by parenting, constraints or delta-scale.
 *
 * Re-using these values from the object causes a feedback loop
 * when multiple values are modified at once in some situations. see: #69536.
 */
void BKE_object_dimensions_set_ex(Object *ob,
                                  const float value[3],
                                  int axis_mask,
                                  const float ob_scale_orig[3],
                                  const float ob_obmat_orig[4][4]);
void BKE_object_dimensions_set(Object *ob, const float value[3], int axis_mask);

void BKE_object_empty_draw_type_set(Object *ob, int value);

std::optional<blender::Bounds<blender::float3>> BKE_object_evaluated_geometry_bounds(
    const Object *ob);
void BKE_object_minmax(Object *ob, float r_min[3], float r_max[3], bool use_hidden);
bool BKE_object_minmax_dupli(Depsgraph *depsgraph,
                             Scene *scene,
                             Object *ob,
                             float r_min[3],
                             float r_max[3],
                             bool use_hidden);
/**
 * Calculate visual bounds from an empty objects draw-type.
 *
 * \note This is not part of the calculation used by #BKE_object_boundbox_get
 * as these bounds represent the extents of visual guides (use for viewport culling for e.g.)
 */
bool BKE_object_minmax_empty_drawtype(const Object *ob, float r_min[3], float r_max[3]);

/**
 * Sometimes min-max isn't enough, we need to loop over each point.
 */
void BKE_object_foreach_display_point(Object *ob,
                                      const float obmat[4][4],
                                      void (*func_cb)(const float[3], void *),
                                      void *user_data);
void BKE_scene_foreach_display_point(Depsgraph *depsgraph,
                                     void (*func_cb)(const float[3], void *),
                                     void *user_data);

bool BKE_object_parent_loop_check(const Object *parent, const Object *ob);

void *BKE_object_tfm_backup(Object *ob);
void BKE_object_tfm_restore(Object *ob, void *obtfm_pt);

struct ObjectTfmProtectedChannels {
  float loc[3], dloc[3];
  float scale[3], dscale[3];
  float rot[3], drot[3];
  float quat[4], dquat[4];
  float rotAxis[3], drotAxis[3];
  float rotAngle, drotAngle;
};

void BKE_object_tfm_protected_backup(const Object *ob, ObjectTfmProtectedChannels *obtfm);

void BKE_object_tfm_protected_restore(Object *ob,
                                      const ObjectTfmProtectedChannels *obtfm,
                                      short protectflag);

void BKE_object_tfm_copy(Object *object_dst, const Object *object_src);

/**
 * Restore the object->data to a non-modifier evaluated state.
 *
 * Some changes done directly in evaluated object require them to be reset
 * before being re-evaluated.
 * For example, we need to call this before #BKE_mesh_new_from_object(),
 * in case we removed/added modifiers in the evaluated object.
 */
void BKE_object_eval_reset(Object *ob_eval);

/* Dependency graph evaluation callbacks. */

void BKE_object_eval_local_transform(Depsgraph *depsgraph, Object *ob);
void BKE_object_eval_parent(Depsgraph *depsgraph, Object *ob);
void BKE_object_eval_constraints(Depsgraph *depsgraph, Scene *scene, Object *ob);
void BKE_object_eval_transform_final(Depsgraph *depsgraph, Object *ob);

void BKE_object_eval_uber_transform(Depsgraph *depsgraph, Object *object);
void BKE_object_eval_uber_data(Depsgraph *depsgraph, Scene *scene, Object *ob);

void BKE_object_eval_light_linking(Depsgraph *depsgraph, Object *object);

/**
 * Assign #Object.data after modifier stack evaluation.
 */
void BKE_object_eval_assign_data(Object *object, ID *data, bool is_owned);

void BKE_object_sync_to_original(Depsgraph *depsgraph, Object *object);

void BKE_object_eval_ptcache_reset(Depsgraph *depsgraph, Scene *scene, Object *object);

void BKE_object_eval_transform_all(Depsgraph *depsgraph, Scene *scene, Object *object);

void BKE_object_data_select_update(Depsgraph *depsgraph, ID *object_data);
void BKE_object_select_update(Depsgraph *depsgraph, Object *object);

void BKE_object_eval_eval_base_flags(Depsgraph *depsgraph,
                                     Scene *scene,
                                     int view_layer_index,
                                     Object *object,
                                     int base_index,
                                     bool is_from_set);

void BKE_object_handle_data_update(Depsgraph *depsgraph, Scene *scene, Object *ob);
/**
 * \warning "scene" here may not be the scene object actually resides in.
 * When dealing with background-sets, "scene" is actually the active scene.
 * e.g. "scene" <-- set 1 <-- set 2 ("ob" lives here) <-- set 3 <-- ... <-- set n
 * rigid bodies depend on their world so use #BKE_object_handle_update_ex()
 * to also pass along the current rigid body world.
 */
void BKE_object_handle_update(Depsgraph *depsgraph, Scene *scene, Object *ob);
/**
 * The main object update call, for object matrix, constraints, keys and modifiers.
 * Requires flags to be set!
 *
 * Ideally we shouldn't have to pass the rigid body world,
 * but need bigger restructuring to avoid id.
 */
void BKE_object_handle_update_ex(Depsgraph *depsgraph,
                                 Scene *scene,
                                 Object *ob,
                                 RigidBodyWorld *rbw);

void BKE_object_sculpt_data_create(Object *ob);

bool BKE_object_obdata_texspace_get(Object *ob,
                                    char **r_texspace_flag,
                                    float **r_texspace_location,
                                    float **r_texspace_size);

Mesh *BKE_object_get_evaluated_mesh_no_subsurf(const Object *object);
/** Get evaluated mesh for given object. */
Mesh *BKE_object_get_evaluated_mesh(const Object *object);
/**
 * Get mesh which is not affected by modifiers:
 * - For original objects it will be same as `object->data`, and it is a mesh
 *   which is in the corresponding #Main.
 * - For copied-on-write objects it will give pointer to a copied-on-write
 *   mesh which corresponds to original object's mesh.
 */
Mesh *BKE_object_get_pre_modified_mesh(const Object *object);
/**
 * Get a mesh which corresponds to the very original mesh from #Main.
 * - For original objects it will be object->data.
 * - For evaluated objects it will be same mesh as corresponding original
 *   object uses as data.
 */
Mesh *BKE_object_get_original_mesh(const Object *object);

Mesh *BKE_object_get_editmesh_eval_final(const Object *object);
Mesh *BKE_object_get_editmesh_eval_cage(const Object *object);

/* Lattice accessors.
 * These functions return either the regular lattice, or the edit-mode lattice,
 * whichever is currently in use. */

Lattice *BKE_object_get_lattice(const Object *object);
Lattice *BKE_object_get_evaluated_lattice(const Object *object);

int BKE_object_insert_ptcache(Object *ob);
void BKE_object_delete_ptcache(Object *ob, int index);
KeyBlock *BKE_object_shapekey_insert(Main *bmain, Object *ob, const char *name, bool from_mix);
bool BKE_object_shapekey_remove(Main *bmain, Object *ob, KeyBlock *kb);
bool BKE_object_shapekey_free(Main *bmain, Object *ob);

bool BKE_object_flag_test_recursive(const Object *ob, short flag);

bool BKE_object_is_child_recursive(const Object *ob_parent, const Object *ob_child);

/**
 * Most important if this is modified it should _always_ return true, in certain
 * cases false positives are hard to avoid (shape keys for example).
 *
 * \return #ModifierMode flag.
 */
int BKE_object_is_modified(Scene *scene, Object *ob);
/**
 * Test if object is affected by deforming modifiers (for motion blur). again
 * most important is to avoid false positives, this is to skip computations
 * and we can still if there was actual deformation afterwards.
 */
int BKE_object_is_deform_modified(Scene *scene, Object *ob);

/**
 * Check of objects moves in time.
 *
 * \note This function is currently optimized for usage in combination
 * with modifier deformation checks (#ModifierTypeType::OnlyDeform),
 * so modifiers can quickly check if their target objects moves
 * (causing deformation motion blur) or not.
 *
 * This makes it possible to give some degree of false-positives here,
 * but it's currently an acceptable tradeoff between complexity and check
 * speed. In combination with checks of modifier stack and real life usage
 * percentage of false-positives shouldn't be that high.
 *
 * \note This function does not consider physics systems.
 */
bool BKE_object_moves_in_time(const Object *object, bool recurse_parent);

/** Return the number of scenes using (instantiating) that object in their collections. */
int BKE_object_scenes_users_get(Main *bmain, Object *ob);

MovieClip *BKE_object_movieclip_get(Scene *scene, Object *ob, bool use_default);

void BKE_object_runtime_reset(Object *object);
/**
 * Reset all pointers which we don't want to be shared when copying the object.
 */
void BKE_object_runtime_reset_on_copy(Object *object, int flag);
/**
 * The function frees memory used by the runtime data, but not the runtime field itself.
 *
 * All runtime data is cleared to ensure it's not used again,
 * in keeping with other `_free_data(..)` functions.
 */
void BKE_object_runtime_free_data(Object *object);

void BKE_object_batch_cache_dirty_tag(Object *ob);

/* this function returns a superset of the scenes selection based on relationships */

enum eObRelationTypes {
  OB_REL_NONE = 0,                      /* Just the selection as is. */
  OB_REL_PARENT = (1 << 0),             /* Immediate parent. */
  OB_REL_PARENT_RECURSIVE = (1 << 1),   /* Parents up to root of selection tree. */
  OB_REL_CHILDREN = (1 << 2),           /* Immediate children. */
  OB_REL_CHILDREN_RECURSIVE = (1 << 3), /* All children. */
  OB_REL_MOD_ARMATURE = (1 << 4),       /* Armatures related to the selected objects. */
  // OB_REL_SCENE_CAMERA = (1 << 5), /* You might want the scene camera too even if unselected? */
};

enum eObjectSet {
  OB_SET_SELECTED, /* Selected Objects. */
  OB_SET_VISIBLE,  /* Visible Objects. */
  OB_SET_ALL,      /* All Objects. */
};

/**
 * Iterates over all objects of the given scene layer.
 * Depending on the #eObjectSet flag:
 * collect either #OB_SET_ALL, #OB_SET_VISIBLE or #OB_SET_SELECTED objects.
 * If #OB_SET_VISIBLE or#OB_SET_SELECTED are collected,
 * then also add related objects according to the given \a includeFilter.
 */
LinkNode *BKE_object_relational_superset(const Scene *scene,
                                         ViewLayer *view_layer,
                                         eObjectSet objectSet,
                                         eObRelationTypes includeFilter);
/**
 * \return All groups this object is a part of, caller must free.
 */
LinkNode *BKE_object_groups(Main *bmain, Scene *scene, Object *ob);
void BKE_object_groups_clear(Main *bmain, Scene *scene, Object *object);

/**
 * Return a KDTree_3d from the deformed object (in world-space).
 *
 * \note Only mesh objects currently support deforming, others are TODO.
 *
 * \param ob:
 * \param r_tot:
 * \return The KD-tree or nullptr if it can't be created.
 */
KDTree_3d *BKE_object_as_kdtree(Object *ob, int *r_tot);

/**
 * \note this function should eventually be replaced by depsgraph functionality.
 * Avoid calling this in new code unless there is a very good reason for it!
 */
bool BKE_object_modifier_update_subframe(Depsgraph *depsgraph,
                                         Scene *scene,
                                         Object *ob,
                                         bool update_mesh,
                                         int parent_recursion,
                                         float frame,
                                         int type);

bool BKE_object_empty_image_frame_is_visible_in_view3d(const Object *ob, const RegionView3D *rv3d);
bool BKE_object_empty_image_data_is_visible_in_view3d(const Object *ob, const RegionView3D *rv3d);

/**
 * This is an utility function for Python's object.to_mesh() (the naming is not very clear though).
 * The result is owned by the object.
 *
 * The mesh will be freed when object is re-evaluated or is destroyed. It is possible to force to
 * clear memory used by this mesh by calling BKE_object_to_mesh_clear().
 *
 * If preserve_all_data_layers is truth then the modifier stack is re-evaluated to ensure it
 * preserves all possible custom data layers.
 *
 * NOTE: Dependency graph argument is required when preserve_all_data_layers is truth, and is
 * ignored otherwise. */
Mesh *BKE_object_to_mesh(Depsgraph *depsgraph, Object *object, bool preserve_all_data_layers);

void BKE_object_to_mesh_clear(Object *object);

/**
 * This is an utility function for Python's `object.to_curve()`.
 * The result is owned by the object.
 *
 * The curve will be freed when object is re-evaluated or is destroyed. It is possible to force
 * clear memory used by this curve by calling #BKE_object_to_curve_clear().
 *
 * If apply_modifiers is true and the object is a curve one, then spline deform modifiers are
 * applied on the curve control points.
 */
Curve *BKE_object_to_curve(Object *object, Depsgraph *depsgraph, bool apply_modifiers);

void BKE_object_to_curve_clear(Object *object);

void BKE_object_check_uuids_unique_and_report(const Object *object);

/**
 * Return the last subsurf modifier of an object, this does not check whether modifiers on top of
 * it are disabled. Return NULL if no such modifier is found.
 *
 * This does not check if the modifier is enabled as it is assumed that the caller verified that it
 * is enabled for its evaluation mode.
 */
SubsurfModifierData *BKE_object_get_last_subsurf_modifier(const Object *ob);

void BKE_object_replace_data_on_shallow_copy(Object *ob, ID *new_data);

PartEff *BKE_object_do_version_give_parteff_245(Object *ob);

bool BKE_object_supports_material_slots(Object *ob);<|MERGE_RESOLUTION|>--- conflicted
+++ resolved
@@ -348,16 +348,12 @@
                          float r_min[3],
                          float r_max[3]);
 
-<<<<<<< HEAD
-std::optional<blender::Bounds<blender::float3>> BKE_object_boundbox_get(const Object *ob);
-void BKE_object_dimensions_get(const Object *ob, float r_vec[3]);
-=======
 /**
  * Retrieve the bounds of the object's geometry, in the local space of the object
  * (not accounting for the object's transform). For evaluated objects, this includes
  * the evaluated geometry (not just #Object.data).
  */
-std::optional<BoundBox> BKE_object_boundbox_get(Object *ob);
+std::optional<blender::Bounds<blender::float3>> BKE_object_boundbox_get(Object *ob);
 void BKE_object_dimensions_get(Object *ob, float r_vec[3]);
 
 /**
@@ -366,11 +362,10 @@
  * such cache exists. For evaluated objects this indirection is unnecessary, so
  * #BKE_object_boundbox_get should be used instead.
  */
-std::optional<BoundBox> BKE_object_boundbox_eval_cached_get(Object *ob);
+std::optional<blender::Bounds<blender::float3>> BKE_object_boundbox_eval_cached_get(Object *ob);
 /** Similar to #BKE_object_boundbox_eval_cached_get but gives the size of the bounds instead. */
 void BKE_object_dimensions_eval_cached_get(Object *ob, float r_vec[3]);
 
->>>>>>> 4bcdc57f
 /**
  * The original scale and object matrix can be passed in so any difference
  * of the objects matrix and the final matrix can be accounted for,
