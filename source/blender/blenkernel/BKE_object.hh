/* SPDX-FileCopyrightText: 2023 Blender Authors
 *
 * SPDX-License-Identifier: GPL-2.0-or-later */

#pragma once

/** \file
 * \ingroup bke
 * \brief General operations, lookup, etc. for blender objects.
 */

#include <optional>

#include "BLI_compiler_attrs.h"
#include "BLI_sys_types.h"

#include "DNA_object_enums.h"
#include "DNA_userdef_enums.h"

struct Base;
struct BoundBox;
struct Curve;
struct Depsgraph;
struct GpencilModifierData;
struct HookGpencilModifierData;
struct HookModifierData;
struct ID;
struct KDTree_3d;
struct KeyBlock;
struct Lattice;
struct LinkNode;
struct Main;
struct Mesh;
struct ModifierData;
struct MovieClip;
struct Object;
struct PartEff;
struct ParticleSystem;
struct RegionView3D;
struct RigidBodyWorld;
struct Scene;
struct SubsurfModifierData;
struct View3D;
struct ViewLayer;

void BKE_object_workob_clear(Object *workob);
/**
 * For calculation of the inverse parent transform, only used for editor.
 *
 * It assumes the object parent is already in the depsgraph.
 * Otherwise, after changing ob->parent you need to call:
 * - #DEG_relations_tag_update(bmain);
 * - #BKE_scene_graph_update_tagged(depsgraph, bmain);
 */
void BKE_object_workob_calc_parent(Depsgraph *depsgraph, Scene *scene, Object *ob, Object *workob);

void BKE_object_transform_copy(Object *ob_tar, const Object *ob_src);
void BKE_object_copy_softbody(Object *ob_dst, const Object *ob_src, int flag);
ParticleSystem *BKE_object_copy_particlesystem(ParticleSystem *psys, int flag);
void BKE_object_copy_particlesystems(Object *ob_dst, const Object *ob_src, int flag);
void BKE_object_free_particlesystems(Object *ob);
void BKE_object_free_softbody(Object *ob);
void BKE_object_free_curve_cache(Object *ob);

/**
 * Free data derived from mesh, called when mesh changes or is freed.
 */
void BKE_object_free_derived_caches(Object *ob);
void BKE_object_free_caches(Object *object);

void BKE_object_modifier_hook_reset(Object *ob, HookModifierData *hmd);
void BKE_object_modifier_gpencil_hook_reset(Object *ob, HookGpencilModifierData *hmd);

/**
 * \return True if the object's type supports regular modifiers (not grease pencil modifiers).
 */
bool BKE_object_supports_modifiers(const Object *ob);
bool BKE_object_support_modifier_type_check(const Object *ob, int modifier_type);

/* Active modifier. */

/**
 * Set the object's active modifier.
 *
 * \param md: If nullptr, only clear the active modifier, otherwise
 * it must be in the #Object.modifiers list.
 */
void BKE_object_modifier_set_active(Object *ob, ModifierData *md);
ModifierData *BKE_object_active_modifier(const Object *ob);

/**
 * Copy a single modifier.
 *
 * \note *Do not* use this function to copy a whole modifier stack (see note below too). Use
 * `BKE_object_modifier_stack_copy` instead.
 *
 * \note Complex modifiers relaying on other data (like e.g. dynamic paint or fluid using particle
 * systems) are not always 100% 'correctly' copied here, since we have to use heuristics to decide
 * which particle system to use or add in `ob_dst`, and it's placement in the stack, etc. If used
 * more than once, this function should preferably be called in stack order.
 */
bool BKE_object_copy_modifier(
    Main *bmain, Scene *scene, Object *ob_dst, const Object *ob_src, ModifierData *md);
/**
 * Copy a single GPencil modifier.
 *
 * \note *Do not* use this function to copy a whole modifier stack. Use
 * `BKE_object_modifier_stack_copy` instead.
 */
bool BKE_object_copy_gpencil_modifier(Object *ob_dst, GpencilModifierData *gmd_src);
/**
 * Copy the whole stack of modifiers from one object into another.
 *
 * \warning *Does not* clear modifier stack and related data (particle systems, soft-body,
 * etc.) in `ob_dst`, if needed calling code must do it.
 *
 * \param do_copy_all: If true, even modifiers that should not support copying (like Hook one)
 * will be duplicated.
 */
bool BKE_object_modifier_stack_copy(Object *ob_dst,
                                    const Object *ob_src,
                                    bool do_copy_all,
                                    int flag_subdata);
void BKE_object_link_modifiers(Object *ob_dst, const Object *ob_src);
void BKE_object_free_modifiers(Object *ob, int flag);
void BKE_object_free_shaderfx(Object *ob, int flag);

bool BKE_object_exists_check(Main *bmain, const Object *obtest);
/**
 * Actual check for internal data, not context or flags.
 */
bool BKE_object_is_in_editmode(const Object *ob);
bool BKE_object_is_in_editmode_vgroup(const Object *ob);
bool BKE_object_is_in_wpaint_select_vert(const Object *ob);
bool BKE_object_has_mode_data(const Object *ob, eObjectMode object_mode);
bool BKE_object_is_mode_compat(const Object *ob, eObjectMode object_mode);

bool BKE_object_data_is_in_editmode(const Object *ob, const ID *id);

char *BKE_object_data_editmode_flush_ptr_get(ID *id);

/**
 * Updates select_id of all objects in the given \a bmain.
 */
void BKE_object_update_select_id(Main *bmain);

enum eObjectVisibilityResult {
  OB_VISIBLE_SELF = 1,
  OB_VISIBLE_PARTICLES = 2,
  OB_VISIBLE_INSTANCES = 4,
  OB_VISIBLE_ALL = (OB_VISIBLE_SELF | OB_VISIBLE_PARTICLES | OB_VISIBLE_INSTANCES),
};

/**
 * Return which parts of the object are visible, as evaluated by depsgraph.
 */
int BKE_object_visibility(const Object *ob, int dag_eval_mode);

/**
 * More general add: creates minimum required data, but without vertices etc.
 *
 * \param bmain: The main to add the object to. May be null for #LIB_ID_CREATE_NO_MAIN behavior.
 */
Object *BKE_object_add_only_object(Main *bmain, int type, const char *name) ATTR_RETURNS_NONNULL;
/**
 * General add: to scene, with layer from area and default name.
 *
 * Object is added to the active #Collection.
 * If there is no linked collection to the active #ViewLayer we create a new one.
 *
 * \note Creates minimum required data, but without vertices etc.
 */
Object *BKE_object_add(Main *bmain,
                       Scene *scene,
                       ViewLayer *view_layer,
                       int type,
                       const char *name) ATTR_NONNULL(1, 2, 3) ATTR_RETURNS_NONNULL;
/**
 * Add a new object, using another one as a reference
 *
 * \param ob_src: object to use to determine the collections of the new object.
 */
Object *BKE_object_add_from(
    Main *bmain, Scene *scene, ViewLayer *view_layer, int type, const char *name, Object *ob_src)
    ATTR_NONNULL(1, 2, 3, 6) ATTR_RETURNS_NONNULL;
/**
 * Add a new object, but assign the given data-block as the `ob->data`
 * for the newly created object.
 *
 * \param data: The data-block to assign as `ob->data` for the new object.
 * This is assumed to be of the correct type.
 * \param do_id_user: If true, #id_us_plus() will be called on data when
 * assigning it to the object.
 */
Object *BKE_object_add_for_data(Main *bmain,
                                const Scene *scene,
                                ViewLayer *view_layer,
                                int type,
                                const char *name,
                                ID *data,
                                bool do_id_user) ATTR_RETURNS_NONNULL;
void *BKE_object_obdata_add_from_type(Main *bmain, int type, const char *name) ATTR_NONNULL(1);
/**
 * Return -1 on failure.
 */
int BKE_object_obdata_to_type(const ID *id) ATTR_NONNULL(1);

/**
 * Returns true if the Object is from an external blend file (libdata).
 */
bool BKE_object_is_libdata(const Object *ob);
/**
 * Returns true if the Object data is from an external blend file (libdata).
 */
bool BKE_object_obdata_is_libdata(const Object *ob);

/**
 * Perform deep-copy of object and its 'children' data-blocks (obdata, materials, actions, etc.).
 *
 * \param dupflag: Controls which sub-data are also duplicated
 * (see #eDupli_ID_Flags in DNA_userdef_types.h).
 *
 * \note This function does not do any remapping to new IDs, caller must do it
 * (\a #BKE_libblock_relink_to_newid()).
 * \note Caller MUST free \a newid pointers itself (#BKE_main_id_newptr_and_tag_clear()) and call
 * updates of DEG too (#DAG_relations_tag_update()).
 */
Object *BKE_object_duplicate(Main *bmain,
                             Object *ob,
                             eDupli_ID_Flags dupflag,
                             uint duplicate_options);

/**
 * Use with newly created objects to set their size (used to apply scene-scale).
 */
void BKE_object_obdata_size_init(Object *ob, float size);

void BKE_object_scale_to_mat3(Object *ob, float r_mat[3][3]);
void BKE_object_rot_to_mat3(const Object *ob, float r_mat[3][3], bool use_drot);
void BKE_object_mat3_to_rot(Object *ob, float r_mat[3][3], bool use_compat);
void BKE_object_to_mat3(Object *ob, float r_mat[3][3]);
void BKE_object_to_mat4(Object *ob, float r_mat[4][4]);
/**
 * Applies the global transformation \a mat to the \a ob using a relative parent space if
 * supplied.
 *
 * \param mat: the global transformation mat that the object should be set object to.
 * \param parent: the parent space in which this object will be set relative to
 * (should probably always be parent_eval).
 * \param use_compat: true to ensure that rotations are set using the
 * min difference between the old and new orientation.
 */
void BKE_object_apply_mat4_ex(Object *ob,
                              const float mat[4][4],
                              Object *parent,
                              const float parentinv[4][4],
                              bool use_compat);
/** See #BKE_object_apply_mat4_ex */
void BKE_object_apply_mat4(Object *ob, const float mat[4][4], bool use_compat, bool use_parent);

/**
 * Use parent's world location and rotation as the child's origin. The parent inverse will
 * become identity when the parent has no shearing. Otherwise, it is non-identity and contains the
 * object's local matrix data that cannot be decomposed into location, rotation and scale.
 *
 * Assumes the object's world matrix has no shear.
 * Assumes parent exists.
 */
void BKE_object_apply_parent_inverse(Object *ob);

void BKE_object_matrix_local_get(Object *ob, float r_mat[4][4]);

bool BKE_object_pose_context_check(const Object *ob);

Object *BKE_object_pose_armature_get(Object *ob);
/**
 * A version of #BKE_object_pose_armature_get with an additional check.
 * When `ob` isn't an armature: only return the referenced pose object
 * when the active object is in weight paint mode.
 *
 * \note Some callers need to check that pose bones are selectable
 * which isn't the case when the object using the armature isn't in weight-paint mode.
 */
Object *BKE_object_pose_armature_get_with_wpaint_check(Object *ob);
Object *BKE_object_pose_armature_get_visible(Object *ob,
                                             const Scene *scene,
                                             ViewLayer *view_layer,
                                             View3D *v3d);

/**
 * Access pose array with special check to get pose object when in weight paint mode.
 */
Object **BKE_object_pose_array_get_ex(const Scene *scene,
                                      ViewLayer *view_layer,
                                      View3D *v3d,
                                      unsigned int *r_objects_len,
                                      bool unique);
Object **BKE_object_pose_array_get_unique(const Scene *scene,
                                          ViewLayer *view_layer,
                                          View3D *v3d,
                                          unsigned int *r_objects_len);
Object **BKE_object_pose_array_get(const Scene *scene,
                                   ViewLayer *view_layer,
                                   View3D *v3d,
                                   unsigned int *r_objects_len);

Base **BKE_object_pose_base_array_get_ex(const Scene *scene,
                                         ViewLayer *view_layer,
                                         View3D *v3d,
                                         unsigned int *r_bases_len,
                                         bool unique);
Base **BKE_object_pose_base_array_get_unique(const Scene *scene,
                                             ViewLayer *view_layer,
                                             View3D *v3d,
                                             unsigned int *r_bases_len);
Base **BKE_object_pose_base_array_get(const Scene *scene,
                                      ViewLayer *view_layer,
                                      View3D *v3d,
                                      unsigned int *r_bases_len);

void BKE_object_get_parent_matrix(Object *ob, Object *par, float r_parentmat[4][4]);

/**
 * Compute object world transform and store it in `ob->object_to_world`.
 */
void BKE_object_where_is_calc(Depsgraph *depsgraph, Scene *scene, Object *ob);
void BKE_object_where_is_calc_ex(
    Depsgraph *depsgraph, Scene *scene, RigidBodyWorld *rbw, Object *ob, float r_originmat[3][3]);
void BKE_object_where_is_calc_time(Depsgraph *depsgraph, Scene *scene, Object *ob, float ctime);
/**
 * Calculate object transformation matrix without recalculating dependencies and
 * constraints -- assume dependencies are already solved by depsgraph.
 * No changes to object and its parent would be done.
 * Used for bundles orientation in 3d space relative to parented blender camera.
 */
void BKE_object_where_is_calc_mat4(Object *ob, float r_obmat[4][4]);

/* Possibly belong in own module? */

BoundBox *BKE_boundbox_alloc_unit();
void BKE_boundbox_init_from_minmax(BoundBox *bb, const float min[3], const float max[3]);
void BKE_boundbox_calc_center_aabb(const BoundBox *bb, float r_cent[3]);
void BKE_boundbox_calc_size_aabb(const BoundBox *bb, float r_size[3]);
void BKE_boundbox_minmax(const BoundBox *bb,
                         const float obmat[4][4],
                         float r_min[3],
                         float r_max[3]);

<<<<<<< HEAD
std::optional<BoundBox> BKE_object_boundbox_get(struct Object *ob);
void BKE_object_dimensions_get(struct Object *ob, float r_vec[3]);
=======
const BoundBox *BKE_object_boundbox_get(Object *ob);
void BKE_object_dimensions_get(Object *ob, float r_vec[3]);
>>>>>>> 1d516bba
/**
 * The original scale and object matrix can be passed in so any difference
 * of the objects matrix and the final matrix can be accounted for,
 * typically this caused by parenting, constraints or delta-scale.
 *
 * Re-using these values from the object causes a feedback loop
 * when multiple values are modified at once in some situations. see: #69536.
 */
void BKE_object_dimensions_set_ex(Object *ob,
                                  const float value[3],
                                  int axis_mask,
                                  const float ob_scale_orig[3],
                                  const float ob_obmat_orig[4][4]);
void BKE_object_dimensions_set(Object *ob, const float value[3], int axis_mask);

void BKE_object_empty_draw_type_set(Object *ob, int value);

void BKE_object_boundbox_calc_from_mesh(Object *ob, const Mesh *me_eval);
bool BKE_object_boundbox_calc_from_evaluated_geometry(Object *ob);
void BKE_object_minmax(Object *ob, float r_min[3], float r_max[3], bool use_hidden);
bool BKE_object_minmax_dupli(Depsgraph *depsgraph,
                             Scene *scene,
                             Object *ob,
                             float r_min[3],
                             float r_max[3],
                             bool use_hidden);
/**
 * Calculate visual bounds from an empty objects draw-type.
 *
 * \note This is not part of the calculation used by #BKE_object_boundbox_get
 * as these bounds represent the extents of visual guides (use for viewport culling for e.g.)
 */
bool BKE_object_minmax_empty_drawtype(const Object *ob, float r_min[3], float r_max[3]);

/**
 * Sometimes min-max isn't enough, we need to loop over each point.
 */
void BKE_object_foreach_display_point(Object *ob,
                                      const float obmat[4][4],
                                      void (*func_cb)(const float[3], void *),
                                      void *user_data);
void BKE_scene_foreach_display_point(Depsgraph *depsgraph,
                                     void (*func_cb)(const float[3], void *),
                                     void *user_data);

bool BKE_object_parent_loop_check(const Object *parent, const Object *ob);

void *BKE_object_tfm_backup(Object *ob);
void BKE_object_tfm_restore(Object *ob, void *obtfm_pt);

struct ObjectTfmProtectedChannels {
  float loc[3], dloc[3];
  float scale[3], dscale[3];
  float rot[3], drot[3];
  float quat[4], dquat[4];
  float rotAxis[3], drotAxis[3];
  float rotAngle, drotAngle;
};

void BKE_object_tfm_protected_backup(const Object *ob, ObjectTfmProtectedChannels *obtfm);

void BKE_object_tfm_protected_restore(Object *ob,
                                      const ObjectTfmProtectedChannels *obtfm,
                                      short protectflag);

void BKE_object_tfm_copy(Object *object_dst, const Object *object_src);

/**
 * Restore the object->data to a non-modifier evaluated state.
 *
 * Some changes done directly in evaluated object require them to be reset
 * before being re-evaluated.
 * For example, we need to call this before #BKE_mesh_new_from_object(),
 * in case we removed/added modifiers in the evaluated object.
 */
void BKE_object_eval_reset(Object *ob_eval);

/* Dependency graph evaluation callbacks. */

void BKE_object_eval_local_transform(Depsgraph *depsgraph, Object *ob);
void BKE_object_eval_parent(Depsgraph *depsgraph, Object *ob);
void BKE_object_eval_constraints(Depsgraph *depsgraph, Scene *scene, Object *ob);
void BKE_object_eval_transform_final(Depsgraph *depsgraph, Object *ob);

void BKE_object_eval_uber_transform(Depsgraph *depsgraph, Object *object);
void BKE_object_eval_uber_data(Depsgraph *depsgraph, Scene *scene, Object *ob);

void BKE_object_eval_light_linking(Depsgraph *depsgraph, Object *object);

/**
 * Assign #Object.data after modifier stack evaluation.
 */
void BKE_object_eval_assign_data(Object *object, ID *data, bool is_owned);

void BKE_object_sync_to_original(Depsgraph *depsgraph, Object *object);

void BKE_object_eval_ptcache_reset(Depsgraph *depsgraph, Scene *scene, Object *object);

void BKE_object_eval_transform_all(Depsgraph *depsgraph, Scene *scene, Object *object);

void BKE_object_data_select_update(Depsgraph *depsgraph, ID *object_data);
void BKE_object_select_update(Depsgraph *depsgraph, Object *object);

void BKE_object_eval_eval_base_flags(Depsgraph *depsgraph,
                                     Scene *scene,
                                     int view_layer_index,
                                     Object *object,
                                     int base_index,
                                     bool is_from_set);

void BKE_object_handle_data_update(Depsgraph *depsgraph, Scene *scene, Object *ob);
/**
 * \warning "scene" here may not be the scene object actually resides in.
 * When dealing with background-sets, "scene" is actually the active scene.
 * e.g. "scene" <-- set 1 <-- set 2 ("ob" lives here) <-- set 3 <-- ... <-- set n
 * rigid bodies depend on their world so use #BKE_object_handle_update_ex()
 * to also pass along the current rigid body world.
 */
void BKE_object_handle_update(Depsgraph *depsgraph, Scene *scene, Object *ob);
/**
 * The main object update call, for object matrix, constraints, keys and modifiers.
 * Requires flags to be set!
 *
 * Ideally we shouldn't have to pass the rigid body world,
 * but need bigger restructuring to avoid id.
 */
void BKE_object_handle_update_ex(Depsgraph *depsgraph,
                                 Scene *scene,
                                 Object *ob,
                                 RigidBodyWorld *rbw);

void BKE_object_sculpt_data_create(Object *ob);

bool BKE_object_obdata_texspace_get(Object *ob,
                                    char **r_texspace_flag,
                                    float **r_texspace_location,
                                    float **r_texspace_size);

Mesh *BKE_object_get_evaluated_mesh_no_subsurf(const Object *object);
/** Get evaluated mesh for given object. */
Mesh *BKE_object_get_evaluated_mesh(const Object *object);
/**
 * Get mesh which is not affected by modifiers:
 * - For original objects it will be same as `object->data`, and it is a mesh
 *   which is in the corresponding #Main.
 * - For copied-on-write objects it will give pointer to a copied-on-write
 *   mesh which corresponds to original object's mesh.
 */
Mesh *BKE_object_get_pre_modified_mesh(const Object *object);
/**
 * Get a mesh which corresponds to the very original mesh from #Main.
 * - For original objects it will be object->data.
 * - For evaluated objects it will be same mesh as corresponding original
 *   object uses as data.
 */
Mesh *BKE_object_get_original_mesh(const Object *object);

Mesh *BKE_object_get_editmesh_eval_final(const Object *object);
Mesh *BKE_object_get_editmesh_eval_cage(const Object *object);

/* Lattice accessors.
 * These functions return either the regular lattice, or the edit-mode lattice,
 * whichever is currently in use. */

Lattice *BKE_object_get_lattice(const Object *object);
Lattice *BKE_object_get_evaluated_lattice(const Object *object);

int BKE_object_insert_ptcache(Object *ob);
void BKE_object_delete_ptcache(Object *ob, int index);
KeyBlock *BKE_object_shapekey_insert(Main *bmain, Object *ob, const char *name, bool from_mix);
bool BKE_object_shapekey_remove(Main *bmain, Object *ob, KeyBlock *kb);
bool BKE_object_shapekey_free(Main *bmain, Object *ob);

bool BKE_object_flag_test_recursive(const Object *ob, short flag);

bool BKE_object_is_child_recursive(const Object *ob_parent, const Object *ob_child);

/**
 * Most important if this is modified it should _always_ return true, in certain
 * cases false positives are hard to avoid (shape keys for example).
 *
 * \return #ModifierMode flag.
 */
int BKE_object_is_modified(Scene *scene, Object *ob);
/**
 * Test if object is affected by deforming modifiers (for motion blur). again
 * most important is to avoid false positives, this is to skip computations
 * and we can still if there was actual deformation afterwards.
 */
int BKE_object_is_deform_modified(Scene *scene, Object *ob);

/**
 * Check of objects moves in time.
 *
 * \note This function is currently optimized for usage in combination
 * with modifier deformation checks (#eModifierTypeType_OnlyDeform),
 * so modifiers can quickly check if their target objects moves
 * (causing deformation motion blur) or not.
 *
 * This makes it possible to give some degree of false-positives here,
 * but it's currently an acceptable tradeoff between complexity and check
 * speed. In combination with checks of modifier stack and real life usage
 * percentage of false-positives shouldn't be that high.
 *
 * \note This function does not consider physics systems.
 */
bool BKE_object_moves_in_time(const Object *object, bool recurse_parent);

/** Return the number of scenes using (instantiating) that object in their collections. */
int BKE_object_scenes_users_get(Main *bmain, Object *ob);

MovieClip *BKE_object_movieclip_get(Scene *scene, Object *ob, bool use_default);

void BKE_object_runtime_reset(Object *object);
/**
 * Reset all pointers which we don't want to be shared when copying the object.
 */
void BKE_object_runtime_reset_on_copy(Object *object, int flag);
/**
 * The function frees memory used by the runtime data, but not the runtime field itself.
 *
 * All runtime data is cleared to ensure it's not used again,
 * in keeping with other `_free_data(..)` functions.
 */
void BKE_object_runtime_free_data(Object *object);

void BKE_object_batch_cache_dirty_tag(Object *ob);

/* this function returns a superset of the scenes selection based on relationships */

enum eObRelationTypes {
  OB_REL_NONE = 0,                      /* Just the selection as is. */
  OB_REL_PARENT = (1 << 0),             /* Immediate parent. */
  OB_REL_PARENT_RECURSIVE = (1 << 1),   /* Parents up to root of selection tree. */
  OB_REL_CHILDREN = (1 << 2),           /* Immediate children. */
  OB_REL_CHILDREN_RECURSIVE = (1 << 3), /* All children. */
  OB_REL_MOD_ARMATURE = (1 << 4),       /* Armatures related to the selected objects. */
  // OB_REL_SCENE_CAMERA = (1 << 5), /* You might want the scene camera too even if unselected? */
};

enum eObjectSet {
  OB_SET_SELECTED, /* Selected Objects. */
  OB_SET_VISIBLE,  /* Visible Objects. */
  OB_SET_ALL,      /* All Objects. */
};

/**
 * Iterates over all objects of the given scene layer.
 * Depending on the #eObjectSet flag:
 * collect either #OB_SET_ALL, #OB_SET_VISIBLE or #OB_SET_SELECTED objects.
 * If #OB_SET_VISIBLE or#OB_SET_SELECTED are collected,
 * then also add related objects according to the given \a includeFilter.
 */
LinkNode *BKE_object_relational_superset(const Scene *scene,
                                         ViewLayer *view_layer,
                                         eObjectSet objectSet,
                                         eObRelationTypes includeFilter);
/**
 * \return All groups this object is a part of, caller must free.
 */
LinkNode *BKE_object_groups(Main *bmain, Scene *scene, Object *ob);
void BKE_object_groups_clear(Main *bmain, Scene *scene, Object *object);

/**
 * Return a KDTree_3d from the deformed object (in world-space).
 *
 * \note Only mesh objects currently support deforming, others are TODO.
 *
 * \param ob:
 * \param r_tot:
 * \return The KD-tree or nullptr if it can't be created.
 */
KDTree_3d *BKE_object_as_kdtree(Object *ob, int *r_tot);

/**
 * \note this function should eventually be replaced by depsgraph functionality.
 * Avoid calling this in new code unless there is a very good reason for it!
 */
bool BKE_object_modifier_update_subframe(Depsgraph *depsgraph,
                                         Scene *scene,
                                         Object *ob,
                                         bool update_mesh,
                                         int parent_recursion,
                                         float frame,
                                         int type);

bool BKE_object_empty_image_frame_is_visible_in_view3d(const Object *ob, const RegionView3D *rv3d);
bool BKE_object_empty_image_data_is_visible_in_view3d(const Object *ob, const RegionView3D *rv3d);

/**
 * This is an utility function for Python's object.to_mesh() (the naming is not very clear though).
 * The result is owned by the object.
 *
 * The mesh will be freed when object is re-evaluated or is destroyed. It is possible to force to
 * clear memory used by this mesh by calling BKE_object_to_mesh_clear().
 *
 * If preserve_all_data_layers is truth then the modifier stack is re-evaluated to ensure it
 * preserves all possible custom data layers.
 *
 * NOTE: Dependency graph argument is required when preserve_all_data_layers is truth, and is
 * ignored otherwise. */
Mesh *BKE_object_to_mesh(Depsgraph *depsgraph, Object *object, bool preserve_all_data_layers);

void BKE_object_to_mesh_clear(Object *object);

/**
 * This is an utility function for Python's `object.to_curve()`.
 * The result is owned by the object.
 *
 * The curve will be freed when object is re-evaluated or is destroyed. It is possible to force
 * clear memory used by this curve by calling #BKE_object_to_curve_clear().
 *
 * If apply_modifiers is true and the object is a curve one, then spline deform modifiers are
 * applied on the curve control points.
 */
Curve *BKE_object_to_curve(Object *object, Depsgraph *depsgraph, bool apply_modifiers);

void BKE_object_to_curve_clear(Object *object);

void BKE_object_check_uuids_unique_and_report(const Object *object);

/**
 * Return the last subsurf modifier of an object, this does not check whether modifiers on top of
 * it are disabled. Return NULL if no such modifier is found.
 *
 * This does not check if the modifier is enabled as it is assumed that the caller verified that it
 * is enabled for its evaluation mode.
 */
SubsurfModifierData *BKE_object_get_last_subsurf_modifier(const Object *ob);

void BKE_object_replace_data_on_shallow_copy(Object *ob, ID *new_data);

PartEff *BKE_object_do_version_give_parteff_245(Object *ob);

bool BKE_object_supports_material_slots(Object *ob);<|MERGE_RESOLUTION|>--- conflicted
+++ resolved
@@ -346,13 +346,8 @@
                          float r_min[3],
                          float r_max[3]);
 
-<<<<<<< HEAD
-std::optional<BoundBox> BKE_object_boundbox_get(struct Object *ob);
-void BKE_object_dimensions_get(struct Object *ob, float r_vec[3]);
-=======
-const BoundBox *BKE_object_boundbox_get(Object *ob);
+std::optional<BoundBox> BKE_object_boundbox_get(Object *ob);
 void BKE_object_dimensions_get(Object *ob, float r_vec[3]);
->>>>>>> 1d516bba
 /**
  * The original scale and object matrix can be passed in so any difference
  * of the objects matrix and the final matrix can be accounted for,
