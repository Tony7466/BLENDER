/* SPDX-FileCopyrightText: 2023 Blender Authors
 *
 * SPDX-License-Identifier: GPL-2.0-or-later */
#pragma once

#include "BLI_utildefines.h"

#ifdef __cplusplus
extern "C" {
#endif

/** \file
 * \ingroup bke
 */

/**
 * The lines below use regex from scripts to extract their values,
 * Keep this in mind when modifying this file and keep this comment above the defines.
 *
 * \note Use #STRINGIFY() rather than defining with quotes.
 */

/** Blender major and minor version. */
#define BLENDER_VERSION 402
/** Blender patch version for bug-fix releases. */
#define BLENDER_VERSION_PATCH 0
/** Blender release cycle stage: alpha/beta/rc/release. */
#define BLENDER_VERSION_CYCLE alpha

/* Blender file format version. */
#define BLENDER_FILE_VERSION BLENDER_VERSION
<<<<<<< HEAD
#define BLENDER_FILE_SUBVERSION 18
=======
#define BLENDER_FILE_SUBVERSION 22
>>>>>>> 7337d97e

/* Minimum Blender version that supports reading file written with the current
 * version. Older Blender versions will test this and cancel loading the file, showing a warning to
 * the user.
 *
 * See
 * https://developer.blender.org/docs/handbook/guidelines/compatibility_handling_for_blend_files/
 * for details. */
#define BLENDER_FILE_MIN_VERSION 306
#define BLENDER_FILE_MIN_SUBVERSION 13

/** User readable version string. */
const char *BKE_blender_version_string(void);

/** As above but does not show patch version. */
const char *BKE_blender_version_string_compact(void);

/** Returns true when version cycle is alpha, otherwise (beta, rc) returns false. */
bool BKE_blender_version_is_alpha(void);

/**
 * Fill in given string buffer with user-readable formatted file version and subversion (if
 * provided).
 *
 * \param str_buff: a char buffer where the formatted string is written,
 * minimal recommended size is 8, or 16 if subversion is provided.
 *
 * \param file_subversion: the file subversion, if given value < 0, it is ignored, and only the
 * `file_version` is used.
 */
void BKE_blender_version_blendfile_string_from_values(char *str_buff,
                                                      const size_t str_buff_maxncpy,
                                                      const short file_version,
                                                      const short file_subversion);

#ifdef __cplusplus
}
#endif<|MERGE_RESOLUTION|>--- conflicted
+++ resolved
@@ -29,11 +29,7 @@
 
 /* Blender file format version. */
 #define BLENDER_FILE_VERSION BLENDER_VERSION
-<<<<<<< HEAD
-#define BLENDER_FILE_SUBVERSION 18
-=======
-#define BLENDER_FILE_SUBVERSION 22
->>>>>>> 7337d97e
+#define BLENDER_FILE_SUBVERSION 23
 
 /* Minimum Blender version that supports reading file written with the current
  * version. Older Blender versions will test this and cancel loading the file, showing a warning to
