--- conflicted
+++ resolved
@@ -440,12 +440,8 @@
 
 void BKE_mesh_calc_poly_normal(const struct MPoly *mpoly,
                                const struct MLoop *loopstart,
-                               const struct MVert *mvarray,
+                               const float (*positions)[3],
                                float r_no[3]);
-void BKE_mesh_calc_poly_normal_coords(const struct MPoly *mpoly,
-                                      const struct MLoop *loopstart,
-                                      const float (*vertex_coords)[3],
-                                      float r_no[3]);
 
 /**
  * Calculate face normals directly into a result array.
@@ -709,13 +705,6 @@
 
 /* *** mesh_evaluate.cc *** */
 
-<<<<<<< HEAD
-void BKE_mesh_calc_poly_normal(const struct MPoly *mpoly,
-                               const struct MLoop *loopstart,
-                               const float (*positions)[3],
-                               float r_no[3]);
-=======
->>>>>>> 9fa4ceb3
 void BKE_mesh_calc_poly_center(const struct MPoly *mpoly,
                                const struct MLoop *loopstart,
                                const float (*positions)[3],
