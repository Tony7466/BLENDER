--- conflicted
+++ resolved
@@ -463,11 +463,8 @@
   BKE_paint.h
   BKE_particle.h
   BKE_pbvh.h
-<<<<<<< HEAD
   BKE_pbvh_iter.hh
-=======
   BKE_pbvh_api.hh
->>>>>>> 35103489
   BKE_pbvh_pixels.hh
   BKE_pointcache.h
   BKE_pointcloud.h
