--- conflicted
+++ resolved
@@ -863,17 +863,9 @@
   set(TEST_INC
     ../editors/include
   )
-<<<<<<< HEAD
   set(TEST_LIB
     ${LIB}
     bf_rna  # RNA_prototypes.h
   )
-  include(GTestTesting)
   blender_add_test_suite_lib(blenkernel "${TEST_SRC}" "${INC};${TEST_INC}" "${INC_SYS}" "${TEST_LIB}")
-=======
-  blender_add_test_lib(bf_blenkernel_tests "${TEST_SRC}" "${INC};${TEST_INC}" "${INC_SYS}" "${LIB}")
-
-  # RNA_prototypes.h
-  add_dependencies(bf_blenkernel_tests bf_rna)
->>>>>>> 4190a610
 endif()