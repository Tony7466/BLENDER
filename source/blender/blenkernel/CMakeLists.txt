# SPDX-License-Identifier: GPL-2.0-or-later
# Copyright 2006 Blender Foundation. All rights reserved.

set(INC
  .
  ../asset_system
  ../blenfont
  ../blenlib
  ../blenloader
  ../blentranslation
  ../bmesh
  ../depsgraph
  ../draw
  ../functions
  ../gpencil_modifiers
  ../gpu
  ../ikplugin
  ../imbuf
  ../makesdna
  ../makesrna
  ../modifiers
  ../nodes
  ../render
  ../sequencer
  ../shader_fx
  ../simulation
  ../../../intern/eigen
  ../../../intern/ghost
  ../../../intern/guardedalloc
  ../../../intern/iksolver/extern
  ../../../intern/atomic
  ../../../intern/clog
  ../../../intern/libmv
  ../../../intern/mantaflow/extern
  ../../../intern/memutil
  ../../../intern/mikktspace
  ../../../intern/opensubdiv
  ../../../extern/curve_fit_nd

  # dna_type_offsets.h
  ${CMAKE_CURRENT_BINARY_DIR}/../makesdna/intern
  # RNA_prototypes.h
  ${CMAKE_BINARY_DIR}/source/blender/makesrna
)

set(INC_SYS
  ${ZLIB_INCLUDE_DIRS}

  # For `vfontdata_freetype.c`.
  ${FREETYPE_INCLUDE_DIRS}
)

set(SRC
  ${CMAKE_SOURCE_DIR}/release/datafiles/userdef/userdef_default.c
  intern/CCGSubSurf.c
  intern/CCGSubSurf_legacy.c
  intern/CCGSubSurf_util.c
  intern/DerivedMesh.cc
  intern/action.c
  intern/action_bones.cc
  intern/action_mirror.c
  intern/addon.c
  intern/anim_data.c
  intern/anim_path.c
  intern/anim_sys.c
  intern/anim_visualization.c
  intern/anonymous_attribute_id.cc
  intern/appdir.c
  intern/armature.c
  intern/armature_deform.c
  intern/armature_pose.cc
  intern/armature_selection.cc
  intern/armature_update.c
  intern/asset.cc
<<<<<<< HEAD
  intern/asset_catalog.cc
  intern/asset_catalog_path.cc
  intern/asset_library.cc
  intern/asset_library_custom.cc
  intern/asset_library_service.cc
=======
>>>>>>> d05909a7
  intern/attribute.cc
  intern/attribute_access.cc
  intern/attribute_math.cc
  intern/autoexec.c
  intern/blender.c
  intern/blender_copybuffer.c
  intern/blender_project.cc
  intern/blender_project_settings.cc
  intern/blender_undo.c
  intern/blender_user_menu.c
  intern/blendfile.c
  intern/blendfile_link_append.c
  intern/boids.c
  intern/bpath.c
  intern/brush.cc
  intern/bvhutils.cc
  intern/cachefile.c
  intern/callbacks.c
  intern/camera.c
  intern/cdderivedmesh.c
  intern/cloth.cc
  intern/collection.c
  intern/collision.c
  intern/colorband.c
  intern/colortools.c
  intern/compute_contexts.cc
  intern/constraint.c
  intern/context.cc
  intern/cpp_types.cc
  intern/crazyspace.cc
  intern/cryptomatte.cc
  intern/curve.cc
  intern/curve_bevel.c
  intern/curve_bezier.cc
  intern/curve_catmull_rom.cc
  intern/curve_convert.c
  intern/curve_decimate.c
  intern/curve_deform.c
  intern/curve_legacy_convert.cc
  intern/curve_nurbs.cc
  intern/curve_poly.cc
  intern/curve_to_mesh_convert.cc
  intern/curveprofile.cc
  intern/curves.cc
  intern/curves_geometry.cc
  intern/curves_utils.cc
  intern/customdata.cc
  intern/customdata_file.c
  intern/data_transfer.cc
  intern/deform.c
  intern/displist.cc
  intern/dynamicpaint.c
  intern/editlattice.c
  intern/editmesh.cc
  intern/editmesh_bvh.c
  intern/editmesh_cache.cc
  intern/editmesh_tangent.cc
  intern/effect.c
  intern/fcurve.c
  intern/fcurve_cache.c
  intern/fcurve_driver.c
  intern/fluid.c
  intern/fmodifier.c
  intern/freestyle.c
  intern/geometry_component_curves.cc
  intern/geometry_component_edit_data.cc
  intern/geometry_component_instances.cc
  intern/geometry_component_mesh.cc
  intern/geometry_component_pointcloud.cc
  intern/geometry_component_volume.cc
  intern/geometry_fields.cc
  intern/geometry_set.cc
  intern/geometry_set_instances.cc
  intern/gpencil.c
  intern/gpencil_curve.c
  intern/gpencil_geom.cc
  intern/gpencil_modifier.c
  intern/gpencil_update_cache.c
  intern/icons.cc
  intern/icons_rasterize.c
  intern/idprop.c
  intern/idprop_create.cc
  intern/idprop_serialize.cc
  intern/idprop_utils.c
  intern/idtype.c
  intern/image.cc
  intern/image_format.cc
  intern/image_gen.c
  intern/image_gpu.cc
  intern/image_partial_update.cc
  intern/image_save.cc
  intern/instances.cc
  intern/ipo.c
  intern/kelvinlet.c
  intern/key.cc
  intern/keyconfig.c
  intern/lattice.c
  intern/lattice_deform.c
  intern/layer.cc
  intern/layer_utils.c
  intern/lib_id.c
  intern/lib_id_delete.c
  intern/lib_id_eval.c
  intern/lib_id_remapper.cc
  intern/lib_override.cc
  intern/lib_override_proxy_conversion.c
  intern/lib_query.c
  intern/lib_remap.c
  intern/library.c
  intern/light.c
  intern/lightprobe.c
  intern/linestyle.cc
  intern/main.c
  intern/main_idmap.c
  intern/main_namemap.cc
  intern/mask.c
  intern/mask_evaluate.c
  intern/mask_rasterize.c
  intern/material.cc
  intern/mball.cc
  intern/mball_tessellate.cc
  intern/mesh.cc
  intern/mesh_boolean_convert.cc
  intern/mesh_calc_edges.cc
  intern/mesh_convert.cc
  intern/mesh_debug.cc
  intern/mesh_evaluate.cc
  intern/mesh_fair.cc
  intern/mesh_iterators.cc
  intern/mesh_legacy_convert.cc
  intern/mesh_mapping.cc
  intern/mesh_merge.c
  intern/mesh_merge_customdata.cc
  intern/mesh_mirror.cc
  intern/mesh_normals.cc
  intern/mesh_remap.cc
  intern/mesh_remesh_voxel.cc
  intern/mesh_runtime.cc
  intern/mesh_sample.cc
  intern/mesh_tangent.cc
  intern/mesh_tessellate.cc
  intern/mesh_validate.cc
  intern/mesh_wrapper.cc
  intern/modifier.cc
  intern/movieclip.c
  intern/multires.cc
  intern/multires_reshape.c
  intern/multires_reshape_apply_base.c
  intern/multires_reshape_ccg.c
  intern/multires_reshape_smooth.c
  intern/multires_reshape_subdivide.c
  intern/multires_reshape_util.c
  intern/multires_reshape_vertcos.c
  intern/multires_subdiv.c
  intern/multires_unsubdivide.c
  intern/multires_versioning.c
  intern/nla.c
  intern/node.cc
  intern/node_runtime.cc
  intern/node_tree_anonymous_attributes.cc
  intern/node_tree_field_inferencing.cc
  intern/node_tree_update.cc
  intern/object.cc
  intern/object_deform.c
  intern/object_dupli.cc
  intern/object_facemap.c
  intern/object_update.cc
  intern/ocean.c
  intern/ocean_spectrum.c
  intern/outliner_treehash.cc
  intern/packedFile.c
  intern/paint.cc
  intern/paint_canvas.cc
  intern/paint_toolslots.c
  intern/particle.c
  intern/particle_child.c
  intern/particle_distribute.c
  intern/particle_system.c
  intern/pbvh.c
  intern/pbvh.cc
  intern/pbvh_bmesh.c
  intern/pbvh_pixels.cc
  intern/pbvh_uv_islands.cc
  intern/pointcache.c
  intern/pointcloud.cc
  intern/pose_backup.cc
  intern/preferences.c
  intern/report.c
  intern/rigidbody.c
  intern/scene.cc
  intern/screen.c
  intern/shader_fx.c
  intern/shrinkwrap.cc
  intern/simulation.cc
  intern/softbody.c
  intern/sound.c
  intern/speaker.c
  intern/studiolight.c
  intern/subdiv.c
  intern/subdiv_ccg.cc
  intern/subdiv_ccg_mask.c
  intern/subdiv_ccg_material.c
  intern/subdiv_converter.c
  intern/subdiv_converter_mesh.c
  intern/subdiv_deform.c
  intern/subdiv_displacement.c
  intern/subdiv_displacement_multires.c
  intern/subdiv_eval.c
  intern/subdiv_foreach.c
  intern/subdiv_mesh.cc
  intern/subdiv_modifier.cc
  intern/subdiv_stats.c
  intern/subdiv_topology.c
  intern/subsurf_ccg.c
  intern/text.c
  intern/text_suggestions.c
  intern/texture.cc
  intern/tracking.c
  intern/tracking_auto.c
  intern/tracking_detect.c
  intern/tracking_plane_tracker.c
  intern/tracking_region_tracker.c
  intern/tracking_solver.c
  intern/tracking_stabilize.c
  intern/tracking_util.c
  intern/type_conversions.cc
  intern/undo_system.c
  intern/unit.c
  intern/vfont.c
  intern/vfontdata_freetype.c
  intern/viewer_path.cc
  intern/volume.cc
  intern/volume_render.cc
  intern/volume_to_mesh.cc
  intern/workspace.cc
  intern/world.c
  intern/writeavi.c

  BKE_DerivedMesh.h
  BKE_action.h
  BKE_action.hh
  BKE_addon.h
  BKE_anim_data.h
  BKE_anim_path.h
  BKE_anim_visualization.h
  BKE_animsys.h
  BKE_anonymous_attribute_id.hh
  BKE_appdir.h
  BKE_armature.h
  BKE_armature.hh
  BKE_asset.h
<<<<<<< HEAD
  BKE_asset_catalog.hh
  BKE_asset_catalog_path.hh
  BKE_asset_library.h
  BKE_asset_library.hh
  BKE_asset_library_custom.h
=======
>>>>>>> d05909a7
  BKE_attribute.h
  BKE_attribute.hh
  BKE_attribute_math.hh
  BKE_autoexec.h
  BKE_blender.h
  BKE_blender_copybuffer.h
  BKE_blender_project.h
  BKE_blender_project.hh
  BKE_blender_undo.h
  BKE_blender_user_menu.h
  BKE_blender_version.h
  BKE_blendfile.h
  BKE_blendfile_link_append.h
  BKE_boids.h
  BKE_bpath.h
  BKE_brush.h
  BKE_bvhutils.h
  BKE_cachefile.h
  BKE_callbacks.h
  BKE_camera.h
  BKE_ccg.h
  BKE_cdderivedmesh.h
  BKE_cloth.h
  BKE_collection.h
  BKE_collision.h
  BKE_colorband.h
  BKE_colortools.h
  BKE_compute_contexts.hh
  BKE_constraint.h
  BKE_context.h
  BKE_cpp_types.h
  BKE_crazyspace.h
  BKE_crazyspace.hh
  BKE_cryptomatte.h
  BKE_cryptomatte.hh
  BKE_curve.h
  BKE_curve_legacy_convert.hh
  BKE_curve_to_mesh.hh
  BKE_curveprofile.h
  BKE_curves.h
  BKE_curves.hh
  BKE_curves_utils.hh
  BKE_customdata.h
  BKE_customdata_file.h
  BKE_data_transfer.h
  BKE_deform.h
  BKE_displist.h
  BKE_duplilist.h
  BKE_dynamicpaint.h
  BKE_editlattice.h
  BKE_editmesh.h
  BKE_editmesh_bvh.h
  BKE_editmesh_cache.h
  BKE_editmesh_tangent.h
  BKE_effect.h
  BKE_fcurve.h
  BKE_fcurve_driver.h
  BKE_fluid.h
  BKE_freestyle.h
  BKE_geometry_fields.hh
  BKE_geometry_set.h
  BKE_geometry_set.hh
  BKE_geometry_set_instances.hh
  BKE_global.h
  BKE_gpencil.h
  BKE_gpencil_curve.h
  BKE_gpencil_geom.h
  BKE_gpencil_modifier.h
  BKE_gpencil_update_cache.h
  BKE_icons.h
  BKE_idprop.h
  BKE_idprop.hh
  BKE_idtype.h
  BKE_image.h
  BKE_image_format.h
  BKE_image_partial_update.hh
  BKE_image_save.h
  BKE_image_wrappers.hh
  BKE_instances.hh
  BKE_ipo.h
  BKE_kelvinlet.h
  BKE_key.h
  BKE_keyconfig.h
  BKE_lattice.h
  BKE_layer.h
  BKE_lib_id.h
  BKE_lib_override.h
  BKE_lib_query.h
  BKE_lib_remap.h
  BKE_library.h
  BKE_light.h
  BKE_lightprobe.h
  BKE_linestyle.h
  BKE_main.h
  BKE_main_idmap.h
  BKE_main_namemap.h
  BKE_mask.h
  BKE_material.h
  BKE_mball.h
  BKE_mball_tessellate.h
  BKE_mesh.h
  BKE_mesh_boolean_convert.hh
  BKE_mesh_fair.h
  BKE_mesh_iterators.h
  BKE_mesh_legacy_convert.h
  BKE_mesh_mapping.h
  BKE_mesh_mirror.h
  BKE_mesh_remap.h
  BKE_mesh_remesh_voxel.h
  BKE_mesh_runtime.h
  BKE_mesh_sample.hh
  BKE_mesh_tangent.h
  BKE_mesh_types.h
  BKE_mesh_wrapper.h
  BKE_modifier.h
  BKE_movieclip.h
  BKE_multires.h
  BKE_nla.h
  BKE_node.h
  BKE_node_runtime.hh
  BKE_node_tree_update.h
  BKE_object.h
  BKE_object_deform.h
  BKE_object_facemap.h
  BKE_ocean.h
  BKE_outliner_treehash.hh
  BKE_packedFile.h
  BKE_paint.h
  BKE_particle.h
  BKE_pbvh.h
  BKE_pbvh_pixels.hh
  BKE_pointcache.h
  BKE_pointcloud.h
  BKE_pose_backup.h
  BKE_preferences.h
  BKE_report.h
  BKE_rigidbody.h
  BKE_scene.h
  BKE_screen.h
  BKE_sequencer_offscreen.h
  BKE_shader_fx.h
  BKE_shrinkwrap.h
  BKE_simulation.h
  BKE_softbody.h
  BKE_sound.h
  BKE_speaker.h
  BKE_studiolight.h
  BKE_subdiv.h
  BKE_subdiv_ccg.h
  BKE_subdiv_deform.h
  BKE_subdiv_eval.h
  BKE_subdiv_foreach.h
  BKE_subdiv_mesh.h
  BKE_subdiv_modifier.h
  BKE_subdiv_topology.h
  BKE_subsurf.h
  BKE_text.h
  BKE_text_suggestions.h
  BKE_texture.h
  BKE_tracking.h
  BKE_type_conversions.hh
  BKE_undo_system.h
  BKE_unit.h
  BKE_vfont.h
  BKE_vfontdata.h
  BKE_viewer_path.h
  BKE_volume.h
  BKE_volume_render.h
  BKE_volume_to_mesh.hh
  BKE_workspace.h
  BKE_world.h
  BKE_writeavi.h

  nla_private.h
  particle_private.h
  tracking_private.h
  intern/CCGSubSurf.h
  intern/CCGSubSurf_inline.h
  intern/CCGSubSurf_intern.h
  intern/attribute_access_intern.hh
  intern/data_transfer_intern.h
  intern/lib_intern.h
  intern/multires_inline.h
  intern/multires_reshape.h
  intern/multires_unsubdivide.h
  intern/ocean_intern.h
  intern/pbvh_intern.h
  intern/pbvh_uv_islands.hh
  intern/subdiv_converter.h
  intern/subdiv_inline.h
)

set(LIB
  bf_asset_system
  bf_blenfont
  bf_blenlib
  bf_blenloader
  bf_blentranslation
  bf_bmesh
  bf_depsgraph
  bf_draw
  bf_functions
  bf_gpencil_modifiers
  bf_gpu
  bf_ikplugin
  bf_imbuf
  bf_intern_clog
  bf_intern_ghost
  bf_intern_guardedalloc
  bf_intern_libmv  # Uses stub when disabled.
  bf_intern_mikktspace
  bf_intern_opensubdiv  # Uses stub when disabled.
  bf_modifiers
  bf_nodes
  bf_rna
  bf_shader_fx
  bf_simulation

  # For `vfontdata_freetype.c`.
  ${FREETYPE_LIBRARIES} ${BROTLI_LIBRARIES}
)

if(WITH_BINRELOC)
  list(APPEND INC_SYS
    ${BINRELOC_INCLUDE_DIRS}
  )
  list(APPEND LIB
    extern_binreloc
  )
  add_definitions(-DWITH_BINRELOC)
endif()


if(WIN32)
  list(APPEND INC
    ../../../intern/utfconv
  )
endif()

if(WITH_AUDASPACE)
  add_definitions(-DWITH_AUDASPACE)

  list(APPEND INC_SYS
    ${AUDASPACE_C_INCLUDE_DIRS}
  )
  list(APPEND LIB
    ${AUDASPACE_C_LIBRARIES}
    ${AUDASPACE_PY_LIBRARIES}
  )
endif()

if(WITH_BULLET)
  list(APPEND INC_SYS
    ${BULLET_INCLUDE_DIRS}
  )
  list(APPEND INC
    ../../../intern/rigidbody
  )

  if(NOT WITH_SYSTEM_BULLET)
    list(APPEND LIB
      extern_bullet
    )
  endif()

  list(APPEND LIB
    bf_intern_rigidbody

    ${BULLET_LIBRARIES}
  )
  add_definitions(-DWITH_BULLET)
endif()

if(WITH_IMAGE_OPENEXR)
  add_definitions(-DWITH_OPENEXR)
endif()

if(WITH_IMAGE_TIFF)
  add_definitions(-DWITH_TIFF)
endif()

if(WITH_OPENIMAGEIO)
  add_definitions(-DWITH_OPENIMAGEIO)
endif()

if(WITH_IMAGE_OPENJPEG)
  add_definitions(-DWITH_OPENJPEG)
endif()

if(WITH_IMAGE_DDS)
  add_definitions(-DWITH_DDS)
endif()

if(WITH_IMAGE_CINEON)
  add_definitions(-DWITH_CINEON)
endif()

if(WITH_IMAGE_HDR)
  add_definitions(-DWITH_HDR)
endif()

if(WITH_IMAGE_WEBP)
  add_definitions(-DWITH_WEBP)
endif()

if(WITH_CODEC_AVI)
  list(APPEND INC
    ../io/avi
  )
  add_definitions(-DWITH_AVI)
endif()

if(WITH_CODEC_FFMPEG)
  list(APPEND SRC
    intern/writeffmpeg.c
    BKE_writeffmpeg.h
  )
  list(APPEND INC
    ../../../intern/ffmpeg
  )
  list(APPEND INC_SYS
    ${FFMPEG_INCLUDE_DIRS}
  )
  list(APPEND LIB
    ${FFMPEG_LIBRARIES}
  )
  add_definitions(-DWITH_FFMPEG)
endif()

if(WITH_PYTHON)
  list(APPEND INC
    ../python
  )
  list(APPEND LIB
    bf_python
    bf_python_bmesh
  )
  add_definitions(-DWITH_PYTHON)

  if(WITH_PYTHON_MODULE)
    add_definitions(-DWITH_PYTHON_MODULE)
  endif()

  if(WITH_PYTHON_SAFETY)
    add_definitions(-DWITH_PYTHON_SAFETY)
  endif()

  if(WITH_PYTHON_SECURITY)
    add_definitions(-DWITH_PYTHON_SECURITY)
  endif()


  if(PYTHON_EXECUTABLE)
    get_filename_component(_python_exe_name ${PYTHON_EXECUTABLE} NAME)
    add_definitions(-DPYTHON_EXECUTABLE_NAME=${_python_exe_name})
    unset(_python_exe_name)
  endif()
endif()

if(WITH_MOD_FLUID)
  list(APPEND LIB
    bf_intern_mantaflow
  )
  add_definitions(-DWITH_FLUID)
endif()

if(WITH_MOD_OCEANSIM)
  add_definitions(-DWITH_OCEANSIM)
endif()

if(WITH_JACK)
  add_definitions(-DWITH_JACK)
endif()

if(WITH_LZO)
  if(WITH_SYSTEM_LZO)
    list(APPEND INC_SYS
      ${LZO_INCLUDE_DIR}
    )
    list(APPEND LIB
      ${LZO_LIBRARIES}
    )
    add_definitions(-DWITH_SYSTEM_LZO)
  else()
    list(APPEND INC_SYS
      ../../../extern/lzo/minilzo
    )
    list(APPEND LIB
      extern_minilzo
    )
  endif()
  add_definitions(-DWITH_LZO)
endif()

if(WITH_LZMA)
  list(APPEND INC_SYS
    ../../../extern/lzma
  )
  list(APPEND LIB
    extern_lzma
  )
  add_definitions(-DWITH_LZMA)
endif()

if(WITH_LIBMV)
  add_definitions(-DWITH_LIBMV)
endif()

if(WITH_FFTW3)
  list(APPEND INC_SYS
    ${FFTW3_INCLUDE_DIRS}
  )
  list(APPEND LIB
    ${FFTW3_LIBRARIES}
  )
  add_definitions(-DFFTW3=1)
endif()

if(WITH_FREESTYLE)
  add_definitions(-DWITH_FREESTYLE)
endif()

if(WITH_ALEMBIC)
  list(APPEND INC
    ../io/alembic
  )
  add_definitions(-DWITH_ALEMBIC)
endif()

if(WITH_USD)
  list(APPEND INC
    ../io/usd
  )
  add_definitions(-DWITH_USD)
endif()

if(WITH_OPENSUBDIV)
  list(APPEND INC_SYS
    ${OPENSUBDIV_INCLUDE_DIRS}
  )
  list(APPEND LIB
    ${OPENSUBDIV_LIBRARIES}
  )
  add_definitions(-DWITH_OPENSUBDIV)
endif()

if(WITH_OPENVDB)
  list(APPEND INC
    ../../../intern/openvdb
  )
  list(APPEND INC_SYS
    ${OPENVDB_INCLUDE_DIRS}
  )
  list(APPEND LIB
    bf_intern_openvdb
    ${OPENVDB_LIBRARIES}
  )
  add_definitions(-DWITH_OPENVDB ${OPENVDB_DEFINITIONS})
endif()

if(WITH_QUADRIFLOW)
  list(APPEND INC
    ../../../intern/quadriflow
  )
  list(APPEND LIB
    bf_intern_quadriflow
  )
  add_definitions(-DWITH_QUADRIFLOW)
endif()

if(WITH_XR_OPENXR)
  add_definitions(-DWITH_XR_OPENXR)
endif()

if(WITH_TBB)
  add_definitions(-DWITH_TBB)

  list(APPEND INC_SYS
    ${TBB_INCLUDE_DIRS}
  )

  list(APPEND LIB
    ${TBB_LIBRARIES}
  )
endif()

if(WITH_GMP)
  add_definitions(-DWITH_GMP)

  list(APPEND INC_SYS
    ${GMP_INCLUDE_DIRS}
  )
endif()

# # Warnings as errors, this is too strict!
# if(MSVC)
#    string(APPEND CMAKE_C_FLAGS " /WX")
# endif()

blender_add_lib(bf_blenkernel "${SRC}" "${INC}" "${INC_SYS}" "${LIB}")

# Needed so we can use dna_type_offsets.h for defaults initialization.
add_dependencies(bf_blenkernel bf_dna)
# RNA_prototypes.h
add_dependencies(bf_blenkernel bf_rna)


if(WITH_GTESTS)
  set(TEST_SRC
    intern/action_test.cc
    intern/armature_test.cc
<<<<<<< HEAD
    intern/asset_catalog_path_test.cc
    intern/asset_catalog_test.cc
    intern/asset_library_service_test.cc
    intern/asset_library_test.cc
    intern/asset_test.cc
    intern/blender_project_test.cc
=======
    intern/asset_metadata_test.cc
>>>>>>> d05909a7
    intern/bpath_test.cc
    intern/cryptomatte_test.cc
    intern/curves_geometry_test.cc
    intern/fcurve_test.cc
    intern/idprop_serialize_test.cc
    intern/image_partial_update_test.cc
    intern/image_test.cc
    intern/lattice_deform_test.cc
    intern/layer_test.cc
    intern/lib_id_remapper_test.cc
    intern/lib_id_test.cc
    intern/lib_remap_test.cc
    intern/tracking_test.cc
  )
  set(TEST_INC
    ../editors/include
    ../blenloader/tests
  )
  include(GTestTesting)
  blender_add_test_lib(bf_blenkernel_tests "${TEST_SRC}" "${INC};${TEST_INC}" "${INC_SYS}" "${LIB}")

  # RNA_prototypes.h
  add_dependencies(bf_blenkernel_tests bf_rna)
endif()<|MERGE_RESOLUTION|>--- conflicted
+++ resolved
@@ -72,14 +72,7 @@
   intern/armature_selection.cc
   intern/armature_update.c
   intern/asset.cc
-<<<<<<< HEAD
-  intern/asset_catalog.cc
-  intern/asset_catalog_path.cc
-  intern/asset_library.cc
   intern/asset_library_custom.cc
-  intern/asset_library_service.cc
-=======
->>>>>>> d05909a7
   intern/attribute.cc
   intern/attribute_access.cc
   intern/attribute_math.cc
@@ -331,14 +324,7 @@
   BKE_armature.h
   BKE_armature.hh
   BKE_asset.h
-<<<<<<< HEAD
-  BKE_asset_catalog.hh
-  BKE_asset_catalog_path.hh
-  BKE_asset_library.h
-  BKE_asset_library.hh
   BKE_asset_library_custom.h
-=======
->>>>>>> d05909a7
   BKE_attribute.h
   BKE_attribute.hh
   BKE_attribute_math.hh
@@ -850,16 +836,7 @@
   set(TEST_SRC
     intern/action_test.cc
     intern/armature_test.cc
-<<<<<<< HEAD
-    intern/asset_catalog_path_test.cc
-    intern/asset_catalog_test.cc
-    intern/asset_library_service_test.cc
-    intern/asset_library_test.cc
-    intern/asset_test.cc
     intern/blender_project_test.cc
-=======
-    intern/asset_metadata_test.cc
->>>>>>> d05909a7
     intern/bpath_test.cc
     intern/cryptomatte_test.cc
     intern/curves_geometry_test.cc
