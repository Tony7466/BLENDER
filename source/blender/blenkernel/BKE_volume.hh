--- conflicted
+++ resolved
@@ -14,12 +14,7 @@
 #include "BLI_bounds_types.hh"
 #include "BLI_math_vector_types.hh"
 
-<<<<<<< HEAD
-#include "BKE_volume_enums.hh"
-#include "BKE_volume_grid.hh"
-=======
 #include "BKE_volume_grid_fwd.hh"
->>>>>>> d0969271
 
 struct Depsgraph;
 struct Main;
@@ -28,12 +23,6 @@
 struct Scene;
 struct Volume;
 struct VolumeGridVector;
-namespace blender::bke {
-struct VolumeFileCacheKey;
-struct VolumeGrid;
-}  // namespace blender::bke
-using VolumeFileCacheKey = blender::bke::VolumeFileCacheKey;
-using VolumeGrid = blender::bke::VolumeGrid;
 
 /* Module */
 
@@ -93,28 +82,6 @@
  * Return false if neither finding with the base name nor with the post-fixes succeeded. */
 bool BKE_volume_set_velocity_grid_by_name(Volume *volume, const char *base_name);
 
-<<<<<<< HEAD
-/* Grid */
-
-bool BKE_volume_grid_load(const Volume *volume, const VolumeGrid *grid);
-void BKE_volume_grid_unload(const Volume *volume, const VolumeGrid *grid);
-VolumeTreeSource BKE_volume_grid_tree_source(const VolumeGrid *grid);
-
-/* Metadata */
-
-const char *BKE_volume_grid_name(const VolumeGrid *grid);
-VolumeGridType BKE_volume_grid_type(const VolumeGrid *grid);
-int BKE_volume_grid_channels(const VolumeGrid *grid);
-/**
- * Transformation from index space to object space.
- */
-void BKE_volume_grid_transform_matrix(const VolumeGrid *grid, float mat[4][4]);
-void BKE_volume_grid_transform_matrix_set(const Volume *volume,
-                                          VolumeGrid *volume_grid,
-                                          const float mat[4][4]);
-
-=======
->>>>>>> d0969271
 /* Volume Editing
  *
  * These are intended for modifiers to use on evaluated data-blocks.
@@ -128,11 +95,6 @@
 Volume *BKE_volume_new_for_eval(const Volume *volume_src);
 Volume *BKE_volume_copy_for_eval(const Volume *volume_src);
 
-<<<<<<< HEAD
-VolumeGrid *BKE_volume_grid_add(Volume *volume, const char *name, VolumeGridType type);
-void BKE_volume_grid_move(Volume *volume, const char *name, VolumeGrid *grid);
-void BKE_volume_grid_remove(Volume *volume, const VolumeGrid *grid);
-=======
 void BKE_volume_grid_remove(Volume *volume, const blender::bke::VolumeGridData *grid);
 
 /**
@@ -140,7 +102,6 @@
  * making sure that the user count already contains the volume as a user.
  */
 void BKE_volume_grid_add(Volume *volume, const blender::bke::VolumeGridData &grid);
->>>>>>> d0969271
 
 /**
  * OpenVDB crashes when the determinant of the transform matrix becomes too small.
