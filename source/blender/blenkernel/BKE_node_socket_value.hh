--- conflicted
+++ resolved
@@ -20,13 +20,9 @@
  * Utility class that wraps a single value and a field, to simplify accessing both of the types.
  * \{ */
 
-<<<<<<< HEAD
-template<typename T> struct ValueOrField {
-=======
 template<typename T> struct SocketValueVariant {
   using Field = fn::Field<T>;
 
->>>>>>> 3370228a
   /** Value that is used when the field is empty. */
   T value{};
   fn::Field<T> field;
@@ -35,14 +31,8 @@
   SocketValueVariant() = default;
 
   SocketValueVariant(T value) : value(std::move(value)) {}
-
-<<<<<<< HEAD
-  ValueOrField(fn::Field<T> field) : field(std::move(field)) {}
-
-  ValueOrField(VolumeGridPtr<T> grid) : grid(std::move(grid)) {}
-=======
   SocketValueVariant(Field field) : field(std::move(field)) {}
->>>>>>> 3370228a
+  SocketValueVariant(VolumeGridPtr<T> grid) : grid(std::move(grid)) {}
 
   bool is_field() const
   {
@@ -81,13 +71,8 @@
 
   friend std::ostream &operator<<(std::ostream &stream, const SocketValueVariant<T> &value_variant)
   {
-<<<<<<< HEAD
-    if (value_or_field.field || value_or_field.grid) {
-      stream << "ValueOrField<T>";
-=======
-    if (value_variant.field) {
+    if (value_variant.field || value_variant.grid) {
       stream << "SocketValueVariant<T>";
->>>>>>> 3370228a
     }
     else {
       stream << value_variant.value;
