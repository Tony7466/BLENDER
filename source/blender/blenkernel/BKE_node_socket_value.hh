/* SPDX-FileCopyrightText: 2023 Blender Authors
 *
 * SPDX-License-Identifier: GPL-2.0-or-later */

/** \file
 * \ingroup bke
 */

#pragma once

#include "BKE_volume_grid_ptr.hh"

#include "FN_field.hh"

namespace blender::bke {

/* -------------------------------------------------------------------- */
/** \name Value or Field Class
 *
 * Utility class that wraps a single value and a field, to simplify accessing both of the types.
 * \{ */

template<typename T> struct SocketValueVariant {
  /** Value that is used when the field is empty. */
  T value{};
  fn::Field<T> field;
<<<<<<< HEAD
  VolumeGridPtr<T> grid;
=======
>>>>>>> 5519a487

  SocketValueVariant() = default;

  SocketValueVariant(T value) : value(std::move(value)) {}
<<<<<<< HEAD
  SocketValueVariant(Field field) : field(std::move(field)) {}
  SocketValueVariant(VolumeGridPtr<T> grid) : grid(std::move(grid)) {}
=======

  SocketValueVariant(fn::Field<T> field) : field(std::move(field)) {}
>>>>>>> 5519a487

  bool is_field() const
  {
    return bool(this->field);
  }

<<<<<<< HEAD
  bool is_grid() const
  {
    return bool(this->grid);
  }

=======
>>>>>>> 5519a487
  fn::Field<T> as_field() const
  {
    if (this->field) {
      return this->field;
    }
    return fn::make_constant_field(this->value);
  }

  VolumeGridPtr<T> as_grid() const
  {
    if (this->grid) {
      return this->grid;
    }
    return grid_utils::make_empty_grid(this->value);
  }

  T as_value() const
  {
    if (this->field) {
      /* This returns a default value when the field is not constant. */
      return fn::evaluate_constant_field(this->field);
    }
    return this->value;
  }

  friend std::ostream &operator<<(std::ostream &stream, const SocketValueVariant<T> &value_variant)
  {
    if (value_variant.field || value_variant.grid) {
      stream << "SocketValueVariant<T>";
    }
    else {
      stream << value_variant.value;
    }
    return stream;
  }
};

/** \} */

}  // namespace blender::bke<|MERGE_RESOLUTION|>--- conflicted
+++ resolved
@@ -24,35 +24,24 @@
   /** Value that is used when the field is empty. */
   T value{};
   fn::Field<T> field;
-<<<<<<< HEAD
   VolumeGridPtr<T> grid;
-=======
->>>>>>> 5519a487
 
   SocketValueVariant() = default;
 
   SocketValueVariant(T value) : value(std::move(value)) {}
-<<<<<<< HEAD
-  SocketValueVariant(Field field) : field(std::move(field)) {}
+  SocketValueVariant(fn::Field<T> field) : field(std::move(field)) {}
   SocketValueVariant(VolumeGridPtr<T> grid) : grid(std::move(grid)) {}
-=======
-
-  SocketValueVariant(fn::Field<T> field) : field(std::move(field)) {}
->>>>>>> 5519a487
 
   bool is_field() const
   {
     return bool(this->field);
   }
 
-<<<<<<< HEAD
   bool is_grid() const
   {
     return bool(this->grid);
   }
 
-=======
->>>>>>> 5519a487
   fn::Field<T> as_field() const
   {
     if (this->field) {
