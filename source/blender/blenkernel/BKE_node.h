--- conflicted
+++ resolved
@@ -1327,12 +1327,9 @@
 #define GEO_NODE_BAKE 2120
 #define GEO_NODE_GET_NAMED_GRID 2121
 #define GEO_NODE_STORE_NAMED_GRID 2122
-<<<<<<< HEAD
-#define GEO_NODE_GIZMO_LINEAR 2123
-#define GEO_NODE_GIZMO_DIAL 2124
-=======
 #define GEO_NODE_SORT_ELEMENTS 2123
->>>>>>> 6414ca65
+#define GEO_NODE_GIZMO_LINEAR 2124
+#define GEO_NODE_GIZMO_DIAL 2125
 
 /** \} */
 
