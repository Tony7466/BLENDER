--- conflicted
+++ resolved
@@ -516,7 +516,7 @@
 
 void ntreeFreeLocalNode(struct bNodeTree *ntree, struct bNode *node);
 void ntreeFreeLocalTree(struct bNodeTree *ntree);
-struct bNode *ntreeFindType(struct bNodeTree *ntree, const int type);
+struct bNode *ntreeFindType(struct bNodeTree *ntree, int type);
 
 /**
  * Check recursively if a node tree contains another.
@@ -566,14 +566,14 @@
  * \{ */
 
 struct bNodeSocket *ntreeFindSocketInterface(struct bNodeTree *ntree,
-                                             const eNodeSocketInOut in_out,
+                                             eNodeSocketInOut in_out,
                                              const char *identifier);
 struct bNodeSocket *ntreeAddSocketInterface(struct bNodeTree *ntree,
-                                            const eNodeSocketInOut in_out,
+                                            eNodeSocketInOut in_out,
                                             const char *idname,
                                             const char *name);
 struct bNodeSocket *ntreeInsertSocketInterface(struct bNodeTree *ntree,
-                                               const eNodeSocketInOut in_out,
+                                               eNodeSocketInOut in_out,
                                                const char *idname,
                                                struct bNodeSocket *next_sock,
                                                const char *name);
@@ -625,9 +625,9 @@
 const char *nodeSocketTypeLabel(const bNodeSocketType *stype);
 
 bool nodeIsStaticSocketType(const struct bNodeSocketType *stype);
-const char *nodeStaticSocketType(const int type, const int subtype);
-const char *nodeStaticSocketInterfaceType(const int type, const int subtype);
-const char *nodeStaticSocketLabel(const int type, const int subtype);
+const char *nodeStaticSocketType(int type, int subtype);
+const char *nodeStaticSocketInterfaceType(int type, int subtype);
+const char *nodeStaticSocketLabel(int type, int subtype);
 
 /* Helper macros for iterating over node types. */
 #define NODE_SOCKET_TYPES_BEGIN(stype) \
@@ -645,15 +645,11 @@
   ((void)0)
 
 struct bNodeSocket *nodeFindSocket(const struct bNode *node,
-<<<<<<< HEAD
                                    eNodeSocketInOut in_out,
-=======
-                                   const eNodeSocketInOut in_out,
->>>>>>> 1c2410f0
                                    const char *identifier);
 struct bNodeSocket *nodeAddSocket(struct bNodeTree *ntree,
                                   struct bNode *node,
-                                  const eNodeSocketInOut in_out,
+                                  eNodeSocketInOut in_out,
                                   const char *idname,
                                   const char *identifier,
                                   const char *name);
@@ -668,17 +664,14 @@
 void nodeRemoveSocketEx(struct bNodeTree *ntree,
                         struct bNode *node,
                         struct bNodeSocket *sock,
-                        const bool do_id_user);
+                        bool do_id_user);
 void nodeRemoveAllSockets(struct bNodeTree *ntree, struct bNode *node);
 void nodeModifySocketType(struct bNodeTree *ntree,
                           struct bNode *node,
                           struct bNodeSocket *sock,
                           const char *idname);
-void nodeModifySocketTypeStatic(struct bNodeTree *ntree,
-                                struct bNode *node,
-                                struct bNodeSocket *sock,
-                                const int type,
-                                const int subtype);
+void nodeModifySocketTypeStatic(
+    struct bNodeTree *ntree, struct bNode *node, struct bNodeSocket *sock, int type, int subtype);
 
 struct bNode *nodeAddNode(const struct bContext *C, struct bNodeTree *ntree, const char *idname);
 struct bNode *nodeAddStaticNode(const struct bContext *C, struct bNodeTree *ntree, const int type);
@@ -709,7 +702,7 @@
 void nodeRemoveNode(struct Main *bmain,
                     struct bNodeTree *ntree,
                     struct bNode *node,
-                    const bool do_id_user);
+                    bool do_id_user);
 
 void nodeDimensionsGet(const struct bNode *node, float *r_width, float *r_height);
 void nodeTagUpdateID(struct bNode *node);
@@ -762,8 +755,8 @@
 bool nodeLinkIsSelected(const struct bNodeLink *link);
 void nodeInternalRelink(struct bNodeTree *ntree, struct bNode *node);
 
-void nodeToView(const struct bNode *node, const float x, const float y, float *rx, float *ry);
-void nodeFromView(const struct bNode *node, const float x, const float y, float *rx, float *ry);
+void nodeToView(const struct bNode *node, float x, float y, float *rx, float *ry);
+void nodeFromView(const struct bNode *node, float x, float y, float *rx, float *ry);
 bool nodeAttachNodeCheck(const struct bNode *node, const struct bNode *parent);
 void nodeAttachNode(struct bNodeTree *ntree, struct bNode *node, struct bNode *parent);
 void nodeDetachNode(struct bNodeTree *ntree, struct bNode *node);
@@ -830,7 +823,7 @@
                             const bNode *node_start,
                             bool (*callback)(bNode *, bNode *, void *),
                             void *userdata,
-                            const int recursion_lvl);
+                            int recursion_lvl);
 /**
  * Iterate over all parents of \a node, executing \a callback for each parent
  * (which can return false to end iterator)
@@ -872,7 +865,7 @@
 
 void nodeSetSocketAvailability(struct bNodeTree *ntree,
                                struct bNodeSocket *sock,
-                               const bool is_available);
+                               bool is_available);
 
 int nodeSocketLinkLimit(const struct bNodeSocket *sock);
 
@@ -990,10 +983,7 @@
 /** \name Node Type Access
  * \{ */
 
-void nodeLabel(const struct bNodeTree *ntree,
-               const struct bNode *node,
-               char *label,
-               const int maxlen);
+void nodeLabel(const struct bNodeTree *ntree, const struct bNode *node, char *label, int maxlen);
 /**
  * Get node socket label if it is set.
  */
@@ -1006,23 +996,16 @@
 /**
  * Initialize a new node type struct with default values and callbacks.
  */
-<<<<<<< HEAD
 void node_type_base(struct bNodeType *ntype, int type, const char *name, const short nclass);
-=======
-void node_type_base(struct bNodeType *ntype, const int type, const char *name, const short nclass);
->>>>>>> 1c2410f0
 void node_type_base_custom(struct bNodeType *ntype,
                            const char *idname,
                            const char *name,
-                           const short nclass);
+                           short nclass);
 void node_type_socket_templates(struct bNodeType *ntype,
                                 struct bNodeSocketTemplate *inputs,
                                 struct bNodeSocketTemplate *outputs);
-void node_type_size(struct bNodeType *ntype,
-                    const int width,
-                    const int minwidth,
-                    const int maxwidth);
-void node_type_size_preset(struct bNodeType *ntype, const eNodeSizePreset size);
+void node_type_size(struct bNodeType *ntype, int width, int minwidth, int maxwidth);
+void node_type_size_preset(struct bNodeType *ntype, eNodeSizePreset size);
 /**
  * \warning Nodes defining a storage type _must_ allocate this for new nodes.
  * Otherwise nodes will reload as undefined (#46619).
@@ -1615,11 +1598,9 @@
 
 namespace blender::bke {
 
-bNodeSocket *node_find_enabled_socket(bNode &node,
-                                      const eNodeSocketInOut in_out,
-                                      const StringRef name);
-bNodeSocket *node_find_enabled_input_socket(bNode &node, const StringRef name);
-bNodeSocket *node_find_enabled_output_socket(bNode &node, const StringRef name);
+bNodeSocket *node_find_enabled_socket(bNode &node, eNodeSocketInOut in_out, StringRef name);
+bNodeSocket *node_find_enabled_input_socket(bNode &node, StringRef name);
+bNodeSocket *node_find_enabled_output_socket(bNode &node, StringRef name);
 
 }  // namespace blender::bke
 
