/* SPDX-License-Identifier: GPL-2.0-or-later
 * Copyright 2005 Blender Foundation */

#pragma once

/** \file
 * \ingroup bke
 */

#include "BLI_compiler_compat.h"
#include "BLI_ghash.h"

#include "DNA_listBase.h"

/* for FOREACH_NODETREE_BEGIN */
#include "DNA_node_types.h"

#include "RNA_types.h"

#ifdef __cplusplus
#  include "BLI_map.hh"
#  include "BLI_string_ref.hh"
#endif

#ifdef __cplusplus
extern "C" {
#endif

/* not very important, but the stack solver likes to know a maximum */
#define MAX_SOCKET 512

struct BlendDataReader;
struct BlendExpander;
struct BlendLibReader;
struct BlendWriter;
struct FreestyleLineStyle;
struct GPUMaterial;
struct GPUNodeStack;
struct ID;
struct ImBuf;
struct Light;
struct Main;
struct Material;
struct PointerRNA;
struct Scene;
struct SpaceNode;
struct Tex;
struct World;
struct bContext;
struct bNode;
struct bNodeExecContext;
struct bNodeExecData;
struct bNodeInstanceHash;
struct bNodeLink;
struct bNodeSocket;
struct bNodeStack;
struct bNodeTree;
struct bNodeTreeExec;
struct bNodeTreeType;
struct uiLayout;

/* -------------------------------------------------------------------- */
/** \name Node Type Definitions
 * \{ */

/**
 * \brief Compact definition of a node socket.
 *
 * Can be used to quickly define a list of static sockets for a node,
 * which are added to each new node of that type.
 *
 * \deprecated This struct is used by C nodes to define templates as simple
 * static struct lists. These are converted to the new template collections
 * in RNA types automatically.
 */
typedef struct bNodeSocketTemplate {
  int type;
  char name[64];                /* MAX_NAME */
  float val1, val2, val3, val4; /* default alloc value for inputs */
  float min, max;
  int subtype; /* would use PropertySubType but this is a bad level include to use RNA */
  int flag;

  /* after this line is used internal only */
  struct bNodeSocket *sock; /* used to hold verified socket */
  char identifier[64];      /* generated from name */
} bNodeSocketTemplate;

/* Use `void *` for callbacks that require C++. This is rather ugly, but works well for now. This
 * would not be necessary if we would use bNodeSocketType and bNodeType only in C++ code.
 * However, achieving this requires quite a few changes currently. */
#ifdef __cplusplus
namespace blender {
class CPPType;
namespace nodes {
class DNode;
class NodeMultiFunctionBuilder;
class GeoNodeExecParams;
class NodeDeclaration;
class NodeDeclarationBuilder;
class GatherAddNodeSearchParams;
class GatherLinkSearchOpParams;
}  // namespace nodes
namespace realtime_compositor {
class Context;
class NodeOperation;
class ShaderNode;
}  // namespace realtime_compositor
}  // namespace blender

using CPPTypeHandle = blender::CPPType;
using NodeMultiFunctionBuildFunction = void (*)(blender::nodes::NodeMultiFunctionBuilder &builder);
using NodeGeometryExecFunction = void (*)(blender::nodes::GeoNodeExecParams params);
using NodeDeclareFunction = void (*)(blender::nodes::NodeDeclarationBuilder &builder);
using NodeDeclareDynamicFunction = void (*)(const bNodeTree &tree,
                                            const bNode &node,
                                            blender::nodes::NodeDeclaration &r_declaration);
using SocketGetCPPValueFunction = void (*)(const struct bNodeSocket &socket, void *r_value);
using SocketGetGeometryNodesCPPValueFunction = void (*)(const struct bNodeSocket &socket,
                                                        void *r_value);

/* Adds socket link operations that are specific to this node type. */
using NodeGatherSocketLinkOperationsFunction =
    void (*)(blender::nodes::GatherLinkSearchOpParams &params);

/* Adds node add menu operations that are specific to this node type. */
using NodeGatherAddOperationsFunction =
    void (*)(blender::nodes::GatherAddNodeSearchParams &params);

using NodeGetCompositorOperationFunction = blender::realtime_compositor::NodeOperation
    *(*)(blender::realtime_compositor::Context &context, blender::nodes::DNode node);
using NodeGetCompositorShaderNodeFunction =
    blender::realtime_compositor::ShaderNode *(*)(blender::nodes::DNode node);

#else
typedef void *NodeGetCompositorOperationFunction;
typedef void *NodeGetCompositorShaderNodeFunction;
typedef void *NodeMultiFunctionBuildFunction;
typedef void *NodeGeometryExecFunction;
typedef void *NodeDeclareFunction;
typedef void *NodeDeclareDynamicFunction;
typedef void *NodeGatherSocketLinkOperationsFunction;
typedef void *NodeGatherAddOperationsFunction;
typedef void *SocketGetCPPTypeFunction;
typedef void *SocketGetGeometryNodesCPPTypeFunction;
typedef void *SocketGetGeometryNodesCPPValueFunction;
typedef void *SocketGetCPPValueFunction;
typedef struct CPPTypeHandle CPPTypeHandle;
#endif

/**
 * \brief Defines a socket type.
 *
 * Defines the appearance and behavior of a socket in the UI.
 */
typedef struct bNodeSocketType {
  /** Identifier name. */
  char idname[64];
  /** Type label. */
  char label[64];
  /** Sub-type label. */
  char subtype_label[64];

  void (*draw)(struct bContext *C,
               struct uiLayout *layout,
               struct PointerRNA *ptr,
               struct PointerRNA *node_ptr,
               const char *text);
  void (*draw_color)(struct bContext *C,
                     struct PointerRNA *ptr,
                     struct PointerRNA *node_ptr,
                     float *r_color);

  void (*interface_draw)(struct bContext *C, struct uiLayout *layout, struct PointerRNA *ptr);
  void (*interface_draw_color)(struct bContext *C, struct PointerRNA *ptr, float *r_color);
  void (*interface_init_socket)(struct bNodeTree *ntree,
                                const struct bNodeSocket *interface_socket,
                                struct bNode *node,
                                struct bNodeSocket *sock,
                                const char *data_path);
  void (*interface_from_socket)(struct bNodeTree *ntree,
                                struct bNodeSocket *interface_socket,
                                const struct bNode *node,
                                const struct bNodeSocket *sock);

  /* RNA integration */
  ExtensionRNA ext_socket;
  ExtensionRNA ext_interface;

  /* for standard socket types in C */
  int type, subtype;

  /* When set, bNodeSocket->limit does not have any effect anymore. */
  bool use_link_limits_of_type;
  int input_link_limit;
  int output_link_limit;

  /* Callback to free the socket type. */
  void (*free_self)(struct bNodeSocketType *stype);

  /* Return the CPPType of this socket. */
  const CPPTypeHandle *base_cpp_type;
  /* Get the value of this socket in a generic way. */
  SocketGetCPPValueFunction get_base_cpp_value;
  /* Get geometry nodes cpp type. */
  const CPPTypeHandle *geometry_nodes_cpp_type;
  /* Get geometry nodes cpp value. */
  SocketGetGeometryNodesCPPValueFunction get_geometry_nodes_cpp_value;
} bNodeSocketType;

typedef void *(*NodeInitExecFunction)(struct bNodeExecContext *context,
                                      struct bNode *node,
                                      bNodeInstanceKey key);
typedef void (*NodeFreeExecFunction)(void *nodedata);
typedef void (*NodeExecFunction)(void *data,
                                 int thread,
                                 struct bNode *,
                                 struct bNodeExecData *execdata,
                                 struct bNodeStack **in,
                                 struct bNodeStack **out);
typedef int (*NodeGPUExecFunction)(struct GPUMaterial *mat,
                                   struct bNode *node,
                                   struct bNodeExecData *execdata,
                                   struct GPUNodeStack *in,
                                   struct GPUNodeStack *out);

/* -------------------------------------------------------------------- */
/** \name Node Function Signature
 * \{ */

/** Set a unique parameter name.
 * @return True if the unique name differs from the original name.
 */
bool nodeFunctionParameterSetUniqueName(struct bNodeFunctionSignature *sig,
                                        struct bNodeFunctionParameter *param,
                                        const char *name,
                                        const char *defname);
/** Find the node owning this parameter. */
bool nodeFunctionParameterFindNode(struct bNodeTree *ntree,
                                   const struct bNodeFunctionParameter *param,
                                   struct bNode **r_node,
                                   struct bNodeFunctionSignature **r_sig);

/** Find the node owning this signature. */
bool nodeFunctionSignatureFindNode(struct bNodeTree *ntree,
                                   const struct bNodeFunctionSignature *sig,
                                   struct bNode **r_node);
bool nodeFunctionSignatureContainsParameter(const struct bNodeFunctionSignature *sig,
                                            const struct bNodeFunctionParameter *param,
                                            eNodeFunctionParameterType *r_param_type);
struct bNodeFunctionParameter *nodeFunctionSignatureGetActiveParameter(
    struct bNodeFunctionSignature *sig, eNodeFunctionParameterType param_type);
void nodeFunctionSignatureSetActiveParameter(struct bNodeFunctionSignature *sig,
                                             eNodeFunctionParameterType param_type,
                                             struct bNodeFunctionParameter *param);
struct bNodeFunctionParameter *nodeFunctionSignatureFindParameterByName(
    struct bNodeFunctionSignature *sig, eNodeFunctionParameterType param_type, const char *name);
struct bNodeFunctionParameter *nodeFunctionSignatureAddParameter(
    struct bNodeFunctionSignature *sig,
    eNodeFunctionParameterType param_type,
    short socket_type,
    const char *name);
struct bNodeFunctionParameter *nodeFunctionSignatureInsertParameter(
    struct bNodeFunctionSignature *sig,
    eNodeFunctionParameterType param_type,
    short socket_type,
    const char *name,
    int index);
void nodeFunctionSignatureRemoveParameter(struct bNodeFunctionSignature *sig,
                                          struct bNodeFunctionParameter *param);
void nodeFunctionSignatureClearParameters(struct bNodeFunctionSignature *sig,
                                          eNodeFunctionParameterType param_type);
void nodeFunctionSignatureMoveParameter(struct bNodeFunctionSignature *sig,
                                        eNodeFunctionParameterType param_type,
                                        int from_index,
                                        int to_index);

/** \} */

/**
 * \brief Defines a node type.
 *
 * Initial attributes and constants for a node as well as callback functions
 * implementing the node behavior.
 */
typedef struct bNodeType {
  char idname[64]; /* identifier name */
  int type;

  char ui_name[64]; /* MAX_NAME */
  char ui_description[256];
  int ui_icon;

  float width, minwidth, maxwidth;
  float height, minheight, maxheight;
  short nclass, flag;

  /* templates for static sockets */
  bNodeSocketTemplate *inputs, *outputs;

  char storagename[64]; /* struct name for DNA */

  /* Draw the option buttons on the node */
  void (*draw_buttons)(struct uiLayout *, struct bContext *C, struct PointerRNA *ptr);
  /* Additional parameters in the side panel */
  void (*draw_buttons_ex)(struct uiLayout *, struct bContext *C, struct PointerRNA *ptr);

  /* Additional drawing on backdrop */
  void (*draw_backdrop)(
      struct SpaceNode *snode, struct ImBuf *backdrop, struct bNode *node, int x, int y);

  /**
   * Optional custom label function for the node header.
   * \note Used as a fallback when #bNode.label isn't set.
   */
  void (*labelfunc)(const struct bNodeTree *ntree,
                    const struct bNode *node,
                    char *label,
                    int label_maxncpy);

  /** Optional override for node class, used for drawing node header. */
  int (*ui_class)(const struct bNode *node);

  /** Called when the node is updated in the editor. */
  void (*updatefunc)(struct bNodeTree *ntree, struct bNode *node);
  /** Check and update if internal ID data has changed. */
  void (*group_update_func)(struct bNodeTree *ntree, struct bNode *node);

  /**
   * Initialize a new node instance of this type after creation.
   *
   * \note Assignments to `node->id` must not increment the user of the ID.
   * This is handled by the caller of this callback.
   */
  void (*initfunc)(struct bNodeTree *ntree, struct bNode *node);
  /**
   * Free the node instance.
   *
   * \note Access to `node->id` must be avoided in this function as this is called
   * while freeing #Main, the state of this ID is undefined.
   * Higher level logic to remove the node handles the user-count.
   */
  void (*freefunc)(struct bNode *node);
  /** Make a copy of the node instance. */
  void (*copyfunc)(struct bNodeTree *dest_ntree,
                   struct bNode *dest_node,
                   const struct bNode *src_node);

  /* Registerable API callback versions, called in addition to C callbacks */
  void (*initfunc_api)(const struct bContext *C, struct PointerRNA *ptr);
  void (*freefunc_api)(struct PointerRNA *ptr);
  void (*copyfunc_api)(struct PointerRNA *ptr, const struct bNode *src_node);

  /**
   * An additional poll test for deciding whether nodes should be an option in search menus.
   * Potentially more strict poll than #poll(), but doesn't have to check the same things.
   */
  bool (*add_ui_poll)(const struct bContext *C);

  /**
   * Can this node type be added to a node tree?
   * \param r_disabled_hint: Hint to display in the UI when the poll fails.
   *                         The callback can set this to a static string without having to
   *                         null-check it (or without setting it to null if it's not used).
   *                         The caller must pass a valid `const char **` and null-initialize it
   *                         when it's not just a dummy, that is, if it actually wants to access
   *                         the returned disabled-hint (null-check needed!).
   */
  bool (*poll)(const struct bNodeType *ntype,
               const struct bNodeTree *nodetree,
               const char **r_disabled_hint);
  /** Can this node be added to a node tree?
   * \param r_disabled_hint: See `poll()`.
   */
  bool (*poll_instance)(const struct bNode *node,
                        const struct bNodeTree *nodetree,
                        const char **r_disabled_hint);

  /* Optional handling of link insertion. Returns false if the link shouldn't be created. */
  bool (*insert_link)(struct bNodeTree *ntree, struct bNode *node, struct bNodeLink *link);

  void (*free_self)(struct bNodeType *ntype);

  /* **** execution callbacks **** */
  NodeInitExecFunction init_exec_fn;
  NodeFreeExecFunction free_exec_fn;
  NodeExecFunction exec_fn;
  /* gpu */
  NodeGPUExecFunction gpu_fn;

  /* Get an instance of this node's compositor operation. Freeing the instance is the
   * responsibility of the caller. */
  NodeGetCompositorOperationFunction get_compositor_operation;

  /* Get an instance of this node's compositor shader node. Freeing the instance is the
   * responsibility of the caller. */
  NodeGetCompositorShaderNodeFunction get_compositor_shader_node;

  /* A message to display in the node header for unsupported realtime compositor nodes. The message
   * is assumed to be static and thus require no memory handling. This field is to be removed when
   * all nodes are supported. */
  const char *realtime_compositor_unsupported_message;

  /* Build a multi-function for this node. */
  NodeMultiFunctionBuildFunction build_multi_function;

  /* Execute a geometry node. */
  NodeGeometryExecFunction geometry_node_execute;

  /* Declares which sockets the node has. */
  NodeDeclareFunction declare;
  /**
   * Declare which sockets the node has for declarations that aren't static per node type.
   * In other words, defining this callback means that different nodes of this type can have
   * different declarations and different sockets.
   */
  NodeDeclareDynamicFunction declare_dynamic;

  /* Declaration to be used when it is not dynamic. */
  NodeDeclarationHandle *fixed_declaration;

  /**
   * Add to the list of search names and operations gathered by node link drag searching.
   * Usually it isn't necessary to override the default behavior here, but a node type can have
   * custom behavior here like adding custom search items.
   */
  NodeGatherSocketLinkOperationsFunction gather_link_search_ops;

  /**
   * Add to the list of search items gathered by the add-node search. The default behavior of
   * adding a single item with the node name is usually enough, but node types can have any number
   * of custom search items.
   */
  NodeGatherAddOperationsFunction gather_add_node_search_ops;

  /** True when the node cannot be muted. */
  bool no_muting;

  /* RNA integration */
  ExtensionRNA rna_ext;
} bNodeType;

/** #bNodeType.nclass (for add-menu and themes). */
#define NODE_CLASS_INPUT 0
#define NODE_CLASS_OUTPUT 1
#define NODE_CLASS_OP_COLOR 3
#define NODE_CLASS_OP_VECTOR 4
#define NODE_CLASS_OP_FILTER 5
#define NODE_CLASS_GROUP 6
#define NODE_CLASS_CONVERTER 8
#define NODE_CLASS_MATTE 9
#define NODE_CLASS_DISTORT 10
#define NODE_CLASS_PATTERN 12
#define NODE_CLASS_TEXTURE 13
#define NODE_CLASS_SCRIPT 32
#define NODE_CLASS_INTERFACE 33
#define NODE_CLASS_SHADER 40
#define NODE_CLASS_GEOMETRY 41
#define NODE_CLASS_ATTRIBUTE 42
#define NODE_CLASS_LAYOUT 100

typedef enum eNodeSizePreset {
  NODE_SIZE_DEFAULT,
  NODE_SIZE_SMALL,
  NODE_SIZE_MIDDLE,
  NODE_SIZE_LARGE,
} eNodeSizePreset;

struct bNodeTreeExec;

typedef void (*bNodeClassCallback)(void *calldata, int nclass, const char *name);
typedef struct bNodeTreeType {
  int type;        /* type identifier */
  char idname[64]; /* identifier name */

  /* The ID name of group nodes for this type. */
  char group_idname[64];

  char ui_name[64];
  char ui_description[256];
  int ui_icon;

  /* callbacks */
  /* Iteration over all node classes. */
  void (*foreach_nodeclass)(struct Scene *scene, void *calldata, bNodeClassCallback func);
  /* Check visibility in the node editor */
  bool (*poll)(const struct bContext *C, struct bNodeTreeType *ntreetype);
  /* Select a node tree from the context */
  void (*get_from_context)(const struct bContext *C,
                           struct bNodeTreeType *ntreetype,
                           struct bNodeTree **r_ntree,
                           struct ID **r_id,
                           struct ID **r_from);

  /* calls allowing threaded composite */
  void (*localize)(struct bNodeTree *localtree, struct bNodeTree *ntree);
  void (*local_merge)(struct Main *bmain, struct bNodeTree *localtree, struct bNodeTree *ntree);

  /* Tree update. Overrides `nodetype->updatetreefunc` ! */
  void (*update)(struct bNodeTree *ntree);

  bool (*validate_link)(eNodeSocketDatatype from, eNodeSocketDatatype to);

  void (*node_add_init)(struct bNodeTree *ntree, struct bNode *bnode);

  /* Check if the socket type is valid for this tree type. */
  bool (*valid_socket_type)(struct bNodeTreeType *ntreetype, struct bNodeSocketType *socket_type);

  /* RNA integration */
  ExtensionRNA rna_ext;
} bNodeTreeType;

/** \} */

/* -------------------------------------------------------------------- */
/** \name Generic API, Trees
 * \{ */

struct bNodeTreeType *ntreeTypeFind(const char *idname);
void ntreeTypeAdd(struct bNodeTreeType *nt);
void ntreeTypeFreeLink(const struct bNodeTreeType *nt);
bool ntreeIsRegistered(const struct bNodeTree *ntree);
struct GHashIterator *ntreeTypeGetIterator(void);

/* Helper macros for iterating over tree types. */
#define NODE_TREE_TYPES_BEGIN(ntype) \
  { \
    GHashIterator *__node_tree_type_iter__ = ntreeTypeGetIterator(); \
    for (; !BLI_ghashIterator_done(__node_tree_type_iter__); \
         BLI_ghashIterator_step(__node_tree_type_iter__)) \
    { \
      bNodeTreeType *ntype = (bNodeTreeType *)BLI_ghashIterator_getValue(__node_tree_type_iter__);

#define NODE_TREE_TYPES_END \
  } \
  BLI_ghashIterator_free(__node_tree_type_iter__); \
  } \
  (void)0

/**
 * Try to initialize all type-info in a node tree.
 *
 * \note In general undefined type-info is a perfectly valid case,
 * the type may just be registered later.
 * In that case the update_typeinfo function will set type-info on registration
 * and do necessary updates.
 */
void ntreeSetTypes(const struct bContext *C, struct bNodeTree *ntree);

struct bNodeTree *ntreeAddTree(struct Main *bmain, const char *name, const char *idname);

struct bNodeTree *ntreeAddTreeEmbedded(struct Main *bmain,
                                       struct ID *owner_id,
                                       const char *name,
                                       const char *idname);

/* Copy/free functions, need to manage ID users. */

/**
 * Free (or release) any data used by this node-tree.
 * Does not free the node-tree itself and does no ID user counting.
 */
void ntreeFreeTree(struct bNodeTree *ntree);
/**
 * Free tree which is embedded into another data-block.
 */
void ntreeFreeEmbeddedTree(struct bNodeTree *ntree);
struct bNodeTree *ntreeCopyTree_ex(const struct bNodeTree *ntree,
                                   struct Main *bmain,
                                   bool do_id_user);
struct bNodeTree *ntreeCopyTree(struct Main *bmain, const struct bNodeTree *ntree);

/**
 * Get address of potential node-tree pointer of given ID.
 *
 * \warning Using this function directly is potentially dangerous, if you don't know or are not
 * sure, please use `ntreeFromID()` instead.
 */
struct bNodeTree **BKE_ntree_ptr_from_id(struct ID *id);
/**
 * Returns the private NodeTree object of the data-block, if it has one.
 */
struct bNodeTree *ntreeFromID(struct ID *id);

void ntreeFreeLocalNode(struct bNodeTree *ntree, struct bNode *node);
void ntreeFreeLocalTree(struct bNodeTree *ntree);
struct bNode *ntreeFindType(struct bNodeTree *ntree, int type);

/**
 * Check recursively if a node tree contains another.
 */
bool ntreeContainsTree(const struct bNodeTree *tree_to_search_in,
                       const struct bNodeTree *tree_to_search_for);

void ntreeUpdateAllNew(struct Main *main);
void ntreeUpdateAllUsers(struct Main *main, struct ID *id);

/**
 * XXX: old trees handle output flags automatically based on special output
 * node types and last active selection.
 * New tree types have a per-output socket flag to indicate the final output to use explicitly.
 */
void ntreeSetOutput(struct bNodeTree *ntree);

void ntreeNodeFlagSet(const bNodeTree *ntree, int flag, bool enable);
/**
 * Returns localized tree for execution in threads.
 */
struct bNodeTree *ntreeLocalize(struct bNodeTree *ntree);
/**
 * Merge local tree results back, and free local tree.
 *
 * We have to assume the editor already changed completely.
 */
void ntreeLocalMerge(struct Main *bmain, struct bNodeTree *localtree, struct bNodeTree *ntree);

/**
 * This is only direct data, tree itself should have been written.
 */
void ntreeBlendWrite(struct BlendWriter *writer, struct bNodeTree *ntree);
/**
 * \note `ntree` itself has been read!
 */
void ntreeBlendReadData(struct BlendDataReader *reader,
                        struct ID *owner_id,
                        struct bNodeTree *ntree);
void ntreeBlendReadLib(struct BlendLibReader *reader, struct bNodeTree *ntree);
void ntreeBlendReadExpand(struct BlendExpander *expander, struct bNodeTree *ntree);

/** \} */

/* -------------------------------------------------------------------- */
/** \name Node Tree Interface
 * \{ */

struct bNodeSocket *ntreeFindSocketInterface(struct bNodeTree *ntree,
                                             eNodeSocketInOut in_out,
                                             const char *identifier);
struct bNodeSocket *ntreeAddSocketInterface(struct bNodeTree *ntree,
                                            eNodeSocketInOut in_out,
                                            const char *idname,
                                            const char *name);
struct bNodeSocket *ntreeInsertSocketInterface(struct bNodeTree *ntree,
                                               eNodeSocketInOut in_out,
                                               const char *idname,
                                               struct bNodeSocket *next_sock,
                                               const char *name);
struct bNodeSocket *ntreeAddSocketInterfaceFromSocket(struct bNodeTree *ntree,
                                                      const struct bNode *from_node,
                                                      const struct bNodeSocket *from_sock);
struct bNodeSocket *ntreeAddSocketInterfaceFromSocketWithName(struct bNodeTree *ntree,
                                                              const struct bNode *from_node,
                                                              const struct bNodeSocket *from_sock,
                                                              const char *idname,
                                                              const char *name);
struct bNodeSocket *ntreeInsertSocketInterfaceFromSocket(struct bNodeTree *ntree,
                                                         struct bNodeSocket *next_sock,
                                                         const struct bNode *from_node,
                                                         const struct bNodeSocket *from_sock);
void ntreeRemoveSocketInterface(struct bNodeTree *ntree, struct bNodeSocket *sock);

/** \} */

/* -------------------------------------------------------------------- */
/** \name Generic API, Nodes
 * \{ */

struct bNodeType *nodeTypeFind(const char *idname);
void nodeRegisterType(struct bNodeType *ntype);
void nodeUnregisterType(struct bNodeType *ntype);
bool nodeTypeUndefined(const struct bNode *node);
struct GHashIterator *nodeTypeGetIterator(void);

/* Helper macros for iterating over node types. */
#define NODE_TYPES_BEGIN(ntype) \
  { \
    GHashIterator *__node_type_iter__ = nodeTypeGetIterator(); \
    for (; !BLI_ghashIterator_done(__node_type_iter__); \
         BLI_ghashIterator_step(__node_type_iter__)) { \
      bNodeType *ntype = (bNodeType *)BLI_ghashIterator_getValue(__node_type_iter__);

#define NODE_TYPES_END \
  } \
  BLI_ghashIterator_free(__node_type_iter__); \
  } \
  ((void)0)

struct bNodeSocketType *nodeSocketTypeFind(const char *idname);
void nodeRegisterSocketType(struct bNodeSocketType *stype);
void nodeUnregisterSocketType(struct bNodeSocketType *stype);
bool nodeSocketIsRegistered(const struct bNodeSocket *sock);
struct GHashIterator *nodeSocketTypeGetIterator(void);
const char *nodeSocketTypeLabel(const bNodeSocketType *stype);

bool nodeIsStaticSocketType(const struct bNodeSocketType *stype);
const char *nodeStaticSocketType(int type, int subtype);
const char *nodeStaticSocketInterfaceType(int type, int subtype);
const char *nodeStaticSocketLabel(int type, int subtype);
const char *nodeSocketSubTypeLabel(int subtype);

/* Helper macros for iterating over node types. */
#define NODE_SOCKET_TYPES_BEGIN(stype) \
  { \
    GHashIterator *__node_socket_type_iter__ = nodeSocketTypeGetIterator(); \
    for (; !BLI_ghashIterator_done(__node_socket_type_iter__); \
         BLI_ghashIterator_step(__node_socket_type_iter__)) \
    { \
      bNodeSocketType *stype = (bNodeSocketType *)BLI_ghashIterator_getValue( \
          __node_socket_type_iter__);

#define NODE_SOCKET_TYPES_END \
  } \
  BLI_ghashIterator_free(__node_socket_type_iter__); \
  } \
  ((void)0)

struct bNodeSocket *nodeFindSocket(const struct bNode *node,
                                   eNodeSocketInOut in_out,
                                   const char *identifier);
struct bNodeSocket *nodeAddSocket(struct bNodeTree *ntree,
                                  struct bNode *node,
                                  eNodeSocketInOut in_out,
                                  const char *idname,
                                  const char *identifier,
                                  const char *name);
struct bNodeSocket *nodeAddStaticSocket(struct bNodeTree *ntree,
                                        struct bNode *node,
                                        eNodeSocketInOut in_out,
                                        int type,
                                        int subtype,
                                        const char *identifier,
                                        const char *name);
void nodeRemoveSocket(struct bNodeTree *ntree, struct bNode *node, struct bNodeSocket *sock);
void nodeRemoveSocketEx(struct bNodeTree *ntree,
                        struct bNode *node,
                        struct bNodeSocket *sock,
                        bool do_id_user);
void nodeRemoveAllSockets(struct bNodeTree *ntree, struct bNode *node);
void nodeModifySocketType(struct bNodeTree *ntree,
                          struct bNode *node,
                          struct bNodeSocket *sock,
                          const char *idname);
void nodeModifySocketTypeStatic(
    struct bNodeTree *ntree, struct bNode *node, struct bNodeSocket *sock, int type, int subtype);

struct bNode *nodeAddNode(const struct bContext *C, struct bNodeTree *ntree, const char *idname);
struct bNode *nodeAddStaticNode(const struct bContext *C, struct bNodeTree *ntree, int type);
/**
 * \note Goes over entire tree.
 */
void nodeUnlinkNode(struct bNodeTree *ntree, struct bNode *node);
/**
 * Find the first available, non-duplicate name for a given node.
 */
void nodeUniqueName(struct bNodeTree *ntree, struct bNode *node);
/**
 * Create a new unique integer identifier for the node. Also set the node's
 * index in the tree, which is an eagerly maintained cache.
 */
void nodeUniqueID(struct bNodeTree *ntree, struct bNode *node);

/**
 * Rebuild the `node_by_id` runtime vector set. Call after removing a node if not handled
 * separately. This is important instead of just using `nodes_by_id.remove()` since it maintains
 * the node order.
 */
void nodeRebuildIDVector(struct bNodeTree *node_tree);

/**
 * Delete node, associated animation data and ID user count.
 */
void nodeRemoveNode(struct Main *bmain,
                    struct bNodeTree *ntree,
                    struct bNode *node,
                    bool do_id_user);

void nodeDimensionsGet(const struct bNode *node, float *r_width, float *r_height);
void nodeTagUpdateID(struct bNode *node);
void nodeInternalLinks(struct bNode *node, struct bNodeLink **r_links, int *r_len);

#ifdef __cplusplus

namespace blender::bke {

/**
 * \note keeps socket list order identical, for copying links.
 * \param use_unique: If true, make sure the node's identifier and name are unique in the new
 * tree. Must be *true* if the \a dst_tree had nodes that weren't in the source node's tree.
 * Must be *false* when simply copying a node tree, so that identifiers don't change.
 */
bNode *node_copy_with_mapping(bNodeTree *dst_tree,
                              const bNode &node_src,
                              int flag,
                              bool use_unique,
                              Map<const bNodeSocket *, bNodeSocket *> &new_socket_map);

bNode *node_copy(bNodeTree *dst_tree, const bNode &src_node, int flag, bool use_unique);

/**
 * Move socket default from \a src (input socket) to locations specified by \a dst (output socket).
 * Result value moved in specific location. (potentially multiple group nodes socket values, if \a
 * dst is a group input node).
 * \note Conceptually, the effect should be such that the evaluation of
 * this graph again returns the value in src.
 */
void node_socket_move_default_value(Main &bmain,
                                    bNodeTree &tree,
                                    bNodeSocket &src,
                                    bNodeSocket &dst);

/**
 * Free the node itself.
 *
 * \note ID user reference-counting and changing the `nodes_by_id` vector are up to the caller.
 */
void node_free_node(bNodeTree *tree, bNode *node);

}  // namespace blender::bke

#endif

/**
 * Also used via RNA API, so we check for proper input output direction.
 */
struct bNodeLink *nodeAddLink(struct bNodeTree *ntree,
                              struct bNode *fromnode,
                              struct bNodeSocket *fromsock,
                              struct bNode *tonode,
                              struct bNodeSocket *tosock);
void nodeRemLink(struct bNodeTree *ntree, struct bNodeLink *link);
void nodeRemSocketLinks(struct bNodeTree *ntree, struct bNodeSocket *sock);
/**
 * Set the mute status of a single link.
 */
void nodeLinkSetMute(struct bNodeTree *ntree, struct bNodeLink *link, const bool muted);
bool nodeLinkIsHidden(const struct bNodeLink *link);
bool nodeLinkIsSelected(const struct bNodeLink *link);
void nodeInternalRelink(struct bNodeTree *ntree, struct bNode *node);

void nodeToView(const struct bNode *node, float x, float y, float *rx, float *ry);
void nodeFromView(const struct bNode *node, float x, float y, float *rx, float *ry);
void nodeAttachNode(struct bNodeTree *ntree, struct bNode *node, struct bNode *parent);
void nodeDetachNode(struct bNodeTree *ntree, struct bNode *node);

void nodePositionRelative(struct bNode *from_node,
                          const struct bNode *to_node,
                          const struct bNodeSocket *from_sock,
                          const struct bNodeSocket *to_sock);
void nodePositionPropagate(struct bNode *node);

/**
 * Finds a node based on its name.
 */
struct bNode *nodeFindNodebyName(struct bNodeTree *ntree, const char *name);
/**
 * Finds a node based on given socket and returns true on success.
 */
bool nodeFindNodeTry(struct bNodeTree *ntree,
                     struct bNodeSocket *sock,
                     struct bNode **r_node,
                     int *r_sockindex);
/**
 * Same as above but expects that the socket definitely is in the node tree.
 */
void nodeFindNode(struct bNodeTree *ntree,
                  struct bNodeSocket *sock,
                  struct bNode **r_node,
                  int *r_sockindex);
/**
 * \note Recursive.
 */
struct bNode *nodeFindRootParent(bNode *node);

bool nodeIsParentAndChild(const bNode *parent, const bNode *child);

/**
 * Iterate over a chain of nodes, starting with \a node_start, executing
 * \a callback for each node (which can return false to end iterator).
 *
 * \param reversed: for backwards iteration
 * \note Recursive
 */
void nodeChainIter(const bNodeTree *ntree,
                   const bNode *node_start,
                   bool (*callback)(bNode *, bNode *, void *, const bool),
                   void *userdata,
                   bool reversed);
/**
 * Iterate over a chain of nodes, starting with \a node_start, executing
 * \a callback for each node (which can return false to end iterator).
 *
 * Faster than nodeChainIter. Iter only once per node.
 * Can be called recursively (using another nodeChainIterBackwards) by
 * setting the recursion_lvl accordingly.
 *
 * \note Needs updated socket links (ntreeUpdateTree).
 * \note Recursive
 */
void nodeChainIterBackwards(const bNodeTree *ntree,
                            const bNode *node_start,
                            bool (*callback)(bNode *, bNode *, void *),
                            void *userdata,
                            int recursion_lvl);
/**
 * Iterate over all parents of \a node, executing \a callback for each parent
 * (which can return false to end iterator)
 *
 * \note Recursive
 */
void nodeParentsIter(bNode *node, bool (*callback)(bNode *, void *), void *userdata);

/**
 * A dangling reroute node is a reroute node that does *not* have a "data source", i.e. no
 * non-reroute node is connected to its input.
 */
bool nodeIsDanglingReroute(const struct bNodeTree *ntree, const struct bNode *node);

struct bNodeLink *nodeFindLink(struct bNodeTree *ntree,
                               const struct bNodeSocket *from,
                               const struct bNodeSocket *to);
int nodeCountSocketLinks(const struct bNodeTree *ntree, const struct bNodeSocket *sock);

void nodeSetSelected(struct bNode *node, bool select);
/**
 * Two active flags, ID nodes have special flag for buttons display.
 */
void nodeSetActive(struct bNodeTree *ntree, struct bNode *node);
struct bNode *nodeGetActive(struct bNodeTree *ntree);
void nodeClearActive(struct bNodeTree *ntree);
/**
 * Two active flags, ID nodes have special flag for buttons display.
 */
struct bNode *nodeGetActiveTexture(struct bNodeTree *ntree);
struct bNode *nodeGetActivePaintCanvas(struct bNodeTree *ntree);

/**
 * \brief Does the given node supports the sub active flag.
 *
 * \param sub_active: The active flag to check. #NODE_ACTIVE_TEXTURE / #NODE_ACTIVE_PAINT_CANVAS.
 */
bool nodeSupportsActiveFlag(const struct bNode *node, int sub_active);

void nodeSetSocketAvailability(struct bNodeTree *ntree,
                               struct bNodeSocket *sock,
                               bool is_available);

int nodeSocketLinkLimit(const struct bNodeSocket *sock);

/**
 * If the node implements a `declare` function, this function makes sure that `node->declaration`
 * is up to date. It is expected that the sockets of the node are up to date already.
 */
bool nodeDeclarationEnsure(struct bNodeTree *ntree, struct bNode *node);
/**
 * Just update `node->declaration` if necessary. This can also be called on nodes that may not be
 * up to date (e.g. because the need versioning or are dynamic).
 */
bool nodeDeclarationEnsureOnOutdatedNode(struct bNodeTree *ntree, struct bNode *node);
/**
 * Update `socket->declaration` for all sockets in the node. This assumes that the node declaration
 * and sockets are up to date already.
 */
void nodeSocketDeclarationsUpdate(struct bNode *node);

/**
 * Node Instance Hash.
 */
typedef struct bNodeInstanceHash {
  /** XXX should be made a direct member, #GHash allocation needs to support it */
  GHash *ghash;
} bNodeInstanceHash;

typedef void (*bNodeInstanceValueFP)(void *value);

/**
 * Magic number for initial hash key.
 */
extern const bNodeInstanceKey NODE_INSTANCE_KEY_BASE;
extern const bNodeInstanceKey NODE_INSTANCE_KEY_NONE;

bNodeInstanceKey BKE_node_instance_key(bNodeInstanceKey parent_key,
                                       const struct bNodeTree *ntree,
                                       const struct bNode *node);

bNodeInstanceHash *BKE_node_instance_hash_new(const char *info);
void BKE_node_instance_hash_free(bNodeInstanceHash *hash, bNodeInstanceValueFP valfreefp);
void BKE_node_instance_hash_insert(bNodeInstanceHash *hash, bNodeInstanceKey key, void *value);
void *BKE_node_instance_hash_lookup(bNodeInstanceHash *hash, bNodeInstanceKey key);
int BKE_node_instance_hash_remove(bNodeInstanceHash *hash,
                                  bNodeInstanceKey key,
                                  bNodeInstanceValueFP valfreefp);
void BKE_node_instance_hash_clear(bNodeInstanceHash *hash, bNodeInstanceValueFP valfreefp);
void *BKE_node_instance_hash_pop(bNodeInstanceHash *hash, bNodeInstanceKey key);
int BKE_node_instance_hash_haskey(bNodeInstanceHash *hash, bNodeInstanceKey key);
int BKE_node_instance_hash_size(bNodeInstanceHash *hash);

void BKE_node_instance_hash_clear_tags(bNodeInstanceHash *hash);
void BKE_node_instance_hash_tag(bNodeInstanceHash *hash, void *value);
bool BKE_node_instance_hash_tag_key(bNodeInstanceHash *hash, bNodeInstanceKey key);
void BKE_node_instance_hash_remove_untagged(bNodeInstanceHash *hash,
                                            bNodeInstanceValueFP valfreefp);

typedef GHashIterator bNodeInstanceHashIterator;

BLI_INLINE bNodeInstanceHashIterator *BKE_node_instance_hash_iterator_new(bNodeInstanceHash *hash)
{
  return BLI_ghashIterator_new(hash->ghash);
}
BLI_INLINE void BKE_node_instance_hash_iterator_init(bNodeInstanceHashIterator *iter,
                                                     bNodeInstanceHash *hash)
{
  BLI_ghashIterator_init(iter, hash->ghash);
}
BLI_INLINE void BKE_node_instance_hash_iterator_free(bNodeInstanceHashIterator *iter)
{
  BLI_ghashIterator_free(iter);
}
BLI_INLINE bNodeInstanceKey
BKE_node_instance_hash_iterator_get_key(bNodeInstanceHashIterator *iter)
{
  return *(bNodeInstanceKey *)BLI_ghashIterator_getKey(iter);
}
BLI_INLINE void *BKE_node_instance_hash_iterator_get_value(bNodeInstanceHashIterator *iter)
{
  return BLI_ghashIterator_getValue(iter);
}
BLI_INLINE void BKE_node_instance_hash_iterator_step(bNodeInstanceHashIterator *iter)
{
  BLI_ghashIterator_step(iter);
}
BLI_INLINE bool BKE_node_instance_hash_iterator_done(bNodeInstanceHashIterator *iter)
{
  return BLI_ghashIterator_done(iter);
}

#define NODE_INSTANCE_HASH_ITER(iter_, hash_) \
  for (BKE_node_instance_hash_iterator_init(&iter_, hash_); \
       BKE_node_instance_hash_iterator_done(&iter_) == false; \
       BKE_node_instance_hash_iterator_step(&iter_))

/* Node Previews */

bool BKE_node_preview_used(const struct bNode *node);
bNodePreview *BKE_node_preview_verify(
    struct bNodeInstanceHash *previews, bNodeInstanceKey key, int xsize, int ysize, bool create);
bNodePreview *BKE_node_preview_copy(struct bNodePreview *preview);
void BKE_node_preview_free(struct bNodePreview *preview);
void BKE_node_preview_init_tree(struct bNodeTree *ntree, int xsize, int ysize);
void BKE_node_preview_remove_unused(struct bNodeTree *ntree);
void BKE_node_preview_clear(struct bNodePreview *preview);
void BKE_node_preview_clear_tree(struct bNodeTree *ntree);

void BKE_node_preview_merge_tree(struct bNodeTree *to_ntree,
                                 struct bNodeTree *from_ntree,
                                 bool remove_old);

/** \} */

/* -------------------------------------------------------------------- */
/** \name Node Type Access
 * \{ */

void nodeLabel(const struct bNodeTree *ntree, const struct bNode *node, char *label, int maxlen);
/**
 * Get node socket label if it is set.
 */
const char *nodeSocketLabel(const struct bNodeSocket *sock);

bool nodeGroupPoll(const struct bNodeTree *nodetree,
                   const struct bNodeTree *grouptree,
                   const char **r_disabled_hint);

/**
 * Initialize a new node type struct with default values and callbacks.
 */
void node_type_base(struct bNodeType *ntype, int type, const char *name, short nclass);
void node_type_base_custom(struct bNodeType *ntype,
                           const char *idname,
                           const char *name,
                           short nclass);
void node_type_socket_templates(struct bNodeType *ntype,
                                struct bNodeSocketTemplate *inputs,
                                struct bNodeSocketTemplate *outputs);
void node_type_size(struct bNodeType *ntype, int width, int minwidth, int maxwidth);
void node_type_size_preset(struct bNodeType *ntype, eNodeSizePreset size);
/**
 * \warning Nodes defining a storage type _must_ allocate this for new nodes.
 * Otherwise nodes will reload as undefined (#46619).
 */
void node_type_storage(struct bNodeType *ntype,
                       const char *storagename,
                       void (*freefunc)(struct bNode *node),
                       void (*copyfunc)(struct bNodeTree *dest_ntree,
                                        struct bNode *dest_node,
                                        const struct bNode *src_node));

/** \} */

/* -------------------------------------------------------------------- */
/** \name Node Generic Functions
 * \{ */

bool BKE_node_is_connected_to_output(const struct bNodeTree *ntree, const struct bNode *node);

/* ************** COMMON NODES *************** */

#define NODE_UNDEFINED -2 /* node type is not registered */
#define NODE_CUSTOM -1    /* for dynamically registered custom types */
#define NODE_GROUP 2
// #define NODE_FORLOOP 3       /* deprecated */
// #define NODE_WHILELOOP   4   /* deprecated */
#define NODE_FRAME 5
#define NODE_REROUTE 6
#define NODE_GROUP_INPUT 7
#define NODE_GROUP_OUTPUT 8
#define NODE_CUSTOM_GROUP 9

/** \} */

/* -------------------------------------------------------------------- */
/** \name Node Tree Iterator
 *
 * Utility macro for visiting every node tree in the library data,
 * including local bNodeTree blocks in other IDs.
 * This avoids the need for callback functions and allows executing code
 * in a single inner code block.
 *
 * Variables:
 *
 * - nodetree:
 *   The actual bNodeTree data block.
 *   Check nodetree->idname or nodetree->typeinfo to use only specific types.
 *
 * - id:
 *   The owner of the bNodeTree data block.
 *   Same as nodetree if it's a linkable node tree from the library.
 *
 * Examples:
 *
 * \code{.c}
 * FOREACH_NODETREE_BEGIN(bmain, nodetree, id) {
 *     if (id == nodetree)
 *         printf("This is a linkable node tree");
 * } FOREACH_NODETREE_END;
 *
 * FOREACH_NODETREE_BEGIN(bmain, nodetree, id) {
 *     if (nodetree->idname == "ShaderNodeTree")
 *         printf("This is a shader node tree);
 *     if (GS(id) == ID_MA)
 *         printf(" and it's owned by a material");
 * } FOREACH_NODETREE_END;
 * \endcode
 *
 * \{ */

/* should be an opaque type, only for internal use by BKE_node_tree_iter_*** */
struct NodeTreeIterStore {
  bNodeTree *ngroup;
  Scene *scene;
  struct Material *mat;
  Tex *tex;
  struct Light *light;
  struct World *world;
  struct FreestyleLineStyle *linestyle;
  struct Simulation *simulation;
};

void BKE_node_tree_iter_init(struct NodeTreeIterStore *ntreeiter, struct Main *bmain);
bool BKE_node_tree_iter_step(struct NodeTreeIterStore *ntreeiter,
                             struct bNodeTree **r_nodetree,
                             struct ID **r_id);

#define FOREACH_NODETREE_BEGIN(bmain, _nodetree, _id) \
  { \
    struct NodeTreeIterStore _nstore; \
    bNodeTree *_nodetree; \
    ID *_id; \
    /* avoid compiler warning about unused variables */ \
    BKE_node_tree_iter_init(&_nstore, bmain); \
    while (BKE_node_tree_iter_step(&_nstore, &_nodetree, &_id) == true) { \
      if (_nodetree) {

#define FOREACH_NODETREE_END \
  } \
  } \
  } \
  ((void)0)

/** \} */

/* -------------------------------------------------------------------- */
/** \name Node Tree
 */

void BKE_nodetree_remove_layer_n(struct bNodeTree *ntree, struct Scene *scene, int layer_index);

/* -------------------------------------------------------------------- */
/** \name Shader Nodes
 * \{ */

/* NOTE: types are needed to restore callbacks, don't change values. */

//#define SH_NODE_MATERIAL  100
#define SH_NODE_RGB 101
#define SH_NODE_VALUE 102
#define SH_NODE_MIX_RGB_LEGACY 103
#define SH_NODE_VALTORGB 104
#define SH_NODE_RGBTOBW 105
#define SH_NODE_SHADERTORGB 106
//#define SH_NODE_TEXTURE       106
#define SH_NODE_NORMAL 107
//#define SH_NODE_GEOMETRY  108
#define SH_NODE_MAPPING 109
#define SH_NODE_CURVE_VEC 110
#define SH_NODE_CURVE_RGB 111
#define SH_NODE_CAMERA 114
#define SH_NODE_MATH 115
#define SH_NODE_VECTOR_MATH 116
#define SH_NODE_SQUEEZE 117
//#define SH_NODE_MATERIAL_EXT  118
#define SH_NODE_INVERT 119
#define SH_NODE_SEPRGB_LEGACY 120
#define SH_NODE_COMBRGB_LEGACY 121
#define SH_NODE_HUE_SAT 122

#define SH_NODE_OUTPUT_MATERIAL 124
#define SH_NODE_OUTPUT_WORLD 125
#define SH_NODE_OUTPUT_LIGHT 126
#define SH_NODE_FRESNEL 127
#define SH_NODE_MIX_SHADER 128
#define SH_NODE_ATTRIBUTE 129
#define SH_NODE_BACKGROUND 130
#define SH_NODE_BSDF_ANISOTROPIC 131
#define SH_NODE_BSDF_DIFFUSE 132
#define SH_NODE_BSDF_GLOSSY 133
#define SH_NODE_BSDF_GLASS 134
#define SH_NODE_BSDF_TRANSLUCENT 137
#define SH_NODE_BSDF_TRANSPARENT 138
#define SH_NODE_BSDF_VELVET 139
#define SH_NODE_EMISSION 140
#define SH_NODE_NEW_GEOMETRY 141
#define SH_NODE_LIGHT_PATH 142
#define SH_NODE_TEX_IMAGE 143
#define SH_NODE_TEX_SKY 145
#define SH_NODE_TEX_GRADIENT 146
#define SH_NODE_TEX_VORONOI 147
#define SH_NODE_TEX_MAGIC 148
#define SH_NODE_TEX_WAVE 149
#define SH_NODE_TEX_NOISE 150
#define SH_NODE_TEX_MUSGRAVE 152
#define SH_NODE_TEX_COORD 155
#define SH_NODE_ADD_SHADER 156
#define SH_NODE_TEX_ENVIRONMENT 157
// #define SH_NODE_OUTPUT_TEXTURE 158
#define SH_NODE_HOLDOUT 159
#define SH_NODE_LAYER_WEIGHT 160
#define SH_NODE_VOLUME_ABSORPTION 161
#define SH_NODE_VOLUME_SCATTER 162
#define SH_NODE_GAMMA 163
#define SH_NODE_TEX_CHECKER 164
#define SH_NODE_BRIGHTCONTRAST 165
#define SH_NODE_LIGHT_FALLOFF 166
#define SH_NODE_OBJECT_INFO 167
#define SH_NODE_PARTICLE_INFO 168
#define SH_NODE_TEX_BRICK 169
#define SH_NODE_BUMP 170
#define SH_NODE_SCRIPT 171
#define SH_NODE_AMBIENT_OCCLUSION 172
#define SH_NODE_BSDF_REFRACTION 173
#define SH_NODE_TANGENT 174
#define SH_NODE_NORMAL_MAP 175
#define SH_NODE_HAIR_INFO 176
#define SH_NODE_SUBSURFACE_SCATTERING 177
#define SH_NODE_WIREFRAME 178
#define SH_NODE_BSDF_TOON 179
#define SH_NODE_WAVELENGTH 180
#define SH_NODE_BLACKBODY 181
#define SH_NODE_VECT_TRANSFORM 182
#define SH_NODE_SEPHSV_LEGACY 183
#define SH_NODE_COMBHSV_LEGACY 184
#define SH_NODE_BSDF_HAIR 185
// #define SH_NODE_LAMP 186
#define SH_NODE_UVMAP 187
#define SH_NODE_SEPXYZ 188
#define SH_NODE_COMBXYZ 189
#define SH_NODE_OUTPUT_LINESTYLE 190
#define SH_NODE_UVALONGSTROKE 191
#define SH_NODE_TEX_POINTDENSITY 192
#define SH_NODE_BSDF_PRINCIPLED 193
#define SH_NODE_TEX_IES 194
#define SH_NODE_EEVEE_SPECULAR 195
#define SH_NODE_BEVEL 197
#define SH_NODE_DISPLACEMENT 198
#define SH_NODE_VECTOR_DISPLACEMENT 199
#define SH_NODE_VOLUME_PRINCIPLED 200
/* 201..700 occupied by other node types, continue from 701 */
#define SH_NODE_BSDF_HAIR_PRINCIPLED 701
#define SH_NODE_MAP_RANGE 702
#define SH_NODE_CLAMP 703
#define SH_NODE_TEX_WHITE_NOISE 704
#define SH_NODE_VOLUME_INFO 705
#define SH_NODE_VERTEX_COLOR 706
#define SH_NODE_OUTPUT_AOV 707
#define SH_NODE_VECTOR_ROTATE 708
#define SH_NODE_CURVE_FLOAT 709
#define SH_NODE_POINT_INFO 710
#define SH_NODE_COMBINE_COLOR 711
#define SH_NODE_SEPARATE_COLOR 712
#define SH_NODE_MIX 713

/** \} */

/* -------------------------------------------------------------------- */
/** \name Composite Nodes
 * \{ */

/* output socket defines */
#define RRES_OUT_IMAGE 0
#define RRES_OUT_ALPHA 1

/* NOTE: types are needed to restore callbacks, don't change values. */
#define CMP_NODE_VIEWER 201
#define CMP_NODE_RGB 202
#define CMP_NODE_VALUE 203
#define CMP_NODE_MIX_RGB 204
#define CMP_NODE_VALTORGB 205
#define CMP_NODE_RGBTOBW 206
#define CMP_NODE_NORMAL 207
#define CMP_NODE_CURVE_VEC 208
#define CMP_NODE_CURVE_RGB 209
#define CMP_NODE_ALPHAOVER 210
#define CMP_NODE_BLUR 211
#define CMP_NODE_FILTER 212
#define CMP_NODE_MAP_VALUE 213
#define CMP_NODE_TIME 214
#define CMP_NODE_VECBLUR 215
#define CMP_NODE_SEPRGBA_LEGACY 216
#define CMP_NODE_SEPHSVA_LEGACY 217
#define CMP_NODE_SETALPHA 218
#define CMP_NODE_HUE_SAT 219
#define CMP_NODE_IMAGE 220
#define CMP_NODE_R_LAYERS 221
#define CMP_NODE_COMPOSITE 222
#define CMP_NODE_OUTPUT_FILE 223
#define CMP_NODE_TEXTURE 224
#define CMP_NODE_TRANSLATE 225
#define CMP_NODE_ZCOMBINE 226
#define CMP_NODE_COMBRGBA_LEGACY 227
#define CMP_NODE_DILATEERODE 228
#define CMP_NODE_ROTATE 229
#define CMP_NODE_SCALE 230
#define CMP_NODE_SEPYCCA_LEGACY 231
#define CMP_NODE_COMBYCCA_LEGACY 232
#define CMP_NODE_SEPYUVA_LEGACY 233
#define CMP_NODE_COMBYUVA_LEGACY 234
#define CMP_NODE_DIFF_MATTE 235
#define CMP_NODE_COLOR_SPILL 236
#define CMP_NODE_CHROMA_MATTE 237
#define CMP_NODE_CHANNEL_MATTE 238
#define CMP_NODE_FLIP 239
#define CMP_NODE_SPLITVIEWER 240
// #define CMP_NODE_INDEX_MASK  241
#define CMP_NODE_MAP_UV 242
#define CMP_NODE_ID_MASK 243
#define CMP_NODE_DEFOCUS 244
#define CMP_NODE_DISPLACE 245
#define CMP_NODE_COMBHSVA_LEGACY 246
#define CMP_NODE_MATH 247
#define CMP_NODE_LUMA_MATTE 248
#define CMP_NODE_BRIGHTCONTRAST 249
#define CMP_NODE_GAMMA 250
#define CMP_NODE_INVERT 251
#define CMP_NODE_NORMALIZE 252
#define CMP_NODE_CROP 253
#define CMP_NODE_DBLUR 254
#define CMP_NODE_BILATERALBLUR 255
#define CMP_NODE_PREMULKEY 256
#define CMP_NODE_DIST_MATTE 257
#define CMP_NODE_VIEW_LEVELS 258
#define CMP_NODE_COLOR_MATTE 259
#define CMP_NODE_COLORBALANCE 260
#define CMP_NODE_HUECORRECT 261
#define CMP_NODE_MOVIECLIP 262
#define CMP_NODE_STABILIZE2D 263
#define CMP_NODE_TRANSFORM 264
#define CMP_NODE_MOVIEDISTORTION 265
#define CMP_NODE_DOUBLEEDGEMASK 266
#define CMP_NODE_OUTPUT_MULTI_FILE__DEPRECATED \
  267 /* DEPRECATED multi file node has been merged into regular CMP_NODE_OUTPUT_FILE */
#define CMP_NODE_MASK 268
#define CMP_NODE_KEYINGSCREEN 269
#define CMP_NODE_KEYING 270
#define CMP_NODE_TRACKPOS 271
#define CMP_NODE_INPAINT 272
#define CMP_NODE_DESPECKLE 273
#define CMP_NODE_ANTIALIASING 274

#define CMP_NODE_GLARE 301
#define CMP_NODE_TONEMAP 302
#define CMP_NODE_LENSDIST 303
#define CMP_NODE_SUNBEAMS 304

#define CMP_NODE_COLORCORRECTION 312
#define CMP_NODE_MASK_BOX 313
#define CMP_NODE_MASK_ELLIPSE 314
#define CMP_NODE_BOKEHIMAGE 315
#define CMP_NODE_BOKEHBLUR 316
#define CMP_NODE_SWITCH 317
#define CMP_NODE_PIXELATE 318

#define CMP_NODE_MAP_RANGE 319
#define CMP_NODE_PLANETRACKDEFORM 320
#define CMP_NODE_CORNERPIN 321
#define CMP_NODE_SWITCH_VIEW 322
#define CMP_NODE_CRYPTOMATTE_LEGACY 323
#define CMP_NODE_DENOISE 324
#define CMP_NODE_EXPOSURE 325
#define CMP_NODE_CRYPTOMATTE 326
#define CMP_NODE_POSTERIZE 327
#define CMP_NODE_CONVERT_COLOR_SPACE 328
#define CMP_NODE_SCENE_TIME 329
#define CMP_NODE_SEPARATE_XYZ 330
#define CMP_NODE_COMBINE_XYZ 331
#define CMP_NODE_COMBINE_COLOR 332
#define CMP_NODE_SEPARATE_COLOR 333

/* channel toggles */
#define CMP_CHAN_RGB 1
#define CMP_CHAN_A 2

/* Cryptomatte source. */
#define CMP_CRYPTOMATTE_SRC_RENDER 0
#define CMP_CRYPTOMATTE_SRC_IMAGE 1

/* Default SMAA configuration values. */
#define CMP_DEFAULT_SMAA_THRESHOLD 1.0f
#define CMP_DEFAULT_SMAA_CONTRAST_LIMIT 0.2f
#define CMP_DEFAULT_SMAA_CORNER_ROUNDING 0.25f

/** \} */

/* -------------------------------------------------------------------- */
/** \name Texture Nodes
 * \{ */

#define TEX_NODE_OUTPUT 401
#define TEX_NODE_CHECKER 402
#define TEX_NODE_TEXTURE 403
#define TEX_NODE_BRICKS 404
#define TEX_NODE_MATH 405
#define TEX_NODE_MIX_RGB 406
#define TEX_NODE_RGBTOBW 407
#define TEX_NODE_VALTORGB 408
#define TEX_NODE_IMAGE 409
#define TEX_NODE_CURVE_RGB 410
#define TEX_NODE_INVERT 411
#define TEX_NODE_HUE_SAT 412
#define TEX_NODE_CURVE_TIME 413
#define TEX_NODE_ROTATE 414
#define TEX_NODE_VIEWER 415
#define TEX_NODE_TRANSLATE 416
#define TEX_NODE_COORD 417
#define TEX_NODE_DISTANCE 418
#define TEX_NODE_COMPOSE_LEGACY 419
#define TEX_NODE_DECOMPOSE_LEGACY 420
#define TEX_NODE_VALTONOR 421
#define TEX_NODE_SCALE 422
#define TEX_NODE_AT 423
#define TEX_NODE_COMBINE_COLOR 424
#define TEX_NODE_SEPARATE_COLOR 425

/* 501-599 reserved. Use like this: TEX_NODE_PROC + TEX_CLOUDS, etc */
#define TEX_NODE_PROC 500
#define TEX_NODE_PROC_MAX 600

/** \} */

/* -------------------------------------------------------------------- */
/** \name Geometry Nodes
 * \{ */

#define GEO_NODE_TRIANGULATE 1000
#define GEO_NODE_TRANSFORM_GEOMETRY 1002
#define GEO_NODE_MESH_BOOLEAN 1003
#define GEO_NODE_OBJECT_INFO 1007
#define GEO_NODE_JOIN_GEOMETRY 1010
#define GEO_NODE_COLLECTION_INFO 1023
#define GEO_NODE_IS_VIEWPORT 1024
#define GEO_NODE_SUBDIVIDE_MESH 1029
#define GEO_NODE_MESH_PRIMITIVE_CUBE 1032
#define GEO_NODE_MESH_PRIMITIVE_CIRCLE 1033
#define GEO_NODE_MESH_PRIMITIVE_UV_SPHERE 1034
#define GEO_NODE_MESH_PRIMITIVE_CYLINDER 1035
#define GEO_NODE_MESH_PRIMITIVE_ICO_SPHERE 1036
#define GEO_NODE_MESH_PRIMITIVE_CONE 1037
#define GEO_NODE_MESH_PRIMITIVE_LINE 1038
#define GEO_NODE_MESH_PRIMITIVE_GRID 1039
#define GEO_NODE_BOUNDING_BOX 1042
#define GEO_NODE_SWITCH 1043
#define GEO_NODE_CURVE_TO_MESH 1045
#define GEO_NODE_RESAMPLE_CURVE 1047
#define GEO_NODE_INPUT_MATERIAL 1050
#define GEO_NODE_REPLACE_MATERIAL 1051
#define GEO_NODE_CURVE_LENGTH 1054
#define GEO_NODE_CONVEX_HULL 1056
#define GEO_NODE_SEPARATE_COMPONENTS 1059
#define GEO_NODE_CURVE_PRIMITIVE_STAR 1062
#define GEO_NODE_CURVE_PRIMITIVE_SPIRAL 1063
#define GEO_NODE_CURVE_PRIMITIVE_QUADRATIC_BEZIER 1064
#define GEO_NODE_CURVE_PRIMITIVE_BEZIER_SEGMENT 1065
#define GEO_NODE_CURVE_PRIMITIVE_CIRCLE 1066
#define GEO_NODE_VIEWER 1067
#define GEO_NODE_CURVE_PRIMITIVE_LINE 1068
#define GEO_NODE_CURVE_PRIMITIVE_QUADRILATERAL 1070
#define GEO_NODE_TRIM_CURVE 1071
#define GEO_NODE_FILL_CURVE 1075
#define GEO_NODE_INPUT_POSITION 1076
#define GEO_NODE_SET_POSITION 1077
#define GEO_NODE_INPUT_INDEX 1078
#define GEO_NODE_INPUT_NORMAL 1079
#define GEO_NODE_CAPTURE_ATTRIBUTE 1080
#define GEO_NODE_MATERIAL_SELECTION 1081
#define GEO_NODE_SET_MATERIAL 1082
#define GEO_NODE_REALIZE_INSTANCES 1083
#define GEO_NODE_ATTRIBUTE_STATISTIC 1084
#define GEO_NODE_SAMPLE_CURVE 1085
#define GEO_NODE_INPUT_TANGENT 1086
#define GEO_NODE_STRING_JOIN 1087
#define GEO_NODE_CURVE_SPLINE_PARAMETER 1088
#define GEO_NODE_FILLET_CURVE 1089
#define GEO_NODE_DISTRIBUTE_POINTS_ON_FACES 1090
#define GEO_NODE_STRING_TO_CURVES 1091
#define GEO_NODE_INSTANCE_ON_POINTS 1092
#define GEO_NODE_MESH_TO_POINTS 1093
#define GEO_NODE_POINTS_TO_VERTICES 1094
#define GEO_NODE_REVERSE_CURVE 1095
#define GEO_NODE_PROXIMITY 1096
#define GEO_NODE_SUBDIVIDE_CURVE 1097
#define GEO_NODE_INPUT_SPLINE_LENGTH 1098
#define GEO_NODE_CURVE_SPLINE_TYPE 1099
#define GEO_NODE_CURVE_SET_HANDLE_TYPE 1100
#define GEO_NODE_POINTS_TO_VOLUME 1101
#define GEO_NODE_CURVE_HANDLE_TYPE_SELECTION 1102
#define GEO_NODE_DELETE_GEOMETRY 1103
#define GEO_NODE_SEPARATE_GEOMETRY 1104
#define GEO_NODE_INPUT_RADIUS 1105
#define GEO_NODE_INPUT_CURVE_TILT 1106
#define GEO_NODE_INPUT_CURVE_HANDLES 1107
#define GEO_NODE_INPUT_SHADE_SMOOTH 1108
#define GEO_NODE_INPUT_SPLINE_RESOLUTION 1109
#define GEO_NODE_INPUT_SPLINE_CYCLIC 1110
#define GEO_NODE_SET_CURVE_RADIUS 1111
#define GEO_NODE_SET_CURVE_TILT 1112
#define GEO_NODE_SET_CURVE_HANDLES 1113
#define GEO_NODE_SET_SHADE_SMOOTH 1114
#define GEO_NODE_SET_SPLINE_RESOLUTION 1115
#define GEO_NODE_SET_SPLINE_CYCLIC 1116
#define GEO_NODE_SET_POINT_RADIUS 1117
#define GEO_NODE_INPUT_MATERIAL_INDEX 1118
#define GEO_NODE_SET_MATERIAL_INDEX 1119
#define GEO_NODE_TRANSLATE_INSTANCES 1120
#define GEO_NODE_SCALE_INSTANCES 1121
#define GEO_NODE_ROTATE_INSTANCES 1122
#define GEO_NODE_SPLIT_EDGES 1123
#define GEO_NODE_MESH_TO_CURVE 1124
#define GEO_NODE_TRANSFER_ATTRIBUTE_DEPRECATED 1125
#define GEO_NODE_SUBDIVISION_SURFACE 1126
#define GEO_NODE_CURVE_ENDPOINT_SELECTION 1127
#define GEO_NODE_RAYCAST 1128
#define GEO_NODE_CURVE_TO_POINTS 1130
#define GEO_NODE_INSTANCES_TO_POINTS 1131
#define GEO_NODE_IMAGE_TEXTURE 1132
#define GEO_NODE_VOLUME_TO_MESH 1133
#define GEO_NODE_INPUT_ID 1134
#define GEO_NODE_SET_ID 1135
#define GEO_NODE_ATTRIBUTE_DOMAIN_SIZE 1136
#define GEO_NODE_DUAL_MESH 1137
#define GEO_NODE_INPUT_MESH_EDGE_VERTICES 1138
#define GEO_NODE_INPUT_MESH_FACE_AREA 1139
#define GEO_NODE_INPUT_MESH_FACE_NEIGHBORS 1140
#define GEO_NODE_INPUT_MESH_VERTEX_NEIGHBORS 1141
#define GEO_NODE_GEOMETRY_TO_INSTANCE 1142
#define GEO_NODE_INPUT_MESH_EDGE_NEIGHBORS 1143
#define GEO_NODE_INPUT_MESH_ISLAND 1144
#define GEO_NODE_INPUT_SCENE_TIME 1145
#define GEO_NODE_ACCUMULATE_FIELD 1146
#define GEO_NODE_INPUT_MESH_EDGE_ANGLE 1147
#define GEO_NODE_EVALUATE_AT_INDEX 1148
#define GEO_NODE_CURVE_PRIMITIVE_ARC 1149
#define GEO_NODE_FLIP_FACES 1150
#define GEO_NODE_SCALE_ELEMENTS 1151
#define GEO_NODE_EXTRUDE_MESH 1152
#define GEO_NODE_MERGE_BY_DISTANCE 1153
#define GEO_NODE_DUPLICATE_ELEMENTS 1154
#define GEO_NODE_INPUT_MESH_FACE_IS_PLANAR 1155
#define GEO_NODE_STORE_NAMED_ATTRIBUTE 1156
#define GEO_NODE_INPUT_NAMED_ATTRIBUTE 1157
#define GEO_NODE_REMOVE_ATTRIBUTE 1158
#define GEO_NODE_INPUT_INSTANCE_ROTATION 1159
#define GEO_NODE_INPUT_INSTANCE_SCALE 1160
#define GEO_NODE_VOLUME_CUBE 1161
#define GEO_NODE_POINTS 1162
#define GEO_NODE_EVALUATE_ON_DOMAIN 1163
#define GEO_NODE_MESH_TO_VOLUME 1164
#define GEO_NODE_UV_UNWRAP 1165
#define GEO_NODE_UV_PACK_ISLANDS 1166
#define GEO_NODE_DEFORM_CURVES_ON_SURFACE 1167
#define GEO_NODE_INPUT_SHORTEST_EDGE_PATHS 1168
#define GEO_NODE_EDGE_PATHS_TO_CURVES 1169
#define GEO_NODE_EDGE_PATHS_TO_SELECTION 1170
#define GEO_NODE_MESH_FACE_GROUP_BOUNDARIES 1171
#define GEO_NODE_DISTRIBUTE_POINTS_IN_VOLUME 1172
#define GEO_NODE_SELF_OBJECT 1173
#define GEO_NODE_SAMPLE_INDEX 1174
#define GEO_NODE_SAMPLE_NEAREST 1175
#define GEO_NODE_SAMPLE_NEAREST_SURFACE 1176
#define GEO_NODE_OFFSET_POINT_IN_CURVE 1177
#define GEO_NODE_CURVE_TOPOLOGY_CURVE_OF_POINT 1178
#define GEO_NODE_CURVE_TOPOLOGY_POINTS_OF_CURVE 1179
#define GEO_NODE_MESH_TOPOLOGY_OFFSET_CORNER_IN_FACE 1180
#define GEO_NODE_MESH_TOPOLOGY_CORNERS_OF_FACE 1181
#define GEO_NODE_MESH_TOPOLOGY_CORNERS_OF_VERTEX 1182
#define GEO_NODE_MESH_TOPOLOGY_EDGES_OF_CORNER 1183
#define GEO_NODE_MESH_TOPOLOGY_EDGES_OF_VERTEX 1184
#define GEO_NODE_MESH_TOPOLOGY_FACE_OF_CORNER 1185
#define GEO_NODE_MESH_TOPOLOGY_VERTEX_OF_CORNER 1186
#define GEO_NODE_SAMPLE_UV_SURFACE 1187
#define GEO_NODE_SET_CURVE_NORMAL 1188
#define GEO_NODE_IMAGE_INFO 1189
#define GEO_NODE_BLUR_ATTRIBUTE 1190
#define GEO_NODE_IMAGE 1191
#define GEO_NODE_INTERPOLATE_CURVES 1192
#define GEO_NODE_EDGES_TO_FACE_GROUPS 1193
#define GEO_NODE_POINTS_TO_SDF_VOLUME 1194
#define GEO_NODE_MESH_TO_SDF_VOLUME 1195
#define GEO_NODE_SDF_VOLUME_SPHERE 1196
#define GEO_NODE_MEAN_FILTER_SDF_VOLUME 1197
#define GEO_NODE_OFFSET_SDF_VOLUME 1198
#define GEO_NODE_INDEX_OF_NEAREST 1199
<<<<<<< HEAD
/* 1199 is last valid geometry node type ID, continuing at 11000. */
#define GEO_NODE_BIND_FUNCTION 11000
#define GEO_NODE_EVALUATE_FUNCTION 11001
=======
/* Function nodes use the range starting at 1200. */
#define GEO_NODE_SIMULATION_INPUT 2100
#define GEO_NODE_SIMULATION_OUTPUT 2101
>>>>>>> 8e70ab99

/** \} */

/* -------------------------------------------------------------------- */
/** \name Function Nodes
 * \{ */

#define FN_NODE_BOOLEAN_MATH 1200
#define FN_NODE_COMPARE 1202
#define FN_NODE_LEGACY_RANDOM_FLOAT 1206
#define FN_NODE_INPUT_VECTOR 1207
#define FN_NODE_INPUT_STRING 1208
#define FN_NODE_FLOAT_TO_INT 1209
#define FN_NODE_VALUE_TO_STRING 1210
#define FN_NODE_STRING_LENGTH 1211
#define FN_NODE_SLICE_STRING 1212
#define FN_NODE_INPUT_SPECIAL_CHARACTERS 1213
#define FN_NODE_RANDOM_VALUE 1214
#define FN_NODE_ROTATE_EULER 1215
#define FN_NODE_ALIGN_EULER_TO_VECTOR 1216
#define FN_NODE_INPUT_COLOR 1217
#define FN_NODE_REPLACE_STRING 1218
#define FN_NODE_INPUT_BOOL 1219
#define FN_NODE_INPUT_INT 1220
#define FN_NODE_SEPARATE_COLOR 1221
#define FN_NODE_COMBINE_COLOR 1222

/** \} */

void BKE_node_system_init(void);
void BKE_node_system_exit(void);

extern bNodeTreeType NodeTreeTypeUndefined;
extern struct bNodeType NodeTypeUndefined;
extern struct bNodeSocketType NodeSocketTypeUndefined;

#ifdef __cplusplus
}
#endif

#ifdef __cplusplus

namespace blender::bke {

bNodeSocket *node_find_enabled_socket(bNode &node, eNodeSocketInOut in_out, StringRef name);
bNodeSocket *node_find_enabled_input_socket(bNode &node, StringRef name);
bNodeSocket *node_find_enabled_output_socket(bNode &node, StringRef name);

}  // namespace blender::bke

#endif

#define NODE_STORAGE_FUNCS(StorageT) \
  [[maybe_unused]] static StorageT &node_storage(bNode &node) \
  { \
    return *static_cast<StorageT *>(node.storage); \
  } \
  [[maybe_unused]] static const StorageT &node_storage(const bNode &node) \
  { \
    return *static_cast<const StorageT *>(node.storage); \
  }<|MERGE_RESOLUTION|>--- conflicted
+++ resolved
@@ -1637,15 +1637,11 @@
 #define GEO_NODE_MEAN_FILTER_SDF_VOLUME 1197
 #define GEO_NODE_OFFSET_SDF_VOLUME 1198
 #define GEO_NODE_INDEX_OF_NEAREST 1199
-<<<<<<< HEAD
-/* 1199 is last valid geometry node type ID, continuing at 11000. */
-#define GEO_NODE_BIND_FUNCTION 11000
-#define GEO_NODE_EVALUATE_FUNCTION 11001
-=======
 /* Function nodes use the range starting at 1200. */
 #define GEO_NODE_SIMULATION_INPUT 2100
 #define GEO_NODE_SIMULATION_OUTPUT 2101
->>>>>>> 8e70ab99
+#define GEO_NODE_BIND_FUNCTION 2102
+#define GEO_NODE_EVALUATE_FUNCTION 2103
 
 /** \} */
 
