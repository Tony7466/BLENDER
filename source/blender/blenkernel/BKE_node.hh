/* SPDX-FileCopyrightText: 2023 Blender Authors
 *
 * SPDX-License-Identifier: GPL-2.0-or-later */

#pragma once

/** \file
 * \ingroup bke
 */

#include "BLI_compiler_compat.h"
#include "BLI_ghash.h"
#include "BLI_math_vector_types.hh"
#include "BLI_span.hh"

#include "DNA_listBase.h"

#include "BKE_node.h"

/* for FOREACH_NODETREE_BEGIN */
#include "DNA_node_types.h"

#include "RNA_types.hh"

#include "BLI_map.hh"
#include "BLI_string_ref.hh"

namespace blender::bke {

bNodeTree *ntreeAddTreeEmbedded(Main *bmain, ID *owner_id, const char *name, const char *idname);

/* Copy/free functions, need to manage ID users. */

/**
 * Free (or release) any data used by this node-tree.
 * Does not free the node-tree itself and does no ID user counting.
 */
void ntreeFreeTree(bNodeTree *ntree);

bNodeTree *ntreeCopyTree_ex(const bNodeTree *ntree, Main *bmain, bool do_id_user);
bNodeTree *ntreeCopyTree(Main *bmain, const bNodeTree *ntree);

void ntreeFreeLocalNode(bNodeTree *ntree, bNode *node);

void ntreeUpdateAllNew(Main *main);

void ntreeNodeFlagSet(const bNodeTree *ntree, int flag, bool enable);

/**
 * Merge local tree results back, and free local tree.
 *
 * We have to assume the editor already changed completely.
 */
void ntreeLocalMerge(Main *bmain, bNodeTree *localtree, bNodeTree *ntree);

/**
 * \note `ntree` itself has been read!
 */
void ntreeBlendReadData(BlendDataReader *reader, ID *owner_id, bNodeTree *ntree);
void ntreeBlendReadLib(BlendLibReader *reader, bNodeTree *ntree);

<<<<<<< HEAD
void ntreeBlendReadExpand(BlendExpander *expander, bNodeTree *ntree);
=======
/* -------------------------------------------------------------------- */
/** \name Node Tree Interface
 * \{ */

bNodeSocket *ntreeFindSocketInterface(bNodeTree *ntree,
                                      eNodeSocketInOut in_out,
                                      const char *identifier);

bNodeSocket *ntreeInsertSocketInterface(bNodeTree *ntree,
                                        eNodeSocketInOut in_out,
                                        const char *idname,
                                        bNodeSocket *next_sock,
                                        const char *name);

bNodeSocket *ntreeAddSocketInterfaceFromSocket(bNodeTree *ntree,
                                               const bNode *from_node,
                                               const bNodeSocket *from_sock);

bNodeSocket *ntreeAddSocketInterfaceFromSocketWithName(bNodeTree *ntree,
                                                       const bNode *from_node,
                                                       const bNodeSocket *from_sock,
                                                       const char *idname,
                                                       const char *name);

bNodeSocket *ntreeInsertSocketInterfaceFromSocket(bNodeTree *ntree,
                                                  bNodeSocket *next_sock,
                                                  const bNode *from_node,
                                                  const bNodeSocket *from_sock);

/** \} */
>>>>>>> 110eb666

bool node_type_is_undefined(const bNode *node);

bool nodeIsStaticSocketType(const bNodeSocketType *stype);

const char *nodeSocketSubTypeLabel(int subtype);

void nodeRemoveSocketEx(bNodeTree *ntree, bNode *node, bNodeSocket *sock, bool do_id_user);

void nodeModifySocketType(bNodeTree *ntree, bNode *node, bNodeSocket *sock, const char *idname);

/**
 * \note Goes over entire tree.
 */
void nodeUnlinkNode(bNodeTree *ntree, bNode *node);

/**
 * Rebuild the `node_by_id` runtime vector set. Call after removing a node if not handled
 * separately. This is important instead of just using `nodes_by_id.remove()` since it maintains
 * the node order.
 */
void nodeRebuildIDVector(bNodeTree *node_tree);

/**
 * \note keeps socket list order identical, for copying links.
 * \param use_unique: If true, make sure the node's identifier and name are unique in the new
 * tree. Must be *true* if the \a dst_tree had nodes that weren't in the source node's tree.
 * Must be *false* when simply copying a node tree, so that identifiers don't change.
 */
bNode *node_copy_with_mapping(bNodeTree *dst_tree,
                              const bNode &node_src,
                              int flag,
                              bool use_unique,
                              Map<const bNodeSocket *, bNodeSocket *> &new_socket_map);

bNode *node_copy(bNodeTree *dst_tree, const bNode &src_node, int flag, bool use_unique);

/**
 * Move socket default from \a src (input socket) to locations specified by \a dst (output socket).
 * Result value moved in specific location. (potentially multiple group nodes socket values, if \a
 * dst is a group input node).
 * \note Conceptually, the effect should be such that the evaluation of
 * this graph again returns the value in src.
 */
void node_socket_move_default_value(Main &bmain,
                                    bNodeTree &tree,
                                    bNodeSocket &src,
                                    bNodeSocket &dst);

/**
 * Free the node itself.
 *
 * \note ID user reference-counting and changing the `nodes_by_id` vector are up to the caller.
 */
void node_free_node(bNodeTree *tree, bNode *node);

/**
 * Set the mute status of a single link.
 */
void nodeLinkSetMute(bNodeTree *ntree, bNodeLink *link, const bool muted);

bool nodeLinkIsSelected(const bNodeLink *link);

void nodeInternalRelink(bNodeTree *ntree, bNode *node);

float2 nodeToView(const bNode *node, float2 loc);

float2 nodeFromView(const bNode *node, float2 view_loc);

void nodePositionRelative(bNode *from_node,
                          const bNode *to_node,
                          const bNodeSocket *from_sock,
                          const bNodeSocket *to_sock);

void nodePositionPropagate(bNode *node);

/**
 * \note Recursive.
 */
bNode *nodeFindRootParent(bNode *node);

/**
 * Iterate over a chain of nodes, starting with \a node_start, executing
 * \a callback for each node (which can return false to end iterator).
 *
 * \param reversed: for backwards iteration
 * \note Recursive
 */
void nodeChainIter(const bNodeTree *ntree,
                   const bNode *node_start,
                   bool (*callback)(bNode *, bNode *, void *, const bool),
                   void *userdata,
                   bool reversed);

/**
 * Iterate over a chain of nodes, starting with \a node_start, executing
 * \a callback for each node (which can return false to end iterator).
 *
 * Faster than nodeChainIter. Iter only once per node.
 * Can be called recursively (using another nodeChainIterBackwards) by
 * setting the recursion_lvl accordingly.
 *
 * \note Needs updated socket links (ntreeUpdateTree).
 * \note Recursive
 */
void nodeChainIterBackwards(const bNodeTree *ntree,
                            const bNode *node_start,
                            bool (*callback)(bNode *, bNode *, void *),
                            void *userdata,
                            int recursion_lvl);

/**
 * Iterate over all parents of \a node, executing \a callback for each parent
 * (which can return false to end iterator)
 *
 * \note Recursive
 */
void nodeParentsIter(bNode *node, bool (*callback)(bNode *, void *), void *userdata);

/**
 * A dangling reroute node is a reroute node that does *not* have a "data source", i.e. no
 * non-reroute node is connected to its input.
 */
bool nodeIsDanglingReroute(const bNodeTree *ntree, const bNode *node);

bNode *nodeGetActivePaintCanvas(bNodeTree *ntree);

/**
 * \brief Does the given node supports the sub active flag.
 *
 * \param sub_active: The active flag to check. #NODE_ACTIVE_TEXTURE / #NODE_ACTIVE_PAINT_CANVAS.
 */
bool nodeSupportsActiveFlag(const bNode *node, int sub_active);

void nodeSetSocketAvailability(bNodeTree *ntree, bNodeSocket *sock, bool is_available);

/**
 * If the node implements a `declare` function, this function makes sure that `node->declaration`
 * is up to date. It is expected that the sockets of the node are up to date already.
 */
bool nodeDeclarationEnsure(bNodeTree *ntree, bNode *node);

/**
 * Just update `node->declaration` if necessary. This can also be called on nodes that may not be
 * up to date (e.g. because the need versioning or are dynamic).
 */
bool nodeDeclarationEnsureOnOutdatedNode(bNodeTree *ntree, bNode *node);

/**
 * Update `socket->declaration` for all sockets in the node. This assumes that the node declaration
 * and sockets are up to date already.
 */
void nodeSocketDeclarationsUpdate(bNode *node);

using bNodeInstanceHashIterator = GHashIterator;

BLI_INLINE bNodeInstanceHashIterator *node_instance_hash_iterator_new(bNodeInstanceHash *hash)
{
  return BLI_ghashIterator_new(hash->ghash);
}

BLI_INLINE void node_instance_hash_iterator_init(bNodeInstanceHashIterator *iter,
                                                 bNodeInstanceHash *hash)
{
  BLI_ghashIterator_init(iter, hash->ghash);
}

BLI_INLINE void node_instance_hash_iterator_free(bNodeInstanceHashIterator *iter)
{
  BLI_ghashIterator_free(iter);
}

BLI_INLINE bNodeInstanceKey node_instance_hash_iterator_get_key(bNodeInstanceHashIterator *iter)
{
  return *(bNodeInstanceKey *)BLI_ghashIterator_getKey(iter);
}

BLI_INLINE void *node_instance_hash_iterator_get_value(bNodeInstanceHashIterator *iter)
{
  return BLI_ghashIterator_getValue(iter);
}

BLI_INLINE void node_instance_hash_iterator_step(bNodeInstanceHashIterator *iter)
{
  BLI_ghashIterator_step(iter);
}

BLI_INLINE bool node_instance_hash_iterator_done(bNodeInstanceHashIterator *iter)
{
  return BLI_ghashIterator_done(iter);
}

#define NODE_INSTANCE_HASH_ITER(iter_, hash_) \
  for (blender::bke::node_instance_hash_iterator_init(&iter_, hash_); \
       blender::bke::node_instance_hash_iterator_done(&iter_) == false; \
       blender::bke::node_instance_hash_iterator_step(&iter_))

/* Node Previews */
bool node_preview_used(const bNode *node);

bNodePreview *node_preview_verify(
    bNodeInstanceHash *previews, bNodeInstanceKey key, int xsize, int ysize, bool create);

bNodePreview *node_preview_copy(bNodePreview *preview);

void node_preview_free(bNodePreview *preview);

void node_preview_init_tree(bNodeTree *ntree, int xsize, int ysize);

void node_preview_remove_unused(bNodeTree *ntree);

void node_preview_clear(bNodePreview *preview);

void node_preview_merge_tree(bNodeTree *to_ntree, bNodeTree *from_ntree, bool remove_old);

/* -------------------------------------------------------------------- */
/** \name Node Type Access
 * \{ */

void nodeLabel(const bNodeTree *ntree, const bNode *node, char *label, int maxlen);

/**
 * Get node socket label if it is set.
 */
const char *nodeSocketLabel(const bNodeSocket *sock);

/**
 * Initialize a new node type struct with default values and callbacks.
 */
void node_type_base(bNodeType *ntype, int type, const char *name, short nclass);

void node_type_socket_templates(bNodeType *ntype,
                                bNodeSocketTemplate *inputs,
                                bNodeSocketTemplate *outputs);

void node_type_size(bNodeType *ntype, int width, int minwidth, int maxwidth);

enum class eNodeSizePreset : int8_t {
  DEFAULT,
  SMALL,
  MIDDLE,
  LARGE,
};

void node_type_size_preset(bNodeType *ntype, eNodeSizePreset size);

/* -------------------------------------------------------------------- */
/** \name Node Generic Functions
 * \{ */

bool node_is_connected_to_output(const bNodeTree *ntree, const bNode *node);

bNodeSocket *node_find_enabled_socket(bNode &node, eNodeSocketInOut in_out, StringRef name);

bNodeSocket *node_find_enabled_input_socket(bNode &node, StringRef name);

bNodeSocket *node_find_enabled_output_socket(bNode &node, StringRef name);

extern bNodeTreeType NodeTreeTypeUndefined;
extern bNodeType NodeTypeUndefined;
extern bNodeSocketType NodeSocketTypeUndefined;

}  // namespace blender::bke

#define NODE_STORAGE_FUNCS(StorageT) \
  [[maybe_unused]] static StorageT &node_storage(bNode &node) \
  { \
    return *static_cast<StorageT *>(node.storage); \
  } \
  [[maybe_unused]] static const StorageT &node_storage(const bNode &node) \
  { \
    return *static_cast<const StorageT *>(node.storage); \
  }<|MERGE_RESOLUTION|>--- conflicted
+++ resolved
@@ -59,40 +59,6 @@
 void ntreeBlendReadData(BlendDataReader *reader, ID *owner_id, bNodeTree *ntree);
 void ntreeBlendReadLib(BlendLibReader *reader, bNodeTree *ntree);
 
-<<<<<<< HEAD
-void ntreeBlendReadExpand(BlendExpander *expander, bNodeTree *ntree);
-=======
-/* -------------------------------------------------------------------- */
-/** \name Node Tree Interface
- * \{ */
-
-bNodeSocket *ntreeFindSocketInterface(bNodeTree *ntree,
-                                      eNodeSocketInOut in_out,
-                                      const char *identifier);
-
-bNodeSocket *ntreeInsertSocketInterface(bNodeTree *ntree,
-                                        eNodeSocketInOut in_out,
-                                        const char *idname,
-                                        bNodeSocket *next_sock,
-                                        const char *name);
-
-bNodeSocket *ntreeAddSocketInterfaceFromSocket(bNodeTree *ntree,
-                                               const bNode *from_node,
-                                               const bNodeSocket *from_sock);
-
-bNodeSocket *ntreeAddSocketInterfaceFromSocketWithName(bNodeTree *ntree,
-                                                       const bNode *from_node,
-                                                       const bNodeSocket *from_sock,
-                                                       const char *idname,
-                                                       const char *name);
-
-bNodeSocket *ntreeInsertSocketInterfaceFromSocket(bNodeTree *ntree,
-                                                  bNodeSocket *next_sock,
-                                                  const bNode *from_node,
-                                                  const bNodeSocket *from_sock);
-
-/** \} */
->>>>>>> 110eb666
 
 bool node_type_is_undefined(const bNode *node);
 
