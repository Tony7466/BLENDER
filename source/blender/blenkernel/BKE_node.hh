--- conflicted
+++ resolved
@@ -1329,11 +1329,8 @@
 #define GEO_NODE_STORE_NAMED_GRID 2122
 #define GEO_NODE_SORT_ELEMENTS 2123
 #define GEO_NODE_MENU_SWITCH 2124
-<<<<<<< HEAD
-#define GEO_NODE_SAMPLE_BY_ID 2125
-=======
 #define GEO_NODE_SAMPLE_GRID 2125
->>>>>>> 311e0270
+#define GEO_NODE_SAMPLE_BY_ID 2126
 
 /** \} */
 
