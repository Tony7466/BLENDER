--- conflicted
+++ resolved
@@ -255,14 +255,6 @@
                          bool include_instances,
                          AttributeForeachCallback callback) const;
 
-<<<<<<< HEAD
-=======
-  static void propagate_attributes_from_layer_to_instances(
-      const AttributeAccessor src_attributes,
-      MutableAttributeAccessor dst_attributes,
-      const AttributeFilter &attribute_filter);
-
->>>>>>> 4577d213
   void gather_attributes_for_propagation(Span<GeometryComponent::Type> component_types,
                                          GeometryComponent::Type dst_component_type,
                                          bool include_instances,
