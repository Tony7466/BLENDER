/* SPDX-License-Identifier: GPL-2.0-or-later
 * Copyright 2006 Blender Foundation. All rights reserved. */

/** \file
 * \ingroup bke
 * \brief CustomData interface, see also DNA_customdata_types.h.
 */

#pragma once

#include "BLI_sys_types.h"
#include "BLI_utildefines.h"
#ifdef __cplusplus
#  include "BLI_set.hh"
#  include "BLI_span.hh"
#  include "BLI_string_ref.hh"
#  include "BLI_vector.hh"
#endif

#include "DNA_customdata_types.h"

#ifdef __cplusplus
extern "C" {
#endif

struct BMesh;
struct BlendDataReader;
struct BlendWriter;
struct CustomData;
struct CustomData_MeshMasks;
struct ID;
typedef uint64_t eCustomDataMask;

/* These names are used as prefixes for UV layer names to find the associated boolean
 * layers. They should never be longer than 2 chars, as MAX_CUSTOMDATA_LAYER_NAME
 * has 4 extra bytes above what can be used for the base layer name, and these
 * prefixes are placed between 2 '.'s at the start of the layer name.
 * For example The uv vert selection layer of a layer named 'UVMap.001'
 * will be called '.vs.UVMap.001' . */
#define UV_VERTSEL_NAME "vs"
#define UV_EDGESEL_NAME "es"
#define UV_PINNED_NAME "pn"

/**
 * UV map related customdata offsets into BMesh attribute blocks. See #BM_uv_map_get_offsets.
 * Defined in #BKE_customdata.h to avoid including bmesh.h in many unrelated areas.
 * An offset of -1 means that the corresponding layer does not exist.
 */
typedef struct BMUVOffsets {
  int uv;
  int select_vert;
  int select_edge;
  int pin;
} BMUVOffsets;

/* A data type large enough to hold 1 element from any custom-data layer type. */
typedef struct {
  unsigned char data[64];
} CDBlockBytes;

extern const CustomData_MeshMasks CD_MASK_BAREMESH;
extern const CustomData_MeshMasks CD_MASK_BAREMESH_ORIGINDEX;
extern const CustomData_MeshMasks CD_MASK_MESH;
extern const CustomData_MeshMasks CD_MASK_DERIVEDMESH;
extern const CustomData_MeshMasks CD_MASK_BMESH;
extern const CustomData_MeshMasks CD_MASK_EVERYTHING;

/* for ORIGINDEX layer type, indicates no original index for this element */
#define ORIGINDEX_NONE -1

/* initializes a CustomData object with the same layer setup as source and
 * memory space for totelem elements. mask must be an array of length
 * CD_NUMTYPES elements, that indicate if a layer can be copied. */

/** Add/copy/merge allocation types. */
typedef enum eCDAllocType {
  /** Use the data pointer. */
  CD_ASSIGN = 0,
  /** Allocate and set to default, which is usually just zeroed memory. */
  CD_SET_DEFAULT = 2,
  /**
   * Default construct new layer values. Does nothing for trivial types. This should be used
   * if all layer values will be set by the caller after creating the layer.
   */
  CD_CONSTRUCT = 5,
} eCDAllocType;

#define CD_TYPE_AS_MASK(_type) (eCustomDataMask)((eCustomDataMask)1 << (eCustomDataMask)(_type))

void customData_mask_layers__print(const struct CustomData_MeshMasks *mask);

typedef void (*cd_interp)(
    const void **sources, const float *weights, const float *sub_weights, int count, void *dest);
typedef void (*cd_copy)(const void *source, void *dest, int count);
typedef bool (*cd_validate)(void *item, uint totitems, bool do_fixes);

/**
 * Update mask_dst with layers defined in mask_src (equivalent to a bit-wise OR).
 */
void CustomData_MeshMasks_update(CustomData_MeshMasks *mask_dst,
                                 const CustomData_MeshMasks *mask_src);
/**
 * Return True if all layers set in \a mask_required are also set in \a mask_ref
 */
bool CustomData_MeshMasks_are_matching(const CustomData_MeshMasks *mask_ref,
                                       const CustomData_MeshMasks *mask_required);

/**
 * Checks if the layer at physical offset \a layer_n (in data->layers) support math
 * the below operations.
 */
bool CustomData_layer_has_math(const struct CustomData *data, int layer_n);
bool CustomData_layer_has_interp(const struct CustomData *data, int layer_n);

/**
 * Checks if any of the custom-data layers has math.
 */
bool CustomData_has_math(const struct CustomData *data);
bool CustomData_has_interp(const struct CustomData *data);
/**
 * A non bmesh version would have to check `layer->data`.
 */
bool CustomData_bmesh_has_free(const struct CustomData *data);

/**
 * Copies the "value" (e.g. mloopuv uv or mloopcol colors) from one block to
 * another, while not overwriting anything else (e.g. flags).  probably only
 * implemented for mloopuv/mloopcol, for now.
 */
void CustomData_data_copy_value(int type, const void *source, void *dest);
void CustomData_data_set_default_value(int type, void *elem);

/**
 * Mixes the "value" (e.g. mloopuv uv or mloopcol colors) from one block into
 * another, while not overwriting anything else (e.g. flags).
 */
void CustomData_data_mix_value(
    int type, const void *source, void *dest, int mixmode, float mixfactor);

/**
 * Compares if data1 is equal to data2.  type is a valid CustomData type
 * enum (e.g. #CD_PROP_FLOAT). the layer type's equal function is used to compare
 * the data, if it exists, otherwise #memcmp is used.
 */
bool CustomData_data_equals(int type, const void *data1, const void *data2);
void CustomData_data_initminmax(int type, void *min, void *max);
void CustomData_data_dominmax(int type, const void *data, void *min, void *max);
void CustomData_data_multiply(int type, void *data, float fac);
void CustomData_data_add(int type, void *data1, const void *data2);

/**
 * Initializes a CustomData object with the same layer setup as source. `mask` is a bit-field where
 * `(mask & (1 << (layer type)))` indicates if a layer should be copied or not. The data layers
 * will be shared or copied depending on whether the layer uses COW.
 */
void CustomData_copy(const struct CustomData *source,
                     struct CustomData *dest,
                     eCustomDataMask mask,
                     int totelem);
/**
 * Initializes a CustomData object with the same layers as source. The data is not copied from the
 * source. Instead, the new layers are initialized using the given `alloctype`.
 */
void CustomData_copy_without_data(const struct CustomData *source,
                                  struct CustomData *dest,
                                  eCustomDataMask mask,
                                  eCDAllocType alloctype,
                                  int totelem);

/* BMESH_TODO, not really a public function but readfile.c needs it */
void CustomData_update_typemap(struct CustomData *data);

/**
 * Same as the above, except that this will preserve existing layers, and only
 * add the layers that were not there yet.
 */
bool CustomData_merge(const struct CustomData *source,
                      struct CustomData *dest,
                      eCustomDataMask mask,
                      int totelem);
bool CustomData_merge_without_data(const struct CustomData *source,
                                   struct CustomData *dest,
                                   eCustomDataMask mask,
                                   eCDAllocType alloctype,
                                   int totelem);

/**
 * Reallocate custom data to a new element count. If the new size is larger, the new values use
 * the #CD_CONSTRUCT behavior, so trivial types must be initialized by the caller. After being
 * resized, the #CustomData does not contain any referenced layers.
 */
void CustomData_realloc(struct CustomData *data, int old_size, int new_size);

/**
 * BMesh version of CustomData_merge; merges the layouts of source and `dest`,
 * then goes through the mesh and makes sure all the custom-data blocks are
 * consistent with the new layout.
 */
bool CustomData_bmesh_merge_without_data(const struct CustomData *source,
                                         struct CustomData *dest,
                                         eCustomDataMask mask,
                                         eCDAllocType alloctype,
                                         struct BMesh *bm,
                                         char htype);

/**
 * Remove layers that aren't stored in BMesh or are stored as flags on BMesh.
 * The `layers` array of the returned #CustomData must be freed, but may be null.
 * Used during conversion of #Mesh data to #BMesh storage format.
 */
CustomData CustomData_shallow_copy_remove_non_bmesh_attributes(const CustomData *src,
                                                               eCustomDataMask mask);

/**
 * NULL's all members and resets the #CustomData.typemap.
 */
void CustomData_reset(struct CustomData *data);

/**
 * Frees data associated with a CustomData object (doesn't free the object itself, though).
 */
void CustomData_free(struct CustomData *data, int totelem);

/**
 * Same as above, but only frees layers which matches the given mask.
 */
void CustomData_free_typemask(struct CustomData *data, int totelem, eCustomDataMask mask);

/**
 * Frees all layers with #CD_FLAG_TEMPORARY.
 */
void CustomData_free_temporary(struct CustomData *data, int totelem);

/**
 * Adds a data layer of the given type to the #CustomData object, optionally
 * backed by an external data array. the different allocation types are
 * defined above. returns the data of the layer.
 */
void *CustomData_add_layer(struct CustomData *data,
                           eCustomDataType type,
                           eCDAllocType alloctype,
                           int totelem);
<<<<<<< HEAD
const void *CustomData_add_layer_with_existing_data(struct CustomData *data,
                                                    eCustomDataType type,
                                                    int totelem,
                                                    void *layer_data,
                                                    const struct bCopyOnWrite *cow);
=======
const void *CustomData_add_layer_with_data(struct CustomData *data,
                                           eCustomDataType type,
                                           void *layer_data,
                                           int totelem);
>>>>>>> 92b607d6

/**
 * Same as above but accepts a name.
 */
void *CustomData_add_layer_named(struct CustomData *data,
                                 eCustomDataType type,
                                 eCDAllocType alloctype,
                                 int totelem,
                                 const char *name);
<<<<<<< HEAD
const void *CustomData_add_layer_named_with_existing_data(struct CustomData *data,
                                                          eCustomDataType type,
                                                          const char *name,
                                                          int totelem,
                                                          void *layer_data,
                                                          const struct bCopyOnWrite *cow);
=======
const void *CustomData_add_layer_named_with_data(struct CustomData *data,
                                                 eCustomDataType type,
                                                 void *layer_data,
                                                 int totelem,
                                                 const char *name);
>>>>>>> 92b607d6
void *CustomData_add_layer_anonymous(struct CustomData *data,
                                     eCustomDataType type,
                                     eCDAllocType alloctype,
                                     int totelem,
                                     const AnonymousAttributeIDHandle *anonymous_id);
const void *CustomData_add_layer_anonymous_with_existing_data(
    struct CustomData *data,
    eCustomDataType type,
    const AnonymousAttributeIDHandle *anonymous_id,
    int totelem,
    void *layer_data,
    const struct bCopyOnWrite *cow);

/**
 * Frees the active or first data layer with the give type.
 * returns 1 on success, 0 if no layer with the given type is found
 *
 * In edit-mode, use #EDBM_data_layer_free instead of this function.
 */
bool CustomData_free_layer(struct CustomData *data, int type, int totelem, int index);
bool CustomData_free_layer_named(struct CustomData *data, const char *name, const int totelem);

/**
 * Frees the layer index with the give type.
 * returns 1 on success, 0 if no layer with the given type is found.
 *
 * In edit-mode, use #EDBM_data_layer_free instead of this function.
 */
bool CustomData_free_layer_active(struct CustomData *data, int type, int totelem);

/**
 * Same as above, but free all layers with type.
 */
void CustomData_free_layers(struct CustomData *data, int type, int totelem);

/**
 * Returns true if a layer with the specified type exists.
 */
bool CustomData_has_layer(const struct CustomData *data, int type);

/**
 * Returns the number of layers with this type.
 */
int CustomData_number_of_layers(const struct CustomData *data, int type);
int CustomData_number_of_anonymous_layers(const struct CustomData *data, int type);
int CustomData_number_of_layers_typemask(const struct CustomData *data, eCustomDataMask mask);

/**
 * Set the #CD_FLAG_NOCOPY flag in custom data layers where the mask is
 * zero for the layer type, so only layer types specified by the mask will be copied
 */
void CustomData_set_only_copy(const struct CustomData *data, eCustomDataMask mask);

/**
 * Copies data from one CustomData object to another
 * objects need not be compatible, each source layer is copied to the
 * first dest layer of correct type (if there is none, the layer is skipped).
 */
void CustomData_copy_data(const struct CustomData *source,
                          struct CustomData *dest,
                          int source_index,
                          int dest_index,
                          int count);
void CustomData_copy_data_layer(const struct CustomData *source,
                                struct CustomData *dest,
                                int src_layer_index,
                                int dst_layer_index,
                                int src_index,
                                int dst_index,
                                int count);
void CustomData_copy_data_named(const struct CustomData *source,
                                struct CustomData *dest,
                                int source_index,
                                int dest_index,
                                int count);
void CustomData_copy_elements(int type, void *src_data_ofs, void *dst_data_ofs, int count);
void CustomData_bmesh_copy_data(const struct CustomData *source,
                                struct CustomData *dest,
                                void *src_block,
                                void **dest_block);
void CustomData_bmesh_copy_data_exclude_by_type(const struct CustomData *source,
                                                struct CustomData *dest,
                                                void *src_block,
                                                void **dest_block,
                                                eCustomDataMask mask_exclude);

/**
 * Copies data of a single layer of a given type.
 */
void CustomData_copy_layer_type_data(const struct CustomData *source,
                                     struct CustomData *destination,
                                     int type,
                                     int source_index,
                                     int destination_index,
                                     int count);

/**
 * Frees data in a #CustomData object.
 */
void CustomData_free_elem(struct CustomData *data, int index, int count);

/**
 * Interpolate given custom data source items into a single destination one.
 *
 * \param src_indices: Indices of every source items to interpolate into the destination one.
 * \param weights: The weight to apply to each source value individually. If NULL, they will be
 * averaged.
 * \param sub_weights: The weights of sub-items, only used to affect each corners of a
 * tessellated face data (should always be and array of four values).
 * \param count: The number of source items to interpolate.
 * \param dest_index: Index of the destination item, in which to put the result of the
 * interpolation.
 */
void CustomData_interp(const struct CustomData *source,
                       struct CustomData *dest,
                       const int *src_indices,
                       const float *weights,
                       const float *sub_weights,
                       int count,
                       int dest_index);
/**
 * \note src_blocks_ofs & dst_block_ofs
 * must be pointers to the data, offset by layer->offset already.
 */
void CustomData_bmesh_interp_n(struct CustomData *data,
                               const void **src_blocks,
                               const float *weights,
                               const float *sub_weights,
                               int count,
                               void *dst_block_ofs,
                               int n);
void CustomData_bmesh_interp(struct CustomData *data,
                             const void **src_blocks,
                             const float *weights,
                             const float *sub_weights,
                             int count,
                             void *dst_block);

/**
 * Swap data inside each item, for all layers.
 * This only applies to item types that may store several sub-item data
 * (e.g. corner data [UVs, VCol, ...] of tessellated faces).
 *
 * \param corner_indices: A mapping 'new_index -> old_index' of sub-item data.
 */
void CustomData_swap_corners(struct CustomData *data, int index, const int *corner_indices);

/**
 * Swap two items of given custom data, in all available layers.
 */
void CustomData_swap(struct CustomData *data, int index_a, int index_b);

/**
 * Retrieve a pointer to an element of the active layer of the given \a type, chosen by the
 * \a index, if it exists.
 */
void *CustomData_get_for_write(struct CustomData *data, int index, int type, int totelem);
/**
 * Retrieve a pointer to an element of the \a nth layer of the given \a type, chosen by the
 * \a index, if it exists.
 */
void *CustomData_get_n_for_write(struct CustomData *data, int type, int index, int n, int totelem);

/* BMesh Custom Data Functions.
 * Should replace edit-mesh ones with these as well, due to more efficient memory alloc. */

void *CustomData_bmesh_get(const struct CustomData *data, void *block, int type);
void *CustomData_bmesh_get_n(const struct CustomData *data, void *block, int type, int n);

/**
 * Gets from the layer at physical index `n`,
 * \note doesn't check type.
 */
void *CustomData_bmesh_get_layer_n(const struct CustomData *data, void *block, int n);

bool CustomData_set_layer_name(struct CustomData *data, int type, int n, const char *name);
const char *CustomData_get_layer_name(const struct CustomData *data, int type, int n);

/**
 * Retrieve the data array of the active layer of the given \a type, if it exists. Return null
 * otherwise.
 */
const void *CustomData_get_layer(const struct CustomData *data, int type);
void *CustomData_get_layer_for_write(struct CustomData *data, int type, int totelem);

/**
 * Retrieve the data array of the \a nth layer of the given \a type, if it exists. Return null
 * otherwise.
 */
const void *CustomData_get_layer_n(const struct CustomData *data, int type, int n);
void *CustomData_get_layer_n_for_write(struct CustomData *data, int type, int n, int totelem);

/**
 * Retrieve the data array of the layer with the given \a name and \a type, if it exists. Return
 * null otherwise.
 */
const void *CustomData_get_layer_named(const struct CustomData *data, int type, const char *name);
void *CustomData_get_layer_named_for_write(CustomData *data,
                                           int type,
                                           const char *name,
                                           int totelem);

int CustomData_get_offset(const struct CustomData *data, int type);
int CustomData_get_offset_named(const struct CustomData *data, int type, const char *name);
int CustomData_get_n_offset(const struct CustomData *data, int type, int n);

int CustomData_get_layer_index(const struct CustomData *data, int type);
int CustomData_get_layer_index_n(const struct CustomData *data, int type, int n);
int CustomData_get_named_layer_index(const struct CustomData *data, int type, const char *name);
int CustomData_get_named_layer_index_notype(const struct CustomData *data, const char *name);
int CustomData_get_active_layer_index(const struct CustomData *data, int type);
int CustomData_get_render_layer_index(const struct CustomData *data, int type);
int CustomData_get_clone_layer_index(const struct CustomData *data, int type);
int CustomData_get_stencil_layer_index(const struct CustomData *data, int type);
int CustomData_get_named_layer(const struct CustomData *data, int type, const char *name);
int CustomData_get_active_layer(const struct CustomData *data, int type);
int CustomData_get_render_layer(const struct CustomData *data, int type);
int CustomData_get_clone_layer(const struct CustomData *data, int type);
int CustomData_get_stencil_layer(const struct CustomData *data, int type);

/**
 * Returns name of the active layer of the given type or NULL
 * if no such active layer is defined.
 */
const char *CustomData_get_active_layer_name(const struct CustomData *data, int type);

/**
 * Returns name of the default layer of the given type or NULL
 * if no such active layer is defined.
 */
const char *CustomData_get_render_layer_name(const struct CustomData *data, int type);

void CustomData_bmesh_set(const struct CustomData *data,
                          void *block,
                          int type,
                          const void *source);

void CustomData_bmesh_set_n(
    struct CustomData *data, void *block, int type, int n, const void *source);

/**
 * Sets the nth layer of type as active.
 */
void CustomData_set_layer_active(struct CustomData *data, int type, int n);
void CustomData_set_layer_render(struct CustomData *data, int type, int n);
void CustomData_set_layer_clone(struct CustomData *data, int type, int n);
void CustomData_set_layer_stencil(struct CustomData *data, int type, int n);

/**
 * For using with an index from #CustomData_get_active_layer_index and
 * #CustomData_get_render_layer_index.
 */
void CustomData_set_layer_active_index(struct CustomData *data, int type, int n);
void CustomData_set_layer_render_index(struct CustomData *data, int type, int n);
void CustomData_set_layer_clone_index(struct CustomData *data, int type, int n);
void CustomData_set_layer_stencil_index(struct CustomData *data, int type, int n);

/**
 * Adds flag to the layer flags.
 */
void CustomData_set_layer_flag(struct CustomData *data, int type, int flag);
void CustomData_clear_layer_flag(struct CustomData *data, int type, int flag);

void CustomData_bmesh_set_default(struct CustomData *data, void **block);
void CustomData_bmesh_free_block(struct CustomData *data, void **block);
void CustomData_bmesh_alloc_block(struct CustomData *data, void **block);

/**
 * Same as #CustomData_bmesh_free_block but zero the memory rather than freeing.
 */
void CustomData_bmesh_free_block_data(struct CustomData *data, void *block);
/**
 * A selective version of #CustomData_bmesh_free_block_data.
 */
void CustomData_bmesh_free_block_data_exclude_by_type(struct CustomData *data,
                                                      void *block,
                                                      eCustomDataMask mask_exclude);

/**
 * Query info over types.
 */
void CustomData_file_write_info(int type, const char **r_struct_name, int *r_struct_num);
int CustomData_sizeof(int type);

/**
 * Get the name of a layer type.
 */
const char *CustomData_layertype_name(int type);
/**
 * Can only ever be one of these.
 */
bool CustomData_layertype_is_singleton(int type);
/**
 * Has dynamically allocated members.
 * This is useful to know if operations such as #memcmp are
 * valid when comparing data from two layers.
 */
bool CustomData_layertype_is_dynamic(int type);
/**
 * \return Maximum number of layers of given \a type, -1 means 'no limit'.
 */
int CustomData_layertype_layers_max(int type);

#ifdef __cplusplus

/** \return The maximum length for a layer name with the given prefix. */
int CustomData_name_max_length_calc(blender::StringRef name);

#endif

/**
 * Make sure the name of layer at index is unique.
 */
void CustomData_set_layer_unique_name(struct CustomData *data, int index);

void CustomData_validate_layer_name(const struct CustomData *data,
                                    int type,
                                    const char *name,
                                    char *outname);

/**
 * For file reading compatibility, returns false if the layer was freed,
 * only after this test passes, `layer->data` should be assigned.
 */
bool CustomData_verify_versions(struct CustomData *data, int index);

/* BMesh specific custom-data stuff. */

void CustomData_bmesh_init_pool(struct CustomData *data, int totelem, char htype);

/**
 * Validate and fix data of \a layer,
 * if possible (needs relevant callback in layer's type to be defined).
 *
 * \return True if some errors were found.
 */
bool CustomData_layer_validate(struct CustomDataLayer *layer, uint totitems, bool do_fixes);

/* External file storage */

void CustomData_external_add(
    struct CustomData *data, struct ID *id, int type, int totelem, const char *filepath);
void CustomData_external_remove(struct CustomData *data, struct ID *id, int type, int totelem);
bool CustomData_external_test(struct CustomData *data, int type);

void CustomData_external_write(
    struct CustomData *data, struct ID *id, eCustomDataMask mask, int totelem, int free);
void CustomData_external_read(struct CustomData *data,
                              struct ID *id,
                              eCustomDataMask mask,
                              int totelem);
void CustomData_external_reload(struct CustomData *data,
                                struct ID *id,
                                eCustomDataMask mask,
                                int totelem);

/* Mesh-to-mesh transfer data. */

struct CustomDataTransferLayerMap;
struct MeshPairRemap;

typedef void (*cd_datatransfer_interp)(const struct CustomDataTransferLayerMap *laymap,
                                       void *dest,
                                       const void **sources,
                                       const float *weights,
                                       int count,
                                       float mix_factor);

/**
 * Fake CD_LAYERS (those are actually 'real' data stored directly into elements' structs,
 * or otherwise not (directly) accessible to usual CDLayer system). */
enum {
  CD_FAKE = 1 << 8,

  /* Vertices. */
  CD_FAKE_MDEFORMVERT = CD_FAKE | CD_MDEFORMVERT, /* *sigh* due to how vgroups are stored :(. */
  CD_FAKE_SHAPEKEY = CD_FAKE |
                     CD_SHAPEKEY, /* Not available as real CD layer in non-bmesh context. */

  /* Edges. */
  CD_FAKE_SEAM = CD_FAKE | 100, /* UV seam flag for edges. */

  /* Multiple types of mesh elements... */
  CD_FAKE_UV =
      CD_FAKE |
      CD_PROP_FLOAT2, /* UV flag, because we handle both loop's UVs and poly's textures. */

  CD_FAKE_LNOR = CD_FAKE |
                 CD_CUSTOMLOOPNORMAL, /* Because we play with clnor and temp lnor layers here. */

  CD_FAKE_SHARP = CD_FAKE | 200, /* Sharp flag for edges, smooth flag for faces. */
};

enum {
  ME_VERT = 1 << 0,
  ME_EDGE = 1 << 1,
  ME_POLY = 1 << 2,
  ME_LOOP = 1 << 3,
};

/**
 * How to filter out some elements (to leave untouched).
 * Note those options are highly dependent on type of transferred data! */
enum {
  CDT_MIX_NOMIX = -1, /* Special case, only used because we abuse 'copy' CD callback. */
  CDT_MIX_TRANSFER = 0,
  CDT_MIX_REPLACE_ABOVE_THRESHOLD = 1,
  CDT_MIX_REPLACE_BELOW_THRESHOLD = 2,
  CDT_MIX_MIX = 16,
  CDT_MIX_ADD = 17,
  CDT_MIX_SUB = 18,
  CDT_MIX_MUL = 19,
  /* Etc. */
};

typedef struct CustomDataTransferLayerMap {
  struct CustomDataTransferLayerMap *next, *prev;

  int data_type;
  int mix_mode;
  float mix_factor;
  /** If non-NULL, array of weights, one for each dest item, replaces mix_factor. */
  const float *mix_weights;

  /** Data source array (can be regular CD data, vertices/edges/etc., key-blocks...). */
  const void *data_src;
  /** Data dest array (same type as dat_src). */
  void *data_dst;
  /** Index to affect in data_src (used e.g. for vgroups). */
  int data_src_n;
  /** Index to affect in data_dst (used e.g. for vgroups). */
  int data_dst_n;
  /** Size of one element of data_src/data_dst. */
  size_t elem_size;

  /** Size of actual data we transfer. */
  size_t data_size;
  /** Offset of actual data we transfer (in element contained in data_src/dst). */
  size_t data_offset;
  /** For bit-flag transfer, flag(s) to affect in transferred data. */
  uint64_t data_flag;

  /** Opaque pointer, to be used by specific interp callback (e.g. transform-space for normals). */
  void *interp_data;

  cd_datatransfer_interp interp;
} CustomDataTransferLayerMap;

/**
 * Those functions assume src_n and dst_n layers of given type exist in resp. src and dst.
 */
void CustomData_data_transfer(const struct MeshPairRemap *me_remap,
                              const CustomDataTransferLayerMap *laymap);

/* .blend file I/O */

#ifdef __cplusplus

/**
 * Prepare given custom data for file writing.
 *
 * \param data: The custom-data to tweak for .blend file writing (modified in place).
 * \param layers_to_write: A reduced set of layers to be written to file.
 *
 * \warning This function invalidates the custom data struct by changing the layer counts and the
 * #layers pointer, and by invalidating the type map. It expects to work on a shallow copy of
 * the struct.
 */
void CustomData_blend_write_prepare(CustomData &data,
                                    blender::Vector<CustomDataLayer, 16> &layers_to_write,
                                    const blender::Set<std::string> &skip_names = {});

/**
 * \param layers_to_write: Layers created by #CustomData_blend_write_prepare.
 */
void CustomData_blend_write(BlendWriter *writer,
                            CustomData *data,
                            blender::Span<CustomDataLayer> layers_to_write,
                            int count,
                            eCustomDataMask cddata_mask,
                            ID *id);

#endif

void CustomData_blend_read(struct BlendDataReader *reader, struct CustomData *data, int count);

size_t CustomData_get_elem_size(const struct CustomDataLayer *layer);

#ifndef NDEBUG
struct DynStr;
/** Use to inspect mesh data when debugging. */
void CustomData_debug_info_from_layers(const struct CustomData *data,
                                       const char *indent,
                                       struct DynStr *dynstr);
#endif /* NDEBUG */

#ifdef __cplusplus
}
#endif

#ifdef __cplusplus
#  include "BLI_cpp_type.hh"

namespace blender::bke {
const CPPType *custom_data_type_to_cpp_type(eCustomDataType type);
eCustomDataType cpp_type_to_custom_data_type(const CPPType &type);
}  // namespace blender::bke
#endif<|MERGE_RESOLUTION|>--- conflicted
+++ resolved
@@ -240,18 +240,12 @@
                            eCustomDataType type,
                            eCDAllocType alloctype,
                            int totelem);
-<<<<<<< HEAD
-const void *CustomData_add_layer_with_existing_data(struct CustomData *data,
-                                                    eCustomDataType type,
-                                                    int totelem,
-                                                    void *layer_data,
-                                                    const struct bCopyOnWrite *cow);
-=======
+
 const void *CustomData_add_layer_with_data(struct CustomData *data,
                                            eCustomDataType type,
                                            void *layer_data,
-                                           int totelem);
->>>>>>> 92b607d6
+                                           int totelem,
+                                           const struct bCopyOnWrite *cow);
 
 /**
  * Same as above but accepts a name.
@@ -261,26 +255,20 @@
                                  eCDAllocType alloctype,
                                  int totelem,
                                  const char *name);
-<<<<<<< HEAD
-const void *CustomData_add_layer_named_with_existing_data(struct CustomData *data,
-                                                          eCustomDataType type,
-                                                          const char *name,
-                                                          int totelem,
-                                                          void *layer_data,
-                                                          const struct bCopyOnWrite *cow);
-=======
+
 const void *CustomData_add_layer_named_with_data(struct CustomData *data,
                                                  eCustomDataType type,
                                                  void *layer_data,
                                                  int totelem,
-                                                 const char *name);
->>>>>>> 92b607d6
+                                                 const char *name,
+                                                 const struct bCopyOnWrite *cow);
+
 void *CustomData_add_layer_anonymous(struct CustomData *data,
                                      eCustomDataType type,
                                      eCDAllocType alloctype,
                                      int totelem,
                                      const AnonymousAttributeIDHandle *anonymous_id);
-const void *CustomData_add_layer_anonymous_with_existing_data(
+const void *CustomData_add_layer_anonymous_with_data(
     struct CustomData *data,
     eCustomDataType type,
     const AnonymousAttributeIDHandle *anonymous_id,
