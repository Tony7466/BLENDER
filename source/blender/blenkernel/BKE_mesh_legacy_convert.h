--- conflicted
+++ resolved
@@ -10,19 +10,14 @@
 #include "BLI_utildefines.h"
 
 #ifdef __cplusplus
-<<<<<<< HEAD
 #  include "BLI_resource_scope.hh"
+#  include "BLI_span.hh"
 #  include "BLI_vector.hh"
+#  include "DNA_customdata_types.h"
 #endif
 
 #include "DNA_customdata_types.h"
 
-=======
-#  include "BLI_span.hh"
-#  include "DNA_customdata_types.h"
-#endif
-
->>>>>>> 788f3d72
 #ifdef __cplusplus
 extern "C" {
 #endif
@@ -91,20 +86,15 @@
  */
 void BKE_mesh_legacy_convert_mpoly_to_material_indices(struct Mesh *mesh);
 
-<<<<<<< HEAD
-#ifdef __cplusplus
 struct MVert *BKE_mesh_legacy_convert_positions_to_verts(
     Mesh *mesh,
     blender::ResourceScope &temp_arrays_for_convert,
     blender::Vector<CustomDataLayer, 16> &vert_layers_to_write);
-#endif
 
 void BKE_mesh_legacy_convert_verts_to_positions(Mesh *mesh);
 
-=======
 #endif
 
->>>>>>> 788f3d72
 /**
  * Recreate #MFace Tessellation.
  *
