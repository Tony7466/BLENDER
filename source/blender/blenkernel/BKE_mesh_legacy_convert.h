/* SPDX-License-Identifier: GPL-2.0-or-later
 * Copyright 2001-2002 NaN Holding BV. All rights reserved. */

#pragma once

/** \file
 * \ingroup bke
 */

#include "BLI_utildefines.h"

#ifdef __cplusplus
#  include "BLI_resource_scope.hh"
#  include "BLI_span.hh"
#  include "BLI_vector.hh"
#  include "DNA_customdata_types.h"
#endif

#include "DNA_customdata_types.h"

#ifdef __cplusplus
extern "C" {
#endif

struct CustomData;
struct Mesh;
struct MFace;

#ifdef __cplusplus

/**
 * Move face sets to the legacy type from a generic type.
 */
void BKE_mesh_legacy_face_set_from_generic(
    Mesh *mesh, blender::MutableSpan<CustomDataLayer> poly_layers_to_write);
/**
 * Copy face sets to the generic data type from the legacy type.
 */
void BKE_mesh_legacy_face_set_to_generic(struct Mesh *mesh);

/**
 * Copy edge creases from a separate layer into edges.
 */
void BKE_mesh_legacy_edge_crease_from_layers(struct Mesh *mesh);
/**
 * Copy edge creases from edges to a separate layer.
 */
void BKE_mesh_legacy_edge_crease_to_layers(struct Mesh *mesh);

/**
 * Copy bevel weights from separate layers into vertices and edges.
 */
void BKE_mesh_legacy_bevel_weight_from_layers(struct Mesh *mesh);
/**
 * Copy bevel weights from vertices and edges to separate layers.
 */
void BKE_mesh_legacy_bevel_weight_to_layers(struct Mesh *mesh);

/**
 * Convert the hidden element attributes to the old flag format for writing.
 */
void BKE_mesh_legacy_convert_hide_layers_to_flags(struct Mesh *mesh);
/**
 * Convert the old hide flags (#ME_HIDE) to the hidden element attribute for reading.
 * Only add the attributes when there are any elements in each domain hidden.
 */
void BKE_mesh_legacy_convert_flags_to_hide_layers(struct Mesh *mesh);

/**
 * Convert the selected element attributes to the old flag format for writing.
 */
void BKE_mesh_legacy_convert_selection_layers_to_flags(struct Mesh *mesh);
/**
 * Convert the old selection flags (#SELECT/#ME_FACE_SEL) to the selected element attribute for
 * reading. Only add the attributes when there are any elements in each domain selected.
 */
void BKE_mesh_legacy_convert_flags_to_selection_layers(struct Mesh *mesh);

/**
 * Move material indices from a generic attribute to #MPoly.
 */
void BKE_mesh_legacy_convert_material_indices_to_mpoly(struct Mesh *mesh);
/**
 * Move material indices from the #MPoly struct to a generic attributes.
 * Only add the attribute when the indices are not all zero.
 */
void BKE_mesh_legacy_convert_mpoly_to_material_indices(struct Mesh *mesh);

/** Convert from runtime loose edge cache to legacy edge flag. */
void BKE_mesh_legacy_convert_loose_edges_to_flag(struct Mesh *mesh);

<<<<<<< HEAD
struct MVert *BKE_mesh_legacy_convert_positions_to_verts(
    Mesh *mesh,
    blender::ResourceScope &temp_arrays_for_convert,
    blender::Vector<CustomDataLayer, 16> &vert_layers_to_write);

void BKE_mesh_legacy_convert_verts_to_positions(Mesh *mesh);
=======
void BKE_mesh_legacy_attribute_flags_to_strings(struct Mesh *mesh);
void BKE_mesh_legacy_attribute_strings_to_flags(struct Mesh *mesh);
>>>>>>> 3d29bbcc

#endif

/**
 * Recreate #MFace Tessellation.
 *
 * \note This doesn't use multi-threading like #BKE_mesh_recalc_looptri since
 * it's not used in many places and #MFace should be phased out.
 */

void BKE_mesh_tessface_calc(struct Mesh *mesh);

void BKE_mesh_tessface_ensure(struct Mesh *mesh);

/**
 * Rotates the vertices of a face in case v[2] or v[3] (vertex index) is = 0.
 * this is necessary to make the if #MFace.v4 check for quads work.
 */
int BKE_mesh_mface_index_validate(struct MFace *mface,
                                  struct CustomData *mfdata,
                                  int mfindex,
                                  int nr);

void BKE_mesh_convert_mfaces_to_mpolys(struct Mesh *mesh);

/**
 * The same as #BKE_mesh_convert_mfaces_to_mpolys
 * but oriented to be used in #do_versions from `readfile.c`
 * the difference is how active/render/clone/stencil indices are handled here.
 *
 * normally they're being set from `pdata` which totally makes sense for meshes which are already
 * converted to #BMesh structures, but when loading older files indices shall be updated in other
 * way around, so newly added `pdata` and `ldata` would have this indices set
 * based on `fdata`  layer.
 *
 * this is normally only needed when reading older files,
 * in all other cases #BKE_mesh_convert_mfaces_to_mpolys shall be always used.
 */
void BKE_mesh_do_versions_convert_mfaces_to_mpolys(struct Mesh *mesh);

/**
 * Convert legacy #MFace.edcode to edge #ME_EDGEDRAW.
 */
void BKE_mesh_calc_edges_legacy(struct Mesh *me, bool use_old);

void BKE_mesh_do_versions_cd_flag_init(struct Mesh *mesh);

/* Inlines */

/* NOTE(@sybren): Instead of -1 that function uses ORIGINDEX_NONE as defined in BKE_customdata.h,
 * but I don't want to force every user of BKE_mesh.h to also include that file. */
BLI_INLINE int BKE_mesh_origindex_mface_mpoly(const int *index_mf_to_mpoly,
                                              const int *index_mp_to_orig,
                                              const int i)
{
  const int j = index_mf_to_mpoly[i];
  return (j != -1) ? (index_mp_to_orig ? index_mp_to_orig[j] : j) : -1;
}

#ifdef __cplusplus
}
#endif<|MERGE_RESOLUTION|>--- conflicted
+++ resolved
@@ -15,8 +15,6 @@
 #  include "BLI_vector.hh"
 #  include "DNA_customdata_types.h"
 #endif
-
-#include "DNA_customdata_types.h"
 
 #ifdef __cplusplus
 extern "C" {
@@ -89,17 +87,15 @@
 /** Convert from runtime loose edge cache to legacy edge flag. */
 void BKE_mesh_legacy_convert_loose_edges_to_flag(struct Mesh *mesh);
 
-<<<<<<< HEAD
+void BKE_mesh_legacy_attribute_flags_to_strings(struct Mesh *mesh);
+void BKE_mesh_legacy_attribute_strings_to_flags(struct Mesh *mesh);
+
 struct MVert *BKE_mesh_legacy_convert_positions_to_verts(
     Mesh *mesh,
     blender::ResourceScope &temp_arrays_for_convert,
     blender::Vector<CustomDataLayer, 16> &vert_layers_to_write);
 
 void BKE_mesh_legacy_convert_verts_to_positions(Mesh *mesh);
-=======
-void BKE_mesh_legacy_attribute_flags_to_strings(struct Mesh *mesh);
-void BKE_mesh_legacy_attribute_strings_to_flags(struct Mesh *mesh);
->>>>>>> 3d29bbcc
 
 #endif
 
