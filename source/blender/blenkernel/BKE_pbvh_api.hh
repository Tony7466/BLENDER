--- conflicted
+++ resolved
@@ -40,6 +40,7 @@
 
 #include <stdint.h>
 
+struct Object;
 struct Scene;
 struct CCGElem;
 struct CCGKey;
@@ -425,7 +426,8 @@
 /* Node Access */
 
 void BKE_pbvh_check_tri_areas(PBVH *pbvh, PBVHNode *node);
-void BKE_pbvh_face_areas_begin(PBVH *pbvh);
+void BKE_pbvh_face_areas_begin(Object *ob, PBVH *pbvh);
+void BKE_pbvh_face_areas_swap_buffers(Object *ob, PBVH *pbvh);
 
 bool BKE_pbvh_bmesh_check_valence(PBVH *pbvh, PBVHVertRef vertex);
 void BKE_pbvh_bmesh_update_valence(PBVH *pbvh, PBVHVertRef vertex);
@@ -468,16 +470,12 @@
                              int *maxgrid,
                              int *gridsize,
                              CCGElem ***r_griddata);
-void BKE_pbvh_node_num_verts(const PBVH *pbvh,
-                             const PBVHNode *node,
-                             int *r_uniquevert,
-                             int *r_totvert);
 int BKE_pbvh_node_num_unique_verts(const PBVH &pbvh, const PBVHNode &node);
 blender::Span<int> BKE_pbvh_node_get_vert_indices(const PBVHNode *node);
 blender::Span<int> BKE_pbvh_node_get_unique_vert_indices(const PBVHNode *node);
 blender::Span<int> BKE_pbvh_node_get_corner_indices(const PBVHNode *node);
 
-    namespace blender::bke::pbvh {
+namespace blender::bke::pbvh {
 
 /**
  * Gather the indices of all faces (not triangles) used by the node.
@@ -493,16 +491,8 @@
 
 }  // namespace blender::bke::pbvh
 
-<<<<<<< HEAD
 blender::Vector<int> BKE_pbvh_node_calc_face_indices(const PBVH &pbvh, const PBVHNode &node);
 
-/* Get number of faces in the mesh; for PBVH_GRIDS the
- * number of base mesh faces is returned.
- */
-int BKE_pbvh_num_faces(const PBVH *pbvh);
-
-=======
->>>>>>> ee1fa8e1
 blender::Bounds<blender::float3> BKE_pbvh_node_get_BB(const PBVHNode *node);
 blender::Bounds<blender::float3> BKE_pbvh_node_get_original_BB(const PBVHNode *node);
 
@@ -767,7 +757,7 @@
                                       int totnode);
 
 blender::MutableSpan<blender::float3> BKE_pbvh_get_vert_positions(const PBVH *pbvh);
-const float (*BKE_pbvh_get_vert_normals(const PBVH *pbvh))[3];
+blender::Span<blender::float3> BKE_pbvh_get_vert_normals(const PBVH *pbvh);
 const bool *BKE_pbvh_get_vert_hide(const PBVH *pbvh);
 bool *BKE_pbvh_get_vert_hide_for_write(PBVH *pbvh);
 
@@ -801,9 +791,6 @@
                                   blender::MutableSpan<blender::float4> r_colors);
 
 bool BKE_pbvh_is_drawing(const PBVH *pbvh);
-
-/* Do not call in PBVH_GRIDS mode */
-void BKE_pbvh_node_num_loops(PBVH *pbvh, PBVHNode *node, int *r_totloop);
 
 void BKE_pbvh_update_active_vcol(PBVH *pbvh, Mesh *mesh);
 
@@ -881,7 +868,7 @@
 void BKE_pbvh_show_orig_set(PBVH *pbvh, bool show_orig);
 bool BKE_pbvh_show_orig_get(PBVH *pbvh);
 
-void BKE_pbvh_flush_tri_areas(PBVH *pbvh);
+void BKE_pbvh_flush_tri_areas(Object *ob, PBVH *pbvh);
 void BKE_pbvh_bmesh_check_nodes(PBVH *pbvh);
 
 #include "BLI_math_vector.hh"
