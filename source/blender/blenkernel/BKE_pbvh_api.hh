--- conflicted
+++ resolved
@@ -594,16 +594,6 @@
                                     float (**r_orco_coords)[3],
                                     BMVert ***r_orco_verts);
 
-<<<<<<< HEAD
-=======
-/**
- * \note doing a full search on all vertices here seems expensive,
- * however this is important to avoid having to recalculate bound-box & sync the buffers to the
- * GPU (which is far more expensive!) See: #47232.
- */
-bool BKE_pbvh_node_has_vert_with_normal_update_tag(PBVH *pbvh, PBVHNode *node);
-
->>>>>>> 87e8a282
 bool pbvh_has_mask(const PBVH *pbvh);
 
 bool pbvh_has_face_sets(PBVH *pbvh);
