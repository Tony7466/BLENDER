--- conflicted
+++ resolved
@@ -382,13 +382,9 @@
 
 namespace blender::bke::pbvh {
 
-<<<<<<< HEAD
-Span<int> node_grid_indices(const Node &node);
-Span<int> node_tri_indices(const Node &node);
-=======
 Span<int> node_grid_indices(const GridsNode &node);
->>>>>>> 347ec1ac
-
+
+Span<int> node_tri_indices(const MeshNode &node);
 Span<int> node_verts(const MeshNode &node);
 Span<int> node_unique_verts(const MeshNode &node);
 Span<int> node_corners(const MeshNode &node);
@@ -538,19 +534,9 @@
                              FunctionRef<bool(Node &)> scb,
                              PBVHNodeFlags leaf_flag = PBVH_Leaf);
 
-<<<<<<< HEAD
-IndexMask search_nodes(const Tree &pbvh,
-                       IndexMaskMemory &memory,
-                       FunctionRef<bool(const Node &)> filter_fn);
-
-void node_update_mask_mesh(Span<float> mask, Node &node);
-void node_update_mask_grids(const CCGKey &key, Span<CCGElem *> grids, Node &node);
-void node_update_mask_bmesh(int mask_offset, Node &node);
-=======
 void node_update_mask_mesh(Span<float> mask, MeshNode &node);
 void node_update_mask_grids(const CCGKey &key, Span<CCGElem *> grids, GridsNode &node);
 void node_update_mask_bmesh(int mask_offset, BMeshNode &node);
->>>>>>> 347ec1ac
 
 void node_update_visibility_mesh(Span<bool> hide_vert, MeshNode &node);
 void node_update_visibility_grids(const BitGroupVector<> &grid_hidden, GridsNode &node);
