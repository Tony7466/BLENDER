--- conflicted
+++ resolved
@@ -245,11 +245,7 @@
 
 bool raycast_node(Tree &pbvh,
                   Node &node,
-<<<<<<< HEAD
-                  Span<float3> origco,
-=======
                   Span<float3> node_positions,
->>>>>>> e5988cf9
                   bool use_origco,
                   Span<float3> vert_positions,
                   Span<int> corner_verts,
@@ -292,11 +288,7 @@
 
 bool find_nearest_to_ray_node(Tree &pbvh,
                               Node &node,
-<<<<<<< HEAD
-                              Span<float3> origco,
-=======
                               Span<float3> node_positions,
->>>>>>> e5988cf9
                               bool use_origco,
                               Span<float3> vert_positions,
                               Span<int> corner_verts,
