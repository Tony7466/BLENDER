--- conflicted
+++ resolved
@@ -320,27 +320,6 @@
              const float3 &ray_normal,
              bool original);
 
-<<<<<<< HEAD
-bool raycast_node(Tree &pbvh,
-                  Node &node,
-                  Span<float3> node_positions,
-                  bool use_origco,
-                  Span<float3> vert_positions,
-                  OffsetIndices<int> faces,
-                  Span<int> corner_verts,
-                  Span<int3> corner_tris,
-                  Span<bool> hide_poly,
-                  const SubdivCCG *subdiv_ccg,
-                  const float3 &ray_start,
-                  const float3 &ray_normal,
-                  IsectRayPrecalc *isect_precalc,
-                  float *depth,
-                  PBVHVertRef *r_active_vertex,
-                  int &r_active_face_grid_index,
-                  float3 &r_face_normal);
-
-bool bmesh_node_raycast_detail(BMeshNode &node,
-=======
 bool node_raycast_mesh(const MeshNode &node,
                        Span<float3> node_positions,
                        Span<float3> vert_positions,
@@ -377,7 +356,6 @@
                         float3 &r_face_normal);
 
 bool raycast_node_detail_bmesh(BMeshNode &node,
->>>>>>> 5a1cf200
                                const float3 &ray_start,
                                IsectRayPrecalc *isect_precalc,
                                float *depth,
