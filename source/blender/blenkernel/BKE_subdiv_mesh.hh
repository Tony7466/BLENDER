/* SPDX-FileCopyrightText: 2018 Blender Authors
 *
 * SPDX-License-Identifier: GPL-2.0-or-later */

/** \file
 * \ingroup bke
 */

#pragma once

#include "BLI_math_vector_types.hh"
#include "BLI_offset_indices.hh"
#include "BLI_sys_types.h"

struct Mesh;

namespace blender::bke::subdiv {

struct Subdiv;

struct ToMeshSettings {
  /**
   * Resolution at which regular PTEX (created for quad face) are being
   * evaluated. This defines how many vertices final mesh will have: every
   * regular PTEX has resolution^2 vertices. Special (irregular, or PTEX
   * created for a corner of non-quad face) will have resolution of
   * `resolution - 1`.
   */
  int resolution;
  /** When true, only edges emitted from coarse ones will be displayed. */
  bool use_optimal_display;
};

/** Create real hi-res mesh from subdivision, all geometry is "real". */
Mesh *subdiv_to_mesh(Subdiv *subdiv, const ToMeshSettings *settings, const Mesh *coarse_mesh);

/**
 * Interpolate a position along the `coarse_edge` at the relative `u` coordinate.
 * If `is_simple` is false, this will perform a B-Spline interpolation using the edge neighbors,
 * otherwise a linear interpolation will be done base on the edge vertices.
 */
<<<<<<< HEAD
void mesh_interpolate_position_on_edge(Span<float3> coarse_positions,
                                       Span<int2> coarse_edges,
                                       GroupedSpan<int> vert_to_edge_map,
                                       int coarse_edge_index,
                                       bool is_simple,
                                       float u,
                                       float pos_r[3]);
=======
float3 mesh_interpolate_position_on_edge(Span<float3> coarse_positions,
                                         Span<int2> coarse_edges,
                                         GroupedSpan<int> vert_to_edge_map,
                                         int coarse_edge_index,
                                         bool is_simple,
                                         float u);
>>>>>>> e5d3ee2b

}  // namespace blender::bke::subdiv<|MERGE_RESOLUTION|>--- conflicted
+++ resolved
@@ -39,21 +39,11 @@
  * If `is_simple` is false, this will perform a B-Spline interpolation using the edge neighbors,
  * otherwise a linear interpolation will be done base on the edge vertices.
  */
-<<<<<<< HEAD
-void mesh_interpolate_position_on_edge(Span<float3> coarse_positions,
-                                       Span<int2> coarse_edges,
-                                       GroupedSpan<int> vert_to_edge_map,
-                                       int coarse_edge_index,
-                                       bool is_simple,
-                                       float u,
-                                       float pos_r[3]);
-=======
 float3 mesh_interpolate_position_on_edge(Span<float3> coarse_positions,
                                          Span<int2> coarse_edges,
                                          GroupedSpan<int> vert_to_edge_map,
                                          int coarse_edge_index,
                                          bool is_simple,
                                          float u);
->>>>>>> e5d3ee2b
 
 }  // namespace blender::bke::subdiv