/* SPDX-FileCopyrightText: 2001-2002 NaN Holding BV. All rights reserved.
 *
 * SPDX-License-Identifier: GPL-2.0-or-later */
#pragma once

/** \file
 * \ingroup bke
 *
 * API to manage data-blocks inside of Blender's Main data-base, or as independent runtime-only
 * data.
 *
 * \note `BKE_lib_` files are for operations over data-blocks themselves, although they might
 * alter Main as well (when creating/renaming/deleting an ID e.g.).
 *
 * \section Function Names
 *
 * \warning Descriptions below is ideal goal, current status of naming does not yet fully follow it
 * (this is WIP).
 *
 * - `BKE_lib_id_` should be used for rather high-level operations, that involve Main database and
 *   relations with other IDs, and can be considered as 'safe' (as in, in themselves, they leave
 *   affected IDs/Main in a consistent status).
 * - `BKE_lib_libblock_` should be used for lower level operations, that perform some parts of
 *   `BKE_lib_id_` ones, but will generally not ensure caller that affected data is in a consistent
 *   state by their own execution alone.
 * - `BKE_lib_main_` should be used for operations performed over all IDs of a given Main
 *   data-base.
 *
 * \note External code should typically not use `BKE_lib_libblock_` functions, except in some
 * specific cases requiring advanced (and potentially dangerous) handling.
 */

#include <optional>

#include "BLI_compiler_attrs.h"
#include "BLI_set.hh"
#include "BLI_utildefines.h"
#include "BLI_vector.hh"

#include "DNA_userdef_enums.h"

struct BlendWriter;
struct GHash;
struct ID;
struct Library;
struct ListBase;
struct Main;
struct PointerRNA;
struct PropertyRNA;
struct bContext;

/**
 * Get allocation size of a given data-block type and optionally allocation name.
 */
size_t BKE_libblock_get_alloc_info(short type, const char **name);
/**
 * Allocates and returns memory of the right size for the specified block type,
 * initialized to zero.
 */
void *BKE_libblock_alloc_notest(short type) ATTR_WARN_UNUSED_RESULT;
/**
 * Allocates and returns an ID block of the specified type, with the specified name
 * (adjusted as necessary to ensure uniqueness), and appended to the specified list.
 * The user count is set to 1, all other content (apart from name and links) being
 * initialized to zero.
 *
 * \note By default, IDs allocated in a Main database will get the current library of the Main,
 * i.e. usually (besides in readfile case), they will have a `nullptr` `lib` pointer and be local
 * data. IDs allocated outside of a Main database will always get a `nullptr` `lib` pointer.
 */
void *BKE_libblock_alloc(Main *bmain, short type, const char *name, int flag)
    ATTR_WARN_UNUSED_RESULT;
/**
 * Same as for #BKE_libblock_alloc, but allows creating a data-block for a given owner library.
 *
 * \param owner_library: the Library to 'assign' the newly created ID to. Use `nullptr` to make ID
 * not use any library (i.e. become a local ID). Use `std::nullopt` for default behavior (i.e.
 * behavior of the #BKE_libblock_alloc function).
 */
void *BKE_libblock_alloc_in_lib(Main *bmain,
                                std::optional<Library *> owner_library,
                                short type,
                                const char *name,
                                int flag) ATTR_WARN_UNUSED_RESULT;
/**
 * Initialize an ID of given type, such that it has valid 'empty' data.
 * ID is assumed to be just calloc'ed.
 */
void BKE_libblock_init_empty(ID *id) ATTR_NONNULL(1);

/**
 * Reset the runtime counters used by ID remapping.
 */
void BKE_libblock_runtime_reset_remapping_status(ID *id) ATTR_NONNULL(1);

/* *** ID's session_uid management. *** */

/**
 * When an ID's UID is of that value, it is unset/invalid (e.g. for runtime IDs, etc.).
 */
#define MAIN_ID_SESSION_UID_UNSET 0

/**
 * Generate a session-wise UID for the given \a id.
 *
 * \note "session-wise" here means while editing a given .blend file. Once a new .blend file is
 * loaded or created, undo history is cleared/reset, and so is the UID counter.
 */
void BKE_lib_libblock_session_uid_ensure(ID *id);
/**
 * Re-generate a new session-wise UID for the given \a id.
 *
 * \warning This has a few very specific use-cases, no other usage is expected currently:
 *   - To handle UI-related data-blocks that are kept across new file reading, when we do keep
 * existing UI.
 *   - For IDs that are made local without needing any copying.
 */
void BKE_lib_libblock_session_uid_renew(ID *id);

/**
 * Generic helper to create a new empty data-block of given type in given \a bmain database.
 *
 * \note By default, IDs created in a Main database will get the current library of the Main,
 * i.e. usually (besides in readfile case), they will have a `nullptr` `lib` pointer and be local
 * data. IDs created outside of a Main database will always get a `nullptr` `lib` pointer.
 *
 * \param name: can be NULL, in which case we get default name for this ID type.
 */
void *BKE_id_new(Main *bmain, short type, const char *name);
/**
 * Same as for #BKE_id_new, but allows creating a data-block for (within) a given owner library.
 *
 * \param owner_library: the Library to 'assign' the newly created ID to. Use `nullptr` to make ID
 * not use any library (i.e. become a local ID). Use `std::nullopt` for default behavior (i.e.
 * behavior of the #BKE_id_new function).
 */
void *BKE_id_new_in_lib(Main *bmain,
                        std::optional<Library *> owner_library,
                        short type,
                        const char *name);
/**
 * Generic helper to create a new temporary empty data-block of given type,
 * *outside* of any Main database.
 *
 * \param name: can be NULL, in which case we get default name for this ID type.
 */
void *BKE_id_new_nomain(short type, const char *name);

/**
 * New ID creation/copying options.
 */
enum {
  /* *** Generic options (should be handled by all ID types copying, ID creation, etc.). *** */
  /** Create data-block outside of any main database -
   * similar to 'localize' functions of materials etc. */
  LIB_ID_CREATE_NO_MAIN = 1 << 0,
  /** Do not affect user refcount of data-blocks used by new one
   * (which also gets zero user-count then).
   * Implies LIB_ID_CREATE_NO_MAIN. */
  LIB_ID_CREATE_NO_USER_REFCOUNT = 1 << 1,
  /** Assume given 'newid' already points to allocated memory for whole data-block
   * (ID + data) - USE WITH CAUTION!
   * Implies LIB_ID_CREATE_NO_MAIN. */
  LIB_ID_CREATE_NO_ALLOCATE = 1 << 2,

  /** Do not tag new ID for update in depsgraph. */
  LIB_ID_CREATE_NO_DEG_TAG = 1 << 8,

  /** Very similar to #LIB_ID_CREATE_NO_MAIN, and should never be used with it (typically combined
   * with #LIB_ID_CREATE_LOCALIZE or #LIB_ID_COPY_LOCALIZE in fact).
   * It ensures that IDs created with it will get the #LIB_TAG_LOCALIZED tag, and uses some
   * specific code in some copy cases (mostly for node trees). */
  LIB_ID_CREATE_LOCAL = 1 << 9,

  /** Create for the depsgraph, when set #LIB_TAG_COPIED_ON_EVAL must be set.
   * Internally this is used to share some pointers instead of duplicating them. */
  LIB_ID_COPY_SET_COPIED_ON_WRITE = 1 << 10,

  /* *** Specific options to some ID types or usages. *** */
  /* *** May be ignored by unrelated ID copying functions. *** */
  /** Object only, needed by make_local code. */
  /* LIB_ID_COPY_NO_PROXY_CLEAR = 1 << 16, */ /* UNUSED */
  /** Do not copy preview data, when supported. */
  LIB_ID_COPY_NO_PREVIEW = 1 << 17,
  /** Copy runtime data caches. */
  LIB_ID_COPY_CACHES = 1 << 18,
  /** Don't copy `id->adt`, used by ID data-block localization routines. */
  LIB_ID_COPY_NO_ANIMDATA = 1 << 19,
  /** Do not copy id->override_library, used by ID data-block override routines. */
  LIB_ID_COPY_NO_LIB_OVERRIDE = 1 << 21,
  /** When copying local sub-data (like constraints or modifiers), do not set their "library
   * override local data" flag. */
  LIB_ID_COPY_NO_LIB_OVERRIDE_LOCAL_DATA_FLAG = 1 << 22,

  /* *** XXX Hackish/not-so-nice specific behaviors needed for some corner cases. *** */
  /* *** Ideally we should not have those, but we need them for now... *** */
  /** EXCEPTION! Deep-copy actions used by animation-data of copied ID. */
  LIB_ID_COPY_ACTIONS = 1 << 24,
  /** EXCEPTION! Deep-copy shape-keys used by copied obdata ID. */
  LIB_ID_COPY_SHAPEKEY = 1 << 26,
  /** EXCEPTION! Specific deep-copy of node trees used e.g. for rendering purposes. */
  LIB_ID_COPY_NODETREE_LOCALIZE = 1 << 27,
  /**
   * EXCEPTION! Specific handling of RB objects regarding collections differs depending whether we
   * duplicate scene/collections, or objects.
   */
  LIB_ID_COPY_RIGID_BODY_NO_COLLECTION_HANDLING = 1 << 28,
  /* Copy asset metadata. */
  LIB_ID_COPY_ASSET_METADATA = 1 << 29,

  /* *** Helper 'defines' gathering most common flag sets. *** */
  /** Shape-keys are not real ID's, more like local data to geometry IDs. */
  LIB_ID_COPY_DEFAULT = LIB_ID_COPY_SHAPEKEY,

  /** Create a local, outside of bmain, data-block to work on. */
  LIB_ID_CREATE_LOCALIZE = LIB_ID_CREATE_NO_MAIN | LIB_ID_CREATE_NO_USER_REFCOUNT |
                           LIB_ID_CREATE_NO_DEG_TAG,
  /** Generate a local copy, outside of bmain, to work on (used by copy-on-eval e.g.). */
  LIB_ID_COPY_LOCALIZE = LIB_ID_CREATE_LOCALIZE | LIB_ID_COPY_NO_PREVIEW | LIB_ID_COPY_CACHES |
                         LIB_ID_COPY_NO_LIB_OVERRIDE,
};

void BKE_libblock_copy_ex(Main *bmain, const ID *id, ID **r_newid, int orig_flag);
/**
 * Same as #BKE_libblock_copy_ex, but allows copying data into a library, and not as local data
 * only.
 *
 * \param owner_library: the Library to 'assign' the newly created ID to. Use `nullptr` to make ID
 * not use any library (i.e. become a local ID). Use std::nullopt for default behavior (i.e.
 * behavior of the #BKE_libblock_copy_ex function).
 * \param new_owner_id: When copying an embedded ID, the owner ID of the new copy. Should be
 * `nullptr` for regular ID copying, or in case the owner ID is not (yet) known.
 */
void BKE_libblock_copy_in_lib(Main *bmain,
                              std::optional<Library *> owner_library,
                              const ID *id,
                              const ID *new_owner_id,
                              ID **r_newid,
                              int orig_flag);

/**
 * Used everywhere in blenkernel.
 *
 * \note Typically, the newly copied ID will be a local data (its `lib` pointer will be `nullptr`).
 * In practice, ID copying follows the same behavior as ID creation (see #BKE_libblock_alloc
 * documentation), with one special case: when the special flag #LIB_ID_CREATE_NO_ALLOCATE is
 * specified, the copied ID will have the same library as the source ID.
 *
 */
void *BKE_libblock_copy(Main *bmain, const ID *id) ATTR_WARN_UNUSED_RESULT ATTR_NONNULL();

/**
 * For newly created IDs, move it into same library as owner ID.
 * This assumes the ID is local.
 */
void BKE_id_move_to_same_lib(Main &bmain, ID &id, const ID &owner_id);

/**
 * Sets the name of a block to name, suitably adjusted for uniqueness.
 */
void BKE_libblock_rename(Main *bmain, ID *id, const char *name) ATTR_NONNULL();

ID *BKE_libblock_find_name(Main *bmain, short type, const char *name) ATTR_WARN_UNUSED_RESULT
    ATTR_NONNULL();
ID *BKE_libblock_find_session_uid(Main *bmain, short type, uint32_t session_uid);
ID *BKE_libblock_find_name_and_library(Main *bmain,
                                       short type,
                                       const char *name,
                                       const char *lib_name);
ID *BKE_libblock_find_name_and_library_filepath(Main *bmain,
                                                short type,
                                                const char *name,
                                                const char *lib_filepath_abs);

/**
 * Duplicate (a.k.a. deep copy) common processing options.
 * See also eDupli_ID_Flags for options controlling what kind of IDs to duplicate.
 */
enum eLibIDDuplicateFlags {
  /** This call to a duplicate function is part of another call for some parent ID.
   * Therefore, this sub-process should not clear `newid` pointers, nor handle remapping itself.
   * NOTE: In some cases (like Object one), the duplicate function may be called on the root ID
   * with this flag set, as remapping and/or other similar tasks need to be handled by the caller.
   */
  LIB_ID_DUPLICATE_IS_SUBPROCESS = 1 << 0,
  /** This call is performed on a 'root' ID, and should therefore perform some decisions regarding
   * sub-IDs (dependencies), check for linked vs. locale data, etc. */
  LIB_ID_DUPLICATE_IS_ROOT_ID = 1 << 1,
};

ENUM_OPERATORS(eLibIDDuplicateFlags, LIB_ID_DUPLICATE_IS_ROOT_ID)

/* `lib_remap.cc` (keep here since they're general functions) */
/**
 * New freeing logic options.
 */
enum {
  /* *** Generic options (should be handled by all ID types freeing). *** */
  /** Do not try to remove freed ID from given Main (passed Main may be NULL). */
  LIB_ID_FREE_NO_MAIN = 1 << 0,
  /**
   * Do not affect user refcount of data-blocks used by freed one.
   * Implies LIB_ID_FREE_NO_MAIN.
   */
  LIB_ID_FREE_NO_USER_REFCOUNT = 1 << 1,
  /**
   * Assume freed ID data-block memory is managed elsewhere, do not free it
   * (still calls relevant ID type's freeing function though) - USE WITH CAUTION!
   * Implies LIB_ID_FREE_NO_MAIN.
   */
  LIB_ID_FREE_NOT_ALLOCATED = 1 << 2,

  /** Do not tag freed ID for update in depsgraph. */
  LIB_ID_FREE_NO_DEG_TAG = 1 << 8,
  /** Do not attempt to remove freed ID from UI data/notifiers/... */
  LIB_ID_FREE_NO_UI_USER = 1 << 9,
  /** Do not remove freed ID's name from a potential runtime name-map. */
  LIB_ID_FREE_NO_NAMEMAP_REMOVE = 1 << 10,
};

void BKE_libblock_free_datablock(ID *id, int flag) ATTR_NONNULL();
void BKE_libblock_free_data(ID *id, bool do_id_user) ATTR_NONNULL();

/**
 * In most cases #BKE_id_free_ex handles this, when lower level functions are called directly
 * this function will need to be called too, if Python has access to the data.
 *
 * ID data-blocks such as #Material.nodetree are not stored in #Main.
 */
void BKE_libblock_free_data_py(ID *id);

/**
 * Complete ID freeing, extended version for corner cases.
 * Can override default (and safe!) freeing process, to gain some speed up.
 *
 * At that point, given id is assumed to not be used by any other data-block already
 * (might not be actually true, in case e.g. several inter-related IDs get freed together...).
 * However, they might still be using (referencing) other IDs, this code takes care of it if
 * #LIB_TAG_NO_USER_REFCOUNT is not defined.
 *
 * \param bmain: #Main database containing the freed #ID,
 * can be NULL in case it's a temp ID outside of any #Main.
 * \param idv: Pointer to ID to be freed.
 * \param flag: Set of \a LIB_ID_FREE_... flags controlling/overriding usual freeing process,
 * 0 to get default safe behavior.
 * \param use_flag_from_idtag: Still use freeing info flags from given #ID data-block,
 * even if some overriding ones are passed in \a flag parameter.
 */
void BKE_id_free_ex(Main *bmain, void *idv, int flag, bool use_flag_from_idtag);
/**
 * Complete ID freeing, should be usable in most cases (even for out-of-Main IDs).
 *
 * See #BKE_id_free_ex description for full details.
 *
 * \param bmain: Main database containing the freed ID,
 * can be NULL in case it's a temp ID outside of any Main.
 * \param idv: Pointer to ID to be freed.
 */
void BKE_id_free(Main *bmain, void *idv);

/**
 * Not really a freeing function by itself,
 * it decrements user-count of given id, and only frees it if it reaches 0.
 */
void BKE_id_free_us(Main *bmain, void *idv) ATTR_NONNULL();

/**
 * Properly delete a single ID from given \a bmain database.
 */
void BKE_id_delete(Main *bmain, void *idv) ATTR_NONNULL();
/**
 * Like BKE_id_delete, but with extra corner-case options.
 *
 * \param extra_remapping_flags: Additional `ID_REMAP_` flags to pass to remapping code when
 * ensuring that deleted IDs are not used by any other ID in given `bmain`. Typical example would
 * be e.g. `ID_REMAP_FORCE_UI_POINTERS`, required when default UI-handling callbacks of remapping
 * code won't be working (e.g. from readfile code).
 */
void BKE_id_delete_ex(Main *bmain, void *idv, const int extra_remapping_flags) ATTR_NONNULL(1, 2);
/**
 * Properly delete all IDs tagged with \a LIB_TAG_DOIT, in given \a bmain database.
 *
 * This is more efficient than calling #BKE_id_delete repetitively on a large set of IDs
 * (several times faster when deleting most of the IDs at once).
 *
 * \return Number of deleted data-blocks.
 */
size_t BKE_id_multi_tagged_delete(Main *bmain) ATTR_NONNULL();
/**
 * Properly delete all IDs from \a ids_to_delete, from given \a bmain database.
 *
 * This is more efficient than calling #BKE_id_delete repetitively on a large set of IDs
 * (several times faster when deleting most of the IDs at once).
 *
 * \note The ID pointers are not removed from the Set (which may contain more pointers than
 * originally given, when extra users or dependencies also had to be deleted with the original set
 * of IDs). They are all freed though, so these pointers are all invalid after calling this
 * function.
 *
 * \return Number of deleted data-blocks.
 */
size_t BKE_id_multi_delete(Main *bmain, blender::Set<ID *> &ids_to_delete);

/**
 * Add a 'NO_MAIN' data-block to given main (also sets user-counts of its IDs if needed).
 */
void BKE_libblock_management_main_add(Main *bmain, void *idv);
/** Remove a data-block from given main (set it to 'NO_MAIN' status). */
void BKE_libblock_management_main_remove(Main *bmain, void *idv);

void BKE_libblock_management_usercounts_set(Main *bmain, void *idv);
void BKE_libblock_management_usercounts_clear(Main *bmain, void *idv);

void id_lib_extern(ID *id);
void id_lib_indirect_weak_link(ID *id);
/**
 * Ensure we have a real user
 *
 * \note Now that we have flags, we could get rid of the 'fake_user' special case,
 * flags are enough to ensure we always have a real user.
 * However, #ID_REAL_USERS is used in several places outside of core lib.c,
 * so think we can wait later to make this change.
 */
void id_us_ensure_real(ID *id);
void id_us_clear_real(ID *id);
/**
 * Same as \a id_us_plus, but does not handle lib indirect -> extern.
 * Only used by `readfile.cc` so far, but simpler/safer to keep it here nonetheless.
 */
void id_us_plus_no_lib(ID *id);
void id_us_plus(ID *id);
/* decrements the user count for *id. */
void id_us_min(ID *id);
void id_fake_user_set(ID *id);
void id_fake_user_clear(ID *id);
void BKE_id_newptr_and_tag_clear(ID *id);

/** Flags to control make local code behavior. */
enum {
  /** Making that ID local is part of making local a whole library. */
  LIB_ID_MAKELOCAL_FULL_LIBRARY = 1 << 0,

  /** In case caller code already knows this ID should be made local without copying. */
  LIB_ID_MAKELOCAL_FORCE_LOCAL = 1 << 1,
  /** In case caller code already knows this ID should be made local using copying. */
  LIB_ID_MAKELOCAL_FORCE_COPY = 1 << 2,

  /** Clear asset data (in case the ID can actually be made local, in copy case asset data is never
   * copied over). */
  LIB_ID_MAKELOCAL_ASSET_DATA_CLEAR = 1 << 3,

  /** Clear any liboverride data as part of making this linked data local. */
  LIB_ID_MAKELOCAL_LIBOVERRIDE_CLEAR = 1 << 4,
};

/**
 * Helper to decide whether given `id` can be directly made local, or needs to be copied.
 * `r_force_local` and `r_force_copy` cannot be true together. But both can be false, in case no
 * action should be performed.
 *
 * \note low-level helper to de-duplicate logic between `BKE_lib_id_make_local_generic` and the
 * specific corner-cases implementations needed for objects and brushes.
 */
void BKE_lib_id_make_local_generic_action_define(
    Main *bmain, ID *id, int flags, bool *r_force_local, bool *r_force_copy);
/**
 * Generic 'make local' function, works for most of data-block types.
 */
void BKE_lib_id_make_local_generic(Main *bmain, ID *id, int flags);
/**
 * Calls the appropriate make_local method for the block, unless test is set.
 *
 * \note Always set #ID.newid pointer in case it gets duplicated.
 *
 * \param flags: Special flag used when making a whole library's content local,
 * it needs specific handling.
 * \return true is the ID has successfully been made local.
 */
bool BKE_lib_id_make_local(Main *bmain, ID *id, int flags);
/**
 * \note Does *not* set #ID.newid pointer.
 */
bool id_single_user(bContext *C, ID *id, PointerRNA *ptr, PropertyRNA *prop);

/** Test whether given `id` can be copied or not. */
bool BKE_id_copy_is_allowed(const ID *id);
/**
 * Generic entry point for copying a data-block (new API).
 *
 * \note Copy is generally only affecting the given data-block
 * (no ID used by copied one will be affected, besides user-count).
 *
 * There are exceptions though:
 * - Embedded IDs (root node trees and master collections) are always copied with their owner.
 * - If #LIB_ID_COPY_ACTIONS is defined, actions used by anim-data will be duplicated.
 * - If #LIB_ID_COPY_SHAPEKEY is defined, shape-keys will be duplicated.
 * - If #LIB_ID_CREATE_LOCAL is defined, root node trees will be deep-duplicated recursively.
 *
 * \note User-count of new copy is always set to 1.
 *
 * \note Typically, the newly copied ID will be a local data (its `lib` pointer will be `nullptr`).
 * In practice, ID copying follows the same behavior as ID creation (see #BKE_libblock_alloc
 * documentation), with one special case: when the special flag #LIB_ID_CREATE_NO_ALLOCATE is
 * specified, the copied ID will have the same library as the source ID.
 *
 * \param bmain: Main database, may be NULL only if LIB_ID_CREATE_NO_MAIN is specified.
 * \param id: Source data-block.
 * \param r_newid: Pointer to new (copied) ID pointer, may be NULL.
 * Used to allow copying into already allocated memory.
 * \param flag: Set of copy options, see `DNA_ID.h` enum for details
 * (leave to zero for default, full copy).
 * \return NULL when copying that ID type is not supported, the new copy otherwise.
 */
ID *BKE_id_copy_ex(Main *bmain, const ID *id, ID **r_newid, int flag);
/**
 * Enable coying non-local data into libraries.
 *
 * See #BKE_id_copy_ex for details.
 *
 * \param owner_library: the Library to 'assign' the newly created ID to. Use `nullptr` to make ID
 * not use any library (i.e. become a local ID). Use std::nullopt for default behavior (i.e.
 * behavior of the #BKE_id_copy_ex function).
 * \param new_owner_id: When copying an embedded ID, the owner ID of the new copy. Should be
 * `nullptr` for regular ID copying, or in case the owner ID is not (yet) known.
 */
struct ID *BKE_id_copy_in_lib(Main *bmain,
                              std::optional<Library *> owner_library,
                              const ID *id,
                              const ID *new_owner_id,
                              ID **r_newid,
                              int flag);
/**
 * Invoke the appropriate copy method for the block and return the new id as result.
 *
 * See #BKE_id_copy_ex for details.
 */
ID *BKE_id_copy(Main *bmain, const ID *id);

/**
 * Invoke the appropriate copy method for the block and return the new id as result.
 *
 * Unlike #BKE_id_copy, it does set the #ID.newid pointer of the given `id` to the copied one.
 *
 * It is designed as a basic common helper for the higher-level 'duplicate' operations (aka 'deep
 * copy' of data-blocks and some of their dependency ones), see e.g. #BKE_object_duplicate.
 *
 * Currently, it only handles the given ID, and their shape keys and actions if any, according to
 * the given `duplicate_flags`.
 *
 * \param duplicate_flags: is of type #eDupli_ID_Flags, see #UserDef.dupflag. Currently only
 * `USER_DUP_LINKED_ID` and `USER_DUP_ACT` have an effect here.
 * \param copy_flags: flags passed to #BKE_id_copy_ex.
 */
ID *BKE_id_copy_for_duplicate(Main *bmain,
                              ID *id,
                              eDupli_ID_Flags duplicate_flags,
                              int copy_flags);

/**
 * Special version of #BKE_id_copy which is safe from using evaluated id as source with a copy
 * result appearing in the main database.
 * Takes care of the referenced data-blocks consistency.
 */
ID *BKE_id_copy_for_use_in_bmain(Main *bmain, const ID *id);

/**
 * Does a mere memory swap over the whole IDs data (including type-specific memory).
 * \note Most internal ID data itself is not swapped (only IDProperties are).
 *
 * \param bmain: May be NULL, in which case there is no guarantee that internal remapping of ID
 * pointers to themselves will be complete (regarding depsgraph and/or runtime data updates).
 * \param do_self_remap: Whether to remap internal pointers to itself or not.
 * \param self_remap_flags: Flags controlling self remapping, see BKE_lib_remap.hh.
 */
void BKE_lib_id_swap(
    Main *bmain, ID *id_a, ID *id_b, const bool do_self_remap, const int self_remap_flags);
/**
 * Does a mere memory swap over the whole IDs data (including type-specific memory).
 * \note All internal ID data itself is also swapped.
 *
 * For parameters description, see #BKE_lib_id_swap above.
 */
void BKE_lib_id_swap_full(
    Main *bmain, ID *id_a, ID *id_b, const bool do_self_remap, const int self_remap_flags);

/**
 * Sort given \a id into given \a lb list, using case-insensitive comparison of the id names.
 *
 * \note All other IDs beside given one are assumed already properly sorted in the list.
 *
 * \param id_sorting_hint: Ignored if NULL. Otherwise, used to check if we can insert \a id
 * immediately before or after that pointer. It must always be into given \a lb list.
 */
void id_sort_by_name(ListBase *lb, ID *id, ID *id_sorting_hint);
/**
 * Expand ID usages of given id as 'extern' (and no more indirect) linked data.
 * Used by ID copy/make_local functions.
 */
void BKE_lib_id_expand_local(Main *bmain, ID *id, int flags);

/**
 * Optionally set the given ID's name from given parameter, and ensure that the ID has a unique
 * name in given listbase.
 *
 * Uniqueness is only ensured within the ID's library (nullptr for local ones), libraries act as
 * some kind of namespace for IDs.
 *
 * \param name: The new name of the given ID, if `nullptr` the current given ID name is used
 * instead. If the given ID has no name (or the given name is an empty string), the default
 * matching data name is used as fallback.
 * \param do_linked_data: if true, also ensure a unique name in case the given ID is linked
 * (otherwise, just ensure that it is properly sorted).
 *
 * \return true if the ID's name has been modified (either from given `name` parameter, or because
 * its current name was colliding with another existing ID).
 */
bool BKE_id_new_name_validate(Main *bmain,
                              ListBase *lb,
                              ID *id,
                              const char *name,
                              bool do_linked_data) ATTR_NONNULL(1, 2, 3);

/**
 * Pull an ID out of a library (make it local). Only call this for IDs that
 * don't have other library users.
 *
 * \param flags: Same set of `LIB_ID_MAKELOCAL_` flags as passed to #BKE_lib_id_make_local.
 */
void BKE_lib_id_clear_library_data(Main *bmain, ID *id, int flags);

/**
 * Clear or set given tags for all ids of given type in `bmain` (runtime tags).
 *
 * \note Affect whole Main database.
 */
void BKE_main_id_tag_idcode(Main *mainvar, short type, int tag, bool value);
/**
 * Clear or set given tags for all ids in listbase (runtime tags).
 */
void BKE_main_id_tag_listbase(ListBase *lb, int tag, bool value);
/**
 * Clear or set given tags for all ids in bmain (runtime tags).
 */
void BKE_main_id_tag_all(Main *mainvar, int tag, bool value);

/**
 * Clear or set given flags for all ids in listbase (persistent flags).
 */
void BKE_main_id_flag_listbase(ListBase *lb, int flag, bool value);
/**
 * Clear or set given flags for all ids in bmain (persistent flags).
 */
void BKE_main_id_flag_all(Main *bmain, int flag, bool value);

/**
 * Next to indirect usage in `readfile.cc` / `writefile.cc` also in `editobject.c`, `scene.cc`.
 */
void BKE_main_id_newptr_and_tag_clear(Main *bmain);

void BKE_main_id_refcount_recompute(Main *bmain, bool do_linked_only);

void BKE_main_lib_objects_recalc_all(Main *bmain);

/**
 * Only for repairing files via versioning, avoid for general use.
 */
void BKE_main_id_repair_duplicate_names_listbase(Main *bmain, ListBase *lb);

#define MAX_ID_FULL_NAME (64 + 64 + 3 + 1)         /* 64 is MAX_ID_NAME - 2 */
#define MAX_ID_FULL_NAME_UI (MAX_ID_FULL_NAME + 3) /* Adds 'keycode' two letters at beginning. */
/**
 * Generate full name of the data-block (without ID code, but with library if any).
 *
 * \note Result is unique to a given ID type in a given Main database.
 *
 * \param name: An allocated string of minimal length #MAX_ID_FULL_NAME,
 * will be filled with generated string.
 * \param separator_char: Character to use for separating name and library name.
 * Can be 0 to use default (' ').
 */
void BKE_id_full_name_get(char name[MAX_ID_FULL_NAME], const ID *id, char separator_char);
/**
 * Generate full name of the data-block (without ID code, but with library if any),
 * with a 2 to 3 character prefix prepended indicating whether it comes from a library,
 * is overriding, has a fake or no user, etc.
 *
 * \note Result is unique to a given ID type in a given Main database.
 *
 * \param name: An allocated string of minimal length #MAX_ID_FULL_NAME_UI,
 * will be filled with generated string.
 * \param separator_char: Character to use for separating name and library name.
 * Can be 0 to use default (' ').
 * \param r_prefix_len: The length of the prefix added.
 */
void BKE_id_full_name_ui_prefix_get(char name[MAX_ID_FULL_NAME_UI],
                                    const ID *id,
                                    bool add_lib_hint,
                                    char separator_char,
                                    int *r_prefix_len);

/**
 * Generate a concatenation of ID name (including two-chars type code) and its lib name, if any.
 *
 * \return A unique allocated string key for any ID in the whole Main database.
 */
char *BKE_id_to_unique_string_key(const ID *id);

/**
 * Make linked data-blocks local.
 *
 * \param bmain: Almost certainly global main.
 * \param lib: If not NULL, only make local data-blocks from this library.
 * \param untagged_only: If true, only make local data-blocks not tagged with
 * #LIB_TAG_PRE_EXISTING.
 * \param set_fake: If true, set fake user on all localized data-blocks
 * (except group and objects ones).
 */
void BKE_library_make_local(
    Main *bmain, const Library *lib, GHash *old_to_new_ids, bool untagged_only, bool set_fake);

void BKE_id_tag_set_atomic(ID *id, int tag);
void BKE_id_tag_clear_atomic(ID *id, int tag);

/**
 * Check that given ID pointer actually is in G_MAIN.
 * Main intended use is for debug asserts in places we cannot easily get rid of #G_Main.
 */
bool BKE_id_is_in_global_main(ID *id);

bool BKE_id_can_be_asset(const ID *id);

/**
 * Return the owner ID of the given `id`, if any.
 *
 * \note This will only return non-NULL for embedded IDs (master collections etc.), and shape-keys.
 *
 * \param debug_relationship_assert: True by default, whether to perform debug checks on validity
 * of the pointers between owner and embedded IDs. In some cases, these relations are not yet
 * (fully) valid, e.g. during ID copying.
 */
ID *BKE_id_owner_get(ID *id, const bool debug_relationship_assert = true);

/**
 * Check if that ID can be considered as editable from a high-level (editor) perspective.
 *
 * NOTE: This used to be done with a check on whether ID was linked or not, but now with system
 * overrides this is not enough anymore.
 *
 * NOTE: Execution of this function can be somewhat expensive currently. If this becomes an issue,
 * we should either cache that status info also in virtual override IDs, or address the
 * long-standing TODO of getting an efficient 'owner_id' access for all embedded ID types.
 */
bool BKE_id_is_editable(const Main *bmain, const ID *id);

/**
 * Check that a pointer from one ID to another is possible.
 *
 * Taking into account lib linking and main database membership.
 */
<<<<<<< HEAD
bool BKE_id_can_link(const ID &id_from, const ID &id_to);
=======
bool BKE_id_can_use_id(const ID &id_from, const ID &id_to);
>>>>>>> 5f9f3116

/**
 * Returns ordered list of data-blocks for display in the UI.
 */
blender::Vector<ID *> BKE_id_ordered_list(const ListBase *lb);
/**
 * Reorder ID in the list, before or after the "relative" ID.
 */
void BKE_id_reorder(const ListBase *lb, ID *id, ID *relative, bool after);

void BKE_id_blend_write(BlendWriter *writer, ID *id);

#define IS_TAGGED(_id) ((_id) && (((ID *)_id)->tag & LIB_TAG_DOIT))

/* `lib_id_eval.cc` */

/**
 * Copy relatives parameters, from `id` to `id_cow`.
 * Use handle the #ID_RECALC_PARAMETERS tag.
 * \note Keep in sync with #ID_TYPE_SUPPORTS_PARAMS_WITHOUT_COW.
 */
void BKE_id_eval_properties_copy(ID *id_cow, ID *id);<|MERGE_RESOLUTION|>--- conflicted
+++ resolved
@@ -757,11 +757,7 @@
  *
  * Taking into account lib linking and main database membership.
  */
-<<<<<<< HEAD
-bool BKE_id_can_link(const ID &id_from, const ID &id_to);
-=======
 bool BKE_id_can_use_id(const ID &id_from, const ID &id_to);
->>>>>>> 5f9f3116
 
 /**
  * Returns ordered list of data-blocks for display in the UI.
