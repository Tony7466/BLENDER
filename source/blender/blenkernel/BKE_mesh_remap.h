/* SPDX-FileCopyrightText: 2023 Blender Foundation
 *
 * SPDX-License-Identifier: GPL-2.0-or-later */

#pragma once

/** \file
 * \ingroup bke
 */

#ifdef __cplusplus
#  include "BLI_offset_indices.hh"
#endif

#ifdef __cplusplus
extern "C" {
#endif

struct CustomData;
struct CustomData_MeshMasks;
struct MemArena;
struct Mesh;

/* Generic ways to map some geometry elements from a source mesh to a destination one. */

typedef struct MeshPairRemapItem {
  int sources_num;
  int *indices_src;   /* NULL if no source found. */
  float *weights_src; /* NULL if no source found, else, always normalized! */
  /* UNUSED (at the moment). */
  // float  hit_dist;     /* FLT_MAX if irrelevant or no source found. */
  int island; /* For loops only. */
} MeshPairRemapItem;

/* All mapping computing func return this. */
typedef struct MeshPairRemap {
  int items_num;
  MeshPairRemapItem *items; /* Array, one item per destination element. */

  struct MemArena *mem; /* memory arena, internal use only. */
} MeshPairRemap;

/* Helpers! */
void BKE_mesh_remap_init(MeshPairRemap *map, int items_num);
void BKE_mesh_remap_free(MeshPairRemap *map);

void BKE_mesh_remap_item_define_invalid(MeshPairRemap *map, int index);

/* TODO:
 * Add other 'from/to' mapping sources, like e.g. using a UVMap, etc.
 * https://blenderartists.org/t/619105
 *
 * We could also use similar topology mappings inside a same mesh
 * (cf. Campbell's 'select face islands from similar topology' WIP work).
 * Also, users will have to check, whether we can get rid of some modes here,
 * not sure all will be useful!
 */
enum {
  MREMAP_USE_VERT = 1 << 4,
  MREMAP_USE_EDGE = 1 << 5,
  MREMAP_USE_LOOP = 1 << 6,
  MREMAP_USE_POLY = 1 << 7,

  MREMAP_USE_NEAREST = 1 << 8,
  MREMAP_USE_NORPROJ = 1 << 9,
  MREMAP_USE_INTERP = 1 << 10,
  MREMAP_USE_NORMAL = 1 << 11,

  /* ***** Target's vertices ***** */
  MREMAP_MODE_VERT = 1 << 24,
  /* Nearest source vert. */
  MREMAP_MODE_VERT_NEAREST = MREMAP_MODE_VERT | MREMAP_USE_VERT | MREMAP_USE_NEAREST,

  /* Nearest vertex of nearest edge. */
  MREMAP_MODE_VERT_EDGE_NEAREST = MREMAP_MODE_VERT | MREMAP_USE_EDGE | MREMAP_USE_NEAREST,
  /* This one uses two verts of selected edge (weighted interpolation). */
  /* Nearest point on nearest edge. */
  MREMAP_MODE_VERT_EDGEINTERP_NEAREST = MREMAP_MODE_VERT | MREMAP_USE_EDGE | MREMAP_USE_NEAREST |
                                        MREMAP_USE_INTERP,

  /* Nearest vertex of nearest face. */
  MREMAP_MODE_VERT_FACE_NEAREST = MREMAP_MODE_VERT | MREMAP_USE_POLY | MREMAP_USE_NEAREST,
  /* Those two use all verts of selected face (weighted interpolation). */
  /* Nearest point on nearest face. */
  MREMAP_MODE_VERT_POLYINTERP_NEAREST = MREMAP_MODE_VERT | MREMAP_USE_POLY | MREMAP_USE_NEAREST |
                                        MREMAP_USE_INTERP,
  /* Point on nearest face hit by ray from target vertex's normal. */
  MREMAP_MODE_VERT_POLYINTERP_VNORPROJ = MREMAP_MODE_VERT | MREMAP_USE_POLY | MREMAP_USE_NORPROJ |
                                         MREMAP_USE_INTERP,

  /* ***** Target's edges ***** */
  MREMAP_MODE_EDGE = 1 << 25,

  /* Source edge which both vertices are nearest of destination ones. */
  MREMAP_MODE_EDGE_VERT_NEAREST = MREMAP_MODE_EDGE | MREMAP_USE_VERT | MREMAP_USE_NEAREST,

  /* Nearest source edge (using mid-point). */
  MREMAP_MODE_EDGE_NEAREST = MREMAP_MODE_EDGE | MREMAP_USE_EDGE | MREMAP_USE_NEAREST,

  /* Nearest edge of nearest face (using mid-point). */
  MREMAP_MODE_EDGE_POLY_NEAREST = MREMAP_MODE_EDGE | MREMAP_USE_POLY | MREMAP_USE_NEAREST,

  /* Cast a set of rays from along destination edge,
   * interpolating its vertices' normals, and use hit source edges. */
  MREMAP_MODE_EDGE_EDGEINTERP_VNORPROJ = MREMAP_MODE_EDGE | MREMAP_USE_VERT | MREMAP_USE_NORPROJ |
                                         MREMAP_USE_INTERP,

  /* ***** Target's loops ***** */
  /* NOTE: when islands are given to loop mapping func,
   * all loops from the same destination face will always be mapped
   * to loops of source faces within a same island, regardless of mapping mode. */
  MREMAP_MODE_LOOP = 1 << 26,

  /* Best normal-matching loop from nearest vert. */
  MREMAP_MODE_LOOP_NEAREST_LOOPNOR = MREMAP_MODE_LOOP | MREMAP_USE_LOOP | MREMAP_USE_VERT |
                                     MREMAP_USE_NEAREST | MREMAP_USE_NORMAL,
  /* Loop from best normal-matching face from nearest vert. */
  MREMAP_MODE_LOOP_NEAREST_POLYNOR = MREMAP_MODE_LOOP | MREMAP_USE_POLY | MREMAP_USE_VERT |
                                     MREMAP_USE_NEAREST | MREMAP_USE_NORMAL,

  /* Loop from nearest vertex of nearest face. */
  MREMAP_MODE_LOOP_POLY_NEAREST = MREMAP_MODE_LOOP | MREMAP_USE_POLY | MREMAP_USE_NEAREST,
  /* Those two use all verts of selected face (weighted interpolation). */
  /* Nearest point on nearest face. */
  MREMAP_MODE_LOOP_POLYINTERP_NEAREST = MREMAP_MODE_LOOP | MREMAP_USE_POLY | MREMAP_USE_NEAREST |
                                        MREMAP_USE_INTERP,
  /* Point on nearest face hit by ray from target loop's normal. */
  MREMAP_MODE_LOOP_POLYINTERP_LNORPROJ = MREMAP_MODE_LOOP | MREMAP_USE_POLY | MREMAP_USE_NORPROJ |
                                         MREMAP_USE_INTERP,

  /* ***** Target's faces ***** */
  MREMAP_MODE_POLY = 1 << 27,

  /* Nearest source face. */
  MREMAP_MODE_POLY_NEAREST = MREMAP_MODE_POLY | MREMAP_USE_POLY | MREMAP_USE_NEAREST,
  /* Source face from best normal-matching destination face. */
  MREMAP_MODE_POLY_NOR = MREMAP_MODE_POLY | MREMAP_USE_POLY | MREMAP_USE_NORMAL,

  /* Project destination face onto source mesh using its normal,
   * and use interpolation of all intersecting source faces. */
  MREMAP_MODE_POLY_POLYINTERP_PNORPROJ = MREMAP_MODE_POLY | MREMAP_USE_POLY | MREMAP_USE_NORPROJ |
                                         MREMAP_USE_INTERP,

  /* ***** Same topology, applies to all four elements types. ***** */
  MREMAP_MODE_TOPOLOGY = MREMAP_MODE_VERT | MREMAP_MODE_EDGE | MREMAP_MODE_LOOP | MREMAP_MODE_POLY,
};

<<<<<<< HEAD
=======
void BKE_mesh_remap_calc_source_cddata_masks_from_map_modes(
    int vert_mode,
    int edge_mode,
    int loop_mode,
    int face_mode,
    struct CustomData_MeshMasks *cddata_mask);

>>>>>>> aebc743b
/**
 * Compute a value of the difference between both given meshes.
 * The smaller the result, the better the match.
 *
 * We return the inverse of the average of the inversed
 * shortest distance from each dst vertex to src ones.
 * In other words, beyond a certain (relatively small) distance, all differences have more or less
 * the same weight in final result, which allows to reduce influence of a few high differences,
 * in favor of a global good matching.
 */
float BKE_mesh_remap_calc_difference_from_mesh(const struct SpaceTransform *space_transform,
                                               const float (*vert_positions_dst)[3],
                                               int numverts_dst,
                                               const struct Mesh *me_src);

/**
 * Set r_space_transform so that best bbox of dst matches best bbox of src.
 */
void BKE_mesh_remap_find_best_match_from_mesh(const float (*vert_positions_dst)[3],
                                              int numverts_dst,
                                              const struct Mesh *me_src,
                                              struct SpaceTransform *r_space_transform);

void BKE_mesh_remap_calc_verts_from_mesh(int mode,
                                         const struct SpaceTransform *space_transform,
                                         float max_dist,
                                         float ray_radius,
                                         const float (*vert_positions_dst)[3],
                                         int numverts_dst,
                                         const struct Mesh *me_src,
                                         struct Mesh *me_dst,
                                         MeshPairRemap *r_map);

#ifdef __cplusplus
}
#endif

#ifdef __cplusplus

void BKE_mesh_remap_calc_edges_from_mesh(int mode,
                                         const struct SpaceTransform *space_transform,
                                         float max_dist,
                                         float ray_radius,
                                         const float (*vert_positions_dst)[3],
                                         int numverts_dst,
                                         const blender::int2 *edges_dst,
                                         int numedges_dst,
                                         const struct Mesh *me_src,
                                         struct Mesh *me_dst,
                                         MeshPairRemap *r_map);

void BKE_mesh_remap_calc_loops_from_mesh(int mode,
                                         const struct SpaceTransform *space_transform,
                                         float max_dist,
                                         float ray_radius,
                                         const struct Mesh *mesh_dst,
                                         const float (*vert_positions_dst)[3],
                                         int numverts_dst,
                                         const int *corner_verts_dst,
                                         int numloops_dst,
<<<<<<< HEAD
                                         const blender::OffsetIndices<int> polys_dst,
=======
                                         const blender::OffsetIndices<int> faces_dst,
                                         struct CustomData *ldata_dst,
                                         bool use_split_nors_dst,
                                         float split_angle_dst,
                                         bool dirty_nors_dst,
>>>>>>> aebc743b
                                         const struct Mesh *me_src,
                                         MeshRemapIslandsCalc gen_islands_src,
                                         float islands_precision_src,
                                         struct MeshPairRemap *r_map);

void BKE_mesh_remap_calc_faces_from_mesh(int mode,
                                         const struct SpaceTransform *space_transform,
                                         float max_dist,
                                         float ray_radius,
                                         const struct Mesh *mesh_dst,
                                         const float (*vert_positions_dst)[3],
                                         int numverts_dst,
                                         const int *corner_verts,
                                         const blender::OffsetIndices<int> faces_dst,
                                         const struct Mesh *me_src,
                                         struct MeshPairRemap *r_map);

#endif<|MERGE_RESOLUTION|>--- conflicted
+++ resolved
@@ -145,16 +145,6 @@
   MREMAP_MODE_TOPOLOGY = MREMAP_MODE_VERT | MREMAP_MODE_EDGE | MREMAP_MODE_LOOP | MREMAP_MODE_POLY,
 };
 
-<<<<<<< HEAD
-=======
-void BKE_mesh_remap_calc_source_cddata_masks_from_map_modes(
-    int vert_mode,
-    int edge_mode,
-    int loop_mode,
-    int face_mode,
-    struct CustomData_MeshMasks *cddata_mask);
-
->>>>>>> aebc743b
 /**
  * Compute a value of the difference between both given meshes.
  * The smaller the result, the better the match.
@@ -215,15 +205,7 @@
                                          int numverts_dst,
                                          const int *corner_verts_dst,
                                          int numloops_dst,
-<<<<<<< HEAD
-                                         const blender::OffsetIndices<int> polys_dst,
-=======
                                          const blender::OffsetIndices<int> faces_dst,
-                                         struct CustomData *ldata_dst,
-                                         bool use_split_nors_dst,
-                                         float split_angle_dst,
-                                         bool dirty_nors_dst,
->>>>>>> aebc743b
                                          const struct Mesh *me_src,
                                          MeshRemapIslandsCalc gen_islands_src,
                                          float islands_precision_src,
