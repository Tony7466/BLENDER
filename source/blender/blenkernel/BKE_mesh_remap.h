--- conflicted
+++ resolved
@@ -221,13 +221,8 @@
                                          float max_dist,
                                          float ray_radius,
                                          const struct Mesh *mesh_dst,
-<<<<<<< HEAD
-                                         const float (*positions_dst)[3],
+                                         const float (*vert_positions_dst)[3],
                                          const int *corner_verts,
-=======
-                                         const float (*vert_positions_dst)[3],
-                                         const struct MLoop *loops_dst,
->>>>>>> 0c358882
                                          const struct MPoly *polys_dst,
                                          int numpolys_dst,
                                          struct Mesh *me_src,
