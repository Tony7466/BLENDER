/* SPDX-FileCopyrightText: 2023 Blender Authors
 *
 * SPDX-License-Identifier: GPL-2.0-or-later */

#pragma once

/** \file
 * \ingroup bke
 */

#include "BLI_compiler_compat.h"
#include "BLI_ghash.h"
#include "BLI_iterator.h"
#include "BLI_sys_types.h"

#include "DNA_listBase.h"

/* Structs */

struct BLI_Iterator;
struct Base;
struct BlendDataReader;
struct BlendWriter;
struct Collection;
struct ID;
<<<<<<< HEAD
struct IOHandlerData;
struct Library;
=======
>>>>>>> 4205718d
struct Main;
struct Object;
struct Scene;
struct ViewLayer;

struct CollectionParent {
  struct CollectionParent *next, *prev;
  struct Collection *collection;
};

/* Collections */

/**
 * Add a collection to a collection ListBase and synchronize all render layers
 * The ListBase is NULL when the collection is to be added to the master collection
 */
Collection *BKE_collection_add(Main *bmain, Collection *parent, const char *name);
/**
 * Add \a collection_dst to all scene collections that reference object \a ob_src is in.
 * Used to replace an instance object with a collection (library override operator).
 *
 * Logic is very similar to #BKE_collection_object_add_from().
 */
void BKE_collection_add_from_object(Main *bmain,
                                    Scene *scene,
                                    const Object *ob_src,
                                    Collection *collection_dst);
/**
 * Add \a collection_dst to all scene collections that reference collection \a collection_src is
 * in.
 *
 * Logic is very similar to #BKE_collection_object_add_from().
 */
void BKE_collection_add_from_collection(Main *bmain,
                                        Scene *scene,
                                        Collection *collection_src,
                                        Collection *collection_dst);
/**
 * Free (or release) any data used by this collection (does not free the collection itself).
 */
void BKE_collection_free_data(Collection *collection);

/**
 * Free any data used by the IO handler (does not free the IO handler itself).
 */
void BKE_collection_io_handler_free_data(IOHandlerData *data);

/**
 * Remove a collection, optionally removing its child objects or moving
 * them to parent collections.
 */
bool BKE_collection_delete(Main *bmain, Collection *collection, bool hierarchy);

/**
 * Make a deep copy (aka duplicate) of the given collection and all of its children, recursively.
 *
 * \warning This functions will clear all \a bmain #ID.idnew pointers, unless \a
 * #LIB_ID_DUPLICATE_IS_SUBPROCESS duplicate option is passed on, in which case caller is
 * responsible to reconstruct collection dependencies information's
 * (i.e. call #BKE_main_collection_sync).
 */
Collection *BKE_collection_duplicate(Main *bmain,
                                     Collection *parent,
                                     Collection *collection,
                                     uint duplicate_flags,
                                     uint duplicate_options);

/* Master Collection for Scene */

#define BKE_SCENE_COLLECTION_NAME "Scene Collection"
Collection *BKE_collection_master_add(Scene *scene);

/* Collection Objects */

bool BKE_collection_has_object(Collection *collection, const Object *ob);
bool BKE_collection_has_object_recursive(Collection *collection, Object *ob);
bool BKE_collection_has_object_recursive_instanced(Collection *collection, Object *ob);
Collection *BKE_collection_object_find(Main *bmain,
                                       Scene *scene,
                                       Collection *collection,
                                       Object *ob);
bool BKE_collection_is_empty(const Collection *collection);

/**
 * Add object to given collection, ensuring this collection is 'editable' (i.e. local and not a
 * liboverride), and finding a suitable parent one otherwise.
 */
bool BKE_collection_object_add(Main *bmain, Collection *collection, Object *ob);

/**
 * Add object to given collection, similar to #BKE_collection_object_add.
 *
 * However, it additionally ensures that the selected collection is also part of the given
 * `view_layer`, if non-NULL. Otherwise, the object is not added to any collection.
 */
bool BKE_collection_viewlayer_object_add(Main *bmain,
                                         const ViewLayer *view_layer,
                                         Collection *collection,
                                         Object *ob);

/**
 * Same as #BKE_collection_object_add, but unconditionally adds the object to the given collection.
 *
 * NOTE: required in certain cases, like do-versioning or complex ID management tasks.
 */
bool BKE_collection_object_add_notest(Main *bmain, Collection *collection, Object *ob);
/**
 * Add \a ob_dst to all scene collections that reference object \a ob_src is in.
 * Used for copying objects.
 *
 * Logic is very similar to #BKE_collection_add_from_object()
 */
void BKE_collection_object_add_from(Main *bmain, Scene *scene, Object *ob_src, Object *ob_dst);
/**
 * Remove object from collection.
 */
bool BKE_collection_object_remove(Main *bmain,
                                  Collection *collection,
                                  Object *object,
                                  bool free_us);
/**
 * Replace one object with another in a collection (managing user counts).
 */
bool BKE_collection_object_replace(Main *bmain,
                                   Collection *collection,
                                   Object *ob_old,
                                   Object *ob_new);

/**
 * Move object from a collection into another
 *
 * If source collection is NULL move it from all the existing collections.
 */
void BKE_collection_object_move(
    Main *bmain, Scene *scene, Collection *collection_dst, Collection *collection_src, Object *ob);

/**
 * Remove object from all collections of scene
 */
bool BKE_scene_collections_object_remove(Main *bmain, Scene *scene, Object *object, bool free_us);

/**
 * Check all collections in \a bmain (including embedded ones in scenes) for invalid
 * CollectionObject (either with NULL object pointer, or duplicates), and remove them.
 *
 * \note In case of duplicates, the first CollectionObject in the list is kept, all others are
 * removed.
 */
void BKE_collections_object_remove_invalids(Main *bmain);

/**
 * Remove all NULL children from parent collections of changed \a collection.
 * This is used for library remapping, where these pointers have been set to NULL.
 * Otherwise this should never happen.
 *
 * \note caller must ensure #BKE_main_collection_sync_remap() is called afterwards!
 *
 * \param parent_collection: The collection owning the pointers that were remapped. May be \a NULL,
 * in which case whole \a bmain database of collections is checked.
 * \param child_collection: The collection that was remapped to another pointer. May be \a NULL,
 * in which case whole \a bmain database of collections is checked.
 */
void BKE_collections_child_remove_nulls(Main *bmain,
                                        Collection *parent_collection,
                                        Collection *child_collection);

/* Dependencies. */

bool BKE_collection_is_in_scene(Collection *collection);
void BKE_collections_after_lib_link(Main *bmain);
bool BKE_collection_object_cyclic_check(Main *bmain, Object *object, Collection *collection);

/* Object list cache. */

ListBase BKE_collection_object_cache_get(Collection *collection);
ListBase BKE_collection_object_cache_instanced_get(Collection *collection);
/** Free the object cache of given `collection` and all of its ancestors (recursively).
 *
 * \param bmain: The Main database owning the collection. May be `nullptr`, only used if doing
 * depsgraph tagging.
 * \param id_create_flag: Flags controlling ID creation, used here to enable or
 * not depsgraph tagging of affected IDs (e.g. #LIB_ID_CREATE_NO_DEG_TAG would prevent depsgraph
 * tagging). */
void BKE_collection_object_cache_free(const Main *bmain,
                                      Collection *collection,
                                      const int id_create_flag);
/**
 * Free the object cache of all collections in given `bmain`, including master collections of
 * scenes.
 */
void BKE_main_collections_object_cache_free(const Main *bmain);

Base *BKE_collection_or_layer_objects(const Scene *scene,
                                      ViewLayer *view_layer,
                                      Collection *collection);

/* Editing. */

/**
 * Return Scene Collection for a given index.
 *
 * The index is calculated from top to bottom counting the children before the siblings.
 */
Collection *BKE_collection_from_index(Scene *scene, int index);
/**
 * The automatic/fallback name of a new collection.
 */
void BKE_collection_new_name_get(Collection *collection_parent, char *rname);
/**
 * The name to show in the interface.
 */
const char *BKE_collection_ui_name_get(Collection *collection);
/**
 * Select all the objects in this Collection (and its nested collections) for this ViewLayer.
 * Return true if any object was selected.
 */
bool BKE_collection_objects_select(const Scene *scene,
                                   ViewLayer *view_layer,
                                   Collection *collection,
                                   bool deselect);

/* Collection children */

bool BKE_collection_child_add(Main *bmain, Collection *parent, Collection *child);

bool BKE_collection_child_add_no_sync(Main *bmain, Collection *parent, Collection *child);

bool BKE_collection_child_remove(Main *bmain, Collection *parent, Collection *child);

bool BKE_collection_move(Main *bmain,
                         Collection *to_parent,
                         Collection *from_parent,
                         Collection *relative,
                         bool relative_after,
                         Collection *collection);

/**
 * Find potential cycles in collections.
 *
 * \param new_ancestor: the potential new owner of given \a collection,
 * or the collection to check if the later is NULL.
 * \param collection: the collection we want to add to \a new_ancestor,
 * may be NULL if we just want to ensure \a new_ancestor does not already have cycles.
 * \return true if a cycle is found.
 */
bool BKE_collection_cycle_find(Collection *new_ancestor, Collection *collection);
/**
 * Find and fix potential cycles in collections.
 *
 * \param collection: The collection to check for existing cycles.
 * \return true if cycles are found and fixed.
 */
bool BKE_collection_cycles_fix(Main *bmain, Collection *collection);

bool BKE_collection_has_collection(const Collection *parent, const Collection *collection);

/**
 * Return parent collection which is not linked.
 */
Collection *BKE_collection_parent_editable_find_recursive(const ViewLayer *view_layer,
                                                          Collection *collection);
/**
 * Rebuild parent relationships from child ones, for all children of given \a collection.
 *
 * \note Given collection is assumed to already have valid parents.
 */
void BKE_collection_parent_relations_rebuild(Collection *collection);
/**
 * Rebuild parent relationships from child ones, for all collections in given \a bmain.
 */
void BKE_main_collections_parent_relations_rebuild(Main *bmain);

/**
 * Perform some validation on integrity of the data of this collection.
 *
 * \return `true` if everything is OK, false if some errors are detected. */
bool BKE_collection_validate(Collection *collection);

/* .blend file I/O */

/**
 * Perform some pre-writing cleanup on the COllection data itself (_not_ in any sub-data
 * referenced by pointers). To be called before writing the Collection struct itself.
 */
void BKE_collection_blend_write_prepare_nolib(BlendWriter *writer, Collection *collection);
void BKE_collection_blend_write_nolib(BlendWriter *writer, Collection *collection);
void BKE_collection_blend_read_data(BlendDataReader *reader, Collection *collection, ID *owner_id);

/* Iteration callbacks. */

using BKE_scene_objects_Cb = void (*)(Object *ob, void *data);
using BKE_scene_collections_Cb = void (*)(Collection *ob, void *data);

/* Iteration over objects in collection. */

#define FOREACH_COLLECTION_VISIBLE_OBJECT_RECURSIVE_BEGIN(_collection, _object, _mode) \
  { \
    int _base_flag = (_mode == DAG_EVAL_VIEWPORT) ? BASE_ENABLED_VIEWPORT : BASE_ENABLED_RENDER; \
    int _object_visibility_flag = (_mode == DAG_EVAL_VIEWPORT) ? OB_HIDE_VIEWPORT : \
                                                                 OB_HIDE_RENDER; \
    int _base_id = 0; \
    for (Base *_base = static_cast<Base *>(BKE_collection_object_cache_get(_collection).first); \
         _base; \
         _base = _base->next, _base_id++) \
    { \
      Object *_object = _base->object; \
      if ((_base->flag & _base_flag) && \
          (_object->visibility_flag & _object_visibility_flag) == 0) {

#define FOREACH_COLLECTION_VISIBLE_OBJECT_RECURSIVE_END \
  } \
  } \
  } \
  ((void)0)

#define FOREACH_COLLECTION_OBJECT_RECURSIVE_BEGIN(_collection, _object) \
  for (Base *_base = static_cast<Base *>(BKE_collection_object_cache_get(_collection).first); \
       _base; \
       _base = _base->next) \
  { \
    Object *_object = _base->object; \
    BLI_assert(_object != NULL);

#define FOREACH_COLLECTION_OBJECT_RECURSIVE_END \
  } \
  ((void)0)

/* Iteration over collections in scene. */

/**
 * Only use this in non-performance critical situations
 * (it iterates over all scene collections twice)
 */
void BKE_scene_collections_iterator_begin(BLI_Iterator *iter, void *data_in);
void BKE_scene_collections_iterator_next(BLI_Iterator *iter);
void BKE_scene_collections_iterator_end(BLI_Iterator *iter);

void BKE_scene_objects_iterator_begin(BLI_Iterator *iter, void *data_in);
void BKE_scene_objects_iterator_next(BLI_Iterator *iter);
void BKE_scene_objects_iterator_end(BLI_Iterator *iter);

/**
 * Iterate over objects in the scene based on a flag.
 *
 * \note The object->flag is tested against flag.
 */
struct SceneObjectsIteratorExData {
  Scene *scene;
  int flag;
  void *iter_data;
};

void BKE_scene_objects_iterator_begin_ex(BLI_Iterator *iter, void *data_in);
void BKE_scene_objects_iterator_next_ex(BLI_Iterator *iter);
void BKE_scene_objects_iterator_end_ex(BLI_Iterator *iter);

/**
 * Generate a new #GSet (or extend given `objects_gset` if not NULL) with all objects referenced by
 * all collections of given `scene`.
 *
 * \note This will include objects without a base currently
 * (because they would belong to excluded collections only e.g.).
 */
GSet *BKE_scene_objects_as_gset(Scene *scene, GSet *objects_gset);

#define FOREACH_SCENE_COLLECTION_BEGIN(scene, _instance) \
  ITER_BEGIN (BKE_scene_collections_iterator_begin, \
              BKE_scene_collections_iterator_next, \
              BKE_scene_collections_iterator_end, \
              scene, \
              Collection *, \
              _instance)

#define FOREACH_SCENE_COLLECTION_END ITER_END

#define FOREACH_COLLECTION_BEGIN(_bmain, _scene, Type, _instance) \
  { \
    Type _instance; \
    Collection *_instance_next; \
    bool is_scene_collection = (_scene) != NULL; \
\
    if (_scene) { \
      _instance_next = _scene->master_collection; \
    } \
    else { \
      _instance_next = static_cast<Collection *>((_bmain)->collections.first); \
    } \
\
    while ((_instance = _instance_next)) { \
      if (is_scene_collection) { \
        _instance_next = static_cast<Collection *>((_bmain)->collections.first); \
        is_scene_collection = false; \
      } \
      else { \
        _instance_next = static_cast<Collection *>(_instance->id.next); \
      }

#define FOREACH_COLLECTION_END \
  } \
  } \
  ((void)0)

#define FOREACH_SCENE_OBJECT_BEGIN(scene, _instance) \
  ITER_BEGIN (BKE_scene_objects_iterator_begin, \
              BKE_scene_objects_iterator_next, \
              BKE_scene_objects_iterator_end, \
              scene, \
              Object *, \
              _instance)

#define FOREACH_SCENE_OBJECT_END ITER_END<|MERGE_RESOLUTION|>--- conflicted
+++ resolved
@@ -23,11 +23,7 @@
 struct BlendWriter;
 struct Collection;
 struct ID;
-<<<<<<< HEAD
 struct IOHandlerData;
-struct Library;
-=======
->>>>>>> 4205718d
 struct Main;
 struct Object;
 struct Scene;
