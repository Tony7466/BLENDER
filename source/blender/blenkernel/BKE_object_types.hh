--- conflicted
+++ resolved
@@ -4,14 +4,11 @@
 
 #pragma once
 
-<<<<<<< HEAD
 #include <optional>
 
+#include "BLI_array.hh"
 #include "BLI_bounds_types.hh"
-=======
-#include "BLI_array.hh"
 #include "BLI_math_matrix_types.hh"
->>>>>>> 4d7274b7
 #include "BLI_math_vector_types.hh"
 
 #include "DNA_customdata_types.h" /* #CustomData_MeshMasks. */
@@ -56,7 +53,6 @@
   /** Start time of the mode transfer overlay animation. */
   double overlay_mode_transfer_start_time = 0.0f;
 
-<<<<<<< HEAD
   /**
    * The bounding box of the object's evaluated geometry in the active dependency graph. The bounds
    * are copied back to the original object for the RNA API and for display in the interface.
@@ -64,10 +60,6 @@
    * Only set on original objects.
    */
   std::optional<Bounds<float3>> bounds_eval;
-=======
-  /** Axis aligned bound-box (in local-space). */
-  BoundBox *bb = nullptr;
->>>>>>> 4d7274b7
 
   /**
    * Original data pointer, before object->data was changed to point
