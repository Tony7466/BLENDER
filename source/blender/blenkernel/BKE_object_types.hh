--- conflicted
+++ resolved
@@ -82,12 +82,6 @@
   /* Evaluated mesh cage in edit mode. */
   Mesh *editmesh_eval_cage = nullptr;
 
-<<<<<<< HEAD
-  /** Cached cage bounding box of `editmesh_eval_cage` for selection. */
-  BoundBox *editmesh_bb_cage = nullptr;
-
-=======
->>>>>>> 807c076e
   /**
    * Original grease pencil bGPdata pointer, before object->data was changed to point
    * to gpd_eval.
