--- conflicted
+++ resolved
@@ -526,18 +526,10 @@
   BKE_blendfile_link_append_context_item_library_index_enable(lapp_context, lapp_item, 0);
 
   BKE_blendfile_link(lapp_context, nullptr);
-<<<<<<< HEAD
-  BKE_blendfile_override(
-      lapp_context,
-      static_cast<eBKELibLinkOverride>(BKE_LIBLINK_OVERRIDE_USE_EXISTING_LIBOVERRIDES |
-                                       BKE_LIBLINK_OVERRIDE_CREATE_RUNTIME),
-      nullptr);
-=======
   BKE_blendfile_override(lapp_context,
                          eBKELibLinkOverride(BKE_LIBLINK_OVERRIDE_USE_EXISTING_LIBOVERRIDES |
                                              BKE_LIBLINK_OVERRIDE_CREATE_RUNTIME),
                          nullptr);
->>>>>>> c5243b0e
 
   Brush *liboverride_brush = reinterpret_cast<Brush *>(
       BKE_blendfile_link_append_context_item_liboverrideid_get(lapp_context, lapp_item));
