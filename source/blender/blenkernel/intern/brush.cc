/* SPDX-FileCopyrightText: 2023 Blender Authors
 *
 * SPDX-License-Identifier: GPL-2.0-or-later */

/** \file
 * \ingroup bke
 */

#include <memory>

#include "MEM_guardedalloc.h"

#include "DNA_brush_types.h"
#include "DNA_defaults.h"
#include "DNA_material_types.h"
#include "DNA_scene_types.h"
#include "DNA_space_types.h"

#include "BLI_listbase.h"
#include "BLI_math_rotation.h"
#include "BLI_rand.h"

#include "BLO_readfile.hh"

#include "BLT_translation.hh"

#include "BKE_asset.hh"
<<<<<<< HEAD
#include "BKE_bpath.h"
=======
#include "BKE_blendfile_link_append.hh"
#include "BKE_bpath.hh"
>>>>>>> 914ad994
#include "BKE_brush.hh"
#include "BKE_colortools.hh"
#include "BKE_gpencil_legacy.h"
#include "BKE_idprop.hh"
#include "BKE_idtype.hh"
#include "BKE_lib_id.hh"
#include "BKE_lib_query.hh"
#include "BKE_lib_remap.hh"
#include "BKE_main.hh"
#include "BKE_material.h"
#include "BKE_paint.hh"
#include "BKE_preview_image.hh"
#include "BKE_texture.h"

#include "AS_asset_library.hh"

#include "IMB_colormanagement.hh"
#include "IMB_imbuf.hh"
#include "IMB_imbuf_types.hh"

#include "RE_texture.h" /* RE_texture_evaluate */

#include "BLO_read_write.hh"

static void brush_init_data(ID *id)
{
  Brush *brush = (Brush *)id;
  BLI_assert(MEMCMP_STRUCT_AFTER_IS_ZERO(brush, id));

  MEMCPY_STRUCT_AFTER(brush, DNA_struct_default_get(Brush), id);

  /* enable fake user by default */
  id_fake_user_set(&brush->id);

  /* the default alpha falloff curve */
  BKE_brush_curve_preset(brush, CURVE_PRESET_SMOOTH);
}

static void brush_copy_data(Main * /*bmain*/, ID *id_dst, const ID *id_src, const int flag)
{
  Brush *brush_dst = (Brush *)id_dst;
  const Brush *brush_src = (const Brush *)id_src;
  if (brush_src->icon_imbuf) {
    brush_dst->icon_imbuf = IMB_dupImBuf(brush_src->icon_imbuf);
  }

  if ((flag & LIB_ID_COPY_NO_PREVIEW) == 0) {
    BKE_previewimg_id_copy(&brush_dst->id, &brush_src->id);
  }
  else {
    brush_dst->preview = nullptr;
  }

  brush_dst->curve = BKE_curvemapping_copy(brush_src->curve);
  brush_dst->automasking_cavity_curve = BKE_curvemapping_copy(brush_src->automasking_cavity_curve);

  if (brush_src->gpencil_settings != nullptr) {
    brush_dst->gpencil_settings = MEM_cnew<BrushGpencilSettings>(__func__,
                                                                 *(brush_src->gpencil_settings));
    brush_dst->gpencil_settings->curve_sensitivity = BKE_curvemapping_copy(
        brush_src->gpencil_settings->curve_sensitivity);
    brush_dst->gpencil_settings->curve_strength = BKE_curvemapping_copy(
        brush_src->gpencil_settings->curve_strength);
    brush_dst->gpencil_settings->curve_jitter = BKE_curvemapping_copy(
        brush_src->gpencil_settings->curve_jitter);

    brush_dst->gpencil_settings->curve_rand_pressure = BKE_curvemapping_copy(
        brush_src->gpencil_settings->curve_rand_pressure);
    brush_dst->gpencil_settings->curve_rand_strength = BKE_curvemapping_copy(
        brush_src->gpencil_settings->curve_rand_strength);
    brush_dst->gpencil_settings->curve_rand_uv = BKE_curvemapping_copy(
        brush_src->gpencil_settings->curve_rand_uv);
    brush_dst->gpencil_settings->curve_rand_hue = BKE_curvemapping_copy(
        brush_src->gpencil_settings->curve_rand_hue);
    brush_dst->gpencil_settings->curve_rand_saturation = BKE_curvemapping_copy(
        brush_src->gpencil_settings->curve_rand_saturation);
    brush_dst->gpencil_settings->curve_rand_value = BKE_curvemapping_copy(
        brush_src->gpencil_settings->curve_rand_value);
  }
  if (brush_src->curves_sculpt_settings != nullptr) {
    brush_dst->curves_sculpt_settings = MEM_cnew<BrushCurvesSculptSettings>(
        __func__, *(brush_src->curves_sculpt_settings));
    brush_dst->curves_sculpt_settings->curve_parameter_falloff = BKE_curvemapping_copy(
        brush_src->curves_sculpt_settings->curve_parameter_falloff);
  }

  /* enable fake user by default */
  id_fake_user_set(&brush_dst->id);
}

static void brush_free_data(ID *id)
{
  Brush *brush = (Brush *)id;
  if (brush->icon_imbuf) {
    IMB_freeImBuf(brush->icon_imbuf);
  }
  BKE_curvemapping_free(brush->curve);
  BKE_curvemapping_free(brush->automasking_cavity_curve);

  if (brush->gpencil_settings != nullptr) {
    BKE_curvemapping_free(brush->gpencil_settings->curve_sensitivity);
    BKE_curvemapping_free(brush->gpencil_settings->curve_strength);
    BKE_curvemapping_free(brush->gpencil_settings->curve_jitter);

    BKE_curvemapping_free(brush->gpencil_settings->curve_rand_pressure);
    BKE_curvemapping_free(brush->gpencil_settings->curve_rand_strength);
    BKE_curvemapping_free(brush->gpencil_settings->curve_rand_uv);
    BKE_curvemapping_free(brush->gpencil_settings->curve_rand_hue);
    BKE_curvemapping_free(brush->gpencil_settings->curve_rand_saturation);
    BKE_curvemapping_free(brush->gpencil_settings->curve_rand_value);

    MEM_SAFE_FREE(brush->gpencil_settings);
  }
  if (brush->curves_sculpt_settings != nullptr) {
    BKE_curvemapping_free(brush->curves_sculpt_settings->curve_parameter_falloff);
    MEM_freeN(brush->curves_sculpt_settings);
  }

  MEM_SAFE_FREE(brush->gradient);

  BKE_previewimg_free(&(brush->preview));
}

static void brush_make_local(Main *bmain, ID *id, const int flags)
{
  if (!ID_IS_LINKED(id)) {
    return;
  }

  Brush *brush = (Brush *)id;
  const bool lib_local = (flags & LIB_ID_MAKELOCAL_FULL_LIBRARY) != 0;

  bool force_local, force_copy;
  BKE_lib_id_make_local_generic_action_define(bmain, id, flags, &force_local, &force_copy);

  if (brush->clone.image) {
    /* Special case: `ima` always local immediately.
     * Clone image should only have one user anyway. */
    /* FIXME: Recursive calls affecting other non-embedded IDs are really bad and should be avoided
     * in IDType callbacks. Higher-level ID management code usually does not expect such things and
     * does not deal properly with it. */
    /* NOTE: assert below ensures that the comment above is valid, and that exception is
     * acceptable for the time being. */
    BKE_lib_id_make_local(bmain, &brush->clone.image->id, 0);
    BLI_assert(!ID_IS_LINKED(brush->clone.image) && brush->clone.image->id.newid == nullptr);
  }

  if (force_local) {
    BKE_lib_id_clear_library_data(bmain, &brush->id, flags);
    BKE_lib_id_expand_local(bmain, &brush->id, flags);

    /* enable fake user by default */
    id_fake_user_set(&brush->id);
  }
  else if (force_copy) {
    Brush *brush_new = (Brush *)BKE_id_copy(bmain, &brush->id); /* Ensures FAKE_USER is set */

    brush_new->id.us = 0;

    /* setting newid is mandatory for complex make_lib_local logic... */
    ID_NEW_SET(brush, brush_new);

    if (!lib_local) {
      BKE_libblock_remap(bmain, brush, brush_new, ID_REMAP_SKIP_INDIRECT_USAGE);
    }
  }
}

static void brush_foreach_id(ID *id, LibraryForeachIDData *data)
{
  Brush *brush = (Brush *)id;

  BKE_LIB_FOREACHID_PROCESS_IDSUPER(data, brush->toggle_brush, IDWALK_CB_NOP);
  BKE_LIB_FOREACHID_PROCESS_IDSUPER(data, brush->clone.image, IDWALK_CB_NOP);
  BKE_LIB_FOREACHID_PROCESS_IDSUPER(data, brush->paint_curve, IDWALK_CB_USER);
  if (brush->gpencil_settings) {
    BKE_LIB_FOREACHID_PROCESS_IDSUPER(data, brush->gpencil_settings->material, IDWALK_CB_USER);
    BKE_LIB_FOREACHID_PROCESS_IDSUPER(data, brush->gpencil_settings->material_alt, IDWALK_CB_USER);
  }
  BKE_LIB_FOREACHID_PROCESS_FUNCTION_CALL(data, BKE_texture_mtex_foreach_id(data, &brush->mtex));
  BKE_LIB_FOREACHID_PROCESS_FUNCTION_CALL(data,
                                          BKE_texture_mtex_foreach_id(data, &brush->mask_mtex));
}

static void brush_foreach_path(ID *id, BPathForeachPathData *bpath_data)
{
  Brush *brush = (Brush *)id;
  if (brush->icon_filepath[0] != '\0') {
    BKE_bpath_foreach_path_fixed_process(
        bpath_data, brush->icon_filepath, sizeof(brush->icon_filepath));
  }
}

static void brush_blend_write(BlendWriter *writer, ID *id, const void *id_address)
{
  Brush *brush = (Brush *)id;

  BLO_write_id_struct(writer, Brush, id_address, &brush->id);
  BKE_id_blend_write(writer, &brush->id);

  if (brush->curve) {
    BKE_curvemapping_blend_write(writer, brush->curve);
  }

  if (brush->automasking_cavity_curve) {
    BKE_curvemapping_blend_write(writer, brush->automasking_cavity_curve);
  }

  if (brush->gpencil_settings) {
    BLO_write_struct(writer, BrushGpencilSettings, brush->gpencil_settings);

    if (brush->gpencil_settings->curve_sensitivity) {
      BKE_curvemapping_blend_write(writer, brush->gpencil_settings->curve_sensitivity);
    }
    if (brush->gpencil_settings->curve_strength) {
      BKE_curvemapping_blend_write(writer, brush->gpencil_settings->curve_strength);
    }
    if (brush->gpencil_settings->curve_jitter) {
      BKE_curvemapping_blend_write(writer, brush->gpencil_settings->curve_jitter);
    }
    if (brush->gpencil_settings->curve_rand_pressure) {
      BKE_curvemapping_blend_write(writer, brush->gpencil_settings->curve_rand_pressure);
    }
    if (brush->gpencil_settings->curve_rand_strength) {
      BKE_curvemapping_blend_write(writer, brush->gpencil_settings->curve_rand_strength);
    }
    if (brush->gpencil_settings->curve_rand_uv) {
      BKE_curvemapping_blend_write(writer, brush->gpencil_settings->curve_rand_uv);
    }
    if (brush->gpencil_settings->curve_rand_hue) {
      BKE_curvemapping_blend_write(writer, brush->gpencil_settings->curve_rand_hue);
    }
    if (brush->gpencil_settings->curve_rand_saturation) {
      BKE_curvemapping_blend_write(writer, brush->gpencil_settings->curve_rand_saturation);
    }
    if (brush->gpencil_settings->curve_rand_value) {
      BKE_curvemapping_blend_write(writer, brush->gpencil_settings->curve_rand_value);
    }
  }
  if (brush->curves_sculpt_settings) {
    BLO_write_struct(writer, BrushCurvesSculptSettings, brush->curves_sculpt_settings);
    BKE_curvemapping_blend_write(writer, brush->curves_sculpt_settings->curve_parameter_falloff);
  }
  if (brush->gradient) {
    BLO_write_struct(writer, ColorBand, brush->gradient);
  }

  BKE_previewimg_blend_write(writer, brush->preview);
}

static void brush_blend_read_data(BlendDataReader *reader, ID *id)
{
  Brush *brush = (Brush *)id;

  /* Falloff curve. */
  BLO_read_data_address(reader, &brush->curve);

  BLO_read_data_address(reader, &brush->gradient);

  if (brush->curve) {
    BKE_curvemapping_blend_read(reader, brush->curve);
  }
  else {
    BKE_brush_curve_preset(brush, CURVE_PRESET_SHARP);
  }

  BLO_read_data_address(reader, &brush->automasking_cavity_curve);
  if (brush->automasking_cavity_curve) {
    BKE_curvemapping_blend_read(reader, brush->automasking_cavity_curve);
  }
  else {
    brush->automasking_cavity_curve = BKE_sculpt_default_cavity_curve();
  }

  /* grease pencil */
  BLO_read_data_address(reader, &brush->gpencil_settings);
  if (brush->gpencil_settings != nullptr) {
    BLO_read_data_address(reader, &brush->gpencil_settings->curve_sensitivity);
    BLO_read_data_address(reader, &brush->gpencil_settings->curve_strength);
    BLO_read_data_address(reader, &brush->gpencil_settings->curve_jitter);

    BLO_read_data_address(reader, &brush->gpencil_settings->curve_rand_pressure);
    BLO_read_data_address(reader, &brush->gpencil_settings->curve_rand_strength);
    BLO_read_data_address(reader, &brush->gpencil_settings->curve_rand_uv);
    BLO_read_data_address(reader, &brush->gpencil_settings->curve_rand_hue);
    BLO_read_data_address(reader, &brush->gpencil_settings->curve_rand_saturation);
    BLO_read_data_address(reader, &brush->gpencil_settings->curve_rand_value);

    if (brush->gpencil_settings->curve_sensitivity) {
      BKE_curvemapping_blend_read(reader, brush->gpencil_settings->curve_sensitivity);
    }

    if (brush->gpencil_settings->curve_strength) {
      BKE_curvemapping_blend_read(reader, brush->gpencil_settings->curve_strength);
    }

    if (brush->gpencil_settings->curve_jitter) {
      BKE_curvemapping_blend_read(reader, brush->gpencil_settings->curve_jitter);
    }

    if (brush->gpencil_settings->curve_rand_pressure) {
      BKE_curvemapping_blend_read(reader, brush->gpencil_settings->curve_rand_pressure);
    }

    if (brush->gpencil_settings->curve_rand_strength) {
      BKE_curvemapping_blend_read(reader, brush->gpencil_settings->curve_rand_strength);
    }

    if (brush->gpencil_settings->curve_rand_uv) {
      BKE_curvemapping_blend_read(reader, brush->gpencil_settings->curve_rand_uv);
    }

    if (brush->gpencil_settings->curve_rand_hue) {
      BKE_curvemapping_blend_read(reader, brush->gpencil_settings->curve_rand_hue);
    }

    if (brush->gpencil_settings->curve_rand_saturation) {
      BKE_curvemapping_blend_read(reader, brush->gpencil_settings->curve_rand_saturation);
    }

    if (brush->gpencil_settings->curve_rand_value) {
      BKE_curvemapping_blend_read(reader, brush->gpencil_settings->curve_rand_value);
    }
  }

  BLO_read_data_address(reader, &brush->curves_sculpt_settings);
  if (brush->curves_sculpt_settings) {
    BLO_read_data_address(reader, &brush->curves_sculpt_settings->curve_parameter_falloff);
    if (brush->curves_sculpt_settings->curve_parameter_falloff) {
      BKE_curvemapping_blend_read(reader, brush->curves_sculpt_settings->curve_parameter_falloff);
    }
  }

  BLO_read_data_address(reader, &brush->preview);
  BKE_previewimg_blend_read(reader, brush->preview);

  brush->icon_imbuf = nullptr;
}

static void brush_blend_read_after_liblink(BlendLibReader * /*reader*/, ID *id)
{
  Brush *brush = reinterpret_cast<Brush *>(id);

  /* Update brush settings depending on availability of other IDs. */
  if (brush->gpencil_settings != nullptr) {
    if (brush->gpencil_settings->flag & GP_BRUSH_MATERIAL_PINNED) {
      if (!brush->gpencil_settings->material) {
        brush->gpencil_settings->flag &= ~GP_BRUSH_MATERIAL_PINNED;
      }
    }
    else {
      brush->gpencil_settings->material = nullptr;
    }
  }
}

static void brush_asset_metadata_ensure(void *asset_ptr, AssetMetaData *asset_data)
{
  using namespace blender;
  using namespace blender::bke;

  Brush *brush = reinterpret_cast<Brush *>(asset_ptr);
  BLI_assert(GS(brush->id.name) == ID_BR);

  /* Most names copied from brush RNA (not all are available there though). */
  constexpr std::array mode_map{
      std::pair{"use_paint_sculpt", OB_MODE_SCULPT},
      std::pair{"use_paint_vertex", OB_MODE_VERTEX_PAINT},
      std::pair{"use_paint_weight", OB_MODE_WEIGHT_PAINT},
      std::pair{"use_paint_image", OB_MODE_TEXTURE_PAINT},
      /* Sculpt UVs in the image editor while in edit mode. */
      std::pair{"use_paint_uv_sculpt", OB_MODE_EDIT},
      std::pair{"use_paint_grease_pencil", OB_MODE_PAINT_GPENCIL_LEGACY},
      std::pair{"use_paint_grease_pencil", OB_MODE_PAINT_GREASE_PENCIL},
      /* Note: Not defined in brush RNA, own name. */
      std::pair{"use_sculpt_grease_pencil", OB_MODE_SCULPT_GPENCIL_LEGACY},
      std::pair{"use_vertex_grease_pencil", OB_MODE_VERTEX_GPENCIL_LEGACY},
      std::pair{"use_weight_grease_pencil", OB_MODE_WEIGHT_GPENCIL_LEGACY},
      std::pair{"use_paint_sculpt_curves", OB_MODE_SCULPT_CURVES},
  };

  for (const auto &mode_mapping : mode_map) {
    /* Only add bools for supported modes. */
    if (!(brush->ob_mode & mode_mapping.second)) {
      continue;
    }
    auto mode_property = idprop::create_bool(mode_mapping.first, true);
    BKE_asset_metadata_idprop_ensure(asset_data, mode_property.release());
  }
}

static AssetTypeInfo AssetType_BR = {
    /*pre_save_fn*/ brush_asset_metadata_ensure,
    /*on_mark_asset_fn*/ brush_asset_metadata_ensure,
};

IDTypeInfo IDType_ID_BR = {
    /*id_code*/ ID_BR,
    /*id_filter*/ FILTER_ID_BR,
    /*dependencies_id_types*/
    (FILTER_ID_BR | FILTER_ID_IM | FILTER_ID_PC | FILTER_ID_TE | FILTER_ID_MA),
    /*main_listbase_index*/ INDEX_ID_BR,
    /*struct_size*/ sizeof(Brush),
    /*name*/ "Brush",
    /*name_plural*/ N_("brushes"),
    /*translation_context*/ BLT_I18NCONTEXT_ID_BRUSH,
    /*flags*/ IDTYPE_FLAGS_NO_ANIMDATA | IDTYPE_FLAGS_NO_MEMFILE_UNDO,
    /*asset_type_info*/ &AssetType_BR,

    /*init_data*/ brush_init_data,
    /*copy_data*/ brush_copy_data,
    /*free_data*/ brush_free_data,
    /*make_local*/ brush_make_local,
    /*foreach_id*/ brush_foreach_id,
    /*foreach_cache*/ nullptr,
    /*foreach_path*/ brush_foreach_path,
    /*owner_pointer_get*/ nullptr,

    /*blend_write*/ brush_blend_write,
    /*blend_read_data*/ brush_blend_read_data,
    /*blend_read_after_liblink*/ brush_blend_read_after_liblink,

    /*blend_read_undo_preserve*/ nullptr,

    /*lib_override_apply_post*/ nullptr,
};

static RNG *brush_rng;

void BKE_brush_system_init()
{
  brush_rng = BLI_rng_new(0);
  BLI_rng_srandom(brush_rng, 31415682);
}

void BKE_brush_system_exit()
{
  if (brush_rng == nullptr) {
    return;
  }
  BLI_rng_free(brush_rng);
  brush_rng = nullptr;
}

static void brush_defaults(Brush *brush)
{

  const Brush *brush_def = DNA_struct_default_get(Brush);

#define FROM_DEFAULT(member) \
  memcpy((void *)&brush->member, (void *)&brush_def->member, sizeof(brush->member))
#define FROM_DEFAULT_PTR(member) memcpy(brush->member, brush_def->member, sizeof(brush->member))

  FROM_DEFAULT(blend);
  FROM_DEFAULT(flag);
  FROM_DEFAULT(weight);
  FROM_DEFAULT(size);
  FROM_DEFAULT(alpha);
  FROM_DEFAULT(hardness);
  FROM_DEFAULT(autosmooth_factor);
  FROM_DEFAULT(topology_rake_factor);
  FROM_DEFAULT(crease_pinch_factor);
  FROM_DEFAULT(normal_radius_factor);
  FROM_DEFAULT(wet_paint_radius_factor);
  FROM_DEFAULT(area_radius_factor);
  FROM_DEFAULT(disconnected_distance_max);
  FROM_DEFAULT(sculpt_plane);
  FROM_DEFAULT(plane_offset);
  FROM_DEFAULT(clone.alpha);
  FROM_DEFAULT(normal_weight);
  FROM_DEFAULT(fill_threshold);
  FROM_DEFAULT(flag);
  FROM_DEFAULT(sampling_flag);
  FROM_DEFAULT_PTR(rgb);
  FROM_DEFAULT_PTR(secondary_rgb);
  FROM_DEFAULT(spacing);
  FROM_DEFAULT(smooth_stroke_radius);
  FROM_DEFAULT(smooth_stroke_factor);
  FROM_DEFAULT(rate);
  FROM_DEFAULT(jitter);
  FROM_DEFAULT(texture_sample_bias);
  FROM_DEFAULT(texture_overlay_alpha);
  FROM_DEFAULT(mask_overlay_alpha);
  FROM_DEFAULT(cursor_overlay_alpha);
  FROM_DEFAULT(overlay_flags);
  FROM_DEFAULT_PTR(add_col);
  FROM_DEFAULT_PTR(sub_col);
  FROM_DEFAULT(stencil_pos);
  FROM_DEFAULT(stencil_dimension);
  FROM_DEFAULT(mtex);
  FROM_DEFAULT(mask_mtex);
  FROM_DEFAULT(falloff_shape);
  FROM_DEFAULT(tip_scale_x);
  FROM_DEFAULT(tip_roundness);

#undef FROM_DEFAULT
#undef FROM_DEFAULT_PTR
}

<<<<<<< HEAD
=======
Brush *BKE_brush_asset_runtime_ensure(Main *bmain, const AssetWeakReference &brush_asset_reference)
{
  char asset_full_path_buffer[FILE_MAX_LIBEXTRA];
  char *asset_lib_path, *asset_group, *asset_name;

  AS_asset_full_path_explode_from_weak_ref(
      &brush_asset_reference, asset_full_path_buffer, &asset_lib_path, &asset_group, &asset_name);

  if (asset_lib_path == nullptr && asset_group == nullptr && asset_name == nullptr) {
    return nullptr;
  }

  BLI_assert(STREQ(asset_group, IDType_ID_BR.name));
  BLI_assert(asset_name != nullptr);

  /* If the weakreference resolves to a null library path, assume that we are in local asset case.
   */
  if (asset_lib_path == nullptr) {
    Brush *local_brush_asset = reinterpret_cast<Brush *>(
        BLI_findstring(&bmain->brushes, asset_name, offsetof(ID, name) + 2));

    if (local_brush_asset == nullptr || !ID_IS_ASSET(local_brush_asset)) {
      return nullptr;
    }
    return local_brush_asset;
  }

  LibraryLink_Params lapp_parameters{};
  lapp_parameters.bmain = bmain;
  BlendfileLinkAppendContext *lapp_context = BKE_blendfile_link_append_context_new(
      &lapp_parameters);
  BKE_blendfile_link_append_context_flag_set(lapp_context, BLO_LIBLINK_FORCE_INDIRECT, true);
  BKE_blendfile_link_append_context_flag_set(lapp_context, FILE_LINK, true);

  BKE_blendfile_link_append_context_library_add(lapp_context, asset_lib_path, nullptr);

  BlendfileLinkAppendContextItem *lapp_item = BKE_blendfile_link_append_context_item_add(
      lapp_context, asset_name, ID_BR, nullptr);
  BKE_blendfile_link_append_context_item_library_index_enable(lapp_context, lapp_item, 0);

  BKE_blendfile_link(lapp_context, nullptr);
  BKE_blendfile_override(lapp_context,
                         eBKELibLinkOverride(BKE_LIBLINK_OVERRIDE_USE_EXISTING_LIBOVERRIDES |
                                             BKE_LIBLINK_OVERRIDE_CREATE_RUNTIME),
                         nullptr);

  Brush *liboverride_brush = reinterpret_cast<Brush *>(
      BKE_blendfile_link_append_context_item_liboverrideid_get(lapp_context, lapp_item));

  BKE_blendfile_link_append_context_free(lapp_context);

  return liboverride_brush;
}

>>>>>>> 914ad994
/* Datablock add/copy/free/make_local */

Brush *BKE_brush_add(Main *bmain, const char *name, const eObjectMode ob_mode)
{
  Brush *brush = (Brush *)BKE_id_new(bmain, ID_BR, name);

  brush->ob_mode = ob_mode;

  if (ob_mode == OB_MODE_SCULPT_CURVES) {
    BKE_brush_init_curves_sculpt_settings(brush);
  }

  return brush;
}

void BKE_brush_init_gpencil_settings(Brush *brush)
{
  if (brush->gpencil_settings == nullptr) {
    brush->gpencil_settings = MEM_cnew<BrushGpencilSettings>("BrushGpencilSettings");
  }

  brush->gpencil_settings->draw_smoothlvl = 1;
  brush->gpencil_settings->flag = 0;
  brush->gpencil_settings->flag |= GP_BRUSH_USE_PRESSURE;
  brush->gpencil_settings->draw_strength = 1.0f;
  brush->gpencil_settings->draw_jitter = 0.0f;
  brush->gpencil_settings->flag |= GP_BRUSH_USE_JITTER_PRESSURE;
  brush->gpencil_settings->icon_id = GP_BRUSH_ICON_PEN;

  /* curves */
  brush->gpencil_settings->curve_sensitivity = BKE_curvemapping_add(1, 0.0f, 0.0f, 1.0f, 1.0f);
  brush->gpencil_settings->curve_strength = BKE_curvemapping_add(1, 0.0f, 0.0f, 1.0f, 1.0f);
  brush->gpencil_settings->curve_jitter = BKE_curvemapping_add(1, 0.0f, 0.0f, 1.0f, 1.0f);

  brush->gpencil_settings->curve_rand_pressure = BKE_curvemapping_add(1, 0.0f, 0.0f, 1.0f, 1.0f);
  brush->gpencil_settings->curve_rand_strength = BKE_curvemapping_add(1, 0.0f, 0.0f, 1.0f, 1.0f);
  brush->gpencil_settings->curve_rand_uv = BKE_curvemapping_add(1, 0.0f, 0.0f, 1.0f, 1.0f);
  brush->gpencil_settings->curve_rand_hue = BKE_curvemapping_add(1, 0.0f, 0.0f, 1.0f, 1.0f);
  brush->gpencil_settings->curve_rand_saturation = BKE_curvemapping_add(1, 0.0f, 0.0f, 1.0f, 1.0f);
  brush->gpencil_settings->curve_rand_value = BKE_curvemapping_add(1, 0.0f, 0.0f, 1.0f, 1.0f);
}

Brush *BKE_brush_add_gpencil(Main *bmain, ToolSettings *ts, const char *name, eObjectMode mode)
{
  Paint *paint = nullptr;
  Brush *brush;
  switch (mode) {
    case OB_MODE_PAINT_GPENCIL_LEGACY: {
      paint = &ts->gp_paint->paint;
      break;
    }
    case OB_MODE_SCULPT_GPENCIL_LEGACY: {
      paint = &ts->gp_sculptpaint->paint;
      break;
    }
    case OB_MODE_WEIGHT_GPENCIL_LEGACY: {
      paint = &ts->gp_weightpaint->paint;
      break;
    }
    case OB_MODE_VERTEX_GPENCIL_LEGACY: {
      paint = &ts->gp_vertexpaint->paint;
      break;
    }
    default:
      paint = &ts->gp_paint->paint;
  }

  brush = BKE_brush_add(bmain, name, mode);

  BKE_paint_brush_set(paint, brush);
  id_us_min(&brush->id);

  brush->size = 3;

  /* grease pencil basic settings */
  BKE_brush_init_gpencil_settings(brush);

  /* return brush */
  return brush;
}

bool BKE_brush_delete(Main *bmain, Brush *brush)
{
  if (brush->id.tag & LIB_TAG_INDIRECT) {
    return false;
  }
  if (ID_REAL_USERS(brush) <= 1 && ID_EXTRA_USERS(brush) == 0 &&
      BKE_library_ID_is_indirectly_used(bmain, brush))
  {
    return false;
  }

  BKE_id_delete(bmain, brush);

  return true;
}

/** Local grease pencil curve mapping preset. */
using eGPCurveMappingPreset = enum eGPCurveMappingPreset {
  GPCURVE_PRESET_PENCIL = 0,
  GPCURVE_PRESET_INK = 1,
  GPCURVE_PRESET_INKNOISE = 2,
  GPCURVE_PRESET_MARKER = 3,
  GPCURVE_PRESET_CHISEL_SENSIVITY = 4,
  GPCURVE_PRESET_CHISEL_STRENGTH = 5,
};

static void brush_gpencil_curvemap_reset(CurveMap *cuma, int tot, eGPCurveMappingPreset preset)
{
  if (cuma->curve) {
    MEM_freeN(cuma->curve);
  }

  cuma->totpoint = tot;
  cuma->curve = (CurveMapPoint *)MEM_callocN(cuma->totpoint * sizeof(CurveMapPoint), __func__);

  switch (preset) {
    case GPCURVE_PRESET_PENCIL:
      cuma->curve[0].x = 0.0f;
      cuma->curve[0].y = 0.0f;
      cuma->curve[1].x = 0.75115f;
      cuma->curve[1].y = 0.25f;
      cuma->curve[2].x = 1.0f;
      cuma->curve[2].y = 1.0f;
      break;
    case GPCURVE_PRESET_INK:
      cuma->curve[0].x = 0.0f;
      cuma->curve[0].y = 0.0f;
      cuma->curve[1].x = 0.63448f;
      cuma->curve[1].y = 0.375f;
      cuma->curve[2].x = 1.0f;
      cuma->curve[2].y = 1.0f;
      break;
    case GPCURVE_PRESET_INKNOISE:
      cuma->curve[0].x = 0.0f;
      cuma->curve[0].y = 0.0f;
      cuma->curve[1].x = 0.55f;
      cuma->curve[1].y = 0.45f;
      cuma->curve[2].x = 0.85f;
      cuma->curve[2].y = 1.0f;
      break;
    case GPCURVE_PRESET_MARKER:
      cuma->curve[0].x = 0.0f;
      cuma->curve[0].y = 0.0f;
      cuma->curve[1].x = 0.38f;
      cuma->curve[1].y = 0.22f;
      cuma->curve[2].x = 0.65f;
      cuma->curve[2].y = 0.68f;
      cuma->curve[3].x = 1.0f;
      cuma->curve[3].y = 1.0f;
      break;
    case GPCURVE_PRESET_CHISEL_SENSIVITY:
      cuma->curve[0].x = 0.0f;
      cuma->curve[0].y = 0.0f;
      cuma->curve[1].x = 0.25f;
      cuma->curve[1].y = 0.40f;
      cuma->curve[2].x = 1.0f;
      cuma->curve[2].y = 1.0f;
      break;
    case GPCURVE_PRESET_CHISEL_STRENGTH:
      cuma->curve[0].x = 0.0f;
      cuma->curve[0].y = 0.0f;
      cuma->curve[1].x = 0.31f;
      cuma->curve[1].y = 0.22f;
      cuma->curve[2].x = 0.61f;
      cuma->curve[2].y = 0.88f;
      cuma->curve[3].x = 1.0f;
      cuma->curve[3].y = 1.0f;
      break;
    default:
      break;
  }

  MEM_SAFE_FREE(cuma->table);
}

void BKE_gpencil_brush_preset_set(Main *bmain, Brush *brush, const short type)
{
#define SMOOTH_STROKE_RADIUS 40
#define SMOOTH_STROKE_FACTOR 0.9f
#define ACTIVE_SMOOTH 0.35f

  CurveMapping *custom_curve = nullptr;

  /* Optionally assign a material preset. */
  enum {
    PRESET_MATERIAL_NONE = 0,
    PRESET_MATERIAL_DOT_STROKE,
  } material_preset = PRESET_MATERIAL_NONE;

  /* Set general defaults at brush level. */
  brush->smooth_stroke_radius = SMOOTH_STROKE_RADIUS;
  brush->smooth_stroke_factor = SMOOTH_STROKE_FACTOR;

  brush->rgb[0] = 0.498f;
  brush->rgb[1] = 1.0f;
  brush->rgb[2] = 0.498f;

  brush->secondary_rgb[0] = 1.0f;
  brush->secondary_rgb[1] = 1.0f;
  brush->secondary_rgb[2] = 1.0f;

  brush->curve_preset = BRUSH_CURVE_SMOOTH;

  if (brush->gpencil_settings == nullptr) {
    return;
  }

  /* Set preset type. */
  brush->gpencil_settings->preset_type = type;

  /* Set vertex mix factor. */
  brush->gpencil_settings->vertex_mode = GPPAINT_MODE_BOTH;
  brush->gpencil_settings->vertex_factor = 1.0f;
  brush->gpencil_settings->material_alt = nullptr;

  switch (type) {
    case GP_BRUSH_PRESET_AIRBRUSH: {
      brush->size = 300.0f;
      brush->gpencil_settings->flag |= GP_BRUSH_USE_PRESSURE;

      brush->gpencil_settings->draw_strength = 0.4f;
      brush->gpencil_settings->flag |= GP_BRUSH_USE_STRENGTH_PRESSURE;

      brush->gpencil_settings->input_samples = 10;
      brush->gpencil_settings->active_smooth = ACTIVE_SMOOTH;
      brush->gpencil_settings->draw_angle = 0.0f;
      brush->gpencil_settings->draw_angle_factor = 0.0f;
      brush->gpencil_settings->hardness = 0.9f;
      copy_v2_fl(brush->gpencil_settings->aspect_ratio, 1.0f);

      brush->gpencil_tool = GPAINT_TOOL_DRAW;
      brush->gpencil_settings->icon_id = GP_BRUSH_ICON_AIRBRUSH;

      zero_v3(brush->secondary_rgb);

      material_preset = PRESET_MATERIAL_DOT_STROKE;

      break;
    }
    case GP_BRUSH_PRESET_INK_PEN: {

      brush->size = 60.0f;
      brush->gpencil_settings->flag |= GP_BRUSH_USE_PRESSURE;

      brush->gpencil_settings->draw_strength = 1.0f;

      brush->gpencil_settings->input_samples = 10;
      brush->gpencil_settings->active_smooth = ACTIVE_SMOOTH;
      brush->gpencil_settings->draw_angle = 0.0f;
      brush->gpencil_settings->draw_angle_factor = 0.0f;
      brush->gpencil_settings->hardness = 1.0f;
      copy_v2_fl(brush->gpencil_settings->aspect_ratio, 1.0f);

      brush->gpencil_settings->flag |= GP_BRUSH_GROUP_SETTINGS;
      brush->gpencil_settings->draw_smoothfac = 0.1f;
      brush->gpencil_settings->draw_smoothlvl = 1;
      brush->gpencil_settings->draw_subdivide = 0;
      brush->gpencil_settings->simplify_f = 0.002f;

      brush->gpencil_settings->draw_random_press = 0.0f;
      brush->gpencil_settings->draw_jitter = 0.0f;
      brush->gpencil_settings->flag |= GP_BRUSH_USE_JITTER_PRESSURE;

      /* Curve. */
      custom_curve = brush->gpencil_settings->curve_sensitivity;
      BKE_curvemapping_set_defaults(custom_curve, 0, 0.0f, 0.0f, 1.0f, 1.0f, HD_AUTO);
      BKE_curvemapping_init(custom_curve);
      brush_gpencil_curvemap_reset(custom_curve->cm, 3, GPCURVE_PRESET_INK);

      brush->gpencil_settings->icon_id = GP_BRUSH_ICON_INK;
      brush->gpencil_tool = GPAINT_TOOL_DRAW;

      zero_v3(brush->secondary_rgb);
      break;
    }
    case GP_BRUSH_PRESET_INK_PEN_ROUGH: {
      brush->size = 60.0f;
      brush->gpencil_settings->flag |= GP_BRUSH_USE_PRESSURE;

      brush->gpencil_settings->draw_strength = 1.0f;

      brush->gpencil_settings->input_samples = 10;
      brush->gpencil_settings->active_smooth = ACTIVE_SMOOTH;
      brush->gpencil_settings->draw_angle = 0.0f;
      brush->gpencil_settings->draw_angle_factor = 0.0f;
      brush->gpencil_settings->hardness = 1.0f;
      copy_v2_fl(brush->gpencil_settings->aspect_ratio, 1.0f);

      brush->gpencil_settings->flag &= ~GP_BRUSH_GROUP_SETTINGS;
      brush->gpencil_settings->draw_smoothfac = 0.0f;
      brush->gpencil_settings->draw_smoothlvl = 2;
      brush->gpencil_settings->draw_subdivide = 0;
      brush->gpencil_settings->simplify_f = 0.000f;

      brush->gpencil_settings->flag |= GP_BRUSH_GROUP_RANDOM;
      brush->gpencil_settings->draw_random_press = 0.6f;
      brush->gpencil_settings->draw_random_strength = 0.0f;
      brush->gpencil_settings->draw_jitter = 0.0f;
      brush->gpencil_settings->flag |= GP_BRUSH_USE_JITTER_PRESSURE;

      /* Curve. */
      custom_curve = brush->gpencil_settings->curve_sensitivity;
      BKE_curvemapping_set_defaults(custom_curve, 0, 0.0f, 0.0f, 1.0f, 1.0f, HD_AUTO);
      BKE_curvemapping_init(custom_curve);
      brush_gpencil_curvemap_reset(custom_curve->cm, 3, GPCURVE_PRESET_INKNOISE);

      brush->gpencil_settings->icon_id = GP_BRUSH_ICON_INKNOISE;
      brush->gpencil_tool = GPAINT_TOOL_DRAW;

      zero_v3(brush->secondary_rgb);
      break;
    }
    case GP_BRUSH_PRESET_MARKER_BOLD: {
      brush->size = 150.0f;
      brush->gpencil_settings->flag &= ~GP_BRUSH_USE_PRESSURE;

      brush->gpencil_settings->draw_strength = 0.3f;

      brush->gpencil_settings->input_samples = 10;
      brush->gpencil_settings->active_smooth = ACTIVE_SMOOTH;
      brush->gpencil_settings->draw_angle = 0.0f;
      brush->gpencil_settings->draw_angle_factor = 0.0f;
      brush->gpencil_settings->hardness = 1.0f;
      copy_v2_fl(brush->gpencil_settings->aspect_ratio, 1.0f);

      brush->gpencil_settings->flag |= GP_BRUSH_GROUP_SETTINGS;
      brush->gpencil_settings->draw_smoothfac = 0.1f;
      brush->gpencil_settings->draw_smoothlvl = 1;
      brush->gpencil_settings->draw_subdivide = 0;
      brush->gpencil_settings->simplify_f = 0.002f;

      brush->gpencil_settings->flag &= ~GP_BRUSH_GROUP_RANDOM;
      brush->gpencil_settings->draw_random_press = 0.0f;
      brush->gpencil_settings->draw_random_strength = 0.0f;
      brush->gpencil_settings->draw_jitter = 0.0f;
      brush->gpencil_settings->flag |= GP_BRUSH_USE_JITTER_PRESSURE;

      /* Curve. */
      custom_curve = brush->gpencil_settings->curve_sensitivity;
      BKE_curvemapping_set_defaults(custom_curve, 0, 0.0f, 0.0f, 1.0f, 1.0f, HD_AUTO);
      BKE_curvemapping_init(custom_curve);
      brush_gpencil_curvemap_reset(custom_curve->cm, 4, GPCURVE_PRESET_MARKER);

      brush->gpencil_settings->icon_id = GP_BRUSH_ICON_MARKER;
      brush->gpencil_tool = GPAINT_TOOL_DRAW;

      zero_v3(brush->secondary_rgb);
      break;
    }
    case GP_BRUSH_PRESET_MARKER_CHISEL: {
      brush->size = 150.0f;
      brush->gpencil_settings->flag |= GP_BRUSH_USE_PRESSURE;

      brush->gpencil_settings->draw_strength = 1.0f;

      brush->gpencil_settings->input_samples = 10;
      brush->gpencil_settings->active_smooth = 0.3f;
      brush->gpencil_settings->draw_angle = DEG2RAD(35.0f);
      brush->gpencil_settings->draw_angle_factor = 0.5f;
      brush->gpencil_settings->hardness = 1.0f;
      copy_v2_fl(brush->gpencil_settings->aspect_ratio, 1.0f);

      brush->gpencil_settings->flag |= GP_BRUSH_GROUP_SETTINGS;
      brush->gpencil_settings->draw_smoothfac = 0.0f;
      brush->gpencil_settings->draw_smoothlvl = 1;
      brush->gpencil_settings->draw_subdivide = 0;
      brush->gpencil_settings->simplify_f = 0.002f;

      brush->gpencil_settings->flag &= ~GP_BRUSH_GROUP_RANDOM;
      brush->gpencil_settings->draw_random_press = 0.0f;
      brush->gpencil_settings->draw_jitter = 0.0f;
      brush->gpencil_settings->flag |= GP_BRUSH_USE_JITTER_PRESSURE;

      /* Curve. */
      custom_curve = brush->gpencil_settings->curve_sensitivity;
      BKE_curvemapping_set_defaults(custom_curve, 0, 0.0f, 0.0f, 1.0f, 1.0f, HD_AUTO);
      BKE_curvemapping_init(custom_curve);
      brush_gpencil_curvemap_reset(custom_curve->cm, 3, GPCURVE_PRESET_CHISEL_SENSIVITY);

      custom_curve = brush->gpencil_settings->curve_strength;
      BKE_curvemapping_set_defaults(custom_curve, 0, 0.0f, 0.0f, 1.0f, 1.0f, HD_AUTO);
      BKE_curvemapping_init(custom_curve);
      brush_gpencil_curvemap_reset(custom_curve->cm, 4, GPCURVE_PRESET_CHISEL_STRENGTH);

      brush->gpencil_settings->icon_id = GP_BRUSH_ICON_CHISEL;
      brush->gpencil_tool = GPAINT_TOOL_DRAW;

      zero_v3(brush->secondary_rgb);
      break;
    }
    case GP_BRUSH_PRESET_PEN: {
      brush->size = 25.0f;
      brush->gpencil_settings->flag &= ~GP_BRUSH_USE_PRESSURE;

      brush->gpencil_settings->draw_strength = 1.0f;
      brush->gpencil_settings->flag &= ~GP_BRUSH_USE_STRENGTH_PRESSURE;

      brush->gpencil_settings->input_samples = 10;
      brush->gpencil_settings->active_smooth = ACTIVE_SMOOTH;
      brush->gpencil_settings->draw_angle = 0.0f;
      brush->gpencil_settings->draw_angle_factor = 0.0f;
      brush->gpencil_settings->hardness = 1.0f;
      copy_v2_fl(brush->gpencil_settings->aspect_ratio, 1.0f);

      brush->gpencil_settings->flag |= GP_BRUSH_GROUP_SETTINGS;
      brush->gpencil_settings->draw_smoothfac = 0.0f;
      brush->gpencil_settings->draw_smoothlvl = 1;
      brush->gpencil_settings->draw_subdivide = 1;
      brush->gpencil_settings->simplify_f = 0.002f;

      brush->gpencil_settings->draw_random_press = 0.0f;
      brush->gpencil_settings->draw_random_strength = 0.0f;
      brush->gpencil_settings->draw_jitter = 0.0f;
      brush->gpencil_settings->flag |= GP_BRUSH_USE_JITTER_PRESSURE;

      brush->gpencil_settings->icon_id = GP_BRUSH_ICON_PEN;
      brush->gpencil_tool = GPAINT_TOOL_DRAW;

      zero_v3(brush->secondary_rgb);
      break;
    }
    case GP_BRUSH_PRESET_PENCIL_SOFT: {
      brush->size = 80.0f;
      brush->gpencil_settings->flag |= GP_BRUSH_USE_PRESSURE;

      brush->gpencil_settings->draw_strength = 0.4f;
      brush->gpencil_settings->flag |= GP_BRUSH_USE_STRENGTH_PRESSURE;

      brush->gpencil_settings->input_samples = 10;
      brush->gpencil_settings->active_smooth = ACTIVE_SMOOTH;
      brush->gpencil_settings->draw_angle = 0.0f;
      brush->gpencil_settings->draw_angle_factor = 0.0f;
      brush->gpencil_settings->hardness = 0.8f;
      copy_v2_fl(brush->gpencil_settings->aspect_ratio, 1.0f);

      brush->gpencil_settings->flag |= GP_BRUSH_GROUP_SETTINGS;
      brush->gpencil_settings->draw_smoothfac = 0.0f;
      brush->gpencil_settings->draw_smoothlvl = 1;
      brush->gpencil_settings->draw_subdivide = 0;
      brush->gpencil_settings->simplify_f = 0.000f;

      brush->gpencil_settings->draw_random_press = 0.0f;
      brush->gpencil_settings->draw_random_strength = 0.0f;
      brush->gpencil_settings->draw_jitter = 0.0f;
      brush->gpencil_settings->flag |= GP_BRUSH_USE_JITTER_PRESSURE;

      brush->gpencil_settings->icon_id = GP_BRUSH_ICON_PENCIL;
      brush->gpencil_tool = GPAINT_TOOL_DRAW;

      zero_v3(brush->secondary_rgb);

      material_preset = PRESET_MATERIAL_DOT_STROKE;

      break;
    }
    case GP_BRUSH_PRESET_PENCIL: {
      brush->size = 20.0f;
      brush->gpencil_settings->flag |= GP_BRUSH_USE_PRESSURE;

      brush->gpencil_settings->draw_strength = 0.6f;
      brush->gpencil_settings->flag |= GP_BRUSH_USE_STRENGTH_PRESSURE;

      brush->gpencil_settings->input_samples = 10;
      brush->gpencil_settings->active_smooth = ACTIVE_SMOOTH;
      brush->gpencil_settings->draw_angle = 0.0f;
      brush->gpencil_settings->draw_angle_factor = 0.0f;
      brush->gpencil_settings->hardness = 1.0f;
      copy_v2_fl(brush->gpencil_settings->aspect_ratio, 1.0f);

      brush->gpencil_settings->flag |= GP_BRUSH_GROUP_SETTINGS;
      brush->gpencil_settings->draw_smoothfac = 0.0f;
      brush->gpencil_settings->draw_smoothlvl = 1;
      brush->gpencil_settings->draw_subdivide = 0;
      brush->gpencil_settings->simplify_f = 0.002f;

      brush->gpencil_settings->draw_random_press = 0.0f;
      brush->gpencil_settings->draw_jitter = 0.0f;
      brush->gpencil_settings->flag |= GP_BRUSH_USE_JITTER_PRESSURE;

      brush->gpencil_settings->icon_id = GP_BRUSH_ICON_PENCIL;
      brush->gpencil_tool = GPAINT_TOOL_DRAW;

      zero_v3(brush->secondary_rgb);
      break;
    }
    case GP_BRUSH_PRESET_FILL_AREA: {
      brush->size = 5.0f;

      brush->gpencil_settings->fill_threshold = 0.1f;
      brush->gpencil_settings->fill_simplylvl = 1;
      brush->gpencil_settings->fill_factor = 1.0f;

      brush->gpencil_settings->draw_strength = 1.0f;
      brush->gpencil_settings->hardness = 1.0f;
      copy_v2_fl(brush->gpencil_settings->aspect_ratio, 1.0f);
      brush->gpencil_settings->draw_smoothfac = 0.1f;
      brush->gpencil_settings->draw_smoothlvl = 1;
      brush->gpencil_settings->draw_subdivide = 1;
      brush->gpencil_settings->dilate_pixels = 1;

      brush->gpencil_settings->flag |= GP_BRUSH_FILL_SHOW_EXTENDLINES;

      brush->gpencil_settings->icon_id = GP_BRUSH_ICON_FILL;
      brush->gpencil_tool = GPAINT_TOOL_FILL;
      brush->gpencil_settings->vertex_mode = GPPAINT_MODE_FILL;

      zero_v3(brush->secondary_rgb);
      break;
    }
    case GP_BRUSH_PRESET_ERASER_SOFT: {
      brush->size = 30.0f;
      brush->gpencil_settings->draw_strength = 0.5f;
      brush->gpencil_settings->flag |= GP_BRUSH_DEFAULT_ERASER;
      brush->gpencil_settings->flag |= GP_BRUSH_USE_PRESSURE;
      brush->gpencil_settings->flag |= GP_BRUSH_USE_STRENGTH_PRESSURE;
      brush->gpencil_settings->icon_id = GP_BRUSH_ICON_ERASE_SOFT;
      brush->gpencil_tool = GPAINT_TOOL_ERASE;
      brush->gpencil_settings->eraser_mode = GP_BRUSH_ERASER_SOFT;
      brush->gpencil_settings->era_strength_f = 100.0f;
      brush->gpencil_settings->era_thickness_f = 10.0f;

      break;
    }
    case GP_BRUSH_PRESET_ERASER_HARD: {
      brush->size = 30.0f;
      brush->gpencil_settings->draw_strength = 1.0f;
      brush->gpencil_settings->eraser_mode = GP_BRUSH_ERASER_SOFT;
      brush->gpencil_settings->era_strength_f = 100.0f;
      brush->gpencil_settings->era_thickness_f = 50.0f;

      brush->gpencil_settings->icon_id = GP_BRUSH_ICON_ERASE_HARD;
      brush->gpencil_tool = GPAINT_TOOL_ERASE;

      break;
    }
    case GP_BRUSH_PRESET_ERASER_POINT: {
      brush->size = 30.0f;
      brush->gpencil_settings->eraser_mode = GP_BRUSH_ERASER_HARD;

      brush->gpencil_settings->icon_id = GP_BRUSH_ICON_ERASE_HARD;
      brush->gpencil_tool = GPAINT_TOOL_ERASE;

      break;
    }
    case GP_BRUSH_PRESET_ERASER_STROKE: {
      brush->size = 30.0f;
      brush->gpencil_settings->eraser_mode = GP_BRUSH_ERASER_STROKE;

      brush->gpencil_settings->icon_id = GP_BRUSH_ICON_ERASE_STROKE;
      brush->gpencil_tool = GPAINT_TOOL_ERASE;

      break;
    }
    case GP_BRUSH_PRESET_TINT: {
      brush->gpencil_settings->icon_id = GP_BRUSH_ICON_TINT;
      brush->gpencil_tool = GPAINT_TOOL_TINT;

      brush->size = 25.0f;
      brush->gpencil_settings->flag |= GP_BRUSH_USE_PRESSURE;

      brush->gpencil_settings->draw_strength = 0.8f;
      brush->gpencil_settings->flag |= GP_BRUSH_USE_STRENGTH_PRESSURE;

      zero_v3(brush->secondary_rgb);
      break;
    }
    case GP_BRUSH_PRESET_VERTEX_DRAW: {
      brush->gpencil_settings->icon_id = GP_BRUSH_ICON_VERTEX_DRAW;
      brush->gpencil_vertex_tool = GPVERTEX_TOOL_DRAW;

      brush->size = 25.0f;
      brush->gpencil_settings->flag |= GP_BRUSH_USE_PRESSURE;

      brush->gpencil_settings->draw_strength = 0.8f;
      brush->gpencil_settings->flag |= GP_BRUSH_USE_STRENGTH_PRESSURE;

      zero_v3(brush->secondary_rgb);
      break;
    }
    case GP_BRUSH_PRESET_VERTEX_BLUR: {
      brush->gpencil_settings->icon_id = GP_BRUSH_ICON_VERTEX_BLUR;
      brush->gpencil_vertex_tool = GPVERTEX_TOOL_BLUR;

      brush->size = 25.0f;
      brush->gpencil_settings->flag |= GP_BRUSH_USE_PRESSURE;

      brush->gpencil_settings->draw_strength = 0.8f;
      brush->gpencil_settings->flag |= GP_BRUSH_USE_STRENGTH_PRESSURE;

      zero_v3(brush->secondary_rgb);
      break;
    }
    case GP_BRUSH_PRESET_VERTEX_AVERAGE: {
      brush->gpencil_settings->icon_id = GP_BRUSH_ICON_VERTEX_AVERAGE;
      brush->gpencil_vertex_tool = GPVERTEX_TOOL_AVERAGE;

      brush->size = 25.0f;
      brush->gpencil_settings->flag |= GP_BRUSH_USE_PRESSURE;

      brush->gpencil_settings->draw_strength = 0.8f;
      brush->gpencil_settings->flag |= GP_BRUSH_USE_STRENGTH_PRESSURE;

      zero_v3(brush->secondary_rgb);
      break;
    }
    case GP_BRUSH_PRESET_VERTEX_SMEAR: {
      brush->gpencil_settings->icon_id = GP_BRUSH_ICON_VERTEX_SMEAR;
      brush->gpencil_vertex_tool = GPVERTEX_TOOL_SMEAR;

      brush->size = 25.0f;
      brush->gpencil_settings->flag |= GP_BRUSH_USE_PRESSURE;

      brush->gpencil_settings->draw_strength = 0.8f;
      brush->gpencil_settings->flag |= GP_BRUSH_USE_STRENGTH_PRESSURE;

      zero_v3(brush->secondary_rgb);
      break;
    }
    case GP_BRUSH_PRESET_VERTEX_REPLACE: {
      brush->gpencil_settings->icon_id = GP_BRUSH_ICON_VERTEX_REPLACE;
      brush->gpencil_vertex_tool = GPVERTEX_TOOL_REPLACE;

      brush->size = 25.0f;
      brush->gpencil_settings->flag |= GP_BRUSH_USE_PRESSURE;

      brush->gpencil_settings->draw_strength = 0.8f;
      brush->gpencil_settings->flag |= GP_BRUSH_USE_STRENGTH_PRESSURE;

      zero_v3(brush->secondary_rgb);
      break;
    }
    case GP_BRUSH_PRESET_SMOOTH_STROKE: {
      brush->gpencil_settings->icon_id = GP_BRUSH_ICON_GPBRUSH_SMOOTH;
      brush->gpencil_sculpt_tool = GPSCULPT_TOOL_SMOOTH;

      brush->size = 25.0f;
      brush->gpencil_settings->flag |= GP_BRUSH_USE_PRESSURE;

      brush->gpencil_settings->draw_strength = 0.3f;
      brush->gpencil_settings->flag |= GP_BRUSH_USE_STRENGTH_PRESSURE;
      brush->gpencil_settings->sculpt_flag = GP_SCULPT_FLAGMODE_APPLY_THICKNESS;
      brush->gpencil_settings->sculpt_mode_flag |= GP_SCULPT_FLAGMODE_APPLY_POSITION;

      break;
    }
    case GP_BRUSH_PRESET_STRENGTH_STROKE: {
      brush->gpencil_settings->icon_id = GP_BRUSH_ICON_GPBRUSH_STRENGTH;
      brush->gpencil_sculpt_tool = GPSCULPT_TOOL_STRENGTH;

      brush->size = 25.0f;
      brush->gpencil_settings->flag |= GP_BRUSH_USE_PRESSURE;

      brush->gpencil_settings->draw_strength = 0.3f;
      brush->gpencil_settings->flag |= GP_BRUSH_USE_STRENGTH_PRESSURE;
      brush->gpencil_settings->sculpt_mode_flag |= GP_SCULPT_FLAGMODE_APPLY_POSITION;

      break;
    }
    case GP_BRUSH_PRESET_THICKNESS_STROKE: {
      brush->gpencil_settings->icon_id = GP_BRUSH_ICON_GPBRUSH_THICKNESS;
      brush->gpencil_sculpt_tool = GPSCULPT_TOOL_THICKNESS;

      brush->size = 25.0f;
      brush->gpencil_settings->flag |= GP_BRUSH_USE_PRESSURE;

      brush->gpencil_settings->draw_strength = 0.5f;
      brush->gpencil_settings->flag |= GP_BRUSH_USE_STRENGTH_PRESSURE;
      brush->gpencil_settings->sculpt_mode_flag |= GP_SCULPT_FLAGMODE_APPLY_POSITION;

      break;
    }
    case GP_BRUSH_PRESET_GRAB_STROKE: {
      brush->gpencil_settings->icon_id = GP_BRUSH_ICON_GPBRUSH_GRAB;
      brush->gpencil_sculpt_tool = GPSCULPT_TOOL_GRAB;
      brush->gpencil_settings->flag &= ~GP_BRUSH_USE_PRESSURE;

      brush->size = 25.0f;

      brush->gpencil_settings->draw_strength = 0.3f;
      brush->gpencil_settings->flag |= GP_BRUSH_USE_STRENGTH_PRESSURE;
      brush->gpencil_settings->sculpt_mode_flag |= GP_SCULPT_FLAGMODE_APPLY_POSITION;

      break;
    }
    case GP_BRUSH_PRESET_PUSH_STROKE: {
      brush->gpencil_settings->icon_id = GP_BRUSH_ICON_GPBRUSH_PUSH;
      brush->gpencil_sculpt_tool = GPSCULPT_TOOL_PUSH;

      brush->size = 25.0f;
      brush->gpencil_settings->flag |= GP_BRUSH_USE_PRESSURE;

      brush->gpencil_settings->draw_strength = 0.3f;
      brush->gpencil_settings->flag |= GP_BRUSH_USE_STRENGTH_PRESSURE;
      brush->gpencil_settings->sculpt_mode_flag |= GP_SCULPT_FLAGMODE_APPLY_POSITION;

      break;
    }
    case GP_BRUSH_PRESET_TWIST_STROKE: {
      brush->gpencil_settings->icon_id = GP_BRUSH_ICON_GPBRUSH_TWIST;
      brush->gpencil_sculpt_tool = GPSCULPT_TOOL_TWIST;

      brush->size = 50.0f;
      brush->gpencil_settings->flag |= GP_BRUSH_USE_PRESSURE;

      brush->gpencil_settings->draw_strength = 0.3f;
      brush->gpencil_settings->flag |= GP_BRUSH_USE_STRENGTH_PRESSURE;
      brush->gpencil_settings->sculpt_mode_flag |= GP_SCULPT_FLAGMODE_APPLY_POSITION;

      break;
    }
    case GP_BRUSH_PRESET_PINCH_STROKE: {
      brush->gpencil_settings->icon_id = GP_BRUSH_ICON_GPBRUSH_PINCH;
      brush->gpencil_sculpt_tool = GPSCULPT_TOOL_PINCH;

      brush->size = 50.0f;
      brush->gpencil_settings->flag |= GP_BRUSH_USE_PRESSURE;

      brush->gpencil_settings->draw_strength = 0.5f;
      brush->gpencil_settings->flag |= GP_BRUSH_USE_STRENGTH_PRESSURE;
      brush->gpencil_settings->sculpt_mode_flag |= GP_SCULPT_FLAGMODE_APPLY_POSITION;

      break;
    }
    case GP_BRUSH_PRESET_RANDOMIZE_STROKE: {
      brush->gpencil_settings->icon_id = GP_BRUSH_ICON_GPBRUSH_RANDOMIZE;
      brush->gpencil_sculpt_tool = GPSCULPT_TOOL_RANDOMIZE;

      brush->size = 25.0f;
      brush->gpencil_settings->flag |= GP_BRUSH_USE_PRESSURE;

      brush->gpencil_settings->draw_strength = 0.5f;
      brush->gpencil_settings->flag |= GP_BRUSH_USE_STRENGTH_PRESSURE;
      brush->gpencil_settings->sculpt_mode_flag |= GP_SCULPT_FLAGMODE_APPLY_POSITION;

      break;
    }
    case GP_BRUSH_PRESET_CLONE_STROKE: {
      brush->gpencil_settings->icon_id = GP_BRUSH_ICON_GPBRUSH_CLONE;
      brush->gpencil_sculpt_tool = GPSCULPT_TOOL_CLONE;
      brush->gpencil_settings->flag &= ~GP_BRUSH_USE_PRESSURE;

      brush->size = 25.0f;

      brush->gpencil_settings->draw_strength = 1.0f;
      brush->gpencil_settings->flag |= GP_BRUSH_USE_STRENGTH_PRESSURE;
      brush->gpencil_settings->sculpt_mode_flag |= GP_SCULPT_FLAGMODE_APPLY_POSITION;

      break;
    }
    case GP_BRUSH_PRESET_WEIGHT_DRAW: {
      brush->gpencil_settings->icon_id = GP_BRUSH_ICON_GPBRUSH_WEIGHT;
      brush->gpencil_weight_tool = GPWEIGHT_TOOL_DRAW;

      brush->size = 25.0f;
      brush->gpencil_settings->flag |= GP_BRUSH_USE_PRESSURE;

      brush->alpha = 0.3f;
      brush->gpencil_settings->draw_strength = 0.3f;
      brush->gpencil_settings->flag |= GP_BRUSH_USE_STRENGTH_PRESSURE;
      brush->gpencil_settings->sculpt_mode_flag |= GP_SCULPT_FLAGMODE_APPLY_POSITION;

      break;
    }
    case GP_BRUSH_PRESET_WEIGHT_BLUR: {
      brush->gpencil_settings->icon_id = GP_BRUSH_ICON_VERTEX_BLUR;
      brush->gpencil_weight_tool = GPWEIGHT_TOOL_BLUR;

      brush->size = 50.0f;
      brush->gpencil_settings->flag |= GP_BRUSH_USE_PRESSURE;

      brush->alpha = 0.3f;
      brush->gpencil_settings->draw_strength = 0.3f;
      brush->gpencil_settings->flag |= GP_BRUSH_USE_STRENGTH_PRESSURE;
      brush->gpencil_settings->sculpt_mode_flag |= GP_SCULPT_FLAGMODE_APPLY_POSITION;

      break;
    }
    case GP_BRUSH_PRESET_WEIGHT_AVERAGE: {
      brush->gpencil_settings->icon_id = GP_BRUSH_ICON_VERTEX_BLUR;
      brush->gpencil_weight_tool = GPWEIGHT_TOOL_AVERAGE;

      brush->size = 50.0f;
      brush->gpencil_settings->flag |= GP_BRUSH_USE_PRESSURE;

      brush->alpha = 0.3f;
      brush->gpencil_settings->draw_strength = 0.3f;
      brush->gpencil_settings->flag |= GP_BRUSH_USE_STRENGTH_PRESSURE;
      brush->gpencil_settings->sculpt_mode_flag |= GP_SCULPT_FLAGMODE_APPLY_POSITION;

      break;
    }
    case GP_BRUSH_PRESET_WEIGHT_SMEAR: {
      brush->gpencil_settings->icon_id = GP_BRUSH_ICON_VERTEX_BLUR;
      brush->gpencil_weight_tool = GPWEIGHT_TOOL_SMEAR;

      brush->size = 50.0f;
      brush->gpencil_settings->flag |= GP_BRUSH_USE_PRESSURE;

      brush->alpha = 0.3f;
      brush->gpencil_settings->draw_strength = 0.3f;
      brush->gpencil_settings->flag |= GP_BRUSH_USE_STRENGTH_PRESSURE;
      brush->gpencil_settings->sculpt_mode_flag |= GP_SCULPT_FLAGMODE_APPLY_POSITION;

      break;
    }
    default:
      break;
  }

  switch (material_preset) {
    case PRESET_MATERIAL_NONE:
      break;
    case PRESET_MATERIAL_DOT_STROKE: {
      /* Create and link Black Dots material to brush.
       * This material is required because the brush uses the material
       * to define how the stroke is drawn. */
      const char *ma_id = "Dots Stroke";
      Material *ma = (Material *)BLI_findstring(&bmain->materials, ma_id, offsetof(ID, name) + 2);
      if (ma == nullptr) {
        ma = BKE_gpencil_material_add(bmain, ma_id);
        ma->gp_style->mode = GP_MATERIAL_MODE_DOT;
        BLI_assert(ma->id.us == 1);
        id_us_min(&ma->id);
      }

      BKE_gpencil_brush_material_set(brush, ma);

      /* Pin the material to the brush. */
      brush->gpencil_settings->flag |= GP_BRUSH_MATERIAL_PINNED;
      break;
    }
  }
}

static Brush *gpencil_brush_ensure(
    Main *bmain, ToolSettings *ts, const char *brush_name, eObjectMode mode, bool *r_is_new)
{
  *r_is_new = false;
  Brush *brush = (Brush *)BLI_findstring(&bmain->brushes, brush_name, offsetof(ID, name) + 2);

  /* If the brush exist, but the type is not GPencil or the mode is wrong, create a new one. */
  if ((brush != nullptr) && ((brush->gpencil_settings == nullptr) || (brush->ob_mode != mode))) {
    brush = nullptr;
  }

  if (brush == nullptr) {
    brush = BKE_brush_add_gpencil(bmain, ts, brush_name, mode);
    *r_is_new = true;
  }

  if (brush->gpencil_settings == nullptr) {
    BKE_brush_init_gpencil_settings(brush);
  }

  return brush;
}

void BKE_brush_gpencil_paint_presets(Main *bmain, ToolSettings *ts, const bool reset)
{
  bool is_new = false;

  Paint *paint = &ts->gp_paint->paint;
  Brush *brush_prev = paint->brush;
  Brush *brush, *deft_draw;
  /* Airbrush brush. */
  brush = gpencil_brush_ensure(bmain, ts, "Airbrush", OB_MODE_PAINT_GPENCIL_LEGACY, &is_new);
  if ((reset) || (is_new)) {
    BKE_gpencil_brush_preset_set(bmain, brush, GP_BRUSH_PRESET_AIRBRUSH);
  }

  /* Ink Pen brush. */
  brush = gpencil_brush_ensure(bmain, ts, "Ink Pen", OB_MODE_PAINT_GPENCIL_LEGACY, &is_new);
  if ((reset) || (is_new)) {
    BKE_gpencil_brush_preset_set(bmain, brush, GP_BRUSH_PRESET_INK_PEN);
  }

  /* Ink Pen Rough brush. */
  brush = gpencil_brush_ensure(bmain, ts, "Ink Pen Rough", OB_MODE_PAINT_GPENCIL_LEGACY, &is_new);
  if ((reset) || (is_new)) {
    BKE_gpencil_brush_preset_set(bmain, brush, GP_BRUSH_PRESET_INK_PEN_ROUGH);
  }

  /* Marker Bold brush. */
  brush = gpencil_brush_ensure(bmain, ts, "Marker Bold", OB_MODE_PAINT_GPENCIL_LEGACY, &is_new);
  if ((reset) || (is_new)) {
    BKE_gpencil_brush_preset_set(bmain, brush, GP_BRUSH_PRESET_MARKER_BOLD);
  }

  /* Marker Chisel brush. */
  brush = gpencil_brush_ensure(bmain, ts, "Marker Chisel", OB_MODE_PAINT_GPENCIL_LEGACY, &is_new);
  if ((reset) || (is_new)) {
    BKE_gpencil_brush_preset_set(bmain, brush, GP_BRUSH_PRESET_MARKER_CHISEL);
  }

  /* Pen brush. */
  brush = gpencil_brush_ensure(bmain, ts, "Pen", OB_MODE_PAINT_GPENCIL_LEGACY, &is_new);
  if ((reset) || (is_new)) {
    BKE_gpencil_brush_preset_set(bmain, brush, GP_BRUSH_PRESET_PEN);
  }

  /* Pencil Soft brush. */
  brush = gpencil_brush_ensure(bmain, ts, "Pencil Soft", OB_MODE_PAINT_GPENCIL_LEGACY, &is_new);
  if ((reset) || (is_new)) {
    BKE_gpencil_brush_preset_set(bmain, brush, GP_BRUSH_PRESET_PENCIL_SOFT);
  }

  /* Pencil brush. */
  brush = gpencil_brush_ensure(bmain, ts, "Pencil", OB_MODE_PAINT_GPENCIL_LEGACY, &is_new);
  if ((reset) || (is_new)) {
    BKE_gpencil_brush_preset_set(bmain, brush, GP_BRUSH_PRESET_PENCIL);
  }
  deft_draw = brush; /* save default brush. */

  /* Fill brush. */
  brush = gpencil_brush_ensure(bmain, ts, "Fill Area", OB_MODE_PAINT_GPENCIL_LEGACY, &is_new);
  if ((reset) || (is_new)) {
    BKE_gpencil_brush_preset_set(bmain, brush, GP_BRUSH_PRESET_FILL_AREA);
  }

  /* Soft Eraser brush. */
  brush = gpencil_brush_ensure(bmain, ts, "Eraser Soft", OB_MODE_PAINT_GPENCIL_LEGACY, &is_new);
  if ((reset) || (is_new)) {
    BKE_gpencil_brush_preset_set(bmain, brush, GP_BRUSH_PRESET_ERASER_SOFT);
  }

  /* Hard Eraser brush. */
  brush = gpencil_brush_ensure(bmain, ts, "Eraser Hard", OB_MODE_PAINT_GPENCIL_LEGACY, &is_new);
  if ((reset) || (is_new)) {
    BKE_gpencil_brush_preset_set(bmain, brush, GP_BRUSH_PRESET_ERASER_HARD);
  }

  /* Point Eraser brush. */
  brush = gpencil_brush_ensure(bmain, ts, "Eraser Point", OB_MODE_PAINT_GPENCIL_LEGACY, &is_new);
  if ((reset) || (is_new)) {
    BKE_gpencil_brush_preset_set(bmain, brush, GP_BRUSH_PRESET_ERASER_POINT);
  }

  /* Stroke Eraser brush. */
  brush = gpencil_brush_ensure(bmain, ts, "Eraser Stroke", OB_MODE_PAINT_GPENCIL_LEGACY, &is_new);
  if ((reset) || (is_new)) {
    BKE_gpencil_brush_preset_set(bmain, brush, GP_BRUSH_PRESET_ERASER_STROKE);
  }

  /* Tint brush. */
  brush = gpencil_brush_ensure(bmain, ts, "Tint", OB_MODE_PAINT_GPENCIL_LEGACY, &is_new);
  if ((reset) || (is_new)) {
    BKE_gpencil_brush_preset_set(bmain, brush, GP_BRUSH_PRESET_TINT);
  }

  /* Set default Draw brush. */
  if ((reset == false) && (brush_prev != nullptr)) {
    BKE_paint_brush_set(paint, brush_prev);
  }
  else {
    BKE_paint_brush_set(paint, deft_draw);
  }
}

void BKE_brush_gpencil_vertex_presets(Main *bmain, ToolSettings *ts, const bool reset)
{
  bool is_new = false;

  Paint *vertexpaint = &ts->gp_vertexpaint->paint;
  Brush *brush_prev = vertexpaint->brush;
  Brush *brush, *deft_vertex;
  /* Vertex Draw brush. */
  brush = gpencil_brush_ensure(bmain, ts, "Vertex Draw", OB_MODE_VERTEX_GPENCIL_LEGACY, &is_new);
  if ((reset) || (is_new)) {
    BKE_gpencil_brush_preset_set(bmain, brush, GP_BRUSH_PRESET_VERTEX_DRAW);
  }
  deft_vertex = brush; /* save default brush. */

  /* Vertex Blur brush. */
  brush = gpencil_brush_ensure(bmain, ts, "Vertex Blur", OB_MODE_VERTEX_GPENCIL_LEGACY, &is_new);
  if ((reset) || (is_new)) {
    BKE_gpencil_brush_preset_set(bmain, brush, GP_BRUSH_PRESET_VERTEX_BLUR);
  }
  /* Vertex Average brush. */
  brush = gpencil_brush_ensure(
      bmain, ts, "Vertex Average", OB_MODE_VERTEX_GPENCIL_LEGACY, &is_new);
  if ((reset) || (is_new)) {
    BKE_gpencil_brush_preset_set(bmain, brush, GP_BRUSH_PRESET_VERTEX_AVERAGE);
  }
  /* Vertex Smear brush. */
  brush = gpencil_brush_ensure(bmain, ts, "Vertex Smear", OB_MODE_VERTEX_GPENCIL_LEGACY, &is_new);
  if ((reset) || (is_new)) {
    BKE_gpencil_brush_preset_set(bmain, brush, GP_BRUSH_PRESET_VERTEX_SMEAR);
  }
  /* Vertex Replace brush. */
  brush = gpencil_brush_ensure(
      bmain, ts, "Vertex Replace", OB_MODE_VERTEX_GPENCIL_LEGACY, &is_new);
  if ((reset) || (is_new)) {
    BKE_gpencil_brush_preset_set(bmain, brush, GP_BRUSH_PRESET_VERTEX_REPLACE);
  }

  /* Set default Vertex brush. */
  if (reset || brush_prev == nullptr) {
    BKE_paint_brush_set(vertexpaint, deft_vertex);
  }
  else {
    if (brush_prev != nullptr) {
      BKE_paint_brush_set(vertexpaint, brush_prev);
    }
  }
}

void BKE_brush_gpencil_sculpt_presets(Main *bmain, ToolSettings *ts, const bool reset)
{
  bool is_new = false;

  Paint *sculptpaint = &ts->gp_sculptpaint->paint;
  Brush *brush_prev = sculptpaint->brush;
  Brush *brush, *deft_sculpt;

  /* Smooth brush. */
  brush = gpencil_brush_ensure(bmain, ts, "Smooth Stroke", OB_MODE_SCULPT_GPENCIL_LEGACY, &is_new);
  if ((reset) || (is_new)) {
    BKE_gpencil_brush_preset_set(bmain, brush, GP_BRUSH_PRESET_SMOOTH_STROKE);
  }
  deft_sculpt = brush;

  /* Strength brush. */
  brush = gpencil_brush_ensure(
      bmain, ts, "Strength Stroke", OB_MODE_SCULPT_GPENCIL_LEGACY, &is_new);
  if ((reset) || (is_new)) {
    BKE_gpencil_brush_preset_set(bmain, brush, GP_BRUSH_PRESET_STRENGTH_STROKE);
  }

  /* Thickness brush. */
  brush = gpencil_brush_ensure(
      bmain, ts, "Thickness Stroke", OB_MODE_SCULPT_GPENCIL_LEGACY, &is_new);
  if ((reset) || (is_new)) {
    BKE_gpencil_brush_preset_set(bmain, brush, GP_BRUSH_PRESET_THICKNESS_STROKE);
  }

  /* Grab brush. */
  brush = gpencil_brush_ensure(bmain, ts, "Grab Stroke", OB_MODE_SCULPT_GPENCIL_LEGACY, &is_new);
  if ((reset) || (is_new)) {
    BKE_gpencil_brush_preset_set(bmain, brush, GP_BRUSH_PRESET_GRAB_STROKE);
  }

  /* Push brush. */
  brush = gpencil_brush_ensure(bmain, ts, "Push Stroke", OB_MODE_SCULPT_GPENCIL_LEGACY, &is_new);
  if ((reset) || (is_new)) {
    BKE_gpencil_brush_preset_set(bmain, brush, GP_BRUSH_PRESET_PUSH_STROKE);
  }

  /* Twist brush. */
  brush = gpencil_brush_ensure(bmain, ts, "Twist Stroke", OB_MODE_SCULPT_GPENCIL_LEGACY, &is_new);
  if ((reset) || (is_new)) {
    BKE_gpencil_brush_preset_set(bmain, brush, GP_BRUSH_PRESET_TWIST_STROKE);
  }

  /* Pinch brush. */
  brush = gpencil_brush_ensure(bmain, ts, "Pinch Stroke", OB_MODE_SCULPT_GPENCIL_LEGACY, &is_new);
  if ((reset) || (is_new)) {
    BKE_gpencil_brush_preset_set(bmain, brush, GP_BRUSH_PRESET_PINCH_STROKE);
  }

  /* Randomize brush. */
  brush = gpencil_brush_ensure(
      bmain, ts, "Randomize Stroke", OB_MODE_SCULPT_GPENCIL_LEGACY, &is_new);
  if ((reset) || (is_new)) {
    BKE_gpencil_brush_preset_set(bmain, brush, GP_BRUSH_PRESET_RANDOMIZE_STROKE);
  }

  /* Clone brush. */
  brush = gpencil_brush_ensure(bmain, ts, "Clone Stroke", OB_MODE_SCULPT_GPENCIL_LEGACY, &is_new);
  if ((reset) || (is_new)) {
    BKE_gpencil_brush_preset_set(bmain, brush, GP_BRUSH_PRESET_CLONE_STROKE);
  }

  /* Set default brush. */
  if (reset || brush_prev == nullptr) {
    BKE_paint_brush_set(sculptpaint, deft_sculpt);
  }
  else {
    if (brush_prev != nullptr) {
      BKE_paint_brush_set(sculptpaint, brush_prev);
    }
  }
}

void BKE_brush_gpencil_weight_presets(Main *bmain, ToolSettings *ts, const bool reset)
{
  bool is_new = false;

  Paint *weightpaint = &ts->gp_weightpaint->paint;
  Brush *brush_prev = weightpaint->brush;
  Brush *brush, *deft_weight;

  /* Weight Draw brush. */
  brush = gpencil_brush_ensure(bmain, ts, "Weight Draw", OB_MODE_WEIGHT_GPENCIL_LEGACY, &is_new);
  if ((reset) || (is_new)) {
    BKE_gpencil_brush_preset_set(bmain, brush, GP_BRUSH_PRESET_WEIGHT_DRAW);
  }
  deft_weight = brush; /* save default brush. */

  /* Weight Blur brush. */
  brush = gpencil_brush_ensure(bmain, ts, "Weight Blur", OB_MODE_WEIGHT_GPENCIL_LEGACY, &is_new);
  if ((reset) || (is_new)) {
    BKE_gpencil_brush_preset_set(bmain, brush, GP_BRUSH_PRESET_WEIGHT_BLUR);
  }

  /* Weight Average brush. */
  brush = gpencil_brush_ensure(
      bmain, ts, "Weight Average", OB_MODE_WEIGHT_GPENCIL_LEGACY, &is_new);
  if ((reset) || (is_new)) {
    BKE_gpencil_brush_preset_set(bmain, brush, GP_BRUSH_PRESET_WEIGHT_AVERAGE);
  }

  /* Weight Smear brush. */
  brush = gpencil_brush_ensure(bmain, ts, "Weight Smear", OB_MODE_WEIGHT_GPENCIL_LEGACY, &is_new);
  if ((reset) || (is_new)) {
    BKE_gpencil_brush_preset_set(bmain, brush, GP_BRUSH_PRESET_WEIGHT_SMEAR);
  }

  /* Set default brush. */
  if (reset || brush_prev == nullptr) {
    BKE_paint_brush_set(weightpaint, deft_weight);
  }
  else {
    if (brush_prev != nullptr) {
      BKE_paint_brush_set(weightpaint, brush_prev);
    }
  }
}

void BKE_brush_init_curves_sculpt_settings(Brush *brush)
{
  if (brush->curves_sculpt_settings == nullptr) {
    brush->curves_sculpt_settings = MEM_cnew<BrushCurvesSculptSettings>(__func__);
  }
  BrushCurvesSculptSettings *settings = brush->curves_sculpt_settings;
  settings->add_amount = 1;
  settings->points_per_curve = 8;
  settings->minimum_length = 0.01f;
  settings->curve_length = 0.3f;
  settings->density_add_attempts = 100;
  settings->curve_parameter_falloff = BKE_curvemapping_add(1, 0.0f, 0.0f, 1.0f, 1.0f);
}

Brush *BKE_brush_first_search(Main *bmain, const eObjectMode ob_mode)
{
  LISTBASE_FOREACH (Brush *, brush, &bmain->brushes) {
    if (brush->ob_mode & ob_mode) {
      return brush;
    }
  }
  return nullptr;
}

void BKE_brush_debug_print_state(Brush *br)
{
  /* create a fake brush and set it to the defaults */
  Brush def = blender::dna::shallow_zero_initialize();
  brush_defaults(&def);

#define BR_TEST(field, t) \
  if (br->field != def.field) { \
    printf("br->" #field " = %" #t ";\n", br->field); \
  } \
  ((void)0)

#define BR_TEST_FLAG(_f) \
  if ((br->flag & _f) && !(def.flag & _f)) { \
    printf("br->flag |= " #_f ";\n"); \
  } \
  else if (!(br->flag & _f) && (def.flag & _f)) { \
    printf("br->flag &= ~" #_f ";\n"); \
  } \
  ((void)0)

#define BR_TEST_FLAG_OVERLAY(_f) \
  if ((br->overlay_flags & _f) && !(def.overlay_flags & _f)) { \
    printf("br->overlay_flags |= " #_f ";\n"); \
  } \
  else if (!(br->overlay_flags & _f) && (def.overlay_flags & _f)) { \
    printf("br->overlay_flags &= ~" #_f ";\n"); \
  } \
  ((void)0)

  /* print out any non-default brush state */
  BR_TEST(normal_weight, f);

  BR_TEST(blend, d);
  BR_TEST(size, d);

  /* br->flag */
  BR_TEST_FLAG(BRUSH_AIRBRUSH);
  BR_TEST_FLAG(BRUSH_ALPHA_PRESSURE);
  BR_TEST_FLAG(BRUSH_SIZE_PRESSURE);
  BR_TEST_FLAG(BRUSH_JITTER_PRESSURE);
  BR_TEST_FLAG(BRUSH_SPACING_PRESSURE);
  BR_TEST_FLAG(BRUSH_ANCHORED);
  BR_TEST_FLAG(BRUSH_DIR_IN);
  BR_TEST_FLAG(BRUSH_SPACE);
  BR_TEST_FLAG(BRUSH_SMOOTH_STROKE);
  BR_TEST_FLAG(BRUSH_PERSISTENT);
  BR_TEST_FLAG(BRUSH_ACCUMULATE);
  BR_TEST_FLAG(BRUSH_LOCK_ALPHA);
  BR_TEST_FLAG(BRUSH_ORIGINAL_NORMAL);
  BR_TEST_FLAG(BRUSH_OFFSET_PRESSURE);
  BR_TEST_FLAG(BRUSH_SPACE_ATTEN);
  BR_TEST_FLAG(BRUSH_ADAPTIVE_SPACE);
  BR_TEST_FLAG(BRUSH_LOCK_SIZE);
  BR_TEST_FLAG(BRUSH_EDGE_TO_EDGE);
  BR_TEST_FLAG(BRUSH_DRAG_DOT);
  BR_TEST_FLAG(BRUSH_INVERSE_SMOOTH_PRESSURE);
  BR_TEST_FLAG(BRUSH_PLANE_TRIM);
  BR_TEST_FLAG(BRUSH_FRONTFACE);
  BR_TEST_FLAG(BRUSH_CUSTOM_ICON);

  BR_TEST_FLAG_OVERLAY(BRUSH_OVERLAY_CURSOR);
  BR_TEST_FLAG_OVERLAY(BRUSH_OVERLAY_PRIMARY);
  BR_TEST_FLAG_OVERLAY(BRUSH_OVERLAY_SECONDARY);
  BR_TEST_FLAG_OVERLAY(BRUSH_OVERLAY_CURSOR_OVERRIDE_ON_STROKE);
  BR_TEST_FLAG_OVERLAY(BRUSH_OVERLAY_PRIMARY_OVERRIDE_ON_STROKE);
  BR_TEST_FLAG_OVERLAY(BRUSH_OVERLAY_SECONDARY_OVERRIDE_ON_STROKE);

  BR_TEST(jitter, f);
  BR_TEST(spacing, d);
  BR_TEST(smooth_stroke_radius, d);
  BR_TEST(smooth_stroke_factor, f);
  BR_TEST(rate, f);

  BR_TEST(alpha, f);

  BR_TEST(sculpt_plane, d);

  BR_TEST(plane_offset, f);

  BR_TEST(autosmooth_factor, f);

  BR_TEST(topology_rake_factor, f);

  BR_TEST(crease_pinch_factor, f);

  BR_TEST(plane_trim, f);

  BR_TEST(texture_sample_bias, f);
  BR_TEST(texture_overlay_alpha, d);

  BR_TEST(add_col[0], f);
  BR_TEST(add_col[1], f);
  BR_TEST(add_col[2], f);
  BR_TEST(add_col[3], f);
  BR_TEST(sub_col[0], f);
  BR_TEST(sub_col[1], f);
  BR_TEST(sub_col[2], f);
  BR_TEST(sub_col[3], f);

  printf("\n");

#undef BR_TEST
#undef BR_TEST_FLAG
}

void BKE_brush_sculpt_reset(Brush *br)
{
  /* enable this to see any non-default
   * settings used by a brush: */
  // BKE_brush_debug_print_state(br);

  brush_defaults(br);
  BKE_brush_curve_preset(br, CURVE_PRESET_SMOOTH);

  /* Use the curve presets by default */
  br->curve_preset = BRUSH_CURVE_SMOOTH;

  /* Note that sculpt defaults where set when 0.5 was the default (now it's 1.0)
   * assign this so logic below can remain the same. */
  br->alpha = 0.5f;

  /* Brush settings */
  switch (br->sculpt_tool) {
    case SCULPT_TOOL_DRAW_SHARP:
      br->flag |= BRUSH_DIR_IN;
      br->curve_preset = BRUSH_CURVE_POW4;
      br->spacing = 5;
      break;
    case SCULPT_TOOL_DISPLACEMENT_ERASER:
      br->curve_preset = BRUSH_CURVE_SMOOTHER;
      br->spacing = 10;
      br->alpha = 1.0f;
      break;
    case SCULPT_TOOL_SLIDE_RELAX:
      br->spacing = 10;
      br->alpha = 1.0f;
      br->slide_deform_type = BRUSH_SLIDE_DEFORM_DRAG;
      break;
    case SCULPT_TOOL_CLAY:
      br->flag |= BRUSH_SIZE_PRESSURE;
      br->spacing = 3;
      br->autosmooth_factor = 0.25f;
      br->normal_radius_factor = 0.75f;
      br->hardness = 0.65f;
      break;
    case SCULPT_TOOL_CLAY_THUMB:
      br->alpha = 0.5f;
      br->normal_radius_factor = 1.0f;
      br->spacing = 6;
      br->hardness = 0.5f;
      br->flag |= BRUSH_SIZE_PRESSURE;
      br->flag &= ~BRUSH_SPACE_ATTEN;
      break;
    case SCULPT_TOOL_CLAY_STRIPS:
      br->flag |= BRUSH_ACCUMULATE | BRUSH_SIZE_PRESSURE;
      br->flag &= ~BRUSH_SPACE_ATTEN;
      br->alpha = 0.6f;
      br->spacing = 5;
      br->normal_radius_factor = 1.55f;
      br->tip_roundness = 0.18f;
      br->curve_preset = BRUSH_CURVE_SMOOTHER;
      break;
    case SCULPT_TOOL_MULTIPLANE_SCRAPE:
      br->flag2 |= BRUSH_MULTIPLANE_SCRAPE_DYNAMIC | BRUSH_MULTIPLANE_SCRAPE_PLANES_PREVIEW;
      br->alpha = 0.7f;
      br->normal_radius_factor = 0.70f;
      br->multiplane_scrape_angle = 60;
      br->curve_preset = BRUSH_CURVE_SMOOTH;
      br->spacing = 5;
      break;
    case SCULPT_TOOL_CREASE:
      br->flag |= BRUSH_DIR_IN;
      br->alpha = 0.25;
      break;
    case SCULPT_TOOL_SCRAPE:
    case SCULPT_TOOL_FILL:
      br->alpha = 0.7f;
      br->area_radius_factor = 0.5f;
      br->spacing = 7;
      br->flag |= BRUSH_ACCUMULATE;
      br->flag |= BRUSH_INVERT_TO_SCRAPE_FILL;
      break;
    case SCULPT_TOOL_ROTATE:
      br->alpha = 1.0;
      break;
    case SCULPT_TOOL_SMOOTH:
      br->flag &= ~BRUSH_SPACE_ATTEN;
      br->spacing = 5;
      br->alpha = 0.7f;
      br->surface_smooth_shape_preservation = 0.5f;
      br->surface_smooth_current_vertex = 0.5f;
      br->surface_smooth_iterations = 4;
      break;
    case SCULPT_TOOL_SNAKE_HOOK:
      br->alpha = 1.0f;
      br->rake_factor = 1.0f;
      break;
    case SCULPT_TOOL_THUMB:
      br->size = 75;
      br->flag &= ~BRUSH_ALPHA_PRESSURE;
      br->flag &= ~BRUSH_SPACE;
      br->flag &= ~BRUSH_SPACE_ATTEN;
      break;
    case SCULPT_TOOL_ELASTIC_DEFORM:
      br->elastic_deform_volume_preservation = 0.4f;
      br->elastic_deform_type = BRUSH_ELASTIC_DEFORM_GRAB_TRISCALE;
      br->flag &= ~BRUSH_ALPHA_PRESSURE;
      br->flag &= ~BRUSH_SPACE;
      br->flag &= ~BRUSH_SPACE_ATTEN;
      break;
    case SCULPT_TOOL_POSE:
      br->pose_smooth_iterations = 4;
      br->pose_ik_segments = 1;
      br->flag2 |= BRUSH_POSE_IK_ANCHORED | BRUSH_USE_CONNECTED_ONLY;
      br->flag &= ~BRUSH_ALPHA_PRESSURE;
      br->flag &= ~BRUSH_SPACE;
      br->flag &= ~BRUSH_SPACE_ATTEN;
      break;
    case SCULPT_TOOL_BOUNDARY:
      br->flag &= ~BRUSH_ALPHA_PRESSURE;
      br->flag &= ~BRUSH_SPACE;
      br->flag &= ~BRUSH_SPACE_ATTEN;
      br->curve_preset = BRUSH_CURVE_CONSTANT;
      break;
    case SCULPT_TOOL_DRAW_FACE_SETS:
      br->alpha = 0.5f;
      br->flag &= ~BRUSH_ALPHA_PRESSURE;
      br->flag &= ~BRUSH_SPACE;
      br->flag &= ~BRUSH_SPACE_ATTEN;
      break;
    case SCULPT_TOOL_GRAB:
      br->alpha = 0.4f;
      br->size = 75;
      br->flag &= ~BRUSH_ALPHA_PRESSURE;
      br->flag &= ~BRUSH_SPACE;
      br->flag &= ~BRUSH_SPACE_ATTEN;
      break;
    case SCULPT_TOOL_CLOTH:
      br->cloth_mass = 1.0f;
      br->cloth_damping = 0.01f;
      br->cloth_sim_limit = 2.5f;
      br->cloth_sim_falloff = 0.75f;
      br->cloth_deform_type = BRUSH_CLOTH_DEFORM_DRAG;
      br->flag &= ~(BRUSH_ALPHA_PRESSURE | BRUSH_SIZE_PRESSURE);
      break;
    case SCULPT_TOOL_LAYER:
      br->flag &= ~BRUSH_SPACE_ATTEN;
      br->hardness = 0.35f;
      br->alpha = 1.0f;
      br->height = 0.05f;
      break;
    case SCULPT_TOOL_PAINT:
      br->hardness = 0.4f;
      br->spacing = 10;
      br->alpha = 1.0f;
      br->flow = 1.0f;
      br->density = 1.0f;
      br->flag &= ~BRUSH_SPACE_ATTEN;
      zero_v3(br->rgb);
      copy_v3_fl(br->secondary_rgb, 1.0f);
      break;
    case SCULPT_TOOL_SMEAR:
      br->alpha = 0.6f;
      br->spacing = 5;
      br->flag &= ~BRUSH_ALPHA_PRESSURE;
      br->flag &= ~BRUSH_SPACE_ATTEN;
      br->curve_preset = BRUSH_CURVE_SPHERE;
      break;
    case SCULPT_TOOL_DISPLACEMENT_SMEAR:
      br->alpha = 1.0f;
      br->spacing = 5;
      br->hardness = 0.7f;
      br->flag &= ~BRUSH_ALPHA_PRESSURE;
      br->flag &= ~BRUSH_SPACE_ATTEN;
      br->curve_preset = BRUSH_CURVE_SMOOTHER;
      break;
    default:
      break;
  }

  /* Cursor colors */

  /* Default Alpha */
  br->add_col[3] = 0.90f;
  br->sub_col[3] = 0.90f;

  switch (br->sculpt_tool) {
    case SCULPT_TOOL_DRAW:
    case SCULPT_TOOL_DRAW_SHARP:
    case SCULPT_TOOL_CLAY:
    case SCULPT_TOOL_CLAY_STRIPS:
    case SCULPT_TOOL_CLAY_THUMB:
    case SCULPT_TOOL_LAYER:
    case SCULPT_TOOL_INFLATE:
    case SCULPT_TOOL_BLOB:
    case SCULPT_TOOL_CREASE:
      br->add_col[0] = 0.0f;
      br->add_col[1] = 0.5f;
      br->add_col[2] = 1.0f;
      br->sub_col[0] = 0.0f;
      br->sub_col[1] = 0.5f;
      br->sub_col[2] = 1.0f;
      break;

    case SCULPT_TOOL_SMOOTH:
    case SCULPT_TOOL_FLATTEN:
    case SCULPT_TOOL_FILL:
    case SCULPT_TOOL_SCRAPE:
    case SCULPT_TOOL_MULTIPLANE_SCRAPE:
      br->add_col[0] = 0.877f;
      br->add_col[1] = 0.142f;
      br->add_col[2] = 0.117f;
      br->sub_col[0] = 0.877f;
      br->sub_col[1] = 0.142f;
      br->sub_col[2] = 0.117f;
      break;

    case SCULPT_TOOL_PINCH:
    case SCULPT_TOOL_GRAB:
    case SCULPT_TOOL_SNAKE_HOOK:
    case SCULPT_TOOL_THUMB:
    case SCULPT_TOOL_NUDGE:
    case SCULPT_TOOL_ROTATE:
    case SCULPT_TOOL_ELASTIC_DEFORM:
    case SCULPT_TOOL_POSE:
    case SCULPT_TOOL_BOUNDARY:
    case SCULPT_TOOL_SLIDE_RELAX:
      br->add_col[0] = 1.0f;
      br->add_col[1] = 0.95f;
      br->add_col[2] = 0.005f;
      br->sub_col[0] = 1.0f;
      br->sub_col[1] = 0.95f;
      br->sub_col[2] = 0.005f;
      break;

    case SCULPT_TOOL_SIMPLIFY:
    case SCULPT_TOOL_PAINT:
    case SCULPT_TOOL_MASK:
    case SCULPT_TOOL_DRAW_FACE_SETS:
    case SCULPT_TOOL_DISPLACEMENT_ERASER:
    case SCULPT_TOOL_DISPLACEMENT_SMEAR:
      br->add_col[0] = 0.75f;
      br->add_col[1] = 0.75f;
      br->add_col[2] = 0.75f;
      br->sub_col[0] = 0.75f;
      br->sub_col[1] = 0.75f;
      br->sub_col[2] = 0.75f;
      break;

    case SCULPT_TOOL_CLOTH:
      br->add_col[0] = 1.0f;
      br->add_col[1] = 0.5f;
      br->add_col[2] = 0.1f;
      br->sub_col[0] = 1.0f;
      br->sub_col[1] = 0.5f;
      br->sub_col[2] = 0.1f;
      break;
    default:
      break;
  }
}

void BKE_brush_curve_preset(Brush *b, eCurveMappingPreset preset)
{
  CurveMapping *cumap = nullptr;
  CurveMap *cuma = nullptr;

  if (!b->curve) {
    b->curve = BKE_curvemapping_add(1, 0, 0, 1, 1);
  }
  cumap = b->curve;
  cumap->flag &= ~CUMA_EXTEND_EXTRAPOLATE;
  cumap->preset = preset;

  cuma = b->curve->cm;
  BKE_curvemap_reset(cuma, &cumap->clipr, cumap->preset, CURVEMAP_SLOPE_NEGATIVE);
  BKE_curvemapping_changed(cumap, false);
}

const MTex *BKE_brush_mask_texture_get(const Brush *brush, const eObjectMode object_mode)
{
  if (object_mode == OB_MODE_SCULPT) {
    return &brush->mtex;
  }
  return &brush->mask_mtex;
}

const MTex *BKE_brush_color_texture_get(const Brush *brush, const eObjectMode object_mode)
{
  if (object_mode == OB_MODE_SCULPT) {
    return &brush->mask_mtex;
  }
  return &brush->mtex;
}

float BKE_brush_sample_tex_3d(const Scene *scene,
                              const Brush *br,
                              const MTex *mtex,
                              const float point[3],
                              float rgba[4],
                              const int thread,
                              ImagePool *pool)
{
  UnifiedPaintSettings *ups = &scene->toolsettings->unified_paint_settings;
  float intensity = 1.0;
  bool hasrgb = false;

  if (mtex == nullptr || mtex->tex == nullptr) {
    intensity = 1;
  }
  else if (mtex->brush_map_mode == MTEX_MAP_MODE_3D) {
    /* Get strength by feeding the vertex
     * location directly into a texture */
    hasrgb = RE_texture_evaluate(mtex, point, thread, pool, false, false, &intensity, rgba);
  }
  else if (mtex->brush_map_mode == MTEX_MAP_MODE_STENCIL) {
    float rotation = -mtex->rot;
    const float point_2d[2] = {point[0], point[1]};
    float x, y;
    float co[3];

    x = point_2d[0] - br->stencil_pos[0];
    y = point_2d[1] - br->stencil_pos[1];

    if (rotation > 0.001f || rotation < -0.001f) {
      const float angle = atan2f(y, x) + rotation;
      const float flen = sqrtf(x * x + y * y);

      x = flen * cosf(angle);
      y = flen * sinf(angle);
    }

    if (fabsf(x) > br->stencil_dimension[0] || fabsf(y) > br->stencil_dimension[1]) {
      zero_v4(rgba);
      return 0.0f;
    }
    x /= (br->stencil_dimension[0]);
    y /= (br->stencil_dimension[1]);

    co[0] = x;
    co[1] = y;
    co[2] = 0.0f;

    hasrgb = RE_texture_evaluate(mtex, co, thread, pool, false, false, &intensity, rgba);
  }
  else {
    float rotation = -mtex->rot;
    const float point_2d[2] = {point[0], point[1]};
    float x = 0.0f, y = 0.0f; /* Quite warnings */
    float invradius = 1.0f;   /* Quite warnings */
    float co[3];

    if (mtex->brush_map_mode == MTEX_MAP_MODE_VIEW) {
      /* keep coordinates relative to mouse */

      rotation -= ups->brush_rotation;

      x = point_2d[0] - ups->tex_mouse[0];
      y = point_2d[1] - ups->tex_mouse[1];

      /* use pressure adjusted size for fixed mode */
      invradius = 1.0f / ups->pixel_radius;
    }
    else if (mtex->brush_map_mode == MTEX_MAP_MODE_TILED) {
      /* leave the coordinates relative to the screen */

      /* use unadjusted size for tiled mode */
      invradius = 1.0f / ups->start_pixel_radius;

      x = point_2d[0];
      y = point_2d[1];
    }
    else if (mtex->brush_map_mode == MTEX_MAP_MODE_RANDOM) {
      rotation -= ups->brush_rotation;
      /* these contain a random coordinate */
      x = point_2d[0] - ups->tex_mouse[0];
      y = point_2d[1] - ups->tex_mouse[1];

      invradius = 1.0f / ups->pixel_radius;
    }

    x *= invradius;
    y *= invradius;

    /* it is probably worth optimizing for those cases where
     * the texture is not rotated by skipping the calls to
     * atan2, sqrtf, sin, and cos. */
    if (rotation > 0.001f || rotation < -0.001f) {
      const float angle = atan2f(y, x) + rotation;
      const float flen = sqrtf(x * x + y * y);

      x = flen * cosf(angle);
      y = flen * sinf(angle);
    }

    co[0] = x;
    co[1] = y;
    co[2] = 0.0f;

    hasrgb = RE_texture_evaluate(mtex, co, thread, pool, false, false, &intensity, rgba);
  }

  intensity += br->texture_sample_bias;

  if (!hasrgb) {
    rgba[0] = intensity;
    rgba[1] = intensity;
    rgba[2] = intensity;
    rgba[3] = 1.0f;
  }
  /* For consistency, sampling always returns color in linear space */
  else if (ups->do_linear_conversion) {
    IMB_colormanagement_colorspace_to_scene_linear_v3(rgba, ups->colorspace);
  }

  return intensity;
}

float BKE_brush_sample_masktex(
    const Scene *scene, Brush *br, const float point[2], const int thread, ImagePool *pool)
{
  UnifiedPaintSettings *ups = &scene->toolsettings->unified_paint_settings;
  MTex *mtex = &br->mask_mtex;
  float rgba[4], intensity;

  if (!mtex->tex) {
    return 1.0f;
  }
  if (mtex->brush_map_mode == MTEX_MAP_MODE_STENCIL) {
    float rotation = -mtex->rot;
    const float point_2d[2] = {point[0], point[1]};
    float x, y;
    float co[3];

    x = point_2d[0] - br->mask_stencil_pos[0];
    y = point_2d[1] - br->mask_stencil_pos[1];

    if (rotation > 0.001f || rotation < -0.001f) {
      const float angle = atan2f(y, x) + rotation;
      const float flen = sqrtf(x * x + y * y);

      x = flen * cosf(angle);
      y = flen * sinf(angle);
    }

    if (fabsf(x) > br->mask_stencil_dimension[0] || fabsf(y) > br->mask_stencil_dimension[1]) {
      zero_v4(rgba);
      return 0.0f;
    }
    x /= (br->mask_stencil_dimension[0]);
    y /= (br->mask_stencil_dimension[1]);

    co[0] = x;
    co[1] = y;
    co[2] = 0.0f;

    RE_texture_evaluate(mtex, co, thread, pool, false, false, &intensity, rgba);
  }
  else {
    float rotation = -mtex->rot;
    const float point_2d[2] = {point[0], point[1]};
    float x = 0.0f, y = 0.0f; /* Quite warnings */
    float invradius = 1.0f;   /* Quite warnings */
    float co[3];

    if (mtex->brush_map_mode == MTEX_MAP_MODE_VIEW) {
      /* keep coordinates relative to mouse */

      rotation -= ups->brush_rotation_sec;

      x = point_2d[0] - ups->mask_tex_mouse[0];
      y = point_2d[1] - ups->mask_tex_mouse[1];

      /* use pressure adjusted size for fixed mode */
      invradius = 1.0f / ups->pixel_radius;
    }
    else if (mtex->brush_map_mode == MTEX_MAP_MODE_TILED) {
      /* leave the coordinates relative to the screen */

      /* use unadjusted size for tiled mode */
      invradius = 1.0f / ups->start_pixel_radius;

      x = point_2d[0];
      y = point_2d[1];
    }
    else if (mtex->brush_map_mode == MTEX_MAP_MODE_RANDOM) {
      rotation -= ups->brush_rotation_sec;
      /* these contain a random coordinate */
      x = point_2d[0] - ups->mask_tex_mouse[0];
      y = point_2d[1] - ups->mask_tex_mouse[1];

      invradius = 1.0f / ups->pixel_radius;
    }

    x *= invradius;
    y *= invradius;

    /* it is probably worth optimizing for those cases where
     * the texture is not rotated by skipping the calls to
     * atan2, sqrtf, sin, and cos. */
    if (rotation > 0.001f || rotation < -0.001f) {
      const float angle = atan2f(y, x) + rotation;
      const float flen = sqrtf(x * x + y * y);

      x = flen * cosf(angle);
      y = flen * sinf(angle);
    }

    co[0] = x;
    co[1] = y;
    co[2] = 0.0f;

    RE_texture_evaluate(mtex, co, thread, pool, false, false, &intensity, rgba);
  }

  CLAMP(intensity, 0.0f, 1.0f);

  switch (br->mask_pressure) {
    case BRUSH_MASK_PRESSURE_CUTOFF:
      intensity = ((1.0f - intensity) < ups->size_pressure_value) ? 1.0f : 0.0f;
      break;
    case BRUSH_MASK_PRESSURE_RAMP:
      intensity = ups->size_pressure_value + intensity * (1.0f - ups->size_pressure_value);
      break;
    default:
      break;
  }

  return intensity;
}

/* Unified Size / Strength / Color */

/* XXX: be careful about setting size and unprojected radius
 * because they depend on one another
 * these functions do not set the other corresponding value
 * this can lead to odd behavior if size and unprojected
 * radius become inconsistent.
 * the biggest problem is that it isn't possible to change
 * unprojected radius because a view context is not
 * available.  my usual solution to this is to use the
 * ratio of change of the size to change the unprojected
 * radius.  Not completely convinced that is correct.
 * In any case, a better solution is needed to prevent
 * inconsistency. */

const float *BKE_brush_color_get(const Scene *scene, const Brush *brush)
{
  UnifiedPaintSettings *ups = &scene->toolsettings->unified_paint_settings;
  return (ups->flag & UNIFIED_PAINT_COLOR) ? ups->rgb : brush->rgb;
}

const float *BKE_brush_secondary_color_get(const Scene *scene, const Brush *brush)
{
  UnifiedPaintSettings *ups = &scene->toolsettings->unified_paint_settings;
  return (ups->flag & UNIFIED_PAINT_COLOR) ? ups->secondary_rgb : brush->secondary_rgb;
}

void BKE_brush_color_set(Scene *scene, Brush *brush, const float color[3])
{
  UnifiedPaintSettings *ups = &scene->toolsettings->unified_paint_settings;

  if (ups->flag & UNIFIED_PAINT_COLOR) {
    copy_v3_v3(ups->rgb, color);
  }
  else {
    copy_v3_v3(brush->rgb, color);
  }
}

void BKE_brush_size_set(Scene *scene, Brush *brush, int size)
{
  UnifiedPaintSettings *ups = &scene->toolsettings->unified_paint_settings;

  /* make sure range is sane */
  CLAMP(size, 1, MAX_BRUSH_PIXEL_RADIUS);

  if (ups->flag & UNIFIED_PAINT_SIZE) {
    ups->size = size;
  }
  else {
    brush->size = size;
  }
}

int BKE_brush_size_get(const Scene *scene, const Brush *brush)
{
  UnifiedPaintSettings *ups = &scene->toolsettings->unified_paint_settings;
  int size = (ups->flag & UNIFIED_PAINT_SIZE) ? ups->size : brush->size;

  return size;
}

bool BKE_brush_use_locked_size(const Scene *scene, const Brush *brush)
{
  const short us_flag = scene->toolsettings->unified_paint_settings.flag;

  return (us_flag & UNIFIED_PAINT_SIZE) ? (us_flag & UNIFIED_PAINT_BRUSH_LOCK_SIZE) :
                                          (brush->flag & BRUSH_LOCK_SIZE);
}

bool BKE_brush_use_size_pressure(const Brush *brush)
{
  return brush->flag & BRUSH_SIZE_PRESSURE;
}

bool BKE_brush_use_alpha_pressure(const Brush *brush)
{
  return brush->flag & BRUSH_ALPHA_PRESSURE;
}

bool BKE_brush_sculpt_has_secondary_color(const Brush *brush)
{
  return ELEM(brush->sculpt_tool,
              SCULPT_TOOL_BLOB,
              SCULPT_TOOL_DRAW,
              SCULPT_TOOL_DRAW_SHARP,
              SCULPT_TOOL_INFLATE,
              SCULPT_TOOL_CLAY,
              SCULPT_TOOL_CLAY_STRIPS,
              SCULPT_TOOL_CLAY_THUMB,
              SCULPT_TOOL_PINCH,
              SCULPT_TOOL_CREASE,
              SCULPT_TOOL_LAYER,
              SCULPT_TOOL_FLATTEN,
              SCULPT_TOOL_FILL,
              SCULPT_TOOL_SCRAPE,
              SCULPT_TOOL_MASK);
}

void BKE_brush_unprojected_radius_set(Scene *scene, Brush *brush, float unprojected_radius)
{
  UnifiedPaintSettings *ups = &scene->toolsettings->unified_paint_settings;

  if (ups->flag & UNIFIED_PAINT_SIZE) {
    ups->unprojected_radius = unprojected_radius;
  }
  else {
    brush->unprojected_radius = unprojected_radius;
  }
}

float BKE_brush_unprojected_radius_get(const Scene *scene, const Brush *brush)
{
  UnifiedPaintSettings *ups = &scene->toolsettings->unified_paint_settings;

  return (ups->flag & UNIFIED_PAINT_SIZE) ? ups->unprojected_radius : brush->unprojected_radius;
}

void BKE_brush_alpha_set(Scene *scene, Brush *brush, float alpha)
{
  UnifiedPaintSettings *ups = &scene->toolsettings->unified_paint_settings;

  if (ups->flag & UNIFIED_PAINT_ALPHA) {
    ups->alpha = alpha;
  }
  else {
    brush->alpha = alpha;
  }
}

float BKE_brush_alpha_get(const Scene *scene, const Brush *brush)
{
  UnifiedPaintSettings *ups = &scene->toolsettings->unified_paint_settings;

  return (ups->flag & UNIFIED_PAINT_ALPHA) ? ups->alpha : brush->alpha;
}

float BKE_brush_weight_get(const Scene *scene, const Brush *brush)
{
  UnifiedPaintSettings *ups = &scene->toolsettings->unified_paint_settings;

  return (ups->flag & UNIFIED_PAINT_WEIGHT) ? ups->weight : brush->weight;
}

void BKE_brush_weight_set(const Scene *scene, Brush *brush, float value)
{
  UnifiedPaintSettings *ups = &scene->toolsettings->unified_paint_settings;

  if (ups->flag & UNIFIED_PAINT_WEIGHT) {
    ups->weight = value;
  }
  else {
    brush->weight = value;
  }
}

int BKE_brush_input_samples_get(const Scene *scene, const Brush *brush)
{
  UnifiedPaintSettings *ups = &scene->toolsettings->unified_paint_settings;

  return (ups->flag & UNIFIED_PAINT_INPUT_SAMPLES) ? ups->input_samples : brush->input_samples;
}

void BKE_brush_input_samples_set(const Scene *scene, Brush *brush, int value)
{
  UnifiedPaintSettings *ups = &scene->toolsettings->unified_paint_settings;

  if (ups->flag & UNIFIED_PAINT_INPUT_SAMPLES) {
    ups->input_samples = value;
  }
  else {
    brush->input_samples = value;
  }
}

void BKE_brush_scale_unprojected_radius(float *unprojected_radius,
                                        int new_brush_size,
                                        int old_brush_size)
{
  float scale = new_brush_size;
  /* avoid division by zero */
  if (old_brush_size != 0) {
    scale /= float(old_brush_size);
  }
  (*unprojected_radius) *= scale;
}

void BKE_brush_scale_size(int *r_brush_size,
                          float new_unprojected_radius,
                          float old_unprojected_radius)
{
  float scale = new_unprojected_radius;
  /* avoid division by zero */
  if (old_unprojected_radius != 0) {
    scale /= new_unprojected_radius;
  }
  (*r_brush_size) = int(float(*r_brush_size) * scale);
}

void BKE_brush_jitter_pos(const Scene *scene, Brush *brush, const float pos[2], float jitterpos[2])
{
  float rand_pos[2];
  float spread;
  int diameter;

  do {
    rand_pos[0] = BLI_rng_get_float(brush_rng) - 0.5f;
    rand_pos[1] = BLI_rng_get_float(brush_rng) - 0.5f;
  } while (len_squared_v2(rand_pos) > square_f(0.5f));

  if (brush->flag & BRUSH_ABSOLUTE_JITTER) {
    diameter = 2 * brush->jitter_absolute;
    spread = 1.0;
  }
  else {
    diameter = 2 * BKE_brush_size_get(scene, brush);
    spread = brush->jitter;
  }
  /* find random position within a circle of diameter 1 */
  jitterpos[0] = pos[0] + 2 * rand_pos[0] * diameter * spread;
  jitterpos[1] = pos[1] + 2 * rand_pos[1] * diameter * spread;
}

void BKE_brush_randomize_texture_coords(UnifiedPaintSettings *ups, bool mask)
{
  /* we multiply with brush radius as an optimization for the brush
   * texture sampling functions */
  if (mask) {
    ups->mask_tex_mouse[0] = BLI_rng_get_float(brush_rng) * ups->pixel_radius;
    ups->mask_tex_mouse[1] = BLI_rng_get_float(brush_rng) * ups->pixel_radius;
  }
  else {
    ups->tex_mouse[0] = BLI_rng_get_float(brush_rng) * ups->pixel_radius;
    ups->tex_mouse[1] = BLI_rng_get_float(brush_rng) * ups->pixel_radius;
  }
}

float BKE_brush_curve_strength(const Brush *br, float p, const float len)
{
  float strength = 1.0f;

  if (p >= len) {
    return 0;
  }

  p = p / len;
  p = 1.0f - p;

  switch (br->curve_preset) {
    case BRUSH_CURVE_CUSTOM:
      strength = BKE_curvemapping_evaluateF(br->curve, 0, 1.0f - p);
      break;
    case BRUSH_CURVE_SHARP:
      strength = p * p;
      break;
    case BRUSH_CURVE_SMOOTH:
      strength = 3.0f * p * p - 2.0f * p * p * p;
      break;
    case BRUSH_CURVE_SMOOTHER:
      strength = pow3f(p) * (p * (p * 6.0f - 15.0f) + 10.0f);
      break;
    case BRUSH_CURVE_ROOT:
      strength = sqrtf(p);
      break;
    case BRUSH_CURVE_LIN:
      strength = p;
      break;
    case BRUSH_CURVE_CONSTANT:
      strength = 1.0f;
      break;
    case BRUSH_CURVE_SPHERE:
      strength = sqrtf(2 * p - p * p);
      break;
    case BRUSH_CURVE_POW4:
      strength = p * p * p * p;
      break;
    case BRUSH_CURVE_INVSQUARE:
      strength = p * (2.0f - p);
      break;
  }

  return strength;
}

float BKE_brush_curve_strength_clamped(const Brush *br, float p, const float len)
{
  float strength = BKE_brush_curve_strength(br, p, len);

  CLAMP(strength, 0.0f, 1.0f);

  return strength;
}

/* TODO: should probably be unified with BrushPainter stuff? */
static bool brush_gen_texture(const Brush *br,
                              const int side,
                              const bool use_secondary,
                              float *rect)
{
  const MTex *mtex = (use_secondary) ? &br->mask_mtex : &br->mtex;
  if (mtex->tex == nullptr) {
    return false;
  }

  const float step = 2.0 / side;
  int ix, iy;
  float x, y;

  /* Do normalized canonical view coords for texture. */
  for (y = -1.0, iy = 0; iy < side; iy++, y += step) {
    for (x = -1.0, ix = 0; ix < side; ix++, x += step) {
      const float co[3] = {x, y, 0.0f};

      float intensity;
      float rgba_dummy[4];
      RE_texture_evaluate(mtex, co, 0, nullptr, false, false, &intensity, rgba_dummy);

      rect[iy * side + ix] = intensity;
    }
  }

  return true;
}

ImBuf *BKE_brush_gen_radial_control_imbuf(Brush *br, bool secondary, bool display_gradient)
{
  ImBuf *im = MEM_cnew<ImBuf>("radial control texture");
  int side = 512;
  int half = side / 2;

  BKE_curvemapping_init(br->curve);

  float *rect_float = (float *)MEM_callocN(sizeof(float) * side * side, "radial control rect");
  IMB_assign_float_buffer(im, rect_float, IB_DO_NOT_TAKE_OWNERSHIP);

  im->x = im->y = side;

  const bool have_texture = brush_gen_texture(br, side, secondary, im->float_buffer.data);

  if (display_gradient || have_texture) {
    for (int i = 0; i < side; i++) {
      for (int j = 0; j < side; j++) {
        const float magn = sqrtf(pow2f(i - half) + pow2f(j - half));
        const float strength = BKE_brush_curve_strength_clamped(br, magn, half);
        im->float_buffer.data[i * side + j] = (have_texture) ?
                                                  im->float_buffer.data[i * side + j] * strength :
                                                  strength;
      }
    }
  }

  return im;
}

bool BKE_brush_has_cube_tip(const Brush *brush, PaintMode paint_mode)
{
  switch (paint_mode) {
    case PaintMode::Sculpt: {
      if (brush->sculpt_tool == SCULPT_TOOL_MULTIPLANE_SCRAPE) {
        return true;
      }

      if (ELEM(brush->sculpt_tool, SCULPT_TOOL_CLAY_STRIPS, SCULPT_TOOL_PAINT) &&
          (brush->tip_roundness < 1.0f || brush->tip_scale_x != 1.0f))
      {
        return true;
      }

      break;
    }
    default: {
      break;
    }
  }

  return false;
}<|MERGE_RESOLUTION|>--- conflicted
+++ resolved
@@ -25,12 +25,7 @@
 #include "BLT_translation.hh"
 
 #include "BKE_asset.hh"
-<<<<<<< HEAD
-#include "BKE_bpath.h"
-=======
-#include "BKE_blendfile_link_append.hh"
 #include "BKE_bpath.hh"
->>>>>>> 914ad994
 #include "BKE_brush.hh"
 #include "BKE_colortools.hh"
 #include "BKE_gpencil_legacy.h"
@@ -530,63 +525,6 @@
 #undef FROM_DEFAULT_PTR
 }
 
-<<<<<<< HEAD
-=======
-Brush *BKE_brush_asset_runtime_ensure(Main *bmain, const AssetWeakReference &brush_asset_reference)
-{
-  char asset_full_path_buffer[FILE_MAX_LIBEXTRA];
-  char *asset_lib_path, *asset_group, *asset_name;
-
-  AS_asset_full_path_explode_from_weak_ref(
-      &brush_asset_reference, asset_full_path_buffer, &asset_lib_path, &asset_group, &asset_name);
-
-  if (asset_lib_path == nullptr && asset_group == nullptr && asset_name == nullptr) {
-    return nullptr;
-  }
-
-  BLI_assert(STREQ(asset_group, IDType_ID_BR.name));
-  BLI_assert(asset_name != nullptr);
-
-  /* If the weakreference resolves to a null library path, assume that we are in local asset case.
-   */
-  if (asset_lib_path == nullptr) {
-    Brush *local_brush_asset = reinterpret_cast<Brush *>(
-        BLI_findstring(&bmain->brushes, asset_name, offsetof(ID, name) + 2));
-
-    if (local_brush_asset == nullptr || !ID_IS_ASSET(local_brush_asset)) {
-      return nullptr;
-    }
-    return local_brush_asset;
-  }
-
-  LibraryLink_Params lapp_parameters{};
-  lapp_parameters.bmain = bmain;
-  BlendfileLinkAppendContext *lapp_context = BKE_blendfile_link_append_context_new(
-      &lapp_parameters);
-  BKE_blendfile_link_append_context_flag_set(lapp_context, BLO_LIBLINK_FORCE_INDIRECT, true);
-  BKE_blendfile_link_append_context_flag_set(lapp_context, FILE_LINK, true);
-
-  BKE_blendfile_link_append_context_library_add(lapp_context, asset_lib_path, nullptr);
-
-  BlendfileLinkAppendContextItem *lapp_item = BKE_blendfile_link_append_context_item_add(
-      lapp_context, asset_name, ID_BR, nullptr);
-  BKE_blendfile_link_append_context_item_library_index_enable(lapp_context, lapp_item, 0);
-
-  BKE_blendfile_link(lapp_context, nullptr);
-  BKE_blendfile_override(lapp_context,
-                         eBKELibLinkOverride(BKE_LIBLINK_OVERRIDE_USE_EXISTING_LIBOVERRIDES |
-                                             BKE_LIBLINK_OVERRIDE_CREATE_RUNTIME),
-                         nullptr);
-
-  Brush *liboverride_brush = reinterpret_cast<Brush *>(
-      BKE_blendfile_link_append_context_item_liboverrideid_get(lapp_context, lapp_item));
-
-  BKE_blendfile_link_append_context_free(lapp_context);
-
-  return liboverride_brush;
-}
-
->>>>>>> 914ad994
 /* Datablock add/copy/free/make_local */
 
 Brush *BKE_brush_add(Main *bmain, const char *name, const eObjectMode ob_mode)
