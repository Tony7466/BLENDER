/* SPDX-License-Identifier: GPL-2.0-or-later
 * Copyright 2007 by Nicholas Bishop. All rights reserved. */

/** \file
 * \ingroup bke
 */

#include "MEM_guardedalloc.h"

/* for reading old multires */
#define DNA_DEPRECATED_ALLOW

#include "DNA_mesh_types.h"
#include "DNA_meshdata_types.h"
#include "DNA_object_types.h"
#include "DNA_scene_types.h"

#include "BLI_bitmap.h"
#include "BLI_blenlib.h"
#include "BLI_math.h"
#include "BLI_task.h"
#include "BLI_utildefines.h"

#include "BKE_ccg.h"
#include "BKE_cdderivedmesh.h"
#include "BKE_editmesh.h"
#include "BKE_mesh.h"
#include "BKE_mesh_mapping.h"
#include "BKE_mesh_runtime.h"
#include "BKE_modifier.h"
#include "BKE_multires.h"
#include "BKE_paint.h"
#include "BKE_pbvh.h"
#include "BKE_scene.h"
#include "BKE_subdiv_ccg.h"
#include "BKE_subsurf.h"

#include "BKE_object.h"

#include "CCGSubSurf.h"

#include "DEG_depsgraph_query.h"

#include "multires_reshape.h"

#include <cmath>
#include <cstring>

/* MULTIRES MODIFIER */
static const int multires_grid_tot[] = {
    0, 4, 9, 25, 81, 289, 1089, 4225, 16641, 66049, 263169, 1050625, 4198401, 16785409};
static const int multires_side_tot[] = {
    0, 2, 3, 5, 9, 17, 33, 65, 129, 257, 513, 1025, 2049, 4097};

/* See multiresModifier_disp_run for description of each operation */
enum DispOp {
  APPLY_DISPLACEMENTS,
  CALC_DISPLACEMENTS,
  ADD_DISPLACEMENTS,
};

static void multiresModifier_disp_run(
    DerivedMesh *dm, Mesh *me, DerivedMesh *dm2, DispOp op, CCGElem **oldGridData, int totlvl);

/** Custom-data. */

void multires_customdata_delete(Mesh *me)
{
  if (me->edit_mesh) {
    BMEditMesh *em = me->edit_mesh;
    /* CustomData_external_remove is used here only to mark layer
     * as non-external for further freeing, so zero element count
     * looks safer than `em->bm->totface`. */
    CustomData_external_remove(&em->bm->ldata, &me->id, CD_MDISPS, 0);

    if (CustomData_has_layer(&em->bm->ldata, CD_MDISPS)) {
      BM_data_layer_free(em->bm, &em->bm->ldata, CD_MDISPS);
    }

    if (CustomData_has_layer(&em->bm->ldata, CD_GRID_PAINT_MASK)) {
      BM_data_layer_free(em->bm, &em->bm->ldata, CD_GRID_PAINT_MASK);
    }
  }
  else {
    CustomData_external_remove(&me->ldata, &me->id, CD_MDISPS, me->totloop);
    CustomData_free_layer_active(&me->ldata, CD_MDISPS, me->totloop);

    CustomData_free_layer_active(&me->ldata, CD_GRID_PAINT_MASK, me->totloop);
  }
}

/** Grid hiding */
static BLI_bitmap *multires_mdisps_upsample_hidden(BLI_bitmap *lo_hidden,
                                                   int lo_level,
                                                   int hi_level,

                                                   /* assumed to be at hi_level (or null) */
                                                   const BLI_bitmap *prev_hidden)
{
  BLI_bitmap *subd;
  int hi_gridsize = BKE_ccg_gridsize(hi_level);
  int lo_gridsize = BKE_ccg_gridsize(lo_level);
  int yh, xh, xl, yl, xo, yo, hi_ndx;
  int offset, factor;

  BLI_assert(lo_level <= hi_level);

  /* fast case */
  if (lo_level == hi_level) {
    return static_cast<BLI_bitmap *>(MEM_dupallocN(lo_hidden));
  }

  subd = BLI_BITMAP_NEW(square_i(hi_gridsize), "MDisps.hidden upsample");

  factor = BKE_ccg_factor(lo_level, hi_level);
  offset = 1 << (hi_level - lo_level - 1);

  /* low-res blocks */
  for (yl = 0; yl < lo_gridsize; yl++) {
    for (xl = 0; xl < lo_gridsize; xl++) {
      int lo_val = BLI_BITMAP_TEST(lo_hidden, yl * lo_gridsize + xl);

      /* high-res blocks */
      for (yo = -offset; yo <= offset; yo++) {
        yh = yl * factor + yo;
        if (yh < 0 || yh >= hi_gridsize) {
          continue;
        }

        for (xo = -offset; xo <= offset; xo++) {
          xh = xl * factor + xo;
          if (xh < 0 || xh >= hi_gridsize) {
            continue;
          }

          hi_ndx = yh * hi_gridsize + xh;

          if (prev_hidden) {
            /* If prev_hidden is available, copy it to
             * subd, except when the equivalent element in
             * lo_hidden is different */
            if (lo_val != prev_hidden[hi_ndx]) {
              BLI_BITMAP_SET(subd, hi_ndx, lo_val);
            }
            else {
              BLI_BITMAP_SET(subd, hi_ndx, prev_hidden[hi_ndx]);
            }
          }
          else {
            BLI_BITMAP_SET(subd, hi_ndx, lo_val);
          }
        }
      }
    }
  }

  return subd;
}

static BLI_bitmap *multires_mdisps_downsample_hidden(const BLI_bitmap *old_hidden,
                                                     int old_level,
                                                     int new_level)
{
  BLI_bitmap *new_hidden;
  int new_gridsize = BKE_ccg_gridsize(new_level);
  int old_gridsize = BKE_ccg_gridsize(old_level);
  int x, y, factor, old_value;

  BLI_assert(new_level <= old_level);
  factor = BKE_ccg_factor(new_level, old_level);
  new_hidden = BLI_BITMAP_NEW(square_i(new_gridsize), "downsample hidden");

  for (y = 0; y < new_gridsize; y++) {
    for (x = 0; x < new_gridsize; x++) {
      old_value = BLI_BITMAP_TEST(old_hidden, factor * y * old_gridsize + x * factor);

      BLI_BITMAP_SET(new_hidden, y * new_gridsize + x, old_value);
    }
  }

  return new_hidden;
}

static void multires_output_hidden_to_ccgdm(CCGDerivedMesh *ccgdm, Mesh *me, int level)
{
  const MPoly *polys = BKE_mesh_polys(me);
  const MDisps *mdisps = static_cast<const MDisps *>(CustomData_get_layer(&me->ldata, CD_MDISPS));
  BLI_bitmap **grid_hidden = ccgdm->gridHidden;
  int *gridOffset;
  int i, j;

  gridOffset = ccgdm->dm.getGridOffset(&ccgdm->dm);

  for (i = 0; i < me->totpoly; i++) {
    for (j = 0; j < polys[i].totloop; j++) {
      int g = gridOffset[i] + j;
      const MDisps *md = &mdisps[g];
      BLI_bitmap *gh = md->hidden;

      if (gh) {
        grid_hidden[g] = multires_mdisps_downsample_hidden(gh, md->level, level);
      }
    }
  }
}

/* subdivide mdisps.hidden if needed (assumes that md.level reflects
 * the current level of md.hidden) */
static void multires_mdisps_subdivide_hidden(MDisps *md, int new_level)
{
  BLI_bitmap *subd;

  BLI_assert(md->hidden);

  /* nothing to do if already subdivided enough */
  if (md->level >= new_level) {
    return;
  }

  subd = multires_mdisps_upsample_hidden(md->hidden, md->level, new_level, nullptr);

  /* swap in the subdivided data */
  MEM_freeN(md->hidden);
  md->hidden = subd;
}

Mesh *BKE_multires_create_mesh(struct Depsgraph *depsgraph,
                               Object *object,
                               MultiresModifierData *mmd)
{
  Object *object_eval = DEG_get_evaluated_object(depsgraph, object);
  Scene *scene_eval = DEG_get_evaluated_scene(depsgraph);
  Mesh *deformed_mesh = mesh_get_eval_deform(
      depsgraph, scene_eval, object_eval, &CD_MASK_BAREMESH);
  ModifierEvalContext modifier_ctx{};
  modifier_ctx.depsgraph = depsgraph;
  modifier_ctx.object = object_eval;
  modifier_ctx.flag = MOD_APPLY_USECACHE | MOD_APPLY_IGNORE_SIMPLIFY;

  const ModifierTypeInfo *mti = BKE_modifier_get_info(ModifierType(mmd->modifier.type));
  Mesh *result = mti->modifyMesh(&mmd->modifier, &modifier_ctx, deformed_mesh);

  if (result == deformed_mesh) {
    result = BKE_mesh_copy_for_eval(deformed_mesh, true);
  }
  return result;
}

float (*BKE_multires_create_deformed_base_mesh_vert_coords(struct Depsgraph *depsgraph,
                                                           struct Object *object,
                                                           struct MultiresModifierData *mmd,
                                                           int *r_num_deformed_verts))[3]
{
  Scene *scene_eval = DEG_get_evaluated_scene(depsgraph);
  Object *object_eval = DEG_get_evaluated_object(depsgraph, object);

  Object object_for_eval = blender::dna::shallow_copy(*object_eval);
  object_for_eval.data = object->data;
  object_for_eval.sculpt = nullptr;

  const bool use_render = (DEG_get_mode(depsgraph) == DAG_EVAL_RENDER);
  ModifierEvalContext mesh_eval_context = {depsgraph, &object_for_eval, ModifierApplyFlag(0)};
  if (use_render) {
    mesh_eval_context.flag |= MOD_APPLY_RENDER;
  }
  const int required_mode = use_render ? eModifierMode_Render : eModifierMode_Realtime;

  VirtualModifierData virtual_modifier_data;
  ModifierData *first_md = BKE_modifiers_get_virtual_modifierlist(&object_for_eval,
                                                                  &virtual_modifier_data);

  Mesh *base_mesh = static_cast<Mesh *>(object->data);

  int num_deformed_verts;
  float(*deformed_verts)[3] = BKE_mesh_vert_coords_alloc(base_mesh, &num_deformed_verts);

  for (ModifierData *md = first_md; md != nullptr; md = md->next) {
    const ModifierTypeInfo *mti = BKE_modifier_get_info(ModifierType(md->type));

    if (md == &mmd->modifier) {
      break;
    }

    if (!BKE_modifier_is_enabled(scene_eval, md, required_mode)) {
      continue;
    }

    if (mti->type != eModifierTypeType_OnlyDeform) {
      break;
    }

    BKE_modifier_deform_verts(
        md, &mesh_eval_context, base_mesh, deformed_verts, num_deformed_verts);
  }

  if (r_num_deformed_verts != nullptr) {
    *r_num_deformed_verts = num_deformed_verts;
  }
  return deformed_verts;
}

MultiresModifierData *find_multires_modifier_before(Scene *scene, ModifierData *lastmd)
{
  ModifierData *md;

  for (md = lastmd; md; md = md->prev) {
    if (md->type == eModifierType_Multires) {
      if (BKE_modifier_is_enabled(scene, md, eModifierMode_Realtime)) {
        return (MultiresModifierData *)md;
      }
    }
  }

  return nullptr;
}

MultiresModifierData *get_multires_modifier(Scene *scene, Object *ob, bool use_first)
{
  MultiresModifierData *mmd = nullptr, *firstmmd = nullptr;

  /* find first active multires modifier */
  LISTBASE_FOREACH (ModifierData *, md, &ob->modifiers) {
    if (md->type == eModifierType_Multires) {
      if (!firstmmd) {
        firstmmd = (MultiresModifierData *)md;
      }

      if (BKE_modifier_is_enabled(scene, md, eModifierMode_Realtime)) {
        mmd = (MultiresModifierData *)md;
        break;
      }
    }
  }

  if (!mmd && use_first) {
    /* active multires have not been found
     * try to use first one */
    return firstmmd;
  }

  return mmd;
}

int multires_get_level(const Scene *scene,
                       const Object *ob,
                       const MultiresModifierData *mmd,
                       bool render,
                       bool ignore_simplify)
{
  if (render) {
    return (scene != nullptr) ? get_render_subsurf_level(&scene->r, mmd->renderlvl, true) :
                                mmd->renderlvl;
  }
  if (ob->mode == OB_MODE_SCULPT) {
    return mmd->sculptlvl;
  }
  if (ignore_simplify) {
    return mmd->lvl;
  }

  return (scene != nullptr) ? get_render_subsurf_level(&scene->r, mmd->lvl, false) : mmd->lvl;
}

void multires_set_tot_level(Object *ob, MultiresModifierData *mmd, int lvl)
{
  mmd->totlvl = lvl;

  if (ob->mode != OB_MODE_SCULPT) {
    mmd->lvl = CLAMPIS(MAX2(mmd->lvl, lvl), 0, mmd->totlvl);
  }

  mmd->sculptlvl = CLAMPIS(MAX2(mmd->sculptlvl, lvl), 0, mmd->totlvl);
  mmd->renderlvl = CLAMPIS(MAX2(mmd->renderlvl, lvl), 0, mmd->totlvl);
}

static void multires_ccg_mark_as_modified(SubdivCCG *subdiv_ccg, MultiresModifiedFlags flags)
{
  if (flags & MULTIRES_COORDS_MODIFIED) {
    subdiv_ccg->dirty.coords = true;
  }
  if (flags & MULTIRES_HIDDEN_MODIFIED) {
    subdiv_ccg->dirty.hidden = true;
  }
}

void multires_mark_as_modified(Depsgraph *depsgraph, Object *object, MultiresModifiedFlags flags)
{
  if (object == nullptr) {
    return;
  }
  /* NOTE: CCG live inside of evaluated object.
   *
   * While this is a bit weird to tag the only one, this is how other areas were built
   * historically: they are tagging multires for update and then rely on object re-evaluation to
   * do an actual update.
   *
   * In a longer term maybe special dependency graph tag can help sanitizing this a bit. */
  Object *object_eval = DEG_get_evaluated_object(depsgraph, object);
  Mesh *mesh = static_cast<Mesh *>(object_eval->data);
  SubdivCCG *subdiv_ccg = mesh->runtime->subdiv_ccg;
  if (subdiv_ccg == nullptr) {
    return;
  }
  multires_ccg_mark_as_modified(subdiv_ccg, flags);
}

void multires_flush_sculpt_updates(Object *object)
{
  if (object == nullptr || object->sculpt == nullptr || object->sculpt->pbvh == nullptr) {
    return;
  }

  SculptSession *sculpt_session = object->sculpt;
  if (BKE_pbvh_type(sculpt_session->pbvh) != PBVH_GRIDS || !sculpt_session->multires.active ||
      sculpt_session->multires.modifier == nullptr) {
    return;
  }

  SubdivCCG *subdiv_ccg = sculpt_session->subdiv_ccg;
  if (subdiv_ccg == nullptr) {
    return;
  }

  if (!subdiv_ccg->dirty.coords && !subdiv_ccg->dirty.hidden) {
    return;
  }

  Mesh *mesh = static_cast<Mesh *>(object->data);

  /* Check that the multires modifier still exists.
   * Fixes crash when deleting multires modifier
   * from within sculpt mode.
   */
  ModifierData *md;
  MultiresModifierData *mmd = nullptr;
  VirtualModifierData virtualModifierData;

  for (md = BKE_modifiers_get_virtual_modifierlist(object, &virtualModifierData); md;
       md = md->next) {
    if (md->type == eModifierType_Multires) {
      if (BKE_modifier_is_enabled(nullptr, md, eModifierMode_Realtime)) {
        mmd = (MultiresModifierData *)md;
      }
    }
  }

  if (!mmd) {
    return;
  }

  multiresModifier_reshapeFromCCG(
      sculpt_session->multires.modifier->totlvl, mesh, sculpt_session->subdiv_ccg);

  subdiv_ccg->dirty.coords = false;
  subdiv_ccg->dirty.hidden = false;
}

void multires_force_sculpt_rebuild(Object *object)
{
  multires_flush_sculpt_updates(object);

  if (object == nullptr || object->sculpt == nullptr) {
    return;
  }

  SculptSession *ss = object->sculpt;

  if (ss->pbvh != nullptr) {
    BKE_pbvh_free(ss->pbvh);
    object->sculpt->pbvh = nullptr;
  }

  MEM_SAFE_FREE(ss->pmap);

  MEM_SAFE_FREE(ss->pmap_mem);
}

void multires_force_external_reload(Object *object)
{
  Mesh *mesh = BKE_mesh_from_object(object);

  CustomData_external_reload(&mesh->ldata, &mesh->id, CD_MASK_MDISPS, mesh->totloop);
  multires_force_sculpt_rebuild(object);
}

/* reset the multires levels to match the number of mdisps */
static int get_levels_from_disps(Object *ob)
{
  Mesh *me = static_cast<Mesh *>(ob->data);
  const MPoly *polys = BKE_mesh_polys(me);
  int i, j, totlvl = 0;

  const MDisps *mdisp = static_cast<const MDisps *>(CustomData_get_layer(&me->ldata, CD_MDISPS));

  for (i = 0; i < me->totpoly; i++) {
    const MDisps *md = mdisp + polys[i].loopstart;

    for (j = 0; j < polys[i].totloop; j++, md++) {
      if (md->totdisp == 0) {
        continue;
      }

      while (1) {
        int side = (1 << (totlvl - 1)) + 1;
        int lvl_totdisp = side * side;
        if (md->totdisp == lvl_totdisp) {
          break;
        }
        if (md->totdisp < lvl_totdisp) {
          totlvl--;
        }
        else {
          totlvl++;
        }
      }

      break;
    }
  }

  return totlvl;
}

void multiresModifier_set_levels_from_disps(MultiresModifierData *mmd, Object *ob)
{
  Mesh *me = static_cast<Mesh *>(ob->data);
  const MDisps *mdisp;

  if (me->edit_mesh) {
    mdisp = static_cast<const MDisps *>(
        CustomData_get_layer(&me->edit_mesh->bm->ldata, CD_MDISPS));
  }
  else {
    mdisp = static_cast<const MDisps *>(CustomData_get_layer(&me->ldata, CD_MDISPS));
  }

  if (mdisp) {
    mmd->totlvl = get_levels_from_disps(ob);
    mmd->lvl = MIN2(mmd->sculptlvl, mmd->totlvl);
    mmd->sculptlvl = MIN2(mmd->sculptlvl, mmd->totlvl);
    mmd->renderlvl = MIN2(mmd->renderlvl, mmd->totlvl);
  }
}

static void multires_set_tot_mdisps(Mesh *me, int lvl)
{
  MDisps *mdisps = static_cast<MDisps *>(CustomData_get_layer(&me->ldata, CD_MDISPS));
  int i;

  if (mdisps) {
    for (i = 0; i < me->totloop; i++, mdisps++) {
      mdisps->totdisp = multires_grid_tot[lvl];
      mdisps->level = lvl;
    }
  }
}

static void multires_reallocate_mdisps(int totloop, MDisps *mdisps, int lvl)
{
  int i;

  /* reallocate displacements to be filled in */
  for (i = 0; i < totloop; i++) {
    int totdisp = multires_grid_tot[lvl];
    float(*disps)[3] = static_cast<float(*)[3]>(
        MEM_calloc_arrayN(totdisp, sizeof(float[3]), __func__));

    if (mdisps[i].disps) {
      MEM_freeN(mdisps[i].disps);
    }

    if (mdisps[i].level && mdisps[i].hidden) {
      multires_mdisps_subdivide_hidden(&mdisps[i], lvl);
    }

    mdisps[i].disps = disps;
    mdisps[i].totdisp = totdisp;
    mdisps[i].level = lvl;
  }
}

static void multires_copy_grid(float (*gridA)[3], float (*gridB)[3], int sizeA, int sizeB)
{
  int x, y, j, skip;

  if (sizeA > sizeB) {
    skip = (sizeA - 1) / (sizeB - 1);

    for (j = 0, y = 0; y < sizeB; y++) {
      for (x = 0; x < sizeB; x++, j++) {
        copy_v3_v3(gridA[y * skip * sizeA + x * skip], gridB[j]);
      }
    }
  }
  else {
    skip = (sizeB - 1) / (sizeA - 1);

    for (j = 0, y = 0; y < sizeA; y++) {
      for (x = 0; x < sizeA; x++, j++) {
        copy_v3_v3(gridA[j], gridB[y * skip * sizeB + x * skip]);
      }
    }
  }
}

static void multires_copy_dm_grid(CCGElem *gridA, CCGElem *gridB, CCGKey *keyA, CCGKey *keyB)
{
  int x, y, j, skip;

  if (keyA->grid_size > keyB->grid_size) {
    skip = (keyA->grid_size - 1) / (keyB->grid_size - 1);

    for (j = 0, y = 0; y < keyB->grid_size; y++) {
      for (x = 0; x < keyB->grid_size; x++, j++) {
        memcpy(CCG_elem_offset_co(keyA, gridA, y * skip * keyA->grid_size + x * skip),
               CCG_elem_offset_co(keyB, gridB, j),
               keyA->elem_size);
      }
    }
  }
  else {
    skip = (keyB->grid_size - 1) / (keyA->grid_size - 1);

    for (j = 0, y = 0; y < keyA->grid_size; y++) {
      for (x = 0; x < keyA->grid_size; x++, j++) {
        memcpy(CCG_elem_offset_co(keyA, gridA, j),
               CCG_elem_offset_co(keyB, gridB, y * skip * keyB->grid_size + x * skip),
               keyA->elem_size);
      }
    }
  }
}

/* Reallocate gpm->data at a lower resolution and copy values over
 * from the original high-resolution data */
static void multires_grid_paint_mask_downsample(GridPaintMask *gpm, int level)
{
  if (level < gpm->level) {
    int gridsize = BKE_ccg_gridsize(level);
    float *data = static_cast<float *>(
        MEM_calloc_arrayN(square_i(gridsize), sizeof(float), __func__));
    int x, y;

    for (y = 0; y < gridsize; y++) {
      for (x = 0; x < gridsize; x++) {
        data[y * gridsize + x] = paint_grid_paint_mask(gpm, level, x, y);
      }
    }

    MEM_freeN(gpm->data);
    gpm->data = data;
    gpm->level = level;
  }
}

static void multires_del_higher(MultiresModifierData *mmd, Object *ob, int lvl)
{
  Mesh *me = (Mesh *)ob->data;
  const MPoly *polys = BKE_mesh_polys(me);
  int levels = mmd->totlvl - lvl;
  MDisps *mdisps;
  GridPaintMask *gpm;

  multires_set_tot_mdisps(me, mmd->totlvl);
  multiresModifier_ensure_external_read(me, mmd);
  mdisps = static_cast<MDisps *>(CustomData_get_layer(&me->ldata, CD_MDISPS));
  gpm = static_cast<GridPaintMask *>(CustomData_get_layer(&me->ldata, CD_GRID_PAINT_MASK));

  multires_force_sculpt_rebuild(ob);

  if (mdisps && levels > 0) {
    if (lvl > 0) {
      int nsize = multires_side_tot[lvl];
      int hsize = multires_side_tot[mmd->totlvl];
      int i, j;

      for (i = 0; i < me->totpoly; i++) {
        for (j = 0; j < polys[i].totloop; j++) {
          int g = polys[i].loopstart + j;
          MDisps *mdisp = &mdisps[g];
          float(*disps)[3], (*ndisps)[3], (*hdisps)[3];
          int totdisp = multires_grid_tot[lvl];

          disps = static_cast<float(*)[3]>(
              MEM_calloc_arrayN(totdisp, sizeof(float[3]), "multires disps"));

          if (mdisp->disps != nullptr) {
            ndisps = disps;
            hdisps = mdisp->disps;

            multires_copy_grid(ndisps, hdisps, nsize, hsize);
            if (mdisp->hidden) {
              BLI_bitmap *gh = multires_mdisps_downsample_hidden(mdisp->hidden, mdisp->level, lvl);
              MEM_freeN(mdisp->hidden);
              mdisp->hidden = gh;
            }

            MEM_freeN(mdisp->disps);
          }

          mdisp->disps = disps;
          mdisp->totdisp = totdisp;
          mdisp->level = lvl;

          if (gpm) {
            multires_grid_paint_mask_downsample(&gpm[g], lvl);
          }
        }
      }
    }
    else {
      multires_customdata_delete(me);
    }
  }

  multires_set_tot_level(ob, mmd, lvl);
}

void multiresModifier_del_levels(MultiresModifierData *mmd,
                                 Scene *scene,
                                 Object *ob,
                                 int direction)
{
  Mesh *me = BKE_mesh_from_object(ob);
  int lvl = multires_get_level(scene, ob, mmd, false, true);
  int levels = mmd->totlvl - lvl;

  multires_set_tot_mdisps(me, mmd->totlvl);
  multiresModifier_ensure_external_read(me, mmd);
  MDisps *mdisps = static_cast<MDisps *>(CustomData_get_layer(&me->ldata, CD_MDISPS));

  multires_force_sculpt_rebuild(ob);

  if (mdisps && levels > 0 && direction == 1) {
    multires_del_higher(mmd, ob, lvl);
  }

  multires_set_tot_level(ob, mmd, lvl);
}

static DerivedMesh *multires_dm_create_local(Scene *scene,
                                             Object *ob,
                                             DerivedMesh *dm,
                                             int lvl,
                                             int totlvl,
                                             bool alloc_paint_mask,
                                             MultiresFlags flags)
{
  MultiresModifierData mmd = {{nullptr}};

  mmd.lvl = lvl;
  mmd.sculptlvl = lvl;
  mmd.renderlvl = lvl;
  mmd.totlvl = totlvl;

  flags |= MULTIRES_USE_LOCAL_MMD;
  if (alloc_paint_mask) {
    flags |= MULTIRES_ALLOC_PAINT_MASK;
  }

  return multires_make_derived_from_derived(dm, &mmd, scene, ob, flags);
}

static DerivedMesh *subsurf_dm_create_local(Scene *scene,
                                            Object *ob,
                                            DerivedMesh *dm,
                                            int lvl,
                                            bool is_simple,
                                            bool is_optimal,
                                            bool is_plain_uv,
                                            bool alloc_paint_mask,
                                            bool for_render,
                                            SubsurfFlags flags)
{
  SubsurfModifierData smd = {{nullptr}};

  smd.levels = smd.renderLevels = lvl;
  smd.quality = 3;
  if (!is_plain_uv) {
    smd.uv_smooth = SUBSURF_UV_SMOOTH_PRESERVE_BOUNDARIES;
  }
  else {
    smd.uv_smooth = SUBSURF_UV_SMOOTH_NONE;
  }
  if (is_simple) {
    smd.subdivType = ME_SIMPLE_SUBSURF;
  }
  if (is_optimal) {
    smd.flags |= eSubsurfModifierFlag_ControlEdges;
  }

  if (ob->mode & OB_MODE_EDIT) {
    flags |= SUBSURF_IN_EDIT_MODE;
  }
  if (alloc_paint_mask) {
    flags |= SUBSURF_ALLOC_PAINT_MASK;
  }
  if (for_render) {
    flags |= SUBSURF_USE_RENDER_PARAMS;
  }

  return subsurf_make_derived_from_derived(dm, &smd, scene, nullptr, flags);
}

static void grid_tangent(const CCGKey *key, int x, int y, int axis, CCGElem *grid, float t[3])
{
  if (axis == 0) {
    if (x == key->grid_size - 1) {
      if (y == key->grid_size - 1) {
        sub_v3_v3v3(
            t, CCG_grid_elem_co(key, grid, x, y - 1), CCG_grid_elem_co(key, grid, x - 1, y - 1));
      }
      else {
        sub_v3_v3v3(t, CCG_grid_elem_co(key, grid, x, y), CCG_grid_elem_co(key, grid, x - 1, y));
      }
    }
    else {
      sub_v3_v3v3(t, CCG_grid_elem_co(key, grid, x + 1, y), CCG_grid_elem_co(key, grid, x, y));
    }
  }
  else if (axis == 1) {
    if (y == key->grid_size - 1) {
      if (x == key->grid_size - 1) {
        sub_v3_v3v3(
            t, CCG_grid_elem_co(key, grid, x - 1, y), CCG_grid_elem_co(key, grid, x - 1, (y - 1)));
      }
      else {
        sub_v3_v3v3(t, CCG_grid_elem_co(key, grid, x, y), CCG_grid_elem_co(key, grid, x, (y - 1)));
      }
    }
    else {
      sub_v3_v3v3(t, CCG_grid_elem_co(key, grid, x, (y + 1)), CCG_grid_elem_co(key, grid, x, y));
    }
  }
}

/* Construct 3x3 tangent-space matrix in 'mat' */
static void grid_tangent_matrix(float mat[3][3], const CCGKey *key, int x, int y, CCGElem *grid)
{
  grid_tangent(key, x, y, 0, grid, mat[0]);
  normalize_v3(mat[0]);

  grid_tangent(key, x, y, 1, grid, mat[1]);
  normalize_v3(mat[1]);

  copy_v3_v3(mat[2], CCG_grid_elem_no(key, grid, x, y));
}

struct MultiresThreadedData {
  DispOp op;
  CCGElem **gridData, **subGridData;
  CCGKey *key;
  CCGKey *sub_key;
  const MPoly *mpoly;
  MDisps *mdisps;
  GridPaintMask *grid_paint_mask;
  int *gridOffset;
  int gridSize, dGridSize, dSkip;
  float (*smat)[3];
};

static void multires_disp_run_cb(void *__restrict userdata,
                                 const int pidx,
                                 const TaskParallelTLS *__restrict /*tls*/)
{
  MultiresThreadedData *tdata = static_cast<MultiresThreadedData *>(userdata);

  DispOp op = tdata->op;
  CCGElem **gridData = tdata->gridData;
  CCGElem **subGridData = tdata->subGridData;
  CCGKey *key = tdata->key;
  const MPoly *mpoly = tdata->mpoly;
  MDisps *mdisps = tdata->mdisps;
  GridPaintMask *grid_paint_mask = tdata->grid_paint_mask;
  int *gridOffset = tdata->gridOffset;
  int gridSize = tdata->gridSize;
  int dGridSize = tdata->dGridSize;
  int dSkip = tdata->dSkip;

  const int numVerts = mpoly[pidx].totloop;
  int S, x, y, gIndex = gridOffset[pidx];

  for (S = 0; S < numVerts; S++, gIndex++) {
    GridPaintMask *gpm = grid_paint_mask ? &grid_paint_mask[gIndex] : nullptr;
    MDisps *mdisp = &mdisps[mpoly[pidx].loopstart + S];
    CCGElem *grid = gridData[gIndex];
    CCGElem *subgrid = subGridData[gIndex];
    float(*dispgrid)[3] = nullptr;

    dispgrid = mdisp->disps;

    /* if needed, reallocate multires paint mask */
    if (gpm && gpm->level < key->level) {
      gpm->level = key->level;
      if (gpm->data) {
        MEM_freeN(gpm->data);
      }
      gpm->data = static_cast<float *>(
          MEM_calloc_arrayN(key->grid_area, sizeof(float), "gpm.data"));
    }

    for (y = 0; y < gridSize; y++) {
      for (x = 0; x < gridSize; x++) {
        float *co = CCG_grid_elem_co(key, grid, x, y);
        float *sco = CCG_grid_elem_co(key, subgrid, x, y);
        float *data = dispgrid[dGridSize * y * dSkip + x * dSkip];
        float mat[3][3], disp[3], d[3], mask;

        /* construct tangent space matrix */
        grid_tangent_matrix(mat, key, x, y, subgrid);

        switch (op) {
          case APPLY_DISPLACEMENTS:
            /* Convert displacement to object space
             * and add to grid points */
            mul_v3_m3v3(disp, mat, data);
            add_v3_v3v3(co, sco, disp);
            break;
          case CALC_DISPLACEMENTS:
            /* Calculate displacement between new and old
             * grid points and convert to tangent space */
            sub_v3_v3v3(disp, co, sco);
            invert_m3(mat);
            mul_v3_m3v3(data, mat, disp);
            break;
          case ADD_DISPLACEMENTS:
            /* Convert subdivided displacements to tangent
             * space and add to the original displacements */
            invert_m3(mat);
            mul_v3_m3v3(d, mat, co);
            add_v3_v3(data, d);
            break;
        }

        if (gpm) {
          switch (op) {
            case APPLY_DISPLACEMENTS:
              /* Copy mask from gpm to DM */
              *CCG_grid_elem_mask(key, grid, x, y) = paint_grid_paint_mask(gpm, key->level, x, y);
              break;
            case CALC_DISPLACEMENTS:
              /* Copy mask from DM to gpm */
              mask = *CCG_grid_elem_mask(key, grid, x, y);
              gpm->data[y * gridSize + x] = CLAMPIS(mask, 0, 1);
              break;
            case ADD_DISPLACEMENTS:
              /* Add mask displacement to gpm */
              gpm->data[y * gridSize + x] += *CCG_grid_elem_mask(key, grid, x, y);
              break;
          }
        }
      }
    }
  }
}

/* XXX WARNING: subsurf elements from dm and oldGridData *must* be of the same format (size),
 *              because this code uses CCGKey's info from dm to access oldGridData's normals
 *              (through the call to grid_tangent_matrix())! */
static void multiresModifier_disp_run(
    DerivedMesh *dm, Mesh *me, DerivedMesh *dm2, DispOp op, CCGElem **oldGridData, int totlvl)
{
  CCGDerivedMesh *ccgdm = (CCGDerivedMesh *)dm;
  CCGElem **gridData, **subGridData;
  CCGKey key;
  const MPoly *mpoly = BKE_mesh_polys(me);
  MDisps *mdisps = static_cast<MDisps *>(CustomData_get_layer(&me->ldata, CD_MDISPS));
  GridPaintMask *grid_paint_mask = nullptr;
  int *gridOffset;
  int i, gridSize, dGridSize, dSkip;
  int totloop, totpoly;

  /* this happens in the dm made by bmesh_mdisps_space_set */
  if (dm2 && CustomData_has_layer(&dm2->loopData, CD_MDISPS)) {
    mpoly = static_cast<const MPoly *>(CustomData_get_layer(&dm2->polyData, CD_MPOLY));
    mdisps = static_cast<MDisps *>(CustomData_get_layer(&dm2->loopData, CD_MDISPS));
    totloop = dm2->numLoopData;
    totpoly = dm2->numPolyData;
  }
  else {
    totloop = me->totloop;
    totpoly = me->totpoly;
  }

  if (!mdisps) {
    if (op == CALC_DISPLACEMENTS) {
      mdisps = static_cast<MDisps *>(
          CustomData_add_layer(&me->ldata, CD_MDISPS, CD_SET_DEFAULT, nullptr, me->totloop));
    }
    else {
      return;
    }
  }

  // numGrids = dm->getNumGrids(dm); /* UNUSED */
  gridSize = dm->getGridSize(dm);
  gridData = dm->getGridData(dm);
  gridOffset = dm->getGridOffset(dm);
  dm->getGridKey(dm, &key);
  subGridData = (oldGridData) ? oldGridData : gridData;

  dGridSize = multires_side_tot[totlvl];
  dSkip = (dGridSize - 1) / (gridSize - 1);

  /* multires paint masks */
  if (key.has_mask) {
    grid_paint_mask = static_cast<GridPaintMask *>(
        CustomData_get_layer(&me->ldata, CD_GRID_PAINT_MASK));
  }

  /* when adding new faces in edit mode, need to allocate disps */
  for (i = 0; i < totloop; i++) {
    if (mdisps[i].disps == nullptr) {
      multires_reallocate_mdisps(totloop, mdisps, totlvl);
      break;
    }
  }

  TaskParallelSettings settings;
  BLI_parallel_range_settings_defaults(&settings);
  settings.min_iter_per_thread = CCG_TASK_LIMIT;

  MultiresThreadedData data{};
  data.op = op;
  data.gridData = gridData;
  data.subGridData = subGridData;
  data.key = &key;
  data.mpoly = mpoly;
  data.mdisps = mdisps;
  data.grid_paint_mask = grid_paint_mask;
  data.gridOffset = gridOffset;
  data.gridSize = gridSize;
  data.dGridSize = dGridSize;
  data.dSkip = dSkip;

  BLI_task_parallel_range(0, totpoly, &data, multires_disp_run_cb, &settings);

  if (op == APPLY_DISPLACEMENTS) {
    ccgSubSurf_stitchFaces(ccgdm->ss, 0, nullptr, 0);
    ccgSubSurf_updateNormals(ccgdm->ss, nullptr, 0);
  }
}

void multires_modifier_update_mdisps(struct DerivedMesh *dm, Scene *scene)
{
  CCGDerivedMesh *ccgdm = (CCGDerivedMesh *)dm;
  Object *ob;
  Mesh *me;
  const MDisps *mdisps;
  MultiresModifierData *mmd;

  ob = ccgdm->multires.ob;
  me = static_cast<Mesh *>(ccgdm->multires.ob->data);
  mmd = ccgdm->multires.mmd;
  multires_set_tot_mdisps(me, mmd->totlvl);
  multiresModifier_ensure_external_read(me, mmd);
  mdisps = static_cast<const MDisps *>(CustomData_get_layer(&me->ldata, CD_MDISPS));

  if (mdisps) {
    int lvl = ccgdm->multires.lvl;
    int totlvl = ccgdm->multires.totlvl;

    if (lvl < totlvl) {
      DerivedMesh *lowdm, *cddm, *highdm;
      CCGElem **highGridData, **lowGridData, **subGridData, **gridData, *diffGrid;
      CCGKey highGridKey, lowGridKey;
      CCGSubSurf *ss;
      int i, j, numGrids, highGridSize, lowGridSize;
      const bool has_mask = CustomData_has_layer(&me->ldata, CD_GRID_PAINT_MASK);

      /* Create subsurf DM from original mesh at high level. */
      /* TODO: use mesh_deform_eval when sculpting on deformed mesh. */
      cddm = CDDM_from_mesh(me);
      DM_set_only_copy(cddm, &CD_MASK_BAREMESH);

      highdm = subsurf_dm_create_local(scene,
                                       ob,
                                       cddm,
                                       totlvl,
                                       false,
                                       0,
                                       mmd->uv_smooth == SUBSURF_UV_SMOOTH_NONE,
                                       has_mask,
                                       false,
                                       SUBSURF_IGNORE_SIMPLIFY);
      ss = ((CCGDerivedMesh *)highdm)->ss;

      /* create multires DM from original mesh and displacements */
      lowdm = multires_dm_create_local(
          scene, ob, cddm, lvl, totlvl, has_mask, MULTIRES_IGNORE_SIMPLIFY);
      cddm->release(cddm);

      /* gather grid data */
      numGrids = highdm->getNumGrids(highdm);
      highGridSize = highdm->getGridSize(highdm);
      highGridData = highdm->getGridData(highdm);
      highdm->getGridKey(highdm, &highGridKey);
      lowGridSize = lowdm->getGridSize(lowdm);
      lowGridData = lowdm->getGridData(lowdm);
      lowdm->getGridKey(lowdm, &lowGridKey);
      gridData = dm->getGridData(dm);

      BLI_assert(highGridKey.elem_size == lowGridKey.elem_size);

      subGridData = static_cast<CCGElem **>(
          MEM_calloc_arrayN(numGrids, sizeof(CCGElem *), "subGridData*"));
      diffGrid = static_cast<CCGElem *>(
          MEM_calloc_arrayN(lowGridKey.elem_size, lowGridSize * lowGridSize, "diff"));

      for (i = 0; i < numGrids; i++) {
        /* backup subsurf grids */
        subGridData[i] = static_cast<CCGElem *>(
            MEM_calloc_arrayN(highGridKey.elem_size, highGridSize * highGridSize, "subGridData"));
        memcpy(
            subGridData[i], highGridData[i], highGridKey.elem_size * highGridSize * highGridSize);

        /* write difference of subsurf and displaced low level into high subsurf */
        for (j = 0; j < lowGridSize * lowGridSize; j++) {
          sub_v4_v4v4(CCG_elem_offset_co(&lowGridKey, diffGrid, j),
                      CCG_elem_offset_co(&lowGridKey, gridData[i], j),
                      CCG_elem_offset_co(&lowGridKey, lowGridData[i], j));
        }

        multires_copy_dm_grid(highGridData[i], diffGrid, &highGridKey, &lowGridKey);
      }

      /* lower level dm no longer needed at this point */
      MEM_freeN(diffGrid);
      lowdm->release(lowdm);

      /* subsurf higher levels again with difference of coordinates */
      ccgSubSurf_updateFromFaces(ss, lvl, nullptr, 0);
      ccgSubSurf_updateLevels(ss, lvl, nullptr, 0);

      /* add to displacements */
      multiresModifier_disp_run(highdm, me, nullptr, ADD_DISPLACEMENTS, subGridData, mmd->totlvl);

      /* free */
      highdm->release(highdm);
      for (i = 0; i < numGrids; i++) {
        MEM_freeN(subGridData[i]);
      }
      MEM_freeN(subGridData);
    }
    else {
      DerivedMesh *cddm, *subdm;
      const bool has_mask = CustomData_has_layer(&me->ldata, CD_GRID_PAINT_MASK);

      /* TODO: use mesh_deform_eval when sculpting on deformed mesh. */
      cddm = CDDM_from_mesh(me);
      DM_set_only_copy(cddm, &CD_MASK_BAREMESH);

      subdm = subsurf_dm_create_local(scene,
                                      ob,
                                      cddm,
                                      mmd->totlvl,
                                      false,
                                      0,
                                      mmd->uv_smooth == SUBSURF_UV_SMOOTH_NONE,
                                      has_mask,
                                      false,
                                      SUBSURF_IGNORE_SIMPLIFY);
      cddm->release(cddm);

      multiresModifier_disp_run(
          dm, me, nullptr, CALC_DISPLACEMENTS, subdm->getGridData(subdm), mmd->totlvl);

      subdm->release(subdm);
    }
  }
}

void multires_modifier_update_hidden(DerivedMesh *dm)
{
  CCGDerivedMesh *ccgdm = (CCGDerivedMesh *)dm;
  BLI_bitmap **grid_hidden = ccgdm->gridHidden;
  Mesh *me = static_cast<Mesh *>(ccgdm->multires.ob->data);
  MDisps *mdisps = static_cast<MDisps *>(CustomData_get_layer(&me->ldata, CD_MDISPS));
  int totlvl = ccgdm->multires.totlvl;
  int lvl = ccgdm->multires.lvl;

  if (mdisps) {
    int i;

    for (i = 0; i < me->totloop; i++) {
      MDisps *md = &mdisps[i];
      BLI_bitmap *gh = grid_hidden[i];

      if (!gh && md->hidden) {
        MEM_freeN(md->hidden);
        md->hidden = nullptr;
      }
      else if (gh) {
        gh = multires_mdisps_upsample_hidden(gh, lvl, totlvl, md->hidden);
        if (md->hidden) {
          MEM_freeN(md->hidden);
        }

        md->hidden = gh;
      }
    }
  }
}

void multires_stitch_grids(Object *ob)
{
  if (ob == nullptr) {
    return;
  }
  SculptSession *sculpt_session = ob->sculpt;
  if (sculpt_session == nullptr) {
    return;
  }
  PBVH *pbvh = sculpt_session->pbvh;
  SubdivCCG *subdiv_ccg = sculpt_session->subdiv_ccg;
  if (pbvh == nullptr || subdiv_ccg == nullptr) {
    return;
  }
  BLI_assert(BKE_pbvh_type(pbvh) == PBVH_GRIDS);
  /* NOTE: Currently CCG does not keep track of faces, making it impossible
   * to use BKE_pbvh_get_grid_updates().
   */
  CCGFace **faces;
  int num_faces;
  BKE_pbvh_get_grid_updates(pbvh, false, (void ***)&faces, &num_faces);
  if (num_faces) {
    BKE_subdiv_ccg_average_stitch_faces(subdiv_ccg, faces, num_faces);
    MEM_freeN(faces);
  }
}

DerivedMesh *multires_make_derived_from_derived(
    DerivedMesh *dm, MultiresModifierData *mmd, Scene *scene, Object *ob, MultiresFlags flags)
{
  Mesh *me = static_cast<Mesh *>(ob->data);
  DerivedMesh *result;
  CCGDerivedMesh *ccgdm = nullptr;
  CCGElem **gridData, **subGridData;
  CCGKey key;
  const bool render = (flags & MULTIRES_USE_RENDER_PARAMS) != 0;
  const bool ignore_simplify = (flags & MULTIRES_IGNORE_SIMPLIFY) != 0;
  int lvl = multires_get_level(scene, ob, mmd, render, ignore_simplify);
  int i, gridSize, numGrids;

  if (lvl == 0) {
    return dm;
  }

  const SubsurfFlags subsurf_flags = ignore_simplify ? SUBSURF_IGNORE_SIMPLIFY : SubsurfFlags(0);

  result = subsurf_dm_create_local(scene,
                                   ob,
                                   dm,
                                   lvl,
                                   false,
                                   mmd->flags & eMultiresModifierFlag_ControlEdges,
                                   mmd->uv_smooth == SUBSURF_UV_SMOOTH_NONE,
                                   flags & MULTIRES_ALLOC_PAINT_MASK,
                                   render,
                                   subsurf_flags);

  if (!(flags & MULTIRES_USE_LOCAL_MMD)) {
    ccgdm = (CCGDerivedMesh *)result;

    ccgdm->multires.ob = ob;
    ccgdm->multires.mmd = mmd;
    ccgdm->multires.local_mmd = 0;
    ccgdm->multires.lvl = lvl;
    ccgdm->multires.totlvl = mmd->totlvl;
    ccgdm->multires.modified_flags = MultiresModifiedFlags(0);
  }

  numGrids = result->getNumGrids(result);
  gridSize = result->getGridSize(result);
  gridData = result->getGridData(result);
  result->getGridKey(result, &key);

  subGridData = static_cast<CCGElem **>(
      MEM_malloc_arrayN(numGrids, sizeof(CCGElem *), "subGridData*"));

  for (i = 0; i < numGrids; i++) {
    subGridData[i] = static_cast<CCGElem *>(
        MEM_malloc_arrayN(key.elem_size, gridSize * gridSize, "subGridData"));
    memcpy(subGridData[i], gridData[i], key.elem_size * gridSize * gridSize);
  }

  multires_set_tot_mdisps(me, mmd->totlvl);
  multiresModifier_ensure_external_read(me, mmd);

  /* Run displacement. */
  multiresModifier_disp_run(
      result, static_cast<Mesh *>(ob->data), dm, APPLY_DISPLACEMENTS, subGridData, mmd->totlvl);

  /* copy hidden elements for this level */
  if (ccgdm) {
    multires_output_hidden_to_ccgdm(ccgdm, me, lvl);
  }

  for (i = 0; i < numGrids; i++) {
    MEM_freeN(subGridData[i]);
  }
  MEM_freeN(subGridData);

  return result;
}

void old_mdisps_bilinear(float out[3], float (*disps)[3], const int st, float u, float v)
{
  int x, y, x2, y2;
  const int st_max = st - 1;
  float urat, vrat, uopp;
  float d[4][3], d2[2][3];

  if (!disps || isnan(u) || isnan(v)) {
    return;
  }

  if (u < 0) {
    u = 0;
  }
  else if (u >= st) {
    u = st_max;
  }
  if (v < 0) {
    v = 0;
  }
  else if (v >= st) {
    v = st_max;
  }

  x = floor(u);
  y = floor(v);
  x2 = x + 1;
  y2 = y + 1;

  if (x2 >= st) {
    x2 = st_max;
  }
  if (y2 >= st) {
    y2 = st_max;
  }

  urat = u - x;
  vrat = v - y;
  uopp = 1 - urat;

  mul_v3_v3fl(d[0], disps[y * st + x], uopp);
  mul_v3_v3fl(d[1], disps[y * st + x2], urat);
  mul_v3_v3fl(d[2], disps[y2 * st + x], uopp);
  mul_v3_v3fl(d[3], disps[y2 * st + x2], urat);

  add_v3_v3v3(d2[0], d[0], d[1]);
  add_v3_v3v3(d2[1], d[2], d[3]);
  mul_v3_fl(d2[0], 1 - vrat);
  mul_v3_fl(d2[1], vrat);

  add_v3_v3v3(out, d2[0], d2[1]);
}

void multiresModifier_sync_levels_ex(Object *ob_dst,
                                     MultiresModifierData *mmd_src,
                                     MultiresModifierData *mmd_dst)
{
  if (mmd_src->totlvl == mmd_dst->totlvl) {
    return;
  }

  if (mmd_src->totlvl > mmd_dst->totlvl) {
    multiresModifier_subdivide_to_level(
        ob_dst, mmd_dst, mmd_src->totlvl, MULTIRES_SUBDIVIDE_CATMULL_CLARK);
  }
  else {
    multires_del_higher(mmd_dst, ob_dst, mmd_src->totlvl);
  }
}

static void multires_sync_levels(Scene *scene, Object *ob_src, Object *ob_dst)
{
  MultiresModifierData *mmd_src = get_multires_modifier(scene, ob_src, true);
  MultiresModifierData *mmd_dst = get_multires_modifier(scene, ob_dst, true);

  if (!mmd_src) {
    /* NOTE(@sergey): object could have MDISP even when there is no multires modifier
     * this could lead to troubles due to I've got no idea how mdisp could be
     * up-sampled correct without modifier data. Just remove mdisps if no multires present. */
    multires_customdata_delete(static_cast<Mesh *>(ob_src->data));
  }

  if (mmd_src && mmd_dst) {
    multiresModifier_sync_levels_ex(ob_dst, mmd_src, mmd_dst);
  }
}

static void multires_apply_uniform_scale(Object *object, const float scale)
{
  Mesh *mesh = (Mesh *)object->data;
  MDisps *mdisps = static_cast<MDisps *>(CustomData_get_layer(&mesh->ldata, CD_MDISPS));
  for (int i = 0; i < mesh->totloop; i++) {
    MDisps *grid = &mdisps[i];
    for (int j = 0; j < grid->totdisp; j++) {
      mul_v3_fl(grid->disps[j], scale);
    }
  }
}

static void multires_apply_smat(struct Depsgraph * /*depsgraph*/,
                                Scene *scene,
                                Object *object,
                                const float smat[3][3])
{
  const MultiresModifierData *mmd = get_multires_modifier(scene, object, true);
  if (mmd == nullptr || mmd->totlvl == 0) {
    return;
  }
  /* Make sure layer present. */
  Mesh *mesh = (Mesh *)object->data;
  multiresModifier_ensure_external_read(mesh, mmd);
  if (!CustomData_get_layer(&mesh->ldata, CD_MDISPS)) {
    return;
  }
  if (is_uniform_scaled_m3(smat)) {
    const float scale = mat3_to_scale(smat);
    multires_apply_uniform_scale(object, scale);
  }
  else {
    /* TODO(@sergey): This branch of code actually requires more work to
     * preserve all the details. */
    const float scale = mat3_to_scale(smat);
    multires_apply_uniform_scale(object, scale);
  }
}

int multires_mdisp_corners(const MDisps *s)
{
  int lvl = 13;

  while (lvl > 0) {
    int side = (1 << (lvl - 1)) + 1;
    if ((s->totdisp % (side * side)) == 0) {
      return s->totdisp / (side * side);
    }
    lvl--;
  }

  return 0;
}

void multiresModifier_scale_disp(struct Depsgraph *depsgraph, Scene *scene, Object *ob)
{
  float smat[3][3];

  /* object's scale matrix */
  BKE_object_scale_to_mat3(ob, smat);

  multires_apply_smat(depsgraph, scene, ob, smat);
}

void multiresModifier_prepare_join(struct Depsgraph *depsgraph,
                                   Scene *scene,
                                   Object *ob,
                                   Object *to_ob)
{
  float smat[3][3], tmat[3][3], mat[3][3];
  multires_sync_levels(scene, to_ob, ob);

  /* construct scale matrix for displacement */
  BKE_object_scale_to_mat3(to_ob, tmat);
  invert_m3(tmat);
  BKE_object_scale_to_mat3(ob, smat);
  mul_m3_m3m3(mat, smat, tmat);

  multires_apply_smat(depsgraph, scene, ob, mat);
}

void multires_topology_changed(Mesh *me)
{
  MDisps *mdisp = nullptr, *cur = nullptr;
  int i, grid = 0;

  CustomData_external_read(&me->ldata, &me->id, CD_MASK_MDISPS, me->totloop);
  mdisp = static_cast<MDisps *>(CustomData_get_layer(&me->ldata, CD_MDISPS));

  if (!mdisp) {
    return;
  }

  cur = mdisp;
  for (i = 0; i < me->totloop; i++, cur++) {
    if (cur->totdisp) {
      grid = mdisp->totdisp;

      break;
    }
  }

  for (i = 0; i < me->totloop; i++, mdisp++) {
    /* allocate memory for mdisp, the whole disp layer would be erased otherwise */
    if (!mdisp->totdisp || !mdisp->disps) {
      if (grid) {
        mdisp->totdisp = grid;
        mdisp->disps = static_cast<float(*)[3]>(
            MEM_calloc_arrayN(mdisp->totdisp, sizeof(float[3]), "mdisp topology"));
      }

      continue;
    }
  }
}

void multires_ensure_external_read(struct Mesh *mesh, int top_level)
{
  if (!CustomData_external_test(&mesh->ldata, CD_MDISPS)) {
    return;
  }

  MDisps *mdisps = static_cast<MDisps *>(CustomData_get_layer(&mesh->ldata, CD_MDISPS));
  if (mdisps == nullptr) {
    mdisps = static_cast<MDisps *>(
        CustomData_add_layer(&mesh->ldata, CD_MDISPS, CD_SET_DEFAULT, nullptr, mesh->totloop));
  }

  const int totloop = mesh->totloop;

  for (int i = 0; i < totloop; ++i) {
    if (mdisps[i].level != top_level) {
      MEM_SAFE_FREE(mdisps[i].disps);
    }

    /* NOTE: CustomData_external_read will take care of allocation of displacement vectors if
     * they are missing. */

    const int totdisp = multires_grid_tot[top_level];
    mdisps[i].totdisp = totdisp;
    mdisps[i].level = top_level;
  }

  CustomData_external_read(&mesh->ldata, &mesh->id, CD_MASK_MDISPS, mesh->totloop);
}
void multiresModifier_ensure_external_read(struct Mesh *mesh, const MultiresModifierData *mmd)
{
  multires_ensure_external_read(mesh, mmd->totlvl);
}

/***************** Multires interpolation stuff *****************/

int mdisp_rot_face_to_crn(
    MPoly *mpoly, const int face_side, const float u, const float v, float *x, float *y)
{
  const float offset = face_side * 0.5f - 0.5f;
  int S = 0;

  if (mpoly->totloop == 4) {
    if (u <= offset && v <= offset) {
      S = 0;
    }
    else if (u > offset && v <= offset) {
      S = 1;
    }
    else if (u > offset && v > offset) {
      S = 2;
    }
    else if (u <= offset && v >= offset) {
      S = 3;
    }

    if (S == 0) {
      *y = offset - u;
      *x = offset - v;
    }
    else if (S == 1) {
      *x = u - offset;
      *y = offset - v;
    }
    else if (S == 2) {
      *y = u - offset;
      *x = v - offset;
    }
    else if (S == 3) {
      *x = offset - u;
      *y = v - offset;
    }
  }
  else if (mpoly->totloop == 3) {
    int grid_size = offset;
    float w = (face_side - 1) - u - v;
    float W1, W2;

    if (u >= v && u >= w) {
      S = 0;
      W1 = w;
      W2 = v;
    }
    else if (v >= u && v >= w) {
      S = 1;
      W1 = u;
      W2 = w;
    }
    else {
      S = 2;
      W1 = v;
      W2 = u;
    }

    W1 /= (face_side - 1);
    W2 /= (face_side - 1);

    *x = (1 - (2 * W1) / (1 - W2)) * grid_size;
    *y = (1 - (2 * W2) / (1 - W1)) * grid_size;
  }
  else {
    /* the complicated ngon case: find the actual coordinate from
     * the barycentric coordinates and finally find the closest vertex
     * should work reliably for convex cases only but better than nothing */

#if 0
    int minS, i;
    float mindist = FLT_MAX;

    for (i = 0; i < mpoly->totloop; i++) {
<<<<<<< HEAD
      float len = len_v3v3(nullptr, positions[corner_verts[mpoly->loopstart + i]].co);
=======
      float len = len_v3v3(nullptr, positions[mloop[mpoly->loopstart + i].v]);
>>>>>>> b0b60df3
      if (len < mindist) {
        mindist = len;
        minS = i;
      }
    }
    S = minS;
#endif
    /* temp not implemented yet and also not working properly in current master.
     * (was worked around by subdividing once) */
    S = 0;
    *x = 0;
    *y = 0;
  }

  return S;
}<|MERGE_RESOLUTION|>--- conflicted
+++ resolved
@@ -1617,11 +1617,7 @@
     float mindist = FLT_MAX;
 
     for (i = 0; i < mpoly->totloop; i++) {
-<<<<<<< HEAD
-      float len = len_v3v3(nullptr, positions[corner_verts[mpoly->loopstart + i]].co);
-=======
-      float len = len_v3v3(nullptr, positions[mloop[mpoly->loopstart + i].v]);
->>>>>>> b0b60df3
+      float len = len_v3v3(nullptr, positions[corner_verts[mpoly->loopstart + i]]);
       if (len < mindist) {
         mindist = len;
         minS = i;
