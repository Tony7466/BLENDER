/* SPDX-FileCopyrightText: 2007 by Nicholas Bishop. All rights reserved.
 *
 * SPDX-License-Identifier: GPL-2.0-or-later */

/** \file
 * \ingroup bke
 */

#include "MEM_guardedalloc.h"

/* for reading old multires */
#define DNA_DEPRECATED_ALLOW

#include "DNA_mesh_types.h"
#include "DNA_meshdata_types.h"
#include "DNA_object_types.h"
#include "DNA_scene_types.h"

#include "BLI_bitmap.h"
#include "BLI_blenlib.h"
#include "BLI_math_matrix.h"
#include "BLI_task.h"
#include "BLI_utildefines.h"

#include "BKE_ccg.h"
#include "BKE_cdderivedmesh.h"
#include "BKE_editmesh.h"
#include "BKE_mesh.hh"
#include "BKE_mesh_mapping.hh"
#include "BKE_mesh_runtime.hh"
#include "BKE_modifier.h"
#include "BKE_multires.hh"
#include "BKE_paint.hh"
#include "BKE_pbvh_api.hh"
#include "BKE_scene.h"
#include "BKE_subdiv_ccg.hh"
#include "BKE_subsurf.hh"

#include "BKE_object.h"

#include "CCGSubSurf.h"

#include "DEG_depsgraph_query.h"

#include "multires_reshape.hh"

#include <cmath>
#include <cstring>

/* MULTIRES MODIFIER */
static const int multires_grid_tot[] = {
    0, 4, 9, 25, 81, 289, 1089, 4225, 16641, 66049, 263169, 1050625, 4198401, 16785409};
static const int multires_side_tot[] = {
    0, 2, 3, 5, 9, 17, 33, 65, 129, 257, 513, 1025, 2049, 4097};

/* See multiresModifier_disp_run for description of each operation */
enum DispOp {
  APPLY_DISPLACEMENTS,
  CALC_DISPLACEMENTS,
  ADD_DISPLACEMENTS,
};

static void multiresModifier_disp_run(
    DerivedMesh *dm, Mesh *me, DerivedMesh *dm2, DispOp op, CCGElem **oldGridData, int totlvl);

/** Custom-data. */

void multires_customdata_delete(Mesh *me)
{
  if (me->edit_mesh) {
    BMEditMesh *em = me->edit_mesh;
    /* CustomData_external_remove is used here only to mark layer
     * as non-external for further freeing, so zero element count
     * looks safer than `em->bm->totface`. */
    CustomData_external_remove(&em->bm->ldata, &me->id, CD_MDISPS, 0);

    if (CustomData_has_layer(&em->bm->ldata, CD_MDISPS)) {
      BM_data_layer_free(em->bm, &em->bm->ldata, CD_MDISPS);
    }

    if (CustomData_has_layer(&em->bm->ldata, CD_GRID_PAINT_MASK)) {
      BM_data_layer_free(em->bm, &em->bm->ldata, CD_GRID_PAINT_MASK);
    }
  }
  else {
    CustomData_external_remove(&me->loop_data, &me->id, CD_MDISPS, me->totloop);
    CustomData_free_layer_active(&me->loop_data, CD_MDISPS, me->totloop);

    CustomData_free_layer_active(&me->loop_data, CD_GRID_PAINT_MASK, me->totloop);
  }
}

/** Grid hiding */
static BLI_bitmap *multires_mdisps_upsample_hidden(BLI_bitmap *lo_hidden,
                                                   int lo_level,
                                                   int hi_level,

                                                   /* assumed to be at hi_level (or null) */
                                                   const BLI_bitmap *prev_hidden)
{
  BLI_bitmap *subd;
  int hi_gridsize = BKE_ccg_gridsize(hi_level);
  int lo_gridsize = BKE_ccg_gridsize(lo_level);
  int yh, xh, xl, yl, xo, yo, hi_ndx;
  int offset, factor;

  BLI_assert(lo_level <= hi_level);

  /* fast case */
  if (lo_level == hi_level) {
    return static_cast<BLI_bitmap *>(MEM_dupallocN(lo_hidden));
  }

  subd = BLI_BITMAP_NEW(square_i(hi_gridsize), "MDisps.hidden upsample");

  factor = BKE_ccg_factor(lo_level, hi_level);
  offset = 1 << (hi_level - lo_level - 1);

  /* low-res blocks */
  for (yl = 0; yl < lo_gridsize; yl++) {
    for (xl = 0; xl < lo_gridsize; xl++) {
      int lo_val = BLI_BITMAP_TEST(lo_hidden, yl * lo_gridsize + xl);

      /* high-res blocks */
      for (yo = -offset; yo <= offset; yo++) {
        yh = yl * factor + yo;
        if (yh < 0 || yh >= hi_gridsize) {
          continue;
        }

        for (xo = -offset; xo <= offset; xo++) {
          xh = xl * factor + xo;
          if (xh < 0 || xh >= hi_gridsize) {
            continue;
          }

          hi_ndx = yh * hi_gridsize + xh;

          if (prev_hidden) {
            /* If prev_hidden is available, copy it to
             * subd, except when the equivalent element in
             * lo_hidden is different */
            if (lo_val != prev_hidden[hi_ndx]) {
              BLI_BITMAP_SET(subd, hi_ndx, lo_val);
            }
            else {
              BLI_BITMAP_SET(subd, hi_ndx, prev_hidden[hi_ndx]);
            }
          }
          else {
            BLI_BITMAP_SET(subd, hi_ndx, lo_val);
          }
        }
      }
    }
  }

  return subd;
}

static BLI_bitmap *multires_mdisps_downsample_hidden(const BLI_bitmap *old_hidden,
                                                     int old_level,
                                                     int new_level)
{
  BLI_bitmap *new_hidden;
  int new_gridsize = BKE_ccg_gridsize(new_level);
  int old_gridsize = BKE_ccg_gridsize(old_level);
  int x, y, factor, old_value;

  BLI_assert(new_level <= old_level);
  factor = BKE_ccg_factor(new_level, old_level);
  new_hidden = BLI_BITMAP_NEW(square_i(new_gridsize), "downsample hidden");

  for (y = 0; y < new_gridsize; y++) {
    for (x = 0; x < new_gridsize; x++) {
      old_value = BLI_BITMAP_TEST(old_hidden, factor * y * old_gridsize + x * factor);

      BLI_BITMAP_SET(new_hidden, y * new_gridsize + x, old_value);
    }
  }

  return new_hidden;
}

static void multires_output_hidden_to_ccgdm(CCGDerivedMesh *ccgdm, Mesh *me, int level)
{
  const blender::OffsetIndices faces = me->faces();
  const MDisps *mdisps = static_cast<const MDisps *>(
      CustomData_get_layer(&me->loop_data, CD_MDISPS));
  BLI_bitmap **grid_hidden = ccgdm->gridHidden;
  int *gridOffset;
  int j;

  gridOffset = ccgdm->dm.getGridOffset(&ccgdm->dm);

  for (const int i : faces.index_range()) {
    for (j = 0; j < faces[i].size(); j++) {
      int g = gridOffset[i] + j;
      const MDisps *md = &mdisps[g];
      BLI_bitmap *gh = md->hidden;

      if (gh) {
        grid_hidden[g] = multires_mdisps_downsample_hidden(gh, md->level, level);
      }
    }
  }
}

/* subdivide mdisps.hidden if needed (assumes that md.level reflects
 * the current level of md.hidden) */
static void multires_mdisps_subdivide_hidden(MDisps *md, int new_level)
{
  BLI_bitmap *subd;

  BLI_assert(md->hidden);

  /* nothing to do if already subdivided enough */
  if (md->level >= new_level) {
    return;
  }

  subd = multires_mdisps_upsample_hidden(md->hidden, md->level, new_level, nullptr);

  /* swap in the subdivided data */
  MEM_freeN(md->hidden);
  md->hidden = subd;
}

Mesh *BKE_multires_create_mesh(Depsgraph *depsgraph, Object *object, MultiresModifierData *mmd)
{
  Object *object_eval = DEG_get_evaluated_object(depsgraph, object);
  Scene *scene_eval = DEG_get_evaluated_scene(depsgraph);
  Mesh *deformed_mesh = mesh_get_eval_deform(
      depsgraph, scene_eval, object_eval, &CD_MASK_BAREMESH);
  ModifierEvalContext modifier_ctx{};
  modifier_ctx.depsgraph = depsgraph;
  modifier_ctx.object = object_eval;
  modifier_ctx.flag = MOD_APPLY_USECACHE | MOD_APPLY_IGNORE_SIMPLIFY;

  const ModifierTypeInfo *mti = BKE_modifier_get_info(ModifierType(mmd->modifier.type));
  Mesh *result = mti->modify_mesh(&mmd->modifier, &modifier_ctx, deformed_mesh);

  if (result == deformed_mesh) {
    result = BKE_mesh_copy_for_eval(deformed_mesh);
  }
  return result;
}

float (*BKE_multires_create_deformed_base_mesh_vert_coords(
    Depsgraph *depsgraph, Object *object, MultiresModifierData *mmd, int *r_num_deformed_verts))[3]
{
  Scene *scene_eval = DEG_get_evaluated_scene(depsgraph);
  Object *object_eval = DEG_get_evaluated_object(depsgraph, object);

  Object object_for_eval = blender::dna::shallow_copy(*object_eval);
  object_for_eval.data = object->data;
  object_for_eval.sculpt = nullptr;

  const bool use_render = (DEG_get_mode(depsgraph) == DAG_EVAL_RENDER);
  ModifierEvalContext mesh_eval_context = {depsgraph, &object_for_eval, ModifierApplyFlag(0)};
  if (use_render) {
    mesh_eval_context.flag |= MOD_APPLY_RENDER;
  }
  const int required_mode = use_render ? eModifierMode_Render : eModifierMode_Realtime;

  VirtualModifierData virtual_modifier_data;
  ModifierData *first_md = BKE_modifiers_get_virtual_modifierlist(&object_for_eval,
                                                                  &virtual_modifier_data);

  Mesh *base_mesh = static_cast<Mesh *>(object->data);

  int num_deformed_verts;
  float(*deformed_verts)[3] = BKE_mesh_vert_coords_alloc(base_mesh, &num_deformed_verts);

  for (ModifierData *md = first_md; md != nullptr; md = md->next) {
    const ModifierTypeInfo *mti = BKE_modifier_get_info(ModifierType(md->type));

    if (md == &mmd->modifier) {
      break;
    }

    if (!BKE_modifier_is_enabled(scene_eval, md, required_mode)) {
      continue;
    }

    if (mti->type != eModifierTypeType_OnlyDeform) {
      break;
    }

    BKE_modifier_deform_verts(
        md, &mesh_eval_context, base_mesh, deformed_verts, num_deformed_verts);
  }

  if (r_num_deformed_verts != nullptr) {
    *r_num_deformed_verts = num_deformed_verts;
  }
  return deformed_verts;
}

MultiresModifierData *find_multires_modifier_before(Scene *scene, ModifierData *lastmd)
{
  ModifierData *md;

  for (md = lastmd; md; md = md->prev) {
    if (md->type == eModifierType_Multires) {
      if (BKE_modifier_is_enabled(scene, md, eModifierMode_Realtime)) {
        return (MultiresModifierData *)md;
      }
    }
  }

  return nullptr;
}

MultiresModifierData *get_multires_modifier(Scene *scene, Object *ob, bool use_first)
{
  MultiresModifierData *mmd = nullptr, *firstmmd = nullptr;

  /* find first active multires modifier */
  LISTBASE_FOREACH (ModifierData *, md, &ob->modifiers) {
    if (md->type == eModifierType_Multires) {
      if (!firstmmd) {
        firstmmd = (MultiresModifierData *)md;
      }

      if (BKE_modifier_is_enabled(scene, md, eModifierMode_Realtime)) {
        mmd = (MultiresModifierData *)md;
        break;
      }
    }
  }

  if (!mmd && use_first) {
    /* active multires have not been found
     * try to use first one */
    return firstmmd;
  }

  return mmd;
}

int multires_get_level(const Scene *scene,
                       const Object *ob,
                       const MultiresModifierData *mmd,
                       bool render,
                       bool ignore_simplify)
{
  if (render) {
    return (scene != nullptr) ? get_render_subsurf_level(&scene->r, mmd->renderlvl, true) :
                                mmd->renderlvl;
  }
  if (ob->mode == OB_MODE_SCULPT) {
    return mmd->sculptlvl;
  }
  if (ignore_simplify) {
    return mmd->lvl;
  }

  return (scene != nullptr) ? get_render_subsurf_level(&scene->r, mmd->lvl, false) : mmd->lvl;
}

void multires_set_tot_level(Object *ob, MultiresModifierData *mmd, int lvl)
{
  mmd->totlvl = lvl;

  if (ob->mode != OB_MODE_SCULPT) {
    mmd->lvl = CLAMPIS(MAX2(mmd->lvl, lvl), 0, mmd->totlvl);
  }

  mmd->sculptlvl = CLAMPIS(MAX2(mmd->sculptlvl, lvl), 0, mmd->totlvl);
  mmd->renderlvl = CLAMPIS(MAX2(mmd->renderlvl, lvl), 0, mmd->totlvl);
}

static void multires_ccg_mark_as_modified(SubdivCCG *subdiv_ccg, MultiresModifiedFlags flags)
{
  if (flags & MULTIRES_COORDS_MODIFIED) {
    subdiv_ccg->dirty.coords = true;
  }
  if (flags & MULTIRES_HIDDEN_MODIFIED) {
    subdiv_ccg->dirty.hidden = true;
  }
}

void multires_mark_as_modified(Depsgraph *depsgraph, Object *object, MultiresModifiedFlags flags)
{
  if (object == nullptr) {
    return;
  }
  /* NOTE: CCG live inside of evaluated object.
   *
   * While this is a bit weird to tag the only one, this is how other areas were built
   * historically: they are tagging multires for update and then rely on object re-evaluation to
   * do an actual update.
   *
   * In a longer term maybe special dependency graph tag can help sanitizing this a bit. */
  Object *object_eval = DEG_get_evaluated_object(depsgraph, object);
  Mesh *mesh = static_cast<Mesh *>(object_eval->data);
  SubdivCCG *subdiv_ccg = mesh->runtime->subdiv_ccg;
  if (subdiv_ccg == nullptr) {
    return;
  }
  multires_ccg_mark_as_modified(subdiv_ccg, flags);
}

void multires_flush_sculpt_updates(Object *object)
{
  if (object == nullptr || object->sculpt == nullptr || object->sculpt->pbvh == nullptr) {
    return;
  }

  SculptSession *sculpt_session = object->sculpt;
  if (BKE_pbvh_type(sculpt_session->pbvh) != PBVH_GRIDS || !sculpt_session->multires.active ||
      sculpt_session->multires.modifier == nullptr)
  {
    return;
  }

  SubdivCCG *subdiv_ccg = sculpt_session->subdiv_ccg;
  if (subdiv_ccg == nullptr) {
    return;
  }

  if (!subdiv_ccg->dirty.coords && !subdiv_ccg->dirty.hidden) {
    return;
  }

  Mesh *mesh = static_cast<Mesh *>(object->data);

  /* Check that the multires modifier still exists.
   * Fixes crash when deleting multires modifier
   * from within sculpt mode.
   */
  ModifierData *md;
  MultiresModifierData *mmd = nullptr;
  VirtualModifierData virtual_modifier_data;

  for (md = BKE_modifiers_get_virtual_modifierlist(object, &virtual_modifier_data); md;
       md = md->next)
  {
    if (md->type == eModifierType_Multires) {
      if (BKE_modifier_is_enabled(nullptr, md, eModifierMode_Realtime)) {
        mmd = (MultiresModifierData *)md;
      }
    }
  }

  if (!mmd) {
    return;
  }

  multiresModifier_reshapeFromCCG(
      sculpt_session->multires.modifier->totlvl, mesh, sculpt_session->subdiv_ccg);

  subdiv_ccg->dirty.coords = false;
  subdiv_ccg->dirty.hidden = false;
}

void multires_force_sculpt_rebuild(Object *object)
{
  multires_flush_sculpt_updates(object);

  if (object == nullptr || object->sculpt == nullptr) {
    return;
  }

  SculptSession *ss = object->sculpt;

  if (ss->pbvh != nullptr) {
    BKE_pbvh_free(ss->pbvh);
    object->sculpt->pbvh = nullptr;
  }
<<<<<<< HEAD
=======

  ss->vert_to_face_indices = {};
  ss->vert_to_face_offsets = {};
  ss->pmap = {};
>>>>>>> 0b23816d
}

void multires_force_external_reload(Object *object)
{
  Mesh *mesh = BKE_mesh_from_object(object);

  CustomData_external_reload(&mesh->loop_data, &mesh->id, CD_MASK_MDISPS, mesh->totloop);
  multires_force_sculpt_rebuild(object);
}

/* reset the multires levels to match the number of mdisps */
static int get_levels_from_disps(Object *ob)
{
  Mesh *me = static_cast<Mesh *>(ob->data);
  const blender::OffsetIndices faces = me->faces();
  int totlvl = 0;

  const MDisps *mdisp = static_cast<const MDisps *>(
      CustomData_get_layer(&me->loop_data, CD_MDISPS));

  for (const int i : faces.index_range()) {
    for (const int corner : faces[i]) {
      const MDisps *md = &mdisp[corner];
      if (md->totdisp == 0) {
        continue;
      }

      while (true) {
        int side = (1 << (totlvl - 1)) + 1;
        int lvl_totdisp = side * side;
        if (md->totdisp == lvl_totdisp) {
          break;
        }
        if (md->totdisp < lvl_totdisp) {
          totlvl--;
        }
        else {
          totlvl++;
        }
      }

      break;
    }
  }

  return totlvl;
}

void multiresModifier_set_levels_from_disps(MultiresModifierData *mmd, Object *ob)
{
  Mesh *me = static_cast<Mesh *>(ob->data);
  const MDisps *mdisp;

  if (me->edit_mesh) {
    mdisp = static_cast<const MDisps *>(
        CustomData_get_layer(&me->edit_mesh->bm->ldata, CD_MDISPS));
  }
  else {
    mdisp = static_cast<const MDisps *>(CustomData_get_layer(&me->loop_data, CD_MDISPS));
  }

  if (mdisp) {
    mmd->totlvl = get_levels_from_disps(ob);
    mmd->lvl = MIN2(mmd->sculptlvl, mmd->totlvl);
    mmd->sculptlvl = MIN2(mmd->sculptlvl, mmd->totlvl);
    mmd->renderlvl = MIN2(mmd->renderlvl, mmd->totlvl);
  }
}

static void multires_set_tot_mdisps(Mesh *me, int lvl)
{
  MDisps *mdisps = static_cast<MDisps *>(
      CustomData_get_layer_for_write(&me->loop_data, CD_MDISPS, me->totloop));
  int i;

  if (mdisps) {
    for (i = 0; i < me->totloop; i++, mdisps++) {
      mdisps->totdisp = multires_grid_tot[lvl];
      mdisps->level = lvl;
    }
  }
}

static void multires_reallocate_mdisps(int totloop, MDisps *mdisps, int lvl)
{
  int i;

  /* reallocate displacements to be filled in */
  for (i = 0; i < totloop; i++) {
    int totdisp = multires_grid_tot[lvl];
    float(*disps)[3] = static_cast<float(*)[3]>(
        MEM_calloc_arrayN(totdisp, sizeof(float[3]), __func__));

    if (mdisps[i].disps) {
      MEM_freeN(mdisps[i].disps);
    }

    if (mdisps[i].level && mdisps[i].hidden) {
      multires_mdisps_subdivide_hidden(&mdisps[i], lvl);
    }

    mdisps[i].disps = disps;
    mdisps[i].totdisp = totdisp;
    mdisps[i].level = lvl;
  }
}

static void multires_copy_grid(float (*gridA)[3], float (*gridB)[3], int sizeA, int sizeB)
{
  int x, y, j, skip;

  if (sizeA > sizeB) {
    skip = (sizeA - 1) / (sizeB - 1);

    for (j = 0, y = 0; y < sizeB; y++) {
      for (x = 0; x < sizeB; x++, j++) {
        copy_v3_v3(gridA[y * skip * sizeA + x * skip], gridB[j]);
      }
    }
  }
  else {
    skip = (sizeB - 1) / (sizeA - 1);

    for (j = 0, y = 0; y < sizeA; y++) {
      for (x = 0; x < sizeA; x++, j++) {
        copy_v3_v3(gridA[j], gridB[y * skip * sizeB + x * skip]);
      }
    }
  }
}

static void multires_copy_dm_grid(CCGElem *gridA, CCGElem *gridB, CCGKey *keyA, CCGKey *keyB)
{
  int x, y, j, skip;

  if (keyA->grid_size > keyB->grid_size) {
    skip = (keyA->grid_size - 1) / (keyB->grid_size - 1);

    for (j = 0, y = 0; y < keyB->grid_size; y++) {
      for (x = 0; x < keyB->grid_size; x++, j++) {
        memcpy(CCG_elem_offset_co(keyA, gridA, y * skip * keyA->grid_size + x * skip),
               CCG_elem_offset_co(keyB, gridB, j),
               keyA->elem_size);
      }
    }
  }
  else {
    skip = (keyB->grid_size - 1) / (keyA->grid_size - 1);

    for (j = 0, y = 0; y < keyA->grid_size; y++) {
      for (x = 0; x < keyA->grid_size; x++, j++) {
        memcpy(CCG_elem_offset_co(keyA, gridA, j),
               CCG_elem_offset_co(keyB, gridB, y * skip * keyB->grid_size + x * skip),
               keyA->elem_size);
      }
    }
  }
}

/* Reallocate gpm->data at a lower resolution and copy values over
 * from the original high-resolution data */
static void multires_grid_paint_mask_downsample(GridPaintMask *gpm, int level)
{
  if (level < gpm->level) {
    int gridsize = BKE_ccg_gridsize(level);
    float *data = static_cast<float *>(
        MEM_calloc_arrayN(square_i(gridsize), sizeof(float), __func__));
    int x, y;

    for (y = 0; y < gridsize; y++) {
      for (x = 0; x < gridsize; x++) {
        data[y * gridsize + x] = paint_grid_paint_mask(gpm, level, x, y);
      }
    }

    MEM_freeN(gpm->data);
    gpm->data = data;
    gpm->level = level;
  }
}

static void multires_del_higher(MultiresModifierData *mmd, Object *ob, int lvl)
{
  Mesh *me = (Mesh *)ob->data;
  const blender::OffsetIndices faces = me->faces();
  int levels = mmd->totlvl - lvl;
  MDisps *mdisps;
  GridPaintMask *gpm;

  multires_set_tot_mdisps(me, mmd->totlvl);
  multiresModifier_ensure_external_read(me, mmd);
  mdisps = static_cast<MDisps *>(
      CustomData_get_layer_for_write(&me->loop_data, CD_MDISPS, me->totloop));
  gpm = static_cast<GridPaintMask *>(
      CustomData_get_layer_for_write(&me->loop_data, CD_GRID_PAINT_MASK, me->totloop));

  multires_force_sculpt_rebuild(ob);

  if (mdisps && levels > 0) {
    if (lvl > 0) {
      int nsize = multires_side_tot[lvl];
      int hsize = multires_side_tot[mmd->totlvl];

      for (const int i : faces.index_range()) {
        for (const int corner : faces[i]) {
          MDisps *mdisp = &mdisps[corner];
          float(*disps)[3], (*ndisps)[3], (*hdisps)[3];
          int totdisp = multires_grid_tot[lvl];

          disps = static_cast<float(*)[3]>(
              MEM_calloc_arrayN(totdisp, sizeof(float[3]), "multires disps"));

          if (mdisp->disps != nullptr) {
            ndisps = disps;
            hdisps = mdisp->disps;

            multires_copy_grid(ndisps, hdisps, nsize, hsize);
            if (mdisp->hidden) {
              BLI_bitmap *gh = multires_mdisps_downsample_hidden(mdisp->hidden, mdisp->level, lvl);
              MEM_freeN(mdisp->hidden);
              mdisp->hidden = gh;
            }

            MEM_freeN(mdisp->disps);
          }

          mdisp->disps = disps;
          mdisp->totdisp = totdisp;
          mdisp->level = lvl;

          if (gpm) {
            multires_grid_paint_mask_downsample(&gpm[corner], lvl);
          }
        }
      }
    }
    else {
      multires_customdata_delete(me);
    }
  }

  multires_set_tot_level(ob, mmd, lvl);
}

void multiresModifier_del_levels(MultiresModifierData *mmd,
                                 Scene *scene,
                                 Object *ob,
                                 int direction)
{
  Mesh *me = BKE_mesh_from_object(ob);
  int lvl = multires_get_level(scene, ob, mmd, false, true);
  int levels = mmd->totlvl - lvl;

  multires_set_tot_mdisps(me, mmd->totlvl);
  multiresModifier_ensure_external_read(me, mmd);
  MDisps *mdisps = static_cast<MDisps *>(
      CustomData_get_layer_for_write(&me->loop_data, CD_MDISPS, me->totloop));

  multires_force_sculpt_rebuild(ob);

  if (mdisps && levels > 0 && direction == 1) {
    multires_del_higher(mmd, ob, lvl);
  }

  multires_set_tot_level(ob, mmd, lvl);
}

static DerivedMesh *multires_dm_create_local(Scene *scene,
                                             Object *ob,
                                             DerivedMesh *dm,
                                             int lvl,
                                             int totlvl,
                                             bool alloc_paint_mask,
                                             MultiresFlags flags)
{
  MultiresModifierData mmd{};

  mmd.lvl = lvl;
  mmd.sculptlvl = lvl;
  mmd.renderlvl = lvl;
  mmd.totlvl = totlvl;

  flags |= MULTIRES_USE_LOCAL_MMD;
  if (alloc_paint_mask) {
    flags |= MULTIRES_ALLOC_PAINT_MASK;
  }

  return multires_make_derived_from_derived(dm, &mmd, scene, ob, flags);
}

static DerivedMesh *subsurf_dm_create_local(Scene *scene,
                                            Object *ob,
                                            DerivedMesh *dm,
                                            int lvl,
                                            bool is_simple,
                                            bool is_optimal,
                                            bool is_plain_uv,
                                            bool alloc_paint_mask,
                                            bool for_render,
                                            SubsurfFlags flags)
{
  SubsurfModifierData smd = {{nullptr}};

  smd.levels = smd.renderLevels = lvl;
  smd.quality = 3;
  if (!is_plain_uv) {
    smd.uv_smooth = SUBSURF_UV_SMOOTH_PRESERVE_BOUNDARIES;
  }
  else {
    smd.uv_smooth = SUBSURF_UV_SMOOTH_NONE;
  }
  if (is_simple) {
    smd.subdivType = ME_SIMPLE_SUBSURF;
  }
  if (is_optimal) {
    smd.flags |= eSubsurfModifierFlag_ControlEdges;
  }

  if (ob->mode & OB_MODE_EDIT) {
    flags |= SUBSURF_IN_EDIT_MODE;
  }
  if (alloc_paint_mask) {
    flags |= SUBSURF_ALLOC_PAINT_MASK;
  }
  if (for_render) {
    flags |= SUBSURF_USE_RENDER_PARAMS;
  }

  return subsurf_make_derived_from_derived(dm, &smd, scene, nullptr, flags);
}

static void grid_tangent(const CCGKey *key, int x, int y, int axis, CCGElem *grid, float t[3])
{
  if (axis == 0) {
    if (x == key->grid_size - 1) {
      if (y == key->grid_size - 1) {
        sub_v3_v3v3(
            t, CCG_grid_elem_co(key, grid, x, y - 1), CCG_grid_elem_co(key, grid, x - 1, y - 1));
      }
      else {
        sub_v3_v3v3(t, CCG_grid_elem_co(key, grid, x, y), CCG_grid_elem_co(key, grid, x - 1, y));
      }
    }
    else {
      sub_v3_v3v3(t, CCG_grid_elem_co(key, grid, x + 1, y), CCG_grid_elem_co(key, grid, x, y));
    }
  }
  else if (axis == 1) {
    if (y == key->grid_size - 1) {
      if (x == key->grid_size - 1) {
        sub_v3_v3v3(
            t, CCG_grid_elem_co(key, grid, x - 1, y), CCG_grid_elem_co(key, grid, x - 1, (y - 1)));
      }
      else {
        sub_v3_v3v3(t, CCG_grid_elem_co(key, grid, x, y), CCG_grid_elem_co(key, grid, x, (y - 1)));
      }
    }
    else {
      sub_v3_v3v3(t, CCG_grid_elem_co(key, grid, x, (y + 1)), CCG_grid_elem_co(key, grid, x, y));
    }
  }
}

/* Construct 3x3 tangent-space matrix in 'mat' */
static void grid_tangent_matrix(float mat[3][3], const CCGKey *key, int x, int y, CCGElem *grid)
{
  grid_tangent(key, x, y, 0, grid, mat[0]);
  normalize_v3(mat[0]);

  grid_tangent(key, x, y, 1, grid, mat[1]);
  normalize_v3(mat[1]);

  copy_v3_v3(mat[2], CCG_grid_elem_no(key, grid, x, y));
}

struct MultiresThreadedData {
  DispOp op;
  CCGElem **gridData, **subGridData;
  CCGKey *key;
  CCGKey *sub_key;
  blender::OffsetIndices<int> faces;
  MDisps *mdisps;
  GridPaintMask *grid_paint_mask;
  int *gridOffset;
  int gridSize, dGridSize, dSkip;
  float (*smat)[3];
};

static void multires_disp_run_cb(void *__restrict userdata,
                                 const int pidx,
                                 const TaskParallelTLS *__restrict /*tls*/)
{
  MultiresThreadedData *tdata = static_cast<MultiresThreadedData *>(userdata);

  DispOp op = tdata->op;
  CCGElem **gridData = tdata->gridData;
  CCGElem **subGridData = tdata->subGridData;
  CCGKey *key = tdata->key;
  blender::OffsetIndices<int> faces = tdata->faces;
  MDisps *mdisps = tdata->mdisps;
  GridPaintMask *grid_paint_mask = tdata->grid_paint_mask;
  int *gridOffset = tdata->gridOffset;
  int gridSize = tdata->gridSize;
  int dGridSize = tdata->dGridSize;
  int dSkip = tdata->dSkip;

  const int numVerts = faces[pidx].size();
  int S, x, y, gIndex = gridOffset[pidx];

  for (S = 0; S < numVerts; S++, gIndex++) {
    GridPaintMask *gpm = grid_paint_mask ? &grid_paint_mask[gIndex] : nullptr;
    MDisps *mdisp = &mdisps[faces[pidx][S]];
    CCGElem *grid = gridData[gIndex];
    CCGElem *subgrid = subGridData[gIndex];
    float(*dispgrid)[3] = nullptr;

    dispgrid = mdisp->disps;

    /* if needed, reallocate multires paint mask */
    if (gpm && gpm->level < key->level) {
      gpm->level = key->level;
      if (gpm->data) {
        MEM_freeN(gpm->data);
      }
      gpm->data = static_cast<float *>(
          MEM_calloc_arrayN(key->grid_area, sizeof(float), "gpm.data"));
    }

    for (y = 0; y < gridSize; y++) {
      for (x = 0; x < gridSize; x++) {
        float *co = CCG_grid_elem_co(key, grid, x, y);
        float *sco = CCG_grid_elem_co(key, subgrid, x, y);
        float *data = dispgrid[dGridSize * y * dSkip + x * dSkip];
        float mat[3][3], disp[3], d[3], mask;

        /* construct tangent space matrix */
        grid_tangent_matrix(mat, key, x, y, subgrid);

        switch (op) {
          case APPLY_DISPLACEMENTS:
            /* Convert displacement to object space
             * and add to grid points */
            mul_v3_m3v3(disp, mat, data);
            add_v3_v3v3(co, sco, disp);
            break;
          case CALC_DISPLACEMENTS:
            /* Calculate displacement between new and old
             * grid points and convert to tangent space */
            sub_v3_v3v3(disp, co, sco);
            invert_m3(mat);
            mul_v3_m3v3(data, mat, disp);
            break;
          case ADD_DISPLACEMENTS:
            /* Convert subdivided displacements to tangent
             * space and add to the original displacements */
            invert_m3(mat);
            mul_v3_m3v3(d, mat, co);
            add_v3_v3(data, d);
            break;
        }

        if (gpm) {
          switch (op) {
            case APPLY_DISPLACEMENTS:
              /* Copy mask from gpm to DM */
              *CCG_grid_elem_mask(key, grid, x, y) = paint_grid_paint_mask(gpm, key->level, x, y);
              break;
            case CALC_DISPLACEMENTS:
              /* Copy mask from DM to gpm */
              mask = *CCG_grid_elem_mask(key, grid, x, y);
              gpm->data[y * gridSize + x] = CLAMPIS(mask, 0, 1);
              break;
            case ADD_DISPLACEMENTS:
              /* Add mask displacement to gpm */
              gpm->data[y * gridSize + x] += *CCG_grid_elem_mask(key, grid, x, y);
              break;
          }
        }
      }
    }
  }
}

/* XXX WARNING: subsurf elements from dm and oldGridData *must* be of the same format (size),
 *              because this code uses CCGKey's info from dm to access oldGridData's normals
 *              (through the call to grid_tangent_matrix())! */
static void multiresModifier_disp_run(
    DerivedMesh *dm, Mesh *me, DerivedMesh *dm2, DispOp op, CCGElem **oldGridData, int totlvl)
{
  CCGDerivedMesh *ccgdm = (CCGDerivedMesh *)dm;
  CCGElem **gridData, **subGridData;
  CCGKey key;
  blender::OffsetIndices faces = me->faces();
  MDisps *mdisps = static_cast<MDisps *>(
      CustomData_get_layer_for_write(&me->loop_data, CD_MDISPS, me->totloop));
  GridPaintMask *grid_paint_mask = nullptr;
  int *gridOffset;
  int i, gridSize, dGridSize, dSkip;
  int totloop, faces_num;

  /* this happens in the dm made by bmesh_mdisps_space_set */
  if (dm2 && CustomData_has_layer(&dm2->loopData, CD_MDISPS)) {
    faces = blender::OffsetIndices(
        blender::Span(dm2->getPolyArray(dm2), dm2->getNumPolys(dm2) + 1));
    mdisps = static_cast<MDisps *>(
        CustomData_get_layer_for_write(&dm2->loopData, CD_MDISPS, dm2->getNumLoops(dm)));
    totloop = dm2->numLoopData;
    faces_num = dm2->numPolyData;
  }
  else {
    totloop = me->totloop;
    faces_num = me->faces_num;
  }

  if (!mdisps) {
    if (op == CALC_DISPLACEMENTS) {
      mdisps = static_cast<MDisps *>(
          CustomData_add_layer(&me->loop_data, CD_MDISPS, CD_SET_DEFAULT, me->totloop));
    }
    else {
      return;
    }
  }

  // numGrids = dm->getNumGrids(dm); /* UNUSED */
  gridSize = dm->getGridSize(dm);
  gridData = dm->getGridData(dm);
  gridOffset = dm->getGridOffset(dm);
  dm->getGridKey(dm, &key);
  subGridData = (oldGridData) ? oldGridData : gridData;

  dGridSize = multires_side_tot[totlvl];
  dSkip = (dGridSize - 1) / (gridSize - 1);

  /* multires paint masks */
  if (key.has_mask) {
    grid_paint_mask = static_cast<GridPaintMask *>(
        CustomData_get_layer_for_write(&me->loop_data, CD_GRID_PAINT_MASK, me->totloop));
  }

  /* when adding new faces in edit mode, need to allocate disps */
  for (i = 0; i < totloop; i++) {
    if (mdisps[i].disps == nullptr) {
      multires_reallocate_mdisps(totloop, mdisps, totlvl);
      break;
    }
  }

  TaskParallelSettings settings;
  BLI_parallel_range_settings_defaults(&settings);
  settings.min_iter_per_thread = CCG_TASK_LIMIT;

  MultiresThreadedData data{};
  data.op = op;
  data.gridData = gridData;
  data.subGridData = subGridData;
  data.key = &key;
  data.faces = faces;
  data.mdisps = mdisps;
  data.grid_paint_mask = grid_paint_mask;
  data.gridOffset = gridOffset;
  data.gridSize = gridSize;
  data.dGridSize = dGridSize;
  data.dSkip = dSkip;

  BLI_task_parallel_range(0, faces_num, &data, multires_disp_run_cb, &settings);

  if (op == APPLY_DISPLACEMENTS) {
    ccgSubSurf_stitchFaces(ccgdm->ss, 0, nullptr, 0);
    ccgSubSurf_updateNormals(ccgdm->ss, nullptr, 0);
  }
}

void multires_modifier_update_mdisps(DerivedMesh *dm, Scene *scene)
{
  CCGDerivedMesh *ccgdm = (CCGDerivedMesh *)dm;
  Object *ob;
  Mesh *me;
  const MDisps *mdisps;
  MultiresModifierData *mmd;

  ob = ccgdm->multires.ob;
  me = static_cast<Mesh *>(ccgdm->multires.ob->data);
  mmd = ccgdm->multires.mmd;
  multires_set_tot_mdisps(me, mmd->totlvl);
  multiresModifier_ensure_external_read(me, mmd);
  mdisps = static_cast<const MDisps *>(CustomData_get_layer(&me->loop_data, CD_MDISPS));

  if (mdisps) {
    int lvl = ccgdm->multires.lvl;
    int totlvl = ccgdm->multires.totlvl;

    if (lvl < totlvl) {
      DerivedMesh *lowdm, *cddm, *highdm;
      CCGElem **highGridData, **lowGridData, **subGridData, **gridData, *diffGrid;
      CCGKey highGridKey, lowGridKey;
      CCGSubSurf *ss;
      int i, j, numGrids, highGridSize, lowGridSize;
      const bool has_mask = CustomData_has_layer(&me->loop_data, CD_GRID_PAINT_MASK);

      /* Create subsurf DM from original mesh at high level. */
      /* TODO: use mesh_deform_eval when sculpting on deformed mesh. */
      cddm = CDDM_from_mesh(me);
      DM_set_only_copy(cddm, &CD_MASK_BAREMESH);

      highdm = subsurf_dm_create_local(scene,
                                       ob,
                                       cddm,
                                       totlvl,
                                       false,
                                       false,
                                       mmd->uv_smooth == SUBSURF_UV_SMOOTH_NONE,
                                       has_mask,
                                       false,
                                       SUBSURF_IGNORE_SIMPLIFY);
      ss = ((CCGDerivedMesh *)highdm)->ss;

      /* create multires DM from original mesh and displacements */
      lowdm = multires_dm_create_local(
          scene, ob, cddm, lvl, totlvl, has_mask, MULTIRES_IGNORE_SIMPLIFY);
      cddm->release(cddm);

      /* gather grid data */
      numGrids = highdm->getNumGrids(highdm);
      highGridSize = highdm->getGridSize(highdm);
      highGridData = highdm->getGridData(highdm);
      highdm->getGridKey(highdm, &highGridKey);
      lowGridSize = lowdm->getGridSize(lowdm);
      lowGridData = lowdm->getGridData(lowdm);
      lowdm->getGridKey(lowdm, &lowGridKey);
      gridData = dm->getGridData(dm);

      BLI_assert(highGridKey.elem_size == lowGridKey.elem_size);

      subGridData = static_cast<CCGElem **>(
          MEM_calloc_arrayN(numGrids, sizeof(CCGElem *), "subGridData*"));
      diffGrid = static_cast<CCGElem *>(
          MEM_calloc_arrayN(lowGridKey.elem_size, lowGridSize * lowGridSize, "diff"));

      for (i = 0; i < numGrids; i++) {
        /* backup subsurf grids */
        subGridData[i] = static_cast<CCGElem *>(
            MEM_calloc_arrayN(highGridKey.elem_size, highGridSize * highGridSize, "subGridData"));
        memcpy(
            subGridData[i], highGridData[i], highGridKey.elem_size * highGridSize * highGridSize);

        /* write difference of subsurf and displaced low level into high subsurf */
        for (j = 0; j < lowGridSize * lowGridSize; j++) {
          sub_v4_v4v4(CCG_elem_offset_co(&lowGridKey, diffGrid, j),
                      CCG_elem_offset_co(&lowGridKey, gridData[i], j),
                      CCG_elem_offset_co(&lowGridKey, lowGridData[i], j));
        }

        multires_copy_dm_grid(highGridData[i], diffGrid, &highGridKey, &lowGridKey);
      }

      /* lower level dm no longer needed at this point */
      MEM_freeN(diffGrid);
      lowdm->release(lowdm);

      /* subsurf higher levels again with difference of coordinates */
      ccgSubSurf_updateFromFaces(ss, lvl, nullptr, 0);
      ccgSubSurf_updateLevels(ss, lvl, nullptr, 0);

      /* add to displacements */
      multiresModifier_disp_run(highdm, me, nullptr, ADD_DISPLACEMENTS, subGridData, mmd->totlvl);

      /* free */
      highdm->release(highdm);
      for (i = 0; i < numGrids; i++) {
        MEM_freeN(subGridData[i]);
      }
      MEM_freeN(subGridData);
    }
    else {
      DerivedMesh *cddm, *subdm;
      const bool has_mask = CustomData_has_layer(&me->loop_data, CD_GRID_PAINT_MASK);

      /* TODO: use mesh_deform_eval when sculpting on deformed mesh. */
      cddm = CDDM_from_mesh(me);
      DM_set_only_copy(cddm, &CD_MASK_BAREMESH);

      subdm = subsurf_dm_create_local(scene,
                                      ob,
                                      cddm,
                                      mmd->totlvl,
                                      false,
                                      false,
                                      mmd->uv_smooth == SUBSURF_UV_SMOOTH_NONE,
                                      has_mask,
                                      false,
                                      SUBSURF_IGNORE_SIMPLIFY);
      cddm->release(cddm);

      multiresModifier_disp_run(
          dm, me, nullptr, CALC_DISPLACEMENTS, subdm->getGridData(subdm), mmd->totlvl);

      subdm->release(subdm);
    }
  }
}

void multires_modifier_update_hidden(DerivedMesh *dm)
{
  CCGDerivedMesh *ccgdm = (CCGDerivedMesh *)dm;
  BLI_bitmap **grid_hidden = ccgdm->gridHidden;
  Mesh *me = static_cast<Mesh *>(ccgdm->multires.ob->data);
  MDisps *mdisps = static_cast<MDisps *>(
      CustomData_get_layer_for_write(&me->loop_data, CD_MDISPS, me->totloop));
  int totlvl = ccgdm->multires.totlvl;
  int lvl = ccgdm->multires.lvl;

  if (mdisps) {
    int i;

    for (i = 0; i < me->totloop; i++) {
      MDisps *md = &mdisps[i];
      BLI_bitmap *gh = grid_hidden[i];

      if (!gh && md->hidden) {
        MEM_freeN(md->hidden);
        md->hidden = nullptr;
      }
      else if (gh) {
        gh = multires_mdisps_upsample_hidden(gh, lvl, totlvl, md->hidden);
        if (md->hidden) {
          MEM_freeN(md->hidden);
        }

        md->hidden = gh;
      }
    }
  }
}

void multires_stitch_grids(Object *ob)
{
  if (ob == nullptr) {
    return;
  }
  SculptSession *sculpt_session = ob->sculpt;
  if (sculpt_session == nullptr) {
    return;
  }
  PBVH *pbvh = sculpt_session->pbvh;
  SubdivCCG *subdiv_ccg = sculpt_session->subdiv_ccg;
  if (pbvh == nullptr || subdiv_ccg == nullptr) {
    return;
  }
  BLI_assert(BKE_pbvh_type(pbvh) == PBVH_GRIDS);
  /* NOTE: Currently CCG does not keep track of faces, making it impossible
   * to use BKE_pbvh_get_grid_updates().
   */
  CCGFace **faces;
  int num_faces;
  BKE_pbvh_get_grid_updates(pbvh, false, (void ***)&faces, &num_faces);
  if (num_faces) {
    BKE_subdiv_ccg_average_stitch_faces(subdiv_ccg, faces, num_faces);
    MEM_freeN(faces);
  }
}

DerivedMesh *multires_make_derived_from_derived(
    DerivedMesh *dm, MultiresModifierData *mmd, Scene *scene, Object *ob, MultiresFlags flags)
{
  Mesh *me = static_cast<Mesh *>(ob->data);
  DerivedMesh *result;
  CCGDerivedMesh *ccgdm = nullptr;
  CCGElem **gridData, **subGridData;
  CCGKey key;
  const bool render = (flags & MULTIRES_USE_RENDER_PARAMS) != 0;
  const bool ignore_simplify = (flags & MULTIRES_IGNORE_SIMPLIFY) != 0;
  int lvl = multires_get_level(scene, ob, mmd, render, ignore_simplify);
  int i, gridSize, numGrids;

  if (lvl == 0) {
    return dm;
  }

  const SubsurfFlags subsurf_flags = ignore_simplify ? SUBSURF_IGNORE_SIMPLIFY : SubsurfFlags(0);

  result = subsurf_dm_create_local(scene,
                                   ob,
                                   dm,
                                   lvl,
                                   false,
                                   mmd->flags & eMultiresModifierFlag_ControlEdges,
                                   mmd->uv_smooth == SUBSURF_UV_SMOOTH_NONE,
                                   flags & MULTIRES_ALLOC_PAINT_MASK,
                                   render,
                                   subsurf_flags);

  if (!(flags & MULTIRES_USE_LOCAL_MMD)) {
    ccgdm = (CCGDerivedMesh *)result;

    ccgdm->multires.ob = ob;
    ccgdm->multires.mmd = mmd;
    ccgdm->multires.local_mmd = 0;
    ccgdm->multires.lvl = lvl;
    ccgdm->multires.totlvl = mmd->totlvl;
    ccgdm->multires.modified_flags = MultiresModifiedFlags(0);
  }

  numGrids = result->getNumGrids(result);
  gridSize = result->getGridSize(result);
  gridData = result->getGridData(result);
  result->getGridKey(result, &key);

  subGridData = static_cast<CCGElem **>(
      MEM_malloc_arrayN(numGrids, sizeof(CCGElem *), "subGridData*"));

  for (i = 0; i < numGrids; i++) {
    subGridData[i] = static_cast<CCGElem *>(
        MEM_malloc_arrayN(key.elem_size, gridSize * gridSize, "subGridData"));
    memcpy(subGridData[i], gridData[i], key.elem_size * gridSize * gridSize);
  }

  multires_set_tot_mdisps(me, mmd->totlvl);
  multiresModifier_ensure_external_read(me, mmd);

  /* Run displacement. */
  multiresModifier_disp_run(
      result, static_cast<Mesh *>(ob->data), dm, APPLY_DISPLACEMENTS, subGridData, mmd->totlvl);

  /* copy hidden elements for this level */
  if (ccgdm) {
    multires_output_hidden_to_ccgdm(ccgdm, me, lvl);
  }

  for (i = 0; i < numGrids; i++) {
    MEM_freeN(subGridData[i]);
  }
  MEM_freeN(subGridData);

  return result;
}

void old_mdisps_bilinear(float out[3], float (*disps)[3], const int st, float u, float v)
{
  int x, y, x2, y2;
  const int st_max = st - 1;
  float urat, vrat, uopp;
  float d[4][3], d2[2][3];

  if (!disps || isnan(u) || isnan(v)) {
    return;
  }

  if (u < 0) {
    u = 0;
  }
  else if (u >= st) {
    u = st_max;
  }
  if (v < 0) {
    v = 0;
  }
  else if (v >= st) {
    v = st_max;
  }

  x = floor(u);
  y = floor(v);
  x2 = x + 1;
  y2 = y + 1;

  if (x2 >= st) {
    x2 = st_max;
  }
  if (y2 >= st) {
    y2 = st_max;
  }

  urat = u - x;
  vrat = v - y;
  uopp = 1 - urat;

  mul_v3_v3fl(d[0], disps[y * st + x], uopp);
  mul_v3_v3fl(d[1], disps[y * st + x2], urat);
  mul_v3_v3fl(d[2], disps[y2 * st + x], uopp);
  mul_v3_v3fl(d[3], disps[y2 * st + x2], urat);

  add_v3_v3v3(d2[0], d[0], d[1]);
  add_v3_v3v3(d2[1], d[2], d[3]);
  mul_v3_fl(d2[0], 1 - vrat);
  mul_v3_fl(d2[1], vrat);

  add_v3_v3v3(out, d2[0], d2[1]);
}

void multiresModifier_sync_levels_ex(Object *ob_dst,
                                     MultiresModifierData *mmd_src,
                                     MultiresModifierData *mmd_dst)
{
  if (mmd_src->totlvl == mmd_dst->totlvl) {
    return;
  }

  if (mmd_src->totlvl > mmd_dst->totlvl) {
    multiresModifier_subdivide_to_level(
        ob_dst, mmd_dst, mmd_src->totlvl, MULTIRES_SUBDIVIDE_CATMULL_CLARK);
  }
  else {
    multires_del_higher(mmd_dst, ob_dst, mmd_src->totlvl);
  }
}

static void multires_sync_levels(Scene *scene, Object *ob_src, Object *ob_dst)
{
  MultiresModifierData *mmd_src = get_multires_modifier(scene, ob_src, true);
  MultiresModifierData *mmd_dst = get_multires_modifier(scene, ob_dst, true);

  if (!mmd_src) {
    /* NOTE(@sergey): object could have MDISP even when there is no multires modifier
     * this could lead to troubles due to I've got no idea how mdisp could be
     * up-sampled correct without modifier data. Just remove mdisps if no multires present. */
    multires_customdata_delete(static_cast<Mesh *>(ob_src->data));
  }

  if (mmd_src && mmd_dst) {
    multiresModifier_sync_levels_ex(ob_dst, mmd_src, mmd_dst);
  }
}

static void multires_apply_uniform_scale(Object *object, const float scale)
{
  Mesh *mesh = (Mesh *)object->data;
  MDisps *mdisps = static_cast<MDisps *>(
      CustomData_get_layer_for_write(&mesh->loop_data, CD_MDISPS, mesh->totloop));
  for (int i = 0; i < mesh->totloop; i++) {
    MDisps *grid = &mdisps[i];
    for (int j = 0; j < grid->totdisp; j++) {
      mul_v3_fl(grid->disps[j], scale);
    }
  }
}

static void multires_apply_smat(Depsgraph * /*depsgraph*/,
                                Scene *scene,
                                Object *object,
                                const float smat[3][3])
{
  const MultiresModifierData *mmd = get_multires_modifier(scene, object, true);
  if (mmd == nullptr || mmd->totlvl == 0) {
    return;
  }
  /* Make sure layer present. */
  Mesh *mesh = (Mesh *)object->data;
  multiresModifier_ensure_external_read(mesh, mmd);
  if (!CustomData_get_layer(&mesh->loop_data, CD_MDISPS)) {
    return;
  }
  if (is_uniform_scaled_m3(smat)) {
    const float scale = mat3_to_scale(smat);
    multires_apply_uniform_scale(object, scale);
  }
  else {
    /* TODO(@sergey): This branch of code actually requires more work to
     * preserve all the details. */
    const float scale = mat3_to_scale(smat);
    multires_apply_uniform_scale(object, scale);
  }
}

int multires_mdisp_corners(const MDisps *s)
{
  int lvl = 13;

  while (lvl > 0) {
    int side = (1 << (lvl - 1)) + 1;
    if ((s->totdisp % (side * side)) == 0) {
      return s->totdisp / (side * side);
    }
    lvl--;
  }

  return 0;
}

void multiresModifier_scale_disp(Depsgraph *depsgraph, Scene *scene, Object *ob)
{
  float smat[3][3];

  /* object's scale matrix */
  BKE_object_scale_to_mat3(ob, smat);

  multires_apply_smat(depsgraph, scene, ob, smat);
}

void multiresModifier_prepare_join(Depsgraph *depsgraph, Scene *scene, Object *ob, Object *to_ob)
{
  float smat[3][3], tmat[3][3], mat[3][3];
  multires_sync_levels(scene, to_ob, ob);

  /* construct scale matrix for displacement */
  BKE_object_scale_to_mat3(to_ob, tmat);
  invert_m3(tmat);
  BKE_object_scale_to_mat3(ob, smat);
  mul_m3_m3m3(mat, smat, tmat);

  multires_apply_smat(depsgraph, scene, ob, mat);
}

void multires_topology_changed(Mesh *me)
{
  MDisps *mdisp = nullptr, *cur = nullptr;
  int i, grid = 0;

  CustomData_external_read(&me->loop_data, &me->id, CD_MASK_MDISPS, me->totloop);
  mdisp = static_cast<MDisps *>(
      CustomData_get_layer_for_write(&me->loop_data, CD_MDISPS, me->totloop));

  if (!mdisp) {
    return;
  }

  cur = mdisp;
  for (i = 0; i < me->totloop; i++, cur++) {
    if (cur->totdisp) {
      grid = mdisp->totdisp;

      break;
    }
  }

  for (i = 0; i < me->totloop; i++, mdisp++) {
    /* allocate memory for mdisp, the whole disp layer would be erased otherwise */
    if (!mdisp->totdisp || !mdisp->disps) {
      if (grid) {
        mdisp->totdisp = grid;
        mdisp->disps = static_cast<float(*)[3]>(
            MEM_calloc_arrayN(mdisp->totdisp, sizeof(float[3]), "mdisp topology"));
      }

      continue;
    }
  }
}

void multires_ensure_external_read(Mesh *mesh, int top_level)
{
  if (!CustomData_external_test(&mesh->loop_data, CD_MDISPS)) {
    return;
  }

  /* Modify the data array from the original mesh, not the evaluated mesh.
   * When multiple objects share the same mesh, this can lead to memory leaks. */
  MDisps *mdisps = const_cast<MDisps *>(
      static_cast<const MDisps *>(CustomData_get_layer(&mesh->loop_data, CD_MDISPS)));
  if (mdisps == nullptr) {
    mdisps = static_cast<MDisps *>(
        CustomData_add_layer(&mesh->loop_data, CD_MDISPS, CD_SET_DEFAULT, mesh->totloop));
  }

  const int totloop = mesh->totloop;

  for (int i = 0; i < totloop; ++i) {
    if (mdisps[i].level != top_level) {
      MEM_SAFE_FREE(mdisps[i].disps);
    }

    /* NOTE: CustomData_external_read will take care of allocation of displacement vectors if
     * they are missing. */

    const int totdisp = multires_grid_tot[top_level];
    mdisps[i].totdisp = totdisp;
    mdisps[i].level = top_level;
  }

  CustomData_external_read(&mesh->loop_data, &mesh->id, CD_MASK_MDISPS, mesh->totloop);
}
void multiresModifier_ensure_external_read(Mesh *mesh, const MultiresModifierData *mmd)
{
  multires_ensure_external_read(mesh, mmd->totlvl);
}

/***************** Multires interpolation stuff *****************/

int mdisp_rot_face_to_crn(
    const int face_size, const int face_side, const float u, const float v, float *x, float *y)
{
  const float offset = face_side * 0.5f - 0.5f;
  int S = 0;

  if (face_size == 4) {
    if (u <= offset && v <= offset) {
      S = 0;
    }
    else if (u > offset && v <= offset) {
      S = 1;
    }
    else if (u > offset && v > offset) {
      S = 2;
    }
    else if (u <= offset && v >= offset) {
      S = 3;
    }

    if (S == 0) {
      *y = offset - u;
      *x = offset - v;
    }
    else if (S == 1) {
      *x = u - offset;
      *y = offset - v;
    }
    else if (S == 2) {
      *y = u - offset;
      *x = v - offset;
    }
    else if (S == 3) {
      *x = offset - u;
      *y = v - offset;
    }
  }
  else if (face_size == 3) {
    int grid_size = offset;
    float w = (face_side - 1) - u - v;
    float W1, W2;

    if (u >= v && u >= w) {
      S = 0;
      W1 = w;
      W2 = v;
    }
    else if (v >= u && v >= w) {
      S = 1;
      W1 = u;
      W2 = w;
    }
    else {
      S = 2;
      W1 = v;
      W2 = u;
    }

    W1 /= (face_side - 1);
    W2 /= (face_side - 1);

    *x = (1 - (2 * W1) / (1 - W2)) * grid_size;
    *y = (1 - (2 * W2) / (1 - W1)) * grid_size;
  }
  else {
    /* the complicated ngon case: find the actual coordinate from
     * the barycentric coordinates and finally find the closest vertex
     * should work reliably for convex cases only but better than nothing */

#if 0
    int minS, i;
    float mindist = FLT_MAX;

    for (i = 0; i < poly->totloop; i++) {
      float len = len_v3v3(nullptr, positions[corner_verts[poly->loopstart + i]]);
      if (len < mindist) {
        mindist = len;
        minS = i;
      }
    }
    S = minS;
#endif
    /* temp not implemented yet and also not working properly in current master.
     * (was worked around by subdividing once) */
    S = 0;
    *x = 0;
    *y = 0;
  }

  return S;
}<|MERGE_RESOLUTION|>--- conflicted
+++ resolved
@@ -469,13 +469,6 @@
     BKE_pbvh_free(ss->pbvh);
     object->sculpt->pbvh = nullptr;
   }
-<<<<<<< HEAD
-=======
-
-  ss->vert_to_face_indices = {};
-  ss->vert_to_face_offsets = {};
-  ss->pmap = {};
->>>>>>> 0b23816d
 }
 
 void multires_force_external_reload(Object *object)
