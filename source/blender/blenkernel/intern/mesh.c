--- conflicted
+++ resolved
@@ -1661,12 +1661,6 @@
 			mf->flag &= ~ME_SMOOTH;
 		}
 	}
-<<<<<<< HEAD
-
-	mesh_calc_normals(me->mvert, me->totvert, me->mloop, me->mpoly, me->totloop, 
-					  me->totpoly, NULL, NULL, 0, NULL, NULL);
-=======
->>>>>>> 0a4c4d1d
 }
 
 void mesh_calc_normals(MVert *mverts, int numVerts, MLoop *mloop, MPoly *mpolys,
