/* SPDX-FileCopyrightText: 2023 Blender Authors
 *
 * SPDX-License-Identifier: GPL-2.0-or-later */

#pragma once

#include "BKE_pbvh.hh"

/** \file
 * \ingroup bke
 */

/* pbvh.cc */

namespace blender::bke::pbvh {

bool ray_face_intersection_quad(const float3 &ray_start,
                                const IsectRayPrecalc *isect_precalc,
                                const float3 &t0,
                                const float3 &t1,
                                const float3 &t2,
                                const float3 &t3,
                                float *depth);
bool ray_face_intersection_tri(const float3 &ray_start,
                               const IsectRayPrecalc *isect_precalc,
                               const float3 &t0,
                               const float3 &t1,
                               const float3 &t2,
                               float *depth);

bool ray_face_nearest_quad(const float3 &ray_start,
                           const float3 &ray_normal,
                           const float3 &t0,
                           const float3 &t1,
                           const float3 &t2,
                           const float3 &t3,
                           float *r_depth,
                           float *r_dist_sq);
bool ray_face_nearest_tri(const float3 &ray_start,
                          const float3 &ray_normal,
                          const float3 &t0,
                          const float3 &t1,
                          const float3 &t2,
                          float *r_depth,
                          float *r_dist_sq);

/* pbvh_bmesh.cc */

<<<<<<< HEAD
bool bmesh_node_raycast(blender::bke::pbvh::BMeshNode &node,
                        const float3 &ray_start,
                        const float3 &ray_normal,
                        IsectRayPrecalc *isect_precalc,
                        float *depth,
                        bool use_original,
                        PBVHVertRef *r_active_vertex,
                        float *r_face_normal);
=======
>>>>>>> 5a1cf200
bool bmesh_node_nearest_to_ray(blender::bke::pbvh::BMeshNode &node,
                               const float3 &ray_start,
                               const float3 &ray_normal,
                               float *r_depth,
                               float *dist_sq,
                               bool use_original);

void bmesh_normals_update(Tree &pbvh, const IndexMask &nodes_to_update);

/* pbvh_pixels.hh */

void node_pixels_free(blender::bke::pbvh::Node *node);
void pixels_free(blender::bke::pbvh::Tree *pbvh);

}  // namespace blender::bke::pbvh<|MERGE_RESOLUTION|>--- conflicted
+++ resolved
@@ -46,17 +46,6 @@
 
 /* pbvh_bmesh.cc */
 
-<<<<<<< HEAD
-bool bmesh_node_raycast(blender::bke::pbvh::BMeshNode &node,
-                        const float3 &ray_start,
-                        const float3 &ray_normal,
-                        IsectRayPrecalc *isect_precalc,
-                        float *depth,
-                        bool use_original,
-                        PBVHVertRef *r_active_vertex,
-                        float *r_face_normal);
-=======
->>>>>>> 5a1cf200
 bool bmesh_node_nearest_to_ray(blender::bke::pbvh::BMeshNode &node,
                                const float3 &ray_start,
                                const float3 &ray_normal,
