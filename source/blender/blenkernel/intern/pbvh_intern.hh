--- conflicted
+++ resolved
@@ -157,21 +157,13 @@
   Mesh *mesh;
 
   /* NOTE: Normals are not `const` because they can be updated for drawing by sculpt code. */
-<<<<<<< HEAD
-  float (*vert_normals)[3];
+  blender::MutableSpan<blender::float3> vert_normals;
   blender::MutableSpan<blender::float3> face_normals;
-  bool *hide_vert;
-  float (*vert_positions)[3];
-  blender::OffsetIndices<int> faces;
-=======
-  blender::MutableSpan<blender::float3> vert_normals;
-  blender::MutableSpan<blender::float3> poly_normals;
   bool *hide_vert;
   blender::MutableSpan<blender::float3> vert_positions;
   /** Local vertex positions owned by the PVBH when not sculpting base mesh positions directly. */
   blender::Array<blender::float3> vert_positions_deformed;
-  blender::OffsetIndices<int> polys;
->>>>>>> 19d4cafb
+  blender::OffsetIndices<int> faces;
   bool *hide_poly;
   /** Only valid for polygon meshes. */
   const int *corner_verts;
