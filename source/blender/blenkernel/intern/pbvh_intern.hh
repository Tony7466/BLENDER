/* SPDX-FileCopyrightText: 2023 Blender Authors
 *
 * SPDX-License-Identifier: GPL-2.0-or-later */

#pragma once

#include "BKE_pbvh.hh"

/** \file
 * \ingroup bke
 */

<<<<<<< HEAD
struct BMVert;
struct BMFace;

/* NOTE: this structure is getting large, might want to split it into
 * union'd structs */
struct PBVHNode {
  /** Axis aligned min and max of all vertex positions in the node. */
  blender::Bounds<blender::float3> bounds = {};
  /** Bounds from the start of current brush stroke. */
  blender::Bounds<blender::float3> bounds_orig = {};

  /* For internal nodes, the offset of the children in the PBVH
   * 'nodes' array. */
  int children_offset = 0;

  /* List of primitives for this node. Semantics depends on
   * PBVH type:
   *
   * - PBVH_FACES: Indices into the #PBVH::corner_tris array.
   * - PBVH_GRIDS: Multires grid indices.
   * - PBVH_BMESH: Unused.  See PBVHNode.bm_faces.
   *
   * NOTE: This is a pointer inside of PBVH.prim_indices; it
   * is not allocated separately per node.
   */
  blender::Span<int> prim_indices;

  /* Array of indices into the mesh's vertex array. Contains the
   * indices of all vertices used by faces that are within this
   * node's bounding box.
   *
   * Note that a vertex might be used by a multiple faces, and
   * these faces might be in different leaf nodes. Such a vertex
   * will appear in the vert_indices array of each of those leaf
   * nodes.
   *
   * In order to support cases where you want access to multiple
   * nodes' vertices without duplication, the vert_indices array
   * is ordered such that the first part of the array, up to
   * index 'uniq_verts', contains "unique" vertex indices. These
   * vertices might not be truly unique to this node, but if
   * they appear in another node's vert_indices array, they will
   * be above that node's 'uniq_verts' value.
   *
   * Used for leaf nodes in a mesh-based PBVH (not multires.)
   */
  blender::Array<int, 0> vert_indices;
  int uniq_verts = 0;
  int face_verts = 0;

  /* Array of indices into the Mesh's corner array.
   * PBVH_FACES only.
   */
  blender::Array<int, 0> corner_indices;

  /* An array mapping face corners into the vert_indices
   * array. The array is sized to match 'totprim', and each of
   * the face's corners gets an index into the vert_indices
   * array, in the same order as the corners in the original
   * triangle.
   *
   * Used for leaf nodes in a mesh-based PBVH (not multires.)
   */
  blender::Array<blender::int3, 0> face_vert_indices;

  /* Indicates whether this node is a leaf or not; also used for
   * marking various updates that need to be applied. */
  PBVHNodeFlags flag = PBVHNodeFlags(0);

  /* Used for ray-casting: how close the bounding-box is to the ray point. */
  float tmin = 0.0f;

  blender::Vector<PBVHProxyNode> proxies;

  /* Dyntopo */

  /* Set of pointers to the BMFaces used by this node.
   * NOTE: PBVH_BMESH only. Faces are always triangles
   * (dynamic topology forcibly triangulates the mesh).
   */
  blender::Set<BMFace *, 0> bm_faces;
  blender::Set<BMVert *, 0> bm_unique_verts;
  blender::Set<BMVert *, 0> bm_other_verts;

  /* Deprecated. Stores original coordinates of triangles. */
  float (*bm_orco)[3] = nullptr;
  int (*bm_ortri)[3] = nullptr;
  BMVert **bm_orvert = nullptr;
  int bm_tot_ortri = 0;

  /* Used to store the brush color during a stroke and composite it over the original color */
  PBVHColorBufferNode color_buffer;
  PBVHPixelsNode pixels;

  /* Used to flash colors of updated node bounding boxes in
   * debug draw mode (when G.debug_value / bpy.app.debug_value is 889).
   */
  int debug_draw_gen = 0;
};

struct PBVH {
  PBVHPublic header;

  blender::Vector<PBVHNode> nodes;

  /* Memory backing for PBVHNode.prim_indices. */
  blender::Array<int> prim_indices;

  /* Mesh data. The evaluated deform mesh for mesh sculpting, and the base mesh for grids. */
  Mesh *mesh;

  /** Local array used when not sculpting base mesh positions directly. */
  blender::Array<blender::float3> vert_positions_deformed;
  /** Local array used when not sculpting base mesh positions directly. */
  blender::Array<blender::float3> vert_normals_deformed;
  /** Local array used when not sculpting base mesh positions directly. */
  blender::Array<blender::float3> face_normals_deformed;

  blender::MutableSpan<blender::float3> vert_positions;
  blender::Span<blender::float3> vert_normals;
  blender::Span<blender::float3> face_normals;

  /* Grid Data */
  CCGKey gridkey;
  SubdivCCG *subdiv_ccg;

#ifdef PERFCNTRS
  int perf_modified;
#endif

  /* flag are verts/faces deformed */
  bool deformed;

  /* Dynamic topology */
  float bm_max_edge_len;
  float bm_min_edge_len;
  int cd_vert_node_offset;
  int cd_face_node_offset;

  float planes[6][4];
  int num_planes;

  BMLog *bm_log;

  PBVHPixels pixels;

  std::unique_ptr<blender::bke::pbvh::DrawCache> draw_cache;

  ~PBVH();
};

=======
>>>>>>> 6b559c02
/* pbvh.cc */

namespace blender::bke::pbvh {

bool ray_face_intersection_quad(const float ray_start[3],
                                IsectRayPrecalc *isect_precalc,
                                const float t0[3],
                                const float t1[3],
                                const float t2[3],
                                const float t3[3],
                                float *depth);
bool ray_face_intersection_tri(const float ray_start[3],
                               IsectRayPrecalc *isect_precalc,
                               const float t0[3],
                               const float t1[3],
                               const float t2[3],
                               float *depth);

bool ray_face_nearest_quad(const float ray_start[3],
                           const float ray_normal[3],
                           const float t0[3],
                           const float t1[3],
                           const float t2[3],
                           const float t3[3],
                           float *r_depth,
                           float *r_dist_sq);
bool ray_face_nearest_tri(const float ray_start[3],
                          const float ray_normal[3],
                          const float t0[3],
                          const float t1[3],
                          const float t2[3],
                          float *r_depth,
                          float *r_dist_sq);

/* pbvh_bmesh.cc */

bool bmesh_node_raycast(blender::bke::pbvh::Node *node,
                        const float ray_start[3],
                        const float ray_normal[3],
                        IsectRayPrecalc *isect_precalc,
                        float *dist,
                        bool use_original,
                        PBVHVertRef *r_active_vertex,
                        float *r_face_normal);
bool bmesh_node_nearest_to_ray(blender::bke::pbvh::Node *node,
                               const float ray_start[3],
                               const float ray_normal[3],
                               float *depth,
                               float *dist_sq,
                               bool use_original);

void bmesh_normals_update(Span<blender::bke::pbvh::Node *> nodes);

/* pbvh_pixels.hh */

<<<<<<< HEAD
void node_pixels_free(PBVHNode *node);
void pixels_free(PBVH *pbvh);
=======
void node_pixels_free(blender::bke::pbvh::Node *node);
void pixels_free(blender::bke::pbvh::Tree *pbvh);
void free_draw_buffers(blender::bke::pbvh::Tree &pbvh, blender::bke::pbvh::Node *node);
>>>>>>> 6b559c02

}  // namespace blender::bke::pbvh<|MERGE_RESOLUTION|>--- conflicted
+++ resolved
@@ -10,160 +10,6 @@
  * \ingroup bke
  */
 
-<<<<<<< HEAD
-struct BMVert;
-struct BMFace;
-
-/* NOTE: this structure is getting large, might want to split it into
- * union'd structs */
-struct PBVHNode {
-  /** Axis aligned min and max of all vertex positions in the node. */
-  blender::Bounds<blender::float3> bounds = {};
-  /** Bounds from the start of current brush stroke. */
-  blender::Bounds<blender::float3> bounds_orig = {};
-
-  /* For internal nodes, the offset of the children in the PBVH
-   * 'nodes' array. */
-  int children_offset = 0;
-
-  /* List of primitives for this node. Semantics depends on
-   * PBVH type:
-   *
-   * - PBVH_FACES: Indices into the #PBVH::corner_tris array.
-   * - PBVH_GRIDS: Multires grid indices.
-   * - PBVH_BMESH: Unused.  See PBVHNode.bm_faces.
-   *
-   * NOTE: This is a pointer inside of PBVH.prim_indices; it
-   * is not allocated separately per node.
-   */
-  blender::Span<int> prim_indices;
-
-  /* Array of indices into the mesh's vertex array. Contains the
-   * indices of all vertices used by faces that are within this
-   * node's bounding box.
-   *
-   * Note that a vertex might be used by a multiple faces, and
-   * these faces might be in different leaf nodes. Such a vertex
-   * will appear in the vert_indices array of each of those leaf
-   * nodes.
-   *
-   * In order to support cases where you want access to multiple
-   * nodes' vertices without duplication, the vert_indices array
-   * is ordered such that the first part of the array, up to
-   * index 'uniq_verts', contains "unique" vertex indices. These
-   * vertices might not be truly unique to this node, but if
-   * they appear in another node's vert_indices array, they will
-   * be above that node's 'uniq_verts' value.
-   *
-   * Used for leaf nodes in a mesh-based PBVH (not multires.)
-   */
-  blender::Array<int, 0> vert_indices;
-  int uniq_verts = 0;
-  int face_verts = 0;
-
-  /* Array of indices into the Mesh's corner array.
-   * PBVH_FACES only.
-   */
-  blender::Array<int, 0> corner_indices;
-
-  /* An array mapping face corners into the vert_indices
-   * array. The array is sized to match 'totprim', and each of
-   * the face's corners gets an index into the vert_indices
-   * array, in the same order as the corners in the original
-   * triangle.
-   *
-   * Used for leaf nodes in a mesh-based PBVH (not multires.)
-   */
-  blender::Array<blender::int3, 0> face_vert_indices;
-
-  /* Indicates whether this node is a leaf or not; also used for
-   * marking various updates that need to be applied. */
-  PBVHNodeFlags flag = PBVHNodeFlags(0);
-
-  /* Used for ray-casting: how close the bounding-box is to the ray point. */
-  float tmin = 0.0f;
-
-  blender::Vector<PBVHProxyNode> proxies;
-
-  /* Dyntopo */
-
-  /* Set of pointers to the BMFaces used by this node.
-   * NOTE: PBVH_BMESH only. Faces are always triangles
-   * (dynamic topology forcibly triangulates the mesh).
-   */
-  blender::Set<BMFace *, 0> bm_faces;
-  blender::Set<BMVert *, 0> bm_unique_verts;
-  blender::Set<BMVert *, 0> bm_other_verts;
-
-  /* Deprecated. Stores original coordinates of triangles. */
-  float (*bm_orco)[3] = nullptr;
-  int (*bm_ortri)[3] = nullptr;
-  BMVert **bm_orvert = nullptr;
-  int bm_tot_ortri = 0;
-
-  /* Used to store the brush color during a stroke and composite it over the original color */
-  PBVHColorBufferNode color_buffer;
-  PBVHPixelsNode pixels;
-
-  /* Used to flash colors of updated node bounding boxes in
-   * debug draw mode (when G.debug_value / bpy.app.debug_value is 889).
-   */
-  int debug_draw_gen = 0;
-};
-
-struct PBVH {
-  PBVHPublic header;
-
-  blender::Vector<PBVHNode> nodes;
-
-  /* Memory backing for PBVHNode.prim_indices. */
-  blender::Array<int> prim_indices;
-
-  /* Mesh data. The evaluated deform mesh for mesh sculpting, and the base mesh for grids. */
-  Mesh *mesh;
-
-  /** Local array used when not sculpting base mesh positions directly. */
-  blender::Array<blender::float3> vert_positions_deformed;
-  /** Local array used when not sculpting base mesh positions directly. */
-  blender::Array<blender::float3> vert_normals_deformed;
-  /** Local array used when not sculpting base mesh positions directly. */
-  blender::Array<blender::float3> face_normals_deformed;
-
-  blender::MutableSpan<blender::float3> vert_positions;
-  blender::Span<blender::float3> vert_normals;
-  blender::Span<blender::float3> face_normals;
-
-  /* Grid Data */
-  CCGKey gridkey;
-  SubdivCCG *subdiv_ccg;
-
-#ifdef PERFCNTRS
-  int perf_modified;
-#endif
-
-  /* flag are verts/faces deformed */
-  bool deformed;
-
-  /* Dynamic topology */
-  float bm_max_edge_len;
-  float bm_min_edge_len;
-  int cd_vert_node_offset;
-  int cd_face_node_offset;
-
-  float planes[6][4];
-  int num_planes;
-
-  BMLog *bm_log;
-
-  PBVHPixels pixels;
-
-  std::unique_ptr<blender::bke::pbvh::DrawCache> draw_cache;
-
-  ~PBVH();
-};
-
-=======
->>>>>>> 6b559c02
 /* pbvh.cc */
 
 namespace blender::bke::pbvh {
@@ -219,13 +65,7 @@
 
 /* pbvh_pixels.hh */
 
-<<<<<<< HEAD
-void node_pixels_free(PBVHNode *node);
-void pixels_free(PBVH *pbvh);
-=======
 void node_pixels_free(blender::bke::pbvh::Node *node);
 void pixels_free(blender::bke::pbvh::Tree *pbvh);
-void free_draw_buffers(blender::bke::pbvh::Tree &pbvh, blender::bke::pbvh::Node *node);
->>>>>>> 6b559c02
 
 }  // namespace blender::bke::pbvh