/* SPDX-License-Identifier: GPL-2.0-or-later
 * Copyright 2006 Blender Foundation. All rights reserved. */

/** \file
 * \ingroup bke
 * Implementation of CustomData.
 *
 * BKE_customdata.h contains the function prototypes for this file.
 */

#include "MEM_guardedalloc.h"

/* Since we have versioning code here (CustomData_verify_versions()). */
#define DNA_DEPRECATED_ALLOW

#include "DNA_ID.h"
#include "DNA_customdata_types.h"
#include "DNA_meshdata_types.h"

#include "BLI_bitmap.h"
#include "BLI_color.hh"
#include "BLI_endian_switch.h"
#include "BLI_index_range.hh"
#include "BLI_math.h"
#include "BLI_math_color_blend.h"
#include "BLI_math_vector.hh"
#include "BLI_mempool.h"
#include "BLI_path_util.h"
#include "BLI_set.hh"
#include "BLI_span.hh"
#include "BLI_string.h"
#include "BLI_string_ref.hh"
#include "BLI_string_utils.h"
#include "BLI_utildefines.h"

#ifndef NDEBUG
#  include "BLI_dynstr.h"
#endif

#include "BLT_translation.h"

#include "BKE_anonymous_attribute_id.hh"
#include "BKE_customdata.h"
#include "BKE_customdata_file.h"
#include "BKE_deform.h"
#include "BKE_main.h"
#include "BKE_mesh_mapping.h"
#include "BKE_mesh_remap.h"
#include "BKE_multires.h"
#include "BKE_subsurf.h"

#include "BLO_read_write.h"

#include "bmesh.h"

#include "CLG_log.h"

/* only for customdata_data_transfer_interp_normal_normals */
#include "data_transfer_intern.h"

using blender::float2;
using blender::IndexRange;
using blender::Set;
using blender::Span;
using blender::StringRef;
using blender::Vector;

/* number of layers to add when growing a CustomData object */
#define CUSTOMDATA_GROW 5

/* ensure typemap size is ok */
BLI_STATIC_ASSERT(ARRAY_SIZE(((CustomData *)nullptr)->typemap) == CD_NUMTYPES, "size mismatch");

static CLG_LogRef LOG = {"bke.customdata"};

/* -------------------------------------------------------------------- */
/** \name Mesh Mask Utilities
 * \{ */

void CustomData_MeshMasks_update(CustomData_MeshMasks *mask_dst,
                                 const CustomData_MeshMasks *mask_src)
{
  mask_dst->vmask |= mask_src->vmask;
  mask_dst->emask |= mask_src->emask;
  mask_dst->fmask |= mask_src->fmask;
  mask_dst->pmask |= mask_src->pmask;
  mask_dst->lmask |= mask_src->lmask;
}

bool CustomData_MeshMasks_are_matching(const CustomData_MeshMasks *mask_ref,
                                       const CustomData_MeshMasks *mask_required)
{
  return (((mask_required->vmask & mask_ref->vmask) == mask_required->vmask) &&
          ((mask_required->emask & mask_ref->emask) == mask_required->emask) &&
          ((mask_required->fmask & mask_ref->fmask) == mask_required->fmask) &&
          ((mask_required->pmask & mask_ref->pmask) == mask_required->pmask) &&
          ((mask_required->lmask & mask_ref->lmask) == mask_required->lmask));
}

/** \} */

/* -------------------------------------------------------------------- */
/** \name Layer Type Information
 * \{ */

struct LayerTypeInfo {
  int size; /* the memory size of one element of this layer's data */

  /** name of the struct used, for file writing */
  const char *structname;
  /** number of structs per element, for file writing */
  int structnum;

  /**
   * default layer name.
   *
   * \note when null this is a way to ensure there is only ever one item
   * see: CustomData_layertype_is_singleton().
   */
  const char *defaultname;

  /**
   * a function to copy count elements of this layer's data
   * (deep copy if appropriate)
   * if null, memcpy is used
   */
  cd_copy copy;

  /**
   * a function to free any dynamically allocated components of this
   * layer's data (note the data pointer itself should not be freed)
   * size should be the size of one element of this layer's data (e.g.
   * LayerTypeInfo.size)
   */
  void (*free)(void *data, int count, int size);

  /**
   * a function to interpolate between count source elements of this
   * layer's data and store the result in dest
   * if weights == null or sub_weights == null, they should default to 1
   *
   * weights gives the weight for each element in sources
   * sub_weights gives the sub-element weights for each element in sources
   *    (there should be (sub element count)^2 weights per element)
   * count gives the number of elements in sources
   *
   * \note in some cases \a dest pointer is in \a sources
   *       so all functions have to take this into account and delay
   *       applying changes while reading from sources.
   *       See bug T32395 - Campbell.
   */
  cd_interp interp;

  /** a function to swap the data in corners of the element */
  void (*swap)(void *data, const int *corner_indices);

  /**
   * Set values to the type's default. If undefined, the default is assumed to be zeroes.
   * Memory pointed to by #data is expected to be uninitialized.
   */
  void (*set_default_value)(void *data, int count);
  /**
   * Construct and fill a valid value for the type. Necessary for non-trivial types.
   * Memory pointed to by #data is expected to be uninitialized.
   */
  void (*construct)(void *data, int count);

  /** A function used by mesh validating code, must ensures passed item has valid data. */
  cd_validate validate;

  /** functions necessary for geometry collapse */
  bool (*equal)(const void *data1, const void *data2);
  void (*multiply)(void *data, float fac);
  void (*initminmax)(void *min, void *max);
  void (*add)(void *data1, const void *data2);
  void (*dominmax)(const void *data1, void *min, void *max);
  void (*copyvalue)(const void *source, void *dest, int mixmode, const float mixfactor);

  /** a function to read data from a cdf file */
  bool (*read)(CDataFile *cdf, void *data, int count);

  /** a function to write data to a cdf file */
  bool (*write)(CDataFile *cdf, const void *data, int count);

  /** a function to determine file size */
  size_t (*filesize)(CDataFile *cdf, const void *data, int count);

  /** a function to determine max allowed number of layers,
   * should be null or return -1 if no limit */
  int (*layers_max)();
};

/** \} */

/* -------------------------------------------------------------------- */
/** \name Callbacks for (#MDeformVert, #CD_MDEFORMVERT)
 * \{ */

static void layerCopy_mdeformvert(const void *source, void *dest, const int count)
{
  int i, size = sizeof(MDeformVert);

  memcpy(dest, source, count * size);

  for (i = 0; i < count; i++) {
    MDeformVert *dvert = static_cast<MDeformVert *>(POINTER_OFFSET(dest, i * size));

    if (dvert->totweight) {
      MDeformWeight *dw = static_cast<MDeformWeight *>(
          MEM_malloc_arrayN(dvert->totweight, sizeof(*dw), __func__));

      memcpy(dw, dvert->dw, dvert->totweight * sizeof(*dw));
      dvert->dw = dw;
    }
    else {
      dvert->dw = nullptr;
    }
  }
}

static void layerFree_mdeformvert(void *data, const int count, const int size)
{
  for (int i = 0; i < count; i++) {
    MDeformVert *dvert = static_cast<MDeformVert *>(POINTER_OFFSET(data, i * size));

    if (dvert->dw) {
      MEM_freeN(dvert->dw);
      dvert->dw = nullptr;
      dvert->totweight = 0;
    }
  }
}

static void layerInterp_mdeformvert(const void **sources,
                                    const float *weights,
                                    const float * /*sub_weights*/,
                                    const int count,
                                    void *dest)
{
  /* A single linked list of #MDeformWeight's.
   * use this to avoid double allocations (which #LinkNode would do). */
  struct MDeformWeight_Link {
    struct MDeformWeight_Link *next;
    MDeformWeight dw;
  };

  MDeformVert *dvert = static_cast<MDeformVert *>(dest);
  MDeformWeight_Link *dest_dwlink = nullptr;
  MDeformWeight_Link *node;

  /* build a list of unique def_nrs for dest */
  int totweight = 0;
  for (int i = 0; i < count; i++) {
    const MDeformVert *source = static_cast<const MDeformVert *>(sources[i]);
    float interp_weight = weights[i];

    for (int j = 0; j < source->totweight; j++) {
      MDeformWeight *dw = &source->dw[j];
      float weight = dw->weight * interp_weight;

      if (weight == 0.0f) {
        continue;
      }

      for (node = dest_dwlink; node; node = node->next) {
        MDeformWeight *tmp_dw = &node->dw;

        if (tmp_dw->def_nr == dw->def_nr) {
          tmp_dw->weight += weight;
          break;
        }
      }

      /* if this def_nr is not in the list, add it */
      if (!node) {
        MDeformWeight_Link *tmp_dwlink = static_cast<MDeformWeight_Link *>(
            alloca(sizeof(*tmp_dwlink)));
        tmp_dwlink->dw.def_nr = dw->def_nr;
        tmp_dwlink->dw.weight = weight;

        /* Inline linked-list. */
        tmp_dwlink->next = dest_dwlink;
        dest_dwlink = tmp_dwlink;

        totweight++;
      }
    }
  }

  /* Delay writing to the destination in case dest is in sources. */

  /* now we know how many unique deform weights there are, so realloc */
  if (dvert->dw && (dvert->totweight == totweight)) {
    /* pass (fast-path if we don't need to realloc). */
  }
  else {
    if (dvert->dw) {
      MEM_freeN(dvert->dw);
    }

    if (totweight) {
      dvert->dw = static_cast<MDeformWeight *>(
          MEM_malloc_arrayN(totweight, sizeof(*dvert->dw), __func__));
    }
  }

  if (totweight) {
    dvert->totweight = totweight;
    int i = 0;
    for (node = dest_dwlink; node; node = node->next, i++) {
      if (node->dw.weight > 1.0f) {
        node->dw.weight = 1.0f;
      }
      dvert->dw[i] = node->dw;
    }
  }
  else {
    memset(dvert, 0, sizeof(*dvert));
  }
}

static void layerConstruct_mdeformvert(void *data, const int count)
{
  memset(data, 0, sizeof(MDeformVert) * count);
}

/** \} */

/* -------------------------------------------------------------------- */
/** \name Callbacks for (#vec3f, #CD_NORMAL)
 * \{ */

static void layerInterp_normal(const void **sources,
                               const float *weights,
                               const float * /*sub_weights*/,
                               const int count,
                               void *dest)
{
  /* NOTE: This is linear interpolation, which is not optimal for vectors.
   * Unfortunately, spherical interpolation of more than two values is hairy,
   * so for now it will do... */
  float no[3] = {0.0f};

  for (const int i : IndexRange(count)) {
    madd_v3_v3fl(no, (const float *)sources[i], weights[i]);
  }

  /* Weighted sum of normalized vectors will **not** be normalized, even if weights are. */
  normalize_v3_v3((float *)dest, no);
}

static void layerCopyValue_normal(const void *source,
                                  void *dest,
                                  const int mixmode,
                                  const float mixfactor)
{
  const float *no_src = (const float *)source;
  float *no_dst = (float *)dest;
  float no_tmp[3];

  if (ELEM(mixmode,
           CDT_MIX_NOMIX,
           CDT_MIX_REPLACE_ABOVE_THRESHOLD,
           CDT_MIX_REPLACE_BELOW_THRESHOLD)) {
    /* Above/below threshold modes are not supported here, fallback to nomix (just in case). */
    copy_v3_v3(no_dst, no_src);
  }
  else { /* Modes that support 'real' mix factor. */
    /* Since we normalize in the end, MIX and ADD are the same op here. */
    if (ELEM(mixmode, CDT_MIX_MIX, CDT_MIX_ADD)) {
      add_v3_v3v3(no_tmp, no_dst, no_src);
      normalize_v3(no_tmp);
    }
    else if (mixmode == CDT_MIX_SUB) {
      sub_v3_v3v3(no_tmp, no_dst, no_src);
      normalize_v3(no_tmp);
    }
    else if (mixmode == CDT_MIX_MUL) {
      mul_v3_v3v3(no_tmp, no_dst, no_src);
      normalize_v3(no_tmp);
    }
    else {
      copy_v3_v3(no_tmp, no_src);
    }
    interp_v3_v3v3_slerp_safe(no_dst, no_dst, no_tmp, mixfactor);
  }
}

/** \} */

/* -------------------------------------------------------------------- */
/** \name Callbacks for (#MTFace, #CD_MTFACE)
 * \{ */

static void layerCopy_tface(const void *source, void *dest, const int count)
{
  const MTFace *source_tf = (const MTFace *)source;
  MTFace *dest_tf = (MTFace *)dest;
  for (int i = 0; i < count; i++) {
    dest_tf[i] = source_tf[i];
  }
}

static void layerInterp_tface(const void **sources,
                              const float *weights,
                              const float *sub_weights,
                              const int count,
                              void *dest)
{
  MTFace *tf = static_cast<MTFace *>(dest);
  float uv[4][2] = {{0.0f}};

  const float *sub_weight = sub_weights;
  for (int i = 0; i < count; i++) {
    const float interp_weight = weights[i];
    const MTFace *src = static_cast<const MTFace *>(sources[i]);

    for (int j = 0; j < 4; j++) {
      if (sub_weights) {
        for (int k = 0; k < 4; k++, sub_weight++) {
          madd_v2_v2fl(uv[j], src->uv[k], (*sub_weight) * interp_weight);
        }
      }
      else {
        madd_v2_v2fl(uv[j], src->uv[j], interp_weight);
      }
    }
  }

  /* Delay writing to the destination in case dest is in sources. */
  *tf = *(MTFace *)(*sources);
  memcpy(tf->uv, uv, sizeof(tf->uv));
}

static void layerSwap_tface(void *data, const int *corner_indices)
{
  MTFace *tf = static_cast<MTFace *>(data);
  float uv[4][2];

  for (int j = 0; j < 4; j++) {
    const int source_index = corner_indices[j];
    copy_v2_v2(uv[j], tf->uv[source_index]);
  }

  memcpy(tf->uv, uv, sizeof(tf->uv));
}

static void layerDefault_tface(void *data, const int count)
{
  static MTFace default_tf = {{{0, 0}, {1, 0}, {1, 1}, {0, 1}}};
  MTFace *tf = (MTFace *)data;

  for (int i = 0; i < count; i++) {
    tf[i] = default_tf;
  }
}

static int layerMaxNum_tface()
{
  return MAX_MTFACE;
}

/** \} */

/* -------------------------------------------------------------------- */
/** \name Callbacks for (#MFloatProperty, #CD_PROP_FLOAT)
 * \{ */

static void layerCopy_propFloat(const void *source, void *dest, const int count)
{
  memcpy(dest, source, sizeof(MFloatProperty) * count);
}

static void layerInterp_propFloat(const void **sources,
                                  const float *weights,
                                  const float * /*sub_weights*/,
                                  const int count,
                                  void *dest)
{
  float result = 0.0f;
  for (int i = 0; i < count; i++) {
    const float interp_weight = weights[i];
    const float src = *(const float *)sources[i];
    result += src * interp_weight;
  }
  *(float *)dest = result;
}

static bool layerValidate_propFloat(void *data, const uint totitems, const bool do_fixes)
{
  MFloatProperty *fp = static_cast<MFloatProperty *>(data);
  bool has_errors = false;

  for (int i = 0; i < totitems; i++, fp++) {
    if (!isfinite(fp->f)) {
      if (do_fixes) {
        fp->f = 0.0f;
      }
      has_errors = true;
    }
  }

  return has_errors;
}

/** \} */

/* -------------------------------------------------------------------- */
/** \name Callbacks for (#MIntProperty, #CD_PROP_INT32)
 * \{ */

static void layerInterp_propInt(const void **sources,
                                const float *weights,
                                const float * /*sub_weights*/,
                                const int count,
                                void *dest)
{
  float result = 0.0f;
  for (const int i : IndexRange(count)) {
    const float weight = weights[i];
    const float src = *static_cast<const int *>(sources[i]);
    result += src * weight;
  }
  const int rounded_result = int(round(result));
  *static_cast<int *>(dest) = rounded_result;
}

/** \} */

/* -------------------------------------------------------------------- */
/** \name Callbacks for (#MStringProperty, #CD_PROP_STRING)
 * \{ */

static void layerCopy_propString(const void *source, void *dest, const int count)
{
  memcpy(dest, source, sizeof(MStringProperty) * count);
}

/** \} */

/* -------------------------------------------------------------------- */
/** \name Callbacks for (#OrigSpaceFace, #CD_ORIGSPACE)
 * \{ */

static void layerCopy_origspace_face(const void *source, void *dest, const int count)
{
  const OrigSpaceFace *source_tf = (const OrigSpaceFace *)source;
  OrigSpaceFace *dest_tf = (OrigSpaceFace *)dest;

  for (int i = 0; i < count; i++) {
    dest_tf[i] = source_tf[i];
  }
}

static void layerInterp_origspace_face(const void **sources,
                                       const float *weights,
                                       const float *sub_weights,
                                       const int count,
                                       void *dest)
{
  OrigSpaceFace *osf = static_cast<OrigSpaceFace *>(dest);
  float uv[4][2] = {{0.0f}};

  const float *sub_weight = sub_weights;
  for (int i = 0; i < count; i++) {
    const float interp_weight = weights[i];
    const OrigSpaceFace *src = static_cast<const OrigSpaceFace *>(sources[i]);

    for (int j = 0; j < 4; j++) {
      if (sub_weights) {
        for (int k = 0; k < 4; k++, sub_weight++) {
          madd_v2_v2fl(uv[j], src->uv[k], (*sub_weight) * interp_weight);
        }
      }
      else {
        madd_v2_v2fl(uv[j], src->uv[j], interp_weight);
      }
    }
  }

  /* Delay writing to the destination in case dest is in sources. */
  memcpy(osf->uv, uv, sizeof(osf->uv));
}

static void layerSwap_origspace_face(void *data, const int *corner_indices)
{
  OrigSpaceFace *osf = static_cast<OrigSpaceFace *>(data);
  float uv[4][2];

  for (int j = 0; j < 4; j++) {
    copy_v2_v2(uv[j], osf->uv[corner_indices[j]]);
  }
  memcpy(osf->uv, uv, sizeof(osf->uv));
}

static void layerDefault_origspace_face(void *data, const int count)
{
  static OrigSpaceFace default_osf = {{{0, 0}, {1, 0}, {1, 1}, {0, 1}}};
  OrigSpaceFace *osf = (OrigSpaceFace *)data;

  for (int i = 0; i < count; i++) {
    osf[i] = default_osf;
  }
}

/** \} */

/* -------------------------------------------------------------------- */
/** \name Callbacks for (#MDisps, #CD_MDISPS)
 * \{ */

static void layerSwap_mdisps(void *data, const int *ci)
{
  MDisps *s = static_cast<MDisps *>(data);

  if (s->disps) {
    int nverts = (ci[1] == 3) ? 4 : 3; /* silly way to know vertex count of face */
    int corners = multires_mdisp_corners(s);
    int cornersize = s->totdisp / corners;

    if (corners != nverts) {
      /* happens when face changed vertex count in edit mode
       * if it happened, just forgot displacement */

      MEM_freeN(s->disps);
      s->totdisp = (s->totdisp / corners) * nverts;
      s->disps = (float(*)[3])MEM_calloc_arrayN(s->totdisp, sizeof(float[3]), "mdisp swap");
      return;
    }

    float(*d)[3] = (float(*)[3])MEM_calloc_arrayN(s->totdisp, sizeof(float[3]), "mdisps swap");

    for (int S = 0; S < corners; S++) {
      memcpy(d + cornersize * S, s->disps + cornersize * ci[S], sizeof(float[3]) * cornersize);
    }

    MEM_freeN(s->disps);
    s->disps = d;
  }
}

static void layerCopy_mdisps(const void *source, void *dest, const int count)
{
  const MDisps *s = static_cast<const MDisps *>(source);
  MDisps *d = static_cast<MDisps *>(dest);

  for (int i = 0; i < count; i++) {
    if (s[i].disps) {
      d[i].disps = static_cast<float(*)[3]>(MEM_dupallocN(s[i].disps));
      d[i].hidden = static_cast<uint *>(MEM_dupallocN(s[i].hidden));
    }
    else {
      d[i].disps = nullptr;
      d[i].hidden = nullptr;
    }

    /* still copy even if not in memory, displacement can be external */
    d[i].totdisp = s[i].totdisp;
    d[i].level = s[i].level;
  }
}

static void layerFree_mdisps(void *data, const int count, const int /*size*/)
{
  MDisps *d = static_cast<MDisps *>(data);

  for (int i = 0; i < count; i++) {
    if (d[i].disps) {
      MEM_freeN(d[i].disps);
    }
    if (d[i].hidden) {
      MEM_freeN(d[i].hidden);
    }
    d[i].disps = nullptr;
    d[i].hidden = nullptr;
    d[i].totdisp = 0;
    d[i].level = 0;
  }
}

static void layerConstruct_mdisps(void *data, const int count)
{
  memset(data, 0, sizeof(MDisps) * count);
}

static bool layerRead_mdisps(CDataFile *cdf, void *data, const int count)
{
  MDisps *d = static_cast<MDisps *>(data);

  for (int i = 0; i < count; i++) {
    if (!d[i].disps) {
      d[i].disps = (float(*)[3])MEM_calloc_arrayN(d[i].totdisp, sizeof(float[3]), "mdisps read");
    }

    if (!cdf_read_data(cdf, sizeof(float[3]) * d[i].totdisp, d[i].disps)) {
      CLOG_ERROR(&LOG, "failed to read multires displacement %d/%d %d", i, count, d[i].totdisp);
      return false;
    }
  }

  return true;
}

static bool layerWrite_mdisps(CDataFile *cdf, const void *data, const int count)
{
  const MDisps *d = static_cast<const MDisps *>(data);

  for (int i = 0; i < count; i++) {
    if (!cdf_write_data(cdf, sizeof(float[3]) * d[i].totdisp, d[i].disps)) {
      CLOG_ERROR(&LOG, "failed to write multires displacement %d/%d %d", i, count, d[i].totdisp);
      return false;
    }
  }

  return true;
}

static size_t layerFilesize_mdisps(CDataFile * /*cdf*/, const void *data, const int count)
{
  const MDisps *d = static_cast<const MDisps *>(data);
  size_t size = 0;

  for (int i = 0; i < count; i++) {
    size += sizeof(float[3]) * d[i].totdisp;
  }

  return size;
}

/** \} */

/* -------------------------------------------------------------------- */
/** \name Callbacks for (#CD_BM_ELEM_PYPTR)
 * \{ */

/* copy just zeros in this case */
static void layerCopy_bmesh_elem_py_ptr(const void * /*source*/, void *dest, const int count)
{
  const int size = sizeof(void *);

  for (int i = 0; i < count; i++) {
    void **ptr = (void **)POINTER_OFFSET(dest, i * size);
    *ptr = nullptr;
  }
}

#ifndef WITH_PYTHON
void bpy_bm_generic_invalidate(struct BPy_BMGeneric * /*self*/)
{
  /* dummy */
}
#endif

static void layerFree_bmesh_elem_py_ptr(void *data, const int count, const int size)
{
  for (int i = 0; i < count; i++) {
    void **ptr = (void **)POINTER_OFFSET(data, i * size);
    if (*ptr) {
      bpy_bm_generic_invalidate(static_cast<BPy_BMGeneric *>(*ptr));
    }
  }
}

/** \} */

/* -------------------------------------------------------------------- */
/** \name Callbacks for (`float`, #CD_PAINT_MASK)
 * \{ */

static void layerInterp_paint_mask(const void **sources,
                                   const float *weights,
                                   const float * /*sub_weights*/,
                                   int count,
                                   void *dest)
{
  float mask = 0.0f;
  for (int i = 0; i < count; i++) {
    const float interp_weight = weights[i];
    const float *src = static_cast<const float *>(sources[i]);
    mask += (*src) * interp_weight;
  }
  *(float *)dest = mask;
}

/** \} */

/* -------------------------------------------------------------------- */
/** \name Callbacks for (#GridPaintMask, #CD_GRID_PAINT_MASK)
 * \{ */

static void layerCopy_grid_paint_mask(const void *source, void *dest, const int count)
{
  const GridPaintMask *s = static_cast<const GridPaintMask *>(source);
  GridPaintMask *d = static_cast<GridPaintMask *>(dest);

  for (int i = 0; i < count; i++) {
    if (s[i].data) {
      d[i].data = static_cast<float *>(MEM_dupallocN(s[i].data));
      d[i].level = s[i].level;
    }
    else {
      d[i].data = nullptr;
      d[i].level = 0;
    }
  }
}

static void layerFree_grid_paint_mask(void *data, const int count, const int /*size*/)
{
  GridPaintMask *gpm = static_cast<GridPaintMask *>(data);

  for (int i = 0; i < count; i++) {
    MEM_SAFE_FREE(gpm[i].data);
    gpm[i].level = 0;
  }
}

static void layerConstruct_grid_paint_mask(void *data, const int count)
{
  memset(data, 0, sizeof(GridPaintMask) * count);
}

/** \} */

/* -------------------------------------------------------------------- */
/** \name Callbacks for (#MLoopCol, #CD_PROP_BYTE_COLOR)
 * \{ */

static void layerCopyValue_mloopcol(const void *source,
                                    void *dest,
                                    const int mixmode,
                                    const float mixfactor)
{
  const MLoopCol *m1 = static_cast<const MLoopCol *>(source);
  MLoopCol *m2 = static_cast<MLoopCol *>(dest);
  uchar tmp_col[4];

  if (ELEM(mixmode,
           CDT_MIX_NOMIX,
           CDT_MIX_REPLACE_ABOVE_THRESHOLD,
           CDT_MIX_REPLACE_BELOW_THRESHOLD)) {
    /* Modes that do a full copy or nothing. */
    if (ELEM(mixmode, CDT_MIX_REPLACE_ABOVE_THRESHOLD, CDT_MIX_REPLACE_BELOW_THRESHOLD)) {
      /* TODO: Check for a real valid way to get 'factor' value of our dest color? */
      const float f = (float(m2->r) + float(m2->g) + float(m2->b)) / 3.0f;
      if (mixmode == CDT_MIX_REPLACE_ABOVE_THRESHOLD && f < mixfactor) {
        return; /* Do Nothing! */
      }
      if (mixmode == CDT_MIX_REPLACE_BELOW_THRESHOLD && f > mixfactor) {
        return; /* Do Nothing! */
      }
    }
    m2->r = m1->r;
    m2->g = m1->g;
    m2->b = m1->b;
    m2->a = m1->a;
  }
  else { /* Modes that support 'real' mix factor. */
    uchar src[4] = {m1->r, m1->g, m1->b, m1->a};
    uchar dst[4] = {m2->r, m2->g, m2->b, m2->a};

    if (mixmode == CDT_MIX_MIX) {
      blend_color_mix_byte(tmp_col, dst, src);
    }
    else if (mixmode == CDT_MIX_ADD) {
      blend_color_add_byte(tmp_col, dst, src);
    }
    else if (mixmode == CDT_MIX_SUB) {
      blend_color_sub_byte(tmp_col, dst, src);
    }
    else if (mixmode == CDT_MIX_MUL) {
      blend_color_mul_byte(tmp_col, dst, src);
    }
    else {
      memcpy(tmp_col, src, sizeof(tmp_col));
    }

    blend_color_interpolate_byte(dst, dst, tmp_col, mixfactor);

    m2->r = char(dst[0]);
    m2->g = char(dst[1]);
    m2->b = char(dst[2]);
    m2->a = char(dst[3]);
  }
}

static bool layerEqual_mloopcol(const void *data1, const void *data2)
{
  const MLoopCol *m1 = static_cast<const MLoopCol *>(data1);
  const MLoopCol *m2 = static_cast<const MLoopCol *>(data2);
  float r, g, b, a;

  r = m1->r - m2->r;
  g = m1->g - m2->g;
  b = m1->b - m2->b;
  a = m1->a - m2->a;

  return r * r + g * g + b * b + a * a < 0.001f;
}

static void layerMultiply_mloopcol(void *data, const float fac)
{
  MLoopCol *m = static_cast<MLoopCol *>(data);

  m->r = float(m->r) * fac;
  m->g = float(m->g) * fac;
  m->b = float(m->b) * fac;
  m->a = float(m->a) * fac;
}

static void layerAdd_mloopcol(void *data1, const void *data2)
{
  MLoopCol *m = static_cast<MLoopCol *>(data1);
  const MLoopCol *m2 = static_cast<const MLoopCol *>(data2);

  m->r += m2->r;
  m->g += m2->g;
  m->b += m2->b;
  m->a += m2->a;
}

static void layerDoMinMax_mloopcol(const void *data, void *vmin, void *vmax)
{
  const MLoopCol *m = static_cast<const MLoopCol *>(data);
  MLoopCol *min = static_cast<MLoopCol *>(vmin);
  MLoopCol *max = static_cast<MLoopCol *>(vmax);

  if (m->r < min->r) {
    min->r = m->r;
  }
  if (m->g < min->g) {
    min->g = m->g;
  }
  if (m->b < min->b) {
    min->b = m->b;
  }
  if (m->a < min->a) {
    min->a = m->a;
  }
  if (m->r > max->r) {
    max->r = m->r;
  }
  if (m->g > max->g) {
    max->g = m->g;
  }
  if (m->b > max->b) {
    max->b = m->b;
  }
  if (m->a > max->a) {
    max->a = m->a;
  }
}

static void layerInitMinMax_mloopcol(void *vmin, void *vmax)
{
  MLoopCol *min = static_cast<MLoopCol *>(vmin);
  MLoopCol *max = static_cast<MLoopCol *>(vmax);

  min->r = 255;
  min->g = 255;
  min->b = 255;
  min->a = 255;

  max->r = 0;
  max->g = 0;
  max->b = 0;
  max->a = 0;
}

static void layerDefault_mloopcol(void *data, const int count)
{
  MLoopCol default_mloopcol = {255, 255, 255, 255};
  MLoopCol *mlcol = (MLoopCol *)data;
  for (int i = 0; i < count; i++) {
    mlcol[i] = default_mloopcol;
  }
}

static void layerInterp_mloopcol(const void **sources,
                                 const float *weights,
                                 const float * /*sub_weights*/,
                                 int count,
                                 void *dest)
{
  MLoopCol *mc = static_cast<MLoopCol *>(dest);
  struct {
    float a;
    float r;
    float g;
    float b;
  } col = {0};

  for (int i = 0; i < count; i++) {
    const float interp_weight = weights[i];
    const MLoopCol *src = static_cast<const MLoopCol *>(sources[i]);
    col.r += src->r * interp_weight;
    col.g += src->g * interp_weight;
    col.b += src->b * interp_weight;
    col.a += src->a * interp_weight;
  }

  /* Subdivide smooth or fractal can cause problems without clamping
   * although weights should also not cause this situation */

  /* Also delay writing to the destination in case dest is in sources. */
  mc->r = round_fl_to_uchar_clamp(col.r);
  mc->g = round_fl_to_uchar_clamp(col.g);
  mc->b = round_fl_to_uchar_clamp(col.b);
  mc->a = round_fl_to_uchar_clamp(col.a);
}

/** \} */

/* -------------------------------------------------------------------- */
/** \name Callbacks for #OrigSpaceLoop
 * \{ */

/* origspace is almost exact copy of mloopuv's, keep in sync */
static void layerCopyValue_mloop_origspace(const void *source,
                                           void *dest,
                                           const int /*mixmode*/,
                                           const float /*mixfactor*/)
{
  const OrigSpaceLoop *luv1 = static_cast<const OrigSpaceLoop *>(source);
  OrigSpaceLoop *luv2 = static_cast<OrigSpaceLoop *>(dest);

  copy_v2_v2(luv2->uv, luv1->uv);
}

static bool layerEqual_mloop_origspace(const void *data1, const void *data2)
{
  const OrigSpaceLoop *luv1 = static_cast<const OrigSpaceLoop *>(data1);
  const OrigSpaceLoop *luv2 = static_cast<const OrigSpaceLoop *>(data2);

  return len_squared_v2v2(luv1->uv, luv2->uv) < 0.00001f;
}

static void layerMultiply_mloop_origspace(void *data, const float fac)
{
  OrigSpaceLoop *luv = static_cast<OrigSpaceLoop *>(data);

  mul_v2_fl(luv->uv, fac);
}

static void layerInitMinMax_mloop_origspace(void *vmin, void *vmax)
{
  OrigSpaceLoop *min = static_cast<OrigSpaceLoop *>(vmin);
  OrigSpaceLoop *max = static_cast<OrigSpaceLoop *>(vmax);

  INIT_MINMAX2(min->uv, max->uv);
}

static void layerDoMinMax_mloop_origspace(const void *data, void *vmin, void *vmax)
{
  const OrigSpaceLoop *luv = static_cast<const OrigSpaceLoop *>(data);
  OrigSpaceLoop *min = static_cast<OrigSpaceLoop *>(vmin);
  OrigSpaceLoop *max = static_cast<OrigSpaceLoop *>(vmax);

  minmax_v2v2_v2(min->uv, max->uv, luv->uv);
}

static void layerAdd_mloop_origspace(void *data1, const void *data2)
{
  OrigSpaceLoop *l1 = static_cast<OrigSpaceLoop *>(data1);
  const OrigSpaceLoop *l2 = static_cast<const OrigSpaceLoop *>(data2);

  add_v2_v2(l1->uv, l2->uv);
}

static void layerInterp_mloop_origspace(const void **sources,
                                        const float *weights,
                                        const float * /*sub_weights*/,
                                        int count,
                                        void *dest)
{
  float uv[2];
  zero_v2(uv);

  for (int i = 0; i < count; i++) {
    const float interp_weight = weights[i];
    const OrigSpaceLoop *src = static_cast<const OrigSpaceLoop *>(sources[i]);
    madd_v2_v2fl(uv, src->uv, interp_weight);
  }

  /* Delay writing to the destination in case dest is in sources. */
  copy_v2_v2(((OrigSpaceLoop *)dest)->uv, uv);
}
/* --- end copy */

static void layerInterp_mcol(const void **sources,
                             const float *weights,
                             const float *sub_weights,
                             const int count,
                             void *dest)
{
  MCol *mc = static_cast<MCol *>(dest);
  struct {
    float a;
    float r;
    float g;
    float b;
  } col[4] = {{0.0f}};

  const float *sub_weight = sub_weights;
  for (int i = 0; i < count; i++) {
    const float interp_weight = weights[i];

    for (int j = 0; j < 4; j++) {
      if (sub_weights) {
        const MCol *src = static_cast<const MCol *>(sources[i]);
        for (int k = 0; k < 4; k++, sub_weight++, src++) {
          const float w = (*sub_weight) * interp_weight;
          col[j].a += src->a * w;
          col[j].r += src->r * w;
          col[j].g += src->g * w;
          col[j].b += src->b * w;
        }
      }
      else {
        const MCol *src = static_cast<const MCol *>(sources[i]);
        col[j].a += src[j].a * interp_weight;
        col[j].r += src[j].r * interp_weight;
        col[j].g += src[j].g * interp_weight;
        col[j].b += src[j].b * interp_weight;
      }
    }
  }

  /* Delay writing to the destination in case dest is in sources. */
  for (int j = 0; j < 4; j++) {

    /* Subdivide smooth or fractal can cause problems without clamping
     * although weights should also not cause this situation */
    mc[j].a = round_fl_to_uchar_clamp(col[j].a);
    mc[j].r = round_fl_to_uchar_clamp(col[j].r);
    mc[j].g = round_fl_to_uchar_clamp(col[j].g);
    mc[j].b = round_fl_to_uchar_clamp(col[j].b);
  }
}

static void layerSwap_mcol(void *data, const int *corner_indices)
{
  MCol *mcol = static_cast<MCol *>(data);
  MCol col[4];

  for (int j = 0; j < 4; j++) {
    col[j] = mcol[corner_indices[j]];
  }

  memcpy(mcol, col, sizeof(col));
}

static void layerDefault_mcol(void *data, const int count)
{
  static MCol default_mcol = {255, 255, 255, 255};
  MCol *mcol = (MCol *)data;

  for (int i = 0; i < 4 * count; i++) {
    mcol[i] = default_mcol;
  }
}

static void layerDefault_origindex(void *data, const int count)
{
  copy_vn_i((int *)data, count, ORIGINDEX_NONE);
}

static void layerInterp_bweight(const void **sources,
                                const float *weights,
                                const float * /*sub_weights*/,
                                int count,
                                void *dest)
{
  float **in = (float **)sources;

  if (count <= 0) {
    return;
  }

  float f = 0.0f;

  for (int i = 0; i < count; i++) {
    const float interp_weight = weights[i];
    f += *in[i] * interp_weight;
  }

  /* Delay writing to the destination in case dest is in sources. */
  *((float *)dest) = f;
}

static void layerInterp_shapekey(const void **sources,
                                 const float *weights,
                                 const float * /*sub_weights*/,
                                 int count,
                                 void *dest)
{
  float **in = (float **)sources;

  if (count <= 0) {
    return;
  }

  float co[3];
  zero_v3(co);

  for (int i = 0; i < count; i++) {
    const float interp_weight = weights[i];
    madd_v3_v3fl(co, in[i], interp_weight);
  }

  /* Delay writing to the destination in case dest is in sources. */
  copy_v3_v3((float *)dest, co);
}

/** \} */

/* -------------------------------------------------------------------- */
/** \name Callbacks for (#MVertSkin, #CD_MVERT_SKIN)
 * \{ */

static void layerDefault_mvert_skin(void *data, const int count)
{
  MVertSkin *vs = static_cast<MVertSkin *>(data);

  for (int i = 0; i < count; i++) {
    copy_v3_fl(vs[i].radius, 0.25f);
    vs[i].flag = 0;
  }
}

static void layerCopy_mvert_skin(const void *source, void *dest, const int count)
{
  memcpy(dest, source, sizeof(MVertSkin) * count);
}

static void layerInterp_mvert_skin(const void **sources,
                                   const float *weights,
                                   const float * /*sub_weights*/,
                                   int count,
                                   void *dest)
{
  float radius[3];
  zero_v3(radius);

  for (int i = 0; i < count; i++) {
    const float interp_weight = weights[i];
    const MVertSkin *vs_src = static_cast<const MVertSkin *>(sources[i]);

    madd_v3_v3fl(radius, vs_src->radius, interp_weight);
  }

  /* Delay writing to the destination in case dest is in sources. */
  MVertSkin *vs_dst = static_cast<MVertSkin *>(dest);
  copy_v3_v3(vs_dst->radius, radius);
  vs_dst->flag &= ~MVERT_SKIN_ROOT;
}

/** \} */

/* -------------------------------------------------------------------- */
/** \name Callbacks for (`short[4][3]`, #CD_TESSLOOPNORMAL)
 * \{ */

static void layerSwap_flnor(void *data, const int *corner_indices)
{
  short(*flnors)[4][3] = static_cast<short(*)[4][3]>(data);
  short nors[4][3];
  int i = 4;

  while (i--) {
    copy_v3_v3_short(nors[i], (*flnors)[corner_indices[i]]);
  }

  memcpy(flnors, nors, sizeof(nors));
}

/** \} */

/* -------------------------------------------------------------------- */
/** \name Callbacks for (`int`, #CD_FACEMAP)
 * \{ */

static void layerDefault_fmap(void *data, const int count)
{
  int *fmap_num = (int *)data;
  for (int i = 0; i < count; i++) {
    fmap_num[i] = -1;
  }
}

/** \} */

/* -------------------------------------------------------------------- */
/** \name Callbacks for (#MPropCol, #CD_PROP_COLOR)
 * \{ */

static void layerCopyValue_propcol(const void *source,
                                   void *dest,
                                   const int mixmode,
                                   const float mixfactor)
{
  const MPropCol *m1 = static_cast<const MPropCol *>(source);
  MPropCol *m2 = static_cast<MPropCol *>(dest);
  float tmp_col[4];

  if (ELEM(mixmode,
           CDT_MIX_NOMIX,
           CDT_MIX_REPLACE_ABOVE_THRESHOLD,
           CDT_MIX_REPLACE_BELOW_THRESHOLD)) {
    /* Modes that do a full copy or nothing. */
    if (ELEM(mixmode, CDT_MIX_REPLACE_ABOVE_THRESHOLD, CDT_MIX_REPLACE_BELOW_THRESHOLD)) {
      /* TODO: Check for a real valid way to get 'factor' value of our dest color? */
      const float f = (m2->color[0] + m2->color[1] + m2->color[2]) / 3.0f;
      if (mixmode == CDT_MIX_REPLACE_ABOVE_THRESHOLD && f < mixfactor) {
        return; /* Do Nothing! */
      }
      if (mixmode == CDT_MIX_REPLACE_BELOW_THRESHOLD && f > mixfactor) {
        return; /* Do Nothing! */
      }
    }
    copy_v4_v4(m2->color, m1->color);
  }
  else { /* Modes that support 'real' mix factor. */
    if (mixmode == CDT_MIX_MIX) {
      blend_color_mix_float(tmp_col, m2->color, m1->color);
    }
    else if (mixmode == CDT_MIX_ADD) {
      blend_color_add_float(tmp_col, m2->color, m1->color);
    }
    else if (mixmode == CDT_MIX_SUB) {
      blend_color_sub_float(tmp_col, m2->color, m1->color);
    }
    else if (mixmode == CDT_MIX_MUL) {
      blend_color_mul_float(tmp_col, m2->color, m1->color);
    }
    else {
      memcpy(tmp_col, m1->color, sizeof(tmp_col));
    }
    blend_color_interpolate_float(m2->color, m2->color, tmp_col, mixfactor);

    copy_v4_v4(m2->color, m1->color);
  }
}

static bool layerEqual_propcol(const void *data1, const void *data2)
{
  const MPropCol *m1 = static_cast<const MPropCol *>(data1);
  const MPropCol *m2 = static_cast<const MPropCol *>(data2);
  float tot = 0;

  for (int i = 0; i < 4; i++) {
    float c = (m1->color[i] - m2->color[i]);
    tot += c * c;
  }

  return tot < 0.001f;
}

static void layerMultiply_propcol(void *data, const float fac)
{
  MPropCol *m = static_cast<MPropCol *>(data);
  mul_v4_fl(m->color, fac);
}

static void layerAdd_propcol(void *data1, const void *data2)
{
  MPropCol *m = static_cast<MPropCol *>(data1);
  const MPropCol *m2 = static_cast<const MPropCol *>(data2);
  add_v4_v4(m->color, m2->color);
}

static void layerDoMinMax_propcol(const void *data, void *vmin, void *vmax)
{
  const MPropCol *m = static_cast<const MPropCol *>(data);
  MPropCol *min = static_cast<MPropCol *>(vmin);
  MPropCol *max = static_cast<MPropCol *>(vmax);
  minmax_v4v4_v4(min->color, max->color, m->color);
}

static void layerInitMinMax_propcol(void *vmin, void *vmax)
{
  MPropCol *min = static_cast<MPropCol *>(vmin);
  MPropCol *max = static_cast<MPropCol *>(vmax);

  copy_v4_fl(min->color, FLT_MAX);
  copy_v4_fl(max->color, FLT_MIN);
}

static void layerDefault_propcol(void *data, const int count)
{
  /* Default to white, full alpha. */
  MPropCol default_propcol = {{1.0f, 1.0f, 1.0f, 1.0f}};
  MPropCol *pcol = (MPropCol *)data;
  for (int i = 0; i < count; i++) {
    copy_v4_v4(pcol[i].color, default_propcol.color);
  }
}

static void layerInterp_propcol(const void **sources,
                                const float *weights,
                                const float * /*sub_weights*/,
                                int count,
                                void *dest)
{
  MPropCol *mc = static_cast<MPropCol *>(dest);
  float col[4] = {0.0f, 0.0f, 0.0f, 0.0f};
  for (int i = 0; i < count; i++) {
    const float interp_weight = weights[i];
    const MPropCol *src = static_cast<const MPropCol *>(sources[i]);
    madd_v4_v4fl(col, src->color, interp_weight);
  }
  copy_v4_v4(mc->color, col);
}

/** \} */

/* -------------------------------------------------------------------- */
/** \name Callbacks for (#vec3f, #CD_PROP_FLOAT3)
 * \{ */

static void layerInterp_propfloat3(const void **sources,
                                   const float *weights,
                                   const float * /*sub_weights*/,
                                   int count,
                                   void *dest)
{
  vec3f result = {0.0f, 0.0f, 0.0f};
  for (int i = 0; i < count; i++) {
    const float interp_weight = weights[i];
    const vec3f *src = static_cast<const vec3f *>(sources[i]);
    madd_v3_v3fl(&result.x, &src->x, interp_weight);
  }
  copy_v3_v3((float *)dest, &result.x);
}

static void layerMultiply_propfloat3(void *data, const float fac)
{
  vec3f *vec = static_cast<vec3f *>(data);
  vec->x *= fac;
  vec->y *= fac;
  vec->z *= fac;
}

static void layerAdd_propfloat3(void *data1, const void *data2)
{
  vec3f *vec1 = static_cast<vec3f *>(data1);
  const vec3f *vec2 = static_cast<const vec3f *>(data2);
  vec1->x += vec2->x;
  vec1->y += vec2->y;
  vec1->z += vec2->z;
}

static bool layerValidate_propfloat3(void *data, const uint totitems, const bool do_fixes)
{
  float *values = static_cast<float *>(data);
  bool has_errors = false;
  for (int i = 0; i < totitems * 3; i++) {
    if (!isfinite(values[i])) {
      if (do_fixes) {
        values[i] = 0.0f;
      }
      has_errors = true;
    }
  }
  return has_errors;
}

/** \} */

/* -------------------------------------------------------------------- */
/** \name Callbacks for (#vec2f, #CD_PROP_FLOAT2)
 * \{ */

static void layerInterp_propfloat2(const void **sources,
                                   const float *weights,
                                   const float * /*sub_weights*/,
                                   int count,
                                   void *dest)
{
  vec2f result = {0.0f, 0.0f};
  for (int i = 0; i < count; i++) {
    const float interp_weight = weights[i];
    const vec2f *src = static_cast<const vec2f *>(sources[i]);
    madd_v2_v2fl(&result.x, &src->x, interp_weight);
  }
  copy_v2_v2((float *)dest, &result.x);
}

static void layerMultiply_propfloat2(void *data, const float fac)
{
  vec2f *vec = static_cast<vec2f *>(data);
  vec->x *= fac;
  vec->y *= fac;
}

static void layerAdd_propfloat2(void *data1, const void *data2)
{
  vec2f *vec1 = static_cast<vec2f *>(data1);
  const vec2f *vec2 = static_cast<const vec2f *>(data2);
  vec1->x += vec2->x;
  vec1->y += vec2->y;
}

static bool layerValidate_propfloat2(void *data, const uint totitems, const bool do_fixes)
{
  float *values = static_cast<float *>(data);
  bool has_errors = false;
  for (int i = 0; i < totitems * 2; i++) {
    if (!isfinite(values[i])) {
      if (do_fixes) {
        values[i] = 0.0f;
      }
      has_errors = true;
    }
  }
  return has_errors;
}

static bool layerEqual_propfloat2(const void *data1, const void *data2)
{
  const float2 &a = *static_cast<const float2 *>(data1);
  const float2 &b = *static_cast<const float2 *>(data2);
  return blender::math::distance_squared(a, b) < 0.00001f;
}

static void layerInitMinMax_propfloat2(void *vmin, void *vmax)
{
  float2 &min = *static_cast<float2 *>(vmin);
  float2 &max = *static_cast<float2 *>(vmax);
  INIT_MINMAX2(min, max);
}

static void layerDoMinMax_propfloat2(const void *data, void *vmin, void *vmax)
{
  const float2 &value = *static_cast<const float2 *>(data);
  float2 &a = *static_cast<float2 *>(vmin);
  float2 &b = *static_cast<float2 *>(vmax);
  blender::math::min_max(value, a, b);
}

static void layerCopyValue_propfloat2(const void *source,
                                      void *dest,
                                      const int mixmode,
                                      const float mixfactor)
{
  const float2 &a = *static_cast<const float2 *>(source);
  float2 &b = *static_cast<float2 *>(dest);

  /* We only support a limited subset of advanced mixing here-
   * namely the mixfactor interpolation. */
  if (mixmode == CDT_MIX_NOMIX) {
    b = a;
  }
  else {
    b = blender::math::interpolate(b, a, mixfactor);
  }
}

/** \} */

/* -------------------------------------------------------------------- */
/** \name Callbacks for (`bool`, #CD_PROP_BOOL)
 * \{ */

static void layerInterp_propbool(const void **sources,
                                 const float *weights,
                                 const float * /*sub_weights*/,
                                 int count,
                                 void *dest)
{
  bool result = false;
  for (int i = 0; i < count; i++) {
    const float interp_weight = weights[i];
    const bool src = *(const bool *)sources[i];
    result |= src && (interp_weight > 0.0f);
  }
  *(bool *)dest = result;
}

static const LayerTypeInfo LAYERTYPEINFO[CD_NUMTYPES] = {
    /* 0: CD_MVERT */ /* DEPRECATED */
    {sizeof(MVert), "MVert", 1, nullptr, nullptr, nullptr, nullptr, nullptr, nullptr},
    /* 1: CD_MSTICKY */ /* DEPRECATED */
    {sizeof(float[2]), "", 1, nullptr, nullptr, nullptr, nullptr, nullptr, nullptr},
    /* 2: CD_MDEFORMVERT */
    {sizeof(MDeformVert),
     "MDeformVert",
     1,
     nullptr,
     layerCopy_mdeformvert,
     layerFree_mdeformvert,
     layerInterp_mdeformvert,
     nullptr,
     nullptr,
     layerConstruct_mdeformvert},
    /* 3: CD_MEDGE */
    {sizeof(MEdge), "MEdge", 1, nullptr, nullptr, nullptr, nullptr, nullptr, nullptr},
    /* 4: CD_MFACE */
    {sizeof(MFace), "MFace", 1, nullptr, nullptr, nullptr, nullptr, nullptr, nullptr},
    /* 5: CD_MTFACE */
    {sizeof(MTFace),
     "MTFace",
     1,
     N_("UVMap"),
     layerCopy_tface,
     nullptr,
     layerInterp_tface,
     layerSwap_tface,
     nullptr,
     layerDefault_tface,
     nullptr,
     nullptr,
     nullptr,
     nullptr,
     nullptr,
     nullptr,
     nullptr,
     nullptr,
     nullptr,
     nullptr,
     layerMaxNum_tface},
    /* 6: CD_MCOL */
    /* 4 MCol structs per face */
    {sizeof(MCol[4]),  "MCol",         4,
     N_("Col"),        nullptr,        nullptr,
     layerInterp_mcol, layerSwap_mcol, layerDefault_mcol,
     nullptr,          nullptr,        nullptr,
     nullptr,          nullptr,        nullptr,
     nullptr,          nullptr,        nullptr,
     nullptr,          nullptr,        nullptr},
    /* 7: CD_ORIGINDEX */
    {sizeof(int), "", 0, nullptr, nullptr, nullptr, nullptr, nullptr, layerDefault_origindex},
    /* 8: CD_NORMAL */
    /* 3 floats per normal vector */
    {sizeof(float[3]),
     "vec3f",
     1,
     nullptr,
     nullptr,
     nullptr,
     layerInterp_normal,
     nullptr,
     nullptr,
     nullptr,
     nullptr,
     nullptr,
     nullptr,
     nullptr,
     nullptr,
     nullptr,
     layerCopyValue_normal},
    /* 9: CD_FACEMAP */
    {sizeof(int), "", 0, nullptr, nullptr, nullptr, nullptr, nullptr, layerDefault_fmap, nullptr},
    /* 10: CD_PROP_FLOAT */
    {sizeof(MFloatProperty),
     "MFloatProperty",
     1,
     N_("Float"),
     layerCopy_propFloat,
     nullptr,
     layerInterp_propFloat,
     nullptr,
     nullptr,
     nullptr,
     layerValidate_propFloat},
    /* 11: CD_PROP_INT32 */
    {sizeof(MIntProperty),
     "MIntProperty",
     1,
     N_("Int"),
     nullptr,
     nullptr,
     layerInterp_propInt,
     nullptr},
    /* 12: CD_PROP_STRING */
    {sizeof(MStringProperty),
     "MStringProperty",
     1,
     N_("String"),
     layerCopy_propString,
     nullptr,
     nullptr,
     nullptr},
    /* 13: CD_ORIGSPACE */
    {sizeof(OrigSpaceFace),
     "OrigSpaceFace",
     1,
     N_("UVMap"),
     layerCopy_origspace_face,
     nullptr,
     layerInterp_origspace_face,
     layerSwap_origspace_face,
     layerDefault_origspace_face},
    /* 14: CD_ORCO */
    {sizeof(float[3]), "", 0, nullptr, nullptr, nullptr, nullptr, nullptr, nullptr},
    /* 15: CD_MTEXPOLY */ /* DEPRECATED */
    /* NOTE: when we expose the UV Map / TexFace split to the user,
     * change this back to face Texture. */
    {sizeof(int), "", 0, nullptr, nullptr, nullptr, nullptr, nullptr, nullptr},
    /* 16: CD_MLOOPUV */ /* DEPRECATED */
    {sizeof(MLoopUV), "MLoopUV", 1, N_("UVMap")},
    /* 17: CD_PROP_BYTE_COLOR */
    {sizeof(MLoopCol),
     "MLoopCol",
     1,
     N_("Col"),
     nullptr,
     nullptr,
     layerInterp_mloopcol,
     nullptr,
     layerDefault_mloopcol,
     nullptr,
     nullptr,
     layerEqual_mloopcol,
     layerMultiply_mloopcol,
     layerInitMinMax_mloopcol,
     layerAdd_mloopcol,
     layerDoMinMax_mloopcol,
     layerCopyValue_mloopcol,
     nullptr,
     nullptr,
     nullptr,
     nullptr},
    /* 18: CD_TANGENT */
    {sizeof(float[4][4]), "", 0, N_("Tangent"), nullptr, nullptr, nullptr, nullptr, nullptr},
    /* 19: CD_MDISPS */
    {sizeof(MDisps),
     "MDisps",
     1,
     nullptr,
     layerCopy_mdisps,
     layerFree_mdisps,
     nullptr,
     layerSwap_mdisps,
     nullptr,
     layerConstruct_mdisps,
     nullptr,
     nullptr,
     nullptr,
     nullptr,
     nullptr,
     nullptr,
     nullptr,
     layerRead_mdisps,
     layerWrite_mdisps,
     layerFilesize_mdisps},
    /* 20: CD_PREVIEW_MCOL */
    {sizeof(MCol[4]),
     "MCol",
     4,
     N_("PreviewCol"),
     nullptr,
     nullptr,
     layerInterp_mcol,
     layerSwap_mcol,
     layerDefault_mcol},
    /* 21: CD_ID_MCOL */ /* DEPRECATED */
    {sizeof(MCol[4]), "", 0, nullptr, nullptr, nullptr, nullptr, nullptr, nullptr},
    /* 22: CD_TEXTURE_MCOL */
    {sizeof(MCol[4]),
     "MCol",
     4,
     N_("TexturedCol"),
     nullptr,
     nullptr,
     layerInterp_mcol,
     layerSwap_mcol,
     layerDefault_mcol},
    /* 23: CD_CLOTH_ORCO */
    {sizeof(float[3]), "", 0, nullptr, nullptr, nullptr, nullptr, nullptr, nullptr},
    /* 24: CD_RECAST */
    {sizeof(MRecast), "MRecast", 1, N_("Recast"), nullptr, nullptr, nullptr, nullptr},
    /* 25: CD_MPOLY */
    {sizeof(MPoly), "MPoly", 1, N_("NGon Face"), nullptr, nullptr, nullptr, nullptr, nullptr},
    /* 26: CD_MLOOP */ /* DEPRECATED*/
    {sizeof(MLoop),
     "MLoop",
     1,
     N_("NGon Face-Vertex"),
     nullptr,
     nullptr,
     nullptr,
     nullptr,
     nullptr},
    /* 27: CD_SHAPE_KEYINDEX */
    {sizeof(int), "", 0, nullptr, nullptr, nullptr, nullptr, nullptr, nullptr},
    /* 28: CD_SHAPEKEY */
    {sizeof(float[3]), "", 0, N_("ShapeKey"), nullptr, nullptr, layerInterp_shapekey},
    /* 29: CD_BWEIGHT */
    {sizeof(MFloatProperty), "MFloatProperty", 1, nullptr, nullptr, nullptr, layerInterp_bweight},
    /* 30: CD_CREASE */
    {sizeof(float), "", 0, nullptr, nullptr, nullptr, layerInterp_propFloat},
    /* 31: CD_ORIGSPACE_MLOOP */
    {sizeof(OrigSpaceLoop),
     "OrigSpaceLoop",
     1,
     N_("OS Loop"),
     nullptr,
     nullptr,
     layerInterp_mloop_origspace,
     nullptr,
     nullptr,
     nullptr,
     nullptr,
     layerEqual_mloop_origspace,
     layerMultiply_mloop_origspace,
     layerInitMinMax_mloop_origspace,
     layerAdd_mloop_origspace,
     layerDoMinMax_mloop_origspace,
     layerCopyValue_mloop_origspace},
    /* 32: CD_PREVIEW_MLOOPCOL */
    {sizeof(MLoopCol),
     "MLoopCol",
     1,
     N_("PreviewLoopCol"),
     nullptr,
     nullptr,
     layerInterp_mloopcol,
     nullptr,
     layerDefault_mloopcol,
     nullptr,
     nullptr,
     layerEqual_mloopcol,
     layerMultiply_mloopcol,
     layerInitMinMax_mloopcol,
     layerAdd_mloopcol,
     layerDoMinMax_mloopcol,
     layerCopyValue_mloopcol},
    /* 33: CD_BM_ELEM_PYPTR */
    {sizeof(void *),
     "",
     1,
     nullptr,
     layerCopy_bmesh_elem_py_ptr,
     layerFree_bmesh_elem_py_ptr,
     nullptr,
     nullptr,
     nullptr},
    /* 34: CD_PAINT_MASK */
    {sizeof(float), "", 0, nullptr, nullptr, nullptr, layerInterp_paint_mask, nullptr, nullptr},
    /* 35: CD_GRID_PAINT_MASK */
    {sizeof(GridPaintMask),
     "GridPaintMask",
     1,
     nullptr,
     layerCopy_grid_paint_mask,
     layerFree_grid_paint_mask,
     nullptr,
     nullptr,
     nullptr,
     layerConstruct_grid_paint_mask},
    /* 36: CD_MVERT_SKIN */
    {sizeof(MVertSkin),
     "MVertSkin",
     1,
     nullptr,
     layerCopy_mvert_skin,
     nullptr,
     layerInterp_mvert_skin,
     nullptr,
     layerDefault_mvert_skin},
    /* 37: CD_FREESTYLE_EDGE */
    {sizeof(FreestyleEdge),
     "FreestyleEdge",
     1,
     nullptr,
     nullptr,
     nullptr,
     nullptr,
     nullptr,
     nullptr},
    /* 38: CD_FREESTYLE_FACE */
    {sizeof(FreestyleFace),
     "FreestyleFace",
     1,
     nullptr,
     nullptr,
     nullptr,
     nullptr,
     nullptr,
     nullptr},
    /* 39: CD_MLOOPTANGENT */
    {sizeof(float[4]), "", 0, nullptr, nullptr, nullptr, nullptr, nullptr, nullptr},
    /* 40: CD_TESSLOOPNORMAL */
    {sizeof(short[4][3]), "", 0, nullptr, nullptr, nullptr, nullptr, layerSwap_flnor, nullptr},
    /* 41: CD_CUSTOMLOOPNORMAL */
    {sizeof(short[2]), "vec2s", 1, nullptr, nullptr, nullptr, nullptr, nullptr, nullptr},
    /* 42: CD_SCULPT_FACE_SETS */ /* DEPRECATED */
    {sizeof(int), "", 0, nullptr, nullptr, nullptr, nullptr, nullptr, nullptr},
    /* 43: CD_LOCATION */
    {sizeof(float[3]), "vec3f", 1, nullptr, nullptr, nullptr, nullptr, nullptr, nullptr},
    /* 44: CD_RADIUS */
    {sizeof(float), "MFloatProperty", 1, nullptr, nullptr, nullptr, nullptr, nullptr, nullptr},
    /* 45: CD_PROP_INT8 */
    {sizeof(int8_t), "MInt8Property", 1, N_("Int8"), nullptr, nullptr, nullptr, nullptr, nullptr},
    /* 46: CD_HAIRMAPPING */ /* UNUSED */
    {-1, "", 1, nullptr, nullptr, nullptr, nullptr, nullptr, nullptr},
    /* 47: CD_PROP_COLOR */
    {sizeof(MPropCol),
     "MPropCol",
     1,
     N_("Color"),
     nullptr,
     nullptr,
     layerInterp_propcol,
     nullptr,
     layerDefault_propcol,
     nullptr,
     nullptr,
     layerEqual_propcol,
     layerMultiply_propcol,
     layerInitMinMax_propcol,
     layerAdd_propcol,
     layerDoMinMax_propcol,
     layerCopyValue_propcol,
     nullptr,
     nullptr,
     nullptr,
     nullptr},
    /* 48: CD_PROP_FLOAT3 */
    {sizeof(float[3]),
     "vec3f",
     1,
     N_("Float3"),
     nullptr,
     nullptr,
     layerInterp_propfloat3,
     nullptr,
     nullptr,
     nullptr,
     layerValidate_propfloat3,
     nullptr,
     layerMultiply_propfloat3,
     nullptr,
     layerAdd_propfloat3},
    /* 49: CD_PROP_FLOAT2 */
    {sizeof(float[2]),
     "vec2f",
     1,
     N_("Float2"),
     nullptr,
     nullptr,
     layerInterp_propfloat2,
     nullptr,
     nullptr,
     nullptr,
     layerValidate_propfloat2,
     layerEqual_propfloat2,
     layerMultiply_propfloat2,
     layerInitMinMax_propfloat2,
     layerAdd_propfloat2,
     layerDoMinMax_propfloat2,
     layerCopyValue_propfloat2},
    /* 50: CD_PROP_BOOL */
    {sizeof(bool),
     "bool",
     1,
     N_("Boolean"),
     nullptr,
     nullptr,
     layerInterp_propbool,
     nullptr,
     nullptr,
     nullptr,
     nullptr,
     nullptr,
     nullptr,
     nullptr},
    /* 51: CD_HAIRLENGTH */
    {sizeof(float), "float", 1, nullptr, nullptr, nullptr, nullptr, nullptr, nullptr},
};

static const char *LAYERTYPENAMES[CD_NUMTYPES] = {
    /*   0-4 */ "CDMVert",
    "CDMSticky",
    "CDMDeformVert",
    "CDMEdge",
    "CDMFace",
    /*   5-9 */ "CDMTFace",
    "CDMCol",
    "CDOrigIndex",
    "CDNormal",
    "CDFaceMap",
    /* 10-14 */ "CDMFloatProperty",
    "CDMIntProperty",
    "CDMStringProperty",
    "CDOrigSpace",
    "CDOrco",
    /* 15-19 */ "CDMTexPoly",
    "CDMLoopUV",
    "CDMloopCol",
    "CDTangent",
    "CDMDisps",
    /* 20-24 */ "CDPreviewMCol",
    "CDIDMCol",
    "CDTextureMCol",
    "CDClothOrco",
    "CDMRecast",

    /* BMESH ONLY */
    /* 25-29 */ "CDMPoly",
    "CDMLoop",
    "CDShapeKeyIndex",
    "CDShapeKey",
    "CDBevelWeight",
    /* 30-34 */ "CDSubSurfCrease",
    "CDOrigSpaceLoop",
    "CDPreviewLoopCol",
    "CDBMElemPyPtr",
    "CDPaintMask",
    /* 35-36 */ "CDGridPaintMask",
    "CDMVertSkin",
    /* 37-38 */ "CDFreestyleEdge",
    "CDFreestyleFace",
    /* 39-42 */ "CDMLoopTangent",
    "CDTessLoopNormal",
    "CDCustomLoopNormal",
    "CDSculptFaceGroups",
    /* 43-46 */ "CDHairPoint",
    "CDPropInt8",
    "CDHairMapping",
    "CDPoint",
    "CDPropCol",
    "CDPropFloat3",
    "CDPropFloat2",
    "CDPropBoolean",
    "CDHairLength",
};

const CustomData_MeshMasks CD_MASK_BAREMESH = {
    /*vmask*/ CD_MASK_PROP_FLOAT3,
    /*emask*/ CD_MASK_MEDGE,
    /*fmask*/ 0,
    /*pmask*/ CD_MASK_MPOLY | CD_MASK_FACEMAP,
    /*lmask*/ CD_MASK_PROP_INT32,
};
const CustomData_MeshMasks CD_MASK_BAREMESH_ORIGINDEX = {
    /*vmask*/ CD_MASK_PROP_FLOAT3 | CD_MASK_ORIGINDEX,
    /*emask*/ CD_MASK_MEDGE | CD_MASK_ORIGINDEX,
    /*fmask*/ 0,
    /*pmask*/ CD_MASK_MPOLY | CD_MASK_FACEMAP | CD_MASK_ORIGINDEX,
    /*lmask*/ CD_MASK_PROP_INT32,
};
const CustomData_MeshMasks CD_MASK_MESH = {
    /*vmask*/ (CD_MASK_PROP_FLOAT3 | CD_MASK_MDEFORMVERT | CD_MASK_MVERT_SKIN |
               CD_MASK_PAINT_MASK | CD_MASK_PROP_ALL | CD_MASK_CREASE | CD_MASK_BWEIGHT),
    /*emask*/
    (CD_MASK_MEDGE | CD_MASK_FREESTYLE_EDGE | CD_MASK_PROP_ALL | CD_MASK_BWEIGHT | CD_MASK_CREASE),
    /*fmask*/ 0,
    /*pmask*/
    (CD_MASK_MPOLY | CD_MASK_FACEMAP | CD_MASK_FREESTYLE_FACE | CD_MASK_PROP_ALL),
    /*lmask*/
    (CD_MASK_MDISPS | CD_MASK_CUSTOMLOOPNORMAL | CD_MASK_GRID_PAINT_MASK | CD_MASK_PROP_ALL),
};
const CustomData_MeshMasks CD_MASK_DERIVEDMESH = {
    /*vmask*/ (CD_MASK_ORIGINDEX | CD_MASK_MDEFORMVERT | CD_MASK_SHAPEKEY | CD_MASK_MVERT_SKIN |
               CD_MASK_PAINT_MASK | CD_MASK_ORCO | CD_MASK_CLOTH_ORCO | CD_MASK_PROP_ALL |
               CD_MASK_CREASE | CD_MASK_BWEIGHT),
    /*emask*/
    (CD_MASK_ORIGINDEX | CD_MASK_FREESTYLE_EDGE | CD_MASK_BWEIGHT | CD_MASK_PROP_ALL |
     CD_MASK_CREASE),
    /*fmask*/ (CD_MASK_ORIGINDEX | CD_MASK_ORIGSPACE | CD_MASK_PREVIEW_MCOL | CD_MASK_TANGENT),
    /*pmask*/
    (CD_MASK_ORIGINDEX | CD_MASK_FREESTYLE_FACE | CD_MASK_FACEMAP | CD_MASK_PROP_ALL),
    /*lmask*/
    (CD_MASK_CUSTOMLOOPNORMAL | CD_MASK_PREVIEW_MLOOPCOL | CD_MASK_ORIGSPACE_MLOOP |
     CD_MASK_PROP_ALL), /* XXX: MISSING #CD_MASK_MLOOPTANGENT ? */
};
const CustomData_MeshMasks CD_MASK_BMESH = {
    /*vmask*/ (CD_MASK_MDEFORMVERT | CD_MASK_BWEIGHT | CD_MASK_MVERT_SKIN | CD_MASK_SHAPEKEY |
               CD_MASK_SHAPE_KEYINDEX | CD_MASK_PAINT_MASK | CD_MASK_PROP_ALL | CD_MASK_CREASE),
    /*emask*/ (CD_MASK_BWEIGHT | CD_MASK_CREASE | CD_MASK_FREESTYLE_EDGE | CD_MASK_PROP_ALL),
    /*fmask*/ 0,
    /*pmask*/
    (CD_MASK_FREESTYLE_FACE | CD_MASK_FACEMAP | CD_MASK_PROP_ALL),
    /*lmask*/
    (CD_MASK_MDISPS | CD_MASK_CUSTOMLOOPNORMAL | CD_MASK_GRID_PAINT_MASK | CD_MASK_PROP_ALL),
};
const CustomData_MeshMasks CD_MASK_EVERYTHING = {
    /*vmask*/ (CD_MASK_BM_ELEM_PYPTR | CD_MASK_ORIGINDEX | CD_MASK_MDEFORMVERT | CD_MASK_BWEIGHT |
               CD_MASK_MVERT_SKIN | CD_MASK_ORCO | CD_MASK_CLOTH_ORCO | CD_MASK_SHAPEKEY |
               CD_MASK_SHAPE_KEYINDEX | CD_MASK_PAINT_MASK | CD_MASK_PROP_ALL | CD_MASK_CREASE),
    /*emask*/
    (CD_MASK_MEDGE | CD_MASK_BM_ELEM_PYPTR | CD_MASK_ORIGINDEX | CD_MASK_BWEIGHT | CD_MASK_CREASE |
     CD_MASK_FREESTYLE_EDGE | CD_MASK_PROP_ALL),
    /*fmask*/
    (CD_MASK_MFACE | CD_MASK_ORIGINDEX | CD_MASK_NORMAL | CD_MASK_MTFACE | CD_MASK_MCOL |
     CD_MASK_ORIGSPACE | CD_MASK_TANGENT | CD_MASK_TESSLOOPNORMAL | CD_MASK_PREVIEW_MCOL |
     CD_MASK_PROP_ALL),
    /*pmask*/
    (CD_MASK_MPOLY | CD_MASK_BM_ELEM_PYPTR | CD_MASK_ORIGINDEX | CD_MASK_FACEMAP |
     CD_MASK_FREESTYLE_FACE | CD_MASK_PROP_ALL),
    /*lmask*/
    (CD_MASK_BM_ELEM_PYPTR | CD_MASK_MDISPS | CD_MASK_NORMAL | CD_MASK_CUSTOMLOOPNORMAL |
     CD_MASK_MLOOPTANGENT | CD_MASK_PREVIEW_MLOOPCOL | CD_MASK_ORIGSPACE_MLOOP |
     CD_MASK_GRID_PAINT_MASK | CD_MASK_PROP_ALL),
};

static const LayerTypeInfo *layerType_getInfo(int type)
{
  if (type < 0 || type >= CD_NUMTYPES) {
    return nullptr;
  }

  return &LAYERTYPEINFO[type];
}

static const char *layerType_getName(int type)
{
  if (type < 0 || type >= CD_NUMTYPES) {
    return nullptr;
  }

  return LAYERTYPENAMES[type];
}

void customData_mask_layers__print(const CustomData_MeshMasks *mask)
{
  printf("verts mask=0x%" PRIx64 ":\n", mask->vmask);
  for (int i = 0; i < CD_NUMTYPES; i++) {
    if (mask->vmask & CD_TYPE_AS_MASK(i)) {
      printf("  %s\n", layerType_getName(i));
    }
  }

  printf("edges mask=0x%" PRIx64 ":\n", mask->emask);
  for (int i = 0; i < CD_NUMTYPES; i++) {
    if (mask->emask & CD_TYPE_AS_MASK(i)) {
      printf("  %s\n", layerType_getName(i));
    }
  }

  printf("faces mask=0x%" PRIx64 ":\n", mask->fmask);
  for (int i = 0; i < CD_NUMTYPES; i++) {
    if (mask->fmask & CD_TYPE_AS_MASK(i)) {
      printf("  %s\n", layerType_getName(i));
    }
  }

  printf("loops mask=0x%" PRIx64 ":\n", mask->lmask);
  for (int i = 0; i < CD_NUMTYPES; i++) {
    if (mask->lmask & CD_TYPE_AS_MASK(i)) {
      printf("  %s\n", layerType_getName(i));
    }
  }

  printf("polys mask=0x%" PRIx64 ":\n", mask->pmask);
  for (int i = 0; i < CD_NUMTYPES; i++) {
    if (mask->pmask & CD_TYPE_AS_MASK(i)) {
      printf("  %s\n", layerType_getName(i));
    }
  }
}

/** \} */

/* -------------------------------------------------------------------- */
/** \name CustomData Functions
 * \{ */

static void customData_update_offsets(CustomData *data);

static CustomDataLayer *customData_add_layer__internal(CustomData *data,
                                                       int type,
                                                       eCDAllocType alloctype,
                                                       void *layerdata,
                                                       int totelem,
                                                       const char *name);

void CustomData_update_typemap(CustomData *data)
{
  int lasttype = -1;

  for (int i = 0; i < CD_NUMTYPES; i++) {
    data->typemap[i] = -1;
  }

  for (int i = 0; i < data->totlayer; i++) {
    const int type = data->layers[i].type;
    if (type != lasttype) {
      data->typemap[type] = i;
      lasttype = type;
    }
  }
}

/* currently only used in BLI_assert */
#ifndef NDEBUG
static bool customdata_typemap_is_valid(const CustomData *data)
{
  CustomData data_copy = *data;
  CustomData_update_typemap(&data_copy);
  return (memcmp(data->typemap, data_copy.typemap, sizeof(data->typemap)) == 0);
}
#endif

bool CustomData_merge(const CustomData *source,
                      CustomData *dest,
                      eCustomDataMask mask,
                      eCDAllocType alloctype,
                      int totelem)
{
  // const LayerTypeInfo *typeInfo;
  CustomDataLayer *layer, *newlayer;
  int lasttype = -1, lastactive = 0, lastrender = 0, lastclone = 0, lastmask = 0;
  int number = 0, maxnumber = -1;
  bool changed = false;

  for (int i = 0; i < source->totlayer; i++) {
    layer = &source->layers[i];
    // typeInfo = layerType_getInfo(layer->type); /* UNUSED */

    int type = layer->type;
    int flag = layer->flag;

    if (type != lasttype) {
      number = 0;
      maxnumber = CustomData_layertype_layers_max(type);
      lastactive = layer->active;
      lastrender = layer->active_rnd;
      lastclone = layer->active_clone;
      lastmask = layer->active_mask;
      lasttype = type;
    }
    else {
      number++;
    }

    if (flag & CD_FLAG_NOCOPY) {
      continue;
    }
    if (!(mask & CD_TYPE_AS_MASK(type))) {
      continue;
    }
    if ((maxnumber != -1) && (number >= maxnumber)) {
      continue;
    }
    if (CustomData_get_named_layer_index(dest, type, layer->name) != -1) {
      continue;
    }

    void *data;
    switch (alloctype) {
      case CD_ASSIGN:
      case CD_REFERENCE:
      case CD_DUPLICATE:
        data = layer->data;
        break;
      default:
        data = nullptr;
        break;
    }

    if ((alloctype == CD_ASSIGN) && (flag & CD_FLAG_NOFREE)) {
      newlayer = customData_add_layer__internal(
          dest, type, CD_REFERENCE, data, totelem, layer->name);
    }
    else {
      newlayer = customData_add_layer__internal(dest, type, alloctype, data, totelem, layer->name);
    }

    if (newlayer) {
      newlayer->uid = layer->uid;

      newlayer->active = lastactive;
      newlayer->active_rnd = lastrender;
      newlayer->active_clone = lastclone;
      newlayer->active_mask = lastmask;
      newlayer->flag |= flag & (CD_FLAG_EXTERNAL | CD_FLAG_IN_MEMORY);
      changed = true;

      if (layer->anonymous_id != nullptr) {
        newlayer->anonymous_id = layer->anonymous_id;
        if (alloctype == CD_ASSIGN) {
          layer->anonymous_id = nullptr;
        }
        else {
          layer->anonymous_id->user_add();
        }
      }
      if (alloctype == CD_ASSIGN) {
        layer->data = nullptr;
      }
    }
  }

  CustomData_update_typemap(dest);
  return changed;
}

<<<<<<< HEAD
static bool attribute_stored_in_bmesh_flag(const StringRef name)
{
  return ELEM(name,
              "position",
              ".corner_vert",
              ".corner_edge",
              ".hide_vert",
              ".hide_edge",
              ".hide_poly",
              ".select_vert",
              ".select_edge",
              ".select_poly",
              "material_index",
              "sharp_edge");
}

=======
>>>>>>> 8a32d560
CustomData CustomData_shallow_copy_remove_non_bmesh_attributes(const CustomData *src,
                                                               const eCustomDataMask mask)
{
  Vector<CustomDataLayer> dst_layers;
  for (const CustomDataLayer &layer : Span<CustomDataLayer>{src->layers, src->totlayer}) {
    if (BM_attribute_stored_in_bmesh_builtin(layer.name)) {
      continue;
    }
    if (!(mask & CD_TYPE_AS_MASK(layer.type))) {
      continue;
    }
    dst_layers.append(layer);
  }

  CustomData dst = *src;
  dst.layers = static_cast<CustomDataLayer *>(
      MEM_calloc_arrayN(dst_layers.size(), sizeof(CustomDataLayer), __func__));
  dst.maxlayer = dst.totlayer = dst_layers.size();
  memcpy(dst.layers, dst_layers.data(), dst_layers.as_span().size_in_bytes());

  CustomData_update_typemap(&dst);

  return dst;
}

void CustomData_realloc(CustomData *data, const int old_size, const int new_size)
{
  BLI_assert(new_size >= 0);
  for (int i = 0; i < data->totlayer; i++) {
    CustomDataLayer *layer = &data->layers[i];
    const LayerTypeInfo *typeInfo = layerType_getInfo(layer->type);

    const int64_t old_size_in_bytes = int64_t(old_size) * typeInfo->size;
    const int64_t new_size_in_bytes = int64_t(new_size) * typeInfo->size;
    if (layer->flag & CD_FLAG_NOFREE) {
      const void *old_data = layer->data;
      layer->data = MEM_malloc_arrayN(new_size, typeInfo->size, __func__);
      if (typeInfo->copy) {
        typeInfo->copy(old_data, layer->data, std::min(old_size, new_size));
      }
      else {
        std::memcpy(layer->data, old_data, std::min(old_size_in_bytes, new_size_in_bytes));
      }
      layer->flag &= ~CD_FLAG_NOFREE;
    }
    else {
      layer->data = MEM_reallocN(layer->data, new_size_in_bytes);
    }

    if (new_size > old_size) {
      /* Initialize new values for non-trivial types. */
      if (typeInfo->construct) {
        const int new_elements_num = new_size - old_size;
        typeInfo->construct(POINTER_OFFSET(layer->data, old_size_in_bytes), new_elements_num);
      }
    }
  }
}

void CustomData_copy(const CustomData *source,
                     CustomData *dest,
                     eCustomDataMask mask,
                     eCDAllocType alloctype,
                     int totelem)
{
  CustomData_reset(dest);

  if (source->external) {
    dest->external = static_cast<CustomDataExternal *>(MEM_dupallocN(source->external));
  }

  CustomData_merge(source, dest, mask, alloctype, totelem);
}

static void customData_free_layer__internal(CustomDataLayer *layer, const int totelem)
{
  const LayerTypeInfo *typeInfo;

  if (layer->anonymous_id != nullptr) {
    layer->anonymous_id->user_remove();
    layer->anonymous_id = nullptr;
  }
  if (!(layer->flag & CD_FLAG_NOFREE) && layer->data) {
    typeInfo = layerType_getInfo(layer->type);

    if (typeInfo->free) {
      typeInfo->free(layer->data, totelem, typeInfo->size);
    }

    if (layer->data) {
      MEM_freeN(layer->data);
    }
  }
}

static void CustomData_external_free(CustomData *data)
{
  if (data->external) {
    MEM_freeN(data->external);
    data->external = nullptr;
  }
}

void CustomData_reset(CustomData *data)
{
  memset(data, 0, sizeof(*data));
  copy_vn_i(data->typemap, CD_NUMTYPES, -1);
}

void CustomData_free(CustomData *data, const int totelem)
{
  for (int i = 0; i < data->totlayer; i++) {
    customData_free_layer__internal(&data->layers[i], totelem);
  }

  if (data->layers) {
    MEM_freeN(data->layers);
  }

  CustomData_external_free(data);
  CustomData_reset(data);
}

void CustomData_free_typemask(CustomData *data, const int totelem, eCustomDataMask mask)
{
  for (int i = 0; i < data->totlayer; i++) {
    CustomDataLayer *layer = &data->layers[i];
    if (!(mask & CD_TYPE_AS_MASK(layer->type))) {
      continue;
    }
    customData_free_layer__internal(layer, totelem);
  }

  if (data->layers) {
    MEM_freeN(data->layers);
  }

  CustomData_external_free(data);
  CustomData_reset(data);
}

static void customData_update_offsets(CustomData *data)
{
  const LayerTypeInfo *typeInfo;
  int offset = 0;

  for (int i = 0; i < data->totlayer; i++) {
    typeInfo = layerType_getInfo(data->layers[i].type);

    data->layers[i].offset = offset;
    offset += typeInfo->size;
  }

  data->totsize = offset;
  CustomData_update_typemap(data);
}

/* to use when we're in the middle of modifying layers */
static int CustomData_get_layer_index__notypemap(const CustomData *data, const int type)
{
  for (int i = 0; i < data->totlayer; i++) {
    if (data->layers[i].type == type) {
      return i;
    }
  }

  return -1;
}

/* -------------------------------------------------------------------- */
/* index values to access the layers (offset from the layer start) */

int CustomData_get_layer_index(const CustomData *data, const int type)
{
  BLI_assert(customdata_typemap_is_valid(data));
  return data->typemap[type];
}

int CustomData_get_layer_index_n(const CustomData *data, const int type, const int n)
{
  BLI_assert(n >= 0);
  int i = CustomData_get_layer_index(data, type);

  if (i != -1) {
    BLI_assert(i + n < data->totlayer);
    i = (data->layers[i + n].type == type) ? (i + n) : (-1);
  }

  return i;
}

int CustomData_get_named_layer_index(const CustomData *data, const int type, const char *name)
{
  for (int i = 0; i < data->totlayer; i++) {
    if (data->layers[i].type == type) {
      if (STREQ(data->layers[i].name, name)) {
        return i;
      }
    }
  }

  return -1;
}

int CustomData_get_named_layer_index_notype(const CustomData *data, const char *name)
{
  for (int i = 0; i < data->totlayer; i++) {
    if (STREQ(data->layers[i].name, name)) {
      return i;
    }
  }

  return -1;
}

int CustomData_get_active_layer_index(const CustomData *data, const int type)
{
  const int layer_index = data->typemap[type];
  BLI_assert(customdata_typemap_is_valid(data));
  return (layer_index != -1) ? layer_index + data->layers[layer_index].active : -1;
}

int CustomData_get_render_layer_index(const CustomData *data, const int type)
{
  const int layer_index = data->typemap[type];
  BLI_assert(customdata_typemap_is_valid(data));
  return (layer_index != -1) ? layer_index + data->layers[layer_index].active_rnd : -1;
}

int CustomData_get_clone_layer_index(const CustomData *data, const int type)
{
  const int layer_index = data->typemap[type];
  BLI_assert(customdata_typemap_is_valid(data));
  return (layer_index != -1) ? layer_index + data->layers[layer_index].active_clone : -1;
}

int CustomData_get_stencil_layer_index(const CustomData *data, const int type)
{
  const int layer_index = data->typemap[type];
  BLI_assert(customdata_typemap_is_valid(data));
  return (layer_index != -1) ? layer_index + data->layers[layer_index].active_mask : -1;
}

/* -------------------------------------------------------------------- */
/* index values per layer type */

int CustomData_get_named_layer(const CustomData *data, const int type, const char *name)
{
  const int named_index = CustomData_get_named_layer_index(data, type, name);
  const int layer_index = data->typemap[type];
  BLI_assert(customdata_typemap_is_valid(data));
  return (named_index != -1) ? named_index - layer_index : -1;
}

int CustomData_get_active_layer(const CustomData *data, const int type)
{
  const int layer_index = data->typemap[type];
  BLI_assert(customdata_typemap_is_valid(data));
  return (layer_index != -1) ? data->layers[layer_index].active : -1;
}

int CustomData_get_render_layer(const CustomData *data, const int type)
{
  const int layer_index = data->typemap[type];
  BLI_assert(customdata_typemap_is_valid(data));
  return (layer_index != -1) ? data->layers[layer_index].active_rnd : -1;
}

int CustomData_get_clone_layer(const CustomData *data, const int type)
{
  const int layer_index = data->typemap[type];
  BLI_assert(customdata_typemap_is_valid(data));
  return (layer_index != -1) ? data->layers[layer_index].active_clone : -1;
}

int CustomData_get_stencil_layer(const CustomData *data, const int type)
{
  const int layer_index = data->typemap[type];
  BLI_assert(customdata_typemap_is_valid(data));
  return (layer_index != -1) ? data->layers[layer_index].active_mask : -1;
}

const char *CustomData_get_active_layer_name(const CustomData *data, const int type)
{
  /* Get the layer index of the active layer of this type. */
  const int layer_index = CustomData_get_active_layer_index(data, type);
  return layer_index < 0 ? nullptr : data->layers[layer_index].name;
}

const char *CustomData_get_render_layer_name(const CustomData *data, const int type)
{
  const int layer_index = CustomData_get_render_layer_index(data, type);
  return layer_index < 0 ? nullptr : data->layers[layer_index].name;
}

void CustomData_set_layer_active(CustomData *data, const int type, const int n)
{
  for (int i = 0; i < data->totlayer; i++) {
    if (data->layers[i].type == type) {
      data->layers[i].active = n;
    }
  }
}

void CustomData_set_layer_render(CustomData *data, const int type, const int n)
{
  for (int i = 0; i < data->totlayer; i++) {
    if (data->layers[i].type == type) {
      data->layers[i].active_rnd = n;
    }
  }
}

void CustomData_set_layer_clone(CustomData *data, const int type, const int n)
{
  for (int i = 0; i < data->totlayer; i++) {
    if (data->layers[i].type == type) {
      data->layers[i].active_clone = n;
    }
  }
}

void CustomData_set_layer_stencil(CustomData *data, const int type, const int n)
{
  for (int i = 0; i < data->totlayer; i++) {
    if (data->layers[i].type == type) {
      data->layers[i].active_mask = n;
    }
  }
}

void CustomData_set_layer_active_index(CustomData *data, const int type, const int n)
{
  const int layer_index = data->typemap[type];
  BLI_assert(customdata_typemap_is_valid(data));

  for (int i = 0; i < data->totlayer; i++) {
    if (data->layers[i].type == type) {
      data->layers[i].active = n - layer_index;
    }
  }
}

void CustomData_set_layer_render_index(CustomData *data, const int type, const int n)
{
  const int layer_index = data->typemap[type];
  BLI_assert(customdata_typemap_is_valid(data));

  for (int i = 0; i < data->totlayer; i++) {
    if (data->layers[i].type == type) {
      data->layers[i].active_rnd = n - layer_index;
    }
  }
}

void CustomData_set_layer_clone_index(CustomData *data, const int type, const int n)
{
  const int layer_index = data->typemap[type];
  BLI_assert(customdata_typemap_is_valid(data));

  for (int i = 0; i < data->totlayer; i++) {
    if (data->layers[i].type == type) {
      data->layers[i].active_clone = n - layer_index;
    }
  }
}

void CustomData_set_layer_stencil_index(CustomData *data, const int type, const int n)
{
  const int layer_index = data->typemap[type];
  BLI_assert(customdata_typemap_is_valid(data));

  for (int i = 0; i < data->totlayer; i++) {
    if (data->layers[i].type == type) {
      data->layers[i].active_mask = n - layer_index;
    }
  }
}

void CustomData_set_layer_flag(CustomData *data, const int type, const int flag)
{
  for (int i = 0; i < data->totlayer; i++) {
    if (data->layers[i].type == type) {
      data->layers[i].flag |= flag;
    }
  }
}

void CustomData_clear_layer_flag(CustomData *data, const int type, const int flag)
{
  const int nflag = ~flag;

  for (int i = 0; i < data->totlayer; i++) {
    if (data->layers[i].type == type) {
      data->layers[i].flag &= nflag;
    }
  }
}

static bool customData_resize(CustomData *data, const int amount)
{
  CustomDataLayer *tmp = static_cast<CustomDataLayer *>(
      MEM_calloc_arrayN((data->maxlayer + amount), sizeof(*tmp), __func__));
  if (!tmp) {
    return false;
  }

  data->maxlayer += amount;
  if (data->layers) {
    memcpy(tmp, data->layers, sizeof(*tmp) * data->totlayer);
    MEM_freeN(data->layers);
  }
  data->layers = tmp;

  return true;
}

static CustomDataLayer *customData_add_layer__internal(CustomData *data,
                                                       const int type,
                                                       const eCDAllocType alloctype,
                                                       void *layerdata,
                                                       const int totelem,
                                                       const char *name)
{
  const LayerTypeInfo *typeInfo = layerType_getInfo(type);
  int flag = 0;

  /* Some layer types only support a single layer. */
  if (!typeInfo->defaultname && CustomData_has_layer(data, type)) {
    /* This function doesn't support dealing with existing layer data for these layer types when
     * the layer already exists. */
    BLI_assert(layerdata == nullptr);
    return &data->layers[CustomData_get_layer_index(data, type)];
  }

  void *newlayerdata = nullptr;
  switch (alloctype) {
    case CD_SET_DEFAULT:
      if (totelem > 0) {
        if (typeInfo->set_default_value) {
          newlayerdata = MEM_malloc_arrayN(totelem, typeInfo->size, layerType_getName(type));
          typeInfo->set_default_value(newlayerdata, totelem);
        }
        else {
          newlayerdata = MEM_calloc_arrayN(totelem, typeInfo->size, layerType_getName(type));
        }
      }
      break;
    case CD_CONSTRUCT:
      if (totelem > 0) {
        newlayerdata = MEM_malloc_arrayN(totelem, typeInfo->size, layerType_getName(type));
        if (typeInfo->construct) {
          typeInfo->construct(newlayerdata, totelem);
        }
      }
      break;
    case CD_ASSIGN:
      if (totelem > 0) {
        BLI_assert(layerdata != nullptr);
        newlayerdata = layerdata;
      }
      else {
        MEM_SAFE_FREE(layerdata);
      }
      break;
    case CD_REFERENCE:
      if (totelem > 0) {
        BLI_assert(layerdata != nullptr);
        newlayerdata = layerdata;
        flag |= CD_FLAG_NOFREE;
      }
      break;
    case CD_DUPLICATE:
      if (totelem > 0) {
        newlayerdata = MEM_malloc_arrayN(totelem, typeInfo->size, layerType_getName(type));
        if (typeInfo->copy) {
          typeInfo->copy(layerdata, newlayerdata, totelem);
        }
        else {
          BLI_assert(layerdata != nullptr);
          BLI_assert(newlayerdata != nullptr);
          memcpy(newlayerdata, layerdata, totelem * typeInfo->size);
        }
      }
      break;
  }

  int index = data->totlayer;
  if (index >= data->maxlayer) {
    if (!customData_resize(data, CUSTOMDATA_GROW)) {
      if (newlayerdata != layerdata) {
        MEM_freeN(newlayerdata);
      }
      return nullptr;
    }
  }

  data->totlayer++;

  /* keep layers ordered by type */
  for (; index > 0 && data->layers[index - 1].type > type; index--) {
    data->layers[index] = data->layers[index - 1];
  }

  CustomDataLayer &new_layer = data->layers[index];

  /* Clear remaining data on the layer. The original data on the layer has been moved to another
   * index. Without this, it can happen that information from the previous layer at that index
   * leaks into the new layer. */
  memset(&new_layer, 0, sizeof(CustomDataLayer));

  new_layer.type = type;
  new_layer.flag = flag;
  new_layer.data = newlayerdata;

  /* Set default name if none exists. Note we only call DATA_()  once
   * we know there is a default name, to avoid overhead of locale lookups
   * in the depsgraph. */
  if (!name && typeInfo->defaultname) {
    name = DATA_(typeInfo->defaultname);
  }

  if (name) {
    BLI_strncpy(new_layer.name, name, sizeof(new_layer.name));
    CustomData_set_layer_unique_name(data, index);
  }
  else {
    new_layer.name[0] = '\0';
  }

  if (index > 0 && data->layers[index - 1].type == type) {
    new_layer.active = data->layers[index - 1].active;
    new_layer.active_rnd = data->layers[index - 1].active_rnd;
    new_layer.active_clone = data->layers[index - 1].active_clone;
    new_layer.active_mask = data->layers[index - 1].active_mask;
  }
  else {
    new_layer.active = 0;
    new_layer.active_rnd = 0;
    new_layer.active_clone = 0;
    new_layer.active_mask = 0;
  }

  customData_update_offsets(data);

  return &data->layers[index];
}

void *CustomData_add_layer(
    CustomData *data, const int type, eCDAllocType alloctype, void *layerdata, const int totelem)
{
  const LayerTypeInfo *typeInfo = layerType_getInfo(type);

  CustomDataLayer *layer = customData_add_layer__internal(
      data, type, alloctype, layerdata, totelem, typeInfo->defaultname);
  CustomData_update_typemap(data);

  if (layer) {
    return layer->data;
  }

  return nullptr;
}

void *CustomData_add_layer_named(CustomData *data,
                                 const int type,
                                 const eCDAllocType alloctype,
                                 void *layerdata,
                                 const int totelem,
                                 const char *name)
{
  CustomDataLayer *layer = customData_add_layer__internal(
      data, type, alloctype, layerdata, totelem, name);
  CustomData_update_typemap(data);

  if (layer) {
    return layer->data;
  }

  return nullptr;
}

void *CustomData_add_layer_anonymous(CustomData *data,
                                     const int type,
                                     const eCDAllocType alloctype,
                                     void *layerdata,
                                     const int totelem,
                                     const AnonymousAttributeIDHandle *anonymous_id)
{
  const char *name = anonymous_id->name().c_str();
  CustomDataLayer *layer = customData_add_layer__internal(
      data, type, alloctype, layerdata, totelem, name);
  CustomData_update_typemap(data);

  if (layer == nullptr) {
    return nullptr;
  }

  anonymous_id->user_add();
  layer->anonymous_id = anonymous_id;
  return layer->data;
}

bool CustomData_free_layer(CustomData *data, const int type, const int totelem, const int index)
{
  const int index_first = CustomData_get_layer_index(data, type);
  const int n = index - index_first;

  BLI_assert(index >= index_first);
  if ((index_first == -1) || (n < 0)) {
    return false;
  }
  BLI_assert(data->layers[index].type == type);

  customData_free_layer__internal(&data->layers[index], totelem);

  for (int i = index + 1; i < data->totlayer; i++) {
    data->layers[i - 1] = data->layers[i];
  }

  data->totlayer--;

  /* if layer was last of type in array, set new active layer */
  int i = CustomData_get_layer_index__notypemap(data, type);

  if (i != -1) {
    /* don't decrement zero index */
    const int index_nonzero = n ? n : 1;
    CustomDataLayer *layer;

    for (layer = &data->layers[i]; i < data->totlayer && layer->type == type; i++, layer++) {
      if (layer->active >= index_nonzero) {
        layer->active--;
      }
      if (layer->active_rnd >= index_nonzero) {
        layer->active_rnd--;
      }
      if (layer->active_clone >= index_nonzero) {
        layer->active_clone--;
      }
      if (layer->active_mask >= index_nonzero) {
        layer->active_mask--;
      }
    }
  }

  if (data->totlayer <= data->maxlayer - CUSTOMDATA_GROW) {
    customData_resize(data, -CUSTOMDATA_GROW);
  }

  customData_update_offsets(data);

  return true;
}

bool CustomData_free_layer_named(CustomData *data, const char *name, const int totelem)
{
  for (const int i : IndexRange(data->totlayer)) {
    const CustomDataLayer &layer = data->layers[i];
    if (StringRef(layer.name) == name) {
      CustomData_free_layer(data, layer.type, totelem, i);
      return true;
    }
  }
  return false;
}

bool CustomData_free_layer_active(CustomData *data, const int type, const int totelem)
{
  const int index = CustomData_get_active_layer_index(data, type);
  if (index == -1) {
    return false;
  }
  return CustomData_free_layer(data, type, totelem, index);
}

void CustomData_free_layers(CustomData *data, const int type, const int totelem)
{
  const int index = CustomData_get_layer_index(data, type);
  while (CustomData_free_layer(data, type, totelem, index)) {
    /* pass */
  }
}

bool CustomData_has_layer(const CustomData *data, const int type)
{
  return (CustomData_get_layer_index(data, type) != -1);
}

int CustomData_number_of_layers(const CustomData *data, const int type)
{
  int number = 0;

  for (int i = 0; i < data->totlayer; i++) {
    if (data->layers[i].type == type) {
      number++;
    }
  }

  return number;
}

int CustomData_number_of_layers_typemask(const CustomData *data, const eCustomDataMask mask)
{
  int number = 0;

  for (int i = 0; i < data->totlayer; i++) {
    if (mask & CD_TYPE_AS_MASK(data->layers[i].type)) {
      number++;
    }
  }

  return number;
}

static void *customData_duplicate_referenced_layer_index(CustomData *data,
                                                         const int layer_index,
                                                         const int totelem)
{
  if (layer_index == -1) {
    return nullptr;
  }

  CustomDataLayer *layer = &data->layers[layer_index];

  if (layer->flag & CD_FLAG_NOFREE) {
    /* MEM_dupallocN won't work in case of complex layers, like e.g.
     * CD_MDEFORMVERT, which has pointers to allocated data...
     * So in case a custom copy function is defined, use it!
     */
    const LayerTypeInfo *typeInfo = layerType_getInfo(layer->type);

    if (typeInfo->copy) {
      void *dst_data = MEM_malloc_arrayN(
          size_t(totelem), typeInfo->size, "CD duplicate ref layer");
      typeInfo->copy(layer->data, dst_data, totelem);
      layer->data = dst_data;
    }
    else {
      layer->data = MEM_dupallocN(layer->data);
    }

    layer->flag &= ~CD_FLAG_NOFREE;
  }

  return layer->data;
}

void CustomData_duplicate_referenced_layers(CustomData *data, const int totelem)
{
  for (int i = 0; i < data->totlayer; i++) {
    CustomDataLayer *layer = &data->layers[i];
    layer->data = customData_duplicate_referenced_layer_index(data, i, totelem);
  }
}

void CustomData_free_temporary(CustomData *data, const int totelem)
{
  int i, j;
  bool changed = false;
  for (i = 0, j = 0; i < data->totlayer; i++) {
    CustomDataLayer *layer = &data->layers[i];

    if (i != j) {
      data->layers[j] = data->layers[i];
    }

    if ((layer->flag & CD_FLAG_TEMPORARY) == CD_FLAG_TEMPORARY) {
      customData_free_layer__internal(layer, totelem);
      changed = true;
    }
    else {
      j++;
    }
  }

  data->totlayer = j;

  if (data->totlayer <= data->maxlayer - CUSTOMDATA_GROW) {
    customData_resize(data, -CUSTOMDATA_GROW);
    changed = true;
  }

  if (changed) {
    customData_update_offsets(data);
  }
}

void CustomData_set_only_copy(const CustomData *data, const eCustomDataMask mask)
{
  for (int i = 0; i < data->totlayer; i++) {
    if (!(mask & CD_TYPE_AS_MASK(data->layers[i].type))) {
      data->layers[i].flag |= CD_FLAG_NOCOPY;
    }
  }
}

void CustomData_copy_elements(const int type,
                              void *src_data_ofs,
                              void *dst_data_ofs,
                              const int count)
{
  const LayerTypeInfo *typeInfo = layerType_getInfo(type);

  if (typeInfo->copy) {
    typeInfo->copy(src_data_ofs, dst_data_ofs, count);
  }
  else {
    memcpy(dst_data_ofs, src_data_ofs, size_t(count) * typeInfo->size);
  }
}

void CustomData_copy_data_layer(const CustomData *source,
                                CustomData *dest,
                                const int src_layer_index,
                                const int dst_layer_index,
                                const int src_index,
                                const int dst_index,
                                const int count)
{
  const LayerTypeInfo *typeInfo;

  const void *src_data = source->layers[src_layer_index].data;
  void *dst_data = dest->layers[dst_layer_index].data;

  typeInfo = layerType_getInfo(source->layers[src_layer_index].type);

  const size_t src_offset = size_t(src_index) * typeInfo->size;
  const size_t dst_offset = size_t(dst_index) * typeInfo->size;

  if (!count || !src_data || !dst_data) {
    if (count && !(src_data == nullptr && dst_data == nullptr)) {
      CLOG_WARN(&LOG,
                "null data for %s type (%p --> %p), skipping",
                layerType_getName(source->layers[src_layer_index].type),
                (void *)src_data,
                (void *)dst_data);
    }
    return;
  }

  if (typeInfo->copy) {
    typeInfo->copy(
        POINTER_OFFSET(src_data, src_offset), POINTER_OFFSET(dst_data, dst_offset), count);
  }
  else {
    memcpy(POINTER_OFFSET(dst_data, dst_offset),
           POINTER_OFFSET(src_data, src_offset),
           size_t(count) * typeInfo->size);
  }
}

void CustomData_copy_data_named(const CustomData *source,
                                CustomData *dest,
                                const int source_index,
                                const int dest_index,
                                const int count)
{
  /* copies a layer at a time */
  for (int src_i = 0; src_i < source->totlayer; src_i++) {

    int dest_i = CustomData_get_named_layer_index(
        dest, source->layers[src_i].type, source->layers[src_i].name);

    /* if we found a matching layer, copy the data */
    if (dest_i != -1) {
      CustomData_copy_data_layer(source, dest, src_i, dest_i, source_index, dest_index, count);
    }
  }
}

void CustomData_copy_data(const CustomData *source,
                          CustomData *dest,
                          const int source_index,
                          const int dest_index,
                          const int count)
{
  /* copies a layer at a time */
  int dest_i = 0;
  for (int src_i = 0; src_i < source->totlayer; src_i++) {

    /* find the first dest layer with type >= the source type
     * (this should work because layers are ordered by type)
     */
    while (dest_i < dest->totlayer && dest->layers[dest_i].type < source->layers[src_i].type) {
      dest_i++;
    }

    /* if there are no more dest layers, we're done */
    if (dest_i >= dest->totlayer) {
      return;
    }

    /* if we found a matching layer, copy the data */
    if (dest->layers[dest_i].type == source->layers[src_i].type) {
      CustomData_copy_data_layer(source, dest, src_i, dest_i, source_index, dest_index, count);

      /* if there are multiple source & dest layers of the same type,
       * we don't want to copy all source layers to the same dest, so
       * increment dest_i
       */
      dest_i++;
    }
  }
}

void CustomData_copy_layer_type_data(const CustomData *source,
                                     CustomData *destination,
                                     int type,
                                     int source_index,
                                     int destination_index,
                                     int count)
{
  const int source_layer_index = CustomData_get_layer_index(source, type);
  if (source_layer_index == -1) {
    return;
  }
  const int destinaiton_layer_index = CustomData_get_layer_index(destination, type);
  if (destinaiton_layer_index == -1) {
    return;
  }
  CustomData_copy_data_layer(source,
                             destination,
                             source_layer_index,
                             destinaiton_layer_index,
                             source_index,
                             destination_index,
                             count);
}

void CustomData_free_elem(CustomData *data, const int index, const int count)
{
  for (int i = 0; i < data->totlayer; i++) {
    if (!(data->layers[i].flag & CD_FLAG_NOFREE)) {
      const LayerTypeInfo *typeInfo = layerType_getInfo(data->layers[i].type);

      if (typeInfo->free) {
        size_t offset = size_t(index) * typeInfo->size;

        typeInfo->free(POINTER_OFFSET(data->layers[i].data, offset), count, typeInfo->size);
      }
    }
  }
}

#define SOURCE_BUF_SIZE 100

void CustomData_interp(const CustomData *source,
                       CustomData *dest,
                       const int *src_indices,
                       const float *weights,
                       const float *sub_weights,
                       int count,
                       int dest_index)
{
  if (count <= 0) {
    return;
  }

  const void *source_buf[SOURCE_BUF_SIZE];
  const void **sources = source_buf;

  /* Slow fallback in case we're interpolating a ridiculous number of elements. */
  if (count > SOURCE_BUF_SIZE) {
    sources = static_cast<const void **>(MEM_malloc_arrayN(count, sizeof(*sources), __func__));
  }

  /* If no weights are given, generate default ones to produce an average result. */
  float default_weights_buf[SOURCE_BUF_SIZE];
  float *default_weights = nullptr;
  if (weights == nullptr) {
    default_weights = (count > SOURCE_BUF_SIZE) ?
                          static_cast<float *>(
                              MEM_mallocN(sizeof(*weights) * size_t(count), __func__)) :
                          default_weights_buf;
    copy_vn_fl(default_weights, count, 1.0f / count);
    weights = default_weights;
  }

  /* interpolates a layer at a time */
  int dest_i = 0;
  for (int src_i = 0; src_i < source->totlayer; src_i++) {
    const LayerTypeInfo *typeInfo = layerType_getInfo(source->layers[src_i].type);
    if (!typeInfo->interp) {
      continue;
    }

    /* find the first dest layer with type >= the source type
     * (this should work because layers are ordered by type)
     */
    while (dest_i < dest->totlayer && dest->layers[dest_i].type < source->layers[src_i].type) {
      dest_i++;
    }

    /* if there are no more dest layers, we're done */
    if (dest_i >= dest->totlayer) {
      break;
    }

    /* if we found a matching layer, copy the data */
    if (dest->layers[dest_i].type == source->layers[src_i].type) {
      void *src_data = source->layers[src_i].data;

      for (int j = 0; j < count; j++) {
        sources[j] = POINTER_OFFSET(src_data, size_t(src_indices[j]) * typeInfo->size);
      }

      typeInfo->interp(
          sources,
          weights,
          sub_weights,
          count,
          POINTER_OFFSET(dest->layers[dest_i].data, size_t(dest_index) * typeInfo->size));

      /* if there are multiple source & dest layers of the same type,
       * we don't want to copy all source layers to the same dest, so
       * increment dest_i
       */
      dest_i++;
    }
  }

  if (count > SOURCE_BUF_SIZE) {
    MEM_freeN((void *)sources);
  }
  if (!ELEM(default_weights, nullptr, default_weights_buf)) {
    MEM_freeN(default_weights);
  }
}

void CustomData_swap_corners(CustomData *data, const int index, const int *corner_indices)
{
  for (int i = 0; i < data->totlayer; i++) {
    const LayerTypeInfo *typeInfo = layerType_getInfo(data->layers[i].type);

    if (typeInfo->swap) {
      const size_t offset = size_t(index) * typeInfo->size;

      typeInfo->swap(POINTER_OFFSET(data->layers[i].data, offset), corner_indices);
    }
  }
}

void CustomData_swap(CustomData *data, const int index_a, const int index_b)
{
  char buff_static[256];

  if (index_a == index_b) {
    return;
  }

  for (int i = 0; i < data->totlayer; i++) {
    const LayerTypeInfo *typeInfo = layerType_getInfo(data->layers[i].type);
    const size_t size = typeInfo->size;
    const size_t offset_a = size * index_a;
    const size_t offset_b = size * index_b;

    void *buff = size <= sizeof(buff_static) ? buff_static : MEM_mallocN(size, __func__);
    memcpy(buff, POINTER_OFFSET(data->layers[i].data, offset_a), size);
    memcpy(POINTER_OFFSET(data->layers[i].data, offset_a),
           POINTER_OFFSET(data->layers[i].data, offset_b),
           size);
    memcpy(POINTER_OFFSET(data->layers[i].data, offset_b), buff, size);

    if (buff != buff_static) {
      MEM_freeN(buff);
    }
  }
}

void *CustomData_get_for_write(CustomData *data, const int index, const int type, int totelem)
{
  BLI_assert(index >= 0);
  void *layer_data = CustomData_get_layer_for_write(data, type, totelem);
  if (!layer_data) {
    return nullptr;
  }
  return POINTER_OFFSET(layer_data, size_t(index) * layerType_getInfo(type)->size);
}

void *CustomData_get_n_for_write(
    CustomData *data, const int type, const int index, const int n, int totelem)
{
  BLI_assert(index >= 0);
  void *layer_data = CustomData_get_layer_n_for_write(data, type, n, totelem);
  if (!layer_data) {
    return nullptr;
  }

  return POINTER_OFFSET(layer_data, size_t(index) * layerType_getInfo(type)->size);
}

const void *CustomData_get_layer(const CustomData *data, const int type)
{
  int layer_index = CustomData_get_active_layer_index(data, type);
  if (layer_index == -1) {
    return nullptr;
  }

  return data->layers[layer_index].data;
}

void *CustomData_get_layer_for_write(CustomData *data, const int type, const int totelem)
{
  const int layer_index = CustomData_get_active_layer_index(data, type);
  return customData_duplicate_referenced_layer_index(data, layer_index, totelem);
}

const void *CustomData_get_layer_n(const CustomData *data, const int type, const int n)
{
  int layer_index = CustomData_get_layer_index_n(data, type, n);
  if (layer_index == -1) {
    return nullptr;
  }

  return data->layers[layer_index].data;
}

void *CustomData_get_layer_n_for_write(CustomData *data,
                                       const int type,
                                       const int n,
                                       const int totelem)
{
  const int layer_index = CustomData_get_layer_index_n(data, type, n);
  return customData_duplicate_referenced_layer_index(data, layer_index, totelem);
}

const void *CustomData_get_layer_named(const CustomData *data, const int type, const char *name)
{
  int layer_index = CustomData_get_named_layer_index(data, type, name);
  if (layer_index == -1) {
    return nullptr;
  }

  return data->layers[layer_index].data;
}

void *CustomData_get_layer_named_for_write(CustomData *data,
                                           const int type,
                                           const char *name,
                                           const int totelem)
{
  const int layer_index = CustomData_get_named_layer_index(data, type, name);
  return customData_duplicate_referenced_layer_index(data, layer_index, totelem);
}

int CustomData_get_offset(const CustomData *data, const int type)
{
  int layer_index = CustomData_get_active_layer_index(data, type);
  if (layer_index == -1) {
    return -1;
  }

  return data->layers[layer_index].offset;
}

int CustomData_get_n_offset(const CustomData *data, const int type, const int n)
{
  int layer_index = CustomData_get_layer_index_n(data, type, n);
  if (layer_index == -1) {
    return -1;
  }

  return data->layers[layer_index].offset;
}

int CustomData_get_offset_named(const CustomData *data, int type, const char *name)
{
  int layer_index = CustomData_get_named_layer_index(data, type, name);
  if (layer_index == -1) {
    return -1;
  }

  return data->layers[layer_index].offset;
}

bool CustomData_set_layer_name(CustomData *data, const int type, const int n, const char *name)
{
  const int layer_index = CustomData_get_layer_index_n(data, type, n);

  if ((layer_index == -1) || !name) {
    return false;
  }

  BLI_strncpy(data->layers[layer_index].name, name, sizeof(data->layers[layer_index].name));

  return true;
}

const char *CustomData_get_layer_name(const CustomData *data, const int type, const int n)
{
  const int layer_index = CustomData_get_layer_index_n(data, type, n);

  return (layer_index == -1) ? nullptr : data->layers[layer_index].name;
}

/* BMesh functions */

void CustomData_bmesh_init_pool(CustomData *data, const int totelem, const char htype)
{
  int chunksize;

  /* Dispose old pools before calling here to avoid leaks */
  BLI_assert(data->pool == nullptr);

  switch (htype) {
    case BM_VERT:
      chunksize = bm_mesh_chunksize_default.totvert;
      break;
    case BM_EDGE:
      chunksize = bm_mesh_chunksize_default.totedge;
      break;
    case BM_LOOP:
      chunksize = bm_mesh_chunksize_default.totloop;
      break;
    case BM_FACE:
      chunksize = bm_mesh_chunksize_default.totface;
      break;
    default:
      BLI_assert_unreachable();
      chunksize = 512;
      break;
  }

  /* If there are no layers, no pool is needed just yet */
  if (data->totlayer) {
    data->pool = BLI_mempool_create(data->totsize, totelem, chunksize, BLI_MEMPOOL_NOP);
  }
}

bool CustomData_bmesh_merge(const CustomData *source,
                            CustomData *dest,
                            eCustomDataMask mask,
                            eCDAllocType alloctype,
                            BMesh *bm,
                            const char htype)
{

  if (CustomData_number_of_layers_typemask(source, mask) == 0) {
    return false;
  }

  /* copy old layer description so that old data can be copied into
   * the new allocation */
  CustomData destold = *dest;
  if (destold.layers) {
    destold.layers = static_cast<CustomDataLayer *>(MEM_dupallocN(destold.layers));
  }

  if (CustomData_merge(source, dest, mask, alloctype, 0) == false) {
    if (destold.layers) {
      MEM_freeN(destold.layers);
    }
    return false;
  }

  int iter_type;
  int totelem;
  switch (htype) {
    case BM_VERT:
      iter_type = BM_VERTS_OF_MESH;
      totelem = bm->totvert;
      break;
    case BM_EDGE:
      iter_type = BM_EDGES_OF_MESH;
      totelem = bm->totedge;
      break;
    case BM_LOOP:
      iter_type = BM_LOOPS_OF_FACE;
      totelem = bm->totloop;
      break;
    case BM_FACE:
      iter_type = BM_FACES_OF_MESH;
      totelem = bm->totface;
      break;
    default: /* should never happen */
      BLI_assert_msg(0, "invalid type given");
      iter_type = BM_VERTS_OF_MESH;
      totelem = bm->totvert;
      break;
  }

  dest->pool = nullptr;
  CustomData_bmesh_init_pool(dest, totelem, htype);

  if (iter_type != BM_LOOPS_OF_FACE) {
    BMHeader *h;
    BMIter iter;
    /* Ensure all current elements follow new customdata layout. */
    BM_ITER_MESH (h, &iter, bm, iter_type) {
      void *tmp = nullptr;
      CustomData_bmesh_copy_data(&destold, dest, h->data, &tmp);
      CustomData_bmesh_free_block(&destold, &h->data);
      h->data = tmp;
    }
  }
  else {
    BMFace *f;
    BMLoop *l;
    BMIter iter;
    BMIter liter;

    /* Ensure all current elements follow new customdata layout. */
    BM_ITER_MESH (f, &iter, bm, BM_FACES_OF_MESH) {
      BM_ITER_ELEM (l, &liter, f, BM_LOOPS_OF_FACE) {
        void *tmp = nullptr;
        CustomData_bmesh_copy_data(&destold, dest, l->head.data, &tmp);
        CustomData_bmesh_free_block(&destold, &l->head.data);
        l->head.data = tmp;
      }
    }
  }

  if (destold.pool) {
    BLI_mempool_destroy(destold.pool);
  }
  if (destold.layers) {
    MEM_freeN(destold.layers);
  }
  return true;
}

void CustomData_bmesh_free_block(CustomData *data, void **block)
{
  if (*block == nullptr) {
    return;
  }

  for (int i = 0; i < data->totlayer; i++) {
    if (!(data->layers[i].flag & CD_FLAG_NOFREE)) {
      const LayerTypeInfo *typeInfo = layerType_getInfo(data->layers[i].type);

      if (typeInfo->free) {
        int offset = data->layers[i].offset;
        typeInfo->free(POINTER_OFFSET(*block, offset), 1, typeInfo->size);
      }
    }
  }

  if (data->totsize) {
    BLI_mempool_free(data->pool, *block);
  }

  *block = nullptr;
}

void CustomData_bmesh_free_block_data(CustomData *data, void *block)
{
  if (block == nullptr) {
    return;
  }
  for (int i = 0; i < data->totlayer; i++) {
    if (!(data->layers[i].flag & CD_FLAG_NOFREE)) {
      const LayerTypeInfo *typeInfo = layerType_getInfo(data->layers[i].type);
      if (typeInfo->free) {
        const size_t offset = data->layers[i].offset;
        typeInfo->free(POINTER_OFFSET(block, offset), 1, typeInfo->size);
      }
    }
  }
  if (data->totsize) {
    memset(block, 0, data->totsize);
  }
}

static void CustomData_bmesh_alloc_block(CustomData *data, void **block)
{
  if (*block) {
    CustomData_bmesh_free_block(data, block);
  }

  if (data->totsize > 0) {
    *block = BLI_mempool_alloc(data->pool);
  }
  else {
    *block = nullptr;
  }
}

void CustomData_bmesh_free_block_data_exclude_by_type(CustomData *data,
                                                      void *block,
                                                      const eCustomDataMask mask_exclude)
{
  if (block == nullptr) {
    return;
  }
  for (int i = 0; i < data->totlayer; i++) {
    if ((CD_TYPE_AS_MASK(data->layers[i].type) & mask_exclude) == 0) {
      const LayerTypeInfo *typeInfo = layerType_getInfo(data->layers[i].type);
      const size_t offset = data->layers[i].offset;
      if (!(data->layers[i].flag & CD_FLAG_NOFREE)) {
        if (typeInfo->free) {
          typeInfo->free(POINTER_OFFSET(block, offset), 1, typeInfo->size);
        }
      }
      memset(POINTER_OFFSET(block, offset), 0, typeInfo->size);
    }
  }
}

static void CustomData_bmesh_set_default_n(CustomData *data, void **block, const int n)
{
  int offset = data->layers[n].offset;
  const LayerTypeInfo *typeInfo = layerType_getInfo(data->layers[n].type);

  if (typeInfo->set_default_value) {
    typeInfo->set_default_value(POINTER_OFFSET(*block, offset), 1);
  }
  else {
    memset(POINTER_OFFSET(*block, offset), 0, typeInfo->size);
  }
}

void CustomData_bmesh_set_default(CustomData *data, void **block)
{
  if (*block == nullptr) {
    CustomData_bmesh_alloc_block(data, block);
  }

  for (int i = 0; i < data->totlayer; i++) {
    CustomData_bmesh_set_default_n(data, block, i);
  }
}

void CustomData_bmesh_copy_data_exclude_by_type(const CustomData *source,
                                                CustomData *dest,
                                                void *src_block,
                                                void **dest_block,
                                                const eCustomDataMask mask_exclude)
{
  /* Note that having a version of this function without a 'mask_exclude'
   * would cause too much duplicate code, so add a check instead. */
  const bool no_mask = (mask_exclude == 0);

  if (*dest_block == nullptr) {
    CustomData_bmesh_alloc_block(dest, dest_block);
    if (*dest_block) {
      memset(*dest_block, 0, dest->totsize);
    }
  }

  /* copies a layer at a time */
  int dest_i = 0;
  for (int src_i = 0; src_i < source->totlayer; src_i++) {

    /* find the first dest layer with type >= the source type
     * (this should work because layers are ordered by type)
     */
    while (dest_i < dest->totlayer && dest->layers[dest_i].type < source->layers[src_i].type) {
      CustomData_bmesh_set_default_n(dest, dest_block, dest_i);
      dest_i++;
    }

    /* if there are no more dest layers, we're done */
    if (dest_i >= dest->totlayer) {
      return;
    }

    /* if we found a matching layer, copy the data */
    if (dest->layers[dest_i].type == source->layers[src_i].type &&
        STREQ(dest->layers[dest_i].name, source->layers[src_i].name)) {
      if (no_mask || ((CD_TYPE_AS_MASK(dest->layers[dest_i].type) & mask_exclude) == 0)) {
        const void *src_data = POINTER_OFFSET(src_block, source->layers[src_i].offset);
        void *dest_data = POINTER_OFFSET(*dest_block, dest->layers[dest_i].offset);
        const LayerTypeInfo *typeInfo = layerType_getInfo(source->layers[src_i].type);
        if (typeInfo->copy) {
          typeInfo->copy(src_data, dest_data, 1);
        }
        else {
          memcpy(dest_data, src_data, typeInfo->size);
        }
      }

      /* if there are multiple source & dest layers of the same type,
       * we don't want to copy all source layers to the same dest, so
       * increment dest_i
       */
      dest_i++;
    }
  }

  while (dest_i < dest->totlayer) {
    CustomData_bmesh_set_default_n(dest, dest_block, dest_i);
    dest_i++;
  }
}

void CustomData_bmesh_copy_data(const CustomData *source,
                                CustomData *dest,
                                void *src_block,
                                void **dest_block)
{
  CustomData_bmesh_copy_data_exclude_by_type(source, dest, src_block, dest_block, 0);
}

void *CustomData_bmesh_get(const CustomData *data, void *block, const int type)
{
  int layer_index = CustomData_get_active_layer_index(data, type);
  if (layer_index == -1) {
    return nullptr;
  }

  return POINTER_OFFSET(block, data->layers[layer_index].offset);
}

void *CustomData_bmesh_get_n(const CustomData *data, void *block, const int type, const int n)
{
  int layer_index = CustomData_get_layer_index(data, type);
  if (layer_index == -1) {
    return nullptr;
  }

  return POINTER_OFFSET(block, data->layers[layer_index + n].offset);
}

void *CustomData_bmesh_get_layer_n(const CustomData *data, void *block, const int n)
{
  if (n < 0 || n >= data->totlayer) {
    return nullptr;
  }

  return POINTER_OFFSET(block, data->layers[n].offset);
}

bool CustomData_layer_has_math(const CustomData *data, const int layer_n)
{
  const LayerTypeInfo *typeInfo = layerType_getInfo(data->layers[layer_n].type);

  if (typeInfo->equal && typeInfo->add && typeInfo->multiply && typeInfo->initminmax &&
      typeInfo->dominmax) {
    return true;
  }

  return false;
}

bool CustomData_layer_has_interp(const CustomData *data, const int layer_n)
{
  const LayerTypeInfo *typeInfo = layerType_getInfo(data->layers[layer_n].type);

  if (typeInfo->interp) {
    return true;
  }

  return false;
}

bool CustomData_has_math(const CustomData *data)
{
  /* interpolates a layer at a time */
  for (int i = 0; i < data->totlayer; i++) {
    if (CustomData_layer_has_math(data, i)) {
      return true;
    }
  }

  return false;
}

bool CustomData_bmesh_has_free(const CustomData *data)
{
  for (int i = 0; i < data->totlayer; i++) {
    if (!(data->layers[i].flag & CD_FLAG_NOFREE)) {
      const LayerTypeInfo *typeInfo = layerType_getInfo(data->layers[i].type);
      if (typeInfo->free) {
        return true;
      }
    }
  }
  return false;
}

bool CustomData_has_interp(const CustomData *data)
{
  /* interpolates a layer at a time */
  for (int i = 0; i < data->totlayer; i++) {
    if (CustomData_layer_has_interp(data, i)) {
      return true;
    }
  }

  return false;
}

bool CustomData_has_referenced(const CustomData *data)
{
  for (int i = 0; i < data->totlayer; i++) {
    if (data->layers[i].flag & CD_FLAG_NOFREE) {
      return true;
    }
  }
  return false;
}

void CustomData_data_copy_value(int type, const void *source, void *dest)
{
  const LayerTypeInfo *typeInfo = layerType_getInfo(type);

  if (!dest) {
    return;
  }

  if (typeInfo->copyvalue) {
    typeInfo->copyvalue(source, dest, CDT_MIX_NOMIX, 0.0f);
  }
  else {
    memcpy(dest, source, typeInfo->size);
  }
}

void CustomData_data_mix_value(
    int type, const void *source, void *dest, const int mixmode, const float mixfactor)
{
  const LayerTypeInfo *typeInfo = layerType_getInfo(type);

  if (!dest) {
    return;
  }

  if (typeInfo->copyvalue) {
    typeInfo->copyvalue(source, dest, mixmode, mixfactor);
  }
  else {
    /* Mere copy if no advanced interpolation is supported. */
    memcpy(dest, source, typeInfo->size);
  }
}

bool CustomData_data_equals(int type, const void *data1, const void *data2)
{
  const LayerTypeInfo *typeInfo = layerType_getInfo(type);

  if (typeInfo->equal) {
    return typeInfo->equal(data1, data2);
  }

  return !memcmp(data1, data2, typeInfo->size);
}

void CustomData_data_initminmax(int type, void *min, void *max)
{
  const LayerTypeInfo *typeInfo = layerType_getInfo(type);

  if (typeInfo->initminmax) {
    typeInfo->initminmax(min, max);
  }
}

void CustomData_data_dominmax(int type, const void *data, void *min, void *max)
{
  const LayerTypeInfo *typeInfo = layerType_getInfo(type);

  if (typeInfo->dominmax) {
    typeInfo->dominmax(data, min, max);
  }
}

void CustomData_data_multiply(int type, void *data, const float fac)
{
  const LayerTypeInfo *typeInfo = layerType_getInfo(type);

  if (typeInfo->multiply) {
    typeInfo->multiply(data, fac);
  }
}

void CustomData_data_add(int type, void *data1, const void *data2)
{
  const LayerTypeInfo *typeInfo = layerType_getInfo(type);

  if (typeInfo->add) {
    typeInfo->add(data1, data2);
  }
}

void CustomData_bmesh_set(const CustomData *data, void *block, const int type, const void *source)
{
  void *dest = CustomData_bmesh_get(data, block, type);
  const LayerTypeInfo *typeInfo = layerType_getInfo(type);

  if (!dest) {
    return;
  }

  if (typeInfo->copy) {
    typeInfo->copy(source, dest, 1);
  }
  else {
    memcpy(dest, source, typeInfo->size);
  }
}

void CustomData_bmesh_set_n(
    CustomData *data, void *block, const int type, const int n, const void *source)
{
  void *dest = CustomData_bmesh_get_n(data, block, type, n);
  const LayerTypeInfo *typeInfo = layerType_getInfo(type);

  if (!dest) {
    return;
  }

  if (typeInfo->copy) {
    typeInfo->copy(source, dest, 1);
  }
  else {
    memcpy(dest, source, typeInfo->size);
  }
}

void CustomData_bmesh_interp_n(CustomData *data,
                               const void **src_blocks_ofs,
                               const float *weights,
                               const float *sub_weights,
                               int count,
                               void *dst_block_ofs,
                               int n)
{
  BLI_assert(weights != nullptr);
  BLI_assert(count > 0);

  CustomDataLayer *layer = &data->layers[n];
  const LayerTypeInfo *typeInfo = layerType_getInfo(layer->type);

  typeInfo->interp(src_blocks_ofs, weights, sub_weights, count, dst_block_ofs);
}

void CustomData_bmesh_interp(CustomData *data,
                             const void **src_blocks,
                             const float *weights,
                             const float *sub_weights,
                             int count,
                             void *dst_block)
{
  if (count <= 0) {
    return;
  }

  void *source_buf[SOURCE_BUF_SIZE];
  const void **sources = (const void **)source_buf;

  /* Slow fallback in case we're interpolating a ridiculous number of elements. */
  if (count > SOURCE_BUF_SIZE) {
    sources = (const void **)MEM_malloc_arrayN(count, sizeof(*sources), __func__);
  }

  /* If no weights are given, generate default ones to produce an average result. */
  float default_weights_buf[SOURCE_BUF_SIZE];
  float *default_weights = nullptr;
  if (weights == nullptr) {
    default_weights = (count > SOURCE_BUF_SIZE) ?
                          (float *)MEM_mallocN(sizeof(*weights) * size_t(count), __func__) :
                          default_weights_buf;
    copy_vn_fl(default_weights, count, 1.0f / count);
    weights = default_weights;
  }

  /* interpolates a layer at a time */
  for (int i = 0; i < data->totlayer; i++) {
    CustomDataLayer *layer = &data->layers[i];
    const LayerTypeInfo *typeInfo = layerType_getInfo(layer->type);
    if (typeInfo->interp) {
      for (int j = 0; j < count; j++) {
        sources[j] = POINTER_OFFSET(src_blocks[j], layer->offset);
      }
      CustomData_bmesh_interp_n(
          data, sources, weights, sub_weights, count, POINTER_OFFSET(dst_block, layer->offset), i);
    }
  }

  if (count > SOURCE_BUF_SIZE) {
    MEM_freeN((void *)sources);
  }
  if (!ELEM(default_weights, nullptr, default_weights_buf)) {
    MEM_freeN(default_weights);
  }
}

void CustomData_to_bmesh_block(const CustomData *source,
                               CustomData *dest,
                               int src_index,
                               void **dest_block,
                               bool use_default_init)
{
  if (*dest_block == nullptr) {
    CustomData_bmesh_alloc_block(dest, dest_block);
  }

  /* copies a layer at a time */
  int dest_i = 0;
  for (int src_i = 0; src_i < source->totlayer; src_i++) {

    /* find the first dest layer with type >= the source type
     * (this should work because layers are ordered by type)
     */
    while (dest_i < dest->totlayer && dest->layers[dest_i].type < source->layers[src_i].type) {
      if (use_default_init) {
        CustomData_bmesh_set_default_n(dest, dest_block, dest_i);
      }
      dest_i++;
    }

    /* if there are no more dest layers, we're done */
    if (dest_i >= dest->totlayer) {
      break;
    }

    /* if we found a matching layer, copy the data */
    if (dest->layers[dest_i].type == source->layers[src_i].type) {
      int offset = dest->layers[dest_i].offset;
      const void *src_data = source->layers[src_i].data;
      void *dest_data = POINTER_OFFSET(*dest_block, offset);

      const LayerTypeInfo *typeInfo = layerType_getInfo(dest->layers[dest_i].type);
      const size_t src_offset = size_t(src_index) * typeInfo->size;

      if (typeInfo->copy) {
        typeInfo->copy(POINTER_OFFSET(src_data, src_offset), dest_data, 1);
      }
      else {
        memcpy(dest_data, POINTER_OFFSET(src_data, src_offset), typeInfo->size);
      }

      /* if there are multiple source & dest layers of the same type,
       * we don't want to copy all source layers to the same dest, so
       * increment dest_i
       */
      dest_i++;
    }
  }

  if (use_default_init) {
    while (dest_i < dest->totlayer) {
      CustomData_bmesh_set_default_n(dest, dest_block, dest_i);
      dest_i++;
    }
  }
}

void CustomData_from_bmesh_block(const CustomData *source,
                                 CustomData *dest,
                                 void *src_block,
                                 int dest_index)
{
  /* copies a layer at a time */
  int dest_i = 0;
  for (int src_i = 0; src_i < source->totlayer; src_i++) {
    if (source->layers[src_i].flag & CD_FLAG_NOCOPY) {
      continue;
    }

    /* find the first dest layer with type >= the source type
     * (this should work because layers are ordered by type)
     */
    while (dest_i < dest->totlayer && dest->layers[dest_i].type < source->layers[src_i].type) {
      dest_i++;
    }

    /* if there are no more dest layers, we're done */
    if (dest_i >= dest->totlayer) {
      return;
    }

    /* if we found a matching layer, copy the data */
    if (dest->layers[dest_i].type == source->layers[src_i].type) {
      const LayerTypeInfo *typeInfo = layerType_getInfo(dest->layers[dest_i].type);
      int offset = source->layers[src_i].offset;
      const void *src_data = POINTER_OFFSET(src_block, offset);
      void *dst_data = POINTER_OFFSET(dest->layers[dest_i].data,
                                      size_t(dest_index) * typeInfo->size);

      if (typeInfo->copy) {
        typeInfo->copy(src_data, dst_data, 1);
      }
      else {
        memcpy(dst_data, src_data, typeInfo->size);
      }

      /* if there are multiple source & dest layers of the same type,
       * we don't want to copy all source layers to the same dest, so
       * increment dest_i
       */
      dest_i++;
    }
  }
}

void CustomData_file_write_info(int type, const char **r_struct_name, int *r_struct_num)
{
  const LayerTypeInfo *typeInfo = layerType_getInfo(type);

  *r_struct_name = typeInfo->structname;
  *r_struct_num = typeInfo->structnum;
}

void CustomData_blend_write_prepare(CustomData &data,
                                    Vector<CustomDataLayer, 16> &layers_to_write,
                                    const Set<std::string> &skip_names)
{
  for (const CustomDataLayer &layer : Span(data.layers, data.totlayer)) {
    if (layer.flag & CD_FLAG_NOCOPY) {
      continue;
    }
    if (layer.anonymous_id != nullptr) {
      continue;
    }
    if (skip_names.contains(layer.name)) {
      continue;
    }
    layers_to_write.append(layer);
  }
  data.totlayer = layers_to_write.size();
  data.maxlayer = data.totlayer;
}

int CustomData_sizeof(int type)
{
  const LayerTypeInfo *typeInfo = layerType_getInfo(type);

  return typeInfo->size;
}

const char *CustomData_layertype_name(int type)
{
  return layerType_getName(type);
}

bool CustomData_layertype_is_singleton(int type)
{
  const LayerTypeInfo *typeInfo = layerType_getInfo(type);
  return typeInfo->defaultname == nullptr;
}

bool CustomData_layertype_is_dynamic(int type)
{
  const LayerTypeInfo *typeInfo = layerType_getInfo(type);

  return (typeInfo->free != nullptr);
}

int CustomData_layertype_layers_max(const int type)
{
  const LayerTypeInfo *typeInfo = layerType_getInfo(type);

  /* Same test as for singleton above. */
  if (typeInfo->defaultname == nullptr) {
    return 1;
  }
  if (typeInfo->layers_max == nullptr) {
    return -1;
  }

  return typeInfo->layers_max();
}

static bool cd_layer_find_dupe(CustomData *data, const char *name, const int type, const int index)
{
  /* see if there is a duplicate */
  for (int i = 0; i < data->totlayer; i++) {
    if (i != index) {
      CustomDataLayer *layer = &data->layers[i];

      if (CD_TYPE_AS_MASK(type) & CD_MASK_PROP_ALL) {
        if ((CD_TYPE_AS_MASK(layer->type) & CD_MASK_PROP_ALL) && STREQ(layer->name, name)) {
          return true;
        }
      }
      else {
        if (i != index && layer->type == type && STREQ(layer->name, name)) {
          return true;
        }
      }
    }
  }

  return false;
}

struct CustomDataUniqueCheckData {
  CustomData *data;
  int type;
  int index;
};

static bool customdata_unique_check(void *arg, const char *name)
{
  CustomDataUniqueCheckData *data_arg = static_cast<CustomDataUniqueCheckData *>(arg);
  return cd_layer_find_dupe(data_arg->data, name, data_arg->type, data_arg->index);
}

int CustomData_name_max_length_calc(const blender::StringRef name)
{
  if (name.startswith(".")) {
    return MAX_CUSTOMDATA_LAYER_NAME_NO_PREFIX;
  }
  for (const blender::StringRef prefix :
       {"." UV_VERTSEL_NAME, UV_EDGESEL_NAME ".", UV_PINNED_NAME "."}) {
    if (name.startswith(prefix)) {
      return MAX_CUSTOMDATA_LAYER_NAME;
    }
  }
  return MAX_CUSTOMDATA_LAYER_NAME_NO_PREFIX;
}

void CustomData_set_layer_unique_name(CustomData *data, const int index)
{
  CustomDataLayer *nlayer = &data->layers[index];
  const LayerTypeInfo *typeInfo = layerType_getInfo(nlayer->type);

  CustomDataUniqueCheckData data_arg{data, nlayer->type, index};

  if (!typeInfo->defaultname) {
    return;
  }

  const int max_length = CustomData_name_max_length_calc(nlayer->name);

  /* Set default name if none specified. Note we only call DATA_() when
   * needed to avoid overhead of locale lookups in the depsgraph. */
  if (nlayer->name[0] == '\0') {
    STRNCPY(nlayer->name, DATA_(typeInfo->defaultname));
  }

  BLI_uniquename_cb(customdata_unique_check, &data_arg, nullptr, '.', nlayer->name, max_length);
}

void CustomData_validate_layer_name(const CustomData *data,
                                    int type,
                                    const char *name,
                                    char *outname)
{
  int index = -1;

  /* if a layer name was given, try to find that layer */
  if (name[0]) {
    index = CustomData_get_named_layer_index(data, type, name);
  }

  if (index == -1) {
    /* either no layer was specified, or the layer we want has been
     * deleted, so assign the active layer to name
     */
    index = CustomData_get_active_layer_index(data, type);
    BLI_strncpy(outname, data->layers[index].name, MAX_CUSTOMDATA_LAYER_NAME);
  }
  else {
    BLI_strncpy(outname, name, MAX_CUSTOMDATA_LAYER_NAME);
  }
}

bool CustomData_verify_versions(CustomData *data, const int index)
{
  const LayerTypeInfo *typeInfo;
  CustomDataLayer *layer = &data->layers[index];
  bool keeplayer = true;

  if (layer->type >= CD_NUMTYPES) {
    keeplayer = false; /* unknown layer type from future version */
  }
  else {
    typeInfo = layerType_getInfo(layer->type);

    if (!typeInfo->defaultname && (index > 0) && data->layers[index - 1].type == layer->type) {
      keeplayer = false; /* multiple layers of which we only support one */
    }
    /* This is a preemptive fix for cases that should not happen
     * (layers that should not be written in .blend files),
     * but can happen due to bugs (see e.g. T62318).
     * Also for forward compatibility, in future,
     * we may put into `.blend` file some currently un-written data types,
     * this should cover that case as well.
     * Better to be safe here, and fix issue on the fly rather than crash... */
    /* 0 structnum is used in writing code to tag layer types that should not be written. */
    else if (typeInfo->structnum == 0 &&
             /* XXX Not sure why those three are exception, maybe that should be fixed? */
             !ELEM(layer->type,
                   CD_PAINT_MASK,
                   CD_FACEMAP,
                   CD_MTEXPOLY,
                   CD_SCULPT_FACE_SETS,
                   CD_CREASE)) {
      keeplayer = false;
      CLOG_WARN(&LOG, ".blend file read: removing a data layer that should not have been written");
    }
  }

  if (!keeplayer) {
    for (int i = index + 1; i < data->totlayer; i++) {
      data->layers[i - 1] = data->layers[i];
    }
    data->totlayer--;
  }

  return keeplayer;
}

static bool CustomData_layer_ensure_data_exists(CustomDataLayer *layer, size_t count)
{
  BLI_assert(layer);
  const LayerTypeInfo *typeInfo = layerType_getInfo(layer->type);
  BLI_assert(typeInfo);

  if (layer->data || count == 0) {
    return false;
  }

  switch (layer->type) {
    /* When more instances of corrupt files are found, add them here. */
    case CD_PROP_BOOL:   /* See T84935. */
    case CD_MLOOPUV:     /* See T90620. */
    case CD_PROP_FLOAT2: /* See T90620. */
      layer->data = MEM_calloc_arrayN(count, typeInfo->size, layerType_getName(layer->type));
      BLI_assert(layer->data);
      if (typeInfo->set_default_value) {
        typeInfo->set_default_value(layer->data, count);
      }
      return true;
      break;

    case CD_MTEXPOLY:
      /* TODO: Investigate multiple test failures on cycles, e.g. cycles_shadow_catcher_cpu. */
      break;

    default:
      /* Log an error so we can collect instances of bad files. */
      CLOG_WARN(&LOG, "CustomDataLayer->data is NULL for type %d.", layer->type);
      break;
  }
  return false;
}

bool CustomData_layer_validate(CustomDataLayer *layer, const uint totitems, const bool do_fixes)
{
  BLI_assert(layer);
  const LayerTypeInfo *typeInfo = layerType_getInfo(layer->type);
  BLI_assert(typeInfo);

  if (do_fixes) {
    CustomData_layer_ensure_data_exists(layer, totitems);
  }

  BLI_assert((totitems == 0) || layer->data);
  BLI_assert(MEM_allocN_len(layer->data) >= totitems * typeInfo->size);

  if (typeInfo->validate != nullptr) {
    return typeInfo->validate(layer->data, totitems, do_fixes);
  }

  return false;
}

/** \} */

/* -------------------------------------------------------------------- */
/** \name External Files
 * \{ */

static void customdata_external_filename(char filepath[FILE_MAX],
                                         ID *id,
                                         CustomDataExternal *external)
{
  BLI_strncpy(filepath, external->filepath, FILE_MAX);
  BLI_path_abs(filepath, ID_BLEND_PATH_FROM_GLOBAL(id));
}

void CustomData_external_reload(CustomData *data, ID * /*id*/, eCustomDataMask mask, int totelem)
{
  for (int i = 0; i < data->totlayer; i++) {
    CustomDataLayer *layer = &data->layers[i];
    const LayerTypeInfo *typeInfo = layerType_getInfo(layer->type);

    if (!(mask & CD_TYPE_AS_MASK(layer->type))) {
      /* pass */
    }
    else if ((layer->flag & CD_FLAG_EXTERNAL) && (layer->flag & CD_FLAG_IN_MEMORY)) {
      if (typeInfo->free) {
        typeInfo->free(layer->data, totelem, typeInfo->size);
      }
      layer->flag &= ~CD_FLAG_IN_MEMORY;
    }
  }
}

void CustomData_external_read(CustomData *data, ID *id, eCustomDataMask mask, const int totelem)
{
  CustomDataExternal *external = data->external;
  CustomDataLayer *layer;
  char filepath[FILE_MAX];
  int update = 0;

  if (!external) {
    return;
  }

  for (int i = 0; i < data->totlayer; i++) {
    layer = &data->layers[i];
    const LayerTypeInfo *typeInfo = layerType_getInfo(layer->type);

    if (!(mask & CD_TYPE_AS_MASK(layer->type))) {
      /* pass */
    }
    else if (layer->flag & CD_FLAG_IN_MEMORY) {
      /* pass */
    }
    else if ((layer->flag & CD_FLAG_EXTERNAL) && typeInfo->read) {
      update = 1;
    }
  }

  if (!update) {
    return;
  }

  customdata_external_filename(filepath, id, external);

  CDataFile *cdf = cdf_create(CDF_TYPE_MESH);
  if (!cdf_read_open(cdf, filepath)) {
    cdf_free(cdf);
    CLOG_ERROR(&LOG, "Failed to read %s layer from %s.", layerType_getName(layer->type), filepath);
    return;
  }

  for (int i = 0; i < data->totlayer; i++) {
    layer = &data->layers[i];
    const LayerTypeInfo *typeInfo = layerType_getInfo(layer->type);

    if (!(mask & CD_TYPE_AS_MASK(layer->type))) {
      /* pass */
    }
    else if (layer->flag & CD_FLAG_IN_MEMORY) {
      /* pass */
    }
    else if ((layer->flag & CD_FLAG_EXTERNAL) && typeInfo->read) {
      CDataFileLayer *blay = cdf_layer_find(cdf, layer->type, layer->name);

      if (blay) {
        if (cdf_read_layer(cdf, blay)) {
          if (typeInfo->read(cdf, layer->data, totelem)) {
            /* pass */
          }
          else {
            break;
          }
          layer->flag |= CD_FLAG_IN_MEMORY;
        }
        else {
          break;
        }
      }
    }
  }

  cdf_read_close(cdf);
  cdf_free(cdf);
}

void CustomData_external_write(
    CustomData *data, ID *id, eCustomDataMask mask, const int totelem, const int free)
{
  CustomDataExternal *external = data->external;
  int update = 0;
  char filepath[FILE_MAX];

  if (!external) {
    return;
  }

  /* test if there is anything to write */
  for (int i = 0; i < data->totlayer; i++) {
    CustomDataLayer *layer = &data->layers[i];
    const LayerTypeInfo *typeInfo = layerType_getInfo(layer->type);

    if (!(mask & CD_TYPE_AS_MASK(layer->type))) {
      /* pass */
    }
    else if ((layer->flag & CD_FLAG_EXTERNAL) && typeInfo->write) {
      update = 1;
    }
  }

  if (!update) {
    return;
  }

  /* make sure data is read before we try to write */
  CustomData_external_read(data, id, mask, totelem);
  customdata_external_filename(filepath, id, external);

  CDataFile *cdf = cdf_create(CDF_TYPE_MESH);

  for (int i = 0; i < data->totlayer; i++) {
    CustomDataLayer *layer = &data->layers[i];
    const LayerTypeInfo *typeInfo = layerType_getInfo(layer->type);

    if ((layer->flag & CD_FLAG_EXTERNAL) && typeInfo->filesize) {
      if (layer->flag & CD_FLAG_IN_MEMORY) {
        cdf_layer_add(
            cdf, layer->type, layer->name, typeInfo->filesize(cdf, layer->data, totelem));
      }
      else {
        cdf_free(cdf);
        return; /* read failed for a layer! */
      }
    }
  }

  if (!cdf_write_open(cdf, filepath)) {
    CLOG_ERROR(&LOG, "Failed to open %s for writing.", filepath);
    cdf_free(cdf);
    return;
  }

  int i;
  for (i = 0; i < data->totlayer; i++) {
    CustomDataLayer *layer = &data->layers[i];
    const LayerTypeInfo *typeInfo = layerType_getInfo(layer->type);

    if ((layer->flag & CD_FLAG_EXTERNAL) && typeInfo->write) {
      CDataFileLayer *blay = cdf_layer_find(cdf, layer->type, layer->name);

      if (cdf_write_layer(cdf, blay)) {
        if (typeInfo->write(cdf, layer->data, totelem)) {
          /* pass */
        }
        else {
          break;
        }
      }
      else {
        break;
      }
    }
  }

  if (i != data->totlayer) {
    CLOG_ERROR(&LOG, "Failed to write data to %s.", filepath);
    cdf_write_close(cdf);
    cdf_free(cdf);
    return;
  }

  for (i = 0; i < data->totlayer; i++) {
    CustomDataLayer *layer = &data->layers[i];
    const LayerTypeInfo *typeInfo = layerType_getInfo(layer->type);

    if ((layer->flag & CD_FLAG_EXTERNAL) && typeInfo->write) {
      if (free) {
        if (typeInfo->free) {
          typeInfo->free(layer->data, totelem, typeInfo->size);
        }
        layer->flag &= ~CD_FLAG_IN_MEMORY;
      }
    }
  }

  cdf_write_close(cdf);
  cdf_free(cdf);
}

void CustomData_external_add(
    CustomData *data, ID * /*id*/, const int type, const int /*totelem*/, const char *filepath)
{
  CustomDataExternal *external = data->external;

  int layer_index = CustomData_get_active_layer_index(data, type);
  if (layer_index == -1) {
    return;
  }

  CustomDataLayer *layer = &data->layers[layer_index];

  if (layer->flag & CD_FLAG_EXTERNAL) {
    return;
  }

  if (!external) {
    external = MEM_cnew<CustomDataExternal>(__func__);
    data->external = external;
  }
  BLI_strncpy(external->filepath, filepath, sizeof(external->filepath));

  layer->flag |= CD_FLAG_EXTERNAL | CD_FLAG_IN_MEMORY;
}

void CustomData_external_remove(CustomData *data, ID *id, const int type, const int totelem)
{
  CustomDataExternal *external = data->external;

  int layer_index = CustomData_get_active_layer_index(data, type);
  if (layer_index == -1) {
    return;
  }

  CustomDataLayer *layer = &data->layers[layer_index];

  if (!external) {
    return;
  }

  if (layer->flag & CD_FLAG_EXTERNAL) {
    if (!(layer->flag & CD_FLAG_IN_MEMORY)) {
      CustomData_external_read(data, id, CD_TYPE_AS_MASK(layer->type), totelem);
    }

    layer->flag &= ~CD_FLAG_EXTERNAL;
  }
}

bool CustomData_external_test(CustomData *data, const int type)
{
  int layer_index = CustomData_get_active_layer_index(data, type);
  if (layer_index == -1) {
    return false;
  }

  CustomDataLayer *layer = &data->layers[layer_index];
  return (layer->flag & CD_FLAG_EXTERNAL) != 0;
}

/** \} */

/* -------------------------------------------------------------------- */
/** \name Mesh-to-Mesh Data Transfer
 * \{ */

static void copy_bit_flag(void *dst, const void *src, const size_t data_size, const uint64_t flag)
{
#define COPY_BIT_FLAG(_type, _dst, _src, _f) \
  { \
    const _type _val = *((_type *)(_src)) & ((_type)(_f)); \
    *((_type *)(_dst)) &= ~((_type)(_f)); \
    *((_type *)(_dst)) |= _val; \
  } \
  (void)0

  switch (data_size) {
    case 1:
      COPY_BIT_FLAG(uint8_t, dst, src, flag);
      break;
    case 2:
      COPY_BIT_FLAG(uint16_t, dst, src, flag);
      break;
    case 4:
      COPY_BIT_FLAG(uint32_t, dst, src, flag);
      break;
    case 8:
      COPY_BIT_FLAG(uint64_t, dst, src, flag);
      break;
    default:
      // CLOG_ERROR(&LOG, "Unknown flags-container size (%zu)", datasize);
      break;
  }

#undef COPY_BIT_FLAG
}

static bool check_bit_flag(const void *data, const size_t data_size, const uint64_t flag)
{
  switch (data_size) {
    case 1:
      return ((*((uint8_t *)data) & uint8_t(flag)) != 0);
    case 2:
      return ((*((uint16_t *)data) & uint16_t(flag)) != 0);
    case 4:
      return ((*((uint32_t *)data) & uint32_t(flag)) != 0);
    case 8:
      return ((*((uint64_t *)data) & uint64_t(flag)) != 0);
    default:
      // CLOG_ERROR(&LOG, "Unknown flags-container size (%zu)", datasize);
      return false;
  }
}

static void customdata_data_transfer_interp_generic(const CustomDataTransferLayerMap *laymap,
                                                    void *data_dst,
                                                    const void **sources,
                                                    const float *weights,
                                                    const int count,
                                                    const float mix_factor)
{
  BLI_assert(weights != nullptr);
  BLI_assert(count > 0);

  /* Fake interpolation, we actually copy highest weighted source to dest.
   * Note we also handle bitflags here,
   * in which case we rather choose to transfer value of elements totaling
   * more than 0.5 of weight. */
  int best_src_idx = 0;

  const int data_type = laymap->data_type;
  const int mix_mode = laymap->mix_mode;

  size_t data_size;
  const uint64_t data_flag = laymap->data_flag;

  cd_interp interp_cd = nullptr;
  cd_copy copy_cd = nullptr;

  if (!sources) {
    /* Not supported here, abort. */
    return;
  }

  if (data_type & CD_FAKE) {
    data_size = laymap->data_size;
  }
  else {
    const LayerTypeInfo *type_info = layerType_getInfo(data_type);

    data_size = size_t(type_info->size);
    interp_cd = type_info->interp;
    copy_cd = type_info->copy;
  }

  void *tmp_dst = MEM_mallocN(data_size, __func__);

  if (count > 1 && !interp_cd) {
    if (data_flag) {
      /* Boolean case, we can 'interpolate' in two groups,
       * and choose value from highest weighted group. */
      float tot_weight_true = 0.0f;
      int item_true_idx = -1, item_false_idx = -1;

      for (int i = 0; i < count; i++) {
        if (check_bit_flag(sources[i], data_size, data_flag)) {
          tot_weight_true += weights[i];
          item_true_idx = i;
        }
        else {
          item_false_idx = i;
        }
      }
      best_src_idx = (tot_weight_true >= 0.5f) ? item_true_idx : item_false_idx;
    }
    else {
      /* We just choose highest weighted source. */
      float max_weight = 0.0f;

      for (int i = 0; i < count; i++) {
        if (weights[i] > max_weight) {
          max_weight = weights[i];
          best_src_idx = i;
        }
      }
    }
  }

  BLI_assert(best_src_idx >= 0);

  if (interp_cd) {
    interp_cd(sources, weights, nullptr, count, tmp_dst);
  }
  else if (data_flag) {
    copy_bit_flag(tmp_dst, sources[best_src_idx], data_size, data_flag);
  }
  /* No interpolation, just copy highest weight source element's data. */
  else if (copy_cd) {
    copy_cd(sources[best_src_idx], tmp_dst, 1);
  }
  else {
    memcpy(tmp_dst, sources[best_src_idx], data_size);
  }

  if (data_flag) {
    /* Bool flags, only copy if dest data is set (resp. unset) -
     * only 'advanced' modes we can support here! */
    if (mix_factor >= 0.5f && ((mix_mode == CDT_MIX_TRANSFER) ||
                               (mix_mode == CDT_MIX_REPLACE_ABOVE_THRESHOLD &&
                                check_bit_flag(data_dst, data_size, data_flag)) ||
                               (mix_mode == CDT_MIX_REPLACE_BELOW_THRESHOLD &&
                                !check_bit_flag(data_dst, data_size, data_flag)))) {
      copy_bit_flag(data_dst, tmp_dst, data_size, data_flag);
    }
  }
  else if (!(data_type & CD_FAKE)) {
    CustomData_data_mix_value(data_type, tmp_dst, data_dst, mix_mode, mix_factor);
  }
  /* Else we can do nothing by default, needs custom interp func!
   * Note this is here only for sake of consistency, not expected to be used much actually? */
  else {
    if (mix_factor >= 0.5f) {
      memcpy(data_dst, tmp_dst, data_size);
    }
  }

  MEM_freeN(tmp_dst);
}

void customdata_data_transfer_interp_normal_normals(const CustomDataTransferLayerMap *laymap,
                                                    void *data_dst,
                                                    const void **sources,
                                                    const float *weights,
                                                    const int count,
                                                    const float mix_factor)
{
  BLI_assert(weights != nullptr);
  BLI_assert(count > 0);

  const int data_type = laymap->data_type;
  const int mix_mode = laymap->mix_mode;

  SpaceTransform *space_transform = static_cast<SpaceTransform *>(laymap->interp_data);

  const LayerTypeInfo *type_info = layerType_getInfo(data_type);
  cd_interp interp_cd = type_info->interp;

  float tmp_dst[3];

  BLI_assert(data_type == CD_NORMAL);

  if (!sources) {
    /* Not supported here, abort. */
    return;
  }

  interp_cd(sources, weights, nullptr, count, tmp_dst);
  if (space_transform) {
    /* tmp_dst is in source space so far, bring it back in destination space. */
    BLI_space_transform_invert_normal(space_transform, tmp_dst);
  }

  CustomData_data_mix_value(data_type, tmp_dst, data_dst, mix_mode, mix_factor);
}

void CustomData_data_transfer(const MeshPairRemap *me_remap,
                              const CustomDataTransferLayerMap *laymap)
{
  MeshPairRemapItem *mapit = me_remap->items;
  const int totelem = me_remap->items_num;

  const int data_type = laymap->data_type;
  const void *data_src = laymap->data_src;
  void *data_dst = laymap->data_dst;

  size_t data_step;
  size_t data_size;
  size_t data_offset;

  cd_datatransfer_interp interp = nullptr;

  size_t tmp_buff_size = 32;
  const void **tmp_data_src = nullptr;

  /* NOTE: null data_src may happen and be valid (see vgroups...). */
  if (!data_dst) {
    return;
  }

  if (data_src) {
    tmp_data_src = (const void **)MEM_malloc_arrayN(
        tmp_buff_size, sizeof(*tmp_data_src), __func__);
  }

  if (data_type & CD_FAKE) {
    data_step = laymap->elem_size;
    data_size = laymap->data_size;
    data_offset = laymap->data_offset;
  }
  else {
    const LayerTypeInfo *type_info = layerType_getInfo(data_type);

    /* NOTE: we can use 'fake' CDLayers for crease :/. */
    data_size = size_t(type_info->size);
    data_step = laymap->elem_size ? laymap->elem_size : data_size;
    data_offset = laymap->data_offset;
  }

  interp = laymap->interp ? laymap->interp : customdata_data_transfer_interp_generic;

  for (int i = 0; i < totelem; i++, data_dst = POINTER_OFFSET(data_dst, data_step), mapit++) {
    const int sources_num = mapit->sources_num;
    const float mix_factor = laymap->mix_factor *
                             (laymap->mix_weights ? laymap->mix_weights[i] : 1.0f);

    if (!sources_num) {
      /* No sources for this element, skip it. */
      continue;
    }

    if (tmp_data_src) {
      if (UNLIKELY(sources_num > tmp_buff_size)) {
        tmp_buff_size = size_t(sources_num);
        tmp_data_src = (const void **)MEM_reallocN((void *)tmp_data_src,
                                                   sizeof(*tmp_data_src) * tmp_buff_size);
      }

      for (int j = 0; j < sources_num; j++) {
        const size_t src_idx = size_t(mapit->indices_src[j]);
        tmp_data_src[j] = POINTER_OFFSET(data_src, (data_step * src_idx) + data_offset);
      }
    }

    interp(laymap,
           POINTER_OFFSET(data_dst, data_offset),
           tmp_data_src,
           mapit->weights_src,
           sources_num,
           mix_factor);
  }

  MEM_SAFE_FREE(tmp_data_src);
}

/** \} */

/* -------------------------------------------------------------------- */
/** \name Custom Data IO
 * \{ */

static void write_mdisps(BlendWriter *writer,
                         const int count,
                         const MDisps *mdlist,
                         const int external)
{
  if (mdlist) {
    BLO_write_struct_array(writer, MDisps, count, mdlist);
    for (int i = 0; i < count; i++) {
      const MDisps *md = &mdlist[i];
      if (md->disps) {
        if (!external) {
          BLO_write_float3_array(writer, md->totdisp, &md->disps[0][0]);
        }
      }

      if (md->hidden) {
        BLO_write_raw(writer, BLI_BITMAP_SIZE(md->totdisp), md->hidden);
      }
    }
  }
}

static void write_grid_paint_mask(BlendWriter *writer,
                                  int count,
                                  const GridPaintMask *grid_paint_mask)
{
  if (grid_paint_mask) {
    BLO_write_struct_array(writer, GridPaintMask, count, grid_paint_mask);
    for (int i = 0; i < count; i++) {
      const GridPaintMask *gpm = &grid_paint_mask[i];
      if (gpm->data) {
        const int gridsize = BKE_ccg_gridsize(gpm->level);
        BLO_write_raw(writer, sizeof(*gpm->data) * gridsize * gridsize, gpm->data);
      }
    }
  }
}

void CustomData_blend_write(BlendWriter *writer,
                            CustomData *data,
                            Span<CustomDataLayer> layers_to_write,
                            int count,
                            eCustomDataMask cddata_mask,
                            ID *id)
{
  /* write external customdata (not for undo) */
  if (data->external && !BLO_write_is_undo(writer)) {
    CustomData_external_write(data, id, cddata_mask, count, 0);
  }

  BLO_write_struct_array_at_address(
      writer, CustomDataLayer, data->totlayer, data->layers, layers_to_write.data());

  for (const CustomDataLayer &layer : layers_to_write) {
    switch (layer.type) {
      case CD_MDEFORMVERT:
        BKE_defvert_blend_write(writer, count, static_cast<const MDeformVert *>(layer.data));
        break;
      case CD_MDISPS:
        write_mdisps(
            writer, count, static_cast<const MDisps *>(layer.data), layer.flag & CD_FLAG_EXTERNAL);
        break;
      case CD_PAINT_MASK:
        BLO_write_raw(writer, sizeof(float) * count, static_cast<const float *>(layer.data));
        break;
      case CD_SCULPT_FACE_SETS:
        BLO_write_raw(writer, sizeof(float) * count, static_cast<const float *>(layer.data));
        break;
      case CD_GRID_PAINT_MASK:
        write_grid_paint_mask(writer, count, static_cast<const GridPaintMask *>(layer.data));
        break;
      case CD_FACEMAP:
        BLO_write_raw(writer, sizeof(int) * count, static_cast<const int *>(layer.data));
        break;
      case CD_PROP_BOOL:
        BLO_write_raw(writer, sizeof(bool) * count, static_cast<const bool *>(layer.data));
        break;
      case CD_CREASE:
        BLO_write_raw(writer, sizeof(float) * count, static_cast<const float *>(layer.data));
        break;
      default: {
        const char *structname;
        int structnum;
        CustomData_file_write_info(layer.type, &structname, &structnum);
        if (structnum) {
          int datasize = structnum * count;
          BLO_write_struct_array_by_name(writer, structname, datasize, layer.data);
        }
        else if (!BLO_write_is_undo(writer)) { /* Do not warn on undo. */
          printf("%s error: layer '%s':%d - can't be written to file\n",
                 __func__,
                 structname,
                 layer.type);
        }
      }
    }
  }

  if (data->external) {
    BLO_write_struct(writer, CustomDataExternal, data->external);
  }
}

static void blend_read_mdisps(BlendDataReader *reader,
                              const int count,
                              MDisps *mdisps,
                              const int external)
{
  if (mdisps) {
    for (int i = 0; i < count; i++) {
      BLO_read_data_address(reader, &mdisps[i].disps);
      BLO_read_data_address(reader, &mdisps[i].hidden);

      if (mdisps[i].totdisp && !mdisps[i].level) {
        /* this calculation is only correct for loop mdisps;
         * if loading pre-BMesh face mdisps this will be
         * overwritten with the correct value in
         * bm_corners_to_loops() */
        float gridsize = sqrtf(mdisps[i].totdisp);
        mdisps[i].level = int(logf(gridsize - 1.0f) / float(M_LN2)) + 1;
      }

      if (BLO_read_requires_endian_switch(reader) && (mdisps[i].disps)) {
        /* DNA_struct_switch_endian doesn't do endian swap for (*disps)[] */
        /* this does swap for data written at write_mdisps() - readfile.c */
        BLI_endian_switch_float_array(*mdisps[i].disps, mdisps[i].totdisp * 3);
      }
      if (!external && !mdisps[i].disps) {
        mdisps[i].totdisp = 0;
      }
    }
  }
}

static void blend_read_paint_mask(BlendDataReader *reader,
                                  int count,
                                  GridPaintMask *grid_paint_mask)
{
  if (grid_paint_mask) {
    for (int i = 0; i < count; i++) {
      GridPaintMask *gpm = &grid_paint_mask[i];
      if (gpm->data) {
        BLO_read_data_address(reader, &gpm->data);
      }
    }
  }
}

void CustomData_blend_read(BlendDataReader *reader, CustomData *data, const int count)
{
  BLO_read_data_address(reader, &data->layers);

  /* Annoying workaround for bug T31079 loading legacy files with
   * no polygons _but_ have stale custom-data. */
  if (UNLIKELY(count == 0 && data->layers == nullptr && data->totlayer != 0)) {
    CustomData_reset(data);
    return;
  }

  BLO_read_data_address(reader, &data->external);

  int i = 0;
  while (i < data->totlayer) {
    CustomDataLayer *layer = &data->layers[i];

    if (layer->flag & CD_FLAG_EXTERNAL) {
      layer->flag &= ~CD_FLAG_IN_MEMORY;
    }

    layer->flag &= ~CD_FLAG_NOFREE;

    if (CustomData_verify_versions(data, i)) {
      BLO_read_data_address(reader, &layer->data);
      if (CustomData_layer_ensure_data_exists(layer, count)) {
        /* Under normal operations, this shouldn't happen, but...
         * For a CD_PROP_BOOL example, see T84935.
         * For a CD_MLOOPUV example, see T90620. */
        CLOG_WARN(&LOG,
                  "Allocated custom data layer that was not saved correctly for layer->type = %d.",
                  layer->type);
      }

      if (layer->type == CD_MDISPS) {
        blend_read_mdisps(
            reader, count, static_cast<MDisps *>(layer->data), layer->flag & CD_FLAG_EXTERNAL);
      }
      else if (layer->type == CD_GRID_PAINT_MASK) {
        blend_read_paint_mask(reader, count, static_cast<GridPaintMask *>(layer->data));
      }
      else if (layer->type == CD_MDEFORMVERT) {
        BKE_defvert_blend_read(reader, count, static_cast<MDeformVert *>(layer->data));
      }
      i++;
    }
  }

  /* Ensure allocated size is set to the size of the read array. While this should always be the
   * case (see #CustomData_blend_write_prepare), there can be some corruption in rare cases (e.g.
   * files saved between ff3d535bc2a63092 and 945f32e66d6ada2a). */
  data->maxlayer = data->totlayer;

  CustomData_update_typemap(data);
}

/** \} */

/* -------------------------------------------------------------------- */
/** \name Custom Data Debugging
 * \{ */

#ifndef NDEBUG

void CustomData_debug_info_from_layers(const CustomData *data, const char *indent, DynStr *dynstr)
{
  for (int type = 0; type < CD_NUMTYPES; type++) {
    if (CustomData_has_layer(data, type)) {
      /* NOTE: doesn't account for multiple layers. */
      const char *name = CustomData_layertype_name(type);
      const int size = CustomData_sizeof(type);
      const void *pt = CustomData_get_layer(data, type);
      const int pt_size = pt ? int(MEM_allocN_len(pt) / size) : 0;
      const char *structname;
      int structnum;
      CustomData_file_write_info(type, &structname, &structnum);
      BLI_dynstr_appendf(
          dynstr,
          "%sdict(name='%s', struct='%s', type=%d, ptr='%p', elem=%d, length=%d),\n",
          indent,
          name,
          structname,
          type,
          (const void *)pt,
          size,
          pt_size);
    }
  }
}

#endif /* NDEBUG */

/** \} */

namespace blender::bke {

/* -------------------------------------------------------------------- */
/** \name Custom Data C++ API
 * \{ */

const blender::CPPType *custom_data_type_to_cpp_type(const eCustomDataType type)
{
  switch (type) {
    case CD_PROP_FLOAT:
      return &CPPType::get<float>();
    case CD_PROP_FLOAT2:
      return &CPPType::get<float2>();
    case CD_PROP_FLOAT3:
      return &CPPType::get<float3>();
    case CD_PROP_INT32:
      return &CPPType::get<int>();
    case CD_PROP_COLOR:
      return &CPPType::get<ColorGeometry4f>();
    case CD_PROP_BOOL:
      return &CPPType::get<bool>();
    case CD_PROP_INT8:
      return &CPPType::get<int8_t>();
    case CD_PROP_BYTE_COLOR:
      return &CPPType::get<ColorGeometry4b>();
    case CD_PROP_STRING:
      return &CPPType::get<MStringProperty>();
    default:
      return nullptr;
  }
}

eCustomDataType cpp_type_to_custom_data_type(const blender::CPPType &type)
{
  if (type.is<float>()) {
    return CD_PROP_FLOAT;
  }
  if (type.is<float2>()) {
    return CD_PROP_FLOAT2;
  }
  if (type.is<float3>()) {
    return CD_PROP_FLOAT3;
  }
  if (type.is<int>()) {
    return CD_PROP_INT32;
  }
  if (type.is<ColorGeometry4f>()) {
    return CD_PROP_COLOR;
  }
  if (type.is<bool>()) {
    return CD_PROP_BOOL;
  }
  if (type.is<int8_t>()) {
    return CD_PROP_INT8;
  }
  if (type.is<ColorGeometry4b>()) {
    return CD_PROP_BYTE_COLOR;
  }
  if (type.is<MStringProperty>()) {
    return CD_PROP_STRING;
  }
  return static_cast<eCustomDataType>(-1);
}

/** \} */

}  // namespace blender::bke

size_t CustomData_get_elem_size(CustomDataLayer *layer)
{
  return LAYERTYPEINFO[layer->type].size;
}<|MERGE_RESOLUTION|>--- conflicted
+++ resolved
@@ -2288,25 +2288,6 @@
   return changed;
 }
 
-<<<<<<< HEAD
-static bool attribute_stored_in_bmesh_flag(const StringRef name)
-{
-  return ELEM(name,
-              "position",
-              ".corner_vert",
-              ".corner_edge",
-              ".hide_vert",
-              ".hide_edge",
-              ".hide_poly",
-              ".select_vert",
-              ".select_edge",
-              ".select_poly",
-              "material_index",
-              "sharp_edge");
-}
-
-=======
->>>>>>> 8a32d560
 CustomData CustomData_shallow_copy_remove_non_bmesh_attributes(const CustomData *src,
                                                                const eCustomDataMask mask)
 {
