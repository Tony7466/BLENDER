/* SPDX-FileCopyrightText: 2006 Blender Authors
 *
 * SPDX-License-Identifier: GPL-2.0-or-later */

/** \file
 * \ingroup bke
 * Implementation of CustomData.
 *
 * BKE_customdata.hh contains the function prototypes for this file.
 */

#include "MEM_guardedalloc.h"

/* Since we have versioning code here (CustomData_verify_versions()). */
#define DNA_DEPRECATED_ALLOW

#include "DNA_ID.h"
#include "DNA_customdata_types.h"
#include "DNA_meshdata_types.h"

#include "BLI_array.hh"
#include "BLI_asan.h"
#include "BLI_bit_vector.hh"
#include "BLI_bitmap.h"
#include "BLI_color.hh"
#include "BLI_compiler_attrs.h"
#include "BLI_endian_switch.h"
#include "BLI_index_range.hh"
#include "BLI_math_color_blend.h"
#include "BLI_math_quaternion_types.hh"
#include "BLI_math_vector.hh"
#include "BLI_mempool.h"
#include "BLI_path_util.h"
#include "BLI_set.hh"
#include "BLI_span.hh"
#include "BLI_string.h"
#include "BLI_string_ref.hh"
#include "BLI_string_utf8.h"
#include "BLI_string_utils.hh"
#include "BLI_utildefines.h"
#include "BLI_vector.hh"

#ifndef NDEBUG
#  include "BLI_dynstr.h"
#endif

#include "BLT_translation.h"

#include "BKE_anonymous_attribute_id.hh"
#include "BKE_customdata.hh"
#include "BKE_customdata_file.h"
#include "BKE_deform.h"
#include "BKE_main.hh"
#include "BKE_mesh_mapping.hh"
#include "BKE_mesh_remap.hh"
#include "BKE_multires.hh"
#include "BKE_subsurf.hh"

#include "BLO_read_write.hh"

#include "bmesh.hh"

#include "CLG_log.h"

#ifdef WITH_ASAN
#  define BM_ASAN_PAD 32
#endif

/* only for customdata_data_transfer_interp_normal_normals */
#include "data_transfer_intern.h"

<<<<<<< HEAD
#include <array>

=======
>>>>>>> fcbb94ed
using blender::Array;
using blender::BitVector;
using blender::float2;
using blender::ImplicitSharingInfo;
using blender::IndexRange;
using blender::MutableSpan;
using blender::Set;
using blender::Span;
using blender::StringRef;
using blender::Vector;

/* number of layers to add when growing a CustomData object */
#define CUSTOMDATA_GROW 5

/* ensure typemap size is ok */
BLI_STATIC_ASSERT(BOUNDED_ARRAY_TYPE_SIZE<decltype(CustomData::typemap)>() == CD_NUMTYPES,
                  "size mismatch");

static CLG_LogRef LOG = {"bke.customdata"};

bool CustomData_layout_is_same(const CustomData *_a, const CustomData *_b)
{
  CustomData a = *_a;
  CustomData b = *_b;

  if (a.totlayer != b.totlayer) {
    return false;
  }

  a.layers = b.layers = nullptr;
  a.pool = b.pool = nullptr;
  a.maxlayer = b.maxlayer;

  if (memcmp((void *)&a, (void *)&b, sizeof(CustomData)) != 0) {
    return false;
  }

  for (int i = 0; i < a.totlayer; i++) {
    CustomDataLayer cla = _a->layers[i];
    CustomDataLayer clb = _b->layers[i];

    cla.data = clb.data = nullptr;
    cla.anonymous_id = clb.anonymous_id = nullptr;
    cla.sharing_info = clb.sharing_info = nullptr;

    if (memcmp((void *)&cla, (void *)&clb, sizeof(CustomDataLayer)) != 0) {
      return false;
    }
  }

  return true;
}

/* -------------------------------------------------------------------- */
/** \name Mesh Mask Utilities
 * \{ */

void CustomData_MeshMasks_update(CustomData_MeshMasks *mask_dst,
                                 const CustomData_MeshMasks *mask_src)
{
  mask_dst->vmask |= mask_src->vmask;
  mask_dst->emask |= mask_src->emask;
  mask_dst->fmask |= mask_src->fmask;
  mask_dst->pmask |= mask_src->pmask;
  mask_dst->lmask |= mask_src->lmask;
}

bool CustomData_MeshMasks_are_matching(const CustomData_MeshMasks *mask_ref,
                                       const CustomData_MeshMasks *mask_required)
{
  return (((mask_required->vmask & mask_ref->vmask) == mask_required->vmask) &&
          ((mask_required->emask & mask_ref->emask) == mask_required->emask) &&
          ((mask_required->fmask & mask_ref->fmask) == mask_required->fmask) &&
          ((mask_required->pmask & mask_ref->pmask) == mask_required->pmask) &&
          ((mask_required->lmask & mask_ref->lmask) == mask_required->lmask));
}

/** \} */

/* -------------------------------------------------------------------- */
/** \name Layer Type Information Struct
 * \{ */

struct LayerTypeInfo {
  int size; /* the memory size of one element of this layer's data */

  /** name of the struct used, for file writing */
  const char *structname;
  /** number of structs per element, for file writing */
  int structnum;

  /**
   * default layer name.
   *
   * \note when null this is a way to ensure there is only ever one item
   * see: CustomData_layertype_is_singleton().
   */
  const char *defaultname;

  /**
   * a function to copy count elements of this layer's data
   * (deep copy if appropriate)
   * if null, memcpy is used
   */
  cd_copy copy;

  /**
   * a function to free any dynamically allocated components of this
   * layer's data (note the data pointer itself should not be freed)
   * size should be the size of one element of this layer's data (e.g.
   * LayerTypeInfo.size)
   */
  cd_free free;

  /**
   * a function to interpolate between count source elements of this
   * layer's data and store the result in dest
   * if weights == null or sub_weights == null, they should default to 1
   *
   * weights gives the weight for each element in sources
   * sub_weights gives the sub-element weights for each element in sources
   *    (there should be (sub element count)^2 weights per element)
   * count gives the number of elements in sources
   *
   * \note in some cases \a dest pointer is in \a sources
   *       so all functions have to take this into account and delay
   *       applying changes while reading from sources.
   *       See bug #32395 - Campbell.
   */
  cd_interp interp;

  /** a function to swap the data in corners of the element */
  void (*swap)(void *data, const int *corner_indices);

  /**
   * Set values to the type's default. If undefined, the default is assumed to be zeroes.
   * Memory pointed to by #data is expected to be uninitialized.
   */
  cd_set_default_value set_default_value;
  /**
   * Construct and fill a valid value for the type. Necessary for non-trivial types.
   * Memory pointed to by #data is expected to be uninitialized.
   */
  void (*construct)(void *data, int count);

  /** A function used by mesh validating code, must ensures passed item has valid data. */
  cd_validate validate;

  /** functions necessary for geometry collapse */
  bool (*equal)(const void *data1, const void *data2);
  void (*multiply)(void *data, float fac);
  void (*initminmax)(void *min, void *max);
  void (*add)(void *data1, const void *data2);
  void (*dominmax)(const void *data1, void *min, void *max);
  void (*copyvalue)(const void *source, void *dest, int mixmode, const float mixfactor);

  /** a function to read data from a cdf file */
  bool (*read)(CDataFile *cdf, void *data, int count);

  /** a function to write data to a cdf file */
  bool (*write)(CDataFile *cdf, const void *data, int count);

  /** a function to determine file size */
  size_t (*filesize)(CDataFile *cdf, const void *data, int count);

  /** a function to determine max allowed number of layers,
   * should be null or return -1 if no limit */
  int (*layers_max)();
};

/** \} */

/* -------------------------------------------------------------------- */
/** \name Callbacks for (#MDeformVert, #CD_MDEFORMVERT)
 * \{ */

static void layerCopy_mdeformvert(const void *source, void *dest, const int count)
{
  int i, size = sizeof(MDeformVert);

  memcpy(dest, source, count * size);

  for (i = 0; i < count; i++) {
    MDeformVert *dvert = static_cast<MDeformVert *>(POINTER_OFFSET(dest, i * size));

    if (dvert->totweight) {
      MDeformWeight *dw = static_cast<MDeformWeight *>(
          MEM_malloc_arrayN(dvert->totweight, sizeof(*dw), __func__));

      memcpy(dw, dvert->dw, dvert->totweight * sizeof(*dw));
      dvert->dw = dw;
    }
    else {
      dvert->dw = nullptr;
    }
  }
}

static void layerFree_mdeformvert(void *data, const int count)
{
  for (MDeformVert &dvert : MutableSpan(static_cast<MDeformVert *>(data), count)) {
    if (dvert.dw) {
      MEM_freeN(dvert.dw);
      dvert.dw = nullptr;
      dvert.totweight = 0;
    }
  }
}

static void layerInterp_mdeformvert(const void **sources,
                                    const float *weights,
                                    const float * /*sub_weights*/,
                                    const int count,
                                    void *dest)
{
  /* A single linked list of #MDeformWeight's.
   * use this to avoid double allocations (which #LinkNode would do). */
  struct MDeformWeight_Link {
    MDeformWeight_Link *next;
    MDeformWeight dw;
  };

  MDeformVert *dvert = static_cast<MDeformVert *>(dest);
  MDeformWeight_Link *dest_dwlink = nullptr;
  MDeformWeight_Link *node;

  /* build a list of unique def_nrs for dest */
  int totweight = 0;
  for (int i = 0; i < count; i++) {
    const MDeformVert *source = static_cast<const MDeformVert *>(sources[i]);
    float interp_weight = weights[i];

    for (int j = 0; j < source->totweight; j++) {
      MDeformWeight *dw = &source->dw[j];
      float weight = dw->weight * interp_weight;

      if (weight == 0.0f) {
        continue;
      }

      for (node = dest_dwlink; node; node = node->next) {
        MDeformWeight *tmp_dw = &node->dw;

        if (tmp_dw->def_nr == dw->def_nr) {
          tmp_dw->weight += weight;
          break;
        }
      }

      /* if this def_nr is not in the list, add it */
      if (!node) {
        MDeformWeight_Link *tmp_dwlink = static_cast<MDeformWeight_Link *>(
            alloca(sizeof(*tmp_dwlink)));
        tmp_dwlink->dw.def_nr = dw->def_nr;
        tmp_dwlink->dw.weight = weight;

        /* Inline linked-list. */
        tmp_dwlink->next = dest_dwlink;
        dest_dwlink = tmp_dwlink;

        totweight++;
      }
    }
  }

  /* Delay writing to the destination in case dest is in sources. */

  /* now we know how many unique deform weights there are, so realloc */
  if (dvert->dw && (dvert->totweight == totweight)) {
    /* pass (fast-path if we don't need to realloc). */
  }
  else {
    if (dvert->dw) {
      MEM_freeN(dvert->dw);
    }

    if (totweight) {
      dvert->dw = static_cast<MDeformWeight *>(
          MEM_malloc_arrayN(totweight, sizeof(*dvert->dw), __func__));
    }
  }

  if (totweight) {
    dvert->totweight = totweight;
    int i = 0;
    for (node = dest_dwlink; node; node = node->next, i++) {
      if (node->dw.weight > 1.0f) {
        node->dw.weight = 1.0f;
      }
      dvert->dw[i] = node->dw;
    }
  }
  else {
    memset(dvert, 0, sizeof(*dvert));
  }
}

static void layerConstruct_mdeformvert(void *data, const int count)
{
  memset(data, 0, sizeof(MDeformVert) * count);
}

/** \} */

/* -------------------------------------------------------------------- */
/** \name Callbacks for (#vec3f, #CD_NORMAL)
 * \{ */

static void layerInterp_normal(const void **sources,
                               const float *weights,
                               const float * /*sub_weights*/,
                               const int count,
                               void *dest)
{
  /* NOTE: This is linear interpolation, which is not optimal for vectors.
   * Unfortunately, spherical interpolation of more than two values is hairy,
   * so for now it will do... */
  float no[3] = {0.0f};

  for (const int i : IndexRange(count)) {
    madd_v3_v3fl(no, (const float *)sources[i], weights[i]);
  }

  /* Weighted sum of normalized vectors will **not** be normalized, even if weights are. */
  normalize_v3_v3((float *)dest, no);
}

static void layerCopyValue_normal(const void *source,
                                  void *dest,
                                  const int mixmode,
                                  const float mixfactor)
{
  const float *no_src = (const float *)source;
  float *no_dst = (float *)dest;
  float no_tmp[3];

  if (ELEM(mixmode,
           CDT_MIX_NOMIX,
           CDT_MIX_REPLACE_ABOVE_THRESHOLD,
           CDT_MIX_REPLACE_BELOW_THRESHOLD)) {
    /* Above/below threshold modes are not supported here, fallback to nomix (just in case). */
    copy_v3_v3(no_dst, no_src);
  }
  else { /* Modes that support 'real' mix factor. */
    /* Since we normalize in the end, MIX and ADD are the same op here. */
    if (ELEM(mixmode, CDT_MIX_MIX, CDT_MIX_ADD)) {
      add_v3_v3v3(no_tmp, no_dst, no_src);
      normalize_v3(no_tmp);
    }
    else if (mixmode == CDT_MIX_SUB) {
      sub_v3_v3v3(no_tmp, no_dst, no_src);
      normalize_v3(no_tmp);
    }
    else if (mixmode == CDT_MIX_MUL) {
      mul_v3_v3v3(no_tmp, no_dst, no_src);
      normalize_v3(no_tmp);
    }
    else {
      copy_v3_v3(no_tmp, no_src);
    }
    interp_v3_v3v3_slerp_safe(no_dst, no_dst, no_tmp, mixfactor);
  }
}

/** \} */

/* -------------------------------------------------------------------- */
/** \name Callbacks for (#MTFace, #CD_MTFACE)
 * \{ */

static void layerCopy_tface(const void *source, void *dest, const int count)
{
  const MTFace *source_tf = (const MTFace *)source;
  MTFace *dest_tf = (MTFace *)dest;
  for (int i = 0; i < count; i++) {
    dest_tf[i] = source_tf[i];
  }
}

static void layerInterp_tface(const void **sources,
                              const float *weights,
                              const float *sub_weights,
                              const int count,
                              void *dest)
{
  MTFace *tf = static_cast<MTFace *>(dest);
  float uv[4][2] = {{0.0f}};

  const float *sub_weight = sub_weights;
  for (int i = 0; i < count; i++) {
    const float interp_weight = weights[i];
    const MTFace *src = static_cast<const MTFace *>(sources[i]);

    for (int j = 0; j < 4; j++) {
      if (sub_weights) {
        for (int k = 0; k < 4; k++, sub_weight++) {
          madd_v2_v2fl(uv[j], src->uv[k], (*sub_weight) * interp_weight);
        }
      }
      else {
        madd_v2_v2fl(uv[j], src->uv[j], interp_weight);
      }
    }
  }

  /* Delay writing to the destination in case dest is in sources. */
  *tf = *(MTFace *)(*sources);
  memcpy(tf->uv, uv, sizeof(tf->uv));
}

static void layerSwap_tface(void *data, const int *corner_indices)
{
  MTFace *tf = static_cast<MTFace *>(data);
  float uv[4][2];

  for (int j = 0; j < 4; j++) {
    const int source_index = corner_indices[j];
    copy_v2_v2(uv[j], tf->uv[source_index]);
  }

  memcpy(tf->uv, uv, sizeof(tf->uv));
}

static void layerDefault_tface(void *data, const int count)
{
  static MTFace default_tf = {{{0, 0}, {1, 0}, {1, 1}, {0, 1}}};
  MTFace *tf = (MTFace *)data;

  for (int i = 0; i < count; i++) {
    tf[i] = default_tf;
  }
}

static int layerMaxNum_tface()
{
  return MAX_MTFACE;
}

/** \} */

/* -------------------------------------------------------------------- */
/** \name Callbacks for (#MFloatProperty, #CD_PROP_FLOAT)
 * \{ */

static void layerCopy_propFloat(const void *source, void *dest, const int count)
{
  memcpy(dest, source, sizeof(MFloatProperty) * count);
}

static void layerInterp_propFloat(const void **sources,
                                  const float *weights,
                                  const float * /*sub_weights*/,
                                  const int count,
                                  void *dest)
{
  float result = 0.0f;
  for (int i = 0; i < count; i++) {
    const float interp_weight = weights[i];
    const float src = *(const float *)sources[i];
    result += src * interp_weight;
  }
  *(float *)dest = result;
}

static bool layerValidate_propFloat(void *data, const uint totitems, const bool do_fixes)
{
  MFloatProperty *fp = static_cast<MFloatProperty *>(data);
  bool has_errors = false;

  for (int i = 0; i < totitems; i++, fp++) {
    if (!isfinite(fp->f)) {
      if (do_fixes) {
        fp->f = 0.0f;
      }
      has_errors = true;
    }
  }

  return has_errors;
}

/** \} */

/* -------------------------------------------------------------------- */
/** \name Callbacks for (#MIntProperty, #CD_PROP_INT32)
 * \{ */

static void layerInterp_propInt(const void **sources,
                                const float *weights,
                                const float * /*sub_weights*/,
                                const int count,
                                void *dest)
{
  float result = 0.0f;
  for (const int i : IndexRange(count)) {
    const float weight = weights[i];
    const float src = *static_cast<const int *>(sources[i]);
    result += src * weight;
  }
  const int rounded_result = int(round(result));
  *static_cast<int *>(dest) = rounded_result;
}

/** \} */

/* -------------------------------------------------------------------- */
/** \name Callbacks for (#MStringProperty, #CD_PROP_STRING)
 * \{ */

static void layerCopy_propString(const void *source, void *dest, const int count)
{
  memcpy(dest, source, sizeof(MStringProperty) * count);
}

/** \} */

/* -------------------------------------------------------------------- */
/** \name Callbacks for (#OrigSpaceFace, #CD_ORIGSPACE)
 * \{ */

static void layerCopy_origspace_face(const void *source, void *dest, const int count)
{
  const OrigSpaceFace *source_tf = (const OrigSpaceFace *)source;
  OrigSpaceFace *dest_tf = (OrigSpaceFace *)dest;

  for (int i = 0; i < count; i++) {
    dest_tf[i] = source_tf[i];
  }
}

static void layerInterp_origspace_face(const void **sources,
                                       const float *weights,
                                       const float *sub_weights,
                                       const int count,
                                       void *dest)
{
  OrigSpaceFace *osf = static_cast<OrigSpaceFace *>(dest);
  float uv[4][2] = {{0.0f}};

  const float *sub_weight = sub_weights;
  for (int i = 0; i < count; i++) {
    const float interp_weight = weights[i];
    const OrigSpaceFace *src = static_cast<const OrigSpaceFace *>(sources[i]);

    for (int j = 0; j < 4; j++) {
      if (sub_weights) {
        for (int k = 0; k < 4; k++, sub_weight++) {
          madd_v2_v2fl(uv[j], src->uv[k], (*sub_weight) * interp_weight);
        }
      }
      else {
        madd_v2_v2fl(uv[j], src->uv[j], interp_weight);
      }
    }
  }

  /* Delay writing to the destination in case dest is in sources. */
  memcpy(osf->uv, uv, sizeof(osf->uv));
}

static void layerSwap_origspace_face(void *data, const int *corner_indices)
{
  OrigSpaceFace *osf = static_cast<OrigSpaceFace *>(data);
  float uv[4][2];

  for (int j = 0; j < 4; j++) {
    copy_v2_v2(uv[j], osf->uv[corner_indices[j]]);
  }
  memcpy(osf->uv, uv, sizeof(osf->uv));
}

static void layerDefault_origspace_face(void *data, const int count)
{
  static OrigSpaceFace default_osf = {{{0, 0}, {1, 0}, {1, 1}, {0, 1}}};
  OrigSpaceFace *osf = (OrigSpaceFace *)data;

  for (int i = 0; i < count; i++) {
    osf[i] = default_osf;
  }
}

/** \} */

/* -------------------------------------------------------------------- */
/** \name Callbacks for (#MDisps, #CD_MDISPS)
 * \{ */

static void layerSwap_mdisps(void *data, const int *ci)
{
  MDisps *s = static_cast<MDisps *>(data);

  if (s->disps) {
    int nverts = (ci[1] == 3) ? 4 : 3; /* silly way to know vertex count of face */
    int corners = multires_mdisp_corners(s);
    int cornersize = s->totdisp / corners;

    if (corners != nverts) {
      /* happens when face changed vertex count in edit mode
       * if it happened, just forgot displacement */

      MEM_freeN(s->disps);
      s->totdisp = (s->totdisp / corners) * nverts;
      s->disps = (float(*)[3])MEM_calloc_arrayN(s->totdisp, sizeof(float[3]), "mdisp swap");
      return;
    }

    float(*d)[3] = (float(*)[3])MEM_calloc_arrayN(s->totdisp, sizeof(float[3]), "mdisps swap");

    for (int S = 0; S < corners; S++) {
      memcpy(d + cornersize * S, s->disps + cornersize * ci[S], sizeof(float[3]) * cornersize);
    }

    MEM_freeN(s->disps);
    s->disps = d;
  }
}

static void layerCopy_mdisps(const void *source, void *dest, const int count)
{
  const MDisps *s = static_cast<const MDisps *>(source);
  MDisps *d = static_cast<MDisps *>(dest);

  for (int i = 0; i < count; i++) {
    if (s[i].disps) {
      d[i].disps = static_cast<float(*)[3]>(MEM_dupallocN(s[i].disps));
      d[i].hidden = static_cast<uint *>(MEM_dupallocN(s[i].hidden));
    }
    else {
      d[i].disps = nullptr;
      d[i].hidden = nullptr;
    }

    /* still copy even if not in memory, displacement can be external */
    d[i].totdisp = s[i].totdisp;
    d[i].level = s[i].level;
  }
}

static void layerFree_mdisps(void *data, const int count)
{
  for (MDisps &d : MutableSpan(static_cast<MDisps *>(data), count)) {
    MEM_SAFE_FREE(d.disps);
    MEM_SAFE_FREE(d.hidden);
    d.totdisp = 0;
    d.level = 0;
  }
}

static void layerConstruct_mdisps(void *data, const int count)
{
  memset(data, 0, sizeof(MDisps) * count);
}

static bool layerRead_mdisps(CDataFile *cdf, void *data, const int count)
{
  MDisps *d = static_cast<MDisps *>(data);

  for (int i = 0; i < count; i++) {
    if (!d[i].disps) {
      d[i].disps = (float(*)[3])MEM_calloc_arrayN(d[i].totdisp, sizeof(float[3]), "mdisps read");
    }

    if (!cdf_read_data(cdf, sizeof(float[3]) * d[i].totdisp, d[i].disps)) {
      CLOG_ERROR(&LOG, "failed to read multires displacement %d/%d %d", i, count, d[i].totdisp);
      return false;
    }
  }

  return true;
}

static bool layerWrite_mdisps(CDataFile *cdf, const void *data, const int count)
{
  const MDisps *d = static_cast<const MDisps *>(data);

  for (int i = 0; i < count; i++) {
    if (!cdf_write_data(cdf, sizeof(float[3]) * d[i].totdisp, d[i].disps)) {
      CLOG_ERROR(&LOG, "failed to write multires displacement %d/%d %d", i, count, d[i].totdisp);
      return false;
    }
  }

  return true;
}

static size_t layerFilesize_mdisps(CDataFile * /*cdf*/, const void *data, const int count)
{
  const MDisps *d = static_cast<const MDisps *>(data);
  size_t size = 0;

  for (int i = 0; i < count; i++) {
    size += sizeof(float[3]) * d[i].totdisp;
  }

  return size;
}

/** \} */

/* -------------------------------------------------------------------- */
/** \name Callbacks for (#CD_BM_ELEM_PYPTR)
 * \{ */

/* copy just zeros in this case */
static void layerCopy_bmesh_elem_py_ptr(const void * /*source*/, void *dest, const int count)
{
  const int size = sizeof(void *);

  for (int i = 0; i < count; i++) {
    void **ptr = (void **)POINTER_OFFSET(dest, i * size);
    *ptr = nullptr;
  }
}

#ifndef WITH_PYTHON
void bpy_bm_generic_invalidate(struct BPy_BMGeneric * /*self*/)
{
  /* dummy */
}
#endif

static void layerFree_bmesh_elem_py_ptr(void *data, const int count)
{
  for (int i = 0; i < count; i++) {
    void **ptr = (void **)POINTER_OFFSET(data, i * sizeof(void *));
    if (*ptr) {
      bpy_bm_generic_invalidate(static_cast<BPy_BMGeneric *>(*ptr));
    }
  }
}

/** \} */

/* -------------------------------------------------------------------- */
/** \name Callbacks for (#GridPaintMask, #CD_GRID_PAINT_MASK)
 * \{ */

static void layerCopy_grid_paint_mask(const void *source, void *dest, const int count)
{
  const GridPaintMask *s = static_cast<const GridPaintMask *>(source);
  GridPaintMask *d = static_cast<GridPaintMask *>(dest);

  for (int i = 0; i < count; i++) {
    if (s[i].data) {
      d[i].data = static_cast<float *>(MEM_dupallocN(s[i].data));
      d[i].level = s[i].level;
    }
    else {
      d[i].data = nullptr;
      d[i].level = 0;
    }
  }
}

static void layerFree_grid_paint_mask(void *data, const int count)
{
  for (GridPaintMask &gpm : MutableSpan(static_cast<GridPaintMask *>(data), count)) {
    MEM_SAFE_FREE(gpm.data);
    gpm.level = 0;
  }
}

static void layerConstruct_grid_paint_mask(void *data, const int count)
{
  memset(data, 0, sizeof(GridPaintMask) * count);
}

/** \} */

/* -------------------------------------------------------------------- */
/** \name Callbacks for (#MLoopCol, #CD_PROP_BYTE_COLOR)
 * \{ */

static void layerCopyValue_mloopcol(const void *source,
                                    void *dest,
                                    const int mixmode,
                                    const float mixfactor)
{
  const MLoopCol *m1 = static_cast<const MLoopCol *>(source);
  MLoopCol *m2 = static_cast<MLoopCol *>(dest);
  uchar tmp_col[4];

  if (ELEM(mixmode,
           CDT_MIX_NOMIX,
           CDT_MIX_REPLACE_ABOVE_THRESHOLD,
           CDT_MIX_REPLACE_BELOW_THRESHOLD)) {
    /* Modes that do a full copy or nothing. */
    if (ELEM(mixmode, CDT_MIX_REPLACE_ABOVE_THRESHOLD, CDT_MIX_REPLACE_BELOW_THRESHOLD)) {
      /* TODO: Check for a real valid way to get 'factor' value of our dest color? */
      const float f = (float(m2->r) + float(m2->g) + float(m2->b)) / 3.0f;
      if (mixmode == CDT_MIX_REPLACE_ABOVE_THRESHOLD && f < mixfactor) {
        return; /* Do Nothing! */
      }
      if (mixmode == CDT_MIX_REPLACE_BELOW_THRESHOLD && f > mixfactor) {
        return; /* Do Nothing! */
      }
    }
    m2->r = m1->r;
    m2->g = m1->g;
    m2->b = m1->b;
    m2->a = m1->a;
  }
  else { /* Modes that support 'real' mix factor. */
    uchar src[4] = {m1->r, m1->g, m1->b, m1->a};
    uchar dst[4] = {m2->r, m2->g, m2->b, m2->a};

    if (mixmode == CDT_MIX_MIX) {
      blend_color_mix_byte(tmp_col, dst, src);
    }
    else if (mixmode == CDT_MIX_ADD) {
      blend_color_add_byte(tmp_col, dst, src);
    }
    else if (mixmode == CDT_MIX_SUB) {
      blend_color_sub_byte(tmp_col, dst, src);
    }
    else if (mixmode == CDT_MIX_MUL) {
      blend_color_mul_byte(tmp_col, dst, src);
    }
    else {
      memcpy(tmp_col, src, sizeof(tmp_col));
    }

    blend_color_interpolate_byte(dst, dst, tmp_col, mixfactor);

    m2->r = char(dst[0]);
    m2->g = char(dst[1]);
    m2->b = char(dst[2]);
    m2->a = char(dst[3]);
  }
}

static bool layerEqual_mloopcol(const void *data1, const void *data2)
{
  const MLoopCol *m1 = static_cast<const MLoopCol *>(data1);
  const MLoopCol *m2 = static_cast<const MLoopCol *>(data2);
  float r, g, b, a;

  r = m1->r - m2->r;
  g = m1->g - m2->g;
  b = m1->b - m2->b;
  a = m1->a - m2->a;

  return r * r + g * g + b * b + a * a < 0.001f;
}

static void layerMultiply_mloopcol(void *data, const float fac)
{
  MLoopCol *m = static_cast<MLoopCol *>(data);

  m->r = float(m->r) * fac;
  m->g = float(m->g) * fac;
  m->b = float(m->b) * fac;
  m->a = float(m->a) * fac;
}

static void layerAdd_mloopcol(void *data1, const void *data2)
{
  MLoopCol *m = static_cast<MLoopCol *>(data1);
  const MLoopCol *m2 = static_cast<const MLoopCol *>(data2);

  m->r += m2->r;
  m->g += m2->g;
  m->b += m2->b;
  m->a += m2->a;
}

static void layerDoMinMax_mloopcol(const void *data, void *vmin, void *vmax)
{
  const MLoopCol *m = static_cast<const MLoopCol *>(data);
  MLoopCol *min = static_cast<MLoopCol *>(vmin);
  MLoopCol *max = static_cast<MLoopCol *>(vmax);

  if (m->r < min->r) {
    min->r = m->r;
  }
  if (m->g < min->g) {
    min->g = m->g;
  }
  if (m->b < min->b) {
    min->b = m->b;
  }
  if (m->a < min->a) {
    min->a = m->a;
  }
  if (m->r > max->r) {
    max->r = m->r;
  }
  if (m->g > max->g) {
    max->g = m->g;
  }
  if (m->b > max->b) {
    max->b = m->b;
  }
  if (m->a > max->a) {
    max->a = m->a;
  }
}

static void layerInitMinMax_mloopcol(void *vmin, void *vmax)
{
  MLoopCol *min = static_cast<MLoopCol *>(vmin);
  MLoopCol *max = static_cast<MLoopCol *>(vmax);

  min->r = 255;
  min->g = 255;
  min->b = 255;
  min->a = 255;

  max->r = 0;
  max->g = 0;
  max->b = 0;
  max->a = 0;
}

static void layerDefault_mloopcol(void *data, const int count)
{
  MLoopCol default_mloopcol = {255, 255, 255, 255};
  MLoopCol *mlcol = (MLoopCol *)data;
  for (int i = 0; i < count; i++) {
    mlcol[i] = default_mloopcol;
  }
}

static void layerInterp_mloopcol(const void **sources,
                                 const float *weights,
                                 const float * /*sub_weights*/,
                                 int count,
                                 void *dest)
{
  MLoopCol *mc = static_cast<MLoopCol *>(dest);
  struct {
    float a;
    float r;
    float g;
    float b;
  } col = {0};

  for (int i = 0; i < count; i++) {
    const float interp_weight = weights[i];
    const MLoopCol *src = static_cast<const MLoopCol *>(sources[i]);
    col.r += src->r * interp_weight;
    col.g += src->g * interp_weight;
    col.b += src->b * interp_weight;
    col.a += src->a * interp_weight;
  }

  /* Subdivide smooth or fractal can cause problems without clamping
   * although weights should also not cause this situation */

  /* Also delay writing to the destination in case dest is in sources. */
  mc->r = round_fl_to_uchar_clamp(col.r);
  mc->g = round_fl_to_uchar_clamp(col.g);
  mc->b = round_fl_to_uchar_clamp(col.b);
  mc->a = round_fl_to_uchar_clamp(col.a);
}

/** \} */

/* -------------------------------------------------------------------- */
/** \name Callbacks for #OrigSpaceLoop
 * \{ */

/* origspace is almost exact copy of #MLoopUV, keep in sync. */
static void layerCopyValue_mloop_origspace(const void *source,
                                           void *dest,
                                           const int /*mixmode*/,
                                           const float /*mixfactor*/)
{
  const OrigSpaceLoop *luv1 = static_cast<const OrigSpaceLoop *>(source);
  OrigSpaceLoop *luv2 = static_cast<OrigSpaceLoop *>(dest);

  copy_v2_v2(luv2->uv, luv1->uv);
}

static bool layerEqual_mloop_origspace(const void *data1, const void *data2)
{
  const OrigSpaceLoop *luv1 = static_cast<const OrigSpaceLoop *>(data1);
  const OrigSpaceLoop *luv2 = static_cast<const OrigSpaceLoop *>(data2);

  return len_squared_v2v2(luv1->uv, luv2->uv) < 0.00001f;
}

static void layerMultiply_mloop_origspace(void *data, const float fac)
{
  OrigSpaceLoop *luv = static_cast<OrigSpaceLoop *>(data);

  mul_v2_fl(luv->uv, fac);
}

static void layerInitMinMax_mloop_origspace(void *vmin, void *vmax)
{
  OrigSpaceLoop *min = static_cast<OrigSpaceLoop *>(vmin);
  OrigSpaceLoop *max = static_cast<OrigSpaceLoop *>(vmax);

  INIT_MINMAX2(min->uv, max->uv);
}

static void layerDoMinMax_mloop_origspace(const void *data, void *vmin, void *vmax)
{
  const OrigSpaceLoop *luv = static_cast<const OrigSpaceLoop *>(data);
  OrigSpaceLoop *min = static_cast<OrigSpaceLoop *>(vmin);
  OrigSpaceLoop *max = static_cast<OrigSpaceLoop *>(vmax);

  minmax_v2v2_v2(min->uv, max->uv, luv->uv);
}

static void layerAdd_mloop_origspace(void *data1, const void *data2)
{
  OrigSpaceLoop *l1 = static_cast<OrigSpaceLoop *>(data1);
  const OrigSpaceLoop *l2 = static_cast<const OrigSpaceLoop *>(data2);

  add_v2_v2(l1->uv, l2->uv);
}

static void layerInterp_mloop_origspace(const void **sources,
                                        const float *weights,
                                        const float * /*sub_weights*/,
                                        int count,
                                        void *dest)
{
  float uv[2];
  zero_v2(uv);

  for (int i = 0; i < count; i++) {
    const float interp_weight = weights[i];
    const OrigSpaceLoop *src = static_cast<const OrigSpaceLoop *>(sources[i]);
    madd_v2_v2fl(uv, src->uv, interp_weight);
  }

  /* Delay writing to the destination in case dest is in sources. */
  copy_v2_v2(((OrigSpaceLoop *)dest)->uv, uv);
}
/* --- end copy */

static void layerInterp_mcol(const void **sources,
                             const float *weights,
                             const float *sub_weights,
                             const int count,
                             void *dest)
{
  MCol *mc = static_cast<MCol *>(dest);
  struct {
    float a;
    float r;
    float g;
    float b;
  } col[4] = {{0.0f}};

  const float *sub_weight = sub_weights;
  for (int i = 0; i < count; i++) {
    const float interp_weight = weights[i];

    for (int j = 0; j < 4; j++) {
      if (sub_weights) {
        const MCol *src = static_cast<const MCol *>(sources[i]);
        for (int k = 0; k < 4; k++, sub_weight++, src++) {
          const float w = (*sub_weight) * interp_weight;
          col[j].a += src->a * w;
          col[j].r += src->r * w;
          col[j].g += src->g * w;
          col[j].b += src->b * w;
        }
      }
      else {
        const MCol *src = static_cast<const MCol *>(sources[i]);
        col[j].a += src[j].a * interp_weight;
        col[j].r += src[j].r * interp_weight;
        col[j].g += src[j].g * interp_weight;
        col[j].b += src[j].b * interp_weight;
      }
    }
  }

  /* Delay writing to the destination in case dest is in sources. */
  for (int j = 0; j < 4; j++) {

    /* Subdivide smooth or fractal can cause problems without clamping
     * although weights should also not cause this situation */
    mc[j].a = round_fl_to_uchar_clamp(col[j].a);
    mc[j].r = round_fl_to_uchar_clamp(col[j].r);
    mc[j].g = round_fl_to_uchar_clamp(col[j].g);
    mc[j].b = round_fl_to_uchar_clamp(col[j].b);
  }
}

static void layerSwap_mcol(void *data, const int *corner_indices)
{
  MCol *mcol = static_cast<MCol *>(data);
  MCol col[4];

  for (int j = 0; j < 4; j++) {
    col[j] = mcol[corner_indices[j]];
  }

  memcpy(mcol, col, sizeof(col));
}

static void layerDefault_mcol(void *data, const int count)
{
  static MCol default_mcol = {255, 255, 255, 255};
  MCol *mcol = (MCol *)data;

  for (int i = 0; i < 4 * count; i++) {
    mcol[i] = default_mcol;
  }
}

static void layerDefault_origindex(void *data, const int count)
{
  copy_vn_i((int *)data, count, ORIGINDEX_NONE);
}

static void layerInterp_shapekey(const void **sources,
                                 const float *weights,
                                 const float * /*sub_weights*/,
                                 int count,
                                 void *dest)
{
  float **in = (float **)sources;

  if (count <= 0) {
    return;
  }

  float co[3];
  zero_v3(co);

  for (int i = 0; i < count; i++) {
    const float interp_weight = weights[i];
    madd_v3_v3fl(co, in[i], interp_weight);
  }

  /* Delay writing to the destination in case dest is in sources. */
  copy_v3_v3((float *)dest, co);
}

/** \} */

/* -------------------------------------------------------------------- */
/** \name Callbacks for (#MVertSkin, #CD_MVERT_SKIN)
 * \{ */

static void layerDefault_mvert_skin(void *data, const int count)
{
  MVertSkin *vs = static_cast<MVertSkin *>(data);

  for (int i = 0; i < count; i++) {
    copy_v3_fl(vs[i].radius, 0.25f);
    vs[i].flag = 0;
  }
}

static void layerCopy_mvert_skin(const void *source, void *dest, const int count)
{
  memcpy(dest, source, sizeof(MVertSkin) * count);
}

static void layerInterp_mvert_skin(const void **sources,
                                   const float *weights,
                                   const float * /*sub_weights*/,
                                   int count,
                                   void *dest)
{
  float radius[3];
  zero_v3(radius);

  for (int i = 0; i < count; i++) {
    const float interp_weight = weights[i];
    const MVertSkin *vs_src = static_cast<const MVertSkin *>(sources[i]);

    madd_v3_v3fl(radius, vs_src->radius, interp_weight);
  }

  /* Delay writing to the destination in case dest is in sources. */
  MVertSkin *vs_dst = static_cast<MVertSkin *>(dest);
  copy_v3_v3(vs_dst->radius, radius);
  vs_dst->flag &= ~MVERT_SKIN_ROOT;
}

/** \} */

/* -------------------------------------------------------------------- */
/** \name Callbacks for (`short[4][3]`, #CD_TESSLOOPNORMAL)
 * \{ */

static void layerSwap_flnor(void *data, const int *corner_indices)
{
  short(*flnors)[4][3] = static_cast<short(*)[4][3]>(data);
  short nors[4][3];
  int i = 4;

  while (i--) {
    copy_v3_v3_short(nors[i], (*flnors)[corner_indices[i]]);
  }

  memcpy(flnors, nors, sizeof(nors));
}

/** \} */

/* -------------------------------------------------------------------- */
/** \name Callbacks for (#MPropCol, #CD_PROP_COLOR)
 * \{ */

static void layerCopyValue_propcol(const void *source,
                                   void *dest,
                                   const int mixmode,
                                   const float mixfactor)
{
  const MPropCol *m1 = static_cast<const MPropCol *>(source);
  MPropCol *m2 = static_cast<MPropCol *>(dest);
  float tmp_col[4];

  if (ELEM(mixmode,
           CDT_MIX_NOMIX,
           CDT_MIX_REPLACE_ABOVE_THRESHOLD,
           CDT_MIX_REPLACE_BELOW_THRESHOLD)) {
    /* Modes that do a full copy or nothing. */
    if (ELEM(mixmode, CDT_MIX_REPLACE_ABOVE_THRESHOLD, CDT_MIX_REPLACE_BELOW_THRESHOLD)) {
      /* TODO: Check for a real valid way to get 'factor' value of our dest color? */
      const float f = (m2->color[0] + m2->color[1] + m2->color[2]) / 3.0f;
      if (mixmode == CDT_MIX_REPLACE_ABOVE_THRESHOLD && f < mixfactor) {
        return; /* Do Nothing! */
      }
      if (mixmode == CDT_MIX_REPLACE_BELOW_THRESHOLD && f > mixfactor) {
        return; /* Do Nothing! */
      }
    }
    copy_v4_v4(m2->color, m1->color);
  }
  else { /* Modes that support 'real' mix factor. */
    if (mixmode == CDT_MIX_MIX) {
      blend_color_mix_float(tmp_col, m2->color, m1->color);
    }
    else if (mixmode == CDT_MIX_ADD) {
      blend_color_add_float(tmp_col, m2->color, m1->color);
    }
    else if (mixmode == CDT_MIX_SUB) {
      blend_color_sub_float(tmp_col, m2->color, m1->color);
    }
    else if (mixmode == CDT_MIX_MUL) {
      blend_color_mul_float(tmp_col, m2->color, m1->color);
    }
    else {
      memcpy(tmp_col, m1->color, sizeof(tmp_col));
    }
    blend_color_interpolate_float(m2->color, m2->color, tmp_col, mixfactor);
  }
}

static bool layerEqual_propcol(const void *data1, const void *data2)
{
  const MPropCol *m1 = static_cast<const MPropCol *>(data1);
  const MPropCol *m2 = static_cast<const MPropCol *>(data2);
  float tot = 0;

  for (int i = 0; i < 4; i++) {
    float c = (m1->color[i] - m2->color[i]);
    tot += c * c;
  }

  return tot < 0.001f;
}

static void layerMultiply_propcol(void *data, const float fac)
{
  MPropCol *m = static_cast<MPropCol *>(data);
  mul_v4_fl(m->color, fac);
}

static void layerAdd_propcol(void *data1, const void *data2)
{
  MPropCol *m = static_cast<MPropCol *>(data1);
  const MPropCol *m2 = static_cast<const MPropCol *>(data2);
  add_v4_v4(m->color, m2->color);
}

static void layerDoMinMax_propcol(const void *data, void *vmin, void *vmax)
{
  const MPropCol *m = static_cast<const MPropCol *>(data);
  MPropCol *min = static_cast<MPropCol *>(vmin);
  MPropCol *max = static_cast<MPropCol *>(vmax);
  minmax_v4v4_v4(min->color, max->color, m->color);
}

static void layerInitMinMax_propcol(void *vmin, void *vmax)
{
  MPropCol *min = static_cast<MPropCol *>(vmin);
  MPropCol *max = static_cast<MPropCol *>(vmax);

  copy_v4_fl(min->color, FLT_MAX);
  copy_v4_fl(max->color, FLT_MIN);
}

static void layerDefault_propcol(void *data, const int count)
{
  /* Default to white, full alpha. */
  MPropCol default_propcol = {{1.0f, 1.0f, 1.0f, 1.0f}};
  MPropCol *pcol = (MPropCol *)data;
  for (int i = 0; i < count; i++) {
    copy_v4_v4(pcol[i].color, default_propcol.color);
  }
}

static void layerInterp_propcol(const void **sources,
                                const float *weights,
                                const float * /*sub_weights*/,
                                int count,
                                void *dest)
{
  MPropCol *mc = static_cast<MPropCol *>(dest);
  float col[4] = {0.0f, 0.0f, 0.0f, 0.0f};
  for (int i = 0; i < count; i++) {
    const float interp_weight = weights[i];
    const MPropCol *src = static_cast<const MPropCol *>(sources[i]);
    madd_v4_v4fl(col, src->color, interp_weight);
  }
  copy_v4_v4(mc->color, col);
}

/** \} */

/* -------------------------------------------------------------------- */
/** \name Callbacks for (#vec3f, #CD_PROP_FLOAT3)
 * \{ */

static void layerInterp_propfloat3(const void **sources,
                                   const float *weights,
                                   const float * /*sub_weights*/,
                                   int count,
                                   void *dest)
{
  vec3f result = {0.0f, 0.0f, 0.0f};
  for (int i = 0; i < count; i++) {
    const float interp_weight = weights[i];
    const vec3f *src = static_cast<const vec3f *>(sources[i]);
    madd_v3_v3fl(&result.x, &src->x, interp_weight);
  }
  copy_v3_v3((float *)dest, &result.x);
}

static void layerMultiply_propfloat3(void *data, const float fac)
{
  vec3f *vec = static_cast<vec3f *>(data);
  vec->x *= fac;
  vec->y *= fac;
  vec->z *= fac;
}

static void layerAdd_propfloat3(void *data1, const void *data2)
{
  vec3f *vec1 = static_cast<vec3f *>(data1);
  const vec3f *vec2 = static_cast<const vec3f *>(data2);
  vec1->x += vec2->x;
  vec1->y += vec2->y;
  vec1->z += vec2->z;
}

static bool layerValidate_propfloat3(void *data, const uint totitems, const bool do_fixes)
{
  float *values = static_cast<float *>(data);
  bool has_errors = false;
  for (int i = 0; i < totitems * 3; i++) {
    if (!isfinite(values[i])) {
      if (do_fixes) {
        values[i] = 0.0f;
      }
      has_errors = true;
    }
  }
  return has_errors;
}

/** \} */

/* -------------------------------------------------------------------- */
/** \name Callbacks for (#vec2f, #CD_PROP_FLOAT2)
 * \{ */

static void layerInterp_propfloat2(const void **sources,
                                   const float *weights,
                                   const float * /*sub_weights*/,
                                   int count,
                                   void *dest)
{
  vec2f result = {0.0f, 0.0f};
  for (int i = 0; i < count; i++) {
    const float interp_weight = weights[i];
    const vec2f *src = static_cast<const vec2f *>(sources[i]);
    madd_v2_v2fl(&result.x, &src->x, interp_weight);
  }
  copy_v2_v2((float *)dest, &result.x);
}

static void layerMultiply_propfloat2(void *data, const float fac)
{
  vec2f *vec = static_cast<vec2f *>(data);
  vec->x *= fac;
  vec->y *= fac;
}

static void layerAdd_propfloat2(void *data1, const void *data2)
{
  vec2f *vec1 = static_cast<vec2f *>(data1);
  const vec2f *vec2 = static_cast<const vec2f *>(data2);
  vec1->x += vec2->x;
  vec1->y += vec2->y;
}

static bool layerValidate_propfloat2(void *data, const uint totitems, const bool do_fixes)
{
  float *values = static_cast<float *>(data);
  bool has_errors = false;
  for (int i = 0; i < totitems * 2; i++) {
    if (!isfinite(values[i])) {
      if (do_fixes) {
        values[i] = 0.0f;
      }
      has_errors = true;
    }
  }
  return has_errors;
}

static bool layerEqual_propfloat2(const void *data1, const void *data2)
{
  const float2 &a = *static_cast<const float2 *>(data1);
  const float2 &b = *static_cast<const float2 *>(data2);
  return blender::math::distance_squared(a, b) < 0.00001f;
}

static void layerInitMinMax_propfloat2(void *vmin, void *vmax)
{
  float2 &min = *static_cast<float2 *>(vmin);
  float2 &max = *static_cast<float2 *>(vmax);
  INIT_MINMAX2(min, max);
}

static void layerDoMinMax_propfloat2(const void *data, void *vmin, void *vmax)
{
  const float2 &value = *static_cast<const float2 *>(data);
  float2 &a = *static_cast<float2 *>(vmin);
  float2 &b = *static_cast<float2 *>(vmax);
  blender::math::min_max(value, a, b);
}

static void layerCopyValue_propfloat2(const void *source,
                                      void *dest,
                                      const int mixmode,
                                      const float mixfactor)
{
  const float2 &a = *static_cast<const float2 *>(source);
  float2 &b = *static_cast<float2 *>(dest);

  /* We only support a limited subset of advanced mixing here-
   * namely the mixfactor interpolation. */
  if (mixmode == CDT_MIX_NOMIX) {
    b = a;
  }
  else {
    b = blender::math::interpolate(b, a, mixfactor);
  }
}

/** \} */

/* -------------------------------------------------------------------- */
/** \name Callbacks for (`bool`, #CD_PROP_BOOL)
 * \{ */

static void layerInterp_propbool(const void **sources,
                                 const float *weights,
                                 const float * /*sub_weights*/,
                                 int count,
                                 void *dest)
{
  bool result = false;
  for (int i = 0; i < count; i++) {
    const float interp_weight = weights[i];
    const bool src = *(const bool *)sources[i];
    result |= src && (interp_weight > 0.0f);
  }
  *(bool *)dest = result;
}

/** \} */

/* -------------------------------------------------------------------- */
/** \name Callbacks for (#math::Quaternion, #CD_PROP_QUATERNION)
 * \{ */

static void layerDefault_propquaternion(void *data, const int count)
{
  using namespace blender;
  MutableSpan(static_cast<math::Quaternion *>(data), count).fill(math::Quaternion::identity());
}

/** \} */

/* -------------------------------------------------------------------- */
/** \name Layer Type Information (#LAYERTYPEINFO)
 * \{ */

static const LayerTypeInfo LAYERTYPEINFO[CD_NUMTYPES] = {
    /* 0: CD_MVERT */ /* DEPRECATED */
    {sizeof(MVert), "MVert", 1, nullptr, nullptr, nullptr, nullptr, nullptr, nullptr},
    /* 1: CD_MSTICKY */ /* DEPRECATED */
    {sizeof(float[2]), "", 1, nullptr, nullptr, nullptr, nullptr, nullptr, nullptr},
    /* 2: CD_MDEFORMVERT */
    {sizeof(MDeformVert),
     "MDeformVert",
     1,
     nullptr,
     layerCopy_mdeformvert,
     layerFree_mdeformvert,
     layerInterp_mdeformvert,
     nullptr,
     nullptr,
     layerConstruct_mdeformvert},
    /* 3: CD_MEDGE */ /* DEPRECATED */
    {sizeof(MEdge), "MEdge", 1, nullptr, nullptr, nullptr, nullptr, nullptr, nullptr},
    /* 4: CD_MFACE */
    {sizeof(MFace), "MFace", 1, nullptr, nullptr, nullptr, nullptr, nullptr, nullptr},
    /* 5: CD_MTFACE */
    {sizeof(MTFace),
     "MTFace",
     1,
     N_("UVMap"),
     layerCopy_tface,
     nullptr,
     layerInterp_tface,
     layerSwap_tface,
     nullptr,
     layerDefault_tface,
     nullptr,
     nullptr,
     nullptr,
     nullptr,
     nullptr,
     nullptr,
     nullptr,
     nullptr,
     nullptr,
     nullptr,
     layerMaxNum_tface},
    /* 6: CD_MCOL */
    /* 4 MCol structs per face */
    {sizeof(MCol[4]),  "MCol",         4,
     N_("Col"),        nullptr,        nullptr,
     layerInterp_mcol, layerSwap_mcol, layerDefault_mcol,
     nullptr,          nullptr,        nullptr,
     nullptr,          nullptr,        nullptr,
     nullptr,          nullptr,        nullptr,
     nullptr,          nullptr,        nullptr},
    /* 7: CD_ORIGINDEX */
    {sizeof(int), "", 0, nullptr, nullptr, nullptr, nullptr, nullptr, layerDefault_origindex},
    /* 8: CD_NORMAL */
    /* 3 floats per normal vector */
    {sizeof(float[3]),
     "vec3f",
     1,
     nullptr,
     nullptr,
     nullptr,
     layerInterp_normal,
     nullptr,
     nullptr,
     nullptr,
     nullptr,
     nullptr,
     nullptr,
     nullptr,
     nullptr,
     nullptr,
     layerCopyValue_normal},
    /* 9: CD_FACEMAP */ /* DEPRECATED */
    {sizeof(int), ""},
    /* 10: CD_PROP_FLOAT */
    {sizeof(MFloatProperty),
     "MFloatProperty",
     1,
     N_("Float"),
     layerCopy_propFloat,
     nullptr,
     layerInterp_propFloat,
     nullptr,
     nullptr,
     nullptr,
     layerValidate_propFloat},
    /* 11: CD_PROP_INT32 */
    {sizeof(MIntProperty),
     "MIntProperty",
     1,
     N_("Int"),
     nullptr,
     nullptr,
     layerInterp_propInt,
     nullptr},
    /* 12: CD_PROP_STRING */
    {sizeof(MStringProperty),
     "MStringProperty",
     1,
     N_("String"),
     layerCopy_propString,
     nullptr,
     nullptr,
     nullptr},
    /* 13: CD_ORIGSPACE */
    {sizeof(OrigSpaceFace),
     "OrigSpaceFace",
     1,
     N_("UVMap"),
     layerCopy_origspace_face,
     nullptr,
     layerInterp_origspace_face,
     layerSwap_origspace_face,
     layerDefault_origspace_face},
    /* 14: CD_ORCO */
    {sizeof(float[3]), "", 0, nullptr, nullptr, nullptr, nullptr, nullptr, nullptr},
    /* 15: CD_MTEXPOLY */ /* DEPRECATED */
    /* NOTE: when we expose the UV Map / TexFace split to the user,
     * change this back to face Texture. */
    {sizeof(int), "", 0, nullptr, nullptr, nullptr, nullptr, nullptr, nullptr},
    /* 16: CD_MLOOPUV */ /* DEPRECATED */
    {sizeof(MLoopUV), "MLoopUV", 1, N_("UVMap")},
    /* 17: CD_PROP_BYTE_COLOR */
    {sizeof(MLoopCol),
     "MLoopCol",
     1,
     N_("Col"),
     nullptr,
     nullptr,
     layerInterp_mloopcol,
     nullptr,
     layerDefault_mloopcol,
     nullptr,
     nullptr,
     layerEqual_mloopcol,
     layerMultiply_mloopcol,
     layerInitMinMax_mloopcol,
     layerAdd_mloopcol,
     layerDoMinMax_mloopcol,
     layerCopyValue_mloopcol,
     nullptr,
     nullptr,
     nullptr,
     nullptr},
    /* 18: CD_TANGENT */
    {sizeof(float[4][4]), "", 0, N_("Tangent"), nullptr, nullptr, nullptr, nullptr, nullptr},
    /* 19: CD_MDISPS */
    {sizeof(MDisps),
     "MDisps",
     1,
     nullptr,
     layerCopy_mdisps,
     layerFree_mdisps,
     nullptr,
     layerSwap_mdisps,
     nullptr,
     layerConstruct_mdisps,
     nullptr,
     nullptr,
     nullptr,
     nullptr,
     nullptr,
     nullptr,
     nullptr,
     layerRead_mdisps,
     layerWrite_mdisps,
     layerFilesize_mdisps},
    /* 20: CD_PREVIEW_MCOL */
    {},
    /* 21: CD_ID_MCOL */ /* DEPRECATED */
    {sizeof(MCol[4]), "", 0, nullptr, nullptr, nullptr, nullptr, nullptr, nullptr},
    /* 22: CD_TEXTURE_MCOL */
    {sizeof(MCol[4]),
     "MCol",
     4,
     N_("TexturedCol"),
     nullptr,
     nullptr,
     layerInterp_mcol,
     layerSwap_mcol,
     layerDefault_mcol},
    /* 23: CD_CLOTH_ORCO */
    {sizeof(float[3]), "", 0, nullptr, nullptr, nullptr, nullptr, nullptr, nullptr},
    /* 24: CD_RECAST */
    {sizeof(MRecast), "MRecast", 1, N_("Recast"), nullptr, nullptr, nullptr, nullptr},
    /* 25: CD_MPOLY */ /* DEPRECATED */
    {sizeof(MPoly), "MPoly", 1, N_("NGon Face"), nullptr, nullptr, nullptr, nullptr, nullptr},
    /* 26: CD_MLOOP */ /* DEPRECATED */
    {sizeof(MLoop),
     "MLoop",
     1,
     N_("NGon Face-Vertex"),
     nullptr,
     nullptr,
     nullptr,
     nullptr,
     nullptr},
    /* 27: CD_SHAPE_KEYINDEX */
    {sizeof(int), "", 0, nullptr, nullptr, nullptr, nullptr, nullptr, nullptr},
    /* 28: CD_SHAPEKEY */
    {sizeof(float[3]), "", 0, N_("ShapeKey"), nullptr, nullptr, layerInterp_shapekey},
    /* 29: CD_BWEIGHT */ /* DEPRECATED */
    {sizeof(MFloatProperty), "MFloatProperty", 1},
    /* 30: CD_CREASE */ /* DEPRECATED */
    {sizeof(float), ""},
    /* 31: CD_ORIGSPACE_MLOOP */
    {sizeof(OrigSpaceLoop),
     "OrigSpaceLoop",
     1,
     N_("OS Loop"),
     nullptr,
     nullptr,
     layerInterp_mloop_origspace,
     nullptr,
     nullptr,
     nullptr,
     nullptr,
     layerEqual_mloop_origspace,
     layerMultiply_mloop_origspace,
     layerInitMinMax_mloop_origspace,
     layerAdd_mloop_origspace,
     layerDoMinMax_mloop_origspace,
     layerCopyValue_mloop_origspace},
    /* 32: CD_PREVIEW_MLOOPCOL */ /* DEPRECATED */ /* UNUSED */
    {},
    /* 33: CD_BM_ELEM_PYPTR */
    {sizeof(void *),
     "",
     1,
     nullptr,
     layerCopy_bmesh_elem_py_ptr,
     layerFree_bmesh_elem_py_ptr,
     nullptr,
     nullptr,
     nullptr},
    /* 34: CD_PAINT_MASK */ /* DEPRECATED */
    {sizeof(float), "", 0, nullptr, nullptr, nullptr, nullptr, nullptr, nullptr},
    /* 35: CD_GRID_PAINT_MASK */
    {sizeof(GridPaintMask),
     "GridPaintMask",
     1,
     nullptr,
     layerCopy_grid_paint_mask,
     layerFree_grid_paint_mask,
     nullptr,
     nullptr,
     nullptr,
     layerConstruct_grid_paint_mask},
    /* 36: CD_MVERT_SKIN */
    {sizeof(MVertSkin),
     "MVertSkin",
     1,
     nullptr,
     layerCopy_mvert_skin,
     nullptr,
     layerInterp_mvert_skin,
     nullptr,
     layerDefault_mvert_skin},
    /* 37: CD_FREESTYLE_EDGE */
    {sizeof(FreestyleEdge),
     "FreestyleEdge",
     1,
     nullptr,
     nullptr,
     nullptr,
     nullptr,
     nullptr,
     nullptr},
    /* 38: CD_FREESTYLE_FACE */
    {sizeof(FreestyleFace),
     "FreestyleFace",
     1,
     nullptr,
     nullptr,
     nullptr,
     nullptr,
     nullptr,
     nullptr},
    /* 39: CD_MLOOPTANGENT */
    {sizeof(float[4]), "", 0, nullptr, nullptr, nullptr, nullptr, nullptr, nullptr},
    /* 40: CD_TESSLOOPNORMAL */
    {sizeof(short[4][3]), "", 0, nullptr, nullptr, nullptr, nullptr, layerSwap_flnor, nullptr},
    /* 41: CD_CUSTOMLOOPNORMAL */
    {sizeof(short[2]), "vec2s", 1, nullptr, nullptr, nullptr, nullptr, nullptr, nullptr},
    /* 42: CD_SCULPT_FACE_SETS */ /* DEPRECATED */
    {sizeof(int), ""},
    /* 43: CD_LOCATION */
    {sizeof(float[3]), "vec3f", 1, nullptr, nullptr, nullptr, nullptr, nullptr, nullptr},
    /* 44: CD_RADIUS */
    {sizeof(float), "MFloatProperty", 1, nullptr, nullptr, nullptr, nullptr, nullptr, nullptr},
    /* 45: CD_PROP_INT8 */
    {sizeof(int8_t), "MInt8Property", 1, N_("Int8"), nullptr, nullptr, nullptr, nullptr, nullptr},
    /* 46: CD_PROP_INT32_2D */
    {sizeof(vec2i), "vec2i", 1, N_("Int 2D"), nullptr, nullptr, nullptr, nullptr, nullptr},
    /* 47: CD_PROP_COLOR */
    {sizeof(MPropCol),
     "MPropCol",
     1,
     N_("Color"),
     nullptr,
     nullptr,
     layerInterp_propcol,
     nullptr,
     layerDefault_propcol,
     nullptr,
     nullptr,
     layerEqual_propcol,
     layerMultiply_propcol,
     layerInitMinMax_propcol,
     layerAdd_propcol,
     layerDoMinMax_propcol,
     layerCopyValue_propcol,
     nullptr,
     nullptr,
     nullptr,
     nullptr},
    /* 48: CD_PROP_FLOAT3 */
    {sizeof(float[3]),
     "vec3f",
     1,
     N_("Float3"),
     nullptr,
     nullptr,
     layerInterp_propfloat3,
     nullptr,
     nullptr,
     nullptr,
     layerValidate_propfloat3,
     nullptr,
     layerMultiply_propfloat3,
     nullptr,
     layerAdd_propfloat3},
    /* 49: CD_PROP_FLOAT2 */
    {sizeof(float[2]),
     "vec2f",
     1,
     N_("Float2"),
     nullptr,
     nullptr,
     layerInterp_propfloat2,
     nullptr,
     nullptr,
     nullptr,
     layerValidate_propfloat2,
     layerEqual_propfloat2,
     layerMultiply_propfloat2,
     layerInitMinMax_propfloat2,
     layerAdd_propfloat2,
     layerDoMinMax_propfloat2,
     layerCopyValue_propfloat2},
    /* 50: CD_PROP_BOOL */
    {sizeof(bool),
     "bool",
     1,
     N_("Boolean"),
     nullptr,
     nullptr,
     layerInterp_propbool,
     nullptr,
     nullptr,
     nullptr,
     nullptr,
     nullptr,
     nullptr,
     nullptr},
    /* 51: CD_HAIRLENGTH */ /* DEPRECATED */ /* UNUSED */
    {sizeof(float), "float", 1, nullptr, nullptr, nullptr, nullptr, nullptr, nullptr},
    /* 52: CD_PROP_QUATERNION */
    {sizeof(float[4]),
     "vec4f",
     1,
     N_("Quaternion"),
     nullptr,
     nullptr,
     nullptr,
     nullptr,
     layerDefault_propquaternion},
};

static const char *LAYERTYPENAMES[CD_NUMTYPES] = {
    /*   0-4 */ "CDMVert",
    "CDMSticky",
    "CDMDeformVert",
    "CDMEdge",
    "CDMFace",
    /*   5-9 */ "CDMTFace",
    "CDMCol",
    "CDOrigIndex",
    "CDNormal",
    "CDFaceMap",
    /* 10-14 */ "CDMFloatProperty",
    "CDMIntProperty",
    "CDMStringProperty",
    "CDOrigSpace",
    "CDOrco",
    /* 15-19 */ "CDMTexPoly",
    "CDMLoopUV",
    "CDMloopCol",
    "CDTangent",
    "CDMDisps",
    /* 20-24 */ "CDPreviewMCol",
    "CDIDMCol",
    "CDTextureMCol",
    "CDClothOrco",
    "CDMRecast",

    /* BMESH ONLY */
    /* 25-29 */ "CDMPoly",
    "CDMLoop",
    "CDShapeKeyIndex",
    "CDShapeKey",
    "CDBevelWeight",
    /* 30-34 */ "CDSubSurfCrease",
    "CDOrigSpaceLoop",
    "CDPreviewLoopCol",
    "CDBMElemPyPtr",
    "CDPaintMask",
    /* 35-36 */ "CDGridPaintMask",
    "CDMVertSkin",
    /* 37-38 */ "CDFreestyleEdge",
    "CDFreestyleFace",
    /* 39-42 */ "CDMLoopTangent",
    "CDTessLoopNormal",
    "CDCustomLoopNormal",
    "CDSculptFaceGroups",
    /* 43-46 */ "CDHairPoint",
    "CDPropInt8",
    "CDHairMapping",
    "CDPoint",
    "CDPropCol",
    "CDPropFloat3",
    "CDPropFloat2",
    "CDPropBoolean",
    "CDHairLength",
    "CDPropQuaternion",
};

const CustomData_MeshMasks CD_MASK_BAREMESH = {
    /*vmask*/ CD_MASK_PROP_FLOAT3,
    /*emask*/ CD_MASK_PROP_INT32_2D,
    /*fmask*/ 0,
    /*pmask*/ 0,
    /*lmask*/ CD_MASK_PROP_INT32,
};
const CustomData_MeshMasks CD_MASK_BAREMESH_ORIGINDEX = {
    /*vmask*/ CD_MASK_PROP_FLOAT3 | CD_MASK_ORIGINDEX,
    /*emask*/ CD_MASK_PROP_INT32_2D | CD_MASK_ORIGINDEX,
    /*fmask*/ 0,
    /*pmask*/ CD_MASK_ORIGINDEX,
    /*lmask*/ CD_MASK_PROP_INT32,
};
const CustomData_MeshMasks CD_MASK_MESH = {
    /*vmask*/ (CD_MASK_PROP_FLOAT3 | CD_MASK_MDEFORMVERT | CD_MASK_MVERT_SKIN | CD_MASK_PROP_ALL),
    /*emask*/
    (CD_MASK_FREESTYLE_EDGE | CD_MASK_PROP_ALL),
    /*fmask*/ 0,
    /*pmask*/
    (CD_MASK_FREESTYLE_FACE | CD_MASK_PROP_ALL),
    /*lmask*/
    (CD_MASK_MDISPS | CD_MASK_CUSTOMLOOPNORMAL | CD_MASK_GRID_PAINT_MASK | CD_MASK_PROP_ALL),
};

const CustomData_MeshMasks CD_MASK_DERIVEDMESH = {
    /*vmask*/ (CD_MASK_ORIGINDEX | CD_MASK_MDEFORMVERT | CD_MASK_SHAPEKEY | CD_MASK_MVERT_SKIN |
               CD_MASK_ORCO | CD_MASK_CLOTH_ORCO | CD_MASK_PROP_ALL),
    /*emask*/
    (CD_MASK_ORIGINDEX | CD_MASK_FREESTYLE_EDGE | CD_MASK_PROP_ALL),
    /*fmask*/ (CD_MASK_ORIGINDEX | CD_MASK_ORIGSPACE | CD_MASK_TANGENT),
    /*pmask*/
    (CD_MASK_ORIGINDEX | CD_MASK_FREESTYLE_FACE | CD_MASK_PROP_ALL),
    /*lmask*/
    (CD_MASK_CUSTOMLOOPNORMAL | CD_MASK_ORIGSPACE_MLOOP |
     CD_MASK_PROP_ALL), /* XXX: MISSING #CD_MASK_MLOOPTANGENT ? */
};
const CustomData_MeshMasks CD_MASK_BMESH = {
    /*vmask*/ (CD_MASK_MDEFORMVERT | CD_MASK_MVERT_SKIN | CD_MASK_SHAPEKEY |
               CD_MASK_SHAPE_KEYINDEX | CD_MASK_PROP_ALL),
    /*emask*/ (CD_MASK_FREESTYLE_EDGE | CD_MASK_PROP_ALL),
    /*fmask*/ 0,
    /*pmask*/
    (CD_MASK_FREESTYLE_FACE | CD_MASK_PROP_ALL),
    /*lmask*/
    (CD_MASK_MDISPS | CD_MASK_CUSTOMLOOPNORMAL | CD_MASK_GRID_PAINT_MASK | CD_MASK_PROP_ALL),
};
const CustomData_MeshMasks CD_MASK_EVERYTHING = {
    /*vmask*/ (CD_MASK_BM_ELEM_PYPTR | CD_MASK_ORIGINDEX | CD_MASK_MDEFORMVERT |
               CD_MASK_MVERT_SKIN | CD_MASK_ORCO | CD_MASK_CLOTH_ORCO | CD_MASK_SHAPEKEY |
               CD_MASK_SHAPE_KEYINDEX | CD_MASK_PROP_ALL),
    /*emask*/
    (CD_MASK_BM_ELEM_PYPTR | CD_MASK_ORIGINDEX | CD_MASK_FREESTYLE_EDGE | CD_MASK_PROP_ALL),
    /*fmask*/
    (CD_MASK_MFACE | CD_MASK_ORIGINDEX | CD_MASK_NORMAL | CD_MASK_MTFACE | CD_MASK_MCOL |
     CD_MASK_ORIGSPACE | CD_MASK_TANGENT | CD_MASK_TESSLOOPNORMAL | CD_MASK_PROP_ALL),
    /*pmask*/
    (CD_MASK_BM_ELEM_PYPTR | CD_MASK_ORIGINDEX | CD_MASK_FREESTYLE_FACE | CD_MASK_PROP_ALL),
    /*lmask*/
    (CD_MASK_BM_ELEM_PYPTR | CD_MASK_MDISPS | CD_MASK_NORMAL | CD_MASK_CUSTOMLOOPNORMAL |
     CD_MASK_MLOOPTANGENT | CD_MASK_ORIGSPACE_MLOOP | CD_MASK_GRID_PAINT_MASK | CD_MASK_PROP_ALL),
};

static const LayerTypeInfo *layerType_getInfo(const eCustomDataType type)
{
  if (type < 0 || type >= CD_NUMTYPES) {
    return nullptr;
  }

  return &LAYERTYPEINFO[type];
}

static const char *layerType_getName(const eCustomDataType type)
{
  if (type < 0 || type >= CD_NUMTYPES) {
    return nullptr;
  }

  return LAYERTYPENAMES[type];
}

void customData_mask_layers__print(const CustomData_MeshMasks *mask)
{
  printf("verts mask=0x%" PRIx64 ":\n", mask->vmask);
  for (int i = 0; i < CD_NUMTYPES; i++) {
    if (mask->vmask & CD_TYPE_AS_MASK(i)) {
      printf("  %s\n", layerType_getName(eCustomDataType(i)));
    }
  }

  printf("edges mask=0x%" PRIx64 ":\n", mask->emask);
  for (int i = 0; i < CD_NUMTYPES; i++) {
    if (mask->emask & CD_TYPE_AS_MASK(i)) {
      printf("  %s\n", layerType_getName(eCustomDataType(i)));
    }
  }

  printf("faces mask=0x%" PRIx64 ":\n", mask->fmask);
  for (int i = 0; i < CD_NUMTYPES; i++) {
    if (mask->fmask & CD_TYPE_AS_MASK(i)) {
      printf("  %s\n", layerType_getName(eCustomDataType(i)));
    }
  }

  printf("loops mask=0x%" PRIx64 ":\n", mask->lmask);
  for (int i = 0; i < CD_NUMTYPES; i++) {
    if (mask->lmask & CD_TYPE_AS_MASK(i)) {
      printf("  %s\n", layerType_getName(eCustomDataType(i)));
    }
  }

  printf("polys mask=0x%" PRIx64 ":\n", mask->pmask);
  for (int i = 0; i < CD_NUMTYPES; i++) {
    if (mask->pmask & CD_TYPE_AS_MASK(i)) {
      printf("  %s\n", layerType_getName(eCustomDataType(i)));
    }
  }
}

/** \} */

/* -------------------------------------------------------------------- */
/** \name CustomData Functions
 * \{ */

static void customData_update_offsets(CustomData *data);

static CustomDataLayer *customData_add_layer__internal(
    CustomData *data,
    eCustomDataType type,
    std::optional<eCDAllocType> alloctype,
    void *layer_data_to_assign,
    const ImplicitSharingInfo *sharing_info_to_assign,
    int totelem,
    const char *name);

void CustomData_update_typemap(CustomData *data)
{
  int lasttype = -1;

  for (int i = 0; i < CD_NUMTYPES; i++) {
    data->typemap[i] = -1;
  }

  for (int i = 0; i < data->totlayer; i++) {
    const eCustomDataType type = eCustomDataType(data->layers[i].type);
    if (type != lasttype) {
      data->typemap[type] = i;
      lasttype = type;
    }
  }
}

void CustomData_regen_active_refs(CustomData *data)
{
  int i, j;

  for (int i = 0; i < CD_NUMTYPES; i++) {
    data->typemap[i] = -1;
  }

  for (i = 0, j = 0; i < data->totlayer; i++) {
    CustomDataLayer *layer = &data->layers[i];

    if (data->typemap[layer->type] == -1) {
      data->typemap[layer->type] = i;
    }
  }

  /* Explicitly flag active layers. */
  for (i = 0, j = 0; i < data->totlayer; i++) {
    CustomDataLayer *layer = &data->layers[i];
    CustomDataLayer *base = data->layers + data->typemap[layer->type];
    int n = layer - base;

    if (layer == base) {
      continue;
    }

    layer->active = n == base->active;
    layer->active_clone = n == base->active_clone;
    layer->active_mask = n == base->active_mask;
    layer->active_rnd = n == base->active_rnd;
  }

  /* Handle case of base layers being active. */
  for (int i = 0; i < CD_NUMTYPES; i++) {
    if (data->typemap[i] == -1) {
      continue;
    }

    CustomDataLayer *base = data->layers + data->typemap[i];

    base->active = !base->active;
    base->active_mask = !base->active_mask;
    base->active_clone = !base->active_clone;
    base->active_rnd = !base->active_rnd;
  }

  /* Regenerate active refs,
   * set active n in base layer for all types.
   */
  for (i = 0; i < data->totlayer; i++) {
    CustomDataLayer *layer = data->layers + i;
    CustomDataLayer *base = data->layers + data->typemap[layer->type];

    int n = layer - base;

    if (n < 0) {
      BLI_assert_unreachable();
    }
    if (layer->active) {
      base->active = n;
    }
    if (layer->active_mask) {
      base->active_mask = n;
    }
    if (layer->active_clone) {
      base->active_clone = n;
    }
    if (layer->active_rnd) {
      base->active_rnd = n;
    }
  }

  /* set active n in all layers */
  for (i = 0; i < data->totlayer; i++) {
    CustomDataLayer *layer = &data->layers[i];
    CustomDataLayer *base = data->layers + data->typemap[layer->type];

    layer->active = base->active;
    layer->active_mask = base->active_mask;
    layer->active_clone = base->active_clone;
    layer->active_rnd = base->active_rnd;
  }
}

/* Currently only used in BLI_assert. */
#ifndef NDEBUG
static bool customdata_typemap_is_valid(const CustomData *data)
{
  CustomData data_copy = *data;
  CustomData_update_typemap(&data_copy);
  return (memcmp(data->typemap, data_copy.typemap, sizeof(data->typemap)) == 0);
}
#endif

/* Copies all customdata layers without allocating data,
 * and without respect to type masks or NO_COPY/etc flags.
 */
void CustomData_copy_all_layout(const struct CustomData *source, struct CustomData *dest)
{
  *dest = *source;
  dest->external = nullptr;
  dest->pool = nullptr;

  if (source->layers) {
    dest->layers = static_cast<CustomDataLayer *>(
        MEM_mallocN(sizeof(*dest->layers) * source->maxlayer, __func__));

    for (int i = 0; i < source->totlayer; i++) {
      CustomDataLayer *layer = &dest->layers[i];

      *layer = source->layers[i];
      layer->data = nullptr;
      layer->sharing_info = nullptr;
    }
  }

  CustomData_update_typemap(dest);
  CustomData_regen_active_refs(dest);
  customData_update_offsets(dest);
}

static void *copy_layer_data(const eCustomDataType type, const void *data, const int totelem)
{
  const LayerTypeInfo &type_info = *layerType_getInfo(type);
  if (type_info.copy) {
    void *new_data = MEM_malloc_arrayN(size_t(totelem), type_info.size, __func__);
    type_info.copy(data, new_data, totelem);
    return new_data;
  }
  return MEM_dupallocN(data);
}

static void free_layer_data(const eCustomDataType type, const void *data, const int totelem)
{
  const LayerTypeInfo &type_info = *layerType_getInfo(type);
  if (type_info.free) {
    type_info.free(const_cast<void *>(data), totelem);
  }
  MEM_freeN(const_cast<void *>(data));
}

static bool customdata_merge_internal(const CustomData *source,
                                      CustomData *dest,
                                      const eCustomDataMask mask,
                                      const std::optional<eCDAllocType> alloctype,
                                      const int totelem)
{
  bool changed = false;

  int last_type = -1;
  int last_active = 0;
  int last_render = 0;
  int last_clone = 0;
  int last_mask = 0;
  int current_type_layer_count = 0;
  int max_current_type_layer_count = -1;

  for (int i = 0; i < source->totlayer; i++) {
    const CustomDataLayer &src_layer = source->layers[i];
    const eCustomDataType type = eCustomDataType(src_layer.type);
    const int src_layer_flag = src_layer.flag;

    if (type != last_type) {
      /* Don't exceed layer count on destination. */
      const int layernum_dst = CustomData_number_of_layers(dest, type);
      current_type_layer_count = layernum_dst;
      max_current_type_layer_count = CustomData_layertype_layers_max(type);
      last_active = src_layer.active;
      last_render = src_layer.active_rnd;
      last_clone = src_layer.active_clone;
      last_mask = src_layer.active_mask;
      last_type = type;
    }
    else {
      current_type_layer_count++;
    }

    if (src_layer_flag & CD_FLAG_NOCOPY) {
      /* Don't merge this layer because it's not supposed to leave the source data. */
      continue;
    }
    if (!(mask & CD_TYPE_AS_MASK(type))) {
      /* Don't merge this layer because it does not match the type mask. */
      continue;
    }
    if ((max_current_type_layer_count != -1) &&
        (current_type_layer_count >= max_current_type_layer_count))
    {
      /* Don't merge this layer because the maximum amount of layers of this type is reached. */
      continue;
    }
    if (CustomData_get_named_layer_index(dest, type, src_layer.name) != -1) {
      /* Don't merge this layer because it exists in the destination already. */
      continue;
    }

    void *layer_data_to_assign = nullptr;
    const ImplicitSharingInfo *sharing_info_to_assign = nullptr;
    if (!alloctype.has_value()) {
      if (src_layer.data != nullptr) {
        if (src_layer.sharing_info == nullptr) {
          /* Can't share the layer, duplicate it instead. */
          layer_data_to_assign = copy_layer_data(type, src_layer.data, totelem);
        }
        else {
          /* Share the layer. */
          layer_data_to_assign = src_layer.data;
          sharing_info_to_assign = src_layer.sharing_info;
        }
      }
    }

    CustomDataLayer *new_layer = customData_add_layer__internal(dest,
                                                                type,
                                                                alloctype,
                                                                layer_data_to_assign,
                                                                sharing_info_to_assign,
                                                                totelem,
                                                                src_layer.name);

    new_layer->uid = src_layer.uid;
    new_layer->flag |= src_layer_flag & (CD_FLAG_EXTERNAL | CD_FLAG_IN_MEMORY);
    new_layer->active = last_active;
    new_layer->active_rnd = last_render;
    new_layer->active_clone = last_clone;
    new_layer->active_mask = last_mask;
    changed = true;

    if (src_layer.anonymous_id != nullptr) {
      new_layer->anonymous_id = src_layer.anonymous_id;
      new_layer->anonymous_id->add_user();
    }
  }

  CustomData_update_typemap(dest);
  customData_update_offsets(dest);

  return changed;
}

bool CustomData_merge(const CustomData *source,
                      CustomData *dest,
                      eCustomDataMask mask,
                      int totelem)
{
  return customdata_merge_internal(source, dest, mask, std::nullopt, totelem);
}

bool CustomData_merge_layout(const CustomData *source,
                             CustomData *dest,
                             const eCustomDataMask mask,
                             const eCDAllocType alloctype,
                             const int totelem)
{
  return customdata_merge_internal(source, dest, mask, alloctype, totelem);
}

CustomData CustomData_shallow_copy_remove_non_bmesh_attributes(const CustomData *src,
                                                               const eCustomDataMask mask)
{
  Vector<CustomDataLayer> dst_layers;
  for (const CustomDataLayer &layer : Span<CustomDataLayer>{src->layers, src->totlayer}) {
    if (BM_attribute_stored_in_bmesh_builtin(layer.name)) {
      continue;
    }
    if (!(mask & CD_TYPE_AS_MASK(layer.type))) {
      continue;
    }
    dst_layers.append(layer);
  }

  CustomData dst = *src;
  dst.layers = static_cast<CustomDataLayer *>(
      MEM_calloc_arrayN(dst_layers.size(), sizeof(CustomDataLayer), __func__));
  dst.maxlayer = dst.totlayer = dst_layers.size();
  memcpy(dst.layers, dst_layers.data(), dst_layers.as_span().size_in_bytes());

  CustomData_update_typemap(&dst);

  return dst;
}

/**
 * An #ImplicitSharingInfo that knows how to free the entire referenced custom data layer
 * (including potentially separately allocated chunks like for vertex groups).
 */
class CustomDataLayerImplicitSharing : public ImplicitSharingInfo {
 private:
  const void *data_;
  int totelem_;
  const eCustomDataType type_;

 public:
  CustomDataLayerImplicitSharing(const void *data, const int totelem, const eCustomDataType type)
      : ImplicitSharingInfo(), data_(data), totelem_(totelem), type_(type)
  {
  }

 private:
  void delete_self_with_data() override
  {
    if (data_ != nullptr) {
      free_layer_data(type_, data_, totelem_);
    }
    MEM_delete(this);
  }

  void delete_data_only() override
  {
    free_layer_data(type_, data_, totelem_);
    data_ = nullptr;
    totelem_ = 0;
  }
};

/** Create a #ImplicitSharingInfo that takes ownership of the data. */
static const ImplicitSharingInfo *make_implicit_sharing_info_for_layer(const eCustomDataType type,
                                                                       const void *data,
                                                                       const int totelem)
{
  return MEM_new<CustomDataLayerImplicitSharing>(__func__, data, totelem, type);
}

/**
 * If the layer data is currently shared (hence it is immutable), create a copy that can be edited.
 */
static void ensure_layer_data_is_mutable(CustomDataLayer &layer, const int totelem)
{
  if (layer.data == nullptr) {
    return;
  }
  if (layer.sharing_info == nullptr) {
    /* Can not be shared without implicit-sharing data. */
    return;
  }
  if (layer.sharing_info->is_mutable()) {
    layer.sharing_info->tag_ensured_mutable();
  }
  else {
    const eCustomDataType type = eCustomDataType(layer.type);
    const void *old_data = layer.data;
    /* Copy the layer before removing the user because otherwise the data might be freed while
     * we're still copying from it here. */
    layer.data = copy_layer_data(type, old_data, totelem);
    layer.sharing_info->remove_user_and_delete_if_last();
    layer.sharing_info = make_implicit_sharing_info_for_layer(type, layer.data, totelem);
  }
}

[[maybe_unused]] static bool layer_is_mutable(CustomDataLayer &layer)
{
  if (layer.sharing_info == nullptr) {
    return true;
  }
  return layer.sharing_info->is_mutable();
}

void CustomData_ensure_data_is_mutable(CustomDataLayer *layer, const int totelem)
{
  ensure_layer_data_is_mutable(*layer, totelem);
}

void CustomData_ensure_layers_are_mutable(CustomData *data, int totelem)
{
  for (const int i : IndexRange(data->totlayer)) {
    ensure_layer_data_is_mutable(data->layers[i], totelem);
  }
}

void CustomData_realloc(CustomData *data,
                        const int old_size,
                        const int new_size,
                        const eCDAllocType alloctype)
{
  BLI_assert(new_size >= 0);
  for (int i = 0; i < data->totlayer; i++) {
    CustomDataLayer *layer = &data->layers[i];
    const LayerTypeInfo *typeInfo = layerType_getInfo(eCustomDataType(layer->type));
    const int64_t old_size_in_bytes = int64_t(old_size) * typeInfo->size;
    const int64_t new_size_in_bytes = int64_t(new_size) * typeInfo->size;

    void *new_layer_data = MEM_mallocN(new_size_in_bytes, __func__);
    /* Copy data to new array. */
    if (old_size_in_bytes) {
      if (typeInfo->copy) {
        typeInfo->copy(layer->data, new_layer_data, std::min(old_size, new_size));
      }
      else {
        BLI_assert(layer->data != nullptr);
        memcpy(new_layer_data, layer->data, std::min(old_size_in_bytes, new_size_in_bytes));
      }
    }
    /* Remove ownership of old array */
    if (layer->sharing_info) {
      layer->sharing_info->remove_user_and_delete_if_last();
      layer->sharing_info = nullptr;
    }
    /* Take ownership of new array. */
    layer->data = new_layer_data;
    if (layer->data) {
      layer->sharing_info = make_implicit_sharing_info_for_layer(
          eCustomDataType(layer->type), layer->data, new_size);
    }

    if (new_size > old_size) {
      const int new_elements_num = new_size - old_size;
      void *new_elements_begin = POINTER_OFFSET(layer->data, old_size_in_bytes);
      switch (alloctype) {
        case CD_CONSTRUCT: {
          /* Initialize new values for non-trivial types. */
          if (typeInfo->construct) {
            typeInfo->construct(new_elements_begin, new_elements_num);
          }
          break;
        }
        case CD_SET_DEFAULT: {
          if (typeInfo->set_default_value) {
            typeInfo->set_default_value(new_elements_begin, new_elements_num);
          }
          else {
            memset(new_elements_begin, 0, typeInfo->size * new_elements_num);
          }
          break;
        }
      }
    }
  }
}

void CustomData_copy(const CustomData *source, CustomData *dest, eCustomDataMask mask, int totelem)
{
  CustomData_reset(dest);

  if (source->external) {
    dest->external = static_cast<CustomDataExternal *>(MEM_dupallocN(source->external));
  }

  CustomData_merge(source, dest, mask, totelem);
}

void CustomData_copy_layout(const CustomData *source,
                            CustomData *dest,
                            eCustomDataMask mask,
                            eCDAllocType alloctype,
                            int totelem)
{
  CustomData_reset(dest);

  if (source->external) {
    dest->external = static_cast<CustomDataExternal *>(MEM_dupallocN(source->external));
  }

  CustomData_merge_layout(source, dest, mask, alloctype, totelem);
}

static void customData_free_layer__internal(CustomDataLayer *layer, const int totelem)
{
  if (layer->anonymous_id != nullptr) {
    layer->anonymous_id->remove_user_and_delete_if_last();
    layer->anonymous_id = nullptr;
  }
  const eCustomDataType type = eCustomDataType(layer->type);
  if (layer->sharing_info == nullptr) {
    if (layer->data) {
      free_layer_data(type, layer->data, totelem);
    }
  }
  else {
    layer->sharing_info->remove_user_and_delete_if_last();
    layer->sharing_info = nullptr;
  }
}

static void CustomData_external_free(CustomData *data)
{
  if (data->external) {
    MEM_freeN(data->external);
    data->external = nullptr;
  }
}

void CustomData_reset(CustomData *data)
{
  memset(data, 0, sizeof(*data));
  copy_vn_i(data->typemap, CD_NUMTYPES, -1);
}

void CustomData_free(CustomData *data, const int totelem)
{
  for (int i = 0; i < data->totlayer; i++) {
    customData_free_layer__internal(&data->layers[i], totelem);
  }

  if (data->layers) {
    MEM_freeN(data->layers);
  }

  CustomData_external_free(data);
  CustomData_reset(data);
}

void CustomData_free_typemask(CustomData *data, const int totelem, eCustomDataMask mask)
{
  for (int i = 0; i < data->totlayer; i++) {
    CustomDataLayer *layer = &data->layers[i];
    if (!(mask & CD_TYPE_AS_MASK(layer->type))) {
      continue;
    }
    customData_free_layer__internal(layer, totelem);
  }

  if (data->layers) {
    MEM_freeN(data->layers);
  }

  CustomData_external_free(data);
  CustomData_reset(data);
}

static int customData_get_alignment(eCustomDataType type)
{
  /* Handle array types. */
  if (ELEM(type,
           CD_PROP_FLOAT2,
           CD_PROP_FLOAT3,
           CD_PROP_QUATERNION,
           CD_PROP_COLOR,
           CD_NORMAL,
           CD_TANGENT,
           CD_SHAPEKEY,
           CD_ORIGSPACE_MLOOP,
           CD_PROP_INT32_2D))
  {
    return 4;
  }

  if (ELEM(type, CD_TESSLOOPNORMAL)) {
    return 2;
  }

  if (type == CD_PROP_BYTE_COLOR) {
    return 1;
  }

  /* Derive the alignment from the element size. */
  int size = CustomData_sizeof(type);

  if (size >= 8) {
    return 8;
  }
  if (size >= 4) {
    return 4;
  }
  if (size >= 2) {
    return 2;
  }

  return 1;
}

/* Update BMesh block offsets, respects alignment. */
static void customData_update_offsets(CustomData *data)
{
  if (data->totlayer == 0) {
    data->totsize = 0;
    CustomData_update_typemap(data);
    return;
  }

  const std::array<int, 4> aligns = {8, 4, 2, 1};
  int max_alignment = 1;

  int offset = 0;
#ifdef WITH_ASAN
  offset += BM_ASAN_PAD;
#endif

  for (const int align : aligns) {
    for (const int i : IndexRange(data->totlayer)) {
      CustomDataLayer *layer = data->layers + i;

      const int layer_align = customData_get_alignment(eCustomDataType(layer->type));
      if (layer_align != align) {
        continue;
      }

      layer->offset = offset;

      int size = CustomData_sizeof(eCustomDataType(layer->type));
      if (size % align != 0) {
        size += align - (size % align);
      }

      offset += size;
#ifdef WITH_ASAN
      offset += BM_ASAN_PAD;
#endif

      max_alignment = max_ii(max_alignment, align);
    }
  }

  if (offset % max_alignment != 0) {
    offset += max_alignment - (offset % max_alignment);
  }

  data->totsize = offset;
  CustomData_update_typemap(data);
}

#ifdef WITH_ASAN
void CustomData_bmesh_poison(const CustomData *data, void *block)
{
  BLI_asan_poison(block, data->totsize);
  for (int i = 0; i < data->totlayer; i++) {
    CustomDataLayer *layer = data->layers + i;
    size_t size = CustomData_sizeof(eCustomDataType(layer->type));

    BLI_asan_unpoison(POINTER_OFFSET(block, layer->offset), size);
  }
}
#else
void CustomData_bmesh_poison(const CustomData * /*data*/, void * /*block*/) {}
#endif

#ifdef WITH_ASAN
void CustomData_bmesh_unpoison(const CustomData *data, void *block)
{
  BLI_asan_unpoison(block, data->totsize);
}
#else
void CustomData_bmesh_unpoison(const CustomData *, void *) {}
#endif

/* to use when we're in the middle of modifying layers */
static int CustomData_get_layer_index__notypemap(const CustomData *data,
                                                 const eCustomDataType type)
{
  for (int i = 0; i < data->totlayer; i++) {
    if (data->layers[i].type == type) {
      return i;
    }
  }

  return -1;
}

/* -------------------------------------------------------------------- */
/* index values to access the layers (offset from the layer start) */

int CustomData_get_layer_index(const CustomData *data, const eCustomDataType type)
{
  BLI_assert(customdata_typemap_is_valid(data));
  return data->typemap[type];
}

int CustomData_get_layer_index_n(const CustomData *data, const eCustomDataType type, const int n)
{
  BLI_assert(n >= 0);
  int i = CustomData_get_layer_index(data, type);

  if (i != -1) {
    /* If the value of n goes past the block of layers of the correct type, return -1. */
    i = (i + n < data->totlayer && data->layers[i + n].type == type) ? (i + n) : (-1);
  }

  return i;
}

int CustomData_get_named_layer_index(const CustomData *data,
                                     const eCustomDataType type,
                                     const char *name)
{
  for (int i = 0; i < data->totlayer; i++) {
    if (data->layers[i].type == type) {
      if (STREQ(data->layers[i].name, name)) {
        return i;
      }
    }
  }

  return -1;
}

int CustomData_get_named_layer_index_notype(const CustomData *data, const char *name)
{
  for (int i = 0; i < data->totlayer; i++) {
    if (STREQ(data->layers[i].name, name)) {
      return i;
    }
  }

  return -1;
}

int CustomData_get_active_layer_index(const CustomData *data, const eCustomDataType type)
{
  const int layer_index = data->typemap[type];
  BLI_assert(customdata_typemap_is_valid(data));
  return (layer_index != -1) ? layer_index + data->layers[layer_index].active : -1;
}

int CustomData_get_render_layer_index(const CustomData *data, const eCustomDataType type)
{
  const int layer_index = data->typemap[type];
  BLI_assert(customdata_typemap_is_valid(data));
  return (layer_index != -1) ? layer_index + data->layers[layer_index].active_rnd : -1;
}

int CustomData_get_clone_layer_index(const CustomData *data, const eCustomDataType type)
{
  const int layer_index = data->typemap[type];
  BLI_assert(customdata_typemap_is_valid(data));
  return (layer_index != -1) ? layer_index + data->layers[layer_index].active_clone : -1;
}

int CustomData_get_stencil_layer_index(const CustomData *data, const eCustomDataType type)
{
  const int layer_index = data->typemap[type];
  BLI_assert(customdata_typemap_is_valid(data));
  return (layer_index != -1) ? layer_index + data->layers[layer_index].active_mask : -1;
}

/* -------------------------------------------------------------------- */
/* index values per layer type */

int CustomData_get_named_layer(const CustomData *data,
                               const eCustomDataType type,
                               const char *name)
{
  const int named_index = CustomData_get_named_layer_index(data, type, name);
  const int layer_index = data->typemap[type];
  BLI_assert(customdata_typemap_is_valid(data));
  return (named_index != -1) ? named_index - layer_index : -1;
}

int CustomData_get_active_layer(const CustomData *data, const eCustomDataType type)
{
  const int layer_index = data->typemap[type];
  BLI_assert(customdata_typemap_is_valid(data));
  return (layer_index != -1) ? data->layers[layer_index].active : -1;
}

int CustomData_get_render_layer(const CustomData *data, const eCustomDataType type)
{
  const int layer_index = data->typemap[type];
  BLI_assert(customdata_typemap_is_valid(data));
  return (layer_index != -1) ? data->layers[layer_index].active_rnd : -1;
}

int CustomData_get_clone_layer(const CustomData *data, const eCustomDataType type)
{
  const int layer_index = data->typemap[type];
  BLI_assert(customdata_typemap_is_valid(data));
  return (layer_index != -1) ? data->layers[layer_index].active_clone : -1;
}

int CustomData_get_stencil_layer(const CustomData *data, const eCustomDataType type)
{
  const int layer_index = data->typemap[type];
  BLI_assert(customdata_typemap_is_valid(data));
  return (layer_index != -1) ? data->layers[layer_index].active_mask : -1;
}

const char *CustomData_get_active_layer_name(const CustomData *data, const eCustomDataType type)
{
  /* Get the layer index of the active layer of this type. */
  const int layer_index = CustomData_get_active_layer_index(data, type);
  return layer_index < 0 ? nullptr : data->layers[layer_index].name;
}

const char *CustomData_get_render_layer_name(const CustomData *data, const eCustomDataType type)
{
  const int layer_index = CustomData_get_render_layer_index(data, type);
  return layer_index < 0 ? nullptr : data->layers[layer_index].name;
}

void CustomData_set_layer_active(CustomData *data, const eCustomDataType type, const int n)
{
#ifndef NDEBUG
  const int layer_num = CustomData_number_of_layers(data, type);
#endif
  for (int i = 0; i < data->totlayer; i++) {
    if (data->layers[i].type == type) {
      BLI_assert(uint(n) < uint(layer_num));
      data->layers[i].active = n;
    }
  }
}

void CustomData_set_layer_render(CustomData *data, const eCustomDataType type, const int n)
{
#ifndef NDEBUG
  const int layer_num = CustomData_number_of_layers(data, type);
#endif
  for (int i = 0; i < data->totlayer; i++) {
    if (data->layers[i].type == type) {
      BLI_assert(uint(n) < uint(layer_num));
      data->layers[i].active_rnd = n;
    }
  }
}

void CustomData_set_layer_clone(CustomData *data, const eCustomDataType type, const int n)
{
#ifndef NDEBUG
  const int layer_num = CustomData_number_of_layers(data, type);
#endif
  for (int i = 0; i < data->totlayer; i++) {
    if (data->layers[i].type == type) {
      BLI_assert(uint(n) < uint(layer_num));
      data->layers[i].active_clone = n;
    }
  }
}

void CustomData_set_layer_stencil(CustomData *data, const eCustomDataType type, const int n)
{
#ifndef NDEBUG
  const int layer_num = CustomData_number_of_layers(data, type);
#endif
  for (int i = 0; i < data->totlayer; i++) {
    if (data->layers[i].type == type) {
      BLI_assert(uint(n) < uint(layer_num));
      data->layers[i].active_mask = n;
    }
  }
}

void CustomData_set_layer_active_index(CustomData *data, const eCustomDataType type, const int n)
{
#ifndef NDEBUG
  const int layer_num = CustomData_number_of_layers(data, type);
#endif
  const int layer_index = n - data->typemap[type];
  BLI_assert(customdata_typemap_is_valid(data));

  for (int i = 0; i < data->totlayer; i++) {
    if (data->layers[i].type == type) {
      BLI_assert(uint(layer_index) < uint(layer_num));
      data->layers[i].active = layer_index;
    }
  }
}

void CustomData_set_layer_render_index(CustomData *data, const eCustomDataType type, const int n)
{
#ifndef NDEBUG
  const int layer_num = CustomData_number_of_layers(data, type);
#endif
  const int layer_index = n - data->typemap[type];
  BLI_assert(customdata_typemap_is_valid(data));

  for (int i = 0; i < data->totlayer; i++) {
    if (data->layers[i].type == type) {
      BLI_assert(uint(layer_index) < uint(layer_num));
      data->layers[i].active_rnd = layer_index;
    }
  }
}

void CustomData_set_layer_clone_index(CustomData *data, const eCustomDataType type, const int n)
{
#ifndef NDEBUG
  const int layer_num = CustomData_number_of_layers(data, type);
#endif
  const int layer_index = n - data->typemap[type];
  BLI_assert(customdata_typemap_is_valid(data));

  for (int i = 0; i < data->totlayer; i++) {
    if (data->layers[i].type == type) {
      BLI_assert(uint(layer_index) < uint(layer_num));
      data->layers[i].active_clone = layer_index;
    }
  }
}

void CustomData_set_layer_stencil_index(CustomData *data, const eCustomDataType type, const int n)
{
#ifndef NDEBUG
  const int layer_num = CustomData_number_of_layers(data, type);
#endif
  const int layer_index = n - data->typemap[type];
  BLI_assert(customdata_typemap_is_valid(data));

  for (int i = 0; i < data->totlayer; i++) {
    if (data->layers[i].type == type) {
      BLI_assert(uint(layer_index) < uint(layer_num));
      data->layers[i].active_mask = layer_index;
    }
  }
}

void CustomData_set_layer_flag(CustomData *data, const eCustomDataType type, const int flag)
{
  for (int i = 0; i < data->totlayer; i++) {
    if (data->layers[i].type == type) {
      data->layers[i].flag |= flag;
    }
  }
}

void CustomData_clear_layer_flag(CustomData *data, const eCustomDataType type, const int flag)
{
  const int nflag = ~flag;

  for (int i = 0; i < data->totlayer; i++) {
    if (data->layers[i].type == type) {
      data->layers[i].flag &= nflag;
    }
  }
}

bool CustomData_layer_is_anonymous(const CustomData *data, eCustomDataType type, int n)
{
  const int layer_index = CustomData_get_layer_index_n(data, type, n);

  BLI_assert(layer_index >= 0);

  return data->layers[layer_index].anonymous_id != nullptr;
}

static void customData_resize(CustomData *data, const int grow_amount)
{
  data->layers = static_cast<CustomDataLayer *>(
      MEM_reallocN(data->layers, (data->maxlayer + grow_amount) * sizeof(CustomDataLayer)));
  data->maxlayer += grow_amount;
}

static CustomDataLayer *customData_add_layer__internal(
    CustomData *data,
    const eCustomDataType type,
    const std::optional<eCDAllocType> alloctype,
    void *layer_data_to_assign,
    const ImplicitSharingInfo *sharing_info_to_assign,
    const int totelem,
    const char *name)
{
  const LayerTypeInfo &type_info = *layerType_getInfo(type);
  int flag = 0;

  /* Some layer types only support a single layer. */
  if (!type_info.defaultname && CustomData_has_layer(data, type)) {
    /* This function doesn't support dealing with existing layer data for these layer types when
     * the layer already exists. */
    BLI_assert(layer_data_to_assign == nullptr);
    return &data->layers[CustomData_get_layer_index(data, type)];
  }

  int index = data->totlayer;
  if (index >= data->maxlayer) {
    customData_resize(data, CUSTOMDATA_GROW);
  }

  data->totlayer++;

  /* Keep layers ordered by type. */
  for (; index > 0 && data->layers[index - 1].type > type; index--) {
    data->layers[index] = data->layers[index - 1];
  }

  CustomDataLayer &new_layer = data->layers[index];

  /* Clear remaining data on the layer. The original data on the layer has been moved to another
   * index. Without this, it can happen that information from the previous layer at that index
   * leaks into the new layer. */
  memset(&new_layer, 0, sizeof(CustomDataLayer));

  if (alloctype.has_value()) {
    switch (*alloctype) {
      case CD_SET_DEFAULT: {
        if (totelem > 0) {
          if (type_info.set_default_value) {
            new_layer.data = MEM_malloc_arrayN(totelem, type_info.size, layerType_getName(type));
            type_info.set_default_value(new_layer.data, totelem);
          }
          else {
            new_layer.data = MEM_calloc_arrayN(totelem, type_info.size, layerType_getName(type));
          }
        }
        break;
      }
      case CD_CONSTRUCT: {
        if (totelem > 0) {
          new_layer.data = MEM_malloc_arrayN(totelem, type_info.size, layerType_getName(type));
          if (type_info.construct) {
            type_info.construct(new_layer.data, totelem);
          }
        }
        break;
      }
    }
  }
  else {
    if (totelem == 0 && sharing_info_to_assign == nullptr) {
      MEM_SAFE_FREE(layer_data_to_assign);
    }
    else {
      new_layer.data = layer_data_to_assign;
      new_layer.sharing_info = sharing_info_to_assign;
      if (new_layer.sharing_info) {
        new_layer.sharing_info->add_user();
      }
    }
  }

  if (new_layer.data != nullptr && new_layer.sharing_info == nullptr) {
    /* Make layer data shareable. */
    new_layer.sharing_info = make_implicit_sharing_info_for_layer(type, new_layer.data, totelem);
  }

  new_layer.type = type;
  new_layer.flag = flag;

  /* Set default name if none exists. Note we only call DATA_()  once
   * we know there is a default name, to avoid overhead of locale lookups
   * in the depsgraph. */
  if (!name && type_info.defaultname) {
    name = DATA_(type_info.defaultname);
  }

  if (name) {
    STRNCPY(new_layer.name, name);
    CustomData_set_layer_unique_name(data, index);
  }
  else {
    new_layer.name[0] = '\0';
  }

  if (index > 0 && data->layers[index - 1].type == type) {
    new_layer.active = data->layers[index - 1].active;
    new_layer.active_rnd = data->layers[index - 1].active_rnd;
    new_layer.active_clone = data->layers[index - 1].active_clone;
    new_layer.active_mask = data->layers[index - 1].active_mask;
  }
  else {
    new_layer.active = 0;
    new_layer.active_rnd = 0;
    new_layer.active_clone = 0;
    new_layer.active_mask = 0;
  }

  customData_update_offsets(data);

  return &data->layers[index];
}

void *CustomData_add_layer(CustomData *data,
                           const eCustomDataType type,
                           eCDAllocType alloctype,
                           const int totelem)
{
  const LayerTypeInfo *typeInfo = layerType_getInfo(type);

  CustomDataLayer *layer = customData_add_layer__internal(
      data, type, alloctype, nullptr, nullptr, totelem, typeInfo->defaultname);
  CustomData_update_typemap(data);

  if (layer) {
    return layer->data;
  }

  return nullptr;
}

const void *CustomData_add_layer_with_data(CustomData *data,
                                           const eCustomDataType type,
                                           void *layer_data,
                                           const int totelem,
                                           const ImplicitSharingInfo *sharing_info)
{
  const LayerTypeInfo *typeInfo = layerType_getInfo(type);

  CustomDataLayer *layer = customData_add_layer__internal(
      data, type, std::nullopt, layer_data, sharing_info, totelem, typeInfo->defaultname);
  CustomData_update_typemap(data);

  if (layer) {
    return layer->data;
  }

  return nullptr;
}

void *CustomData_add_layer_named(CustomData *data,
                                 const eCustomDataType type,
                                 const eCDAllocType alloctype,
                                 const int totelem,
                                 const char *name)
{
  CustomDataLayer *layer = customData_add_layer__internal(
      data, type, alloctype, nullptr, nullptr, totelem, name);
  CustomData_update_typemap(data);

  if (layer) {
    return layer->data;
  }
  return nullptr;
}

const void *CustomData_add_layer_named_with_data(CustomData *data,
                                                 eCustomDataType type,
                                                 void *layer_data,
                                                 int totelem,
                                                 const char *name,
                                                 const ImplicitSharingInfo *sharing_info)
{
  CustomDataLayer *layer = customData_add_layer__internal(
      data, type, std::nullopt, layer_data, sharing_info, totelem, name);
  CustomData_update_typemap(data);

  if (layer) {
    return layer->data;
  }
  return nullptr;
}

void *CustomData_add_layer_anonymous(CustomData *data,
                                     const eCustomDataType type,
                                     const eCDAllocType alloctype,
                                     const int totelem,
                                     const AnonymousAttributeIDHandle *anonymous_id)
{
  const char *name = anonymous_id->name().c_str();
  CustomDataLayer *layer = customData_add_layer__internal(
      data, type, alloctype, nullptr, nullptr, totelem, name);
  CustomData_update_typemap(data);

  if (layer == nullptr) {
    return nullptr;
  }

  anonymous_id->add_user();
  layer->anonymous_id = anonymous_id;
  return layer->data;
}

const void *CustomData_add_layer_anonymous_with_data(
    CustomData *data,
    const eCustomDataType type,
    const AnonymousAttributeIDHandle *anonymous_id,
    const int totelem,
    void *layer_data,
    const ImplicitSharingInfo *sharing_info)
{
  const char *name = anonymous_id->name().c_str();
  CustomDataLayer *layer = customData_add_layer__internal(
      data, type, std::nullopt, layer_data, sharing_info, totelem, name);
  CustomData_update_typemap(data);

  if (layer == nullptr) {
    return nullptr;
  }
  anonymous_id->add_user();
  layer->anonymous_id = anonymous_id;
  return layer->data;
}

bool CustomData_free_layer(CustomData *data,
                           const eCustomDataType type,
                           const int totelem,
                           const int index)
{
  const int index_first = CustomData_get_layer_index(data, type);
  const int n = index - index_first;

  BLI_assert(index >= index_first);
  if ((index_first == -1) || (n < 0)) {
    return false;
  }
  BLI_assert(data->layers[index].type == type);

  customData_free_layer__internal(&data->layers[index], totelem);

  for (int i = index + 1; i < data->totlayer; i++) {
    data->layers[i - 1] = data->layers[i];
  }

  data->totlayer--;

  /* if layer was last of type in array, set new active layer */
  int i = CustomData_get_layer_index__notypemap(data, type);

  if (i != -1) {
    /* don't decrement zero index */
    const int index_nonzero = n ? n : 1;
    CustomDataLayer *layer;

    for (layer = &data->layers[i]; i < data->totlayer && layer->type == type; i++, layer++) {
      if (layer->active >= index_nonzero) {
        layer->active--;
      }
      if (layer->active_rnd >= index_nonzero) {
        layer->active_rnd--;
      }
      if (layer->active_clone >= index_nonzero) {
        layer->active_clone--;
      }
      if (layer->active_mask >= index_nonzero) {
        layer->active_mask--;
      }
    }
  }

  if (data->totlayer <= data->maxlayer - CUSTOMDATA_GROW) {
    customData_resize(data, -CUSTOMDATA_GROW);
  }

  customData_update_offsets(data);

  return true;
}

bool CustomData_free_layer_named(CustomData *data, const char *name, const int totelem)
{
  for (const int i : IndexRange(data->totlayer)) {
    const CustomDataLayer &layer = data->layers[i];
    if (StringRef(layer.name) == name) {
      CustomData_free_layer(data, eCustomDataType(layer.type), totelem, i);
      return true;
    }
  }
  return false;
}

bool CustomData_free_layer_active(CustomData *data, const eCustomDataType type, const int totelem)
{
  const int index = CustomData_get_active_layer_index(data, type);
  if (index == -1) {
    return false;
  }
  return CustomData_free_layer(data, type, totelem, index);
}

void CustomData_free_layers(CustomData *data, const eCustomDataType type, const int totelem)
{
  const int index = CustomData_get_layer_index(data, type);
  while (CustomData_free_layer(data, type, totelem, index)) {
    /* pass */
  }
}

bool CustomData_has_layer_named(const CustomData *data,
                                const eCustomDataType type,
                                const char *name)
{
  return CustomData_get_named_layer_index(data, type, name) != -1;
}

bool CustomData_has_layer(const CustomData *data, const eCustomDataType type)
{
  return (CustomData_get_layer_index(data, type) != -1);
}

int CustomData_number_of_layers(const CustomData *data, const eCustomDataType type)
{
  int number = 0;

  for (int i = 0; i < data->totlayer; i++) {
    if (data->layers[i].type == type) {
      number++;
    }
  }

  return number;
}

int CustomData_number_of_anonymous_layers(const CustomData *data, const eCustomDataType type)
{
  int number = 0;

  for (int i = 0; i < data->totlayer; i++) {
    if (data->layers[i].type == type && data->layers[i].anonymous_id != nullptr) {
      number++;
    }
  }

  return number;
}

int CustomData_number_of_layers_typemask(const CustomData *data, eCustomDataMask mask)
{
  int number = 0;

  for (int i = 0; i < data->totlayer; i++) {
    if (mask & CD_TYPE_AS_MASK(data->layers[i].type)) {
      number++;
    }
  }

  return number;
}

void CustomData_set_only_copy(const CustomData *data, const eCustomDataMask mask)
{
  for (int i = 0; i < data->totlayer; i++) {
    if (!(mask & CD_TYPE_AS_MASK(data->layers[i].type))) {
      data->layers[i].flag |= CD_FLAG_NOCOPY;
    }
  }
}

void CustomData_copy_elements(const eCustomDataType type,
                              void *src_data_ofs,
                              void *dst_data_ofs,
                              const int count)
{
  const LayerTypeInfo *typeInfo = layerType_getInfo(type);

  if (typeInfo->copy) {
    typeInfo->copy(src_data_ofs, dst_data_ofs, count);
  }
  else {
    memcpy(dst_data_ofs, src_data_ofs, size_t(count) * typeInfo->size);
  }
}

void CustomData_copy_data_layer(const CustomData *source,
                                CustomData *dest,
                                const int src_layer_index,
                                const int dst_layer_index,
                                const int src_index,
                                const int dst_index,
                                const int count)
{
  const LayerTypeInfo *typeInfo;

  BLI_assert(layer_is_mutable(dest->layers[dst_layer_index]));

  const void *src_data = source->layers[src_layer_index].data;
  void *dst_data = dest->layers[dst_layer_index].data;

  typeInfo = layerType_getInfo(eCustomDataType(source->layers[src_layer_index].type));

  const size_t src_offset = size_t(src_index) * typeInfo->size;
  const size_t dst_offset = size_t(dst_index) * typeInfo->size;

  if (!count || !src_data || !dst_data) {
    if (count && !(src_data == nullptr && dst_data == nullptr)) {
      CLOG_WARN(&LOG,
                "null data for %s type (%p --> %p), skipping",
                layerType_getName(eCustomDataType(source->layers[src_layer_index].type)),
                (void *)src_data,
                (void *)dst_data);
    }
    return;
  }

  if (typeInfo->copy) {
    typeInfo->copy(
        POINTER_OFFSET(src_data, src_offset), POINTER_OFFSET(dst_data, dst_offset), count);
  }
  else {
    memcpy(POINTER_OFFSET(dst_data, dst_offset),
           POINTER_OFFSET(src_data, src_offset),
           size_t(count) * typeInfo->size);
  }
}

void CustomData_copy_data_named(const CustomData *source,
                                CustomData *dest,
                                const int source_index,
                                const int dest_index,
                                const int count)
{
  /* copies a layer at a time */
  for (int src_i = 0; src_i < source->totlayer; src_i++) {

    int dest_i = CustomData_get_named_layer_index(
        dest, eCustomDataType(source->layers[src_i].type), source->layers[src_i].name);

    /* if we found a matching layer, copy the data */
    if (dest_i != -1) {
      CustomData_copy_data_layer(source, dest, src_i, dest_i, source_index, dest_index, count);
    }
  }
}

void CustomData_copy_data(const CustomData *source,
                          CustomData *dest,
                          const int source_index,
                          const int dest_index,
                          const int count)
{
  /* copies a layer at a time */
  int dest_i = 0;
  for (int src_i = 0; src_i < source->totlayer; src_i++) {

    /* find the first dest layer with type >= the source type
     * (this should work because layers are ordered by type)
     */
    while (dest_i < dest->totlayer && dest->layers[dest_i].type < source->layers[src_i].type) {
      dest_i++;
    }

    /* if there are no more dest layers, we're done */
    if (dest_i >= dest->totlayer) {
      return;
    }

    /* if we found a matching layer, copy the data */
    if (dest->layers[dest_i].type == source->layers[src_i].type) {
      CustomData_copy_data_layer(source, dest, src_i, dest_i, source_index, dest_index, count);

      /* if there are multiple source & dest layers of the same type,
       * we don't want to copy all source layers to the same dest, so
       * increment dest_i
       */
      dest_i++;
    }
  }
}

void CustomData_copy_layer_type_data(const CustomData *source,
                                     CustomData *destination,
                                     const eCustomDataType type,
                                     int source_index,
                                     int destination_index,
                                     int count)
{
  const int source_layer_index = CustomData_get_layer_index(source, type);
  if (source_layer_index == -1) {
    return;
  }
  const int destinaiton_layer_index = CustomData_get_layer_index(destination, type);
  if (destinaiton_layer_index == -1) {
    return;
  }
  CustomData_copy_data_layer(source,
                             destination,
                             source_layer_index,
                             destinaiton_layer_index,
                             source_index,
                             destination_index,
                             count);
}

void CustomData_free_elem(CustomData *data, const int index, const int count)
{
  for (int i = 0; i < data->totlayer; i++) {
    const LayerTypeInfo *typeInfo = layerType_getInfo(eCustomDataType(data->layers[i].type));

    if (typeInfo->free) {
      size_t offset = size_t(index) * typeInfo->size;
      BLI_assert(layer_is_mutable(data->layers[i]));

      typeInfo->free(POINTER_OFFSET(data->layers[i].data, offset), count);
    }
  }
}

#define SOURCE_BUF_SIZE 100

void CustomData_interp(const CustomData *source,
                       CustomData *dest,
                       const int *src_indices,
                       const float *weights,
                       const float *sub_weights,
                       int count,
                       int dest_index)
{
  if (count <= 0) {
    return;
  }

  const void *source_buf[SOURCE_BUF_SIZE];
  const void **sources = source_buf;

  /* Slow fallback in case we're interpolating a ridiculous number of elements. */
  if (count > SOURCE_BUF_SIZE) {
    sources = static_cast<const void **>(MEM_malloc_arrayN(count, sizeof(*sources), __func__));
  }

  /* If no weights are given, generate default ones to produce an average result. */
  float default_weights_buf[SOURCE_BUF_SIZE];
  float *default_weights = nullptr;
  if (weights == nullptr) {
    default_weights = (count > SOURCE_BUF_SIZE) ?
                          static_cast<float *>(
                              MEM_mallocN(sizeof(*weights) * size_t(count), __func__)) :
                          default_weights_buf;
    copy_vn_fl(default_weights, count, 1.0f / count);
    weights = default_weights;
  }

  /* interpolates a layer at a time */
  int dest_i = 0;
  for (int src_i = 0; src_i < source->totlayer; src_i++) {
    const LayerTypeInfo *typeInfo = layerType_getInfo(eCustomDataType(source->layers[src_i].type));
    if (!typeInfo->interp) {
      continue;
    }

    /* find the first dest layer with type >= the source type
     * (this should work because layers are ordered by type)
     */
    while (dest_i < dest->totlayer && dest->layers[dest_i].type < source->layers[src_i].type) {
      dest_i++;
    }

    /* if there are no more dest layers, we're done */
    if (dest_i >= dest->totlayer) {
      break;
    }

    /* if we found a matching layer, copy the data */
    if (dest->layers[dest_i].type == source->layers[src_i].type) {
      void *src_data = source->layers[src_i].data;

      for (int j = 0; j < count; j++) {
        sources[j] = POINTER_OFFSET(src_data, size_t(src_indices[j]) * typeInfo->size);
      }

      if (dest->layers[dest_i].flag & CD_FLAG_ELEM_NOINTERP) {
        if (!(dest->layers[dest_i].flag & CD_FLAG_ELEM_NOCOPY)) {
          if (typeInfo->copy) {
            typeInfo->copy(
                sources[0],
                POINTER_OFFSET(dest->layers[dest_i].data, (size_t)dest_index * typeInfo->size),
                1);
          }
          else {
            memcpy(POINTER_OFFSET(dest->layers[dest_i].data, (size_t)dest_index * typeInfo->size),
                   sources[0],
                   typeInfo->size);
          }
        }

        continue;
      }

      typeInfo->interp(
          sources,
          weights,
          sub_weights,
          count,
          POINTER_OFFSET(dest->layers[dest_i].data, size_t(dest_index) * typeInfo->size));

      /* if there are multiple source & dest layers of the same type,
       * we don't want to copy all source layers to the same dest, so
       * increment dest_i
       */
      dest_i++;
    }
  }

  if (count > SOURCE_BUF_SIZE) {
    MEM_freeN((void *)sources);
  }
  if (!ELEM(default_weights, nullptr, default_weights_buf)) {
    MEM_freeN(default_weights);
  }
}

void CustomData_swap_corners(CustomData *data, const int index, const int *corner_indices)
{
  for (int i = 0; i < data->totlayer; i++) {
    const LayerTypeInfo *typeInfo = layerType_getInfo(eCustomDataType(data->layers[i].type));

    if (typeInfo->swap) {
      const size_t offset = size_t(index) * typeInfo->size;

      typeInfo->swap(POINTER_OFFSET(data->layers[i].data, offset), corner_indices);
    }
  }
}

void *CustomData_get_for_write(CustomData *data,
                               const int index,
                               const eCustomDataType type,
                               int totelem)
{
  BLI_assert(index >= 0);
  void *layer_data = CustomData_get_layer_for_write(data, type, totelem);
  if (!layer_data) {
    return nullptr;
  }
  return POINTER_OFFSET(layer_data, size_t(index) * layerType_getInfo(type)->size);
}

void *CustomData_get_n_for_write(
    CustomData *data, const eCustomDataType type, const int index, const int n, int totelem)
{
  BLI_assert(index >= 0);
  void *layer_data = CustomData_get_layer_n_for_write(data, type, n, totelem);
  if (!layer_data) {
    return nullptr;
  }

  return POINTER_OFFSET(layer_data, size_t(index) * layerType_getInfo(type)->size);
}

const void *CustomData_get_layer(const CustomData *data, const eCustomDataType type)
{
  int layer_index = CustomData_get_active_layer_index(data, type);
  if (layer_index == -1) {
    return nullptr;
  }

  return data->layers[layer_index].data;
}

void *CustomData_get_layer_for_write(CustomData *data,
                                     const eCustomDataType type,
                                     const int totelem)
{
  const int layer_index = CustomData_get_active_layer_index(data, type);
  if (layer_index == -1) {
    return nullptr;
  }
  CustomDataLayer &layer = data->layers[layer_index];
  ensure_layer_data_is_mutable(layer, totelem);
  return layer.data;
}

const void *CustomData_get_layer_n(const CustomData *data, const eCustomDataType type, const int n)
{
  int layer_index = CustomData_get_layer_index_n(data, type, n);
  if (layer_index == -1) {
    return nullptr;
  }
  return data->layers[layer_index].data;
}

void *CustomData_get_layer_n_for_write(CustomData *data,
                                       const eCustomDataType type,
                                       const int n,
                                       const int totelem)
{
  const int layer_index = CustomData_get_layer_index_n(data, type, n);
  if (layer_index == -1) {
    return nullptr;
  }
  CustomDataLayer &layer = data->layers[layer_index];
  ensure_layer_data_is_mutable(layer, totelem);
  return layer.data;
}

const void *CustomData_get_layer_named(const CustomData *data,
                                       const eCustomDataType type,
                                       const char *name)
{
  int layer_index = CustomData_get_named_layer_index(data, type, name);
  if (layer_index == -1) {
    return nullptr;
  }
  return data->layers[layer_index].data;
}

void *CustomData_get_layer_named_for_write(CustomData *data,
                                           const eCustomDataType type,
                                           const char *name,
                                           const int totelem)
{
  const int layer_index = CustomData_get_named_layer_index(data, type, name);
  if (layer_index == -1) {
    return nullptr;
  }
  CustomDataLayer &layer = data->layers[layer_index];
  ensure_layer_data_is_mutable(layer, totelem);
  return layer.data;
}

int CustomData_get_offset(const CustomData *data, const eCustomDataType type)
{
  int layer_index = CustomData_get_active_layer_index(data, type);
  if (layer_index == -1) {
    return -1;
  }
  return data->layers[layer_index].offset;
}

int CustomData_get_n_offset(const CustomData *data, const eCustomDataType type, const int n)
{
  int layer_index = CustomData_get_layer_index_n(data, type, n);
  if (layer_index == -1) {
    return -1;
  }

  return data->layers[layer_index].offset;
}

int CustomData_get_offset_named(const CustomData *data,
                                const eCustomDataType type,
                                const char *name)
{
  int layer_index = CustomData_get_named_layer_index(data, type, name);
  if (layer_index == -1) {
    return -1;
  }

  return data->layers[layer_index].offset;
}

bool CustomData_set_layer_name(CustomData *data,
                               const eCustomDataType type,
                               const int n,
                               const char *name)
{
  const int layer_index = CustomData_get_layer_index_n(data, type, n);

  if ((layer_index == -1) || !name) {
    return false;
  }

  STRNCPY(data->layers[layer_index].name, name);

  return true;
}

const char *CustomData_get_layer_name(const CustomData *data,
                                      const eCustomDataType type,
                                      const int n)
{
  const int layer_index = CustomData_get_layer_index_n(data, type, n);

  return (layer_index == -1) ? nullptr : data->layers[layer_index].name;
}

/* BMesh functions */

void CustomData_bmesh_init_pool(CustomData *data, const int totelem, const char htype)
{
  int chunksize;

  /* Dispose old pools before calling here to avoid leaks */
  BLI_assert(data->pool == nullptr);

  switch (htype) {
    case BM_VERT:
      chunksize = bm_mesh_chunksize_default.totvert;
      break;
    case BM_EDGE:
      chunksize = bm_mesh_chunksize_default.totedge;
      break;
    case BM_LOOP:
      chunksize = bm_mesh_chunksize_default.totloop;
      break;
    case BM_FACE:
      chunksize = bm_mesh_chunksize_default.totface;
      break;
    default:
      BLI_assert_unreachable();
      chunksize = 512;
      break;
  }

  /* If there are no layers, no pool is needed just yet */
  if (data->totlayer) {
    data->pool = BLI_mempool_create(data->totsize, totelem, chunksize, BLI_MEMPOOL_NOP);
  }
}

bool CustomData_bmesh_merge_layout(const CustomData *source,
                                   CustomData *dest,
                                   eCustomDataMask mask,
                                   eCDAllocType alloctype,
                                   BMesh *bm,
                                   const char htype)
{

  if (CustomData_number_of_layers_typemask(source, mask) == 0) {
    return false;
  }

  /* copy old layer description so that old data can be copied into
   * the new allocation */
  CustomData destold = *dest;
  if (destold.layers) {
    destold.layers = static_cast<CustomDataLayer *>(MEM_dupallocN(destold.layers));
  }

  if (CustomData_merge_layout(source, dest, mask, alloctype, 0) == false) {
    if (destold.layers) {
      MEM_freeN(destold.layers);
    }
    return false;
  }

  const BMCustomDataCopyMap map = CustomData_bmesh_copy_map_calc(destold, *dest);

  int iter_type;
  int totelem;
  switch (htype) {
    case BM_VERT:
      iter_type = BM_VERTS_OF_MESH;
      totelem = bm->totvert;
      break;
    case BM_EDGE:
      iter_type = BM_EDGES_OF_MESH;
      totelem = bm->totedge;
      break;
    case BM_LOOP:
      iter_type = BM_LOOPS_OF_FACE;
      totelem = bm->totloop;
      break;
    case BM_FACE:
      iter_type = BM_FACES_OF_MESH;
      totelem = bm->totface;
      break;
    default: /* should never happen */
      BLI_assert_msg(0, "invalid type given");
      iter_type = BM_VERTS_OF_MESH;
      totelem = bm->totvert;
      break;
  }

  dest->pool = nullptr;
  CustomData_bmesh_init_pool(dest, totelem, htype);

  if (iter_type != BM_LOOPS_OF_FACE) {
    BMHeader *h;
    BMIter iter;
    /* Ensure all current elements follow new customdata layout. */
    BM_ITER_MESH (h, &iter, bm, iter_type) {
      void *tmp = nullptr;
      CustomData_bmesh_copy_block(*dest, map, h->data, &tmp);
      CustomData_bmesh_free_block(&destold, &h->data);
      h->data = tmp;
    }
  }
  else {
    BMFace *f;
    BMLoop *l;
    BMIter iter;
    BMIter liter;

    /* Ensure all current elements follow new customdata layout. */
    BM_ITER_MESH (f, &iter, bm, BM_FACES_OF_MESH) {
      BM_ITER_ELEM (l, &liter, f, BM_LOOPS_OF_FACE) {
        void *tmp = nullptr;
        CustomData_bmesh_copy_block(*dest, map, l->head.data, &tmp);
        CustomData_bmesh_free_block(&destold, &l->head.data);
        l->head.data = tmp;
      }
    }
  }

  if (destold.pool) {
    BLI_mempool_destroy(destold.pool);
  }
  if (destold.layers) {
    MEM_freeN(destold.layers);
  }
  return true;
}

void CustomData_bmesh_free_block(CustomData *data, void **block)
{
  if (*block == nullptr) {
    return;
  }

  for (int i = 0; i < data->totlayer; i++) {
    const LayerTypeInfo *typeInfo = layerType_getInfo(eCustomDataType(data->layers[i].type));

    if (typeInfo->free) {
      int offset = data->layers[i].offset;
      typeInfo->free(POINTER_OFFSET(*block, offset), 1);
    }
  }

  if (data->totsize) {
    CustomData_bmesh_unpoison(data, *block);
    BLI_mempool_free(data->pool, *block);
  }

  *block = nullptr;
}

void CustomData_bmesh_free_block_data(CustomData *data, void *block)
{
  if (block == nullptr) {
    return;
  }

  for (int i = 0; i < data->totlayer; i++) {
    const LayerTypeInfo *typeInfo = layerType_getInfo(eCustomDataType(data->layers[i].type));

    if (typeInfo->free) {
      const size_t offset = data->layers[i].offset;
      typeInfo->free(POINTER_OFFSET(block, offset), 1);
    }

    /* Do not clear data for elem nocopy layers, e.g. element IDs. */
    if (!(data->layers[i].flag & CD_FLAG_ELEM_NOCOPY)) {
      memset(POINTER_OFFSET(block, data->layers[i].offset), 0, typeInfo->size);
    }
  }
}

void CustomData_bmesh_alloc_block(CustomData *data, void **block)
{
  if (*block) {
    CustomData_bmesh_free_block(data, block);
  }

  if (data->totsize > 0) {
    *block = BLI_mempool_alloc(data->pool);

    CustomData_bmesh_poison(data, *block);
  }
  else {
    *block = nullptr;
  }
}

void CustomData_bmesh_free_block_data_exclude_by_type(CustomData *data,
                                                      void *block,
                                                      const eCustomDataMask mask_exclude)
{
  if (block == nullptr) {
    return;
  }

  for (int i = 0; i < data->totlayer; i++) {
    if ((CD_TYPE_AS_MASK(data->layers[i].type) & mask_exclude) == 0) {
      const LayerTypeInfo *typeInfo = layerType_getInfo(eCustomDataType(data->layers[i].type));
      const size_t offset = data->layers[i].offset;
      if (typeInfo->free) {
        typeInfo->free(POINTER_OFFSET(block, offset), 1);
      }
      memset(POINTER_OFFSET(block, offset), 0, typeInfo->size);
    }
  }
}

void CustomData_data_set_default_value(eCustomDataType type, void *elem)
{
  const LayerTypeInfo *typeInfo = layerType_getInfo(type);
  if (typeInfo->set_default_value) {
    typeInfo->set_default_value(elem, 1);
  }
  else {
    memset(elem, 0, typeInfo->size);
  }
}

static void CustomData_bmesh_set_default_n(CustomData *data, void **block, const int n)
{
  const int offset = data->layers[n].offset;
  CustomData_data_set_default_value(eCustomDataType(data->layers[n].type),
                                    POINTER_OFFSET(*block, offset));
}

void CustomData_bmesh_set_default(CustomData *data, void **block)
{
  if (*block == nullptr) {
    CustomData_bmesh_alloc_block(data, block);
  }

  for (int i = 0; i < data->totlayer; i++) {
    CustomData_bmesh_set_default_n(data, block, i);
  }
}

<<<<<<< HEAD
void CustomData_bmesh_swap_data(CustomData *source,
                                CustomData *dest,
                                void *src_block,
                                void **dest_block)
{
  int src_i = 0;
  int dest_i = 0;
  int dest_i_start = 0;

  if (*dest_block == nullptr) {
    CustomData_bmesh_alloc_block(dest, dest_block);

    if (*dest_block) {
      CustomData_bmesh_unpoison(dest, *dest_block);
      memset(*dest_block, 0, dest->totsize);
      CustomData_bmesh_poison(dest, *dest_block);

      CustomData_bmesh_set_default(dest, dest_block);
    }
  }

  for (src_i = 0; src_i < source->totlayer; src_i++) {
    /* Find the first dest layer with type >= the source type
     * (this should work because layers are ordered by type).
     */
    while (dest_i_start < dest->totlayer &&
           dest->layers[dest_i_start].type < source->layers[src_i].type)
    {
      dest_i_start++;
    }

    /* If there are no more dest layers, we're done. */
    if (dest_i_start >= dest->totlayer) {
      return;
    }

    dest_i = dest_i_start;

    while (dest_i < dest->totlayer && dest->layers[dest_i].type == source->layers[src_i].type) {
      /* If we found a matching layer, copy the data. */
      if (dest->layers[dest_i].type == source->layers[src_i].type &&
          STREQ(dest->layers[dest_i].name, source->layers[src_i].name))
      {
        void *src_data = POINTER_OFFSET(src_block, source->layers[src_i].offset);
        void *dest_data = POINTER_OFFSET(*dest_block, dest->layers[dest_i].offset);
        const LayerTypeInfo *typeInfo = layerType_getInfo(
            eCustomDataType(source->layers[src_i].type));
        const uint size = typeInfo->size;

        /* Swap data. */
        char *bsrc = (char *)src_data;
        char *bdst = (char *)dest_data;

        for (int j = 0; j < size; j++) {
          char t = *bsrc;
          *bsrc = *bdst;
          *bdst = t;

          bsrc++;
          bdst++;
        }

        break;
      }

      dest_i++;
    }
  }
}

static bool customdata_layer_copy_check(const CustomDataLayer &source, const CustomDataLayer &dest)
{
  return source.type == dest.type && STREQ(source.name, dest.name) &&
         !(source.flag & CD_FLAG_ELEM_NOCOPY);
=======
BMCustomDataCopyMap CustomData_bmesh_copy_map_calc(const CustomData &src,
                                                   const CustomData &dst,
                                                   const eCustomDataMask mask_exclude)
{
  BMCustomDataCopyMap map;
  for (const CustomDataLayer &layer_dst : Span(dst.layers, dst.totlayer)) {
    const int dst_offset = layer_dst.offset;
    const eCustomDataType dst_type = eCustomDataType(layer_dst.type);
    const LayerTypeInfo &type_info = *layerType_getInfo(dst_type);

    const int src_offset = CustomData_get_offset_named(&src, dst_type, layer_dst.name);
    if (src_offset == -1 || CD_TYPE_AS_MASK(dst_type) & mask_exclude) {
      if (type_info.set_default_value) {
        map.defaults.append({type_info.set_default_value, dst_offset});
      }
      else {
        map.trivial_defaults.append({type_info.size, dst_offset});
      }
    }
    else {
      if (type_info.copy) {
        map.copies.append({type_info.copy, src_offset, dst_offset});
      }
      else {
        /* NOTE: A way to improve performance of copies (by reducing the number of `memcpy`
         * calls) would be combining contiguous in the source and result format. */
        map.trivial_copies.append({type_info.size, src_offset, dst_offset});
      }
    }

    if (type_info.free) {
      map.free.append({type_info.free, dst_offset});
    }
  }
  return map;
>>>>>>> fcbb94ed
}

void CustomData_bmesh_copy_block(CustomData &dst_data,
                                 const BMCustomDataCopyMap &copy_map,
                                 const void *src_block,
                                 void **dst_block)
{
<<<<<<< HEAD
  bool was_new = false;

  if (*dest_block == nullptr) {
    CustomData_bmesh_alloc_block(dest, dest_block);

    if (*dest_block) {
      CustomData_bmesh_unpoison(dest, *dest_block);
      memset(*dest_block, 0, dest->totsize);
      CustomData_bmesh_poison(dest, *dest_block);

      was_new = true;
=======
  if (*dst_block) {
    for (const BMCustomDataCopyMap::Free &info : copy_map.free) {
      info.fn(POINTER_OFFSET(*dst_block, info.dst_offset), 1);
>>>>>>> fcbb94ed
    }
  }
  else {
    if (dst_data.totsize == 0) {
      return;
    }
    *dst_block = BLI_mempool_alloc(dst_data.pool);
  }

  for (const BMCustomDataCopyMap::TrivialCopy &info : copy_map.trivial_copies) {
    memcpy(POINTER_OFFSET(*dst_block, info.dst_offset),
           POINTER_OFFSET(src_block, info.src_offset),
           info.size);
  }
  for (const BMCustomDataCopyMap::Copy &info : copy_map.copies) {
    info.fn(POINTER_OFFSET(src_block, info.src_offset),
            POINTER_OFFSET(*dst_block, info.dst_offset),
            1);
  }
  for (const BMCustomDataCopyMap::TrivialDefault &info : copy_map.trivial_defaults) {
    memset(POINTER_OFFSET(*dst_block, info.dst_offset), 0, info.size);
  }
  for (const BMCustomDataCopyMap::Default &info : copy_map.defaults) {
    info.fn(POINTER_OFFSET(*dst_block, info.dst_offset), 1);
  }
}

void CustomData_bmesh_copy_block(CustomData &data, void *src_block, void **dst_block)
{
  if (*dst_block) {
    for (const CustomDataLayer &layer : Span(data.layers, data.totlayer)) {
      const LayerTypeInfo &info = *layerType_getInfo(eCustomDataType(layer.type));
      if (info.free) {
        info.free(POINTER_OFFSET(*dst_block, layer.offset), 1);
      }
    }
  }
<<<<<<< HEAD

  /* Initialize dest layers that weren't in source. */
  for (int layer_dst_i : IndexRange(dest->totlayer)) {
    if (was_new && !copied_layers[layer_dst_i]) {
      CustomData_bmesh_set_default_n(dest, dest_block, layer_dst_i);
=======
  else {
    if (data.totsize == 0) {
      return;
>>>>>>> fcbb94ed
    }
    *dst_block = BLI_mempool_alloc(data.pool);
  }

<<<<<<< HEAD
static void CustomData_bmesh_copy_data_simple(CustomData *data, void *src_block, void **dest_block)
{
  if (*dest_block == nullptr) {
    CustomData_bmesh_alloc_block(data, dest_block);

    if (*dest_block) {
      CustomData_bmesh_unpoison(data, *dest_block);
      memset(*dest_block, 0, data->totsize);
      CustomData_bmesh_poison(data, *dest_block);
    }
  }

  for (int i = 0; i < data->totlayer; i++) {
    CustomDataLayer *layer = data->layers + i;

    if (layer->flag & CD_FLAG_ELEM_NOCOPY) {
      continue;
    }

    const LayerTypeInfo *typeInfo = layerType_getInfo(eCustomDataType(data->layers[i].type));
    if (typeInfo->copy) {
      typeInfo->copy(
          POINTER_OFFSET(src_block, layer->offset), POINTER_OFFSET(*dest_block, layer->offset), 1);
    }
    else {
      memcpy(POINTER_OFFSET(*dest_block, layer->offset),
             POINTER_OFFSET(src_block, layer->offset),
             typeInfo->size);
    }
  }
}

void CustomData_bmesh_copy_data(const CustomData *source,
                                CustomData *dest,
                                void *src_block,
                                void **dest_block)
{
  if (dest == source) {
    CustomData_bmesh_copy_data_simple(dest, src_block, dest_block);
  }
  else {
    CustomData_bmesh_copy_data_exclude_by_type(source, dest, src_block, dest_block, 0);
  }
=======
  for (const CustomDataLayer &layer : Span(data.layers, data.totlayer)) {
    const int offset = layer.offset;
    const LayerTypeInfo &info = *layerType_getInfo(eCustomDataType(layer.type));
    if (info.copy) {
      info.copy(POINTER_OFFSET(src_block, offset), POINTER_OFFSET(*dst_block, offset), 1);
    }
    else {
      memcpy(POINTER_OFFSET(*dst_block, offset), POINTER_OFFSET(src_block, offset), info.size);
    }
  }
>>>>>>> fcbb94ed
}

void *CustomData_bmesh_get(const CustomData *data, void *block, const eCustomDataType type)
{
  int layer_index = CustomData_get_active_layer_index(data, type);
  if (layer_index == -1) {
    return nullptr;
  }

  return POINTER_OFFSET(block, data->layers[layer_index].offset);
}

void *CustomData_bmesh_get_n(const CustomData *data,
                             void *block,
                             const eCustomDataType type,
                             const int n)
{
  int layer_index = CustomData_get_layer_index(data, type);
  if (layer_index == -1) {
    return nullptr;
  }

  return POINTER_OFFSET(block, data->layers[layer_index + n].offset);
}

void *CustomData_bmesh_get_layer_n(const CustomData *data, void *block, const int n)
{
  if (n < 0 || n >= data->totlayer) {
    return nullptr;
  }

  return POINTER_OFFSET(block, data->layers[n].offset);
}

bool CustomData_layer_has_math(const CustomData *data, const int layer_n)
{
  const LayerTypeInfo *typeInfo = layerType_getInfo(eCustomDataType(data->layers[layer_n].type));

  if (typeInfo->equal && typeInfo->add && typeInfo->multiply && typeInfo->initminmax &&
      typeInfo->dominmax)
  {
    return true;
  }

  return false;
}

bool CustomData_layer_has_interp(const CustomData *data, const int layer_n)
{
  const LayerTypeInfo *typeInfo = layerType_getInfo(eCustomDataType(data->layers[layer_n].type));

  if (typeInfo->interp) {
    return true;
  }

  return false;
}

bool CustomData_has_math(const CustomData *data)
{
  /* interpolates a layer at a time */
  for (int i = 0; i < data->totlayer; i++) {
    if (CustomData_layer_has_math(data, i)) {
      return true;
    }
  }

  return false;
}

bool CustomData_bmesh_has_free(const CustomData *data)
{
  for (int i = 0; i < data->totlayer; i++) {
    const LayerTypeInfo *typeInfo = layerType_getInfo(eCustomDataType(data->layers[i].type));
    if (typeInfo->free) {
      return true;
    }
  }
  return false;
}

bool CustomData_has_interp(const CustomData *data)
{
  /* interpolates a layer at a time */
  for (int i = 0; i < data->totlayer; i++) {
    if (CustomData_layer_has_interp(data, i)) {
      return true;
    }
  }

  return false;
}

void CustomData_data_copy_value(const eCustomDataType type, const void *source, void *dest)
{
  const LayerTypeInfo *typeInfo = layerType_getInfo(type);

  if (!dest) {
    return;
  }

  if (typeInfo->copy) {
    typeInfo->copy(source, dest, 1);
  }
  else {
    memcpy(dest, source, typeInfo->size);
  }
}

void CustomData_data_mix_value(const eCustomDataType type,
                               const void *source,
                               void *dest,
                               const int mixmode,
                               const float mixfactor)
{
  const LayerTypeInfo *typeInfo = layerType_getInfo(type);

  if (!dest) {
    return;
  }

  if (typeInfo->copyvalue) {
    typeInfo->copyvalue(source, dest, mixmode, mixfactor);
  }
  else {
    /* Mere copy if no advanced interpolation is supported. */
    memcpy(dest, source, typeInfo->size);
  }
}

bool CustomData_data_equals(const eCustomDataType type, const void *data1, const void *data2)
{
  const LayerTypeInfo *typeInfo = layerType_getInfo(type);

  if (typeInfo->equal) {
    return typeInfo->equal(data1, data2);
  }

  return !memcmp(data1, data2, typeInfo->size);
}

void CustomData_data_initminmax(const eCustomDataType type, void *min, void *max)
{
  const LayerTypeInfo *typeInfo = layerType_getInfo(type);

  if (typeInfo->initminmax) {
    typeInfo->initminmax(min, max);
  }
}

void CustomData_data_dominmax(const eCustomDataType type, const void *data, void *min, void *max)
{
  const LayerTypeInfo *typeInfo = layerType_getInfo(type);

  if (typeInfo->dominmax) {
    typeInfo->dominmax(data, min, max);
  }
}

void CustomData_data_multiply(const eCustomDataType type, void *data, const float fac)
{
  const LayerTypeInfo *typeInfo = layerType_getInfo(type);

  if (typeInfo->multiply) {
    typeInfo->multiply(data, fac);
  }
}

void CustomData_data_add(const eCustomDataType type, void *data1, const void *data2)
{
  const LayerTypeInfo *typeInfo = layerType_getInfo(type);

  if (typeInfo->add) {
    typeInfo->add(data1, data2);
  }
}

void CustomData_bmesh_set_n(
    CustomData *data, void *block, const eCustomDataType type, const int n, const void *source)
{
  void *dest = CustomData_bmesh_get_n(data, block, type, n);
  const LayerTypeInfo *typeInfo = layerType_getInfo(type);

  if (!dest) {
    return;
  }

  if (typeInfo->copy) {
    typeInfo->copy(source, dest, 1);
  }
  else {
    memcpy(dest, source, typeInfo->size);
  }
}

void CustomData_bmesh_interp_n(CustomData *data,
                               const void **src_blocks_ofs,
                               const float *weights,
                               const float *sub_weights,
                               int count,
                               void *dst_block_ofs,
                               int n)
{
  BLI_assert(weights != nullptr);
  BLI_assert(count > 0);

  CustomDataLayer *layer = &data->layers[n];
  const LayerTypeInfo *typeInfo = layerType_getInfo(eCustomDataType(layer->type));

  typeInfo->interp(src_blocks_ofs, weights, sub_weights, count, dst_block_ofs);
}

void CustomData_bmesh_interp_ex(CustomData *data,
                                const void **src_blocks,
                                const float *weights,
                                const float *sub_weights,
                                int count,
                                void *dst_block,
                                eCustomDataMask typemask)
{
  if (count <= 0) {
    return;
  }

  void *source_buf[SOURCE_BUF_SIZE];
  const void **sources = (const void **)source_buf;

  /* Slow fallback in case we're interpolating a ridiculous number of elements. */
  if (count > SOURCE_BUF_SIZE) {
    sources = (const void **)MEM_malloc_arrayN(count, sizeof(*sources), __func__);
  }

  /* If no weights are given, generate default ones to produce an average result. */
  float default_weights_buf[SOURCE_BUF_SIZE];
  float *default_weights = nullptr;
  if (weights == nullptr) {
    default_weights = (count > SOURCE_BUF_SIZE) ?
                          (float *)MEM_mallocN(sizeof(*weights) * size_t(count), __func__) :
                          default_weights_buf;
    copy_vn_fl(default_weights, count, 1.0f / count);
    weights = default_weights;
  }

  /* interpolates a layer at a time */
  for (int i = 0; i < data->totlayer; i++) {
    CustomDataLayer *layer = &data->layers[i];

    const LayerTypeInfo *typeInfo = layerType_getInfo(eCustomDataType(layer->type));

    if (!(CD_TYPE_AS_MASK(layer->type) & typemask)) {
      continue;
    }

    if (layer->flag & CD_FLAG_ELEM_NOINTERP) {
      if (layer->flag & CD_FLAG_ELEM_NOCOPY) {
        continue;
      }

      if (typeInfo->copy) {
        typeInfo->copy(POINTER_OFFSET(src_blocks[0], layer->offset),
                       POINTER_OFFSET(dst_block, layer->offset),
                       1);
      }
      else {
        memcpy(POINTER_OFFSET(dst_block, layer->offset),
               POINTER_OFFSET(src_blocks[0], layer->offset),
               typeInfo->size);
      }

      continue;
    }

    if (typeInfo->interp) {
      for (int j = 0; j < count; j++) {
        sources[j] = POINTER_OFFSET(src_blocks[j], layer->offset);
      }
      CustomData_bmesh_interp_n(
          data, sources, weights, sub_weights, count, POINTER_OFFSET(dst_block, layer->offset), i);
    }
  }

  if (count > SOURCE_BUF_SIZE) {
    MEM_freeN((void *)sources);
  }
  if (!ELEM(default_weights, nullptr, default_weights_buf)) {
    MEM_freeN(default_weights);
  }
}
void CustomData_bmesh_interp(CustomData *data,
                             const void **src_blocks,
                             const float *weights,
                             const float *sub_weights,
                             int count,
                             void *dst_block)

{
  eCustomDataMask typemask = eCustomDataMask((1ULL << CD_NUMTYPES) - 1ULL);
  CustomData_bmesh_interp_ex(data, src_blocks, weights, sub_weights, count, dst_block, typemask);
}

void CustomData_file_write_info(const eCustomDataType type,
                                const char **r_struct_name,
                                int *r_struct_num)
{
  const LayerTypeInfo *typeInfo = layerType_getInfo(type);

  *r_struct_name = typeInfo->structname;
  *r_struct_num = typeInfo->structnum;
}

void CustomData_blend_write_prepare(CustomData &data,
                                    Vector<CustomDataLayer, 16> &layers_to_write,
                                    const Set<std::string> &skip_names)
{
  for (const CustomDataLayer &layer : Span(data.layers, data.totlayer)) {
    if (layer.flag & (CD_FLAG_NOCOPY | CD_FLAG_TEMPORARY)) {
      continue;
    }
    if (layer.anonymous_id != nullptr) {
      continue;
    }
    if (skip_names.contains(layer.name)) {
      continue;
    }
    layers_to_write.append(layer);
  }
  data.totlayer = layers_to_write.size();
  data.maxlayer = data.totlayer;

  /* NOTE: `data->layers` may be null, this happens when adding
   * a legacy #MPoly struct to a mesh with no other face attributes.
   * This leaves us with no unique ID for DNA to identify the old
   * data with when loading the file. */
  if (!data.layers && layers_to_write.size() > 0) {
    /* We just need an address that's unique. */
    data.layers = reinterpret_cast<CustomDataLayer *>(&data.layers);
  }
}

int CustomData_sizeof(const eCustomDataType type)
{
  const LayerTypeInfo *typeInfo = layerType_getInfo(type);

  return typeInfo->size;
}

const char *CustomData_layertype_name(const eCustomDataType type)
{
  return layerType_getName(type);
}

bool CustomData_layertype_is_singleton(const eCustomDataType type)
{
  const LayerTypeInfo *typeInfo = layerType_getInfo(type);
  return typeInfo->defaultname == nullptr;
}

bool CustomData_layertype_is_dynamic(const eCustomDataType type)
{
  const LayerTypeInfo *typeInfo = layerType_getInfo(type);

  return (typeInfo->free != nullptr);
}

int CustomData_layertype_layers_max(const eCustomDataType type)
{
  const LayerTypeInfo *typeInfo = layerType_getInfo(type);

  /* Same test as for singleton above. */
  if (typeInfo->defaultname == nullptr) {
    return 1;
  }
  if (typeInfo->layers_max == nullptr) {
    return -1;
  }

  return typeInfo->layers_max();
}

static bool cd_layer_find_dupe(CustomData *data,
                               const char *name,
                               const eCustomDataType type,
                               const int index)
{
  /* see if there is a duplicate */
  for (int i = 0; i < data->totlayer; i++) {
    if (i != index) {
      CustomDataLayer *layer = &data->layers[i];

      if (CD_TYPE_AS_MASK(type) & CD_MASK_PROP_ALL) {
        if ((CD_TYPE_AS_MASK(layer->type) & CD_MASK_PROP_ALL) && STREQ(layer->name, name)) {
          return true;
        }
      }
      else {
        if (i != index && layer->type == type && STREQ(layer->name, name)) {
          return true;
        }
      }
    }
  }

  return false;
}

struct CustomDataUniqueCheckData {
  CustomData *data;
  eCustomDataType type;
  int index;
};

static bool customdata_unique_check(void *arg, const char *name)
{
  CustomDataUniqueCheckData *data_arg = static_cast<CustomDataUniqueCheckData *>(arg);
  return cd_layer_find_dupe(data_arg->data, name, data_arg->type, data_arg->index);
}

int CustomData_name_maxncpy_calc(const blender::StringRef name)
{
  if (name.startswith(".")) {
    return MAX_CUSTOMDATA_LAYER_NAME_NO_PREFIX;
  }
  for (const blender::StringRef prefix :
       {"." UV_VERTSEL_NAME, UV_EDGESEL_NAME ".", UV_PINNED_NAME "."})
  {
    if (name.startswith(prefix)) {
      return MAX_CUSTOMDATA_LAYER_NAME;
    }
  }
  return MAX_CUSTOMDATA_LAYER_NAME_NO_PREFIX;
}

void CustomData_set_layer_unique_name(CustomData *data, const int index)
{
  CustomDataLayer *nlayer = &data->layers[index];
  const LayerTypeInfo *typeInfo = layerType_getInfo(eCustomDataType(nlayer->type));

  CustomDataUniqueCheckData data_arg{data, eCustomDataType(nlayer->type), index};

  if (!typeInfo->defaultname) {
    return;
  }

  const int name_maxncpy = CustomData_name_maxncpy_calc(nlayer->name);

  /* Set default name if none specified. Note we only call DATA_() when
   * needed to avoid overhead of locale lookups in the depsgraph. */
  if (nlayer->name[0] == '\0') {
    STRNCPY_UTF8(nlayer->name, DATA_(typeInfo->defaultname));
  }

  const char *defname = ""; /* Dummy argument, never used as `name` is never zero length. */
  BLI_uniquename_cb(customdata_unique_check, &data_arg, defname, '.', nlayer->name, name_maxncpy);
}

void CustomData_validate_layer_name(const CustomData *data,
                                    const eCustomDataType type,
                                    const char *name,
                                    char *outname)
{
  int index = -1;

  /* if a layer name was given, try to find that layer */
  if (name[0]) {
    index = CustomData_get_named_layer_index(data, type, name);
  }

  if (index == -1) {
    /* either no layer was specified, or the layer we want has been
     * deleted, so assign the active layer to name
     */
    index = CustomData_get_active_layer_index(data, type);
    BLI_strncpy_utf8(outname, data->layers[index].name, MAX_CUSTOMDATA_LAYER_NAME);
  }
  else {
    BLI_strncpy_utf8(outname, name, MAX_CUSTOMDATA_LAYER_NAME);
  }
}

bool CustomData_verify_versions(CustomData *data, const int index)
{
  const LayerTypeInfo *typeInfo;
  CustomDataLayer *layer = &data->layers[index];
  bool keeplayer = true;

  if (layer->type >= CD_NUMTYPES) {
    keeplayer = false; /* unknown layer type from future version */
  }
  else {
    typeInfo = layerType_getInfo(eCustomDataType(layer->type));

    if (!typeInfo->defaultname && (index > 0) && data->layers[index - 1].type == layer->type) {
      keeplayer = false; /* multiple layers of which we only support one */
    }
    /* This is a preemptive fix for cases that should not happen
     * (layers that should not be written in .blend files),
     * but can happen due to bugs (see e.g. #62318).
     * Also for forward compatibility, in future,
     * we may put into `.blend` file some currently un-written data types,
     * this should cover that case as well.
     * Better to be safe here, and fix issue on the fly rather than crash... */
    /* 0 structnum is used in writing code to tag layer types that should not be written. */
    else if (typeInfo->structnum == 0 &&
             /* XXX Not sure why those three are exception, maybe that should be fixed? */
             !ELEM(layer->type,
                   CD_PAINT_MASK,
                   CD_FACEMAP,
                   CD_MTEXPOLY,
                   CD_SCULPT_FACE_SETS,
                   CD_CREASE))
    {
      keeplayer = false;
      CLOG_WARN(&LOG, ".blend file read: removing a data layer that should not have been written");
    }
  }

  if (!keeplayer) {
    for (int i = index + 1; i < data->totlayer; i++) {
      data->layers[i - 1] = data->layers[i];
    }
    data->totlayer--;
  }

  return keeplayer;
}

static bool CustomData_layer_ensure_data_exists(CustomDataLayer *layer, size_t count)
{
  BLI_assert(layer);
  const LayerTypeInfo *typeInfo = layerType_getInfo(eCustomDataType(layer->type));
  BLI_assert(typeInfo);

  if (layer->data || count == 0) {
    return false;
  }

  switch (layer->type) {
    /* When more instances of corrupt files are found, add them here. */
    case CD_PROP_BOOL:   /* See #84935. */
    case CD_MLOOPUV:     /* See #90620. */
    case CD_PROP_FLOAT2: /* See #90620. */
      layer->data = MEM_calloc_arrayN(
          count, typeInfo->size, layerType_getName(eCustomDataType(layer->type)));
      BLI_assert(layer->data);
      if (typeInfo->set_default_value) {
        typeInfo->set_default_value(layer->data, count);
      }
      return true;
      break;

    case CD_MTEXPOLY:
      /* TODO: Investigate multiple test failures on cycles, e.g. cycles_shadow_catcher_cpu. */
      break;

    default:
      /* Log an error so we can collect instances of bad files. */
      CLOG_WARN(&LOG, "CustomDataLayer->data is null for type %d.", layer->type);
      break;
  }
  return false;
}

bool CustomData_layer_validate(CustomDataLayer *layer, const uint totitems, const bool do_fixes)
{
  BLI_assert(layer);
  const LayerTypeInfo *typeInfo = layerType_getInfo(eCustomDataType(layer->type));
  BLI_assert(typeInfo);

  if (do_fixes) {
    CustomData_layer_ensure_data_exists(layer, totitems);
  }

  BLI_assert((totitems == 0) || layer->data);
  BLI_assert(MEM_allocN_len(layer->data) >= totitems * typeInfo->size);

  if (typeInfo->validate != nullptr) {
    return typeInfo->validate(layer->data, totitems, do_fixes);
  }

  return false;
}

/** \} */

/* -------------------------------------------------------------------- */
/** \name External Files
 * \{ */

static void customdata_external_filename(char filepath[FILE_MAX],
                                         ID *id,
                                         CustomDataExternal *external)
{
  BLI_strncpy(filepath, external->filepath, FILE_MAX);
  BLI_path_abs(filepath, ID_BLEND_PATH_FROM_GLOBAL(id));
}

void CustomData_external_reload(CustomData *data, ID * /*id*/, eCustomDataMask mask, int totelem)
{
  for (int i = 0; i < data->totlayer; i++) {
    CustomDataLayer *layer = &data->layers[i];
    const LayerTypeInfo *typeInfo = layerType_getInfo(eCustomDataType(layer->type));

    if (!(mask & CD_TYPE_AS_MASK(layer->type))) {
      /* pass */
    }
    else if ((layer->flag & CD_FLAG_EXTERNAL) && (layer->flag & CD_FLAG_IN_MEMORY)) {
      if (typeInfo->free) {
        typeInfo->free(layer->data, totelem);
      }
      layer->flag &= ~CD_FLAG_IN_MEMORY;
    }
  }
}

void CustomData_external_read(CustomData *data, ID *id, eCustomDataMask mask, const int totelem)
{
  CustomDataExternal *external = data->external;
  CustomDataLayer *layer;
  char filepath[FILE_MAX];
  int update = 0;

  if (!external) {
    return;
  }

  for (int i = 0; i < data->totlayer; i++) {
    layer = &data->layers[i];
    const LayerTypeInfo *typeInfo = layerType_getInfo(eCustomDataType(layer->type));

    if (!(mask & CD_TYPE_AS_MASK(layer->type))) {
      /* pass */
    }
    else if (layer->flag & CD_FLAG_IN_MEMORY) {
      /* pass */
    }
    else if ((layer->flag & CD_FLAG_EXTERNAL) && typeInfo->read) {
      update = 1;
    }
  }

  if (!update) {
    return;
  }

  customdata_external_filename(filepath, id, external);

  CDataFile *cdf = cdf_create(CDF_TYPE_MESH);
  if (!cdf_read_open(cdf, filepath)) {
    cdf_free(cdf);
    CLOG_ERROR(&LOG,
               "Failed to read %s layer from %s.",
               layerType_getName(eCustomDataType(layer->type)),
               filepath);
    return;
  }

  for (int i = 0; i < data->totlayer; i++) {
    layer = &data->layers[i];
    const LayerTypeInfo *typeInfo = layerType_getInfo(eCustomDataType(layer->type));

    if (!(mask & CD_TYPE_AS_MASK(layer->type))) {
      /* pass */
    }
    else if (layer->flag & CD_FLAG_IN_MEMORY) {
      /* pass */
    }
    else if ((layer->flag & CD_FLAG_EXTERNAL) && typeInfo->read) {
      CDataFileLayer *blay = cdf_layer_find(cdf, layer->type, layer->name);

      if (blay) {
        if (cdf_read_layer(cdf, blay)) {
          if (typeInfo->read(cdf, layer->data, totelem)) {
            /* pass */
          }
          else {
            break;
          }
          layer->flag |= CD_FLAG_IN_MEMORY;
        }
        else {
          break;
        }
      }
    }
  }

  cdf_read_close(cdf);
  cdf_free(cdf);
}

void CustomData_external_write(
    CustomData *data, ID *id, eCustomDataMask mask, const int totelem, const int free)
{
  CustomDataExternal *external = data->external;
  int update = 0;
  char filepath[FILE_MAX];

  if (!external) {
    return;
  }

  /* test if there is anything to write */
  for (int i = 0; i < data->totlayer; i++) {
    CustomDataLayer *layer = &data->layers[i];
    const LayerTypeInfo *typeInfo = layerType_getInfo(eCustomDataType(layer->type));

    if (!(mask & CD_TYPE_AS_MASK(layer->type))) {
      /* pass */
    }
    else if ((layer->flag & CD_FLAG_EXTERNAL) && typeInfo->write) {
      update = 1;
    }
  }

  if (!update) {
    return;
  }

  /* make sure data is read before we try to write */
  CustomData_external_read(data, id, mask, totelem);
  customdata_external_filename(filepath, id, external);

  CDataFile *cdf = cdf_create(CDF_TYPE_MESH);

  for (int i = 0; i < data->totlayer; i++) {
    CustomDataLayer *layer = &data->layers[i];
    const LayerTypeInfo *typeInfo = layerType_getInfo(eCustomDataType(layer->type));

    if ((layer->flag & CD_FLAG_EXTERNAL) && typeInfo->filesize) {
      if (layer->flag & CD_FLAG_IN_MEMORY) {
        cdf_layer_add(
            cdf, layer->type, layer->name, typeInfo->filesize(cdf, layer->data, totelem));
      }
      else {
        cdf_free(cdf);
        return; /* read failed for a layer! */
      }
    }
  }

  if (!cdf_write_open(cdf, filepath)) {
    CLOG_ERROR(&LOG, "Failed to open %s for writing.", filepath);
    cdf_free(cdf);
    return;
  }

  int i;
  for (i = 0; i < data->totlayer; i++) {
    CustomDataLayer *layer = &data->layers[i];
    const LayerTypeInfo *typeInfo = layerType_getInfo(eCustomDataType(layer->type));

    if ((layer->flag & CD_FLAG_EXTERNAL) && typeInfo->write) {
      CDataFileLayer *blay = cdf_layer_find(cdf, layer->type, layer->name);

      if (cdf_write_layer(cdf, blay)) {
        if (typeInfo->write(cdf, layer->data, totelem)) {
          /* pass */
        }
        else {
          break;
        }
      }
      else {
        break;
      }
    }
  }

  if (i != data->totlayer) {
    CLOG_ERROR(&LOG, "Failed to write data to %s.", filepath);
    cdf_write_close(cdf);
    cdf_free(cdf);
    return;
  }

  for (i = 0; i < data->totlayer; i++) {
    CustomDataLayer *layer = &data->layers[i];
    const LayerTypeInfo *typeInfo = layerType_getInfo(eCustomDataType(layer->type));

    if ((layer->flag & CD_FLAG_EXTERNAL) && typeInfo->write) {
      if (free) {
        if (typeInfo->free) {
          typeInfo->free(layer->data, totelem);
        }
        layer->flag &= ~CD_FLAG_IN_MEMORY;
      }
    }
  }

  cdf_write_close(cdf);
  cdf_free(cdf);
}

void CustomData_external_add(CustomData *data,
                             ID * /*id*/,
                             const eCustomDataType type,
                             const int /*totelem*/,
                             const char *filepath)
{
  CustomDataExternal *external = data->external;

  int layer_index = CustomData_get_active_layer_index(data, type);
  if (layer_index == -1) {
    return;
  }

  CustomDataLayer *layer = &data->layers[layer_index];

  if (layer->flag & CD_FLAG_EXTERNAL) {
    return;
  }

  if (!external) {
    external = MEM_cnew<CustomDataExternal>(__func__);
    data->external = external;
  }
  STRNCPY(external->filepath, filepath);

  layer->flag |= CD_FLAG_EXTERNAL | CD_FLAG_IN_MEMORY;
}

void CustomData_external_remove(CustomData *data,
                                ID *id,
                                const eCustomDataType type,
                                const int totelem)
{
  CustomDataExternal *external = data->external;

  int layer_index = CustomData_get_active_layer_index(data, type);
  if (layer_index == -1) {
    return;
  }

  CustomDataLayer *layer = &data->layers[layer_index];

  if (!external) {
    return;
  }

  if (layer->flag & CD_FLAG_EXTERNAL) {
    if (!(layer->flag & CD_FLAG_IN_MEMORY)) {
      CustomData_external_read(data, id, CD_TYPE_AS_MASK(layer->type), totelem);
    }

    layer->flag &= ~CD_FLAG_EXTERNAL;
  }
}

bool CustomData_external_test(CustomData *data, const eCustomDataType type)
{
  int layer_index = CustomData_get_active_layer_index(data, type);
  if (layer_index == -1) {
    return false;
  }

  CustomDataLayer *layer = &data->layers[layer_index];
  return (layer->flag & CD_FLAG_EXTERNAL) != 0;
}

/** \} */

/* -------------------------------------------------------------------- */
/** \name Mesh-to-Mesh Data Transfer
 * \{ */

static void copy_bit_flag(void *dst, const void *src, const size_t data_size, const uint64_t flag)
{
#define COPY_BIT_FLAG(_type, _dst, _src, _f) \
  { \
    const _type _val = *((_type *)(_src)) & (_type)(_f); \
    *((_type *)(_dst)) &= ~(_type)(_f); \
    *((_type *)(_dst)) |= _val; \
  } \
  (void)0

  switch (data_size) {
    case 1:
      COPY_BIT_FLAG(uint8_t, dst, src, flag);
      break;
    case 2:
      COPY_BIT_FLAG(uint16_t, dst, src, flag);
      break;
    case 4:
      COPY_BIT_FLAG(uint32_t, dst, src, flag);
      break;
    case 8:
      COPY_BIT_FLAG(uint64_t, dst, src, flag);
      break;
    default:
      // CLOG_ERROR(&LOG, "Unknown flags-container size (%zu)", datasize);
      break;
  }

#undef COPY_BIT_FLAG
}

static bool check_bit_flag(const void *data, const size_t data_size, const uint64_t flag)
{
  switch (data_size) {
    case 1:
      return ((*((uint8_t *)data) & uint8_t(flag)) != 0);
    case 2:
      return ((*((uint16_t *)data) & uint16_t(flag)) != 0);
    case 4:
      return ((*((uint32_t *)data) & uint32_t(flag)) != 0);
    case 8:
      return ((*((uint64_t *)data) & uint64_t(flag)) != 0);
    default:
      // CLOG_ERROR(&LOG, "Unknown flags-container size (%zu)", datasize);
      return false;
  }
}

static void customdata_data_transfer_interp_generic(const CustomDataTransferLayerMap *laymap,
                                                    void *data_dst,
                                                    const void **sources,
                                                    const float *weights,
                                                    const int count,
                                                    const float mix_factor)
{
  BLI_assert(weights != nullptr);
  BLI_assert(count > 0);

  /* Fake interpolation, we actually copy highest weighted source to dest.
   * Note we also handle bitflags here,
   * in which case we rather choose to transfer value of elements totaling
   * more than 0.5 of weight. */
  int best_src_idx = 0;

  const int data_type = laymap->data_type;
  const int mix_mode = laymap->mix_mode;

  size_t data_size;
  const uint64_t data_flag = laymap->data_flag;

  cd_interp interp_cd = nullptr;
  cd_copy copy_cd = nullptr;

  if (!sources) {
    /* Not supported here, abort. */
    return;
  }

  if (int(data_type) & CD_FAKE) {
    data_size = laymap->data_size;
  }
  else {
    const LayerTypeInfo *type_info = layerType_getInfo(eCustomDataType(data_type));

    data_size = size_t(type_info->size);
    interp_cd = type_info->interp;
    copy_cd = type_info->copy;
  }

  void *tmp_dst = MEM_mallocN(data_size, __func__);

  if (count > 1 && !interp_cd) {
    if (data_flag) {
      /* Boolean case, we can 'interpolate' in two groups,
       * and choose value from highest weighted group. */
      float tot_weight_true = 0.0f;
      int item_true_idx = -1, item_false_idx = -1;

      for (int i = 0; i < count; i++) {
        if (check_bit_flag(sources[i], data_size, data_flag)) {
          tot_weight_true += weights[i];
          item_true_idx = i;
        }
        else {
          item_false_idx = i;
        }
      }
      best_src_idx = (tot_weight_true >= 0.5f) ? item_true_idx : item_false_idx;
    }
    else {
      /* We just choose highest weighted source. */
      float max_weight = 0.0f;

      for (int i = 0; i < count; i++) {
        if (weights[i] > max_weight) {
          max_weight = weights[i];
          best_src_idx = i;
        }
      }
    }
  }

  BLI_assert(best_src_idx >= 0);

  if (interp_cd) {
    interp_cd(sources, weights, nullptr, count, tmp_dst);
  }
  else if (data_flag) {
    copy_bit_flag(tmp_dst, sources[best_src_idx], data_size, data_flag);
  }
  /* No interpolation, just copy highest weight source element's data. */
  else if (copy_cd) {
    copy_cd(sources[best_src_idx], tmp_dst, 1);
  }
  else {
    memcpy(tmp_dst, sources[best_src_idx], data_size);
  }

  if (data_flag) {
    /* Bool flags, only copy if dest data is set (resp. unset) -
     * only 'advanced' modes we can support here! */
    if (mix_factor >= 0.5f && ((mix_mode == CDT_MIX_TRANSFER) ||
                               (mix_mode == CDT_MIX_REPLACE_ABOVE_THRESHOLD &&
                                check_bit_flag(data_dst, data_size, data_flag)) ||
                               (mix_mode == CDT_MIX_REPLACE_BELOW_THRESHOLD &&
                                !check_bit_flag(data_dst, data_size, data_flag))))
    {
      copy_bit_flag(data_dst, tmp_dst, data_size, data_flag);
    }
  }
  else if (!(int(data_type) & CD_FAKE)) {
    CustomData_data_mix_value(eCustomDataType(data_type), tmp_dst, data_dst, mix_mode, mix_factor);
  }
  /* Else we can do nothing by default, needs custom interp func!
   * Note this is here only for sake of consistency, not expected to be used much actually? */
  else {
    if (mix_factor >= 0.5f) {
      memcpy(data_dst, tmp_dst, data_size);
    }
  }

  MEM_freeN(tmp_dst);
}

void customdata_data_transfer_interp_normal_normals(const CustomDataTransferLayerMap *laymap,
                                                    void *data_dst,
                                                    const void **sources,
                                                    const float *weights,
                                                    const int count,
                                                    const float mix_factor)
{
  BLI_assert(weights != nullptr);
  BLI_assert(count > 0);

  const eCustomDataType data_type = eCustomDataType(laymap->data_type);
  BLI_assert(data_type == CD_NORMAL);
  const int mix_mode = laymap->mix_mode;

  SpaceTransform *space_transform = static_cast<SpaceTransform *>(laymap->interp_data);

  const LayerTypeInfo *type_info = layerType_getInfo(data_type);
  cd_interp interp_cd = type_info->interp;

  float tmp_dst[3];

  if (!sources) {
    /* Not supported here, abort. */
    return;
  }

  interp_cd(sources, weights, nullptr, count, tmp_dst);
  if (space_transform) {
    /* tmp_dst is in source space so far, bring it back in destination space. */
    BLI_space_transform_invert_normal(space_transform, tmp_dst);
  }

  CustomData_data_mix_value(data_type, tmp_dst, data_dst, mix_mode, mix_factor);
}

void CustomData_data_transfer(const MeshPairRemap *me_remap,
                              const CustomDataTransferLayerMap *laymap)
{
  MeshPairRemapItem *mapit = me_remap->items;
  const int totelem = me_remap->items_num;

  const int data_type = laymap->data_type;
  const void *data_src = laymap->data_src;
  void *data_dst = laymap->data_dst;

  size_t data_step;
  size_t data_size;
  size_t data_offset;

  cd_datatransfer_interp interp = nullptr;

  size_t tmp_buff_size = 32;
  const void **tmp_data_src = nullptr;

  /* NOTE: null data_src may happen and be valid (see vgroups...). */
  if (!data_dst) {
    return;
  }

  if (data_src) {
    tmp_data_src = (const void **)MEM_malloc_arrayN(
        tmp_buff_size, sizeof(*tmp_data_src), __func__);
  }

  if (int(data_type) & CD_FAKE) {
    data_step = laymap->elem_size;
    data_size = laymap->data_size;
    data_offset = laymap->data_offset;
  }
  else {
    const LayerTypeInfo *type_info = layerType_getInfo(eCustomDataType(data_type));

    /* NOTE: we can use 'fake' CDLayers for crease :/. */
    data_size = size_t(type_info->size);
    data_step = laymap->elem_size ? laymap->elem_size : data_size;
    data_offset = laymap->data_offset;
  }

  interp = laymap->interp ? laymap->interp : customdata_data_transfer_interp_generic;

  for (int i = 0; i < totelem; i++, data_dst = POINTER_OFFSET(data_dst, data_step), mapit++) {
    const int sources_num = mapit->sources_num;
    const float mix_factor = laymap->mix_factor *
                             (laymap->mix_weights ? laymap->mix_weights[i] : 1.0f);

    if (!sources_num) {
      /* No sources for this element, skip it. */
      continue;
    }

    if (tmp_data_src) {
      if (UNLIKELY(sources_num > tmp_buff_size)) {
        tmp_buff_size = size_t(sources_num);
        tmp_data_src = (const void **)MEM_reallocN((void *)tmp_data_src,
                                                   sizeof(*tmp_data_src) * tmp_buff_size);
      }

      for (int j = 0; j < sources_num; j++) {
        const size_t src_idx = size_t(mapit->indices_src[j]);
        tmp_data_src[j] = POINTER_OFFSET(data_src, (data_step * src_idx) + data_offset);
      }
    }

    interp(laymap,
           POINTER_OFFSET(data_dst, data_offset),
           tmp_data_src,
           mapit->weights_src,
           sources_num,
           mix_factor);
  }

  MEM_SAFE_FREE(tmp_data_src);
}

/** \} */

/* -------------------------------------------------------------------- */
/** \name Custom Data IO
 * \{ */

static void write_mdisps(BlendWriter *writer,
                         const int count,
                         const MDisps *mdlist,
                         const int external)
{
  if (mdlist) {
    BLO_write_struct_array(writer, MDisps, count, mdlist);
    for (int i = 0; i < count; i++) {
      const MDisps *md = &mdlist[i];
      if (md->disps) {
        if (!external) {
          BLO_write_float3_array(writer, md->totdisp, &md->disps[0][0]);
        }
      }

      if (md->hidden) {
        BLO_write_raw(writer, BLI_BITMAP_SIZE(md->totdisp), md->hidden);
      }
    }
  }
}

static void write_grid_paint_mask(BlendWriter *writer,
                                  int count,
                                  const GridPaintMask *grid_paint_mask)
{
  if (grid_paint_mask) {
    BLO_write_struct_array(writer, GridPaintMask, count, grid_paint_mask);
    for (int i = 0; i < count; i++) {
      const GridPaintMask *gpm = &grid_paint_mask[i];
      if (gpm->data) {
        const int gridsize = BKE_ccg_gridsize(gpm->level);
        BLO_write_raw(writer, sizeof(*gpm->data) * gridsize * gridsize, gpm->data);
      }
    }
  }
}

void CustomData_blend_write(BlendWriter *writer,
                            CustomData *data,
                            Span<CustomDataLayer> layers_to_write,
                            int count,
                            eCustomDataMask cddata_mask,
                            ID *id)
{
  /* write external customdata (not for undo) */
  if (data->external && !BLO_write_is_undo(writer)) {
    CustomData_external_write(data, id, cddata_mask, count, 0);
  }

  BLO_write_struct_array_at_address(
      writer, CustomDataLayer, data->totlayer, data->layers, layers_to_write.data());

  for (const CustomDataLayer &layer : layers_to_write) {
    switch (layer.type) {
      case CD_MDEFORMVERT:
        BKE_defvert_blend_write(writer, count, static_cast<const MDeformVert *>(layer.data));
        break;
      case CD_MDISPS:
        write_mdisps(
            writer, count, static_cast<const MDisps *>(layer.data), layer.flag & CD_FLAG_EXTERNAL);
        break;
      case CD_PAINT_MASK:
        BLO_write_raw(writer, sizeof(float) * count, static_cast<const float *>(layer.data));
        break;
      case CD_GRID_PAINT_MASK:
        write_grid_paint_mask(writer, count, static_cast<const GridPaintMask *>(layer.data));
        break;
      case CD_PROP_BOOL:
        BLO_write_raw(writer, sizeof(bool) * count, static_cast<const bool *>(layer.data));
        break;
      default: {
        const char *structname;
        int structnum;
        CustomData_file_write_info(eCustomDataType(layer.type), &structname, &structnum);
        if (structnum) {
          int datasize = structnum * count;
          BLO_write_struct_array_by_name(writer, structname, datasize, layer.data);
        }
        else if (!BLO_write_is_undo(writer)) { /* Do not warn on undo. */
          printf("%s error: layer '%s':%d - can't be written to file\n",
                 __func__,
                 structname,
                 layer.type);
        }
      }
    }
  }

  if (data->external) {
    BLO_write_struct(writer, CustomDataExternal, data->external);
  }
}

static void blend_read_mdisps(BlendDataReader *reader,
                              const int count,
                              MDisps *mdisps,
                              const int external)
{
  if (mdisps) {
    for (int i = 0; i < count; i++) {
      BLO_read_data_address(reader, &mdisps[i].disps);
      BLO_read_data_address(reader, &mdisps[i].hidden);

      if (mdisps[i].totdisp && !mdisps[i].level) {
        /* this calculation is only correct for loop mdisps;
         * if loading pre-BMesh face mdisps this will be
         * overwritten with the correct value in
         * bm_corners_to_loops() */
        float gridsize = sqrtf(mdisps[i].totdisp);
        mdisps[i].level = int(logf(gridsize - 1.0f) / float(M_LN2)) + 1;
      }

      if (BLO_read_requires_endian_switch(reader) && (mdisps[i].disps)) {
        /* DNA_struct_switch_endian doesn't do endian swap for `(*disps)[]` */
        /* this does swap for data written at #write_mdisps() - `readfile.cc`. */
        BLI_endian_switch_float_array(*mdisps[i].disps, mdisps[i].totdisp * 3);
      }
      if (!external && !mdisps[i].disps) {
        mdisps[i].totdisp = 0;
      }
    }
  }
}

static void blend_read_paint_mask(BlendDataReader *reader,
                                  int count,
                                  GridPaintMask *grid_paint_mask)
{
  if (grid_paint_mask) {
    for (int i = 0; i < count; i++) {
      GridPaintMask *gpm = &grid_paint_mask[i];
      if (gpm->data) {
        BLO_read_data_address(reader, &gpm->data);
      }
    }
  }
}

void CustomData_blend_read(BlendDataReader *reader, CustomData *data, const int count)
{
  BLO_read_data_address(reader, &data->layers);

  /* Annoying workaround for bug #31079 loading legacy files with
   * no polygons _but_ have stale custom-data. */
  if (UNLIKELY(count == 0 && data->layers == nullptr && data->totlayer != 0)) {
    CustomData_reset(data);
    return;
  }

  BLO_read_data_address(reader, &data->external);

  int i = 0;
  while (i < data->totlayer) {
    CustomDataLayer *layer = &data->layers[i];

    if (layer->flag & CD_FLAG_EXTERNAL) {
      layer->flag &= ~CD_FLAG_IN_MEMORY;
    }
    layer->sharing_info = nullptr;

    if (CustomData_verify_versions(data, i)) {
      BLO_read_data_address(reader, &layer->data);
      if (layer->data != nullptr) {
        /* Make layer data shareable. */
        layer->sharing_info = make_implicit_sharing_info_for_layer(
            eCustomDataType(layer->type), layer->data, count);
      }
      if (CustomData_layer_ensure_data_exists(layer, count)) {
        /* Under normal operations, this shouldn't happen, but...
         * For a CD_PROP_BOOL example, see #84935.
         * For a CD_MLOOPUV example, see #90620. */
        CLOG_WARN(&LOG,
                  "Allocated custom data layer that was not saved correctly for layer->type = %d.",
                  layer->type);
      }

      if (layer->type == CD_MDISPS) {
        blend_read_mdisps(
            reader, count, static_cast<MDisps *>(layer->data), layer->flag & CD_FLAG_EXTERNAL);
      }
      else if (layer->type == CD_GRID_PAINT_MASK) {
        blend_read_paint_mask(reader, count, static_cast<GridPaintMask *>(layer->data));
      }
      else if (layer->type == CD_MDEFORMVERT) {
        BKE_defvert_blend_read(reader, count, static_cast<MDeformVert *>(layer->data));
      }
      i++;
    }
  }

  /* Ensure allocated size is set to the size of the read array. While this should always be the
   * case (see #CustomData_blend_write_prepare), there can be some corruption in rare cases (e.g.
   * files saved between ff3d535bc2a63092 and 945f32e66d6ada2a). */
  data->maxlayer = data->totlayer;

  CustomData_update_typemap(data);
}

/** \} */

/* -------------------------------------------------------------------- */
/** \name Custom Data Debugging
 * \{ */

#ifndef NDEBUG

void CustomData_debug_info_from_layers(const CustomData *data, const char *indent, DynStr *dynstr)
{
  for (eCustomDataType type = eCustomDataType(0); type < CD_NUMTYPES;
       type = eCustomDataType(type + 1))
  {
    if (CustomData_has_layer(data, type)) {
      /* NOTE: doesn't account for multiple layers. */
      const char *name = CustomData_layertype_name(type);
      const int size = CustomData_sizeof(type);
      const void *pt = CustomData_get_layer(data, type);
      const int pt_size = pt ? int(MEM_allocN_len(pt) / size) : 0;
      const char *structname;
      int structnum;
      CustomData_file_write_info(type, &structname, &structnum);
      BLI_dynstr_appendf(
          dynstr,
          "%sdict(name='%s', struct='%s', type=%d, ptr='%p', elem=%d, length=%d),\n",
          indent,
          name,
          structname,
          type,
          (const void *)pt,
          size,
          pt_size);
    }
  }
}

#endif /* !NDEBUG */

/** \} */

namespace blender::bke {

/* -------------------------------------------------------------------- */
/** \name Custom Data C++ API
 * \{ */

const blender::CPPType *custom_data_type_to_cpp_type(const eCustomDataType type)
{
  switch (type) {
    case CD_PROP_FLOAT:
      return &CPPType::get<float>();
    case CD_PROP_FLOAT2:
      return &CPPType::get<float2>();
    case CD_PROP_FLOAT3:
      return &CPPType::get<float3>();
    case CD_PROP_INT32:
      return &CPPType::get<int>();
    case CD_PROP_INT32_2D:
      return &CPPType::get<int2>();
    case CD_PROP_COLOR:
      return &CPPType::get<ColorGeometry4f>();
    case CD_PROP_BOOL:
      return &CPPType::get<bool>();
    case CD_PROP_INT8:
      return &CPPType::get<int8_t>();
    case CD_PROP_BYTE_COLOR:
      return &CPPType::get<ColorGeometry4b>();
    case CD_PROP_QUATERNION:
      return &CPPType::get<math::Quaternion>();
    case CD_PROP_STRING:
      return &CPPType::get<MStringProperty>();
    default:
      return nullptr;
  }
}

std::optional<VolumeGridType> custom_data_type_to_volume_grid_type(const eCustomDataType type)
{
  switch (type) {
    case CD_PROP_FLOAT:
      return VOLUME_GRID_FLOAT;
    case CD_PROP_FLOAT3:
      return VOLUME_GRID_VECTOR_FLOAT;
    case CD_PROP_INT32:
      return VOLUME_GRID_INT;
    case CD_PROP_BOOL:
      return VOLUME_GRID_BOOLEAN;
    default:
      return std::nullopt;
  }
}

eCustomDataType cpp_type_to_custom_data_type(const blender::CPPType &type)
{
  if (type.is<float>()) {
    return CD_PROP_FLOAT;
  }
  if (type.is<float2>()) {
    return CD_PROP_FLOAT2;
  }
  if (type.is<float3>()) {
    return CD_PROP_FLOAT3;
  }
  if (type.is<int>()) {
    return CD_PROP_INT32;
  }
  if (type.is<int2>()) {
    return CD_PROP_INT32_2D;
  }
  if (type.is<ColorGeometry4f>()) {
    return CD_PROP_COLOR;
  }
  if (type.is<bool>()) {
    return CD_PROP_BOOL;
  }
  if (type.is<int8_t>()) {
    return CD_PROP_INT8;
  }
  if (type.is<ColorGeometry4b>()) {
    return CD_PROP_BYTE_COLOR;
  }
  if (type.is<math::Quaternion>()) {
    return CD_PROP_QUATERNION;
  }
  if (type.is<MStringProperty>()) {
    return CD_PROP_STRING;
  }
  return static_cast<eCustomDataType>(-1);
}

/** \} */

}  // namespace blender::bke

size_t CustomData_get_elem_size(const CustomDataLayer *layer)
{
  return LAYERTYPEINFO[layer->type].size;
}<|MERGE_RESOLUTION|>--- conflicted
+++ resolved
@@ -69,11 +69,8 @@
 /* only for customdata_data_transfer_interp_normal_normals */
 #include "data_transfer_intern.h"
 
-<<<<<<< HEAD
 #include <array>
 
-=======
->>>>>>> fcbb94ed
 using blender::Array;
 using blender::BitVector;
 using blender::float2;
@@ -4123,7 +4120,6 @@
   }
 }
 
-<<<<<<< HEAD
 void CustomData_bmesh_swap_data(CustomData *source,
                                 CustomData *dest,
                                 void *src_block,
@@ -4194,11 +4190,6 @@
   }
 }
 
-static bool customdata_layer_copy_check(const CustomDataLayer &source, const CustomDataLayer &dest)
-{
-  return source.type == dest.type && STREQ(source.name, dest.name) &&
-         !(source.flag & CD_FLAG_ELEM_NOCOPY);
-=======
 BMCustomDataCopyMap CustomData_bmesh_copy_map_calc(const CustomData &src,
                                                    const CustomData &dst,
                                                    const eCustomDataMask mask_exclude)
@@ -4234,7 +4225,6 @@
     }
   }
   return map;
->>>>>>> fcbb94ed
 }
 
 void CustomData_bmesh_copy_block(CustomData &dst_data,
@@ -4242,23 +4232,9 @@
                                  const void *src_block,
                                  void **dst_block)
 {
-<<<<<<< HEAD
-  bool was_new = false;
-
-  if (*dest_block == nullptr) {
-    CustomData_bmesh_alloc_block(dest, dest_block);
-
-    if (*dest_block) {
-      CustomData_bmesh_unpoison(dest, *dest_block);
-      memset(*dest_block, 0, dest->totsize);
-      CustomData_bmesh_poison(dest, *dest_block);
-
-      was_new = true;
-=======
   if (*dst_block) {
     for (const BMCustomDataCopyMap::Free &info : copy_map.free) {
       info.fn(POINTER_OFFSET(*dst_block, info.dst_offset), 1);
->>>>>>> fcbb94ed
     }
   }
   else {
@@ -4296,66 +4272,13 @@
       }
     }
   }
-<<<<<<< HEAD
-
-  /* Initialize dest layers that weren't in source. */
-  for (int layer_dst_i : IndexRange(dest->totlayer)) {
-    if (was_new && !copied_layers[layer_dst_i]) {
-      CustomData_bmesh_set_default_n(dest, dest_block, layer_dst_i);
-=======
   else {
     if (data.totsize == 0) {
       return;
->>>>>>> fcbb94ed
     }
     *dst_block = BLI_mempool_alloc(data.pool);
   }
 
-<<<<<<< HEAD
-static void CustomData_bmesh_copy_data_simple(CustomData *data, void *src_block, void **dest_block)
-{
-  if (*dest_block == nullptr) {
-    CustomData_bmesh_alloc_block(data, dest_block);
-
-    if (*dest_block) {
-      CustomData_bmesh_unpoison(data, *dest_block);
-      memset(*dest_block, 0, data->totsize);
-      CustomData_bmesh_poison(data, *dest_block);
-    }
-  }
-
-  for (int i = 0; i < data->totlayer; i++) {
-    CustomDataLayer *layer = data->layers + i;
-
-    if (layer->flag & CD_FLAG_ELEM_NOCOPY) {
-      continue;
-    }
-
-    const LayerTypeInfo *typeInfo = layerType_getInfo(eCustomDataType(data->layers[i].type));
-    if (typeInfo->copy) {
-      typeInfo->copy(
-          POINTER_OFFSET(src_block, layer->offset), POINTER_OFFSET(*dest_block, layer->offset), 1);
-    }
-    else {
-      memcpy(POINTER_OFFSET(*dest_block, layer->offset),
-             POINTER_OFFSET(src_block, layer->offset),
-             typeInfo->size);
-    }
-  }
-}
-
-void CustomData_bmesh_copy_data(const CustomData *source,
-                                CustomData *dest,
-                                void *src_block,
-                                void **dest_block)
-{
-  if (dest == source) {
-    CustomData_bmesh_copy_data_simple(dest, src_block, dest_block);
-  }
-  else {
-    CustomData_bmesh_copy_data_exclude_by_type(source, dest, src_block, dest_block, 0);
-  }
-=======
   for (const CustomDataLayer &layer : Span(data.layers, data.totlayer)) {
     const int offset = layer.offset;
     const LayerTypeInfo &info = *layerType_getInfo(eCustomDataType(layer.type));
@@ -4366,7 +4289,78 @@
       memcpy(POINTER_OFFSET(*dst_block, offset), POINTER_OFFSET(src_block, offset), info.size);
     }
   }
->>>>>>> fcbb94ed
+}
+
+static bool customdata_layer_copy_check(const CustomDataLayer &source, const CustomDataLayer &dest)
+{
+  return source.type == dest.type && STREQ(source.name, dest.name) &&
+         !(source.flag & CD_FLAG_ELEM_NOCOPY);
+}
+
+void CustomData_bmesh_copy_data_exclude_by_type(const CustomData *source,
+                                                CustomData *dest,
+                                                void *src_block,
+                                                void **dest_block,
+                                                const eCustomDataMask mask_exclude)
+{
+  bool was_new = false;
+
+  if (*dest_block == nullptr) {
+    CustomData_bmesh_alloc_block(dest, dest_block);
+
+    if (*dest_block) {
+      CustomData_bmesh_unpoison(dest, *dest_block);
+      memset(*dest_block, 0, dest->totsize);
+      CustomData_bmesh_poison(dest, *dest_block);
+
+      was_new = true;
+    }
+  }
+
+  BitVector<> copied_layers(dest->totlayer);
+
+  for (int layer_src_i : IndexRange(source->totlayer)) {
+    const CustomDataLayer &layer_src = source->layers[layer_src_i];
+
+    if (CD_TYPE_AS_MASK(layer_src.type) & mask_exclude) {
+      continue;
+    }
+
+    for (int layer_dst_i : IndexRange(dest->totlayer)) {
+      CustomDataLayer &layer_dst = dest->layers[layer_dst_i];
+
+      if (!customdata_layer_copy_check(layer_src, layer_dst)) {
+        continue;
+      }
+
+      copied_layers[layer_dst_i].set(true);
+
+      const void *src_data = POINTER_OFFSET(src_block, layer_src.offset);
+      void *dest_data = POINTER_OFFSET(*dest_block, layer_dst.offset);
+      const LayerTypeInfo *typeInfo = layerType_getInfo(eCustomDataType(layer_src.type));
+      if (typeInfo->copy) {
+        typeInfo->copy(src_data, dest_data, 1);
+      }
+      else {
+        memcpy(dest_data, src_data, typeInfo->size);
+      }
+    }
+  }
+
+  /* Initialize dest layers that weren't in source. */
+  for (int layer_dst_i : IndexRange(dest->totlayer)) {
+    if (was_new && !copied_layers[layer_dst_i]) {
+      CustomData_bmesh_set_default_n(dest, dest_block, layer_dst_i);
+    }
+  }
+}
+
+void CustomData_bmesh_copy_data(const CustomData *source,
+                                CustomData *dest,
+                                void *src_block,
+                                void **dest_block)
+{
+  CustomData_bmesh_copy_data_exclude_by_type(source, dest, src_block, dest_block, 0);
 }
 
 void *CustomData_bmesh_get(const CustomData *data, void *block, const eCustomDataType type)
