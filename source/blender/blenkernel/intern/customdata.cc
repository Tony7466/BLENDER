/* SPDX-License-Identifier: GPL-2.0-or-later
 * Copyright 2006 Blender Foundation. All rights reserved. */

/** \file
 * \ingroup bke
 * Implementation of CustomData.
 *
 * BKE_customdata.h contains the function prototypes for this file.
 */

#include "MEM_guardedalloc.h"

/* Since we have versioning code here (CustomData_verify_versions()). */
#define DNA_DEPRECATED_ALLOW

#include "DNA_ID.h"
#include "DNA_customdata_types.h"
#include "DNA_meshdata_types.h"

#include "BLI_bitmap.h"
#include "BLI_color.hh"
#include "BLI_endian_switch.h"
#include "BLI_index_range.hh"
#include "BLI_math.h"
#include "BLI_math_color_blend.h"
#include "BLI_math_vector.hh"
#include "BLI_mempool.h"
#include "BLI_path_util.h"
#include "BLI_set.hh"
#include "BLI_span.hh"
#include "BLI_string.h"
#include "BLI_string_ref.hh"
#include "BLI_string_utils.h"
#include "BLI_utildefines.h"

#ifndef NDEBUG
#  include "BLI_dynstr.h"
#endif

#include "BLT_translation.h"

#include "BKE_anonymous_attribute_id.hh"
#include "BKE_customdata.h"
#include "BKE_customdata_file.h"
#include "BKE_deform.h"
#include "BKE_main.h"
#include "BKE_mesh_mapping.h"
#include "BKE_mesh_remap.h"
#include "BKE_multires.h"
#include "BKE_subsurf.h"

#include "BLO_read_write.h"

#include "bmesh.h"

#include "CLG_log.h"

/* only for customdata_data_transfer_interp_normal_normals */
#include "data_transfer_intern.h"

using blender::float2;
using blender::IndexRange;
using blender::Set;
using blender::Span;
using blender::StringRef;
using blender::Vector;

/* number of layers to add when growing a CustomData object */
#define CUSTOMDATA_GROW 5

/* ensure typemap size is ok */
BLI_STATIC_ASSERT(ARRAY_SIZE(((CustomData *)nullptr)->typemap) == CD_NUMTYPES, "size mismatch");

static CLG_LogRef LOG = {"bke.customdata"};

/* -------------------------------------------------------------------- */
/** \name Mesh Mask Utilities
 * \{ */

void CustomData_MeshMasks_update(CustomData_MeshMasks *mask_dst,
                                 const CustomData_MeshMasks *mask_src)
{
  mask_dst->vmask |= mask_src->vmask;
  mask_dst->emask |= mask_src->emask;
  mask_dst->fmask |= mask_src->fmask;
  mask_dst->pmask |= mask_src->pmask;
  mask_dst->lmask |= mask_src->lmask;
}

bool CustomData_MeshMasks_are_matching(const CustomData_MeshMasks *mask_ref,
                                       const CustomData_MeshMasks *mask_required)
{
  return (((mask_required->vmask & mask_ref->vmask) == mask_required->vmask) &&
          ((mask_required->emask & mask_ref->emask) == mask_required->emask) &&
          ((mask_required->fmask & mask_ref->fmask) == mask_required->fmask) &&
          ((mask_required->pmask & mask_ref->pmask) == mask_required->pmask) &&
          ((mask_required->lmask & mask_ref->lmask) == mask_required->lmask));
}

/** \} */

/* -------------------------------------------------------------------- */
/** \name Layer Type Information
 * \{ */

struct LayerTypeInfo {
  int size; /* the memory size of one element of this layer's data */

  /** name of the struct used, for file writing */
  const char *structname;
  /** number of structs per element, for file writing */
  int structnum;

  /**
   * default layer name.
   *
   * \note when null this is a way to ensure there is only ever one item
   * see: CustomData_layertype_is_singleton().
   */
  const char *defaultname;

  /**
   * a function to copy count elements of this layer's data
   * (deep copy if appropriate)
   * if null, memcpy is used
   */
  cd_copy copy;

  /**
   * a function to free any dynamically allocated components of this
   * layer's data (note the data pointer itself should not be freed)
   * size should be the size of one element of this layer's data (e.g.
   * LayerTypeInfo.size)
   */
  void (*free)(void *data, int count, int size);

  /**
   * a function to interpolate between count source elements of this
   * layer's data and store the result in dest
   * if weights == null or sub_weights == null, they should default to 1
   *
   * weights gives the weight for each element in sources
   * sub_weights gives the sub-element weights for each element in sources
   *    (there should be (sub element count)^2 weights per element)
   * count gives the number of elements in sources
   *
   * \note in some cases \a dest pointer is in \a sources
   *       so all functions have to take this into account and delay
   *       applying changes while reading from sources.
   *       See bug #32395 - Campbell.
   */
  cd_interp interp;

  /** a function to swap the data in corners of the element */
  void (*swap)(void *data, const int *corner_indices);

  /**
   * Set values to the type's default. If undefined, the default is assumed to be zeroes.
   * Memory pointed to by #data is expected to be uninitialized.
   */
  void (*set_default_value)(void *data, int count);
  /**
   * Construct and fill a valid value for the type. Necessary for non-trivial types.
   * Memory pointed to by #data is expected to be uninitialized.
   */
  void (*construct)(void *data, int count);

  /** A function used by mesh validating code, must ensures passed item has valid data. */
  cd_validate validate;

  /** functions necessary for geometry collapse */
  bool (*equal)(const void *data1, const void *data2);
  void (*multiply)(void *data, float fac);
  void (*initminmax)(void *min, void *max);
  void (*add)(void *data1, const void *data2);
  void (*dominmax)(const void *data1, void *min, void *max);
  void (*copyvalue)(const void *source, void *dest, int mixmode, const float mixfactor);

  /** a function to read data from a cdf file */
  bool (*read)(CDataFile *cdf, void *data, int count);

  /** a function to write data to a cdf file */
  bool (*write)(CDataFile *cdf, const void *data, int count);

  /** a function to determine file size */
  size_t (*filesize)(CDataFile *cdf, const void *data, int count);

  /** a function to determine max allowed number of layers,
   * should be null or return -1 if no limit */
  int (*layers_max)();
};

/** \} */

/* -------------------------------------------------------------------- */
/** \name Callbacks for (#MDeformVert, #CD_MDEFORMVERT)
 * \{ */

static void layerCopy_mdeformvert(const void *source, void *dest, const int count)
{
  int i, size = sizeof(MDeformVert);

  memcpy(dest, source, count * size);

  for (i = 0; i < count; i++) {
    MDeformVert *dvert = static_cast<MDeformVert *>(POINTER_OFFSET(dest, i * size));

    if (dvert->totweight) {
      MDeformWeight *dw = static_cast<MDeformWeight *>(
          MEM_malloc_arrayN(dvert->totweight, sizeof(*dw), __func__));

      memcpy(dw, dvert->dw, dvert->totweight * sizeof(*dw));
      dvert->dw = dw;
    }
    else {
      dvert->dw = nullptr;
    }
  }
}

static void layerFree_mdeformvert(void *data, const int count, const int size)
{
  for (int i = 0; i < count; i++) {
    MDeformVert *dvert = static_cast<MDeformVert *>(POINTER_OFFSET(data, i * size));

    if (dvert->dw) {
      MEM_freeN(dvert->dw);
      dvert->dw = nullptr;
      dvert->totweight = 0;
    }
  }
}

static void layerInterp_mdeformvert(const void **sources,
                                    const float *weights,
                                    const float * /*sub_weights*/,
                                    const int count,
                                    void *dest)
{
  /* A single linked list of #MDeformWeight's.
   * use this to avoid double allocations (which #LinkNode would do). */
  struct MDeformWeight_Link {
    struct MDeformWeight_Link *next;
    MDeformWeight dw;
  };

  MDeformVert *dvert = static_cast<MDeformVert *>(dest);
  MDeformWeight_Link *dest_dwlink = nullptr;
  MDeformWeight_Link *node;

  /* build a list of unique def_nrs for dest */
  int totweight = 0;
  for (int i = 0; i < count; i++) {
    const MDeformVert *source = static_cast<const MDeformVert *>(sources[i]);
    float interp_weight = weights[i];

    for (int j = 0; j < source->totweight; j++) {
      MDeformWeight *dw = &source->dw[j];
      float weight = dw->weight * interp_weight;

      if (weight == 0.0f) {
        continue;
      }

      for (node = dest_dwlink; node; node = node->next) {
        MDeformWeight *tmp_dw = &node->dw;

        if (tmp_dw->def_nr == dw->def_nr) {
          tmp_dw->weight += weight;
          break;
        }
      }

      /* if this def_nr is not in the list, add it */
      if (!node) {
        MDeformWeight_Link *tmp_dwlink = static_cast<MDeformWeight_Link *>(
            alloca(sizeof(*tmp_dwlink)));
        tmp_dwlink->dw.def_nr = dw->def_nr;
        tmp_dwlink->dw.weight = weight;

        /* Inline linked-list. */
        tmp_dwlink->next = dest_dwlink;
        dest_dwlink = tmp_dwlink;

        totweight++;
      }
    }
  }

  /* Delay writing to the destination in case dest is in sources. */

  /* now we know how many unique deform weights there are, so realloc */
  if (dvert->dw && (dvert->totweight == totweight)) {
    /* pass (fast-path if we don't need to realloc). */
  }
  else {
    if (dvert->dw) {
      MEM_freeN(dvert->dw);
    }

    if (totweight) {
      dvert->dw = static_cast<MDeformWeight *>(
          MEM_malloc_arrayN(totweight, sizeof(*dvert->dw), __func__));
    }
  }

  if (totweight) {
    dvert->totweight = totweight;
    int i = 0;
    for (node = dest_dwlink; node; node = node->next, i++) {
      if (node->dw.weight > 1.0f) {
        node->dw.weight = 1.0f;
      }
      dvert->dw[i] = node->dw;
    }
  }
  else {
    memset(dvert, 0, sizeof(*dvert));
  }
}

static void layerConstruct_mdeformvert(void *data, const int count)
{
  memset(data, 0, sizeof(MDeformVert) * count);
}

/** \} */

/* -------------------------------------------------------------------- */
/** \name Callbacks for (#vec3f, #CD_NORMAL)
 * \{ */

static void layerInterp_normal(const void **sources,
                               const float *weights,
                               const float * /*sub_weights*/,
                               const int count,
                               void *dest)
{
  /* NOTE: This is linear interpolation, which is not optimal for vectors.
   * Unfortunately, spherical interpolation of more than two values is hairy,
   * so for now it will do... */
  float no[3] = {0.0f};

  for (const int i : IndexRange(count)) {
    madd_v3_v3fl(no, (const float *)sources[i], weights[i]);
  }

  /* Weighted sum of normalized vectors will **not** be normalized, even if weights are. */
  normalize_v3_v3((float *)dest, no);
}

static void layerCopyValue_normal(const void *source,
                                  void *dest,
                                  const int mixmode,
                                  const float mixfactor)
{
  const float *no_src = (const float *)source;
  float *no_dst = (float *)dest;
  float no_tmp[3];

  if (ELEM(mixmode,
           CDT_MIX_NOMIX,
           CDT_MIX_REPLACE_ABOVE_THRESHOLD,
           CDT_MIX_REPLACE_BELOW_THRESHOLD)) {
    /* Above/below threshold modes are not supported here, fallback to nomix (just in case). */
    copy_v3_v3(no_dst, no_src);
  }
  else { /* Modes that support 'real' mix factor. */
    /* Since we normalize in the end, MIX and ADD are the same op here. */
    if (ELEM(mixmode, CDT_MIX_MIX, CDT_MIX_ADD)) {
      add_v3_v3v3(no_tmp, no_dst, no_src);
      normalize_v3(no_tmp);
    }
    else if (mixmode == CDT_MIX_SUB) {
      sub_v3_v3v3(no_tmp, no_dst, no_src);
      normalize_v3(no_tmp);
    }
    else if (mixmode == CDT_MIX_MUL) {
      mul_v3_v3v3(no_tmp, no_dst, no_src);
      normalize_v3(no_tmp);
    }
    else {
      copy_v3_v3(no_tmp, no_src);
    }
    interp_v3_v3v3_slerp_safe(no_dst, no_dst, no_tmp, mixfactor);
  }
}

/** \} */

/* -------------------------------------------------------------------- */
/** \name Callbacks for (#MTFace, #CD_MTFACE)
 * \{ */

static void layerCopy_tface(const void *source, void *dest, const int count)
{
  const MTFace *source_tf = (const MTFace *)source;
  MTFace *dest_tf = (MTFace *)dest;
  for (int i = 0; i < count; i++) {
    dest_tf[i] = source_tf[i];
  }
}

static void layerInterp_tface(const void **sources,
                              const float *weights,
                              const float *sub_weights,
                              const int count,
                              void *dest)
{
  MTFace *tf = static_cast<MTFace *>(dest);
  float uv[4][2] = {{0.0f}};

  const float *sub_weight = sub_weights;
  for (int i = 0; i < count; i++) {
    const float interp_weight = weights[i];
    const MTFace *src = static_cast<const MTFace *>(sources[i]);

    for (int j = 0; j < 4; j++) {
      if (sub_weights) {
        for (int k = 0; k < 4; k++, sub_weight++) {
          madd_v2_v2fl(uv[j], src->uv[k], (*sub_weight) * interp_weight);
        }
      }
      else {
        madd_v2_v2fl(uv[j], src->uv[j], interp_weight);
      }
    }
  }

  /* Delay writing to the destination in case dest is in sources. */
  *tf = *(MTFace *)(*sources);
  memcpy(tf->uv, uv, sizeof(tf->uv));
}

static void layerSwap_tface(void *data, const int *corner_indices)
{
  MTFace *tf = static_cast<MTFace *>(data);
  float uv[4][2];

  for (int j = 0; j < 4; j++) {
    const int source_index = corner_indices[j];
    copy_v2_v2(uv[j], tf->uv[source_index]);
  }

  memcpy(tf->uv, uv, sizeof(tf->uv));
}

static void layerDefault_tface(void *data, const int count)
{
  static MTFace default_tf = {{{0, 0}, {1, 0}, {1, 1}, {0, 1}}};
  MTFace *tf = (MTFace *)data;

  for (int i = 0; i < count; i++) {
    tf[i] = default_tf;
  }
}

static int layerMaxNum_tface()
{
  return MAX_MTFACE;
}

/** \} */

/* -------------------------------------------------------------------- */
/** \name Callbacks for (#MFloatProperty, #CD_PROP_FLOAT)
 * \{ */

static void layerCopy_propFloat(const void *source, void *dest, const int count)
{
  memcpy(dest, source, sizeof(MFloatProperty) * count);
}

static void layerInterp_propFloat(const void **sources,
                                  const float *weights,
                                  const float * /*sub_weights*/,
                                  const int count,
                                  void *dest)
{
  float result = 0.0f;
  for (int i = 0; i < count; i++) {
    const float interp_weight = weights[i];
    const float src = *(const float *)sources[i];
    result += src * interp_weight;
  }
  *(float *)dest = result;
}

static bool layerValidate_propFloat(void *data, const uint totitems, const bool do_fixes)
{
  MFloatProperty *fp = static_cast<MFloatProperty *>(data);
  bool has_errors = false;

  for (int i = 0; i < totitems; i++, fp++) {
    if (!isfinite(fp->f)) {
      if (do_fixes) {
        fp->f = 0.0f;
      }
      has_errors = true;
    }
  }

  return has_errors;
}

/** \} */

/* -------------------------------------------------------------------- */
/** \name Callbacks for (#MIntProperty, #CD_PROP_INT32)
 * \{ */

static void layerInterp_propInt(const void **sources,
                                const float *weights,
                                const float * /*sub_weights*/,
                                const int count,
                                void *dest)
{
  float result = 0.0f;
  for (const int i : IndexRange(count)) {
    const float weight = weights[i];
    const float src = *static_cast<const int *>(sources[i]);
    result += src * weight;
  }
  const int rounded_result = int(round(result));
  *static_cast<int *>(dest) = rounded_result;
}

/** \} */

/* -------------------------------------------------------------------- */
/** \name Callbacks for (#MStringProperty, #CD_PROP_STRING)
 * \{ */

static void layerCopy_propString(const void *source, void *dest, const int count)
{
  memcpy(dest, source, sizeof(MStringProperty) * count);
}

/** \} */

/* -------------------------------------------------------------------- */
/** \name Callbacks for (#OrigSpaceFace, #CD_ORIGSPACE)
 * \{ */

static void layerCopy_origspace_face(const void *source, void *dest, const int count)
{
  const OrigSpaceFace *source_tf = (const OrigSpaceFace *)source;
  OrigSpaceFace *dest_tf = (OrigSpaceFace *)dest;

  for (int i = 0; i < count; i++) {
    dest_tf[i] = source_tf[i];
  }
}

static void layerInterp_origspace_face(const void **sources,
                                       const float *weights,
                                       const float *sub_weights,
                                       const int count,
                                       void *dest)
{
  OrigSpaceFace *osf = static_cast<OrigSpaceFace *>(dest);
  float uv[4][2] = {{0.0f}};

  const float *sub_weight = sub_weights;
  for (int i = 0; i < count; i++) {
    const float interp_weight = weights[i];
    const OrigSpaceFace *src = static_cast<const OrigSpaceFace *>(sources[i]);

    for (int j = 0; j < 4; j++) {
      if (sub_weights) {
        for (int k = 0; k < 4; k++, sub_weight++) {
          madd_v2_v2fl(uv[j], src->uv[k], (*sub_weight) * interp_weight);
        }
      }
      else {
        madd_v2_v2fl(uv[j], src->uv[j], interp_weight);
      }
    }
  }

  /* Delay writing to the destination in case dest is in sources. */
  memcpy(osf->uv, uv, sizeof(osf->uv));
}

static void layerSwap_origspace_face(void *data, const int *corner_indices)
{
  OrigSpaceFace *osf = static_cast<OrigSpaceFace *>(data);
  float uv[4][2];

  for (int j = 0; j < 4; j++) {
    copy_v2_v2(uv[j], osf->uv[corner_indices[j]]);
  }
  memcpy(osf->uv, uv, sizeof(osf->uv));
}

static void layerDefault_origspace_face(void *data, const int count)
{
  static OrigSpaceFace default_osf = {{{0, 0}, {1, 0}, {1, 1}, {0, 1}}};
  OrigSpaceFace *osf = (OrigSpaceFace *)data;

  for (int i = 0; i < count; i++) {
    osf[i] = default_osf;
  }
}

/** \} */

/* -------------------------------------------------------------------- */
/** \name Callbacks for (#MDisps, #CD_MDISPS)
 * \{ */

static void layerSwap_mdisps(void *data, const int *ci)
{
  MDisps *s = static_cast<MDisps *>(data);

  if (s->disps) {
    int nverts = (ci[1] == 3) ? 4 : 3; /* silly way to know vertex count of face */
    int corners = multires_mdisp_corners(s);
    int cornersize = s->totdisp / corners;

    if (corners != nverts) {
      /* happens when face changed vertex count in edit mode
       * if it happened, just forgot displacement */

      MEM_freeN(s->disps);
      s->totdisp = (s->totdisp / corners) * nverts;
      s->disps = (float(*)[3])MEM_calloc_arrayN(s->totdisp, sizeof(float[3]), "mdisp swap");
      return;
    }

    float(*d)[3] = (float(*)[3])MEM_calloc_arrayN(s->totdisp, sizeof(float[3]), "mdisps swap");

    for (int S = 0; S < corners; S++) {
      memcpy(d + cornersize * S, s->disps + cornersize * ci[S], sizeof(float[3]) * cornersize);
    }

    MEM_freeN(s->disps);
    s->disps = d;
  }
}

static void layerCopy_mdisps(const void *source, void *dest, const int count)
{
  const MDisps *s = static_cast<const MDisps *>(source);
  MDisps *d = static_cast<MDisps *>(dest);

  for (int i = 0; i < count; i++) {
    if (s[i].disps) {
      d[i].disps = static_cast<float(*)[3]>(MEM_dupallocN(s[i].disps));
      d[i].hidden = static_cast<uint *>(MEM_dupallocN(s[i].hidden));
    }
    else {
      d[i].disps = nullptr;
      d[i].hidden = nullptr;
    }

    /* still copy even if not in memory, displacement can be external */
    d[i].totdisp = s[i].totdisp;
    d[i].level = s[i].level;
  }
}

static void layerFree_mdisps(void *data, const int count, const int /*size*/)
{
  MDisps *d = static_cast<MDisps *>(data);

  for (int i = 0; i < count; i++) {
    if (d[i].disps) {
      MEM_freeN(d[i].disps);
    }
    if (d[i].hidden) {
      MEM_freeN(d[i].hidden);
    }
    d[i].disps = nullptr;
    d[i].hidden = nullptr;
    d[i].totdisp = 0;
    d[i].level = 0;
  }
}

static void layerConstruct_mdisps(void *data, const int count)
{
  memset(data, 0, sizeof(MDisps) * count);
}

static bool layerRead_mdisps(CDataFile *cdf, void *data, const int count)
{
  MDisps *d = static_cast<MDisps *>(data);

  for (int i = 0; i < count; i++) {
    if (!d[i].disps) {
      d[i].disps = (float(*)[3])MEM_calloc_arrayN(d[i].totdisp, sizeof(float[3]), "mdisps read");
    }

    if (!cdf_read_data(cdf, sizeof(float[3]) * d[i].totdisp, d[i].disps)) {
      CLOG_ERROR(&LOG, "failed to read multires displacement %d/%d %d", i, count, d[i].totdisp);
      return false;
    }
  }

  return true;
}

static bool layerWrite_mdisps(CDataFile *cdf, const void *data, const int count)
{
  const MDisps *d = static_cast<const MDisps *>(data);

  for (int i = 0; i < count; i++) {
    if (!cdf_write_data(cdf, sizeof(float[3]) * d[i].totdisp, d[i].disps)) {
      CLOG_ERROR(&LOG, "failed to write multires displacement %d/%d %d", i, count, d[i].totdisp);
      return false;
    }
  }

  return true;
}

static size_t layerFilesize_mdisps(CDataFile * /*cdf*/, const void *data, const int count)
{
  const MDisps *d = static_cast<const MDisps *>(data);
  size_t size = 0;

  for (int i = 0; i < count; i++) {
    size += sizeof(float[3]) * d[i].totdisp;
  }

  return size;
}

/** \} */

/* -------------------------------------------------------------------- */
/** \name Callbacks for (#CD_BM_ELEM_PYPTR)
 * \{ */

/* copy just zeros in this case */
static void layerCopy_bmesh_elem_py_ptr(const void * /*source*/, void *dest, const int count)
{
  const int size = sizeof(void *);

  for (int i = 0; i < count; i++) {
    void **ptr = (void **)POINTER_OFFSET(dest, i * size);
    *ptr = nullptr;
  }
}

#ifndef WITH_PYTHON
void bpy_bm_generic_invalidate(struct BPy_BMGeneric * /*self*/)
{
  /* dummy */
}
#endif

static void layerFree_bmesh_elem_py_ptr(void *data, const int count, const int size)
{
  for (int i = 0; i < count; i++) {
    void **ptr = (void **)POINTER_OFFSET(data, i * size);
    if (*ptr) {
      bpy_bm_generic_invalidate(static_cast<BPy_BMGeneric *>(*ptr));
    }
  }
}

/** \} */

/* -------------------------------------------------------------------- */
/** \name Callbacks for (`float`, #CD_PAINT_MASK)
 * \{ */

static void layerInterp_paint_mask(const void **sources,
                                   const float *weights,
                                   const float * /*sub_weights*/,
                                   int count,
                                   void *dest)
{
  float mask = 0.0f;
  for (int i = 0; i < count; i++) {
    const float interp_weight = weights[i];
    const float *src = static_cast<const float *>(sources[i]);
    mask += (*src) * interp_weight;
  }
  *(float *)dest = mask;
}

/** \} */

/* -------------------------------------------------------------------- */
/** \name Callbacks for (#GridPaintMask, #CD_GRID_PAINT_MASK)
 * \{ */

static void layerCopy_grid_paint_mask(const void *source, void *dest, const int count)
{
  const GridPaintMask *s = static_cast<const GridPaintMask *>(source);
  GridPaintMask *d = static_cast<GridPaintMask *>(dest);

  for (int i = 0; i < count; i++) {
    if (s[i].data) {
      d[i].data = static_cast<float *>(MEM_dupallocN(s[i].data));
      d[i].level = s[i].level;
    }
    else {
      d[i].data = nullptr;
      d[i].level = 0;
    }
  }
}

static void layerFree_grid_paint_mask(void *data, const int count, const int /*size*/)
{
  GridPaintMask *gpm = static_cast<GridPaintMask *>(data);

  for (int i = 0; i < count; i++) {
    MEM_SAFE_FREE(gpm[i].data);
    gpm[i].level = 0;
  }
}

static void layerConstruct_grid_paint_mask(void *data, const int count)
{
  memset(data, 0, sizeof(GridPaintMask) * count);
}

/** \} */

/* -------------------------------------------------------------------- */
/** \name Callbacks for (#MLoopCol, #CD_PROP_BYTE_COLOR)
 * \{ */

static void layerCopyValue_mloopcol(const void *source,
                                    void *dest,
                                    const int mixmode,
                                    const float mixfactor)
{
  const MLoopCol *m1 = static_cast<const MLoopCol *>(source);
  MLoopCol *m2 = static_cast<MLoopCol *>(dest);
  uchar tmp_col[4];

  if (ELEM(mixmode,
           CDT_MIX_NOMIX,
           CDT_MIX_REPLACE_ABOVE_THRESHOLD,
           CDT_MIX_REPLACE_BELOW_THRESHOLD)) {
    /* Modes that do a full copy or nothing. */
    if (ELEM(mixmode, CDT_MIX_REPLACE_ABOVE_THRESHOLD, CDT_MIX_REPLACE_BELOW_THRESHOLD)) {
      /* TODO: Check for a real valid way to get 'factor' value of our dest color? */
      const float f = (float(m2->r) + float(m2->g) + float(m2->b)) / 3.0f;
      if (mixmode == CDT_MIX_REPLACE_ABOVE_THRESHOLD && f < mixfactor) {
        return; /* Do Nothing! */
      }
      if (mixmode == CDT_MIX_REPLACE_BELOW_THRESHOLD && f > mixfactor) {
        return; /* Do Nothing! */
      }
    }
    m2->r = m1->r;
    m2->g = m1->g;
    m2->b = m1->b;
    m2->a = m1->a;
  }
  else { /* Modes that support 'real' mix factor. */
    uchar src[4] = {m1->r, m1->g, m1->b, m1->a};
    uchar dst[4] = {m2->r, m2->g, m2->b, m2->a};

    if (mixmode == CDT_MIX_MIX) {
      blend_color_mix_byte(tmp_col, dst, src);
    }
    else if (mixmode == CDT_MIX_ADD) {
      blend_color_add_byte(tmp_col, dst, src);
    }
    else if (mixmode == CDT_MIX_SUB) {
      blend_color_sub_byte(tmp_col, dst, src);
    }
    else if (mixmode == CDT_MIX_MUL) {
      blend_color_mul_byte(tmp_col, dst, src);
    }
    else {
      memcpy(tmp_col, src, sizeof(tmp_col));
    }

    blend_color_interpolate_byte(dst, dst, tmp_col, mixfactor);

    m2->r = char(dst[0]);
    m2->g = char(dst[1]);
    m2->b = char(dst[2]);
    m2->a = char(dst[3]);
  }
}

static bool layerEqual_mloopcol(const void *data1, const void *data2)
{
  const MLoopCol *m1 = static_cast<const MLoopCol *>(data1);
  const MLoopCol *m2 = static_cast<const MLoopCol *>(data2);
  float r, g, b, a;

  r = m1->r - m2->r;
  g = m1->g - m2->g;
  b = m1->b - m2->b;
  a = m1->a - m2->a;

  return r * r + g * g + b * b + a * a < 0.001f;
}

static void layerMultiply_mloopcol(void *data, const float fac)
{
  MLoopCol *m = static_cast<MLoopCol *>(data);

  m->r = float(m->r) * fac;
  m->g = float(m->g) * fac;
  m->b = float(m->b) * fac;
  m->a = float(m->a) * fac;
}

static void layerAdd_mloopcol(void *data1, const void *data2)
{
  MLoopCol *m = static_cast<MLoopCol *>(data1);
  const MLoopCol *m2 = static_cast<const MLoopCol *>(data2);

  m->r += m2->r;
  m->g += m2->g;
  m->b += m2->b;
  m->a += m2->a;
}

static void layerDoMinMax_mloopcol(const void *data, void *vmin, void *vmax)
{
  const MLoopCol *m = static_cast<const MLoopCol *>(data);
  MLoopCol *min = static_cast<MLoopCol *>(vmin);
  MLoopCol *max = static_cast<MLoopCol *>(vmax);

  if (m->r < min->r) {
    min->r = m->r;
  }
  if (m->g < min->g) {
    min->g = m->g;
  }
  if (m->b < min->b) {
    min->b = m->b;
  }
  if (m->a < min->a) {
    min->a = m->a;
  }
  if (m->r > max->r) {
    max->r = m->r;
  }
  if (m->g > max->g) {
    max->g = m->g;
  }
  if (m->b > max->b) {
    max->b = m->b;
  }
  if (m->a > max->a) {
    max->a = m->a;
  }
}

static void layerInitMinMax_mloopcol(void *vmin, void *vmax)
{
  MLoopCol *min = static_cast<MLoopCol *>(vmin);
  MLoopCol *max = static_cast<MLoopCol *>(vmax);

  min->r = 255;
  min->g = 255;
  min->b = 255;
  min->a = 255;

  max->r = 0;
  max->g = 0;
  max->b = 0;
  max->a = 0;
}

static void layerDefault_mloopcol(void *data, const int count)
{
  MLoopCol default_mloopcol = {255, 255, 255, 255};
  MLoopCol *mlcol = (MLoopCol *)data;
  for (int i = 0; i < count; i++) {
    mlcol[i] = default_mloopcol;
  }
}

static void layerInterp_mloopcol(const void **sources,
                                 const float *weights,
                                 const float * /*sub_weights*/,
                                 int count,
                                 void *dest)
{
  MLoopCol *mc = static_cast<MLoopCol *>(dest);
  struct {
    float a;
    float r;
    float g;
    float b;
  } col = {0};

  for (int i = 0; i < count; i++) {
    const float interp_weight = weights[i];
    const MLoopCol *src = static_cast<const MLoopCol *>(sources[i]);
    col.r += src->r * interp_weight;
    col.g += src->g * interp_weight;
    col.b += src->b * interp_weight;
    col.a += src->a * interp_weight;
  }

  /* Subdivide smooth or fractal can cause problems without clamping
   * although weights should also not cause this situation */

  /* Also delay writing to the destination in case dest is in sources. */
  mc->r = round_fl_to_uchar_clamp(col.r);
  mc->g = round_fl_to_uchar_clamp(col.g);
  mc->b = round_fl_to_uchar_clamp(col.b);
  mc->a = round_fl_to_uchar_clamp(col.a);
}

/** \} */

/* -------------------------------------------------------------------- */
/** \name Callbacks for #OrigSpaceLoop
 * \{ */

/* origspace is almost exact copy of mloopuv's, keep in sync */
static void layerCopyValue_mloop_origspace(const void *source,
                                           void *dest,
                                           const int /*mixmode*/,
                                           const float /*mixfactor*/)
{
  const OrigSpaceLoop *luv1 = static_cast<const OrigSpaceLoop *>(source);
  OrigSpaceLoop *luv2 = static_cast<OrigSpaceLoop *>(dest);

  copy_v2_v2(luv2->uv, luv1->uv);
}

static bool layerEqual_mloop_origspace(const void *data1, const void *data2)
{
  const OrigSpaceLoop *luv1 = static_cast<const OrigSpaceLoop *>(data1);
  const OrigSpaceLoop *luv2 = static_cast<const OrigSpaceLoop *>(data2);

  return len_squared_v2v2(luv1->uv, luv2->uv) < 0.00001f;
}

static void layerMultiply_mloop_origspace(void *data, const float fac)
{
  OrigSpaceLoop *luv = static_cast<OrigSpaceLoop *>(data);

  mul_v2_fl(luv->uv, fac);
}

static void layerInitMinMax_mloop_origspace(void *vmin, void *vmax)
{
  OrigSpaceLoop *min = static_cast<OrigSpaceLoop *>(vmin);
  OrigSpaceLoop *max = static_cast<OrigSpaceLoop *>(vmax);

  INIT_MINMAX2(min->uv, max->uv);
}

static void layerDoMinMax_mloop_origspace(const void *data, void *vmin, void *vmax)
{
  const OrigSpaceLoop *luv = static_cast<const OrigSpaceLoop *>(data);
  OrigSpaceLoop *min = static_cast<OrigSpaceLoop *>(vmin);
  OrigSpaceLoop *max = static_cast<OrigSpaceLoop *>(vmax);

  minmax_v2v2_v2(min->uv, max->uv, luv->uv);
}

static void layerAdd_mloop_origspace(void *data1, const void *data2)
{
  OrigSpaceLoop *l1 = static_cast<OrigSpaceLoop *>(data1);
  const OrigSpaceLoop *l2 = static_cast<const OrigSpaceLoop *>(data2);

  add_v2_v2(l1->uv, l2->uv);
}

static void layerInterp_mloop_origspace(const void **sources,
                                        const float *weights,
                                        const float * /*sub_weights*/,
                                        int count,
                                        void *dest)
{
  float uv[2];
  zero_v2(uv);

  for (int i = 0; i < count; i++) {
    const float interp_weight = weights[i];
    const OrigSpaceLoop *src = static_cast<const OrigSpaceLoop *>(sources[i]);
    madd_v2_v2fl(uv, src->uv, interp_weight);
  }

  /* Delay writing to the destination in case dest is in sources. */
  copy_v2_v2(((OrigSpaceLoop *)dest)->uv, uv);
}
/* --- end copy */

static void layerInterp_mcol(const void **sources,
                             const float *weights,
                             const float *sub_weights,
                             const int count,
                             void *dest)
{
  MCol *mc = static_cast<MCol *>(dest);
  struct {
    float a;
    float r;
    float g;
    float b;
  } col[4] = {{0.0f}};

  const float *sub_weight = sub_weights;
  for (int i = 0; i < count; i++) {
    const float interp_weight = weights[i];

    for (int j = 0; j < 4; j++) {
      if (sub_weights) {
        const MCol *src = static_cast<const MCol *>(sources[i]);
        for (int k = 0; k < 4; k++, sub_weight++, src++) {
          const float w = (*sub_weight) * interp_weight;
          col[j].a += src->a * w;
          col[j].r += src->r * w;
          col[j].g += src->g * w;
          col[j].b += src->b * w;
        }
      }
      else {
        const MCol *src = static_cast<const MCol *>(sources[i]);
        col[j].a += src[j].a * interp_weight;
        col[j].r += src[j].r * interp_weight;
        col[j].g += src[j].g * interp_weight;
        col[j].b += src[j].b * interp_weight;
      }
    }
  }

  /* Delay writing to the destination in case dest is in sources. */
  for (int j = 0; j < 4; j++) {

    /* Subdivide smooth or fractal can cause problems without clamping
     * although weights should also not cause this situation */
    mc[j].a = round_fl_to_uchar_clamp(col[j].a);
    mc[j].r = round_fl_to_uchar_clamp(col[j].r);
    mc[j].g = round_fl_to_uchar_clamp(col[j].g);
    mc[j].b = round_fl_to_uchar_clamp(col[j].b);
  }
}

static void layerSwap_mcol(void *data, const int *corner_indices)
{
  MCol *mcol = static_cast<MCol *>(data);
  MCol col[4];

  for (int j = 0; j < 4; j++) {
    col[j] = mcol[corner_indices[j]];
  }

  memcpy(mcol, col, sizeof(col));
}

static void layerDefault_mcol(void *data, const int count)
{
  static MCol default_mcol = {255, 255, 255, 255};
  MCol *mcol = (MCol *)data;

  for (int i = 0; i < 4 * count; i++) {
    mcol[i] = default_mcol;
  }
}

static void layerDefault_origindex(void *data, const int count)
{
  copy_vn_i((int *)data, count, ORIGINDEX_NONE);
}

static void layerInterp_bweight(const void **sources,
                                const float *weights,
                                const float * /*sub_weights*/,
                                int count,
                                void *dest)
{
  float **in = (float **)sources;

  if (count <= 0) {
    return;
  }

  float f = 0.0f;

  for (int i = 0; i < count; i++) {
    const float interp_weight = weights[i];
    f += *in[i] * interp_weight;
  }

  /* Delay writing to the destination in case dest is in sources. */
  *((float *)dest) = f;
}

static void layerInterp_shapekey(const void **sources,
                                 const float *weights,
                                 const float * /*sub_weights*/,
                                 int count,
                                 void *dest)
{
  float **in = (float **)sources;

  if (count <= 0) {
    return;
  }

  float co[3];
  zero_v3(co);

  for (int i = 0; i < count; i++) {
    const float interp_weight = weights[i];
    madd_v3_v3fl(co, in[i], interp_weight);
  }

  /* Delay writing to the destination in case dest is in sources. */
  copy_v3_v3((float *)dest, co);
}

/** \} */

/* -------------------------------------------------------------------- */
/** \name Callbacks for (#MVertSkin, #CD_MVERT_SKIN)
 * \{ */

static void layerDefault_mvert_skin(void *data, const int count)
{
  MVertSkin *vs = static_cast<MVertSkin *>(data);

  for (int i = 0; i < count; i++) {
    copy_v3_fl(vs[i].radius, 0.25f);
    vs[i].flag = 0;
  }
}

static void layerCopy_mvert_skin(const void *source, void *dest, const int count)
{
  memcpy(dest, source, sizeof(MVertSkin) * count);
}

static void layerInterp_mvert_skin(const void **sources,
                                   const float *weights,
                                   const float * /*sub_weights*/,
                                   int count,
                                   void *dest)
{
  float radius[3];
  zero_v3(radius);

  for (int i = 0; i < count; i++) {
    const float interp_weight = weights[i];
    const MVertSkin *vs_src = static_cast<const MVertSkin *>(sources[i]);

    madd_v3_v3fl(radius, vs_src->radius, interp_weight);
  }

  /* Delay writing to the destination in case dest is in sources. */
  MVertSkin *vs_dst = static_cast<MVertSkin *>(dest);
  copy_v3_v3(vs_dst->radius, radius);
  vs_dst->flag &= ~MVERT_SKIN_ROOT;
}

/** \} */

/* -------------------------------------------------------------------- */
/** \name Callbacks for (`short[4][3]`, #CD_TESSLOOPNORMAL)
 * \{ */

static void layerSwap_flnor(void *data, const int *corner_indices)
{
  short(*flnors)[4][3] = static_cast<short(*)[4][3]>(data);
  short nors[4][3];
  int i = 4;

  while (i--) {
    copy_v3_v3_short(nors[i], (*flnors)[corner_indices[i]]);
  }

  memcpy(flnors, nors, sizeof(nors));
}

/** \} */

/* -------------------------------------------------------------------- */
/** \name Callbacks for (`int`, #CD_FACEMAP)
 * \{ */

static void layerDefault_fmap(void *data, const int count)
{
  int *fmap_num = (int *)data;
  for (int i = 0; i < count; i++) {
    fmap_num[i] = -1;
  }
}

/** \} */

/* -------------------------------------------------------------------- */
/** \name Callbacks for (#MPropCol, #CD_PROP_COLOR)
 * \{ */

static void layerCopyValue_propcol(const void *source,
                                   void *dest,
                                   const int mixmode,
                                   const float mixfactor)
{
  const MPropCol *m1 = static_cast<const MPropCol *>(source);
  MPropCol *m2 = static_cast<MPropCol *>(dest);
  float tmp_col[4];

  if (ELEM(mixmode,
           CDT_MIX_NOMIX,
           CDT_MIX_REPLACE_ABOVE_THRESHOLD,
           CDT_MIX_REPLACE_BELOW_THRESHOLD)) {
    /* Modes that do a full copy or nothing. */
    if (ELEM(mixmode, CDT_MIX_REPLACE_ABOVE_THRESHOLD, CDT_MIX_REPLACE_BELOW_THRESHOLD)) {
      /* TODO: Check for a real valid way to get 'factor' value of our dest color? */
      const float f = (m2->color[0] + m2->color[1] + m2->color[2]) / 3.0f;
      if (mixmode == CDT_MIX_REPLACE_ABOVE_THRESHOLD && f < mixfactor) {
        return; /* Do Nothing! */
      }
      if (mixmode == CDT_MIX_REPLACE_BELOW_THRESHOLD && f > mixfactor) {
        return; /* Do Nothing! */
      }
    }
    copy_v4_v4(m2->color, m1->color);
  }
  else { /* Modes that support 'real' mix factor. */
    if (mixmode == CDT_MIX_MIX) {
      blend_color_mix_float(tmp_col, m2->color, m1->color);
    }
    else if (mixmode == CDT_MIX_ADD) {
      blend_color_add_float(tmp_col, m2->color, m1->color);
    }
    else if (mixmode == CDT_MIX_SUB) {
      blend_color_sub_float(tmp_col, m2->color, m1->color);
    }
    else if (mixmode == CDT_MIX_MUL) {
      blend_color_mul_float(tmp_col, m2->color, m1->color);
    }
    else {
      memcpy(tmp_col, m1->color, sizeof(tmp_col));
    }
    blend_color_interpolate_float(m2->color, m2->color, tmp_col, mixfactor);

    copy_v4_v4(m2->color, m1->color);
  }
}

static bool layerEqual_propcol(const void *data1, const void *data2)
{
  const MPropCol *m1 = static_cast<const MPropCol *>(data1);
  const MPropCol *m2 = static_cast<const MPropCol *>(data2);
  float tot = 0;

  for (int i = 0; i < 4; i++) {
    float c = (m1->color[i] - m2->color[i]);
    tot += c * c;
  }

  return tot < 0.001f;
}

static void layerMultiply_propcol(void *data, const float fac)
{
  MPropCol *m = static_cast<MPropCol *>(data);
  mul_v4_fl(m->color, fac);
}

static void layerAdd_propcol(void *data1, const void *data2)
{
  MPropCol *m = static_cast<MPropCol *>(data1);
  const MPropCol *m2 = static_cast<const MPropCol *>(data2);
  add_v4_v4(m->color, m2->color);
}

static void layerDoMinMax_propcol(const void *data, void *vmin, void *vmax)
{
  const MPropCol *m = static_cast<const MPropCol *>(data);
  MPropCol *min = static_cast<MPropCol *>(vmin);
  MPropCol *max = static_cast<MPropCol *>(vmax);
  minmax_v4v4_v4(min->color, max->color, m->color);
}

static void layerInitMinMax_propcol(void *vmin, void *vmax)
{
  MPropCol *min = static_cast<MPropCol *>(vmin);
  MPropCol *max = static_cast<MPropCol *>(vmax);

  copy_v4_fl(min->color, FLT_MAX);
  copy_v4_fl(max->color, FLT_MIN);
}

static void layerDefault_propcol(void *data, const int count)
{
  /* Default to white, full alpha. */
  MPropCol default_propcol = {{1.0f, 1.0f, 1.0f, 1.0f}};
  MPropCol *pcol = (MPropCol *)data;
  for (int i = 0; i < count; i++) {
    copy_v4_v4(pcol[i].color, default_propcol.color);
  }
}

static void layerInterp_propcol(const void **sources,
                                const float *weights,
                                const float * /*sub_weights*/,
                                int count,
                                void *dest)
{
  MPropCol *mc = static_cast<MPropCol *>(dest);
  float col[4] = {0.0f, 0.0f, 0.0f, 0.0f};
  for (int i = 0; i < count; i++) {
    const float interp_weight = weights[i];
    const MPropCol *src = static_cast<const MPropCol *>(sources[i]);
    madd_v4_v4fl(col, src->color, interp_weight);
  }
  copy_v4_v4(mc->color, col);
}

/** \} */

/* -------------------------------------------------------------------- */
/** \name Callbacks for (#vec3f, #CD_PROP_FLOAT3)
 * \{ */

static void layerInterp_propfloat3(const void **sources,
                                   const float *weights,
                                   const float * /*sub_weights*/,
                                   int count,
                                   void *dest)
{
  vec3f result = {0.0f, 0.0f, 0.0f};
  for (int i = 0; i < count; i++) {
    const float interp_weight = weights[i];
    const vec3f *src = static_cast<const vec3f *>(sources[i]);
    madd_v3_v3fl(&result.x, &src->x, interp_weight);
  }
  copy_v3_v3((float *)dest, &result.x);
}

static void layerMultiply_propfloat3(void *data, const float fac)
{
  vec3f *vec = static_cast<vec3f *>(data);
  vec->x *= fac;
  vec->y *= fac;
  vec->z *= fac;
}

static void layerAdd_propfloat3(void *data1, const void *data2)
{
  vec3f *vec1 = static_cast<vec3f *>(data1);
  const vec3f *vec2 = static_cast<const vec3f *>(data2);
  vec1->x += vec2->x;
  vec1->y += vec2->y;
  vec1->z += vec2->z;
}

static bool layerValidate_propfloat3(void *data, const uint totitems, const bool do_fixes)
{
  float *values = static_cast<float *>(data);
  bool has_errors = false;
  for (int i = 0; i < totitems * 3; i++) {
    if (!isfinite(values[i])) {
      if (do_fixes) {
        values[i] = 0.0f;
      }
      has_errors = true;
    }
  }
  return has_errors;
}

/** \} */

/* -------------------------------------------------------------------- */
/** \name Callbacks for (#vec2f, #CD_PROP_FLOAT2)
 * \{ */

static void layerInterp_propfloat2(const void **sources,
                                   const float *weights,
                                   const float * /*sub_weights*/,
                                   int count,
                                   void *dest)
{
  vec2f result = {0.0f, 0.0f};
  for (int i = 0; i < count; i++) {
    const float interp_weight = weights[i];
    const vec2f *src = static_cast<const vec2f *>(sources[i]);
    madd_v2_v2fl(&result.x, &src->x, interp_weight);
  }
  copy_v2_v2((float *)dest, &result.x);
}

static void layerMultiply_propfloat2(void *data, const float fac)
{
  vec2f *vec = static_cast<vec2f *>(data);
  vec->x *= fac;
  vec->y *= fac;
}

static void layerAdd_propfloat2(void *data1, const void *data2)
{
  vec2f *vec1 = static_cast<vec2f *>(data1);
  const vec2f *vec2 = static_cast<const vec2f *>(data2);
  vec1->x += vec2->x;
  vec1->y += vec2->y;
}

static bool layerValidate_propfloat2(void *data, const uint totitems, const bool do_fixes)
{
  float *values = static_cast<float *>(data);
  bool has_errors = false;
  for (int i = 0; i < totitems * 2; i++) {
    if (!isfinite(values[i])) {
      if (do_fixes) {
        values[i] = 0.0f;
      }
      has_errors = true;
    }
  }
  return has_errors;
}

static bool layerEqual_propfloat2(const void *data1, const void *data2)
{
  const float2 &a = *static_cast<const float2 *>(data1);
  const float2 &b = *static_cast<const float2 *>(data2);
  return blender::math::distance_squared(a, b) < 0.00001f;
}

static void layerInitMinMax_propfloat2(void *vmin, void *vmax)
{
  float2 &min = *static_cast<float2 *>(vmin);
  float2 &max = *static_cast<float2 *>(vmax);
  INIT_MINMAX2(min, max);
}

static void layerDoMinMax_propfloat2(const void *data, void *vmin, void *vmax)
{
  const float2 &value = *static_cast<const float2 *>(data);
  float2 &a = *static_cast<float2 *>(vmin);
  float2 &b = *static_cast<float2 *>(vmax);
  blender::math::min_max(value, a, b);
}

static void layerCopyValue_propfloat2(const void *source,
                                      void *dest,
                                      const int mixmode,
                                      const float mixfactor)
{
  const float2 &a = *static_cast<const float2 *>(source);
  float2 &b = *static_cast<float2 *>(dest);

  /* We only support a limited subset of advanced mixing here-
   * namely the mixfactor interpolation. */
  if (mixmode == CDT_MIX_NOMIX) {
    b = a;
  }
  else {
    b = blender::math::interpolate(b, a, mixfactor);
  }
}

/** \} */

/* -------------------------------------------------------------------- */
/** \name Callbacks for (`bool`, #CD_PROP_BOOL)
 * \{ */

static void layerInterp_propbool(const void **sources,
                                 const float *weights,
                                 const float * /*sub_weights*/,
                                 int count,
                                 void *dest)
{
  bool result = false;
  for (int i = 0; i < count; i++) {
    const float interp_weight = weights[i];
    const bool src = *(const bool *)sources[i];
    result |= src && (interp_weight > 0.0f);
  }
  *(bool *)dest = result;
}

static const LayerTypeInfo LAYERTYPEINFO[CD_NUMTYPES] = {
    /* 0: CD_MVERT */ /* DEPRECATED */
    {sizeof(MVert), "MVert", 1, nullptr, nullptr, nullptr, nullptr, nullptr, nullptr},
    /* 1: CD_MSTICKY */ /* DEPRECATED */
    {sizeof(float[2]), "", 1, nullptr, nullptr, nullptr, nullptr, nullptr, nullptr},
    /* 2: CD_MDEFORMVERT */
    {sizeof(MDeformVert),
     "MDeformVert",
     1,
     nullptr,
     layerCopy_mdeformvert,
     layerFree_mdeformvert,
     layerInterp_mdeformvert,
     nullptr,
     nullptr,
     layerConstruct_mdeformvert},
    /* 3: CD_MEDGE */
    {sizeof(MEdge), "MEdge", 1, nullptr, nullptr, nullptr, nullptr, nullptr, nullptr},
    /* 4: CD_MFACE */
    {sizeof(MFace), "MFace", 1, nullptr, nullptr, nullptr, nullptr, nullptr, nullptr},
    /* 5: CD_MTFACE */
    {sizeof(MTFace),
     "MTFace",
     1,
     N_("UVMap"),
     layerCopy_tface,
     nullptr,
     layerInterp_tface,
     layerSwap_tface,
     nullptr,
     layerDefault_tface,
     nullptr,
     nullptr,
     nullptr,
     nullptr,
     nullptr,
     nullptr,
     nullptr,
     nullptr,
     nullptr,
     nullptr,
     layerMaxNum_tface},
    /* 6: CD_MCOL */
    /* 4 MCol structs per face */
    {sizeof(MCol[4]),  "MCol",         4,
     N_("Col"),        nullptr,        nullptr,
     layerInterp_mcol, layerSwap_mcol, layerDefault_mcol,
     nullptr,          nullptr,        nullptr,
     nullptr,          nullptr,        nullptr,
     nullptr,          nullptr,        nullptr,
     nullptr,          nullptr,        nullptr},
    /* 7: CD_ORIGINDEX */
    {sizeof(int), "", 0, nullptr, nullptr, nullptr, nullptr, nullptr, layerDefault_origindex},
    /* 8: CD_NORMAL */
    /* 3 floats per normal vector */
    {sizeof(float[3]),
     "vec3f",
     1,
     nullptr,
     nullptr,
     nullptr,
     layerInterp_normal,
     nullptr,
     nullptr,
     nullptr,
     nullptr,
     nullptr,
     nullptr,
     nullptr,
     nullptr,
     nullptr,
     layerCopyValue_normal},
    /* 9: CD_FACEMAP */
    {sizeof(int), "", 0, nullptr, nullptr, nullptr, nullptr, nullptr, layerDefault_fmap, nullptr},
    /* 10: CD_PROP_FLOAT */
    {sizeof(MFloatProperty),
     "MFloatProperty",
     1,
     N_("Float"),
     layerCopy_propFloat,
     nullptr,
     layerInterp_propFloat,
     nullptr,
     nullptr,
     nullptr,
     layerValidate_propFloat},
    /* 11: CD_PROP_INT32 */
    {sizeof(MIntProperty),
     "MIntProperty",
     1,
     N_("Int"),
     nullptr,
     nullptr,
     layerInterp_propInt,
     nullptr},
    /* 12: CD_PROP_STRING */
    {sizeof(MStringProperty),
     "MStringProperty",
     1,
     N_("String"),
     layerCopy_propString,
     nullptr,
     nullptr,
     nullptr},
    /* 13: CD_ORIGSPACE */
    {sizeof(OrigSpaceFace),
     "OrigSpaceFace",
     1,
     N_("UVMap"),
     layerCopy_origspace_face,
     nullptr,
     layerInterp_origspace_face,
     layerSwap_origspace_face,
     layerDefault_origspace_face},
    /* 14: CD_ORCO */
    {sizeof(float[3]), "", 0, nullptr, nullptr, nullptr, nullptr, nullptr, nullptr},
    /* 15: CD_MTEXPOLY */ /* DEPRECATED */
    /* NOTE: when we expose the UV Map / TexFace split to the user,
     * change this back to face Texture. */
    {sizeof(int), "", 0, nullptr, nullptr, nullptr, nullptr, nullptr, nullptr},
    /* 16: CD_MLOOPUV */ /* DEPRECATED */
    {sizeof(MLoopUV), "MLoopUV", 1, N_("UVMap")},
    /* 17: CD_PROP_BYTE_COLOR */
    {sizeof(MLoopCol),
     "MLoopCol",
     1,
     N_("Col"),
     nullptr,
     nullptr,
     layerInterp_mloopcol,
     nullptr,
     layerDefault_mloopcol,
     nullptr,
     nullptr,
     layerEqual_mloopcol,
     layerMultiply_mloopcol,
     layerInitMinMax_mloopcol,
     layerAdd_mloopcol,
     layerDoMinMax_mloopcol,
     layerCopyValue_mloopcol,
     nullptr,
     nullptr,
     nullptr,
     nullptr},
    /* 18: CD_TANGENT */
    {sizeof(float[4][4]), "", 0, N_("Tangent"), nullptr, nullptr, nullptr, nullptr, nullptr},
    /* 19: CD_MDISPS */
    {sizeof(MDisps),
     "MDisps",
     1,
     nullptr,
     layerCopy_mdisps,
     layerFree_mdisps,
     nullptr,
     layerSwap_mdisps,
     nullptr,
     layerConstruct_mdisps,
     nullptr,
     nullptr,
     nullptr,
     nullptr,
     nullptr,
     nullptr,
     nullptr,
     layerRead_mdisps,
     layerWrite_mdisps,
     layerFilesize_mdisps},
    /* 20: CD_PREVIEW_MCOL */
    {sizeof(MCol[4]),
     "MCol",
     4,
     N_("PreviewCol"),
     nullptr,
     nullptr,
     layerInterp_mcol,
     layerSwap_mcol,
     layerDefault_mcol},
    /* 21: CD_ID_MCOL */ /* DEPRECATED */
    {sizeof(MCol[4]), "", 0, nullptr, nullptr, nullptr, nullptr, nullptr, nullptr},
    /* 22: CD_TEXTURE_MCOL */
    {sizeof(MCol[4]),
     "MCol",
     4,
     N_("TexturedCol"),
     nullptr,
     nullptr,
     layerInterp_mcol,
     layerSwap_mcol,
     layerDefault_mcol},
    /* 23: CD_CLOTH_ORCO */
    {sizeof(float[3]), "", 0, nullptr, nullptr, nullptr, nullptr, nullptr, nullptr},
    /* 24: CD_RECAST */
    {sizeof(MRecast), "MRecast", 1, N_("Recast"), nullptr, nullptr, nullptr, nullptr},
    /* 25: CD_MPOLY */ /* DEPRECATED */
    {sizeof(MPoly), "MPoly", 1, N_("NGon Face"), nullptr, nullptr, nullptr, nullptr, nullptr},
    /* 26: CD_MLOOP */ /* DEPRECATED*/
    {sizeof(MLoop),
     "MLoop",
     1,
     N_("NGon Face-Vertex"),
     nullptr,
     nullptr,
     nullptr,
     nullptr,
     nullptr},
    /* 27: CD_SHAPE_KEYINDEX */
    {sizeof(int), "", 0, nullptr, nullptr, nullptr, nullptr, nullptr, nullptr},
    /* 28: CD_SHAPEKEY */
    {sizeof(float[3]), "", 0, N_("ShapeKey"), nullptr, nullptr, layerInterp_shapekey},
    /* 29: CD_BWEIGHT */
    {sizeof(MFloatProperty), "MFloatProperty", 1, nullptr, nullptr, nullptr, layerInterp_bweight},
    /* 30: CD_CREASE */
    {sizeof(float), "", 0, nullptr, nullptr, nullptr, layerInterp_propFloat},
    /* 31: CD_ORIGSPACE_MLOOP */
    {sizeof(OrigSpaceLoop),
     "OrigSpaceLoop",
     1,
     N_("OS Loop"),
     nullptr,
     nullptr,
     layerInterp_mloop_origspace,
     nullptr,
     nullptr,
     nullptr,
     nullptr,
     layerEqual_mloop_origspace,
     layerMultiply_mloop_origspace,
     layerInitMinMax_mloop_origspace,
     layerAdd_mloop_origspace,
     layerDoMinMax_mloop_origspace,
     layerCopyValue_mloop_origspace},
    /* 32: CD_PREVIEW_MLOOPCOL */
    {sizeof(MLoopCol),
     "MLoopCol",
     1,
     N_("PreviewLoopCol"),
     nullptr,
     nullptr,
     layerInterp_mloopcol,
     nullptr,
     layerDefault_mloopcol,
     nullptr,
     nullptr,
     layerEqual_mloopcol,
     layerMultiply_mloopcol,
     layerInitMinMax_mloopcol,
     layerAdd_mloopcol,
     layerDoMinMax_mloopcol,
     layerCopyValue_mloopcol},
    /* 33: CD_BM_ELEM_PYPTR */
    {sizeof(void *),
     "",
     1,
     nullptr,
     layerCopy_bmesh_elem_py_ptr,
     layerFree_bmesh_elem_py_ptr,
     nullptr,
     nullptr,
     nullptr},
    /* 34: CD_PAINT_MASK */
    {sizeof(float), "", 0, nullptr, nullptr, nullptr, layerInterp_paint_mask, nullptr, nullptr},
    /* 35: CD_GRID_PAINT_MASK */
    {sizeof(GridPaintMask),
     "GridPaintMask",
     1,
     nullptr,
     layerCopy_grid_paint_mask,
     layerFree_grid_paint_mask,
     nullptr,
     nullptr,
     nullptr,
     layerConstruct_grid_paint_mask},
    /* 36: CD_MVERT_SKIN */
    {sizeof(MVertSkin),
     "MVertSkin",
     1,
     nullptr,
     layerCopy_mvert_skin,
     nullptr,
     layerInterp_mvert_skin,
     nullptr,
     layerDefault_mvert_skin},
    /* 37: CD_FREESTYLE_EDGE */
    {sizeof(FreestyleEdge),
     "FreestyleEdge",
     1,
     nullptr,
     nullptr,
     nullptr,
     nullptr,
     nullptr,
     nullptr},
    /* 38: CD_FREESTYLE_FACE */
    {sizeof(FreestyleFace),
     "FreestyleFace",
     1,
     nullptr,
     nullptr,
     nullptr,
     nullptr,
     nullptr,
     nullptr},
    /* 39: CD_MLOOPTANGENT */
    {sizeof(float[4]), "", 0, nullptr, nullptr, nullptr, nullptr, nullptr, nullptr},
    /* 40: CD_TESSLOOPNORMAL */
    {sizeof(short[4][3]), "", 0, nullptr, nullptr, nullptr, nullptr, layerSwap_flnor, nullptr},
    /* 41: CD_CUSTOMLOOPNORMAL */
    {sizeof(short[2]), "vec2s", 1, nullptr, nullptr, nullptr, nullptr, nullptr, nullptr},
    /* 42: CD_SCULPT_FACE_SETS */ /* DEPRECATED */
    {sizeof(int), "", 0, nullptr, nullptr, nullptr, nullptr, nullptr, nullptr},
    /* 43: CD_LOCATION */
    {sizeof(float[3]), "vec3f", 1, nullptr, nullptr, nullptr, nullptr, nullptr, nullptr},
    /* 44: CD_RADIUS */
    {sizeof(float), "MFloatProperty", 1, nullptr, nullptr, nullptr, nullptr, nullptr, nullptr},
    /* 45: CD_PROP_INT8 */
    {sizeof(int8_t), "MInt8Property", 1, N_("Int8"), nullptr, nullptr, nullptr, nullptr, nullptr},
    /* 46: CD_HAIRMAPPING */ /* UNUSED */
    {-1, "", 1, nullptr, nullptr, nullptr, nullptr, nullptr, nullptr},
    /* 47: CD_PROP_COLOR */
    {sizeof(MPropCol),
     "MPropCol",
     1,
     N_("Color"),
     nullptr,
     nullptr,
     layerInterp_propcol,
     nullptr,
     layerDefault_propcol,
     nullptr,
     nullptr,
     layerEqual_propcol,
     layerMultiply_propcol,
     layerInitMinMax_propcol,
     layerAdd_propcol,
     layerDoMinMax_propcol,
     layerCopyValue_propcol,
     nullptr,
     nullptr,
     nullptr,
     nullptr},
    /* 48: CD_PROP_FLOAT3 */
    {sizeof(float[3]),
     "vec3f",
     1,
     N_("Float3"),
     nullptr,
     nullptr,
     layerInterp_propfloat3,
     nullptr,
     nullptr,
     nullptr,
     layerValidate_propfloat3,
     nullptr,
     layerMultiply_propfloat3,
     nullptr,
     layerAdd_propfloat3},
    /* 49: CD_PROP_FLOAT2 */
    {sizeof(float[2]),
     "vec2f",
     1,
     N_("Float2"),
     nullptr,
     nullptr,
     layerInterp_propfloat2,
     nullptr,
     nullptr,
     nullptr,
     layerValidate_propfloat2,
     layerEqual_propfloat2,
     layerMultiply_propfloat2,
     layerInitMinMax_propfloat2,
     layerAdd_propfloat2,
     layerDoMinMax_propfloat2,
     layerCopyValue_propfloat2},
    /* 50: CD_PROP_BOOL */
    {sizeof(bool),
     "bool",
     1,
     N_("Boolean"),
     nullptr,
     nullptr,
     layerInterp_propbool,
     nullptr,
     nullptr,
     nullptr,
     nullptr,
     nullptr,
     nullptr,
     nullptr},
    /* 51: CD_HAIRLENGTH */
    {sizeof(float), "float", 1, nullptr, nullptr, nullptr, nullptr, nullptr, nullptr},
};

static const char *LAYERTYPENAMES[CD_NUMTYPES] = {
    /*   0-4 */ "CDMVert",
    "CDMSticky",
    "CDMDeformVert",
    "CDMEdge",
    "CDMFace",
    /*   5-9 */ "CDMTFace",
    "CDMCol",
    "CDOrigIndex",
    "CDNormal",
    "CDFaceMap",
    /* 10-14 */ "CDMFloatProperty",
    "CDMIntProperty",
    "CDMStringProperty",
    "CDOrigSpace",
    "CDOrco",
    /* 15-19 */ "CDMTexPoly",
    "CDMLoopUV",
    "CDMloopCol",
    "CDTangent",
    "CDMDisps",
    /* 20-24 */ "CDPreviewMCol",
    "CDIDMCol",
    "CDTextureMCol",
    "CDClothOrco",
    "CDMRecast",

    /* BMESH ONLY */
    /* 25-29 */ "CDMPoly",
    "CDMLoop",
    "CDShapeKeyIndex",
    "CDShapeKey",
    "CDBevelWeight",
    /* 30-34 */ "CDSubSurfCrease",
    "CDOrigSpaceLoop",
    "CDPreviewLoopCol",
    "CDBMElemPyPtr",
    "CDPaintMask",
    /* 35-36 */ "CDGridPaintMask",
    "CDMVertSkin",
    /* 37-38 */ "CDFreestyleEdge",
    "CDFreestyleFace",
    /* 39-42 */ "CDMLoopTangent",
    "CDTessLoopNormal",
    "CDCustomLoopNormal",
    "CDSculptFaceGroups",
    /* 43-46 */ "CDHairPoint",
    "CDPropInt8",
    "CDHairMapping",
    "CDPoint",
    "CDPropCol",
    "CDPropFloat3",
    "CDPropFloat2",
    "CDPropBoolean",
    "CDHairLength",
};

const CustomData_MeshMasks CD_MASK_BAREMESH = {
    /*vmask*/ CD_MASK_PROP_FLOAT3,
    /*emask*/ CD_MASK_MEDGE,
    /*fmask*/ 0,
<<<<<<< HEAD
    /*pmask*/ CD_MASK_FACEMAP,
=======
    /*pmask*/ CD_MASK_MPOLY | CD_MASK_FACEMAP,
>>>>>>> 9eb3f01f
    /*lmask*/ CD_MASK_PROP_INT32,
};
const CustomData_MeshMasks CD_MASK_BAREMESH_ORIGINDEX = {
    /*vmask*/ CD_MASK_PROP_FLOAT3 | CD_MASK_ORIGINDEX,
    /*emask*/ CD_MASK_MEDGE | CD_MASK_ORIGINDEX,
    /*fmask*/ 0,
<<<<<<< HEAD
    /*pmask*/ CD_MASK_FACEMAP | CD_MASK_ORIGINDEX,
=======
    /*pmask*/ CD_MASK_MPOLY | CD_MASK_FACEMAP | CD_MASK_ORIGINDEX,
>>>>>>> 9eb3f01f
    /*lmask*/ CD_MASK_PROP_INT32,
};
const CustomData_MeshMasks CD_MASK_MESH = {
    /*vmask*/ (CD_MASK_PROP_FLOAT3 | CD_MASK_MDEFORMVERT | CD_MASK_MVERT_SKIN |
               CD_MASK_PAINT_MASK | CD_MASK_PROP_ALL | CD_MASK_CREASE | CD_MASK_BWEIGHT),
    /*emask*/
    (CD_MASK_MEDGE | CD_MASK_FREESTYLE_EDGE | CD_MASK_PROP_ALL | CD_MASK_BWEIGHT | CD_MASK_CREASE),
    /*fmask*/ 0,
    /*pmask*/
    (CD_MASK_FACEMAP | CD_MASK_FREESTYLE_FACE | CD_MASK_PROP_ALL),
    /*lmask*/
    (CD_MASK_MDISPS | CD_MASK_CUSTOMLOOPNORMAL | CD_MASK_GRID_PAINT_MASK | CD_MASK_PROP_ALL),
};
const CustomData_MeshMasks CD_MASK_DERIVEDMESH = {
    /*vmask*/ (CD_MASK_ORIGINDEX | CD_MASK_MDEFORMVERT | CD_MASK_SHAPEKEY | CD_MASK_MVERT_SKIN |
               CD_MASK_PAINT_MASK | CD_MASK_ORCO | CD_MASK_CLOTH_ORCO | CD_MASK_PROP_ALL |
               CD_MASK_CREASE | CD_MASK_BWEIGHT),
    /*emask*/
    (CD_MASK_ORIGINDEX | CD_MASK_FREESTYLE_EDGE | CD_MASK_BWEIGHT | CD_MASK_PROP_ALL |
     CD_MASK_CREASE),
    /*fmask*/ (CD_MASK_ORIGINDEX | CD_MASK_ORIGSPACE | CD_MASK_PREVIEW_MCOL | CD_MASK_TANGENT),
    /*pmask*/
    (CD_MASK_ORIGINDEX | CD_MASK_FREESTYLE_FACE | CD_MASK_FACEMAP | CD_MASK_PROP_ALL),
    /*lmask*/
    (CD_MASK_CUSTOMLOOPNORMAL | CD_MASK_PREVIEW_MLOOPCOL | CD_MASK_ORIGSPACE_MLOOP |
     CD_MASK_PROP_ALL), /* XXX: MISSING #CD_MASK_MLOOPTANGENT ? */
};
const CustomData_MeshMasks CD_MASK_BMESH = {
    /*vmask*/ (CD_MASK_MDEFORMVERT | CD_MASK_BWEIGHT | CD_MASK_MVERT_SKIN | CD_MASK_SHAPEKEY |
               CD_MASK_SHAPE_KEYINDEX | CD_MASK_PAINT_MASK | CD_MASK_PROP_ALL | CD_MASK_CREASE),
    /*emask*/ (CD_MASK_BWEIGHT | CD_MASK_CREASE | CD_MASK_FREESTYLE_EDGE | CD_MASK_PROP_ALL),
    /*fmask*/ 0,
    /*pmask*/
    (CD_MASK_FREESTYLE_FACE | CD_MASK_FACEMAP | CD_MASK_PROP_ALL),
    /*lmask*/
    (CD_MASK_MDISPS | CD_MASK_CUSTOMLOOPNORMAL | CD_MASK_GRID_PAINT_MASK | CD_MASK_PROP_ALL),
};
const CustomData_MeshMasks CD_MASK_EVERYTHING = {
    /*vmask*/ (CD_MASK_BM_ELEM_PYPTR | CD_MASK_ORIGINDEX | CD_MASK_MDEFORMVERT | CD_MASK_BWEIGHT |
               CD_MASK_MVERT_SKIN | CD_MASK_ORCO | CD_MASK_CLOTH_ORCO | CD_MASK_SHAPEKEY |
               CD_MASK_SHAPE_KEYINDEX | CD_MASK_PAINT_MASK | CD_MASK_PROP_ALL | CD_MASK_CREASE),
    /*emask*/
    (CD_MASK_MEDGE | CD_MASK_BM_ELEM_PYPTR | CD_MASK_ORIGINDEX | CD_MASK_BWEIGHT | CD_MASK_CREASE |
     CD_MASK_FREESTYLE_EDGE | CD_MASK_PROP_ALL),
    /*fmask*/
    (CD_MASK_MFACE | CD_MASK_ORIGINDEX | CD_MASK_NORMAL | CD_MASK_MTFACE | CD_MASK_MCOL |
     CD_MASK_ORIGSPACE | CD_MASK_TANGENT | CD_MASK_TESSLOOPNORMAL | CD_MASK_PREVIEW_MCOL |
     CD_MASK_PROP_ALL),
    /*pmask*/
    (CD_MASK_BM_ELEM_PYPTR | CD_MASK_ORIGINDEX | CD_MASK_FACEMAP | CD_MASK_FREESTYLE_FACE |
     CD_MASK_PROP_ALL),
    /*lmask*/
    (CD_MASK_BM_ELEM_PYPTR | CD_MASK_MDISPS | CD_MASK_NORMAL | CD_MASK_CUSTOMLOOPNORMAL |
     CD_MASK_MLOOPTANGENT | CD_MASK_PREVIEW_MLOOPCOL | CD_MASK_ORIGSPACE_MLOOP |
     CD_MASK_GRID_PAINT_MASK | CD_MASK_PROP_ALL),
};

static const LayerTypeInfo *layerType_getInfo(int type)
{
  if (type < 0 || type >= CD_NUMTYPES) {
    return nullptr;
  }

  return &LAYERTYPEINFO[type];
}

static const char *layerType_getName(int type)
{
  if (type < 0 || type >= CD_NUMTYPES) {
    return nullptr;
  }

  return LAYERTYPENAMES[type];
}

void customData_mask_layers__print(const CustomData_MeshMasks *mask)
{
  printf("verts mask=0x%" PRIx64 ":\n", mask->vmask);
  for (int i = 0; i < CD_NUMTYPES; i++) {
    if (mask->vmask & CD_TYPE_AS_MASK(i)) {
      printf("  %s\n", layerType_getName(i));
    }
  }

  printf("edges mask=0x%" PRIx64 ":\n", mask->emask);
  for (int i = 0; i < CD_NUMTYPES; i++) {
    if (mask->emask & CD_TYPE_AS_MASK(i)) {
      printf("  %s\n", layerType_getName(i));
    }
  }

  printf("faces mask=0x%" PRIx64 ":\n", mask->fmask);
  for (int i = 0; i < CD_NUMTYPES; i++) {
    if (mask->fmask & CD_TYPE_AS_MASK(i)) {
      printf("  %s\n", layerType_getName(i));
    }
  }

  printf("loops mask=0x%" PRIx64 ":\n", mask->lmask);
  for (int i = 0; i < CD_NUMTYPES; i++) {
    if (mask->lmask & CD_TYPE_AS_MASK(i)) {
      printf("  %s\n", layerType_getName(i));
    }
  }

  printf("polys mask=0x%" PRIx64 ":\n", mask->pmask);
  for (int i = 0; i < CD_NUMTYPES; i++) {
    if (mask->pmask & CD_TYPE_AS_MASK(i)) {
      printf("  %s\n", layerType_getName(i));
    }
  }
}

/** \} */

/* -------------------------------------------------------------------- */
/** \name CustomData Functions
 * \{ */

static void customData_update_offsets(CustomData *data);

static CustomDataLayer *customData_add_layer__internal(CustomData *data,
                                                       int type,
                                                       eCDAllocType alloctype,
                                                       void *layerdata,
                                                       int totelem,
                                                       const char *name);

void CustomData_update_typemap(CustomData *data)
{
  int lasttype = -1;

  for (int i = 0; i < CD_NUMTYPES; i++) {
    data->typemap[i] = -1;
  }

  for (int i = 0; i < data->totlayer; i++) {
    const int type = data->layers[i].type;
    if (type != lasttype) {
      data->typemap[type] = i;
      lasttype = type;
    }
  }
}

/* currently only used in BLI_assert */
#ifndef NDEBUG
static bool customdata_typemap_is_valid(const CustomData *data)
{
  CustomData data_copy = *data;
  CustomData_update_typemap(&data_copy);
  return (memcmp(data->typemap, data_copy.typemap, sizeof(data->typemap)) == 0);
}
#endif

bool CustomData_merge(const CustomData *source,
                      CustomData *dest,
                      eCustomDataMask mask,
                      eCDAllocType alloctype,
                      int totelem)
{
  // const LayerTypeInfo *typeInfo;
  CustomDataLayer *layer, *newlayer;
  int lasttype = -1, lastactive = 0, lastrender = 0, lastclone = 0, lastmask = 0;
  int number = 0, maxnumber = -1;
  bool changed = false;

  for (int i = 0; i < source->totlayer; i++) {
    layer = &source->layers[i];
    // typeInfo = layerType_getInfo(layer->type); /* UNUSED */

    int type = layer->type;
    int flag = layer->flag;

    if (type != lasttype) {
      number = 0;
      maxnumber = CustomData_layertype_layers_max(type);
      lastactive = layer->active;
      lastrender = layer->active_rnd;
      lastclone = layer->active_clone;
      lastmask = layer->active_mask;
      lasttype = type;
    }
    else {
      number++;
    }

    if (flag & CD_FLAG_NOCOPY) {
      continue;
    }
    if (!(mask & CD_TYPE_AS_MASK(type))) {
      continue;
    }
    if ((maxnumber != -1) && (number >= maxnumber)) {
      continue;
    }
    if (CustomData_get_named_layer_index(dest, type, layer->name) != -1) {
      continue;
    }

    void *data;
    switch (alloctype) {
      case CD_ASSIGN:
      case CD_REFERENCE:
      case CD_DUPLICATE:
        data = layer->data;
        break;
      default:
        data = nullptr;
        break;
    }

    if ((alloctype == CD_ASSIGN) && (flag & CD_FLAG_NOFREE)) {
      newlayer = customData_add_layer__internal(
          dest, type, CD_REFERENCE, data, totelem, layer->name);
    }
    else {
      newlayer = customData_add_layer__internal(dest, type, alloctype, data, totelem, layer->name);
    }

    if (newlayer) {
      newlayer->uid = layer->uid;

      newlayer->active = lastactive;
      newlayer->active_rnd = lastrender;
      newlayer->active_clone = lastclone;
      newlayer->active_mask = lastmask;
      newlayer->flag |= flag & (CD_FLAG_EXTERNAL | CD_FLAG_IN_MEMORY);
      changed = true;

      if (layer->anonymous_id != nullptr) {
        newlayer->anonymous_id = layer->anonymous_id;
        if (alloctype == CD_ASSIGN) {
          layer->anonymous_id = nullptr;
        }
        else {
          layer->anonymous_id->user_add();
        }
      }
      if (alloctype == CD_ASSIGN) {
        layer->data = nullptr;
      }
    }
  }

  CustomData_update_typemap(dest);
  return changed;
}

CustomData CustomData_shallow_copy_remove_non_bmesh_attributes(const CustomData *src,
                                                               const eCustomDataMask mask)
{
  Vector<CustomDataLayer> dst_layers;
  for (const CustomDataLayer &layer : Span<CustomDataLayer>{src->layers, src->totlayer}) {
    if (BM_attribute_stored_in_bmesh_builtin(layer.name)) {
      continue;
    }
    if (!(mask & CD_TYPE_AS_MASK(layer.type))) {
      continue;
    }
    dst_layers.append(layer);
  }

  CustomData dst = *src;
  dst.layers = static_cast<CustomDataLayer *>(
      MEM_calloc_arrayN(dst_layers.size(), sizeof(CustomDataLayer), __func__));
  dst.maxlayer = dst.totlayer = dst_layers.size();
  memcpy(dst.layers, dst_layers.data(), dst_layers.as_span().size_in_bytes());

  CustomData_update_typemap(&dst);

  return dst;
}

void CustomData_realloc(CustomData *data, const int old_size, const int new_size)
{
  BLI_assert(new_size >= 0);
  for (int i = 0; i < data->totlayer; i++) {
    CustomDataLayer *layer = &data->layers[i];
    const LayerTypeInfo *typeInfo = layerType_getInfo(layer->type);

    const int64_t old_size_in_bytes = int64_t(old_size) * typeInfo->size;
    const int64_t new_size_in_bytes = int64_t(new_size) * typeInfo->size;
    if (layer->flag & CD_FLAG_NOFREE) {
      const void *old_data = layer->data;
      layer->data = MEM_malloc_arrayN(new_size, typeInfo->size, __func__);
      if (typeInfo->copy) {
        typeInfo->copy(old_data, layer->data, std::min(old_size, new_size));
      }
      else {
        std::memcpy(layer->data, old_data, std::min(old_size_in_bytes, new_size_in_bytes));
      }
      layer->flag &= ~CD_FLAG_NOFREE;
    }
    else {
      layer->data = MEM_reallocN(layer->data, new_size_in_bytes);
    }

    if (new_size > old_size) {
      /* Initialize new values for non-trivial types. */
      if (typeInfo->construct) {
        const int new_elements_num = new_size - old_size;
        typeInfo->construct(POINTER_OFFSET(layer->data, old_size_in_bytes), new_elements_num);
      }
    }
  }
}

void CustomData_copy(const CustomData *source,
                     CustomData *dest,
                     eCustomDataMask mask,
                     eCDAllocType alloctype,
                     int totelem)
{
  CustomData_reset(dest);

  if (source->external) {
    dest->external = static_cast<CustomDataExternal *>(MEM_dupallocN(source->external));
  }

  CustomData_merge(source, dest, mask, alloctype, totelem);
}

static void customData_free_layer__internal(CustomDataLayer *layer, const int totelem)
{
  const LayerTypeInfo *typeInfo;

  if (layer->anonymous_id != nullptr) {
    layer->anonymous_id->user_remove();
    layer->anonymous_id = nullptr;
  }
  if (!(layer->flag & CD_FLAG_NOFREE) && layer->data) {
    typeInfo = layerType_getInfo(layer->type);

    if (typeInfo->free) {
      typeInfo->free(layer->data, totelem, typeInfo->size);
    }

    if (layer->data) {
      MEM_freeN(layer->data);
    }
  }
}

static void CustomData_external_free(CustomData *data)
{
  if (data->external) {
    MEM_freeN(data->external);
    data->external = nullptr;
  }
}

void CustomData_reset(CustomData *data)
{
  memset(data, 0, sizeof(*data));
  copy_vn_i(data->typemap, CD_NUMTYPES, -1);
}

void CustomData_free(CustomData *data, const int totelem)
{
  for (int i = 0; i < data->totlayer; i++) {
    customData_free_layer__internal(&data->layers[i], totelem);
  }

  if (data->layers) {
    MEM_freeN(data->layers);
  }

  CustomData_external_free(data);
  CustomData_reset(data);
}

void CustomData_free_typemask(CustomData *data, const int totelem, eCustomDataMask mask)
{
  for (int i = 0; i < data->totlayer; i++) {
    CustomDataLayer *layer = &data->layers[i];
    if (!(mask & CD_TYPE_AS_MASK(layer->type))) {
      continue;
    }
    customData_free_layer__internal(layer, totelem);
  }

  if (data->layers) {
    MEM_freeN(data->layers);
  }

  CustomData_external_free(data);
  CustomData_reset(data);
}

static void customData_update_offsets(CustomData *data)
{
  const LayerTypeInfo *typeInfo;
  int offset = 0;

  for (int i = 0; i < data->totlayer; i++) {
    typeInfo = layerType_getInfo(data->layers[i].type);

    data->layers[i].offset = offset;
    offset += typeInfo->size;
  }

  data->totsize = offset;
  CustomData_update_typemap(data);
}

/* to use when we're in the middle of modifying layers */
static int CustomData_get_layer_index__notypemap(const CustomData *data, const int type)
{
  for (int i = 0; i < data->totlayer; i++) {
    if (data->layers[i].type == type) {
      return i;
    }
  }

  return -1;
}

/* -------------------------------------------------------------------- */
/* index values to access the layers (offset from the layer start) */

int CustomData_get_layer_index(const CustomData *data, const int type)
{
  BLI_assert(customdata_typemap_is_valid(data));
  return data->typemap[type];
}

int CustomData_get_layer_index_n(const CustomData *data, const int type, const int n)
{
  BLI_assert(n >= 0);
  int i = CustomData_get_layer_index(data, type);

  if (i != -1) {
    BLI_assert(i + n < data->totlayer);
    i = (data->layers[i + n].type == type) ? (i + n) : (-1);
  }

  return i;
}

int CustomData_get_named_layer_index(const CustomData *data, const int type, const char *name)
{
  for (int i = 0; i < data->totlayer; i++) {
    if (data->layers[i].type == type) {
      if (STREQ(data->layers[i].name, name)) {
        return i;
      }
    }
  }

  return -1;
}

int CustomData_get_named_layer_index_notype(const CustomData *data, const char *name)
{
  for (int i = 0; i < data->totlayer; i++) {
    if (STREQ(data->layers[i].name, name)) {
      return i;
    }
  }

  return -1;
}

int CustomData_get_active_layer_index(const CustomData *data, const int type)
{
  const int layer_index = data->typemap[type];
  BLI_assert(customdata_typemap_is_valid(data));
  return (layer_index != -1) ? layer_index + data->layers[layer_index].active : -1;
}

int CustomData_get_render_layer_index(const CustomData *data, const int type)
{
  const int layer_index = data->typemap[type];
  BLI_assert(customdata_typemap_is_valid(data));
  return (layer_index != -1) ? layer_index + data->layers[layer_index].active_rnd : -1;
}

int CustomData_get_clone_layer_index(const CustomData *data, const int type)
{
  const int layer_index = data->typemap[type];
  BLI_assert(customdata_typemap_is_valid(data));
  return (layer_index != -1) ? layer_index + data->layers[layer_index].active_clone : -1;
}

int CustomData_get_stencil_layer_index(const CustomData *data, const int type)
{
  const int layer_index = data->typemap[type];
  BLI_assert(customdata_typemap_is_valid(data));
  return (layer_index != -1) ? layer_index + data->layers[layer_index].active_mask : -1;
}

/* -------------------------------------------------------------------- */
/* index values per layer type */

int CustomData_get_named_layer(const CustomData *data, const int type, const char *name)
{
  const int named_index = CustomData_get_named_layer_index(data, type, name);
  const int layer_index = data->typemap[type];
  BLI_assert(customdata_typemap_is_valid(data));
  return (named_index != -1) ? named_index - layer_index : -1;
}

int CustomData_get_active_layer(const CustomData *data, const int type)
{
  const int layer_index = data->typemap[type];
  BLI_assert(customdata_typemap_is_valid(data));
  return (layer_index != -1) ? data->layers[layer_index].active : -1;
}

int CustomData_get_render_layer(const CustomData *data, const int type)
{
  const int layer_index = data->typemap[type];
  BLI_assert(customdata_typemap_is_valid(data));
  return (layer_index != -1) ? data->layers[layer_index].active_rnd : -1;
}

int CustomData_get_clone_layer(const CustomData *data, const int type)
{
  const int layer_index = data->typemap[type];
  BLI_assert(customdata_typemap_is_valid(data));
  return (layer_index != -1) ? data->layers[layer_index].active_clone : -1;
}

int CustomData_get_stencil_layer(const CustomData *data, const int type)
{
  const int layer_index = data->typemap[type];
  BLI_assert(customdata_typemap_is_valid(data));
  return (layer_index != -1) ? data->layers[layer_index].active_mask : -1;
}

const char *CustomData_get_active_layer_name(const CustomData *data, const int type)
{
  /* Get the layer index of the active layer of this type. */
  const int layer_index = CustomData_get_active_layer_index(data, type);
  return layer_index < 0 ? nullptr : data->layers[layer_index].name;
}

const char *CustomData_get_render_layer_name(const CustomData *data, const int type)
{
  const int layer_index = CustomData_get_render_layer_index(data, type);
  return layer_index < 0 ? nullptr : data->layers[layer_index].name;
}

void CustomData_set_layer_active(CustomData *data, const int type, const int n)
{
  for (int i = 0; i < data->totlayer; i++) {
    if (data->layers[i].type == type) {
      data->layers[i].active = n;
    }
  }
}

void CustomData_set_layer_render(CustomData *data, const int type, const int n)
{
  for (int i = 0; i < data->totlayer; i++) {
    if (data->layers[i].type == type) {
      data->layers[i].active_rnd = n;
    }
  }
}

void CustomData_set_layer_clone(CustomData *data, const int type, const int n)
{
  for (int i = 0; i < data->totlayer; i++) {
    if (data->layers[i].type == type) {
      data->layers[i].active_clone = n;
    }
  }
}

void CustomData_set_layer_stencil(CustomData *data, const int type, const int n)
{
  for (int i = 0; i < data->totlayer; i++) {
    if (data->layers[i].type == type) {
      data->layers[i].active_mask = n;
    }
  }
}

void CustomData_set_layer_active_index(CustomData *data, const int type, const int n)
{
  const int layer_index = data->typemap[type];
  BLI_assert(customdata_typemap_is_valid(data));

  for (int i = 0; i < data->totlayer; i++) {
    if (data->layers[i].type == type) {
      data->layers[i].active = n - layer_index;
    }
  }
}

void CustomData_set_layer_render_index(CustomData *data, const int type, const int n)
{
  const int layer_index = data->typemap[type];
  BLI_assert(customdata_typemap_is_valid(data));

  for (int i = 0; i < data->totlayer; i++) {
    if (data->layers[i].type == type) {
      data->layers[i].active_rnd = n - layer_index;
    }
  }
}

void CustomData_set_layer_clone_index(CustomData *data, const int type, const int n)
{
  const int layer_index = data->typemap[type];
  BLI_assert(customdata_typemap_is_valid(data));

  for (int i = 0; i < data->totlayer; i++) {
    if (data->layers[i].type == type) {
      data->layers[i].active_clone = n - layer_index;
    }
  }
}

void CustomData_set_layer_stencil_index(CustomData *data, const int type, const int n)
{
  const int layer_index = data->typemap[type];
  BLI_assert(customdata_typemap_is_valid(data));

  for (int i = 0; i < data->totlayer; i++) {
    if (data->layers[i].type == type) {
      data->layers[i].active_mask = n - layer_index;
    }
  }
}

void CustomData_set_layer_flag(CustomData *data, const int type, const int flag)
{
  for (int i = 0; i < data->totlayer; i++) {
    if (data->layers[i].type == type) {
      data->layers[i].flag |= flag;
    }
  }
}

void CustomData_clear_layer_flag(CustomData *data, const int type, const int flag)
{
  const int nflag = ~flag;

  for (int i = 0; i < data->totlayer; i++) {
    if (data->layers[i].type == type) {
      data->layers[i].flag &= nflag;
    }
  }
}

static bool customData_resize(CustomData *data, const int amount)
{
  CustomDataLayer *tmp = static_cast<CustomDataLayer *>(
      MEM_calloc_arrayN((data->maxlayer + amount), sizeof(*tmp), __func__));
  if (!tmp) {
    return false;
  }

  data->maxlayer += amount;
  if (data->layers) {
    memcpy(tmp, data->layers, sizeof(*tmp) * data->totlayer);
    MEM_freeN(data->layers);
  }
  data->layers = tmp;

  return true;
}

static CustomDataLayer *customData_add_layer__internal(CustomData *data,
                                                       const int type,
                                                       const eCDAllocType alloctype,
                                                       void *layerdata,
                                                       const int totelem,
                                                       const char *name)
{
  const LayerTypeInfo *typeInfo = layerType_getInfo(type);
  int flag = 0;

  /* Some layer types only support a single layer. */
  if (!typeInfo->defaultname && CustomData_has_layer(data, type)) {
    /* This function doesn't support dealing with existing layer data for these layer types when
     * the layer already exists. */
    BLI_assert(layerdata == nullptr);
    return &data->layers[CustomData_get_layer_index(data, type)];
  }

  void *newlayerdata = nullptr;
  switch (alloctype) {
    case CD_SET_DEFAULT:
      if (totelem > 0) {
        if (typeInfo->set_default_value) {
          newlayerdata = MEM_malloc_arrayN(totelem, typeInfo->size, layerType_getName(type));
          typeInfo->set_default_value(newlayerdata, totelem);
        }
        else {
          newlayerdata = MEM_calloc_arrayN(totelem, typeInfo->size, layerType_getName(type));
        }
      }
      break;
    case CD_CONSTRUCT:
      if (totelem > 0) {
        newlayerdata = MEM_malloc_arrayN(totelem, typeInfo->size, layerType_getName(type));
        if (typeInfo->construct) {
          typeInfo->construct(newlayerdata, totelem);
        }
      }
      break;
    case CD_ASSIGN:
      if (totelem > 0) {
        BLI_assert(layerdata != nullptr);
        newlayerdata = layerdata;
      }
      else {
        MEM_SAFE_FREE(layerdata);
      }
      break;
    case CD_REFERENCE:
      if (totelem > 0) {
        BLI_assert(layerdata != nullptr);
        newlayerdata = layerdata;
        flag |= CD_FLAG_NOFREE;
      }
      break;
    case CD_DUPLICATE:
      if (totelem > 0) {
        newlayerdata = MEM_malloc_arrayN(totelem, typeInfo->size, layerType_getName(type));
        if (typeInfo->copy) {
          typeInfo->copy(layerdata, newlayerdata, totelem);
        }
        else {
          BLI_assert(layerdata != nullptr);
          BLI_assert(newlayerdata != nullptr);
          memcpy(newlayerdata, layerdata, totelem * typeInfo->size);
        }
      }
      break;
  }

  int index = data->totlayer;
  if (index >= data->maxlayer) {
    if (!customData_resize(data, CUSTOMDATA_GROW)) {
      if (newlayerdata != layerdata) {
        MEM_freeN(newlayerdata);
      }
      return nullptr;
    }
  }

  data->totlayer++;

  /* keep layers ordered by type */
  for (; index > 0 && data->layers[index - 1].type > type; index--) {
    data->layers[index] = data->layers[index - 1];
  }

  CustomDataLayer &new_layer = data->layers[index];

  /* Clear remaining data on the layer. The original data on the layer has been moved to another
   * index. Without this, it can happen that information from the previous layer at that index
   * leaks into the new layer. */
  memset(&new_layer, 0, sizeof(CustomDataLayer));

  new_layer.type = type;
  new_layer.flag = flag;
  new_layer.data = newlayerdata;

  /* Set default name if none exists. Note we only call DATA_()  once
   * we know there is a default name, to avoid overhead of locale lookups
   * in the depsgraph. */
  if (!name && typeInfo->defaultname) {
    name = DATA_(typeInfo->defaultname);
  }

  if (name) {
    BLI_strncpy(new_layer.name, name, sizeof(new_layer.name));
    CustomData_set_layer_unique_name(data, index);
  }
  else {
    new_layer.name[0] = '\0';
  }

  if (index > 0 && data->layers[index - 1].type == type) {
    new_layer.active = data->layers[index - 1].active;
    new_layer.active_rnd = data->layers[index - 1].active_rnd;
    new_layer.active_clone = data->layers[index - 1].active_clone;
    new_layer.active_mask = data->layers[index - 1].active_mask;
  }
  else {
    new_layer.active = 0;
    new_layer.active_rnd = 0;
    new_layer.active_clone = 0;
    new_layer.active_mask = 0;
  }

  customData_update_offsets(data);

  return &data->layers[index];
}

void *CustomData_add_layer(
    CustomData *data, const int type, eCDAllocType alloctype, void *layerdata, const int totelem)
{
  const LayerTypeInfo *typeInfo = layerType_getInfo(type);

  CustomDataLayer *layer = customData_add_layer__internal(
      data, type, alloctype, layerdata, totelem, typeInfo->defaultname);
  CustomData_update_typemap(data);

  if (layer) {
    return layer->data;
  }

  return nullptr;
}

void *CustomData_add_layer_named(CustomData *data,
                                 const int type,
                                 const eCDAllocType alloctype,
                                 void *layerdata,
                                 const int totelem,
                                 const char *name)
{
  CustomDataLayer *layer = customData_add_layer__internal(
      data, type, alloctype, layerdata, totelem, name);
  CustomData_update_typemap(data);

  if (layer) {
    return layer->data;
  }

  return nullptr;
}

void *CustomData_add_layer_anonymous(CustomData *data,
                                     const int type,
                                     const eCDAllocType alloctype,
                                     void *layerdata,
                                     const int totelem,
                                     const AnonymousAttributeIDHandle *anonymous_id)
{
  const char *name = anonymous_id->name().c_str();
  CustomDataLayer *layer = customData_add_layer__internal(
      data, type, alloctype, layerdata, totelem, name);
  CustomData_update_typemap(data);

  if (layer == nullptr) {
    return nullptr;
  }

  anonymous_id->user_add();
  layer->anonymous_id = anonymous_id;
  return layer->data;
}

bool CustomData_free_layer(CustomData *data, const int type, const int totelem, const int index)
{
  const int index_first = CustomData_get_layer_index(data, type);
  const int n = index - index_first;

  BLI_assert(index >= index_first);
  if ((index_first == -1) || (n < 0)) {
    return false;
  }
  BLI_assert(data->layers[index].type == type);

  customData_free_layer__internal(&data->layers[index], totelem);

  for (int i = index + 1; i < data->totlayer; i++) {
    data->layers[i - 1] = data->layers[i];
  }

  data->totlayer--;

  /* if layer was last of type in array, set new active layer */
  int i = CustomData_get_layer_index__notypemap(data, type);

  if (i != -1) {
    /* don't decrement zero index */
    const int index_nonzero = n ? n : 1;
    CustomDataLayer *layer;

    for (layer = &data->layers[i]; i < data->totlayer && layer->type == type; i++, layer++) {
      if (layer->active >= index_nonzero) {
        layer->active--;
      }
      if (layer->active_rnd >= index_nonzero) {
        layer->active_rnd--;
      }
      if (layer->active_clone >= index_nonzero) {
        layer->active_clone--;
      }
      if (layer->active_mask >= index_nonzero) {
        layer->active_mask--;
      }
    }
  }

  if (data->totlayer <= data->maxlayer - CUSTOMDATA_GROW) {
    customData_resize(data, -CUSTOMDATA_GROW);
  }

  customData_update_offsets(data);

  return true;
}

bool CustomData_free_layer_named(CustomData *data, const char *name, const int totelem)
{
  for (const int i : IndexRange(data->totlayer)) {
    const CustomDataLayer &layer = data->layers[i];
    if (StringRef(layer.name) == name) {
      CustomData_free_layer(data, layer.type, totelem, i);
      return true;
    }
  }
  return false;
}

bool CustomData_free_layer_active(CustomData *data, const int type, const int totelem)
{
  const int index = CustomData_get_active_layer_index(data, type);
  if (index == -1) {
    return false;
  }
  return CustomData_free_layer(data, type, totelem, index);
}

void CustomData_free_layers(CustomData *data, const int type, const int totelem)
{
  const int index = CustomData_get_layer_index(data, type);
  while (CustomData_free_layer(data, type, totelem, index)) {
    /* pass */
  }
}

bool CustomData_has_layer(const CustomData *data, const int type)
{
  return (CustomData_get_layer_index(data, type) != -1);
}

int CustomData_number_of_layers(const CustomData *data, const int type)
{
  int number = 0;

  for (int i = 0; i < data->totlayer; i++) {
    if (data->layers[i].type == type) {
      number++;
    }
  }

  return number;
}

int CustomData_number_of_anonymous_layers(const CustomData *data, const int type)
{
  int number = 0;

  for (int i = 0; i < data->totlayer; i++) {
    if (data->layers[i].type == type && data->layers[i].anonymous_id != nullptr) {
      number++;
    }
  }

  return number;
}

int CustomData_number_of_layers_typemask(const CustomData *data, const eCustomDataMask mask)
{
  int number = 0;

  for (int i = 0; i < data->totlayer; i++) {
    if (mask & CD_TYPE_AS_MASK(data->layers[i].type)) {
      number++;
    }
  }

  return number;
}

static void *customData_duplicate_referenced_layer_index(CustomData *data,
                                                         const int layer_index,
                                                         const int totelem)
{
  if (layer_index == -1) {
    return nullptr;
  }

  CustomDataLayer *layer = &data->layers[layer_index];

  if (layer->flag & CD_FLAG_NOFREE) {
    /* MEM_dupallocN won't work in case of complex layers, like e.g.
     * CD_MDEFORMVERT, which has pointers to allocated data...
     * So in case a custom copy function is defined, use it!
     */
    const LayerTypeInfo *typeInfo = layerType_getInfo(layer->type);

    if (typeInfo->copy) {
      void *dst_data = MEM_malloc_arrayN(
          size_t(totelem), typeInfo->size, "CD duplicate ref layer");
      typeInfo->copy(layer->data, dst_data, totelem);
      layer->data = dst_data;
    }
    else {
      layer->data = MEM_dupallocN(layer->data);
    }

    layer->flag &= ~CD_FLAG_NOFREE;
  }

  return layer->data;
}

void CustomData_duplicate_referenced_layers(CustomData *data, const int totelem)
{
  for (int i = 0; i < data->totlayer; i++) {
    CustomDataLayer *layer = &data->layers[i];
    layer->data = customData_duplicate_referenced_layer_index(data, i, totelem);
  }
}

void CustomData_free_temporary(CustomData *data, const int totelem)
{
  int i, j;
  bool changed = false;
  for (i = 0, j = 0; i < data->totlayer; i++) {
    CustomDataLayer *layer = &data->layers[i];

    if (i != j) {
      data->layers[j] = data->layers[i];
    }

    if ((layer->flag & CD_FLAG_TEMPORARY) == CD_FLAG_TEMPORARY) {
      customData_free_layer__internal(layer, totelem);
      changed = true;
    }
    else {
      j++;
    }
  }

  data->totlayer = j;

  if (data->totlayer <= data->maxlayer - CUSTOMDATA_GROW) {
    customData_resize(data, -CUSTOMDATA_GROW);
    changed = true;
  }

  if (changed) {
    customData_update_offsets(data);
  }
}

void CustomData_set_only_copy(const CustomData *data, const eCustomDataMask mask)
{
  for (int i = 0; i < data->totlayer; i++) {
    if (!(mask & CD_TYPE_AS_MASK(data->layers[i].type))) {
      data->layers[i].flag |= CD_FLAG_NOCOPY;
    }
  }
}

void CustomData_copy_elements(const int type,
                              void *src_data_ofs,
                              void *dst_data_ofs,
                              const int count)
{
  const LayerTypeInfo *typeInfo = layerType_getInfo(type);

  if (typeInfo->copy) {
    typeInfo->copy(src_data_ofs, dst_data_ofs, count);
  }
  else {
    memcpy(dst_data_ofs, src_data_ofs, size_t(count) * typeInfo->size);
  }
}

void CustomData_copy_data_layer(const CustomData *source,
                                CustomData *dest,
                                const int src_layer_index,
                                const int dst_layer_index,
                                const int src_index,
                                const int dst_index,
                                const int count)
{
  const LayerTypeInfo *typeInfo;

  const void *src_data = source->layers[src_layer_index].data;
  void *dst_data = dest->layers[dst_layer_index].data;

  typeInfo = layerType_getInfo(source->layers[src_layer_index].type);

  const size_t src_offset = size_t(src_index) * typeInfo->size;
  const size_t dst_offset = size_t(dst_index) * typeInfo->size;

  if (!count || !src_data || !dst_data) {
    if (count && !(src_data == nullptr && dst_data == nullptr)) {
      CLOG_WARN(&LOG,
                "null data for %s type (%p --> %p), skipping",
                layerType_getName(source->layers[src_layer_index].type),
                (void *)src_data,
                (void *)dst_data);
    }
    return;
  }

  if (typeInfo->copy) {
    typeInfo->copy(
        POINTER_OFFSET(src_data, src_offset), POINTER_OFFSET(dst_data, dst_offset), count);
  }
  else {
    memcpy(POINTER_OFFSET(dst_data, dst_offset),
           POINTER_OFFSET(src_data, src_offset),
           size_t(count) * typeInfo->size);
  }
}

void CustomData_copy_data_named(const CustomData *source,
                                CustomData *dest,
                                const int source_index,
                                const int dest_index,
                                const int count)
{
  /* copies a layer at a time */
  for (int src_i = 0; src_i < source->totlayer; src_i++) {

    int dest_i = CustomData_get_named_layer_index(
        dest, source->layers[src_i].type, source->layers[src_i].name);

    /* if we found a matching layer, copy the data */
    if (dest_i != -1) {
      CustomData_copy_data_layer(source, dest, src_i, dest_i, source_index, dest_index, count);
    }
  }
}

void CustomData_copy_data(const CustomData *source,
                          CustomData *dest,
                          const int source_index,
                          const int dest_index,
                          const int count)
{
  /* copies a layer at a time */
  int dest_i = 0;
  for (int src_i = 0; src_i < source->totlayer; src_i++) {

    /* find the first dest layer with type >= the source type
     * (this should work because layers are ordered by type)
     */
    while (dest_i < dest->totlayer && dest->layers[dest_i].type < source->layers[src_i].type) {
      dest_i++;
    }

    /* if there are no more dest layers, we're done */
    if (dest_i >= dest->totlayer) {
      return;
    }

    /* if we found a matching layer, copy the data */
    if (dest->layers[dest_i].type == source->layers[src_i].type) {
      CustomData_copy_data_layer(source, dest, src_i, dest_i, source_index, dest_index, count);

      /* if there are multiple source & dest layers of the same type,
       * we don't want to copy all source layers to the same dest, so
       * increment dest_i
       */
      dest_i++;
    }
  }
}

void CustomData_copy_layer_type_data(const CustomData *source,
                                     CustomData *destination,
                                     int type,
                                     int source_index,
                                     int destination_index,
                                     int count)
{
  const int source_layer_index = CustomData_get_layer_index(source, type);
  if (source_layer_index == -1) {
    return;
  }
  const int destinaiton_layer_index = CustomData_get_layer_index(destination, type);
  if (destinaiton_layer_index == -1) {
    return;
  }
  CustomData_copy_data_layer(source,
                             destination,
                             source_layer_index,
                             destinaiton_layer_index,
                             source_index,
                             destination_index,
                             count);
}

void CustomData_free_elem(CustomData *data, const int index, const int count)
{
  for (int i = 0; i < data->totlayer; i++) {
    if (!(data->layers[i].flag & CD_FLAG_NOFREE)) {
      const LayerTypeInfo *typeInfo = layerType_getInfo(data->layers[i].type);

      if (typeInfo->free) {
        size_t offset = size_t(index) * typeInfo->size;

        typeInfo->free(POINTER_OFFSET(data->layers[i].data, offset), count, typeInfo->size);
      }
    }
  }
}

#define SOURCE_BUF_SIZE 100

void CustomData_interp(const CustomData *source,
                       CustomData *dest,
                       const int *src_indices,
                       const float *weights,
                       const float *sub_weights,
                       int count,
                       int dest_index)
{
  if (count <= 0) {
    return;
  }

  const void *source_buf[SOURCE_BUF_SIZE];
  const void **sources = source_buf;

  /* Slow fallback in case we're interpolating a ridiculous number of elements. */
  if (count > SOURCE_BUF_SIZE) {
    sources = static_cast<const void **>(MEM_malloc_arrayN(count, sizeof(*sources), __func__));
  }

  /* If no weights are given, generate default ones to produce an average result. */
  float default_weights_buf[SOURCE_BUF_SIZE];
  float *default_weights = nullptr;
  if (weights == nullptr) {
    default_weights = (count > SOURCE_BUF_SIZE) ?
                          static_cast<float *>(
                              MEM_mallocN(sizeof(*weights) * size_t(count), __func__)) :
                          default_weights_buf;
    copy_vn_fl(default_weights, count, 1.0f / count);
    weights = default_weights;
  }

  /* interpolates a layer at a time */
  int dest_i = 0;
  for (int src_i = 0; src_i < source->totlayer; src_i++) {
    const LayerTypeInfo *typeInfo = layerType_getInfo(source->layers[src_i].type);
    if (!typeInfo->interp) {
      continue;
    }

    /* find the first dest layer with type >= the source type
     * (this should work because layers are ordered by type)
     */
    while (dest_i < dest->totlayer && dest->layers[dest_i].type < source->layers[src_i].type) {
      dest_i++;
    }

    /* if there are no more dest layers, we're done */
    if (dest_i >= dest->totlayer) {
      break;
    }

    /* if we found a matching layer, copy the data */
    if (dest->layers[dest_i].type == source->layers[src_i].type) {
      void *src_data = source->layers[src_i].data;

      for (int j = 0; j < count; j++) {
        sources[j] = POINTER_OFFSET(src_data, size_t(src_indices[j]) * typeInfo->size);
      }

      typeInfo->interp(
          sources,
          weights,
          sub_weights,
          count,
          POINTER_OFFSET(dest->layers[dest_i].data, size_t(dest_index) * typeInfo->size));

      /* if there are multiple source & dest layers of the same type,
       * we don't want to copy all source layers to the same dest, so
       * increment dest_i
       */
      dest_i++;
    }
  }

  if (count > SOURCE_BUF_SIZE) {
    MEM_freeN((void *)sources);
  }
  if (!ELEM(default_weights, nullptr, default_weights_buf)) {
    MEM_freeN(default_weights);
  }
}

void CustomData_swap_corners(CustomData *data, const int index, const int *corner_indices)
{
  for (int i = 0; i < data->totlayer; i++) {
    const LayerTypeInfo *typeInfo = layerType_getInfo(data->layers[i].type);

    if (typeInfo->swap) {
      const size_t offset = size_t(index) * typeInfo->size;

      typeInfo->swap(POINTER_OFFSET(data->layers[i].data, offset), corner_indices);
    }
  }
}

void CustomData_swap(CustomData *data, const int index_a, const int index_b)
{
  char buff_static[256];

  if (index_a == index_b) {
    return;
  }

  for (int i = 0; i < data->totlayer; i++) {
    const LayerTypeInfo *typeInfo = layerType_getInfo(data->layers[i].type);
    const size_t size = typeInfo->size;
    const size_t offset_a = size * index_a;
    const size_t offset_b = size * index_b;

    void *buff = size <= sizeof(buff_static) ? buff_static : MEM_mallocN(size, __func__);
    memcpy(buff, POINTER_OFFSET(data->layers[i].data, offset_a), size);
    memcpy(POINTER_OFFSET(data->layers[i].data, offset_a),
           POINTER_OFFSET(data->layers[i].data, offset_b),
           size);
    memcpy(POINTER_OFFSET(data->layers[i].data, offset_b), buff, size);

    if (buff != buff_static) {
      MEM_freeN(buff);
    }
  }
}

void *CustomData_get_for_write(CustomData *data, const int index, const int type, int totelem)
{
  BLI_assert(index >= 0);
  void *layer_data = CustomData_get_layer_for_write(data, type, totelem);
  if (!layer_data) {
    return nullptr;
  }
  return POINTER_OFFSET(layer_data, size_t(index) * layerType_getInfo(type)->size);
}

void *CustomData_get_n_for_write(
    CustomData *data, const int type, const int index, const int n, int totelem)
{
  BLI_assert(index >= 0);
  void *layer_data = CustomData_get_layer_n_for_write(data, type, n, totelem);
  if (!layer_data) {
    return nullptr;
  }

  return POINTER_OFFSET(layer_data, size_t(index) * layerType_getInfo(type)->size);
}

const void *CustomData_get_layer(const CustomData *data, const int type)
{
  int layer_index = CustomData_get_active_layer_index(data, type);
  if (layer_index == -1) {
    return nullptr;
  }

  return data->layers[layer_index].data;
}

void *CustomData_get_layer_for_write(CustomData *data, const int type, const int totelem)
{
  const int layer_index = CustomData_get_active_layer_index(data, type);
  return customData_duplicate_referenced_layer_index(data, layer_index, totelem);
}

const void *CustomData_get_layer_n(const CustomData *data, const int type, const int n)
{
  int layer_index = CustomData_get_layer_index_n(data, type, n);
  if (layer_index == -1) {
    return nullptr;
  }

  return data->layers[layer_index].data;
}

void *CustomData_get_layer_n_for_write(CustomData *data,
                                       const int type,
                                       const int n,
                                       const int totelem)
{
  const int layer_index = CustomData_get_layer_index_n(data, type, n);
  return customData_duplicate_referenced_layer_index(data, layer_index, totelem);
}

const void *CustomData_get_layer_named(const CustomData *data, const int type, const char *name)
{
  int layer_index = CustomData_get_named_layer_index(data, type, name);
  if (layer_index == -1) {
    return nullptr;
  }

  return data->layers[layer_index].data;
}

void *CustomData_get_layer_named_for_write(CustomData *data,
                                           const int type,
                                           const char *name,
                                           const int totelem)
{
  const int layer_index = CustomData_get_named_layer_index(data, type, name);
  return customData_duplicate_referenced_layer_index(data, layer_index, totelem);
}

int CustomData_get_offset(const CustomData *data, const int type)
{
  int layer_index = CustomData_get_active_layer_index(data, type);
  if (layer_index == -1) {
    return -1;
  }

  return data->layers[layer_index].offset;
}

int CustomData_get_n_offset(const CustomData *data, const int type, const int n)
{
  int layer_index = CustomData_get_layer_index_n(data, type, n);
  if (layer_index == -1) {
    return -1;
  }

  return data->layers[layer_index].offset;
}

int CustomData_get_offset_named(const CustomData *data, int type, const char *name)
{
  int layer_index = CustomData_get_named_layer_index(data, type, name);
  if (layer_index == -1) {
    return -1;
  }

  return data->layers[layer_index].offset;
}

bool CustomData_set_layer_name(CustomData *data, const int type, const int n, const char *name)
{
  const int layer_index = CustomData_get_layer_index_n(data, type, n);

  if ((layer_index == -1) || !name) {
    return false;
  }

  BLI_strncpy(data->layers[layer_index].name, name, sizeof(data->layers[layer_index].name));

  return true;
}

const char *CustomData_get_layer_name(const CustomData *data, const int type, const int n)
{
  const int layer_index = CustomData_get_layer_index_n(data, type, n);

  return (layer_index == -1) ? nullptr : data->layers[layer_index].name;
}

/* BMesh functions */

void CustomData_bmesh_init_pool(CustomData *data, const int totelem, const char htype)
{
  int chunksize;

  /* Dispose old pools before calling here to avoid leaks */
  BLI_assert(data->pool == nullptr);

  switch (htype) {
    case BM_VERT:
      chunksize = bm_mesh_chunksize_default.totvert;
      break;
    case BM_EDGE:
      chunksize = bm_mesh_chunksize_default.totedge;
      break;
    case BM_LOOP:
      chunksize = bm_mesh_chunksize_default.totloop;
      break;
    case BM_FACE:
      chunksize = bm_mesh_chunksize_default.totface;
      break;
    default:
      BLI_assert_unreachable();
      chunksize = 512;
      break;
  }

  /* If there are no layers, no pool is needed just yet */
  if (data->totlayer) {
    data->pool = BLI_mempool_create(data->totsize, totelem, chunksize, BLI_MEMPOOL_NOP);
  }
}

bool CustomData_bmesh_merge(const CustomData *source,
                            CustomData *dest,
                            eCustomDataMask mask,
                            eCDAllocType alloctype,
                            BMesh *bm,
                            const char htype)
{

  if (CustomData_number_of_layers_typemask(source, mask) == 0) {
    return false;
  }

  /* copy old layer description so that old data can be copied into
   * the new allocation */
  CustomData destold = *dest;
  if (destold.layers) {
    destold.layers = static_cast<CustomDataLayer *>(MEM_dupallocN(destold.layers));
  }

  if (CustomData_merge(source, dest, mask, alloctype, 0) == false) {
    if (destold.layers) {
      MEM_freeN(destold.layers);
    }
    return false;
  }

  int iter_type;
  int totelem;
  switch (htype) {
    case BM_VERT:
      iter_type = BM_VERTS_OF_MESH;
      totelem = bm->totvert;
      break;
    case BM_EDGE:
      iter_type = BM_EDGES_OF_MESH;
      totelem = bm->totedge;
      break;
    case BM_LOOP:
      iter_type = BM_LOOPS_OF_FACE;
      totelem = bm->totloop;
      break;
    case BM_FACE:
      iter_type = BM_FACES_OF_MESH;
      totelem = bm->totface;
      break;
    default: /* should never happen */
      BLI_assert_msg(0, "invalid type given");
      iter_type = BM_VERTS_OF_MESH;
      totelem = bm->totvert;
      break;
  }

  dest->pool = nullptr;
  CustomData_bmesh_init_pool(dest, totelem, htype);

  if (iter_type != BM_LOOPS_OF_FACE) {
    BMHeader *h;
    BMIter iter;
    /* Ensure all current elements follow new customdata layout. */
    BM_ITER_MESH (h, &iter, bm, iter_type) {
      void *tmp = nullptr;
      CustomData_bmesh_copy_data(&destold, dest, h->data, &tmp);
      CustomData_bmesh_free_block(&destold, &h->data);
      h->data = tmp;
    }
  }
  else {
    BMFace *f;
    BMLoop *l;
    BMIter iter;
    BMIter liter;

    /* Ensure all current elements follow new customdata layout. */
    BM_ITER_MESH (f, &iter, bm, BM_FACES_OF_MESH) {
      BM_ITER_ELEM (l, &liter, f, BM_LOOPS_OF_FACE) {
        void *tmp = nullptr;
        CustomData_bmesh_copy_data(&destold, dest, l->head.data, &tmp);
        CustomData_bmesh_free_block(&destold, &l->head.data);
        l->head.data = tmp;
      }
    }
  }

  if (destold.pool) {
    BLI_mempool_destroy(destold.pool);
  }
  if (destold.layers) {
    MEM_freeN(destold.layers);
  }
  return true;
}

void CustomData_bmesh_free_block(CustomData *data, void **block)
{
  if (*block == nullptr) {
    return;
  }

  for (int i = 0; i < data->totlayer; i++) {
    if (!(data->layers[i].flag & CD_FLAG_NOFREE)) {
      const LayerTypeInfo *typeInfo = layerType_getInfo(data->layers[i].type);

      if (typeInfo->free) {
        int offset = data->layers[i].offset;
        typeInfo->free(POINTER_OFFSET(*block, offset), 1, typeInfo->size);
      }
    }
  }

  if (data->totsize) {
    BLI_mempool_free(data->pool, *block);
  }

  *block = nullptr;
}

void CustomData_bmesh_free_block_data(CustomData *data, void *block)
{
  if (block == nullptr) {
    return;
  }
  for (int i = 0; i < data->totlayer; i++) {
    if (!(data->layers[i].flag & CD_FLAG_NOFREE)) {
      const LayerTypeInfo *typeInfo = layerType_getInfo(data->layers[i].type);
      if (typeInfo->free) {
        const size_t offset = data->layers[i].offset;
        typeInfo->free(POINTER_OFFSET(block, offset), 1, typeInfo->size);
      }
    }
  }
  if (data->totsize) {
    memset(block, 0, data->totsize);
  }
}

void CustomData_bmesh_alloc_block(CustomData *data, void **block)
{
  if (*block) {
    CustomData_bmesh_free_block(data, block);
  }

  if (data->totsize > 0) {
    *block = BLI_mempool_alloc(data->pool);
  }
  else {
    *block = nullptr;
  }
}

void CustomData_bmesh_free_block_data_exclude_by_type(CustomData *data,
                                                      void *block,
                                                      const eCustomDataMask mask_exclude)
{
  if (block == nullptr) {
    return;
  }
  for (int i = 0; i < data->totlayer; i++) {
    if ((CD_TYPE_AS_MASK(data->layers[i].type) & mask_exclude) == 0) {
      const LayerTypeInfo *typeInfo = layerType_getInfo(data->layers[i].type);
      const size_t offset = data->layers[i].offset;
      if (!(data->layers[i].flag & CD_FLAG_NOFREE)) {
        if (typeInfo->free) {
          typeInfo->free(POINTER_OFFSET(block, offset), 1, typeInfo->size);
        }
      }
      memset(POINTER_OFFSET(block, offset), 0, typeInfo->size);
    }
  }
}

void CustomData_data_set_default_value(const int type, void *elem)
{
  const LayerTypeInfo *typeInfo = layerType_getInfo(type);
  if (typeInfo->set_default_value) {
    typeInfo->set_default_value(elem, 1);
  }
  else {
    memset(elem, 0, typeInfo->size);
  }
}

static void CustomData_bmesh_set_default_n(CustomData *data, void **block, const int n)
{
  const int offset = data->layers[n].offset;
  CustomData_data_set_default_value(data->layers[n].type, POINTER_OFFSET(*block, offset));
}

void CustomData_bmesh_set_default(CustomData *data, void **block)
{
  if (*block == nullptr) {
    CustomData_bmesh_alloc_block(data, block);
  }

  for (int i = 0; i < data->totlayer; i++) {
    CustomData_bmesh_set_default_n(data, block, i);
  }
}

void CustomData_bmesh_copy_data_exclude_by_type(const CustomData *source,
                                                CustomData *dest,
                                                void *src_block,
                                                void **dest_block,
                                                const eCustomDataMask mask_exclude)
{
  /* Note that having a version of this function without a 'mask_exclude'
   * would cause too much duplicate code, so add a check instead. */
  const bool no_mask = (mask_exclude == 0);

  if (*dest_block == nullptr) {
    CustomData_bmesh_alloc_block(dest, dest_block);
    if (*dest_block) {
      memset(*dest_block, 0, dest->totsize);
    }
  }

  /* copies a layer at a time */
  int dest_i = 0;
  for (int src_i = 0; src_i < source->totlayer; src_i++) {

    /* find the first dest layer with type >= the source type
     * (this should work because layers are ordered by type)
     */
    while (dest_i < dest->totlayer && dest->layers[dest_i].type < source->layers[src_i].type) {
      CustomData_bmesh_set_default_n(dest, dest_block, dest_i);
      dest_i++;
    }

    /* if there are no more dest layers, we're done */
    if (dest_i >= dest->totlayer) {
      return;
    }

    /* if we found a matching layer, copy the data */
    if (dest->layers[dest_i].type == source->layers[src_i].type &&
        STREQ(dest->layers[dest_i].name, source->layers[src_i].name)) {
      if (no_mask || ((CD_TYPE_AS_MASK(dest->layers[dest_i].type) & mask_exclude) == 0)) {
        const void *src_data = POINTER_OFFSET(src_block, source->layers[src_i].offset);
        void *dest_data = POINTER_OFFSET(*dest_block, dest->layers[dest_i].offset);
        const LayerTypeInfo *typeInfo = layerType_getInfo(source->layers[src_i].type);
        if (typeInfo->copy) {
          typeInfo->copy(src_data, dest_data, 1);
        }
        else {
          memcpy(dest_data, src_data, typeInfo->size);
        }
      }

      /* if there are multiple source & dest layers of the same type,
       * we don't want to copy all source layers to the same dest, so
       * increment dest_i
       */
      dest_i++;
    }
  }

  while (dest_i < dest->totlayer) {
    CustomData_bmesh_set_default_n(dest, dest_block, dest_i);
    dest_i++;
  }
}

void CustomData_bmesh_copy_data(const CustomData *source,
                                CustomData *dest,
                                void *src_block,
                                void **dest_block)
{
  CustomData_bmesh_copy_data_exclude_by_type(source, dest, src_block, dest_block, 0);
}

void *CustomData_bmesh_get(const CustomData *data, void *block, const int type)
{
  int layer_index = CustomData_get_active_layer_index(data, type);
  if (layer_index == -1) {
    return nullptr;
  }

  return POINTER_OFFSET(block, data->layers[layer_index].offset);
}

void *CustomData_bmesh_get_n(const CustomData *data, void *block, const int type, const int n)
{
  int layer_index = CustomData_get_layer_index(data, type);
  if (layer_index == -1) {
    return nullptr;
  }

  return POINTER_OFFSET(block, data->layers[layer_index + n].offset);
}

void *CustomData_bmesh_get_layer_n(const CustomData *data, void *block, const int n)
{
  if (n < 0 || n >= data->totlayer) {
    return nullptr;
  }

  return POINTER_OFFSET(block, data->layers[n].offset);
}

bool CustomData_layer_has_math(const CustomData *data, const int layer_n)
{
  const LayerTypeInfo *typeInfo = layerType_getInfo(data->layers[layer_n].type);

  if (typeInfo->equal && typeInfo->add && typeInfo->multiply && typeInfo->initminmax &&
      typeInfo->dominmax) {
    return true;
  }

  return false;
}

bool CustomData_layer_has_interp(const CustomData *data, const int layer_n)
{
  const LayerTypeInfo *typeInfo = layerType_getInfo(data->layers[layer_n].type);

  if (typeInfo->interp) {
    return true;
  }

  return false;
}

bool CustomData_has_math(const CustomData *data)
{
  /* interpolates a layer at a time */
  for (int i = 0; i < data->totlayer; i++) {
    if (CustomData_layer_has_math(data, i)) {
      return true;
    }
  }

  return false;
}

bool CustomData_bmesh_has_free(const CustomData *data)
{
  for (int i = 0; i < data->totlayer; i++) {
    if (!(data->layers[i].flag & CD_FLAG_NOFREE)) {
      const LayerTypeInfo *typeInfo = layerType_getInfo(data->layers[i].type);
      if (typeInfo->free) {
        return true;
      }
    }
  }
  return false;
}

bool CustomData_has_interp(const CustomData *data)
{
  /* interpolates a layer at a time */
  for (int i = 0; i < data->totlayer; i++) {
    if (CustomData_layer_has_interp(data, i)) {
      return true;
    }
  }

  return false;
}

bool CustomData_has_referenced(const CustomData *data)
{
  for (int i = 0; i < data->totlayer; i++) {
    if (data->layers[i].flag & CD_FLAG_NOFREE) {
      return true;
    }
  }
  return false;
}

void CustomData_data_copy_value(int type, const void *source, void *dest)
{
  const LayerTypeInfo *typeInfo = layerType_getInfo(type);

  if (!dest) {
    return;
  }

  if (typeInfo->copy) {
    typeInfo->copy(source, dest, 1);
  }
  else {
    memcpy(dest, source, typeInfo->size);
  }
}

void CustomData_data_mix_value(
    int type, const void *source, void *dest, const int mixmode, const float mixfactor)
{
  const LayerTypeInfo *typeInfo = layerType_getInfo(type);

  if (!dest) {
    return;
  }

  if (typeInfo->copyvalue) {
    typeInfo->copyvalue(source, dest, mixmode, mixfactor);
  }
  else {
    /* Mere copy if no advanced interpolation is supported. */
    memcpy(dest, source, typeInfo->size);
  }
}

bool CustomData_data_equals(int type, const void *data1, const void *data2)
{
  const LayerTypeInfo *typeInfo = layerType_getInfo(type);

  if (typeInfo->equal) {
    return typeInfo->equal(data1, data2);
  }

  return !memcmp(data1, data2, typeInfo->size);
}

void CustomData_data_initminmax(int type, void *min, void *max)
{
  const LayerTypeInfo *typeInfo = layerType_getInfo(type);

  if (typeInfo->initminmax) {
    typeInfo->initminmax(min, max);
  }
}

void CustomData_data_dominmax(int type, const void *data, void *min, void *max)
{
  const LayerTypeInfo *typeInfo = layerType_getInfo(type);

  if (typeInfo->dominmax) {
    typeInfo->dominmax(data, min, max);
  }
}

void CustomData_data_multiply(int type, void *data, const float fac)
{
  const LayerTypeInfo *typeInfo = layerType_getInfo(type);

  if (typeInfo->multiply) {
    typeInfo->multiply(data, fac);
  }
}

void CustomData_data_add(int type, void *data1, const void *data2)
{
  const LayerTypeInfo *typeInfo = layerType_getInfo(type);

  if (typeInfo->add) {
    typeInfo->add(data1, data2);
  }
}

void CustomData_bmesh_set(const CustomData *data, void *block, const int type, const void *source)
{
  void *dest = CustomData_bmesh_get(data, block, type);
  const LayerTypeInfo *typeInfo = layerType_getInfo(type);

  if (!dest) {
    return;
  }

  if (typeInfo->copy) {
    typeInfo->copy(source, dest, 1);
  }
  else {
    memcpy(dest, source, typeInfo->size);
  }
}

void CustomData_bmesh_set_n(
    CustomData *data, void *block, const int type, const int n, const void *source)
{
  void *dest = CustomData_bmesh_get_n(data, block, type, n);
  const LayerTypeInfo *typeInfo = layerType_getInfo(type);

  if (!dest) {
    return;
  }

  if (typeInfo->copy) {
    typeInfo->copy(source, dest, 1);
  }
  else {
    memcpy(dest, source, typeInfo->size);
  }
}

void CustomData_bmesh_interp_n(CustomData *data,
                               const void **src_blocks_ofs,
                               const float *weights,
                               const float *sub_weights,
                               int count,
                               void *dst_block_ofs,
                               int n)
{
  BLI_assert(weights != nullptr);
  BLI_assert(count > 0);

  CustomDataLayer *layer = &data->layers[n];
  const LayerTypeInfo *typeInfo = layerType_getInfo(layer->type);

  typeInfo->interp(src_blocks_ofs, weights, sub_weights, count, dst_block_ofs);
}

void CustomData_bmesh_interp(CustomData *data,
                             const void **src_blocks,
                             const float *weights,
                             const float *sub_weights,
                             int count,
                             void *dst_block)
{
  if (count <= 0) {
    return;
  }

  void *source_buf[SOURCE_BUF_SIZE];
  const void **sources = (const void **)source_buf;

  /* Slow fallback in case we're interpolating a ridiculous number of elements. */
  if (count > SOURCE_BUF_SIZE) {
    sources = (const void **)MEM_malloc_arrayN(count, sizeof(*sources), __func__);
  }

  /* If no weights are given, generate default ones to produce an average result. */
  float default_weights_buf[SOURCE_BUF_SIZE];
  float *default_weights = nullptr;
  if (weights == nullptr) {
    default_weights = (count > SOURCE_BUF_SIZE) ?
                          (float *)MEM_mallocN(sizeof(*weights) * size_t(count), __func__) :
                          default_weights_buf;
    copy_vn_fl(default_weights, count, 1.0f / count);
    weights = default_weights;
  }

  /* interpolates a layer at a time */
  for (int i = 0; i < data->totlayer; i++) {
    CustomDataLayer *layer = &data->layers[i];
    const LayerTypeInfo *typeInfo = layerType_getInfo(layer->type);
    if (typeInfo->interp) {
      for (int j = 0; j < count; j++) {
        sources[j] = POINTER_OFFSET(src_blocks[j], layer->offset);
      }
      CustomData_bmesh_interp_n(
          data, sources, weights, sub_weights, count, POINTER_OFFSET(dst_block, layer->offset), i);
    }
  }

  if (count > SOURCE_BUF_SIZE) {
    MEM_freeN((void *)sources);
  }
  if (!ELEM(default_weights, nullptr, default_weights_buf)) {
    MEM_freeN(default_weights);
  }
}

void CustomData_file_write_info(int type, const char **r_struct_name, int *r_struct_num)
{
  const LayerTypeInfo *typeInfo = layerType_getInfo(type);

  *r_struct_name = typeInfo->structname;
  *r_struct_num = typeInfo->structnum;
}

void CustomData_blend_write_prepare(CustomData &data,
                                    Vector<CustomDataLayer, 16> &layers_to_write,
                                    const Set<std::string> &skip_names)
{
  for (const CustomDataLayer &layer : Span(data.layers, data.totlayer)) {
    if (layer.flag & CD_FLAG_NOCOPY) {
      continue;
    }
    if (layer.anonymous_id != nullptr) {
      continue;
    }
    if (skip_names.contains(layer.name)) {
      continue;
    }
    layers_to_write.append(layer);
  }
  data.totlayer = layers_to_write.size();
  data.maxlayer = data.totlayer;
}

int CustomData_sizeof(int type)
{
  const LayerTypeInfo *typeInfo = layerType_getInfo(type);

  return typeInfo->size;
}

const char *CustomData_layertype_name(int type)
{
  return layerType_getName(type);
}

bool CustomData_layertype_is_singleton(int type)
{
  const LayerTypeInfo *typeInfo = layerType_getInfo(type);
  return typeInfo->defaultname == nullptr;
}

bool CustomData_layertype_is_dynamic(int type)
{
  const LayerTypeInfo *typeInfo = layerType_getInfo(type);

  return (typeInfo->free != nullptr);
}

int CustomData_layertype_layers_max(const int type)
{
  const LayerTypeInfo *typeInfo = layerType_getInfo(type);

  /* Same test as for singleton above. */
  if (typeInfo->defaultname == nullptr) {
    return 1;
  }
  if (typeInfo->layers_max == nullptr) {
    return -1;
  }

  return typeInfo->layers_max();
}

static bool cd_layer_find_dupe(CustomData *data, const char *name, const int type, const int index)
{
  /* see if there is a duplicate */
  for (int i = 0; i < data->totlayer; i++) {
    if (i != index) {
      CustomDataLayer *layer = &data->layers[i];

      if (CD_TYPE_AS_MASK(type) & CD_MASK_PROP_ALL) {
        if ((CD_TYPE_AS_MASK(layer->type) & CD_MASK_PROP_ALL) && STREQ(layer->name, name)) {
          return true;
        }
      }
      else {
        if (i != index && layer->type == type && STREQ(layer->name, name)) {
          return true;
        }
      }
    }
  }

  return false;
}

struct CustomDataUniqueCheckData {
  CustomData *data;
  int type;
  int index;
};

static bool customdata_unique_check(void *arg, const char *name)
{
  CustomDataUniqueCheckData *data_arg = static_cast<CustomDataUniqueCheckData *>(arg);
  return cd_layer_find_dupe(data_arg->data, name, data_arg->type, data_arg->index);
}

int CustomData_name_max_length_calc(const blender::StringRef name)
{
  if (name.startswith(".")) {
    return MAX_CUSTOMDATA_LAYER_NAME_NO_PREFIX;
  }
  for (const blender::StringRef prefix :
       {"." UV_VERTSEL_NAME, UV_EDGESEL_NAME ".", UV_PINNED_NAME "."}) {
    if (name.startswith(prefix)) {
      return MAX_CUSTOMDATA_LAYER_NAME;
    }
  }
  return MAX_CUSTOMDATA_LAYER_NAME_NO_PREFIX;
}

void CustomData_set_layer_unique_name(CustomData *data, const int index)
{
  CustomDataLayer *nlayer = &data->layers[index];
  const LayerTypeInfo *typeInfo = layerType_getInfo(nlayer->type);

  CustomDataUniqueCheckData data_arg{data, nlayer->type, index};

  if (!typeInfo->defaultname) {
    return;
  }

  const int max_length = CustomData_name_max_length_calc(nlayer->name);

  /* Set default name if none specified. Note we only call DATA_() when
   * needed to avoid overhead of locale lookups in the depsgraph. */
  if (nlayer->name[0] == '\0') {
    STRNCPY(nlayer->name, DATA_(typeInfo->defaultname));
  }

  BLI_uniquename_cb(customdata_unique_check, &data_arg, nullptr, '.', nlayer->name, max_length);
}

void CustomData_validate_layer_name(const CustomData *data,
                                    int type,
                                    const char *name,
                                    char *outname)
{
  int index = -1;

  /* if a layer name was given, try to find that layer */
  if (name[0]) {
    index = CustomData_get_named_layer_index(data, type, name);
  }

  if (index == -1) {
    /* either no layer was specified, or the layer we want has been
     * deleted, so assign the active layer to name
     */
    index = CustomData_get_active_layer_index(data, type);
    BLI_strncpy(outname, data->layers[index].name, MAX_CUSTOMDATA_LAYER_NAME);
  }
  else {
    BLI_strncpy(outname, name, MAX_CUSTOMDATA_LAYER_NAME);
  }
}

bool CustomData_verify_versions(CustomData *data, const int index)
{
  const LayerTypeInfo *typeInfo;
  CustomDataLayer *layer = &data->layers[index];
  bool keeplayer = true;

  if (layer->type >= CD_NUMTYPES) {
    keeplayer = false; /* unknown layer type from future version */
  }
  else {
    typeInfo = layerType_getInfo(layer->type);

    if (!typeInfo->defaultname && (index > 0) && data->layers[index - 1].type == layer->type) {
      keeplayer = false; /* multiple layers of which we only support one */
    }
    /* This is a preemptive fix for cases that should not happen
     * (layers that should not be written in .blend files),
     * but can happen due to bugs (see e.g. #62318).
     * Also for forward compatibility, in future,
     * we may put into `.blend` file some currently un-written data types,
     * this should cover that case as well.
     * Better to be safe here, and fix issue on the fly rather than crash... */
    /* 0 structnum is used in writing code to tag layer types that should not be written. */
    else if (typeInfo->structnum == 0 &&
             /* XXX Not sure why those three are exception, maybe that should be fixed? */
             !ELEM(layer->type,
                   CD_PAINT_MASK,
                   CD_FACEMAP,
                   CD_MTEXPOLY,
                   CD_SCULPT_FACE_SETS,
                   CD_CREASE)) {
      keeplayer = false;
      CLOG_WARN(&LOG, ".blend file read: removing a data layer that should not have been written");
    }
  }

  if (!keeplayer) {
    for (int i = index + 1; i < data->totlayer; i++) {
      data->layers[i - 1] = data->layers[i];
    }
    data->totlayer--;
  }

  return keeplayer;
}

static bool CustomData_layer_ensure_data_exists(CustomDataLayer *layer, size_t count)
{
  BLI_assert(layer);
  const LayerTypeInfo *typeInfo = layerType_getInfo(layer->type);
  BLI_assert(typeInfo);

  if (layer->data || count == 0) {
    return false;
  }

  switch (layer->type) {
    /* When more instances of corrupt files are found, add them here. */
    case CD_PROP_BOOL:   /* See #84935. */
    case CD_MLOOPUV:     /* See #90620. */
    case CD_PROP_FLOAT2: /* See #90620. */
      layer->data = MEM_calloc_arrayN(count, typeInfo->size, layerType_getName(layer->type));
      BLI_assert(layer->data);
      if (typeInfo->set_default_value) {
        typeInfo->set_default_value(layer->data, count);
      }
      return true;
      break;

    case CD_MTEXPOLY:
      /* TODO: Investigate multiple test failures on cycles, e.g. cycles_shadow_catcher_cpu. */
      break;

    default:
      /* Log an error so we can collect instances of bad files. */
      CLOG_WARN(&LOG, "CustomDataLayer->data is NULL for type %d.", layer->type);
      break;
  }
  return false;
}

bool CustomData_layer_validate(CustomDataLayer *layer, const uint totitems, const bool do_fixes)
{
  BLI_assert(layer);
  const LayerTypeInfo *typeInfo = layerType_getInfo(layer->type);
  BLI_assert(typeInfo);

  if (do_fixes) {
    CustomData_layer_ensure_data_exists(layer, totitems);
  }

  BLI_assert((totitems == 0) || layer->data);
  BLI_assert(MEM_allocN_len(layer->data) >= totitems * typeInfo->size);

  if (typeInfo->validate != nullptr) {
    return typeInfo->validate(layer->data, totitems, do_fixes);
  }

  return false;
}

/** \} */

/* -------------------------------------------------------------------- */
/** \name External Files
 * \{ */

static void customdata_external_filename(char filepath[FILE_MAX],
                                         ID *id,
                                         CustomDataExternal *external)
{
  BLI_strncpy(filepath, external->filepath, FILE_MAX);
  BLI_path_abs(filepath, ID_BLEND_PATH_FROM_GLOBAL(id));
}

void CustomData_external_reload(CustomData *data, ID * /*id*/, eCustomDataMask mask, int totelem)
{
  for (int i = 0; i < data->totlayer; i++) {
    CustomDataLayer *layer = &data->layers[i];
    const LayerTypeInfo *typeInfo = layerType_getInfo(layer->type);

    if (!(mask & CD_TYPE_AS_MASK(layer->type))) {
      /* pass */
    }
    else if ((layer->flag & CD_FLAG_EXTERNAL) && (layer->flag & CD_FLAG_IN_MEMORY)) {
      if (typeInfo->free) {
        typeInfo->free(layer->data, totelem, typeInfo->size);
      }
      layer->flag &= ~CD_FLAG_IN_MEMORY;
    }
  }
}

void CustomData_external_read(CustomData *data, ID *id, eCustomDataMask mask, const int totelem)
{
  CustomDataExternal *external = data->external;
  CustomDataLayer *layer;
  char filepath[FILE_MAX];
  int update = 0;

  if (!external) {
    return;
  }

  for (int i = 0; i < data->totlayer; i++) {
    layer = &data->layers[i];
    const LayerTypeInfo *typeInfo = layerType_getInfo(layer->type);

    if (!(mask & CD_TYPE_AS_MASK(layer->type))) {
      /* pass */
    }
    else if (layer->flag & CD_FLAG_IN_MEMORY) {
      /* pass */
    }
    else if ((layer->flag & CD_FLAG_EXTERNAL) && typeInfo->read) {
      update = 1;
    }
  }

  if (!update) {
    return;
  }

  customdata_external_filename(filepath, id, external);

  CDataFile *cdf = cdf_create(CDF_TYPE_MESH);
  if (!cdf_read_open(cdf, filepath)) {
    cdf_free(cdf);
    CLOG_ERROR(&LOG, "Failed to read %s layer from %s.", layerType_getName(layer->type), filepath);
    return;
  }

  for (int i = 0; i < data->totlayer; i++) {
    layer = &data->layers[i];
    const LayerTypeInfo *typeInfo = layerType_getInfo(layer->type);

    if (!(mask & CD_TYPE_AS_MASK(layer->type))) {
      /* pass */
    }
    else if (layer->flag & CD_FLAG_IN_MEMORY) {
      /* pass */
    }
    else if ((layer->flag & CD_FLAG_EXTERNAL) && typeInfo->read) {
      CDataFileLayer *blay = cdf_layer_find(cdf, layer->type, layer->name);

      if (blay) {
        if (cdf_read_layer(cdf, blay)) {
          if (typeInfo->read(cdf, layer->data, totelem)) {
            /* pass */
          }
          else {
            break;
          }
          layer->flag |= CD_FLAG_IN_MEMORY;
        }
        else {
          break;
        }
      }
    }
  }

  cdf_read_close(cdf);
  cdf_free(cdf);
}

void CustomData_external_write(
    CustomData *data, ID *id, eCustomDataMask mask, const int totelem, const int free)
{
  CustomDataExternal *external = data->external;
  int update = 0;
  char filepath[FILE_MAX];

  if (!external) {
    return;
  }

  /* test if there is anything to write */
  for (int i = 0; i < data->totlayer; i++) {
    CustomDataLayer *layer = &data->layers[i];
    const LayerTypeInfo *typeInfo = layerType_getInfo(layer->type);

    if (!(mask & CD_TYPE_AS_MASK(layer->type))) {
      /* pass */
    }
    else if ((layer->flag & CD_FLAG_EXTERNAL) && typeInfo->write) {
      update = 1;
    }
  }

  if (!update) {
    return;
  }

  /* make sure data is read before we try to write */
  CustomData_external_read(data, id, mask, totelem);
  customdata_external_filename(filepath, id, external);

  CDataFile *cdf = cdf_create(CDF_TYPE_MESH);

  for (int i = 0; i < data->totlayer; i++) {
    CustomDataLayer *layer = &data->layers[i];
    const LayerTypeInfo *typeInfo = layerType_getInfo(layer->type);

    if ((layer->flag & CD_FLAG_EXTERNAL) && typeInfo->filesize) {
      if (layer->flag & CD_FLAG_IN_MEMORY) {
        cdf_layer_add(
            cdf, layer->type, layer->name, typeInfo->filesize(cdf, layer->data, totelem));
      }
      else {
        cdf_free(cdf);
        return; /* read failed for a layer! */
      }
    }
  }

  if (!cdf_write_open(cdf, filepath)) {
    CLOG_ERROR(&LOG, "Failed to open %s for writing.", filepath);
    cdf_free(cdf);
    return;
  }

  int i;
  for (i = 0; i < data->totlayer; i++) {
    CustomDataLayer *layer = &data->layers[i];
    const LayerTypeInfo *typeInfo = layerType_getInfo(layer->type);

    if ((layer->flag & CD_FLAG_EXTERNAL) && typeInfo->write) {
      CDataFileLayer *blay = cdf_layer_find(cdf, layer->type, layer->name);

      if (cdf_write_layer(cdf, blay)) {
        if (typeInfo->write(cdf, layer->data, totelem)) {
          /* pass */
        }
        else {
          break;
        }
      }
      else {
        break;
      }
    }
  }

  if (i != data->totlayer) {
    CLOG_ERROR(&LOG, "Failed to write data to %s.", filepath);
    cdf_write_close(cdf);
    cdf_free(cdf);
    return;
  }

  for (i = 0; i < data->totlayer; i++) {
    CustomDataLayer *layer = &data->layers[i];
    const LayerTypeInfo *typeInfo = layerType_getInfo(layer->type);

    if ((layer->flag & CD_FLAG_EXTERNAL) && typeInfo->write) {
      if (free) {
        if (typeInfo->free) {
          typeInfo->free(layer->data, totelem, typeInfo->size);
        }
        layer->flag &= ~CD_FLAG_IN_MEMORY;
      }
    }
  }

  cdf_write_close(cdf);
  cdf_free(cdf);
}

void CustomData_external_add(
    CustomData *data, ID * /*id*/, const int type, const int /*totelem*/, const char *filepath)
{
  CustomDataExternal *external = data->external;

  int layer_index = CustomData_get_active_layer_index(data, type);
  if (layer_index == -1) {
    return;
  }

  CustomDataLayer *layer = &data->layers[layer_index];

  if (layer->flag & CD_FLAG_EXTERNAL) {
    return;
  }

  if (!external) {
    external = MEM_cnew<CustomDataExternal>(__func__);
    data->external = external;
  }
  BLI_strncpy(external->filepath, filepath, sizeof(external->filepath));

  layer->flag |= CD_FLAG_EXTERNAL | CD_FLAG_IN_MEMORY;
}

void CustomData_external_remove(CustomData *data, ID *id, const int type, const int totelem)
{
  CustomDataExternal *external = data->external;

  int layer_index = CustomData_get_active_layer_index(data, type);
  if (layer_index == -1) {
    return;
  }

  CustomDataLayer *layer = &data->layers[layer_index];

  if (!external) {
    return;
  }

  if (layer->flag & CD_FLAG_EXTERNAL) {
    if (!(layer->flag & CD_FLAG_IN_MEMORY)) {
      CustomData_external_read(data, id, CD_TYPE_AS_MASK(layer->type), totelem);
    }

    layer->flag &= ~CD_FLAG_EXTERNAL;
  }
}

bool CustomData_external_test(CustomData *data, const int type)
{
  int layer_index = CustomData_get_active_layer_index(data, type);
  if (layer_index == -1) {
    return false;
  }

  CustomDataLayer *layer = &data->layers[layer_index];
  return (layer->flag & CD_FLAG_EXTERNAL) != 0;
}

/** \} */

/* -------------------------------------------------------------------- */
/** \name Mesh-to-Mesh Data Transfer
 * \{ */

static void copy_bit_flag(void *dst, const void *src, const size_t data_size, const uint64_t flag)
{
#define COPY_BIT_FLAG(_type, _dst, _src, _f) \
  { \
    const _type _val = *((_type *)(_src)) & ((_type)(_f)); \
    *((_type *)(_dst)) &= ~((_type)(_f)); \
    *((_type *)(_dst)) |= _val; \
  } \
  (void)0

  switch (data_size) {
    case 1:
      COPY_BIT_FLAG(uint8_t, dst, src, flag);
      break;
    case 2:
      COPY_BIT_FLAG(uint16_t, dst, src, flag);
      break;
    case 4:
      COPY_BIT_FLAG(uint32_t, dst, src, flag);
      break;
    case 8:
      COPY_BIT_FLAG(uint64_t, dst, src, flag);
      break;
    default:
      // CLOG_ERROR(&LOG, "Unknown flags-container size (%zu)", datasize);
      break;
  }

#undef COPY_BIT_FLAG
}

static bool check_bit_flag(const void *data, const size_t data_size, const uint64_t flag)
{
  switch (data_size) {
    case 1:
      return ((*((uint8_t *)data) & uint8_t(flag)) != 0);
    case 2:
      return ((*((uint16_t *)data) & uint16_t(flag)) != 0);
    case 4:
      return ((*((uint32_t *)data) & uint32_t(flag)) != 0);
    case 8:
      return ((*((uint64_t *)data) & uint64_t(flag)) != 0);
    default:
      // CLOG_ERROR(&LOG, "Unknown flags-container size (%zu)", datasize);
      return false;
  }
}

static void customdata_data_transfer_interp_generic(const CustomDataTransferLayerMap *laymap,
                                                    void *data_dst,
                                                    const void **sources,
                                                    const float *weights,
                                                    const int count,
                                                    const float mix_factor)
{
  BLI_assert(weights != nullptr);
  BLI_assert(count > 0);

  /* Fake interpolation, we actually copy highest weighted source to dest.
   * Note we also handle bitflags here,
   * in which case we rather choose to transfer value of elements totaling
   * more than 0.5 of weight. */
  int best_src_idx = 0;

  const int data_type = laymap->data_type;
  const int mix_mode = laymap->mix_mode;

  size_t data_size;
  const uint64_t data_flag = laymap->data_flag;

  cd_interp interp_cd = nullptr;
  cd_copy copy_cd = nullptr;

  if (!sources) {
    /* Not supported here, abort. */
    return;
  }

  if (data_type & CD_FAKE) {
    data_size = laymap->data_size;
  }
  else {
    const LayerTypeInfo *type_info = layerType_getInfo(data_type);

    data_size = size_t(type_info->size);
    interp_cd = type_info->interp;
    copy_cd = type_info->copy;
  }

  void *tmp_dst = MEM_mallocN(data_size, __func__);

  if (count > 1 && !interp_cd) {
    if (data_flag) {
      /* Boolean case, we can 'interpolate' in two groups,
       * and choose value from highest weighted group. */
      float tot_weight_true = 0.0f;
      int item_true_idx = -1, item_false_idx = -1;

      for (int i = 0; i < count; i++) {
        if (check_bit_flag(sources[i], data_size, data_flag)) {
          tot_weight_true += weights[i];
          item_true_idx = i;
        }
        else {
          item_false_idx = i;
        }
      }
      best_src_idx = (tot_weight_true >= 0.5f) ? item_true_idx : item_false_idx;
    }
    else {
      /* We just choose highest weighted source. */
      float max_weight = 0.0f;

      for (int i = 0; i < count; i++) {
        if (weights[i] > max_weight) {
          max_weight = weights[i];
          best_src_idx = i;
        }
      }
    }
  }

  BLI_assert(best_src_idx >= 0);

  if (interp_cd) {
    interp_cd(sources, weights, nullptr, count, tmp_dst);
  }
  else if (data_flag) {
    copy_bit_flag(tmp_dst, sources[best_src_idx], data_size, data_flag);
  }
  /* No interpolation, just copy highest weight source element's data. */
  else if (copy_cd) {
    copy_cd(sources[best_src_idx], tmp_dst, 1);
  }
  else {
    memcpy(tmp_dst, sources[best_src_idx], data_size);
  }

  if (data_flag) {
    /* Bool flags, only copy if dest data is set (resp. unset) -
     * only 'advanced' modes we can support here! */
    if (mix_factor >= 0.5f && ((mix_mode == CDT_MIX_TRANSFER) ||
                               (mix_mode == CDT_MIX_REPLACE_ABOVE_THRESHOLD &&
                                check_bit_flag(data_dst, data_size, data_flag)) ||
                               (mix_mode == CDT_MIX_REPLACE_BELOW_THRESHOLD &&
                                !check_bit_flag(data_dst, data_size, data_flag)))) {
      copy_bit_flag(data_dst, tmp_dst, data_size, data_flag);
    }
  }
  else if (!(data_type & CD_FAKE)) {
    CustomData_data_mix_value(data_type, tmp_dst, data_dst, mix_mode, mix_factor);
  }
  /* Else we can do nothing by default, needs custom interp func!
   * Note this is here only for sake of consistency, not expected to be used much actually? */
  else {
    if (mix_factor >= 0.5f) {
      memcpy(data_dst, tmp_dst, data_size);
    }
  }

  MEM_freeN(tmp_dst);
}

void customdata_data_transfer_interp_normal_normals(const CustomDataTransferLayerMap *laymap,
                                                    void *data_dst,
                                                    const void **sources,
                                                    const float *weights,
                                                    const int count,
                                                    const float mix_factor)
{
  BLI_assert(weights != nullptr);
  BLI_assert(count > 0);

  const int data_type = laymap->data_type;
  const int mix_mode = laymap->mix_mode;

  SpaceTransform *space_transform = static_cast<SpaceTransform *>(laymap->interp_data);

  const LayerTypeInfo *type_info = layerType_getInfo(data_type);
  cd_interp interp_cd = type_info->interp;

  float tmp_dst[3];

  BLI_assert(data_type == CD_NORMAL);

  if (!sources) {
    /* Not supported here, abort. */
    return;
  }

  interp_cd(sources, weights, nullptr, count, tmp_dst);
  if (space_transform) {
    /* tmp_dst is in source space so far, bring it back in destination space. */
    BLI_space_transform_invert_normal(space_transform, tmp_dst);
  }

  CustomData_data_mix_value(data_type, tmp_dst, data_dst, mix_mode, mix_factor);
}

void CustomData_data_transfer(const MeshPairRemap *me_remap,
                              const CustomDataTransferLayerMap *laymap)
{
  MeshPairRemapItem *mapit = me_remap->items;
  const int totelem = me_remap->items_num;

  const int data_type = laymap->data_type;
  const void *data_src = laymap->data_src;
  void *data_dst = laymap->data_dst;

  size_t data_step;
  size_t data_size;
  size_t data_offset;

  cd_datatransfer_interp interp = nullptr;

  size_t tmp_buff_size = 32;
  const void **tmp_data_src = nullptr;

  /* NOTE: null data_src may happen and be valid (see vgroups...). */
  if (!data_dst) {
    return;
  }

  if (data_src) {
    tmp_data_src = (const void **)MEM_malloc_arrayN(
        tmp_buff_size, sizeof(*tmp_data_src), __func__);
  }

  if (data_type & CD_FAKE) {
    data_step = laymap->elem_size;
    data_size = laymap->data_size;
    data_offset = laymap->data_offset;
  }
  else {
    const LayerTypeInfo *type_info = layerType_getInfo(data_type);

    /* NOTE: we can use 'fake' CDLayers for crease :/. */
    data_size = size_t(type_info->size);
    data_step = laymap->elem_size ? laymap->elem_size : data_size;
    data_offset = laymap->data_offset;
  }

  interp = laymap->interp ? laymap->interp : customdata_data_transfer_interp_generic;

  for (int i = 0; i < totelem; i++, data_dst = POINTER_OFFSET(data_dst, data_step), mapit++) {
    const int sources_num = mapit->sources_num;
    const float mix_factor = laymap->mix_factor *
                             (laymap->mix_weights ? laymap->mix_weights[i] : 1.0f);

    if (!sources_num) {
      /* No sources for this element, skip it. */
      continue;
    }

    if (tmp_data_src) {
      if (UNLIKELY(sources_num > tmp_buff_size)) {
        tmp_buff_size = size_t(sources_num);
        tmp_data_src = (const void **)MEM_reallocN((void *)tmp_data_src,
                                                   sizeof(*tmp_data_src) * tmp_buff_size);
      }

      for (int j = 0; j < sources_num; j++) {
        const size_t src_idx = size_t(mapit->indices_src[j]);
        tmp_data_src[j] = POINTER_OFFSET(data_src, (data_step * src_idx) + data_offset);
      }
    }

    interp(laymap,
           POINTER_OFFSET(data_dst, data_offset),
           tmp_data_src,
           mapit->weights_src,
           sources_num,
           mix_factor);
  }

  MEM_SAFE_FREE(tmp_data_src);
}

/** \} */

/* -------------------------------------------------------------------- */
/** \name Custom Data IO
 * \{ */

static void write_mdisps(BlendWriter *writer,
                         const int count,
                         const MDisps *mdlist,
                         const int external)
{
  if (mdlist) {
    BLO_write_struct_array(writer, MDisps, count, mdlist);
    for (int i = 0; i < count; i++) {
      const MDisps *md = &mdlist[i];
      if (md->disps) {
        if (!external) {
          BLO_write_float3_array(writer, md->totdisp, &md->disps[0][0]);
        }
      }

      if (md->hidden) {
        BLO_write_raw(writer, BLI_BITMAP_SIZE(md->totdisp), md->hidden);
      }
    }
  }
}

static void write_grid_paint_mask(BlendWriter *writer,
                                  int count,
                                  const GridPaintMask *grid_paint_mask)
{
  if (grid_paint_mask) {
    BLO_write_struct_array(writer, GridPaintMask, count, grid_paint_mask);
    for (int i = 0; i < count; i++) {
      const GridPaintMask *gpm = &grid_paint_mask[i];
      if (gpm->data) {
        const int gridsize = BKE_ccg_gridsize(gpm->level);
        BLO_write_raw(writer, sizeof(*gpm->data) * gridsize * gridsize, gpm->data);
      }
    }
  }
}

void CustomData_blend_write(BlendWriter *writer,
                            CustomData *data,
                            Span<CustomDataLayer> layers_to_write,
                            int count,
                            eCustomDataMask cddata_mask,
                            ID *id)
{
  /* write external customdata (not for undo) */
  if (data->external && !BLO_write_is_undo(writer)) {
    CustomData_external_write(data, id, cddata_mask, count, 0);
  }

  BLO_write_struct_array_at_address(
      writer, CustomDataLayer, data->totlayer, data->layers, layers_to_write.data());

  for (const CustomDataLayer &layer : layers_to_write) {
    switch (layer.type) {
      case CD_MDEFORMVERT:
        BKE_defvert_blend_write(writer, count, static_cast<const MDeformVert *>(layer.data));
        break;
      case CD_MDISPS:
        write_mdisps(
            writer, count, static_cast<const MDisps *>(layer.data), layer.flag & CD_FLAG_EXTERNAL);
        break;
      case CD_PAINT_MASK:
        BLO_write_raw(writer, sizeof(float) * count, static_cast<const float *>(layer.data));
        break;
      case CD_SCULPT_FACE_SETS:
        BLO_write_raw(writer, sizeof(float) * count, static_cast<const float *>(layer.data));
        break;
      case CD_GRID_PAINT_MASK:
        write_grid_paint_mask(writer, count, static_cast<const GridPaintMask *>(layer.data));
        break;
      case CD_FACEMAP:
        BLO_write_raw(writer, sizeof(int) * count, static_cast<const int *>(layer.data));
        break;
      case CD_PROP_BOOL:
        BLO_write_raw(writer, sizeof(bool) * count, static_cast<const bool *>(layer.data));
        break;
      case CD_CREASE:
        BLO_write_raw(writer, sizeof(float) * count, static_cast<const float *>(layer.data));
        break;
      default: {
        const char *structname;
        int structnum;
        CustomData_file_write_info(layer.type, &structname, &structnum);
        if (structnum) {
          int datasize = structnum * count;
          BLO_write_struct_array_by_name(writer, structname, datasize, layer.data);
        }
        else if (!BLO_write_is_undo(writer)) { /* Do not warn on undo. */
          printf("%s error: layer '%s':%d - can't be written to file\n",
                 __func__,
                 structname,
                 layer.type);
        }
      }
    }
  }

  if (data->external) {
    BLO_write_struct(writer, CustomDataExternal, data->external);
  }
}

static void blend_read_mdisps(BlendDataReader *reader,
                              const int count,
                              MDisps *mdisps,
                              const int external)
{
  if (mdisps) {
    for (int i = 0; i < count; i++) {
      BLO_read_data_address(reader, &mdisps[i].disps);
      BLO_read_data_address(reader, &mdisps[i].hidden);

      if (mdisps[i].totdisp && !mdisps[i].level) {
        /* this calculation is only correct for loop mdisps;
         * if loading pre-BMesh face mdisps this will be
         * overwritten with the correct value in
         * bm_corners_to_loops() */
        float gridsize = sqrtf(mdisps[i].totdisp);
        mdisps[i].level = int(logf(gridsize - 1.0f) / float(M_LN2)) + 1;
      }

      if (BLO_read_requires_endian_switch(reader) && (mdisps[i].disps)) {
        /* DNA_struct_switch_endian doesn't do endian swap for (*disps)[] */
        /* this does swap for data written at write_mdisps() - readfile.c */
        BLI_endian_switch_float_array(*mdisps[i].disps, mdisps[i].totdisp * 3);
      }
      if (!external && !mdisps[i].disps) {
        mdisps[i].totdisp = 0;
      }
    }
  }
}

static void blend_read_paint_mask(BlendDataReader *reader,
                                  int count,
                                  GridPaintMask *grid_paint_mask)
{
  if (grid_paint_mask) {
    for (int i = 0; i < count; i++) {
      GridPaintMask *gpm = &grid_paint_mask[i];
      if (gpm->data) {
        BLO_read_data_address(reader, &gpm->data);
      }
    }
  }
}

void CustomData_blend_read(BlendDataReader *reader, CustomData *data, const int count)
{
  BLO_read_data_address(reader, &data->layers);

  /* Annoying workaround for bug #31079 loading legacy files with
   * no polygons _but_ have stale custom-data. */
  if (UNLIKELY(count == 0 && data->layers == nullptr && data->totlayer != 0)) {
    CustomData_reset(data);
    return;
  }

  BLO_read_data_address(reader, &data->external);

  int i = 0;
  while (i < data->totlayer) {
    CustomDataLayer *layer = &data->layers[i];

    if (layer->flag & CD_FLAG_EXTERNAL) {
      layer->flag &= ~CD_FLAG_IN_MEMORY;
    }

    layer->flag &= ~CD_FLAG_NOFREE;

    if (CustomData_verify_versions(data, i)) {
      BLO_read_data_address(reader, &layer->data);
      if (CustomData_layer_ensure_data_exists(layer, count)) {
        /* Under normal operations, this shouldn't happen, but...
         * For a CD_PROP_BOOL example, see #84935.
         * For a CD_MLOOPUV example, see #90620. */
        CLOG_WARN(&LOG,
                  "Allocated custom data layer that was not saved correctly for layer->type = %d.",
                  layer->type);
      }

      if (layer->type == CD_MDISPS) {
        blend_read_mdisps(
            reader, count, static_cast<MDisps *>(layer->data), layer->flag & CD_FLAG_EXTERNAL);
      }
      else if (layer->type == CD_GRID_PAINT_MASK) {
        blend_read_paint_mask(reader, count, static_cast<GridPaintMask *>(layer->data));
      }
      else if (layer->type == CD_MDEFORMVERT) {
        BKE_defvert_blend_read(reader, count, static_cast<MDeformVert *>(layer->data));
      }
      i++;
    }
  }

  /* Ensure allocated size is set to the size of the read array. While this should always be the
   * case (see #CustomData_blend_write_prepare), there can be some corruption in rare cases (e.g.
   * files saved between ff3d535bc2a63092 and 945f32e66d6ada2a). */
  data->maxlayer = data->totlayer;

  CustomData_update_typemap(data);
}

/** \} */

/* -------------------------------------------------------------------- */
/** \name Custom Data Debugging
 * \{ */

#ifndef NDEBUG

void CustomData_debug_info_from_layers(const CustomData *data, const char *indent, DynStr *dynstr)
{
  for (int type = 0; type < CD_NUMTYPES; type++) {
    if (CustomData_has_layer(data, type)) {
      /* NOTE: doesn't account for multiple layers. */
      const char *name = CustomData_layertype_name(type);
      const int size = CustomData_sizeof(type);
      const void *pt = CustomData_get_layer(data, type);
      const int pt_size = pt ? int(MEM_allocN_len(pt) / size) : 0;
      const char *structname;
      int structnum;
      CustomData_file_write_info(type, &structname, &structnum);
      BLI_dynstr_appendf(
          dynstr,
          "%sdict(name='%s', struct='%s', type=%d, ptr='%p', elem=%d, length=%d),\n",
          indent,
          name,
          structname,
          type,
          (const void *)pt,
          size,
          pt_size);
    }
  }
}

#endif /* NDEBUG */

/** \} */

namespace blender::bke {

/* -------------------------------------------------------------------- */
/** \name Custom Data C++ API
 * \{ */

const blender::CPPType *custom_data_type_to_cpp_type(const eCustomDataType type)
{
  switch (type) {
    case CD_PROP_FLOAT:
      return &CPPType::get<float>();
    case CD_PROP_FLOAT2:
      return &CPPType::get<float2>();
    case CD_PROP_FLOAT3:
      return &CPPType::get<float3>();
    case CD_PROP_INT32:
      return &CPPType::get<int>();
    case CD_PROP_COLOR:
      return &CPPType::get<ColorGeometry4f>();
    case CD_PROP_BOOL:
      return &CPPType::get<bool>();
    case CD_PROP_INT8:
      return &CPPType::get<int8_t>();
    case CD_PROP_BYTE_COLOR:
      return &CPPType::get<ColorGeometry4b>();
    case CD_PROP_STRING:
      return &CPPType::get<MStringProperty>();
    default:
      return nullptr;
  }
}

eCustomDataType cpp_type_to_custom_data_type(const blender::CPPType &type)
{
  if (type.is<float>()) {
    return CD_PROP_FLOAT;
  }
  if (type.is<float2>()) {
    return CD_PROP_FLOAT2;
  }
  if (type.is<float3>()) {
    return CD_PROP_FLOAT3;
  }
  if (type.is<int>()) {
    return CD_PROP_INT32;
  }
  if (type.is<ColorGeometry4f>()) {
    return CD_PROP_COLOR;
  }
  if (type.is<bool>()) {
    return CD_PROP_BOOL;
  }
  if (type.is<int8_t>()) {
    return CD_PROP_INT8;
  }
  if (type.is<ColorGeometry4b>()) {
    return CD_PROP_BYTE_COLOR;
  }
  if (type.is<MStringProperty>()) {
    return CD_PROP_STRING;
  }
  return static_cast<eCustomDataType>(-1);
}

/** \} */

}  // namespace blender::bke

size_t CustomData_get_elem_size(const CustomDataLayer *layer)
{
  return LAYERTYPEINFO[layer->type].size;
}<|MERGE_RESOLUTION|>--- conflicted
+++ resolved
@@ -2031,22 +2031,14 @@
     /*vmask*/ CD_MASK_PROP_FLOAT3,
     /*emask*/ CD_MASK_MEDGE,
     /*fmask*/ 0,
-<<<<<<< HEAD
     /*pmask*/ CD_MASK_FACEMAP,
-=======
-    /*pmask*/ CD_MASK_MPOLY | CD_MASK_FACEMAP,
->>>>>>> 9eb3f01f
     /*lmask*/ CD_MASK_PROP_INT32,
 };
 const CustomData_MeshMasks CD_MASK_BAREMESH_ORIGINDEX = {
     /*vmask*/ CD_MASK_PROP_FLOAT3 | CD_MASK_ORIGINDEX,
     /*emask*/ CD_MASK_MEDGE | CD_MASK_ORIGINDEX,
     /*fmask*/ 0,
-<<<<<<< HEAD
     /*pmask*/ CD_MASK_FACEMAP | CD_MASK_ORIGINDEX,
-=======
-    /*pmask*/ CD_MASK_MPOLY | CD_MASK_FACEMAP | CD_MASK_ORIGINDEX,
->>>>>>> 9eb3f01f
     /*lmask*/ CD_MASK_PROP_INT32,
 };
 const CustomData_MeshMasks CD_MASK_MESH = {
