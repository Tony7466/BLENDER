/* SPDX-License-Identifier: GPL-2.0-or-later
 * Copyright 2006 Blender Foundation. All rights reserved. */

/** \file
 * \ingroup bke
 * Implementation of CustomData.
 *
 * BKE_customdata.h contains the function prototypes for this file.
 */

#include "MEM_guardedalloc.h"

/* Since we have versioning code here (CustomData_verify_versions()). */
#define DNA_DEPRECATED_ALLOW

#include "DNA_ID.h"
#include "DNA_customdata_types.h"
#include "DNA_meshdata_types.h"

#include "BLI_bitmap.h"
#include "BLI_color.hh"
#include "BLI_endian_switch.h"
#include "BLI_index_range.hh"
#include "BLI_math.h"
#include "BLI_math_color_blend.h"
#include "BLI_math_vector.hh"
#include "BLI_mempool.h"
#include "BLI_path_util.h"
#include "BLI_set.hh"
#include "BLI_span.hh"
#include "BLI_string.h"
#include "BLI_string_ref.hh"
#include "BLI_string_utils.h"
#include "BLI_utildefines.h"

#ifndef NDEBUG
#  include "BLI_dynstr.h"
#endif

#include "BLT_translation.h"

#include "BKE_anonymous_attribute_id.hh"
#include "BKE_customdata.h"
#include "BKE_customdata_file.h"
#include "BKE_deform.h"
#include "BKE_main.h"
#include "BKE_mesh_mapping.h"
#include "BKE_mesh_remap.h"
#include "BKE_multires.h"
#include "BKE_subsurf.h"

#include "BLO_read_write.h"

#include "bmesh.h"

#include "CLG_log.h"

/* only for customdata_data_transfer_interp_normal_normals */
#include "data_transfer_intern.h"

using blender::float2;
using blender::IndexRange;
using blender::Set;
using blender::Span;
using blender::StringRef;
using blender::Vector;

/* number of layers to add when growing a CustomData object */
#define CUSTOMDATA_GROW 5

/* ensure typemap size is ok */
BLI_STATIC_ASSERT(ARRAY_SIZE(((CustomData *)nullptr)->typemap) == CD_NUMTYPES, "size mismatch");

static CLG_LogRef LOG = {"bke.customdata"};

/* -------------------------------------------------------------------- */
/** \name Mesh Mask Utilities
 * \{ */

void CustomData_MeshMasks_update(CustomData_MeshMasks *mask_dst,
                                 const CustomData_MeshMasks *mask_src)
{
  mask_dst->vmask |= mask_src->vmask;
  mask_dst->emask |= mask_src->emask;
  mask_dst->fmask |= mask_src->fmask;
  mask_dst->pmask |= mask_src->pmask;
  mask_dst->lmask |= mask_src->lmask;
}

bool CustomData_MeshMasks_are_matching(const CustomData_MeshMasks *mask_ref,
                                       const CustomData_MeshMasks *mask_required)
{
  return (((mask_required->vmask & mask_ref->vmask) == mask_required->vmask) &&
          ((mask_required->emask & mask_ref->emask) == mask_required->emask) &&
          ((mask_required->fmask & mask_ref->fmask) == mask_required->fmask) &&
          ((mask_required->pmask & mask_ref->pmask) == mask_required->pmask) &&
          ((mask_required->lmask & mask_ref->lmask) == mask_required->lmask));
}

/** \} */

/* -------------------------------------------------------------------- */
/** \name Layer Type Information
 * \{ */

struct LayerTypeInfo {
  int size; /* the memory size of one element of this layer's data */

  /** name of the struct used, for file writing */
  const char *structname;
  /** number of structs per element, for file writing */
  int structnum;

  /**
   * default layer name.
   *
   * \note when null this is a way to ensure there is only ever one item
   * see: CustomData_layertype_is_singleton().
   */
  const char *defaultname;

  /**
   * a function to copy count elements of this layer's data
   * (deep copy if appropriate)
   * if null, memcpy is used
   */
  cd_copy copy;

  /**
   * a function to free any dynamically allocated components of this
   * layer's data (note the data pointer itself should not be freed)
   * size should be the size of one element of this layer's data (e.g.
   * LayerTypeInfo.size)
   */
  void (*free)(void *data, int count, int size);

  /**
   * a function to interpolate between count source elements of this
   * layer's data and store the result in dest
   * if weights == null or sub_weights == null, they should default to 1
   *
   * weights gives the weight for each element in sources
   * sub_weights gives the sub-element weights for each element in sources
   *    (there should be (sub element count)^2 weights per element)
   * count gives the number of elements in sources
   *
   * \note in some cases \a dest pointer is in \a sources
   *       so all functions have to take this into account and delay
   *       applying changes while reading from sources.
   *       See bug #32395 - Campbell.
   */
  cd_interp interp;

  /** a function to swap the data in corners of the element */
  void (*swap)(void *data, const int *corner_indices);

  /**
   * Set values to the type's default. If undefined, the default is assumed to be zeroes.
   * Memory pointed to by #data is expected to be uninitialized.
   */
  void (*set_default_value)(void *data, int count);
  /**
   * Construct and fill a valid value for the type. Necessary for non-trivial types.
   * Memory pointed to by #data is expected to be uninitialized.
   */
  void (*construct)(void *data, int count);

  /** A function used by mesh validating code, must ensures passed item has valid data. */
  cd_validate validate;

  /** functions necessary for geometry collapse */
  bool (*equal)(const void *data1, const void *data2);
  void (*multiply)(void *data, float fac);
  void (*initminmax)(void *min, void *max);
  void (*add)(void *data1, const void *data2);
  void (*dominmax)(const void *data1, void *min, void *max);
  void (*copyvalue)(const void *source, void *dest, int mixmode, const float mixfactor);

  /** a function to read data from a cdf file */
  bool (*read)(CDataFile *cdf, void *data, int count);

  /** a function to write data to a cdf file */
  bool (*write)(CDataFile *cdf, const void *data, int count);

  /** a function to determine file size */
  size_t (*filesize)(CDataFile *cdf, const void *data, int count);

  /** a function to determine max allowed number of layers,
   * should be null or return -1 if no limit */
  int (*layers_max)();
};

/** \} */

/* -------------------------------------------------------------------- */
/** \name Callbacks for (#MDeformVert, #CD_MDEFORMVERT)
 * \{ */

static void layerCopy_mdeformvert(const void *source, void *dest, const int count)
{
  int i, size = sizeof(MDeformVert);

  memcpy(dest, source, count * size);

  for (i = 0; i < count; i++) {
    MDeformVert *dvert = static_cast<MDeformVert *>(POINTER_OFFSET(dest, i * size));

    if (dvert->totweight) {
      MDeformWeight *dw = static_cast<MDeformWeight *>(
          MEM_malloc_arrayN(dvert->totweight, sizeof(*dw), __func__));

      memcpy(dw, dvert->dw, dvert->totweight * sizeof(*dw));
      dvert->dw = dw;
    }
    else {
      dvert->dw = nullptr;
    }
  }
}

static void layerFree_mdeformvert(void *data, const int count, const int size)
{
  for (int i = 0; i < count; i++) {
    MDeformVert *dvert = static_cast<MDeformVert *>(POINTER_OFFSET(data, i * size));

    if (dvert->dw) {
      MEM_freeN(dvert->dw);
      dvert->dw = nullptr;
      dvert->totweight = 0;
    }
  }
}

static void layerInterp_mdeformvert(const void **sources,
                                    const float *weights,
                                    const float * /*sub_weights*/,
                                    const int count,
                                    void *dest)
{
  /* A single linked list of #MDeformWeight's.
   * use this to avoid double allocations (which #LinkNode would do). */
  struct MDeformWeight_Link {
    struct MDeformWeight_Link *next;
    MDeformWeight dw;
  };

  MDeformVert *dvert = static_cast<MDeformVert *>(dest);
  MDeformWeight_Link *dest_dwlink = nullptr;
  MDeformWeight_Link *node;

  /* build a list of unique def_nrs for dest */
  int totweight = 0;
  for (int i = 0; i < count; i++) {
    const MDeformVert *source = static_cast<const MDeformVert *>(sources[i]);
    float interp_weight = weights[i];

    for (int j = 0; j < source->totweight; j++) {
      MDeformWeight *dw = &source->dw[j];
      float weight = dw->weight * interp_weight;

      if (weight == 0.0f) {
        continue;
      }

      for (node = dest_dwlink; node; node = node->next) {
        MDeformWeight *tmp_dw = &node->dw;

        if (tmp_dw->def_nr == dw->def_nr) {
          tmp_dw->weight += weight;
          break;
        }
      }

      /* if this def_nr is not in the list, add it */
      if (!node) {
        MDeformWeight_Link *tmp_dwlink = static_cast<MDeformWeight_Link *>(
            alloca(sizeof(*tmp_dwlink)));
        tmp_dwlink->dw.def_nr = dw->def_nr;
        tmp_dwlink->dw.weight = weight;

        /* Inline linked-list. */
        tmp_dwlink->next = dest_dwlink;
        dest_dwlink = tmp_dwlink;

        totweight++;
      }
    }
  }

  /* Delay writing to the destination in case dest is in sources. */

  /* now we know how many unique deform weights there are, so realloc */
  if (dvert->dw && (dvert->totweight == totweight)) {
    /* pass (fast-path if we don't need to realloc). */
  }
  else {
    if (dvert->dw) {
      MEM_freeN(dvert->dw);
    }

    if (totweight) {
      dvert->dw = static_cast<MDeformWeight *>(
          MEM_malloc_arrayN(totweight, sizeof(*dvert->dw), __func__));
    }
  }

  if (totweight) {
    dvert->totweight = totweight;
    int i = 0;
    for (node = dest_dwlink; node; node = node->next, i++) {
      if (node->dw.weight > 1.0f) {
        node->dw.weight = 1.0f;
      }
      dvert->dw[i] = node->dw;
    }
  }
  else {
    memset(dvert, 0, sizeof(*dvert));
  }
}

static void layerConstruct_mdeformvert(void *data, const int count)
{
  memset(data, 0, sizeof(MDeformVert) * count);
}

/** \} */

/* -------------------------------------------------------------------- */
/** \name Callbacks for (#vec3f, #CD_NORMAL)
 * \{ */

static void layerInterp_normal(const void **sources,
                               const float *weights,
                               const float * /*sub_weights*/,
                               const int count,
                               void *dest)
{
  /* NOTE: This is linear interpolation, which is not optimal for vectors.
   * Unfortunately, spherical interpolation of more than two values is hairy,
   * so for now it will do... */
  float no[3] = {0.0f};

  for (const int i : IndexRange(count)) {
    madd_v3_v3fl(no, (const float *)sources[i], weights[i]);
  }

  /* Weighted sum of normalized vectors will **not** be normalized, even if weights are. */
  normalize_v3_v3((float *)dest, no);
}

static void layerCopyValue_normal(const void *source,
                                  void *dest,
                                  const int mixmode,
                                  const float mixfactor)
{
  const float *no_src = (const float *)source;
  float *no_dst = (float *)dest;
  float no_tmp[3];

  if (ELEM(mixmode,
           CDT_MIX_NOMIX,
           CDT_MIX_REPLACE_ABOVE_THRESHOLD,
           CDT_MIX_REPLACE_BELOW_THRESHOLD)) {
    /* Above/below threshold modes are not supported here, fallback to nomix (just in case). */
    copy_v3_v3(no_dst, no_src);
  }
  else { /* Modes that support 'real' mix factor. */
    /* Since we normalize in the end, MIX and ADD are the same op here. */
    if (ELEM(mixmode, CDT_MIX_MIX, CDT_MIX_ADD)) {
      add_v3_v3v3(no_tmp, no_dst, no_src);
      normalize_v3(no_tmp);
    }
    else if (mixmode == CDT_MIX_SUB) {
      sub_v3_v3v3(no_tmp, no_dst, no_src);
      normalize_v3(no_tmp);
    }
    else if (mixmode == CDT_MIX_MUL) {
      mul_v3_v3v3(no_tmp, no_dst, no_src);
      normalize_v3(no_tmp);
    }
    else {
      copy_v3_v3(no_tmp, no_src);
    }
    interp_v3_v3v3_slerp_safe(no_dst, no_dst, no_tmp, mixfactor);
  }
}

/** \} */

/* -------------------------------------------------------------------- */
/** \name Callbacks for (#MTFace, #CD_MTFACE)
 * \{ */

static void layerCopy_tface(const void *source, void *dest, const int count)
{
  const MTFace *source_tf = (const MTFace *)source;
  MTFace *dest_tf = (MTFace *)dest;
  for (int i = 0; i < count; i++) {
    dest_tf[i] = source_tf[i];
  }
}

static void layerInterp_tface(const void **sources,
                              const float *weights,
                              const float *sub_weights,
                              const int count,
                              void *dest)
{
  MTFace *tf = static_cast<MTFace *>(dest);
  float uv[4][2] = {{0.0f}};

  const float *sub_weight = sub_weights;
  for (int i = 0; i < count; i++) {
    const float interp_weight = weights[i];
    const MTFace *src = static_cast<const MTFace *>(sources[i]);

    for (int j = 0; j < 4; j++) {
      if (sub_weights) {
        for (int k = 0; k < 4; k++, sub_weight++) {
          madd_v2_v2fl(uv[j], src->uv[k], (*sub_weight) * interp_weight);
        }
      }
      else {
        madd_v2_v2fl(uv[j], src->uv[j], interp_weight);
      }
    }
  }

  /* Delay writing to the destination in case dest is in sources. */
  *tf = *(MTFace *)(*sources);
  memcpy(tf->uv, uv, sizeof(tf->uv));
}

static void layerSwap_tface(void *data, const int *corner_indices)
{
  MTFace *tf = static_cast<MTFace *>(data);
  float uv[4][2];

  for (int j = 0; j < 4; j++) {
    const int source_index = corner_indices[j];
    copy_v2_v2(uv[j], tf->uv[source_index]);
  }

  memcpy(tf->uv, uv, sizeof(tf->uv));
}

static void layerDefault_tface(void *data, const int count)
{
  static MTFace default_tf = {{{0, 0}, {1, 0}, {1, 1}, {0, 1}}};
  MTFace *tf = (MTFace *)data;

  for (int i = 0; i < count; i++) {
    tf[i] = default_tf;
  }
}

static int layerMaxNum_tface()
{
  return MAX_MTFACE;
}

/** \} */

/* -------------------------------------------------------------------- */
/** \name Callbacks for (#MFloatProperty, #CD_PROP_FLOAT)
 * \{ */

static void layerCopy_propFloat(const void *source, void *dest, const int count)
{
  memcpy(dest, source, sizeof(MFloatProperty) * count);
}

static void layerInterp_propFloat(const void **sources,
                                  const float *weights,
                                  const float * /*sub_weights*/,
                                  const int count,
                                  void *dest)
{
  float result = 0.0f;
  for (int i = 0; i < count; i++) {
    const float interp_weight = weights[i];
    const float src = *(const float *)sources[i];
    result += src * interp_weight;
  }
  *(float *)dest = result;
}

static bool layerValidate_propFloat(void *data, const uint totitems, const bool do_fixes)
{
  MFloatProperty *fp = static_cast<MFloatProperty *>(data);
  bool has_errors = false;

  for (int i = 0; i < totitems; i++, fp++) {
    if (!isfinite(fp->f)) {
      if (do_fixes) {
        fp->f = 0.0f;
      }
      has_errors = true;
    }
  }

  return has_errors;
}

/** \} */

/* -------------------------------------------------------------------- */
/** \name Callbacks for (#MIntProperty, #CD_PROP_INT32)
 * \{ */

static void layerInterp_propInt(const void **sources,
                                const float *weights,
                                const float * /*sub_weights*/,
                                const int count,
                                void *dest)
{
  float result = 0.0f;
  for (const int i : IndexRange(count)) {
    const float weight = weights[i];
    const float src = *static_cast<const int *>(sources[i]);
    result += src * weight;
  }
  const int rounded_result = int(round(result));
  *static_cast<int *>(dest) = rounded_result;
}

/** \} */

/* -------------------------------------------------------------------- */
/** \name Callbacks for (#MStringProperty, #CD_PROP_STRING)
 * \{ */

static void layerCopy_propString(const void *source, void *dest, const int count)
{
  memcpy(dest, source, sizeof(MStringProperty) * count);
}

/** \} */

/* -------------------------------------------------------------------- */
/** \name Callbacks for (#OrigSpaceFace, #CD_ORIGSPACE)
 * \{ */

static void layerCopy_origspace_face(const void *source, void *dest, const int count)
{
  const OrigSpaceFace *source_tf = (const OrigSpaceFace *)source;
  OrigSpaceFace *dest_tf = (OrigSpaceFace *)dest;

  for (int i = 0; i < count; i++) {
    dest_tf[i] = source_tf[i];
  }
}

static void layerInterp_origspace_face(const void **sources,
                                       const float *weights,
                                       const float *sub_weights,
                                       const int count,
                                       void *dest)
{
  OrigSpaceFace *osf = static_cast<OrigSpaceFace *>(dest);
  float uv[4][2] = {{0.0f}};

  const float *sub_weight = sub_weights;
  for (int i = 0; i < count; i++) {
    const float interp_weight = weights[i];
    const OrigSpaceFace *src = static_cast<const OrigSpaceFace *>(sources[i]);

    for (int j = 0; j < 4; j++) {
      if (sub_weights) {
        for (int k = 0; k < 4; k++, sub_weight++) {
          madd_v2_v2fl(uv[j], src->uv[k], (*sub_weight) * interp_weight);
        }
      }
      else {
        madd_v2_v2fl(uv[j], src->uv[j], interp_weight);
      }
    }
  }

  /* Delay writing to the destination in case dest is in sources. */
  memcpy(osf->uv, uv, sizeof(osf->uv));
}

static void layerSwap_origspace_face(void *data, const int *corner_indices)
{
  OrigSpaceFace *osf = static_cast<OrigSpaceFace *>(data);
  float uv[4][2];

  for (int j = 0; j < 4; j++) {
    copy_v2_v2(uv[j], osf->uv[corner_indices[j]]);
  }
  memcpy(osf->uv, uv, sizeof(osf->uv));
}

static void layerDefault_origspace_face(void *data, const int count)
{
  static OrigSpaceFace default_osf = {{{0, 0}, {1, 0}, {1, 1}, {0, 1}}};
  OrigSpaceFace *osf = (OrigSpaceFace *)data;

  for (int i = 0; i < count; i++) {
    osf[i] = default_osf;
  }
}

/** \} */

/* -------------------------------------------------------------------- */
/** \name Callbacks for (#MDisps, #CD_MDISPS)
 * \{ */

static void layerSwap_mdisps(void *data, const int *ci)
{
  MDisps *s = static_cast<MDisps *>(data);

  if (s->disps) {
    int nverts = (ci[1] == 3) ? 4 : 3; /* silly way to know vertex count of face */
    int corners = multires_mdisp_corners(s);
    int cornersize = s->totdisp / corners;

    if (corners != nverts) {
      /* happens when face changed vertex count in edit mode
       * if it happened, just forgot displacement */

      MEM_freeN(s->disps);
      s->totdisp = (s->totdisp / corners) * nverts;
      s->disps = (float(*)[3])MEM_calloc_arrayN(s->totdisp, sizeof(float[3]), "mdisp swap");
      return;
    }

    float(*d)[3] = (float(*)[3])MEM_calloc_arrayN(s->totdisp, sizeof(float[3]), "mdisps swap");

    for (int S = 0; S < corners; S++) {
      memcpy(d + cornersize * S, s->disps + cornersize * ci[S], sizeof(float[3]) * cornersize);
    }

    MEM_freeN(s->disps);
    s->disps = d;
  }
}

static void layerCopy_mdisps(const void *source, void *dest, const int count)
{
  const MDisps *s = static_cast<const MDisps *>(source);
  MDisps *d = static_cast<MDisps *>(dest);

  for (int i = 0; i < count; i++) {
    if (s[i].disps) {
      d[i].disps = static_cast<float(*)[3]>(MEM_dupallocN(s[i].disps));
      d[i].hidden = static_cast<uint *>(MEM_dupallocN(s[i].hidden));
    }
    else {
      d[i].disps = nullptr;
      d[i].hidden = nullptr;
    }

    /* still copy even if not in memory, displacement can be external */
    d[i].totdisp = s[i].totdisp;
    d[i].level = s[i].level;
  }
}

static void layerFree_mdisps(void *data, const int count, const int /*size*/)
{
  MDisps *d = static_cast<MDisps *>(data);

  for (int i = 0; i < count; i++) {
    if (d[i].disps) {
      MEM_freeN(d[i].disps);
    }
    if (d[i].hidden) {
      MEM_freeN(d[i].hidden);
    }
    d[i].disps = nullptr;
    d[i].hidden = nullptr;
    d[i].totdisp = 0;
    d[i].level = 0;
  }
}

static void layerConstruct_mdisps(void *data, const int count)
{
  memset(data, 0, sizeof(MDisps) * count);
}

static bool layerRead_mdisps(CDataFile *cdf, void *data, const int count)
{
  MDisps *d = static_cast<MDisps *>(data);

  for (int i = 0; i < count; i++) {
    if (!d[i].disps) {
      d[i].disps = (float(*)[3])MEM_calloc_arrayN(d[i].totdisp, sizeof(float[3]), "mdisps read");
    }

    if (!cdf_read_data(cdf, sizeof(float[3]) * d[i].totdisp, d[i].disps)) {
      CLOG_ERROR(&LOG, "failed to read multires displacement %d/%d %d", i, count, d[i].totdisp);
      return false;
    }
  }

  return true;
}

static bool layerWrite_mdisps(CDataFile *cdf, const void *data, const int count)
{
  const MDisps *d = static_cast<const MDisps *>(data);

  for (int i = 0; i < count; i++) {
    if (!cdf_write_data(cdf, sizeof(float[3]) * d[i].totdisp, d[i].disps)) {
      CLOG_ERROR(&LOG, "failed to write multires displacement %d/%d %d", i, count, d[i].totdisp);
      return false;
    }
  }

  return true;
}

static size_t layerFilesize_mdisps(CDataFile * /*cdf*/, const void *data, const int count)
{
  const MDisps *d = static_cast<const MDisps *>(data);
  size_t size = 0;

  for (int i = 0; i < count; i++) {
    size += sizeof(float[3]) * d[i].totdisp;
  }

  return size;
}

/** \} */

/* -------------------------------------------------------------------- */
/** \name Callbacks for (#CD_BM_ELEM_PYPTR)
 * \{ */

/* copy just zeros in this case */
static void layerCopy_bmesh_elem_py_ptr(const void * /*source*/, void *dest, const int count)
{
  const int size = sizeof(void *);

  for (int i = 0; i < count; i++) {
    void **ptr = (void **)POINTER_OFFSET(dest, i * size);
    *ptr = nullptr;
  }
}

#ifndef WITH_PYTHON
void bpy_bm_generic_invalidate(struct BPy_BMGeneric * /*self*/)
{
  /* dummy */
}
#endif

static void layerFree_bmesh_elem_py_ptr(void *data, const int count, const int size)
{
  for (int i = 0; i < count; i++) {
    void **ptr = (void **)POINTER_OFFSET(data, i * size);
    if (*ptr) {
      bpy_bm_generic_invalidate(static_cast<BPy_BMGeneric *>(*ptr));
    }
  }
}

/** \} */

/* -------------------------------------------------------------------- */
/** \name Callbacks for (`float`, #CD_PAINT_MASK)
 * \{ */

static void layerInterp_paint_mask(const void **sources,
                                   const float *weights,
                                   const float * /*sub_weights*/,
                                   int count,
                                   void *dest)
{
  float mask = 0.0f;
  for (int i = 0; i < count; i++) {
    const float interp_weight = weights[i];
    const float *src = static_cast<const float *>(sources[i]);
    mask += (*src) * interp_weight;
  }
  *(float *)dest = mask;
}

/** \} */

/* -------------------------------------------------------------------- */
/** \name Callbacks for (#GridPaintMask, #CD_GRID_PAINT_MASK)
 * \{ */

static void layerCopy_grid_paint_mask(const void *source, void *dest, const int count)
{
  const GridPaintMask *s = static_cast<const GridPaintMask *>(source);
  GridPaintMask *d = static_cast<GridPaintMask *>(dest);

  for (int i = 0; i < count; i++) {
    if (s[i].data) {
      d[i].data = static_cast<float *>(MEM_dupallocN(s[i].data));
      d[i].level = s[i].level;
    }
    else {
      d[i].data = nullptr;
      d[i].level = 0;
    }
  }
}

static void layerFree_grid_paint_mask(void *data, const int count, const int /*size*/)
{
  GridPaintMask *gpm = static_cast<GridPaintMask *>(data);

  for (int i = 0; i < count; i++) {
    MEM_SAFE_FREE(gpm[i].data);
    gpm[i].level = 0;
  }
}

static void layerConstruct_grid_paint_mask(void *data, const int count)
{
  memset(data, 0, sizeof(GridPaintMask) * count);
}

/** \} */

/* -------------------------------------------------------------------- */
/** \name Callbacks for (#MLoopCol, #CD_PROP_BYTE_COLOR)
 * \{ */

static void layerCopyValue_mloopcol(const void *source,
                                    void *dest,
                                    const int mixmode,
                                    const float mixfactor)
{
  const MLoopCol *m1 = static_cast<const MLoopCol *>(source);
  MLoopCol *m2 = static_cast<MLoopCol *>(dest);
  uchar tmp_col[4];

  if (ELEM(mixmode,
           CDT_MIX_NOMIX,
           CDT_MIX_REPLACE_ABOVE_THRESHOLD,
           CDT_MIX_REPLACE_BELOW_THRESHOLD)) {
    /* Modes that do a full copy or nothing. */
    if (ELEM(mixmode, CDT_MIX_REPLACE_ABOVE_THRESHOLD, CDT_MIX_REPLACE_BELOW_THRESHOLD)) {
      /* TODO: Check for a real valid way to get 'factor' value of our dest color? */
      const float f = (float(m2->r) + float(m2->g) + float(m2->b)) / 3.0f;
      if (mixmode == CDT_MIX_REPLACE_ABOVE_THRESHOLD && f < mixfactor) {
        return; /* Do Nothing! */
      }
      if (mixmode == CDT_MIX_REPLACE_BELOW_THRESHOLD && f > mixfactor) {
        return; /* Do Nothing! */
      }
    }
    m2->r = m1->r;
    m2->g = m1->g;
    m2->b = m1->b;
    m2->a = m1->a;
  }
  else { /* Modes that support 'real' mix factor. */
    uchar src[4] = {m1->r, m1->g, m1->b, m1->a};
    uchar dst[4] = {m2->r, m2->g, m2->b, m2->a};

    if (mixmode == CDT_MIX_MIX) {
      blend_color_mix_byte(tmp_col, dst, src);
    }
    else if (mixmode == CDT_MIX_ADD) {
      blend_color_add_byte(tmp_col, dst, src);
    }
    else if (mixmode == CDT_MIX_SUB) {
      blend_color_sub_byte(tmp_col, dst, src);
    }
    else if (mixmode == CDT_MIX_MUL) {
      blend_color_mul_byte(tmp_col, dst, src);
    }
    else {
      memcpy(tmp_col, src, sizeof(tmp_col));
    }

    blend_color_interpolate_byte(dst, dst, tmp_col, mixfactor);

    m2->r = char(dst[0]);
    m2->g = char(dst[1]);
    m2->b = char(dst[2]);
    m2->a = char(dst[3]);
  }
}

static bool layerEqual_mloopcol(const void *data1, const void *data2)
{
  const MLoopCol *m1 = static_cast<const MLoopCol *>(data1);
  const MLoopCol *m2 = static_cast<const MLoopCol *>(data2);
  float r, g, b, a;

  r = m1->r - m2->r;
  g = m1->g - m2->g;
  b = m1->b - m2->b;
  a = m1->a - m2->a;

  return r * r + g * g + b * b + a * a < 0.001f;
}

static void layerMultiply_mloopcol(void *data, const float fac)
{
  MLoopCol *m = static_cast<MLoopCol *>(data);

  m->r = float(m->r) * fac;
  m->g = float(m->g) * fac;
  m->b = float(m->b) * fac;
  m->a = float(m->a) * fac;
}

static void layerAdd_mloopcol(void *data1, const void *data2)
{
  MLoopCol *m = static_cast<MLoopCol *>(data1);
  const MLoopCol *m2 = static_cast<const MLoopCol *>(data2);

  m->r += m2->r;
  m->g += m2->g;
  m->b += m2->b;
  m->a += m2->a;
}

static void layerDoMinMax_mloopcol(const void *data, void *vmin, void *vmax)
{
  const MLoopCol *m = static_cast<const MLoopCol *>(data);
  MLoopCol *min = static_cast<MLoopCol *>(vmin);
  MLoopCol *max = static_cast<MLoopCol *>(vmax);

  if (m->r < min->r) {
    min->r = m->r;
  }
  if (m->g < min->g) {
    min->g = m->g;
  }
  if (m->b < min->b) {
    min->b = m->b;
  }
  if (m->a < min->a) {
    min->a = m->a;
  }
  if (m->r > max->r) {
    max->r = m->r;
  }
  if (m->g > max->g) {
    max->g = m->g;
  }
  if (m->b > max->b) {
    max->b = m->b;
  }
  if (m->a > max->a) {
    max->a = m->a;
  }
}

static void layerInitMinMax_mloopcol(void *vmin, void *vmax)
{
  MLoopCol *min = static_cast<MLoopCol *>(vmin);
  MLoopCol *max = static_cast<MLoopCol *>(vmax);

  min->r = 255;
  min->g = 255;
  min->b = 255;
  min->a = 255;

  max->r = 0;
  max->g = 0;
  max->b = 0;
  max->a = 0;
}

static void layerDefault_mloopcol(void *data, const int count)
{
  MLoopCol default_mloopcol = {255, 255, 255, 255};
  MLoopCol *mlcol = (MLoopCol *)data;
  for (int i = 0; i < count; i++) {
    mlcol[i] = default_mloopcol;
  }
}

static void layerInterp_mloopcol(const void **sources,
                                 const float *weights,
                                 const float * /*sub_weights*/,
                                 int count,
                                 void *dest)
{
  MLoopCol *mc = static_cast<MLoopCol *>(dest);
  struct {
    float a;
    float r;
    float g;
    float b;
  } col = {0};

  for (int i = 0; i < count; i++) {
    const float interp_weight = weights[i];
    const MLoopCol *src = static_cast<const MLoopCol *>(sources[i]);
    col.r += src->r * interp_weight;
    col.g += src->g * interp_weight;
    col.b += src->b * interp_weight;
    col.a += src->a * interp_weight;
  }

  /* Subdivide smooth or fractal can cause problems without clamping
   * although weights should also not cause this situation */

  /* Also delay writing to the destination in case dest is in sources. */
  mc->r = round_fl_to_uchar_clamp(col.r);
  mc->g = round_fl_to_uchar_clamp(col.g);
  mc->b = round_fl_to_uchar_clamp(col.b);
  mc->a = round_fl_to_uchar_clamp(col.a);
}

/** \} */

/* -------------------------------------------------------------------- */
/** \name Callbacks for #OrigSpaceLoop
 * \{ */

/* origspace is almost exact copy of mloopuv's, keep in sync */
static void layerCopyValue_mloop_origspace(const void *source,
                                           void *dest,
                                           const int /*mixmode*/,
                                           const float /*mixfactor*/)
{
  const OrigSpaceLoop *luv1 = static_cast<const OrigSpaceLoop *>(source);
  OrigSpaceLoop *luv2 = static_cast<OrigSpaceLoop *>(dest);

  copy_v2_v2(luv2->uv, luv1->uv);
}

static bool layerEqual_mloop_origspace(const void *data1, const void *data2)
{
  const OrigSpaceLoop *luv1 = static_cast<const OrigSpaceLoop *>(data1);
  const OrigSpaceLoop *luv2 = static_cast<const OrigSpaceLoop *>(data2);

  return len_squared_v2v2(luv1->uv, luv2->uv) < 0.00001f;
}

static void layerMultiply_mloop_origspace(void *data, const float fac)
{
  OrigSpaceLoop *luv = static_cast<OrigSpaceLoop *>(data);

  mul_v2_fl(luv->uv, fac);
}

static void layerInitMinMax_mloop_origspace(void *vmin, void *vmax)
{
  OrigSpaceLoop *min = static_cast<OrigSpaceLoop *>(vmin);
  OrigSpaceLoop *max = static_cast<OrigSpaceLoop *>(vmax);

  INIT_MINMAX2(min->uv, max->uv);
}

static void layerDoMinMax_mloop_origspace(const void *data, void *vmin, void *vmax)
{
  const OrigSpaceLoop *luv = static_cast<const OrigSpaceLoop *>(data);
  OrigSpaceLoop *min = static_cast<OrigSpaceLoop *>(vmin);
  OrigSpaceLoop *max = static_cast<OrigSpaceLoop *>(vmax);

  minmax_v2v2_v2(min->uv, max->uv, luv->uv);
}

static void layerAdd_mloop_origspace(void *data1, const void *data2)
{
  OrigSpaceLoop *l1 = static_cast<OrigSpaceLoop *>(data1);
  const OrigSpaceLoop *l2 = static_cast<const OrigSpaceLoop *>(data2);

  add_v2_v2(l1->uv, l2->uv);
}

static void layerInterp_mloop_origspace(const void **sources,
                                        const float *weights,
                                        const float * /*sub_weights*/,
                                        int count,
                                        void *dest)
{
  float uv[2];
  zero_v2(uv);

  for (int i = 0; i < count; i++) {
    const float interp_weight = weights[i];
    const OrigSpaceLoop *src = static_cast<const OrigSpaceLoop *>(sources[i]);
    madd_v2_v2fl(uv, src->uv, interp_weight);
  }

  /* Delay writing to the destination in case dest is in sources. */
  copy_v2_v2(((OrigSpaceLoop *)dest)->uv, uv);
}
/* --- end copy */

static void layerInterp_mcol(const void **sources,
                             const float *weights,
                             const float *sub_weights,
                             const int count,
                             void *dest)
{
  MCol *mc = static_cast<MCol *>(dest);
  struct {
    float a;
    float r;
    float g;
    float b;
  } col[4] = {{0.0f}};

  const float *sub_weight = sub_weights;
  for (int i = 0; i < count; i++) {
    const float interp_weight = weights[i];

    for (int j = 0; j < 4; j++) {
      if (sub_weights) {
        const MCol *src = static_cast<const MCol *>(sources[i]);
        for (int k = 0; k < 4; k++, sub_weight++, src++) {
          const float w = (*sub_weight) * interp_weight;
          col[j].a += src->a * w;
          col[j].r += src->r * w;
          col[j].g += src->g * w;
          col[j].b += src->b * w;
        }
      }
      else {
        const MCol *src = static_cast<const MCol *>(sources[i]);
        col[j].a += src[j].a * interp_weight;
        col[j].r += src[j].r * interp_weight;
        col[j].g += src[j].g * interp_weight;
        col[j].b += src[j].b * interp_weight;
      }
    }
  }

  /* Delay writing to the destination in case dest is in sources. */
  for (int j = 0; j < 4; j++) {

    /* Subdivide smooth or fractal can cause problems without clamping
     * although weights should also not cause this situation */
    mc[j].a = round_fl_to_uchar_clamp(col[j].a);
    mc[j].r = round_fl_to_uchar_clamp(col[j].r);
    mc[j].g = round_fl_to_uchar_clamp(col[j].g);
    mc[j].b = round_fl_to_uchar_clamp(col[j].b);
  }
}

static void layerSwap_mcol(void *data, const int *corner_indices)
{
  MCol *mcol = static_cast<MCol *>(data);
  MCol col[4];

  for (int j = 0; j < 4; j++) {
    col[j] = mcol[corner_indices[j]];
  }

  memcpy(mcol, col, sizeof(col));
}

static void layerDefault_mcol(void *data, const int count)
{
  static MCol default_mcol = {255, 255, 255, 255};
  MCol *mcol = (MCol *)data;

  for (int i = 0; i < 4 * count; i++) {
    mcol[i] = default_mcol;
  }
}

static void layerDefault_origindex(void *data, const int count)
{
  copy_vn_i((int *)data, count, ORIGINDEX_NONE);
}

static void layerInterp_bweight(const void **sources,
                                const float *weights,
                                const float * /*sub_weights*/,
                                int count,
                                void *dest)
{
  float **in = (float **)sources;

  if (count <= 0) {
    return;
  }

  float f = 0.0f;

  for (int i = 0; i < count; i++) {
    const float interp_weight = weights[i];
    f += *in[i] * interp_weight;
  }

  /* Delay writing to the destination in case dest is in sources. */
  *((float *)dest) = f;
}

static void layerInterp_shapekey(const void **sources,
                                 const float *weights,
                                 const float * /*sub_weights*/,
                                 int count,
                                 void *dest)
{
  float **in = (float **)sources;

  if (count <= 0) {
    return;
  }

  float co[3];
  zero_v3(co);

  for (int i = 0; i < count; i++) {
    const float interp_weight = weights[i];
    madd_v3_v3fl(co, in[i], interp_weight);
  }

  /* Delay writing to the destination in case dest is in sources. */
  copy_v3_v3((float *)dest, co);
}

/** \} */

/* -------------------------------------------------------------------- */
/** \name Callbacks for (#MVertSkin, #CD_MVERT_SKIN)
 * \{ */

static void layerDefault_mvert_skin(void *data, const int count)
{
  MVertSkin *vs = static_cast<MVertSkin *>(data);

  for (int i = 0; i < count; i++) {
    copy_v3_fl(vs[i].radius, 0.25f);
    vs[i].flag = 0;
  }
}

static void layerCopy_mvert_skin(const void *source, void *dest, const int count)
{
  memcpy(dest, source, sizeof(MVertSkin) * count);
}

static void layerInterp_mvert_skin(const void **sources,
                                   const float *weights,
                                   const float * /*sub_weights*/,
                                   int count,
                                   void *dest)
{
  float radius[3];
  zero_v3(radius);

  for (int i = 0; i < count; i++) {
    const float interp_weight = weights[i];
    const MVertSkin *vs_src = static_cast<const MVertSkin *>(sources[i]);

    madd_v3_v3fl(radius, vs_src->radius, interp_weight);
  }

  /* Delay writing to the destination in case dest is in sources. */
  MVertSkin *vs_dst = static_cast<MVertSkin *>(dest);
  copy_v3_v3(vs_dst->radius, radius);
  vs_dst->flag &= ~MVERT_SKIN_ROOT;
}

/** \} */

/* -------------------------------------------------------------------- */
/** \name Callbacks for (`short[4][3]`, #CD_TESSLOOPNORMAL)
 * \{ */

static void layerSwap_flnor(void *data, const int *corner_indices)
{
  short(*flnors)[4][3] = static_cast<short(*)[4][3]>(data);
  short nors[4][3];
  int i = 4;

  while (i--) {
    copy_v3_v3_short(nors[i], (*flnors)[corner_indices[i]]);
  }

  memcpy(flnors, nors, sizeof(nors));
}

/** \} */

/* -------------------------------------------------------------------- */
/** \name Callbacks for (`int`, #CD_FACEMAP)
 * \{ */

static void layerDefault_fmap(void *data, const int count)
{
  int *fmap_num = (int *)data;
  for (int i = 0; i < count; i++) {
    fmap_num[i] = -1;
  }
}

/** \} */

/* -------------------------------------------------------------------- */
/** \name Callbacks for (#MPropCol, #CD_PROP_COLOR)
 * \{ */

static void layerCopyValue_propcol(const void *source,
                                   void *dest,
                                   const int mixmode,
                                   const float mixfactor)
{
  const MPropCol *m1 = static_cast<const MPropCol *>(source);
  MPropCol *m2 = static_cast<MPropCol *>(dest);
  float tmp_col[4];

  if (ELEM(mixmode,
           CDT_MIX_NOMIX,
           CDT_MIX_REPLACE_ABOVE_THRESHOLD,
           CDT_MIX_REPLACE_BELOW_THRESHOLD)) {
    /* Modes that do a full copy or nothing. */
    if (ELEM(mixmode, CDT_MIX_REPLACE_ABOVE_THRESHOLD, CDT_MIX_REPLACE_BELOW_THRESHOLD)) {
      /* TODO: Check for a real valid way to get 'factor' value of our dest color? */
      const float f = (m2->color[0] + m2->color[1] + m2->color[2]) / 3.0f;
      if (mixmode == CDT_MIX_REPLACE_ABOVE_THRESHOLD && f < mixfactor) {
        return; /* Do Nothing! */
      }
      if (mixmode == CDT_MIX_REPLACE_BELOW_THRESHOLD && f > mixfactor) {
        return; /* Do Nothing! */
      }
    }
    copy_v4_v4(m2->color, m1->color);
  }
  else { /* Modes that support 'real' mix factor. */
    if (mixmode == CDT_MIX_MIX) {
      blend_color_mix_float(tmp_col, m2->color, m1->color);
    }
    else if (mixmode == CDT_MIX_ADD) {
      blend_color_add_float(tmp_col, m2->color, m1->color);
    }
    else if (mixmode == CDT_MIX_SUB) {
      blend_color_sub_float(tmp_col, m2->color, m1->color);
    }
    else if (mixmode == CDT_MIX_MUL) {
      blend_color_mul_float(tmp_col, m2->color, m1->color);
    }
    else {
      memcpy(tmp_col, m1->color, sizeof(tmp_col));
    }
    blend_color_interpolate_float(m2->color, m2->color, tmp_col, mixfactor);
  }
}

static bool layerEqual_propcol(const void *data1, const void *data2)
{
  const MPropCol *m1 = static_cast<const MPropCol *>(data1);
  const MPropCol *m2 = static_cast<const MPropCol *>(data2);
  float tot = 0;

  for (int i = 0; i < 4; i++) {
    float c = (m1->color[i] - m2->color[i]);
    tot += c * c;
  }

  return tot < 0.001f;
}

static void layerMultiply_propcol(void *data, const float fac)
{
  MPropCol *m = static_cast<MPropCol *>(data);
  mul_v4_fl(m->color, fac);
}

static void layerAdd_propcol(void *data1, const void *data2)
{
  MPropCol *m = static_cast<MPropCol *>(data1);
  const MPropCol *m2 = static_cast<const MPropCol *>(data2);
  add_v4_v4(m->color, m2->color);
}

static void layerDoMinMax_propcol(const void *data, void *vmin, void *vmax)
{
  const MPropCol *m = static_cast<const MPropCol *>(data);
  MPropCol *min = static_cast<MPropCol *>(vmin);
  MPropCol *max = static_cast<MPropCol *>(vmax);
  minmax_v4v4_v4(min->color, max->color, m->color);
}

static void layerInitMinMax_propcol(void *vmin, void *vmax)
{
  MPropCol *min = static_cast<MPropCol *>(vmin);
  MPropCol *max = static_cast<MPropCol *>(vmax);

  copy_v4_fl(min->color, FLT_MAX);
  copy_v4_fl(max->color, FLT_MIN);
}

static void layerDefault_propcol(void *data, const int count)
{
  /* Default to white, full alpha. */
  MPropCol default_propcol = {{1.0f, 1.0f, 1.0f, 1.0f}};
  MPropCol *pcol = (MPropCol *)data;
  for (int i = 0; i < count; i++) {
    copy_v4_v4(pcol[i].color, default_propcol.color);
  }
}

static void layerInterp_propcol(const void **sources,
                                const float *weights,
                                const float * /*sub_weights*/,
                                int count,
                                void *dest)
{
  MPropCol *mc = static_cast<MPropCol *>(dest);
  float col[4] = {0.0f, 0.0f, 0.0f, 0.0f};
  for (int i = 0; i < count; i++) {
    const float interp_weight = weights[i];
    const MPropCol *src = static_cast<const MPropCol *>(sources[i]);
    madd_v4_v4fl(col, src->color, interp_weight);
  }
  copy_v4_v4(mc->color, col);
}

/** \} */

/* -------------------------------------------------------------------- */
/** \name Callbacks for (#vec3f, #CD_PROP_FLOAT3)
 * \{ */

static void layerInterp_propfloat3(const void **sources,
                                   const float *weights,
                                   const float * /*sub_weights*/,
                                   int count,
                                   void *dest)
{
  vec3f result = {0.0f, 0.0f, 0.0f};
  for (int i = 0; i < count; i++) {
    const float interp_weight = weights[i];
    const vec3f *src = static_cast<const vec3f *>(sources[i]);
    madd_v3_v3fl(&result.x, &src->x, interp_weight);
  }
  copy_v3_v3((float *)dest, &result.x);
}

static void layerMultiply_propfloat3(void *data, const float fac)
{
  vec3f *vec = static_cast<vec3f *>(data);
  vec->x *= fac;
  vec->y *= fac;
  vec->z *= fac;
}

static void layerAdd_propfloat3(void *data1, const void *data2)
{
  vec3f *vec1 = static_cast<vec3f *>(data1);
  const vec3f *vec2 = static_cast<const vec3f *>(data2);
  vec1->x += vec2->x;
  vec1->y += vec2->y;
  vec1->z += vec2->z;
}

static bool layerValidate_propfloat3(void *data, const uint totitems, const bool do_fixes)
{
  float *values = static_cast<float *>(data);
  bool has_errors = false;
  for (int i = 0; i < totitems * 3; i++) {
    if (!isfinite(values[i])) {
      if (do_fixes) {
        values[i] = 0.0f;
      }
      has_errors = true;
    }
  }
  return has_errors;
}

/** \} */

/* -------------------------------------------------------------------- */
/** \name Callbacks for (#vec2f, #CD_PROP_FLOAT2)
 * \{ */

static void layerInterp_propfloat2(const void **sources,
                                   const float *weights,
                                   const float * /*sub_weights*/,
                                   int count,
                                   void *dest)
{
  vec2f result = {0.0f, 0.0f};
  for (int i = 0; i < count; i++) {
    const float interp_weight = weights[i];
    const vec2f *src = static_cast<const vec2f *>(sources[i]);
    madd_v2_v2fl(&result.x, &src->x, interp_weight);
  }
  copy_v2_v2((float *)dest, &result.x);
}

static void layerMultiply_propfloat2(void *data, const float fac)
{
  vec2f *vec = static_cast<vec2f *>(data);
  vec->x *= fac;
  vec->y *= fac;
}

static void layerAdd_propfloat2(void *data1, const void *data2)
{
  vec2f *vec1 = static_cast<vec2f *>(data1);
  const vec2f *vec2 = static_cast<const vec2f *>(data2);
  vec1->x += vec2->x;
  vec1->y += vec2->y;
}

static bool layerValidate_propfloat2(void *data, const uint totitems, const bool do_fixes)
{
  float *values = static_cast<float *>(data);
  bool has_errors = false;
  for (int i = 0; i < totitems * 2; i++) {
    if (!isfinite(values[i])) {
      if (do_fixes) {
        values[i] = 0.0f;
      }
      has_errors = true;
    }
  }
  return has_errors;
}

static bool layerEqual_propfloat2(const void *data1, const void *data2)
{
  const float2 &a = *static_cast<const float2 *>(data1);
  const float2 &b = *static_cast<const float2 *>(data2);
  return blender::math::distance_squared(a, b) < 0.00001f;
}

static void layerInitMinMax_propfloat2(void *vmin, void *vmax)
{
  float2 &min = *static_cast<float2 *>(vmin);
  float2 &max = *static_cast<float2 *>(vmax);
  INIT_MINMAX2(min, max);
}

static void layerDoMinMax_propfloat2(const void *data, void *vmin, void *vmax)
{
  const float2 &value = *static_cast<const float2 *>(data);
  float2 &a = *static_cast<float2 *>(vmin);
  float2 &b = *static_cast<float2 *>(vmax);
  blender::math::min_max(value, a, b);
}

static void layerCopyValue_propfloat2(const void *source,
                                      void *dest,
                                      const int mixmode,
                                      const float mixfactor)
{
  const float2 &a = *static_cast<const float2 *>(source);
  float2 &b = *static_cast<float2 *>(dest);

  /* We only support a limited subset of advanced mixing here-
   * namely the mixfactor interpolation. */
  if (mixmode == CDT_MIX_NOMIX) {
    b = a;
  }
  else {
    b = blender::math::interpolate(b, a, mixfactor);
  }
}

/** \} */

/* -------------------------------------------------------------------- */
/** \name Callbacks for (`bool`, #CD_PROP_BOOL)
 * \{ */

static void layerInterp_propbool(const void **sources,
                                 const float *weights,
                                 const float * /*sub_weights*/,
                                 int count,
                                 void *dest)
{
  bool result = false;
  for (int i = 0; i < count; i++) {
    const float interp_weight = weights[i];
    const bool src = *(const bool *)sources[i];
    result |= src && (interp_weight > 0.0f);
  }
  *(bool *)dest = result;
}

static const LayerTypeInfo LAYERTYPEINFO[CD_NUMTYPES] = {
    /* 0: CD_MVERT */ /* DEPRECATED */
    {sizeof(MVert), "MVert", 1, nullptr, nullptr, nullptr, nullptr, nullptr, nullptr},
    /* 1: CD_MSTICKY */ /* DEPRECATED */
    {sizeof(float[2]), "", 1, nullptr, nullptr, nullptr, nullptr, nullptr, nullptr},
    /* 2: CD_MDEFORMVERT */
    {sizeof(MDeformVert),
     "MDeformVert",
     1,
     nullptr,
     layerCopy_mdeformvert,
     layerFree_mdeformvert,
     layerInterp_mdeformvert,
     nullptr,
     nullptr,
     layerConstruct_mdeformvert},
    /* 3: CD_MEDGE */
    {sizeof(MEdge), "MEdge", 1, nullptr, nullptr, nullptr, nullptr, nullptr, nullptr},
    /* 4: CD_MFACE */
    {sizeof(MFace), "MFace", 1, nullptr, nullptr, nullptr, nullptr, nullptr, nullptr},
    /* 5: CD_MTFACE */
    {sizeof(MTFace),
     "MTFace",
     1,
     N_("UVMap"),
     layerCopy_tface,
     nullptr,
     layerInterp_tface,
     layerSwap_tface,
     nullptr,
     layerDefault_tface,
     nullptr,
     nullptr,
     nullptr,
     nullptr,
     nullptr,
     nullptr,
     nullptr,
     nullptr,
     nullptr,
     nullptr,
     layerMaxNum_tface},
    /* 6: CD_MCOL */
    /* 4 MCol structs per face */
    {sizeof(MCol[4]),  "MCol",         4,
     N_("Col"),        nullptr,        nullptr,
     layerInterp_mcol, layerSwap_mcol, layerDefault_mcol,
     nullptr,          nullptr,        nullptr,
     nullptr,          nullptr,        nullptr,
     nullptr,          nullptr,        nullptr,
     nullptr,          nullptr,        nullptr},
    /* 7: CD_ORIGINDEX */
    {sizeof(int), "", 0, nullptr, nullptr, nullptr, nullptr, nullptr, layerDefault_origindex},
    /* 8: CD_NORMAL */
    /* 3 floats per normal vector */
    {sizeof(float[3]),
     "vec3f",
     1,
     nullptr,
     nullptr,
     nullptr,
     layerInterp_normal,
     nullptr,
     nullptr,
     nullptr,
     nullptr,
     nullptr,
     nullptr,
     nullptr,
     nullptr,
     nullptr,
     layerCopyValue_normal},
    /* 9: CD_FACEMAP */
    {sizeof(int), "", 0, nullptr, nullptr, nullptr, nullptr, nullptr, layerDefault_fmap, nullptr},
    /* 10: CD_PROP_FLOAT */
    {sizeof(MFloatProperty),
     "MFloatProperty",
     1,
     N_("Float"),
     layerCopy_propFloat,
     nullptr,
     layerInterp_propFloat,
     nullptr,
     nullptr,
     nullptr,
     layerValidate_propFloat},
    /* 11: CD_PROP_INT32 */
    {sizeof(MIntProperty),
     "MIntProperty",
     1,
     N_("Int"),
     nullptr,
     nullptr,
     layerInterp_propInt,
     nullptr},
    /* 12: CD_PROP_STRING */
    {sizeof(MStringProperty),
     "MStringProperty",
     1,
     N_("String"),
     layerCopy_propString,
     nullptr,
     nullptr,
     nullptr},
    /* 13: CD_ORIGSPACE */
    {sizeof(OrigSpaceFace),
     "OrigSpaceFace",
     1,
     N_("UVMap"),
     layerCopy_origspace_face,
     nullptr,
     layerInterp_origspace_face,
     layerSwap_origspace_face,
     layerDefault_origspace_face},
    /* 14: CD_ORCO */
    {sizeof(float[3]), "", 0, nullptr, nullptr, nullptr, nullptr, nullptr, nullptr},
    /* 15: CD_MTEXPOLY */ /* DEPRECATED */
    /* NOTE: when we expose the UV Map / TexFace split to the user,
     * change this back to face Texture. */
    {sizeof(int), "", 0, nullptr, nullptr, nullptr, nullptr, nullptr, nullptr},
    /* 16: CD_MLOOPUV */ /* DEPRECATED */
    {sizeof(MLoopUV), "MLoopUV", 1, N_("UVMap")},
    /* 17: CD_PROP_BYTE_COLOR */
    {sizeof(MLoopCol),
     "MLoopCol",
     1,
     N_("Col"),
     nullptr,
     nullptr,
     layerInterp_mloopcol,
     nullptr,
     layerDefault_mloopcol,
     nullptr,
     nullptr,
     layerEqual_mloopcol,
     layerMultiply_mloopcol,
     layerInitMinMax_mloopcol,
     layerAdd_mloopcol,
     layerDoMinMax_mloopcol,
     layerCopyValue_mloopcol,
     nullptr,
     nullptr,
     nullptr,
     nullptr},
    /* 18: CD_TANGENT */
    {sizeof(float[4][4]), "", 0, N_("Tangent"), nullptr, nullptr, nullptr, nullptr, nullptr},
    /* 19: CD_MDISPS */
    {sizeof(MDisps),
     "MDisps",
     1,
     nullptr,
     layerCopy_mdisps,
     layerFree_mdisps,
     nullptr,
     layerSwap_mdisps,
     nullptr,
     layerConstruct_mdisps,
     nullptr,
     nullptr,
     nullptr,
     nullptr,
     nullptr,
     nullptr,
     nullptr,
     layerRead_mdisps,
     layerWrite_mdisps,
     layerFilesize_mdisps},
    /* 20: CD_PREVIEW_MCOL */
    {sizeof(MCol[4]),
     "MCol",
     4,
     N_("PreviewCol"),
     nullptr,
     nullptr,
     layerInterp_mcol,
     layerSwap_mcol,
     layerDefault_mcol},
    /* 21: CD_ID_MCOL */ /* DEPRECATED */
    {sizeof(MCol[4]), "", 0, nullptr, nullptr, nullptr, nullptr, nullptr, nullptr},
    /* 22: CD_TEXTURE_MCOL */
    {sizeof(MCol[4]),
     "MCol",
     4,
     N_("TexturedCol"),
     nullptr,
     nullptr,
     layerInterp_mcol,
     layerSwap_mcol,
     layerDefault_mcol},
    /* 23: CD_CLOTH_ORCO */
    {sizeof(float[3]), "", 0, nullptr, nullptr, nullptr, nullptr, nullptr, nullptr},
    /* 24: CD_RECAST */
    {sizeof(MRecast), "MRecast", 1, N_("Recast"), nullptr, nullptr, nullptr, nullptr},
    /* 25: CD_MPOLY */
    {sizeof(MPoly), "MPoly", 1, N_("NGon Face"), nullptr, nullptr, nullptr, nullptr, nullptr},
    /* 26: CD_MLOOP */
    {sizeof(MLoop),
     "MLoop",
     1,
     N_("NGon Face-Vertex"),
     nullptr,
     nullptr,
     nullptr,
     nullptr,
     nullptr},
    /* 27: CD_SHAPE_KEYINDEX */
    {sizeof(int), "", 0, nullptr, nullptr, nullptr, nullptr, nullptr, nullptr},
    /* 28: CD_SHAPEKEY */
    {sizeof(float[3]), "", 0, N_("ShapeKey"), nullptr, nullptr, layerInterp_shapekey},
    /* 29: CD_BWEIGHT */
    {sizeof(MFloatProperty), "MFloatProperty", 1, nullptr, nullptr, nullptr, layerInterp_bweight},
    /* 30: CD_CREASE */
    {sizeof(float), "", 0, nullptr, nullptr, nullptr, layerInterp_propFloat},
    /* 31: CD_ORIGSPACE_MLOOP */
    {sizeof(OrigSpaceLoop),
     "OrigSpaceLoop",
     1,
     N_("OS Loop"),
     nullptr,
     nullptr,
     layerInterp_mloop_origspace,
     nullptr,
     nullptr,
     nullptr,
     nullptr,
     layerEqual_mloop_origspace,
     layerMultiply_mloop_origspace,
     layerInitMinMax_mloop_origspace,
     layerAdd_mloop_origspace,
     layerDoMinMax_mloop_origspace,
     layerCopyValue_mloop_origspace},
    /* 32: CD_PREVIEW_MLOOPCOL */
    {sizeof(MLoopCol),
     "MLoopCol",
     1,
     N_("PreviewLoopCol"),
     nullptr,
     nullptr,
     layerInterp_mloopcol,
     nullptr,
     layerDefault_mloopcol,
     nullptr,
     nullptr,
     layerEqual_mloopcol,
     layerMultiply_mloopcol,
     layerInitMinMax_mloopcol,
     layerAdd_mloopcol,
     layerDoMinMax_mloopcol,
     layerCopyValue_mloopcol},
    /* 33: CD_BM_ELEM_PYPTR */
    {sizeof(void *),
     "",
     1,
     nullptr,
     layerCopy_bmesh_elem_py_ptr,
     layerFree_bmesh_elem_py_ptr,
     nullptr,
     nullptr,
     nullptr},
    /* 34: CD_PAINT_MASK */
    {sizeof(float), "", 0, nullptr, nullptr, nullptr, layerInterp_paint_mask, nullptr, nullptr},
    /* 35: CD_GRID_PAINT_MASK */
    {sizeof(GridPaintMask),
     "GridPaintMask",
     1,
     nullptr,
     layerCopy_grid_paint_mask,
     layerFree_grid_paint_mask,
     nullptr,
     nullptr,
     nullptr,
     layerConstruct_grid_paint_mask},
    /* 36: CD_MVERT_SKIN */
    {sizeof(MVertSkin),
     "MVertSkin",
     1,
     nullptr,
     layerCopy_mvert_skin,
     nullptr,
     layerInterp_mvert_skin,
     nullptr,
     layerDefault_mvert_skin},
    /* 37: CD_FREESTYLE_EDGE */
    {sizeof(FreestyleEdge),
     "FreestyleEdge",
     1,
     nullptr,
     nullptr,
     nullptr,
     nullptr,
     nullptr,
     nullptr},
    /* 38: CD_FREESTYLE_FACE */
    {sizeof(FreestyleFace),
     "FreestyleFace",
     1,
     nullptr,
     nullptr,
     nullptr,
     nullptr,
     nullptr,
     nullptr},
    /* 39: CD_MLOOPTANGENT */
    {sizeof(float[4]), "", 0, nullptr, nullptr, nullptr, nullptr, nullptr, nullptr},
    /* 40: CD_TESSLOOPNORMAL */
    {sizeof(short[4][3]), "", 0, nullptr, nullptr, nullptr, nullptr, layerSwap_flnor, nullptr},
    /* 41: CD_CUSTOMLOOPNORMAL */
    {sizeof(short[2]), "vec2s", 1, nullptr, nullptr, nullptr, nullptr, nullptr, nullptr},
    /* 42: CD_SCULPT_FACE_SETS */ /* DEPRECATED */
    {sizeof(int), "", 0, nullptr, nullptr, nullptr, nullptr, nullptr, nullptr},
    /* 43: CD_LOCATION */
    {sizeof(float[3]), "vec3f", 1, nullptr, nullptr, nullptr, nullptr, nullptr, nullptr},
    /* 44: CD_RADIUS */
    {sizeof(float), "MFloatProperty", 1, nullptr, nullptr, nullptr, nullptr, nullptr, nullptr},
    /* 45: CD_PROP_INT8 */
    {sizeof(int8_t), "MInt8Property", 1, N_("Int8"), nullptr, nullptr, nullptr, nullptr, nullptr},
    /* 46: CD_HAIRMAPPING */ /* UNUSED */
    {-1, "", 1, nullptr, nullptr, nullptr, nullptr, nullptr, nullptr},
    /* 47: CD_PROP_COLOR */
    {sizeof(MPropCol),
     "MPropCol",
     1,
     N_("Color"),
     nullptr,
     nullptr,
     layerInterp_propcol,
     nullptr,
     layerDefault_propcol,
     nullptr,
     nullptr,
     layerEqual_propcol,
     layerMultiply_propcol,
     layerInitMinMax_propcol,
     layerAdd_propcol,
     layerDoMinMax_propcol,
     layerCopyValue_propcol,
     nullptr,
     nullptr,
     nullptr,
     nullptr},
    /* 48: CD_PROP_FLOAT3 */
    {sizeof(float[3]),
     "vec3f",
     1,
     N_("Float3"),
     nullptr,
     nullptr,
     layerInterp_propfloat3,
     nullptr,
     nullptr,
     nullptr,
     layerValidate_propfloat3,
     nullptr,
     layerMultiply_propfloat3,
     nullptr,
     layerAdd_propfloat3},
    /* 49: CD_PROP_FLOAT2 */
    {sizeof(float[2]),
     "vec2f",
     1,
     N_("Float2"),
     nullptr,
     nullptr,
     layerInterp_propfloat2,
     nullptr,
     nullptr,
     nullptr,
     layerValidate_propfloat2,
     layerEqual_propfloat2,
     layerMultiply_propfloat2,
     layerInitMinMax_propfloat2,
     layerAdd_propfloat2,
     layerDoMinMax_propfloat2,
     layerCopyValue_propfloat2},
    /* 50: CD_PROP_BOOL */
    {sizeof(bool),
     "bool",
     1,
     N_("Boolean"),
     nullptr,
     nullptr,
     layerInterp_propbool,
     nullptr,
     nullptr,
     nullptr,
     nullptr,
     nullptr,
     nullptr,
     nullptr},
    /* 51: CD_HAIRLENGTH */
    {sizeof(float), "float", 1, nullptr, nullptr, nullptr, nullptr, nullptr, nullptr},
};

static const char *LAYERTYPENAMES[CD_NUMTYPES] = {
    /*   0-4 */ "CDMVert",
    "CDMSticky",
    "CDMDeformVert",
    "CDMEdge",
    "CDMFace",
    /*   5-9 */ "CDMTFace",
    "CDMCol",
    "CDOrigIndex",
    "CDNormal",
    "CDFaceMap",
    /* 10-14 */ "CDMFloatProperty",
    "CDMIntProperty",
    "CDMStringProperty",
    "CDOrigSpace",
    "CDOrco",
    /* 15-19 */ "CDMTexPoly",
    "CDMLoopUV",
    "CDMloopCol",
    "CDTangent",
    "CDMDisps",
    /* 20-24 */ "CDPreviewMCol",
    "CDIDMCol",
    "CDTextureMCol",
    "CDClothOrco",
    "CDMRecast",

    /* BMESH ONLY */
    /* 25-29 */ "CDMPoly",
    "CDMLoop",
    "CDShapeKeyIndex",
    "CDShapeKey",
    "CDBevelWeight",
    /* 30-34 */ "CDSubSurfCrease",
    "CDOrigSpaceLoop",
    "CDPreviewLoopCol",
    "CDBMElemPyPtr",
    "CDPaintMask",
    /* 35-36 */ "CDGridPaintMask",
    "CDMVertSkin",
    /* 37-38 */ "CDFreestyleEdge",
    "CDFreestyleFace",
    /* 39-42 */ "CDMLoopTangent",
    "CDTessLoopNormal",
    "CDCustomLoopNormal",
    "CDSculptFaceGroups",
    /* 43-46 */ "CDHairPoint",
    "CDPropInt8",
    "CDHairMapping",
    "CDPoint",
    "CDPropCol",
    "CDPropFloat3",
    "CDPropFloat2",
    "CDPropBoolean",
    "CDHairLength",
};

const CustomData_MeshMasks CD_MASK_BAREMESH = {
    /*vmask*/ CD_MASK_PROP_FLOAT3,
    /*emask*/ CD_MASK_MEDGE,
    /*fmask*/ 0,
    /*pmask*/ CD_MASK_MPOLY | CD_MASK_FACEMAP,
    /*lmask*/ CD_MASK_MLOOP,
};
const CustomData_MeshMasks CD_MASK_BAREMESH_ORIGINDEX = {
    /*vmask*/ CD_MASK_PROP_FLOAT3 | CD_MASK_ORIGINDEX,
    /*emask*/ CD_MASK_MEDGE | CD_MASK_ORIGINDEX,
    /*fmask*/ 0,
    /*pmask*/ CD_MASK_MPOLY | CD_MASK_FACEMAP | CD_MASK_ORIGINDEX,
    /*lmask*/ CD_MASK_MLOOP,
};
const CustomData_MeshMasks CD_MASK_MESH = {
    /*vmask*/ (CD_MASK_PROP_FLOAT3 | CD_MASK_MDEFORMVERT | CD_MASK_MVERT_SKIN |
               CD_MASK_PAINT_MASK | CD_MASK_PROP_ALL | CD_MASK_CREASE | CD_MASK_BWEIGHT),
    /*emask*/
    (CD_MASK_MEDGE | CD_MASK_FREESTYLE_EDGE | CD_MASK_PROP_ALL | CD_MASK_BWEIGHT | CD_MASK_CREASE),
    /*fmask*/ 0,
    /*pmask*/
    (CD_MASK_MPOLY | CD_MASK_FACEMAP | CD_MASK_FREESTYLE_FACE | CD_MASK_PROP_ALL),
    /*lmask*/
    (CD_MASK_MLOOP | CD_MASK_MDISPS | CD_MASK_CUSTOMLOOPNORMAL | CD_MASK_GRID_PAINT_MASK |
     CD_MASK_PROP_ALL),
};
const CustomData_MeshMasks CD_MASK_DERIVEDMESH = {
    /*vmask*/ (CD_MASK_ORIGINDEX | CD_MASK_MDEFORMVERT | CD_MASK_SHAPEKEY | CD_MASK_MVERT_SKIN |
               CD_MASK_PAINT_MASK | CD_MASK_ORCO | CD_MASK_CLOTH_ORCO | CD_MASK_PROP_ALL |
               CD_MASK_CREASE | CD_MASK_BWEIGHT),
    /*emask*/
    (CD_MASK_ORIGINDEX | CD_MASK_FREESTYLE_EDGE | CD_MASK_BWEIGHT | CD_MASK_PROP_ALL |
     CD_MASK_CREASE),
    /*fmask*/ (CD_MASK_ORIGINDEX | CD_MASK_ORIGSPACE | CD_MASK_PREVIEW_MCOL | CD_MASK_TANGENT),
    /*pmask*/
    (CD_MASK_ORIGINDEX | CD_MASK_FREESTYLE_FACE | CD_MASK_FACEMAP | CD_MASK_PROP_ALL),
    /*lmask*/
    (CD_MASK_CUSTOMLOOPNORMAL | CD_MASK_PREVIEW_MLOOPCOL | CD_MASK_ORIGSPACE_MLOOP |
     CD_MASK_PROP_ALL), /* XXX: MISSING #CD_MASK_MLOOPTANGENT ? */
};
const CustomData_MeshMasks CD_MASK_BMESH = {
    /*vmask*/ (CD_MASK_MDEFORMVERT | CD_MASK_BWEIGHT | CD_MASK_MVERT_SKIN | CD_MASK_SHAPEKEY |
               CD_MASK_SHAPE_KEYINDEX | CD_MASK_PAINT_MASK | CD_MASK_PROP_ALL | CD_MASK_CREASE),
    /*emask*/ (CD_MASK_BWEIGHT | CD_MASK_CREASE | CD_MASK_FREESTYLE_EDGE | CD_MASK_PROP_ALL),
    /*fmask*/ 0,
    /*pmask*/
    (CD_MASK_FREESTYLE_FACE | CD_MASK_FACEMAP | CD_MASK_PROP_ALL),
    /*lmask*/
    (CD_MASK_MDISPS | CD_MASK_CUSTOMLOOPNORMAL | CD_MASK_GRID_PAINT_MASK | CD_MASK_PROP_ALL),
};
const CustomData_MeshMasks CD_MASK_EVERYTHING = {
    /*vmask*/ (CD_MASK_BM_ELEM_PYPTR | CD_MASK_ORIGINDEX | CD_MASK_MDEFORMVERT | CD_MASK_BWEIGHT |
               CD_MASK_MVERT_SKIN | CD_MASK_ORCO | CD_MASK_CLOTH_ORCO | CD_MASK_SHAPEKEY |
               CD_MASK_SHAPE_KEYINDEX | CD_MASK_PAINT_MASK | CD_MASK_PROP_ALL | CD_MASK_CREASE),
    /*emask*/
    (CD_MASK_MEDGE | CD_MASK_BM_ELEM_PYPTR | CD_MASK_ORIGINDEX | CD_MASK_BWEIGHT | CD_MASK_CREASE |
     CD_MASK_FREESTYLE_EDGE | CD_MASK_PROP_ALL),
    /*fmask*/
    (CD_MASK_MFACE | CD_MASK_ORIGINDEX | CD_MASK_NORMAL | CD_MASK_MTFACE | CD_MASK_MCOL |
     CD_MASK_ORIGSPACE | CD_MASK_TANGENT | CD_MASK_TESSLOOPNORMAL | CD_MASK_PREVIEW_MCOL |
     CD_MASK_PROP_ALL),
    /*pmask*/
    (CD_MASK_MPOLY | CD_MASK_BM_ELEM_PYPTR | CD_MASK_ORIGINDEX | CD_MASK_FACEMAP |
     CD_MASK_FREESTYLE_FACE | CD_MASK_PROP_ALL),
    /*lmask*/
    (CD_MASK_MLOOP | CD_MASK_BM_ELEM_PYPTR | CD_MASK_MDISPS | CD_MASK_NORMAL |
     CD_MASK_CUSTOMLOOPNORMAL | CD_MASK_MLOOPTANGENT | CD_MASK_PREVIEW_MLOOPCOL |
     CD_MASK_ORIGSPACE_MLOOP | CD_MASK_GRID_PAINT_MASK | CD_MASK_PROP_ALL),
};

static const LayerTypeInfo *layerType_getInfo(int type)
{
  if (type < 0 || type >= CD_NUMTYPES) {
    return nullptr;
  }

  return &LAYERTYPEINFO[type];
}

static const char *layerType_getName(int type)
{
  if (type < 0 || type >= CD_NUMTYPES) {
    return nullptr;
  }

  return LAYERTYPENAMES[type];
}

void customData_mask_layers__print(const CustomData_MeshMasks *mask)
{
  printf("verts mask=0x%" PRIx64 ":\n", mask->vmask);
  for (int i = 0; i < CD_NUMTYPES; i++) {
    if (mask->vmask & CD_TYPE_AS_MASK(i)) {
      printf("  %s\n", layerType_getName(i));
    }
  }

  printf("edges mask=0x%" PRIx64 ":\n", mask->emask);
  for (int i = 0; i < CD_NUMTYPES; i++) {
    if (mask->emask & CD_TYPE_AS_MASK(i)) {
      printf("  %s\n", layerType_getName(i));
    }
  }

  printf("faces mask=0x%" PRIx64 ":\n", mask->fmask);
  for (int i = 0; i < CD_NUMTYPES; i++) {
    if (mask->fmask & CD_TYPE_AS_MASK(i)) {
      printf("  %s\n", layerType_getName(i));
    }
  }

  printf("loops mask=0x%" PRIx64 ":\n", mask->lmask);
  for (int i = 0; i < CD_NUMTYPES; i++) {
    if (mask->lmask & CD_TYPE_AS_MASK(i)) {
      printf("  %s\n", layerType_getName(i));
    }
  }

  printf("polys mask=0x%" PRIx64 ":\n", mask->pmask);
  for (int i = 0; i < CD_NUMTYPES; i++) {
    if (mask->pmask & CD_TYPE_AS_MASK(i)) {
      printf("  %s\n", layerType_getName(i));
    }
  }
}

/** \} */

/* -------------------------------------------------------------------- */
/** \name CustomData Functions
 * \{ */

static void customData_update_offsets(CustomData *data);

static CustomDataLayer *customData_add_layer__internal(CustomData *data,
                                                       const eCustomDataType type,
                                                       const eCDAllocType alloctype,
                                                       void *layer_data_to_assign,
                                                       const bCopyOnWrite *cow_to_assign,
                                                       const int totelem,
                                                       const char *name);

void CustomData_update_typemap(CustomData *data)
{
  int lasttype = -1;

  for (int i = 0; i < CD_NUMTYPES; i++) {
    data->typemap[i] = -1;
  }

  for (int i = 0; i < data->totlayer; i++) {
    const int type = data->layers[i].type;
    if (type != lasttype) {
      data->typemap[type] = i;
      lasttype = type;
    }
  }
}

/* currently only used in BLI_assert */
#ifndef NDEBUG
static bool customdata_typemap_is_valid(const CustomData *data)
{
  CustomData data_copy = *data;
  CustomData_update_typemap(&data_copy);
  return (memcmp(data->typemap, data_copy.typemap, sizeof(data->typemap)) == 0);
}
#endif

static void *copy_layer_data(const eCustomDataType type, const void *data, const int totelem)
{
  const LayerTypeInfo &type_info = *layerType_getInfo(type);
  if (type_info.copy) {
    void *new_data = MEM_malloc_arrayN(size_t(totelem), type_info.size, __func__);
    type_info.copy(data, new_data, totelem);
    return new_data;
  }
  return MEM_dupallocN(data);
}

static void free_layer_data(const eCustomDataType type, const void *data, const int totelem)
{
  const LayerTypeInfo &type_info = *layerType_getInfo(type);
  if (type_info.free) {
    type_info.free(const_cast<void *>(data), totelem, type_info.size);
  }
  MEM_freeN(const_cast<void *>(data));
}

static bool customdata_merge_internal(const CustomData *source,
                                      CustomData *dest,
                                      const eCustomDataMask mask,
                                      const eCDAllocType alloctype,
                                      const int totelem)
{
  bool changed = false;

  int last_type = -1;
  int last_active = 0;
  int last_render = 0;
  int last_clone = 0;
  int last_mask = 0;
  int current_type_layer_count = 0;
  int max_current_type_layer_count = -1;

  for (int i = 0; i < source->totlayer; i++) {
    const CustomDataLayer &src_layer = source->layers[i];
    const eCustomDataType type = eCustomDataType(src_layer.type);
    const int src_layer_flag = src_layer.flag;

    if (type != last_type) {
      current_type_layer_count = 0;
      max_current_type_layer_count = CustomData_layertype_layers_max(type);
      last_active = src_layer.active;
      last_render = src_layer.active_rnd;
      last_clone = src_layer.active_clone;
      last_mask = src_layer.active_mask;
      last_type = type;
    }
    else {
      current_type_layer_count++;
    }

    if (src_layer_flag & CD_FLAG_NOCOPY) {
      /* Don't merge this layer because it's not supposed to leave the source data. */
      continue;
    }
    if (!(mask & CD_TYPE_AS_MASK(type))) {
      /* Don't merge this layer because it does not match the type mask. */
      continue;
    }
    if ((max_current_type_layer_count != -1) &&
        (current_type_layer_count >= max_current_type_layer_count)) {
      /* Don't merge this layer because the maximum amount of layers of this type is reached. */
      continue;
    }
    if (CustomData_get_named_layer_index(dest, type, src_layer.name) != -1) {
      /* Don't merge this layer because it exists in the destination already. */
      continue;
    }

    void *layer_data_to_assign = nullptr;
    const bCopyOnWrite *cow_to_assign = nullptr;
    if (alloctype == CD_ASSIGN) {
      if (src_layer.data != nullptr) {
        if (src_layer.cow == nullptr) {
          /* Can't share the layer, duplicate it instead. */
          layer_data_to_assign = copy_layer_data(type, src_layer.data, totelem);
        }
        else {
          /* Share the layer. */
          layer_data_to_assign = src_layer.data;
          cow_to_assign = src_layer.cow;
        }
      }
    }

    CustomDataLayer *new_layer = customData_add_layer__internal(
        dest, type, alloctype, layer_data_to_assign, cow_to_assign, totelem, src_layer.name);

    new_layer->uid = src_layer.uid;
    new_layer->flag |= src_layer_flag & (CD_FLAG_EXTERNAL | CD_FLAG_IN_MEMORY);
    new_layer->active = last_active;
    new_layer->active_rnd = last_render;
    new_layer->active_clone = last_clone;
    new_layer->active_mask = last_mask;
    changed = true;

    if (src_layer.anonymous_id != nullptr) {
      new_layer->anonymous_id = src_layer.anonymous_id;
      new_layer->anonymous_id->add_user();
    }
  }

  CustomData_update_typemap(dest);
  return changed;
}

<<<<<<< HEAD
bool CustomData_merge(const CustomData *source,
                      CustomData *dest,
                      eCustomDataMask mask,
                      int totelem)
{
  return customdata_merge_internal(source, dest, mask, CD_ASSIGN, totelem);
}

bool CustomData_merge_without_data(const CustomData *source,
                                   CustomData *dest,
                                   const eCustomDataMask mask,
                                   const eCDAllocType alloctype,
                                   const int totelem)
{
  return customdata_merge_internal(source, dest, mask, alloctype, totelem);
}

static bool attribute_stored_in_bmesh_flag(const StringRef name)
{
  return ELEM(name,
              "position",
              ".hide_vert",
              ".hide_edge",
              ".hide_poly",
              ".select_vert",
              ".select_edge",
              ".select_poly",
              "material_index",
              "sharp_edge");
}

=======
>>>>>>> 92b607d6
CustomData CustomData_shallow_copy_remove_non_bmesh_attributes(const CustomData *src,
                                                               const eCustomDataMask mask)
{
  Vector<CustomDataLayer> dst_layers;
  for (const CustomDataLayer &layer : Span<CustomDataLayer>{src->layers, src->totlayer}) {
    if (BM_attribute_stored_in_bmesh_builtin(layer.name)) {
      continue;
    }
    if (!(mask & CD_TYPE_AS_MASK(layer.type))) {
      continue;
    }
    dst_layers.append(layer);
  }

  CustomData dst = *src;
  dst.layers = static_cast<CustomDataLayer *>(
      MEM_calloc_arrayN(dst_layers.size(), sizeof(CustomDataLayer), __func__));
  dst.maxlayer = dst.totlayer = dst_layers.size();
  memcpy(dst.layers, dst_layers.data(), dst_layers.as_span().size_in_bytes());

  CustomData_update_typemap(&dst);

  return dst;
}

class CustomDataLayerCOW : public bCopyOnWrite {
 private:
  const void *data_;
  int totelem_;
  eCustomDataType type_;

 public:
  CustomDataLayerCOW(const void *data, const int totelem, const eCustomDataType type)
      : bCopyOnWrite(1), data_(data), totelem_(totelem), type_(type)
  {
  }

 private:
  void delete_self_with_data() override
  {
    free_layer_data(type_, data_, totelem_);
    MEM_delete(this);
  }
};

static bCopyOnWrite *make_cow_for_array(const eCustomDataType type,
                                        const void *data,
                                        const int totelem)
{
  return MEM_new<CustomDataLayerCOW>(__func__, data, totelem, type);
}

static void ensure_layer_data_is_mutable(CustomDataLayer &layer, const int totelem)
{
  if (layer.data == nullptr) {
    return;
  }
  if (layer.cow == nullptr) {
    /* Can not be shared without cow data. */
    return;
  }
  if (layer.cow->is_shared()) {
    const eCustomDataType type = eCustomDataType(layer.type);
    const void *old_data = layer.data;
    layer.data = copy_layer_data(type, old_data, totelem);
    layer.cow->remove_user_and_delete_if_last();
    layer.cow = make_cow_for_array(type, layer.data, totelem);
  }
}

void CustomData_realloc(CustomData *data, const int old_size, const int new_size)
{
  BLI_assert(new_size >= 0);
  for (int i = 0; i < data->totlayer; i++) {
    CustomDataLayer *layer = &data->layers[i];
    const LayerTypeInfo *typeInfo = layerType_getInfo(layer->type);
    const int64_t old_size_in_bytes = int64_t(old_size) * typeInfo->size;
    const int64_t new_size_in_bytes = int64_t(new_size) * typeInfo->size;

    void *new_layer_data = MEM_mallocN(new_size_in_bytes, __func__);
    /* Copy or relocate data to new array. */
    if (layer->cow && layer->cow->is_shared() && typeInfo->copy) {
      typeInfo->copy(layer->data, new_layer_data, std::min(old_size, new_size));
    }
    else {
      memcpy(new_layer_data, layer->data, std::min(old_size_in_bytes, new_size_in_bytes));
    }
    /* Remove ownership of old array */
    if (layer->cow) {
      layer->cow->remove_user_and_delete_if_last();
      layer->cow = nullptr;
    }
    /* Take ownership of new array. */
    layer->data = new_layer_data;
    if (layer->data) {
      layer->cow = make_cow_for_array(eCustomDataType(layer->type), layer->data, new_size);
    }

    if (new_size > old_size) {
      /* Initialize new values for non-trivial types. */
      if (typeInfo->construct) {
        const int new_elements_num = new_size - old_size;
        typeInfo->construct(POINTER_OFFSET(layer->data, old_size_in_bytes), new_elements_num);
      }
    }
  }
}

void CustomData_copy(const CustomData *source, CustomData *dest, eCustomDataMask mask, int totelem)
{
  CustomData_reset(dest);

  if (source->external) {
    dest->external = static_cast<CustomDataExternal *>(MEM_dupallocN(source->external));
  }

  CustomData_merge(source, dest, mask, totelem);
}

void CustomData_copy_without_data(const struct CustomData *source,
                                  struct CustomData *dest,
                                  eCustomDataMask mask,
                                  eCDAllocType alloctype,
                                  int totelem)
{
  CustomData_reset(dest);

  if (source->external) {
    dest->external = static_cast<CustomDataExternal *>(MEM_dupallocN(source->external));
  }

  CustomData_merge_without_data(source, dest, mask, alloctype, totelem);
}

static void customData_free_layer__internal(CustomDataLayer *layer, const int totelem)
{
  if (layer->anonymous_id != nullptr) {
    layer->anonymous_id->remove_user_and_delete_if_last();
    layer->anonymous_id = nullptr;
  }
  const eCustomDataType type = eCustomDataType(layer->type);
  if (layer->cow == nullptr) {
    if (layer->data) {
      free_layer_data(type, layer->data, totelem);
    }
  }
  else {
    layer->cow->remove_user_and_delete_if_last();
  }
}

static void CustomData_external_free(CustomData *data)
{
  if (data->external) {
    MEM_freeN(data->external);
    data->external = nullptr;
  }
}

void CustomData_reset(CustomData *data)
{
  memset(data, 0, sizeof(*data));
  copy_vn_i(data->typemap, CD_NUMTYPES, -1);
}

void CustomData_free(CustomData *data, const int totelem)
{
  for (int i = 0; i < data->totlayer; i++) {
    customData_free_layer__internal(&data->layers[i], totelem);
  }

  if (data->layers) {
    MEM_freeN(data->layers);
  }

  CustomData_external_free(data);
  CustomData_reset(data);
}

void CustomData_free_typemask(CustomData *data, const int totelem, eCustomDataMask mask)
{
  for (int i = 0; i < data->totlayer; i++) {
    CustomDataLayer *layer = &data->layers[i];
    if (!(mask & CD_TYPE_AS_MASK(layer->type))) {
      continue;
    }
    customData_free_layer__internal(layer, totelem);
  }

  if (data->layers) {
    MEM_freeN(data->layers);
  }

  CustomData_external_free(data);
  CustomData_reset(data);
}

static void customData_update_offsets(CustomData *data)
{
  const LayerTypeInfo *typeInfo;
  int offset = 0;

  for (int i = 0; i < data->totlayer; i++) {
    typeInfo = layerType_getInfo(data->layers[i].type);

    data->layers[i].offset = offset;
    offset += typeInfo->size;
  }

  data->totsize = offset;
  CustomData_update_typemap(data);
}

/* to use when we're in the middle of modifying layers */
static int CustomData_get_layer_index__notypemap(const CustomData *data, const int type)
{
  for (int i = 0; i < data->totlayer; i++) {
    if (data->layers[i].type == type) {
      return i;
    }
  }

  return -1;
}

/* -------------------------------------------------------------------- */
/* index values to access the layers (offset from the layer start) */

int CustomData_get_layer_index(const CustomData *data, const int type)
{
  BLI_assert(customdata_typemap_is_valid(data));
  return data->typemap[type];
}

int CustomData_get_layer_index_n(const CustomData *data, const int type, const int n)
{
  BLI_assert(n >= 0);
  int i = CustomData_get_layer_index(data, type);

  if (i != -1) {
    BLI_assert(i + n < data->totlayer);
    i = (data->layers[i + n].type == type) ? (i + n) : (-1);
  }

  return i;
}

int CustomData_get_named_layer_index(const CustomData *data, const int type, const char *name)
{
  for (int i = 0; i < data->totlayer; i++) {
    if (data->layers[i].type == type) {
      if (STREQ(data->layers[i].name, name)) {
        return i;
      }
    }
  }

  return -1;
}

int CustomData_get_named_layer_index_notype(const CustomData *data, const char *name)
{
  for (int i = 0; i < data->totlayer; i++) {
    if (STREQ(data->layers[i].name, name)) {
      return i;
    }
  }

  return -1;
}

int CustomData_get_active_layer_index(const CustomData *data, const int type)
{
  const int layer_index = data->typemap[type];
  BLI_assert(customdata_typemap_is_valid(data));
  return (layer_index != -1) ? layer_index + data->layers[layer_index].active : -1;
}

int CustomData_get_render_layer_index(const CustomData *data, const int type)
{
  const int layer_index = data->typemap[type];
  BLI_assert(customdata_typemap_is_valid(data));
  return (layer_index != -1) ? layer_index + data->layers[layer_index].active_rnd : -1;
}

int CustomData_get_clone_layer_index(const CustomData *data, const int type)
{
  const int layer_index = data->typemap[type];
  BLI_assert(customdata_typemap_is_valid(data));
  return (layer_index != -1) ? layer_index + data->layers[layer_index].active_clone : -1;
}

int CustomData_get_stencil_layer_index(const CustomData *data, const int type)
{
  const int layer_index = data->typemap[type];
  BLI_assert(customdata_typemap_is_valid(data));
  return (layer_index != -1) ? layer_index + data->layers[layer_index].active_mask : -1;
}

/* -------------------------------------------------------------------- */
/* index values per layer type */

int CustomData_get_named_layer(const CustomData *data, const int type, const char *name)
{
  const int named_index = CustomData_get_named_layer_index(data, type, name);
  const int layer_index = data->typemap[type];
  BLI_assert(customdata_typemap_is_valid(data));
  return (named_index != -1) ? named_index - layer_index : -1;
}

int CustomData_get_active_layer(const CustomData *data, const int type)
{
  const int layer_index = data->typemap[type];
  BLI_assert(customdata_typemap_is_valid(data));
  return (layer_index != -1) ? data->layers[layer_index].active : -1;
}

int CustomData_get_render_layer(const CustomData *data, const int type)
{
  const int layer_index = data->typemap[type];
  BLI_assert(customdata_typemap_is_valid(data));
  return (layer_index != -1) ? data->layers[layer_index].active_rnd : -1;
}

int CustomData_get_clone_layer(const CustomData *data, const int type)
{
  const int layer_index = data->typemap[type];
  BLI_assert(customdata_typemap_is_valid(data));
  return (layer_index != -1) ? data->layers[layer_index].active_clone : -1;
}

int CustomData_get_stencil_layer(const CustomData *data, const int type)
{
  const int layer_index = data->typemap[type];
  BLI_assert(customdata_typemap_is_valid(data));
  return (layer_index != -1) ? data->layers[layer_index].active_mask : -1;
}

const char *CustomData_get_active_layer_name(const CustomData *data, const int type)
{
  /* Get the layer index of the active layer of this type. */
  const int layer_index = CustomData_get_active_layer_index(data, type);
  return layer_index < 0 ? nullptr : data->layers[layer_index].name;
}

const char *CustomData_get_render_layer_name(const CustomData *data, const int type)
{
  const int layer_index = CustomData_get_render_layer_index(data, type);
  return layer_index < 0 ? nullptr : data->layers[layer_index].name;
}

void CustomData_set_layer_active(CustomData *data, const int type, const int n)
{
  for (int i = 0; i < data->totlayer; i++) {
    if (data->layers[i].type == type) {
      data->layers[i].active = n;
    }
  }
}

void CustomData_set_layer_render(CustomData *data, const int type, const int n)
{
  for (int i = 0; i < data->totlayer; i++) {
    if (data->layers[i].type == type) {
      data->layers[i].active_rnd = n;
    }
  }
}

void CustomData_set_layer_clone(CustomData *data, const int type, const int n)
{
  for (int i = 0; i < data->totlayer; i++) {
    if (data->layers[i].type == type) {
      data->layers[i].active_clone = n;
    }
  }
}

void CustomData_set_layer_stencil(CustomData *data, const int type, const int n)
{
  for (int i = 0; i < data->totlayer; i++) {
    if (data->layers[i].type == type) {
      data->layers[i].active_mask = n;
    }
  }
}

void CustomData_set_layer_active_index(CustomData *data, const int type, const int n)
{
  const int layer_index = data->typemap[type];
  BLI_assert(customdata_typemap_is_valid(data));

  for (int i = 0; i < data->totlayer; i++) {
    if (data->layers[i].type == type) {
      data->layers[i].active = n - layer_index;
    }
  }
}

void CustomData_set_layer_render_index(CustomData *data, const int type, const int n)
{
  const int layer_index = data->typemap[type];
  BLI_assert(customdata_typemap_is_valid(data));

  for (int i = 0; i < data->totlayer; i++) {
    if (data->layers[i].type == type) {
      data->layers[i].active_rnd = n - layer_index;
    }
  }
}

void CustomData_set_layer_clone_index(CustomData *data, const int type, const int n)
{
  const int layer_index = data->typemap[type];
  BLI_assert(customdata_typemap_is_valid(data));

  for (int i = 0; i < data->totlayer; i++) {
    if (data->layers[i].type == type) {
      data->layers[i].active_clone = n - layer_index;
    }
  }
}

void CustomData_set_layer_stencil_index(CustomData *data, const int type, const int n)
{
  const int layer_index = data->typemap[type];
  BLI_assert(customdata_typemap_is_valid(data));

  for (int i = 0; i < data->totlayer; i++) {
    if (data->layers[i].type == type) {
      data->layers[i].active_mask = n - layer_index;
    }
  }
}

void CustomData_set_layer_flag(CustomData *data, const int type, const int flag)
{
  for (int i = 0; i < data->totlayer; i++) {
    if (data->layers[i].type == type) {
      data->layers[i].flag |= flag;
    }
  }
}

void CustomData_clear_layer_flag(CustomData *data, const int type, const int flag)
{
  const int nflag = ~flag;

  for (int i = 0; i < data->totlayer; i++) {
    if (data->layers[i].type == type) {
      data->layers[i].flag &= nflag;
    }
  }
}

static void customData_resize(CustomData *data, const int grow_amount)
{
  data->layers = static_cast<CustomDataLayer *>(
      MEM_reallocN(data->layers, (data->maxlayer + grow_amount) * sizeof(CustomDataLayer)));
  data->maxlayer += grow_amount;
}

static CustomDataLayer *customData_add_layer__internal(CustomData *data,
                                                       const eCustomDataType type,
                                                       const eCDAllocType alloctype,
                                                       void *layer_data_to_assign,
                                                       const bCopyOnWrite *cow_to_assign,
                                                       const int totelem,
                                                       const char *name)
{
  const LayerTypeInfo &type_info = *layerType_getInfo(type);
  int flag = 0;

  /* Some layer types only support a single layer. */
  if (!type_info.defaultname && CustomData_has_layer(data, type)) {
    /* This function doesn't support dealing with existing layer data for these layer types when
     * the layer already exists. */
    BLI_assert(layer_data_to_assign == nullptr);
    return &data->layers[CustomData_get_layer_index(data, type)];
  }

  int index = data->totlayer;
  if (index >= data->maxlayer) {
    customData_resize(data, CUSTOMDATA_GROW);
  }

  data->totlayer++;

  /* Keep layers ordered by type. */
  for (; index > 0 && data->layers[index - 1].type > type; index--) {
    data->layers[index] = data->layers[index - 1];
  }

  CustomDataLayer &new_layer = data->layers[index];

  /* Clear remaining data on the layer. The original data on the layer has been moved to another
   * index. Without this, it can happen that information from the previous layer at that index
   * leaks into the new layer. */
  memset(&new_layer, 0, sizeof(CustomDataLayer));

  switch (alloctype) {
    case CD_SET_DEFAULT: {
      if (totelem > 0) {
        if (type_info.set_default_value) {
          new_layer.data = MEM_malloc_arrayN(totelem, type_info.size, layerType_getName(type));
          type_info.set_default_value(new_layer.data, totelem);
        }
        else {
          new_layer.data = MEM_calloc_arrayN(totelem, type_info.size, layerType_getName(type));
        }
      }
      break;
    }
    case CD_CONSTRUCT: {
      if (totelem > 0) {
        new_layer.data = MEM_malloc_arrayN(totelem, type_info.size, layerType_getName(type));
        if (type_info.construct) {
          type_info.construct(new_layer.data, totelem);
        }
      }
      break;
    }
    case CD_ASSIGN: {
      if (totelem == 0 && cow_to_assign == nullptr) {
        MEM_SAFE_FREE(layer_data_to_assign);
      }
      else {
        new_layer.data = layer_data_to_assign;
        new_layer.cow = cow_to_assign;
        if (new_layer.cow) {
          new_layer.cow->add_user();
        }
      }
      break;
    }
  }

  if (new_layer.data != nullptr && new_layer.cow == nullptr) {
    new_layer.cow = make_cow_for_array(type, new_layer.data, totelem);
  }

  new_layer.type = type;
  new_layer.flag = flag;

  /* Set default name if none exists. Note we only call DATA_()  once
   * we know there is a default name, to avoid overhead of locale lookups
   * in the depsgraph. */
  if (!name && type_info.defaultname) {
    name = DATA_(type_info.defaultname);
  }

  if (name) {
    BLI_strncpy(new_layer.name, name, sizeof(new_layer.name));
    CustomData_set_layer_unique_name(data, index);
  }
  else {
    new_layer.name[0] = '\0';
  }

  if (index > 0 && data->layers[index - 1].type == type) {
    new_layer.active = data->layers[index - 1].active;
    new_layer.active_rnd = data->layers[index - 1].active_rnd;
    new_layer.active_clone = data->layers[index - 1].active_clone;
    new_layer.active_mask = data->layers[index - 1].active_mask;
  }
  else {
    new_layer.active = 0;
    new_layer.active_rnd = 0;
    new_layer.active_clone = 0;
    new_layer.active_mask = 0;
  }

  customData_update_offsets(data);

  return &data->layers[index];
}

<<<<<<< HEAD
void *CustomData_add_layer(CustomData *data,
                           const eCustomDataType type,
                           eCDAllocType alloctype,
                           const int totelem)
=======
static void *customdata_add_layer(
    CustomData *data, const int type, eCDAllocType alloctype, void *layerdata, const int totelem)
>>>>>>> 92b607d6
{
  const LayerTypeInfo *typeInfo = layerType_getInfo(type);

  CustomDataLayer *layer = customData_add_layer__internal(
      data, type, alloctype, nullptr, nullptr, totelem, typeInfo->defaultname);
  CustomData_update_typemap(data);

  if (layer) {
    return layer->data;
  }

  return nullptr;
}

const void *CustomData_add_layer_with_existing_data(CustomData *data,
                                                    const eCustomDataType type,
                                                    const int totelem,
                                                    void *layer_data,
                                                    const bCopyOnWrite *cow)
{
  const LayerTypeInfo *typeInfo = layerType_getInfo(type);

  CustomDataLayer *layer = customData_add_layer__internal(
      data, type, CD_ASSIGN, layer_data, cow, totelem, typeInfo->defaultname);
  CustomData_update_typemap(data);

  if (layer) {
    return layer->data;
  }

  return nullptr;
}

<<<<<<< HEAD
void *CustomData_add_layer_named(CustomData *data,
                                 const eCustomDataType type,
                                 const eCDAllocType alloctype,
                                 const int totelem,
                                 const char *name)
=======
void *CustomData_add_layer(CustomData *data,
                           const eCustomDataType type,
                           const eCDAllocType alloctype,
                           const int totelem)
{
  return customdata_add_layer(data, type, alloctype, nullptr, totelem);
}

const void *CustomData_add_layer_with_data(CustomData *data,
                                           const eCustomDataType type,
                                           void *layer_data,
                                           const int totelem)
{
  return customdata_add_layer(data, type, CD_ASSIGN, layer_data, totelem);
}

static void *customdata_add_layer_named(CustomData *data,
                                        const eCustomDataType type,
                                        const eCDAllocType alloctype,
                                        void *layerdata,
                                        const int totelem,
                                        const char *name)
>>>>>>> 92b607d6
{
  CustomDataLayer *layer = customData_add_layer__internal(
      data, type, alloctype, nullptr, nullptr, totelem, name);
  CustomData_update_typemap(data);

  if (layer) {
    return layer->data;
  }
  return nullptr;
}

const void *CustomData_add_layer_named_with_existing_data(CustomData *data,
                                                          eCustomDataType type,
                                                          const char *name,
                                                          int totelem,
                                                          void *layer_data,
                                                          const bCopyOnWrite *cow)
{
  CustomDataLayer *layer = customData_add_layer__internal(
      data, type, CD_ASSIGN, layer_data, cow, totelem, name);
  CustomData_update_typemap(data);

  if (layer) {
    return layer->data;
  }
  return nullptr;
}

void *CustomData_add_layer_named(CustomData *data,
                                 const eCustomDataType type,
                                 const eCDAllocType alloctype,
                                 const int totelem,
                                 const char *name)
{
  return customdata_add_layer_named(data, type, alloctype, nullptr, totelem, name);
}

const void *CustomData_add_layer_named_with_data(
    CustomData *data, const eCustomDataType type, void *layer_data, int totelem, const char *name)
{
  return customdata_add_layer_named(data, type, CD_ASSIGN, layer_data, totelem, name);
}

void *CustomData_add_layer_anonymous(CustomData *data,
                                     const eCustomDataType type,
                                     const eCDAllocType alloctype,
                                     const int totelem,
                                     const AnonymousAttributeIDHandle *anonymous_id)
{
  const char *name = anonymous_id->name().c_str();
  CustomDataLayer *layer = customData_add_layer__internal(
      data, type, alloctype, nullptr, nullptr, totelem, name);
  CustomData_update_typemap(data);

  if (layer == nullptr) {
    return nullptr;
  }

  anonymous_id->add_user();
  layer->anonymous_id = anonymous_id;
  return layer->data;
}

const void *CustomData_add_layer_anonymous_with_existing_data(
    CustomData *data,
    const eCustomDataType type,
    const AnonymousAttributeIDHandle *anonymous_id,
    const int totelem,
    void *layer_data,
    const bCopyOnWrite *cow)
{
  const char *name = anonymous_id->name().c_str();
  CustomDataLayer *layer = customData_add_layer__internal(
      data, type, CD_ASSIGN, layer_data, cow, totelem, name);
  CustomData_update_typemap(data);

  if (layer == nullptr) {
    return nullptr;
  }
  anonymous_id->add_user();
  layer->anonymous_id = anonymous_id;
  return layer->data;
}

bool CustomData_free_layer(CustomData *data, const int type, const int totelem, const int index)
{
  const int index_first = CustomData_get_layer_index(data, type);
  const int n = index - index_first;

  BLI_assert(index >= index_first);
  if ((index_first == -1) || (n < 0)) {
    return false;
  }
  BLI_assert(data->layers[index].type == type);

  customData_free_layer__internal(&data->layers[index], totelem);

  for (int i = index + 1; i < data->totlayer; i++) {
    data->layers[i - 1] = data->layers[i];
  }

  data->totlayer--;

  /* if layer was last of type in array, set new active layer */
  int i = CustomData_get_layer_index__notypemap(data, type);

  if (i != -1) {
    /* don't decrement zero index */
    const int index_nonzero = n ? n : 1;
    CustomDataLayer *layer;

    for (layer = &data->layers[i]; i < data->totlayer && layer->type == type; i++, layer++) {
      if (layer->active >= index_nonzero) {
        layer->active--;
      }
      if (layer->active_rnd >= index_nonzero) {
        layer->active_rnd--;
      }
      if (layer->active_clone >= index_nonzero) {
        layer->active_clone--;
      }
      if (layer->active_mask >= index_nonzero) {
        layer->active_mask--;
      }
    }
  }

  if (data->totlayer <= data->maxlayer - CUSTOMDATA_GROW) {
    customData_resize(data, -CUSTOMDATA_GROW);
  }

  customData_update_offsets(data);

  return true;
}

bool CustomData_free_layer_named(CustomData *data, const char *name, const int totelem)
{
  for (const int i : IndexRange(data->totlayer)) {
    const CustomDataLayer &layer = data->layers[i];
    if (StringRef(layer.name) == name) {
      CustomData_free_layer(data, layer.type, totelem, i);
      return true;
    }
  }
  return false;
}

bool CustomData_free_layer_active(CustomData *data, const int type, const int totelem)
{
  const int index = CustomData_get_active_layer_index(data, type);
  if (index == -1) {
    return false;
  }
  return CustomData_free_layer(data, type, totelem, index);
}

void CustomData_free_layers(CustomData *data, const int type, const int totelem)
{
  const int index = CustomData_get_layer_index(data, type);
  while (CustomData_free_layer(data, type, totelem, index)) {
    /* pass */
  }
}

bool CustomData_has_layer(const CustomData *data, const int type)
{
  return (CustomData_get_layer_index(data, type) != -1);
}

int CustomData_number_of_layers(const CustomData *data, const int type)
{
  int number = 0;

  for (int i = 0; i < data->totlayer; i++) {
    if (data->layers[i].type == type) {
      number++;
    }
  }

  return number;
}

int CustomData_number_of_anonymous_layers(const CustomData *data, const int type)
{
  int number = 0;

  for (int i = 0; i < data->totlayer; i++) {
    if (data->layers[i].type == type && data->layers[i].anonymous_id != nullptr) {
      number++;
    }
  }

  return number;
}

int CustomData_number_of_layers_typemask(const CustomData *data, const eCustomDataMask mask)
{
  int number = 0;

  for (int i = 0; i < data->totlayer; i++) {
    if (mask & CD_TYPE_AS_MASK(data->layers[i].type)) {
      number++;
    }
  }

  return number;
}

void CustomData_free_temporary(CustomData *data, const int totelem)
{
  int i, j;
  bool changed = false;
  for (i = 0, j = 0; i < data->totlayer; i++) {
    CustomDataLayer *layer = &data->layers[i];

    if (i != j) {
      data->layers[j] = data->layers[i];
    }

    if ((layer->flag & CD_FLAG_TEMPORARY) == CD_FLAG_TEMPORARY) {
      customData_free_layer__internal(layer, totelem);
      changed = true;
    }
    else {
      j++;
    }
  }

  data->totlayer = j;

  if (data->totlayer <= data->maxlayer - CUSTOMDATA_GROW) {
    customData_resize(data, -CUSTOMDATA_GROW);
    changed = true;
  }

  if (changed) {
    customData_update_offsets(data);
  }
}

void CustomData_set_only_copy(const CustomData *data, const eCustomDataMask mask)
{
  for (int i = 0; i < data->totlayer; i++) {
    if (!(mask & CD_TYPE_AS_MASK(data->layers[i].type))) {
      data->layers[i].flag |= CD_FLAG_NOCOPY;
    }
  }
}

void CustomData_copy_elements(const int type,
                              void *src_data_ofs,
                              void *dst_data_ofs,
                              const int count)
{
  const LayerTypeInfo *typeInfo = layerType_getInfo(type);

  if (typeInfo->copy) {
    typeInfo->copy(src_data_ofs, dst_data_ofs, count);
  }
  else {
    memcpy(dst_data_ofs, src_data_ofs, size_t(count) * typeInfo->size);
  }
}

void CustomData_copy_data_layer(const CustomData *source,
                                CustomData *dest,
                                const int src_layer_index,
                                const int dst_layer_index,
                                const int src_index,
                                const int dst_index,
                                const int count)
{
  const LayerTypeInfo *typeInfo;

  const void *src_data = source->layers[src_layer_index].data;
  void *dst_data = dest->layers[dst_layer_index].data;

  typeInfo = layerType_getInfo(source->layers[src_layer_index].type);

  const size_t src_offset = size_t(src_index) * typeInfo->size;
  const size_t dst_offset = size_t(dst_index) * typeInfo->size;

  if (!count || !src_data || !dst_data) {
    if (count && !(src_data == nullptr && dst_data == nullptr)) {
      CLOG_WARN(&LOG,
                "null data for %s type (%p --> %p), skipping",
                layerType_getName(source->layers[src_layer_index].type),
                (void *)src_data,
                (void *)dst_data);
    }
    return;
  }

  if (typeInfo->copy) {
    typeInfo->copy(
        POINTER_OFFSET(src_data, src_offset), POINTER_OFFSET(dst_data, dst_offset), count);
  }
  else {
    memcpy(POINTER_OFFSET(dst_data, dst_offset),
           POINTER_OFFSET(src_data, src_offset),
           size_t(count) * typeInfo->size);
  }
}

void CustomData_copy_data_named(const CustomData *source,
                                CustomData *dest,
                                const int source_index,
                                const int dest_index,
                                const int count)
{
  /* copies a layer at a time */
  for (int src_i = 0; src_i < source->totlayer; src_i++) {

    int dest_i = CustomData_get_named_layer_index(
        dest, source->layers[src_i].type, source->layers[src_i].name);

    /* if we found a matching layer, copy the data */
    if (dest_i != -1) {
      CustomData_copy_data_layer(source, dest, src_i, dest_i, source_index, dest_index, count);
    }
  }
}

void CustomData_copy_data(const CustomData *source,
                          CustomData *dest,
                          const int source_index,
                          const int dest_index,
                          const int count)
{
  /* copies a layer at a time */
  int dest_i = 0;
  for (int src_i = 0; src_i < source->totlayer; src_i++) {

    /* find the first dest layer with type >= the source type
     * (this should work because layers are ordered by type)
     */
    while (dest_i < dest->totlayer && dest->layers[dest_i].type < source->layers[src_i].type) {
      dest_i++;
    }

    /* if there are no more dest layers, we're done */
    if (dest_i >= dest->totlayer) {
      return;
    }

    /* if we found a matching layer, copy the data */
    if (dest->layers[dest_i].type == source->layers[src_i].type) {
      CustomData_copy_data_layer(source, dest, src_i, dest_i, source_index, dest_index, count);

      /* if there are multiple source & dest layers of the same type,
       * we don't want to copy all source layers to the same dest, so
       * increment dest_i
       */
      dest_i++;
    }
  }
}

void CustomData_copy_layer_type_data(const CustomData *source,
                                     CustomData *destination,
                                     int type,
                                     int source_index,
                                     int destination_index,
                                     int count)
{
  const int source_layer_index = CustomData_get_layer_index(source, type);
  if (source_layer_index == -1) {
    return;
  }
  const int destinaiton_layer_index = CustomData_get_layer_index(destination, type);
  if (destinaiton_layer_index == -1) {
    return;
  }
  CustomData_copy_data_layer(source,
                             destination,
                             source_layer_index,
                             destinaiton_layer_index,
                             source_index,
                             destination_index,
                             count);
}

void CustomData_free_elem(CustomData *data, const int index, const int count)
{
  for (int i = 0; i < data->totlayer; i++) {
    const LayerTypeInfo *typeInfo = layerType_getInfo(data->layers[i].type);

    if (typeInfo->free) {
      size_t offset = size_t(index) * typeInfo->size;

      typeInfo->free(POINTER_OFFSET(data->layers[i].data, offset), count, typeInfo->size);
    }
  }
}

#define SOURCE_BUF_SIZE 100

void CustomData_interp(const CustomData *source,
                       CustomData *dest,
                       const int *src_indices,
                       const float *weights,
                       const float *sub_weights,
                       int count,
                       int dest_index)
{
  if (count <= 0) {
    return;
  }

  const void *source_buf[SOURCE_BUF_SIZE];
  const void **sources = source_buf;

  /* Slow fallback in case we're interpolating a ridiculous number of elements. */
  if (count > SOURCE_BUF_SIZE) {
    sources = static_cast<const void **>(MEM_malloc_arrayN(count, sizeof(*sources), __func__));
  }

  /* If no weights are given, generate default ones to produce an average result. */
  float default_weights_buf[SOURCE_BUF_SIZE];
  float *default_weights = nullptr;
  if (weights == nullptr) {
    default_weights = (count > SOURCE_BUF_SIZE) ?
                          static_cast<float *>(
                              MEM_mallocN(sizeof(*weights) * size_t(count), __func__)) :
                          default_weights_buf;
    copy_vn_fl(default_weights, count, 1.0f / count);
    weights = default_weights;
  }

  /* interpolates a layer at a time */
  int dest_i = 0;
  for (int src_i = 0; src_i < source->totlayer; src_i++) {
    const LayerTypeInfo *typeInfo = layerType_getInfo(source->layers[src_i].type);
    if (!typeInfo->interp) {
      continue;
    }

    /* find the first dest layer with type >= the source type
     * (this should work because layers are ordered by type)
     */
    while (dest_i < dest->totlayer && dest->layers[dest_i].type < source->layers[src_i].type) {
      dest_i++;
    }

    /* if there are no more dest layers, we're done */
    if (dest_i >= dest->totlayer) {
      break;
    }

    /* if we found a matching layer, copy the data */
    if (dest->layers[dest_i].type == source->layers[src_i].type) {
      void *src_data = source->layers[src_i].data;

      for (int j = 0; j < count; j++) {
        sources[j] = POINTER_OFFSET(src_data, size_t(src_indices[j]) * typeInfo->size);
      }

      typeInfo->interp(
          sources,
          weights,
          sub_weights,
          count,
          POINTER_OFFSET(dest->layers[dest_i].data, size_t(dest_index) * typeInfo->size));

      /* if there are multiple source & dest layers of the same type,
       * we don't want to copy all source layers to the same dest, so
       * increment dest_i
       */
      dest_i++;
    }
  }

  if (count > SOURCE_BUF_SIZE) {
    MEM_freeN((void *)sources);
  }
  if (!ELEM(default_weights, nullptr, default_weights_buf)) {
    MEM_freeN(default_weights);
  }
}

void CustomData_swap_corners(CustomData *data, const int index, const int *corner_indices)
{
  for (int i = 0; i < data->totlayer; i++) {
    const LayerTypeInfo *typeInfo = layerType_getInfo(data->layers[i].type);

    if (typeInfo->swap) {
      const size_t offset = size_t(index) * typeInfo->size;

      typeInfo->swap(POINTER_OFFSET(data->layers[i].data, offset), corner_indices);
    }
  }
}

void CustomData_swap(CustomData *data, const int index_a, const int index_b)
{
  char buff_static[256];

  if (index_a == index_b) {
    return;
  }

  for (int i = 0; i < data->totlayer; i++) {
    const LayerTypeInfo *typeInfo = layerType_getInfo(data->layers[i].type);
    const size_t size = typeInfo->size;
    const size_t offset_a = size * index_a;
    const size_t offset_b = size * index_b;

    void *buff = size <= sizeof(buff_static) ? buff_static : MEM_mallocN(size, __func__);
    memcpy(buff, POINTER_OFFSET(data->layers[i].data, offset_a), size);
    memcpy(POINTER_OFFSET(data->layers[i].data, offset_a),
           POINTER_OFFSET(data->layers[i].data, offset_b),
           size);
    memcpy(POINTER_OFFSET(data->layers[i].data, offset_b), buff, size);

    if (buff != buff_static) {
      MEM_freeN(buff);
    }
  }
}

void *CustomData_get_for_write(CustomData *data, const int index, const int type, int totelem)
{
  BLI_assert(index >= 0);
  void *layer_data = CustomData_get_layer_for_write(data, type, totelem);
  if (!layer_data) {
    return nullptr;
  }
  return POINTER_OFFSET(layer_data, size_t(index) * layerType_getInfo(type)->size);
}

void *CustomData_get_n_for_write(
    CustomData *data, const int type, const int index, const int n, int totelem)
{
  BLI_assert(index >= 0);
  void *layer_data = CustomData_get_layer_n_for_write(data, type, n, totelem);
  if (!layer_data) {
    return nullptr;
  }

  return POINTER_OFFSET(layer_data, size_t(index) * layerType_getInfo(type)->size);
}

const void *CustomData_get_layer(const CustomData *data, const int type)
{
  int layer_index = CustomData_get_active_layer_index(data, type);
  if (layer_index == -1) {
    return nullptr;
  }

  return data->layers[layer_index].data;
}

void *CustomData_get_layer_for_write(CustomData *data, const int type, const int totelem)
{
  const int layer_index = CustomData_get_active_layer_index(data, type);
  if (layer_index == -1) {
    return nullptr;
  }
  CustomDataLayer &layer = data->layers[layer_index];
  ensure_layer_data_is_mutable(layer, totelem);
  return layer.data;
}

const void *CustomData_get_layer_n(const CustomData *data, const int type, const int n)
{
  int layer_index = CustomData_get_layer_index_n(data, type, n);
  if (layer_index == -1) {
    return nullptr;
  }
  return data->layers[layer_index].data;
}

void *CustomData_get_layer_n_for_write(CustomData *data,
                                       const int type,
                                       const int n,
                                       const int totelem)
{
  const int layer_index = CustomData_get_layer_index_n(data, type, n);
  if (layer_index == -1) {
    return nullptr;
  }
  CustomDataLayer &layer = data->layers[layer_index];
  ensure_layer_data_is_mutable(layer, totelem);
  return layer.data;
}

const void *CustomData_get_layer_named(const CustomData *data, const int type, const char *name)
{
  int layer_index = CustomData_get_named_layer_index(data, type, name);
  if (layer_index == -1) {
    return nullptr;
  }
  return data->layers[layer_index].data;
}

void *CustomData_get_layer_named_for_write(CustomData *data,
                                           const int type,
                                           const char *name,
                                           const int totelem)
{
  const int layer_index = CustomData_get_named_layer_index(data, type, name);
  if (layer_index == -1) {
    return nullptr;
  }
  CustomDataLayer &layer = data->layers[layer_index];
  ensure_layer_data_is_mutable(layer, totelem);
  return layer.data;
}

int CustomData_get_offset(const CustomData *data, const int type)
{
  int layer_index = CustomData_get_active_layer_index(data, type);
  if (layer_index == -1) {
    return -1;
  }
  return data->layers[layer_index].offset;
}

int CustomData_get_n_offset(const CustomData *data, const int type, const int n)
{
  int layer_index = CustomData_get_layer_index_n(data, type, n);
  if (layer_index == -1) {
    return -1;
  }

  return data->layers[layer_index].offset;
}

int CustomData_get_offset_named(const CustomData *data, int type, const char *name)
{
  int layer_index = CustomData_get_named_layer_index(data, type, name);
  if (layer_index == -1) {
    return -1;
  }

  return data->layers[layer_index].offset;
}

bool CustomData_set_layer_name(CustomData *data, const int type, const int n, const char *name)
{
  const int layer_index = CustomData_get_layer_index_n(data, type, n);

  if ((layer_index == -1) || !name) {
    return false;
  }

  BLI_strncpy(data->layers[layer_index].name, name, sizeof(data->layers[layer_index].name));

  return true;
}

const char *CustomData_get_layer_name(const CustomData *data, const int type, const int n)
{
  const int layer_index = CustomData_get_layer_index_n(data, type, n);

  return (layer_index == -1) ? nullptr : data->layers[layer_index].name;
}

/* BMesh functions */

void CustomData_bmesh_init_pool(CustomData *data, const int totelem, const char htype)
{
  int chunksize;

  /* Dispose old pools before calling here to avoid leaks */
  BLI_assert(data->pool == nullptr);

  switch (htype) {
    case BM_VERT:
      chunksize = bm_mesh_chunksize_default.totvert;
      break;
    case BM_EDGE:
      chunksize = bm_mesh_chunksize_default.totedge;
      break;
    case BM_LOOP:
      chunksize = bm_mesh_chunksize_default.totloop;
      break;
    case BM_FACE:
      chunksize = bm_mesh_chunksize_default.totface;
      break;
    default:
      BLI_assert_unreachable();
      chunksize = 512;
      break;
  }

  /* If there are no layers, no pool is needed just yet */
  if (data->totlayer) {
    data->pool = BLI_mempool_create(data->totsize, totelem, chunksize, BLI_MEMPOOL_NOP);
  }
}

bool CustomData_bmesh_merge_without_data(const CustomData *source,
                                         CustomData *dest,
                                         eCustomDataMask mask,
                                         eCDAllocType alloctype,
                                         BMesh *bm,
                                         const char htype)
{

  if (CustomData_number_of_layers_typemask(source, mask) == 0) {
    return false;
  }

  /* copy old layer description so that old data can be copied into
   * the new allocation */
  CustomData destold = *dest;
  if (destold.layers) {
    destold.layers = static_cast<CustomDataLayer *>(MEM_dupallocN(destold.layers));
  }

  if (CustomData_merge_without_data(source, dest, mask, alloctype, 0) == false) {
    if (destold.layers) {
      MEM_freeN(destold.layers);
    }
    return false;
  }

  int iter_type;
  int totelem;
  switch (htype) {
    case BM_VERT:
      iter_type = BM_VERTS_OF_MESH;
      totelem = bm->totvert;
      break;
    case BM_EDGE:
      iter_type = BM_EDGES_OF_MESH;
      totelem = bm->totedge;
      break;
    case BM_LOOP:
      iter_type = BM_LOOPS_OF_FACE;
      totelem = bm->totloop;
      break;
    case BM_FACE:
      iter_type = BM_FACES_OF_MESH;
      totelem = bm->totface;
      break;
    default: /* should never happen */
      BLI_assert_msg(0, "invalid type given");
      iter_type = BM_VERTS_OF_MESH;
      totelem = bm->totvert;
      break;
  }

  dest->pool = nullptr;
  CustomData_bmesh_init_pool(dest, totelem, htype);

  if (iter_type != BM_LOOPS_OF_FACE) {
    BMHeader *h;
    BMIter iter;
    /* Ensure all current elements follow new customdata layout. */
    BM_ITER_MESH (h, &iter, bm, iter_type) {
      void *tmp = nullptr;
      CustomData_bmesh_copy_data(&destold, dest, h->data, &tmp);
      CustomData_bmesh_free_block(&destold, &h->data);
      h->data = tmp;
    }
  }
  else {
    BMFace *f;
    BMLoop *l;
    BMIter iter;
    BMIter liter;

    /* Ensure all current elements follow new customdata layout. */
    BM_ITER_MESH (f, &iter, bm, BM_FACES_OF_MESH) {
      BM_ITER_ELEM (l, &liter, f, BM_LOOPS_OF_FACE) {
        void *tmp = nullptr;
        CustomData_bmesh_copy_data(&destold, dest, l->head.data, &tmp);
        CustomData_bmesh_free_block(&destold, &l->head.data);
        l->head.data = tmp;
      }
    }
  }

  if (destold.pool) {
    BLI_mempool_destroy(destold.pool);
  }
  if (destold.layers) {
    MEM_freeN(destold.layers);
  }
  return true;
}

void CustomData_bmesh_free_block(CustomData *data, void **block)
{
  if (*block == nullptr) {
    return;
  }

  for (int i = 0; i < data->totlayer; i++) {
    const LayerTypeInfo *typeInfo = layerType_getInfo(data->layers[i].type);

    if (typeInfo->free) {
      int offset = data->layers[i].offset;
      typeInfo->free(POINTER_OFFSET(*block, offset), 1, typeInfo->size);
    }
  }

  if (data->totsize) {
    BLI_mempool_free(data->pool, *block);
  }

  *block = nullptr;
}

void CustomData_bmesh_free_block_data(CustomData *data, void *block)
{
  if (block == nullptr) {
    return;
  }
  for (int i = 0; i < data->totlayer; i++) {
    const LayerTypeInfo *typeInfo = layerType_getInfo(data->layers[i].type);
    if (typeInfo->free) {
      const size_t offset = data->layers[i].offset;
      typeInfo->free(POINTER_OFFSET(block, offset), 1, typeInfo->size);
    }
  }
  if (data->totsize) {
    memset(block, 0, data->totsize);
  }
}

void CustomData_bmesh_alloc_block(CustomData *data, void **block)
{
  if (*block) {
    CustomData_bmesh_free_block(data, block);
  }

  if (data->totsize > 0) {
    *block = BLI_mempool_alloc(data->pool);
  }
  else {
    *block = nullptr;
  }
}

void CustomData_bmesh_free_block_data_exclude_by_type(CustomData *data,
                                                      void *block,
                                                      const eCustomDataMask mask_exclude)
{
  if (block == nullptr) {
    return;
  }
  for (int i = 0; i < data->totlayer; i++) {
    if ((CD_TYPE_AS_MASK(data->layers[i].type) & mask_exclude) == 0) {
      const LayerTypeInfo *typeInfo = layerType_getInfo(data->layers[i].type);
      const size_t offset = data->layers[i].offset;
      if (typeInfo->free) {
        typeInfo->free(POINTER_OFFSET(block, offset), 1, typeInfo->size);
      }
      memset(POINTER_OFFSET(block, offset), 0, typeInfo->size);
    }
  }
}

void CustomData_data_set_default_value(const int type, void *elem)
{
  const LayerTypeInfo *typeInfo = layerType_getInfo(type);
  if (typeInfo->set_default_value) {
    typeInfo->set_default_value(elem, 1);
  }
  else {
    memset(elem, 0, typeInfo->size);
  }
}

static void CustomData_bmesh_set_default_n(CustomData *data, void **block, const int n)
{
  const int offset = data->layers[n].offset;
  CustomData_data_set_default_value(data->layers[n].type, POINTER_OFFSET(*block, offset));
}

void CustomData_bmesh_set_default(CustomData *data, void **block)
{
  if (*block == nullptr) {
    CustomData_bmesh_alloc_block(data, block);
  }

  for (int i = 0; i < data->totlayer; i++) {
    CustomData_bmesh_set_default_n(data, block, i);
  }
}

void CustomData_bmesh_copy_data_exclude_by_type(const CustomData *source,
                                                CustomData *dest,
                                                void *src_block,
                                                void **dest_block,
                                                const eCustomDataMask mask_exclude)
{
  /* Note that having a version of this function without a 'mask_exclude'
   * would cause too much duplicate code, so add a check instead. */
  const bool no_mask = (mask_exclude == 0);

  if (*dest_block == nullptr) {
    CustomData_bmesh_alloc_block(dest, dest_block);
    if (*dest_block) {
      memset(*dest_block, 0, dest->totsize);
    }
  }

  /* copies a layer at a time */
  int dest_i = 0;
  for (int src_i = 0; src_i < source->totlayer; src_i++) {

    /* find the first dest layer with type >= the source type
     * (this should work because layers are ordered by type)
     */
    while (dest_i < dest->totlayer && dest->layers[dest_i].type < source->layers[src_i].type) {
      CustomData_bmesh_set_default_n(dest, dest_block, dest_i);
      dest_i++;
    }

    /* if there are no more dest layers, we're done */
    if (dest_i >= dest->totlayer) {
      return;
    }

    /* if we found a matching layer, copy the data */
    if (dest->layers[dest_i].type == source->layers[src_i].type &&
        STREQ(dest->layers[dest_i].name, source->layers[src_i].name)) {
      if (no_mask || ((CD_TYPE_AS_MASK(dest->layers[dest_i].type) & mask_exclude) == 0)) {
        const void *src_data = POINTER_OFFSET(src_block, source->layers[src_i].offset);
        void *dest_data = POINTER_OFFSET(*dest_block, dest->layers[dest_i].offset);
        const LayerTypeInfo *typeInfo = layerType_getInfo(source->layers[src_i].type);
        if (typeInfo->copy) {
          typeInfo->copy(src_data, dest_data, 1);
        }
        else {
          memcpy(dest_data, src_data, typeInfo->size);
        }
      }

      /* if there are multiple source & dest layers of the same type,
       * we don't want to copy all source layers to the same dest, so
       * increment dest_i
       */
      dest_i++;
    }
  }

  while (dest_i < dest->totlayer) {
    CustomData_bmesh_set_default_n(dest, dest_block, dest_i);
    dest_i++;
  }
}

void CustomData_bmesh_copy_data(const CustomData *source,
                                CustomData *dest,
                                void *src_block,
                                void **dest_block)
{
  CustomData_bmesh_copy_data_exclude_by_type(source, dest, src_block, dest_block, 0);
}

void *CustomData_bmesh_get(const CustomData *data, void *block, const int type)
{
  int layer_index = CustomData_get_active_layer_index(data, type);
  if (layer_index == -1) {
    return nullptr;
  }

  return POINTER_OFFSET(block, data->layers[layer_index].offset);
}

void *CustomData_bmesh_get_n(const CustomData *data, void *block, const int type, const int n)
{
  int layer_index = CustomData_get_layer_index(data, type);
  if (layer_index == -1) {
    return nullptr;
  }

  return POINTER_OFFSET(block, data->layers[layer_index + n].offset);
}

void *CustomData_bmesh_get_layer_n(const CustomData *data, void *block, const int n)
{
  if (n < 0 || n >= data->totlayer) {
    return nullptr;
  }

  return POINTER_OFFSET(block, data->layers[n].offset);
}

bool CustomData_layer_has_math(const CustomData *data, const int layer_n)
{
  const LayerTypeInfo *typeInfo = layerType_getInfo(data->layers[layer_n].type);

  if (typeInfo->equal && typeInfo->add && typeInfo->multiply && typeInfo->initminmax &&
      typeInfo->dominmax) {
    return true;
  }

  return false;
}

bool CustomData_layer_has_interp(const CustomData *data, const int layer_n)
{
  const LayerTypeInfo *typeInfo = layerType_getInfo(data->layers[layer_n].type);

  if (typeInfo->interp) {
    return true;
  }

  return false;
}

bool CustomData_has_math(const CustomData *data)
{
  /* interpolates a layer at a time */
  for (int i = 0; i < data->totlayer; i++) {
    if (CustomData_layer_has_math(data, i)) {
      return true;
    }
  }

  return false;
}

bool CustomData_bmesh_has_free(const CustomData *data)
{
  for (int i = 0; i < data->totlayer; i++) {
    const LayerTypeInfo *typeInfo = layerType_getInfo(data->layers[i].type);
    if (typeInfo->free) {
      return true;
    }
  }
  return false;
}

bool CustomData_has_interp(const CustomData *data)
{
  /* interpolates a layer at a time */
  for (int i = 0; i < data->totlayer; i++) {
    if (CustomData_layer_has_interp(data, i)) {
      return true;
    }
  }

  return false;
}

void CustomData_data_copy_value(int type, const void *source, void *dest)
{
  const LayerTypeInfo *typeInfo = layerType_getInfo(type);

  if (!dest) {
    return;
  }

  if (typeInfo->copy) {
    typeInfo->copy(source, dest, 1);
  }
  else {
    memcpy(dest, source, typeInfo->size);
  }
}

void CustomData_data_mix_value(
    int type, const void *source, void *dest, const int mixmode, const float mixfactor)
{
  const LayerTypeInfo *typeInfo = layerType_getInfo(type);

  if (!dest) {
    return;
  }

  if (typeInfo->copyvalue) {
    typeInfo->copyvalue(source, dest, mixmode, mixfactor);
  }
  else {
    /* Mere copy if no advanced interpolation is supported. */
    memcpy(dest, source, typeInfo->size);
  }
}

bool CustomData_data_equals(int type, const void *data1, const void *data2)
{
  const LayerTypeInfo *typeInfo = layerType_getInfo(type);

  if (typeInfo->equal) {
    return typeInfo->equal(data1, data2);
  }

  return !memcmp(data1, data2, typeInfo->size);
}

void CustomData_data_initminmax(int type, void *min, void *max)
{
  const LayerTypeInfo *typeInfo = layerType_getInfo(type);

  if (typeInfo->initminmax) {
    typeInfo->initminmax(min, max);
  }
}

void CustomData_data_dominmax(int type, const void *data, void *min, void *max)
{
  const LayerTypeInfo *typeInfo = layerType_getInfo(type);

  if (typeInfo->dominmax) {
    typeInfo->dominmax(data, min, max);
  }
}

void CustomData_data_multiply(int type, void *data, const float fac)
{
  const LayerTypeInfo *typeInfo = layerType_getInfo(type);

  if (typeInfo->multiply) {
    typeInfo->multiply(data, fac);
  }
}

void CustomData_data_add(int type, void *data1, const void *data2)
{
  const LayerTypeInfo *typeInfo = layerType_getInfo(type);

  if (typeInfo->add) {
    typeInfo->add(data1, data2);
  }
}

void CustomData_bmesh_set(const CustomData *data, void *block, const int type, const void *source)
{
  void *dest = CustomData_bmesh_get(data, block, type);
  const LayerTypeInfo *typeInfo = layerType_getInfo(type);

  if (!dest) {
    return;
  }

  if (typeInfo->copy) {
    typeInfo->copy(source, dest, 1);
  }
  else {
    memcpy(dest, source, typeInfo->size);
  }
}

void CustomData_bmesh_set_n(
    CustomData *data, void *block, const int type, const int n, const void *source)
{
  void *dest = CustomData_bmesh_get_n(data, block, type, n);
  const LayerTypeInfo *typeInfo = layerType_getInfo(type);

  if (!dest) {
    return;
  }

  if (typeInfo->copy) {
    typeInfo->copy(source, dest, 1);
  }
  else {
    memcpy(dest, source, typeInfo->size);
  }
}

void CustomData_bmesh_interp_n(CustomData *data,
                               const void **src_blocks_ofs,
                               const float *weights,
                               const float *sub_weights,
                               int count,
                               void *dst_block_ofs,
                               int n)
{
  BLI_assert(weights != nullptr);
  BLI_assert(count > 0);

  CustomDataLayer *layer = &data->layers[n];
  const LayerTypeInfo *typeInfo = layerType_getInfo(layer->type);

  typeInfo->interp(src_blocks_ofs, weights, sub_weights, count, dst_block_ofs);
}

void CustomData_bmesh_interp(CustomData *data,
                             const void **src_blocks,
                             const float *weights,
                             const float *sub_weights,
                             int count,
                             void *dst_block)
{
  if (count <= 0) {
    return;
  }

  void *source_buf[SOURCE_BUF_SIZE];
  const void **sources = (const void **)source_buf;

  /* Slow fallback in case we're interpolating a ridiculous number of elements. */
  if (count > SOURCE_BUF_SIZE) {
    sources = (const void **)MEM_malloc_arrayN(count, sizeof(*sources), __func__);
  }

  /* If no weights are given, generate default ones to produce an average result. */
  float default_weights_buf[SOURCE_BUF_SIZE];
  float *default_weights = nullptr;
  if (weights == nullptr) {
    default_weights = (count > SOURCE_BUF_SIZE) ?
                          (float *)MEM_mallocN(sizeof(*weights) * size_t(count), __func__) :
                          default_weights_buf;
    copy_vn_fl(default_weights, count, 1.0f / count);
    weights = default_weights;
  }

  /* interpolates a layer at a time */
  for (int i = 0; i < data->totlayer; i++) {
    CustomDataLayer *layer = &data->layers[i];
    const LayerTypeInfo *typeInfo = layerType_getInfo(layer->type);
    if (typeInfo->interp) {
      for (int j = 0; j < count; j++) {
        sources[j] = POINTER_OFFSET(src_blocks[j], layer->offset);
      }
      CustomData_bmesh_interp_n(
          data, sources, weights, sub_weights, count, POINTER_OFFSET(dst_block, layer->offset), i);
    }
  }

  if (count > SOURCE_BUF_SIZE) {
    MEM_freeN((void *)sources);
  }
  if (!ELEM(default_weights, nullptr, default_weights_buf)) {
    MEM_freeN(default_weights);
  }
}

void CustomData_file_write_info(int type, const char **r_struct_name, int *r_struct_num)
{
  const LayerTypeInfo *typeInfo = layerType_getInfo(type);

  *r_struct_name = typeInfo->structname;
  *r_struct_num = typeInfo->structnum;
}

void CustomData_blend_write_prepare(CustomData &data,
                                    Vector<CustomDataLayer, 16> &layers_to_write,
                                    const Set<std::string> &skip_names)
{
  for (const CustomDataLayer &layer : Span(data.layers, data.totlayer)) {
    if (layer.flag & CD_FLAG_NOCOPY) {
      continue;
    }
    if (layer.anonymous_id != nullptr) {
      continue;
    }
    if (skip_names.contains(layer.name)) {
      continue;
    }
    layers_to_write.append(layer);
  }
  data.totlayer = layers_to_write.size();
  data.maxlayer = data.totlayer;
}

int CustomData_sizeof(int type)
{
  const LayerTypeInfo *typeInfo = layerType_getInfo(type);

  return typeInfo->size;
}

const char *CustomData_layertype_name(int type)
{
  return layerType_getName(type);
}

bool CustomData_layertype_is_singleton(int type)
{
  const LayerTypeInfo *typeInfo = layerType_getInfo(type);
  return typeInfo->defaultname == nullptr;
}

bool CustomData_layertype_is_dynamic(int type)
{
  const LayerTypeInfo *typeInfo = layerType_getInfo(type);

  return (typeInfo->free != nullptr);
}

int CustomData_layertype_layers_max(const int type)
{
  const LayerTypeInfo *typeInfo = layerType_getInfo(type);

  /* Same test as for singleton above. */
  if (typeInfo->defaultname == nullptr) {
    return 1;
  }
  if (typeInfo->layers_max == nullptr) {
    return -1;
  }

  return typeInfo->layers_max();
}

static bool cd_layer_find_dupe(CustomData *data, const char *name, const int type, const int index)
{
  /* see if there is a duplicate */
  for (int i = 0; i < data->totlayer; i++) {
    if (i != index) {
      CustomDataLayer *layer = &data->layers[i];

      if (CD_TYPE_AS_MASK(type) & CD_MASK_PROP_ALL) {
        if ((CD_TYPE_AS_MASK(layer->type) & CD_MASK_PROP_ALL) && STREQ(layer->name, name)) {
          return true;
        }
      }
      else {
        if (i != index && layer->type == type && STREQ(layer->name, name)) {
          return true;
        }
      }
    }
  }

  return false;
}

struct CustomDataUniqueCheckData {
  CustomData *data;
  int type;
  int index;
};

static bool customdata_unique_check(void *arg, const char *name)
{
  CustomDataUniqueCheckData *data_arg = static_cast<CustomDataUniqueCheckData *>(arg);
  return cd_layer_find_dupe(data_arg->data, name, data_arg->type, data_arg->index);
}

int CustomData_name_max_length_calc(const blender::StringRef name)
{
  if (name.startswith(".")) {
    return MAX_CUSTOMDATA_LAYER_NAME_NO_PREFIX;
  }
  for (const blender::StringRef prefix :
       {"." UV_VERTSEL_NAME, UV_EDGESEL_NAME ".", UV_PINNED_NAME "."}) {
    if (name.startswith(prefix)) {
      return MAX_CUSTOMDATA_LAYER_NAME;
    }
  }
  return MAX_CUSTOMDATA_LAYER_NAME_NO_PREFIX;
}

void CustomData_set_layer_unique_name(CustomData *data, const int index)
{
  CustomDataLayer *nlayer = &data->layers[index];
  const LayerTypeInfo *typeInfo = layerType_getInfo(nlayer->type);

  CustomDataUniqueCheckData data_arg{data, nlayer->type, index};

  if (!typeInfo->defaultname) {
    return;
  }

  const int max_length = CustomData_name_max_length_calc(nlayer->name);

  /* Set default name if none specified. Note we only call DATA_() when
   * needed to avoid overhead of locale lookups in the depsgraph. */
  if (nlayer->name[0] == '\0') {
    STRNCPY(nlayer->name, DATA_(typeInfo->defaultname));
  }

  BLI_uniquename_cb(customdata_unique_check, &data_arg, nullptr, '.', nlayer->name, max_length);
}

void CustomData_validate_layer_name(const CustomData *data,
                                    int type,
                                    const char *name,
                                    char *outname)
{
  int index = -1;

  /* if a layer name was given, try to find that layer */
  if (name[0]) {
    index = CustomData_get_named_layer_index(data, type, name);
  }

  if (index == -1) {
    /* either no layer was specified, or the layer we want has been
     * deleted, so assign the active layer to name
     */
    index = CustomData_get_active_layer_index(data, type);
    BLI_strncpy(outname, data->layers[index].name, MAX_CUSTOMDATA_LAYER_NAME);
  }
  else {
    BLI_strncpy(outname, name, MAX_CUSTOMDATA_LAYER_NAME);
  }
}

bool CustomData_verify_versions(CustomData *data, const int index)
{
  const LayerTypeInfo *typeInfo;
  CustomDataLayer *layer = &data->layers[index];
  bool keeplayer = true;

  if (layer->type >= CD_NUMTYPES) {
    keeplayer = false; /* unknown layer type from future version */
  }
  else {
    typeInfo = layerType_getInfo(layer->type);

    if (!typeInfo->defaultname && (index > 0) && data->layers[index - 1].type == layer->type) {
      keeplayer = false; /* multiple layers of which we only support one */
    }
    /* This is a preemptive fix for cases that should not happen
     * (layers that should not be written in .blend files),
     * but can happen due to bugs (see e.g. #62318).
     * Also for forward compatibility, in future,
     * we may put into `.blend` file some currently un-written data types,
     * this should cover that case as well.
     * Better to be safe here, and fix issue on the fly rather than crash... */
    /* 0 structnum is used in writing code to tag layer types that should not be written. */
    else if (typeInfo->structnum == 0 &&
             /* XXX Not sure why those three are exception, maybe that should be fixed? */
             !ELEM(layer->type,
                   CD_PAINT_MASK,
                   CD_FACEMAP,
                   CD_MTEXPOLY,
                   CD_SCULPT_FACE_SETS,
                   CD_CREASE)) {
      keeplayer = false;
      CLOG_WARN(&LOG, ".blend file read: removing a data layer that should not have been written");
    }
  }

  if (!keeplayer) {
    for (int i = index + 1; i < data->totlayer; i++) {
      data->layers[i - 1] = data->layers[i];
    }
    data->totlayer--;
  }

  return keeplayer;
}

static bool CustomData_layer_ensure_data_exists(CustomDataLayer *layer, size_t count)
{
  BLI_assert(layer);
  const LayerTypeInfo *typeInfo = layerType_getInfo(layer->type);
  BLI_assert(typeInfo);

  if (layer->data || count == 0) {
    return false;
  }

  switch (layer->type) {
    /* When more instances of corrupt files are found, add them here. */
    case CD_PROP_BOOL:   /* See #84935. */
    case CD_MLOOPUV:     /* See #90620. */
    case CD_PROP_FLOAT2: /* See #90620. */
      layer->data = MEM_calloc_arrayN(count, typeInfo->size, layerType_getName(layer->type));
      BLI_assert(layer->data);
      if (typeInfo->set_default_value) {
        typeInfo->set_default_value(layer->data, count);
      }
      return true;
      break;

    case CD_MTEXPOLY:
      /* TODO: Investigate multiple test failures on cycles, e.g. cycles_shadow_catcher_cpu. */
      break;

    default:
      /* Log an error so we can collect instances of bad files. */
      CLOG_WARN(&LOG, "CustomDataLayer->data is NULL for type %d.", layer->type);
      break;
  }
  return false;
}

bool CustomData_layer_validate(CustomDataLayer *layer, const uint totitems, const bool do_fixes)
{
  BLI_assert(layer);
  const LayerTypeInfo *typeInfo = layerType_getInfo(layer->type);
  BLI_assert(typeInfo);

  if (do_fixes) {
    CustomData_layer_ensure_data_exists(layer, totitems);
  }

  BLI_assert((totitems == 0) || layer->data);
  BLI_assert(MEM_allocN_len(layer->data) >= totitems * typeInfo->size);

  if (typeInfo->validate != nullptr) {
    return typeInfo->validate(layer->data, totitems, do_fixes);
  }

  return false;
}

/** \} */

/* -------------------------------------------------------------------- */
/** \name External Files
 * \{ */

static void customdata_external_filename(char filepath[FILE_MAX],
                                         ID *id,
                                         CustomDataExternal *external)
{
  BLI_strncpy(filepath, external->filepath, FILE_MAX);
  BLI_path_abs(filepath, ID_BLEND_PATH_FROM_GLOBAL(id));
}

void CustomData_external_reload(CustomData *data, ID * /*id*/, eCustomDataMask mask, int totelem)
{
  for (int i = 0; i < data->totlayer; i++) {
    CustomDataLayer *layer = &data->layers[i];
    const LayerTypeInfo *typeInfo = layerType_getInfo(layer->type);

    if (!(mask & CD_TYPE_AS_MASK(layer->type))) {
      /* pass */
    }
    else if ((layer->flag & CD_FLAG_EXTERNAL) && (layer->flag & CD_FLAG_IN_MEMORY)) {
      if (typeInfo->free) {
        typeInfo->free(layer->data, totelem, typeInfo->size);
      }
      layer->flag &= ~CD_FLAG_IN_MEMORY;
    }
  }
}

void CustomData_external_read(CustomData *data, ID *id, eCustomDataMask mask, const int totelem)
{
  CustomDataExternal *external = data->external;
  CustomDataLayer *layer;
  char filepath[FILE_MAX];
  int update = 0;

  if (!external) {
    return;
  }

  for (int i = 0; i < data->totlayer; i++) {
    layer = &data->layers[i];
    const LayerTypeInfo *typeInfo = layerType_getInfo(layer->type);

    if (!(mask & CD_TYPE_AS_MASK(layer->type))) {
      /* pass */
    }
    else if (layer->flag & CD_FLAG_IN_MEMORY) {
      /* pass */
    }
    else if ((layer->flag & CD_FLAG_EXTERNAL) && typeInfo->read) {
      update = 1;
    }
  }

  if (!update) {
    return;
  }

  customdata_external_filename(filepath, id, external);

  CDataFile *cdf = cdf_create(CDF_TYPE_MESH);
  if (!cdf_read_open(cdf, filepath)) {
    cdf_free(cdf);
    CLOG_ERROR(&LOG, "Failed to read %s layer from %s.", layerType_getName(layer->type), filepath);
    return;
  }

  for (int i = 0; i < data->totlayer; i++) {
    layer = &data->layers[i];
    const LayerTypeInfo *typeInfo = layerType_getInfo(layer->type);

    if (!(mask & CD_TYPE_AS_MASK(layer->type))) {
      /* pass */
    }
    else if (layer->flag & CD_FLAG_IN_MEMORY) {
      /* pass */
    }
    else if ((layer->flag & CD_FLAG_EXTERNAL) && typeInfo->read) {
      CDataFileLayer *blay = cdf_layer_find(cdf, layer->type, layer->name);

      if (blay) {
        if (cdf_read_layer(cdf, blay)) {
          if (typeInfo->read(cdf, layer->data, totelem)) {
            /* pass */
          }
          else {
            break;
          }
          layer->flag |= CD_FLAG_IN_MEMORY;
        }
        else {
          break;
        }
      }
    }
  }

  cdf_read_close(cdf);
  cdf_free(cdf);
}

void CustomData_external_write(
    CustomData *data, ID *id, eCustomDataMask mask, const int totelem, const int free)
{
  CustomDataExternal *external = data->external;
  int update = 0;
  char filepath[FILE_MAX];

  if (!external) {
    return;
  }

  /* test if there is anything to write */
  for (int i = 0; i < data->totlayer; i++) {
    CustomDataLayer *layer = &data->layers[i];
    const LayerTypeInfo *typeInfo = layerType_getInfo(layer->type);

    if (!(mask & CD_TYPE_AS_MASK(layer->type))) {
      /* pass */
    }
    else if ((layer->flag & CD_FLAG_EXTERNAL) && typeInfo->write) {
      update = 1;
    }
  }

  if (!update) {
    return;
  }

  /* make sure data is read before we try to write */
  CustomData_external_read(data, id, mask, totelem);
  customdata_external_filename(filepath, id, external);

  CDataFile *cdf = cdf_create(CDF_TYPE_MESH);

  for (int i = 0; i < data->totlayer; i++) {
    CustomDataLayer *layer = &data->layers[i];
    const LayerTypeInfo *typeInfo = layerType_getInfo(layer->type);

    if ((layer->flag & CD_FLAG_EXTERNAL) && typeInfo->filesize) {
      if (layer->flag & CD_FLAG_IN_MEMORY) {
        cdf_layer_add(
            cdf, layer->type, layer->name, typeInfo->filesize(cdf, layer->data, totelem));
      }
      else {
        cdf_free(cdf);
        return; /* read failed for a layer! */
      }
    }
  }

  if (!cdf_write_open(cdf, filepath)) {
    CLOG_ERROR(&LOG, "Failed to open %s for writing.", filepath);
    cdf_free(cdf);
    return;
  }

  int i;
  for (i = 0; i < data->totlayer; i++) {
    CustomDataLayer *layer = &data->layers[i];
    const LayerTypeInfo *typeInfo = layerType_getInfo(layer->type);

    if ((layer->flag & CD_FLAG_EXTERNAL) && typeInfo->write) {
      CDataFileLayer *blay = cdf_layer_find(cdf, layer->type, layer->name);

      if (cdf_write_layer(cdf, blay)) {
        if (typeInfo->write(cdf, layer->data, totelem)) {
          /* pass */
        }
        else {
          break;
        }
      }
      else {
        break;
      }
    }
  }

  if (i != data->totlayer) {
    CLOG_ERROR(&LOG, "Failed to write data to %s.", filepath);
    cdf_write_close(cdf);
    cdf_free(cdf);
    return;
  }

  for (i = 0; i < data->totlayer; i++) {
    CustomDataLayer *layer = &data->layers[i];
    const LayerTypeInfo *typeInfo = layerType_getInfo(layer->type);

    if ((layer->flag & CD_FLAG_EXTERNAL) && typeInfo->write) {
      if (free) {
        if (typeInfo->free) {
          typeInfo->free(layer->data, totelem, typeInfo->size);
        }
        layer->flag &= ~CD_FLAG_IN_MEMORY;
      }
    }
  }

  cdf_write_close(cdf);
  cdf_free(cdf);
}

void CustomData_external_add(
    CustomData *data, ID * /*id*/, const int type, const int /*totelem*/, const char *filepath)
{
  CustomDataExternal *external = data->external;

  int layer_index = CustomData_get_active_layer_index(data, type);
  if (layer_index == -1) {
    return;
  }

  CustomDataLayer *layer = &data->layers[layer_index];

  if (layer->flag & CD_FLAG_EXTERNAL) {
    return;
  }

  if (!external) {
    external = MEM_cnew<CustomDataExternal>(__func__);
    data->external = external;
  }
  BLI_strncpy(external->filepath, filepath, sizeof(external->filepath));

  layer->flag |= CD_FLAG_EXTERNAL | CD_FLAG_IN_MEMORY;
}

void CustomData_external_remove(CustomData *data, ID *id, const int type, const int totelem)
{
  CustomDataExternal *external = data->external;

  int layer_index = CustomData_get_active_layer_index(data, type);
  if (layer_index == -1) {
    return;
  }

  CustomDataLayer *layer = &data->layers[layer_index];

  if (!external) {
    return;
  }

  if (layer->flag & CD_FLAG_EXTERNAL) {
    if (!(layer->flag & CD_FLAG_IN_MEMORY)) {
      CustomData_external_read(data, id, CD_TYPE_AS_MASK(layer->type), totelem);
    }

    layer->flag &= ~CD_FLAG_EXTERNAL;
  }
}

bool CustomData_external_test(CustomData *data, const int type)
{
  int layer_index = CustomData_get_active_layer_index(data, type);
  if (layer_index == -1) {
    return false;
  }

  CustomDataLayer *layer = &data->layers[layer_index];
  return (layer->flag & CD_FLAG_EXTERNAL) != 0;
}

/** \} */

/* -------------------------------------------------------------------- */
/** \name Mesh-to-Mesh Data Transfer
 * \{ */

static void copy_bit_flag(void *dst, const void *src, const size_t data_size, const uint64_t flag)
{
#define COPY_BIT_FLAG(_type, _dst, _src, _f) \
  { \
    const _type _val = *((_type *)(_src)) & ((_type)(_f)); \
    *((_type *)(_dst)) &= ~((_type)(_f)); \
    *((_type *)(_dst)) |= _val; \
  } \
  (void)0

  switch (data_size) {
    case 1:
      COPY_BIT_FLAG(uint8_t, dst, src, flag);
      break;
    case 2:
      COPY_BIT_FLAG(uint16_t, dst, src, flag);
      break;
    case 4:
      COPY_BIT_FLAG(uint32_t, dst, src, flag);
      break;
    case 8:
      COPY_BIT_FLAG(uint64_t, dst, src, flag);
      break;
    default:
      // CLOG_ERROR(&LOG, "Unknown flags-container size (%zu)", datasize);
      break;
  }

#undef COPY_BIT_FLAG
}

static bool check_bit_flag(const void *data, const size_t data_size, const uint64_t flag)
{
  switch (data_size) {
    case 1:
      return ((*((uint8_t *)data) & uint8_t(flag)) != 0);
    case 2:
      return ((*((uint16_t *)data) & uint16_t(flag)) != 0);
    case 4:
      return ((*((uint32_t *)data) & uint32_t(flag)) != 0);
    case 8:
      return ((*((uint64_t *)data) & uint64_t(flag)) != 0);
    default:
      // CLOG_ERROR(&LOG, "Unknown flags-container size (%zu)", datasize);
      return false;
  }
}

static void customdata_data_transfer_interp_generic(const CustomDataTransferLayerMap *laymap,
                                                    void *data_dst,
                                                    const void **sources,
                                                    const float *weights,
                                                    const int count,
                                                    const float mix_factor)
{
  BLI_assert(weights != nullptr);
  BLI_assert(count > 0);

  /* Fake interpolation, we actually copy highest weighted source to dest.
   * Note we also handle bitflags here,
   * in which case we rather choose to transfer value of elements totaling
   * more than 0.5 of weight. */
  int best_src_idx = 0;

  const int data_type = laymap->data_type;
  const int mix_mode = laymap->mix_mode;

  size_t data_size;
  const uint64_t data_flag = laymap->data_flag;

  cd_interp interp_cd = nullptr;
  cd_copy copy_cd = nullptr;

  if (!sources) {
    /* Not supported here, abort. */
    return;
  }

  if (data_type & CD_FAKE) {
    data_size = laymap->data_size;
  }
  else {
    const LayerTypeInfo *type_info = layerType_getInfo(data_type);

    data_size = size_t(type_info->size);
    interp_cd = type_info->interp;
    copy_cd = type_info->copy;
  }

  void *tmp_dst = MEM_mallocN(data_size, __func__);

  if (count > 1 && !interp_cd) {
    if (data_flag) {
      /* Boolean case, we can 'interpolate' in two groups,
       * and choose value from highest weighted group. */
      float tot_weight_true = 0.0f;
      int item_true_idx = -1, item_false_idx = -1;

      for (int i = 0; i < count; i++) {
        if (check_bit_flag(sources[i], data_size, data_flag)) {
          tot_weight_true += weights[i];
          item_true_idx = i;
        }
        else {
          item_false_idx = i;
        }
      }
      best_src_idx = (tot_weight_true >= 0.5f) ? item_true_idx : item_false_idx;
    }
    else {
      /* We just choose highest weighted source. */
      float max_weight = 0.0f;

      for (int i = 0; i < count; i++) {
        if (weights[i] > max_weight) {
          max_weight = weights[i];
          best_src_idx = i;
        }
      }
    }
  }

  BLI_assert(best_src_idx >= 0);

  if (interp_cd) {
    interp_cd(sources, weights, nullptr, count, tmp_dst);
  }
  else if (data_flag) {
    copy_bit_flag(tmp_dst, sources[best_src_idx], data_size, data_flag);
  }
  /* No interpolation, just copy highest weight source element's data. */
  else if (copy_cd) {
    copy_cd(sources[best_src_idx], tmp_dst, 1);
  }
  else {
    memcpy(tmp_dst, sources[best_src_idx], data_size);
  }

  if (data_flag) {
    /* Bool flags, only copy if dest data is set (resp. unset) -
     * only 'advanced' modes we can support here! */
    if (mix_factor >= 0.5f && ((mix_mode == CDT_MIX_TRANSFER) ||
                               (mix_mode == CDT_MIX_REPLACE_ABOVE_THRESHOLD &&
                                check_bit_flag(data_dst, data_size, data_flag)) ||
                               (mix_mode == CDT_MIX_REPLACE_BELOW_THRESHOLD &&
                                !check_bit_flag(data_dst, data_size, data_flag)))) {
      copy_bit_flag(data_dst, tmp_dst, data_size, data_flag);
    }
  }
  else if (!(data_type & CD_FAKE)) {
    CustomData_data_mix_value(data_type, tmp_dst, data_dst, mix_mode, mix_factor);
  }
  /* Else we can do nothing by default, needs custom interp func!
   * Note this is here only for sake of consistency, not expected to be used much actually? */
  else {
    if (mix_factor >= 0.5f) {
      memcpy(data_dst, tmp_dst, data_size);
    }
  }

  MEM_freeN(tmp_dst);
}

void customdata_data_transfer_interp_normal_normals(const CustomDataTransferLayerMap *laymap,
                                                    void *data_dst,
                                                    const void **sources,
                                                    const float *weights,
                                                    const int count,
                                                    const float mix_factor)
{
  BLI_assert(weights != nullptr);
  BLI_assert(count > 0);

  const int data_type = laymap->data_type;
  const int mix_mode = laymap->mix_mode;

  SpaceTransform *space_transform = static_cast<SpaceTransform *>(laymap->interp_data);

  const LayerTypeInfo *type_info = layerType_getInfo(data_type);
  cd_interp interp_cd = type_info->interp;

  float tmp_dst[3];

  BLI_assert(data_type == CD_NORMAL);

  if (!sources) {
    /* Not supported here, abort. */
    return;
  }

  interp_cd(sources, weights, nullptr, count, tmp_dst);
  if (space_transform) {
    /* tmp_dst is in source space so far, bring it back in destination space. */
    BLI_space_transform_invert_normal(space_transform, tmp_dst);
  }

  CustomData_data_mix_value(data_type, tmp_dst, data_dst, mix_mode, mix_factor);
}

void CustomData_data_transfer(const MeshPairRemap *me_remap,
                              const CustomDataTransferLayerMap *laymap)
{
  MeshPairRemapItem *mapit = me_remap->items;
  const int totelem = me_remap->items_num;

  const int data_type = laymap->data_type;
  const void *data_src = laymap->data_src;
  void *data_dst = laymap->data_dst;

  size_t data_step;
  size_t data_size;
  size_t data_offset;

  cd_datatransfer_interp interp = nullptr;

  size_t tmp_buff_size = 32;
  const void **tmp_data_src = nullptr;

  /* NOTE: null data_src may happen and be valid (see vgroups...). */
  if (!data_dst) {
    return;
  }

  if (data_src) {
    tmp_data_src = (const void **)MEM_malloc_arrayN(
        tmp_buff_size, sizeof(*tmp_data_src), __func__);
  }

  if (data_type & CD_FAKE) {
    data_step = laymap->elem_size;
    data_size = laymap->data_size;
    data_offset = laymap->data_offset;
  }
  else {
    const LayerTypeInfo *type_info = layerType_getInfo(data_type);

    /* NOTE: we can use 'fake' CDLayers for crease :/. */
    data_size = size_t(type_info->size);
    data_step = laymap->elem_size ? laymap->elem_size : data_size;
    data_offset = laymap->data_offset;
  }

  interp = laymap->interp ? laymap->interp : customdata_data_transfer_interp_generic;

  for (int i = 0; i < totelem; i++, data_dst = POINTER_OFFSET(data_dst, data_step), mapit++) {
    const int sources_num = mapit->sources_num;
    const float mix_factor = laymap->mix_factor *
                             (laymap->mix_weights ? laymap->mix_weights[i] : 1.0f);

    if (!sources_num) {
      /* No sources for this element, skip it. */
      continue;
    }

    if (tmp_data_src) {
      if (UNLIKELY(sources_num > tmp_buff_size)) {
        tmp_buff_size = size_t(sources_num);
        tmp_data_src = (const void **)MEM_reallocN((void *)tmp_data_src,
                                                   sizeof(*tmp_data_src) * tmp_buff_size);
      }

      for (int j = 0; j < sources_num; j++) {
        const size_t src_idx = size_t(mapit->indices_src[j]);
        tmp_data_src[j] = POINTER_OFFSET(data_src, (data_step * src_idx) + data_offset);
      }
    }

    interp(laymap,
           POINTER_OFFSET(data_dst, data_offset),
           tmp_data_src,
           mapit->weights_src,
           sources_num,
           mix_factor);
  }

  MEM_SAFE_FREE(tmp_data_src);
}

/** \} */

/* -------------------------------------------------------------------- */
/** \name Custom Data IO
 * \{ */

static void write_mdisps(BlendWriter *writer,
                         const int count,
                         const MDisps *mdlist,
                         const int external)
{
  if (mdlist) {
    BLO_write_struct_array(writer, MDisps, count, mdlist);
    for (int i = 0; i < count; i++) {
      const MDisps *md = &mdlist[i];
      if (md->disps) {
        if (!external) {
          BLO_write_float3_array(writer, md->totdisp, &md->disps[0][0]);
        }
      }

      if (md->hidden) {
        BLO_write_raw(writer, BLI_BITMAP_SIZE(md->totdisp), md->hidden);
      }
    }
  }
}

static void write_grid_paint_mask(BlendWriter *writer,
                                  int count,
                                  const GridPaintMask *grid_paint_mask)
{
  if (grid_paint_mask) {
    BLO_write_struct_array(writer, GridPaintMask, count, grid_paint_mask);
    for (int i = 0; i < count; i++) {
      const GridPaintMask *gpm = &grid_paint_mask[i];
      if (gpm->data) {
        const int gridsize = BKE_ccg_gridsize(gpm->level);
        BLO_write_raw(writer, sizeof(*gpm->data) * gridsize * gridsize, gpm->data);
      }
    }
  }
}

void CustomData_blend_write(BlendWriter *writer,
                            CustomData *data,
                            Span<CustomDataLayer> layers_to_write,
                            int count,
                            eCustomDataMask cddata_mask,
                            ID *id)
{
  /* write external customdata (not for undo) */
  if (data->external && !BLO_write_is_undo(writer)) {
    CustomData_external_write(data, id, cddata_mask, count, 0);
  }

  BLO_write_struct_array_at_address(
      writer, CustomDataLayer, data->totlayer, data->layers, layers_to_write.data());

  for (const CustomDataLayer &layer : layers_to_write) {
    if (BLO_write_is_undo(writer) && layer.cow != nullptr) {
      BLO_write_cow(writer, layer.data, layer.cow);
      continue;
    }
    switch (layer.type) {
      case CD_MDEFORMVERT:
        BKE_defvert_blend_write(writer, count, static_cast<const MDeformVert *>(layer.data));
        break;
      case CD_MDISPS:
        write_mdisps(
            writer, count, static_cast<const MDisps *>(layer.data), layer.flag & CD_FLAG_EXTERNAL);
        break;
      case CD_PAINT_MASK:
        BLO_write_raw(writer, sizeof(float) * count, static_cast<const float *>(layer.data));
        break;
      case CD_SCULPT_FACE_SETS:
        BLO_write_raw(writer, sizeof(float) * count, static_cast<const float *>(layer.data));
        break;
      case CD_GRID_PAINT_MASK:
        write_grid_paint_mask(writer, count, static_cast<const GridPaintMask *>(layer.data));
        break;
      case CD_FACEMAP:
        BLO_write_raw(writer, sizeof(int) * count, static_cast<const int *>(layer.data));
        break;
      case CD_PROP_BOOL:
        BLO_write_raw(writer, sizeof(bool) * count, static_cast<const bool *>(layer.data));
        break;
      case CD_CREASE:
        BLO_write_raw(writer, sizeof(float) * count, static_cast<const float *>(layer.data));
        break;
      default: {
        const char *structname;
        int structnum;
        CustomData_file_write_info(layer.type, &structname, &structnum);
        if (structnum) {
          int datasize = structnum * count;
          BLO_write_struct_array_by_name(writer, structname, datasize, layer.data);
        }
        else if (!BLO_write_is_undo(writer)) { /* Do not warn on undo. */
          printf("%s error: layer '%s':%d - can't be written to file\n",
                 __func__,
                 structname,
                 layer.type);
        }
      }
    }
  }

  if (data->external) {
    BLO_write_struct(writer, CustomDataExternal, data->external);
  }
}

static void blend_read_mdisps(BlendDataReader *reader,
                              const int count,
                              MDisps *mdisps,
                              const int external)
{
  if (mdisps) {
    for (int i = 0; i < count; i++) {
      BLO_read_data_address(reader, &mdisps[i].disps);
      BLO_read_data_address(reader, &mdisps[i].hidden);

      if (mdisps[i].totdisp && !mdisps[i].level) {
        /* this calculation is only correct for loop mdisps;
         * if loading pre-BMesh face mdisps this will be
         * overwritten with the correct value in
         * bm_corners_to_loops() */
        float gridsize = sqrtf(mdisps[i].totdisp);
        mdisps[i].level = int(logf(gridsize - 1.0f) / float(M_LN2)) + 1;
      }

      if (BLO_read_requires_endian_switch(reader) && (mdisps[i].disps)) {
        /* DNA_struct_switch_endian doesn't do endian swap for (*disps)[] */
        /* this does swap for data written at write_mdisps() - readfile.c */
        BLI_endian_switch_float_array(*mdisps[i].disps, mdisps[i].totdisp * 3);
      }
      if (!external && !mdisps[i].disps) {
        mdisps[i].totdisp = 0;
      }
    }
  }
}

static void blend_read_paint_mask(BlendDataReader *reader,
                                  int count,
                                  GridPaintMask *grid_paint_mask)
{
  if (grid_paint_mask) {
    for (int i = 0; i < count; i++) {
      GridPaintMask *gpm = &grid_paint_mask[i];
      if (gpm->data) {
        BLO_read_data_address(reader, &gpm->data);
      }
    }
  }
}

void CustomData_blend_read(BlendDataReader *reader, CustomData *data, const int count)
{
  BLO_read_data_address(reader, &data->layers);

  /* Annoying workaround for bug #31079 loading legacy files with
   * no polygons _but_ have stale custom-data. */
  if (UNLIKELY(count == 0 && data->layers == nullptr && data->totlayer != 0)) {
    CustomData_reset(data);
    return;
  }

  BLO_read_data_address(reader, &data->external);

  int i = 0;
  while (i < data->totlayer) {
    CustomDataLayer *layer = &data->layers[i];

    if (layer->flag & CD_FLAG_EXTERNAL) {
      layer->flag &= ~CD_FLAG_IN_MEMORY;
    }

    if (CustomData_verify_versions(data, i)) {
      if (BLO_read_is_cow_data(reader, layer->data)) {
        BLI_assert(layer->cow != nullptr);
        layer->cow->add_user();
        continue;
      }
      BLO_read_data_address(reader, &layer->data);
      if (layer->data != nullptr) {
        layer->cow = make_cow_for_array(eCustomDataType(layer->type), layer->data, count);
      }
      if (CustomData_layer_ensure_data_exists(layer, count)) {
        /* Under normal operations, this shouldn't happen, but...
         * For a CD_PROP_BOOL example, see #84935.
         * For a CD_MLOOPUV example, see #90620. */
        CLOG_WARN(&LOG,
                  "Allocated custom data layer that was not saved correctly for layer->type = %d.",
                  layer->type);
      }

      if (layer->type == CD_MDISPS) {
        blend_read_mdisps(
            reader, count, static_cast<MDisps *>(layer->data), layer->flag & CD_FLAG_EXTERNAL);
      }
      else if (layer->type == CD_GRID_PAINT_MASK) {
        blend_read_paint_mask(reader, count, static_cast<GridPaintMask *>(layer->data));
      }
      else if (layer->type == CD_MDEFORMVERT) {
        BKE_defvert_blend_read(reader, count, static_cast<MDeformVert *>(layer->data));
      }
      i++;
    }
  }

  /* Ensure allocated size is set to the size of the read array. While this should always be the
   * case (see #CustomData_blend_write_prepare), there can be some corruption in rare cases (e.g.
   * files saved between ff3d535bc2a63092 and 945f32e66d6ada2a). */
  data->maxlayer = data->totlayer;

  CustomData_update_typemap(data);
}

/** \} */

/* -------------------------------------------------------------------- */
/** \name Custom Data Debugging
 * \{ */

#ifndef NDEBUG

void CustomData_debug_info_from_layers(const CustomData *data, const char *indent, DynStr *dynstr)
{
  for (int type = 0; type < CD_NUMTYPES; type++) {
    if (CustomData_has_layer(data, type)) {
      /* NOTE: doesn't account for multiple layers. */
      const char *name = CustomData_layertype_name(type);
      const int size = CustomData_sizeof(type);
      const void *pt = CustomData_get_layer(data, type);
      const int pt_size = pt ? int(MEM_allocN_len(pt) / size) : 0;
      const char *structname;
      int structnum;
      CustomData_file_write_info(type, &structname, &structnum);
      BLI_dynstr_appendf(
          dynstr,
          "%sdict(name='%s', struct='%s', type=%d, ptr='%p', elem=%d, length=%d),\n",
          indent,
          name,
          structname,
          type,
          (const void *)pt,
          size,
          pt_size);
    }
  }
}

#endif /* NDEBUG */

/** \} */

namespace blender::bke {

/* -------------------------------------------------------------------- */
/** \name Custom Data C++ API
 * \{ */

const blender::CPPType *custom_data_type_to_cpp_type(const eCustomDataType type)
{
  switch (type) {
    case CD_PROP_FLOAT:
      return &CPPType::get<float>();
    case CD_PROP_FLOAT2:
      return &CPPType::get<float2>();
    case CD_PROP_FLOAT3:
      return &CPPType::get<float3>();
    case CD_PROP_INT32:
      return &CPPType::get<int>();
    case CD_PROP_COLOR:
      return &CPPType::get<ColorGeometry4f>();
    case CD_PROP_BOOL:
      return &CPPType::get<bool>();
    case CD_PROP_INT8:
      return &CPPType::get<int8_t>();
    case CD_PROP_BYTE_COLOR:
      return &CPPType::get<ColorGeometry4b>();
    case CD_PROP_STRING:
      return &CPPType::get<MStringProperty>();
    default:
      return nullptr;
  }
}

eCustomDataType cpp_type_to_custom_data_type(const blender::CPPType &type)
{
  if (type.is<float>()) {
    return CD_PROP_FLOAT;
  }
  if (type.is<float2>()) {
    return CD_PROP_FLOAT2;
  }
  if (type.is<float3>()) {
    return CD_PROP_FLOAT3;
  }
  if (type.is<int>()) {
    return CD_PROP_INT32;
  }
  if (type.is<ColorGeometry4f>()) {
    return CD_PROP_COLOR;
  }
  if (type.is<bool>()) {
    return CD_PROP_BOOL;
  }
  if (type.is<int8_t>()) {
    return CD_PROP_INT8;
  }
  if (type.is<ColorGeometry4b>()) {
    return CD_PROP_BYTE_COLOR;
  }
  if (type.is<MStringProperty>()) {
    return CD_PROP_STRING;
  }
  return static_cast<eCustomDataType>(-1);
}

/** \} */

}  // namespace blender::bke

size_t CustomData_get_elem_size(const CustomDataLayer *layer)
{
  return LAYERTYPEINFO[layer->type].size;
}<|MERGE_RESOLUTION|>--- conflicted
+++ resolved
@@ -2303,7 +2303,6 @@
   return changed;
 }
 
-<<<<<<< HEAD
 bool CustomData_merge(const CustomData *source,
                       CustomData *dest,
                       eCustomDataMask mask,
@@ -2335,8 +2334,6 @@
               "sharp_edge");
 }
 
-=======
->>>>>>> 92b607d6
 CustomData CustomData_shallow_copy_remove_non_bmesh_attributes(const CustomData *src,
                                                                const eCustomDataMask mask)
 {
@@ -2914,15 +2911,10 @@
   return &data->layers[index];
 }
 
-<<<<<<< HEAD
 void *CustomData_add_layer(CustomData *data,
                            const eCustomDataType type,
                            eCDAllocType alloctype,
                            const int totelem)
-=======
-static void *customdata_add_layer(
-    CustomData *data, const int type, eCDAllocType alloctype, void *layerdata, const int totelem)
->>>>>>> 92b607d6
 {
   const LayerTypeInfo *typeInfo = layerType_getInfo(type);
 
@@ -2937,11 +2929,11 @@
   return nullptr;
 }
 
-const void *CustomData_add_layer_with_existing_data(CustomData *data,
-                                                    const eCustomDataType type,
-                                                    const int totelem,
-                                                    void *layer_data,
-                                                    const bCopyOnWrite *cow)
+const void *CustomData_add_layer_with_data(CustomData *data,
+                                           const eCustomDataType type,
+                                           void *layer_data,
+                                           const int totelem,
+                                           const bCopyOnWrite *cow)
 {
   const LayerTypeInfo *typeInfo = layerType_getInfo(type);
 
@@ -2956,36 +2948,11 @@
   return nullptr;
 }
 
-<<<<<<< HEAD
 void *CustomData_add_layer_named(CustomData *data,
                                  const eCustomDataType type,
                                  const eCDAllocType alloctype,
                                  const int totelem,
                                  const char *name)
-=======
-void *CustomData_add_layer(CustomData *data,
-                           const eCustomDataType type,
-                           const eCDAllocType alloctype,
-                           const int totelem)
-{
-  return customdata_add_layer(data, type, alloctype, nullptr, totelem);
-}
-
-const void *CustomData_add_layer_with_data(CustomData *data,
-                                           const eCustomDataType type,
-                                           void *layer_data,
-                                           const int totelem)
-{
-  return customdata_add_layer(data, type, CD_ASSIGN, layer_data, totelem);
-}
-
-static void *customdata_add_layer_named(CustomData *data,
-                                        const eCustomDataType type,
-                                        const eCDAllocType alloctype,
-                                        void *layerdata,
-                                        const int totelem,
-                                        const char *name)
->>>>>>> 92b607d6
 {
   CustomDataLayer *layer = customData_add_layer__internal(
       data, type, alloctype, nullptr, nullptr, totelem, name);
@@ -2997,12 +2964,12 @@
   return nullptr;
 }
 
-const void *CustomData_add_layer_named_with_existing_data(CustomData *data,
-                                                          eCustomDataType type,
-                                                          const char *name,
-                                                          int totelem,
-                                                          void *layer_data,
-                                                          const bCopyOnWrite *cow)
+const void *CustomData_add_layer_named_with_data(CustomData *data,
+                                                 eCustomDataType type,
+                                                 void *layer_data,
+                                                 int totelem,
+                                                 const char *name,
+                                                 const bCopyOnWrite *cow)
 {
   CustomDataLayer *layer = customData_add_layer__internal(
       data, type, CD_ASSIGN, layer_data, cow, totelem, name);
@@ -3012,21 +2979,6 @@
     return layer->data;
   }
   return nullptr;
-}
-
-void *CustomData_add_layer_named(CustomData *data,
-                                 const eCustomDataType type,
-                                 const eCDAllocType alloctype,
-                                 const int totelem,
-                                 const char *name)
-{
-  return customdata_add_layer_named(data, type, alloctype, nullptr, totelem, name);
-}
-
-const void *CustomData_add_layer_named_with_data(
-    CustomData *data, const eCustomDataType type, void *layer_data, int totelem, const char *name)
-{
-  return customdata_add_layer_named(data, type, CD_ASSIGN, layer_data, totelem, name);
 }
 
 void *CustomData_add_layer_anonymous(CustomData *data,
@@ -3049,7 +3001,7 @@
   return layer->data;
 }
 
-const void *CustomData_add_layer_anonymous_with_existing_data(
+const void *CustomData_add_layer_anonymous_with_data(
     CustomData *data,
     const eCustomDataType type,
     const AnonymousAttributeIDHandle *anonymous_id,
