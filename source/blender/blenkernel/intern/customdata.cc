/* SPDX-FileCopyrightText: 2006 Blender Authors
 *
 * SPDX-License-Identifier: GPL-2.0-or-later */

/** \file
 * \ingroup bke
 * Implementation of CustomData.
 *
 * BKE_customdata.hh contains the function prototypes for this file.
 */

#include "MEM_guardedalloc.h"

/* Since we have versioning code here (CustomData_verify_versions()). */
#define DNA_DEPRECATED_ALLOW

#include "DNA_ID.h"
#include "DNA_customdata_types.h"
#include "DNA_meshdata_types.h"

#include "BLI_bit_vector.hh"
#include "BLI_bitmap.h"
#include "BLI_color.hh"
#include "BLI_endian_switch.h"
#include "BLI_index_range.hh"
#include "BLI_math_color_blend.h"
#include "BLI_math_matrix.hh"
#include "BLI_math_quaternion_types.hh"
#include "BLI_math_vector.hh"
#include "BLI_mempool.h"
#include "BLI_path_util.h"
#include "BLI_set.hh"
#include "BLI_span.hh"
#include "BLI_string.h"
#include "BLI_string_ref.hh"
#include "BLI_string_utf8.h"
#include "BLI_string_utils.hh"
#include "BLI_utildefines.h"

#ifndef NDEBUG
#  include "BLI_dynstr.h"
#endif

#include "BLT_translation.hh"

#include "BKE_anonymous_attribute_id.hh"
#include "BKE_customdata.hh"
#include "BKE_customdata_file.h"
#include "BKE_deform.hh"
#include "BKE_main.hh"
#include "BKE_mesh_mapping.hh"
#include "BKE_mesh_remap.hh"
#include "BKE_multires.hh"
#include "BKE_subsurf.hh"

#include "BLO_read_write.hh"

#include "bmesh.hh"

#include "CLG_log.h"

/* only for customdata_data_transfer_interp_normal_normals */
#include "data_transfer_intern.h"

using blender::Array;
using blender::BitVector;
using blender::float2;
using blender::ImplicitSharingInfo;
using blender::IndexRange;
using blender::MutableSpan;
using blender::Set;
using blender::Span;
using blender::StringRef;
using blender::Vector;

/* number of layers to add when growing a CustomData object */
#define CUSTOMDATA_GROW 5

/* ensure typemap size is ok */
BLI_STATIC_ASSERT(BOUNDED_ARRAY_TYPE_SIZE<decltype(CustomData::typemap)>() == CD_NUMTYPES,
                  "size mismatch");

static CLG_LogRef LOG = {"bke.customdata"};

/* -------------------------------------------------------------------- */
/** \name Mesh Mask Utilities
 * \{ */

void CustomData_MeshMasks_update(CustomData_MeshMasks *mask_dst,
                                 const CustomData_MeshMasks *mask_src)
{
  mask_dst->vmask |= mask_src->vmask;
  mask_dst->emask |= mask_src->emask;
  mask_dst->fmask |= mask_src->fmask;
  mask_dst->pmask |= mask_src->pmask;
  mask_dst->lmask |= mask_src->lmask;
}

bool CustomData_MeshMasks_are_matching(const CustomData_MeshMasks *mask_ref,
                                       const CustomData_MeshMasks *mask_required)
{
  return (((mask_required->vmask & mask_ref->vmask) == mask_required->vmask) &&
          ((mask_required->emask & mask_ref->emask) == mask_required->emask) &&
          ((mask_required->fmask & mask_ref->fmask) == mask_required->fmask) &&
          ((mask_required->pmask & mask_ref->pmask) == mask_required->pmask) &&
          ((mask_required->lmask & mask_ref->lmask) == mask_required->lmask));
}

/** \} */

/* -------------------------------------------------------------------- */
/** \name Layer Type Information Struct
 * \{ */

struct LayerTypeInfo {
  int size; /* the memory size of one element of this layer's data */
  int alignment;

  /** name of the struct used, for file writing */
  const char *structname;
  /** number of structs per element, for file writing */
  int structnum;

  /**
   * default layer name.
   *
   * \note when null this is a way to ensure there is only ever one item
   * see: CustomData_layertype_is_singleton().
   */
  const char *defaultname;

  /**
   * a function to copy count elements of this layer's data
   * (deep copy if appropriate)
   * if null, memcpy is used
   */
  cd_copy copy;

  /**
   * a function to free any dynamically allocated components of this
   * layer's data (note the data pointer itself should not be freed)
   * size should be the size of one element of this layer's data (e.g.
   * LayerTypeInfo.size)
   */
  cd_free free;

  /**
   * a function to interpolate between count source elements of this
   * layer's data and store the result in dest
   * if weights == null or sub_weights == null, they should default to 1
   *
   * weights gives the weight for each element in sources
   * sub_weights gives the sub-element weights for each element in sources
   *    (there should be (sub element count)^2 weights per element)
   * count gives the number of elements in sources
   *
   * \note in some cases `dest` pointer is in `sources` so all functions have to take this
   * into account and delay applying changes while reading from sources. See #32395.
   */
  cd_interp interp;

  /** a function to swap the data in corners of the element */
  void (*swap)(void *data, const int *corner_indices);

  /**
   * Set values to the type's default. If undefined, the default is assumed to be zeroes.
   * Memory pointed to by #data is expected to be uninitialized.
   */
  cd_set_default_value set_default_value;
  /**
   * Construct and fill a valid value for the type. Necessary for non-trivial types.
   * Memory pointed to by #data is expected to be uninitialized.
   */
  void (*construct)(void *data, int count);

  /** A function used by mesh validating code, must ensures passed item has valid data. */
  cd_validate validate;

  /** functions necessary for geometry collapse */
  bool (*equal)(const void *data1, const void *data2);
  void (*multiply)(void *data, float fac);
  void (*initminmax)(void *min, void *max);
  void (*add)(void *data1, const void *data2);
  void (*dominmax)(const void *data1, void *min, void *max);
  void (*copyvalue)(const void *source, void *dest, int mixmode, const float mixfactor);

  /** a function to read data from a cdf file */
  bool (*read)(CDataFile *cdf, void *data, int count);

  /** a function to write data to a cdf file */
  bool (*write)(CDataFile *cdf, const void *data, int count);

  /** a function to determine file size */
  size_t (*filesize)(CDataFile *cdf, const void *data, int count);

  /** a function to determine max allowed number of layers,
   * should be null or return -1 if no limit */
  int (*layers_max)();
};

/** \} */

/* -------------------------------------------------------------------- */
/** \name Callbacks for (#MDeformVert, #CD_MDEFORMVERT)
 * \{ */

static void layerCopy_mdeformvert(const void *source, void *dest, const int count)
{
  int i, size = sizeof(MDeformVert);

  memcpy(dest, source, count * size);

  for (i = 0; i < count; i++) {
    MDeformVert *dvert = static_cast<MDeformVert *>(POINTER_OFFSET(dest, i * size));

    if (dvert->totweight) {
      MDeformWeight *dw = static_cast<MDeformWeight *>(
          MEM_malloc_arrayN(dvert->totweight, sizeof(*dw), __func__));

      memcpy(dw, dvert->dw, dvert->totweight * sizeof(*dw));
      dvert->dw = dw;
    }
    else {
      dvert->dw = nullptr;
    }
  }
}

static void layerFree_mdeformvert(void *data, const int count)
{
  for (MDeformVert &dvert : MutableSpan(static_cast<MDeformVert *>(data), count)) {
    if (dvert.dw) {
      MEM_freeN(dvert.dw);
      dvert.dw = nullptr;
      dvert.totweight = 0;
    }
  }
}

static void layerInterp_mdeformvert(const void **sources,
                                    const float *weights,
                                    const float * /*sub_weights*/,
                                    const int count,
                                    void *dest)
{
  /* A single linked list of #MDeformWeight's.
   * use this to avoid double allocations (which #LinkNode would do). */
  struct MDeformWeight_Link {
    MDeformWeight_Link *next;
    MDeformWeight dw;
  };

  MDeformVert *dvert = static_cast<MDeformVert *>(dest);
  MDeformWeight_Link *dest_dwlink = nullptr;
  MDeformWeight_Link *node;

  /* build a list of unique def_nrs for dest */
  int totweight = 0;
  for (int i = 0; i < count; i++) {
    const MDeformVert *source = static_cast<const MDeformVert *>(sources[i]);
    float interp_weight = weights[i];

    for (int j = 0; j < source->totweight; j++) {
      MDeformWeight *dw = &source->dw[j];
      float weight = dw->weight * interp_weight;

      if (weight == 0.0f) {
        continue;
      }

      for (node = dest_dwlink; node; node = node->next) {
        MDeformWeight *tmp_dw = &node->dw;

        if (tmp_dw->def_nr == dw->def_nr) {
          tmp_dw->weight += weight;
          break;
        }
      }

      /* if this def_nr is not in the list, add it */
      if (!node) {
        MDeformWeight_Link *tmp_dwlink = static_cast<MDeformWeight_Link *>(
            alloca(sizeof(*tmp_dwlink)));
        tmp_dwlink->dw.def_nr = dw->def_nr;
        tmp_dwlink->dw.weight = weight;

        /* Inline linked-list. */
        tmp_dwlink->next = dest_dwlink;
        dest_dwlink = tmp_dwlink;

        totweight++;
      }
    }
  }

  /* Delay writing to the destination in case dest is in sources. */

  /* now we know how many unique deform weights there are, so realloc */
  if (dvert->dw && (dvert->totweight == totweight)) {
    /* pass (fast-path if we don't need to realloc). */
  }
  else {
    if (dvert->dw) {
      MEM_freeN(dvert->dw);
    }

    if (totweight) {
      dvert->dw = static_cast<MDeformWeight *>(
          MEM_malloc_arrayN(totweight, sizeof(*dvert->dw), __func__));
    }
  }

  if (totweight) {
    dvert->totweight = totweight;
    int i = 0;
    for (node = dest_dwlink; node; node = node->next, i++) {
      if (node->dw.weight > 1.0f) {
        node->dw.weight = 1.0f;
      }
      dvert->dw[i] = node->dw;
    }
  }
  else {
    memset(dvert, 0, sizeof(*dvert));
  }
}

static void layerConstruct_mdeformvert(void *data, const int count)
{
  memset(data, 0, sizeof(MDeformVert) * count);
}

/** \} */

/* -------------------------------------------------------------------- */
/** \name Callbacks for (#vec3f, #CD_NORMAL)
 * \{ */

static void layerInterp_normal(const void **sources,
                               const float *weights,
                               const float * /*sub_weights*/,
                               const int count,
                               void *dest)
{
  /* NOTE: This is linear interpolation, which is not optimal for vectors.
   * Unfortunately, spherical interpolation of more than two values is hairy,
   * so for now it will do... */
  float no[3] = {0.0f};

  for (const int i : IndexRange(count)) {
    madd_v3_v3fl(no, (const float *)sources[i], weights[i]);
  }

  /* Weighted sum of normalized vectors will **not** be normalized, even if weights are. */
  normalize_v3_v3((float *)dest, no);
}

static void layerCopyValue_normal(const void *source,
                                  void *dest,
                                  const int mixmode,
                                  const float mixfactor)
{
  const float *no_src = (const float *)source;
  float *no_dst = (float *)dest;
  float no_tmp[3];

  if (ELEM(mixmode,
           CDT_MIX_NOMIX,
           CDT_MIX_REPLACE_ABOVE_THRESHOLD,
           CDT_MIX_REPLACE_BELOW_THRESHOLD))
  {
    /* Above/below threshold modes are not supported here, fallback to nomix (just in case). */
    copy_v3_v3(no_dst, no_src);
  }
  else { /* Modes that support 'real' mix factor. */
    /* Since we normalize in the end, MIX and ADD are the same op here. */
    if (ELEM(mixmode, CDT_MIX_MIX, CDT_MIX_ADD)) {
      add_v3_v3v3(no_tmp, no_dst, no_src);
      normalize_v3(no_tmp);
    }
    else if (mixmode == CDT_MIX_SUB) {
      sub_v3_v3v3(no_tmp, no_dst, no_src);
      normalize_v3(no_tmp);
    }
    else if (mixmode == CDT_MIX_MUL) {
      mul_v3_v3v3(no_tmp, no_dst, no_src);
      normalize_v3(no_tmp);
    }
    else {
      copy_v3_v3(no_tmp, no_src);
    }
    interp_v3_v3v3_slerp_safe(no_dst, no_dst, no_tmp, mixfactor);
  }
}

/** \} */

/* -------------------------------------------------------------------- */
/** \name Callbacks for (#MTFace, #CD_MTFACE)
 * \{ */

static void layerCopy_tface(const void *source, void *dest, const int count)
{
  const MTFace *source_tf = (const MTFace *)source;
  MTFace *dest_tf = (MTFace *)dest;
  for (int i = 0; i < count; i++) {
    dest_tf[i] = source_tf[i];
  }
}

static void layerInterp_tface(const void **sources,
                              const float *weights,
                              const float *sub_weights,
                              const int count,
                              void *dest)
{
  MTFace *tf = static_cast<MTFace *>(dest);
  float uv[4][2] = {{0.0f}};

  const float *sub_weight = sub_weights;
  for (int i = 0; i < count; i++) {
    const float interp_weight = weights[i];
    const MTFace *src = static_cast<const MTFace *>(sources[i]);

    for (int j = 0; j < 4; j++) {
      if (sub_weights) {
        for (int k = 0; k < 4; k++, sub_weight++) {
          madd_v2_v2fl(uv[j], src->uv[k], (*sub_weight) * interp_weight);
        }
      }
      else {
        madd_v2_v2fl(uv[j], src->uv[j], interp_weight);
      }
    }
  }

  /* Delay writing to the destination in case dest is in sources. */
  *tf = *(MTFace *)(*sources);
  memcpy(tf->uv, uv, sizeof(tf->uv));
}

static void layerSwap_tface(void *data, const int *corner_indices)
{
  MTFace *tf = static_cast<MTFace *>(data);
  float uv[4][2];

  for (int j = 0; j < 4; j++) {
    const int source_index = corner_indices[j];
    copy_v2_v2(uv[j], tf->uv[source_index]);
  }

  memcpy(tf->uv, uv, sizeof(tf->uv));
}

static void layerDefault_tface(void *data, const int count)
{
  static MTFace default_tf = {{{0, 0}, {1, 0}, {1, 1}, {0, 1}}};
  MTFace *tf = (MTFace *)data;

  for (int i = 0; i < count; i++) {
    tf[i] = default_tf;
  }
}

static int layerMaxNum_tface()
{
  return MAX_MTFACE;
}

/** \} */

/* -------------------------------------------------------------------- */
/** \name Callbacks for (#MFloatProperty, #CD_PROP_FLOAT)
 * \{ */

static void layerCopy_propFloat(const void *source, void *dest, const int count)
{
  memcpy(dest, source, sizeof(MFloatProperty) * count);
}

static void layerInterp_propFloat(const void **sources,
                                  const float *weights,
                                  const float * /*sub_weights*/,
                                  const int count,
                                  void *dest)
{
  float result = 0.0f;
  for (int i = 0; i < count; i++) {
    const float interp_weight = weights[i];
    const float src = *(const float *)sources[i];
    result += src * interp_weight;
  }
  *(float *)dest = result;
}

static bool layerValidate_propFloat(void *data, const uint totitems, const bool do_fixes)
{
  MFloatProperty *fp = static_cast<MFloatProperty *>(data);
  bool has_errors = false;

  for (int i = 0; i < totitems; i++, fp++) {
    if (!isfinite(fp->f)) {
      if (do_fixes) {
        fp->f = 0.0f;
      }
      has_errors = true;
    }
  }

  return has_errors;
}

/** \} */

/* -------------------------------------------------------------------- */
/** \name Callbacks for (#MIntProperty, #CD_PROP_INT32)
 * \{ */

static void layerInterp_propInt(const void **sources,
                                const float *weights,
                                const float * /*sub_weights*/,
                                const int count,
                                void *dest)
{
  float result = 0.0f;
  for (const int i : IndexRange(count)) {
    const float weight = weights[i];
    const float src = *static_cast<const int *>(sources[i]);
    result += src * weight;
  }
  const int rounded_result = int(round(result));
  *static_cast<int *>(dest) = rounded_result;
}

/** \} */

/* -------------------------------------------------------------------- */
/** \name Callbacks for (#MStringProperty, #CD_PROP_STRING)
 * \{ */

static void layerCopy_propString(const void *source, void *dest, const int count)
{
  memcpy(dest, source, sizeof(MStringProperty) * count);
}

/** \} */

/* -------------------------------------------------------------------- */
/** \name Callbacks for (#OrigSpaceFace, #CD_ORIGSPACE)
 * \{ */

static void layerCopy_origspace_face(const void *source, void *dest, const int count)
{
  const OrigSpaceFace *source_tf = (const OrigSpaceFace *)source;
  OrigSpaceFace *dest_tf = (OrigSpaceFace *)dest;

  for (int i = 0; i < count; i++) {
    dest_tf[i] = source_tf[i];
  }
}

static void layerInterp_origspace_face(const void **sources,
                                       const float *weights,
                                       const float *sub_weights,
                                       const int count,
                                       void *dest)
{
  OrigSpaceFace *osf = static_cast<OrigSpaceFace *>(dest);
  float uv[4][2] = {{0.0f}};

  const float *sub_weight = sub_weights;
  for (int i = 0; i < count; i++) {
    const float interp_weight = weights[i];
    const OrigSpaceFace *src = static_cast<const OrigSpaceFace *>(sources[i]);

    for (int j = 0; j < 4; j++) {
      if (sub_weights) {
        for (int k = 0; k < 4; k++, sub_weight++) {
          madd_v2_v2fl(uv[j], src->uv[k], (*sub_weight) * interp_weight);
        }
      }
      else {
        madd_v2_v2fl(uv[j], src->uv[j], interp_weight);
      }
    }
  }

  /* Delay writing to the destination in case dest is in sources. */
  memcpy(osf->uv, uv, sizeof(osf->uv));
}

static void layerSwap_origspace_face(void *data, const int *corner_indices)
{
  OrigSpaceFace *osf = static_cast<OrigSpaceFace *>(data);
  float uv[4][2];

  for (int j = 0; j < 4; j++) {
    copy_v2_v2(uv[j], osf->uv[corner_indices[j]]);
  }
  memcpy(osf->uv, uv, sizeof(osf->uv));
}

static void layerDefault_origspace_face(void *data, const int count)
{
  static OrigSpaceFace default_osf = {{{0, 0}, {1, 0}, {1, 1}, {0, 1}}};
  OrigSpaceFace *osf = (OrigSpaceFace *)data;

  for (int i = 0; i < count; i++) {
    osf[i] = default_osf;
  }
}

/** \} */

/* -------------------------------------------------------------------- */
/** \name Callbacks for (#MDisps, #CD_MDISPS)
 * \{ */

static void layerSwap_mdisps(void *data, const int *ci)
{
  MDisps *s = static_cast<MDisps *>(data);

  if (s->disps) {
    int nverts = (ci[1] == 3) ? 4 : 3; /* silly way to know vertex count of face */
    int corners = multires_mdisp_corners(s);
    int cornersize = s->totdisp / corners;

    if (corners != nverts) {
      /* happens when face changed vertex count in edit mode
       * if it happened, just forgot displacement */

      MEM_freeN(s->disps);
      s->totdisp = (s->totdisp / corners) * nverts;
      s->disps = (float(*)[3])MEM_calloc_arrayN(s->totdisp, sizeof(float[3]), "mdisp swap");
      return;
    }

    float(*d)[3] = (float(*)[3])MEM_calloc_arrayN(s->totdisp, sizeof(float[3]), "mdisps swap");

    for (int S = 0; S < corners; S++) {
      memcpy(d + cornersize * S, s->disps + cornersize * ci[S], sizeof(float[3]) * cornersize);
    }

    MEM_freeN(s->disps);
    s->disps = d;
  }
}

static void layerCopy_mdisps(const void *source, void *dest, const int count)
{
  const MDisps *s = static_cast<const MDisps *>(source);
  MDisps *d = static_cast<MDisps *>(dest);

  for (int i = 0; i < count; i++) {
    if (s[i].disps) {
      d[i].disps = static_cast<float(*)[3]>(MEM_dupallocN(s[i].disps));
      d[i].hidden = static_cast<uint *>(MEM_dupallocN(s[i].hidden));
    }
    else {
      d[i].disps = nullptr;
      d[i].hidden = nullptr;
    }

    /* still copy even if not in memory, displacement can be external */
    d[i].totdisp = s[i].totdisp;
    d[i].level = s[i].level;
  }
}

static void layerFree_mdisps(void *data, const int count)
{
  for (MDisps &d : MutableSpan(static_cast<MDisps *>(data), count)) {
    MEM_SAFE_FREE(d.disps);
    MEM_SAFE_FREE(d.hidden);
    d.totdisp = 0;
    d.level = 0;
  }
}

static void layerConstruct_mdisps(void *data, const int count)
{
  memset(data, 0, sizeof(MDisps) * count);
}

static bool layerRead_mdisps(CDataFile *cdf, void *data, const int count)
{
  MDisps *d = static_cast<MDisps *>(data);

  for (int i = 0; i < count; i++) {
    if (!d[i].disps) {
      d[i].disps = (float(*)[3])MEM_calloc_arrayN(d[i].totdisp, sizeof(float[3]), "mdisps read");
    }

    if (!cdf_read_data(cdf, sizeof(float[3]) * d[i].totdisp, d[i].disps)) {
      CLOG_ERROR(&LOG, "failed to read multires displacement %d/%d %d", i, count, d[i].totdisp);
      return false;
    }
  }

  return true;
}

static bool layerWrite_mdisps(CDataFile *cdf, const void *data, const int count)
{
  const MDisps *d = static_cast<const MDisps *>(data);

  for (int i = 0; i < count; i++) {
    if (!cdf_write_data(cdf, sizeof(float[3]) * d[i].totdisp, d[i].disps)) {
      CLOG_ERROR(&LOG, "failed to write multires displacement %d/%d %d", i, count, d[i].totdisp);
      return false;
    }
  }

  return true;
}

static size_t layerFilesize_mdisps(CDataFile * /*cdf*/, const void *data, const int count)
{
  const MDisps *d = static_cast<const MDisps *>(data);
  size_t size = 0;

  for (int i = 0; i < count; i++) {
    size += sizeof(float[3]) * d[i].totdisp;
  }

  return size;
}

/** \} */

/* -------------------------------------------------------------------- */
/** \name Callbacks for (#CD_BM_ELEM_PYPTR)
 * \{ */

/* copy just zeros in this case */
static void layerCopy_bmesh_elem_py_ptr(const void * /*source*/, void *dest, const int count)
{
  const int size = sizeof(void *);

  for (int i = 0; i < count; i++) {
    void **ptr = (void **)POINTER_OFFSET(dest, i * size);
    *ptr = nullptr;
  }
}

#ifndef WITH_PYTHON
void bpy_bm_generic_invalidate(struct BPy_BMGeneric * /*self*/)
{
  /* dummy */
}
#endif

static void layerFree_bmesh_elem_py_ptr(void *data, const int count)
{
  for (int i = 0; i < count; i++) {
    void **ptr = (void **)POINTER_OFFSET(data, i * sizeof(void *));
    if (*ptr) {
      bpy_bm_generic_invalidate(static_cast<BPy_BMGeneric *>(*ptr));
    }
  }
}

/** \} */

/* -------------------------------------------------------------------- */
/** \name Callbacks for (#GridPaintMask, #CD_GRID_PAINT_MASK)
 * \{ */

static void layerCopy_grid_paint_mask(const void *source, void *dest, const int count)
{
  const GridPaintMask *s = static_cast<const GridPaintMask *>(source);
  GridPaintMask *d = static_cast<GridPaintMask *>(dest);

  for (int i = 0; i < count; i++) {
    if (s[i].data) {
      d[i].data = static_cast<float *>(MEM_dupallocN(s[i].data));
      d[i].level = s[i].level;
    }
    else {
      d[i].data = nullptr;
      d[i].level = 0;
    }
  }
}

static void layerFree_grid_paint_mask(void *data, const int count)
{
  for (GridPaintMask &gpm : MutableSpan(static_cast<GridPaintMask *>(data), count)) {
    MEM_SAFE_FREE(gpm.data);
    gpm.level = 0;
  }
}

static void layerConstruct_grid_paint_mask(void *data, const int count)
{
  memset(data, 0, sizeof(GridPaintMask) * count);
}

/** \} */

/* -------------------------------------------------------------------- */
/** \name Callbacks for (#MLoopCol, #CD_PROP_BYTE_COLOR)
 * \{ */

static void layerCopyValue_mloopcol(const void *source,
                                    void *dest,
                                    const int mixmode,
                                    const float mixfactor)
{
  const MLoopCol *m1 = static_cast<const MLoopCol *>(source);
  MLoopCol *m2 = static_cast<MLoopCol *>(dest);
  uchar tmp_col[4];

  if (ELEM(mixmode,
           CDT_MIX_NOMIX,
           CDT_MIX_REPLACE_ABOVE_THRESHOLD,
           CDT_MIX_REPLACE_BELOW_THRESHOLD))
  {
    /* Modes that do a full copy or nothing. */
    if (ELEM(mixmode, CDT_MIX_REPLACE_ABOVE_THRESHOLD, CDT_MIX_REPLACE_BELOW_THRESHOLD)) {
      /* TODO: Check for a real valid way to get 'factor' value of our dest color? */
      const float f = (float(m2->r) + float(m2->g) + float(m2->b)) / 3.0f;
      if (mixmode == CDT_MIX_REPLACE_ABOVE_THRESHOLD && f < mixfactor) {
        return; /* Do Nothing! */
      }
      if (mixmode == CDT_MIX_REPLACE_BELOW_THRESHOLD && f > mixfactor) {
        return; /* Do Nothing! */
      }
    }
    m2->r = m1->r;
    m2->g = m1->g;
    m2->b = m1->b;
    m2->a = m1->a;
  }
  else { /* Modes that support 'real' mix factor. */
    uchar src[4] = {m1->r, m1->g, m1->b, m1->a};
    uchar dst[4] = {m2->r, m2->g, m2->b, m2->a};

    if (mixmode == CDT_MIX_MIX) {
      blend_color_mix_byte(tmp_col, dst, src);
    }
    else if (mixmode == CDT_MIX_ADD) {
      blend_color_add_byte(tmp_col, dst, src);
    }
    else if (mixmode == CDT_MIX_SUB) {
      blend_color_sub_byte(tmp_col, dst, src);
    }
    else if (mixmode == CDT_MIX_MUL) {
      blend_color_mul_byte(tmp_col, dst, src);
    }
    else {
      memcpy(tmp_col, src, sizeof(tmp_col));
    }

    blend_color_interpolate_byte(dst, dst, tmp_col, mixfactor);

    m2->r = char(dst[0]);
    m2->g = char(dst[1]);
    m2->b = char(dst[2]);
    m2->a = char(dst[3]);
  }
}

static bool layerEqual_mloopcol(const void *data1, const void *data2)
{
  const MLoopCol *m1 = static_cast<const MLoopCol *>(data1);
  const MLoopCol *m2 = static_cast<const MLoopCol *>(data2);
  float r, g, b, a;

  r = m1->r - m2->r;
  g = m1->g - m2->g;
  b = m1->b - m2->b;
  a = m1->a - m2->a;

  return r * r + g * g + b * b + a * a < 0.001f;
}

static void layerMultiply_mloopcol(void *data, const float fac)
{
  MLoopCol *m = static_cast<MLoopCol *>(data);

  m->r = float(m->r) * fac;
  m->g = float(m->g) * fac;
  m->b = float(m->b) * fac;
  m->a = float(m->a) * fac;
}

static void layerAdd_mloopcol(void *data1, const void *data2)
{
  MLoopCol *m = static_cast<MLoopCol *>(data1);
  const MLoopCol *m2 = static_cast<const MLoopCol *>(data2);

  m->r += m2->r;
  m->g += m2->g;
  m->b += m2->b;
  m->a += m2->a;
}

static void layerDoMinMax_mloopcol(const void *data, void *vmin, void *vmax)
{
  const MLoopCol *m = static_cast<const MLoopCol *>(data);
  MLoopCol *min = static_cast<MLoopCol *>(vmin);
  MLoopCol *max = static_cast<MLoopCol *>(vmax);

  if (m->r < min->r) {
    min->r = m->r;
  }
  if (m->g < min->g) {
    min->g = m->g;
  }
  if (m->b < min->b) {
    min->b = m->b;
  }
  if (m->a < min->a) {
    min->a = m->a;
  }
  if (m->r > max->r) {
    max->r = m->r;
  }
  if (m->g > max->g) {
    max->g = m->g;
  }
  if (m->b > max->b) {
    max->b = m->b;
  }
  if (m->a > max->a) {
    max->a = m->a;
  }
}

static void layerInitMinMax_mloopcol(void *vmin, void *vmax)
{
  MLoopCol *min = static_cast<MLoopCol *>(vmin);
  MLoopCol *max = static_cast<MLoopCol *>(vmax);

  min->r = 255;
  min->g = 255;
  min->b = 255;
  min->a = 255;

  max->r = 0;
  max->g = 0;
  max->b = 0;
  max->a = 0;
}

static void layerDefault_mloopcol(void *data, const int count)
{
  MLoopCol default_mloopcol = {255, 255, 255, 255};
  MLoopCol *mlcol = (MLoopCol *)data;
  for (int i = 0; i < count; i++) {
    mlcol[i] = default_mloopcol;
  }
}

static void layerInterp_mloopcol(const void **sources,
                                 const float *weights,
                                 const float * /*sub_weights*/,
                                 int count,
                                 void *dest)
{
  MLoopCol *mc = static_cast<MLoopCol *>(dest);
  struct {
    float a;
    float r;
    float g;
    float b;
  } col = {0};

  for (int i = 0; i < count; i++) {
    const float interp_weight = weights[i];
    const MLoopCol *src = static_cast<const MLoopCol *>(sources[i]);
    col.r += src->r * interp_weight;
    col.g += src->g * interp_weight;
    col.b += src->b * interp_weight;
    col.a += src->a * interp_weight;
  }

  /* Subdivide smooth or fractal can cause problems without clamping
   * although weights should also not cause this situation */

  /* Also delay writing to the destination in case dest is in sources. */
  mc->r = round_fl_to_uchar_clamp(col.r);
  mc->g = round_fl_to_uchar_clamp(col.g);
  mc->b = round_fl_to_uchar_clamp(col.b);
  mc->a = round_fl_to_uchar_clamp(col.a);
}

/** \} */

/* -------------------------------------------------------------------- */
/** \name Callbacks for #OrigSpaceLoop
 * \{ */

/* origspace is almost exact copy of #MLoopUV, keep in sync. */
static void layerCopyValue_mloop_origspace(const void *source,
                                           void *dest,
                                           const int /*mixmode*/,
                                           const float /*mixfactor*/)
{
  const OrigSpaceLoop *luv1 = static_cast<const OrigSpaceLoop *>(source);
  OrigSpaceLoop *luv2 = static_cast<OrigSpaceLoop *>(dest);

  copy_v2_v2(luv2->uv, luv1->uv);
}

static bool layerEqual_mloop_origspace(const void *data1, const void *data2)
{
  const OrigSpaceLoop *luv1 = static_cast<const OrigSpaceLoop *>(data1);
  const OrigSpaceLoop *luv2 = static_cast<const OrigSpaceLoop *>(data2);

  return len_squared_v2v2(luv1->uv, luv2->uv) < 0.00001f;
}

static void layerMultiply_mloop_origspace(void *data, const float fac)
{
  OrigSpaceLoop *luv = static_cast<OrigSpaceLoop *>(data);

  mul_v2_fl(luv->uv, fac);
}

static void layerInitMinMax_mloop_origspace(void *vmin, void *vmax)
{
  OrigSpaceLoop *min = static_cast<OrigSpaceLoop *>(vmin);
  OrigSpaceLoop *max = static_cast<OrigSpaceLoop *>(vmax);

  INIT_MINMAX2(min->uv, max->uv);
}

static void layerDoMinMax_mloop_origspace(const void *data, void *vmin, void *vmax)
{
  const OrigSpaceLoop *luv = static_cast<const OrigSpaceLoop *>(data);
  OrigSpaceLoop *min = static_cast<OrigSpaceLoop *>(vmin);
  OrigSpaceLoop *max = static_cast<OrigSpaceLoop *>(vmax);

  minmax_v2v2_v2(min->uv, max->uv, luv->uv);
}

static void layerAdd_mloop_origspace(void *data1, const void *data2)
{
  OrigSpaceLoop *l1 = static_cast<OrigSpaceLoop *>(data1);
  const OrigSpaceLoop *l2 = static_cast<const OrigSpaceLoop *>(data2);

  add_v2_v2(l1->uv, l2->uv);
}

static void layerInterp_mloop_origspace(const void **sources,
                                        const float *weights,
                                        const float * /*sub_weights*/,
                                        int count,
                                        void *dest)
{
  float uv[2];
  zero_v2(uv);

  for (int i = 0; i < count; i++) {
    const float interp_weight = weights[i];
    const OrigSpaceLoop *src = static_cast<const OrigSpaceLoop *>(sources[i]);
    madd_v2_v2fl(uv, src->uv, interp_weight);
  }

  /* Delay writing to the destination in case dest is in sources. */
  copy_v2_v2(((OrigSpaceLoop *)dest)->uv, uv);
}
/* --- end copy */

static void layerInterp_mcol(const void **sources,
                             const float *weights,
                             const float *sub_weights,
                             const int count,
                             void *dest)
{
  MCol *mc = static_cast<MCol *>(dest);
  struct {
    float a;
    float r;
    float g;
    float b;
  } col[4] = {{0.0f}};

  const float *sub_weight = sub_weights;
  for (int i = 0; i < count; i++) {
    const float interp_weight = weights[i];

    for (int j = 0; j < 4; j++) {
      if (sub_weights) {
        const MCol *src = static_cast<const MCol *>(sources[i]);
        for (int k = 0; k < 4; k++, sub_weight++, src++) {
          const float w = (*sub_weight) * interp_weight;
          col[j].a += src->a * w;
          col[j].r += src->r * w;
          col[j].g += src->g * w;
          col[j].b += src->b * w;
        }
      }
      else {
        const MCol *src = static_cast<const MCol *>(sources[i]);
        col[j].a += src[j].a * interp_weight;
        col[j].r += src[j].r * interp_weight;
        col[j].g += src[j].g * interp_weight;
        col[j].b += src[j].b * interp_weight;
      }
    }
  }

  /* Delay writing to the destination in case dest is in sources. */
  for (int j = 0; j < 4; j++) {

    /* Subdivide smooth or fractal can cause problems without clamping
     * although weights should also not cause this situation */
    mc[j].a = round_fl_to_uchar_clamp(col[j].a);
    mc[j].r = round_fl_to_uchar_clamp(col[j].r);
    mc[j].g = round_fl_to_uchar_clamp(col[j].g);
    mc[j].b = round_fl_to_uchar_clamp(col[j].b);
  }
}

static void layerSwap_mcol(void *data, const int *corner_indices)
{
  MCol *mcol = static_cast<MCol *>(data);
  MCol col[4];

  for (int j = 0; j < 4; j++) {
    col[j] = mcol[corner_indices[j]];
  }

  memcpy(mcol, col, sizeof(col));
}

static void layerDefault_mcol(void *data, const int count)
{
  static MCol default_mcol = {255, 255, 255, 255};
  MCol *mcol = (MCol *)data;

  for (int i = 0; i < 4 * count; i++) {
    mcol[i] = default_mcol;
  }
}

static void layerDefault_origindex(void *data, const int count)
{
  copy_vn_i((int *)data, count, ORIGINDEX_NONE);
}

static void layerInterp_shapekey(const void **sources,
                                 const float *weights,
                                 const float * /*sub_weights*/,
                                 int count,
                                 void *dest)
{
  float **in = (float **)sources;

  if (count <= 0) {
    return;
  }

  float co[3];
  zero_v3(co);

  for (int i = 0; i < count; i++) {
    const float interp_weight = weights[i];
    madd_v3_v3fl(co, in[i], interp_weight);
  }

  /* Delay writing to the destination in case dest is in sources. */
  copy_v3_v3((float *)dest, co);
}

/** \} */

/* -------------------------------------------------------------------- */
/** \name Callbacks for (#MVertSkin, #CD_MVERT_SKIN)
 * \{ */

static void layerDefault_mvert_skin(void *data, const int count)
{
  MVertSkin *vs = static_cast<MVertSkin *>(data);

  for (int i = 0; i < count; i++) {
    copy_v3_fl(vs[i].radius, 0.25f);
    vs[i].flag = 0;
  }
}

static void layerCopy_mvert_skin(const void *source, void *dest, const int count)
{
  memcpy(dest, source, sizeof(MVertSkin) * count);
}

static void layerInterp_mvert_skin(const void **sources,
                                   const float *weights,
                                   const float * /*sub_weights*/,
                                   int count,
                                   void *dest)
{
  float radius[3];
  zero_v3(radius);

  for (int i = 0; i < count; i++) {
    const float interp_weight = weights[i];
    const MVertSkin *vs_src = static_cast<const MVertSkin *>(sources[i]);

    madd_v3_v3fl(radius, vs_src->radius, interp_weight);
  }

  /* Delay writing to the destination in case dest is in sources. */
  MVertSkin *vs_dst = static_cast<MVertSkin *>(dest);
  copy_v3_v3(vs_dst->radius, radius);
  vs_dst->flag &= ~MVERT_SKIN_ROOT;
}

/** \} */

/* -------------------------------------------------------------------- */
/** \name Callbacks for (`short[4][3]`, #CD_TESSLOOPNORMAL)
 * \{ */

static void layerSwap_flnor(void *data, const int *corner_indices)
{
  short(*flnors)[4][3] = static_cast<short(*)[4][3]>(data);
  short nors[4][3];
  int i = 4;

  while (i--) {
    copy_v3_v3_short(nors[i], (*flnors)[corner_indices[i]]);
  }

  memcpy(flnors, nors, sizeof(nors));
}

/** \} */

/* -------------------------------------------------------------------- */
/** \name Callbacks for (#MPropCol, #CD_PROP_COLOR)
 * \{ */

static void layerCopyValue_propcol(const void *source,
                                   void *dest,
                                   const int mixmode,
                                   const float mixfactor)
{
  const MPropCol *m1 = static_cast<const MPropCol *>(source);
  MPropCol *m2 = static_cast<MPropCol *>(dest);
  float tmp_col[4];

  if (ELEM(mixmode,
           CDT_MIX_NOMIX,
           CDT_MIX_REPLACE_ABOVE_THRESHOLD,
           CDT_MIX_REPLACE_BELOW_THRESHOLD))
  {
    /* Modes that do a full copy or nothing. */
    if (ELEM(mixmode, CDT_MIX_REPLACE_ABOVE_THRESHOLD, CDT_MIX_REPLACE_BELOW_THRESHOLD)) {
      /* TODO: Check for a real valid way to get 'factor' value of our dest color? */
      const float f = (m2->color[0] + m2->color[1] + m2->color[2]) / 3.0f;
      if (mixmode == CDT_MIX_REPLACE_ABOVE_THRESHOLD && f < mixfactor) {
        return; /* Do Nothing! */
      }
      if (mixmode == CDT_MIX_REPLACE_BELOW_THRESHOLD && f > mixfactor) {
        return; /* Do Nothing! */
      }
    }
    copy_v4_v4(m2->color, m1->color);
  }
  else { /* Modes that support 'real' mix factor. */
    if (mixmode == CDT_MIX_MIX) {
      blend_color_mix_float(tmp_col, m2->color, m1->color);
    }
    else if (mixmode == CDT_MIX_ADD) {
      blend_color_add_float(tmp_col, m2->color, m1->color);
    }
    else if (mixmode == CDT_MIX_SUB) {
      blend_color_sub_float(tmp_col, m2->color, m1->color);
    }
    else if (mixmode == CDT_MIX_MUL) {
      blend_color_mul_float(tmp_col, m2->color, m1->color);
    }
    else {
      memcpy(tmp_col, m1->color, sizeof(tmp_col));
    }
    blend_color_interpolate_float(m2->color, m2->color, tmp_col, mixfactor);
  }
}

static bool layerEqual_propcol(const void *data1, const void *data2)
{
  const MPropCol *m1 = static_cast<const MPropCol *>(data1);
  const MPropCol *m2 = static_cast<const MPropCol *>(data2);
  float tot = 0;

  for (int i = 0; i < 4; i++) {
    float c = (m1->color[i] - m2->color[i]);
    tot += c * c;
  }

  return tot < 0.001f;
}

static void layerMultiply_propcol(void *data, const float fac)
{
  MPropCol *m = static_cast<MPropCol *>(data);
  mul_v4_fl(m->color, fac);
}

static void layerAdd_propcol(void *data1, const void *data2)
{
  MPropCol *m = static_cast<MPropCol *>(data1);
  const MPropCol *m2 = static_cast<const MPropCol *>(data2);
  add_v4_v4(m->color, m2->color);
}

static void layerDoMinMax_propcol(const void *data, void *vmin, void *vmax)
{
  const MPropCol *m = static_cast<const MPropCol *>(data);
  MPropCol *min = static_cast<MPropCol *>(vmin);
  MPropCol *max = static_cast<MPropCol *>(vmax);
  minmax_v4v4_v4(min->color, max->color, m->color);
}

static void layerInitMinMax_propcol(void *vmin, void *vmax)
{
  MPropCol *min = static_cast<MPropCol *>(vmin);
  MPropCol *max = static_cast<MPropCol *>(vmax);

  copy_v4_fl(min->color, FLT_MAX);
  copy_v4_fl(max->color, FLT_MIN);
}

static void layerDefault_propcol(void *data, const int count)
{
  /* Default to white, full alpha. */
  MPropCol default_propcol = {{1.0f, 1.0f, 1.0f, 1.0f}};
  MPropCol *pcol = (MPropCol *)data;
  for (int i = 0; i < count; i++) {
    copy_v4_v4(pcol[i].color, default_propcol.color);
  }
}

static void layerInterp_propcol(const void **sources,
                                const float *weights,
                                const float * /*sub_weights*/,
                                int count,
                                void *dest)
{
  MPropCol *mc = static_cast<MPropCol *>(dest);
  float col[4] = {0.0f, 0.0f, 0.0f, 0.0f};
  for (int i = 0; i < count; i++) {
    const float interp_weight = weights[i];
    const MPropCol *src = static_cast<const MPropCol *>(sources[i]);
    madd_v4_v4fl(col, src->color, interp_weight);
  }
  copy_v4_v4(mc->color, col);
}

/** \} */

/* -------------------------------------------------------------------- */
/** \name Callbacks for (#vec3f, #CD_PROP_FLOAT3)
 * \{ */

static void layerInterp_propfloat3(const void **sources,
                                   const float *weights,
                                   const float * /*sub_weights*/,
                                   int count,
                                   void *dest)
{
  vec3f result = {0.0f, 0.0f, 0.0f};
  for (int i = 0; i < count; i++) {
    const float interp_weight = weights[i];
    const vec3f *src = static_cast<const vec3f *>(sources[i]);
    madd_v3_v3fl(&result.x, &src->x, interp_weight);
  }
  copy_v3_v3((float *)dest, &result.x);
}

static void layerMultiply_propfloat3(void *data, const float fac)
{
  vec3f *vec = static_cast<vec3f *>(data);
  vec->x *= fac;
  vec->y *= fac;
  vec->z *= fac;
}

static void layerAdd_propfloat3(void *data1, const void *data2)
{
  vec3f *vec1 = static_cast<vec3f *>(data1);
  const vec3f *vec2 = static_cast<const vec3f *>(data2);
  vec1->x += vec2->x;
  vec1->y += vec2->y;
  vec1->z += vec2->z;
}

static bool layerValidate_propfloat3(void *data, const uint totitems, const bool do_fixes)
{
  float *values = static_cast<float *>(data);
  bool has_errors = false;
  for (int i = 0; i < totitems * 3; i++) {
    if (!isfinite(values[i])) {
      if (do_fixes) {
        values[i] = 0.0f;
      }
      has_errors = true;
    }
  }
  return has_errors;
}

/** \} */

/* -------------------------------------------------------------------- */
/** \name Callbacks for (#vec2f, #CD_PROP_FLOAT2)
 * \{ */

static void layerInterp_propfloat2(const void **sources,
                                   const float *weights,
                                   const float * /*sub_weights*/,
                                   int count,
                                   void *dest)
{
  vec2f result = {0.0f, 0.0f};
  for (int i = 0; i < count; i++) {
    const float interp_weight = weights[i];
    const vec2f *src = static_cast<const vec2f *>(sources[i]);
    madd_v2_v2fl(&result.x, &src->x, interp_weight);
  }
  copy_v2_v2((float *)dest, &result.x);
}

static void layerMultiply_propfloat2(void *data, const float fac)
{
  vec2f *vec = static_cast<vec2f *>(data);
  vec->x *= fac;
  vec->y *= fac;
}

static void layerAdd_propfloat2(void *data1, const void *data2)
{
  vec2f *vec1 = static_cast<vec2f *>(data1);
  const vec2f *vec2 = static_cast<const vec2f *>(data2);
  vec1->x += vec2->x;
  vec1->y += vec2->y;
}

static bool layerValidate_propfloat2(void *data, const uint totitems, const bool do_fixes)
{
  float *values = static_cast<float *>(data);
  bool has_errors = false;
  for (int i = 0; i < totitems * 2; i++) {
    if (!isfinite(values[i])) {
      if (do_fixes) {
        values[i] = 0.0f;
      }
      has_errors = true;
    }
  }
  return has_errors;
}

static bool layerEqual_propfloat2(const void *data1, const void *data2)
{
  const float2 &a = *static_cast<const float2 *>(data1);
  const float2 &b = *static_cast<const float2 *>(data2);
  return blender::math::distance_squared(a, b) < 0.00001f;
}

static void layerInitMinMax_propfloat2(void *vmin, void *vmax)
{
  float2 &min = *static_cast<float2 *>(vmin);
  float2 &max = *static_cast<float2 *>(vmax);
  INIT_MINMAX2(min, max);
}

static void layerDoMinMax_propfloat2(const void *data, void *vmin, void *vmax)
{
  const float2 &value = *static_cast<const float2 *>(data);
  float2 &a = *static_cast<float2 *>(vmin);
  float2 &b = *static_cast<float2 *>(vmax);
  blender::math::min_max(value, a, b);
}

static void layerCopyValue_propfloat2(const void *source,
                                      void *dest,
                                      const int mixmode,
                                      const float mixfactor)
{
  const float2 &a = *static_cast<const float2 *>(source);
  float2 &b = *static_cast<float2 *>(dest);

  /* We only support a limited subset of advanced mixing here-
   * namely the mixfactor interpolation. */
  if (mixmode == CDT_MIX_NOMIX) {
    b = a;
  }
  else {
    b = blender::math::interpolate(b, a, mixfactor);
  }
}

/** \} */

/* -------------------------------------------------------------------- */
/** \name Callbacks for (`bool`, #CD_PROP_BOOL)
 * \{ */

static void layerInterp_propbool(const void **sources,
                                 const float *weights,
                                 const float * /*sub_weights*/,
                                 int count,
                                 void *dest)
{
  bool result = false;
  for (int i = 0; i < count; i++) {
    const float interp_weight = weights[i];
    const bool src = *(const bool *)sources[i];
    result |= src && (interp_weight > 0.0f);
  }
  *(bool *)dest = result;
}

/** \} */

/* -------------------------------------------------------------------- */
/** \name Callbacks for (#math::Quaternion, #CD_PROP_QUATERNION)
 * \{ */

static void layerDefault_propquaternion(void *data, const int count)
{
  using namespace blender;
  MutableSpan(static_cast<math::Quaternion *>(data), count).fill(math::Quaternion::identity());
}

/* -------------------------------------------------------------------- */
/** \name Callbacks for (#math::Quaternion, #CD_PROP_FLOAT4X4)
 * \{ */

static void layerDefault_propfloat4x4(void *data, const int count)
{
  using namespace blender;
  MutableSpan(static_cast<float4x4 *>(data), count).fill(float4x4::identity());
}

/** \} */

/* -------------------------------------------------------------------- */
/** \name Layer Type Information (#LAYERTYPEINFO)
 * \{ */

static const LayerTypeInfo LAYERTYPEINFO[CD_NUMTYPES] = {
    /* 0: CD_MVERT */ /* DEPRECATED */
    {sizeof(MVert),
     alignof(MVert),
     "MVert",
     1,
     nullptr,
     nullptr,
     nullptr,
     nullptr,
     nullptr,
     nullptr},
    /* 1: CD_MSTICKY */ /* DEPRECATED */
    {sizeof(float[2]),
     alignof(float2),
     "",
     1,
     nullptr,
     nullptr,
     nullptr,
     nullptr,
     nullptr,
     nullptr},
    /* 2: CD_MDEFORMVERT */
    {sizeof(MDeformVert),
     alignof(MDeformVert),
     "MDeformVert",
     1,
     nullptr,
     layerCopy_mdeformvert,
     layerFree_mdeformvert,
     layerInterp_mdeformvert,
     nullptr,
     nullptr,
     layerConstruct_mdeformvert},
    /* 3: CD_MEDGE */ /* DEPRECATED */
    {sizeof(MEdge),
     alignof(MEdge),
     "MEdge",
     1,
     nullptr,
     nullptr,
     nullptr,
     nullptr,
     nullptr,
     nullptr},
    /* 4: CD_MFACE */
    {sizeof(MFace),
     alignof(MFace),
     "MFace",
     1,
     nullptr,
     nullptr,
     nullptr,
     nullptr,
     nullptr,
     nullptr},
    /* 5: CD_MTFACE */
    {sizeof(MTFace),
     alignof(MTFace),
     "MTFace",
     1,
     N_("UVMap"),
     layerCopy_tface,
     nullptr,
     layerInterp_tface,
     layerSwap_tface,
     nullptr,
     layerDefault_tface,
     nullptr,
     nullptr,
     nullptr,
     nullptr,
     nullptr,
     nullptr,
     nullptr,
     nullptr,
     nullptr,
     nullptr,
     layerMaxNum_tface},
    /* 6: CD_MCOL */
    /* 4 MCol structs per face */
    {sizeof(MCol[4]),
     alignof(MCol[4]),
     "MCol",
     4,
     N_("Col"),
     nullptr,
     nullptr,
     layerInterp_mcol,
     layerSwap_mcol,
     layerDefault_mcol},
    /* 7: CD_ORIGINDEX */
    {sizeof(int),
     alignof(int),
     "",
     0,
     nullptr,
     nullptr,
     nullptr,
     nullptr,
     nullptr,
     layerDefault_origindex},
    /* 8: CD_NORMAL */
    /* 3 floats per normal vector */
    {sizeof(float[3]),
     alignof(blender::float3),
     "vec3f",
     1,
     nullptr,
     nullptr,
     nullptr,
     layerInterp_normal,
     nullptr,
     nullptr,
     nullptr,
     nullptr,
     nullptr,
     nullptr,
     nullptr,
     nullptr,
     nullptr,
     layerCopyValue_normal},
    /* 9: CD_FACEMAP */ /* DEPRECATED */
    {sizeof(int), alignof(int), ""},
    /* 10: CD_PROP_FLOAT */
    {sizeof(MFloatProperty),
     alignof(float),
     "MFloatProperty",
     1,
     N_("Float"),
     layerCopy_propFloat,
     nullptr,
     layerInterp_propFloat,
     nullptr,
     nullptr,
     nullptr,
     layerValidate_propFloat},
    /* 11: CD_PROP_INT32 */
    {sizeof(MIntProperty),
     alignof(int),
     "MIntProperty",
     1,
     N_("Int"),
     nullptr,
     nullptr,
     layerInterp_propInt,
     nullptr},
    /* 12: CD_PROP_STRING */
    {sizeof(MStringProperty),
     alignof(MStringProperty),
     "MStringProperty",
     1,
     N_("String"),
     layerCopy_propString,
     nullptr,
     nullptr,
     nullptr},
    /* 13: CD_ORIGSPACE */
    {sizeof(OrigSpaceFace),
     alignof(OrigSpaceFace),
     "OrigSpaceFace",
     1,
     N_("UVMap"),
     layerCopy_origspace_face,
     nullptr,
     layerInterp_origspace_face,
     layerSwap_origspace_face,
     layerDefault_origspace_face},
    /* 14: CD_ORCO */
    {sizeof(float[3]),
     alignof(blender::float3),
     "",
     0,
     nullptr,
     nullptr,
     nullptr,
     nullptr,
     nullptr,
     nullptr},
    /* 15: CD_MTEXPOLY */ /* DEPRECATED */
    /* NOTE: when we expose the UV Map / TexFace split to the user,
     * change this back to face Texture. */
    {sizeof(int), alignof(int), "", 0, nullptr, nullptr, nullptr, nullptr, nullptr, nullptr},
    /* 16: CD_MLOOPUV */ /* DEPRECATED */
    {sizeof(MLoopUV), alignof(MLoopUV), "MLoopUV", 1, N_("UVMap")},
    /* 17: CD_PROP_BYTE_COLOR */
    {sizeof(MLoopCol),
     alignof(MLoopCol),
     "MLoopCol",
     1,
     N_("Col"),
     nullptr,
     nullptr,
     layerInterp_mloopcol,
     nullptr,
     layerDefault_mloopcol,
     nullptr,
     nullptr,
     layerEqual_mloopcol,
     layerMultiply_mloopcol,
     layerInitMinMax_mloopcol,
     layerAdd_mloopcol,
     layerDoMinMax_mloopcol,
     layerCopyValue_mloopcol,
     nullptr,
     nullptr,
     nullptr,
     nullptr},
    /* 18: CD_TANGENT */
    {sizeof(float[4][4]),
     alignof(float[4][4]),
     "",
     0,
     N_("Tangent"),
     nullptr,
     nullptr,
     nullptr,
     nullptr,
     nullptr},
    /* 19: CD_MDISPS */
    {sizeof(MDisps),
     alignof(MDisps),
     "MDisps",
     1,
     nullptr,
     layerCopy_mdisps,
     layerFree_mdisps,
     nullptr,
     layerSwap_mdisps,
     nullptr,
     layerConstruct_mdisps,
     nullptr,
     nullptr,
     nullptr,
     nullptr,
     nullptr,
     nullptr,
     nullptr,
     layerRead_mdisps,
     layerWrite_mdisps,
     layerFilesize_mdisps},
    /* 20: CD_PREVIEW_MCOL */
    {sizeof(blender::float4x4),
     alignof(blender::float4x4),
     "mat4x4f",
     1,
     N_("4 by 4 Float Matrix"),
     nullptr,
     nullptr,
     nullptr,
     nullptr,
     layerDefault_propfloat4x4},
    /* 21: CD_ID_MCOL */ /* DEPRECATED */
    {sizeof(MCol[4]),
     alignof(MCol[4]),
     "",
     0,
     nullptr,
     nullptr,
     nullptr,
     nullptr,
     nullptr,
     nullptr},
    /* 22: CD_TEXTURE_MCOL */
    {sizeof(MCol[4]),
     alignof(MCol[4]),
     "MCol",
     4,
     N_("TexturedCol"),
     nullptr,
     nullptr,
     layerInterp_mcol,
     layerSwap_mcol,
     layerDefault_mcol},
    /* 23: CD_CLOTH_ORCO */
    {sizeof(float[3]),
     alignof(float[3]),
     "",
     0,
     nullptr,
     nullptr,
     nullptr,
     nullptr,
     nullptr,
     nullptr},
    /* 24: CD_RECAST */
    {sizeof(MRecast),
     alignof(MRecast),
     "MRecast",
     1,
     N_("Recast"),
     nullptr,
     nullptr,
     nullptr,
     nullptr},
    /* 25: CD_MPOLY */ /* DEPRECATED */
    {sizeof(MPoly),
     alignof(MPoly),
     "MPoly",
     1,
     N_("NGon Face"),
     nullptr,
     nullptr,
     nullptr,
     nullptr,
     nullptr},
    /* 26: CD_MLOOP */ /* DEPRECATED */
    {sizeof(MLoop),
     alignof(MLoop),
     "MLoop",
     1,
     N_("NGon Face-Vertex"),
     nullptr,
     nullptr,
     nullptr,
     nullptr,
     nullptr},
    /* 27: CD_SHAPE_KEYINDEX */
    {sizeof(int), alignof(int), "", 0, nullptr, nullptr, nullptr, nullptr, nullptr, nullptr},
    /* 28: CD_SHAPEKEY */
    {sizeof(float[3]),
     alignof(float[3]),
     "",
     0,
     N_("ShapeKey"),
     nullptr,
     nullptr,
     layerInterp_shapekey},
    /* 29: CD_BWEIGHT */ /* DEPRECATED */
    {sizeof(MFloatProperty), alignof(MFloatProperty), "MFloatProperty", 1},
    /* 30: CD_CREASE */ /* DEPRECATED */
    {sizeof(float), alignof(float), ""},
    /* 31: CD_ORIGSPACE_MLOOP */
    {sizeof(OrigSpaceLoop),
     alignof(OrigSpaceLoop),
     "OrigSpaceLoop",
     1,
     N_("OS Loop"),
     nullptr,
     nullptr,
     layerInterp_mloop_origspace,
     nullptr,
     nullptr,
     nullptr,
     nullptr,
     layerEqual_mloop_origspace,
     layerMultiply_mloop_origspace,
     layerInitMinMax_mloop_origspace,
     layerAdd_mloop_origspace,
     layerDoMinMax_mloop_origspace,
     layerCopyValue_mloop_origspace},
    /* 32: CD_PREVIEW_MLOOPCOL */ /* DEPRECATED */ /* UNUSED */
    {},
    /* 33: CD_BM_ELEM_PYPTR */
    {sizeof(void *),
     alignof(void *),
     "",
     1,
     nullptr,
     layerCopy_bmesh_elem_py_ptr,
     layerFree_bmesh_elem_py_ptr,
     nullptr,
     nullptr,
     nullptr},
    /* 34: CD_PAINT_MASK */ /* DEPRECATED */
    {sizeof(float), alignof(float), "", 0, nullptr, nullptr, nullptr, nullptr, nullptr, nullptr},
    /* 35: CD_GRID_PAINT_MASK */
    {sizeof(GridPaintMask),
     alignof(GridPaintMask),
     "GridPaintMask",
     1,
     nullptr,
     layerCopy_grid_paint_mask,
     layerFree_grid_paint_mask,
     nullptr,
     nullptr,
     nullptr,
     layerConstruct_grid_paint_mask},
    /* 36: CD_MVERT_SKIN */
    {sizeof(MVertSkin),
     alignof(MVertSkin),
     "MVertSkin",
     1,
     nullptr,
     layerCopy_mvert_skin,
     nullptr,
     layerInterp_mvert_skin,
     nullptr,
     layerDefault_mvert_skin},
    /* 37: CD_FREESTYLE_EDGE */
    {sizeof(FreestyleEdge),
     alignof(FreestyleEdge),
     "FreestyleEdge",
     1,
     nullptr,
     nullptr,
     nullptr,
     nullptr,
     nullptr,
     nullptr},
    /* 38: CD_FREESTYLE_FACE */
    {sizeof(FreestyleFace),
     alignof(FreestyleFace),
     "FreestyleFace",
     1,
     nullptr,
     nullptr,
     nullptr,
     nullptr,
     nullptr,
     nullptr},
    /* 39: CD_MLOOPTANGENT */
    {sizeof(float[4]),
     alignof(float[4]),
     "",
     0,
     nullptr,
     nullptr,
     nullptr,
     nullptr,
     nullptr,
     nullptr},
    /* 40: CD_TESSLOOPNORMAL */
    {sizeof(short[4][3]),
     alignof(short[4][3]),
     "",
     0,
     nullptr,
     nullptr,
     nullptr,
     nullptr,
     layerSwap_flnor,
     nullptr},
    /* 41: CD_CUSTOMLOOPNORMAL */
    {sizeof(short[2]),
     alignof(short[2]),
     "vec2s",
     1,
     nullptr,
     nullptr,
     nullptr,
     nullptr,
     nullptr,
     nullptr},
    /* 42: CD_SCULPT_FACE_SETS */ /* DEPRECATED */
    {sizeof(int), alignof(int), ""},
    /* 43: CD_LOCATION */
    {sizeof(float[3]),
     alignof(float[3]),
     "vec3f",
     1,
     nullptr,
     nullptr,
     nullptr,
     nullptr,
     nullptr,
     nullptr},
    /* 44: CD_RADIUS */
    {sizeof(float),
     alignof(float),
     "MFloatProperty",
     1,
     nullptr,
     nullptr,
     nullptr,
     nullptr,
     nullptr,
     nullptr},
    /* 45: CD_PROP_INT8 */
    {sizeof(int8_t),
     alignof(int8_t),
     "MInt8Property",
     1,
     N_("Int8"),
     nullptr,
     nullptr,
     nullptr,
     nullptr,
     nullptr},
    /* 46: CD_PROP_INT32_2D */
<<<<<<< HEAD
    {sizeof(vec2i),
     alignof(blender::int2),
     "vec2i",
     1,
     N_("Int 2D"),
     nullptr,
     nullptr,
     nullptr,
     nullptr,
     nullptr},
=======
    {sizeof(blender::int2), "vec2i", 1, N_("Int 2D"), nullptr, nullptr, nullptr, nullptr, nullptr},
>>>>>>> 2119d271
    /* 47: CD_PROP_COLOR */
    {sizeof(MPropCol),
     alignof(MPropCol),
     "MPropCol",
     1,
     N_("Color"),
     nullptr,
     nullptr,
     layerInterp_propcol,
     nullptr,
     layerDefault_propcol,
     nullptr,
     nullptr,
     layerEqual_propcol,
     layerMultiply_propcol,
     layerInitMinMax_propcol,
     layerAdd_propcol,
     layerDoMinMax_propcol,
     layerCopyValue_propcol,
     nullptr,
     nullptr,
     nullptr,
     nullptr},
    /* 48: CD_PROP_FLOAT3 */
    {sizeof(float[3]),
     alignof(blender::float3),
     "vec3f",
     1,
     N_("Float3"),
     nullptr,
     nullptr,
     layerInterp_propfloat3,
     nullptr,
     nullptr,
     nullptr,
     layerValidate_propfloat3,
     nullptr,
     layerMultiply_propfloat3,
     nullptr,
     layerAdd_propfloat3},
    /* 49: CD_PROP_FLOAT2 */
    {sizeof(float[2]),
     alignof(float2),
     "vec2f",
     1,
     N_("Float2"),
     nullptr,
     nullptr,
     layerInterp_propfloat2,
     nullptr,
     nullptr,
     nullptr,
     layerValidate_propfloat2,
     layerEqual_propfloat2,
     layerMultiply_propfloat2,
     layerInitMinMax_propfloat2,
     layerAdd_propfloat2,
     layerDoMinMax_propfloat2,
     layerCopyValue_propfloat2},
    /* 50: CD_PROP_BOOL */
    {sizeof(bool),
     alignof(bool),
     "bool",
     1,
     N_("Boolean"),
     nullptr,
     nullptr,
     layerInterp_propbool,
     nullptr,
     nullptr,
     nullptr,
     nullptr,
     nullptr,
     nullptr,
     nullptr},
    /* 51: CD_HAIRLENGTH */ /* DEPRECATED */ /* UNUSED */
    {sizeof(float),
     alignof(float),
     "float",
     1,
     nullptr,
     nullptr,
     nullptr,
     nullptr,
     nullptr,
     nullptr},
    /* 52: CD_PROP_QUATERNION */
    {sizeof(float[4]),
     alignof(blender::float4),
     "vec4f",
     1,
     N_("Quaternion"),
     nullptr,
     nullptr,
     nullptr,
     nullptr,
     layerDefault_propquaternion},
};

static const char *LAYERTYPENAMES[CD_NUMTYPES] = {
    /*   0-4 */ "CDMVert",
    "CDMSticky",
    "CDMDeformVert",
    "CDMEdge",
    "CDMFace",
    /*   5-9 */ "CDMTFace",
    "CDMCol",
    "CDOrigIndex",
    "CDNormal",
    "CDFaceMap",
    /* 10-14 */ "CDMFloatProperty",
    "CDMIntProperty",
    "CDMStringProperty",
    "CDOrigSpace",
    "CDOrco",
    /* 15-19 */ "CDMTexPoly",
    "CDMLoopUV",
    "CDMloopCol",
    "CDTangent",
    "CDMDisps",
    /* 20-24 */ "CDPreviewMCol",
    "CDIDMCol",
    "CDTextureMCol",
    "CDClothOrco",
    "CDMRecast",

    /* BMESH ONLY */
    /* 25-29 */ "CDMPoly",
    "CDMLoop",
    "CDShapeKeyIndex",
    "CDShapeKey",
    "CDBevelWeight",
    /* 30-34 */ "CDSubSurfCrease",
    "CDOrigSpaceLoop",
    "CDPreviewLoopCol",
    "CDBMElemPyPtr",
    "CDPaintMask",
    /* 35-36 */ "CDGridPaintMask",
    "CDMVertSkin",
    /* 37-38 */ "CDFreestyleEdge",
    "CDFreestyleFace",
    /* 39-42 */ "CDMLoopTangent",
    "CDTessLoopNormal",
    "CDCustomLoopNormal",
    "CDSculptFaceGroups",
    /* 43-46 */ "CDHairPoint",
    "CDPropInt8",
    "CDHairMapping",
    "CDPoint",
    "CDPropCol",
    "CDPropFloat3",
    "CDPropFloat2",
    "CDPropBoolean",
    "CDHairLength",
    "CDPropQuaternion",
};

const CustomData_MeshMasks CD_MASK_BAREMESH = {
    /*vmask*/ CD_MASK_PROP_FLOAT3,
    /*emask*/ CD_MASK_PROP_INT32_2D,
    /*fmask*/ 0,
    /*pmask*/ 0,
    /*lmask*/ CD_MASK_PROP_INT32,
};
const CustomData_MeshMasks CD_MASK_BAREMESH_ORIGINDEX = {
    /*vmask*/ CD_MASK_PROP_FLOAT3 | CD_MASK_ORIGINDEX,
    /*emask*/ CD_MASK_PROP_INT32_2D | CD_MASK_ORIGINDEX,
    /*fmask*/ 0,
    /*pmask*/ CD_MASK_ORIGINDEX,
    /*lmask*/ CD_MASK_PROP_INT32,
};
const CustomData_MeshMasks CD_MASK_MESH = {
    /*vmask*/ (CD_MASK_PROP_FLOAT3 | CD_MASK_MDEFORMVERT | CD_MASK_MVERT_SKIN | CD_MASK_PROP_ALL),
    /*emask*/
    (CD_MASK_FREESTYLE_EDGE | CD_MASK_PROP_ALL),
    /*fmask*/ 0,
    /*pmask*/
    (CD_MASK_FREESTYLE_FACE | CD_MASK_PROP_ALL),
    /*lmask*/
    (CD_MASK_MDISPS | CD_MASK_CUSTOMLOOPNORMAL | CD_MASK_GRID_PAINT_MASK | CD_MASK_PROP_ALL),
};
const CustomData_MeshMasks CD_MASK_DERIVEDMESH = {
    /*vmask*/ (CD_MASK_ORIGINDEX | CD_MASK_MDEFORMVERT | CD_MASK_SHAPEKEY | CD_MASK_MVERT_SKIN |
               CD_MASK_ORCO | CD_MASK_CLOTH_ORCO | CD_MASK_PROP_ALL),
    /*emask*/
    (CD_MASK_ORIGINDEX | CD_MASK_FREESTYLE_EDGE | CD_MASK_PROP_ALL),
    /*fmask*/ (CD_MASK_ORIGINDEX | CD_MASK_ORIGSPACE | CD_MASK_TANGENT),
    /*pmask*/
    (CD_MASK_ORIGINDEX | CD_MASK_FREESTYLE_FACE | CD_MASK_PROP_ALL),
    /*lmask*/
    (CD_MASK_CUSTOMLOOPNORMAL | CD_MASK_ORIGSPACE_MLOOP |
     CD_MASK_PROP_ALL), /* XXX: MISSING #CD_MASK_MLOOPTANGENT ? */
};
const CustomData_MeshMasks CD_MASK_BMESH = {
    /*vmask*/ (CD_MASK_MDEFORMVERT | CD_MASK_MVERT_SKIN | CD_MASK_SHAPEKEY |
               CD_MASK_SHAPE_KEYINDEX | CD_MASK_PROP_ALL),
    /*emask*/ (CD_MASK_FREESTYLE_EDGE | CD_MASK_PROP_ALL),
    /*fmask*/ 0,
    /*pmask*/
    (CD_MASK_FREESTYLE_FACE | CD_MASK_PROP_ALL),
    /*lmask*/
    (CD_MASK_MDISPS | CD_MASK_CUSTOMLOOPNORMAL | CD_MASK_GRID_PAINT_MASK | CD_MASK_PROP_ALL),
};
const CustomData_MeshMasks CD_MASK_EVERYTHING = {
    /*vmask*/ (CD_MASK_BM_ELEM_PYPTR | CD_MASK_ORIGINDEX | CD_MASK_MDEFORMVERT |
               CD_MASK_MVERT_SKIN | CD_MASK_ORCO | CD_MASK_CLOTH_ORCO | CD_MASK_SHAPEKEY |
               CD_MASK_SHAPE_KEYINDEX | CD_MASK_PROP_ALL),
    /*emask*/
    (CD_MASK_BM_ELEM_PYPTR | CD_MASK_ORIGINDEX | CD_MASK_FREESTYLE_EDGE | CD_MASK_PROP_ALL),
    /*fmask*/
    (CD_MASK_MFACE | CD_MASK_ORIGINDEX | CD_MASK_NORMAL | CD_MASK_MTFACE | CD_MASK_MCOL |
     CD_MASK_ORIGSPACE | CD_MASK_TANGENT | CD_MASK_TESSLOOPNORMAL | CD_MASK_PROP_ALL),
    /*pmask*/
    (CD_MASK_BM_ELEM_PYPTR | CD_MASK_ORIGINDEX | CD_MASK_FREESTYLE_FACE | CD_MASK_PROP_ALL),
    /*lmask*/
    (CD_MASK_BM_ELEM_PYPTR | CD_MASK_MDISPS | CD_MASK_NORMAL | CD_MASK_CUSTOMLOOPNORMAL |
     CD_MASK_MLOOPTANGENT | CD_MASK_ORIGSPACE_MLOOP | CD_MASK_GRID_PAINT_MASK | CD_MASK_PROP_ALL),
};

static const LayerTypeInfo *layerType_getInfo(const eCustomDataType type)
{
  if (type < 0 || type >= CD_NUMTYPES) {
    return nullptr;
  }

  return &LAYERTYPEINFO[type];
}

static const char *layerType_getName(const eCustomDataType type)
{
  if (type < 0 || type >= CD_NUMTYPES) {
    return nullptr;
  }

  return LAYERTYPENAMES[type];
}

void customData_mask_layers__print(const CustomData_MeshMasks *mask)
{
  printf("verts mask=0x%" PRIx64 ":\n", mask->vmask);
  for (int i = 0; i < CD_NUMTYPES; i++) {
    if (mask->vmask & CD_TYPE_AS_MASK(i)) {
      printf("  %s\n", layerType_getName(eCustomDataType(i)));
    }
  }

  printf("edges mask=0x%" PRIx64 ":\n", mask->emask);
  for (int i = 0; i < CD_NUMTYPES; i++) {
    if (mask->emask & CD_TYPE_AS_MASK(i)) {
      printf("  %s\n", layerType_getName(eCustomDataType(i)));
    }
  }

  printf("faces mask=0x%" PRIx64 ":\n", mask->fmask);
  for (int i = 0; i < CD_NUMTYPES; i++) {
    if (mask->fmask & CD_TYPE_AS_MASK(i)) {
      printf("  %s\n", layerType_getName(eCustomDataType(i)));
    }
  }

  printf("loops mask=0x%" PRIx64 ":\n", mask->lmask);
  for (int i = 0; i < CD_NUMTYPES; i++) {
    if (mask->lmask & CD_TYPE_AS_MASK(i)) {
      printf("  %s\n", layerType_getName(eCustomDataType(i)));
    }
  }

  printf("polys mask=0x%" PRIx64 ":\n", mask->pmask);
  for (int i = 0; i < CD_NUMTYPES; i++) {
    if (mask->pmask & CD_TYPE_AS_MASK(i)) {
      printf("  %s\n", layerType_getName(eCustomDataType(i)));
    }
  }
}

/** \} */

/* -------------------------------------------------------------------- */
/** \name CustomData Functions
 * \{ */

static void customData_update_offsets(CustomData *data);

static CustomDataLayer *customData_add_layer__internal(
    CustomData *data,
    eCustomDataType type,
    std::optional<eCDAllocType> alloctype,
    void *layer_data_to_assign,
    const ImplicitSharingInfo *sharing_info_to_assign,
    int totelem,
    const StringRef name);

void CustomData_update_typemap(CustomData *data)
{
  int lasttype = -1;

  for (int i = 0; i < CD_NUMTYPES; i++) {
    data->typemap[i] = -1;
  }

  for (int i = 0; i < data->totlayer; i++) {
    const eCustomDataType type = eCustomDataType(data->layers[i].type);
    if (type != lasttype) {
      data->typemap[type] = i;
      lasttype = type;
    }
  }
}

/* currently only used in BLI_assert */
#ifndef NDEBUG
static bool customdata_typemap_is_valid(const CustomData *data)
{
  CustomData data_copy = *data;
  CustomData_update_typemap(&data_copy);
  return (memcmp(data->typemap, data_copy.typemap, sizeof(data->typemap)) == 0);
}
#endif

static void *copy_layer_data(const eCustomDataType type, const void *data, const int totelem)
{
  const LayerTypeInfo &type_info = *layerType_getInfo(type);
  const int64_t size_in_bytes = int64_t(totelem) * type_info.size;
  void *new_data = MEM_mallocN_aligned(size_in_bytes, type_info.alignment, __func__);
  if (type_info.copy) {
    type_info.copy(data, new_data, totelem);
  }
  else {
    memcpy(new_data, data, size_in_bytes);
  }
  return new_data;
}

static void free_layer_data(const eCustomDataType type, const void *data, const int totelem)
{
  const LayerTypeInfo &type_info = *layerType_getInfo(type);
  if (type_info.free) {
    type_info.free(const_cast<void *>(data), totelem);
  }
  MEM_freeN(const_cast<void *>(data));
}

static bool customdata_merge_internal(const CustomData *source,
                                      CustomData *dest,
                                      const eCustomDataMask mask,
                                      const std::optional<eCDAllocType> alloctype,
                                      const int totelem)
{
  bool changed = false;

  int last_type = -1;
  int last_active = 0;
  int last_render = 0;
  int last_clone = 0;
  int last_mask = 0;
  int current_type_layer_count = 0;
  int max_current_type_layer_count = -1;

  for (int i = 0; i < source->totlayer; i++) {
    const CustomDataLayer &src_layer = source->layers[i];
    const eCustomDataType type = eCustomDataType(src_layer.type);
    const int src_layer_flag = src_layer.flag;

    if (type != last_type) {
      /* Don't exceed layer count on destination. */
      const int layernum_dst = CustomData_number_of_layers(dest, type);
      current_type_layer_count = layernum_dst;
      max_current_type_layer_count = CustomData_layertype_layers_max(type);
      last_active = src_layer.active;
      last_render = src_layer.active_rnd;
      last_clone = src_layer.active_clone;
      last_mask = src_layer.active_mask;
      last_type = type;
    }
    else {
      current_type_layer_count++;
    }

    if (src_layer_flag & CD_FLAG_NOCOPY) {
      /* Don't merge this layer because it's not supposed to leave the source data. */
      continue;
    }
    if (!(mask & CD_TYPE_AS_MASK(type))) {
      /* Don't merge this layer because it does not match the type mask. */
      continue;
    }
    if ((max_current_type_layer_count != -1) &&
        (current_type_layer_count >= max_current_type_layer_count))
    {
      /* Don't merge this layer because the maximum amount of layers of this type is reached. */
      continue;
    }
    if (CustomData_get_named_layer_index(dest, type, src_layer.name) != -1) {
      /* Don't merge this layer because it exists in the destination already. */
      continue;
    }

    void *layer_data_to_assign = nullptr;
    const ImplicitSharingInfo *sharing_info_to_assign = nullptr;
    if (!alloctype.has_value()) {
      if (src_layer.data != nullptr) {
        if (src_layer.sharing_info == nullptr) {
          /* Can't share the layer, duplicate it instead. */
          layer_data_to_assign = copy_layer_data(type, src_layer.data, totelem);
        }
        else {
          /* Share the layer. */
          layer_data_to_assign = src_layer.data;
          sharing_info_to_assign = src_layer.sharing_info;
        }
      }
    }

    CustomDataLayer *new_layer = customData_add_layer__internal(dest,
                                                                type,
                                                                alloctype,
                                                                layer_data_to_assign,
                                                                sharing_info_to_assign,
                                                                totelem,
                                                                src_layer.name);

    new_layer->uid = src_layer.uid;
    new_layer->flag |= src_layer_flag & (CD_FLAG_EXTERNAL | CD_FLAG_IN_MEMORY);
    new_layer->active = last_active;
    new_layer->active_rnd = last_render;
    new_layer->active_clone = last_clone;
    new_layer->active_mask = last_mask;
    changed = true;

    if (src_layer.anonymous_id != nullptr) {
      new_layer->anonymous_id = src_layer.anonymous_id;
      new_layer->anonymous_id->add_user();
    }
  }

  CustomData_update_typemap(dest);
  return changed;
}

bool CustomData_merge(const CustomData *source,
                      CustomData *dest,
                      eCustomDataMask mask,
                      int totelem)
{
  return customdata_merge_internal(source, dest, mask, std::nullopt, totelem);
}

bool CustomData_merge_layout(const CustomData *source,
                             CustomData *dest,
                             const eCustomDataMask mask,
                             const eCDAllocType alloctype,
                             const int totelem)
{
  return customdata_merge_internal(source, dest, mask, alloctype, totelem);
}

CustomData CustomData_shallow_copy_remove_non_bmesh_attributes(const CustomData *src,
                                                               const eCustomDataMask mask)
{
  Vector<CustomDataLayer> dst_layers;
  for (const CustomDataLayer &layer : Span<CustomDataLayer>{src->layers, src->totlayer}) {
    if (BM_attribute_stored_in_bmesh_builtin(layer.name)) {
      continue;
    }
    if (!(mask & CD_TYPE_AS_MASK(layer.type))) {
      continue;
    }
    dst_layers.append(layer);
  }

  CustomData dst = *src;
  dst.layers = static_cast<CustomDataLayer *>(
      MEM_calloc_arrayN(dst_layers.size(), sizeof(CustomDataLayer), __func__));
  dst.maxlayer = dst.totlayer = dst_layers.size();
  memcpy(dst.layers, dst_layers.data(), dst_layers.as_span().size_in_bytes());

  CustomData_update_typemap(&dst);

  return dst;
}

/**
 * An #ImplicitSharingInfo that knows how to free the entire referenced custom data layer
 * (including potentially separately allocated chunks like for vertex groups).
 */
class CustomDataLayerImplicitSharing : public ImplicitSharingInfo {
 private:
  const void *data_;
  int totelem_;
  const eCustomDataType type_;

 public:
  CustomDataLayerImplicitSharing(const void *data, const int totelem, const eCustomDataType type)
      : ImplicitSharingInfo(), data_(data), totelem_(totelem), type_(type)
  {
  }

 private:
  void delete_self_with_data() override
  {
    if (data_ != nullptr) {
      free_layer_data(type_, data_, totelem_);
    }
    MEM_delete(this);
  }

  void delete_data_only() override
  {
    free_layer_data(type_, data_, totelem_);
    data_ = nullptr;
    totelem_ = 0;
  }
};

/** Create a #ImplicitSharingInfo that takes ownership of the data. */
static const ImplicitSharingInfo *make_implicit_sharing_info_for_layer(const eCustomDataType type,
                                                                       const void *data,
                                                                       const int totelem)
{
  return MEM_new<CustomDataLayerImplicitSharing>(__func__, data, totelem, type);
}

/**
 * If the layer data is currently shared (hence it is immutable), create a copy that can be edited.
 */
static void ensure_layer_data_is_mutable(CustomDataLayer &layer, const int totelem)
{
  if (layer.data == nullptr) {
    return;
  }
  if (layer.sharing_info == nullptr) {
    /* Can not be shared without implicit-sharing data. */
    return;
  }
  if (layer.sharing_info->is_mutable()) {
    layer.sharing_info->tag_ensured_mutable();
  }
  else {
    const eCustomDataType type = eCustomDataType(layer.type);
    const void *old_data = layer.data;
    /* Copy the layer before removing the user because otherwise the data might be freed while
     * we're still copying from it here. */
    layer.data = copy_layer_data(type, old_data, totelem);
    layer.sharing_info->remove_user_and_delete_if_last();
    layer.sharing_info = make_implicit_sharing_info_for_layer(type, layer.data, totelem);
  }
}

[[maybe_unused]] static bool layer_is_mutable(CustomDataLayer &layer)
{
  if (layer.sharing_info == nullptr) {
    return true;
  }
  return layer.sharing_info->is_mutable();
}

void CustomData_ensure_data_is_mutable(CustomDataLayer *layer, const int totelem)
{
  ensure_layer_data_is_mutable(*layer, totelem);
}

void CustomData_ensure_layers_are_mutable(CustomData *data, int totelem)
{
  for (const int i : IndexRange(data->totlayer)) {
    ensure_layer_data_is_mutable(data->layers[i], totelem);
  }
}

void CustomData_realloc(CustomData *data,
                        const int old_size,
                        const int new_size,
                        const eCDAllocType alloctype)
{
  BLI_assert(new_size >= 0);
  for (int i = 0; i < data->totlayer; i++) {
    CustomDataLayer *layer = &data->layers[i];
    const LayerTypeInfo *typeInfo = layerType_getInfo(eCustomDataType(layer->type));
    const int64_t old_size_in_bytes = int64_t(old_size) * typeInfo->size;
    const int64_t new_size_in_bytes = int64_t(new_size) * typeInfo->size;

    void *new_layer_data = MEM_mallocN_aligned(new_size_in_bytes, typeInfo->alignment, __func__);
    /* Copy data to new array. */
    if (old_size_in_bytes) {
      if (typeInfo->copy) {
        typeInfo->copy(layer->data, new_layer_data, std::min(old_size, new_size));
      }
      else {
        BLI_assert(layer->data != nullptr);
        memcpy(new_layer_data, layer->data, std::min(old_size_in_bytes, new_size_in_bytes));
      }
    }
    /* Remove ownership of old array */
    if (layer->sharing_info) {
      layer->sharing_info->remove_user_and_delete_if_last();
      layer->sharing_info = nullptr;
    }
    /* Take ownership of new array. */
    layer->data = new_layer_data;
    if (layer->data) {
      layer->sharing_info = make_implicit_sharing_info_for_layer(
          eCustomDataType(layer->type), layer->data, new_size);
    }

    if (new_size > old_size) {
      const int new_elements_num = new_size - old_size;
      void *new_elements_begin = POINTER_OFFSET(layer->data, old_size_in_bytes);
      switch (alloctype) {
        case CD_CONSTRUCT: {
          /* Initialize new values for non-trivial types. */
          if (typeInfo->construct) {
            typeInfo->construct(new_elements_begin, new_elements_num);
          }
          break;
        }
        case CD_SET_DEFAULT: {
          if (typeInfo->set_default_value) {
            typeInfo->set_default_value(new_elements_begin, new_elements_num);
          }
          else {
            memset(new_elements_begin, 0, typeInfo->size * new_elements_num);
          }
          break;
        }
      }
    }
  }
}

void CustomData_copy(const CustomData *source, CustomData *dest, eCustomDataMask mask, int totelem)
{
  CustomData_reset(dest);

  if (source->external) {
    dest->external = static_cast<CustomDataExternal *>(MEM_dupallocN(source->external));
  }

  CustomData_merge(source, dest, mask, totelem);
}

void CustomData_copy_layout(const CustomData *source,
                            CustomData *dest,
                            eCustomDataMask mask,
                            eCDAllocType alloctype,
                            int totelem)
{
  CustomData_reset(dest);

  if (source->external) {
    dest->external = static_cast<CustomDataExternal *>(MEM_dupallocN(source->external));
  }

  CustomData_merge_layout(source, dest, mask, alloctype, totelem);
}

static void customData_free_layer__internal(CustomDataLayer *layer, const int totelem)
{
  if (layer->anonymous_id != nullptr) {
    layer->anonymous_id->remove_user_and_delete_if_last();
    layer->anonymous_id = nullptr;
  }
  const eCustomDataType type = eCustomDataType(layer->type);
  if (layer->sharing_info == nullptr) {
    if (layer->data) {
      free_layer_data(type, layer->data, totelem);
    }
  }
  else {
    layer->sharing_info->remove_user_and_delete_if_last();
    layer->sharing_info = nullptr;
  }
}

static void CustomData_external_free(CustomData *data)
{
  if (data->external) {
    MEM_freeN(data->external);
    data->external = nullptr;
  }
}

void CustomData_reset(CustomData *data)
{
  memset(data, 0, sizeof(*data));
  copy_vn_i(data->typemap, CD_NUMTYPES, -1);
}

void CustomData_free(CustomData *data, const int totelem)
{
  for (int i = 0; i < data->totlayer; i++) {
    customData_free_layer__internal(&data->layers[i], totelem);
  }

  if (data->layers) {
    MEM_freeN(data->layers);
  }

  CustomData_external_free(data);
  CustomData_reset(data);
}

void CustomData_free_typemask(CustomData *data, const int totelem, eCustomDataMask mask)
{
  for (int i = 0; i < data->totlayer; i++) {
    CustomDataLayer *layer = &data->layers[i];
    if (!(mask & CD_TYPE_AS_MASK(layer->type))) {
      continue;
    }
    customData_free_layer__internal(layer, totelem);
  }

  if (data->layers) {
    MEM_freeN(data->layers);
  }

  CustomData_external_free(data);
  CustomData_reset(data);
}

static void customData_update_offsets(CustomData *data)
{
  const LayerTypeInfo *typeInfo;
  int offset = 0;

  for (int i = 0; i < data->totlayer; i++) {
    typeInfo = layerType_getInfo(eCustomDataType(data->layers[i].type));

    data->layers[i].offset = offset;
    offset += typeInfo->size;
  }

  data->totsize = offset;
  CustomData_update_typemap(data);
}

/* to use when we're in the middle of modifying layers */
static int CustomData_get_layer_index__notypemap(const CustomData *data,
                                                 const eCustomDataType type)
{
  for (int i = 0; i < data->totlayer; i++) {
    if (data->layers[i].type == type) {
      return i;
    }
  }

  return -1;
}

/* -------------------------------------------------------------------- */
/* index values to access the layers (offset from the layer start) */

int CustomData_get_layer_index(const CustomData *data, const eCustomDataType type)
{
  BLI_assert(customdata_typemap_is_valid(data));
  return data->typemap[type];
}

int CustomData_get_layer_index_n(const CustomData *data, const eCustomDataType type, const int n)
{
  BLI_assert(n >= 0);
  int i = CustomData_get_layer_index(data, type);

  if (i != -1) {
    /* If the value of n goes past the block of layers of the correct type, return -1. */
    i = (i + n < data->totlayer && data->layers[i + n].type == type) ? (i + n) : (-1);
  }

  return i;
}

int CustomData_get_named_layer_index(const CustomData *data,
                                     const eCustomDataType type,
                                     const StringRef name)
{
  for (int i = 0; i < data->totlayer; i++) {
    if (data->layers[i].type == type) {
      if (data->layers[i].name == name) {
        return i;
      }
    }
  }

  return -1;
}

int CustomData_get_named_layer_index_notype(const CustomData *data, const StringRef name)
{
  for (int i = 0; i < data->totlayer; i++) {
    if (data->layers[i].name == name) {
      return i;
    }
  }

  return -1;
}

int CustomData_get_active_layer_index(const CustomData *data, const eCustomDataType type)
{
  const int layer_index = data->typemap[type];
  BLI_assert(customdata_typemap_is_valid(data));
  return (layer_index != -1) ? layer_index + data->layers[layer_index].active : -1;
}

int CustomData_get_render_layer_index(const CustomData *data, const eCustomDataType type)
{
  const int layer_index = data->typemap[type];
  BLI_assert(customdata_typemap_is_valid(data));
  return (layer_index != -1) ? layer_index + data->layers[layer_index].active_rnd : -1;
}

int CustomData_get_clone_layer_index(const CustomData *data, const eCustomDataType type)
{
  const int layer_index = data->typemap[type];
  BLI_assert(customdata_typemap_is_valid(data));
  return (layer_index != -1) ? layer_index + data->layers[layer_index].active_clone : -1;
}

int CustomData_get_stencil_layer_index(const CustomData *data, const eCustomDataType type)
{
  const int layer_index = data->typemap[type];
  BLI_assert(customdata_typemap_is_valid(data));
  return (layer_index != -1) ? layer_index + data->layers[layer_index].active_mask : -1;
}

/* -------------------------------------------------------------------- */
/* index values per layer type */

int CustomData_get_named_layer(const CustomData *data,
                               const eCustomDataType type,
                               const StringRef name)
{
  const int named_index = CustomData_get_named_layer_index(data, type, name);
  const int layer_index = data->typemap[type];
  BLI_assert(customdata_typemap_is_valid(data));
  return (named_index != -1) ? named_index - layer_index : -1;
}

int CustomData_get_active_layer(const CustomData *data, const eCustomDataType type)
{
  const int layer_index = data->typemap[type];
  BLI_assert(customdata_typemap_is_valid(data));
  return (layer_index != -1) ? data->layers[layer_index].active : -1;
}

int CustomData_get_render_layer(const CustomData *data, const eCustomDataType type)
{
  const int layer_index = data->typemap[type];
  BLI_assert(customdata_typemap_is_valid(data));
  return (layer_index != -1) ? data->layers[layer_index].active_rnd : -1;
}

int CustomData_get_clone_layer(const CustomData *data, const eCustomDataType type)
{
  const int layer_index = data->typemap[type];
  BLI_assert(customdata_typemap_is_valid(data));
  return (layer_index != -1) ? data->layers[layer_index].active_clone : -1;
}

int CustomData_get_stencil_layer(const CustomData *data, const eCustomDataType type)
{
  const int layer_index = data->typemap[type];
  BLI_assert(customdata_typemap_is_valid(data));
  return (layer_index != -1) ? data->layers[layer_index].active_mask : -1;
}

const char *CustomData_get_active_layer_name(const CustomData *data, const eCustomDataType type)
{
  /* Get the layer index of the active layer of this type. */
  const int layer_index = CustomData_get_active_layer_index(data, type);
  return layer_index < 0 ? nullptr : data->layers[layer_index].name;
}

const char *CustomData_get_render_layer_name(const CustomData *data, const eCustomDataType type)
{
  const int layer_index = CustomData_get_render_layer_index(data, type);
  return layer_index < 0 ? nullptr : data->layers[layer_index].name;
}

void CustomData_set_layer_active(CustomData *data, const eCustomDataType type, const int n)
{
#ifndef NDEBUG
  const int layer_num = CustomData_number_of_layers(data, type);
#endif
  for (int i = 0; i < data->totlayer; i++) {
    if (data->layers[i].type == type) {
      BLI_assert(uint(n) < uint(layer_num));
      data->layers[i].active = n;
    }
  }
}

void CustomData_set_layer_render(CustomData *data, const eCustomDataType type, const int n)
{
#ifndef NDEBUG
  const int layer_num = CustomData_number_of_layers(data, type);
#endif
  for (int i = 0; i < data->totlayer; i++) {
    if (data->layers[i].type == type) {
      BLI_assert(uint(n) < uint(layer_num));
      data->layers[i].active_rnd = n;
    }
  }
}

void CustomData_set_layer_clone(CustomData *data, const eCustomDataType type, const int n)
{
#ifndef NDEBUG
  const int layer_num = CustomData_number_of_layers(data, type);
#endif
  for (int i = 0; i < data->totlayer; i++) {
    if (data->layers[i].type == type) {
      BLI_assert(uint(n) < uint(layer_num));
      data->layers[i].active_clone = n;
    }
  }
}

void CustomData_set_layer_stencil(CustomData *data, const eCustomDataType type, const int n)
{
#ifndef NDEBUG
  const int layer_num = CustomData_number_of_layers(data, type);
#endif
  for (int i = 0; i < data->totlayer; i++) {
    if (data->layers[i].type == type) {
      BLI_assert(uint(n) < uint(layer_num));
      data->layers[i].active_mask = n;
    }
  }
}

void CustomData_set_layer_active_index(CustomData *data, const eCustomDataType type, const int n)
{
#ifndef NDEBUG
  const int layer_num = CustomData_number_of_layers(data, type);
#endif
  const int layer_index = n - data->typemap[type];
  BLI_assert(customdata_typemap_is_valid(data));

  for (int i = 0; i < data->totlayer; i++) {
    if (data->layers[i].type == type) {
      BLI_assert(uint(layer_index) < uint(layer_num));
      data->layers[i].active = layer_index;
    }
  }
}

void CustomData_set_layer_render_index(CustomData *data, const eCustomDataType type, const int n)
{
#ifndef NDEBUG
  const int layer_num = CustomData_number_of_layers(data, type);
#endif
  const int layer_index = n - data->typemap[type];
  BLI_assert(customdata_typemap_is_valid(data));

  for (int i = 0; i < data->totlayer; i++) {
    if (data->layers[i].type == type) {
      BLI_assert(uint(layer_index) < uint(layer_num));
      data->layers[i].active_rnd = layer_index;
    }
  }
}

void CustomData_set_layer_clone_index(CustomData *data, const eCustomDataType type, const int n)
{
#ifndef NDEBUG
  const int layer_num = CustomData_number_of_layers(data, type);
#endif
  const int layer_index = n - data->typemap[type];
  BLI_assert(customdata_typemap_is_valid(data));

  for (int i = 0; i < data->totlayer; i++) {
    if (data->layers[i].type == type) {
      BLI_assert(uint(layer_index) < uint(layer_num));
      data->layers[i].active_clone = layer_index;
    }
  }
}

void CustomData_set_layer_stencil_index(CustomData *data, const eCustomDataType type, const int n)
{
#ifndef NDEBUG
  const int layer_num = CustomData_number_of_layers(data, type);
#endif
  const int layer_index = n - data->typemap[type];
  BLI_assert(customdata_typemap_is_valid(data));

  for (int i = 0; i < data->totlayer; i++) {
    if (data->layers[i].type == type) {
      BLI_assert(uint(layer_index) < uint(layer_num));
      data->layers[i].active_mask = layer_index;
    }
  }
}

void CustomData_set_layer_flag(CustomData *data, const eCustomDataType type, const int flag)
{
  for (int i = 0; i < data->totlayer; i++) {
    if (data->layers[i].type == type) {
      data->layers[i].flag |= flag;
    }
  }
}

void CustomData_clear_layer_flag(CustomData *data, const eCustomDataType type, const int flag)
{
  const int nflag = ~flag;

  for (int i = 0; i < data->totlayer; i++) {
    if (data->layers[i].type == type) {
      data->layers[i].flag &= nflag;
    }
  }
}

bool CustomData_layer_is_anonymous(const CustomData *data, eCustomDataType type, int n)
{
  const int layer_index = CustomData_get_layer_index_n(data, type, n);

  BLI_assert(layer_index >= 0);

  return data->layers[layer_index].anonymous_id != nullptr;
}

static void customData_resize(CustomData *data, const int grow_amount)
{
  data->layers = static_cast<CustomDataLayer *>(
      MEM_reallocN(data->layers, (data->maxlayer + grow_amount) * sizeof(CustomDataLayer)));
  data->maxlayer += grow_amount;
}

static CustomDataLayer *customData_add_layer__internal(
    CustomData *data,
    const eCustomDataType type,
    const std::optional<eCDAllocType> alloctype,
    void *layer_data_to_assign,
    const ImplicitSharingInfo *sharing_info_to_assign,
    const int totelem,
    StringRef name)
{
  const LayerTypeInfo &type_info = *layerType_getInfo(type);
  int flag = 0;

  /* Some layer types only support a single layer. */
  if (!type_info.defaultname && CustomData_has_layer(data, type)) {
    /* This function doesn't support dealing with existing layer data for these layer types when
     * the layer already exists. */
    BLI_assert(layer_data_to_assign == nullptr);
    return &data->layers[CustomData_get_layer_index(data, type)];
  }

  int index = data->totlayer;
  if (index >= data->maxlayer) {
    customData_resize(data, CUSTOMDATA_GROW);
  }

  data->totlayer++;

  /* Keep layers ordered by type. */
  for (; index > 0 && data->layers[index - 1].type > type; index--) {
    data->layers[index] = data->layers[index - 1];
  }

  CustomDataLayer &new_layer = data->layers[index];

  /* Clear remaining data on the layer. The original data on the layer has been moved to another
   * index. Without this, it can happen that information from the previous layer at that index
   * leaks into the new layer. */
  memset(&new_layer, 0, sizeof(CustomDataLayer));

  const int64_t size_in_bytes = int64_t(totelem) * type_info.size;
  const char *alloc_name = layerType_getName(type);

  if (alloctype.has_value()) {
    switch (*alloctype) {
      case CD_SET_DEFAULT: {
        if (totelem > 0) {
          new_layer.data = MEM_mallocN_aligned(size_in_bytes, type_info.alignment, alloc_name);
          if (type_info.set_default_value) {
            type_info.set_default_value(new_layer.data, totelem);
          }
          else {
            /* Alternatively, #MEM_calloc_arrayN is faster, but has no aligned version. */
            memset(new_layer.data, 0, size_in_bytes);
          }
        }
        break;
      }
      case CD_CONSTRUCT: {
        if (totelem > 0) {
          new_layer.data = MEM_mallocN_aligned(size_in_bytes, type_info.alignment, alloc_name);
          if (type_info.construct) {
            type_info.construct(new_layer.data, totelem);
          }
        }
        break;
      }
    }
  }
  else {
    if (totelem == 0 && sharing_info_to_assign == nullptr) {
      MEM_SAFE_FREE(layer_data_to_assign);
    }
    else {
      new_layer.data = layer_data_to_assign;
      new_layer.sharing_info = sharing_info_to_assign;
      if (new_layer.sharing_info) {
        new_layer.sharing_info->add_user();
      }
    }
  }

  if (new_layer.data != nullptr && new_layer.sharing_info == nullptr) {
    /* Make layer data shareable. */
    new_layer.sharing_info = make_implicit_sharing_info_for_layer(type, new_layer.data, totelem);
  }

  new_layer.type = type;
  new_layer.flag = flag;

  /* Set default name if none exists. Note we only call DATA_()  once
   * we know there is a default name, to avoid overhead of locale lookups
   * in the depsgraph. */
  if (name.is_empty() && type_info.defaultname) {
    name = DATA_(type_info.defaultname);
  }

  if (!name.is_empty()) {
    name.copy(new_layer.name);
    CustomData_set_layer_unique_name(data, index);
  }
  else {
    new_layer.name[0] = '\0';
  }

  if (index > 0 && data->layers[index - 1].type == type) {
    new_layer.active = data->layers[index - 1].active;
    new_layer.active_rnd = data->layers[index - 1].active_rnd;
    new_layer.active_clone = data->layers[index - 1].active_clone;
    new_layer.active_mask = data->layers[index - 1].active_mask;
  }
  else {
    new_layer.active = 0;
    new_layer.active_rnd = 0;
    new_layer.active_clone = 0;
    new_layer.active_mask = 0;
  }

  customData_update_offsets(data);

  return &data->layers[index];
}

void *CustomData_add_layer(CustomData *data,
                           const eCustomDataType type,
                           eCDAllocType alloctype,
                           const int totelem)
{
  const LayerTypeInfo *typeInfo = layerType_getInfo(type);

  CustomDataLayer *layer = customData_add_layer__internal(
      data, type, alloctype, nullptr, nullptr, totelem, typeInfo->defaultname);
  CustomData_update_typemap(data);

  if (layer) {
    return layer->data;
  }

  return nullptr;
}

const void *CustomData_add_layer_with_data(CustomData *data,
                                           const eCustomDataType type,
                                           void *layer_data,
                                           const int totelem,
                                           const ImplicitSharingInfo *sharing_info)
{
  const LayerTypeInfo *typeInfo = layerType_getInfo(type);

  CustomDataLayer *layer = customData_add_layer__internal(
      data, type, std::nullopt, layer_data, sharing_info, totelem, typeInfo->defaultname);
  CustomData_update_typemap(data);

  if (layer) {
    return layer->data;
  }

  return nullptr;
}

void *CustomData_add_layer_named(CustomData *data,
                                 const eCustomDataType type,
                                 const eCDAllocType alloctype,
                                 const int totelem,
                                 const StringRef name)
{
  CustomDataLayer *layer = customData_add_layer__internal(
      data, type, alloctype, nullptr, nullptr, totelem, name);
  CustomData_update_typemap(data);

  if (layer) {
    return layer->data;
  }
  return nullptr;
}

const void *CustomData_add_layer_named_with_data(CustomData *data,
                                                 eCustomDataType type,
                                                 void *layer_data,
                                                 int totelem,
                                                 const StringRef name,
                                                 const ImplicitSharingInfo *sharing_info)
{
  CustomDataLayer *layer = customData_add_layer__internal(
      data, type, std::nullopt, layer_data, sharing_info, totelem, name);
  CustomData_update_typemap(data);

  if (layer) {
    return layer->data;
  }
  return nullptr;
}

void *CustomData_add_layer_anonymous(CustomData *data,
                                     const eCustomDataType type,
                                     const eCDAllocType alloctype,
                                     const int totelem,
                                     const AnonymousAttributeIDHandle *anonymous_id)
{
  const StringRef name = anonymous_id->name().c_str();
  CustomDataLayer *layer = customData_add_layer__internal(
      data, type, alloctype, nullptr, nullptr, totelem, name);
  CustomData_update_typemap(data);

  if (layer == nullptr) {
    return nullptr;
  }

  anonymous_id->add_user();
  layer->anonymous_id = anonymous_id;
  return layer->data;
}

const void *CustomData_add_layer_anonymous_with_data(
    CustomData *data,
    const eCustomDataType type,
    const AnonymousAttributeIDHandle *anonymous_id,
    const int totelem,
    void *layer_data,
    const ImplicitSharingInfo *sharing_info)
{
  const StringRef name = anonymous_id->name().c_str();
  CustomDataLayer *layer = customData_add_layer__internal(
      data, type, std::nullopt, layer_data, sharing_info, totelem, name);
  CustomData_update_typemap(data);

  if (layer == nullptr) {
    return nullptr;
  }
  anonymous_id->add_user();
  layer->anonymous_id = anonymous_id;
  return layer->data;
}

bool CustomData_free_layer(CustomData *data,
                           const eCustomDataType type,
                           const int totelem,
                           const int index)
{
  const int index_first = CustomData_get_layer_index(data, type);
  const int n = index - index_first;

  BLI_assert(index >= index_first);
  if ((index_first == -1) || (n < 0)) {
    return false;
  }
  BLI_assert(data->layers[index].type == type);

  customData_free_layer__internal(&data->layers[index], totelem);

  for (int i = index + 1; i < data->totlayer; i++) {
    data->layers[i - 1] = data->layers[i];
  }

  data->totlayer--;

  /* if layer was last of type in array, set new active layer */
  int i = CustomData_get_layer_index__notypemap(data, type);

  if (i != -1) {
    /* don't decrement zero index */
    const int index_nonzero = n ? n : 1;
    CustomDataLayer *layer;

    for (layer = &data->layers[i]; i < data->totlayer && layer->type == type; i++, layer++) {
      if (layer->active >= index_nonzero) {
        layer->active--;
      }
      if (layer->active_rnd >= index_nonzero) {
        layer->active_rnd--;
      }
      if (layer->active_clone >= index_nonzero) {
        layer->active_clone--;
      }
      if (layer->active_mask >= index_nonzero) {
        layer->active_mask--;
      }
    }
  }

  if (data->totlayer <= data->maxlayer - CUSTOMDATA_GROW) {
    customData_resize(data, -CUSTOMDATA_GROW);
  }

  customData_update_offsets(data);

  return true;
}

bool CustomData_free_layer_named(CustomData *data, const StringRef name, const int totelem)
{
  for (const int i : IndexRange(data->totlayer)) {
    const CustomDataLayer &layer = data->layers[i];
    if (StringRef(layer.name) == name) {
      CustomData_free_layer(data, eCustomDataType(layer.type), totelem, i);
      return true;
    }
  }
  return false;
}

bool CustomData_free_layer_active(CustomData *data, const eCustomDataType type, const int totelem)
{
  const int index = CustomData_get_active_layer_index(data, type);
  if (index == -1) {
    return false;
  }
  return CustomData_free_layer(data, type, totelem, index);
}

void CustomData_free_layers(CustomData *data, const eCustomDataType type, const int totelem)
{
  const int index = CustomData_get_layer_index(data, type);
  while (CustomData_free_layer(data, type, totelem, index)) {
    /* pass */
  }
}

bool CustomData_has_layer_named(const CustomData *data,
                                const eCustomDataType type,
                                const StringRef name)
{
  return CustomData_get_named_layer_index(data, type, name) != -1;
}

bool CustomData_has_layer(const CustomData *data, const eCustomDataType type)
{
  return (CustomData_get_layer_index(data, type) != -1);
}

int CustomData_number_of_layers(const CustomData *data, const eCustomDataType type)
{
  int number = 0;

  for (int i = 0; i < data->totlayer; i++) {
    if (data->layers[i].type == type) {
      number++;
    }
  }

  return number;
}

int CustomData_number_of_anonymous_layers(const CustomData *data, const eCustomDataType type)
{
  int number = 0;

  for (int i = 0; i < data->totlayer; i++) {
    if (data->layers[i].type == type && data->layers[i].anonymous_id != nullptr) {
      number++;
    }
  }

  return number;
}

int CustomData_number_of_layers_typemask(const CustomData *data, const eCustomDataMask mask)
{
  int number = 0;

  for (int i = 0; i < data->totlayer; i++) {
    if (mask & CD_TYPE_AS_MASK(data->layers[i].type)) {
      number++;
    }
  }

  return number;
}

void CustomData_set_only_copy(const CustomData *data, const eCustomDataMask mask)
{
  for (int i = 0; i < data->totlayer; i++) {
    if (!(mask & CD_TYPE_AS_MASK(data->layers[i].type))) {
      data->layers[i].flag |= CD_FLAG_NOCOPY;
    }
  }
}

void CustomData_copy_elements(const eCustomDataType type,
                              void *src_data_ofs,
                              void *dst_data_ofs,
                              const int count)
{
  const LayerTypeInfo *typeInfo = layerType_getInfo(type);

  if (typeInfo->copy) {
    typeInfo->copy(src_data_ofs, dst_data_ofs, count);
  }
  else {
    memcpy(dst_data_ofs, src_data_ofs, size_t(count) * typeInfo->size);
  }
}

void CustomData_copy_data_layer(const CustomData *source,
                                CustomData *dest,
                                const int src_layer_index,
                                const int dst_layer_index,
                                const int src_index,
                                const int dst_index,
                                const int count)
{
  const LayerTypeInfo *typeInfo;

  BLI_assert(layer_is_mutable(dest->layers[dst_layer_index]));

  const void *src_data = source->layers[src_layer_index].data;
  void *dst_data = dest->layers[dst_layer_index].data;

  typeInfo = layerType_getInfo(eCustomDataType(source->layers[src_layer_index].type));

  const size_t src_offset = size_t(src_index) * typeInfo->size;
  const size_t dst_offset = size_t(dst_index) * typeInfo->size;

  if (!count || !src_data || !dst_data) {
    if (count && !(src_data == nullptr && dst_data == nullptr)) {
      CLOG_WARN(&LOG,
                "null data for %s type (%p --> %p), skipping",
                layerType_getName(eCustomDataType(source->layers[src_layer_index].type)),
                (void *)src_data,
                (void *)dst_data);
    }
    return;
  }

  if (typeInfo->copy) {
    typeInfo->copy(
        POINTER_OFFSET(src_data, src_offset), POINTER_OFFSET(dst_data, dst_offset), count);
  }
  else {
    memcpy(POINTER_OFFSET(dst_data, dst_offset),
           POINTER_OFFSET(src_data, src_offset),
           size_t(count) * typeInfo->size);
  }
}

void CustomData_copy_data_named(const CustomData *source,
                                CustomData *dest,
                                const int source_index,
                                const int dest_index,
                                const int count)
{
  /* copies a layer at a time */
  for (int src_i = 0; src_i < source->totlayer; src_i++) {

    int dest_i = CustomData_get_named_layer_index(
        dest, eCustomDataType(source->layers[src_i].type), source->layers[src_i].name);

    /* if we found a matching layer, copy the data */
    if (dest_i != -1) {
      CustomData_copy_data_layer(source, dest, src_i, dest_i, source_index, dest_index, count);
    }
  }
}

void CustomData_copy_data(const CustomData *source,
                          CustomData *dest,
                          const int source_index,
                          const int dest_index,
                          const int count)
{
  /* copies a layer at a time */
  int dest_i = 0;
  for (int src_i = 0; src_i < source->totlayer; src_i++) {

    /* find the first dest layer with type >= the source type
     * (this should work because layers are ordered by type)
     */
    while (dest_i < dest->totlayer && dest->layers[dest_i].type < source->layers[src_i].type) {
      dest_i++;
    }

    /* if there are no more dest layers, we're done */
    if (dest_i >= dest->totlayer) {
      return;
    }

    /* if we found a matching layer, copy the data */
    if (dest->layers[dest_i].type == source->layers[src_i].type) {
      CustomData_copy_data_layer(source, dest, src_i, dest_i, source_index, dest_index, count);

      /* if there are multiple source & dest layers of the same type,
       * we don't want to copy all source layers to the same dest, so
       * increment dest_i
       */
      dest_i++;
    }
  }
}

void CustomData_copy_layer_type_data(const CustomData *source,
                                     CustomData *destination,
                                     const eCustomDataType type,
                                     int source_index,
                                     int destination_index,
                                     int count)
{
  const int source_layer_index = CustomData_get_layer_index(source, type);
  if (source_layer_index == -1) {
    return;
  }
  const int destinaiton_layer_index = CustomData_get_layer_index(destination, type);
  if (destinaiton_layer_index == -1) {
    return;
  }
  CustomData_copy_data_layer(source,
                             destination,
                             source_layer_index,
                             destinaiton_layer_index,
                             source_index,
                             destination_index,
                             count);
}

void CustomData_free_elem(CustomData *data, const int index, const int count)
{
  for (int i = 0; i < data->totlayer; i++) {
    const LayerTypeInfo *typeInfo = layerType_getInfo(eCustomDataType(data->layers[i].type));

    if (typeInfo->free) {
      size_t offset = size_t(index) * typeInfo->size;
      BLI_assert(layer_is_mutable(data->layers[i]));

      typeInfo->free(POINTER_OFFSET(data->layers[i].data, offset), count);
    }
  }
}

#define SOURCE_BUF_SIZE 100

void CustomData_interp(const CustomData *source,
                       CustomData *dest,
                       const int *src_indices,
                       const float *weights,
                       const float *sub_weights,
                       int count,
                       int dest_index)
{
  if (count <= 0) {
    return;
  }

  const void *source_buf[SOURCE_BUF_SIZE];
  const void **sources = source_buf;

  /* Slow fallback in case we're interpolating a ridiculous number of elements. */
  if (count > SOURCE_BUF_SIZE) {
    sources = static_cast<const void **>(MEM_malloc_arrayN(count, sizeof(*sources), __func__));
  }

  /* If no weights are given, generate default ones to produce an average result. */
  float default_weights_buf[SOURCE_BUF_SIZE];
  float *default_weights = nullptr;
  if (weights == nullptr) {
    default_weights = (count > SOURCE_BUF_SIZE) ?
                          static_cast<float *>(
                              MEM_mallocN(sizeof(*weights) * size_t(count), __func__)) :
                          default_weights_buf;
    copy_vn_fl(default_weights, count, 1.0f / count);
    weights = default_weights;
  }

  /* interpolates a layer at a time */
  int dest_i = 0;
  for (int src_i = 0; src_i < source->totlayer; src_i++) {
    const LayerTypeInfo *typeInfo = layerType_getInfo(eCustomDataType(source->layers[src_i].type));
    if (!typeInfo->interp) {
      continue;
    }

    /* find the first dest layer with type >= the source type
     * (this should work because layers are ordered by type)
     */
    while (dest_i < dest->totlayer && dest->layers[dest_i].type < source->layers[src_i].type) {
      dest_i++;
    }

    /* if there are no more dest layers, we're done */
    if (dest_i >= dest->totlayer) {
      break;
    }

    /* if we found a matching layer, copy the data */
    if (dest->layers[dest_i].type == source->layers[src_i].type) {
      void *src_data = source->layers[src_i].data;

      for (int j = 0; j < count; j++) {
        sources[j] = POINTER_OFFSET(src_data, size_t(src_indices[j]) * typeInfo->size);
      }

      typeInfo->interp(
          sources,
          weights,
          sub_weights,
          count,
          POINTER_OFFSET(dest->layers[dest_i].data, size_t(dest_index) * typeInfo->size));

      /* if there are multiple source & dest layers of the same type,
       * we don't want to copy all source layers to the same dest, so
       * increment dest_i
       */
      dest_i++;
    }
  }

  if (count > SOURCE_BUF_SIZE) {
    MEM_freeN((void *)sources);
  }
  if (!ELEM(default_weights, nullptr, default_weights_buf)) {
    MEM_freeN(default_weights);
  }
}

void CustomData_swap_corners(CustomData *data, const int index, const int *corner_indices)
{
  for (int i = 0; i < data->totlayer; i++) {
    const LayerTypeInfo *typeInfo = layerType_getInfo(eCustomDataType(data->layers[i].type));

    if (typeInfo->swap) {
      const size_t offset = size_t(index) * typeInfo->size;

      typeInfo->swap(POINTER_OFFSET(data->layers[i].data, offset), corner_indices);
    }
  }
}

void *CustomData_get_for_write(CustomData *data,
                               const int index,
                               const eCustomDataType type,
                               int totelem)
{
  BLI_assert(index >= 0);
  void *layer_data = CustomData_get_layer_for_write(data, type, totelem);
  if (!layer_data) {
    return nullptr;
  }
  return POINTER_OFFSET(layer_data, size_t(index) * layerType_getInfo(type)->size);
}

void *CustomData_get_n_for_write(
    CustomData *data, const eCustomDataType type, const int index, const int n, int totelem)
{
  BLI_assert(index >= 0);
  void *layer_data = CustomData_get_layer_n_for_write(data, type, n, totelem);
  if (!layer_data) {
    return nullptr;
  }

  return POINTER_OFFSET(layer_data, size_t(index) * layerType_getInfo(type)->size);
}

const void *CustomData_get_layer(const CustomData *data, const eCustomDataType type)
{
  int layer_index = CustomData_get_active_layer_index(data, type);
  if (layer_index == -1) {
    return nullptr;
  }

  return data->layers[layer_index].data;
}

void *CustomData_get_layer_for_write(CustomData *data,
                                     const eCustomDataType type,
                                     const int totelem)
{
  const int layer_index = CustomData_get_active_layer_index(data, type);
  if (layer_index == -1) {
    return nullptr;
  }
  CustomDataLayer &layer = data->layers[layer_index];
  ensure_layer_data_is_mutable(layer, totelem);
  return layer.data;
}

const void *CustomData_get_layer_n(const CustomData *data, const eCustomDataType type, const int n)
{
  int layer_index = CustomData_get_layer_index_n(data, type, n);
  if (layer_index == -1) {
    return nullptr;
  }
  return data->layers[layer_index].data;
}

void *CustomData_get_layer_n_for_write(CustomData *data,
                                       const eCustomDataType type,
                                       const int n,
                                       const int totelem)
{
  const int layer_index = CustomData_get_layer_index_n(data, type, n);
  if (layer_index == -1) {
    return nullptr;
  }
  CustomDataLayer &layer = data->layers[layer_index];
  ensure_layer_data_is_mutable(layer, totelem);
  return layer.data;
}

const void *CustomData_get_layer_named(const CustomData *data,
                                       const eCustomDataType type,
                                       const StringRef name)
{
  int layer_index = CustomData_get_named_layer_index(data, type, name);
  if (layer_index == -1) {
    return nullptr;
  }
  return data->layers[layer_index].data;
}

void *CustomData_get_layer_named_for_write(CustomData *data,
                                           const eCustomDataType type,
                                           const StringRef name,
                                           const int totelem)
{
  const int layer_index = CustomData_get_named_layer_index(data, type, name);
  if (layer_index == -1) {
    return nullptr;
  }
  CustomDataLayer &layer = data->layers[layer_index];
  ensure_layer_data_is_mutable(layer, totelem);
  return layer.data;
}

int CustomData_get_offset(const CustomData *data, const eCustomDataType type)
{
  int layer_index = CustomData_get_active_layer_index(data, type);
  if (layer_index == -1) {
    return -1;
  }
  return data->layers[layer_index].offset;
}

int CustomData_get_n_offset(const CustomData *data, const eCustomDataType type, const int n)
{
  int layer_index = CustomData_get_layer_index_n(data, type, n);
  if (layer_index == -1) {
    return -1;
  }

  return data->layers[layer_index].offset;
}

int CustomData_get_offset_named(const CustomData *data,
                                const eCustomDataType type,
                                const StringRef name)
{
  int layer_index = CustomData_get_named_layer_index(data, type, name);
  if (layer_index == -1) {
    return -1;
  }

  return data->layers[layer_index].offset;
}

bool CustomData_set_layer_name(CustomData *data,
                               const eCustomDataType type,
                               const int n,
                               const StringRef name)
{
  const int layer_index = CustomData_get_layer_index_n(data, type, n);
  if (layer_index == -1) {
    return false;
  }

  name.copy(data->layers[layer_index].name);

  return true;
}

const char *CustomData_get_layer_name(const CustomData *data,
                                      const eCustomDataType type,
                                      const int n)
{
  const int layer_index = CustomData_get_layer_index_n(data, type, n);

  return (layer_index == -1) ? nullptr : data->layers[layer_index].name;
}

/* BMesh functions */

void CustomData_bmesh_init_pool(CustomData *data, const int totelem, const char htype)
{
  int chunksize;

  /* Dispose old pools before calling here to avoid leaks */
  BLI_assert(data->pool == nullptr);

  switch (htype) {
    case BM_VERT:
      chunksize = bm_mesh_chunksize_default.totvert;
      break;
    case BM_EDGE:
      chunksize = bm_mesh_chunksize_default.totedge;
      break;
    case BM_LOOP:
      chunksize = bm_mesh_chunksize_default.totloop;
      break;
    case BM_FACE:
      chunksize = bm_mesh_chunksize_default.totface;
      break;
    default:
      BLI_assert_unreachable();
      chunksize = 512;
      break;
  }

  /* If there are no layers, no pool is needed just yet */
  if (data->totlayer) {
    data->pool = BLI_mempool_create(data->totsize, totelem, chunksize, BLI_MEMPOOL_NOP);
  }
}

bool CustomData_bmesh_merge_layout(const CustomData *source,
                                   CustomData *dest,
                                   eCustomDataMask mask,
                                   eCDAllocType alloctype,
                                   BMesh *bm,
                                   const char htype)
{

  if (CustomData_number_of_layers_typemask(source, mask) == 0) {
    return false;
  }

  /* copy old layer description so that old data can be copied into
   * the new allocation */
  CustomData destold = *dest;
  if (destold.layers) {
    destold.layers = static_cast<CustomDataLayer *>(MEM_dupallocN(destold.layers));
  }

  if (CustomData_merge_layout(source, dest, mask, alloctype, 0) == false) {
    if (destold.layers) {
      MEM_freeN(destold.layers);
    }
    return false;
  }

  const BMCustomDataCopyMap map = CustomData_bmesh_copy_map_calc(destold, *dest);

  int iter_type;
  int totelem;
  switch (htype) {
    case BM_VERT:
      iter_type = BM_VERTS_OF_MESH;
      totelem = bm->totvert;
      break;
    case BM_EDGE:
      iter_type = BM_EDGES_OF_MESH;
      totelem = bm->totedge;
      break;
    case BM_LOOP:
      iter_type = BM_LOOPS_OF_FACE;
      totelem = bm->totloop;
      break;
    case BM_FACE:
      iter_type = BM_FACES_OF_MESH;
      totelem = bm->totface;
      break;
    default: /* should never happen */
      BLI_assert_msg(0, "invalid type given");
      iter_type = BM_VERTS_OF_MESH;
      totelem = bm->totvert;
      break;
  }

  dest->pool = nullptr;
  CustomData_bmesh_init_pool(dest, totelem, htype);

  if (iter_type != BM_LOOPS_OF_FACE) {
    BMHeader *h;
    BMIter iter;
    /* Ensure all current elements follow new customdata layout. */
    BM_ITER_MESH (h, &iter, bm, iter_type) {
      void *tmp = nullptr;
      CustomData_bmesh_copy_block(*dest, map, h->data, &tmp);
      CustomData_bmesh_free_block(&destold, &h->data);
      h->data = tmp;
    }
  }
  else {
    BMFace *f;
    BMLoop *l;
    BMIter iter;
    BMIter liter;

    /* Ensure all current elements follow new customdata layout. */
    BM_ITER_MESH (f, &iter, bm, BM_FACES_OF_MESH) {
      BM_ITER_ELEM (l, &liter, f, BM_LOOPS_OF_FACE) {
        void *tmp = nullptr;
        CustomData_bmesh_copy_block(*dest, map, l->head.data, &tmp);
        CustomData_bmesh_free_block(&destold, &l->head.data);
        l->head.data = tmp;
      }
    }
  }

  if (destold.pool) {
    BLI_mempool_destroy(destold.pool);
  }
  if (destold.layers) {
    MEM_freeN(destold.layers);
  }
  return true;
}

void CustomData_bmesh_free_block(CustomData *data, void **block)
{
  if (*block == nullptr) {
    return;
  }

  for (int i = 0; i < data->totlayer; i++) {
    const LayerTypeInfo *typeInfo = layerType_getInfo(eCustomDataType(data->layers[i].type));

    if (typeInfo->free) {
      int offset = data->layers[i].offset;
      typeInfo->free(POINTER_OFFSET(*block, offset), 1);
    }
  }

  if (data->totsize) {
    BLI_mempool_free(data->pool, *block);
  }

  *block = nullptr;
}

void CustomData_bmesh_free_block_data(CustomData *data, void *block)
{
  if (block == nullptr) {
    return;
  }
  for (int i = 0; i < data->totlayer; i++) {
    const LayerTypeInfo *typeInfo = layerType_getInfo(eCustomDataType(data->layers[i].type));
    if (typeInfo->free) {
      const size_t offset = data->layers[i].offset;
      typeInfo->free(POINTER_OFFSET(block, offset), 1);
    }
  }
  if (data->totsize) {
    memset(block, 0, data->totsize);
  }
}

void CustomData_bmesh_alloc_block(CustomData *data, void **block)
{
  if (*block) {
    CustomData_bmesh_free_block(data, block);
  }

  if (data->totsize > 0) {
    *block = BLI_mempool_alloc(data->pool);
  }
  else {
    *block = nullptr;
  }
}

void CustomData_bmesh_free_block_data_exclude_by_type(CustomData *data,
                                                      void *block,
                                                      const eCustomDataMask mask_exclude)
{
  if (block == nullptr) {
    return;
  }
  for (int i = 0; i < data->totlayer; i++) {
    if ((CD_TYPE_AS_MASK(data->layers[i].type) & mask_exclude) == 0) {
      const LayerTypeInfo *typeInfo = layerType_getInfo(eCustomDataType(data->layers[i].type));
      const size_t offset = data->layers[i].offset;
      if (typeInfo->free) {
        typeInfo->free(POINTER_OFFSET(block, offset), 1);
      }
      memset(POINTER_OFFSET(block, offset), 0, typeInfo->size);
    }
  }
}

void CustomData_data_set_default_value(const eCustomDataType type, void *elem)
{
  const LayerTypeInfo *typeInfo = layerType_getInfo(type);
  if (typeInfo->set_default_value) {
    typeInfo->set_default_value(elem, 1);
  }
  else {
    memset(elem, 0, typeInfo->size);
  }
}

static void CustomData_bmesh_set_default_n(CustomData *data, void **block, const int n)
{
  const int offset = data->layers[n].offset;
  CustomData_data_set_default_value(eCustomDataType(data->layers[n].type),
                                    POINTER_OFFSET(*block, offset));
}

void CustomData_bmesh_set_default(CustomData *data, void **block)
{
  if (*block == nullptr) {
    CustomData_bmesh_alloc_block(data, block);
  }

  for (int i = 0; i < data->totlayer; i++) {
    CustomData_bmesh_set_default_n(data, block, i);
  }
}

BMCustomDataCopyMap CustomData_bmesh_copy_map_calc(const CustomData &src,
                                                   const CustomData &dst,
                                                   const eCustomDataMask mask_exclude)
{
  BMCustomDataCopyMap map;
  for (const CustomDataLayer &layer_dst : Span(dst.layers, dst.totlayer)) {
    const int dst_offset = layer_dst.offset;
    const eCustomDataType dst_type = eCustomDataType(layer_dst.type);
    const LayerTypeInfo &type_info = *layerType_getInfo(dst_type);

    const int src_offset = CustomData_get_offset_named(&src, dst_type, layer_dst.name);
    if (src_offset == -1 || CD_TYPE_AS_MASK(dst_type) & mask_exclude) {
      if (type_info.set_default_value) {
        map.defaults.append({type_info.set_default_value, dst_offset});
      }
      else {
        map.trivial_defaults.append({type_info.size, dst_offset});
      }
    }
    else {
      if (type_info.copy) {
        map.copies.append({type_info.copy, src_offset, dst_offset});
      }
      else {
        /* NOTE: A way to improve performance of copies (by reducing the number of `memcpy`
         * calls) would be combining contiguous in the source and result format. */
        map.trivial_copies.append({type_info.size, src_offset, dst_offset});
      }
    }

    if (type_info.free) {
      map.free.append({type_info.free, dst_offset});
    }
  }
  return map;
}

void CustomData_bmesh_copy_block(CustomData &dst_data,
                                 const BMCustomDataCopyMap &copy_map,
                                 const void *src_block,
                                 void **dst_block)
{
  if (*dst_block) {
    for (const BMCustomDataCopyMap::Free &info : copy_map.free) {
      info.fn(POINTER_OFFSET(*dst_block, info.dst_offset), 1);
    }
  }
  else {
    if (dst_data.totsize == 0) {
      return;
    }
    *dst_block = BLI_mempool_alloc(dst_data.pool);
  }

  for (const BMCustomDataCopyMap::TrivialCopy &info : copy_map.trivial_copies) {
    memcpy(POINTER_OFFSET(*dst_block, info.dst_offset),
           POINTER_OFFSET(src_block, info.src_offset),
           info.size);
  }
  for (const BMCustomDataCopyMap::Copy &info : copy_map.copies) {
    info.fn(POINTER_OFFSET(src_block, info.src_offset),
            POINTER_OFFSET(*dst_block, info.dst_offset),
            1);
  }
  for (const BMCustomDataCopyMap::TrivialDefault &info : copy_map.trivial_defaults) {
    memset(POINTER_OFFSET(*dst_block, info.dst_offset), 0, info.size);
  }
  for (const BMCustomDataCopyMap::Default &info : copy_map.defaults) {
    info.fn(POINTER_OFFSET(*dst_block, info.dst_offset), 1);
  }
}

void CustomData_bmesh_copy_block(CustomData &data, void *src_block, void **dst_block)
{
  if (*dst_block) {
    for (const CustomDataLayer &layer : Span(data.layers, data.totlayer)) {
      const LayerTypeInfo &info = *layerType_getInfo(eCustomDataType(layer.type));
      if (info.free) {
        info.free(POINTER_OFFSET(*dst_block, layer.offset), 1);
      }
    }
  }
  else {
    if (data.totsize == 0) {
      return;
    }
    *dst_block = BLI_mempool_alloc(data.pool);
  }

  for (const CustomDataLayer &layer : Span(data.layers, data.totlayer)) {
    const int offset = layer.offset;
    const LayerTypeInfo &info = *layerType_getInfo(eCustomDataType(layer.type));
    if (info.copy) {
      info.copy(POINTER_OFFSET(src_block, offset), POINTER_OFFSET(*dst_block, offset), 1);
    }
    else {
      memcpy(POINTER_OFFSET(*dst_block, offset), POINTER_OFFSET(src_block, offset), info.size);
    }
  }
}

void *CustomData_bmesh_get(const CustomData *data, void *block, const eCustomDataType type)
{
  int layer_index = CustomData_get_active_layer_index(data, type);
  if (layer_index == -1) {
    return nullptr;
  }

  return POINTER_OFFSET(block, data->layers[layer_index].offset);
}

void *CustomData_bmesh_get_n(const CustomData *data,
                             void *block,
                             const eCustomDataType type,
                             const int n)
{
  int layer_index = CustomData_get_layer_index(data, type);
  if (layer_index == -1) {
    return nullptr;
  }

  return POINTER_OFFSET(block, data->layers[layer_index + n].offset);
}

void *CustomData_bmesh_get_layer_n(const CustomData *data, void *block, const int n)
{
  if (n < 0 || n >= data->totlayer) {
    return nullptr;
  }

  return POINTER_OFFSET(block, data->layers[n].offset);
}

bool CustomData_layer_has_math(const CustomData *data, const int layer_n)
{
  const LayerTypeInfo *typeInfo = layerType_getInfo(eCustomDataType(data->layers[layer_n].type));

  if (typeInfo->equal && typeInfo->add && typeInfo->multiply && typeInfo->initminmax &&
      typeInfo->dominmax)
  {
    return true;
  }

  return false;
}

bool CustomData_layer_has_interp(const CustomData *data, const int layer_n)
{
  const LayerTypeInfo *typeInfo = layerType_getInfo(eCustomDataType(data->layers[layer_n].type));

  if (typeInfo->interp) {
    return true;
  }

  return false;
}

bool CustomData_has_math(const CustomData *data)
{
  /* interpolates a layer at a time */
  for (int i = 0; i < data->totlayer; i++) {
    if (CustomData_layer_has_math(data, i)) {
      return true;
    }
  }

  return false;
}

bool CustomData_bmesh_has_free(const CustomData *data)
{
  for (int i = 0; i < data->totlayer; i++) {
    const LayerTypeInfo *typeInfo = layerType_getInfo(eCustomDataType(data->layers[i].type));
    if (typeInfo->free) {
      return true;
    }
  }
  return false;
}

bool CustomData_has_interp(const CustomData *data)
{
  /* interpolates a layer at a time */
  for (int i = 0; i < data->totlayer; i++) {
    if (CustomData_layer_has_interp(data, i)) {
      return true;
    }
  }

  return false;
}

void CustomData_data_copy_value(const eCustomDataType type, const void *source, void *dest)
{
  const LayerTypeInfo *typeInfo = layerType_getInfo(type);

  if (!dest) {
    return;
  }

  if (typeInfo->copy) {
    typeInfo->copy(source, dest, 1);
  }
  else {
    memcpy(dest, source, typeInfo->size);
  }
}

void CustomData_data_mix_value(const eCustomDataType type,
                               const void *source,
                               void *dest,
                               const int mixmode,
                               const float mixfactor)
{
  const LayerTypeInfo *typeInfo = layerType_getInfo(type);

  if (!dest) {
    return;
  }

  if (typeInfo->copyvalue) {
    typeInfo->copyvalue(source, dest, mixmode, mixfactor);
  }
  else {
    /* Mere copy if no advanced interpolation is supported. */
    memcpy(dest, source, typeInfo->size);
  }
}

bool CustomData_data_equals(const eCustomDataType type, const void *data1, const void *data2)
{
  const LayerTypeInfo *typeInfo = layerType_getInfo(type);

  if (typeInfo->equal) {
    return typeInfo->equal(data1, data2);
  }

  return !memcmp(data1, data2, typeInfo->size);
}

void CustomData_data_initminmax(const eCustomDataType type, void *min, void *max)
{
  const LayerTypeInfo *typeInfo = layerType_getInfo(type);

  if (typeInfo->initminmax) {
    typeInfo->initminmax(min, max);
  }
}

void CustomData_data_dominmax(const eCustomDataType type, const void *data, void *min, void *max)
{
  const LayerTypeInfo *typeInfo = layerType_getInfo(type);

  if (typeInfo->dominmax) {
    typeInfo->dominmax(data, min, max);
  }
}

void CustomData_data_multiply(const eCustomDataType type, void *data, const float fac)
{
  const LayerTypeInfo *typeInfo = layerType_getInfo(type);

  if (typeInfo->multiply) {
    typeInfo->multiply(data, fac);
  }
}

void CustomData_data_add(const eCustomDataType type, void *data1, const void *data2)
{
  const LayerTypeInfo *typeInfo = layerType_getInfo(type);

  if (typeInfo->add) {
    typeInfo->add(data1, data2);
  }
}

void CustomData_bmesh_set_n(
    CustomData *data, void *block, const eCustomDataType type, const int n, const void *source)
{
  void *dest = CustomData_bmesh_get_n(data, block, type, n);
  const LayerTypeInfo *typeInfo = layerType_getInfo(type);

  if (!dest) {
    return;
  }

  if (typeInfo->copy) {
    typeInfo->copy(source, dest, 1);
  }
  else {
    memcpy(dest, source, typeInfo->size);
  }
}

void CustomData_bmesh_interp_n(CustomData *data,
                               const void **src_blocks_ofs,
                               const float *weights,
                               const float *sub_weights,
                               int count,
                               void *dst_block_ofs,
                               int n)
{
  BLI_assert(weights != nullptr);
  BLI_assert(count > 0);

  CustomDataLayer *layer = &data->layers[n];
  const LayerTypeInfo *typeInfo = layerType_getInfo(eCustomDataType(layer->type));

  typeInfo->interp(src_blocks_ofs, weights, sub_weights, count, dst_block_ofs);
}

void CustomData_bmesh_interp(CustomData *data,
                             const void **src_blocks,
                             const float *weights,
                             const float *sub_weights,
                             int count,
                             void *dst_block)
{
  if (count <= 0) {
    return;
  }

  void *source_buf[SOURCE_BUF_SIZE];
  const void **sources = (const void **)source_buf;

  /* Slow fallback in case we're interpolating a ridiculous number of elements. */
  if (count > SOURCE_BUF_SIZE) {
    sources = (const void **)MEM_malloc_arrayN(count, sizeof(*sources), __func__);
  }

  /* If no weights are given, generate default ones to produce an average result. */
  float default_weights_buf[SOURCE_BUF_SIZE];
  float *default_weights = nullptr;
  if (weights == nullptr) {
    default_weights = (count > SOURCE_BUF_SIZE) ?
                          (float *)MEM_mallocN(sizeof(*weights) * size_t(count), __func__) :
                          default_weights_buf;
    copy_vn_fl(default_weights, count, 1.0f / count);
    weights = default_weights;
  }

  /* interpolates a layer at a time */
  for (int i = 0; i < data->totlayer; i++) {
    CustomDataLayer *layer = &data->layers[i];
    const LayerTypeInfo *typeInfo = layerType_getInfo(eCustomDataType(layer->type));
    if (typeInfo->interp) {
      for (int j = 0; j < count; j++) {
        sources[j] = POINTER_OFFSET(src_blocks[j], layer->offset);
      }
      CustomData_bmesh_interp_n(
          data, sources, weights, sub_weights, count, POINTER_OFFSET(dst_block, layer->offset), i);
    }
  }

  if (count > SOURCE_BUF_SIZE) {
    MEM_freeN((void *)sources);
  }
  if (!ELEM(default_weights, nullptr, default_weights_buf)) {
    MEM_freeN(default_weights);
  }
}

void CustomData_file_write_info(const eCustomDataType type,
                                const char **r_struct_name,
                                int *r_struct_num)
{
  const LayerTypeInfo *typeInfo = layerType_getInfo(type);

  *r_struct_name = typeInfo->structname;
  *r_struct_num = typeInfo->structnum;
}

void CustomData_blend_write_prepare(CustomData &data,
                                    Vector<CustomDataLayer, 16> &layers_to_write,
                                    const Set<std::string> &skip_names)
{
  for (const CustomDataLayer &layer : Span(data.layers, data.totlayer)) {
    if (layer.flag & CD_FLAG_NOCOPY) {
      continue;
    }
    if (layer.anonymous_id != nullptr) {
      continue;
    }
    if (skip_names.contains(layer.name)) {
      continue;
    }
    layers_to_write.append(layer);
  }
  data.totlayer = layers_to_write.size();
  data.maxlayer = data.totlayer;

  /* NOTE: `data->layers` may be null, this happens when adding
   * a legacy #MPoly struct to a mesh with no other face attributes.
   * This leaves us with no unique ID for DNA to identify the old
   * data with when loading the file. */
  if (!data.layers && layers_to_write.size() > 0) {
    /* We just need an address that's unique. */
    data.layers = reinterpret_cast<CustomDataLayer *>(&data.layers);
  }
}

int CustomData_sizeof(const eCustomDataType type)
{
  const LayerTypeInfo *typeInfo = layerType_getInfo(type);

  return typeInfo->size;
}

const char *CustomData_layertype_name(const eCustomDataType type)
{
  return layerType_getName(type);
}

bool CustomData_layertype_is_singleton(const eCustomDataType type)
{
  const LayerTypeInfo *typeInfo = layerType_getInfo(type);
  return typeInfo->defaultname == nullptr;
}

bool CustomData_layertype_is_dynamic(const eCustomDataType type)
{
  const LayerTypeInfo *typeInfo = layerType_getInfo(type);

  return (typeInfo->free != nullptr);
}

int CustomData_layertype_layers_max(const eCustomDataType type)
{
  const LayerTypeInfo *typeInfo = layerType_getInfo(type);

  /* Same test as for singleton above. */
  if (typeInfo->defaultname == nullptr) {
    return 1;
  }
  if (typeInfo->layers_max == nullptr) {
    return -1;
  }

  return typeInfo->layers_max();
}

static bool cd_layer_find_dupe(CustomData *data,
                               const StringRef name,
                               const eCustomDataType type,
                               const int index)
{
  /* see if there is a duplicate */
  for (int i = 0; i < data->totlayer; i++) {
    if (i != index) {
      CustomDataLayer *layer = &data->layers[i];

      if (CD_TYPE_AS_MASK(type) & CD_MASK_PROP_ALL) {
        if ((CD_TYPE_AS_MASK(layer->type) & CD_MASK_PROP_ALL) && layer->name == name) {
          return true;
        }
      }
      else {
        if (i != index && layer->type == type && layer->name == name) {
          return true;
        }
      }
    }
  }

  return false;
}

struct CustomDataUniqueCheckData {
  CustomData *data;
  eCustomDataType type;
  int index;
};

static bool customdata_unique_check(void *arg, const char *name)
{
  CustomDataUniqueCheckData *data_arg = static_cast<CustomDataUniqueCheckData *>(arg);
  return cd_layer_find_dupe(data_arg->data, name, data_arg->type, data_arg->index);
}

int CustomData_name_maxncpy_calc(const blender::StringRef name)
{
  if (name.startswith(".")) {
    return MAX_CUSTOMDATA_LAYER_NAME_NO_PREFIX;
  }
  for (const blender::StringRef prefix :
       {"." UV_VERTSEL_NAME, UV_EDGESEL_NAME ".", UV_PINNED_NAME "."})
  {
    if (name.startswith(prefix)) {
      return MAX_CUSTOMDATA_LAYER_NAME;
    }
  }
  return MAX_CUSTOMDATA_LAYER_NAME_NO_PREFIX;
}

void CustomData_set_layer_unique_name(CustomData *data, const int index)
{
  CustomDataLayer *nlayer = &data->layers[index];
  const LayerTypeInfo *typeInfo = layerType_getInfo(eCustomDataType(nlayer->type));

  CustomDataUniqueCheckData data_arg{data, eCustomDataType(nlayer->type), index};

  if (!typeInfo->defaultname) {
    return;
  }

  const int name_maxncpy = CustomData_name_maxncpy_calc(nlayer->name);

  /* Set default name if none specified. Note we only call DATA_() when
   * needed to avoid overhead of locale lookups in the depsgraph. */
  if (nlayer->name[0] == '\0') {
    STRNCPY_UTF8(nlayer->name, DATA_(typeInfo->defaultname));
  }

  const char *defname = ""; /* Dummy argument, never used as `name` is never zero length. */
  BLI_uniquename_cb(customdata_unique_check, &data_arg, defname, '.', nlayer->name, name_maxncpy);
}

void CustomData_validate_layer_name(const CustomData *data,
                                    const eCustomDataType type,
                                    const StringRef name,
                                    char *outname)
{
  int index = -1;

  /* if a layer name was given, try to find that layer */
  if (name[0]) {
    index = CustomData_get_named_layer_index(data, type, name);
  }

  if (index == -1) {
    /* either no layer was specified, or the layer we want has been
     * deleted, so assign the active layer to name
     */
    index = CustomData_get_active_layer_index(data, type);
    BLI_strncpy_utf8(outname, data->layers[index].name, MAX_CUSTOMDATA_LAYER_NAME);
  }
  else {
    char name_c_str[MAX_CUSTOMDATA_LAYER_NAME];
    name.copy(name_c_str);
    BLI_strncpy_utf8(outname, name_c_str, MAX_CUSTOMDATA_LAYER_NAME);
  }
}

bool CustomData_verify_versions(CustomData *data, const int index)
{
  const LayerTypeInfo *typeInfo;
  CustomDataLayer *layer = &data->layers[index];
  bool keeplayer = true;

  if (layer->type >= CD_NUMTYPES) {
    keeplayer = false; /* unknown layer type from future version */
  }
  else {
    typeInfo = layerType_getInfo(eCustomDataType(layer->type));

    if (!typeInfo->defaultname && (index > 0) && data->layers[index - 1].type == layer->type) {
      keeplayer = false; /* multiple layers of which we only support one */
    }
    /* This is a preemptive fix for cases that should not happen
     * (layers that should not be written in .blend files),
     * but can happen due to bugs (see e.g. #62318).
     * Also for forward compatibility, in future,
     * we may put into `.blend` file some currently un-written data types,
     * this should cover that case as well.
     * Better to be safe here, and fix issue on the fly rather than crash... */
    /* 0 structnum is used in writing code to tag layer types that should not be written. */
    else if (typeInfo->structnum == 0 &&
             /* XXX Not sure why those three are exception, maybe that should be fixed? */
             !ELEM(layer->type,
                   CD_PAINT_MASK,
                   CD_FACEMAP,
                   CD_MTEXPOLY,
                   CD_SCULPT_FACE_SETS,
                   CD_CREASE))
    {
      keeplayer = false;
      CLOG_WARN(&LOG, ".blend file read: removing a data layer that should not have been written");
    }
  }

  if (!keeplayer) {
    for (int i = index + 1; i < data->totlayer; i++) {
      data->layers[i - 1] = data->layers[i];
    }
    data->totlayer--;
  }

  return keeplayer;
}

static bool CustomData_layer_ensure_data_exists(CustomDataLayer *layer, size_t count)
{
  BLI_assert(layer);
  const LayerTypeInfo *typeInfo = layerType_getInfo(eCustomDataType(layer->type));
  BLI_assert(typeInfo);

  if (layer->data || count == 0) {
    return false;
  }

  switch (layer->type) {
    /* When more instances of corrupt files are found, add them here. */
    case CD_PROP_BOOL:   /* See #84935. */
    case CD_MLOOPUV:     /* See #90620. */
    case CD_PROP_FLOAT2: /* See #90620. */
      layer->data = MEM_calloc_arrayN(
          count, typeInfo->size, layerType_getName(eCustomDataType(layer->type)));
      BLI_assert(layer->data);
      if (typeInfo->set_default_value) {
        typeInfo->set_default_value(layer->data, count);
      }
      return true;
      break;

    case CD_MTEXPOLY:
      /* TODO: Investigate multiple test failures on cycles, e.g. cycles_shadow_catcher_cpu. */
      break;

    default:
      /* Log an error so we can collect instances of bad files. */
      CLOG_WARN(&LOG, "CustomDataLayer->data is null for type %d.", layer->type);
      break;
  }
  return false;
}

bool CustomData_layer_validate(CustomDataLayer *layer, const uint totitems, const bool do_fixes)
{
  BLI_assert(layer);
  const LayerTypeInfo *typeInfo = layerType_getInfo(eCustomDataType(layer->type));
  BLI_assert(typeInfo);

  if (do_fixes) {
    CustomData_layer_ensure_data_exists(layer, totitems);
  }

  BLI_assert((totitems == 0) || layer->data);
  BLI_assert(MEM_allocN_len(layer->data) >= totitems * typeInfo->size);

  if (typeInfo->validate != nullptr) {
    return typeInfo->validate(layer->data, totitems, do_fixes);
  }

  return false;
}

/** \} */

/* -------------------------------------------------------------------- */
/** \name External Files
 * \{ */

static void customdata_external_filename(char filepath[FILE_MAX],
                                         ID *id,
                                         CustomDataExternal *external)
{
  BLI_strncpy(filepath, external->filepath, FILE_MAX);
  BLI_path_abs(filepath, ID_BLEND_PATH_FROM_GLOBAL(id));
}

void CustomData_external_reload(CustomData *data, ID * /*id*/, eCustomDataMask mask, int totelem)
{
  for (int i = 0; i < data->totlayer; i++) {
    CustomDataLayer *layer = &data->layers[i];
    const LayerTypeInfo *typeInfo = layerType_getInfo(eCustomDataType(layer->type));

    if (!(mask & CD_TYPE_AS_MASK(layer->type))) {
      /* pass */
    }
    else if ((layer->flag & CD_FLAG_EXTERNAL) && (layer->flag & CD_FLAG_IN_MEMORY)) {
      if (typeInfo->free) {
        typeInfo->free(layer->data, totelem);
      }
      layer->flag &= ~CD_FLAG_IN_MEMORY;
    }
  }
}

void CustomData_external_read(CustomData *data, ID *id, eCustomDataMask mask, const int totelem)
{
  CustomDataExternal *external = data->external;
  CustomDataLayer *layer;
  char filepath[FILE_MAX];
  int update = 0;

  if (!external) {
    return;
  }

  for (int i = 0; i < data->totlayer; i++) {
    layer = &data->layers[i];
    const LayerTypeInfo *typeInfo = layerType_getInfo(eCustomDataType(layer->type));

    if (!(mask & CD_TYPE_AS_MASK(layer->type))) {
      /* pass */
    }
    else if (layer->flag & CD_FLAG_IN_MEMORY) {
      /* pass */
    }
    else if ((layer->flag & CD_FLAG_EXTERNAL) && typeInfo->read) {
      update = 1;
    }
  }

  if (!update) {
    return;
  }

  customdata_external_filename(filepath, id, external);

  CDataFile *cdf = cdf_create(CDF_TYPE_MESH);
  if (!cdf_read_open(cdf, filepath)) {
    cdf_free(cdf);
    CLOG_ERROR(&LOG,
               "Failed to read %s layer from %s.",
               layerType_getName(eCustomDataType(layer->type)),
               filepath);
    return;
  }

  for (int i = 0; i < data->totlayer; i++) {
    layer = &data->layers[i];
    const LayerTypeInfo *typeInfo = layerType_getInfo(eCustomDataType(layer->type));

    if (!(mask & CD_TYPE_AS_MASK(layer->type))) {
      /* pass */
    }
    else if (layer->flag & CD_FLAG_IN_MEMORY) {
      /* pass */
    }
    else if ((layer->flag & CD_FLAG_EXTERNAL) && typeInfo->read) {
      CDataFileLayer *blay = cdf_layer_find(cdf, layer->type, layer->name);

      if (blay) {
        if (cdf_read_layer(cdf, blay)) {
          if (typeInfo->read(cdf, layer->data, totelem)) {
            /* pass */
          }
          else {
            break;
          }
          layer->flag |= CD_FLAG_IN_MEMORY;
        }
        else {
          break;
        }
      }
    }
  }

  cdf_read_close(cdf);
  cdf_free(cdf);
}

void CustomData_external_write(
    CustomData *data, ID *id, eCustomDataMask mask, const int totelem, const int free)
{
  CustomDataExternal *external = data->external;
  int update = 0;
  char filepath[FILE_MAX];

  if (!external) {
    return;
  }

  /* test if there is anything to write */
  for (int i = 0; i < data->totlayer; i++) {
    CustomDataLayer *layer = &data->layers[i];
    const LayerTypeInfo *typeInfo = layerType_getInfo(eCustomDataType(layer->type));

    if (!(mask & CD_TYPE_AS_MASK(layer->type))) {
      /* pass */
    }
    else if ((layer->flag & CD_FLAG_EXTERNAL) && typeInfo->write) {
      update = 1;
    }
  }

  if (!update) {
    return;
  }

  /* make sure data is read before we try to write */
  CustomData_external_read(data, id, mask, totelem);
  customdata_external_filename(filepath, id, external);

  CDataFile *cdf = cdf_create(CDF_TYPE_MESH);

  for (int i = 0; i < data->totlayer; i++) {
    CustomDataLayer *layer = &data->layers[i];
    const LayerTypeInfo *typeInfo = layerType_getInfo(eCustomDataType(layer->type));

    if ((layer->flag & CD_FLAG_EXTERNAL) && typeInfo->filesize) {
      if (layer->flag & CD_FLAG_IN_MEMORY) {
        cdf_layer_add(
            cdf, layer->type, layer->name, typeInfo->filesize(cdf, layer->data, totelem));
      }
      else {
        cdf_free(cdf);
        return; /* read failed for a layer! */
      }
    }
  }

  if (!cdf_write_open(cdf, filepath)) {
    CLOG_ERROR(&LOG, "Failed to open %s for writing.", filepath);
    cdf_free(cdf);
    return;
  }

  int i;
  for (i = 0; i < data->totlayer; i++) {
    CustomDataLayer *layer = &data->layers[i];
    const LayerTypeInfo *typeInfo = layerType_getInfo(eCustomDataType(layer->type));

    if ((layer->flag & CD_FLAG_EXTERNAL) && typeInfo->write) {
      CDataFileLayer *blay = cdf_layer_find(cdf, layer->type, layer->name);

      if (cdf_write_layer(cdf, blay)) {
        if (typeInfo->write(cdf, layer->data, totelem)) {
          /* pass */
        }
        else {
          break;
        }
      }
      else {
        break;
      }
    }
  }

  if (i != data->totlayer) {
    CLOG_ERROR(&LOG, "Failed to write data to %s.", filepath);
    cdf_write_close(cdf);
    cdf_free(cdf);
    return;
  }

  for (i = 0; i < data->totlayer; i++) {
    CustomDataLayer *layer = &data->layers[i];
    const LayerTypeInfo *typeInfo = layerType_getInfo(eCustomDataType(layer->type));

    if ((layer->flag & CD_FLAG_EXTERNAL) && typeInfo->write) {
      if (free) {
        if (typeInfo->free) {
          typeInfo->free(layer->data, totelem);
        }
        layer->flag &= ~CD_FLAG_IN_MEMORY;
      }
    }
  }

  cdf_write_close(cdf);
  cdf_free(cdf);
}

void CustomData_external_add(CustomData *data,
                             ID * /*id*/,
                             const eCustomDataType type,
                             const int /*totelem*/,
                             const char *filepath)
{
  CustomDataExternal *external = data->external;

  int layer_index = CustomData_get_active_layer_index(data, type);
  if (layer_index == -1) {
    return;
  }

  CustomDataLayer *layer = &data->layers[layer_index];

  if (layer->flag & CD_FLAG_EXTERNAL) {
    return;
  }

  if (!external) {
    external = MEM_cnew<CustomDataExternal>(__func__);
    data->external = external;
  }
  STRNCPY(external->filepath, filepath);

  layer->flag |= CD_FLAG_EXTERNAL | CD_FLAG_IN_MEMORY;
}

void CustomData_external_remove(CustomData *data,
                                ID *id,
                                const eCustomDataType type,
                                const int totelem)
{
  CustomDataExternal *external = data->external;

  int layer_index = CustomData_get_active_layer_index(data, type);
  if (layer_index == -1) {
    return;
  }

  CustomDataLayer *layer = &data->layers[layer_index];

  if (!external) {
    return;
  }

  if (layer->flag & CD_FLAG_EXTERNAL) {
    if (!(layer->flag & CD_FLAG_IN_MEMORY)) {
      CustomData_external_read(data, id, CD_TYPE_AS_MASK(layer->type), totelem);
    }

    layer->flag &= ~CD_FLAG_EXTERNAL;
  }
}

bool CustomData_external_test(CustomData *data, const eCustomDataType type)
{
  int layer_index = CustomData_get_active_layer_index(data, type);
  if (layer_index == -1) {
    return false;
  }

  CustomDataLayer *layer = &data->layers[layer_index];
  return (layer->flag & CD_FLAG_EXTERNAL) != 0;
}

/** \} */

/* -------------------------------------------------------------------- */
/** \name Mesh-to-Mesh Data Transfer
 * \{ */

static void copy_bit_flag(void *dst, const void *src, const size_t data_size, const uint64_t flag)
{
#define COPY_BIT_FLAG(_type, _dst, _src, _f) \
  { \
    const _type _val = *((_type *)(_src)) & (_type)(_f); \
    *((_type *)(_dst)) &= ~(_type)(_f); \
    *((_type *)(_dst)) |= _val; \
  } \
  (void)0

  switch (data_size) {
    case 1:
      COPY_BIT_FLAG(uint8_t, dst, src, flag);
      break;
    case 2:
      COPY_BIT_FLAG(uint16_t, dst, src, flag);
      break;
    case 4:
      COPY_BIT_FLAG(uint32_t, dst, src, flag);
      break;
    case 8:
      COPY_BIT_FLAG(uint64_t, dst, src, flag);
      break;
    default:
      // CLOG_ERROR(&LOG, "Unknown flags-container size (%zu)", datasize);
      break;
  }

#undef COPY_BIT_FLAG
}

static bool check_bit_flag(const void *data, const size_t data_size, const uint64_t flag)
{
  switch (data_size) {
    case 1:
      return ((*((uint8_t *)data) & uint8_t(flag)) != 0);
    case 2:
      return ((*((uint16_t *)data) & uint16_t(flag)) != 0);
    case 4:
      return ((*((uint32_t *)data) & uint32_t(flag)) != 0);
    case 8:
      return ((*((uint64_t *)data) & uint64_t(flag)) != 0);
    default:
      // CLOG_ERROR(&LOG, "Unknown flags-container size (%zu)", datasize);
      return false;
  }
}

static void customdata_data_transfer_interp_generic(const CustomDataTransferLayerMap *laymap,
                                                    void *data_dst,
                                                    const void **sources,
                                                    const float *weights,
                                                    const int count,
                                                    const float mix_factor)
{
  BLI_assert(weights != nullptr);
  BLI_assert(count > 0);

  /* Fake interpolation, we actually copy highest weighted source to dest.
   * Note we also handle bitflags here,
   * in which case we rather choose to transfer value of elements totaling
   * more than 0.5 of weight. */
  int best_src_idx = 0;

  const int data_type = laymap->data_type;
  const int mix_mode = laymap->mix_mode;

  size_t data_size;
  const uint64_t data_flag = laymap->data_flag;

  cd_interp interp_cd = nullptr;
  cd_copy copy_cd = nullptr;

  if (!sources) {
    /* Not supported here, abort. */
    return;
  }

  if (int(data_type) & CD_FAKE) {
    data_size = laymap->data_size;
  }
  else {
    const LayerTypeInfo *type_info = layerType_getInfo(eCustomDataType(data_type));

    data_size = size_t(type_info->size);
    interp_cd = type_info->interp;
    copy_cd = type_info->copy;
  }

  void *tmp_dst = MEM_mallocN(data_size, __func__);

  if (count > 1 && !interp_cd) {
    if (data_flag) {
      /* Boolean case, we can 'interpolate' in two groups,
       * and choose value from highest weighted group. */
      float tot_weight_true = 0.0f;
      int item_true_idx = -1, item_false_idx = -1;

      for (int i = 0; i < count; i++) {
        if (check_bit_flag(sources[i], data_size, data_flag)) {
          tot_weight_true += weights[i];
          item_true_idx = i;
        }
        else {
          item_false_idx = i;
        }
      }
      best_src_idx = (tot_weight_true >= 0.5f) ? item_true_idx : item_false_idx;
    }
    else {
      /* We just choose highest weighted source. */
      float max_weight = 0.0f;

      for (int i = 0; i < count; i++) {
        if (weights[i] > max_weight) {
          max_weight = weights[i];
          best_src_idx = i;
        }
      }
    }
  }

  BLI_assert(best_src_idx >= 0);

  if (interp_cd) {
    interp_cd(sources, weights, nullptr, count, tmp_dst);
  }
  else if (data_flag) {
    copy_bit_flag(tmp_dst, sources[best_src_idx], data_size, data_flag);
  }
  /* No interpolation, just copy highest weight source element's data. */
  else if (copy_cd) {
    copy_cd(sources[best_src_idx], tmp_dst, 1);
  }
  else {
    memcpy(tmp_dst, sources[best_src_idx], data_size);
  }

  if (data_flag) {
    /* Bool flags, only copy if dest data is set (resp. unset) -
     * only 'advanced' modes we can support here! */
    if (mix_factor >= 0.5f && ((mix_mode == CDT_MIX_TRANSFER) ||
                               (mix_mode == CDT_MIX_REPLACE_ABOVE_THRESHOLD &&
                                check_bit_flag(data_dst, data_size, data_flag)) ||
                               (mix_mode == CDT_MIX_REPLACE_BELOW_THRESHOLD &&
                                !check_bit_flag(data_dst, data_size, data_flag))))
    {
      copy_bit_flag(data_dst, tmp_dst, data_size, data_flag);
    }
  }
  else if (!(int(data_type) & CD_FAKE)) {
    CustomData_data_mix_value(eCustomDataType(data_type), tmp_dst, data_dst, mix_mode, mix_factor);
  }
  /* Else we can do nothing by default, needs custom interp func!
   * Note this is here only for sake of consistency, not expected to be used much actually? */
  else {
    if (mix_factor >= 0.5f) {
      memcpy(data_dst, tmp_dst, data_size);
    }
  }

  MEM_freeN(tmp_dst);
}

void customdata_data_transfer_interp_normal_normals(const CustomDataTransferLayerMap *laymap,
                                                    void *data_dst,
                                                    const void **sources,
                                                    const float *weights,
                                                    const int count,
                                                    const float mix_factor)
{
  BLI_assert(weights != nullptr);
  BLI_assert(count > 0);

  const eCustomDataType data_type = eCustomDataType(laymap->data_type);
  BLI_assert(data_type == CD_NORMAL);
  const int mix_mode = laymap->mix_mode;

  SpaceTransform *space_transform = static_cast<SpaceTransform *>(laymap->interp_data);

  const LayerTypeInfo *type_info = layerType_getInfo(data_type);
  cd_interp interp_cd = type_info->interp;

  float tmp_dst[3];

  if (!sources) {
    /* Not supported here, abort. */
    return;
  }

  interp_cd(sources, weights, nullptr, count, tmp_dst);
  if (space_transform) {
    /* tmp_dst is in source space so far, bring it back in destination space. */
    BLI_space_transform_invert_normal(space_transform, tmp_dst);
  }

  CustomData_data_mix_value(data_type, tmp_dst, data_dst, mix_mode, mix_factor);
}

void CustomData_data_transfer(const MeshPairRemap *me_remap,
                              const CustomDataTransferLayerMap *laymap)
{
  MeshPairRemapItem *mapit = me_remap->items;
  const int totelem = me_remap->items_num;

  const int data_type = laymap->data_type;
  const void *data_src = laymap->data_src;
  void *data_dst = laymap->data_dst;

  size_t data_step;
  size_t data_size;
  size_t data_offset;

  cd_datatransfer_interp interp = nullptr;

  size_t tmp_buff_size = 32;
  const void **tmp_data_src = nullptr;

  /* NOTE: null data_src may happen and be valid (see vgroups...). */
  if (!data_dst) {
    return;
  }

  if (data_src) {
    tmp_data_src = (const void **)MEM_malloc_arrayN(
        tmp_buff_size, sizeof(*tmp_data_src), __func__);
  }

  if (int(data_type) & CD_FAKE) {
    data_step = laymap->elem_size;
    data_size = laymap->data_size;
    data_offset = laymap->data_offset;
  }
  else {
    const LayerTypeInfo *type_info = layerType_getInfo(eCustomDataType(data_type));

    /* NOTE: we can use 'fake' CDLayers for crease :/. */
    data_size = size_t(type_info->size);
    data_step = laymap->elem_size ? laymap->elem_size : data_size;
    data_offset = laymap->data_offset;
  }

  interp = laymap->interp ? laymap->interp : customdata_data_transfer_interp_generic;

  for (int i = 0; i < totelem; i++, data_dst = POINTER_OFFSET(data_dst, data_step), mapit++) {
    const int sources_num = mapit->sources_num;
    const float mix_factor = laymap->mix_factor *
                             (laymap->mix_weights ? laymap->mix_weights[i] : 1.0f);

    if (!sources_num) {
      /* No sources for this element, skip it. */
      continue;
    }

    if (tmp_data_src) {
      if (UNLIKELY(sources_num > tmp_buff_size)) {
        tmp_buff_size = size_t(sources_num);
        tmp_data_src = (const void **)MEM_reallocN((void *)tmp_data_src,
                                                   sizeof(*tmp_data_src) * tmp_buff_size);
      }

      for (int j = 0; j < sources_num; j++) {
        const size_t src_idx = size_t(mapit->indices_src[j]);
        tmp_data_src[j] = POINTER_OFFSET(data_src, (data_step * src_idx) + data_offset);
      }
    }

    interp(laymap,
           POINTER_OFFSET(data_dst, data_offset),
           tmp_data_src,
           mapit->weights_src,
           sources_num,
           mix_factor);
  }

  MEM_SAFE_FREE(tmp_data_src);
}

/** \} */

/* -------------------------------------------------------------------- */
/** \name Custom Data IO
 * \{ */

static void write_mdisps(BlendWriter *writer,
                         const int count,
                         const MDisps *mdlist,
                         const int external)
{
  if (mdlist) {
    BLO_write_struct_array(writer, MDisps, count, mdlist);
    for (int i = 0; i < count; i++) {
      const MDisps *md = &mdlist[i];
      if (md->disps) {
        if (!external) {
          BLO_write_float3_array(writer, md->totdisp, &md->disps[0][0]);
        }
      }

      if (md->hidden) {
        BLO_write_raw(writer, BLI_BITMAP_SIZE(md->totdisp), md->hidden);
      }
    }
  }
}

static void write_grid_paint_mask(BlendWriter *writer,
                                  int count,
                                  const GridPaintMask *grid_paint_mask)
{
  if (grid_paint_mask) {
    BLO_write_struct_array(writer, GridPaintMask, count, grid_paint_mask);
    for (int i = 0; i < count; i++) {
      const GridPaintMask *gpm = &grid_paint_mask[i];
      if (gpm->data) {
        const int gridsize = BKE_ccg_gridsize(gpm->level);
        BLO_write_raw(writer, sizeof(*gpm->data) * gridsize * gridsize, gpm->data);
      }
    }
  }
}

void CustomData_blend_write(BlendWriter *writer,
                            CustomData *data,
                            Span<CustomDataLayer> layers_to_write,
                            int count,
                            eCustomDataMask cddata_mask,
                            ID *id)
{
  /* write external customdata (not for undo) */
  if (data->external && !BLO_write_is_undo(writer)) {
    CustomData_external_write(data, id, cddata_mask, count, 0);
  }

  BLO_write_struct_array_at_address(
      writer, CustomDataLayer, data->totlayer, data->layers, layers_to_write.data());

  for (const CustomDataLayer &layer : layers_to_write) {
    switch (layer.type) {
      case CD_MDEFORMVERT:
        BKE_defvert_blend_write(writer, count, static_cast<const MDeformVert *>(layer.data));
        break;
      case CD_MDISPS:
        write_mdisps(
            writer, count, static_cast<const MDisps *>(layer.data), layer.flag & CD_FLAG_EXTERNAL);
        break;
      case CD_PAINT_MASK:
        BLO_write_raw(writer, sizeof(float) * count, static_cast<const float *>(layer.data));
        break;
      case CD_GRID_PAINT_MASK:
        write_grid_paint_mask(writer, count, static_cast<const GridPaintMask *>(layer.data));
        break;
      case CD_PROP_BOOL:
        BLO_write_raw(writer, sizeof(bool) * count, static_cast<const bool *>(layer.data));
        break;
      default: {
        const char *structname;
        int structnum;
        CustomData_file_write_info(eCustomDataType(layer.type), &structname, &structnum);
        if (structnum) {
          int datasize = structnum * count;
          BLO_write_struct_array_by_name(writer, structname, datasize, layer.data);
        }
        else if (!BLO_write_is_undo(writer)) { /* Do not warn on undo. */
          printf("%s error: layer '%s':%d - can't be written to file\n",
                 __func__,
                 structname,
                 layer.type);
        }
      }
    }
  }

  if (data->external) {
    BLO_write_struct(writer, CustomDataExternal, data->external);
  }
}

static void blend_read_mdisps(BlendDataReader *reader,
                              const int count,
                              MDisps *mdisps,
                              const int external)
{
  if (mdisps) {
    for (int i = 0; i < count; i++) {
      BLO_read_data_address(reader, &mdisps[i].disps);
      BLO_read_data_address(reader, &mdisps[i].hidden);

      if (mdisps[i].totdisp && !mdisps[i].level) {
        /* this calculation is only correct for loop mdisps;
         * if loading pre-BMesh face mdisps this will be
         * overwritten with the correct value in
         * #bm_corners_to_loops() */
        float gridsize = sqrtf(mdisps[i].totdisp);
        mdisps[i].level = int(logf(gridsize - 1.0f) / float(M_LN2)) + 1;
      }

      if (BLO_read_requires_endian_switch(reader) && (mdisps[i].disps)) {
        /* #DNA_struct_switch_endian doesn't do endian swap for `(*disps)[]` */
        /* this does swap for data written at #write_mdisps() - `readfile.cc`. */
        BLI_endian_switch_float_array(*mdisps[i].disps, mdisps[i].totdisp * 3);
      }
      if (!external && !mdisps[i].disps) {
        mdisps[i].totdisp = 0;
      }
    }
  }
}

static void blend_read_paint_mask(BlendDataReader *reader,
                                  int count,
                                  GridPaintMask *grid_paint_mask)
{
  if (grid_paint_mask) {
    for (int i = 0; i < count; i++) {
      GridPaintMask *gpm = &grid_paint_mask[i];
      if (gpm->data) {
        BLO_read_data_address(reader, &gpm->data);
      }
    }
  }
}

void CustomData_blend_read(BlendDataReader *reader, CustomData *data, const int count)
{
  BLO_read_data_address(reader, &data->layers);

  /* Annoying workaround for bug #31079 loading legacy files with
   * no polygons _but_ have stale custom-data. */
  if (UNLIKELY(count == 0 && data->layers == nullptr && data->totlayer != 0)) {
    CustomData_reset(data);
    return;
  }

  BLO_read_data_address(reader, &data->external);

  int i = 0;
  while (i < data->totlayer) {
    CustomDataLayer *layer = &data->layers[i];

    if (layer->flag & CD_FLAG_EXTERNAL) {
      layer->flag &= ~CD_FLAG_IN_MEMORY;
    }
    layer->sharing_info = nullptr;

    if (CustomData_verify_versions(data, i)) {
      BLO_read_data_address(reader, &layer->data);
      if (layer->data != nullptr) {
        /* Make layer data shareable. */
        layer->sharing_info = make_implicit_sharing_info_for_layer(
            eCustomDataType(layer->type), layer->data, count);
      }
      if (CustomData_layer_ensure_data_exists(layer, count)) {
        /* Under normal operations, this shouldn't happen, but...
         * For a CD_PROP_BOOL example, see #84935.
         * For a CD_MLOOPUV example, see #90620. */
        CLOG_WARN(&LOG,
                  "Allocated custom data layer that was not saved correctly for layer->type = %d.",
                  layer->type);
      }

      if (layer->type == CD_MDISPS) {
        blend_read_mdisps(
            reader, count, static_cast<MDisps *>(layer->data), layer->flag & CD_FLAG_EXTERNAL);
      }
      else if (layer->type == CD_GRID_PAINT_MASK) {
        blend_read_paint_mask(reader, count, static_cast<GridPaintMask *>(layer->data));
      }
      else if (layer->type == CD_MDEFORMVERT) {
        BKE_defvert_blend_read(reader, count, static_cast<MDeformVert *>(layer->data));
      }
      i++;
    }
  }

  /* Ensure allocated size is set to the size of the read array. While this should always be the
   * case (see #CustomData_blend_write_prepare), there can be some corruption in rare cases (e.g.
   * files saved between ff3d535bc2a63092 and 945f32e66d6ada2a). */
  data->maxlayer = data->totlayer;

  CustomData_update_typemap(data);
}

/** \} */

/* -------------------------------------------------------------------- */
/** \name Custom Data Debugging
 * \{ */

#ifndef NDEBUG

void CustomData_debug_info_from_layers(const CustomData *data, const char *indent, DynStr *dynstr)
{
  for (eCustomDataType type = eCustomDataType(0); type < CD_NUMTYPES;
       type = eCustomDataType(type + 1))
  {
    if (CustomData_has_layer(data, type)) {
      /* NOTE: doesn't account for multiple layers. */
      const char *name = CustomData_layertype_name(type);
      const int size = CustomData_sizeof(type);
      const void *pt = CustomData_get_layer(data, type);
      const int pt_size = pt ? int(MEM_allocN_len(pt) / size) : 0;
      const char *structname;
      int structnum;
      CustomData_file_write_info(type, &structname, &structnum);
      BLI_dynstr_appendf(
          dynstr,
          "%sdict(name='%s', struct='%s', type=%d, ptr='%p', elem=%d, length=%d),\n",
          indent,
          name,
          structname,
          type,
          (const void *)pt,
          size,
          pt_size);
    }
  }
}

#endif /* !NDEBUG */

/** \} */

namespace blender::bke {

/* -------------------------------------------------------------------- */
/** \name Custom Data C++ API
 * \{ */

std::optional<VolumeGridType> custom_data_type_to_volume_grid_type(const eCustomDataType type)
{
  switch (type) {
    case CD_PROP_FLOAT:
      return VOLUME_GRID_FLOAT;
    case CD_PROP_FLOAT3:
      return VOLUME_GRID_VECTOR_FLOAT;
    case CD_PROP_INT32:
      return VOLUME_GRID_INT;
    case CD_PROP_BOOL:
      return VOLUME_GRID_BOOLEAN;
    default:
      return std::nullopt;
  }
}

/** \} */

}  // namespace blender::bke

size_t CustomData_get_elem_size(const CustomDataLayer *layer)
{
  return LAYERTYPEINFO[layer->type].size;
}<|MERGE_RESOLUTION|>--- conflicted
+++ resolved
@@ -2025,8 +2025,7 @@
      nullptr,
      nullptr},
     /* 46: CD_PROP_INT32_2D */
-<<<<<<< HEAD
-    {sizeof(vec2i),
+    {sizeof(blender::int2),
      alignof(blender::int2),
      "vec2i",
      1,
@@ -2036,9 +2035,6 @@
      nullptr,
      nullptr,
      nullptr},
-=======
-    {sizeof(blender::int2), "vec2i", 1, N_("Int 2D"), nullptr, nullptr, nullptr, nullptr, nullptr},
->>>>>>> 2119d271
     /* 47: CD_PROP_COLOR */
     {sizeof(MPropCol),
      alignof(MPropCol),
