/* SPDX-FileCopyrightText: 2023 Blender Authors
 *
 * SPDX-License-Identifier: GPL-2.0-or-later */

#include "BLI_map.hh"
#include "BLI_multi_value_map.hh"
#include "BLI_noise.hh"
#include "BLI_rand.hh"
#include "BLI_set.hh"
#include "BLI_stack.hh"
#include "BLI_timeit.hh"
#include "BLI_vector_set.hh"

#include "DNA_anim_types.h"
#include "DNA_modifier_types.h"
#include "DNA_node_types.h"

#include "BKE_anim_data.h"
#include "BKE_image.h"
#include "BKE_main.hh"
#include "BKE_node.hh"
#include "BKE_node_enum.hh"
#include "BKE_node_runtime.hh"
#include "BKE_node_tree_anonymous_attributes.hh"
#include "BKE_node_tree_update.hh"

#include "MOD_nodes.hh"

#include "NOD_geometry_nodes_lazy_function.hh"
#include "NOD_node_declaration.hh"
#include "NOD_socket.hh"
#include "NOD_socket_declarations.hh"
#include "NOD_texture.h"

#include "DEG_depsgraph_query.hh"

using namespace blender::nodes;

/**
 * These flags are used by the `changed_flag` field in #bNodeTree, #bNode and #bNodeSocket.
 * This enum is not part of the public api. It should be used through the `BKE_ntree_update_tag_*`
 * api.
 */
enum eNodeTreeChangedFlag {
  NTREE_CHANGED_NOTHING = 0,
  NTREE_CHANGED_ANY = (1 << 1),
  NTREE_CHANGED_NODE_PROPERTY = (1 << 2),
  NTREE_CHANGED_NODE_OUTPUT = (1 << 3),
  NTREE_CHANGED_LINK = (1 << 4),
  NTREE_CHANGED_REMOVED_NODE = (1 << 5),
  NTREE_CHANGED_REMOVED_SOCKET = (1 << 6),
  NTREE_CHANGED_SOCKET_PROPERTY = (1 << 7),
  NTREE_CHANGED_INTERNAL_LINK = (1 << 8),
  NTREE_CHANGED_PARENT = (1 << 9),
  NTREE_CHANGED_ALL = -1,
};

static void add_tree_tag(bNodeTree *ntree, const eNodeTreeChangedFlag flag)
{
  ntree->runtime->changed_flag |= flag;
  ntree->runtime->topology_cache_mutex.tag_dirty();
  ntree->runtime->tree_zones_cache_mutex.tag_dirty();
}

static void add_node_tag(bNodeTree *ntree, bNode *node, const eNodeTreeChangedFlag flag)
{
  add_tree_tag(ntree, flag);
  node->runtime->changed_flag |= flag;
}

static void add_socket_tag(bNodeTree *ntree, bNodeSocket *socket, const eNodeTreeChangedFlag flag)
{
  add_tree_tag(ntree, flag);
  socket->runtime->changed_flag |= flag;
}

namespace blender::bke {

/**
 * Common datatype priorities, works for compositor, shader and texture nodes alike
 * defines priority of datatype connection based on output type (to):
 * `<  0`: never connect these types.
 * `>= 0`: priority of connection (higher values chosen first).
 */
static int get_internal_link_type_priority(const bNodeSocketType *from, const bNodeSocketType *to)
{
  switch (to->type) {
    case SOCK_RGBA:
      switch (from->type) {
        case SOCK_RGBA:
          return 4;
        case SOCK_FLOAT:
          return 3;
        case SOCK_INT:
          return 2;
        case SOCK_BOOLEAN:
          return 1;
      }
      return -1;
    case SOCK_VECTOR:
      switch (from->type) {
        case SOCK_VECTOR:
          return 4;
        case SOCK_FLOAT:
          return 3;
        case SOCK_INT:
          return 2;
        case SOCK_BOOLEAN:
          return 1;
      }
      return -1;
    case SOCK_FLOAT:
      switch (from->type) {
        case SOCK_FLOAT:
          return 5;
        case SOCK_INT:
          return 4;
        case SOCK_BOOLEAN:
          return 3;
        case SOCK_RGBA:
          return 2;
        case SOCK_VECTOR:
          return 1;
      }
      return -1;
    case SOCK_INT:
      switch (from->type) {
        case SOCK_INT:
          return 5;
        case SOCK_FLOAT:
          return 4;
        case SOCK_BOOLEAN:
          return 3;
        case SOCK_RGBA:
          return 2;
        case SOCK_VECTOR:
          return 1;
      }
      return -1;
    case SOCK_BOOLEAN:
      switch (from->type) {
        case SOCK_BOOLEAN:
          return 5;
        case SOCK_INT:
          return 4;
        case SOCK_FLOAT:
          return 3;
        case SOCK_RGBA:
          return 2;
        case SOCK_VECTOR:
          return 1;
      }
      return -1;
  }

  /* The rest of the socket types only allow an internal link if both the input and output socket
   * have the same type. If the sockets are custom, we check the idname instead. */
  if (to->type == from->type && (to->type != SOCK_CUSTOM || STREQ(to->idname, from->idname))) {
    return 1;
  }

  return -1;
}

/* Check both the tree's own tags and the interface tags. */
static bool is_tree_changed(const bNodeTree &tree)
{
  return tree.runtime->changed_flag != NTREE_CHANGED_NOTHING || tree.tree_interface.is_changed();
}

using TreeNodePair = std::pair<bNodeTree *, bNode *>;
using ObjectModifierPair = std::pair<Object *, ModifierData *>;
using NodeSocketPair = std::pair<bNode *, bNodeSocket *>;

/**
 * Cache common data about node trees from the #Main database that is expensive to retrieve on
 * demand every time.
 */
struct NodeTreeRelations {
 private:
  Main *bmain_;
  std::optional<Vector<bNodeTree *>> all_trees_;
  std::optional<Map<bNodeTree *, ID *>> owner_ids_;
  std::optional<MultiValueMap<bNodeTree *, TreeNodePair>> group_node_users_;
  std::optional<MultiValueMap<bNodeTree *, ObjectModifierPair>> modifiers_users_;

 public:
  NodeTreeRelations(Main *bmain) : bmain_(bmain) {}

  void ensure_all_trees()
  {
    if (all_trees_.has_value()) {
      return;
    }
    all_trees_.emplace();
    owner_ids_.emplace();
    if (bmain_ == nullptr) {
      return;
    }

    FOREACH_NODETREE_BEGIN (bmain_, ntree, id) {
      all_trees_->append(ntree);
      if (&ntree->id != id) {
        owner_ids_->add_new(ntree, id);
      }
    }
    FOREACH_NODETREE_END;
  }

  void ensure_owner_ids()
  {
    this->ensure_all_trees();
  }

  void ensure_group_node_users()
  {
    if (group_node_users_.has_value()) {
      return;
    }
    group_node_users_.emplace();
    if (bmain_ == nullptr) {
      return;
    }

    this->ensure_all_trees();

    for (bNodeTree *ntree : *all_trees_) {
      for (bNode *node : ntree->all_nodes()) {
        if (node->id == nullptr) {
          continue;
        }
        ID *id = node->id;
        if (GS(id->name) == ID_NT) {
          bNodeTree *group = (bNodeTree *)id;
          group_node_users_->add(group, {ntree, node});
        }
      }
    }
  }

  void ensure_modifier_users()
  {
    if (modifiers_users_.has_value()) {
      return;
    }
    modifiers_users_.emplace();
    if (bmain_ == nullptr) {
      return;
    }

    LISTBASE_FOREACH (Object *, object, &bmain_->objects) {
      LISTBASE_FOREACH (ModifierData *, md, &object->modifiers) {
        if (md->type == eModifierType_Nodes) {
          NodesModifierData *nmd = (NodesModifierData *)md;
          if (nmd->node_group != nullptr) {
            modifiers_users_->add(nmd->node_group, {object, md});
          }
        }
      }
    }
  }

  Span<ObjectModifierPair> get_modifier_users(bNodeTree *ntree)
  {
    BLI_assert(modifiers_users_.has_value());
    return modifiers_users_->lookup(ntree);
  }

  Span<TreeNodePair> get_group_node_users(bNodeTree *ntree)
  {
    BLI_assert(group_node_users_.has_value());
    return group_node_users_->lookup(ntree);
  }

  ID *get_owner_id(bNodeTree *ntree)
  {
    BLI_assert(owner_ids_.has_value());
    return owner_ids_->lookup_default(ntree, &ntree->id);
  }
};

struct TreeUpdateResult {
  bool interface_changed = false;
  bool output_changed = false;
};

class NodeTreeMainUpdater {
 private:
  Main *bmain_;
  NodeTreeUpdateExtraParams *params_;
  Map<bNodeTree *, TreeUpdateResult> update_result_by_tree_;
  NodeTreeRelations relations_;

 public:
  NodeTreeMainUpdater(Main *bmain, NodeTreeUpdateExtraParams *params)
      : bmain_(bmain), params_(params), relations_(bmain)
  {
  }

  void update()
  {
    Vector<bNodeTree *> changed_ntrees;
    FOREACH_NODETREE_BEGIN (bmain_, ntree, id) {
      if (is_tree_changed(*ntree)) {
        changed_ntrees.append(ntree);
      }
    }
    FOREACH_NODETREE_END;
    this->update_rooted(changed_ntrees);
  }

  void update_rooted(Span<bNodeTree *> root_ntrees)
  {
    if (root_ntrees.is_empty()) {
      return;
    }

    bool is_single_tree_update = false;

    if (root_ntrees.size() == 1) {
      bNodeTree *ntree = root_ntrees[0];
      if (!is_tree_changed(*ntree)) {
        return;
      }
      const TreeUpdateResult result = this->update_tree(*ntree);
      update_result_by_tree_.add_new(ntree, result);
      if (!result.interface_changed && !result.output_changed) {
        is_single_tree_update = true;
      }
    }

    if (!is_single_tree_update) {
      Vector<bNodeTree *> ntrees_in_order = this->get_tree_update_order(root_ntrees);
      for (bNodeTree *ntree : ntrees_in_order) {
        if (!is_tree_changed(*ntree)) {
          continue;
        }
        if (!update_result_by_tree_.contains(ntree)) {
          const TreeUpdateResult result = this->update_tree(*ntree);
          update_result_by_tree_.add_new(ntree, result);
        }
        const TreeUpdateResult result = update_result_by_tree_.lookup(ntree);
        Span<TreeNodePair> dependent_trees = relations_.get_group_node_users(ntree);
        if (result.output_changed) {
          for (const TreeNodePair &pair : dependent_trees) {
            add_node_tag(pair.first, pair.second, NTREE_CHANGED_NODE_OUTPUT);
          }
        }
        if (result.interface_changed) {
          for (const TreeNodePair &pair : dependent_trees) {
            add_node_tag(pair.first, pair.second, NTREE_CHANGED_NODE_PROPERTY);
          }
        }
      }
    }

    for (const auto item : update_result_by_tree_.items()) {
      bNodeTree *ntree = item.key;
      const TreeUpdateResult &result = item.value;

      this->reset_changed_flags(*ntree);

      if (result.interface_changed) {
        if (ntree->type == NTREE_GEOMETRY) {
          relations_.ensure_modifier_users();
          for (const ObjectModifierPair &pair : relations_.get_modifier_users(ntree)) {
            Object *object = pair.first;
            ModifierData *md = pair.second;

            if (md->type == eModifierType_Nodes) {
              MOD_nodes_update_interface(object, (NodesModifierData *)md);
            }
          }
        }
      }

      if (result.output_changed) {
        ntree->runtime->geometry_nodes_lazy_function_graph_info.reset();
      }

      if (params_) {
        relations_.ensure_owner_ids();
        ID *id = relations_.get_owner_id(ntree);
        if (params_->tree_changed_fn) {
          params_->tree_changed_fn(id, ntree, params_->user_data);
        }
        if (params_->tree_output_changed_fn && result.output_changed) {
          params_->tree_output_changed_fn(id, ntree, params_->user_data);
        }
      }
    }
  }

 private:
  enum class ToposortMark {
    None,
    Temporary,
    Permanent,
  };

  using ToposortMarkMap = Map<bNodeTree *, ToposortMark>;

  /**
   * Finds all trees that depend on the given trees (through node groups). Then those trees are
   * ordered such that all trees used by one tree come before it.
   */
  Vector<bNodeTree *> get_tree_update_order(Span<bNodeTree *> root_ntrees)
  {
    relations_.ensure_group_node_users();

    Set<bNodeTree *> trees_to_update = get_trees_to_update(root_ntrees);

    Vector<bNodeTree *> sorted_ntrees;

    ToposortMarkMap marks;
    for (bNodeTree *ntree : trees_to_update) {
      marks.add_new(ntree, ToposortMark::None);
    }
    for (bNodeTree *ntree : trees_to_update) {
      if (marks.lookup(ntree) == ToposortMark::None) {
        const bool cycle_detected = !this->get_tree_update_order__visit_recursive(
            ntree, marks, sorted_ntrees);
        /* This should be prevented by higher level operators. */
        BLI_assert(!cycle_detected);
        UNUSED_VARS_NDEBUG(cycle_detected);
      }
    }

    std::reverse(sorted_ntrees.begin(), sorted_ntrees.end());

    return sorted_ntrees;
  }

  bool get_tree_update_order__visit_recursive(bNodeTree *ntree,
                                              ToposortMarkMap &marks,
                                              Vector<bNodeTree *> &sorted_ntrees)
  {
    ToposortMark &mark = marks.lookup(ntree);
    if (mark == ToposortMark::Permanent) {
      return true;
    }
    if (mark == ToposortMark::Temporary) {
      /* There is a dependency cycle. */
      return false;
    }

    mark = ToposortMark::Temporary;

    for (const TreeNodePair &pair : relations_.get_group_node_users(ntree)) {
      this->get_tree_update_order__visit_recursive(pair.first, marks, sorted_ntrees);
    }
    sorted_ntrees.append(ntree);

    mark = ToposortMark::Permanent;
    return true;
  }

  Set<bNodeTree *> get_trees_to_update(Span<bNodeTree *> root_ntrees)
  {
    relations_.ensure_group_node_users();

    Set<bNodeTree *> reachable_trees;
    VectorSet<bNodeTree *> trees_to_check = root_ntrees;

    while (!trees_to_check.is_empty()) {
      bNodeTree *ntree = trees_to_check.pop();
      if (reachable_trees.add(ntree)) {
        for (const TreeNodePair &pair : relations_.get_group_node_users(ntree)) {
          trees_to_check.add(pair.first);
        }
      }
    }

    return reachable_trees;
  }

  TreeUpdateResult update_tree(bNodeTree &ntree)
  {
    TreeUpdateResult result;

    this->update_socket_link_and_use(ntree);
    this->update_individual_nodes(ntree);
    this->update_internal_links(ntree);
    this->update_generic_callback(ntree);
    this->remove_unused_previews_when_necessary(ntree);
    this->make_node_previews_dirty(ntree);

    this->propagate_runtime_flags(ntree);
    if (ntree.type == NTREE_GEOMETRY) {
      if (this->propagate_enum_definitions(ntree)) {
        result.interface_changed = true;
      }
      if (node_field_inferencing::update_field_inferencing(ntree)) {
        result.interface_changed = true;
      }
      this->update_from_field_inference(ntree);
      if (anonymous_attribute_inferencing::update_anonymous_attribute_relations(ntree)) {
        result.interface_changed = true;
      }
    }

    result.output_changed = this->check_if_output_changed(ntree);

    this->update_socket_link_and_use(ntree);
    this->update_link_validation(ntree);

    if (this->update_nested_node_refs(ntree)) {
      result.interface_changed = true;
    }

    if (ntree.type == NTREE_TEXTURE) {
      ntreeTexCheckCyclics(&ntree);
    }

    if (ntree.tree_interface.is_changed()) {
      result.interface_changed = true;
    }

#ifndef NDEBUG
    /* Check the uniqueness of node identifiers. */
    Set<int32_t> node_identifiers;
    const Span<const bNode *> nodes = ntree.all_nodes();
    for (const int i : nodes.index_range()) {
      const bNode &node = *nodes[i];
      BLI_assert(node.identifier > 0);
      node_identifiers.add_new(node.identifier);
      BLI_assert(node.runtime->index_in_tree == i);
    }
#endif

    return result;
  }

  void update_socket_link_and_use(bNodeTree &tree)
  {
    tree.ensure_topology_cache();
    for (bNodeSocket *socket : tree.all_input_sockets()) {
      if (socket->directly_linked_links().is_empty()) {
        socket->link = nullptr;
      }
      else {
        socket->link = socket->directly_linked_links()[0];
      }
    }

    this->update_socket_used_tags(tree);
  }

  void update_socket_used_tags(bNodeTree &tree)
  {
    tree.ensure_topology_cache();
    for (bNodeSocket *socket : tree.all_sockets()) {
      const bool socket_is_linked = !socket->directly_linked_links().is_empty();
      SET_FLAG_FROM_TEST(socket->flag, socket_is_linked, SOCK_IS_LINKED);
    }
  }

  void update_individual_nodes(bNodeTree &ntree)
  {
    for (bNode *node : ntree.all_nodes()) {
      blender::bke::nodeDeclarationEnsure(&ntree, node);
      if (this->should_update_individual_node(ntree, *node)) {
        bNodeType &ntype = *node->typeinfo;
        if (ntype.group_update_func) {
          ntype.group_update_func(&ntree, node);
        }
        if (ntype.declare) {
          /* Should have been created when the node was registered. */
          BLI_assert(ntype.static_declaration != nullptr);
          if (ntype.static_declaration->is_context_dependent) {
            nodes::update_node_declaration_and_sockets(ntree, *node);
          }
        }
        if (ntype.updatefunc) {
          ntype.updatefunc(&ntree, node);
        }
      }
    }
  }

  bool should_update_individual_node(const bNodeTree &ntree, const bNode &node)
  {
    if (ntree.runtime->changed_flag & NTREE_CHANGED_ANY) {
      return true;
    }
    if (node.runtime->changed_flag & NTREE_CHANGED_NODE_PROPERTY) {
      return true;
    }
    if (ntree.runtime->changed_flag & NTREE_CHANGED_LINK) {
      /* Currently we have no way to tell if a node needs to be updated when a link changed. */
      return true;
    }
    if (ntree.tree_interface.is_changed()) {
      if (ELEM(node.type, NODE_GROUP_INPUT, NODE_GROUP_OUTPUT)) {
        return true;
      }
    }
    /* Check paired simulation zone nodes. */
    if (all_zone_input_node_types().contains(node.type)) {
      const bNodeZoneType &zone_type = *zone_type_by_node_type(node.type);
      if (const bNode *output_node = zone_type.get_corresponding_output(ntree, node)) {
        if (output_node->runtime->changed_flag & NTREE_CHANGED_NODE_PROPERTY) {
          return true;
        }
      }
    }
    return false;
  }

  void update_internal_links(bNodeTree &ntree)
  {
    bke::node_tree_runtime::AllowUsingOutdatedInfo allow_outdated_info{ntree};
    ntree.ensure_topology_cache();
    for (bNode *node : ntree.all_nodes()) {
      if (!this->should_update_individual_node(ntree, *node)) {
        continue;
      }
      /* Find all expected internal links. */
      Vector<std::pair<bNodeSocket *, bNodeSocket *>> expected_internal_links;
      for (const bNodeSocket *output_socket : node->output_sockets()) {
        if (!output_socket->is_available()) {
          continue;
        }
        if (!output_socket->is_directly_linked()) {
          continue;
        }
        if (output_socket->flag & SOCK_NO_INTERNAL_LINK) {
          continue;
        }
        const bNodeSocket *input_socket = this->find_internally_linked_input(output_socket);
        if (input_socket != nullptr) {
          expected_internal_links.append(
              {const_cast<bNodeSocket *>(input_socket), const_cast<bNodeSocket *>(output_socket)});
        }
      }
      /* Rebuilt internal links if they have changed. */
      if (node->runtime->internal_links.size() != expected_internal_links.size()) {
        this->update_internal_links_in_node(ntree, *node, expected_internal_links);
      }
      else {
        for (auto &item : expected_internal_links) {
          const bNodeSocket *from_socket = item.first;
          const bNodeSocket *to_socket = item.second;
          bool found = false;
          for (const bNodeLink &internal_link : node->runtime->internal_links) {
            if (from_socket == internal_link.fromsock && to_socket == internal_link.tosock) {
              found = true;
            }
          }
          if (!found) {
            this->update_internal_links_in_node(ntree, *node, expected_internal_links);
            break;
          }
        }
      }
    }
  }

  const bNodeSocket *find_internally_linked_input(const bNodeSocket *output_socket)
  {
    const bNodeSocket *selected_socket = nullptr;
    int selected_priority = -1;
    bool selected_is_linked = false;
    const bNode &node = output_socket->owner_node();
    if (node.type == GEO_NODE_BAKE) {
      /* Internal links should always map corresponding input and output sockets. */
      return &node.input_by_identifier(output_socket->identifier);
    }
    for (const bNodeSocket *input_socket : node.input_sockets()) {
      if (!input_socket->is_available()) {
        continue;
      }
      if (input_socket->flag & SOCK_NO_INTERNAL_LINK) {
        continue;
      }
      const int priority = get_internal_link_type_priority(input_socket->typeinfo,
                                                           output_socket->typeinfo);
      if (priority < 0) {
        continue;
      }
      const bool is_linked = input_socket->is_directly_linked();
      const bool is_preferred = priority > selected_priority || (is_linked && !selected_is_linked);
      if (!is_preferred) {
        continue;
      }
      selected_socket = input_socket;
      selected_priority = priority;
      selected_is_linked = is_linked;
    }
    return selected_socket;
  }

  void update_internal_links_in_node(bNodeTree &ntree,
                                     bNode &node,
                                     Span<std::pair<bNodeSocket *, bNodeSocket *>> links)
  {
    node.runtime->internal_links.clear();
    node.runtime->internal_links.reserve(links.size());
    for (const auto &item : links) {
      bNodeSocket *from_socket = item.first;
      bNodeSocket *to_socket = item.second;
      bNodeLink link{};
      link.fromnode = &node;
      link.fromsock = from_socket;
      link.tonode = &node;
      link.tosock = to_socket;
      link.flag |= NODE_LINK_VALID;
      node.runtime->internal_links.append(link);
    }
    BKE_ntree_update_tag_node_internal_link(&ntree, &node);
  }

  void update_generic_callback(bNodeTree &ntree)
  {
    if (ntree.typeinfo->update == nullptr) {
      return;
    }
    ntree.typeinfo->update(&ntree);
  }

  void remove_unused_previews_when_necessary(bNodeTree &ntree)
  {
    /* Don't trigger preview removal when only those flags are set. */
    const uint32_t allowed_flags = NTREE_CHANGED_LINK | NTREE_CHANGED_SOCKET_PROPERTY |
                                   NTREE_CHANGED_NODE_PROPERTY | NTREE_CHANGED_NODE_OUTPUT;
    if ((ntree.runtime->changed_flag & allowed_flags) == ntree.runtime->changed_flag) {
      return;
    }
    blender::bke::node_preview_remove_unused(&ntree);
  }

  void make_node_previews_dirty(bNodeTree &ntree)
  {
    ntree.runtime->previews_refresh_state++;
    for (bNode *node : ntree.all_nodes()) {
      if (node->type != NODE_GROUP) {
        continue;
      }
      if (bNodeTree *nested_tree = reinterpret_cast<bNodeTree *>(node->id)) {
        this->make_node_previews_dirty(*nested_tree);
      }
    }
  }

  void propagate_runtime_flags(const bNodeTree &ntree)
  {
    ntree.ensure_topology_cache();

    ntree.runtime->runtime_flag = 0;

    for (const bNode *group_node : ntree.group_nodes()) {
      const bNodeTree *group = reinterpret_cast<bNodeTree *>(group_node->id);
      if (group != nullptr) {
        ntree.runtime->runtime_flag |= group->runtime->runtime_flag;
      }
    }

    if (ntree.type == NTREE_SHADER) {
      /* Check if the tree itself has an animated image. */
      for (const StringRefNull idname : {"ShaderNodeTexImage", "ShaderNodeTexEnvironment"}) {
        for (const bNode *node : ntree.nodes_by_type(idname)) {
          Image *image = reinterpret_cast<Image *>(node->id);
          if (image != nullptr && BKE_image_is_animated(image)) {
            ntree.runtime->runtime_flag |= NTREE_RUNTIME_FLAG_HAS_IMAGE_ANIMATION;
            break;
          }
        }
      }
      /* Check if the tree has a material output. */
      for (const StringRefNull idname : {"ShaderNodeOutputMaterial",
                                         "ShaderNodeOutputLight",
                                         "ShaderNodeOutputWorld",
                                         "ShaderNodeOutputAOV"})
      {
        const Span<const bNode *> nodes = ntree.nodes_by_type(idname);
        if (!nodes.is_empty()) {
          ntree.runtime->runtime_flag |= NTREE_RUNTIME_FLAG_HAS_MATERIAL_OUTPUT;
          break;
        }
      }
    }
    if (ntree.type == NTREE_GEOMETRY) {
      /* Check if there is a simulation zone. */
      if (!ntree.nodes_by_type("GeometryNodeSimulationOutput").is_empty()) {
        ntree.runtime->runtime_flag |= NTREE_RUNTIME_FLAG_HAS_SIMULATION_ZONE;
      }
    }
  }

  void update_from_field_inference(bNodeTree &ntree)
  {
    /* Automatically tag a bake item as attribute when the input is a field. The flag should not be
     * removed automatically even when the field input is disconnected because the baked data may
     * still contain attribute data instead of a single value. */
    for (bNode *node : ntree.nodes_by_type("GeometryNodeBake")) {
      NodeGeometryBake &storage = *static_cast<NodeGeometryBake *>(node->storage);
      for (const int i : IndexRange(storage.items_num)) {
        const bNodeSocket &socket = node->input_socket(i);
        NodeGeometryBakeItem &item = storage.items[i];
        if (socket.display_shape == SOCK_DISPLAY_SHAPE_DIAMOND) {
          item.flag |= GEO_NODE_BAKE_ITEM_IS_ATTRIBUTE;
        }
      }
    }
  }

  bool propagate_enum_definitions(bNodeTree &ntree)
  {
    ntree.ensure_interface_cache();

    /* Propagation from right to left to determine which enum
     * definition to use for menu sockets. */
    for (bNode *node : ntree.toposort_right_to_left()) {
<<<<<<< HEAD
      // const bool node_updated = this->should_update_individual_node(ntree, *node);

      /* Clear current enum references. */
      for (bNodeSocket *socket : node->input_sockets()) {
        if (socket->is_available() && socket->type == SOCK_MENU) {
          clear_enum_reference(*socket);
=======
      const bool node_updated = this->should_update_individual_node(ntree, *node);

      if (node->typeinfo->type == GEO_NODE_MENU_SWITCH) {
        /* Generate new enum items when the node has changed, otherwise keep existing items. */
        if (node_updated) {
          const NodeMenuSwitch &storage = *static_cast<NodeMenuSwitch *>(node->storage);
          const RuntimeNodeEnumItems *enum_items = this->create_runtime_enum_items(
              storage.enum_definition);

          bNodeSocket &input = *node->input_sockets()[0];
          BLI_assert(input.is_available() && input.type == SOCK_MENU);
          this->set_enum_ptr(*input.default_value_typed<bNodeSocketValueMenu>(), enum_items);
          /* Remove initial user. */
          enum_items->remove_user_and_delete_if_last();
>>>>>>> fb7f29c9
        }
      }
      for (bNodeSocket *socket : node->output_sockets()) {
        if (socket->is_available() && socket->type == SOCK_MENU) {
          clear_enum_reference(*socket);
        }
      }

      /* Propagate enums from previous sources sockets. */
      for (bNodeSocket *output : node->output_sockets()) {
        if (!output->is_available() || output->type != SOCK_MENU) {
          continue;
        }
<<<<<<< HEAD
        for (bNodeSocket *input : output->directly_linked_sockets()) {
          if (!input->is_available() && input->type != SOCK_MENU) {
            continue;
          }
          this->update_socket_enum_definition(
              *input->default_value_typed<bNodeSocketValueMenu>(),
              *output->default_value_typed<bNodeSocketValueMenu>());
=======
        for (const bNodeSocket *input : output->directly_linked_sockets()) {
          if (!input->is_available() || input->type != SOCK_MENU) {
            continue;
          }
          this->update_socket_enum_definition(*output->default_value_typed<bNodeSocketValueMenu>(),
                                              *input->default_value_typed<bNodeSocketValueMenu>());
>>>>>>> fb7f29c9
        }
      }

      /* Node groups expose internal enum definitions. */
      if (node->is_group()) {
        const bNodeTree *group_tree = reinterpret_cast<const bNodeTree *>(node->id);
        if (group_tree == nullptr) {
          continue;
        }

        group_tree->ensure_interface_cache();
        for (const int socket_i : group_tree->interface_inputs().index_range()) {
          bNodeSocket &input = *node->input_sockets()[socket_i];
          const bNodeTreeInterfaceSocket &iosocket = *group_tree->interface_inputs()[socket_i];
          BLI_assert(STREQ(input.identifier, iosocket.identifier));
          if (input.is_available() && input.type == SOCK_MENU) {
            BLI_assert(STREQ(iosocket.socket_type, "NodeSocketMenu"));
            this->update_socket_enum_definition(
                *static_cast<bNodeSocketValueMenu *>(iosocket.socket_data),
                *input.default_value_typed<bNodeSocketValueMenu>());
          }
        }
        continue;
      }

      /* General enum propagation. */
      if (const nodes::NodeDeclaration *declaration = node->declaration()) {
        const Span<const bNodeSocket *> node_outputs = node->output_sockets();
        for (bNodeSocket *input : node->input_sockets()) {
          const nodes::SocketDeclaration *socket_decl = declaration->inputs[input->index()];
          if (const auto *menu_socket = dynamic_cast<const decl::Menu *>(socket_decl)) {
            if (menu_socket->definition) {
              const RuntimeNodeEnumItems *enum_items = this->create_runtime_enum_items(
                  menu_socket->definition(*node));
              this->set_enum_ptr(*input->default_value_typed<bNodeSocketValueMenu>(), enum_items);
              continue;
            }
            if (menu_socket->propagate_from.has_value()) {
              const bNodeSocket &output = *node_outputs[*menu_socket->propagate_from];
              this->update_socket_enum_definition(
                  *output.default_value_typed<bNodeSocketValueMenu>(),
                  *input->default_value_typed<bNodeSocketValueMenu>());
              continue;
            }
          }
        }
        continue;
      }

      /* Rerout node. */
      for (bNodeSocket *output : node->output_sockets()) {
        if (!output->is_available() || output->type != SOCK_MENU) {
          continue;
        }
        for (bNodeSocket *input : node->input_sockets()) {
          if (!input->is_available() || input->type != SOCK_MENU) {
            continue;
          }
          this->update_socket_enum_definition(*output->default_value_typed<bNodeSocketValueMenu>(),
                                              *input->default_value_typed<bNodeSocketValueMenu>());
        }
      }
    }

    /* Build list of new enum items for the node tree interface. */
    Vector<bNodeSocketValueMenu> interface_enum_items(ntree.interface_inputs().size(), {0});
    for (const bNode *group_input_node : ntree.group_input_nodes()) {
      for (const int socket_i : ntree.interface_inputs().index_range()) {
        const bNodeSocket &output = *group_input_node->output_sockets()[socket_i];

        if (output.is_available() && output.type == SOCK_MENU) {
          this->update_socket_enum_definition(*output.default_value_typed<bNodeSocketValueMenu>(),
                                              interface_enum_items[socket_i]);
        }
      }
    }

    /* Move enum items to the interface and detect if anything changed. */
    bool changed = false;
    for (const int socket_i : ntree.interface_inputs().index_range()) {
      bNodeTreeInterfaceSocket &iosocket = *ntree.interface_inputs()[socket_i];
      if (STREQ(iosocket.socket_type, "NodeSocketMenu")) {
        bNodeSocketValueMenu &dst = *static_cast<bNodeSocketValueMenu *>(iosocket.socket_data);
        const bNodeSocketValueMenu &src = interface_enum_items[socket_i];
        if (dst.enum_items != src.enum_items || dst.has_conflict() != src.has_conflict()) {
          changed = true;
          if (dst.enum_items) {
            dst.enum_items->remove_user_and_delete_if_last();
          }
          /* Items are moved, no need to change user count. */
          dst.enum_items = src.enum_items;
          SET_FLAG_FROM_TEST(dst.runtime_flag, src.has_conflict(), NODE_MENU_ITEMS_CONFLICT);
        }
      }
    }

    return changed;
  }

  /**
   * Make a runtime copy of the DNA enum items.
   * The runtime items list is shared by sockets.
   */
  const RuntimeNodeEnumItems *create_runtime_enum_items(const NodeEnumDefinition &enum_def)
  {
    RuntimeNodeEnumItems *enum_items = new RuntimeNodeEnumItems();
    enum_items->items.reinitialize(enum_def.items_num);
    for (const int i : enum_def.items().index_range()) {
      const NodeEnumItem &src = enum_def.items()[i];
      RuntimeNodeEnumItem &dst = enum_items->items[i];

      dst.identifier = src.identifier;
      dst.name = src.name ? src.name : "";
      dst.description = src.description ? src.description : "";
    }
    return enum_items;
  }

  void clear_enum_reference(bNodeSocket &socket)
  {
    BLI_assert(socket.is_available() && socket.type == SOCK_MENU);
    bNodeSocketValueMenu &default_value = *socket.default_value_typed<bNodeSocketValueMenu>();
    this->reset_enum_ptr(default_value);
    default_value.runtime_flag &= ~NODE_MENU_ITEMS_CONFLICT;
  }

  void update_socket_enum_definition(const bNodeSocketValueMenu &src, bNodeSocketValueMenu &dst)
  {
    if (dst.has_conflict()) {
      /* Target enum already has a conflict. */
      BLI_assert(dst.enum_items == nullptr);
      return;
    }

    if (src.has_conflict()) {
      /* Target conflict if any source enum has a conflict. */
      this->reset_enum_ptr(dst);
      dst.runtime_flag |= NODE_MENU_ITEMS_CONFLICT;
    }
    else if (!dst.enum_items) {
      /* First connection, set the reference. */
      this->set_enum_ptr(dst, src.enum_items);
    }
    else if (src.enum_items && dst.enum_items != src.enum_items) {
      /* Error if enum ref does not match other connections. */
      this->reset_enum_ptr(dst);
      dst.runtime_flag |= NODE_MENU_ITEMS_CONFLICT;
    }
  }

  void reset_enum_ptr(bNodeSocketValueMenu &dst)
  {
    if (dst.enum_items) {
      dst.enum_items->remove_user_and_delete_if_last();
      dst.enum_items = nullptr;
    }
  }

  void set_enum_ptr(bNodeSocketValueMenu &dst, const RuntimeNodeEnumItems *enum_items)
  {
    if (dst.enum_items) {
      dst.enum_items->remove_user_and_delete_if_last();
      dst.enum_items = nullptr;
    }
    if (enum_items) {
      enum_items->add_user();
      dst.enum_items = enum_items;
    }
  }

  void update_link_validation(bNodeTree &ntree)
  {
    const Span<const bNode *> toposort = ntree.toposort_left_to_right();

    /* Build an array of toposort indices to allow retrieving the "depth" for each node. */
    Array<int> toposort_indices(toposort.size());
    for (const int i : toposort.index_range()) {
      const bNode &node = *toposort[i];
      toposort_indices[node.index()] = i;
    }

    /* Tests if enum references are undefined. */
    const auto is_invalid_enum_ref = [](const bNodeSocket &socket) -> bool {
      if (socket.type == SOCK_MENU) {
        return socket.default_value_typed<bNodeSocketValueMenu>()->enum_items == nullptr;
      }
      return false;
    };

    LISTBASE_FOREACH (bNodeLink *, link, &ntree.links) {
      link->flag |= NODE_LINK_VALID;
      if (!link->fromsock->is_available() || !link->tosock->is_available()) {
        link->flag &= ~NODE_LINK_VALID;
        continue;
      }
      if (is_invalid_enum_ref(*link->fromsock) || is_invalid_enum_ref(*link->tosock)) {
        link->flag &= ~NODE_LINK_VALID;
        continue;
      }
      const bNode &from_node = *link->fromnode;
      const bNode &to_node = *link->tonode;
      if (toposort_indices[from_node.index()] > toposort_indices[to_node.index()]) {
        link->flag &= ~NODE_LINK_VALID;
        continue;
      }
      if (ntree.typeinfo->validate_link) {
        const eNodeSocketDatatype from_type = eNodeSocketDatatype(link->fromsock->type);
        const eNodeSocketDatatype to_type = eNodeSocketDatatype(link->tosock->type);
        if (!ntree.typeinfo->validate_link(from_type, to_type)) {
          link->flag &= ~NODE_LINK_VALID;
          continue;
        }
      }
    }
  }

  bool check_if_output_changed(const bNodeTree &tree)
  {
    tree.ensure_topology_cache();

    /* Compute a hash that represents the node topology connected to the output. This always has
     * to be updated even if it is not used to detect changes right now. Otherwise
     * #btree.runtime.output_topology_hash will go out of date. */
    const Vector<const bNodeSocket *> tree_output_sockets = this->find_output_sockets(tree);
    const uint32_t old_topology_hash = tree.runtime->output_topology_hash;
    const uint32_t new_topology_hash = this->get_combined_socket_topology_hash(
        tree, tree_output_sockets);
    tree.runtime->output_topology_hash = new_topology_hash;

    if (const AnimData *adt = BKE_animdata_from_id(&tree.id)) {
      /* Drivers may copy values in the node tree around arbitrarily and may cause the output to
       * change even if it wouldn't without drivers. Only some special drivers like `frame/5` can
       * be used without causing updates all the time currently. In the future we could try to
       * handle other drivers better as well.
       * Note that this optimization only works in practice when the depsgraph didn't also get a
       * copy-on-write tag for the node tree (which happens when changing node properties). It
       * does work in a few situations like adding reroutes and duplicating nodes though. */
      LISTBASE_FOREACH (const FCurve *, fcurve, &adt->drivers) {
        const ChannelDriver *driver = fcurve->driver;
        const StringRef expression = driver->expression;
        if (expression.startswith("frame")) {
          const StringRef remaining_expression = expression.drop_known_prefix("frame");
          if (remaining_expression.find_first_not_of(" */+-0123456789.") == StringRef::not_found) {
            continue;
          }
        }
        /* Unrecognized driver, assume that the output always changes. */
        return true;
      }
    }

    if (tree.runtime->changed_flag & NTREE_CHANGED_ANY) {
      return true;
    }

    if (old_topology_hash != new_topology_hash) {
      return true;
    }

    /* The topology hash can only be used when only topology-changing operations have been done.
     */
    if (tree.runtime->changed_flag ==
        (tree.runtime->changed_flag & (NTREE_CHANGED_LINK | NTREE_CHANGED_REMOVED_NODE)))
    {
      if (old_topology_hash == new_topology_hash) {
        return false;
      }
    }

    if (!this->check_if_socket_outputs_changed_based_on_flags(tree, tree_output_sockets)) {
      return false;
    }

    return true;
  }

  Vector<const bNodeSocket *> find_output_sockets(const bNodeTree &tree)
  {
    Vector<const bNodeSocket *> sockets;
    for (const bNode *node : tree.all_nodes()) {
      if (!this->is_output_node(*node)) {
        continue;
      }
      for (const bNodeSocket *socket : node->input_sockets()) {
        if (!STREQ(socket->idname, "NodeSocketVirtual")) {
          sockets.append(socket);
        }
      }
    }
    return sockets;
  }

  bool is_output_node(const bNode &node) const
  {
    if (node.typeinfo->nclass == NODE_CLASS_OUTPUT) {
      return true;
    }
    if (node.type == NODE_GROUP_OUTPUT) {
      return true;
    }
    /* Assume node groups without output sockets are outputs. */
    if (node.type == NODE_GROUP) {
      const bNodeTree *node_group = reinterpret_cast<const bNodeTree *>(node.id);
      if (node_group != nullptr &&
          node_group->runtime->runtime_flag & NTREE_RUNTIME_FLAG_HAS_MATERIAL_OUTPUT)
      {
        return true;
      }
    }
    return false;
  }

  /**
   * Computes a hash that changes when the node tree topology connected to an output node
   * changes. Adding reroutes does not have an effect on the hash.
   */
  uint32_t get_combined_socket_topology_hash(const bNodeTree &tree,
                                             Span<const bNodeSocket *> sockets)
  {
    if (tree.has_available_link_cycle()) {
      /* Return dummy value when the link has any cycles. The algorithm below could be improved
       * to handle cycles more gracefully. */
      return 0;
    }
    Array<uint32_t> hashes = this->get_socket_topology_hashes(tree, sockets);
    uint32_t combined_hash = 0;
    for (uint32_t hash : hashes) {
      combined_hash = noise::hash(combined_hash, hash);
    }
    return combined_hash;
  }

  Array<uint32_t> get_socket_topology_hashes(const bNodeTree &tree,
                                             const Span<const bNodeSocket *> sockets)
  {
    BLI_assert(!tree.has_available_link_cycle());
    Array<std::optional<uint32_t>> hash_by_socket_id(tree.all_sockets().size());
    Stack<const bNodeSocket *> sockets_to_check = sockets;

    auto get_socket_ptr_hash = [&](const bNodeSocket &socket) {
      const uint64_t socket_ptr = uintptr_t(&socket);
      return noise::hash(socket_ptr, socket_ptr >> 32);
    };

    while (!sockets_to_check.is_empty()) {
      const bNodeSocket &socket = *sockets_to_check.peek();
      const bNode &node = socket.owner_node();

      if (hash_by_socket_id[socket.index_in_tree()].has_value()) {
        sockets_to_check.pop();
        /* Socket is handled already. */
        continue;
      }

      uint32_t socket_hash = 0;
      if (socket.is_input()) {
        /* For input sockets, first compute the hashes of all linked sockets. */
        bool all_origins_computed = true;
        bool get_value_from_origin = false;
        for (const bNodeLink *link : socket.directly_linked_links()) {
          if (link->is_muted()) {
            continue;
          }
          if (!link->is_available()) {
            continue;
          }
          const bNodeSocket &origin_socket = *link->fromsock;
          const std::optional<uint32_t> origin_hash =
              hash_by_socket_id[origin_socket.index_in_tree()];
          if (origin_hash.has_value()) {
            if (get_value_from_origin || socket.type != origin_socket.type) {
              socket_hash = noise::hash(socket_hash, *origin_hash);
            }
            else {
              /* Copy the socket hash because the link did not change it. */
              socket_hash = *origin_hash;
            }
            get_value_from_origin = true;
          }
          else {
            sockets_to_check.push(&origin_socket);
            all_origins_computed = false;
          }
        }
        if (!all_origins_computed) {
          continue;
        }

        if (!get_value_from_origin) {
          socket_hash = get_socket_ptr_hash(socket);
        }
      }
      else {
        bool all_available_inputs_computed = true;
        for (const bNodeSocket *input_socket : node.input_sockets()) {
          if (input_socket->is_available()) {
            if (!hash_by_socket_id[input_socket->index_in_tree()].has_value()) {
              sockets_to_check.push(input_socket);
              all_available_inputs_computed = false;
            }
          }
        }
        if (!all_available_inputs_computed) {
          continue;
        }
        if (node.type == NODE_REROUTE) {
          socket_hash = *hash_by_socket_id[node.input_socket(0).index_in_tree()];
        }
        else if (node.is_muted()) {
          const bNodeSocket *internal_input = socket.internal_link_input();
          if (internal_input == nullptr) {
            socket_hash = get_socket_ptr_hash(socket);
          }
          else {
            if (internal_input->type == socket.type) {
              socket_hash = *hash_by_socket_id[internal_input->index_in_tree()];
            }
            else {
              socket_hash = get_socket_ptr_hash(socket);
            }
          }
        }
        else {
          socket_hash = get_socket_ptr_hash(socket);
          for (const bNodeSocket *input_socket : node.input_sockets()) {
            if (input_socket->is_available()) {
              const uint32_t input_socket_hash = *hash_by_socket_id[input_socket->index_in_tree()];
              socket_hash = noise::hash(socket_hash, input_socket_hash);
            }
          }

          /* The Image Texture node has a special case. The behavior of the color output changes
           * depending on whether the Alpha output is linked. */
          if (node.type == SH_NODE_TEX_IMAGE && socket.index() == 0) {
            BLI_assert(STREQ(socket.name, "Color"));
            const bNodeSocket &alpha_socket = node.output_socket(1);
            BLI_assert(STREQ(alpha_socket.name, "Alpha"));
            if (alpha_socket.is_directly_linked()) {
              socket_hash = noise::hash(socket_hash);
            }
          }
        }
      }
      hash_by_socket_id[socket.index_in_tree()] = socket_hash;
      /* Check that nothing has been pushed in the meantime. */
      BLI_assert(sockets_to_check.peek() == &socket);
      sockets_to_check.pop();
    }

    /* Create output array. */
    Array<uint32_t> hashes(sockets.size());
    for (const int i : sockets.index_range()) {
      hashes[i] = *hash_by_socket_id[sockets[i]->index_in_tree()];
    }
    return hashes;
  }

  /**
   * Returns true when any of the provided sockets changed its values. A change is detected by
   * checking the #changed_flag on connected sockets and nodes.
   */
  bool check_if_socket_outputs_changed_based_on_flags(const bNodeTree &tree,
                                                      Span<const bNodeSocket *> sockets)
  {
    /* Avoid visiting the same socket twice when multiple links point to the same socket. */
    Array<bool> pushed_by_socket_id(tree.all_sockets().size(), false);
    Stack<const bNodeSocket *> sockets_to_check = sockets;

    for (const bNodeSocket *socket : sockets) {
      pushed_by_socket_id[socket->index_in_tree()] = true;
    }

    while (!sockets_to_check.is_empty()) {
      const bNodeSocket &socket = *sockets_to_check.pop();
      const bNode &node = socket.owner_node();
      if (socket.runtime->changed_flag != NTREE_CHANGED_NOTHING) {
        return true;
      }
      if (node.runtime->changed_flag != NTREE_CHANGED_NOTHING) {
        const bool only_unused_internal_link_changed = !node.is_muted() &&
                                                       node.runtime->changed_flag ==
                                                           NTREE_CHANGED_INTERNAL_LINK;
        if (!only_unused_internal_link_changed) {
          return true;
        }
      }
      if (socket.is_input()) {
        for (const bNodeSocket *origin_socket : socket.directly_linked_sockets()) {
          bool &pushed = pushed_by_socket_id[origin_socket->index_in_tree()];
          if (!pushed) {
            sockets_to_check.push(origin_socket);
            pushed = true;
          }
        }
      }
      else {
        for (const bNodeSocket *input_socket : node.input_sockets()) {
          if (input_socket->is_available()) {
            bool &pushed = pushed_by_socket_id[input_socket->index_in_tree()];
            if (!pushed) {
              sockets_to_check.push(input_socket);
              pushed = true;
            }
          }
        }
        /* The Normal node has a special case, because the value stored in the first output
         * socket is used as input in the node. */
        if (node.type == SH_NODE_NORMAL && socket.index() == 1) {
          BLI_assert(STREQ(socket.name, "Dot"));
          const bNodeSocket &normal_output = node.output_socket(0);
          BLI_assert(STREQ(normal_output.name, "Normal"));
          bool &pushed = pushed_by_socket_id[normal_output.index_in_tree()];
          if (!pushed) {
            sockets_to_check.push(&normal_output);
            pushed = true;
          }
        }
      }
    }
    return false;
  }

  /**
   * Make sure that the #bNodeTree::nested_node_refs is up to date. It's supposed to contain a
   * reference to all (nested) simulation zones.
   */
  bool update_nested_node_refs(bNodeTree &ntree)
  {
    ntree.ensure_topology_cache();

    /* Simplify lookup of old ids. */
    Map<bNestedNodePath, int32_t> old_id_by_path;
    Set<int32_t> old_ids;
    for (const bNestedNodeRef &ref : ntree.nested_node_refs_span()) {
      old_id_by_path.add(ref.path, ref.id);
      old_ids.add(ref.id);
    }

    Vector<bNestedNodePath> nested_node_paths;

    /* Don't forget nested node refs just because the linked file is not available right now. */
    for (const bNestedNodePath &path : old_id_by_path.keys()) {
      const bNode *node = ntree.node_by_id(path.node_id);
      if (node && node->is_group() && node->id) {
        if (node->id->tag & LIB_TAG_MISSING) {
          nested_node_paths.append(path);
        }
      }
    }
    if (ntree.type == NTREE_GEOMETRY) {
      /* Create references for simulations and bake nodes in geometry nodes.
       * Those are the nodes that we want to store settings for at a higher level. */
      for (StringRefNull idname : {"GeometryNodeSimulationOutput", "GeometryNodeBake"}) {
        for (const bNode *node : ntree.nodes_by_type(idname)) {
          nested_node_paths.append({node->identifier, -1});
        }
      }
    }
    /* Propagate references to nested nodes in group nodes. */
    for (const bNode *node : ntree.group_nodes()) {
      const bNodeTree *group = reinterpret_cast<const bNodeTree *>(node->id);
      if (group == nullptr) {
        continue;
      }
      for (const int i : group->nested_node_refs_span().index_range()) {
        const bNestedNodeRef &child_ref = group->nested_node_refs[i];
        nested_node_paths.append({node->identifier, child_ref.id});
      }
    }

    /* Used to generate new unique IDs if necessary. */
    RandomNumberGenerator rng = RandomNumberGenerator::from_random_seed();

    Map<int32_t, bNestedNodePath> new_path_by_id;
    for (const bNestedNodePath &path : nested_node_paths) {
      const int32_t old_id = old_id_by_path.lookup_default(path, -1);
      if (old_id != -1) {
        /* The same path existed before, it should keep the same ID as before. */
        new_path_by_id.add(old_id, path);
        continue;
      }
      int32_t new_id;
      while (true) {
        new_id = rng.get_int32(INT32_MAX);
        if (!old_ids.contains(new_id) && !new_path_by_id.contains(new_id)) {
          break;
        }
      }
      /* The path is new, it should get a new ID that does not collide with any existing IDs. */
      new_path_by_id.add(new_id, path);
    }

    /* Check if the old and new references are identical. */
    if (!this->nested_node_refs_changed(ntree, new_path_by_id)) {
      return false;
    }

    MEM_SAFE_FREE(ntree.nested_node_refs);
    if (new_path_by_id.is_empty()) {
      ntree.nested_node_refs_num = 0;
      return true;
    }

    /* Allocate new array for the nested node references contained in the node tree. */
    bNestedNodeRef *new_refs = static_cast<bNestedNodeRef *>(
        MEM_malloc_arrayN(new_path_by_id.size(), sizeof(bNestedNodeRef), __func__));
    int index = 0;
    for (const auto item : new_path_by_id.items()) {
      bNestedNodeRef &ref = new_refs[index];
      ref.id = item.key;
      ref.path = item.value;
      index++;
    }

    ntree.nested_node_refs = new_refs;
    ntree.nested_node_refs_num = new_path_by_id.size();

    return true;
  }

  bool nested_node_refs_changed(const bNodeTree &ntree,
                                const Map<int32_t, bNestedNodePath> &new_path_by_id)
  {
    if (ntree.nested_node_refs_num != new_path_by_id.size()) {
      return true;
    }
    for (const bNestedNodeRef &ref : ntree.nested_node_refs_span()) {
      if (!new_path_by_id.contains(ref.id)) {
        return true;
      }
    }
    return false;
  }

  void reset_changed_flags(bNodeTree &ntree)
  {
    ntree.runtime->changed_flag = NTREE_CHANGED_NOTHING;
    for (bNode *node : ntree.all_nodes()) {
      node->runtime->changed_flag = NTREE_CHANGED_NOTHING;
      node->runtime->update = 0;
      LISTBASE_FOREACH (bNodeSocket *, socket, &node->inputs) {
        socket->runtime->changed_flag = NTREE_CHANGED_NOTHING;
      }
      LISTBASE_FOREACH (bNodeSocket *, socket, &node->outputs) {
        socket->runtime->changed_flag = NTREE_CHANGED_NOTHING;
      }
    }

    ntree.tree_interface.reset_changed_flags();
  }
};

}  // namespace blender::bke

void BKE_ntree_update_tag_all(bNodeTree *ntree)
{
  add_tree_tag(ntree, NTREE_CHANGED_ANY);
}

void BKE_ntree_update_tag_node_property(bNodeTree *ntree, bNode *node)
{
  add_node_tag(ntree, node, NTREE_CHANGED_NODE_PROPERTY);
}

void BKE_ntree_update_tag_node_new(bNodeTree *ntree, bNode *node)
{
  add_node_tag(ntree, node, NTREE_CHANGED_NODE_PROPERTY);
}

void BKE_ntree_update_tag_socket_property(bNodeTree *ntree, bNodeSocket *socket)
{
  add_socket_tag(ntree, socket, NTREE_CHANGED_SOCKET_PROPERTY);
}

void BKE_ntree_update_tag_socket_new(bNodeTree *ntree, bNodeSocket *socket)
{
  add_socket_tag(ntree, socket, NTREE_CHANGED_SOCKET_PROPERTY);
}

void BKE_ntree_update_tag_socket_removed(bNodeTree *ntree)
{
  add_tree_tag(ntree, NTREE_CHANGED_REMOVED_SOCKET);
}

void BKE_ntree_update_tag_socket_type(bNodeTree *ntree, bNodeSocket *socket)
{
  add_socket_tag(ntree, socket, NTREE_CHANGED_SOCKET_PROPERTY);
}

void BKE_ntree_update_tag_socket_availability(bNodeTree *ntree, bNodeSocket *socket)
{
  add_socket_tag(ntree, socket, NTREE_CHANGED_SOCKET_PROPERTY);
}

void BKE_ntree_update_tag_node_removed(bNodeTree *ntree)
{
  add_tree_tag(ntree, NTREE_CHANGED_REMOVED_NODE);
}

void BKE_ntree_update_tag_node_mute(bNodeTree *ntree, bNode *node)
{
  add_node_tag(ntree, node, NTREE_CHANGED_NODE_PROPERTY);
}

void BKE_ntree_update_tag_node_internal_link(bNodeTree *ntree, bNode *node)
{
  add_node_tag(ntree, node, NTREE_CHANGED_INTERNAL_LINK);
}

void BKE_ntree_update_tag_link_changed(bNodeTree *ntree)
{
  add_tree_tag(ntree, NTREE_CHANGED_LINK);
}

void BKE_ntree_update_tag_link_removed(bNodeTree *ntree)
{
  add_tree_tag(ntree, NTREE_CHANGED_LINK);
}

void BKE_ntree_update_tag_link_added(bNodeTree *ntree, bNodeLink * /*link*/)
{
  add_tree_tag(ntree, NTREE_CHANGED_LINK);
}

void BKE_ntree_update_tag_link_mute(bNodeTree *ntree, bNodeLink * /*link*/)
{
  add_tree_tag(ntree, NTREE_CHANGED_LINK);
}

void BKE_ntree_update_tag_active_output_changed(bNodeTree *ntree)
{
  add_tree_tag(ntree, NTREE_CHANGED_ANY);
}

void BKE_ntree_update_tag_missing_runtime_data(bNodeTree *ntree)
{
  add_tree_tag(ntree, NTREE_CHANGED_ALL);
}

void BKE_ntree_update_tag_parent_change(bNodeTree *ntree, bNode *node)
{
  add_node_tag(ntree, node, NTREE_CHANGED_PARENT);
}

void BKE_ntree_update_tag_id_changed(Main *bmain, ID *id)
{
  FOREACH_NODETREE_BEGIN (bmain, ntree, ntree_id) {
    for (bNode *node : ntree->all_nodes()) {
      if (node->id == id) {
        node->runtime->update |= NODE_UPDATE_ID;
        add_node_tag(ntree, node, NTREE_CHANGED_NODE_PROPERTY);
      }
    }
  }
  FOREACH_NODETREE_END;
}

void BKE_ntree_update_tag_image_user_changed(bNodeTree *ntree, ImageUser * /*iuser*/)
{
  /* Would have to search for the node that uses the image user for a more detailed tag. */
  add_tree_tag(ntree, NTREE_CHANGED_ANY);
}

uint64_t bNestedNodePath::hash() const
{
  return blender::get_default_hash(this->node_id, this->id_in_node);
}

bool operator==(const bNestedNodePath &a, const bNestedNodePath &b)
{
  return a.node_id == b.node_id && a.id_in_node == b.id_in_node;
}

/**
 * Protect from recursive calls into the updating function. Some node update functions might
 * trigger this from Python or in other cases.
 *
 * This could be added to #Main, but given that there is generally only one #Main, that's not
 * really worth it now.
 */
static bool is_updating = false;

void BKE_ntree_update_main(Main *bmain, NodeTreeUpdateExtraParams *params)
{
  if (is_updating) {
    return;
  }

  is_updating = true;
  blender::bke::NodeTreeMainUpdater updater{bmain, params};
  updater.update();
  is_updating = false;
}

void BKE_ntree_update_main_tree(Main *bmain, bNodeTree *ntree, NodeTreeUpdateExtraParams *params)
{
  if (ntree == nullptr) {
    BKE_ntree_update_main(bmain, params);
    return;
  }

  if (is_updating) {
    return;
  }

  is_updating = true;
  blender::bke::NodeTreeMainUpdater updater{bmain, params};
  updater.update_rooted({ntree});
  is_updating = false;
}<|MERGE_RESOLUTION|>--- conflicted
+++ resolved
@@ -811,29 +811,12 @@
     /* Propagation from right to left to determine which enum
      * definition to use for menu sockets. */
     for (bNode *node : ntree.toposort_right_to_left()) {
-<<<<<<< HEAD
       // const bool node_updated = this->should_update_individual_node(ntree, *node);
 
       /* Clear current enum references. */
       for (bNodeSocket *socket : node->input_sockets()) {
         if (socket->is_available() && socket->type == SOCK_MENU) {
           clear_enum_reference(*socket);
-=======
-      const bool node_updated = this->should_update_individual_node(ntree, *node);
-
-      if (node->typeinfo->type == GEO_NODE_MENU_SWITCH) {
-        /* Generate new enum items when the node has changed, otherwise keep existing items. */
-        if (node_updated) {
-          const NodeMenuSwitch &storage = *static_cast<NodeMenuSwitch *>(node->storage);
-          const RuntimeNodeEnumItems *enum_items = this->create_runtime_enum_items(
-              storage.enum_definition);
-
-          bNodeSocket &input = *node->input_sockets()[0];
-          BLI_assert(input.is_available() && input.type == SOCK_MENU);
-          this->set_enum_ptr(*input.default_value_typed<bNodeSocketValueMenu>(), enum_items);
-          /* Remove initial user. */
-          enum_items->remove_user_and_delete_if_last();
->>>>>>> fb7f29c9
         }
       }
       for (bNodeSocket *socket : node->output_sockets()) {
@@ -847,7 +830,6 @@
         if (!output->is_available() || output->type != SOCK_MENU) {
           continue;
         }
-<<<<<<< HEAD
         for (bNodeSocket *input : output->directly_linked_sockets()) {
           if (!input->is_available() && input->type != SOCK_MENU) {
             continue;
@@ -855,14 +837,6 @@
           this->update_socket_enum_definition(
               *input->default_value_typed<bNodeSocketValueMenu>(),
               *output->default_value_typed<bNodeSocketValueMenu>());
-=======
-        for (const bNodeSocket *input : output->directly_linked_sockets()) {
-          if (!input->is_available() || input->type != SOCK_MENU) {
-            continue;
-          }
-          this->update_socket_enum_definition(*output->default_value_typed<bNodeSocketValueMenu>(),
-                                              *input->default_value_typed<bNodeSocketValueMenu>());
->>>>>>> fb7f29c9
         }
       }
 
@@ -898,6 +872,8 @@
               const RuntimeNodeEnumItems *enum_items = this->create_runtime_enum_items(
                   menu_socket->definition(*node));
               this->set_enum_ptr(*input->default_value_typed<bNodeSocketValueMenu>(), enum_items);
+              /* Remove initial user. */
+              enum_items->remove_user_and_delete_if_last();
               continue;
             }
             if (menu_socket->propagate_from.has_value()) {
