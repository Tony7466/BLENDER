/* SPDX-FileCopyrightText: 2023 Blender Authors
 *
 * SPDX-License-Identifier: GPL-2.0-or-later */

#include "BLI_map.hh"
#include "BLI_multi_value_map.hh"
#include "BLI_noise.hh"
#include "BLI_rand.hh"
#include "BLI_set.hh"
#include "BLI_stack.hh"
#include "BLI_timeit.hh"
#include "BLI_vector_set.hh"

#include "PIL_time.h"

#include "DNA_anim_types.h"
#include "DNA_modifier_types.h"
#include "DNA_node_types.h"

#include "BKE_anim_data.h"
#include "BKE_image.h"
#include "BKE_main.hh"
#include "BKE_node.hh"
#include "BKE_node_enum.hh"
#include "BKE_node_runtime.hh"
#include "BKE_node_tree_anonymous_attributes.hh"
#include "BKE_node_tree_update.hh"

#include "MOD_nodes.hh"

#include "NOD_geometry_nodes_lazy_function.hh"
#include "NOD_node_declaration.hh"
#include "NOD_socket.hh"
#include "NOD_texture.h"

#include "DEG_depsgraph_query.hh"

using namespace blender::nodes;

/**
 * These flags are used by the `changed_flag` field in #bNodeTree, #bNode and #bNodeSocket.
 * This enum is not part of the public api. It should be used through the `BKE_ntree_update_tag_*`
 * api.
 */
enum eNodeTreeChangedFlag {
  NTREE_CHANGED_NOTHING = 0,
  NTREE_CHANGED_ANY = (1 << 1),
  NTREE_CHANGED_NODE_PROPERTY = (1 << 2),
  NTREE_CHANGED_NODE_OUTPUT = (1 << 3),
  NTREE_CHANGED_LINK = (1 << 4),
  NTREE_CHANGED_REMOVED_NODE = (1 << 5),
  NTREE_CHANGED_REMOVED_SOCKET = (1 << 6),
  NTREE_CHANGED_SOCKET_PROPERTY = (1 << 7),
  NTREE_CHANGED_INTERNAL_LINK = (1 << 8),
  NTREE_CHANGED_PARENT = (1 << 9),
  NTREE_CHANGED_ALL = -1,
};

static void add_tree_tag(bNodeTree *ntree, const eNodeTreeChangedFlag flag)
{
  ntree->runtime->changed_flag |= flag;
  ntree->runtime->topology_cache_mutex.tag_dirty();
  ntree->runtime->tree_zones_cache_mutex.tag_dirty();
}

static void add_node_tag(bNodeTree *ntree, bNode *node, const eNodeTreeChangedFlag flag)
{
  add_tree_tag(ntree, flag);
  node->runtime->changed_flag |= flag;
}

static void add_socket_tag(bNodeTree *ntree, bNodeSocket *socket, const eNodeTreeChangedFlag flag)
{
  add_tree_tag(ntree, flag);
  socket->runtime->changed_flag |= flag;
}

namespace blender::bke {

/**
 * Common datatype priorities, works for compositor, shader and texture nodes alike
 * defines priority of datatype connection based on output type (to):
 * `<  0`: never connect these types.
 * `>= 0`: priority of connection (higher values chosen first).
 */
static int get_internal_link_type_priority(const bNodeSocketType *from, const bNodeSocketType *to)
{
  switch (to->type) {
    case SOCK_RGBA:
      switch (from->type) {
        case SOCK_RGBA:
          return 4;
        case SOCK_FLOAT:
          return 3;
        case SOCK_INT:
          return 2;
        case SOCK_BOOLEAN:
          return 1;
      }
      return -1;
    case SOCK_VECTOR:
      switch (from->type) {
        case SOCK_VECTOR:
          return 4;
        case SOCK_FLOAT:
          return 3;
        case SOCK_INT:
          return 2;
        case SOCK_BOOLEAN:
          return 1;
      }
      return -1;
    case SOCK_FLOAT:
      switch (from->type) {
        case SOCK_FLOAT:
          return 5;
        case SOCK_INT:
          return 4;
        case SOCK_BOOLEAN:
          return 3;
        case SOCK_RGBA:
          return 2;
        case SOCK_VECTOR:
          return 1;
      }
      return -1;
    case SOCK_INT:
      switch (from->type) {
        case SOCK_INT:
          return 5;
        case SOCK_FLOAT:
          return 4;
        case SOCK_BOOLEAN:
          return 3;
        case SOCK_RGBA:
          return 2;
        case SOCK_VECTOR:
          return 1;
      }
      return -1;
    case SOCK_BOOLEAN:
      switch (from->type) {
        case SOCK_BOOLEAN:
          return 5;
        case SOCK_INT:
          return 4;
        case SOCK_FLOAT:
          return 3;
        case SOCK_RGBA:
          return 2;
        case SOCK_VECTOR:
          return 1;
      }
      return -1;
  }

  /* The rest of the socket types only allow an internal link if both the input and output socket
   * have the same type. If the sockets are custom, we check the idname instead. */
  if (to->type == from->type && (to->type != SOCK_CUSTOM || STREQ(to->idname, from->idname))) {
    return 1;
  }

  return -1;
}

/* Check both the tree's own tags and the interface tags. */
static bool is_tree_changed(const bNodeTree &tree)
{
  return tree.runtime->changed_flag != NTREE_CHANGED_NOTHING || tree.tree_interface.is_changed();
}

using TreeNodePair = std::pair<bNodeTree *, bNode *>;
using ObjectModifierPair = std::pair<Object *, ModifierData *>;
using NodeSocketPair = std::pair<bNode *, bNodeSocket *>;

/**
 * Cache common data about node trees from the #Main database that is expensive to retrieve on
 * demand every time.
 */
struct NodeTreeRelations {
 private:
  Main *bmain_;
  std::optional<Vector<bNodeTree *>> all_trees_;
  std::optional<Map<bNodeTree *, ID *>> owner_ids_;
  std::optional<MultiValueMap<bNodeTree *, TreeNodePair>> group_node_users_;
  std::optional<MultiValueMap<bNodeTree *, ObjectModifierPair>> modifiers_users_;

 public:
  NodeTreeRelations(Main *bmain) : bmain_(bmain) {}

  void ensure_all_trees()
  {
    if (all_trees_.has_value()) {
      return;
    }
    all_trees_.emplace();
    owner_ids_.emplace();
    if (bmain_ == nullptr) {
      return;
    }

    FOREACH_NODETREE_BEGIN (bmain_, ntree, id) {
      all_trees_->append(ntree);
      if (&ntree->id != id) {
        owner_ids_->add_new(ntree, id);
      }
    }
    FOREACH_NODETREE_END;
  }

  void ensure_owner_ids()
  {
    this->ensure_all_trees();
  }

  void ensure_group_node_users()
  {
    if (group_node_users_.has_value()) {
      return;
    }
    group_node_users_.emplace();
    if (bmain_ == nullptr) {
      return;
    }

    this->ensure_all_trees();

    for (bNodeTree *ntree : *all_trees_) {
      for (bNode *node : ntree->all_nodes()) {
        if (node->id == nullptr) {
          continue;
        }
        ID *id = node->id;
        if (GS(id->name) == ID_NT) {
          bNodeTree *group = (bNodeTree *)id;
          group_node_users_->add(group, {ntree, node});
        }
      }
    }
  }

  void ensure_modifier_users()
  {
    if (modifiers_users_.has_value()) {
      return;
    }
    modifiers_users_.emplace();
    if (bmain_ == nullptr) {
      return;
    }

    LISTBASE_FOREACH (Object *, object, &bmain_->objects) {
      LISTBASE_FOREACH (ModifierData *, md, &object->modifiers) {
        if (md->type == eModifierType_Nodes) {
          NodesModifierData *nmd = (NodesModifierData *)md;
          if (nmd->node_group != nullptr) {
            modifiers_users_->add(nmd->node_group, {object, md});
          }
        }
      }
    }
  }

  Span<ObjectModifierPair> get_modifier_users(bNodeTree *ntree)
  {
    BLI_assert(modifiers_users_.has_value());
    return modifiers_users_->lookup(ntree);
  }

  Span<TreeNodePair> get_group_node_users(bNodeTree *ntree)
  {
    BLI_assert(group_node_users_.has_value());
    return group_node_users_->lookup(ntree);
  }

  ID *get_owner_id(bNodeTree *ntree)
  {
    BLI_assert(owner_ids_.has_value());
    return owner_ids_->lookup_default(ntree, &ntree->id);
  }
};

struct TreeUpdateResult {
  bool interface_changed = false;
  bool output_changed = false;
};

class NodeTreeMainUpdater {
 private:
  Main *bmain_;
  NodeTreeUpdateExtraParams *params_;
  Map<bNodeTree *, TreeUpdateResult> update_result_by_tree_;
  NodeTreeRelations relations_;

 public:
  NodeTreeMainUpdater(Main *bmain, NodeTreeUpdateExtraParams *params)
      : bmain_(bmain), params_(params), relations_(bmain)
  {
  }

  void update()
  {
    Vector<bNodeTree *> changed_ntrees;
    FOREACH_NODETREE_BEGIN (bmain_, ntree, id) {
      if (is_tree_changed(*ntree)) {
        changed_ntrees.append(ntree);
      }
    }
    FOREACH_NODETREE_END;
    this->update_rooted(changed_ntrees);
  }

  void propagate_internal_flags()
  {
    FOREACH_NODETREE_BEGIN (bmain_, ntree, id) {
      ntree->ensure_topology_cache();
      for (bNode *node : ntree->nodes_by_type("GeometryNodeMenuSwitch")) {
        NodeMenuSwitch &storage = *static_cast<NodeMenuSwitch *>(node->storage);
        if (storage.enum_definition.flag & NODE_ENUM_DEFINITION_CHANGED) {
          storage.enum_definition.flag &= ~NODE_ENUM_DEFINITION_CHANGED;
          BKE_ntree_update_tag_node_property(ntree, node);
        }
      }
    }
    FOREACH_NODETREE_END;
  }

  void update_rooted(Span<bNodeTree *> root_ntrees)
  {
    if (root_ntrees.is_empty()) {
      return;
    }

    /* XXX This isn't great yet, it's fast but could be avoided if
     * setting the NODE_ENUM_DEFINITION_CHANGED flag would also
     * mark the ntree itself as changed. This will require passing
     * along the bNodeTree to every API function. Without tagging
     * the ntree the update will exit early even if nodes with enum
     * definitions have been tagged. */
    propagate_internal_flags();

    bool is_single_tree_update = false;

    if (root_ntrees.size() == 1) {
      bNodeTree *ntree = root_ntrees[0];
      if (!is_tree_changed(*ntree)) {
        return;
      }
      const TreeUpdateResult result = this->update_tree(*ntree);
      update_result_by_tree_.add_new(ntree, result);
      if (!result.interface_changed && !result.output_changed) {
        is_single_tree_update = true;
      }
    }

    if (!is_single_tree_update) {
      Vector<bNodeTree *> ntrees_in_order = this->get_tree_update_order(root_ntrees);
      for (bNodeTree *ntree : ntrees_in_order) {
        if (!is_tree_changed(*ntree)) {
          continue;
        }
        if (!update_result_by_tree_.contains(ntree)) {
          const TreeUpdateResult result = this->update_tree(*ntree);
          update_result_by_tree_.add_new(ntree, result);
        }
        const TreeUpdateResult result = update_result_by_tree_.lookup(ntree);
        Span<TreeNodePair> dependent_trees = relations_.get_group_node_users(ntree);
        if (result.output_changed) {
          for (const TreeNodePair &pair : dependent_trees) {
            add_node_tag(pair.first, pair.second, NTREE_CHANGED_NODE_OUTPUT);
          }
        }
        if (result.interface_changed) {
          for (const TreeNodePair &pair : dependent_trees) {
            add_node_tag(pair.first, pair.second, NTREE_CHANGED_NODE_PROPERTY);
          }
        }
      }
    }

    for (const auto item : update_result_by_tree_.items()) {
      bNodeTree *ntree = item.key;
      const TreeUpdateResult &result = item.value;

      this->reset_changed_flags(*ntree);

      if (ntree->type == NTREE_GEOMETRY) {
        relations_.ensure_modifier_users();
        for (const ObjectModifierPair &pair : relations_.get_modifier_users(ntree)) {
          Object *object = pair.first;
          ModifierData *md = pair.second;

          if (md->type == eModifierType_Nodes) {
            MOD_nodes_update_interface(
                object, (NodesModifierData *)md, /*recalc=*/result.interface_changed);
          }
        }
      }

      if (result.output_changed) {
        ntree->runtime->geometry_nodes_lazy_function_graph_info.reset();
      }

      if (params_) {
        relations_.ensure_owner_ids();
        ID *id = relations_.get_owner_id(ntree);
        if (params_->tree_changed_fn) {
          params_->tree_changed_fn(id, ntree, params_->user_data);
        }
        if (params_->tree_output_changed_fn && result.output_changed) {
          params_->tree_output_changed_fn(id, ntree, params_->user_data);
        }
      }
    }
  }

 private:
  enum class ToposortMark {
    None,
    Temporary,
    Permanent,
  };

  using ToposortMarkMap = Map<bNodeTree *, ToposortMark>;

  /**
   * Finds all trees that depend on the given trees (through node groups). Then those trees are
   * ordered such that all trees used by one tree come before it.
   */
  Vector<bNodeTree *> get_tree_update_order(Span<bNodeTree *> root_ntrees)
  {
    relations_.ensure_group_node_users();

    Set<bNodeTree *> trees_to_update = get_trees_to_update(root_ntrees);

    Vector<bNodeTree *> sorted_ntrees;

    ToposortMarkMap marks;
    for (bNodeTree *ntree : trees_to_update) {
      marks.add_new(ntree, ToposortMark::None);
    }
    for (bNodeTree *ntree : trees_to_update) {
      if (marks.lookup(ntree) == ToposortMark::None) {
        const bool cycle_detected = !this->get_tree_update_order__visit_recursive(
            ntree, marks, sorted_ntrees);
        /* This should be prevented by higher level operators. */
        BLI_assert(!cycle_detected);
        UNUSED_VARS_NDEBUG(cycle_detected);
      }
    }

    std::reverse(sorted_ntrees.begin(), sorted_ntrees.end());

    return sorted_ntrees;
  }

  bool get_tree_update_order__visit_recursive(bNodeTree *ntree,
                                              ToposortMarkMap &marks,
                                              Vector<bNodeTree *> &sorted_ntrees)
  {
    ToposortMark &mark = marks.lookup(ntree);
    if (mark == ToposortMark::Permanent) {
      return true;
    }
    if (mark == ToposortMark::Temporary) {
      /* There is a dependency cycle. */
      return false;
    }

    mark = ToposortMark::Temporary;

    for (const TreeNodePair &pair : relations_.get_group_node_users(ntree)) {
      this->get_tree_update_order__visit_recursive(pair.first, marks, sorted_ntrees);
    }
    sorted_ntrees.append(ntree);

    mark = ToposortMark::Permanent;
    return true;
  }

  Set<bNodeTree *> get_trees_to_update(Span<bNodeTree *> root_ntrees)
  {
    relations_.ensure_group_node_users();

    Set<bNodeTree *> reachable_trees;
    VectorSet<bNodeTree *> trees_to_check = root_ntrees;

    while (!trees_to_check.is_empty()) {
      bNodeTree *ntree = trees_to_check.pop();
      if (reachable_trees.add(ntree)) {
        for (const TreeNodePair &pair : relations_.get_group_node_users(ntree)) {
          trees_to_check.add(pair.first);
        }
      }
    }

    return reachable_trees;
  }

  TreeUpdateResult update_tree(bNodeTree &ntree)
  {
    TreeUpdateResult result;

    this->update_socket_link_and_use(ntree);
    this->update_individual_nodes(ntree);
    this->update_internal_links(ntree);
    this->update_generic_callback(ntree);
    this->remove_unused_previews_when_necessary(ntree);
    this->make_node_previews_dirty(ntree);

    this->propagate_runtime_flags(ntree);
    this->propagate_enum_definitions(ntree);
    if (ntree.type == NTREE_GEOMETRY) {
      if (node_field_inferencing::update_field_inferencing(ntree)) {
        result.interface_changed = true;
      }
      this->update_from_field_inference(ntree);
      if (anonymous_attribute_inferencing::update_anonymous_attribute_relations(ntree)) {
        result.interface_changed = true;
      }
    }

    result.output_changed = this->check_if_output_changed(ntree);

    this->update_socket_link_and_use(ntree);
    this->update_link_validation(ntree);

    if (this->update_nested_node_refs(ntree)) {
      result.interface_changed = true;
    }

    if (ntree.type == NTREE_TEXTURE) {
      ntreeTexCheckCyclics(&ntree);
    }

    if (ntree.tree_interface.is_changed()) {
      result.interface_changed = true;
    }

#ifndef NDEBUG
    /* Check the uniqueness of node identifiers. */
    Set<int32_t> node_identifiers;
    const Span<const bNode *> nodes = ntree.all_nodes();
    for (const int i : nodes.index_range()) {
      const bNode &node = *nodes[i];
      BLI_assert(node.identifier > 0);
      node_identifiers.add_new(node.identifier);
      BLI_assert(node.runtime->index_in_tree == i);
    }
#endif

    return result;
  }

  void update_socket_link_and_use(bNodeTree &tree)
  {
    tree.ensure_topology_cache();
    for (bNodeSocket *socket : tree.all_input_sockets()) {
      if (socket->directly_linked_links().is_empty()) {
        socket->link = nullptr;
      }
      else {
        socket->link = socket->directly_linked_links()[0];
      }
    }

    this->update_socket_used_tags(tree);
  }

  void update_socket_used_tags(bNodeTree &tree)
  {
    tree.ensure_topology_cache();
    for (bNodeSocket *socket : tree.all_sockets()) {
      const bool socket_is_linked = !socket->directly_linked_links().is_empty();
      SET_FLAG_FROM_TEST(socket->flag, socket_is_linked, SOCK_IS_LINKED);
    }
  }

  void update_individual_nodes(bNodeTree &ntree)
  {
    for (bNode *node : ntree.all_nodes()) {
      blender::bke::nodeDeclarationEnsure(&ntree, node);
      if (this->should_update_individual_node(ntree, *node)) {
        bNodeType &ntype = *node->typeinfo;
        if (ntype.group_update_func) {
          ntype.group_update_func(&ntree, node);
        }
        if (ntype.updatefunc) {
          ntype.updatefunc(&ntree, node);
        }
        if (ntype.declare) {
          /* Should have been created when the node was registered. */
          BLI_assert(ntype.static_declaration != nullptr);
          if (ntype.static_declaration->is_context_dependent) {
            nodes::update_node_declaration_and_sockets(ntree, *node);
          }
        }
      }
    }
  }

  bool should_update_individual_node(const bNodeTree &ntree, const bNode &node)
  {
    if (ntree.runtime->changed_flag & NTREE_CHANGED_ANY) {
      return true;
    }
    if (node.runtime->changed_flag & NTREE_CHANGED_NODE_PROPERTY) {
      return true;
    }
    if (ntree.runtime->changed_flag & NTREE_CHANGED_LINK) {
      /* Currently we have no way to tell if a node needs to be updated when a link changed. */
      return true;
    }
    if (ntree.tree_interface.is_changed()) {
      if (ELEM(node.type, NODE_GROUP_INPUT, NODE_GROUP_OUTPUT)) {
        return true;
      }
    }
    /* Check paired simulation zone nodes. */
    if (all_zone_input_node_types().contains(node.type)) {
      const bNodeZoneType &zone_type = *zone_type_by_node_type(node.type);
      if (const bNode *output_node = zone_type.get_corresponding_output(ntree, node)) {
        if (output_node->runtime->changed_flag & NTREE_CHANGED_NODE_PROPERTY) {
          return true;
        }
      }
    }
    return false;
  }

  void update_internal_links(bNodeTree &ntree)
  {
    bke::node_tree_runtime::AllowUsingOutdatedInfo allow_outdated_info{ntree};
    ntree.ensure_topology_cache();
    for (bNode *node : ntree.all_nodes()) {
      if (!this->should_update_individual_node(ntree, *node)) {
        continue;
      }
      /* Find all expected internal links. */
      Vector<std::pair<bNodeSocket *, bNodeSocket *>> expected_internal_links;
      for (const bNodeSocket *output_socket : node->output_sockets()) {
        if (!output_socket->is_available()) {
          continue;
        }
        if (!output_socket->is_directly_linked()) {
          continue;
        }
        if (output_socket->flag & SOCK_NO_INTERNAL_LINK) {
          continue;
        }
        const bNodeSocket *input_socket = this->find_internally_linked_input(output_socket);
        if (input_socket != nullptr) {
          expected_internal_links.append(
              {const_cast<bNodeSocket *>(input_socket), const_cast<bNodeSocket *>(output_socket)});
        }
      }
      /* Rebuilt internal links if they have changed. */
      if (node->runtime->internal_links.size() != expected_internal_links.size()) {
        this->update_internal_links_in_node(ntree, *node, expected_internal_links);
      }
      else {
        for (auto &item : expected_internal_links) {
          const bNodeSocket *from_socket = item.first;
          const bNodeSocket *to_socket = item.second;
          bool found = false;
          for (const bNodeLink &internal_link : node->runtime->internal_links) {
            if (from_socket == internal_link.fromsock && to_socket == internal_link.tosock) {
              found = true;
            }
          }
          if (!found) {
            this->update_internal_links_in_node(ntree, *node, expected_internal_links);
            break;
          }
        }
      }
    }
  }

  const bNodeSocket *find_internally_linked_input(const bNodeSocket *output_socket)
  {
    const bNodeSocket *selected_socket = nullptr;
    int selected_priority = -1;
    bool selected_is_linked = false;
    const bNode &node = output_socket->owner_node();
    if (node.type == GEO_NODE_BAKE) {
      /* Internal links should always map corresponding input and output sockets. */
      return &node.input_by_identifier(output_socket->identifier);
    }
    for (const bNodeSocket *input_socket : node.input_sockets()) {
      if (!input_socket->is_available()) {
        continue;
      }
      if (input_socket->flag & SOCK_NO_INTERNAL_LINK) {
        continue;
      }
      const int priority = get_internal_link_type_priority(input_socket->typeinfo,
                                                           output_socket->typeinfo);
      if (priority < 0) {
        continue;
      }
      const bool is_linked = input_socket->is_directly_linked();
      const bool is_preferred = priority > selected_priority || (is_linked && !selected_is_linked);
      if (!is_preferred) {
        continue;
      }
      selected_socket = input_socket;
      selected_priority = priority;
      selected_is_linked = is_linked;
    }
    return selected_socket;
  }

  void update_internal_links_in_node(bNodeTree &ntree,
                                     bNode &node,
                                     Span<std::pair<bNodeSocket *, bNodeSocket *>> links)
  {
    node.runtime->internal_links.clear();
    node.runtime->internal_links.reserve(links.size());
    for (const auto &item : links) {
      bNodeSocket *from_socket = item.first;
      bNodeSocket *to_socket = item.second;
      bNodeLink link{};
      link.fromnode = &node;
      link.fromsock = from_socket;
      link.tonode = &node;
      link.tosock = to_socket;
      link.flag |= NODE_LINK_VALID;
      node.runtime->internal_links.append(link);
    }
    BKE_ntree_update_tag_node_internal_link(&ntree, &node);
  }

  void update_generic_callback(bNodeTree &ntree)
  {
    if (ntree.typeinfo->update == nullptr) {
      return;
    }
    ntree.typeinfo->update(&ntree);
  }

  void remove_unused_previews_when_necessary(bNodeTree &ntree)
  {
    /* Don't trigger preview removal when only those flags are set. */
    const uint32_t allowed_flags = NTREE_CHANGED_LINK | NTREE_CHANGED_SOCKET_PROPERTY |
                                   NTREE_CHANGED_NODE_PROPERTY | NTREE_CHANGED_NODE_OUTPUT;
    if ((ntree.runtime->changed_flag & allowed_flags) == ntree.runtime->changed_flag) {
      return;
    }
    blender::bke::node_preview_remove_unused(&ntree);
  }

  void make_node_previews_dirty(bNodeTree &ntree)
  {
    ntree.runtime->previews_refresh_state++;
    for (bNode *node : ntree.all_nodes()) {
      if (node->type != NODE_GROUP) {
        continue;
      }
      if (bNodeTree *nested_tree = reinterpret_cast<bNodeTree *>(node->id)) {
        this->make_node_previews_dirty(*nested_tree);
      }
    }
  }

  void propagate_runtime_flags(const bNodeTree &ntree)
  {
    ntree.ensure_topology_cache();

    ntree.runtime->runtime_flag = 0;

    for (const bNode *group_node : ntree.group_nodes()) {
      const bNodeTree *group = reinterpret_cast<bNodeTree *>(group_node->id);
      if (group != nullptr) {
        ntree.runtime->runtime_flag |= group->runtime->runtime_flag;
      }
    }

    if (ntree.type == NTREE_SHADER) {
      /* Check if the tree itself has an animated image. */
      for (const StringRefNull idname : {"ShaderNodeTexImage", "ShaderNodeTexEnvironment"}) {
        for (const bNode *node : ntree.nodes_by_type(idname)) {
          Image *image = reinterpret_cast<Image *>(node->id);
          if (image != nullptr && BKE_image_is_animated(image)) {
            ntree.runtime->runtime_flag |= NTREE_RUNTIME_FLAG_HAS_IMAGE_ANIMATION;
            break;
          }
        }
      }
      /* Check if the tree has a material output. */
      for (const StringRefNull idname : {"ShaderNodeOutputMaterial",
                                         "ShaderNodeOutputLight",
                                         "ShaderNodeOutputWorld",
                                         "ShaderNodeOutputAOV"})
      {
        const Span<const bNode *> nodes = ntree.nodes_by_type(idname);
        if (!nodes.is_empty()) {
          ntree.runtime->runtime_flag |= NTREE_RUNTIME_FLAG_HAS_MATERIAL_OUTPUT;
          break;
        }
      }
    }
    if (ntree.type == NTREE_GEOMETRY) {
      /* Check if there is a simulation zone. */
      if (!ntree.nodes_by_type("GeometryNodeSimulationOutput").is_empty()) {
        ntree.runtime->runtime_flag |= NTREE_RUNTIME_FLAG_HAS_SIMULATION_ZONE;
      }
    }
  }

<<<<<<< HEAD
  void reset_enum_ptr(bNodeSocketValueMenu &dst)
  {
    if (dst.enum_items) {
      dst.enum_items->remove_user_and_delete_if_last();
      dst.enum_items = nullptr;
    }
  }

  void set_enum_ptr(bNodeSocketValueMenu &dst, const RuntimeNodeEnumItems *enum_items)
  {
    if (dst.enum_items) {
      dst.enum_items->remove_user_and_delete_if_last();
      dst.enum_items = nullptr;
    }
    if (enum_items) {
      enum_items->add_user();
      dst.enum_items = enum_items;
    }
  }

  /* Reset enum references. */
  void clear_enum_definitions(const Span<bNodeSocket *> sockets)
  {
    for (bNodeSocket *socket : sockets) {
      if (!socket->is_available() || socket->type != SOCK_MENU) {
        continue;
      }
      bNodeSocketValueMenu &default_value = *socket->default_value_typed<bNodeSocketValueMenu>();
      reset_enum_ptr(default_value);
      default_value.flag &= ~NODE_MENU_ITEMS_CONFLICT;
    }
  }

  /* Reset enum references. */
  void clear_enum_definitions(const Span<bNodeTreeInterfaceSocket *> sockets)
  {
    for (bNodeTreeInterfaceSocket *socket : sockets) {
      if (!STREQ(socket->socket_type, "NodeSocketMenu")) {
        continue;
      }
      bNodeSocketValueMenu &default_value = *static_cast<bNodeSocketValueMenu *>(
          socket->socket_data);
      reset_enum_ptr(default_value);
      default_value.flag &= ~NODE_MENU_ITEMS_CONFLICT;
    }
  }

  void update_socket_enum_definition(bNodeSocketValueMenu &dst, const bNodeSocketValueMenu &src)
  {
    if (dst.has_conflict()) {
      /* Target enum already has a conflict. */
      BLI_assert(dst.enum_items == nullptr);
      return;
    }

    if (src.has_conflict()) {
      /* Target conflict if any source enum has a conflict. */
      reset_enum_ptr(dst);
      dst.flag |= NODE_MENU_ITEMS_CONFLICT;
    }
    else if (!dst.enum_items) {
      /* First connection, set the reference. */
      set_enum_ptr(dst, src.enum_items);
    }
    else if (src.enum_items && dst.enum_items != src.enum_items) {
      /* Error if enum ref does not match other connections. */
      reset_enum_ptr(dst);
      dst.flag |= NODE_MENU_ITEMS_CONFLICT;
    }
  }

  void propagate_enum_definitions_from_sockets(bNodeSocket &dst,
                                               const Span<const bNodeSocket *> src_span)
  {
    if (!dst.is_available() || dst.type != SOCK_MENU) {
      return;
    }
    for (const bNodeSocket *src : src_span) {
      if (src->is_available() && src->type == SOCK_MENU) {
        update_socket_enum_definition(*dst.default_value_typed<bNodeSocketValueMenu>(),
                                      *src->default_value_typed<bNodeSocketValueMenu>());
      }
    }
  }

  /**
   * Make a runtime copy of the DNA enum items.
   * The runtime items list is shared by sockets.
   */
  const RuntimeNodeEnumItems *create_runtime_enum_items(const NodeEnumDefinition &enum_def)
  {
    RuntimeNodeEnumItems *enum_items = new RuntimeNodeEnumItems();
    enum_items->items.reinitialize(enum_def.items_num);
    for (const int i : enum_def.items().index_range()) {
      const NodeEnumItem &src = enum_def.items()[i];
      RuntimeNodeEnumItem &dst = enum_items->items[i];

      dst.identifier = src.identifier;
      dst.name = src.name ? src.name : "";
      dst.description = src.description ? src.description : "";
    }
    return enum_items;
  }

  void propagate_enum_definitions(bNodeTree &ntree)
  {
    ntree.ensure_interface_cache();

    /* Reset enum references in the interface. */
    clear_enum_definitions(ntree.interface_inputs());

    /* Propagation from right to left to determine which enum
     * definition to use for enum sockets. */
    for (bNode *node : ntree.toposort_right_to_left()) {
      /* Enum definition source nodes. */
      if (node->typeinfo->type == GEO_NODE_MENU_SWITCH) {
        bNodeSocket *input = node->input_sockets()[0];
        BLI_assert(input->type == SOCK_MENU);
        if (input->is_available()) {
          const NodeMenuSwitch &storage = *static_cast<NodeMenuSwitch *>(node->storage);
          const RuntimeNodeEnumItems *enum_items = create_runtime_enum_items(
              storage.enum_definition);
          set_enum_ptr(*input->default_value_typed<bNodeSocketValueMenu>(), enum_items);
        }
      }
      else {
        /* Reset enum references. */
        clear_enum_definitions(node->input_sockets());
        clear_enum_definitions(node->output_sockets());
      }

      /* Propagate enum references from output links. */
      for (bNodeSocket *output : node->output_sockets()) {
        propagate_enum_definitions_from_sockets(*output, output->directly_linked_sockets());
      }

      if (node->is_group_input()) {
        /* Propagate group input enum definitions to the interface. */
        for (const int socket_i : ntree.interface_inputs().index_range()) {
          bNodeTreeInterfaceSocket &iosocket = *ntree.interface_inputs()[socket_i];
          const bNodeSocket &output = *node->output_sockets()[socket_i];
          BLI_assert(STREQ(iosocket.identifier, output.identifier));
          if (!output.is_available() || output.type != SOCK_MENU) {
            continue;
          }
          update_socket_enum_definition(*static_cast<bNodeSocketValueMenu *>(iosocket.socket_data),
                                        *output.default_value_typed<bNodeSocketValueMenu>());
        }
      }
      else if (node->is_group()) {
        /* Node groups also expose internal enum definitions. */
        if (node->id) {
          const bNodeTree *group_tree = reinterpret_cast<bNodeTree *>(node->id);
          group_tree->ensure_interface_cache();
          for (const int socket_i : group_tree->interface_inputs().index_range()) {
            bNodeSocket &input = *node->input_sockets()[socket_i];
            const bNodeTreeInterfaceSocket &iosocket = *group_tree->interface_inputs()[socket_i];
            BLI_assert(STREQ(input.identifier, iosocket.identifier));
            if (!input.is_available() || input.type != SOCK_MENU) {
              continue;
            }
            update_socket_enum_definition(
                *input.default_value_typed<bNodeSocketValueMenu>(),
                *static_cast<bNodeSocketValueMenu *>(iosocket.socket_data));
          }
        }
      }
      else {
        /* Propagate over internal relations. */
        /* XXX Placeholder implementation just propagates all outputs
         * to all inputs for built-in nodes This could perhaps use
         * input/output relations to handle propagation generically? */
        for (bNodeSocket *input : node->input_sockets()) {
          propagate_enum_definitions_from_sockets(*input, node->output_sockets());
=======
  void update_from_field_inference(bNodeTree &ntree)
  {
    /* Automatically tag a bake item as attribute when the input is a field. The flag should not be
     * removed automatically even when the field input is disconnected because the baked data may
     * still contain attribute data instead of a single value. */
    for (bNode *node : ntree.nodes_by_type("GeometryNodeBake")) {
      NodeGeometryBake &storage = *static_cast<NodeGeometryBake *>(node->storage);
      for (const int i : IndexRange(storage.items_num)) {
        const bNodeSocket &socket = node->input_socket(i);
        NodeGeometryBakeItem &item = storage.items[i];
        if (socket.display_shape == SOCK_DISPLAY_SHAPE_DIAMOND) {
          item.flag |= GEO_NODE_BAKE_ITEM_IS_ATTRIBUTE;
>>>>>>> 0ceb2728
        }
      }
    }
  }

  void update_link_validation(bNodeTree &ntree)
  {
    const Span<const bNode *> toposort = ntree.toposort_left_to_right();

    /* Build an array of toposort indices to allow retrieving the "depth" for each node. */
    Array<int> toposort_indices(toposort.size());
    for (const int i : toposort.index_range()) {
      const bNode &node = *toposort[i];
      toposort_indices[node.index()] = i;
    }

    /* Tests if enum references are undefined. */
    const auto is_invalid_enum_ref = [](const bNodeSocket &socket) -> bool {
      return socket.type == SOCK_MENU &&
             socket.default_value_typed<bNodeSocketValueMenu>()->enum_items;
    };

    LISTBASE_FOREACH (bNodeLink *, link, &ntree.links) {
      link->flag |= NODE_LINK_VALID;
      if (!link->fromsock->is_available() || !link->tosock->is_available()) {
        link->flag &= ~NODE_LINK_VALID;
        continue;
      }
      if (is_invalid_enum_ref(*link->fromsock) || is_invalid_enum_ref(*link->tosock)) {
        link->flag &= ~NODE_LINK_VALID;
        continue;
      }
      const bNode &from_node = *link->fromnode;
      const bNode &to_node = *link->tonode;
      if (toposort_indices[from_node.index()] > toposort_indices[to_node.index()]) {
        link->flag &= ~NODE_LINK_VALID;
        continue;
      }
      if (ntree.typeinfo->validate_link) {
        const eNodeSocketDatatype from_type = eNodeSocketDatatype(link->fromsock->type);
        const eNodeSocketDatatype to_type = eNodeSocketDatatype(link->tosock->type);
        if (!ntree.typeinfo->validate_link(from_type, to_type)) {
          link->flag &= ~NODE_LINK_VALID;
          continue;
        }
      }
    }
  }

  bool check_if_output_changed(const bNodeTree &tree)
  {
    tree.ensure_topology_cache();

    /* Compute a hash that represents the node topology connected to the output. This always has to
     * be updated even if it is not used to detect changes right now. Otherwise
     * #btree.runtime.output_topology_hash will go out of date. */
    const Vector<const bNodeSocket *> tree_output_sockets = this->find_output_sockets(tree);
    const uint32_t old_topology_hash = tree.runtime->output_topology_hash;
    const uint32_t new_topology_hash = this->get_combined_socket_topology_hash(
        tree, tree_output_sockets);
    tree.runtime->output_topology_hash = new_topology_hash;

    if (const AnimData *adt = BKE_animdata_from_id(&tree.id)) {
      /* Drivers may copy values in the node tree around arbitrarily and may cause the output to
       * change even if it wouldn't without drivers. Only some special drivers like `frame/5` can
       * be used without causing updates all the time currently. In the future we could try to
       * handle other drivers better as well.
       * Note that this optimization only works in practice when the depsgraph didn't also get a
       * copy-on-write tag for the node tree (which happens when changing node properties). It does
       * work in a few situations like adding reroutes and duplicating nodes though. */
      LISTBASE_FOREACH (const FCurve *, fcurve, &adt->drivers) {
        const ChannelDriver *driver = fcurve->driver;
        const StringRef expression = driver->expression;
        if (expression.startswith("frame")) {
          const StringRef remaining_expression = expression.drop_known_prefix("frame");
          if (remaining_expression.find_first_not_of(" */+-0123456789.") == StringRef::not_found) {
            continue;
          }
        }
        /* Unrecognized driver, assume that the output always changes. */
        return true;
      }
    }

    if (tree.runtime->changed_flag & NTREE_CHANGED_ANY) {
      return true;
    }

    if (old_topology_hash != new_topology_hash) {
      return true;
    }

    /* The topology hash can only be used when only topology-changing operations have been done. */
    if (tree.runtime->changed_flag ==
        (tree.runtime->changed_flag & (NTREE_CHANGED_LINK | NTREE_CHANGED_REMOVED_NODE)))
    {
      if (old_topology_hash == new_topology_hash) {
        return false;
      }
    }

    if (!this->check_if_socket_outputs_changed_based_on_flags(tree, tree_output_sockets)) {
      return false;
    }

    return true;
  }

  Vector<const bNodeSocket *> find_output_sockets(const bNodeTree &tree)
  {
    Vector<const bNodeSocket *> sockets;
    for (const bNode *node : tree.all_nodes()) {
      if (!this->is_output_node(*node)) {
        continue;
      }
      for (const bNodeSocket *socket : node->input_sockets()) {
        if (!STREQ(socket->idname, "NodeSocketVirtual")) {
          sockets.append(socket);
        }
      }
    }
    return sockets;
  }

  bool is_output_node(const bNode &node) const
  {
    if (node.typeinfo->nclass == NODE_CLASS_OUTPUT) {
      return true;
    }
    if (node.type == NODE_GROUP_OUTPUT) {
      return true;
    }
    /* Assume node groups without output sockets are outputs. */
    if (node.type == NODE_GROUP) {
      const bNodeTree *node_group = reinterpret_cast<const bNodeTree *>(node.id);
      if (node_group != nullptr &&
          node_group->runtime->runtime_flag & NTREE_RUNTIME_FLAG_HAS_MATERIAL_OUTPUT)
      {
        return true;
      }
    }
    return false;
  }

  /**
   * Computes a hash that changes when the node tree topology connected to an output node changes.
   * Adding reroutes does not have an effect on the hash.
   */
  uint32_t get_combined_socket_topology_hash(const bNodeTree &tree,
                                             Span<const bNodeSocket *> sockets)
  {
    if (tree.has_available_link_cycle()) {
      /* Return dummy value when the link has any cycles. The algorithm below could be improved to
       * handle cycles more gracefully. */
      return 0;
    }
    Array<uint32_t> hashes = this->get_socket_topology_hashes(tree, sockets);
    uint32_t combined_hash = 0;
    for (uint32_t hash : hashes) {
      combined_hash = noise::hash(combined_hash, hash);
    }
    return combined_hash;
  }

  Array<uint32_t> get_socket_topology_hashes(const bNodeTree &tree,
                                             const Span<const bNodeSocket *> sockets)
  {
    BLI_assert(!tree.has_available_link_cycle());
    Array<std::optional<uint32_t>> hash_by_socket_id(tree.all_sockets().size());
    Stack<const bNodeSocket *> sockets_to_check = sockets;

    auto get_socket_ptr_hash = [&](const bNodeSocket &socket) {
      const uint64_t socket_ptr = uintptr_t(&socket);
      return noise::hash(socket_ptr, socket_ptr >> 32);
    };

    while (!sockets_to_check.is_empty()) {
      const bNodeSocket &socket = *sockets_to_check.peek();
      const bNode &node = socket.owner_node();

      if (hash_by_socket_id[socket.index_in_tree()].has_value()) {
        sockets_to_check.pop();
        /* Socket is handled already. */
        continue;
      }

      uint32_t socket_hash = 0;
      if (socket.is_input()) {
        /* For input sockets, first compute the hashes of all linked sockets. */
        bool all_origins_computed = true;
        bool get_value_from_origin = false;
        for (const bNodeLink *link : socket.directly_linked_links()) {
          if (link->is_muted()) {
            continue;
          }
          if (!link->is_available()) {
            continue;
          }
          const bNodeSocket &origin_socket = *link->fromsock;
          const std::optional<uint32_t> origin_hash =
              hash_by_socket_id[origin_socket.index_in_tree()];
          if (origin_hash.has_value()) {
            if (get_value_from_origin || socket.type != origin_socket.type) {
              socket_hash = noise::hash(socket_hash, *origin_hash);
            }
            else {
              /* Copy the socket hash because the link did not change it. */
              socket_hash = *origin_hash;
            }
            get_value_from_origin = true;
          }
          else {
            sockets_to_check.push(&origin_socket);
            all_origins_computed = false;
          }
        }
        if (!all_origins_computed) {
          continue;
        }

        if (!get_value_from_origin) {
          socket_hash = get_socket_ptr_hash(socket);
        }
      }
      else {
        bool all_available_inputs_computed = true;
        for (const bNodeSocket *input_socket : node.input_sockets()) {
          if (input_socket->is_available()) {
            if (!hash_by_socket_id[input_socket->index_in_tree()].has_value()) {
              sockets_to_check.push(input_socket);
              all_available_inputs_computed = false;
            }
          }
        }
        if (!all_available_inputs_computed) {
          continue;
        }
        if (node.type == NODE_REROUTE) {
          socket_hash = *hash_by_socket_id[node.input_socket(0).index_in_tree()];
        }
        else if (node.is_muted()) {
          const bNodeSocket *internal_input = socket.internal_link_input();
          if (internal_input == nullptr) {
            socket_hash = get_socket_ptr_hash(socket);
          }
          else {
            if (internal_input->type == socket.type) {
              socket_hash = *hash_by_socket_id[internal_input->index_in_tree()];
            }
            else {
              socket_hash = get_socket_ptr_hash(socket);
            }
          }
        }
        else {
          socket_hash = get_socket_ptr_hash(socket);
          for (const bNodeSocket *input_socket : node.input_sockets()) {
            if (input_socket->is_available()) {
              const uint32_t input_socket_hash = *hash_by_socket_id[input_socket->index_in_tree()];
              socket_hash = noise::hash(socket_hash, input_socket_hash);
            }
          }

          /* The Image Texture node has a special case. The behavior of the color output changes
           * depending on whether the Alpha output is linked. */
          if (node.type == SH_NODE_TEX_IMAGE && socket.index() == 0) {
            BLI_assert(STREQ(socket.name, "Color"));
            const bNodeSocket &alpha_socket = node.output_socket(1);
            BLI_assert(STREQ(alpha_socket.name, "Alpha"));
            if (alpha_socket.is_directly_linked()) {
              socket_hash = noise::hash(socket_hash);
            }
          }
        }
      }
      hash_by_socket_id[socket.index_in_tree()] = socket_hash;
      /* Check that nothing has been pushed in the meantime. */
      BLI_assert(sockets_to_check.peek() == &socket);
      sockets_to_check.pop();
    }

    /* Create output array. */
    Array<uint32_t> hashes(sockets.size());
    for (const int i : sockets.index_range()) {
      hashes[i] = *hash_by_socket_id[sockets[i]->index_in_tree()];
    }
    return hashes;
  }

  /**
   * Returns true when any of the provided sockets changed its values. A change is detected by
   * checking the #changed_flag on connected sockets and nodes.
   */
  bool check_if_socket_outputs_changed_based_on_flags(const bNodeTree &tree,
                                                      Span<const bNodeSocket *> sockets)
  {
    /* Avoid visiting the same socket twice when multiple links point to the same socket. */
    Array<bool> pushed_by_socket_id(tree.all_sockets().size(), false);
    Stack<const bNodeSocket *> sockets_to_check = sockets;

    for (const bNodeSocket *socket : sockets) {
      pushed_by_socket_id[socket->index_in_tree()] = true;
    }

    while (!sockets_to_check.is_empty()) {
      const bNodeSocket &socket = *sockets_to_check.pop();
      const bNode &node = socket.owner_node();
      if (socket.runtime->changed_flag != NTREE_CHANGED_NOTHING) {
        return true;
      }
      if (node.runtime->changed_flag != NTREE_CHANGED_NOTHING) {
        const bool only_unused_internal_link_changed = !node.is_muted() &&
                                                       node.runtime->changed_flag ==
                                                           NTREE_CHANGED_INTERNAL_LINK;
        if (!only_unused_internal_link_changed) {
          return true;
        }
      }
      if (socket.is_input()) {
        for (const bNodeSocket *origin_socket : socket.directly_linked_sockets()) {
          bool &pushed = pushed_by_socket_id[origin_socket->index_in_tree()];
          if (!pushed) {
            sockets_to_check.push(origin_socket);
            pushed = true;
          }
        }
      }
      else {
        for (const bNodeSocket *input_socket : node.input_sockets()) {
          if (input_socket->is_available()) {
            bool &pushed = pushed_by_socket_id[input_socket->index_in_tree()];
            if (!pushed) {
              sockets_to_check.push(input_socket);
              pushed = true;
            }
          }
        }
        /* The Normal node has a special case, because the value stored in the first output socket
         * is used as input in the node. */
        if (node.type == SH_NODE_NORMAL && socket.index() == 1) {
          BLI_assert(STREQ(socket.name, "Dot"));
          const bNodeSocket &normal_output = node.output_socket(0);
          BLI_assert(STREQ(normal_output.name, "Normal"));
          bool &pushed = pushed_by_socket_id[normal_output.index_in_tree()];
          if (!pushed) {
            sockets_to_check.push(&normal_output);
            pushed = true;
          }
        }
      }
    }
    return false;
  }

  /**
   * Make sure that the #bNodeTree::nested_node_refs is up to date. It's supposed to contain a
   * reference to all (nested) simulation zones.
   */
  bool update_nested_node_refs(bNodeTree &ntree)
  {
    ntree.ensure_topology_cache();

    /* Simplify lookup of old ids. */
    Map<bNestedNodePath, int32_t> old_id_by_path;
    Set<int32_t> old_ids;
    for (const bNestedNodeRef &ref : ntree.nested_node_refs_span()) {
      old_id_by_path.add(ref.path, ref.id);
      old_ids.add(ref.id);
    }

    Vector<bNestedNodePath> nested_node_paths;

    /* Don't forget nested node refs just because the linked file is not available right now. */
    for (const bNestedNodePath &path : old_id_by_path.keys()) {
      const bNode *node = ntree.node_by_id(path.node_id);
      if (node && node->is_group() && node->id) {
        if (node->id->tag & LIB_TAG_MISSING) {
          nested_node_paths.append(path);
        }
      }
    }
    if (ntree.type == NTREE_GEOMETRY) {
      /* Create references for simulations and bake nodes in geometry nodes.
       * Those are the nodes that we want to store settings for at a higher level. */
      for (StringRefNull idname : {"GeometryNodeSimulationOutput", "GeometryNodeBake"}) {
        for (const bNode *node : ntree.nodes_by_type(idname)) {
          nested_node_paths.append({node->identifier, -1});
        }
      }
    }
    /* Propagate references to nested nodes in group nodes. */
    for (const bNode *node : ntree.group_nodes()) {
      const bNodeTree *group = reinterpret_cast<const bNodeTree *>(node->id);
      if (group == nullptr) {
        continue;
      }
      for (const int i : group->nested_node_refs_span().index_range()) {
        const bNestedNodeRef &child_ref = group->nested_node_refs[i];
        nested_node_paths.append({node->identifier, child_ref.id});
      }
    }

    /* Used to generate new unique IDs if necessary. */
    RandomNumberGenerator rng(PIL_check_seconds_timer_i() & UINT_MAX);

    Map<int32_t, bNestedNodePath> new_path_by_id;
    for (const bNestedNodePath &path : nested_node_paths) {
      const int32_t old_id = old_id_by_path.lookup_default(path, -1);
      if (old_id != -1) {
        /* The same path existed before, it should keep the same ID as before. */
        new_path_by_id.add(old_id, path);
        continue;
      }
      int32_t new_id;
      while (true) {
        new_id = rng.get_int32(INT32_MAX);
        if (!old_ids.contains(new_id) && !new_path_by_id.contains(new_id)) {
          break;
        }
      }
      /* The path is new, it should get a new ID that does not collide with any existing IDs. */
      new_path_by_id.add(new_id, path);
    }

    /* Check if the old and new references are identical. */
    if (!this->nested_node_refs_changed(ntree, new_path_by_id)) {
      return false;
    }

    MEM_SAFE_FREE(ntree.nested_node_refs);
    if (new_path_by_id.is_empty()) {
      ntree.nested_node_refs_num = 0;
      return true;
    }

    /* Allocate new array for the nested node references contained in the node tree. */
    bNestedNodeRef *new_refs = static_cast<bNestedNodeRef *>(
        MEM_malloc_arrayN(new_path_by_id.size(), sizeof(bNestedNodeRef), __func__));
    int index = 0;
    for (const auto item : new_path_by_id.items()) {
      bNestedNodeRef &ref = new_refs[index];
      ref.id = item.key;
      ref.path = item.value;
      index++;
    }

    ntree.nested_node_refs = new_refs;
    ntree.nested_node_refs_num = new_path_by_id.size();

    return true;
  }

  bool nested_node_refs_changed(const bNodeTree &ntree,
                                const Map<int32_t, bNestedNodePath> &new_path_by_id)
  {
    if (ntree.nested_node_refs_num != new_path_by_id.size()) {
      return true;
    }
    for (const bNestedNodeRef &ref : ntree.nested_node_refs_span()) {
      if (!new_path_by_id.contains(ref.id)) {
        return true;
      }
    }
    return false;
  }

  void reset_changed_flags(bNodeTree &ntree)
  {
    ntree.runtime->changed_flag = NTREE_CHANGED_NOTHING;
    for (bNode *node : ntree.all_nodes()) {
      node->runtime->changed_flag = NTREE_CHANGED_NOTHING;
      node->runtime->update = 0;
      LISTBASE_FOREACH (bNodeSocket *, socket, &node->inputs) {
        socket->runtime->changed_flag = NTREE_CHANGED_NOTHING;
      }
      LISTBASE_FOREACH (bNodeSocket *, socket, &node->outputs) {
        socket->runtime->changed_flag = NTREE_CHANGED_NOTHING;
      }
    }

    ntree.tree_interface.reset_changed_flags();
  }
};

}  // namespace blender::bke

void BKE_ntree_update_tag_all(bNodeTree *ntree)
{
  add_tree_tag(ntree, NTREE_CHANGED_ANY);
}

void BKE_ntree_update_tag_node_property(bNodeTree *ntree, bNode *node)
{
  add_node_tag(ntree, node, NTREE_CHANGED_NODE_PROPERTY);
}

void BKE_ntree_update_tag_node_new(bNodeTree *ntree, bNode *node)
{
  add_node_tag(ntree, node, NTREE_CHANGED_NODE_PROPERTY);
}

void BKE_ntree_update_tag_socket_property(bNodeTree *ntree, bNodeSocket *socket)
{
  add_socket_tag(ntree, socket, NTREE_CHANGED_SOCKET_PROPERTY);
}

void BKE_ntree_update_tag_socket_new(bNodeTree *ntree, bNodeSocket *socket)
{
  add_socket_tag(ntree, socket, NTREE_CHANGED_SOCKET_PROPERTY);
}

void BKE_ntree_update_tag_socket_removed(bNodeTree *ntree)
{
  add_tree_tag(ntree, NTREE_CHANGED_REMOVED_SOCKET);
}

void BKE_ntree_update_tag_socket_type(bNodeTree *ntree, bNodeSocket *socket)
{
  add_socket_tag(ntree, socket, NTREE_CHANGED_SOCKET_PROPERTY);
}

void BKE_ntree_update_tag_socket_availability(bNodeTree *ntree, bNodeSocket *socket)
{
  add_socket_tag(ntree, socket, NTREE_CHANGED_SOCKET_PROPERTY);
}

void BKE_ntree_update_tag_node_removed(bNodeTree *ntree)
{
  add_tree_tag(ntree, NTREE_CHANGED_REMOVED_NODE);
}

void BKE_ntree_update_tag_node_mute(bNodeTree *ntree, bNode *node)
{
  add_node_tag(ntree, node, NTREE_CHANGED_NODE_PROPERTY);
}

void BKE_ntree_update_tag_node_internal_link(bNodeTree *ntree, bNode *node)
{
  add_node_tag(ntree, node, NTREE_CHANGED_INTERNAL_LINK);
}

void BKE_ntree_update_tag_link_changed(bNodeTree *ntree)
{
  add_tree_tag(ntree, NTREE_CHANGED_LINK);
}

void BKE_ntree_update_tag_link_removed(bNodeTree *ntree)
{
  add_tree_tag(ntree, NTREE_CHANGED_LINK);
}

void BKE_ntree_update_tag_link_added(bNodeTree *ntree, bNodeLink * /*link*/)
{
  add_tree_tag(ntree, NTREE_CHANGED_LINK);
}

void BKE_ntree_update_tag_link_mute(bNodeTree *ntree, bNodeLink * /*link*/)
{
  add_tree_tag(ntree, NTREE_CHANGED_LINK);
}

void BKE_ntree_update_tag_active_output_changed(bNodeTree *ntree)
{
  add_tree_tag(ntree, NTREE_CHANGED_ANY);
}

void BKE_ntree_update_tag_missing_runtime_data(bNodeTree *ntree)
{
  add_tree_tag(ntree, NTREE_CHANGED_ALL);
}

void BKE_ntree_update_tag_parent_change(bNodeTree *ntree, bNode *node)
{
  add_node_tag(ntree, node, NTREE_CHANGED_PARENT);
}

void BKE_ntree_update_tag_id_changed(Main *bmain, ID *id)
{
  FOREACH_NODETREE_BEGIN (bmain, ntree, ntree_id) {
    for (bNode *node : ntree->all_nodes()) {
      if (node->id == id) {
        node->runtime->update |= NODE_UPDATE_ID;
        add_node_tag(ntree, node, NTREE_CHANGED_NODE_PROPERTY);
      }
    }
  }
  FOREACH_NODETREE_END;
}

void BKE_ntree_update_tag_image_user_changed(bNodeTree *ntree, ImageUser * /*iuser*/)
{
  /* Would have to search for the node that uses the image user for a more detailed tag. */
  add_tree_tag(ntree, NTREE_CHANGED_ANY);
}

uint64_t bNestedNodePath::hash() const
{
  return blender::get_default_hash_2(this->node_id, this->id_in_node);
}

bool operator==(const bNestedNodePath &a, const bNestedNodePath &b)
{
  return a.node_id == b.node_id && a.id_in_node == b.id_in_node;
}

/**
 * Protect from recursive calls into the updating function. Some node update functions might
 * trigger this from Python or in other cases.
 *
 * This could be added to #Main, but given that there is generally only one #Main, that's not
 * really worth it now.
 */
static bool is_updating = false;

void BKE_ntree_update_main(Main *bmain, NodeTreeUpdateExtraParams *params)
{
  if (is_updating) {
    return;
  }

  is_updating = true;
  blender::bke::NodeTreeMainUpdater updater{bmain, params};
  updater.update();
  is_updating = false;
}

void BKE_ntree_update_main_tree(Main *bmain, bNodeTree *ntree, NodeTreeUpdateExtraParams *params)
{
  if (ntree == nullptr) {
    BKE_ntree_update_main(bmain, params);
    return;
  }

  if (is_updating) {
    return;
  }

  is_updating = true;
  blender::bke::NodeTreeMainUpdater updater{bmain, params};
  updater.update_rooted({ntree});
  is_updating = false;
}<|MERGE_RESOLUTION|>--- conflicted
+++ resolved
@@ -808,7 +808,23 @@
     }
   }
 
-<<<<<<< HEAD
+  void update_from_field_inference(bNodeTree &ntree)
+  {
+    /* Automatically tag a bake item as attribute when the input is a field. The flag should not be
+     * removed automatically even when the field input is disconnected because the baked data may
+     * still contain attribute data instead of a single value. */
+    for (bNode *node : ntree.nodes_by_type("GeometryNodeBake")) {
+      NodeGeometryBake &storage = *static_cast<NodeGeometryBake *>(node->storage);
+      for (const int i : IndexRange(storage.items_num)) {
+        const bNodeSocket &socket = node->input_socket(i);
+        NodeGeometryBakeItem &item = storage.items[i];
+        if (socket.display_shape == SOCK_DISPLAY_SHAPE_DIAMOND) {
+          item.flag |= GEO_NODE_BAKE_ITEM_IS_ATTRIBUTE;
+        }
+      }
+    }
+  }
+
   void reset_enum_ptr(bNodeSocketValueMenu &dst)
   {
     if (dst.enum_items) {
@@ -983,20 +999,6 @@
          * input/output relations to handle propagation generically? */
         for (bNodeSocket *input : node->input_sockets()) {
           propagate_enum_definitions_from_sockets(*input, node->output_sockets());
-=======
-  void update_from_field_inference(bNodeTree &ntree)
-  {
-    /* Automatically tag a bake item as attribute when the input is a field. The flag should not be
-     * removed automatically even when the field input is disconnected because the baked data may
-     * still contain attribute data instead of a single value. */
-    for (bNode *node : ntree.nodes_by_type("GeometryNodeBake")) {
-      NodeGeometryBake &storage = *static_cast<NodeGeometryBake *>(node->storage);
-      for (const int i : IndexRange(storage.items_num)) {
-        const bNodeSocket &socket = node->input_socket(i);
-        NodeGeometryBakeItem &item = storage.items[i];
-        if (socket.display_shape == SOCK_DISPLAY_SHAPE_DIAMOND) {
-          item.flag |= GEO_NODE_BAKE_ITEM_IS_ATTRIBUTE;
->>>>>>> 0ceb2728
         }
       }
     }
