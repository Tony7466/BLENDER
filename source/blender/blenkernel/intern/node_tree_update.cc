/* SPDX-FileCopyrightText: 2023 Blender Foundation
 *
 * SPDX-License-Identifier: GPL-2.0-or-later */

#include "BLI_map.hh"
#include "BLI_multi_value_map.hh"
#include "BLI_noise.hh"
#include "BLI_rand.hh"
#include "BLI_set.hh"
#include "BLI_stack.hh"
#include "BLI_timeit.hh"
#include "BLI_vector_set.hh"

#include "PIL_time.h"

#include "DNA_anim_types.h"
#include "DNA_modifier_types.h"
#include "DNA_node_types.h"

#include "BKE_anim_data.h"
#include "BKE_image.h"
#include "BKE_main.h"
#include "BKE_node.hh"
#include "BKE_node_runtime.hh"
#include "BKE_node_tree_anonymous_attributes.hh"
#include "BKE_node_tree_update.h"

#include "MOD_nodes.hh"

#include "NOD_geometry_nodes_lazy_function.hh"
#include "NOD_node_declaration.hh"
#include "NOD_socket.hh"
#include "NOD_texture.h"

#include "DEG_depsgraph_query.h"

using namespace blender::nodes;

/**
 * These flags are used by the `changed_flag` field in #bNodeTree, #bNode and #bNodeSocket.
 * This enum is not part of the public api. It should be used through the `BKE_ntree_update_tag_*`
 * api.
 */
enum eNodeTreeChangedFlag {
  NTREE_CHANGED_NOTHING = 0,
  NTREE_CHANGED_ANY = (1 << 1),
  NTREE_CHANGED_NODE_PROPERTY = (1 << 2),
  NTREE_CHANGED_NODE_OUTPUT = (1 << 3),
  NTREE_CHANGED_INTERFACE = (1 << 4),
  NTREE_CHANGED_LINK = (1 << 5),
  NTREE_CHANGED_REMOVED_NODE = (1 << 6),
  NTREE_CHANGED_REMOVED_SOCKET = (1 << 7),
  NTREE_CHANGED_SOCKET_PROPERTY = (1 << 8),
  NTREE_CHANGED_SOCKET_LINK = (1 << 9),
  NTREE_CHANGED_INTERNAL_LINK = (1 << 10),
  NTREE_CHANGED_PARENT = (1 << 11),
  NTREE_CHANGED_ALL = -1,
};

static void add_tree_tag(bNodeTree *ntree, const eNodeTreeChangedFlag flag)
{
  ntree->runtime->changed_flag |= flag;
  ntree->runtime->topology_cache_mutex.tag_dirty();
  ntree->runtime->tree_zones_cache_mutex.tag_dirty();
}

static void add_node_tag(bNodeTree *ntree, bNode *node, const eNodeTreeChangedFlag flag)
{
  add_tree_tag(ntree, flag);
  node->runtime->changed_flag |= flag;
}

static void add_socket_tag(bNodeTree *ntree, bNodeSocket *socket, const eNodeTreeChangedFlag flag)
{
  add_tree_tag(ntree, flag);
  socket->runtime->changed_flag |= flag;
}

namespace blender::bke {

/**
 * Common datatype priorities, works for compositor, shader and texture nodes alike
 * defines priority of datatype connection based on output type (to):
 * `<  0`: never connect these types.
 * `>= 0`: priority of connection (higher values chosen first).
 */
static int get_internal_link_type_priority(const bNodeSocketType *from, const bNodeSocketType *to)
{
  switch (to->type) {
    case SOCK_RGBA:
      switch (from->type) {
        case SOCK_RGBA:
          return 4;
        case SOCK_FLOAT:
          return 3;
        case SOCK_INT:
          return 2;
        case SOCK_BOOLEAN:
          return 1;
      }
      return -1;
    case SOCK_VECTOR:
      switch (from->type) {
        case SOCK_VECTOR:
          return 4;
        case SOCK_FLOAT:
          return 3;
        case SOCK_INT:
          return 2;
        case SOCK_BOOLEAN:
          return 1;
      }
      return -1;
    case SOCK_FLOAT:
      switch (from->type) {
        case SOCK_FLOAT:
          return 5;
        case SOCK_INT:
          return 4;
        case SOCK_BOOLEAN:
          return 3;
        case SOCK_RGBA:
          return 2;
        case SOCK_VECTOR:
          return 1;
      }
      return -1;
    case SOCK_INT:
      switch (from->type) {
        case SOCK_INT:
          return 5;
        case SOCK_FLOAT:
          return 4;
        case SOCK_BOOLEAN:
          return 3;
        case SOCK_RGBA:
          return 2;
        case SOCK_VECTOR:
          return 1;
      }
      return -1;
    case SOCK_BOOLEAN:
      switch (from->type) {
        case SOCK_BOOLEAN:
          return 5;
        case SOCK_INT:
          return 4;
        case SOCK_FLOAT:
          return 3;
        case SOCK_RGBA:
          return 2;
        case SOCK_VECTOR:
          return 1;
      }
      return -1;
  }

  /* The rest of the socket types only allow an internal link if both the input and output socket
   * have the same type. If the sockets are custom, we check the idname instead. */
  if (to->type == from->type && (to->type != SOCK_CUSTOM || STREQ(to->idname, from->idname))) {
    return 1;
  }

  return -1;
}

using TreeNodePair = std::pair<bNodeTree *, bNode *>;
using ObjectModifierPair = std::pair<Object *, ModifierData *>;
using NodeSocketPair = std::pair<bNode *, bNodeSocket *>;

/**
 * Cache common data about node trees from the #Main database that is expensive to retrieve on
 * demand every time.
 */
struct NodeTreeRelations {
 private:
  Main *bmain_;
  std::optional<Vector<bNodeTree *>> all_trees_;
  std::optional<Map<bNodeTree *, ID *>> owner_ids_;
  std::optional<MultiValueMap<bNodeTree *, TreeNodePair>> group_node_users_;
  std::optional<MultiValueMap<bNodeTree *, ObjectModifierPair>> modifiers_users_;

 public:
  NodeTreeRelations(Main *bmain) : bmain_(bmain) {}

  void ensure_all_trees()
  {
    if (all_trees_.has_value()) {
      return;
    }
    all_trees_.emplace();
    owner_ids_.emplace();
    if (bmain_ == nullptr) {
      return;
    }

    FOREACH_NODETREE_BEGIN (bmain_, ntree, id) {
      all_trees_->append(ntree);
      if (&ntree->id != id) {
        owner_ids_->add_new(ntree, id);
      }
    }
    FOREACH_NODETREE_END;
  }

  void ensure_owner_ids()
  {
    this->ensure_all_trees();
  }

  void ensure_group_node_users()
  {
    if (group_node_users_.has_value()) {
      return;
    }
    group_node_users_.emplace();
    if (bmain_ == nullptr) {
      return;
    }

    this->ensure_all_trees();

    for (bNodeTree *ntree : *all_trees_) {
      for (bNode *node : ntree->all_nodes()) {
        if (node->id == nullptr) {
          continue;
        }
        ID *id = node->id;
        if (GS(id->name) == ID_NT) {
          bNodeTree *group = (bNodeTree *)id;
          group_node_users_->add(group, {ntree, node});
        }
      }
    }
  }

  void ensure_modifier_users()
  {
    if (modifiers_users_.has_value()) {
      return;
    }
    modifiers_users_.emplace();
    if (bmain_ == nullptr) {
      return;
    }

    LISTBASE_FOREACH (Object *, object, &bmain_->objects) {
      LISTBASE_FOREACH (ModifierData *, md, &object->modifiers) {
        if (md->type == eModifierType_Nodes) {
          NodesModifierData *nmd = (NodesModifierData *)md;
          if (nmd->node_group != nullptr) {
            modifiers_users_->add(nmd->node_group, {object, md});
          }
        }
      }
    }
  }

  Span<ObjectModifierPair> get_modifier_users(bNodeTree *ntree)
  {
    BLI_assert(modifiers_users_.has_value());
    return modifiers_users_->lookup(ntree);
  }

  Span<TreeNodePair> get_group_node_users(bNodeTree *ntree)
  {
    BLI_assert(group_node_users_.has_value());
    return group_node_users_->lookup(ntree);
  }

  ID *get_owner_id(bNodeTree *ntree)
  {
    BLI_assert(owner_ids_.has_value());
    return owner_ids_->lookup_default(ntree, &ntree->id);
  }
};

struct TreeUpdateResult {
  bool interface_changed = false;
  bool output_changed = false;
};

class NodeTreeMainUpdater {
 private:
  Main *bmain_;
  NodeTreeUpdateExtraParams *params_;
  Map<bNodeTree *, TreeUpdateResult> update_result_by_tree_;
  NodeTreeRelations relations_;

 public:
  NodeTreeMainUpdater(Main *bmain, NodeTreeUpdateExtraParams *params)
      : bmain_(bmain), params_(params), relations_(bmain)
  {
  }

  void update()
  {
    Vector<bNodeTree *> changed_ntrees;
    FOREACH_NODETREE_BEGIN (bmain_, ntree, id) {
      if (ntree->runtime->changed_flag != NTREE_CHANGED_NOTHING) {
        changed_ntrees.append(ntree);
      }
    }
    FOREACH_NODETREE_END;
    this->update_rooted(changed_ntrees);
  }

  void update_rooted(Span<bNodeTree *> root_ntrees)
  {
    if (root_ntrees.is_empty()) {
      return;
    }

    bool is_single_tree_update = false;

    if (root_ntrees.size() == 1) {
      bNodeTree *ntree = root_ntrees[0];
      if (ntree->runtime->changed_flag == NTREE_CHANGED_NOTHING) {
        return;
      }
      const TreeUpdateResult result = this->update_tree(*ntree);
      update_result_by_tree_.add_new(ntree, result);
      if (!result.interface_changed && !result.output_changed) {
        is_single_tree_update = true;
      }
    }

    if (!is_single_tree_update) {
      Vector<bNodeTree *> ntrees_in_order = this->get_tree_update_order(root_ntrees);
      for (bNodeTree *ntree : ntrees_in_order) {
        if (ntree->runtime->changed_flag == NTREE_CHANGED_NOTHING) {
          continue;
        }
        if (!update_result_by_tree_.contains(ntree)) {
          const TreeUpdateResult result = this->update_tree(*ntree);
          update_result_by_tree_.add_new(ntree, result);
        }
        const TreeUpdateResult result = update_result_by_tree_.lookup(ntree);
        Span<TreeNodePair> dependent_trees = relations_.get_group_node_users(ntree);
        if (result.output_changed) {
          for (const TreeNodePair &pair : dependent_trees) {
            add_node_tag(pair.first, pair.second, NTREE_CHANGED_NODE_OUTPUT);
            nodes_preview_mark_dirty(*pair.first, Span<bNode *>(&pair.second, 1));
          }
        }
        if (result.interface_changed) {
          for (const TreeNodePair &pair : dependent_trees) {
            add_node_tag(pair.first, pair.second, NTREE_CHANGED_NODE_PROPERTY);
          }
        }
      }
    }

    for (const auto item : update_result_by_tree_.items()) {
      bNodeTree *ntree = item.key;
      const TreeUpdateResult &result = item.value;

      this->reset_changed_flags(*ntree);

      if (result.interface_changed) {
        if (ntree->type == NTREE_GEOMETRY) {
          relations_.ensure_modifier_users();
          for (const ObjectModifierPair &pair : relations_.get_modifier_users(ntree)) {
            Object *object = pair.first;
            ModifierData *md = pair.second;

            if (md->type == eModifierType_Nodes) {
              MOD_nodes_update_interface(object, (NodesModifierData *)md);
            }
          }
        }
      }

      if (result.output_changed) {
        ntree->runtime->geometry_nodes_lazy_function_graph_info.reset();
      }

      if (params_) {
        relations_.ensure_owner_ids();
        ID *id = relations_.get_owner_id(ntree);
        if (params_->tree_changed_fn) {
          params_->tree_changed_fn(id, ntree, params_->user_data);
        }
        if (params_->tree_output_changed_fn && result.output_changed) {
          params_->tree_output_changed_fn(id, ntree, params_->user_data);
        }
      }
    }
  }

 private:
  enum class ToposortMark {
    None,
    Temporary,
    Permanent,
  };

  using ToposortMarkMap = Map<bNodeTree *, ToposortMark>;

  /**
   * Finds all trees that depend on the given trees (through node groups). Then those trees are
   * ordered such that all trees used by one tree come before it.
   */
  Vector<bNodeTree *> get_tree_update_order(Span<bNodeTree *> root_ntrees)
  {
    relations_.ensure_group_node_users();

    Set<bNodeTree *> trees_to_update = get_trees_to_update(root_ntrees);

    Vector<bNodeTree *> sorted_ntrees;

    ToposortMarkMap marks;
    for (bNodeTree *ntree : trees_to_update) {
      marks.add_new(ntree, ToposortMark::None);
    }
    for (bNodeTree *ntree : trees_to_update) {
      if (marks.lookup(ntree) == ToposortMark::None) {
        const bool cycle_detected = !this->get_tree_update_order__visit_recursive(
            ntree, marks, sorted_ntrees);
        /* This should be prevented by higher level operators. */
        BLI_assert(!cycle_detected);
        UNUSED_VARS_NDEBUG(cycle_detected);
      }
    }

    std::reverse(sorted_ntrees.begin(), sorted_ntrees.end());

    return sorted_ntrees;
  }

  bool get_tree_update_order__visit_recursive(bNodeTree *ntree,
                                              ToposortMarkMap &marks,
                                              Vector<bNodeTree *> &sorted_ntrees)
  {
    ToposortMark &mark = marks.lookup(ntree);
    if (mark == ToposortMark::Permanent) {
      return true;
    }
    if (mark == ToposortMark::Temporary) {
      /* There is a dependency cycle. */
      return false;
    }

    mark = ToposortMark::Temporary;

    for (const TreeNodePair &pair : relations_.get_group_node_users(ntree)) {
      this->get_tree_update_order__visit_recursive(pair.first, marks, sorted_ntrees);
    }
    sorted_ntrees.append(ntree);

    mark = ToposortMark::Permanent;
    return true;
  }

  Set<bNodeTree *> get_trees_to_update(Span<bNodeTree *> root_ntrees)
  {
    relations_.ensure_group_node_users();

    Set<bNodeTree *> reachable_trees;
    VectorSet<bNodeTree *> trees_to_check = root_ntrees;

    while (!trees_to_check.is_empty()) {
      bNodeTree *ntree = trees_to_check.pop();
      if (reachable_trees.add(ntree)) {
        for (const TreeNodePair &pair : relations_.get_group_node_users(ntree)) {
          trees_to_check.add(pair.first);
        }
      }
    }

    return reachable_trees;
  }

  TreeUpdateResult update_tree(bNodeTree &ntree)
  {
    TreeUpdateResult result;

    this->update_socket_link_and_use(ntree);
    this->update_individual_nodes(ntree);
    this->update_internal_links(ntree);
    this->update_generic_callback(ntree);
    this->remove_unused_previews_when_necessary(ntree);

    this->propagate_runtime_flags(ntree);
    if (ntree.type == NTREE_GEOMETRY) {
      if (node_field_inferencing::update_field_inferencing(ntree)) {
        result.interface_changed = true;
      }
      if (anonymous_attribute_inferencing::update_anonymous_attribute_relations(ntree)) {
        result.interface_changed = true;
      }
    }

    result.output_changed = this->check_if_output_changed(ntree);

    this->update_socket_link_and_use(ntree);
    this->update_link_validation(ntree);

    if (this->update_nested_node_refs(ntree)) {
      result.interface_changed = true;
    }

    if (ntree.type == NTREE_TEXTURE) {
      ntreeTexCheckCyclics(&ntree);
    }

    if (ntree.runtime->changed_flag & NTREE_CHANGED_INTERFACE ||
        ntree.runtime->changed_flag & NTREE_CHANGED_ANY)
    {
      result.interface_changed = true;
    }
    this->update_nodetree_previews_dirty_state(ntree);

#ifdef DEBUG
    /* Check the uniqueness of node identifiers. */
    Set<int32_t> node_identifiers;
    const Span<const bNode *> nodes = ntree.all_nodes();
    for (const int i : nodes.index_range()) {
      const bNode &node = *nodes[i];
      BLI_assert(node.identifier > 0);
      node_identifiers.add_new(node.identifier);
      BLI_assert(node.runtime->index_in_tree == i);
    }
#endif

    return result;
  }

  void update_socket_link_and_use(bNodeTree &tree)
  {
    tree.ensure_topology_cache();
    for (bNodeSocket *socket : tree.all_input_sockets()) {
      if (socket->directly_linked_links().is_empty()) {
        socket->link = nullptr;
      }
      else {
        socket->link = socket->directly_linked_links()[0];
      }
    }

    this->update_socket_used_tags(tree);
  }

  void update_socket_used_tags(bNodeTree &tree)
  {
    tree.ensure_topology_cache();
    for (bNodeSocket *socket : tree.all_sockets()) {
      const bool socket_is_linked = !socket->directly_linked_links().is_empty();
      SET_FLAG_FROM_TEST(socket->flag, socket_is_linked, SOCK_IS_LINKED);
    }
  }

  void update_individual_nodes(bNodeTree &ntree)
  {
    for (bNode *node : ntree.all_nodes()) {
      blender::bke::nodeDeclarationEnsure(&ntree, node);
      if (this->should_update_individual_node(ntree, *node)) {
        bNodeType &ntype = *node->typeinfo;
        if (ntype.group_update_func) {
          ntype.group_update_func(&ntree, node);
        }
        if (ntype.updatefunc) {
          ntype.updatefunc(&ntree, node);
        }
        if (ntype.declare_dynamic) {
          nodes::update_node_declaration_and_sockets(ntree, *node);
        }
      }
    }
  }

  bool should_update_individual_node(const bNodeTree &ntree, const bNode &node)
  {
    if (ntree.runtime->changed_flag & NTREE_CHANGED_ANY) {
      return true;
    }
    if (node.runtime->changed_flag & NTREE_CHANGED_NODE_PROPERTY) {
      return true;
    }
    if (ntree.runtime->changed_flag & NTREE_CHANGED_LINK) {
      /* Currently we have no way to tell if a node needs to be updated when a link changed. */
      return true;
    }
    if (ntree.runtime->changed_flag & NTREE_CHANGED_INTERFACE) {
      if (ELEM(node.type, NODE_GROUP_INPUT, NODE_GROUP_OUTPUT)) {
        return true;
      }
    }
    /* Check paired simulation zone nodes. */
    if (node.type == GEO_NODE_SIMULATION_INPUT) {
      const NodeGeometrySimulationInput *data = static_cast<const NodeGeometrySimulationInput *>(
          node.storage);
      if (const bNode *output_node = ntree.node_by_id(data->output_node_id)) {
        if (output_node->runtime->changed_flag & NTREE_CHANGED_NODE_PROPERTY) {
          return true;
        }
      }
    }
    if (node.type == GEO_NODE_REPEAT_INPUT) {
      const NodeGeometryRepeatInput *data = static_cast<const NodeGeometryRepeatInput *>(
          node.storage);
      if (const bNode *output_node = ntree.node_by_id(data->output_node_id)) {
        if (output_node->runtime->changed_flag & NTREE_CHANGED_NODE_PROPERTY) {
          return true;
        }
      }
    }
    return false;
  }

  void update_internal_links(bNodeTree &ntree)
  {
    bke::node_tree_runtime::AllowUsingOutdatedInfo allow_outdated_info{ntree};
    ntree.ensure_topology_cache();
    for (bNode *node : ntree.all_nodes()) {
      if (!this->should_update_individual_node(ntree, *node)) {
        continue;
      }
      /* Find all expected internal links. */
      Vector<std::pair<bNodeSocket *, bNodeSocket *>> expected_internal_links;
      for (const bNodeSocket *output_socket : node->output_sockets()) {
        if (!output_socket->is_available()) {
          continue;
        }
        if (!output_socket->is_directly_linked()) {
          continue;
        }
        if (output_socket->flag & SOCK_NO_INTERNAL_LINK) {
          continue;
        }
        const bNodeSocket *input_socket = this->find_internally_linked_input(output_socket);
        if (input_socket != nullptr) {
          expected_internal_links.append(
              {const_cast<bNodeSocket *>(input_socket), const_cast<bNodeSocket *>(output_socket)});
        }
      }
      /* Rebuilt internal links if they have changed. */
      if (node->runtime->internal_links.size() != expected_internal_links.size()) {
        this->update_internal_links_in_node(ntree, *node, expected_internal_links);
      }
      else {
        for (auto &item : expected_internal_links) {
          const bNodeSocket *from_socket = item.first;
          const bNodeSocket *to_socket = item.second;
          bool found = false;
          for (const bNodeLink &internal_link : node->runtime->internal_links) {
            if (from_socket == internal_link.fromsock && to_socket == internal_link.tosock) {
              found = true;
            }
          }
          if (!found) {
            this->update_internal_links_in_node(ntree, *node, expected_internal_links);
            break;
          }
        }
      }
    }
  }

  const bNodeSocket *find_internally_linked_input(const bNodeSocket *output_socket)
  {
    const bNodeSocket *selected_socket = nullptr;
    int selected_priority = -1;
    bool selected_is_linked = false;
    for (const bNodeSocket *input_socket : output_socket->owner_node().input_sockets()) {
      if (!input_socket->is_available()) {
        continue;
      }
      if (input_socket->flag & SOCK_NO_INTERNAL_LINK) {
        continue;
      }
      const int priority = get_internal_link_type_priority(input_socket->typeinfo,
                                                           output_socket->typeinfo);
      if (priority < 0) {
        continue;
      }
      const bool is_linked = input_socket->is_directly_linked();
      const bool is_preferred = priority > selected_priority || (is_linked && !selected_is_linked);
      if (!is_preferred) {
        continue;
      }
      selected_socket = input_socket;
      selected_priority = priority;
      selected_is_linked = is_linked;
    }
    return selected_socket;
  }

  void update_internal_links_in_node(bNodeTree &ntree,
                                     bNode &node,
                                     Span<std::pair<bNodeSocket *, bNodeSocket *>> links)
  {
    node.runtime->internal_links.clear();
    node.runtime->internal_links.reserve(links.size());
    for (const auto &item : links) {
      bNodeSocket *from_socket = item.first;
      bNodeSocket *to_socket = item.second;
      bNodeLink link{};
      link.fromnode = &node;
      link.fromsock = from_socket;
      link.tonode = &node;
      link.tosock = to_socket;
      link.flag |= NODE_LINK_VALID;
      node.runtime->internal_links.append(link);
    }
    BKE_ntree_update_tag_node_internal_link(&ntree, &node);
  }

  void update_generic_callback(bNodeTree &ntree)
  {
    if (ntree.typeinfo->update == nullptr) {
      return;
    }
    ntree.typeinfo->update(&ntree);
  }

  void remove_unused_previews_when_necessary(bNodeTree &ntree)
  {
    /* Don't trigger preview removal when only those flags are set. */
    const uint32_t allowed_flags = NTREE_CHANGED_LINK | NTREE_CHANGED_SOCKET_PROPERTY |
                                   NTREE_CHANGED_NODE_PROPERTY | NTREE_CHANGED_NODE_OUTPUT |
                                   NTREE_CHANGED_INTERFACE;
    if ((ntree.runtime->changed_flag & allowed_flags) == ntree.runtime->changed_flag) {
      return;
    }
    blender::bke::node_preview_remove_unused(&ntree);
  }

  void shader_node_previews_mark_dirty()
  {
    if (params_ && params_->avoid_making_previews_dirty) {
      return;
    }
    for (const bNodeTree *ntree : update_result_by_tree_.keys()) {
      ntree->runtime->any_node_dirtystate.make_dirty();
      LISTBASE_FOREACH (bNode *, node_iter, &ntree->nodes) {
        if (node_iter->runtime->outputs.size() > 0 &&
            node_iter->runtime->outputs[0]->type == SOCK_SHADER) {
          node_iter->runtime->dirtystate.make_dirty();
        }
      }
    }
  }

  void nodes_preview_mark_dirty(bNodeTree &ntree, Stack<bNode *> nodes_to_visit)
  {
    if (ntree.type != NTREE_SHADER || (params_ && params_->avoid_making_previews_dirty)) {
      /* Those preview dirty states are only used for shader previews. */
      return;
    }
    ntree.runtime->any_node_dirtystate.make_dirty();

    /* Avoid visiting the same node twice. */
    Array<bool> nodes_visited(ntree.all_nodes().size(), false);

    while (!nodes_to_visit.is_empty()) {
      bNode *node_iter = nodes_to_visit.pop();
      nodes_visited[node_iter->runtime->index_in_tree] = true;
      node_iter->runtime->dirtystate.make_dirty();

      LISTBASE_FOREACH (bNodeSocket *, socket_iter, &node_iter->outputs) {
        for (bNodeSocket *propagation_socket : socket_iter->runtime->directly_linked_sockets) {
          bNode *child_node = propagation_socket->runtime->owner_node;
          if (!nodes_visited[child_node->runtime->index_in_tree]) {
            nodes_to_visit.push(child_node);
          }

          if (child_node->type == SH_NODE_OUTPUT_MATERIAL &&
              STREQ(propagation_socket->name, "Displacement")) {
            /* If the displacement changed in the output, then all shader nodes needs to be
             * redrawn. */
            shader_node_previews_mark_dirty();
          }
        }
      }
    }
  }

  void update_nodetree_previews_dirty_state(bNodeTree &ntree)
  {
    if (ntree.type != NTREE_SHADER) {
      /* Those preview dirty states are only used for shader previews. */
      return;
    }
    Stack<bNode *> nodes_to_visit;
    LISTBASE_FOREACH (bNode *, node_iter, &ntree.nodes) {
      if (node_iter->runtime->changed_flag != NTREE_CHANGED_NOTHING) {
        nodes_to_visit.push(node_iter);
        continue;
      }
<<<<<<< HEAD
      LISTBASE_FOREACH (bNodeSocket *, socket_iter, &node_iter->inputs) {
        if (socket_iter->runtime->changed_flag != NTREE_CHANGED_NOTHING) {
          nodes_to_visit.push(node_iter);
          continue;
        }
=======
      if (bNodeTree *nested_tree = reinterpret_cast<bNodeTree *>(node->id)) {
        this->make_node_previews_dirty(*nested_tree);
>>>>>>> d6b02d96
      }
    }
    nodes_preview_mark_dirty(ntree, nodes_to_visit);
  }

  void propagate_runtime_flags(const bNodeTree &ntree)
  {
    ntree.ensure_topology_cache();

    ntree.runtime->runtime_flag = 0;

    for (const bNode *group_node : ntree.group_nodes()) {
      const bNodeTree *group = reinterpret_cast<bNodeTree *>(group_node->id);
      if (group != nullptr) {
        ntree.runtime->runtime_flag |= group->runtime->runtime_flag;
      }
    }

    if (ntree.type == NTREE_SHADER) {
      /* Check if the tree itself has an animated image. */
      for (const StringRefNull idname : {"ShaderNodeTexImage", "ShaderNodeTexEnvironment"}) {
        for (const bNode *node : ntree.nodes_by_type(idname)) {
          Image *image = reinterpret_cast<Image *>(node->id);
          if (image != nullptr && BKE_image_is_animated(image)) {
            ntree.runtime->runtime_flag |= NTREE_RUNTIME_FLAG_HAS_IMAGE_ANIMATION;
            break;
          }
        }
      }
      /* Check if the tree has a material output. */
      for (const StringRefNull idname : {"ShaderNodeOutputMaterial",
                                         "ShaderNodeOutputLight",
                                         "ShaderNodeOutputWorld",
                                         "ShaderNodeOutputAOV"})
      {
        const Span<const bNode *> nodes = ntree.nodes_by_type(idname);
        if (!nodes.is_empty()) {
          ntree.runtime->runtime_flag |= NTREE_RUNTIME_FLAG_HAS_MATERIAL_OUTPUT;
          break;
        }
      }
    }
    if (ntree.type == NTREE_GEOMETRY) {
      /* Check if there is a simulation zone. */
      if (!ntree.nodes_by_type("GeometryNodeSimulationOutput").is_empty()) {
        ntree.runtime->runtime_flag |= NTREE_RUNTIME_FLAG_HAS_SIMULATION_ZONE;
      }
    }
  }

  void update_link_validation(bNodeTree &ntree)
  {
    const Span<const bNode *> toposort = ntree.toposort_left_to_right();

    /* Build an array of toposort indices to allow retrieving the "depth" for each node. */
    Array<int> toposort_indices(toposort.size());
    for (const int i : toposort.index_range()) {
      const bNode &node = *toposort[i];
      toposort_indices[node.index()] = i;
    }

    LISTBASE_FOREACH (bNodeLink *, link, &ntree.links) {
      link->flag |= NODE_LINK_VALID;
      if (!link->fromsock->is_available() || !link->tosock->is_available()) {
        link->flag &= ~NODE_LINK_VALID;
        continue;
      }
      const bNode &from_node = *link->fromnode;
      const bNode &to_node = *link->tonode;
      if (toposort_indices[from_node.index()] > toposort_indices[to_node.index()]) {
        link->flag &= ~NODE_LINK_VALID;
        continue;
      }
      if (ntree.typeinfo->validate_link) {
        const eNodeSocketDatatype from_type = eNodeSocketDatatype(link->fromsock->type);
        const eNodeSocketDatatype to_type = eNodeSocketDatatype(link->tosock->type);
        if (!ntree.typeinfo->validate_link(from_type, to_type)) {
          link->flag &= ~NODE_LINK_VALID;
          continue;
        }
      }
    }
  }

  bool check_if_output_changed(const bNodeTree &tree)
  {
    tree.ensure_topology_cache();

    /* Compute a hash that represents the node topology connected to the output. This always has to
     * be updated even if it is not used to detect changes right now. Otherwise
     * #btree.runtime.output_topology_hash will go out of date. */
    const Vector<const bNodeSocket *> tree_output_sockets = this->find_output_sockets(tree);
    const uint32_t old_topology_hash = tree.runtime->output_topology_hash;
    const uint32_t new_topology_hash = this->get_combined_socket_topology_hash(
        tree, tree_output_sockets);
    tree.runtime->output_topology_hash = new_topology_hash;

    if (const AnimData *adt = BKE_animdata_from_id(&tree.id)) {
      /* Drivers may copy values in the node tree around arbitrarily and may cause the output to
       * change even if it wouldn't without drivers. Only some special drivers like `frame/5` can
       * be used without causing updates all the time currently. In the future we could try to
       * handle other drivers better as well.
       * Note that this optimization only works in practice when the depsgraph didn't also get a
       * copy-on-write tag for the node tree (which happens when changing node properties). It does
       * work in a few situations like adding reroutes and duplicating nodes though. */
      LISTBASE_FOREACH (const FCurve *, fcurve, &adt->drivers) {
        const ChannelDriver *driver = fcurve->driver;
        const StringRef expression = driver->expression;
        if (expression.startswith("frame")) {
          const StringRef remaining_expression = expression.drop_known_prefix("frame");
          if (remaining_expression.find_first_not_of(" */+-0123456789.") == StringRef::not_found) {
            continue;
          }
        }
        /* Unrecognized driver, assume that the output always changes. */
        return true;
      }
    }

    if (tree.runtime->changed_flag & NTREE_CHANGED_ANY) {
      return true;
    }

    if (old_topology_hash != new_topology_hash) {
      return true;
    }

    /* The topology hash can only be used when only topology-changing operations have been done. */
    if (tree.runtime->changed_flag ==
        (tree.runtime->changed_flag & (NTREE_CHANGED_LINK | NTREE_CHANGED_REMOVED_NODE)))
    {
      if (old_topology_hash == new_topology_hash) {
        return false;
      }
    }

    if (!this->check_if_socket_outputs_changed_based_on_flags(tree, tree_output_sockets)) {
      return false;
    }

    return true;
  }

  Vector<const bNodeSocket *> find_output_sockets(const bNodeTree &tree)
  {
    Vector<const bNodeSocket *> sockets;
    for (const bNode *node : tree.all_nodes()) {
      if (!this->is_output_node(*node)) {
        continue;
      }
      for (const bNodeSocket *socket : node->input_sockets()) {
        if (!STREQ(socket->idname, "NodeSocketVirtual")) {
          sockets.append(socket);
        }
      }
    }
    return sockets;
  }

  bool is_output_node(const bNode &node) const
  {
    if (node.typeinfo->nclass == NODE_CLASS_OUTPUT) {
      return true;
    }
    if (node.type == NODE_GROUP_OUTPUT) {
      return true;
    }
    /* Assume node groups without output sockets are outputs. */
    if (node.type == NODE_GROUP) {
      const bNodeTree *node_group = reinterpret_cast<const bNodeTree *>(node.id);
      if (node_group != nullptr &&
          node_group->runtime->runtime_flag & NTREE_RUNTIME_FLAG_HAS_MATERIAL_OUTPUT)
      {
        return true;
      }
    }
    return false;
  }

  /**
   * Computes a hash that changes when the node tree topology connected to an output node changes.
   * Adding reroutes does not have an effect on the hash.
   */
  uint32_t get_combined_socket_topology_hash(const bNodeTree &tree,
                                             Span<const bNodeSocket *> sockets)
  {
    if (tree.has_available_link_cycle()) {
      /* Return dummy value when the link has any cycles. The algorithm below could be improved to
       * handle cycles more gracefully. */
      return 0;
    }
    Array<uint32_t> hashes = this->get_socket_topology_hashes(tree, sockets);
    uint32_t combined_hash = 0;
    for (uint32_t hash : hashes) {
      combined_hash = noise::hash(combined_hash, hash);
    }
    return combined_hash;
  }

  Array<uint32_t> get_socket_topology_hashes(const bNodeTree &tree,
                                             const Span<const bNodeSocket *> sockets)
  {
    BLI_assert(!tree.has_available_link_cycle());
    Array<std::optional<uint32_t>> hash_by_socket_id(tree.all_sockets().size());
    Stack<const bNodeSocket *> sockets_to_check = sockets;

    auto get_socket_ptr_hash = [&](const bNodeSocket &socket) {
      const uint64_t socket_ptr = uintptr_t(&socket);
      return noise::hash(socket_ptr, socket_ptr >> 32);
    };

    while (!sockets_to_check.is_empty()) {
      const bNodeSocket &socket = *sockets_to_check.peek();
      const bNode &node = socket.owner_node();

      if (hash_by_socket_id[socket.index_in_tree()].has_value()) {
        sockets_to_check.pop();
        /* Socket is handled already. */
        continue;
      }

      uint32_t socket_hash = 0;
      if (socket.is_input()) {
        /* For input sockets, first compute the hashes of all linked sockets. */
        bool all_origins_computed = true;
        bool get_value_from_origin = false;
        for (const bNodeLink *link : socket.directly_linked_links()) {
          if (link->is_muted()) {
            continue;
          }
          if (!link->is_available()) {
            continue;
          }
          const bNodeSocket &origin_socket = *link->fromsock;
          const std::optional<uint32_t> origin_hash =
              hash_by_socket_id[origin_socket.index_in_tree()];
          if (origin_hash.has_value()) {
            if (get_value_from_origin || socket.type != origin_socket.type) {
              socket_hash = noise::hash(socket_hash, *origin_hash);
            }
            else {
              /* Copy the socket hash because the link did not change it. */
              socket_hash = *origin_hash;
            }
            get_value_from_origin = true;
          }
          else {
            sockets_to_check.push(&origin_socket);
            all_origins_computed = false;
          }
        }
        if (!all_origins_computed) {
          continue;
        }

        if (!get_value_from_origin) {
          socket_hash = get_socket_ptr_hash(socket);
        }
      }
      else {
        bool all_available_inputs_computed = true;
        for (const bNodeSocket *input_socket : node.input_sockets()) {
          if (input_socket->is_available()) {
            if (!hash_by_socket_id[input_socket->index_in_tree()].has_value()) {
              sockets_to_check.push(input_socket);
              all_available_inputs_computed = false;
            }
          }
        }
        if (!all_available_inputs_computed) {
          continue;
        }
        if (node.type == NODE_REROUTE) {
          socket_hash = *hash_by_socket_id[node.input_socket(0).index_in_tree()];
        }
        else if (node.is_muted()) {
          const bNodeSocket *internal_input = socket.internal_link_input();
          if (internal_input == nullptr) {
            socket_hash = get_socket_ptr_hash(socket);
          }
          else {
            if (internal_input->type == socket.type) {
              socket_hash = *hash_by_socket_id[internal_input->index_in_tree()];
            }
            else {
              socket_hash = get_socket_ptr_hash(socket);
            }
          }
        }
        else {
          socket_hash = get_socket_ptr_hash(socket);
          for (const bNodeSocket *input_socket : node.input_sockets()) {
            if (input_socket->is_available()) {
              const uint32_t input_socket_hash = *hash_by_socket_id[input_socket->index_in_tree()];
              socket_hash = noise::hash(socket_hash, input_socket_hash);
            }
          }

          /* The Image Texture node has a special case. The behavior of the color output changes
           * depending on whether the Alpha output is linked. */
          if (node.type == SH_NODE_TEX_IMAGE && socket.index() == 0) {
            BLI_assert(STREQ(socket.name, "Color"));
            const bNodeSocket &alpha_socket = node.output_socket(1);
            BLI_assert(STREQ(alpha_socket.name, "Alpha"));
            if (alpha_socket.is_directly_linked()) {
              socket_hash = noise::hash(socket_hash);
            }
          }
        }
      }
      hash_by_socket_id[socket.index_in_tree()] = socket_hash;
      /* Check that nothing has been pushed in the meantime. */
      BLI_assert(sockets_to_check.peek() == &socket);
      sockets_to_check.pop();
    }

    /* Create output array. */
    Array<uint32_t> hashes(sockets.size());
    for (const int i : sockets.index_range()) {
      hashes[i] = *hash_by_socket_id[sockets[i]->index_in_tree()];
    }
    return hashes;
  }

  /**
   * Returns true when any of the provided sockets changed its values. A change is detected by
   * checking the #changed_flag on connected sockets and nodes.
   */
  bool check_if_socket_outputs_changed_based_on_flags(const bNodeTree &tree,
                                                      Span<const bNodeSocket *> sockets)
  {
    /* Avoid visiting the same socket twice when multiple links point to the same socket. */
    Array<bool> pushed_by_socket_id(tree.all_sockets().size(), false);
    Stack<const bNodeSocket *> sockets_to_check = sockets;

    for (const bNodeSocket *socket : sockets) {
      pushed_by_socket_id[socket->index_in_tree()] = true;
    }

    while (!sockets_to_check.is_empty()) {
      const bNodeSocket &socket = *sockets_to_check.pop();
      const bNode &node = socket.owner_node();
      if (socket.runtime->changed_flag != NTREE_CHANGED_NOTHING) {
        return true;
      }
      if (node.runtime->changed_flag != NTREE_CHANGED_NOTHING) {
        const bool only_unused_internal_link_changed = !node.is_muted() &&
                                                       node.runtime->changed_flag ==
                                                           NTREE_CHANGED_INTERNAL_LINK;
        if (!only_unused_internal_link_changed) {
          return true;
        }
      }
      if (socket.is_input()) {
        for (const bNodeSocket *origin_socket : socket.directly_linked_sockets()) {
          bool &pushed = pushed_by_socket_id[origin_socket->index_in_tree()];
          if (!pushed) {
            sockets_to_check.push(origin_socket);
            pushed = true;
          }
        }
      }
      else {
        for (const bNodeSocket *input_socket : node.input_sockets()) {
          if (input_socket->is_available()) {
            bool &pushed = pushed_by_socket_id[input_socket->index_in_tree()];
            if (!pushed) {
              sockets_to_check.push(input_socket);
              pushed = true;
            }
          }
        }
        /* The Normal node has a special case, because the value stored in the first output socket
         * is used as input in the node. */
        if (node.type == SH_NODE_NORMAL && socket.index() == 1) {
          BLI_assert(STREQ(socket.name, "Dot"));
          const bNodeSocket &normal_output = node.output_socket(0);
          BLI_assert(STREQ(normal_output.name, "Normal"));
          bool &pushed = pushed_by_socket_id[normal_output.index_in_tree()];
          if (!pushed) {
            sockets_to_check.push(&normal_output);
            pushed = true;
          }
        }
      }
    }
    return false;
  }

  /**
   * Make sure that the #bNodeTree::nested_node_refs is up to date. It's supposed to contain a
   * reference to all (nested) simulation zones.
   */
  bool update_nested_node_refs(bNodeTree &ntree)
  {
    ntree.ensure_topology_cache();

    /* Simplify lookup of old ids. */
    Map<bNestedNodePath, int32_t> old_id_by_path;
    Set<int32_t> old_ids;
    for (const bNestedNodeRef &ref : ntree.nested_node_refs_span()) {
      old_id_by_path.add(ref.path, ref.id);
      old_ids.add(ref.id);
    }

    Vector<bNestedNodePath> nested_node_paths;

    /* Don't forget nested node refs just because the linked file is not available right now. */
    for (const bNestedNodePath &path : old_id_by_path.keys()) {
      const bNode *node = ntree.node_by_id(path.node_id);
      if (node && node->is_group() && node->id) {
        if (node->id->tag & LIB_TAG_MISSING) {
          nested_node_paths.append(path);
        }
      }
    }
    if (ntree.type == NTREE_GEOMETRY) {
      /* Create references for simulations in geometry nodes. */
      for (const bNode *node : ntree.nodes_by_type("GeometryNodeSimulationOutput")) {
        nested_node_paths.append({node->identifier, -1});
      }
    }
    /* Propagate references to nested nodes in group nodes. */
    for (const bNode *node : ntree.group_nodes()) {
      const bNodeTree *group = reinterpret_cast<const bNodeTree *>(node->id);
      if (group == nullptr) {
        continue;
      }
      for (const int i : group->nested_node_refs_span().index_range()) {
        const bNestedNodeRef &child_ref = group->nested_node_refs[i];
        nested_node_paths.append({node->identifier, child_ref.id});
      }
    }

    /* Used to generate new unique IDs if necessary. */
    RandomNumberGenerator rng(PIL_check_seconds_timer_i() & UINT_MAX);

    Map<int32_t, bNestedNodePath> new_path_by_id;
    for (const bNestedNodePath &path : nested_node_paths) {
      const int32_t old_id = old_id_by_path.lookup_default(path, -1);
      if (old_id != -1) {
        /* The same path existed before, it should keep the same ID as before. */
        new_path_by_id.add(old_id, path);
        continue;
      }
      int32_t new_id;
      while (true) {
        new_id = rng.get_int32(INT32_MAX);
        if (!old_ids.contains(new_id) && !new_path_by_id.contains(new_id)) {
          break;
        }
      }
      /* The path is new, it should get a new ID that does not collide with any existing IDs. */
      new_path_by_id.add(new_id, path);
    }

    /* Check if the old and new references are identical. */
    if (!this->nested_node_refs_changed(ntree, new_path_by_id)) {
      return false;
    }

    MEM_SAFE_FREE(ntree.nested_node_refs);
    if (new_path_by_id.is_empty()) {
      ntree.nested_node_refs_num = 0;
      return true;
    }

    /* Allocate new array for the nested node references contained in the node tree. */
    bNestedNodeRef *new_refs = static_cast<bNestedNodeRef *>(
        MEM_malloc_arrayN(new_path_by_id.size(), sizeof(bNestedNodeRef), __func__));
    int index = 0;
    for (const auto item : new_path_by_id.items()) {
      bNestedNodeRef &ref = new_refs[index];
      ref.id = item.key;
      ref.path = item.value;
      index++;
    }

    ntree.nested_node_refs = new_refs;
    ntree.nested_node_refs_num = new_path_by_id.size();

    return true;
  }

  bool nested_node_refs_changed(const bNodeTree &ntree,
                                const Map<int32_t, bNestedNodePath> &new_path_by_id)
  {
    if (ntree.nested_node_refs_num != new_path_by_id.size()) {
      return true;
    }
    for (const bNestedNodeRef &ref : ntree.nested_node_refs_span()) {
      if (!new_path_by_id.contains(ref.id)) {
        return true;
      }
    }
    return false;
  }

  void reset_changed_flags(bNodeTree &ntree)
  {
    ntree.runtime->changed_flag = NTREE_CHANGED_NOTHING;
    for (bNode *node : ntree.all_nodes()) {
      node->runtime->changed_flag = NTREE_CHANGED_NOTHING;
      node->runtime->update = 0;
      LISTBASE_FOREACH (bNodeSocket *, socket, &node->inputs) {
        socket->runtime->changed_flag = NTREE_CHANGED_NOTHING;
      }
      LISTBASE_FOREACH (bNodeSocket *, socket, &node->outputs) {
        socket->runtime->changed_flag = NTREE_CHANGED_NOTHING;
      }
    }
  }
};

}  // namespace blender::bke

void BKE_ntree_update_tag_all(bNodeTree *ntree)
{
  add_tree_tag(ntree, NTREE_CHANGED_ANY);
}

void BKE_ntree_update_tag_node_property(bNodeTree *ntree, bNode *node)
{
  add_node_tag(ntree, node, NTREE_CHANGED_NODE_PROPERTY);
}

void BKE_ntree_update_tag_node_new(bNodeTree *ntree, bNode *node)
{
  add_node_tag(ntree, node, NTREE_CHANGED_NODE_PROPERTY);
}

void BKE_ntree_update_tag_socket_property(bNodeTree *ntree, bNodeSocket *socket)
{
  add_socket_tag(ntree, socket, NTREE_CHANGED_SOCKET_PROPERTY);
}

void BKE_ntree_update_tag_socket_new(bNodeTree *ntree, bNodeSocket *socket)
{
  add_socket_tag(ntree, socket, NTREE_CHANGED_SOCKET_PROPERTY);
}

void BKE_ntree_update_tag_socket_removed(bNodeTree *ntree)
{
  add_tree_tag(ntree, NTREE_CHANGED_REMOVED_SOCKET);
}

void BKE_ntree_update_tag_socket_type(bNodeTree *ntree, bNodeSocket *socket)
{
  add_socket_tag(ntree, socket, NTREE_CHANGED_SOCKET_PROPERTY);
}

void BKE_ntree_update_tag_socket_availability(bNodeTree *ntree, bNodeSocket *socket)
{
  add_socket_tag(ntree, socket, NTREE_CHANGED_SOCKET_PROPERTY);
}

void BKE_ntree_update_tag_node_removed(bNodeTree *ntree)
{
  add_tree_tag(ntree, NTREE_CHANGED_REMOVED_NODE);
}

void BKE_ntree_update_tag_node_reordered(bNodeTree *ntree)
{
  /* Don't add a tree update tag to avoid reevaluations for trivial operations like selection or
   * parenting that typically influence the node order. This means the node order can be different
   * for original and evaluated trees. A different solution might avoid sorting nodes based on UI
   * states like selection, which would require not tying the node order to the drawing order. */
  ntree->runtime->topology_cache_mutex.tag_dirty();
}

void BKE_ntree_update_tag_node_mute(bNodeTree *ntree, bNode *node)
{
  add_node_tag(ntree, node, NTREE_CHANGED_NODE_PROPERTY);
}

void BKE_ntree_update_tag_node_internal_link(bNodeTree *ntree, bNode *node)
{
  add_node_tag(ntree, node, NTREE_CHANGED_INTERNAL_LINK);
}

void BKE_ntree_update_tag_link_changed(bNodeTree *ntree)
{
  add_tree_tag(ntree, NTREE_CHANGED_LINK);
}

void BKE_ntree_update_tag_link_removed(bNodeTree *ntree)
{
  add_tree_tag(ntree, NTREE_CHANGED_LINK);
}

void BKE_ntree_update_tag_link_added(bNodeTree *ntree, bNodeLink *link)
{
  add_tree_tag(ntree, NTREE_CHANGED_LINK);
  add_socket_tag(ntree, link->tosock, NTREE_CHANGED_SOCKET_LINK);
}

void BKE_ntree_update_tag_link_mute(bNodeTree *ntree, bNodeLink *link)
{
  add_tree_tag(ntree, NTREE_CHANGED_LINK);
  add_socket_tag(ntree, link->tosock, NTREE_CHANGED_SOCKET_LINK);
}

void BKE_ntree_update_tag_active_output_changed(bNodeTree *ntree)
{
  add_tree_tag(ntree, NTREE_CHANGED_ANY);
}

void BKE_ntree_update_tag_missing_runtime_data(bNodeTree *ntree)
{
  add_tree_tag(ntree, NTREE_CHANGED_ALL);
}

void BKE_ntree_update_tag_interface(bNodeTree *ntree)
{
  add_tree_tag(ntree, NTREE_CHANGED_INTERFACE);
}

void BKE_ntree_update_tag_parent_change(bNodeTree *ntree, bNode *node)
{
  add_node_tag(ntree, node, NTREE_CHANGED_PARENT);
}

void BKE_ntree_update_tag_id_changed(Main *bmain, ID *id)
{
  FOREACH_NODETREE_BEGIN (bmain, ntree, ntree_id) {
    for (bNode *node : ntree->all_nodes()) {
      if (node->id == id) {
        node->runtime->update |= NODE_UPDATE_ID;
        add_node_tag(ntree, node, NTREE_CHANGED_NODE_PROPERTY);
      }
    }
  }
  FOREACH_NODETREE_END;
}

void BKE_ntree_update_tag_image_user_changed(bNodeTree *ntree, ImageUser * /*iuser*/)
{
  /* Would have to search for the node that uses the image user for a more detailed tag. */
  add_tree_tag(ntree, NTREE_CHANGED_ANY);
}

uint64_t bNestedNodePath::hash() const
{
  return blender::get_default_hash_2(this->node_id, this->id_in_node);
}

bool operator==(const bNestedNodePath &a, const bNestedNodePath &b)
{
  return a.node_id == b.node_id && a.id_in_node == b.id_in_node;
}

/**
 * Protect from recursive calls into the updating function. Some node update functions might
 * trigger this from Python or in other cases.
 *
 * This could be added to #Main, but given that there is generally only one #Main, that's not
 * really worth it now.
 */
static bool is_updating = false;

void BKE_ntree_update_main(Main *bmain, NodeTreeUpdateExtraParams *params)
{
  if (is_updating) {
    return;
  }

  is_updating = true;
  blender::bke::NodeTreeMainUpdater updater{bmain, params};
  updater.update();
  is_updating = false;
}

void BKE_ntree_update_main_tree(Main *bmain, bNodeTree *ntree, NodeTreeUpdateExtraParams *params)
{
  if (ntree == nullptr) {
    BKE_ntree_update_main(bmain, params);
    return;
  }

  if (is_updating) {
    return;
  }

  is_updating = true;
  blender::bke::NodeTreeMainUpdater updater{bmain, params};
  updater.update_rooted({ntree});
  is_updating = false;
}<|MERGE_RESOLUTION|>--- conflicted
+++ resolved
@@ -788,16 +788,11 @@
         nodes_to_visit.push(node_iter);
         continue;
       }
-<<<<<<< HEAD
       LISTBASE_FOREACH (bNodeSocket *, socket_iter, &node_iter->inputs) {
         if (socket_iter->runtime->changed_flag != NTREE_CHANGED_NOTHING) {
           nodes_to_visit.push(node_iter);
           continue;
         }
-=======
-      if (bNodeTree *nested_tree = reinterpret_cast<bNodeTree *>(node->id)) {
-        this->make_node_previews_dirty(*nested_tree);
->>>>>>> d6b02d96
       }
     }
     nodes_preview_mark_dirty(ntree, nodes_to_visit);
