--- conflicted
+++ resolved
@@ -474,12 +474,7 @@
   }
 
   attributes.remove(attribute_id);
-<<<<<<< HEAD
-  if (attributes.add(
-          attribute_id, domain, data_type, bke::AttributeInitMoveArray{buffer, nullptr})) {
-=======
   if (attributes.add(attribute_id, domain, data_type, bke::AttributeInitMoveArray(buffer))) {
->>>>>>> a5140712
     return true;
   }
 
