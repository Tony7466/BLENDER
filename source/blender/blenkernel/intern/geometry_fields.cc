--- conflicted
+++ resolved
@@ -664,21 +664,12 @@
   return attributes.add(id_to_create, domain, data_type, init);
 }
 
-<<<<<<< HEAD
 bool try_capture_field_on_geometry(MutableAttributeAccessor attributes,
                                    const fn::FieldContext &field_context,
                                    const AttributeIDRef &attribute_id,
-                                   const eAttrDomain domain,
+                                   const AttrDomain domain,
                                    const fn::Field<bool> &selection,
                                    const fn::GField &field)
-=======
-static bool try_capture_field_on_geometry(MutableAttributeAccessor attributes,
-                                          const GeometryFieldContext &field_context,
-                                          const AttributeIDRef &attribute_id,
-                                          const AttrDomain domain,
-                                          const fn::Field<bool> &selection,
-                                          const fn::GField &field)
->>>>>>> 7132c7a5
 {
   const int domain_size = attributes.domain_size(domain);
   const CPPType &type = field.cpp_type();
