--- conflicted
+++ resolved
@@ -35,31 +35,6 @@
   BLI_assert(curves.attributes().domain_supported(domain));
 }
 
-<<<<<<< HEAD
-const greasepencil::Drawing *get_eval_grease_pencil_layer_drawing(
-    const GreasePencil &grease_pencil, const int layer_index)
-{
-  BLI_assert(layer_index >= 0 && layer_index < grease_pencil.layers().size());
-  const bke::greasepencil::Layer &layer = *grease_pencil.layers()[layer_index];
-  const int drawing_index = layer.drawing_index_at(grease_pencil.runtime->eval_frame);
-  if (drawing_index == -1) {
-    return nullptr;
-  }
-  const GreasePencilDrawingBase *drawing_base = grease_pencil.drawing(drawing_index);
-  if (drawing_base->type != GP_DRAWING) {
-    return nullptr;
-  }
-  const bke::greasepencil::Drawing &drawing =
-      reinterpret_cast<const GreasePencilDrawing *>(drawing_base)->wrap();
-  return &drawing;
-}
-
-greasepencil::Drawing *get_eval_grease_pencil_layer_drawing_for_write(GreasePencil &grease_pencil,
-                                                                      const int layer)
-{
-  return const_cast<greasepencil::Drawing *>(
-      get_eval_grease_pencil_layer_drawing(grease_pencil, layer));
-=======
 GVArray GreasePencilLayerFieldContext::get_varray_for_input(const fn::FieldInput &field_input,
                                                             const IndexMask &mask,
                                                             ResourceScope &scope) const
@@ -79,7 +54,6 @@
     return {};
   }
   return field_input.get_varray_for_context(*this, mask, scope);
->>>>>>> 559c271a
 }
 
 GeometryFieldContext::GeometryFieldContext(const GeometryFieldContext &other,
@@ -194,14 +168,9 @@
     if (domain_ == ATTR_DOMAIN_GREASE_PENCIL_LAYER) {
       return grease_pencil->attributes();
     }
-<<<<<<< HEAD
-    else if (const greasepencil::Drawing *drawing = get_eval_grease_pencil_layer_drawing(
-                 *grease_pencil, grease_pencil_layer_index_))
-=======
     else if (const greasepencil::Drawing *drawing =
                  greasepencil::get_eval_grease_pencil_layer_drawing(*grease_pencil,
                                                                     grease_pencil_layer_index_))
->>>>>>> 559c271a
     {
       return drawing->strokes().attributes();
     }
@@ -237,13 +206,6 @@
 }
 const greasepencil::Drawing *GeometryFieldContext::grease_pencil_layer_drawing() const
 {
-<<<<<<< HEAD
-  return this->type() == GeometryComponent::Type::GreasePencil &&
-                 ELEM(domain_, ATTR_DOMAIN_CURVE, ATTR_DOMAIN_POINT) ?
-             get_eval_grease_pencil_layer_drawing(*this->grease_pencil(),
-                                                  grease_pencil_layer_index_) :
-             nullptr;
-=======
   if (!(this->type() == GeometryComponent::Type::GreasePencil) ||
       !ELEM(domain_, ATTR_DOMAIN_CURVE, ATTR_DOMAIN_POINT))
   {
@@ -251,7 +213,6 @@
   }
   return greasepencil::get_eval_grease_pencil_layer_drawing(*this->grease_pencil(),
                                                             this->grease_pencil_layer_index_);
->>>>>>> 559c271a
 }
 const CurvesGeometry *GeometryFieldContext::curves_or_strokes() const
 {
@@ -737,14 +698,9 @@
     bool any_success = false;
     threading::parallel_for(grease_pencil->layers().index_range(), 8, [&](const IndexRange range) {
       for (const int layer_index : range) {
-<<<<<<< HEAD
-        if (greasepencil::Drawing *drawing = get_eval_grease_pencil_layer_drawing_for_write(
-                *grease_pencil, layer_index))
-=======
         if (greasepencil::Drawing *drawing =
                 greasepencil::get_eval_grease_pencil_layer_drawing_for_write(*grease_pencil,
                                                                              layer_index))
->>>>>>> 559c271a
         {
           const GeometryFieldContext field_context{*grease_pencil, domain, layer_index};
           const bool success = try_capture_field_on_geometry(
