/* SPDX-FileCopyrightText: 2023 Blender Authors
 *
 * SPDX-License-Identifier: GPL-2.0-or-later */

#include "BLI_array_utils.hh"

#include "BKE_attribute.hh"
#include "BKE_curves.hh"
#include "BKE_geometry_fields.hh"
#include "BKE_geometry_set.hh"
#include "BKE_grease_pencil.hh"
#include "BKE_instances.hh"
#include "BKE_mesh.hh"
#include "BKE_physics_geometry.hh"
#include "BKE_pointcloud.hh"
#include "BKE_type_conversions.hh"

#include "DNA_mesh_types.h"
#include "DNA_pointcloud_types.h"

#include "BLT_translation.hh"

#include <fmt/format.h>

namespace blender::bke {

MeshFieldContext::MeshFieldContext(const Mesh &mesh, const AttrDomain domain)
    : mesh_(mesh), domain_(domain)
{
  BLI_assert(mesh.attributes().domain_supported(domain_));
}

CurvesFieldContext::CurvesFieldContext(const CurvesGeometry &curves, const AttrDomain domain)
    : curves_(curves), domain_(domain)
{
  BLI_assert(curves.attributes().domain_supported(domain));
}

CurvesFieldContext::CurvesFieldContext(const Curves &curves_id, const AttrDomain domain)
    : CurvesFieldContext(curves_id.geometry.wrap(), domain)
{
  curves_id_ = &curves_id;
}

GVArray GreasePencilLayerFieldContext::get_varray_for_input(const fn::FieldInput &field_input,
                                                            const IndexMask &mask,
                                                            ResourceScope &scope) const
{
  if (const CurvesFieldInput *curves_field_input = dynamic_cast<const CurvesFieldInput *>(
          &field_input))
  {
    if (const bke::greasepencil::Drawing *drawing = this->grease_pencil().get_eval_drawing(
            this->grease_pencil().layer(this->layer_index())))
    {
      if (drawing->strokes().attributes().domain_supported(this->domain())) {
        const CurvesFieldContext context{drawing->strokes(), this->domain()};
        return curves_field_input->get_varray_for_context(context, mask, scope);
      }
    }
    return {};
  }
  return field_input.get_varray_for_context(*this, mask, scope);
}

GVArray PhysicsFieldContext::get_varray_for_input(const fn::FieldInput &field_input,
                                                  const IndexMask &mask,
                                                  ResourceScope &scope) const
{
  if (const PhysicsFieldInput *physics_field_input = dynamic_cast<const PhysicsFieldInput *>(
          &field_input))
  {
    const PhysicsFieldContext context{this->physics(), this->domain()};
    return physics_field_input->get_varray_for_context(context, mask, scope);
  }
  return field_input.get_varray_for_context(*this, mask, scope);
}

GeometryFieldContext::GeometryFieldContext(const GeometryFieldContext &other,
                                           const AttrDomain domain)
    : geometry_(other.geometry_),
      type_(other.type_),
      domain_(domain),
      curves_id_(other.curves_id_),
      grease_pencil_layer_index_(other.grease_pencil_layer_index_)
{
}

GeometryFieldContext::GeometryFieldContext(const void *geometry,
                                           const GeometryComponent::Type type,
                                           const AttrDomain domain,
                                           const int grease_pencil_layer_index)
    : geometry_(geometry),
      type_(type),
      domain_(domain),
      grease_pencil_layer_index_(grease_pencil_layer_index)
{
  BLI_assert(ELEM(type,
                  GeometryComponent::Type::Mesh,
                  GeometryComponent::Type::Curve,
                  GeometryComponent::Type::PointCloud,
                  GeometryComponent::Type::GreasePencil,
                  GeometryComponent::Type::Physics,
                  GeometryComponent::Type::Instance));
}

GeometryFieldContext::GeometryFieldContext(const GeometryComponent &component,
                                           const AttrDomain domain)
    : type_(component.type()), domain_(domain)
{
  switch (component.type()) {
    case GeometryComponent::Type::Mesh: {
      const MeshComponent &mesh_component = static_cast<const MeshComponent &>(component);
      geometry_ = mesh_component.get();
      break;
    }
    case GeometryComponent::Type::Curve: {
      const CurveComponent &curve_component = static_cast<const CurveComponent &>(component);
      const Curves *curves = curve_component.get();
      geometry_ = curves ? &curves->geometry.wrap() : nullptr;
      curves_id_ = curve_component.get();
      break;
    }
    case GeometryComponent::Type::PointCloud: {
      const PointCloudComponent &pointcloud_component = static_cast<const PointCloudComponent &>(
          component);
      geometry_ = pointcloud_component.get();
      break;
    }
    case GeometryComponent::Type::GreasePencil: {
      const GreasePencilComponent &grease_pencil_component =
          static_cast<const GreasePencilComponent &>(component);
      geometry_ = grease_pencil_component.get();
      /* Need to use another constructor for other domains. */
      BLI_assert(domain == AttrDomain::Layer);
      break;
    }
    case GeometryComponent::Type::Instance: {
      const InstancesComponent &instances_component = static_cast<const InstancesComponent &>(
          component);
      geometry_ = instances_component.get();
      break;
    }
    case GeometryComponent::Type::Physics: {
      const PhysicsComponent &physics_component = static_cast<const PhysicsComponent &>(component);
      geometry_ = physics_component.get();
      break;
    }
    case GeometryComponent::Type::Volume:
    case GeometryComponent::Type::Edit:
      BLI_assert_unreachable();
      break;
  }
}

GeometryFieldContext::GeometryFieldContext(const Mesh &mesh, AttrDomain domain)
    : geometry_(&mesh), type_(GeometryComponent::Type::Mesh), domain_(domain)
{
}
GeometryFieldContext::GeometryFieldContext(const CurvesGeometry &curves, AttrDomain domain)
    : geometry_(&curves), type_(GeometryComponent::Type::Curve), domain_(domain)
{
}
GeometryFieldContext::GeometryFieldContext(const Curves &curves_id, AttrDomain domain)
    : geometry_(&curves_id.geometry.wrap()),
      type_(GeometryComponent::Type::Curve),
      domain_(domain),
      curves_id_(&curves_id)
{
}
GeometryFieldContext::GeometryFieldContext(const PointCloud &points)
    : geometry_(&points), type_(GeometryComponent::Type::PointCloud), domain_(AttrDomain::Point)
{
}
GeometryFieldContext::GeometryFieldContext(const GreasePencil &grease_pencil)
    : geometry_(&grease_pencil),
      type_(GeometryComponent::Type::GreasePencil),
      domain_(AttrDomain::Layer)
{
}
GeometryFieldContext::GeometryFieldContext(const GreasePencil &grease_pencil,
                                           const AttrDomain domain,
                                           const int layer_index)
    : geometry_(&grease_pencil),
      type_(GeometryComponent::Type::GreasePencil),
      domain_(domain),
      grease_pencil_layer_index_(layer_index)
{
}
GeometryFieldContext::GeometryFieldContext(const PhysicsGeometry &physics)
    : geometry_(&physics), type_(GeometryComponent::Type::Physics), domain_(AttrDomain::Point)
{
}
GeometryFieldContext::GeometryFieldContext(const Instances &instances)
    : geometry_(&instances),
      type_(GeometryComponent::Type::Instance),
      domain_(AttrDomain::Instance)
{
}

std::optional<AttributeAccessor> GeometryFieldContext::attributes() const
{
  if (const Mesh *mesh = this->mesh()) {
    return mesh->attributes();
  }
  if (const CurvesGeometry *curves = this->curves()) {
    return curves->attributes();
  }
  if (const PointCloud *pointcloud = this->pointcloud()) {
    return pointcloud->attributes();
  }
  if (const GreasePencil *grease_pencil = this->grease_pencil()) {
    if (domain_ == AttrDomain::Layer) {
      return grease_pencil->attributes();
    }
    if (const greasepencil::Drawing *drawing = grease_pencil->get_eval_drawing(
            grease_pencil->layer(grease_pencil_layer_index_)))
    {
      return drawing->strokes().attributes();
    }
  }
  if (const PhysicsGeometry *physics = this->physics()) {
    return physics->attributes();
  }
  if (const Instances *instances = this->instances()) {
    return instances->attributes();
  }
  return {};
}

const Mesh *GeometryFieldContext::mesh() const
{
  return this->type() == GeometryComponent::Type::Mesh ? static_cast<const Mesh *>(geometry_) :
                                                         nullptr;
}
const CurvesGeometry *GeometryFieldContext::curves() const
{
  return this->type() == GeometryComponent::Type::Curve ?
             static_cast<const CurvesGeometry *>(geometry_) :
             nullptr;
}
const PointCloud *GeometryFieldContext::pointcloud() const
{
  return this->type() == GeometryComponent::Type::PointCloud ?
             static_cast<const PointCloud *>(geometry_) :
             nullptr;
}
const GreasePencil *GeometryFieldContext::grease_pencil() const
{
  return this->type() == GeometryComponent::Type::GreasePencil ?
             static_cast<const GreasePencil *>(geometry_) :
             nullptr;
}
const greasepencil::Drawing *GeometryFieldContext::grease_pencil_layer_drawing() const
{
  if (!(this->type() == GeometryComponent::Type::GreasePencil) ||
      !ELEM(domain_, AttrDomain::Curve, AttrDomain::Point))
  {
    return nullptr;
  }
  return this->grease_pencil()->get_eval_drawing(
      this->grease_pencil()->layer(this->grease_pencil_layer_index_));
}
const CurvesGeometry *GeometryFieldContext::curves_or_strokes() const
{
  if (const CurvesGeometry *curves = this->curves()) {
    return curves;
  }
  if (const greasepencil::Drawing *drawing = this->grease_pencil_layer_drawing()) {
    return &drawing->strokes();
  }
  return nullptr;
}
<<<<<<< HEAD
const PhysicsGeometry *GeometryFieldContext::physics() const
{
  return this->type() == GeometryComponent::Type::Physics ?
             static_cast<const PhysicsGeometry *>(geometry_) :
             nullptr;
=======
const Curves *GeometryFieldContext::curves_id() const
{
  return curves_id_;
>>>>>>> 87bef460
}
const Instances *GeometryFieldContext::instances() const
{
  return this->type() == GeometryComponent::Type::Instance ?
             static_cast<const Instances *>(geometry_) :
             nullptr;
}

GVArray GeometryFieldInput::get_varray_for_context(const fn::FieldContext &context,
                                                   const IndexMask &mask,
                                                   ResourceScope & /*scope*/) const
{
  if (const GeometryFieldContext *geometry_context = dynamic_cast<const GeometryFieldContext *>(
          &context))
  {
    return this->get_varray_for_context(*geometry_context, mask);
  }
  if (const MeshFieldContext *mesh_context = dynamic_cast<const MeshFieldContext *>(&context)) {
    return this->get_varray_for_context({mesh_context->mesh(), mesh_context->domain()}, mask);
  }
  if (const CurvesFieldContext *curve_context = dynamic_cast<const CurvesFieldContext *>(&context))
  {
    if (const Curves *curves_id = curve_context->curves_id()) {
      return this->get_varray_for_context({*curves_id, curve_context->domain()}, mask);
    }
    return this->get_varray_for_context({curve_context->curves(), curve_context->domain()}, mask);
  }
  if (const PointCloudFieldContext *point_context = dynamic_cast<const PointCloudFieldContext *>(
          &context))
  {
    return this->get_varray_for_context({point_context->pointcloud()}, mask);
  }
  if (const GreasePencilFieldContext *grease_pencil_context =
          dynamic_cast<const GreasePencilFieldContext *>(&context))
  {
    return this->get_varray_for_context({grease_pencil_context->grease_pencil()}, mask);
  }
  if (const GreasePencilLayerFieldContext *grease_pencil_context =
          dynamic_cast<const GreasePencilLayerFieldContext *>(&context))
  {
    return this->get_varray_for_context({grease_pencil_context->grease_pencil(),
                                         grease_pencil_context->domain(),
                                         grease_pencil_context->layer_index()},
                                        mask);
  }
  if (const PhysicsFieldContext *physics_context = dynamic_cast<const PhysicsFieldContext *>(
          &context))
  {
    return this->get_varray_for_context({physics_context->physics(), physics_context->domain()},
                                        mask);
  }
  if (const InstancesFieldContext *instances_context = dynamic_cast<const InstancesFieldContext *>(
          &context))
  {
    return this->get_varray_for_context({instances_context->instances()}, mask);
  }
  return {};
}

std::optional<AttrDomain> GeometryFieldInput::preferred_domain(
    const GeometryComponent & /*component*/) const
{
  return std::nullopt;
}

GVArray MeshFieldInput::get_varray_for_context(const fn::FieldContext &context,
                                               const IndexMask &mask,
                                               ResourceScope & /*scope*/) const
{
  if (const GeometryFieldContext *geometry_context = dynamic_cast<const GeometryFieldContext *>(
          &context))
  {
    if (const Mesh *mesh = geometry_context->mesh()) {
      return this->get_varray_for_context(*mesh, geometry_context->domain(), mask);
    }
  }
  if (const MeshFieldContext *mesh_context = dynamic_cast<const MeshFieldContext *>(&context)) {
    return this->get_varray_for_context(mesh_context->mesh(), mesh_context->domain(), mask);
  }
  return {};
}

std::optional<AttrDomain> MeshFieldInput::preferred_domain(const Mesh & /*mesh*/) const
{
  return std::nullopt;
}

GVArray CurvesFieldInput::get_varray_for_context(const fn::FieldContext &context,
                                                 const IndexMask &mask,
                                                 ResourceScope & /*scope*/) const
{
  if (const GeometryFieldContext *geometry_context = dynamic_cast<const GeometryFieldContext *>(
          &context))
  {
    if (const CurvesGeometry *curves = geometry_context->curves_or_strokes()) {
      return this->get_varray_for_context(*curves, geometry_context->domain(), mask);
    }
  }
  if (const CurvesFieldContext *curves_context = dynamic_cast<const CurvesFieldContext *>(
          &context))
  {
    return this->get_varray_for_context(curves_context->curves(), curves_context->domain(), mask);
  }
  return {};
}

std::optional<AttrDomain> CurvesFieldInput::preferred_domain(
    const CurvesGeometry & /*curves*/) const
{
  return std::nullopt;
}

GVArray PointCloudFieldInput::get_varray_for_context(const fn::FieldContext &context,
                                                     const IndexMask &mask,
                                                     ResourceScope & /*scope*/) const
{
  if (const GeometryFieldContext *geometry_context = dynamic_cast<const GeometryFieldContext *>(
          &context))
  {
    if (const PointCloud *pointcloud = geometry_context->pointcloud()) {
      return this->get_varray_for_context(*pointcloud, mask);
    }
  }
  if (const PointCloudFieldContext *point_context = dynamic_cast<const PointCloudFieldContext *>(
          &context))
  {
    return this->get_varray_for_context(point_context->pointcloud(), mask);
  }
  return {};
}

GVArray PhysicsFieldInput::get_varray_for_context(const fn::FieldContext &context,
                                                  const IndexMask &mask,
                                                  ResourceScope & /*scope*/) const
{
  if (const GeometryFieldContext *geometry_context = dynamic_cast<const GeometryFieldContext *>(
          &context))
  {
    if (const PhysicsGeometry *physics = geometry_context->physics()) {
      return this->get_varray_for_context(*physics, geometry_context->domain(), mask);
    }
  }
  if (const PhysicsFieldContext *physics_context = dynamic_cast<const PhysicsFieldContext *>(
          &context))
  {
    return this->get_varray_for_context(
        physics_context->physics(), physics_context->domain(), mask);
  }
  return {};
}

std::optional<AttrDomain> PhysicsFieldInput::preferred_domain(
    const PhysicsGeometry & /*physics*/) const
{
  return std::nullopt;
}

GVArray InstancesFieldInput::get_varray_for_context(const fn::FieldContext &context,
                                                    const IndexMask &mask,
                                                    ResourceScope & /*scope*/) const
{
  if (const GeometryFieldContext *geometry_context = dynamic_cast<const GeometryFieldContext *>(
          &context))
  {
    if (const Instances *instances = geometry_context->instances()) {
      return this->get_varray_for_context(*instances, mask);
    }
  }
  if (const InstancesFieldContext *instances_context = dynamic_cast<const InstancesFieldContext *>(
          &context))
  {
    return this->get_varray_for_context(instances_context->instances(), mask);
  }
  return {};
}

GVArray AttributeFieldInput::get_varray_for_context(const GeometryFieldContext &context,
                                                    const IndexMask & /*mask*/) const
{
  const eCustomDataType data_type = cpp_type_to_custom_data_type(*type_);
  const AttrDomain domain = context.domain();
  if (const GreasePencil *grease_pencil = context.grease_pencil()) {
    const AttributeAccessor layer_attributes = grease_pencil->attributes();
    if (domain == AttrDomain::Layer) {
      return *layer_attributes.lookup(name_, data_type);
    }
    if (ELEM(domain, AttrDomain::Point, AttrDomain::Curve)) {
      const int layer_index = context.grease_pencil_layer_index();
      const AttributeAccessor curves_attributes = *context.attributes();
      if (const GAttributeReader reader = curves_attributes.lookup(name_, domain, data_type)) {
        return *reader;
      }
      /* Lookup attribute on the layer domain if it does not exist on points or curves. */
      if (const GAttributeReader reader = layer_attributes.lookup(name_)) {
        const CPPType &cpp_type = reader.varray.type();
        BUFFER_FOR_CPP_TYPE_VALUE(cpp_type, value);
        BLI_SCOPED_DEFER([&]() { cpp_type.destruct(value); });
        reader.varray.get_to_uninitialized(layer_index, value);
        const int domain_size = curves_attributes.domain_size(domain);
        return GVArray::ForSingle(cpp_type, domain_size, value);
      }
    }
  }
  else if (context.domain() == bke::AttrDomain::Instance && name_ == "position") {
    /* Special case for "position" which is no longer an attribute on instances. */
    return bke::instance_position_varray(*context.instances());
  }
  else if (auto attributes = context.attributes()) {
    return *attributes->lookup(name_, domain, data_type);
  }

  return {};
}

GVArray AttributeExistsFieldInput::get_varray_for_context(const bke::GeometryFieldContext &context,
                                                          const IndexMask & /*mask*/) const
{
  const AttrDomain domain = context.domain();
  if (context.type() == GeometryComponent::Type::GreasePencil) {
    const AttributeAccessor layer_attributes = context.grease_pencil()->attributes();
    if (context.domain() == AttrDomain::Layer) {
      const bool exists = layer_attributes.contains(name_);
      const int domain_size = layer_attributes.domain_size(AttrDomain::Layer);
      return VArray<bool>::ForSingle(exists, domain_size);
    }
    const greasepencil::Drawing *drawing = context.grease_pencil_layer_drawing();
    const AttributeAccessor curve_attributes = drawing->strokes().attributes();
    const bool exists = layer_attributes.contains(name_) || curve_attributes.contains(name_);
    const int domain_size = curve_attributes.domain_size(domain);
    return VArray<bool>::ForSingle(exists, domain_size);
  }
  const bool exists = context.attributes()->contains(name_);
  const int domain_size = context.attributes()->domain_size(domain);
  return VArray<bool>::ForSingle(exists, domain_size);
}

std::string AttributeFieldInput::socket_inspection_name() const
{
  if (socket_inspection_name_) {
    return *socket_inspection_name_;
  }
  return fmt::format(TIP_("\"{}\" attribute from geometry"), name_);
}

uint64_t AttributeFieldInput::hash() const
{
  return get_default_hash(name_, type_);
}

bool AttributeFieldInput::is_equal_to(const fn::FieldNode &other) const
{
  if (const AttributeFieldInput *other_typed = dynamic_cast<const AttributeFieldInput *>(&other)) {
    return name_ == other_typed->name_ && type_ == other_typed->type_;
  }
  return false;
}

std::optional<AttrDomain> AttributeFieldInput::preferred_domain(
    const GeometryComponent &component) const
{
  const std::optional<AttributeAccessor> attributes = component.attributes();
  if (!attributes.has_value()) {
    return std::nullopt;
  }
  const std::optional<AttributeMetaData> meta_data = attributes->lookup_meta_data(name_);
  if (!meta_data.has_value()) {
    return std::nullopt;
  }
  return meta_data->domain;
}

static StringRef get_random_id_attribute_name(const AttrDomain domain)
{
  switch (domain) {
    case AttrDomain::Point:
    case AttrDomain::Instance:
      return "id";
    default:
      return "";
  }
}

GVArray IDAttributeFieldInput::get_varray_for_context(const GeometryFieldContext &context,
                                                      const IndexMask &mask) const
{

  const StringRef name = get_random_id_attribute_name(context.domain());
  if (auto attributes = context.attributes()) {
    if (GVArray attribute = *attributes->lookup(name, context.domain(), CD_PROP_INT32)) {
      return attribute;
    }
  }

  /* Use the index as the fallback if no random ID attribute exists. */
  return fn::IndexFieldInput::get_index_varray(mask);
}

std::string IDAttributeFieldInput::socket_inspection_name() const
{
  return TIP_("ID / Index");
}

uint64_t IDAttributeFieldInput::hash() const
{
  /* All random ID attribute inputs are the same within the same evaluation context. */
  return 92386459827;
}

bool IDAttributeFieldInput::is_equal_to(const fn::FieldNode &other) const
{
  /* All random ID attribute inputs are the same within the same evaluation context. */
  return dynamic_cast<const IDAttributeFieldInput *>(&other) != nullptr;
}

GVArray NamedLayerSelectionFieldInput::get_varray_for_context(
    const bke::GeometryFieldContext &context, const IndexMask &mask) const
{
  using namespace bke::greasepencil;
  const AttrDomain domain = context.domain();
  if (!ELEM(domain, AttrDomain::Point, AttrDomain::Curve, AttrDomain::Layer)) {
    return {};
  }

  const GreasePencil &grease_pencil = *context.grease_pencil();
  if (!context.grease_pencil()) {
    return {};
  }

  IndexMaskMemory memory;
  const IndexMask layer_indices = grease_pencil.layer_selection_by_name(layer_name_, memory);
  if (layer_indices.is_empty()) {
    return {};
  }

  if (domain == AttrDomain::Layer) {
    Array<bool> selection(mask.min_array_size());
    layer_indices.to_bools(selection);
    return VArray<bool>::ForContainer(std::move(selection));
  }

  if (!layer_indices.contains(context.grease_pencil_layer_index())) {
    return {};
  }

  return VArray<bool>::ForSingle(true, mask.min_array_size());
}

uint64_t NamedLayerSelectionFieldInput::hash() const
{
  return get_default_hash(layer_name_, type_);
}

bool NamedLayerSelectionFieldInput::is_equal_to(const fn::FieldNode &other) const
{
  if (const NamedLayerSelectionFieldInput *other_named_layer =
          dynamic_cast<const NamedLayerSelectionFieldInput *>(&other))
  {
    return layer_name_ == other_named_layer->layer_name_;
  }
  return false;
}

std::optional<AttrDomain> NamedLayerSelectionFieldInput::preferred_domain(
    const bke::GeometryComponent & /*component*/) const
{
  return AttrDomain::Layer;
}

template<typename T>
void copy_with_checked_indices(const VArray<T> &src,
                               const VArray<int> &indices,
                               const IndexMask &mask,
                               MutableSpan<T> dst)
{
  const IndexRange src_range = src.index_range();
  devirtualize_varray2(src, indices, [&](const auto src, const auto indices) {
    mask.foreach_index(GrainSize(4096), [&](const int i) {
      const int index = indices[i];
      if (src_range.contains(index)) {
        dst[i] = src[index];
      }
      else {
        dst[i] = {};
      }
    });
  });
}

void copy_with_checked_indices(const GVArray &src,
                               const VArray<int> &indices,
                               const IndexMask &mask,
                               GMutableSpan dst)
{
  bke::attribute_math::convert_to_static_type(src.type(), [&](auto dummy) {
    using T = decltype(dummy);
    copy_with_checked_indices(src.typed<T>(), indices, mask, dst.typed<T>());
  });
}

EvaluateAtIndexInput::EvaluateAtIndexInput(fn::Field<int> index_field,
                                           fn::GField value_field,
                                           AttrDomain value_field_domain)
    : bke::GeometryFieldInput(value_field.cpp_type(), "Evaluate at Index"),
      index_field_(std::move(index_field)),
      value_field_(std::move(value_field)),
      value_field_domain_(value_field_domain)
{
}

GVArray EvaluateAtIndexInput::get_varray_for_context(const bke::GeometryFieldContext &context,
                                                     const IndexMask &mask) const
{
  const std::optional<AttributeAccessor> attributes = context.attributes();
  if (!attributes) {
    return {};
  }

  const bke::GeometryFieldContext value_context{context, value_field_domain_};
  fn::FieldEvaluator value_evaluator{value_context, attributes->domain_size(value_field_domain_)};
  value_evaluator.add(value_field_);
  value_evaluator.evaluate();
  const GVArray &values = value_evaluator.get_evaluated(0);

  fn::FieldEvaluator index_evaluator{context, &mask};
  index_evaluator.add(index_field_);
  index_evaluator.evaluate();
  const VArray<int> indices = index_evaluator.get_evaluated<int>(0);

  GArray<> dst_array(values.type(), mask.min_array_size());
  copy_with_checked_indices(values, indices, mask, dst_array);
  return GVArray::ForGArray(std::move(dst_array));
}

EvaluateOnDomainInput::EvaluateOnDomainInput(fn::GField field, AttrDomain domain)
    : bke::GeometryFieldInput(field.cpp_type(), "Evaluate on Domain"),
      src_field_(std::move(field)),
      src_domain_(domain)
{
}

GVArray EvaluateOnDomainInput::get_varray_for_context(const bke::GeometryFieldContext &context,
                                                      const IndexMask & /*mask*/) const
{
  const AttrDomain dst_domain = context.domain();
  const int dst_domain_size = context.attributes()->domain_size(dst_domain);
  const CPPType &cpp_type = src_field_.cpp_type();

  if (context.type() == GeometryComponent::Type::GreasePencil &&
      (src_domain_ == AttrDomain::Layer) != (dst_domain == AttrDomain::Layer))
  {
    /* Evaluate field just for the current layer. */
    if (src_domain_ == AttrDomain::Layer) {
      const bke::GeometryFieldContext src_domain_context{context, AttrDomain::Layer};
      const int layer_index = context.grease_pencil_layer_index();

      const IndexMask single_layer_mask = IndexRange(layer_index, 1);
      fn::FieldEvaluator value_evaluator{src_domain_context, &single_layer_mask};
      value_evaluator.add(src_field_);
      value_evaluator.evaluate();

      const GVArray &values = value_evaluator.get_evaluated(0);

      BUFFER_FOR_CPP_TYPE_VALUE(cpp_type, value);
      BLI_SCOPED_DEFER([&]() { cpp_type.destruct(value); });
      values.get_to_uninitialized(layer_index, value);
      return GVArray::ForSingle(cpp_type, dst_domain_size, value);
    }
    /* We don't adapt from curve to layer domain currently. */
    return GVArray::ForSingleDefault(cpp_type, dst_domain_size);
  }

  const bke::AttributeAccessor attributes = *context.attributes();

  const bke::GeometryFieldContext other_domain_context{context, src_domain_};
  const int64_t src_domain_size = attributes.domain_size(src_domain_);
  GArray<> values(cpp_type, src_domain_size);
  fn::FieldEvaluator value_evaluator{other_domain_context, src_domain_size};
  value_evaluator.add_with_destination(src_field_, values.as_mutable_span());
  value_evaluator.evaluate();
  return attributes.adapt_domain(GVArray::ForGArray(std::move(values)), src_domain_, dst_domain);
}

void EvaluateOnDomainInput::for_each_field_input_recursive(
    FunctionRef<void(const FieldInput &)> fn) const
{
  src_field_.node().for_each_field_input_recursive(fn);
}

std::optional<AttrDomain> EvaluateOnDomainInput::preferred_domain(
    const GeometryComponent & /*component*/) const
{
  return src_domain_;
}

}  // namespace blender::bke

/* -------------------------------------------------------------------- */
/** \name Mesh and Curve Normals Field Input
 * \{ */

namespace blender::bke {

GVArray NormalFieldInput::get_varray_for_context(const GeometryFieldContext &context,
                                                 const IndexMask &mask) const
{
  if (const Mesh *mesh = context.mesh()) {
    return mesh_normals_varray(*mesh, mask, context.domain());
  }
  if (const CurvesGeometry *curves = context.curves_or_strokes()) {
    return curve_normals_varray(*curves, context.domain());
  }
  return {};
}

std::string NormalFieldInput::socket_inspection_name() const
{
  return TIP_("Normal");
}

uint64_t NormalFieldInput::hash() const
{
  return 213980475983;
}

bool NormalFieldInput::is_equal_to(const fn::FieldNode &other) const
{
  return dynamic_cast<const NormalFieldInput *>(&other) != nullptr;
}

static std::optional<StringRefNull> try_get_field_direct_attribute_id(const fn::GField &any_field)
{
  if (const auto *field = dynamic_cast<const AttributeFieldInput *>(&any_field.node())) {
    return field->attribute_name();
  }
  return {};
}

static bool attribute_kind_matches(const AttributeMetaData meta_data,
                                   const AttrDomain domain,
                                   const eCustomDataType data_type)
{
  return meta_data.domain == domain && meta_data.data_type == data_type;
}

/**
 * Some fields reference attributes directly. When the referenced attribute has the requested type
 * and domain, use implicit sharing to avoid duplication when creating the captured attribute.
 */
static bool try_add_shared_field_attribute(MutableAttributeAccessor attributes,
                                           const StringRef id_to_create,
                                           const AttrDomain domain,
                                           const fn::GField &field)
{
  const std::optional<StringRef> field_id = try_get_field_direct_attribute_id(field);
  if (!field_id) {
    return false;
  }
  const std::optional<AttributeMetaData> meta_data = attributes.lookup_meta_data(*field_id);
  if (!meta_data) {
    return false;
  }
  const eCustomDataType data_type = bke::cpp_type_to_custom_data_type(field.cpp_type());
  if (!attribute_kind_matches(*meta_data, domain, data_type)) {
    /* Avoid costly domain and type interpolation, which would make sharing impossible. */
    return false;
  }
  const GAttributeReader attribute = attributes.lookup(*field_id, domain, data_type);
  if (!attribute.sharing_info || !attribute.varray.is_span()) {
    return false;
  }
  const AttributeInitShared init(attribute.varray.get_internal_span().data(),
                                 *attribute.sharing_info);
  return attributes.add(id_to_create, domain, data_type, init);
}

static bool attribute_data_matches_varray(const GAttributeReader &attribute, const GVArray &varray)
{
  const CommonVArrayInfo varray_info = varray.common_info();
  if (varray_info.type != CommonVArrayInfo::Type::Span) {
    return false;
  }
  const CommonVArrayInfo attribute_info = attribute.varray.common_info();
  if (attribute_info.type != CommonVArrayInfo::Type::Span) {
    return false;
  }
  return varray_info.data == attribute_info.data;
}

bool try_capture_fields_on_geometry(MutableAttributeAccessor attributes,
                                    const fn::FieldContext &field_context,
                                    const Span<StringRef> attribute_ids,
                                    const AttrDomain domain,
                                    const fn::Field<bool> &selection,
                                    const Span<fn::GField> fields)
{
  BLI_assert(attribute_ids.size() == fields.size());
  const int domain_size = attributes.domain_size(domain);
  if (domain_size == 0) {
    bool all_added = true;
    for (const int i : attribute_ids.index_range()) {
      const eCustomDataType data_type = bke::cpp_type_to_custom_data_type(fields[i].cpp_type());
      all_added &= attributes.add(attribute_ids[i], domain, data_type, AttributeInitConstruct{});
    }
    return all_added;
  }

  fn::FieldEvaluator evaluator{field_context, domain_size};
  evaluator.set_selection(selection);

  const bool selection_is_full = !selection.node().depends_on_input() &&
                                 fn::evaluate_constant_field(selection);

  struct StoreResult {
    int input_index;
    int evaluator_index;
  };
  Vector<StoreResult> results_to_store;

  struct AddResult {
    int input_index;
    int evaluator_index;
    void *buffer;
  };
  Vector<AddResult> results_to_add;

  for (const int input_index : attribute_ids.index_range()) {
    const StringRef id = attribute_ids[input_index];
    const AttributeValidator validator = attributes.lookup_validator(id);
    const fn::GField field = validator.validate_field_if_necessary(fields[input_index]);
    const CPPType &type = field.cpp_type();

    /* We are writing to an attribute that exists already with the correct domain and type. */
    if (const GAttributeReader dst = attributes.lookup(id)) {
      if (dst.domain == domain && dst.varray.type() == field.cpp_type()) {
        const int evaluator_index = evaluator.add(field);
        results_to_store.append({input_index, evaluator_index});
        continue;
      }
    }

    if (!validator && selection_is_full) {
      if (try_add_shared_field_attribute(attributes, id, domain, field)) {
        continue;
      }
    }

    /* Could avoid allocating a new buffer if:
     * - The field does not depend on that attribute (we can't easily check for that yet). */
    void *buffer = MEM_mallocN_aligned(type.size() * domain_size, type.alignment(), __func__);
    if (!selection_is_full) {
      type.value_initialize_n(buffer, domain_size);
    }

    GMutableSpan dst(type, buffer, domain_size);
    const int evaluator_index = evaluator.add_with_destination(field, dst);
    results_to_add.append({input_index, evaluator_index, buffer});
  }

  evaluator.evaluate();
  const IndexMask &mask = evaluator.get_evaluated_selection_as_mask();

  for (const StoreResult &result : results_to_store) {
    const StringRef id = attribute_ids[result.input_index];
    const GVArray &result_data = evaluator.get_evaluated(result.evaluator_index);
    const GAttributeReader dst = attributes.lookup(id);
    if (!attribute_data_matches_varray(dst, result_data)) {
      GSpanAttributeWriter dst_mut = attributes.lookup_for_write_span(id);
      array_utils::copy(result_data, mask, dst_mut.span);
      dst_mut.finish();
    }
  }

  bool success = true;
  for (const AddResult &result : results_to_add) {
    const StringRef id = attribute_ids[result.input_index];
    attributes.remove(id);
    const CPPType &type = fields[result.input_index].cpp_type();
    const eCustomDataType data_type = bke::cpp_type_to_custom_data_type(type);
    if (!attributes.add(id, domain, data_type, AttributeInitMoveArray(result.buffer))) {
      /* If the name corresponds to a builtin attribute, removing the attribute might fail if
       * it's required, adding the attribute might fail if the domain or type is incorrect. */
      type.destruct_n(result.buffer, domain_size);
      MEM_freeN(result.buffer);
      success = false;
    }
  }

  return success;
}

bool try_capture_fields_on_geometry(GeometryComponent &component,
                                    const Span<StringRef> attribute_ids,
                                    const AttrDomain domain,
                                    const fn::Field<bool> &selection,
                                    const Span<fn::GField> fields)
{
  const GeometryComponent::Type component_type = component.type();
  if (component_type == GeometryComponent::Type::GreasePencil &&
      ELEM(domain, AttrDomain::Point, AttrDomain::Curve))
  {
    /* Capture the field on every layer individually. */
    auto &grease_pencil_component = static_cast<GreasePencilComponent &>(component);
    GreasePencil *grease_pencil = grease_pencil_component.get_for_write();
    if (grease_pencil == nullptr) {
      return false;
    }
    bool any_success = false;
    threading::parallel_for(grease_pencil->layers().index_range(), 8, [&](const IndexRange range) {
      for (const int layer_index : range) {
        if (greasepencil::Drawing *drawing = grease_pencil->get_eval_drawing(
                grease_pencil->layer(layer_index)))
        {
          const GeometryFieldContext field_context{*grease_pencil, domain, layer_index};
          const bool success = try_capture_fields_on_geometry(
              drawing->strokes_for_write().attributes_for_write(),
              field_context,
              attribute_ids,
              domain,
              selection,
              fields);
          if (success & !any_success) {
            any_success = true;
          }
        }
      }
    });
    return any_success;
  }
  if (component_type == GeometryComponent::Type::GreasePencil && domain != AttrDomain::Layer) {
    /* The remaining code only handles the layer domain for grease pencil geometries. */
    return false;
  }

  MutableAttributeAccessor attributes = *component.attributes_for_write();
  const GeometryFieldContext field_context{component, domain};
  return try_capture_fields_on_geometry(
      attributes, field_context, attribute_ids, domain, selection, fields);
}

bool try_capture_fields_on_geometry(GeometryComponent &component,
                                    const Span<StringRef> attribute_ids,
                                    const AttrDomain domain,
                                    const Span<fn::GField> fields)
{
  const fn::Field<bool> selection = fn::make_constant_field<bool>(true);
  return try_capture_fields_on_geometry(component, attribute_ids, domain, selection, fields);
}

std::optional<AttrDomain> try_detect_field_domain(const GeometryComponent &component,
                                                  const fn::GField &field)
{
  const GeometryComponent::Type component_type = component.type();
  if (component_type == GeometryComponent::Type::PointCloud) {
    return AttrDomain::Point;
  }
  if (component_type == GeometryComponent::Type::GreasePencil) {
    return AttrDomain::Layer;
  }
  if (component_type == GeometryComponent::Type::Instance) {
    return AttrDomain::Instance;
  }
  const std::shared_ptr<const fn::FieldInputs> &field_inputs = field.node().field_inputs();
  if (!field_inputs) {
    return std::nullopt;
  }
  std::optional<AttrDomain> output_domain;
  auto handle_domain = [&](const std::optional<AttrDomain> domain) {
    if (!domain.has_value()) {
      return false;
    }
    if (output_domain.has_value()) {
      if (*output_domain != *domain) {
        return false;
      }
      return true;
    }
    output_domain = domain;
    return true;
  };
  if (component_type == GeometryComponent::Type::Mesh) {
    const MeshComponent &mesh_component = static_cast<const MeshComponent &>(component);
    const Mesh *mesh = mesh_component.get();
    if (mesh == nullptr) {
      return std::nullopt;
    }
    for (const fn::FieldInput &field_input : field_inputs->deduplicated_nodes) {
      if (const auto *geometry_field_input = dynamic_cast<const GeometryFieldInput *>(
              &field_input))
      {
        if (!handle_domain(geometry_field_input->preferred_domain(component))) {
          return std::nullopt;
        }
      }
      else if (const auto *mesh_field_input = dynamic_cast<const MeshFieldInput *>(&field_input)) {
        if (!handle_domain(mesh_field_input->preferred_domain(*mesh))) {
          return std::nullopt;
        }
      }
      else {
        return std::nullopt;
      }
    }
  }
  if (component_type == GeometryComponent::Type::Curve) {
    const CurveComponent &curve_component = static_cast<const CurveComponent &>(component);
    const Curves *curves = curve_component.get();
    if (curves == nullptr) {
      return std::nullopt;
    }
    for (const fn::FieldInput &field_input : field_inputs->deduplicated_nodes) {
      if (const auto *geometry_field_input = dynamic_cast<const GeometryFieldInput *>(
              &field_input))
      {
        if (!handle_domain(geometry_field_input->preferred_domain(component))) {
          return std::nullopt;
        }
      }
      else if (const auto *curves_field_input = dynamic_cast<const CurvesFieldInput *>(
                   &field_input))
      {
        if (!handle_domain(curves_field_input->preferred_domain(curves->geometry.wrap()))) {
          return std::nullopt;
        }
      }
      else {
        return std::nullopt;
      }
    }
  }
  if (component_type == GeometryComponent::Type::Physics) {
    const PhysicsComponent &physics_component = static_cast<const PhysicsComponent &>(component);
    const PhysicsGeometry *physics = physics_component.get();
    if (physics == nullptr) {
      return std::nullopt;
    }
    for (const fn::FieldInput &field_input : field_inputs->deduplicated_nodes) {
      if (const auto *geometry_field_input = dynamic_cast<const GeometryFieldInput *>(
              &field_input))
      {
        if (!handle_domain(geometry_field_input->preferred_domain(component))) {
          return std::nullopt;
        }
      }
      else if (const auto *physics_field_input = dynamic_cast<const PhysicsFieldInput *>(
                   &field_input))
      {
        if (!handle_domain(physics_field_input->preferred_domain(*physics))) {
          return std::nullopt;
        }
      }
      else {
        return std::nullopt;
      }
    }
  }
  return output_domain;
}

}  // namespace blender::bke

/** \} */<|MERGE_RESOLUTION|>--- conflicted
+++ resolved
@@ -270,17 +270,15 @@
   }
   return nullptr;
 }
-<<<<<<< HEAD
+const Curves *GeometryFieldContext::curves_id() const
+{
+  return curves_id_;
+}
 const PhysicsGeometry *GeometryFieldContext::physics() const
 {
   return this->type() == GeometryComponent::Type::Physics ?
              static_cast<const PhysicsGeometry *>(geometry_) :
              nullptr;
-=======
-const Curves *GeometryFieldContext::curves_id() const
-{
-  return curves_id_;
->>>>>>> 87bef460
 }
 const Instances *GeometryFieldContext::instances() const
 {
