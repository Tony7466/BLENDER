/* SPDX-License-Identifier: GPL-2.0-or-later */

#include "BLI_listbase.h"
#include "BLI_task.hh"

#include "DNA_mesh_types.h"
#include "DNA_meshdata_types.h"
#include "DNA_object_types.h"

#include "BKE_attribute_math.hh"
#include "BKE_deform.h"
#include "BKE_geometry_fields.hh"
#include "BKE_geometry_set.hh"
#include "BKE_lib_id.h"
#include "BKE_mesh.hh"
#include "BKE_mesh_mapping.h"

#include "FN_multi_function_builder.hh"

#include "attribute_access_intern.hh"

extern "C" MDeformVert *BKE_object_defgroup_data_create(ID *id);

/* -------------------------------------------------------------------- */
/** \name Geometry Component Implementation
 * \{ */

MeshComponent::MeshComponent() : GeometryComponent(GEO_COMPONENT_TYPE_MESH)
{
}

MeshComponent::~MeshComponent()
{
  this->clear();
}

GeometryComponent *MeshComponent::copy() const
{
  MeshComponent *new_component = new MeshComponent();
  if (mesh_ != nullptr) {
    new_component->mesh_ = BKE_mesh_copy_for_eval(mesh_, false);
    new_component->ownership_ = GeometryOwnershipType::Owned;
  }
  return new_component;
}

void MeshComponent::clear()
{
  BLI_assert(this->is_mutable());
  if (mesh_ != nullptr) {
    if (ownership_ == GeometryOwnershipType::Owned) {
      BKE_id_free(nullptr, mesh_);
    }
    mesh_ = nullptr;
  }
}

bool MeshComponent::has_mesh() const
{
  return mesh_ != nullptr;
}

void MeshComponent::replace(Mesh *mesh, GeometryOwnershipType ownership)
{
  BLI_assert(this->is_mutable());
  this->clear();
  mesh_ = mesh;
  ownership_ = ownership;
}

Mesh *MeshComponent::release()
{
  BLI_assert(this->is_mutable());
  Mesh *mesh = mesh_;
  mesh_ = nullptr;
  return mesh;
}

const Mesh *MeshComponent::get_for_read() const
{
  return mesh_;
}

Mesh *MeshComponent::get_for_write()
{
  BLI_assert(this->is_mutable());
  if (ownership_ == GeometryOwnershipType::ReadOnly) {
    mesh_ = BKE_mesh_copy_for_eval(mesh_, false);
    ownership_ = GeometryOwnershipType::Owned;
  }
  return mesh_;
}

bool MeshComponent::is_empty() const
{
  return mesh_ == nullptr;
}

bool MeshComponent::owns_direct_data() const
{
  return ownership_ == GeometryOwnershipType::Owned;
}

void MeshComponent::ensure_owns_direct_data()
{
  BLI_assert(this->is_mutable());
  if (ownership_ != GeometryOwnershipType::Owned) {
    mesh_ = BKE_mesh_copy_for_eval(mesh_, false);
    ownership_ = GeometryOwnershipType::Owned;
  }
}

/** \} */

/* -------------------------------------------------------------------- */
/** \name Mesh Normals Field Input
 * \{ */

namespace blender::bke {

VArray<float3> mesh_normals_varray(const Mesh &mesh,
                                   const IndexMask mask,
                                   const eAttrDomain domain)
{
  switch (domain) {
    case ATTR_DOMAIN_FACE: {
      return VArray<float3>::ForSpan(mesh.poly_normals());
    }
    case ATTR_DOMAIN_POINT: {
      return VArray<float3>::ForSpan(mesh.vert_normals());
    }
    case ATTR_DOMAIN_EDGE: {
      /* In this case, start with vertex normals and convert to the edge domain, since the
       * conversion from edges to vertices is very simple. Use "manual" domain interpolation
       * instead of the GeometryComponent API to avoid calculating unnecessary values and to
       * allow normalizing the result more simply. */
      Span<float3> vert_normals = mesh.vert_normals();
      const Span<MEdge> edges = mesh.edges();
      Array<float3> edge_normals(mask.min_array_size());
      for (const int i : mask) {
        const MEdge &edge = edges[i];
        edge_normals[i] = math::normalize(
            math::interpolate(vert_normals[edge.v1], vert_normals[edge.v2], 0.5f));
      }

      return VArray<float3>::ForContainer(std::move(edge_normals));
    }
    case ATTR_DOMAIN_CORNER: {
      /* The normals on corners are just the mesh's face normals, so start with the face normal
       * array and copy the face normal for each of its corners. In this case using the mesh
       * component's generic domain interpolation is fine, the data will still be normalized,
       * since the face normal is just copied to every corner. */
      return mesh.attributes().adapt_domain(
          VArray<float3>::ForSpan(mesh.poly_normals()), ATTR_DOMAIN_FACE, ATTR_DOMAIN_CORNER);
    }
    default:
      return {};
  }
}

}  // namespace blender::bke

/** \} */

/* -------------------------------------------------------------------- */
/** \name Attribute Access
 * \{ */

namespace blender::bke {

template<typename T>
static void adapt_mesh_domain_corner_to_point_impl(const Mesh &mesh,
                                                   const VArray<T> &old_values,
                                                   MutableSpan<T> r_values)
{
  BLI_assert(r_values.size() == mesh.totvert);
  const Span<int> corner_verts = mesh.corner_verts();

  attribute_math::DefaultMixer<T> mixer(r_values);
  for (const int corner : IndexRange(mesh.totloop)) {
    mixer.mix_in(corner_verts[corner], old_values[corner]);
  }
  mixer.finalize();
}

/* A vertex is selected if all connected face corners were selected and it is not loose. */
template<>
void adapt_mesh_domain_corner_to_point_impl(const Mesh &mesh,
                                            const VArray<bool> &old_values,
                                            MutableSpan<bool> r_values)
{
  BLI_assert(r_values.size() == mesh.totvert);
  const Span<int> corner_verts = mesh.corner_verts();

  Array<bool> loose_verts(mesh.totvert, true);

  r_values.fill(true);
  for (const int corner : IndexRange(mesh.totloop)) {
    const int point_index = corner_verts[corner];

    loose_verts[point_index] = false;
    if (!old_values[corner]) {
      r_values[point_index] = false;
    }
  }

  /* Deselect loose vertices without corners that are still selected from the 'true' default. */
  /* The record fact says that the value is true.
   * Writing to the array from different threads is okay because each thread sets the same value.
   */
  threading::parallel_for(loose_verts.index_range(), 2048, [&](const IndexRange range) {
    for (const int vert_index : range) {
      if (loose_verts[vert_index]) {
        r_values[vert_index] = false;
      }
    }
  });
}

static GVArray adapt_mesh_domain_corner_to_point(const Mesh &mesh, const GVArray &varray)
{
  GArray<> values(varray.type(), mesh.totvert);
  attribute_math::convert_to_static_type(varray.type(), [&](auto dummy) {
    using T = decltype(dummy);
    if constexpr (!std::is_void_v<attribute_math::DefaultMixer<T>>) {
      /* We compute all interpolated values at once, because for this interpolation, one has to
       * iterate over all loops anyway. */
      adapt_mesh_domain_corner_to_point_impl<T>(
          mesh, varray.typed<T>(), values.as_mutable_span().typed<T>());
    }
  });
  return GVArray::ForGArray(std::move(values));
}

/**
 * Each corner's value is simply a copy of the value at its vertex.
 */
static GVArray adapt_mesh_domain_point_to_corner(const Mesh &mesh, const GVArray &varray)
{
  const Span<int> corner_verts = mesh.corner_verts();

  GVArray new_varray;
  attribute_math::convert_to_static_type(varray.type(), [&](auto dummy) {
    using T = decltype(dummy);
    new_varray = VArray<T>::ForFunc(
        mesh.totloop, [corner_verts, varray = varray.typed<T>()](const int64_t corner) {
          return varray[corner_verts[corner]];
        });
  });
  return new_varray;
}

static GVArray adapt_mesh_domain_corner_to_face(const Mesh &mesh, const GVArray &varray)
{
  const OffsetIndices polys = mesh.polys();

  GVArray new_varray;
  attribute_math::convert_to_static_type(varray.type(), [&](auto dummy) {
    using T = decltype(dummy);
    if constexpr (!std::is_void_v<attribute_math::DefaultMixer<T>>) {
      if constexpr (std::is_same_v<T, bool>) {
        new_varray = VArray<T>::ForFunc(
            polys.size(), [polys, varray = varray.typed<bool>()](const int face_index) {
              /* A face is selected if all of its corners were selected. */
              for (const int loop_index : polys[face_index]) {
                if (!varray[loop_index]) {
                  return false;
                }
              }
              return true;
            });
      }
      else {
        new_varray = VArray<T>::ForFunc(
            polys.size(), [polys, varray = varray.typed<T>()](const int face_index) {
              T return_value;
              attribute_math::DefaultMixer<T> mixer({&return_value, 1});
              for (const int loop_index : polys[face_index]) {
                const T value = varray[loop_index];
                mixer.mix_in(0, value);
              }
              mixer.finalize();
              return return_value;
            });
      }
    }
  });
  return new_varray;
}

template<typename T>
static void adapt_mesh_domain_corner_to_edge_impl(const Mesh &mesh,
                                                  const VArray<T> &old_values,
                                                  MutableSpan<T> r_values)
{
  BLI_assert(r_values.size() == mesh.totedge);
  const OffsetIndices polys = mesh.polys();
  const Span<int> corner_edges = mesh.corner_edges();

  attribute_math::DefaultMixer<T> mixer(r_values);

  for (const int poly_index : polys.index_range()) {
    const IndexRange poly = polys[poly_index];

    /* For every edge, mix values from the two adjacent corners (the current and next corner). */
    for (const int i : IndexRange(poly.size())) {
      const int next_i = (i + 1) % poly.size();
      const int loop_i = poly.start() + i;
      const int next_loop_i = poly.start() + next_i;
      const int edge_index = corner_edges[loop_i];
      mixer.mix_in(edge_index, old_values[loop_i]);
      mixer.mix_in(edge_index, old_values[next_loop_i]);
    }
  }

  mixer.finalize();
}

/* An edge is selected if all corners on adjacent faces were selected. */
template<>
void adapt_mesh_domain_corner_to_edge_impl(const Mesh &mesh,
                                           const VArray<bool> &old_values,
                                           MutableSpan<bool> r_values)
{
  BLI_assert(r_values.size() == mesh.totedge);
  const OffsetIndices polys = mesh.polys();
  const Span<int> corner_edges = mesh.corner_edges();

  r_values.fill(true);
  for (const int poly_index : polys.index_range()) {
    const IndexRange poly = polys[poly_index];

    for (const int i : IndexRange(poly.size())) {
      const int next_i = (i + 1) % poly.size();
      const int loop_i = poly[i];
      const int next_loop_i = poly[next_i];
      const int edge_index = corner_edges[loop_i];

      if (!old_values[loop_i] || !old_values[next_loop_i]) {
        r_values[edge_index] = false;
      }
    }
  }

  const bke::LooseEdgeCache &loose_edges = mesh.loose_edges();
  if (loose_edges.count > 0) {
    /* Deselect loose edges without corners that are still selected from the 'true' default. */
    threading::parallel_for(IndexRange(mesh.totedge), 2048, [&](const IndexRange range) {
      for (const int edge_index : range) {
        if (loose_edges.is_loose_bits[edge_index]) {
          r_values[edge_index] = false;
        }
      }
    });
  }
}

static GVArray adapt_mesh_domain_corner_to_edge(const Mesh &mesh, const GVArray &varray)
{
  GArray<> values(varray.type(), mesh.totedge);
  attribute_math::convert_to_static_type(varray.type(), [&](auto dummy) {
    using T = decltype(dummy);
    if constexpr (!std::is_void_v<attribute_math::DefaultMixer<T>>) {
      adapt_mesh_domain_corner_to_edge_impl<T>(
          mesh, varray.typed<T>(), values.as_mutable_span().typed<T>());
    }
  });
  return GVArray::ForGArray(std::move(values));
}

template<typename T>
void adapt_mesh_domain_face_to_point_impl(const Mesh &mesh,
                                          const VArray<T> &old_values,
                                          MutableSpan<T> r_values)
{
  BLI_assert(r_values.size() == mesh.totvert);
  const OffsetIndices polys = mesh.polys();
  const Span<int> corner_verts = mesh.corner_verts();

  attribute_math::DefaultMixer<T> mixer(r_values);

  for (const int poly_index : polys.index_range()) {
    const T value = old_values[poly_index];
    for (const int vert : corner_verts.slice(polys[poly_index])) {
      mixer.mix_in(vert, value);
    }
  }

  mixer.finalize();
}

/* A vertex is selected if any of the connected faces were selected. */
template<>
void adapt_mesh_domain_face_to_point_impl(const Mesh &mesh,
                                          const VArray<bool> &old_values,
                                          MutableSpan<bool> r_values)
{
  BLI_assert(r_values.size() == mesh.totvert);
  const OffsetIndices polys = mesh.polys();
  const Span<int> corner_verts = mesh.corner_verts();

  r_values.fill(false);
  threading::parallel_for(polys.index_range(), 2048, [&](const IndexRange range) {
    for (const int poly_index : range) {
      if (old_values[poly_index]) {
        for (const int vert : corner_verts.slice(polys[poly_index])) {
          r_values[vert] = true;
        }
      }
    }
  });
}

static GVArray adapt_mesh_domain_face_to_point(const Mesh &mesh, const GVArray &varray)
{
  GArray<> values(varray.type(), mesh.totvert);
  attribute_math::convert_to_static_type(varray.type(), [&](auto dummy) {
    using T = decltype(dummy);
    if constexpr (!std::is_void_v<attribute_math::DefaultMixer<T>>) {
      adapt_mesh_domain_face_to_point_impl<T>(
          mesh, varray.typed<T>(), values.as_mutable_span().typed<T>());
    }
  });
  return GVArray::ForGArray(std::move(values));
}

/* Each corner's value is simply a copy of the value at its face. */
template<typename T>
void adapt_mesh_domain_face_to_corner_impl(const Mesh &mesh,
                                           const VArray<T> &old_values,
                                           MutableSpan<T> r_values)
{
  BLI_assert(r_values.size() == mesh.totloop);
  const OffsetIndices polys = mesh.polys();

  threading::parallel_for(polys.index_range(), 1024, [&](const IndexRange range) {
    for (const int poly_index : range) {
      MutableSpan<T> poly_corner_values = r_values.slice(polys[poly_index]);
      poly_corner_values.fill(old_values[poly_index]);
    }
  });
}

static GVArray adapt_mesh_domain_face_to_corner(const Mesh &mesh, const GVArray &varray)
{
  GArray<> values(varray.type(), mesh.totloop);
  attribute_math::convert_to_static_type(varray.type(), [&](auto dummy) {
    using T = decltype(dummy);
    if constexpr (!std::is_void_v<attribute_math::DefaultMixer<T>>) {
      adapt_mesh_domain_face_to_corner_impl<T>(
          mesh, varray.typed<T>(), values.as_mutable_span().typed<T>());
    }
  });
  return GVArray::ForGArray(std::move(values));
}

template<typename T>
void adapt_mesh_domain_face_to_edge_impl(const Mesh &mesh,
                                         const VArray<T> &old_values,
                                         MutableSpan<T> r_values)
{
  BLI_assert(r_values.size() == mesh.totedge);
  const OffsetIndices polys = mesh.polys();
  const Span<int> corner_edges = mesh.corner_edges();

  attribute_math::DefaultMixer<T> mixer(r_values);

  for (const int poly_index : polys.index_range()) {
    const T value = old_values[poly_index];
    for (const int edge : corner_edges.slice(polys[poly_index])) {
      mixer.mix_in(edge, value);
    }
  }
  mixer.finalize();
}

/* An edge is selected if any connected face was selected. */
template<>
void adapt_mesh_domain_face_to_edge_impl(const Mesh &mesh,
                                         const VArray<bool> &old_values,
                                         MutableSpan<bool> r_values)
{
  BLI_assert(r_values.size() == mesh.totedge);
  const OffsetIndices polys = mesh.polys();
  const Span<int> corner_edges = mesh.corner_edges();

  r_values.fill(false);
  threading::parallel_for(polys.index_range(), 2048, [&](const IndexRange range) {
    for (const int poly_index : range) {
      if (old_values[poly_index]) {
        for (const int edge : corner_edges.slice(polys[poly_index])) {
          r_values[edge] = true;
        }
      }
    }
  });
}

static GVArray adapt_mesh_domain_face_to_edge(const Mesh &mesh, const GVArray &varray)
{
  GArray<> values(varray.type(), mesh.totedge);
  attribute_math::convert_to_static_type(varray.type(), [&](auto dummy) {
    using T = decltype(dummy);
    if constexpr (!std::is_void_v<attribute_math::DefaultMixer<T>>) {
      adapt_mesh_domain_face_to_edge_impl<T>(
          mesh, varray.typed<T>(), values.as_mutable_span().typed<T>());
    }
  });
  return GVArray::ForGArray(std::move(values));
}

static GVArray adapt_mesh_domain_point_to_face(const Mesh &mesh, const GVArray &varray)
{
  const OffsetIndices polys = mesh.polys();
  const Span<int> corner_verts = mesh.corner_verts();

  GVArray new_varray;
  attribute_math::convert_to_static_type(varray.type(), [&](auto dummy) {
    using T = decltype(dummy);
    if constexpr (!std::is_void_v<attribute_math::DefaultMixer<T>>) {
      if constexpr (std::is_same_v<T, bool>) {
        new_varray = VArray<T>::ForFunc(
            mesh.totpoly,
            [corner_verts, polys, varray = varray.typed<bool>()](const int face_index) {
              /* A face is selected if all of its vertices were selected. */
              for (const int vert : corner_verts.slice(polys[face_index])) {
                if (!varray[vert]) {
                  return false;
                }
              }
              return true;
            });
      }
      else {
        new_varray = VArray<T>::ForFunc(
            mesh.totpoly, [corner_verts, polys, varray = varray.typed<T>()](const int face_index) {
              T return_value;
              attribute_math::DefaultMixer<T> mixer({&return_value, 1});
              for (const int vert : corner_verts.slice(polys[face_index])) {
                mixer.mix_in(0, varray[vert]);
              }
              mixer.finalize();
              return return_value;
            });
      }
    }
  });
  return new_varray;
}

static GVArray adapt_mesh_domain_point_to_edge(const Mesh &mesh, const GVArray &varray)
{
  const Span<MEdge> edges = mesh.edges();

  GVArray new_varray;
  attribute_math::convert_to_static_type(varray.type(), [&](auto dummy) {
    using T = decltype(dummy);
    if constexpr (!std::is_void_v<attribute_math::DefaultMixer<T>>) {
      if constexpr (std::is_same_v<T, bool>) {
        /* An edge is selected if both of its vertices were selected. */
        new_varray = VArray<bool>::ForFunc(
            edges.size(), [edges, varray = varray.typed<bool>()](const int edge_index) {
              const MEdge &edge = edges[edge_index];
              return varray[edge.v1] && varray[edge.v2];
            });
      }
      else {
        new_varray = VArray<T>::ForFunc(
            edges.size(), [edges, varray = varray.typed<T>()](const int edge_index) {
              T return_value;
              attribute_math::DefaultMixer<T> mixer({&return_value, 1});
              const MEdge &edge = edges[edge_index];
              mixer.mix_in(0, varray[edge.v1]);
              mixer.mix_in(0, varray[edge.v2]);
              mixer.finalize();
              return return_value;
            });
      }
    }
  });
  return new_varray;
}

template<typename T>
void adapt_mesh_domain_edge_to_corner_impl(const Mesh &mesh,
                                           const VArray<T> &old_values,
                                           MutableSpan<T> r_values)
{
  BLI_assert(r_values.size() == mesh.totloop);
  const OffsetIndices polys = mesh.polys();
  const Span<int> corner_edges = mesh.corner_edges();

  attribute_math::DefaultMixer<T> mixer(r_values);

  for (const int poly_index : polys.index_range()) {
    const IndexRange poly = polys[poly_index];

    /* For every corner, mix the values from the adjacent edges on the face. */
<<<<<<< HEAD
    for (const int loop_index : poly) {
      const int loop_index_prev = mesh_topology::poly_loop_prev(poly, loop_index);
=======
    for (const int loop_index : IndexRange(poly.loopstart, poly.totloop)) {
      const int loop_index_prev = mesh::poly_corner_prev(poly, loop_index);
>>>>>>> ce140c1b
      const int edge = corner_edges[loop_index];
      const int edge_prev = corner_edges[loop_index_prev];
      mixer.mix_in(loop_index, old_values[edge]);
      mixer.mix_in(loop_index, old_values[edge_prev]);
    }
  }

  mixer.finalize();
}

/* A corner is selected if its two adjacent edges were selected. */
template<>
void adapt_mesh_domain_edge_to_corner_impl(const Mesh &mesh,
                                           const VArray<bool> &old_values,
                                           MutableSpan<bool> r_values)
{
  BLI_assert(r_values.size() == mesh.totloop);
  const OffsetIndices polys = mesh.polys();
  const Span<int> corner_edges = mesh.corner_edges();

  r_values.fill(false);

  threading::parallel_for(polys.index_range(), 2048, [&](const IndexRange range) {
    for (const int poly_index : range) {
<<<<<<< HEAD
      const IndexRange poly = polys[poly_index];
      for (const int loop_index : poly) {
        const int loop_index_prev = mesh_topology::poly_loop_prev(poly, loop_index);
=======
      const MPoly &poly = polys[poly_index];
      for (const int loop_index : IndexRange(poly.loopstart, poly.totloop)) {
        const int loop_index_prev = mesh::poly_corner_prev(poly, loop_index);
>>>>>>> ce140c1b
        const int edge = corner_edges[loop_index];
        const int edge_prev = corner_edges[loop_index_prev];
        if (old_values[edge] && old_values[edge_prev]) {
          r_values[loop_index] = true;
        }
      }
    }
  });
}

static GVArray adapt_mesh_domain_edge_to_corner(const Mesh &mesh, const GVArray &varray)
{
  GArray<> values(varray.type(), mesh.totloop);
  attribute_math::convert_to_static_type(varray.type(), [&](auto dummy) {
    using T = decltype(dummy);
    if constexpr (!std::is_void_v<attribute_math::DefaultMixer<T>>) {
      adapt_mesh_domain_edge_to_corner_impl<T>(
          mesh, varray.typed<T>(), values.as_mutable_span().typed<T>());
    }
  });
  return GVArray::ForGArray(std::move(values));
}

template<typename T>
static void adapt_mesh_domain_edge_to_point_impl(const Mesh &mesh,
                                                 const VArray<T> &old_values,
                                                 MutableSpan<T> r_values)
{
  BLI_assert(r_values.size() == mesh.totvert);
  const Span<MEdge> edges = mesh.edges();

  attribute_math::DefaultMixer<T> mixer(r_values);

  for (const int edge_index : IndexRange(mesh.totedge)) {
    const MEdge &edge = edges[edge_index];
    const T value = old_values[edge_index];
    mixer.mix_in(edge.v1, value);
    mixer.mix_in(edge.v2, value);
  }

  mixer.finalize();
}

/* A vertex is selected if any connected edge was selected. */
template<>
void adapt_mesh_domain_edge_to_point_impl(const Mesh &mesh,
                                          const VArray<bool> &old_values,
                                          MutableSpan<bool> r_values)
{
  BLI_assert(r_values.size() == mesh.totvert);
  const Span<MEdge> edges = mesh.edges();

  /* Multiple threads can write to the same index here, but they are only
   * writing true, and writing to single bytes is expected to be threadsafe. */
  r_values.fill(false);
  threading::parallel_for(edges.index_range(), 4096, [&](const IndexRange range) {
    for (const int edge_index : range) {
      if (old_values[edge_index]) {
        const MEdge &edge = edges[edge_index];
        r_values[edge.v1] = true;
        r_values[edge.v2] = true;
      }
    }
  });
}

static GVArray adapt_mesh_domain_edge_to_point(const Mesh &mesh, const GVArray &varray)
{
  GArray<> values(varray.type(), mesh.totvert);
  attribute_math::convert_to_static_type(varray.type(), [&](auto dummy) {
    using T = decltype(dummy);
    if constexpr (!std::is_void_v<attribute_math::DefaultMixer<T>>) {
      adapt_mesh_domain_edge_to_point_impl<T>(
          mesh, varray.typed<T>(), values.as_mutable_span().typed<T>());
    }
  });
  return GVArray::ForGArray(std::move(values));
}

static GVArray adapt_mesh_domain_edge_to_face(const Mesh &mesh, const GVArray &varray)
{
  const OffsetIndices polys = mesh.polys();
  const Span<int> corner_edges = mesh.corner_edges();

  GVArray new_varray;
  attribute_math::convert_to_static_type(varray.type(), [&](auto dummy) {
    using T = decltype(dummy);
    if constexpr (!std::is_void_v<attribute_math::DefaultMixer<T>>) {
      if constexpr (std::is_same_v<T, bool>) {
        /* A face is selected if all of its edges are selected. */
        new_varray = VArray<bool>::ForFunc(
            polys.size(), [corner_edges, polys, varray = varray.typed<T>()](const int face_index) {
              for (const int edge : corner_edges.slice(polys[face_index])) {
                if (!varray[edge]) {
                  return false;
                }
              }
              return true;
            });
      }
      else {
        new_varray = VArray<T>::ForFunc(
            polys.size(), [corner_edges, polys, varray = varray.typed<T>()](const int face_index) {
              T return_value;
              attribute_math::DefaultMixer<T> mixer({&return_value, 1});
              for (const int edge : corner_edges.slice(polys[face_index])) {
                mixer.mix_in(0, varray[edge]);
              }
              mixer.finalize();
              return return_value;
            });
      }
    }
  });
  return new_varray;
}

}  // namespace blender::bke

static bool can_simple_adapt_for_single(const Mesh &mesh,
                                        const eAttrDomain from_domain,
                                        const eAttrDomain to_domain)
{
  /* For some domain combinations, a single value will always map directly. For others, there may
   * be loose elements on the result domain that should have the default value rather than the
   * single value from the source. */
  switch (from_domain) {
    case ATTR_DOMAIN_POINT:
      /* All other domains are always connected to points. */
      return true;
    case ATTR_DOMAIN_EDGE:
      /* There may be loose vertices not connected to edges. */
      return ELEM(to_domain, ATTR_DOMAIN_FACE, ATTR_DOMAIN_CORNER);
    case ATTR_DOMAIN_FACE:
      /* There may be loose vertices or edges not connected to faces. */
      if (to_domain == ATTR_DOMAIN_EDGE) {
        return mesh.loose_edges().count == 0;
      }
      return to_domain == ATTR_DOMAIN_CORNER;
    case ATTR_DOMAIN_CORNER:
      /* Only faces are always connected to corners. */
      if (to_domain == ATTR_DOMAIN_EDGE) {
        return mesh.loose_edges().count == 0;
      }
      return to_domain == ATTR_DOMAIN_FACE;
    default:
      BLI_assert_unreachable();
      return false;
  }
}

static blender::GVArray adapt_mesh_attribute_domain(const Mesh &mesh,
                                                    const blender::GVArray &varray,
                                                    const eAttrDomain from_domain,
                                                    const eAttrDomain to_domain)
{
  if (!varray) {
    return {};
  }
  if (varray.size() == 0) {
    return {};
  }
  if (from_domain == to_domain) {
    return varray;
  }
  if (varray.is_single()) {
    if (can_simple_adapt_for_single(mesh, from_domain, to_domain)) {
      BUFFER_FOR_CPP_TYPE_VALUE(varray.type(), value);
      varray.get_internal_single(value);
      return blender::GVArray::ForSingle(
          varray.type(), mesh.attributes().domain_size(to_domain), value);
    }
  }

  switch (from_domain) {
    case ATTR_DOMAIN_CORNER: {
      switch (to_domain) {
        case ATTR_DOMAIN_POINT:
          return blender::bke::adapt_mesh_domain_corner_to_point(mesh, varray);
        case ATTR_DOMAIN_FACE:
          return blender::bke::adapt_mesh_domain_corner_to_face(mesh, varray);
        case ATTR_DOMAIN_EDGE:
          return blender::bke::adapt_mesh_domain_corner_to_edge(mesh, varray);
        default:
          break;
      }
      break;
    }
    case ATTR_DOMAIN_POINT: {
      switch (to_domain) {
        case ATTR_DOMAIN_CORNER:
          return blender::bke::adapt_mesh_domain_point_to_corner(mesh, varray);
        case ATTR_DOMAIN_FACE:
          return blender::bke::adapt_mesh_domain_point_to_face(mesh, varray);
        case ATTR_DOMAIN_EDGE:
          return blender::bke::adapt_mesh_domain_point_to_edge(mesh, varray);
        default:
          break;
      }
      break;
    }
    case ATTR_DOMAIN_FACE: {
      switch (to_domain) {
        case ATTR_DOMAIN_POINT:
          return blender::bke::adapt_mesh_domain_face_to_point(mesh, varray);
        case ATTR_DOMAIN_CORNER:
          return blender::bke::adapt_mesh_domain_face_to_corner(mesh, varray);
        case ATTR_DOMAIN_EDGE:
          return blender::bke::adapt_mesh_domain_face_to_edge(mesh, varray);
        default:
          break;
      }
      break;
    }
    case ATTR_DOMAIN_EDGE: {
      switch (to_domain) {
        case ATTR_DOMAIN_CORNER:
          return blender::bke::adapt_mesh_domain_edge_to_corner(mesh, varray);
        case ATTR_DOMAIN_POINT:
          return blender::bke::adapt_mesh_domain_edge_to_point(mesh, varray);
        case ATTR_DOMAIN_FACE:
          return blender::bke::adapt_mesh_domain_edge_to_face(mesh, varray);
        default:
          break;
      }
      break;
    }
    default:
      break;
  }

  return {};
}

namespace blender::bke {

template<typename StructT, typename ElemT, ElemT (*GetFunc)(const StructT &)>
static GVArray make_derived_read_attribute(const void *data, const int domain_num)
{
  return VArray<ElemT>::template ForDerivedSpan<StructT, GetFunc>(
      Span<StructT>((const StructT *)data, domain_num));
}

template<typename StructT,
         typename ElemT,
         ElemT (*GetFunc)(const StructT &),
         void (*SetFunc)(StructT &, ElemT)>
static GVMutableArray make_derived_write_attribute(void *data, const int domain_num)
{
  return VMutableArray<ElemT>::template ForDerivedSpan<StructT, GetFunc, SetFunc>(
      MutableSpan<StructT>((StructT *)data, domain_num));
}

static void tag_component_positions_changed(void *owner)
{
  Mesh *mesh = static_cast<Mesh *>(owner);
  if (mesh != nullptr) {
    BKE_mesh_tag_positions_changed(mesh);
  }
}

static float get_crease(const float &crease)
{
  return crease;
}

static void set_crease(float &crease, const float value)
{
  crease = std::clamp(value, 0.0f, 1.0f);
}

class VArrayImpl_For_VertexWeights final : public VMutableArrayImpl<float> {
 private:
  MDeformVert *dverts_;
  const int dvert_index_;

 public:
  VArrayImpl_For_VertexWeights(MutableSpan<MDeformVert> dverts, const int dvert_index)
      : VMutableArrayImpl<float>(dverts.size()), dverts_(dverts.data()), dvert_index_(dvert_index)
  {
  }

  VArrayImpl_For_VertexWeights(Span<MDeformVert> dverts, const int dvert_index)
      : VMutableArrayImpl<float>(dverts.size()),
        dverts_(const_cast<MDeformVert *>(dverts.data())),
        dvert_index_(dvert_index)
  {
  }

  float get(const int64_t index) const override
  {
    if (dverts_ == nullptr) {
      return 0.0f;
    }
    if (const MDeformWeight *weight = this->find_weight_at_index(index)) {
      return weight->weight;
    }
    return 0.0f;
  }

  void set(const int64_t index, const float value) override
  {
    MDeformVert &dvert = dverts_[index];
    if (value == 0.0f) {
      if (MDeformWeight *weight = this->find_weight_at_index(index)) {
        weight->weight = 0.0f;
      }
    }
    else {
      MDeformWeight *weight = BKE_defvert_ensure_index(&dvert, dvert_index_);
      weight->weight = value;
    }
  }

  void set_all(Span<float> src) override
  {
    threading::parallel_for(src.index_range(), 4096, [&](const IndexRange range) {
      for (const int64_t i : range) {
        this->set(i, src[i]);
      }
    });
  }

  void materialize(IndexMask mask, float *dst) const override
  {
    if (dverts_ == nullptr) {
      mask.foreach_index([&](const int i) { dst[i] = 0.0f; });
    }
    threading::parallel_for(mask.index_range(), 4096, [&](const IndexRange range) {
      for (const int64_t i : mask.slice(range)) {
        if (const MDeformWeight *weight = this->find_weight_at_index(i)) {
          dst[i] = weight->weight;
        }
        else {
          dst[i] = 0.0f;
        }
      }
    });
  }

  void materialize_to_uninitialized(IndexMask mask, float *dst) const override
  {
    this->materialize(mask, dst);
  }

 private:
  MDeformWeight *find_weight_at_index(const int64_t index)
  {
    for (MDeformWeight &weight : MutableSpan(dverts_[index].dw, dverts_[index].totweight)) {
      if (weight.def_nr == dvert_index_) {
        return &weight;
      }
    }
    return nullptr;
  }
  const MDeformWeight *find_weight_at_index(const int64_t index) const
  {
    for (const MDeformWeight &weight : Span(dverts_[index].dw, dverts_[index].totweight)) {
      if (weight.def_nr == dvert_index_) {
        return &weight;
      }
    }
    return nullptr;
  }
};

/**
 * This provider makes vertex groups available as float attributes.
 */
class VertexGroupsAttributeProvider final : public DynamicAttributesProvider {
 public:
  GAttributeReader try_get_for_read(const void *owner,
                                    const AttributeIDRef &attribute_id) const final
  {
    if (attribute_id.is_anonymous()) {
      return {};
    }
    const Mesh *mesh = static_cast<const Mesh *>(owner);
    if (mesh == nullptr) {
      return {};
    }
    const std::string name = attribute_id.name();
    const int vertex_group_index = BLI_findstringindex(
        &mesh->vertex_group_names, name.c_str(), offsetof(bDeformGroup, name));
    if (vertex_group_index < 0) {
      return {};
    }
    const Span<MDeformVert> dverts = mesh->deform_verts();
    if (dverts.is_empty()) {
      static const float default_value = 0.0f;
      return {VArray<float>::ForSingle(default_value, mesh->totvert), ATTR_DOMAIN_POINT};
    }
    return {VArray<float>::For<VArrayImpl_For_VertexWeights>(dverts, vertex_group_index),
            ATTR_DOMAIN_POINT};
  }

  GAttributeWriter try_get_for_write(void *owner, const AttributeIDRef &attribute_id) const final
  {
    if (attribute_id.is_anonymous()) {
      return {};
    }
    Mesh *mesh = static_cast<Mesh *>(owner);
    if (mesh == nullptr) {
      return {};
    }

    const std::string name = attribute_id.name();
    const int vertex_group_index = BLI_findstringindex(
        &mesh->vertex_group_names, name.c_str(), offsetof(bDeformGroup, name));
    if (vertex_group_index < 0) {
      return {};
    }
    MutableSpan<MDeformVert> dverts = mesh->deform_verts_for_write();
    return {VMutableArray<float>::For<VArrayImpl_For_VertexWeights>(dverts, vertex_group_index),
            ATTR_DOMAIN_POINT};
  }

  bool try_delete(void *owner, const AttributeIDRef &attribute_id) const final
  {
    if (attribute_id.is_anonymous()) {
      return false;
    }
    Mesh *mesh = static_cast<Mesh *>(owner);
    if (mesh == nullptr) {
      return true;
    }

    const std::string name = attribute_id.name();

    int index;
    bDeformGroup *group;
    if (!BKE_id_defgroup_name_find(&mesh->id, name.c_str(), &index, &group)) {
      return false;
    }
    BLI_remlink(&mesh->vertex_group_names, group);
    MEM_freeN(group);
    if (mesh->deform_verts().is_empty()) {
      return true;
    }

    MutableSpan<MDeformVert> dverts = mesh->deform_verts_for_write();
    threading::parallel_for(dverts.index_range(), 1024, [&](IndexRange range) {
      for (MDeformVert &dvert : dverts.slice(range)) {
        MDeformWeight *weight = BKE_defvert_find_index(&dvert, index);
        BKE_defvert_remove_group(&dvert, weight);
        for (MDeformWeight &weight : MutableSpan(dvert.dw, dvert.totweight)) {
          if (weight.def_nr > index) {
            weight.def_nr--;
          }
        }
      }
    });
    return true;
  }

  bool foreach_attribute(const void *owner, const AttributeForeachCallback callback) const final
  {
    const Mesh *mesh = static_cast<const Mesh *>(owner);
    if (mesh == nullptr) {
      return true;
    }

    LISTBASE_FOREACH (const bDeformGroup *, group, &mesh->vertex_group_names) {
      if (!callback(group->name, {ATTR_DOMAIN_POINT, CD_PROP_FLOAT})) {
        return false;
      }
    }
    return true;
  }

  void foreach_domain(const FunctionRef<void(eAttrDomain)> callback) const final
  {
    callback(ATTR_DOMAIN_POINT);
  }
};

/**
 * In this function all the attribute providers for a mesh component are created. Most data in this
 * function is statically allocated, because it does not change over time.
 */
static ComponentAttributeProviders create_attribute_providers_for_mesh()
{
#define MAKE_MUTABLE_CUSTOM_DATA_GETTER(NAME) \
  [](void *owner) -> CustomData * { \
    Mesh *mesh = static_cast<Mesh *>(owner); \
    return &mesh->NAME; \
  }
#define MAKE_CONST_CUSTOM_DATA_GETTER(NAME) \
  [](const void *owner) -> const CustomData * { \
    const Mesh *mesh = static_cast<const Mesh *>(owner); \
    return &mesh->NAME; \
  }
#define MAKE_GET_ELEMENT_NUM_GETTER(NAME) \
  [](const void *owner) -> int { \
    const Mesh *mesh = static_cast<const Mesh *>(owner); \
    return mesh->NAME; \
  }

  static CustomDataAccessInfo corner_access = {MAKE_MUTABLE_CUSTOM_DATA_GETTER(ldata),
                                               MAKE_CONST_CUSTOM_DATA_GETTER(ldata),
                                               MAKE_GET_ELEMENT_NUM_GETTER(totloop)};
  static CustomDataAccessInfo point_access = {MAKE_MUTABLE_CUSTOM_DATA_GETTER(vdata),
                                              MAKE_CONST_CUSTOM_DATA_GETTER(vdata),
                                              MAKE_GET_ELEMENT_NUM_GETTER(totvert)};
  static CustomDataAccessInfo edge_access = {MAKE_MUTABLE_CUSTOM_DATA_GETTER(edata),
                                             MAKE_CONST_CUSTOM_DATA_GETTER(edata),
                                             MAKE_GET_ELEMENT_NUM_GETTER(totedge)};
  static CustomDataAccessInfo face_access = {MAKE_MUTABLE_CUSTOM_DATA_GETTER(pdata),
                                             MAKE_CONST_CUSTOM_DATA_GETTER(pdata),
                                             MAKE_GET_ELEMENT_NUM_GETTER(totpoly)};

#undef MAKE_CONST_CUSTOM_DATA_GETTER
#undef MAKE_MUTABLE_CUSTOM_DATA_GETTER

  static BuiltinCustomDataLayerProvider position("position",
                                                 ATTR_DOMAIN_POINT,
                                                 CD_PROP_FLOAT3,
                                                 CD_PROP_FLOAT3,
                                                 BuiltinAttributeProvider::NonCreatable,
                                                 BuiltinAttributeProvider::NonDeletable,
                                                 point_access,
                                                 make_array_read_attribute<float3>,
                                                 make_array_write_attribute<float3>,
                                                 tag_component_positions_changed);

  static BuiltinCustomDataLayerProvider id("id",
                                           ATTR_DOMAIN_POINT,
                                           CD_PROP_INT32,
                                           CD_PROP_INT32,
                                           BuiltinAttributeProvider::Creatable,
                                           BuiltinAttributeProvider::Deletable,
                                           point_access,
                                           make_array_read_attribute<int>,
                                           make_array_write_attribute<int>,
                                           nullptr);

  static const auto material_index_clamp = mf::build::SI1_SO<int, int>(
      "Material Index Validate",
      [](int value) {
        /* Use #short for the maximum since many areas still use that type for indices. */
        return std::clamp<int>(value, 0, std::numeric_limits<short>::max());
      },
      mf::build::exec_presets::AllSpanOrSingle());
  static BuiltinCustomDataLayerProvider material_index("material_index",
                                                       ATTR_DOMAIN_FACE,
                                                       CD_PROP_INT32,
                                                       CD_PROP_INT32,
                                                       BuiltinAttributeProvider::Creatable,
                                                       BuiltinAttributeProvider::Deletable,
                                                       face_access,
                                                       make_array_read_attribute<int>,
                                                       make_array_write_attribute<int>,
                                                       nullptr,
                                                       AttributeValidator{&material_index_clamp});

  /* Note: This clamping is more of a last resort, since it's quite easy to make an
   * invalid mesh that will crash Blender by arbitrarily editing this attribute. */
  static const auto int_index_clamp = mf::build::SI1_SO<int, int>(
      "Index Validate",
      [](int value) { return std::max(value, 0); },
      mf::build::exec_presets::AllSpanOrSingle());
  static BuiltinCustomDataLayerProvider corner_vert(".corner_vert",
                                                    ATTR_DOMAIN_CORNER,
                                                    CD_PROP_INT32,
                                                    CD_PROP_INT32,
                                                    BuiltinAttributeProvider::NonCreatable,
                                                    BuiltinAttributeProvider::NonDeletable,
                                                    corner_access,
                                                    make_array_read_attribute<int>,
                                                    make_array_write_attribute<int>,
                                                    nullptr,
                                                    AttributeValidator{&int_index_clamp});
  static BuiltinCustomDataLayerProvider corner_edge(".corner_edge",
                                                    ATTR_DOMAIN_CORNER,
                                                    CD_PROP_INT32,
                                                    CD_PROP_INT32,
                                                    BuiltinAttributeProvider::NonCreatable,
                                                    BuiltinAttributeProvider::NonDeletable,
                                                    corner_access,
                                                    make_array_read_attribute<int>,
                                                    make_array_write_attribute<int>,
                                                    nullptr,
                                                    AttributeValidator{&int_index_clamp});

  static BuiltinCustomDataLayerProvider sharp_face("sharp_face",
                                                   ATTR_DOMAIN_FACE,
                                                   CD_PROP_BOOL,
                                                   CD_PROP_BOOL,
                                                   BuiltinAttributeProvider::Creatable,
                                                   BuiltinAttributeProvider::Deletable,
                                                   face_access,
                                                   make_array_read_attribute<bool>,
                                                   make_array_write_attribute<bool>,
                                                   nullptr);

  static BuiltinCustomDataLayerProvider sharp_edge("sharp_edge",
                                                   ATTR_DOMAIN_EDGE,
                                                   CD_PROP_BOOL,
                                                   CD_PROP_BOOL,
                                                   BuiltinAttributeProvider::Creatable,
                                                   BuiltinAttributeProvider::Deletable,
                                                   edge_access,
                                                   make_array_read_attribute<bool>,
                                                   make_array_write_attribute<bool>,
                                                   nullptr);

  static BuiltinCustomDataLayerProvider crease(
      "crease",
      ATTR_DOMAIN_EDGE,
      CD_PROP_FLOAT,
      CD_CREASE,
      BuiltinAttributeProvider::Creatable,
      BuiltinAttributeProvider::Deletable,
      edge_access,
      make_array_read_attribute<float>,
      make_derived_write_attribute<float, float, get_crease, set_crease>,
      nullptr);

  static VertexGroupsAttributeProvider vertex_groups;
  static CustomDataAttributeProvider corner_custom_data(ATTR_DOMAIN_CORNER, corner_access);
  static CustomDataAttributeProvider point_custom_data(ATTR_DOMAIN_POINT, point_access);
  static CustomDataAttributeProvider edge_custom_data(ATTR_DOMAIN_EDGE, edge_access);
  static CustomDataAttributeProvider face_custom_data(ATTR_DOMAIN_FACE, face_access);

  return ComponentAttributeProviders({&position,
                                      &corner_vert,
                                      &corner_edge,
                                      &id,
                                      &material_index,
                                      &sharp_face,
                                      &sharp_edge,
                                      &crease},
                                     {&corner_custom_data,
                                      &vertex_groups,
                                      &point_custom_data,
                                      &edge_custom_data,
                                      &face_custom_data});
}

static AttributeAccessorFunctions get_mesh_accessor_functions()
{
  static const ComponentAttributeProviders providers = create_attribute_providers_for_mesh();
  AttributeAccessorFunctions fn =
      attribute_accessor_functions::accessor_functions_for_providers<providers>();
  fn.domain_size = [](const void *owner, const eAttrDomain domain) {
    if (owner == nullptr) {
      return 0;
    }
    const Mesh &mesh = *static_cast<const Mesh *>(owner);
    switch (domain) {
      case ATTR_DOMAIN_POINT:
        return mesh.totvert;
      case ATTR_DOMAIN_EDGE:
        return mesh.totedge;
      case ATTR_DOMAIN_FACE:
        return mesh.totpoly;
      case ATTR_DOMAIN_CORNER:
        return mesh.totloop;
      default:
        return 0;
    }
  };
  fn.domain_supported = [](const void * /*owner*/, const eAttrDomain domain) {
    return ELEM(domain, ATTR_DOMAIN_POINT, ATTR_DOMAIN_EDGE, ATTR_DOMAIN_FACE, ATTR_DOMAIN_CORNER);
  };
  fn.adapt_domain = [](const void *owner,
                       const blender::GVArray &varray,
                       const eAttrDomain from_domain,
                       const eAttrDomain to_domain) -> blender::GVArray {
    if (owner == nullptr) {
      return {};
    }
    const Mesh &mesh = *static_cast<const Mesh *>(owner);
    return adapt_mesh_attribute_domain(mesh, varray, from_domain, to_domain);
  };
  return fn;
}

static const AttributeAccessorFunctions &get_mesh_accessor_functions_ref()
{
  static const AttributeAccessorFunctions fn = get_mesh_accessor_functions();
  return fn;
}

}  // namespace blender::bke

blender::bke::AttributeAccessor Mesh::attributes() const
{
  return blender::bke::AttributeAccessor(this, blender::bke::get_mesh_accessor_functions_ref());
}

blender::bke::MutableAttributeAccessor Mesh::attributes_for_write()
{
  return blender::bke::MutableAttributeAccessor(this,
                                                blender::bke::get_mesh_accessor_functions_ref());
}

std::optional<blender::bke::AttributeAccessor> MeshComponent::attributes() const
{
  return blender::bke::AttributeAccessor(mesh_, blender::bke::get_mesh_accessor_functions_ref());
}

std::optional<blender::bke::MutableAttributeAccessor> MeshComponent::attributes_for_write()
{
  Mesh *mesh = this->get_for_write();
  return blender::bke::MutableAttributeAccessor(mesh,
                                                blender::bke::get_mesh_accessor_functions_ref());
}

/** \} */<|MERGE_RESOLUTION|>--- conflicted
+++ resolved
@@ -596,13 +596,8 @@
     const IndexRange poly = polys[poly_index];
 
     /* For every corner, mix the values from the adjacent edges on the face. */
-<<<<<<< HEAD
     for (const int loop_index : poly) {
-      const int loop_index_prev = mesh_topology::poly_loop_prev(poly, loop_index);
-=======
-    for (const int loop_index : IndexRange(poly.loopstart, poly.totloop)) {
       const int loop_index_prev = mesh::poly_corner_prev(poly, loop_index);
->>>>>>> ce140c1b
       const int edge = corner_edges[loop_index];
       const int edge_prev = corner_edges[loop_index_prev];
       mixer.mix_in(loop_index, old_values[edge]);
@@ -627,15 +622,9 @@
 
   threading::parallel_for(polys.index_range(), 2048, [&](const IndexRange range) {
     for (const int poly_index : range) {
-<<<<<<< HEAD
       const IndexRange poly = polys[poly_index];
       for (const int loop_index : poly) {
-        const int loop_index_prev = mesh_topology::poly_loop_prev(poly, loop_index);
-=======
-      const MPoly &poly = polys[poly_index];
-      for (const int loop_index : IndexRange(poly.loopstart, poly.totloop)) {
         const int loop_index_prev = mesh::poly_corner_prev(poly, loop_index);
->>>>>>> ce140c1b
         const int edge = corner_edges[loop_index];
         const int edge_prev = corner_edges[loop_index_prev];
         if (old_values[edge] && old_values[edge_prev]) {
