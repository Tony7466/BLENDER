--- conflicted
+++ resolved
@@ -910,27 +910,6 @@
   if (mesh != nullptr) {
     BKE_mesh_tag_coords_changed(mesh);
   }
-}
-
-<<<<<<< HEAD
-static float2 get_loop_uv(const MLoopUV &uv)
-{
-  return float2(uv.uv);
-}
-
-static void set_loop_uv(MLoopUV &uv, float2 co)
-{
-  copy_v2_v2(uv.uv, co);
-=======
-static bool get_shade_smooth(const MPoly &mpoly)
-{
-  return mpoly.flag & ME_SMOOTH;
-}
-
-static void set_shade_smooth(MPoly &mpoly, bool value)
-{
-  SET_FLAG_FROM_TEST(mpoly.flag, value, ME_SMOOTH);
->>>>>>> dd9e1ede
 }
 
 static float get_crease(const float &crease)
@@ -1318,14 +1297,8 @@
   static CustomDataAttributeProvider face_custom_data(ATTR_DOMAIN_FACE, face_access);
 
   return ComponentAttributeProviders(
-<<<<<<< HEAD
-      {&position, &id, &material_index, &sharp_face, &normal, &crease},
-      {&uvs,
-       &corner_custom_data,
-=======
-      {&position, &id, &material_index, &shade_smooth, &sharp_edge, &normal, &crease},
+      {&position, &id, &material_index, &sharp_face, &sharp_edge, &normal, &crease},
       {&corner_custom_data,
->>>>>>> dd9e1ede
        &vertex_groups,
        &point_custom_data,
        &edge_custom_data,
