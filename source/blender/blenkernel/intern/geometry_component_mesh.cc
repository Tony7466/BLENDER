--- conflicted
+++ resolved
@@ -135,19 +135,11 @@
       Span<float3> vert_normals = mesh.vert_normals();
       const Span<int2> edges = mesh.edges();
       Array<float3> edge_normals(mask.min_array_size());
-<<<<<<< HEAD
       mask.foreach_index([&](const int i) {
-        const MEdge &edge = edges[i];
-        edge_normals[i] = math::normalize(
-            math::interpolate(vert_normals[edge.v1], vert_normals[edge.v2], 0.5f));
-      });
-=======
-      for (const int i : mask) {
         const int2 &edge = edges[i];
         edge_normals[i] = math::normalize(
             math::interpolate(vert_normals[edge[0]], vert_normals[edge[1]], 0.5f));
-      }
->>>>>>> 70504a35
+      });
 
       return VArray<float3>::ForContainer(std::move(edge_normals));
     }
