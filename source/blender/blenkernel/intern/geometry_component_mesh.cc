--- conflicted
+++ resolved
@@ -1237,19 +1237,6 @@
                                                        nullptr,
                                                        AttributeValidator{&material_index_clamp});
 
-<<<<<<< HEAD
-  static BuiltinCustomDataLayerProvider sharp_face("sharp_face",
-                                                   ATTR_DOMAIN_FACE,
-                                                   CD_PROP_BOOL,
-                                                   CD_PROP_BOOL,
-                                                   BuiltinAttributeProvider::Creatable,
-                                                   BuiltinAttributeProvider::Writable,
-                                                   BuiltinAttributeProvider::Deletable,
-                                                   face_access,
-                                                   make_array_read_attribute<bool>,
-                                                   make_array_write_attribute<bool>,
-                                                   nullptr);
-=======
   /* Note: This clamping is more of a last resort, since it's quite easy to make an
    * invalid mesh that will crash Blender by arbitrarily editing this attribute. */
   static const auto int_index_clamp = mf::build::SI1_SO<int, int>(
@@ -1281,19 +1268,17 @@
                                                     nullptr,
                                                     AttributeValidator{&int_index_clamp});
 
-  static BuiltinCustomDataLayerProvider shade_smooth(
-      "shade_smooth",
-      ATTR_DOMAIN_FACE,
-      CD_PROP_BOOL,
-      CD_MPOLY,
-      BuiltinAttributeProvider::NonCreatable,
-      BuiltinAttributeProvider::Writable,
-      BuiltinAttributeProvider::NonDeletable,
-      face_access,
-      make_derived_read_attribute<MPoly, bool, get_shade_smooth>,
-      make_derived_write_attribute<MPoly, bool, get_shade_smooth, set_shade_smooth>,
-      nullptr);
->>>>>>> 95915484
+  static BuiltinCustomDataLayerProvider sharp_face("sharp_face",
+                                                   ATTR_DOMAIN_FACE,
+                                                   CD_PROP_BOOL,
+                                                   CD_PROP_BOOL,
+                                                   BuiltinAttributeProvider::Creatable,
+                                                   BuiltinAttributeProvider::Writable,
+                                                   BuiltinAttributeProvider::Deletable,
+                                                   face_access,
+                                                   make_array_read_attribute<bool>,
+                                                   make_array_write_attribute<bool>,
+                                                   nullptr);
 
   static BuiltinCustomDataLayerProvider sharp_edge("sharp_edge",
                                                    ATTR_DOMAIN_EDGE,
@@ -1326,22 +1311,13 @@
   static CustomDataAttributeProvider edge_custom_data(ATTR_DOMAIN_EDGE, edge_access);
   static CustomDataAttributeProvider face_custom_data(ATTR_DOMAIN_FACE, face_access);
 
-<<<<<<< HEAD
-  return ComponentAttributeProviders(
-      {&position, &id, &material_index, &sharp_face, &sharp_edge, &normal, &crease},
-      {&corner_custom_data,
-       &vertex_groups,
-       &point_custom_data,
-       &edge_custom_data,
-       &face_custom_data});
-=======
   return ComponentAttributeProviders({&position,
                                       &corner_vert,
                                       &corner_edge,
                                       &id,
                                       &material_index,
-                                      &shade_smooth,
                                       &sharp_edge,
+                                      &sharp_face,
                                       &normal,
                                       &crease},
                                      {&corner_custom_data,
@@ -1349,7 +1325,6 @@
                                       &point_custom_data,
                                       &edge_custom_data,
                                       &face_custom_data});
->>>>>>> 95915484
 }
 
 static AttributeAccessorFunctions get_mesh_accessor_functions()
