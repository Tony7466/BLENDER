/* SPDX-License-Identifier: GPL-2.0-or-later */

#include "BLI_listbase.h"
#include "BLI_task.hh"

#include "DNA_mesh_types.h"
#include "DNA_meshdata_types.h"
#include "DNA_object_types.h"

#include "BKE_attribute_math.hh"
#include "BKE_deform.h"
#include "BKE_geometry_fields.hh"
#include "BKE_geometry_set.hh"
#include "BKE_lib_id.h"
#include "BKE_mesh.h"
#include "BKE_mesh_mapping.h"

#include "FN_multi_function_builder.hh"

#include "attribute_access_intern.hh"

extern "C" MDeformVert *BKE_object_defgroup_data_create(ID *id);

/* -------------------------------------------------------------------- */
/** \name Geometry Component Implementation
 * \{ */

MeshComponent::MeshComponent() : GeometryComponent(GEO_COMPONENT_TYPE_MESH)
{
}

MeshComponent::~MeshComponent()
{
  this->clear();
}

GeometryComponent *MeshComponent::copy() const
{
  MeshComponent *new_component = new MeshComponent();
  if (mesh_ != nullptr) {
    new_component->mesh_ = BKE_mesh_copy_for_eval(mesh_, false);
    new_component->ownership_ = GeometryOwnershipType::Owned;
  }
  return new_component;
}

void MeshComponent::clear()
{
  BLI_assert(this->is_mutable());
  if (mesh_ != nullptr) {
    if (ownership_ == GeometryOwnershipType::Owned) {
      BKE_id_free(nullptr, mesh_);
    }
    mesh_ = nullptr;
  }
}

bool MeshComponent::has_mesh() const
{
  return mesh_ != nullptr;
}

void MeshComponent::replace(Mesh *mesh, GeometryOwnershipType ownership)
{
  BLI_assert(this->is_mutable());
  this->clear();
  mesh_ = mesh;
  ownership_ = ownership;
}

Mesh *MeshComponent::release()
{
  BLI_assert(this->is_mutable());
  Mesh *mesh = mesh_;
  mesh_ = nullptr;
  return mesh;
}

const Mesh *MeshComponent::get_for_read() const
{
  return mesh_;
}

Mesh *MeshComponent::get_for_write()
{
  BLI_assert(this->is_mutable());
  if (ownership_ == GeometryOwnershipType::ReadOnly) {
    mesh_ = BKE_mesh_copy_for_eval(mesh_, false);
    ownership_ = GeometryOwnershipType::Owned;
  }
  return mesh_;
}

bool MeshComponent::is_empty() const
{
  return mesh_ == nullptr;
}

bool MeshComponent::owns_direct_data() const
{
  return ownership_ == GeometryOwnershipType::Owned;
}

void MeshComponent::ensure_owns_direct_data()
{
  BLI_assert(this->is_mutable());
  if (ownership_ != GeometryOwnershipType::Owned) {
    mesh_ = BKE_mesh_copy_for_eval(mesh_, false);
    ownership_ = GeometryOwnershipType::Owned;
  }
}

/** \} */

/* -------------------------------------------------------------------- */
/** \name Mesh Normals Field Input
 * \{ */

namespace blender::bke {

VArray<float3> mesh_normals_varray(const Mesh &mesh,
                                   const IndexMask mask,
                                   const eAttrDomain domain)
{
  switch (domain) {
    case ATTR_DOMAIN_FACE: {
      return VArray<float3>::ForSpan(mesh.poly_normals());
    }
    case ATTR_DOMAIN_POINT: {
      return VArray<float3>::ForSpan(mesh.vert_normals());
    }
    case ATTR_DOMAIN_EDGE: {
      /* In this case, start with vertex normals and convert to the edge domain, since the
       * conversion from edges to vertices is very simple. Use "manual" domain interpolation
       * instead of the GeometryComponent API to avoid calculating unnecessary values and to
       * allow normalizing the result more simply. */
      Span<float3> vert_normals = mesh.vert_normals();
      const Span<MEdge> edges = mesh.edges();
      Array<float3> edge_normals(mask.min_array_size());
      for (const int i : mask) {
        const MEdge &edge = edges[i];
        edge_normals[i] = math::normalize(
            math::interpolate(vert_normals[edge.v1], vert_normals[edge.v2], 0.5f));
      }

      return VArray<float3>::ForContainer(std::move(edge_normals));
    }
    case ATTR_DOMAIN_CORNER: {
      /* The normals on corners are just the mesh's face normals, so start with the face normal
       * array and copy the face normal for each of its corners. In this case using the mesh
       * component's generic domain interpolation is fine, the data will still be normalized,
       * since the face normal is just copied to every corner. */
      return mesh.attributes().adapt_domain(
          VArray<float3>::ForSpan(mesh.poly_normals()), ATTR_DOMAIN_FACE, ATTR_DOMAIN_CORNER);
    }
    default:
      return {};
  }
}

}  // namespace blender::bke

/** \} */

/* -------------------------------------------------------------------- */
/** \name Attribute Access
 * \{ */

namespace blender::bke {

template<typename T>
static void adapt_mesh_domain_corner_to_point_impl(const Mesh &mesh,
                                                   const VArray<T> &old_values,
                                                   MutableSpan<T> r_values)
{
  BLI_assert(r_values.size() == mesh.totvert);
  const Span<int> corner_verts = mesh.corner_verts();

  attribute_math::DefaultMixer<T> mixer(r_values);
  for (const int corner : IndexRange(mesh.totloop)) {
    mixer.mix_in(corner_verts[corner], old_values[corner]);
  }
  mixer.finalize();
}

/* A vertex is selected if all connected face corners were selected and it is not loose. */
template<>
void adapt_mesh_domain_corner_to_point_impl(const Mesh &mesh,
                                            const VArray<bool> &old_values,
                                            MutableSpan<bool> r_values)
{
  BLI_assert(r_values.size() == mesh.totvert);
  const Span<int> corner_verts = mesh.corner_verts();

  Array<bool> loose_verts(mesh.totvert, true);

  r_values.fill(true);
  for (const int corner : IndexRange(mesh.totloop)) {
    const int point_index = corner_verts[corner];

    loose_verts[point_index] = false;
    if (!old_values[corner]) {
      r_values[point_index] = false;
    }
  }

  /* Deselect loose vertices without corners that are still selected from the 'true' default. */
  /* The record fact says that the value is true.
   * Writing to the array from different threads is okay because each thread sets the same value.
   */
  threading::parallel_for(loose_verts.index_range(), 2048, [&](const IndexRange range) {
    for (const int vert_index : range) {
      if (loose_verts[vert_index]) {
        r_values[vert_index] = false;
      }
    }
  });
}

static GVArray adapt_mesh_domain_corner_to_point(const Mesh &mesh, const GVArray &varray)
{
  GArray<> values(varray.type(), mesh.totvert);
  attribute_math::convert_to_static_type(varray.type(), [&](auto dummy) {
    using T = decltype(dummy);
    if constexpr (!std::is_void_v<attribute_math::DefaultMixer<T>>) {
      /* We compute all interpolated values at once, because for this interpolation, one has to
       * iterate over all loops anyway. */
      adapt_mesh_domain_corner_to_point_impl<T>(
          mesh, varray.typed<T>(), values.as_mutable_span().typed<T>());
    }
  });
  return GVArray::ForGArray(std::move(values));
}

/**
 * Each corner's value is simply a copy of the value at its vertex.
 */
static GVArray adapt_mesh_domain_point_to_corner(const Mesh &mesh, const GVArray &varray)
{
  const Span<int> corner_verts = mesh.corner_verts();

  GVArray new_varray;
  attribute_math::convert_to_static_type(varray.type(), [&](auto dummy) {
    using T = decltype(dummy);
    new_varray = VArray<T>::ForFunc(
        mesh.totloop, [corner_verts, varray = varray.typed<T>()](const int64_t corner) {
          return varray[corner_verts[corner]];
        });
  });
  return new_varray;
}

static GVArray adapt_mesh_domain_corner_to_face(const Mesh &mesh, const GVArray &varray)
{
  const Span<MPoly> polys = mesh.polys();

  GVArray new_varray;
  attribute_math::convert_to_static_type(varray.type(), [&](auto dummy) {
    using T = decltype(dummy);
    if constexpr (!std::is_void_v<attribute_math::DefaultMixer<T>>) {
      if constexpr (std::is_same_v<T, bool>) {
        new_varray = VArray<T>::ForFunc(
            polys.size(), [polys, varray = varray.typed<bool>()](const int face_index) {
              /* A face is selected if all of its corners were selected. */
              const MPoly &poly = polys[face_index];
              for (const int loop_index : IndexRange(poly.loopstart, poly.totloop)) {
                if (!varray[loop_index]) {
                  return false;
                }
              }
              return true;
            });
      }
      else {
        new_varray = VArray<T>::ForFunc(
            polys.size(), [polys, varray = varray.typed<T>()](const int face_index) {
              T return_value;
              attribute_math::DefaultMixer<T> mixer({&return_value, 1});
              const MPoly &poly = polys[face_index];
              for (const int loop_index : IndexRange(poly.loopstart, poly.totloop)) {
                const T value = varray[loop_index];
                mixer.mix_in(0, value);
              }
              mixer.finalize();
              return return_value;
            });
      }
    }
  });
  return new_varray;
}

template<typename T>
static void adapt_mesh_domain_corner_to_edge_impl(const Mesh &mesh,
                                                  const VArray<T> &old_values,
                                                  MutableSpan<T> r_values)
{
  BLI_assert(r_values.size() == mesh.totedge);
  const Span<MPoly> polys = mesh.polys();
  const Span<int> corner_edges = mesh.corner_edges();

  attribute_math::DefaultMixer<T> mixer(r_values);

  for (const int poly_index : polys.index_range()) {
    const MPoly &poly = polys[poly_index];

    /* For every edge, mix values from the two adjacent corners (the current and next corner). */
    for (const int i : IndexRange(poly.totloop)) {
      const int next_i = (i + 1) % poly.totloop;
      const int loop_i = poly.loopstart + i;
      const int next_loop_i = poly.loopstart + next_i;
      const int edge_index = corner_edges[loop_i];
      mixer.mix_in(edge_index, old_values[loop_i]);
      mixer.mix_in(edge_index, old_values[next_loop_i]);
    }
  }

  mixer.finalize();
}

/* An edge is selected if all corners on adjacent faces were selected. */
template<>
void adapt_mesh_domain_corner_to_edge_impl(const Mesh &mesh,
                                           const VArray<bool> &old_values,
                                           MutableSpan<bool> r_values)
{
  BLI_assert(r_values.size() == mesh.totedge);
  const Span<MPoly> polys = mesh.polys();
  const Span<int> corner_edges = mesh.corner_edges();

  r_values.fill(true);
  for (const int poly_index : polys.index_range()) {
    const MPoly &poly = polys[poly_index];

    for (const int i : IndexRange(poly.totloop)) {
      const int next_i = (i + 1) % poly.totloop;
      const int loop_i = poly.loopstart + i;
      const int next_loop_i = poly.loopstart + next_i;
      const int edge_index = corner_edges[loop_i];

      if (!old_values[loop_i] || !old_values[next_loop_i]) {
        r_values[edge_index] = false;
      }
    }
  }

  const bke::LooseEdgeCache &loose_edges = mesh.loose_edges();
  if (loose_edges.count > 0) {
    /* Deselect loose edges without corners that are still selected from the 'true' default. */
    threading::parallel_for(IndexRange(mesh.totedge), 2048, [&](const IndexRange range) {
      for (const int edge_index : range) {
        if (loose_edges.is_loose_bits[edge_index]) {
          r_values[edge_index] = false;
        }
      }
    });
  }
}

static GVArray adapt_mesh_domain_corner_to_edge(const Mesh &mesh, const GVArray &varray)
{
  GArray<> values(varray.type(), mesh.totedge);
  attribute_math::convert_to_static_type(varray.type(), [&](auto dummy) {
    using T = decltype(dummy);
    if constexpr (!std::is_void_v<attribute_math::DefaultMixer<T>>) {
      adapt_mesh_domain_corner_to_edge_impl<T>(
          mesh, varray.typed<T>(), values.as_mutable_span().typed<T>());
    }
  });
  return GVArray::ForGArray(std::move(values));
}

template<typename T>
void adapt_mesh_domain_face_to_point_impl(const Mesh &mesh,
                                          const VArray<T> &old_values,
                                          MutableSpan<T> r_values)
{
  BLI_assert(r_values.size() == mesh.totvert);
  const Span<MPoly> polys = mesh.polys();
  const Span<int> corner_verts = mesh.corner_verts();

  attribute_math::DefaultMixer<T> mixer(r_values);

  for (const int poly_index : polys.index_range()) {
    const MPoly &poly = polys[poly_index];
    const T value = old_values[poly_index];
    for (const int vert : corner_verts.slice(poly.loopstart, poly.totloop)) {
      mixer.mix_in(vert, value);
    }
  }

  mixer.finalize();
}

/* A vertex is selected if any of the connected faces were selected. */
template<>
void adapt_mesh_domain_face_to_point_impl(const Mesh &mesh,
                                          const VArray<bool> &old_values,
                                          MutableSpan<bool> r_values)
{
  BLI_assert(r_values.size() == mesh.totvert);
  const Span<MPoly> polys = mesh.polys();
  const Span<int> corner_verts = mesh.corner_verts();

  r_values.fill(false);
  threading::parallel_for(polys.index_range(), 2048, [&](const IndexRange range) {
    for (const int poly_index : range) {
      if (old_values[poly_index]) {
        const MPoly &poly = polys[poly_index];
        for (const int vert : corner_verts.slice(poly.loopstart, poly.totloop)) {
          r_values[vert] = true;
        }
      }
    }
  });
}

static GVArray adapt_mesh_domain_face_to_point(const Mesh &mesh, const GVArray &varray)
{
  GArray<> values(varray.type(), mesh.totvert);
  attribute_math::convert_to_static_type(varray.type(), [&](auto dummy) {
    using T = decltype(dummy);
    if constexpr (!std::is_void_v<attribute_math::DefaultMixer<T>>) {
      adapt_mesh_domain_face_to_point_impl<T>(
          mesh, varray.typed<T>(), values.as_mutable_span().typed<T>());
    }
  });
  return GVArray::ForGArray(std::move(values));
}

/* Each corner's value is simply a copy of the value at its face. */
template<typename T>
void adapt_mesh_domain_face_to_corner_impl(const Mesh &mesh,
                                           const VArray<T> &old_values,
                                           MutableSpan<T> r_values)
{
  BLI_assert(r_values.size() == mesh.totloop);
  const Span<MPoly> polys = mesh.polys();

  threading::parallel_for(polys.index_range(), 1024, [&](const IndexRange range) {
    for (const int poly_index : range) {
      const MPoly &poly = polys[poly_index];
      MutableSpan<T> poly_corner_values = r_values.slice(poly.loopstart, poly.totloop);
      poly_corner_values.fill(old_values[poly_index]);
    }
  });
}

static GVArray adapt_mesh_domain_face_to_corner(const Mesh &mesh, const GVArray &varray)
{
  GArray<> values(varray.type(), mesh.totloop);
  attribute_math::convert_to_static_type(varray.type(), [&](auto dummy) {
    using T = decltype(dummy);
    if constexpr (!std::is_void_v<attribute_math::DefaultMixer<T>>) {
      adapt_mesh_domain_face_to_corner_impl<T>(
          mesh, varray.typed<T>(), values.as_mutable_span().typed<T>());
    }
  });
  return GVArray::ForGArray(std::move(values));
}

template<typename T>
void adapt_mesh_domain_face_to_edge_impl(const Mesh &mesh,
                                         const VArray<T> &old_values,
                                         MutableSpan<T> r_values)
{
  BLI_assert(r_values.size() == mesh.totedge);
  const Span<MPoly> polys = mesh.polys();
  const Span<int> corner_edges = mesh.corner_edges();

  attribute_math::DefaultMixer<T> mixer(r_values);

  for (const int poly_index : polys.index_range()) {
    const MPoly &poly = polys[poly_index];
    const T value = old_values[poly_index];
    for (const int edge : corner_edges.slice(poly.loopstart, poly.totloop)) {
      mixer.mix_in(edge, value);
    }
  }
  mixer.finalize();
}

/* An edge is selected if any connected face was selected. */
template<>
void adapt_mesh_domain_face_to_edge_impl(const Mesh &mesh,
                                         const VArray<bool> &old_values,
                                         MutableSpan<bool> r_values)
{
  BLI_assert(r_values.size() == mesh.totedge);
  const Span<MPoly> polys = mesh.polys();
  const Span<int> corner_edges = mesh.corner_edges();

  r_values.fill(false);
  threading::parallel_for(polys.index_range(), 2048, [&](const IndexRange range) {
    for (const int poly_index : range) {
      if (old_values[poly_index]) {
        const MPoly &poly = polys[poly_index];
        for (const int edge : corner_edges.slice(poly.loopstart, poly.totloop)) {
          r_values[edge] = true;
        }
      }
    }
  });
}

static GVArray adapt_mesh_domain_face_to_edge(const Mesh &mesh, const GVArray &varray)
{
  GArray<> values(varray.type(), mesh.totedge);
  attribute_math::convert_to_static_type(varray.type(), [&](auto dummy) {
    using T = decltype(dummy);
    if constexpr (!std::is_void_v<attribute_math::DefaultMixer<T>>) {
      adapt_mesh_domain_face_to_edge_impl<T>(
          mesh, varray.typed<T>(), values.as_mutable_span().typed<T>());
    }
  });
  return GVArray::ForGArray(std::move(values));
}

static GVArray adapt_mesh_domain_point_to_face(const Mesh &mesh, const GVArray &varray)
{
  const Span<MPoly> polys = mesh.polys();
  const Span<int> corner_verts = mesh.corner_verts();

  GVArray new_varray;
  attribute_math::convert_to_static_type(varray.type(), [&](auto dummy) {
    using T = decltype(dummy);
    if constexpr (!std::is_void_v<attribute_math::DefaultMixer<T>>) {
      if constexpr (std::is_same_v<T, bool>) {
        new_varray = VArray<T>::ForFunc(
            mesh.totpoly,
            [corner_verts, polys, varray = varray.typed<bool>()](const int face_index) {
              /* A face is selected if all of its vertices were selected. */
              const MPoly &poly = polys[face_index];
              for (const int vert : corner_verts.slice(poly.loopstart, poly.totloop)) {
                if (!varray[vert]) {
                  return false;
                }
              }
              return true;
            });
      }
      else {
        new_varray = VArray<T>::ForFunc(
            mesh.totpoly, [corner_verts, polys, varray = varray.typed<T>()](const int face_index) {
              T return_value;
              attribute_math::DefaultMixer<T> mixer({&return_value, 1});
              const MPoly &poly = polys[face_index];
              for (const int vert : corner_verts.slice(poly.loopstart, poly.totloop)) {
                mixer.mix_in(0, varray[vert]);
              }
              mixer.finalize();
              return return_value;
            });
      }
    }
  });
  return new_varray;
}

static GVArray adapt_mesh_domain_point_to_edge(const Mesh &mesh, const GVArray &varray)
{
  const Span<MEdge> edges = mesh.edges();

  GVArray new_varray;
  attribute_math::convert_to_static_type(varray.type(), [&](auto dummy) {
    using T = decltype(dummy);
    if constexpr (!std::is_void_v<attribute_math::DefaultMixer<T>>) {
      if constexpr (std::is_same_v<T, bool>) {
        /* An edge is selected if both of its vertices were selected. */
        new_varray = VArray<bool>::ForFunc(
            edges.size(), [edges, varray = varray.typed<bool>()](const int edge_index) {
              const MEdge &edge = edges[edge_index];
              return varray[edge.v1] && varray[edge.v2];
            });
      }
      else {
        new_varray = VArray<T>::ForFunc(
            edges.size(), [edges, varray = varray.typed<T>()](const int edge_index) {
              T return_value;
              attribute_math::DefaultMixer<T> mixer({&return_value, 1});
              const MEdge &edge = edges[edge_index];
              mixer.mix_in(0, varray[edge.v1]);
              mixer.mix_in(0, varray[edge.v2]);
              mixer.finalize();
              return return_value;
            });
      }
    }
  });
  return new_varray;
}

template<typename T>
void adapt_mesh_domain_edge_to_corner_impl(const Mesh &mesh,
                                           const VArray<T> &old_values,
                                           MutableSpan<T> r_values)
{
  BLI_assert(r_values.size() == mesh.totloop);
  const Span<MPoly> polys = mesh.polys();
  const Span<int> corner_edges = mesh.corner_edges();

  attribute_math::DefaultMixer<T> mixer(r_values);

  for (const int poly_index : polys.index_range()) {
    const MPoly &poly = polys[poly_index];

    /* For every corner, mix the values from the adjacent edges on the face. */
    for (const int loop_index : IndexRange(poly.loopstart, poly.totloop)) {
      const int loop_index_prev = mesh_topology::poly_loop_prev(poly, loop_index);
      const int edge = corner_edges[loop_index];
      const int edge_prev = corner_edges[loop_index_prev];
      mixer.mix_in(loop_index, old_values[edge]);
      mixer.mix_in(loop_index, old_values[edge_prev]);
    }
  }

  mixer.finalize();
}

/* A corner is selected if its two adjacent edges were selected. */
template<>
void adapt_mesh_domain_edge_to_corner_impl(const Mesh &mesh,
                                           const VArray<bool> &old_values,
                                           MutableSpan<bool> r_values)
{
  BLI_assert(r_values.size() == mesh.totloop);
  const Span<MPoly> polys = mesh.polys();
  const Span<int> corner_edges = mesh.corner_edges();

  r_values.fill(false);

  threading::parallel_for(polys.index_range(), 2048, [&](const IndexRange range) {
    for (const int poly_index : range) {
      const MPoly &poly = polys[poly_index];
      for (const int loop_index : IndexRange(poly.loopstart, poly.totloop)) {
        const int loop_index_prev = mesh_topology::poly_loop_prev(poly, loop_index);
        const int edge = corner_edges[loop_index];
        const int edge_prev = corner_edges[loop_index_prev];
        if (old_values[edge] && old_values[edge_prev]) {
          r_values[loop_index] = true;
        }
      }
    }
  });
}

static GVArray adapt_mesh_domain_edge_to_corner(const Mesh &mesh, const GVArray &varray)
{
  GArray<> values(varray.type(), mesh.totloop);
  attribute_math::convert_to_static_type(varray.type(), [&](auto dummy) {
    using T = decltype(dummy);
    if constexpr (!std::is_void_v<attribute_math::DefaultMixer<T>>) {
      adapt_mesh_domain_edge_to_corner_impl<T>(
          mesh, varray.typed<T>(), values.as_mutable_span().typed<T>());
    }
  });
  return GVArray::ForGArray(std::move(values));
}

template<typename T>
static void adapt_mesh_domain_edge_to_point_impl(const Mesh &mesh,
                                                 const VArray<T> &old_values,
                                                 MutableSpan<T> r_values)
{
  BLI_assert(r_values.size() == mesh.totvert);
  const Span<MEdge> edges = mesh.edges();

  attribute_math::DefaultMixer<T> mixer(r_values);

  for (const int edge_index : IndexRange(mesh.totedge)) {
    const MEdge &edge = edges[edge_index];
    const T value = old_values[edge_index];
    mixer.mix_in(edge.v1, value);
    mixer.mix_in(edge.v2, value);
  }

  mixer.finalize();
}

/* A vertex is selected if any connected edge was selected. */
template<>
void adapt_mesh_domain_edge_to_point_impl(const Mesh &mesh,
                                          const VArray<bool> &old_values,
                                          MutableSpan<bool> r_values)
{
  BLI_assert(r_values.size() == mesh.totvert);
  const Span<MEdge> edges = mesh.edges();

  /* Multiple threads can write to the same index here, but they are only
   * writing true, and writing to single bytes is expected to be threadsafe. */
  r_values.fill(false);
  threading::parallel_for(edges.index_range(), 4096, [&](const IndexRange range) {
    for (const int edge_index : range) {
      if (old_values[edge_index]) {
        const MEdge &edge = edges[edge_index];
        r_values[edge.v1] = true;
        r_values[edge.v2] = true;
      }
    }
  });
}

static GVArray adapt_mesh_domain_edge_to_point(const Mesh &mesh, const GVArray &varray)
{
  GArray<> values(varray.type(), mesh.totvert);
  attribute_math::convert_to_static_type(varray.type(), [&](auto dummy) {
    using T = decltype(dummy);
    if constexpr (!std::is_void_v<attribute_math::DefaultMixer<T>>) {
      adapt_mesh_domain_edge_to_point_impl<T>(
          mesh, varray.typed<T>(), values.as_mutable_span().typed<T>());
    }
  });
  return GVArray::ForGArray(std::move(values));
}

static GVArray adapt_mesh_domain_edge_to_face(const Mesh &mesh, const GVArray &varray)
{
  const Span<MPoly> polys = mesh.polys();
  const Span<int> corner_edges = mesh.corner_edges();

  GVArray new_varray;
  attribute_math::convert_to_static_type(varray.type(), [&](auto dummy) {
    using T = decltype(dummy);
    if constexpr (!std::is_void_v<attribute_math::DefaultMixer<T>>) {
      if constexpr (std::is_same_v<T, bool>) {
        /* A face is selected if all of its edges are selected. */
        new_varray = VArray<bool>::ForFunc(
            polys.size(), [corner_edges, polys, varray = varray.typed<T>()](const int face_index) {
              const MPoly &poly = polys[face_index];
              for (const int edge : corner_edges.slice(poly.loopstart, poly.totloop)) {
                if (!varray[edge]) {
                  return false;
                }
              }
              return true;
            });
      }
      else {
        new_varray = VArray<T>::ForFunc(
            polys.size(), [corner_edges, polys, varray = varray.typed<T>()](const int face_index) {
              T return_value;
              attribute_math::DefaultMixer<T> mixer({&return_value, 1});
              const MPoly &poly = polys[face_index];
              for (const int edge : corner_edges.slice(poly.loopstart, poly.totloop)) {
                mixer.mix_in(0, varray[edge]);
              }
              mixer.finalize();
              return return_value;
            });
      }
    }
  });
  return new_varray;
}

}  // namespace blender::bke

static bool can_simple_adapt_for_single(const Mesh &mesh,
                                        const eAttrDomain from_domain,
                                        const eAttrDomain to_domain)
{
  /* For some domain combinations, a single value will always map directly. For others, there may
   * be loose elements on the result domain that should have the default value rather than the
   * single value from the source. */
  switch (from_domain) {
    case ATTR_DOMAIN_POINT:
      /* All other domains are always connected to points. */
      return true;
    case ATTR_DOMAIN_EDGE:
      /* There may be loose vertices not connected to edges. */
      return ELEM(to_domain, ATTR_DOMAIN_FACE, ATTR_DOMAIN_CORNER);
    case ATTR_DOMAIN_FACE:
      /* There may be loose vertices or edges not connected to faces. */
      if (to_domain == ATTR_DOMAIN_EDGE) {
        return mesh.loose_edges().count == 0;
      }
      return to_domain == ATTR_DOMAIN_CORNER;
    case ATTR_DOMAIN_CORNER:
      /* Only faces are always connected to corners. */
      if (to_domain == ATTR_DOMAIN_EDGE) {
        return mesh.loose_edges().count == 0;
      }
      return to_domain == ATTR_DOMAIN_FACE;
    default:
      BLI_assert_unreachable();
      return false;
  }
}

static blender::GVArray adapt_mesh_attribute_domain(const Mesh &mesh,
                                                    const blender::GVArray &varray,
                                                    const eAttrDomain from_domain,
                                                    const eAttrDomain to_domain)
{
  if (!varray) {
    return {};
  }
  if (varray.size() == 0) {
    return {};
  }
  if (from_domain == to_domain) {
    return varray;
  }
  if (varray.is_single()) {
    if (can_simple_adapt_for_single(mesh, from_domain, to_domain)) {
      BUFFER_FOR_CPP_TYPE_VALUE(varray.type(), value);
      varray.get_internal_single(value);
      return blender::GVArray::ForSingle(
          varray.type(), mesh.attributes().domain_size(to_domain), value);
    }
  }

  switch (from_domain) {
    case ATTR_DOMAIN_CORNER: {
      switch (to_domain) {
        case ATTR_DOMAIN_POINT:
          return blender::bke::adapt_mesh_domain_corner_to_point(mesh, varray);
        case ATTR_DOMAIN_FACE:
          return blender::bke::adapt_mesh_domain_corner_to_face(mesh, varray);
        case ATTR_DOMAIN_EDGE:
          return blender::bke::adapt_mesh_domain_corner_to_edge(mesh, varray);
        default:
          break;
      }
      break;
    }
    case ATTR_DOMAIN_POINT: {
      switch (to_domain) {
        case ATTR_DOMAIN_CORNER:
          return blender::bke::adapt_mesh_domain_point_to_corner(mesh, varray);
        case ATTR_DOMAIN_FACE:
          return blender::bke::adapt_mesh_domain_point_to_face(mesh, varray);
        case ATTR_DOMAIN_EDGE:
          return blender::bke::adapt_mesh_domain_point_to_edge(mesh, varray);
        default:
          break;
      }
      break;
    }
    case ATTR_DOMAIN_FACE: {
      switch (to_domain) {
        case ATTR_DOMAIN_POINT:
          return blender::bke::adapt_mesh_domain_face_to_point(mesh, varray);
        case ATTR_DOMAIN_CORNER:
          return blender::bke::adapt_mesh_domain_face_to_corner(mesh, varray);
        case ATTR_DOMAIN_EDGE:
          return blender::bke::adapt_mesh_domain_face_to_edge(mesh, varray);
        default:
          break;
      }
      break;
    }
    case ATTR_DOMAIN_EDGE: {
      switch (to_domain) {
        case ATTR_DOMAIN_CORNER:
          return blender::bke::adapt_mesh_domain_edge_to_corner(mesh, varray);
        case ATTR_DOMAIN_POINT:
          return blender::bke::adapt_mesh_domain_edge_to_point(mesh, varray);
        case ATTR_DOMAIN_FACE:
          return blender::bke::adapt_mesh_domain_edge_to_face(mesh, varray);
        default:
          break;
      }
      break;
    }
    default:
      break;
  }

  return {};
}

namespace blender::bke {

template<typename StructT, typename ElemT, ElemT (*GetFunc)(const StructT &)>
static GVArray make_derived_read_attribute(const void *data, const int domain_num)
{
  return VArray<ElemT>::template ForDerivedSpan<StructT, GetFunc>(
      Span<StructT>((const StructT *)data, domain_num));
}

template<typename StructT,
         typename ElemT,
         ElemT (*GetFunc)(const StructT &),
         void (*SetFunc)(StructT &, ElemT)>
static GVMutableArray make_derived_write_attribute(void *data, const int domain_num)
{
  return VMutableArray<ElemT>::template ForDerivedSpan<StructT, GetFunc, SetFunc>(
      MutableSpan<StructT>((StructT *)data, domain_num));
}

static void tag_component_positions_changed(void *owner)
{
  Mesh *mesh = static_cast<Mesh *>(owner);
  if (mesh != nullptr) {
    BKE_mesh_tag_positions_changed(mesh);
  }
}

static float get_crease(const float &crease)
{
  return crease;
}

static void set_crease(float &crease, const float value)
{
  crease = std::clamp(value, 0.0f, 1.0f);
}

class VArrayImpl_For_VertexWeights final : public VMutableArrayImpl<float> {
 private:
  MDeformVert *dverts_;
  const int dvert_index_;

 public:
  VArrayImpl_For_VertexWeights(MutableSpan<MDeformVert> dverts, const int dvert_index)
      : VMutableArrayImpl<float>(dverts.size()), dverts_(dverts.data()), dvert_index_(dvert_index)
  {
  }

  VArrayImpl_For_VertexWeights(Span<MDeformVert> dverts, const int dvert_index)
      : VMutableArrayImpl<float>(dverts.size()),
        dverts_(const_cast<MDeformVert *>(dverts.data())),
        dvert_index_(dvert_index)
  {
  }

  float get(const int64_t index) const override
  {
    if (dverts_ == nullptr) {
      return 0.0f;
    }
    if (const MDeformWeight *weight = this->find_weight_at_index(index)) {
      return weight->weight;
    }
    return 0.0f;
  }

  void set(const int64_t index, const float value) override
  {
    MDeformVert &dvert = dverts_[index];
    if (value == 0.0f) {
      if (MDeformWeight *weight = this->find_weight_at_index(index)) {
        weight->weight = 0.0f;
      }
    }
    else {
      MDeformWeight *weight = BKE_defvert_ensure_index(&dvert, dvert_index_);
      weight->weight = value;
    }
  }

  void set_all(Span<float> src) override
  {
    threading::parallel_for(src.index_range(), 4096, [&](const IndexRange range) {
      for (const int64_t i : range) {
        this->set(i, src[i]);
      }
    });
  }

  void materialize(IndexMask mask, float *dst) const override
  {
    if (dverts_ == nullptr) {
      mask.foreach_index([&](const int i) { dst[i] = 0.0f; });
    }
    threading::parallel_for(mask.index_range(), 4096, [&](const IndexRange range) {
      for (const int64_t i : mask.slice(range)) {
        if (const MDeformWeight *weight = this->find_weight_at_index(i)) {
          dst[i] = weight->weight;
        }
        else {
          dst[i] = 0.0f;
        }
      }
    });
  }

  void materialize_to_uninitialized(IndexMask mask, float *dst) const override
  {
    this->materialize(mask, dst);
  }

 private:
  MDeformWeight *find_weight_at_index(const int64_t index)
  {
    for (MDeformWeight &weight : MutableSpan(dverts_[index].dw, dverts_[index].totweight)) {
      if (weight.def_nr == dvert_index_) {
        return &weight;
      }
    }
    return nullptr;
  }
  const MDeformWeight *find_weight_at_index(const int64_t index) const
  {
    for (const MDeformWeight &weight : Span(dverts_[index].dw, dverts_[index].totweight)) {
      if (weight.def_nr == dvert_index_) {
        return &weight;
      }
    }
    return nullptr;
  }
};

/**
 * This provider makes vertex groups available as float attributes.
 */
class VertexGroupsAttributeProvider final : public DynamicAttributesProvider {
 public:
  GAttributeReader try_get_for_read(const void *owner,
                                    const AttributeIDRef &attribute_id) const final
  {
    if (attribute_id.is_anonymous()) {
      return {};
    }
    const Mesh *mesh = static_cast<const Mesh *>(owner);
    if (mesh == nullptr) {
      return {};
    }
    const std::string name = attribute_id.name();
    const int vertex_group_index = BLI_findstringindex(
        &mesh->vertex_group_names, name.c_str(), offsetof(bDeformGroup, name));
    if (vertex_group_index < 0) {
      return {};
    }
    const Span<MDeformVert> dverts = mesh->deform_verts();
    if (dverts.is_empty()) {
      static const float default_value = 0.0f;
      return {VArray<float>::ForSingle(default_value, mesh->totvert), ATTR_DOMAIN_POINT};
    }
    return {VArray<float>::For<VArrayImpl_For_VertexWeights>(dverts, vertex_group_index),
            ATTR_DOMAIN_POINT};
  }

  GAttributeWriter try_get_for_write(void *owner, const AttributeIDRef &attribute_id) const final
  {
    if (attribute_id.is_anonymous()) {
      return {};
    }
    Mesh *mesh = static_cast<Mesh *>(owner);
    if (mesh == nullptr) {
      return {};
    }

    const std::string name = attribute_id.name();
    const int vertex_group_index = BLI_findstringindex(
        &mesh->vertex_group_names, name.c_str(), offsetof(bDeformGroup, name));
    if (vertex_group_index < 0) {
      return {};
    }
    MutableSpan<MDeformVert> dverts = mesh->deform_verts_for_write();
    return {VMutableArray<float>::For<VArrayImpl_For_VertexWeights>(dverts, vertex_group_index),
            ATTR_DOMAIN_POINT};
  }

  bool try_delete(void *owner, const AttributeIDRef &attribute_id) const final
  {
    if (attribute_id.is_anonymous()) {
      return false;
    }
    Mesh *mesh = static_cast<Mesh *>(owner);
    if (mesh == nullptr) {
      return true;
    }

    const std::string name = attribute_id.name();

    int index;
    bDeformGroup *group;
    if (!BKE_id_defgroup_name_find(&mesh->id, name.c_str(), &index, &group)) {
      return false;
    }
    BLI_remlink(&mesh->vertex_group_names, group);
    MEM_freeN(group);
    if (mesh->deform_verts().is_empty()) {
      return true;
    }

    MutableSpan<MDeformVert> dverts = mesh->deform_verts_for_write();
    threading::parallel_for(dverts.index_range(), 1024, [&](IndexRange range) {
      for (MDeformVert &dvert : dverts.slice(range)) {
        MDeformWeight *weight = BKE_defvert_find_index(&dvert, index);
        BKE_defvert_remove_group(&dvert, weight);
        for (MDeformWeight &weight : MutableSpan(dvert.dw, dvert.totweight)) {
          if (weight.def_nr > index) {
            weight.def_nr--;
          }
        }
      }
    });
    return true;
  }

  bool foreach_attribute(const void *owner, const AttributeForeachCallback callback) const final
  {
    const Mesh *mesh = static_cast<const Mesh *>(owner);
    if (mesh == nullptr) {
      return true;
    }

    LISTBASE_FOREACH (const bDeformGroup *, group, &mesh->vertex_group_names) {
      if (!callback(group->name, {ATTR_DOMAIN_POINT, CD_PROP_FLOAT})) {
        return false;
      }
    }
    return true;
  }

  void foreach_domain(const FunctionRef<void(eAttrDomain)> callback) const final
  {
    callback(ATTR_DOMAIN_POINT);
  }
};

/**
 * In this function all the attribute providers for a mesh component are created. Most data in this
 * function is statically allocated, because it does not change over time.
 */
static ComponentAttributeProviders create_attribute_providers_for_mesh()
{
#define MAKE_MUTABLE_CUSTOM_DATA_GETTER(NAME) \
  [](void *owner) -> CustomData * { \
    Mesh *mesh = static_cast<Mesh *>(owner); \
    return &mesh->NAME; \
  }
#define MAKE_CONST_CUSTOM_DATA_GETTER(NAME) \
  [](const void *owner) -> const CustomData * { \
    const Mesh *mesh = static_cast<const Mesh *>(owner); \
    return &mesh->NAME; \
  }
#define MAKE_GET_ELEMENT_NUM_GETTER(NAME) \
  [](const void *owner) -> int { \
    const Mesh *mesh = static_cast<const Mesh *>(owner); \
    return mesh->NAME; \
  }

  static CustomDataAccessInfo corner_access = {MAKE_MUTABLE_CUSTOM_DATA_GETTER(ldata),
                                               MAKE_CONST_CUSTOM_DATA_GETTER(ldata),
                                               MAKE_GET_ELEMENT_NUM_GETTER(totloop)};
  static CustomDataAccessInfo point_access = {MAKE_MUTABLE_CUSTOM_DATA_GETTER(vdata),
                                              MAKE_CONST_CUSTOM_DATA_GETTER(vdata),
                                              MAKE_GET_ELEMENT_NUM_GETTER(totvert)};
  static CustomDataAccessInfo edge_access = {MAKE_MUTABLE_CUSTOM_DATA_GETTER(edata),
                                             MAKE_CONST_CUSTOM_DATA_GETTER(edata),
                                             MAKE_GET_ELEMENT_NUM_GETTER(totedge)};
  static CustomDataAccessInfo face_access = {MAKE_MUTABLE_CUSTOM_DATA_GETTER(pdata),
                                             MAKE_CONST_CUSTOM_DATA_GETTER(pdata),
                                             MAKE_GET_ELEMENT_NUM_GETTER(totpoly)};

#undef MAKE_CONST_CUSTOM_DATA_GETTER
#undef MAKE_MUTABLE_CUSTOM_DATA_GETTER

  static BuiltinCustomDataLayerProvider position("position",
                                                 ATTR_DOMAIN_POINT,
                                                 CD_PROP_FLOAT3,
                                                 CD_PROP_FLOAT3,
                                                 BuiltinAttributeProvider::NonCreatable,
                                                 BuiltinAttributeProvider::NonDeletable,
                                                 point_access,
                                                 make_array_read_attribute<float3>,
                                                 make_array_write_attribute<float3>,
                                                 tag_component_positions_changed);

  static BuiltinCustomDataLayerProvider id("id",
                                           ATTR_DOMAIN_POINT,
                                           CD_PROP_INT32,
                                           CD_PROP_INT32,
                                           BuiltinAttributeProvider::Creatable,
                                           BuiltinAttributeProvider::Deletable,
                                           point_access,
                                           make_array_read_attribute<int>,
                                           make_array_write_attribute<int>,
                                           nullptr);

  static const auto material_index_clamp = mf::build::SI1_SO<int, int>(
      "Material Index Validate",
      [](int value) {
        /* Use #short for the maximum since many areas still use that type for indices. */
        return std::clamp<int>(value, 0, std::numeric_limits<short>::max());
      },
      mf::build::exec_presets::AllSpanOrSingle());
  static BuiltinCustomDataLayerProvider material_index("material_index",
                                                       ATTR_DOMAIN_FACE,
                                                       CD_PROP_INT32,
                                                       CD_PROP_INT32,
                                                       BuiltinAttributeProvider::Creatable,
                                                       BuiltinAttributeProvider::Deletable,
                                                       face_access,
                                                       make_array_read_attribute<int>,
                                                       make_array_write_attribute<int>,
                                                       nullptr,
                                                       AttributeValidator{&material_index_clamp});

<<<<<<< HEAD
  /* Note: This clamping is more of a last resort, since it's quite easy to make an
   * invalid mesh that will crash Blender by arbitrarily editing this attribute. */
  static const auto int_index_clamp = mf::build::SI1_SO<int, int>(
      "Index Validate",
      [](int value) { return std::max(value, 0); },
      mf::build::exec_presets::AllSpanOrSingle());
  static BuiltinCustomDataLayerProvider corner_vert(".corner_vert",
                                                    ATTR_DOMAIN_CORNER,
                                                    CD_PROP_INT32,
                                                    CD_PROP_INT32,
                                                    BuiltinAttributeProvider::NonCreatable,
                                                    BuiltinAttributeProvider::NonDeletable,
                                                    corner_access,
                                                    make_array_read_attribute<int>,
                                                    make_array_write_attribute<int>,
                                                    nullptr,
                                                    AttributeValidator{&int_index_clamp});
  static BuiltinCustomDataLayerProvider corner_edge(".corner_edge",
                                                    ATTR_DOMAIN_CORNER,
                                                    CD_PROP_INT32,
                                                    CD_PROP_INT32,
                                                    BuiltinAttributeProvider::NonCreatable,
                                                    BuiltinAttributeProvider::NonDeletable,
                                                    corner_access,
                                                    make_array_read_attribute<int>,
                                                    make_array_write_attribute<int>,
                                                    nullptr,
                                                    AttributeValidator{&int_index_clamp});

  static BuiltinCustomDataLayerProvider shade_smooth(
      "shade_smooth",
      ATTR_DOMAIN_FACE,
      CD_PROP_BOOL,
      CD_MPOLY,
      BuiltinAttributeProvider::NonCreatable,
      BuiltinAttributeProvider::NonDeletable,
      face_access,
      make_derived_read_attribute<MPoly, bool, get_shade_smooth>,
      make_derived_write_attribute<MPoly, bool, get_shade_smooth, set_shade_smooth>,
      nullptr);
=======
  static BuiltinCustomDataLayerProvider sharp_face("sharp_face",
                                                   ATTR_DOMAIN_FACE,
                                                   CD_PROP_BOOL,
                                                   CD_PROP_BOOL,
                                                   BuiltinAttributeProvider::Creatable,
                                                   BuiltinAttributeProvider::Deletable,
                                                   face_access,
                                                   make_array_read_attribute<bool>,
                                                   make_array_write_attribute<bool>,
                                                   nullptr);
>>>>>>> 5876573e

  static BuiltinCustomDataLayerProvider sharp_edge("sharp_edge",
                                                   ATTR_DOMAIN_EDGE,
                                                   CD_PROP_BOOL,
                                                   CD_PROP_BOOL,
                                                   BuiltinAttributeProvider::Creatable,
                                                   BuiltinAttributeProvider::Deletable,
                                                   edge_access,
                                                   make_array_read_attribute<bool>,
                                                   make_array_write_attribute<bool>,
                                                   nullptr);

  static BuiltinCustomDataLayerProvider crease(
      "crease",
      ATTR_DOMAIN_EDGE,
      CD_PROP_FLOAT,
      CD_CREASE,
      BuiltinAttributeProvider::Creatable,
      BuiltinAttributeProvider::Deletable,
      edge_access,
      make_array_read_attribute<float>,
      make_derived_write_attribute<float, float, get_crease, set_crease>,
      nullptr);

  static VertexGroupsAttributeProvider vertex_groups;
  static CustomDataAttributeProvider corner_custom_data(ATTR_DOMAIN_CORNER, corner_access);
  static CustomDataAttributeProvider point_custom_data(ATTR_DOMAIN_POINT, point_access);
  static CustomDataAttributeProvider edge_custom_data(ATTR_DOMAIN_EDGE, edge_access);
  static CustomDataAttributeProvider face_custom_data(ATTR_DOMAIN_FACE, face_access);

<<<<<<< HEAD
  return ComponentAttributeProviders({&position,
                                      &corner_vert,
                                      &corner_edge,
                                      &id,
                                      &material_index,
                                      &shade_smooth,
                                      &sharp_edge,
                                      &crease},
                                     {&corner_custom_data,
                                      &vertex_groups,
                                      &point_custom_data,
                                      &edge_custom_data,
                                      &face_custom_data});
=======
  return ComponentAttributeProviders(
      {&position, &id, &material_index, &sharp_face, &sharp_edge, &crease},
      {&corner_custom_data,
       &vertex_groups,
       &point_custom_data,
       &edge_custom_data,
       &face_custom_data});
>>>>>>> 5876573e
}

static AttributeAccessorFunctions get_mesh_accessor_functions()
{
  static const ComponentAttributeProviders providers = create_attribute_providers_for_mesh();
  AttributeAccessorFunctions fn =
      attribute_accessor_functions::accessor_functions_for_providers<providers>();
  fn.domain_size = [](const void *owner, const eAttrDomain domain) {
    if (owner == nullptr) {
      return 0;
    }
    const Mesh &mesh = *static_cast<const Mesh *>(owner);
    switch (domain) {
      case ATTR_DOMAIN_POINT:
        return mesh.totvert;
      case ATTR_DOMAIN_EDGE:
        return mesh.totedge;
      case ATTR_DOMAIN_FACE:
        return mesh.totpoly;
      case ATTR_DOMAIN_CORNER:
        return mesh.totloop;
      default:
        return 0;
    }
  };
  fn.domain_supported = [](const void * /*owner*/, const eAttrDomain domain) {
    return ELEM(domain, ATTR_DOMAIN_POINT, ATTR_DOMAIN_EDGE, ATTR_DOMAIN_FACE, ATTR_DOMAIN_CORNER);
  };
  fn.adapt_domain = [](const void *owner,
                       const blender::GVArray &varray,
                       const eAttrDomain from_domain,
                       const eAttrDomain to_domain) -> blender::GVArray {
    if (owner == nullptr) {
      return {};
    }
    const Mesh &mesh = *static_cast<const Mesh *>(owner);
    return adapt_mesh_attribute_domain(mesh, varray, from_domain, to_domain);
  };
  return fn;
}

static const AttributeAccessorFunctions &get_mesh_accessor_functions_ref()
{
  static const AttributeAccessorFunctions fn = get_mesh_accessor_functions();
  return fn;
}

}  // namespace blender::bke

blender::bke::AttributeAccessor Mesh::attributes() const
{
  return blender::bke::AttributeAccessor(this, blender::bke::get_mesh_accessor_functions_ref());
}

blender::bke::MutableAttributeAccessor Mesh::attributes_for_write()
{
  return blender::bke::MutableAttributeAccessor(this,
                                                blender::bke::get_mesh_accessor_functions_ref());
}

std::optional<blender::bke::AttributeAccessor> MeshComponent::attributes() const
{
  return blender::bke::AttributeAccessor(mesh_, blender::bke::get_mesh_accessor_functions_ref());
}

std::optional<blender::bke::MutableAttributeAccessor> MeshComponent::attributes_for_write()
{
  Mesh *mesh = this->get_for_write();
  return blender::bke::MutableAttributeAccessor(mesh,
                                                blender::bke::get_mesh_accessor_functions_ref());
}

/** \} */<|MERGE_RESOLUTION|>--- conflicted
+++ resolved
@@ -1191,7 +1191,6 @@
                                                        nullptr,
                                                        AttributeValidator{&material_index_clamp});
 
-<<<<<<< HEAD
   /* Note: This clamping is more of a last resort, since it's quite easy to make an
    * invalid mesh that will crash Blender by arbitrarily editing this attribute. */
   static const auto int_index_clamp = mf::build::SI1_SO<int, int>(
@@ -1221,18 +1220,6 @@
                                                     nullptr,
                                                     AttributeValidator{&int_index_clamp});
 
-  static BuiltinCustomDataLayerProvider shade_smooth(
-      "shade_smooth",
-      ATTR_DOMAIN_FACE,
-      CD_PROP_BOOL,
-      CD_MPOLY,
-      BuiltinAttributeProvider::NonCreatable,
-      BuiltinAttributeProvider::NonDeletable,
-      face_access,
-      make_derived_read_attribute<MPoly, bool, get_shade_smooth>,
-      make_derived_write_attribute<MPoly, bool, get_shade_smooth, set_shade_smooth>,
-      nullptr);
-=======
   static BuiltinCustomDataLayerProvider sharp_face("sharp_face",
                                                    ATTR_DOMAIN_FACE,
                                                    CD_PROP_BOOL,
@@ -1243,7 +1230,6 @@
                                                    make_array_read_attribute<bool>,
                                                    make_array_write_attribute<bool>,
                                                    nullptr);
->>>>>>> 5876573e
 
   static BuiltinCustomDataLayerProvider sharp_edge("sharp_edge",
                                                    ATTR_DOMAIN_EDGE,
@@ -1274,13 +1260,12 @@
   static CustomDataAttributeProvider edge_custom_data(ATTR_DOMAIN_EDGE, edge_access);
   static CustomDataAttributeProvider face_custom_data(ATTR_DOMAIN_FACE, face_access);
 
-<<<<<<< HEAD
   return ComponentAttributeProviders({&position,
                                       &corner_vert,
                                       &corner_edge,
                                       &id,
                                       &material_index,
-                                      &shade_smooth,
+                                      &sharp_face,
                                       &sharp_edge,
                                       &crease},
                                      {&corner_custom_data,
@@ -1288,15 +1273,6 @@
                                       &point_custom_data,
                                       &edge_custom_data,
                                       &face_custom_data});
-=======
-  return ComponentAttributeProviders(
-      {&position, &id, &material_index, &sharp_face, &sharp_edge, &crease},
-      {&corner_custom_data,
-       &vertex_groups,
-       &point_custom_data,
-       &edge_custom_data,
-       &face_custom_data});
->>>>>>> 5876573e
 }
 
 static AttributeAccessorFunctions get_mesh_accessor_functions()
