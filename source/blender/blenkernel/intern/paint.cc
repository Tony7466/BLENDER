--- conflicted
+++ resolved
@@ -2181,30 +2181,7 @@
   PBVH *pbvh = BKE_pbvh_new(PBVH_FACES);
   BKE_pbvh_respect_hide_set(pbvh, respect_hide);
 
-<<<<<<< HEAD
   BKE_pbvh_build_mesh(pbvh, me);
-=======
-  MutableSpan<float3> positions = me->vert_positions_for_write();
-  const blender::OffsetIndices polys = me->polys();
-  const Span<int> corner_verts = me->corner_verts();
-
-  MLoopTri *looptri = static_cast<MLoopTri *>(
-      MEM_malloc_arrayN(looptris_num, sizeof(*looptri), __func__));
-
-  blender::bke::mesh::looptris_calc(positions, polys, corner_verts, {looptri, looptris_num});
-
-  BKE_pbvh_build_mesh(pbvh,
-                      me,
-                      polys,
-                      corner_verts.data(),
-                      reinterpret_cast<float(*)[3]>(positions.data()),
-                      me->totvert,
-                      &me->vdata,
-                      &me->ldata,
-                      &me->pdata,
-                      looptri,
-                      looptris_num);
->>>>>>> d85520f2
 
   const bool is_deformed = check_sculpt_object_deformed(ob, true);
   if (is_deformed && me_eval_deform != nullptr) {
