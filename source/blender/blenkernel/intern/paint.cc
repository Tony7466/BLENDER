/* SPDX-FileCopyrightText: 2009 by Nicholas Bishop. All rights reserved.
 *
 * SPDX-License-Identifier: GPL-2.0-or-later */

/** \file
 * \ingroup bke
 */

#include <cstdlib>
#include <cstring>
#include <optional>

#include "DNA_object_enums.h"
#include "MEM_guardedalloc.h"

#include "DNA_asset_types.h"
#include "DNA_brush_types.h"
#include "DNA_defaults.h"
#include "DNA_gpencil_legacy_types.h"
#include "DNA_key_types.h"
#include "DNA_mesh_types.h"
#include "DNA_meshdata_types.h"
#include "DNA_modifier_types.h"
#include "DNA_object_types.h"
#include "DNA_scene_types.h"
#include "DNA_space_types.h"
#include "DNA_view3d_types.h"
#include "DNA_workspace_types.h"

#include "BLI_bitmap.h"
#include "BLI_hash.h"
#include "BLI_listbase.h"
#include "BLI_math_color.h"
#include "BLI_math_matrix.h"
#include "BLI_math_matrix.hh"
#include "BLI_math_vector.h"
#include "BLI_string.h"
#include "BLI_string_utf8.h"
#include "BLI_utildefines.h"
#include "BLI_vector.hh"

#include "BLT_translation.hh"

#include "BKE_asset.hh"
#include "BKE_asset_edit.hh"
#include "BKE_attribute.hh"
#include "BKE_brush.hh"
#include "BKE_ccg.h"
#include "BKE_colortools.hh"
#include "BKE_context.hh"
#include "BKE_crazyspace.hh"
#include "BKE_deform.hh"
#include "BKE_gpencil_legacy.h"
#include "BKE_idtype.hh"
#include "BKE_image.h"
#include "BKE_key.hh"
#include "BKE_layer.hh"
#include "BKE_lib_id.hh"
#include "BKE_main.hh"
#include "BKE_material.h"
#include "BKE_mesh.hh"
#include "BKE_mesh_mapping.hh"
#include "BKE_mesh_runtime.hh"
#include "BKE_modifier.hh"
#include "BKE_multires.hh"
#include "BKE_object.hh"
#include "BKE_object_types.hh"
#include "BKE_paint.hh"
#include "BKE_pbvh_api.hh"
#include "BKE_scene.hh"
#include "BKE_subdiv_ccg.hh"
#include "BKE_subsurf.hh"

#include "DEG_depsgraph.hh"
#include "DEG_depsgraph_query.hh"

#include "RNA_enum_types.hh"

#include "BLO_read_write.hh"

#include "bmesh.hh"

using blender::float3;
using blender::MutableSpan;
using blender::Span;
using blender::Vector;
using blender::bke::AttrDomain;

static void sculpt_attribute_update_refs(Object *ob, PBVHType pbvhtype);
static SculptAttribute *sculpt_attribute_ensure_ex(Object *ob,
                                                   AttrDomain domain,
                                                   eCustomDataType proptype,
                                                   const char *name,
                                                   const SculptAttributeParams *params,
                                                   PBVHType pbvhtype,
                                                   bool flat_array_for_bmesh);
static void sculptsession_bmesh_add_layers(Object *ob);

static void palette_init_data(ID *id)
{
  Palette *palette = (Palette *)id;

  BLI_assert(MEMCMP_STRUCT_AFTER_IS_ZERO(palette, id));

  /* Enable fake user by default. */
  id_fake_user_set(&palette->id);
}

static void palette_copy_data(Main * /*bmain*/,
                              std::optional<Library *> /*owner_library*/,
                              ID *id_dst,
                              const ID *id_src,
                              const int /*flag*/)
{
  Palette *palette_dst = (Palette *)id_dst;
  const Palette *palette_src = (const Palette *)id_src;

  BLI_duplicatelist(&palette_dst->colors, &palette_src->colors);
}

static void palette_free_data(ID *id)
{
  Palette *palette = (Palette *)id;

  BLI_freelistN(&palette->colors);
}

static void palette_blend_write(BlendWriter *writer, ID *id, const void *id_address)
{
  Palette *palette = (Palette *)id;

  BLO_write_id_struct(writer, Palette, id_address, &palette->id);
  BKE_id_blend_write(writer, &palette->id);

  BLO_write_struct_list(writer, PaletteColor, &palette->colors);
}

static void palette_blend_read_data(BlendDataReader *reader, ID *id)
{
  Palette *palette = (Palette *)id;
  BLO_read_struct_list(reader, PaletteColor, &palette->colors);
}

static void palette_undo_preserve(BlendLibReader * /*reader*/, ID *id_new, ID *id_old)
{
  /* Whole Palette is preserved across undo-steps, and it has no extra pointer, simple. */
  /* NOTE: We do not care about potential internal references to self here, Palette has none. */
  /* NOTE: We do not swap IDProperties, as dealing with potential ID pointers in those would be
   *       fairly delicate. */
  BKE_lib_id_swap(nullptr, id_new, id_old, false, 0);
  std::swap(id_new->properties, id_old->properties);
}

IDTypeInfo IDType_ID_PAL = {
    /*id_code*/ ID_PAL,
    /*id_filter*/ FILTER_ID_PAL,
    /*dependencies_id_types*/ 0,
    /*main_listbase_index*/ INDEX_ID_PAL,
    /*struct_size*/ sizeof(Palette),
    /*name*/ "Palette",
    /*name_plural*/ N_("palettes"),
    /*translation_context*/ BLT_I18NCONTEXT_ID_PALETTE,
    /*flags*/ IDTYPE_FLAGS_NO_ANIMDATA,
    /*asset_type_info*/ nullptr,

    /*init_data*/ palette_init_data,
    /*copy_data*/ palette_copy_data,
    /*free_data*/ palette_free_data,
    /*make_local*/ nullptr,
    /*foreach_id*/ nullptr,
    /*foreach_cache*/ nullptr,
    /*foreach_path*/ nullptr,
    /*owner_pointer_get*/ nullptr,

    /*blend_write*/ palette_blend_write,
    /*blend_read_data*/ palette_blend_read_data,
    /*blend_read_after_liblink*/ nullptr,

    /*blend_read_undo_preserve*/ palette_undo_preserve,

    /*lib_override_apply_post*/ nullptr,
};

static void paint_curve_copy_data(Main * /*bmain*/,
                                  std::optional<Library *> /*owner_library*/,
                                  ID *id_dst,
                                  const ID *id_src,
                                  const int /*flag*/)
{
  PaintCurve *paint_curve_dst = (PaintCurve *)id_dst;
  const PaintCurve *paint_curve_src = (const PaintCurve *)id_src;

  if (paint_curve_src->tot_points != 0) {
    paint_curve_dst->points = static_cast<PaintCurvePoint *>(
        MEM_dupallocN(paint_curve_src->points));
  }
}

static void paint_curve_free_data(ID *id)
{
  PaintCurve *paint_curve = (PaintCurve *)id;

  MEM_SAFE_FREE(paint_curve->points);
  paint_curve->tot_points = 0;
}

static void paint_curve_blend_write(BlendWriter *writer, ID *id, const void *id_address)
{
  PaintCurve *pc = (PaintCurve *)id;

  BLO_write_id_struct(writer, PaintCurve, id_address, &pc->id);
  BKE_id_blend_write(writer, &pc->id);

  BLO_write_struct_array(writer, PaintCurvePoint, pc->tot_points, pc->points);
}

static void paint_curve_blend_read_data(BlendDataReader *reader, ID *id)
{
  PaintCurve *pc = (PaintCurve *)id;
  BLO_read_struct_array(reader, PaintCurvePoint, pc->tot_points, &pc->points);
}

IDTypeInfo IDType_ID_PC = {
    /*id_code*/ ID_PC,
    /*id_filter*/ FILTER_ID_PC,
    /*dependencies_id_types*/ 0,
    /*main_listbase_index*/ INDEX_ID_PC,
    /*struct_size*/ sizeof(PaintCurve),
    /*name*/ "PaintCurve",
    /*name_plural*/ N_("paint_curves"),
    /*translation_context*/ BLT_I18NCONTEXT_ID_PAINTCURVE,
    /*flags*/ IDTYPE_FLAGS_NO_ANIMDATA,
    /*asset_type_info*/ nullptr,

    /*init_data*/ nullptr,
    /*copy_data*/ paint_curve_copy_data,
    /*free_data*/ paint_curve_free_data,
    /*make_local*/ nullptr,
    /*foreach_id*/ nullptr,
    /*foreach_cache*/ nullptr,
    /*foreach_path*/ nullptr,
    /*owner_pointer_get*/ nullptr,

    /*blend_write*/ paint_curve_blend_write,
    /*blend_read_data*/ paint_curve_blend_read_data,
    /*blend_read_after_liblink*/ nullptr,

    /*blend_read_undo_preserve*/ nullptr,

    /*lib_override_apply_post*/ nullptr,
};

const uchar PAINT_CURSOR_SCULPT[3] = {255, 100, 100};
const uchar PAINT_CURSOR_VERTEX_PAINT[3] = {255, 255, 255};
const uchar PAINT_CURSOR_WEIGHT_PAINT[3] = {200, 200, 255};
const uchar PAINT_CURSOR_TEXTURE_PAINT[3] = {255, 255, 255};
const uchar PAINT_CURSOR_SCULPT_CURVES[3] = {255, 100, 100};
const uchar PAINT_CURSOR_SCULPT_GREASE_PENCIL[3] = {255, 100, 100};

static ePaintOverlayControlFlags overlay_flags = (ePaintOverlayControlFlags)0;

void BKE_paint_invalidate_overlay_tex(Scene *scene, ViewLayer *view_layer, const Tex *tex)
{
  Paint *p = BKE_paint_get_active(scene, view_layer);
  if (!p) {
    return;
  }

  Brush *br = BKE_paint_brush(p);
  if (!br) {
    return;
  }

  if (br->mtex.tex == tex) {
    overlay_flags |= PAINT_OVERLAY_INVALID_TEXTURE_PRIMARY;
  }
  if (br->mask_mtex.tex == tex) {
    overlay_flags |= PAINT_OVERLAY_INVALID_TEXTURE_SECONDARY;
  }
}

void BKE_paint_invalidate_cursor_overlay(Scene *scene, ViewLayer *view_layer, CurveMapping *curve)
{
  Paint *p = BKE_paint_get_active(scene, view_layer);
  if (p == nullptr) {
    return;
  }

  Brush *br = BKE_paint_brush(p);
  if (br && br->curve == curve) {
    overlay_flags |= PAINT_OVERLAY_INVALID_CURVE;
  }
}

void BKE_paint_invalidate_overlay_all()
{
  overlay_flags |= (PAINT_OVERLAY_INVALID_TEXTURE_SECONDARY |
                    PAINT_OVERLAY_INVALID_TEXTURE_PRIMARY | PAINT_OVERLAY_INVALID_CURVE);
}

ePaintOverlayControlFlags BKE_paint_get_overlay_flags()
{
  return overlay_flags;
}

void BKE_paint_set_overlay_override(eOverlayFlags flags)
{
  if (flags & BRUSH_OVERLAY_OVERRIDE_MASK) {
    if (flags & BRUSH_OVERLAY_CURSOR_OVERRIDE_ON_STROKE) {
      overlay_flags |= PAINT_OVERLAY_OVERRIDE_CURSOR;
    }
    if (flags & BRUSH_OVERLAY_PRIMARY_OVERRIDE_ON_STROKE) {
      overlay_flags |= PAINT_OVERLAY_OVERRIDE_PRIMARY;
    }
    if (flags & BRUSH_OVERLAY_SECONDARY_OVERRIDE_ON_STROKE) {
      overlay_flags |= PAINT_OVERLAY_OVERRIDE_SECONDARY;
    }
  }
  else {
    overlay_flags &= ~(PAINT_OVERRIDE_MASK);
  }
}

void BKE_paint_reset_overlay_invalid(ePaintOverlayControlFlags flag)
{
  overlay_flags &= ~(flag);
}

bool BKE_paint_ensure_from_paintmode(Main *bmain, Scene *sce, PaintMode mode)
{
  ToolSettings *ts = sce->toolsettings;
  Paint **paint_ptr = nullptr;
  /* Some paint modes don't store paint settings as pointer, for these this can be set and
   * referenced by paint_ptr. */
  Paint *paint_tmp = nullptr;

  switch (mode) {
    case PaintMode::Sculpt:
      paint_ptr = (Paint **)&ts->sculpt;
      break;
    case PaintMode::Vertex:
      paint_ptr = (Paint **)&ts->vpaint;
      break;
    case PaintMode::Weight:
      paint_ptr = (Paint **)&ts->wpaint;
      break;
    case PaintMode::Texture2D:
    case PaintMode::Texture3D:
      paint_tmp = (Paint *)&ts->imapaint;
      paint_ptr = &paint_tmp;
      break;
    case PaintMode::SculptUV:
      paint_ptr = (Paint **)&ts->uvsculpt;
      break;
    case PaintMode::GPencil:
      paint_ptr = (Paint **)&ts->gp_paint;
      break;
    case PaintMode::VertexGPencil:
      paint_ptr = (Paint **)&ts->gp_vertexpaint;
      break;
    case PaintMode::SculptGPencil:
      paint_ptr = (Paint **)&ts->gp_sculptpaint;
      break;
    case PaintMode::WeightGPencil:
      paint_ptr = (Paint **)&ts->gp_weightpaint;
      break;
    case PaintMode::SculptCurves:
      paint_ptr = (Paint **)&ts->curves_sculpt;
      break;
    case PaintMode::SculptGreasePencil:
      paint_ptr = (Paint **)&ts->gp_sculptpaint;
      break;
    case PaintMode::Invalid:
      break;
  }
  if (paint_ptr) {
    BKE_paint_ensure(bmain, ts, paint_ptr);
    return true;
  }
  return false;
}

Paint *BKE_paint_get_active_from_paintmode(Scene *sce, PaintMode mode)
{
  if (sce) {
    ToolSettings *ts = sce->toolsettings;

    switch (mode) {
      case PaintMode::Sculpt:
        return &ts->sculpt->paint;
      case PaintMode::Vertex:
        return &ts->vpaint->paint;
      case PaintMode::Weight:
        return &ts->wpaint->paint;
      case PaintMode::Texture2D:
      case PaintMode::Texture3D:
        return &ts->imapaint.paint;
      case PaintMode::SculptUV:
        return &ts->uvsculpt->paint;
      case PaintMode::GPencil:
        return &ts->gp_paint->paint;
      case PaintMode::VertexGPencil:
        return &ts->gp_vertexpaint->paint;
      case PaintMode::SculptGPencil:
        return &ts->gp_sculptpaint->paint;
      case PaintMode::WeightGPencil:
        return &ts->gp_weightpaint->paint;
      case PaintMode::SculptCurves:
        return &ts->curves_sculpt->paint;
      case PaintMode::SculptGreasePencil:
        return &ts->gp_sculptpaint->paint;
      case PaintMode::Invalid:
        return nullptr;
      default:
        return &ts->imapaint.paint;
    }
  }

  return nullptr;
}

const EnumPropertyItem *BKE_paint_get_tool_enum_from_paintmode(const PaintMode mode)
{
  switch (mode) {
    case PaintMode::Sculpt:
      return rna_enum_brush_sculpt_tool_items;
    case PaintMode::Vertex:
      return rna_enum_brush_vertex_tool_items;
    case PaintMode::Weight:
      return rna_enum_brush_weight_tool_items;
    case PaintMode::Texture2D:
    case PaintMode::Texture3D:
      return rna_enum_brush_image_tool_items;
    case PaintMode::SculptUV:
      return rna_enum_brush_uv_sculpt_tool_items;
    case PaintMode::GPencil:
      return rna_enum_brush_gpencil_types_items;
    case PaintMode::VertexGPencil:
      return rna_enum_brush_gpencil_vertex_types_items;
    case PaintMode::SculptGPencil:
      return rna_enum_brush_gpencil_sculpt_types_items;
    case PaintMode::WeightGPencil:
      return rna_enum_brush_gpencil_weight_types_items;
    case PaintMode::SculptCurves:
      return rna_enum_brush_curves_sculpt_tool_items;
    case PaintMode::SculptGreasePencil:
      return rna_enum_brush_gpencil_sculpt_types_items;
    case PaintMode::Invalid:
      break;
  }
  return nullptr;
}

Paint *BKE_paint_get_active(Scene *sce, ViewLayer *view_layer)
{
  if (sce && view_layer) {
    ToolSettings *ts = sce->toolsettings;
    BKE_view_layer_synced_ensure(sce, view_layer);
    Object *actob = BKE_view_layer_active_object_get(view_layer);

    if (actob) {
      switch (actob->mode) {
        case OB_MODE_SCULPT:
          return &ts->sculpt->paint;
        case OB_MODE_VERTEX_PAINT:
          return &ts->vpaint->paint;
        case OB_MODE_WEIGHT_PAINT:
          return &ts->wpaint->paint;
        case OB_MODE_TEXTURE_PAINT:
          return &ts->imapaint.paint;
        case OB_MODE_PAINT_GPENCIL_LEGACY:
          return &ts->gp_paint->paint;
        case OB_MODE_VERTEX_GPENCIL_LEGACY:
          return &ts->gp_vertexpaint->paint;
        case OB_MODE_SCULPT_GPENCIL_LEGACY:
          return &ts->gp_sculptpaint->paint;
        case OB_MODE_WEIGHT_GPENCIL_LEGACY:
          return &ts->gp_weightpaint->paint;
        case OB_MODE_SCULPT_CURVES:
          return &ts->curves_sculpt->paint;
        case OB_MODE_PAINT_GREASE_PENCIL:
          return &ts->gp_paint->paint;
        case OB_MODE_EDIT:
          return ts->uvsculpt ? &ts->uvsculpt->paint : nullptr;
        default:
          break;
      }
    }

    /* default to image paint */
    return &ts->imapaint.paint;
  }

  return nullptr;
}

Paint *BKE_paint_get_active_from_context(const bContext *C)
{
  Scene *sce = CTX_data_scene(C);
  ViewLayer *view_layer = CTX_data_view_layer(C);
  SpaceImage *sima;

  if (sce && view_layer) {
    ToolSettings *ts = sce->toolsettings;
    BKE_view_layer_synced_ensure(sce, view_layer);
    Object *obact = BKE_view_layer_active_object_get(view_layer);

    if ((sima = CTX_wm_space_image(C)) != nullptr) {
      if (obact && obact->mode == OB_MODE_EDIT) {
        if (sima->mode == SI_MODE_PAINT) {
          return &ts->imapaint.paint;
        }
        if (sima->mode == SI_MODE_UV) {
          return &ts->uvsculpt->paint;
        }
      }
      else {
        return &ts->imapaint.paint;
      }
    }
    else {
      return BKE_paint_get_active(sce, view_layer);
    }
  }

  return nullptr;
}

PaintMode BKE_paintmode_get_active_from_context(const bContext *C)
{
  Scene *sce = CTX_data_scene(C);
  ViewLayer *view_layer = CTX_data_view_layer(C);
  SpaceImage *sima;

  if (sce && view_layer) {
    BKE_view_layer_synced_ensure(sce, view_layer);
    Object *obact = BKE_view_layer_active_object_get(view_layer);

    if ((sima = CTX_wm_space_image(C)) != nullptr) {
      if (obact && obact->mode == OB_MODE_EDIT) {
        if (sima->mode == SI_MODE_PAINT) {
          return PaintMode::Texture2D;
        }
        if (sima->mode == SI_MODE_UV) {
          return PaintMode::SculptUV;
        }
      }
      else {
        return PaintMode::Texture2D;
      }
    }
    else if (obact) {
      switch (obact->mode) {
        case OB_MODE_SCULPT:
          return PaintMode::Sculpt;
        case OB_MODE_SCULPT_GPENCIL_LEGACY:
          if (obact->type == OB_GPENCIL_LEGACY) {
            return PaintMode::SculptGPencil;
          }
          if (obact->type == OB_GREASE_PENCIL) {
            return PaintMode::SculptGreasePencil;
          }
          return PaintMode::Invalid;
        case OB_MODE_WEIGHT_GPENCIL_LEGACY:
          return PaintMode::WeightGPencil;
        case OB_MODE_VERTEX_PAINT:
          return PaintMode::Vertex;
        case OB_MODE_WEIGHT_PAINT:
          return PaintMode::Weight;
        case OB_MODE_TEXTURE_PAINT:
          return PaintMode::Texture3D;
        case OB_MODE_EDIT:
          return PaintMode::SculptUV;
        case OB_MODE_SCULPT_CURVES:
          return PaintMode::SculptCurves;
        case OB_MODE_PAINT_GREASE_PENCIL:
          return PaintMode::GPencil;
        default:
          return PaintMode::Texture2D;
      }
    }
    else {
      /* default to image paint */
      return PaintMode::Texture2D;
    }
  }

  return PaintMode::Invalid;
}

PaintMode BKE_paintmode_get_from_tool(const bToolRef *tref)
{
  if (tref->space_type == SPACE_VIEW3D) {
    switch (tref->mode) {
      case CTX_MODE_SCULPT:
        return PaintMode::Sculpt;
      case CTX_MODE_PAINT_VERTEX:
        return PaintMode::Vertex;
      case CTX_MODE_PAINT_WEIGHT:
        return PaintMode::Weight;
      case CTX_MODE_PAINT_GPENCIL_LEGACY:
        return PaintMode::GPencil;
      case CTX_MODE_PAINT_TEXTURE:
        return PaintMode::Texture3D;
      case CTX_MODE_VERTEX_GPENCIL_LEGACY:
        return PaintMode::VertexGPencil;
      case CTX_MODE_SCULPT_GPENCIL_LEGACY:
        return PaintMode::SculptGPencil;
      case CTX_MODE_WEIGHT_GREASE_PENCIL:
      case CTX_MODE_WEIGHT_GPENCIL_LEGACY:
        return PaintMode::WeightGPencil;
      case CTX_MODE_SCULPT_CURVES:
        return PaintMode::SculptCurves;
      case CTX_MODE_PAINT_GREASE_PENCIL:
        return PaintMode::GPencil;
      case CTX_MODE_SCULPT_GREASE_PENCIL:
        return PaintMode::SculptGreasePencil;
    }
  }
  else if (tref->space_type == SPACE_IMAGE) {
    switch (tref->mode) {
      case SI_MODE_PAINT:
        return PaintMode::Texture2D;
      case SI_MODE_UV:
        return PaintMode::SculptUV;
    }
  }

  return PaintMode::Invalid;
}

static bool paint_brush_set_from_asset_reference(Main *bmain, Paint *paint)
{
  /* Attempt to restore a valid active brush from brush asset information. */
  if (paint->brush != nullptr) {
    return false;
  }
  if (paint->brush_asset_reference == nullptr) {
    return false;
  }

  Brush *brush = reinterpret_cast<Brush *>(blender::bke::asset_edit_id_from_weak_reference(
      *bmain, ID_BR, *paint->brush_asset_reference));
  BLI_assert(brush == nullptr || (brush->id.tag & LIB_TAG_ASSET_MAIN));

  /* Ensure we have a brush with appropriate mode to assign.
   * Could happen if contents of asset blend was manually changed. */
  if (brush == nullptr || (paint->runtime.ob_mode & brush->ob_mode) == 0) {
    MEM_delete(paint->brush_asset_reference);
    paint->brush_asset_reference = nullptr;
    return false;
  }

  paint->brush = brush;
  return true;
}

Brush *BKE_paint_brush(Paint *paint)
{
  return (Brush *)BKE_paint_brush_for_read((const Paint *)paint);
}

const Brush *BKE_paint_brush_for_read(const Paint *paint)
{
  return paint ? paint->brush : nullptr;
}

bool BKE_paint_brush_set(Paint *paint, Brush *brush)
{
  if (paint == nullptr || paint->brush == brush) {
    return false;
  }
  if (brush && (paint->runtime.ob_mode & brush->ob_mode) == 0) {
    return false;
  }

  paint->brush = brush;
  return true;
}

static void paint_brush_asset_update(Paint &paint,
                                     Brush *brush,
                                     const AssetWeakReference &brush_asset_reference)
{
  BLI_assert(&brush_asset_reference != paint.brush_asset_reference);
  MEM_delete(paint.brush_asset_reference);
  paint.brush_asset_reference = nullptr;

  if (brush == nullptr || brush != paint.brush || !(brush->id.tag & LIB_TAG_ASSET_MAIN)) {
    return;
  }

  paint.brush_asset_reference = MEM_new<AssetWeakReference>(__func__, brush_asset_reference);
}

bool BKE_paint_brush_asset_set(Paint *paint,
                               Brush *brush,
                               const AssetWeakReference &weak_asset_reference)
{
  /* Should not happen for users if brush assets are properly filtered by mode, but still protect
   * against it in case of invalid API usage. */
  if (brush && paint->runtime.ob_mode != brush->ob_mode) {
    return false;
  }

  BKE_paint_brush_set(paint, brush);
  paint_brush_asset_update(*paint, brush, weak_asset_reference);
  return true;
}

static void paint_brush_set_essentials_reference(Paint *paint, const char *name)
{
  /* Set brush asset reference to a named brush in the essentials asset library. */
  MEM_delete(paint->brush_asset_reference);

  AssetWeakReference *weak_ref = MEM_new<AssetWeakReference>(__func__);
  weak_ref->asset_library_type = eAssetLibraryType::ASSET_LIBRARY_ESSENTIALS;
  weak_ref->relative_asset_identifier = BLI_sprintfN("brushes/essentials_brushes.blend/Brush/%s",
                                                     name);
  paint->brush_asset_reference = weak_ref;
  paint->brush = nullptr;
}

static void paint_brush_set_default_reference(Paint *paint)
{
  const char *name = nullptr;

  switch (paint->runtime.ob_mode) {
    case OB_MODE_SCULPT:
      name = "Draw";
      break;
    case OB_MODE_VERTEX_PAINT:
      name = "Paint Vertex";
      break;
    case OB_MODE_WEIGHT_PAINT:
      name = "Paint Weight";
      break;
    case OB_MODE_TEXTURE_PAINT:
      name = "Paint Texture";
      break;
    case OB_MODE_SCULPT_CURVES:
      name = "Comb Curves";
      break;
    case OB_MODE_EDIT:
      /* TODO: UV sculpt. */
      break;
    case OB_MODE_PAINT_GREASE_PENCIL:
    case OB_MODE_PAINT_GPENCIL_LEGACY:
      name = "Pencil";
      break;
    case OB_MODE_VERTEX_GPENCIL_LEGACY:
      name = "Paint Point Color";
      break;
    case OB_MODE_SCULPT_GPENCIL_LEGACY:
      name = "Smooth Stroke";
      break;
    case OB_MODE_WEIGHT_GPENCIL_LEGACY:
      name = "Paint Point Weight";
      break;
    default:
      BLI_assert_unreachable();
      return;
  }

  if (name) {
    paint_brush_set_essentials_reference(paint, name);
  }
}

void BKE_paint_brush_set_default_references(ToolSettings *ts)
{
  if (ts->sculpt) {
    paint_brush_set_default_reference(&ts->sculpt->paint);
  }
  if (ts->curves_sculpt) {
    paint_brush_set_default_reference(&ts->curves_sculpt->paint);
  }
  if (ts->wpaint) {
    paint_brush_set_default_reference(&ts->wpaint->paint);
  }
  if (ts->vpaint) {
    paint_brush_set_default_reference(&ts->vpaint->paint);
  }
  if (ts->uvsculpt) {
    paint_brush_set_default_reference(&ts->uvsculpt->paint);
  }
  if (ts->gp_paint) {
    paint_brush_set_default_reference(&ts->gp_paint->paint);
  }
  if (ts->gp_vertexpaint) {
    paint_brush_set_default_reference(&ts->gp_vertexpaint->paint);
  }
  if (ts->gp_sculptpaint) {
    paint_brush_set_default_reference(&ts->gp_sculptpaint->paint);
  }
  if (ts->gp_weightpaint) {
    paint_brush_set_default_reference(&ts->gp_weightpaint->paint);
  }
  paint_brush_set_default_reference(&ts->imapaint.paint);
}

bool BKE_paint_brush_set_default(Main *bmain, Paint *paint)
{
  paint_brush_set_default_reference(paint);
  return paint_brush_set_from_asset_reference(bmain, paint);
}

bool BKE_paint_brush_set_essentials(Main *bmain, Paint *paint, const char *name)
{
  paint_brush_set_essentials_reference(paint, name);
  return paint_brush_set_from_asset_reference(bmain, paint);
}

void BKE_paint_brush_validate(Main *bmain, Paint *paint)
{
  /* Clear brush with invalid mode. Unclear if this can still happen,
   * but kept from old paint toolslots code. */
  Brush *brush = BKE_paint_brush(paint);
  if (brush && (paint->runtime.ob_mode & brush->ob_mode) == 0) {
    BKE_paint_brush_set(paint, nullptr);
    BKE_paint_brush_set_default(bmain, paint);
  }
}

static void paint_runtime_init(const ToolSettings *ts, Paint *paint)
{
  if (paint == &ts->imapaint.paint) {
    paint->runtime.ob_mode = OB_MODE_TEXTURE_PAINT;
  }
  else if (ts->sculpt && paint == &ts->sculpt->paint) {
    paint->runtime.ob_mode = OB_MODE_SCULPT;
  }
  else if (ts->vpaint && paint == &ts->vpaint->paint) {
    paint->runtime.ob_mode = OB_MODE_VERTEX_PAINT;
  }
  else if (ts->wpaint && paint == &ts->wpaint->paint) {
    paint->runtime.ob_mode = OB_MODE_WEIGHT_PAINT;
  }
  else if (ts->uvsculpt && paint == &ts->uvsculpt->paint) {
    paint->runtime.ob_mode = OB_MODE_EDIT;
  }
  else if (ts->gp_paint && paint == &ts->gp_paint->paint) {
    if (U.experimental.use_grease_pencil_version3) {
      paint->runtime.ob_mode = OB_MODE_PAINT_GREASE_PENCIL;
    }
    else {
      paint->runtime.ob_mode = OB_MODE_PAINT_GPENCIL_LEGACY;
    }
  }
  else if (ts->gp_vertexpaint && paint == &ts->gp_vertexpaint->paint) {
    paint->runtime.ob_mode = OB_MODE_VERTEX_GPENCIL_LEGACY;
  }
  else if (ts->gp_sculptpaint && paint == &ts->gp_sculptpaint->paint) {
    paint->runtime.ob_mode = OB_MODE_SCULPT_GPENCIL_LEGACY;
  }
  else if (ts->gp_weightpaint && paint == &ts->gp_weightpaint->paint) {
    paint->runtime.ob_mode = OB_MODE_WEIGHT_GPENCIL_LEGACY;
  }
  else if (ts->curves_sculpt && paint == &ts->curves_sculpt->paint) {
    paint->runtime.ob_mode = OB_MODE_SCULPT_CURVES;
  }
  else {
    BLI_assert_unreachable();
  }

  paint->runtime.initialized = true;
}

uint BKE_paint_get_brush_tool_offset_from_paintmode(const PaintMode mode)
{
  switch (mode) {
    case PaintMode::Texture2D:
    case PaintMode::Texture3D:
      return offsetof(Brush, imagepaint_tool);
    case PaintMode::Sculpt:
      return offsetof(Brush, sculpt_tool);
    case PaintMode::Vertex:
      return offsetof(Brush, vertexpaint_tool);
    case PaintMode::Weight:
      return offsetof(Brush, weightpaint_tool);
    case PaintMode::SculptUV:
      return offsetof(Brush, uv_sculpt_tool);
    case PaintMode::GPencil:
      return offsetof(Brush, gpencil_tool);
    case PaintMode::VertexGPencil:
      return offsetof(Brush, gpencil_vertex_tool);
    case PaintMode::SculptGPencil:
      return offsetof(Brush, gpencil_sculpt_tool);
    case PaintMode::WeightGPencil:
      return offsetof(Brush, gpencil_weight_tool);
    case PaintMode::SculptCurves:
      return offsetof(Brush, curves_sculpt_tool);
    case PaintMode::SculptGreasePencil:
      return offsetof(Brush, gpencil_sculpt_tool);
    case PaintMode::Invalid:
      break; /* We don't use these yet. */
  }
  return 0;
}

PaintCurve *BKE_paint_curve_add(Main *bmain, const char *name)
{
  PaintCurve *pc = static_cast<PaintCurve *>(BKE_id_new(bmain, ID_PC, name));
  return pc;
}

Palette *BKE_paint_palette(Paint *p)
{
  return p ? p->palette : nullptr;
}

void BKE_paint_palette_set(Paint *p, Palette *palette)
{
  if (p) {
    id_us_min((ID *)p->palette);
    p->palette = palette;
    id_us_plus((ID *)p->palette);
  }
}

void BKE_paint_curve_clamp_endpoint_add_index(PaintCurve *pc, const int add_index)
{
  pc->add_index = (add_index || pc->tot_points == 1) ? (add_index + 1) : 0;
}

void BKE_palette_color_remove(Palette *palette, PaletteColor *color)
{
  if (BLI_listbase_count_at_most(&palette->colors, palette->active_color) == palette->active_color)
  {
    palette->active_color--;
  }

  BLI_remlink(&palette->colors, color);

  if (palette->active_color < 0 && !BLI_listbase_is_empty(&palette->colors)) {
    palette->active_color = 0;
  }

  MEM_freeN(color);
}

void BKE_palette_clear(Palette *palette)
{
  BLI_freelistN(&palette->colors);
  palette->active_color = 0;
}

Palette *BKE_palette_add(Main *bmain, const char *name)
{
  Palette *palette = static_cast<Palette *>(BKE_id_new(bmain, ID_PAL, name));
  return palette;
}

PaletteColor *BKE_palette_color_add(Palette *palette)
{
  PaletteColor *color = MEM_cnew<PaletteColor>(__func__);
  BLI_addtail(&palette->colors, color);
  return color;
}

bool BKE_palette_is_empty(const Palette *palette)
{
  return BLI_listbase_is_empty(&palette->colors);
}

/* helper function to sort using qsort */
static int palettecolor_compare_hsv(const void *a1, const void *a2)
{
  const tPaletteColorHSV *ps1 = static_cast<const tPaletteColorHSV *>(a1);
  const tPaletteColorHSV *ps2 = static_cast<const tPaletteColorHSV *>(a2);

  /* Hue */
  if (ps1->h > ps2->h) {
    return 1;
  }
  if (ps1->h < ps2->h) {
    return -1;
  }

  /* Saturation. */
  if (ps1->s > ps2->s) {
    return 1;
  }
  if (ps1->s < ps2->s) {
    return -1;
  }

  /* Value. */
  if (1.0f - ps1->v > 1.0f - ps2->v) {
    return 1;
  }
  if (1.0f - ps1->v < 1.0f - ps2->v) {
    return -1;
  }

  return 0;
}

/* helper function to sort using qsort */
static int palettecolor_compare_svh(const void *a1, const void *a2)
{
  const tPaletteColorHSV *ps1 = static_cast<const tPaletteColorHSV *>(a1);
  const tPaletteColorHSV *ps2 = static_cast<const tPaletteColorHSV *>(a2);

  /* Saturation. */
  if (ps1->s > ps2->s) {
    return 1;
  }
  if (ps1->s < ps2->s) {
    return -1;
  }

  /* Value. */
  if (1.0f - ps1->v > 1.0f - ps2->v) {
    return 1;
  }
  if (1.0f - ps1->v < 1.0f - ps2->v) {
    return -1;
  }

  /* Hue */
  if (ps1->h > ps2->h) {
    return 1;
  }
  if (ps1->h < ps2->h) {
    return -1;
  }

  return 0;
}

static int palettecolor_compare_vhs(const void *a1, const void *a2)
{
  const tPaletteColorHSV *ps1 = static_cast<const tPaletteColorHSV *>(a1);
  const tPaletteColorHSV *ps2 = static_cast<const tPaletteColorHSV *>(a2);

  /* Value. */
  if (1.0f - ps1->v > 1.0f - ps2->v) {
    return 1;
  }
  if (1.0f - ps1->v < 1.0f - ps2->v) {
    return -1;
  }

  /* Hue */
  if (ps1->h > ps2->h) {
    return 1;
  }
  if (ps1->h < ps2->h) {
    return -1;
  }

  /* Saturation. */
  if (ps1->s > ps2->s) {
    return 1;
  }
  if (ps1->s < ps2->s) {
    return -1;
  }

  return 0;
}

static int palettecolor_compare_luminance(const void *a1, const void *a2)
{
  const tPaletteColorHSV *ps1 = static_cast<const tPaletteColorHSV *>(a1);
  const tPaletteColorHSV *ps2 = static_cast<const tPaletteColorHSV *>(a2);

  float lumi1 = (ps1->rgb[0] + ps1->rgb[1] + ps1->rgb[2]) / 3.0f;
  float lumi2 = (ps2->rgb[0] + ps2->rgb[1] + ps2->rgb[2]) / 3.0f;

  if (lumi1 > lumi2) {
    return -1;
  }
  if (lumi1 < lumi2) {
    return 1;
  }

  return 0;
}

void BKE_palette_sort_hsv(tPaletteColorHSV *color_array, const int totcol)
{
  /* Sort by Hue, Saturation and Value. */
  qsort(color_array, totcol, sizeof(tPaletteColorHSV), palettecolor_compare_hsv);
}

void BKE_palette_sort_svh(tPaletteColorHSV *color_array, const int totcol)
{
  /* Sort by Saturation, Value and Hue. */
  qsort(color_array, totcol, sizeof(tPaletteColorHSV), palettecolor_compare_svh);
}

void BKE_palette_sort_vhs(tPaletteColorHSV *color_array, const int totcol)
{
  /* Sort by Saturation, Value and Hue. */
  qsort(color_array, totcol, sizeof(tPaletteColorHSV), palettecolor_compare_vhs);
}

void BKE_palette_sort_luminance(tPaletteColorHSV *color_array, const int totcol)
{
  /* Sort by Luminance (calculated with the average, enough for sorting). */
  qsort(color_array, totcol, sizeof(tPaletteColorHSV), palettecolor_compare_luminance);
}

bool BKE_palette_from_hash(Main *bmain, GHash *color_table, const char *name, const bool linear)
{
  tPaletteColorHSV *color_array = nullptr;
  tPaletteColorHSV *col_elm = nullptr;
  bool done = false;

  const int totpal = BLI_ghash_len(color_table);

  if (totpal > 0) {
    color_array = static_cast<tPaletteColorHSV *>(
        MEM_calloc_arrayN(totpal, sizeof(tPaletteColorHSV), __func__));
    /* Put all colors in an array. */
    GHashIterator gh_iter;
    int t = 0;
    GHASH_ITER (gh_iter, color_table) {
      const uint col = POINTER_AS_INT(BLI_ghashIterator_getValue(&gh_iter));
      float r, g, b;
      float h, s, v;
      cpack_to_rgb(col, &r, &g, &b);
      rgb_to_hsv(r, g, b, &h, &s, &v);

      col_elm = &color_array[t];
      col_elm->rgb[0] = r;
      col_elm->rgb[1] = g;
      col_elm->rgb[2] = b;
      col_elm->h = h;
      col_elm->s = s;
      col_elm->v = v;
      t++;
    }
  }

  /* Create the Palette. */
  if (totpal > 0) {
    /* Sort by Hue and saturation. */
    BKE_palette_sort_hsv(color_array, totpal);

    Palette *palette = BKE_palette_add(bmain, name);
    if (palette) {
      for (int i = 0; i < totpal; i++) {
        col_elm = &color_array[i];
        PaletteColor *palcol = BKE_palette_color_add(palette);
        if (palcol) {
          copy_v3_v3(palcol->rgb, col_elm->rgb);
          if (linear) {
            linearrgb_to_srgb_v3_v3(palcol->rgb, palcol->rgb);
          }
        }
      }
      done = true;
    }
  }
  else {
    done = false;
  }

  if (totpal > 0) {
    MEM_SAFE_FREE(color_array);
  }

  return done;
}

bool BKE_paint_select_face_test(const Object *ob)
{
  return ((ob != nullptr) && (ob->type == OB_MESH) && (ob->data != nullptr) &&
          (((Mesh *)ob->data)->editflag & ME_EDIT_PAINT_FACE_SEL) &&
          (ob->mode & (OB_MODE_VERTEX_PAINT | OB_MODE_WEIGHT_PAINT | OB_MODE_TEXTURE_PAINT)));
}

bool BKE_paint_select_vert_test(const Object *ob)
{
  return ((ob != nullptr) && (ob->type == OB_MESH) && (ob->data != nullptr) &&
          (((Mesh *)ob->data)->editflag & ME_EDIT_PAINT_VERT_SEL) &&
          (ob->mode & OB_MODE_WEIGHT_PAINT || ob->mode & OB_MODE_VERTEX_PAINT));
}

bool BKE_paint_select_elem_test(const Object *ob)
{
  return (BKE_paint_select_vert_test(ob) || BKE_paint_select_face_test(ob));
}

bool BKE_paint_always_hide_test(const Object *ob)
{
  return ((ob != nullptr) && (ob->type == OB_MESH) && (ob->data != nullptr) &&
          (ob->mode & OB_MODE_WEIGHT_PAINT || ob->mode & OB_MODE_VERTEX_PAINT));
}

void BKE_paint_cavity_curve_preset(Paint *p, int preset)
{
  CurveMapping *cumap = nullptr;
  CurveMap *cuma = nullptr;

  if (!p->cavity_curve) {
    p->cavity_curve = BKE_curvemapping_add(1, 0, 0, 1, 1);
  }
  cumap = p->cavity_curve;
  cumap->flag &= ~CUMA_EXTEND_EXTRAPOLATE;
  cumap->preset = preset;

  cuma = cumap->cm;
  BKE_curvemap_reset(cuma, &cumap->clipr, cumap->preset, CURVEMAP_SLOPE_POSITIVE);
  BKE_curvemapping_changed(cumap, false);
}

eObjectMode BKE_paint_object_mode_from_paintmode(const PaintMode mode)
{
  switch (mode) {
    case PaintMode::Sculpt:
      return OB_MODE_SCULPT;
    case PaintMode::Vertex:
      return OB_MODE_VERTEX_PAINT;
    case PaintMode::Weight:
      return OB_MODE_WEIGHT_PAINT;
    case PaintMode::Texture2D:
    case PaintMode::Texture3D:
      return OB_MODE_TEXTURE_PAINT;
    case PaintMode::SculptUV:
      return OB_MODE_EDIT;
    case PaintMode::SculptCurves:
      return OB_MODE_SCULPT_CURVES;
    case PaintMode::GPencil:
      return OB_MODE_PAINT_GREASE_PENCIL;
    case PaintMode::SculptGreasePencil:
      return OB_MODE_SCULPT_GPENCIL_LEGACY;
    case PaintMode::Invalid:
    default:
      return OB_MODE_OBJECT;
  }
}

bool BKE_paint_ensure(Main *bmain, ToolSettings *ts, Paint **r_paint)
{
  Paint *paint = nullptr;
  if (*r_paint) {
    if (!(*r_paint)->runtime.initialized) {
      /* Currently only image painting is initialized this way, others have to be allocated. */
      BLI_assert(ELEM(*r_paint, (Paint *)&ts->imapaint));

      paint_runtime_init(ts, *r_paint);
    }
    else {
      BLI_assert(ELEM(*r_paint,
                      /* Cast is annoying, but prevent nullptr-pointer access. */
                      (Paint *)ts->gp_paint,
                      (Paint *)ts->gp_vertexpaint,
                      (Paint *)ts->gp_sculptpaint,
                      (Paint *)ts->gp_weightpaint,
                      (Paint *)ts->sculpt,
                      (Paint *)ts->vpaint,
                      (Paint *)ts->wpaint,
                      (Paint *)ts->uvsculpt,
                      (Paint *)ts->curves_sculpt,
                      (Paint *)&ts->imapaint));
#ifndef NDEBUG
      Paint paint_test = **r_paint;
      paint_runtime_init(ts, *r_paint);
      /* Swap so debug doesn't hide errors when release fails. */
      std::swap(**r_paint, paint_test);
      BLI_assert(paint_test.runtime.ob_mode == (*r_paint)->runtime.ob_mode);
#endif
    }
    paint_brush_set_from_asset_reference(bmain, *r_paint);
    return true;
  }

  if (((VPaint **)r_paint == &ts->vpaint) || ((VPaint **)r_paint == &ts->wpaint)) {
    VPaint *data = MEM_cnew<VPaint>(__func__);
    paint = &data->paint;
  }
  else if ((Sculpt **)r_paint == &ts->sculpt) {
    Sculpt *data = MEM_cnew<Sculpt>(__func__);

    *data = *DNA_struct_default_get(Sculpt);

    paint = &data->paint;
  }
  else if ((GpPaint **)r_paint == &ts->gp_paint) {
    GpPaint *data = MEM_cnew<GpPaint>(__func__);
    paint = &data->paint;
  }
  else if ((GpVertexPaint **)r_paint == &ts->gp_vertexpaint) {
    GpVertexPaint *data = MEM_cnew<GpVertexPaint>(__func__);
    paint = &data->paint;
  }
  else if ((GpSculptPaint **)r_paint == &ts->gp_sculptpaint) {
    GpSculptPaint *data = MEM_cnew<GpSculptPaint>(__func__);
    paint = &data->paint;
  }
  else if ((GpWeightPaint **)r_paint == &ts->gp_weightpaint) {
    GpWeightPaint *data = MEM_cnew<GpWeightPaint>(__func__);
    paint = &data->paint;
  }
  else if ((UvSculpt **)r_paint == &ts->uvsculpt) {
    UvSculpt *data = MEM_cnew<UvSculpt>(__func__);
    paint = &data->paint;
  }
  else if ((CurvesSculpt **)r_paint == &ts->curves_sculpt) {
    CurvesSculpt *data = MEM_cnew<CurvesSculpt>(__func__);
    paint = &data->paint;
  }
  else if (*r_paint == &ts->imapaint.paint) {
    paint = &ts->imapaint.paint;
  }

  paint->flags |= PAINT_SHOW_BRUSH;

  *r_paint = paint;

  paint_runtime_init(ts, paint);
  BKE_paint_brush_set_default(bmain, paint);

  return false;
}

void BKE_paint_init(Main *bmain, Scene *sce, PaintMode mode, const uchar col[3])
{
  UnifiedPaintSettings *ups = &sce->toolsettings->unified_paint_settings;
  Paint *paint = BKE_paint_get_active_from_paintmode(sce, mode);

  BKE_paint_ensure_from_paintmode(bmain, sce, mode);

  copy_v3_v3_uchar(paint->paint_cursor_col, col);
  paint->paint_cursor_col[3] = 128;
  ups->last_stroke_valid = false;
  zero_v3(ups->average_stroke_accum);
  ups->average_stroke_counter = 0;
  if (!paint->cavity_curve) {
    BKE_paint_cavity_curve_preset(paint, CURVE_PRESET_LINE);
  }
}

void BKE_paint_free(Paint *paint)
{
  BKE_curvemapping_free(paint->cavity_curve);
  MEM_delete(paint->brush_asset_reference);
}

void BKE_paint_copy(const Paint *src, Paint *dst, const int flag)
{
  dst->brush = src->brush;
  dst->cavity_curve = BKE_curvemapping_copy(src->cavity_curve);

  if (src->brush_asset_reference) {
    dst->brush_asset_reference = MEM_new<AssetWeakReference>(__func__,
                                                             *src->brush_asset_reference);
  }

  if ((flag & LIB_ID_CREATE_NO_USER_REFCOUNT) == 0) {
    id_us_plus((ID *)dst->palette);
  }
}

void BKE_paint_stroke_get_average(const Scene *scene, const Object *ob, float stroke[3])
{
  const UnifiedPaintSettings *ups = &scene->toolsettings->unified_paint_settings;
  if (ups->last_stroke_valid && ups->average_stroke_counter > 0) {
    float fac = 1.0f / ups->average_stroke_counter;
    mul_v3_v3fl(stroke, ups->average_stroke_accum, fac);
  }
  else {
    copy_v3_v3(stroke, ob->object_to_world().location());
  }
}

void BKE_paint_blend_write(BlendWriter *writer, Paint *p)
{
  if (p->cavity_curve) {
    BKE_curvemapping_blend_write(writer, p->cavity_curve);
  }
  if (p->brush_asset_reference) {
    BKE_asset_weak_reference_write(writer, p->brush_asset_reference);
  }
}

void BKE_paint_blend_read_data(BlendDataReader *reader, const Scene *scene, Paint *p)
{
  BLO_read_struct(reader, CurveMapping, &p->cavity_curve);
  if (p->cavity_curve) {
    BKE_curvemapping_blend_read(reader, p->cavity_curve);
  }
  else {
    BKE_paint_cavity_curve_preset(p, CURVE_PRESET_LINE);
  }

<<<<<<< HEAD
  BLO_read_data_address(reader, &p->brush_asset_reference);
  if (p->brush_asset_reference) {
    BKE_asset_weak_reference_read(reader, p->brush_asset_reference);
=======
  BLO_read_struct_array(reader, PaintToolSlot, p->tool_slots_len, &p->tool_slots);

  /* Workaround for invalid data written in older versions. */
  const size_t expected_size = sizeof(PaintToolSlot) * p->tool_slots_len;
  if (p->tool_slots && MEM_allocN_len(p->tool_slots) < expected_size) {
    MEM_freeN(p->tool_slots);
    p->tool_slots = static_cast<PaintToolSlot *>(MEM_callocN(expected_size, "PaintToolSlot"));
>>>>>>> 77747331
  }

  p->paint_cursor = nullptr;
  paint_runtime_init(scene->toolsettings, p);
}

bool paint_is_grid_face_hidden(const blender::BoundedBitSpan grid_hidden,
                               int gridsize,
                               int x,
                               int y)
{
  /* Skip face if any of its corners are hidden. */
  return grid_hidden[y * gridsize + x] || grid_hidden[y * gridsize + x + 1] ||
         grid_hidden[(y + 1) * gridsize + x + 1] || grid_hidden[(y + 1) * gridsize + x];
}

bool paint_is_bmesh_face_hidden(const BMFace *f)
{
  BMLoop *l_iter;
  BMLoop *l_first;

  l_iter = l_first = BM_FACE_FIRST_LOOP(f);
  do {
    if (BM_elem_flag_test(l_iter->v, BM_ELEM_HIDDEN)) {
      return true;
    }
  } while ((l_iter = l_iter->next) != l_first);

  return false;
}

float paint_grid_paint_mask(const GridPaintMask *gpm, uint level, uint x, uint y)
{
  int factor = BKE_ccg_factor(level, gpm->level);
  int gridsize = BKE_ccg_gridsize(gpm->level);

  return gpm->data[(y * factor) * gridsize + (x * factor)];
}

/* Threshold to move before updating the brush rotation, reduces jitter. */
static float paint_rake_rotation_spacing(const UnifiedPaintSettings * /*ups*/, const Brush *brush)
{
  return brush->sculpt_tool == SCULPT_TOOL_CLAY_STRIPS ? 1.0f : 20.0f;
}

void paint_update_brush_rake_rotation(UnifiedPaintSettings *ups, Brush *brush, float rotation)
{
  ups->brush_rotation = rotation;

  if (brush->mask_mtex.brush_angle_mode & MTEX_ANGLE_RAKE) {
    ups->brush_rotation_sec = rotation;
  }
  else {
    ups->brush_rotation_sec = 0.0f;
  }
}

static bool paint_rake_rotation_active(const MTex &mtex)
{
  return mtex.tex && mtex.brush_angle_mode & MTEX_ANGLE_RAKE;
}

static const bool paint_rake_rotation_active(const Brush &brush, PaintMode paint_mode)
{
  return paint_rake_rotation_active(brush.mtex) || paint_rake_rotation_active(brush.mask_mtex) ||
         BKE_brush_has_cube_tip(&brush, paint_mode);
}

bool paint_calculate_rake_rotation(UnifiedPaintSettings *ups,
                                   Brush *brush,
                                   const float mouse_pos[2],
                                   PaintMode paint_mode,
                                   bool stroke_has_started)
{
  bool ok = false;
  if (paint_rake_rotation_active(*brush, paint_mode)) {
    float r = paint_rake_rotation_spacing(ups, brush);
    float rotation;

    /* Use a smaller limit if the stroke hasn't started to prevent excessive pre-roll. */
    if (!stroke_has_started) {
      r = min_ff(r, 4.0f);
    }

    float dpos[2];
    sub_v2_v2v2(dpos, mouse_pos, ups->last_rake);

    /* Limit how often we update the angle to prevent jitter. */
    if (len_squared_v2(dpos) >= r * r) {
      rotation = atan2f(dpos[1], dpos[0]) + float(0.5f * M_PI);

      copy_v2_v2(ups->last_rake, mouse_pos);

      ups->last_rake_angle = rotation;

      paint_update_brush_rake_rotation(ups, brush, rotation);
      ok = true;
    }
    /* Make sure we reset here to the last rotation to avoid accumulating
     * values in case a random rotation is also added. */
    else {
      paint_update_brush_rake_rotation(ups, brush, ups->last_rake_angle);
      ok = false;
    }
  }
  else {
    ups->brush_rotation = ups->brush_rotation_sec = 0.0f;
    ok = true;
  }
  return ok;
}

void BKE_sculptsession_free_deformMats(SculptSession *ss)
{
  ss->orig_cos = {};
  ss->deform_cos = {};
  ss->deform_imats = {};
}

void BKE_sculptsession_free_vwpaint_data(SculptSession *ss)
{
  if (ss->mode_type == OB_MODE_WEIGHT_PAINT) {
    MEM_SAFE_FREE(ss->mode.wpaint.alpha_weight);
    if (ss->mode.wpaint.dvert_prev) {
      BKE_defvert_array_free_elems(ss->mode.wpaint.dvert_prev, ss->totvert);
      MEM_freeN(ss->mode.wpaint.dvert_prev);
      ss->mode.wpaint.dvert_prev = nullptr;
    }
  }
}

/**
 * Write out the sculpt dynamic-topology #BMesh to the #Mesh.
 */
static void sculptsession_bm_to_me_update_data_only(Object *ob, bool reorder)
{
  SculptSession *ss = ob->sculpt;

  if (ss->bm) {
    if (ob->data) {
      if (reorder) {
        BM_log_mesh_elems_reorder(ss->bm, ss->bm_log);
      }
      BMeshToMeshParams params{};
      params.calc_object_remap = false;
      BM_mesh_bm_to_me(nullptr, ss->bm, static_cast<Mesh *>(ob->data), &params);
    }
  }
}

void BKE_sculptsession_bm_to_me(Object *ob, bool reorder)
{
  if (ob && ob->sculpt) {
    sculptsession_bm_to_me_update_data_only(ob, reorder);

    /* Ensure the objects evaluated mesh doesn't hold onto arrays
     * now realloc'd in the mesh #34473. */
    DEG_id_tag_update(&ob->id, ID_RECALC_GEOMETRY);
  }
}

static void sculptsession_free_pbvh(Object *object)
{
  using namespace blender;
  SculptSession *ss = object->sculpt;

  if (!ss) {
    return;
  }

  if (ss->pbvh) {
    bke::pbvh::free(ss->pbvh);
    ss->pbvh = nullptr;
  }

  ss->vert_to_face_map = {};
  ss->edge_to_face_offsets = {};
  ss->edge_to_face_indices = {};
  ss->edge_to_face_map = {};
  ss->vert_to_edge_offsets = {};
  ss->vert_to_edge_indices = {};
  ss->vert_to_edge_map = {};

  MEM_SAFE_FREE(ss->preview_vert_list);
  ss->preview_vert_count = 0;

  ss->vertex_info.boundary.clear_and_shrink();

  MEM_SAFE_FREE(ss->fake_neighbors.fake_neighbor_index);
}

void BKE_sculptsession_bm_to_me_for_render(Object *object)
{
  if (object && object->sculpt) {
    if (object->sculpt->bm) {
      /* Ensure no points to old arrays are stored in DM
       *
       * Apparently, we could not use DEG_id_tag_update
       * here because this will lead to the while object
       * surface to disappear, so we'll release DM in place.
       */
      BKE_object_free_derived_caches(object);

      sculptsession_bm_to_me_update_data_only(object, false);

      /* In contrast with sculptsession_bm_to_me no need in
       * DAG tag update here - derived mesh was freed and
       * old pointers are nowhere stored.
       */
    }
  }
}

void BKE_sculptsession_free(Object *ob)
{
  if (ob && ob->sculpt) {
    SculptSession *ss = ob->sculpt;

    BKE_sculpt_attribute_destroy_temporary_all(ob);

    if (ss->bm) {
      BKE_sculptsession_bm_to_me(ob, true);
      BM_mesh_free(ss->bm);
    }

    sculptsession_free_pbvh(ob);

    if (ss->bm_log) {
      BM_log_free(ss->bm_log);
    }

    if (ss->tex_pool) {
      BKE_image_pool_free(ss->tex_pool);
    }

    if (ss->pose_ik_chain_preview) {
      for (int i = 0; i < ss->pose_ik_chain_preview->tot_segments; i++) {
        MEM_SAFE_FREE(ss->pose_ik_chain_preview->segments[i].weights);
      }
      MEM_SAFE_FREE(ss->pose_ik_chain_preview->segments);
      MEM_SAFE_FREE(ss->pose_ik_chain_preview);
    }

    if (ss->boundary_preview) {
      MEM_SAFE_FREE(ss->boundary_preview->verts);
      MEM_SAFE_FREE(ss->boundary_preview->edges);
      MEM_SAFE_FREE(ss->boundary_preview->distance);
      MEM_SAFE_FREE(ss->boundary_preview->edit_info);
      MEM_SAFE_FREE(ss->boundary_preview);
    }

    BKE_sculptsession_free_vwpaint_data(ob->sculpt);

    MEM_SAFE_FREE(ss->last_paint_canvas_key);

    MEM_delete(ss);

    ob->sculpt = nullptr;
  }
}

static MultiresModifierData *sculpt_multires_modifier_get(const Scene *scene,
                                                          Object *ob,
                                                          const bool auto_create_mdisps)
{
  Mesh *mesh = (Mesh *)ob->data;
  ModifierData *md;
  VirtualModifierData virtual_modifier_data;

  if (ob->sculpt && ob->sculpt->bm) {
    /* Can't combine multires and dynamic topology. */
    return nullptr;
  }

  bool need_mdisps = false;

  if (!CustomData_get_layer(&mesh->corner_data, CD_MDISPS)) {
    if (!auto_create_mdisps) {
      /* Multires can't work without displacement layer. */
      return nullptr;
    }
    need_mdisps = true;
  }

  /* Weight paint operates on original vertices, and needs to treat multires as regular modifier
   * to make it so that PBVH vertices are at the multires surface. */
  if ((ob->mode & OB_MODE_SCULPT) == 0) {
    return nullptr;
  }

  for (md = BKE_modifiers_get_virtual_modifierlist(ob, &virtual_modifier_data); md; md = md->next)
  {
    if (md->type == eModifierType_Multires) {
      MultiresModifierData *mmd = (MultiresModifierData *)md;

      if (!BKE_modifier_is_enabled(scene, md, eModifierMode_Realtime)) {
        continue;
      }

      if (mmd->sculptlvl > 0 && !(mmd->flags & eMultiresModifierFlag_UseSculptBaseMesh)) {
        if (need_mdisps) {
          CustomData_add_layer(&mesh->corner_data, CD_MDISPS, CD_SET_DEFAULT, mesh->corners_num);
        }

        return mmd;
      }

      return nullptr;
    }
  }

  return nullptr;
}

MultiresModifierData *BKE_sculpt_multires_active(const Scene *scene, Object *ob)
{
  return sculpt_multires_modifier_get(scene, ob, false);
}

/* Checks if there are any supported deformation modifiers active */
static bool sculpt_modifiers_active(Scene *scene, Sculpt *sd, Object *ob)
{
  ModifierData *md;
  Mesh *mesh = (Mesh *)ob->data;
  VirtualModifierData virtual_modifier_data;

  if (ob->sculpt->bm || BKE_sculpt_multires_active(scene, ob)) {
    return false;
  }

  /* Non-locked shape keys could be handled in the same way as deformed mesh. */
  if ((ob->shapeflag & OB_SHAPE_LOCK) == 0 && mesh->key && ob->shapenr) {
    return true;
  }

  md = BKE_modifiers_get_virtual_modifierlist(ob, &virtual_modifier_data);

  /* Exception for shape keys because we can edit those. */
  for (; md; md = md->next) {
    const ModifierTypeInfo *mti = BKE_modifier_get_info(static_cast<ModifierType>(md->type));
    if (!BKE_modifier_is_enabled(scene, md, eModifierMode_Realtime)) {
      continue;
    }
    if (md->type == eModifierType_Multires && (ob->mode & OB_MODE_SCULPT)) {
      MultiresModifierData *mmd = (MultiresModifierData *)md;
      if (!(mmd->flags & eMultiresModifierFlag_UseSculptBaseMesh)) {
        continue;
      }
    }
    if (md->type == eModifierType_ShapeKey) {
      continue;
    }

    if (mti->type == ModifierTypeType::OnlyDeform) {
      return true;
    }
    if ((sd->flags & SCULPT_ONLY_DEFORM) == 0) {
      return true;
    }
  }

  return false;
}

/* Helper function to keep persistent base attribute references up to
 * date.  This is a bit more tricky since they persist across strokes.
 */
static void sculpt_update_persistent_base(Object *ob)
{
  SculptSession *ss = ob->sculpt;

  ss->attrs.persistent_co = BKE_sculpt_attribute_get(
      ob, AttrDomain::Point, CD_PROP_FLOAT3, SCULPT_ATTRIBUTE_NAME(persistent_co));
  ss->attrs.persistent_no = BKE_sculpt_attribute_get(
      ob, AttrDomain::Point, CD_PROP_FLOAT3, SCULPT_ATTRIBUTE_NAME(persistent_no));
  ss->attrs.persistent_disp = BKE_sculpt_attribute_get(
      ob, AttrDomain::Point, CD_PROP_FLOAT, SCULPT_ATTRIBUTE_NAME(persistent_disp));
}

static void sculpt_update_object(Depsgraph *depsgraph,
                                 Object *ob,
                                 Object *ob_eval,
                                 bool is_paint_tool)
{
  Scene *scene = DEG_get_input_scene(depsgraph);
  Sculpt *sd = scene->toolsettings->sculpt;
  SculptSession *ss = ob->sculpt;
  Mesh *mesh_orig = BKE_object_get_original_mesh(ob);
  Mesh *mesh_eval = BKE_object_get_evaluated_mesh(ob_eval);
  MultiresModifierData *mmd = sculpt_multires_modifier_get(scene, ob, true);
  const bool use_face_sets = (ob->mode & OB_MODE_SCULPT) != 0;

  BLI_assert(mesh_eval != nullptr);

  /* This is for handling a newly opened file with no object visible,
   * causing `mesh_eval == nullptr`. */
  if (mesh_eval == nullptr) {
    return;
  }

  ss->depsgraph = depsgraph;

  ss->deform_modifiers_active = sculpt_modifiers_active(scene, sd, ob);

  ss->building_vp_handle = false;

  ss->scene = scene;

  ss->shapekey_active = (mmd == nullptr) ? BKE_keyblock_from_object(ob) : nullptr;

  /* NOTE: Weight pPaint require mesh info for loop lookup, but it never uses multires code path,
   * so no extra checks is needed here. */
  if (mmd) {
    ss->multires.active = true;
    ss->multires.modifier = mmd;
    ss->multires.level = mmd->sculptlvl;
    ss->totvert = mesh_eval->verts_num;
    ss->faces_num = mesh_eval->faces_num;
    ss->totfaces = mesh_orig->faces_num;

    /* These are assigned to the base mesh in Multires. This is needed because Face Sets operators
     * and tools use the Face Sets data from the base mesh when Multires is active. */
    ss->vert_positions = mesh_orig->vert_positions_for_write();
    ss->faces = mesh_orig->faces();
    ss->corner_verts = mesh_orig->corner_verts();
  }
  else {
    ss->totvert = mesh_orig->verts_num;
    ss->faces_num = mesh_orig->faces_num;
    ss->totfaces = mesh_orig->faces_num;
    ss->vert_positions = mesh_orig->vert_positions_for_write();
    ss->faces = mesh_orig->faces();
    ss->corner_verts = mesh_orig->corner_verts();
    ss->multires.active = false;
    ss->multires.modifier = nullptr;
    ss->multires.level = 0;

    CustomDataLayer *layer;
    AttrDomain domain;
    if (BKE_pbvh_get_color_layer(mesh_orig, &layer, &domain)) {
      if (layer->type == CD_PROP_COLOR) {
        ss->vcol = static_cast<MPropCol *>(layer->data);
      }
      else {
        ss->mcol = static_cast<MLoopCol *>(layer->data);
      }

      ss->vcol_domain = domain;
      ss->vcol_type = static_cast<eCustomDataType>(layer->type);
    }
    else {
      ss->vcol = nullptr;
      ss->mcol = nullptr;

      ss->vcol_type = (eCustomDataType)-1;
      ss->vcol_domain = AttrDomain::Point;
    }
  }

  /* Sculpt Face Sets. */
  if (use_face_sets) {
    ss->face_sets = static_cast<const int *>(
        CustomData_get_layer_named(&mesh_orig->face_data, CD_PROP_INT32, ".sculpt_face_set"));
  }
  else {
    ss->face_sets = nullptr;
  }

  ss->hide_poly = (bool *)CustomData_get_layer_named(
      &mesh_orig->face_data, CD_PROP_BOOL, ".hide_poly");

  ss->subdiv_ccg = mesh_eval->runtime->subdiv_ccg.get();

  PBVH *pbvh = BKE_sculpt_object_pbvh_ensure(depsgraph, ob);
  BLI_assert(pbvh == ss->pbvh);
  UNUSED_VARS_NDEBUG(pbvh);

  BKE_pbvh_subdiv_cgg_set(ss->pbvh, ss->subdiv_ccg);

  sculpt_attribute_update_refs(ob, BKE_pbvh_type(ss->pbvh));
  sculpt_update_persistent_base(ob);

  if (ob->type == OB_MESH) {
    ss->vert_to_face_map = mesh_orig->vert_to_face_map();
  }

  if (ss->pbvh) {
    BKE_pbvh_pmap_set(ss->pbvh, ss->vert_to_face_map);
  }

  if (ss->deform_modifiers_active) {
    /* Painting doesn't need crazyspace, use already evaluated mesh coordinates if possible. */
    bool used_me_eval = false;

    if (ob->mode & (OB_MODE_VERTEX_PAINT | OB_MODE_WEIGHT_PAINT)) {
      const Mesh *me_eval_deform = BKE_object_get_mesh_deform_eval(ob_eval);

      /* If the fully evaluated mesh has the same topology as the deform-only version, use it.
       * This matters because crazyspace evaluation is very restrictive and excludes even modifiers
       * that simply recompute vertex weights (which can even include Geometry Nodes). */
      if (me_eval_deform->faces_num == mesh_eval->faces_num &&
          me_eval_deform->corners_num == mesh_eval->corners_num &&
          me_eval_deform->verts_num == mesh_eval->verts_num)
      {
        BKE_sculptsession_free_deformMats(ss);

        BLI_assert(me_eval_deform->verts_num == mesh_orig->verts_num);

        ss->deform_cos = mesh_eval->vert_positions();
        BKE_pbvh_vert_coords_apply(ss->pbvh, ss->deform_cos);

        used_me_eval = true;
      }
    }

    if (ss->orig_cos.is_empty() && !used_me_eval) {
      BKE_sculptsession_free_deformMats(ss);

      ss->orig_cos = (ss->shapekey_active) ?
                         Span(static_cast<const float3 *>(ss->shapekey_active->data),
                              mesh_orig->verts_num) :
                         mesh_orig->vert_positions();

      BKE_crazyspace_build_sculpt(depsgraph, scene, ob, ss->deform_imats, ss->deform_cos);
      BKE_pbvh_vert_coords_apply(ss->pbvh, ss->deform_cos);

      for (blender::float3x3 &matrix : ss->deform_imats) {
        matrix = blender::math::invert(matrix);
      }
    }
  }
  else {
    BKE_sculptsession_free_deformMats(ss);
  }

  if (ss->shapekey_active != nullptr && ss->deform_cos.is_empty()) {
    ss->deform_cos = Span(static_cast<const float3 *>(ss->shapekey_active->data),
                          mesh_orig->verts_num);
  }

  /* if pbvh is deformed, key block is already applied to it */
  if (ss->shapekey_active) {
    bool pbvh_deformed = BKE_pbvh_is_deformed(ss->pbvh);
    if (!pbvh_deformed || ss->deform_cos.is_empty()) {
      const Span key_data(static_cast<const float3 *>(ss->shapekey_active->data),
                          mesh_orig->verts_num);

      if (key_data.data() != nullptr) {
        if (!pbvh_deformed) {
          /* apply shape keys coordinates to PBVH */
          BKE_pbvh_vert_coords_apply(ss->pbvh, key_data);
        }
        if (ss->deform_cos.is_empty()) {
          ss->deform_cos = key_data;
        }
      }
    }
  }

  if (is_paint_tool) {
    if (ss->vcol_domain == AttrDomain::Corner) {
      /* Ensure pbvh nodes have loop indices; the sculpt undo system
       * needs them for color attributes.
       */
      BKE_pbvh_ensure_node_loops(ss->pbvh);
    }

    /*
     * We should rebuild the PBVH_pixels when painting canvas changes.
     *
     * The relevant changes are stored/encoded in the paint canvas key.
     * These include the active uv map, and resolutions.
     */
    if (U.experimental.use_sculpt_texture_paint && ss->pbvh) {
      char *paint_canvas_key = BKE_paint_canvas_key_get(&scene->toolsettings->paint_mode, ob);
      if (ss->last_paint_canvas_key == nullptr ||
          !STREQ(paint_canvas_key, ss->last_paint_canvas_key))
      {
        MEM_SAFE_FREE(ss->last_paint_canvas_key);
        ss->last_paint_canvas_key = paint_canvas_key;
        BKE_pbvh_mark_rebuild_pixels(ss->pbvh);
      }
      else {
        MEM_freeN(paint_canvas_key);
      }
    }

    /* We could be more precise when we have access to the active tool. */
    const bool use_paint_slots = (ob->mode & OB_MODE_SCULPT) != 0;
    if (use_paint_slots) {
      BKE_texpaint_slots_refresh_object(scene, ob);
    }
  }
}

void BKE_sculpt_update_object_before_eval(Object *ob_eval)
{
  /* Update before mesh evaluation in the dependency graph. */
  SculptSession *ss = ob_eval->sculpt;

  if (ss && ss->building_vp_handle == false) {
    if (!ss->cache && !ss->filter_cache && !ss->expand_cache) {
      /* We free pbvh on changes, except in the middle of drawing a stroke
       * since it can't deal with changing PVBH node organization, we hope
       * topology does not change in the meantime .. weak. */
      sculptsession_free_pbvh(ob_eval);

      BKE_sculptsession_free_deformMats(ob_eval->sculpt);

      /* In vertex/weight paint, force maps to be rebuilt. */
      BKE_sculptsession_free_vwpaint_data(ob_eval->sculpt);
    }
    else if (ss->pbvh) {
      Vector<PBVHNode *> nodes = blender::bke::pbvh::search_gather(ss->pbvh, {});

      for (PBVHNode *node : nodes) {
        BKE_pbvh_node_mark_update(node);
      }
    }
  }
}

void BKE_sculpt_update_object_after_eval(Depsgraph *depsgraph, Object *ob_eval)
{
  /* Update after mesh evaluation in the dependency graph, to rebuild PBVH or
   * other data when modifiers change the mesh. */
  Object *ob_orig = DEG_get_original_object(ob_eval);

  sculpt_update_object(depsgraph, ob_orig, ob_eval, false);
}

void BKE_sculpt_color_layer_create_if_needed(Object *object)
{
  using namespace blender;
  using namespace blender::bke;
  Mesh *orig_me = BKE_object_get_original_mesh(object);

  if (BKE_color_attribute_supported(*orig_me, orig_me->active_color_attribute)) {
    return;
  }

  const std::string unique_name = BKE_id_attribute_calc_unique_name(orig_me->id, "Color");
  if (!orig_me->attributes_for_write().add(
          unique_name, AttrDomain::Point, CD_PROP_COLOR, AttributeInitDefaultValue()))
  {
    return;
  }

  BKE_id_attributes_active_color_set(&orig_me->id, unique_name.c_str());
  BKE_id_attributes_default_color_set(&orig_me->id, unique_name.c_str());
  DEG_id_tag_update(&orig_me->id, ID_RECALC_GEOMETRY_ALL_MODES);
  BKE_mesh_tessface_clear(orig_me);

  if (object->sculpt && object->sculpt->pbvh) {
    BKE_pbvh_update_active_vcol(object->sculpt->pbvh, orig_me);
  }
}

void BKE_sculpt_update_object_for_edit(Depsgraph *depsgraph, Object *ob_orig, bool is_paint_tool)
{
  BLI_assert(ob_orig == DEG_get_original_object(ob_orig));

  Object *ob_eval = DEG_get_evaluated_object(depsgraph, ob_orig);

  sculpt_update_object(depsgraph, ob_orig, ob_eval, is_paint_tool);
}

void BKE_sculpt_hide_poly_pointer_update(Object &object)
{
  const Mesh &mesh = *static_cast<const Mesh *>(object.data);
  object.sculpt->hide_poly = static_cast<const bool *>(
      CustomData_get_layer_named(&mesh.face_data, CD_PROP_BOOL, ".hide_poly"));
}

void BKE_sculpt_mask_layers_ensure(Depsgraph *depsgraph,
                                   Main *bmain,
                                   Object *ob,
                                   MultiresModifierData *mmd)
{
  using namespace blender;
  using namespace blender::bke;
  Mesh *mesh = static_cast<Mesh *>(ob->data);
  const OffsetIndices faces = mesh->faces();
  const Span<int> corner_verts = mesh->corner_verts();
  MutableAttributeAccessor attributes = mesh->attributes_for_write();

  /* if multires is active, create a grid paint mask layer if there
   * isn't one already */
  if (mmd && !CustomData_has_layer(&mesh->corner_data, CD_GRID_PAINT_MASK)) {
    int level = max_ii(1, mmd->sculptlvl);
    int gridsize = BKE_ccg_gridsize(level);
    int gridarea = gridsize * gridsize;

    GridPaintMask *gmask = static_cast<GridPaintMask *>(CustomData_add_layer(
        &mesh->corner_data, CD_GRID_PAINT_MASK, CD_SET_DEFAULT, mesh->corners_num));

    for (int i = 0; i < mesh->corners_num; i++) {
      GridPaintMask *gpm = &gmask[i];

      gpm->level = level;
      gpm->data = static_cast<float *>(
          MEM_callocN(sizeof(float) * gridarea, "GridPaintMask.data"));
    }

    /* If vertices already have mask, copy into multires data. */
    if (const VArray<float> mask = *attributes.lookup<float>(".sculpt_mask", AttrDomain::Point)) {
      const VArraySpan<float> mask_span(mask);
      for (const int i : faces.index_range()) {
        const IndexRange face = faces[i];

        /* Mask center. */
        float avg = 0.0f;
        for (const int vert : corner_verts.slice(face)) {
          avg += mask_span[vert];
        }
        avg /= float(face.size());

        /* Fill in multires mask corner. */
        for (const int corner : face) {
          GridPaintMask *gpm = &gmask[corner];
          const int vert = corner_verts[corner];
          const int prev = corner_verts[mesh::face_corner_prev(face, corner)];
          const int next = corner_verts[mesh::face_corner_next(face, corner)];

          gpm->data[0] = avg;
          gpm->data[1] = (mask_span[vert] + mask_span[next]) * 0.5f;
          gpm->data[2] = (mask_span[vert] + mask_span[prev]) * 0.5f;
          gpm->data[3] = mask_span[vert];
        }
      }
    }
    /* The evaluated multires CCG must be updated to contain the new data. */
    DEG_id_tag_update(&ob->id, ID_RECALC_GEOMETRY);
    if (depsgraph) {
      BKE_scene_graph_evaluated_ensure(depsgraph, bmain);
    }
  }

  /* Create vertex paint mask layer if there isn't one already. */
  if (attributes.add<float>(".sculpt_mask", AttrDomain::Point, AttributeInitDefaultValue())) {
    /* The evaluated mesh must be updated to contain the new data. */
    DEG_id_tag_update(&ob->id, ID_RECALC_GEOMETRY);
  }
}

void BKE_sculpt_toolsettings_data_ensure(Main *bmain, Scene *scene)
{
  BKE_paint_ensure(bmain, scene->toolsettings, (Paint **)&scene->toolsettings->sculpt);

  Sculpt *sd = scene->toolsettings->sculpt;

  const Sculpt *defaults = DNA_struct_default_get(Sculpt);

  /* We have file versioning code here for historical
   * reasons.  Don't add more checks here, do it properly
   * in blenloader.
   */
  if (sd->automasking_start_normal_limit == 0.0f) {
    sd->automasking_start_normal_limit = defaults->automasking_start_normal_limit;
    sd->automasking_start_normal_falloff = defaults->automasking_start_normal_falloff;

    sd->automasking_view_normal_limit = defaults->automasking_view_normal_limit;
    sd->automasking_view_normal_falloff = defaults->automasking_view_normal_limit;
  }

  if (sd->detail_percent == 0.0f) {
    sd->detail_percent = defaults->detail_percent;
  }
  if (sd->constant_detail == 0.0f) {
    sd->constant_detail = defaults->constant_detail;
  }
  if (sd->detail_size == 0.0f) {
    sd->detail_size = defaults->detail_size;
  }

  /* Set sane default tiling offsets. */
  if (!sd->paint.tile_offset[0]) {
    sd->paint.tile_offset[0] = 1.0f;
  }
  if (!sd->paint.tile_offset[1]) {
    sd->paint.tile_offset[1] = 1.0f;
  }
  if (!sd->paint.tile_offset[2]) {
    sd->paint.tile_offset[2] = 1.0f;
  }

  if (!sd->automasking_cavity_curve || !sd->automasking_cavity_curve_op) {
    BKE_sculpt_check_cavity_curves(sd);
  }
}

static bool check_sculpt_object_deformed(Object *object, const bool for_construction)
{
  bool deformed = false;

  /* Active modifiers means extra deformation, which can't be handled correct
   * on birth of PBVH and sculpt "layer" levels, so use PBVH only for internal brush
   * stuff and show final evaluated mesh so user would see actual object shape. */
  deformed |= object->sculpt->deform_modifiers_active;

  if (for_construction) {
    deformed |= object->sculpt->shapekey_active != nullptr;
  }
  else {
    /* As in case with modifiers, we can't synchronize deformation made against
     * PBVH and non-locked keyblock, so also use PBVH only for brushes and
     * final DM to give final result to user. */
    deformed |= object->sculpt->shapekey_active && (object->shapeflag & OB_SHAPE_LOCK) == 0;
  }

  return deformed;
}

void BKE_sculpt_sync_face_visibility_to_grids(Mesh *mesh, SubdivCCG *subdiv_ccg)
{
  using namespace blender;
  using namespace blender::bke;
  if (!subdiv_ccg) {
    return;
  }

  const AttributeAccessor attributes = mesh->attributes();
  const VArray<bool> hide_poly = *attributes.lookup_or_default<bool>(
      ".hide_poly", AttrDomain::Face, false);
  if (hide_poly.is_single() && !hide_poly.get_internal_single()) {
    BKE_subdiv_ccg_grid_hidden_free(*subdiv_ccg);
    return;
  }

  const OffsetIndices<int> faces = mesh->faces();

  const VArraySpan<bool> hide_poly_span(hide_poly);
  BitGroupVector<> &grid_hidden = BKE_subdiv_ccg_grid_hidden_ensure(*subdiv_ccg);
  threading::parallel_for(faces.index_range(), 1024, [&](const IndexRange range) {
    for (const int i : range) {
      const bool face_hidden = hide_poly_span[i];
      for (const int corner : faces[i]) {
        grid_hidden[corner].set_all(face_hidden);
      }
    }
  });
}

namespace blender::bke {

static PBVH *build_pbvh_for_dynamic_topology(Object *ob)
{
  sculptsession_bmesh_add_layers(ob);

  return pbvh::build_bmesh(ob->sculpt->bm,
                           ob->sculpt->bm_log,
                           ob->sculpt->attrs.dyntopo_node_id_vertex->bmesh_cd_offset,
                           ob->sculpt->attrs.dyntopo_node_id_face->bmesh_cd_offset);
}

static PBVH *build_pbvh_from_regular_mesh(Object *ob, const Mesh *me_eval_deform)
{
  Mesh *mesh = BKE_object_get_original_mesh(ob);
  PBVH *pbvh = pbvh::build_mesh(mesh);

  const bool is_deformed = check_sculpt_object_deformed(ob, true);
  if (is_deformed && me_eval_deform != nullptr) {
    BKE_pbvh_vert_coords_apply(pbvh, me_eval_deform->vert_positions());
  }

  return pbvh;
}

static PBVH *build_pbvh_from_ccg(Object *ob, SubdivCCG *subdiv_ccg)
{
  const CCGKey key = BKE_subdiv_ccg_key_top_level(*subdiv_ccg);
  Mesh *base_mesh = BKE_mesh_from_object(ob);
  BKE_sculpt_sync_face_visibility_to_grids(base_mesh, subdiv_ccg);

  return pbvh::build_grids(&key, base_mesh, subdiv_ccg);
}

}  // namespace blender::bke

PBVH *BKE_sculpt_object_pbvh_ensure(Depsgraph *depsgraph, Object *ob)
{
  using namespace blender::bke;
  if (ob->sculpt == nullptr) {
    return nullptr;
  }

  PBVH *pbvh = ob->sculpt->pbvh;
  if (pbvh != nullptr) {
    /* NOTE: It is possible that pointers to grids or other geometry data changed. Need to update
     * those pointers. */
    const PBVHType pbvh_type = BKE_pbvh_type(pbvh);
    switch (pbvh_type) {
      case PBVH_FACES: {
        pbvh::update_mesh_pointers(pbvh, BKE_object_get_original_mesh(ob));
        break;
      }
      case PBVH_GRIDS: {
        Object *object_eval = DEG_get_evaluated_object(depsgraph, ob);
        Mesh *mesh_eval = static_cast<Mesh *>(object_eval->data);
        if (SubdivCCG *subdiv_ccg = mesh_eval->runtime->subdiv_ccg.get()) {
          BKE_sculpt_bvh_update_from_ccg(pbvh, subdiv_ccg);
        }
        break;
      }
      case PBVH_BMESH: {
        break;
      }
    }

    BKE_pbvh_update_active_vcol(pbvh, BKE_object_get_original_mesh(ob));
    BKE_pbvh_pmap_set(pbvh, ob->sculpt->vert_to_face_map);

    return pbvh;
  }

  ob->sculpt->islands_valid = false;

  if (ob->sculpt->bm != nullptr) {
    /* Sculpting on a BMesh (dynamic-topology) gets a special PBVH. */
    pbvh = build_pbvh_for_dynamic_topology(ob);
  }
  else {
    Object *object_eval = DEG_get_evaluated_object(depsgraph, ob);
    Mesh *mesh_eval = static_cast<Mesh *>(object_eval->data);
    if (mesh_eval->runtime->subdiv_ccg != nullptr) {
      pbvh = build_pbvh_from_ccg(ob, mesh_eval->runtime->subdiv_ccg.get());
    }
    else if (ob->type == OB_MESH) {
      const Mesh *me_eval_deform = BKE_object_get_mesh_deform_eval(object_eval);
      pbvh = build_pbvh_from_regular_mesh(ob, me_eval_deform);
    }
  }

  BKE_pbvh_pmap_set(pbvh, ob->sculpt->vert_to_face_map);
  ob->sculpt->pbvh = pbvh;

  sculpt_attribute_update_refs(ob, BKE_pbvh_type(pbvh));
  return pbvh;
}

PBVH *BKE_object_sculpt_pbvh_get(Object *object)
{
  if (!object->sculpt) {
    return nullptr;
  }
  return object->sculpt->pbvh;
}

bool BKE_object_sculpt_use_dyntopo(const Object *object)
{
  return object->sculpt && object->sculpt->bm;
}

void BKE_sculpt_bvh_update_from_ccg(PBVH *pbvh, SubdivCCG *subdiv_ccg)
{
  const CCGKey key = BKE_subdiv_ccg_key_top_level(*subdiv_ccg);
  BKE_pbvh_grids_update(pbvh, &key);
}

bool BKE_sculptsession_use_pbvh_draw(const Object *ob, const RegionView3D *rv3d)
{
  SculptSession *ss = ob->sculpt;
  if (ss == nullptr || ss->pbvh == nullptr || ss->mode_type != OB_MODE_SCULPT) {
    return false;
  }

  if (BKE_pbvh_type(ss->pbvh) == PBVH_FACES) {
    /* Regular mesh only draws from PBVH without modifiers and shape keys, or for
     * external engines that do not have access to the PBVH like Eevee does. */
    const bool external_engine = rv3d && rv3d->view_render != nullptr;
    return !(ss->shapekey_active || ss->deform_modifiers_active || external_engine);
  }

  /* Multires and dyntopo always draw directly from the PBVH. */
  return true;
}

/* Returns the Face Set random color for rendering in the overlay given its ID and a color seed. */
#define GOLDEN_RATIO_CONJUGATE 0.618033988749895f
void BKE_paint_face_set_overlay_color_get(const int face_set, const int seed, uchar r_color[4])
{
  float rgba[4];
  float random_mod_hue = GOLDEN_RATIO_CONJUGATE * (face_set + (seed % 10));
  random_mod_hue = random_mod_hue - floorf(random_mod_hue);
  const float random_mod_sat = BLI_hash_int_01(face_set + seed + 1);
  const float random_mod_val = BLI_hash_int_01(face_set + seed + 2);
  hsv_to_rgb(random_mod_hue,
             0.6f + (random_mod_sat * 0.25f),
             1.0f - (random_mod_val * 0.35f),
             &rgba[0],
             &rgba[1],
             &rgba[2]);
  rgba_float_to_uchar(r_color, rgba);
}

int BKE_sculptsession_vertex_count(const SculptSession *ss)
{
  if (ss->bm) {
    return ss->bm->totvert;
  }
  if (ss->subdiv_ccg) {
    return ss->subdiv_ccg->grids.size() * BKE_subdiv_ccg_key_top_level(*ss->subdiv_ccg).grid_area;
  }
  return ss->totvert;
}

/**
 * Returns pointer to a CustomData associated with a given domain, if
 * one exists.  If not nullptr is returned (this may happen with e.g.
 * multires and #AttrDomain::Point).
 */
static CustomData *sculpt_get_cdata(Object *ob, AttrDomain domain)
{
  SculptSession *ss = ob->sculpt;

  if (ss->bm) {
    switch (domain) {
      case AttrDomain::Point:
        return &ss->bm->vdata;
      case AttrDomain::Face:
        return &ss->bm->pdata;
      default:
        BLI_assert_unreachable();
        return nullptr;
    }
  }
  else {
    Mesh *mesh = BKE_object_get_original_mesh(ob);

    switch (domain) {
      case AttrDomain::Point:
        /* Cannot get vertex domain for multires grids. */
        if (ss->pbvh && BKE_pbvh_type(ss->pbvh) == PBVH_GRIDS) {
          return nullptr;
        }

        return &mesh->vert_data;
      case AttrDomain::Face:
        return &mesh->face_data;
      default:
        BLI_assert_unreachable();
        return nullptr;
    }
  }
}

static int sculpt_attr_elem_count_get(Object *ob, AttrDomain domain)
{
  SculptSession *ss = ob->sculpt;

  switch (domain) {
    case AttrDomain::Point:
      return BKE_sculptsession_vertex_count(ss);
      break;
    case AttrDomain::Face:
      return ss->totfaces;
      break;
    default:
      BLI_assert_unreachable();
      return 0;
  }
}

static bool sculpt_attribute_create(SculptSession *ss,
                                    Object *ob,
                                    AttrDomain domain,
                                    eCustomDataType proptype,
                                    const char *name,
                                    SculptAttribute *out,
                                    const SculptAttributeParams *params,
                                    PBVHType pbvhtype,
                                    bool flat_array_for_bmesh)
{
  Mesh *mesh = BKE_object_get_original_mesh(ob);

  bool simple_array = params->simple_array;
  bool permanent = params->permanent;

  out->params = *params;
  out->proptype = proptype;
  out->domain = domain;
  STRNCPY_UTF8(out->name, name);

  /* Force non-CustomData simple_array mode if not PBVH_FACES. */
  if (pbvhtype == PBVH_GRIDS || (pbvhtype == PBVH_BMESH && flat_array_for_bmesh)) {
    if (permanent) {
      printf(
          "%s: error: tried to make permanent customdata in multires or bmesh mode; will make "
          "local "
          "array "
          "instead.\n",
          __func__);
      permanent = (out->params.permanent = false);
    }

    simple_array = true;
  }

  BLI_assert(!(simple_array && permanent));

  int totelem = sculpt_attr_elem_count_get(ob, domain);

  if (simple_array) {
    int elemsize = CustomData_sizeof(proptype);

    out->data = MEM_calloc_arrayN(totelem, elemsize, __func__);

    out->data_for_bmesh = ss->bm != nullptr;
    out->simple_array = true;
    out->bmesh_cd_offset = -1;
    out->layer = nullptr;
    out->elem_size = elemsize;
    out->used = true;
    out->elem_num = totelem;

    return true;
  }

  out->simple_array = false;

  if (BMesh *bm = ss->bm) {
    CustomData *cdata = nullptr;
    out->data_for_bmesh = true;

    switch (domain) {
      case AttrDomain::Point:
        cdata = &bm->vdata;
        break;
      case AttrDomain::Face:
        cdata = &bm->pdata;
        break;
      default:
        out->used = false;
        return false;
    }

    BLI_assert(CustomData_get_named_layer_index(cdata, proptype, name) == -1);

    BM_data_layer_add_named(bm, cdata, proptype, name);
    int index = CustomData_get_named_layer_index(cdata, proptype, name);

    if (!permanent) {
      cdata->layers[index].flag |= CD_FLAG_TEMPORARY | CD_FLAG_NOCOPY;
    }

    out->data = nullptr;
    out->layer = cdata->layers + index;
    out->bmesh_cd_offset = out->layer->offset;
    out->elem_size = CustomData_sizeof(proptype);
  }
  else {
    CustomData *cdata = nullptr;

    switch (domain) {
      case AttrDomain::Point:
        cdata = &mesh->vert_data;
        break;
      case AttrDomain::Face:
        cdata = &mesh->face_data;
        break;
      default:
        out->used = false;
        return false;
    }

    BLI_assert(CustomData_get_named_layer_index(cdata, proptype, name) == -1);

    CustomData_add_layer_named(cdata, proptype, CD_SET_DEFAULT, totelem, name);
    int index = CustomData_get_named_layer_index(cdata, proptype, name);

    if (!permanent) {
      cdata->layers[index].flag |= CD_FLAG_TEMPORARY | CD_FLAG_NOCOPY;
    }

    out->layer = cdata->layers + index;
    out->data = out->layer->data;
    out->data_for_bmesh = false;
    out->bmesh_cd_offset = -1;
    out->elem_size = CustomData_get_elem_size(out->layer);
  }
  /* GRIDS should have been handled as simple arrays. */

  out->used = true;
  out->elem_num = totelem;

  return true;
}

static bool sculpt_attr_update(Object *ob, SculptAttribute *attr, PBVHType pbvh_type)
{
  SculptSession *ss = ob->sculpt;
  int elem_num = sculpt_attr_elem_count_get(ob, attr->domain);

  bool bad = false;

  if (attr->data) {
    bad = attr->elem_num != elem_num;
  }

  /* Check if we are a coerced simple array and shouldn't be. */
  bad |= attr->simple_array && !attr->params.simple_array &&
         !ELEM(pbvh_type, PBVH_GRIDS, PBVH_BMESH);

  CustomData *cdata = sculpt_get_cdata(ob, attr->domain);
  if (cdata && !attr->simple_array) {
    int layer_index = CustomData_get_named_layer_index(cdata, attr->proptype, attr->name);

    bad |= layer_index == -1;
    bad |= (ss->bm != nullptr) != attr->data_for_bmesh;

    if (!bad) {
      if (attr->data_for_bmesh) {
        attr->bmesh_cd_offset = cdata->layers[layer_index].offset;
      }
      else {
        attr->data = cdata->layers[layer_index].data;
      }
    }
  }

  if (bad) {
    if (attr->simple_array) {
      MEM_SAFE_FREE(attr->data);
    }

    sculpt_attribute_create(ss,
                            ob,
                            attr->domain,
                            attr->proptype,
                            attr->name,
                            attr,
                            &attr->params,
                            pbvh_type,
                            attr->data_for_bmesh);
  }

  return bad;
}

static SculptAttribute *sculpt_get_cached_layer(SculptSession *ss,
                                                AttrDomain domain,
                                                eCustomDataType proptype,
                                                const char *name)
{
  for (int i = 0; i < SCULPT_MAX_ATTRIBUTES; i++) {
    SculptAttribute *attr = ss->temp_attributes + i;

    if (attr->used && STREQ(attr->name, name) && attr->proptype == proptype &&
        attr->domain == domain)
    {

      return attr;
    }
  }

  return nullptr;
}

static SculptAttribute *sculpt_alloc_attr(SculptSession *ss)
{
  for (int i = 0; i < SCULPT_MAX_ATTRIBUTES; i++) {
    if (!ss->temp_attributes[i].used) {
      memset((void *)(ss->temp_attributes + i), 0, sizeof(SculptAttribute));
      ss->temp_attributes[i].used = true;

      return ss->temp_attributes + i;
    }
  }

  BLI_assert_unreachable();
  return nullptr;
}

/* The PBVH is NOT guaranteed to exist at the point of this method being called. */
static SculptAttribute *sculpt_attribute_get_ex(
    Object *ob, PBVHType pbvhtype, AttrDomain domain, eCustomDataType proptype, const char *name)
{
  SculptSession *ss = ob->sculpt;
  /* See if attribute is cached in ss->temp_attributes. */
  SculptAttribute *attr = sculpt_get_cached_layer(ss, domain, proptype, name);

  if (attr) {
    if (sculpt_attr_update(ob, attr, pbvhtype)) {
      sculpt_attribute_update_refs(ob, pbvhtype);
    }

    return attr;
  }

  /* Does attribute exist in CustomData layout? */
  CustomData *cdata = sculpt_get_cdata(ob, domain);
  if (cdata) {
    int index = CustomData_get_named_layer_index(cdata, proptype, name);

    if (index != -1) {
      int totelem = 0;

      switch (domain) {
        case AttrDomain::Point:
          totelem = BKE_sculptsession_vertex_count(ss);
          break;
        case AttrDomain::Face:
          totelem = ss->totfaces;
          break;
        default:
          BLI_assert_unreachable();
          break;
      }

      attr = sculpt_alloc_attr(ss);

      attr->used = true;
      attr->domain = domain;
      attr->proptype = proptype;
      attr->data = cdata->layers[index].data;
      attr->bmesh_cd_offset = cdata->layers[index].offset;
      attr->elem_num = totelem;
      attr->layer = cdata->layers + index;
      attr->elem_size = CustomData_get_elem_size(attr->layer);

      STRNCPY_UTF8(attr->name, name);
      return attr;
    }
  }

  return nullptr;
}

SculptAttribute *BKE_sculpt_attribute_get(Object *ob,
                                          AttrDomain domain,
                                          eCustomDataType proptype,
                                          const char *name)
{
  SculptSession *ss = ob->sculpt;
  BLI_assert(ss->pbvh != nullptr);

  return sculpt_attribute_get_ex(ob, BKE_pbvh_type(ss->pbvh), domain, proptype, name);
}

static SculptAttribute *sculpt_attribute_ensure_ex(Object *ob,
                                                   AttrDomain domain,
                                                   eCustomDataType proptype,
                                                   const char *name,
                                                   const SculptAttributeParams *params,
                                                   PBVHType pbvhtype,
                                                   bool flat_array_for_bmesh)
{
  SculptSession *ss = ob->sculpt;
  SculptAttribute *attr = sculpt_attribute_get_ex(ob, pbvhtype, domain, proptype, name);

  if (attr) {
    sculpt_attr_update(ob, attr, pbvhtype);

    /* Since "stroke_only" is not a CustomData flag we have
     * to sync its parameter setting manually. Fixes #104618.
     */
    attr->params.stroke_only = params->stroke_only;

    return attr;
  }

  attr = sculpt_alloc_attr(ss);

  /* Create attribute. */
  sculpt_attribute_create(
      ss, ob, domain, proptype, name, attr, params, pbvhtype, flat_array_for_bmesh);
  sculpt_attribute_update_refs(ob, pbvhtype);

  return attr;
}

SculptAttribute *BKE_sculpt_attribute_ensure(Object *ob,
                                             AttrDomain domain,
                                             eCustomDataType proptype,
                                             const char *name,
                                             const SculptAttributeParams *params)
{
  SculptAttributeParams temp_params = *params;

  return sculpt_attribute_ensure_ex(
      ob, domain, proptype, name, &temp_params, BKE_pbvh_type(ob->sculpt->pbvh), true);
}

static void sculptsession_bmesh_attr_update_internal(Object *ob)
{
  using namespace blender;
  SculptSession *ss = ob->sculpt;

  sculptsession_bmesh_add_layers(ob);

  if (ss->pbvh) {
    bke::pbvh::update_bmesh_offsets(ss->pbvh,
                                    ob->sculpt->attrs.dyntopo_node_id_vertex->bmesh_cd_offset,
                                    ob->sculpt->attrs.dyntopo_node_id_face->bmesh_cd_offset);
  }
}

static void sculptsession_bmesh_add_layers(Object *ob)
{
  SculptSession *ss = ob->sculpt;
  SculptAttributeParams params = {0};

  ss->attrs.dyntopo_node_id_vertex = sculpt_attribute_ensure_ex(
      ob,
      AttrDomain::Point,
      CD_PROP_INT32,
      SCULPT_ATTRIBUTE_NAME(dyntopo_node_id_vertex),
      &params,
      PBVH_BMESH,
      false);

  ss->attrs.dyntopo_node_id_face = sculpt_attribute_ensure_ex(
      ob,
      AttrDomain::Face,
      CD_PROP_INT32,
      SCULPT_ATTRIBUTE_NAME(dyntopo_node_id_face),
      &params,
      PBVH_BMESH,
      false);
}

void BKE_sculpt_attributes_destroy_temporary_stroke(Object *ob)
{
  SculptSession *ss = ob->sculpt;

  for (int i = 0; i < SCULPT_MAX_ATTRIBUTES; i++) {
    SculptAttribute *attr = ss->temp_attributes + i;

    if (attr->params.stroke_only) {
      BKE_sculpt_attribute_destroy(ob, attr);
    }
  }
}

static void sculpt_attribute_update_refs(Object *ob, PBVHType pbvhtype)
{
  SculptSession *ss = ob->sculpt;

  /* Run twice, in case sculpt_attr_update had to recreate a layer and messed up #BMesh offsets. */
  for (int i = 0; i < 2; i++) {
    for (int j = 0; j < SCULPT_MAX_ATTRIBUTES; j++) {
      SculptAttribute *attr = ss->temp_attributes + j;

      if (attr->used) {
        sculpt_attr_update(ob, attr, pbvhtype);
      }
    }

    if (ss->bm) {
      sculptsession_bmesh_attr_update_internal(ob);
    }
  }

  Mesh *mesh = BKE_object_get_original_mesh(ob);

  if (ss->pbvh) {
    BKE_pbvh_update_active_vcol(ss->pbvh, mesh);
  }
}

void BKE_sculpt_attribute_destroy_temporary_all(Object *ob)
{
  SculptSession *ss = ob->sculpt;

  for (int i = 0; i < SCULPT_MAX_ATTRIBUTES; i++) {
    SculptAttribute *attr = ss->temp_attributes + i;

    if (attr->used && !attr->params.permanent) {
      BKE_sculpt_attribute_destroy(ob, attr);
    }
  }
}

bool BKE_sculpt_attribute_destroy(Object *ob, SculptAttribute *attr)
{
  SculptSession *ss = ob->sculpt;
  AttrDomain domain = attr->domain;

  BLI_assert(attr->used);

  /* Remove from convenience pointer struct. */
  SculptAttribute **ptrs = (SculptAttribute **)&ss->attrs;
  int ptrs_num = sizeof(ss->attrs) / sizeof(void *);

  for (int i = 0; i < ptrs_num; i++) {
    if (ptrs[i] == attr) {
      ptrs[i] = nullptr;
    }
  }

  /* Remove from internal temp_attributes array. */
  for (int i = 0; i < SCULPT_MAX_ATTRIBUTES; i++) {
    SculptAttribute *attr2 = ss->temp_attributes + i;

    if (STREQ(attr2->name, attr->name) && attr2->domain == attr->domain &&
        attr2->proptype == attr->proptype)
    {

      attr2->used = false;
    }
  }

  Mesh *mesh = BKE_object_get_original_mesh(ob);

  if (attr->simple_array) {
    MEM_SAFE_FREE(attr->data);
  }
  else if (ss->bm) {
    CustomData *cdata = attr->domain == AttrDomain::Point ? &ss->bm->vdata : &ss->bm->pdata;

    BM_data_layer_free_named(ss->bm, cdata, attr->name);
  }
  else {
    CustomData *cdata = nullptr;
    int totelem = 0;

    switch (domain) {
      case AttrDomain::Point:
        cdata = ss->bm ? &ss->bm->vdata : &mesh->vert_data;
        totelem = ss->totvert;
        break;
      case AttrDomain::Face:
        cdata = ss->bm ? &ss->bm->pdata : &mesh->face_data;
        totelem = ss->totfaces;
        break;
      default:
        BLI_assert_unreachable();
        return false;
    }

    /* We may have been called after destroying ss->bm in which case attr->layer
     * might be invalid.
     */
    int layer_i = CustomData_get_named_layer_index(cdata, attr->proptype, attr->name);
    if (layer_i != 0) {
      CustomData_free_layer(cdata, attr->proptype, totelem, layer_i);
    }

    sculpt_attribute_update_refs(ob, BKE_pbvh_type(ss->pbvh));
  }

  attr->data = nullptr;
  attr->used = false;

  return true;
}<|MERGE_RESOLUTION|>--- conflicted
+++ resolved
@@ -1388,19 +1388,9 @@
     BKE_paint_cavity_curve_preset(p, CURVE_PRESET_LINE);
   }
 
-<<<<<<< HEAD
-  BLO_read_data_address(reader, &p->brush_asset_reference);
+  BLO_read_struct(reader, AssetWeakReference, &p->brush_asset_reference);
   if (p->brush_asset_reference) {
     BKE_asset_weak_reference_read(reader, p->brush_asset_reference);
-=======
-  BLO_read_struct_array(reader, PaintToolSlot, p->tool_slots_len, &p->tool_slots);
-
-  /* Workaround for invalid data written in older versions. */
-  const size_t expected_size = sizeof(PaintToolSlot) * p->tool_slots_len;
-  if (p->tool_slots && MEM_allocN_len(p->tool_slots) < expected_size) {
-    MEM_freeN(p->tool_slots);
-    p->tool_slots = static_cast<PaintToolSlot *>(MEM_callocN(expected_size, "PaintToolSlot"));
->>>>>>> 77747331
   }
 
   p->paint_cursor = nullptr;
