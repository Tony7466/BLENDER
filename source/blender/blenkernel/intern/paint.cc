--- conflicted
+++ resolved
@@ -1696,26 +1696,16 @@
     /* These are assigned to the base mesh in Multires. This is needed because Face Sets operators
      * and tools use the Face Sets data from the base mesh when Multires is active. */
     ss->vert_positions = BKE_mesh_vert_positions_for_write(me);
-<<<<<<< HEAD
     ss->polys = me->polys();
     ss->corner_verts = me->corner_verts();
-=======
-    ss->mpoly = me->polys().data();
-    ss->corner_verts = me->corner_verts().data();
->>>>>>> 636c98c8
   }
   else {
     ss->totvert = me->totvert;
     ss->totpoly = me->totpoly;
     ss->totfaces = me->totpoly;
     ss->vert_positions = BKE_mesh_vert_positions_for_write(me);
-<<<<<<< HEAD
     ss->polys = me->polys();
     ss->corner_verts = me->corner_verts();
-=======
-    ss->mpoly = me->polys().data();
-    ss->corner_verts = me->corner_verts().data();
->>>>>>> 636c98c8
     ss->multires.active = false;
     ss->multires.modifier = nullptr;
     ss->multires.level = 0;
@@ -1773,16 +1763,8 @@
   sculpt_update_persistent_base(ob);
 
   if (need_pmap && ob->type == OB_MESH && !ss->pmap) {
-    BKE_mesh_vert_poly_map_create(&ss->pmap,
-                                  &ss->pmap_mem,
-<<<<<<< HEAD
-                                  me->polys(),
-=======
-                                  me->polys().data(),
->>>>>>> 636c98c8
-                                  me->corner_verts().data(),
-                                  me->totvert,
-                                  me->totloop);
+    BKE_mesh_vert_poly_map_create(
+        &ss->pmap, &ss->pmap_mem, me->polys(), me->corner_verts().data(), me->totvert);
 
     if (ss->pbvh) {
       BKE_pbvh_pmap_set(ss->pbvh, ss->pmap);
