/* SPDX-FileCopyrightText: 2009 by Nicholas Bishop. All rights reserved.
 *
 * SPDX-License-Identifier: GPL-2.0-or-later */

/** \file
 * \ingroup bke
 */

#include <cstdlib>
#include <cstring>
#include <optional>

#include "DNA_object_enums.h"
#include "MEM_guardedalloc.h"

#include "DNA_asset_types.h"
#include "DNA_brush_types.h"
#include "DNA_defaults.h"
#include "DNA_gpencil_legacy_types.h"
#include "DNA_key_types.h"
#include "DNA_mesh_types.h"
#include "DNA_meshdata_types.h"
#include "DNA_modifier_types.h"
#include "DNA_object_types.h"
#include "DNA_scene_types.h"
#include "DNA_space_types.h"
#include "DNA_view3d_types.h"
#include "DNA_workspace_types.h"

#include "BLI_bitmap.h"
#include "BLI_hash.h"
#include "BLI_listbase.h"
#include "BLI_math_color.h"
#include "BLI_math_matrix.h"
#include "BLI_math_matrix.hh"
#include "BLI_math_vector.h"
#include "BLI_string.h"
#include "BLI_string_utf8.h"
#include "BLI_utildefines.h"
#include "BLI_vector.hh"

#include "BLT_translation.hh"

#include "BKE_asset.hh"
#include "BKE_asset_edit.hh"
#include "BKE_attribute.hh"
#include "BKE_brush.hh"
#include "BKE_ccg.hh"
#include "BKE_colortools.hh"
#include "BKE_context.hh"
#include "BKE_crazyspace.hh"
#include "BKE_deform.hh"
#include "BKE_gpencil_legacy.h"
#include "BKE_idtype.hh"
#include "BKE_image.h"
#include "BKE_key.hh"
#include "BKE_layer.hh"
#include "BKE_lib_id.hh"
#include "BKE_main.hh"
#include "BKE_material.h"
#include "BKE_mesh.hh"
#include "BKE_mesh_mapping.hh"
#include "BKE_mesh_runtime.hh"
#include "BKE_modifier.hh"
#include "BKE_multires.hh"
#include "BKE_object.hh"
#include "BKE_object_types.hh"
#include "BKE_paint.hh"
#include "BKE_pbvh_api.hh"
#include "BKE_scene.hh"
#include "BKE_subdiv_ccg.hh"
#include "BKE_subsurf.hh"

#include "DEG_depsgraph.hh"
#include "DEG_depsgraph_query.hh"

#include "RNA_enum_types.hh"

#include "BLO_read_write.hh"

#include "bmesh.hh"

using blender::float3;
using blender::MutableSpan;
using blender::Span;
using blender::Vector;
using blender::bke::AttrDomain;

static void palette_init_data(ID *id)
{
  Palette *palette = (Palette *)id;

  BLI_assert(MEMCMP_STRUCT_AFTER_IS_ZERO(palette, id));

  /* Enable fake user by default. */
  id_fake_user_set(&palette->id);
}

static void palette_copy_data(Main * /*bmain*/,
                              std::optional<Library *> /*owner_library*/,
                              ID *id_dst,
                              const ID *id_src,
                              const int /*flag*/)
{
  Palette *palette_dst = (Palette *)id_dst;
  const Palette *palette_src = (const Palette *)id_src;

  BLI_duplicatelist(&palette_dst->colors, &palette_src->colors);
}

static void palette_free_data(ID *id)
{
  Palette *palette = (Palette *)id;

  BLI_freelistN(&palette->colors);
}

static void palette_blend_write(BlendWriter *writer, ID *id, const void *id_address)
{
  Palette *palette = (Palette *)id;

  BLO_write_id_struct(writer, Palette, id_address, &palette->id);
  BKE_id_blend_write(writer, &palette->id);

  BLO_write_struct_list(writer, PaletteColor, &palette->colors);
}

static void palette_blend_read_data(BlendDataReader *reader, ID *id)
{
  Palette *palette = (Palette *)id;
  BLO_read_struct_list(reader, PaletteColor, &palette->colors);
}

static void palette_undo_preserve(BlendLibReader * /*reader*/, ID *id_new, ID *id_old)
{
  /* Whole Palette is preserved across undo-steps, and it has no extra pointer, simple. */
  /* NOTE: We do not care about potential internal references to self here, Palette has none. */
  /* NOTE: We do not swap IDProperties, as dealing with potential ID pointers in those would be
   *       fairly delicate. */
  BKE_lib_id_swap(nullptr, id_new, id_old, false, 0);
  std::swap(id_new->properties, id_old->properties);
}

IDTypeInfo IDType_ID_PAL = {
    /*id_code*/ ID_PAL,
    /*id_filter*/ FILTER_ID_PAL,
    /*dependencies_id_types*/ 0,
    /*main_listbase_index*/ INDEX_ID_PAL,
    /*struct_size*/ sizeof(Palette),
    /*name*/ "Palette",
    /*name_plural*/ N_("palettes"),
    /*translation_context*/ BLT_I18NCONTEXT_ID_PALETTE,
    /*flags*/ IDTYPE_FLAGS_NO_ANIMDATA,
    /*asset_type_info*/ nullptr,

    /*init_data*/ palette_init_data,
    /*copy_data*/ palette_copy_data,
    /*free_data*/ palette_free_data,
    /*make_local*/ nullptr,
    /*foreach_id*/ nullptr,
    /*foreach_cache*/ nullptr,
    /*foreach_path*/ nullptr,
    /*owner_pointer_get*/ nullptr,

    /*blend_write*/ palette_blend_write,
    /*blend_read_data*/ palette_blend_read_data,
    /*blend_read_after_liblink*/ nullptr,

    /*blend_read_undo_preserve*/ palette_undo_preserve,

    /*lib_override_apply_post*/ nullptr,
};

static void paint_curve_copy_data(Main * /*bmain*/,
                                  std::optional<Library *> /*owner_library*/,
                                  ID *id_dst,
                                  const ID *id_src,
                                  const int /*flag*/)
{
  PaintCurve *paint_curve_dst = (PaintCurve *)id_dst;
  const PaintCurve *paint_curve_src = (const PaintCurve *)id_src;

  if (paint_curve_src->tot_points != 0) {
    paint_curve_dst->points = static_cast<PaintCurvePoint *>(
        MEM_dupallocN(paint_curve_src->points));
  }
}

static void paint_curve_free_data(ID *id)
{
  PaintCurve *paint_curve = (PaintCurve *)id;

  MEM_SAFE_FREE(paint_curve->points);
  paint_curve->tot_points = 0;
}

static void paint_curve_blend_write(BlendWriter *writer, ID *id, const void *id_address)
{
  PaintCurve *pc = (PaintCurve *)id;

  BLO_write_id_struct(writer, PaintCurve, id_address, &pc->id);
  BKE_id_blend_write(writer, &pc->id);

  BLO_write_struct_array(writer, PaintCurvePoint, pc->tot_points, pc->points);
}

static void paint_curve_blend_read_data(BlendDataReader *reader, ID *id)
{
  PaintCurve *pc = (PaintCurve *)id;
  BLO_read_struct_array(reader, PaintCurvePoint, pc->tot_points, &pc->points);
}

IDTypeInfo IDType_ID_PC = {
    /*id_code*/ ID_PC,
    /*id_filter*/ FILTER_ID_PC,
    /*dependencies_id_types*/ 0,
    /*main_listbase_index*/ INDEX_ID_PC,
    /*struct_size*/ sizeof(PaintCurve),
    /*name*/ "PaintCurve",
    /*name_plural*/ N_("paint_curves"),
    /*translation_context*/ BLT_I18NCONTEXT_ID_PAINTCURVE,
    /*flags*/ IDTYPE_FLAGS_NO_ANIMDATA,
    /*asset_type_info*/ nullptr,

    /*init_data*/ nullptr,
    /*copy_data*/ paint_curve_copy_data,
    /*free_data*/ paint_curve_free_data,
    /*make_local*/ nullptr,
    /*foreach_id*/ nullptr,
    /*foreach_cache*/ nullptr,
    /*foreach_path*/ nullptr,
    /*owner_pointer_get*/ nullptr,

    /*blend_write*/ paint_curve_blend_write,
    /*blend_read_data*/ paint_curve_blend_read_data,
    /*blend_read_after_liblink*/ nullptr,

    /*blend_read_undo_preserve*/ nullptr,

    /*lib_override_apply_post*/ nullptr,
};

const uchar PAINT_CURSOR_SCULPT[3] = {255, 100, 100};
const uchar PAINT_CURSOR_VERTEX_PAINT[3] = {255, 255, 255};
const uchar PAINT_CURSOR_WEIGHT_PAINT[3] = {200, 200, 255};
const uchar PAINT_CURSOR_TEXTURE_PAINT[3] = {255, 255, 255};
const uchar PAINT_CURSOR_SCULPT_CURVES[3] = {255, 100, 100};
const uchar PAINT_CURSOR_PAINT_GREASE_PENCIL[3] = {255, 100, 100};
const uchar PAINT_CURSOR_SCULPT_GREASE_PENCIL[3] = {255, 100, 100};

static ePaintOverlayControlFlags overlay_flags = (ePaintOverlayControlFlags)0;

void BKE_paint_invalidate_overlay_tex(Scene *scene, ViewLayer *view_layer, const Tex *tex)
{
  Paint *paint = BKE_paint_get_active(scene, view_layer);
  if (!paint) {
    return;
  }

  Brush *br = BKE_paint_brush(paint);
  if (!br) {
    return;
  }

  if (br->mtex.tex == tex) {
    overlay_flags |= PAINT_OVERLAY_INVALID_TEXTURE_PRIMARY;
  }
  if (br->mask_mtex.tex == tex) {
    overlay_flags |= PAINT_OVERLAY_INVALID_TEXTURE_SECONDARY;
  }
}

void BKE_paint_invalidate_cursor_overlay(Scene *scene, ViewLayer *view_layer, CurveMapping *curve)
{
  Paint *paint = BKE_paint_get_active(scene, view_layer);
  if (paint == nullptr) {
    return;
  }

  Brush *br = BKE_paint_brush(paint);
  if (br && br->curve == curve) {
    overlay_flags |= PAINT_OVERLAY_INVALID_CURVE;
  }
}

void BKE_paint_invalidate_overlay_all()
{
  overlay_flags |= (PAINT_OVERLAY_INVALID_TEXTURE_SECONDARY |
                    PAINT_OVERLAY_INVALID_TEXTURE_PRIMARY | PAINT_OVERLAY_INVALID_CURVE);
}

ePaintOverlayControlFlags BKE_paint_get_overlay_flags()
{
  return overlay_flags;
}

void BKE_paint_set_overlay_override(eOverlayFlags flags)
{
  if (flags & BRUSH_OVERLAY_OVERRIDE_MASK) {
    if (flags & BRUSH_OVERLAY_CURSOR_OVERRIDE_ON_STROKE) {
      overlay_flags |= PAINT_OVERLAY_OVERRIDE_CURSOR;
    }
    if (flags & BRUSH_OVERLAY_PRIMARY_OVERRIDE_ON_STROKE) {
      overlay_flags |= PAINT_OVERLAY_OVERRIDE_PRIMARY;
    }
    if (flags & BRUSH_OVERLAY_SECONDARY_OVERRIDE_ON_STROKE) {
      overlay_flags |= PAINT_OVERLAY_OVERRIDE_SECONDARY;
    }
  }
  else {
    overlay_flags &= ~(PAINT_OVERRIDE_MASK);
  }
}

void BKE_paint_reset_overlay_invalid(ePaintOverlayControlFlags flag)
{
  overlay_flags &= ~(flag);
}

bool BKE_paint_ensure_from_paintmode(Main *bmain, Scene *sce, PaintMode mode)
{
  ToolSettings *ts = sce->toolsettings;
  Paint **paint_ptr = nullptr;
  /* Some paint modes don't store paint settings as pointer, for these this can be set and
   * referenced by paint_ptr. */
  Paint *paint_tmp = nullptr;

  switch (mode) {
    case PaintMode::Sculpt:
      paint_ptr = (Paint **)&ts->sculpt;
      break;
    case PaintMode::Vertex:
      paint_ptr = (Paint **)&ts->vpaint;
      break;
    case PaintMode::Weight:
      paint_ptr = (Paint **)&ts->wpaint;
      break;
    case PaintMode::Texture2D:
    case PaintMode::Texture3D:
      paint_tmp = (Paint *)&ts->imapaint;
      paint_ptr = &paint_tmp;
      break;
    case PaintMode::GPencil:
      paint_ptr = (Paint **)&ts->gp_paint;
      break;
    case PaintMode::VertexGPencil:
      paint_ptr = (Paint **)&ts->gp_vertexpaint;
      break;
    case PaintMode::SculptGPencil:
      paint_ptr = (Paint **)&ts->gp_sculptpaint;
      break;
    case PaintMode::WeightGPencil:
      paint_ptr = (Paint **)&ts->gp_weightpaint;
      break;
    case PaintMode::SculptCurves:
      paint_ptr = (Paint **)&ts->curves_sculpt;
      break;
    case PaintMode::SculptGreasePencil:
      paint_ptr = (Paint **)&ts->gp_sculptpaint;
      break;
    case PaintMode::Invalid:
      break;
  }
  if (paint_ptr) {
    BKE_paint_ensure(bmain, ts, paint_ptr);
    return true;
  }
  return false;
}

Paint *BKE_paint_get_active_from_paintmode(Scene *sce, PaintMode mode)
{
  if (sce) {
    ToolSettings *ts = sce->toolsettings;

    switch (mode) {
      case PaintMode::Sculpt:
        return &ts->sculpt->paint;
      case PaintMode::Vertex:
        return &ts->vpaint->paint;
      case PaintMode::Weight:
        return &ts->wpaint->paint;
      case PaintMode::Texture2D:
      case PaintMode::Texture3D:
        return &ts->imapaint.paint;
      case PaintMode::GPencil:
        return &ts->gp_paint->paint;
      case PaintMode::VertexGPencil:
        return &ts->gp_vertexpaint->paint;
      case PaintMode::SculptGPencil:
        return &ts->gp_sculptpaint->paint;
      case PaintMode::WeightGPencil:
        return &ts->gp_weightpaint->paint;
      case PaintMode::SculptCurves:
        return &ts->curves_sculpt->paint;
      case PaintMode::SculptGreasePencil:
        return &ts->gp_sculptpaint->paint;
      case PaintMode::Invalid:
        return nullptr;
      default:
        return &ts->imapaint.paint;
    }
  }

  return nullptr;
}

const EnumPropertyItem *BKE_paint_get_tool_enum_from_paintmode(const PaintMode mode)
{
  switch (mode) {
    case PaintMode::Sculpt:
      return rna_enum_brush_sculpt_brush_type_items;
    case PaintMode::Vertex:
      return rna_enum_brush_vertex_brush_type_items;
    case PaintMode::Weight:
      return rna_enum_brush_weight_brush_type_items;
    case PaintMode::Texture2D:
    case PaintMode::Texture3D:
      return rna_enum_brush_image_brush_type_items;
    case PaintMode::GPencil:
      return rna_enum_brush_gpencil_types_items;
    case PaintMode::VertexGPencil:
      return rna_enum_brush_gpencil_vertex_types_items;
    case PaintMode::SculptGPencil:
      return rna_enum_brush_gpencil_sculpt_types_items;
    case PaintMode::WeightGPencil:
      return rna_enum_brush_gpencil_weight_types_items;
    case PaintMode::SculptCurves:
      return rna_enum_brush_curves_sculpt_brush_type_items;
    case PaintMode::SculptGreasePencil:
      return rna_enum_brush_gpencil_sculpt_types_items;
    case PaintMode::Invalid:
      break;
  }
  return nullptr;
}

Paint *BKE_paint_get_active(Scene *sce, ViewLayer *view_layer)
{
  if (sce && view_layer) {
    ToolSettings *ts = sce->toolsettings;
    BKE_view_layer_synced_ensure(sce, view_layer);
    Object *actob = BKE_view_layer_active_object_get(view_layer);

    if (actob) {
      switch (actob->mode) {
        case OB_MODE_SCULPT:
          return &ts->sculpt->paint;
        case OB_MODE_VERTEX_PAINT:
          return &ts->vpaint->paint;
        case OB_MODE_WEIGHT_PAINT:
          return &ts->wpaint->paint;
        case OB_MODE_TEXTURE_PAINT:
          return &ts->imapaint.paint;
        case OB_MODE_PAINT_GPENCIL_LEGACY:
          return &ts->gp_paint->paint;
        case OB_MODE_VERTEX_GPENCIL_LEGACY:
          return &ts->gp_vertexpaint->paint;
        case OB_MODE_SCULPT_GPENCIL_LEGACY:
          return &ts->gp_sculptpaint->paint;
        case OB_MODE_WEIGHT_GPENCIL_LEGACY:
          return &ts->gp_weightpaint->paint;
        case OB_MODE_SCULPT_CURVES:
          return &ts->curves_sculpt->paint;
        default:
          break;
      }
    }

    /* default to image paint */
    return &ts->imapaint.paint;
  }

  return nullptr;
}

Paint *BKE_paint_get_active_from_context(const bContext *C)
{
  Scene *sce = CTX_data_scene(C);
  ViewLayer *view_layer = CTX_data_view_layer(C);
  SpaceImage *sima;

  if (sce && view_layer) {
    ToolSettings *ts = sce->toolsettings;
    BKE_view_layer_synced_ensure(sce, view_layer);
    Object *obact = BKE_view_layer_active_object_get(view_layer);

    if ((sima = CTX_wm_space_image(C)) != nullptr) {
      if (obact && obact->mode == OB_MODE_EDIT) {
        if (sima->mode == SI_MODE_PAINT) {
          return &ts->imapaint.paint;
        }
      }
      else {
        return &ts->imapaint.paint;
      }
    }
    else {
      return BKE_paint_get_active(sce, view_layer);
    }
  }

  return nullptr;
}

PaintMode BKE_paintmode_get_active_from_context(const bContext *C)
{
  Scene *sce = CTX_data_scene(C);
  ViewLayer *view_layer = CTX_data_view_layer(C);
  SpaceImage *sima;

  if (sce && view_layer) {
    BKE_view_layer_synced_ensure(sce, view_layer);
    Object *obact = BKE_view_layer_active_object_get(view_layer);

    if ((sima = CTX_wm_space_image(C)) != nullptr) {
      if (obact && obact->mode == OB_MODE_EDIT) {
        if (sima->mode == SI_MODE_PAINT) {
          return PaintMode::Texture2D;
        }
      }
      else {
        return PaintMode::Texture2D;
      }
    }
    else if (obact) {
      switch (obact->mode) {
        case OB_MODE_SCULPT:
          return PaintMode::Sculpt;
        case OB_MODE_SCULPT_GPENCIL_LEGACY:
          if (obact->type == OB_GPENCIL_LEGACY) {
            return PaintMode::SculptGPencil;
          }
          if (obact->type == OB_GREASE_PENCIL) {
            return PaintMode::SculptGreasePencil;
          }
          return PaintMode::Invalid;
        case OB_MODE_PAINT_GPENCIL_LEGACY:
          return PaintMode::GPencil;
        case OB_MODE_WEIGHT_GPENCIL_LEGACY:
          return PaintMode::WeightGPencil;
        case OB_MODE_VERTEX_GPENCIL_LEGACY:
          return PaintMode::VertexGPencil;
        case OB_MODE_VERTEX_PAINT:
          return PaintMode::Vertex;
        case OB_MODE_WEIGHT_PAINT:
          return PaintMode::Weight;
        case OB_MODE_TEXTURE_PAINT:
          return PaintMode::Texture3D;
        case OB_MODE_SCULPT_CURVES:
          return PaintMode::SculptCurves;
        default:
          return PaintMode::Texture2D;
      }
    }
    else {
      /* default to image paint */
      return PaintMode::Texture2D;
    }
  }

  return PaintMode::Invalid;
}

PaintMode BKE_paintmode_get_from_tool(const bToolRef *tref)
{
  if (tref->space_type == SPACE_VIEW3D) {
    switch (tref->mode) {
      case CTX_MODE_SCULPT:
        return PaintMode::Sculpt;
      case CTX_MODE_PAINT_VERTEX:
        return PaintMode::Vertex;
      case CTX_MODE_PAINT_WEIGHT:
        return PaintMode::Weight;
      case CTX_MODE_PAINT_GPENCIL_LEGACY:
        return PaintMode::GPencil;
      case CTX_MODE_PAINT_TEXTURE:
        return PaintMode::Texture3D;
      case CTX_MODE_VERTEX_GREASE_PENCIL:
      case CTX_MODE_VERTEX_GPENCIL_LEGACY:
        return PaintMode::VertexGPencil;
      case CTX_MODE_SCULPT_GPENCIL_LEGACY:
        return PaintMode::SculptGPencil;
      case CTX_MODE_WEIGHT_GREASE_PENCIL:
      case CTX_MODE_WEIGHT_GPENCIL_LEGACY:
        return PaintMode::WeightGPencil;
      case CTX_MODE_SCULPT_CURVES:
        return PaintMode::SculptCurves;
      case CTX_MODE_PAINT_GREASE_PENCIL:
        return PaintMode::GPencil;
      case CTX_MODE_SCULPT_GREASE_PENCIL:
        return PaintMode::SculptGreasePencil;
    }
  }
  else if (tref->space_type == SPACE_IMAGE) {
    switch (tref->mode) {
      case SI_MODE_PAINT:
        return PaintMode::Texture2D;
    }
  }

  return PaintMode::Invalid;
}

/**
 * After changing #Paint.brush_asset_reference, call this to activate the matching brush, importing
 * it if necessary. Has no effect if #Paint.brush is set already.
 */
static bool paint_brush_update_from_asset_reference(Main *bmain, Paint *paint)
{
  /* Don't resolve this during file read, it will be done after. */
  if (bmain->is_locked_for_linking) {
    return false;
  }
  /* Attempt to restore a valid active brush from brush asset information. */
  if (paint->brush != nullptr) {
    return false;
  }
  if (paint->brush_asset_reference == nullptr) {
    return false;
  }

  Brush *brush = reinterpret_cast<Brush *>(blender::bke::asset_edit_id_from_weak_reference(
      *bmain, ID_BR, *paint->brush_asset_reference));
  BLI_assert(brush == nullptr || blender::bke::asset_edit_id_is_editable(brush->id));

  /* Ensure we have a brush with appropriate mode to assign.
   * Could happen if contents of asset blend was manually changed. */
  if (brush == nullptr || (paint->runtime.ob_mode & brush->ob_mode) == 0) {
    MEM_delete(paint->brush_asset_reference);
    paint->brush_asset_reference = nullptr;
    return false;
  }

  paint->brush = brush;
  return true;
}

Brush *BKE_paint_brush(Paint *paint)
{
  return (Brush *)BKE_paint_brush_for_read((const Paint *)paint);
}

const Brush *BKE_paint_brush_for_read(const Paint *paint)
{
  return paint ? paint->brush : nullptr;
}

static AssetWeakReference *asset_reference_create_from_brush(Brush *brush)
{
  if (std::optional<AssetWeakReference> weak_ref = blender::bke::asset_edit_weak_reference_from_id(
          brush->id))
  {
    return MEM_new<AssetWeakReference>(__func__, *weak_ref);
  }

  return nullptr;
}

bool BKE_paint_brush_set(Main *bmain,
                         Paint *paint,
                         const AssetWeakReference *brush_asset_reference)
{
  /* Don't resolve this during file read, it will be done after. */
  if (bmain->is_locked_for_linking) {
    return false;
  }

  Brush *brush = reinterpret_cast<Brush *>(
      blender::bke::asset_edit_id_from_weak_reference(*bmain, ID_BR, *brush_asset_reference));
  BLI_assert(brush == nullptr || blender::bke::asset_edit_id_is_editable(brush->id));

  /* Ensure we have a brush with appropriate mode to assign.
   * Could happen if contents of asset blend was manually changed. */
  if (brush && (paint->runtime.ob_mode & brush->ob_mode) == 0) {
    return false;
  }

  /* Update the brush itself. */
  paint->brush = brush;
  /* Update the brush asset reference. */
  {
    MEM_delete(paint->brush_asset_reference);
    paint->brush_asset_reference = nullptr;
    if (brush != nullptr) {
      BLI_assert(blender::bke::asset_edit_weak_reference_from_id(brush->id) ==
                 *brush_asset_reference);
      paint->brush_asset_reference = MEM_new<AssetWeakReference>(__func__, *brush_asset_reference);
    }
  }

  return true;
}

bool BKE_paint_brush_set(Paint *paint, Brush *brush)
{
  if (paint == nullptr) {
    return false;
  }
  if (brush && (paint->runtime.ob_mode & brush->ob_mode) == 0) {
    return false;
  }

  paint->brush = brush;

  MEM_delete(paint->brush_asset_reference);
  paint->brush_asset_reference = nullptr;
  if (brush != nullptr) {
    paint->brush_asset_reference = asset_reference_create_from_brush(brush);
  }

  return true;
}

static const char *paint_brush_essentials_asset_file_name_from_obmode(const eObjectMode ob_mode)
{
  switch (ob_mode) {
    case OB_MODE_SCULPT:
      return "essentials_brushes-mesh_sculpt.blend";
    case OB_MODE_VERTEX_PAINT:
      return "essentials_brushes-mesh_vertex.blend";
    case OB_MODE_WEIGHT_PAINT:
      return "essentials_brushes-mesh_weight.blend";
    case OB_MODE_TEXTURE_PAINT:
      return "essentials_brushes-mesh_texture.blend";
    case OB_MODE_PAINT_GPENCIL_LEGACY:
      return "essentials_brushes-gp_draw.blend";
    case OB_MODE_SCULPT_GPENCIL_LEGACY:
      return "essentials_brushes-gp_sculpt.blend";
    case OB_MODE_WEIGHT_GPENCIL_LEGACY:
      return "essentials_brushes-gp_weight.blend";
    case OB_MODE_VERTEX_GPENCIL_LEGACY:
      return "essentials_brushes-gp_vertex.blend";
    case OB_MODE_SCULPT_CURVES:
      return "essentials_brushes-curve_sculpt.blend";
    default:
      return nullptr;
  }
}

static AssetWeakReference *paint_brush_asset_reference_ptr_from_essentials(
    const char *name, const eObjectMode ob_mode)
{
  const char *essentials_file_name = paint_brush_essentials_asset_file_name_from_obmode(ob_mode);
  if (!essentials_file_name) {
    return nullptr;
  }

  AssetWeakReference *weak_ref = MEM_new<AssetWeakReference>(__func__);
  weak_ref->asset_library_type = eAssetLibraryType::ASSET_LIBRARY_ESSENTIALS;
  weak_ref->asset_library_identifier = nullptr;
  weak_ref->relative_asset_identifier = BLI_sprintfN(
      "brushes/%s/Brush/%s", essentials_file_name, name);
  return weak_ref;
}

static std::optional<AssetWeakReference> paint_brush_asset_reference_from_essentials(
    const char *name, const eObjectMode ob_mode)
{
  const char *essentials_file_name = paint_brush_essentials_asset_file_name_from_obmode(ob_mode);
  if (!essentials_file_name) {
    return {};
  }

  AssetWeakReference weak_ref;
  weak_ref.asset_library_type = eAssetLibraryType::ASSET_LIBRARY_ESSENTIALS;
  weak_ref.asset_library_identifier = nullptr;
  weak_ref.relative_asset_identifier = BLI_sprintfN(
      "brushes/%s/Brush/%s", essentials_file_name, name);
  return weak_ref;
}

Brush *BKE_paint_brush_from_essentials(Main *bmain, const eObjectMode ob_mode, const char *name)
{
  std::optional<AssetWeakReference> weak_ref = paint_brush_asset_reference_from_essentials(
      name, ob_mode);
  if (!weak_ref) {
    return nullptr;
  }

  return reinterpret_cast<Brush *>(
      blender::bke::asset_edit_id_from_weak_reference(*bmain, ID_BR, *weak_ref));
}

static void paint_brush_set_essentials_reference(Paint *paint, const char *name)
{
  /* Set brush asset reference to a named brush in the essentials asset library. */
  MEM_delete(paint->brush_asset_reference);

  BLI_assert(paint->runtime.initialized);
  paint->brush_asset_reference = paint_brush_asset_reference_ptr_from_essentials(
      name, eObjectMode(paint->runtime.ob_mode));
  paint->brush = nullptr;
}

static void paint_eraser_brush_set_essentials_reference(Paint *paint, const char *name)
{
  /* Set brush asset reference to a named brush in the essentials asset library. */
  MEM_delete(paint->eraser_brush_asset_reference);

  BLI_assert(paint->runtime.initialized);
  paint->eraser_brush_asset_reference = paint_brush_asset_reference_ptr_from_essentials(
      name, eObjectMode(paint->runtime.ob_mode));
  paint->eraser_brush = nullptr;
}

static void paint_brush_default_essentials_name_get(
    eObjectMode ob_mode,
    std::optional<int> brush_type,
    blender::StringRefNull *r_name,
    blender::StringRefNull *r_eraser_name = nullptr)
{
  const char *name = "";
  const char *eraser_name = "";

  switch (ob_mode) {
    case OB_MODE_SCULPT:
      name = "Draw";
      break;
    case OB_MODE_VERTEX_PAINT:
<<<<<<< HEAD
      name = "Paint";
      if (brush_type) {
        switch (eBrushVertexPaintType(*brush_type)) {
          case VPAINT_BRUSH_TYPE_BLUR:
            name = "Blur";
            break;
          case VPAINT_BRUSH_TYPE_AVERAGE:
            name = "Average";
            break;
          case VPAINT_BRUSH_TYPE_SMEAR:
            name = "Smear";
            break;
          case VPAINT_BRUSH_TYPE_DRAW:
            /* Use default, don't override. */
            break;
        }
      }
      break;
    case OB_MODE_WEIGHT_PAINT:
      name = "Paint";
      if (brush_type) {
        switch (eBrushWeightPaintType(*brush_type)) {
          case WPAINT_BRUSH_TYPE_BLUR:
            name = "Blur";
            break;
          case WPAINT_BRUSH_TYPE_AVERAGE:
            name = "Average";
            break;
          case WPAINT_BRUSH_TYPE_SMEAR:
            name = "Smear";
            break;
          case WPAINT_BRUSH_TYPE_DRAW:
            /* Use default, don't override. */
            break;
        }
      }
=======
      name = "Paint Hard";
      break;
    case OB_MODE_WEIGHT_PAINT:
      name = "Paint";
>>>>>>> 1cf81d73
      break;
    case OB_MODE_TEXTURE_PAINT:
      name = "Paint Hard";
      break;
    case OB_MODE_SCULPT_CURVES:
      name = "Comb";
      break;
    case OB_MODE_PAINT_GPENCIL_LEGACY:
      name = "Pencil";
      /* Different default brush for some brush types. */
      if (brush_type) {
        switch (eBrushGPaintType(*brush_type)) {
          case GPAINT_BRUSH_TYPE_ERASE:
            name = "Eraser Hard";
            break;
          case GPAINT_BRUSH_TYPE_FILL:
            name = "Fill Area";
            break;
          case GPAINT_BRUSH_TYPE_DRAW:
          case GPAINT_BRUSH_TYPE_TINT:
            /* Use default, don't override. */
            break;
        }
      }
      eraser_name = "Eraser Soft";
      break;
    case OB_MODE_VERTEX_GPENCIL_LEGACY:
      name = "Paint";
<<<<<<< HEAD
      if (brush_type) {
        switch (eBrushGPVertexType(*brush_type)) {
          case GPVERTEX_BRUSH_TYPE_BLUR:
            name = "Blur";
            break;
          case GPVERTEX_BRUSH_TYPE_AVERAGE:
            name = "Average";
            break;
          case GPVERTEX_BRUSH_TYPE_SMEAR:
            name = "Smear";
            break;
          case GPVERTEX_BRUSH_TYPE_REPLACE:
            name = "Replace";
            break;
          case GPVERTEX_BRUSH_TYPE_DRAW:
            /* Use default, don't override. */
            break;
          case GPVERTEX_BRUSH_TYPE_TINT:
            /* Unused brush type. */
            BLI_assert_unreachable();
            break;
        }
      }
=======
>>>>>>> 1cf81d73
      break;
    case OB_MODE_SCULPT_GPENCIL_LEGACY:
      name = "Smooth";
      break;
    case OB_MODE_WEIGHT_GPENCIL_LEGACY:
      name = "Paint";
<<<<<<< HEAD
      if (brush_type) {
        switch (eBrushGPWeightType(*brush_type)) {
          case GPWEIGHT_BRUSH_TYPE_BLUR:
            name = "Blur";
            break;
          case GPWEIGHT_BRUSH_TYPE_AVERAGE:
            name = "Average";
            break;
          case GPWEIGHT_BRUSH_TYPE_SMEAR:
            name = "Smear";
            break;
          case GPWEIGHT_BRUSH_TYPE_DRAW:
            /* Use default, don't override. */
            break;
        }
      }
=======
>>>>>>> 1cf81d73
      break;
    default:
      BLI_assert_unreachable();
      break;
  }

  *r_name = name;
  if (r_eraser_name) {
    *r_eraser_name = eraser_name;
  }
}

std::optional<AssetWeakReference> BKE_paint_brush_type_default_reference(
    eObjectMode ob_mode, std::optional<int> brush_type)
{
  blender::StringRefNull name;

  paint_brush_default_essentials_name_get(ob_mode, brush_type, &name, nullptr);
  if (name.is_empty()) {
    return {};
  }

  return paint_brush_asset_reference_from_essentials(name.c_str(), ob_mode);
}

static void paint_brush_set_default_reference(Paint *paint,
                                              const bool do_regular = true,
                                              const bool do_eraser = true)
{
  if (!paint->runtime.initialized) {
    /* Can happen when loading old file where toolsettings are created in versioning, without
     * calling #paint_runtime_init(). Will be done later when necessary. */
    return;
  }

  blender::StringRefNull name;
  blender::StringRefNull eraser_name;

  paint_brush_default_essentials_name_get(
      eObjectMode(paint->runtime.ob_mode), std::nullopt, &name, &eraser_name);

  if (do_regular && !name.is_empty()) {
    paint_brush_set_essentials_reference(paint, name.c_str());
  }
  if (do_eraser && !eraser_name.is_empty()) {
    paint_eraser_brush_set_essentials_reference(paint, eraser_name.c_str());
  }
}

void BKE_paint_brushes_set_default_references(ToolSettings *ts)
{
  if (ts->sculpt) {
    paint_brush_set_default_reference(&ts->sculpt->paint);
  }
  if (ts->curves_sculpt) {
    paint_brush_set_default_reference(&ts->curves_sculpt->paint);
  }
  if (ts->wpaint) {
    paint_brush_set_default_reference(&ts->wpaint->paint);
  }
  if (ts->vpaint) {
    paint_brush_set_default_reference(&ts->vpaint->paint);
  }
  if (ts->gp_paint) {
    paint_brush_set_default_reference(&ts->gp_paint->paint);
  }
  if (ts->gp_vertexpaint) {
    paint_brush_set_default_reference(&ts->gp_vertexpaint->paint);
  }
  if (ts->gp_sculptpaint) {
    paint_brush_set_default_reference(&ts->gp_sculptpaint->paint);
  }
  if (ts->gp_weightpaint) {
    paint_brush_set_default_reference(&ts->gp_weightpaint->paint);
  }
  paint_brush_set_default_reference(&ts->imapaint.paint);
}

bool BKE_paint_brush_set_default(Main *bmain, Paint *paint)
{
  paint_brush_set_default_reference(paint, true, false);
  return paint_brush_update_from_asset_reference(bmain, paint);
}

bool BKE_paint_brush_set_essentials(Main *bmain, Paint *paint, const char *name)
{
  paint_brush_set_essentials_reference(paint, name);
  return paint_brush_update_from_asset_reference(bmain, paint);
}

void BKE_paint_brushes_validate(Main *bmain, Paint *paint)
{
  /* Clear brush with invalid mode. Unclear if this can still happen,
   * but kept from old paint tool-slots code. */
  Brush *brush = BKE_paint_brush(paint);
  if (brush && (paint->runtime.ob_mode & brush->ob_mode) == 0) {
    BKE_paint_brush_set(paint, nullptr);
    BKE_paint_brush_set_default(bmain, paint);
  }

  Brush *eraser_brush = BKE_paint_eraser_brush(paint);
  if (eraser_brush && (paint->runtime.ob_mode & eraser_brush->ob_mode) == 0) {
    BKE_paint_eraser_brush_set(paint, nullptr);
    BKE_paint_eraser_brush_set_default(bmain, paint);
  }
}

static bool paint_eraser_brush_set_from_asset_reference(Main *bmain, Paint *paint)
{
  /* Don't resolve this during file read, it will be done after. */
  if (bmain->is_locked_for_linking) {
    return false;
  }
  /* Attempt to restore a valid active brush from brush asset information. */
  if (paint->eraser_brush != nullptr) {
    return false;
  }
  if (paint->eraser_brush_asset_reference == nullptr) {
    return false;
  }

  Brush *brush = reinterpret_cast<Brush *>(blender::bke::asset_edit_id_from_weak_reference(
      *bmain, ID_BR, *paint->eraser_brush_asset_reference));
  BLI_assert(brush == nullptr || blender::bke::asset_edit_id_is_editable(brush->id));

  /* Ensure we have a brush with appropriate mode to assign.
   * Could happen if contents of asset blend was manually changed. */
  if (brush == nullptr || (paint->runtime.ob_mode & brush->ob_mode) == 0) {
    MEM_delete(paint->eraser_brush_asset_reference);
    paint->eraser_brush_asset_reference = nullptr;
    return false;
  }

  paint->eraser_brush = brush;
  return true;
}

Brush *BKE_paint_eraser_brush(Paint *paint)
{
  return (Brush *)BKE_paint_eraser_brush_for_read((const Paint *)paint);
}

const Brush *BKE_paint_eraser_brush_for_read(const Paint *paint)
{
  return paint ? paint->eraser_brush : nullptr;
}

bool BKE_paint_eraser_brush_set(Paint *paint, Brush *brush)
{
  if (paint == nullptr || paint->eraser_brush == brush) {
    return false;
  }
  if (brush && (paint->runtime.ob_mode & brush->ob_mode) == 0) {
    return false;
  }

  paint->eraser_brush = brush;

  MEM_delete(paint->eraser_brush_asset_reference);
  paint->eraser_brush_asset_reference = nullptr;

  if (brush != nullptr) {
    std::optional<AssetWeakReference> weak_ref = blender::bke::asset_edit_weak_reference_from_id(
        brush->id);
    if (weak_ref.has_value()) {
      paint->eraser_brush_asset_reference = MEM_new<AssetWeakReference>(__func__, *weak_ref);
    }
  }

  return true;
}

Brush *BKE_paint_eraser_brush_from_essentials(Main *bmain, eObjectMode ob_mode, const char *name)
{
  std::optional<AssetWeakReference> weak_ref = paint_brush_asset_reference_from_essentials(
      name, ob_mode);
  if (!weak_ref) {
    return {};
  }

  return reinterpret_cast<Brush *>(
      blender::bke::asset_edit_id_from_weak_reference(*bmain, ID_BR, *weak_ref));
}

bool BKE_paint_eraser_brush_set_default(Main *bmain, Paint *paint)
{
  paint_brush_set_default_reference(paint, false, true);
  return paint_eraser_brush_set_from_asset_reference(bmain, paint);
}

bool BKE_paint_eraser_brush_set_essentials(Main *bmain, Paint *paint, const char *name)
{
  paint_eraser_brush_set_essentials_reference(paint, name);
  return paint_eraser_brush_set_from_asset_reference(bmain, paint);
}

static void paint_runtime_init(const ToolSettings *ts, Paint *paint)
{
  if (paint == &ts->imapaint.paint) {
    paint->runtime.ob_mode = OB_MODE_TEXTURE_PAINT;
  }
  else if (ts->sculpt && paint == &ts->sculpt->paint) {
    paint->runtime.ob_mode = OB_MODE_SCULPT;
  }
  else if (ts->vpaint && paint == &ts->vpaint->paint) {
    paint->runtime.ob_mode = OB_MODE_VERTEX_PAINT;
  }
  else if (ts->wpaint && paint == &ts->wpaint->paint) {
    paint->runtime.ob_mode = OB_MODE_WEIGHT_PAINT;
  }
  else if (ts->gp_paint && paint == &ts->gp_paint->paint) {
    paint->runtime.ob_mode = OB_MODE_PAINT_GPENCIL_LEGACY;
  }
  else if (ts->gp_vertexpaint && paint == &ts->gp_vertexpaint->paint) {
    paint->runtime.ob_mode = OB_MODE_VERTEX_GPENCIL_LEGACY;
  }
  else if (ts->gp_sculptpaint && paint == &ts->gp_sculptpaint->paint) {
    paint->runtime.ob_mode = OB_MODE_SCULPT_GPENCIL_LEGACY;
  }
  else if (ts->gp_weightpaint && paint == &ts->gp_weightpaint->paint) {
    paint->runtime.ob_mode = OB_MODE_WEIGHT_GPENCIL_LEGACY;
  }
  else if (ts->curves_sculpt && paint == &ts->curves_sculpt->paint) {
    paint->runtime.ob_mode = OB_MODE_SCULPT_CURVES;
  }
  else {
    BLI_assert_unreachable();
  }

  paint->runtime.initialized = true;
}

uint BKE_paint_get_brush_type_offset_from_paintmode(const PaintMode mode)
{
  switch (mode) {
    case PaintMode::Texture2D:
    case PaintMode::Texture3D:
      return offsetof(Brush, image_brush_type);
    case PaintMode::Sculpt:
      return offsetof(Brush, sculpt_brush_type);
    case PaintMode::Vertex:
      return offsetof(Brush, vertex_brush_type);
    case PaintMode::Weight:
      return offsetof(Brush, weight_brush_type);
    case PaintMode::GPencil:
      return offsetof(Brush, gpencil_brush_type);
    case PaintMode::VertexGPencil:
      return offsetof(Brush, gpencil_vertex_brush_type);
    case PaintMode::SculptGPencil:
      return offsetof(Brush, gpencil_sculpt_brush_type);
    case PaintMode::WeightGPencil:
      return offsetof(Brush, gpencil_weight_brush_type);
    case PaintMode::SculptCurves:
      return offsetof(Brush, curves_sculpt_brush_type);
    case PaintMode::SculptGreasePencil:
      return offsetof(Brush, gpencil_sculpt_brush_type);
    case PaintMode::Invalid:
      break; /* We don't use these yet. */
  }
  return 0;
}

std::optional<int> BKE_paint_get_brush_type_from_obmode(const Brush *brush,
                                                        const eObjectMode ob_mode)
{
  switch (ob_mode) {
    case OB_MODE_TEXTURE_PAINT:
    case OB_MODE_EDIT:
      return brush->image_brush_type;
    case OB_MODE_SCULPT:
      return brush->sculpt_brush_type;
    case OB_MODE_VERTEX_PAINT:
      return brush->vertex_brush_type;
    case OB_MODE_WEIGHT_PAINT:
      return brush->weight_brush_type;
    case OB_MODE_PAINT_GPENCIL_LEGACY:
      return brush->gpencil_brush_type;
    case OB_MODE_VERTEX_GPENCIL_LEGACY:
      return brush->gpencil_vertex_brush_type;
    case OB_MODE_SCULPT_GPENCIL_LEGACY:
      return brush->gpencil_sculpt_brush_type;
    case OB_MODE_WEIGHT_GPENCIL_LEGACY:
      return brush->gpencil_weight_brush_type;
    case OB_MODE_SCULPT_CURVES:
      return brush->curves_sculpt_brush_type;
    default:
      return {};
  }
}

std::optional<int> BKE_paint_get_brush_type_from_paintmode(const Brush *brush,
                                                           const PaintMode mode)
{
  switch (mode) {
    case PaintMode::Texture2D:
    case PaintMode::Texture3D:
      return brush->image_brush_type;
    case PaintMode::Sculpt:
      return brush->sculpt_brush_type;
    case PaintMode::Vertex:
      return brush->vertex_brush_type;
    case PaintMode::Weight:
      return brush->weight_brush_type;
    case PaintMode::GPencil:
      return brush->gpencil_brush_type;
    case PaintMode::VertexGPencil:
      return brush->gpencil_vertex_brush_type;
    case PaintMode::SculptGPencil:
      return brush->gpencil_sculpt_brush_type;
    case PaintMode::WeightGPencil:
      return brush->gpencil_weight_brush_type;
    case PaintMode::SculptCurves:
      return brush->curves_sculpt_brush_type;
    case PaintMode::SculptGreasePencil:
      return brush->gpencil_sculpt_brush_type;
    case PaintMode::Invalid:
    default:
      return {};
  }
}

PaintCurve *BKE_paint_curve_add(Main *bmain, const char *name)
{
  PaintCurve *pc = static_cast<PaintCurve *>(BKE_id_new(bmain, ID_PC, name));
  return pc;
}

Palette *BKE_paint_palette(Paint *paint)
{
  return paint ? paint->palette : nullptr;
}

void BKE_paint_palette_set(Paint *paint, Palette *palette)
{
  if (paint) {
    id_us_min((ID *)paint->palette);
    paint->palette = palette;
    id_us_plus((ID *)paint->palette);
  }
}

void BKE_paint_curve_clamp_endpoint_add_index(PaintCurve *pc, const int add_index)
{
  pc->add_index = (add_index || pc->tot_points == 1) ? (add_index + 1) : 0;
}

void BKE_palette_color_remove(Palette *palette, PaletteColor *color)
{
  if (BLI_listbase_count_at_most(&palette->colors, palette->active_color) == palette->active_color)
  {
    palette->active_color--;
  }

  BLI_remlink(&palette->colors, color);

  if (palette->active_color < 0 && !BLI_listbase_is_empty(&palette->colors)) {
    palette->active_color = 0;
  }

  MEM_freeN(color);
}

void BKE_palette_clear(Palette *palette)
{
  BLI_freelistN(&palette->colors);
  palette->active_color = 0;
}

Palette *BKE_palette_add(Main *bmain, const char *name)
{
  Palette *palette = static_cast<Palette *>(BKE_id_new(bmain, ID_PAL, name));
  return palette;
}

PaletteColor *BKE_palette_color_add(Palette *palette)
{
  PaletteColor *color = MEM_cnew<PaletteColor>(__func__);
  BLI_addtail(&palette->colors, color);
  return color;
}

bool BKE_palette_is_empty(const Palette *palette)
{
  return BLI_listbase_is_empty(&palette->colors);
}

/* helper function to sort using qsort */
static int palettecolor_compare_hsv(const void *a1, const void *a2)
{
  const tPaletteColorHSV *ps1 = static_cast<const tPaletteColorHSV *>(a1);
  const tPaletteColorHSV *ps2 = static_cast<const tPaletteColorHSV *>(a2);

  /* Hue */
  if (ps1->h > ps2->h) {
    return 1;
  }
  if (ps1->h < ps2->h) {
    return -1;
  }

  /* Saturation. */
  if (ps1->s > ps2->s) {
    return 1;
  }
  if (ps1->s < ps2->s) {
    return -1;
  }

  /* Value. */
  if (1.0f - ps1->v > 1.0f - ps2->v) {
    return 1;
  }
  if (1.0f - ps1->v < 1.0f - ps2->v) {
    return -1;
  }

  return 0;
}

/* helper function to sort using qsort */
static int palettecolor_compare_svh(const void *a1, const void *a2)
{
  const tPaletteColorHSV *ps1 = static_cast<const tPaletteColorHSV *>(a1);
  const tPaletteColorHSV *ps2 = static_cast<const tPaletteColorHSV *>(a2);

  /* Saturation. */
  if (ps1->s > ps2->s) {
    return 1;
  }
  if (ps1->s < ps2->s) {
    return -1;
  }

  /* Value. */
  if (1.0f - ps1->v > 1.0f - ps2->v) {
    return 1;
  }
  if (1.0f - ps1->v < 1.0f - ps2->v) {
    return -1;
  }

  /* Hue */
  if (ps1->h > ps2->h) {
    return 1;
  }
  if (ps1->h < ps2->h) {
    return -1;
  }

  return 0;
}

static int palettecolor_compare_vhs(const void *a1, const void *a2)
{
  const tPaletteColorHSV *ps1 = static_cast<const tPaletteColorHSV *>(a1);
  const tPaletteColorHSV *ps2 = static_cast<const tPaletteColorHSV *>(a2);

  /* Value. */
  if (1.0f - ps1->v > 1.0f - ps2->v) {
    return 1;
  }
  if (1.0f - ps1->v < 1.0f - ps2->v) {
    return -1;
  }

  /* Hue */
  if (ps1->h > ps2->h) {
    return 1;
  }
  if (ps1->h < ps2->h) {
    return -1;
  }

  /* Saturation. */
  if (ps1->s > ps2->s) {
    return 1;
  }
  if (ps1->s < ps2->s) {
    return -1;
  }

  return 0;
}

static int palettecolor_compare_luminance(const void *a1, const void *a2)
{
  const tPaletteColorHSV *ps1 = static_cast<const tPaletteColorHSV *>(a1);
  const tPaletteColorHSV *ps2 = static_cast<const tPaletteColorHSV *>(a2);

  float lumi1 = (ps1->rgb[0] + ps1->rgb[1] + ps1->rgb[2]) / 3.0f;
  float lumi2 = (ps2->rgb[0] + ps2->rgb[1] + ps2->rgb[2]) / 3.0f;

  if (lumi1 > lumi2) {
    return -1;
  }
  if (lumi1 < lumi2) {
    return 1;
  }

  return 0;
}

void BKE_palette_sort_hsv(tPaletteColorHSV *color_array, const int totcol)
{
  /* Sort by Hue, Saturation and Value. */
  qsort(color_array, totcol, sizeof(tPaletteColorHSV), palettecolor_compare_hsv);
}

void BKE_palette_sort_svh(tPaletteColorHSV *color_array, const int totcol)
{
  /* Sort by Saturation, Value and Hue. */
  qsort(color_array, totcol, sizeof(tPaletteColorHSV), palettecolor_compare_svh);
}

void BKE_palette_sort_vhs(tPaletteColorHSV *color_array, const int totcol)
{
  /* Sort by Saturation, Value and Hue. */
  qsort(color_array, totcol, sizeof(tPaletteColorHSV), palettecolor_compare_vhs);
}

void BKE_palette_sort_luminance(tPaletteColorHSV *color_array, const int totcol)
{
  /* Sort by Luminance (calculated with the average, enough for sorting). */
  qsort(color_array, totcol, sizeof(tPaletteColorHSV), palettecolor_compare_luminance);
}

bool BKE_palette_from_hash(Main *bmain, GHash *color_table, const char *name, const bool linear)
{
  tPaletteColorHSV *color_array = nullptr;
  tPaletteColorHSV *col_elm = nullptr;
  bool done = false;

  const int totpal = BLI_ghash_len(color_table);

  if (totpal > 0) {
    color_array = static_cast<tPaletteColorHSV *>(
        MEM_calloc_arrayN(totpal, sizeof(tPaletteColorHSV), __func__));
    /* Put all colors in an array. */
    GHashIterator gh_iter;
    int t = 0;
    GHASH_ITER (gh_iter, color_table) {
      const uint col = POINTER_AS_INT(BLI_ghashIterator_getValue(&gh_iter));
      float r, g, b;
      float h, s, v;
      cpack_to_rgb(col, &r, &g, &b);
      rgb_to_hsv(r, g, b, &h, &s, &v);

      col_elm = &color_array[t];
      col_elm->rgb[0] = r;
      col_elm->rgb[1] = g;
      col_elm->rgb[2] = b;
      col_elm->h = h;
      col_elm->s = s;
      col_elm->v = v;
      t++;
    }
  }

  /* Create the Palette. */
  if (totpal > 0) {
    /* Sort by Hue and saturation. */
    BKE_palette_sort_hsv(color_array, totpal);

    Palette *palette = BKE_palette_add(bmain, name);
    if (palette) {
      for (int i = 0; i < totpal; i++) {
        col_elm = &color_array[i];
        PaletteColor *palcol = BKE_palette_color_add(palette);
        if (palcol) {
          copy_v3_v3(palcol->rgb, col_elm->rgb);
          if (linear) {
            linearrgb_to_srgb_v3_v3(palcol->rgb, palcol->rgb);
          }
        }
      }
      done = true;
    }
  }
  else {
    done = false;
  }

  if (totpal > 0) {
    MEM_SAFE_FREE(color_array);
  }

  return done;
}

bool BKE_paint_select_face_test(const Object *ob)
{
  return ((ob != nullptr) && (ob->type == OB_MESH) && (ob->data != nullptr) &&
          (((Mesh *)ob->data)->editflag & ME_EDIT_PAINT_FACE_SEL) &&
          (ob->mode & (OB_MODE_VERTEX_PAINT | OB_MODE_WEIGHT_PAINT | OB_MODE_TEXTURE_PAINT)));
}

bool BKE_paint_select_vert_test(const Object *ob)
{
  return ((ob != nullptr) && (ob->type == OB_MESH) && (ob->data != nullptr) &&
          (((Mesh *)ob->data)->editflag & ME_EDIT_PAINT_VERT_SEL) &&
          (ob->mode & OB_MODE_WEIGHT_PAINT || ob->mode & OB_MODE_VERTEX_PAINT));
}

bool BKE_paint_select_grease_pencil_test(const Object *ob)
{
  if (ob == nullptr || ob->data == nullptr) {
    return false;
  }
  if (ob->type == OB_GREASE_PENCIL) {
    return (ob->mode & (OB_MODE_SCULPT_GPENCIL_LEGACY | OB_MODE_VERTEX_GPENCIL_LEGACY));
  }
  return false;
}

bool BKE_paint_select_elem_test(const Object *ob)
{
  return (BKE_paint_select_vert_test(ob) || BKE_paint_select_face_test(ob) ||
          BKE_paint_select_grease_pencil_test(ob));
}

bool BKE_paint_always_hide_test(const Object *ob)
{
  return ((ob != nullptr) && (ob->type == OB_MESH) && (ob->data != nullptr) &&
          (ob->mode & OB_MODE_WEIGHT_PAINT || ob->mode & OB_MODE_VERTEX_PAINT));
}

void BKE_paint_cavity_curve_preset(Paint *paint, int preset)
{
  CurveMapping *cumap = nullptr;
  CurveMap *cuma = nullptr;

  if (!paint->cavity_curve) {
    paint->cavity_curve = BKE_curvemapping_add(1, 0, 0, 1, 1);
  }
  cumap = paint->cavity_curve;
  cumap->flag &= ~CUMA_EXTEND_EXTRAPOLATE;
  cumap->preset = preset;

  cuma = cumap->cm;
  BKE_curvemap_reset(cuma, &cumap->clipr, cumap->preset, CURVEMAP_SLOPE_POSITIVE);
  BKE_curvemapping_changed(cumap, false);
}

eObjectMode BKE_paint_object_mode_from_paintmode(const PaintMode mode)
{
  switch (mode) {
    case PaintMode::Sculpt:
      return OB_MODE_SCULPT;
    case PaintMode::Vertex:
      return OB_MODE_VERTEX_PAINT;
    case PaintMode::Weight:
      return OB_MODE_WEIGHT_PAINT;
    case PaintMode::Texture2D:
    case PaintMode::Texture3D:
      return OB_MODE_TEXTURE_PAINT;
    case PaintMode::SculptCurves:
      return OB_MODE_SCULPT_CURVES;
    case PaintMode::GPencil:
      return OB_MODE_PAINT_GPENCIL_LEGACY;
    case PaintMode::SculptGreasePencil:
      return OB_MODE_SCULPT_GPENCIL_LEGACY;
    case PaintMode::Invalid:
    default:
      return OB_MODE_OBJECT;
  }
}

bool BKE_paint_ensure(Main *bmain, ToolSettings *ts, Paint **r_paint)
{
  Paint *paint = nullptr;
  if (*r_paint) {
    if (!(*r_paint)->runtime.initialized) {
      /* Currently only image painting is initialized this way, others have to be allocated. */
      BLI_assert(ELEM(*r_paint, (Paint *)&ts->imapaint));

      paint_runtime_init(ts, *r_paint);
      BKE_paint_brush_set_default(bmain, *r_paint);
      BKE_paint_eraser_brush_set_default(bmain, *r_paint);
    }
    else {
      BLI_assert(ELEM(*r_paint,
                      /* Cast is annoying, but prevent nullptr-pointer access. */
                      (Paint *)ts->gp_paint,
                      (Paint *)ts->gp_vertexpaint,
                      (Paint *)ts->gp_sculptpaint,
                      (Paint *)ts->gp_weightpaint,
                      (Paint *)ts->sculpt,
                      (Paint *)ts->vpaint,
                      (Paint *)ts->wpaint,
                      (Paint *)ts->curves_sculpt,
                      (Paint *)&ts->imapaint));
#ifndef NDEBUG
      Paint paint_test = **r_paint;
      paint_runtime_init(ts, *r_paint);
      /* Swap so debug doesn't hide errors when release fails. */
      std::swap(**r_paint, paint_test);
      BLI_assert(paint_test.runtime.ob_mode == (*r_paint)->runtime.ob_mode);
#endif
    }
    paint_brush_update_from_asset_reference(bmain, *r_paint);
    paint_eraser_brush_set_from_asset_reference(bmain, *r_paint);
    return true;
  }

  if (((VPaint **)r_paint == &ts->vpaint) || ((VPaint **)r_paint == &ts->wpaint)) {
    VPaint *data = MEM_cnew<VPaint>(__func__);
    paint = &data->paint;
  }
  else if ((Sculpt **)r_paint == &ts->sculpt) {
    Sculpt *data = MEM_cnew<Sculpt>(__func__);

    *data = *DNA_struct_default_get(Sculpt);

    paint = &data->paint;
  }
  else if ((GpPaint **)r_paint == &ts->gp_paint) {
    GpPaint *data = MEM_cnew<GpPaint>(__func__);
    paint = &data->paint;
  }
  else if ((GpVertexPaint **)r_paint == &ts->gp_vertexpaint) {
    GpVertexPaint *data = MEM_cnew<GpVertexPaint>(__func__);
    paint = &data->paint;
  }
  else if ((GpSculptPaint **)r_paint == &ts->gp_sculptpaint) {
    GpSculptPaint *data = MEM_cnew<GpSculptPaint>(__func__);
    paint = &data->paint;
  }
  else if ((GpWeightPaint **)r_paint == &ts->gp_weightpaint) {
    GpWeightPaint *data = MEM_cnew<GpWeightPaint>(__func__);
    paint = &data->paint;
  }
  else if ((CurvesSculpt **)r_paint == &ts->curves_sculpt) {
    CurvesSculpt *data = MEM_cnew<CurvesSculpt>(__func__);
    paint = &data->paint;
  }
  else if (*r_paint == &ts->imapaint.paint) {
    paint = &ts->imapaint.paint;
  }

  paint->flags |= PAINT_SHOW_BRUSH;

  *r_paint = paint;

  paint_runtime_init(ts, paint);
  BKE_paint_brush_set_default(bmain, paint);
  BKE_paint_eraser_brush_set_default(bmain, paint);

  return false;
}

void BKE_paint_init(Main *bmain, Scene *sce, PaintMode mode, const uchar col[3])
{
  UnifiedPaintSettings *ups = &sce->toolsettings->unified_paint_settings;

  BKE_paint_ensure_from_paintmode(bmain, sce, mode);
  Paint *paint = BKE_paint_get_active_from_paintmode(sce, mode);

  copy_v3_v3_uchar(paint->paint_cursor_col, col);
  paint->paint_cursor_col[3] = 128;
  ups->last_stroke_valid = false;
  zero_v3(ups->average_stroke_accum);
  ups->average_stroke_counter = 0;
  if (!paint->cavity_curve) {
    BKE_paint_cavity_curve_preset(paint, CURVE_PRESET_LINE);
  }
}

void BKE_paint_free(Paint *paint)
{
  BKE_curvemapping_free(paint->cavity_curve);
  MEM_delete(paint->brush_asset_reference);
  MEM_delete(paint->tool_brush_bindings.main_brush_asset_reference);
  MEM_delete(paint->eraser_brush_asset_reference);

  LISTBASE_FOREACH_MUTABLE (NamedBrushAssetReference *,
                            brush_ref,
                            &paint->tool_brush_bindings.active_brush_per_brush_type)
  {
    MEM_delete(brush_ref->name);
    MEM_delete(brush_ref->brush_asset_reference);
    MEM_delete(brush_ref);
  }
}

void BKE_paint_copy(const Paint *src, Paint *dst, const int flag)
{
  dst->brush = src->brush;
  dst->cavity_curve = BKE_curvemapping_copy(src->cavity_curve);

  if (src->brush_asset_reference) {
    dst->brush_asset_reference = MEM_new<AssetWeakReference>(__func__,
                                                             *src->brush_asset_reference);
  }
  if (src->tool_brush_bindings.main_brush_asset_reference) {
    dst->tool_brush_bindings.main_brush_asset_reference = MEM_new<AssetWeakReference>(
        __func__, *src->tool_brush_bindings.main_brush_asset_reference);
  }
  if (src->eraser_brush_asset_reference) {
    dst->eraser_brush_asset_reference = MEM_new<AssetWeakReference>(
        __func__, *src->eraser_brush_asset_reference);
  }
  BLI_duplicatelist(&dst->tool_brush_bindings.active_brush_per_brush_type,
                    &src->tool_brush_bindings.active_brush_per_brush_type);
  LISTBASE_FOREACH (
      NamedBrushAssetReference *, brush_ref, &dst->tool_brush_bindings.active_brush_per_brush_type)
  {
    brush_ref->name = BLI_strdup(brush_ref->name);
    brush_ref->brush_asset_reference = MEM_new<AssetWeakReference>(
        __func__, *brush_ref->brush_asset_reference);
  }

  if ((flag & LIB_ID_CREATE_NO_USER_REFCOUNT) == 0) {
    id_us_plus((ID *)dst->palette);
  }
}

void BKE_paint_stroke_get_average(const Scene *scene, const Object *ob, float stroke[3])
{
  const UnifiedPaintSettings *ups = &scene->toolsettings->unified_paint_settings;
  if (ups->last_stroke_valid && ups->average_stroke_counter > 0) {
    float fac = 1.0f / ups->average_stroke_counter;
    mul_v3_v3fl(stroke, ups->average_stroke_accum, fac);
  }
  else {
    copy_v3_v3(stroke, ob->object_to_world().location());
  }
}

void BKE_paint_blend_write(BlendWriter *writer, Paint *paint)
{
  if (paint->cavity_curve) {
    BKE_curvemapping_blend_write(writer, paint->cavity_curve);
  }
  if (paint->brush_asset_reference) {
    BKE_asset_weak_reference_write(writer, paint->brush_asset_reference);
  }
  if (paint->eraser_brush_asset_reference) {
    BKE_asset_weak_reference_write(writer, paint->eraser_brush_asset_reference);
  }

  {
    /* Write tool system bindings. */
    ToolSystemBrushBindings &tool_brush_bindings = paint->tool_brush_bindings;

    if (tool_brush_bindings.main_brush_asset_reference) {
      BKE_asset_weak_reference_write(writer, tool_brush_bindings.main_brush_asset_reference);
    }
    BLO_write_struct_list(
        writer, NamedBrushAssetReference, &tool_brush_bindings.active_brush_per_brush_type);
    LISTBASE_FOREACH (
        NamedBrushAssetReference *, brush_ref, &tool_brush_bindings.active_brush_per_brush_type)
    {
      BLO_write_string(writer, brush_ref->name);
      if (brush_ref->brush_asset_reference) {
        BKE_asset_weak_reference_write(writer, brush_ref->brush_asset_reference);
      }
    }
  }
}

void BKE_paint_blend_read_data(BlendDataReader *reader, const Scene *scene, Paint *paint)
{
  BLO_read_struct(reader, CurveMapping, &paint->cavity_curve);
  if (paint->cavity_curve) {
    BKE_curvemapping_blend_read(reader, paint->cavity_curve);
  }
  else {
    BKE_paint_cavity_curve_preset(paint, CURVE_PRESET_LINE);
  }

  BLO_read_struct(reader, AssetWeakReference, &paint->brush_asset_reference);
  if (paint->brush_asset_reference) {
    BKE_asset_weak_reference_read(reader, paint->brush_asset_reference);
  }
  BLO_read_struct(reader, AssetWeakReference, &paint->eraser_brush_asset_reference);
  if (paint->eraser_brush_asset_reference) {
    BKE_asset_weak_reference_read(reader, paint->eraser_brush_asset_reference);
  }

  {
    /* Read tool system bindings. */
    ToolSystemBrushBindings &tool_brush_bindings = paint->tool_brush_bindings;

    BLO_read_struct(reader, AssetWeakReference, &tool_brush_bindings.main_brush_asset_reference);
    if (tool_brush_bindings.main_brush_asset_reference) {
      BKE_asset_weak_reference_read(reader, tool_brush_bindings.main_brush_asset_reference);
    }

    BLO_read_struct_list(
        reader, NamedBrushAssetReference, &tool_brush_bindings.active_brush_per_brush_type);
    LISTBASE_FOREACH (
        NamedBrushAssetReference *, brush_ref, &tool_brush_bindings.active_brush_per_brush_type)
    {
      BLO_read_string(reader, &brush_ref->name);

      BLO_read_struct(reader, AssetWeakReference, &brush_ref->brush_asset_reference);
      if (brush_ref->brush_asset_reference) {
        BKE_asset_weak_reference_read(reader, brush_ref->brush_asset_reference);
      }
    }
  }

  paint->paint_cursor = nullptr;
  paint_runtime_init(scene->toolsettings, paint);
}

bool paint_is_grid_face_hidden(const blender::BoundedBitSpan grid_hidden,
                               const int gridsize,
                               const int x,
                               const int y)
{
  return grid_hidden[CCG_grid_xy_to_index(gridsize, x, y)] ||
         grid_hidden[CCG_grid_xy_to_index(gridsize, x + 1, y)] ||
         grid_hidden[CCG_grid_xy_to_index(gridsize, x + 1, y + 1)] ||
         grid_hidden[CCG_grid_xy_to_index(gridsize, x, y + 1)];
}

bool paint_is_bmesh_face_hidden(const BMFace *f)
{
  BMLoop *l_iter;
  BMLoop *l_first;

  l_iter = l_first = BM_FACE_FIRST_LOOP(f);
  do {
    if (BM_elem_flag_test(l_iter->v, BM_ELEM_HIDDEN)) {
      return true;
    }
  } while ((l_iter = l_iter->next) != l_first);

  return false;
}

float paint_grid_paint_mask(const GridPaintMask *gpm, uint level, uint x, uint y)
{
  int factor = BKE_ccg_factor(level, gpm->level);
  int gridsize = BKE_ccg_gridsize(gpm->level);

  return gpm->data[(y * factor) * gridsize + (x * factor)];
}

/* Threshold to move before updating the brush rotation, reduces jitter. */
static float paint_rake_rotation_spacing(const UnifiedPaintSettings & /*ups*/, const Brush &brush)
{
  return brush.sculpt_brush_type == SCULPT_BRUSH_TYPE_CLAY_STRIPS ? 1.0f : 20.0f;
}

void paint_update_brush_rake_rotation(UnifiedPaintSettings &ups,
                                      const Brush &brush,
                                      float rotation)
{
  ups.brush_rotation = rotation;

  if (brush.mask_mtex.brush_angle_mode & MTEX_ANGLE_RAKE) {
    ups.brush_rotation_sec = rotation;
  }
  else {
    ups.brush_rotation_sec = 0.0f;
  }
}

static bool paint_rake_rotation_active(const MTex &mtex)
{
  return mtex.tex && mtex.brush_angle_mode & MTEX_ANGLE_RAKE;
}

static const bool paint_rake_rotation_active(const Brush &brush, PaintMode paint_mode)
{
  return paint_rake_rotation_active(brush.mtex) || paint_rake_rotation_active(brush.mask_mtex) ||
         BKE_brush_has_cube_tip(&brush, paint_mode);
}

bool paint_calculate_rake_rotation(UnifiedPaintSettings &ups,
                                   const Brush &brush,
                                   const float mouse_pos[2],
                                   const PaintMode paint_mode,
                                   bool stroke_has_started)
{
  bool ok = false;
  if (paint_rake_rotation_active(brush, paint_mode)) {
    float r = paint_rake_rotation_spacing(ups, brush);
    float rotation;

    /* Use a smaller limit if the stroke hasn't started to prevent excessive pre-roll. */
    if (!stroke_has_started) {
      r = min_ff(r, 4.0f);
    }

    float dpos[2];
    sub_v2_v2v2(dpos, mouse_pos, ups.last_rake);

    /* Limit how often we update the angle to prevent jitter. */
    if (len_squared_v2(dpos) >= r * r) {
      rotation = atan2f(dpos[1], dpos[0]) + float(0.5f * M_PI);

      copy_v2_v2(ups.last_rake, mouse_pos);

      ups.last_rake_angle = rotation;

      paint_update_brush_rake_rotation(ups, brush, rotation);
      ok = true;
    }
    /* Make sure we reset here to the last rotation to avoid accumulating
     * values in case a random rotation is also added. */
    else {
      paint_update_brush_rake_rotation(ups, brush, ups.last_rake_angle);
      ok = false;
    }
  }
  else {
    ups.brush_rotation = ups.brush_rotation_sec = 0.0f;
    ok = true;
  }
  return ok;
}

void BKE_sculptsession_free_deformMats(SculptSession *ss)
{
  ss->deform_cos = {};
  ss->deform_imats = {};
  ss->vert_normals_deform = {};
  ss->face_normals_deform = {};
}

void BKE_sculptsession_free_vwpaint_data(SculptSession *ss)
{
  if (ss->mode_type == OB_MODE_WEIGHT_PAINT) {
    MEM_SAFE_FREE(ss->mode.wpaint.alpha_weight);
    if (!ss->mode.wpaint.dvert_prev.is_empty()) {
      BKE_defvert_array_free_elems(ss->mode.wpaint.dvert_prev.data(),
                                   ss->mode.wpaint.dvert_prev.size());
      ss->mode.wpaint.dvert_prev = {};
    }
  }
}

/**
 * Write out the sculpt dynamic-topology #BMesh to the #Mesh.
 */
static void sculptsession_bm_to_me_update_data_only(Object *ob, bool reorder)
{
  SculptSession &ss = *ob->sculpt;

  if (ss.bm) {
    if (ob->data) {
      if (reorder) {
        BM_log_mesh_elems_reorder(ss.bm, ss.bm_log);
      }
      BMeshToMeshParams params{};
      params.calc_object_remap = false;
      BM_mesh_bm_to_me(nullptr, ss.bm, static_cast<Mesh *>(ob->data), &params);
    }
  }
}

void BKE_sculptsession_bm_to_me(Object *ob, bool reorder)
{
  if (ob && ob->sculpt) {
    sculptsession_bm_to_me_update_data_only(ob, reorder);

    /* Ensure the objects evaluated mesh doesn't hold onto arrays
     * now realloc'd in the mesh #34473. */
    DEG_id_tag_update(&ob->id, ID_RECALC_GEOMETRY);
  }
}

void BKE_sculptsession_free_pbvh(Object &object)
{
  SculptSession *ss = object.sculpt;
  if (!ss) {
    return;
  }

  ss->pbvh.reset();
  ss->edge_to_face_offsets = {};
  ss->edge_to_face_indices = {};
  ss->edge_to_face_map = {};
  ss->vert_to_edge_offsets = {};
  ss->vert_to_edge_indices = {};
  ss->vert_to_edge_map = {};

  ss->preview_verts = {};

  ss->vertex_info.boundary.clear_and_shrink();
  ss->fake_neighbors.fake_neighbor_index = {};

  ss->clear_active_vert(false);
}

void BKE_sculptsession_bm_to_me_for_render(Object *object)
{
  if (object && object->sculpt) {
    if (object->sculpt->bm) {
      /* Ensure no points to old arrays are stored in DM
       *
       * Apparently, we could not use DEG_id_tag_update
       * here because this will lead to the while object
       * surface to disappear, so we'll release DM in place.
       */
      BKE_object_free_derived_caches(object);

      sculptsession_bm_to_me_update_data_only(object, false);

      /* In contrast with sculptsession_bm_to_me no need in
       * DAG tag update here - derived mesh was freed and
       * old pointers are nowhere stored.
       */
    }
  }
}

void BKE_sculptsession_free(Object *ob)
{
  if (ob && ob->sculpt) {
    SculptSession *ss = ob->sculpt;

    if (ss->bm) {
      BKE_sculptsession_bm_to_me(ob, true);
      BM_mesh_free(ss->bm);
    }

    BKE_sculptsession_free_pbvh(*ob);

    MEM_delete(ss);

    ob->sculpt = nullptr;
  }
}

SculptSession::SculptSession() {}

SculptSession::~SculptSession()
{
  if (this->bm_log) {
    BM_log_free(this->bm_log);
  }

  if (this->tex_pool) {
    BKE_image_pool_free(this->tex_pool);
  }

  BKE_sculptsession_free_vwpaint_data(this);

  MEM_SAFE_FREE(this->last_paint_canvas_key);
}

ActiveVert SculptSession::active_vert() const
{
  return active_vert_;
}

ActiveVert SculptSession::last_active_vert() const
{
  return active_vert_;
}

int SculptSession::active_vert_index() const
{
  if (std::holds_alternative<int>(active_vert_)) {
    return std::get<int>(active_vert_);
  }
  if (std::holds_alternative<SubdivCCGCoord>(active_vert_)) {
    const SubdivCCGCoord coord = std::get<SubdivCCGCoord>(active_vert_);
    return coord.to_index(BKE_subdiv_ccg_key_top_level(*this->subdiv_ccg));
  }
  if (std::holds_alternative<BMVert *>(active_vert_)) {
    BMVert *bm_vert = std::get<BMVert *>(active_vert_);
    return BM_elem_index_get(bm_vert);
  }

  return -1;
}

int SculptSession::last_active_vert_index() const
{
  if (std::holds_alternative<int>(last_active_vert_)) {
    return std::get<int>(last_active_vert_);
  }
  if (std::holds_alternative<SubdivCCGCoord>(last_active_vert_)) {
    const SubdivCCGCoord coord = std::get<SubdivCCGCoord>(last_active_vert_);
    return coord.to_index(BKE_subdiv_ccg_key_top_level(*this->subdiv_ccg));
  }
  if (std::holds_alternative<BMVert *>(last_active_vert_)) {
    BMVert *bm_vert = std::get<BMVert *>(last_active_vert_);
    return BM_elem_index_get(bm_vert);
  }

  return -1;
}

blender::float3 SculptSession::active_vert_position(const Depsgraph &depsgraph,
                                                    const Object &object) const
{
  if (std::holds_alternative<int>(active_vert_)) {
    const Span<float3> positions = blender::bke::pbvh::vert_positions_eval(depsgraph, object);
    return positions[std::get<int>(active_vert_)];
  }
  if (std::holds_alternative<SubdivCCGCoord>(active_vert_)) {
    const CCGKey key = BKE_subdiv_ccg_key_top_level(*this->subdiv_ccg);
    const SubdivCCGCoord coord = std::get<SubdivCCGCoord>(active_vert_);
    return this->subdiv_ccg->positions[coord.to_index(key)];
  }
  if (std::holds_alternative<BMVert *>(active_vert_)) {
    BMVert *bm_vert = std::get<BMVert *>(active_vert_);
    return bm_vert->co;
  }

  BLI_assert_unreachable();
  return float3(std::numeric_limits<float>::infinity());
}

void SculptSession::clear_active_vert(bool persist_last_active)
{
  if (persist_last_active) {
    if (!std::holds_alternative<std::monostate>(active_vert_)) {
      last_active_vert_ = active_vert_;
    }
  }
  else {
    last_active_vert_ = {};
  }
  active_vert_ = {};
}

void SculptSession::set_active_vert(const ActiveVert vert)
{
  active_vert_ = vert;
}

static MultiresModifierData *sculpt_multires_modifier_get(const Scene *scene,
                                                          Object *ob,
                                                          const bool auto_create_mdisps)
{
  Mesh *mesh = (Mesh *)ob->data;
  ModifierData *md;
  VirtualModifierData virtual_modifier_data;

  if (ob->sculpt && ob->sculpt->bm) {
    /* Can't combine multires and dynamic topology. */
    return nullptr;
  }

  bool need_mdisps = false;

  if (!CustomData_get_layer(&mesh->corner_data, CD_MDISPS)) {
    if (!auto_create_mdisps) {
      /* Multires can't work without displacement layer. */
      return nullptr;
    }
    need_mdisps = true;
  }

  /* Weight paint operates on original vertices, and needs to treat multires as regular modifier
   * to make it so that pbvh::Tree vertices are at the multires surface. */
  if ((ob->mode & OB_MODE_SCULPT) == 0) {
    return nullptr;
  }

  for (md = BKE_modifiers_get_virtual_modifierlist(ob, &virtual_modifier_data); md; md = md->next)
  {
    if (md->type == eModifierType_Multires) {
      MultiresModifierData *mmd = (MultiresModifierData *)md;

      if (!BKE_modifier_is_enabled(scene, md, eModifierMode_Realtime)) {
        continue;
      }

      if (mmd->sculptlvl > 0 && !(mmd->flags & eMultiresModifierFlag_UseSculptBaseMesh)) {
        if (need_mdisps) {
          CustomData_add_layer(&mesh->corner_data, CD_MDISPS, CD_SET_DEFAULT, mesh->corners_num);
        }

        return mmd;
      }

      return nullptr;
    }
  }

  return nullptr;
}

MultiresModifierData *BKE_sculpt_multires_active(const Scene *scene, Object *ob)
{
  return sculpt_multires_modifier_get(scene, ob, false);
}

/* Checks if there are any supported deformation modifiers active */
static bool sculpt_modifiers_active(Scene *scene, Sculpt *sd, Object *ob)
{
  ModifierData *md;
  Mesh *mesh = (Mesh *)ob->data;
  VirtualModifierData virtual_modifier_data;

  if (ob->sculpt->bm || BKE_sculpt_multires_active(scene, ob)) {
    return false;
  }

  /* Non-locked shape keys could be handled in the same way as deformed mesh. */
  if ((ob->shapeflag & OB_SHAPE_LOCK) == 0 && mesh->key && ob->shapenr) {
    return true;
  }

  md = BKE_modifiers_get_virtual_modifierlist(ob, &virtual_modifier_data);

  /* Exception for shape keys because we can edit those. */
  for (; md; md = md->next) {
    const ModifierTypeInfo *mti = BKE_modifier_get_info(static_cast<ModifierType>(md->type));
    if (!BKE_modifier_is_enabled(scene, md, eModifierMode_Realtime)) {
      continue;
    }
    if (md->type == eModifierType_Multires && (ob->mode & OB_MODE_SCULPT)) {
      MultiresModifierData *mmd = (MultiresModifierData *)md;
      if (!(mmd->flags & eMultiresModifierFlag_UseSculptBaseMesh)) {
        continue;
      }
    }
    if (md->type == eModifierType_ShapeKey) {
      continue;
    }

    if (mti->type == ModifierTypeType::OnlyDeform) {
      return true;
    }
    if ((sd->flags & SCULPT_ONLY_DEFORM) == 0) {
      return true;
    }
  }

  return false;
}

static void sculpt_update_object(Depsgraph *depsgraph,
                                 Object *ob,
                                 Object *ob_eval,
                                 bool is_paint_tool)
{
  using namespace blender;
  using namespace blender::bke;
  Scene *scene = DEG_get_input_scene(depsgraph);
  Sculpt *sd = scene->toolsettings->sculpt;
  SculptSession &ss = *ob->sculpt;
  Mesh *mesh_orig = BKE_object_get_original_mesh(ob);
  /* Use the "unchecked" function, because this code also runs as part of the depsgraph node that
   * evaluates the object's geometry. So from perspective of the depsgraph, the mesh is not fully
   * evaluated yet. */
  Mesh *mesh_eval = BKE_object_get_evaluated_mesh_unchecked(ob_eval);
  MultiresModifierData *mmd = sculpt_multires_modifier_get(scene, ob, true);

  BLI_assert(mesh_eval != nullptr);

  /* This is for handling a newly opened file with no object visible,
   * causing `mesh_eval == nullptr`. */
  if (mesh_eval == nullptr) {
    return;
  }

  ss.deform_modifiers_active = sculpt_modifiers_active(scene, sd, ob);

  ss.building_vp_handle = false;

  ss.shapekey_active = (mmd == nullptr) ? BKE_keyblock_from_object(ob) : nullptr;

  /* NOTE: Weight pPaint require mesh info for loop lookup, but it never uses multires code path,
   * so no extra checks is needed here. */
  if (mmd) {
    ss.multires.active = true;
    ss.multires.modifier = mmd;
    ss.multires.level = mmd->sculptlvl;
  }
  else {
    ss.multires.active = false;
    ss.multires.modifier = nullptr;
    ss.multires.level = 0;
  }

  ss.subdiv_ccg = mesh_eval->runtime->subdiv_ccg.get();

  pbvh::Tree &pbvh = object::pbvh_ensure(*depsgraph, *ob);

  if (ss.deform_modifiers_active) {
    /* Painting doesn't need crazyspace, use already evaluated mesh coordinates if possible. */
    bool used_me_eval = false;

    if (ob->mode & (OB_MODE_VERTEX_PAINT | OB_MODE_WEIGHT_PAINT)) {
      const Mesh *me_eval_deform = BKE_object_get_mesh_deform_eval(ob_eval);

      /* If the fully evaluated mesh has the same topology as the deform-only version, use it.
       * This matters because crazyspace evaluation is very restrictive and excludes even modifiers
       * that simply recompute vertex weights (which can even include Geometry Nodes). */
      if (me_eval_deform->faces_num == mesh_eval->faces_num &&
          me_eval_deform->corners_num == mesh_eval->corners_num &&
          me_eval_deform->verts_num == mesh_eval->verts_num)
      {
        BKE_sculptsession_free_deformMats(&ss);

        BLI_assert(me_eval_deform->verts_num == mesh_orig->verts_num);

        ss.deform_cos = mesh_eval->vert_positions();
        BKE_pbvh_vert_coords_apply(pbvh, ss.deform_cos);

        used_me_eval = true;
      }
    }

    /* We depend on the deform coordinates not being updated in the middle of a stroke. This array
     * eventually gets cleared inside BKE_sculpt_update_object_before_eval.
     * See #126713 for more information. */
    if (ss.deform_cos.is_empty() && !used_me_eval) {
      BKE_sculptsession_free_deformMats(&ss);

      BKE_crazyspace_build_sculpt(depsgraph, scene, ob, ss.deform_imats, ss.deform_cos);
      BKE_pbvh_vert_coords_apply(pbvh, ss.deform_cos);

      for (blender::float3x3 &matrix : ss.deform_imats) {
        matrix = blender::math::invert(matrix);
      }
    }
  }
  else {
    BKE_sculptsession_free_deformMats(&ss);
  }

  if (ss.shapekey_active != nullptr && ss.deform_cos.is_empty()) {
    ss.deform_cos = Span(static_cast<const float3 *>(ss.shapekey_active->data),
                         mesh_orig->verts_num);
  }

  /* if pbvh is deformed, key block is already applied to it */
  if (ss.shapekey_active) {
    if (ss.deform_cos.is_empty()) {
      const Span key_data(static_cast<const float3 *>(ss.shapekey_active->data),
                          mesh_orig->verts_num);

      if (key_data.data() != nullptr) {
        BKE_pbvh_vert_coords_apply(pbvh, key_data);
        if (ss.deform_cos.is_empty()) {
          ss.deform_cos = key_data;
        }
      }
    }
  }

  if (is_paint_tool) {
    /* We should rebuild the PBVH_pixels when painting canvas changes.
     *
     * The relevant changes are stored/encoded in the paint canvas key.
     * These include the active uv map, and resolutions. */
    if (U.experimental.use_sculpt_texture_paint) {
      char *paint_canvas_key = BKE_paint_canvas_key_get(&scene->toolsettings->paint_mode, ob);
      if (ss.last_paint_canvas_key == nullptr ||
          !STREQ(paint_canvas_key, ss.last_paint_canvas_key))
      {
        MEM_SAFE_FREE(ss.last_paint_canvas_key);
        ss.last_paint_canvas_key = paint_canvas_key;
        BKE_pbvh_mark_rebuild_pixels(pbvh);
      }
      else {
        MEM_freeN(paint_canvas_key);
      }
    }

    /* We could be more precise when we have access to the active tool. */
    const bool use_paint_slots = (ob->mode & OB_MODE_SCULPT) != 0;
    if (use_paint_slots) {
      BKE_texpaint_slots_refresh_object(scene, ob);
    }
  }

  /* This solves a crash when running a sculpt brush in background mode, because there is no redraw
   * after entering sculpt mode to make sure normals are allocated. Recalculating normals with
   * every brush step is too expensive currently. */
  bke::pbvh::update_normals(*depsgraph, *ob, pbvh);
}

void BKE_sculpt_update_object_before_eval(Object *ob_eval)
{
  using namespace blender;
  /* Update before mesh evaluation in the dependency graph. */
  Object *ob_orig = DEG_get_original_object(ob_eval);
  SculptSession *ss = ob_orig->sculpt;
  if (!ss) {
    return;
  }
  if (ss->building_vp_handle) {
    return;
  }

  bke::pbvh::Tree *pbvh = bke::object::pbvh_get(*ob_orig);

  if (!ss->cache && !ss->filter_cache && !ss->expand_cache) {
    /* Avoid performing the following normal update for Multires, as it causes race conditions
     * and other intermittent crashes with shared meshes.
     * See !125268 and #125157 for more information. */
    if (pbvh && pbvh->type() != blender::bke::pbvh::Type::Grids) {
      /* pbvh::Tree nodes may contain dirty normal tags. To avoid losing that information when
       * the pbvh::Tree is deleted, make sure all tagged geometry normals are up to date.
       * See #122947 for more information. */
      blender::bke::pbvh::update_normals_from_eval(*ob_eval, *pbvh);
    }
    /* We free pbvh on changes, except in the middle of drawing a stroke
     * since it can't deal with changing PVBH node organization, we hope
     * topology does not change in the meantime .. weak. */
    BKE_sculptsession_free_pbvh(*ob_orig);

    BKE_sculptsession_free_deformMats(ss);

    /* In vertex/weight paint, force maps to be rebuilt. */
    BKE_sculptsession_free_vwpaint_data(ss);
  }
  else if (pbvh) {
    IndexMaskMemory memory;
    const IndexMask node_mask = bke::pbvh::all_leaf_nodes(*pbvh, memory);
    pbvh->tag_positions_changed(node_mask);
    switch (pbvh->type()) {
      case bke::pbvh::Type::Mesh: {
        MutableSpan<bke::pbvh::MeshNode> nodes = pbvh->nodes<bke::pbvh::MeshNode>();
        node_mask.foreach_index([&](const int i) { BKE_pbvh_node_mark_update(nodes[i]); });
        break;
      }
      case bke::pbvh::Type::Grids: {
        MutableSpan<bke::pbvh::GridsNode> nodes = pbvh->nodes<bke::pbvh::GridsNode>();
        node_mask.foreach_index([&](const int i) { BKE_pbvh_node_mark_update(nodes[i]); });
        break;
      }
      case bke::pbvh::Type::BMesh: {
        MutableSpan<bke::pbvh::BMeshNode> nodes = pbvh->nodes<bke::pbvh::BMeshNode>();
        node_mask.foreach_index([&](const int i) { BKE_pbvh_node_mark_update(nodes[i]); });
        break;
      }
    }
  }
}

void BKE_sculpt_update_object_after_eval(Depsgraph *depsgraph, Object *ob_eval)
{
  /* Update after mesh evaluation in the dependency graph, to rebuild pbvh::Tree or
   * other data when modifiers change the mesh. */
  Object *ob_orig = DEG_get_original_object(ob_eval);

  sculpt_update_object(depsgraph, ob_orig, ob_eval, false);
}

void BKE_sculpt_color_layer_create_if_needed(Object *object)
{
  using namespace blender;
  using namespace blender::bke;
  Mesh *orig_me = BKE_object_get_original_mesh(object);

  if (BKE_color_attribute_supported(*orig_me, orig_me->active_color_attribute)) {
    return;
  }

  AttributeOwner owner = AttributeOwner::from_id(&orig_me->id);
  const std::string unique_name = BKE_attribute_calc_unique_name(owner, "Color");
  if (!orig_me->attributes_for_write().add(
          unique_name, AttrDomain::Point, CD_PROP_COLOR, AttributeInitDefaultValue()))
  {
    return;
  }

  BKE_id_attributes_active_color_set(&orig_me->id, unique_name.c_str());
  BKE_id_attributes_default_color_set(&orig_me->id, unique_name.c_str());
  DEG_id_tag_update(&orig_me->id, ID_RECALC_GEOMETRY_ALL_MODES);
  BKE_mesh_tessface_clear(orig_me);
}

void BKE_sculpt_update_object_for_edit(Depsgraph *depsgraph, Object *ob_orig, bool is_paint_tool)
{
  BLI_assert(ob_orig == DEG_get_original_object(ob_orig));

  Object *ob_eval = DEG_get_evaluated_object(depsgraph, ob_orig);

  sculpt_update_object(depsgraph, ob_orig, ob_eval, is_paint_tool);
}

void BKE_sculpt_mask_layers_ensure(Depsgraph *depsgraph,
                                   Main *bmain,
                                   Object *ob,
                                   MultiresModifierData *mmd)
{
  using namespace blender;
  using namespace blender::bke;
  Mesh *mesh = static_cast<Mesh *>(ob->data);
  const OffsetIndices faces = mesh->faces();
  const Span<int> corner_verts = mesh->corner_verts();
  MutableAttributeAccessor attributes = mesh->attributes_for_write();

  /* if multires is active, create a grid paint mask layer if there
   * isn't one already */
  if (mmd && !CustomData_has_layer(&mesh->corner_data, CD_GRID_PAINT_MASK)) {
    int level = max_ii(1, mmd->sculptlvl);
    int gridsize = BKE_ccg_gridsize(level);
    int gridarea = gridsize * gridsize;

    GridPaintMask *gmask = static_cast<GridPaintMask *>(CustomData_add_layer(
        &mesh->corner_data, CD_GRID_PAINT_MASK, CD_SET_DEFAULT, mesh->corners_num));

    for (int i = 0; i < mesh->corners_num; i++) {
      GridPaintMask *gpm = &gmask[i];

      gpm->level = level;
      gpm->data = static_cast<float *>(
          MEM_callocN(sizeof(float) * gridarea, "GridPaintMask.data"));
    }

    /* If vertices already have mask, copy into multires data. */
    if (const VArray<float> mask = *attributes.lookup<float>(".sculpt_mask", AttrDomain::Point)) {
      const VArraySpan<float> mask_span(mask);
      for (const int i : faces.index_range()) {
        const IndexRange face = faces[i];

        /* Mask center. */
        float avg = 0.0f;
        for (const int vert : corner_verts.slice(face)) {
          avg += mask_span[vert];
        }
        avg /= float(face.size());

        /* Fill in multires mask corner. */
        for (const int corner : face) {
          GridPaintMask *gpm = &gmask[corner];
          const int vert = corner_verts[corner];
          const int prev = corner_verts[mesh::face_corner_prev(face, corner)];
          const int next = corner_verts[mesh::face_corner_next(face, corner)];

          gpm->data[0] = avg;
          gpm->data[1] = (mask_span[vert] + mask_span[next]) * 0.5f;
          gpm->data[2] = (mask_span[vert] + mask_span[prev]) * 0.5f;
          gpm->data[3] = mask_span[vert];
        }
      }
    }
    /* The evaluated multires CCG must be updated to contain the new data. */
    DEG_id_tag_update(&ob->id, ID_RECALC_GEOMETRY);
    if (depsgraph) {
      BKE_scene_graph_evaluated_ensure(depsgraph, bmain);
    }
  }
  else {
    attributes.add<float>(".sculpt_mask", AttrDomain::Point, AttributeInitDefaultValue());
  }
}

void BKE_sculpt_toolsettings_data_ensure(Main *bmain, Scene *scene)
{
  BKE_paint_ensure(bmain, scene->toolsettings, (Paint **)&scene->toolsettings->sculpt);

  Sculpt *sd = scene->toolsettings->sculpt;

  const Sculpt *defaults = DNA_struct_default_get(Sculpt);

  /* We have file versioning code here for historical
   * reasons.  Don't add more checks here, do it properly
   * in blenloader.
   */
  if (sd->automasking_start_normal_limit == 0.0f) {
    sd->automasking_start_normal_limit = defaults->automasking_start_normal_limit;
    sd->automasking_start_normal_falloff = defaults->automasking_start_normal_falloff;

    sd->automasking_view_normal_limit = defaults->automasking_view_normal_limit;
    sd->automasking_view_normal_falloff = defaults->automasking_view_normal_limit;
  }

  if (sd->detail_percent == 0.0f) {
    sd->detail_percent = defaults->detail_percent;
  }
  if (sd->constant_detail == 0.0f) {
    sd->constant_detail = defaults->constant_detail;
  }
  if (sd->detail_size == 0.0f) {
    sd->detail_size = defaults->detail_size;
  }

  /* Set sane default tiling offsets. */
  if (!sd->paint.tile_offset[0]) {
    sd->paint.tile_offset[0] = 1.0f;
  }
  if (!sd->paint.tile_offset[1]) {
    sd->paint.tile_offset[1] = 1.0f;
  }
  if (!sd->paint.tile_offset[2]) {
    sd->paint.tile_offset[2] = 1.0f;
  }

  if (!sd->automasking_cavity_curve || !sd->automasking_cavity_curve_op) {
    BKE_sculpt_check_cavity_curves(sd);
  }
}

static bool check_sculpt_object_deformed(Object *object, const bool for_construction)
{
  bool deformed = false;

  /* Active modifiers means extra deformation, which can't be handled correct
   * on birth of pbvh::Tree and sculpt "layer" levels, so use pbvh::Tree only for internal brush
   * stuff and show final evaluated mesh so user would see actual object shape. */
  deformed |= object->sculpt->deform_modifiers_active;

  if (for_construction) {
    deformed |= object->sculpt->shapekey_active != nullptr;
  }
  else {
    /* As in case with modifiers, we can't synchronize deformation made against
     * pbvh::Tree and non-locked keyblock, so also use pbvh::Tree only for brushes and
     * final DM to give final result to user. */
    deformed |= object->sculpt->shapekey_active && (object->shapeflag & OB_SHAPE_LOCK) == 0;
  }

  return deformed;
}

void BKE_sculpt_sync_face_visibility_to_grids(const Mesh &mesh, SubdivCCG &subdiv_ccg)
{
  using namespace blender;
  using namespace blender::bke;

  const AttributeAccessor attributes = mesh.attributes();
  const VArray<bool> hide_poly = *attributes.lookup_or_default<bool>(
      ".hide_poly", AttrDomain::Face, false);
  if (hide_poly.is_single() && !hide_poly.get_internal_single()) {
    BKE_subdiv_ccg_grid_hidden_free(subdiv_ccg);
    return;
  }

  const OffsetIndices<int> faces = mesh.faces();

  const VArraySpan<bool> hide_poly_span(hide_poly);
  BitGroupVector<> &grid_hidden = BKE_subdiv_ccg_grid_hidden_ensure(subdiv_ccg);
  threading::parallel_for(faces.index_range(), 1024, [&](const IndexRange range) {
    for (const int i : range) {
      const bool face_hidden = hide_poly_span[i];
      for (const int corner : faces[i]) {
        grid_hidden[corner].set_all(face_hidden);
      }
    }
  });
}

namespace blender::bke {

static std::unique_ptr<pbvh::Tree> build_pbvh_for_dynamic_topology(Object *ob)
{
  BMesh &bm = *ob->sculpt->bm;
  BM_data_layer_ensure_named(&bm, &bm.vdata, CD_PROP_INT32, ".sculpt_dyntopo_node_id_vertex");
  BM_data_layer_ensure_named(&bm, &bm.pdata, CD_PROP_INT32, ".sculpt_dyntopo_node_id_face");

  return std::make_unique<pbvh::Tree>(pbvh::Tree::from_bmesh(bm));
}

static std::unique_ptr<pbvh::Tree> build_pbvh_from_regular_mesh(Object *ob,
                                                                const Mesh *me_eval_deform)
{
  const Mesh &mesh = *BKE_object_get_original_mesh(ob);
  std::unique_ptr<pbvh::Tree> pbvh = std::make_unique<pbvh::Tree>(pbvh::Tree::from_mesh(mesh));

  const bool is_deformed = check_sculpt_object_deformed(ob, true);
  if (is_deformed && me_eval_deform != nullptr) {
    BKE_pbvh_vert_coords_apply(*pbvh, me_eval_deform->vert_positions());
  }

  return pbvh;
}

static std::unique_ptr<pbvh::Tree> build_pbvh_from_ccg(Object *ob, SubdivCCG &subdiv_ccg)
{
  const Mesh &base_mesh = *BKE_mesh_from_object(ob);
  BKE_sculpt_sync_face_visibility_to_grids(base_mesh, subdiv_ccg);

  return std::make_unique<pbvh::Tree>(pbvh::Tree::from_grids(base_mesh, subdiv_ccg));
}

}  // namespace blender::bke

namespace blender::bke::object {

pbvh::Tree &pbvh_ensure(Depsgraph &depsgraph, Object &object)
{
  if (pbvh::Tree *pbvh = pbvh_get(object)) {
    return *pbvh;
  }
  BLI_assert(object.sculpt != nullptr);
  SculptSession &ss = *object.sculpt;

  if (ss.bm != nullptr) {
    /* Sculpting on a BMesh (dynamic-topology) gets a special pbvh::Tree. */
    ss.pbvh = build_pbvh_for_dynamic_topology(&object);
  }
  else {
    Object *object_eval = DEG_get_evaluated_object(&depsgraph, &object);
    Mesh *mesh_eval = static_cast<Mesh *>(object_eval->data);
    if (mesh_eval->runtime->subdiv_ccg != nullptr) {
      ss.pbvh = build_pbvh_from_ccg(&object, *mesh_eval->runtime->subdiv_ccg);
    }
    else {
      const Mesh *me_eval_deform = BKE_object_get_mesh_deform_eval(object_eval);
      ss.pbvh = build_pbvh_from_regular_mesh(&object, me_eval_deform);
    }
  }

  return *object::pbvh_get(object);
}

const pbvh::Tree *pbvh_get(const Object &object)
{
  if (!object.sculpt) {
    return nullptr;
  }
  return object.sculpt->pbvh.get();
}

pbvh::Tree *pbvh_get(Object &object)
{
  BLI_assert(object.type == OB_MESH);
  if (!object.sculpt) {
    return nullptr;
  }
  return object.sculpt->pbvh.get();
}

}  // namespace blender::bke::object

bool BKE_object_sculpt_use_dyntopo(const Object *object)
{
  return object->sculpt && object->sculpt->bm;
}

bool BKE_sculptsession_use_pbvh_draw(const Object *ob, const RegionView3D *rv3d)
{
  SculptSession *ss = ob->sculpt;
  if (ss == nullptr || ss->mode_type != OB_MODE_SCULPT) {
    return false;
  }
  const blender::bke::pbvh::Tree *pbvh = blender::bke::object::pbvh_get(*ob);
  if (!pbvh) {
    return false;
  }

  if (pbvh->type() == blender::bke::pbvh::Type::Mesh) {
    /* Regular mesh only draws from pbvh::Tree without modifiers and shape keys, or for
     * external engines that do not have access to the pbvh::Tree like Eevee does. */
    const bool external_engine = rv3d && rv3d->view_render != nullptr;
    return !(ss->shapekey_active || ss->deform_modifiers_active || external_engine);
  }

  /* Multires and dyntopo always draw directly from the pbvh::Tree. */
  return true;
}

/* Returns the Face Set random color for rendering in the overlay given its ID and a color seed. */
#define GOLDEN_RATIO_CONJUGATE 0.618033988749895f
void BKE_paint_face_set_overlay_color_get(const int face_set, const int seed, uchar r_color[4])
{
  float rgba[4];
  float random_mod_hue = GOLDEN_RATIO_CONJUGATE * (face_set + (seed % 10));
  random_mod_hue = random_mod_hue - floorf(random_mod_hue);
  const float random_mod_sat = BLI_hash_int_01(face_set + seed + 1);
  const float random_mod_val = BLI_hash_int_01(face_set + seed + 2);
  hsv_to_rgb(random_mod_hue,
             0.6f + (random_mod_sat * 0.25f),
             1.0f - (random_mod_val * 0.35f),
             &rgba[0],
             &rgba[1],
             &rgba[2]);
  rgba_float_to_uchar(r_color, rgba);
}<|MERGE_RESOLUTION|>--- conflicted
+++ resolved
@@ -818,7 +818,6 @@
       name = "Draw";
       break;
     case OB_MODE_VERTEX_PAINT:
-<<<<<<< HEAD
       name = "Paint";
       if (brush_type) {
         switch (eBrushVertexPaintType(*brush_type)) {
@@ -855,12 +854,6 @@
             break;
         }
       }
-=======
-      name = "Paint Hard";
-      break;
-    case OB_MODE_WEIGHT_PAINT:
-      name = "Paint";
->>>>>>> 1cf81d73
       break;
     case OB_MODE_TEXTURE_PAINT:
       name = "Paint Hard";
@@ -889,7 +882,6 @@
       break;
     case OB_MODE_VERTEX_GPENCIL_LEGACY:
       name = "Paint";
-<<<<<<< HEAD
       if (brush_type) {
         switch (eBrushGPVertexType(*brush_type)) {
           case GPVERTEX_BRUSH_TYPE_BLUR:
@@ -913,15 +905,12 @@
             break;
         }
       }
-=======
->>>>>>> 1cf81d73
       break;
     case OB_MODE_SCULPT_GPENCIL_LEGACY:
       name = "Smooth";
       break;
     case OB_MODE_WEIGHT_GPENCIL_LEGACY:
       name = "Paint";
-<<<<<<< HEAD
       if (brush_type) {
         switch (eBrushGPWeightType(*brush_type)) {
           case GPWEIGHT_BRUSH_TYPE_BLUR:
@@ -938,8 +927,6 @@
             break;
         }
       }
-=======
->>>>>>> 1cf81d73
       break;
     default:
       BLI_assert_unreachable();
