--- conflicted
+++ resolved
@@ -2008,40 +2008,22 @@
 
     /* if vertices already have mask, copy into multires data */
     if (paint_mask) {
-<<<<<<< HEAD
-      for (i = 0; i < me->totpoly; i++) {
+      for (const int i : polys.index_range()) {
         const blender::IndexRange poly = polys[i];
-        float avg = 0;
-
-        /* mask center */
-        for (j = 0; j < poly.size(); j++) {
-          const int vert = corner_verts[poly.start() + j];
-=======
-      for (const int i : polys.index_range()) {
-        const MPoly &poly = polys[i];
 
         /* mask center */
         float avg = 0.0f;
-        for (const int vert : corner_verts.slice(poly.loopstart, poly.totloop)) {
->>>>>>> 73d0531f
+        for (const int vert : corner_verts.slice(poly)) {
           avg += paint_mask[vert];
         }
         avg /= float(poly.size());
 
         /* fill in multires mask corner */
-<<<<<<< HEAD
-        for (j = 0; j < poly.size(); j++) {
-          GridPaintMask *gpm = &gmask[poly.start() + j];
-          const int vert = corner_verts[poly.start() + j];
-          const int prev = ME_POLY_LOOP_PREV(poly, j);
-          const int next = ME_POLY_LOOP_NEXT(poly, j);
-=======
-        for (const int corner : blender::IndexRange(poly.loopstart, poly.totloop)) {
+        for (const int corner : poly) {
           GridPaintMask *gpm = &gmask[corner];
           const int vert = corner_verts[corner];
           const int prev = corner_verts[blender::bke::mesh::poly_corner_prev(poly, vert)];
           const int next = corner_verts[blender::bke::mesh::poly_corner_next(poly, vert)];
->>>>>>> 73d0531f
 
           gpm->data[0] = avg;
           gpm->data[1] = (paint_mask[vert] + paint_mask[vert]) * 0.5f;
