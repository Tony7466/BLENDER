/* SPDX-License-Identifier: GPL-2.0-or-later
 * Copyright 2009 by Nicholas Bishop. All rights reserved. */

/** \file
 * \ingroup bke
 */

#include <cstdlib>
#include <cstring>

#include "MEM_guardedalloc.h"

#include "DNA_brush_types.h"
#include "DNA_gpencil_types.h"
#include "DNA_mesh_types.h"
#include "DNA_meshdata_types.h"
#include "DNA_modifier_types.h"
#include "DNA_object_types.h"
#include "DNA_scene_types.h"
#include "DNA_space_types.h"
#include "DNA_view3d_types.h"
#include "DNA_workspace_types.h"

#include "BLI_bitmap.h"
#include "BLI_hash.h"
#include "BLI_listbase.h"
#include "BLI_math_vector.h"
#include "BLI_string_utf8.h"
#include "BLI_utildefines.h"

#include "BLT_translation.h"

#include "BKE_attribute.h"
#include "BKE_attribute.hh"
#include "BKE_brush.h"
#include "BKE_ccg.h"
#include "BKE_colortools.h"
#include "BKE_context.h"
#include "BKE_crazyspace.h"
#include "BKE_deform.h"
#include "BKE_gpencil.h"
#include "BKE_idtype.h"
#include "BKE_image.h"
#include "BKE_key.h"
#include "BKE_layer.h"
#include "BKE_lib_id.h"
#include "BKE_main.h"
#include "BKE_material.h"
#include "BKE_mesh.h"
#include "BKE_mesh_mapping.h"
#include "BKE_mesh_runtime.h"
#include "BKE_modifier.h"
#include "BKE_multires.h"
#include "BKE_object.h"
#include "BKE_paint.h"
#include "BKE_pbvh.h"
#include "BKE_scene.h"
#include "BKE_subdiv_ccg.h"
#include "BKE_subsurf.h"

#include "DEG_depsgraph.h"
#include "DEG_depsgraph_query.h"

#include "RNA_enum_types.h"

#include "BLO_read_write.h"

#include "bmesh.h"

using blender::float3;
using blender::MutableSpan;
using blender::Span;

static void sculpt_attribute_update_refs(Object *ob);
static SculptAttribute *sculpt_attribute_ensure_ex(Object *ob,
                                                   eAttrDomain domain,
                                                   eCustomDataType proptype,
                                                   const char *name,
                                                   const SculptAttributeParams *params,
                                                   PBVHType pbvhtype,
                                                   bool flat_array_for_bmesh);
static void sculptsession_bmesh_add_layers(Object *ob);

static void palette_init_data(ID *id)
{
  Palette *palette = (Palette *)id;

  BLI_assert(MEMCMP_STRUCT_AFTER_IS_ZERO(palette, id));

  /* Enable fake user by default. */
  id_fake_user_set(&palette->id);
}

static void palette_copy_data(Main * /*bmain*/, ID *id_dst, const ID *id_src, const int /*flag*/)
{
  Palette *palette_dst = (Palette *)id_dst;
  const Palette *palette_src = (const Palette *)id_src;

  BLI_duplicatelist(&palette_dst->colors, &palette_src->colors);
}

static void palette_free_data(ID *id)
{
  Palette *palette = (Palette *)id;

  BLI_freelistN(&palette->colors);
}

static void palette_blend_write(BlendWriter *writer, ID *id, const void *id_address)
{
  Palette *palette = (Palette *)id;

  BLO_write_id_struct(writer, Palette, id_address, &palette->id);
  BKE_id_blend_write(writer, &palette->id);

  BLO_write_struct_list(writer, PaletteColor, &palette->colors);
}

static void palette_blend_read_data(BlendDataReader *reader, ID *id)
{
  Palette *palette = (Palette *)id;
  BLO_read_list(reader, &palette->colors);
}

static void palette_undo_preserve(BlendLibReader * /*reader*/, ID *id_new, ID *id_old)
{
  /* Whole Palette is preserved across undo-steps, and it has no extra pointer, simple. */
  /* NOTE: We do not care about potential internal references to self here, Palette has none. */
  /* NOTE: We do not swap IDProperties, as dealing with potential ID pointers in those would be
   *       fairly delicate. */
  BKE_lib_id_swap(nullptr, id_new, id_old);
  SWAP(IDProperty *, id_new->properties, id_old->properties);
}

IDTypeInfo IDType_ID_PAL = {
    /* id_code */ ID_PAL,
    /* id_filter */ FILTER_ID_PAL,
    /* main_listbase_index */ INDEX_ID_PAL,
    /* struct_size */ sizeof(Palette),
    /* name */ "Palette",
    /* name_plural */ "palettes",
    /* translation_context */ BLT_I18NCONTEXT_ID_PALETTE,
    /* flags */ IDTYPE_FLAGS_NO_ANIMDATA,
    /* asset_type_info */ nullptr,

    /* init_data */ palette_init_data,
    /* copy_data */ palette_copy_data,
    /* free_data */ palette_free_data,
    /* make_local */ nullptr,
    /* foreach_id */ nullptr,
    /* foreach_cache */ nullptr,
    /* foreach_path */ nullptr,
    /* owner_pointer_get */ nullptr,

    /* blend_write */ palette_blend_write,
    /* blend_read_data */ palette_blend_read_data,
    /* blend_read_lib */ nullptr,
    /* blend_read_expand */ nullptr,

    /* blend_read_undo_preserve */ palette_undo_preserve,

    /* lib_override_apply_post */ nullptr,
};

static void paint_curve_copy_data(Main * /*bmain*/,
                                  ID *id_dst,
                                  const ID *id_src,
                                  const int /*flag*/)
{
  PaintCurve *paint_curve_dst = (PaintCurve *)id_dst;
  const PaintCurve *paint_curve_src = (const PaintCurve *)id_src;

  if (paint_curve_src->tot_points != 0) {
    paint_curve_dst->points = static_cast<PaintCurvePoint *>(
        MEM_dupallocN(paint_curve_src->points));
  }
}

static void paint_curve_free_data(ID *id)
{
  PaintCurve *paint_curve = (PaintCurve *)id;

  MEM_SAFE_FREE(paint_curve->points);
  paint_curve->tot_points = 0;
}

static void paint_curve_blend_write(BlendWriter *writer, ID *id, const void *id_address)
{
  PaintCurve *pc = (PaintCurve *)id;

  BLO_write_id_struct(writer, PaintCurve, id_address, &pc->id);
  BKE_id_blend_write(writer, &pc->id);

  BLO_write_struct_array(writer, PaintCurvePoint, pc->tot_points, pc->points);
}

static void paint_curve_blend_read_data(BlendDataReader *reader, ID *id)
{
  PaintCurve *pc = (PaintCurve *)id;
  BLO_read_data_address(reader, &pc->points);
}

IDTypeInfo IDType_ID_PC = {
    /* id_code */ ID_PC,
    /* id_filter */ FILTER_ID_PC,
    /* main_listbase_index */ INDEX_ID_PC,
    /* struct_size */ sizeof(PaintCurve),
    /* name */ "PaintCurve",
    /* name_plural */ "paint_curves",
    /* translation_context */ BLT_I18NCONTEXT_ID_PAINTCURVE,
    /* flags */ IDTYPE_FLAGS_NO_ANIMDATA,
    /* asset_type_info */ nullptr,

    /* init_data */ nullptr,
    /* copy_data */ paint_curve_copy_data,
    /* free_data */ paint_curve_free_data,
    /* make_local */ nullptr,
    /* foreach_id */ nullptr,
    /* foreach_cache */ nullptr,
    /* foreach_path */ nullptr,
    /* owner_pointer_get */ nullptr,

    /* blend_write */ paint_curve_blend_write,
    /* blend_read_data */ paint_curve_blend_read_data,
    /* blend_read_lib */ nullptr,
    /* blend_read_expand */ nullptr,

    /* blend_read_undo_preserve */ nullptr,

    /* lib_override_apply_post */ nullptr,
};

const uchar PAINT_CURSOR_SCULPT[3] = {255, 100, 100};
const uchar PAINT_CURSOR_VERTEX_PAINT[3] = {255, 255, 255};
const uchar PAINT_CURSOR_WEIGHT_PAINT[3] = {200, 200, 255};
const uchar PAINT_CURSOR_TEXTURE_PAINT[3] = {255, 255, 255};

static ePaintOverlayControlFlags overlay_flags = (ePaintOverlayControlFlags)0;

void BKE_paint_invalidate_overlay_tex(Scene *scene, ViewLayer *view_layer, const Tex *tex)
{
  Paint *p = BKE_paint_get_active(scene, view_layer);
  if (!p) {
    return;
  }

  Brush *br = p->brush;
  if (!br) {
    return;
  }

  if (br->mtex.tex == tex) {
    overlay_flags |= PAINT_OVERLAY_INVALID_TEXTURE_PRIMARY;
  }
  if (br->mask_mtex.tex == tex) {
    overlay_flags |= PAINT_OVERLAY_INVALID_TEXTURE_SECONDARY;
  }
}

void BKE_paint_invalidate_cursor_overlay(Scene *scene, ViewLayer *view_layer, CurveMapping *curve)
{
  Paint *p = BKE_paint_get_active(scene, view_layer);
  if (p == nullptr) {
    return;
  }

  Brush *br = p->brush;
  if (br && br->curve == curve) {
    overlay_flags |= PAINT_OVERLAY_INVALID_CURVE;
  }
}

void BKE_paint_invalidate_overlay_all(void)
{
  overlay_flags |= (PAINT_OVERLAY_INVALID_TEXTURE_SECONDARY |
                    PAINT_OVERLAY_INVALID_TEXTURE_PRIMARY | PAINT_OVERLAY_INVALID_CURVE);
}

ePaintOverlayControlFlags BKE_paint_get_overlay_flags(void)
{
  return overlay_flags;
}

void BKE_paint_set_overlay_override(eOverlayFlags flags)
{
  if (flags & BRUSH_OVERLAY_OVERRIDE_MASK) {
    if (flags & BRUSH_OVERLAY_CURSOR_OVERRIDE_ON_STROKE) {
      overlay_flags |= PAINT_OVERLAY_OVERRIDE_CURSOR;
    }
    if (flags & BRUSH_OVERLAY_PRIMARY_OVERRIDE_ON_STROKE) {
      overlay_flags |= PAINT_OVERLAY_OVERRIDE_PRIMARY;
    }
    if (flags & BRUSH_OVERLAY_SECONDARY_OVERRIDE_ON_STROKE) {
      overlay_flags |= PAINT_OVERLAY_OVERRIDE_SECONDARY;
    }
  }
  else {
    overlay_flags &= ~(PAINT_OVERRIDE_MASK);
  }
}

void BKE_paint_reset_overlay_invalid(ePaintOverlayControlFlags flag)
{
  overlay_flags &= ~(flag);
}

bool BKE_paint_ensure_from_paintmode(Scene *sce, ePaintMode mode)
{
  ToolSettings *ts = sce->toolsettings;
  Paint **paint_ptr = nullptr;
  /* Some paint modes don't store paint settings as pointer, for these this can be set and
   * referenced by paint_ptr. */
  Paint *paint_tmp = nullptr;

  switch (mode) {
    case PAINT_MODE_SCULPT:
      paint_ptr = (Paint **)&ts->sculpt;
      break;
    case PAINT_MODE_VERTEX:
      paint_ptr = (Paint **)&ts->vpaint;
      break;
    case PAINT_MODE_WEIGHT:
      paint_ptr = (Paint **)&ts->wpaint;
      break;
    case PAINT_MODE_TEXTURE_2D:
    case PAINT_MODE_TEXTURE_3D:
      paint_tmp = (Paint *)&ts->imapaint;
      paint_ptr = &paint_tmp;
      break;
    case PAINT_MODE_SCULPT_UV:
      paint_ptr = (Paint **)&ts->uvsculpt;
      break;
    case PAINT_MODE_GPENCIL:
      paint_ptr = (Paint **)&ts->gp_paint;
      break;
    case PAINT_MODE_VERTEX_GPENCIL:
      paint_ptr = (Paint **)&ts->gp_vertexpaint;
      break;
    case PAINT_MODE_SCULPT_GPENCIL:
      paint_ptr = (Paint **)&ts->gp_sculptpaint;
      break;
    case PAINT_MODE_WEIGHT_GPENCIL:
      paint_ptr = (Paint **)&ts->gp_weightpaint;
      break;
    case PAINT_MODE_SCULPT_CURVES:
      paint_ptr = (Paint **)&ts->curves_sculpt;
      break;
    case PAINT_MODE_INVALID:
      break;
  }
  if (paint_ptr) {
    BKE_paint_ensure(ts, paint_ptr);
    return true;
  }
  return false;
}

Paint *BKE_paint_get_active_from_paintmode(Scene *sce, ePaintMode mode)
{
  if (sce) {
    ToolSettings *ts = sce->toolsettings;

    switch (mode) {
      case PAINT_MODE_SCULPT:
        return &ts->sculpt->paint;
      case PAINT_MODE_VERTEX:
        return &ts->vpaint->paint;
      case PAINT_MODE_WEIGHT:
        return &ts->wpaint->paint;
      case PAINT_MODE_TEXTURE_2D:
      case PAINT_MODE_TEXTURE_3D:
        return &ts->imapaint.paint;
      case PAINT_MODE_SCULPT_UV:
        return &ts->uvsculpt->paint;
      case PAINT_MODE_GPENCIL:
        return &ts->gp_paint->paint;
      case PAINT_MODE_VERTEX_GPENCIL:
        return &ts->gp_vertexpaint->paint;
      case PAINT_MODE_SCULPT_GPENCIL:
        return &ts->gp_sculptpaint->paint;
      case PAINT_MODE_WEIGHT_GPENCIL:
        return &ts->gp_weightpaint->paint;
      case PAINT_MODE_SCULPT_CURVES:
        return &ts->curves_sculpt->paint;
      case PAINT_MODE_INVALID:
        return nullptr;
      default:
        return &ts->imapaint.paint;
    }
  }

  return nullptr;
}

const EnumPropertyItem *BKE_paint_get_tool_enum_from_paintmode(ePaintMode mode)
{
  switch (mode) {
    case PAINT_MODE_SCULPT:
      return rna_enum_brush_sculpt_tool_items;
    case PAINT_MODE_VERTEX:
      return rna_enum_brush_vertex_tool_items;
    case PAINT_MODE_WEIGHT:
      return rna_enum_brush_weight_tool_items;
    case PAINT_MODE_TEXTURE_2D:
    case PAINT_MODE_TEXTURE_3D:
      return rna_enum_brush_image_tool_items;
    case PAINT_MODE_SCULPT_UV:
      return rna_enum_brush_uv_sculpt_tool_items;
    case PAINT_MODE_GPENCIL:
      return rna_enum_brush_gpencil_types_items;
    case PAINT_MODE_VERTEX_GPENCIL:
      return rna_enum_brush_gpencil_vertex_types_items;
    case PAINT_MODE_SCULPT_GPENCIL:
      return rna_enum_brush_gpencil_sculpt_types_items;
    case PAINT_MODE_WEIGHT_GPENCIL:
      return rna_enum_brush_gpencil_weight_types_items;
    case PAINT_MODE_SCULPT_CURVES:
      return rna_enum_brush_curves_sculpt_tool_items;
    case PAINT_MODE_INVALID:
      break;
  }
  return nullptr;
}

const char *BKE_paint_get_tool_prop_id_from_paintmode(ePaintMode mode)
{
  switch (mode) {
    case PAINT_MODE_SCULPT:
      return "sculpt_tool";
    case PAINT_MODE_VERTEX:
      return "vertex_tool";
    case PAINT_MODE_WEIGHT:
      return "weight_tool";
    case PAINT_MODE_TEXTURE_2D:
    case PAINT_MODE_TEXTURE_3D:
      return "image_tool";
    case PAINT_MODE_SCULPT_UV:
      return "uv_sculpt_tool";
    case PAINT_MODE_GPENCIL:
      return "gpencil_tool";
    case PAINT_MODE_VERTEX_GPENCIL:
      return "gpencil_vertex_tool";
    case PAINT_MODE_SCULPT_GPENCIL:
      return "gpencil_sculpt_tool";
    case PAINT_MODE_WEIGHT_GPENCIL:
      return "gpencil_weight_tool";
    case PAINT_MODE_SCULPT_CURVES:
      return "curves_sculpt_tool";
    case PAINT_MODE_INVALID:
      break;
  }

  /* Invalid paint mode. */
  return nullptr;
}

Paint *BKE_paint_get_active(Scene *sce, ViewLayer *view_layer)
{
  if (sce && view_layer) {
    ToolSettings *ts = sce->toolsettings;
    BKE_view_layer_synced_ensure(sce, view_layer);
    Object *actob = BKE_view_layer_active_object_get(view_layer);

    if (actob) {
      switch (actob->mode) {
        case OB_MODE_SCULPT:
          return &ts->sculpt->paint;
        case OB_MODE_VERTEX_PAINT:
          return &ts->vpaint->paint;
        case OB_MODE_WEIGHT_PAINT:
          return &ts->wpaint->paint;
        case OB_MODE_TEXTURE_PAINT:
          return &ts->imapaint.paint;
        case OB_MODE_PAINT_GPENCIL:
          return &ts->gp_paint->paint;
        case OB_MODE_VERTEX_GPENCIL:
          return &ts->gp_vertexpaint->paint;
        case OB_MODE_SCULPT_GPENCIL:
          return &ts->gp_sculptpaint->paint;
        case OB_MODE_WEIGHT_GPENCIL:
          return &ts->gp_weightpaint->paint;
        case OB_MODE_SCULPT_CURVES:
          return &ts->curves_sculpt->paint;
        case OB_MODE_EDIT:
          return ts->uvsculpt ? &ts->uvsculpt->paint : nullptr;
        default:
          break;
      }
    }

    /* default to image paint */
    return &ts->imapaint.paint;
  }

  return nullptr;
}

Paint *BKE_paint_get_active_from_context(const bContext *C)
{
  Scene *sce = CTX_data_scene(C);
  ViewLayer *view_layer = CTX_data_view_layer(C);
  SpaceImage *sima;

  if (sce && view_layer) {
    ToolSettings *ts = sce->toolsettings;
    BKE_view_layer_synced_ensure(sce, view_layer);
    Object *obact = BKE_view_layer_active_object_get(view_layer);

    if ((sima = CTX_wm_space_image(C)) != nullptr) {
      if (obact && obact->mode == OB_MODE_EDIT) {
        if (sima->mode == SI_MODE_PAINT) {
          return &ts->imapaint.paint;
        }
        if (sima->mode == SI_MODE_UV) {
          return &ts->uvsculpt->paint;
        }
      }
      else {
        return &ts->imapaint.paint;
      }
    }
    else {
      return BKE_paint_get_active(sce, view_layer);
    }
  }

  return nullptr;
}

ePaintMode BKE_paintmode_get_active_from_context(const bContext *C)
{
  Scene *sce = CTX_data_scene(C);
  ViewLayer *view_layer = CTX_data_view_layer(C);
  SpaceImage *sima;

  if (sce && view_layer) {
    BKE_view_layer_synced_ensure(sce, view_layer);
    Object *obact = BKE_view_layer_active_object_get(view_layer);

    if ((sima = CTX_wm_space_image(C)) != nullptr) {
      if (obact && obact->mode == OB_MODE_EDIT) {
        if (sima->mode == SI_MODE_PAINT) {
          return PAINT_MODE_TEXTURE_2D;
        }
        if (sima->mode == SI_MODE_UV) {
          return PAINT_MODE_SCULPT_UV;
        }
      }
      else {
        return PAINT_MODE_TEXTURE_2D;
      }
    }
    else if (obact) {
      switch (obact->mode) {
        case OB_MODE_SCULPT:
          return PAINT_MODE_SCULPT;
        case OB_MODE_VERTEX_PAINT:
          return PAINT_MODE_VERTEX;
        case OB_MODE_WEIGHT_PAINT:
          return PAINT_MODE_WEIGHT;
        case OB_MODE_TEXTURE_PAINT:
          return PAINT_MODE_TEXTURE_3D;
        case OB_MODE_EDIT:
          return PAINT_MODE_SCULPT_UV;
        case OB_MODE_SCULPT_CURVES:
          return PAINT_MODE_SCULPT_CURVES;
        default:
          return PAINT_MODE_TEXTURE_2D;
      }
    }
    else {
      /* default to image paint */
      return PAINT_MODE_TEXTURE_2D;
    }
  }

  return PAINT_MODE_INVALID;
}

ePaintMode BKE_paintmode_get_from_tool(const bToolRef *tref)
{
  if (tref->space_type == SPACE_VIEW3D) {
    switch (tref->mode) {
      case CTX_MODE_SCULPT:
        return PAINT_MODE_SCULPT;
      case CTX_MODE_PAINT_VERTEX:
        return PAINT_MODE_VERTEX;
      case CTX_MODE_PAINT_WEIGHT:
        return PAINT_MODE_WEIGHT;
      case CTX_MODE_PAINT_GPENCIL:
        return PAINT_MODE_GPENCIL;
      case CTX_MODE_PAINT_TEXTURE:
        return PAINT_MODE_TEXTURE_3D;
      case CTX_MODE_VERTEX_GPENCIL:
        return PAINT_MODE_VERTEX_GPENCIL;
      case CTX_MODE_SCULPT_GPENCIL:
        return PAINT_MODE_SCULPT_GPENCIL;
      case CTX_MODE_WEIGHT_GPENCIL:
        return PAINT_MODE_WEIGHT_GPENCIL;
      case CTX_MODE_SCULPT_CURVES:
        return PAINT_MODE_SCULPT_CURVES;
    }
  }
  else if (tref->space_type == SPACE_IMAGE) {
    switch (tref->mode) {
      case SI_MODE_PAINT:
        return PAINT_MODE_TEXTURE_2D;
      case SI_MODE_UV:
        return PAINT_MODE_SCULPT_UV;
    }
  }

  return PAINT_MODE_INVALID;
}

Brush *BKE_paint_brush(Paint *p)
{
  return (Brush *)BKE_paint_brush_for_read((const Paint *)p);
}

const Brush *BKE_paint_brush_for_read(const Paint *p)
{
  return p ? p->brush : nullptr;
}

void BKE_paint_brush_set(Paint *p, Brush *br)
{
  if (p) {
    id_us_min((ID *)p->brush);
    id_us_plus((ID *)br);
    p->brush = br;

    BKE_paint_toolslots_brush_update(p);
  }
}

void BKE_paint_runtime_init(const ToolSettings *ts, Paint *paint)
{
  if (paint == &ts->imapaint.paint) {
    paint->runtime.tool_offset = offsetof(Brush, imagepaint_tool);
    paint->runtime.ob_mode = OB_MODE_TEXTURE_PAINT;
  }
  else if (ts->sculpt && paint == &ts->sculpt->paint) {
    paint->runtime.tool_offset = offsetof(Brush, sculpt_tool);
    paint->runtime.ob_mode = OB_MODE_SCULPT;
  }
  else if (ts->vpaint && paint == &ts->vpaint->paint) {
    paint->runtime.tool_offset = offsetof(Brush, vertexpaint_tool);
    paint->runtime.ob_mode = OB_MODE_VERTEX_PAINT;
  }
  else if (ts->wpaint && paint == &ts->wpaint->paint) {
    paint->runtime.tool_offset = offsetof(Brush, weightpaint_tool);
    paint->runtime.ob_mode = OB_MODE_WEIGHT_PAINT;
  }
  else if (ts->uvsculpt && paint == &ts->uvsculpt->paint) {
    paint->runtime.tool_offset = offsetof(Brush, uv_sculpt_tool);
    paint->runtime.ob_mode = OB_MODE_EDIT;
  }
  else if (ts->gp_paint && paint == &ts->gp_paint->paint) {
    paint->runtime.tool_offset = offsetof(Brush, gpencil_tool);
    paint->runtime.ob_mode = OB_MODE_PAINT_GPENCIL;
  }
  else if (ts->gp_vertexpaint && paint == &ts->gp_vertexpaint->paint) {
    paint->runtime.tool_offset = offsetof(Brush, gpencil_vertex_tool);
    paint->runtime.ob_mode = OB_MODE_VERTEX_GPENCIL;
  }
  else if (ts->gp_sculptpaint && paint == &ts->gp_sculptpaint->paint) {
    paint->runtime.tool_offset = offsetof(Brush, gpencil_sculpt_tool);
    paint->runtime.ob_mode = OB_MODE_SCULPT_GPENCIL;
  }
  else if (ts->gp_weightpaint && paint == &ts->gp_weightpaint->paint) {
    paint->runtime.tool_offset = offsetof(Brush, gpencil_weight_tool);
    paint->runtime.ob_mode = OB_MODE_WEIGHT_GPENCIL;
  }
  else if (ts->curves_sculpt && paint == &ts->curves_sculpt->paint) {
    paint->runtime.tool_offset = offsetof(Brush, curves_sculpt_tool);
    paint->runtime.ob_mode = OB_MODE_SCULPT_CURVES;
  }
  else {
    BLI_assert_unreachable();
  }
}

uint BKE_paint_get_brush_tool_offset_from_paintmode(const ePaintMode mode)
{
  switch (mode) {
    case PAINT_MODE_TEXTURE_2D:
    case PAINT_MODE_TEXTURE_3D:
      return offsetof(Brush, imagepaint_tool);
    case PAINT_MODE_SCULPT:
      return offsetof(Brush, sculpt_tool);
    case PAINT_MODE_VERTEX:
      return offsetof(Brush, vertexpaint_tool);
    case PAINT_MODE_WEIGHT:
      return offsetof(Brush, weightpaint_tool);
    case PAINT_MODE_SCULPT_UV:
      return offsetof(Brush, uv_sculpt_tool);
    case PAINT_MODE_GPENCIL:
      return offsetof(Brush, gpencil_tool);
    case PAINT_MODE_VERTEX_GPENCIL:
      return offsetof(Brush, gpencil_vertex_tool);
    case PAINT_MODE_SCULPT_GPENCIL:
      return offsetof(Brush, gpencil_sculpt_tool);
    case PAINT_MODE_WEIGHT_GPENCIL:
      return offsetof(Brush, gpencil_weight_tool);
    case PAINT_MODE_SCULPT_CURVES:
      return offsetof(Brush, curves_sculpt_tool);
    case PAINT_MODE_INVALID:
      break; /* We don't use these yet. */
  }
  return 0;
}

PaintCurve *BKE_paint_curve_add(Main *bmain, const char *name)
{
  PaintCurve *pc = static_cast<PaintCurve *>(BKE_id_new(bmain, ID_PC, name));
  return pc;
}

Palette *BKE_paint_palette(Paint *p)
{
  return p ? p->palette : nullptr;
}

void BKE_paint_palette_set(Paint *p, Palette *palette)
{
  if (p) {
    id_us_min((ID *)p->palette);
    p->palette = palette;
    id_us_plus((ID *)p->palette);
  }
}

void BKE_paint_curve_set(Brush *br, PaintCurve *pc)
{
  if (br) {
    id_us_min((ID *)br->paint_curve);
    br->paint_curve = pc;
    id_us_plus((ID *)br->paint_curve);
  }
}

void BKE_paint_curve_clamp_endpoint_add_index(PaintCurve *pc, const int add_index)
{
  pc->add_index = (add_index || pc->tot_points == 1) ? (add_index + 1) : 0;
}

void BKE_palette_color_remove(Palette *palette, PaletteColor *color)
{
  if (BLI_listbase_count_at_most(&palette->colors, palette->active_color) ==
      palette->active_color) {
    palette->active_color--;
  }

  BLI_remlink(&palette->colors, color);

  if (palette->active_color < 0 && !BLI_listbase_is_empty(&palette->colors)) {
    palette->active_color = 0;
  }

  MEM_freeN(color);
}

void BKE_palette_clear(Palette *palette)
{
  BLI_freelistN(&palette->colors);
  palette->active_color = 0;
}

Palette *BKE_palette_add(Main *bmain, const char *name)
{
  Palette *palette = static_cast<Palette *>(BKE_id_new(bmain, ID_PAL, name));
  return palette;
}

PaletteColor *BKE_palette_color_add(Palette *palette)
{
  PaletteColor *color = MEM_cnew<PaletteColor>(__func__);
  BLI_addtail(&palette->colors, color);
  return color;
}

bool BKE_palette_is_empty(const Palette *palette)
{
  return BLI_listbase_is_empty(&palette->colors);
}

/* helper function to sort using qsort */
static int palettecolor_compare_hsv(const void *a1, const void *a2)
{
  const tPaletteColorHSV *ps1 = static_cast<const tPaletteColorHSV *>(a1);
  const tPaletteColorHSV *ps2 = static_cast<const tPaletteColorHSV *>(a2);

  /* Hue */
  if (ps1->h > ps2->h) {
    return 1;
  }
  if (ps1->h < ps2->h) {
    return -1;
  }

  /* Saturation. */
  if (ps1->s > ps2->s) {
    return 1;
  }
  if (ps1->s < ps2->s) {
    return -1;
  }

  /* Value. */
  if (1.0f - ps1->v > 1.0f - ps2->v) {
    return 1;
  }
  if (1.0f - ps1->v < 1.0f - ps2->v) {
    return -1;
  }

  return 0;
}

/* helper function to sort using qsort */
static int palettecolor_compare_svh(const void *a1, const void *a2)
{
  const tPaletteColorHSV *ps1 = static_cast<const tPaletteColorHSV *>(a1);
  const tPaletteColorHSV *ps2 = static_cast<const tPaletteColorHSV *>(a2);

  /* Saturation. */
  if (ps1->s > ps2->s) {
    return 1;
  }
  if (ps1->s < ps2->s) {
    return -1;
  }

  /* Value. */
  if (1.0f - ps1->v > 1.0f - ps2->v) {
    return 1;
  }
  if (1.0f - ps1->v < 1.0f - ps2->v) {
    return -1;
  }

  /* Hue */
  if (ps1->h > ps2->h) {
    return 1;
  }
  if (ps1->h < ps2->h) {
    return -1;
  }

  return 0;
}

static int palettecolor_compare_vhs(const void *a1, const void *a2)
{
  const tPaletteColorHSV *ps1 = static_cast<const tPaletteColorHSV *>(a1);
  const tPaletteColorHSV *ps2 = static_cast<const tPaletteColorHSV *>(a2);

  /* Value. */
  if (1.0f - ps1->v > 1.0f - ps2->v) {
    return 1;
  }
  if (1.0f - ps1->v < 1.0f - ps2->v) {
    return -1;
  }

  /* Hue */
  if (ps1->h > ps2->h) {
    return 1;
  }
  if (ps1->h < ps2->h) {
    return -1;
  }

  /* Saturation. */
  if (ps1->s > ps2->s) {
    return 1;
  }
  if (ps1->s < ps2->s) {
    return -1;
  }

  return 0;
}

static int palettecolor_compare_luminance(const void *a1, const void *a2)
{
  const tPaletteColorHSV *ps1 = static_cast<const tPaletteColorHSV *>(a1);
  const tPaletteColorHSV *ps2 = static_cast<const tPaletteColorHSV *>(a2);

  float lumi1 = (ps1->rgb[0] + ps1->rgb[1] + ps1->rgb[2]) / 3.0f;
  float lumi2 = (ps2->rgb[0] + ps2->rgb[1] + ps2->rgb[2]) / 3.0f;

  if (lumi1 > lumi2) {
    return -1;
  }
  if (lumi1 < lumi2) {
    return 1;
  }

  return 0;
}

void BKE_palette_sort_hsv(tPaletteColorHSV *color_array, const int totcol)
{
  /* Sort by Hue, Saturation and Value. */
  qsort(color_array, totcol, sizeof(tPaletteColorHSV), palettecolor_compare_hsv);
}

void BKE_palette_sort_svh(tPaletteColorHSV *color_array, const int totcol)
{
  /* Sort by Saturation, Value and Hue. */
  qsort(color_array, totcol, sizeof(tPaletteColorHSV), palettecolor_compare_svh);
}

void BKE_palette_sort_vhs(tPaletteColorHSV *color_array, const int totcol)
{
  /* Sort by Saturation, Value and Hue. */
  qsort(color_array, totcol, sizeof(tPaletteColorHSV), palettecolor_compare_vhs);
}

void BKE_palette_sort_luminance(tPaletteColorHSV *color_array, const int totcol)
{
  /* Sort by Luminance (calculated with the average, enough for sorting). */
  qsort(color_array, totcol, sizeof(tPaletteColorHSV), palettecolor_compare_luminance);
}

bool BKE_palette_from_hash(Main *bmain, GHash *color_table, const char *name, const bool linear)
{
  tPaletteColorHSV *color_array = nullptr;
  tPaletteColorHSV *col_elm = nullptr;
  bool done = false;

  const int totpal = BLI_ghash_len(color_table);

  if (totpal > 0) {
    color_array = static_cast<tPaletteColorHSV *>(
        MEM_calloc_arrayN(totpal, sizeof(tPaletteColorHSV), __func__));
    /* Put all colors in an array. */
    GHashIterator gh_iter;
    int t = 0;
    GHASH_ITER (gh_iter, color_table) {
      const uint col = POINTER_AS_INT(BLI_ghashIterator_getValue(&gh_iter));
      float r, g, b;
      float h, s, v;
      cpack_to_rgb(col, &r, &g, &b);
      rgb_to_hsv(r, g, b, &h, &s, &v);

      col_elm = &color_array[t];
      col_elm->rgb[0] = r;
      col_elm->rgb[1] = g;
      col_elm->rgb[2] = b;
      col_elm->h = h;
      col_elm->s = s;
      col_elm->v = v;
      t++;
    }
  }

  /* Create the Palette. */
  if (totpal > 0) {
    /* Sort by Hue and saturation. */
    BKE_palette_sort_hsv(color_array, totpal);

    Palette *palette = BKE_palette_add(bmain, name);
    if (palette) {
      for (int i = 0; i < totpal; i++) {
        col_elm = &color_array[i];
        PaletteColor *palcol = BKE_palette_color_add(palette);
        if (palcol) {
          copy_v3_v3(palcol->rgb, col_elm->rgb);
          if (linear) {
            linearrgb_to_srgb_v3_v3(palcol->rgb, palcol->rgb);
          }
        }
      }
      done = true;
    }
  }
  else {
    done = false;
  }

  if (totpal > 0) {
    MEM_SAFE_FREE(color_array);
  }

  return done;
}

bool BKE_paint_select_face_test(Object *ob)
{
  return ((ob != nullptr) && (ob->type == OB_MESH) && (ob->data != nullptr) &&
          (((Mesh *)ob->data)->editflag & ME_EDIT_PAINT_FACE_SEL) &&
          (ob->mode & (OB_MODE_VERTEX_PAINT | OB_MODE_WEIGHT_PAINT | OB_MODE_TEXTURE_PAINT)));
}

bool BKE_paint_select_vert_test(Object *ob)
{
  return ((ob != nullptr) && (ob->type == OB_MESH) && (ob->data != nullptr) &&
          (((Mesh *)ob->data)->editflag & ME_EDIT_PAINT_VERT_SEL) &&
          (ob->mode & OB_MODE_WEIGHT_PAINT || ob->mode & OB_MODE_VERTEX_PAINT));
}

bool BKE_paint_select_elem_test(Object *ob)
{
  return (BKE_paint_select_vert_test(ob) || BKE_paint_select_face_test(ob));
}

bool BKE_paint_always_hide_test(Object *ob)
{
  return ((ob != nullptr) && (ob->type == OB_MESH) && (ob->data != nullptr) &&
          (ob->mode & OB_MODE_WEIGHT_PAINT || ob->mode & OB_MODE_VERTEX_PAINT));
}

void BKE_paint_cavity_curve_preset(Paint *p, int preset)
{
  CurveMapping *cumap = nullptr;
  CurveMap *cuma = nullptr;

  if (!p->cavity_curve) {
    p->cavity_curve = BKE_curvemapping_add(1, 0, 0, 1, 1);
  }
  cumap = p->cavity_curve;
  cumap->flag &= ~CUMA_EXTEND_EXTRAPOLATE;
  cumap->preset = preset;

  cuma = cumap->cm;
  BKE_curvemap_reset(cuma, &cumap->clipr, cumap->preset, CURVEMAP_SLOPE_POSITIVE);
  BKE_curvemapping_changed(cumap, false);
}

eObjectMode BKE_paint_object_mode_from_paintmode(ePaintMode mode)
{
  switch (mode) {
    case PAINT_MODE_SCULPT:
      return OB_MODE_SCULPT;
    case PAINT_MODE_VERTEX:
      return OB_MODE_VERTEX_PAINT;
    case PAINT_MODE_WEIGHT:
      return OB_MODE_WEIGHT_PAINT;
    case PAINT_MODE_TEXTURE_2D:
    case PAINT_MODE_TEXTURE_3D:
      return OB_MODE_TEXTURE_PAINT;
    case PAINT_MODE_SCULPT_UV:
      return OB_MODE_EDIT;
    case PAINT_MODE_SCULPT_CURVES:
      return OB_MODE_SCULPT_CURVES;
    case PAINT_MODE_INVALID:
    default:
      return OB_MODE_OBJECT;
  }
}

bool BKE_paint_ensure(ToolSettings *ts, Paint **r_paint)
{
  Paint *paint = nullptr;
  if (*r_paint) {
    /* Tool offset should never be 0 for initialized paint settings, so it's a reliable way to
     * check if already initialized. */
    if ((*r_paint)->runtime.tool_offset == 0) {
      /* Currently only image painting is initialized this way, others have to be allocated. */
      BLI_assert(ELEM(*r_paint, (Paint *)&ts->imapaint));

      BKE_paint_runtime_init(ts, *r_paint);
    }
    else {
      BLI_assert(ELEM(*r_paint,
                      /* Cast is annoying, but prevent nullptr-pointer access. */
                      (Paint *)ts->gp_paint,
                      (Paint *)ts->gp_vertexpaint,
                      (Paint *)ts->gp_sculptpaint,
                      (Paint *)ts->gp_weightpaint,
                      (Paint *)ts->sculpt,
                      (Paint *)ts->vpaint,
                      (Paint *)ts->wpaint,
                      (Paint *)ts->uvsculpt,
                      (Paint *)ts->curves_sculpt,
                      (Paint *)&ts->imapaint));
#ifdef DEBUG
      Paint paint_test = **r_paint;
      BKE_paint_runtime_init(ts, *r_paint);
      /* Swap so debug doesn't hide errors when release fails. */
      SWAP(Paint, **r_paint, paint_test);
      BLI_assert(paint_test.runtime.ob_mode == (*r_paint)->runtime.ob_mode);
      BLI_assert(paint_test.runtime.tool_offset == (*r_paint)->runtime.tool_offset);
#endif
    }
    return true;
  }

  if (((VPaint **)r_paint == &ts->vpaint) || ((VPaint **)r_paint == &ts->wpaint)) {
    VPaint *data = MEM_cnew<VPaint>(__func__);
    paint = &data->paint;
  }
  else if ((Sculpt **)r_paint == &ts->sculpt) {
    Sculpt *data = MEM_cnew<Sculpt>(__func__);
    paint = &data->paint;

    /* Turn on X plane mirror symmetry by default. */
    paint->symmetry_flags |= PAINT_SYMM_X;

    /* Make sure at least dyntopo subdivision is enabled. */
    data->flags |= SCULPT_DYNTOPO_SUBDIVIDE | SCULPT_DYNTOPO_COLLAPSE;
  }
  else if ((GpPaint **)r_paint == &ts->gp_paint) {
    GpPaint *data = MEM_cnew<GpPaint>(__func__);
    paint = &data->paint;
  }
  else if ((GpVertexPaint **)r_paint == &ts->gp_vertexpaint) {
    GpVertexPaint *data = MEM_cnew<GpVertexPaint>(__func__);
    paint = &data->paint;
  }
  else if ((GpSculptPaint **)r_paint == &ts->gp_sculptpaint) {
    GpSculptPaint *data = MEM_cnew<GpSculptPaint>(__func__);
    paint = &data->paint;
  }
  else if ((GpWeightPaint **)r_paint == &ts->gp_weightpaint) {
    GpWeightPaint *data = MEM_cnew<GpWeightPaint>(__func__);
    paint = &data->paint;
  }
  else if ((UvSculpt **)r_paint == &ts->uvsculpt) {
    UvSculpt *data = MEM_cnew<UvSculpt>(__func__);
    paint = &data->paint;
  }
  else if ((CurvesSculpt **)r_paint == &ts->curves_sculpt) {
    CurvesSculpt *data = MEM_cnew<CurvesSculpt>(__func__);
    paint = &data->paint;
  }
  else if (*r_paint == &ts->imapaint.paint) {
    paint = &ts->imapaint.paint;
  }

  paint->flags |= PAINT_SHOW_BRUSH;

  *r_paint = paint;

  BKE_paint_runtime_init(ts, paint);

  return false;
}

void BKE_paint_init(Main *bmain, Scene *sce, ePaintMode mode, const uchar col[3])
{
  UnifiedPaintSettings *ups = &sce->toolsettings->unified_paint_settings;
  Paint *paint = BKE_paint_get_active_from_paintmode(sce, mode);

  BKE_paint_ensure_from_paintmode(sce, mode);

  /* If there's no brush, create one */
  if (PAINT_MODE_HAS_BRUSH(mode)) {
    Brush *brush = BKE_paint_brush(paint);
    if (brush == nullptr) {
      eObjectMode ob_mode = BKE_paint_object_mode_from_paintmode(mode);
      brush = BKE_brush_first_search(bmain, ob_mode);
      if (!brush) {
        brush = BKE_brush_add(bmain, "Brush", ob_mode);
        id_us_min(&brush->id); /* Fake user only. */
      }
      BKE_paint_brush_set(paint, brush);
    }
  }

  copy_v3_v3_uchar(paint->paint_cursor_col, col);
  paint->paint_cursor_col[3] = 128;
  ups->last_stroke_valid = false;
  zero_v3(ups->average_stroke_accum);
  ups->average_stroke_counter = 0;
  if (!paint->cavity_curve) {
    BKE_paint_cavity_curve_preset(paint, CURVE_PRESET_LINE);
  }
}

void BKE_paint_free(Paint *paint)
{
  BKE_curvemapping_free(paint->cavity_curve);
  MEM_SAFE_FREE(paint->tool_slots);
}

void BKE_paint_copy(Paint *src, Paint *tar, const int flag)
{
  tar->brush = src->brush;
  tar->cavity_curve = BKE_curvemapping_copy(src->cavity_curve);
  tar->tool_slots = static_cast<PaintToolSlot *>(MEM_dupallocN(src->tool_slots));

  if ((flag & LIB_ID_CREATE_NO_USER_REFCOUNT) == 0) {
    id_us_plus((ID *)tar->brush);
    id_us_plus((ID *)tar->palette);
    if (src->tool_slots != nullptr) {
      for (int i = 0; i < tar->tool_slots_len; i++) {
        id_us_plus((ID *)tar->tool_slots[i].brush);
      }
    }
  }
}

void BKE_paint_stroke_get_average(Scene *scene, Object *ob, float stroke[3])
{
  UnifiedPaintSettings *ups = &scene->toolsettings->unified_paint_settings;
  if (ups->last_stroke_valid && ups->average_stroke_counter > 0) {
    float fac = 1.0f / ups->average_stroke_counter;
    mul_v3_v3fl(stroke, ups->average_stroke_accum, fac);
  }
  else {
    copy_v3_v3(stroke, ob->object_to_world[3]);
  }
}

void BKE_paint_blend_write(BlendWriter *writer, Paint *p)
{
  if (p->cavity_curve) {
    BKE_curvemapping_blend_write(writer, p->cavity_curve);
  }
  BLO_write_struct_array(writer, PaintToolSlot, p->tool_slots_len, p->tool_slots);
}

void BKE_paint_blend_read_data(BlendDataReader *reader, const Scene *scene, Paint *p)
{
  if (p->num_input_samples < 1) {
    p->num_input_samples = 1;
  }

  BLO_read_data_address(reader, &p->cavity_curve);
  if (p->cavity_curve) {
    BKE_curvemapping_blend_read(reader, p->cavity_curve);
  }
  else {
    BKE_paint_cavity_curve_preset(p, CURVE_PRESET_LINE);
  }

  BLO_read_data_address(reader, &p->tool_slots);

  /* Workaround for invalid data written in older versions. */
  const size_t expected_size = sizeof(PaintToolSlot) * p->tool_slots_len;
  if (p->tool_slots && MEM_allocN_len(p->tool_slots) < expected_size) {
    MEM_freeN(p->tool_slots);
    p->tool_slots = static_cast<PaintToolSlot *>(MEM_callocN(expected_size, "PaintToolSlot"));
  }

  BKE_paint_runtime_init(scene->toolsettings, p);
}

void BKE_paint_blend_read_lib(BlendLibReader *reader, Scene *sce, Paint *p)
{
  if (p) {
    BLO_read_id_address(reader, sce->id.lib, &p->brush);
    for (int i = 0; i < p->tool_slots_len; i++) {
      if (p->tool_slots[i].brush != nullptr) {
        BLO_read_id_address(reader, sce->id.lib, &p->tool_slots[i].brush);
      }
    }
    BLO_read_id_address(reader, sce->id.lib, &p->palette);
    p->paint_cursor = nullptr;

    BKE_paint_runtime_init(sce->toolsettings, p);
  }
}

bool paint_is_face_hidden(const MLoopTri *lt, const bool *hide_poly)
{
  if (!hide_poly) {
    return false;
  }
  return hide_poly[lt->poly];
}

bool paint_is_grid_face_hidden(const uint *grid_hidden, int gridsize, int x, int y)
{
  /* Skip face if any of its corners are hidden. */
  return (BLI_BITMAP_TEST(grid_hidden, y * gridsize + x) ||
          BLI_BITMAP_TEST(grid_hidden, y * gridsize + x + 1) ||
          BLI_BITMAP_TEST(grid_hidden, (y + 1) * gridsize + x + 1) ||
          BLI_BITMAP_TEST(grid_hidden, (y + 1) * gridsize + x));
}

bool paint_is_bmesh_face_hidden(BMFace *f)
{
  BMLoop *l_iter;
  BMLoop *l_first;

  l_iter = l_first = BM_FACE_FIRST_LOOP(f);
  do {
    if (BM_elem_flag_test(l_iter->v, BM_ELEM_HIDDEN)) {
      return true;
    }
  } while ((l_iter = l_iter->next) != l_first);

  return false;
}

float paint_grid_paint_mask(const GridPaintMask *gpm, uint level, uint x, uint y)
{
  int factor = BKE_ccg_factor(level, gpm->level);
  int gridsize = BKE_ccg_gridsize(gpm->level);

  return gpm->data[(y * factor) * gridsize + (x * factor)];
}

/* Threshold to move before updating the brush rotation. */
#define RAKE_THRESHHOLD 20

void paint_update_brush_rake_rotation(UnifiedPaintSettings *ups, Brush *brush, float rotation)
{
  if (brush->mtex.brush_angle_mode & MTEX_ANGLE_RAKE) {
    ups->brush_rotation = rotation;
  }
  else {
    ups->brush_rotation = 0.0f;
  }

  if (brush->mask_mtex.brush_angle_mode & MTEX_ANGLE_RAKE) {
    ups->brush_rotation_sec = rotation;
  }
  else {
    ups->brush_rotation_sec = 0.0f;
  }
}

static bool paint_rake_rotation_active(const MTex &mtex)
{
  return mtex.tex && mtex.brush_angle_mode & MTEX_ANGLE_RAKE;
}

static bool paint_rake_rotation_active(const Brush &brush)
{
  return paint_rake_rotation_active(brush.mtex) || paint_rake_rotation_active(brush.mask_mtex);
}

bool paint_calculate_rake_rotation(UnifiedPaintSettings *ups,
                                   Brush *brush,
                                   const float mouse_pos[2])
{
  bool ok = false;
  if (paint_rake_rotation_active(*brush)) {
    const float r = RAKE_THRESHHOLD;
    float rotation;

    float dpos[2];
    sub_v2_v2v2(dpos, ups->last_rake, mouse_pos);

    if (len_squared_v2(dpos) >= r * r) {
      rotation = atan2f(dpos[0], dpos[1]);

      copy_v2_v2(ups->last_rake, mouse_pos);

      ups->last_rake_angle = rotation;

      paint_update_brush_rake_rotation(ups, brush, rotation);
      ok = true;
    }
    /* Make sure we reset here to the last rotation to avoid accumulating
     * values in case a random rotation is also added. */
    else {
      paint_update_brush_rake_rotation(ups, brush, ups->last_rake_angle);
      ok = false;
    }
  }
  else {
    ups->brush_rotation = ups->brush_rotation_sec = 0.0f;
    ok = true;
  }
  return ok;
}

void BKE_sculptsession_free_deformMats(SculptSession *ss)
{
  MEM_SAFE_FREE(ss->orig_cos);
  MEM_SAFE_FREE(ss->deform_cos);
  MEM_SAFE_FREE(ss->deform_imats);
}

void BKE_sculptsession_free_vwpaint_data(SculptSession *ss)
{
  SculptVertexPaintGeomMap *gmap = nullptr;
  if (ss->mode_type == OB_MODE_VERTEX_PAINT) {
    gmap = &ss->mode.vpaint.gmap;
  }
  else if (ss->mode_type == OB_MODE_WEIGHT_PAINT) {
    gmap = &ss->mode.wpaint.gmap;

    MEM_SAFE_FREE(ss->mode.wpaint.alpha_weight);
    if (ss->mode.wpaint.dvert_prev) {
      BKE_defvert_array_free_elems(ss->mode.wpaint.dvert_prev, ss->totvert);
      MEM_freeN(ss->mode.wpaint.dvert_prev);
      ss->mode.wpaint.dvert_prev = nullptr;
    }
  }
  else {
    return;
  }
  MEM_SAFE_FREE(gmap->vert_to_loop);
  MEM_SAFE_FREE(gmap->vert_map_mem);
  MEM_SAFE_FREE(gmap->vert_to_poly);
  MEM_SAFE_FREE(gmap->poly_map_mem);
}

/**
 * Write out the sculpt dynamic-topology #BMesh to the #Mesh.
 */
static void sculptsession_bm_to_me_update_data_only(Object *ob, bool reorder)
{
  SculptSession *ss = ob->sculpt;

  if (ss->bm) {
    if (ob->data) {
      BMIter iter;
      BMFace *efa;
      BM_ITER_MESH (efa, &iter, ss->bm, BM_FACES_OF_MESH) {
        BM_elem_flag_set(efa, BM_ELEM_SMOOTH, ss->bm_smooth_shading);
      }
      if (reorder) {
        BM_log_mesh_elems_reorder(ss->bm, ss->bm_log);
      }
      BMeshToMeshParams params{};
      params.calc_object_remap = false;
      BM_mesh_bm_to_me(nullptr, ss->bm, static_cast<Mesh *>(ob->data), &params);
    }
  }
}

void BKE_sculptsession_bm_to_me(Object *ob, bool reorder)
{
  if (ob && ob->sculpt) {
    sculptsession_bm_to_me_update_data_only(ob, reorder);

    /* Ensure the objects evaluated mesh doesn't hold onto arrays
     * now realloc'd in the mesh T34473. */
    DEG_id_tag_update(&ob->id, ID_RECALC_GEOMETRY);
  }
}

static void sculptsession_free_pbvh(Object *object)
{
  SculptSession *ss = object->sculpt;

  if (!ss) {
    return;
  }

  if (ss->pbvh) {
    BKE_pbvh_free(ss->pbvh);
    ss->pbvh = nullptr;
  }

  MEM_SAFE_FREE(ss->pmap);
  MEM_SAFE_FREE(ss->pmap_mem);

  MEM_SAFE_FREE(ss->epmap);
  MEM_SAFE_FREE(ss->epmap_mem);

  MEM_SAFE_FREE(ss->vemap);
  MEM_SAFE_FREE(ss->vemap_mem);

  MEM_SAFE_FREE(ss->preview_vert_list);
  ss->preview_vert_count = 0;

  MEM_SAFE_FREE(ss->vertex_info.connected_component);
  MEM_SAFE_FREE(ss->vertex_info.boundary);

  MEM_SAFE_FREE(ss->fake_neighbors.fake_neighbor_index);
}

void BKE_sculptsession_bm_to_me_for_render(Object *object)
{
  if (object && object->sculpt) {
    if (object->sculpt->bm) {
      /* Ensure no points to old arrays are stored in DM
       *
       * Apparently, we could not use DEG_id_tag_update
       * here because this will lead to the while object
       * surface to disappear, so we'll release DM in place.
       */
      BKE_object_free_derived_caches(object);

      sculptsession_bm_to_me_update_data_only(object, false);

      /* In contrast with sculptsession_bm_to_me no need in
       * DAG tag update here - derived mesh was freed and
       * old pointers are nowhere stored.
       */
    }
  }
}

void BKE_sculptsession_free(Object *ob)
{
  if (ob && ob->sculpt) {
    SculptSession *ss = ob->sculpt;

    BKE_sculpt_attribute_destroy_temporary_all(ob);

    if (ss->bm) {
      BKE_sculptsession_bm_to_me(ob, true);
      BM_mesh_free(ss->bm);
    }

    sculptsession_free_pbvh(ob);

    MEM_SAFE_FREE(ss->pmap);
    MEM_SAFE_FREE(ss->pmap_mem);

    MEM_SAFE_FREE(ss->epmap);
    MEM_SAFE_FREE(ss->epmap_mem);

    MEM_SAFE_FREE(ss->vemap);
    MEM_SAFE_FREE(ss->vemap_mem);

    if (ss->bm_log) {
      BM_log_free(ss->bm_log);
    }

    if (ss->tex_pool) {
      BKE_image_pool_free(ss->tex_pool);
    }

    MEM_SAFE_FREE(ss->orig_cos);
    MEM_SAFE_FREE(ss->deform_cos);
    MEM_SAFE_FREE(ss->deform_imats);

    if (ss->pose_ik_chain_preview) {
      for (int i = 0; i < ss->pose_ik_chain_preview->tot_segments; i++) {
        MEM_SAFE_FREE(ss->pose_ik_chain_preview->segments[i].weights);
      }
      MEM_SAFE_FREE(ss->pose_ik_chain_preview->segments);
      MEM_SAFE_FREE(ss->pose_ik_chain_preview);
    }

    if (ss->boundary_preview) {
      MEM_SAFE_FREE(ss->boundary_preview->verts);
      MEM_SAFE_FREE(ss->boundary_preview->edges);
      MEM_SAFE_FREE(ss->boundary_preview->distance);
      MEM_SAFE_FREE(ss->boundary_preview->edit_info);
      MEM_SAFE_FREE(ss->boundary_preview);
    }

    BKE_sculptsession_free_vwpaint_data(ob->sculpt);

    MEM_SAFE_FREE(ss->last_paint_canvas_key);

    MEM_freeN(ss);

    ob->sculpt = nullptr;
  }
}

static MultiresModifierData *sculpt_multires_modifier_get(const Scene *scene,
                                                          Object *ob,
                                                          const bool auto_create_mdisps)
{
  Mesh *me = (Mesh *)ob->data;
  ModifierData *md;
  VirtualModifierData virtualModifierData;

  if (ob->sculpt && ob->sculpt->bm) {
    /* Can't combine multires and dynamic topology. */
    return nullptr;
  }

  bool need_mdisps = false;

  if (!CustomData_get_layer(&me->ldata, CD_MDISPS)) {
    if (!auto_create_mdisps) {
      /* Multires can't work without displacement layer. */
      return nullptr;
    }
    need_mdisps = true;
  }

  /* Weight paint operates on original vertices, and needs to treat multires as regular modifier
   * to make it so that PBVH vertices are at the multires surface. */
  if ((ob->mode & OB_MODE_SCULPT) == 0) {
    return nullptr;
  }

  for (md = BKE_modifiers_get_virtual_modifierlist(ob, &virtualModifierData); md; md = md->next) {
    if (md->type == eModifierType_Multires) {
      MultiresModifierData *mmd = (MultiresModifierData *)md;

      if (!BKE_modifier_is_enabled(scene, md, eModifierMode_Realtime)) {
        continue;
      }

      if (mmd->sculptlvl > 0 && !(mmd->flags & eMultiresModifierFlag_UseSculptBaseMesh)) {
        if (need_mdisps) {
          CustomData_add_layer(&me->ldata, CD_MDISPS, CD_SET_DEFAULT, nullptr, me->totloop);
        }

        return mmd;
      }

      return nullptr;
    }
  }

  return nullptr;
}

MultiresModifierData *BKE_sculpt_multires_active(const Scene *scene, Object *ob)
{
  return sculpt_multires_modifier_get(scene, ob, false);
}

/* Checks if there are any supported deformation modifiers active */
static bool sculpt_modifiers_active(Scene *scene, Sculpt *sd, Object *ob)
{
  ModifierData *md;
  Mesh *me = (Mesh *)ob->data;
  VirtualModifierData virtualModifierData;

  if (ob->sculpt->bm || BKE_sculpt_multires_active(scene, ob)) {
    return false;
  }

  /* Non-locked shape keys could be handled in the same way as deformed mesh. */
  if ((ob->shapeflag & OB_SHAPE_LOCK) == 0 && me->key && ob->shapenr) {
    return true;
  }

  md = BKE_modifiers_get_virtual_modifierlist(ob, &virtualModifierData);

  /* Exception for shape keys because we can edit those. */
  for (; md; md = md->next) {
    const ModifierTypeInfo *mti = BKE_modifier_get_info(static_cast<ModifierType>(md->type));
    if (!BKE_modifier_is_enabled(scene, md, eModifierMode_Realtime)) {
      continue;
    }
    if (md->type == eModifierType_Multires && (ob->mode & OB_MODE_SCULPT)) {
      MultiresModifierData *mmd = (MultiresModifierData *)md;
      if (!(mmd->flags & eMultiresModifierFlag_UseSculptBaseMesh)) {
        continue;
      }
    }
    if (md->type == eModifierType_ShapeKey) {
      continue;
    }

    if (mti->type == eModifierTypeType_OnlyDeform) {
      return true;
    }
    if ((sd->flags & SCULPT_ONLY_DEFORM) == 0) {
      return true;
    }
  }

  return false;
}

/* Helper function to keep persistent base attribute references up to
 * date.  This is a bit more tricky since they persist across strokes.
 */
static void sculpt_update_persistent_base(Object *ob)
{
  SculptSession *ss = ob->sculpt;

  ss->attrs.persistent_co = BKE_sculpt_attribute_get(
      ob, ATTR_DOMAIN_POINT, CD_PROP_FLOAT3, SCULPT_ATTRIBUTE_NAME(persistent_co));
  ss->attrs.persistent_no = BKE_sculpt_attribute_get(
      ob, ATTR_DOMAIN_POINT, CD_PROP_FLOAT3, SCULPT_ATTRIBUTE_NAME(persistent_no));
  ss->attrs.persistent_disp = BKE_sculpt_attribute_get(
      ob, ATTR_DOMAIN_POINT, CD_PROP_FLOAT, SCULPT_ATTRIBUTE_NAME(persistent_disp));
}

static void sculpt_update_object(
    Depsgraph *depsgraph, Object *ob, Object *ob_eval, bool need_pmap, bool is_paint_tool)
{
  Scene *scene = DEG_get_input_scene(depsgraph);
  Sculpt *sd = scene->toolsettings->sculpt;
  SculptSession *ss = ob->sculpt;
  Mesh *me = BKE_object_get_original_mesh(ob);
  Mesh *me_eval = BKE_object_get_evaluated_mesh(ob_eval);
  MultiresModifierData *mmd = sculpt_multires_modifier_get(scene, ob, true);
  const bool use_face_sets = (ob->mode & OB_MODE_SCULPT) != 0;

  BLI_assert(me_eval != nullptr);

  ss->depsgraph = depsgraph;

  ss->deform_modifiers_active = sculpt_modifiers_active(scene, sd, ob);

  ss->building_vp_handle = false;

  ss->scene = scene;

  ss->shapekey_active = (mmd == nullptr) ? BKE_keyblock_from_object(ob) : nullptr;

  /* NOTE: Weight pPaint require mesh info for loop lookup, but it never uses multires code path,
   * so no extra checks is needed here. */
  if (mmd) {
    ss->multires.active = true;
    ss->multires.modifier = mmd;
    ss->multires.level = mmd->sculptlvl;
    ss->totvert = me_eval->totvert;
    ss->totpoly = me_eval->totpoly;
    ss->totfaces = me->totpoly;

    /* These are assigned to the base mesh in Multires. This is needed because Face Sets operators
     * and tools use the Face Sets data from the base mesh when Multires is active. */
<<<<<<< HEAD
    ss->positions = BKE_mesh_positions_for_write(me);
=======
    ss->positions = BKE_mesh_vert_positions_for_write(me);
>>>>>>> a7e1815c
    ss->mpoly = BKE_mesh_polys(me);
    ss->corner_verts = me->corner_verts().data();
  }
  else {
    ss->totvert = me->totvert;
    ss->totpoly = me->totpoly;
    ss->totfaces = me->totpoly;
<<<<<<< HEAD
    ss->positions = BKE_mesh_positions_for_write(me);
=======
    ss->positions = BKE_mesh_vert_positions_for_write(me);
>>>>>>> a7e1815c
    ss->mpoly = BKE_mesh_polys(me);
    ss->corner_verts = me->corner_verts().data();
    ss->multires.active = false;
    ss->multires.modifier = nullptr;
    ss->multires.level = 0;
    ss->vmask = static_cast<float *>(CustomData_get_layer(&me->vdata, CD_PAINT_MASK));

    CustomDataLayer *layer;
    eAttrDomain domain;

    if (BKE_pbvh_get_color_layer(me, &layer, &domain)) {
      if (layer->type == CD_PROP_COLOR) {
        ss->vcol = static_cast<MPropCol *>(layer->data);
      }
      else {
        ss->mcol = static_cast<MLoopCol *>(layer->data);
      }

      ss->vcol_domain = domain;
      ss->vcol_type = static_cast<eCustomDataType>(layer->type);
    }
    else {
      ss->vcol = nullptr;
      ss->mcol = nullptr;

      ss->vcol_type = (eCustomDataType)-1;
      ss->vcol_domain = ATTR_DOMAIN_POINT;
    }
  }

  /* Sculpt Face Sets. */
  if (use_face_sets) {
    ss->face_sets = static_cast<int *>(
        CustomData_get_layer_named(&me->pdata, CD_PROP_INT32, ".sculpt_face_set"));
  }
  else {
    ss->face_sets = nullptr;
  }

  ss->hide_poly = (bool *)CustomData_get_layer_named(&me->pdata, CD_PROP_BOOL, ".hide_poly");

  ss->subdiv_ccg = me_eval->runtime->subdiv_ccg;

  PBVH *pbvh = BKE_sculpt_object_pbvh_ensure(depsgraph, ob);
  BLI_assert(pbvh == ss->pbvh);
  UNUSED_VARS_NDEBUG(pbvh);

  BKE_pbvh_subdiv_cgg_set(ss->pbvh, ss->subdiv_ccg);
  BKE_pbvh_face_sets_set(ss->pbvh, ss->face_sets);
  BKE_pbvh_update_hide_attributes_from_mesh(ss->pbvh);

  BKE_pbvh_face_sets_color_set(ss->pbvh, me->face_sets_color_seed, me->face_sets_color_default);

  sculpt_attribute_update_refs(ob);
  sculpt_update_persistent_base(ob);

  if (need_pmap && ob->type == OB_MESH && !ss->pmap) {
    BKE_mesh_vert_poly_map_create(&ss->pmap,
                                  &ss->pmap_mem,
                                  BKE_mesh_polys(me),
                                  me->corner_verts().data(),
                                  me->totvert,
                                  me->totpoly,
                                  me->totloop);

    if (ss->pbvh) {
      BKE_pbvh_pmap_set(ss->pbvh, ss->pmap);
    }
  }

  if (ss->deform_modifiers_active) {
    /* Painting doesn't need crazyspace, use already evaluated mesh coordinates if possible. */
    bool used_me_eval = false;

    if (ob->mode & (OB_MODE_VERTEX_PAINT | OB_MODE_WEIGHT_PAINT)) {
      Mesh *me_eval_deform = ob_eval->runtime.mesh_deform_eval;

      /* If the fully evaluated mesh has the same topology as the deform-only version, use it.
       * This matters because crazyspace evaluation is very restrictive and excludes even modifiers
       * that simply recompute vertex weights (which can even include Geometry Nodes). */
      if (me_eval_deform->totpoly == me_eval->totpoly &&
          me_eval_deform->totloop == me_eval->totloop &&
          me_eval_deform->totvert == me_eval->totvert) {
        BKE_sculptsession_free_deformMats(ss);

        BLI_assert(me_eval_deform->totvert == me->totvert);

        ss->deform_cos = BKE_mesh_vert_coords_alloc(me_eval, nullptr);
        BKE_pbvh_vert_coords_apply(ss->pbvh, ss->deform_cos, me->totvert);

        used_me_eval = true;
      }
    }

    if (!ss->orig_cos && !used_me_eval) {
      int a;

      BKE_sculptsession_free_deformMats(ss);

      ss->orig_cos = (ss->shapekey_active) ?
                         BKE_keyblock_convert_to_vertcos(ob, ss->shapekey_active) :
                         BKE_mesh_vert_coords_alloc(me, nullptr);

      BKE_crazyspace_build_sculpt(depsgraph, scene, ob, &ss->deform_imats, &ss->deform_cos);
      BKE_pbvh_vert_coords_apply(ss->pbvh, ss->deform_cos, me->totvert);

      for (a = 0; a < me->totvert; a++) {
        invert_m3(ss->deform_imats[a]);
      }
    }
  }
  else {
    BKE_sculptsession_free_deformMats(ss);
  }

  if (ss->shapekey_active != nullptr && ss->deform_cos == nullptr) {
    ss->deform_cos = BKE_keyblock_convert_to_vertcos(ob, ss->shapekey_active);
  }

  /* if pbvh is deformed, key block is already applied to it */
  if (ss->shapekey_active) {
    bool pbvh_deformed = BKE_pbvh_is_deformed(ss->pbvh);
    if (!pbvh_deformed || ss->deform_cos == nullptr) {
      float(*vertCos)[3] = BKE_keyblock_convert_to_vertcos(ob, ss->shapekey_active);

      if (vertCos) {
        if (!pbvh_deformed) {
          /* apply shape keys coordinates to PBVH */
          BKE_pbvh_vert_coords_apply(ss->pbvh, vertCos, me->totvert);
        }
        if (ss->deform_cos == nullptr) {
          ss->deform_cos = vertCos;
        }
        if (vertCos != ss->deform_cos) {
          MEM_freeN(vertCos);
        }
      }
    }
  }

  if (is_paint_tool) {
    /*
     * We should rebuild the PBVH_pixels when painting canvas changes.
     *
     * The relevant changes are stored/encoded in the paint canvas key.
     * These include the active uv map, and resolutions.
     */
    if (U.experimental.use_sculpt_texture_paint && ss->pbvh) {
      char *paint_canvas_key = BKE_paint_canvas_key_get(&scene->toolsettings->paint_mode, ob);
      if (ss->last_paint_canvas_key == nullptr ||
          !STREQ(paint_canvas_key, ss->last_paint_canvas_key)) {
        MEM_SAFE_FREE(ss->last_paint_canvas_key);
        ss->last_paint_canvas_key = paint_canvas_key;
        BKE_pbvh_mark_rebuild_pixels(ss->pbvh);
      }
      else {
        MEM_freeN(paint_canvas_key);
      }
    }

    /* We could be more precise when we have access to the active tool. */
    const bool use_paint_slots = (ob->mode & OB_MODE_SCULPT) != 0;
    if (use_paint_slots) {
      BKE_texpaint_slots_refresh_object(scene, ob);
    }
  }
}

void BKE_sculpt_update_object_before_eval(Object *ob_eval)
{
  /* Update before mesh evaluation in the dependency graph. */
  SculptSession *ss = ob_eval->sculpt;

  if (ss && ss->building_vp_handle == false) {
    if (!ss->cache && !ss->filter_cache && !ss->expand_cache) {
      /* We free pbvh on changes, except in the middle of drawing a stroke
       * since it can't deal with changing PVBH node organization, we hope
       * topology does not change in the meantime .. weak. */
      sculptsession_free_pbvh(ob_eval);

      BKE_sculptsession_free_deformMats(ob_eval->sculpt);

      /* In vertex/weight paint, force maps to be rebuilt. */
      BKE_sculptsession_free_vwpaint_data(ob_eval->sculpt);
    }
    else {
      PBVHNode **nodes;
      int n, totnode;

      BKE_pbvh_search_gather(ss->pbvh, nullptr, nullptr, &nodes, &totnode);

      for (n = 0; n < totnode; n++) {
        BKE_pbvh_node_mark_update(nodes[n]);
      }

      MEM_freeN(nodes);
    }
  }
}

void BKE_sculpt_update_object_after_eval(Depsgraph *depsgraph, Object *ob_eval)
{
  /* Update after mesh evaluation in the dependency graph, to rebuild PBVH or
   * other data when modifiers change the mesh. */
  Object *ob_orig = DEG_get_original_object(ob_eval);

  sculpt_update_object(depsgraph, ob_orig, ob_eval, false, false);
}

void BKE_sculpt_color_layer_create_if_needed(Object *object)
{
  using namespace blender;
  using namespace blender::bke;
  Mesh *orig_me = BKE_object_get_original_mesh(object);

  if (orig_me->attributes().contains(orig_me->active_color_attribute)) {
    return;
  }

  char unique_name[MAX_CUSTOMDATA_LAYER_NAME];
  BKE_id_attribute_calc_unique_name(&orig_me->id, "Color", unique_name);
  if (!orig_me->attributes_for_write().add(
          unique_name, ATTR_DOMAIN_POINT, CD_PROP_COLOR, AttributeInitDefaultValue())) {
    return;
  }

  BKE_id_attributes_active_color_set(&orig_me->id, unique_name);
  DEG_id_tag_update(&orig_me->id, ID_RECALC_GEOMETRY_ALL_MODES);
  BKE_mesh_tessface_clear(orig_me);

  if (object->sculpt && object->sculpt->pbvh) {
    BKE_pbvh_update_active_vcol(object->sculpt->pbvh, orig_me);
  }
}

void BKE_sculpt_update_object_for_edit(
    Depsgraph *depsgraph, Object *ob_orig, bool need_pmap, bool /*need_mask*/, bool is_paint_tool)
{
  BLI_assert(ob_orig == DEG_get_original_object(ob_orig));

  Object *ob_eval = DEG_get_evaluated_object(depsgraph, ob_orig);

  sculpt_update_object(depsgraph, ob_orig, ob_eval, need_pmap, is_paint_tool);
}

int *BKE_sculpt_face_sets_ensure(Mesh *mesh)
{
  using namespace blender;
  using namespace blender::bke;
  MutableAttributeAccessor attributes = mesh->attributes_for_write();
  if (!attributes.contains(".sculpt_face_set")) {
    SpanAttributeWriter<int> face_sets = attributes.lookup_or_add_for_write_only_span<int>(
        ".sculpt_face_set", ATTR_DOMAIN_FACE);
    face_sets.span.fill(1);
    mesh->face_sets_color_default = 1;
    face_sets.finish();
  }

  return static_cast<int *>(
      CustomData_get_layer_named(&mesh->pdata, CD_PROP_INT32, ".sculpt_face_set"));
}

bool *BKE_sculpt_hide_poly_ensure(Mesh *mesh)
{
  bool *hide_poly = static_cast<bool *>(
      CustomData_get_layer_named(&mesh->pdata, CD_PROP_BOOL, ".hide_poly"));
  if (hide_poly != nullptr) {
    return hide_poly;
  }
  return static_cast<bool *>(CustomData_add_layer_named(
      &mesh->pdata, CD_PROP_BOOL, CD_SET_DEFAULT, nullptr, mesh->totpoly, ".hide_poly"));
}

int BKE_sculpt_mask_layers_ensure(Depsgraph *depsgraph,
                                  Main *bmain,
                                  Object *ob,
                                  MultiresModifierData *mmd)
{
  Mesh *me = static_cast<Mesh *>(ob->data);
  const Span<MPoly> polys = me->polys();
  const Span<int> corner_verts = me->corner_verts();
  int ret = 0;

  const float *paint_mask = static_cast<const float *>(
      CustomData_get_layer(&me->vdata, CD_PAINT_MASK));

  /* if multires is active, create a grid paint mask layer if there
   * isn't one already */
  if (mmd && !CustomData_has_layer(&me->ldata, CD_GRID_PAINT_MASK)) {
    GridPaintMask *gmask;
    int level = max_ii(1, mmd->sculptlvl);
    int gridsize = BKE_ccg_gridsize(level);
    int gridarea = gridsize * gridsize;
    int i, j;

    gmask = static_cast<GridPaintMask *>(CustomData_add_layer(
        &me->ldata, CD_GRID_PAINT_MASK, CD_SET_DEFAULT, nullptr, me->totloop));

    for (i = 0; i < me->totloop; i++) {
      GridPaintMask *gpm = &gmask[i];

      gpm->level = level;
      gpm->data = static_cast<float *>(
          MEM_callocN(sizeof(float) * gridarea, "GridPaintMask.data"));
    }

    /* if vertices already have mask, copy into multires data */
    if (paint_mask) {
      for (i = 0; i < me->totpoly; i++) {
        const MPoly *p = &polys[i];
        float avg = 0;

        /* mask center */
        for (j = 0; j < p->totloop; j++) {
          const int vert_i = corner_verts[p->loopstart + j];
          avg += paint_mask[vert_i];
        }
        avg /= float(p->totloop);

        /* fill in multires mask corner */
        for (j = 0; j < p->totloop; j++) {
          GridPaintMask *gpm = &gmask[p->loopstart + j];
          const int vert_i = corner_verts[p->loopstart + j];
          const int prev = ME_POLY_LOOP_PREV(p, j);
          const int next = ME_POLY_LOOP_NEXT(p, j);

          gpm->data[0] = avg;
          gpm->data[1] = (paint_mask[vert_i] + paint_mask[corner_verts[next]]) * 0.5f;
          gpm->data[2] = (paint_mask[vert_i] + paint_mask[corner_verts[prev]]) * 0.5f;
          gpm->data[3] = paint_mask[vert_i];
        }
      }
    }
    /* The evaluated multires CCG must be updated to contain the new data. */
    DEG_id_tag_update(&ob->id, ID_RECALC_GEOMETRY);
    if (depsgraph) {
      BKE_scene_graph_evaluated_ensure(depsgraph, bmain);
    }

    ret |= SCULPT_MASK_LAYER_CALC_LOOP;
  }

  /* Create vertex paint mask layer if there isn't one already. */
  if (!paint_mask) {
    CustomData_add_layer(&me->vdata, CD_PAINT_MASK, CD_SET_DEFAULT, nullptr, me->totvert);
    /* The evaluated mesh must be updated to contain the new data. */
    DEG_id_tag_update(&ob->id, ID_RECALC_GEOMETRY);
    ret |= SCULPT_MASK_LAYER_CALC_VERT;
  }

  return ret;
}

void BKE_sculpt_toolsettings_data_ensure(Scene *scene)
{
  BKE_paint_ensure(scene->toolsettings, (Paint **)&scene->toolsettings->sculpt);

  Sculpt *sd = scene->toolsettings->sculpt;
  if (!sd->detail_size) {
    sd->detail_size = 12;
  }
  if (!sd->detail_percent) {
    sd->detail_percent = 25;
  }
  if (sd->constant_detail == 0.0f) {
    sd->constant_detail = 3.0f;
  }

  if (!sd->automasking_start_normal_limit) {
    sd->automasking_start_normal_limit = 20.0f / 180.0f * M_PI;
    sd->automasking_start_normal_falloff = 0.25f;

    sd->automasking_view_normal_limit = 90.0f / 180.0f * M_PI;
    sd->automasking_view_normal_falloff = 0.25f;
  }

  /* Set sane default tiling offsets. */
  if (!sd->paint.tile_offset[0]) {
    sd->paint.tile_offset[0] = 1.0f;
  }
  if (!sd->paint.tile_offset[1]) {
    sd->paint.tile_offset[1] = 1.0f;
  }
  if (!sd->paint.tile_offset[2]) {
    sd->paint.tile_offset[2] = 1.0f;
  }
  if (!sd->automasking_cavity_curve || !sd->automasking_cavity_curve_op) {
    BKE_sculpt_check_cavity_curves(sd);
  }
}

static bool check_sculpt_object_deformed(Object *object, const bool for_construction)
{
  bool deformed = false;

  /* Active modifiers means extra deformation, which can't be handled correct
   * on birth of PBVH and sculpt "layer" levels, so use PBVH only for internal brush
   * stuff and show final evaluated mesh so user would see actual object shape. */
  deformed |= object->sculpt->deform_modifiers_active;

  if (for_construction) {
    deformed |= object->sculpt->shapekey_active != nullptr;
  }
  else {
    /* As in case with modifiers, we can't synchronize deformation made against
     * PBVH and non-locked keyblock, so also use PBVH only for brushes and
     * final DM to give final result to user. */
    deformed |= object->sculpt->shapekey_active && (object->shapeflag & OB_SHAPE_LOCK) == 0;
  }

  return deformed;
}

void BKE_sculpt_sync_face_visibility_to_grids(Mesh *mesh, SubdivCCG *subdiv_ccg)
{
  using namespace blender;
  using namespace blender::bke;
  if (!subdiv_ccg) {
    return;
  }

  const AttributeAccessor attributes = mesh->attributes();
  const VArray<bool> hide_poly = attributes.lookup_or_default<bool>(
      ".hide_poly", ATTR_DOMAIN_FACE, false);
  if (hide_poly.is_single() && !hide_poly.get_internal_single()) {
    /* Nothing is hidden, so we can just remove all visibility bitmaps. */
    for (const int i : IndexRange(subdiv_ccg->num_grids)) {
      BKE_subdiv_ccg_grid_hidden_free(subdiv_ccg, i);
    }
    return;
  }

  const VArraySpan<bool> hide_poly_span(hide_poly);
  CCGKey key;
  BKE_subdiv_ccg_key_top_level(&key, subdiv_ccg);
  for (int i = 0; i < mesh->totloop; i++) {
    const int face_index = BKE_subdiv_ccg_grid_to_face_index(subdiv_ccg, i);
    const bool is_hidden = hide_poly_span[face_index];

    /* Avoid creating and modifying the grid_hidden bitmap if the base mesh face is visible and
     * there is not bitmap for the grid. This is because missing grid_hidden implies grid is fully
     * visible. */
    if (is_hidden) {
      BKE_subdiv_ccg_grid_hidden_ensure(subdiv_ccg, i);
    }

    BLI_bitmap *gh = subdiv_ccg->grid_hidden[i];
    if (gh) {
      BLI_bitmap_set_all(gh, is_hidden, key.grid_area);
    }
  }
}

static PBVH *build_pbvh_for_dynamic_topology(Object *ob)
{
  PBVH *pbvh = ob->sculpt->pbvh = BKE_pbvh_new(PBVH_BMESH);

  sculptsession_bmesh_add_layers(ob);

  BKE_pbvh_build_bmesh(pbvh,
                       ob->sculpt->bm,
                       ob->sculpt->bm_smooth_shading,
                       ob->sculpt->bm_log,
                       ob->sculpt->attrs.dyntopo_node_id_vertex->bmesh_cd_offset,
                       ob->sculpt->attrs.dyntopo_node_id_face->bmesh_cd_offset);
  return pbvh;
}

static PBVH *build_pbvh_from_regular_mesh(Object *ob, Mesh *me_eval_deform, bool respect_hide)
{
  Mesh *me = BKE_object_get_original_mesh(ob);
  const int looptris_num = poly_to_tri_count(me->totpoly, me->totloop);
  PBVH *pbvh = BKE_pbvh_new(PBVH_FACES);
  BKE_pbvh_respect_hide_set(pbvh, respect_hide);

<<<<<<< HEAD
  MutableSpan<float3> positions = me->positions_for_write();
=======
  MutableSpan<float3> positions = me->vert_positions_for_write();
>>>>>>> a7e1815c
  const Span<MPoly> polys = me->polys();
  const Span<int> corner_verts = me->corner_verts();

  MLoopTri *looptri = static_cast<MLoopTri *>(
      MEM_malloc_arrayN(looptris_num, sizeof(*looptri), __func__));

<<<<<<< HEAD
  BKE_mesh_recalc_looptri(corner_verts.data(),
=======
  BKE_mesh_recalc_looptri(loops.data(),
>>>>>>> a7e1815c
                          polys.data(),
                          reinterpret_cast<const float(*)[3]>(positions.data()),
                          me->totloop,
                          me->totpoly,
                          looptri);

  BKE_pbvh_build_mesh(pbvh,
                      me,
                      polys.data(),
<<<<<<< HEAD
                      corner_verts.data(),
=======
                      loops.data(),
>>>>>>> a7e1815c
                      reinterpret_cast<float(*)[3]>(positions.data()),
                      me->totvert,
                      &me->vdata,
                      &me->ldata,
                      &me->pdata,
                      looptri,
                      looptris_num);

  const bool is_deformed = check_sculpt_object_deformed(ob, true);
  if (is_deformed && me_eval_deform != nullptr) {
    int totvert;
    float(*v_cos)[3] = BKE_mesh_vert_coords_alloc(me_eval_deform, &totvert);
    BKE_pbvh_vert_coords_apply(pbvh, v_cos, totvert);
    MEM_freeN(v_cos);
  }

  return pbvh;
}

static PBVH *build_pbvh_from_ccg(Object *ob, SubdivCCG *subdiv_ccg, bool respect_hide)
{
  CCGKey key;
  BKE_subdiv_ccg_key_top_level(&key, subdiv_ccg);
  PBVH *pbvh = BKE_pbvh_new(PBVH_GRIDS);
  BKE_pbvh_respect_hide_set(pbvh, respect_hide);

  Mesh *base_mesh = BKE_mesh_from_object(ob);
  BKE_sculpt_sync_face_visibility_to_grids(base_mesh, subdiv_ccg);

  BKE_pbvh_build_grids(pbvh,
                       subdiv_ccg->grids,
                       subdiv_ccg->num_grids,
                       &key,
                       (void **)subdiv_ccg->grid_faces,
                       subdiv_ccg->grid_flag_mats,
                       subdiv_ccg->grid_hidden,
                       base_mesh,
                       subdiv_ccg);
  return pbvh;
}

PBVH *BKE_sculpt_object_pbvh_ensure(Depsgraph *depsgraph, Object *ob)
{
  if (ob == nullptr || ob->sculpt == nullptr) {
    return nullptr;
  }

  const bool respect_hide = true;

  PBVH *pbvh = ob->sculpt->pbvh;
  if (pbvh != nullptr) {
    /* NOTE: It is possible that grids were re-allocated due to modifier
     * stack. Need to update those pointers. */
    if (BKE_pbvh_type(pbvh) == PBVH_GRIDS) {
      Object *object_eval = DEG_get_evaluated_object(depsgraph, ob);
      Mesh *mesh_eval = static_cast<Mesh *>(object_eval->data);
      SubdivCCG *subdiv_ccg = mesh_eval->runtime->subdiv_ccg;
      if (subdiv_ccg != nullptr) {
        BKE_sculpt_bvh_update_from_ccg(pbvh, subdiv_ccg);
      }
    }

    BKE_pbvh_update_active_vcol(pbvh, BKE_object_get_original_mesh(ob));
    BKE_pbvh_pmap_set(pbvh, ob->sculpt->pmap);

    return pbvh;
  }

  if (ob->sculpt->bm != nullptr) {
    /* Sculpting on a BMesh (dynamic-topology) gets a special PBVH. */
    pbvh = build_pbvh_for_dynamic_topology(ob);
  }
  else {
    Object *object_eval = DEG_get_evaluated_object(depsgraph, ob);
    Mesh *mesh_eval = static_cast<Mesh *>(object_eval->data);
    if (mesh_eval->runtime->subdiv_ccg != nullptr) {
      pbvh = build_pbvh_from_ccg(ob, mesh_eval->runtime->subdiv_ccg, respect_hide);
    }
    else if (ob->type == OB_MESH) {
      Mesh *me_eval_deform = object_eval->runtime.mesh_deform_eval;
      pbvh = build_pbvh_from_regular_mesh(ob, me_eval_deform, respect_hide);
    }
  }

  BKE_pbvh_pmap_set(pbvh, ob->sculpt->pmap);
  ob->sculpt->pbvh = pbvh;

  sculpt_attribute_update_refs(ob);
  return pbvh;
}

void BKE_sculpt_bvh_update_from_ccg(PBVH *pbvh, SubdivCCG *subdiv_ccg)
{
  CCGKey key;
  BKE_subdiv_ccg_key_top_level(&key, subdiv_ccg);

  BKE_pbvh_grids_update(pbvh,
                        subdiv_ccg->grids,
                        (void **)subdiv_ccg->grid_faces,
                        subdiv_ccg->grid_flag_mats,
                        subdiv_ccg->grid_hidden,
                        &key);
}

bool BKE_sculptsession_use_pbvh_draw(const Object *ob, const RegionView3D *rv3d)
{
  SculptSession *ss = ob->sculpt;
  if (ss == nullptr || ss->pbvh == nullptr || ss->mode_type != OB_MODE_SCULPT) {
    return false;
  }

  if (BKE_pbvh_type(ss->pbvh) == PBVH_FACES) {
    /* Regular mesh only draws from PBVH without modifiers and shape keys, or for
     * external engines that do not have access to the PBVH like Eevee does. */
    const bool external_engine = rv3d && rv3d->render_engine != nullptr;
    return !(ss->shapekey_active || ss->deform_modifiers_active || external_engine);
  }

  /* Multires and dyntopo always draw directly from the PBVH. */
  return true;
}

/* Returns the Face Set random color for rendering in the overlay given its ID and a color seed. */
#define GOLDEN_RATIO_CONJUGATE 0.618033988749895f
void BKE_paint_face_set_overlay_color_get(const int face_set, const int seed, uchar r_color[4])
{
  float rgba[4];
  float random_mod_hue = GOLDEN_RATIO_CONJUGATE * (face_set + (seed % 10));
  random_mod_hue = random_mod_hue - floorf(random_mod_hue);
  const float random_mod_sat = BLI_hash_int_01(face_set + seed + 1);
  const float random_mod_val = BLI_hash_int_01(face_set + seed + 2);
  hsv_to_rgb(random_mod_hue,
             0.6f + (random_mod_sat * 0.25f),
             1.0f - (random_mod_val * 0.35f),
             &rgba[0],
             &rgba[1],
             &rgba[2]);
  rgba_float_to_uchar(r_color, rgba);
}

int BKE_sculptsession_vertex_count(const SculptSession *ss)
{
  switch (BKE_pbvh_type(ss->pbvh)) {
    case PBVH_FACES:
      return ss->totvert;
    case PBVH_BMESH:
      return BM_mesh_elem_count(ss->bm, BM_VERT);
    case PBVH_GRIDS:
      return BKE_pbvh_get_grid_num_verts(ss->pbvh);
  }

  return 0;
}

/** Returns pointer to a CustomData associated with a given domain, if
 * one exists.  If not nullptr is returned (this may happen with e.g.
 * multires and ATTR_DOMAIN_POINT).
 */
static CustomData *sculpt_get_cdata(Object *ob, eAttrDomain domain)
{
  SculptSession *ss = ob->sculpt;

  if (ss->bm) {
    switch (domain) {
      case ATTR_DOMAIN_POINT:
        return &ss->bm->vdata;
      case ATTR_DOMAIN_FACE:
        return &ss->bm->pdata;
      default:
        BLI_assert_unreachable();
        return nullptr;
    }
  }
  else {
    Mesh *me = BKE_object_get_original_mesh(ob);

    switch (domain) {
      case ATTR_DOMAIN_POINT:
        /* Cannot get vertex domain for multires grids. */
        if (ss->pbvh && BKE_pbvh_type(ss->pbvh) == PBVH_GRIDS) {
          return nullptr;
        }

        return &me->vdata;
      case ATTR_DOMAIN_FACE:
        return &me->pdata;
      default:
        BLI_assert_unreachable();
        return nullptr;
    }
  }
}

static int sculpt_attr_elem_count_get(Object *ob, eAttrDomain domain)
{
  SculptSession *ss = ob->sculpt;

  switch (domain) {
    case ATTR_DOMAIN_POINT:
      return BKE_sculptsession_vertex_count(ss);
      break;
    case ATTR_DOMAIN_FACE:
      return ss->totfaces;
      break;
    default:
      BLI_assert_unreachable();
      return 0;
  }
}

static bool sculpt_attribute_create(SculptSession *ss,
                                    Object *ob,
                                    eAttrDomain domain,
                                    eCustomDataType proptype,
                                    const char *name,
                                    SculptAttribute *out,
                                    const SculptAttributeParams *params,
                                    PBVHType pbvhtype,
                                    bool flat_array_for_bmesh)
{
  Mesh *me = BKE_object_get_original_mesh(ob);

  bool simple_array = params->simple_array;
  bool permanent = params->permanent;

  out->params = *params;
  out->proptype = proptype;
  out->domain = domain;
  BLI_strncpy_utf8(out->name, name, sizeof(out->name));

  /* Force non-CustomData simple_array mode if not PBVH_FACES. */
  if (pbvhtype == PBVH_GRIDS || (pbvhtype == PBVH_BMESH && flat_array_for_bmesh)) {
    if (permanent) {
      printf(
          "%s: error: tried to make permanent customdata in multires or bmesh mode; will make "
          "local "
          "array "
          "instead.\n",
          __func__);
      permanent = (out->params.permanent = false);
    }

    simple_array = true;
  }

  BLI_assert(!(simple_array && permanent));

  int totelem = sculpt_attr_elem_count_get(ob, domain);

  if (simple_array) {
    int elemsize = CustomData_sizeof(proptype);

    out->data = MEM_calloc_arrayN(totelem, elemsize, __func__);

    out->data_for_bmesh = ss->bm != nullptr;
    out->simple_array = true;
    out->bmesh_cd_offset = -1;
    out->layer = nullptr;
    out->elem_size = elemsize;
    out->used = true;
    out->elem_num = totelem;

    return true;
  }

  out->simple_array = false;

  switch (BKE_pbvh_type(ss->pbvh)) {
    case PBVH_BMESH: {
      CustomData *cdata = nullptr;
      out->data_for_bmesh = true;

      switch (domain) {
        case ATTR_DOMAIN_POINT:
          cdata = &ss->bm->vdata;
          break;
        case ATTR_DOMAIN_FACE:
          cdata = &ss->bm->pdata;
          break;
        default:
          out->used = false;
          return false;
      }

      BLI_assert(CustomData_get_named_layer_index(cdata, proptype, name) == -1);

      BM_data_layer_add_named(ss->bm, cdata, proptype, name);
      int index = CustomData_get_named_layer_index(cdata, proptype, name);

      if (!permanent) {
        cdata->layers[index].flag |= CD_FLAG_TEMPORARY | CD_FLAG_NOCOPY;
      }

      out->data = nullptr;
      out->layer = cdata->layers + index;
      out->bmesh_cd_offset = out->layer->offset;
      out->elem_size = CustomData_sizeof(proptype);
      break;
    }
    case PBVH_FACES: {
      CustomData *cdata = nullptr;

      switch (domain) {
        case ATTR_DOMAIN_POINT:
          cdata = &me->vdata;
          break;
        case ATTR_DOMAIN_FACE:
          cdata = &me->pdata;
          break;
        default:
          out->used = false;
          return false;
      }

      BLI_assert(CustomData_get_named_layer_index(cdata, proptype, name) == -1);

      CustomData_add_layer_named(cdata, proptype, CD_SET_DEFAULT, nullptr, totelem, name);
      int index = CustomData_get_named_layer_index(cdata, proptype, name);

      if (!permanent) {
        cdata->layers[index].flag |= CD_FLAG_TEMPORARY | CD_FLAG_NOCOPY;
      }

      out->layer = cdata->layers + index;
      out->data = out->layer->data;
      out->data_for_bmesh = false;
      out->bmesh_cd_offset = -1;
      out->elem_size = CustomData_get_elem_size(out->layer);

      break;
    }
    case PBVH_GRIDS: {
      /* GRIDS should have been handled as simple arrays. */
      BLI_assert_unreachable();
      break;
    }
    default:
      BLI_assert_unreachable();
      break;
  }

  out->used = true;
  out->elem_num = totelem;

  return true;
}

static bool sculpt_attr_update(Object *ob, SculptAttribute *attr)
{
  SculptSession *ss = ob->sculpt;
  int elem_num = sculpt_attr_elem_count_get(ob, attr->domain);

  bool bad = false;

  if (attr->data) {
    bad = attr->elem_num != elem_num;
  }

  /* Check if we are a coerced simple array and shouldn't be. */
  bad |= attr->simple_array && !attr->params.simple_array &&
         !ELEM(BKE_pbvh_type(ss->pbvh), PBVH_GRIDS, PBVH_BMESH);

  CustomData *cdata = sculpt_get_cdata(ob, attr->domain);
  if (cdata && !attr->simple_array) {
    int layer_index = CustomData_get_named_layer_index(cdata, attr->proptype, attr->name);

    bad |= layer_index == -1;
    bad |= (ss->bm != nullptr) != attr->data_for_bmesh;

    if (!bad) {
      if (attr->data_for_bmesh) {
        attr->bmesh_cd_offset = cdata->layers[layer_index].offset;
      }
      else {
        attr->data = cdata->layers[layer_index].data;
      }
    }
  }

  if (bad) {
    if (attr->simple_array) {
      MEM_SAFE_FREE(attr->data);
    }

    sculpt_attribute_create(ss,
                            ob,
                            attr->domain,
                            attr->proptype,
                            attr->name,
                            attr,
                            &attr->params,
                            BKE_pbvh_type(ss->pbvh),
                            attr->data_for_bmesh);
  }

  return bad;
}

static SculptAttribute *sculpt_get_cached_layer(SculptSession *ss,
                                                eAttrDomain domain,
                                                eCustomDataType proptype,
                                                const char *name)
{
  for (int i = 0; i < SCULPT_MAX_ATTRIBUTES; i++) {
    SculptAttribute *attr = ss->temp_attributes + i;

    if (attr->used && STREQ(attr->name, name) && attr->proptype == proptype &&
        attr->domain == domain) {

      return attr;
    }
  }

  return nullptr;
}

bool BKE_sculpt_attribute_exists(Object *ob,
                                 eAttrDomain domain,
                                 eCustomDataType proptype,
                                 const char *name)
{
  SculptSession *ss = ob->sculpt;
  SculptAttribute *attr = sculpt_get_cached_layer(ss, domain, proptype, name);

  if (attr) {
    return true;
  }

  CustomData *cdata = sculpt_get_cdata(ob, domain);
  return CustomData_get_named_layer_index(cdata, proptype, name) != -1;

  return false;
}

static SculptAttribute *sculpt_alloc_attr(SculptSession *ss)
{
  for (int i = 0; i < SCULPT_MAX_ATTRIBUTES; i++) {
    if (!ss->temp_attributes[i].used) {
      memset((void *)(ss->temp_attributes + i), 0, sizeof(SculptAttribute));
      ss->temp_attributes[i].used = true;

      return ss->temp_attributes + i;
    }
  }

  BLI_assert_unreachable();
  return nullptr;
}

SculptAttribute *BKE_sculpt_attribute_get(struct Object *ob,
                                          eAttrDomain domain,
                                          eCustomDataType proptype,
                                          const char *name)
{
  SculptSession *ss = ob->sculpt;

  /* See if attribute is cached in ss->temp_attributes. */
  SculptAttribute *attr = sculpt_get_cached_layer(ss, domain, proptype, name);

  if (attr) {
    if (sculpt_attr_update(ob, attr)) {
      sculpt_attribute_update_refs(ob);
    }

    return attr;
  }

  /* Does attribute exist in CustomData layout? */
  CustomData *cdata = sculpt_get_cdata(ob, domain);
  if (cdata) {
    int index = CustomData_get_named_layer_index(cdata, proptype, name);

    if (index != -1) {
      int totelem = 0;

      switch (domain) {
        case ATTR_DOMAIN_POINT:
          totelem = BKE_sculptsession_vertex_count(ss);
          break;
        case ATTR_DOMAIN_FACE:
          totelem = ss->totfaces;
          break;
        default:
          BLI_assert_unreachable();
          break;
      }

      attr = sculpt_alloc_attr(ss);

      attr->used = true;
      attr->domain = domain;
      attr->proptype = proptype;
      attr->data = cdata->layers[index].data;
      attr->bmesh_cd_offset = cdata->layers[index].offset;
      attr->elem_num = totelem;
      attr->layer = cdata->layers + index;
      attr->elem_size = CustomData_get_elem_size(attr->layer);

      BLI_strncpy_utf8(attr->name, name, sizeof(attr->name));
      return attr;
    }
  }

  return nullptr;
}

static SculptAttribute *sculpt_attribute_ensure_ex(Object *ob,
                                                   eAttrDomain domain,
                                                   eCustomDataType proptype,
                                                   const char *name,
                                                   const SculptAttributeParams *params,
                                                   PBVHType pbvhtype,
                                                   bool flat_array_for_bmesh)
{
  SculptSession *ss = ob->sculpt;
  SculptAttribute *attr = BKE_sculpt_attribute_get(ob, domain, proptype, name);

  if (attr) {
    sculpt_attr_update(ob, attr);

    return attr;
  }

  attr = sculpt_alloc_attr(ss);

  /* Create attribute. */
  sculpt_attribute_create(
      ss, ob, domain, proptype, name, attr, params, pbvhtype, flat_array_for_bmesh);
  sculpt_attribute_update_refs(ob);

  return attr;
}

SculptAttribute *BKE_sculpt_attribute_ensure(Object *ob,
                                             eAttrDomain domain,
                                             eCustomDataType proptype,
                                             const char *name,
                                             const SculptAttributeParams *params)
{
  SculptAttributeParams temp_params = *params;

  return sculpt_attribute_ensure_ex(
      ob, domain, proptype, name, &temp_params, BKE_pbvh_type(ob->sculpt->pbvh), true);
}

static void sculptsession_bmesh_attr_update_internal(Object *ob)
{
  SculptSession *ss = ob->sculpt;

  sculptsession_bmesh_add_layers(ob);

  if (ss->pbvh) {
    BKE_pbvh_update_bmesh_offsets(ss->pbvh,
                                  ob->sculpt->attrs.dyntopo_node_id_vertex->bmesh_cd_offset,
                                  ob->sculpt->attrs.dyntopo_node_id_face->bmesh_cd_offset);
  }
}

static void sculptsession_bmesh_add_layers(Object *ob)
{
  SculptSession *ss = ob->sculpt;
  SculptAttributeParams params = {0};

  ss->attrs.dyntopo_node_id_vertex = sculpt_attribute_ensure_ex(
      ob,
      ATTR_DOMAIN_POINT,
      CD_PROP_INT32,
      SCULPT_ATTRIBUTE_NAME(dyntopo_node_id_vertex),
      &params,
      PBVH_BMESH,
      false);

  ss->attrs.dyntopo_node_id_face = sculpt_attribute_ensure_ex(
      ob,
      ATTR_DOMAIN_FACE,
      CD_PROP_INT32,
      SCULPT_ATTRIBUTE_NAME(dyntopo_node_id_face),
      &params,
      PBVH_BMESH,
      false);
}

void BKE_sculpt_attributes_destroy_temporary_stroke(Object *ob)
{
  SculptSession *ss = ob->sculpt;

  for (int i = 0; i < SCULPT_MAX_ATTRIBUTES; i++) {
    SculptAttribute *attr = ss->temp_attributes + i;

    if (attr->params.stroke_only) {
      BKE_sculpt_attribute_destroy(ob, attr);
    }
  }
}

static void sculpt_attribute_update_refs(Object *ob)
{
  SculptSession *ss = ob->sculpt;

  /* run twice, in case sculpt_attr_update had to recreate a layer and
     messed up the bmesh offsets. */
  for (int i = 0; i < 2; i++) {
    for (int j = 0; j < SCULPT_MAX_ATTRIBUTES; j++) {
      SculptAttribute *attr = ss->temp_attributes + j;

      if (attr->used) {
        sculpt_attr_update(ob, attr);
      }
    }

    if (ss->bm) {
      sculptsession_bmesh_attr_update_internal(ob);
    }
  }

  Mesh *me = BKE_object_get_original_mesh(ob);

  if (ss->pbvh) {
    BKE_pbvh_update_active_vcol(ss->pbvh, me);
  }
}

void BKE_sculpt_attribute_destroy_temporary_all(Object *ob)
{
  SculptSession *ss = ob->sculpt;

  for (int i = 0; i < SCULPT_MAX_ATTRIBUTES; i++) {
    SculptAttribute *attr = ss->temp_attributes + i;

    if (attr->used && !attr->params.permanent) {
      BKE_sculpt_attribute_destroy(ob, attr);
    }
  }
}

bool BKE_sculpt_attribute_destroy(Object *ob, SculptAttribute *attr)
{
  SculptSession *ss = ob->sculpt;
  eAttrDomain domain = attr->domain;

  BLI_assert(attr->used);

  /* Remove from convenience pointer struct. */
  SculptAttribute **ptrs = (SculptAttribute **)&ss->attrs;
  int ptrs_num = sizeof(ss->attrs) / sizeof(void *);

  for (int i = 0; i < ptrs_num; i++) {
    if (ptrs[i] == attr) {
      ptrs[i] = nullptr;
    }
  }

  /* Remove from internal temp_attributes array. */
  for (int i = 0; i < SCULPT_MAX_ATTRIBUTES; i++) {
    SculptAttribute *attr2 = ss->temp_attributes + i;

    if (STREQ(attr2->name, attr->name) && attr2->domain == attr->domain &&
        attr2->proptype == attr->proptype) {

      attr2->used = false;
    }
  }

  Mesh *me = BKE_object_get_original_mesh(ob);

  if (attr->simple_array) {
    MEM_SAFE_FREE(attr->data);
  }
  else if (ss->bm) {
    CustomData *cdata = attr->domain == ATTR_DOMAIN_POINT ? &ss->bm->vdata : &ss->bm->pdata;

    BM_data_layer_free_named(ss->bm, cdata, attr->name);
  }
  else {
    CustomData *cdata = nullptr;
    int totelem = 0;

    switch (domain) {
      case ATTR_DOMAIN_POINT:
        cdata = ss->bm ? &ss->bm->vdata : &me->vdata;
        totelem = ss->totvert;
        break;
      case ATTR_DOMAIN_FACE:
        cdata = ss->bm ? &ss->bm->pdata : &me->pdata;
        totelem = ss->totfaces;
        break;
      default:
        BLI_assert_unreachable();
        return false;
    }

    /* We may have been called after destroying ss->bm in which case attr->layer
     * might be invalid.
     */
    int layer_i = CustomData_get_named_layer_index(cdata, attr->proptype, attr->name);
    if (layer_i != 0) {
      CustomData_free_layer(cdata, attr->proptype, totelem, layer_i);
    }

    sculpt_attribute_update_refs(ob);
  }

  attr->data = nullptr;
  attr->used = false;

  return true;
}<|MERGE_RESOLUTION|>--- conflicted
+++ resolved
@@ -1695,11 +1695,7 @@
 
     /* These are assigned to the base mesh in Multires. This is needed because Face Sets operators
      * and tools use the Face Sets data from the base mesh when Multires is active. */
-<<<<<<< HEAD
-    ss->positions = BKE_mesh_positions_for_write(me);
-=======
     ss->positions = BKE_mesh_vert_positions_for_write(me);
->>>>>>> a7e1815c
     ss->mpoly = BKE_mesh_polys(me);
     ss->corner_verts = me->corner_verts().data();
   }
@@ -1707,11 +1703,7 @@
     ss->totvert = me->totvert;
     ss->totpoly = me->totpoly;
     ss->totfaces = me->totpoly;
-<<<<<<< HEAD
-    ss->positions = BKE_mesh_positions_for_write(me);
-=======
     ss->positions = BKE_mesh_vert_positions_for_write(me);
->>>>>>> a7e1815c
     ss->mpoly = BKE_mesh_polys(me);
     ss->corner_verts = me->corner_verts().data();
     ss->multires.active = false;
@@ -2187,22 +2179,14 @@
   PBVH *pbvh = BKE_pbvh_new(PBVH_FACES);
   BKE_pbvh_respect_hide_set(pbvh, respect_hide);
 
-<<<<<<< HEAD
-  MutableSpan<float3> positions = me->positions_for_write();
-=======
   MutableSpan<float3> positions = me->vert_positions_for_write();
->>>>>>> a7e1815c
   const Span<MPoly> polys = me->polys();
   const Span<int> corner_verts = me->corner_verts();
 
   MLoopTri *looptri = static_cast<MLoopTri *>(
       MEM_malloc_arrayN(looptris_num, sizeof(*looptri), __func__));
 
-<<<<<<< HEAD
   BKE_mesh_recalc_looptri(corner_verts.data(),
-=======
-  BKE_mesh_recalc_looptri(loops.data(),
->>>>>>> a7e1815c
                           polys.data(),
                           reinterpret_cast<const float(*)[3]>(positions.data()),
                           me->totloop,
@@ -2212,11 +2196,7 @@
   BKE_pbvh_build_mesh(pbvh,
                       me,
                       polys.data(),
-<<<<<<< HEAD
                       corner_verts.data(),
-=======
-                      loops.data(),
->>>>>>> a7e1815c
                       reinterpret_cast<float(*)[3]>(positions.data()),
                       me->totvert,
                       &me->vdata,
