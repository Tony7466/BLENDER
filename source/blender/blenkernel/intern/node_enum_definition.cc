--- conflicted
+++ resolved
@@ -82,11 +82,7 @@
   this->active_index = int16_t(active_index);
 }
 
-<<<<<<< HEAD
-bool NodeEnumDefinition::move_item(int from_index, int to_index)
-=======
-bool NodeEnumDefinition::move_item(const uint16_t from_index, const uint16_t to_index)
->>>>>>> 25f32a21
+bool NodeEnumDefinition::move_item(const int from_index, const int to_index)
 {
   if (to_index < this->items_num) {
     const int items_num = this->items_num;
