/* SPDX-License-Identifier: GPL-2.0-or-later */

#include "BKE_attribute_math.hh"
#include "BKE_bvhutils.h"
#include "BKE_mesh.h"
#include "BKE_mesh_runtime.h"
#include "BKE_mesh_sample.hh"

#include "DNA_mesh_types.h"
#include "DNA_meshdata_types.h"

#include "BLI_rand.hh"

namespace blender::bke::mesh_surface_sample {

template<typename T>
BLI_NOINLINE static void sample_point_attribute(const Mesh &mesh,
                                                const Span<int> looptri_indices,
                                                const Span<float3> bary_coords,
                                                const VArray<T> &src,
                                                const IndexMask mask,
                                                const MutableSpan<T> dst)
{
  const Span<int> corner_verts = mesh.corner_verts();
  const Span<MLoopTri> looptris = mesh.looptris();

  for (const int i : mask) {
    const int looptri_index = looptri_indices[i];
    const MLoopTri &looptri = looptris[looptri_index];
    const float3 &bary_coord = bary_coords[i];

    const int v0_index = corner_verts[looptri.tri[0]];
    const int v1_index = corner_verts[looptri.tri[1]];
    const int v2_index = corner_verts[looptri.tri[2]];

    const T v0 = src[v0_index];
    const T v1 = src[v1_index];
    const T v2 = src[v2_index];

    const T interpolated_value = attribute_math::mix3(bary_coord, v0, v1, v2);
    dst[i] = interpolated_value;
  }
}

void sample_point_attribute(const Mesh &mesh,
                            const Span<int> looptri_indices,
                            const Span<float3> bary_coords,
                            const GVArray &src,
                            const IndexMask mask,
                            const GMutableSpan dst)
{
  BLI_assert(src.size() == mesh.totvert);
  BLI_assert(src.type() == dst.type());

  const CPPType &type = src.type();
  attribute_math::convert_to_static_type(type, [&](auto dummy) {
    using T = decltype(dummy);
    sample_point_attribute<T>(
        mesh, looptri_indices, bary_coords, src.typed<T>(), mask, dst.typed<T>());
  });
}

template<typename T>
BLI_NOINLINE static void sample_corner_attribute(const Mesh &mesh,
                                                 const Span<int> looptri_indices,
                                                 const Span<float3> bary_coords,
                                                 const VArray<T> &src,
                                                 const IndexMask mask,
                                                 const MutableSpan<T> dst)
{
  const Span<MLoopTri> looptris = mesh.looptris();

  for (const int i : mask) {
    const int looptri_index = looptri_indices[i];
    const MLoopTri &looptri = looptris[looptri_index];
    const float3 &bary_coord = bary_coords[i];

    const int loop_index_0 = looptri.tri[0];
    const int loop_index_1 = looptri.tri[1];
    const int loop_index_2 = looptri.tri[2];

    const T v0 = src[loop_index_0];
    const T v1 = src[loop_index_1];
    const T v2 = src[loop_index_2];

    const T interpolated_value = attribute_math::mix3(bary_coord, v0, v1, v2);
    dst[i] = interpolated_value;
  }
}

void sample_corner_attribute(const Mesh &mesh,
                             const Span<int> looptri_indices,
                             const Span<float3> bary_coords,
                             const GVArray &src,
                             const IndexMask mask,
                             const GMutableSpan dst)
{
  BLI_assert(src.size() == mesh.totloop);
  BLI_assert(src.type() == dst.type());

  const CPPType &type = src.type();
  attribute_math::convert_to_static_type(type, [&](auto dummy) {
    using T = decltype(dummy);
    sample_corner_attribute<T>(
        mesh, looptri_indices, bary_coords, src.typed<T>(), mask, dst.typed<T>());
  });
}

template<typename T>
void sample_face_attribute(const Mesh &mesh,
                           const Span<int> looptri_indices,
                           const VArray<T> &src,
                           const IndexMask mask,
                           const MutableSpan<T> dst)
{
  const Span<MLoopTri> looptris = mesh.looptris();

  for (const int i : mask) {
    const int looptri_index = looptri_indices[i];
    const MLoopTri &looptri = looptris[looptri_index];
    const int poly_index = looptri.poly;
    dst[i] = src[poly_index];
  }
}

void sample_face_attribute(const Mesh &mesh,
                           const Span<int> looptri_indices,
                           const GVArray &src,
                           const IndexMask mask,
                           const GMutableSpan dst)
{
  BLI_assert(src.size() == mesh.totpoly);
  BLI_assert(src.type() == dst.type());

  const CPPType &type = src.type();
  attribute_math::convert_to_static_type(type, [&](auto dummy) {
    using T = decltype(dummy);
    sample_face_attribute<T>(mesh, looptri_indices, src.typed<T>(), mask, dst.typed<T>());
  });
}

MeshAttributeInterpolator::MeshAttributeInterpolator(const Mesh *mesh,
                                                     const IndexMask mask,
                                                     const Span<float3> positions,
                                                     const Span<int> looptri_indices)
    : mesh_(mesh), mask_(mask), positions_(positions), looptri_indices_(looptri_indices)
{
  BLI_assert(positions.size() == looptri_indices.size());
}

Span<float3> MeshAttributeInterpolator::ensure_barycentric_coords()
{
  if (!bary_coords_.is_empty()) {
    BLI_assert(bary_coords_.size() >= mask_.min_array_size());
    return bary_coords_;
  }
  bary_coords_.reinitialize(mask_.min_array_size());

<<<<<<< HEAD
  const Span<float3> positions = mesh_->positions();
  const Span<int> corner_verts = mesh_->corner_verts();
=======
  const Span<float3> positions = mesh_->vert_positions();
  const Span<MLoop> loops = mesh_->loops();
>>>>>>> a7e1815c
  const Span<MLoopTri> looptris = mesh_->looptris();

  for (const int i : mask_) {
    const int looptri_index = looptri_indices_[i];
    const MLoopTri &looptri = looptris[looptri_index];

    const int v0_index = corner_verts[looptri.tri[0]];
    const int v1_index = corner_verts[looptri.tri[1]];
    const int v2_index = corner_verts[looptri.tri[2]];

    interp_weights_tri_v3(bary_coords_[i],
                          positions[v0_index],
                          positions[v1_index],
                          positions[v2_index],
                          positions_[i]);
  }
  return bary_coords_;
}

Span<float3> MeshAttributeInterpolator::ensure_nearest_weights()
{
  if (!nearest_weights_.is_empty()) {
    BLI_assert(nearest_weights_.size() >= mask_.min_array_size());
    return nearest_weights_;
  }
  nearest_weights_.reinitialize(mask_.min_array_size());

<<<<<<< HEAD
  const Span<float3> positions = mesh_->positions();
  const Span<int> corner_verts = mesh_->corner_verts();
=======
  const Span<float3> positions = mesh_->vert_positions();
  const Span<MLoop> loops = mesh_->loops();
>>>>>>> a7e1815c
  const Span<MLoopTri> looptris = mesh_->looptris();

  for (const int i : mask_) {
    const int looptri_index = looptri_indices_[i];
    const MLoopTri &looptri = looptris[looptri_index];

    const int v0_index = corner_verts[looptri.tri[0]];
    const int v1_index = corner_verts[looptri.tri[1]];
    const int v2_index = corner_verts[looptri.tri[2]];

    const float d0 = len_squared_v3v3(positions_[i], positions[v0_index]);
    const float d1 = len_squared_v3v3(positions_[i], positions[v1_index]);
    const float d2 = len_squared_v3v3(positions_[i], positions[v2_index]);

    nearest_weights_[i] = MIN3_PAIR(d0, d1, d2, float3(1, 0, 0), float3(0, 1, 0), float3(0, 0, 1));
  }
  return nearest_weights_;
}

void MeshAttributeInterpolator::sample_data(const GVArray &src,
                                            const eAttrDomain domain,
                                            const eAttributeMapMode mode,
                                            const GMutableSpan dst)
{
  if (src.is_empty() || dst.is_empty()) {
    return;
  }

  /* Compute barycentric coordinates only when they are needed. */
  Span<float3> weights;
  if (ELEM(domain, ATTR_DOMAIN_POINT, ATTR_DOMAIN_CORNER)) {
    switch (mode) {
      case eAttributeMapMode::INTERPOLATED:
        weights = this->ensure_barycentric_coords();
        break;
      case eAttributeMapMode::NEAREST:
        weights = this->ensure_nearest_weights();
        break;
    }
  }

  /* Interpolate the source attributes on the surface. */
  switch (domain) {
    case ATTR_DOMAIN_POINT:
      sample_point_attribute(*mesh_, looptri_indices_, weights, src, mask_, dst);
      break;
    case ATTR_DOMAIN_FACE:
      sample_face_attribute(*mesh_, looptri_indices_, src, mask_, dst);
      break;
    case ATTR_DOMAIN_CORNER:
      sample_corner_attribute(*mesh_, looptri_indices_, weights, src, mask_, dst);
      break;
    case ATTR_DOMAIN_EDGE:
      /* Not yet supported. */
      break;
    default:
      BLI_assert_unreachable();
      break;
  }
}

int sample_surface_points_spherical(RandomNumberGenerator &rng,
                                    const Mesh &mesh,
                                    const Span<int> looptri_indices_to_sample,
                                    const float3 &sample_pos,
                                    const float sample_radius,
                                    const float approximate_density,
                                    Vector<float3> &r_bary_coords,
                                    Vector<int> &r_looptri_indices,
                                    Vector<float3> &r_positions)
{
<<<<<<< HEAD
  const Span<float3> positions = mesh.positions();
  const Span<int> corner_verts = mesh.corner_verts();
=======
  const Span<float3> positions = mesh.vert_positions();
  const Span<MLoop> loops = mesh.loops();
>>>>>>> a7e1815c
  const Span<MLoopTri> looptris = mesh.looptris();

  const float sample_radius_sq = pow2f(sample_radius);
  const float sample_plane_area = M_PI * sample_radius_sq;
  /* Used for switching between two triangle sampling strategies. */
  const float area_threshold = sample_plane_area;

  const int old_num = r_bary_coords.size();

  for (const int looptri_index : looptri_indices_to_sample) {
    const MLoopTri &looptri = looptris[looptri_index];

<<<<<<< HEAD
    const float3 &v0 = positions[corner_verts[looptri.tri[0]]];
    const float3 &v1 = positions[corner_verts[looptri.tri[1]]];
    const float3 &v2 = positions[corner_verts[looptri.tri[2]]];
=======
    const float3 &v0 = positions[loops[looptri.tri[0]].v];
    const float3 &v1 = positions[loops[looptri.tri[1]].v];
    const float3 &v2 = positions[loops[looptri.tri[2]].v];
>>>>>>> a7e1815c

    const float looptri_area = area_tri_v3(v0, v1, v2);

    if (looptri_area < area_threshold) {
      /* The triangle is small compared to the sample radius. Sample by generating random
       * barycentric coordinates. */
      const int amount = rng.round_probabilistic(approximate_density * looptri_area);
      for ([[maybe_unused]] const int i : IndexRange(amount)) {
        const float3 bary_coord = rng.get_barycentric_coordinates();
        const float3 point_pos = attribute_math::mix3(bary_coord, v0, v1, v2);
        const float dist_to_sample_sq = math::distance_squared(point_pos, sample_pos);
        if (dist_to_sample_sq > sample_radius_sq) {
          continue;
        }

        r_bary_coords.append(bary_coord);
        r_looptri_indices.append(looptri_index);
        r_positions.append(point_pos);
      }
    }
    else {
      /* The triangle is large compared to the sample radius. Sample by generating random points
       * on the triangle plane within the sample radius. */
      float3 normal;
      normal_tri_v3(normal, v0, v1, v2);

      float3 sample_pos_proj = sample_pos;
      project_v3_plane(sample_pos_proj, normal, v0);

      const float proj_distance_sq = math::distance_squared(sample_pos_proj, sample_pos);
      const float sample_radius_factor_sq = 1.0f -
                                            std::min(1.0f, proj_distance_sq / sample_radius_sq);
      const float radius_proj_sq = sample_radius_sq * sample_radius_factor_sq;
      const float radius_proj = std::sqrt(radius_proj_sq);
      const float circle_area = M_PI * radius_proj_sq;

      const int amount = rng.round_probabilistic(approximate_density * circle_area);

      const float3 axis_1 = math::normalize(v1 - v0) * radius_proj;
      const float3 axis_2 = math::normalize(math::cross(axis_1, math::cross(axis_1, v2 - v0))) *
                            radius_proj;

      for ([[maybe_unused]] const int i : IndexRange(amount)) {
        const float r = std::sqrt(rng.get_float());
        const float angle = rng.get_float() * 2.0f * M_PI;
        const float x = r * std::cos(angle);
        const float y = r * std::sin(angle);
        const float3 point_pos = sample_pos_proj + axis_1 * x + axis_2 * y;
        if (!isect_point_tri_prism_v3(point_pos, v0, v1, v2)) {
          /* Sampled point is not in the triangle. */
          continue;
        }

        float3 bary_coord;
        interp_weights_tri_v3(bary_coord, v0, v1, v2, point_pos);

        r_bary_coords.append(bary_coord);
        r_looptri_indices.append(looptri_index);
        r_positions.append(point_pos);
      }
    }
  }
  return r_bary_coords.size() - old_num;
}

int sample_surface_points_projected(
    RandomNumberGenerator &rng,
    const Mesh &mesh,
    BVHTreeFromMesh &mesh_bvhtree,
    const float2 &sample_pos_re,
    const float sample_radius_re,
    const FunctionRef<void(const float2 &pos_re, float3 &r_start, float3 &r_end)>
        region_position_to_ray,
    const bool front_face_only,
    const int tries_num,
    const int max_points,
    Vector<float3> &r_bary_coords,
    Vector<int> &r_looptri_indices,
    Vector<float3> &r_positions)
{
<<<<<<< HEAD
  const Span<float3> positions = mesh.positions();
  const Span<int> corner_verts = mesh.corner_verts();
=======
  const Span<float3> positions = mesh.vert_positions();
  const Span<MLoop> loops = mesh.loops();
>>>>>>> a7e1815c
  const Span<MLoopTri> looptris = mesh.looptris();

  int point_count = 0;
  for ([[maybe_unused]] const int _ : IndexRange(tries_num)) {
    if (point_count == max_points) {
      break;
    }

    const float r = sample_radius_re * std::sqrt(rng.get_float());
    const float angle = rng.get_float() * 2.0f * M_PI;
    float3 ray_start, ray_end;
    const float2 pos_re = sample_pos_re + r * float2(std::cos(angle), std::sin(angle));
    region_position_to_ray(pos_re, ray_start, ray_end);
    const float3 ray_direction = math::normalize(ray_end - ray_start);

    BVHTreeRayHit ray_hit;
    ray_hit.dist = FLT_MAX;
    ray_hit.index = -1;
    BLI_bvhtree_ray_cast(mesh_bvhtree.tree,
                         ray_start,
                         ray_direction,
                         0.0f,
                         &ray_hit,
                         mesh_bvhtree.raycast_callback,
                         &mesh_bvhtree);

    if (ray_hit.index == -1) {
      continue;
    }

    if (front_face_only) {
      const float3 normal = ray_hit.no;
      if (math::dot(ray_direction, normal) >= 0.0f) {
        continue;
      }
    }

    const int looptri_index = ray_hit.index;
    const float3 pos = ray_hit.co;

    const float3 bary_coords = compute_bary_coord_in_triangle(
<<<<<<< HEAD
        positions, corner_verts, looptris[looptri_index], pos);
=======
        positions, loops, looptris[looptri_index], pos);
>>>>>>> a7e1815c

    r_positions.append(pos);
    r_bary_coords.append(bary_coords);
    r_looptri_indices.append(looptri_index);
    point_count++;
  }
  return point_count;
}

float3 compute_bary_coord_in_triangle(const Span<float3> positions,
<<<<<<< HEAD
                                      const Span<int> corner_verts,
                                      const MLoopTri &looptri,
                                      const float3 &position)
{
  const float3 &v0 = positions[corner_verts[looptri.tri[0]]];
  const float3 &v1 = positions[corner_verts[looptri.tri[1]]];
  const float3 &v2 = positions[corner_verts[looptri.tri[2]]];
=======
                                      const Span<MLoop> loops,
                                      const MLoopTri &looptri,
                                      const float3 &position)
{
  const float3 &v0 = positions[loops[looptri.tri[0]].v];
  const float3 &v1 = positions[loops[looptri.tri[1]].v];
  const float3 &v2 = positions[loops[looptri.tri[2]].v];
>>>>>>> a7e1815c
  float3 bary_coords;
  interp_weights_tri_v3(bary_coords, v0, v1, v2, position);
  return bary_coords;
}

}  // namespace blender::bke::mesh_surface_sample<|MERGE_RESOLUTION|>--- conflicted
+++ resolved
@@ -156,13 +156,8 @@
   }
   bary_coords_.reinitialize(mask_.min_array_size());
 
-<<<<<<< HEAD
-  const Span<float3> positions = mesh_->positions();
+  const Span<float3> positions = mesh_->vert_positions();
   const Span<int> corner_verts = mesh_->corner_verts();
-=======
-  const Span<float3> positions = mesh_->vert_positions();
-  const Span<MLoop> loops = mesh_->loops();
->>>>>>> a7e1815c
   const Span<MLoopTri> looptris = mesh_->looptris();
 
   for (const int i : mask_) {
@@ -190,13 +185,8 @@
   }
   nearest_weights_.reinitialize(mask_.min_array_size());
 
-<<<<<<< HEAD
-  const Span<float3> positions = mesh_->positions();
+  const Span<float3> positions = mesh_->vert_positions();
   const Span<int> corner_verts = mesh_->corner_verts();
-=======
-  const Span<float3> positions = mesh_->vert_positions();
-  const Span<MLoop> loops = mesh_->loops();
->>>>>>> a7e1815c
   const Span<MLoopTri> looptris = mesh_->looptris();
 
   for (const int i : mask_) {
@@ -268,13 +258,8 @@
                                     Vector<int> &r_looptri_indices,
                                     Vector<float3> &r_positions)
 {
-<<<<<<< HEAD
-  const Span<float3> positions = mesh.positions();
+  const Span<float3> positions = mesh.vert_positions();
   const Span<int> corner_verts = mesh.corner_verts();
-=======
-  const Span<float3> positions = mesh.vert_positions();
-  const Span<MLoop> loops = mesh.loops();
->>>>>>> a7e1815c
   const Span<MLoopTri> looptris = mesh.looptris();
 
   const float sample_radius_sq = pow2f(sample_radius);
@@ -287,15 +272,9 @@
   for (const int looptri_index : looptri_indices_to_sample) {
     const MLoopTri &looptri = looptris[looptri_index];
 
-<<<<<<< HEAD
     const float3 &v0 = positions[corner_verts[looptri.tri[0]]];
     const float3 &v1 = positions[corner_verts[looptri.tri[1]]];
     const float3 &v2 = positions[corner_verts[looptri.tri[2]]];
-=======
-    const float3 &v0 = positions[loops[looptri.tri[0]].v];
-    const float3 &v1 = positions[loops[looptri.tri[1]].v];
-    const float3 &v2 = positions[loops[looptri.tri[2]].v];
->>>>>>> a7e1815c
 
     const float looptri_area = area_tri_v3(v0, v1, v2);
 
@@ -376,13 +355,8 @@
     Vector<int> &r_looptri_indices,
     Vector<float3> &r_positions)
 {
-<<<<<<< HEAD
-  const Span<float3> positions = mesh.positions();
+  const Span<float3> positions = mesh.vert_positions();
   const Span<int> corner_verts = mesh.corner_verts();
-=======
-  const Span<float3> positions = mesh.vert_positions();
-  const Span<MLoop> loops = mesh.loops();
->>>>>>> a7e1815c
   const Span<MLoopTri> looptris = mesh.looptris();
 
   int point_count = 0;
@@ -424,11 +398,7 @@
     const float3 pos = ray_hit.co;
 
     const float3 bary_coords = compute_bary_coord_in_triangle(
-<<<<<<< HEAD
         positions, corner_verts, looptris[looptri_index], pos);
-=======
-        positions, loops, looptris[looptri_index], pos);
->>>>>>> a7e1815c
 
     r_positions.append(pos);
     r_bary_coords.append(bary_coords);
@@ -439,7 +409,6 @@
 }
 
 float3 compute_bary_coord_in_triangle(const Span<float3> positions,
-<<<<<<< HEAD
                                       const Span<int> corner_verts,
                                       const MLoopTri &looptri,
                                       const float3 &position)
@@ -447,15 +416,6 @@
   const float3 &v0 = positions[corner_verts[looptri.tri[0]]];
   const float3 &v1 = positions[corner_verts[looptri.tri[1]]];
   const float3 &v2 = positions[corner_verts[looptri.tri[2]]];
-=======
-                                      const Span<MLoop> loops,
-                                      const MLoopTri &looptri,
-                                      const float3 &position)
-{
-  const float3 &v0 = positions[loops[looptri.tri[0]].v];
-  const float3 &v1 = positions[loops[looptri.tri[1]].v];
-  const float3 &v2 = positions[loops[looptri.tri[2]].v];
->>>>>>> a7e1815c
   float3 bary_coords;
   interp_weights_tri_v3(bary_coords, v0, v1, v2, position);
   return bary_coords;
