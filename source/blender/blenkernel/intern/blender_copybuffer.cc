--- conflicted
+++ resolved
@@ -50,11 +50,7 @@
   /* Append, rather than linking */
   BKE_blendfile_append(lapp_context, reports);
 
-<<<<<<< HEAD
-  /* Instantiate loose objects in the scene (e.g. add object to the active collection). */
-=======
   /* Instantiate loose data in the scene (e.g. add object to the active collection). */
->>>>>>> 5861b078
   BKE_blendfile_link_append_instantiate_loose(lapp_context, reports);
 
   /* This must be unset, otherwise these object won't link into other scenes from this blend
