/* SPDX-License-Identifier: GPL-2.0-or-later */

/** \file
 * \ingroup bke
 */

#include "MEM_guardedalloc.h"

#include <climits>

#include "BLI_bitmap.h"
#include "BLI_ghash.h"
#include "BLI_math.h"
#include "BLI_rand.h"
#include "BLI_task.h"
#include "BLI_utildefines.h"

#include "DNA_mesh_types.h"
#include "DNA_meshdata_types.h"

#include "BKE_attribute.h"
#include "BKE_ccg.h"
#include "BKE_mesh.h"
#include "BKE_mesh_mapping.h"
#include "BKE_paint.h"
#include "BKE_pbvh.h"
#include "BKE_subdiv_ccg.h"

#include "DRW_pbvh.hh"

#include "PIL_time.h"

#include "bmesh.h"

#include "atomic_ops.h"

#include "pbvh_intern.hh"

#define LEAF_LIMIT 10000

/* Uncomment to test if triangles of the same face are
 * properly clustered into single nodes.
 */
//#define TEST_PBVH_FACE_SPLIT

/* Uncomment to test that faces are only assigned to one PBVHNode */
//#define VALIDATE_UNIQUE_NODE_FACES

//#define PERFCNTRS
#define STACK_FIXED_DEPTH 100

struct PBVHStack {
  PBVHNode *node;
  bool revisiting;
};

struct PBVHIter {
  PBVH *pbvh;
  BKE_pbvh_SearchCallback scb;
  void *search_data;

  PBVHStack *stack;
  int stacksize;

  PBVHStack stackfixed[STACK_FIXED_DEPTH];
  int stackspace;
};

void BB_reset(BB *bb)
{
  bb->bmin[0] = bb->bmin[1] = bb->bmin[2] = FLT_MAX;
  bb->bmax[0] = bb->bmax[1] = bb->bmax[2] = -FLT_MAX;
}

void BB_expand(BB *bb, const float co[3])
{
  for (int i = 0; i < 3; i++) {
    bb->bmin[i] = min_ff(bb->bmin[i], co[i]);
    bb->bmax[i] = max_ff(bb->bmax[i], co[i]);
  }
}

void BB_expand_with_bb(BB *bb, BB *bb2)
{
  for (int i = 0; i < 3; i++) {
    bb->bmin[i] = min_ff(bb->bmin[i], bb2->bmin[i]);
    bb->bmax[i] = max_ff(bb->bmax[i], bb2->bmax[i]);
  }
}

int BB_widest_axis(const BB *bb)
{
  float dim[3];

  for (int i = 0; i < 3; i++) {
    dim[i] = bb->bmax[i] - bb->bmin[i];
  }

  if (dim[0] > dim[1]) {
    if (dim[0] > dim[2]) {
      return 0;
    }

    return 2;
  }

  if (dim[1] > dim[2]) {
    return 1;
  }

  return 2;
}

void BBC_update_centroid(BBC *bbc)
{
  for (int i = 0; i < 3; i++) {
    bbc->bcentroid[i] = (bbc->bmin[i] + bbc->bmax[i]) * 0.5f;
  }
}

/* Not recursive */
static void update_node_vb(PBVH *pbvh, PBVHNode *node)
{
  BB vb;

  BB_reset(&vb);

  if (node->flag & PBVH_Leaf) {
    PBVHVertexIter vd;

    BKE_pbvh_vertex_iter_begin (pbvh, node, vd, PBVH_ITER_ALL) {
      BB_expand(&vb, vd.co);
    }
    BKE_pbvh_vertex_iter_end;
  }
  else {
    BB_expand_with_bb(&vb, &pbvh->nodes[node->children_offset].vb);
    BB_expand_with_bb(&vb, &pbvh->nodes[node->children_offset + 1].vb);
  }

  node->vb = vb;
}

// void BKE_pbvh_node_BB_reset(PBVHNode *node)
//{
//  BB_reset(&node->vb);
//}
//
// void BKE_pbvh_node_BB_expand(PBVHNode *node, float co[3])
//{
//  BB_expand(&node->vb, co);
//}

static bool face_materials_match(const PBVH *pbvh, const int a, const int b)
{
  if (pbvh->material_indices) {
    if (pbvh->material_indices[a] != pbvh->material_indices[b]) {
      return false;
    }
  }
  return (pbvh->polys[a].flag & ME_SMOOTH) == (pbvh->polys[b].flag & ME_SMOOTH);
}

static bool grid_materials_match(const DMFlagMat *f1, const DMFlagMat *f2)
{
  return ((f1->flag & ME_SMOOTH) == (f2->flag & ME_SMOOTH) && (f1->mat_nr == f2->mat_nr));
}

/* Adapted from BLI_kdopbvh.c */
/* Returns the index of the first element on the right of the partition */
static int partition_indices_faces(int *prim_indices,
                                   int *prim_scratch,
                                   int lo,
                                   int hi,
                                   int axis,
                                   float mid,
                                   BBC *prim_bbc,
                                   const MLoopTri *looptri)
{
  for (int i = lo; i < hi; i++) {
    prim_scratch[i - lo] = prim_indices[i];
  }

  int lo2 = lo, hi2 = hi - 1;
  int i1 = lo, i2 = 0;

  while (i1 < hi) {
    int poly = looptri[prim_scratch[i2]].poly;
    bool side = prim_bbc[prim_scratch[i2]].bcentroid[axis] >= mid;

    while (i1 < hi && looptri[prim_scratch[i2]].poly == poly) {
      prim_indices[side ? hi2-- : lo2++] = prim_scratch[i2];
      i1++;
      i2++;
    }
  }

  return lo2;
}

static int partition_indices_grids(int *prim_indices,
                                   int *prim_scratch,
                                   int lo,
                                   int hi,
                                   int axis,
                                   float mid,
                                   BBC *prim_bbc,
                                   SubdivCCG *subdiv_ccg)
{
  for (int i = lo; i < hi; i++) {
    prim_scratch[i - lo] = prim_indices[i];
  }

  int lo2 = lo, hi2 = hi - 1;
  int i1 = lo, i2 = 0;

  while (i1 < hi) {
    int poly = BKE_subdiv_ccg_grid_to_face_index(subdiv_ccg, prim_scratch[i2]);
    bool side = prim_bbc[prim_scratch[i2]].bcentroid[axis] >= mid;

    while (i1 < hi && BKE_subdiv_ccg_grid_to_face_index(subdiv_ccg, prim_scratch[i2]) == poly) {
      prim_indices[side ? hi2-- : lo2++] = prim_scratch[i2];
      i1++;
      i2++;
    }
  }

  return lo2;
}

/* Returns the index of the first element on the right of the partition */
static int partition_indices_material(PBVH *pbvh, int lo, int hi)
{
  const MLoopTri *looptri = pbvh->looptri;
  const DMFlagMat *flagmats = pbvh->grid_flag_mats;
  const int *indices = pbvh->prim_indices;
  int i = lo, j = hi;

  for (;;) {
    if (pbvh->looptri) {
      const int first = looptri[pbvh->prim_indices[lo]].poly;
      for (; face_materials_match(pbvh, first, looptri[indices[i]].poly); i++) {
        /* pass */
      }
      for (; !face_materials_match(pbvh, first, looptri[indices[j]].poly); j--) {
        /* pass */
      }
    }
    else {
      const DMFlagMat *first = &flagmats[pbvh->prim_indices[lo]];
      for (; grid_materials_match(first, &flagmats[indices[i]]); i++) {
        /* pass */
      }
      for (; !grid_materials_match(first, &flagmats[indices[j]]); j--) {
        /* pass */
      }
    }

    if (!(i < j)) {
      return i;
    }

    SWAP(int, pbvh->prim_indices[i], pbvh->prim_indices[j]);
    i++;
  }
}

void pbvh_grow_nodes(PBVH *pbvh, int totnode)
{
  if (UNLIKELY(totnode > pbvh->node_mem_count)) {
    pbvh->node_mem_count = pbvh->node_mem_count + (pbvh->node_mem_count / 3);
    if (pbvh->node_mem_count < totnode) {
      pbvh->node_mem_count = totnode;
    }
    pbvh->nodes = static_cast<PBVHNode *>(
        MEM_recallocN(pbvh->nodes, sizeof(PBVHNode) * pbvh->node_mem_count));
  }

  pbvh->totnode = totnode;
}

/* Add a vertex to the map, with a positive value for unique vertices and
 * a negative value for additional vertices */
static int map_insert_vert(PBVH *pbvh, GHash *map, uint *face_verts, uint *uniq_verts, int vertex)
{
  void *key, **value_p;

  key = POINTER_FROM_INT(vertex);
  if (!BLI_ghash_ensure_p(map, key, &value_p)) {
    int value_i;
    if (!pbvh->vert_bitmap[vertex]) {
      pbvh->vert_bitmap[vertex] = true;
      value_i = *uniq_verts;
      (*uniq_verts)++;
    }
    else {
      value_i = ~(*face_verts);
      (*face_verts)++;
    }
    *value_p = POINTER_FROM_INT(value_i);
    return value_i;
  }

  return POINTER_AS_INT(*value_p);
}

/* Find vertices used by the faces in this node and update the draw buffers */
static void build_mesh_leaf_node(PBVH *pbvh, PBVHNode *node)
{
  bool has_visible = false;

  node->uniq_verts = node->face_verts = 0;
  const int totface = node->totprim;

  /* reserve size is rough guess */
  GHash *map = BLI_ghash_int_new_ex("build_mesh_leaf_node gh", 2 * totface);

  int(*face_vert_indices)[3] = static_cast<int(*)[3]>(
      MEM_mallocN(sizeof(int[3]) * totface, __func__));

  node->face_vert_indices = (const int(*)[3])face_vert_indices;

  if (pbvh->respect_hide == false) {
    has_visible = true;
  }

  for (int i = 0; i < totface; i++) {
    const MLoopTri *lt = &pbvh->looptri[node->prim_indices[i]];
    for (int j = 0; j < 3; j++) {
      face_vert_indices[i][j] = map_insert_vert(
          pbvh, map, &node->face_verts, &node->uniq_verts, pbvh->corner_verts[lt->tri[j]]);
    }

    if (has_visible == false) {
      if (!paint_is_face_hidden(lt, pbvh->hide_poly)) {
        has_visible = true;
      }
    }
  }

  int *vert_indices = static_cast<int *>(
      MEM_callocN(sizeof(int) * (node->uniq_verts + node->face_verts), __func__));
  node->vert_indices = vert_indices;

  /* Build the vertex list, unique verts first */
  GHashIterator gh_iter;
  GHASH_ITER (gh_iter, map) {
    void *value = BLI_ghashIterator_getValue(&gh_iter);
    int ndx = POINTER_AS_INT(value);

    if (ndx < 0) {
      ndx = -ndx + node->uniq_verts - 1;
    }

    vert_indices[ndx] = POINTER_AS_INT(BLI_ghashIterator_getKey(&gh_iter));
  }

  for (int i = 0; i < totface; i++) {
    const int sides = 3;

    for (int j = 0; j < sides; j++) {
      if (face_vert_indices[i][j] < 0) {
        face_vert_indices[i][j] = -face_vert_indices[i][j] + node->uniq_verts - 1;
      }
    }
  }

  BKE_pbvh_node_mark_rebuild_draw(node);

  BKE_pbvh_node_fully_hidden_set(node, !has_visible);

  BLI_ghash_free(map, nullptr, nullptr);
}

static void update_vb(PBVH *pbvh, PBVHNode *node, BBC *prim_bbc, int offset, int count)
{
  BB_reset(&node->vb);
  for (int i = offset + count - 1; i >= offset; i--) {
    BB_expand_with_bb(&node->vb, (BB *)(&prim_bbc[pbvh->prim_indices[i]]));
  }
  node->orig_vb = node->vb;
}

int BKE_pbvh_count_grid_quads(BLI_bitmap **grid_hidden,
                              const int *grid_indices,
                              int totgrid,
                              int gridsize,
                              int display_gridsize)
{
  const int gridarea = (gridsize - 1) * (gridsize - 1);
  int totquad = 0;

  /* grid hidden layer is present, so have to check each grid for
   * visibility */

  int depth1 = int(log2(double(gridsize) - 1.0) + DBL_EPSILON);
  int depth2 = int(log2(double(display_gridsize) - 1.0) + DBL_EPSILON);

  int skip = depth2 < depth1 ? 1 << (depth1 - depth2 - 1) : 1;

  for (int i = 0; i < totgrid; i++) {
    const BLI_bitmap *gh = grid_hidden[grid_indices[i]];

    if (gh) {
      /* grid hidden are present, have to check each element */
      for (int y = 0; y < gridsize - skip; y += skip) {
        for (int x = 0; x < gridsize - skip; x += skip) {
          if (!paint_is_grid_face_hidden(gh, gridsize, x, y)) {
            totquad++;
          }
        }
      }
    }
    else {
      totquad += gridarea;
    }
  }

  return totquad;
}

static void build_grid_leaf_node(PBVH *pbvh, PBVHNode *node)
{
  int totquads = BKE_pbvh_count_grid_quads(pbvh->grid_hidden,
                                           node->prim_indices,
                                           node->totprim,
                                           pbvh->gridkey.grid_size,
                                           pbvh->gridkey.grid_size);
  BKE_pbvh_node_fully_hidden_set(node, (totquads == 0));
  BKE_pbvh_node_mark_rebuild_draw(node);
}

static void build_leaf(PBVH *pbvh, int node_index, BBC *prim_bbc, int offset, int count)
{
  pbvh->nodes[node_index].flag |= PBVH_Leaf;

  pbvh->nodes[node_index].prim_indices = pbvh->prim_indices + offset;
  pbvh->nodes[node_index].totprim = count;

  /* Still need vb for searches */
  update_vb(pbvh, &pbvh->nodes[node_index], prim_bbc, offset, count);

  if (pbvh->looptri) {
    build_mesh_leaf_node(pbvh, pbvh->nodes + node_index);
  }
  else {
    build_grid_leaf_node(pbvh, pbvh->nodes + node_index);
  }
}

/* Return zero if all primitives in the node can be drawn with the
 * same material (including flat/smooth shading), non-zero otherwise */
static bool leaf_needs_material_split(PBVH *pbvh, int offset, int count)
{
  if (count <= 1) {
    return false;
  }

  if (pbvh->looptri) {
    const MLoopTri *first = &pbvh->looptri[pbvh->prim_indices[offset]];
    for (int i = offset + count - 1; i > offset; i--) {
      int prim = pbvh->prim_indices[i];
      if (!face_materials_match(pbvh, first->poly, pbvh->looptri[prim].poly)) {
        return true;
      }
    }
  }
  else {
    const DMFlagMat *first = &pbvh->grid_flag_mats[pbvh->prim_indices[offset]];

    for (int i = offset + count - 1; i > offset; i--) {
      int prim = pbvh->prim_indices[i];
      if (!grid_materials_match(first, &pbvh->grid_flag_mats[prim])) {
        return true;
      }
    }
  }

  return false;
}

#ifdef TEST_PBVH_FACE_SPLIT
static void test_face_boundaries(PBVH *pbvh)
{
  int faces_num = BKE_pbvh_num_faces(pbvh);
  int *node_map = MEM_calloc_arrayN(faces_num, sizeof(int), __func__);
  for (int i = 0; i < faces_num; i++) {
    node_map[i] = -1;
  }

  for (int i = 0; i < pbvh->totnode; i++) {
    PBVHNode *node = pbvh->nodes + i;

    if (!(node->flag & PBVH_Leaf)) {
      continue;
    }

    switch (BKE_pbvh_type(pbvh)) {
      case PBVH_FACES: {
        for (int j = 0; j < node->totprim; j++) {
          int poly = pbvh->looptri[node->prim_indices[j]].poly;

          if (node_map[poly] >= 0 && node_map[poly] != i) {
            int old_i = node_map[poly];
            int prim_i = node->prim_indices - pbvh->prim_indices + j;

            printf("PBVH split error; poly: %d, prim_i: %d, node1: %d, node2: %d, totprim: %d\n",
                   poly,
                   prim_i,
                   old_i,
                   i,
                   node->totprim);
          }

          node_map[poly] = i;
        }
        break;
      }
      case PBVH_GRIDS:
        break;
      case PBVH_BMESH:
        break;
    }
  }

  MEM_SAFE_FREE(node_map);
}
#endif

/* Recursively build a node in the tree
 *
 * vb is the voxel box around all of the primitives contained in
 * this node.
 *
 * cb is the bounding box around all the centroids of the primitives
 * contained in this node
 *
 * offset and start indicate a range in the array of primitive indices
 */

static void build_sub(PBVH *pbvh,
                      int node_index,
                      BB *cb,
                      BBC *prim_bbc,
                      int offset,
                      int count,
                      int *prim_scratch,
                      int depth)
{
  int end;
  BB cb_backing;

  if (!prim_scratch) {
    prim_scratch = static_cast<int *>(MEM_malloc_arrayN(pbvh->totprim, sizeof(int), __func__));
  }

  /* Decide whether this is a leaf or not */
  const bool below_leaf_limit = count <= pbvh->leaf_limit || depth >= STACK_FIXED_DEPTH - 1;
  if (below_leaf_limit) {
    if (!leaf_needs_material_split(pbvh, offset, count)) {
      build_leaf(pbvh, node_index, prim_bbc, offset, count);

      if (node_index == 0) {
        MEM_SAFE_FREE(prim_scratch);
      }

      return;
    }
  }

  /* Add two child nodes */
  pbvh->nodes[node_index].children_offset = pbvh->totnode;
  pbvh_grow_nodes(pbvh, pbvh->totnode + 2);

  /* Update parent node bounding box */
  update_vb(pbvh, &pbvh->nodes[node_index], prim_bbc, offset, count);

  if (!below_leaf_limit) {
    /* Find axis with widest range of primitive centroids */
    if (!cb) {
      cb = &cb_backing;
      BB_reset(cb);
      for (int i = offset + count - 1; i >= offset; i--) {
        BB_expand(cb, prim_bbc[pbvh->prim_indices[i]].bcentroid);
      }
    }
    const int axis = BB_widest_axis(cb);

    /* Partition primitives along that axis */
    if (pbvh->header.type == PBVH_FACES) {
      end = partition_indices_faces(pbvh->prim_indices,
                                    prim_scratch,
                                    offset,
                                    offset + count,
                                    axis,
                                    (cb->bmax[axis] + cb->bmin[axis]) * 0.5f,
                                    prim_bbc,
                                    pbvh->looptri);
    }
    else {
      end = partition_indices_grids(pbvh->prim_indices,
                                    prim_scratch,
                                    offset,
                                    offset + count,
                                    axis,
                                    (cb->bmax[axis] + cb->bmin[axis]) * 0.5f,
                                    prim_bbc,
                                    pbvh->subdiv_ccg);
    }
  }
  else {
    /* Partition primitives by material */
    end = partition_indices_material(pbvh, offset, offset + count - 1);
  }

  /* Build children */
  build_sub(pbvh,
            pbvh->nodes[node_index].children_offset,
            nullptr,
            prim_bbc,
            offset,
            end - offset,
            prim_scratch,
            depth + 1);
  build_sub(pbvh,
            pbvh->nodes[node_index].children_offset + 1,
            nullptr,
            prim_bbc,
            end,
            offset + count - end,
            prim_scratch,
            depth + 1);

  if (node_index == 0) {
    MEM_SAFE_FREE(prim_scratch);
  }
}

static void pbvh_build(PBVH *pbvh, BB *cb, BBC *prim_bbc, int totprim)
{
  if (totprim != pbvh->totprim) {
    pbvh->totprim = totprim;
    if (pbvh->nodes) {
      MEM_freeN(pbvh->nodes);
    }
    if (pbvh->prim_indices) {
      MEM_freeN(pbvh->prim_indices);
    }
    pbvh->prim_indices = static_cast<int *>(MEM_mallocN(sizeof(int) * totprim, __func__));
    for (int i = 0; i < totprim; i++) {
      pbvh->prim_indices[i] = i;
    }
    pbvh->totnode = 0;
    if (pbvh->node_mem_count < 100) {
      pbvh->node_mem_count = 100;
      pbvh->nodes = static_cast<PBVHNode *>(
          MEM_callocN(sizeof(PBVHNode) * pbvh->node_mem_count, __func__));
    }
  }

  pbvh->totnode = 1;
  build_sub(pbvh, 0, cb, prim_bbc, 0, totprim, nullptr, 0);
}

static void pbvh_draw_args_init(PBVH *pbvh, PBVH_GPU_Args *args, PBVHNode *node)
{
  memset((void *)args, 0, sizeof(*args));

  args->pbvh_type = pbvh->header.type;
  args->mesh_verts_num = pbvh->totvert;
  args->mesh_grids_num = pbvh->totgrid;
  args->node = node;

  BKE_pbvh_node_num_verts(pbvh, node, nullptr, &args->node_verts_num);

  args->grid_hidden = pbvh->grid_hidden;
  args->face_sets_color_default = pbvh->face_sets_color_default;
  args->face_sets_color_seed = pbvh->face_sets_color_seed;
  args->vert_positions = pbvh->vert_positions;
  args->corner_verts = {pbvh->corner_verts, pbvh->mesh->totloop};
  args->corner_edges = pbvh->mesh ? pbvh->mesh->corner_edges() : blender::Span<int>();
  args->polys = pbvh->polys;
  args->mlooptri = pbvh->looptri;

  if (ELEM(pbvh->header.type, PBVH_FACES, PBVH_GRIDS)) {
    args->hide_poly = pbvh->pdata ? static_cast<const bool *>(CustomData_get_layer_named(
                                        pbvh->pdata, CD_PROP_BOOL, ".hide_poly")) :
                                    nullptr;
  }

  switch (pbvh->header.type) {
    case PBVH_FACES:
      args->mesh_faces_num = pbvh->mesh->totpoly;
      args->vdata = pbvh->vdata;
      args->ldata = pbvh->ldata;
      args->pdata = pbvh->pdata;
      args->totprim = node->totprim;
      args->me = pbvh->mesh;
      args->polys = pbvh->polys;
      args->vert_normals = pbvh->vert_normals;

      args->active_color = pbvh->mesh->active_color_attribute;
      args->render_color = pbvh->mesh->default_color_attribute;

      args->prim_indices = node->prim_indices;
      args->face_sets = pbvh->face_sets;
      break;
    case PBVH_GRIDS:
      args->vdata = pbvh->vdata;
      args->ldata = pbvh->ldata;
      args->pdata = pbvh->pdata;
      args->ccg_key = pbvh->gridkey;
      args->me = pbvh->mesh;
      args->totprim = node->totprim;
      args->grid_indices = node->prim_indices;
      args->subdiv_ccg = pbvh->subdiv_ccg;
      args->face_sets = pbvh->face_sets;
      args->polys = pbvh->polys;

      args->active_color = pbvh->mesh->active_color_attribute;
      args->render_color = pbvh->mesh->default_color_attribute;

      args->mesh_grids_num = pbvh->totgrid;
      args->grids = pbvh->grids;
      args->gridfaces = pbvh->gridfaces;
      args->grid_flag_mats = pbvh->grid_flag_mats;
      args->vert_normals = pbvh->vert_normals;

      args->face_sets = pbvh->face_sets;
      break;
    case PBVH_BMESH:
      args->bm = pbvh->header.bm;
      args->vdata = &args->bm->vdata;
      args->ldata = &args->bm->ldata;
      args->pdata = &args->bm->pdata;
      args->bm_faces = node->bm_faces;
      args->bm_other_verts = node->bm_other_verts;
      args->bm_unique_vert = node->bm_unique_verts;
      args->totprim = BLI_gset_len(node->bm_faces);
      args->cd_mask_layer = CustomData_get_offset(&pbvh->header.bm->vdata, CD_PAINT_MASK);

      break;
  }
}

#ifdef VALIDATE_UNIQUE_NODE_FACES
static void pbvh_validate_node_prims(PBVH *pbvh)
{
  int totface = 0;

  if (pbvh->header.type == PBVH_BMESH) {
    return;
  }

  for (int i = 0; i < pbvh->totnode; i++) {
    PBVHNode *node = pbvh->nodes + i;

    if (!(node->flag & PBVH_Leaf)) {
      continue;
    }

    for (int j = 0; j < node->totprim; j++) {
      int poly;

      if (pbvh->header.type == PBVH_FACES) {
        poly = pbvh->looptri[node->prim_indices[j]].poly;
      }
      else {
        poly = BKE_subdiv_ccg_grid_to_face_index(pbvh->subdiv_ccg, node->prim_indices[j]);
      }

      totface = max_ii(totface, poly + 1);
    }
  }

  int *facemap = (int *)MEM_malloc_arrayN(totface, sizeof(*facemap), __func__);

  for (int i = 0; i < totface; i++) {
    facemap[i] = -1;
  }

  for (int i = 0; i < pbvh->totnode; i++) {
    PBVHNode *node = pbvh->nodes + i;

    if (!(node->flag & PBVH_Leaf)) {
      continue;
    }

    for (int j = 0; j < node->totprim; j++) {
      int poly;

      if (pbvh->header.type == PBVH_FACES) {
        poly = pbvh->looptri[node->prim_indices[j]].poly;
      }
      else {
        poly = BKE_subdiv_ccg_grid_to_face_index(pbvh->subdiv_ccg, node->prim_indices[j]);
      }

      if (facemap[poly] != -1 && facemap[poly] != i) {
        printf("%s: error: face spanned multiple nodes (old: %d new: %d)\n",
               __func__,
               facemap[poly],
               i);
      }

      facemap[poly] = i;
    }
  }
  MEM_SAFE_FREE(facemap);
}
#endif

void BKE_pbvh_build_mesh(PBVH *pbvh,
                         Mesh *mesh,
                         const MPoly *polys,
                         const int *corner_verts,
                         float (*vert_positions)[3],
                         int totvert,
                         CustomData *vdata,
                         CustomData *ldata,
                         CustomData *pdata,
                         const MLoopTri *looptri,
                         int looptri_num)
{
  BBC *prim_bbc = nullptr;
  BB cb;

  pbvh->mesh = mesh;
  pbvh->header.type = PBVH_FACES;
  pbvh->polys = polys;
  pbvh->hide_poly = static_cast<bool *>(CustomData_get_layer_named_for_write(
      &mesh->pdata, CD_PROP_BOOL, ".hide_poly", mesh->totpoly));
  pbvh->material_indices = static_cast<const int *>(
      CustomData_get_layer_named(&mesh->pdata, CD_PROP_INT32, "material_index"));
  pbvh->corner_verts = corner_verts;
  pbvh->looptri = looptri;
  pbvh->vert_positions = vert_positions;
  BKE_mesh_vert_normals_ensure(mesh);
  pbvh->vert_normals = BKE_mesh_vert_normals_for_write(mesh);
  pbvh->hide_vert = static_cast<bool *>(CustomData_get_layer_named_for_write(
      &mesh->vdata, CD_PROP_BOOL, ".hide_vert", mesh->totvert));
  pbvh->vert_bitmap = static_cast<bool *>(
      MEM_calloc_arrayN(totvert, sizeof(bool), "bvh->vert_bitmap"));
  pbvh->totvert = totvert;

#ifdef TEST_PBVH_FACE_SPLIT
  /* Use lower limit to increase probability of
   * edge cases.
   */
  pbvh->leaf_limit = 100;
#else
  pbvh->leaf_limit = LEAF_LIMIT;
#endif

  pbvh->vdata = vdata;
  pbvh->ldata = ldata;
  pbvh->pdata = pdata;
  pbvh->faces_num = mesh->totpoly;

  pbvh->face_sets_color_seed = mesh->face_sets_color_seed;
  pbvh->face_sets_color_default = mesh->face_sets_color_default;

  BB_reset(&cb);

  /* For each face, store the AABB and the AABB centroid */
  prim_bbc = static_cast<BBC *>(MEM_mallocN(sizeof(BBC) * looptri_num, __func__));

  for (int i = 0; i < looptri_num; i++) {
    const MLoopTri *lt = &looptri[i];
    const int sides = 3;
    BBC *bbc = prim_bbc + i;

    BB_reset((BB *)bbc);

    for (int j = 0; j < sides; j++) {
      BB_expand((BB *)bbc, vert_positions[pbvh->corner_verts[lt->tri[j]]]);
    }

    BBC_update_centroid(bbc);

    BB_expand(&cb, bbc->bcentroid);
  }

  if (looptri_num) {
    pbvh_build(pbvh, &cb, prim_bbc, looptri_num);

#ifdef TEST_PBVH_FACE_SPLIT
    test_face_boundaries(pbvh);
#endif
  }

  MEM_freeN(prim_bbc);

  /* Clear the bitmap so it can be used as an update tag later on. */
  memset(pbvh->vert_bitmap, 0, sizeof(bool) * totvert);

  BKE_pbvh_update_active_vcol(pbvh, mesh);

#ifdef VALIDATE_UNIQUE_NODE_FACES
  pbvh_validate_node_prims(pbvh);
#endif
}

void BKE_pbvh_build_grids(PBVH *pbvh,
                          CCGElem **grids,
                          int totgrid,
                          CCGKey *key,
                          void **gridfaces,
                          DMFlagMat *flagmats,
                          BLI_bitmap **grid_hidden,
                          Mesh *me,
                          SubdivCCG *subdiv_ccg)
{
  const int gridsize = key->grid_size;

  pbvh->header.type = PBVH_GRIDS;
  pbvh->grids = grids;
  pbvh->gridfaces = gridfaces;
  pbvh->grid_flag_mats = flagmats;
  pbvh->totgrid = totgrid;
  pbvh->gridkey = *key;
  pbvh->grid_hidden = grid_hidden;
  pbvh->subdiv_ccg = subdiv_ccg;
  pbvh->faces_num = me->totpoly;

  /* Find maximum number of grids per face. */
  int max_grids = 1;
  const blender::Span<MPoly> polys = me->polys();
  for (const int i : polys.index_range()) {
    max_grids = max_ii(max_grids, polys[i].totloop);
  }

  /* Ensure leaf limit is at least 4 so there's room
   * to split at original face boundaries.
   * Fixes #102209.
   */
  pbvh->leaf_limit = max_ii(LEAF_LIMIT / (gridsize * gridsize), max_grids);

  /* We need the base mesh attribute layout for PBVH draw. */
  pbvh->vdata = &me->vdata;
  pbvh->ldata = &me->ldata;
  pbvh->pdata = &me->pdata;

  pbvh->polys = me->polys().data();
  pbvh->corner_verts = me->corner_verts().data();

  /* We also need the base mesh for PBVH draw. */
  pbvh->mesh = me;

  BB cb;
  BB_reset(&cb);

  /* For each grid, store the AABB and the AABB centroid */
  BBC *prim_bbc = static_cast<BBC *>(MEM_mallocN(sizeof(BBC) * totgrid, __func__));

  for (int i = 0; i < totgrid; i++) {
    CCGElem *grid = grids[i];
    BBC *bbc = prim_bbc + i;

    BB_reset((BB *)bbc);

    for (int j = 0; j < gridsize * gridsize; j++) {
      BB_expand((BB *)bbc, CCG_elem_offset_co(key, grid, j));
    }

    BBC_update_centroid(bbc);

    BB_expand(&cb, bbc->bcentroid);
  }

  if (totgrid) {
    pbvh_build(pbvh, &cb, prim_bbc, totgrid);

#ifdef TEST_PBVH_FACE_SPLIT
    test_face_boundaries(pbvh);
#endif
  }

  MEM_freeN(prim_bbc);
#ifdef VALIDATE_UNIQUE_NODE_FACES
  pbvh_validate_node_prims(pbvh);
#endif
}

PBVH *BKE_pbvh_new(PBVHType type)
{
  PBVH *pbvh = MEM_cnew<PBVH>(__func__);
  pbvh->respect_hide = true;
  pbvh->draw_cache_invalid = true;
  pbvh->header.type = type;

  /* Initialize this to true, instead of waiting for a draw engine
   * to set it.  Prevents a crash in draw manager instancing code.
   */
  pbvh->is_drawing = true;
  return pbvh;
}

void BKE_pbvh_free(PBVH *pbvh)
{
  for (int i = 0; i < pbvh->totnode; i++) {
    PBVHNode *node = &pbvh->nodes[i];

    if (node->flag & PBVH_Leaf) {
      if (node->draw_batches) {
        DRW_pbvh_node_free(node->draw_batches);
      }
      if (node->vert_indices) {
        MEM_freeN((void *)node->vert_indices);
      }
      if (node->loop_indices) {
        MEM_freeN(node->loop_indices);
      }
      if (node->face_vert_indices) {
        MEM_freeN((void *)node->face_vert_indices);
      }
      if (node->bm_faces) {
        BLI_gset_free(node->bm_faces, nullptr);
      }
      if (node->bm_unique_verts) {
        BLI_gset_free(node->bm_unique_verts, nullptr);
      }
      if (node->bm_other_verts) {
        BLI_gset_free(node->bm_other_verts, nullptr);
      }
    }

    if (node->flag & (PBVH_Leaf | PBVH_TexLeaf)) {
      pbvh_node_pixels_free(node);
    }
  }

  if (pbvh->deformed) {
    if (pbvh->vert_positions) {
      /* if pbvh was deformed, new memory was allocated for verts/faces -- free it */

      MEM_freeN((void *)pbvh->vert_positions);
    }
  }

  if (pbvh->looptri) {
    MEM_freeN((void *)pbvh->looptri);
  }

  if (pbvh->nodes) {
    MEM_freeN(pbvh->nodes);
  }

  if (pbvh->prim_indices) {
    MEM_freeN(pbvh->prim_indices);
  }

  MEM_SAFE_FREE(pbvh->vert_bitmap);

  pbvh_pixels_free(pbvh);

  MEM_freeN(pbvh);
}

static void pbvh_iter_begin(PBVHIter *iter,
                            PBVH *pbvh,
                            BKE_pbvh_SearchCallback scb,
                            void *search_data)
{
  iter->pbvh = pbvh;
  iter->scb = scb;
  iter->search_data = search_data;

  iter->stack = iter->stackfixed;
  iter->stackspace = STACK_FIXED_DEPTH;

  iter->stack[0].node = pbvh->nodes;
  iter->stack[0].revisiting = false;
  iter->stacksize = 1;
}

static void pbvh_iter_end(PBVHIter *iter)
{
  if (iter->stackspace > STACK_FIXED_DEPTH) {
    MEM_freeN(iter->stack);
  }
}

static void pbvh_stack_push(PBVHIter *iter, PBVHNode *node, bool revisiting)
{
  if (UNLIKELY(iter->stacksize == iter->stackspace)) {
    iter->stackspace *= 2;
    if (iter->stackspace != (STACK_FIXED_DEPTH * 2)) {
      iter->stack = static_cast<PBVHStack *>(
          MEM_reallocN(iter->stack, sizeof(PBVHStack) * iter->stackspace));
    }
    else {
      iter->stack = static_cast<PBVHStack *>(
          MEM_mallocN(sizeof(PBVHStack) * iter->stackspace, "PBVHStack"));
      memcpy(iter->stack, iter->stackfixed, sizeof(PBVHStack) * iter->stacksize);
    }
  }

  iter->stack[iter->stacksize].node = node;
  iter->stack[iter->stacksize].revisiting = revisiting;
  iter->stacksize++;
}

static PBVHNode *pbvh_iter_next(PBVHIter *iter, PBVHNodeFlags leaf_flag)
{
  /* purpose here is to traverse tree, visiting child nodes before their
   * parents, this order is necessary for e.g. computing bounding boxes */

  while (iter->stacksize) {
    /* pop node */
    iter->stacksize--;
    PBVHNode *node = iter->stack[iter->stacksize].node;

    /* on a mesh with no faces this can happen
     * can remove this check if we know meshes have at least 1 face */
    if (node == nullptr) {
      return nullptr;
    }

    bool revisiting = iter->stack[iter->stacksize].revisiting;

    /* revisiting node already checked */
    if (revisiting) {
      return node;
    }

    if (iter->scb && !iter->scb(node, iter->search_data)) {
      continue; /* don't traverse, outside of search zone */
    }

    if (node->flag & leaf_flag) {
      /* immediately hit leaf node */
      return node;
    }

    /* come back later when children are done */
    pbvh_stack_push(iter, node, true);

    /* push two child nodes on the stack */
    pbvh_stack_push(iter, iter->pbvh->nodes + node->children_offset + 1, false);
    pbvh_stack_push(iter, iter->pbvh->nodes + node->children_offset, false);
  }

  return nullptr;
}

static PBVHNode *pbvh_iter_next_occluded(PBVHIter *iter)
{
  while (iter->stacksize) {
    /* pop node */
    iter->stacksize--;
    PBVHNode *node = iter->stack[iter->stacksize].node;

    /* on a mesh with no faces this can happen
     * can remove this check if we know meshes have at least 1 face */
    if (node == nullptr) {
      return nullptr;
    }

    if (iter->scb && !iter->scb(node, iter->search_data)) {
      continue; /* don't traverse, outside of search zone */
    }

    if (node->flag & PBVH_Leaf) {
      /* immediately hit leaf node */
      return node;
    }

    pbvh_stack_push(iter, iter->pbvh->nodes + node->children_offset + 1, false);
    pbvh_stack_push(iter, iter->pbvh->nodes + node->children_offset, false);
  }

  return nullptr;
}

void BKE_pbvh_search_gather_ex(PBVH *pbvh,
                               BKE_pbvh_SearchCallback scb,
                               void *search_data,
                               PBVHNode ***r_array,
                               int *r_tot,
                               PBVHNodeFlags leaf_flag)
{
  PBVHIter iter;
  PBVHNode **array = nullptr, *node;
  int tot = 0, space = 0;

  pbvh_iter_begin(&iter, pbvh, scb, search_data);

  while ((node = pbvh_iter_next(&iter, leaf_flag))) {
    if (node->flag & leaf_flag) {
      if (UNLIKELY(tot == space)) {
        /* resize array if needed */
        space = (tot == 0) ? 32 : space * 2;
        array = static_cast<PBVHNode **>(
            MEM_recallocN_id(array, sizeof(PBVHNode *) * space, __func__));
      }

      array[tot] = node;
      tot++;
    }
  }

  pbvh_iter_end(&iter);

  if (tot == 0 && array) {
    MEM_freeN(array);
    array = nullptr;
  }

  *r_array = array;
  *r_tot = tot;
}

void BKE_pbvh_search_gather(
    PBVH *pbvh, BKE_pbvh_SearchCallback scb, void *search_data, PBVHNode ***r_array, int *r_tot)
{
  BKE_pbvh_search_gather_ex(pbvh, scb, search_data, r_array, r_tot, PBVH_Leaf);
}

void BKE_pbvh_search_callback(PBVH *pbvh,
                              BKE_pbvh_SearchCallback scb,
                              void *search_data,
                              BKE_pbvh_HitCallback hcb,
                              void *hit_data)
{
  PBVHIter iter;
  PBVHNode *node;

  pbvh_iter_begin(&iter, pbvh, scb, search_data);

  while ((node = pbvh_iter_next(&iter, PBVH_Leaf))) {
    if (node->flag & PBVH_Leaf) {
      hcb(node, hit_data);
    }
  }

  pbvh_iter_end(&iter);
}

struct node_tree {
  PBVHNode *data;

  node_tree *left;
  node_tree *right;
};

static void node_tree_insert(node_tree *tree, node_tree *new_node)
{
  if (new_node->data->tmin < tree->data->tmin) {
    if (tree->left) {
      node_tree_insert(tree->left, new_node);
    }
    else {
      tree->left = new_node;
    }
  }
  else {
    if (tree->right) {
      node_tree_insert(tree->right, new_node);
    }
    else {
      tree->right = new_node;
    }
  }
}

static void traverse_tree(node_tree *tree,
                          BKE_pbvh_HitOccludedCallback hcb,
                          void *hit_data,
                          float *tmin)
{
  if (tree->left) {
    traverse_tree(tree->left, hcb, hit_data, tmin);
  }

  hcb(tree->data, hit_data, tmin);

  if (tree->right) {
    traverse_tree(tree->right, hcb, hit_data, tmin);
  }
}

static void free_tree(node_tree *tree)
{
  if (tree->left) {
    free_tree(tree->left);
    tree->left = nullptr;
  }

  if (tree->right) {
    free_tree(tree->right);
    tree->right = nullptr;
  }

  free(tree);
}

float BKE_pbvh_node_get_tmin(PBVHNode *node)
{
  return node->tmin;
}

static void BKE_pbvh_search_callback_occluded(PBVH *pbvh,
                                              BKE_pbvh_SearchCallback scb,
                                              void *search_data,
                                              BKE_pbvh_HitOccludedCallback hcb,
                                              void *hit_data)
{
  PBVHIter iter;
  PBVHNode *node;
  node_tree *tree = nullptr;

  pbvh_iter_begin(&iter, pbvh, scb, search_data);

  while ((node = pbvh_iter_next_occluded(&iter))) {
    if (node->flag & PBVH_Leaf) {
      node_tree *new_node = static_cast<node_tree *>(malloc(sizeof(node_tree)));

      new_node->data = node;

      new_node->left = nullptr;
      new_node->right = nullptr;

      if (tree) {
        node_tree_insert(tree, new_node);
      }
      else {
        tree = new_node;
      }
    }
  }

  pbvh_iter_end(&iter);

  if (tree) {
    float tmin = FLT_MAX;
    traverse_tree(tree, hcb, hit_data, &tmin);
    free_tree(tree);
  }
}

static bool update_search_cb(PBVHNode *node, void *data_v)
{
  int flag = POINTER_AS_INT(data_v);

  if (node->flag & PBVH_Leaf) {
    return (node->flag & flag) != 0;
  }

  return true;
}

struct PBVHUpdateData {
  PBVH *pbvh;
  PBVHNode **nodes;
  int totnode;

  float (*vert_normals)[3];
  int flag;
  bool show_sculpt_face_sets;
  PBVHAttrReq *attrs;
  int attrs_num;
};

static void pbvh_update_normals_clear_task_cb(void *__restrict userdata,
                                              const int n,
                                              const TaskParallelTLS *__restrict /*tls*/)
{
  PBVHUpdateData *data = static_cast<PBVHUpdateData *>(userdata);
  PBVH *pbvh = data->pbvh;
  PBVHNode *node = data->nodes[n];
  float(*vert_normals)[3] = data->vert_normals;

  if (node->flag & PBVH_UpdateNormals) {
    const int *verts = node->vert_indices;
    const int totvert = node->uniq_verts;
    for (int i = 0; i < totvert; i++) {
      const int v = verts[i];
      if (pbvh->vert_bitmap[v]) {
        zero_v3(vert_normals[v]);
      }
    }
  }
}

static void pbvh_update_normals_accum_task_cb(void *__restrict userdata,
                                              const int n,
                                              const TaskParallelTLS *__restrict /*tls*/)
{
  PBVHUpdateData *data = static_cast<PBVHUpdateData *>(userdata);

  PBVH *pbvh = data->pbvh;
  PBVHNode *node = data->nodes[n];
  float(*vert_normals)[3] = data->vert_normals;

  if (node->flag & PBVH_UpdateNormals) {
    uint mpoly_prev = UINT_MAX;
    float fn[3];

    const int *faces = node->prim_indices;
    const int totface = node->totprim;

    for (int i = 0; i < totface; i++) {
      const MLoopTri *lt = &pbvh->looptri[faces[i]];
      const int vtri[3] = {
          pbvh->corner_verts[lt->tri[0]],
          pbvh->corner_verts[lt->tri[1]],
          pbvh->corner_verts[lt->tri[2]],
      };
      const int sides = 3;

      /* Face normal and mask */
      if (lt->poly != mpoly_prev) {
<<<<<<< HEAD
        const MPoly *poly = &pbvh->polys[lt->poly];
        BKE_mesh_calc_poly_normal(
            poly, &pbvh->corner_verts[poly->loopstart], pbvh->vert_positions, fn);
=======
        const MPoly &poly = pbvh->polys[lt->poly];
        BKE_mesh_calc_poly_normal(&poly, &pbvh->mloop[poly.loopstart], pbvh->vert_positions, fn);
>>>>>>> 915ff8d1
        mpoly_prev = lt->poly;
      }

      for (int j = sides; j--;) {
        const int v = vtri[j];

        if (pbvh->vert_bitmap[v]) {
          /* NOTE: This avoids `lock, add_v3_v3, unlock`
           * and is five to ten times quicker than a spin-lock.
           * Not exact equivalent though, since atomicity is only ensured for one component
           * of the vector at a time, but here it shall not make any sensible difference. */
          for (int k = 3; k--;) {
            atomic_add_and_fetch_fl(&vert_normals[v][k], fn[k]);
          }
        }
      }
    }
  }
}

static void pbvh_update_normals_store_task_cb(void *__restrict userdata,
                                              const int n,
                                              const TaskParallelTLS *__restrict /*tls*/)
{
  PBVHUpdateData *data = static_cast<PBVHUpdateData *>(userdata);
  PBVH *pbvh = data->pbvh;
  PBVHNode *node = data->nodes[n];
  float(*vert_normals)[3] = data->vert_normals;

  if (node->flag & PBVH_UpdateNormals) {
    const int *verts = node->vert_indices;
    const int totvert = node->uniq_verts;

    for (int i = 0; i < totvert; i++) {
      const int v = verts[i];

      /* No atomics necessary because we are iterating over uniq_verts only,
       * so we know only this thread will handle this vertex. */
      if (pbvh->vert_bitmap[v]) {
        normalize_v3(vert_normals[v]);
        pbvh->vert_bitmap[v] = false;
      }
    }

    node->flag &= ~PBVH_UpdateNormals;
  }
}

static void pbvh_faces_update_normals(PBVH *pbvh, PBVHNode **nodes, int totnode)
{
  /* subtle assumptions:
   * - We know that for all edited vertices, the nodes with faces
   *   adjacent to these vertices have been marked with PBVH_UpdateNormals.
   *   This is true because if the vertex is inside the brush radius, the
   *   bounding box of its adjacent faces will be as well.
   * - However this is only true for the vertices that have actually been
   *   edited, not for all vertices in the nodes marked for update, so we
   *   can only update vertices marked in the `vert_bitmap`.
   */

  PBVHUpdateData data{};
  data.pbvh = pbvh;
  data.nodes = nodes;
  data.vert_normals = pbvh->vert_normals;

  TaskParallelSettings settings;
  BKE_pbvh_parallel_range_settings(&settings, true, totnode);

  /* Zero normals before accumulation. */
  BLI_task_parallel_range(0, totnode, &data, pbvh_update_normals_clear_task_cb, &settings);
  BLI_task_parallel_range(0, totnode, &data, pbvh_update_normals_accum_task_cb, &settings);
  BLI_task_parallel_range(0, totnode, &data, pbvh_update_normals_store_task_cb, &settings);
}

static void pbvh_update_mask_redraw_task_cb(void *__restrict userdata,
                                            const int n,
                                            const TaskParallelTLS *__restrict /*tls*/)
{

  PBVHUpdateData *data = static_cast<PBVHUpdateData *>(userdata);
  PBVH *pbvh = data->pbvh;
  PBVHNode *node = data->nodes[n];
  if (node->flag & PBVH_UpdateMask) {

    bool has_unmasked = false;
    bool has_masked = true;
    if (node->flag & PBVH_Leaf) {
      PBVHVertexIter vd;

      BKE_pbvh_vertex_iter_begin (pbvh, node, vd, PBVH_ITER_ALL) {
        if (vd.mask && *vd.mask < 1.0f) {
          has_unmasked = true;
        }
        if (vd.mask && *vd.mask > 0.0f) {
          has_masked = false;
        }
      }
      BKE_pbvh_vertex_iter_end;
    }
    else {
      has_unmasked = true;
      has_masked = true;
    }
    BKE_pbvh_node_fully_masked_set(node, !has_unmasked);
    BKE_pbvh_node_fully_unmasked_set(node, has_masked);

    node->flag &= ~PBVH_UpdateMask;
  }
}

static void pbvh_update_mask_redraw(PBVH *pbvh, PBVHNode **nodes, int totnode, int flag)
{
  PBVHUpdateData data{};
  data.pbvh = pbvh;
  data.nodes = nodes;
  data.flag = flag;

  TaskParallelSettings settings;
  BKE_pbvh_parallel_range_settings(&settings, true, totnode);
  BLI_task_parallel_range(0, totnode, &data, pbvh_update_mask_redraw_task_cb, &settings);
}

static void pbvh_update_visibility_redraw_task_cb(void *__restrict userdata,
                                                  const int n,
                                                  const TaskParallelTLS *__restrict /*tls*/)
{

  PBVHUpdateData *data = static_cast<PBVHUpdateData *>(userdata);
  PBVH *pbvh = data->pbvh;
  PBVHNode *node = data->nodes[n];
  if (node->flag & PBVH_UpdateVisibility) {
    node->flag &= ~PBVH_UpdateVisibility;
    BKE_pbvh_node_fully_hidden_set(node, true);
    if (node->flag & PBVH_Leaf) {
      PBVHVertexIter vd;
      BKE_pbvh_vertex_iter_begin (pbvh, node, vd, PBVH_ITER_ALL) {
        if (vd.visible) {
          BKE_pbvh_node_fully_hidden_set(node, false);
          return;
        }
      }
      BKE_pbvh_vertex_iter_end;
    }
  }
}

static void pbvh_update_visibility_redraw(PBVH *pbvh, PBVHNode **nodes, int totnode, int flag)
{
  PBVHUpdateData data{};
  data.pbvh = pbvh;
  data.nodes = nodes;
  data.flag = flag;

  TaskParallelSettings settings;
  BKE_pbvh_parallel_range_settings(&settings, true, totnode);
  BLI_task_parallel_range(0, totnode, &data, pbvh_update_visibility_redraw_task_cb, &settings);
}

static void pbvh_update_BB_redraw_task_cb(void *__restrict userdata,
                                          const int n,
                                          const TaskParallelTLS *__restrict /*tls*/)
{
  PBVHUpdateData *data = static_cast<PBVHUpdateData *>(userdata);
  PBVH *pbvh = data->pbvh;
  PBVHNode *node = data->nodes[n];
  const int flag = data->flag;

  if ((flag & PBVH_UpdateBB) && (node->flag & PBVH_UpdateBB)) {
    /* don't clear flag yet, leave it for flushing later */
    /* Note that bvh usage is read-only here, so no need to thread-protect it. */
    update_node_vb(pbvh, node);
  }

  if ((flag & PBVH_UpdateOriginalBB) && (node->flag & PBVH_UpdateOriginalBB)) {
    node->orig_vb = node->vb;
  }

  if ((flag & PBVH_UpdateRedraw) && (node->flag & PBVH_UpdateRedraw)) {
    node->flag &= ~PBVH_UpdateRedraw;
  }
}

void pbvh_update_BB_redraw(PBVH *pbvh, PBVHNode **nodes, int totnode, int flag)
{
  /* update BB, redraw flag */
  PBVHUpdateData data{};
  data.pbvh = pbvh;
  data.nodes = nodes;
  data.flag = flag;

  TaskParallelSettings settings;
  BKE_pbvh_parallel_range_settings(&settings, true, totnode);
  BLI_task_parallel_range(0, totnode, &data, pbvh_update_BB_redraw_task_cb, &settings);
}

bool BKE_pbvh_get_color_layer(const Mesh *me, CustomDataLayer **r_layer, eAttrDomain *r_attr)
{
  CustomDataLayer *layer = BKE_id_attributes_color_find(&me->id, me->active_color_attribute);

  if (!layer || !ELEM(layer->type, CD_PROP_COLOR, CD_PROP_BYTE_COLOR)) {
    *r_layer = nullptr;
    *r_attr = ATTR_DOMAIN_POINT;
    return false;
  }

  eAttrDomain domain = BKE_id_attribute_domain(&me->id, layer);

  if (!ELEM(domain, ATTR_DOMAIN_POINT, ATTR_DOMAIN_CORNER)) {
    *r_layer = nullptr;
    *r_attr = ATTR_DOMAIN_POINT;
    return false;
  }

  *r_layer = layer;
  *r_attr = domain;

  return true;
}

static void pbvh_update_draw_buffer_cb(void *__restrict userdata,
                                       const int n,
                                       const TaskParallelTLS *__restrict /*tls*/)
{
  /* Create and update draw buffers. The functions called here must not
   * do any OpenGL calls. Flags are not cleared immediately, that happens
   * after GPU_pbvh_buffer_flush() which does the final OpenGL calls. */
  PBVHUpdateData *data = static_cast<PBVHUpdateData *>(userdata);
  PBVH *pbvh = data->pbvh;
  PBVHNode *node = data->nodes[n];

  if (node->flag & PBVH_RebuildDrawBuffers) {
    PBVH_GPU_Args args;
    pbvh_draw_args_init(pbvh, &args, node);

    node->draw_batches = DRW_pbvh_node_create(&args);
  }

  if (node->flag & PBVH_UpdateDrawBuffers) {
    node->debug_draw_gen++;

    if (node->draw_batches) {
      PBVH_GPU_Args args;

      pbvh_draw_args_init(pbvh, &args, node);
      DRW_pbvh_node_update(node->draw_batches, &args);
    }
  }
}

void pbvh_free_draw_buffers(PBVH * /*pbvh*/, PBVHNode *node)
{
  if (node->draw_batches) {
    DRW_pbvh_node_free(node->draw_batches);
    node->draw_batches = nullptr;
  }
}

static void pbvh_update_draw_buffers(PBVH *pbvh, PBVHNode **nodes, int totnode, int update_flag)
{
  const CustomData *vdata;

  switch (pbvh->header.type) {
    case PBVH_BMESH:
      if (!pbvh->header.bm) {
        /* BMesh hasn't been created yet */
        return;
      }

      vdata = &pbvh->header.bm->vdata;
      break;
    case PBVH_FACES:
      vdata = pbvh->vdata;
      break;
    case PBVH_GRIDS:
      vdata = nullptr;
      break;
  }
  UNUSED_VARS(vdata);

  if ((update_flag & PBVH_RebuildDrawBuffers) || ELEM(pbvh->header.type, PBVH_GRIDS, PBVH_BMESH)) {
    /* Free buffers uses OpenGL, so not in parallel. */
    for (int n = 0; n < totnode; n++) {
      PBVHNode *node = nodes[n];
      if (node->flag & PBVH_RebuildDrawBuffers) {
        pbvh_free_draw_buffers(pbvh, node);
      }
      else if ((node->flag & PBVH_UpdateDrawBuffers) && node->draw_batches) {
        PBVH_GPU_Args args;

        pbvh_draw_args_init(pbvh, &args, node);
        DRW_pbvh_update_pre(node->draw_batches, &args);
      }
    }
  }

  /* Parallel creation and update of draw buffers. */
  PBVHUpdateData data{};
  data.pbvh = pbvh;
  data.nodes = nodes;

  TaskParallelSettings settings;
  BKE_pbvh_parallel_range_settings(&settings, true, totnode);
  BLI_task_parallel_range(0, totnode, &data, pbvh_update_draw_buffer_cb, &settings);

  for (int i = 0; i < totnode; i++) {
    PBVHNode *node = nodes[i];

    if (node->flag & PBVH_UpdateDrawBuffers) {
      /* Flush buffers uses OpenGL, so not in parallel. */

      if (node->draw_batches) {
        DRW_pbvh_node_gpu_flush(node->draw_batches);
      }
    }

    node->flag &= ~(PBVH_RebuildDrawBuffers | PBVH_UpdateDrawBuffers);
  }
}

static int pbvh_flush_bb(PBVH *pbvh, PBVHNode *node, int flag)
{
  int update = 0;

  /* Difficult to multi-thread well, we just do single threaded recursive. */
  if (node->flag & PBVH_Leaf) {
    if (flag & PBVH_UpdateBB) {
      update |= (node->flag & PBVH_UpdateBB);
      node->flag &= ~PBVH_UpdateBB;
    }

    if (flag & PBVH_UpdateOriginalBB) {
      update |= (node->flag & PBVH_UpdateOriginalBB);
      node->flag &= ~PBVH_UpdateOriginalBB;
    }

    return update;
  }

  update |= pbvh_flush_bb(pbvh, pbvh->nodes + node->children_offset, flag);
  update |= pbvh_flush_bb(pbvh, pbvh->nodes + node->children_offset + 1, flag);

  if (update & PBVH_UpdateBB) {
    update_node_vb(pbvh, node);
  }
  if (update & PBVH_UpdateOriginalBB) {
    node->orig_vb = node->vb;
  }

  return update;
}

void BKE_pbvh_update_bounds(PBVH *pbvh, int flag)
{
  if (!pbvh->nodes) {
    return;
  }

  PBVHNode **nodes;
  int totnode;

  BKE_pbvh_search_gather(pbvh, update_search_cb, POINTER_FROM_INT(flag), &nodes, &totnode);

  if (flag & (PBVH_UpdateBB | PBVH_UpdateOriginalBB | PBVH_UpdateRedraw)) {
    pbvh_update_BB_redraw(pbvh, nodes, totnode, flag);
  }

  if (flag & (PBVH_UpdateBB | PBVH_UpdateOriginalBB)) {
    pbvh_flush_bb(pbvh, pbvh->nodes, flag);
  }

  MEM_SAFE_FREE(nodes);
}

void BKE_pbvh_update_vertex_data(PBVH *pbvh, int flag)
{
  if (!pbvh->nodes) {
    return;
  }

  PBVHNode **nodes;
  int totnode;

  BKE_pbvh_search_gather(pbvh, update_search_cb, POINTER_FROM_INT(flag), &nodes, &totnode);

  if (flag & (PBVH_UpdateMask)) {
    pbvh_update_mask_redraw(pbvh, nodes, totnode, flag);
  }

  if (flag & (PBVH_UpdateColor)) {
    for (int i = 0; i < totnode; i++) {
      nodes[i]->flag |= PBVH_UpdateRedraw | PBVH_UpdateDrawBuffers | PBVH_UpdateColor;
    }
  }

  if (flag & (PBVH_UpdateVisibility)) {
    pbvh_update_visibility_redraw(pbvh, nodes, totnode, flag);
  }

  if (nodes) {
    MEM_freeN(nodes);
  }
}

static void pbvh_faces_node_visibility_update(PBVH *pbvh, PBVHNode *node)
{
  int totvert, i;
  BKE_pbvh_node_num_verts(pbvh, node, nullptr, &totvert);
  const int *vert_indices = BKE_pbvh_node_get_vert_indices(node);

  if (pbvh->hide_vert == nullptr) {
    BKE_pbvh_node_fully_hidden_set(node, false);
    return;
  }
  for (i = 0; i < totvert; i++) {
    if (!(pbvh->hide_vert[vert_indices[i]])) {
      BKE_pbvh_node_fully_hidden_set(node, false);
      return;
    }
  }

  BKE_pbvh_node_fully_hidden_set(node, true);
}

static void pbvh_grids_node_visibility_update(PBVH *pbvh, PBVHNode *node)
{
  CCGElem **grids;
  BLI_bitmap **grid_hidden;
  int *grid_indices, totgrid, i;

  BKE_pbvh_node_get_grids(pbvh, node, &grid_indices, &totgrid, nullptr, nullptr, &grids);
  grid_hidden = BKE_pbvh_grid_hidden(pbvh);
  CCGKey key = *BKE_pbvh_get_grid_key(pbvh);

  for (i = 0; i < totgrid; i++) {
    int g = grid_indices[i], x, y;
    BLI_bitmap *gh = grid_hidden[g];

    if (!gh) {
      BKE_pbvh_node_fully_hidden_set(node, false);
      return;
    }

    for (y = 0; y < key.grid_size; y++) {
      for (x = 0; x < key.grid_size; x++) {
        if (!BLI_BITMAP_TEST(gh, y * key.grid_size + x)) {
          BKE_pbvh_node_fully_hidden_set(node, false);
          return;
        }
      }
    }
  }
  BKE_pbvh_node_fully_hidden_set(node, true);
}

static void pbvh_bmesh_node_visibility_update(PBVHNode *node)
{
  GSet *unique, *other;

  unique = BKE_pbvh_bmesh_node_unique_verts(node);
  other = BKE_pbvh_bmesh_node_other_verts(node);

  GSetIterator gs_iter;

  GSET_ITER (gs_iter, unique) {
    BMVert *v = static_cast<BMVert *>(BLI_gsetIterator_getKey(&gs_iter));
    if (!BM_elem_flag_test(v, BM_ELEM_HIDDEN)) {
      BKE_pbvh_node_fully_hidden_set(node, false);
      return;
    }
  }

  GSET_ITER (gs_iter, other) {
    BMVert *v = static_cast<BMVert *>(BLI_gsetIterator_getKey(&gs_iter));
    if (!BM_elem_flag_test(v, BM_ELEM_HIDDEN)) {
      BKE_pbvh_node_fully_hidden_set(node, false);
      return;
    }
  }

  BKE_pbvh_node_fully_hidden_set(node, true);
}

static void pbvh_update_visibility_task_cb(void *__restrict userdata,
                                           const int n,
                                           const TaskParallelTLS *__restrict /*tls*/)
{

  PBVHUpdateData *data = static_cast<PBVHUpdateData *>(userdata);
  PBVH *pbvh = data->pbvh;
  PBVHNode *node = data->nodes[n];
  if (node->flag & PBVH_UpdateVisibility) {
    switch (BKE_pbvh_type(pbvh)) {
      case PBVH_FACES:
        pbvh_faces_node_visibility_update(pbvh, node);
        break;
      case PBVH_GRIDS:
        pbvh_grids_node_visibility_update(pbvh, node);
        break;
      case PBVH_BMESH:
        pbvh_bmesh_node_visibility_update(node);
        break;
    }
    node->flag &= ~PBVH_UpdateVisibility;
  }
}

static void pbvh_update_visibility(PBVH *pbvh, PBVHNode **nodes, int totnode)
{
  PBVHUpdateData data{};
  data.pbvh = pbvh;
  data.nodes = nodes;

  TaskParallelSettings settings;
  BKE_pbvh_parallel_range_settings(&settings, true, totnode);
  BLI_task_parallel_range(0, totnode, &data, pbvh_update_visibility_task_cb, &settings);
}

void BKE_pbvh_update_visibility(PBVH *pbvh)
{
  if (!pbvh->nodes) {
    return;
  }

  PBVHNode **nodes;
  int totnode;

  BKE_pbvh_search_gather(
      pbvh, update_search_cb, POINTER_FROM_INT(PBVH_UpdateVisibility), &nodes, &totnode);
  pbvh_update_visibility(pbvh, nodes, totnode);

  if (nodes) {
    MEM_freeN(nodes);
  }
}

void BKE_pbvh_redraw_BB(PBVH *pbvh, float bb_min[3], float bb_max[3])
{
  PBVHIter iter;
  PBVHNode *node;
  BB bb;

  BB_reset(&bb);

  pbvh_iter_begin(&iter, pbvh, nullptr, nullptr);

  while ((node = pbvh_iter_next(&iter, PBVH_Leaf))) {
    if (node->flag & PBVH_UpdateRedraw) {
      BB_expand_with_bb(&bb, &node->vb);
    }
  }

  pbvh_iter_end(&iter);

  copy_v3_v3(bb_min, bb.bmin);
  copy_v3_v3(bb_max, bb.bmax);
}

void BKE_pbvh_get_grid_updates(PBVH *pbvh, bool clear, void ***r_gridfaces, int *r_totface)
{
  GSet *face_set = BLI_gset_ptr_new(__func__);
  PBVHNode *node;
  PBVHIter iter;

  pbvh_iter_begin(&iter, pbvh, nullptr, nullptr);

  while ((node = pbvh_iter_next(&iter, PBVH_Leaf))) {
    if (node->flag & PBVH_UpdateNormals) {
      for (uint i = 0; i < node->totprim; i++) {
        void *face = pbvh->gridfaces[node->prim_indices[i]];
        BLI_gset_add(face_set, face);
      }

      if (clear) {
        node->flag &= ~PBVH_UpdateNormals;
      }
    }
  }

  pbvh_iter_end(&iter);

  const int tot = BLI_gset_len(face_set);
  if (tot == 0) {
    *r_totface = 0;
    *r_gridfaces = nullptr;
    BLI_gset_free(face_set, nullptr);
    return;
  }

  void **faces = static_cast<void **>(MEM_mallocN(sizeof(*faces) * tot, __func__));

  GSetIterator gs_iter;
  int i;
  GSET_ITER_INDEX (gs_iter, face_set, i) {
    faces[i] = BLI_gsetIterator_getKey(&gs_iter);
  }

  BLI_gset_free(face_set, nullptr);

  *r_totface = tot;
  *r_gridfaces = faces;
}

/***************************** PBVH Access ***********************************/

bool BKE_pbvh_has_faces(const PBVH *pbvh)
{
  if (pbvh->header.type == PBVH_BMESH) {
    return (pbvh->header.bm->totface != 0);
  }

  return (pbvh->totprim != 0);
}

void BKE_pbvh_bounding_box(const PBVH *pbvh, float min[3], float max[3])
{
  if (pbvh->totnode) {
    const BB *bb = &pbvh->nodes[0].vb;
    copy_v3_v3(min, bb->bmin);
    copy_v3_v3(max, bb->bmax);
  }
  else {
    zero_v3(min);
    zero_v3(max);
  }
}

BLI_bitmap **BKE_pbvh_grid_hidden(const PBVH *pbvh)
{
  BLI_assert(pbvh->header.type == PBVH_GRIDS);
  return pbvh->grid_hidden;
}

const CCGKey *BKE_pbvh_get_grid_key(const PBVH *pbvh)
{
  BLI_assert(pbvh->header.type == PBVH_GRIDS);
  return &pbvh->gridkey;
}

CCGElem **BKE_pbvh_get_grids(const PBVH *pbvh)
{
  BLI_assert(pbvh->header.type == PBVH_GRIDS);
  return pbvh->grids;
}

BLI_bitmap **BKE_pbvh_get_grid_visibility(const PBVH *pbvh)
{
  BLI_assert(pbvh->header.type == PBVH_GRIDS);
  return pbvh->grid_hidden;
}

int BKE_pbvh_get_grid_num_verts(const PBVH *pbvh)
{
  BLI_assert(pbvh->header.type == PBVH_GRIDS);
  return pbvh->totgrid * pbvh->gridkey.grid_area;
}

int BKE_pbvh_get_grid_num_faces(const PBVH *pbvh)
{
  BLI_assert(pbvh->header.type == PBVH_GRIDS);
  return pbvh->totgrid * (pbvh->gridkey.grid_size - 1) * (pbvh->gridkey.grid_size - 1);
}

/***************************** Node Access ***********************************/

void BKE_pbvh_node_mark_update(PBVHNode *node)
{
  node->flag |= PBVH_UpdateNormals | PBVH_UpdateBB | PBVH_UpdateOriginalBB |
                PBVH_UpdateDrawBuffers | PBVH_UpdateRedraw | PBVH_RebuildPixels;
}

void BKE_pbvh_node_mark_update_mask(PBVHNode *node)
{
  node->flag |= PBVH_UpdateMask | PBVH_UpdateDrawBuffers | PBVH_UpdateRedraw;
}

void BKE_pbvh_node_mark_update_color(PBVHNode *node)
{
  node->flag |= PBVH_UpdateColor | PBVH_UpdateDrawBuffers | PBVH_UpdateRedraw;
}

void BKE_pbvh_node_mark_update_face_sets(PBVHNode *node)
{
  node->flag |= PBVH_UpdateDrawBuffers | PBVH_UpdateRedraw;
}

void BKE_pbvh_mark_rebuild_pixels(PBVH *pbvh)
{
  for (int n = 0; n < pbvh->totnode; n++) {
    PBVHNode *node = &pbvh->nodes[n];
    if (node->flag & PBVH_Leaf) {
      node->flag |= PBVH_RebuildPixels;
    }
  }
}

void BKE_pbvh_node_mark_update_visibility(PBVHNode *node)
{
  node->flag |= PBVH_UpdateVisibility | PBVH_RebuildDrawBuffers | PBVH_UpdateDrawBuffers |
                PBVH_UpdateRedraw;
}

void BKE_pbvh_node_mark_rebuild_draw(PBVHNode *node)
{
  node->flag |= PBVH_RebuildDrawBuffers | PBVH_UpdateDrawBuffers | PBVH_UpdateRedraw;
}

void BKE_pbvh_node_mark_redraw(PBVHNode *node)
{
  node->flag |= PBVH_UpdateDrawBuffers | PBVH_UpdateRedraw;
}

void BKE_pbvh_node_mark_normals_update(PBVHNode *node)
{
  node->flag |= PBVH_UpdateNormals;
}

void BKE_pbvh_node_fully_hidden_set(PBVHNode *node, int fully_hidden)
{
  BLI_assert(node->flag & PBVH_Leaf);

  if (fully_hidden) {
    node->flag |= PBVH_FullyHidden;
  }
  else {
    node->flag &= ~PBVH_FullyHidden;
  }
}

bool BKE_pbvh_node_fully_hidden_get(PBVHNode *node)
{
  return (node->flag & PBVH_Leaf) && (node->flag & PBVH_FullyHidden);
}

void BKE_pbvh_node_fully_masked_set(PBVHNode *node, int fully_masked)
{
  BLI_assert(node->flag & PBVH_Leaf);

  if (fully_masked) {
    node->flag |= PBVH_FullyMasked;
  }
  else {
    node->flag &= ~PBVH_FullyMasked;
  }
}

bool BKE_pbvh_node_fully_masked_get(PBVHNode *node)
{
  return (node->flag & PBVH_Leaf) && (node->flag & PBVH_FullyMasked);
}

void BKE_pbvh_node_fully_unmasked_set(PBVHNode *node, int fully_masked)
{
  BLI_assert(node->flag & PBVH_Leaf);

  if (fully_masked) {
    node->flag |= PBVH_FullyUnmasked;
  }
  else {
    node->flag &= ~PBVH_FullyUnmasked;
  }
}

bool BKE_pbvh_node_fully_unmasked_get(PBVHNode *node)
{
  return (node->flag & PBVH_Leaf) && (node->flag & PBVH_FullyUnmasked);
}

void BKE_pbvh_vert_tag_update_normal(PBVH *pbvh, PBVHVertRef vertex)
{
  BLI_assert(pbvh->header.type == PBVH_FACES);
  pbvh->vert_bitmap[vertex.i] = true;
}

void BKE_pbvh_node_get_loops(PBVH *pbvh,
                             PBVHNode *node,
                             const int **r_loop_indices,
                             const int **r_corner_verts)
{
  BLI_assert(BKE_pbvh_type(pbvh) == PBVH_FACES);

  if (r_loop_indices) {
    *r_loop_indices = node->loop_indices;
  }

  if (r_corner_verts) {
    *r_corner_verts = pbvh->corner_verts;
  }
}

int BKE_pbvh_num_faces(const PBVH *pbvh)
{
  switch (pbvh->header.type) {
    case PBVH_GRIDS:
    case PBVH_FACES:
      return pbvh->faces_num;
    case PBVH_BMESH:
      return pbvh->header.bm->totface;
  }

  BLI_assert_unreachable();
  return 0;
}

const int *BKE_pbvh_node_get_vert_indices(PBVHNode *node)

{
  return node->vert_indices;
}

void BKE_pbvh_node_num_verts(PBVH *pbvh, PBVHNode *node, int *r_uniquevert, int *r_totvert)
{
  int tot;

  switch (pbvh->header.type) {
    case PBVH_GRIDS:
      tot = node->totprim * pbvh->gridkey.grid_area;
      if (r_totvert) {
        *r_totvert = tot;
      }
      if (r_uniquevert) {
        *r_uniquevert = tot;
      }
      break;
    case PBVH_FACES:
      if (r_totvert) {
        *r_totvert = node->uniq_verts + node->face_verts;
      }
      if (r_uniquevert) {
        *r_uniquevert = node->uniq_verts;
      }
      break;
    case PBVH_BMESH:
      tot = BLI_gset_len(node->bm_unique_verts);
      if (r_totvert) {
        *r_totvert = tot + BLI_gset_len(node->bm_other_verts);
      }
      if (r_uniquevert) {
        *r_uniquevert = tot;
      }
      break;
  }
}

void BKE_pbvh_node_get_grids(PBVH *pbvh,
                             PBVHNode *node,
                             int **r_grid_indices,
                             int *r_totgrid,
                             int *r_maxgrid,
                             int *r_gridsize,
                             CCGElem ***r_griddata)
{
  switch (pbvh->header.type) {
    case PBVH_GRIDS:
      if (r_grid_indices) {
        *r_grid_indices = node->prim_indices;
      }
      if (r_totgrid) {
        *r_totgrid = node->totprim;
      }
      if (r_maxgrid) {
        *r_maxgrid = pbvh->totgrid;
      }
      if (r_gridsize) {
        *r_gridsize = pbvh->gridkey.grid_size;
      }
      if (r_griddata) {
        *r_griddata = pbvh->grids;
      }
      break;
    case PBVH_FACES:
    case PBVH_BMESH:
      if (r_grid_indices) {
        *r_grid_indices = nullptr;
      }
      if (r_totgrid) {
        *r_totgrid = 0;
      }
      if (r_maxgrid) {
        *r_maxgrid = 0;
      }
      if (r_gridsize) {
        *r_gridsize = 0;
      }
      if (r_griddata) {
        *r_griddata = nullptr;
      }
      break;
  }
}

void BKE_pbvh_node_get_BB(PBVHNode *node, float bb_min[3], float bb_max[3])
{
  copy_v3_v3(bb_min, node->vb.bmin);
  copy_v3_v3(bb_max, node->vb.bmax);
}

void BKE_pbvh_node_get_original_BB(PBVHNode *node, float bb_min[3], float bb_max[3])
{
  copy_v3_v3(bb_min, node->orig_vb.bmin);
  copy_v3_v3(bb_max, node->orig_vb.bmax);
}

void BKE_pbvh_node_get_proxies(PBVHNode *node, PBVHProxyNode **proxies, int *proxy_count)
{
  if (node->proxy_count > 0) {
    if (proxies) {
      *proxies = node->proxies;
    }
    if (proxy_count) {
      *proxy_count = node->proxy_count;
    }
  }
  else {
    if (proxies) {
      *proxies = nullptr;
    }
    if (proxy_count) {
      *proxy_count = 0;
    }
  }
}

void BKE_pbvh_node_get_bm_orco_data(PBVHNode *node,
                                    int (**r_orco_tris)[3],
                                    int *r_orco_tris_num,
                                    float (**r_orco_coords)[3],
                                    BMVert ***r_orco_verts)
{
  *r_orco_tris = node->bm_ortri;
  *r_orco_tris_num = node->bm_tot_ortri;
  *r_orco_coords = node->bm_orco;

  if (r_orco_verts) {
    *r_orco_verts = node->bm_orvert;
  }
}

bool BKE_pbvh_node_has_vert_with_normal_update_tag(PBVH *pbvh, PBVHNode *node)
{
  BLI_assert(pbvh->header.type == PBVH_FACES);
  const int *verts = node->vert_indices;
  const int totvert = node->uniq_verts + node->face_verts;

  for (int i = 0; i < totvert; i++) {
    const int v = verts[i];

    if (pbvh->vert_bitmap[v]) {
      return true;
    }
  }

  return false;
}

/********************************* Ray-cast ***********************************/

struct RaycastData {
  IsectRayAABB_Precalc ray;
  bool original;
};

static bool ray_aabb_intersect(PBVHNode *node, void *data_v)
{
  RaycastData *rcd = static_cast<RaycastData *>(data_v);
  const float *bb_min, *bb_max;

  if (rcd->original) {
    /* BKE_pbvh_node_get_original_BB */
    bb_min = node->orig_vb.bmin;
    bb_max = node->orig_vb.bmax;
  }
  else {
    /* BKE_pbvh_node_get_BB */
    bb_min = node->vb.bmin;
    bb_max = node->vb.bmax;
  }

  return isect_ray_aabb_v3(&rcd->ray, bb_min, bb_max, &node->tmin);
}

void BKE_pbvh_raycast(PBVH *pbvh,
                      BKE_pbvh_HitOccludedCallback cb,
                      void *data,
                      const float ray_start[3],
                      const float ray_normal[3],
                      bool original)
{
  RaycastData rcd;

  isect_ray_aabb_v3_precalc(&rcd.ray, ray_start, ray_normal);
  rcd.original = original;

  BKE_pbvh_search_callback_occluded(pbvh, ray_aabb_intersect, &rcd, cb, data);
}

bool ray_face_intersection_quad(const float ray_start[3],
                                IsectRayPrecalc *isect_precalc,
                                const float t0[3],
                                const float t1[3],
                                const float t2[3],
                                const float t3[3],
                                float *depth)
{
  float depth_test;

  if ((isect_ray_tri_watertight_v3(ray_start, isect_precalc, t0, t1, t2, &depth_test, nullptr) &&
       (depth_test < *depth)) ||
      (isect_ray_tri_watertight_v3(ray_start, isect_precalc, t0, t2, t3, &depth_test, nullptr) &&
       (depth_test < *depth))) {
    *depth = depth_test;
    return true;
  }

  return false;
}

bool ray_face_intersection_tri(const float ray_start[3],
                               IsectRayPrecalc *isect_precalc,
                               const float t0[3],
                               const float t1[3],
                               const float t2[3],
                               float *depth)
{
  float depth_test;
  if (isect_ray_tri_watertight_v3(ray_start, isect_precalc, t0, t1, t2, &depth_test, nullptr) &&
      (depth_test < *depth)) {
    *depth = depth_test;
    return true;
  }

  return false;
}

/* Take advantage of the fact we know this won't be an intersection.
 * Just handle ray-tri edges. */
static float dist_squared_ray_to_tri_v3_fast(const float ray_origin[3],
                                             const float ray_direction[3],
                                             const float v0[3],
                                             const float v1[3],
                                             const float v2[3],
                                             float r_point[3],
                                             float *r_depth)
{
  const float *tri[3] = {v0, v1, v2};
  float dist_sq_best = FLT_MAX;
  for (int i = 0, j = 2; i < 3; j = i++) {
    float point_test[3], depth_test = FLT_MAX;
    const float dist_sq_test = dist_squared_ray_to_seg_v3(
        ray_origin, ray_direction, tri[i], tri[j], point_test, &depth_test);
    if (dist_sq_test < dist_sq_best || i == 0) {
      copy_v3_v3(r_point, point_test);
      *r_depth = depth_test;
      dist_sq_best = dist_sq_test;
    }
  }
  return dist_sq_best;
}

bool ray_face_nearest_quad(const float ray_start[3],
                           const float ray_normal[3],
                           const float t0[3],
                           const float t1[3],
                           const float t2[3],
                           const float t3[3],
                           float *depth,
                           float *dist_sq)
{
  float dist_sq_test;
  float co[3], depth_test;

  if ((dist_sq_test = dist_squared_ray_to_tri_v3_fast(
           ray_start, ray_normal, t0, t1, t2, co, &depth_test)) < *dist_sq) {
    *dist_sq = dist_sq_test;
    *depth = depth_test;
    if ((dist_sq_test = dist_squared_ray_to_tri_v3_fast(
             ray_start, ray_normal, t0, t2, t3, co, &depth_test)) < *dist_sq) {
      *dist_sq = dist_sq_test;
      *depth = depth_test;
    }
    return true;
  }

  return false;
}

bool ray_face_nearest_tri(const float ray_start[3],
                          const float ray_normal[3],
                          const float t0[3],
                          const float t1[3],
                          const float t2[3],
                          float *depth,
                          float *dist_sq)
{
  float dist_sq_test;
  float co[3], depth_test;

  if ((dist_sq_test = dist_squared_ray_to_tri_v3_fast(
           ray_start, ray_normal, t0, t1, t2, co, &depth_test)) < *dist_sq) {
    *dist_sq = dist_sq_test;
    *depth = depth_test;
    return true;
  }

  return false;
}

static bool pbvh_faces_node_raycast(PBVH *pbvh,
                                    const PBVHNode *node,
                                    float (*origco)[3],
                                    const float ray_start[3],
                                    const float ray_normal[3],
                                    IsectRayPrecalc *isect_precalc,
                                    float *depth,
                                    PBVHVertRef *r_active_vertex,
                                    int *r_active_face_index,
                                    float *r_face_normal)
{
  const float(*positions)[3] = pbvh->vert_positions;
  const int *corner_verts = pbvh->corner_verts;
  const int *faces = node->prim_indices;
  int totface = node->totprim;
  bool hit = false;
  float nearest_vertex_co[3] = {0.0f};

  for (int i = 0; i < totface; i++) {
    const MLoopTri *lt = &pbvh->looptri[faces[i]];
    const int *face_verts = node->face_vert_indices[i];

    if (pbvh->respect_hide && paint_is_face_hidden(lt, pbvh->hide_poly)) {
      continue;
    }

    const float *co[3];
    if (origco) {
      /* Intersect with backed up original coordinates. */
      co[0] = origco[face_verts[0]];
      co[1] = origco[face_verts[1]];
      co[2] = origco[face_verts[2]];
    }
    else {
      /* intersect with current coordinates */
      co[0] = positions[corner_verts[lt->tri[0]]];
      co[1] = positions[corner_verts[lt->tri[1]]];
      co[2] = positions[corner_verts[lt->tri[2]]];
    }

    if (ray_face_intersection_tri(ray_start, isect_precalc, co[0], co[1], co[2], depth)) {
      hit = true;

      if (r_face_normal) {
        normal_tri_v3(r_face_normal, co[0], co[1], co[2]);
      }

      if (r_active_vertex) {
        float location[3] = {0.0f};
        madd_v3_v3v3fl(location, ray_start, ray_normal, *depth);
        for (int j = 0; j < 3; j++) {
          /* Always assign nearest_vertex_co in the first iteration to avoid comparison against
           * uninitialized values. This stores the closest vertex in the current intersecting
           * triangle. */
          if (j == 0 ||
              len_squared_v3v3(location, co[j]) < len_squared_v3v3(location, nearest_vertex_co)) {
            copy_v3_v3(nearest_vertex_co, co[j]);
            r_active_vertex->i = corner_verts[lt->tri[j]];
            *r_active_face_index = lt->poly;
          }
        }
      }
    }
  }

  return hit;
}

static bool pbvh_grids_node_raycast(PBVH *pbvh,
                                    PBVHNode *node,
                                    float (*origco)[3],
                                    const float ray_start[3],
                                    const float ray_normal[3],
                                    IsectRayPrecalc *isect_precalc,
                                    float *depth,
                                    PBVHVertRef *r_active_vertex,
                                    int *r_active_grid_index,
                                    float *r_face_normal)
{
  const int totgrid = node->totprim;
  const int gridsize = pbvh->gridkey.grid_size;
  bool hit = false;
  float nearest_vertex_co[3] = {0.0};
  const CCGKey *gridkey = &pbvh->gridkey;

  for (int i = 0; i < totgrid; i++) {
    const int grid_index = node->prim_indices[i];
    CCGElem *grid = pbvh->grids[grid_index];
    BLI_bitmap *gh;

    if (!grid) {
      continue;
    }

    gh = pbvh->grid_hidden[grid_index];

    for (int y = 0; y < gridsize - 1; y++) {
      for (int x = 0; x < gridsize - 1; x++) {
        /* check if grid face is hidden */
        if (gh) {
          if (paint_is_grid_face_hidden(gh, gridsize, x, y)) {
            continue;
          }
        }

        const float *co[4];
        if (origco) {
          co[0] = origco[(y + 1) * gridsize + x];
          co[1] = origco[(y + 1) * gridsize + x + 1];
          co[2] = origco[y * gridsize + x + 1];
          co[3] = origco[y * gridsize + x];
        }
        else {
          co[0] = CCG_grid_elem_co(gridkey, grid, x, y + 1);
          co[1] = CCG_grid_elem_co(gridkey, grid, x + 1, y + 1);
          co[2] = CCG_grid_elem_co(gridkey, grid, x + 1, y);
          co[3] = CCG_grid_elem_co(gridkey, grid, x, y);
        }

        if (ray_face_intersection_quad(
                ray_start, isect_precalc, co[0], co[1], co[2], co[3], depth)) {
          hit = true;

          if (r_face_normal) {
            normal_quad_v3(r_face_normal, co[0], co[1], co[2], co[3]);
          }

          if (r_active_vertex) {
            float location[3] = {0.0};
            madd_v3_v3v3fl(location, ray_start, ray_normal, *depth);

            const int x_it[4] = {0, 1, 1, 0};
            const int y_it[4] = {1, 1, 0, 0};

            for (int j = 0; j < 4; j++) {
              /* Always assign nearest_vertex_co in the first iteration to avoid comparison against
               * uninitialized values. This stores the closest vertex in the current intersecting
               * quad. */
              if (j == 0 || len_squared_v3v3(location, co[j]) <
                                len_squared_v3v3(location, nearest_vertex_co)) {
                copy_v3_v3(nearest_vertex_co, co[j]);

                r_active_vertex->i = gridkey->grid_area * grid_index +
                                     (y + y_it[j]) * gridkey->grid_size + (x + x_it[j]);
              }
            }
          }
          if (r_active_grid_index) {
            *r_active_grid_index = grid_index;
          }
        }
      }
    }

    if (origco) {
      origco += gridsize * gridsize;
    }
  }

  return hit;
}

bool BKE_pbvh_node_raycast(PBVH *pbvh,
                           PBVHNode *node,
                           float (*origco)[3],
                           bool use_origco,
                           const float ray_start[3],
                           const float ray_normal[3],
                           IsectRayPrecalc *isect_precalc,
                           float *depth,
                           PBVHVertRef *active_vertex,
                           int *active_face_grid_index,
                           float *face_normal)
{
  bool hit = false;

  if (node->flag & PBVH_FullyHidden) {
    return false;
  }

  switch (pbvh->header.type) {
    case PBVH_FACES:
      hit |= pbvh_faces_node_raycast(pbvh,
                                     node,
                                     origco,
                                     ray_start,
                                     ray_normal,
                                     isect_precalc,
                                     depth,
                                     active_vertex,
                                     active_face_grid_index,
                                     face_normal);
      break;
    case PBVH_GRIDS:
      hit |= pbvh_grids_node_raycast(pbvh,
                                     node,
                                     origco,
                                     ray_start,
                                     ray_normal,
                                     isect_precalc,
                                     depth,
                                     active_vertex,
                                     active_face_grid_index,
                                     face_normal);
      break;
    case PBVH_BMESH:
      BM_mesh_elem_index_ensure(pbvh->header.bm, BM_VERT);
      hit = pbvh_bmesh_node_raycast(node,
                                    ray_start,
                                    ray_normal,
                                    isect_precalc,
                                    depth,
                                    use_origco,
                                    active_vertex,
                                    face_normal);
      break;
  }

  return hit;
}

void BKE_pbvh_raycast_project_ray_root(
    PBVH *pbvh, bool original, float ray_start[3], float ray_end[3], float ray_normal[3])
{
  if (pbvh->nodes) {
    float rootmin_start, rootmin_end;
    float bb_min_root[3], bb_max_root[3], bb_center[3], bb_diff[3];
    IsectRayAABB_Precalc ray;
    float ray_normal_inv[3];
    float offset = 1.0f + 1e-3f;
    const float offset_vec[3] = {1e-3f, 1e-3f, 1e-3f};

    if (original) {
      BKE_pbvh_node_get_original_BB(pbvh->nodes, bb_min_root, bb_max_root);
    }
    else {
      BKE_pbvh_node_get_BB(pbvh->nodes, bb_min_root, bb_max_root);
    }

    /* Slightly offset min and max in case we have a zero width node
     * (due to a plane mesh for instance), or faces very close to the bounding box boundary. */
    mid_v3_v3v3(bb_center, bb_max_root, bb_min_root);
    /* diff should be same for both min/max since it's calculated from center */
    sub_v3_v3v3(bb_diff, bb_max_root, bb_center);
    /* handles case of zero width bb */
    add_v3_v3(bb_diff, offset_vec);
    madd_v3_v3v3fl(bb_max_root, bb_center, bb_diff, offset);
    madd_v3_v3v3fl(bb_min_root, bb_center, bb_diff, -offset);

    /* first project start ray */
    isect_ray_aabb_v3_precalc(&ray, ray_start, ray_normal);
    if (!isect_ray_aabb_v3(&ray, bb_min_root, bb_max_root, &rootmin_start)) {
      return;
    }

    /* then the end ray */
    mul_v3_v3fl(ray_normal_inv, ray_normal, -1.0);
    isect_ray_aabb_v3_precalc(&ray, ray_end, ray_normal_inv);
    /* unlikely to fail exiting if entering succeeded, still keep this here */
    if (!isect_ray_aabb_v3(&ray, bb_min_root, bb_max_root, &rootmin_end)) {
      return;
    }

    madd_v3_v3v3fl(ray_start, ray_start, ray_normal, rootmin_start);
    madd_v3_v3v3fl(ray_end, ray_end, ray_normal_inv, rootmin_end);
  }
}

/* -------------------------------------------------------------------- */

struct FindNearestRayData {
  DistRayAABB_Precalc dist_ray_to_aabb_precalc;
  bool original;
};

static bool nearest_to_ray_aabb_dist_sq(PBVHNode *node, void *data_v)
{
  FindNearestRayData *rcd = static_cast<FindNearestRayData *>(data_v);
  const float *bb_min, *bb_max;

  if (rcd->original) {
    /* BKE_pbvh_node_get_original_BB */
    bb_min = node->orig_vb.bmin;
    bb_max = node->orig_vb.bmax;
  }
  else {
    /* BKE_pbvh_node_get_BB */
    bb_min = node->vb.bmin;
    bb_max = node->vb.bmax;
  }

  float co_dummy[3], depth;
  node->tmin = dist_squared_ray_to_aabb_v3(
      &rcd->dist_ray_to_aabb_precalc, bb_min, bb_max, co_dummy, &depth);
  /* Ideally we would skip distances outside the range. */
  return depth > 0.0f;
}

void BKE_pbvh_find_nearest_to_ray(PBVH *pbvh,
                                  BKE_pbvh_SearchNearestCallback cb,
                                  void *data,
                                  const float ray_start[3],
                                  const float ray_normal[3],
                                  bool original)
{
  FindNearestRayData ncd;

  dist_squared_ray_to_aabb_v3_precalc(&ncd.dist_ray_to_aabb_precalc, ray_start, ray_normal);
  ncd.original = original;

  BKE_pbvh_search_callback_occluded(pbvh, nearest_to_ray_aabb_dist_sq, &ncd, cb, data);
}

static bool pbvh_faces_node_nearest_to_ray(PBVH *pbvh,
                                           const PBVHNode *node,
                                           float (*origco)[3],
                                           const float ray_start[3],
                                           const float ray_normal[3],
                                           float *depth,
                                           float *dist_sq)
{
  const float(*positions)[3] = pbvh->vert_positions;
  const int *corner_verts = pbvh->corner_verts;
  const int *faces = node->prim_indices;
  int i, totface = node->totprim;
  bool hit = false;

  for (i = 0; i < totface; i++) {
    const MLoopTri *lt = &pbvh->looptri[faces[i]];
    const int *face_verts = node->face_vert_indices[i];

    if (pbvh->respect_hide && paint_is_face_hidden(lt, pbvh->hide_poly)) {
      continue;
    }

    if (origco) {
      /* Intersect with backed-up original coordinates. */
      hit |= ray_face_nearest_tri(ray_start,
                                  ray_normal,
                                  origco[face_verts[0]],
                                  origco[face_verts[1]],
                                  origco[face_verts[2]],
                                  depth,
                                  dist_sq);
    }
    else {
      /* intersect with current coordinates */
      hit |= ray_face_nearest_tri(ray_start,
                                  ray_normal,
                                  positions[corner_verts[lt->tri[0]]],
                                  positions[corner_verts[lt->tri[1]]],
                                  positions[corner_verts[lt->tri[2]]],
                                  depth,
                                  dist_sq);
    }
  }

  return hit;
}

static bool pbvh_grids_node_nearest_to_ray(PBVH *pbvh,
                                           PBVHNode *node,
                                           float (*origco)[3],
                                           const float ray_start[3],
                                           const float ray_normal[3],
                                           float *depth,
                                           float *dist_sq)
{
  const int totgrid = node->totprim;
  const int gridsize = pbvh->gridkey.grid_size;
  bool hit = false;

  for (int i = 0; i < totgrid; i++) {
    CCGElem *grid = pbvh->grids[node->prim_indices[i]];
    BLI_bitmap *gh;

    if (!grid) {
      continue;
    }

    gh = pbvh->grid_hidden[node->prim_indices[i]];

    for (int y = 0; y < gridsize - 1; y++) {
      for (int x = 0; x < gridsize - 1; x++) {
        /* check if grid face is hidden */
        if (gh) {
          if (paint_is_grid_face_hidden(gh, gridsize, x, y)) {
            continue;
          }
        }

        if (origco) {
          hit |= ray_face_nearest_quad(ray_start,
                                       ray_normal,
                                       origco[y * gridsize + x],
                                       origco[y * gridsize + x + 1],
                                       origco[(y + 1) * gridsize + x + 1],
                                       origco[(y + 1) * gridsize + x],
                                       depth,
                                       dist_sq);
        }
        else {
          hit |= ray_face_nearest_quad(ray_start,
                                       ray_normal,
                                       CCG_grid_elem_co(&pbvh->gridkey, grid, x, y),
                                       CCG_grid_elem_co(&pbvh->gridkey, grid, x + 1, y),
                                       CCG_grid_elem_co(&pbvh->gridkey, grid, x + 1, y + 1),
                                       CCG_grid_elem_co(&pbvh->gridkey, grid, x, y + 1),
                                       depth,
                                       dist_sq);
        }
      }
    }

    if (origco) {
      origco += gridsize * gridsize;
    }
  }

  return hit;
}

bool BKE_pbvh_node_find_nearest_to_ray(PBVH *pbvh,
                                       PBVHNode *node,
                                       float (*origco)[3],
                                       bool use_origco,
                                       const float ray_start[3],
                                       const float ray_normal[3],
                                       float *depth,
                                       float *dist_sq)
{
  bool hit = false;

  if (node->flag & PBVH_FullyHidden) {
    return false;
  }

  switch (pbvh->header.type) {
    case PBVH_FACES:
      hit |= pbvh_faces_node_nearest_to_ray(
          pbvh, node, origco, ray_start, ray_normal, depth, dist_sq);
      break;
    case PBVH_GRIDS:
      hit |= pbvh_grids_node_nearest_to_ray(
          pbvh, node, origco, ray_start, ray_normal, depth, dist_sq);
      break;
    case PBVH_BMESH:
      hit = pbvh_bmesh_node_nearest_to_ray(
          node, ray_start, ray_normal, depth, dist_sq, use_origco);
      break;
  }

  return hit;
}

enum PlaneAABBIsect {
  ISECT_INSIDE,
  ISECT_OUTSIDE,
  ISECT_INTERSECT,
};

/* Adapted from:
 * http://www.gamedev.net/community/forums/topic.asp?topic_id=512123
 * Returns true if the AABB is at least partially within the frustum
 * (ok, not a real frustum), false otherwise.
 */
static PlaneAABBIsect test_frustum_aabb(const float bb_min[3],
                                        const float bb_max[3],
                                        PBVHFrustumPlanes *frustum)
{
  PlaneAABBIsect ret = ISECT_INSIDE;
  float(*planes)[4] = frustum->planes;

  for (int i = 0; i < frustum->num_planes; i++) {
    float vmin[3], vmax[3];

    for (int axis = 0; axis < 3; axis++) {
      if (planes[i][axis] < 0) {
        vmin[axis] = bb_min[axis];
        vmax[axis] = bb_max[axis];
      }
      else {
        vmin[axis] = bb_max[axis];
        vmax[axis] = bb_min[axis];
      }
    }

    if (dot_v3v3(planes[i], vmin) + planes[i][3] < 0) {
      return ISECT_OUTSIDE;
    }
    if (dot_v3v3(planes[i], vmax) + planes[i][3] <= 0) {
      ret = ISECT_INTERSECT;
    }
  }

  return ret;
}

bool BKE_pbvh_node_frustum_contain_AABB(PBVHNode *node, void *data)
{
  const float *bb_min, *bb_max;
  /* BKE_pbvh_node_get_BB */
  bb_min = node->vb.bmin;
  bb_max = node->vb.bmax;

  return test_frustum_aabb(bb_min, bb_max, static_cast<PBVHFrustumPlanes *>(data)) !=
         ISECT_OUTSIDE;
}

bool BKE_pbvh_node_frustum_exclude_AABB(PBVHNode *node, void *data)
{
  const float *bb_min, *bb_max;
  /* BKE_pbvh_node_get_BB */
  bb_min = node->vb.bmin;
  bb_max = node->vb.bmax;

  return test_frustum_aabb(bb_min, bb_max, static_cast<PBVHFrustumPlanes *>(data)) != ISECT_INSIDE;
}

void BKE_pbvh_update_normals(PBVH *pbvh, SubdivCCG *subdiv_ccg)
{
  /* Update normals */
  PBVHNode **nodes;
  int totnode;

  BKE_pbvh_search_gather(
      pbvh, update_search_cb, POINTER_FROM_INT(PBVH_UpdateNormals), &nodes, &totnode);

  if (totnode > 0) {
    if (pbvh->header.type == PBVH_BMESH) {
      pbvh_bmesh_normals_update(nodes, totnode);
    }
    else if (pbvh->header.type == PBVH_FACES) {
      pbvh_faces_update_normals(pbvh, nodes, totnode);
    }
    else if (pbvh->header.type == PBVH_GRIDS) {
      CCGFace **faces;
      int num_faces;
      BKE_pbvh_get_grid_updates(pbvh, true, (void ***)&faces, &num_faces);
      if (num_faces > 0) {
        BKE_subdiv_ccg_update_normals(subdiv_ccg, faces, num_faces);
        MEM_freeN(faces);
      }
    }
  }

  MEM_SAFE_FREE(nodes);
}

void BKE_pbvh_face_sets_color_set(PBVH *pbvh, int seed, int color_default)
{
  pbvh->face_sets_color_seed = seed;
  pbvh->face_sets_color_default = color_default;
}

/**
 * PBVH drawing, updating draw buffers as needed and culling any nodes outside
 * the specified frustum.
 */
struct PBVHDrawSearchData {
  PBVHFrustumPlanes *frustum;
  int accum_update_flag;
  PBVHAttrReq *attrs;
  int attrs_num;
};

static bool pbvh_draw_search_cb(PBVHNode *node, void *data_v)
{
  PBVHDrawSearchData *data = static_cast<PBVHDrawSearchData *>(data_v);
  if (data->frustum && !BKE_pbvh_node_frustum_contain_AABB(node, data->frustum)) {
    return false;
  }

  data->accum_update_flag |= node->flag;
  return true;
}

void BKE_pbvh_draw_cb(PBVH *pbvh,
                      bool update_only_visible,
                      PBVHFrustumPlanes *update_frustum,
                      PBVHFrustumPlanes *draw_frustum,
                      void (*draw_fn)(void *user_data, PBVHBatches *batches, PBVH_GPU_Args *args),
                      void *user_data,
                      bool /*full_render*/,
                      PBVHAttrReq *attrs,
                      int attrs_num)
{
  PBVHNode **nodes;
  int totnode;
  int update_flag = 0;

  pbvh->draw_cache_invalid = false;

  /* Search for nodes that need updates. */
  if (update_only_visible) {
    /* Get visible nodes with draw updates. */
    PBVHDrawSearchData data{};
    data.frustum = update_frustum;
    data.accum_update_flag = 0;
    data.attrs = attrs;
    data.attrs_num = attrs_num;
    BKE_pbvh_search_gather(pbvh, pbvh_draw_search_cb, &data, &nodes, &totnode);
    update_flag = data.accum_update_flag;
  }
  else {
    /* Get all nodes with draw updates, also those outside the view. */
    const int search_flag = PBVH_RebuildDrawBuffers | PBVH_UpdateDrawBuffers;
    BKE_pbvh_search_gather(
        pbvh, update_search_cb, POINTER_FROM_INT(search_flag), &nodes, &totnode);
    update_flag = PBVH_RebuildDrawBuffers | PBVH_UpdateDrawBuffers;
  }

  /* Update draw buffers. */
  if (totnode != 0 && (update_flag & (PBVH_RebuildDrawBuffers | PBVH_UpdateDrawBuffers))) {
    pbvh_update_draw_buffers(pbvh, nodes, totnode, update_flag);
  }
  MEM_SAFE_FREE(nodes);

  /* Draw visible nodes. */
  PBVHDrawSearchData draw_data{};
  draw_data.frustum = draw_frustum;
  draw_data.accum_update_flag = 0;
  BKE_pbvh_search_gather(pbvh, pbvh_draw_search_cb, &draw_data, &nodes, &totnode);

  PBVH_GPU_Args args;

  for (int i = 0; i < totnode; i++) {
    PBVHNode *node = nodes[i];
    if (!(node->flag & PBVH_FullyHidden)) {
      pbvh_draw_args_init(pbvh, &args, node);

      draw_fn(user_data, node->draw_batches, &args);
    }
  }

  MEM_SAFE_FREE(nodes);
}

void BKE_pbvh_draw_debug_cb(PBVH *pbvh,
                            void (*draw_fn)(PBVHNode *node,
                                            void *user_data,
                                            const float bmin[3],
                                            const float bmax[3],
                                            PBVHNodeFlags flag),
                            void *user_data)
{
  PBVHNodeFlags flag = PBVH_Leaf;

  for (int a = 0; a < pbvh->totnode; a++) {
    PBVHNode *node = &pbvh->nodes[a];

    if (node->flag & PBVH_TexLeaf) {
      flag = PBVH_TexLeaf;
      break;
    }
  }

  for (int a = 0; a < pbvh->totnode; a++) {
    PBVHNode *node = &pbvh->nodes[a];

    if (!(node->flag & flag)) {
      continue;
    }

    draw_fn(node, user_data, node->vb.bmin, node->vb.bmax, node->flag);
  }
}

void BKE_pbvh_grids_update(PBVH *pbvh,
                           CCGElem **grids,
                           void **gridfaces,
                           DMFlagMat *flagmats,
                           BLI_bitmap **grid_hidden,
                           CCGKey *key)
{
  pbvh->gridkey = *key;
  pbvh->grids = grids;
  pbvh->gridfaces = gridfaces;

  if (flagmats != pbvh->grid_flag_mats || pbvh->grid_hidden != grid_hidden) {
    pbvh->grid_flag_mats = flagmats;
    pbvh->grid_hidden = grid_hidden;

    for (int a = 0; a < pbvh->totnode; a++) {
      BKE_pbvh_node_mark_rebuild_draw(&pbvh->nodes[a]);
    }
  }
}

float (*BKE_pbvh_vert_coords_alloc(PBVH *pbvh))[3]
{
  float(*vertCos)[3] = nullptr;

  if (pbvh->vert_positions) {
    vertCos = static_cast<float(*)[3]>(
        MEM_malloc_arrayN(pbvh->totvert, sizeof(float[3]), __func__));
    memcpy(vertCos, pbvh->vert_positions, sizeof(float[3]) * pbvh->totvert);
  }

  return vertCos;
}

void BKE_pbvh_vert_coords_apply(PBVH *pbvh, const float (*vertCos)[3], const int totvert)
{
  if (totvert != pbvh->totvert) {
    BLI_assert_msg(0, "PBVH: Given deforming vcos number does not match PBVH vertex number!");
    return;
  }

  if (!pbvh->deformed) {
    if (pbvh->vert_positions) {
      /* if pbvh is not already deformed, verts/faces points to the */
      /* original data and applying new coords to this arrays would lead to */
      /* unneeded deformation -- duplicate verts/faces to avoid this */

      pbvh->vert_positions = static_cast<float(*)[3]>(MEM_dupallocN(pbvh->vert_positions));
      /* No need to dupalloc pbvh->looptri, this one is 'totally owned' by pbvh,
       * it's never some mesh data. */

      pbvh->deformed = true;
    }
  }

  if (pbvh->vert_positions) {
    float(*positions)[3] = pbvh->vert_positions;
    /* copy new verts coords */
    for (int a = 0; a < pbvh->totvert; a++) {
      /* no need for float comparison here (memory is exactly equal or not) */
      if (memcmp(positions[a], vertCos[a], sizeof(float[3])) != 0) {
        copy_v3_v3(positions[a], vertCos[a]);
        BKE_pbvh_vert_tag_update_normal(pbvh, BKE_pbvh_make_vref(a));
      }
    }

    for (int a = 0; a < pbvh->totnode; a++) {
      BKE_pbvh_node_mark_update(&pbvh->nodes[a]);
    }

    BKE_pbvh_update_bounds(pbvh, PBVH_UpdateBB | PBVH_UpdateOriginalBB);
  }
}

bool BKE_pbvh_is_deformed(PBVH *pbvh)
{
  return pbvh->deformed;
}
/* Proxies */

PBVHProxyNode *BKE_pbvh_node_add_proxy(PBVH *pbvh, PBVHNode *node)
{
  int index, totverts;

  index = node->proxy_count;

  node->proxy_count++;

  if (node->proxies) {
    node->proxies = static_cast<PBVHProxyNode *>(
        MEM_reallocN(node->proxies, node->proxy_count * sizeof(PBVHProxyNode)));
  }
  else {
    node->proxies = static_cast<PBVHProxyNode *>(MEM_mallocN(sizeof(PBVHProxyNode), __func__));
  }

  BKE_pbvh_node_num_verts(pbvh, node, &totverts, nullptr);
  node->proxies[index].co = static_cast<float(*)[3]>(
      MEM_callocN(sizeof(float[3]) * totverts, __func__));

  return node->proxies + index;
}

void BKE_pbvh_node_free_proxies(PBVHNode *node)
{
  for (int p = 0; p < node->proxy_count; p++) {
    MEM_freeN(node->proxies[p].co);
    node->proxies[p].co = nullptr;
  }

  MEM_freeN(node->proxies);
  node->proxies = nullptr;

  node->proxy_count = 0;
}

void BKE_pbvh_gather_proxies(PBVH *pbvh, PBVHNode ***r_array, int *r_tot)
{
  PBVHNode **array = nullptr;
  int tot = 0, space = 0;

  for (int n = 0; n < pbvh->totnode; n++) {
    PBVHNode *node = pbvh->nodes + n;

    if (node->proxy_count > 0) {
      if (tot == space) {
        /* resize array if needed */
        space = (tot == 0) ? 32 : space * 2;
        array = static_cast<PBVHNode **>(
            MEM_recallocN_id(array, sizeof(PBVHNode *) * space, __func__));
      }

      array[tot] = node;
      tot++;
    }
  }

  if (tot == 0 && array) {
    MEM_freeN(array);
    array = nullptr;
  }

  *r_array = array;
  *r_tot = tot;
}

PBVHColorBufferNode *BKE_pbvh_node_color_buffer_get(PBVHNode *node)
{

  if (!node->color_buffer.color) {
    node->color_buffer.color = static_cast<float(*)[4]>(
        MEM_callocN(sizeof(float[4]) * node->uniq_verts, "Color buffer"));
  }
  return &node->color_buffer;
}

void BKE_pbvh_node_color_buffer_free(PBVH *pbvh)
{
  PBVHNode **nodes;
  int totnode;
  BKE_pbvh_search_gather(pbvh, nullptr, nullptr, &nodes, &totnode);
  for (int i = 0; i < totnode; i++) {
    MEM_SAFE_FREE(nodes[i]->color_buffer.color);
  }
  MEM_SAFE_FREE(nodes);
}

void pbvh_vertex_iter_init(PBVH *pbvh, PBVHNode *node, PBVHVertexIter *vi, int mode)
{
  CCGElem **grids;
  int *grid_indices;
  int totgrid, gridsize, uniq_verts, totvert;

  vi->grid = nullptr;
  vi->no = nullptr;
  vi->fno = nullptr;
  vi->vert_positions = nullptr;
  vi->vertex.i = 0LL;

  vi->respect_hide = pbvh->respect_hide;
  if (pbvh->respect_hide == false) {
    /* The same value for all vertices. */
    vi->visible = true;
  }

  BKE_pbvh_node_get_grids(pbvh, node, &grid_indices, &totgrid, nullptr, &gridsize, &grids);
  BKE_pbvh_node_num_verts(pbvh, node, &uniq_verts, &totvert);
  const int *vert_indices = BKE_pbvh_node_get_vert_indices(node);
  vi->key = pbvh->gridkey;

  vi->grids = grids;
  vi->grid_indices = grid_indices;
  vi->totgrid = (grids) ? totgrid : 1;
  vi->gridsize = gridsize;

  if (mode == PBVH_ITER_ALL) {
    vi->totvert = totvert;
  }
  else {
    vi->totvert = uniq_verts;
  }
  vi->vert_indices = vert_indices;
  vi->vert_positions = pbvh->vert_positions;
  vi->is_mesh = pbvh->vert_positions != nullptr;

  if (pbvh->header.type == PBVH_BMESH) {
    BLI_gsetIterator_init(&vi->bm_unique_verts, node->bm_unique_verts);
    BLI_gsetIterator_init(&vi->bm_other_verts, node->bm_other_verts);
    vi->bm_vdata = &pbvh->header.bm->vdata;
    vi->cd_vert_mask_offset = CustomData_get_offset(vi->bm_vdata, CD_PAINT_MASK);
  }

  vi->gh = nullptr;
  if (vi->grids && mode == PBVH_ITER_UNIQUE) {
    vi->grid_hidden = pbvh->grid_hidden;
  }

  vi->mask = nullptr;
  if (pbvh->header.type == PBVH_FACES) {
    vi->vert_normals = pbvh->vert_normals;
    vi->hide_vert = pbvh->hide_vert;

    vi->vmask = static_cast<float *>(
        CustomData_get_layer_for_write(pbvh->vdata, CD_PAINT_MASK, pbvh->mesh->totvert));
  }
}

bool pbvh_has_mask(const PBVH *pbvh)
{
  switch (pbvh->header.type) {
    case PBVH_GRIDS:
      return (pbvh->gridkey.has_mask != 0);
    case PBVH_FACES:
      return (pbvh->vdata && CustomData_get_layer(pbvh->vdata, CD_PAINT_MASK));
    case PBVH_BMESH:
      return (pbvh->header.bm &&
              (CustomData_get_offset(&pbvh->header.bm->vdata, CD_PAINT_MASK) != -1));
  }

  return false;
}

bool pbvh_has_face_sets(PBVH *pbvh)
{
  switch (pbvh->header.type) {
    case PBVH_GRIDS:
    case PBVH_FACES:
      return pbvh->pdata &&
             CustomData_get_layer_named(pbvh->pdata, CD_PROP_INT32, ".sculpt_face_set") != nullptr;
    case PBVH_BMESH:
      return false;
  }

  return false;
}

void BKE_pbvh_set_frustum_planes(PBVH *pbvh, PBVHFrustumPlanes *planes)
{
  pbvh->num_planes = planes->num_planes;
  for (int i = 0; i < pbvh->num_planes; i++) {
    copy_v4_v4(pbvh->planes[i], planes->planes[i]);
  }
}

void BKE_pbvh_get_frustum_planes(PBVH *pbvh, PBVHFrustumPlanes *planes)
{
  planes->num_planes = pbvh->num_planes;
  for (int i = 0; i < planes->num_planes; i++) {
    copy_v4_v4(planes->planes[i], pbvh->planes[i]);
  }
}

void BKE_pbvh_parallel_range_settings(TaskParallelSettings *settings,
                                      bool use_threading,
                                      int totnode)
{
  memset(settings, 0, sizeof(*settings));
  settings->use_threading = use_threading && totnode > 1;
}

float (*BKE_pbvh_get_vert_positions(const PBVH *pbvh))[3]
{
  BLI_assert(pbvh->header.type == PBVH_FACES);
  return pbvh->vert_positions;
}

const float (*BKE_pbvh_get_vert_normals(const PBVH *pbvh))[3]
{
  BLI_assert(pbvh->header.type == PBVH_FACES);
  return pbvh->vert_normals;
}

const bool *BKE_pbvh_get_vert_hide(const PBVH *pbvh)
{
  BLI_assert(pbvh->header.type == PBVH_FACES);
  return pbvh->hide_vert;
}

const bool *BKE_pbvh_get_poly_hide(const PBVH *pbvh)
{
  BLI_assert(ELEM(pbvh->header.type, PBVH_FACES, PBVH_GRIDS));
  return pbvh->hide_poly;
}

bool *BKE_pbvh_get_vert_hide_for_write(PBVH *pbvh)
{
  BLI_assert(pbvh->header.type == PBVH_FACES);
  if (pbvh->hide_vert) {
    return pbvh->hide_vert;
  }
  pbvh->hide_vert = static_cast<bool *>(CustomData_get_layer_named_for_write(
      &pbvh->mesh->vdata, CD_PROP_BOOL, ".hide_vert", pbvh->mesh->totvert));
  if (pbvh->hide_vert) {
    return pbvh->hide_vert;
  }
  pbvh->hide_vert = static_cast<bool *>(CustomData_add_layer_named(&pbvh->mesh->vdata,
                                                                   CD_PROP_BOOL,
                                                                   CD_SET_DEFAULT,
                                                                   nullptr,
                                                                   pbvh->mesh->totvert,
                                                                   ".hide_vert"));
  return pbvh->hide_vert;
}

void BKE_pbvh_subdiv_cgg_set(PBVH *pbvh, SubdivCCG *subdiv_ccg)
{
  pbvh->subdiv_ccg = subdiv_ccg;
}

void BKE_pbvh_face_sets_set(PBVH *pbvh, int *face_sets)
{
  pbvh->face_sets = face_sets;
}

void BKE_pbvh_update_hide_attributes_from_mesh(PBVH *pbvh)
{
  if (pbvh->header.type == PBVH_FACES) {
    pbvh->hide_vert = static_cast<bool *>(CustomData_get_layer_named_for_write(
        &pbvh->mesh->vdata, CD_PROP_BOOL, ".hide_vert", pbvh->mesh->totvert));
    pbvh->hide_poly = static_cast<bool *>(CustomData_get_layer_named_for_write(
        &pbvh->mesh->pdata, CD_PROP_BOOL, ".hide_poly", pbvh->mesh->totpoly));
  }
}

void BKE_pbvh_respect_hide_set(PBVH *pbvh, bool respect_hide)
{
  pbvh->respect_hide = respect_hide;
}

bool BKE_pbvh_is_drawing(const PBVH *pbvh)
{
  return pbvh->is_drawing;
}

bool BKE_pbvh_draw_cache_invalid(const PBVH *pbvh)
{
  return pbvh->draw_cache_invalid;
}

void BKE_pbvh_is_drawing_set(PBVH *pbvh, bool val)
{
  pbvh->is_drawing = val;
}

void BKE_pbvh_node_num_loops(PBVH *pbvh, PBVHNode *node, int *r_totloop)
{
  UNUSED_VARS(pbvh);
  BLI_assert(BKE_pbvh_type(pbvh) == PBVH_FACES);

  if (r_totloop) {
    *r_totloop = node->loop_indices_num;
  }
}

void BKE_pbvh_update_active_vcol(PBVH *pbvh, const Mesh *mesh)
{
  BKE_pbvh_get_color_layer(mesh, &pbvh->color_layer, &pbvh->color_domain);
}

void BKE_pbvh_pmap_set(PBVH *pbvh, const MeshElemMap *pmap)
{
  pbvh->pmap = pmap;
}

void BKE_pbvh_ensure_node_loops(PBVH *pbvh)
{
  BLI_assert(BKE_pbvh_type(pbvh) == PBVH_FACES);

  int totloop = 0;

  /* Check if nodes already have loop indices. */
  for (int i = 0; i < pbvh->totnode; i++) {
    PBVHNode *node = pbvh->nodes + i;

    if (!(node->flag & PBVH_Leaf)) {
      continue;
    }

    if (node->loop_indices) {
      return;
    }

    totloop += node->totprim * 3;
  }

  BLI_bitmap *visit = BLI_BITMAP_NEW(totloop, __func__);

  /* Create loop indices from node loop triangles. */
  for (int i = 0; i < pbvh->totnode; i++) {
    PBVHNode *node = pbvh->nodes + i;

    if (!(node->flag & PBVH_Leaf)) {
      continue;
    }

    node->loop_indices = static_cast<int *>(
        MEM_malloc_arrayN(node->totprim * 3, sizeof(int), __func__));
    node->loop_indices_num = 0;

    for (int j = 0; j < node->totprim; j++) {
      const MLoopTri *mlt = pbvh->looptri + node->prim_indices[j];

      for (int k = 0; k < 3; k++) {
        if (!BLI_BITMAP_TEST(visit, mlt->tri[k])) {
          node->loop_indices[node->loop_indices_num++] = mlt->tri[k];
          BLI_BITMAP_ENABLE(visit, mlt->tri[k]);
        }
      }
    }
  }

  MEM_SAFE_FREE(visit);
}

int BKE_pbvh_debug_draw_gen_get(PBVHNode *node)
{
  return node->debug_draw_gen;
}

static void pbvh_face_iter_verts_reserve(PBVHFaceIter *fd, int verts_num)
{
  if (verts_num >= fd->verts_size_) {
    fd->verts_size_ = (verts_num + 1) << 2;

    if (fd->verts != fd->verts_reserved_) {
      MEM_SAFE_FREE(fd->verts);
    }

    fd->verts = static_cast<PBVHVertRef *>(
        MEM_malloc_arrayN(fd->verts_size_, sizeof(void *), __func__));
  }

  fd->verts_num = verts_num;
}

BLI_INLINE int face_iter_prim_to_face(PBVHFaceIter *fd, int prim_index)
{
  if (fd->subdiv_ccg_) {
    return BKE_subdiv_ccg_grid_to_face_index(fd->subdiv_ccg_, prim_index);
  }

  return fd->looptri_[prim_index].poly;
}

static void pbvh_face_iter_step(PBVHFaceIter *fd, bool do_step)
{
  if (do_step) {
    fd->i++;
  }

  switch (fd->pbvh_type_) {
    case PBVH_BMESH: {
      if (do_step) {
        BLI_gsetIterator_step(&fd->bm_faces_iter_);
        if (BLI_gsetIterator_done(&fd->bm_faces_iter_)) {
          return;
        }
      }

      BMFace *f = (BMFace *)BLI_gsetIterator_getKey(&fd->bm_faces_iter_);
      fd->face.i = intptr_t(f);
      fd->index = f->head.index;

      if (fd->cd_face_set_ != -1) {
        fd->face_set = (int *)BM_ELEM_CD_GET_VOID_P(f, fd->cd_face_set_);
      }

      if (fd->cd_hide_poly_ != -1) {
        fd->hide = (bool *)BM_ELEM_CD_GET_VOID_P(f, fd->cd_hide_poly_);
      }

      pbvh_face_iter_verts_reserve(fd, f->len);
      int vertex_i = 0;

      BMLoop *l = f->l_first;
      do {
        fd->verts[vertex_i++].i = intptr_t(l->v);
      } while ((l = l->next) != f->l_first);

      break;
    }
    case PBVH_GRIDS:
    case PBVH_FACES: {
      int face_index = 0;

      if (do_step) {
        fd->prim_index_++;

        while (fd->prim_index_ < fd->node_->totprim) {
          face_index = face_iter_prim_to_face(fd, fd->node_->prim_indices[fd->prim_index_]);

          if (face_index != fd->last_face_index_) {
            break;
          }

          fd->prim_index_++;
        }
      }
      else if (fd->prim_index_ < fd->node_->totprim) {
        face_index = face_iter_prim_to_face(fd, fd->node_->prim_indices[fd->prim_index_]);
      }

      if (fd->prim_index_ >= fd->node_->totprim) {
        return;
      }

      fd->last_face_index_ = face_index;
      const MPoly &poly = fd->polys_[face_index];

      fd->face.i = fd->index = face_index;

      if (fd->face_sets_) {
        fd->face_set = fd->face_sets_ + face_index;
      }
      if (fd->hide_poly_) {
        fd->hide = fd->hide_poly_ + face_index;
      }

      pbvh_face_iter_verts_reserve(fd, poly.totloop);

<<<<<<< HEAD
      const int grid_area = fd->subdiv_key_.grid_area;

      for (int i = 0; i < poly->totloop; i++) {
=======
      const MLoop *ml = fd->mloop_ + poly.loopstart;
      const int grid_area = fd->subdiv_key_.grid_area;

      for (int i = 0; i < poly.totloop; i++, ml++) {
>>>>>>> 915ff8d1
        if (fd->pbvh_type_ == PBVH_GRIDS) {
          /* Grid corners. */
          fd->verts[i].i = (poly.loopstart + i) * grid_area + grid_area - 1;
        }
        else {
          fd->verts[i].i = fd->corner_verts_[poly->loopstart + i];
        }
      }
      break;
    }
  }
}

void BKE_pbvh_face_iter_step(PBVHFaceIter *fd)
{
  pbvh_face_iter_step(fd, true);
}

void BKE_pbvh_face_iter_init(PBVH *pbvh, PBVHNode *node, PBVHFaceIter *fd)
{
  memset(fd, 0, sizeof(*fd));

  fd->node_ = node;
  fd->pbvh_type_ = BKE_pbvh_type(pbvh);
  fd->verts = fd->verts_reserved_;
  fd->verts_size_ = PBVH_FACE_ITER_VERTS_RESERVED;

  switch (BKE_pbvh_type(pbvh)) {
    case PBVH_GRIDS:
      fd->subdiv_ccg_ = pbvh->subdiv_ccg;
      fd->subdiv_key_ = pbvh->gridkey;
      ATTR_FALLTHROUGH;
    case PBVH_FACES:
      fd->polys_ = pbvh->polys;
      fd->corner_verts_ = pbvh->corner_verts;
      fd->looptri_ = pbvh->looptri;
      fd->hide_poly_ = pbvh->hide_poly;
      fd->face_sets_ = pbvh->face_sets;
      fd->last_face_index_ = -1;

      break;
    case PBVH_BMESH:
      fd->bm = pbvh->header.bm;
      fd->cd_face_set_ = CustomData_get_offset_named(
          &pbvh->header.bm->pdata, CD_PROP_INT32, ".sculpt_face_set");
      fd->cd_hide_poly_ = CustomData_get_offset_named(
          &pbvh->header.bm->pdata, CD_PROP_INT32, ".hide_poly");

      BLI_gsetIterator_init(&fd->bm_faces_iter_, node->bm_faces);
      break;
  }

  if (!BKE_pbvh_face_iter_done(fd)) {
    pbvh_face_iter_step(fd, false);
  }
}

void BKE_pbvh_face_iter_finish(PBVHFaceIter *fd)
{
  if (fd->verts != fd->verts_reserved_) {
    MEM_SAFE_FREE(fd->verts);
  }
}

bool BKE_pbvh_face_iter_done(PBVHFaceIter *fd)
{
  switch (fd->pbvh_type_) {
    case PBVH_FACES:
    case PBVH_GRIDS:
      return fd->prim_index_ >= fd->node_->totprim;
    case PBVH_BMESH:
      return BLI_gsetIterator_done(&fd->bm_faces_iter_);
    default:
      BLI_assert_unreachable();
      return true;
  }
}

void BKE_pbvh_sync_visibility_from_verts(PBVH *pbvh, Mesh *mesh)
{
  switch (pbvh->header.type) {
    case PBVH_FACES: {
      BKE_mesh_flush_hidden_from_verts(mesh);
      BKE_pbvh_update_hide_attributes_from_mesh(pbvh);
      break;
    }
    case PBVH_BMESH: {
      BMIter iter;
      BMVert *v;
      BMEdge *e;
      BMFace *f;

      BM_ITER_MESH (f, &iter, pbvh->header.bm, BM_FACES_OF_MESH) {
        BM_elem_flag_disable(f, BM_ELEM_HIDDEN);
      }

      BM_ITER_MESH (e, &iter, pbvh->header.bm, BM_EDGES_OF_MESH) {
        BM_elem_flag_disable(e, BM_ELEM_HIDDEN);
      }

      BM_ITER_MESH (v, &iter, pbvh->header.bm, BM_VERTS_OF_MESH) {
        if (!BM_elem_flag_test(v, BM_ELEM_HIDDEN)) {
          continue;
        }
        BMIter iter_l;
        BMLoop *l;

        BM_ITER_ELEM (l, &iter_l, v, BM_LOOPS_OF_VERT) {
          BM_elem_flag_enable(l->e, BM_ELEM_HIDDEN);
          BM_elem_flag_enable(l->f, BM_ELEM_HIDDEN);
        }
      }
      break;
    }
    case PBVH_GRIDS: {
      const blender::Span<MPoly> polys = mesh->polys();
      CCGKey key = pbvh->gridkey;

      bool *hide_poly = static_cast<bool *>(CustomData_get_layer_named_for_write(
          &mesh->pdata, CD_PROP_BOOL, ".hide_poly", mesh->totpoly));

      bool delete_hide_poly = true;
      for (const int face_index : polys.index_range()) {
        bool hidden = false;

        for (int loop_index = 0; !hidden && loop_index < polys[face_index].totloop; loop_index++) {
          int grid_index = polys[face_index].loopstart + loop_index;

          if (pbvh->grid_hidden[grid_index] &&
              BLI_BITMAP_TEST(pbvh->grid_hidden[grid_index], key.grid_area - 1)) {
            hidden = true;

            break;
          }
        }

        if (hidden && !hide_poly) {
          hide_poly = static_cast<bool *>(CustomData_get_layer_named_for_write(
              &mesh->pdata, CD_PROP_BOOL, ".hide_poly", mesh->totpoly));

          if (!hide_poly) {
            hide_poly = static_cast<bool *>(CustomData_add_layer_named(
                &mesh->pdata, CD_PROP_BOOL, CD_CONSTRUCT, nullptr, mesh->totpoly, ".hide_poly"));
          }
        }

        if (hide_poly) {
          delete_hide_poly = delete_hide_poly && !hidden;
          hide_poly[face_index] = hidden;
        }
      }

      if (delete_hide_poly) {
        CustomData_free_layer_named(&mesh->pdata, ".hide_poly", mesh->totpoly);
      }

      BKE_mesh_flush_hidden_from_polys(mesh);
      BKE_pbvh_update_hide_attributes_from_mesh(pbvh);
      break;
    }
  }
}<|MERGE_RESOLUTION|>--- conflicted
+++ resolved
@@ -1411,14 +1411,9 @@
 
       /* Face normal and mask */
       if (lt->poly != mpoly_prev) {
-<<<<<<< HEAD
-        const MPoly *poly = &pbvh->polys[lt->poly];
+        const MPoly &poly = pbvh->polys[lt->poly];
         BKE_mesh_calc_poly_normal(
-            poly, &pbvh->corner_verts[poly->loopstart], pbvh->vert_positions, fn);
-=======
-        const MPoly &poly = pbvh->polys[lt->poly];
-        BKE_mesh_calc_poly_normal(&poly, &pbvh->mloop[poly.loopstart], pbvh->vert_positions, fn);
->>>>>>> 915ff8d1
+            &poly, &pbvh->corner_verts[poly.loopstart], pbvh->vert_positions, fn);
         mpoly_prev = lt->poly;
       }
 
@@ -3733,22 +3728,15 @@
 
       pbvh_face_iter_verts_reserve(fd, poly.totloop);
 
-<<<<<<< HEAD
       const int grid_area = fd->subdiv_key_.grid_area;
 
-      for (int i = 0; i < poly->totloop; i++) {
-=======
-      const MLoop *ml = fd->mloop_ + poly.loopstart;
-      const int grid_area = fd->subdiv_key_.grid_area;
-
-      for (int i = 0; i < poly.totloop; i++, ml++) {
->>>>>>> 915ff8d1
+      for (int i = 0; i < poly.totloop; i++) {
         if (fd->pbvh_type_ == PBVH_GRIDS) {
           /* Grid corners. */
           fd->verts[i].i = (poly.loopstart + i) * grid_area + grid_area - 1;
         }
         else {
-          fd->verts[i].i = fd->corner_verts_[poly->loopstart + i];
+          fd->verts[i].i = fd->corner_verts_[poly.loopstart + i];
         }
       }
       break;
