/* SPDX-License-Identifier: GPL-2.0-or-later */

/** \file
 * \ingroup bke
 */

#include "MEM_guardedalloc.h"

#include <climits>

#include "BLI_bitmap.h"
#include "BLI_ghash.h"
#include "BLI_math.h"
#include "BLI_rand.h"
#include "BLI_task.h"
#include "BLI_utildefines.h"

#include "DNA_mesh_types.h"
#include "DNA_meshdata_types.h"

#include "BKE_attribute.h"
#include "BKE_ccg.h"
#include "BKE_mesh.h"
#include "BKE_mesh_mapping.h"
#include "BKE_paint.h"
#include "BKE_pbvh.h"
#include "BKE_subdiv_ccg.h"

#include "DRW_pbvh.hh"

#include "PIL_time.h"

#include "bmesh.h"

#include "atomic_ops.h"

#include "pbvh_intern.hh"

#define LEAF_LIMIT 10000

/* Uncomment to test if triangles of the same face are
 * properly clustered into single nodes.
 */
//#define TEST_PBVH_FACE_SPLIT

/* Uncomment to test that faces are only assigned to one PBVHNode */
//#define VALIDATE_UNIQUE_NODE_FACES

//#define PERFCNTRS
#define STACK_FIXED_DEPTH 100

struct PBVHStack {
  PBVHNode *node;
  bool revisiting;
};

struct PBVHIter {
  PBVH *pbvh;
  BKE_pbvh_SearchCallback scb;
  void *search_data;

  PBVHStack *stack;
  int stacksize;

  PBVHStack stackfixed[STACK_FIXED_DEPTH];
  int stackspace;
};

void BB_reset(BB *bb)
{
  bb->bmin[0] = bb->bmin[1] = bb->bmin[2] = FLT_MAX;
  bb->bmax[0] = bb->bmax[1] = bb->bmax[2] = -FLT_MAX;
}

void BB_expand(BB *bb, const float co[3])
{
  for (int i = 0; i < 3; i++) {
    bb->bmin[i] = min_ff(bb->bmin[i], co[i]);
    bb->bmax[i] = max_ff(bb->bmax[i], co[i]);
  }
}

void BB_expand_with_bb(BB *bb, BB *bb2)
{
  for (int i = 0; i < 3; i++) {
    bb->bmin[i] = min_ff(bb->bmin[i], bb2->bmin[i]);
    bb->bmax[i] = max_ff(bb->bmax[i], bb2->bmax[i]);
  }
}

int BB_widest_axis(const BB *bb)
{
  float dim[3];

  for (int i = 0; i < 3; i++) {
    dim[i] = bb->bmax[i] - bb->bmin[i];
  }

  if (dim[0] > dim[1]) {
    if (dim[0] > dim[2]) {
      return 0;
    }

    return 2;
  }

  if (dim[1] > dim[2]) {
    return 1;
  }

  return 2;
}

void BBC_update_centroid(BBC *bbc)
{
  for (int i = 0; i < 3; i++) {
    bbc->bcentroid[i] = (bbc->bmin[i] + bbc->bmax[i]) * 0.5f;
  }
}

/* Not recursive */
static void update_node_vb(PBVH *pbvh, PBVHNode *node)
{
  BB vb;

  BB_reset(&vb);

  if (node->flag & PBVH_Leaf) {
    PBVHVertexIter vd;

    BKE_pbvh_vertex_iter_begin (pbvh, node, vd, PBVH_ITER_ALL) {
      BB_expand(&vb, vd.co);
    }
    BKE_pbvh_vertex_iter_end;
  }
  else {
    BB_expand_with_bb(&vb, &pbvh->nodes[node->children_offset].vb);
    BB_expand_with_bb(&vb, &pbvh->nodes[node->children_offset + 1].vb);
  }

  node->vb = vb;
}

// void BKE_pbvh_node_BB_reset(PBVHNode *node)
//{
//  BB_reset(&node->vb);
//}
//
// void BKE_pbvh_node_BB_expand(PBVHNode *node, float co[3])
//{
//  BB_expand(&node->vb, co);
//}

static bool face_materials_match(const PBVH *pbvh,
                                 const bool *sharp_faces,
                                 const int a,
                                 const int b)
{
  if (pbvh->material_indices) {
    if (pbvh->material_indices[a] != pbvh->material_indices[b]) {
      return false;
    }
  }
  if (sharp_faces) {
    if (sharp_faces[a] != sharp_faces[b]) {
      return false;
    }
  }
  return true;
}

static bool grid_materials_match(const DMFlagMat *f1, const DMFlagMat *f2)
{
  return (f1->sharp == f2->sharp) && (f1->mat_nr == f2->mat_nr);
}

/* Adapted from BLI_kdopbvh.c */
/* Returns the index of the first element on the right of the partition */
static int partition_indices_faces(int *prim_indices,
                                   int *prim_scratch,
                                   int lo,
                                   int hi,
                                   int axis,
                                   float mid,
                                   BBC *prim_bbc,
                                   const MLoopTri *looptri)
{
  for (int i = lo; i < hi; i++) {
    prim_scratch[i - lo] = prim_indices[i];
  }

  int lo2 = lo, hi2 = hi - 1;
  int i1 = lo, i2 = 0;

  while (i1 < hi) {
    int poly = looptri[prim_scratch[i2]].poly;
    bool side = prim_bbc[prim_scratch[i2]].bcentroid[axis] >= mid;

    while (i1 < hi && looptri[prim_scratch[i2]].poly == poly) {
      prim_indices[side ? hi2-- : lo2++] = prim_scratch[i2];
      i1++;
      i2++;
    }
  }

  return lo2;
}

static int partition_indices_grids(int *prim_indices,
                                   int *prim_scratch,
                                   int lo,
                                   int hi,
                                   int axis,
                                   float mid,
                                   BBC *prim_bbc,
                                   SubdivCCG *subdiv_ccg)
{
  for (int i = lo; i < hi; i++) {
    prim_scratch[i - lo] = prim_indices[i];
  }

  int lo2 = lo, hi2 = hi - 1;
  int i1 = lo, i2 = 0;

  while (i1 < hi) {
    int poly = BKE_subdiv_ccg_grid_to_face_index(subdiv_ccg, prim_scratch[i2]);
    bool side = prim_bbc[prim_scratch[i2]].bcentroid[axis] >= mid;

    while (i1 < hi && BKE_subdiv_ccg_grid_to_face_index(subdiv_ccg, prim_scratch[i2]) == poly) {
      prim_indices[side ? hi2-- : lo2++] = prim_scratch[i2];
      i1++;
      i2++;
    }
  }

  return lo2;
}

/* Returns the index of the first element on the right of the partition */
static int partition_indices_material(PBVH *pbvh, const bool *sharp_faces, int lo, int hi)
{
  const MLoopTri *looptri = pbvh->looptri;
  const DMFlagMat *flagmats = pbvh->grid_flag_mats;
  const int *indices = pbvh->prim_indices;
  int i = lo, j = hi;

  for (;;) {
    if (pbvh->looptri) {
      const int first = looptri[pbvh->prim_indices[lo]].poly;
      for (; face_materials_match(pbvh, sharp_faces, first, looptri[indices[i]].poly); i++) {
        /* pass */
      }
      for (; !face_materials_match(pbvh, sharp_faces, first, looptri[indices[j]].poly); j--) {
        /* pass */
      }
    }
    else {
      const DMFlagMat *first = &flagmats[pbvh->prim_indices[lo]];
      for (; grid_materials_match(first, &flagmats[indices[i]]); i++) {
        /* pass */
      }
      for (; !grid_materials_match(first, &flagmats[indices[j]]); j--) {
        /* pass */
      }
    }

    if (!(i < j)) {
      return i;
    }

    SWAP(int, pbvh->prim_indices[i], pbvh->prim_indices[j]);
    i++;
  }
}

void pbvh_grow_nodes(PBVH *pbvh, int totnode)
{
  if (UNLIKELY(totnode > pbvh->node_mem_count)) {
    pbvh->node_mem_count = pbvh->node_mem_count + (pbvh->node_mem_count / 3);
    if (pbvh->node_mem_count < totnode) {
      pbvh->node_mem_count = totnode;
    }
    pbvh->nodes = static_cast<PBVHNode *>(
        MEM_recallocN(pbvh->nodes, sizeof(PBVHNode) * pbvh->node_mem_count));
  }

  pbvh->totnode = totnode;
}

/* Add a vertex to the map, with a positive value for unique vertices and
 * a negative value for additional vertices */
static int map_insert_vert(PBVH *pbvh, GHash *map, uint *face_verts, uint *uniq_verts, int vertex)
{
  void *key, **value_p;

  key = POINTER_FROM_INT(vertex);
  if (!BLI_ghash_ensure_p(map, key, &value_p)) {
    int value_i;
    if (!pbvh->vert_bitmap[vertex]) {
      pbvh->vert_bitmap[vertex] = true;
      value_i = *uniq_verts;
      (*uniq_verts)++;
    }
    else {
      value_i = ~(*face_verts);
      (*face_verts)++;
    }
    *value_p = POINTER_FROM_INT(value_i);
    return value_i;
  }

  return POINTER_AS_INT(*value_p);
}

/* Find vertices used by the faces in this node and update the draw buffers */
static void build_mesh_leaf_node(PBVH *pbvh, PBVHNode *node)
{
  bool has_visible = false;

  node->uniq_verts = node->face_verts = 0;
  const int totface = node->totprim;

  /* reserve size is rough guess */
  GHash *map = BLI_ghash_int_new_ex("build_mesh_leaf_node gh", 2 * totface);

  int(*face_vert_indices)[3] = static_cast<int(*)[3]>(
      MEM_mallocN(sizeof(int[3]) * totface, __func__));

  node->face_vert_indices = (const int(*)[3])face_vert_indices;

  if (pbvh->respect_hide == false) {
    has_visible = true;
  }

  for (int i = 0; i < totface; i++) {
    const MLoopTri *lt = &pbvh->looptri[node->prim_indices[i]];
    for (int j = 0; j < 3; j++) {
      face_vert_indices[i][j] = map_insert_vert(
          pbvh, map, &node->face_verts, &node->uniq_verts, pbvh->corner_verts[lt->tri[j]]);
    }

    if (has_visible == false) {
      if (!paint_is_face_hidden(lt, pbvh->hide_poly)) {
        has_visible = true;
      }
    }
  }

  int *vert_indices = static_cast<int *>(
      MEM_callocN(sizeof(int) * (node->uniq_verts + node->face_verts), __func__));
  node->vert_indices = vert_indices;

  /* Build the vertex list, unique verts first */
  GHashIterator gh_iter;
  GHASH_ITER (gh_iter, map) {
    void *value = BLI_ghashIterator_getValue(&gh_iter);
    int ndx = POINTER_AS_INT(value);

    if (ndx < 0) {
      ndx = -ndx + node->uniq_verts - 1;
    }

    vert_indices[ndx] = POINTER_AS_INT(BLI_ghashIterator_getKey(&gh_iter));
  }

  for (int i = 0; i < totface; i++) {
    const int sides = 3;

    for (int j = 0; j < sides; j++) {
      if (face_vert_indices[i][j] < 0) {
        face_vert_indices[i][j] = -face_vert_indices[i][j] + node->uniq_verts - 1;
      }
    }
  }

  BKE_pbvh_node_mark_rebuild_draw(node);

  BKE_pbvh_node_fully_hidden_set(node, !has_visible);

  BLI_ghash_free(map, nullptr, nullptr);
}

static void update_vb(PBVH *pbvh, PBVHNode *node, BBC *prim_bbc, int offset, int count)
{
  BB_reset(&node->vb);
  for (int i = offset + count - 1; i >= offset; i--) {
    BB_expand_with_bb(&node->vb, (BB *)(&prim_bbc[pbvh->prim_indices[i]]));
  }
  node->orig_vb = node->vb;
}

int BKE_pbvh_count_grid_quads(BLI_bitmap **grid_hidden,
                              const int *grid_indices,
                              int totgrid,
                              int gridsize,
                              int display_gridsize)
{
  const int gridarea = (gridsize - 1) * (gridsize - 1);
  int totquad = 0;

  /* grid hidden layer is present, so have to check each grid for
   * visibility */

  int depth1 = int(log2(double(gridsize) - 1.0) + DBL_EPSILON);
  int depth2 = int(log2(double(display_gridsize) - 1.0) + DBL_EPSILON);

  int skip = depth2 < depth1 ? 1 << (depth1 - depth2 - 1) : 1;

  for (int i = 0; i < totgrid; i++) {
    const BLI_bitmap *gh = grid_hidden[grid_indices[i]];

    if (gh) {
      /* grid hidden are present, have to check each element */
      for (int y = 0; y < gridsize - skip; y += skip) {
        for (int x = 0; x < gridsize - skip; x += skip) {
          if (!paint_is_grid_face_hidden(gh, gridsize, x, y)) {
            totquad++;
          }
        }
      }
    }
    else {
      totquad += gridarea;
    }
  }

  return totquad;
}

static void build_grid_leaf_node(PBVH *pbvh, PBVHNode *node)
{
  int totquads = BKE_pbvh_count_grid_quads(pbvh->grid_hidden,
                                           node->prim_indices,
                                           node->totprim,
                                           pbvh->gridkey.grid_size,
                                           pbvh->gridkey.grid_size);
  BKE_pbvh_node_fully_hidden_set(node, (totquads == 0));
  BKE_pbvh_node_mark_rebuild_draw(node);
}

static void build_leaf(PBVH *pbvh, int node_index, BBC *prim_bbc, int offset, int count)
{
  pbvh->nodes[node_index].flag |= PBVH_Leaf;

  pbvh->nodes[node_index].prim_indices = pbvh->prim_indices + offset;
  pbvh->nodes[node_index].totprim = count;

  /* Still need vb for searches */
  update_vb(pbvh, &pbvh->nodes[node_index], prim_bbc, offset, count);

  if (pbvh->looptri) {
    build_mesh_leaf_node(pbvh, pbvh->nodes + node_index);
  }
  else {
    build_grid_leaf_node(pbvh, pbvh->nodes + node_index);
  }
}

/* Return zero if all primitives in the node can be drawn with the
 * same material (including flat/smooth shading), non-zero otherwise */
static bool leaf_needs_material_split(PBVH *pbvh, const bool *sharp_faces, int offset, int count)
{
  if (count <= 1) {
    return false;
  }

  if (pbvh->looptri) {
    const MLoopTri *first = &pbvh->looptri[pbvh->prim_indices[offset]];
    for (int i = offset + count - 1; i > offset; i--) {
      int prim = pbvh->prim_indices[i];
      if (!face_materials_match(pbvh, sharp_faces, first->poly, pbvh->looptri[prim].poly)) {
        return true;
      }
    }
  }
  else {
    const DMFlagMat *first = &pbvh->grid_flag_mats[pbvh->prim_indices[offset]];

    for (int i = offset + count - 1; i > offset; i--) {
      int prim = pbvh->prim_indices[i];
      if (!grid_materials_match(first, &pbvh->grid_flag_mats[prim])) {
        return true;
      }
    }
  }

  return false;
}

#ifdef TEST_PBVH_FACE_SPLIT
static void test_face_boundaries(PBVH *pbvh)
{
  int faces_num = BKE_pbvh_num_faces(pbvh);
  int *node_map = MEM_calloc_arrayN(faces_num, sizeof(int), __func__);
  for (int i = 0; i < faces_num; i++) {
    node_map[i] = -1;
  }

  for (int i = 0; i < pbvh->totnode; i++) {
    PBVHNode *node = pbvh->nodes + i;

    if (!(node->flag & PBVH_Leaf)) {
      continue;
    }

    switch (BKE_pbvh_type(pbvh)) {
      case PBVH_FACES: {
        for (int j = 0; j < node->totprim; j++) {
          int poly = pbvh->looptri[node->prim_indices[j]].poly;

          if (node_map[poly] >= 0 && node_map[poly] != i) {
            int old_i = node_map[poly];
            int prim_i = node->prim_indices - pbvh->prim_indices + j;

            printf("PBVH split error; poly: %d, prim_i: %d, node1: %d, node2: %d, totprim: %d\n",
                   poly,
                   prim_i,
                   old_i,
                   i,
                   node->totprim);
          }

          node_map[poly] = i;
        }
        break;
      }
      case PBVH_GRIDS:
        break;
      case PBVH_BMESH:
        break;
    }
  }

  MEM_SAFE_FREE(node_map);
}
#endif

/* Recursively build a node in the tree
 *
 * vb is the voxel box around all of the primitives contained in
 * this node.
 *
 * cb is the bounding box around all the centroids of the primitives
 * contained in this node
 *
 * offset and start indicate a range in the array of primitive indices
 */

static void build_sub(PBVH *pbvh,
                      const bool *sharp_faces,
                      int node_index,
                      BB *cb,
                      BBC *prim_bbc,
                      int offset,
                      int count,
                      int *prim_scratch,
                      int depth)
{
  int end;
  BB cb_backing;

  if (!prim_scratch) {
    prim_scratch = static_cast<int *>(MEM_malloc_arrayN(pbvh->totprim, sizeof(int), __func__));
  }

  /* Decide whether this is a leaf or not */
  const bool below_leaf_limit = count <= pbvh->leaf_limit || depth >= STACK_FIXED_DEPTH - 1;
  if (below_leaf_limit) {
    if (!leaf_needs_material_split(pbvh, sharp_faces, offset, count)) {
      build_leaf(pbvh, node_index, prim_bbc, offset, count);

      if (node_index == 0) {
        MEM_SAFE_FREE(prim_scratch);
      }

      return;
    }
  }

  /* Add two child nodes */
  pbvh->nodes[node_index].children_offset = pbvh->totnode;
  pbvh_grow_nodes(pbvh, pbvh->totnode + 2);

  /* Update parent node bounding box */
  update_vb(pbvh, &pbvh->nodes[node_index], prim_bbc, offset, count);

  if (!below_leaf_limit) {
    /* Find axis with widest range of primitive centroids */
    if (!cb) {
      cb = &cb_backing;
      BB_reset(cb);
      for (int i = offset + count - 1; i >= offset; i--) {
        BB_expand(cb, prim_bbc[pbvh->prim_indices[i]].bcentroid);
      }
    }
    const int axis = BB_widest_axis(cb);

    /* Partition primitives along that axis */
    if (pbvh->header.type == PBVH_FACES) {
      end = partition_indices_faces(pbvh->prim_indices,
                                    prim_scratch,
                                    offset,
                                    offset + count,
                                    axis,
                                    (cb->bmax[axis] + cb->bmin[axis]) * 0.5f,
                                    prim_bbc,
                                    pbvh->looptri);
    }
    else {
      end = partition_indices_grids(pbvh->prim_indices,
                                    prim_scratch,
                                    offset,
                                    offset + count,
                                    axis,
                                    (cb->bmax[axis] + cb->bmin[axis]) * 0.5f,
                                    prim_bbc,
                                    pbvh->subdiv_ccg);
    }
  }
  else {
    /* Partition primitives by material */
    end = partition_indices_material(pbvh, sharp_faces, offset, offset + count - 1);
  }

  /* Build children */
  build_sub(pbvh,
            sharp_faces,
            pbvh->nodes[node_index].children_offset,
            nullptr,
            prim_bbc,
            offset,
            end - offset,
            prim_scratch,
            depth + 1);
  build_sub(pbvh,
            sharp_faces,
            pbvh->nodes[node_index].children_offset + 1,
            nullptr,
            prim_bbc,
            end,
            offset + count - end,
            prim_scratch,
            depth + 1);

  if (node_index == 0) {
    MEM_SAFE_FREE(prim_scratch);
  }
}

static void pbvh_build(PBVH *pbvh, const bool *sharp_faces, BB *cb, BBC *prim_bbc, int totprim)
{
  if (totprim != pbvh->totprim) {
    pbvh->totprim = totprim;
    if (pbvh->nodes) {
      MEM_freeN(pbvh->nodes);
    }
    if (pbvh->prim_indices) {
      MEM_freeN(pbvh->prim_indices);
    }
    pbvh->prim_indices = static_cast<int *>(MEM_mallocN(sizeof(int) * totprim, __func__));
    for (int i = 0; i < totprim; i++) {
      pbvh->prim_indices[i] = i;
    }
    pbvh->totnode = 0;
    if (pbvh->node_mem_count < 100) {
      pbvh->node_mem_count = 100;
      pbvh->nodes = static_cast<PBVHNode *>(
          MEM_callocN(sizeof(PBVHNode) * pbvh->node_mem_count, __func__));
    }
  }

  pbvh->totnode = 1;
  build_sub(pbvh, sharp_faces, 0, cb, prim_bbc, 0, totprim, nullptr, 0);
}

static void pbvh_draw_args_init(PBVH *pbvh, PBVH_GPU_Args *args, PBVHNode *node)
{
  memset((void *)args, 0, sizeof(*args));

  args->pbvh_type = pbvh->header.type;
  args->mesh_verts_num = pbvh->totvert;
  args->mesh_grids_num = pbvh->totgrid;
  args->node = node;

  BKE_pbvh_node_num_verts(pbvh, node, nullptr, &args->node_verts_num);

  args->grid_hidden = pbvh->grid_hidden;
  args->face_sets_color_default = pbvh->face_sets_color_default;
  args->face_sets_color_seed = pbvh->face_sets_color_seed;
  args->vert_positions = pbvh->vert_positions;
  args->corner_verts = {pbvh->corner_verts, pbvh->mesh->totloop};
  args->corner_edges = pbvh->mesh ? pbvh->mesh->corner_edges() : blender::Span<int>();
  args->polys = pbvh->polys;
  args->mlooptri = pbvh->looptri;

  if (ELEM(pbvh->header.type, PBVH_FACES, PBVH_GRIDS)) {
    args->hide_poly = pbvh->pdata ? static_cast<const bool *>(CustomData_get_layer_named(
                                        pbvh->pdata, CD_PROP_BOOL, ".hide_poly")) :
                                    nullptr;
  }

  switch (pbvh->header.type) {
    case PBVH_FACES:
      args->mesh_faces_num = pbvh->mesh->totpoly;
      args->vdata = pbvh->vdata;
      args->ldata = pbvh->ldata;
      args->pdata = pbvh->pdata;
      args->totprim = node->totprim;
      args->me = pbvh->mesh;
      args->polys = pbvh->polys;
      args->vert_normals = pbvh->vert_normals;

      args->active_color = pbvh->mesh->active_color_attribute;
      args->render_color = pbvh->mesh->default_color_attribute;

      args->prim_indices = node->prim_indices;
      args->face_sets = pbvh->face_sets;
      break;
    case PBVH_GRIDS:
      args->vdata = pbvh->vdata;
      args->ldata = pbvh->ldata;
      args->pdata = pbvh->pdata;
      args->ccg_key = pbvh->gridkey;
      args->me = pbvh->mesh;
      args->totprim = node->totprim;
      args->grid_indices = node->prim_indices;
      args->subdiv_ccg = pbvh->subdiv_ccg;
      args->face_sets = pbvh->face_sets;
      args->polys = pbvh->polys;

      args->active_color = pbvh->mesh->active_color_attribute;
      args->render_color = pbvh->mesh->default_color_attribute;

      args->mesh_grids_num = pbvh->totgrid;
      args->grids = pbvh->grids;
      args->gridfaces = pbvh->gridfaces;
      args->grid_flag_mats = pbvh->grid_flag_mats;
      args->vert_normals = pbvh->vert_normals;

      args->face_sets = pbvh->face_sets;
      break;
    case PBVH_BMESH:
      args->bm = pbvh->header.bm;
      args->vdata = &args->bm->vdata;
      args->ldata = &args->bm->ldata;
      args->pdata = &args->bm->pdata;
      args->bm_faces = node->bm_faces;
      args->bm_other_verts = node->bm_other_verts;
      args->bm_unique_vert = node->bm_unique_verts;
      args->totprim = BLI_gset_len(node->bm_faces);
      args->cd_mask_layer = CustomData_get_offset(&pbvh->header.bm->vdata, CD_PAINT_MASK);

      break;
  }
}

#ifdef VALIDATE_UNIQUE_NODE_FACES
static void pbvh_validate_node_prims(PBVH *pbvh)
{
  int totface = 0;

  if (pbvh->header.type == PBVH_BMESH) {
    return;
  }

  for (int i = 0; i < pbvh->totnode; i++) {
    PBVHNode *node = pbvh->nodes + i;

    if (!(node->flag & PBVH_Leaf)) {
      continue;
    }

    for (int j = 0; j < node->totprim; j++) {
      int poly;

      if (pbvh->header.type == PBVH_FACES) {
        poly = pbvh->looptri[node->prim_indices[j]].poly;
      }
      else {
        poly = BKE_subdiv_ccg_grid_to_face_index(pbvh->subdiv_ccg, node->prim_indices[j]);
      }

      totface = max_ii(totface, poly + 1);
    }
  }

  int *facemap = (int *)MEM_malloc_arrayN(totface, sizeof(*facemap), __func__);

  for (int i = 0; i < totface; i++) {
    facemap[i] = -1;
  }

  for (int i = 0; i < pbvh->totnode; i++) {
    PBVHNode *node = pbvh->nodes + i;

    if (!(node->flag & PBVH_Leaf)) {
      continue;
    }

    for (int j = 0; j < node->totprim; j++) {
      int poly;

      if (pbvh->header.type == PBVH_FACES) {
        poly = pbvh->looptri[node->prim_indices[j]].poly;
      }
      else {
        poly = BKE_subdiv_ccg_grid_to_face_index(pbvh->subdiv_ccg, node->prim_indices[j]);
      }

      if (facemap[poly] != -1 && facemap[poly] != i) {
        printf("%s: error: face spanned multiple nodes (old: %d new: %d)\n",
               __func__,
               facemap[poly],
               i);
      }

      facemap[poly] = i;
    }
  }
  MEM_SAFE_FREE(facemap);
}
#endif

void BKE_pbvh_build_mesh(PBVH *pbvh,
                         Mesh *mesh,
                         const blender::OffsetIndices<int> polys,
                         const int *corner_verts,
                         float (*vert_positions)[3],
                         int totvert,
                         CustomData *vdata,
                         CustomData *ldata,
                         CustomData *pdata,
                         const MLoopTri *looptri,
                         int looptri_num)
{
  BBC *prim_bbc = nullptr;
  BB cb;

  pbvh->mesh = mesh;
  pbvh->header.type = PBVH_FACES;
  pbvh->polys = polys;
  pbvh->hide_poly = static_cast<bool *>(CustomData_get_layer_named_for_write(
      &mesh->pdata, CD_PROP_BOOL, ".hide_poly", mesh->totpoly));
  pbvh->material_indices = static_cast<const int *>(
      CustomData_get_layer_named(&mesh->pdata, CD_PROP_INT32, "material_index"));
  pbvh->corner_verts = corner_verts;
  pbvh->looptri = looptri;
  pbvh->vert_positions = vert_positions;
  BKE_mesh_vertex_normals_ensure(mesh);
  pbvh->vert_normals = BKE_mesh_vertex_normals_for_write(mesh);
  pbvh->hide_vert = static_cast<bool *>(CustomData_get_layer_named_for_write(
      &mesh->vdata, CD_PROP_BOOL, ".hide_vert", mesh->totvert));
  pbvh->vert_bitmap = static_cast<bool *>(
      MEM_calloc_arrayN(totvert, sizeof(bool), "bvh->vert_bitmap"));
  pbvh->totvert = totvert;

#ifdef TEST_PBVH_FACE_SPLIT
  /* Use lower limit to increase probability of
   * edge cases.
   */
  pbvh->leaf_limit = 100;
#else
  pbvh->leaf_limit = LEAF_LIMIT;
#endif

  pbvh->vdata = vdata;
  pbvh->ldata = ldata;
  pbvh->pdata = pdata;
  pbvh->faces_num = mesh->totpoly;

  pbvh->face_sets_color_seed = mesh->face_sets_color_seed;
  pbvh->face_sets_color_default = mesh->face_sets_color_default;

  BB_reset(&cb);

  /* For each face, store the AABB and the AABB centroid */
  prim_bbc = static_cast<BBC *>(MEM_mallocN(sizeof(BBC) * looptri_num, __func__));

  for (int i = 0; i < looptri_num; i++) {
    const MLoopTri *lt = &looptri[i];
    const int sides = 3;
    BBC *bbc = prim_bbc + i;

    BB_reset((BB *)bbc);

    for (int j = 0; j < sides; j++) {
      BB_expand((BB *)bbc, vert_positions[pbvh->corner_verts[lt->tri[j]]]);
    }

    BBC_update_centroid(bbc);

    BB_expand(&cb, bbc->bcentroid);
  }

  if (looptri_num) {
    const bool *sharp_faces = (const bool *)CustomData_get_layer_named(
        &mesh->pdata, CD_PROP_BOOL, "sharp_face");
    pbvh_build(pbvh, sharp_faces, &cb, prim_bbc, looptri_num);

#ifdef TEST_PBVH_FACE_SPLIT
    test_face_boundaries(pbvh);
#endif
  }

  MEM_freeN(prim_bbc);

  /* Clear the bitmap so it can be used as an update tag later on. */
  memset(pbvh->vert_bitmap, 0, sizeof(bool) * totvert);

  BKE_pbvh_update_active_vcol(pbvh, mesh);

#ifdef VALIDATE_UNIQUE_NODE_FACES
  pbvh_validate_node_prims(pbvh);
#endif
}

void BKE_pbvh_build_grids(PBVH *pbvh,
                          CCGElem **grids,
                          int totgrid,
                          CCGKey *key,
                          void **gridfaces,
                          DMFlagMat *flagmats,
                          BLI_bitmap **grid_hidden,
                          Mesh *me,
                          SubdivCCG *subdiv_ccg)
{
  const int gridsize = key->grid_size;

  pbvh->header.type = PBVH_GRIDS;
  pbvh->grids = grids;
  pbvh->gridfaces = gridfaces;
  pbvh->grid_flag_mats = flagmats;
  pbvh->totgrid = totgrid;
  pbvh->gridkey = *key;
  pbvh->grid_hidden = grid_hidden;
  pbvh->subdiv_ccg = subdiv_ccg;
  pbvh->faces_num = me->totpoly;

  /* Find maximum number of grids per face. */
  int max_grids = 1;
<<<<<<< HEAD
  const blender::OffsetIndices polys = me->polys();

  for (int i = 0; i < me->totpoly; i++) {
    max_grids = max_ii(max_grids, polys[i].size());
=======
  const blender::Span<MPoly> polys = me->polys();
  for (const int i : polys.index_range()) {
    max_grids = max_ii(max_grids, polys[i].totloop);
>>>>>>> 636c98c8
  }

  /* Ensure leaf limit is at least 4 so there's room
   * to split at original face boundaries.
   * Fixes #102209.
   */
  pbvh->leaf_limit = max_ii(LEAF_LIMIT / (gridsize * gridsize), max_grids);

  /* We need the base mesh attribute layout for PBVH draw. */
  pbvh->vdata = &me->vdata;
  pbvh->ldata = &me->ldata;
  pbvh->pdata = &me->pdata;

<<<<<<< HEAD
  pbvh->polys = polys;
  pbvh->corner_verts = BKE_mesh_corner_verts(me);
=======
  pbvh->mpoly = me->polys().data();
  pbvh->corner_verts = me->corner_verts().data();
>>>>>>> 636c98c8

  /* We also need the base mesh for PBVH draw. */
  pbvh->mesh = me;

  BB cb;
  BB_reset(&cb);

  /* For each grid, store the AABB and the AABB centroid */
  BBC *prim_bbc = static_cast<BBC *>(MEM_mallocN(sizeof(BBC) * totgrid, __func__));

  for (int i = 0; i < totgrid; i++) {
    CCGElem *grid = grids[i];
    BBC *bbc = prim_bbc + i;

    BB_reset((BB *)bbc);

    for (int j = 0; j < gridsize * gridsize; j++) {
      BB_expand((BB *)bbc, CCG_elem_offset_co(key, grid, j));
    }

    BBC_update_centroid(bbc);

    BB_expand(&cb, bbc->bcentroid);
  }

  if (totgrid) {
    const bool *sharp_faces = (const bool *)CustomData_get_layer_named(
        &me->pdata, CD_PROP_BOOL, "sharp_face");
    pbvh_build(pbvh, sharp_faces, &cb, prim_bbc, totgrid);

#ifdef TEST_PBVH_FACE_SPLIT
    test_face_boundaries(pbvh);
#endif
  }

  MEM_freeN(prim_bbc);
#ifdef VALIDATE_UNIQUE_NODE_FACES
  pbvh_validate_node_prims(pbvh);
#endif
}

PBVH *BKE_pbvh_new(PBVHType type)
{
  PBVH *pbvh = MEM_new<PBVH>(__func__);
  pbvh->respect_hide = true;
  pbvh->draw_cache_invalid = true;
  pbvh->header.type = type;

  /* Initialize this to true, instead of waiting for a draw engine
   * to set it.  Prevents a crash in draw manager instancing code.
   */
  pbvh->is_drawing = true;
  return pbvh;
}

void BKE_pbvh_free(PBVH *pbvh)
{
  for (int i = 0; i < pbvh->totnode; i++) {
    PBVHNode *node = &pbvh->nodes[i];

    if (node->flag & PBVH_Leaf) {
      if (node->draw_batches) {
        DRW_pbvh_node_free(node->draw_batches);
      }
      if (node->vert_indices) {
        MEM_freeN((void *)node->vert_indices);
      }
      if (node->loop_indices) {
        MEM_freeN(node->loop_indices);
      }
      if (node->face_vert_indices) {
        MEM_freeN((void *)node->face_vert_indices);
      }
      if (node->bm_faces) {
        BLI_gset_free(node->bm_faces, nullptr);
      }
      if (node->bm_unique_verts) {
        BLI_gset_free(node->bm_unique_verts, nullptr);
      }
      if (node->bm_other_verts) {
        BLI_gset_free(node->bm_other_verts, nullptr);
      }
    }

    if (node->flag & (PBVH_Leaf | PBVH_TexLeaf)) {
      pbvh_node_pixels_free(node);
    }
  }

  if (pbvh->deformed) {
    if (pbvh->vert_positions) {
      /* if pbvh was deformed, new memory was allocated for verts/faces -- free it */

      MEM_freeN((void *)pbvh->vert_positions);
    }
  }

  if (pbvh->looptri) {
    MEM_freeN((void *)pbvh->looptri);
  }

  if (pbvh->nodes) {
    MEM_freeN(pbvh->nodes);
  }

  if (pbvh->prim_indices) {
    MEM_freeN(pbvh->prim_indices);
  }

  MEM_SAFE_FREE(pbvh->vert_bitmap);

  pbvh_pixels_free(pbvh);

  MEM_freeN(pbvh);
}

static void pbvh_iter_begin(PBVHIter *iter,
                            PBVH *pbvh,
                            BKE_pbvh_SearchCallback scb,
                            void *search_data)
{
  iter->pbvh = pbvh;
  iter->scb = scb;
  iter->search_data = search_data;

  iter->stack = iter->stackfixed;
  iter->stackspace = STACK_FIXED_DEPTH;

  iter->stack[0].node = pbvh->nodes;
  iter->stack[0].revisiting = false;
  iter->stacksize = 1;
}

static void pbvh_iter_end(PBVHIter *iter)
{
  if (iter->stackspace > STACK_FIXED_DEPTH) {
    MEM_freeN(iter->stack);
  }
}

static void pbvh_stack_push(PBVHIter *iter, PBVHNode *node, bool revisiting)
{
  if (UNLIKELY(iter->stacksize == iter->stackspace)) {
    iter->stackspace *= 2;
    if (iter->stackspace != (STACK_FIXED_DEPTH * 2)) {
      iter->stack = static_cast<PBVHStack *>(
          MEM_reallocN(iter->stack, sizeof(PBVHStack) * iter->stackspace));
    }
    else {
      iter->stack = static_cast<PBVHStack *>(
          MEM_mallocN(sizeof(PBVHStack) * iter->stackspace, "PBVHStack"));
      memcpy(iter->stack, iter->stackfixed, sizeof(PBVHStack) * iter->stacksize);
    }
  }

  iter->stack[iter->stacksize].node = node;
  iter->stack[iter->stacksize].revisiting = revisiting;
  iter->stacksize++;
}

static PBVHNode *pbvh_iter_next(PBVHIter *iter, PBVHNodeFlags leaf_flag)
{
  /* purpose here is to traverse tree, visiting child nodes before their
   * parents, this order is necessary for e.g. computing bounding boxes */

  while (iter->stacksize) {
    /* pop node */
    iter->stacksize--;
    PBVHNode *node = iter->stack[iter->stacksize].node;

    /* on a mesh with no faces this can happen
     * can remove this check if we know meshes have at least 1 face */
    if (node == nullptr) {
      return nullptr;
    }

    bool revisiting = iter->stack[iter->stacksize].revisiting;

    /* revisiting node already checked */
    if (revisiting) {
      return node;
    }

    if (iter->scb && !iter->scb(node, iter->search_data)) {
      continue; /* don't traverse, outside of search zone */
    }

    if (node->flag & leaf_flag) {
      /* immediately hit leaf node */
      return node;
    }

    /* come back later when children are done */
    pbvh_stack_push(iter, node, true);

    /* push two child nodes on the stack */
    pbvh_stack_push(iter, iter->pbvh->nodes + node->children_offset + 1, false);
    pbvh_stack_push(iter, iter->pbvh->nodes + node->children_offset, false);
  }

  return nullptr;
}

static PBVHNode *pbvh_iter_next_occluded(PBVHIter *iter)
{
  while (iter->stacksize) {
    /* pop node */
    iter->stacksize--;
    PBVHNode *node = iter->stack[iter->stacksize].node;

    /* on a mesh with no faces this can happen
     * can remove this check if we know meshes have at least 1 face */
    if (node == nullptr) {
      return nullptr;
    }

    if (iter->scb && !iter->scb(node, iter->search_data)) {
      continue; /* don't traverse, outside of search zone */
    }

    if (node->flag & PBVH_Leaf) {
      /* immediately hit leaf node */
      return node;
    }

    pbvh_stack_push(iter, iter->pbvh->nodes + node->children_offset + 1, false);
    pbvh_stack_push(iter, iter->pbvh->nodes + node->children_offset, false);
  }

  return nullptr;
}

void BKE_pbvh_search_gather_ex(PBVH *pbvh,
                               BKE_pbvh_SearchCallback scb,
                               void *search_data,
                               PBVHNode ***r_array,
                               int *r_tot,
                               PBVHNodeFlags leaf_flag)
{
  PBVHIter iter;
  PBVHNode **array = nullptr, *node;
  int tot = 0, space = 0;

  pbvh_iter_begin(&iter, pbvh, scb, search_data);

  while ((node = pbvh_iter_next(&iter, leaf_flag))) {
    if (node->flag & leaf_flag) {
      if (UNLIKELY(tot == space)) {
        /* resize array if needed */
        space = (tot == 0) ? 32 : space * 2;
        array = static_cast<PBVHNode **>(
            MEM_recallocN_id(array, sizeof(PBVHNode *) * space, __func__));
      }

      array[tot] = node;
      tot++;
    }
  }

  pbvh_iter_end(&iter);

  if (tot == 0 && array) {
    MEM_freeN(array);
    array = nullptr;
  }

  *r_array = array;
  *r_tot = tot;
}

void BKE_pbvh_search_gather(
    PBVH *pbvh, BKE_pbvh_SearchCallback scb, void *search_data, PBVHNode ***r_array, int *r_tot)
{
  BKE_pbvh_search_gather_ex(pbvh, scb, search_data, r_array, r_tot, PBVH_Leaf);
}

void BKE_pbvh_search_callback(PBVH *pbvh,
                              BKE_pbvh_SearchCallback scb,
                              void *search_data,
                              BKE_pbvh_HitCallback hcb,
                              void *hit_data)
{
  PBVHIter iter;
  PBVHNode *node;

  pbvh_iter_begin(&iter, pbvh, scb, search_data);

  while ((node = pbvh_iter_next(&iter, PBVH_Leaf))) {
    if (node->flag & PBVH_Leaf) {
      hcb(node, hit_data);
    }
  }

  pbvh_iter_end(&iter);
}

struct node_tree {
  PBVHNode *data;

  node_tree *left;
  node_tree *right;
};

static void node_tree_insert(node_tree *tree, node_tree *new_node)
{
  if (new_node->data->tmin < tree->data->tmin) {
    if (tree->left) {
      node_tree_insert(tree->left, new_node);
    }
    else {
      tree->left = new_node;
    }
  }
  else {
    if (tree->right) {
      node_tree_insert(tree->right, new_node);
    }
    else {
      tree->right = new_node;
    }
  }
}

static void traverse_tree(node_tree *tree,
                          BKE_pbvh_HitOccludedCallback hcb,
                          void *hit_data,
                          float *tmin)
{
  if (tree->left) {
    traverse_tree(tree->left, hcb, hit_data, tmin);
  }

  hcb(tree->data, hit_data, tmin);

  if (tree->right) {
    traverse_tree(tree->right, hcb, hit_data, tmin);
  }
}

static void free_tree(node_tree *tree)
{
  if (tree->left) {
    free_tree(tree->left);
    tree->left = nullptr;
  }

  if (tree->right) {
    free_tree(tree->right);
    tree->right = nullptr;
  }

  free(tree);
}

float BKE_pbvh_node_get_tmin(PBVHNode *node)
{
  return node->tmin;
}

static void BKE_pbvh_search_callback_occluded(PBVH *pbvh,
                                              BKE_pbvh_SearchCallback scb,
                                              void *search_data,
                                              BKE_pbvh_HitOccludedCallback hcb,
                                              void *hit_data)
{
  PBVHIter iter;
  PBVHNode *node;
  node_tree *tree = nullptr;

  pbvh_iter_begin(&iter, pbvh, scb, search_data);

  while ((node = pbvh_iter_next_occluded(&iter))) {
    if (node->flag & PBVH_Leaf) {
      node_tree *new_node = static_cast<node_tree *>(malloc(sizeof(node_tree)));

      new_node->data = node;

      new_node->left = nullptr;
      new_node->right = nullptr;

      if (tree) {
        node_tree_insert(tree, new_node);
      }
      else {
        tree = new_node;
      }
    }
  }

  pbvh_iter_end(&iter);

  if (tree) {
    float tmin = FLT_MAX;
    traverse_tree(tree, hcb, hit_data, &tmin);
    free_tree(tree);
  }
}

static bool update_search_cb(PBVHNode *node, void *data_v)
{
  int flag = POINTER_AS_INT(data_v);

  if (node->flag & PBVH_Leaf) {
    return (node->flag & flag) != 0;
  }

  return true;
}

struct PBVHUpdateData {
  PBVH *pbvh;
  PBVHNode **nodes;
  int totnode;

  float (*vert_normals)[3];
  int flag;
  bool show_sculpt_face_sets;
  PBVHAttrReq *attrs;
  int attrs_num;
};

static void pbvh_update_normals_clear_task_cb(void *__restrict userdata,
                                              const int n,
                                              const TaskParallelTLS *__restrict /*tls*/)
{
  PBVHUpdateData *data = static_cast<PBVHUpdateData *>(userdata);
  PBVH *pbvh = data->pbvh;
  PBVHNode *node = data->nodes[n];
  float(*vert_normals)[3] = data->vert_normals;

  if (node->flag & PBVH_UpdateNormals) {
    const int *verts = node->vert_indices;
    const int totvert = node->uniq_verts;
    for (int i = 0; i < totvert; i++) {
      const int v = verts[i];
      if (pbvh->vert_bitmap[v]) {
        zero_v3(vert_normals[v]);
      }
    }
  }
}

static void pbvh_update_normals_accum_task_cb(void *__restrict userdata,
                                              const int n,
                                              const TaskParallelTLS *__restrict /*tls*/)
{
  PBVHUpdateData *data = static_cast<PBVHUpdateData *>(userdata);

  PBVH *pbvh = data->pbvh;
  PBVHNode *node = data->nodes[n];
  float(*vert_normals)[3] = data->vert_normals;

  if (node->flag & PBVH_UpdateNormals) {
    uint mpoly_prev = UINT_MAX;
    float fn[3];

    const int *faces = node->prim_indices;
    const int totface = node->totprim;

    for (int i = 0; i < totface; i++) {
      const MLoopTri *lt = &pbvh->looptri[faces[i]];
      const int vtri[3] = {
          pbvh->corner_verts[lt->tri[0]],
          pbvh->corner_verts[lt->tri[1]],
          pbvh->corner_verts[lt->tri[2]],
      };
      const int sides = 3;

      /* Face normal and mask */
      if (lt->poly != mpoly_prev) {
        const blender::IndexRange poly = pbvh->polys[lt->poly];
        BKE_mesh_calc_poly_normal(
            {&pbvh->corner_verts[poly.start()], poly.size()}, pbvh->vert_positions, fn);
        mpoly_prev = lt->poly;
      }

      for (int j = sides; j--;) {
        const int v = vtri[j];

        if (pbvh->vert_bitmap[v]) {
          /* NOTE: This avoids `lock, add_v3_v3, unlock`
           * and is five to ten times quicker than a spin-lock.
           * Not exact equivalent though, since atomicity is only ensured for one component
           * of the vector at a time, but here it shall not make any sensible difference. */
          for (int k = 3; k--;) {
            atomic_add_and_fetch_fl(&vert_normals[v][k], fn[k]);
          }
        }
      }
    }
  }
}

static void pbvh_update_normals_store_task_cb(void *__restrict userdata,
                                              const int n,
                                              const TaskParallelTLS *__restrict /*tls*/)
{
  PBVHUpdateData *data = static_cast<PBVHUpdateData *>(userdata);
  PBVH *pbvh = data->pbvh;
  PBVHNode *node = data->nodes[n];
  float(*vert_normals)[3] = data->vert_normals;

  if (node->flag & PBVH_UpdateNormals) {
    const int *verts = node->vert_indices;
    const int totvert = node->uniq_verts;

    for (int i = 0; i < totvert; i++) {
      const int v = verts[i];

      /* No atomics necessary because we are iterating over uniq_verts only,
       * so we know only this thread will handle this vertex. */
      if (pbvh->vert_bitmap[v]) {
        normalize_v3(vert_normals[v]);
        pbvh->vert_bitmap[v] = false;
      }
    }

    node->flag &= ~PBVH_UpdateNormals;
  }
}

static void pbvh_faces_update_normals(PBVH *pbvh, PBVHNode **nodes, int totnode)
{
  /* subtle assumptions:
   * - We know that for all edited vertices, the nodes with faces
   *   adjacent to these vertices have been marked with PBVH_UpdateNormals.
   *   This is true because if the vertex is inside the brush radius, the
   *   bounding box of its adjacent faces will be as well.
   * - However this is only true for the vertices that have actually been
   *   edited, not for all vertices in the nodes marked for update, so we
   *   can only update vertices marked in the `vert_bitmap`.
   */

  PBVHUpdateData data{};
  data.pbvh = pbvh;
  data.nodes = nodes;
  data.vert_normals = pbvh->vert_normals;

  TaskParallelSettings settings;
  BKE_pbvh_parallel_range_settings(&settings, true, totnode);

  /* Zero normals before accumulation. */
  BLI_task_parallel_range(0, totnode, &data, pbvh_update_normals_clear_task_cb, &settings);
  BLI_task_parallel_range(0, totnode, &data, pbvh_update_normals_accum_task_cb, &settings);
  BLI_task_parallel_range(0, totnode, &data, pbvh_update_normals_store_task_cb, &settings);
}

static void pbvh_update_mask_redraw_task_cb(void *__restrict userdata,
                                            const int n,
                                            const TaskParallelTLS *__restrict /*tls*/)
{

  PBVHUpdateData *data = static_cast<PBVHUpdateData *>(userdata);
  PBVH *pbvh = data->pbvh;
  PBVHNode *node = data->nodes[n];
  if (node->flag & PBVH_UpdateMask) {

    bool has_unmasked = false;
    bool has_masked = true;
    if (node->flag & PBVH_Leaf) {
      PBVHVertexIter vd;

      BKE_pbvh_vertex_iter_begin (pbvh, node, vd, PBVH_ITER_ALL) {
        if (vd.mask && *vd.mask < 1.0f) {
          has_unmasked = true;
        }
        if (vd.mask && *vd.mask > 0.0f) {
          has_masked = false;
        }
      }
      BKE_pbvh_vertex_iter_end;
    }
    else {
      has_unmasked = true;
      has_masked = true;
    }
    BKE_pbvh_node_fully_masked_set(node, !has_unmasked);
    BKE_pbvh_node_fully_unmasked_set(node, has_masked);

    node->flag &= ~PBVH_UpdateMask;
  }
}

static void pbvh_update_mask_redraw(PBVH *pbvh, PBVHNode **nodes, int totnode, int flag)
{
  PBVHUpdateData data{};
  data.pbvh = pbvh;
  data.nodes = nodes;
  data.flag = flag;

  TaskParallelSettings settings;
  BKE_pbvh_parallel_range_settings(&settings, true, totnode);
  BLI_task_parallel_range(0, totnode, &data, pbvh_update_mask_redraw_task_cb, &settings);
}

static void pbvh_update_visibility_redraw_task_cb(void *__restrict userdata,
                                                  const int n,
                                                  const TaskParallelTLS *__restrict /*tls*/)
{

  PBVHUpdateData *data = static_cast<PBVHUpdateData *>(userdata);
  PBVH *pbvh = data->pbvh;
  PBVHNode *node = data->nodes[n];
  if (node->flag & PBVH_UpdateVisibility) {
    node->flag &= ~PBVH_UpdateVisibility;
    BKE_pbvh_node_fully_hidden_set(node, true);
    if (node->flag & PBVH_Leaf) {
      PBVHVertexIter vd;
      BKE_pbvh_vertex_iter_begin (pbvh, node, vd, PBVH_ITER_ALL) {
        if (vd.visible) {
          BKE_pbvh_node_fully_hidden_set(node, false);
          return;
        }
      }
      BKE_pbvh_vertex_iter_end;
    }
  }
}

static void pbvh_update_visibility_redraw(PBVH *pbvh, PBVHNode **nodes, int totnode, int flag)
{
  PBVHUpdateData data{};
  data.pbvh = pbvh;
  data.nodes = nodes;
  data.flag = flag;

  TaskParallelSettings settings;
  BKE_pbvh_parallel_range_settings(&settings, true, totnode);
  BLI_task_parallel_range(0, totnode, &data, pbvh_update_visibility_redraw_task_cb, &settings);
}

static void pbvh_update_BB_redraw_task_cb(void *__restrict userdata,
                                          const int n,
                                          const TaskParallelTLS *__restrict /*tls*/)
{
  PBVHUpdateData *data = static_cast<PBVHUpdateData *>(userdata);
  PBVH *pbvh = data->pbvh;
  PBVHNode *node = data->nodes[n];
  const int flag = data->flag;

  if ((flag & PBVH_UpdateBB) && (node->flag & PBVH_UpdateBB)) {
    /* don't clear flag yet, leave it for flushing later */
    /* Note that bvh usage is read-only here, so no need to thread-protect it. */
    update_node_vb(pbvh, node);
  }

  if ((flag & PBVH_UpdateOriginalBB) && (node->flag & PBVH_UpdateOriginalBB)) {
    node->orig_vb = node->vb;
  }

  if ((flag & PBVH_UpdateRedraw) && (node->flag & PBVH_UpdateRedraw)) {
    node->flag &= ~PBVH_UpdateRedraw;
  }
}

void pbvh_update_BB_redraw(PBVH *pbvh, PBVHNode **nodes, int totnode, int flag)
{
  /* update BB, redraw flag */
  PBVHUpdateData data{};
  data.pbvh = pbvh;
  data.nodes = nodes;
  data.flag = flag;

  TaskParallelSettings settings;
  BKE_pbvh_parallel_range_settings(&settings, true, totnode);
  BLI_task_parallel_range(0, totnode, &data, pbvh_update_BB_redraw_task_cb, &settings);
}

bool BKE_pbvh_get_color_layer(const Mesh *me, CustomDataLayer **r_layer, eAttrDomain *r_attr)
{
  CustomDataLayer *layer = BKE_id_attributes_color_find(&me->id, me->active_color_attribute);

  if (!layer || !ELEM(layer->type, CD_PROP_COLOR, CD_PROP_BYTE_COLOR)) {
    *r_layer = nullptr;
    *r_attr = ATTR_DOMAIN_POINT;
    return false;
  }

  eAttrDomain domain = BKE_id_attribute_domain(&me->id, layer);

  if (!ELEM(domain, ATTR_DOMAIN_POINT, ATTR_DOMAIN_CORNER)) {
    *r_layer = nullptr;
    *r_attr = ATTR_DOMAIN_POINT;
    return false;
  }

  *r_layer = layer;
  *r_attr = domain;

  return true;
}

static void pbvh_update_draw_buffer_cb(void *__restrict userdata,
                                       const int n,
                                       const TaskParallelTLS *__restrict /*tls*/)
{
  /* Create and update draw buffers. The functions called here must not
   * do any OpenGL calls. Flags are not cleared immediately, that happens
   * after GPU_pbvh_buffer_flush() which does the final OpenGL calls. */
  PBVHUpdateData *data = static_cast<PBVHUpdateData *>(userdata);
  PBVH *pbvh = data->pbvh;
  PBVHNode *node = data->nodes[n];

  if (node->flag & PBVH_RebuildDrawBuffers) {
    PBVH_GPU_Args args;
    pbvh_draw_args_init(pbvh, &args, node);

    node->draw_batches = DRW_pbvh_node_create(&args);
  }

  if (node->flag & PBVH_UpdateDrawBuffers) {
    node->debug_draw_gen++;

    if (node->draw_batches) {
      PBVH_GPU_Args args;

      pbvh_draw_args_init(pbvh, &args, node);
      DRW_pbvh_node_update(node->draw_batches, &args);
    }
  }
}

void pbvh_free_draw_buffers(PBVH * /*pbvh*/, PBVHNode *node)
{
  if (node->draw_batches) {
    DRW_pbvh_node_free(node->draw_batches);
    node->draw_batches = nullptr;
  }
}

static void pbvh_update_draw_buffers(PBVH *pbvh, PBVHNode **nodes, int totnode, int update_flag)
{
  const CustomData *vdata;

  switch (pbvh->header.type) {
    case PBVH_BMESH:
      if (!pbvh->header.bm) {
        /* BMesh hasn't been created yet */
        return;
      }

      vdata = &pbvh->header.bm->vdata;
      break;
    case PBVH_FACES:
      vdata = pbvh->vdata;
      break;
    case PBVH_GRIDS:
      vdata = nullptr;
      break;
  }
  UNUSED_VARS(vdata);

  if ((update_flag & PBVH_RebuildDrawBuffers) || ELEM(pbvh->header.type, PBVH_GRIDS, PBVH_BMESH)) {
    /* Free buffers uses OpenGL, so not in parallel. */
    for (int n = 0; n < totnode; n++) {
      PBVHNode *node = nodes[n];
      if (node->flag & PBVH_RebuildDrawBuffers) {
        pbvh_free_draw_buffers(pbvh, node);
      }
      else if ((node->flag & PBVH_UpdateDrawBuffers) && node->draw_batches) {
        PBVH_GPU_Args args;

        pbvh_draw_args_init(pbvh, &args, node);
        DRW_pbvh_update_pre(node->draw_batches, &args);
      }
    }
  }

  /* Parallel creation and update of draw buffers. */
  PBVHUpdateData data{};
  data.pbvh = pbvh;
  data.nodes = nodes;

  TaskParallelSettings settings;
  BKE_pbvh_parallel_range_settings(&settings, true, totnode);
  BLI_task_parallel_range(0, totnode, &data, pbvh_update_draw_buffer_cb, &settings);

  for (int i = 0; i < totnode; i++) {
    PBVHNode *node = nodes[i];

    if (node->flag & PBVH_UpdateDrawBuffers) {
      /* Flush buffers uses OpenGL, so not in parallel. */

      if (node->draw_batches) {
        DRW_pbvh_node_gpu_flush(node->draw_batches);
      }
    }

    node->flag &= ~(PBVH_RebuildDrawBuffers | PBVH_UpdateDrawBuffers);
  }
}

static int pbvh_flush_bb(PBVH *pbvh, PBVHNode *node, int flag)
{
  int update = 0;

  /* Difficult to multi-thread well, we just do single threaded recursive. */
  if (node->flag & PBVH_Leaf) {
    if (flag & PBVH_UpdateBB) {
      update |= (node->flag & PBVH_UpdateBB);
      node->flag &= ~PBVH_UpdateBB;
    }

    if (flag & PBVH_UpdateOriginalBB) {
      update |= (node->flag & PBVH_UpdateOriginalBB);
      node->flag &= ~PBVH_UpdateOriginalBB;
    }

    return update;
  }

  update |= pbvh_flush_bb(pbvh, pbvh->nodes + node->children_offset, flag);
  update |= pbvh_flush_bb(pbvh, pbvh->nodes + node->children_offset + 1, flag);

  if (update & PBVH_UpdateBB) {
    update_node_vb(pbvh, node);
  }
  if (update & PBVH_UpdateOriginalBB) {
    node->orig_vb = node->vb;
  }

  return update;
}

void BKE_pbvh_update_bounds(PBVH *pbvh, int flag)
{
  if (!pbvh->nodes) {
    return;
  }

  PBVHNode **nodes;
  int totnode;

  BKE_pbvh_search_gather(pbvh, update_search_cb, POINTER_FROM_INT(flag), &nodes, &totnode);

  if (flag & (PBVH_UpdateBB | PBVH_UpdateOriginalBB | PBVH_UpdateRedraw)) {
    pbvh_update_BB_redraw(pbvh, nodes, totnode, flag);
  }

  if (flag & (PBVH_UpdateBB | PBVH_UpdateOriginalBB)) {
    pbvh_flush_bb(pbvh, pbvh->nodes, flag);
  }

  MEM_SAFE_FREE(nodes);
}

void BKE_pbvh_update_vertex_data(PBVH *pbvh, int flag)
{
  if (!pbvh->nodes) {
    return;
  }

  PBVHNode **nodes;
  int totnode;

  BKE_pbvh_search_gather(pbvh, update_search_cb, POINTER_FROM_INT(flag), &nodes, &totnode);

  if (flag & (PBVH_UpdateMask)) {
    pbvh_update_mask_redraw(pbvh, nodes, totnode, flag);
  }

  if (flag & (PBVH_UpdateColor)) {
    for (int i = 0; i < totnode; i++) {
      nodes[i]->flag |= PBVH_UpdateRedraw | PBVH_UpdateDrawBuffers | PBVH_UpdateColor;
    }
  }

  if (flag & (PBVH_UpdateVisibility)) {
    pbvh_update_visibility_redraw(pbvh, nodes, totnode, flag);
  }

  if (nodes) {
    MEM_freeN(nodes);
  }
}

static void pbvh_faces_node_visibility_update(PBVH *pbvh, PBVHNode *node)
{
  int totvert, i;
  BKE_pbvh_node_num_verts(pbvh, node, nullptr, &totvert);
  const int *vert_indices = BKE_pbvh_node_get_vert_indices(node);

  if (pbvh->hide_vert == nullptr) {
    BKE_pbvh_node_fully_hidden_set(node, false);
    return;
  }
  for (i = 0; i < totvert; i++) {
    if (!(pbvh->hide_vert[vert_indices[i]])) {
      BKE_pbvh_node_fully_hidden_set(node, false);
      return;
    }
  }

  BKE_pbvh_node_fully_hidden_set(node, true);
}

static void pbvh_grids_node_visibility_update(PBVH *pbvh, PBVHNode *node)
{
  CCGElem **grids;
  BLI_bitmap **grid_hidden;
  int *grid_indices, totgrid, i;

  BKE_pbvh_node_get_grids(pbvh, node, &grid_indices, &totgrid, nullptr, nullptr, &grids);
  grid_hidden = BKE_pbvh_grid_hidden(pbvh);
  CCGKey key = *BKE_pbvh_get_grid_key(pbvh);

  for (i = 0; i < totgrid; i++) {
    int g = grid_indices[i], x, y;
    BLI_bitmap *gh = grid_hidden[g];

    if (!gh) {
      BKE_pbvh_node_fully_hidden_set(node, false);
      return;
    }

    for (y = 0; y < key.grid_size; y++) {
      for (x = 0; x < key.grid_size; x++) {
        if (!BLI_BITMAP_TEST(gh, y * key.grid_size + x)) {
          BKE_pbvh_node_fully_hidden_set(node, false);
          return;
        }
      }
    }
  }
  BKE_pbvh_node_fully_hidden_set(node, true);
}

static void pbvh_bmesh_node_visibility_update(PBVHNode *node)
{
  GSet *unique, *other;

  unique = BKE_pbvh_bmesh_node_unique_verts(node);
  other = BKE_pbvh_bmesh_node_other_verts(node);

  GSetIterator gs_iter;

  GSET_ITER (gs_iter, unique) {
    BMVert *v = static_cast<BMVert *>(BLI_gsetIterator_getKey(&gs_iter));
    if (!BM_elem_flag_test(v, BM_ELEM_HIDDEN)) {
      BKE_pbvh_node_fully_hidden_set(node, false);
      return;
    }
  }

  GSET_ITER (gs_iter, other) {
    BMVert *v = static_cast<BMVert *>(BLI_gsetIterator_getKey(&gs_iter));
    if (!BM_elem_flag_test(v, BM_ELEM_HIDDEN)) {
      BKE_pbvh_node_fully_hidden_set(node, false);
      return;
    }
  }

  BKE_pbvh_node_fully_hidden_set(node, true);
}

static void pbvh_update_visibility_task_cb(void *__restrict userdata,
                                           const int n,
                                           const TaskParallelTLS *__restrict /*tls*/)
{

  PBVHUpdateData *data = static_cast<PBVHUpdateData *>(userdata);
  PBVH *pbvh = data->pbvh;
  PBVHNode *node = data->nodes[n];
  if (node->flag & PBVH_UpdateVisibility) {
    switch (BKE_pbvh_type(pbvh)) {
      case PBVH_FACES:
        pbvh_faces_node_visibility_update(pbvh, node);
        break;
      case PBVH_GRIDS:
        pbvh_grids_node_visibility_update(pbvh, node);
        break;
      case PBVH_BMESH:
        pbvh_bmesh_node_visibility_update(node);
        break;
    }
    node->flag &= ~PBVH_UpdateVisibility;
  }
}

static void pbvh_update_visibility(PBVH *pbvh, PBVHNode **nodes, int totnode)
{
  PBVHUpdateData data{};
  data.pbvh = pbvh;
  data.nodes = nodes;

  TaskParallelSettings settings;
  BKE_pbvh_parallel_range_settings(&settings, true, totnode);
  BLI_task_parallel_range(0, totnode, &data, pbvh_update_visibility_task_cb, &settings);
}

void BKE_pbvh_update_visibility(PBVH *pbvh)
{
  if (!pbvh->nodes) {
    return;
  }

  PBVHNode **nodes;
  int totnode;

  BKE_pbvh_search_gather(
      pbvh, update_search_cb, POINTER_FROM_INT(PBVH_UpdateVisibility), &nodes, &totnode);
  pbvh_update_visibility(pbvh, nodes, totnode);

  if (nodes) {
    MEM_freeN(nodes);
  }
}

void BKE_pbvh_redraw_BB(PBVH *pbvh, float bb_min[3], float bb_max[3])
{
  PBVHIter iter;
  PBVHNode *node;
  BB bb;

  BB_reset(&bb);

  pbvh_iter_begin(&iter, pbvh, nullptr, nullptr);

  while ((node = pbvh_iter_next(&iter, PBVH_Leaf))) {
    if (node->flag & PBVH_UpdateRedraw) {
      BB_expand_with_bb(&bb, &node->vb);
    }
  }

  pbvh_iter_end(&iter);

  copy_v3_v3(bb_min, bb.bmin);
  copy_v3_v3(bb_max, bb.bmax);
}

void BKE_pbvh_get_grid_updates(PBVH *pbvh, bool clear, void ***r_gridfaces, int *r_totface)
{
  GSet *face_set = BLI_gset_ptr_new(__func__);
  PBVHNode *node;
  PBVHIter iter;

  pbvh_iter_begin(&iter, pbvh, nullptr, nullptr);

  while ((node = pbvh_iter_next(&iter, PBVH_Leaf))) {
    if (node->flag & PBVH_UpdateNormals) {
      for (uint i = 0; i < node->totprim; i++) {
        void *face = pbvh->gridfaces[node->prim_indices[i]];
        BLI_gset_add(face_set, face);
      }

      if (clear) {
        node->flag &= ~PBVH_UpdateNormals;
      }
    }
  }

  pbvh_iter_end(&iter);

  const int tot = BLI_gset_len(face_set);
  if (tot == 0) {
    *r_totface = 0;
    *r_gridfaces = nullptr;
    BLI_gset_free(face_set, nullptr);
    return;
  }

  void **faces = static_cast<void **>(MEM_mallocN(sizeof(*faces) * tot, __func__));

  GSetIterator gs_iter;
  int i;
  GSET_ITER_INDEX (gs_iter, face_set, i) {
    faces[i] = BLI_gsetIterator_getKey(&gs_iter);
  }

  BLI_gset_free(face_set, nullptr);

  *r_totface = tot;
  *r_gridfaces = faces;
}

/***************************** PBVH Access ***********************************/

bool BKE_pbvh_has_faces(const PBVH *pbvh)
{
  if (pbvh->header.type == PBVH_BMESH) {
    return (pbvh->header.bm->totface != 0);
  }

  return (pbvh->totprim != 0);
}

void BKE_pbvh_bounding_box(const PBVH *pbvh, float min[3], float max[3])
{
  if (pbvh->totnode) {
    const BB *bb = &pbvh->nodes[0].vb;
    copy_v3_v3(min, bb->bmin);
    copy_v3_v3(max, bb->bmax);
  }
  else {
    zero_v3(min);
    zero_v3(max);
  }
}

BLI_bitmap **BKE_pbvh_grid_hidden(const PBVH *pbvh)
{
  BLI_assert(pbvh->header.type == PBVH_GRIDS);
  return pbvh->grid_hidden;
}

const CCGKey *BKE_pbvh_get_grid_key(const PBVH *pbvh)
{
  BLI_assert(pbvh->header.type == PBVH_GRIDS);
  return &pbvh->gridkey;
}

CCGElem **BKE_pbvh_get_grids(const PBVH *pbvh)
{
  BLI_assert(pbvh->header.type == PBVH_GRIDS);
  return pbvh->grids;
}

BLI_bitmap **BKE_pbvh_get_grid_visibility(const PBVH *pbvh)
{
  BLI_assert(pbvh->header.type == PBVH_GRIDS);
  return pbvh->grid_hidden;
}

int BKE_pbvh_get_grid_num_verts(const PBVH *pbvh)
{
  BLI_assert(pbvh->header.type == PBVH_GRIDS);
  return pbvh->totgrid * pbvh->gridkey.grid_area;
}

int BKE_pbvh_get_grid_num_faces(const PBVH *pbvh)
{
  BLI_assert(pbvh->header.type == PBVH_GRIDS);
  return pbvh->totgrid * (pbvh->gridkey.grid_size - 1) * (pbvh->gridkey.grid_size - 1);
}

/***************************** Node Access ***********************************/

void BKE_pbvh_node_mark_update(PBVHNode *node)
{
  node->flag |= PBVH_UpdateNormals | PBVH_UpdateBB | PBVH_UpdateOriginalBB |
                PBVH_UpdateDrawBuffers | PBVH_UpdateRedraw | PBVH_RebuildPixels;
}

void BKE_pbvh_node_mark_update_mask(PBVHNode *node)
{
  node->flag |= PBVH_UpdateMask | PBVH_UpdateDrawBuffers | PBVH_UpdateRedraw;
}

void BKE_pbvh_node_mark_update_color(PBVHNode *node)
{
  node->flag |= PBVH_UpdateColor | PBVH_UpdateDrawBuffers | PBVH_UpdateRedraw;
}

void BKE_pbvh_node_mark_update_face_sets(PBVHNode *node)
{
  node->flag |= PBVH_UpdateDrawBuffers | PBVH_UpdateRedraw;
}

void BKE_pbvh_mark_rebuild_pixels(PBVH *pbvh)
{
  for (int n = 0; n < pbvh->totnode; n++) {
    PBVHNode *node = &pbvh->nodes[n];
    if (node->flag & PBVH_Leaf) {
      node->flag |= PBVH_RebuildPixels;
    }
  }
}

void BKE_pbvh_node_mark_update_visibility(PBVHNode *node)
{
  node->flag |= PBVH_UpdateVisibility | PBVH_RebuildDrawBuffers | PBVH_UpdateDrawBuffers |
                PBVH_UpdateRedraw;
}

void BKE_pbvh_node_mark_rebuild_draw(PBVHNode *node)
{
  node->flag |= PBVH_RebuildDrawBuffers | PBVH_UpdateDrawBuffers | PBVH_UpdateRedraw;
}

void BKE_pbvh_node_mark_redraw(PBVHNode *node)
{
  node->flag |= PBVH_UpdateDrawBuffers | PBVH_UpdateRedraw;
}

void BKE_pbvh_node_mark_normals_update(PBVHNode *node)
{
  node->flag |= PBVH_UpdateNormals;
}

void BKE_pbvh_node_fully_hidden_set(PBVHNode *node, int fully_hidden)
{
  BLI_assert(node->flag & PBVH_Leaf);

  if (fully_hidden) {
    node->flag |= PBVH_FullyHidden;
  }
  else {
    node->flag &= ~PBVH_FullyHidden;
  }
}

bool BKE_pbvh_node_fully_hidden_get(PBVHNode *node)
{
  return (node->flag & PBVH_Leaf) && (node->flag & PBVH_FullyHidden);
}

void BKE_pbvh_node_fully_masked_set(PBVHNode *node, int fully_masked)
{
  BLI_assert(node->flag & PBVH_Leaf);

  if (fully_masked) {
    node->flag |= PBVH_FullyMasked;
  }
  else {
    node->flag &= ~PBVH_FullyMasked;
  }
}

bool BKE_pbvh_node_fully_masked_get(PBVHNode *node)
{
  return (node->flag & PBVH_Leaf) && (node->flag & PBVH_FullyMasked);
}

void BKE_pbvh_node_fully_unmasked_set(PBVHNode *node, int fully_masked)
{
  BLI_assert(node->flag & PBVH_Leaf);

  if (fully_masked) {
    node->flag |= PBVH_FullyUnmasked;
  }
  else {
    node->flag &= ~PBVH_FullyUnmasked;
  }
}

bool BKE_pbvh_node_fully_unmasked_get(PBVHNode *node)
{
  return (node->flag & PBVH_Leaf) && (node->flag & PBVH_FullyUnmasked);
}

void BKE_pbvh_vert_tag_update_normal(PBVH *pbvh, PBVHVertRef vertex)
{
  BLI_assert(pbvh->header.type == PBVH_FACES);
  pbvh->vert_bitmap[vertex.i] = true;
}

void BKE_pbvh_node_get_loops(PBVH *pbvh,
                             PBVHNode *node,
                             const int **r_loop_indices,
                             const int **r_corner_verts)
{
  BLI_assert(BKE_pbvh_type(pbvh) == PBVH_FACES);

  if (r_loop_indices) {
    *r_loop_indices = node->loop_indices;
  }

  if (r_corner_verts) {
    *r_corner_verts = pbvh->corner_verts;
  }
}

int BKE_pbvh_num_faces(const PBVH *pbvh)
{
  switch (pbvh->header.type) {
    case PBVH_GRIDS:
    case PBVH_FACES:
      return pbvh->faces_num;
    case PBVH_BMESH:
      return pbvh->header.bm->totface;
  }

  BLI_assert_unreachable();
  return 0;
}

const int *BKE_pbvh_node_get_vert_indices(PBVHNode *node)

{
  return node->vert_indices;
}

void BKE_pbvh_node_num_verts(PBVH *pbvh, PBVHNode *node, int *r_uniquevert, int *r_totvert)
{
  int tot;

  switch (pbvh->header.type) {
    case PBVH_GRIDS:
      tot = node->totprim * pbvh->gridkey.grid_area;
      if (r_totvert) {
        *r_totvert = tot;
      }
      if (r_uniquevert) {
        *r_uniquevert = tot;
      }
      break;
    case PBVH_FACES:
      if (r_totvert) {
        *r_totvert = node->uniq_verts + node->face_verts;
      }
      if (r_uniquevert) {
        *r_uniquevert = node->uniq_verts;
      }
      break;
    case PBVH_BMESH:
      tot = BLI_gset_len(node->bm_unique_verts);
      if (r_totvert) {
        *r_totvert = tot + BLI_gset_len(node->bm_other_verts);
      }
      if (r_uniquevert) {
        *r_uniquevert = tot;
      }
      break;
  }
}

void BKE_pbvh_node_get_grids(PBVH *pbvh,
                             PBVHNode *node,
                             int **r_grid_indices,
                             int *r_totgrid,
                             int *r_maxgrid,
                             int *r_gridsize,
                             CCGElem ***r_griddata)
{
  switch (pbvh->header.type) {
    case PBVH_GRIDS:
      if (r_grid_indices) {
        *r_grid_indices = node->prim_indices;
      }
      if (r_totgrid) {
        *r_totgrid = node->totprim;
      }
      if (r_maxgrid) {
        *r_maxgrid = pbvh->totgrid;
      }
      if (r_gridsize) {
        *r_gridsize = pbvh->gridkey.grid_size;
      }
      if (r_griddata) {
        *r_griddata = pbvh->grids;
      }
      break;
    case PBVH_FACES:
    case PBVH_BMESH:
      if (r_grid_indices) {
        *r_grid_indices = nullptr;
      }
      if (r_totgrid) {
        *r_totgrid = 0;
      }
      if (r_maxgrid) {
        *r_maxgrid = 0;
      }
      if (r_gridsize) {
        *r_gridsize = 0;
      }
      if (r_griddata) {
        *r_griddata = nullptr;
      }
      break;
  }
}

void BKE_pbvh_node_get_BB(PBVHNode *node, float bb_min[3], float bb_max[3])
{
  copy_v3_v3(bb_min, node->vb.bmin);
  copy_v3_v3(bb_max, node->vb.bmax);
}

void BKE_pbvh_node_get_original_BB(PBVHNode *node, float bb_min[3], float bb_max[3])
{
  copy_v3_v3(bb_min, node->orig_vb.bmin);
  copy_v3_v3(bb_max, node->orig_vb.bmax);
}

void BKE_pbvh_node_get_proxies(PBVHNode *node, PBVHProxyNode **proxies, int *proxy_count)
{
  if (node->proxy_count > 0) {
    if (proxies) {
      *proxies = node->proxies;
    }
    if (proxy_count) {
      *proxy_count = node->proxy_count;
    }
  }
  else {
    if (proxies) {
      *proxies = nullptr;
    }
    if (proxy_count) {
      *proxy_count = 0;
    }
  }
}

void BKE_pbvh_node_get_bm_orco_data(PBVHNode *node,
                                    int (**r_orco_tris)[3],
                                    int *r_orco_tris_num,
                                    float (**r_orco_coords)[3],
                                    BMVert ***r_orco_verts)
{
  *r_orco_tris = node->bm_ortri;
  *r_orco_tris_num = node->bm_tot_ortri;
  *r_orco_coords = node->bm_orco;

  if (r_orco_verts) {
    *r_orco_verts = node->bm_orvert;
  }
}

bool BKE_pbvh_node_has_vert_with_normal_update_tag(PBVH *pbvh, PBVHNode *node)
{
  BLI_assert(pbvh->header.type == PBVH_FACES);
  const int *verts = node->vert_indices;
  const int totvert = node->uniq_verts + node->face_verts;

  for (int i = 0; i < totvert; i++) {
    const int v = verts[i];

    if (pbvh->vert_bitmap[v]) {
      return true;
    }
  }

  return false;
}

/********************************* Ray-cast ***********************************/

struct RaycastData {
  IsectRayAABB_Precalc ray;
  bool original;
};

static bool ray_aabb_intersect(PBVHNode *node, void *data_v)
{
  RaycastData *rcd = static_cast<RaycastData *>(data_v);
  const float *bb_min, *bb_max;

  if (rcd->original) {
    /* BKE_pbvh_node_get_original_BB */
    bb_min = node->orig_vb.bmin;
    bb_max = node->orig_vb.bmax;
  }
  else {
    /* BKE_pbvh_node_get_BB */
    bb_min = node->vb.bmin;
    bb_max = node->vb.bmax;
  }

  return isect_ray_aabb_v3(&rcd->ray, bb_min, bb_max, &node->tmin);
}

void BKE_pbvh_raycast(PBVH *pbvh,
                      BKE_pbvh_HitOccludedCallback cb,
                      void *data,
                      const float ray_start[3],
                      const float ray_normal[3],
                      bool original)
{
  RaycastData rcd;

  isect_ray_aabb_v3_precalc(&rcd.ray, ray_start, ray_normal);
  rcd.original = original;

  BKE_pbvh_search_callback_occluded(pbvh, ray_aabb_intersect, &rcd, cb, data);
}

bool ray_face_intersection_quad(const float ray_start[3],
                                IsectRayPrecalc *isect_precalc,
                                const float t0[3],
                                const float t1[3],
                                const float t2[3],
                                const float t3[3],
                                float *depth)
{
  float depth_test;

  if ((isect_ray_tri_watertight_v3(ray_start, isect_precalc, t0, t1, t2, &depth_test, nullptr) &&
       (depth_test < *depth)) ||
      (isect_ray_tri_watertight_v3(ray_start, isect_precalc, t0, t2, t3, &depth_test, nullptr) &&
       (depth_test < *depth))) {
    *depth = depth_test;
    return true;
  }

  return false;
}

bool ray_face_intersection_tri(const float ray_start[3],
                               IsectRayPrecalc *isect_precalc,
                               const float t0[3],
                               const float t1[3],
                               const float t2[3],
                               float *depth)
{
  float depth_test;
  if (isect_ray_tri_watertight_v3(ray_start, isect_precalc, t0, t1, t2, &depth_test, nullptr) &&
      (depth_test < *depth)) {
    *depth = depth_test;
    return true;
  }

  return false;
}

/* Take advantage of the fact we know this won't be an intersection.
 * Just handle ray-tri edges. */
static float dist_squared_ray_to_tri_v3_fast(const float ray_origin[3],
                                             const float ray_direction[3],
                                             const float v0[3],
                                             const float v1[3],
                                             const float v2[3],
                                             float r_point[3],
                                             float *r_depth)
{
  const float *tri[3] = {v0, v1, v2};
  float dist_sq_best = FLT_MAX;
  for (int i = 0, j = 2; i < 3; j = i++) {
    float point_test[3], depth_test = FLT_MAX;
    const float dist_sq_test = dist_squared_ray_to_seg_v3(
        ray_origin, ray_direction, tri[i], tri[j], point_test, &depth_test);
    if (dist_sq_test < dist_sq_best || i == 0) {
      copy_v3_v3(r_point, point_test);
      *r_depth = depth_test;
      dist_sq_best = dist_sq_test;
    }
  }
  return dist_sq_best;
}

bool ray_face_nearest_quad(const float ray_start[3],
                           const float ray_normal[3],
                           const float t0[3],
                           const float t1[3],
                           const float t2[3],
                           const float t3[3],
                           float *depth,
                           float *dist_sq)
{
  float dist_sq_test;
  float co[3], depth_test;

  if ((dist_sq_test = dist_squared_ray_to_tri_v3_fast(
           ray_start, ray_normal, t0, t1, t2, co, &depth_test)) < *dist_sq) {
    *dist_sq = dist_sq_test;
    *depth = depth_test;
    if ((dist_sq_test = dist_squared_ray_to_tri_v3_fast(
             ray_start, ray_normal, t0, t2, t3, co, &depth_test)) < *dist_sq) {
      *dist_sq = dist_sq_test;
      *depth = depth_test;
    }
    return true;
  }

  return false;
}

bool ray_face_nearest_tri(const float ray_start[3],
                          const float ray_normal[3],
                          const float t0[3],
                          const float t1[3],
                          const float t2[3],
                          float *depth,
                          float *dist_sq)
{
  float dist_sq_test;
  float co[3], depth_test;

  if ((dist_sq_test = dist_squared_ray_to_tri_v3_fast(
           ray_start, ray_normal, t0, t1, t2, co, &depth_test)) < *dist_sq) {
    *dist_sq = dist_sq_test;
    *depth = depth_test;
    return true;
  }

  return false;
}

static bool pbvh_faces_node_raycast(PBVH *pbvh,
                                    const PBVHNode *node,
                                    float (*origco)[3],
                                    const float ray_start[3],
                                    const float ray_normal[3],
                                    IsectRayPrecalc *isect_precalc,
                                    float *depth,
                                    PBVHVertRef *r_active_vertex,
                                    int *r_active_face_index,
                                    float *r_face_normal)
{
  const float(*positions)[3] = pbvh->vert_positions;
  const int *corner_verts = pbvh->corner_verts;
  const int *faces = node->prim_indices;
  int totface = node->totprim;
  bool hit = false;
  float nearest_vertex_co[3] = {0.0f};

  for (int i = 0; i < totface; i++) {
    const MLoopTri *lt = &pbvh->looptri[faces[i]];
    const int *face_verts = node->face_vert_indices[i];

    if (pbvh->respect_hide && paint_is_face_hidden(lt, pbvh->hide_poly)) {
      continue;
    }

    const float *co[3];
    if (origco) {
      /* Intersect with backed up original coordinates. */
      co[0] = origco[face_verts[0]];
      co[1] = origco[face_verts[1]];
      co[2] = origco[face_verts[2]];
    }
    else {
      /* intersect with current coordinates */
      co[0] = positions[corner_verts[lt->tri[0]]];
      co[1] = positions[corner_verts[lt->tri[1]]];
      co[2] = positions[corner_verts[lt->tri[2]]];
    }

    if (ray_face_intersection_tri(ray_start, isect_precalc, co[0], co[1], co[2], depth)) {
      hit = true;

      if (r_face_normal) {
        normal_tri_v3(r_face_normal, co[0], co[1], co[2]);
      }

      if (r_active_vertex) {
        float location[3] = {0.0f};
        madd_v3_v3v3fl(location, ray_start, ray_normal, *depth);
        for (int j = 0; j < 3; j++) {
          /* Always assign nearest_vertex_co in the first iteration to avoid comparison against
           * uninitialized values. This stores the closest vertex in the current intersecting
           * triangle. */
          if (j == 0 ||
              len_squared_v3v3(location, co[j]) < len_squared_v3v3(location, nearest_vertex_co)) {
            copy_v3_v3(nearest_vertex_co, co[j]);
            r_active_vertex->i = corner_verts[lt->tri[j]];
            *r_active_face_index = lt->poly;
          }
        }
      }
    }
  }

  return hit;
}

static bool pbvh_grids_node_raycast(PBVH *pbvh,
                                    PBVHNode *node,
                                    float (*origco)[3],
                                    const float ray_start[3],
                                    const float ray_normal[3],
                                    IsectRayPrecalc *isect_precalc,
                                    float *depth,
                                    PBVHVertRef *r_active_vertex,
                                    int *r_active_grid_index,
                                    float *r_face_normal)
{
  const int totgrid = node->totprim;
  const int gridsize = pbvh->gridkey.grid_size;
  bool hit = false;
  float nearest_vertex_co[3] = {0.0};
  const CCGKey *gridkey = &pbvh->gridkey;

  for (int i = 0; i < totgrid; i++) {
    const int grid_index = node->prim_indices[i];
    CCGElem *grid = pbvh->grids[grid_index];
    BLI_bitmap *gh;

    if (!grid) {
      continue;
    }

    gh = pbvh->grid_hidden[grid_index];

    for (int y = 0; y < gridsize - 1; y++) {
      for (int x = 0; x < gridsize - 1; x++) {
        /* check if grid face is hidden */
        if (gh) {
          if (paint_is_grid_face_hidden(gh, gridsize, x, y)) {
            continue;
          }
        }

        const float *co[4];
        if (origco) {
          co[0] = origco[(y + 1) * gridsize + x];
          co[1] = origco[(y + 1) * gridsize + x + 1];
          co[2] = origco[y * gridsize + x + 1];
          co[3] = origco[y * gridsize + x];
        }
        else {
          co[0] = CCG_grid_elem_co(gridkey, grid, x, y + 1);
          co[1] = CCG_grid_elem_co(gridkey, grid, x + 1, y + 1);
          co[2] = CCG_grid_elem_co(gridkey, grid, x + 1, y);
          co[3] = CCG_grid_elem_co(gridkey, grid, x, y);
        }

        if (ray_face_intersection_quad(
                ray_start, isect_precalc, co[0], co[1], co[2], co[3], depth)) {
          hit = true;

          if (r_face_normal) {
            normal_quad_v3(r_face_normal, co[0], co[1], co[2], co[3]);
          }

          if (r_active_vertex) {
            float location[3] = {0.0};
            madd_v3_v3v3fl(location, ray_start, ray_normal, *depth);

            const int x_it[4] = {0, 1, 1, 0};
            const int y_it[4] = {1, 1, 0, 0};

            for (int j = 0; j < 4; j++) {
              /* Always assign nearest_vertex_co in the first iteration to avoid comparison against
               * uninitialized values. This stores the closest vertex in the current intersecting
               * quad. */
              if (j == 0 || len_squared_v3v3(location, co[j]) <
                                len_squared_v3v3(location, nearest_vertex_co)) {
                copy_v3_v3(nearest_vertex_co, co[j]);

                r_active_vertex->i = gridkey->grid_area * grid_index +
                                     (y + y_it[j]) * gridkey->grid_size + (x + x_it[j]);
              }
            }
          }
          if (r_active_grid_index) {
            *r_active_grid_index = grid_index;
          }
        }
      }
    }

    if (origco) {
      origco += gridsize * gridsize;
    }
  }

  return hit;
}

bool BKE_pbvh_node_raycast(PBVH *pbvh,
                           PBVHNode *node,
                           float (*origco)[3],
                           bool use_origco,
                           const float ray_start[3],
                           const float ray_normal[3],
                           IsectRayPrecalc *isect_precalc,
                           float *depth,
                           PBVHVertRef *active_vertex,
                           int *active_face_grid_index,
                           float *face_normal)
{
  bool hit = false;

  if (node->flag & PBVH_FullyHidden) {
    return false;
  }

  switch (pbvh->header.type) {
    case PBVH_FACES:
      hit |= pbvh_faces_node_raycast(pbvh,
                                     node,
                                     origco,
                                     ray_start,
                                     ray_normal,
                                     isect_precalc,
                                     depth,
                                     active_vertex,
                                     active_face_grid_index,
                                     face_normal);
      break;
    case PBVH_GRIDS:
      hit |= pbvh_grids_node_raycast(pbvh,
                                     node,
                                     origco,
                                     ray_start,
                                     ray_normal,
                                     isect_precalc,
                                     depth,
                                     active_vertex,
                                     active_face_grid_index,
                                     face_normal);
      break;
    case PBVH_BMESH:
      BM_mesh_elem_index_ensure(pbvh->header.bm, BM_VERT);
      hit = pbvh_bmesh_node_raycast(node,
                                    ray_start,
                                    ray_normal,
                                    isect_precalc,
                                    depth,
                                    use_origco,
                                    active_vertex,
                                    face_normal);
      break;
  }

  return hit;
}

void BKE_pbvh_raycast_project_ray_root(
    PBVH *pbvh, bool original, float ray_start[3], float ray_end[3], float ray_normal[3])
{
  if (pbvh->nodes) {
    float rootmin_start, rootmin_end;
    float bb_min_root[3], bb_max_root[3], bb_center[3], bb_diff[3];
    IsectRayAABB_Precalc ray;
    float ray_normal_inv[3];
    float offset = 1.0f + 1e-3f;
    const float offset_vec[3] = {1e-3f, 1e-3f, 1e-3f};

    if (original) {
      BKE_pbvh_node_get_original_BB(pbvh->nodes, bb_min_root, bb_max_root);
    }
    else {
      BKE_pbvh_node_get_BB(pbvh->nodes, bb_min_root, bb_max_root);
    }

    /* Slightly offset min and max in case we have a zero width node
     * (due to a plane mesh for instance), or faces very close to the bounding box boundary. */
    mid_v3_v3v3(bb_center, bb_max_root, bb_min_root);
    /* diff should be same for both min/max since it's calculated from center */
    sub_v3_v3v3(bb_diff, bb_max_root, bb_center);
    /* handles case of zero width bb */
    add_v3_v3(bb_diff, offset_vec);
    madd_v3_v3v3fl(bb_max_root, bb_center, bb_diff, offset);
    madd_v3_v3v3fl(bb_min_root, bb_center, bb_diff, -offset);

    /* first project start ray */
    isect_ray_aabb_v3_precalc(&ray, ray_start, ray_normal);
    if (!isect_ray_aabb_v3(&ray, bb_min_root, bb_max_root, &rootmin_start)) {
      return;
    }

    /* then the end ray */
    mul_v3_v3fl(ray_normal_inv, ray_normal, -1.0);
    isect_ray_aabb_v3_precalc(&ray, ray_end, ray_normal_inv);
    /* unlikely to fail exiting if entering succeeded, still keep this here */
    if (!isect_ray_aabb_v3(&ray, bb_min_root, bb_max_root, &rootmin_end)) {
      return;
    }

    madd_v3_v3v3fl(ray_start, ray_start, ray_normal, rootmin_start);
    madd_v3_v3v3fl(ray_end, ray_end, ray_normal_inv, rootmin_end);
  }
}

/* -------------------------------------------------------------------- */

struct FindNearestRayData {
  DistRayAABB_Precalc dist_ray_to_aabb_precalc;
  bool original;
};

static bool nearest_to_ray_aabb_dist_sq(PBVHNode *node, void *data_v)
{
  FindNearestRayData *rcd = static_cast<FindNearestRayData *>(data_v);
  const float *bb_min, *bb_max;

  if (rcd->original) {
    /* BKE_pbvh_node_get_original_BB */
    bb_min = node->orig_vb.bmin;
    bb_max = node->orig_vb.bmax;
  }
  else {
    /* BKE_pbvh_node_get_BB */
    bb_min = node->vb.bmin;
    bb_max = node->vb.bmax;
  }

  float co_dummy[3], depth;
  node->tmin = dist_squared_ray_to_aabb_v3(
      &rcd->dist_ray_to_aabb_precalc, bb_min, bb_max, co_dummy, &depth);
  /* Ideally we would skip distances outside the range. */
  return depth > 0.0f;
}

void BKE_pbvh_find_nearest_to_ray(PBVH *pbvh,
                                  BKE_pbvh_SearchNearestCallback cb,
                                  void *data,
                                  const float ray_start[3],
                                  const float ray_normal[3],
                                  bool original)
{
  FindNearestRayData ncd;

  dist_squared_ray_to_aabb_v3_precalc(&ncd.dist_ray_to_aabb_precalc, ray_start, ray_normal);
  ncd.original = original;

  BKE_pbvh_search_callback_occluded(pbvh, nearest_to_ray_aabb_dist_sq, &ncd, cb, data);
}

static bool pbvh_faces_node_nearest_to_ray(PBVH *pbvh,
                                           const PBVHNode *node,
                                           float (*origco)[3],
                                           const float ray_start[3],
                                           const float ray_normal[3],
                                           float *depth,
                                           float *dist_sq)
{
  const float(*positions)[3] = pbvh->vert_positions;
  const int *corner_verts = pbvh->corner_verts;
  const int *faces = node->prim_indices;
  int i, totface = node->totprim;
  bool hit = false;

  for (i = 0; i < totface; i++) {
    const MLoopTri *lt = &pbvh->looptri[faces[i]];
    const int *face_verts = node->face_vert_indices[i];

    if (pbvh->respect_hide && paint_is_face_hidden(lt, pbvh->hide_poly)) {
      continue;
    }

    if (origco) {
      /* Intersect with backed-up original coordinates. */
      hit |= ray_face_nearest_tri(ray_start,
                                  ray_normal,
                                  origco[face_verts[0]],
                                  origco[face_verts[1]],
                                  origco[face_verts[2]],
                                  depth,
                                  dist_sq);
    }
    else {
      /* intersect with current coordinates */
      hit |= ray_face_nearest_tri(ray_start,
                                  ray_normal,
                                  positions[corner_verts[lt->tri[0]]],
                                  positions[corner_verts[lt->tri[1]]],
                                  positions[corner_verts[lt->tri[2]]],
                                  depth,
                                  dist_sq);
    }
  }

  return hit;
}

static bool pbvh_grids_node_nearest_to_ray(PBVH *pbvh,
                                           PBVHNode *node,
                                           float (*origco)[3],
                                           const float ray_start[3],
                                           const float ray_normal[3],
                                           float *depth,
                                           float *dist_sq)
{
  const int totgrid = node->totprim;
  const int gridsize = pbvh->gridkey.grid_size;
  bool hit = false;

  for (int i = 0; i < totgrid; i++) {
    CCGElem *grid = pbvh->grids[node->prim_indices[i]];
    BLI_bitmap *gh;

    if (!grid) {
      continue;
    }

    gh = pbvh->grid_hidden[node->prim_indices[i]];

    for (int y = 0; y < gridsize - 1; y++) {
      for (int x = 0; x < gridsize - 1; x++) {
        /* check if grid face is hidden */
        if (gh) {
          if (paint_is_grid_face_hidden(gh, gridsize, x, y)) {
            continue;
          }
        }

        if (origco) {
          hit |= ray_face_nearest_quad(ray_start,
                                       ray_normal,
                                       origco[y * gridsize + x],
                                       origco[y * gridsize + x + 1],
                                       origco[(y + 1) * gridsize + x + 1],
                                       origco[(y + 1) * gridsize + x],
                                       depth,
                                       dist_sq);
        }
        else {
          hit |= ray_face_nearest_quad(ray_start,
                                       ray_normal,
                                       CCG_grid_elem_co(&pbvh->gridkey, grid, x, y),
                                       CCG_grid_elem_co(&pbvh->gridkey, grid, x + 1, y),
                                       CCG_grid_elem_co(&pbvh->gridkey, grid, x + 1, y + 1),
                                       CCG_grid_elem_co(&pbvh->gridkey, grid, x, y + 1),
                                       depth,
                                       dist_sq);
        }
      }
    }

    if (origco) {
      origco += gridsize * gridsize;
    }
  }

  return hit;
}

bool BKE_pbvh_node_find_nearest_to_ray(PBVH *pbvh,
                                       PBVHNode *node,
                                       float (*origco)[3],
                                       bool use_origco,
                                       const float ray_start[3],
                                       const float ray_normal[3],
                                       float *depth,
                                       float *dist_sq)
{
  bool hit = false;

  if (node->flag & PBVH_FullyHidden) {
    return false;
  }

  switch (pbvh->header.type) {
    case PBVH_FACES:
      hit |= pbvh_faces_node_nearest_to_ray(
          pbvh, node, origco, ray_start, ray_normal, depth, dist_sq);
      break;
    case PBVH_GRIDS:
      hit |= pbvh_grids_node_nearest_to_ray(
          pbvh, node, origco, ray_start, ray_normal, depth, dist_sq);
      break;
    case PBVH_BMESH:
      hit = pbvh_bmesh_node_nearest_to_ray(
          node, ray_start, ray_normal, depth, dist_sq, use_origco);
      break;
  }

  return hit;
}

enum PlaneAABBIsect {
  ISECT_INSIDE,
  ISECT_OUTSIDE,
  ISECT_INTERSECT,
};

/* Adapted from:
 * http://www.gamedev.net/community/forums/topic.asp?topic_id=512123
 * Returns true if the AABB is at least partially within the frustum
 * (ok, not a real frustum), false otherwise.
 */
static PlaneAABBIsect test_frustum_aabb(const float bb_min[3],
                                        const float bb_max[3],
                                        PBVHFrustumPlanes *frustum)
{
  PlaneAABBIsect ret = ISECT_INSIDE;
  float(*planes)[4] = frustum->planes;

  for (int i = 0; i < frustum->num_planes; i++) {
    float vmin[3], vmax[3];

    for (int axis = 0; axis < 3; axis++) {
      if (planes[i][axis] < 0) {
        vmin[axis] = bb_min[axis];
        vmax[axis] = bb_max[axis];
      }
      else {
        vmin[axis] = bb_max[axis];
        vmax[axis] = bb_min[axis];
      }
    }

    if (dot_v3v3(planes[i], vmin) + planes[i][3] < 0) {
      return ISECT_OUTSIDE;
    }
    if (dot_v3v3(planes[i], vmax) + planes[i][3] <= 0) {
      ret = ISECT_INTERSECT;
    }
  }

  return ret;
}

bool BKE_pbvh_node_frustum_contain_AABB(PBVHNode *node, void *data)
{
  const float *bb_min, *bb_max;
  /* BKE_pbvh_node_get_BB */
  bb_min = node->vb.bmin;
  bb_max = node->vb.bmax;

  return test_frustum_aabb(bb_min, bb_max, static_cast<PBVHFrustumPlanes *>(data)) !=
         ISECT_OUTSIDE;
}

bool BKE_pbvh_node_frustum_exclude_AABB(PBVHNode *node, void *data)
{
  const float *bb_min, *bb_max;
  /* BKE_pbvh_node_get_BB */
  bb_min = node->vb.bmin;
  bb_max = node->vb.bmax;

  return test_frustum_aabb(bb_min, bb_max, static_cast<PBVHFrustumPlanes *>(data)) != ISECT_INSIDE;
}

void BKE_pbvh_update_normals(PBVH *pbvh, SubdivCCG *subdiv_ccg)
{
  /* Update normals */
  PBVHNode **nodes;
  int totnode;

  BKE_pbvh_search_gather(
      pbvh, update_search_cb, POINTER_FROM_INT(PBVH_UpdateNormals), &nodes, &totnode);

  if (totnode > 0) {
    if (pbvh->header.type == PBVH_BMESH) {
      pbvh_bmesh_normals_update(nodes, totnode);
    }
    else if (pbvh->header.type == PBVH_FACES) {
      pbvh_faces_update_normals(pbvh, nodes, totnode);
    }
    else if (pbvh->header.type == PBVH_GRIDS) {
      CCGFace **faces;
      int num_faces;
      BKE_pbvh_get_grid_updates(pbvh, true, (void ***)&faces, &num_faces);
      if (num_faces > 0) {
        BKE_subdiv_ccg_update_normals(subdiv_ccg, faces, num_faces);
        MEM_freeN(faces);
      }
    }
  }

  MEM_SAFE_FREE(nodes);
}

void BKE_pbvh_face_sets_color_set(PBVH *pbvh, int seed, int color_default)
{
  pbvh->face_sets_color_seed = seed;
  pbvh->face_sets_color_default = color_default;
}

/**
 * PBVH drawing, updating draw buffers as needed and culling any nodes outside
 * the specified frustum.
 */
struct PBVHDrawSearchData {
  PBVHFrustumPlanes *frustum;
  int accum_update_flag;
  PBVHAttrReq *attrs;
  int attrs_num;
};

static bool pbvh_draw_search_cb(PBVHNode *node, void *data_v)
{
  PBVHDrawSearchData *data = static_cast<PBVHDrawSearchData *>(data_v);
  if (data->frustum && !BKE_pbvh_node_frustum_contain_AABB(node, data->frustum)) {
    return false;
  }

  data->accum_update_flag |= node->flag;
  return true;
}

void BKE_pbvh_draw_cb(PBVH *pbvh,
                      bool update_only_visible,
                      PBVHFrustumPlanes *update_frustum,
                      PBVHFrustumPlanes *draw_frustum,
                      void (*draw_fn)(void *user_data, PBVHBatches *batches, PBVH_GPU_Args *args),
                      void *user_data,
                      bool /*full_render*/,
                      PBVHAttrReq *attrs,
                      int attrs_num)
{
  PBVHNode **nodes;
  int totnode;
  int update_flag = 0;

  pbvh->draw_cache_invalid = false;

  /* Search for nodes that need updates. */
  if (update_only_visible) {
    /* Get visible nodes with draw updates. */
    PBVHDrawSearchData data{};
    data.frustum = update_frustum;
    data.accum_update_flag = 0;
    data.attrs = attrs;
    data.attrs_num = attrs_num;
    BKE_pbvh_search_gather(pbvh, pbvh_draw_search_cb, &data, &nodes, &totnode);
    update_flag = data.accum_update_flag;
  }
  else {
    /* Get all nodes with draw updates, also those outside the view. */
    const int search_flag = PBVH_RebuildDrawBuffers | PBVH_UpdateDrawBuffers;
    BKE_pbvh_search_gather(
        pbvh, update_search_cb, POINTER_FROM_INT(search_flag), &nodes, &totnode);
    update_flag = PBVH_RebuildDrawBuffers | PBVH_UpdateDrawBuffers;
  }

  /* Update draw buffers. */
  if (totnode != 0 && (update_flag & (PBVH_RebuildDrawBuffers | PBVH_UpdateDrawBuffers))) {
    pbvh_update_draw_buffers(pbvh, nodes, totnode, update_flag);
  }
  MEM_SAFE_FREE(nodes);

  /* Draw visible nodes. */
  PBVHDrawSearchData draw_data{};
  draw_data.frustum = draw_frustum;
  draw_data.accum_update_flag = 0;
  BKE_pbvh_search_gather(pbvh, pbvh_draw_search_cb, &draw_data, &nodes, &totnode);

  PBVH_GPU_Args args;

  for (int i = 0; i < totnode; i++) {
    PBVHNode *node = nodes[i];
    if (!(node->flag & PBVH_FullyHidden)) {
      pbvh_draw_args_init(pbvh, &args, node);

      draw_fn(user_data, node->draw_batches, &args);
    }
  }

  MEM_SAFE_FREE(nodes);
}

void BKE_pbvh_draw_debug_cb(PBVH *pbvh,
                            void (*draw_fn)(PBVHNode *node,
                                            void *user_data,
                                            const float bmin[3],
                                            const float bmax[3],
                                            PBVHNodeFlags flag),
                            void *user_data)
{
  PBVHNodeFlags flag = PBVH_Leaf;

  for (int a = 0; a < pbvh->totnode; a++) {
    PBVHNode *node = &pbvh->nodes[a];

    if (node->flag & PBVH_TexLeaf) {
      flag = PBVH_TexLeaf;
      break;
    }
  }

  for (int a = 0; a < pbvh->totnode; a++) {
    PBVHNode *node = &pbvh->nodes[a];

    if (!(node->flag & flag)) {
      continue;
    }

    draw_fn(node, user_data, node->vb.bmin, node->vb.bmax, node->flag);
  }
}

void BKE_pbvh_grids_update(PBVH *pbvh,
                           CCGElem **grids,
                           void **gridfaces,
                           DMFlagMat *flagmats,
                           BLI_bitmap **grid_hidden,
                           CCGKey *key)
{
  pbvh->gridkey = *key;
  pbvh->grids = grids;
  pbvh->gridfaces = gridfaces;

  if (flagmats != pbvh->grid_flag_mats || pbvh->grid_hidden != grid_hidden) {
    pbvh->grid_flag_mats = flagmats;
    pbvh->grid_hidden = grid_hidden;

    for (int a = 0; a < pbvh->totnode; a++) {
      BKE_pbvh_node_mark_rebuild_draw(&pbvh->nodes[a]);
    }
  }
}

float (*BKE_pbvh_vert_coords_alloc(PBVH *pbvh))[3]
{
  float(*vertCos)[3] = nullptr;

  if (pbvh->vert_positions) {
    vertCos = static_cast<float(*)[3]>(
        MEM_malloc_arrayN(pbvh->totvert, sizeof(float[3]), __func__));
    memcpy(vertCos, pbvh->vert_positions, sizeof(float[3]) * pbvh->totvert);
  }

  return vertCos;
}

void BKE_pbvh_vert_coords_apply(PBVH *pbvh, const float (*vertCos)[3], const int totvert)
{
  if (totvert != pbvh->totvert) {
    BLI_assert_msg(0, "PBVH: Given deforming vcos number does not match PBVH vertex number!");
    return;
  }

  if (!pbvh->deformed) {
    if (pbvh->vert_positions) {
      /* if pbvh is not already deformed, verts/faces points to the */
      /* original data and applying new coords to this arrays would lead to */
      /* unneeded deformation -- duplicate verts/faces to avoid this */

      pbvh->vert_positions = static_cast<float(*)[3]>(MEM_dupallocN(pbvh->vert_positions));
      /* No need to dupalloc pbvh->looptri, this one is 'totally owned' by pbvh,
       * it's never some mesh data. */

      pbvh->deformed = true;
    }
  }

  if (pbvh->vert_positions) {
    float(*positions)[3] = pbvh->vert_positions;
    /* copy new verts coords */
    for (int a = 0; a < pbvh->totvert; a++) {
      /* no need for float comparison here (memory is exactly equal or not) */
      if (memcmp(positions[a], vertCos[a], sizeof(float[3])) != 0) {
        copy_v3_v3(positions[a], vertCos[a]);
        BKE_pbvh_vert_tag_update_normal(pbvh, BKE_pbvh_make_vref(a));
      }
    }

    for (int a = 0; a < pbvh->totnode; a++) {
      BKE_pbvh_node_mark_update(&pbvh->nodes[a]);
    }

    BKE_pbvh_update_bounds(pbvh, PBVH_UpdateBB | PBVH_UpdateOriginalBB);
  }
}

bool BKE_pbvh_is_deformed(PBVH *pbvh)
{
  return pbvh->deformed;
}
/* Proxies */

PBVHProxyNode *BKE_pbvh_node_add_proxy(PBVH *pbvh, PBVHNode *node)
{
  int index, totverts;

  index = node->proxy_count;

  node->proxy_count++;

  if (node->proxies) {
    node->proxies = static_cast<PBVHProxyNode *>(
        MEM_reallocN(node->proxies, node->proxy_count * sizeof(PBVHProxyNode)));
  }
  else {
    node->proxies = static_cast<PBVHProxyNode *>(MEM_mallocN(sizeof(PBVHProxyNode), __func__));
  }

  BKE_pbvh_node_num_verts(pbvh, node, &totverts, nullptr);
  node->proxies[index].co = static_cast<float(*)[3]>(
      MEM_callocN(sizeof(float[3]) * totverts, __func__));

  return node->proxies + index;
}

void BKE_pbvh_node_free_proxies(PBVHNode *node)
{
  for (int p = 0; p < node->proxy_count; p++) {
    MEM_freeN(node->proxies[p].co);
    node->proxies[p].co = nullptr;
  }

  MEM_freeN(node->proxies);
  node->proxies = nullptr;

  node->proxy_count = 0;
}

void BKE_pbvh_gather_proxies(PBVH *pbvh, PBVHNode ***r_array, int *r_tot)
{
  PBVHNode **array = nullptr;
  int tot = 0, space = 0;

  for (int n = 0; n < pbvh->totnode; n++) {
    PBVHNode *node = pbvh->nodes + n;

    if (node->proxy_count > 0) {
      if (tot == space) {
        /* resize array if needed */
        space = (tot == 0) ? 32 : space * 2;
        array = static_cast<PBVHNode **>(
            MEM_recallocN_id(array, sizeof(PBVHNode *) * space, __func__));
      }

      array[tot] = node;
      tot++;
    }
  }

  if (tot == 0 && array) {
    MEM_freeN(array);
    array = nullptr;
  }

  *r_array = array;
  *r_tot = tot;
}

PBVHColorBufferNode *BKE_pbvh_node_color_buffer_get(PBVHNode *node)
{

  if (!node->color_buffer.color) {
    node->color_buffer.color = static_cast<float(*)[4]>(
        MEM_callocN(sizeof(float[4]) * node->uniq_verts, "Color buffer"));
  }
  return &node->color_buffer;
}

void BKE_pbvh_node_color_buffer_free(PBVH *pbvh)
{
  PBVHNode **nodes;
  int totnode;
  BKE_pbvh_search_gather(pbvh, nullptr, nullptr, &nodes, &totnode);
  for (int i = 0; i < totnode; i++) {
    MEM_SAFE_FREE(nodes[i]->color_buffer.color);
  }
  MEM_SAFE_FREE(nodes);
}

void pbvh_vertex_iter_init(PBVH *pbvh, PBVHNode *node, PBVHVertexIter *vi, int mode)
{
  CCGElem **grids;
  int *grid_indices;
  int totgrid, gridsize, uniq_verts, totvert;

  vi->grid = nullptr;
  vi->no = nullptr;
  vi->fno = nullptr;
  vi->vert_positions = nullptr;
  vi->vertex.i = 0LL;

  vi->respect_hide = pbvh->respect_hide;
  if (pbvh->respect_hide == false) {
    /* The same value for all vertices. */
    vi->visible = true;
  }

  BKE_pbvh_node_get_grids(pbvh, node, &grid_indices, &totgrid, nullptr, &gridsize, &grids);
  BKE_pbvh_node_num_verts(pbvh, node, &uniq_verts, &totvert);
  const int *vert_indices = BKE_pbvh_node_get_vert_indices(node);
  vi->key = pbvh->gridkey;

  vi->grids = grids;
  vi->grid_indices = grid_indices;
  vi->totgrid = (grids) ? totgrid : 1;
  vi->gridsize = gridsize;

  if (mode == PBVH_ITER_ALL) {
    vi->totvert = totvert;
  }
  else {
    vi->totvert = uniq_verts;
  }
  vi->vert_indices = vert_indices;
  vi->vert_positions = pbvh->vert_positions;
  vi->is_mesh = pbvh->vert_positions != nullptr;

  if (pbvh->header.type == PBVH_BMESH) {
    BLI_gsetIterator_init(&vi->bm_unique_verts, node->bm_unique_verts);
    BLI_gsetIterator_init(&vi->bm_other_verts, node->bm_other_verts);
    vi->bm_vdata = &pbvh->header.bm->vdata;
    vi->cd_vert_mask_offset = CustomData_get_offset(vi->bm_vdata, CD_PAINT_MASK);
  }

  vi->gh = nullptr;
  if (vi->grids && mode == PBVH_ITER_UNIQUE) {
    vi->grid_hidden = pbvh->grid_hidden;
  }

  vi->mask = nullptr;
  if (pbvh->header.type == PBVH_FACES) {
    vi->vert_normals = pbvh->vert_normals;
    vi->hide_vert = pbvh->hide_vert;

    vi->vmask = static_cast<float *>(
        CustomData_get_layer_for_write(pbvh->vdata, CD_PAINT_MASK, pbvh->mesh->totvert));
  }
}

bool pbvh_has_mask(const PBVH *pbvh)
{
  switch (pbvh->header.type) {
    case PBVH_GRIDS:
      return (pbvh->gridkey.has_mask != 0);
    case PBVH_FACES:
      return (pbvh->vdata && CustomData_get_layer(pbvh->vdata, CD_PAINT_MASK));
    case PBVH_BMESH:
      return (pbvh->header.bm &&
              (CustomData_get_offset(&pbvh->header.bm->vdata, CD_PAINT_MASK) != -1));
  }

  return false;
}

bool pbvh_has_face_sets(PBVH *pbvh)
{
  switch (pbvh->header.type) {
    case PBVH_GRIDS:
    case PBVH_FACES:
      return pbvh->pdata &&
             CustomData_get_layer_named(pbvh->pdata, CD_PROP_INT32, ".sculpt_face_set") != nullptr;
    case PBVH_BMESH:
      return false;
  }

  return false;
}

void BKE_pbvh_set_frustum_planes(PBVH *pbvh, PBVHFrustumPlanes *planes)
{
  pbvh->num_planes = planes->num_planes;
  for (int i = 0; i < pbvh->num_planes; i++) {
    copy_v4_v4(pbvh->planes[i], planes->planes[i]);
  }
}

void BKE_pbvh_get_frustum_planes(PBVH *pbvh, PBVHFrustumPlanes *planes)
{
  planes->num_planes = pbvh->num_planes;
  for (int i = 0; i < planes->num_planes; i++) {
    copy_v4_v4(planes->planes[i], pbvh->planes[i]);
  }
}

void BKE_pbvh_parallel_range_settings(TaskParallelSettings *settings,
                                      bool use_threading,
                                      int totnode)
{
  memset(settings, 0, sizeof(*settings));
  settings->use_threading = use_threading && totnode > 1;
}

float (*BKE_pbvh_get_vert_positions(const PBVH *pbvh))[3]
{
  BLI_assert(pbvh->header.type == PBVH_FACES);
  return pbvh->vert_positions;
}

const float (*BKE_pbvh_get_vert_normals(const PBVH *pbvh))[3]
{
  BLI_assert(pbvh->header.type == PBVH_FACES);
  return pbvh->vert_normals;
}

const bool *BKE_pbvh_get_vert_hide(const PBVH *pbvh)
{
  BLI_assert(pbvh->header.type == PBVH_FACES);
  return pbvh->hide_vert;
}

const bool *BKE_pbvh_get_poly_hide(const PBVH *pbvh)
{
  BLI_assert(ELEM(pbvh->header.type, PBVH_FACES, PBVH_GRIDS));
  return pbvh->hide_poly;
}

bool *BKE_pbvh_get_vert_hide_for_write(PBVH *pbvh)
{
  BLI_assert(pbvh->header.type == PBVH_FACES);
  if (pbvh->hide_vert) {
    return pbvh->hide_vert;
  }
  pbvh->hide_vert = static_cast<bool *>(CustomData_get_layer_named_for_write(
      &pbvh->mesh->vdata, CD_PROP_BOOL, ".hide_vert", pbvh->mesh->totvert));
  if (pbvh->hide_vert) {
    return pbvh->hide_vert;
  }
  pbvh->hide_vert = static_cast<bool *>(CustomData_add_layer_named(&pbvh->mesh->vdata,
                                                                   CD_PROP_BOOL,
                                                                   CD_SET_DEFAULT,
                                                                   nullptr,
                                                                   pbvh->mesh->totvert,
                                                                   ".hide_vert"));
  return pbvh->hide_vert;
}

void BKE_pbvh_subdiv_cgg_set(PBVH *pbvh, SubdivCCG *subdiv_ccg)
{
  pbvh->subdiv_ccg = subdiv_ccg;
}

void BKE_pbvh_face_sets_set(PBVH *pbvh, int *face_sets)
{
  pbvh->face_sets = face_sets;
}

void BKE_pbvh_update_hide_attributes_from_mesh(PBVH *pbvh)
{
  if (pbvh->header.type == PBVH_FACES) {
    pbvh->hide_vert = static_cast<bool *>(CustomData_get_layer_named_for_write(
        &pbvh->mesh->vdata, CD_PROP_BOOL, ".hide_vert", pbvh->mesh->totvert));
    pbvh->hide_poly = static_cast<bool *>(CustomData_get_layer_named_for_write(
        &pbvh->mesh->pdata, CD_PROP_BOOL, ".hide_poly", pbvh->mesh->totpoly));
  }
}

void BKE_pbvh_respect_hide_set(PBVH *pbvh, bool respect_hide)
{
  pbvh->respect_hide = respect_hide;
}

bool BKE_pbvh_is_drawing(const PBVH *pbvh)
{
  return pbvh->is_drawing;
}

bool BKE_pbvh_draw_cache_invalid(const PBVH *pbvh)
{
  return pbvh->draw_cache_invalid;
}

void BKE_pbvh_is_drawing_set(PBVH *pbvh, bool val)
{
  pbvh->is_drawing = val;
}

void BKE_pbvh_node_num_loops(PBVH *pbvh, PBVHNode *node, int *r_totloop)
{
  UNUSED_VARS(pbvh);
  BLI_assert(BKE_pbvh_type(pbvh) == PBVH_FACES);

  if (r_totloop) {
    *r_totloop = node->loop_indices_num;
  }
}

void BKE_pbvh_update_active_vcol(PBVH *pbvh, const Mesh *mesh)
{
  BKE_pbvh_get_color_layer(mesh, &pbvh->color_layer, &pbvh->color_domain);
}

void BKE_pbvh_pmap_set(PBVH *pbvh, const MeshElemMap *pmap)
{
  pbvh->pmap = pmap;
}

void BKE_pbvh_ensure_node_loops(PBVH *pbvh)
{
  BLI_assert(BKE_pbvh_type(pbvh) == PBVH_FACES);

  int totloop = 0;

  /* Check if nodes already have loop indices. */
  for (int i = 0; i < pbvh->totnode; i++) {
    PBVHNode *node = pbvh->nodes + i;

    if (!(node->flag & PBVH_Leaf)) {
      continue;
    }

    if (node->loop_indices) {
      return;
    }

    totloop += node->totprim * 3;
  }

  BLI_bitmap *visit = BLI_BITMAP_NEW(totloop, __func__);

  /* Create loop indices from node loop triangles. */
  for (int i = 0; i < pbvh->totnode; i++) {
    PBVHNode *node = pbvh->nodes + i;

    if (!(node->flag & PBVH_Leaf)) {
      continue;
    }

    node->loop_indices = static_cast<int *>(
        MEM_malloc_arrayN(node->totprim * 3, sizeof(int), __func__));
    node->loop_indices_num = 0;

    for (int j = 0; j < node->totprim; j++) {
      const MLoopTri *mlt = pbvh->looptri + node->prim_indices[j];

      for (int k = 0; k < 3; k++) {
        if (!BLI_BITMAP_TEST(visit, mlt->tri[k])) {
          node->loop_indices[node->loop_indices_num++] = mlt->tri[k];
          BLI_BITMAP_ENABLE(visit, mlt->tri[k]);
        }
      }
    }
  }

  MEM_SAFE_FREE(visit);
}

int BKE_pbvh_debug_draw_gen_get(PBVHNode *node)
{
  return node->debug_draw_gen;
}

static void pbvh_face_iter_verts_reserve(PBVHFaceIter *fd, int verts_num)
{
  if (verts_num >= fd->verts_size_) {
    fd->verts_size_ = (verts_num + 1) << 2;

    if (fd->verts != fd->verts_reserved_) {
      MEM_SAFE_FREE(fd->verts);
    }

    fd->verts = static_cast<PBVHVertRef *>(
        MEM_malloc_arrayN(fd->verts_size_, sizeof(void *), __func__));
  }

  fd->verts_num = verts_num;
}

BLI_INLINE int face_iter_prim_to_face(PBVHFaceIter *fd, int prim_index)
{
  if (fd->subdiv_ccg_) {
    return BKE_subdiv_ccg_grid_to_face_index(fd->subdiv_ccg_, prim_index);
  }

  return fd->looptri_[prim_index].poly;
}

static void pbvh_face_iter_step(PBVHFaceIter *fd, bool do_step)
{
  if (do_step) {
    fd->i++;
  }

  switch (fd->pbvh_type_) {
    case PBVH_BMESH: {
      if (do_step) {
        BLI_gsetIterator_step(&fd->bm_faces_iter_);
        if (BLI_gsetIterator_done(&fd->bm_faces_iter_)) {
          return;
        }
      }

      BMFace *f = (BMFace *)BLI_gsetIterator_getKey(&fd->bm_faces_iter_);
      fd->face.i = intptr_t(f);
      fd->index = f->head.index;

      if (fd->cd_face_set_ != -1) {
        fd->face_set = (int *)BM_ELEM_CD_GET_VOID_P(f, fd->cd_face_set_);
      }

      if (fd->cd_hide_poly_ != -1) {
        fd->hide = (bool *)BM_ELEM_CD_GET_VOID_P(f, fd->cd_hide_poly_);
      }

      pbvh_face_iter_verts_reserve(fd, f->len);
      int vertex_i = 0;

      BMLoop *l = f->l_first;
      do {
        fd->verts[vertex_i++].i = intptr_t(l->v);
      } while ((l = l->next) != f->l_first);

      break;
    }
    case PBVH_GRIDS:
    case PBVH_FACES: {
      int face_index = 0;

      if (do_step) {
        fd->prim_index_++;

        while (fd->prim_index_ < fd->node_->totprim) {
          face_index = face_iter_prim_to_face(fd, fd->node_->prim_indices[fd->prim_index_]);

          if (face_index != fd->last_face_index_) {
            break;
          }

          fd->prim_index_++;
        }
      }
      else if (fd->prim_index_ < fd->node_->totprim) {
        face_index = face_iter_prim_to_face(fd, fd->node_->prim_indices[fd->prim_index_]);
      }

      if (fd->prim_index_ >= fd->node_->totprim) {
        return;
      }

      fd->last_face_index_ = face_index;
      const int poly_start = fd->poly_offsets_[face_index];
      const int poly_size = fd->poly_offsets_[face_index + 1] - poly_start;

      fd->face.i = fd->index = face_index;

      if (fd->face_sets_) {
        fd->face_set = fd->face_sets_ + face_index;
      }
      if (fd->hide_poly_) {
        fd->hide = fd->hide_poly_ + face_index;
      }

      pbvh_face_iter_verts_reserve(fd, poly_size);

      const int grid_area = fd->subdiv_key_.grid_area;

      for (int i = 0; i < poly_size; i++) {
        if (fd->pbvh_type_ == PBVH_GRIDS) {
          /* Grid corners. */
          fd->verts[i].i = (poly_start + i) * grid_area + grid_area - 1;
        }
        else {
          fd->verts[i].i = fd->corner_verts_[poly_start + i];
        }
      }
      break;
    }
  }
}

void BKE_pbvh_face_iter_step(PBVHFaceIter *fd)
{
  pbvh_face_iter_step(fd, true);
}

void BKE_pbvh_face_iter_init(PBVH *pbvh, PBVHNode *node, PBVHFaceIter *fd)
{
  memset(fd, 0, sizeof(*fd));

  fd->node_ = node;
  fd->pbvh_type_ = BKE_pbvh_type(pbvh);
  fd->verts = fd->verts_reserved_;
  fd->verts_size_ = PBVH_FACE_ITER_VERTS_RESERVED;

  switch (BKE_pbvh_type(pbvh)) {
    case PBVH_GRIDS:
      fd->subdiv_ccg_ = pbvh->subdiv_ccg;
      fd->subdiv_key_ = pbvh->gridkey;
      ATTR_FALLTHROUGH;
    case PBVH_FACES:
      fd->poly_offsets_ = pbvh->polys.data();
      fd->corner_verts_ = pbvh->corner_verts;
      fd->looptri_ = pbvh->looptri;
      fd->hide_poly_ = pbvh->hide_poly;
      fd->face_sets_ = pbvh->face_sets;
      fd->last_face_index_ = -1;

      break;
    case PBVH_BMESH:
      fd->bm = pbvh->header.bm;
      fd->cd_face_set_ = CustomData_get_offset_named(
          &pbvh->header.bm->pdata, CD_PROP_INT32, ".sculpt_face_set");
      fd->cd_hide_poly_ = CustomData_get_offset_named(
          &pbvh->header.bm->pdata, CD_PROP_INT32, ".hide_poly");

      BLI_gsetIterator_init(&fd->bm_faces_iter_, node->bm_faces);
      break;
  }

  if (!BKE_pbvh_face_iter_done(fd)) {
    pbvh_face_iter_step(fd, false);
  }
}

void BKE_pbvh_face_iter_finish(PBVHFaceIter *fd)
{
  if (fd->verts != fd->verts_reserved_) {
    MEM_SAFE_FREE(fd->verts);
  }
}

bool BKE_pbvh_face_iter_done(PBVHFaceIter *fd)
{
  switch (fd->pbvh_type_) {
    case PBVH_FACES:
    case PBVH_GRIDS:
      return fd->prim_index_ >= fd->node_->totprim;
    case PBVH_BMESH:
      return BLI_gsetIterator_done(&fd->bm_faces_iter_);
    default:
      BLI_assert_unreachable();
      return true;
  }
}

void BKE_pbvh_sync_visibility_from_verts(PBVH *pbvh, Mesh *mesh)
{
  switch (pbvh->header.type) {
    case PBVH_FACES: {
      BKE_mesh_flush_hidden_from_verts(mesh);
      BKE_pbvh_update_hide_attributes_from_mesh(pbvh);
      break;
    }
    case PBVH_BMESH: {
      BMIter iter;
      BMVert *v;
      BMEdge *e;
      BMFace *f;

      BM_ITER_MESH (f, &iter, pbvh->header.bm, BM_FACES_OF_MESH) {
        BM_elem_flag_disable(f, BM_ELEM_HIDDEN);
      }

      BM_ITER_MESH (e, &iter, pbvh->header.bm, BM_EDGES_OF_MESH) {
        BM_elem_flag_disable(e, BM_ELEM_HIDDEN);
      }

      BM_ITER_MESH (v, &iter, pbvh->header.bm, BM_VERTS_OF_MESH) {
        if (!BM_elem_flag_test(v, BM_ELEM_HIDDEN)) {
          continue;
        }
        BMIter iter_l;
        BMLoop *l;

        BM_ITER_ELEM (l, &iter_l, v, BM_LOOPS_OF_VERT) {
          BM_elem_flag_enable(l->e, BM_ELEM_HIDDEN);
          BM_elem_flag_enable(l->f, BM_ELEM_HIDDEN);
        }
      }
      break;
    }
    case PBVH_GRIDS: {
<<<<<<< HEAD
      const blender::OffsetIndices polys = mesh->polys();
=======
      const blender::Span<MPoly> polys = mesh->polys();
>>>>>>> 636c98c8
      CCGKey key = pbvh->gridkey;

      bool *hide_poly = static_cast<bool *>(CustomData_get_layer_named_for_write(
          &mesh->pdata, CD_PROP_BOOL, ".hide_poly", mesh->totpoly));

      bool delete_hide_poly = true;
<<<<<<< HEAD
      for (int face_index = 0; face_index < mesh->totpoly; face_index++) {
        const blender::IndexRange poly = polys[face_index];
        bool hidden = false;

        for (int loop_index = 0; !hidden && loop_index < poly.size(); loop_index++) {
          int grid_index = poly[loop_index];
=======
      for (const int face_index : polys.index_range()) {
        bool hidden = false;

        for (int loop_index = 0; !hidden && loop_index < polys[face_index].totloop; loop_index++) {
          int grid_index = polys[face_index].loopstart + loop_index;
>>>>>>> 636c98c8

          if (pbvh->grid_hidden[grid_index] &&
              BLI_BITMAP_TEST(pbvh->grid_hidden[grid_index], key.grid_area - 1)) {
            hidden = true;

            break;
          }
        }

        if (hidden && !hide_poly) {
          hide_poly = static_cast<bool *>(CustomData_get_layer_named_for_write(
              &mesh->pdata, CD_PROP_BOOL, ".hide_poly", mesh->totpoly));

          if (!hide_poly) {
            hide_poly = static_cast<bool *>(CustomData_add_layer_named(
                &mesh->pdata, CD_PROP_BOOL, CD_CONSTRUCT, nullptr, mesh->totpoly, ".hide_poly"));
          }
        }

        if (hide_poly) {
          delete_hide_poly = delete_hide_poly && !hidden;
          hide_poly[face_index] = hidden;
        }
      }

      if (delete_hide_poly) {
        CustomData_free_layer_named(&mesh->pdata, ".hide_poly", mesh->totpoly);
      }

      BKE_mesh_flush_hidden_from_polys(mesh);
      BKE_pbvh_update_hide_attributes_from_mesh(pbvh);
      break;
    }
  }
}<|MERGE_RESOLUTION|>--- conflicted
+++ resolved
@@ -938,16 +938,9 @@
 
   /* Find maximum number of grids per face. */
   int max_grids = 1;
-<<<<<<< HEAD
   const blender::OffsetIndices polys = me->polys();
-
-  for (int i = 0; i < me->totpoly; i++) {
+  for (const int i : polys.index_range()) {
     max_grids = max_ii(max_grids, polys[i].size());
-=======
-  const blender::Span<MPoly> polys = me->polys();
-  for (const int i : polys.index_range()) {
-    max_grids = max_ii(max_grids, polys[i].totloop);
->>>>>>> 636c98c8
   }
 
   /* Ensure leaf limit is at least 4 so there's room
@@ -961,13 +954,8 @@
   pbvh->ldata = &me->ldata;
   pbvh->pdata = &me->pdata;
 
-<<<<<<< HEAD
   pbvh->polys = polys;
-  pbvh->corner_verts = BKE_mesh_corner_verts(me);
-=======
-  pbvh->mpoly = me->polys().data();
   pbvh->corner_verts = me->corner_verts().data();
->>>>>>> 636c98c8
 
   /* We also need the base mesh for PBVH draw. */
   pbvh->mesh = me;
@@ -3874,31 +3862,19 @@
       break;
     }
     case PBVH_GRIDS: {
-<<<<<<< HEAD
       const blender::OffsetIndices polys = mesh->polys();
-=======
-      const blender::Span<MPoly> polys = mesh->polys();
->>>>>>> 636c98c8
       CCGKey key = pbvh->gridkey;
 
       bool *hide_poly = static_cast<bool *>(CustomData_get_layer_named_for_write(
           &mesh->pdata, CD_PROP_BOOL, ".hide_poly", mesh->totpoly));
 
       bool delete_hide_poly = true;
-<<<<<<< HEAD
-      for (int face_index = 0; face_index < mesh->totpoly; face_index++) {
+      for (const int face_index : polys.index_range()) {
         const blender::IndexRange poly = polys[face_index];
         bool hidden = false;
 
         for (int loop_index = 0; !hidden && loop_index < poly.size(); loop_index++) {
           int grid_index = poly[loop_index];
-=======
-      for (const int face_index : polys.index_range()) {
-        bool hidden = false;
-
-        for (int loop_index = 0; !hidden && loop_index < polys[face_index].totloop; loop_index++) {
-          int grid_index = polys[face_index].loopstart + loop_index;
->>>>>>> 636c98c8
 
           if (pbvh->grid_hidden[grid_index] &&
               BLI_BITMAP_TEST(pbvh->grid_hidden[grid_index], key.grid_area - 1)) {
