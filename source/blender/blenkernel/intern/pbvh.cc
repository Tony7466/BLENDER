/* SPDX-License-Identifier: GPL-2.0-or-later */

/** \file
 * \ingroup bke
 */

#include "MEM_guardedalloc.h"

#include <climits>

#include "BLI_bitmap.h"
#include "BLI_ghash.h"
#include "BLI_math.h"
#include "BLI_rand.h"
#include "BLI_task.h"
#include "BLI_utildefines.h"

#include "DNA_mesh_types.h"
#include "DNA_meshdata_types.h"

#include "BKE_attribute.h"
#include "BKE_ccg.h"
#include "BKE_mesh.hh"
#include "BKE_mesh_mapping.h"
#include "BKE_paint.h"
#include "BKE_pbvh.h"
#include "BKE_subdiv_ccg.h"

#include "DRW_pbvh.hh"

#include "PIL_time.h"

#include "bmesh.h"

#include "atomic_ops.h"

#include "pbvh_intern.hh"

#define LEAF_LIMIT 10000

/* Uncomment to test if triangles of the same face are
 * properly clustered into single nodes.
 */
//#define TEST_PBVH_FACE_SPLIT

/* Uncomment to test that faces are only assigned to one PBVHNode */
//#define VALIDATE_UNIQUE_NODE_FACES

//#define PERFCNTRS
#define STACK_FIXED_DEPTH 100

struct PBVHStack {
  PBVHNode *node;
  bool revisiting;
};

struct PBVHIter {
  PBVH *pbvh;
  BKE_pbvh_SearchCallback scb;
  void *search_data;

  PBVHStack *stack;
  int stacksize;

  PBVHStack stackfixed[STACK_FIXED_DEPTH];
  int stackspace;
};

void BB_reset(BB *bb)
{
  bb->bmin[0] = bb->bmin[1] = bb->bmin[2] = FLT_MAX;
  bb->bmax[0] = bb->bmax[1] = bb->bmax[2] = -FLT_MAX;
}

void BB_expand(BB *bb, const float co[3])
{
  for (int i = 0; i < 3; i++) {
    bb->bmin[i] = min_ff(bb->bmin[i], co[i]);
    bb->bmax[i] = max_ff(bb->bmax[i], co[i]);
  }
}

void BB_expand_with_bb(BB *bb, BB *bb2)
{
  for (int i = 0; i < 3; i++) {
    bb->bmin[i] = min_ff(bb->bmin[i], bb2->bmin[i]);
    bb->bmax[i] = max_ff(bb->bmax[i], bb2->bmax[i]);
  }
}

int BB_widest_axis(const BB *bb)
{
  float dim[3];

  for (int i = 0; i < 3; i++) {
    dim[i] = bb->bmax[i] - bb->bmin[i];
  }

  if (dim[0] > dim[1]) {
    if (dim[0] > dim[2]) {
      return 0;
    }

    return 2;
  }

  if (dim[1] > dim[2]) {
    return 1;
  }

  return 2;
}

void BBC_update_centroid(BBC *bbc)
{
  for (int i = 0; i < 3; i++) {
    bbc->bcentroid[i] = (bbc->bmin[i] + bbc->bmax[i]) * 0.5f;
  }
}

/* Not recursive */
static void update_node_vb(PBVH *pbvh, PBVHNode *node)
{
  BB vb;

  BB_reset(&vb);

  if (node->flag & PBVH_Leaf) {
    PBVHVertexIter vd;

    BKE_pbvh_vertex_iter_begin (pbvh, node, vd, PBVH_ITER_ALL) {
      BB_expand(&vb, vd.co);
    }
    BKE_pbvh_vertex_iter_end;
  }
  else {
    BB_expand_with_bb(&vb, &pbvh->nodes[node->children_offset].vb);
    BB_expand_with_bb(&vb, &pbvh->nodes[node->children_offset + 1].vb);
  }

  node->vb = vb;
}

// void BKE_pbvh_node_BB_reset(PBVHNode *node)
//{
//  BB_reset(&node->vb);
//}
//
// void BKE_pbvh_node_BB_expand(PBVHNode *node, float co[3])
//{
//  BB_expand(&node->vb, co);
//}

static bool face_materials_match(const PBVH *pbvh, const int a, const int b)
{
  if (pbvh->material_indices) {
    if (pbvh->material_indices[a] != pbvh->material_indices[b]) {
      return false;
    }
  }
  return (pbvh->polys[a].flag & ME_SMOOTH) == (pbvh->polys[b].flag & ME_SMOOTH);
}

static bool grid_materials_match(const DMFlagMat *f1, const DMFlagMat *f2)
{
  return ((f1->flag & ME_SMOOTH) == (f2->flag & ME_SMOOTH) && (f1->mat_nr == f2->mat_nr));
}

/* Adapted from BLI_kdopbvh.c */
/* Returns the index of the first element on the right of the partition */
static int partition_indices_faces(int *prim_indices,
                                   int *prim_scratch,
                                   int lo,
                                   int hi,
                                   int axis,
                                   float mid,
                                   BBC *prim_bbc,
                                   const MLoopTri *looptri)
{
  for (int i = lo; i < hi; i++) {
    prim_scratch[i - lo] = prim_indices[i];
  }

  int lo2 = lo, hi2 = hi - 1;
  int i1 = lo, i2 = 0;

  while (i1 < hi) {
    int poly = looptri[prim_scratch[i2]].poly;
    bool side = prim_bbc[prim_scratch[i2]].bcentroid[axis] >= mid;

    while (i1 < hi && looptri[prim_scratch[i2]].poly == poly) {
      prim_indices[side ? hi2-- : lo2++] = prim_scratch[i2];
      i1++;
      i2++;
    }
  }

  return lo2;
}

static int partition_indices_grids(int *prim_indices,
                                   int *prim_scratch,
                                   int lo,
                                   int hi,
                                   int axis,
                                   float mid,
                                   BBC *prim_bbc,
                                   SubdivCCG *subdiv_ccg)
{
  for (int i = lo; i < hi; i++) {
    prim_scratch[i - lo] = prim_indices[i];
  }

  int lo2 = lo, hi2 = hi - 1;
  int i1 = lo, i2 = 0;

  while (i1 < hi) {
    int poly = BKE_subdiv_ccg_grid_to_face_index(subdiv_ccg, prim_scratch[i2]);
    bool side = prim_bbc[prim_scratch[i2]].bcentroid[axis] >= mid;

    while (i1 < hi && BKE_subdiv_ccg_grid_to_face_index(subdiv_ccg, prim_scratch[i2]) == poly) {
      prim_indices[side ? hi2-- : lo2++] = prim_scratch[i2];
      i1++;
      i2++;
    }
  }

  return lo2;
}

/* Returns the index of the first element on the right of the partition */
static int partition_indices_material(PBVH *pbvh, int lo, int hi)
{
  const MLoopTri *looptri = pbvh->looptri;
  const DMFlagMat *flagmats = pbvh->grid_flag_mats;
  const int *indices = pbvh->prim_indices;
  int i = lo, j = hi;

  for (;;) {
    if (pbvh->looptri) {
      const int first = looptri[pbvh->prim_indices[lo]].poly;
      for (; face_materials_match(pbvh, first, looptri[indices[i]].poly); i++) {
        /* pass */
      }
      for (; !face_materials_match(pbvh, first, looptri[indices[j]].poly); j--) {
        /* pass */
      }
    }
    else {
      const DMFlagMat *first = &flagmats[pbvh->prim_indices[lo]];
      for (; grid_materials_match(first, &flagmats[indices[i]]); i++) {
        /* pass */
      }
      for (; !grid_materials_match(first, &flagmats[indices[j]]); j--) {
        /* pass */
      }
    }

    if (!(i < j)) {
      return i;
    }

    SWAP(int, pbvh->prim_indices[i], pbvh->prim_indices[j]);
    i++;
  }
}

void pbvh_grow_nodes(PBVH *pbvh, int totnode)
{
  if (UNLIKELY(totnode > pbvh->node_mem_count)) {
    pbvh->node_mem_count = pbvh->node_mem_count + (pbvh->node_mem_count / 3);
    if (pbvh->node_mem_count < totnode) {
      pbvh->node_mem_count = totnode;
    }
    pbvh->nodes = static_cast<PBVHNode *>(
        MEM_recallocN(pbvh->nodes, sizeof(PBVHNode) * pbvh->node_mem_count));
  }

  pbvh->totnode = totnode;
}

/* Add a vertex to the map, with a positive value for unique vertices and
 * a negative value for additional vertices */
static int map_insert_vert(PBVH *pbvh, GHash *map, uint *face_verts, uint *uniq_verts, int vertex)
{
  void *key, **value_p;

  key = POINTER_FROM_INT(vertex);
  if (!BLI_ghash_ensure_p(map, key, &value_p)) {
    int value_i;
    if (!pbvh->vert_bitmap[vertex]) {
      pbvh->vert_bitmap[vertex] = true;
      value_i = *uniq_verts;
      (*uniq_verts)++;
    }
    else {
      value_i = ~(*face_verts);
      (*face_verts)++;
    }
    *value_p = POINTER_FROM_INT(value_i);
    return value_i;
  }

  return POINTER_AS_INT(*value_p);
}

/* Find vertices used by the faces in this node and update the draw buffers */
static void build_mesh_leaf_node(PBVH *pbvh, PBVHNode *node)
{
  bool has_visible = false;

  node->uniq_verts = node->face_verts = 0;
  const int totface = node->totprim;

  /* reserve size is rough guess */
  GHash *map = BLI_ghash_int_new_ex("build_mesh_leaf_node gh", 2 * totface);

  int(*face_vert_indices)[3] = static_cast<int(*)[3]>(
      MEM_mallocN(sizeof(int[3]) * totface, __func__));

  node->face_vert_indices = (const int(*)[3])face_vert_indices;

  if (pbvh->respect_hide == false) {
    has_visible = true;
  }

  for (int i = 0; i < totface; i++) {
    const MLoopTri *lt = &pbvh->looptri[node->prim_indices[i]];
    for (int j = 0; j < 3; j++) {
      face_vert_indices[i][j] = map_insert_vert(
          pbvh, map, &node->face_verts, &node->uniq_verts, pbvh->mloop[lt->tri[j]].v);
    }

    if (has_visible == false) {
      if (!paint_is_face_hidden(lt, pbvh->hide_poly)) {
        has_visible = true;
      }
    }
  }

  int *vert_indices = static_cast<int *>(
      MEM_callocN(sizeof(int) * (node->uniq_verts + node->face_verts), __func__));
  node->vert_indices = vert_indices;

  /* Build the vertex list, unique verts first */
  GHashIterator gh_iter;
  GHASH_ITER (gh_iter, map) {
    void *value = BLI_ghashIterator_getValue(&gh_iter);
    int ndx = POINTER_AS_INT(value);

    if (ndx < 0) {
      ndx = -ndx + node->uniq_verts - 1;
    }

    vert_indices[ndx] = POINTER_AS_INT(BLI_ghashIterator_getKey(&gh_iter));
  }

  for (int i = 0; i < totface; i++) {
    const int sides = 3;

    for (int j = 0; j < sides; j++) {
      if (face_vert_indices[i][j] < 0) {
        face_vert_indices[i][j] = -face_vert_indices[i][j] + node->uniq_verts - 1;
      }
    }
  }

  BKE_pbvh_node_mark_rebuild_draw(node);

  BKE_pbvh_node_fully_hidden_set(node, !has_visible);

  BLI_ghash_free(map, nullptr, nullptr);
}

static void update_vb(PBVH *pbvh, PBVHNode *node, BBC *prim_bbc, int offset, int count)
{
  BB_reset(&node->vb);
  for (int i = offset + count - 1; i >= offset; i--) {
    BB_expand_with_bb(&node->vb, (BB *)(&prim_bbc[pbvh->prim_indices[i]]));
  }
  node->orig_vb = node->vb;
}

int BKE_pbvh_count_grid_quads(BLI_bitmap **grid_hidden,
                              const int *grid_indices,
                              int totgrid,
                              int gridsize,
                              int display_gridsize)
{
  const int gridarea = (gridsize - 1) * (gridsize - 1);
  int totquad = 0;

  /* grid hidden layer is present, so have to check each grid for
   * visibility */

  int depth1 = int(log2(double(gridsize) - 1.0) + DBL_EPSILON);
  int depth2 = int(log2(double(display_gridsize) - 1.0) + DBL_EPSILON);

  int skip = depth2 < depth1 ? 1 << (depth1 - depth2 - 1) : 1;

  for (int i = 0; i < totgrid; i++) {
    const BLI_bitmap *gh = grid_hidden[grid_indices[i]];

    if (gh) {
      /* grid hidden are present, have to check each element */
      for (int y = 0; y < gridsize - skip; y += skip) {
        for (int x = 0; x < gridsize - skip; x += skip) {
          if (!paint_is_grid_face_hidden(gh, gridsize, x, y)) {
            totquad++;
          }
        }
      }
    }
    else {
      totquad += gridarea;
    }
  }

  return totquad;
}

static void build_grid_leaf_node(PBVH *pbvh, PBVHNode *node)
{
  int totquads = BKE_pbvh_count_grid_quads(pbvh->grid_hidden,
                                           node->prim_indices,
                                           node->totprim,
                                           pbvh->gridkey.grid_size,
                                           pbvh->gridkey.grid_size);
  BKE_pbvh_node_fully_hidden_set(node, (totquads == 0));
  BKE_pbvh_node_mark_rebuild_draw(node);
}

static void build_leaf(PBVH *pbvh, int node_index, BBC *prim_bbc, int offset, int count)
{
  pbvh->nodes[node_index].flag |= PBVH_Leaf;

  pbvh->nodes[node_index].prim_indices = pbvh->prim_indices + offset;
  pbvh->nodes[node_index].totprim = count;

  /* Still need vb for searches */
  update_vb(pbvh, &pbvh->nodes[node_index], prim_bbc, offset, count);

  if (pbvh->looptri) {
    build_mesh_leaf_node(pbvh, pbvh->nodes + node_index);
  }
  else {
    build_grid_leaf_node(pbvh, pbvh->nodes + node_index);
  }
}

/* Return zero if all primitives in the node can be drawn with the
 * same material (including flat/smooth shading), non-zero otherwise */
static bool leaf_needs_material_split(PBVH *pbvh, int offset, int count)
{
  if (count <= 1) {
    return false;
  }

  if (pbvh->looptri) {
    const MLoopTri *first = &pbvh->looptri[pbvh->prim_indices[offset]];
    for (int i = offset + count - 1; i > offset; i--) {
      int prim = pbvh->prim_indices[i];
      if (!face_materials_match(pbvh, first->poly, pbvh->looptri[prim].poly)) {
        return true;
      }
    }
  }
  else {
    const DMFlagMat *first = &pbvh->grid_flag_mats[pbvh->prim_indices[offset]];

    for (int i = offset + count - 1; i > offset; i--) {
      int prim = pbvh->prim_indices[i];
      if (!grid_materials_match(first, &pbvh->grid_flag_mats[prim])) {
        return true;
      }
    }
  }

  return false;
}

#ifdef TEST_PBVH_FACE_SPLIT
static void test_face_boundaries(PBVH *pbvh)
{
  int faces_num = BKE_pbvh_num_faces(pbvh);
  int *node_map = MEM_calloc_arrayN(faces_num, sizeof(int), __func__);
  for (int i = 0; i < faces_num; i++) {
    node_map[i] = -1;
  }

  for (int i = 0; i < pbvh->totnode; i++) {
    PBVHNode *node = pbvh->nodes + i;

    if (!(node->flag & PBVH_Leaf)) {
      continue;
    }

    switch (BKE_pbvh_type(pbvh)) {
      case PBVH_FACES: {
        for (int j = 0; j < node->totprim; j++) {
          int poly = pbvh->looptri[node->prim_indices[j]].poly;

          if (node_map[poly] >= 0 && node_map[poly] != i) {
            int old_i = node_map[poly];
            int prim_i = node->prim_indices - pbvh->prim_indices + j;

            printf("PBVH split error; poly: %d, prim_i: %d, node1: %d, node2: %d, totprim: %d\n",
                   poly,
                   prim_i,
                   old_i,
                   i,
                   node->totprim);
          }

          node_map[poly] = i;
        }
        break;
      }
      case PBVH_GRIDS:
        break;
      case PBVH_BMESH:
        break;
    }
  }

  MEM_SAFE_FREE(node_map);
}
#endif

/* Recursively build a node in the tree
 *
 * vb is the voxel box around all of the primitives contained in
 * this node.
 *
 * cb is the bounding box around all the centroids of the primitives
 * contained in this node
 *
 * offset and start indicate a range in the array of primitive indices
 */

static void build_sub(PBVH *pbvh,
                      int node_index,
                      BB *cb,
                      BBC *prim_bbc,
                      int offset,
                      int count,
                      int *prim_scratch,
                      int depth)
{
  int end;
  BB cb_backing;

  if (!prim_scratch) {
    prim_scratch = static_cast<int *>(MEM_malloc_arrayN(pbvh->totprim, sizeof(int), __func__));
  }

  /* Decide whether this is a leaf or not */
  const bool below_leaf_limit = count <= pbvh->leaf_limit || depth >= STACK_FIXED_DEPTH - 1;
  if (below_leaf_limit) {
    if (!leaf_needs_material_split(pbvh, offset, count)) {
      build_leaf(pbvh, node_index, prim_bbc, offset, count);

      if (node_index == 0) {
        MEM_SAFE_FREE(prim_scratch);
      }

      return;
    }
  }

  /* Add two child nodes */
  pbvh->nodes[node_index].children_offset = pbvh->totnode;
  pbvh_grow_nodes(pbvh, pbvh->totnode + 2);

  /* Update parent node bounding box */
  update_vb(pbvh, &pbvh->nodes[node_index], prim_bbc, offset, count);

  if (!below_leaf_limit) {
    /* Find axis with widest range of primitive centroids */
    if (!cb) {
      cb = &cb_backing;
      BB_reset(cb);
      for (int i = offset + count - 1; i >= offset; i--) {
        BB_expand(cb, prim_bbc[pbvh->prim_indices[i]].bcentroid);
      }
    }
    const int axis = BB_widest_axis(cb);

    /* Partition primitives along that axis */
    if (pbvh->header.type == PBVH_FACES) {
      end = partition_indices_faces(pbvh->prim_indices,
                                    prim_scratch,
                                    offset,
                                    offset + count,
                                    axis,
                                    (cb->bmax[axis] + cb->bmin[axis]) * 0.5f,
                                    prim_bbc,
                                    pbvh->looptri);
    }
    else {
      end = partition_indices_grids(pbvh->prim_indices,
                                    prim_scratch,
                                    offset,
                                    offset + count,
                                    axis,
                                    (cb->bmax[axis] + cb->bmin[axis]) * 0.5f,
                                    prim_bbc,
                                    pbvh->subdiv_ccg);
    }
  }
  else {
    /* Partition primitives by material */
    end = partition_indices_material(pbvh, offset, offset + count - 1);
  }

  /* Build children */
  build_sub(pbvh,
            pbvh->nodes[node_index].children_offset,
            nullptr,
            prim_bbc,
            offset,
            end - offset,
            prim_scratch,
            depth + 1);
  build_sub(pbvh,
            pbvh->nodes[node_index].children_offset + 1,
            nullptr,
            prim_bbc,
            end,
            offset + count - end,
            prim_scratch,
            depth + 1);

  if (node_index == 0) {
    MEM_SAFE_FREE(prim_scratch);
  }
}

static void pbvh_build(PBVH *pbvh, BB *cb, BBC *prim_bbc, int totprim)
{
  if (totprim != pbvh->totprim) {
    pbvh->totprim = totprim;
    if (pbvh->nodes) {
      MEM_freeN(pbvh->nodes);
    }
    if (pbvh->prim_indices) {
      MEM_freeN(pbvh->prim_indices);
    }
    pbvh->prim_indices = static_cast<int *>(MEM_mallocN(sizeof(int) * totprim, __func__));
    for (int i = 0; i < totprim; i++) {
      pbvh->prim_indices[i] = i;
    }
    pbvh->totnode = 0;
    if (pbvh->node_mem_count < 100) {
      pbvh->node_mem_count = 100;
      pbvh->nodes = static_cast<PBVHNode *>(
          MEM_callocN(sizeof(PBVHNode) * pbvh->node_mem_count, __func__));
    }
  }

  pbvh->totnode = 1;
  build_sub(pbvh, 0, cb, prim_bbc, 0, totprim, nullptr, 0);
}

static void pbvh_draw_args_init(PBVH *pbvh, PBVH_GPU_Args *args, PBVHNode *node)
{
  memset((void *)args, 0, sizeof(*args));

  args->pbvh_type = pbvh->header.type;
  args->mesh_verts_num = pbvh->totvert;
  args->mesh_grids_num = pbvh->totgrid;
  args->node = node;

  BKE_pbvh_node_num_verts(pbvh, node, nullptr, &args->node_verts_num);

  args->grid_hidden = pbvh->grid_hidden;
  args->face_sets_color_default = pbvh->face_sets_color_default;
  args->face_sets_color_seed = pbvh->face_sets_color_seed;
  args->vert_positions = pbvh->vert_positions;
  args->mloop = pbvh->mloop;
  args->polys = pbvh->polys;
  args->mlooptri = pbvh->looptri;

  if (ELEM(pbvh->header.type, PBVH_FACES, PBVH_GRIDS)) {
    args->hide_poly = pbvh->pdata ? static_cast<const bool *>(CustomData_get_layer_named(
                                        pbvh->pdata, CD_PROP_BOOL, ".hide_poly")) :
                                    nullptr;
  }

  switch (pbvh->header.type) {
    case PBVH_FACES:
      args->mesh_faces_num = pbvh->mesh->totpoly;
      args->vdata = pbvh->vdata;
      args->ldata = pbvh->ldata;
      args->pdata = pbvh->pdata;
      args->totprim = node->totprim;
      args->me = pbvh->mesh;
      args->polys = pbvh->polys;
      args->vert_normals = pbvh->vert_normals;

      args->active_color = pbvh->mesh->active_color_attribute;
      args->render_color = pbvh->mesh->default_color_attribute;

      args->prim_indices = node->prim_indices;
      args->face_sets = pbvh->face_sets;
      break;
    case PBVH_GRIDS:
      args->vdata = pbvh->vdata;
      args->ldata = pbvh->ldata;
      args->pdata = pbvh->pdata;
      args->ccg_key = pbvh->gridkey;
      args->me = pbvh->mesh;
      args->totprim = node->totprim;
      args->grid_indices = node->prim_indices;
      args->subdiv_ccg = pbvh->subdiv_ccg;
      args->face_sets = pbvh->face_sets;
      args->polys = pbvh->polys;

      args->active_color = pbvh->mesh->active_color_attribute;
      args->render_color = pbvh->mesh->default_color_attribute;

      args->mesh_grids_num = pbvh->totgrid;
      args->grids = pbvh->grids;
      args->gridfaces = pbvh->gridfaces;
      args->grid_flag_mats = pbvh->grid_flag_mats;
      args->vert_normals = pbvh->vert_normals;

      args->face_sets = pbvh->face_sets;
      break;
    case PBVH_BMESH:
      args->bm = pbvh->header.bm;
      args->vdata = &args->bm->vdata;
      args->ldata = &args->bm->ldata;
      args->pdata = &args->bm->pdata;
      args->bm_faces = node->bm_faces;
      args->bm_other_verts = node->bm_other_verts;
      args->bm_unique_vert = node->bm_unique_verts;
      args->totprim = BLI_gset_len(node->bm_faces);
      args->cd_mask_layer = CustomData_get_offset(&pbvh->header.bm->vdata, CD_PAINT_MASK);

      break;
  }
}

#ifdef VALIDATE_UNIQUE_NODE_FACES
static void pbvh_validate_node_prims(PBVH *pbvh)
{
  int totface = 0;

  if (pbvh->header.type == PBVH_BMESH) {
    return;
  }

  for (int i = 0; i < pbvh->totnode; i++) {
    PBVHNode *node = pbvh->nodes + i;

    if (!(node->flag & PBVH_Leaf)) {
      continue;
    }

    for (int j = 0; j < node->totprim; j++) {
      int poly;

      if (pbvh->header.type == PBVH_FACES) {
        poly = pbvh->looptri[node->prim_indices[j]].poly;
      }
      else {
        poly = BKE_subdiv_ccg_grid_to_face_index(pbvh->subdiv_ccg, node->prim_indices[j]);
      }

      totface = max_ii(totface, poly + 1);
    }
  }

  int *facemap = (int *)MEM_malloc_arrayN(totface, sizeof(*facemap), __func__);

  for (int i = 0; i < totface; i++) {
    facemap[i] = -1;
  }

  for (int i = 0; i < pbvh->totnode; i++) {
    PBVHNode *node = pbvh->nodes + i;

    if (!(node->flag & PBVH_Leaf)) {
      continue;
    }

    for (int j = 0; j < node->totprim; j++) {
      int poly;

      if (pbvh->header.type == PBVH_FACES) {
        poly = pbvh->looptri[node->prim_indices[j]].poly;
      }
      else {
        poly = BKE_subdiv_ccg_grid_to_face_index(pbvh->subdiv_ccg, node->prim_indices[j]);
      }

      if (facemap[poly] != -1 && facemap[poly] != i) {
        printf("%s: error: face spanned multiple nodes (old: %d new: %d)\n",
               __func__,
               facemap[poly],
               i);
      }

      facemap[poly] = i;
    }
  }
  MEM_SAFE_FREE(facemap);
}
#endif

void BKE_pbvh_build_mesh(PBVH *pbvh,
                         Mesh *mesh,
                         const MPoly *polys,
                         const MLoop *mloop,
                         float (*vert_positions)[3],
                         int totvert,
                         CustomData *vdata,
                         CustomData *ldata,
                         CustomData *pdata,
                         const MLoopTri *looptri,
                         int looptri_num)
{
  BBC *prim_bbc = nullptr;
  BB cb;

  pbvh->mesh = mesh;
  pbvh->header.type = PBVH_FACES;
  pbvh->polys = polys;
  pbvh->hide_poly = static_cast<bool *>(CustomData_get_layer_named_for_write(
      &mesh->pdata, CD_PROP_BOOL, ".hide_poly", mesh->totpoly));
  pbvh->material_indices = static_cast<const int *>(
      CustomData_get_layer_named(&mesh->pdata, CD_PROP_INT32, "material_index"));
  pbvh->mloop = mloop;
  pbvh->looptri = looptri;
  pbvh->vert_positions = vert_positions;
  BKE_mesh_vert_normals_ensure(mesh);
  pbvh->vert_normals = BKE_mesh_vert_normals_for_write(mesh);
  pbvh->hide_vert = static_cast<bool *>(CustomData_get_layer_named_for_write(
      &mesh->vdata, CD_PROP_BOOL, ".hide_vert", mesh->totvert));
  pbvh->vert_bitmap = static_cast<bool *>(
      MEM_calloc_arrayN(totvert, sizeof(bool), "bvh->vert_bitmap"));
  pbvh->totvert = totvert;

#ifdef TEST_PBVH_FACE_SPLIT
  /* Use lower limit to increase probability of
   * edge cases.
   */
  pbvh->leaf_limit = 100;
#else
  pbvh->leaf_limit = LEAF_LIMIT;
#endif

  pbvh->vdata = vdata;
  pbvh->ldata = ldata;
  pbvh->pdata = pdata;
  pbvh->faces_num = mesh->totpoly;

  pbvh->face_sets_color_seed = mesh->face_sets_color_seed;
  pbvh->face_sets_color_default = mesh->face_sets_color_default;

  BB_reset(&cb);

  /* For each face, store the AABB and the AABB centroid */
  prim_bbc = static_cast<BBC *>(MEM_mallocN(sizeof(BBC) * looptri_num, __func__));

  for (int i = 0; i < looptri_num; i++) {
    const MLoopTri *lt = &looptri[i];
    const int sides = 3;
    BBC *bbc = prim_bbc + i;

    BB_reset((BB *)bbc);

    for (int j = 0; j < sides; j++) {
      BB_expand((BB *)bbc, vert_positions[pbvh->mloop[lt->tri[j]].v]);
    }

    BBC_update_centroid(bbc);

    BB_expand(&cb, bbc->bcentroid);
  }

  if (looptri_num) {
    pbvh_build(pbvh, &cb, prim_bbc, looptri_num);

#ifdef TEST_PBVH_FACE_SPLIT
    test_face_boundaries(pbvh);
#endif
  }

  MEM_freeN(prim_bbc);

  /* Clear the bitmap so it can be used as an update tag later on. */
  memset(pbvh->vert_bitmap, 0, sizeof(bool) * totvert);

  BKE_pbvh_update_active_vcol(pbvh, mesh);

#ifdef VALIDATE_UNIQUE_NODE_FACES
  pbvh_validate_node_prims(pbvh);
#endif
}

void BKE_pbvh_build_grids(PBVH *pbvh,
                          CCGElem **grids,
                          int totgrid,
                          CCGKey *key,
                          void **gridfaces,
                          DMFlagMat *flagmats,
                          BLI_bitmap **grid_hidden,
                          Mesh *me,
                          SubdivCCG *subdiv_ccg)
{
  const int gridsize = key->grid_size;

  pbvh->header.type = PBVH_GRIDS;
  pbvh->grids = grids;
  pbvh->gridfaces = gridfaces;
  pbvh->grid_flag_mats = flagmats;
  pbvh->totgrid = totgrid;
  pbvh->gridkey = *key;
  pbvh->grid_hidden = grid_hidden;
  pbvh->subdiv_ccg = subdiv_ccg;
  pbvh->faces_num = me->totpoly;

  /* Find maximum number of grids per face. */
  int max_grids = 1;
  const blender::Span<MPoly> polys = me->polys();
  for (const int i : polys.index_range()) {
    max_grids = max_ii(max_grids, polys[i].totloop);
  }

  /* Ensure leaf limit is at least 4 so there's room
   * to split at original face boundaries.
   * Fixes #102209.
   */
  pbvh->leaf_limit = max_ii(LEAF_LIMIT / (gridsize * gridsize), max_grids);

  /* We need the base mesh attribute layout for PBVH draw. */
  pbvh->vdata = &me->vdata;
  pbvh->ldata = &me->ldata;
  pbvh->pdata = &me->pdata;

  pbvh->polys = me->polys().data();
  pbvh->mloop = me->loops().data();

  /* We also need the base mesh for PBVH draw. */
  pbvh->mesh = me;

  BB cb;
  BB_reset(&cb);

  /* For each grid, store the AABB and the AABB centroid */
  BBC *prim_bbc = static_cast<BBC *>(MEM_mallocN(sizeof(BBC) * totgrid, __func__));

  for (int i = 0; i < totgrid; i++) {
    CCGElem *grid = grids[i];
    BBC *bbc = prim_bbc + i;

    BB_reset((BB *)bbc);

    for (int j = 0; j < gridsize * gridsize; j++) {
      BB_expand((BB *)bbc, CCG_elem_offset_co(key, grid, j));
    }

    BBC_update_centroid(bbc);

    BB_expand(&cb, bbc->bcentroid);
  }

  if (totgrid) {
    pbvh_build(pbvh, &cb, prim_bbc, totgrid);

#ifdef TEST_PBVH_FACE_SPLIT
    test_face_boundaries(pbvh);
#endif
  }

  MEM_freeN(prim_bbc);
#ifdef VALIDATE_UNIQUE_NODE_FACES
  pbvh_validate_node_prims(pbvh);
#endif
}

PBVH *BKE_pbvh_new(PBVHType type)
{
  PBVH *pbvh = MEM_cnew<PBVH>(__func__);
  pbvh->respect_hide = true;
  pbvh->draw_cache_invalid = true;
  pbvh->header.type = type;

  /* Initialize this to true, instead of waiting for a draw engine
   * to set it.  Prevents a crash in draw manager instancing code.
   */
  pbvh->is_drawing = true;
  return pbvh;
}

void BKE_pbvh_free(PBVH *pbvh)
{
  for (int i = 0; i < pbvh->totnode; i++) {
    PBVHNode *node = &pbvh->nodes[i];

    if (node->flag & PBVH_Leaf) {
      if (node->draw_batches) {
        DRW_pbvh_node_free(node->draw_batches);
      }
      if (node->vert_indices) {
        MEM_freeN((void *)node->vert_indices);
      }
      if (node->loop_indices) {
        MEM_freeN(node->loop_indices);
      }
      if (node->face_vert_indices) {
        MEM_freeN((void *)node->face_vert_indices);
      }
      if (node->bm_faces) {
        BLI_gset_free(node->bm_faces, nullptr);
      }
      if (node->bm_unique_verts) {
        BLI_gset_free(node->bm_unique_verts, nullptr);
      }
      if (node->bm_other_verts) {
        BLI_gset_free(node->bm_other_verts, nullptr);
      }
    }

    if (node->flag & (PBVH_Leaf | PBVH_TexLeaf)) {
      pbvh_node_pixels_free(node);
    }
  }

  if (pbvh->deformed) {
    if (pbvh->vert_positions) {
      /* if pbvh was deformed, new memory was allocated for verts/faces -- free it */

      MEM_freeN((void *)pbvh->vert_positions);
    }
  }

  if (pbvh->looptri) {
    MEM_freeN((void *)pbvh->looptri);
  }

  if (pbvh->nodes) {
    MEM_freeN(pbvh->nodes);
  }

  if (pbvh->prim_indices) {
    MEM_freeN(pbvh->prim_indices);
  }

  MEM_SAFE_FREE(pbvh->vert_bitmap);

  pbvh_pixels_free(pbvh);

  MEM_freeN(pbvh);
}

static void pbvh_iter_begin(PBVHIter *iter,
                            PBVH *pbvh,
                            BKE_pbvh_SearchCallback scb,
                            void *search_data)
{
  iter->pbvh = pbvh;
  iter->scb = scb;
  iter->search_data = search_data;

  iter->stack = iter->stackfixed;
  iter->stackspace = STACK_FIXED_DEPTH;

  iter->stack[0].node = pbvh->nodes;
  iter->stack[0].revisiting = false;
  iter->stacksize = 1;
}

static void pbvh_iter_end(PBVHIter *iter)
{
  if (iter->stackspace > STACK_FIXED_DEPTH) {
    MEM_freeN(iter->stack);
  }
}

static void pbvh_stack_push(PBVHIter *iter, PBVHNode *node, bool revisiting)
{
  if (UNLIKELY(iter->stacksize == iter->stackspace)) {
    iter->stackspace *= 2;
    if (iter->stackspace != (STACK_FIXED_DEPTH * 2)) {
      iter->stack = static_cast<PBVHStack *>(
          MEM_reallocN(iter->stack, sizeof(PBVHStack) * iter->stackspace));
    }
    else {
      iter->stack = static_cast<PBVHStack *>(
          MEM_mallocN(sizeof(PBVHStack) * iter->stackspace, "PBVHStack"));
      memcpy(iter->stack, iter->stackfixed, sizeof(PBVHStack) * iter->stacksize);
    }
  }

  iter->stack[iter->stacksize].node = node;
  iter->stack[iter->stacksize].revisiting = revisiting;
  iter->stacksize++;
}

static PBVHNode *pbvh_iter_next(PBVHIter *iter, PBVHNodeFlags leaf_flag)
{
  /* purpose here is to traverse tree, visiting child nodes before their
   * parents, this order is necessary for e.g. computing bounding boxes */

  while (iter->stacksize) {
    /* pop node */
    iter->stacksize--;
    PBVHNode *node = iter->stack[iter->stacksize].node;

    /* on a mesh with no faces this can happen
     * can remove this check if we know meshes have at least 1 face */
    if (node == nullptr) {
      return nullptr;
    }

    bool revisiting = iter->stack[iter->stacksize].revisiting;

    /* revisiting node already checked */
    if (revisiting) {
      return node;
    }

    if (iter->scb && !iter->scb(node, iter->search_data)) {
      continue; /* don't traverse, outside of search zone */
    }

    if (node->flag & leaf_flag) {
      /* immediately hit leaf node */
      return node;
    }

    /* come back later when children are done */
    pbvh_stack_push(iter, node, true);

    /* push two child nodes on the stack */
    pbvh_stack_push(iter, iter->pbvh->nodes + node->children_offset + 1, false);
    pbvh_stack_push(iter, iter->pbvh->nodes + node->children_offset, false);
  }

  return nullptr;
}

static PBVHNode *pbvh_iter_next_occluded(PBVHIter *iter)
{
  while (iter->stacksize) {
    /* pop node */
    iter->stacksize--;
    PBVHNode *node = iter->stack[iter->stacksize].node;

    /* on a mesh with no faces this can happen
     * can remove this check if we know meshes have at least 1 face */
    if (node == nullptr) {
      return nullptr;
    }

    if (iter->scb && !iter->scb(node, iter->search_data)) {
      continue; /* don't traverse, outside of search zone */
    }

    if (node->flag & PBVH_Leaf) {
      /* immediately hit leaf node */
      return node;
    }

    pbvh_stack_push(iter, iter->pbvh->nodes + node->children_offset + 1, false);
    pbvh_stack_push(iter, iter->pbvh->nodes + node->children_offset, false);
  }

  return nullptr;
}

void BKE_pbvh_search_gather_ex(PBVH *pbvh,
                               BKE_pbvh_SearchCallback scb,
                               void *search_data,
                               PBVHNode ***r_array,
                               int *r_tot,
                               PBVHNodeFlags leaf_flag)
{
  PBVHIter iter;
  PBVHNode **array = nullptr, *node;
  int tot = 0, space = 0;

  pbvh_iter_begin(&iter, pbvh, scb, search_data);

  while ((node = pbvh_iter_next(&iter, leaf_flag))) {
    if (node->flag & leaf_flag) {
      if (UNLIKELY(tot == space)) {
        /* resize array if needed */
        space = (tot == 0) ? 32 : space * 2;
        array = static_cast<PBVHNode **>(
            MEM_recallocN_id(array, sizeof(PBVHNode *) * space, __func__));
      }

      array[tot] = node;
      tot++;
    }
  }

  pbvh_iter_end(&iter);

  if (tot == 0 && array) {
    MEM_freeN(array);
    array = nullptr;
  }

  *r_array = array;
  *r_tot = tot;
}

void BKE_pbvh_search_gather(
    PBVH *pbvh, BKE_pbvh_SearchCallback scb, void *search_data, PBVHNode ***r_array, int *r_tot)
{
  BKE_pbvh_search_gather_ex(pbvh, scb, search_data, r_array, r_tot, PBVH_Leaf);
}

void BKE_pbvh_search_callback(PBVH *pbvh,
                              BKE_pbvh_SearchCallback scb,
                              void *search_data,
                              BKE_pbvh_HitCallback hcb,
                              void *hit_data)
{
  PBVHIter iter;
  PBVHNode *node;

  pbvh_iter_begin(&iter, pbvh, scb, search_data);

  while ((node = pbvh_iter_next(&iter, PBVH_Leaf))) {
    if (node->flag & PBVH_Leaf) {
      hcb(node, hit_data);
    }
  }

  pbvh_iter_end(&iter);
}

struct node_tree {
  PBVHNode *data;

  node_tree *left;
  node_tree *right;
};

static void node_tree_insert(node_tree *tree, node_tree *new_node)
{
  if (new_node->data->tmin < tree->data->tmin) {
    if (tree->left) {
      node_tree_insert(tree->left, new_node);
    }
    else {
      tree->left = new_node;
    }
  }
  else {
    if (tree->right) {
      node_tree_insert(tree->right, new_node);
    }
    else {
      tree->right = new_node;
    }
  }
}

static void traverse_tree(node_tree *tree,
                          BKE_pbvh_HitOccludedCallback hcb,
                          void *hit_data,
                          float *tmin)
{
  if (tree->left) {
    traverse_tree(tree->left, hcb, hit_data, tmin);
  }

  hcb(tree->data, hit_data, tmin);

  if (tree->right) {
    traverse_tree(tree->right, hcb, hit_data, tmin);
  }
}

static void free_tree(node_tree *tree)
{
  if (tree->left) {
    free_tree(tree->left);
    tree->left = nullptr;
  }

  if (tree->right) {
    free_tree(tree->right);
    tree->right = nullptr;
  }

  free(tree);
}

float BKE_pbvh_node_get_tmin(PBVHNode *node)
{
  return node->tmin;
}

static void BKE_pbvh_search_callback_occluded(PBVH *pbvh,
                                              BKE_pbvh_SearchCallback scb,
                                              void *search_data,
                                              BKE_pbvh_HitOccludedCallback hcb,
                                              void *hit_data)
{
  PBVHIter iter;
  PBVHNode *node;
  node_tree *tree = nullptr;

  pbvh_iter_begin(&iter, pbvh, scb, search_data);

  while ((node = pbvh_iter_next_occluded(&iter))) {
    if (node->flag & PBVH_Leaf) {
      node_tree *new_node = static_cast<node_tree *>(malloc(sizeof(node_tree)));

      new_node->data = node;

      new_node->left = nullptr;
      new_node->right = nullptr;

      if (tree) {
        node_tree_insert(tree, new_node);
      }
      else {
        tree = new_node;
      }
    }
  }

  pbvh_iter_end(&iter);

  if (tree) {
    float tmin = FLT_MAX;
    traverse_tree(tree, hcb, hit_data, &tmin);
    free_tree(tree);
  }
}

static bool update_search_cb(PBVHNode *node, void *data_v)
{
  int flag = POINTER_AS_INT(data_v);

  if (node->flag & PBVH_Leaf) {
    return (node->flag & flag) != 0;
  }

  return true;
}

struct PBVHUpdateData {
  PBVH *pbvh;
  PBVHNode **nodes;
  int totnode;

  float (*vert_normals)[3];
  int flag;
  bool show_sculpt_face_sets;
  PBVHAttrReq *attrs;
  int attrs_num;
};

static void pbvh_update_normals_clear_task_cb(void *__restrict userdata,
                                              const int n,
                                              const TaskParallelTLS *__restrict /*tls*/)
{
  PBVHUpdateData *data = static_cast<PBVHUpdateData *>(userdata);
  PBVH *pbvh = data->pbvh;
  PBVHNode *node = data->nodes[n];
  float(*vert_normals)[3] = data->vert_normals;

  if (node->flag & PBVH_UpdateNormals) {
    const int *verts = node->vert_indices;
    const int totvert = node->uniq_verts;
    for (int i = 0; i < totvert; i++) {
      const int v = verts[i];
      if (pbvh->vert_bitmap[v]) {
        zero_v3(vert_normals[v]);
      }
    }
  }
}

static void pbvh_update_normals_accum_task_cb(void *__restrict userdata,
                                              const int n,
                                              const TaskParallelTLS *__restrict /*tls*/)
{
  PBVHUpdateData *data = static_cast<PBVHUpdateData *>(userdata);

  PBVH *pbvh = data->pbvh;
  PBVHNode *node = data->nodes[n];
  float(*vert_normals)[3] = data->vert_normals;

  if (node->flag & PBVH_UpdateNormals) {
    uint mpoly_prev = UINT_MAX;
    blender::float3 fn;

    const int *faces = node->prim_indices;
    const int totface = node->totprim;

    for (int i = 0; i < totface; i++) {
      const MLoopTri *lt = &pbvh->looptri[faces[i]];
      const uint vtri[3] = {
          pbvh->mloop[lt->tri[0]].v,
          pbvh->mloop[lt->tri[1]].v,
          pbvh->mloop[lt->tri[2]].v,
      };
      const int sides = 3;

      /* Face normal and mask */
      if (lt->poly != mpoly_prev) {
<<<<<<< HEAD
        const MPoly *poly = &pbvh->polys[lt->poly];
        fn = blender::bke::mesh::poly_normal_calc(
            {reinterpret_cast<const blender::float3 *>(pbvh->vert_positions), pbvh->totvert},
            {&pbvh->mloop[poly->loopstart], poly->totloop});
=======
        const MPoly &poly = pbvh->polys[lt->poly];
        BKE_mesh_calc_poly_normal(&poly, &pbvh->mloop[poly.loopstart], pbvh->vert_positions, fn);
>>>>>>> 915ff8d1
        mpoly_prev = lt->poly;
      }

      for (int j = sides; j--;) {
        const int v = vtri[j];

        if (pbvh->vert_bitmap[v]) {
          /* NOTE: This avoids `lock, add_v3_v3, unlock`
           * and is five to ten times quicker than a spin-lock.
           * Not exact equivalent though, since atomicity is only ensured for one component
           * of the vector at a time, but here it shall not make any sensible difference. */
          for (int k = 3; k--;) {
            atomic_add_and_fetch_fl(&vert_normals[v][k], fn[k]);
          }
        }
      }
    }
  }
}

static void pbvh_update_normals_store_task_cb(void *__restrict userdata,
                                              const int n,
                                              const TaskParallelTLS *__restrict /*tls*/)
{
  PBVHUpdateData *data = static_cast<PBVHUpdateData *>(userdata);
  PBVH *pbvh = data->pbvh;
  PBVHNode *node = data->nodes[n];
  float(*vert_normals)[3] = data->vert_normals;

  if (node->flag & PBVH_UpdateNormals) {
    const int *verts = node->vert_indices;
    const int totvert = node->uniq_verts;

    for (int i = 0; i < totvert; i++) {
      const int v = verts[i];

      /* No atomics necessary because we are iterating over uniq_verts only,
       * so we know only this thread will handle this vertex. */
      if (pbvh->vert_bitmap[v]) {
        normalize_v3(vert_normals[v]);
        pbvh->vert_bitmap[v] = false;
      }
    }

    node->flag &= ~PBVH_UpdateNormals;
  }
}

static void pbvh_faces_update_normals(PBVH *pbvh, PBVHNode **nodes, int totnode)
{
  /* subtle assumptions:
   * - We know that for all edited vertices, the nodes with faces
   *   adjacent to these vertices have been marked with PBVH_UpdateNormals.
   *   This is true because if the vertex is inside the brush radius, the
   *   bounding box of its adjacent faces will be as well.
   * - However this is only true for the vertices that have actually been
   *   edited, not for all vertices in the nodes marked for update, so we
   *   can only update vertices marked in the `vert_bitmap`.
   */

  PBVHUpdateData data{};
  data.pbvh = pbvh;
  data.nodes = nodes;
  data.vert_normals = pbvh->vert_normals;

  TaskParallelSettings settings;
  BKE_pbvh_parallel_range_settings(&settings, true, totnode);

  /* Zero normals before accumulation. */
  BLI_task_parallel_range(0, totnode, &data, pbvh_update_normals_clear_task_cb, &settings);
  BLI_task_parallel_range(0, totnode, &data, pbvh_update_normals_accum_task_cb, &settings);
  BLI_task_parallel_range(0, totnode, &data, pbvh_update_normals_store_task_cb, &settings);
}

static void pbvh_update_mask_redraw_task_cb(void *__restrict userdata,
                                            const int n,
                                            const TaskParallelTLS *__restrict /*tls*/)
{

  PBVHUpdateData *data = static_cast<PBVHUpdateData *>(userdata);
  PBVH *pbvh = data->pbvh;
  PBVHNode *node = data->nodes[n];
  if (node->flag & PBVH_UpdateMask) {

    bool has_unmasked = false;
    bool has_masked = true;
    if (node->flag & PBVH_Leaf) {
      PBVHVertexIter vd;

      BKE_pbvh_vertex_iter_begin (pbvh, node, vd, PBVH_ITER_ALL) {
        if (vd.mask && *vd.mask < 1.0f) {
          has_unmasked = true;
        }
        if (vd.mask && *vd.mask > 0.0f) {
          has_masked = false;
        }
      }
      BKE_pbvh_vertex_iter_end;
    }
    else {
      has_unmasked = true;
      has_masked = true;
    }
    BKE_pbvh_node_fully_masked_set(node, !has_unmasked);
    BKE_pbvh_node_fully_unmasked_set(node, has_masked);

    node->flag &= ~PBVH_UpdateMask;
  }
}

static void pbvh_update_mask_redraw(PBVH *pbvh, PBVHNode **nodes, int totnode, int flag)
{
  PBVHUpdateData data{};
  data.pbvh = pbvh;
  data.nodes = nodes;
  data.flag = flag;

  TaskParallelSettings settings;
  BKE_pbvh_parallel_range_settings(&settings, true, totnode);
  BLI_task_parallel_range(0, totnode, &data, pbvh_update_mask_redraw_task_cb, &settings);
}

static void pbvh_update_visibility_redraw_task_cb(void *__restrict userdata,
                                                  const int n,
                                                  const TaskParallelTLS *__restrict /*tls*/)
{

  PBVHUpdateData *data = static_cast<PBVHUpdateData *>(userdata);
  PBVH *pbvh = data->pbvh;
  PBVHNode *node = data->nodes[n];
  if (node->flag & PBVH_UpdateVisibility) {
    node->flag &= ~PBVH_UpdateVisibility;
    BKE_pbvh_node_fully_hidden_set(node, true);
    if (node->flag & PBVH_Leaf) {
      PBVHVertexIter vd;
      BKE_pbvh_vertex_iter_begin (pbvh, node, vd, PBVH_ITER_ALL) {
        if (vd.visible) {
          BKE_pbvh_node_fully_hidden_set(node, false);
          return;
        }
      }
      BKE_pbvh_vertex_iter_end;
    }
  }
}

static void pbvh_update_visibility_redraw(PBVH *pbvh, PBVHNode **nodes, int totnode, int flag)
{
  PBVHUpdateData data{};
  data.pbvh = pbvh;
  data.nodes = nodes;
  data.flag = flag;

  TaskParallelSettings settings;
  BKE_pbvh_parallel_range_settings(&settings, true, totnode);
  BLI_task_parallel_range(0, totnode, &data, pbvh_update_visibility_redraw_task_cb, &settings);
}

static void pbvh_update_BB_redraw_task_cb(void *__restrict userdata,
                                          const int n,
                                          const TaskParallelTLS *__restrict /*tls*/)
{
  PBVHUpdateData *data = static_cast<PBVHUpdateData *>(userdata);
  PBVH *pbvh = data->pbvh;
  PBVHNode *node = data->nodes[n];
  const int flag = data->flag;

  if ((flag & PBVH_UpdateBB) && (node->flag & PBVH_UpdateBB)) {
    /* don't clear flag yet, leave it for flushing later */
    /* Note that bvh usage is read-only here, so no need to thread-protect it. */
    update_node_vb(pbvh, node);
  }

  if ((flag & PBVH_UpdateOriginalBB) && (node->flag & PBVH_UpdateOriginalBB)) {
    node->orig_vb = node->vb;
  }

  if ((flag & PBVH_UpdateRedraw) && (node->flag & PBVH_UpdateRedraw)) {
    node->flag &= ~PBVH_UpdateRedraw;
  }
}

void pbvh_update_BB_redraw(PBVH *pbvh, PBVHNode **nodes, int totnode, int flag)
{
  /* update BB, redraw flag */
  PBVHUpdateData data{};
  data.pbvh = pbvh;
  data.nodes = nodes;
  data.flag = flag;

  TaskParallelSettings settings;
  BKE_pbvh_parallel_range_settings(&settings, true, totnode);
  BLI_task_parallel_range(0, totnode, &data, pbvh_update_BB_redraw_task_cb, &settings);
}

bool BKE_pbvh_get_color_layer(const Mesh *me, CustomDataLayer **r_layer, eAttrDomain *r_attr)
{
  CustomDataLayer *layer = BKE_id_attributes_color_find(&me->id, me->active_color_attribute);

  if (!layer || !ELEM(layer->type, CD_PROP_COLOR, CD_PROP_BYTE_COLOR)) {
    *r_layer = nullptr;
    *r_attr = ATTR_DOMAIN_POINT;
    return false;
  }

  eAttrDomain domain = BKE_id_attribute_domain(&me->id, layer);

  if (!ELEM(domain, ATTR_DOMAIN_POINT, ATTR_DOMAIN_CORNER)) {
    *r_layer = nullptr;
    *r_attr = ATTR_DOMAIN_POINT;
    return false;
  }

  *r_layer = layer;
  *r_attr = domain;

  return true;
}

static void pbvh_update_draw_buffer_cb(void *__restrict userdata,
                                       const int n,
                                       const TaskParallelTLS *__restrict /*tls*/)
{
  /* Create and update draw buffers. The functions called here must not
   * do any OpenGL calls. Flags are not cleared immediately, that happens
   * after GPU_pbvh_buffer_flush() which does the final OpenGL calls. */
  PBVHUpdateData *data = static_cast<PBVHUpdateData *>(userdata);
  PBVH *pbvh = data->pbvh;
  PBVHNode *node = data->nodes[n];

  if (node->flag & PBVH_RebuildDrawBuffers) {
    PBVH_GPU_Args args;
    pbvh_draw_args_init(pbvh, &args, node);

    node->draw_batches = DRW_pbvh_node_create(&args);
  }

  if (node->flag & PBVH_UpdateDrawBuffers) {
    node->debug_draw_gen++;

    if (node->draw_batches) {
      PBVH_GPU_Args args;

      pbvh_draw_args_init(pbvh, &args, node);
      DRW_pbvh_node_update(node->draw_batches, &args);
    }
  }
}

void pbvh_free_draw_buffers(PBVH * /*pbvh*/, PBVHNode *node)
{
  if (node->draw_batches) {
    DRW_pbvh_node_free(node->draw_batches);
    node->draw_batches = nullptr;
  }
}

static void pbvh_update_draw_buffers(PBVH *pbvh, PBVHNode **nodes, int totnode, int update_flag)
{
  const CustomData *vdata;

  switch (pbvh->header.type) {
    case PBVH_BMESH:
      if (!pbvh->header.bm) {
        /* BMesh hasn't been created yet */
        return;
      }

      vdata = &pbvh->header.bm->vdata;
      break;
    case PBVH_FACES:
      vdata = pbvh->vdata;
      break;
    case PBVH_GRIDS:
      vdata = nullptr;
      break;
  }
  UNUSED_VARS(vdata);

  if ((update_flag & PBVH_RebuildDrawBuffers) || ELEM(pbvh->header.type, PBVH_GRIDS, PBVH_BMESH)) {
    /* Free buffers uses OpenGL, so not in parallel. */
    for (int n = 0; n < totnode; n++) {
      PBVHNode *node = nodes[n];
      if (node->flag & PBVH_RebuildDrawBuffers) {
        pbvh_free_draw_buffers(pbvh, node);
      }
      else if ((node->flag & PBVH_UpdateDrawBuffers) && node->draw_batches) {
        PBVH_GPU_Args args;

        pbvh_draw_args_init(pbvh, &args, node);
        DRW_pbvh_update_pre(node->draw_batches, &args);
      }
    }
  }

  /* Parallel creation and update of draw buffers. */
  PBVHUpdateData data{};
  data.pbvh = pbvh;
  data.nodes = nodes;

  TaskParallelSettings settings;
  BKE_pbvh_parallel_range_settings(&settings, true, totnode);
  BLI_task_parallel_range(0, totnode, &data, pbvh_update_draw_buffer_cb, &settings);

  for (int i = 0; i < totnode; i++) {
    PBVHNode *node = nodes[i];

    if (node->flag & PBVH_UpdateDrawBuffers) {
      /* Flush buffers uses OpenGL, so not in parallel. */

      if (node->draw_batches) {
        DRW_pbvh_node_gpu_flush(node->draw_batches);
      }
    }

    node->flag &= ~(PBVH_RebuildDrawBuffers | PBVH_UpdateDrawBuffers);
  }
}

static int pbvh_flush_bb(PBVH *pbvh, PBVHNode *node, int flag)
{
  int update = 0;

  /* Difficult to multi-thread well, we just do single threaded recursive. */
  if (node->flag & PBVH_Leaf) {
    if (flag & PBVH_UpdateBB) {
      update |= (node->flag & PBVH_UpdateBB);
      node->flag &= ~PBVH_UpdateBB;
    }

    if (flag & PBVH_UpdateOriginalBB) {
      update |= (node->flag & PBVH_UpdateOriginalBB);
      node->flag &= ~PBVH_UpdateOriginalBB;
    }

    return update;
  }

  update |= pbvh_flush_bb(pbvh, pbvh->nodes + node->children_offset, flag);
  update |= pbvh_flush_bb(pbvh, pbvh->nodes + node->children_offset + 1, flag);

  if (update & PBVH_UpdateBB) {
    update_node_vb(pbvh, node);
  }
  if (update & PBVH_UpdateOriginalBB) {
    node->orig_vb = node->vb;
  }

  return update;
}

void BKE_pbvh_update_bounds(PBVH *pbvh, int flag)
{
  if (!pbvh->nodes) {
    return;
  }

  PBVHNode **nodes;
  int totnode;

  BKE_pbvh_search_gather(pbvh, update_search_cb, POINTER_FROM_INT(flag), &nodes, &totnode);

  if (flag & (PBVH_UpdateBB | PBVH_UpdateOriginalBB | PBVH_UpdateRedraw)) {
    pbvh_update_BB_redraw(pbvh, nodes, totnode, flag);
  }

  if (flag & (PBVH_UpdateBB | PBVH_UpdateOriginalBB)) {
    pbvh_flush_bb(pbvh, pbvh->nodes, flag);
  }

  MEM_SAFE_FREE(nodes);
}

void BKE_pbvh_update_vertex_data(PBVH *pbvh, int flag)
{
  if (!pbvh->nodes) {
    return;
  }

  PBVHNode **nodes;
  int totnode;

  BKE_pbvh_search_gather(pbvh, update_search_cb, POINTER_FROM_INT(flag), &nodes, &totnode);

  if (flag & (PBVH_UpdateMask)) {
    pbvh_update_mask_redraw(pbvh, nodes, totnode, flag);
  }

  if (flag & (PBVH_UpdateColor)) {
    for (int i = 0; i < totnode; i++) {
      nodes[i]->flag |= PBVH_UpdateRedraw | PBVH_UpdateDrawBuffers | PBVH_UpdateColor;
    }
  }

  if (flag & (PBVH_UpdateVisibility)) {
    pbvh_update_visibility_redraw(pbvh, nodes, totnode, flag);
  }

  if (nodes) {
    MEM_freeN(nodes);
  }
}

static void pbvh_faces_node_visibility_update(PBVH *pbvh, PBVHNode *node)
{
  int totvert, i;
  BKE_pbvh_node_num_verts(pbvh, node, nullptr, &totvert);
  const int *vert_indices = BKE_pbvh_node_get_vert_indices(node);

  if (pbvh->hide_vert == nullptr) {
    BKE_pbvh_node_fully_hidden_set(node, false);
    return;
  }
  for (i = 0; i < totvert; i++) {
    if (!(pbvh->hide_vert[vert_indices[i]])) {
      BKE_pbvh_node_fully_hidden_set(node, false);
      return;
    }
  }

  BKE_pbvh_node_fully_hidden_set(node, true);
}

static void pbvh_grids_node_visibility_update(PBVH *pbvh, PBVHNode *node)
{
  CCGElem **grids;
  BLI_bitmap **grid_hidden;
  int *grid_indices, totgrid, i;

  BKE_pbvh_node_get_grids(pbvh, node, &grid_indices, &totgrid, nullptr, nullptr, &grids);
  grid_hidden = BKE_pbvh_grid_hidden(pbvh);
  CCGKey key = *BKE_pbvh_get_grid_key(pbvh);

  for (i = 0; i < totgrid; i++) {
    int g = grid_indices[i], x, y;
    BLI_bitmap *gh = grid_hidden[g];

    if (!gh) {
      BKE_pbvh_node_fully_hidden_set(node, false);
      return;
    }

    for (y = 0; y < key.grid_size; y++) {
      for (x = 0; x < key.grid_size; x++) {
        if (!BLI_BITMAP_TEST(gh, y * key.grid_size + x)) {
          BKE_pbvh_node_fully_hidden_set(node, false);
          return;
        }
      }
    }
  }
  BKE_pbvh_node_fully_hidden_set(node, true);
}

static void pbvh_bmesh_node_visibility_update(PBVHNode *node)
{
  GSet *unique, *other;

  unique = BKE_pbvh_bmesh_node_unique_verts(node);
  other = BKE_pbvh_bmesh_node_other_verts(node);

  GSetIterator gs_iter;

  GSET_ITER (gs_iter, unique) {
    BMVert *v = static_cast<BMVert *>(BLI_gsetIterator_getKey(&gs_iter));
    if (!BM_elem_flag_test(v, BM_ELEM_HIDDEN)) {
      BKE_pbvh_node_fully_hidden_set(node, false);
      return;
    }
  }

  GSET_ITER (gs_iter, other) {
    BMVert *v = static_cast<BMVert *>(BLI_gsetIterator_getKey(&gs_iter));
    if (!BM_elem_flag_test(v, BM_ELEM_HIDDEN)) {
      BKE_pbvh_node_fully_hidden_set(node, false);
      return;
    }
  }

  BKE_pbvh_node_fully_hidden_set(node, true);
}

static void pbvh_update_visibility_task_cb(void *__restrict userdata,
                                           const int n,
                                           const TaskParallelTLS *__restrict /*tls*/)
{

  PBVHUpdateData *data = static_cast<PBVHUpdateData *>(userdata);
  PBVH *pbvh = data->pbvh;
  PBVHNode *node = data->nodes[n];
  if (node->flag & PBVH_UpdateVisibility) {
    switch (BKE_pbvh_type(pbvh)) {
      case PBVH_FACES:
        pbvh_faces_node_visibility_update(pbvh, node);
        break;
      case PBVH_GRIDS:
        pbvh_grids_node_visibility_update(pbvh, node);
        break;
      case PBVH_BMESH:
        pbvh_bmesh_node_visibility_update(node);
        break;
    }
    node->flag &= ~PBVH_UpdateVisibility;
  }
}

static void pbvh_update_visibility(PBVH *pbvh, PBVHNode **nodes, int totnode)
{
  PBVHUpdateData data{};
  data.pbvh = pbvh;
  data.nodes = nodes;

  TaskParallelSettings settings;
  BKE_pbvh_parallel_range_settings(&settings, true, totnode);
  BLI_task_parallel_range(0, totnode, &data, pbvh_update_visibility_task_cb, &settings);
}

void BKE_pbvh_update_visibility(PBVH *pbvh)
{
  if (!pbvh->nodes) {
    return;
  }

  PBVHNode **nodes;
  int totnode;

  BKE_pbvh_search_gather(
      pbvh, update_search_cb, POINTER_FROM_INT(PBVH_UpdateVisibility), &nodes, &totnode);
  pbvh_update_visibility(pbvh, nodes, totnode);

  if (nodes) {
    MEM_freeN(nodes);
  }
}

void BKE_pbvh_redraw_BB(PBVH *pbvh, float bb_min[3], float bb_max[3])
{
  PBVHIter iter;
  PBVHNode *node;
  BB bb;

  BB_reset(&bb);

  pbvh_iter_begin(&iter, pbvh, nullptr, nullptr);

  while ((node = pbvh_iter_next(&iter, PBVH_Leaf))) {
    if (node->flag & PBVH_UpdateRedraw) {
      BB_expand_with_bb(&bb, &node->vb);
    }
  }

  pbvh_iter_end(&iter);

  copy_v3_v3(bb_min, bb.bmin);
  copy_v3_v3(bb_max, bb.bmax);
}

void BKE_pbvh_get_grid_updates(PBVH *pbvh, bool clear, void ***r_gridfaces, int *r_totface)
{
  GSet *face_set = BLI_gset_ptr_new(__func__);
  PBVHNode *node;
  PBVHIter iter;

  pbvh_iter_begin(&iter, pbvh, nullptr, nullptr);

  while ((node = pbvh_iter_next(&iter, PBVH_Leaf))) {
    if (node->flag & PBVH_UpdateNormals) {
      for (uint i = 0; i < node->totprim; i++) {
        void *face = pbvh->gridfaces[node->prim_indices[i]];
        BLI_gset_add(face_set, face);
      }

      if (clear) {
        node->flag &= ~PBVH_UpdateNormals;
      }
    }
  }

  pbvh_iter_end(&iter);

  const int tot = BLI_gset_len(face_set);
  if (tot == 0) {
    *r_totface = 0;
    *r_gridfaces = nullptr;
    BLI_gset_free(face_set, nullptr);
    return;
  }

  void **faces = static_cast<void **>(MEM_mallocN(sizeof(*faces) * tot, __func__));

  GSetIterator gs_iter;
  int i;
  GSET_ITER_INDEX (gs_iter, face_set, i) {
    faces[i] = BLI_gsetIterator_getKey(&gs_iter);
  }

  BLI_gset_free(face_set, nullptr);

  *r_totface = tot;
  *r_gridfaces = faces;
}

/***************************** PBVH Access ***********************************/

bool BKE_pbvh_has_faces(const PBVH *pbvh)
{
  if (pbvh->header.type == PBVH_BMESH) {
    return (pbvh->header.bm->totface != 0);
  }

  return (pbvh->totprim != 0);
}

void BKE_pbvh_bounding_box(const PBVH *pbvh, float min[3], float max[3])
{
  if (pbvh->totnode) {
    const BB *bb = &pbvh->nodes[0].vb;
    copy_v3_v3(min, bb->bmin);
    copy_v3_v3(max, bb->bmax);
  }
  else {
    zero_v3(min);
    zero_v3(max);
  }
}

BLI_bitmap **BKE_pbvh_grid_hidden(const PBVH *pbvh)
{
  BLI_assert(pbvh->header.type == PBVH_GRIDS);
  return pbvh->grid_hidden;
}

const CCGKey *BKE_pbvh_get_grid_key(const PBVH *pbvh)
{
  BLI_assert(pbvh->header.type == PBVH_GRIDS);
  return &pbvh->gridkey;
}

CCGElem **BKE_pbvh_get_grids(const PBVH *pbvh)
{
  BLI_assert(pbvh->header.type == PBVH_GRIDS);
  return pbvh->grids;
}

BLI_bitmap **BKE_pbvh_get_grid_visibility(const PBVH *pbvh)
{
  BLI_assert(pbvh->header.type == PBVH_GRIDS);
  return pbvh->grid_hidden;
}

int BKE_pbvh_get_grid_num_verts(const PBVH *pbvh)
{
  BLI_assert(pbvh->header.type == PBVH_GRIDS);
  return pbvh->totgrid * pbvh->gridkey.grid_area;
}

int BKE_pbvh_get_grid_num_faces(const PBVH *pbvh)
{
  BLI_assert(pbvh->header.type == PBVH_GRIDS);
  return pbvh->totgrid * (pbvh->gridkey.grid_size - 1) * (pbvh->gridkey.grid_size - 1);
}

/***************************** Node Access ***********************************/

void BKE_pbvh_node_mark_update(PBVHNode *node)
{
  node->flag |= PBVH_UpdateNormals | PBVH_UpdateBB | PBVH_UpdateOriginalBB |
                PBVH_UpdateDrawBuffers | PBVH_UpdateRedraw | PBVH_RebuildPixels;
}

void BKE_pbvh_node_mark_update_mask(PBVHNode *node)
{
  node->flag |= PBVH_UpdateMask | PBVH_UpdateDrawBuffers | PBVH_UpdateRedraw;
}

void BKE_pbvh_node_mark_update_color(PBVHNode *node)
{
  node->flag |= PBVH_UpdateColor | PBVH_UpdateDrawBuffers | PBVH_UpdateRedraw;
}

void BKE_pbvh_node_mark_update_face_sets(PBVHNode *node)
{
  node->flag |= PBVH_UpdateDrawBuffers | PBVH_UpdateRedraw;
}

void BKE_pbvh_mark_rebuild_pixels(PBVH *pbvh)
{
  for (int n = 0; n < pbvh->totnode; n++) {
    PBVHNode *node = &pbvh->nodes[n];
    if (node->flag & PBVH_Leaf) {
      node->flag |= PBVH_RebuildPixels;
    }
  }
}

void BKE_pbvh_node_mark_update_visibility(PBVHNode *node)
{
  node->flag |= PBVH_UpdateVisibility | PBVH_RebuildDrawBuffers | PBVH_UpdateDrawBuffers |
                PBVH_UpdateRedraw;
}

void BKE_pbvh_node_mark_rebuild_draw(PBVHNode *node)
{
  node->flag |= PBVH_RebuildDrawBuffers | PBVH_UpdateDrawBuffers | PBVH_UpdateRedraw;
}

void BKE_pbvh_node_mark_redraw(PBVHNode *node)
{
  node->flag |= PBVH_UpdateDrawBuffers | PBVH_UpdateRedraw;
}

void BKE_pbvh_node_mark_normals_update(PBVHNode *node)
{
  node->flag |= PBVH_UpdateNormals;
}

void BKE_pbvh_node_fully_hidden_set(PBVHNode *node, int fully_hidden)
{
  BLI_assert(node->flag & PBVH_Leaf);

  if (fully_hidden) {
    node->flag |= PBVH_FullyHidden;
  }
  else {
    node->flag &= ~PBVH_FullyHidden;
  }
}

bool BKE_pbvh_node_fully_hidden_get(PBVHNode *node)
{
  return (node->flag & PBVH_Leaf) && (node->flag & PBVH_FullyHidden);
}

void BKE_pbvh_node_fully_masked_set(PBVHNode *node, int fully_masked)
{
  BLI_assert(node->flag & PBVH_Leaf);

  if (fully_masked) {
    node->flag |= PBVH_FullyMasked;
  }
  else {
    node->flag &= ~PBVH_FullyMasked;
  }
}

bool BKE_pbvh_node_fully_masked_get(PBVHNode *node)
{
  return (node->flag & PBVH_Leaf) && (node->flag & PBVH_FullyMasked);
}

void BKE_pbvh_node_fully_unmasked_set(PBVHNode *node, int fully_masked)
{
  BLI_assert(node->flag & PBVH_Leaf);

  if (fully_masked) {
    node->flag |= PBVH_FullyUnmasked;
  }
  else {
    node->flag &= ~PBVH_FullyUnmasked;
  }
}

bool BKE_pbvh_node_fully_unmasked_get(PBVHNode *node)
{
  return (node->flag & PBVH_Leaf) && (node->flag & PBVH_FullyUnmasked);
}

void BKE_pbvh_vert_tag_update_normal(PBVH *pbvh, PBVHVertRef vertex)
{
  BLI_assert(pbvh->header.type == PBVH_FACES);
  pbvh->vert_bitmap[vertex.i] = true;
}

void BKE_pbvh_node_get_loops(PBVH *pbvh,
                             PBVHNode *node,
                             const int **r_loop_indices,
                             const MLoop **r_loops)
{
  BLI_assert(BKE_pbvh_type(pbvh) == PBVH_FACES);

  if (r_loop_indices) {
    *r_loop_indices = node->loop_indices;
  }

  if (r_loops) {
    *r_loops = pbvh->mloop;
  }
}

int BKE_pbvh_num_faces(const PBVH *pbvh)
{
  switch (pbvh->header.type) {
    case PBVH_GRIDS:
    case PBVH_FACES:
      return pbvh->faces_num;
    case PBVH_BMESH:
      return pbvh->header.bm->totface;
  }

  BLI_assert_unreachable();
  return 0;
}

const int *BKE_pbvh_node_get_vert_indices(PBVHNode *node)

{
  return node->vert_indices;
}

void BKE_pbvh_node_num_verts(PBVH *pbvh, PBVHNode *node, int *r_uniquevert, int *r_totvert)
{
  int tot;

  switch (pbvh->header.type) {
    case PBVH_GRIDS:
      tot = node->totprim * pbvh->gridkey.grid_area;
      if (r_totvert) {
        *r_totvert = tot;
      }
      if (r_uniquevert) {
        *r_uniquevert = tot;
      }
      break;
    case PBVH_FACES:
      if (r_totvert) {
        *r_totvert = node->uniq_verts + node->face_verts;
      }
      if (r_uniquevert) {
        *r_uniquevert = node->uniq_verts;
      }
      break;
    case PBVH_BMESH:
      tot = BLI_gset_len(node->bm_unique_verts);
      if (r_totvert) {
        *r_totvert = tot + BLI_gset_len(node->bm_other_verts);
      }
      if (r_uniquevert) {
        *r_uniquevert = tot;
      }
      break;
  }
}

void BKE_pbvh_node_get_grids(PBVH *pbvh,
                             PBVHNode *node,
                             int **r_grid_indices,
                             int *r_totgrid,
                             int *r_maxgrid,
                             int *r_gridsize,
                             CCGElem ***r_griddata)
{
  switch (pbvh->header.type) {
    case PBVH_GRIDS:
      if (r_grid_indices) {
        *r_grid_indices = node->prim_indices;
      }
      if (r_totgrid) {
        *r_totgrid = node->totprim;
      }
      if (r_maxgrid) {
        *r_maxgrid = pbvh->totgrid;
      }
      if (r_gridsize) {
        *r_gridsize = pbvh->gridkey.grid_size;
      }
      if (r_griddata) {
        *r_griddata = pbvh->grids;
      }
      break;
    case PBVH_FACES:
    case PBVH_BMESH:
      if (r_grid_indices) {
        *r_grid_indices = nullptr;
      }
      if (r_totgrid) {
        *r_totgrid = 0;
      }
      if (r_maxgrid) {
        *r_maxgrid = 0;
      }
      if (r_gridsize) {
        *r_gridsize = 0;
      }
      if (r_griddata) {
        *r_griddata = nullptr;
      }
      break;
  }
}

void BKE_pbvh_node_get_BB(PBVHNode *node, float bb_min[3], float bb_max[3])
{
  copy_v3_v3(bb_min, node->vb.bmin);
  copy_v3_v3(bb_max, node->vb.bmax);
}

void BKE_pbvh_node_get_original_BB(PBVHNode *node, float bb_min[3], float bb_max[3])
{
  copy_v3_v3(bb_min, node->orig_vb.bmin);
  copy_v3_v3(bb_max, node->orig_vb.bmax);
}

void BKE_pbvh_node_get_proxies(PBVHNode *node, PBVHProxyNode **proxies, int *proxy_count)
{
  if (node->proxy_count > 0) {
    if (proxies) {
      *proxies = node->proxies;
    }
    if (proxy_count) {
      *proxy_count = node->proxy_count;
    }
  }
  else {
    if (proxies) {
      *proxies = nullptr;
    }
    if (proxy_count) {
      *proxy_count = 0;
    }
  }
}

void BKE_pbvh_node_get_bm_orco_data(PBVHNode *node,
                                    int (**r_orco_tris)[3],
                                    int *r_orco_tris_num,
                                    float (**r_orco_coords)[3],
                                    BMVert ***r_orco_verts)
{
  *r_orco_tris = node->bm_ortri;
  *r_orco_tris_num = node->bm_tot_ortri;
  *r_orco_coords = node->bm_orco;

  if (r_orco_verts) {
    *r_orco_verts = node->bm_orvert;
  }
}

bool BKE_pbvh_node_has_vert_with_normal_update_tag(PBVH *pbvh, PBVHNode *node)
{
  BLI_assert(pbvh->header.type == PBVH_FACES);
  const int *verts = node->vert_indices;
  const int totvert = node->uniq_verts + node->face_verts;

  for (int i = 0; i < totvert; i++) {
    const int v = verts[i];

    if (pbvh->vert_bitmap[v]) {
      return true;
    }
  }

  return false;
}

/********************************* Ray-cast ***********************************/

struct RaycastData {
  IsectRayAABB_Precalc ray;
  bool original;
};

static bool ray_aabb_intersect(PBVHNode *node, void *data_v)
{
  RaycastData *rcd = static_cast<RaycastData *>(data_v);
  const float *bb_min, *bb_max;

  if (rcd->original) {
    /* BKE_pbvh_node_get_original_BB */
    bb_min = node->orig_vb.bmin;
    bb_max = node->orig_vb.bmax;
  }
  else {
    /* BKE_pbvh_node_get_BB */
    bb_min = node->vb.bmin;
    bb_max = node->vb.bmax;
  }

  return isect_ray_aabb_v3(&rcd->ray, bb_min, bb_max, &node->tmin);
}

void BKE_pbvh_raycast(PBVH *pbvh,
                      BKE_pbvh_HitOccludedCallback cb,
                      void *data,
                      const float ray_start[3],
                      const float ray_normal[3],
                      bool original)
{
  RaycastData rcd;

  isect_ray_aabb_v3_precalc(&rcd.ray, ray_start, ray_normal);
  rcd.original = original;

  BKE_pbvh_search_callback_occluded(pbvh, ray_aabb_intersect, &rcd, cb, data);
}

bool ray_face_intersection_quad(const float ray_start[3],
                                IsectRayPrecalc *isect_precalc,
                                const float t0[3],
                                const float t1[3],
                                const float t2[3],
                                const float t3[3],
                                float *depth)
{
  float depth_test;

  if ((isect_ray_tri_watertight_v3(ray_start, isect_precalc, t0, t1, t2, &depth_test, nullptr) &&
       (depth_test < *depth)) ||
      (isect_ray_tri_watertight_v3(ray_start, isect_precalc, t0, t2, t3, &depth_test, nullptr) &&
       (depth_test < *depth))) {
    *depth = depth_test;
    return true;
  }

  return false;
}

bool ray_face_intersection_tri(const float ray_start[3],
                               IsectRayPrecalc *isect_precalc,
                               const float t0[3],
                               const float t1[3],
                               const float t2[3],
                               float *depth)
{
  float depth_test;
  if (isect_ray_tri_watertight_v3(ray_start, isect_precalc, t0, t1, t2, &depth_test, nullptr) &&
      (depth_test < *depth)) {
    *depth = depth_test;
    return true;
  }

  return false;
}

/* Take advantage of the fact we know this won't be an intersection.
 * Just handle ray-tri edges. */
static float dist_squared_ray_to_tri_v3_fast(const float ray_origin[3],
                                             const float ray_direction[3],
                                             const float v0[3],
                                             const float v1[3],
                                             const float v2[3],
                                             float r_point[3],
                                             float *r_depth)
{
  const float *tri[3] = {v0, v1, v2};
  float dist_sq_best = FLT_MAX;
  for (int i = 0, j = 2; i < 3; j = i++) {
    float point_test[3], depth_test = FLT_MAX;
    const float dist_sq_test = dist_squared_ray_to_seg_v3(
        ray_origin, ray_direction, tri[i], tri[j], point_test, &depth_test);
    if (dist_sq_test < dist_sq_best || i == 0) {
      copy_v3_v3(r_point, point_test);
      *r_depth = depth_test;
      dist_sq_best = dist_sq_test;
    }
  }
  return dist_sq_best;
}

bool ray_face_nearest_quad(const float ray_start[3],
                           const float ray_normal[3],
                           const float t0[3],
                           const float t1[3],
                           const float t2[3],
                           const float t3[3],
                           float *depth,
                           float *dist_sq)
{
  float dist_sq_test;
  float co[3], depth_test;

  if ((dist_sq_test = dist_squared_ray_to_tri_v3_fast(
           ray_start, ray_normal, t0, t1, t2, co, &depth_test)) < *dist_sq) {
    *dist_sq = dist_sq_test;
    *depth = depth_test;
    if ((dist_sq_test = dist_squared_ray_to_tri_v3_fast(
             ray_start, ray_normal, t0, t2, t3, co, &depth_test)) < *dist_sq) {
      *dist_sq = dist_sq_test;
      *depth = depth_test;
    }
    return true;
  }

  return false;
}

bool ray_face_nearest_tri(const float ray_start[3],
                          const float ray_normal[3],
                          const float t0[3],
                          const float t1[3],
                          const float t2[3],
                          float *depth,
                          float *dist_sq)
{
  float dist_sq_test;
  float co[3], depth_test;

  if ((dist_sq_test = dist_squared_ray_to_tri_v3_fast(
           ray_start, ray_normal, t0, t1, t2, co, &depth_test)) < *dist_sq) {
    *dist_sq = dist_sq_test;
    *depth = depth_test;
    return true;
  }

  return false;
}

static bool pbvh_faces_node_raycast(PBVH *pbvh,
                                    const PBVHNode *node,
                                    float (*origco)[3],
                                    const float ray_start[3],
                                    const float ray_normal[3],
                                    IsectRayPrecalc *isect_precalc,
                                    float *depth,
                                    PBVHVertRef *r_active_vertex,
                                    int *r_active_face_index,
                                    float *r_face_normal)
{
  const float(*positions)[3] = pbvh->vert_positions;
  const MLoop *mloop = pbvh->mloop;
  const int *faces = node->prim_indices;
  int totface = node->totprim;
  bool hit = false;
  float nearest_vertex_co[3] = {0.0f};

  for (int i = 0; i < totface; i++) {
    const MLoopTri *lt = &pbvh->looptri[faces[i]];
    const int *face_verts = node->face_vert_indices[i];

    if (pbvh->respect_hide && paint_is_face_hidden(lt, pbvh->hide_poly)) {
      continue;
    }

    const float *co[3];
    if (origco) {
      /* Intersect with backed up original coordinates. */
      co[0] = origco[face_verts[0]];
      co[1] = origco[face_verts[1]];
      co[2] = origco[face_verts[2]];
    }
    else {
      /* intersect with current coordinates */
      co[0] = positions[mloop[lt->tri[0]].v];
      co[1] = positions[mloop[lt->tri[1]].v];
      co[2] = positions[mloop[lt->tri[2]].v];
    }

    if (ray_face_intersection_tri(ray_start, isect_precalc, co[0], co[1], co[2], depth)) {
      hit = true;

      if (r_face_normal) {
        normal_tri_v3(r_face_normal, co[0], co[1], co[2]);
      }

      if (r_active_vertex) {
        float location[3] = {0.0f};
        madd_v3_v3v3fl(location, ray_start, ray_normal, *depth);
        for (int j = 0; j < 3; j++) {
          /* Always assign nearest_vertex_co in the first iteration to avoid comparison against
           * uninitialized values. This stores the closest vertex in the current intersecting
           * triangle. */
          if (j == 0 ||
              len_squared_v3v3(location, co[j]) < len_squared_v3v3(location, nearest_vertex_co)) {
            copy_v3_v3(nearest_vertex_co, co[j]);
            r_active_vertex->i = mloop[lt->tri[j]].v;
            *r_active_face_index = lt->poly;
          }
        }
      }
    }
  }

  return hit;
}

static bool pbvh_grids_node_raycast(PBVH *pbvh,
                                    PBVHNode *node,
                                    float (*origco)[3],
                                    const float ray_start[3],
                                    const float ray_normal[3],
                                    IsectRayPrecalc *isect_precalc,
                                    float *depth,
                                    PBVHVertRef *r_active_vertex,
                                    int *r_active_grid_index,
                                    float *r_face_normal)
{
  const int totgrid = node->totprim;
  const int gridsize = pbvh->gridkey.grid_size;
  bool hit = false;
  float nearest_vertex_co[3] = {0.0};
  const CCGKey *gridkey = &pbvh->gridkey;

  for (int i = 0; i < totgrid; i++) {
    const int grid_index = node->prim_indices[i];
    CCGElem *grid = pbvh->grids[grid_index];
    BLI_bitmap *gh;

    if (!grid) {
      continue;
    }

    gh = pbvh->grid_hidden[grid_index];

    for (int y = 0; y < gridsize - 1; y++) {
      for (int x = 0; x < gridsize - 1; x++) {
        /* check if grid face is hidden */
        if (gh) {
          if (paint_is_grid_face_hidden(gh, gridsize, x, y)) {
            continue;
          }
        }

        const float *co[4];
        if (origco) {
          co[0] = origco[(y + 1) * gridsize + x];
          co[1] = origco[(y + 1) * gridsize + x + 1];
          co[2] = origco[y * gridsize + x + 1];
          co[3] = origco[y * gridsize + x];
        }
        else {
          co[0] = CCG_grid_elem_co(gridkey, grid, x, y + 1);
          co[1] = CCG_grid_elem_co(gridkey, grid, x + 1, y + 1);
          co[2] = CCG_grid_elem_co(gridkey, grid, x + 1, y);
          co[3] = CCG_grid_elem_co(gridkey, grid, x, y);
        }

        if (ray_face_intersection_quad(
                ray_start, isect_precalc, co[0], co[1], co[2], co[3], depth)) {
          hit = true;

          if (r_face_normal) {
            normal_quad_v3(r_face_normal, co[0], co[1], co[2], co[3]);
          }

          if (r_active_vertex) {
            float location[3] = {0.0};
            madd_v3_v3v3fl(location, ray_start, ray_normal, *depth);

            const int x_it[4] = {0, 1, 1, 0};
            const int y_it[4] = {1, 1, 0, 0};

            for (int j = 0; j < 4; j++) {
              /* Always assign nearest_vertex_co in the first iteration to avoid comparison against
               * uninitialized values. This stores the closest vertex in the current intersecting
               * quad. */
              if (j == 0 || len_squared_v3v3(location, co[j]) <
                                len_squared_v3v3(location, nearest_vertex_co)) {
                copy_v3_v3(nearest_vertex_co, co[j]);

                r_active_vertex->i = gridkey->grid_area * grid_index +
                                     (y + y_it[j]) * gridkey->grid_size + (x + x_it[j]);
              }
            }
          }
          if (r_active_grid_index) {
            *r_active_grid_index = grid_index;
          }
        }
      }
    }

    if (origco) {
      origco += gridsize * gridsize;
    }
  }

  return hit;
}

bool BKE_pbvh_node_raycast(PBVH *pbvh,
                           PBVHNode *node,
                           float (*origco)[3],
                           bool use_origco,
                           const float ray_start[3],
                           const float ray_normal[3],
                           IsectRayPrecalc *isect_precalc,
                           float *depth,
                           PBVHVertRef *active_vertex,
                           int *active_face_grid_index,
                           float *face_normal)
{
  bool hit = false;

  if (node->flag & PBVH_FullyHidden) {
    return false;
  }

  switch (pbvh->header.type) {
    case PBVH_FACES:
      hit |= pbvh_faces_node_raycast(pbvh,
                                     node,
                                     origco,
                                     ray_start,
                                     ray_normal,
                                     isect_precalc,
                                     depth,
                                     active_vertex,
                                     active_face_grid_index,
                                     face_normal);
      break;
    case PBVH_GRIDS:
      hit |= pbvh_grids_node_raycast(pbvh,
                                     node,
                                     origco,
                                     ray_start,
                                     ray_normal,
                                     isect_precalc,
                                     depth,
                                     active_vertex,
                                     active_face_grid_index,
                                     face_normal);
      break;
    case PBVH_BMESH:
      BM_mesh_elem_index_ensure(pbvh->header.bm, BM_VERT);
      hit = pbvh_bmesh_node_raycast(node,
                                    ray_start,
                                    ray_normal,
                                    isect_precalc,
                                    depth,
                                    use_origco,
                                    active_vertex,
                                    face_normal);
      break;
  }

  return hit;
}

void BKE_pbvh_raycast_project_ray_root(
    PBVH *pbvh, bool original, float ray_start[3], float ray_end[3], float ray_normal[3])
{
  if (pbvh->nodes) {
    float rootmin_start, rootmin_end;
    float bb_min_root[3], bb_max_root[3], bb_center[3], bb_diff[3];
    IsectRayAABB_Precalc ray;
    float ray_normal_inv[3];
    float offset = 1.0f + 1e-3f;
    const float offset_vec[3] = {1e-3f, 1e-3f, 1e-3f};

    if (original) {
      BKE_pbvh_node_get_original_BB(pbvh->nodes, bb_min_root, bb_max_root);
    }
    else {
      BKE_pbvh_node_get_BB(pbvh->nodes, bb_min_root, bb_max_root);
    }

    /* Slightly offset min and max in case we have a zero width node
     * (due to a plane mesh for instance), or faces very close to the bounding box boundary. */
    mid_v3_v3v3(bb_center, bb_max_root, bb_min_root);
    /* diff should be same for both min/max since it's calculated from center */
    sub_v3_v3v3(bb_diff, bb_max_root, bb_center);
    /* handles case of zero width bb */
    add_v3_v3(bb_diff, offset_vec);
    madd_v3_v3v3fl(bb_max_root, bb_center, bb_diff, offset);
    madd_v3_v3v3fl(bb_min_root, bb_center, bb_diff, -offset);

    /* first project start ray */
    isect_ray_aabb_v3_precalc(&ray, ray_start, ray_normal);
    if (!isect_ray_aabb_v3(&ray, bb_min_root, bb_max_root, &rootmin_start)) {
      return;
    }

    /* then the end ray */
    mul_v3_v3fl(ray_normal_inv, ray_normal, -1.0);
    isect_ray_aabb_v3_precalc(&ray, ray_end, ray_normal_inv);
    /* unlikely to fail exiting if entering succeeded, still keep this here */
    if (!isect_ray_aabb_v3(&ray, bb_min_root, bb_max_root, &rootmin_end)) {
      return;
    }

    madd_v3_v3v3fl(ray_start, ray_start, ray_normal, rootmin_start);
    madd_v3_v3v3fl(ray_end, ray_end, ray_normal_inv, rootmin_end);
  }
}

/* -------------------------------------------------------------------- */

struct FindNearestRayData {
  DistRayAABB_Precalc dist_ray_to_aabb_precalc;
  bool original;
};

static bool nearest_to_ray_aabb_dist_sq(PBVHNode *node, void *data_v)
{
  FindNearestRayData *rcd = static_cast<FindNearestRayData *>(data_v);
  const float *bb_min, *bb_max;

  if (rcd->original) {
    /* BKE_pbvh_node_get_original_BB */
    bb_min = node->orig_vb.bmin;
    bb_max = node->orig_vb.bmax;
  }
  else {
    /* BKE_pbvh_node_get_BB */
    bb_min = node->vb.bmin;
    bb_max = node->vb.bmax;
  }

  float co_dummy[3], depth;
  node->tmin = dist_squared_ray_to_aabb_v3(
      &rcd->dist_ray_to_aabb_precalc, bb_min, bb_max, co_dummy, &depth);
  /* Ideally we would skip distances outside the range. */
  return depth > 0.0f;
}

void BKE_pbvh_find_nearest_to_ray(PBVH *pbvh,
                                  BKE_pbvh_SearchNearestCallback cb,
                                  void *data,
                                  const float ray_start[3],
                                  const float ray_normal[3],
                                  bool original)
{
  FindNearestRayData ncd;

  dist_squared_ray_to_aabb_v3_precalc(&ncd.dist_ray_to_aabb_precalc, ray_start, ray_normal);
  ncd.original = original;

  BKE_pbvh_search_callback_occluded(pbvh, nearest_to_ray_aabb_dist_sq, &ncd, cb, data);
}

static bool pbvh_faces_node_nearest_to_ray(PBVH *pbvh,
                                           const PBVHNode *node,
                                           float (*origco)[3],
                                           const float ray_start[3],
                                           const float ray_normal[3],
                                           float *depth,
                                           float *dist_sq)
{
  const float(*positions)[3] = pbvh->vert_positions;
  const MLoop *mloop = pbvh->mloop;
  const int *faces = node->prim_indices;
  int i, totface = node->totprim;
  bool hit = false;

  for (i = 0; i < totface; i++) {
    const MLoopTri *lt = &pbvh->looptri[faces[i]];
    const int *face_verts = node->face_vert_indices[i];

    if (pbvh->respect_hide && paint_is_face_hidden(lt, pbvh->hide_poly)) {
      continue;
    }

    if (origco) {
      /* Intersect with backed-up original coordinates. */
      hit |= ray_face_nearest_tri(ray_start,
                                  ray_normal,
                                  origco[face_verts[0]],
                                  origco[face_verts[1]],
                                  origco[face_verts[2]],
                                  depth,
                                  dist_sq);
    }
    else {
      /* intersect with current coordinates */
      hit |= ray_face_nearest_tri(ray_start,
                                  ray_normal,
                                  positions[mloop[lt->tri[0]].v],
                                  positions[mloop[lt->tri[1]].v],
                                  positions[mloop[lt->tri[2]].v],
                                  depth,
                                  dist_sq);
    }
  }

  return hit;
}

static bool pbvh_grids_node_nearest_to_ray(PBVH *pbvh,
                                           PBVHNode *node,
                                           float (*origco)[3],
                                           const float ray_start[3],
                                           const float ray_normal[3],
                                           float *depth,
                                           float *dist_sq)
{
  const int totgrid = node->totprim;
  const int gridsize = pbvh->gridkey.grid_size;
  bool hit = false;

  for (int i = 0; i < totgrid; i++) {
    CCGElem *grid = pbvh->grids[node->prim_indices[i]];
    BLI_bitmap *gh;

    if (!grid) {
      continue;
    }

    gh = pbvh->grid_hidden[node->prim_indices[i]];

    for (int y = 0; y < gridsize - 1; y++) {
      for (int x = 0; x < gridsize - 1; x++) {
        /* check if grid face is hidden */
        if (gh) {
          if (paint_is_grid_face_hidden(gh, gridsize, x, y)) {
            continue;
          }
        }

        if (origco) {
          hit |= ray_face_nearest_quad(ray_start,
                                       ray_normal,
                                       origco[y * gridsize + x],
                                       origco[y * gridsize + x + 1],
                                       origco[(y + 1) * gridsize + x + 1],
                                       origco[(y + 1) * gridsize + x],
                                       depth,
                                       dist_sq);
        }
        else {
          hit |= ray_face_nearest_quad(ray_start,
                                       ray_normal,
                                       CCG_grid_elem_co(&pbvh->gridkey, grid, x, y),
                                       CCG_grid_elem_co(&pbvh->gridkey, grid, x + 1, y),
                                       CCG_grid_elem_co(&pbvh->gridkey, grid, x + 1, y + 1),
                                       CCG_grid_elem_co(&pbvh->gridkey, grid, x, y + 1),
                                       depth,
                                       dist_sq);
        }
      }
    }

    if (origco) {
      origco += gridsize * gridsize;
    }
  }

  return hit;
}

bool BKE_pbvh_node_find_nearest_to_ray(PBVH *pbvh,
                                       PBVHNode *node,
                                       float (*origco)[3],
                                       bool use_origco,
                                       const float ray_start[3],
                                       const float ray_normal[3],
                                       float *depth,
                                       float *dist_sq)
{
  bool hit = false;

  if (node->flag & PBVH_FullyHidden) {
    return false;
  }

  switch (pbvh->header.type) {
    case PBVH_FACES:
      hit |= pbvh_faces_node_nearest_to_ray(
          pbvh, node, origco, ray_start, ray_normal, depth, dist_sq);
      break;
    case PBVH_GRIDS:
      hit |= pbvh_grids_node_nearest_to_ray(
          pbvh, node, origco, ray_start, ray_normal, depth, dist_sq);
      break;
    case PBVH_BMESH:
      hit = pbvh_bmesh_node_nearest_to_ray(
          node, ray_start, ray_normal, depth, dist_sq, use_origco);
      break;
  }

  return hit;
}

enum PlaneAABBIsect {
  ISECT_INSIDE,
  ISECT_OUTSIDE,
  ISECT_INTERSECT,
};

/* Adapted from:
 * http://www.gamedev.net/community/forums/topic.asp?topic_id=512123
 * Returns true if the AABB is at least partially within the frustum
 * (ok, not a real frustum), false otherwise.
 */
static PlaneAABBIsect test_frustum_aabb(const float bb_min[3],
                                        const float bb_max[3],
                                        PBVHFrustumPlanes *frustum)
{
  PlaneAABBIsect ret = ISECT_INSIDE;
  float(*planes)[4] = frustum->planes;

  for (int i = 0; i < frustum->num_planes; i++) {
    float vmin[3], vmax[3];

    for (int axis = 0; axis < 3; axis++) {
      if (planes[i][axis] < 0) {
        vmin[axis] = bb_min[axis];
        vmax[axis] = bb_max[axis];
      }
      else {
        vmin[axis] = bb_max[axis];
        vmax[axis] = bb_min[axis];
      }
    }

    if (dot_v3v3(planes[i], vmin) + planes[i][3] < 0) {
      return ISECT_OUTSIDE;
    }
    if (dot_v3v3(planes[i], vmax) + planes[i][3] <= 0) {
      ret = ISECT_INTERSECT;
    }
  }

  return ret;
}

bool BKE_pbvh_node_frustum_contain_AABB(PBVHNode *node, void *data)
{
  const float *bb_min, *bb_max;
  /* BKE_pbvh_node_get_BB */
  bb_min = node->vb.bmin;
  bb_max = node->vb.bmax;

  return test_frustum_aabb(bb_min, bb_max, static_cast<PBVHFrustumPlanes *>(data)) !=
         ISECT_OUTSIDE;
}

bool BKE_pbvh_node_frustum_exclude_AABB(PBVHNode *node, void *data)
{
  const float *bb_min, *bb_max;
  /* BKE_pbvh_node_get_BB */
  bb_min = node->vb.bmin;
  bb_max = node->vb.bmax;

  return test_frustum_aabb(bb_min, bb_max, static_cast<PBVHFrustumPlanes *>(data)) != ISECT_INSIDE;
}

void BKE_pbvh_update_normals(PBVH *pbvh, SubdivCCG *subdiv_ccg)
{
  /* Update normals */
  PBVHNode **nodes;
  int totnode;

  BKE_pbvh_search_gather(
      pbvh, update_search_cb, POINTER_FROM_INT(PBVH_UpdateNormals), &nodes, &totnode);

  if (totnode > 0) {
    if (pbvh->header.type == PBVH_BMESH) {
      pbvh_bmesh_normals_update(nodes, totnode);
    }
    else if (pbvh->header.type == PBVH_FACES) {
      pbvh_faces_update_normals(pbvh, nodes, totnode);
    }
    else if (pbvh->header.type == PBVH_GRIDS) {
      CCGFace **faces;
      int num_faces;
      BKE_pbvh_get_grid_updates(pbvh, true, (void ***)&faces, &num_faces);
      if (num_faces > 0) {
        BKE_subdiv_ccg_update_normals(subdiv_ccg, faces, num_faces);
        MEM_freeN(faces);
      }
    }
  }

  MEM_SAFE_FREE(nodes);
}

void BKE_pbvh_face_sets_color_set(PBVH *pbvh, int seed, int color_default)
{
  pbvh->face_sets_color_seed = seed;
  pbvh->face_sets_color_default = color_default;
}

/**
 * PBVH drawing, updating draw buffers as needed and culling any nodes outside
 * the specified frustum.
 */
struct PBVHDrawSearchData {
  PBVHFrustumPlanes *frustum;
  int accum_update_flag;
  PBVHAttrReq *attrs;
  int attrs_num;
};

static bool pbvh_draw_search_cb(PBVHNode *node, void *data_v)
{
  PBVHDrawSearchData *data = static_cast<PBVHDrawSearchData *>(data_v);
  if (data->frustum && !BKE_pbvh_node_frustum_contain_AABB(node, data->frustum)) {
    return false;
  }

  data->accum_update_flag |= node->flag;
  return true;
}

void BKE_pbvh_draw_cb(PBVH *pbvh,
                      bool update_only_visible,
                      PBVHFrustumPlanes *update_frustum,
                      PBVHFrustumPlanes *draw_frustum,
                      void (*draw_fn)(void *user_data, PBVHBatches *batches, PBVH_GPU_Args *args),
                      void *user_data,
                      bool /*full_render*/,
                      PBVHAttrReq *attrs,
                      int attrs_num)
{
  PBVHNode **nodes;
  int totnode;
  int update_flag = 0;

  pbvh->draw_cache_invalid = false;

  /* Search for nodes that need updates. */
  if (update_only_visible) {
    /* Get visible nodes with draw updates. */
    PBVHDrawSearchData data{};
    data.frustum = update_frustum;
    data.accum_update_flag = 0;
    data.attrs = attrs;
    data.attrs_num = attrs_num;
    BKE_pbvh_search_gather(pbvh, pbvh_draw_search_cb, &data, &nodes, &totnode);
    update_flag = data.accum_update_flag;
  }
  else {
    /* Get all nodes with draw updates, also those outside the view. */
    const int search_flag = PBVH_RebuildDrawBuffers | PBVH_UpdateDrawBuffers;
    BKE_pbvh_search_gather(
        pbvh, update_search_cb, POINTER_FROM_INT(search_flag), &nodes, &totnode);
    update_flag = PBVH_RebuildDrawBuffers | PBVH_UpdateDrawBuffers;
  }

  /* Update draw buffers. */
  if (totnode != 0 && (update_flag & (PBVH_RebuildDrawBuffers | PBVH_UpdateDrawBuffers))) {
    pbvh_update_draw_buffers(pbvh, nodes, totnode, update_flag);
  }
  MEM_SAFE_FREE(nodes);

  /* Draw visible nodes. */
  PBVHDrawSearchData draw_data{};
  draw_data.frustum = draw_frustum;
  draw_data.accum_update_flag = 0;
  BKE_pbvh_search_gather(pbvh, pbvh_draw_search_cb, &draw_data, &nodes, &totnode);

  PBVH_GPU_Args args;

  for (int i = 0; i < totnode; i++) {
    PBVHNode *node = nodes[i];
    if (!(node->flag & PBVH_FullyHidden)) {
      pbvh_draw_args_init(pbvh, &args, node);

      draw_fn(user_data, node->draw_batches, &args);
    }
  }

  MEM_SAFE_FREE(nodes);
}

void BKE_pbvh_draw_debug_cb(PBVH *pbvh,
                            void (*draw_fn)(PBVHNode *node,
                                            void *user_data,
                                            const float bmin[3],
                                            const float bmax[3],
                                            PBVHNodeFlags flag),
                            void *user_data)
{
  PBVHNodeFlags flag = PBVH_Leaf;

  for (int a = 0; a < pbvh->totnode; a++) {
    PBVHNode *node = &pbvh->nodes[a];

    if (node->flag & PBVH_TexLeaf) {
      flag = PBVH_TexLeaf;
      break;
    }
  }

  for (int a = 0; a < pbvh->totnode; a++) {
    PBVHNode *node = &pbvh->nodes[a];

    if (!(node->flag & flag)) {
      continue;
    }

    draw_fn(node, user_data, node->vb.bmin, node->vb.bmax, node->flag);
  }
}

void BKE_pbvh_grids_update(PBVH *pbvh,
                           CCGElem **grids,
                           void **gridfaces,
                           DMFlagMat *flagmats,
                           BLI_bitmap **grid_hidden,
                           CCGKey *key)
{
  pbvh->gridkey = *key;
  pbvh->grids = grids;
  pbvh->gridfaces = gridfaces;

  if (flagmats != pbvh->grid_flag_mats || pbvh->grid_hidden != grid_hidden) {
    pbvh->grid_flag_mats = flagmats;
    pbvh->grid_hidden = grid_hidden;

    for (int a = 0; a < pbvh->totnode; a++) {
      BKE_pbvh_node_mark_rebuild_draw(&pbvh->nodes[a]);
    }
  }
}

float (*BKE_pbvh_vert_coords_alloc(PBVH *pbvh))[3]
{
  float(*vertCos)[3] = nullptr;

  if (pbvh->vert_positions) {
    vertCos = static_cast<float(*)[3]>(
        MEM_malloc_arrayN(pbvh->totvert, sizeof(float[3]), __func__));
    memcpy(vertCos, pbvh->vert_positions, sizeof(float[3]) * pbvh->totvert);
  }

  return vertCos;
}

void BKE_pbvh_vert_coords_apply(PBVH *pbvh, const float (*vertCos)[3], const int totvert)
{
  if (totvert != pbvh->totvert) {
    BLI_assert_msg(0, "PBVH: Given deforming vcos number does not match PBVH vertex number!");
    return;
  }

  if (!pbvh->deformed) {
    if (pbvh->vert_positions) {
      /* if pbvh is not already deformed, verts/faces points to the */
      /* original data and applying new coords to this arrays would lead to */
      /* unneeded deformation -- duplicate verts/faces to avoid this */

      pbvh->vert_positions = static_cast<float(*)[3]>(MEM_dupallocN(pbvh->vert_positions));
      /* No need to dupalloc pbvh->looptri, this one is 'totally owned' by pbvh,
       * it's never some mesh data. */

      pbvh->deformed = true;
    }
  }

  if (pbvh->vert_positions) {
    float(*positions)[3] = pbvh->vert_positions;
    /* copy new verts coords */
    for (int a = 0; a < pbvh->totvert; a++) {
      /* no need for float comparison here (memory is exactly equal or not) */
      if (memcmp(positions[a], vertCos[a], sizeof(float[3])) != 0) {
        copy_v3_v3(positions[a], vertCos[a]);
        BKE_pbvh_vert_tag_update_normal(pbvh, BKE_pbvh_make_vref(a));
      }
    }

    for (int a = 0; a < pbvh->totnode; a++) {
      BKE_pbvh_node_mark_update(&pbvh->nodes[a]);
    }

    BKE_pbvh_update_bounds(pbvh, PBVH_UpdateBB | PBVH_UpdateOriginalBB);
  }
}

bool BKE_pbvh_is_deformed(PBVH *pbvh)
{
  return pbvh->deformed;
}
/* Proxies */

PBVHProxyNode *BKE_pbvh_node_add_proxy(PBVH *pbvh, PBVHNode *node)
{
  int index, totverts;

  index = node->proxy_count;

  node->proxy_count++;

  if (node->proxies) {
    node->proxies = static_cast<PBVHProxyNode *>(
        MEM_reallocN(node->proxies, node->proxy_count * sizeof(PBVHProxyNode)));
  }
  else {
    node->proxies = static_cast<PBVHProxyNode *>(MEM_mallocN(sizeof(PBVHProxyNode), __func__));
  }

  BKE_pbvh_node_num_verts(pbvh, node, &totverts, nullptr);
  node->proxies[index].co = static_cast<float(*)[3]>(
      MEM_callocN(sizeof(float[3]) * totverts, __func__));

  return node->proxies + index;
}

void BKE_pbvh_node_free_proxies(PBVHNode *node)
{
  for (int p = 0; p < node->proxy_count; p++) {
    MEM_freeN(node->proxies[p].co);
    node->proxies[p].co = nullptr;
  }

  MEM_freeN(node->proxies);
  node->proxies = nullptr;

  node->proxy_count = 0;
}

void BKE_pbvh_gather_proxies(PBVH *pbvh, PBVHNode ***r_array, int *r_tot)
{
  PBVHNode **array = nullptr;
  int tot = 0, space = 0;

  for (int n = 0; n < pbvh->totnode; n++) {
    PBVHNode *node = pbvh->nodes + n;

    if (node->proxy_count > 0) {
      if (tot == space) {
        /* resize array if needed */
        space = (tot == 0) ? 32 : space * 2;
        array = static_cast<PBVHNode **>(
            MEM_recallocN_id(array, sizeof(PBVHNode *) * space, __func__));
      }

      array[tot] = node;
      tot++;
    }
  }

  if (tot == 0 && array) {
    MEM_freeN(array);
    array = nullptr;
  }

  *r_array = array;
  *r_tot = tot;
}

PBVHColorBufferNode *BKE_pbvh_node_color_buffer_get(PBVHNode *node)
{

  if (!node->color_buffer.color) {
    node->color_buffer.color = static_cast<float(*)[4]>(
        MEM_callocN(sizeof(float[4]) * node->uniq_verts, "Color buffer"));
  }
  return &node->color_buffer;
}

void BKE_pbvh_node_color_buffer_free(PBVH *pbvh)
{
  PBVHNode **nodes;
  int totnode;
  BKE_pbvh_search_gather(pbvh, nullptr, nullptr, &nodes, &totnode);
  for (int i = 0; i < totnode; i++) {
    MEM_SAFE_FREE(nodes[i]->color_buffer.color);
  }
  MEM_SAFE_FREE(nodes);
}

void pbvh_vertex_iter_init(PBVH *pbvh, PBVHNode *node, PBVHVertexIter *vi, int mode)
{
  CCGElem **grids;
  int *grid_indices;
  int totgrid, gridsize, uniq_verts, totvert;

  vi->grid = nullptr;
  vi->no = nullptr;
  vi->fno = nullptr;
  vi->vert_positions = nullptr;
  vi->vertex.i = 0LL;

  vi->respect_hide = pbvh->respect_hide;
  if (pbvh->respect_hide == false) {
    /* The same value for all vertices. */
    vi->visible = true;
  }

  BKE_pbvh_node_get_grids(pbvh, node, &grid_indices, &totgrid, nullptr, &gridsize, &grids);
  BKE_pbvh_node_num_verts(pbvh, node, &uniq_verts, &totvert);
  const int *vert_indices = BKE_pbvh_node_get_vert_indices(node);
  vi->key = pbvh->gridkey;

  vi->grids = grids;
  vi->grid_indices = grid_indices;
  vi->totgrid = (grids) ? totgrid : 1;
  vi->gridsize = gridsize;

  if (mode == PBVH_ITER_ALL) {
    vi->totvert = totvert;
  }
  else {
    vi->totvert = uniq_verts;
  }
  vi->vert_indices = vert_indices;
  vi->vert_positions = pbvh->vert_positions;
  vi->is_mesh = pbvh->vert_positions != nullptr;

  if (pbvh->header.type == PBVH_BMESH) {
    BLI_gsetIterator_init(&vi->bm_unique_verts, node->bm_unique_verts);
    BLI_gsetIterator_init(&vi->bm_other_verts, node->bm_other_verts);
    vi->bm_vdata = &pbvh->header.bm->vdata;
    vi->cd_vert_mask_offset = CustomData_get_offset(vi->bm_vdata, CD_PAINT_MASK);
  }

  vi->gh = nullptr;
  if (vi->grids && mode == PBVH_ITER_UNIQUE) {
    vi->grid_hidden = pbvh->grid_hidden;
  }

  vi->mask = nullptr;
  if (pbvh->header.type == PBVH_FACES) {
    vi->vert_normals = pbvh->vert_normals;
    vi->hide_vert = pbvh->hide_vert;

    vi->vmask = static_cast<float *>(
        CustomData_get_layer_for_write(pbvh->vdata, CD_PAINT_MASK, pbvh->mesh->totvert));
  }
}

bool pbvh_has_mask(const PBVH *pbvh)
{
  switch (pbvh->header.type) {
    case PBVH_GRIDS:
      return (pbvh->gridkey.has_mask != 0);
    case PBVH_FACES:
      return (pbvh->vdata && CustomData_get_layer(pbvh->vdata, CD_PAINT_MASK));
    case PBVH_BMESH:
      return (pbvh->header.bm &&
              (CustomData_get_offset(&pbvh->header.bm->vdata, CD_PAINT_MASK) != -1));
  }

  return false;
}

bool pbvh_has_face_sets(PBVH *pbvh)
{
  switch (pbvh->header.type) {
    case PBVH_GRIDS:
    case PBVH_FACES:
      return pbvh->pdata &&
             CustomData_get_layer_named(pbvh->pdata, CD_PROP_INT32, ".sculpt_face_set") != nullptr;
    case PBVH_BMESH:
      return false;
  }

  return false;
}

void BKE_pbvh_set_frustum_planes(PBVH *pbvh, PBVHFrustumPlanes *planes)
{
  pbvh->num_planes = planes->num_planes;
  for (int i = 0; i < pbvh->num_planes; i++) {
    copy_v4_v4(pbvh->planes[i], planes->planes[i]);
  }
}

void BKE_pbvh_get_frustum_planes(PBVH *pbvh, PBVHFrustumPlanes *planes)
{
  planes->num_planes = pbvh->num_planes;
  for (int i = 0; i < planes->num_planes; i++) {
    copy_v4_v4(planes->planes[i], pbvh->planes[i]);
  }
}

void BKE_pbvh_parallel_range_settings(TaskParallelSettings *settings,
                                      bool use_threading,
                                      int totnode)
{
  memset(settings, 0, sizeof(*settings));
  settings->use_threading = use_threading && totnode > 1;
}

float (*BKE_pbvh_get_vert_positions(const PBVH *pbvh))[3]
{
  BLI_assert(pbvh->header.type == PBVH_FACES);
  return pbvh->vert_positions;
}

const float (*BKE_pbvh_get_vert_normals(const PBVH *pbvh))[3]
{
  BLI_assert(pbvh->header.type == PBVH_FACES);
  return pbvh->vert_normals;
}

const bool *BKE_pbvh_get_vert_hide(const PBVH *pbvh)
{
  BLI_assert(pbvh->header.type == PBVH_FACES);
  return pbvh->hide_vert;
}

const bool *BKE_pbvh_get_poly_hide(const PBVH *pbvh)
{
  BLI_assert(ELEM(pbvh->header.type, PBVH_FACES, PBVH_GRIDS));
  return pbvh->hide_poly;
}

bool *BKE_pbvh_get_vert_hide_for_write(PBVH *pbvh)
{
  BLI_assert(pbvh->header.type == PBVH_FACES);
  if (pbvh->hide_vert) {
    return pbvh->hide_vert;
  }
  pbvh->hide_vert = static_cast<bool *>(CustomData_get_layer_named_for_write(
      &pbvh->mesh->vdata, CD_PROP_BOOL, ".hide_vert", pbvh->mesh->totvert));
  if (pbvh->hide_vert) {
    return pbvh->hide_vert;
  }
  pbvh->hide_vert = static_cast<bool *>(CustomData_add_layer_named(&pbvh->mesh->vdata,
                                                                   CD_PROP_BOOL,
                                                                   CD_SET_DEFAULT,
                                                                   nullptr,
                                                                   pbvh->mesh->totvert,
                                                                   ".hide_vert"));
  return pbvh->hide_vert;
}

void BKE_pbvh_subdiv_cgg_set(PBVH *pbvh, SubdivCCG *subdiv_ccg)
{
  pbvh->subdiv_ccg = subdiv_ccg;
}

void BKE_pbvh_face_sets_set(PBVH *pbvh, int *face_sets)
{
  pbvh->face_sets = face_sets;
}

void BKE_pbvh_update_hide_attributes_from_mesh(PBVH *pbvh)
{
  if (pbvh->header.type == PBVH_FACES) {
    pbvh->hide_vert = static_cast<bool *>(CustomData_get_layer_named_for_write(
        &pbvh->mesh->vdata, CD_PROP_BOOL, ".hide_vert", pbvh->mesh->totvert));
    pbvh->hide_poly = static_cast<bool *>(CustomData_get_layer_named_for_write(
        &pbvh->mesh->pdata, CD_PROP_BOOL, ".hide_poly", pbvh->mesh->totpoly));
  }
}

void BKE_pbvh_respect_hide_set(PBVH *pbvh, bool respect_hide)
{
  pbvh->respect_hide = respect_hide;
}

bool BKE_pbvh_is_drawing(const PBVH *pbvh)
{
  return pbvh->is_drawing;
}

bool BKE_pbvh_draw_cache_invalid(const PBVH *pbvh)
{
  return pbvh->draw_cache_invalid;
}

void BKE_pbvh_is_drawing_set(PBVH *pbvh, bool val)
{
  pbvh->is_drawing = val;
}

void BKE_pbvh_node_num_loops(PBVH *pbvh, PBVHNode *node, int *r_totloop)
{
  UNUSED_VARS(pbvh);
  BLI_assert(BKE_pbvh_type(pbvh) == PBVH_FACES);

  if (r_totloop) {
    *r_totloop = node->loop_indices_num;
  }
}

void BKE_pbvh_update_active_vcol(PBVH *pbvh, const Mesh *mesh)
{
  BKE_pbvh_get_color_layer(mesh, &pbvh->color_layer, &pbvh->color_domain);
}

void BKE_pbvh_pmap_set(PBVH *pbvh, const MeshElemMap *pmap)
{
  pbvh->pmap = pmap;
}

void BKE_pbvh_ensure_node_loops(PBVH *pbvh)
{
  BLI_assert(BKE_pbvh_type(pbvh) == PBVH_FACES);

  int totloop = 0;

  /* Check if nodes already have loop indices. */
  for (int i = 0; i < pbvh->totnode; i++) {
    PBVHNode *node = pbvh->nodes + i;

    if (!(node->flag & PBVH_Leaf)) {
      continue;
    }

    if (node->loop_indices) {
      return;
    }

    totloop += node->totprim * 3;
  }

  BLI_bitmap *visit = BLI_BITMAP_NEW(totloop, __func__);

  /* Create loop indices from node loop triangles. */
  for (int i = 0; i < pbvh->totnode; i++) {
    PBVHNode *node = pbvh->nodes + i;

    if (!(node->flag & PBVH_Leaf)) {
      continue;
    }

    node->loop_indices = static_cast<int *>(
        MEM_malloc_arrayN(node->totprim * 3, sizeof(int), __func__));
    node->loop_indices_num = 0;

    for (int j = 0; j < node->totprim; j++) {
      const MLoopTri *mlt = pbvh->looptri + node->prim_indices[j];

      for (int k = 0; k < 3; k++) {
        if (!BLI_BITMAP_TEST(visit, mlt->tri[k])) {
          node->loop_indices[node->loop_indices_num++] = mlt->tri[k];
          BLI_BITMAP_ENABLE(visit, mlt->tri[k]);
        }
      }
    }
  }

  MEM_SAFE_FREE(visit);
}

int BKE_pbvh_debug_draw_gen_get(PBVHNode *node)
{
  return node->debug_draw_gen;
}

static void pbvh_face_iter_verts_reserve(PBVHFaceIter *fd, int verts_num)
{
  if (verts_num >= fd->verts_size_) {
    fd->verts_size_ = (verts_num + 1) << 2;

    if (fd->verts != fd->verts_reserved_) {
      MEM_SAFE_FREE(fd->verts);
    }

    fd->verts = static_cast<PBVHVertRef *>(
        MEM_malloc_arrayN(fd->verts_size_, sizeof(void *), __func__));
  }

  fd->verts_num = verts_num;
}

BLI_INLINE int face_iter_prim_to_face(PBVHFaceIter *fd, int prim_index)
{
  if (fd->subdiv_ccg_) {
    return BKE_subdiv_ccg_grid_to_face_index(fd->subdiv_ccg_, prim_index);
  }

  return fd->looptri_[prim_index].poly;
}

static void pbvh_face_iter_step(PBVHFaceIter *fd, bool do_step)
{
  if (do_step) {
    fd->i++;
  }

  switch (fd->pbvh_type_) {
    case PBVH_BMESH: {
      if (do_step) {
        BLI_gsetIterator_step(&fd->bm_faces_iter_);
        if (BLI_gsetIterator_done(&fd->bm_faces_iter_)) {
          return;
        }
      }

      BMFace *f = (BMFace *)BLI_gsetIterator_getKey(&fd->bm_faces_iter_);
      fd->face.i = intptr_t(f);
      fd->index = f->head.index;

      if (fd->cd_face_set_ != -1) {
        fd->face_set = (int *)BM_ELEM_CD_GET_VOID_P(f, fd->cd_face_set_);
      }

      if (fd->cd_hide_poly_ != -1) {
        fd->hide = (bool *)BM_ELEM_CD_GET_VOID_P(f, fd->cd_hide_poly_);
      }

      pbvh_face_iter_verts_reserve(fd, f->len);
      int vertex_i = 0;

      BMLoop *l = f->l_first;
      do {
        fd->verts[vertex_i++].i = intptr_t(l->v);
      } while ((l = l->next) != f->l_first);

      break;
    }
    case PBVH_GRIDS:
    case PBVH_FACES: {
      int face_index = 0;

      if (do_step) {
        fd->prim_index_++;

        while (fd->prim_index_ < fd->node_->totprim) {
          face_index = face_iter_prim_to_face(fd, fd->node_->prim_indices[fd->prim_index_]);

          if (face_index != fd->last_face_index_) {
            break;
          }

          fd->prim_index_++;
        }
      }
      else if (fd->prim_index_ < fd->node_->totprim) {
        face_index = face_iter_prim_to_face(fd, fd->node_->prim_indices[fd->prim_index_]);
      }

      if (fd->prim_index_ >= fd->node_->totprim) {
        return;
      }

      fd->last_face_index_ = face_index;
      const MPoly &poly = fd->polys_[face_index];

      fd->face.i = fd->index = face_index;

      if (fd->face_sets_) {
        fd->face_set = fd->face_sets_ + face_index;
      }
      if (fd->hide_poly_) {
        fd->hide = fd->hide_poly_ + face_index;
      }

      pbvh_face_iter_verts_reserve(fd, poly.totloop);

      const MLoop *ml = fd->mloop_ + poly.loopstart;
      const int grid_area = fd->subdiv_key_.grid_area;

      for (int i = 0; i < poly.totloop; i++, ml++) {
        if (fd->pbvh_type_ == PBVH_GRIDS) {
          /* Grid corners. */
          fd->verts[i].i = (poly.loopstart + i) * grid_area + grid_area - 1;
        }
        else {
          fd->verts[i].i = ml->v;
        }
      }
      break;
    }
  }
}

void BKE_pbvh_face_iter_step(PBVHFaceIter *fd)
{
  pbvh_face_iter_step(fd, true);
}

void BKE_pbvh_face_iter_init(PBVH *pbvh, PBVHNode *node, PBVHFaceIter *fd)
{
  memset(fd, 0, sizeof(*fd));

  fd->node_ = node;
  fd->pbvh_type_ = BKE_pbvh_type(pbvh);
  fd->verts = fd->verts_reserved_;
  fd->verts_size_ = PBVH_FACE_ITER_VERTS_RESERVED;

  switch (BKE_pbvh_type(pbvh)) {
    case PBVH_GRIDS:
      fd->subdiv_ccg_ = pbvh->subdiv_ccg;
      fd->subdiv_key_ = pbvh->gridkey;
      ATTR_FALLTHROUGH;
    case PBVH_FACES:
      fd->polys_ = pbvh->polys;
      fd->mloop_ = pbvh->mloop;
      fd->looptri_ = pbvh->looptri;
      fd->hide_poly_ = pbvh->hide_poly;
      fd->face_sets_ = pbvh->face_sets;
      fd->last_face_index_ = -1;

      break;
    case PBVH_BMESH:
      fd->bm = pbvh->header.bm;
      fd->cd_face_set_ = CustomData_get_offset_named(
          &pbvh->header.bm->pdata, CD_PROP_INT32, ".sculpt_face_set");
      fd->cd_hide_poly_ = CustomData_get_offset_named(
          &pbvh->header.bm->pdata, CD_PROP_INT32, ".hide_poly");

      BLI_gsetIterator_init(&fd->bm_faces_iter_, node->bm_faces);
      break;
  }

  if (!BKE_pbvh_face_iter_done(fd)) {
    pbvh_face_iter_step(fd, false);
  }
}

void BKE_pbvh_face_iter_finish(PBVHFaceIter *fd)
{
  if (fd->verts != fd->verts_reserved_) {
    MEM_SAFE_FREE(fd->verts);
  }
}

bool BKE_pbvh_face_iter_done(PBVHFaceIter *fd)
{
  switch (fd->pbvh_type_) {
    case PBVH_FACES:
    case PBVH_GRIDS:
      return fd->prim_index_ >= fd->node_->totprim;
    case PBVH_BMESH:
      return BLI_gsetIterator_done(&fd->bm_faces_iter_);
    default:
      BLI_assert_unreachable();
      return true;
  }
}

void BKE_pbvh_sync_visibility_from_verts(PBVH *pbvh, Mesh *mesh)
{
  switch (pbvh->header.type) {
    case PBVH_FACES: {
      BKE_mesh_flush_hidden_from_verts(mesh);
      BKE_pbvh_update_hide_attributes_from_mesh(pbvh);
      break;
    }
    case PBVH_BMESH: {
      BMIter iter;
      BMVert *v;
      BMEdge *e;
      BMFace *f;

      BM_ITER_MESH (f, &iter, pbvh->header.bm, BM_FACES_OF_MESH) {
        BM_elem_flag_disable(f, BM_ELEM_HIDDEN);
      }

      BM_ITER_MESH (e, &iter, pbvh->header.bm, BM_EDGES_OF_MESH) {
        BM_elem_flag_disable(e, BM_ELEM_HIDDEN);
      }

      BM_ITER_MESH (v, &iter, pbvh->header.bm, BM_VERTS_OF_MESH) {
        if (!BM_elem_flag_test(v, BM_ELEM_HIDDEN)) {
          continue;
        }
        BMIter iter_l;
        BMLoop *l;

        BM_ITER_ELEM (l, &iter_l, v, BM_LOOPS_OF_VERT) {
          BM_elem_flag_enable(l->e, BM_ELEM_HIDDEN);
          BM_elem_flag_enable(l->f, BM_ELEM_HIDDEN);
        }
      }
      break;
    }
    case PBVH_GRIDS: {
      const blender::Span<MPoly> polys = mesh->polys();
      CCGKey key = pbvh->gridkey;

      bool *hide_poly = static_cast<bool *>(CustomData_get_layer_named_for_write(
          &mesh->pdata, CD_PROP_BOOL, ".hide_poly", mesh->totpoly));

      bool delete_hide_poly = true;
      for (const int face_index : polys.index_range()) {
        bool hidden = false;

        for (int loop_index = 0; !hidden && loop_index < polys[face_index].totloop; loop_index++) {
          int grid_index = polys[face_index].loopstart + loop_index;

          if (pbvh->grid_hidden[grid_index] &&
              BLI_BITMAP_TEST(pbvh->grid_hidden[grid_index], key.grid_area - 1)) {
            hidden = true;

            break;
          }
        }

        if (hidden && !hide_poly) {
          hide_poly = static_cast<bool *>(CustomData_get_layer_named_for_write(
              &mesh->pdata, CD_PROP_BOOL, ".hide_poly", mesh->totpoly));

          if (!hide_poly) {
            hide_poly = static_cast<bool *>(CustomData_add_layer_named(
                &mesh->pdata, CD_PROP_BOOL, CD_CONSTRUCT, nullptr, mesh->totpoly, ".hide_poly"));
          }
        }

        if (hide_poly) {
          delete_hide_poly = delete_hide_poly && !hidden;
          hide_poly[face_index] = hidden;
        }
      }

      if (delete_hide_poly) {
        CustomData_free_layer_named(&mesh->pdata, ".hide_poly", mesh->totpoly);
      }

      BKE_mesh_flush_hidden_from_polys(mesh);
      BKE_pbvh_update_hide_attributes_from_mesh(pbvh);
      break;
    }
  }
}<|MERGE_RESOLUTION|>--- conflicted
+++ resolved
@@ -1410,15 +1410,10 @@
 
       /* Face normal and mask */
       if (lt->poly != mpoly_prev) {
-<<<<<<< HEAD
-        const MPoly *poly = &pbvh->polys[lt->poly];
+        const MPoly &poly = pbvh->polys[lt->poly];
         fn = blender::bke::mesh::poly_normal_calc(
             {reinterpret_cast<const blender::float3 *>(pbvh->vert_positions), pbvh->totvert},
-            {&pbvh->mloop[poly->loopstart], poly->totloop});
-=======
-        const MPoly &poly = pbvh->polys[lt->poly];
-        BKE_mesh_calc_poly_normal(&poly, &pbvh->mloop[poly.loopstart], pbvh->vert_positions, fn);
->>>>>>> 915ff8d1
+            {&pbvh->mloop[poly.loopstart], poly.totloop});
         mpoly_prev = lt->poly;
       }
 
