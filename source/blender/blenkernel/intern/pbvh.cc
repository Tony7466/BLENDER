--- conflicted
+++ resolved
@@ -3742,7 +3742,7 @@
 
       pbvh_face_iter_verts_reserve(fd, poly_size);
 
-      const int *poly_verts = &fd->corner_verts_[poly.loopstart];
+      const int *poly_verts = &fd->corner_verts_[poly_start];
       const int grid_area = fd->subdiv_key_.grid_area;
 
       for (int i = 0; i < poly_size; i++) {
@@ -3751,11 +3751,7 @@
           fd->verts[i].i = (poly_start + i) * grid_area + grid_area - 1;
         }
         else {
-<<<<<<< HEAD
-          fd->verts[i].i = fd->corner_verts_[poly_start + i];
-=======
           fd->verts[i].i = poly_verts[i];
->>>>>>> 806c3046
         }
       }
       break;
