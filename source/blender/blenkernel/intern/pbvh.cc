--- conflicted
+++ resolved
@@ -412,27 +412,6 @@
 }
 
 #ifdef TEST_PBVH_FACE_SPLIT
-<<<<<<< HEAD
-static void test_face_boundaries(PBVH *pbvh)
-{
-  int faces_num = BKE_pbvh_num_faces(pbvh);
-  int *node_map = MEM_calloc_arrayN(faces_num, sizeof(int), __func__);
-  for (int i = 0; i < faces_num; i++) {
-    node_map[i] = -1;
-  }
-
-  for (int i = 0; i < pbvh->totnode; i++) {
-    PBVHNode *node = pbvh->nodes + i;
-
-    if (!(node->flag & PBVH_Leaf)) {
-      continue;
-    }
-
-    switch (BKE_pbvh_type(pbvh)) {
-      case PBVH_FACES: {
-        for (int j = 0; j < node->totprim; j++) {
-          int face_i = tri_faces[node->prim_indices[j]];
-=======
 static void test_face_boundaries(PBVH *pbvh, const Mesh &mesh)
 {
   if (BKE_pbvh_type(pbvh) == PBVH_FACES) {
@@ -443,10 +422,9 @@
       if (!(node->flag & PBVH_Leaf)) {
         continue;
       }
->>>>>>> 69d22a42
 
       for (int j = 0; j < node->totprim; j++) {
-        int face_i = mesh.looptri_faces()[node->prim_indices[j]];
+        int face_i = mesh.corner_tri_faces()[node->prim_indices[j]];
 
         if (node_map[face_i] >= 0 && node_map[face_i] != i) {
           int old_i = node_map[face_i];
