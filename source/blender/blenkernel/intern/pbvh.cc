/* SPDX-FileCopyrightText: 2023 Blender Authors
 *
 * SPDX-License-Identifier: GPL-2.0-or-later */

/** \file
 * \ingroup bke
 */

#include "MEM_guardedalloc.h"

#include <climits>

#include "BLI_array_utils.hh"
#include "BLI_bit_span_ops.hh"
#include "BLI_bitmap.h"
#include "BLI_bounds.hh"
#include "BLI_enumerable_thread_specific.hh"
#include "BLI_math_geom.h"
#include "BLI_math_matrix.h"
#include "BLI_math_vector.h"
#include "BLI_math_vector.hh"
#include "BLI_rand.h"
#include "BLI_task.h"
#include "BLI_task.hh"
#include "BLI_time.h"
#include "BLI_timeit.hh"
#include "BLI_utildefines.h"
#include "BLI_vector.hh"
#include "BLI_vector_set.hh"

#include "BKE_attribute.hh"
#include "BKE_ccg.hh"
#include "BKE_mesh.hh"
#include "BKE_mesh_mapping.hh"
#include "BKE_paint.hh"
#include "BKE_pbvh_api.hh"
#include "BKE_subdiv_ccg.hh"

#include "bmesh.hh"

#include "atomic_ops.h"

#include "pbvh_intern.hh"

namespace blender::bke::pbvh {

#define LEAF_LIMIT 10000

#define STACK_FIXED_DEPTH 100

struct PBVHStack {
  blender::bke::pbvh::Node *node;
  bool revisiting;
};

struct PBVHIter {
  blender::bke::pbvh::Tree *pbvh;
  blender::FunctionRef<bool(blender::bke::pbvh::Node &)> scb;

  PBVHStack *stack;
  int stacksize;

  PBVHStack stackfixed[STACK_FIXED_DEPTH];
  int stackspace;
};

/** Create invalid bounds for use with #math::min_max. */
static Bounds<float3> negative_bounds()
{
  return {float3(std::numeric_limits<float>::max()), float3(std::numeric_limits<float>::lowest())};
}

static bool face_materials_match(const Span<int> material_indices,
                                 const Span<bool> sharp_faces,
                                 const int a,
                                 const int b)
{
  if (!material_indices.is_empty()) {
    if (material_indices[a] != material_indices[b]) {
      return false;
    }
  }
  if (!sharp_faces.is_empty()) {
    if (sharp_faces[a] != sharp_faces[b]) {
      return false;
    }
  }
  return true;
}

/* Adapted from BLI_kdopbvh.c */
/* Returns the index of the first element on the right of the partition */
static int partition_prim_indices(MutableSpan<int> prim_indices,
                                  MutableSpan<int> prim_scratch,
                                  int lo,
                                  int hi,
                                  int axis,
                                  float mid,
                                  const Span<Bounds<float3>> prim_bounds,
                                  const Span<int> prim_to_face_map)
{
  for (int i = lo; i < hi; i++) {
    prim_scratch[i - lo] = prim_indices[i];
  }

  int lo2 = lo, hi2 = hi - 1;
  int i1 = lo, i2 = 0;

  while (i1 < hi) {
    const int face_i = prim_to_face_map[prim_scratch[i2]];
    const Bounds<float3> &bounds = prim_bounds[prim_scratch[i2]];
    const bool side = math::midpoint(bounds.min[axis], bounds.max[axis]) >= mid;

    while (i1 < hi && prim_to_face_map[prim_scratch[i2]] == face_i) {
      prim_indices[side ? hi2-- : lo2++] = prim_scratch[i2];
      i1++;
      i2++;
    }
  }

  return lo2;
}

/* Returns the index of the first element on the right of the partition */
static int partition_indices_material_faces(MutableSpan<int> indices,
                                            const Span<int> prim_to_face_map,
                                            const Span<int> material_indices,
                                            const Span<bool> sharp_faces,
                                            const int lo,
                                            const int hi)
{
  int i = lo, j = hi;
  for (;;) {
    const int first = prim_to_face_map[indices[lo]];
    for (;
         face_materials_match(material_indices, sharp_faces, first, prim_to_face_map[indices[i]]);
         i++)
    {
      /* pass */
    }
    for (;
         !face_materials_match(material_indices, sharp_faces, first, prim_to_face_map[indices[j]]);
         j--)
    {
      /* pass */
    }
    if (!(i < j)) {
      return i;
    }
    std::swap(indices[i], indices[j]);
    i++;
  }
}

/* Add a vertex to the map, with a positive value for unique vertices and
 * a negative value for additional vertices */
static int map_insert_vert(Map<int, int> &map,
                           MutableSpan<bool> vert_bitmap,
                           int *face_verts,
                           int *uniq_verts,
                           int vertex)
{
  return map.lookup_or_add_cb(vertex, [&]() {
    int value;
    if (!vert_bitmap[vertex]) {
      vert_bitmap[vertex] = true;
      value = *uniq_verts;
      (*uniq_verts)++;
    }
    else {
      value = ~(*face_verts);
      (*face_verts)++;
    }
    return value;
  });
}

/* Find vertices used by the faces in this node and update the draw buffers */
static void build_mesh_leaf_node(const Span<int> corner_verts,
                                 const Span<int3> corner_tris,
                                 MutableSpan<bool> vert_bitmap,
                                 Node &node)
{
  node.unique_verts_num_ = 0;
  int shared_verts = 0;
  const Span<int> prim_indices = node.prim_indices_;

  /* reserve size is rough guess */
  Map<int, int> map;
  map.reserve(prim_indices.size());

  node.face_vert_indices_.reinitialize(prim_indices.size());

  for (const int i : prim_indices.index_range()) {
    const int3 &tri = corner_tris[prim_indices[i]];
    for (int j = 0; j < 3; j++) {
      node.face_vert_indices_[i][j] = map_insert_vert(
          map, vert_bitmap, &shared_verts, &node.unique_verts_num_, corner_verts[tri[j]]);
    }
  }

  node.vert_indices_.reinitialize(node.unique_verts_num_ + shared_verts);

  /* Build the vertex list, unique verts first */
  for (const MapItem<int, int> item : map.items()) {
    int value = item.value;
    if (value < 0) {
      value = -value + node.unique_verts_num_ - 1;
    }

    node.vert_indices_[value] = item.key;
  }

  for (const int i : prim_indices.index_range()) {
    for (int j = 0; j < 3; j++) {
      if (node.face_vert_indices_[i][j] < 0) {
        node.face_vert_indices_[i][j] = -node.face_vert_indices_[i][j] + node.unique_verts_num_ -
                                        1;
      }
    }
  }

  BKE_pbvh_node_mark_positions_update(&node);
  BKE_pbvh_node_mark_rebuild_draw(&node);
}

/* Return zero if all primitives in the node can be drawn with the
 * same material (including flat/smooth shading), non-zero otherwise */
static bool leaf_needs_material_split(Tree &pbvh,
                                      const Span<int> prim_to_face_map,
                                      const Span<int> material_indices,
                                      const Span<bool> sharp_faces,
                                      int offset,
                                      int count)
{
  if (count <= 1) {
    return false;
  }

  const int first = prim_to_face_map[pbvh.prim_indices_[offset]];
  for (int i = offset + count - 1; i > offset; i--) {
    int prim = pbvh.prim_indices_[i];
    if (!face_materials_match(material_indices, sharp_faces, first, prim_to_face_map[prim])) {
      return true;
    }
  }

  return false;
}

static void build_nodes_recursive_mesh(Tree &pbvh,
                                       const Span<int> corner_verts,
                                       const Span<int3> corner_tris,
                                       const Span<int> tri_faces,
                                       const Span<int> material_indices,
                                       const Span<bool> sharp_faces,
                                       const int leaf_limit,
                                       MutableSpan<bool> vert_bitmap,
                                       const int node_index,
                                       const Bounds<float3> *cb,
                                       const Span<Bounds<float3>> prim_bounds,
                                       const int prim_offset,
                                       const int prims_num,
                                       MutableSpan<int> prim_scratch,
                                       const int depth)
{
  int end;

  /* Decide whether this is a leaf or not */
  const bool below_leaf_limit = prims_num <= leaf_limit || depth >= STACK_FIXED_DEPTH - 1;
  if (below_leaf_limit) {
    if (!leaf_needs_material_split(
            pbvh, tri_faces, material_indices, sharp_faces, prim_offset, prims_num))
    {
      Node &node = pbvh.nodes_[node_index];
      node.flag_ |= PBVH_Leaf;
      node.prim_indices_ = pbvh.prim_indices_.as_span().slice(prim_offset, prims_num);
      build_mesh_leaf_node(corner_verts, corner_tris, vert_bitmap, node);

      return;
    }
  }

  /* Add two child nodes */
  pbvh.nodes_[node_index].children_offset_ = pbvh.nodes_.size();
  pbvh.nodes_.resize(pbvh.nodes_.size() + 2);

  Bounds<float3> cb_backing;
  if (!below_leaf_limit) {
    /* Find axis with widest range of primitive centroids */
    if (!cb) {
      cb_backing = negative_bounds();
      for (int i = prim_offset + prims_num - 1; i >= prim_offset; i--) {
        const int prim = pbvh.prim_indices_[i];
        const float3 center = math::midpoint(prim_bounds[prim].min, prim_bounds[prim].max);
        math::min_max(center, cb_backing.min, cb_backing.max);
      }
      cb = &cb_backing;
    }
    const int axis = math::dominant_axis(cb->max - cb->min);

    /* Partition primitives along that axis */
    end = partition_prim_indices(pbvh.prim_indices_,
                                 prim_scratch,
                                 prim_offset,
                                 prim_offset + prims_num,
                                 axis,
                                 math::midpoint(cb->min[axis], cb->max[axis]),
                                 prim_bounds,
                                 tri_faces);
  }
  else {
    /* Partition primitives by material */
    end = partition_indices_material_faces(pbvh.prim_indices_,
                                           tri_faces,
                                           material_indices,
                                           sharp_faces,
                                           prim_offset,
                                           prim_offset + prims_num - 1);
  }

  /* Build children */
  build_nodes_recursive_mesh(pbvh,
                             corner_verts,
                             corner_tris,
                             tri_faces,
                             material_indices,
                             sharp_faces,
                             leaf_limit,
                             vert_bitmap,
                             pbvh.nodes_[node_index].children_offset_,
                             nullptr,
                             prim_bounds,
                             prim_offset,
                             end - prim_offset,
                             prim_scratch,
                             depth + 1);
  build_nodes_recursive_mesh(pbvh,
                             corner_verts,
                             corner_tris,
                             tri_faces,
                             material_indices,
                             sharp_faces,
                             leaf_limit,
                             vert_bitmap,
                             pbvh.nodes_[node_index].children_offset_ + 1,
                             nullptr,
                             prim_bounds,
                             end,
                             prim_offset + prims_num - end,
                             prim_scratch,
                             depth + 1);
}

void update_mesh_pointers(Tree &pbvh, Mesh *mesh)
{
  BLI_assert(pbvh.type() == Type::Mesh);
  if (!pbvh.deformed_) {
    /* Deformed data not matching the original mesh are owned directly by the
     * Tree, and are set separately by #BKE_pbvh_vert_coords_apply. */
    pbvh.vert_positions_ = mesh->vert_positions_for_write();
    pbvh.vert_normals_ = mesh->vert_normals();
    pbvh.face_normals_ = mesh->face_normals();
  }
}

std::unique_ptr<Tree> build_mesh(Mesh *mesh)
{
  std::unique_ptr<Tree> pbvh = std::make_unique<Tree>(Type::Mesh);

  MutableSpan<float3> vert_positions = mesh->vert_positions_for_write();
  const Span<int> corner_verts = mesh->corner_verts();
  const Span<int3> corner_tris = mesh->corner_tris();

  pbvh->mesh_ = mesh;

  update_mesh_pointers(*pbvh, mesh);
  const Span<int> tri_faces = mesh->corner_tri_faces();

  Array<bool> vert_bitmap(mesh->verts_num, false);

  const int leaf_limit = LEAF_LIMIT;

  /* For each face, store the AABB and the AABB centroid */
  Array<Bounds<float3>> prim_bounds(corner_tris.size());
  const Bounds<float3> cb = threading::parallel_reduce(
      corner_tris.index_range(),
      1024,
      negative_bounds(),
      [&](const IndexRange range, const Bounds<float3> &init) {
        Bounds<float3> current = init;
        for (const int i : range) {
          const int3 &tri = corner_tris[i];
          Bounds<float3> &bounds = prim_bounds[i];
          bounds = {vert_positions[corner_verts[tri[0]]]};
          math::min_max(vert_positions[corner_verts[tri[1]]], bounds.min, bounds.max);
          math::min_max(vert_positions[corner_verts[tri[2]]], bounds.min, bounds.max);
          const float3 center = math::midpoint(prim_bounds[i].min, prim_bounds[i].max);
          math::min_max(center, current.min, current.max);
        }
        return current;
      },
      [](const Bounds<float3> &a, const Bounds<float3> &b) { return bounds::merge(a, b); });

  if (!corner_tris.is_empty()) {
    const AttributeAccessor attributes = mesh->attributes();
    const VArraySpan hide_vert = *attributes.lookup<bool>(".hide_vert", AttrDomain::Point);
    const VArraySpan material_index = *attributes.lookup<int>("material_index", AttrDomain::Face);
    const VArraySpan sharp_face = *attributes.lookup<bool>("sharp_face", AttrDomain::Face);

    pbvh->prim_indices_.reinitialize(corner_tris.size());
    array_utils::fill_index_range<int>(pbvh->prim_indices_);

    pbvh->nodes_.resize(1);
    build_nodes_recursive_mesh(*pbvh,
                               corner_verts,
                               corner_tris,
                               tri_faces,
                               material_index,
                               sharp_face,
                               leaf_limit,
                               vert_bitmap,
                               0,
                               &cb,
                               prim_bounds,
                               0,
                               corner_tris.size(),
                               Array<int>(pbvh->prim_indices_.size()),
                               0);

    update_bounds(*pbvh);
    store_bounds_orig(*pbvh);

    if (!hide_vert.is_empty()) {
      MutableSpan<Node> nodes = pbvh->nodes_;
      threading::parallel_for(nodes.index_range(), 8, [&](const IndexRange range) {
        for (const int i : range) {
          const Span<int> verts = node_verts(nodes[i]);
          if (std::all_of(verts.begin(), verts.end(), [&](const int i) { return hide_vert[i]; })) {
            nodes[i].flag_ |= PBVH_FullyHidden;
          }
        }
      });
    }
  }

  return pbvh;
}

static void build_nodes_recursive_grids(Tree &pbvh,
                                        const Span<int> material_indices,
                                        const Span<bool> sharp_faces,
                                        const int leaf_limit,
                                        const int node_index,
                                        const Bounds<float3> *cb,
                                        const Span<Bounds<float3>> prim_bounds,
                                        const int prim_offset,
                                        const int prims_num,
                                        MutableSpan<int> prim_scratch,
                                        const int depth)
{
  const Span<int> prim_to_face_map = pbvh.subdiv_ccg_->grid_to_face_map;
  int end;

  /* Decide whether this is a leaf or not */
  const bool below_leaf_limit = prims_num <= leaf_limit || depth >= STACK_FIXED_DEPTH - 1;
  if (below_leaf_limit) {
    if (!leaf_needs_material_split(
            pbvh, prim_to_face_map, material_indices, sharp_faces, prim_offset, prims_num))
    {
      Node &node = pbvh.nodes_[node_index];
      node.flag_ |= PBVH_Leaf;

      node.prim_indices_ = pbvh.prim_indices_.as_span().slice(prim_offset, prims_num);
      BKE_pbvh_node_mark_positions_update(&node);
      BKE_pbvh_node_mark_rebuild_draw(&node);
      return;
    }
  }

  /* Add two child nodes */
  pbvh.nodes_[node_index].children_offset_ = pbvh.nodes_.size();
  pbvh.nodes_.resize(pbvh.nodes_.size() + 2);

  Bounds<float3> cb_backing;
  if (!below_leaf_limit) {
    /* Find axis with widest range of primitive centroids */
    if (!cb) {
      cb_backing = negative_bounds();
      for (int i = prim_offset + prims_num - 1; i >= prim_offset; i--) {
        const int prim = pbvh.prim_indices_[i];
        const float3 center = math::midpoint(prim_bounds[prim].min, prim_bounds[prim].max);
        math::min_max(center, cb_backing.min, cb_backing.max);
      }
      cb = &cb_backing;
    }
    const int axis = math::dominant_axis(cb->max - cb->min);

    /* Partition primitives along that axis */
    end = partition_prim_indices(pbvh.prim_indices_,
                                 prim_scratch,
                                 prim_offset,
                                 prim_offset + prims_num,
                                 axis,
                                 math::midpoint(cb->min[axis], cb->max[axis]),
                                 prim_bounds,
                                 prim_to_face_map);
  }
  else {
    /* Partition primitives by material */
    end = partition_indices_material_faces(pbvh.prim_indices_,
                                           prim_to_face_map,
                                           material_indices,
                                           sharp_faces,
                                           prim_offset,
                                           prim_offset + prims_num - 1);
  }

  /* Build children */
  build_nodes_recursive_grids(pbvh,
                              material_indices,
                              sharp_faces,
                              leaf_limit,
                              pbvh.nodes_[node_index].children_offset_,
                              nullptr,
                              prim_bounds,
                              prim_offset,
                              end - prim_offset,
                              prim_scratch,
                              depth + 1);
  build_nodes_recursive_grids(pbvh,
                              material_indices,
                              sharp_faces,
                              leaf_limit,
                              pbvh.nodes_[node_index].children_offset_ + 1,
                              nullptr,
                              prim_bounds,
                              end,
                              prim_offset + prims_num - end,
                              prim_scratch,
                              depth + 1);
}

std::unique_ptr<Tree> build_grids(Mesh *mesh, SubdivCCG *subdiv_ccg)
{
  std::unique_ptr<Tree> pbvh = std::make_unique<Tree>(Type::Grids);

  pbvh->subdiv_ccg_ = subdiv_ccg;

  /* Find maximum number of grids per face. */
  int max_grids = 1;
  const OffsetIndices faces = mesh->faces();
  for (const int i : faces.index_range()) {
    max_grids = max_ii(max_grids, faces[i].size());
  }

  const CCGKey key = BKE_subdiv_ccg_key_top_level(*subdiv_ccg);
  const Span<CCGElem *> grids = subdiv_ccg->grids;

  /* Ensure leaf limit is at least 4 so there's room
   * to split at original face boundaries.
   * Fixes #102209.
   */
  const int leaf_limit = max_ii(LEAF_LIMIT / (key.grid_area), max_grids);

  /* We also need the base mesh for Tree draw. */
  pbvh->mesh_ = mesh;

  /* For each grid, store the AABB and the AABB centroid */
  Array<Bounds<float3>> prim_bounds(grids.size());
  const Bounds<float3> cb = threading::parallel_reduce(
      grids.index_range(),
      1024,
      negative_bounds(),
      [&](const IndexRange range, const Bounds<float3> &init) {
        Bounds<float3> current = init;
        for (const int i : range) {
          CCGElem *grid = grids[i];
          prim_bounds[i] = negative_bounds();
          for (const int j : IndexRange(key.grid_area)) {
            const float3 &position = CCG_elem_offset_co(key, grid, j);
            math::min_max(position, prim_bounds[i].min, prim_bounds[i].max);
          }
          const float3 center = math::midpoint(prim_bounds[i].min, prim_bounds[i].max);
          math::min_max(center, current.min, current.max);
        }
        return current;
      },
      [](const Bounds<float3> &a, const Bounds<float3> &b) { return bounds::merge(a, b); });

  if (!grids.is_empty()) {
    const AttributeAccessor attributes = mesh->attributes();
    const VArraySpan material_index = *attributes.lookup<int>("material_index", AttrDomain::Face);
    const VArraySpan sharp_face = *attributes.lookup<bool>("sharp_face", AttrDomain::Face);

    pbvh->prim_indices_.reinitialize(grids.size());
    array_utils::fill_index_range<int>(pbvh->prim_indices_);

    pbvh->nodes_.resize(1);
    build_nodes_recursive_grids(*pbvh,
                                material_index,
                                sharp_face,
                                leaf_limit,
                                0,
                                &cb,
                                prim_bounds,
                                0,
                                grids.size(),
                                Array<int>(pbvh->prim_indices_.size()),
                                0);

    update_bounds(*pbvh);
    store_bounds_orig(*pbvh);

    const BitGroupVector<> &grid_hidden = subdiv_ccg->grid_hidden;
    if (!grid_hidden.is_empty()) {
      MutableSpan<Node> nodes = pbvh->nodes_;
      threading::parallel_for(nodes.index_range(), 8, [&](const IndexRange range) {
        for (const int i : range) {
          const Span<int> grids = node_grid_indices(nodes[i]);
          if (std::all_of(grids.begin(), grids.end(), [&](const int i) {
                return !bits::any_bit_unset(grid_hidden[i]);
              }))
          {
            nodes[i].flag_ |= PBVH_FullyHidden;
          }
        }
      });
    }
  }

  return pbvh;
}

Tree::~Tree()
{
  for (Node &node : this->nodes_) {
    if (node.flag_ & (PBVH_Leaf | PBVH_TexLeaf)) {
      blender::bke::pbvh::node_pixels_free(&node);
    }
  }

  pixels_free(this);
}

void free(std::unique_ptr<Tree> &pbvh)
{
  pbvh.reset();
}

static void pbvh_iter_begin(PBVHIter *iter, Tree &pbvh, FunctionRef<bool(Node &)> scb)
{
  iter->pbvh = &pbvh;
  iter->scb = scb;

  iter->stack = iter->stackfixed;
  iter->stackspace = STACK_FIXED_DEPTH;

  iter->stack[0].node = &pbvh.nodes_.first();
  iter->stack[0].revisiting = false;
  iter->stacksize = 1;
}

static void pbvh_iter_end(PBVHIter *iter)
{
  if (iter->stackspace > STACK_FIXED_DEPTH) {
    MEM_freeN(iter->stack);
  }
}

static void pbvh_stack_push(PBVHIter *iter, Node *node, bool revisiting)
{
  if (UNLIKELY(iter->stacksize == iter->stackspace)) {
    iter->stackspace *= 2;
    if (iter->stackspace != (STACK_FIXED_DEPTH * 2)) {
      iter->stack = static_cast<PBVHStack *>(
          MEM_reallocN(iter->stack, sizeof(PBVHStack) * iter->stackspace));
    }
    else {
      iter->stack = static_cast<PBVHStack *>(
          MEM_mallocN(sizeof(PBVHStack) * iter->stackspace, "PBVHStack"));
      memcpy(iter->stack, iter->stackfixed, sizeof(PBVHStack) * iter->stacksize);
    }
  }

  iter->stack[iter->stacksize].node = node;
  iter->stack[iter->stacksize].revisiting = revisiting;
  iter->stacksize++;
}

static Node *pbvh_iter_next(PBVHIter *iter, PBVHNodeFlags leaf_flag)
{
  /* purpose here is to traverse tree, visiting child nodes before their
   * parents, this order is necessary for e.g. computing bounding boxes */

  while (iter->stacksize) {
    /* pop node */
    iter->stacksize--;
    Node *node = iter->stack[iter->stacksize].node;

    /* on a mesh with no faces this can happen
     * can remove this check if we know meshes have at least 1 face */
    if (node == nullptr) {
      return nullptr;
    }

    bool revisiting = iter->stack[iter->stacksize].revisiting;

    /* revisiting node already checked */
    if (revisiting) {
      return node;
    }

    if (iter->scb && !iter->scb(*node)) {
      continue; /* don't traverse, outside of search zone */
    }

    if (node->flag_ & leaf_flag) {
      /* immediately hit leaf node */
      return node;
    }

    /* come back later when children are done */
    pbvh_stack_push(iter, node, true);

    /* push two child nodes on the stack */
    pbvh_stack_push(iter, &iter->pbvh->nodes_[node->children_offset_ + 1], false);
    pbvh_stack_push(iter, &iter->pbvh->nodes_[node->children_offset_], false);
  }

  return nullptr;
}

static Node *pbvh_iter_next_occluded(PBVHIter *iter)
{
  while (iter->stacksize) {
    /* pop node */
    iter->stacksize--;
    Node *node = iter->stack[iter->stacksize].node;

    /* on a mesh with no faces this can happen
     * can remove this check if we know meshes have at least 1 face */
    if (node == nullptr) {
      return nullptr;
    }

    if (iter->scb && !iter->scb(*node)) {
      continue; /* don't traverse, outside of search zone */
    }

    if (node->flag_ & PBVH_Leaf) {
      /* immediately hit leaf node */
      return node;
    }

    pbvh_stack_push(iter, &iter->pbvh->nodes_[node->children_offset_ + 1], false);
    pbvh_stack_push(iter, &iter->pbvh->nodes_[node->children_offset_], false);
  }

  return nullptr;
}

struct node_tree {
  Node *data;

  node_tree *left;
  node_tree *right;
};

static void node_tree_insert(node_tree *tree, node_tree *new_node)
{
  if (new_node->data->tmin_ < tree->data->tmin_) {
    if (tree->left) {
      node_tree_insert(tree->left, new_node);
    }
    else {
      tree->left = new_node;
    }
  }
  else {
    if (tree->right) {
      node_tree_insert(tree->right, new_node);
    }
    else {
      tree->right = new_node;
    }
  }
}

static void traverse_tree(node_tree *tree,
                          const FunctionRef<void(Node &node, float *tmin)> hit_fn,
                          float *tmin)
{
  if (tree->left) {
    traverse_tree(tree->left, hit_fn, tmin);
  }

  hit_fn(*tree->data, tmin);

  if (tree->right) {
    traverse_tree(tree->right, hit_fn, tmin);
  }
}

static void free_tree(node_tree *tree)
{
  if (tree->left) {
    free_tree(tree->left);
    tree->left = nullptr;
  }

  if (tree->right) {
    free_tree(tree->right);
    tree->right = nullptr;
  }

  ::free(tree);
}

}  // namespace blender::bke::pbvh

float BKE_pbvh_node_get_tmin(const blender::bke::pbvh::Node *node)
{
  return node->tmin_;
}

namespace blender::bke::pbvh {

void search_callback(Tree &pbvh,
                     FunctionRef<bool(Node &)> filter_fn,
                     FunctionRef<void(Node &)> hit_fn)
{
  if (pbvh.nodes_.is_empty()) {
    return;
  }
  PBVHIter iter;
  Node *node;

  pbvh_iter_begin(&iter, pbvh, filter_fn);

  while ((node = pbvh_iter_next(&iter, PBVH_Leaf))) {
    if (node->flag_ & PBVH_Leaf) {
      hit_fn(*node);
    }
  }

  pbvh_iter_end(&iter);
}

static void search_callback_occluded(Tree &pbvh,
                                     const FunctionRef<bool(Node &)> scb,
                                     const FunctionRef<void(Node &node, float *tmin)> hit_fn)
{
  if (pbvh.nodes_.is_empty()) {
    return;
  }
  PBVHIter iter;
  Node *node;
  node_tree *tree = nullptr;

  pbvh_iter_begin(&iter, pbvh, scb);

  while ((node = pbvh_iter_next_occluded(&iter))) {
    if (node->flag_ & PBVH_Leaf) {
      node_tree *new_node = static_cast<node_tree *>(malloc(sizeof(node_tree)));

      new_node->data = node;

      new_node->left = nullptr;
      new_node->right = nullptr;

      if (tree) {
        node_tree_insert(tree, new_node);
      }
      else {
        tree = new_node;
      }
    }
  }

  pbvh_iter_end(&iter);

  if (tree) {
    float tmin = FLT_MAX;
    traverse_tree(tree, hit_fn, &tmin);
    free_tree(tree);
  }
}

static bool update_search(Node *node, const int flag)
{
  if (node->flag_ & PBVH_Leaf) {
    return (node->flag_ & flag) != 0;
  }

  return true;
}

static void normals_calc_faces(const Span<float3> positions,
                               const OffsetIndices<int> faces,
                               const Span<int> corner_verts,
                               const Span<int> face_indices,
                               MutableSpan<float3> face_normals)
{
  for (const int i : face_indices) {
    face_normals[i] = mesh::face_normal_calc(positions, corner_verts.slice(faces[i]));
  }
}

static void calc_boundary_face_normals(const Span<float3> positions,
                                       const OffsetIndices<int> faces,
                                       const Span<int> corner_verts,
                                       const Span<int> face_indices,
                                       MutableSpan<float3> face_normals)
{
  threading::parallel_for(face_indices.index_range(), 512, [&](const IndexRange range) {
    normals_calc_faces(positions, faces, corner_verts, face_indices.slice(range), face_normals);
  });
}

static void calc_node_face_normals(const Span<float3> positions,
                                   const OffsetIndices<int> faces,
                                   const Span<int> corner_verts,
                                   const Span<int> corner_tri_faces,
                                   const Span<const Node *> nodes,
                                   MutableSpan<float3> face_normals)
{
  threading::EnumerableThreadSpecific<Vector<int>> all_index_data;
  threading::parallel_for(nodes.index_range(), 1, [&](const IndexRange range) {
    Vector<int> &node_faces = all_index_data.local();
    for (const Node *node : nodes.slice(range)) {
      normals_calc_faces(positions,
                         faces,
                         corner_verts,
                         node_face_indices_calc_mesh(corner_tri_faces, *node, node_faces),
                         face_normals);
    }
  });
}

static void normals_calc_verts_simple(const GroupedSpan<int> vert_to_face_map,
                                      const Span<float3> face_normals,
                                      const Span<int> verts,
                                      MutableSpan<float3> vert_normals)
{
  for (const int vert : verts) {
    float3 normal(0.0f);
    for (const int face : vert_to_face_map[vert]) {
      normal += face_normals[face];
    }
    vert_normals[vert] = math::normalize(normal);
  }
}

static void calc_boundary_vert_normals(const GroupedSpan<int> vert_to_face_map,
                                       const Span<float3> face_normals,
                                       const Span<int> verts,
                                       MutableSpan<float3> vert_normals)
{
  threading::parallel_for(verts.index_range(), 1024, [&](const IndexRange range) {
    normals_calc_verts_simple(vert_to_face_map, face_normals, verts.slice(range), vert_normals);
  });
}

static void calc_node_vert_normals(const GroupedSpan<int> vert_to_face_map,
                                   const Span<float3> face_normals,
                                   const Span<Node *> nodes,
                                   MutableSpan<float3> vert_normals)
{
  threading::parallel_for(nodes.index_range(), 1, [&](const IndexRange range) {
    for (const Node *node : nodes.slice(range)) {
      normals_calc_verts_simple(
          vert_to_face_map, face_normals, node_unique_verts(*node), vert_normals);
    }
  });
}

static void update_normals_faces(Tree &pbvh, Span<Node *> nodes, Mesh &mesh)
{
  /* Position changes are tracked on a per-node level, so all the vertex and face normals for every
   * affected node are recalculated. However, the additional complexity comes from the fact that
   * changing vertex normals also changes surrounding face normals. Those changed face normals then
   * change the normals of all connected vertices, which can be in other nodes. So the set of
   * vertices that need recalculated normals can propagate into unchanged/untagged Tree nodes.
   *
   * Currently we have no good way of finding neighboring Tree nodes, so we use the vertex to
   * face topology map to find the neighboring vertices that need normal recalculation.
   *
   * Those boundary face and vertex indices are deduplicated with #VectorSet in order to avoid
   * duplicate work recalculation for the same vertex, and to make parallel storage for vertices
   * during recalculation thread-safe. */
  const Span<float3> positions = pbvh.vert_positions_;
  const OffsetIndices faces = mesh.faces();
  const Span<int> corner_verts = mesh.corner_verts();
  const Span<int> tri_faces = mesh.corner_tri_faces();
  const GroupedSpan<int> vert_to_face_map = mesh.vert_to_face_map();

  VectorSet<int> boundary_faces;
  for (const Node *node : nodes) {
    for (const int vert : node->vert_indices_.as_span().drop_front(node->unique_verts_num_)) {
      boundary_faces.add_multiple(vert_to_face_map[vert]);
    }
  }

  VectorSet<int> boundary_verts;
  threading::parallel_invoke(
      [&]() {
        if (pbvh.deformed_) {
          calc_node_face_normals(
              positions, faces, corner_verts, tri_faces, nodes, pbvh.face_normals_deformed_);
          calc_boundary_face_normals(
              positions, faces, corner_verts, boundary_faces, pbvh.face_normals_deformed_);
        }
        else {
          mesh.runtime->face_normals_cache.update([&](Vector<float3> &r_data) {
            calc_node_face_normals(positions, faces, corner_verts, tri_faces, nodes, r_data);
            calc_boundary_face_normals(positions, faces, corner_verts, boundary_faces, r_data);
          });
          /* #SharedCache::update() reallocates cached vectors if they were shared initially. */
          pbvh.face_normals_ = mesh.runtime->face_normals_cache.data();
        }
      },
      [&]() {
        /* Update all normals connected to affected faces, even if not explicitly tagged. */
        boundary_verts.reserve(boundary_faces.size());
        for (const int face : boundary_faces) {
          boundary_verts.add_multiple(corner_verts.slice(faces[face]));
        }
      });

  if (pbvh.deformed_) {
    calc_node_vert_normals(
        vert_to_face_map, pbvh.face_normals_, nodes, pbvh.vert_normals_deformed_);
    calc_boundary_vert_normals(
        vert_to_face_map, pbvh.face_normals_, boundary_verts, pbvh.vert_normals_deformed_);
  }
  else {
    mesh.runtime->vert_normals_cache.update([&](Vector<float3> &r_data) {
      calc_node_vert_normals(vert_to_face_map, pbvh.face_normals_, nodes, r_data);
      calc_boundary_vert_normals(vert_to_face_map, pbvh.face_normals_, boundary_verts, r_data);
    });
    pbvh.vert_normals_ = mesh.runtime->vert_normals_cache.data();
  }

  for (Node *node : nodes) {
    node->flag_ &= ~PBVH_UpdateNormals;
  }
}

void update_normals(Tree &pbvh, SubdivCCG *subdiv_ccg)
{
  Vector<Node *> nodes = search_gather(
      pbvh, [&](Node &node) { return update_search(&node, PBVH_UpdateNormals); });
  if (nodes.is_empty()) {
    return;
  }

  if (pbvh.type() == Type::BMesh) {
    bmesh_normals_update(nodes);
  }
  else if (pbvh.type() == Type::Mesh) {
    update_normals_faces(pbvh, nodes, *pbvh.mesh_);
  }
  else if (pbvh.type() == Type::Grids) {
    IndexMaskMemory memory;
    const IndexMask faces_to_update = nodes_to_face_selection_grids(*subdiv_ccg, nodes, memory);
    BKE_subdiv_ccg_update_normals(*subdiv_ccg, faces_to_update);
    for (Node *node : nodes) {
      node->flag_ &= ~PBVH_UpdateNormals;
    }
  }
}

void update_node_bounds_mesh(const Span<float3> positions, Node &node)
{
  Bounds<float3> bounds = negative_bounds();
  for (const int vert : node_verts(node)) {
    math::min_max(positions[vert], bounds.min, bounds.max);
  }
  node.bounds_ = bounds;
}

void update_node_bounds_grids(const CCGKey &key, const Span<CCGElem *> grids, Node &node)
{
  Bounds<float3> bounds = negative_bounds();
  for (const int grid : node.prim_indices_) {
    for (const int i : IndexRange(key.grid_area)) {
      math::min_max(CCG_elem_offset_co(key, grids[grid], i), bounds.min, bounds.max);
    }
  }
  node.bounds_ = bounds;
}

void update_node_bounds_bmesh(Node &node)
{
  Bounds<float3> bounds = negative_bounds();
  for (const BMVert *vert : node.bm_unique_verts_) {
    math::min_max(float3(vert->co), bounds.min, bounds.max);
  }
  for (const BMVert *vert : node.bm_other_verts_) {
    math::min_max(float3(vert->co), bounds.min, bounds.max);
  }
  node.bounds_ = bounds;
}

static bool update_leaf_node_bounds(Tree &pbvh)
{
  Vector<Node *> nodes = search_gather(
      pbvh, [&](Node &node) { return update_search(&node, PBVH_UpdateBB); });
  threading::parallel_for(nodes.index_range(), 1, [&](const IndexRange range) {
    for (Node *node : nodes.as_span().slice(range)) {
      switch (pbvh.type()) {
        case Type::Mesh:
          update_node_bounds_mesh(pbvh.vert_positions_, *node);
          break;
        case Type::Grids:
          update_node_bounds_grids(
              BKE_subdiv_ccg_key_top_level(*pbvh.subdiv_ccg_), pbvh.subdiv_ccg_->grids, *node);
          break;
        case Type::BMesh:
          update_node_bounds_bmesh(*node);
          break;
      }
    }
  });
  return !nodes.is_empty();
}

struct BoundsMergeInfo {
  Bounds<float3> bounds;
  bool update;
};

static BoundsMergeInfo merge_child_bounds(MutableSpan<Node> nodes, const int node_index)
{
  Node &node = nodes[node_index];
  if (node.flag_ & PBVH_Leaf) {
    const bool update = node.flag_ & PBVH_UpdateBB;
    node.flag_ &= ~PBVH_UpdateBB;
    return {node.bounds_, update};
  }

  const BoundsMergeInfo info_0 = merge_child_bounds(nodes, node.children_offset_ + 0);
  const BoundsMergeInfo info_1 = merge_child_bounds(nodes, node.children_offset_ + 1);
  const bool update = info_0.update || info_1.update;
  if (update) {
    node.bounds_ = bounds::merge(info_0.bounds, info_1.bounds);
  }
  node.flag_ &= ~PBVH_UpdateBB;
  return {node.bounds_, update};
}

static void flush_bounds_to_parents(Tree &pbvh)
{
  pbvh.nodes_.first().bounds_ = merge_child_bounds(pbvh.nodes_, 0).bounds;
}

void update_bounds(Tree &pbvh)
{
  if (update_leaf_node_bounds(pbvh)) {
    flush_bounds_to_parents(pbvh);
  }
}

void store_bounds_orig(Tree &pbvh)
{
  MutableSpan<Node> nodes = pbvh.nodes_;
  threading::parallel_for(nodes.index_range(), 256, [&](const IndexRange range) {
    for (const int i : range) {
      nodes[i].bounds_orig_ = nodes[i].bounds_;
    }
  });
}

void node_update_mask_mesh(const Span<float> mask, Node &node)
{
  const Span<int> verts = node_verts(node);
  const bool fully_masked = std::all_of(
      verts.begin(), verts.end(), [&](const int vert) { return mask[vert] == 1.0f; });
  const bool fully_unmasked = std::all_of(
      verts.begin(), verts.end(), [&](const int vert) { return mask[vert] <= 0.0f; });
  SET_FLAG_FROM_TEST(node.flag_, fully_masked, PBVH_FullyMasked);
  SET_FLAG_FROM_TEST(node.flag_, fully_unmasked, PBVH_FullyUnmasked);
  node.flag_ &= ~PBVH_UpdateMask;
}

static void update_mask_mesh(const Mesh &mesh, const Span<Node *> nodes)
{
  const AttributeAccessor attributes = mesh.attributes();
  const VArraySpan<float> mask = *attributes.lookup<float>(".sculpt_mask", AttrDomain::Point);
  if (mask.is_empty()) {
    for (Node *node : nodes) {
      node->flag_ &= ~PBVH_FullyMasked;
      node->flag_ |= PBVH_FullyUnmasked;
      node->flag_ &= ~PBVH_UpdateMask;
    }
    return;
  }

  threading::parallel_for(nodes.index_range(), 1, [&](const IndexRange range) {
    for (Node *node : nodes.slice(range)) {
      node_update_mask_mesh(mask, *node);
    }
  });
}

void node_update_mask_grids(const CCGKey &key, const Span<CCGElem *> grids, Node &node)
{
  BLI_assert(key.has_mask);
  bool fully_masked = true;
  bool fully_unmasked = true;
  for (const int grid : node.prim_indices_) {
    CCGElem *elem = grids[grid];
    for (const int i : IndexRange(key.grid_area)) {
      const float mask = CCG_elem_offset_mask(key, elem, i);
      fully_masked &= mask == 1.0f;
      fully_unmasked &= mask <= 0.0f;
    }
  }
  SET_FLAG_FROM_TEST(node.flag_, fully_masked, PBVH_FullyMasked);
  SET_FLAG_FROM_TEST(node.flag_, fully_unmasked, PBVH_FullyUnmasked);
  node.flag_ &= ~PBVH_UpdateMask;
}

static void update_mask_grids(const SubdivCCG &subdiv_ccg, const Span<Node *> nodes)
{
  const CCGKey key = BKE_subdiv_ccg_key_top_level(subdiv_ccg);
  if (!key.has_mask) {
    for (Node *node : nodes) {
      node->flag_ &= ~PBVH_FullyMasked;
      node->flag_ |= PBVH_FullyUnmasked;
      node->flag_ &= ~PBVH_UpdateMask;
    }
    return;
  }

  threading::parallel_for(nodes.index_range(), 1, [&](const IndexRange range) {
    for (Node *node : nodes.slice(range)) {
      node_update_mask_grids(key, subdiv_ccg.grids, *node);
    }
  });
}

void node_update_mask_bmesh(const int mask_offset, Node &node)
{
  BLI_assert(mask_offset != -1);
  bool fully_masked = true;
  bool fully_unmasked = true;
  for (const BMVert *vert : node.bm_unique_verts_) {
    fully_masked &= BM_ELEM_CD_GET_FLOAT(vert, mask_offset) == 1.0f;
    fully_unmasked &= BM_ELEM_CD_GET_FLOAT(vert, mask_offset) <= 0.0f;
  }
  for (const BMVert *vert : node.bm_other_verts_) {
    fully_masked &= BM_ELEM_CD_GET_FLOAT(vert, mask_offset) == 1.0f;
    fully_unmasked &= BM_ELEM_CD_GET_FLOAT(vert, mask_offset) <= 0.0f;
  }
  SET_FLAG_FROM_TEST(node.flag_, fully_masked, PBVH_FullyMasked);
  SET_FLAG_FROM_TEST(node.flag_, fully_unmasked, PBVH_FullyUnmasked);
  node.flag_ &= ~PBVH_UpdateMask;
}

static void update_mask_bmesh(const BMesh &bm, const Span<Node *> nodes)
{
  const int offset = CustomData_get_offset_named(&bm.vdata, CD_PROP_FLOAT, ".sculpt_mask");
  if (offset == -1) {
    for (Node *node : nodes) {
      node->flag_ &= ~PBVH_FullyMasked;
      node->flag_ |= PBVH_FullyUnmasked;
      node->flag_ &= ~PBVH_UpdateMask;
    }
    return;
  }

  threading::parallel_for(nodes.index_range(), 1, [&](const IndexRange range) {
    for (Node *node : nodes.slice(range)) {
      node_update_mask_bmesh(offset, *node);
    }
  });
}

void update_mask(Tree &pbvh)
{
  Vector<Node *> nodes = search_gather(
      pbvh, [&](Node &node) { return update_search(&node, PBVH_UpdateMask); });

  switch (pbvh.type()) {
    case Type::Mesh:
      update_mask_mesh(*pbvh.mesh_, nodes);
      break;
    case Type::Grids:
      update_mask_grids(*pbvh.subdiv_ccg_, nodes);
      break;
    case Type::BMesh:
      update_mask_bmesh(*pbvh.bm_, nodes);
      break;
  }
}

void node_update_visibility_mesh(const Span<bool> hide_vert, Node &node)
{
  BLI_assert(!hide_vert.is_empty());
  const Span<int> verts = node_verts(node);
  const bool fully_hidden = std::all_of(
      verts.begin(), verts.end(), [&](const int vert) { return hide_vert[vert]; });
  SET_FLAG_FROM_TEST(node.flag_, fully_hidden, PBVH_FullyHidden);
  node.flag_ &= ~PBVH_UpdateVisibility;
}

static void update_visibility_faces(const Mesh &mesh, const Span<Node *> nodes)
{
  const AttributeAccessor attributes = mesh.attributes();
  const VArraySpan<bool> hide_vert = *attributes.lookup<bool>(".hide_vert", AttrDomain::Point);
  if (hide_vert.is_empty()) {
    for (Node *node : nodes) {
      node->flag_ &= ~PBVH_FullyHidden;
      node->flag_ &= ~PBVH_UpdateVisibility;
    }
    return;
  }

  threading::parallel_for(nodes.index_range(), 1, [&](const IndexRange range) {
    for (Node *node : nodes.slice(range)) {
      node_update_visibility_mesh(hide_vert, *node);
    }
  });
}

void node_update_visibility_grids(const BitGroupVector<> &grid_hidden, Node &node)
{
  BLI_assert(!grid_hidden.is_empty());
  const bool fully_hidden = std::none_of(
      node.prim_indices_.begin(), node.prim_indices_.end(), [&](const int grid) {
        return bits::any_bit_unset(grid_hidden[grid]);
      });
  SET_FLAG_FROM_TEST(node.flag_, fully_hidden, PBVH_FullyHidden);
  node.flag_ &= ~PBVH_UpdateVisibility;
}

static void update_visibility_grids(Tree &pbvh, const Span<Node *> nodes)
{
  const BitGroupVector<> &grid_hidden = pbvh.subdiv_ccg_->grid_hidden;
  if (grid_hidden.is_empty()) {
    for (Node *node : nodes) {
      node->flag_ &= ~PBVH_FullyHidden;
      node->flag_ &= ~PBVH_UpdateVisibility;
    }
    return;
  }

  threading::parallel_for(nodes.index_range(), 1, [&](const IndexRange range) {
    for (Node *node : nodes.slice(range)) {
      node_update_visibility_grids(grid_hidden, *node);
    }
  });
}

void node_update_visibility_bmesh(Node &node)
{
  const bool unique_hidden = std::all_of(
      node.bm_unique_verts_.begin(), node.bm_unique_verts_.end(), [&](const BMVert *vert) {
        return BM_elem_flag_test(vert, BM_ELEM_HIDDEN);
      });
  const bool other_hidden = std::all_of(
      node.bm_other_verts_.begin(), node.bm_other_verts_.end(), [&](const BMVert *vert) {
        return BM_elem_flag_test(vert, BM_ELEM_HIDDEN);
      });
  SET_FLAG_FROM_TEST(node.flag_, unique_hidden && other_hidden, PBVH_FullyHidden);
  node.flag_ &= ~PBVH_UpdateVisibility;
}

static void update_visibility_bmesh(const Span<Node *> nodes)
{
  threading::parallel_for(nodes.index_range(), 1, [&](const IndexRange range) {
    for (Node *node : nodes.slice(range)) {
      node_update_visibility_bmesh(*node);
    }
  });
}

void update_visibility(Tree &pbvh)
{
  Vector<Node *> nodes = search_gather(
      pbvh, [&](Node &node) { return update_search(&node, PBVH_UpdateVisibility); });

  switch (pbvh.type()) {
    case Type::Mesh:
      update_visibility_faces(*pbvh.mesh_, nodes);
      break;
    case Type::Grids:
      update_visibility_grids(pbvh, nodes);
      break;
    case Type::BMesh:
      update_visibility_bmesh(nodes);
      break;
  }
}

int count_grid_quads(const BitGroupVector<> &grid_hidden,
                     const Span<int> grid_indices,
                     int gridsize,
                     int display_gridsize)
{
  const int gridarea = (gridsize - 1) * (gridsize - 1);
  if (grid_hidden.is_empty()) {
    return gridarea * grid_indices.size();
  }

  /* grid hidden layer is present, so have to check each grid for
   * visibility */

  int depth1 = int(log2(double(gridsize) - 1.0) + DBL_EPSILON);
  int depth2 = int(log2(double(display_gridsize) - 1.0) + DBL_EPSILON);

  int skip = depth2 < depth1 ? 1 << (depth1 - depth2 - 1) : 1;

  int totquad = 0;
  for (const int grid : grid_indices) {
    const blender::BoundedBitSpan gh = grid_hidden[grid];
    /* grid hidden are present, have to check each element */
    for (int y = 0; y < gridsize - skip; y += skip) {
      for (int x = 0; x < gridsize - skip; x += skip) {
        if (!paint_is_grid_face_hidden(gh, gridsize, x, y)) {
          totquad++;
        }
      }
    }
  }

  return totquad;
}

}  // namespace blender::bke::pbvh

blender::Bounds<blender::float3> BKE_pbvh_redraw_BB(blender::bke::pbvh::Tree &pbvh)
{
  using namespace blender;
  using namespace blender::bke::pbvh;
  if (pbvh.nodes_.is_empty()) {
    return {};
  }
  Bounds<float3> bounds = negative_bounds();

  PBVHIter iter;
  pbvh_iter_begin(&iter, pbvh, {});
  Node *node;
  while ((node = pbvh_iter_next(&iter, PBVH_Leaf))) {
    if (node->flag_ & PBVH_UpdateRedraw) {
      bounds = bounds::merge(bounds, node->bounds_);
    }
  }
  pbvh_iter_end(&iter);

  return bounds;
}

namespace blender::bke::pbvh {

IndexMask nodes_to_face_selection_grids(const SubdivCCG &subdiv_ccg,
                                        const Span<const Node *> nodes,
                                        IndexMaskMemory &memory)
{
  const Span<int> grid_to_face_map = subdiv_ccg.grid_to_face_map;
  /* Using a #VectorSet for index deduplication would also work, but the performance gets much
   * worse with large selections since the loop would be single-threaded. A boolean array has an
   * overhead regardless of selection size, but that is small. */
  Array<bool> faces_to_update(subdiv_ccg.faces.size(), false);
  threading::parallel_for(nodes.index_range(), 1, [&](const IndexRange range) {
    for (const Node *node : nodes.slice(range)) {
      for (const int grid : node->prim_indices_) {
        faces_to_update[grid_to_face_map[grid]] = true;
      }
    }
  });
  return IndexMask::from_bools(faces_to_update, memory);
}

Bounds<float3> bounds_get(const Tree &pbvh)
{
  if (pbvh.nodes_.is_empty()) {
    return float3(0);
  }
  return pbvh.nodes_.first().bounds_;
}

}  // namespace blender::bke::pbvh

int BKE_pbvh_get_grid_num_verts(const blender::bke::pbvh::Tree &pbvh)
{
  BLI_assert(pbvh.type() == blender::bke::pbvh::Type::Grids);
  const CCGKey key = BKE_subdiv_ccg_key_top_level(*pbvh.subdiv_ccg_);
  return pbvh.subdiv_ccg_->grids.size() * key.grid_area;
}

int BKE_pbvh_get_grid_num_faces(const blender::bke::pbvh::Tree &pbvh)
{
  BLI_assert(pbvh.type() == blender::bke::pbvh::Type::Grids);
  const CCGKey key = BKE_subdiv_ccg_key_top_level(*pbvh.subdiv_ccg_);
  return pbvh.subdiv_ccg_->grids.size() * square_i(key.grid_size - 1);
}

/***************************** Node Access ***********************************/

void BKE_pbvh_node_mark_update(blender::bke::pbvh::Node *node)
{
  node->flag_ |= PBVH_UpdateNormals | PBVH_UpdateBB | PBVH_UpdateDrawBuffers | PBVH_UpdateRedraw |
                 PBVH_RebuildPixels;
}

void BKE_pbvh_node_mark_update_mask(blender::bke::pbvh::Node *node)
{
  node->flag_ |= PBVH_UpdateMask | PBVH_UpdateDrawBuffers | PBVH_UpdateRedraw;
}

void BKE_pbvh_node_mark_update_color(blender::bke::pbvh::Node *node)
{
  node->flag_ |= PBVH_UpdateColor | PBVH_UpdateDrawBuffers | PBVH_UpdateRedraw;
}

void BKE_pbvh_node_mark_update_face_sets(blender::bke::pbvh::Node *node)
{
  node->flag_ |= PBVH_UpdateDrawBuffers | PBVH_UpdateRedraw;
}

void BKE_pbvh_mark_rebuild_pixels(blender::bke::pbvh::Tree &pbvh)
{
  for (blender::bke::pbvh::Node &node : pbvh.nodes_) {
    if (node.flag_ & PBVH_Leaf) {
      node.flag_ |= PBVH_RebuildPixels;
    }
  }
}

void BKE_pbvh_node_mark_update_visibility(blender::bke::pbvh::Node *node)
{
  node->flag_ |= PBVH_UpdateVisibility | PBVH_RebuildDrawBuffers | PBVH_UpdateDrawBuffers |
                 PBVH_UpdateRedraw;
}

void BKE_pbvh_node_mark_rebuild_draw(blender::bke::pbvh::Node *node)
{
  node->flag_ |= PBVH_RebuildDrawBuffers | PBVH_UpdateDrawBuffers | PBVH_UpdateRedraw;
}

void BKE_pbvh_node_mark_redraw(blender::bke::pbvh::Node *node)
{
  node->flag_ |= PBVH_UpdateDrawBuffers | PBVH_UpdateRedraw;
}

void BKE_pbvh_node_mark_positions_update(blender::bke::pbvh::Node *node)
{
  node->flag_ |= PBVH_UpdateNormals | PBVH_UpdateDrawBuffers | PBVH_UpdateRedraw | PBVH_UpdateBB;
}

void BKE_pbvh_node_fully_hidden_set(blender::bke::pbvh::Node *node, int fully_hidden)
{
  BLI_assert(node->flag_ & PBVH_Leaf);

  if (fully_hidden) {
    node->flag_ |= PBVH_FullyHidden;
  }
  else {
    node->flag_ &= ~PBVH_FullyHidden;
  }
}

bool BKE_pbvh_node_fully_hidden_get(const blender::bke::pbvh::Node *node)
{
  return (node->flag_ & PBVH_Leaf) && (node->flag_ & PBVH_FullyHidden);
}

void BKE_pbvh_node_fully_masked_set(blender::bke::pbvh::Node *node, int fully_masked)
{
  BLI_assert(node->flag_ & PBVH_Leaf);

  if (fully_masked) {
    node->flag_ |= PBVH_FullyMasked;
  }
  else {
    node->flag_ &= ~PBVH_FullyMasked;
  }
}

bool BKE_pbvh_node_fully_masked_get(const blender::bke::pbvh::Node *node)
{
  return (node->flag_ & PBVH_Leaf) && (node->flag_ & PBVH_FullyMasked);
}

void BKE_pbvh_node_fully_unmasked_set(blender::bke::pbvh::Node *node, int fully_masked)
{
  BLI_assert(node->flag_ & PBVH_Leaf);

  if (fully_masked) {
    node->flag_ |= PBVH_FullyUnmasked;
  }
  else {
    node->flag_ &= ~PBVH_FullyUnmasked;
  }
}

bool BKE_pbvh_node_fully_unmasked_get(const blender::bke::pbvh::Node *node)
{
  return (node->flag_ & PBVH_Leaf) && (node->flag_ & PBVH_FullyUnmasked);
}

namespace blender::bke::pbvh {

Span<int> node_corners(const Node &node)
{
  return node.corner_indices_;
}

Span<int> node_verts(const Node &node)
{
  return node.vert_indices_;
}

Span<int> node_unique_verts(const Node &node)
{
  return node.vert_indices_.as_span().take_front(node.unique_verts_num_);
}

Span<int> node_face_indices_calc_mesh(const Span<int> corner_tri_faces,
                                      const Node &node,
                                      Vector<int> &faces)
{
  faces.clear();
  int prev_face = -1;
  for (const int tri : node.prim_indices_) {
    const int face = corner_tri_faces[tri];
    if (face != prev_face) {
      faces.append(face);
      prev_face = face;
    }
  }
  return faces.as_span();
}

Span<int> node_face_indices_calc_grids(const Tree &pbvh, const Node &node, Vector<int> &faces)
{
  faces.clear();
  const Span<int> grid_to_face_map = pbvh.subdiv_ccg_->grid_to_face_map;
  int prev_face = -1;
  for (const int prim : node.prim_indices_) {
    const int face = grid_to_face_map[prim];
    if (face != prev_face) {
      faces.append(face);
      prev_face = face;
    }
  }
  return faces.as_span();
}

Span<int> node_grid_indices(const Node &node)
{
  return node.prim_indices_;
}

Span<int> node_tri_indices(const PBVHNode &node)
{
  return node.prim_indices;
}

}  // namespace blender::bke::pbvh

namespace blender::bke::pbvh {

Bounds<float3> node_bounds(const Node &node)
{
  return node.bounds_;
}

}  // namespace blender::bke::pbvh

blender::Bounds<blender::float3> BKE_pbvh_node_get_original_BB(
    const blender::bke::pbvh::Node *node)
{
  return node->bounds_orig_;
}

void BKE_pbvh_node_get_bm_orco_data(blender::bke::pbvh::Node *node,
                                    int (**r_orco_tris)[3],
                                    int *r_orco_tris_num,
                                    float (**r_orco_coords)[3],
                                    BMVert ***r_orco_verts)
{
  *r_orco_tris = node->bm_ortri_;
  *r_orco_tris_num = node->bm_tot_ortri_;
  *r_orco_coords = node->bm_orco_;

  if (r_orco_verts) {
    *r_orco_verts = node->bm_orvert_;
  }
}

/********************************* Ray-cast ***********************************/

namespace blender::bke::pbvh {

struct RaycastData {
  IsectRayAABB_Precalc ray;
  bool original;
};

static bool ray_aabb_intersect(Node &node, const RaycastData &rcd)
{
  if (rcd.original) {
    return isect_ray_aabb_v3(&rcd.ray, node.bounds_orig_.min, node.bounds_orig_.max, &node.tmin_);
  }
  return isect_ray_aabb_v3(&rcd.ray, node.bounds_.min, node.bounds_.max, &node.tmin_);
}

void raycast(Tree &pbvh,
             const FunctionRef<void(Node &node, float *tmin)> hit_fn,
             const float ray_start[3],
             const float ray_normal[3],
             bool original)
{
  RaycastData rcd;

  isect_ray_aabb_v3_precalc(&rcd.ray, ray_start, ray_normal);
  rcd.original = original;

  search_callback_occluded(
      pbvh, [&](Node &node) { return ray_aabb_intersect(node, rcd); }, hit_fn);
}

bool ray_face_intersection_quad(const float ray_start[3],
                                IsectRayPrecalc *isect_precalc,
                                const float t0[3],
                                const float t1[3],
                                const float t2[3],
                                const float t3[3],
                                float *depth)
{
  float depth_test;

  if ((isect_ray_tri_watertight_v3(ray_start, isect_precalc, t0, t1, t2, &depth_test, nullptr) &&
       (depth_test < *depth)) ||
      (isect_ray_tri_watertight_v3(ray_start, isect_precalc, t0, t2, t3, &depth_test, nullptr) &&
       (depth_test < *depth)))
  {
    *depth = depth_test;
    return true;
  }

  return false;
}

bool ray_face_intersection_tri(const float ray_start[3],
                               IsectRayPrecalc *isect_precalc,
                               const float t0[3],
                               const float t1[3],
                               const float t2[3],
                               float *depth)
{
  float depth_test;
  if (isect_ray_tri_watertight_v3(ray_start, isect_precalc, t0, t1, t2, &depth_test, nullptr) &&
      (depth_test < *depth))
  {
    *depth = depth_test;
    return true;
  }

  return false;
}

/* Take advantage of the fact we know this won't be an intersection.
 * Just handle ray-tri edges. */
static float dist_squared_ray_to_tri_v3_fast(const float ray_origin[3],
                                             const float ray_direction[3],
                                             const float v0[3],
                                             const float v1[3],
                                             const float v2[3],
                                             float r_point[3],
                                             float *r_depth)
{
  const float *tri[3] = {v0, v1, v2};
  float dist_sq_best = FLT_MAX;
  for (int i = 0, j = 2; i < 3; j = i++) {
    float point_test[3], depth_test = FLT_MAX;
    const float dist_sq_test = dist_squared_ray_to_seg_v3(
        ray_origin, ray_direction, tri[i], tri[j], point_test, &depth_test);
    if (dist_sq_test < dist_sq_best || i == 0) {
      copy_v3_v3(r_point, point_test);
      *r_depth = depth_test;
      dist_sq_best = dist_sq_test;
    }
  }
  return dist_sq_best;
}

bool ray_face_nearest_quad(const float ray_start[3],
                           const float ray_normal[3],
                           const float t0[3],
                           const float t1[3],
                           const float t2[3],
                           const float t3[3],
                           float *depth,
                           float *dist_sq)
{
  float dist_sq_test;
  float co[3], depth_test;

  if ((dist_sq_test = dist_squared_ray_to_tri_v3_fast(
           ray_start, ray_normal, t0, t1, t2, co, &depth_test)) < *dist_sq)
  {
    *dist_sq = dist_sq_test;
    *depth = depth_test;
    if ((dist_sq_test = dist_squared_ray_to_tri_v3_fast(
             ray_start, ray_normal, t0, t2, t3, co, &depth_test)) < *dist_sq)
    {
      *dist_sq = dist_sq_test;
      *depth = depth_test;
    }
    return true;
  }

  return false;
}

bool ray_face_nearest_tri(const float ray_start[3],
                          const float ray_normal[3],
                          const float t0[3],
                          const float t1[3],
                          const float t2[3],
                          float *depth,
                          float *dist_sq)
{
  float dist_sq_test;
  float co[3], depth_test;

  if ((dist_sq_test = dist_squared_ray_to_tri_v3_fast(
           ray_start, ray_normal, t0, t1, t2, co, &depth_test)) < *dist_sq)
  {
    *dist_sq = dist_sq_test;
    *depth = depth_test;
    return true;
  }

  return false;
}

static bool pbvh_faces_node_raycast(Tree &pbvh,
                                    const Node &node,
                                    const float (*origco)[3],
                                    const Span<int> corner_verts,
                                    const Span<int3> corner_tris,
                                    const Span<int> corner_tri_faces,
                                    const Span<bool> hide_poly,
                                    const float ray_start[3],
                                    const float ray_normal[3],
                                    IsectRayPrecalc *isect_precalc,
                                    float *depth,
                                    PBVHVertRef *r_active_vertex,
                                    int *r_active_face_index,
                                    float *r_face_normal)
{
  using namespace blender;
  const Span<float3> positions = pbvh.vert_positions_;
  bool hit = false;
  float nearest_vertex_co[3] = {0.0f};

  for (const int i : node.prim_indices_.index_range()) {
    const int tri_i = node.prim_indices_[i];
    const int3 &tri = corner_tris[tri_i];
    const int3 face_verts = node.face_vert_indices_[i];

    if (!hide_poly.is_empty() && hide_poly[corner_tri_faces[tri_i]]) {
      continue;
    }

    const float *co[3];
    if (origco) {
      /* Intersect with backed up original coordinates. */
      co[0] = origco[face_verts[0]];
      co[1] = origco[face_verts[1]];
      co[2] = origco[face_verts[2]];
    }
    else {
      /* intersect with current coordinates */
      co[0] = positions[corner_verts[tri[0]]];
      co[1] = positions[corner_verts[tri[1]]];
      co[2] = positions[corner_verts[tri[2]]];
    }

    if (ray_face_intersection_tri(ray_start, isect_precalc, co[0], co[1], co[2], depth)) {
      hit = true;

      if (r_face_normal) {
        normal_tri_v3(r_face_normal, co[0], co[1], co[2]);
      }

      if (r_active_vertex) {
        float location[3] = {0.0f};
        madd_v3_v3v3fl(location, ray_start, ray_normal, *depth);
        for (int j = 0; j < 3; j++) {
          /* Always assign nearest_vertex_co in the first iteration to avoid comparison against
           * uninitialized values. This stores the closest vertex in the current intersecting
           * triangle. */
          if (j == 0 ||
              len_squared_v3v3(location, co[j]) < len_squared_v3v3(location, nearest_vertex_co))
          {
            copy_v3_v3(nearest_vertex_co, co[j]);
            r_active_vertex->i = corner_verts[tri[j]];
            *r_active_face_index = corner_tri_faces[tri_i];
          }
        }
      }
    }
  }

  return hit;
}

static bool pbvh_grids_node_raycast(Tree &pbvh,
                                    Node &node,
                                    const float (*origco)[3],
                                    const float ray_start[3],
                                    const float ray_normal[3],
                                    IsectRayPrecalc *isect_precalc,
                                    float *depth,
                                    PBVHVertRef *r_active_vertex,
                                    int *r_active_grid_index,
                                    float *r_face_normal)
{
  const CCGKey key = BKE_subdiv_ccg_key_top_level(*pbvh.subdiv_ccg_);
  const int totgrid = node.prim_indices_.size();
  const int gridsize = key.grid_size;
  bool hit = false;
  float nearest_vertex_co[3] = {0.0};
  const BitGroupVector<> &grid_hidden = pbvh.subdiv_ccg_->grid_hidden;
  const Span<CCGElem *> grids = pbvh.subdiv_ccg_->grids;

  for (int i = 0; i < totgrid; i++) {
    const int grid_index = node.prim_indices_[i];
    CCGElem *grid = grids[grid_index];
    if (!grid) {
      continue;
    }

    for (int y = 0; y < gridsize - 1; y++) {
      for (int x = 0; x < gridsize - 1; x++) {
        /* check if grid face is hidden */
        if (!grid_hidden.is_empty()) {
          if (paint_is_grid_face_hidden(grid_hidden[grid_index], gridsize, x, y)) {
            continue;
          }
        }

        const float *co[4];
        if (origco) {
          co[0] = origco[(y + 1) * gridsize + x];
          co[1] = origco[(y + 1) * gridsize + x + 1];
          co[2] = origco[y * gridsize + x + 1];
          co[3] = origco[y * gridsize + x];
        }
        else {
          co[0] = CCG_grid_elem_co(key, grid, x, y + 1);
          co[1] = CCG_grid_elem_co(key, grid, x + 1, y + 1);
          co[2] = CCG_grid_elem_co(key, grid, x + 1, y);
          co[3] = CCG_grid_elem_co(key, grid, x, y);
        }

        if (ray_face_intersection_quad(
                ray_start, isect_precalc, co[0], co[1], co[2], co[3], depth))
        {
          hit = true;

          if (r_face_normal) {
            normal_quad_v3(r_face_normal, co[0], co[1], co[2], co[3]);
          }

          if (r_active_vertex) {
            float location[3] = {0.0};
            madd_v3_v3v3fl(location, ray_start, ray_normal, *depth);

            const int x_it[4] = {0, 1, 1, 0};
            const int y_it[4] = {1, 1, 0, 0};

            for (int j = 0; j < 4; j++) {
              /* Always assign nearest_vertex_co in the first iteration to avoid comparison against
               * uninitialized values. This stores the closest vertex in the current intersecting
               * quad. */
              if (j == 0 || len_squared_v3v3(location, co[j]) <
                                len_squared_v3v3(location, nearest_vertex_co))
              {
                copy_v3_v3(nearest_vertex_co, co[j]);

                r_active_vertex->i = key.grid_area * grid_index + (y + y_it[j]) * key.grid_size +
                                     (x + x_it[j]);
              }
            }
          }
          if (r_active_grid_index) {
            *r_active_grid_index = grid_index;
          }
        }
      }
    }

    if (origco) {
      origco += gridsize * gridsize;
    }
  }

  return hit;
}

bool raycast_node(Tree &pbvh,
                  Node &node,
                  const float (*origco)[3],
                  bool use_origco,
                  const Span<int> corner_verts,
                  const Span<int3> corner_tris,
                  const Span<int> corner_tri_faces,
                  const Span<bool> hide_poly,
                  const float ray_start[3],
                  const float ray_normal[3],
                  IsectRayPrecalc *isect_precalc,
                  float *depth,
                  PBVHVertRef *active_vertex,
                  int *active_face_grid_index,
                  float *face_normal)
{
  bool hit = false;

  if (node.flag_ & PBVH_FullyHidden) {
    return false;
  }

  switch (pbvh.type()) {
    case Type::Mesh:
      hit |= pbvh_faces_node_raycast(pbvh,
                                     node,
                                     origco,
                                     corner_verts,
                                     corner_tris,
                                     corner_tri_faces,
                                     hide_poly,
                                     ray_start,
                                     ray_normal,
                                     isect_precalc,
                                     depth,
                                     active_vertex,
                                     active_face_grid_index,
                                     face_normal);
      break;
    case Type::Grids:
      hit |= pbvh_grids_node_raycast(pbvh,
                                     node,
                                     origco,
                                     ray_start,
                                     ray_normal,
                                     isect_precalc,
                                     depth,
                                     active_vertex,
                                     active_face_grid_index,
                                     face_normal);
      break;
    case Type::BMesh:
      BM_mesh_elem_index_ensure(pbvh.bm_, BM_VERT);
      hit = bmesh_node_raycast(node,
                               ray_start,
                               ray_normal,
                               isect_precalc,
                               depth,
                               use_origco,
                               active_vertex,
                               face_normal);
      break;
  }

  return hit;
}

void clip_ray_ortho(
    Tree &pbvh, bool original, float ray_start[3], float ray_end[3], float ray_normal[3])
{
  if (pbvh.nodes_.is_empty()) {
    return;
  }
  float rootmin_start, rootmin_end;
  Bounds<float3> bb_root;
  float bb_center[3], bb_diff[3];
  IsectRayAABB_Precalc ray;
  float ray_normal_inv[3];
  float offset = 1.0f + 1e-3f;
  const float offset_vec[3] = {1e-3f, 1e-3f, 1e-3f};

  if (original) {
    bb_root = BKE_pbvh_node_get_original_BB(&pbvh.nodes_.first());
  }
  else {
    bb_root = node_bounds(pbvh.nodes_.first());
  }

  /* Calc rough clipping to avoid overflow later. See #109555. */
  float mat[3][3];
  axis_dominant_v3_to_m3(mat, ray_normal);
  float a[3], b[3], min[3] = {FLT_MAX, FLT_MAX, FLT_MAX}, max[3] = {FLT_MIN, FLT_MIN, FLT_MIN};

  /* Compute AABB bounds rotated along ray_normal. */
  copy_v3_v3(a, bb_root.min);
  copy_v3_v3(b, bb_root.max);
  mul_m3_v3(mat, a);
  mul_m3_v3(mat, b);
  minmax_v3v3_v3(min, max, a);
  minmax_v3v3_v3(min, max, b);

  float cent[3];

  /* Find midpoint of aabb on ray. */
  mid_v3_v3v3(cent, bb_root.min, bb_root.max);
  float t = line_point_factor_v3(cent, ray_start, ray_end);
  interp_v3_v3v3(cent, ray_start, ray_end, t);

  /* Compute rough interval. */
  float dist = max[2] - min[2];
  madd_v3_v3v3fl(ray_start, cent, ray_normal, -dist);
  madd_v3_v3v3fl(ray_end, cent, ray_normal, dist);

  /* Slightly offset min and max in case we have a zero width node
   * (due to a plane mesh for instance), or faces very close to the bounding box boundary. */
  mid_v3_v3v3(bb_center, bb_root.max, bb_root.min);
  /* Diff should be same for both min/max since it's calculated from center. */
  sub_v3_v3v3(bb_diff, bb_root.max, bb_center);
  /* Handles case of zero width bb. */
  add_v3_v3(bb_diff, offset_vec);
  madd_v3_v3v3fl(bb_root.max, bb_center, bb_diff, offset);
  madd_v3_v3v3fl(bb_root.min, bb_center, bb_diff, -offset);

  /* Final projection of start ray. */
  isect_ray_aabb_v3_precalc(&ray, ray_start, ray_normal);
  if (!isect_ray_aabb_v3(&ray, bb_root.min, bb_root.max, &rootmin_start)) {
    return;
  }

  /* Final projection of end ray. */
  mul_v3_v3fl(ray_normal_inv, ray_normal, -1.0);
  isect_ray_aabb_v3_precalc(&ray, ray_end, ray_normal_inv);
  /* Unlikely to fail exiting if entering succeeded, still keep this here. */
  if (!isect_ray_aabb_v3(&ray, bb_root.min, bb_root.max, &rootmin_end)) {
    return;
  }

  /*
   * As a last-ditch effort to correct floating point overflow compute
   * and add an epsilon if rootmin_start == rootmin_end.
   */

  float epsilon = (std::nextafter(rootmin_start, rootmin_start + 1000.0f) - rootmin_start) *
                  5000.0f;

  if (rootmin_start == rootmin_end) {
    rootmin_start -= epsilon;
    rootmin_end += epsilon;
  }

  madd_v3_v3v3fl(ray_start, ray_start, ray_normal, rootmin_start);
  madd_v3_v3v3fl(ray_end, ray_end, ray_normal_inv, rootmin_end);
}

/* -------------------------------------------------------------------- */

static bool nearest_to_ray_aabb_dist_sq(Node *node,
                                        const DistRayAABB_Precalc &dist_ray_to_aabb_precalc,
                                        const bool original)
{
  const float *bb_min, *bb_max;

  if (original) {
    /* BKE_pbvh_node_get_original_BB */
    bb_min = node->bounds_orig_.min;
    bb_max = node->bounds_orig_.max;
  }
  else {
    bb_min = node->bounds_.min;
    bb_max = node->bounds_.max;
  }

  float co_dummy[3], depth;
  node->tmin_ = dist_squared_ray_to_aabb_v3(
      &dist_ray_to_aabb_precalc, bb_min, bb_max, co_dummy, &depth);
  /* Ideally we would skip distances outside the range. */
  return depth > 0.0f;
}

void find_nearest_to_ray(Tree &pbvh,
                         const FunctionRef<void(Node &node, float *tmin)> fn,
                         const float ray_start[3],
                         const float ray_normal[3],
                         const bool original)
{
  const DistRayAABB_Precalc ray_dist_precalc = dist_squared_ray_to_aabb_v3_precalc(ray_start,
                                                                                   ray_normal);

  search_callback_occluded(
      pbvh,
      [&](Node &node) { return nearest_to_ray_aabb_dist_sq(&node, ray_dist_precalc, original); },
      fn);
}

static bool pbvh_faces_node_nearest_to_ray(Tree &pbvh,
                                           const Node &node,
                                           const float (*origco)[3],
                                           const Span<int> corner_verts,
                                           const Span<int3> corner_tris,
                                           const Span<int> corner_tri_faces,
                                           const Span<bool> hide_poly,
                                           const float ray_start[3],
                                           const float ray_normal[3],
                                           float *depth,
                                           float *dist_sq)
{
  using namespace blender;
  const Span<float3> positions = pbvh.vert_positions_;
  bool hit = false;

  for (const int i : node.prim_indices_.index_range()) {
    const int tri_i = node.prim_indices_[i];
    const int3 &corner_tri = corner_tris[tri_i];
    const int3 face_verts = node.face_vert_indices_[i];

    if (!hide_poly.is_empty() && hide_poly[corner_tri_faces[tri_i]]) {
      continue;
    }

    if (origco) {
      /* Intersect with backed-up original coordinates. */
      hit |= ray_face_nearest_tri(ray_start,
                                  ray_normal,
                                  origco[face_verts[0]],
                                  origco[face_verts[1]],
                                  origco[face_verts[2]],
                                  depth,
                                  dist_sq);
    }
    else {
      /* intersect with current coordinates */
      hit |= ray_face_nearest_tri(ray_start,
                                  ray_normal,
                                  positions[corner_verts[corner_tri[0]]],
                                  positions[corner_verts[corner_tri[1]]],
                                  positions[corner_verts[corner_tri[2]]],
                                  depth,
                                  dist_sq);
    }
  }

  return hit;
}

static bool pbvh_grids_node_nearest_to_ray(Tree &pbvh,
                                           Node &node,
                                           const float (*origco)[3],
                                           const float ray_start[3],
                                           const float ray_normal[3],
                                           float *depth,
                                           float *dist_sq)
{
  const CCGKey key = BKE_subdiv_ccg_key_top_level(*pbvh.subdiv_ccg_);
  const int totgrid = node.prim_indices_.size();
  const int gridsize = key.grid_size;
  bool hit = false;
  const BitGroupVector<> &grid_hidden = pbvh.subdiv_ccg_->grid_hidden;
  const Span<CCGElem *> grids = pbvh.subdiv_ccg_->grids;

  for (int i = 0; i < totgrid; i++) {
    CCGElem *grid = grids[node.prim_indices_[i]];
    if (!grid) {
      continue;
    }

    for (int y = 0; y < gridsize - 1; y++) {
      for (int x = 0; x < gridsize - 1; x++) {
        /* check if grid face is hidden */
        if (!grid_hidden.is_empty()) {
          if (paint_is_grid_face_hidden(grid_hidden[node.prim_indices_[i]], gridsize, x, y)) {
            continue;
          }
        }

        if (origco) {
          hit |= ray_face_nearest_quad(ray_start,
                                       ray_normal,
                                       origco[y * gridsize + x],
                                       origco[y * gridsize + x + 1],
                                       origco[(y + 1) * gridsize + x + 1],
                                       origco[(y + 1) * gridsize + x],
                                       depth,
                                       dist_sq);
        }
        else {
          hit |= ray_face_nearest_quad(ray_start,
                                       ray_normal,
                                       CCG_grid_elem_co(key, grid, x, y),
                                       CCG_grid_elem_co(key, grid, x + 1, y),
                                       CCG_grid_elem_co(key, grid, x + 1, y + 1),
                                       CCG_grid_elem_co(key, grid, x, y + 1),
                                       depth,
                                       dist_sq);
        }
      }
    }

    if (origco) {
      origco += gridsize * gridsize;
    }
  }

  return hit;
}

bool find_nearest_to_ray_node(Tree &pbvh,
                              Node &node,
                              const float (*origco)[3],
                              bool use_origco,
                              const Span<int> corner_verts,
                              const Span<int3> corner_tris,
                              const Span<int> corner_tri_faces,
                              const Span<bool> hide_poly,
                              const float ray_start[3],
                              const float ray_normal[3],
                              float *depth,
                              float *dist_sq)
{
  bool hit = false;

  if (node.flag_ & PBVH_FullyHidden) {
    return false;
  }

  switch (pbvh.type()) {
    case Type::Mesh:
      hit |= pbvh_faces_node_nearest_to_ray(pbvh,
                                            node,
                                            origco,
                                            corner_verts,
                                            corner_tris,
                                            corner_tri_faces,
                                            hide_poly,
                                            ray_start,
                                            ray_normal,
                                            depth,
                                            dist_sq);
      break;
    case Type::Grids:
      hit |= pbvh_grids_node_nearest_to_ray(
          pbvh, node, origco, ray_start, ray_normal, depth, dist_sq);
      break;
    case Type::BMesh:
      hit = bmesh_node_nearest_to_ray(node, ray_start, ray_normal, depth, dist_sq, use_origco);
      break;
  }

  return hit;
}

enum PlaneAABBIsect {
  ISECT_INSIDE,
  ISECT_OUTSIDE,
  ISECT_INTERSECT,
};

/* Adapted from:
 * http://www.gamedev.net/community/forums/topic.asp?topic_id=512123
 * Returns true if the AABB is at least partially within the frustum
 * (ok, not a real frustum), false otherwise.
 */
static PlaneAABBIsect test_frustum_aabb(const Bounds<float3> &bounds,
                                        const PBVHFrustumPlanes *frustum)
{
  PlaneAABBIsect ret = ISECT_INSIDE;
  const float(*planes)[4] = frustum->planes;

  for (int i = 0; i < frustum->num_planes; i++) {
    float vmin[3], vmax[3];

    for (int axis = 0; axis < 3; axis++) {
      if (planes[i][axis] < 0) {
        vmin[axis] = bounds.min[axis];
        vmax[axis] = bounds.max[axis];
      }
      else {
        vmin[axis] = bounds.max[axis];
        vmax[axis] = bounds.min[axis];
      }
    }

    if (dot_v3v3(planes[i], vmin) + planes[i][3] < 0) {
      return ISECT_OUTSIDE;
    }
    if (dot_v3v3(planes[i], vmax) + planes[i][3] <= 0) {
      ret = ISECT_INTERSECT;
    }
  }

  return ret;
}

}  // namespace blender::bke::pbvh

bool BKE_pbvh_node_frustum_contain_AABB(const blender::bke::pbvh::Node *node,
                                        const PBVHFrustumPlanes *data)
{
  return blender::bke::pbvh::test_frustum_aabb(node->bounds_, data) !=
         blender::bke::pbvh::ISECT_OUTSIDE;
}

bool BKE_pbvh_node_frustum_exclude_AABB(const blender::bke::pbvh::Node *node,
                                        const PBVHFrustumPlanes *data)
{
  return blender::bke::pbvh::test_frustum_aabb(node->bounds_, data) !=
         blender::bke::pbvh::ISECT_INSIDE;
}

<<<<<<< HEAD
=======
static blender::draw::pbvh::PBVH_GPU_Args pbvh_draw_args_init(const Mesh &mesh,
                                                              blender::bke::pbvh::Tree &pbvh,
                                                              const blender::bke::pbvh::Node &node)
{
  /* TODO: Use an explicit argument for the original mesh to avoid relying on
   * #Tree::mesh. */
  blender::draw::pbvh::PBVH_GPU_Args args{};

  args.pbvh_type = pbvh.type();

  /* Occasionally, the evaluated and original meshes are out of sync. Prefer using the pbvh mesh in
   * these cases. See #115856 and #121008 */
  args.face_sets_color_default = pbvh.mesh_ ? pbvh.mesh_->face_sets_color_default :
                                              mesh.face_sets_color_default;
  args.face_sets_color_seed = pbvh.mesh_ ? pbvh.mesh_->face_sets_color_seed :
                                           mesh.face_sets_color_seed;

  args.active_color = pbvh.mesh_ ? pbvh.mesh_->active_color_attribute :
                                   mesh.active_color_attribute;
  args.render_color = pbvh.mesh_ ? pbvh.mesh_->default_color_attribute :
                                   mesh.default_color_attribute;

  switch (pbvh.type()) {
    case blender::bke::pbvh::Type::Mesh:
      args.vert_data = &mesh.vert_data;
      args.corner_data = &mesh.corner_data;
      args.face_data = &mesh.face_data;
      args.mesh = pbvh.mesh_;
      args.vert_positions = pbvh.vert_positions_;
      args.corner_verts = mesh.corner_verts();
      args.corner_edges = mesh.corner_edges();
      args.corner_tris = mesh.corner_tris();
      args.vert_normals = pbvh.vert_normals_;
      args.face_normals = pbvh.face_normals_;
      /* Retrieve data from the original mesh. Ideally that would be passed to this function to
       * make it clearer when each is used. */
      args.hide_poly = *pbvh.mesh_->attributes().lookup<bool>(".hide_poly",
                                                              blender::bke::AttrDomain::Face);

      args.prim_indices = node.prim_indices_;
      args.tri_faces = mesh.corner_tri_faces();
      break;
    case blender::bke::pbvh::Type::Grids:
      args.vert_data = &pbvh.mesh_->vert_data;
      args.corner_data = &pbvh.mesh_->corner_data;
      args.face_data = &pbvh.mesh_->face_data;
      args.ccg_key = BKE_subdiv_ccg_key_top_level(*pbvh.subdiv_ccg_);
      args.mesh = pbvh.mesh_;
      args.grid_indices = node.prim_indices_;
      args.subdiv_ccg = pbvh.subdiv_ccg_;
      args.grids = pbvh.subdiv_ccg_->grids;
      args.vert_normals = pbvh.vert_normals_;
      break;
    case blender::bke::pbvh::Type::BMesh:
      args.bm = pbvh.bm_;
      args.vert_data = &args.bm->vdata;
      args.corner_data = &args.bm->ldata;
      args.face_data = &args.bm->pdata;
      args.bm_faces = &node.bm_faces_;
      args.cd_mask_layer = CustomData_get_offset_named(
          &pbvh.bm_->vdata, CD_PROP_FLOAT, ".sculpt_mask");

      break;
  }

  return args;
}

namespace blender::bke::pbvh {

static void node_update_draw_buffers(const Mesh &mesh, Tree &pbvh, Node &node)
{
  /* Create and update draw buffers. The functions called here must not
   * do any OpenGL calls. Flags are not cleared immediately, that happens
   * after GPU_pbvh_buffer_flush() which does the final OpenGL calls. */
  if (node.flag_ & PBVH_RebuildDrawBuffers) {
    const blender::draw::pbvh::PBVH_GPU_Args args = pbvh_draw_args_init(mesh, pbvh, node);
    node.draw_batches_ = blender::draw::pbvh::node_create(args);
  }

  if (node.flag_ & PBVH_UpdateDrawBuffers) {
    node.debug_draw_gen_++;

    if (node.draw_batches_) {
      const blender::draw::pbvh::PBVH_GPU_Args args = pbvh_draw_args_init(mesh, pbvh, node);
      blender::draw::pbvh::node_update(node.draw_batches_, args);
    }
  }
}

void free_draw_buffers(Tree & /*pbvh*/, Node *node)
{
  if (node->draw_batches_) {
    draw::pbvh::node_free(node->draw_batches_);
    node->draw_batches_ = nullptr;
  }
}

static void pbvh_update_draw_buffers(const Mesh &mesh,
                                     Tree &pbvh,
                                     Span<Node *> nodes,
                                     int update_flag)
{
  if (pbvh.type() == Type::BMesh && !pbvh.bm_) {
    /* BMesh hasn't been created yet */
    return;
  }

  if ((update_flag & PBVH_RebuildDrawBuffers) || ELEM(pbvh.type(), Type::Grids, Type::BMesh)) {
    /* Free buffers uses OpenGL, so not in parallel. */
    for (Node *node : nodes) {
      if (node->flag_ & PBVH_RebuildDrawBuffers) {
        free_draw_buffers(pbvh, node);
      }
      else if ((node->flag_ & PBVH_UpdateDrawBuffers) && node->draw_batches_) {
        const draw::pbvh::PBVH_GPU_Args args = pbvh_draw_args_init(mesh, pbvh, *node);
        draw::pbvh::update_pre(node->draw_batches_, args);
      }
    }
  }

  /* Parallel creation and update of draw buffers. */
  threading::parallel_for(nodes.index_range(), 1, [&](const IndexRange range) {
    for (Node *node : nodes.slice(range)) {
      node_update_draw_buffers(mesh, pbvh, *node);
    }
  });

  /* Flush buffers uses OpenGL, so not in parallel. */
  for (Node *node : nodes) {
    if (node->flag_ & PBVH_UpdateDrawBuffers) {

      if (node->draw_batches_) {
        draw::pbvh::node_gpu_flush(node->draw_batches_);
      }
    }

    node->flag_ &= ~(PBVH_RebuildDrawBuffers | PBVH_UpdateDrawBuffers);
  }
}

void draw_cb(const Mesh &mesh,
             Tree &pbvh,
             bool update_only_visible,
             const PBVHFrustumPlanes &update_frustum,
             const PBVHFrustumPlanes &draw_frustum,
             const FunctionRef<void(draw::pbvh::PBVHBatches *batches,
                                    const draw::pbvh::PBVH_GPU_Args &args)> draw_fn)
{
  if (update_only_visible) {
    int update_flag = 0;
    Vector<Node *> nodes = search_gather(pbvh, [&](Node &node) {
      if (!BKE_pbvh_node_frustum_contain_AABB(&node, &update_frustum)) {
        return false;
      }
      update_flag |= node.flag_;
      return true;
    });
    if (update_flag & (PBVH_RebuildDrawBuffers | PBVH_UpdateDrawBuffers)) {
      pbvh_update_draw_buffers(mesh, pbvh, nodes, update_flag);
    }
  }
  else {
    /* Get all nodes with draw updates, also those outside the view. */
    Vector<Node *> nodes = search_gather(pbvh, [&](Node &node) {
      return update_search(&node, PBVH_RebuildDrawBuffers | PBVH_UpdateDrawBuffers);
    });
    pbvh_update_draw_buffers(mesh, pbvh, nodes, PBVH_RebuildDrawBuffers | PBVH_UpdateDrawBuffers);
  }

  /* Draw visible nodes. */
  Vector<Node *> nodes = search_gather(
      pbvh, [&](Node &node) { return BKE_pbvh_node_frustum_contain_AABB(&node, &draw_frustum); });

  for (Node *node : nodes) {
    if (node->flag_ & PBVH_FullyHidden) {
      continue;
    }
    if (!node->draw_batches_) {
      continue;
    }
    const draw::pbvh::PBVH_GPU_Args args = pbvh_draw_args_init(mesh, pbvh, *node);
    draw_fn(node->draw_batches_, args);
  }
}

}  // namespace blender::bke::pbvh

>>>>>>> 45e4fecf
void BKE_pbvh_draw_debug_cb(blender::bke::pbvh::Tree &pbvh,
                            void (*draw_fn)(blender::bke::pbvh::Node *node,
                                            void *user_data,
                                            const float bmin[3],
                                            const float bmax[3],
                                            PBVHNodeFlags flag),
                            void *user_data)
{
  PBVHNodeFlags flag = PBVH_Leaf;

  for (blender::bke::pbvh::Node &node : pbvh.nodes_) {
    if (node.flag_ & PBVH_TexLeaf) {
      flag = PBVH_TexLeaf;
      break;
    }
  }

  for (blender::bke::pbvh::Node &node : pbvh.nodes_) {
    if (!(node.flag_ & flag)) {
      continue;
    }

    draw_fn(&node, user_data, node.bounds_.min, node.bounds_.max, node.flag_);
  }
}

void BKE_pbvh_vert_coords_apply(blender::bke::pbvh::Tree &pbvh,
                                const blender::Span<blender::float3> vert_positions)
{
  using namespace blender::bke::pbvh;

  if (!pbvh.deformed_) {
    if (!pbvh.vert_positions_.is_empty()) {
      /* When the Tree is deformed, it creates a separate vertex position array
       * that it owns directly. Conceptually these copies often aren't and often adds extra
       * indirection, but:
       *  - Sculpting shape keys, the deformations are flushed back to the keys as a separate step.
       *  - Sculpting on a deformed mesh, deformations are also flushed to original positions
       *    separately.
       *  - The Tree currently always assumes we want to change positions, and
       * has no way to avoid calculating normals if it's only used for painting, for example. */
      pbvh.vert_positions_deformed_ = pbvh.vert_positions_.as_span();
      pbvh.vert_positions_ = pbvh.vert_positions_deformed_;

      pbvh.vert_normals_deformed_ = pbvh.vert_normals_;
      pbvh.vert_normals_ = pbvh.vert_normals_deformed_;

      pbvh.face_normals_deformed_ = pbvh.face_normals_;
      pbvh.face_normals_ = pbvh.face_normals_deformed_;

      pbvh.deformed_ = true;
    }
  }

  if (!pbvh.vert_positions_.is_empty()) {
    blender::MutableSpan<blender::float3> positions = pbvh.vert_positions_;
    positions.copy_from(vert_positions);

    for (Node &node : pbvh.nodes_) {
      BKE_pbvh_node_mark_positions_update(&node);
    }

    update_bounds(pbvh);
    store_bounds_orig(pbvh);
  }
}

bool BKE_pbvh_is_deformed(const blender::bke::pbvh::Tree &pbvh)
{
  return pbvh.deformed_;
}
/* Proxies */

PBVHColorBufferNode *BKE_pbvh_node_color_buffer_get(blender::bke::pbvh::Node *node)
{
  if (!node->color_buffer_.color) {
    node->color_buffer_.color = static_cast<float(*)[4]>(
        MEM_callocN(sizeof(float[4]) * node->unique_verts_num_, "Color buffer"));
  }
  return &node->color_buffer_;
}

void BKE_pbvh_node_color_buffer_free(blender::bke::pbvh::Tree &pbvh)
{
  blender::Vector<blender::bke::pbvh::Node *> nodes = search_gather(pbvh, {});

  for (blender::bke::pbvh::Node *node : nodes) {
    MEM_SAFE_FREE(node->color_buffer_.color);
  }
}

void pbvh_vertex_iter_init(blender::bke::pbvh::Tree &pbvh,
                           blender::bke::pbvh::Node *node,
                           PBVHVertexIter *vi,
                           int mode)
{
  vi->grid = nullptr;
  vi->no = nullptr;
  vi->fno = nullptr;
  vi->vert_positions = {};
  vi->vertex.i = 0LL;

  int uniq_verts;
  int totvert;
  switch (pbvh.type()) {
    case blender::bke::pbvh::Type::Grids:
      totvert = node->prim_indices_.size() *
                BKE_subdiv_ccg_key_top_level(*pbvh.subdiv_ccg_).grid_area;
      uniq_verts = totvert;
      break;
    case blender::bke::pbvh::Type::Mesh:
      totvert = node->vert_indices_.size();
      uniq_verts = node->unique_verts_num_;
      break;
    case blender::bke::pbvh::Type::BMesh:
      totvert = node->bm_unique_verts_.size() + node->bm_other_verts_.size();
      uniq_verts = node->bm_unique_verts_.size();
      break;
  }

  if (pbvh.type() == blender::bke::pbvh::Type::Grids) {
    vi->key = BKE_subdiv_ccg_key_top_level(*pbvh.subdiv_ccg_);
    vi->grids = pbvh.subdiv_ccg_->grids.data();
    vi->grid_indices = node->prim_indices_.data();
    vi->totgrid = node->prim_indices_.size();
    vi->gridsize = vi->key.grid_size;
  }
  else {
    vi->key = {};
    vi->grids = nullptr;
    vi->grid_indices = nullptr;
    vi->totgrid = 1;
    vi->gridsize = 0;
  }

  if (mode == PBVH_ITER_ALL) {
    vi->totvert = totvert;
  }
  else {
    vi->totvert = uniq_verts;
  }
  vi->vert_indices = node->vert_indices_.data();
  vi->vert_positions = pbvh.vert_positions_;
  vi->is_mesh = !pbvh.vert_positions_.is_empty();

  if (pbvh.type() == blender::bke::pbvh::Type::BMesh) {
    vi->bm_unique_verts = node->bm_unique_verts_.begin();
    vi->bm_unique_verts_end = node->bm_unique_verts_.end();
    vi->bm_other_verts = node->bm_other_verts_.begin();
    vi->bm_other_verts_end = node->bm_other_verts_.end();
    vi->bm_vdata = &pbvh.bm_->vdata;
    vi->cd_vert_mask_offset = CustomData_get_offset_named(
        vi->bm_vdata, CD_PROP_FLOAT, ".sculpt_mask");
  }

  vi->gh.reset();
  if (vi->grids && mode == PBVH_ITER_UNIQUE) {
    vi->grid_hidden = pbvh.subdiv_ccg_->grid_hidden.is_empty() ? nullptr :
                                                                 &pbvh.subdiv_ccg_->grid_hidden;
  }

  vi->mask = 0.0f;
  if (pbvh.type() == blender::bke::pbvh::Type::Mesh) {
    vi->vert_normals = pbvh.vert_normals_;
    vi->hide_vert = static_cast<const bool *>(
        CustomData_get_layer_named(&pbvh.mesh_->vert_data, CD_PROP_BOOL, ".hide_vert"));
    vi->vmask = static_cast<const float *>(
        CustomData_get_layer_named(&pbvh.mesh_->vert_data, CD_PROP_FLOAT, ".sculpt_mask"));
  }
}

bool pbvh_has_mask(const blender::bke::pbvh::Tree &pbvh)
{
  switch (pbvh.type()) {
    case blender::bke::pbvh::Type::Grids:
      return BKE_subdiv_ccg_key_top_level(*pbvh.subdiv_ccg_).has_mask;
    case blender::bke::pbvh::Type::Mesh:
      return pbvh.mesh_->attributes().contains(".sculpt_mask");
    case blender::bke::pbvh::Type::BMesh:
      return pbvh.bm_ &&
             CustomData_has_layer_named(&pbvh.bm_->vdata, CD_PROP_FLOAT, ".sculpt_mask");
  }

  return false;
}

bool pbvh_has_face_sets(blender::bke::pbvh::Tree &pbvh)
{
  switch (pbvh.type()) {
    case blender::bke::pbvh::Type::Grids:
    case blender::bke::pbvh::Type::Mesh:
      return pbvh.mesh_->attributes().contains(".sculpt_face_set");
    case blender::bke::pbvh::Type::BMesh:
      return CustomData_has_layer_named(&pbvh.bm_->pdata, CD_PROP_FLOAT, ".sculpt_mask");
  }
  return false;
}

namespace blender::bke::pbvh {

void set_frustum_planes(Tree &pbvh, PBVHFrustumPlanes *planes)
{
  pbvh.num_planes_ = planes->num_planes;
  for (int i = 0; i < pbvh.num_planes_; i++) {
    copy_v4_v4(pbvh.planes_[i], planes->planes[i]);
  }
}

void get_frustum_planes(const Tree &pbvh, PBVHFrustumPlanes *planes)
{
  planes->num_planes = pbvh.num_planes_;
  for (int i = 0; i < planes->num_planes; i++) {
    copy_v4_v4(planes->planes[i], pbvh.planes_[i]);
  }
}

}  // namespace blender::bke::pbvh

Mesh *BKE_pbvh_get_mesh(blender::bke::pbvh::Tree &pbvh)
{
  return pbvh.mesh_;
}

blender::Span<blender::float3> BKE_pbvh_get_vert_positions(const blender::bke::pbvh::Tree &pbvh)
{
  BLI_assert(pbvh.type() == blender::bke::pbvh::Type::Mesh);
  return pbvh.vert_positions_;
}

blender::MutableSpan<blender::float3> BKE_pbvh_get_vert_positions(blender::bke::pbvh::Tree &pbvh)
{
  BLI_assert(pbvh.type() == blender::bke::pbvh::Type::Mesh);
  return pbvh.vert_positions_;
}

blender::Span<blender::float3> BKE_pbvh_get_vert_normals(const blender::bke::pbvh::Tree &pbvh)
{
  BLI_assert(pbvh.type() == blender::bke::pbvh::Type::Mesh);
  return pbvh.vert_normals_;
}

void BKE_pbvh_subdiv_cgg_set(blender::bke::pbvh::Tree &pbvh, SubdivCCG *subdiv_ccg)
{
  pbvh.subdiv_ccg_ = subdiv_ccg;
}

void BKE_pbvh_ensure_node_loops(blender::bke::pbvh::Tree &pbvh,
                                const blender::Span<blender::int3> corner_tris)
{
  using namespace blender;
  BLI_assert(pbvh.type() == blender::bke::pbvh::Type::Mesh);

  int totloop = 0;

  /* Check if nodes already have loop indices. */
  for (blender::bke::pbvh::Node &node : pbvh.nodes_) {
    if (!(node.flag_ & PBVH_Leaf)) {
      continue;
    }

    if (!node.corner_indices_.is_empty()) {
      return;
    }

    totloop += node.prim_indices_.size() * 3;
  }

  BLI_bitmap *visit = BLI_BITMAP_NEW(totloop, __func__);

  /* Create loop indices from node loop triangles. */
  Vector<int> corner_indices;
  for (blender::bke::pbvh::Node &node : pbvh.nodes_) {
    if (!(node.flag_ & PBVH_Leaf)) {
      continue;
    }

    corner_indices.clear();

    for (const int i : node.prim_indices_) {
      const int3 &tri = corner_tris[i];

      for (int k = 0; k < 3; k++) {
        if (!BLI_BITMAP_TEST(visit, tri[k])) {
          corner_indices.append(tri[k]);
          BLI_BITMAP_ENABLE(visit, tri[k]);
        }
      }
    }

    node.corner_indices_ = corner_indices.as_span();
  }

  MEM_SAFE_FREE(visit);
}

int BKE_pbvh_debug_draw_gen_get(blender::bke::pbvh::Node &node)
{
  return node.debug_draw_gen_;
}

void BKE_pbvh_sync_visibility_from_verts(blender::bke::pbvh::Tree &pbvh, Mesh *mesh)
{
  using namespace blender;
  using namespace blender::bke;
  switch (pbvh.type()) {
    case blender::bke::pbvh::Type::Mesh: {
      mesh_hide_vert_flush(*mesh);
      break;
    }
    case blender::bke::pbvh::Type::BMesh: {
      BMIter iter;
      BMVert *v;
      BMEdge *e;
      BMFace *f;

      BM_ITER_MESH (f, &iter, pbvh.bm_, BM_FACES_OF_MESH) {
        BM_elem_flag_disable(f, BM_ELEM_HIDDEN);
      }

      BM_ITER_MESH (e, &iter, pbvh.bm_, BM_EDGES_OF_MESH) {
        BM_elem_flag_disable(e, BM_ELEM_HIDDEN);
      }

      BM_ITER_MESH (v, &iter, pbvh.bm_, BM_VERTS_OF_MESH) {
        if (!BM_elem_flag_test(v, BM_ELEM_HIDDEN)) {
          continue;
        }
        BMIter iter_l;
        BMLoop *l;

        BM_ITER_ELEM (l, &iter_l, v, BM_LOOPS_OF_VERT) {
          BM_elem_flag_enable(l->e, BM_ELEM_HIDDEN);
          BM_elem_flag_enable(l->f, BM_ELEM_HIDDEN);
        }
      }
      break;
    }
    case blender::bke::pbvh::Type::Grids: {
      const OffsetIndices faces = mesh->faces();
      const BitGroupVector<> &grid_hidden = pbvh.subdiv_ccg_->grid_hidden;
      CCGKey key = BKE_subdiv_ccg_key_top_level(*pbvh.subdiv_ccg_);

      IndexMaskMemory memory;
      const IndexMask hidden_faces =
          !grid_hidden.is_empty() ?
              IndexMask::from_predicate(faces.index_range(),
                                        GrainSize(1024),
                                        memory,
                                        [&](const int i) {
                                          const IndexRange face = faces[i];
                                          return std::any_of(
                                              face.begin(), face.end(), [&](const int corner) {
                                                return grid_hidden[corner][key.grid_area - 1];
                                              });
                                        }) :
              IndexMask();

      MutableAttributeAccessor attributes = mesh->attributes_for_write();
      if (hidden_faces.is_empty()) {
        attributes.remove(".hide_poly");
      }
      else {
        SpanAttributeWriter<bool> hide_poly = attributes.lookup_or_add_for_write_span<bool>(
            ".hide_poly", AttrDomain::Face, AttributeInitConstruct());
        hide_poly.span.fill(false);
        index_mask::masked_fill(hide_poly.span, true, hidden_faces);
        hide_poly.finish();
      }

      mesh_hide_face_flush(*mesh);
      break;
    }
  }
}

namespace blender::bke::pbvh {
Vector<Node *> search_gather(Tree &pbvh,
                             const FunctionRef<bool(Node &)> scb,
                             PBVHNodeFlags leaf_flag)
{
  if (pbvh.nodes_.is_empty()) {
    return {};
  }

  PBVHIter iter;
  Vector<Node *> nodes;

  pbvh_iter_begin(&iter, pbvh, scb);

  Node *node;
  while ((node = pbvh_iter_next(&iter, leaf_flag))) {
    if (node->flag_ & leaf_flag) {
      nodes.append(node);
    }
  }

  pbvh_iter_end(&iter);
  return nodes;
}

}  // namespace blender::bke::pbvh<|MERGE_RESOLUTION|>--- conflicted
+++ resolved
@@ -1655,9 +1655,9 @@
   return node.prim_indices_;
 }
 
-Span<int> node_tri_indices(const PBVHNode &node)
-{
-  return node.prim_indices;
+Span<int> node_tri_indices(const Node &node)
+{
+  return node.prim_indices_;
 }
 
 }  // namespace blender::bke::pbvh
@@ -2414,197 +2414,6 @@
          blender::bke::pbvh::ISECT_INSIDE;
 }
 
-<<<<<<< HEAD
-=======
-static blender::draw::pbvh::PBVH_GPU_Args pbvh_draw_args_init(const Mesh &mesh,
-                                                              blender::bke::pbvh::Tree &pbvh,
-                                                              const blender::bke::pbvh::Node &node)
-{
-  /* TODO: Use an explicit argument for the original mesh to avoid relying on
-   * #Tree::mesh. */
-  blender::draw::pbvh::PBVH_GPU_Args args{};
-
-  args.pbvh_type = pbvh.type();
-
-  /* Occasionally, the evaluated and original meshes are out of sync. Prefer using the pbvh mesh in
-   * these cases. See #115856 and #121008 */
-  args.face_sets_color_default = pbvh.mesh_ ? pbvh.mesh_->face_sets_color_default :
-                                              mesh.face_sets_color_default;
-  args.face_sets_color_seed = pbvh.mesh_ ? pbvh.mesh_->face_sets_color_seed :
-                                           mesh.face_sets_color_seed;
-
-  args.active_color = pbvh.mesh_ ? pbvh.mesh_->active_color_attribute :
-                                   mesh.active_color_attribute;
-  args.render_color = pbvh.mesh_ ? pbvh.mesh_->default_color_attribute :
-                                   mesh.default_color_attribute;
-
-  switch (pbvh.type()) {
-    case blender::bke::pbvh::Type::Mesh:
-      args.vert_data = &mesh.vert_data;
-      args.corner_data = &mesh.corner_data;
-      args.face_data = &mesh.face_data;
-      args.mesh = pbvh.mesh_;
-      args.vert_positions = pbvh.vert_positions_;
-      args.corner_verts = mesh.corner_verts();
-      args.corner_edges = mesh.corner_edges();
-      args.corner_tris = mesh.corner_tris();
-      args.vert_normals = pbvh.vert_normals_;
-      args.face_normals = pbvh.face_normals_;
-      /* Retrieve data from the original mesh. Ideally that would be passed to this function to
-       * make it clearer when each is used. */
-      args.hide_poly = *pbvh.mesh_->attributes().lookup<bool>(".hide_poly",
-                                                              blender::bke::AttrDomain::Face);
-
-      args.prim_indices = node.prim_indices_;
-      args.tri_faces = mesh.corner_tri_faces();
-      break;
-    case blender::bke::pbvh::Type::Grids:
-      args.vert_data = &pbvh.mesh_->vert_data;
-      args.corner_data = &pbvh.mesh_->corner_data;
-      args.face_data = &pbvh.mesh_->face_data;
-      args.ccg_key = BKE_subdiv_ccg_key_top_level(*pbvh.subdiv_ccg_);
-      args.mesh = pbvh.mesh_;
-      args.grid_indices = node.prim_indices_;
-      args.subdiv_ccg = pbvh.subdiv_ccg_;
-      args.grids = pbvh.subdiv_ccg_->grids;
-      args.vert_normals = pbvh.vert_normals_;
-      break;
-    case blender::bke::pbvh::Type::BMesh:
-      args.bm = pbvh.bm_;
-      args.vert_data = &args.bm->vdata;
-      args.corner_data = &args.bm->ldata;
-      args.face_data = &args.bm->pdata;
-      args.bm_faces = &node.bm_faces_;
-      args.cd_mask_layer = CustomData_get_offset_named(
-          &pbvh.bm_->vdata, CD_PROP_FLOAT, ".sculpt_mask");
-
-      break;
-  }
-
-  return args;
-}
-
-namespace blender::bke::pbvh {
-
-static void node_update_draw_buffers(const Mesh &mesh, Tree &pbvh, Node &node)
-{
-  /* Create and update draw buffers. The functions called here must not
-   * do any OpenGL calls. Flags are not cleared immediately, that happens
-   * after GPU_pbvh_buffer_flush() which does the final OpenGL calls. */
-  if (node.flag_ & PBVH_RebuildDrawBuffers) {
-    const blender::draw::pbvh::PBVH_GPU_Args args = pbvh_draw_args_init(mesh, pbvh, node);
-    node.draw_batches_ = blender::draw::pbvh::node_create(args);
-  }
-
-  if (node.flag_ & PBVH_UpdateDrawBuffers) {
-    node.debug_draw_gen_++;
-
-    if (node.draw_batches_) {
-      const blender::draw::pbvh::PBVH_GPU_Args args = pbvh_draw_args_init(mesh, pbvh, node);
-      blender::draw::pbvh::node_update(node.draw_batches_, args);
-    }
-  }
-}
-
-void free_draw_buffers(Tree & /*pbvh*/, Node *node)
-{
-  if (node->draw_batches_) {
-    draw::pbvh::node_free(node->draw_batches_);
-    node->draw_batches_ = nullptr;
-  }
-}
-
-static void pbvh_update_draw_buffers(const Mesh &mesh,
-                                     Tree &pbvh,
-                                     Span<Node *> nodes,
-                                     int update_flag)
-{
-  if (pbvh.type() == Type::BMesh && !pbvh.bm_) {
-    /* BMesh hasn't been created yet */
-    return;
-  }
-
-  if ((update_flag & PBVH_RebuildDrawBuffers) || ELEM(pbvh.type(), Type::Grids, Type::BMesh)) {
-    /* Free buffers uses OpenGL, so not in parallel. */
-    for (Node *node : nodes) {
-      if (node->flag_ & PBVH_RebuildDrawBuffers) {
-        free_draw_buffers(pbvh, node);
-      }
-      else if ((node->flag_ & PBVH_UpdateDrawBuffers) && node->draw_batches_) {
-        const draw::pbvh::PBVH_GPU_Args args = pbvh_draw_args_init(mesh, pbvh, *node);
-        draw::pbvh::update_pre(node->draw_batches_, args);
-      }
-    }
-  }
-
-  /* Parallel creation and update of draw buffers. */
-  threading::parallel_for(nodes.index_range(), 1, [&](const IndexRange range) {
-    for (Node *node : nodes.slice(range)) {
-      node_update_draw_buffers(mesh, pbvh, *node);
-    }
-  });
-
-  /* Flush buffers uses OpenGL, so not in parallel. */
-  for (Node *node : nodes) {
-    if (node->flag_ & PBVH_UpdateDrawBuffers) {
-
-      if (node->draw_batches_) {
-        draw::pbvh::node_gpu_flush(node->draw_batches_);
-      }
-    }
-
-    node->flag_ &= ~(PBVH_RebuildDrawBuffers | PBVH_UpdateDrawBuffers);
-  }
-}
-
-void draw_cb(const Mesh &mesh,
-             Tree &pbvh,
-             bool update_only_visible,
-             const PBVHFrustumPlanes &update_frustum,
-             const PBVHFrustumPlanes &draw_frustum,
-             const FunctionRef<void(draw::pbvh::PBVHBatches *batches,
-                                    const draw::pbvh::PBVH_GPU_Args &args)> draw_fn)
-{
-  if (update_only_visible) {
-    int update_flag = 0;
-    Vector<Node *> nodes = search_gather(pbvh, [&](Node &node) {
-      if (!BKE_pbvh_node_frustum_contain_AABB(&node, &update_frustum)) {
-        return false;
-      }
-      update_flag |= node.flag_;
-      return true;
-    });
-    if (update_flag & (PBVH_RebuildDrawBuffers | PBVH_UpdateDrawBuffers)) {
-      pbvh_update_draw_buffers(mesh, pbvh, nodes, update_flag);
-    }
-  }
-  else {
-    /* Get all nodes with draw updates, also those outside the view. */
-    Vector<Node *> nodes = search_gather(pbvh, [&](Node &node) {
-      return update_search(&node, PBVH_RebuildDrawBuffers | PBVH_UpdateDrawBuffers);
-    });
-    pbvh_update_draw_buffers(mesh, pbvh, nodes, PBVH_RebuildDrawBuffers | PBVH_UpdateDrawBuffers);
-  }
-
-  /* Draw visible nodes. */
-  Vector<Node *> nodes = search_gather(
-      pbvh, [&](Node &node) { return BKE_pbvh_node_frustum_contain_AABB(&node, &draw_frustum); });
-
-  for (Node *node : nodes) {
-    if (node->flag_ & PBVH_FullyHidden) {
-      continue;
-    }
-    if (!node->draw_batches_) {
-      continue;
-    }
-    const draw::pbvh::PBVH_GPU_Args args = pbvh_draw_args_init(mesh, pbvh, *node);
-    draw_fn(node->draw_batches_, args);
-  }
-}
-
-}  // namespace blender::bke::pbvh
-
->>>>>>> 45e4fecf
 void BKE_pbvh_draw_debug_cb(blender::bke::pbvh::Tree &pbvh,
                             void (*draw_fn)(blender::bke::pbvh::Node *node,
                                             void *user_data,
