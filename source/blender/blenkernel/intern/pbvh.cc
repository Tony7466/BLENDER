/* SPDX-FileCopyrightText: 2023 Blender Authors
 *
 * SPDX-License-Identifier: GPL-2.0-or-later */

/** \file
 * \ingroup bke
 */

#include "MEM_guardedalloc.h"

#include <climits>

#include "BLI_array_utils.hh"
#include "BLI_bit_span_ops.hh"
#include "BLI_bitmap.h"
#include "BLI_bounds.hh"
#include "BLI_math_geom.h"
#include "BLI_math_matrix.h"
#include "BLI_math_vector.h"
#include "BLI_math_vector.hh"
#include "BLI_rand.h"
#include "BLI_task.h"
#include "BLI_task.hh"
#include "BLI_timeit.hh"
#include "BLI_utildefines.h"
#include "BLI_vector.hh"
#include "BLI_vector_set.hh"

#include "BKE_attribute.hh"
#include "BKE_ccg.h"
#include "BKE_mesh.hh"
#include "BKE_mesh_mapping.hh"
#include "BKE_paint.hh"
#include "BKE_pbvh_api.hh"
#include "BKE_subdiv_ccg.hh"

#include "DRW_pbvh.hh"

#include "PIL_time.h"

#include "bmesh.hh"

#include "atomic_ops.h"

#include "pbvh_intern.hh"

using blender::BitGroupVector;
using blender::Bounds;
using blender::float3;
using blender::MutableSpan;
using blender::Span;
using blender::Vector;
using blender::bke::AttrDomain;

#define LEAF_LIMIT 10000

/* Uncomment to test if triangles of the same face are
 * properly clustered into single nodes.
 */
//#define TEST_PBVH_FACE_SPLIT

/* Uncomment to test that faces are only assigned to one PBVHNode */
//#define VALIDATE_UNIQUE_NODE_FACES

//#define PERFCNTRS
#define STACK_FIXED_DEPTH 100

struct PBVHStack {
  PBVHNode *node;
  bool revisiting;
};

struct PBVHIter {
  PBVH *pbvh;
  blender::FunctionRef<bool(PBVHNode &)> scb;

  PBVHStack *stack;
  int stacksize;

  PBVHStack stackfixed[STACK_FIXED_DEPTH];
  int stackspace;
};

/** Create invalid bounds for use with #math::min_max. */
static Bounds<float3> negative_bounds()
{
  return {float3(std::numeric_limits<float>::max()), float3(std::numeric_limits<float>::lowest())};
}

namespace blender::bke::pbvh {

void update_node_bounds_mesh(const Span<float3> positions, PBVHNode &node)
{
  Bounds<float3> bounds = negative_bounds();
  for (const int vert : node.vert_indices) {
    math::min_max(positions[vert], bounds.min, bounds.max);
  }
  node.vb = bounds;
}

void update_node_bounds_grids(const CCGKey &key, const Span<CCGElem *> grids, PBVHNode &node)
{
  Bounds<float3> bounds = negative_bounds();
  for (const int grid : node.prim_indices) {
    for (const int i : IndexRange(key.grid_area)) {
      math::min_max(float3(CCG_elem_offset_co(&key, grids[grid], i)), bounds.min, bounds.max);
    }
  }
  node.vb = bounds;
}

void update_node_bounds_bmesh(PBVHNode &node)
{
  Bounds<float3> bounds = negative_bounds();
  for (const BMVert *vert : node.bm_unique_verts) {
    math::min_max(float3(vert->co), bounds.min, bounds.max);
  }
  for (const BMVert *vert : node.bm_other_verts) {
    math::min_max(float3(vert->co), bounds.min, bounds.max);
  }
  node.vb = bounds;
}

/* Not recursive */
static void update_node_vb(PBVH *pbvh, PBVHNode *node)
{
  if (node->flag & PBVH_Leaf) {
    switch (pbvh->header.type) {
      case PBVH_FACES:
        update_node_bounds_mesh(pbvh->vert_positions, *node);
        break;
      case PBVH_GRIDS:
        update_node_bounds_grids(pbvh->gridkey, pbvh->subdiv_ccg->grids, *node);
        break;
      case PBVH_BMESH:
        update_node_bounds_bmesh(*node);
        break;
    }
  }
  else {
    node->vb = bounds::merge(pbvh->nodes[node->children_offset].vb,
                             pbvh->nodes[node->children_offset + 1].vb);
  }
}

static bool face_materials_match(const Span<int> material_indices,
                                 const Span<bool> sharp_faces,
                                 const int a,
                                 const int b)
{
  if (!material_indices.is_empty()) {
    if (material_indices[a] != material_indices[b]) {
      return false;
    }
  }
  if (!sharp_faces.is_empty()) {
    if (sharp_faces[a] != sharp_faces[b]) {
      return false;
    }
  }
  return true;
}

/* Adapted from BLI_kdopbvh.c */
/* Returns the index of the first element on the right of the partition */
static int partition_prim_indices(MutableSpan<int> prim_indices,
                                  int *prim_scratch,
                                  int lo,
                                  int hi,
                                  int axis,
                                  float mid,
                                  const Span<Bounds<float3>> prim_bounds,
                                  const Span<int> prim_to_face_map)
{
  for (int i = lo; i < hi; i++) {
    prim_scratch[i - lo] = prim_indices[i];
  }

  int lo2 = lo, hi2 = hi - 1;
  int i1 = lo, i2 = 0;

  while (i1 < hi) {
    const int face_i = prim_to_face_map[prim_scratch[i2]];
    const Bounds<float3> &bounds = prim_bounds[prim_scratch[i2]];
    const bool side = math::midpoint(bounds.min[axis], bounds.max[axis]) >= mid;

    while (i1 < hi && prim_to_face_map[prim_scratch[i2]] == face_i) {
      prim_indices[side ? hi2-- : lo2++] = prim_scratch[i2];
      i1++;
      i2++;
    }
  }

  return lo2;
}

/* Returns the index of the first element on the right of the partition */
static int partition_indices_material_faces(MutableSpan<int> indices,
                                            const Span<int> prim_to_face_map,
                                            const Span<int> material_indices,
                                            const Span<bool> sharp_faces,
                                            const int lo,
                                            const int hi)
{
  int i = lo, j = hi;
  for (;;) {
    const int first = prim_to_face_map[indices[lo]];
    for (;
         face_materials_match(material_indices, sharp_faces, first, prim_to_face_map[indices[i]]);
         i++)
    {
      /* pass */
    }
    for (;
         !face_materials_match(material_indices, sharp_faces, first, prim_to_face_map[indices[j]]);
         j--)
    {
      /* pass */
    }
    if (!(i < j)) {
      return i;
    }
    std::swap(indices[i], indices[j]);
    i++;
  }
}

/* Add a vertex to the map, with a positive value for unique vertices and
 * a negative value for additional vertices */
static int map_insert_vert(Map<int, int> &map,
                           MutableSpan<bool> vert_bitmap,
                           int *face_verts,
                           int *uniq_verts,
                           int vertex)
{
  return map.lookup_or_add_cb(vertex, [&]() {
    int value;
    if (!vert_bitmap[vertex]) {
      vert_bitmap[vertex] = true;
      value = *uniq_verts;
      (*uniq_verts)++;
    }
    else {
      value = ~(*face_verts);
      (*face_verts)++;
    }
    return value;
  });
}

/* Find vertices used by the faces in this node and update the draw buffers */
static void build_mesh_leaf_node(const Span<int> corner_verts,
                                 const Span<int3> corner_tris,
                                 const Span<int> tri_faces,
                                 const Span<bool> hide_poly,
                                 MutableSpan<bool> vert_bitmap,
                                 PBVHNode *node)
{
  node->uniq_verts = node->face_verts = 0;
  const Span<int> prim_indices = node->prim_indices;

  /* reserve size is rough guess */
  Map<int, int> map;
  map.reserve(prim_indices.size());

  node->face_vert_indices.reinitialize(prim_indices.size());

  for (const int i : prim_indices.index_range()) {
    const int3 &tri = corner_tris[prim_indices[i]];
    for (int j = 0; j < 3; j++) {
      node->face_vert_indices[i][j] = map_insert_vert(
          map, vert_bitmap, &node->face_verts, &node->uniq_verts, corner_verts[tri[j]]);
    }
  }

  node->vert_indices.reinitialize(node->uniq_verts + node->face_verts);

  /* Build the vertex list, unique verts first */
  for (const MapItem<int, int> item : map.items()) {
    int value = item.value;
    if (value < 0) {
      value = -value + node->uniq_verts - 1;
    }

    node->vert_indices[value] = item.key;
  }

  for (const int i : prim_indices.index_range()) {
    for (int j = 0; j < 3; j++) {
      if (node->face_vert_indices[i][j] < 0) {
        node->face_vert_indices[i][j] = -node->face_vert_indices[i][j] + node->uniq_verts - 1;
      }
    }
  }

  const bool fully_hidden = !hide_poly.is_empty() &&
                            std::all_of(prim_indices.begin(),
                                        prim_indices.end(),
                                        [&](const int tri) { return hide_poly[tri_faces[tri]]; });
  BKE_pbvh_node_fully_hidden_set(node, fully_hidden);
  BKE_pbvh_node_mark_rebuild_draw(node);
}

static void update_vb(const Span<int> prim_indices,
                      PBVHNode *node,
                      const Span<Bounds<float3>> prim_bounds,
                      int offset,
                      int count)
{
  node->vb = prim_bounds[prim_indices[offset]];
  for (const int i : IndexRange(offset, count).drop_front(1)) {
    node->vb = bounds::merge(node->vb, prim_bounds[prim_indices[i]]);
  }
  node->orig_vb = node->vb;
}

int count_grid_quads(const BitGroupVector<> &grid_hidden,
                     const Span<int> grid_indices,
                     int gridsize,
                     int display_gridsize)
{
  const int gridarea = (gridsize - 1) * (gridsize - 1);
  if (grid_hidden.is_empty()) {
    return gridarea * grid_indices.size();
  }

  /* grid hidden layer is present, so have to check each grid for
   * visibility */

  int depth1 = int(log2(double(gridsize) - 1.0) + DBL_EPSILON);
  int depth2 = int(log2(double(display_gridsize) - 1.0) + DBL_EPSILON);

  int skip = depth2 < depth1 ? 1 << (depth1 - depth2 - 1) : 1;

  int totquad = 0;
  for (const int grid : grid_indices) {
    const blender::BoundedBitSpan gh = grid_hidden[grid];
    /* grid hidden are present, have to check each element */
    for (int y = 0; y < gridsize - skip; y += skip) {
      for (int x = 0; x < gridsize - skip; x += skip) {
        if (!paint_is_grid_face_hidden(gh, gridsize, x, y)) {
          totquad++;
        }
      }
    }
  }

  return totquad;
}

static void build_grid_leaf_node(PBVH *pbvh, PBVHNode *node)
{
  int totquads = count_grid_quads(pbvh->subdiv_ccg->grid_hidden,
                                  node->prim_indices,
                                  pbvh->gridkey.grid_size,
                                  pbvh->gridkey.grid_size);
  BKE_pbvh_node_fully_hidden_set(node, (totquads == 0));
  BKE_pbvh_node_mark_rebuild_draw(node);
}

static void build_leaf(PBVH *pbvh,
                       const Span<int> corner_verts,
                       const Span<int3> corner_tris,
                       const Span<int> tri_faces,
                       const Span<bool> hide_poly,
                       MutableSpan<bool> vert_bitmap,
                       int node_index,
                       const Span<Bounds<float3>> prim_bounds,
                       int offset,
                       int count)
{
  PBVHNode &node = pbvh->nodes[node_index];
  node.flag |= PBVH_Leaf;

  node.prim_indices = pbvh->prim_indices.as_span().slice(offset, count);

  /* Still need vb for searches */
  update_vb(pbvh->prim_indices, &node, prim_bounds, offset, count);

  if (!pbvh->corner_tris.is_empty()) {
    build_mesh_leaf_node(corner_verts, corner_tris, tri_faces, hide_poly, vert_bitmap, &node);
  }
  else {
    build_grid_leaf_node(pbvh, &node);
  }
}

/* Return zero if all primitives in the node can be drawn with the
 * same material (including flat/smooth shading), non-zero otherwise */
static bool leaf_needs_material_split(PBVH *pbvh,
                                      const Span<int> prim_to_face_map,
                                      const Span<int> material_indices,
                                      const Span<bool> sharp_faces,
                                      int offset,
                                      int count)
{
  if (count <= 1) {
    return false;
  }

  const int first = prim_to_face_map[pbvh->prim_indices[offset]];
  for (int i = offset + count - 1; i > offset; i--) {
    int prim = pbvh->prim_indices[i];
    if (!face_materials_match(material_indices, sharp_faces, first, prim_to_face_map[prim])) {
      return true;
    }
  }

  return false;
}

#ifdef TEST_PBVH_FACE_SPLIT
static void test_face_boundaries(PBVH *pbvh, const Mesh &mesh)
{
  if (BKE_pbvh_type(pbvh) == PBVH_FACES) {
    int faces_num = mesh.faces_num;
    Array<int> node_map(faces_num, -1);
    for (int i = 0; i < pbvh->totnode; i++) {
      PBVHNode *node = pbvh->nodes + i;
      if (!(node->flag & PBVH_Leaf)) {
        continue;
      }

      for (int j = 0; j < node->totprim; j++) {
        int face_i = mesh.corner_tri_faces()[node->prim_indices[j]];

        if (node_map[face_i] >= 0 && node_map[face_i] != i) {
          int old_i = node_map[face_i];
          int prim_i = node->prim_indices - pbvh->prim_indices + j;

          printf("PBVH split error; face: %d, prim_i: %d, node1: %d, node2: %d, totprim: %d\n",
                 face_i,
                 prim_i,
                 old_i,
                 i,
                 node->totprim);
        }

        node_map[face_i] = i;
      }
    }
  }
}
#endif

/* Recursively build a node in the tree
 *
 * vb is the voxel box around all of the primitives contained in
 * this node.
 *
 * cb is the bounding box around all the centroids of the primitives
 * contained in this node
 *
 * offset and start indicate a range in the array of primitive indices
 */

static void build_sub(PBVH *pbvh,
                      const Span<int> corner_verts,
                      const Span<int3> corner_tris,
                      const Span<int> tri_faces,
                      const Span<bool> hide_poly,
                      const Span<int> material_indices,
                      const Span<bool> sharp_faces,
                      MutableSpan<bool> vert_bitmap,
                      int node_index,
                      const Bounds<float3> *cb,
                      const Span<Bounds<float3>> prim_bounds,
                      int offset,
                      int count,
                      int *prim_scratch,
                      int depth)
{
  const Span<int> prim_to_face_map = pbvh->header.type == PBVH_FACES ?
                                         tri_faces :
                                         pbvh->subdiv_ccg->grid_to_face_map;
  int end;

  if (!prim_scratch) {
    prim_scratch = static_cast<int *>(MEM_malloc_arrayN(pbvh->totprim, sizeof(int), __func__));
  }

  /* Decide whether this is a leaf or not */
  const bool below_leaf_limit = count <= pbvh->leaf_limit || depth >= STACK_FIXED_DEPTH - 1;
  if (below_leaf_limit) {
    if (!leaf_needs_material_split(
            pbvh, prim_to_face_map, material_indices, sharp_faces, offset, count))
    {
      build_leaf(pbvh,
                 corner_verts,
                 corner_tris,
                 tri_faces,
                 hide_poly,
                 vert_bitmap,
                 node_index,
                 prim_bounds,
                 offset,
                 count);

      if (node_index == 0) {
        MEM_SAFE_FREE(prim_scratch);
      }

      return;
    }
  }

  /* Add two child nodes */
  pbvh->nodes[node_index].children_offset = pbvh->nodes.size();
  pbvh->nodes.resize(pbvh->nodes.size() + 2);

  /* Update parent node bounding box */
  update_vb(pbvh->prim_indices, &pbvh->nodes[node_index], prim_bounds, offset, count);

  Bounds<float3> cb_backing;
  if (!below_leaf_limit) {
    /* Find axis with widest range of primitive centroids */
    if (!cb) {
      cb_backing = negative_bounds();
      for (int i = offset + count - 1; i >= offset; i--) {
        const int prim = pbvh->prim_indices[i];
        const float3 center = math::midpoint(prim_bounds[prim].min, prim_bounds[prim].max);
        math::min_max(center, cb_backing.min, cb_backing.max);
      }
      cb = &cb_backing;
    }
    const int axis = math::dominant_axis(cb->max - cb->min);

    /* Partition primitives along that axis */
    end = partition_prim_indices(pbvh->prim_indices,
                                 prim_scratch,
                                 offset,
                                 offset + count,
                                 axis,
                                 math::midpoint(cb->min[axis], cb->max[axis]),
                                 prim_bounds,
                                 prim_to_face_map);
  }
  else {
    /* Partition primitives by material */
    end = partition_indices_material_faces(pbvh->prim_indices,
                                           prim_to_face_map,
                                           material_indices,
                                           sharp_faces,
                                           offset,
                                           offset + count - 1);
  }

  /* Build children */
  build_sub(pbvh,
            corner_verts,
            corner_tris,
            tri_faces,
            hide_poly,
            material_indices,
            sharp_faces,
            vert_bitmap,
            pbvh->nodes[node_index].children_offset,
            nullptr,
            prim_bounds,
            offset,
            end - offset,
            prim_scratch,
            depth + 1);
  build_sub(pbvh,
            corner_verts,
            corner_tris,
            tri_faces,
            hide_poly,
            material_indices,
            sharp_faces,
            vert_bitmap,
            pbvh->nodes[node_index].children_offset + 1,
            nullptr,
            prim_bounds,
            end,
            offset + count - end,
            prim_scratch,
            depth + 1);

  if (node_index == 0) {
    MEM_SAFE_FREE(prim_scratch);
  }
}

static void pbvh_build(PBVH *pbvh,
                       const Span<int> corner_verts,
                       const Span<int3> corner_tris,
                       const Span<int> tri_faces,
                       const Span<bool> hide_poly,
                       const Span<int> material_indices,
                       const Span<bool> sharp_faces,
                       MutableSpan<bool> vert_bitmap,
                       const Bounds<float3> *cb,
                       const Span<Bounds<float3>> prim_bounds,
                       int totprim)
{
  if (totprim != pbvh->totprim) {
    pbvh->totprim = totprim;
    pbvh->nodes.clear_and_shrink();

    pbvh->prim_indices.reinitialize(totprim);
    array_utils::fill_index_range<int>(pbvh->prim_indices);
  }

  pbvh->nodes.resize(1);

  build_sub(pbvh,
            corner_verts,
            corner_tris,
            tri_faces,
            hide_poly,
            material_indices,
            sharp_faces,
            vert_bitmap,
            0,
            cb,
            prim_bounds,
            0,
            totprim,
            nullptr,
            0);
}

#ifdef VALIDATE_UNIQUE_NODE_FACES
static void pbvh_validate_node_prims(PBVH *pbvh, const Span<int> tri_faces)
{
  int totface = 0;

  if (pbvh->header.type == PBVH_BMESH) {
    return;
  }

  for (int i = 0; i < pbvh->totnode; i++) {
    PBVHNode *node = pbvh->nodes + i;

    if (!(node->flag & PBVH_Leaf)) {
      continue;
    }

    for (int j = 0; j < node->totprim; j++) {
      int face_i;

      if (pbvh->header.type == PBVH_FACES) {
        face_i = tri_faces[node->prim_indices[j]];
      }
      else {
        face_i = BKE_subdiv_ccg_grid_to_face_index(pbvh->subdiv_ccg, node->prim_indices[j]);
      }

      totface = max_ii(totface, face_i + 1);
    }
  }

  int *facemap = (int *)MEM_malloc_arrayN(totface, sizeof(*facemap), __func__);

  for (int i = 0; i < totface; i++) {
    facemap[i] = -1;
  }

  for (int i = 0; i < pbvh->totnode; i++) {
    PBVHNode *node = pbvh->nodes + i;

    if (!(node->flag & PBVH_Leaf)) {
      continue;
    }

    for (int j = 0; j < node->totprim; j++) {
      int face_i;

      if (pbvh->header.type == PBVH_FACES) {
        face_i = tri_faces[node->prim_indices[j]];
      }
      else {
        face_i = BKE_subdiv_ccg_grid_to_face_index(pbvh->subdiv_ccg, node->prim_indices[j]);
      }

      if (facemap[face_i] != -1 && facemap[face_i] != i) {
        printf("%s: error: face spanned multiple nodes (old: %d new: %d)\n",
               __func__,
               facemap[face_i],
               i);
      }

      facemap[face_i] = i;
    }
  }
  MEM_SAFE_FREE(facemap);
}
#endif

void update_mesh_pointers(PBVH *pbvh, Mesh *mesh)
{
  BLI_assert(pbvh->header.type == PBVH_FACES);
  pbvh->faces = mesh->faces();
  pbvh->corner_verts = mesh->corner_verts();
  pbvh->corner_tri_faces = mesh->corner_tri_faces();
  if (!pbvh->deformed) {
    /* Deformed data not matching the original mesh are owned directly by the PBVH, and are
     * set separately by #BKE_pbvh_vert_coords_apply. */
    pbvh->vert_positions = mesh->vert_positions_for_write();
    pbvh->vert_normals = mesh->vert_normals();
    pbvh->face_normals = mesh->face_normals();
  }
}

PBVH *build_mesh(Mesh *mesh)
{
  std::unique_ptr<PBVH> pbvh = std::make_unique<PBVH>();
  pbvh->header.type = PBVH_FACES;

  const int totvert = mesh->verts_num;
  const int corner_tris_num = poly_to_tri_count(mesh->faces_num, mesh->corners_num);
  MutableSpan<float3> vert_positions = mesh->vert_positions_for_write();
  const OffsetIndices<int> faces = mesh->faces();
  const Span<int> corner_verts = mesh->corner_verts();

  pbvh->corner_tris.reinitialize(corner_tris_num);
  mesh::corner_tris_calc(vert_positions, faces, corner_verts, pbvh->corner_tris);
  const Span<int3> corner_tris = pbvh->corner_tris;

  pbvh->mesh = mesh;

  update_mesh_pointers(pbvh.get(), mesh);
  const Span<int> tri_faces = pbvh->corner_tri_faces;

  pbvh->vert_bitmap = blender::Array<bool>(totvert, false);
  pbvh->totvert = totvert;

#ifdef TEST_PBVH_FACE_SPLIT
  /* Use lower limit to increase probability of
   * edge cases.
   */
  pbvh->leaf_limit = 100;
#else
  pbvh->leaf_limit = LEAF_LIMIT;
#endif

  /* For each face, store the AABB and the AABB centroid */
  Array<Bounds<float3>> prim_bounds(corner_tris_num);
  const Bounds<float3> cb = threading::parallel_reduce(
      corner_tris.index_range(),
      1024,
      negative_bounds(),
      [&](const IndexRange range, const Bounds<float3> &init) {
        Bounds<float3> current = init;
        for (const int i : range) {
          const int3 &tri = corner_tris[i];
          Bounds<float3> &bounds = prim_bounds[i];
          bounds = {vert_positions[corner_verts[tri[0]]]};
          math::min_max(vert_positions[corner_verts[tri[1]]], bounds.min, bounds.max);
          math::min_max(vert_positions[corner_verts[tri[2]]], bounds.min, bounds.max);
          const float3 center = math::midpoint(prim_bounds[i].min, prim_bounds[i].max);
          math::min_max(center, current.min, current.max);
        }
        return current;
      },
      [](const Bounds<float3> &a, const Bounds<float3> &b) { return bounds::merge(a, b); });

  if (corner_tris_num) {
    const AttributeAccessor attributes = mesh->attributes();
    const VArraySpan hide_poly = *attributes.lookup<bool>(".hide_poly", AttrDomain::Face);
    const VArraySpan material_index = *attributes.lookup<int>("material_index", AttrDomain::Face);
    const VArraySpan sharp_face = *attributes.lookup<bool>("sharp_face", AttrDomain::Face);
    pbvh_build(pbvh.get(),
               corner_verts,
               corner_tris,
               tri_faces,
               hide_poly,
               material_index,
               sharp_face,
               pbvh->vert_bitmap,
               &cb,
               prim_bounds,
               corner_tris_num);

#ifdef TEST_PBVH_FACE_SPLIT
    test_face_boundaries(pbvh, tri_faces);
#endif
  }

  /* Clear the bitmap so it can be used as an update tag later on. */
  pbvh->vert_bitmap.fill(false);

  BKE_pbvh_update_active_vcol(pbvh.get(), mesh);

#ifdef VALIDATE_UNIQUE_NODE_FACES
  pbvh_validate_node_prims(pbvh);
#endif

  return pbvh.release();
}

PBVH *build_grids(const CCGKey *key, Mesh *mesh, SubdivCCG *subdiv_ccg)
{
  std::unique_ptr<PBVH> pbvh = std::make_unique<PBVH>();
  pbvh->header.type = PBVH_GRIDS;

  pbvh->gridkey = *key;
  pbvh->subdiv_ccg = subdiv_ccg;

  /* Find maximum number of grids per face. */
  int max_grids = 1;
  const OffsetIndices faces = mesh->faces();
  for (const int i : faces.index_range()) {
    max_grids = max_ii(max_grids, faces[i].size());
  }

  const Span<CCGElem *> grids = subdiv_ccg->grids;

  /* Ensure leaf limit is at least 4 so there's room
   * to split at original face boundaries.
   * Fixes #102209.
   */
  pbvh->leaf_limit = max_ii(LEAF_LIMIT / (key->grid_area), max_grids);

  /* We also need the base mesh for PBVH draw. */
  pbvh->mesh = mesh;

  /* For each grid, store the AABB and the AABB centroid */
  Array<Bounds<float3>> prim_bounds(grids.size());
  const Bounds<float3> cb = threading::parallel_reduce(
      grids.index_range(),
      1024,
      negative_bounds(),
      [&](const IndexRange range, const Bounds<float3> &init) {
        Bounds<float3> current = init;
        for (const int i : range) {
          CCGElem *grid = grids[i];
          prim_bounds[i] = negative_bounds();
          for (const int j : IndexRange(key->grid_area)) {
            const float3 position = float3(CCG_elem_offset_co(key, grid, j));
            math::min_max(position, prim_bounds[i].min, prim_bounds[i].max);
          }
          const float3 center = math::midpoint(prim_bounds[i].min, prim_bounds[i].max);
          math::min_max(center, current.min, current.max);
        }
        return current;
      },
      [](const Bounds<float3> &a, const Bounds<float3> &b) { return bounds::merge(a, b); });

  if (!grids.is_empty()) {
    const AttributeAccessor attributes = mesh->attributes();
    const VArraySpan material_index = *attributes.lookup<int>("material_index", AttrDomain::Face);
    const VArraySpan sharp_face = *attributes.lookup<bool>("sharp_face", AttrDomain::Face);
    pbvh_build(pbvh.get(),
               {},
               {},
               {},
               {},
               material_index,
               sharp_face,
               {},
               &cb,
               prim_bounds,
               grids.size());
  }

#ifdef VALIDATE_UNIQUE_NODE_FACES
  pbvh_validate_node_prims(pbvh);
#endif

  return pbvh.release();
}

void free(PBVH *pbvh)
{
  for (PBVHNode &node : pbvh->nodes) {
    if (node.flag & PBVH_Leaf) {
      if (node.draw_batches) {
        blender::draw::pbvh::node_free(node.draw_batches);
      }
    }

    if (node.flag & (PBVH_Leaf | PBVH_TexLeaf)) {
      node_pixels_free(&node);
    }
  }

  pixels_free(pbvh);

  delete pbvh;
}

static void pbvh_iter_begin(PBVHIter *iter, PBVH *pbvh, FunctionRef<bool(PBVHNode &)> scb)
{
  iter->pbvh = pbvh;
  iter->scb = scb;

  iter->stack = iter->stackfixed;
  iter->stackspace = STACK_FIXED_DEPTH;

  iter->stack[0].node = &pbvh->nodes.first();
  iter->stack[0].revisiting = false;
  iter->stacksize = 1;
}

static void pbvh_iter_end(PBVHIter *iter)
{
  if (iter->stackspace > STACK_FIXED_DEPTH) {
    MEM_freeN(iter->stack);
  }
}

static void pbvh_stack_push(PBVHIter *iter, PBVHNode *node, bool revisiting)
{
  if (UNLIKELY(iter->stacksize == iter->stackspace)) {
    iter->stackspace *= 2;
    if (iter->stackspace != (STACK_FIXED_DEPTH * 2)) {
      iter->stack = static_cast<PBVHStack *>(
          MEM_reallocN(iter->stack, sizeof(PBVHStack) * iter->stackspace));
    }
    else {
      iter->stack = static_cast<PBVHStack *>(
          MEM_mallocN(sizeof(PBVHStack) * iter->stackspace, "PBVHStack"));
      memcpy(iter->stack, iter->stackfixed, sizeof(PBVHStack) * iter->stacksize);
    }
  }

  iter->stack[iter->stacksize].node = node;
  iter->stack[iter->stacksize].revisiting = revisiting;
  iter->stacksize++;
}

static PBVHNode *pbvh_iter_next(PBVHIter *iter, PBVHNodeFlags leaf_flag)
{
  /* purpose here is to traverse tree, visiting child nodes before their
   * parents, this order is necessary for e.g. computing bounding boxes */

  while (iter->stacksize) {
    /* pop node */
    iter->stacksize--;
    PBVHNode *node = iter->stack[iter->stacksize].node;

    /* on a mesh with no faces this can happen
     * can remove this check if we know meshes have at least 1 face */
    if (node == nullptr) {
      return nullptr;
    }

    bool revisiting = iter->stack[iter->stacksize].revisiting;

    /* revisiting node already checked */
    if (revisiting) {
      return node;
    }

    if (iter->scb && !iter->scb(*node)) {
      continue; /* don't traverse, outside of search zone */
    }

    if (node->flag & leaf_flag) {
      /* immediately hit leaf node */
      return node;
    }

    /* come back later when children are done */
    pbvh_stack_push(iter, node, true);

    /* push two child nodes on the stack */
    pbvh_stack_push(iter, &iter->pbvh->nodes[node->children_offset + 1], false);
    pbvh_stack_push(iter, &iter->pbvh->nodes[node->children_offset], false);
  }

  return nullptr;
}

static PBVHNode *pbvh_iter_next_occluded(PBVHIter *iter)
{
  while (iter->stacksize) {
    /* pop node */
    iter->stacksize--;
    PBVHNode *node = iter->stack[iter->stacksize].node;

    /* on a mesh with no faces this can happen
     * can remove this check if we know meshes have at least 1 face */
    if (node == nullptr) {
      return nullptr;
    }

    if (iter->scb && !iter->scb(*node)) {
      continue; /* don't traverse, outside of search zone */
    }

    if (node->flag & PBVH_Leaf) {
      /* immediately hit leaf node */
      return node;
    }

    pbvh_stack_push(iter, &iter->pbvh->nodes[node->children_offset + 1], false);
    pbvh_stack_push(iter, &iter->pbvh->nodes[node->children_offset], false);
  }

  return nullptr;
}

struct node_tree {
  PBVHNode *data;

  node_tree *left;
  node_tree *right;
};

static void node_tree_insert(node_tree *tree, node_tree *new_node)
{
  if (new_node->data->tmin < tree->data->tmin) {
    if (tree->left) {
      node_tree_insert(tree->left, new_node);
    }
    else {
      tree->left = new_node;
    }
  }
  else {
    if (tree->right) {
      node_tree_insert(tree->right, new_node);
    }
    else {
      tree->right = new_node;
    }
  }
}

static void traverse_tree(node_tree *tree,
                          const FunctionRef<void(PBVHNode &node, float *tmin)> hit_fn,
                          float *tmin)
{
  if (tree->left) {
    traverse_tree(tree->left, hit_fn, tmin);
  }

  hit_fn(*tree->data, tmin);

  if (tree->right) {
    traverse_tree(tree->right, hit_fn, tmin);
  }
}

static void free_tree(node_tree *tree)
{
  if (tree->left) {
    free_tree(tree->left);
    tree->left = nullptr;
  }

  if (tree->right) {
    free_tree(tree->right);
    tree->right = nullptr;
  }

  ::free(tree);
}

}  // namespace blender::bke::pbvh

float BKE_pbvh_node_get_tmin(const PBVHNode *node)
{
  return node->tmin;
}

namespace blender::bke::pbvh {

void search_callback(PBVH &pbvh,
                     FunctionRef<bool(PBVHNode &)> filter_fn,
                     FunctionRef<void(PBVHNode &)> hit_fn)
{
  if (pbvh.nodes.is_empty()) {
    return;
  }
  PBVHIter iter;
  PBVHNode *node;

  pbvh_iter_begin(&iter, &pbvh, filter_fn);

  while ((node = pbvh_iter_next(&iter, PBVH_Leaf))) {
    if (node->flag & PBVH_Leaf) {
      hit_fn(*node);
    }
  }

  pbvh_iter_end(&iter);
}

static void search_callback_occluded(PBVH *pbvh,
                                     const FunctionRef<bool(PBVHNode &)> scb,
                                     const FunctionRef<void(PBVHNode &node, float *tmin)> hit_fn)
{
  if (pbvh->nodes.is_empty()) {
    return;
  }
  PBVHIter iter;
  PBVHNode *node;
  node_tree *tree = nullptr;

  pbvh_iter_begin(&iter, pbvh, scb);

  while ((node = pbvh_iter_next_occluded(&iter))) {
    if (node->flag & PBVH_Leaf) {
      node_tree *new_node = static_cast<node_tree *>(malloc(sizeof(node_tree)));

      new_node->data = node;

      new_node->left = nullptr;
      new_node->right = nullptr;

      if (tree) {
        node_tree_insert(tree, new_node);
      }
      else {
        tree = new_node;
      }
    }
  }

  pbvh_iter_end(&iter);

  if (tree) {
    float tmin = FLT_MAX;
    traverse_tree(tree, hit_fn, &tmin);
    free_tree(tree);
  }
}

static bool update_search(PBVHNode *node, const int flag)
{
  if (node->flag & PBVH_Leaf) {
    return (node->flag & flag) != 0;
  }

  return true;
}

static void normals_calc_faces(const Span<float3> positions,
                               const blender::OffsetIndices<int> faces,
                               const Span<int> corner_verts,
                               const Span<int> mask,
                               MutableSpan<float3> face_normals)
{
  threading::parallel_for(mask.index_range(), 512, [&](const IndexRange range) {
    for (const int i : mask.slice(range)) {
      face_normals[i] = mesh::face_normal_calc(positions, corner_verts.slice(faces[i]));
    }
  });
}

static void normals_calc_verts_simple(const blender::GroupedSpan<int> vert_to_face_map,
                                      const Span<float3> face_normals,
                                      const Span<int> mask,
                                      MutableSpan<float3> vert_normals)
{
  threading::parallel_for(mask.index_range(), 1024, [&](const IndexRange range) {
    for (const int vert : mask.slice(range)) {
      float3 normal(0.0f);
      for (const int face : vert_to_face_map[vert]) {
        normal += face_normals[face];
      }
      vert_normals[vert] = math::normalize(normal);
    }
  });
}

static void pbvh_faces_update_normals(PBVH &pbvh, Span<PBVHNode *> nodes, Mesh &mesh)
{
  const Span<float3> positions = pbvh.vert_positions;
  const OffsetIndices faces = mesh.faces();
  const Span<int> corner_verts = mesh.corner_verts();

  MutableSpan<bool> update_tags = pbvh.vert_bitmap;

  VectorSet<int> faces_to_update;
  for (const PBVHNode *node : nodes) {
    for (const int vert : node->vert_indices.as_span().take_front(node->uniq_verts)) {
      if (update_tags[vert]) {
        faces_to_update.add_multiple(pbvh.pmap[vert]);
      }
    }
  }

  if (faces_to_update.is_empty()) {
    return;
  }

  VectorSet<int> verts_to_update;
  threading::parallel_invoke(
      [&]() {
        if (pbvh.deformed) {
          normals_calc_faces(
              positions, faces, corner_verts, faces_to_update, pbvh.face_normals_deformed);
        }
        else {
          mesh.runtime->face_normals_cache.update([&](Vector<float3> &r_data) {
            normals_calc_faces(positions, faces, corner_verts, faces_to_update, r_data);
          });
          /* #SharedCache::update() reallocates cached vectors if they were shared initially. */
          pbvh.face_normals = mesh.runtime->face_normals_cache.data();
        }
      },
      [&]() {
        /* Update all normals connected to affected faces, even if not explicitly tagged. */
        verts_to_update.reserve(faces_to_update.size());
        for (const int face : faces_to_update) {
          verts_to_update.add_multiple(corner_verts.slice(faces[face]));
        }

        for (const int vert : verts_to_update) {
          update_tags[vert] = false;
        }
        for (PBVHNode *node : nodes) {
          node->flag &= ~PBVH_UpdateNormals;
        }
      });

  if (pbvh.deformed) {
    normals_calc_verts_simple(
        pbvh.pmap, pbvh.face_normals, verts_to_update, pbvh.vert_normals_deformed);
  }
  else {
    mesh.runtime->vert_normals_cache.update([&](Vector<float3> &r_data) {
      normals_calc_verts_simple(pbvh.pmap, pbvh.face_normals, verts_to_update, r_data);
    });
    pbvh.vert_normals = mesh.runtime->vert_normals_cache.data();
  }
}

void update_normals(PBVH &pbvh, SubdivCCG *subdiv_ccg)
{
  Vector<PBVHNode *> nodes = search_gather(
      &pbvh, [&](PBVHNode &node) { return update_search(&node, PBVH_UpdateNormals); });

  if (pbvh.header.type == PBVH_BMESH) {
    bmesh_normals_update(nodes);
  }
  else if (pbvh.header.type == PBVH_FACES) {
    pbvh_faces_update_normals(pbvh, nodes, *pbvh.mesh);
  }
  else if (pbvh.header.type == PBVH_GRIDS) {
    IndexMaskMemory memory;
    const IndexMask faces_to_update = nodes_to_face_selection_grids(*subdiv_ccg, nodes, memory);
    BKE_subdiv_ccg_update_normals(*subdiv_ccg, faces_to_update);
    for (PBVHNode *node : nodes) {
      node->flag &= ~PBVH_UpdateNormals;
    }
  }
}

static void node_update_bounds(PBVH &pbvh, PBVHNode &node, const PBVHNodeFlags flag)
{
  if ((flag & PBVH_UpdateBB) && (node.flag & PBVH_UpdateBB)) {
    /* don't clear flag yet, leave it for flushing later */
    /* Note that bvh usage is read-only here, so no need to thread-protect it. */
    update_node_vb(&pbvh, &node);
  }

  if ((flag & PBVH_UpdateOriginalBB) && (node.flag & PBVH_UpdateOriginalBB)) {
    node.orig_vb = node.vb;
  }

  if ((flag & PBVH_UpdateRedraw) && (node.flag & PBVH_UpdateRedraw)) {
    node.flag &= ~PBVH_UpdateRedraw;
  }
}

static void pbvh_update_BB_redraw(PBVH *pbvh, Span<PBVHNode *> nodes, int flag)
{
  threading::parallel_for(nodes.index_range(), 1, [&](const IndexRange range) {
    for (PBVHNode *node : nodes.slice(range)) {
      node_update_bounds(*pbvh, *node, PBVHNodeFlags(flag));
    }
  });
}

static int pbvh_flush_bb(PBVH *pbvh, PBVHNode *node, int flag)
{
  int update = 0;

  /* Difficult to multi-thread well, we just do single threaded recursive. */
  if (node->flag & PBVH_Leaf) {
    if (flag & PBVH_UpdateBB) {
      update |= (node->flag & PBVH_UpdateBB);
      node->flag &= ~PBVH_UpdateBB;
    }

    if (flag & PBVH_UpdateOriginalBB) {
      update |= (node->flag & PBVH_UpdateOriginalBB);
      node->flag &= ~PBVH_UpdateOriginalBB;
    }

    return update;
  }

  update |= pbvh_flush_bb(pbvh, &pbvh->nodes[node->children_offset], flag);
  update |= pbvh_flush_bb(pbvh, &pbvh->nodes[node->children_offset + 1], flag);

  if (update & PBVH_UpdateBB) {
    update_node_vb(pbvh, node);
  }
  if (update & PBVH_UpdateOriginalBB) {
    node->orig_vb = node->vb;
  }

  return update;
}

void update_bounds(PBVH &pbvh, int flag)
{
  Vector<PBVHNode *> nodes = search_gather(
      &pbvh, [&](PBVHNode &node) { return update_search(&node, flag); });
  if (nodes.is_empty()) {
    return;
  }

  if (flag & (PBVH_UpdateBB | PBVH_UpdateOriginalBB | PBVH_UpdateRedraw)) {
    pbvh_update_BB_redraw(&pbvh, nodes, flag);
  }

  if (flag & (PBVH_UpdateBB | PBVH_UpdateOriginalBB)) {
    pbvh_flush_bb(&pbvh, &pbvh.nodes.first(), flag);
  }
}

void node_update_mask_mesh(const Span<float> mask, PBVHNode &node)
{
  const bool fully_masked = std::all_of(node.vert_indices.begin(),
                                        node.vert_indices.end(),
                                        [&](const int vert) { return mask[vert] == 1.0f; });
  const bool fully_unmasked = std::all_of(node.vert_indices.begin(),
                                          node.vert_indices.end(),
                                          [&](const int vert) { return mask[vert] <= 0.0f; });
  SET_FLAG_FROM_TEST(node.flag, fully_masked, PBVH_FullyMasked);
  SET_FLAG_FROM_TEST(node.flag, fully_unmasked, PBVH_FullyUnmasked);
  node.flag &= ~PBVH_UpdateMask;
}

static void update_mask_mesh(const Mesh &mesh, const Span<PBVHNode *> nodes)
{
  const AttributeAccessor attributes = mesh.attributes();
  const VArraySpan<float> mask = *attributes.lookup<float>(".sculpt_mask", AttrDomain::Point);
  if (mask.is_empty()) {
    for (PBVHNode *node : nodes) {
      node->flag &= ~PBVH_FullyMasked;
      node->flag |= PBVH_FullyUnmasked;
      node->flag &= ~PBVH_UpdateMask;
    }
    return;
  }

  threading::parallel_for(nodes.index_range(), 1, [&](const IndexRange range) {
    for (PBVHNode *node : nodes.slice(range)) {
      node_update_mask_mesh(mask, *node);
    }
  });
}

void node_update_mask_grids(const CCGKey &key, const Span<CCGElem *> grids, PBVHNode &node)
{
  BLI_assert(key.has_mask);
  bool fully_masked = true;
  bool fully_unmasked = true;
  for (const int grid : node.prim_indices) {
    CCGElem *elem = grids[grid];
    for (const int i : IndexRange(key.grid_area)) {
      const float mask = *CCG_elem_offset_mask(&key, elem, i);
      fully_masked &= mask == 1.0f;
      fully_unmasked &= mask <= 0.0f;
    }
  }
  SET_FLAG_FROM_TEST(node.flag, fully_masked, PBVH_FullyMasked);
  SET_FLAG_FROM_TEST(node.flag, fully_unmasked, PBVH_FullyUnmasked);
  node.flag &= ~PBVH_UpdateMask;
}

static void update_mask_grids(const SubdivCCG &subdiv_ccg, const Span<PBVHNode *> nodes)
{
  const CCGKey key = BKE_subdiv_ccg_key_top_level(subdiv_ccg);
  if (!key.has_mask) {
    for (PBVHNode *node : nodes) {
      node->flag &= ~PBVH_FullyMasked;
      node->flag |= PBVH_FullyUnmasked;
      node->flag &= ~PBVH_UpdateMask;
    }
    return;
  }

  threading::parallel_for(nodes.index_range(), 1, [&](const IndexRange range) {
    for (PBVHNode *node : nodes.slice(range)) {
      node_update_mask_grids(key, subdiv_ccg.grids, *node);
    }
  });
}

void node_update_mask_bmesh(const int mask_offset, PBVHNode &node)
{
  BLI_assert(mask_offset != -1);
  bool fully_masked = true;
  bool fully_unmasked = true;
  for (const BMVert *vert : node.bm_unique_verts) {
    fully_masked &= BM_ELEM_CD_GET_FLOAT(vert, mask_offset) == 1.0f;
    fully_unmasked &= BM_ELEM_CD_GET_FLOAT(vert, mask_offset) <= 0.0f;
  }
  for (const BMVert *vert : node.bm_other_verts) {
    fully_masked &= BM_ELEM_CD_GET_FLOAT(vert, mask_offset) == 1.0f;
    fully_unmasked &= BM_ELEM_CD_GET_FLOAT(vert, mask_offset) <= 0.0f;
  }
  SET_FLAG_FROM_TEST(node.flag, fully_masked, PBVH_FullyMasked);
  SET_FLAG_FROM_TEST(node.flag, fully_unmasked, PBVH_FullyUnmasked);
  node.flag &= ~PBVH_UpdateMask;
}

static void update_mask_bmesh(const BMesh &bm, const Span<PBVHNode *> nodes)
{
  const int offset = CustomData_get_offset_named(&bm.vdata, CD_PROP_FLOAT, ".sculpt_mask");
  if (offset == -1) {
    for (PBVHNode *node : nodes) {
      node->flag &= ~PBVH_FullyMasked;
      node->flag |= PBVH_FullyUnmasked;
      node->flag &= ~PBVH_UpdateMask;
    }
    return;
  }

  threading::parallel_for(nodes.index_range(), 1, [&](const IndexRange range) {
    for (PBVHNode *node : nodes.slice(range)) {
      node_update_mask_bmesh(offset, *node);
    }
  });
}

void update_mask(PBVH &pbvh)
{
  Vector<PBVHNode *> nodes = search_gather(
      &pbvh, [&](PBVHNode &node) { return update_search(&node, PBVH_UpdateMask); });

  switch (BKE_pbvh_type(&pbvh)) {
    case PBVH_FACES:
      update_mask_mesh(*pbvh.mesh, nodes);
      break;
    case PBVH_GRIDS:
      update_mask_grids(*pbvh.subdiv_ccg, nodes);
      break;
    case PBVH_BMESH:
      update_mask_bmesh(*pbvh.header.bm, nodes);
      break;
  }
}

void node_update_visibility_mesh(const Span<bool> hide_vert, PBVHNode &node)
{
  BLI_assert(!hide_vert.is_empty());
  const bool fully_hidden = std::all_of(node.vert_indices.begin(),
                                        node.vert_indices.end(),
                                        [&](const int vert) { return hide_vert[vert]; });
  SET_FLAG_FROM_TEST(node.flag, fully_hidden, PBVH_FullyHidden);
  node.flag &= ~PBVH_UpdateVisibility;
}

static void update_visibility_faces(const Mesh &mesh, const Span<PBVHNode *> nodes)
{
  const AttributeAccessor attributes = mesh.attributes();
  const VArraySpan<bool> hide_vert = *attributes.lookup<bool>(".hide_vert", AttrDomain::Point);
  if (hide_vert.is_empty()) {
    for (PBVHNode *node : nodes) {
      node->flag &= ~PBVH_FullyHidden;
      node->flag &= ~PBVH_UpdateVisibility;
    }
    return;
  }

  threading::parallel_for(nodes.index_range(), 1, [&](const IndexRange range) {
    for (PBVHNode *node : nodes.slice(range)) {
      node_update_visibility_mesh(hide_vert, *node);
    }
  });
}

void node_update_visibility_grids(const BitGroupVector<> &grid_hidden, PBVHNode &node)
{
  BLI_assert(!grid_hidden.is_empty());
  const bool fully_hidden = std::none_of(
      node.prim_indices.begin(), node.prim_indices.end(), [&](const int grid) {
        return bits::any_bit_unset(grid_hidden[grid]);
      });
  SET_FLAG_FROM_TEST(node.flag, fully_hidden, PBVH_FullyHidden);
  node.flag &= ~PBVH_UpdateVisibility;
}

static void update_visibility_grids(PBVH &pbvh, const Span<PBVHNode *> nodes)
{
  const BitGroupVector<> &grid_hidden = pbvh.subdiv_ccg->grid_hidden;
  if (grid_hidden.is_empty()) {
    for (PBVHNode *node : nodes) {
      node->flag &= ~PBVH_FullyHidden;
      node->flag &= ~PBVH_UpdateVisibility;
    }
    return;
  }

  threading::parallel_for(nodes.index_range(), 1, [&](const IndexRange range) {
    for (PBVHNode *node : nodes.slice(range)) {
      node_update_visibility_grids(grid_hidden, *node);
    }
  });
}

void node_update_visibility_bmesh(PBVHNode &node)
{
  const bool unique_hidden = std::all_of(
      node.bm_unique_verts.begin(), node.bm_unique_verts.end(), [&](const BMVert *vert) {
        return BM_elem_flag_test(vert, BM_ELEM_HIDDEN);
      });
  const bool other_hidden = std::all_of(
      node.bm_other_verts.begin(), node.bm_other_verts.end(), [&](const BMVert *vert) {
        return BM_elem_flag_test(vert, BM_ELEM_HIDDEN);
      });
  SET_FLAG_FROM_TEST(node.flag, unique_hidden && other_hidden, PBVH_FullyHidden);
  node.flag &= ~PBVH_UpdateVisibility;
}

static void update_visibility_bmesh(const Span<PBVHNode *> nodes)
{
  threading::parallel_for(nodes.index_range(), 1, [&](const IndexRange range) {
    for (PBVHNode *node : nodes.slice(range)) {
      node_update_visibility_bmesh(*node);
    }
  });
}

void update_visibility(PBVH &pbvh)
{
  Vector<PBVHNode *> nodes = search_gather(
      &pbvh, [&](PBVHNode &node) { return update_search(&node, PBVH_UpdateVisibility); });

  switch (BKE_pbvh_type(&pbvh)) {
    case PBVH_FACES:
      update_visibility_faces(*pbvh.mesh, nodes);
      break;
    case PBVH_GRIDS:
      update_visibility_grids(pbvh, nodes);
      break;
    case PBVH_BMESH:
      update_visibility_bmesh(nodes);
      break;
  }
}

}  // namespace blender::bke::pbvh

Bounds<float3> BKE_pbvh_redraw_BB(PBVH *pbvh)
{
  using namespace blender;
  using namespace blender::bke::pbvh;
  if (pbvh->nodes.is_empty()) {
    return {};
  }
  Bounds<float3> bounds = negative_bounds();

  PBVHIter iter;
  pbvh_iter_begin(&iter, pbvh, {});
  PBVHNode *node;
  while ((node = pbvh_iter_next(&iter, PBVH_Leaf))) {
    if (node->flag & PBVH_UpdateRedraw) {
      bounds = bounds::merge(bounds, node->vb);
    }
  }
  pbvh_iter_end(&iter);

  return bounds;
}

namespace blender::bke::pbvh {

IndexMask nodes_to_face_selection_grids(const SubdivCCG &subdiv_ccg,
                                        const Span<const PBVHNode *> nodes,
                                        IndexMaskMemory &memory)
{
  const Span<int> grid_to_face_map = subdiv_ccg.grid_to_face_map;
  /* Using a #VectorSet for index deduplication would also work, but the performance gets much
   * worse with large selections since the loop would be single-threaded. A boolean array has an
   * overhead regardless of selection size, but that is small. */
  Array<bool> faces_to_update(subdiv_ccg.faces.size(), false);
  threading::parallel_for(nodes.index_range(), 1, [&](const IndexRange range) {
    for (const PBVHNode *node : nodes.slice(range)) {
      for (const int grid : node->prim_indices) {
        faces_to_update[grid_to_face_map[grid]] = true;
      }
    }
  });
  return IndexMask::from_bools(faces_to_update, memory);
}

}  // namespace blender::bke::pbvh

/***************************** PBVH Access ***********************************/

bool BKE_pbvh_get_color_layer(Mesh *mesh, CustomDataLayer **r_layer, AttrDomain *r_domain)
{
  *r_layer = BKE_id_attribute_search_for_write(
      &mesh->id, mesh->active_color_attribute, CD_MASK_COLOR_ALL, ATTR_DOMAIN_MASK_COLOR);
  *r_domain = *r_layer ? BKE_id_attribute_domain(&mesh->id, *r_layer) : AttrDomain::Point;
  return *r_layer != nullptr;
}

Bounds<float3> BKE_pbvh_bounding_box(const PBVH *pbvh)
{
  if (pbvh->nodes.is_empty()) {
    return float3(0);
  }
  return pbvh->nodes.first().vb;
}

const CCGKey *BKE_pbvh_get_grid_key(const PBVH *pbvh)
{
  BLI_assert(pbvh->header.type == PBVH_GRIDS);
  return &pbvh->gridkey;
}

int BKE_pbvh_get_grid_num_verts(const PBVH *pbvh)
{
  BLI_assert(pbvh->header.type == PBVH_GRIDS);
  return pbvh->subdiv_ccg->grids.size() * pbvh->gridkey.grid_area;
}

int BKE_pbvh_get_grid_num_faces(const PBVH *pbvh)
{
  BLI_assert(pbvh->header.type == PBVH_GRIDS);
  return pbvh->subdiv_ccg->grids.size() * (pbvh->gridkey.grid_size - 1) *
         (pbvh->gridkey.grid_size - 1);
}

/***************************** Node Access ***********************************/

void BKE_pbvh_node_mark_update(PBVHNode *node)
{
  node->flag |= PBVH_UpdateNormals | PBVH_UpdateBB | PBVH_UpdateOriginalBB |
                PBVH_UpdateDrawBuffers | PBVH_UpdateRedraw | PBVH_RebuildPixels;
}

void BKE_pbvh_node_mark_update_mask(PBVHNode *node)
{
  node->flag |= PBVH_UpdateMask | PBVH_UpdateDrawBuffers | PBVH_UpdateRedraw;
}

void BKE_pbvh_node_mark_update_color(PBVHNode *node)
{
  node->flag |= PBVH_UpdateColor | PBVH_UpdateDrawBuffers | PBVH_UpdateRedraw;
}

void BKE_pbvh_node_mark_update_face_sets(PBVHNode *node)
{
  node->flag |= PBVH_UpdateDrawBuffers | PBVH_UpdateRedraw;
}

void BKE_pbvh_mark_rebuild_pixels(PBVH *pbvh)
{
  for (PBVHNode &node : pbvh->nodes) {
    if (node.flag & PBVH_Leaf) {
      node.flag |= PBVH_RebuildPixels;
    }
  }
}

void BKE_pbvh_node_mark_update_visibility(PBVHNode *node)
{
  node->flag |= PBVH_UpdateVisibility | PBVH_RebuildDrawBuffers | PBVH_UpdateDrawBuffers |
                PBVH_UpdateRedraw;
}

void BKE_pbvh_node_mark_rebuild_draw(PBVHNode *node)
{
  node->flag |= PBVH_RebuildDrawBuffers | PBVH_UpdateDrawBuffers | PBVH_UpdateRedraw;
}

void BKE_pbvh_node_mark_redraw(PBVHNode *node)
{
  node->flag |= PBVH_UpdateDrawBuffers | PBVH_UpdateRedraw;
}

void BKE_pbvh_node_mark_normals_update(PBVHNode *node)
{
  node->flag |= PBVH_UpdateNormals;
}

void BKE_pbvh_node_fully_hidden_set(PBVHNode *node, int fully_hidden)
{
  BLI_assert(node->flag & PBVH_Leaf);

  if (fully_hidden) {
    node->flag |= PBVH_FullyHidden;
  }
  else {
    node->flag &= ~PBVH_FullyHidden;
  }
}

bool BKE_pbvh_node_fully_hidden_get(const PBVHNode *node)
{
  return (node->flag & PBVH_Leaf) && (node->flag & PBVH_FullyHidden);
}

void BKE_pbvh_node_fully_masked_set(PBVHNode *node, int fully_masked)
{
  BLI_assert(node->flag & PBVH_Leaf);

  if (fully_masked) {
    node->flag |= PBVH_FullyMasked;
  }
  else {
    node->flag &= ~PBVH_FullyMasked;
  }
}

bool BKE_pbvh_node_fully_masked_get(const PBVHNode *node)
{
  return (node->flag & PBVH_Leaf) && (node->flag & PBVH_FullyMasked);
}

void BKE_pbvh_node_fully_unmasked_set(PBVHNode *node, int fully_masked)
{
  BLI_assert(node->flag & PBVH_Leaf);

  if (fully_masked) {
    node->flag |= PBVH_FullyUnmasked;
  }
  else {
    node->flag &= ~PBVH_FullyUnmasked;
  }
}

bool BKE_pbvh_node_fully_unmasked_get(const PBVHNode *node)
{
  return (node->flag & PBVH_Leaf) && (node->flag & PBVH_FullyUnmasked);
}

void BKE_pbvh_vert_tag_update_normal(PBVH *pbvh, PBVHVertRef vertex)
{
  BLI_assert(pbvh->header.type == PBVH_FACES);
  pbvh->vert_bitmap[vertex.i] = true;
}

<<<<<<< HEAD
void BKE_pbvh_vert_tag_update_normals(PBVH &pbvh, const Span<int> verts)
{
  BLI_assert(pbvh.header.type == PBVH_FACES);
  pbvh.vert_bitmap.as_mutable_span().fill_indices<int>(verts, true);
}

void BKE_pbvh_node_get_loops(const PBVHNode *node, const int **r_loop_indices)
=======
blender::Span<int> BKE_pbvh_node_get_loops(const PBVHNode *node)
>>>>>>> 0f2e5346
{
  return node->loop_indices;
}

blender::Span<int> BKE_pbvh_node_get_vert_indices(const PBVHNode *node)
{
  return node->vert_indices;
}

blender::Span<int> BKE_pbvh_node_get_unique_vert_indices(const PBVHNode *node)
{
  return node->vert_indices.as_span().take_front(node->uniq_verts);
}

namespace blender::bke::pbvh {

Span<int> node_face_indices_calc_mesh(const PBVH &pbvh, const PBVHNode &node, Vector<int> &faces)
{
  faces.clear();
  const Span<int> tri_faces = pbvh.corner_tri_faces;
  int prev_face = -1;
  for (const int tri : node.prim_indices) {
    const int face = tri_faces[tri];
    if (face != prev_face) {
      faces.append(face);
      prev_face = face;
    }
  }
  return faces.as_span();
}

Span<int> node_face_indices_calc_grids(const PBVH &pbvh, const PBVHNode &node, Vector<int> &faces)
{
  faces.clear();
  const Span<int> grid_to_face_map = pbvh.subdiv_ccg->grid_to_face_map;
  int prev_face = -1;
  for (const int prim : node.prim_indices) {
    const int face = grid_to_face_map[prim];
    if (face != prev_face) {
      faces.append(face);
      prev_face = face;
    }
  }
  return faces.as_span();
}

}  // namespace blender::bke::pbvh

blender::Vector<int> BKE_pbvh_node_calc_face_indices(const PBVH &pbvh, const PBVHNode &node)
{
  using namespace blender::bke::pbvh;
  Vector<int> faces;
  switch (pbvh.header.type) {
    case PBVH_FACES: {
      node_face_indices_calc_mesh(pbvh, node, faces);
      break;
    }
    case PBVH_GRIDS: {
      node_face_indices_calc_grids(pbvh, node, faces);
      break;
    }
    case PBVH_BMESH:
      BLI_assert_unreachable();
      break;
  }
  return faces;
}

int BKE_pbvh_node_num_unique_verts(const PBVH &pbvh, const PBVHNode &node)
{
  switch (pbvh.header.type) {
    case PBVH_GRIDS:
      return node.prim_indices.size() * pbvh.gridkey.grid_area;
    case PBVH_FACES:
      return node.uniq_verts;
    case PBVH_BMESH:
      return node.bm_unique_verts.size();
  }
  BLI_assert_unreachable();
  return 0;
}

Span<int> BKE_pbvh_node_get_grid_indices(const PBVHNode &node)
{
  return node.prim_indices;
}

Bounds<float3> BKE_pbvh_node_get_BB(const PBVHNode *node)
{
  return node->vb;
}

Bounds<float3> BKE_pbvh_node_get_original_BB(const PBVHNode *node)
{
  return node->orig_vb;
}

blender::MutableSpan<PBVHProxyNode> BKE_pbvh_node_get_proxies(PBVHNode *node)
{
  return node->proxies;
}

void BKE_pbvh_node_get_bm_orco_data(PBVHNode *node,
                                    int (**r_orco_tris)[3],
                                    int *r_orco_tris_num,
                                    float (**r_orco_coords)[3],
                                    BMVert ***r_orco_verts)
{
  *r_orco_tris = node->bm_ortri;
  *r_orco_tris_num = node->bm_tot_ortri;
  *r_orco_coords = node->bm_orco;

  if (r_orco_verts) {
    *r_orco_verts = node->bm_orvert;
  }
}

bool BKE_pbvh_node_has_vert_with_normal_update_tag(PBVH *pbvh, PBVHNode *node)
{
  BLI_assert(pbvh->header.type == PBVH_FACES);
  for (const int vert : node->vert_indices) {
    if (pbvh->vert_bitmap[vert]) {
      return true;
    }
  }
  return false;
}

/********************************* Ray-cast ***********************************/

namespace blender::bke::pbvh {

struct RaycastData {
  IsectRayAABB_Precalc ray;
  bool original;
};

static bool ray_aabb_intersect(PBVHNode &node, const RaycastData &rcd)
{
  if (rcd.original) {
    return isect_ray_aabb_v3(&rcd.ray, node.orig_vb.min, node.orig_vb.max, &node.tmin);
  }
  return isect_ray_aabb_v3(&rcd.ray, node.vb.min, node.vb.max, &node.tmin);
}

void raycast(PBVH *pbvh,
             const FunctionRef<void(PBVHNode &node, float *tmin)> hit_fn,
             const float ray_start[3],
             const float ray_normal[3],
             bool original)
{
  RaycastData rcd;

  isect_ray_aabb_v3_precalc(&rcd.ray, ray_start, ray_normal);
  rcd.original = original;

  search_callback_occluded(
      pbvh, [&](PBVHNode &node) { return ray_aabb_intersect(node, rcd); }, hit_fn);
}

bool ray_face_intersection_quad(const float ray_start[3],
                                IsectRayPrecalc *isect_precalc,
                                const float t0[3],
                                const float t1[3],
                                const float t2[3],
                                const float t3[3],
                                float *depth)
{
  float depth_test;

  if ((isect_ray_tri_watertight_v3(ray_start, isect_precalc, t0, t1, t2, &depth_test, nullptr) &&
       (depth_test < *depth)) ||
      (isect_ray_tri_watertight_v3(ray_start, isect_precalc, t0, t2, t3, &depth_test, nullptr) &&
       (depth_test < *depth)))
  {
    *depth = depth_test;
    return true;
  }

  return false;
}

bool ray_face_intersection_tri(const float ray_start[3],
                               IsectRayPrecalc *isect_precalc,
                               const float t0[3],
                               const float t1[3],
                               const float t2[3],
                               float *depth)
{
  float depth_test;
  if (isect_ray_tri_watertight_v3(ray_start, isect_precalc, t0, t1, t2, &depth_test, nullptr) &&
      (depth_test < *depth))
  {
    *depth = depth_test;
    return true;
  }

  return false;
}

/* Take advantage of the fact we know this won't be an intersection.
 * Just handle ray-tri edges. */
static float dist_squared_ray_to_tri_v3_fast(const float ray_origin[3],
                                             const float ray_direction[3],
                                             const float v0[3],
                                             const float v1[3],
                                             const float v2[3],
                                             float r_point[3],
                                             float *r_depth)
{
  const float *tri[3] = {v0, v1, v2};
  float dist_sq_best = FLT_MAX;
  for (int i = 0, j = 2; i < 3; j = i++) {
    float point_test[3], depth_test = FLT_MAX;
    const float dist_sq_test = dist_squared_ray_to_seg_v3(
        ray_origin, ray_direction, tri[i], tri[j], point_test, &depth_test);
    if (dist_sq_test < dist_sq_best || i == 0) {
      copy_v3_v3(r_point, point_test);
      *r_depth = depth_test;
      dist_sq_best = dist_sq_test;
    }
  }
  return dist_sq_best;
}

bool ray_face_nearest_quad(const float ray_start[3],
                           const float ray_normal[3],
                           const float t0[3],
                           const float t1[3],
                           const float t2[3],
                           const float t3[3],
                           float *depth,
                           float *dist_sq)
{
  float dist_sq_test;
  float co[3], depth_test;

  if ((dist_sq_test = dist_squared_ray_to_tri_v3_fast(
           ray_start, ray_normal, t0, t1, t2, co, &depth_test)) < *dist_sq)
  {
    *dist_sq = dist_sq_test;
    *depth = depth_test;
    if ((dist_sq_test = dist_squared_ray_to_tri_v3_fast(
             ray_start, ray_normal, t0, t2, t3, co, &depth_test)) < *dist_sq)
    {
      *dist_sq = dist_sq_test;
      *depth = depth_test;
    }
    return true;
  }

  return false;
}

bool ray_face_nearest_tri(const float ray_start[3],
                          const float ray_normal[3],
                          const float t0[3],
                          const float t1[3],
                          const float t2[3],
                          float *depth,
                          float *dist_sq)
{
  float dist_sq_test;
  float co[3], depth_test;

  if ((dist_sq_test = dist_squared_ray_to_tri_v3_fast(
           ray_start, ray_normal, t0, t1, t2, co, &depth_test)) < *dist_sq)
  {
    *dist_sq = dist_sq_test;
    *depth = depth_test;
    return true;
  }

  return false;
}

static bool pbvh_faces_node_raycast(PBVH *pbvh,
                                    const PBVHNode *node,
                                    float (*origco)[3],
                                    const Span<int> corner_verts,
                                    const Span<bool> hide_poly,
                                    const float ray_start[3],
                                    const float ray_normal[3],
                                    IsectRayPrecalc *isect_precalc,
                                    float *depth,
                                    PBVHVertRef *r_active_vertex,
                                    int *r_active_face_index,
                                    float *r_face_normal)
{
  using namespace blender;
  const Span<float3> positions = pbvh->vert_positions;
  bool hit = false;
  float nearest_vertex_co[3] = {0.0f};

  for (const int i : node->prim_indices.index_range()) {
    const int tri_i = node->prim_indices[i];
    const int3 &tri = pbvh->corner_tris[tri_i];
    const int3 face_verts = node->face_vert_indices[i];

    if (!hide_poly.is_empty() && hide_poly[pbvh->corner_tri_faces[tri_i]]) {
      continue;
    }

    const float *co[3];
    if (origco) {
      /* Intersect with backed up original coordinates. */
      co[0] = origco[face_verts[0]];
      co[1] = origco[face_verts[1]];
      co[2] = origco[face_verts[2]];
    }
    else {
      /* intersect with current coordinates */
      co[0] = positions[corner_verts[tri[0]]];
      co[1] = positions[corner_verts[tri[1]]];
      co[2] = positions[corner_verts[tri[2]]];
    }

    if (ray_face_intersection_tri(ray_start, isect_precalc, co[0], co[1], co[2], depth)) {
      hit = true;

      if (r_face_normal) {
        normal_tri_v3(r_face_normal, co[0], co[1], co[2]);
      }

      if (r_active_vertex) {
        float location[3] = {0.0f};
        madd_v3_v3v3fl(location, ray_start, ray_normal, *depth);
        for (int j = 0; j < 3; j++) {
          /* Always assign nearest_vertex_co in the first iteration to avoid comparison against
           * uninitialized values. This stores the closest vertex in the current intersecting
           * triangle. */
          if (j == 0 ||
              len_squared_v3v3(location, co[j]) < len_squared_v3v3(location, nearest_vertex_co)) {
            copy_v3_v3(nearest_vertex_co, co[j]);
            r_active_vertex->i = corner_verts[tri[j]];
            *r_active_face_index = pbvh->corner_tri_faces[tri_i];
          }
        }
      }
    }
  }

  return hit;
}

static bool pbvh_grids_node_raycast(PBVH *pbvh,
                                    PBVHNode *node,
                                    float (*origco)[3],
                                    const float ray_start[3],
                                    const float ray_normal[3],
                                    IsectRayPrecalc *isect_precalc,
                                    float *depth,
                                    PBVHVertRef *r_active_vertex,
                                    int *r_active_grid_index,
                                    float *r_face_normal)
{
  const int totgrid = node->prim_indices.size();
  const int gridsize = pbvh->gridkey.grid_size;
  bool hit = false;
  float nearest_vertex_co[3] = {0.0};
  const CCGKey *gridkey = &pbvh->gridkey;
  const BitGroupVector<> &grid_hidden = pbvh->subdiv_ccg->grid_hidden;
  const Span<CCGElem *> grids = pbvh->subdiv_ccg->grids;

  for (int i = 0; i < totgrid; i++) {
    const int grid_index = node->prim_indices[i];
    CCGElem *grid = grids[grid_index];
    if (!grid) {
      continue;
    }

    for (int y = 0; y < gridsize - 1; y++) {
      for (int x = 0; x < gridsize - 1; x++) {
        /* check if grid face is hidden */
        if (!grid_hidden.is_empty()) {
          if (paint_is_grid_face_hidden(grid_hidden[grid_index], gridsize, x, y)) {
            continue;
          }
        }

        const float *co[4];
        if (origco) {
          co[0] = origco[(y + 1) * gridsize + x];
          co[1] = origco[(y + 1) * gridsize + x + 1];
          co[2] = origco[y * gridsize + x + 1];
          co[3] = origco[y * gridsize + x];
        }
        else {
          co[0] = CCG_grid_elem_co(gridkey, grid, x, y + 1);
          co[1] = CCG_grid_elem_co(gridkey, grid, x + 1, y + 1);
          co[2] = CCG_grid_elem_co(gridkey, grid, x + 1, y);
          co[3] = CCG_grid_elem_co(gridkey, grid, x, y);
        }

        if (ray_face_intersection_quad(
                ray_start, isect_precalc, co[0], co[1], co[2], co[3], depth)) {
          hit = true;

          if (r_face_normal) {
            normal_quad_v3(r_face_normal, co[0], co[1], co[2], co[3]);
          }

          if (r_active_vertex) {
            float location[3] = {0.0};
            madd_v3_v3v3fl(location, ray_start, ray_normal, *depth);

            const int x_it[4] = {0, 1, 1, 0};
            const int y_it[4] = {1, 1, 0, 0};

            for (int j = 0; j < 4; j++) {
              /* Always assign nearest_vertex_co in the first iteration to avoid comparison against
               * uninitialized values. This stores the closest vertex in the current intersecting
               * quad. */
              if (j == 0 || len_squared_v3v3(location, co[j]) <
                                len_squared_v3v3(location, nearest_vertex_co)) {
                copy_v3_v3(nearest_vertex_co, co[j]);

                r_active_vertex->i = gridkey->grid_area * grid_index +
                                     (y + y_it[j]) * gridkey->grid_size + (x + x_it[j]);
              }
            }
          }
          if (r_active_grid_index) {
            *r_active_grid_index = grid_index;
          }
        }
      }
    }

    if (origco) {
      origco += gridsize * gridsize;
    }
  }

  return hit;
}

bool raycast_node(PBVH *pbvh,
                  PBVHNode *node,
                  float (*origco)[3],
                  bool use_origco,
                  const Span<int> corner_verts,
                  const Span<bool> hide_poly,
                  const float ray_start[3],
                  const float ray_normal[3],
                  IsectRayPrecalc *isect_precalc,
                  float *depth,
                  PBVHVertRef *active_vertex,
                  int *active_face_grid_index,
                  float *face_normal)
{
  bool hit = false;

  if (node->flag & PBVH_FullyHidden) {
    return false;
  }

  switch (pbvh->header.type) {
    case PBVH_FACES:
      hit |= pbvh_faces_node_raycast(pbvh,
                                     node,
                                     origco,
                                     corner_verts,
                                     hide_poly,
                                     ray_start,
                                     ray_normal,
                                     isect_precalc,
                                     depth,
                                     active_vertex,
                                     active_face_grid_index,
                                     face_normal);
      break;
    case PBVH_GRIDS:
      hit |= pbvh_grids_node_raycast(pbvh,
                                     node,
                                     origco,
                                     ray_start,
                                     ray_normal,
                                     isect_precalc,
                                     depth,
                                     active_vertex,
                                     active_face_grid_index,
                                     face_normal);
      break;
    case PBVH_BMESH:
      BM_mesh_elem_index_ensure(pbvh->header.bm, BM_VERT);
      hit = bmesh_node_raycast(node,
                               ray_start,
                               ray_normal,
                               isect_precalc,
                               depth,
                               use_origco,
                               active_vertex,
                               face_normal);
      break;
  }

  return hit;
}

void clip_ray_ortho(
    PBVH *pbvh, bool original, float ray_start[3], float ray_end[3], float ray_normal[3])
{
  if (pbvh->nodes.is_empty()) {
    return;
  }
  float rootmin_start, rootmin_end;
  Bounds<float3> bb_root;
  float bb_center[3], bb_diff[3];
  IsectRayAABB_Precalc ray;
  float ray_normal_inv[3];
  float offset = 1.0f + 1e-3f;
  const float offset_vec[3] = {1e-3f, 1e-3f, 1e-3f};

  if (original) {
    bb_root = BKE_pbvh_node_get_original_BB(&pbvh->nodes.first());
  }
  else {
    bb_root = BKE_pbvh_node_get_BB(&pbvh->nodes.first());
  }

  /* Calc rough clipping to avoid overflow later. See #109555. */
  float mat[3][3];
  axis_dominant_v3_to_m3(mat, ray_normal);
  float a[3], b[3], min[3] = {FLT_MAX, FLT_MAX, FLT_MAX}, max[3] = {FLT_MIN, FLT_MIN, FLT_MIN};

  /* Compute AABB bounds rotated along ray_normal.*/
  copy_v3_v3(a, bb_root.min);
  copy_v3_v3(b, bb_root.max);
  mul_m3_v3(mat, a);
  mul_m3_v3(mat, b);
  minmax_v3v3_v3(min, max, a);
  minmax_v3v3_v3(min, max, b);

  float cent[3];

  /* Find midpoint of aabb on ray. */
  mid_v3_v3v3(cent, bb_root.min, bb_root.max);
  float t = line_point_factor_v3(cent, ray_start, ray_end);
  interp_v3_v3v3(cent, ray_start, ray_end, t);

  /* Compute rough interval. */
  float dist = max[2] - min[2];
  madd_v3_v3v3fl(ray_start, cent, ray_normal, -dist);
  madd_v3_v3v3fl(ray_end, cent, ray_normal, dist);

  /* Slightly offset min and max in case we have a zero width node
   * (due to a plane mesh for instance), or faces very close to the bounding box boundary. */
  mid_v3_v3v3(bb_center, bb_root.max, bb_root.min);
  /* Diff should be same for both min/max since it's calculated from center. */
  sub_v3_v3v3(bb_diff, bb_root.max, bb_center);
  /* Handles case of zero width bb. */
  add_v3_v3(bb_diff, offset_vec);
  madd_v3_v3v3fl(bb_root.max, bb_center, bb_diff, offset);
  madd_v3_v3v3fl(bb_root.min, bb_center, bb_diff, -offset);

  /* Final projection of start ray. */
  isect_ray_aabb_v3_precalc(&ray, ray_start, ray_normal);
  if (!isect_ray_aabb_v3(&ray, bb_root.min, bb_root.max, &rootmin_start)) {
    return;
  }

  /* Final projection of end ray. */
  mul_v3_v3fl(ray_normal_inv, ray_normal, -1.0);
  isect_ray_aabb_v3_precalc(&ray, ray_end, ray_normal_inv);
  /* Unlikely to fail exiting if entering succeeded, still keep this here. */
  if (!isect_ray_aabb_v3(&ray, bb_root.min, bb_root.max, &rootmin_end)) {
    return;
  }

  /*
   * As a last-ditch effort to correct floating point overflow compute
   * and add an epsilon if rootmin_start == rootmin_end.
   */

  float epsilon = (std::nextafter(rootmin_start, rootmin_start + 1000.0f) - rootmin_start) *
                  5000.0f;

  if (rootmin_start == rootmin_end) {
    rootmin_start -= epsilon;
    rootmin_end += epsilon;
  }

  madd_v3_v3v3fl(ray_start, ray_start, ray_normal, rootmin_start);
  madd_v3_v3v3fl(ray_end, ray_end, ray_normal_inv, rootmin_end);
}

/* -------------------------------------------------------------------- */

struct FindNearestRayData {
  DistRayAABB_Precalc dist_ray_to_aabb_precalc;
  bool original;
};

static bool nearest_to_ray_aabb_dist_sq(PBVHNode *node, FindNearestRayData *rcd)
{
  const float *bb_min, *bb_max;

  if (rcd->original) {
    /* BKE_pbvh_node_get_original_BB */
    bb_min = node->orig_vb.min;
    bb_max = node->orig_vb.max;
  }
  else {
    /* BKE_pbvh_node_get_BB */
    bb_min = node->vb.min;
    bb_max = node->vb.max;
  }

  float co_dummy[3], depth;
  node->tmin = dist_squared_ray_to_aabb_v3(
      &rcd->dist_ray_to_aabb_precalc, bb_min, bb_max, co_dummy, &depth);
  /* Ideally we would skip distances outside the range. */
  return depth > 0.0f;
}

void find_nearest_to_ray(PBVH *pbvh,
                         const FunctionRef<void(PBVHNode &node, float *tmin)> fn,
                         const float ray_start[3],
                         const float ray_normal[3],
                         bool original)
{
  FindNearestRayData ncd;

  dist_squared_ray_to_aabb_v3_precalc(&ncd.dist_ray_to_aabb_precalc, ray_start, ray_normal);
  ncd.original = original;

  search_callback_occluded(
      pbvh, [&](PBVHNode &node) { return nearest_to_ray_aabb_dist_sq(&node, &ncd); }, fn);
}

static bool pbvh_faces_node_nearest_to_ray(PBVH *pbvh,
                                           const PBVHNode *node,
                                           float (*origco)[3],
                                           const Span<int> corner_verts,
                                           const Span<bool> hide_poly,
                                           const float ray_start[3],
                                           const float ray_normal[3],
                                           float *depth,
                                           float *dist_sq)
{
  using namespace blender;
  const Span<float3> positions = pbvh->vert_positions;
  bool hit = false;

  for (const int i : node->prim_indices.index_range()) {
    const int tri_i = node->prim_indices[i];
    const int3 &corner_tri = pbvh->corner_tris[tri_i];
    const int3 face_verts = node->face_vert_indices[i];

    if (!hide_poly.is_empty() && hide_poly[pbvh->corner_tri_faces[tri_i]]) {
      continue;
    }

    if (origco) {
      /* Intersect with backed-up original coordinates. */
      hit |= ray_face_nearest_tri(ray_start,
                                  ray_normal,
                                  origco[face_verts[0]],
                                  origco[face_verts[1]],
                                  origco[face_verts[2]],
                                  depth,
                                  dist_sq);
    }
    else {
      /* intersect with current coordinates */
      hit |= ray_face_nearest_tri(ray_start,
                                  ray_normal,
                                  positions[corner_verts[corner_tri[0]]],
                                  positions[corner_verts[corner_tri[1]]],
                                  positions[corner_verts[corner_tri[2]]],
                                  depth,
                                  dist_sq);
    }
  }

  return hit;
}

static bool pbvh_grids_node_nearest_to_ray(PBVH *pbvh,
                                           PBVHNode *node,
                                           float (*origco)[3],
                                           const float ray_start[3],
                                           const float ray_normal[3],
                                           float *depth,
                                           float *dist_sq)
{
  const int totgrid = node->prim_indices.size();
  const int gridsize = pbvh->gridkey.grid_size;
  bool hit = false;
  const BitGroupVector<> &grid_hidden = pbvh->subdiv_ccg->grid_hidden;
  const Span<CCGElem *> grids = pbvh->subdiv_ccg->grids;

  for (int i = 0; i < totgrid; i++) {
    CCGElem *grid = grids[node->prim_indices[i]];
    if (!grid) {
      continue;
    }

    for (int y = 0; y < gridsize - 1; y++) {
      for (int x = 0; x < gridsize - 1; x++) {
        /* check if grid face is hidden */
        if (!grid_hidden.is_empty()) {
          if (paint_is_grid_face_hidden(grid_hidden[node->prim_indices[i]], gridsize, x, y)) {
            continue;
          }
        }

        if (origco) {
          hit |= ray_face_nearest_quad(ray_start,
                                       ray_normal,
                                       origco[y * gridsize + x],
                                       origco[y * gridsize + x + 1],
                                       origco[(y + 1) * gridsize + x + 1],
                                       origco[(y + 1) * gridsize + x],
                                       depth,
                                       dist_sq);
        }
        else {
          hit |= ray_face_nearest_quad(ray_start,
                                       ray_normal,
                                       CCG_grid_elem_co(&pbvh->gridkey, grid, x, y),
                                       CCG_grid_elem_co(&pbvh->gridkey, grid, x + 1, y),
                                       CCG_grid_elem_co(&pbvh->gridkey, grid, x + 1, y + 1),
                                       CCG_grid_elem_co(&pbvh->gridkey, grid, x, y + 1),
                                       depth,
                                       dist_sq);
        }
      }
    }

    if (origco) {
      origco += gridsize * gridsize;
    }
  }

  return hit;
}

bool find_nearest_to_ray_node(PBVH *pbvh,
                              PBVHNode *node,
                              float (*origco)[3],
                              bool use_origco,
                              const Span<int> corner_verts,
                              const Span<bool> hide_poly,
                              const float ray_start[3],
                              const float ray_normal[3],
                              float *depth,
                              float *dist_sq)
{
  bool hit = false;

  if (node->flag & PBVH_FullyHidden) {
    return false;
  }

  switch (pbvh->header.type) {
    case PBVH_FACES:
      hit |= pbvh_faces_node_nearest_to_ray(
          pbvh, node, origco, corner_verts, hide_poly, ray_start, ray_normal, depth, dist_sq);
      break;
    case PBVH_GRIDS:
      hit |= pbvh_grids_node_nearest_to_ray(
          pbvh, node, origco, ray_start, ray_normal, depth, dist_sq);
      break;
    case PBVH_BMESH:
      hit = bmesh_node_nearest_to_ray(node, ray_start, ray_normal, depth, dist_sq, use_origco);
      break;
  }

  return hit;
}

enum PlaneAABBIsect {
  ISECT_INSIDE,
  ISECT_OUTSIDE,
  ISECT_INTERSECT,
};

/* Adapted from:
 * http://www.gamedev.net/community/forums/topic.asp?topic_id=512123
 * Returns true if the AABB is at least partially within the frustum
 * (ok, not a real frustum), false otherwise.
 */
static PlaneAABBIsect test_frustum_aabb(const Bounds<float3> &bounds,
                                        const PBVHFrustumPlanes *frustum)
{
  PlaneAABBIsect ret = ISECT_INSIDE;
  const float(*planes)[4] = frustum->planes;

  for (int i = 0; i < frustum->num_planes; i++) {
    float vmin[3], vmax[3];

    for (int axis = 0; axis < 3; axis++) {
      if (planes[i][axis] < 0) {
        vmin[axis] = bounds.min[axis];
        vmax[axis] = bounds.max[axis];
      }
      else {
        vmin[axis] = bounds.max[axis];
        vmax[axis] = bounds.min[axis];
      }
    }

    if (dot_v3v3(planes[i], vmin) + planes[i][3] < 0) {
      return ISECT_OUTSIDE;
    }
    if (dot_v3v3(planes[i], vmax) + planes[i][3] <= 0) {
      ret = ISECT_INTERSECT;
    }
  }

  return ret;
}

}  // namespace blender::bke::pbvh

bool BKE_pbvh_node_frustum_contain_AABB(const PBVHNode *node, const PBVHFrustumPlanes *data)
{
  return blender::bke::pbvh::test_frustum_aabb(node->vb, data) !=
         blender::bke::pbvh::ISECT_OUTSIDE;
}

bool BKE_pbvh_node_frustum_exclude_AABB(const PBVHNode *node, const PBVHFrustumPlanes *data)
{
  return blender::bke::pbvh::test_frustum_aabb(node->vb, data) != blender::bke::pbvh::ISECT_INSIDE;
}

static blender::draw::pbvh::PBVH_GPU_Args pbvh_draw_args_init(const Mesh &mesh,
                                                              PBVH &pbvh,
                                                              const PBVHNode &node)
{
  /* TODO: Use an explicit argument for the original mesh to avoid relying on #PBVH::mesh. */
  blender::draw::pbvh::PBVH_GPU_Args args{};

  args.pbvh_type = pbvh.header.type;

  args.face_sets_color_default = pbvh.mesh ? pbvh.mesh->face_sets_color_default :
                                             mesh.face_sets_color_default;
  args.face_sets_color_seed = pbvh.mesh ? pbvh.mesh->face_sets_color_seed :
                                          mesh.face_sets_color_seed;

  args.active_color = mesh.active_color_attribute;
  args.render_color = mesh.default_color_attribute;

  switch (pbvh.header.type) {
    case PBVH_FACES:
      args.vert_data = &mesh.vert_data;
      args.corner_data = &mesh.corner_data;
      args.face_data = &mesh.face_data;
      args.mesh = pbvh.mesh;
      args.vert_positions = pbvh.vert_positions;
      args.corner_verts = mesh.corner_verts();
      args.corner_edges = mesh.corner_edges();
      args.corner_tris = pbvh.corner_tris;
      args.vert_normals = pbvh.vert_normals;
      args.face_normals = pbvh.face_normals;
      /* Retrieve data from the original mesh. Ideally that would be passed to this function to
       * make it clearer when each is used. */
      args.hide_poly = *pbvh.mesh->attributes().lookup<bool>(".hide_poly", AttrDomain::Face);

      args.prim_indices = node.prim_indices;
      args.tri_faces = mesh.corner_tri_faces();
      break;
    case PBVH_GRIDS:
      args.vert_data = &pbvh.mesh->vert_data;
      args.corner_data = &pbvh.mesh->corner_data;
      args.face_data = &pbvh.mesh->face_data;
      args.ccg_key = pbvh.gridkey;
      args.mesh = pbvh.mesh;
      args.grid_indices = node.prim_indices;
      args.subdiv_ccg = pbvh.subdiv_ccg;
      args.grids = pbvh.subdiv_ccg->grids;
      args.vert_normals = pbvh.vert_normals;
      break;
    case PBVH_BMESH:
      args.bm = pbvh.header.bm;
      args.vert_data = &args.bm->vdata;
      args.corner_data = &args.bm->ldata;
      args.face_data = &args.bm->pdata;
      args.bm_faces = &node.bm_faces;
      args.cd_mask_layer = CustomData_get_offset_named(
          &pbvh.header.bm->vdata, CD_PROP_FLOAT, ".sculpt_mask");

      break;
  }

  return args;
}

namespace blender::bke::pbvh {

static void node_update_draw_buffers(const Mesh &mesh, PBVH &pbvh, PBVHNode &node)
{
  /* Create and update draw buffers. The functions called here must not
   * do any OpenGL calls. Flags are not cleared immediately, that happens
   * after GPU_pbvh_buffer_flush() which does the final OpenGL calls. */
  if (node.flag & PBVH_RebuildDrawBuffers) {
    const blender::draw::pbvh::PBVH_GPU_Args args = pbvh_draw_args_init(mesh, pbvh, node);
    node.draw_batches = blender::draw::pbvh::node_create(args);
  }

  if (node.flag & PBVH_UpdateDrawBuffers) {
    node.debug_draw_gen++;

    if (node.draw_batches) {
      const blender::draw::pbvh::PBVH_GPU_Args args = pbvh_draw_args_init(mesh, pbvh, node);
      blender::draw::pbvh::node_update(node.draw_batches, args);
    }
  }
}

void free_draw_buffers(PBVH & /*pbvh*/, PBVHNode *node)
{
  if (node->draw_batches) {
    draw::pbvh::node_free(node->draw_batches);
    node->draw_batches = nullptr;
  }
}

static void pbvh_update_draw_buffers(const Mesh &mesh,
                                     PBVH &pbvh,
                                     Span<PBVHNode *> nodes,
                                     int update_flag)
{
  if (pbvh.header.type == PBVH_BMESH && !pbvh.header.bm) {
    /* BMesh hasn't been created yet */
    return;
  }

  if ((update_flag & PBVH_RebuildDrawBuffers) || ELEM(pbvh.header.type, PBVH_GRIDS, PBVH_BMESH)) {
    /* Free buffers uses OpenGL, so not in parallel. */
    for (PBVHNode *node : nodes) {
      if (node->flag & PBVH_RebuildDrawBuffers) {
        free_draw_buffers(pbvh, node);
      }
      else if ((node->flag & PBVH_UpdateDrawBuffers) && node->draw_batches) {
        const draw::pbvh::PBVH_GPU_Args args = pbvh_draw_args_init(mesh, pbvh, *node);
        draw::pbvh::update_pre(node->draw_batches, args);
      }
    }
  }

  /* Parallel creation and update of draw buffers. */
  threading::parallel_for(nodes.index_range(), 1, [&](const IndexRange range) {
    for (PBVHNode *node : nodes.slice(range)) {
      node_update_draw_buffers(mesh, pbvh, *node);
    }
  });

  /* Flush buffers uses OpenGL, so not in parallel. */
  for (PBVHNode *node : nodes) {
    if (node->flag & PBVH_UpdateDrawBuffers) {

      if (node->draw_batches) {
        draw::pbvh::node_gpu_flush(node->draw_batches);
      }
    }

    node->flag &= ~(PBVH_RebuildDrawBuffers | PBVH_UpdateDrawBuffers);
  }
}

void draw_cb(const Mesh &mesh,
             PBVH *pbvh,
             bool update_only_visible,
             const PBVHFrustumPlanes &update_frustum,
             const PBVHFrustumPlanes &draw_frustum,
             const FunctionRef<void(draw::pbvh::PBVHBatches *batches,
                                    const draw::pbvh::PBVH_GPU_Args &args)> draw_fn)
{
  pbvh->draw_cache_invalid = false;

  if (update_only_visible) {
    int update_flag = 0;
    Vector<PBVHNode *> nodes = search_gather(pbvh, [&](PBVHNode &node) {
      if (!BKE_pbvh_node_frustum_contain_AABB(&node, &update_frustum)) {
        return false;
      }
      update_flag |= node.flag;
      return true;
    });
    if (update_flag & (PBVH_RebuildDrawBuffers | PBVH_UpdateDrawBuffers)) {
      pbvh_update_draw_buffers(mesh, *pbvh, nodes, update_flag);
    }
  }
  else {
    /* Get all nodes with draw updates, also those outside the view. */
    Vector<PBVHNode *> nodes = search_gather(pbvh, [&](PBVHNode &node) {
      return update_search(&node, PBVH_RebuildDrawBuffers | PBVH_UpdateDrawBuffers);
    });
    pbvh_update_draw_buffers(mesh, *pbvh, nodes, PBVH_RebuildDrawBuffers | PBVH_UpdateDrawBuffers);
  }

  /* Draw visible nodes. */
  Vector<PBVHNode *> nodes = search_gather(pbvh, [&](PBVHNode &node) {
    return BKE_pbvh_node_frustum_contain_AABB(&node, &draw_frustum);
  });

  for (PBVHNode *node : nodes) {
    if (node->flag & PBVH_FullyHidden) {
      continue;
    }
    if (!node->draw_batches) {
      continue;
    }
    const draw::pbvh::PBVH_GPU_Args args = pbvh_draw_args_init(mesh, *pbvh, *node);
    draw_fn(node->draw_batches, args);
  }
}

}  // namespace blender::bke::pbvh

void BKE_pbvh_draw_debug_cb(PBVH *pbvh,
                            void (*draw_fn)(PBVHNode *node,
                                            void *user_data,
                                            const float bmin[3],
                                            const float bmax[3],
                                            PBVHNodeFlags flag),
                            void *user_data)
{
  PBVHNodeFlags flag = PBVH_Leaf;

  for (PBVHNode &node : pbvh->nodes) {
    if (node.flag & PBVH_TexLeaf) {
      flag = PBVH_TexLeaf;
      break;
    }
  }

  for (PBVHNode &node : pbvh->nodes) {
    if (!(node.flag & flag)) {
      continue;
    }

    draw_fn(&node, user_data, node.vb.min, node.vb.max, node.flag);
  }
}

void BKE_pbvh_grids_update(PBVH *pbvh, const CCGKey *key)
{
  pbvh->gridkey = *key;
}

void BKE_pbvh_vert_coords_apply(PBVH *pbvh, const Span<float3> vert_positions)
{
  using namespace blender::bke::pbvh;
  BLI_assert(vert_positions.size() == pbvh->totvert);

  if (!pbvh->deformed) {
    if (!pbvh->vert_positions.is_empty()) {
      /* When the PBVH is deformed, it creates a separate vertex position array that it owns
       * directly. Conceptually these copies often aren't and often adds extra indirection, but:
       *  - Sculpting shape keys, the deformations are flushed back to the keys as a separate step.
       *  - Sculpting on a deformed mesh, deformations are also flushed to original positions
       *    separately.
       *  - The PBVH currently always assumes we want to change positions, and has no way to avoid
       *    calculating normals if it's only used for painting, for example. */
      pbvh->vert_positions_deformed = pbvh->vert_positions.as_span();
      pbvh->vert_positions = pbvh->vert_positions_deformed;

      pbvh->vert_normals_deformed = pbvh->vert_normals;
      pbvh->vert_normals = pbvh->vert_normals_deformed;

      pbvh->face_normals_deformed = pbvh->face_normals;
      pbvh->face_normals = pbvh->face_normals_deformed;

      pbvh->deformed = true;
    }
  }

  if (!pbvh->vert_positions.is_empty()) {
    MutableSpan<float3> positions = pbvh->vert_positions;
    /* copy new verts coords */
    for (int a = 0; a < pbvh->totvert; a++) {
      /* no need for float comparison here (memory is exactly equal or not) */
      if (memcmp(positions[a], vert_positions[a], sizeof(float[3])) != 0) {
        positions[a] = vert_positions[a];
        BKE_pbvh_vert_tag_update_normal(pbvh, BKE_pbvh_make_vref(a));
      }
    }

    for (PBVHNode &node : pbvh->nodes) {
      BKE_pbvh_node_mark_update(&node);
    }

    update_bounds(*pbvh, PBVH_UpdateBB | PBVH_UpdateOriginalBB);
  }
}

bool BKE_pbvh_is_deformed(const PBVH *pbvh)
{
  return pbvh->deformed;
}
/* Proxies */

PBVHProxyNode &BKE_pbvh_node_add_proxy(PBVH &pbvh, PBVHNode &node)
{
  node.proxies.append_as(PBVHProxyNode{});

  /* It is fine to access pointer of the back element, since node is never handled from multiple
   * threads, and the brush handler only requests a single proxy from the node, and never holds
   * pointers to multiple proxies. */
  PBVHProxyNode &proxy_node = node.proxies.last();

  const int num_unique_verts = BKE_pbvh_node_num_unique_verts(pbvh, node);

  /* Brushes expect proxies to be zero-initialized, so that they can do additive operation to them.
   */
  proxy_node.co.resize(num_unique_verts, float3(0, 0, 0));

  return proxy_node;
}

void BKE_pbvh_node_free_proxies(PBVHNode *node)
{
  node->proxies.clear_and_shrink();
}

PBVHColorBufferNode *BKE_pbvh_node_color_buffer_get(PBVHNode *node)
{

  if (!node->color_buffer.color) {
    node->color_buffer.color = static_cast<float(*)[4]>(
        MEM_callocN(sizeof(float[4]) * node->uniq_verts, "Color buffer"));
  }
  return &node->color_buffer;
}

void BKE_pbvh_node_color_buffer_free(PBVH *pbvh)
{
  Vector<PBVHNode *> nodes = blender::bke::pbvh::search_gather(pbvh, {});

  for (PBVHNode *node : nodes) {
    MEM_SAFE_FREE(node->color_buffer.color);
  }
}

void pbvh_vertex_iter_init(PBVH *pbvh, PBVHNode *node, PBVHVertexIter *vi, int mode)
{
  vi->grid = nullptr;
  vi->no = nullptr;
  vi->fno = nullptr;
  vi->vert_positions = {};
  vi->vertex.i = 0LL;

  int uniq_verts;
  int totvert;
  switch (pbvh->header.type) {
    case PBVH_GRIDS:
      totvert = node->prim_indices.size() * pbvh->gridkey.grid_area;
      uniq_verts = totvert;
      break;
    case PBVH_FACES:
      totvert = node->uniq_verts + node->face_verts;
      uniq_verts = node->uniq_verts;
      break;
    case PBVH_BMESH:
      totvert = node->bm_unique_verts.size() + node->bm_other_verts.size();
      uniq_verts = node->bm_unique_verts.size();
      break;
  }

  if (pbvh->header.type == PBVH_GRIDS) {
    vi->key = pbvh->gridkey;
    vi->grids = pbvh->subdiv_ccg->grids.data();
    vi->grid_indices = node->prim_indices.data();
    vi->totgrid = node->prim_indices.size();
    vi->gridsize = pbvh->gridkey.grid_size;
  }
  else {
    vi->key = {};
    vi->grids = nullptr;
    vi->grid_indices = nullptr;
    vi->totgrid = 1;
    vi->gridsize = 0;
  }

  if (mode == PBVH_ITER_ALL) {
    vi->totvert = totvert;
  }
  else {
    vi->totvert = uniq_verts;
  }
  vi->vert_indices = node->vert_indices.data();
  vi->vert_positions = pbvh->vert_positions;
  vi->is_mesh = !pbvh->vert_positions.is_empty();

  if (pbvh->header.type == PBVH_BMESH) {
    vi->bm_unique_verts = node->bm_unique_verts.begin();
    vi->bm_unique_verts_end = node->bm_unique_verts.end();
    vi->bm_other_verts = node->bm_other_verts.begin();
    vi->bm_other_verts_end = node->bm_other_verts.end();
    vi->bm_vdata = &pbvh->header.bm->vdata;
    vi->cd_vert_mask_offset = CustomData_get_offset_named(
        vi->bm_vdata, CD_PROP_FLOAT, ".sculpt_mask");
  }

  vi->gh.reset();
  if (vi->grids && mode == PBVH_ITER_UNIQUE) {
    vi->grid_hidden = pbvh->subdiv_ccg->grid_hidden.is_empty() ? nullptr :
                                                                 &pbvh->subdiv_ccg->grid_hidden;
  }

  vi->mask = 0.0f;
  if (pbvh->header.type == PBVH_FACES) {
    vi->vert_normals = pbvh->vert_normals;
    vi->hide_vert = static_cast<const bool *>(
        CustomData_get_layer_named(&pbvh->mesh->vert_data, CD_PROP_BOOL, ".hide_vert"));
    vi->vmask = static_cast<const float *>(
        CustomData_get_layer_named(&pbvh->mesh->vert_data, CD_PROP_FLOAT, ".sculpt_mask"));
  }
}

bool pbvh_has_mask(const PBVH *pbvh)
{
  switch (pbvh->header.type) {
    case PBVH_GRIDS:
      return (pbvh->gridkey.has_mask != 0);
    case PBVH_FACES:
      return pbvh->mesh->attributes().contains(".sculpt_mask");
    case PBVH_BMESH:
      return pbvh->header.bm &&
             (CustomData_has_layer_named(&pbvh->header.bm->vdata, CD_PROP_FLOAT, ".sculpt_mask"));
  }

  return false;
}

bool pbvh_has_face_sets(PBVH *pbvh)
{
  switch (pbvh->header.type) {
    case PBVH_GRIDS:
    case PBVH_FACES:
      return pbvh->mesh->attributes().contains(".sculpt_face_set");
    case PBVH_BMESH:
      return CustomData_has_layer_named(&pbvh->header.bm->pdata, CD_PROP_FLOAT, ".sculpt_mask");
  }
  return false;
}

namespace blender::bke::pbvh {

void set_frustum_planes(PBVH *pbvh, PBVHFrustumPlanes *planes)
{
  pbvh->num_planes = planes->num_planes;
  for (int i = 0; i < pbvh->num_planes; i++) {
    copy_v4_v4(pbvh->planes[i], planes->planes[i]);
  }
}

void get_frustum_planes(const PBVH *pbvh, PBVHFrustumPlanes *planes)
{
  planes->num_planes = pbvh->num_planes;
  for (int i = 0; i < planes->num_planes; i++) {
    copy_v4_v4(planes->planes[i], pbvh->planes[i]);
  }
}

}  // namespace blender::bke::pbvh

Mesh *BKE_pbvh_get_mesh(PBVH *pbvh)
{
  return pbvh->mesh;
}

Span<float3> BKE_pbvh_get_vert_positions(const PBVH *pbvh)
{
  BLI_assert(pbvh->header.type == PBVH_FACES);
  return pbvh->vert_positions;
}

MutableSpan<float3> BKE_pbvh_get_vert_positions(PBVH *pbvh)
{
  BLI_assert(pbvh->header.type == PBVH_FACES);
  return pbvh->vert_positions;
}

Span<float3> BKE_pbvh_get_vert_normals(const PBVH *pbvh)
{
  BLI_assert(pbvh->header.type == PBVH_FACES);
  return pbvh->vert_normals;
}

void BKE_pbvh_subdiv_cgg_set(PBVH *pbvh, SubdivCCG *subdiv_ccg)
{
  pbvh->subdiv_ccg = subdiv_ccg;
}

bool BKE_pbvh_is_drawing(const PBVH *pbvh)
{
  return pbvh->is_drawing;
}

void BKE_pbvh_is_drawing_set(PBVH *pbvh, bool val)
{
  pbvh->is_drawing = val;
}

void BKE_pbvh_update_active_vcol(PBVH *pbvh, Mesh *mesh)
{
  BKE_pbvh_get_color_layer(mesh, &pbvh->color_layer, &pbvh->color_domain);
}

void BKE_pbvh_pmap_set(PBVH *pbvh, const blender::GroupedSpan<int> pmap)
{
  pbvh->pmap = pmap;
}

void BKE_pbvh_ensure_node_loops(PBVH *pbvh)
{
  using namespace blender;
  BLI_assert(BKE_pbvh_type(pbvh) == PBVH_FACES);

  int totloop = 0;

  /* Check if nodes already have loop indices. */
  for (PBVHNode &node : pbvh->nodes) {
    if (!(node.flag & PBVH_Leaf)) {
      continue;
    }

    if (!node.loop_indices.is_empty()) {
      return;
    }

    totloop += node.prim_indices.size() * 3;
  }

  BLI_bitmap *visit = BLI_BITMAP_NEW(totloop, __func__);

  /* Create loop indices from node loop triangles. */
  Vector<int> loop_indices;
  for (PBVHNode &node : pbvh->nodes) {
    if (!(node.flag & PBVH_Leaf)) {
      continue;
    }

    loop_indices.clear();

    for (const int i : node.prim_indices) {
      const int3 &tri = pbvh->corner_tris[i];

      for (int k = 0; k < 3; k++) {
        if (!BLI_BITMAP_TEST(visit, tri[k])) {
          loop_indices.append(tri[k]);
          BLI_BITMAP_ENABLE(visit, tri[k]);
        }
      }
    }

    node.loop_indices.reinitialize(loop_indices.size());
    node.loop_indices.as_mutable_span().copy_from(loop_indices);
  }

  MEM_SAFE_FREE(visit);
}

int BKE_pbvh_debug_draw_gen_get(PBVHNode *node)
{
  return node->debug_draw_gen;
}

void BKE_pbvh_sync_visibility_from_verts(PBVH *pbvh, Mesh *mesh)
{
  using namespace blender;
  using namespace blender::bke;
  switch (pbvh->header.type) {
    case PBVH_FACES: {
      mesh_hide_vert_flush(*mesh);
      break;
    }
    case PBVH_BMESH: {
      BMIter iter;
      BMVert *v;
      BMEdge *e;
      BMFace *f;

      BM_ITER_MESH (f, &iter, pbvh->header.bm, BM_FACES_OF_MESH) {
        BM_elem_flag_disable(f, BM_ELEM_HIDDEN);
      }

      BM_ITER_MESH (e, &iter, pbvh->header.bm, BM_EDGES_OF_MESH) {
        BM_elem_flag_disable(e, BM_ELEM_HIDDEN);
      }

      BM_ITER_MESH (v, &iter, pbvh->header.bm, BM_VERTS_OF_MESH) {
        if (!BM_elem_flag_test(v, BM_ELEM_HIDDEN)) {
          continue;
        }
        BMIter iter_l;
        BMLoop *l;

        BM_ITER_ELEM (l, &iter_l, v, BM_LOOPS_OF_VERT) {
          BM_elem_flag_enable(l->e, BM_ELEM_HIDDEN);
          BM_elem_flag_enable(l->f, BM_ELEM_HIDDEN);
        }
      }
      break;
    }
    case PBVH_GRIDS: {
      const OffsetIndices faces = mesh->faces();
      const BitGroupVector<> &grid_hidden = pbvh->subdiv_ccg->grid_hidden;
      CCGKey key = pbvh->gridkey;

      IndexMaskMemory memory;
      const IndexMask hidden_faces =
          grid_hidden.is_empty() ?
              IndexMask::from_predicate(faces.index_range(),
                                        GrainSize(1024),
                                        memory,
                                        [&](const int i) {
                                          const IndexRange face = faces[i];
                                          return std::any_of(
                                              face.begin(), face.end(), [&](const int corner) {
                                                return grid_hidden[corner][key.grid_area - 1];
                                              });
                                        }) :
              IndexMask();

      MutableAttributeAccessor attributes = mesh->attributes_for_write();
      if (hidden_faces.is_empty()) {
        attributes.remove(".hide_poly");
      }
      else {
        SpanAttributeWriter<bool> hide_poly = attributes.lookup_or_add_for_write_span<bool>(
            ".hide_poly", AttrDomain::Face, AttributeInitConstruct());
        hide_poly.span.fill(false);
        index_mask::masked_fill(hide_poly.span, true, hidden_faces);
        hide_poly.finish();
      }

      mesh_hide_face_flush(*mesh);
      break;
    }
  }
}

namespace blender::bke::pbvh {
Vector<PBVHNode *> search_gather(PBVH *pbvh,
                                 const FunctionRef<bool(PBVHNode &)> scb,
                                 PBVHNodeFlags leaf_flag)
{
  if (pbvh->nodes.is_empty()) {
    return {};
  }

  PBVHIter iter;
  Vector<PBVHNode *> nodes;

  pbvh_iter_begin(&iter, pbvh, scb);

  PBVHNode *node;
  while ((node = pbvh_iter_next(&iter, leaf_flag))) {
    if (node->flag & leaf_flag) {
      nodes.append(node);
    }
  }

  pbvh_iter_end(&iter);
  return nodes;
}

Vector<PBVHNode *> gather_proxies(PBVH *pbvh)
{
  Vector<PBVHNode *> array;

  for (PBVHNode &node : pbvh->nodes) {
    if (!node.proxies.is_empty()) {
      array.append(&node);
    }
  }

  return array;
}

Span<float3> Tree::vert_positions() const
{
  return pbvh_.vert_positions;
}
Span<float3> Tree::vert_normals() const
{
  return pbvh_.vert_normals;
}

namespace mesh {

Span<int> Node::unique_vert_indices() const
{
  return node_.vert_indices.as_span().take_front(node_.uniq_verts);
}

}  // namespace mesh

}  // namespace blender::bke::pbvh<|MERGE_RESOLUTION|>--- conflicted
+++ resolved
@@ -1735,17 +1735,13 @@
   pbvh->vert_bitmap[vertex.i] = true;
 }
 
-<<<<<<< HEAD
 void BKE_pbvh_vert_tag_update_normals(PBVH &pbvh, const Span<int> verts)
 {
   BLI_assert(pbvh.header.type == PBVH_FACES);
   pbvh.vert_bitmap.as_mutable_span().fill_indices<int>(verts, true);
 }
 
-void BKE_pbvh_node_get_loops(const PBVHNode *node, const int **r_loop_indices)
-=======
 blender::Span<int> BKE_pbvh_node_get_loops(const PBVHNode *node)
->>>>>>> 0f2e5346
 {
   return node->loop_indices;
 }
