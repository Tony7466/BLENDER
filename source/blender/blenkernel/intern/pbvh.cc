/* SPDX-FileCopyrightText: 2023 Blender Authors
 *
 * SPDX-License-Identifier: GPL-2.0-or-later */

/** \file
 * \ingroup bke
 */

#include "MEM_guardedalloc.h"

#include <climits>

#include "BLI_array_utils.hh"
#include "BLI_bitmap.h"
#include "BLI_math_geom.h"
#include "BLI_math_matrix.h"
#include "BLI_math_vector.h"
#include "BLI_math_vector.hh"
#include "BLI_rand.h"
#include "BLI_task.h"
#include "BLI_task.hh"
#include "BLI_timeit.hh"
#include "BLI_utildefines.h"
#include "BLI_vector.hh"
#include "BLI_vector_set.hh"

#include "DNA_mesh_types.h"
#include "DNA_meshdata_types.h"

#include "BKE_attribute.hh"
#include "BKE_ccg.h"
#include "BKE_mesh.hh"
#include "BKE_mesh_mapping.hh"
#include "BKE_paint.hh"
#include "BKE_pbvh_api.hh"
#include "BKE_subdiv_ccg.hh"

#include "DRW_pbvh.hh"

#include "PIL_time.h"

#include "bmesh.h"

#include "atomic_ops.h"

#include "pbvh_intern.hh"

using blender::BitGroupVector;
using blender::float3;
using blender::MutableSpan;
using blender::Span;
using blender::Vector;

#define LEAF_LIMIT 10000

/* Uncomment to test if triangles of the same face are
 * properly clustered into single nodes.
 */
//#define TEST_PBVH_FACE_SPLIT

/* Uncomment to test that faces are only assigned to one PBVHNode */
//#define VALIDATE_UNIQUE_NODE_FACES

//#define PERFCNTRS
#define STACK_FIXED_DEPTH 100

struct PBVHStack {
  PBVHNode *node;
  bool revisiting;
};

struct PBVHIter {
  PBVH *pbvh;
  blender::FunctionRef<bool(PBVHNode &)> scb;

  PBVHStack *stack;
  int stacksize;

  PBVHStack stackfixed[STACK_FIXED_DEPTH];
  int stackspace;
};

void BB_reset(BB *bb)
{
  bb->bmin[0] = bb->bmin[1] = bb->bmin[2] = FLT_MAX;
  bb->bmax[0] = bb->bmax[1] = bb->bmax[2] = -FLT_MAX;
}

void BB_expand(BB *bb, const float co[3])
{
  for (int i = 0; i < 3; i++) {
    bb->bmin[i] = min_ff(bb->bmin[i], co[i]);
    bb->bmax[i] = max_ff(bb->bmax[i], co[i]);
  }
}

void BB_expand_with_bb(BB *bb, const BB *bb2)
{
  for (int i = 0; i < 3; i++) {
    bb->bmin[i] = min_ff(bb->bmin[i], bb2->bmin[i]);
    bb->bmax[i] = max_ff(bb->bmax[i], bb2->bmax[i]);
  }
}

int BB_widest_axis(const BB *bb)
{
  float dim[3];

  for (int i = 0; i < 3; i++) {
    dim[i] = bb->bmax[i] - bb->bmin[i];
  }

  if (dim[0] > dim[1]) {
    if (dim[0] > dim[2]) {
      return 0;
    }

    return 2;
  }

  if (dim[1] > dim[2]) {
    return 1;
  }

  return 2;
}

void BBC_update_centroid(BBC *bbc)
{
  for (int i = 0; i < 3; i++) {
    bbc->bcentroid[i] = (bbc->bmin[i] + bbc->bmax[i]) * 0.5f;
  }
}

/* Not recursive */
static void update_node_vb(PBVH *pbvh, PBVHNode *node)
{
  BB vb;

  BB_reset(&vb);

  if (node->flag & PBVH_Leaf) {
    PBVHVertexIter vd;

    BKE_pbvh_vertex_iter_begin (pbvh, node, vd, PBVH_ITER_ALL) {
      BB_expand(&vb, vd.co);
    }
    BKE_pbvh_vertex_iter_end;
  }
  else {
    BB_expand_with_bb(&vb, &pbvh->nodes[node->children_offset].vb);
    BB_expand_with_bb(&vb, &pbvh->nodes[node->children_offset + 1].vb);
  }

  node->vb = vb;
}

// void BKE_pbvh_node_BB_reset(PBVHNode *node)
//{
//  BB_reset(&node->vb);
//}
//
// void BKE_pbvh_node_BB_expand(PBVHNode *node, float co[3])
//{
//  BB_expand(&node->vb, co);
//}

static bool face_materials_match(const int *material_indices,
                                 const bool *sharp_faces,
                                 const int a,
                                 const int b)
{
  if (material_indices) {
    if (material_indices[a] != material_indices[b]) {
      return false;
    }
  }
  if (sharp_faces) {
    if (sharp_faces[a] != sharp_faces[b]) {
      return false;
    }
  }
  return true;
}

static bool grid_materials_match(const DMFlagMat *f1, const DMFlagMat *f2)
{
  return (f1->sharp == f2->sharp) && (f1->mat_nr == f2->mat_nr);
}

/* Adapted from BLI_kdopbvh.c */
/* Returns the index of the first element on the right of the partition */
static int partition_indices_faces(blender::MutableSpan<int> prim_indices,
                                   int *prim_scratch,
                                   int lo,
                                   int hi,
                                   int axis,
                                   float mid,
                                   const Span<BBC> prim_bbc,
                                   const Span<int> looptri_faces)
{
  for (int i = lo; i < hi; i++) {
    prim_scratch[i - lo] = prim_indices[i];
  }

  int lo2 = lo, hi2 = hi - 1;
  int i1 = lo, i2 = 0;

  while (i1 < hi) {
    const int face_i = looptri_faces[prim_scratch[i2]];
    bool side = prim_bbc[prim_scratch[i2]].bcentroid[axis] >= mid;

    while (i1 < hi && looptri_faces[prim_scratch[i2]] == face_i) {
      prim_indices[side ? hi2-- : lo2++] = prim_scratch[i2];
      i1++;
      i2++;
    }
  }

  return lo2;
}

static int partition_indices_grids(blender::MutableSpan<int> prim_indices,
                                   int *prim_scratch,
                                   int lo,
                                   int hi,
                                   int axis,
                                   float mid,
                                   const Span<BBC> prim_bbc,
                                   SubdivCCG *subdiv_ccg)
{
  for (int i = lo; i < hi; i++) {
    prim_scratch[i - lo] = prim_indices[i];
  }

  int lo2 = lo, hi2 = hi - 1;
  int i1 = lo, i2 = 0;

  while (i1 < hi) {
    int face_i = BKE_subdiv_ccg_grid_to_face_index(*subdiv_ccg, prim_scratch[i2]);
    bool side = prim_bbc[prim_scratch[i2]].bcentroid[axis] >= mid;

    while (i1 < hi && BKE_subdiv_ccg_grid_to_face_index(*subdiv_ccg, prim_scratch[i2]) == face_i) {
      prim_indices[side ? hi2-- : lo2++] = prim_scratch[i2];
      i1++;
      i2++;
    }
  }

  return lo2;
}

/* Returns the index of the first element on the right of the partition */
static int partition_indices_material_faces(MutableSpan<int> indices,
                                            const Span<int> looptri_faces,
                                            const int *material_indices,
                                            const bool *sharp_faces,
                                            const int lo,
                                            const int hi)
{
  int i = lo, j = hi;
  for (;;) {
    const int first = looptri_faces[indices[lo]];
    for (; face_materials_match(material_indices, sharp_faces, first, looptri_faces[indices[i]]);
         i++) {
      /* pass */
    }
    for (; !face_materials_match(material_indices, sharp_faces, first, looptri_faces[indices[j]]);
         j--) {
      /* pass */
    }
    if (!(i < j)) {
      return i;
    }
    std::swap(indices[i], indices[j]);
    i++;
  }
}

/* Returns the index of the first element on the right of the partition */
static int partition_indices_material_grids(MutableSpan<int> indices,
                                            const Span<DMFlagMat> flagmats,
                                            const int lo,
                                            const int hi)
{
  int i = lo, j = hi;
  for (;;) {
    const DMFlagMat *first = &flagmats[indices[lo]];
    for (; grid_materials_match(first, &flagmats[indices[i]]); i++) {
      /* pass */
    }
    for (; !grid_materials_match(first, &flagmats[indices[j]]); j--) {
      /* pass */
    }
    if (!(i < j)) {
      return i;
    }
    std::swap(indices[i], indices[j]);
    i++;
  }
}

void pbvh_grow_nodes(PBVH *pbvh, int totnode)
{
  pbvh->nodes.resize(totnode);
}

/* Add a vertex to the map, with a positive value for unique vertices and
 * a negative value for additional vertices */
static int map_insert_vert(blender::Map<int, int> &map,
                           MutableSpan<bool> vert_bitmap,
                           int *face_verts,
                           int *uniq_verts,
                           int vertex)
{
  return map.lookup_or_add_cb(vertex, [&]() {
    int value;
    if (!vert_bitmap[vertex]) {
      vert_bitmap[vertex] = true;
      value = *uniq_verts;
      (*uniq_verts)++;
    }
    else {
      value = ~(*face_verts);
      (*face_verts)++;
    }
    return value;
  });
}

/* Find vertices used by the faces in this node and update the draw buffers */
static void build_mesh_leaf_node(const Span<int> corner_verts,
                                 const Span<MLoopTri> looptris,
                                 const Span<int> looptri_faces,
                                 const bool *hide_poly,
                                 MutableSpan<bool> vert_bitmap,
                                 PBVHNode *node)
{
  node->uniq_verts = node->face_verts = 0;
  const Span<int> prim_indices = node->prim_indices;

  /* reserve size is rough guess */
  blender::Map<int, int> map;
  map.reserve(prim_indices.size());

  node->face_vert_indices.reinitialize(prim_indices.size());

  for (const int i : prim_indices.index_range()) {
    const MLoopTri &tri = looptris[prim_indices[i]];
    for (int j = 0; j < 3; j++) {
      node->face_vert_indices[i][j] = map_insert_vert(
          map, vert_bitmap, &node->face_verts, &node->uniq_verts, corner_verts[tri.tri[j]]);
    }
  }

  node->vert_indices.reinitialize(node->uniq_verts + node->face_verts);

  /* Build the vertex list, unique verts first */
  for (const blender::MapItem<int, int> item : map.items()) {
    int value = item.value;
    if (value < 0) {
      value = -value + node->uniq_verts - 1;
    }

    node->vert_indices[value] = item.key;
  }

  for (const int i : prim_indices.index_range()) {
    for (int j = 0; j < 3; j++) {
      if (node->face_vert_indices[i][j] < 0) {
        node->face_vert_indices[i][j] = -node->face_vert_indices[i][j] + node->uniq_verts - 1;
      }
    }
  }

  const bool fully_hidden = hide_poly && std::all_of(prim_indices.begin(),
                                                     prim_indices.end(),
                                                     [&](const int tri) {
                                                       return hide_poly[looptri_faces[tri]];
                                                     });
  BKE_pbvh_node_fully_hidden_set(node, fully_hidden);
  BKE_pbvh_node_mark_rebuild_draw(node);
}

static void update_vb(PBVH *pbvh, PBVHNode *node, const Span<BBC> prim_bbc, int offset, int count)
{
  BB_reset(&node->vb);
  for (int i = offset + count - 1; i >= offset; i--) {
    BB_expand_with_bb(&node->vb, (BB *)(&prim_bbc[pbvh->prim_indices[i]]));
  }
  node->orig_vb = node->vb;
}

int BKE_pbvh_count_grid_quads(const BitGroupVector<> &grid_hidden,
                              const int *grid_indices,
                              int totgrid,
                              int gridsize,
                              int display_gridsize)
{
  const int gridarea = (gridsize - 1) * (gridsize - 1);
  if (grid_hidden.is_empty()) {
    return gridarea * totgrid;
  }

  /* grid hidden layer is present, so have to check each grid for
   * visibility */

  int depth1 = int(log2(double(gridsize) - 1.0) + DBL_EPSILON);
  int depth2 = int(log2(double(display_gridsize) - 1.0) + DBL_EPSILON);

  int skip = depth2 < depth1 ? 1 << (depth1 - depth2 - 1) : 1;

  int totquad = 0;
  for (int i = 0; i < totgrid; i++) {
    const blender::BoundedBitSpan gh = grid_hidden[grid_indices[i]];
    /* grid hidden are present, have to check each element */
    for (int y = 0; y < gridsize - skip; y += skip) {
      for (int x = 0; x < gridsize - skip; x += skip) {
        if (!paint_is_grid_face_hidden(gh, gridsize, x, y)) {
          totquad++;
        }
      }
    }
  }

  return totquad;
}

static void build_grid_leaf_node(PBVH *pbvh, PBVHNode *node)
{
  int totquads = BKE_pbvh_count_grid_quads(pbvh->subdiv_ccg->grid_hidden,
                                           node->prim_indices.data(),
                                           node->prim_indices.size(),
                                           pbvh->gridkey.grid_size,
                                           pbvh->gridkey.grid_size);
  BKE_pbvh_node_fully_hidden_set(node, (totquads == 0));
  BKE_pbvh_node_mark_rebuild_draw(node);
}

static void build_leaf(PBVH *pbvh,
                       const Span<int> corner_verts,
                       const Span<MLoopTri> looptris,
                       const Span<int> looptri_faces,
                       const bool *hide_poly,
                       int node_index,
                       const Span<BBC> prim_bbc,
                       int offset,
                       int count)
{
  PBVHNode &node = pbvh->nodes[node_index];
  node.flag |= PBVH_Leaf;

  node.prim_indices = pbvh->prim_indices.as_span().slice(offset, count);

  /* Still need vb for searches */
  update_vb(pbvh, &node, prim_bbc, offset, count);

  if (!pbvh->looptri.is_empty()) {
    build_mesh_leaf_node(
        corner_verts, looptris, looptri_faces, hide_poly, pbvh->vert_bitmap, &node);
  }
  else {
    build_grid_leaf_node(pbvh, &node);
  }
}

/* Return zero if all primitives in the node can be drawn with the
 * same material (including flat/smooth shading), non-zero otherwise */
static bool leaf_needs_material_split(PBVH *pbvh,
                                      const Span<int> looptri_faces,
                                      const int *material_indices,
                                      const bool *sharp_faces,
                                      int offset,
                                      int count)
{
  if (count <= 1) {
    return false;
  }

  if (!pbvh->looptri.is_empty()) {
    const int first = looptri_faces[pbvh->prim_indices[offset]];
    for (int i = offset + count - 1; i > offset; i--) {
      int prim = pbvh->prim_indices[i];
      if (!face_materials_match(material_indices, sharp_faces, first, looptri_faces[prim])) {
        return true;
      }
    }
  }
  else {
    const DMFlagMat *first = &pbvh->subdiv_ccg->grid_flag_mats[pbvh->prim_indices[offset]];

    for (int i = offset + count - 1; i > offset; i--) {
      int prim = pbvh->prim_indices[i];
      if (!grid_materials_match(first, &pbvh->subdiv_ccg->grid_flag_mats[prim])) {
        return true;
      }
    }
  }

  return false;
}

#ifdef TEST_PBVH_FACE_SPLIT
static void test_face_boundaries(PBVH *pbvh)
{
  int faces_num = BKE_pbvh_num_faces(pbvh);
  int *node_map = MEM_calloc_arrayN(faces_num, sizeof(int), __func__);
  for (int i = 0; i < faces_num; i++) {
    node_map[i] = -1;
  }

  for (int i = 0; i < pbvh->totnode; i++) {
    PBVHNode *node = pbvh->nodes + i;

    if (!(node->flag & PBVH_Leaf)) {
      continue;
    }

    switch (BKE_pbvh_type(pbvh)) {
      case PBVH_FACES: {
        for (int j = 0; j < node->totprim; j++) {
          int face_i = looptri_faces[node->prim_indices[j]];

          if (node_map[face_i] >= 0 && node_map[face_i] != i) {
            int old_i = node_map[face_i];
            int prim_i = node->prim_indices - pbvh->prim_indices + j;

            printf("PBVH split error; face: %d, prim_i: %d, node1: %d, node2: %d, totprim: %d\n",
                   face_i,
                   prim_i,
                   old_i,
                   i,
                   node->totprim);
          }

          node_map[face_i] = i;
        }
        break;
      }
      case PBVH_GRIDS:
        break;
      case PBVH_BMESH:
        break;
    }
  }

  MEM_SAFE_FREE(node_map);
}
#endif

/* Recursively build a node in the tree
 *
 * vb is the voxel box around all of the primitives contained in
 * this node.
 *
 * cb is the bounding box around all the centroids of the primitives
 * contained in this node
 *
 * offset and start indicate a range in the array of primitive indices
 */

static void build_sub(PBVH *pbvh,
                      const Span<int> corner_verts,
                      const Span<MLoopTri> looptris,
                      const Span<int> looptri_faces,
                      const bool *hide_poly,
                      const int *material_indices,
                      const bool *sharp_faces,
                      int node_index,
                      BB *cb,
                      const Span<BBC> prim_bbc,
                      int offset,
                      int count,
                      int *prim_scratch,
                      int depth)
{
  int end;
  BB cb_backing;

  if (!prim_scratch) {
    prim_scratch = static_cast<int *>(MEM_malloc_arrayN(pbvh->totprim, sizeof(int), __func__));
  }

  /* Decide whether this is a leaf or not */
  const bool below_leaf_limit = count <= pbvh->leaf_limit || depth >= STACK_FIXED_DEPTH - 1;
  if (below_leaf_limit) {
    if (!leaf_needs_material_split(
            pbvh, looptri_faces, material_indices, sharp_faces, offset, count)) {
      build_leaf(pbvh,
                 corner_verts,
                 looptris,
                 looptri_faces,
                 hide_poly,
                 node_index,
                 prim_bbc,
                 offset,
                 count);

      if (node_index == 0) {
        MEM_SAFE_FREE(prim_scratch);
      }

      return;
    }
  }

  /* Add two child nodes */
  pbvh->nodes[node_index].children_offset = pbvh->nodes.size();
  pbvh_grow_nodes(pbvh, pbvh->nodes.size() + 2);

  /* Update parent node bounding box */
  update_vb(pbvh, &pbvh->nodes[node_index], prim_bbc, offset, count);

  if (!below_leaf_limit) {
    /* Find axis with widest range of primitive centroids */
    if (!cb) {
      cb = &cb_backing;
      BB_reset(cb);
      for (int i = offset + count - 1; i >= offset; i--) {
        BB_expand(cb, prim_bbc[pbvh->prim_indices[i]].bcentroid);
      }
    }
    const int axis = BB_widest_axis(cb);

    /* Partition primitives along that axis */
    if (pbvh->header.type == PBVH_FACES) {
      end = partition_indices_faces(pbvh->prim_indices,
                                    prim_scratch,
                                    offset,
                                    offset + count,
                                    axis,
                                    (cb->bmax[axis] + cb->bmin[axis]) * 0.5f,
                                    prim_bbc,
                                    looptri_faces);
    }
    else {
      end = partition_indices_grids(pbvh->prim_indices,
                                    prim_scratch,
                                    offset,
                                    offset + count,
                                    axis,
                                    (cb->bmax[axis] + cb->bmin[axis]) * 0.5f,
                                    prim_bbc,
                                    pbvh->subdiv_ccg);
    }
  }
  else {
    /* Partition primitives by material */
    if (pbvh->header.type == PBVH_FACES) {
      end = partition_indices_material_faces(pbvh->prim_indices,
                                             looptri_faces,
                                             material_indices,
                                             sharp_faces,
                                             offset,
                                             offset + count - 1);
    }
    else {
      end = partition_indices_material_grids(
          pbvh->prim_indices, pbvh->subdiv_ccg->grid_flag_mats, offset, offset + count - 1);
    }
  }

  /* Build children */
  build_sub(pbvh,
            corner_verts,
            looptris,
            looptri_faces,
            hide_poly,
            material_indices,
            sharp_faces,
            pbvh->nodes[node_index].children_offset,
            nullptr,
            prim_bbc,
            offset,
            end - offset,
            prim_scratch,
            depth + 1);
  build_sub(pbvh,
            corner_verts,
            looptris,
            looptri_faces,
            hide_poly,
            material_indices,
            sharp_faces,
            pbvh->nodes[node_index].children_offset + 1,
            nullptr,
            prim_bbc,
            end,
            offset + count - end,
            prim_scratch,
            depth + 1);

  if (node_index == 0) {
    MEM_SAFE_FREE(prim_scratch);
  }
}

static void pbvh_build(PBVH *pbvh,
                       const Span<int> corner_verts,
                       const Span<MLoopTri> looptris,
                       const Span<int> looptri_faces,
                       const bool *hide_poly,
                       const int *material_indices,
                       const bool *sharp_faces,
                       BB *cb,
                       const Span<BBC> prim_bbc,
                       int totprim)
{
  if (totprim != pbvh->totprim) {
    pbvh->totprim = totprim;
    pbvh->nodes.clear_and_shrink();

    pbvh->prim_indices.reinitialize(totprim);
    blender::array_utils::fill_index_range<int>(pbvh->prim_indices);
  }

  pbvh->nodes.resize(1);

  build_sub(pbvh,
            corner_verts,
            looptris,
            looptri_faces,
            hide_poly,
            material_indices,
            sharp_faces,
            0,
            cb,
            prim_bbc,
            0,
            totprim,
            nullptr,
            0);
}

#ifdef VALIDATE_UNIQUE_NODE_FACES
static void pbvh_validate_node_prims(PBVH *pbvh, const Span<int> looptri_faces)
{
  int totface = 0;

  if (pbvh->header.type == PBVH_BMESH) {
    return;
  }

  for (int i = 0; i < pbvh->totnode; i++) {
    PBVHNode *node = pbvh->nodes + i;

    if (!(node->flag & PBVH_Leaf)) {
      continue;
    }

    for (int j = 0; j < node->totprim; j++) {
      int face_i;

      if (pbvh->header.type == PBVH_FACES) {
        face_i = looptri_faces[node->prim_indices[j]];
      }
      else {
        face_i = BKE_subdiv_ccg_grid_to_face_index(pbvh->subdiv_ccg, node->prim_indices[j]);
      }

      totface = max_ii(totface, face_i + 1);
    }
  }

  int *facemap = (int *)MEM_malloc_arrayN(totface, sizeof(*facemap), __func__);

  for (int i = 0; i < totface; i++) {
    facemap[i] = -1;
  }

  for (int i = 0; i < pbvh->totnode; i++) {
    PBVHNode *node = pbvh->nodes + i;

    if (!(node->flag & PBVH_Leaf)) {
      continue;
    }

    for (int j = 0; j < node->totprim; j++) {
      int face_i;

      if (pbvh->header.type == PBVH_FACES) {
        face_i = looptri_faces[node->prim_indices[j]];
      }
      else {
        face_i = BKE_subdiv_ccg_grid_to_face_index(pbvh->subdiv_ccg, node->prim_indices[j]);
      }

      if (facemap[face_i] != -1 && facemap[face_i] != i) {
        printf("%s: error: face spanned multiple nodes (old: %d new: %d)\n",
               __func__,
               facemap[face_i],
               i);
      }

      facemap[face_i] = i;
    }
  }
  MEM_SAFE_FREE(facemap);
}
#endif

void BKE_pbvh_update_mesh_pointers(PBVH *pbvh, Mesh *mesh)
{
  BLI_assert(pbvh->header.type == PBVH_FACES);
  pbvh->faces = mesh->faces();
  pbvh->corner_verts = mesh->corner_verts();
  pbvh->looptri_faces = mesh->looptri_faces();
  if (!pbvh->deformed) {
    /* Deformed data not matching the original mesh are owned directly by the PBVH, and are
     * set separately by #BKE_pbvh_vert_coords_apply. */
    pbvh->vert_positions = mesh->vert_positions_for_write();
    pbvh->vert_normals = mesh->vert_normals();
    pbvh->face_normals = mesh->face_normals();
  }
}

void BKE_pbvh_build_mesh(PBVH *pbvh, Mesh *mesh)
{
  const int totvert = mesh->totvert;
  const int looptri_num = poly_to_tri_count(mesh->faces_num, mesh->totloop);
  MutableSpan<float3> vert_positions = mesh->vert_positions_for_write();
  const blender::OffsetIndices<int> faces = mesh->faces();
  const Span<int> corner_verts = mesh->corner_verts();

  pbvh->looptri.reinitialize(looptri_num);
  blender::bke::mesh::looptris_calc(vert_positions, faces, corner_verts, pbvh->looptri);
  const Span<MLoopTri> looptris = pbvh->looptri;

  pbvh->mesh = mesh;
  pbvh->header.type = PBVH_FACES;

  BKE_pbvh_update_mesh_pointers(pbvh, mesh);
  const Span<int> looptri_faces = pbvh->looptri_faces;

  /* Those are not set in #BKE_pbvh_update_mesh_pointers because they are owned by the #PBVH. */
  pbvh->vert_bitmap = blender::Array<bool>(totvert, false);
  pbvh->totvert = totvert;

#ifdef TEST_PBVH_FACE_SPLIT
  /* Use lower limit to increase probability of
   * edge cases.
   */
  pbvh->leaf_limit = 100;
#else
  pbvh->leaf_limit = LEAF_LIMIT;
#endif

  pbvh->faces_num = mesh->faces_num;

  /* For each face, store the AABB and the AABB centroid */
  blender::Array<BBC> prim_bbc(looptri_num);
  BB cb;
  BB_reset(&cb);
  cb = blender::threading::parallel_reduce(
      looptris.index_range(),
      1024,
      cb,
      [&](const blender::IndexRange range, const BB &init) {
        BB current = init;
        for (const int i : range) {
          const MLoopTri &lt = looptris[i];
          BBC *bbc = &prim_bbc[i];
          BB_reset((BB *)bbc);
          for (int j = 0; j < 3; j++) {
            BB_expand((BB *)bbc, vert_positions[corner_verts[lt.tri[j]]]);
          }
          BBC_update_centroid(bbc);
          BB_expand(&current, bbc->bcentroid);
        }
        return current;
      },
      [](const BB &a, const BB &b) {
        BB current = a;
        BB_expand_with_bb(&current, &b);
        return current;
      });

  if (looptri_num) {
    const bool *hide_poly = static_cast<const bool *>(
        CustomData_get_layer_named(&mesh->face_data, CD_PROP_BOOL, ".hide_poly"));
    const int *material_indices = static_cast<const int *>(
        CustomData_get_layer_named(&mesh->face_data, CD_PROP_INT32, "material_index"));
    const bool *sharp_faces = (const bool *)CustomData_get_layer_named(
        &mesh->face_data, CD_PROP_BOOL, "sharp_face");
    pbvh_build(pbvh,
               corner_verts,
               looptris,
               looptri_faces,
               hide_poly,
               material_indices,
               sharp_faces,
               &cb,
               prim_bbc,
               looptri_num);

#ifdef TEST_PBVH_FACE_SPLIT
    test_face_boundaries(pbvh, looptri_faces);
#endif
  }

  /* Clear the bitmap so it can be used as an update tag later on. */
  pbvh->vert_bitmap.fill(false);

  BKE_pbvh_update_active_vcol(pbvh, mesh);

#ifdef VALIDATE_UNIQUE_NODE_FACES
  pbvh_validate_node_prims(pbvh);
#endif
}

void BKE_pbvh_build_grids(PBVH *pbvh, CCGKey *key, Mesh *me, SubdivCCG *subdiv_ccg)
{
  const int gridsize = key->grid_size;
  const Span<CCGElem *> grids = subdiv_ccg->grids;

  pbvh->header.type = PBVH_GRIDS;
  pbvh->gridkey = *key;
  pbvh->subdiv_ccg = subdiv_ccg;
  pbvh->faces_num = me->faces_num;

  /* Find maximum number of grids per face. */
  int max_grids = 1;
  const blender::OffsetIndices faces = me->faces();
  for (const int i : faces.index_range()) {
    max_grids = max_ii(max_grids, faces[i].size());
  }

  /* Ensure leaf limit is at least 4 so there's room
   * to split at original face boundaries.
   * Fixes #102209.
   */
  pbvh->leaf_limit = max_ii(LEAF_LIMIT / (gridsize * gridsize), max_grids);

  /* We also need the base mesh for PBVH draw. */
  pbvh->mesh = me;

  /* For each grid, store the AABB and the AABB centroid */
  blender::Array<BBC> prim_bbc(grids.size());
  BB cb;
  BB_reset(&cb);
  cb = blender::threading::parallel_reduce(
      grids.index_range(),
      1024,
      cb,
      [&](const blender::IndexRange range, const BB &init) {
        BB current = init;
        for (const int i : range) {
          CCGElem *grid = grids[i];
          BBC *bbc = &prim_bbc[i];
          BB_reset((BB *)bbc);
          for (int j = 0; j < gridsize * gridsize; j++) {
            BB_expand((BB *)bbc, CCG_elem_offset_co(key, grid, j));
          }
          BBC_update_centroid(bbc);
          BB_expand(&current, bbc->bcentroid);
        }
        return current;
      },
      [](const BB &a, const BB &b) {
        BB current = a;
        BB_expand_with_bb(&current, &b);
        return current;
      });

  if (!grids.is_empty()) {
    const int *material_indices = static_cast<const int *>(
        CustomData_get_layer_named(&me->face_data, CD_PROP_INT32, "material_index"));
    const bool *sharp_faces = (const bool *)CustomData_get_layer_named(
        &me->face_data, CD_PROP_BOOL, "sharp_face");
    pbvh_build(
        pbvh, {}, {}, {}, nullptr, material_indices, sharp_faces, &cb, prim_bbc, grids.size());

#ifdef TEST_PBVH_FACE_SPLIT
    test_face_boundaries(pbvh);
#endif
  }

#ifdef VALIDATE_UNIQUE_NODE_FACES
  pbvh_validate_node_prims(pbvh);
#endif
}

PBVH *BKE_pbvh_new(PBVHType type)
{
  PBVH *pbvh = MEM_new<PBVH>(__func__);
  pbvh->draw_cache_invalid = true;
  pbvh->header.type = type;

  /* Initialize this to true, instead of waiting for a draw engine
   * to set it.  Prevents a crash in draw manager instancing code.
   */
  pbvh->is_drawing = true;
  return pbvh;
}

void BKE_pbvh_free(PBVH *pbvh)
{
  for (PBVHNode &node : pbvh->nodes) {
    if (node.flag & PBVH_Leaf) {
      if (node.draw_batches) {
        blender::draw::pbvh::node_free(node.draw_batches);
      }
    }

    if (node.flag & (PBVH_Leaf | PBVH_TexLeaf)) {
      pbvh_node_pixels_free(&node);
    }
  }

  pbvh_pixels_free(pbvh);

  MEM_delete(pbvh);
}

static void pbvh_iter_begin(PBVHIter *iter, PBVH *pbvh, blender::FunctionRef<bool(PBVHNode &)> scb)
{
  iter->pbvh = pbvh;
  iter->scb = scb;

  iter->stack = iter->stackfixed;
  iter->stackspace = STACK_FIXED_DEPTH;

  iter->stack[0].node = &pbvh->nodes.first();
  iter->stack[0].revisiting = false;
  iter->stacksize = 1;
}

static void pbvh_iter_end(PBVHIter *iter)
{
  if (iter->stackspace > STACK_FIXED_DEPTH) {
    MEM_freeN(iter->stack);
  }
}

static void pbvh_stack_push(PBVHIter *iter, PBVHNode *node, bool revisiting)
{
  if (UNLIKELY(iter->stacksize == iter->stackspace)) {
    iter->stackspace *= 2;
    if (iter->stackspace != (STACK_FIXED_DEPTH * 2)) {
      iter->stack = static_cast<PBVHStack *>(
          MEM_reallocN(iter->stack, sizeof(PBVHStack) * iter->stackspace));
    }
    else {
      iter->stack = static_cast<PBVHStack *>(
          MEM_mallocN(sizeof(PBVHStack) * iter->stackspace, "PBVHStack"));
      memcpy(iter->stack, iter->stackfixed, sizeof(PBVHStack) * iter->stacksize);
    }
  }

  iter->stack[iter->stacksize].node = node;
  iter->stack[iter->stacksize].revisiting = revisiting;
  iter->stacksize++;
}

static PBVHNode *pbvh_iter_next(PBVHIter *iter, PBVHNodeFlags leaf_flag)
{
  /* purpose here is to traverse tree, visiting child nodes before their
   * parents, this order is necessary for e.g. computing bounding boxes */

  while (iter->stacksize) {
    /* pop node */
    iter->stacksize--;
    PBVHNode *node = iter->stack[iter->stacksize].node;

    /* on a mesh with no faces this can happen
     * can remove this check if we know meshes have at least 1 face */
    if (node == nullptr) {
      return nullptr;
    }

    bool revisiting = iter->stack[iter->stacksize].revisiting;

    /* revisiting node already checked */
    if (revisiting) {
      return node;
    }

    if (iter->scb && !iter->scb(*node)) {
      continue; /* don't traverse, outside of search zone */
    }

    if (node->flag & leaf_flag) {
      /* immediately hit leaf node */
      return node;
    }

    /* come back later when children are done */
    pbvh_stack_push(iter, node, true);

    /* push two child nodes on the stack */
    pbvh_stack_push(iter, &iter->pbvh->nodes[node->children_offset + 1], false);
    pbvh_stack_push(iter, &iter->pbvh->nodes[node->children_offset], false);
  }

  return nullptr;
}

static PBVHNode *pbvh_iter_next_occluded(PBVHIter *iter)
{
  while (iter->stacksize) {
    /* pop node */
    iter->stacksize--;
    PBVHNode *node = iter->stack[iter->stacksize].node;

    /* on a mesh with no faces this can happen
     * can remove this check if we know meshes have at least 1 face */
    if (node == nullptr) {
      return nullptr;
    }

    if (iter->scb && !iter->scb(*node)) {
      continue; /* don't traverse, outside of search zone */
    }

    if (node->flag & PBVH_Leaf) {
      /* immediately hit leaf node */
      return node;
    }

    pbvh_stack_push(iter, &iter->pbvh->nodes[node->children_offset + 1], false);
    pbvh_stack_push(iter, &iter->pbvh->nodes[node->children_offset], false);
  }

  return nullptr;
}

struct node_tree {
  PBVHNode *data;

  node_tree *left;
  node_tree *right;
};

static void node_tree_insert(node_tree *tree, node_tree *new_node)
{
  if (new_node->data->tmin < tree->data->tmin) {
    if (tree->left) {
      node_tree_insert(tree->left, new_node);
    }
    else {
      tree->left = new_node;
    }
  }
  else {
    if (tree->right) {
      node_tree_insert(tree->right, new_node);
    }
    else {
      tree->right = new_node;
    }
  }
}

static void traverse_tree(node_tree *tree,
                          BKE_pbvh_HitOccludedCallback hcb,
                          void *hit_data,
                          float *tmin)
{
  if (tree->left) {
    traverse_tree(tree->left, hcb, hit_data, tmin);
  }

  hcb(tree->data, hit_data, tmin);

  if (tree->right) {
    traverse_tree(tree->right, hcb, hit_data, tmin);
  }
}

static void free_tree(node_tree *tree)
{
  if (tree->left) {
    free_tree(tree->left);
    tree->left = nullptr;
  }

  if (tree->right) {
    free_tree(tree->right);
    tree->right = nullptr;
  }

  free(tree);
}

float BKE_pbvh_node_get_tmin(PBVHNode *node)
{
  return node->tmin;
}

void BKE_pbvh_search_callback(PBVH *pbvh,
                              blender::FunctionRef<bool(PBVHNode &)> scb,
                              BKE_pbvh_HitCallback hcb,
                              void *hit_data)
{
  if (pbvh->nodes.is_empty()) {
    return;
  }
  PBVHIter iter;
  PBVHNode *node;

  pbvh_iter_begin(&iter, pbvh, scb);

  while ((node = pbvh_iter_next(&iter, PBVH_Leaf))) {
    if (node->flag & PBVH_Leaf) {
      hcb(node, hit_data);
    }
  }

  pbvh_iter_end(&iter);
}

static void BKE_pbvh_search_callback_occluded(PBVH *pbvh,
                                              blender::FunctionRef<bool(PBVHNode &)> scb,
                                              BKE_pbvh_HitOccludedCallback hcb,
                                              void *hit_data)
{
  if (pbvh->nodes.is_empty()) {
    return;
  }
  PBVHIter iter;
  PBVHNode *node;
  node_tree *tree = nullptr;

  pbvh_iter_begin(&iter, pbvh, scb);

  while ((node = pbvh_iter_next_occluded(&iter))) {
    if (node->flag & PBVH_Leaf) {
      node_tree *new_node = static_cast<node_tree *>(malloc(sizeof(node_tree)));

      new_node->data = node;

      new_node->left = nullptr;
      new_node->right = nullptr;

      if (tree) {
        node_tree_insert(tree, new_node);
      }
      else {
        tree = new_node;
      }
    }
  }

  pbvh_iter_end(&iter);

  if (tree) {
    float tmin = FLT_MAX;
    traverse_tree(tree, hcb, hit_data, &tmin);
    free_tree(tree);
  }
}

static bool update_search(PBVHNode *node, const int flag)
{
  if (node->flag & PBVH_Leaf) {
    return (node->flag & flag) != 0;
  }

  return true;
}

static void normals_calc_faces(const Span<float3> positions,
                               const blender::OffsetIndices<int> faces,
                               const Span<int> corner_verts,
                               const Span<int> mask,
                               MutableSpan<float3> face_normals)
{
  using namespace blender;
  using namespace blender::bke;
  threading::parallel_for(mask.index_range(), 512, [&](const IndexRange range) {
    for (const int i : mask.slice(range)) {
      face_normals[i] = mesh::face_normal_calc(positions, corner_verts.slice(faces[i]));
    }
  });
}

static void normals_calc_verts_simple(const blender::GroupedSpan<int> vert_to_face_map,
                                      const Span<float3> face_normals,
                                      const Span<int> mask,
                                      MutableSpan<float3> vert_normals)
{
  using namespace blender;
  threading::parallel_for(mask.index_range(), 1024, [&](const IndexRange range) {
    for (const int vert : mask.slice(range)) {
      float3 normal(0.0f);
      for (const int face : vert_to_face_map[vert]) {
        normal += face_normals[face];
      }
      vert_normals[vert] = math::normalize(normal);
    }
  });
}

static void pbvh_faces_update_normals(PBVH *pbvh, Span<PBVHNode *> nodes, Mesh &mesh)
{
  using namespace blender;
  using namespace blender::bke;
  const Span<float3> positions = pbvh->vert_positions;
  const OffsetIndices faces = mesh.faces();
  const Span<int> corner_verts = mesh.corner_verts();

  MutableSpan<bool> update_tags = pbvh->vert_bitmap;

  VectorSet<int> faces_to_update;
  for (const PBVHNode *node : nodes) {
    for (const int vert : node->vert_indices.as_span().take_front(node->uniq_verts)) {
      if (update_tags[vert]) {
        faces_to_update.add_multiple(pbvh->pmap[vert]);
      }
    }
  }

  if (faces_to_update.is_empty()) {
    return;
  }

  VectorSet<int> verts_to_update;
  threading::parallel_invoke(
      [&]() {
        if (pbvh->deformed) {
          normals_calc_faces(
              positions, faces, corner_verts, faces_to_update, pbvh->face_normals_deformed);
        }
        else {
          mesh.runtime->face_normals_cache.update([&](Vector<float3> &r_data) {
            normals_calc_faces(positions, faces, corner_verts, faces_to_update, r_data);
          });
          /* #SharedCache::update() reallocates cached vectors if they were shared initially. */
          pbvh->face_normals = mesh.runtime->face_normals_cache.data();
        }
      },
      [&]() {
        /* Update all normals connected to affected faces, even if not explicitly tagged. */
        verts_to_update.reserve(faces_to_update.size());
        for (const int face : faces_to_update) {
          verts_to_update.add_multiple(corner_verts.slice(faces[face]));
        }

        for (const int vert : verts_to_update) {
          update_tags[vert] = false;
        }
        for (PBVHNode *node : nodes) {
          node->flag &= ~PBVH_UpdateNormals;
        }
      });

  if (pbvh->deformed) {
    normals_calc_verts_simple(
        pbvh->pmap, pbvh->face_normals, verts_to_update, pbvh->vert_normals_deformed);
  }
  else {
    mesh.runtime->vert_normals_cache.update([&](Vector<float3> &r_data) {
      normals_calc_verts_simple(pbvh->pmap, pbvh->face_normals, verts_to_update, r_data);
    });
    pbvh->vert_normals = mesh.runtime->vert_normals_cache.data();
  }
}

static void node_update_mask_redraw(PBVH &pbvh, PBVHNode &node)
{
  if (!(node.flag & PBVH_UpdateMask)) {
    return;
  }
  node.flag &= ~PBVH_UpdateMask;

  bool has_unmasked = false;
  bool has_masked = true;
  if (node.flag & PBVH_Leaf) {
    PBVHVertexIter vd;

    BKE_pbvh_vertex_iter_begin (&pbvh, &node, vd, PBVH_ITER_ALL) {
      if (vd.mask < 1.0f) {
        has_unmasked = true;
      }
      if (vd.mask > 0.0f) {
        has_masked = false;
      }
    }
    BKE_pbvh_vertex_iter_end;
  }
  else {
    has_unmasked = true;
    has_masked = true;
  }
  BKE_pbvh_node_fully_masked_set(&node, !has_unmasked);
  BKE_pbvh_node_fully_unmasked_set(&node, has_masked);
}

static void node_update_bounds(PBVH &pbvh, PBVHNode &node, const PBVHNodeFlags flag)
{
  if ((flag & PBVH_UpdateBB) && (node.flag & PBVH_UpdateBB)) {
    /* don't clear flag yet, leave it for flushing later */
    /* Note that bvh usage is read-only here, so no need to thread-protect it. */
    update_node_vb(&pbvh, &node);
  }

  if ((flag & PBVH_UpdateOriginalBB) && (node.flag & PBVH_UpdateOriginalBB)) {
    node.orig_vb = node.vb;
  }

  if ((flag & PBVH_UpdateRedraw) && (node.flag & PBVH_UpdateRedraw)) {
    node.flag &= ~PBVH_UpdateRedraw;
  }
}

static void pbvh_update_BB_redraw(PBVH *pbvh, Span<PBVHNode *> nodes, int flag)
{
  using namespace blender;
  threading::parallel_for(nodes.index_range(), 1, [&](const IndexRange range) {
    for (PBVHNode *node : nodes.slice(range)) {
      node_update_bounds(*pbvh, *node, PBVHNodeFlags(flag));
    }
  });
}

bool BKE_pbvh_get_color_layer(Mesh *me, CustomDataLayer **r_layer, eAttrDomain *r_domain)
{
  *r_layer = BKE_id_attribute_search_for_write(
      &me->id, me->active_color_attribute, CD_MASK_COLOR_ALL, ATTR_DOMAIN_MASK_COLOR);
  *r_domain = *r_layer ? BKE_id_attribute_domain(&me->id, *r_layer) : ATTR_DOMAIN_POINT;
  return *r_layer != nullptr;
}

static blender::draw::pbvh::PBVH_GPU_Args pbvh_draw_args_init(const Mesh &mesh,
                                                              PBVH &pbvh,
                                                              const PBVHNode &node)
{
  blender::draw::pbvh::PBVH_GPU_Args args{};

  args.pbvh_type = pbvh.header.type;

  args.face_sets_color_default = mesh.face_sets_color_default;
  args.face_sets_color_seed = mesh.face_sets_color_seed;

  args.active_color = mesh.active_color_attribute;
  args.render_color = mesh.default_color_attribute;

  switch (pbvh.header.type) {
    case PBVH_FACES:
      args.vert_data = &mesh.vert_data;
      args.loop_data = &mesh.loop_data;
      args.face_data = &mesh.face_data;
      args.me = pbvh.mesh;
      args.vert_positions = pbvh.vert_positions;
      args.corner_verts = mesh.corner_verts();
      args.corner_edges = mesh.corner_edges();
      args.mlooptri = pbvh.looptri;
      args.vert_normals = pbvh.vert_normals;
      args.face_normals = pbvh.face_normals;
      /* Retrieve data from the original mesh. Ideally that would be passed to this function to
       * make it clearer when each is used. */
      args.hide_poly = static_cast<const bool *>(
          CustomData_get_layer_named(&pbvh.mesh->face_data, CD_PROP_BOOL, ".hide_poly"));

      args.prim_indices = node.prim_indices;
      args.looptri_faces = mesh.looptri_faces();
      break;
    case PBVH_GRIDS:
      args.vert_data = &mesh.vert_data;
      args.loop_data = &mesh.loop_data;
      args.face_data = &mesh.face_data;
      args.ccg_key = pbvh.gridkey;
      args.me = pbvh.mesh;
      args.grid_indices = node.prim_indices;
      args.subdiv_ccg = pbvh.subdiv_ccg;
      args.grids = pbvh.subdiv_ccg->grids;
      args.grid_flag_mats = pbvh.subdiv_ccg->grid_flag_mats;
      args.vert_normals = pbvh.vert_normals;
      break;
    case PBVH_BMESH:
      args.bm = pbvh.header.bm;
      args.vert_data = &args.bm->vdata;
      args.loop_data = &args.bm->ldata;
      args.face_data = &args.bm->pdata;
      args.bm_faces = &node.bm_faces;
      args.cd_mask_layer = CustomData_get_offset_named(
          &pbvh.header.bm->vdata, CD_PROP_FLOAT, ".sculpt_mask");

      break;
  }

  return args;
}

static void node_update_draw_buffers(const Mesh &mesh, PBVH &pbvh, PBVHNode &node)
{
  /* Create and update draw buffers. The functions called here must not
   * do any OpenGL calls. Flags are not cleared immediately, that happens
   * after GPU_pbvh_buffer_flush() which does the final OpenGL calls. */
  if (node.flag & PBVH_RebuildDrawBuffers) {
    const blender::draw::pbvh::PBVH_GPU_Args args = pbvh_draw_args_init(mesh, pbvh, node);
    node.draw_batches = blender::draw::pbvh::node_create(args);
  }

  if (node.flag & PBVH_UpdateDrawBuffers) {
    node.debug_draw_gen++;

    if (node.draw_batches) {
      const blender::draw::pbvh::PBVH_GPU_Args args = pbvh_draw_args_init(mesh, pbvh, node);
      blender::draw::pbvh::node_update(node.draw_batches, args);
    }
  }
}

void pbvh_free_draw_buffers(PBVH & /*pbvh*/, PBVHNode *node)
{
  if (node->draw_batches) {
    blender::draw::pbvh::node_free(node->draw_batches);
    node->draw_batches = nullptr;
  }
}

static void pbvh_update_draw_buffers(const Mesh &mesh,
                                     PBVH &pbvh,
                                     Span<PBVHNode *> nodes,
                                     int update_flag)
{
  using namespace blender;
  if (pbvh.header.type == PBVH_BMESH && !pbvh.header.bm) {
    /* BMesh hasn't been created yet */
    return;
  }

  if ((update_flag & PBVH_RebuildDrawBuffers) || ELEM(pbvh.header.type, PBVH_GRIDS, PBVH_BMESH)) {
    /* Free buffers uses OpenGL, so not in parallel. */
    for (PBVHNode *node : nodes) {
      if (node->flag & PBVH_RebuildDrawBuffers) {
        pbvh_free_draw_buffers(pbvh, node);
      }
      else if ((node->flag & PBVH_UpdateDrawBuffers) && node->draw_batches) {
        const draw::pbvh::PBVH_GPU_Args args = pbvh_draw_args_init(mesh, pbvh, *node);
        draw::pbvh::update_pre(node->draw_batches, args);
      }
    }
  }

  /* Parallel creation and update of draw buffers. */

  threading::parallel_for(nodes.index_range(), 1, [&](const IndexRange range) {
    for (PBVHNode *node : nodes.slice(range)) {
      node_update_draw_buffers(mesh, pbvh, *node);
    }
  });

  /* Flush buffers uses OpenGL, so not in parallel. */
  for (PBVHNode *node : nodes) {
    if (node->flag & PBVH_UpdateDrawBuffers) {

      if (node->draw_batches) {
        draw::pbvh::node_gpu_flush(node->draw_batches);
      }
    }

    node->flag &= ~(PBVH_RebuildDrawBuffers | PBVH_UpdateDrawBuffers);
  }
}

static int pbvh_flush_bb(PBVH *pbvh, PBVHNode *node, int flag)
{
  int update = 0;

  /* Difficult to multi-thread well, we just do single threaded recursive. */
  if (node->flag & PBVH_Leaf) {
    if (flag & PBVH_UpdateBB) {
      update |= (node->flag & PBVH_UpdateBB);
      node->flag &= ~PBVH_UpdateBB;
    }

    if (flag & PBVH_UpdateOriginalBB) {
      update |= (node->flag & PBVH_UpdateOriginalBB);
      node->flag &= ~PBVH_UpdateOriginalBB;
    }

    return update;
  }

  update |= pbvh_flush_bb(pbvh, &pbvh->nodes[node->children_offset], flag);
  update |= pbvh_flush_bb(pbvh, &pbvh->nodes[node->children_offset + 1], flag);

  if (update & PBVH_UpdateBB) {
    update_node_vb(pbvh, node);
  }
  if (update & PBVH_UpdateOriginalBB) {
    node->orig_vb = node->vb;
  }

  return update;
}

void BKE_pbvh_update_bounds(PBVH *pbvh, int flag)
{
  if (pbvh->nodes.is_empty()) {
    return;
  }

  Vector<PBVHNode *> nodes = blender::bke::pbvh::search_gather(
      pbvh, [&](PBVHNode &node) { return update_search(&node, flag); });

  if (flag & (PBVH_UpdateBB | PBVH_UpdateOriginalBB | PBVH_UpdateRedraw)) {
    pbvh_update_BB_redraw(pbvh, nodes, flag);
  }

  if (flag & (PBVH_UpdateBB | PBVH_UpdateOriginalBB)) {
    pbvh_flush_bb(pbvh, &pbvh->nodes.first(), flag);
  }
}

void BKE_pbvh_update_mask(PBVH *pbvh)
{
  using namespace blender;
  Vector<PBVHNode *> nodes = blender::bke::pbvh::search_gather(
      pbvh, [&](PBVHNode &node) { return update_search(&node, PBVH_UpdateMask); });

  threading::parallel_for(nodes.index_range(), 1, [&](const IndexRange range) {
    for (PBVHNode *node : nodes.as_span().slice(range)) {
      node_update_mask_redraw(*pbvh, *node);
    }
  });
}

void BKE_pbvh_update_vertex_data(PBVH *pbvh, int flag)
{
  using namespace blender;
  Vector<PBVHNode *> nodes = blender::bke::pbvh::search_gather(
      pbvh, [&](PBVHNode &node) { return update_search(&node, flag); });

  if (flag & (PBVH_UpdateColor)) {
    for (PBVHNode *node : nodes) {
      node->flag |= PBVH_UpdateRedraw | PBVH_UpdateDrawBuffers | PBVH_UpdateColor;
    }
  }
}

static void pbvh_faces_node_visibility_update(const Mesh &mesh, const Span<PBVHNode *> nodes)
{
  using namespace blender;
  using namespace blender::bke;
  const AttributeAccessor attributes = mesh.attributes();
  const VArraySpan<bool> hide_vert = *attributes.lookup<bool>(".hide_vert", ATTR_DOMAIN_POINT);
  if (hide_vert.is_empty()) {
    for (PBVHNode *node : nodes) {
      BKE_pbvh_node_fully_hidden_set(node, false);
      node->flag &= ~PBVH_UpdateVisibility;
    }
    return;
  }

  threading::parallel_for(nodes.index_range(), 1, [&](const IndexRange range) {
    for (PBVHNode *node : nodes.slice(range)) {
      const bool hidden = std::all_of(node->vert_indices.begin(),
                                      node->vert_indices.end(),
                                      [&](const int i) { return hide_vert[i]; });
      BKE_pbvh_node_fully_hidden_set(node, hidden);
      node->flag &= ~PBVH_UpdateVisibility;
    }
  });
}

static void pbvh_grids_node_visibility_update(PBVH *pbvh, const Span<PBVHNode *> nodes)
{
  using namespace blender;
<<<<<<< HEAD
  const BitGroupVector<> &grid_hidden = pbvh->subdiv_ccg->grid_hidden;
  if (grid_hidden.is_empty()) {
    for (PBVHNode *node : nodes) {
      BKE_pbvh_node_fully_hidden_set(node, false);
      node->flag &= ~PBVH_UpdateVisibility;
    }
    return;
  }

  threading::parallel_for(nodes.index_range(), 1, [&](const IndexRange range) {
    for (PBVHNode *node : nodes.slice(range)) {
      CCGElem *const *grids;
      const int *grid_indices;
      int totgrid, i;
      BKE_pbvh_node_get_grids(pbvh, node, &grid_indices, &totgrid, nullptr, nullptr, &grids);
      CCGKey key = *BKE_pbvh_get_grid_key(pbvh);

      for (i = 0; i < totgrid; i++) {
        int g = grid_indices[i], x, y;
        const blender::BoundedBitSpan gh = grid_hidden[g];

        for (y = 0; y < key.grid_size; y++) {
          for (x = 0; x < key.grid_size; x++) {
            if (!gh[y * key.grid_size + x]) {
=======
  CCGKey key = *BKE_pbvh_get_grid_key(pbvh);
  const Span<const BLI_bitmap *> grid_hidden = pbvh->subdiv_ccg->grid_hidden;
  threading::parallel_for(nodes.index_range(), 1, [&](const IndexRange range) {
    for (PBVHNode *node : nodes.slice(range)) {
      for (const int grid_index : BKE_pbvh_node_get_grid_indices(*node)) {
        const BLI_bitmap *gh = grid_hidden[grid_index];
        if (!gh) {
          BKE_pbvh_node_fully_hidden_set(node, false);
          return;
        }

        for (int y = 0; y < key.grid_size; y++) {
          for (int x = 0; x < key.grid_size; x++) {
            if (!BLI_BITMAP_TEST(gh, y * key.grid_size + x)) {
>>>>>>> a7afc5b1
              BKE_pbvh_node_fully_hidden_set(node, false);
              return;
            }
          }
        }
      }
      BKE_pbvh_node_fully_hidden_set(node, true);
      node->flag &= ~PBVH_UpdateVisibility;
    }
  });
}

static void pbvh_bmesh_node_visibility_update(const Span<PBVHNode *> nodes)
{
  using namespace blender;
  threading::parallel_for(nodes.index_range(), 1, [&](const IndexRange range) {
    for (PBVHNode *node : nodes.slice(range)) {
      for (const BMVert *v : node->bm_unique_verts) {
        if (!BM_elem_flag_test(v, BM_ELEM_HIDDEN)) {
          BKE_pbvh_node_fully_hidden_set(node, false);
          return;
        }
      }

      for (const BMVert *v : node->bm_other_verts) {
        if (!BM_elem_flag_test(v, BM_ELEM_HIDDEN)) {
          BKE_pbvh_node_fully_hidden_set(node, false);
          return;
        }
      }

      BKE_pbvh_node_fully_hidden_set(node, true);
      node->flag &= ~PBVH_UpdateVisibility;
    }
  });
}

void BKE_pbvh_update_visibility(PBVH *pbvh)
{
  Vector<PBVHNode *> nodes = blender::bke::pbvh::search_gather(
      pbvh, [&](PBVHNode &node) { return update_search(&node, PBVH_UpdateVisibility); });

  switch (BKE_pbvh_type(pbvh)) {
    case PBVH_FACES:
      pbvh_faces_node_visibility_update(*pbvh->mesh, nodes);
      break;
    case PBVH_GRIDS:
      pbvh_grids_node_visibility_update(pbvh, nodes);
      break;
    case PBVH_BMESH:
      pbvh_bmesh_node_visibility_update(nodes);
      break;
  }
}

void BKE_pbvh_redraw_BB(PBVH *pbvh, float bb_min[3], float bb_max[3])
{
  if (pbvh->nodes.is_empty()) {
    return;
  }
  PBVHIter iter;
  PBVHNode *node;
  BB bb;

  BB_reset(&bb);

  pbvh_iter_begin(&iter, pbvh, {});

  while ((node = pbvh_iter_next(&iter, PBVH_Leaf))) {
    if (node->flag & PBVH_UpdateRedraw) {
      BB_expand_with_bb(&bb, &node->vb);
    }
  }

  pbvh_iter_end(&iter);

  copy_v3_v3(bb_min, bb.bmin);
  copy_v3_v3(bb_max, bb.bmax);
}

blender::IndexMask BKE_pbvh_get_grid_updates(const PBVH *pbvh,
                                             const Span<const PBVHNode *> nodes,
                                             blender::IndexMaskMemory &memory)
{
  using namespace blender;
  const Span<int> grid_to_face_map = pbvh->subdiv_ccg->grid_to_face_map;
  /* Using a #VectorSet for index deduplication would also work, but the performance gets much
   * worse with large selections since the loop would be single-threaded. A boolean array has an
   * overhead regardless of selection size, but that is small. */
  Array<bool> faces_to_update(pbvh->faces_num, false);
  threading::parallel_for(nodes.index_range(), 1, [&](const IndexRange range) {
    for (const PBVHNode *node : nodes.slice(range)) {
      for (const int grid : node->prim_indices) {
        faces_to_update[grid_to_face_map[grid]] = true;
      }
    }
  });
  return IndexMask::from_bools(faces_to_update, memory);
}

/***************************** PBVH Access ***********************************/

bool BKE_pbvh_has_faces(const PBVH *pbvh)
{
  if (pbvh->header.type == PBVH_BMESH) {
    return (pbvh->header.bm->totface != 0);
  }

  return (pbvh->totprim != 0);
}

void BKE_pbvh_bounding_box(const PBVH *pbvh, float min[3], float max[3])
{
  if (pbvh->nodes.is_empty()) {
    zero_v3(min);
    zero_v3(max);
    return;
  }
  const BB *bb = &pbvh->nodes[0].vb;
  copy_v3_v3(min, bb->bmin);
  copy_v3_v3(max, bb->bmax);
}

const CCGKey *BKE_pbvh_get_grid_key(const PBVH *pbvh)
{
  BLI_assert(pbvh->header.type == PBVH_GRIDS);
  return &pbvh->gridkey;
}

int BKE_pbvh_get_grid_num_verts(const PBVH *pbvh)
{
  BLI_assert(pbvh->header.type == PBVH_GRIDS);
  return pbvh->subdiv_ccg->grids.size() * pbvh->gridkey.grid_area;
}

int BKE_pbvh_get_grid_num_faces(const PBVH *pbvh)
{
  BLI_assert(pbvh->header.type == PBVH_GRIDS);
  return pbvh->subdiv_ccg->grids.size() * (pbvh->gridkey.grid_size - 1) *
         (pbvh->gridkey.grid_size - 1);
}

/***************************** Node Access ***********************************/

void BKE_pbvh_node_mark_update(PBVHNode *node)
{
  node->flag |= PBVH_UpdateNormals | PBVH_UpdateBB | PBVH_UpdateOriginalBB |
                PBVH_UpdateDrawBuffers | PBVH_UpdateRedraw | PBVH_RebuildPixels;
}

void BKE_pbvh_node_mark_update_mask(PBVHNode *node)
{
  node->flag |= PBVH_UpdateMask | PBVH_UpdateDrawBuffers | PBVH_UpdateRedraw;
}

void BKE_pbvh_node_mark_update_color(PBVHNode *node)
{
  node->flag |= PBVH_UpdateColor | PBVH_UpdateDrawBuffers | PBVH_UpdateRedraw;
}

void BKE_pbvh_node_mark_update_face_sets(PBVHNode *node)
{
  node->flag |= PBVH_UpdateDrawBuffers | PBVH_UpdateRedraw;
}

void BKE_pbvh_mark_rebuild_pixels(PBVH *pbvh)
{
  for (PBVHNode &node : pbvh->nodes) {
    if (node.flag & PBVH_Leaf) {
      node.flag |= PBVH_RebuildPixels;
    }
  }
}

void BKE_pbvh_node_mark_update_visibility(PBVHNode *node)
{
  node->flag |= PBVH_UpdateVisibility | PBVH_RebuildDrawBuffers | PBVH_UpdateDrawBuffers |
                PBVH_UpdateRedraw;
}

void BKE_pbvh_node_mark_rebuild_draw(PBVHNode *node)
{
  node->flag |= PBVH_RebuildDrawBuffers | PBVH_UpdateDrawBuffers | PBVH_UpdateRedraw;
}

void BKE_pbvh_node_mark_redraw(PBVHNode *node)
{
  node->flag |= PBVH_UpdateDrawBuffers | PBVH_UpdateRedraw;
}

void BKE_pbvh_node_mark_normals_update(PBVHNode *node)
{
  node->flag |= PBVH_UpdateNormals;
}

void BKE_pbvh_node_fully_hidden_set(PBVHNode *node, int fully_hidden)
{
  BLI_assert(node->flag & PBVH_Leaf);

  if (fully_hidden) {
    node->flag |= PBVH_FullyHidden;
  }
  else {
    node->flag &= ~PBVH_FullyHidden;
  }
}

bool BKE_pbvh_node_fully_hidden_get(PBVHNode *node)
{
  return (node->flag & PBVH_Leaf) && (node->flag & PBVH_FullyHidden);
}

void BKE_pbvh_node_fully_masked_set(PBVHNode *node, int fully_masked)
{
  BLI_assert(node->flag & PBVH_Leaf);

  if (fully_masked) {
    node->flag |= PBVH_FullyMasked;
  }
  else {
    node->flag &= ~PBVH_FullyMasked;
  }
}

bool BKE_pbvh_node_fully_masked_get(PBVHNode *node)
{
  return (node->flag & PBVH_Leaf) && (node->flag & PBVH_FullyMasked);
}

void BKE_pbvh_node_fully_unmasked_set(PBVHNode *node, int fully_masked)
{
  BLI_assert(node->flag & PBVH_Leaf);

  if (fully_masked) {
    node->flag |= PBVH_FullyUnmasked;
  }
  else {
    node->flag &= ~PBVH_FullyUnmasked;
  }
}

bool BKE_pbvh_node_fully_unmasked_get(PBVHNode *node)
{
  return (node->flag & PBVH_Leaf) && (node->flag & PBVH_FullyUnmasked);
}

void BKE_pbvh_vert_tag_update_normal(PBVH *pbvh, PBVHVertRef vertex)
{
  BLI_assert(pbvh->header.type == PBVH_FACES);
  pbvh->vert_bitmap[vertex.i] = true;
}

void BKE_pbvh_node_get_loops(PBVHNode *node, const int **r_loop_indices)
{
  if (r_loop_indices) {
    *r_loop_indices = node->loop_indices.data();
  }
}

int BKE_pbvh_num_faces(const PBVH *pbvh)
{
  switch (pbvh->header.type) {
    case PBVH_GRIDS:
    case PBVH_FACES:
      return pbvh->faces_num;
    case PBVH_BMESH:
      return pbvh->header.bm->totface;
  }

  BLI_assert_unreachable();
  return 0;
}

blender::Span<int> BKE_pbvh_node_get_vert_indices(const PBVHNode *node)
{
  return node->vert_indices;
}

blender::Span<int> BKE_pbvh_node_get_unique_vert_indices(const PBVHNode *node)
{
  return node->vert_indices.as_span().take_front(node->uniq_verts);
}

blender::Vector<int> BKE_pbvh_node_calc_face_indices(const PBVH &pbvh, const PBVHNode &node)
{
  Vector<int> faces;
  switch (pbvh.header.type) {
    case PBVH_FACES: {
      const Span<int> looptri_faces = pbvh.looptri_faces;
      int prev_face = -1;
      for (const int tri : node.prim_indices) {
        const int face = looptri_faces[tri];
        if (face != prev_face) {
          faces.append(face);
          prev_face = face;
        }
      }
      break;
    }
    case PBVH_GRIDS: {
      const SubdivCCG &subdiv_ccg = *pbvh.subdiv_ccg;
      int prev_face = -1;
      for (const int prim : node.prim_indices) {
        const int face = BKE_subdiv_ccg_grid_to_face_index(subdiv_ccg, prim);
        if (face != prev_face) {
          faces.append(face);
          prev_face = face;
        }
      }
      break;
    }
    case PBVH_BMESH:
      BLI_assert_unreachable();
      break;
  }

  return faces;
}

void BKE_pbvh_node_num_verts(const PBVH *pbvh,
                             const PBVHNode *node,
                             int *r_uniquevert,
                             int *r_totvert)
{
  int tot;

  switch (pbvh->header.type) {
    case PBVH_GRIDS:
      tot = node->prim_indices.size() * pbvh->gridkey.grid_area;
      if (r_totvert) {
        *r_totvert = tot;
      }
      if (r_uniquevert) {
        *r_uniquevert = tot;
      }
      break;
    case PBVH_FACES:
      if (r_totvert) {
        *r_totvert = node->uniq_verts + node->face_verts;
      }
      if (r_uniquevert) {
        *r_uniquevert = node->uniq_verts;
      }
      break;
    case PBVH_BMESH:
      tot = node->bm_unique_verts.size();
      if (r_totvert) {
        *r_totvert = tot + node->bm_other_verts.size();
      }
      if (r_uniquevert) {
        *r_uniquevert = tot;
      }
      break;
  }
}

int BKE_pbvh_node_num_unique_verts(const PBVH &pbvh, const PBVHNode &node)
{
  switch (pbvh.header.type) {
    case PBVH_GRIDS:
      return node.prim_indices.size() * pbvh.gridkey.grid_area;
    case PBVH_FACES:
      return node.uniq_verts;
    case PBVH_BMESH:
      return node.bm_unique_verts.size();
  }
  BLI_assert_unreachable();
  return 0;
}

Span<int> BKE_pbvh_node_get_grid_indices(const PBVHNode &node)
{
  return node.prim_indices;
}

void BKE_pbvh_node_get_BB(PBVHNode *node, float bb_min[3], float bb_max[3])
{
  copy_v3_v3(bb_min, node->vb.bmin);
  copy_v3_v3(bb_max, node->vb.bmax);
}

void BKE_pbvh_node_get_original_BB(PBVHNode *node, float bb_min[3], float bb_max[3])
{
  copy_v3_v3(bb_min, node->orig_vb.bmin);
  copy_v3_v3(bb_max, node->orig_vb.bmax);
}

blender::MutableSpan<PBVHProxyNode> BKE_pbvh_node_get_proxies(PBVHNode *node)
{
  return node->proxies;
}

void BKE_pbvh_node_get_bm_orco_data(PBVHNode *node,
                                    int (**r_orco_tris)[3],
                                    int *r_orco_tris_num,
                                    float (**r_orco_coords)[3],
                                    BMVert ***r_orco_verts)
{
  *r_orco_tris = node->bm_ortri;
  *r_orco_tris_num = node->bm_tot_ortri;
  *r_orco_coords = node->bm_orco;

  if (r_orco_verts) {
    *r_orco_verts = node->bm_orvert;
  }
}

bool BKE_pbvh_node_has_vert_with_normal_update_tag(PBVH *pbvh, PBVHNode *node)
{
  BLI_assert(pbvh->header.type == PBVH_FACES);
  for (const int vert : node->vert_indices) {
    if (pbvh->vert_bitmap[vert]) {
      return true;
    }
  }
  return false;
}

/********************************* Ray-cast ***********************************/

struct RaycastData {
  IsectRayAABB_Precalc ray;
  bool original;
};

static bool ray_aabb_intersect(PBVHNode *node, RaycastData *rcd)
{
  const float *bb_min, *bb_max;

  if (rcd->original) {
    /* BKE_pbvh_node_get_original_BB */
    bb_min = node->orig_vb.bmin;
    bb_max = node->orig_vb.bmax;
  }
  else {
    /* BKE_pbvh_node_get_BB */
    bb_min = node->vb.bmin;
    bb_max = node->vb.bmax;
  }

  return isect_ray_aabb_v3(&rcd->ray, bb_min, bb_max, &node->tmin);
}

void BKE_pbvh_raycast(PBVH *pbvh,
                      BKE_pbvh_HitOccludedCallback cb,
                      void *data,
                      const float ray_start[3],
                      const float ray_normal[3],
                      bool original)
{
  RaycastData rcd;

  isect_ray_aabb_v3_precalc(&rcd.ray, ray_start, ray_normal);
  rcd.original = original;

  BKE_pbvh_search_callback_occluded(
      pbvh, [&](PBVHNode &node) { return ray_aabb_intersect(&node, &rcd); }, cb, data);
}

bool ray_face_intersection_quad(const float ray_start[3],
                                IsectRayPrecalc *isect_precalc,
                                const float t0[3],
                                const float t1[3],
                                const float t2[3],
                                const float t3[3],
                                float *depth)
{
  float depth_test;

  if ((isect_ray_tri_watertight_v3(ray_start, isect_precalc, t0, t1, t2, &depth_test, nullptr) &&
       (depth_test < *depth)) ||
      (isect_ray_tri_watertight_v3(ray_start, isect_precalc, t0, t2, t3, &depth_test, nullptr) &&
       (depth_test < *depth)))
  {
    *depth = depth_test;
    return true;
  }

  return false;
}

bool ray_face_intersection_tri(const float ray_start[3],
                               IsectRayPrecalc *isect_precalc,
                               const float t0[3],
                               const float t1[3],
                               const float t2[3],
                               float *depth)
{
  float depth_test;
  if (isect_ray_tri_watertight_v3(ray_start, isect_precalc, t0, t1, t2, &depth_test, nullptr) &&
      (depth_test < *depth))
  {
    *depth = depth_test;
    return true;
  }

  return false;
}

/* Take advantage of the fact we know this won't be an intersection.
 * Just handle ray-tri edges. */
static float dist_squared_ray_to_tri_v3_fast(const float ray_origin[3],
                                             const float ray_direction[3],
                                             const float v0[3],
                                             const float v1[3],
                                             const float v2[3],
                                             float r_point[3],
                                             float *r_depth)
{
  const float *tri[3] = {v0, v1, v2};
  float dist_sq_best = FLT_MAX;
  for (int i = 0, j = 2; i < 3; j = i++) {
    float point_test[3], depth_test = FLT_MAX;
    const float dist_sq_test = dist_squared_ray_to_seg_v3(
        ray_origin, ray_direction, tri[i], tri[j], point_test, &depth_test);
    if (dist_sq_test < dist_sq_best || i == 0) {
      copy_v3_v3(r_point, point_test);
      *r_depth = depth_test;
      dist_sq_best = dist_sq_test;
    }
  }
  return dist_sq_best;
}

bool ray_face_nearest_quad(const float ray_start[3],
                           const float ray_normal[3],
                           const float t0[3],
                           const float t1[3],
                           const float t2[3],
                           const float t3[3],
                           float *depth,
                           float *dist_sq)
{
  float dist_sq_test;
  float co[3], depth_test;

  if ((dist_sq_test = dist_squared_ray_to_tri_v3_fast(
           ray_start, ray_normal, t0, t1, t2, co, &depth_test)) < *dist_sq)
  {
    *dist_sq = dist_sq_test;
    *depth = depth_test;
    if ((dist_sq_test = dist_squared_ray_to_tri_v3_fast(
             ray_start, ray_normal, t0, t2, t3, co, &depth_test)) < *dist_sq)
    {
      *dist_sq = dist_sq_test;
      *depth = depth_test;
    }
    return true;
  }

  return false;
}

bool ray_face_nearest_tri(const float ray_start[3],
                          const float ray_normal[3],
                          const float t0[3],
                          const float t1[3],
                          const float t2[3],
                          float *depth,
                          float *dist_sq)
{
  float dist_sq_test;
  float co[3], depth_test;

  if ((dist_sq_test = dist_squared_ray_to_tri_v3_fast(
           ray_start, ray_normal, t0, t1, t2, co, &depth_test)) < *dist_sq)
  {
    *dist_sq = dist_sq_test;
    *depth = depth_test;
    return true;
  }

  return false;
}

static bool pbvh_faces_node_raycast(PBVH *pbvh,
                                    const PBVHNode *node,
                                    float (*origco)[3],
                                    const Span<int> corner_verts,
                                    const bool *hide_poly,
                                    const float ray_start[3],
                                    const float ray_normal[3],
                                    IsectRayPrecalc *isect_precalc,
                                    float *depth,
                                    PBVHVertRef *r_active_vertex,
                                    int *r_active_face_index,
                                    float *r_face_normal)
{
  const Span<float3> positions = pbvh->vert_positions;
  bool hit = false;
  float nearest_vertex_co[3] = {0.0f};

  for (const int i : node->prim_indices.index_range()) {
    const int looptri_i = node->prim_indices[i];
    const MLoopTri *lt = &pbvh->looptri[looptri_i];
    const blender::int3 face_verts = node->face_vert_indices[i];

    if (hide_poly && hide_poly[pbvh->looptri_faces[looptri_i]]) {
      continue;
    }

    const float *co[3];
    if (origco) {
      /* Intersect with backed up original coordinates. */
      co[0] = origco[face_verts[0]];
      co[1] = origco[face_verts[1]];
      co[2] = origco[face_verts[2]];
    }
    else {
      /* intersect with current coordinates */
      co[0] = positions[corner_verts[lt->tri[0]]];
      co[1] = positions[corner_verts[lt->tri[1]]];
      co[2] = positions[corner_verts[lt->tri[2]]];
    }

    if (ray_face_intersection_tri(ray_start, isect_precalc, co[0], co[1], co[2], depth)) {
      hit = true;

      if (r_face_normal) {
        normal_tri_v3(r_face_normal, co[0], co[1], co[2]);
      }

      if (r_active_vertex) {
        float location[3] = {0.0f};
        madd_v3_v3v3fl(location, ray_start, ray_normal, *depth);
        for (int j = 0; j < 3; j++) {
          /* Always assign nearest_vertex_co in the first iteration to avoid comparison against
           * uninitialized values. This stores the closest vertex in the current intersecting
           * triangle. */
          if (j == 0 ||
              len_squared_v3v3(location, co[j]) < len_squared_v3v3(location, nearest_vertex_co)) {
            copy_v3_v3(nearest_vertex_co, co[j]);
            r_active_vertex->i = corner_verts[lt->tri[j]];
            *r_active_face_index = pbvh->looptri_faces[looptri_i];
          }
        }
      }
    }
  }

  return hit;
}

static bool pbvh_grids_node_raycast(PBVH *pbvh,
                                    PBVHNode *node,
                                    float (*origco)[3],
                                    const float ray_start[3],
                                    const float ray_normal[3],
                                    IsectRayPrecalc *isect_precalc,
                                    float *depth,
                                    PBVHVertRef *r_active_vertex,
                                    int *r_active_grid_index,
                                    float *r_face_normal)
{
  const int totgrid = node->prim_indices.size();
  const int gridsize = pbvh->gridkey.grid_size;
  bool hit = false;
  float nearest_vertex_co[3] = {0.0};
  const CCGKey *gridkey = &pbvh->gridkey;
  const BitGroupVector<> &grid_hidden = pbvh->subdiv_ccg->grid_hidden;
  const Span<CCGElem *> grids = pbvh->subdiv_ccg->grids;

  for (int i = 0; i < totgrid; i++) {
    const int grid_index = node->prim_indices[i];
    CCGElem *grid = grids[grid_index];
    if (!grid) {
      continue;
    }

    for (int y = 0; y < gridsize - 1; y++) {
      for (int x = 0; x < gridsize - 1; x++) {
        /* check if grid face is hidden */
        if (!grid_hidden.is_empty()) {
          if (paint_is_grid_face_hidden(grid_hidden[grid_index], gridsize, x, y)) {
            continue;
          }
        }

        const float *co[4];
        if (origco) {
          co[0] = origco[(y + 1) * gridsize + x];
          co[1] = origco[(y + 1) * gridsize + x + 1];
          co[2] = origco[y * gridsize + x + 1];
          co[3] = origco[y * gridsize + x];
        }
        else {
          co[0] = CCG_grid_elem_co(gridkey, grid, x, y + 1);
          co[1] = CCG_grid_elem_co(gridkey, grid, x + 1, y + 1);
          co[2] = CCG_grid_elem_co(gridkey, grid, x + 1, y);
          co[3] = CCG_grid_elem_co(gridkey, grid, x, y);
        }

        if (ray_face_intersection_quad(
                ray_start, isect_precalc, co[0], co[1], co[2], co[3], depth)) {
          hit = true;

          if (r_face_normal) {
            normal_quad_v3(r_face_normal, co[0], co[1], co[2], co[3]);
          }

          if (r_active_vertex) {
            float location[3] = {0.0};
            madd_v3_v3v3fl(location, ray_start, ray_normal, *depth);

            const int x_it[4] = {0, 1, 1, 0};
            const int y_it[4] = {1, 1, 0, 0};

            for (int j = 0; j < 4; j++) {
              /* Always assign nearest_vertex_co in the first iteration to avoid comparison against
               * uninitialized values. This stores the closest vertex in the current intersecting
               * quad. */
              if (j == 0 || len_squared_v3v3(location, co[j]) <
                                len_squared_v3v3(location, nearest_vertex_co)) {
                copy_v3_v3(nearest_vertex_co, co[j]);

                r_active_vertex->i = gridkey->grid_area * grid_index +
                                     (y + y_it[j]) * gridkey->grid_size + (x + x_it[j]);
              }
            }
          }
          if (r_active_grid_index) {
            *r_active_grid_index = grid_index;
          }
        }
      }
    }

    if (origco) {
      origco += gridsize * gridsize;
    }
  }

  return hit;
}

bool BKE_pbvh_node_raycast(PBVH *pbvh,
                           PBVHNode *node,
                           float (*origco)[3],
                           bool use_origco,
                           const Span<int> corner_verts,
                           const bool *hide_poly,
                           const float ray_start[3],
                           const float ray_normal[3],
                           IsectRayPrecalc *isect_precalc,
                           float *depth,
                           PBVHVertRef *active_vertex,
                           int *active_face_grid_index,
                           float *face_normal)
{
  bool hit = false;

  if (node->flag & PBVH_FullyHidden) {
    return false;
  }

  switch (pbvh->header.type) {
    case PBVH_FACES:
      hit |= pbvh_faces_node_raycast(pbvh,
                                     node,
                                     origco,
                                     corner_verts,
                                     hide_poly,
                                     ray_start,
                                     ray_normal,
                                     isect_precalc,
                                     depth,
                                     active_vertex,
                                     active_face_grid_index,
                                     face_normal);
      break;
    case PBVH_GRIDS:
      hit |= pbvh_grids_node_raycast(pbvh,
                                     node,
                                     origco,
                                     ray_start,
                                     ray_normal,
                                     isect_precalc,
                                     depth,
                                     active_vertex,
                                     active_face_grid_index,
                                     face_normal);
      break;
    case PBVH_BMESH:
      BM_mesh_elem_index_ensure(pbvh->header.bm, BM_VERT);
      hit = pbvh_bmesh_node_raycast(node,
                                    ray_start,
                                    ray_normal,
                                    isect_precalc,
                                    depth,
                                    use_origco,
                                    active_vertex,
                                    face_normal);
      break;
  }

  return hit;
}

void BKE_pbvh_clip_ray_ortho(
    PBVH *pbvh, bool original, float ray_start[3], float ray_end[3], float ray_normal[3])
{
  if (pbvh->nodes.is_empty()) {
    return;
  }
  float rootmin_start, rootmin_end;
  float bb_min_root[3], bb_max_root[3], bb_center[3], bb_diff[3];
  IsectRayAABB_Precalc ray;
  float ray_normal_inv[3];
  float offset = 1.0f + 1e-3f;
  const float offset_vec[3] = {1e-3f, 1e-3f, 1e-3f};

  if (original) {
    BKE_pbvh_node_get_original_BB(&pbvh->nodes.first(), bb_min_root, bb_max_root);
  }
  else {
    BKE_pbvh_node_get_BB(&pbvh->nodes.first(), bb_min_root, bb_max_root);
  }

  /* Calc rough clipping to avoid overflow later. See #109555. */
  float mat[3][3];
  axis_dominant_v3_to_m3(mat, ray_normal);
  float a[3], b[3], min[3] = {FLT_MAX, FLT_MAX, FLT_MAX}, max[3] = {FLT_MIN, FLT_MIN, FLT_MIN};

  /* Compute AABB bounds rotated along ray_normal.*/
  copy_v3_v3(a, bb_min_root);
  copy_v3_v3(b, bb_max_root);
  mul_m3_v3(mat, a);
  mul_m3_v3(mat, b);
  minmax_v3v3_v3(min, max, a);
  minmax_v3v3_v3(min, max, b);

  float cent[3];

  /* Find midpoint of aabb on ray. */
  mid_v3_v3v3(cent, bb_min_root, bb_max_root);
  float t = line_point_factor_v3(cent, ray_start, ray_end);
  interp_v3_v3v3(cent, ray_start, ray_end, t);

  /* Compute rough interval. */
  float dist = max[2] - min[2];
  madd_v3_v3v3fl(ray_start, cent, ray_normal, -dist);
  madd_v3_v3v3fl(ray_end, cent, ray_normal, dist);

  /* Slightly offset min and max in case we have a zero width node
   * (due to a plane mesh for instance), or faces very close to the bounding box boundary. */
  mid_v3_v3v3(bb_center, bb_max_root, bb_min_root);
  /* Diff should be same for both min/max since it's calculated from center. */
  sub_v3_v3v3(bb_diff, bb_max_root, bb_center);
  /* Handles case of zero width bb. */
  add_v3_v3(bb_diff, offset_vec);
  madd_v3_v3v3fl(bb_max_root, bb_center, bb_diff, offset);
  madd_v3_v3v3fl(bb_min_root, bb_center, bb_diff, -offset);

  /* Final projection of start ray. */
  isect_ray_aabb_v3_precalc(&ray, ray_start, ray_normal);
  if (!isect_ray_aabb_v3(&ray, bb_min_root, bb_max_root, &rootmin_start)) {
    return;
  }

  /* Final projection of end ray. */
  mul_v3_v3fl(ray_normal_inv, ray_normal, -1.0);
  isect_ray_aabb_v3_precalc(&ray, ray_end, ray_normal_inv);
  /* Unlikely to fail exiting if entering succeeded, still keep this here. */
  if (!isect_ray_aabb_v3(&ray, bb_min_root, bb_max_root, &rootmin_end)) {
    return;
  }

  /*
   * As a last-ditch effort to correct floating point overflow compute
   * and add an epsilon if rootmin_start == rootmin_end.
   */

  float epsilon = (std::nextafter(rootmin_start, rootmin_start + 1000.0f) - rootmin_start) *
                  5000.0f;

  if (rootmin_start == rootmin_end) {
    rootmin_start -= epsilon;
    rootmin_end += epsilon;
  }

  madd_v3_v3v3fl(ray_start, ray_start, ray_normal, rootmin_start);
  madd_v3_v3v3fl(ray_end, ray_end, ray_normal_inv, rootmin_end);
}

/* -------------------------------------------------------------------- */

struct FindNearestRayData {
  DistRayAABB_Precalc dist_ray_to_aabb_precalc;
  bool original;
};

static bool nearest_to_ray_aabb_dist_sq(PBVHNode *node, FindNearestRayData *rcd)
{
  const float *bb_min, *bb_max;

  if (rcd->original) {
    /* BKE_pbvh_node_get_original_BB */
    bb_min = node->orig_vb.bmin;
    bb_max = node->orig_vb.bmax;
  }
  else {
    /* BKE_pbvh_node_get_BB */
    bb_min = node->vb.bmin;
    bb_max = node->vb.bmax;
  }

  float co_dummy[3], depth;
  node->tmin = dist_squared_ray_to_aabb_v3(
      &rcd->dist_ray_to_aabb_precalc, bb_min, bb_max, co_dummy, &depth);
  /* Ideally we would skip distances outside the range. */
  return depth > 0.0f;
}

void BKE_pbvh_find_nearest_to_ray(PBVH *pbvh,
                                  BKE_pbvh_SearchNearestCallback cb,
                                  void *data,
                                  const float ray_start[3],
                                  const float ray_normal[3],
                                  bool original)
{
  FindNearestRayData ncd;

  dist_squared_ray_to_aabb_v3_precalc(&ncd.dist_ray_to_aabb_precalc, ray_start, ray_normal);
  ncd.original = original;

  BKE_pbvh_search_callback_occluded(
      pbvh, [&](PBVHNode &node) { return nearest_to_ray_aabb_dist_sq(&node, &ncd); }, cb, data);
}

static bool pbvh_faces_node_nearest_to_ray(PBVH *pbvh,
                                           const PBVHNode *node,
                                           float (*origco)[3],
                                           const Span<int> corner_verts,
                                           const bool *hide_poly,
                                           const float ray_start[3],
                                           const float ray_normal[3],
                                           float *depth,
                                           float *dist_sq)
{
  const Span<float3> positions = pbvh->vert_positions;
  bool hit = false;

  for (const int i : node->prim_indices.index_range()) {
    const int looptri_i = node->prim_indices[i];
    const MLoopTri *lt = &pbvh->looptri[looptri_i];
    const blender::int3 face_verts = node->face_vert_indices[i];

    if (hide_poly && hide_poly[pbvh->looptri_faces[looptri_i]]) {
      continue;
    }

    if (origco) {
      /* Intersect with backed-up original coordinates. */
      hit |= ray_face_nearest_tri(ray_start,
                                  ray_normal,
                                  origco[face_verts[0]],
                                  origco[face_verts[1]],
                                  origco[face_verts[2]],
                                  depth,
                                  dist_sq);
    }
    else {
      /* intersect with current coordinates */
      hit |= ray_face_nearest_tri(ray_start,
                                  ray_normal,
                                  positions[corner_verts[lt->tri[0]]],
                                  positions[corner_verts[lt->tri[1]]],
                                  positions[corner_verts[lt->tri[2]]],
                                  depth,
                                  dist_sq);
    }
  }

  return hit;
}

static bool pbvh_grids_node_nearest_to_ray(PBVH *pbvh,
                                           PBVHNode *node,
                                           float (*origco)[3],
                                           const float ray_start[3],
                                           const float ray_normal[3],
                                           float *depth,
                                           float *dist_sq)
{
  const int totgrid = node->prim_indices.size();
  const int gridsize = pbvh->gridkey.grid_size;
  bool hit = false;
  const BitGroupVector<> &grid_hidden = pbvh->subdiv_ccg->grid_hidden;
  const Span<CCGElem *> grids = pbvh->subdiv_ccg->grids;

  for (int i = 0; i < totgrid; i++) {
    CCGElem *grid = grids[node->prim_indices[i]];
    if (!grid) {
      continue;
    }

    for (int y = 0; y < gridsize - 1; y++) {
      for (int x = 0; x < gridsize - 1; x++) {
        /* check if grid face is hidden */
        if (!grid_hidden.is_empty()) {
          if (paint_is_grid_face_hidden(grid_hidden[node->prim_indices[i]], gridsize, x, y)) {
            continue;
          }
        }

        if (origco) {
          hit |= ray_face_nearest_quad(ray_start,
                                       ray_normal,
                                       origco[y * gridsize + x],
                                       origco[y * gridsize + x + 1],
                                       origco[(y + 1) * gridsize + x + 1],
                                       origco[(y + 1) * gridsize + x],
                                       depth,
                                       dist_sq);
        }
        else {
          hit |= ray_face_nearest_quad(ray_start,
                                       ray_normal,
                                       CCG_grid_elem_co(&pbvh->gridkey, grid, x, y),
                                       CCG_grid_elem_co(&pbvh->gridkey, grid, x + 1, y),
                                       CCG_grid_elem_co(&pbvh->gridkey, grid, x + 1, y + 1),
                                       CCG_grid_elem_co(&pbvh->gridkey, grid, x, y + 1),
                                       depth,
                                       dist_sq);
        }
      }
    }

    if (origco) {
      origco += gridsize * gridsize;
    }
  }

  return hit;
}

bool BKE_pbvh_node_find_nearest_to_ray(PBVH *pbvh,
                                       PBVHNode *node,
                                       float (*origco)[3],
                                       bool use_origco,
                                       const Span<int> corner_verts,
                                       const bool *hide_poly,
                                       const float ray_start[3],
                                       const float ray_normal[3],
                                       float *depth,
                                       float *dist_sq)
{
  bool hit = false;

  if (node->flag & PBVH_FullyHidden) {
    return false;
  }

  switch (pbvh->header.type) {
    case PBVH_FACES:
      hit |= pbvh_faces_node_nearest_to_ray(
          pbvh, node, origco, corner_verts, hide_poly, ray_start, ray_normal, depth, dist_sq);
      break;
    case PBVH_GRIDS:
      hit |= pbvh_grids_node_nearest_to_ray(
          pbvh, node, origco, ray_start, ray_normal, depth, dist_sq);
      break;
    case PBVH_BMESH:
      hit = pbvh_bmesh_node_nearest_to_ray(
          node, ray_start, ray_normal, depth, dist_sq, use_origco);
      break;
  }

  return hit;
}

enum PlaneAABBIsect {
  ISECT_INSIDE,
  ISECT_OUTSIDE,
  ISECT_INTERSECT,
};

/* Adapted from:
 * http://www.gamedev.net/community/forums/topic.asp?topic_id=512123
 * Returns true if the AABB is at least partially within the frustum
 * (ok, not a real frustum), false otherwise.
 */
static PlaneAABBIsect test_frustum_aabb(const float bb_min[3],
                                        const float bb_max[3],
                                        PBVHFrustumPlanes *frustum)
{
  PlaneAABBIsect ret = ISECT_INSIDE;
  float(*planes)[4] = frustum->planes;

  for (int i = 0; i < frustum->num_planes; i++) {
    float vmin[3], vmax[3];

    for (int axis = 0; axis < 3; axis++) {
      if (planes[i][axis] < 0) {
        vmin[axis] = bb_min[axis];
        vmax[axis] = bb_max[axis];
      }
      else {
        vmin[axis] = bb_max[axis];
        vmax[axis] = bb_min[axis];
      }
    }

    if (dot_v3v3(planes[i], vmin) + planes[i][3] < 0) {
      return ISECT_OUTSIDE;
    }
    if (dot_v3v3(planes[i], vmax) + planes[i][3] <= 0) {
      ret = ISECT_INTERSECT;
    }
  }

  return ret;
}

bool BKE_pbvh_node_frustum_contain_AABB(PBVHNode *node, PBVHFrustumPlanes *data)
{
  const float *bb_min, *bb_max;
  /* BKE_pbvh_node_get_BB */
  bb_min = node->vb.bmin;
  bb_max = node->vb.bmax;

  return test_frustum_aabb(bb_min, bb_max, data) != ISECT_OUTSIDE;
}

bool BKE_pbvh_node_frustum_exclude_AABB(PBVHNode *node, PBVHFrustumPlanes *data)
{
  const float *bb_min, *bb_max;
  /* BKE_pbvh_node_get_BB */
  bb_min = node->vb.bmin;
  bb_max = node->vb.bmax;

  return test_frustum_aabb(bb_min, bb_max, data) != ISECT_INSIDE;
}

void BKE_pbvh_update_normals(PBVH *pbvh, SubdivCCG *subdiv_ccg)
{
  using namespace blender;
  /* Update normals */
  Vector<PBVHNode *> nodes = blender::bke::pbvh::search_gather(
      pbvh, [&](PBVHNode &node) { return update_search(&node, PBVH_UpdateNormals); });

  if (pbvh->header.type == PBVH_BMESH) {
    pbvh_bmesh_normals_update(nodes);
  }
  else if (pbvh->header.type == PBVH_FACES) {
    pbvh_faces_update_normals(pbvh, nodes, *pbvh->mesh);
  }
  else if (pbvh->header.type == PBVH_GRIDS) {
    IndexMaskMemory memory;
    const IndexMask faces_to_update = BKE_pbvh_get_grid_updates(pbvh, nodes, memory);
    BKE_subdiv_ccg_update_normals(*subdiv_ccg, faces_to_update);
    for (PBVHNode *node : nodes) {
      node->flag &= ~PBVH_UpdateNormals;
    }
  }
}

/**
 * PBVH drawing, updating draw buffers as needed and culling any nodes outside
 * the specified frustum.
 */
struct PBVHDrawSearchData {
  PBVHFrustumPlanes *frustum;
  int accum_update_flag;
};

static bool pbvh_draw_search(PBVHNode *node, PBVHDrawSearchData *data)
{
  if (data->frustum && !BKE_pbvh_node_frustum_contain_AABB(node, data->frustum)) {
    return false;
  }

  data->accum_update_flag |= node->flag;
  return true;
}

void BKE_pbvh_draw_cb(const Mesh &mesh,
                      PBVH *pbvh,
                      bool update_only_visible,
                      PBVHFrustumPlanes *update_frustum,
                      PBVHFrustumPlanes *draw_frustum,
                      void (*draw_fn)(void *user_data,
                                      blender::draw::pbvh::PBVHBatches *batches,
                                      const blender::draw::pbvh::PBVH_GPU_Args &args),
                      void *user_data)
{
  using namespace blender;
  using namespace blender::bke::pbvh;
  Vector<PBVHNode *> nodes;
  int update_flag = 0;

  pbvh->draw_cache_invalid = false;

  /* Search for nodes that need updates. */
  if (update_only_visible) {
    /* Get visible nodes with draw updates. */
    PBVHDrawSearchData data{};
    data.frustum = update_frustum;
    data.accum_update_flag = 0;
    nodes = search_gather(pbvh, [&](PBVHNode &node) { return pbvh_draw_search(&node, &data); });
    update_flag = data.accum_update_flag;
  }
  else {
    /* Get all nodes with draw updates, also those outside the view. */
    const int search_flag = PBVH_RebuildDrawBuffers | PBVH_UpdateDrawBuffers;
    nodes = search_gather(pbvh, [&](PBVHNode &node) { return update_search(&node, search_flag); });
    update_flag = PBVH_RebuildDrawBuffers | PBVH_UpdateDrawBuffers;
  }

  /* Update draw buffers. */
  if (!nodes.is_empty() && (update_flag & (PBVH_RebuildDrawBuffers | PBVH_UpdateDrawBuffers))) {
    pbvh_update_draw_buffers(mesh, *pbvh, nodes, update_flag);
  }

  /* Draw visible nodes. */
  PBVHDrawSearchData draw_data{};
  draw_data.frustum = draw_frustum;
  draw_data.accum_update_flag = 0;
  nodes = search_gather(pbvh, [&](PBVHNode &node) { return pbvh_draw_search(&node, &draw_data); });

  for (PBVHNode *node : nodes) {
    if (!(node->flag & PBVH_FullyHidden)) {
      const draw::pbvh::PBVH_GPU_Args args = pbvh_draw_args_init(mesh, *pbvh, *node);
      draw_fn(user_data, node->draw_batches, args);
    }
  }
}

void BKE_pbvh_draw_debug_cb(PBVH *pbvh,
                            void (*draw_fn)(PBVHNode *node,
                                            void *user_data,
                                            const float bmin[3],
                                            const float bmax[3],
                                            PBVHNodeFlags flag),
                            void *user_data)
{
  PBVHNodeFlags flag = PBVH_Leaf;

  for (PBVHNode &node : pbvh->nodes) {
    if (node.flag & PBVH_TexLeaf) {
      flag = PBVH_TexLeaf;
      break;
    }
  }

  for (PBVHNode &node : pbvh->nodes) {
    if (!(node.flag & flag)) {
      continue;
    }

    draw_fn(&node, user_data, node.vb.bmin, node.vb.bmax, node.flag);
  }
}

void BKE_pbvh_grids_update(PBVH *pbvh, CCGKey *key)
{
  pbvh->gridkey = *key;
}

void BKE_pbvh_vert_coords_apply(PBVH *pbvh, const Span<float3> vert_positions)
{
  BLI_assert(vert_positions.size() == pbvh->totvert);

  if (!pbvh->deformed) {
    if (!pbvh->vert_positions.is_empty()) {
      /* When the PBVH is deformed, it creates a separate vertex position array that it owns
       * directly. Conceptually these copies often aren't and often adds extra indirection, but:
       *  - Sculpting shape keys, the deformations are flushed back to the keys as a separate step.
       *  - Sculpting on a deformed mesh, deformations are also flushed to original positions
       *    separately.
       *  - The PBVH currently always assumes we want to change positions, and has no way to avoid
       *    calculating normals if it's only used for painting, for example. */
      pbvh->vert_positions_deformed = pbvh->vert_positions.as_span();
      pbvh->vert_positions = pbvh->vert_positions_deformed;

      pbvh->vert_normals_deformed = pbvh->vert_normals;
      pbvh->vert_normals = pbvh->vert_normals_deformed;

      pbvh->face_normals_deformed = pbvh->face_normals;
      pbvh->face_normals = pbvh->face_normals_deformed;

      pbvh->deformed = true;
    }
  }

  if (!pbvh->vert_positions.is_empty()) {
    MutableSpan<float3> positions = pbvh->vert_positions;
    /* copy new verts coords */
    for (int a = 0; a < pbvh->totvert; a++) {
      /* no need for float comparison here (memory is exactly equal or not) */
      if (memcmp(positions[a], vert_positions[a], sizeof(float[3])) != 0) {
        positions[a] = vert_positions[a];
        BKE_pbvh_vert_tag_update_normal(pbvh, BKE_pbvh_make_vref(a));
      }
    }

    for (PBVHNode &node : pbvh->nodes) {
      BKE_pbvh_node_mark_update(&node);
    }

    BKE_pbvh_update_bounds(pbvh, PBVH_UpdateBB | PBVH_UpdateOriginalBB);
  }
}

bool BKE_pbvh_is_deformed(PBVH *pbvh)
{
  return pbvh->deformed;
}
/* Proxies */

PBVHProxyNode &BKE_pbvh_node_add_proxy(PBVH &pbvh, PBVHNode &node)
{
  node.proxies.append_as(PBVHProxyNode{});

  /* It is fine to access pointer of the back element, since node is never handled from multiple
   * threads, and the brush handler only requests a single proxy from the node, and never holds
   * pointers to multiple proxies. */
  PBVHProxyNode &proxy_node = node.proxies.last();

  const int num_unique_verts = BKE_pbvh_node_num_unique_verts(pbvh, node);

  /* Brushes expect proxies to be zero-initialized, so that they can do additive operation to them.
   */
  proxy_node.co.resize(num_unique_verts, float3(0, 0, 0));

  return proxy_node;
}

void BKE_pbvh_node_free_proxies(PBVHNode *node)
{
  node->proxies.clear_and_shrink();
}

PBVHColorBufferNode *BKE_pbvh_node_color_buffer_get(PBVHNode *node)
{

  if (!node->color_buffer.color) {
    node->color_buffer.color = static_cast<float(*)[4]>(
        MEM_callocN(sizeof(float[4]) * node->uniq_verts, "Color buffer"));
  }
  return &node->color_buffer;
}

void BKE_pbvh_node_color_buffer_free(PBVH *pbvh)
{
  Vector<PBVHNode *> nodes = blender::bke::pbvh::search_gather(pbvh, {});

  for (PBVHNode *node : nodes) {
    MEM_SAFE_FREE(node->color_buffer.color);
  }
}

void pbvh_vertex_iter_init(PBVH *pbvh, PBVHNode *node, PBVHVertexIter *vi, int mode)
{
  vi->grid = nullptr;
  vi->no = nullptr;
  vi->fno = nullptr;
  vi->vert_positions = {};
  vi->vertex.i = 0LL;

  int uniq_verts, totvert;
  BKE_pbvh_node_num_verts(pbvh, node, &uniq_verts, &totvert);

  if (pbvh->header.type == PBVH_GRIDS) {
    vi->key = pbvh->gridkey;
    vi->grids = pbvh->subdiv_ccg->grids.data();
    vi->grid_indices = node->prim_indices.data();
    vi->totgrid = node->prim_indices.size();
    vi->gridsize = pbvh->gridkey.grid_size;
  }
  else {
    vi->key = {};
    vi->grids = nullptr;
    vi->grid_indices = nullptr;
    vi->totgrid = 1;
    vi->gridsize = 0;
  }

  if (mode == PBVH_ITER_ALL) {
    vi->totvert = totvert;
  }
  else {
    vi->totvert = uniq_verts;
  }
  vi->vert_indices = node->vert_indices.data();
  vi->vert_positions = pbvh->vert_positions;
  vi->is_mesh = !pbvh->vert_positions.is_empty();

  if (pbvh->header.type == PBVH_BMESH) {
    vi->bm_unique_verts = node->bm_unique_verts.begin();
    vi->bm_unique_verts_end = node->bm_unique_verts.end();
    vi->bm_other_verts = node->bm_other_verts.begin();
    vi->bm_other_verts_end = node->bm_other_verts.end();
    vi->bm_vdata = &pbvh->header.bm->vdata;
    vi->cd_vert_mask_offset = CustomData_get_offset_named(
        vi->bm_vdata, CD_PROP_FLOAT, ".sculpt_mask");
  }

  vi->gh.reset();
  if (vi->grids && mode == PBVH_ITER_UNIQUE) {
    vi->grid_hidden = pbvh->subdiv_ccg->grid_hidden.is_empty() ? nullptr :
                                                                 &pbvh->subdiv_ccg->grid_hidden;
  }

  vi->mask = 0.0f;
  if (pbvh->header.type == PBVH_FACES) {
    vi->vert_normals = pbvh->vert_normals;
    vi->hide_vert = static_cast<const bool *>(
        CustomData_get_layer_named(&pbvh->mesh->vert_data, CD_PROP_BOOL, ".hide_vert"));
    vi->vmask = static_cast<const float *>(
        CustomData_get_layer_named(&pbvh->mesh->vert_data, CD_PROP_FLOAT, ".sculpt_mask"));
  }
}

bool pbvh_has_mask(const PBVH *pbvh)
{
  switch (pbvh->header.type) {
    case PBVH_GRIDS:
      return (pbvh->gridkey.has_mask != 0);
    case PBVH_FACES:
      return pbvh->mesh->attributes().contains(".sculpt_mask");
    case PBVH_BMESH:
      return pbvh->header.bm &&
             (CustomData_has_layer_named(&pbvh->header.bm->vdata, CD_PROP_FLOAT, ".sculpt_mask"));
  }

  return false;
}

bool pbvh_has_face_sets(PBVH *pbvh)
{
  switch (pbvh->header.type) {
    case PBVH_GRIDS:
    case PBVH_FACES:
      return pbvh->mesh->attributes().contains(".sculpt_face_set");
    case PBVH_BMESH:
      return false;
  }

  return false;
}

void BKE_pbvh_set_frustum_planes(PBVH *pbvh, PBVHFrustumPlanes *planes)
{
  pbvh->num_planes = planes->num_planes;
  for (int i = 0; i < pbvh->num_planes; i++) {
    copy_v4_v4(pbvh->planes[i], planes->planes[i]);
  }
}

void BKE_pbvh_get_frustum_planes(const PBVH *pbvh, PBVHFrustumPlanes *planes)
{
  planes->num_planes = pbvh->num_planes;
  for (int i = 0; i < planes->num_planes; i++) {
    copy_v4_v4(planes->planes[i], pbvh->planes[i]);
  }
}

void BKE_pbvh_parallel_range_settings(TaskParallelSettings *settings,
                                      bool use_threading,
                                      int totnode)
{
  memset(settings, 0, sizeof(*settings));
  settings->use_threading = use_threading && totnode > 1;
}

Mesh *BKE_pbvh_get_mesh(PBVH *pbvh)
{
  return pbvh->mesh;
}

MutableSpan<float3> BKE_pbvh_get_vert_positions(const PBVH *pbvh)
{
  BLI_assert(pbvh->header.type == PBVH_FACES);
  return pbvh->vert_positions;
}

const float (*BKE_pbvh_get_vert_normals(const PBVH *pbvh))[3]
{
  BLI_assert(pbvh->header.type == PBVH_FACES);
  return reinterpret_cast<const float(*)[3]>(pbvh->vert_normals.data());
}

void BKE_pbvh_subdiv_cgg_set(PBVH *pbvh, SubdivCCG *subdiv_ccg)
{
  pbvh->subdiv_ccg = subdiv_ccg;
}

bool BKE_pbvh_is_drawing(const PBVH *pbvh)
{
  return pbvh->is_drawing;
}

bool BKE_pbvh_draw_cache_invalid(const PBVH *pbvh)
{
  return pbvh->draw_cache_invalid;
}

void BKE_pbvh_is_drawing_set(PBVH *pbvh, bool val)
{
  pbvh->is_drawing = val;
}

void BKE_pbvh_node_num_loops(PBVH *pbvh, PBVHNode *node, int *r_totloop)
{
  UNUSED_VARS(pbvh);
  BLI_assert(BKE_pbvh_type(pbvh) == PBVH_FACES);

  if (r_totloop) {
    *r_totloop = node->loop_indices.size();
  }
}

void BKE_pbvh_update_active_vcol(PBVH *pbvh, Mesh *mesh)
{
  BKE_pbvh_get_color_layer(mesh, &pbvh->color_layer, &pbvh->color_domain);
}

void BKE_pbvh_pmap_set(PBVH *pbvh, const blender::GroupedSpan<int> pmap)
{
  pbvh->pmap = pmap;
}

void BKE_pbvh_ensure_node_loops(PBVH *pbvh)
{
  BLI_assert(BKE_pbvh_type(pbvh) == PBVH_FACES);

  int totloop = 0;

  /* Check if nodes already have loop indices. */
  for (PBVHNode &node : pbvh->nodes) {
    if (!(node.flag & PBVH_Leaf)) {
      continue;
    }

    if (!node.loop_indices.is_empty()) {
      return;
    }

    totloop += node.prim_indices.size() * 3;
  }

  BLI_bitmap *visit = BLI_BITMAP_NEW(totloop, __func__);

  /* Create loop indices from node loop triangles. */
  Vector<int> loop_indices;
  for (PBVHNode &node : pbvh->nodes) {
    if (!(node.flag & PBVH_Leaf)) {
      continue;
    }

    loop_indices.clear();

    for (const int i : node.prim_indices) {
      const MLoopTri &mlt = pbvh->looptri[i];

      for (int k = 0; k < 3; k++) {
        if (!BLI_BITMAP_TEST(visit, mlt.tri[k])) {
          loop_indices.append(mlt.tri[k]);
          BLI_BITMAP_ENABLE(visit, mlt.tri[k]);
        }
      }
    }

    node.loop_indices.reinitialize(loop_indices.size());
    node.loop_indices.as_mutable_span().copy_from(loop_indices);
  }

  MEM_SAFE_FREE(visit);
}

int BKE_pbvh_debug_draw_gen_get(PBVHNode *node)
{
  return node->debug_draw_gen;
}

void BKE_pbvh_sync_visibility_from_verts(PBVH *pbvh, Mesh *mesh)
{
  using namespace blender;
  using namespace blender::bke;
  switch (pbvh->header.type) {
    case PBVH_FACES: {
      BKE_mesh_flush_hidden_from_verts(mesh);
      break;
    }
    case PBVH_BMESH: {
      BMIter iter;
      BMVert *v;
      BMEdge *e;
      BMFace *f;

      BM_ITER_MESH (f, &iter, pbvh->header.bm, BM_FACES_OF_MESH) {
        BM_elem_flag_disable(f, BM_ELEM_HIDDEN);
      }

      BM_ITER_MESH (e, &iter, pbvh->header.bm, BM_EDGES_OF_MESH) {
        BM_elem_flag_disable(e, BM_ELEM_HIDDEN);
      }

      BM_ITER_MESH (v, &iter, pbvh->header.bm, BM_VERTS_OF_MESH) {
        if (!BM_elem_flag_test(v, BM_ELEM_HIDDEN)) {
          continue;
        }
        BMIter iter_l;
        BMLoop *l;

        BM_ITER_ELEM (l, &iter_l, v, BM_LOOPS_OF_VERT) {
          BM_elem_flag_enable(l->e, BM_ELEM_HIDDEN);
          BM_elem_flag_enable(l->f, BM_ELEM_HIDDEN);
        }
      }
      break;
    }
    case PBVH_GRIDS: {
      const OffsetIndices faces = mesh->faces();
      const BitGroupVector<> &grid_hidden = pbvh->subdiv_ccg->grid_hidden;
      CCGKey key = pbvh->gridkey;

      IndexMaskMemory memory;
      const IndexMask hidden_faces =
          grid_hidden.is_empty() ?
              IndexMask::from_predicate(faces.index_range(),
                                        GrainSize(1024),
                                        memory,
                                        [&](const int i) {
                                          const IndexRange face = faces[i];
                                          return std::any_of(
                                              face.begin(), face.end(), [&](const int corner) {
                                                return grid_hidden[corner][key.grid_area - 1];
                                              });
                                        }) :
              IndexMask();

      MutableAttributeAccessor attributes = mesh->attributes_for_write();
      if (hidden_faces.is_empty()) {
        attributes.remove(".hide_poly");
      }
      else {
        SpanAttributeWriter<bool> hide_poly = attributes.lookup_or_add_for_write_span<bool>(
            ".hide_poly", ATTR_DOMAIN_FACE, AttributeInitConstruct());
        hide_poly.span.fill(false);
        index_mask::masked_fill(hide_poly.span, true, hidden_faces);
        hide_poly.finish();
      }

      BKE_mesh_flush_hidden_from_faces(mesh);
      break;
    }
  }
}

namespace blender::bke::pbvh {
Vector<PBVHNode *> search_gather(PBVH *pbvh,
                                 const FunctionRef<bool(PBVHNode &)> scb,
                                 PBVHNodeFlags leaf_flag)
{
  if (pbvh->nodes.is_empty()) {
    return {};
  }

  PBVHIter iter;
  Vector<PBVHNode *> nodes;

  pbvh_iter_begin(&iter, pbvh, scb);

  PBVHNode *node;
  while ((node = pbvh_iter_next(&iter, leaf_flag))) {
    if (node->flag & leaf_flag) {
      nodes.append(node);
    }
  }

  pbvh_iter_end(&iter);
  return nodes;
}

Vector<PBVHNode *> gather_proxies(PBVH *pbvh)
{
  Vector<PBVHNode *> array;

  for (PBVHNode &node : pbvh->nodes) {
    if (!node.proxies.is_empty()) {
      array.append(&node);
    }
  }

  return array;
}
}  // namespace blender::bke::pbvh<|MERGE_RESOLUTION|>--- conflicted
+++ resolved
@@ -1659,7 +1659,6 @@
 static void pbvh_grids_node_visibility_update(PBVH *pbvh, const Span<PBVHNode *> nodes)
 {
   using namespace blender;
-<<<<<<< HEAD
   const BitGroupVector<> &grid_hidden = pbvh->subdiv_ccg->grid_hidden;
   if (grid_hidden.is_empty()) {
     for (PBVHNode *node : nodes) {
@@ -1668,38 +1667,15 @@
     }
     return;
   }
-
-  threading::parallel_for(nodes.index_range(), 1, [&](const IndexRange range) {
-    for (PBVHNode *node : nodes.slice(range)) {
-      CCGElem *const *grids;
-      const int *grid_indices;
-      int totgrid, i;
-      BKE_pbvh_node_get_grids(pbvh, node, &grid_indices, &totgrid, nullptr, nullptr, &grids);
-      CCGKey key = *BKE_pbvh_get_grid_key(pbvh);
-
-      for (i = 0; i < totgrid; i++) {
-        int g = grid_indices[i], x, y;
-        const blender::BoundedBitSpan gh = grid_hidden[g];
-
-        for (y = 0; y < key.grid_size; y++) {
-          for (x = 0; x < key.grid_size; x++) {
-            if (!gh[y * key.grid_size + x]) {
-=======
   CCGKey key = *BKE_pbvh_get_grid_key(pbvh);
-  const Span<const BLI_bitmap *> grid_hidden = pbvh->subdiv_ccg->grid_hidden;
   threading::parallel_for(nodes.index_range(), 1, [&](const IndexRange range) {
     for (PBVHNode *node : nodes.slice(range)) {
       for (const int grid_index : BKE_pbvh_node_get_grid_indices(*node)) {
-        const BLI_bitmap *gh = grid_hidden[grid_index];
-        if (!gh) {
-          BKE_pbvh_node_fully_hidden_set(node, false);
-          return;
-        }
+        const blender::BoundedBitSpan gh = grid_hidden[grid_index];
 
         for (int y = 0; y < key.grid_size; y++) {
           for (int x = 0; x < key.grid_size; x++) {
-            if (!BLI_BITMAP_TEST(gh, y * key.grid_size + x)) {
->>>>>>> a7afc5b1
+            if (!gh[y * key.grid_size + x]) {
               BKE_pbvh_node_fully_hidden_set(node, false);
               return;
             }
