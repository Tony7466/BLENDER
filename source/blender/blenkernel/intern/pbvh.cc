/* SPDX-License-Identifier: GPL-2.0-or-later */

/** \file
 * \ingroup bke
 */

#include "MEM_guardedalloc.h"

#include <climits>

#include "BLI_bitmap.h"
#include "BLI_ghash.h"
#include "BLI_math.h"
#include "BLI_math_vector.hh"
#include "BLI_rand.h"
#include "BLI_task.h"
#include "BLI_task.hh"
#include "BLI_utildefines.h"
#include "BLI_vector.hh"
#include "BLI_vector_set.hh"

#include "DNA_mesh_types.h"
#include "DNA_meshdata_types.h"

#include "BKE_attribute.h"
#include "BKE_ccg.h"
#include "BKE_mesh.hh"
#include "BKE_mesh_mapping.h"
#include "BKE_paint.h"
#include "BKE_pbvh.h"
#include "BKE_subdiv_ccg.h"

#include "DRW_pbvh.hh"

#include "PIL_time.h"

#include "bmesh.h"

#include "atomic_ops.h"

#include "pbvh_intern.hh"

using blender::float3;
using blender::MutableSpan;
using blender::Span;
using blender::Vector;

#define LEAF_LIMIT 10000

/* Uncomment to test if triangles of the same face are
 * properly clustered into single nodes.
 */
//#define TEST_PBVH_FACE_SPLIT

/* Uncomment to test that faces are only assigned to one PBVHNode */
//#define VALIDATE_UNIQUE_NODE_FACES

//#define PERFCNTRS
#define STACK_FIXED_DEPTH 100

struct PBVHStack {
  PBVHNode *node;
  bool revisiting;
};

struct PBVHIter {
  PBVH *pbvh;
  BKE_pbvh_SearchCallback scb;
  void *search_data;

  PBVHStack *stack;
  int stacksize;

  PBVHStack stackfixed[STACK_FIXED_DEPTH];
  int stackspace;
};

void BB_reset(BB *bb)
{
  bb->bmin[0] = bb->bmin[1] = bb->bmin[2] = FLT_MAX;
  bb->bmax[0] = bb->bmax[1] = bb->bmax[2] = -FLT_MAX;
}

void BB_expand(BB *bb, const float co[3])
{
  for (int i = 0; i < 3; i++) {
    bb->bmin[i] = min_ff(bb->bmin[i], co[i]);
    bb->bmax[i] = max_ff(bb->bmax[i], co[i]);
  }
}

void BB_expand_with_bb(BB *bb, BB *bb2)
{
  for (int i = 0; i < 3; i++) {
    bb->bmin[i] = min_ff(bb->bmin[i], bb2->bmin[i]);
    bb->bmax[i] = max_ff(bb->bmax[i], bb2->bmax[i]);
  }
}

int BB_widest_axis(const BB *bb)
{
  float dim[3];

  for (int i = 0; i < 3; i++) {
    dim[i] = bb->bmax[i] - bb->bmin[i];
  }

  if (dim[0] > dim[1]) {
    if (dim[0] > dim[2]) {
      return 0;
    }

    return 2;
  }

  if (dim[1] > dim[2]) {
    return 1;
  }

  return 2;
}

void BBC_update_centroid(BBC *bbc)
{
  for (int i = 0; i < 3; i++) {
    bbc->bcentroid[i] = (bbc->bmin[i] + bbc->bmax[i]) * 0.5f;
  }
}

/* Not recursive */
static void update_node_vb(PBVH *pbvh, PBVHNode *node)
{
  BB vb;

  BB_reset(&vb);

  if (node->flag & PBVH_Leaf) {
    PBVHVertexIter vd;

    BKE_pbvh_vertex_iter_begin (pbvh, node, vd, PBVH_ITER_ALL) {
      BB_expand(&vb, vd.co);
    }
    BKE_pbvh_vertex_iter_end;
  }
  else {
    BB_expand_with_bb(&vb, &pbvh->nodes[node->children_offset].vb);
    BB_expand_with_bb(&vb, &pbvh->nodes[node->children_offset + 1].vb);
  }

  node->vb = vb;
}

// void BKE_pbvh_node_BB_reset(PBVHNode *node)
//{
//  BB_reset(&node->vb);
//}
//
// void BKE_pbvh_node_BB_expand(PBVHNode *node, float co[3])
//{
//  BB_expand(&node->vb, co);
//}

static bool face_materials_match(const int *material_indices,
                                 const bool *sharp_faces,
                                 const int a,
                                 const int b)
{
  if (material_indices) {
    if (material_indices[a] != material_indices[b]) {
      return false;
    }
  }
  if (sharp_faces) {
    if (sharp_faces[a] != sharp_faces[b]) {
      return false;
    }
  }
  return true;
}

static bool grid_materials_match(const DMFlagMat *f1, const DMFlagMat *f2)
{
  return (f1->sharp == f2->sharp) && (f1->mat_nr == f2->mat_nr);
}

/* Adapted from BLI_kdopbvh.c */
/* Returns the index of the first element on the right of the partition */
static int partition_indices_faces(int *prim_indices,
                                   int *prim_scratch,
                                   int lo,
                                   int hi,
                                   int axis,
                                   float mid,
                                   BBC *prim_bbc,
                                   const int *looptri_polys)
{
  for (int i = lo; i < hi; i++) {
    prim_scratch[i - lo] = prim_indices[i];
  }

  int lo2 = lo, hi2 = hi - 1;
  int i1 = lo, i2 = 0;

  while (i1 < hi) {
    int poly = looptri_polys[prim_scratch[i2]];
    bool side = prim_bbc[prim_scratch[i2]].bcentroid[axis] >= mid;

    while (i1 < hi && looptri_polys[prim_scratch[i2]] == poly) {
      prim_indices[side ? hi2-- : lo2++] = prim_scratch[i2];
      i1++;
      i2++;
    }
  }

  return lo2;
}

static int partition_indices_grids(int *prim_indices,
                                   int *prim_scratch,
                                   int lo,
                                   int hi,
                                   int axis,
                                   float mid,
                                   BBC *prim_bbc,
                                   SubdivCCG *subdiv_ccg)
{
  for (int i = lo; i < hi; i++) {
    prim_scratch[i - lo] = prim_indices[i];
  }

  int lo2 = lo, hi2 = hi - 1;
  int i1 = lo, i2 = 0;

  while (i1 < hi) {
    int poly = BKE_subdiv_ccg_grid_to_face_index(subdiv_ccg, prim_scratch[i2]);
    bool side = prim_bbc[prim_scratch[i2]].bcentroid[axis] >= mid;

    while (i1 < hi && BKE_subdiv_ccg_grid_to_face_index(subdiv_ccg, prim_scratch[i2]) == poly) {
      prim_indices[side ? hi2-- : lo2++] = prim_scratch[i2];
      i1++;
      i2++;
    }
  }

  return lo2;
}

/* Returns the index of the first element on the right of the partition */
static int partition_indices_material(
    PBVH *pbvh, const int *material_indices, const bool *sharp_faces, int lo, int hi)
{
  const int *looptri_polys = pbvh->looptri_polys;
  const DMFlagMat *flagmats = pbvh->grid_flag_mats;
  const int *indices = pbvh->prim_indices;
  int i = lo, j = hi;

  for (;;) {
    if (pbvh->looptri_polys) {
      const int first = looptri_polys[pbvh->prim_indices[lo]];
      for (; face_materials_match(material_indices, sharp_faces, first, looptri_polys[indices[i]]);
           i++) {
        /* pass */
      }
      for (;
           !face_materials_match(material_indices, sharp_faces, first, looptri_polys[indices[j]]);
           j--) {
        /* pass */
      }
    }
    else {
      const DMFlagMat *first = &flagmats[pbvh->prim_indices[lo]];
      for (; grid_materials_match(first, &flagmats[indices[i]]); i++) {
        /* pass */
      }
      for (; !grid_materials_match(first, &flagmats[indices[j]]); j--) {
        /* pass */
      }
    }

    if (!(i < j)) {
      return i;
    }

    SWAP(int, pbvh->prim_indices[i], pbvh->prim_indices[j]);
    i++;
  }
}

void pbvh_grow_nodes(PBVH *pbvh, int totnode)
{
  if (UNLIKELY(totnode > pbvh->node_mem_count)) {
    pbvh->node_mem_count = pbvh->node_mem_count + (pbvh->node_mem_count / 3);
    if (pbvh->node_mem_count < totnode) {
      pbvh->node_mem_count = totnode;
    }
    pbvh->nodes = static_cast<PBVHNode *>(
        MEM_recallocN(pbvh->nodes, sizeof(PBVHNode) * pbvh->node_mem_count));
  }

  pbvh->totnode = totnode;
}

/* Add a vertex to the map, with a positive value for unique vertices and
 * a negative value for additional vertices */
static int map_insert_vert(PBVH *pbvh, GHash *map, uint *face_verts, uint *uniq_verts, int vertex)
{
  void *key, **value_p;

  key = POINTER_FROM_INT(vertex);
  if (!BLI_ghash_ensure_p(map, key, &value_p)) {
    int value_i;
    if (!pbvh->vert_bitmap[vertex]) {
      pbvh->vert_bitmap[vertex] = true;
      value_i = *uniq_verts;
      (*uniq_verts)++;
    }
    else {
      value_i = ~(*face_verts);
      (*face_verts)++;
    }
    *value_p = POINTER_FROM_INT(value_i);
    return value_i;
  }

  return POINTER_AS_INT(*value_p);
}

/* Find vertices used by the faces in this node and update the draw buffers */
static void build_mesh_leaf_node(PBVH *pbvh, PBVHNode *node)
{
  bool has_visible = false;

  node->uniq_verts = node->face_verts = 0;
  const int totface = node->totprim;

  /* reserve size is rough guess */
  GHash *map = BLI_ghash_int_new_ex("build_mesh_leaf_node gh", 2 * totface);

  int(*face_vert_indices)[3] = static_cast<int(*)[3]>(
      MEM_mallocN(sizeof(int[3]) * totface, __func__));

  node->face_vert_indices = (const int(*)[3])face_vert_indices;

  for (int i = 0; i < totface; i++) {
    const MLoopTri *lt = &pbvh->looptri[node->prim_indices[i]];
    for (int j = 0; j < 3; j++) {
      face_vert_indices[i][j] = map_insert_vert(
          pbvh, map, &node->face_verts, &node->uniq_verts, pbvh->corner_verts[lt->tri[j]]);
    }

    if (has_visible == false) {
      if (!paint_is_face_hidden(pbvh->looptri_polys, pbvh->hide_poly, node->prim_indices[i])) {
        has_visible = true;
      }
    }
  }

  int *vert_indices = static_cast<int *>(
      MEM_callocN(sizeof(int) * (node->uniq_verts + node->face_verts), __func__));
  node->vert_indices = vert_indices;

  /* Build the vertex list, unique verts first */
  GHashIterator gh_iter;
  GHASH_ITER (gh_iter, map) {
    void *value = BLI_ghashIterator_getValue(&gh_iter);
    int ndx = POINTER_AS_INT(value);

    if (ndx < 0) {
      ndx = -ndx + node->uniq_verts - 1;
    }

    vert_indices[ndx] = POINTER_AS_INT(BLI_ghashIterator_getKey(&gh_iter));
  }

  for (int i = 0; i < totface; i++) {
    const int sides = 3;

    for (int j = 0; j < sides; j++) {
      if (face_vert_indices[i][j] < 0) {
        face_vert_indices[i][j] = -face_vert_indices[i][j] + node->uniq_verts - 1;
      }
    }
  }

  BKE_pbvh_node_mark_rebuild_draw(node);

  BKE_pbvh_node_fully_hidden_set(node, !has_visible);

  BLI_ghash_free(map, nullptr, nullptr);
}

static void update_vb(PBVH *pbvh, PBVHNode *node, BBC *prim_bbc, int offset, int count)
{
  BB_reset(&node->vb);
  for (int i = offset + count - 1; i >= offset; i--) {
    BB_expand_with_bb(&node->vb, (BB *)(&prim_bbc[pbvh->prim_indices[i]]));
  }
  node->orig_vb = node->vb;
}

int BKE_pbvh_count_grid_quads(BLI_bitmap **grid_hidden,
                              const int *grid_indices,
                              int totgrid,
                              int gridsize,
                              int display_gridsize)
{
  const int gridarea = (gridsize - 1) * (gridsize - 1);
  int totquad = 0;

  /* grid hidden layer is present, so have to check each grid for
   * visibility */

  int depth1 = int(log2(double(gridsize) - 1.0) + DBL_EPSILON);
  int depth2 = int(log2(double(display_gridsize) - 1.0) + DBL_EPSILON);

  int skip = depth2 < depth1 ? 1 << (depth1 - depth2 - 1) : 1;

  for (int i = 0; i < totgrid; i++) {
    const BLI_bitmap *gh = grid_hidden[grid_indices[i]];

    if (gh) {
      /* grid hidden are present, have to check each element */
      for (int y = 0; y < gridsize - skip; y += skip) {
        for (int x = 0; x < gridsize - skip; x += skip) {
          if (!paint_is_grid_face_hidden(gh, gridsize, x, y)) {
            totquad++;
          }
        }
      }
    }
    else {
      totquad += gridarea;
    }
  }

  return totquad;
}

static void build_grid_leaf_node(PBVH *pbvh, PBVHNode *node)
{
  int totquads = BKE_pbvh_count_grid_quads(pbvh->grid_hidden,
                                           node->prim_indices,
                                           node->totprim,
                                           pbvh->gridkey.grid_size,
                                           pbvh->gridkey.grid_size);
  BKE_pbvh_node_fully_hidden_set(node, (totquads == 0));
  BKE_pbvh_node_mark_rebuild_draw(node);
}

static void build_leaf(PBVH *pbvh, int node_index, BBC *prim_bbc, int offset, int count)
{
  pbvh->nodes[node_index].flag |= PBVH_Leaf;

  pbvh->nodes[node_index].prim_indices = pbvh->prim_indices + offset;
  pbvh->nodes[node_index].totprim = count;

  /* Still need vb for searches */
  update_vb(pbvh, &pbvh->nodes[node_index], prim_bbc, offset, count);

  if (pbvh->looptri) {
    build_mesh_leaf_node(pbvh, pbvh->nodes + node_index);
  }
  else {
    build_grid_leaf_node(pbvh, pbvh->nodes + node_index);
  }
}

/* Return zero if all primitives in the node can be drawn with the
 * same material (including flat/smooth shading), non-zero otherwise */
static bool leaf_needs_material_split(
    PBVH *pbvh, const int *material_indices, const bool *sharp_faces, int offset, int count)
{
  if (count <= 1) {
    return false;
  }

  if (pbvh->looptri) {
    const int first = pbvh->looptri_polys[pbvh->prim_indices[offset]];
    for (int i = offset + count - 1; i > offset; i--) {
      int prim = pbvh->prim_indices[i];
      if (!face_materials_match(material_indices, sharp_faces, first, pbvh->looptri_polys[prim])) {
        return true;
      }
    }
  }
  else {
    const DMFlagMat *first = &pbvh->grid_flag_mats[pbvh->prim_indices[offset]];

    for (int i = offset + count - 1; i > offset; i--) {
      int prim = pbvh->prim_indices[i];
      if (!grid_materials_match(first, &pbvh->grid_flag_mats[prim])) {
        return true;
      }
    }
  }

  return false;
}

#ifdef TEST_PBVH_FACE_SPLIT
static void test_face_boundaries(PBVH *pbvh)
{
  int faces_num = BKE_pbvh_num_faces(pbvh);
  int *node_map = MEM_calloc_arrayN(faces_num, sizeof(int), __func__);
  for (int i = 0; i < faces_num; i++) {
    node_map[i] = -1;
  }

  for (int i = 0; i < pbvh->totnode; i++) {
    PBVHNode *node = pbvh->nodes + i;

    if (!(node->flag & PBVH_Leaf)) {
      continue;
    }

    switch (BKE_pbvh_type(pbvh)) {
      case PBVH_FACES: {
        for (int j = 0; j < node->totprim; j++) {
          int poly = pbvh->looptri_polys[node->prim_indices[j]];

          if (node_map[poly] >= 0 && node_map[poly] != i) {
            int old_i = node_map[poly];
            int prim_i = node->prim_indices - pbvh->prim_indices + j;

            printf("PBVH split error; poly: %d, prim_i: %d, node1: %d, node2: %d, totprim: %d\n",
                   poly,
                   prim_i,
                   old_i,
                   i,
                   node->totprim);
          }

          node_map[poly] = i;
        }
        break;
      }
      case PBVH_GRIDS:
        break;
      case PBVH_BMESH:
        break;
    }
  }

  MEM_SAFE_FREE(node_map);
}
#endif

/* Recursively build a node in the tree
 *
 * vb is the voxel box around all of the primitives contained in
 * this node.
 *
 * cb is the bounding box around all the centroids of the primitives
 * contained in this node
 *
 * offset and start indicate a range in the array of primitive indices
 */

static void build_sub(PBVH *pbvh,
                      const int *material_indices,
                      const bool *sharp_faces,
                      int node_index,
                      BB *cb,
                      BBC *prim_bbc,
                      int offset,
                      int count,
                      int *prim_scratch,
                      int depth)
{
  int end;
  BB cb_backing;

  if (!prim_scratch) {
    prim_scratch = static_cast<int *>(MEM_malloc_arrayN(pbvh->totprim, sizeof(int), __func__));
  }

  /* Decide whether this is a leaf or not */
  const bool below_leaf_limit = count <= pbvh->leaf_limit || depth >= STACK_FIXED_DEPTH - 1;
  if (below_leaf_limit) {
    if (!leaf_needs_material_split(pbvh, material_indices, sharp_faces, offset, count)) {
      build_leaf(pbvh, node_index, prim_bbc, offset, count);

      if (node_index == 0) {
        MEM_SAFE_FREE(prim_scratch);
      }

      return;
    }
  }

  /* Add two child nodes */
  pbvh->nodes[node_index].children_offset = pbvh->totnode;
  pbvh_grow_nodes(pbvh, pbvh->totnode + 2);

  /* Update parent node bounding box */
  update_vb(pbvh, &pbvh->nodes[node_index], prim_bbc, offset, count);

  if (!below_leaf_limit) {
    /* Find axis with widest range of primitive centroids */
    if (!cb) {
      cb = &cb_backing;
      BB_reset(cb);
      for (int i = offset + count - 1; i >= offset; i--) {
        BB_expand(cb, prim_bbc[pbvh->prim_indices[i]].bcentroid);
      }
    }
    const int axis = BB_widest_axis(cb);

    /* Partition primitives along that axis */
    if (pbvh->header.type == PBVH_FACES) {
      end = partition_indices_faces(pbvh->prim_indices,
                                    prim_scratch,
                                    offset,
                                    offset + count,
                                    axis,
                                    (cb->bmax[axis] + cb->bmin[axis]) * 0.5f,
                                    prim_bbc,
                                    pbvh->looptri_polys);
    }
    else {
      end = partition_indices_grids(pbvh->prim_indices,
                                    prim_scratch,
                                    offset,
                                    offset + count,
                                    axis,
                                    (cb->bmax[axis] + cb->bmin[axis]) * 0.5f,
                                    prim_bbc,
                                    pbvh->subdiv_ccg);
    }
  }
  else {
    /* Partition primitives by material */
    end = partition_indices_material(
        pbvh, material_indices, sharp_faces, offset, offset + count - 1);
  }

  /* Build children */
  build_sub(pbvh,
            material_indices,
            sharp_faces,
            pbvh->nodes[node_index].children_offset,
            nullptr,
            prim_bbc,
            offset,
            end - offset,
            prim_scratch,
            depth + 1);
  build_sub(pbvh,
            material_indices,
            sharp_faces,
            pbvh->nodes[node_index].children_offset + 1,
            nullptr,
            prim_bbc,
            end,
            offset + count - end,
            prim_scratch,
            depth + 1);

  if (node_index == 0) {
    MEM_SAFE_FREE(prim_scratch);
  }
}

static void pbvh_build(PBVH *pbvh,
                       const int *material_indices,
                       const bool *sharp_faces,
                       BB *cb,
                       BBC *prim_bbc,
                       int totprim)
{
  if (totprim != pbvh->totprim) {
    pbvh->totprim = totprim;
    if (pbvh->nodes) {
      MEM_freeN(pbvh->nodes);
    }
    if (pbvh->prim_indices) {
      MEM_freeN(pbvh->prim_indices);
    }
    pbvh->prim_indices = static_cast<int *>(MEM_mallocN(sizeof(int) * totprim, __func__));
    for (int i = 0; i < totprim; i++) {
      pbvh->prim_indices[i] = i;
    }
    pbvh->totnode = 0;
    if (pbvh->node_mem_count < 100) {
      pbvh->node_mem_count = 100;
      pbvh->nodes = static_cast<PBVHNode *>(
          MEM_callocN(sizeof(PBVHNode) * pbvh->node_mem_count, __func__));
    }
  }

  pbvh->totnode = 1;
  build_sub(pbvh, material_indices, sharp_faces, 0, cb, prim_bbc, 0, totprim, nullptr, 0);
}

static void pbvh_draw_args_init(PBVH *pbvh, PBVH_GPU_Args *args, PBVHNode *node)
{
  memset((void *)args, 0, sizeof(*args));

  args->pbvh_type = pbvh->header.type;
  args->mesh_verts_num = pbvh->totvert;
  args->mesh_grids_num = pbvh->totgrid;
  args->node = node;

  BKE_pbvh_node_num_verts(pbvh, node, nullptr, &args->node_verts_num);

  args->grid_hidden = pbvh->grid_hidden;
  args->face_sets_color_default = pbvh->face_sets_color_default;
  args->face_sets_color_seed = pbvh->face_sets_color_seed;
  args->vert_positions = pbvh->vert_positions;
  if (pbvh->mesh) {
    args->corner_verts = {pbvh->corner_verts, pbvh->mesh->totloop};
    args->corner_edges = pbvh->mesh->corner_edges();
  }
  args->polys = pbvh->polys;
  args->mlooptri = pbvh->looptri;

  if (ELEM(pbvh->header.type, PBVH_FACES, PBVH_GRIDS)) {
    args->hide_poly = pbvh->pdata ? static_cast<const bool *>(CustomData_get_layer_named(
                                        pbvh->pdata, CD_PROP_BOOL, ".hide_poly")) :
                                    nullptr;
  }

  switch (pbvh->header.type) {
    case PBVH_FACES:
      args->mesh_faces_num = pbvh->mesh->totpoly;
      args->vdata = pbvh->vdata;
      args->ldata = pbvh->ldata;
      args->pdata = pbvh->pdata;
      args->totprim = node->totprim;
      args->me = pbvh->mesh;
      args->polys = pbvh->polys;
      args->vert_normals = pbvh->vert_normals;

      args->active_color = pbvh->mesh->active_color_attribute;
      args->render_color = pbvh->mesh->default_color_attribute;

      args->prim_indices = node->prim_indices;
      args->face_sets = pbvh->face_sets;
      args->looptri_polys = pbvh->looptri_polys;
      break;
    case PBVH_GRIDS:
      args->vdata = pbvh->vdata;
      args->ldata = pbvh->ldata;
      args->pdata = pbvh->pdata;
      args->ccg_key = pbvh->gridkey;
      args->me = pbvh->mesh;
      args->totprim = node->totprim;
      args->grid_indices = node->prim_indices;
      args->subdiv_ccg = pbvh->subdiv_ccg;
      args->face_sets = pbvh->face_sets;
      args->polys = pbvh->polys;

      args->active_color = pbvh->mesh->active_color_attribute;
      args->render_color = pbvh->mesh->default_color_attribute;

      args->mesh_grids_num = pbvh->totgrid;
      args->grids = pbvh->grids;
      args->gridfaces = pbvh->gridfaces;
      args->grid_flag_mats = pbvh->grid_flag_mats;
      args->vert_normals = pbvh->vert_normals;

      args->face_sets = pbvh->face_sets;
      args->looptri_polys = pbvh->looptri_polys;
      break;
    case PBVH_BMESH:
      args->bm = pbvh->header.bm;
      args->vdata = &args->bm->vdata;
      args->ldata = &args->bm->ldata;
      args->pdata = &args->bm->pdata;
      args->bm_faces = node->bm_faces;
      args->bm_other_verts = node->bm_other_verts;
      args->bm_unique_vert = node->bm_unique_verts;
      args->totprim = BLI_gset_len(node->bm_faces);
      args->cd_mask_layer = CustomData_get_offset(&pbvh->header.bm->vdata, CD_PAINT_MASK);

      break;
  }
}

#ifdef VALIDATE_UNIQUE_NODE_FACES
static void pbvh_validate_node_prims(PBVH *pbvh)
{
  int totface = 0;

  if (pbvh->header.type == PBVH_BMESH) {
    return;
  }

  for (int i = 0; i < pbvh->totnode; i++) {
    PBVHNode *node = pbvh->nodes + i;

    if (!(node->flag & PBVH_Leaf)) {
      continue;
    }

    for (int j = 0; j < node->totprim; j++) {
      int poly;

      if (pbvh->header.type == PBVH_FACES) {
        poly = pbvh->looptri_polys[node->prim_indices[j]];
      }
      else {
        poly = BKE_subdiv_ccg_grid_to_face_index(pbvh->subdiv_ccg, node->prim_indices[j]);
      }

      totface = max_ii(totface, poly + 1);
    }
  }

  int *facemap = (int *)MEM_malloc_arrayN(totface, sizeof(*facemap), __func__);

  for (int i = 0; i < totface; i++) {
    facemap[i] = -1;
  }

  for (int i = 0; i < pbvh->totnode; i++) {
    PBVHNode *node = pbvh->nodes + i;

    if (!(node->flag & PBVH_Leaf)) {
      continue;
    }

    for (int j = 0; j < node->totprim; j++) {
      int poly;

      if (pbvh->header.type == PBVH_FACES) {
        poly = pbvh->looptri_polys[node->prim_indices[j]];
      }
      else {
        poly = BKE_subdiv_ccg_grid_to_face_index(pbvh->subdiv_ccg, node->prim_indices[j]);
      }

      if (facemap[poly] != -1 && facemap[poly] != i) {
        printf("%s: error: face spanned multiple nodes (old: %d new: %d)\n",
               __func__,
               facemap[poly],
               i);
      }

      facemap[poly] = i;
    }
  }
  MEM_SAFE_FREE(facemap);
}
#endif

void BKE_pbvh_update_mesh_pointers(PBVH *pbvh, Mesh *mesh)
{
  BLI_assert(pbvh->header.type == PBVH_FACES);

  pbvh->polys = mesh->polys();
  pbvh->corner_verts = mesh->corner_verts().data();
  pbvh->looptri_polys = mesh->looptri_polys().data();

  if (!pbvh->deformed) {
    /* Deformed positions not matching the original mesh are owned directly by the PBVH, and are
     * set separately by #BKE_pbvh_vert_coords_apply. */
    pbvh->vert_positions = BKE_mesh_vert_positions_for_write(mesh);
  }

  pbvh->hide_poly = static_cast<bool *>(CustomData_get_layer_named_for_write(
      &mesh->pdata, CD_PROP_BOOL, ".hide_poly", mesh->totpoly));
  pbvh->hide_vert = static_cast<bool *>(CustomData_get_layer_named_for_write(
      &mesh->vdata, CD_PROP_BOOL, ".hide_vert", mesh->totvert));

  /* Make sure cached normals start out calculated. */
  mesh->vert_normals();
  mesh->poly_normals();

  pbvh->vert_normals = BKE_mesh_vert_normals_for_write(mesh);
  pbvh->poly_normals = mesh->runtime->poly_normals;

  pbvh->vdata = &mesh->vdata;
  pbvh->ldata = &mesh->ldata;
  pbvh->pdata = &mesh->pdata;
}

void BKE_pbvh_build_mesh(PBVH *pbvh, Mesh *mesh)
{
  BBC *prim_bbc = nullptr;
  BB cb;

  const int totvert = mesh->totvert;
  const int looptri_num = poly_to_tri_count(mesh->totpoly, mesh->totloop);
  MutableSpan<float3> vert_positions = mesh->vert_positions_for_write();
  const blender::OffsetIndices<int> polys = mesh->polys();
  const Span<int> corner_verts = mesh->corner_verts();

  MLoopTri *looptri = static_cast<MLoopTri *>(
      MEM_malloc_arrayN(looptri_num, sizeof(*looptri), __func__));

  blender::bke::mesh::looptris_calc(vert_positions, polys, corner_verts, {looptri, looptri_num});

  pbvh->mesh = mesh;
  pbvh->header.type = PBVH_FACES;

  BKE_pbvh_update_mesh_pointers(pbvh, mesh);

  /* Those are not set in #BKE_pbvh_update_mesh_pointers because they are owned by the #PBVH. */
  pbvh->looptri = looptri;
  pbvh->vert_bitmap = static_cast<bool *>(
      MEM_calloc_arrayN(totvert, sizeof(bool), "bvh->vert_bitmap"));
  pbvh->totvert = totvert;

#ifdef TEST_PBVH_FACE_SPLIT
  /* Use lower limit to increase probability of
   * edge cases.
   */
  pbvh->leaf_limit = 100;
#else
  pbvh->leaf_limit = LEAF_LIMIT;
#endif

  pbvh->faces_num = mesh->totpoly;

  pbvh->face_sets_color_seed = mesh->face_sets_color_seed;
  pbvh->face_sets_color_default = mesh->face_sets_color_default;

  BB_reset(&cb);

  /* For each face, store the AABB and the AABB centroid */
  prim_bbc = static_cast<BBC *>(MEM_mallocN(sizeof(BBC) * looptri_num, __func__));

  for (int i = 0; i < looptri_num; i++) {
    const MLoopTri *lt = &looptri[i];
    const int sides = 3;
    BBC *bbc = prim_bbc + i;

    BB_reset((BB *)bbc);

    for (int j = 0; j < sides; j++) {
      BB_expand((BB *)bbc, vert_positions[pbvh->corner_verts[lt->tri[j]]]);
    }

    BBC_update_centroid(bbc);

    BB_expand(&cb, bbc->bcentroid);
  }

  if (looptri_num) {
    const int *material_indices = static_cast<const int *>(
        CustomData_get_layer_named(&mesh->pdata, CD_PROP_INT32, "material_index"));
    const bool *sharp_faces = (const bool *)CustomData_get_layer_named(
        &mesh->pdata, CD_PROP_BOOL, "sharp_face");
    pbvh_build(pbvh, material_indices, sharp_faces, &cb, prim_bbc, looptri_num);

#ifdef TEST_PBVH_FACE_SPLIT
    test_face_boundaries(pbvh);
#endif
  }

  MEM_freeN(prim_bbc);

  /* Clear the bitmap so it can be used as an update tag later on. */
  memset(pbvh->vert_bitmap, 0, sizeof(bool) * totvert);

  BKE_pbvh_update_active_vcol(pbvh, mesh);

#ifdef VALIDATE_UNIQUE_NODE_FACES
  pbvh_validate_node_prims(pbvh);
#endif
}

void BKE_pbvh_build_grids(PBVH *pbvh,
                          CCGElem **grids,
                          int totgrid,
                          CCGKey *key,
                          void **gridfaces,
                          DMFlagMat *flagmats,
                          BLI_bitmap **grid_hidden,
                          Mesh *me,
                          SubdivCCG *subdiv_ccg)
{
  const int gridsize = key->grid_size;

  pbvh->header.type = PBVH_GRIDS;
  pbvh->grids = grids;
  pbvh->gridfaces = gridfaces;
  pbvh->grid_flag_mats = flagmats;
  pbvh->totgrid = totgrid;
  pbvh->gridkey = *key;
  pbvh->grid_hidden = grid_hidden;
  pbvh->subdiv_ccg = subdiv_ccg;
  pbvh->faces_num = me->totpoly;

  /* Find maximum number of grids per face. */
  int max_grids = 1;
  const blender::OffsetIndices polys = me->polys();
  for (const int i : polys.index_range()) {
    max_grids = max_ii(max_grids, polys[i].size());
  }

  /* Ensure leaf limit is at least 4 so there's room
   * to split at original face boundaries.
   * Fixes #102209.
   */
  pbvh->leaf_limit = max_ii(LEAF_LIMIT / (gridsize * gridsize), max_grids);

  /* We need the base mesh attribute layout for PBVH draw. */
  pbvh->vdata = &me->vdata;
  pbvh->ldata = &me->ldata;
  pbvh->pdata = &me->pdata;

  pbvh->polys = polys;
  pbvh->corner_verts = me->corner_verts().data();

  /* We also need the base mesh for PBVH draw. */
  pbvh->mesh = me;

  BB cb;
  BB_reset(&cb);

  /* For each grid, store the AABB and the AABB centroid */
  BBC *prim_bbc = static_cast<BBC *>(MEM_mallocN(sizeof(BBC) * totgrid, __func__));

  for (int i = 0; i < totgrid; i++) {
    CCGElem *grid = grids[i];
    BBC *bbc = prim_bbc + i;

    BB_reset((BB *)bbc);

    for (int j = 0; j < gridsize * gridsize; j++) {
      BB_expand((BB *)bbc, CCG_elem_offset_co(key, grid, j));
    }

    BBC_update_centroid(bbc);

    BB_expand(&cb, bbc->bcentroid);
  }

  if (totgrid) {
    const int *material_indices = static_cast<const int *>(
        CustomData_get_layer_named(&me->pdata, CD_PROP_INT32, "material_index"));
    const bool *sharp_faces = (const bool *)CustomData_get_layer_named(
        &me->pdata, CD_PROP_BOOL, "sharp_face");
    pbvh_build(pbvh, material_indices, sharp_faces, &cb, prim_bbc, totgrid);

#ifdef TEST_PBVH_FACE_SPLIT
    test_face_boundaries(pbvh);
#endif
  }

  MEM_freeN(prim_bbc);
#ifdef VALIDATE_UNIQUE_NODE_FACES
  pbvh_validate_node_prims(pbvh);
#endif
}

PBVH *BKE_pbvh_new(PBVHType type)
{
  PBVH *pbvh = MEM_new<PBVH>(__func__);
  pbvh->draw_cache_invalid = true;
  pbvh->header.type = type;

  /* Initialize this to true, instead of waiting for a draw engine
   * to set it.  Prevents a crash in draw manager instancing code.
   */
  pbvh->is_drawing = true;
  return pbvh;
}

void BKE_pbvh_free(PBVH *pbvh)
{
  for (int i = 0; i < pbvh->totnode; i++) {
    PBVHNode *node = &pbvh->nodes[i];

    if (node->flag & PBVH_Leaf) {
      if (node->draw_batches) {
        DRW_pbvh_node_free(node->draw_batches);
      }
      if (node->vert_indices) {
        MEM_freeN((void *)node->vert_indices);
      }
      if (node->loop_indices) {
        MEM_freeN(node->loop_indices);
      }
      if (node->face_vert_indices) {
        MEM_freeN((void *)node->face_vert_indices);
      }
      if (node->bm_faces) {
        BLI_gset_free(node->bm_faces, nullptr);
      }
      if (node->bm_unique_verts) {
        BLI_gset_free(node->bm_unique_verts, nullptr);
      }
      if (node->bm_other_verts) {
        BLI_gset_free(node->bm_other_verts, nullptr);
      }
    }

    if (node->flag & (PBVH_Leaf | PBVH_TexLeaf)) {
      pbvh_node_pixels_free(node);
    }
  }

  if (pbvh->deformed) {
    if (pbvh->vert_positions) {
      /* if pbvh was deformed, new memory was allocated for verts/faces -- free it */

      MEM_freeN((void *)pbvh->vert_positions);
    }
  }

  if (pbvh->looptri) {
    MEM_freeN((void *)pbvh->looptri);
  }

  if (pbvh->nodes) {
    MEM_freeN(pbvh->nodes);
  }

  if (pbvh->prim_indices) {
    MEM_freeN(pbvh->prim_indices);
  }

  MEM_SAFE_FREE(pbvh->vert_bitmap);

  pbvh_pixels_free(pbvh);

  MEM_freeN(pbvh);
}

static void pbvh_iter_begin(PBVHIter *iter,
                            PBVH *pbvh,
                            BKE_pbvh_SearchCallback scb,
                            void *search_data)
{
  iter->pbvh = pbvh;
  iter->scb = scb;
  iter->search_data = search_data;

  iter->stack = iter->stackfixed;
  iter->stackspace = STACK_FIXED_DEPTH;

  iter->stack[0].node = pbvh->nodes;
  iter->stack[0].revisiting = false;
  iter->stacksize = 1;
}

static void pbvh_iter_end(PBVHIter *iter)
{
  if (iter->stackspace > STACK_FIXED_DEPTH) {
    MEM_freeN(iter->stack);
  }
}

static void pbvh_stack_push(PBVHIter *iter, PBVHNode *node, bool revisiting)
{
  if (UNLIKELY(iter->stacksize == iter->stackspace)) {
    iter->stackspace *= 2;
    if (iter->stackspace != (STACK_FIXED_DEPTH * 2)) {
      iter->stack = static_cast<PBVHStack *>(
          MEM_reallocN(iter->stack, sizeof(PBVHStack) * iter->stackspace));
    }
    else {
      iter->stack = static_cast<PBVHStack *>(
          MEM_mallocN(sizeof(PBVHStack) * iter->stackspace, "PBVHStack"));
      memcpy(iter->stack, iter->stackfixed, sizeof(PBVHStack) * iter->stacksize);
    }
  }

  iter->stack[iter->stacksize].node = node;
  iter->stack[iter->stacksize].revisiting = revisiting;
  iter->stacksize++;
}

static PBVHNode *pbvh_iter_next(PBVHIter *iter, PBVHNodeFlags leaf_flag)
{
  /* purpose here is to traverse tree, visiting child nodes before their
   * parents, this order is necessary for e.g. computing bounding boxes */

  while (iter->stacksize) {
    /* pop node */
    iter->stacksize--;
    PBVHNode *node = iter->stack[iter->stacksize].node;

    /* on a mesh with no faces this can happen
     * can remove this check if we know meshes have at least 1 face */
    if (node == nullptr) {
      return nullptr;
    }

    bool revisiting = iter->stack[iter->stacksize].revisiting;

    /* revisiting node already checked */
    if (revisiting) {
      return node;
    }

    if (iter->scb && !iter->scb(node, iter->search_data)) {
      continue; /* don't traverse, outside of search zone */
    }

    if (node->flag & leaf_flag) {
      /* immediately hit leaf node */
      return node;
    }

    /* come back later when children are done */
    pbvh_stack_push(iter, node, true);

    /* push two child nodes on the stack */
    pbvh_stack_push(iter, iter->pbvh->nodes + node->children_offset + 1, false);
    pbvh_stack_push(iter, iter->pbvh->nodes + node->children_offset, false);
  }

  return nullptr;
}

static PBVHNode *pbvh_iter_next_occluded(PBVHIter *iter)
{
  while (iter->stacksize) {
    /* pop node */
    iter->stacksize--;
    PBVHNode *node = iter->stack[iter->stacksize].node;

    /* on a mesh with no faces this can happen
     * can remove this check if we know meshes have at least 1 face */
    if (node == nullptr) {
      return nullptr;
    }

    if (iter->scb && !iter->scb(node, iter->search_data)) {
      continue; /* don't traverse, outside of search zone */
    }

    if (node->flag & PBVH_Leaf) {
      /* immediately hit leaf node */
      return node;
    }

    pbvh_stack_push(iter, iter->pbvh->nodes + node->children_offset + 1, false);
    pbvh_stack_push(iter, iter->pbvh->nodes + node->children_offset, false);
  }

  return nullptr;
}

struct node_tree {
  PBVHNode *data;

  node_tree *left;
  node_tree *right;
};

static void node_tree_insert(node_tree *tree, node_tree *new_node)
{
  if (new_node->data->tmin < tree->data->tmin) {
    if (tree->left) {
      node_tree_insert(tree->left, new_node);
    }
    else {
      tree->left = new_node;
    }
  }
  else {
    if (tree->right) {
      node_tree_insert(tree->right, new_node);
    }
    else {
      tree->right = new_node;
    }
  }
}

static void traverse_tree(node_tree *tree,
                          BKE_pbvh_HitOccludedCallback hcb,
                          void *hit_data,
                          float *tmin)
{
  if (tree->left) {
    traverse_tree(tree->left, hcb, hit_data, tmin);
  }

  hcb(tree->data, hit_data, tmin);

  if (tree->right) {
    traverse_tree(tree->right, hcb, hit_data, tmin);
  }
}

static void free_tree(node_tree *tree)
{
  if (tree->left) {
    free_tree(tree->left);
    tree->left = nullptr;
  }

  if (tree->right) {
    free_tree(tree->right);
    tree->right = nullptr;
  }

  free(tree);
}

float BKE_pbvh_node_get_tmin(PBVHNode *node)
{
  return node->tmin;
}

void BKE_pbvh_search_callback(PBVH *pbvh,
                              BKE_pbvh_SearchCallback scb,
                              void *search_data,
                              BKE_pbvh_HitCallback hcb,
                              void *hit_data)
{
  PBVHIter iter;
  PBVHNode *node;

  pbvh_iter_begin(&iter, pbvh, scb, search_data);

  while ((node = pbvh_iter_next(&iter, PBVH_Leaf))) {
    if (node->flag & PBVH_Leaf) {
      hcb(node, hit_data);
    }
  }

  pbvh_iter_end(&iter);
}

static void BKE_pbvh_search_callback_occluded(PBVH *pbvh,
                                              BKE_pbvh_SearchCallback scb,
                                              void *search_data,
                                              BKE_pbvh_HitOccludedCallback hcb,
                                              void *hit_data)
{
  PBVHIter iter;
  PBVHNode *node;
  node_tree *tree = nullptr;

  pbvh_iter_begin(&iter, pbvh, scb, search_data);

  while ((node = pbvh_iter_next_occluded(&iter))) {
    if (node->flag & PBVH_Leaf) {
      node_tree *new_node = static_cast<node_tree *>(malloc(sizeof(node_tree)));

      new_node->data = node;

      new_node->left = nullptr;
      new_node->right = nullptr;

      if (tree) {
        node_tree_insert(tree, new_node);
      }
      else {
        tree = new_node;
      }
    }
  }

  pbvh_iter_end(&iter);

  if (tree) {
    float tmin = FLT_MAX;
    traverse_tree(tree, hcb, hit_data, &tmin);
    free_tree(tree);
  }
}

static bool update_search_cb(PBVHNode *node, void *data_v)
{
  int flag = POINTER_AS_INT(data_v);

  if (node->flag & PBVH_Leaf) {
    return (node->flag & flag) != 0;
  }

  return true;
}

struct PBVHUpdateData {
  PBVH *pbvh;
  Span<PBVHNode *> nodes;

  int flag = 0;
  bool show_sculpt_face_sets = false;
  PBVHAttrReq *attrs = nullptr;
  int attrs_num = 0;

  PBVHUpdateData(PBVH *pbvh_, Span<PBVHNode *> nodes_) : pbvh(pbvh_), nodes(nodes_) {}
};

static void pbvh_faces_update_normals(PBVH *pbvh, Span<PBVHNode *> nodes)
{
  using namespace blender;
  using namespace blender::bke;
  const Span<float3> positions(reinterpret_cast<const float3 *>(pbvh->vert_positions),
                               pbvh->totvert);
  const OffsetIndices polys = pbvh->polys;
  const Span<int> corner_verts(pbvh->corner_verts, pbvh->mesh->totloop);

  MutableSpan<bool> update_tags(pbvh->vert_bitmap, pbvh->totvert);

  VectorSet<int> polys_to_update;
  for (const PBVHNode *node : nodes) {
    for (const int vert : Span(node->vert_indices, node->uniq_verts)) {
      if (update_tags[vert]) {
        polys_to_update.add_multiple({pbvh->pmap[vert].indices, pbvh->pmap[vert].count});
      }
    }
  }

<<<<<<< HEAD
  if (polys_to_update.is_empty()) {
    return;
=======
static void pbvh_update_normals_accum_task_cb(void *__restrict userdata,
                                              const int n,
                                              const TaskParallelTLS *__restrict /*tls*/)
{
  PBVHUpdateData *data = static_cast<PBVHUpdateData *>(userdata);

  PBVH *pbvh = data->pbvh;
  PBVHNode *node = data->nodes[n];
  float(*vert_normals)[3] = data->vert_normals;

  if (node->flag & PBVH_UpdateNormals) {
    uint mpoly_prev = UINT_MAX;
    blender::float3 fn;

    const int *faces = node->prim_indices;
    const int totface = node->totprim;

    for (int i = 0; i < totface; i++) {
      const int tri_index = faces[i];
      const int poly_index = pbvh->looptri_polys[tri_index];
      const MLoopTri *lt = &pbvh->looptri[faces[i]];
      const int vtri[3] = {
          pbvh->corner_verts[lt->tri[0]],
          pbvh->corner_verts[lt->tri[1]],
          pbvh->corner_verts[lt->tri[2]],
      };
      const int sides = 3;

      /* Face normal and mask */
      if (poly_index != mpoly_prev) {
        const blender::IndexRange poly = pbvh->polys[poly_index];
        fn = blender::bke::mesh::poly_normal_calc(
            {reinterpret_cast<const blender::float3 *>(pbvh->vert_positions), pbvh->totvert},
            {&pbvh->corner_verts[poly.start()], poly.size()});
        mpoly_prev = poly_index;
      }

      for (int j = sides; j--;) {
        const int v = vtri[j];

        if (pbvh->vert_bitmap[v]) {
          /* NOTE: This avoids `lock, add_v3_v3, unlock`
           * and is five to ten times quicker than a spin-lock.
           * Not exact equivalent though, since atomicity is only ensured for one component
           * of the vector at a time, but here it shall not make any sensible difference. */
          for (int k = 3; k--;) {
            atomic_add_and_fetch_fl(&vert_normals[v][k], fn[k]);
          }
        }
      }
    }
>>>>>>> e151425c
  }

  MutableSpan<float3> vert_normals(reinterpret_cast<float3 *>(pbvh->vert_normals), pbvh->totvert);
  MutableSpan<float3> poly_normals = pbvh->poly_normals;

  VectorSet<int> verts_to_update;
  threading::parallel_invoke(
      [&]() {
        threading::parallel_for(polys_to_update.index_range(), 512, [&](const IndexRange range) {
          for (const int i : polys_to_update.as_span().slice(range)) {
            poly_normals[i] = mesh::poly_normal_calc(positions, corner_verts.slice(polys[i]));
          }
        });
      },
      [&]() {
        /* Update all normals connected to affected faces faces, even if not explicitly tagged. */
        verts_to_update.reserve(polys_to_update.size());
        for (const int poly : polys_to_update) {
          verts_to_update.add_multiple(corner_verts.slice(polys[poly]));
        }

        for (const int vert : verts_to_update) {
          update_tags[vert] = false;
        }
        for (PBVHNode *node : nodes) {
          node->flag &= ~PBVH_UpdateNormals;
        }
      });

  threading::parallel_for(verts_to_update.index_range(), 1024, [&](const IndexRange range) {
    for (const int vert : verts_to_update.as_span().slice(range)) {
      float3 normal(0.0f);
      for (const int poly : Span(pbvh->pmap[vert].indices, pbvh->pmap[vert].count)) {
        normal += poly_normals[poly];
      }
      vert_normals[vert] = math::normalize(normal);
    }
  });
}

static void pbvh_update_mask_redraw_task_cb(void *__restrict userdata,
                                            const int n,
                                            const TaskParallelTLS *__restrict /*tls*/)
{

  PBVHUpdateData *data = static_cast<PBVHUpdateData *>(userdata);
  PBVH *pbvh = data->pbvh;
  PBVHNode *node = data->nodes[n];
  if (node->flag & PBVH_UpdateMask) {

    bool has_unmasked = false;
    bool has_masked = true;
    if (node->flag & PBVH_Leaf) {
      PBVHVertexIter vd;

      BKE_pbvh_vertex_iter_begin (pbvh, node, vd, PBVH_ITER_ALL) {
        if (vd.mask && *vd.mask < 1.0f) {
          has_unmasked = true;
        }
        if (vd.mask && *vd.mask > 0.0f) {
          has_masked = false;
        }
      }
      BKE_pbvh_vertex_iter_end;
    }
    else {
      has_unmasked = true;
      has_masked = true;
    }
    BKE_pbvh_node_fully_masked_set(node, !has_unmasked);
    BKE_pbvh_node_fully_unmasked_set(node, has_masked);

    node->flag &= ~PBVH_UpdateMask;
  }
}

static void pbvh_update_mask_redraw(PBVH *pbvh, Span<PBVHNode *> nodes, int flag)
{
  PBVHUpdateData data(pbvh, nodes);
  data.pbvh = pbvh;
  data.nodes = nodes;
  data.flag = flag;

  TaskParallelSettings settings;
  BKE_pbvh_parallel_range_settings(&settings, true, nodes.size());
  BLI_task_parallel_range(0, nodes.size(), &data, pbvh_update_mask_redraw_task_cb, &settings);
}

static void pbvh_update_visibility_redraw_task_cb(void *__restrict userdata,
                                                  const int n,
                                                  const TaskParallelTLS *__restrict /*tls*/)
{

  PBVHUpdateData *data = static_cast<PBVHUpdateData *>(userdata);
  PBVH *pbvh = data->pbvh;
  PBVHNode *node = data->nodes[n];
  if (node->flag & PBVH_UpdateVisibility) {
    node->flag &= ~PBVH_UpdateVisibility;
    BKE_pbvh_node_fully_hidden_set(node, true);
    if (node->flag & PBVH_Leaf) {
      PBVHVertexIter vd;
      BKE_pbvh_vertex_iter_begin (pbvh, node, vd, PBVH_ITER_ALL) {
        if (vd.visible) {
          BKE_pbvh_node_fully_hidden_set(node, false);
          return;
        }
      }
      BKE_pbvh_vertex_iter_end;
    }
  }
}

static void pbvh_update_visibility_redraw(PBVH *pbvh, Span<PBVHNode *> nodes, int flag)
{
  PBVHUpdateData data(pbvh, nodes);
  data.pbvh = pbvh;
  data.nodes = nodes;
  data.flag = flag;

  TaskParallelSettings settings;
  BKE_pbvh_parallel_range_settings(&settings, true, nodes.size());
  BLI_task_parallel_range(
      0, nodes.size(), &data, pbvh_update_visibility_redraw_task_cb, &settings);
}

static void pbvh_update_BB_redraw_task_cb(void *__restrict userdata,
                                          const int n,
                                          const TaskParallelTLS *__restrict /*tls*/)
{
  PBVHUpdateData *data = static_cast<PBVHUpdateData *>(userdata);
  PBVH *pbvh = data->pbvh;
  PBVHNode *node = data->nodes[n];
  const int flag = data->flag;

  if ((flag & PBVH_UpdateBB) && (node->flag & PBVH_UpdateBB)) {
    /* don't clear flag yet, leave it for flushing later */
    /* Note that bvh usage is read-only here, so no need to thread-protect it. */
    update_node_vb(pbvh, node);
  }

  if ((flag & PBVH_UpdateOriginalBB) && (node->flag & PBVH_UpdateOriginalBB)) {
    node->orig_vb = node->vb;
  }

  if ((flag & PBVH_UpdateRedraw) && (node->flag & PBVH_UpdateRedraw)) {
    node->flag &= ~PBVH_UpdateRedraw;
  }
}

static void pbvh_update_BB_redraw(PBVH *pbvh, Span<PBVHNode *> nodes, int flag)
{
  /* update BB, redraw flag */
  PBVHUpdateData data(pbvh, nodes);
  data.flag = flag;

  TaskParallelSettings settings;
  BKE_pbvh_parallel_range_settings(&settings, true, nodes.size());
  BLI_task_parallel_range(0, nodes.size(), &data, pbvh_update_BB_redraw_task_cb, &settings);
}

bool BKE_pbvh_get_color_layer(const Mesh *me, CustomDataLayer **r_layer, eAttrDomain *r_attr)
{
  CustomDataLayer *layer = BKE_id_attributes_color_find(&me->id, me->active_color_attribute);

  if (!layer || !ELEM(layer->type, CD_PROP_COLOR, CD_PROP_BYTE_COLOR)) {
    *r_layer = nullptr;
    *r_attr = ATTR_DOMAIN_POINT;
    return false;
  }

  eAttrDomain domain = BKE_id_attribute_domain(&me->id, layer);

  if (!ELEM(domain, ATTR_DOMAIN_POINT, ATTR_DOMAIN_CORNER)) {
    *r_layer = nullptr;
    *r_attr = ATTR_DOMAIN_POINT;
    return false;
  }

  *r_layer = layer;
  *r_attr = domain;

  return true;
}

static void pbvh_update_draw_buffer_cb(void *__restrict userdata,
                                       const int n,
                                       const TaskParallelTLS *__restrict /*tls*/)
{
  /* Create and update draw buffers. The functions called here must not
   * do any OpenGL calls. Flags are not cleared immediately, that happens
   * after GPU_pbvh_buffer_flush() which does the final OpenGL calls. */
  PBVHUpdateData *data = static_cast<PBVHUpdateData *>(userdata);
  PBVH *pbvh = data->pbvh;
  PBVHNode *node = data->nodes[n];

  if (node->flag & PBVH_RebuildDrawBuffers) {
    PBVH_GPU_Args args;
    pbvh_draw_args_init(pbvh, &args, node);

    node->draw_batches = DRW_pbvh_node_create(&args);
  }

  if (node->flag & PBVH_UpdateDrawBuffers) {
    node->debug_draw_gen++;

    if (node->draw_batches) {
      PBVH_GPU_Args args;

      pbvh_draw_args_init(pbvh, &args, node);
      DRW_pbvh_node_update(node->draw_batches, &args);
    }
  }
}

void pbvh_free_draw_buffers(PBVH * /*pbvh*/, PBVHNode *node)
{
  if (node->draw_batches) {
    DRW_pbvh_node_free(node->draw_batches);
    node->draw_batches = nullptr;
  }
}

static void pbvh_update_draw_buffers(PBVH *pbvh, Span<PBVHNode *> nodes, int update_flag)
{
  const CustomData *vdata;

  switch (pbvh->header.type) {
    case PBVH_BMESH:
      if (!pbvh->header.bm) {
        /* BMesh hasn't been created yet */
        return;
      }

      vdata = &pbvh->header.bm->vdata;
      break;
    case PBVH_FACES:
      vdata = pbvh->vdata;
      break;
    case PBVH_GRIDS:
      vdata = nullptr;
      break;
  }
  UNUSED_VARS(vdata);

  if ((update_flag & PBVH_RebuildDrawBuffers) || ELEM(pbvh->header.type, PBVH_GRIDS, PBVH_BMESH)) {
    /* Free buffers uses OpenGL, so not in parallel. */
    for (PBVHNode *node : nodes) {
      if (node->flag & PBVH_RebuildDrawBuffers) {
        pbvh_free_draw_buffers(pbvh, node);
      }
      else if ((node->flag & PBVH_UpdateDrawBuffers) && node->draw_batches) {
        PBVH_GPU_Args args;

        pbvh_draw_args_init(pbvh, &args, node);
        DRW_pbvh_update_pre(node->draw_batches, &args);
      }
    }
  }

  /* Parallel creation and update of draw buffers. */
  PBVHUpdateData data(pbvh, nodes);

  TaskParallelSettings settings;
  BKE_pbvh_parallel_range_settings(&settings, true, nodes.size());
  BLI_task_parallel_range(0, nodes.size(), &data, pbvh_update_draw_buffer_cb, &settings);

  for (PBVHNode *node : nodes) {
    if (node->flag & PBVH_UpdateDrawBuffers) {
      /* Flush buffers uses OpenGL, so not in parallel. */

      if (node->draw_batches) {
        DRW_pbvh_node_gpu_flush(node->draw_batches);
      }
    }

    node->flag &= ~(PBVH_RebuildDrawBuffers | PBVH_UpdateDrawBuffers);
  }
}

static int pbvh_flush_bb(PBVH *pbvh, PBVHNode *node, int flag)
{
  int update = 0;

  /* Difficult to multi-thread well, we just do single threaded recursive. */
  if (node->flag & PBVH_Leaf) {
    if (flag & PBVH_UpdateBB) {
      update |= (node->flag & PBVH_UpdateBB);
      node->flag &= ~PBVH_UpdateBB;
    }

    if (flag & PBVH_UpdateOriginalBB) {
      update |= (node->flag & PBVH_UpdateOriginalBB);
      node->flag &= ~PBVH_UpdateOriginalBB;
    }

    return update;
  }

  update |= pbvh_flush_bb(pbvh, pbvh->nodes + node->children_offset, flag);
  update |= pbvh_flush_bb(pbvh, pbvh->nodes + node->children_offset + 1, flag);

  if (update & PBVH_UpdateBB) {
    update_node_vb(pbvh, node);
  }
  if (update & PBVH_UpdateOriginalBB) {
    node->orig_vb = node->vb;
  }

  return update;
}

void BKE_pbvh_update_bounds(PBVH *pbvh, int flag)
{
  if (!pbvh->nodes) {
    return;
  }

  Vector<PBVHNode *> nodes = blender::bke::pbvh::search_gather(
      pbvh, update_search_cb, POINTER_FROM_INT(flag));

  if (flag & (PBVH_UpdateBB | PBVH_UpdateOriginalBB | PBVH_UpdateRedraw)) {
    pbvh_update_BB_redraw(pbvh, nodes, flag);
  }

  if (flag & (PBVH_UpdateBB | PBVH_UpdateOriginalBB)) {
    pbvh_flush_bb(pbvh, pbvh->nodes, flag);
  }
}

void BKE_pbvh_update_vertex_data(PBVH *pbvh, int flag)
{
  if (!pbvh->nodes) {
    return;
  }

  Vector<PBVHNode *> nodes = blender::bke::pbvh::search_gather(
      pbvh, update_search_cb, POINTER_FROM_INT(flag));

  if (flag & (PBVH_UpdateMask)) {
    pbvh_update_mask_redraw(pbvh, nodes, flag);
  }

  if (flag & (PBVH_UpdateColor)) {
    for (PBVHNode *node : nodes) {
      node->flag |= PBVH_UpdateRedraw | PBVH_UpdateDrawBuffers | PBVH_UpdateColor;
    }
  }

  if (flag & (PBVH_UpdateVisibility)) {
    pbvh_update_visibility_redraw(pbvh, nodes, flag);
  }
}

static void pbvh_faces_node_visibility_update(PBVH *pbvh, PBVHNode *node)
{
  int totvert, i;
  BKE_pbvh_node_num_verts(pbvh, node, nullptr, &totvert);
  const int *vert_indices = BKE_pbvh_node_get_vert_indices(node);

  if (pbvh->hide_vert == nullptr) {
    BKE_pbvh_node_fully_hidden_set(node, false);
    return;
  }
  for (i = 0; i < totvert; i++) {
    if (!(pbvh->hide_vert[vert_indices[i]])) {
      BKE_pbvh_node_fully_hidden_set(node, false);
      return;
    }
  }

  BKE_pbvh_node_fully_hidden_set(node, true);
}

static void pbvh_grids_node_visibility_update(PBVH *pbvh, PBVHNode *node)
{
  CCGElem **grids;
  BLI_bitmap **grid_hidden;
  int *grid_indices, totgrid, i;

  BKE_pbvh_node_get_grids(pbvh, node, &grid_indices, &totgrid, nullptr, nullptr, &grids);
  grid_hidden = BKE_pbvh_grid_hidden(pbvh);
  CCGKey key = *BKE_pbvh_get_grid_key(pbvh);

  for (i = 0; i < totgrid; i++) {
    int g = grid_indices[i], x, y;
    BLI_bitmap *gh = grid_hidden[g];

    if (!gh) {
      BKE_pbvh_node_fully_hidden_set(node, false);
      return;
    }

    for (y = 0; y < key.grid_size; y++) {
      for (x = 0; x < key.grid_size; x++) {
        if (!BLI_BITMAP_TEST(gh, y * key.grid_size + x)) {
          BKE_pbvh_node_fully_hidden_set(node, false);
          return;
        }
      }
    }
  }
  BKE_pbvh_node_fully_hidden_set(node, true);
}

static void pbvh_bmesh_node_visibility_update(PBVHNode *node)
{
  GSet *unique, *other;

  unique = BKE_pbvh_bmesh_node_unique_verts(node);
  other = BKE_pbvh_bmesh_node_other_verts(node);

  GSetIterator gs_iter;

  GSET_ITER (gs_iter, unique) {
    BMVert *v = static_cast<BMVert *>(BLI_gsetIterator_getKey(&gs_iter));
    if (!BM_elem_flag_test(v, BM_ELEM_HIDDEN)) {
      BKE_pbvh_node_fully_hidden_set(node, false);
      return;
    }
  }

  GSET_ITER (gs_iter, other) {
    BMVert *v = static_cast<BMVert *>(BLI_gsetIterator_getKey(&gs_iter));
    if (!BM_elem_flag_test(v, BM_ELEM_HIDDEN)) {
      BKE_pbvh_node_fully_hidden_set(node, false);
      return;
    }
  }

  BKE_pbvh_node_fully_hidden_set(node, true);
}

static void pbvh_update_visibility_task_cb(void *__restrict userdata,
                                           const int n,
                                           const TaskParallelTLS *__restrict /*tls*/)
{

  PBVHUpdateData *data = static_cast<PBVHUpdateData *>(userdata);
  PBVH *pbvh = data->pbvh;
  PBVHNode *node = data->nodes[n];
  if (node->flag & PBVH_UpdateVisibility) {
    switch (BKE_pbvh_type(pbvh)) {
      case PBVH_FACES:
        pbvh_faces_node_visibility_update(pbvh, node);
        break;
      case PBVH_GRIDS:
        pbvh_grids_node_visibility_update(pbvh, node);
        break;
      case PBVH_BMESH:
        pbvh_bmesh_node_visibility_update(node);
        break;
    }
    node->flag &= ~PBVH_UpdateVisibility;
  }
}

static void pbvh_update_visibility(PBVH *pbvh, Span<PBVHNode *> nodes)
{
  PBVHUpdateData data(pbvh, nodes);
  data.pbvh = pbvh;

  TaskParallelSettings settings;
  BKE_pbvh_parallel_range_settings(&settings, true, nodes.size());
  BLI_task_parallel_range(0, nodes.size(), &data, pbvh_update_visibility_task_cb, &settings);
}

void BKE_pbvh_update_visibility(PBVH *pbvh)
{
  if (!pbvh->nodes) {
    return;
  }

  Vector<PBVHNode *> nodes = blender::bke::pbvh::search_gather(
      pbvh, update_search_cb, POINTER_FROM_INT(PBVH_UpdateVisibility));

  pbvh_update_visibility(pbvh, nodes);
}

void BKE_pbvh_redraw_BB(PBVH *pbvh, float bb_min[3], float bb_max[3])
{
  PBVHIter iter;
  PBVHNode *node;
  BB bb;

  BB_reset(&bb);

  pbvh_iter_begin(&iter, pbvh, nullptr, nullptr);

  while ((node = pbvh_iter_next(&iter, PBVH_Leaf))) {
    if (node->flag & PBVH_UpdateRedraw) {
      BB_expand_with_bb(&bb, &node->vb);
    }
  }

  pbvh_iter_end(&iter);

  copy_v3_v3(bb_min, bb.bmin);
  copy_v3_v3(bb_max, bb.bmax);
}

void BKE_pbvh_get_grid_updates(PBVH *pbvh, bool clear, void ***r_gridfaces, int *r_totface)
{
  GSet *face_set = BLI_gset_ptr_new(__func__);
  PBVHNode *node;
  PBVHIter iter;

  pbvh_iter_begin(&iter, pbvh, nullptr, nullptr);

  while ((node = pbvh_iter_next(&iter, PBVH_Leaf))) {
    if (node->flag & PBVH_UpdateNormals) {
      for (uint i = 0; i < node->totprim; i++) {
        void *face = pbvh->gridfaces[node->prim_indices[i]];
        BLI_gset_add(face_set, face);
      }

      if (clear) {
        node->flag &= ~PBVH_UpdateNormals;
      }
    }
  }

  pbvh_iter_end(&iter);

  const int tot = BLI_gset_len(face_set);
  if (tot == 0) {
    *r_totface = 0;
    *r_gridfaces = nullptr;
    BLI_gset_free(face_set, nullptr);
    return;
  }

  void **faces = static_cast<void **>(MEM_mallocN(sizeof(*faces) * tot, __func__));

  GSetIterator gs_iter;
  int i;
  GSET_ITER_INDEX (gs_iter, face_set, i) {
    faces[i] = BLI_gsetIterator_getKey(&gs_iter);
  }

  BLI_gset_free(face_set, nullptr);

  *r_totface = tot;
  *r_gridfaces = faces;
}

/***************************** PBVH Access ***********************************/

bool BKE_pbvh_has_faces(const PBVH *pbvh)
{
  if (pbvh->header.type == PBVH_BMESH) {
    return (pbvh->header.bm->totface != 0);
  }

  return (pbvh->totprim != 0);
}

void BKE_pbvh_bounding_box(const PBVH *pbvh, float min[3], float max[3])
{
  if (pbvh->totnode) {
    const BB *bb = &pbvh->nodes[0].vb;
    copy_v3_v3(min, bb->bmin);
    copy_v3_v3(max, bb->bmax);
  }
  else {
    zero_v3(min);
    zero_v3(max);
  }
}

BLI_bitmap **BKE_pbvh_grid_hidden(const PBVH *pbvh)
{
  BLI_assert(pbvh->header.type == PBVH_GRIDS);
  return pbvh->grid_hidden;
}

const CCGKey *BKE_pbvh_get_grid_key(const PBVH *pbvh)
{
  BLI_assert(pbvh->header.type == PBVH_GRIDS);
  return &pbvh->gridkey;
}

CCGElem **BKE_pbvh_get_grids(const PBVH *pbvh)
{
  BLI_assert(pbvh->header.type == PBVH_GRIDS);
  return pbvh->grids;
}

BLI_bitmap **BKE_pbvh_get_grid_visibility(const PBVH *pbvh)
{
  BLI_assert(pbvh->header.type == PBVH_GRIDS);
  return pbvh->grid_hidden;
}

int BKE_pbvh_get_grid_num_verts(const PBVH *pbvh)
{
  BLI_assert(pbvh->header.type == PBVH_GRIDS);
  return pbvh->totgrid * pbvh->gridkey.grid_area;
}

int BKE_pbvh_get_grid_num_faces(const PBVH *pbvh)
{
  BLI_assert(pbvh->header.type == PBVH_GRIDS);
  return pbvh->totgrid * (pbvh->gridkey.grid_size - 1) * (pbvh->gridkey.grid_size - 1);
}

/***************************** Node Access ***********************************/

void BKE_pbvh_node_mark_update(PBVHNode *node)
{
  node->flag |= PBVH_UpdateNormals | PBVH_UpdateBB | PBVH_UpdateOriginalBB |
                PBVH_UpdateDrawBuffers | PBVH_UpdateRedraw | PBVH_RebuildPixels;
}

void BKE_pbvh_node_mark_update_mask(PBVHNode *node)
{
  node->flag |= PBVH_UpdateMask | PBVH_UpdateDrawBuffers | PBVH_UpdateRedraw;
}

void BKE_pbvh_node_mark_update_color(PBVHNode *node)
{
  node->flag |= PBVH_UpdateColor | PBVH_UpdateDrawBuffers | PBVH_UpdateRedraw;
}

void BKE_pbvh_node_mark_update_face_sets(PBVHNode *node)
{
  node->flag |= PBVH_UpdateDrawBuffers | PBVH_UpdateRedraw;
}

void BKE_pbvh_mark_rebuild_pixels(PBVH *pbvh)
{
  for (int n = 0; n < pbvh->totnode; n++) {
    PBVHNode *node = &pbvh->nodes[n];
    if (node->flag & PBVH_Leaf) {
      node->flag |= PBVH_RebuildPixels;
    }
  }
}

void BKE_pbvh_node_mark_update_visibility(PBVHNode *node)
{
  node->flag |= PBVH_UpdateVisibility | PBVH_RebuildDrawBuffers | PBVH_UpdateDrawBuffers |
                PBVH_UpdateRedraw;
}

void BKE_pbvh_node_mark_rebuild_draw(PBVHNode *node)
{
  node->flag |= PBVH_RebuildDrawBuffers | PBVH_UpdateDrawBuffers | PBVH_UpdateRedraw;
}

void BKE_pbvh_node_mark_redraw(PBVHNode *node)
{
  node->flag |= PBVH_UpdateDrawBuffers | PBVH_UpdateRedraw;
}

void BKE_pbvh_node_mark_normals_update(PBVHNode *node)
{
  node->flag |= PBVH_UpdateNormals;
}

void BKE_pbvh_node_fully_hidden_set(PBVHNode *node, int fully_hidden)
{
  BLI_assert(node->flag & PBVH_Leaf);

  if (fully_hidden) {
    node->flag |= PBVH_FullyHidden;
  }
  else {
    node->flag &= ~PBVH_FullyHidden;
  }
}

bool BKE_pbvh_node_fully_hidden_get(PBVHNode *node)
{
  return (node->flag & PBVH_Leaf) && (node->flag & PBVH_FullyHidden);
}

void BKE_pbvh_node_fully_masked_set(PBVHNode *node, int fully_masked)
{
  BLI_assert(node->flag & PBVH_Leaf);

  if (fully_masked) {
    node->flag |= PBVH_FullyMasked;
  }
  else {
    node->flag &= ~PBVH_FullyMasked;
  }
}

bool BKE_pbvh_node_fully_masked_get(PBVHNode *node)
{
  return (node->flag & PBVH_Leaf) && (node->flag & PBVH_FullyMasked);
}

void BKE_pbvh_node_fully_unmasked_set(PBVHNode *node, int fully_masked)
{
  BLI_assert(node->flag & PBVH_Leaf);

  if (fully_masked) {
    node->flag |= PBVH_FullyUnmasked;
  }
  else {
    node->flag &= ~PBVH_FullyUnmasked;
  }
}

bool BKE_pbvh_node_fully_unmasked_get(PBVHNode *node)
{
  return (node->flag & PBVH_Leaf) && (node->flag & PBVH_FullyUnmasked);
}

void BKE_pbvh_vert_tag_update_normal(PBVH *pbvh, PBVHVertRef vertex)
{
  BLI_assert(pbvh->header.type == PBVH_FACES);
  pbvh->vert_bitmap[vertex.i] = true;
}

void BKE_pbvh_node_get_loops(PBVH *pbvh,
                             PBVHNode *node,
                             const int **r_loop_indices,
                             const int **r_corner_verts)
{
  BLI_assert(BKE_pbvh_type(pbvh) == PBVH_FACES);

  if (r_loop_indices) {
    *r_loop_indices = node->loop_indices;
  }

  if (r_corner_verts) {
    *r_corner_verts = pbvh->corner_verts;
  }
}

int BKE_pbvh_num_faces(const PBVH *pbvh)
{
  switch (pbvh->header.type) {
    case PBVH_GRIDS:
    case PBVH_FACES:
      return pbvh->faces_num;
    case PBVH_BMESH:
      return pbvh->header.bm->totface;
  }

  BLI_assert_unreachable();
  return 0;
}

const int *BKE_pbvh_node_get_vert_indices(PBVHNode *node)

{
  return node->vert_indices;
}

void BKE_pbvh_node_num_verts(PBVH *pbvh, PBVHNode *node, int *r_uniquevert, int *r_totvert)
{
  int tot;

  switch (pbvh->header.type) {
    case PBVH_GRIDS:
      tot = node->totprim * pbvh->gridkey.grid_area;
      if (r_totvert) {
        *r_totvert = tot;
      }
      if (r_uniquevert) {
        *r_uniquevert = tot;
      }
      break;
    case PBVH_FACES:
      if (r_totvert) {
        *r_totvert = node->uniq_verts + node->face_verts;
      }
      if (r_uniquevert) {
        *r_uniquevert = node->uniq_verts;
      }
      break;
    case PBVH_BMESH:
      tot = BLI_gset_len(node->bm_unique_verts);
      if (r_totvert) {
        *r_totvert = tot + BLI_gset_len(node->bm_other_verts);
      }
      if (r_uniquevert) {
        *r_uniquevert = tot;
      }
      break;
  }
}

void BKE_pbvh_node_get_grids(PBVH *pbvh,
                             PBVHNode *node,
                             int **r_grid_indices,
                             int *r_totgrid,
                             int *r_maxgrid,
                             int *r_gridsize,
                             CCGElem ***r_griddata)
{
  switch (pbvh->header.type) {
    case PBVH_GRIDS:
      if (r_grid_indices) {
        *r_grid_indices = node->prim_indices;
      }
      if (r_totgrid) {
        *r_totgrid = node->totprim;
      }
      if (r_maxgrid) {
        *r_maxgrid = pbvh->totgrid;
      }
      if (r_gridsize) {
        *r_gridsize = pbvh->gridkey.grid_size;
      }
      if (r_griddata) {
        *r_griddata = pbvh->grids;
      }
      break;
    case PBVH_FACES:
    case PBVH_BMESH:
      if (r_grid_indices) {
        *r_grid_indices = nullptr;
      }
      if (r_totgrid) {
        *r_totgrid = 0;
      }
      if (r_maxgrid) {
        *r_maxgrid = 0;
      }
      if (r_gridsize) {
        *r_gridsize = 0;
      }
      if (r_griddata) {
        *r_griddata = nullptr;
      }
      break;
  }
}

void BKE_pbvh_node_get_BB(PBVHNode *node, float bb_min[3], float bb_max[3])
{
  copy_v3_v3(bb_min, node->vb.bmin);
  copy_v3_v3(bb_max, node->vb.bmax);
}

void BKE_pbvh_node_get_original_BB(PBVHNode *node, float bb_min[3], float bb_max[3])
{
  copy_v3_v3(bb_min, node->orig_vb.bmin);
  copy_v3_v3(bb_max, node->orig_vb.bmax);
}

void BKE_pbvh_node_get_proxies(PBVHNode *node, PBVHProxyNode **proxies, int *proxy_count)
{
  if (node->proxy_count > 0) {
    if (proxies) {
      *proxies = node->proxies;
    }
    if (proxy_count) {
      *proxy_count = node->proxy_count;
    }
  }
  else {
    if (proxies) {
      *proxies = nullptr;
    }
    if (proxy_count) {
      *proxy_count = 0;
    }
  }
}

void BKE_pbvh_node_get_bm_orco_data(PBVHNode *node,
                                    int (**r_orco_tris)[3],
                                    int *r_orco_tris_num,
                                    float (**r_orco_coords)[3],
                                    BMVert ***r_orco_verts)
{
  *r_orco_tris = node->bm_ortri;
  *r_orco_tris_num = node->bm_tot_ortri;
  *r_orco_coords = node->bm_orco;

  if (r_orco_verts) {
    *r_orco_verts = node->bm_orvert;
  }
}

bool BKE_pbvh_node_has_vert_with_normal_update_tag(PBVH *pbvh, PBVHNode *node)
{
  BLI_assert(pbvh->header.type == PBVH_FACES);
  const int *verts = node->vert_indices;
  const int totvert = node->uniq_verts + node->face_verts;

  for (int i = 0; i < totvert; i++) {
    const int v = verts[i];

    if (pbvh->vert_bitmap[v]) {
      return true;
    }
  }

  return false;
}

/********************************* Ray-cast ***********************************/

struct RaycastData {
  IsectRayAABB_Precalc ray;
  bool original;
};

static bool ray_aabb_intersect(PBVHNode *node, void *data_v)
{
  RaycastData *rcd = static_cast<RaycastData *>(data_v);
  const float *bb_min, *bb_max;

  if (rcd->original) {
    /* BKE_pbvh_node_get_original_BB */
    bb_min = node->orig_vb.bmin;
    bb_max = node->orig_vb.bmax;
  }
  else {
    /* BKE_pbvh_node_get_BB */
    bb_min = node->vb.bmin;
    bb_max = node->vb.bmax;
  }

  return isect_ray_aabb_v3(&rcd->ray, bb_min, bb_max, &node->tmin);
}

void BKE_pbvh_raycast(PBVH *pbvh,
                      BKE_pbvh_HitOccludedCallback cb,
                      void *data,
                      const float ray_start[3],
                      const float ray_normal[3],
                      bool original)
{
  RaycastData rcd;

  isect_ray_aabb_v3_precalc(&rcd.ray, ray_start, ray_normal);
  rcd.original = original;

  BKE_pbvh_search_callback_occluded(pbvh, ray_aabb_intersect, &rcd, cb, data);
}

bool ray_face_intersection_quad(const float ray_start[3],
                                IsectRayPrecalc *isect_precalc,
                                const float t0[3],
                                const float t1[3],
                                const float t2[3],
                                const float t3[3],
                                float *depth)
{
  float depth_test;

  if ((isect_ray_tri_watertight_v3(ray_start, isect_precalc, t0, t1, t2, &depth_test, nullptr) &&
       (depth_test < *depth)) ||
      (isect_ray_tri_watertight_v3(ray_start, isect_precalc, t0, t2, t3, &depth_test, nullptr) &&
       (depth_test < *depth)))
  {
    *depth = depth_test;
    return true;
  }

  return false;
}

bool ray_face_intersection_tri(const float ray_start[3],
                               IsectRayPrecalc *isect_precalc,
                               const float t0[3],
                               const float t1[3],
                               const float t2[3],
                               float *depth)
{
  float depth_test;
  if (isect_ray_tri_watertight_v3(ray_start, isect_precalc, t0, t1, t2, &depth_test, nullptr) &&
      (depth_test < *depth))
  {
    *depth = depth_test;
    return true;
  }

  return false;
}

/* Take advantage of the fact we know this won't be an intersection.
 * Just handle ray-tri edges. */
static float dist_squared_ray_to_tri_v3_fast(const float ray_origin[3],
                                             const float ray_direction[3],
                                             const float v0[3],
                                             const float v1[3],
                                             const float v2[3],
                                             float r_point[3],
                                             float *r_depth)
{
  const float *tri[3] = {v0, v1, v2};
  float dist_sq_best = FLT_MAX;
  for (int i = 0, j = 2; i < 3; j = i++) {
    float point_test[3], depth_test = FLT_MAX;
    const float dist_sq_test = dist_squared_ray_to_seg_v3(
        ray_origin, ray_direction, tri[i], tri[j], point_test, &depth_test);
    if (dist_sq_test < dist_sq_best || i == 0) {
      copy_v3_v3(r_point, point_test);
      *r_depth = depth_test;
      dist_sq_best = dist_sq_test;
    }
  }
  return dist_sq_best;
}

bool ray_face_nearest_quad(const float ray_start[3],
                           const float ray_normal[3],
                           const float t0[3],
                           const float t1[3],
                           const float t2[3],
                           const float t3[3],
                           float *depth,
                           float *dist_sq)
{
  float dist_sq_test;
  float co[3], depth_test;

  if ((dist_sq_test = dist_squared_ray_to_tri_v3_fast(
           ray_start, ray_normal, t0, t1, t2, co, &depth_test)) < *dist_sq)
  {
    *dist_sq = dist_sq_test;
    *depth = depth_test;
    if ((dist_sq_test = dist_squared_ray_to_tri_v3_fast(
             ray_start, ray_normal, t0, t2, t3, co, &depth_test)) < *dist_sq)
    {
      *dist_sq = dist_sq_test;
      *depth = depth_test;
    }
    return true;
  }

  return false;
}

bool ray_face_nearest_tri(const float ray_start[3],
                          const float ray_normal[3],
                          const float t0[3],
                          const float t1[3],
                          const float t2[3],
                          float *depth,
                          float *dist_sq)
{
  float dist_sq_test;
  float co[3], depth_test;

  if ((dist_sq_test = dist_squared_ray_to_tri_v3_fast(
           ray_start, ray_normal, t0, t1, t2, co, &depth_test)) < *dist_sq)
  {
    *dist_sq = dist_sq_test;
    *depth = depth_test;
    return true;
  }

  return false;
}

static bool pbvh_faces_node_raycast(PBVH *pbvh,
                                    const PBVHNode *node,
                                    float (*origco)[3],
                                    const float ray_start[3],
                                    const float ray_normal[3],
                                    IsectRayPrecalc *isect_precalc,
                                    float *depth,
                                    PBVHVertRef *r_active_vertex,
                                    int *r_active_face_index,
                                    float *r_face_normal)
{
  const float(*positions)[3] = pbvh->vert_positions;
  const int *corner_verts = pbvh->corner_verts;
  const int *faces = node->prim_indices;
  int totface = node->totprim;
  bool hit = false;
  float nearest_vertex_co[3] = {0.0f};

  for (int i = 0; i < totface; i++) {
    const int tri_index = faces[i];
    const MLoopTri *lt = &pbvh->looptri[tri_index];
    const int *face_verts = node->face_vert_indices[i];

    if (paint_is_face_hidden(pbvh->looptri_polys, pbvh->hide_poly, tri_index)) {
      continue;
    }

    const float *co[3];
    if (origco) {
      /* Intersect with backed up original coordinates. */
      co[0] = origco[face_verts[0]];
      co[1] = origco[face_verts[1]];
      co[2] = origco[face_verts[2]];
    }
    else {
      /* intersect with current coordinates */
      co[0] = positions[corner_verts[lt->tri[0]]];
      co[1] = positions[corner_verts[lt->tri[1]]];
      co[2] = positions[corner_verts[lt->tri[2]]];
    }

    if (ray_face_intersection_tri(ray_start, isect_precalc, co[0], co[1], co[2], depth)) {
      hit = true;

      if (r_face_normal) {
        normal_tri_v3(r_face_normal, co[0], co[1], co[2]);
      }

      if (r_active_vertex) {
        float location[3] = {0.0f};
        madd_v3_v3v3fl(location, ray_start, ray_normal, *depth);
        for (int j = 0; j < 3; j++) {
          /* Always assign nearest_vertex_co in the first iteration to avoid comparison against
           * uninitialized values. This stores the closest vertex in the current intersecting
           * triangle. */
          if (j == 0 ||
              len_squared_v3v3(location, co[j]) < len_squared_v3v3(location, nearest_vertex_co)) {
            copy_v3_v3(nearest_vertex_co, co[j]);
            r_active_vertex->i = corner_verts[lt->tri[j]];
            *r_active_face_index = pbvh->looptri_polys[tri_index];
          }
        }
      }
    }
  }

  return hit;
}

static bool pbvh_grids_node_raycast(PBVH *pbvh,
                                    PBVHNode *node,
                                    float (*origco)[3],
                                    const float ray_start[3],
                                    const float ray_normal[3],
                                    IsectRayPrecalc *isect_precalc,
                                    float *depth,
                                    PBVHVertRef *r_active_vertex,
                                    int *r_active_grid_index,
                                    float *r_face_normal)
{
  const int totgrid = node->totprim;
  const int gridsize = pbvh->gridkey.grid_size;
  bool hit = false;
  float nearest_vertex_co[3] = {0.0};
  const CCGKey *gridkey = &pbvh->gridkey;

  for (int i = 0; i < totgrid; i++) {
    const int grid_index = node->prim_indices[i];
    CCGElem *grid = pbvh->grids[grid_index];
    BLI_bitmap *gh;

    if (!grid) {
      continue;
    }

    gh = pbvh->grid_hidden[grid_index];

    for (int y = 0; y < gridsize - 1; y++) {
      for (int x = 0; x < gridsize - 1; x++) {
        /* check if grid face is hidden */
        if (gh) {
          if (paint_is_grid_face_hidden(gh, gridsize, x, y)) {
            continue;
          }
        }

        const float *co[4];
        if (origco) {
          co[0] = origco[(y + 1) * gridsize + x];
          co[1] = origco[(y + 1) * gridsize + x + 1];
          co[2] = origco[y * gridsize + x + 1];
          co[3] = origco[y * gridsize + x];
        }
        else {
          co[0] = CCG_grid_elem_co(gridkey, grid, x, y + 1);
          co[1] = CCG_grid_elem_co(gridkey, grid, x + 1, y + 1);
          co[2] = CCG_grid_elem_co(gridkey, grid, x + 1, y);
          co[3] = CCG_grid_elem_co(gridkey, grid, x, y);
        }

        if (ray_face_intersection_quad(
                ray_start, isect_precalc, co[0], co[1], co[2], co[3], depth)) {
          hit = true;

          if (r_face_normal) {
            normal_quad_v3(r_face_normal, co[0], co[1], co[2], co[3]);
          }

          if (r_active_vertex) {
            float location[3] = {0.0};
            madd_v3_v3v3fl(location, ray_start, ray_normal, *depth);

            const int x_it[4] = {0, 1, 1, 0};
            const int y_it[4] = {1, 1, 0, 0};

            for (int j = 0; j < 4; j++) {
              /* Always assign nearest_vertex_co in the first iteration to avoid comparison against
               * uninitialized values. This stores the closest vertex in the current intersecting
               * quad. */
              if (j == 0 || len_squared_v3v3(location, co[j]) <
                                len_squared_v3v3(location, nearest_vertex_co)) {
                copy_v3_v3(nearest_vertex_co, co[j]);

                r_active_vertex->i = gridkey->grid_area * grid_index +
                                     (y + y_it[j]) * gridkey->grid_size + (x + x_it[j]);
              }
            }
          }
          if (r_active_grid_index) {
            *r_active_grid_index = grid_index;
          }
        }
      }
    }

    if (origco) {
      origco += gridsize * gridsize;
    }
  }

  return hit;
}

bool BKE_pbvh_node_raycast(PBVH *pbvh,
                           PBVHNode *node,
                           float (*origco)[3],
                           bool use_origco,
                           const float ray_start[3],
                           const float ray_normal[3],
                           IsectRayPrecalc *isect_precalc,
                           float *depth,
                           PBVHVertRef *active_vertex,
                           int *active_face_grid_index,
                           float *face_normal)
{
  bool hit = false;

  if (node->flag & PBVH_FullyHidden) {
    return false;
  }

  switch (pbvh->header.type) {
    case PBVH_FACES:
      hit |= pbvh_faces_node_raycast(pbvh,
                                     node,
                                     origco,
                                     ray_start,
                                     ray_normal,
                                     isect_precalc,
                                     depth,
                                     active_vertex,
                                     active_face_grid_index,
                                     face_normal);
      break;
    case PBVH_GRIDS:
      hit |= pbvh_grids_node_raycast(pbvh,
                                     node,
                                     origco,
                                     ray_start,
                                     ray_normal,
                                     isect_precalc,
                                     depth,
                                     active_vertex,
                                     active_face_grid_index,
                                     face_normal);
      break;
    case PBVH_BMESH:
      BM_mesh_elem_index_ensure(pbvh->header.bm, BM_VERT);
      hit = pbvh_bmesh_node_raycast(node,
                                    ray_start,
                                    ray_normal,
                                    isect_precalc,
                                    depth,
                                    use_origco,
                                    active_vertex,
                                    face_normal);
      break;
  }

  return hit;
}

void BKE_pbvh_raycast_project_ray_root(
    PBVH *pbvh, bool original, float ray_start[3], float ray_end[3], float ray_normal[3])
{
  if (pbvh->nodes) {
    float rootmin_start, rootmin_end;
    float bb_min_root[3], bb_max_root[3], bb_center[3], bb_diff[3];
    IsectRayAABB_Precalc ray;
    float ray_normal_inv[3];
    float offset = 1.0f + 1e-3f;
    const float offset_vec[3] = {1e-3f, 1e-3f, 1e-3f};

    if (original) {
      BKE_pbvh_node_get_original_BB(pbvh->nodes, bb_min_root, bb_max_root);
    }
    else {
      BKE_pbvh_node_get_BB(pbvh->nodes, bb_min_root, bb_max_root);
    }

    /* Slightly offset min and max in case we have a zero width node
     * (due to a plane mesh for instance), or faces very close to the bounding box boundary. */
    mid_v3_v3v3(bb_center, bb_max_root, bb_min_root);
    /* diff should be same for both min/max since it's calculated from center */
    sub_v3_v3v3(bb_diff, bb_max_root, bb_center);
    /* handles case of zero width bb */
    add_v3_v3(bb_diff, offset_vec);
    madd_v3_v3v3fl(bb_max_root, bb_center, bb_diff, offset);
    madd_v3_v3v3fl(bb_min_root, bb_center, bb_diff, -offset);

    /* first project start ray */
    isect_ray_aabb_v3_precalc(&ray, ray_start, ray_normal);
    if (!isect_ray_aabb_v3(&ray, bb_min_root, bb_max_root, &rootmin_start)) {
      return;
    }

    /* then the end ray */
    mul_v3_v3fl(ray_normal_inv, ray_normal, -1.0);
    isect_ray_aabb_v3_precalc(&ray, ray_end, ray_normal_inv);
    /* unlikely to fail exiting if entering succeeded, still keep this here */
    if (!isect_ray_aabb_v3(&ray, bb_min_root, bb_max_root, &rootmin_end)) {
      return;
    }

    madd_v3_v3v3fl(ray_start, ray_start, ray_normal, rootmin_start);
    madd_v3_v3v3fl(ray_end, ray_end, ray_normal_inv, rootmin_end);
  }
}

/* -------------------------------------------------------------------- */

struct FindNearestRayData {
  DistRayAABB_Precalc dist_ray_to_aabb_precalc;
  bool original;
};

static bool nearest_to_ray_aabb_dist_sq(PBVHNode *node, void *data_v)
{
  FindNearestRayData *rcd = static_cast<FindNearestRayData *>(data_v);
  const float *bb_min, *bb_max;

  if (rcd->original) {
    /* BKE_pbvh_node_get_original_BB */
    bb_min = node->orig_vb.bmin;
    bb_max = node->orig_vb.bmax;
  }
  else {
    /* BKE_pbvh_node_get_BB */
    bb_min = node->vb.bmin;
    bb_max = node->vb.bmax;
  }

  float co_dummy[3], depth;
  node->tmin = dist_squared_ray_to_aabb_v3(
      &rcd->dist_ray_to_aabb_precalc, bb_min, bb_max, co_dummy, &depth);
  /* Ideally we would skip distances outside the range. */
  return depth > 0.0f;
}

void BKE_pbvh_find_nearest_to_ray(PBVH *pbvh,
                                  BKE_pbvh_SearchNearestCallback cb,
                                  void *data,
                                  const float ray_start[3],
                                  const float ray_normal[3],
                                  bool original)
{
  FindNearestRayData ncd;

  dist_squared_ray_to_aabb_v3_precalc(&ncd.dist_ray_to_aabb_precalc, ray_start, ray_normal);
  ncd.original = original;

  BKE_pbvh_search_callback_occluded(pbvh, nearest_to_ray_aabb_dist_sq, &ncd, cb, data);
}

static bool pbvh_faces_node_nearest_to_ray(PBVH *pbvh,
                                           const PBVHNode *node,
                                           float (*origco)[3],
                                           const float ray_start[3],
                                           const float ray_normal[3],
                                           float *depth,
                                           float *dist_sq)
{
  const float(*positions)[3] = pbvh->vert_positions;
  const int *corner_verts = pbvh->corner_verts;
  const int *faces = node->prim_indices;
  int i, totface = node->totprim;
  bool hit = false;

  for (i = 0; i < totface; i++) {
    const int tri_index = faces[i];
    const MLoopTri *lt = &pbvh->looptri[tri_index];
    const int *face_verts = node->face_vert_indices[i];

    if (paint_is_face_hidden(pbvh->looptri_polys, pbvh->hide_poly, tri_index)) {
      continue;
    }

    if (origco) {
      /* Intersect with backed-up original coordinates. */
      hit |= ray_face_nearest_tri(ray_start,
                                  ray_normal,
                                  origco[face_verts[0]],
                                  origco[face_verts[1]],
                                  origco[face_verts[2]],
                                  depth,
                                  dist_sq);
    }
    else {
      /* intersect with current coordinates */
      hit |= ray_face_nearest_tri(ray_start,
                                  ray_normal,
                                  positions[corner_verts[lt->tri[0]]],
                                  positions[corner_verts[lt->tri[1]]],
                                  positions[corner_verts[lt->tri[2]]],
                                  depth,
                                  dist_sq);
    }
  }

  return hit;
}

static bool pbvh_grids_node_nearest_to_ray(PBVH *pbvh,
                                           PBVHNode *node,
                                           float (*origco)[3],
                                           const float ray_start[3],
                                           const float ray_normal[3],
                                           float *depth,
                                           float *dist_sq)
{
  const int totgrid = node->totprim;
  const int gridsize = pbvh->gridkey.grid_size;
  bool hit = false;

  for (int i = 0; i < totgrid; i++) {
    CCGElem *grid = pbvh->grids[node->prim_indices[i]];
    BLI_bitmap *gh;

    if (!grid) {
      continue;
    }

    gh = pbvh->grid_hidden[node->prim_indices[i]];

    for (int y = 0; y < gridsize - 1; y++) {
      for (int x = 0; x < gridsize - 1; x++) {
        /* check if grid face is hidden */
        if (gh) {
          if (paint_is_grid_face_hidden(gh, gridsize, x, y)) {
            continue;
          }
        }

        if (origco) {
          hit |= ray_face_nearest_quad(ray_start,
                                       ray_normal,
                                       origco[y * gridsize + x],
                                       origco[y * gridsize + x + 1],
                                       origco[(y + 1) * gridsize + x + 1],
                                       origco[(y + 1) * gridsize + x],
                                       depth,
                                       dist_sq);
        }
        else {
          hit |= ray_face_nearest_quad(ray_start,
                                       ray_normal,
                                       CCG_grid_elem_co(&pbvh->gridkey, grid, x, y),
                                       CCG_grid_elem_co(&pbvh->gridkey, grid, x + 1, y),
                                       CCG_grid_elem_co(&pbvh->gridkey, grid, x + 1, y + 1),
                                       CCG_grid_elem_co(&pbvh->gridkey, grid, x, y + 1),
                                       depth,
                                       dist_sq);
        }
      }
    }

    if (origco) {
      origco += gridsize * gridsize;
    }
  }

  return hit;
}

bool BKE_pbvh_node_find_nearest_to_ray(PBVH *pbvh,
                                       PBVHNode *node,
                                       float (*origco)[3],
                                       bool use_origco,
                                       const float ray_start[3],
                                       const float ray_normal[3],
                                       float *depth,
                                       float *dist_sq)
{
  bool hit = false;

  if (node->flag & PBVH_FullyHidden) {
    return false;
  }

  switch (pbvh->header.type) {
    case PBVH_FACES:
      hit |= pbvh_faces_node_nearest_to_ray(
          pbvh, node, origco, ray_start, ray_normal, depth, dist_sq);
      break;
    case PBVH_GRIDS:
      hit |= pbvh_grids_node_nearest_to_ray(
          pbvh, node, origco, ray_start, ray_normal, depth, dist_sq);
      break;
    case PBVH_BMESH:
      hit = pbvh_bmesh_node_nearest_to_ray(
          node, ray_start, ray_normal, depth, dist_sq, use_origco);
      break;
  }

  return hit;
}

enum PlaneAABBIsect {
  ISECT_INSIDE,
  ISECT_OUTSIDE,
  ISECT_INTERSECT,
};

/* Adapted from:
 * http://www.gamedev.net/community/forums/topic.asp?topic_id=512123
 * Returns true if the AABB is at least partially within the frustum
 * (ok, not a real frustum), false otherwise.
 */
static PlaneAABBIsect test_frustum_aabb(const float bb_min[3],
                                        const float bb_max[3],
                                        PBVHFrustumPlanes *frustum)
{
  PlaneAABBIsect ret = ISECT_INSIDE;
  float(*planes)[4] = frustum->planes;

  for (int i = 0; i < frustum->num_planes; i++) {
    float vmin[3], vmax[3];

    for (int axis = 0; axis < 3; axis++) {
      if (planes[i][axis] < 0) {
        vmin[axis] = bb_min[axis];
        vmax[axis] = bb_max[axis];
      }
      else {
        vmin[axis] = bb_max[axis];
        vmax[axis] = bb_min[axis];
      }
    }

    if (dot_v3v3(planes[i], vmin) + planes[i][3] < 0) {
      return ISECT_OUTSIDE;
    }
    if (dot_v3v3(planes[i], vmax) + planes[i][3] <= 0) {
      ret = ISECT_INTERSECT;
    }
  }

  return ret;
}

bool BKE_pbvh_node_frustum_contain_AABB(PBVHNode *node, void *data)
{
  const float *bb_min, *bb_max;
  /* BKE_pbvh_node_get_BB */
  bb_min = node->vb.bmin;
  bb_max = node->vb.bmax;

  return test_frustum_aabb(bb_min, bb_max, static_cast<PBVHFrustumPlanes *>(data)) !=
         ISECT_OUTSIDE;
}

bool BKE_pbvh_node_frustum_exclude_AABB(PBVHNode *node, void *data)
{
  const float *bb_min, *bb_max;
  /* BKE_pbvh_node_get_BB */
  bb_min = node->vb.bmin;
  bb_max = node->vb.bmax;

  return test_frustum_aabb(bb_min, bb_max, static_cast<PBVHFrustumPlanes *>(data)) != ISECT_INSIDE;
}

void BKE_pbvh_update_normals(PBVH *pbvh, SubdivCCG *subdiv_ccg)
{
  /* Update normals */
  Vector<PBVHNode *> nodes = blender::bke::pbvh::search_gather(
      pbvh, update_search_cb, POINTER_FROM_INT(PBVH_UpdateNormals));

  if (!nodes.is_empty()) {
    if (pbvh->header.type == PBVH_BMESH) {
      pbvh_bmesh_normals_update(nodes);
    }
    else if (pbvh->header.type == PBVH_FACES) {
      pbvh_faces_update_normals(pbvh, nodes);
    }
    else if (pbvh->header.type == PBVH_GRIDS) {
      CCGFace **faces;
      int num_faces;
      BKE_pbvh_get_grid_updates(pbvh, true, (void ***)&faces, &num_faces);
      if (num_faces > 0) {
        BKE_subdiv_ccg_update_normals(subdiv_ccg, faces, num_faces);
        MEM_freeN(faces);
      }
    }
  }
}

void BKE_pbvh_face_sets_color_set(PBVH *pbvh, int seed, int color_default)
{
  pbvh->face_sets_color_seed = seed;
  pbvh->face_sets_color_default = color_default;
}

/**
 * PBVH drawing, updating draw buffers as needed and culling any nodes outside
 * the specified frustum.
 */
struct PBVHDrawSearchData {
  PBVHFrustumPlanes *frustum;
  int accum_update_flag;
  PBVHAttrReq *attrs;
  int attrs_num;
};

static bool pbvh_draw_search_cb(PBVHNode *node, void *data_v)
{
  PBVHDrawSearchData *data = static_cast<PBVHDrawSearchData *>(data_v);
  if (data->frustum && !BKE_pbvh_node_frustum_contain_AABB(node, data->frustum)) {
    return false;
  }

  data->accum_update_flag |= node->flag;
  return true;
}

void BKE_pbvh_draw_cb(PBVH *pbvh,
                      bool update_only_visible,
                      PBVHFrustumPlanes *update_frustum,
                      PBVHFrustumPlanes *draw_frustum,
                      void (*draw_fn)(void *user_data, PBVHBatches *batches, PBVH_GPU_Args *args),
                      void *user_data,
                      bool /*full_render*/,
                      PBVHAttrReq *attrs,
                      int attrs_num)
{
  Vector<PBVHNode *> nodes;
  int update_flag = 0;

  pbvh->draw_cache_invalid = false;

  /* Search for nodes that need updates. */
  if (update_only_visible) {
    /* Get visible nodes with draw updates. */
    PBVHDrawSearchData data{};
    data.frustum = update_frustum;
    data.accum_update_flag = 0;
    data.attrs = attrs;
    data.attrs_num = attrs_num;
    nodes = blender::bke::pbvh::search_gather(pbvh, pbvh_draw_search_cb, &data);
    update_flag = data.accum_update_flag;
  }
  else {
    /* Get all nodes with draw updates, also those outside the view. */
    const int search_flag = PBVH_RebuildDrawBuffers | PBVH_UpdateDrawBuffers;
    nodes = blender::bke::pbvh::search_gather(
        pbvh, update_search_cb, POINTER_FROM_INT(search_flag));
    update_flag = PBVH_RebuildDrawBuffers | PBVH_UpdateDrawBuffers;
  }

  /* Update draw buffers. */
  if (!nodes.is_empty() && (update_flag & (PBVH_RebuildDrawBuffers | PBVH_UpdateDrawBuffers))) {
    pbvh_update_draw_buffers(pbvh, nodes, update_flag);
  }

  /* Draw visible nodes. */
  PBVHDrawSearchData draw_data{};
  draw_data.frustum = draw_frustum;
  draw_data.accum_update_flag = 0;
  nodes = blender::bke::pbvh::search_gather(pbvh, pbvh_draw_search_cb, &draw_data);

  PBVH_GPU_Args args;

  for (PBVHNode *node : nodes) {
    if (!(node->flag & PBVH_FullyHidden)) {
      pbvh_draw_args_init(pbvh, &args, node);

      draw_fn(user_data, node->draw_batches, &args);
    }
  }
}

void BKE_pbvh_draw_debug_cb(PBVH *pbvh,
                            void (*draw_fn)(PBVHNode *node,
                                            void *user_data,
                                            const float bmin[3],
                                            const float bmax[3],
                                            PBVHNodeFlags flag),
                            void *user_data)
{
  PBVHNodeFlags flag = PBVH_Leaf;

  for (int a = 0; a < pbvh->totnode; a++) {
    PBVHNode *node = &pbvh->nodes[a];

    if (node->flag & PBVH_TexLeaf) {
      flag = PBVH_TexLeaf;
      break;
    }
  }

  for (int a = 0; a < pbvh->totnode; a++) {
    PBVHNode *node = &pbvh->nodes[a];

    if (!(node->flag & flag)) {
      continue;
    }

    draw_fn(node, user_data, node->vb.bmin, node->vb.bmax, node->flag);
  }
}

void BKE_pbvh_grids_update(PBVH *pbvh,
                           CCGElem **grids,
                           void **gridfaces,
                           DMFlagMat *flagmats,
                           BLI_bitmap **grid_hidden,
                           CCGKey *key)
{
  pbvh->gridkey = *key;
  pbvh->grids = grids;
  pbvh->gridfaces = gridfaces;

  if (flagmats != pbvh->grid_flag_mats || pbvh->grid_hidden != grid_hidden) {
    pbvh->grid_flag_mats = flagmats;
    pbvh->grid_hidden = grid_hidden;

    for (int a = 0; a < pbvh->totnode; a++) {
      BKE_pbvh_node_mark_rebuild_draw(&pbvh->nodes[a]);
    }
  }
}

float (*BKE_pbvh_vert_coords_alloc(PBVH *pbvh))[3]
{
  float(*vertCos)[3] = nullptr;

  if (pbvh->vert_positions) {
    vertCos = static_cast<float(*)[3]>(
        MEM_malloc_arrayN(pbvh->totvert, sizeof(float[3]), __func__));
    memcpy(vertCos, pbvh->vert_positions, sizeof(float[3]) * pbvh->totvert);
  }

  return vertCos;
}

void BKE_pbvh_vert_coords_apply(PBVH *pbvh, const float (*vertCos)[3], const int totvert)
{
  if (totvert != pbvh->totvert) {
    BLI_assert_msg(0, "PBVH: Given deforming vcos number does not match PBVH vertex number!");
    return;
  }

  if (!pbvh->deformed) {
    if (pbvh->vert_positions) {
      /* if pbvh is not already deformed, verts/faces points to the */
      /* original data and applying new coords to this arrays would lead to */
      /* unneeded deformation -- duplicate verts/faces to avoid this */

      pbvh->vert_positions = static_cast<float(*)[3]>(MEM_dupallocN(pbvh->vert_positions));
      /* No need to dupalloc pbvh->looptri, this one is 'totally owned' by pbvh,
       * it's never some mesh data. */

      pbvh->deformed = true;
    }
  }

  if (pbvh->vert_positions) {
    float(*positions)[3] = pbvh->vert_positions;
    /* copy new verts coords */
    for (int a = 0; a < pbvh->totvert; a++) {
      /* no need for float comparison here (memory is exactly equal or not) */
      if (memcmp(positions[a], vertCos[a], sizeof(float[3])) != 0) {
        copy_v3_v3(positions[a], vertCos[a]);
        BKE_pbvh_vert_tag_update_normal(pbvh, BKE_pbvh_make_vref(a));
      }
    }

    for (int a = 0; a < pbvh->totnode; a++) {
      BKE_pbvh_node_mark_update(&pbvh->nodes[a]);
    }

    BKE_pbvh_update_bounds(pbvh, PBVH_UpdateBB | PBVH_UpdateOriginalBB);
  }
}

bool BKE_pbvh_is_deformed(PBVH *pbvh)
{
  return pbvh->deformed;
}
/* Proxies */

PBVHProxyNode *BKE_pbvh_node_add_proxy(PBVH *pbvh, PBVHNode *node)
{
  int index, totverts;

  index = node->proxy_count;

  node->proxy_count++;

  if (node->proxies) {
    node->proxies = static_cast<PBVHProxyNode *>(
        MEM_reallocN(node->proxies, node->proxy_count * sizeof(PBVHProxyNode)));
  }
  else {
    node->proxies = static_cast<PBVHProxyNode *>(MEM_mallocN(sizeof(PBVHProxyNode), __func__));
  }

  BKE_pbvh_node_num_verts(pbvh, node, &totverts, nullptr);
  node->proxies[index].co = static_cast<float(*)[3]>(
      MEM_callocN(sizeof(float[3]) * totverts, __func__));

  return node->proxies + index;
}

void BKE_pbvh_node_free_proxies(PBVHNode *node)
{
  for (int p = 0; p < node->proxy_count; p++) {
    MEM_freeN(node->proxies[p].co);
    node->proxies[p].co = nullptr;
  }

  MEM_freeN(node->proxies);
  node->proxies = nullptr;

  node->proxy_count = 0;
}

PBVHColorBufferNode *BKE_pbvh_node_color_buffer_get(PBVHNode *node)
{

  if (!node->color_buffer.color) {
    node->color_buffer.color = static_cast<float(*)[4]>(
        MEM_callocN(sizeof(float[4]) * node->uniq_verts, "Color buffer"));
  }
  return &node->color_buffer;
}

void BKE_pbvh_node_color_buffer_free(PBVH *pbvh)
{
  Vector<PBVHNode *> nodes = blender::bke::pbvh::search_gather(pbvh, nullptr, nullptr);

  for (PBVHNode *node : nodes) {
    MEM_SAFE_FREE(node->color_buffer.color);
  }
}

void pbvh_vertex_iter_init(PBVH *pbvh, PBVHNode *node, PBVHVertexIter *vi, int mode)
{
  CCGElem **grids;
  int *grid_indices;
  int totgrid, gridsize, uniq_verts, totvert;

  vi->grid = nullptr;
  vi->no = nullptr;
  vi->fno = nullptr;
  vi->vert_positions = nullptr;
  vi->vertex.i = 0LL;

  BKE_pbvh_node_get_grids(pbvh, node, &grid_indices, &totgrid, nullptr, &gridsize, &grids);
  BKE_pbvh_node_num_verts(pbvh, node, &uniq_verts, &totvert);
  const int *vert_indices = BKE_pbvh_node_get_vert_indices(node);
  vi->key = pbvh->gridkey;

  vi->grids = grids;
  vi->grid_indices = grid_indices;
  vi->totgrid = (grids) ? totgrid : 1;
  vi->gridsize = gridsize;

  if (mode == PBVH_ITER_ALL) {
    vi->totvert = totvert;
  }
  else {
    vi->totvert = uniq_verts;
  }
  vi->vert_indices = vert_indices;
  vi->vert_positions = pbvh->vert_positions;
  vi->is_mesh = pbvh->vert_positions != nullptr;

  if (pbvh->header.type == PBVH_BMESH) {
    BLI_gsetIterator_init(&vi->bm_unique_verts, node->bm_unique_verts);
    BLI_gsetIterator_init(&vi->bm_other_verts, node->bm_other_verts);
    vi->bm_vdata = &pbvh->header.bm->vdata;
    vi->cd_vert_mask_offset = CustomData_get_offset(vi->bm_vdata, CD_PAINT_MASK);
  }

  vi->gh = nullptr;
  if (vi->grids && mode == PBVH_ITER_UNIQUE) {
    vi->grid_hidden = pbvh->grid_hidden;
  }

  vi->mask = nullptr;
  if (pbvh->header.type == PBVH_FACES) {
    vi->vert_normals = pbvh->vert_normals;
    vi->hide_vert = pbvh->hide_vert;

    vi->vmask = static_cast<float *>(
        CustomData_get_layer_for_write(pbvh->vdata, CD_PAINT_MASK, pbvh->mesh->totvert));
  }
}

bool pbvh_has_mask(const PBVH *pbvh)
{
  switch (pbvh->header.type) {
    case PBVH_GRIDS:
      return (pbvh->gridkey.has_mask != 0);
    case PBVH_FACES:
      return (pbvh->vdata && CustomData_get_layer(pbvh->vdata, CD_PAINT_MASK));
    case PBVH_BMESH:
      return (pbvh->header.bm &&
              (CustomData_get_offset(&pbvh->header.bm->vdata, CD_PAINT_MASK) != -1));
  }

  return false;
}

bool pbvh_has_face_sets(PBVH *pbvh)
{
  switch (pbvh->header.type) {
    case PBVH_GRIDS:
    case PBVH_FACES:
      return pbvh->pdata &&
             CustomData_get_layer_named(pbvh->pdata, CD_PROP_INT32, ".sculpt_face_set") != nullptr;
    case PBVH_BMESH:
      return false;
  }

  return false;
}

void BKE_pbvh_set_frustum_planes(PBVH *pbvh, PBVHFrustumPlanes *planes)
{
  pbvh->num_planes = planes->num_planes;
  for (int i = 0; i < pbvh->num_planes; i++) {
    copy_v4_v4(pbvh->planes[i], planes->planes[i]);
  }
}

void BKE_pbvh_get_frustum_planes(PBVH *pbvh, PBVHFrustumPlanes *planes)
{
  planes->num_planes = pbvh->num_planes;
  for (int i = 0; i < planes->num_planes; i++) {
    copy_v4_v4(planes->planes[i], pbvh->planes[i]);
  }
}

void BKE_pbvh_parallel_range_settings(TaskParallelSettings *settings,
                                      bool use_threading,
                                      int totnode)
{
  memset(settings, 0, sizeof(*settings));
  settings->use_threading = use_threading && totnode > 1;
}

float (*BKE_pbvh_get_vert_positions(const PBVH *pbvh))[3]
{
  BLI_assert(pbvh->header.type == PBVH_FACES);
  return pbvh->vert_positions;
}

const float (*BKE_pbvh_get_vert_normals(const PBVH *pbvh))[3]
{
  BLI_assert(pbvh->header.type == PBVH_FACES);
  return pbvh->vert_normals;
}

const bool *BKE_pbvh_get_vert_hide(const PBVH *pbvh)
{
  BLI_assert(pbvh->header.type == PBVH_FACES);
  return pbvh->hide_vert;
}

const bool *BKE_pbvh_get_poly_hide(const PBVH *pbvh)
{
  BLI_assert(ELEM(pbvh->header.type, PBVH_FACES, PBVH_GRIDS));
  return pbvh->hide_poly;
}

bool *BKE_pbvh_get_vert_hide_for_write(PBVH *pbvh)
{
  BLI_assert(pbvh->header.type == PBVH_FACES);
  if (pbvh->hide_vert) {
    return pbvh->hide_vert;
  }
  pbvh->hide_vert = static_cast<bool *>(CustomData_get_layer_named_for_write(
      &pbvh->mesh->vdata, CD_PROP_BOOL, ".hide_vert", pbvh->mesh->totvert));
  if (pbvh->hide_vert) {
    return pbvh->hide_vert;
  }
  pbvh->hide_vert = static_cast<bool *>(CustomData_add_layer_named(
      &pbvh->mesh->vdata, CD_PROP_BOOL, CD_SET_DEFAULT, pbvh->mesh->totvert, ".hide_vert"));
  return pbvh->hide_vert;
}

void BKE_pbvh_subdiv_cgg_set(PBVH *pbvh, SubdivCCG *subdiv_ccg)
{
  pbvh->subdiv_ccg = subdiv_ccg;
}

void BKE_pbvh_face_sets_set(PBVH *pbvh, int *face_sets)
{
  pbvh->face_sets = face_sets;
}

void BKE_pbvh_update_hide_attributes_from_mesh(PBVH *pbvh)
{
  if (pbvh->header.type == PBVH_FACES) {
    pbvh->hide_vert = static_cast<bool *>(CustomData_get_layer_named_for_write(
        &pbvh->mesh->vdata, CD_PROP_BOOL, ".hide_vert", pbvh->mesh->totvert));
    pbvh->hide_poly = static_cast<bool *>(CustomData_get_layer_named_for_write(
        &pbvh->mesh->pdata, CD_PROP_BOOL, ".hide_poly", pbvh->mesh->totpoly));
  }
}

bool BKE_pbvh_is_drawing(const PBVH *pbvh)
{
  return pbvh->is_drawing;
}

bool BKE_pbvh_draw_cache_invalid(const PBVH *pbvh)
{
  return pbvh->draw_cache_invalid;
}

void BKE_pbvh_is_drawing_set(PBVH *pbvh, bool val)
{
  pbvh->is_drawing = val;
}

void BKE_pbvh_node_num_loops(PBVH *pbvh, PBVHNode *node, int *r_totloop)
{
  UNUSED_VARS(pbvh);
  BLI_assert(BKE_pbvh_type(pbvh) == PBVH_FACES);

  if (r_totloop) {
    *r_totloop = node->loop_indices_num;
  }
}

void BKE_pbvh_update_active_vcol(PBVH *pbvh, const Mesh *mesh)
{
  BKE_pbvh_get_color_layer(mesh, &pbvh->color_layer, &pbvh->color_domain);
}

void BKE_pbvh_pmap_set(PBVH *pbvh, const MeshElemMap *pmap)
{
  pbvh->pmap = pmap;
}

void BKE_pbvh_ensure_node_loops(PBVH *pbvh)
{
  BLI_assert(BKE_pbvh_type(pbvh) == PBVH_FACES);

  int totloop = 0;

  /* Check if nodes already have loop indices. */
  for (int i = 0; i < pbvh->totnode; i++) {
    PBVHNode *node = pbvh->nodes + i;

    if (!(node->flag & PBVH_Leaf)) {
      continue;
    }

    if (node->loop_indices) {
      return;
    }

    totloop += node->totprim * 3;
  }

  BLI_bitmap *visit = BLI_BITMAP_NEW(totloop, __func__);

  /* Create loop indices from node loop triangles. */
  for (int i = 0; i < pbvh->totnode; i++) {
    PBVHNode *node = pbvh->nodes + i;

    if (!(node->flag & PBVH_Leaf)) {
      continue;
    }

    node->loop_indices = static_cast<int *>(
        MEM_malloc_arrayN(node->totprim * 3, sizeof(int), __func__));
    node->loop_indices_num = 0;

    for (int j = 0; j < node->totprim; j++) {
      const MLoopTri *mlt = pbvh->looptri + node->prim_indices[j];

      for (int k = 0; k < 3; k++) {
        if (!BLI_BITMAP_TEST(visit, mlt->tri[k])) {
          node->loop_indices[node->loop_indices_num++] = mlt->tri[k];
          BLI_BITMAP_ENABLE(visit, mlt->tri[k]);
        }
      }
    }
  }

  MEM_SAFE_FREE(visit);
}

int BKE_pbvh_debug_draw_gen_get(PBVHNode *node)
{
  return node->debug_draw_gen;
}

static void pbvh_face_iter_verts_reserve(PBVHFaceIter *fd, int verts_num)
{
  if (verts_num >= fd->verts_size_) {
    fd->verts_size_ = (verts_num + 1) << 2;

    if (fd->verts != fd->verts_reserved_) {
      MEM_SAFE_FREE(fd->verts);
    }

    fd->verts = static_cast<PBVHVertRef *>(
        MEM_malloc_arrayN(fd->verts_size_, sizeof(void *), __func__));
  }

  fd->verts_num = verts_num;
}

BLI_INLINE int face_iter_prim_to_face(PBVHFaceIter *fd, int prim_index)
{
  if (fd->subdiv_ccg_) {
    return BKE_subdiv_ccg_grid_to_face_index(fd->subdiv_ccg_, prim_index);
  }

  return fd->looptri_polys_[prim_index];
}

static void pbvh_face_iter_step(PBVHFaceIter *fd, bool do_step)
{
  if (do_step) {
    fd->i++;
  }

  switch (fd->pbvh_type_) {
    case PBVH_BMESH: {
      if (do_step) {
        BLI_gsetIterator_step(&fd->bm_faces_iter_);
        if (BLI_gsetIterator_done(&fd->bm_faces_iter_)) {
          return;
        }
      }

      BMFace *f = (BMFace *)BLI_gsetIterator_getKey(&fd->bm_faces_iter_);
      fd->face.i = intptr_t(f);
      fd->index = f->head.index;

      if (fd->cd_face_set_ != -1) {
        fd->face_set = (int *)BM_ELEM_CD_GET_VOID_P(f, fd->cd_face_set_);
      }

      if (fd->cd_hide_poly_ != -1) {
        fd->hide = (bool *)BM_ELEM_CD_GET_VOID_P(f, fd->cd_hide_poly_);
      }

      pbvh_face_iter_verts_reserve(fd, f->len);
      int vertex_i = 0;

      BMLoop *l = f->l_first;
      do {
        fd->verts[vertex_i++].i = intptr_t(l->v);
      } while ((l = l->next) != f->l_first);

      break;
    }
    case PBVH_GRIDS:
    case PBVH_FACES: {
      int face_index = 0;

      if (do_step) {
        fd->prim_index_++;

        while (fd->prim_index_ < fd->node_->totprim) {
          face_index = face_iter_prim_to_face(fd, fd->node_->prim_indices[fd->prim_index_]);

          if (face_index != fd->last_face_index_) {
            break;
          }

          fd->prim_index_++;
        }
      }
      else if (fd->prim_index_ < fd->node_->totprim) {
        face_index = face_iter_prim_to_face(fd, fd->node_->prim_indices[fd->prim_index_]);
      }

      if (fd->prim_index_ >= fd->node_->totprim) {
        return;
      }

      fd->last_face_index_ = face_index;
      const int poly_start = fd->poly_offsets_[face_index];
      const int poly_size = fd->poly_offsets_[face_index + 1] - poly_start;

      fd->face.i = fd->index = face_index;

      if (fd->face_sets_) {
        fd->face_set = fd->face_sets_ + face_index;
      }
      if (fd->hide_poly_) {
        fd->hide = fd->hide_poly_ + face_index;
      }

      pbvh_face_iter_verts_reserve(fd, poly_size);

      const int *poly_verts = &fd->corner_verts_[poly_start];
      const int grid_area = fd->subdiv_key_.grid_area;

      for (int i = 0; i < poly_size; i++) {
        if (fd->pbvh_type_ == PBVH_GRIDS) {
          /* Grid corners. */
          fd->verts[i].i = (poly_start + i) * grid_area + grid_area - 1;
        }
        else {
          fd->verts[i].i = poly_verts[i];
        }
      }
      break;
    }
  }
}

void BKE_pbvh_face_iter_step(PBVHFaceIter *fd)
{
  pbvh_face_iter_step(fd, true);
}

void BKE_pbvh_face_iter_init(PBVH *pbvh, PBVHNode *node, PBVHFaceIter *fd)
{
  memset(fd, 0, sizeof(*fd));

  fd->node_ = node;
  fd->pbvh_type_ = BKE_pbvh_type(pbvh);
  fd->verts = fd->verts_reserved_;
  fd->verts_size_ = PBVH_FACE_ITER_VERTS_RESERVED;

  switch (BKE_pbvh_type(pbvh)) {
    case PBVH_GRIDS:
      fd->subdiv_ccg_ = pbvh->subdiv_ccg;
      fd->subdiv_key_ = pbvh->gridkey;
      ATTR_FALLTHROUGH;
    case PBVH_FACES:
      fd->poly_offsets_ = pbvh->polys.data();
      fd->corner_verts_ = pbvh->corner_verts;
      fd->looptri_polys_ = pbvh->looptri_polys;
      fd->hide_poly_ = pbvh->hide_poly;
      fd->face_sets_ = pbvh->face_sets;
      fd->last_face_index_ = -1;

      break;
    case PBVH_BMESH:
      fd->bm = pbvh->header.bm;
      fd->cd_face_set_ = CustomData_get_offset_named(
          &pbvh->header.bm->pdata, CD_PROP_INT32, ".sculpt_face_set");
      fd->cd_hide_poly_ = CustomData_get_offset_named(
          &pbvh->header.bm->pdata, CD_PROP_INT32, ".hide_poly");

      BLI_gsetIterator_init(&fd->bm_faces_iter_, node->bm_faces);
      break;
  }

  if (!BKE_pbvh_face_iter_done(fd)) {
    pbvh_face_iter_step(fd, false);
  }
}

void BKE_pbvh_face_iter_finish(PBVHFaceIter *fd)
{
  if (fd->verts != fd->verts_reserved_) {
    MEM_SAFE_FREE(fd->verts);
  }
}

bool BKE_pbvh_face_iter_done(PBVHFaceIter *fd)
{
  switch (fd->pbvh_type_) {
    case PBVH_FACES:
    case PBVH_GRIDS:
      return fd->prim_index_ >= fd->node_->totprim;
    case PBVH_BMESH:
      return BLI_gsetIterator_done(&fd->bm_faces_iter_);
    default:
      BLI_assert_unreachable();
      return true;
  }
}

void BKE_pbvh_sync_visibility_from_verts(PBVH *pbvh, Mesh *mesh)
{
  switch (pbvh->header.type) {
    case PBVH_FACES: {
      BKE_mesh_flush_hidden_from_verts(mesh);
      BKE_pbvh_update_hide_attributes_from_mesh(pbvh);
      break;
    }
    case PBVH_BMESH: {
      BMIter iter;
      BMVert *v;
      BMEdge *e;
      BMFace *f;

      BM_ITER_MESH (f, &iter, pbvh->header.bm, BM_FACES_OF_MESH) {
        BM_elem_flag_disable(f, BM_ELEM_HIDDEN);
      }

      BM_ITER_MESH (e, &iter, pbvh->header.bm, BM_EDGES_OF_MESH) {
        BM_elem_flag_disable(e, BM_ELEM_HIDDEN);
      }

      BM_ITER_MESH (v, &iter, pbvh->header.bm, BM_VERTS_OF_MESH) {
        if (!BM_elem_flag_test(v, BM_ELEM_HIDDEN)) {
          continue;
        }
        BMIter iter_l;
        BMLoop *l;

        BM_ITER_ELEM (l, &iter_l, v, BM_LOOPS_OF_VERT) {
          BM_elem_flag_enable(l->e, BM_ELEM_HIDDEN);
          BM_elem_flag_enable(l->f, BM_ELEM_HIDDEN);
        }
      }
      break;
    }
    case PBVH_GRIDS: {
      const blender::OffsetIndices polys = mesh->polys();
      CCGKey key = pbvh->gridkey;

      bool *hide_poly = static_cast<bool *>(CustomData_get_layer_named_for_write(
          &mesh->pdata, CD_PROP_BOOL, ".hide_poly", mesh->totpoly));

      bool delete_hide_poly = true;
      for (const int face_index : polys.index_range()) {
        const blender::IndexRange poly = polys[face_index];
        bool hidden = false;

        for (int loop_index = 0; !hidden && loop_index < poly.size(); loop_index++) {
          int grid_index = poly[loop_index];

          if (pbvh->grid_hidden[grid_index] &&
              BLI_BITMAP_TEST(pbvh->grid_hidden[grid_index], key.grid_area - 1))
          {
            hidden = true;

            break;
          }
        }

        if (hidden && !hide_poly) {
          hide_poly = static_cast<bool *>(CustomData_get_layer_named_for_write(
              &mesh->pdata, CD_PROP_BOOL, ".hide_poly", mesh->totpoly));

          if (!hide_poly) {
            hide_poly = static_cast<bool *>(CustomData_add_layer_named(
                &mesh->pdata, CD_PROP_BOOL, CD_CONSTRUCT, mesh->totpoly, ".hide_poly"));
          }
        }

        if (hide_poly) {
          delete_hide_poly = delete_hide_poly && !hidden;
          hide_poly[face_index] = hidden;
        }
      }

      if (delete_hide_poly) {
        CustomData_free_layer_named(&mesh->pdata, ".hide_poly", mesh->totpoly);
      }

      BKE_mesh_flush_hidden_from_polys(mesh);
      BKE_pbvh_update_hide_attributes_from_mesh(pbvh);
      break;
    }
  }
}

namespace blender::bke::pbvh {
Vector<PBVHNode *> search_gather(PBVH *pbvh,
                                 BKE_pbvh_SearchCallback scb,
                                 void *search_data,
                                 PBVHNodeFlags leaf_flag)
{
  PBVHIter iter;
  Vector<PBVHNode *> nodes;

  pbvh_iter_begin(&iter, pbvh, scb, search_data);

  PBVHNode *node;
  while ((node = pbvh_iter_next(&iter, leaf_flag))) {
    if (node->flag & leaf_flag) {
      nodes.append(node);
    }
  }

  pbvh_iter_end(&iter);
  return nodes;
}

Vector<PBVHNode *> gather_proxies(PBVH *pbvh)
{
  Vector<PBVHNode *> array;

  for (int n = 0; n < pbvh->totnode; n++) {
    PBVHNode *node = pbvh->nodes + n;

    if (node->proxy_count > 0) {
      array.append(node);
    }
  }

  return array;
}
}  // namespace blender::bke::pbvh<|MERGE_RESOLUTION|>--- conflicted
+++ resolved
@@ -1401,62 +1401,8 @@
     }
   }
 
-<<<<<<< HEAD
   if (polys_to_update.is_empty()) {
     return;
-=======
-static void pbvh_update_normals_accum_task_cb(void *__restrict userdata,
-                                              const int n,
-                                              const TaskParallelTLS *__restrict /*tls*/)
-{
-  PBVHUpdateData *data = static_cast<PBVHUpdateData *>(userdata);
-
-  PBVH *pbvh = data->pbvh;
-  PBVHNode *node = data->nodes[n];
-  float(*vert_normals)[3] = data->vert_normals;
-
-  if (node->flag & PBVH_UpdateNormals) {
-    uint mpoly_prev = UINT_MAX;
-    blender::float3 fn;
-
-    const int *faces = node->prim_indices;
-    const int totface = node->totprim;
-
-    for (int i = 0; i < totface; i++) {
-      const int tri_index = faces[i];
-      const int poly_index = pbvh->looptri_polys[tri_index];
-      const MLoopTri *lt = &pbvh->looptri[faces[i]];
-      const int vtri[3] = {
-          pbvh->corner_verts[lt->tri[0]],
-          pbvh->corner_verts[lt->tri[1]],
-          pbvh->corner_verts[lt->tri[2]],
-      };
-      const int sides = 3;
-
-      /* Face normal and mask */
-      if (poly_index != mpoly_prev) {
-        const blender::IndexRange poly = pbvh->polys[poly_index];
-        fn = blender::bke::mesh::poly_normal_calc(
-            {reinterpret_cast<const blender::float3 *>(pbvh->vert_positions), pbvh->totvert},
-            {&pbvh->corner_verts[poly.start()], poly.size()});
-        mpoly_prev = poly_index;
-      }
-
-      for (int j = sides; j--;) {
-        const int v = vtri[j];
-
-        if (pbvh->vert_bitmap[v]) {
-          /* NOTE: This avoids `lock, add_v3_v3, unlock`
-           * and is five to ten times quicker than a spin-lock.
-           * Not exact equivalent though, since atomicity is only ensured for one component
-           * of the vector at a time, but here it shall not make any sensible difference. */
-          for (int k = 3; k--;) {
-            atomic_add_and_fetch_fl(&vert_normals[v][k], fn[k]);
-          }
-        }
-      }
-    }
->>>>>>> e151425c
   }
 
   MutableSpan<float3> vert_normals(reinterpret_cast<float3 *>(pbvh->vert_normals), pbvh->totvert);
