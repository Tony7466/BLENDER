/* SPDX-FileCopyrightText: 2023 Blender Authors
 *
 * SPDX-License-Identifier: GPL-2.0-or-later */

/** \file
 * \ingroup bke
 */

#include "MEM_guardedalloc.h"

#include <climits>

#include "BLI_array_utils.hh"
#include "BLI_bit_span_ops.hh"
#include "BLI_bitmap.h"
#include "BLI_bounds.hh"
#include "BLI_enumerable_thread_specific.hh"
#include "BLI_math_geom.h"
#include "BLI_math_matrix.h"
#include "BLI_math_vector.h"
#include "BLI_math_vector.hh"
#include "BLI_rand.h"
#include "BLI_stack.hh"
#include "BLI_task.h"
#include "BLI_task.hh"
#include "BLI_time.h"
#include "BLI_timeit.hh"
#include "BLI_utildefines.h"
#include "BLI_vector.hh"
#include "BLI_vector_set.hh"

#include "DNA_object_types.h"

#include "BKE_attribute.hh"
#include "BKE_ccg.hh"
#include "BKE_mesh.hh"
#include "BKE_mesh_mapping.hh"
#include "BKE_object.hh"
#include "BKE_paint.hh"
#include "BKE_pbvh_api.hh"
#include "BKE_subdiv_ccg.hh"

#include "DEG_depsgraph_query.hh"

#include "bmesh.hh"

#include "atomic_ops.h"

#include "pbvh_intern.hh"

namespace blender::bke::pbvh {

// #define DEBUG_BUILD_TIME

#define STACK_FIXED_DEPTH 100

/** Create invalid bounds for use with #math::min_max. */
static Bounds<float3> negative_bounds()
{
  return {float3(std::numeric_limits<float>::max()), float3(std::numeric_limits<float>::lowest())};
}

static Bounds<float3> merge_bounds(const Bounds<float3> &a, const Bounds<float3> &b)
{
  return bounds::merge(a, b);
}

static int partition_along_axis(const Span<float3> face_centers,
                                MutableSpan<int> faces,
                                const int axis,
                                const float middle)
{
  const int *split = std::partition(faces.begin(), faces.end(), [&](const int face) {
    return face_centers[face][axis] >= middle;
  });
  return split - faces.begin();
}

static int partition_material_indices(const Span<int> material_indices, MutableSpan<int> faces)
{
  const int first = material_indices[faces.first()];
  const int *split = std::partition(
      faces.begin(), faces.end(), [&](const int face) { return material_indices[face] == first; });
  return split - faces.begin();
}

BLI_NOINLINE static void build_mesh_leaf_nodes(const int verts_num,
                                               const OffsetIndices<int> faces,
                                               const Span<int> corner_verts,
                                               MutableSpan<MeshNode> nodes)
{
#ifdef DEBUG_BUILD_TIME
  SCOPED_TIMER_AVERAGED(__func__);
#endif
  Array<Array<int>> verts_per_node(nodes.size(), NoInitialization());
  threading::parallel_for(nodes.index_range(), 8, [&](const IndexRange range) {
    Set<int> verts;
    for (const int i : range) {
      MeshNode &node = nodes[i];

      verts.clear();
      for (const int face : node.face_indices_) {
        verts.add_multiple(corner_verts.slice(faces[face]));
      }

      new (&verts_per_node[i]) Array<int>(verts.size());
      std::copy(verts.begin(), verts.end(), verts_per_node[i].begin());
      std::sort(verts_per_node[i].begin(), verts_per_node[i].end());
    }
  });

  Vector<int> owned_verts;
  Vector<int> shared_verts;
  BitVector<> vert_used(verts_num);
  for (const int i : nodes.index_range()) {
    MeshNode &node = nodes[i];

    owned_verts.clear();
    shared_verts.clear();
    for (const int vert : verts_per_node[i]) {
      if (vert_used[vert]) {
        shared_verts.append(vert);
      }
      else {
        vert_used[vert].set();
        owned_verts.append(vert);
      }
    }
    node.unique_verts_num_ = owned_verts.size();
    node.vert_indices_.reserve(owned_verts.size() + shared_verts.size());
    node.vert_indices_.add_multiple(owned_verts);
    node.vert_indices_.add_multiple(shared_verts);
  }
}

static bool leaf_needs_material_split(const Span<int> faces, const Span<int> material_indices)
{
  if (material_indices.is_empty()) {
    return false;
  }
  const int first = material_indices[faces.first()];
  return std::any_of(
      faces.begin(), faces.end(), [&](const int face) { return material_indices[face] != first; });
  return false;
}

static void build_nodes_recursive_mesh(const Span<int> material_indices,
                                       const int leaf_limit,
                                       const int node_index,
                                       const std::optional<Bounds<float3>> &bounds_precalc,
                                       const Span<float3> face_centers,
                                       const int depth,
                                       MutableSpan<int> faces,
                                       Vector<MeshNode> &nodes)
{
  /* Decide whether this is a leaf or not */
  const bool below_leaf_limit = faces.size() <= leaf_limit || depth >= STACK_FIXED_DEPTH - 1;
  if (below_leaf_limit) {
    if (!leaf_needs_material_split(faces, material_indices)) {
      MeshNode &node = nodes[node_index];
      node.flag_ |= PBVH_Leaf;
      node.face_indices_ = faces;
      return;
    }
  }

  /* Add two child nodes */
  nodes[node_index].children_offset_ = nodes.size();
  nodes.resize(nodes.size() + 2);

  int split;
  if (!below_leaf_limit) {
    Bounds<float3> bounds;
    if (bounds_precalc) {
      bounds = *bounds_precalc;
    }
    else {
      bounds = threading::parallel_reduce(
          faces.index_range(),
          1024,
          negative_bounds(),
          [&](const IndexRange range, Bounds<float3> value) {
            for (const int face : faces.slice(range)) {
              math::min_max(face_centers[face], value.min, value.max);
            }
            return value;
          },
          merge_bounds);
    }
    const int axis = math::dominant_axis(bounds.max - bounds.min);

    /* Partition primitives along that axis */
    split = partition_along_axis(
        face_centers, faces, axis, math::midpoint(bounds.min[axis], bounds.max[axis]));
  }
  else {
    /* Partition primitives by material */
    split = partition_material_indices(material_indices, faces);
  }

  /* Build children */
  build_nodes_recursive_mesh(material_indices,
                             leaf_limit,
                             nodes[node_index].children_offset_,
                             std::nullopt,
                             face_centers,
                             depth + 1,
                             faces.take_front(split),
                             nodes);
  build_nodes_recursive_mesh(material_indices,
                             leaf_limit,
                             nodes[node_index].children_offset_ + 1,
                             std::nullopt,
                             face_centers,
                             depth + 1,
                             faces.drop_front(split),
                             nodes);
}

inline Bounds<float3> calc_face_bounds(const Span<float3> vert_positions,
                                       const Span<int> face_verts)
{
  Bounds<float3> bounds{vert_positions[face_verts.first()]};
  for (const int vert : face_verts.slice(1, face_verts.size() - 1)) {
    math::min_max(vert_positions[vert], bounds.min, bounds.max);
  }
  return bounds;
}

std::unique_ptr<Tree> build_mesh(const Mesh &mesh)
{
#ifdef DEBUG_BUILD_TIME
  SCOPED_TIMER_AVERAGED(__func__);
#endif
  std::unique_ptr<Tree> pbvh = std::make_unique<Tree>(Type::Mesh);
  const Span<float3> vert_positions = mesh.vert_positions();
  const OffsetIndices<int> faces = mesh.faces();
  const Span<int> corner_verts = mesh.corner_verts();
  if (faces.is_empty()) {
    return pbvh;
  }

  constexpr int leaf_limit = 10000;
  static_assert(leaf_limit < std::numeric_limits<MeshNode::LocalVertMapIndexT>::max());

  Array<float3> face_centers(faces.size());
  const Bounds<float3> bounds = threading::parallel_reduce(
      faces.index_range(),
      1024,
      negative_bounds(),
      [&](const IndexRange range, const Bounds<float3> &init) {
        Bounds<float3> current = init;
        for (const int face : range) {
          const Bounds<float3> bounds = calc_face_bounds(vert_positions,
                                                         corner_verts.slice(faces[face]));
          face_centers[face] = bounds.center();
          current = bounds::merge(current, bounds);
        }
        return current;
      },
      merge_bounds);

  const AttributeAccessor attributes = mesh.attributes();
  const VArraySpan hide_vert = *attributes.lookup<bool>(".hide_vert", AttrDomain::Point);
  const VArraySpan material_index = *attributes.lookup<int>("material_index", AttrDomain::Face);

  pbvh->prim_indices_.reinitialize(faces.size());
  array_utils::fill_index_range<int>(pbvh->prim_indices_);

  Vector<MeshNode> &nodes = std::get<Vector<MeshNode>>(pbvh->nodes_);
  nodes.resize(1);
  {
#ifdef DEBUG_BUILD_TIME
    SCOPED_TIMER_AVERAGED("build_nodes_recursive_mesh");
#endif
    build_nodes_recursive_mesh(
        material_index, leaf_limit, 0, bounds, face_centers, 0, pbvh->prim_indices_, nodes);
  }

  build_mesh_leaf_nodes(mesh.verts_num, faces, corner_verts, nodes);

  update_bounds_mesh(vert_positions, *pbvh);
  store_bounds_orig(*pbvh);

  if (!hide_vert.is_empty()) {
    threading::parallel_for(nodes.index_range(), 8, [&](const IndexRange range) {
      for (const int i : range) {
        const Span<int> verts = nodes[i].all_verts();
        if (std::all_of(verts.begin(), verts.end(), [&](const int i) { return hide_vert[i]; })) {
          nodes[i].flag_ |= PBVH_FullyHidden;
        }
      }
    });
  }

  return pbvh;
}

static void build_nodes_recursive_grids(const Span<int> material_indices,
                                        const int leaf_limit,
                                        const int node_index,
                                        const std::optional<Bounds<float3>> &bounds_precalc,
                                        const Span<float3> face_centers,
                                        const int depth,
                                        MutableSpan<int> faces,
                                        Vector<GridsNode> &nodes)
{
  /* Decide whether this is a leaf or not */
  const bool below_leaf_limit = faces.size() <= leaf_limit || depth >= STACK_FIXED_DEPTH - 1;
  if (below_leaf_limit) {
    if (!leaf_needs_material_split(faces, material_indices)) {
      GridsNode &node = nodes[node_index];
      node.flag_ |= PBVH_Leaf;
      node.prim_indices_ = faces;
      return;
    }
  }

  /* Add two child nodes */
  nodes[node_index].children_offset_ = nodes.size();
  nodes.resize(nodes.size() + 2);

  int split;
  if (!below_leaf_limit) {
    Bounds<float3> bounds;
    if (bounds_precalc) {
      bounds = *bounds_precalc;
    }
    else {
      bounds = threading::parallel_reduce(
          faces.index_range(),
          1024,
          negative_bounds(),
          [&](const IndexRange range, Bounds<float3> value) {
            for (const int face : faces.slice(range)) {
              math::min_max(face_centers[face], value.min, value.max);
            }
            return value;
          },
          merge_bounds);
    }
    const int axis = math::dominant_axis(bounds.max - bounds.min);

    /* Partition primitives along that axis */
    split = partition_along_axis(
        face_centers, faces, axis, math::midpoint(bounds.min[axis], bounds.max[axis]));
  }
  else {
    /* Partition primitives by material */
    split = partition_material_indices(material_indices, faces);
  }

  /* Build children */
  build_nodes_recursive_grids(material_indices,
                              leaf_limit,
                              nodes[node_index].children_offset_,
                              std::nullopt,
                              face_centers,
                              depth + 1,
                              faces.take_front(split),
                              nodes);
  build_nodes_recursive_grids(material_indices,
                              leaf_limit,
                              nodes[node_index].children_offset_ + 1,
                              std::nullopt,
                              face_centers,
                              depth + 1,
                              faces.drop_front(split),
                              nodes);
}

static int sum_group_sizes(const OffsetIndices<int> groups, const Span<int> indices)
{
  int count = 0;
  for (const int i : indices) {
    count += groups[i].size();
  }
  return count;
}

static Bounds<float3> calc_face_grid_bounds(const CCGKey &key,
                                            const Span<CCGElem *> elems,
                                            const IndexRange face)
{
  Bounds<float3> bounds = negative_bounds();
  for (const int grid : face) {
    CCGElem *elem = elems[grid];
    for (const int i : IndexRange(key.grid_area)) {
      const float3 &position = CCG_elem_offset_co(key, elem, i);
      math::min_max(position, bounds.min, bounds.max);
    }
  }
  return bounds;
}

std::unique_ptr<Tree> build_grids(const Mesh &base_mesh, const SubdivCCG &subdiv_ccg)
{
#ifdef DEBUG_BUILD_TIME
  SCOPED_TIMER_AVERAGED(__func__);
#endif
  std::unique_ptr<Tree> pbvh = std::make_unique<Tree>(Type::Grids);

  const OffsetIndices faces = base_mesh.faces();
  if (faces.is_empty()) {
    return pbvh;
  }

  const CCGKey key = BKE_subdiv_ccg_key_top_level(subdiv_ccg);
<<<<<<< HEAD
  const Span<float3> positions = subdiv_ccg.positions;
  if (positions.is_empty()) {
    return pbvh;
  }
=======
  const Span<CCGElem *> elems = subdiv_ccg.grids;
>>>>>>> 4c2718e3

  const int leaf_limit = std::max(2500 / key.grid_area, 1);

<<<<<<< HEAD
  /* For each grid, store the AABB and the AABB centroid */
  Array<Bounds<float3>> prim_bounds(subdiv_ccg.grids_num);
  const Bounds<float3> bounds = threading::parallel_reduce(
      IndexRange(subdiv_ccg.grids_num),
      1024,
      negative_bounds(),
      [&](const IndexRange range, const Bounds<float3> &init) {
        Bounds<float3> current = init;
        for (const int i : range) {
          prim_bounds[i] = negative_bounds();
          for (const float3 &position : positions.slice(bke::ccg::grid_range(key, i))) {
            math::min_max(position, prim_bounds[i].min, prim_bounds[i].max);
          }
          const float3 center = math::midpoint(prim_bounds[i].min, prim_bounds[i].max);
          math::min_max(center, current.min, current.max);
=======
  Array<float3> face_centers(faces.size());
  const Bounds<float3> bounds = threading::parallel_reduce(
      faces.index_range(),
      leaf_limit,
      negative_bounds(),
      [&](const IndexRange range, const Bounds<float3> &init) {
        Bounds<float3> current = init;
        for (const int face : range) {
          const Bounds<float3> bounds = calc_face_grid_bounds(key, elems, faces[face]);
          face_centers[face] = bounds.center();
          current = bounds::merge(current, bounds);
>>>>>>> 4c2718e3
        }
        return current;
      },
      merge_bounds);

  const AttributeAccessor attributes = base_mesh.attributes();
  const VArraySpan material_index = *attributes.lookup<int>("material_index", AttrDomain::Face);

<<<<<<< HEAD
  pbvh->prim_indices_.reinitialize(subdiv_ccg.grids_num);
  array_utils::fill_index_range<int>(pbvh->prim_indices_);
=======
  Array<int> face_indices(faces.size());
  array_utils::fill_index_range<int>(face_indices);
>>>>>>> 4c2718e3

  Vector<GridsNode> &nodes = std::get<Vector<GridsNode>>(pbvh->nodes_);
  nodes.resize(1);
  {
#ifdef DEBUG_BUILD_TIME
    SCOPED_TIMER_AVERAGED("build_nodes_recursive_grids");
#endif
<<<<<<< HEAD
    build_nodes_recursive_grids(subdiv_ccg.grid_to_face_map,
                                material_index,
                                leaf_limit,
                                0,
                                bounds,
                                prim_bounds,
                                0,
                                subdiv_ccg.grids_num,
                                Array<int>(pbvh->prim_indices_.size()),
                                0,
                                pbvh->prim_indices_,
                                nodes);
  }

  update_bounds_grids(key, positions, *pbvh);
=======
    build_nodes_recursive_grids(
        material_index, leaf_limit, 0, bounds, face_centers, 0, face_indices, nodes);
  }

  /* Convert face indices into grid indices. */
  pbvh->prim_indices_.reinitialize(faces.total_size());
  {
    int offset = 0;
    for (const int face : face_indices) {
      for (const int corner : faces[face]) {
        pbvh->prim_indices_[offset] = corner;
        offset++;
      }
    }
  }

  /* Change the nodes to reference the BVH prim_indices array instead of the local face indices. */
  Array<int> node_grids_num(nodes.size() + 1);
  threading::parallel_for(nodes.index_range(), 16, [&](const IndexRange range) {
    for (const int i : range) {
      node_grids_num[i] = sum_group_sizes(faces, nodes[i].prim_indices_);
    }
  });
  const OffsetIndices<int> node_grid_offsets = offset_indices::accumulate_counts_to_offsets(
      node_grids_num);

  threading::parallel_for(nodes.index_range(), 512, [&](const IndexRange range) {
    for (const int i : range) {
      nodes[i].prim_indices_ = pbvh->prim_indices_.as_span().slice(node_grid_offsets[i]);
    }
  });

  update_bounds_grids(key, elems, *pbvh);
>>>>>>> 4c2718e3
  store_bounds_orig(*pbvh);

  const BitGroupVector<> &grid_hidden = subdiv_ccg.grid_hidden;
  if (!grid_hidden.is_empty()) {
    threading::parallel_for(nodes.index_range(), 8, [&](const IndexRange range) {
      for (const int i : range) {
        const Span<int> grids = nodes[i].grids();
        if (std::all_of(grids.begin(), grids.end(), [&](const int i) {
              return !bits::any_bit_unset(grid_hidden[i]);
            }))
        {
          nodes[i].flag_ |= PBVH_FullyHidden;
        }
      }
    });
  }

  return pbvh;
}

Tree::Tree(const Type type) : type_(type)
{
  switch (type) {
    case bke::pbvh::Type::Mesh:
      nodes_ = Vector<MeshNode>();
      break;
    case bke::pbvh::Type::Grids:
      nodes_ = Vector<GridsNode>();
      break;
    case bke::pbvh::Type::BMesh:
      nodes_ = Vector<BMeshNode>();
      break;
  }
}

int Tree::nodes_num() const
{
  return std::visit([](const auto &nodes) { return nodes.size(); }, this->nodes_);
}

template<> Span<MeshNode> Tree::nodes() const
{
  return std::get<Vector<MeshNode>>(this->nodes_);
}
template<> Span<GridsNode> Tree::nodes() const
{
  return std::get<Vector<GridsNode>>(this->nodes_);
}
template<> Span<BMeshNode> Tree::nodes() const
{
  return std::get<Vector<BMeshNode>>(this->nodes_);
}
template<> MutableSpan<MeshNode> Tree::nodes()
{
  return std::get<Vector<MeshNode>>(this->nodes_);
}
template<> MutableSpan<GridsNode> Tree::nodes()
{
  return std::get<Vector<GridsNode>>(this->nodes_);
}
template<> MutableSpan<BMeshNode> Tree::nodes()
{
  return std::get<Vector<BMeshNode>>(this->nodes_);
}

Tree::~Tree()
{
  std::visit(
      [](auto &nodes) {
        for (Node &node : nodes) {
          if (node.flag_ & (PBVH_Leaf | PBVH_TexLeaf)) {
            node_pixels_free(&node);
          }
        }
      },
      this->nodes_);

  pixels_free(this);
}

static bool tree_is_empty(const Tree &pbvh)
{
  return std::visit([](const auto &nodes) { return nodes.is_empty(); }, pbvh.nodes_);
}

static Node &first_node(Tree &pbvh)
{
  BLI_assert(!tree_is_empty(pbvh));
  return std::visit([](auto &nodes) -> Node & { return nodes.first(); }, pbvh.nodes_);
}

struct StackItem {
  Node *node;
  bool revisiting;
};

struct PBVHIter {
  Tree *pbvh;
  blender::FunctionRef<bool(Node &)> scb;

  Stack<StackItem, 100> stack;
};

static void pbvh_iter_begin(PBVHIter *iter, Tree &pbvh, FunctionRef<bool(Node &)> scb)
{
  iter->pbvh = &pbvh;
  iter->scb = scb;
  iter->stack.push({&first_node(pbvh), false});
}

static Node *pbvh_iter_next(PBVHIter *iter, PBVHNodeFlags leaf_flag)
{
  /* purpose here is to traverse tree, visiting child nodes before their
   * parents, this order is necessary for e.g. computing bounding boxes */

  while (!iter->stack.is_empty()) {
    StackItem item = iter->stack.pop();
    Node *node = item.node;
    bool revisiting = item.revisiting;

    /* on a mesh with no faces this can happen
     * can remove this check if we know meshes have at least 1 face */
    if (node == nullptr) {
      return nullptr;
    }

    /* revisiting node already checked */
    if (revisiting) {
      return node;
    }

    if (iter->scb && !iter->scb(*node)) {
      continue; /* don't traverse, outside of search zone */
    }

    if (node->flag_ & leaf_flag) {
      /* immediately hit leaf node */
      return node;
    }

    /* come back later when children are done */
    iter->stack.push({node, true});

    /* push two child nodes on the stack */
    std::visit(
        [&](auto &nodes) {
          iter->stack.push({&nodes[node->children_offset_ + 1], false});
          iter->stack.push({&nodes[node->children_offset_], false});
        },
        iter->pbvh->nodes_);
  }

  return nullptr;
}

static Node *pbvh_iter_next_occluded(PBVHIter *iter)
{
  while (!iter->stack.is_empty()) {
    StackItem item = iter->stack.pop();
    Node *node = item.node;

    /* on a mesh with no faces this can happen
     * can remove this check if we know meshes have at least 1 face */
    if (node == nullptr) {
      return nullptr;
    }

    if (iter->scb && !iter->scb(*node)) {
      continue; /* don't traverse, outside of search zone */
    }

    if (node->flag_ & PBVH_Leaf) {
      /* immediately hit leaf node */
      return node;
    }

    std::visit(
        [&](auto &nodes) {
          iter->stack.push({&nodes[node->children_offset_ + 1], false});
          iter->stack.push({&nodes[node->children_offset_], false});
        },
        iter->pbvh->nodes_);
  }

  return nullptr;
}

struct node_tree {
  Node *data;

  node_tree *left;
  node_tree *right;
};

static void node_tree_insert(node_tree *tree, node_tree *new_node)
{
  if (new_node->data->tmin_ < tree->data->tmin_) {
    if (tree->left) {
      node_tree_insert(tree->left, new_node);
    }
    else {
      tree->left = new_node;
    }
  }
  else {
    if (tree->right) {
      node_tree_insert(tree->right, new_node);
    }
    else {
      tree->right = new_node;
    }
  }
}

static void traverse_tree(node_tree *tree,
                          const FunctionRef<void(Node &node, float *tmin)> hit_fn,
                          float *tmin)
{
  if (tree->left) {
    traverse_tree(tree->left, hit_fn, tmin);
  }

  hit_fn(*tree->data, tmin);

  if (tree->right) {
    traverse_tree(tree->right, hit_fn, tmin);
  }
}

static void free_tree(node_tree *tree)
{
  if (tree->left) {
    free_tree(tree->left);
    tree->left = nullptr;
  }

  if (tree->right) {
    free_tree(tree->right);
    tree->right = nullptr;
  }

  ::free(tree);
}

}  // namespace blender::bke::pbvh

float BKE_pbvh_node_get_tmin(const blender::bke::pbvh::Node *node)
{
  return node->tmin_;
}

namespace blender::bke::pbvh {

static void search_callback_occluded(Tree &pbvh,
                                     const FunctionRef<bool(Node &)> scb,
                                     const FunctionRef<void(Node &node, float *tmin)> hit_fn)
{
  if (tree_is_empty(pbvh)) {
    return;
  }
  PBVHIter iter;
  Node *node;
  node_tree *tree = nullptr;

  pbvh_iter_begin(&iter, pbvh, scb);

  while ((node = pbvh_iter_next_occluded(&iter))) {
    if (node->flag_ & PBVH_Leaf) {
      node_tree *new_node = static_cast<node_tree *>(malloc(sizeof(node_tree)));

      new_node->data = node;

      new_node->left = nullptr;
      new_node->right = nullptr;

      if (tree) {
        node_tree_insert(tree, new_node);
      }
      else {
        tree = new_node;
      }
    }
  }

  if (tree) {
    float tmin = FLT_MAX;
    traverse_tree(tree, hit_fn, &tmin);
    free_tree(tree);
  }
}

static bool update_search(const Node &node, const int flag)
{
  if (node.flag_ & PBVH_Leaf) {
    return (node.flag_ & flag) != 0;
  }

  return true;
}

/**
 * Logic used to test whether to use the evaluated mesh for positions.
 * \todo A deeper test of equality of topology array pointers would be better. This is kept for now
 * to avoid changing logic during a refactor.
 */
static bool mesh_topology_count_matches(const Mesh &a, const Mesh &b)
{
  return a.faces_num == b.faces_num && a.corners_num == b.corners_num &&
         a.verts_num == b.verts_num;
}

static const SharedCache<Vector<float3>> &vert_normals_cache_eval(const Object &object_orig,
                                                                  const Object &object_eval)
{
  const SculptSession &ss = *object_orig.sculpt;
  const Mesh &mesh_orig = *static_cast<const Mesh *>(object_orig.data);
  BLI_assert(bke::object::pbvh_get(object_orig)->type() == Type::Mesh);
  if (object_orig.mode & (OB_MODE_VERTEX_PAINT | OB_MODE_WEIGHT_PAINT)) {
    if (const Mesh *mesh_eval = BKE_object_get_evaluated_mesh_no_subsurf(&object_eval)) {
      if (mesh_topology_count_matches(*mesh_eval, mesh_orig)) {
        return mesh_eval->runtime->vert_normals_cache;
      }
    }
    if (const Mesh *mesh_eval = BKE_object_get_mesh_deform_eval(&object_eval)) {
      return mesh_eval->runtime->vert_normals_cache;
    }
  }

  if (!ss.deform_cos.is_empty()) {
    BLI_assert(ss.deform_cos.size() == mesh_orig.verts_num);
    return ss.vert_normals_deform;
  }

  return mesh_orig.runtime->vert_normals_cache;
}
static SharedCache<Vector<float3>> &vert_normals_cache_eval_for_write(Object &object_orig,
                                                                      Object &object_eval)
{
  return const_cast<SharedCache<Vector<float3>> &>(
      vert_normals_cache_eval(object_orig, object_eval));
}

static const SharedCache<Vector<float3>> &face_normals_cache_eval(const Object &object_orig,
                                                                  const Object &object_eval)
{
  const SculptSession &ss = *object_orig.sculpt;
  const Mesh &mesh_orig = *static_cast<const Mesh *>(object_orig.data);
  BLI_assert(bke::object::pbvh_get(object_orig)->type() == Type::Mesh);
  if (object_orig.mode & (OB_MODE_VERTEX_PAINT | OB_MODE_WEIGHT_PAINT)) {
    if (const Mesh *mesh_eval = BKE_object_get_evaluated_mesh_no_subsurf(&object_eval)) {
      if (mesh_topology_count_matches(*mesh_eval, mesh_orig)) {
        return mesh_eval->runtime->face_normals_cache;
      }
    }
    if (const Mesh *mesh_eval = BKE_object_get_mesh_deform_eval(&object_eval)) {
      return mesh_eval->runtime->face_normals_cache;
    }
  }

  if (!ss.deform_cos.is_empty()) {
    BLI_assert(ss.deform_cos.size() == mesh_orig.verts_num);
    return ss.face_normals_deform;
  }

  return mesh_orig.runtime->face_normals_cache;
}
static SharedCache<Vector<float3>> &face_normals_cache_eval_for_write(Object &object_orig,
                                                                      Object &object_eval)
{
  return const_cast<SharedCache<Vector<float3>> &>(
      face_normals_cache_eval(object_orig, object_eval));
}

static void normals_calc_faces(const Span<float3> positions,
                               const OffsetIndices<int> faces,
                               const Span<int> corner_verts,
                               const Span<int> face_indices,
                               MutableSpan<float3> face_normals)
{
  for (const int i : face_indices) {
    face_normals[i] = mesh::face_normal_calc(positions, corner_verts.slice(faces[i]));
  }
}

static void calc_boundary_face_normals(const Span<float3> positions,
                                       const OffsetIndices<int> faces,
                                       const Span<int> corner_verts,
                                       const Span<int> face_indices,
                                       MutableSpan<float3> face_normals)
{
  threading::parallel_for(face_indices.index_range(), 512, [&](const IndexRange range) {
    normals_calc_faces(positions, faces, corner_verts, face_indices.slice(range), face_normals);
  });
}

static void calc_node_face_normals(const Span<float3> positions,
                                   const OffsetIndices<int> faces,
                                   const Span<int> corner_verts,
                                   const Span<MeshNode> nodes,
                                   const IndexMask &nodes_to_update,
                                   MutableSpan<float3> face_normals)
{
  nodes_to_update.foreach_index(GrainSize(1), [&](const int i) {
    normals_calc_faces(positions, faces, corner_verts, nodes[i].faces(), face_normals);
  });
}

static void normals_calc_verts_simple(const GroupedSpan<int> vert_to_face_map,
                                      const Span<float3> face_normals,
                                      const Span<int> verts,
                                      MutableSpan<float3> vert_normals)
{
  for (const int vert : verts) {
    float3 normal(0.0f);
    for (const int face : vert_to_face_map[vert]) {
      normal += face_normals[face];
    }
    vert_normals[vert] = math::normalize(normal);
  }
}

static void calc_boundary_vert_normals(const GroupedSpan<int> vert_to_face_map,
                                       const Span<float3> face_normals,
                                       const Span<int> verts,
                                       MutableSpan<float3> vert_normals)
{
  threading::parallel_for(verts.index_range(), 1024, [&](const IndexRange range) {
    normals_calc_verts_simple(vert_to_face_map, face_normals, verts.slice(range), vert_normals);
  });
}

static void calc_node_vert_normals(const GroupedSpan<int> vert_to_face_map,
                                   const Span<float3> face_normals,
                                   const Span<MeshNode> nodes,
                                   const IndexMask &nodes_to_update,
                                   MutableSpan<float3> vert_normals)
{
  nodes_to_update.foreach_index(GrainSize(1), [&](const int i) {
    normals_calc_verts_simple(vert_to_face_map, face_normals, nodes[i].verts(), vert_normals);
  });
}

static void update_normals_mesh(Object &object_orig,
                                Object &object_eval,
                                const Span<MeshNode> nodes,
                                const IndexMask &nodes_to_update)
{
  /* Position changes are tracked on a per-node level, so all the vertex and face normals for every
   * affected node are recalculated. However, the additional complexity comes from the fact that
   * changing vertex normals also changes surrounding face normals. Those changed face normals then
   * change the normals of all connected vertices, which can be in other nodes. So the set of
   * vertices that need recalculated normals can propagate into unchanged/untagged Tree nodes.
   *
   * Currently we have no good way of finding neighboring Tree nodes, so we use the vertex to
   * face topology map to find the neighboring vertices that need normal recalculation.
   *
   * Those boundary face and vertex indices are deduplicated with #VectorSet in order to avoid
   * duplicate work recalculation for the same vertex, and to make parallel storage for vertices
   * during recalculation thread-safe. */
  Mesh &mesh = *static_cast<Mesh *>(object_orig.data);
  const Span<float3> positions = bke::pbvh::vert_positions_eval_from_eval(object_eval);
  const OffsetIndices faces = mesh.faces();
  const Span<int> corner_verts = mesh.corner_verts();
  const GroupedSpan<int> vert_to_face_map = mesh.vert_to_face_map();

  SharedCache<Vector<float3>> &vert_normals_cache = vert_normals_cache_eval_for_write(object_orig,
                                                                                      object_eval);
  SharedCache<Vector<float3>> &face_normals_cache = face_normals_cache_eval_for_write(object_orig,
                                                                                      object_eval);

  VectorSet<int> boundary_faces;
  nodes_to_update.foreach_index([&](const int i) {
    const MeshNode &node = nodes[i];
    for (const int vert : node.vert_indices_.as_span().drop_front(node.unique_verts_num_)) {
      boundary_faces.add_multiple(vert_to_face_map[vert]);
    }
  });

  VectorSet<int> boundary_verts;

  threading::parallel_invoke(
      [&]() {
        if (face_normals_cache.is_dirty()) {
          face_normals_cache.ensure([&](Vector<float3> &r_data) {
            r_data.resize(faces.size());
            bke::mesh::normals_calc_faces(positions, faces, corner_verts, r_data);
          });
        }
        else {
          face_normals_cache.update([&](Vector<float3> &r_data) {
            calc_node_face_normals(positions, faces, corner_verts, nodes, nodes_to_update, r_data);
            calc_boundary_face_normals(positions, faces, corner_verts, boundary_faces, r_data);
          });
        }
      },
      [&]() {
        /* Update all normals connected to affected faces, even if not explicitly tagged. */
        boundary_verts.reserve(boundary_faces.size());
        for (const int face : boundary_faces) {
          boundary_verts.add_multiple(corner_verts.slice(faces[face]));
        }
      });
  const Span<float3> face_normals = face_normals_cache.data();

  if (vert_normals_cache.is_dirty()) {
    vert_normals_cache.ensure([&](Vector<float3> &r_data) {
      r_data.resize(positions.size());
      mesh::normals_calc_verts(
          positions, faces, corner_verts, vert_to_face_map, face_normals, r_data);
    });
  }
  else {
    vert_normals_cache.update([&](Vector<float3> &r_data) {
      calc_node_vert_normals(vert_to_face_map, face_normals, nodes, nodes_to_update, r_data);
      calc_boundary_vert_normals(vert_to_face_map, face_normals, boundary_verts, r_data);
    });
  }
}

static void update_normals(Object &object_orig, Object &object_eval, Tree &pbvh)
{
  IndexMaskMemory memory;
  const IndexMask nodes_to_update = search_nodes(
      pbvh, memory, [&](const Node &node) { return update_search(node, PBVH_UpdateNormals); });

  switch (pbvh.type()) {
    case Type::Mesh: {
      update_normals_mesh(object_orig, object_eval, pbvh.nodes<MeshNode>(), nodes_to_update);
      MutableSpan<MeshNode> nodes = pbvh.nodes<MeshNode>();
      nodes_to_update.foreach_index([&](const int i) { nodes[i].flag_ &= ~PBVH_UpdateNormals; });
      break;
    }
    case Type::Grids: {
      SculptSession &ss = *object_orig.sculpt;
      SubdivCCG &subdiv_ccg = *ss.subdiv_ccg;
      MutableSpan<GridsNode> nodes = pbvh.nodes<GridsNode>();
      IndexMaskMemory memory;
      const IndexMask faces_to_update = nodes_to_face_selection_grids(
          subdiv_ccg, nodes, nodes_to_update, memory);
      BKE_subdiv_ccg_update_normals(subdiv_ccg, faces_to_update);
      nodes_to_update.foreach_index([&](const int i) { nodes[i].flag_ &= ~PBVH_UpdateNormals; });
      break;
    }
    case Type::BMesh: {
      bmesh_normals_update(pbvh, nodes_to_update);
      break;
    }
  }
}

void update_normals(const Depsgraph &depsgraph, Object &object_orig, Tree &pbvh)
{
  BLI_assert(DEG_is_original_object(&object_orig));
  Object &object_eval = *DEG_get_evaluated_object(&depsgraph, &object_orig);
  update_normals(object_orig, object_eval, pbvh);
}

void update_normals_from_eval(Object &object_eval, Tree &pbvh)
{
  /* Updating the original object's mesh normals caches is necessary because we skip dependency
   * graph updates for sculpt deformations in some cases (so the evaluated object doesn't contain
   * their result), and also because (currently) sculpt deformations skip tagging the mesh normals
   * caches dirty. */
  Object &object_orig = *DEG_get_original_object(&object_eval);
  update_normals(object_orig, object_eval, pbvh);
}

void update_node_bounds_mesh(const Span<float3> positions, MeshNode &node)
{
  Bounds<float3> bounds = negative_bounds();
  for (const int vert : node.all_verts()) {
    math::min_max(positions[vert], bounds.min, bounds.max);
  }
  node.bounds_ = bounds;
}

void update_node_bounds_grids(const CCGKey &key, const Span<float3> positions, GridsNode &node)
{
  Bounds<float3> bounds = negative_bounds();
  for (const int grid : node.grids()) {
    for (const float3 &position : positions.slice(bke::ccg::grid_range(key, grid))) {
      math::min_max(position, bounds.min, bounds.max);
    }
  }
  node.bounds_ = bounds;
}

void update_node_bounds_bmesh(BMeshNode &node)
{
  Bounds<float3> bounds = negative_bounds();
  for (const BMVert *vert : node.bm_unique_verts_) {
    math::min_max(float3(vert->co), bounds.min, bounds.max);
  }
  for (const BMVert *vert : node.bm_other_verts_) {
    math::min_max(float3(vert->co), bounds.min, bounds.max);
  }
  node.bounds_ = bounds;
}

struct BoundsMergeInfo {
  Bounds<float3> bounds;
  bool update;
};

template<typename NodeT>
static BoundsMergeInfo merge_child_bounds(MutableSpan<NodeT> nodes, const int node_index)
{
  NodeT &node = nodes[node_index];
  if (node.flag_ & PBVH_Leaf) {
    const bool update = node.flag_ & PBVH_UpdateBB;
    node.flag_ &= ~PBVH_UpdateBB;
    return {node.bounds_, update};
  }

  const BoundsMergeInfo info_0 = merge_child_bounds(nodes, node.children_offset_ + 0);
  const BoundsMergeInfo info_1 = merge_child_bounds(nodes, node.children_offset_ + 1);
  const bool update = info_0.update || info_1.update;
  if (update) {
    node.bounds_ = bounds::merge(info_0.bounds, info_1.bounds);
  }
  node.flag_ &= ~PBVH_UpdateBB;
  return {node.bounds_, update};
}

static void flush_bounds_to_parents(Tree &pbvh)
{
  std::visit(
      [](auto &nodes) {
        nodes.first().bounds_ = merge_child_bounds(nodes.as_mutable_span(), 0).bounds;
      },
      pbvh.nodes_);
}

void update_bounds_mesh(const Span<float3> vert_positions, Tree &pbvh)
{
  IndexMaskMemory memory;
  const IndexMask nodes_to_update = search_nodes(
      pbvh, memory, [&](const Node &node) { return update_search(node, PBVH_UpdateBB); });

  MutableSpan<MeshNode> nodes = pbvh.nodes<MeshNode>();
  nodes_to_update.foreach_index(
      GrainSize(1), [&](const int i) { update_node_bounds_mesh(vert_positions, nodes[i]); });
  if (!nodes.is_empty()) {
    flush_bounds_to_parents(pbvh);
  }
}

void update_bounds_grids(const CCGKey &key, const Span<float3> positions, Tree &pbvh)
{
  IndexMaskMemory memory;
  const IndexMask nodes_to_update = search_nodes(
      pbvh, memory, [&](const Node &node) { return update_search(node, PBVH_UpdateBB); });

  MutableSpan<GridsNode> nodes = pbvh.nodes<GridsNode>();
  nodes_to_update.foreach_index(
      GrainSize(1), [&](const int i) { update_node_bounds_grids(key, positions, nodes[i]); });
  if (!nodes.is_empty()) {
    flush_bounds_to_parents(pbvh);
  }
}

void update_bounds_bmesh(const BMesh & /*bm*/, Tree &pbvh)
{
  IndexMaskMemory memory;
  const IndexMask nodes_to_update = search_nodes(
      pbvh, memory, [&](const Node &node) { return update_search(node, PBVH_UpdateBB); });

  MutableSpan<BMeshNode> nodes = pbvh.nodes<BMeshNode>();
  nodes_to_update.foreach_index(GrainSize(1),
                                [&](const int i) { update_node_bounds_bmesh(nodes[i]); });
  if (!nodes.is_empty()) {
    flush_bounds_to_parents(pbvh);
  }
}

void update_bounds(const Depsgraph &depsgraph, const Object &object, Tree &pbvh)
{
  switch (pbvh.type()) {
    case Type::Mesh: {
      const Span<float3> positions = bke::pbvh::vert_positions_eval(depsgraph, object);
      update_bounds_mesh(positions, pbvh);
      break;
    }
    case Type::Grids: {
      const SculptSession &ss = *object.sculpt;
      const SubdivCCG &subdiv_ccg = *ss.subdiv_ccg;
      const CCGKey key = BKE_subdiv_ccg_key_top_level(subdiv_ccg);
      update_bounds_grids(key, subdiv_ccg.positions, pbvh);
      break;
    }
    case Type::BMesh: {
      const SculptSession &ss = *object.sculpt;
      update_bounds_bmesh(*ss.bm, pbvh);
      break;
    }
  }
}

void store_bounds_orig(Tree &pbvh)
{
  std::visit(
      [](auto &nodes) {
        threading::parallel_for(nodes.index_range(), 256, [&](const IndexRange range) {
          for (const int i : range) {
            nodes[i].bounds_orig_ = nodes[i].bounds_;
          }
        });
      },
      pbvh.nodes_);
}

void node_update_mask_mesh(const Span<float> mask, MeshNode &node)
{
  const Span<int> verts = node.all_verts();
  const bool fully_masked = std::all_of(
      verts.begin(), verts.end(), [&](const int vert) { return mask[vert] == 1.0f; });
  const bool fully_unmasked = std::all_of(
      verts.begin(), verts.end(), [&](const int vert) { return mask[vert] <= 0.0f; });
  SET_FLAG_FROM_TEST(node.flag_, fully_masked, PBVH_FullyMasked);
  SET_FLAG_FROM_TEST(node.flag_, fully_unmasked, PBVH_FullyUnmasked);
  node.flag_ &= ~PBVH_UpdateMask;
}

static void update_mask_mesh(const Mesh &mesh,
                             const MutableSpan<MeshNode> nodes,
                             const IndexMask &nodes_to_update)
{
  const AttributeAccessor attributes = mesh.attributes();
  const VArraySpan<float> mask = *attributes.lookup<float>(".sculpt_mask", AttrDomain::Point);
  if (mask.is_empty()) {
    nodes_to_update.foreach_index([&](const int i) {
      nodes[i].flag_ &= ~PBVH_FullyMasked;
      nodes[i].flag_ |= PBVH_FullyUnmasked;
      nodes[i].flag_ &= ~PBVH_UpdateMask;
    });
    return;
  }

  nodes_to_update.foreach_index(GrainSize(1),
                                [&](const int i) { node_update_mask_mesh(mask, nodes[i]); });
}

void node_update_mask_grids(const CCGKey &key, const Span<float> masks, GridsNode &node)
{
  BLI_assert(key.has_mask);
  bool fully_masked = true;
  bool fully_unmasked = true;
  for (const int grid : node.grids()) {
    for (const float mask : masks.slice(bke::ccg::grid_range(key, grid))) {
      fully_masked &= mask == 1.0f;
      fully_unmasked &= mask <= 0.0f;
    }
  }
  SET_FLAG_FROM_TEST(node.flag_, fully_masked, PBVH_FullyMasked);
  SET_FLAG_FROM_TEST(node.flag_, fully_unmasked, PBVH_FullyUnmasked);
  node.flag_ &= ~PBVH_UpdateMask;
}

static void update_mask_grids(const SubdivCCG &subdiv_ccg,
                              const MutableSpan<GridsNode> nodes,
                              const IndexMask &nodes_to_update)
{
  const CCGKey key = BKE_subdiv_ccg_key_top_level(subdiv_ccg);
  if (subdiv_ccg.masks.is_empty()) {
    nodes_to_update.foreach_index([&](const int i) {
      nodes[i].flag_ &= ~PBVH_FullyMasked;
      nodes[i].flag_ |= PBVH_FullyUnmasked;
      nodes[i].flag_ &= ~PBVH_UpdateMask;
    });
    return;
  }

  nodes_to_update.foreach_index(
      GrainSize(1), [&](const int i) { node_update_mask_grids(key, subdiv_ccg.masks, nodes[i]); });
}

void node_update_mask_bmesh(const int mask_offset, BMeshNode &node)
{
  BLI_assert(mask_offset != -1);
  bool fully_masked = true;
  bool fully_unmasked = true;
  for (const BMVert *vert : node.bm_unique_verts_) {
    fully_masked &= BM_ELEM_CD_GET_FLOAT(vert, mask_offset) == 1.0f;
    fully_unmasked &= BM_ELEM_CD_GET_FLOAT(vert, mask_offset) <= 0.0f;
  }
  for (const BMVert *vert : node.bm_other_verts_) {
    fully_masked &= BM_ELEM_CD_GET_FLOAT(vert, mask_offset) == 1.0f;
    fully_unmasked &= BM_ELEM_CD_GET_FLOAT(vert, mask_offset) <= 0.0f;
  }
  SET_FLAG_FROM_TEST(node.flag_, fully_masked, PBVH_FullyMasked);
  SET_FLAG_FROM_TEST(node.flag_, fully_unmasked, PBVH_FullyUnmasked);
  node.flag_ &= ~PBVH_UpdateMask;
}

static void update_mask_bmesh(const BMesh &bm,
                              const MutableSpan<BMeshNode> nodes,
                              const IndexMask &nodes_to_update)
{
  const int offset = CustomData_get_offset_named(&bm.vdata, CD_PROP_FLOAT, ".sculpt_mask");
  if (offset == -1) {
    nodes_to_update.foreach_index([&](const int i) {
      nodes[i].flag_ &= ~PBVH_FullyMasked;
      nodes[i].flag_ |= PBVH_FullyUnmasked;
      nodes[i].flag_ &= ~PBVH_UpdateMask;
    });
    return;
  }

  nodes_to_update.foreach_index(GrainSize(1),
                                [&](const int i) { node_update_mask_bmesh(offset, nodes[i]); });
}

void update_mask(const Object &object, Tree &pbvh)
{
  IndexMaskMemory memory;
  const IndexMask nodes_to_update = search_nodes(
      pbvh, memory, [&](const Node &node) { return update_search(node, PBVH_UpdateMask); });

  switch (pbvh.type()) {
    case Type::Mesh: {
      const Mesh &mesh = *static_cast<const Mesh *>(object.data);
      update_mask_mesh(mesh, pbvh.nodes<MeshNode>(), nodes_to_update);
      break;
    }
    case Type::Grids: {
      const SculptSession &ss = *object.sculpt;
      const SubdivCCG &subdiv_ccg = *ss.subdiv_ccg;
      update_mask_grids(subdiv_ccg, pbvh.nodes<GridsNode>(), nodes_to_update);
      break;
    }
    case Type::BMesh: {
      const SculptSession &ss = *object.sculpt;
      const BMesh &bm = *ss.bm;
      update_mask_bmesh(bm, pbvh.nodes<BMeshNode>(), nodes_to_update);
      break;
    }
  }
}

void node_update_visibility_mesh(const Span<bool> hide_vert, MeshNode &node)
{
  BLI_assert(!hide_vert.is_empty());
  const Span<int> verts = node.all_verts();
  const bool fully_hidden = std::all_of(
      verts.begin(), verts.end(), [&](const int vert) { return hide_vert[vert]; });
  SET_FLAG_FROM_TEST(node.flag_, fully_hidden, PBVH_FullyHidden);
  node.flag_ &= ~PBVH_UpdateVisibility;
}

static void update_visibility_faces(const Mesh &mesh,
                                    const MutableSpan<MeshNode> nodes,
                                    const IndexMask &nodes_to_update)
{
  const AttributeAccessor attributes = mesh.attributes();
  const VArraySpan<bool> hide_vert = *attributes.lookup<bool>(".hide_vert", AttrDomain::Point);
  if (hide_vert.is_empty()) {
    nodes_to_update.foreach_index([&](const int i) {
      nodes[i].flag_ &= ~PBVH_FullyHidden;
      nodes[i].flag_ &= ~PBVH_UpdateVisibility;
    });
    return;
  }

  nodes_to_update.foreach_index(
      GrainSize(1), [&](const int i) { node_update_visibility_mesh(hide_vert, nodes[i]); });
}

void node_update_visibility_grids(const BitGroupVector<> &grid_hidden, GridsNode &node)
{
  BLI_assert(!grid_hidden.is_empty());
  const bool fully_hidden = std::none_of(
      node.prim_indices_.begin(), node.prim_indices_.end(), [&](const int grid) {
        return bits::any_bit_unset(grid_hidden[grid]);
      });
  SET_FLAG_FROM_TEST(node.flag_, fully_hidden, PBVH_FullyHidden);
  node.flag_ &= ~PBVH_UpdateVisibility;
}

static void update_visibility_grids(const SubdivCCG &subdiv_ccg,
                                    const MutableSpan<GridsNode> nodes,
                                    const IndexMask &nodes_to_update)
{
  const BitGroupVector<> &grid_hidden = subdiv_ccg.grid_hidden;
  if (grid_hidden.is_empty()) {
    nodes_to_update.foreach_index([&](const int i) {
      nodes[i].flag_ &= ~PBVH_FullyHidden;
      nodes[i].flag_ &= ~PBVH_UpdateVisibility;
    });
    return;
  }

  nodes_to_update.foreach_index(
      GrainSize(1), [&](const int i) { node_update_visibility_grids(grid_hidden, nodes[i]); });
}

void node_update_visibility_bmesh(BMeshNode &node)
{
  const bool unique_hidden = std::all_of(
      node.bm_unique_verts_.begin(), node.bm_unique_verts_.end(), [&](const BMVert *vert) {
        return BM_elem_flag_test(vert, BM_ELEM_HIDDEN);
      });
  const bool other_hidden = std::all_of(
      node.bm_other_verts_.begin(), node.bm_other_verts_.end(), [&](const BMVert *vert) {
        return BM_elem_flag_test(vert, BM_ELEM_HIDDEN);
      });
  SET_FLAG_FROM_TEST(node.flag_, unique_hidden && other_hidden, PBVH_FullyHidden);
  node.flag_ &= ~PBVH_UpdateVisibility;
}

static void update_visibility_bmesh(const MutableSpan<BMeshNode> nodes,
                                    const IndexMask &nodes_to_update)
{
  nodes_to_update.foreach_index(GrainSize(1),
                                [&](const int i) { node_update_visibility_bmesh(nodes[i]); });
}

void update_visibility(const Object &object, Tree &pbvh)
{
  IndexMaskMemory memory;
  const IndexMask nodes_to_update = search_nodes(
      pbvh, memory, [&](const Node &node) { return update_search(node, PBVH_UpdateVisibility); });

  switch (pbvh.type()) {
    case Type::Mesh: {
      const Mesh &mesh = *static_cast<const Mesh *>(object.data);
      update_visibility_faces(mesh, pbvh.nodes<MeshNode>(), nodes_to_update);
      break;
    }
    case Type::Grids: {
      const SculptSession &ss = *object.sculpt;
      update_visibility_grids(*ss.subdiv_ccg, pbvh.nodes<GridsNode>(), nodes_to_update);
      break;
    }
    case Type::BMesh: {
      update_visibility_bmesh(pbvh.nodes<BMeshNode>(), nodes_to_update);
      break;
    }
  }
}

int count_grid_quads(const BitGroupVector<> &grid_hidden,
                     const Span<int> grid_indices,
                     int gridsize,
                     int display_gridsize)
{
  const int gridarea = (gridsize - 1) * (gridsize - 1);
  if (grid_hidden.is_empty()) {
    return gridarea * grid_indices.size();
  }

  /* grid hidden layer is present, so have to check each grid for
   * visibility */

  int depth1 = int(log2(double(gridsize) - 1.0) + DBL_EPSILON);
  int depth2 = int(log2(double(display_gridsize) - 1.0) + DBL_EPSILON);

  int skip = depth2 < depth1 ? 1 << (depth1 - depth2 - 1) : 1;

  int totquad = 0;
  for (const int grid : grid_indices) {
    const blender::BoundedBitSpan gh = grid_hidden[grid];
    /* grid hidden are present, have to check each element */
    for (int y = 0; y < gridsize - skip; y += skip) {
      for (int x = 0; x < gridsize - skip; x += skip) {
        if (!paint_is_grid_face_hidden(gh, gridsize, x, y)) {
          totquad++;
        }
      }
    }
  }

  return totquad;
}

}  // namespace blender::bke::pbvh

blender::Bounds<blender::float3> BKE_pbvh_redraw_BB(const blender::bke::pbvh::Tree &pbvh)
{
  using namespace blender;
  using namespace blender::bke::pbvh;
  if (tree_is_empty(pbvh)) {
    return {};
  }
  Bounds<float3> bounds = negative_bounds();

  PBVHIter iter;
  pbvh_iter_begin(&iter, const_cast<blender::bke::pbvh::Tree &>(pbvh), {});
  Node *node;
  while ((node = pbvh_iter_next(&iter, PBVH_Leaf))) {
    if (node->flag_ & PBVH_UpdateRedraw) {
      bounds = bounds::merge(bounds, node->bounds_);
    }
  }

  return bounds;
}

namespace blender::bke::pbvh {

IndexMask nodes_to_face_selection_grids(const SubdivCCG &subdiv_ccg,
                                        const Span<GridsNode> nodes,
                                        const IndexMask &nodes_mask,
                                        IndexMaskMemory &memory)
{
  const Span<int> grid_to_face_map = subdiv_ccg.grid_to_face_map;
  /* Using a #VectorSet for index deduplication would also work, but the performance gets much
   * worse with large selections since the loop would be single-threaded. A boolean array has an
   * overhead regardless of selection size, but that is small. */
  Array<bool> faces_to_update(subdiv_ccg.faces.size(), false);
  nodes_mask.foreach_index(GrainSize(1), [&](const int i) {
    for (const int grid : nodes[i].grids()) {
      faces_to_update[grid_to_face_map[grid]] = true;
    }
  });
  return IndexMask::from_bools(faces_to_update, memory);
}

Bounds<float3> bounds_get(const Tree &pbvh)
{
  return std::visit(
      [](auto &nodes) -> Bounds<float3> {
        if (nodes.is_empty()) {
          return float3(0);
        }
        return nodes.first().bounds_;
      },
      pbvh.nodes_);
}

}  // namespace blender::bke::pbvh

int BKE_pbvh_get_grid_num_verts(const Object &object)
{
  const SculptSession &ss = *object.sculpt;
  BLI_assert(blender::bke::object::pbvh_get(object)->type() == blender::bke::pbvh::Type::Grids);
  const CCGKey key = BKE_subdiv_ccg_key_top_level(*ss.subdiv_ccg);
  return ss.subdiv_ccg->grids_num * key.grid_area;
}

int BKE_pbvh_get_grid_num_faces(const Object &object)
{
  const SculptSession &ss = *object.sculpt;
  BLI_assert(blender::bke::object::pbvh_get(object)->type() == blender::bke::pbvh::Type::Grids);
  const CCGKey key = BKE_subdiv_ccg_key_top_level(*ss.subdiv_ccg);
  return ss.subdiv_ccg->grids_num * square_i(key.grid_size - 1);
}

/***************************** Node Access ***********************************/

void BKE_pbvh_node_mark_update(blender::bke::pbvh::Node &node)
{
  node.flag_ |= PBVH_UpdateNormals | PBVH_UpdateBB | PBVH_UpdateDrawBuffers | PBVH_UpdateRedraw |
                PBVH_RebuildPixels;
}

void BKE_pbvh_node_mark_update_mask(blender::bke::pbvh::Node &node)
{
  node.flag_ |= PBVH_UpdateMask | PBVH_UpdateDrawBuffers | PBVH_UpdateRedraw;
}

void BKE_pbvh_node_mark_update_color(blender::bke::pbvh::Node &node)
{
  node.flag_ |= PBVH_UpdateColor | PBVH_UpdateDrawBuffers | PBVH_UpdateRedraw;
}

void BKE_pbvh_node_mark_update_face_sets(blender::bke::pbvh::Node &node)
{
  node.flag_ |= PBVH_UpdateDrawBuffers | PBVH_UpdateRedraw;
}

void BKE_pbvh_mark_rebuild_pixels(blender::bke::pbvh::Tree &pbvh)
{
  std::visit(
      [](auto &nodes) {
        for (blender::bke::pbvh::Node &node : nodes) {
          if (node.flag_ & PBVH_Leaf) {
            node.flag_ |= PBVH_RebuildPixels;
          }
        }
      },
      pbvh.nodes_);
}

void BKE_pbvh_node_mark_update_visibility(blender::bke::pbvh::Node &node)
{
  node.flag_ |= PBVH_UpdateVisibility | PBVH_RebuildDrawBuffers | PBVH_UpdateDrawBuffers |
                PBVH_UpdateRedraw;
}

void BKE_pbvh_node_mark_rebuild_draw(blender::bke::pbvh::Node &node)
{
  node.flag_ |= PBVH_RebuildDrawBuffers | PBVH_UpdateDrawBuffers | PBVH_UpdateRedraw;
}

void BKE_pbvh_node_mark_redraw(blender::bke::pbvh::Node &node)
{
  node.flag_ |= PBVH_UpdateDrawBuffers | PBVH_UpdateRedraw;
}

void BKE_pbvh_node_mark_positions_update(blender::bke::pbvh::Node &node)
{
  node.flag_ |= PBVH_UpdateNormals | PBVH_UpdateDrawBuffers | PBVH_UpdateRedraw | PBVH_UpdateBB;
}

void BKE_pbvh_node_fully_hidden_set(blender::bke::pbvh::Node &node, int fully_hidden)
{
  BLI_assert(node.flag_ & PBVH_Leaf);

  if (fully_hidden) {
    node.flag_ |= PBVH_FullyHidden;
  }
  else {
    node.flag_ &= ~PBVH_FullyHidden;
  }
}

bool BKE_pbvh_node_fully_hidden_get(const blender::bke::pbvh::Node &node)
{
  return (node.flag_ & PBVH_Leaf) && (node.flag_ & PBVH_FullyHidden);
}

void BKE_pbvh_node_fully_masked_set(blender::bke::pbvh::Node &node, int fully_masked)
{
  BLI_assert(node.flag_ & PBVH_Leaf);

  if (fully_masked) {
    node.flag_ |= PBVH_FullyMasked;
  }
  else {
    node.flag_ &= ~PBVH_FullyMasked;
  }
}

bool BKE_pbvh_node_fully_masked_get(const blender::bke::pbvh::Node &node)
{
  return (node.flag_ & PBVH_Leaf) && (node.flag_ & PBVH_FullyMasked);
}

void BKE_pbvh_node_fully_unmasked_set(blender::bke::pbvh::Node &node, int fully_masked)
{
  BLI_assert(node.flag_ & PBVH_Leaf);

  if (fully_masked) {
    node.flag_ |= PBVH_FullyUnmasked;
  }
  else {
    node.flag_ &= ~PBVH_FullyUnmasked;
  }
}

bool BKE_pbvh_node_fully_unmasked_get(const blender::bke::pbvh::Node &node)
{
  return (node.flag_ & PBVH_Leaf) && (node.flag_ & PBVH_FullyUnmasked);
}

namespace blender::bke::pbvh {

void remove_node_draw_tags(bke::pbvh::Tree &pbvh, const IndexMask &node_mask)
{
  switch (pbvh.type()) {
    case bke::pbvh::Type::Mesh: {
      MutableSpan<bke::pbvh::MeshNode> nodes = pbvh.nodes<bke::pbvh::MeshNode>();
      node_mask.foreach_index([&](const int i) {
        nodes[i].flag_ &= ~(PBVH_UpdateDrawBuffers | PBVH_RebuildDrawBuffers);
      });
      break;
    }
    case bke::pbvh::Type::Grids: {
      MutableSpan<bke::pbvh::GridsNode> nodes = pbvh.nodes<bke::pbvh::GridsNode>();
      node_mask.foreach_index([&](const int i) {
        nodes[i].flag_ &= ~(PBVH_UpdateDrawBuffers | PBVH_RebuildDrawBuffers);
      });
      break;
    }
    case bke::pbvh::Type::BMesh: {
      MutableSpan<bke::pbvh::BMeshNode> nodes = pbvh.nodes<bke::pbvh::BMeshNode>();
      node_mask.foreach_index([&](const int i) {
        nodes[i].flag_ &= ~(PBVH_UpdateDrawBuffers | PBVH_RebuildDrawBuffers);
      });
      break;
    }
  }
}

Span<int> node_face_indices_calc_grids(const SubdivCCG &subdiv_ccg,
                                       const GridsNode &node,
                                       Vector<int> &faces)
{
  faces.clear();
  const Span<int> grid_to_face_map = subdiv_ccg.grid_to_face_map;
  int prev_face = -1;
  for (const int grid : node.grids()) {
    const int face = grid_to_face_map[grid];
    if (face != prev_face) {
      faces.append(face);
      prev_face = face;
    }
  }
  return faces.as_span();
}

}  // namespace blender::bke::pbvh

namespace blender::bke::pbvh {

Bounds<float3> node_bounds(const Node &node)
{
  return node.bounds_;
}

}  // namespace blender::bke::pbvh

blender::Bounds<blender::float3> BKE_pbvh_node_get_original_BB(
    const blender::bke::pbvh::Node *node)
{
  return node->bounds_orig_;
}

void BKE_pbvh_node_get_bm_orco_data(const blender::bke::pbvh::BMeshNode &node,
                                    blender::Span<blender::float3> &r_orig_positions,
                                    blender::Span<blender::int3> &r_orig_tris)
{
  r_orig_positions = node.orig_positions_;
  r_orig_tris = node.orig_tris_;
}

/********************************* Ray-cast ***********************************/

namespace blender::bke::pbvh {

struct RaycastData {
  IsectRayAABB_Precalc ray;
  bool original;
};

static bool ray_aabb_intersect(Node &node, const RaycastData &rcd)
{
  if (rcd.original) {
    return isect_ray_aabb_v3(&rcd.ray, node.bounds_orig_.min, node.bounds_orig_.max, &node.tmin_);
  }
  return isect_ray_aabb_v3(&rcd.ray, node.bounds_.min, node.bounds_.max, &node.tmin_);
}

void raycast(Tree &pbvh,
             const FunctionRef<void(Node &node, float *tmin)> hit_fn,
             const float3 &ray_start,
             const float3 &ray_normal,
             bool original)
{
  RaycastData rcd;

  isect_ray_aabb_v3_precalc(&rcd.ray, ray_start, ray_normal);
  rcd.original = original;

  search_callback_occluded(
      pbvh, [&](Node &node) { return ray_aabb_intersect(node, rcd); }, hit_fn);
}

bool ray_face_intersection_quad(const float3 &ray_start,
                                IsectRayPrecalc *isect_precalc,
                                const float3 &t0,
                                const float3 &t1,
                                const float3 &t2,
                                const float3 &t3,
                                float *depth)
{
  float depth_test;

  if ((isect_ray_tri_watertight_v3(ray_start, isect_precalc, t0, t1, t2, &depth_test, nullptr) &&
       (depth_test < *depth)) ||
      (isect_ray_tri_watertight_v3(ray_start, isect_precalc, t0, t2, t3, &depth_test, nullptr) &&
       (depth_test < *depth)))
  {
    *depth = depth_test;
    return true;
  }

  return false;
}

bool ray_face_intersection_tri(const float3 &ray_start,
                               IsectRayPrecalc *isect_precalc,
                               const float3 &t0,
                               const float3 &t1,
                               const float3 &t2,
                               float *depth)
{
  float depth_test;
  if (isect_ray_tri_watertight_v3(ray_start, isect_precalc, t0, t1, t2, &depth_test, nullptr) &&
      (depth_test < *depth))
  {
    *depth = depth_test;
    return true;
  }

  return false;
}

/* Take advantage of the fact we know this won't be an intersection.
 * Just handle ray-tri edges. */
static float dist_squared_ray_to_tri_v3_fast(const float3 &ray_origin,
                                             const float3 &ray_direction,
                                             const float3 &v0,
                                             const float3 &v1,
                                             const float3 &v2,
                                             float3 &r_point,
                                             float *r_depth)
{
  const float *tri[3] = {v0, v1, v2};
  float dist_sq_best = FLT_MAX;
  for (int i = 0, j = 2; i < 3; j = i++) {
    float3 point_test;
    float depth_test = FLT_MAX;
    const float dist_sq_test = dist_squared_ray_to_seg_v3(
        ray_origin, ray_direction, tri[i], tri[j], point_test, &depth_test);
    if (dist_sq_test < dist_sq_best || i == 0) {
      copy_v3_v3(r_point, point_test);
      *r_depth = depth_test;
      dist_sq_best = dist_sq_test;
    }
  }
  return dist_sq_best;
}

bool ray_face_nearest_quad(const float3 &ray_start,
                           const float3 &ray_normal,
                           const float3 &t0,
                           const float3 &t1,
                           const float3 &t2,
                           const float3 &t3,
                           float *depth,
                           float *dist_sq)
{
  float dist_sq_test;
  float3 co;
  float depth_test;

  if ((dist_sq_test = dist_squared_ray_to_tri_v3_fast(
           ray_start, ray_normal, t0, t1, t2, co, &depth_test)) < *dist_sq)
  {
    *dist_sq = dist_sq_test;
    *depth = depth_test;
    if ((dist_sq_test = dist_squared_ray_to_tri_v3_fast(
             ray_start, ray_normal, t0, t2, t3, co, &depth_test)) < *dist_sq)
    {
      *dist_sq = dist_sq_test;
      *depth = depth_test;
    }
    return true;
  }

  return false;
}

bool ray_face_nearest_tri(const float3 &ray_start,
                          const float3 &ray_normal,
                          const float3 &t0,
                          const float3 &t1,
                          const float3 &t2,
                          float *depth,
                          float *dist_sq)
{
  float dist_sq_test;
  float3 co;
  float depth_test;

  if ((dist_sq_test = dist_squared_ray_to_tri_v3_fast(
           ray_start, ray_normal, t0, t1, t2, co, &depth_test)) < *dist_sq)
  {
    *dist_sq = dist_sq_test;
    *depth = depth_test;
    return true;
  }

  return false;
}

static void calc_mesh_intersect_data(const Span<int> corner_verts,
                                     const Span<int3> corner_tris,
                                     const float3 &ray_start,
                                     const float3 &ray_normal,
                                     const int face_index,
                                     const int tri_index,
                                     const std::array<const float *, 3> co,
                                     float *depth,
                                     PBVHVertRef *r_active_vertex,
                                     int *r_active_face_index,
                                     float *r_face_normal)

{
  float nearest_vertex_co[3] = {0.0f};

  if (r_face_normal) {
    normal_tri_v3(r_face_normal, co[0], co[1], co[2]);
  }

  if (r_active_vertex) {
    const float3 location = ray_start + ray_normal * *depth;
    for (int j = 0; j < 3; j++) {
      /* Always assign nearest_vertex_co in the first iteration to avoid comparison against
       * uninitialized values. This stores the closest vertex in the current intersecting
       * triangle. */
      if (j == 0 ||
          len_squared_v3v3(location, co[j]) < len_squared_v3v3(location, nearest_vertex_co))
      {
        copy_v3_v3(nearest_vertex_co, co[j]);
        r_active_vertex->i = corner_verts[corner_tris[tri_index][j]];
        *r_active_face_index = face_index;
      }
    }
  }
}

static bool pbvh_faces_node_raycast(const MeshNode &node,
                                    const Span<float3> node_positions,
                                    const Span<float3> vert_positions,
                                    const OffsetIndices<int> faces,
                                    const Span<int> corner_verts,
                                    const Span<int3> corner_tris,
                                    const Span<bool> hide_poly,
                                    const float3 &ray_start,
                                    const float3 &ray_normal,
                                    IsectRayPrecalc *isect_precalc,
                                    float *depth,
                                    PBVHVertRef *r_active_vertex,
                                    int *r_active_face_index,
                                    float *r_face_normal)
{
  const Span<int> face_indices = node.faces();

  bool hit = false;
  if (node_positions.is_empty()) {
    for (const int i : face_indices.index_range()) {
      const int face_i = face_indices[i];
      if (!hide_poly.is_empty() && hide_poly[face_i]) {
        continue;
      }

      for (const int tri_i : bke::mesh::face_triangles_range(faces, face_i)) {
        const int3 &tri = corner_tris[tri_i];
        const std::array<const float *, 3> co{{vert_positions[corner_verts[tri[0]]],
                                               vert_positions[corner_verts[tri[1]]],
                                               vert_positions[corner_verts[tri[2]]]}};
        if (ray_face_intersection_tri(ray_start, isect_precalc, co[0], co[1], co[2], depth)) {
          hit = true;
          calc_mesh_intersect_data(corner_verts,
                                   corner_tris,
                                   ray_start,
                                   ray_normal,
                                   face_i,
                                   tri_i,
                                   co,
                                   depth,
                                   r_active_vertex,
                                   r_active_face_index,
                                   r_face_normal);
        }
      }
    }
  }
  else {
    const MeshNode::LocalVertMap &vert_map = node.vert_indices_;
    for (const int i : face_indices.index_range()) {
      const int face_i = face_indices[i];
      if (!hide_poly.is_empty() && hide_poly[face_i]) {
        continue;
      }

      for (const int tri_i : bke::mesh::face_triangles_range(faces, face_i)) {
        const int3 &tri = corner_tris[tri_i];
        const std::array<const float *, 3> co{
            {node_positions[vert_map.index_of(corner_verts[tri[0]])],
             node_positions[vert_map.index_of(corner_verts[tri[1]])],
             node_positions[vert_map.index_of(corner_verts[tri[2]])]}};
        if (ray_face_intersection_tri(ray_start, isect_precalc, co[0], co[1], co[2], depth)) {
          hit = true;
          calc_mesh_intersect_data(corner_verts,
                                   corner_tris,
                                   ray_start,
                                   ray_normal,
                                   face_i,
                                   tri_i,
                                   co,
                                   depth,
                                   r_active_vertex,
                                   r_active_face_index,
                                   r_face_normal);
        }
      }
    }
  }

  return hit;
}

static void calc_grids_intersect_data(const CCGKey &key,
                                      const float3 &ray_start,
                                      const float3 &ray_normal,
                                      const int grid,
                                      const short x,
                                      const short y,
                                      const std::array<const float *, 4> co,
                                      float *depth,
                                      PBVHVertRef *r_active_vertex,
                                      int *r_active_grid_index,
                                      float *r_face_normal)

{
  float3 nearest_vertex_co;
  if (r_face_normal) {
    normal_quad_v3(r_face_normal, co[0], co[1], co[2], co[3]);
  }

  if (r_active_vertex) {
    const float3 location = ray_start + ray_normal * *depth;

    const int x_it[4] = {0, 1, 1, 0};
    const int y_it[4] = {1, 1, 0, 0};

    for (int j = 0; j < 4; j++) {
      /* Always assign nearest_vertex_co in the first iteration to avoid comparison against
       * uninitialized values. This stores the closest vertex in the current intersecting
       * quad. */
      if (j == 0 ||
          len_squared_v3v3(location, co[j]) < len_squared_v3v3(location, nearest_vertex_co))
      {
        copy_v3_v3(nearest_vertex_co, co[j]);

        r_active_vertex->i = key.grid_area * grid + (y + y_it[j]) * key.grid_size + (x + x_it[j]);
      }
    }
  }
  if (r_active_grid_index) {
    *r_active_grid_index = grid;
  }
}

static bool pbvh_grids_node_raycast(const SubdivCCG &subdiv_ccg,
                                    GridsNode &node,
                                    const Span<float3> node_positions,
                                    const float3 &ray_start,
                                    const float3 &ray_normal,
                                    IsectRayPrecalc *isect_precalc,
                                    float *depth,
                                    PBVHVertRef *r_active_vertex,
                                    int *r_active_grid_index,
                                    float *r_face_normal)
{
  const CCGKey key = BKE_subdiv_ccg_key_top_level(subdiv_ccg);
  const Span<int> grids = node.grids();
  const int grid_size = key.grid_size;
  bool hit = false;
  const BitGroupVector<> &grid_hidden = subdiv_ccg.grid_hidden;
  const Span<float3> positions = subdiv_ccg.positions;

  if (node_positions.is_empty()) {
    for (const int grid : grids) {
      const Span<float3> grid_positions = positions.slice(bke::ccg::grid_range(key, grid));
      for (const short y : IndexRange(grid_size - 1)) {
        for (const short x : IndexRange(grid_size - 1)) {
          if (!grid_hidden.is_empty()) {
            if (paint_is_grid_face_hidden(grid_hidden[grid], grid_size, x, y)) {
              continue;
            }
          }
          const std::array<const float *, 4> co{
              {grid_positions[CCG_grid_xy_to_index(grid_size, x, y + 1)],
               grid_positions[CCG_grid_xy_to_index(grid_size, x + 1, y + 1)],
               grid_positions[CCG_grid_xy_to_index(grid_size, x + 1, y)],
               grid_positions[CCG_grid_xy_to_index(grid_size, x, y)]}};
          if (ray_face_intersection_quad(
                  ray_start, isect_precalc, co[0], co[1], co[2], co[3], depth))
          {
            hit = true;
            calc_grids_intersect_data(key,
                                      ray_start,
                                      ray_normal,
                                      grid,
                                      x,
                                      y,
                                      co,
                                      depth,
                                      r_active_vertex,
                                      r_active_grid_index,
                                      r_face_normal);
          }
        }
      }
    }
  }
  else {
    for (const int i : grids.index_range()) {
      const int grid = grids[i];
      const Span<float3> grid_positions = node_positions.slice(key.grid_area * i, key.grid_area);
      for (const short y : IndexRange(grid_size - 1)) {
        for (const short x : IndexRange(grid_size - 1)) {
          if (!grid_hidden.is_empty()) {
            if (paint_is_grid_face_hidden(grid_hidden[grid], grid_size, x, y)) {
              continue;
            }
          }
          const std::array<const float *, 4> co{grid_positions[(y + 1) * grid_size + x],
                                                grid_positions[(y + 1) * grid_size + x + 1],
                                                grid_positions[y * grid_size + x + 1],
                                                grid_positions[y * grid_size + x]};
          if (ray_face_intersection_quad(
                  ray_start, isect_precalc, co[0], co[1], co[2], co[3], depth))
          {
            hit = true;
            calc_grids_intersect_data(key,
                                      ray_start,
                                      ray_normal,
                                      grid,
                                      x,
                                      y,
                                      co,
                                      depth,
                                      r_active_vertex,
                                      r_active_grid_index,
                                      r_face_normal);
          }
        }
      }
    }
  }

  return hit;
}

bool raycast_node(Tree &pbvh,
                  Node &node,
                  const Span<float3> node_positions,
                  bool use_origco,
                  const Span<float3> vert_positions,
                  const OffsetIndices<int> faces,
                  const Span<int> corner_verts,
                  const Span<int3> corner_tris,
                  const Span<bool> hide_poly,
                  const SubdivCCG *subdiv_ccg,
                  const float3 &ray_start,
                  const float3 &ray_normal,
                  IsectRayPrecalc *isect_precalc,
                  float *depth,
                  PBVHVertRef *active_vertex,
                  int *active_face_grid_index,
                  float *face_normal)
{
  if (node.flag_ & PBVH_FullyHidden) {
    return false;
  }
  switch (pbvh.type()) {
    case Type::Mesh:
      return pbvh_faces_node_raycast(static_cast<MeshNode &>(node),
                                     node_positions,
                                     vert_positions,
                                     faces,
                                     corner_verts,
                                     corner_tris,
                                     hide_poly,
                                     ray_start,
                                     ray_normal,
                                     isect_precalc,
                                     depth,
                                     active_vertex,
                                     active_face_grid_index,
                                     face_normal);
    case Type::Grids:
      return pbvh_grids_node_raycast(*subdiv_ccg,
                                     static_cast<GridsNode &>(node),
                                     node_positions,
                                     ray_start,
                                     ray_normal,
                                     isect_precalc,
                                     depth,
                                     active_vertex,
                                     active_face_grid_index,
                                     face_normal);
    case Type::BMesh:
      return bmesh_node_raycast(static_cast<BMeshNode &>(node),
                                ray_start,
                                ray_normal,
                                isect_precalc,
                                depth,
                                use_origco,
                                active_vertex,
                                face_normal);
  }
  BLI_assert_unreachable();
  return false;
}

void clip_ray_ortho(
    Tree &pbvh, bool original, float ray_start[3], float ray_end[3], float ray_normal[3])
{
  if (tree_is_empty(pbvh)) {
    return;
  }
  float rootmin_start, rootmin_end;
  Bounds<float3> bb_root;
  float bb_center[3], bb_diff[3];
  IsectRayAABB_Precalc ray;
  float ray_normal_inv[3];
  float offset = 1.0f + 1e-3f;
  const float offset_vec[3] = {1e-3f, 1e-3f, 1e-3f};

  if (original) {
    bb_root = BKE_pbvh_node_get_original_BB(&first_node(pbvh));
  }
  else {
    bb_root = node_bounds(first_node(pbvh));
  }

  /* Calc rough clipping to avoid overflow later. See #109555. */
  float mat[3][3];
  axis_dominant_v3_to_m3(mat, ray_normal);
  float a[3], b[3], min[3] = {FLT_MAX, FLT_MAX, FLT_MAX}, max[3] = {FLT_MIN, FLT_MIN, FLT_MIN};

  /* Compute AABB bounds rotated along ray_normal. */
  copy_v3_v3(a, bb_root.min);
  copy_v3_v3(b, bb_root.max);
  mul_m3_v3(mat, a);
  mul_m3_v3(mat, b);
  minmax_v3v3_v3(min, max, a);
  minmax_v3v3_v3(min, max, b);

  float cent[3];

  /* Find midpoint of aabb on ray. */
  mid_v3_v3v3(cent, bb_root.min, bb_root.max);
  float t = line_point_factor_v3(cent, ray_start, ray_end);
  interp_v3_v3v3(cent, ray_start, ray_end, t);

  /* Compute rough interval. */
  float dist = max[2] - min[2];
  madd_v3_v3v3fl(ray_start, cent, ray_normal, -dist);
  madd_v3_v3v3fl(ray_end, cent, ray_normal, dist);

  /* Slightly offset min and max in case we have a zero width node
   * (due to a plane mesh for instance), or faces very close to the bounding box boundary. */
  mid_v3_v3v3(bb_center, bb_root.max, bb_root.min);
  /* Diff should be same for both min/max since it's calculated from center. */
  sub_v3_v3v3(bb_diff, bb_root.max, bb_center);
  /* Handles case of zero width bb. */
  add_v3_v3(bb_diff, offset_vec);
  madd_v3_v3v3fl(bb_root.max, bb_center, bb_diff, offset);
  madd_v3_v3v3fl(bb_root.min, bb_center, bb_diff, -offset);

  /* Final projection of start ray. */
  isect_ray_aabb_v3_precalc(&ray, ray_start, ray_normal);
  if (!isect_ray_aabb_v3(&ray, bb_root.min, bb_root.max, &rootmin_start)) {
    return;
  }

  /* Final projection of end ray. */
  mul_v3_v3fl(ray_normal_inv, ray_normal, -1.0);
  isect_ray_aabb_v3_precalc(&ray, ray_end, ray_normal_inv);
  /* Unlikely to fail exiting if entering succeeded, still keep this here. */
  if (!isect_ray_aabb_v3(&ray, bb_root.min, bb_root.max, &rootmin_end)) {
    return;
  }

  /*
   * As a last-ditch effort to correct floating point overflow compute
   * and add an epsilon if rootmin_start == rootmin_end.
   */

  float epsilon = (std::nextafter(rootmin_start, rootmin_start + 1000.0f) - rootmin_start) *
                  5000.0f;

  if (rootmin_start == rootmin_end) {
    rootmin_start -= epsilon;
    rootmin_end += epsilon;
  }

  madd_v3_v3v3fl(ray_start, ray_start, ray_normal, rootmin_start);
  madd_v3_v3v3fl(ray_end, ray_end, ray_normal_inv, rootmin_end);
}

/* -------------------------------------------------------------------- */

static bool nearest_to_ray_aabb_dist_sq(Node *node,
                                        const DistRayAABB_Precalc &dist_ray_to_aabb_precalc,
                                        const bool original)
{
  const float *bb_min, *bb_max;

  if (original) {
    /* BKE_pbvh_node_get_original_BB */
    bb_min = node->bounds_orig_.min;
    bb_max = node->bounds_orig_.max;
  }
  else {
    bb_min = node->bounds_.min;
    bb_max = node->bounds_.max;
  }

  float co_dummy[3], depth;
  node->tmin_ = dist_squared_ray_to_aabb_v3(
      &dist_ray_to_aabb_precalc, bb_min, bb_max, co_dummy, &depth);
  /* Ideally we would skip distances outside the range. */
  return depth > 0.0f;
}

void find_nearest_to_ray(Tree &pbvh,
                         const FunctionRef<void(Node &node, float *tmin)> fn,
                         const float3 &ray_start,
                         const float3 &ray_normal,
                         const bool original)
{
  const DistRayAABB_Precalc ray_dist_precalc = dist_squared_ray_to_aabb_v3_precalc(ray_start,
                                                                                   ray_normal);

  search_callback_occluded(
      pbvh,
      [&](Node &node) { return nearest_to_ray_aabb_dist_sq(&node, ray_dist_precalc, original); },
      fn);
}

static bool pbvh_faces_node_nearest_to_ray(const MeshNode &node,
                                           const Span<float3> node_positions,
                                           const Span<float3> vert_positions,
                                           const OffsetIndices<int> faces,
                                           const Span<int> corner_verts,
                                           const Span<int3> corner_tris,
                                           const Span<bool> hide_poly,
                                           const float3 &ray_start,
                                           const float3 &ray_normal,
                                           float *depth,
                                           float *dist_sq)
{
  const Span<int> face_indices = node.faces();

  bool hit = false;
  if (node_positions.is_empty()) {
    for (const int i : face_indices.index_range()) {
      const int face_i = face_indices[i];
      if (!hide_poly.is_empty() && hide_poly[face_i]) {
        continue;
      }

      for (const int tri_i : bke::mesh::face_triangles_range(faces, face_i)) {
        const int3 &corner_tri = corner_tris[tri_i];
        hit |= ray_face_nearest_tri(ray_start,
                                    ray_normal,
                                    vert_positions[corner_verts[corner_tri[0]]],
                                    vert_positions[corner_verts[corner_tri[1]]],
                                    vert_positions[corner_verts[corner_tri[2]]],
                                    depth,
                                    dist_sq);
      }
    }
  }
  else {
    const MeshNode::LocalVertMap &vert_map = node.vert_indices_;
    for (const int i : face_indices.index_range()) {
      const int face_i = face_indices[i];
      if (!hide_poly.is_empty() && hide_poly[face_i]) {
        continue;
      }

      for (const int tri_i : bke::mesh::face_triangles_range(faces, face_i)) {
        const int3 &corner_tri = corner_tris[tri_i];
        hit |= ray_face_nearest_tri(ray_start,
                                    ray_normal,
                                    node_positions[vert_map.index_of(corner_verts[corner_tri[0]])],
                                    node_positions[vert_map.index_of(corner_verts[corner_tri[1]])],
                                    node_positions[vert_map.index_of(corner_verts[corner_tri[2]])],
                                    depth,
                                    dist_sq);
      }
    }
  }

  return hit;
}

static bool pbvh_grids_node_nearest_to_ray(const SubdivCCG &subdiv_ccg,
                                           GridsNode &node,
                                           const Span<float3> node_positions,
                                           const float ray_start[3],
                                           const float ray_normal[3],
                                           float *depth,
                                           float *dist_sq)
{
  const CCGKey key = BKE_subdiv_ccg_key_top_level(subdiv_ccg);
  const Span<int> grids = node.grids();
  const int grid_size = key.grid_size;
  const BitGroupVector<> &grid_hidden = subdiv_ccg.grid_hidden;
  const Span<float3> positions = subdiv_ccg.positions;

  bool hit = false;
  if (node_positions.is_empty()) {
    for (const int grid : grids) {
      const Span<float3> grid_positions = positions.slice(bke::ccg::grid_range(key, grid));
      for (const short y : IndexRange(grid_size - 1)) {
        for (const short x : IndexRange(grid_size - 1)) {
          if (!grid_hidden.is_empty()) {
            if (paint_is_grid_face_hidden(grid_hidden[grid], grid_size, x, y)) {
              continue;
            }
          }
          hit |= ray_face_nearest_quad(
              ray_start,
              ray_normal,
              grid_positions[CCG_grid_xy_to_index(grid_size, x, y)],
              grid_positions[CCG_grid_xy_to_index(grid_size, x + 1, y)],
              grid_positions[CCG_grid_xy_to_index(grid_size, x + 1, y + 1)],
              grid_positions[CCG_grid_xy_to_index(grid_size, x, y + 1)],
              depth,
              dist_sq);
        }
      }
    }
  }
  else {
    for (const int i : grids.index_range()) {
      const int grid = grids[i];
      const Span<float3> grid_positions = node_positions.slice(bke::ccg::grid_range(key, i));
      for (const short y : IndexRange(grid_size - 1)) {
        for (const short x : IndexRange(grid_size - 1)) {
          if (!grid_hidden.is_empty()) {
            if (paint_is_grid_face_hidden(grid_hidden[grid], grid_size, x, y)) {
              continue;
            }
          }
          hit |= ray_face_nearest_quad(ray_start,
                                       ray_normal,
                                       grid_positions[y * grid_size + x],
                                       grid_positions[y * grid_size + x + 1],
                                       grid_positions[(y + 1) * grid_size + x + 1],
                                       grid_positions[(y + 1) * grid_size + x],
                                       depth,
                                       dist_sq);
        }
      }
    }
  }

  return hit;
}

bool find_nearest_to_ray_node(Tree &pbvh,
                              Node &node,
                              const Span<float3> node_positions,
                              bool use_origco,
                              const Span<float3> vert_positions,
                              const OffsetIndices<int> faces,
                              const Span<int> corner_verts,
                              const Span<int3> corner_tris,
                              const Span<bool> hide_poly,
                              const SubdivCCG *subdiv_ccg,
                              const float ray_start[3],
                              const float ray_normal[3],
                              float *depth,
                              float *dist_sq)
{
  if (node.flag_ & PBVH_FullyHidden) {
    return false;
  }
  switch (pbvh.type()) {
    case Type::Mesh:
      return pbvh_faces_node_nearest_to_ray(static_cast<MeshNode &>(node),
                                            node_positions,
                                            vert_positions,
                                            faces,
                                            corner_verts,
                                            corner_tris,
                                            hide_poly,
                                            ray_start,
                                            ray_normal,
                                            depth,
                                            dist_sq);
    case Type::Grids:
      return pbvh_grids_node_nearest_to_ray(*subdiv_ccg,
                                            static_cast<GridsNode &>(node),
                                            node_positions,
                                            ray_start,
                                            ray_normal,
                                            depth,
                                            dist_sq);
    case Type::BMesh:
      return bmesh_node_nearest_to_ray(
          static_cast<BMeshNode &>(node), ray_start, ray_normal, depth, dist_sq, use_origco);
  }
  BLI_assert_unreachable();
  return false;
}

enum PlaneAABBIsect {
  ISECT_INSIDE,
  ISECT_OUTSIDE,
  ISECT_INTERSECT,
};

/* Adapted from:
 * http://www.gamedev.net/community/forums/topic.asp?topic_id=512123
 * Returns true if the AABB is at least partially within the frustum
 * (ok, not a real frustum), false otherwise.
 */
static PlaneAABBIsect test_frustum_aabb(const Bounds<float3> &bounds,
                                        const PBVHFrustumPlanes *frustum)
{
  PlaneAABBIsect ret = ISECT_INSIDE;
  const float(*planes)[4] = frustum->planes;

  for (int i = 0; i < frustum->num_planes; i++) {
    float vmin[3], vmax[3];

    for (int axis = 0; axis < 3; axis++) {
      if (planes[i][axis] < 0) {
        vmin[axis] = bounds.min[axis];
        vmax[axis] = bounds.max[axis];
      }
      else {
        vmin[axis] = bounds.max[axis];
        vmax[axis] = bounds.min[axis];
      }
    }

    if (dot_v3v3(planes[i], vmin) + planes[i][3] < 0) {
      return ISECT_OUTSIDE;
    }
    if (dot_v3v3(planes[i], vmax) + planes[i][3] <= 0) {
      ret = ISECT_INTERSECT;
    }
  }

  return ret;
}

}  // namespace blender::bke::pbvh

bool BKE_pbvh_node_frustum_contain_AABB(const blender::bke::pbvh::Node *node,
                                        const PBVHFrustumPlanes *data)
{
  return blender::bke::pbvh::test_frustum_aabb(node->bounds_, data) !=
         blender::bke::pbvh::ISECT_OUTSIDE;
}

bool BKE_pbvh_node_frustum_exclude_AABB(const blender::bke::pbvh::Node *node,
                                        const PBVHFrustumPlanes *data)
{
  return blender::bke::pbvh::test_frustum_aabb(node->bounds_, data) !=
         blender::bke::pbvh::ISECT_INSIDE;
}

void BKE_pbvh_draw_debug_cb(blender::bke::pbvh::Tree &pbvh,
                            void (*draw_fn)(blender::bke::pbvh::Node *node,
                                            void *user_data,
                                            const float bmin[3],
                                            const float bmax[3],
                                            PBVHNodeFlags flag),
                            void *user_data)
{
  PBVHNodeFlags flag = PBVH_Leaf;

  std::visit(
      [&](auto &nodes) {
        for (blender::bke::pbvh::Node &node : nodes) {
          if (node.flag_ & PBVH_TexLeaf) {
            flag = PBVH_TexLeaf;
            break;
          }
        }

        for (blender::bke::pbvh::Node &node : nodes) {
          if (!(node.flag_ & flag)) {
            continue;
          }

          draw_fn(&node, user_data, node.bounds_.min, node.bounds_.max, node.flag_);
        }
      },
      pbvh.nodes_);
}

void BKE_pbvh_vert_coords_apply(blender::bke::pbvh::Tree &pbvh,
                                const blender::Span<blender::float3> vert_positions)
{
  using namespace blender::bke::pbvh;
  for (MeshNode &node : pbvh.nodes<MeshNode>()) {
    BKE_pbvh_node_mark_positions_update(node);
  }
  update_bounds_mesh(vert_positions, pbvh);
  store_bounds_orig(pbvh);
}

namespace blender::bke::pbvh {

void set_frustum_planes(Tree &pbvh, PBVHFrustumPlanes *planes)
{
  pbvh.num_planes_ = planes->num_planes;
  for (int i = 0; i < pbvh.num_planes_; i++) {
    copy_v4_v4(pbvh.planes_[i], planes->planes[i]);
  }
}

void get_frustum_planes(const Tree &pbvh, PBVHFrustumPlanes *planes)
{
  planes->num_planes = pbvh.num_planes_;
  for (int i = 0; i < planes->num_planes; i++) {
    copy_v4_v4(planes->planes[i], pbvh.planes_[i]);
  }
}

static Span<float3> vert_positions_eval(const Object &object_orig, const Object &object_eval)
{
  const SculptSession &ss = *object_orig.sculpt;
  const Mesh &mesh_orig = *static_cast<const Mesh *>(object_orig.data);
  BLI_assert(bke::object::pbvh_get(object_orig)->type() == Type::Mesh);
  if (object_orig.mode & (OB_MODE_VERTEX_PAINT | OB_MODE_WEIGHT_PAINT)) {
    if (const Mesh *mesh_eval = BKE_object_get_evaluated_mesh_no_subsurf(&object_eval)) {
      if (mesh_topology_count_matches(*mesh_eval, mesh_orig)) {
        return mesh_eval->vert_positions();
      }
    }
    if (const Mesh *mesh_eval = BKE_object_get_mesh_deform_eval(&object_eval)) {
      return mesh_eval->vert_positions();
    }
  }

  if (!ss.deform_cos.is_empty()) {
    BLI_assert(ss.deform_cos.size() == mesh_orig.verts_num);
    return ss.deform_cos;
  }

  return mesh_orig.vert_positions();
}
static MutableSpan<float3> vert_positions_eval_for_write(Object &object_orig, Object &object_eval)
{
  SculptSession &ss = *object_orig.sculpt;
  Mesh &mesh_orig = *static_cast<Mesh *>(object_orig.data);
  BLI_assert(bke::object::pbvh_get(object_orig)->type() == Type::Mesh);
  if (object_orig.mode & (OB_MODE_VERTEX_PAINT | OB_MODE_WEIGHT_PAINT)) {
    if (const Mesh *mesh_eval = BKE_object_get_evaluated_mesh_no_subsurf(&object_eval)) {
      if (mesh_topology_count_matches(*mesh_eval, mesh_orig)) {
        Mesh *mesh_eval_mut = const_cast<Mesh *>(mesh_eval);
        return mesh_eval_mut->vert_positions_for_write();
      }
    }
    if (const Mesh *mesh_eval = BKE_object_get_mesh_deform_eval(&object_eval)) {
      Mesh *mesh_eval_mut = const_cast<Mesh *>(mesh_eval);
      return mesh_eval_mut->vert_positions_for_write();
    }
  }

  if (!ss.deform_cos.is_empty()) {
    BLI_assert(ss.deform_cos.size() == mesh_orig.verts_num);
    return ss.deform_cos;
  }

  return mesh_orig.vert_positions_for_write();
}

Span<float3> vert_positions_eval(const Depsgraph &depsgraph, const Object &object_orig)
{
  const Object &object_eval = *DEG_get_evaluated_object(&depsgraph,
                                                        &const_cast<Object &>(object_orig));
  return vert_positions_eval(object_orig, object_eval);
}

Span<float3> vert_positions_eval_from_eval(const Object &object_eval)
{
  BLI_assert(!DEG_is_original_object(&object_eval));
  const Object &object_orig = *DEG_get_original_object(&const_cast<Object &>(object_eval));
  return vert_positions_eval(object_orig, object_eval);
}

MutableSpan<float3> vert_positions_eval_for_write(const Depsgraph &depsgraph, Object &object_orig)
{
  Object &object_eval = *DEG_get_evaluated_object(&depsgraph, &object_orig);
  return vert_positions_eval_for_write(object_orig, object_eval);
}

Span<float3> vert_normals_eval(const Depsgraph &depsgraph, const Object &object_orig)
{
  const Object &object_eval = *DEG_get_evaluated_object(&depsgraph,
                                                        &const_cast<Object &>(object_orig));
  return vert_normals_cache_eval(object_orig, object_eval).data();
}

Span<float3> vert_normals_eval_from_eval(const Object &object_eval)
{
  BLI_assert(!DEG_is_original_object(&object_eval));
  Object &object_orig = *DEG_get_original_object(&const_cast<Object &>(object_eval));
  return vert_normals_cache_eval(object_orig, object_eval).data();
}

Span<float3> face_normals_eval_from_eval(const Object &object_eval)
{
  BLI_assert(!DEG_is_original_object(&object_eval));
  Object &object_orig = *DEG_get_original_object(&const_cast<Object &>(object_eval));
  return face_normals_cache_eval(object_orig, object_eval).data();
}

}  // namespace blender::bke::pbvh

int BKE_pbvh_debug_draw_gen_get(blender::bke::pbvh::Node &node)
{
  return node.debug_draw_gen_;
}

void BKE_pbvh_sync_visibility_from_verts(Object &object)
{
  using namespace blender;
  using namespace blender::bke;
  const SculptSession &ss = *object.sculpt;
  switch (object::pbvh_get(object)->type()) {
    case blender::bke::pbvh::Type::Mesh: {
      Mesh &mesh = *static_cast<Mesh *>(object.data);
      mesh_hide_vert_flush(mesh);
      break;
    }
    case blender::bke::pbvh::Type::BMesh: {
      BMesh &bm = *ss.bm;
      BMIter iter;
      BMVert *v;
      BMEdge *e;
      BMFace *f;

      BM_ITER_MESH (f, &iter, &bm, BM_FACES_OF_MESH) {
        BM_elem_flag_disable(f, BM_ELEM_HIDDEN);
      }

      BM_ITER_MESH (e, &iter, &bm, BM_EDGES_OF_MESH) {
        BM_elem_flag_disable(e, BM_ELEM_HIDDEN);
      }

      BM_ITER_MESH (v, &iter, &bm, BM_VERTS_OF_MESH) {
        if (!BM_elem_flag_test(v, BM_ELEM_HIDDEN)) {
          continue;
        }
        BMIter iter_l;
        BMLoop *l;

        BM_ITER_ELEM (l, &iter_l, v, BM_LOOPS_OF_VERT) {
          BM_elem_flag_enable(l->e, BM_ELEM_HIDDEN);
          BM_elem_flag_enable(l->f, BM_ELEM_HIDDEN);
        }
      }
      break;
    }
    case blender::bke::pbvh::Type::Grids: {
      Mesh &mesh = *static_cast<Mesh *>(object.data);
      const SubdivCCG &subdiv_ccg = *ss.subdiv_ccg;
      const BitGroupVector<> &grid_hidden = subdiv_ccg.grid_hidden;
      const CCGKey key = BKE_subdiv_ccg_key_top_level(subdiv_ccg);
      const OffsetIndices faces = mesh.faces();

      IndexMaskMemory memory;
      const IndexMask hidden_faces =
          !grid_hidden.is_empty() ?
              IndexMask::from_predicate(faces.index_range(),
                                        GrainSize(1024),
                                        memory,
                                        [&](const int i) {
                                          const IndexRange face = faces[i];
                                          return std::any_of(
                                              face.begin(), face.end(), [&](const int corner) {
                                                return grid_hidden[corner][key.grid_area - 1];
                                              });
                                        }) :
              IndexMask();

      MutableAttributeAccessor attributes = mesh.attributes_for_write();
      if (hidden_faces.is_empty()) {
        attributes.remove(".hide_poly");
      }
      else {
        SpanAttributeWriter<bool> hide_poly = attributes.lookup_or_add_for_write_span<bool>(
            ".hide_poly", AttrDomain::Face, AttributeInitConstruct());
        hide_poly.span.fill(false);
        index_mask::masked_fill(hide_poly.span, true, hidden_faces);
        hide_poly.finish();
      }

      mesh_hide_face_flush(mesh);
      break;
    }
  }
}

namespace blender::bke::pbvh {

IndexMask all_leaf_nodes(const Tree &pbvh, IndexMaskMemory &memory)
{
  return std::visit(
      [&](const auto &nodes) {
        return IndexMask::from_predicate(
            nodes.index_range(), GrainSize(1024), memory, [&](const int i) {
              return (nodes[i].flag_ & PBVH_Leaf) != 0;
            });
      },
      pbvh.nodes_);
}

static Vector<Node *> search_gather(Tree &pbvh,
                                    const FunctionRef<bool(Node &)> scb,
                                    PBVHNodeFlags leaf_flag)
{
  if (tree_is_empty(pbvh)) {
    return {};
  }

  PBVHIter iter;
  Vector<Node *> nodes;

  pbvh_iter_begin(&iter, pbvh, scb);

  Node *node;
  while ((node = pbvh_iter_next(&iter, leaf_flag))) {
    if (node->flag_ & leaf_flag) {
      nodes.append(node);
    }
  }

  return nodes;
}

IndexMask search_nodes(const Tree &pbvh,
                       IndexMaskMemory &memory,
                       FunctionRef<bool(const Node &)> filter_fn)
{
  Vector<Node *> nodes = search_gather(
      const_cast<Tree &>(pbvh), [&](Node &node) { return filter_fn(node); }, PBVH_Leaf);
  Array<int> indices(nodes.size());
  std::visit(
      [&](const auto &pbvh_nodes) {
        using VectorT = std::decay_t<decltype(pbvh_nodes)>;
        for (const int i : nodes.index_range()) {
          indices[i] = static_cast<typename VectorT::value_type *>(nodes[i]) - pbvh_nodes.data();
        }
      },
      pbvh.nodes_);
  std::sort(indices.begin(), indices.end());
  return IndexMask::from_indices(indices.as_span(), memory);
}

IndexMask node_draw_update_mask(const Tree &pbvh,
                                const IndexMask &node_mask,
                                IndexMaskMemory &memory)
{
  return std::visit(
      [&](const auto &nodes) {
        return IndexMask::from_predicate(node_mask, GrainSize(1024), memory, [&](const int i) {
          return nodes[i].flag_ & PBVH_UpdateDrawBuffers;
        });
      },
      pbvh.nodes_);
}

}  // namespace blender::bke::pbvh

PBVHVertRef BKE_pbvh_index_to_vertex(const Object &object, int index)
{
  const SculptSession &ss = *object.sculpt;
  const blender::bke::pbvh::Tree &pbvh = *blender::bke::object::pbvh_get(object);
  switch (pbvh.type()) {
    case blender::bke::pbvh::Type::Mesh:
    case blender::bke::pbvh::Type::Grids:
      return BKE_pbvh_make_vref(index);
    case blender::bke::pbvh::Type::BMesh:
      return BKE_pbvh_make_vref(intptr_t(BM_vert_at_index(ss.bm, index)));
  }

  return BKE_pbvh_make_vref(PBVH_REF_NONE);
}<|MERGE_RESOLUTION|>--- conflicted
+++ resolved
@@ -378,17 +378,14 @@
   return count;
 }
 
-static Bounds<float3> calc_face_grid_bounds(const CCGKey &key,
-                                            const Span<CCGElem *> elems,
-                                            const IndexRange face)
+static Bounds<float3> calc_face_grid_bounds(const OffsetIndices<int> faces,
+                                            const Span<float3> positions,
+                                            const CCGKey &key,
+                                            const int face)
 {
   Bounds<float3> bounds = negative_bounds();
-  for (const int grid : face) {
-    CCGElem *elem = elems[grid];
-    for (const int i : IndexRange(key.grid_area)) {
-      const float3 &position = CCG_elem_offset_co(key, elem, i);
-      math::min_max(position, bounds.min, bounds.max);
-    }
+  for (const float3 &position : positions.slice(ccg::face_range(faces, key, face))) {
+    math::min_max(position, bounds.min, bounds.max);
   }
   return bounds;
 }
@@ -406,34 +403,13 @@
   }
 
   const CCGKey key = BKE_subdiv_ccg_key_top_level(subdiv_ccg);
-<<<<<<< HEAD
   const Span<float3> positions = subdiv_ccg.positions;
   if (positions.is_empty()) {
     return pbvh;
   }
-=======
-  const Span<CCGElem *> elems = subdiv_ccg.grids;
->>>>>>> 4c2718e3
 
   const int leaf_limit = std::max(2500 / key.grid_area, 1);
 
-<<<<<<< HEAD
-  /* For each grid, store the AABB and the AABB centroid */
-  Array<Bounds<float3>> prim_bounds(subdiv_ccg.grids_num);
-  const Bounds<float3> bounds = threading::parallel_reduce(
-      IndexRange(subdiv_ccg.grids_num),
-      1024,
-      negative_bounds(),
-      [&](const IndexRange range, const Bounds<float3> &init) {
-        Bounds<float3> current = init;
-        for (const int i : range) {
-          prim_bounds[i] = negative_bounds();
-          for (const float3 &position : positions.slice(bke::ccg::grid_range(key, i))) {
-            math::min_max(position, prim_bounds[i].min, prim_bounds[i].max);
-          }
-          const float3 center = math::midpoint(prim_bounds[i].min, prim_bounds[i].max);
-          math::min_max(center, current.min, current.max);
-=======
   Array<float3> face_centers(faces.size());
   const Bounds<float3> bounds = threading::parallel_reduce(
       faces.index_range(),
@@ -442,10 +418,9 @@
       [&](const IndexRange range, const Bounds<float3> &init) {
         Bounds<float3> current = init;
         for (const int face : range) {
-          const Bounds<float3> bounds = calc_face_grid_bounds(key, elems, faces[face]);
+          const Bounds<float3> bounds = calc_face_grid_bounds(faces, positions, key, face);
           face_centers[face] = bounds.center();
           current = bounds::merge(current, bounds);
->>>>>>> 4c2718e3
         }
         return current;
       },
@@ -454,13 +429,8 @@
   const AttributeAccessor attributes = base_mesh.attributes();
   const VArraySpan material_index = *attributes.lookup<int>("material_index", AttrDomain::Face);
 
-<<<<<<< HEAD
-  pbvh->prim_indices_.reinitialize(subdiv_ccg.grids_num);
-  array_utils::fill_index_range<int>(pbvh->prim_indices_);
-=======
   Array<int> face_indices(faces.size());
   array_utils::fill_index_range<int>(face_indices);
->>>>>>> 4c2718e3
 
   Vector<GridsNode> &nodes = std::get<Vector<GridsNode>>(pbvh->nodes_);
   nodes.resize(1);
@@ -468,23 +438,6 @@
 #ifdef DEBUG_BUILD_TIME
     SCOPED_TIMER_AVERAGED("build_nodes_recursive_grids");
 #endif
-<<<<<<< HEAD
-    build_nodes_recursive_grids(subdiv_ccg.grid_to_face_map,
-                                material_index,
-                                leaf_limit,
-                                0,
-                                bounds,
-                                prim_bounds,
-                                0,
-                                subdiv_ccg.grids_num,
-                                Array<int>(pbvh->prim_indices_.size()),
-                                0,
-                                pbvh->prim_indices_,
-                                nodes);
-  }
-
-  update_bounds_grids(key, positions, *pbvh);
-=======
     build_nodes_recursive_grids(
         material_index, leaf_limit, 0, bounds, face_centers, 0, face_indices, nodes);
   }
@@ -517,8 +470,7 @@
     }
   });
 
-  update_bounds_grids(key, elems, *pbvh);
->>>>>>> 4c2718e3
+  update_bounds_grids(key, positions, *pbvh);
   store_bounds_orig(*pbvh);
 
   const BitGroupVector<> &grid_hidden = subdiv_ccg.grid_hidden;
