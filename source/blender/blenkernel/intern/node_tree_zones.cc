/* SPDX-FileCopyrightText: 2023 Blender Foundation
 *
 * SPDX-License-Identifier: GPL-2.0-or-later */

#include "BKE_node.hh"
#include "BKE_node_runtime.hh"
#include "BKE_node_tree_zones.hh"

#include "BLI_bit_group_vector.hh"
#include "BLI_bit_span_ops.hh"
#include "BLI_task.hh"
#include "BLI_timeit.hh"

namespace blender::bke {

static void update_zone_depths(bNodeTreeZone &zone)
{
  if (zone.depth >= 0) {
    return;
  }
  if (zone.parent_zone == nullptr) {
    zone.depth = 0;
    return;
  }
  update_zone_depths(*zone.parent_zone);
  zone.depth = zone.parent_zone->depth + 1;
}

static Vector<std::unique_ptr<bNodeTreeZone>> find_zone_nodes(
    const bNodeTree &tree,
    bNodeTreeZones &owner,
    Map<const bNode *, bNodeTreeZone *> &r_zone_by_inout_node)
{
  Vector<std::unique_ptr<bNodeTreeZone>> zones;
  for (const bNode *node : tree.nodes_by_type("GeometryNodeSimulationOutput")) {
    auto zone = std::make_unique<bNodeTreeZone>();
    zone->owner = &owner;
    zone->index = zones.size();
    zone->output_node = node;
    r_zone_by_inout_node.add(node, zone.get());
    zones.append_and_get_index(std::move(zone));
  }
  for (const bNode *node : tree.nodes_by_type("GeometryNodeSimulationInput")) {
    const auto &storage = *static_cast<NodeGeometrySimulationInput *>(node->storage);
    if (const bNode *sim_output_node = tree.node_by_id(storage.output_node_id)) {
      if (bNodeTreeZone *zone = r_zone_by_inout_node.lookup_default(sim_output_node, nullptr)) {
        zone->input_node = node;
        r_zone_by_inout_node.add(node, zone);
      }
    }
  }
  return zones;
}

struct ZoneRelation {
  bNodeTreeZone *parent;
  bNodeTreeZone *child;
};

static Vector<ZoneRelation> get_direct_zone_relations(
    const Span<std::unique_ptr<bNodeTreeZone>> all_zones,
    const BitGroupVector<> &depend_on_input_flag_array)
{
  Vector<ZoneRelation> zone_relations;

  /* Gather all relations, even the transitive once. */
  for (const std::unique_ptr<bNodeTreeZone> &zone : all_zones) {
    const int zone_i = zone->index;
    for (const bNode *node : {zone->output_node}) {
      if (node == nullptr) {
        continue;
      }
      const BoundedBitSpan depend_on_input_flags = depend_on_input_flag_array[node->index()];
      bits::foreach_1_index(depend_on_input_flags, [&](const int parent_zone_i) {
        if (parent_zone_i != zone_i) {
          zone_relations.append({all_zones[parent_zone_i].get(), zone.get()});
        }
      });
    }
  }

  /* Remove transitive relations. This is a brute force algorithm currently. */
  Vector<int> transitive_relations;
  for (const int a : zone_relations.index_range()) {
    const ZoneRelation &relation_a = zone_relations[a];
    for (const int b : zone_relations.index_range()) {
      if (a == b) {
        continue;
      }
      const ZoneRelation &relation_b = zone_relations[b];
      for (const int c : zone_relations.index_range()) {
        if (a == c || b == c) {
          continue;
        }
        const ZoneRelation &relation_c = zone_relations[c];
        if (relation_a.child == relation_b.parent && relation_a.parent == relation_c.parent &&
            relation_b.child == relation_c.child)
        {
          transitive_relations.append_non_duplicates(c);
        }
      }
    }
  }
  std::sort(transitive_relations.begin(), transitive_relations.end(), std::greater<>());
  for (const int i : transitive_relations) {
    zone_relations.remove_and_reorder(i);
  }

  return zone_relations;
}

static void update_zone_per_node(const Span<const bNode *> all_nodes,
<<<<<<< HEAD
                                 const Span<std::unique_ptr<TreeZone>> all_zones,
                                 const BitGroupVector<> &depend_on_input_flag_array,
                                 const Map<const bNode *, TreeZone *> &zone_by_inout_node,
=======
                                 const Span<std::unique_ptr<bNodeTreeZone>> all_zones,
                                 const BitGroupVector<> &depend_on_input_flag_array,
                                 const Map<const bNode *, bNodeTreeZone *> &zone_by_inout_node,
>>>>>>> 27965a64
                                 Map<int, int> &r_zone_by_node_id,
                                 Vector<const bNode *> &r_node_outside_zones)
{
  for (const int node_i : all_nodes.index_range()) {
    const bNode &node = *all_nodes[node_i];
    const BoundedBitSpan depend_on_input_flags = depend_on_input_flag_array[node_i];
    bNodeTreeZone *parent_zone = nullptr;
    bits::foreach_1_index(depend_on_input_flags, [&](const int parent_zone_i) {
      bNodeTreeZone *zone = all_zones[parent_zone_i].get();
      if (ELEM(&node, zone->input_node, zone->output_node)) {
        return;
      }
      if (parent_zone == nullptr || zone->depth > parent_zone->depth) {
        parent_zone = zone;
      }
    });
    if (parent_zone == nullptr) {
      if (!zone_by_inout_node.contains(&node)) {
        r_node_outside_zones.append(&node);
      }
    }
    else {
      r_zone_by_node_id.add(node.identifier, parent_zone->index);
    }
  }
<<<<<<< HEAD
  for (const MapItem<const bNode *, TreeZone *> item : zone_by_inout_node.items()) {
=======
  for (const MapItem<const bNode *, bNodeTreeZone *> item : zone_by_inout_node.items()) {
>>>>>>> 27965a64
    r_zone_by_node_id.add_overwrite(item.key->identifier, item.value->index);
  }
}

<<<<<<< HEAD
static void update_zone_border_links(const bNodeTree &tree, TreeZones &tree_zones)
=======
static void update_zone_border_links(const bNodeTree &tree, bNodeTreeZones &tree_zones)
>>>>>>> 27965a64
{
  for (const bNodeLink *link : tree.all_links()) {
    if (!link->is_available()) {
      continue;
    }
    if (link->is_muted()) {
      continue;
    }
<<<<<<< HEAD
    TreeZone *from_zone = const_cast<TreeZone *>(tree_zones.get_zone_by_socket(*link->fromsock));
    TreeZone *to_zone = const_cast<TreeZone *>(tree_zones.get_zone_by_socket(*link->tosock));
=======
    bNodeTreeZone *from_zone = const_cast<bNodeTreeZone *>(
        tree_zones.get_zone_by_socket(*link->fromsock));
    bNodeTreeZone *to_zone = const_cast<bNodeTreeZone *>(
        tree_zones.get_zone_by_socket(*link->tosock));
>>>>>>> 27965a64
    if (from_zone == to_zone) {
      continue;
    }
    BLI_assert(from_zone == nullptr || from_zone->contains_zone_recursively(*to_zone));
<<<<<<< HEAD
    for (TreeZone *zone = to_zone; zone != from_zone; zone = zone->parent_zone) {
=======
    for (bNodeTreeZone *zone = to_zone; zone != from_zone; zone = zone->parent_zone) {
>>>>>>> 27965a64
      zone->border_links.append(link);
    }
  }
}

static std::unique_ptr<bNodeTreeZones> discover_tree_zones(const bNodeTree &tree)
{
  if (tree.has_available_link_cycle()) {
    return {};
  }

  std::unique_ptr<bNodeTreeZones> tree_zones = std::make_unique<bNodeTreeZones>();

  const Span<const bNode *> all_nodes = tree.all_nodes();
  Map<const bNode *, bNodeTreeZone *> zone_by_inout_node;
  tree_zones->zones = find_zone_nodes(tree, *tree_zones, zone_by_inout_node);

  const int zones_num = tree_zones->zones.size();
  const int nodes_num = all_nodes.size();
  /* A bit for every node-zone-combination. The bit is set when the node is in the zone. */
  BitGroupVector<> depend_on_input_flag_array(nodes_num, zones_num, false);
  /* The bit is set when the node depends on the output of the zone. */
  BitGroupVector<> depend_on_output_flag_array(nodes_num, zones_num, false);

  const Span<const bNode *> sorted_nodes = tree.toposort_left_to_right();
  for (const bNode *node : sorted_nodes) {
    const int node_i = node->index();
    MutableBoundedBitSpan depend_on_input_flags = depend_on_input_flag_array[node_i];
    MutableBoundedBitSpan depend_on_output_flags = depend_on_output_flag_array[node_i];

    /* Forward all bits from the nodes to the left. */
    for (const bNodeSocket *input_socket : node->input_sockets()) {
      if (!input_socket->is_available()) {
        continue;
      }
      for (const bNodeLink *link : input_socket->directly_linked_links()) {
        if (link->is_muted()) {
          continue;
        }
        const bNode &from_node = *link->fromnode;
        const int from_node_i = from_node.index();
        depend_on_input_flags |= depend_on_input_flag_array[from_node_i];
        depend_on_output_flags |= depend_on_output_flag_array[from_node_i];
      }
    }
    if (node->type == GEO_NODE_SIMULATION_INPUT) {
      if (const bNodeTreeZone *zone = zone_by_inout_node.lookup_default(node, nullptr)) {
        /* Now entering a zone, so set the corresponding bit. */
        depend_on_input_flags[zone->index].set();
      }
    }
    else if (node->type == GEO_NODE_SIMULATION_OUTPUT) {
      if (const bNodeTreeZone *zone = zone_by_inout_node.lookup_default(node, nullptr)) {
        /* The output is implicitly linked to the input, so also propagate the bits from there. */
        if (const bNode *zone_input_node = zone->input_node) {
          const int input_node_i = zone_input_node->index();
          depend_on_input_flags |= depend_on_input_flag_array[input_node_i];
          depend_on_output_flags |= depend_on_output_flag_array[input_node_i];
        }
        /* Now exiting a zone, so change the bits accordingly. */
        depend_on_input_flags[zone->index].reset();
        depend_on_output_flags[zone->index].set();
      }
    }

    if (bits::has_common_set_bits(depend_on_input_flags, depend_on_output_flags)) {
      /* A node can not be inside and after a zone at the same time. */
      return {};
    }
  }

  const Vector<ZoneRelation> zone_relations = get_direct_zone_relations(
      tree_zones->zones, depend_on_input_flag_array);

  /* Set parent and child pointers in zones. */
  for (const ZoneRelation &relation : zone_relations) {
    relation.parent->child_zones.append(relation.child);
    BLI_assert(relation.child->parent_zone == nullptr);
    relation.child->parent_zone = relation.parent;
  }

  /* Update depths. */
  for (std::unique_ptr<bNodeTreeZone> &zone : tree_zones->zones) {
    update_zone_depths(*zone);
  }

<<<<<<< HEAD
  for (std::unique_ptr<TreeZone> &zone : tree_zones->zones) {
=======
  for (std::unique_ptr<bNodeTreeZone> &zone : tree_zones->zones) {
>>>>>>> 27965a64
    if (zone->depth == 0) {
      tree_zones->root_zones.append(zone.get());
    }
  }

  update_zone_per_node(all_nodes,
                       tree_zones->zones,
                       depend_on_input_flag_array,
                       zone_by_inout_node,
                       tree_zones->zone_by_node_id,
                       tree_zones->nodes_outside_zones);

  for (const int node_i : all_nodes.index_range()) {
    const bNode *node = all_nodes[node_i];
    const int zone_i = tree_zones->zone_by_node_id.lookup_default(node->identifier, -1);
    if (zone_i == -1) {
      continue;
    }
<<<<<<< HEAD
    const TreeZone &zone = *tree_zones->zones[zone_i];
=======
    const bNodeTreeZone &zone = *tree_zones->zones[zone_i];
>>>>>>> 27965a64
    if (ELEM(node, zone.input_node, zone.output_node)) {
      continue;
    }
    tree_zones->zones[zone_i]->child_nodes.append(node);
  }

  update_zone_border_links(tree, *tree_zones);

  return tree_zones;
}

const bNodeTreeZones *get_tree_zones(const bNodeTree &tree)
{
  tree.runtime->tree_zones_cache_mutex.ensure(
      [&]() { tree.runtime->tree_zones = discover_tree_zones(tree); });
  return tree.runtime->tree_zones.get();
}

bool bNodeTreeZone::contains_node_recursively(const bNode &node) const
{
<<<<<<< HEAD
  const TreeZones *zones = this->owner;
=======
  const bNodeTreeZones *zones = this->owner;
>>>>>>> 27965a64
  const int zone_i = zones->zone_by_node_id.lookup_default(node.identifier, -1);
  if (zone_i == -1) {
    return false;
  }
<<<<<<< HEAD
  for (const TreeZone *zone = zones->zones[zone_i].get(); zone; zone = zone->parent_zone) {
=======
  for (const bNodeTreeZone *zone = zones->zones[zone_i].get(); zone; zone = zone->parent_zone) {
    if (zone == this) {
      return true;
    }
  }
  return false;
}

bool bNodeTreeZone::contains_zone_recursively(const bNodeTreeZone &other_zone) const
{
  for (const bNodeTreeZone *zone = other_zone.parent_zone; zone; zone = zone->parent_zone) {
>>>>>>> 27965a64
    if (zone == this) {
      return true;
    }
  }
  return false;
}

<<<<<<< HEAD
bool TreeZone::contains_zone_recursively(const TreeZone &other_zone) const
{
  for (const TreeZone *zone = other_zone.parent_zone; zone; zone = zone->parent_zone) {
    if (zone == this) {
      return true;
    }
  }
  return false;
}

const TreeZone *TreeZones::get_zone_by_socket(const bNodeSocket &socket) const
{
  const bNode &node = socket.owner_node();
  const int zone_i = this->zone_by_node_id.lookup_default(node.identifier, -1);
  if (zone_i == -1) {
    return nullptr;
  }
  const TreeZone &zone = *this->zones[zone_i];
  if (zone.input_node == &node) {
    if (socket.is_input()) {
      return zone.parent_zone;
    }
  }
  if (zone.output_node == &node) {
    if (socket.is_output()) {
      return zone.parent_zone;
    }
  }
  return &zone;
}

}  // namespace blender::bke::node_tree_zones
=======
const bNodeTreeZone *bNodeTreeZones::get_zone_by_socket(const bNodeSocket &socket) const
{
  const bNode &node = socket.owner_node();
  const bNodeTreeZone *zone = this->get_zone_by_node(node.identifier);
  if (zone == nullptr) {
    return zone;
  }
  if (zone->input_node == &node) {
    if (socket.is_input()) {
      return zone->parent_zone;
    }
  }
  if (zone->output_node == &node) {
    if (socket.is_output()) {
      return zone->parent_zone;
    }
  }
  return zone;
}

const bNodeTreeZone *bNodeTreeZones::get_zone_by_node(const int32_t node_id) const
{
  const int zone_i = this->zone_by_node_id.lookup_default(node_id, -1);
  if (zone_i == -1) {
    return nullptr;
  }
  return this->zones[zone_i].get();
}

Vector<const bNodeTreeZone *> bNodeTreeZones::get_zone_stack_for_node(const int node_id) const
{
  const bNodeTreeZone *zone = this->get_zone_by_node(node_id);
  if (zone == nullptr) {
    return {};
  }
  Vector<const bNodeTreeZone *> zone_stack;
  for (; zone; zone = zone->parent_zone) {
    zone_stack.append(zone);
  }
  std::reverse(zone_stack.begin(), zone_stack.end());
  return zone_stack;
}

}  // namespace blender::bke
>>>>>>> 27965a64
<|MERGE_RESOLUTION|>--- conflicted
+++ resolved
@@ -110,15 +110,9 @@
 }
 
 static void update_zone_per_node(const Span<const bNode *> all_nodes,
-<<<<<<< HEAD
-                                 const Span<std::unique_ptr<TreeZone>> all_zones,
-                                 const BitGroupVector<> &depend_on_input_flag_array,
-                                 const Map<const bNode *, TreeZone *> &zone_by_inout_node,
-=======
                                  const Span<std::unique_ptr<bNodeTreeZone>> all_zones,
                                  const BitGroupVector<> &depend_on_input_flag_array,
                                  const Map<const bNode *, bNodeTreeZone *> &zone_by_inout_node,
->>>>>>> 27965a64
                                  Map<int, int> &r_zone_by_node_id,
                                  Vector<const bNode *> &r_node_outside_zones)
 {
@@ -144,20 +138,12 @@
       r_zone_by_node_id.add(node.identifier, parent_zone->index);
     }
   }
-<<<<<<< HEAD
-  for (const MapItem<const bNode *, TreeZone *> item : zone_by_inout_node.items()) {
-=======
   for (const MapItem<const bNode *, bNodeTreeZone *> item : zone_by_inout_node.items()) {
->>>>>>> 27965a64
     r_zone_by_node_id.add_overwrite(item.key->identifier, item.value->index);
   }
 }
 
-<<<<<<< HEAD
-static void update_zone_border_links(const bNodeTree &tree, TreeZones &tree_zones)
-=======
 static void update_zone_border_links(const bNodeTree &tree, bNodeTreeZones &tree_zones)
->>>>>>> 27965a64
 {
   for (const bNodeLink *link : tree.all_links()) {
     if (!link->is_available()) {
@@ -166,24 +152,15 @@
     if (link->is_muted()) {
       continue;
     }
-<<<<<<< HEAD
-    TreeZone *from_zone = const_cast<TreeZone *>(tree_zones.get_zone_by_socket(*link->fromsock));
-    TreeZone *to_zone = const_cast<TreeZone *>(tree_zones.get_zone_by_socket(*link->tosock));
-=======
     bNodeTreeZone *from_zone = const_cast<bNodeTreeZone *>(
         tree_zones.get_zone_by_socket(*link->fromsock));
     bNodeTreeZone *to_zone = const_cast<bNodeTreeZone *>(
         tree_zones.get_zone_by_socket(*link->tosock));
->>>>>>> 27965a64
     if (from_zone == to_zone) {
       continue;
     }
     BLI_assert(from_zone == nullptr || from_zone->contains_zone_recursively(*to_zone));
-<<<<<<< HEAD
-    for (TreeZone *zone = to_zone; zone != from_zone; zone = zone->parent_zone) {
-=======
     for (bNodeTreeZone *zone = to_zone; zone != from_zone; zone = zone->parent_zone) {
->>>>>>> 27965a64
       zone->border_links.append(link);
     }
   }
@@ -270,11 +247,7 @@
     update_zone_depths(*zone);
   }
 
-<<<<<<< HEAD
-  for (std::unique_ptr<TreeZone> &zone : tree_zones->zones) {
-=======
   for (std::unique_ptr<bNodeTreeZone> &zone : tree_zones->zones) {
->>>>>>> 27965a64
     if (zone->depth == 0) {
       tree_zones->root_zones.append(zone.get());
     }
@@ -293,11 +266,7 @@
     if (zone_i == -1) {
       continue;
     }
-<<<<<<< HEAD
-    const TreeZone &zone = *tree_zones->zones[zone_i];
-=======
     const bNodeTreeZone &zone = *tree_zones->zones[zone_i];
->>>>>>> 27965a64
     if (ELEM(node, zone.input_node, zone.output_node)) {
       continue;
     }
@@ -318,18 +287,11 @@
 
 bool bNodeTreeZone::contains_node_recursively(const bNode &node) const
 {
-<<<<<<< HEAD
-  const TreeZones *zones = this->owner;
-=======
   const bNodeTreeZones *zones = this->owner;
->>>>>>> 27965a64
   const int zone_i = zones->zone_by_node_id.lookup_default(node.identifier, -1);
   if (zone_i == -1) {
     return false;
   }
-<<<<<<< HEAD
-  for (const TreeZone *zone = zones->zones[zone_i].get(); zone; zone = zone->parent_zone) {
-=======
   for (const bNodeTreeZone *zone = zones->zones[zone_i].get(); zone; zone = zone->parent_zone) {
     if (zone == this) {
       return true;
@@ -341,7 +303,6 @@
 bool bNodeTreeZone::contains_zone_recursively(const bNodeTreeZone &other_zone) const
 {
   for (const bNodeTreeZone *zone = other_zone.parent_zone; zone; zone = zone->parent_zone) {
->>>>>>> 27965a64
     if (zone == this) {
       return true;
     }
@@ -349,40 +310,6 @@
   return false;
 }
 
-<<<<<<< HEAD
-bool TreeZone::contains_zone_recursively(const TreeZone &other_zone) const
-{
-  for (const TreeZone *zone = other_zone.parent_zone; zone; zone = zone->parent_zone) {
-    if (zone == this) {
-      return true;
-    }
-  }
-  return false;
-}
-
-const TreeZone *TreeZones::get_zone_by_socket(const bNodeSocket &socket) const
-{
-  const bNode &node = socket.owner_node();
-  const int zone_i = this->zone_by_node_id.lookup_default(node.identifier, -1);
-  if (zone_i == -1) {
-    return nullptr;
-  }
-  const TreeZone &zone = *this->zones[zone_i];
-  if (zone.input_node == &node) {
-    if (socket.is_input()) {
-      return zone.parent_zone;
-    }
-  }
-  if (zone.output_node == &node) {
-    if (socket.is_output()) {
-      return zone.parent_zone;
-    }
-  }
-  return &zone;
-}
-
-}  // namespace blender::bke::node_tree_zones
-=======
 const bNodeTreeZone *bNodeTreeZones::get_zone_by_socket(const bNodeSocket &socket) const
 {
   const bNode &node = socket.owner_node();
@@ -426,5 +353,4 @@
   return zone_stack;
 }
 
-}  // namespace blender::bke
->>>>>>> 27965a64
+}  // namespace blender::bke