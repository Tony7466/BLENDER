/* SPDX-License-Identifier: GPL-2.0-or-later
 * Copyright 2001-2002 NaN Holding BV. All rights reserved. */

/** \file
 * \ingroup bke
 */

#include "DNA_mesh_types.h"
#include "DNA_meshdata_types.h"
#include "DNA_object_types.h"

#include "BKE_attribute.hh"
#include "BKE_customdata.h"
#include "BKE_material.h"
#include "BKE_mesh.h"
#include "BKE_mesh_boolean_convert.hh"

#include "BLI_alloca.h"
#include "BLI_array.hh"
#include "BLI_math.h"
#include "BLI_math_matrix.hh"
#include "BLI_mesh_boolean.hh"
#include "BLI_mesh_intersect.hh"
#include "BLI_span.hh"
#include "BLI_task.hh"
#include "BLI_virtual_array.hh"

namespace blender::meshintersect {

#ifdef WITH_GMP

constexpr int estimated_max_facelen = 100; /* Used for initial size of some Vectors. */

/* Snap entries that are near 0 or 1 or -1 to those values.
 * Sometimes Blender's rotation matrices for multiples of 90 degrees have
 * tiny numbers where there should be zeros. That messes makes some things
 * every so slightly non-coplanar when users expect coplanarity,
 * so this is a hack to clean up such matrices.
 * Would be better to change the transformation code itself.
 */
static float4x4 clean_transform(const float4x4 &mat)
{
  float4x4 cleaned;
  const float fuzz = 1e-6f;
  for (int i = 0; i < 4; i++) {
    for (int j = 0; j < 4; j++) {
      float f = mat[i][j];
      if (fabsf(f) <= fuzz) {
        f = 0.0f;
      }
      else if (fabsf(f - 1.0f) <= fuzz) {
        f = 1.0f;
      }
      else if (fabsf(f + 1.0f) <= fuzz) {
        f = -1.0f;
      }
      cleaned[i][j] = f;
    }
  }
  return cleaned;
}

/* `MeshesToIMeshInfo` keeps track of information used when combining a number
 * of `Mesh`es into a single `IMesh` for doing boolean on.
 * Mostly this means keeping track of the index offsets for various mesh elements. */
class MeshesToIMeshInfo {
 public:
  /* The input meshes, */
  Span<const Mesh *> meshes;
  /* Numbering the vertices of the meshes in order of meshes,
   * at what offset does the vertex range for mesh[i] start? */
  Array<int> mesh_vert_offset;
  /* Similarly for edges of meshes. */
  Array<int> mesh_edge_offset;
  /* Similarly for polys of meshes. */
  Array<int> mesh_poly_offset;
  /* For each Mesh vertex in all the meshes (with concatenated indexing),
   * what is the IMesh Vert* allocated for it in the input IMesh? */
  Array<const Vert *> mesh_to_imesh_vert;
  /* Similarly for each Mesh poly. */
  Array<Face *> mesh_to_imesh_face;
  /* Transformation matrix to transform a coordinate in the corresponding
   * Mesh to the local space of the first Mesh. */
  Array<float4x4> to_target_transform;
  /* For each input mesh, whether or not their transform is negative. */
  Array<bool> has_negative_transform;
  /* For each input mesh, how to remap the material slot numbers to
   * the material slots in the first mesh. */
  Span<Array<short>> material_remaps;
  /* Total number of input mesh vertices. */
  int tot_meshes_verts;
  /* Total number of input mesh edges. */
  int tot_meshes_edges;
  /* Total number of input mesh polys. */
  int tot_meshes_polys;

  int input_mesh_for_imesh_vert(int imesh_v) const;
  int input_mesh_for_imesh_edge(int imesh_e) const;
  int input_mesh_for_imesh_face(int imesh_f) const;
  const MPoly *input_mpoly_for_orig_index(int orig_index,
                                          const Mesh **r_orig_mesh,
                                          int *r_orig_mesh_index,
                                          int *r_index_in_orig_mesh) const;
  void input_mvert_for_orig_index(int orig_index,
                                  const Mesh **r_orig_mesh,
                                  int *r_index_in_orig_mesh) const;
  void input_medge_for_orig_index(int orig_index,
                                  const Mesh **r_orig_mesh,
                                  int *r_index_in_orig_mesh) const;
};

/* Given an index `imesh_v` in the `IMesh`, return the index of the
 * input `Mesh` that contained the vertex that it came from. */
int MeshesToIMeshInfo::input_mesh_for_imesh_vert(int imesh_v) const
{
  int n = int(mesh_vert_offset.size());
  for (int i = 0; i < n - 1; ++i) {
    if (imesh_v < mesh_vert_offset[i + 1]) {
      return i;
    }
  }
  return n - 1;
}

/* Given an index `imesh_e` used as an original index in the `IMesh`,
 * return the index of the input `Mesh` that contained the vertex that it came from. */
int MeshesToIMeshInfo::input_mesh_for_imesh_edge(int imesh_e) const
{
  int n = int(mesh_edge_offset.size());
  for (int i = 0; i < n - 1; ++i) {
    if (imesh_e < mesh_edge_offset[i + 1]) {
      return i;
    }
  }
  return n - 1;
}

/* Given an index `imesh_f` in the `IMesh`, return the index of the
 * input `Mesh` that contained the `MPoly` that it came from. */
int MeshesToIMeshInfo::input_mesh_for_imesh_face(int imesh_f) const
{
  int n = int(mesh_poly_offset.size());
  for (int i = 0; i < n - 1; ++i) {
    if (imesh_f < mesh_poly_offset[i + 1]) {
      return i;
    }
  }
  return n - 1;
}

/* Given an index of an original face in the `IMesh`, find out the input
 * `Mesh` that it came from and return it in `*r_orig_mesh`,
 * and also return the index of that `Mesh` in  `*r_orig_mesh_index`.
 * Finally, return the index of the corresponding `MPoly` in that `Mesh`
 * in `*r_index_in_orig_mesh`. */
const MPoly *MeshesToIMeshInfo::input_mpoly_for_orig_index(int orig_index,
                                                           const Mesh **r_orig_mesh,
                                                           int *r_orig_mesh_index,
                                                           int *r_index_in_orig_mesh) const
{
  int orig_mesh_index = input_mesh_for_imesh_face(orig_index);
  BLI_assert(0 <= orig_mesh_index && orig_mesh_index < meshes.size());
  const Mesh *me = meshes[orig_mesh_index];
  const Span<MPoly> polys = me->polys();
  int index_in_mesh = orig_index - mesh_poly_offset[orig_mesh_index];
  BLI_assert(0 <= index_in_mesh && index_in_mesh < me->totpoly);
  const MPoly *poly = &polys[index_in_mesh];
  if (r_orig_mesh) {
    *r_orig_mesh = me;
  }
  if (r_orig_mesh_index) {
    *r_orig_mesh_index = orig_mesh_index;
  }
  if (r_index_in_orig_mesh) {
    *r_index_in_orig_mesh = index_in_mesh;
  }
  return poly;
}

/* Given an index of an original vertex in the `IMesh`, find out the input
 * `Mesh` that it came from and return it in `*r_orig_mesh`.
 * Also find the index of the vertex in that `Mesh` and return it in
 * `*r_index_in_orig_mesh`. */
void MeshesToIMeshInfo::input_mvert_for_orig_index(int orig_index,
                                                   const Mesh **r_orig_mesh,
                                                   int *r_index_in_orig_mesh) const
{
  int orig_mesh_index = input_mesh_for_imesh_vert(orig_index);
  BLI_assert(0 <= orig_mesh_index && orig_mesh_index < meshes.size());
  const Mesh *me = meshes[orig_mesh_index];
  int index_in_mesh = orig_index - mesh_vert_offset[orig_mesh_index];
  BLI_assert(0 <= index_in_mesh && index_in_mesh < me->totvert);
  if (r_orig_mesh) {
    *r_orig_mesh = me;
  }
  if (r_index_in_orig_mesh) {
    *r_index_in_orig_mesh = index_in_mesh;
  }
}

/* Similarly for edges. */
void MeshesToIMeshInfo::input_medge_for_orig_index(int orig_index,
                                                   const Mesh **r_orig_mesh,
                                                   int *r_index_in_orig_mesh) const
{
  int orig_mesh_index = input_mesh_for_imesh_edge(orig_index);
  BLI_assert(0 <= orig_mesh_index && orig_mesh_index < meshes.size());
  const Mesh *me = meshes[orig_mesh_index];
  int index_in_mesh = orig_index - mesh_edge_offset[orig_mesh_index];
  BLI_assert(0 <= index_in_mesh && index_in_mesh < me->totedge);
  if (r_orig_mesh) {
    *r_orig_mesh = me;
  }
  if (r_index_in_orig_mesh) {
    *r_index_in_orig_mesh = index_in_mesh;
  }
}

/**
 * Convert all of the meshes in `meshes` to an `IMesh` and return that.
 * All of the coordinates are transformed into the local space of the
 * first Mesh. To do this transformation, we also need the transformation
 * obmats corresponding to the Meshes, so they are in the `obmats` argument.
 * The 'original' indexes in the IMesh are the indexes you get by
 * a scheme that offsets each vertex, MEdge, and MPoly index by the sum of the
 * vertices, edges, and polys in the preceding Meshes in the mesh span.
 * The `*r_info class` is filled in with information needed to make the
 * correspondence between the Mesh MVerts/MPolys and the IMesh Verts/Faces.
 * All allocation of memory for the IMesh comes from `arena`.
 */
static IMesh meshes_to_imesh(Span<const Mesh *> meshes,
                             Span<const float4x4 *> obmats,
                             Span<Array<short>> material_remaps,
                             const float4x4 &target_transform,
                             IMeshArena &arena,
                             MeshesToIMeshInfo *r_info)
{
  int nmeshes = meshes.size();
  BLI_assert(nmeshes > 0);
  r_info->meshes = meshes;
  r_info->tot_meshes_verts = 0;
  r_info->tot_meshes_polys = 0;
  int &totvert = r_info->tot_meshes_verts;
  int &totedge = r_info->tot_meshes_edges;
  int &totpoly = r_info->tot_meshes_polys;
  for (const Mesh *me : meshes) {
    totvert += me->totvert;
    totedge += me->totedge;
    totpoly += me->totpoly;
  }

  /* Estimate the number of vertices and faces in the boolean output,
   * so that the memory arena can reserve some space. It is OK if these
   * estimates are wrong. */
  const int estimate_num_outv = 3 * totvert;
  const int estimate_num_outf = 4 * totpoly;
  arena.reserve(estimate_num_outv, estimate_num_outf);
  r_info->mesh_to_imesh_vert.reinitialize(totvert);
  r_info->mesh_to_imesh_face.reinitialize(totpoly);
  r_info->mesh_vert_offset.reinitialize(nmeshes);
  r_info->mesh_edge_offset.reinitialize(nmeshes);
  r_info->mesh_poly_offset.reinitialize(nmeshes);
  r_info->to_target_transform.reinitialize(nmeshes);
  r_info->has_negative_transform.reinitialize(nmeshes);
  r_info->material_remaps = material_remaps;
  int v = 0;
  int e = 0;
  int f = 0;

  /* Put these Vectors here, with a size unlikely to need resizing,
   * so that the loop to make new Faces will likely not need to allocate
   * over and over. */
  Vector<const Vert *, estimated_max_facelen> face_vert;
  Vector<int, estimated_max_facelen> face_edge_orig;

  /* To convert the coordinates of meshes 1, 2, etc. into the local space
   * of the target, multiply each transform by the inverse of the
   * target matrix. Exact Boolean works better if these matrices are 'cleaned'
   *  -- see the comment for the `clean_transform` function, above. */
  const float4x4 inv_target_mat = math::invert(clean_transform(target_transform));

  /* For each input `Mesh`, make `Vert`s and `Face`s for the corresponding
   * vertices and `MPoly`s, and keep track of the original indices (using the
   * concatenating offset scheme) inside the `Vert`s and `Face`s.
   * When making `Face`s, we also put in the original indices for `MEdge`s that
   * make up the `MPoly`s using the same scheme. */
  for (int mi : meshes.index_range()) {
    const Mesh *me = meshes[mi];
    r_info->mesh_vert_offset[mi] = v;
    r_info->mesh_edge_offset[mi] = e;
    r_info->mesh_poly_offset[mi] = f;
    /* Get matrix that transforms a coordinate in meshes[mi]'s local space
     * to the target space. */
    const float4x4 objn_mat = (obmats[mi] == nullptr) ? float4x4::identity() :
                                                        clean_transform(*obmats[mi]);
    r_info->to_target_transform[mi] = inv_target_mat * objn_mat;
    r_info->has_negative_transform[mi] = math::is_negative(objn_mat);

    /* All meshes 1 and up will be transformed into the local space of operand 0.
     * Historical behavior of the modifier has been to flip the faces of any meshes
     * that would have a negative transform if you do that. */
    bool need_face_flip = r_info->has_negative_transform[mi] != r_info->has_negative_transform[0];

    Vector<Vert *> verts(me->totvert);
    const Span<float3> vert_positions = me->vert_positions();
    const Span<MPoly> polys = me->polys();
    const Span<int> corner_verts = me->corner_verts();
    const Span<int> corner_edges = me->corner_edges();

    /* Allocate verts
     * Skip the matrix multiplication for each point when there is no transform for a mesh,
     * for example when the first mesh is already in the target space. (Note the logic
     * directly above, which uses an identity matrix with a null input transform). */
    if (obmats[mi] == nullptr) {
      threading::parallel_for(vert_positions.index_range(), 2048, [&](IndexRange range) {
        for (int i : range) {
          float3 co = vert_positions[i];
          mpq3 mco = mpq3(co.x, co.y, co.z);
          double3 dco(mco[0].get_d(), mco[1].get_d(), mco[2].get_d());
          verts[i] = new Vert(mco, dco, NO_INDEX, i);
        }
      });
    }
    else {
      threading::parallel_for(vert_positions.index_range(), 2048, [&](IndexRange range) {
        for (int i : range) {
          float3 co = math::transform_point(r_info->to_target_transform[mi], vert_positions[i]);
          mpq3 mco = mpq3(co.x, co.y, co.z);
          double3 dco(mco[0].get_d(), mco[1].get_d(), mco[2].get_d());
          verts[i] = new Vert(mco, dco, NO_INDEX, i);
        }
      });
    }
    for (int i : vert_positions.index_range()) {
      r_info->mesh_to_imesh_vert[v] = arena.add_or_find_vert(verts[i]);
      ++v;
    }

    for (const MPoly &poly : polys) {
      int flen = poly.totloop;
      face_vert.resize(flen);
      face_edge_orig.resize(flen);
      for (int i = 0; i < flen; ++i) {
        const int corner_i = poly.loopstart + i;
        int mverti = r_info->mesh_vert_offset[mi] + corner_verts[corner_i];
        const Vert *fv = r_info->mesh_to_imesh_vert[mverti];
        if (need_face_flip) {
          face_vert[flen - i - 1] = fv;
          int iedge = i < flen - 1 ? flen - i - 2 : flen - 1;
          face_edge_orig[iedge] = e + corner_edges[corner_i];
        }
        else {
          face_vert[i] = fv;
          face_edge_orig[i] = e + corner_edges[corner_i];
        }
      }
      r_info->mesh_to_imesh_face[f] = arena.add_face(face_vert, f, face_edge_orig);
      ++f;
    }
    e += me->totedge;
  }
  return IMesh(r_info->mesh_to_imesh_face);
}

/* Copy vertex attributes, including customdata, from `orig_mv` to `mv`.
 * `mv` is in `dest_mesh` with index `mv_index`.
 * The `orig_mv` vertex came from Mesh `orig_me` and had index `index_in_orig_me` there. */
static void copy_vert_attributes(Mesh *dest_mesh,
                                 const Mesh *orig_me,
                                 int mv_index,
                                 int index_in_orig_me)
{
  /* For all layers in the orig mesh, copy the layer information. */
  CustomData *target_cd = &dest_mesh->vdata;
  const CustomData *source_cd = &orig_me->vdata;
  for (int source_layer_i = 0; source_layer_i < source_cd->totlayer; ++source_layer_i) {
    int ty = source_cd->layers[source_layer_i].type;
    if (StringRef(source_cd->layers->name) == "position") {
      continue;
    }
    const char *name = source_cd->layers[source_layer_i].name;
    int target_layer_i = CustomData_get_named_layer_index(target_cd, ty, name);
    /* Not all layers were merged in target: some are marked CD_FLAG_NOCOPY
     * and some are not in the CD_MASK_MESH.vdata. */
    if (target_layer_i != -1) {
      CustomData_copy_data_layer(
          source_cd, target_cd, source_layer_i, target_layer_i, index_in_orig_me, mv_index, 1);
    }
  }
}

/* Similar to copy_vert_attributes but for poly attributes. */
static void copy_poly_attributes(Mesh *dest_mesh,
                                 MPoly *poly,
                                 const MPoly *orig_poly,
                                 const Mesh *orig_me,
                                 int poly_index,
                                 int index_in_orig_me,
                                 Span<short> material_remap,
                                 MutableSpan<int> dst_material_indices)
{
  poly->flag = orig_poly->flag;
  CustomData *target_cd = &dest_mesh->pdata;
  const CustomData *source_cd = &orig_me->pdata;
  for (int source_layer_i = 0; source_layer_i < source_cd->totlayer; ++source_layer_i) {
    int ty = source_cd->layers[source_layer_i].type;
    if (ty == CD_MPOLY) {
      continue;
    }
    const char *name = source_cd->layers[source_layer_i].name;
    int target_layer_i = CustomData_get_named_layer_index(target_cd, ty, name);
    if (target_layer_i != -1) {
      CustomData_copy_data_layer(
          source_cd, target_cd, source_layer_i, target_layer_i, index_in_orig_me, poly_index, 1);
    }
  }

  /* Fix material indices after they have been transferred as a generic attribute. */
  const VArray<int> src_material_indices = orig_me->attributes().lookup_or_default<int>(
      "material_index", ATTR_DOMAIN_FACE, 0);
  const int src_index = src_material_indices[index_in_orig_me];
  if (material_remap.index_range().contains(src_index)) {
    const int remapped_index = material_remap[src_index];
    dst_material_indices[poly_index] = remapped_index >= 0 ? remapped_index : src_index;
  }
  else {
    dst_material_indices[poly_index] = src_index;
  }
  BLI_assert(dst_material_indices[poly_index] >= 0);
}

/* Similar to copy_vert_attributes but for edge attributes. */
static void copy_edge_attributes(Mesh *dest_mesh,
                                 const Mesh *orig_me,
                                 int medge_index,
                                 int index_in_orig_me)
{
  CustomData *target_cd = &dest_mesh->edata;
  const CustomData *source_cd = &orig_me->edata;
  for (int source_layer_i = 0; source_layer_i < source_cd->totlayer; ++source_layer_i) {
    int ty = source_cd->layers[source_layer_i].type;
    if (ty == CD_MEDGE) {
      continue;
    }
    const char *name = source_cd->layers[source_layer_i].name;
    int target_layer_i = CustomData_get_named_layer_index(target_cd, ty, name);
    if (target_layer_i != -1) {
      CustomData_copy_data_layer(
          source_cd, target_cd, source_layer_i, target_layer_i, index_in_orig_me, medge_index, 1);
    }
  }
}

/**
 * For #IMesh face `f`, with corresponding output Mesh poly `poly`,
 * where the original Mesh poly is `orig_poly`, coming from the Mesh
 * `orig_me`, which has index `orig_me_index` in `mim`:
 * fill in the `orig_loops` Array with corresponding indices of MLoops from `orig_me`
 * where they have the same start and end vertices; for cases where that is
 * not true, put -1 in the `orig_loops` slot.
 * For now, we only try to do this if `poly` and `orig_poly` have the same size.
 * Return the number of non-null MLoops filled in.
 */
static int fill_orig_loops(const Face *f,
                           const MPoly *orig_poly,
                           const Mesh *orig_me,
                           int orig_me_index,
                           MeshesToIMeshInfo &mim,
                           MutableSpan<int> r_orig_loops)
{
  r_orig_loops.fill(-1);
  const Span<int> orig_corner_verts = orig_me->corner_verts();

  int orig_mplen = orig_poly->totloop;
  if (f->size() != orig_mplen) {
    return 0;
  }
  BLI_assert(r_orig_loops.size() == orig_mplen);
  /* We'll look for the case where the first vertex in f has an original vertex
   * that is the same as one in orig_me (after correcting for offset in mim meshes).
   * Then see that loop and any subsequent ones have the same start and end vertex.
   * This may miss some cases of partial alignment, but that's OK since discovering
   * aligned loops is only an optimization to avoid some re-interpolation.
   */
  int first_orig_v = f->vert[0]->orig;
  if (first_orig_v == NO_INDEX) {
    return 0;
  }
  /* It is possible that the original vert was merged with another in another mesh. */
  if (orig_me_index != mim.input_mesh_for_imesh_vert(first_orig_v)) {
    return 0;
  }
  int orig_me_vert_offset = mim.mesh_vert_offset[orig_me_index];
  int first_orig_v_in_orig_me = first_orig_v - orig_me_vert_offset;
  BLI_assert(0 <= first_orig_v_in_orig_me && first_orig_v_in_orig_me < orig_me->totvert);
  /* Assume all vertices in an mpoly are unique. */
  int offset = -1;
  for (int i = 0; i < orig_mplen; ++i) {
<<<<<<< HEAD
    int loop_i = i + orig_mp->loopstart;
    if (orig_corner_verts[loop_i] == first_orig_v_in_orig_me) {
=======
    int loop_i = i + orig_poly->loopstart;
    if (orig_loops[loop_i].v == first_orig_v_in_orig_me) {
>>>>>>> 2a9f792c
      offset = i;
      break;
    }
  }
  if (offset == -1) {
    return 0;
  }
  int num_orig_loops_found = 0;
  for (int mp_loop_index = 0; mp_loop_index < orig_mplen; ++mp_loop_index) {
    int orig_mp_loop_index = (mp_loop_index + offset) % orig_mplen;
<<<<<<< HEAD
    const int vert_i = orig_corner_verts[orig_mp->loopstart + orig_mp_loop_index];
=======
    const MLoop *l = &orig_loops[orig_poly->loopstart + orig_mp_loop_index];
>>>>>>> 2a9f792c
    int fv_orig = f->vert[mp_loop_index]->orig;
    if (fv_orig != NO_INDEX) {
      fv_orig -= orig_me_vert_offset;
      if (fv_orig < 0 || fv_orig >= orig_me->totvert) {
        fv_orig = NO_INDEX;
      }
    }
<<<<<<< HEAD
    if (vert_i == fv_orig) {
      const int vert_next =
          orig_corner_verts[orig_mp->loopstart + ((orig_mp_loop_index + 1) % orig_mplen)];
=======
    if (l->v == fv_orig) {
      const MLoop *lnext =
          &orig_loops[orig_poly->loopstart + ((orig_mp_loop_index + 1) % orig_mplen)];
>>>>>>> 2a9f792c
      int fvnext_orig = f->vert[(mp_loop_index + 1) % orig_mplen]->orig;
      if (fvnext_orig != NO_INDEX) {
        fvnext_orig -= orig_me_vert_offset;
        if (fvnext_orig < 0 || fvnext_orig >= orig_me->totvert) {
          fvnext_orig = NO_INDEX;
        }
      }
<<<<<<< HEAD
      if (vert_next == fvnext_orig) {
        r_orig_loops[mp_loop_index] = orig_mp->loopstart + orig_mp_loop_index;
=======
      if (lnext->v == fvnext_orig) {
        r_orig_loops[mp_loop_index] = orig_poly->loopstart + orig_mp_loop_index;
>>>>>>> 2a9f792c
        ++num_orig_loops_found;
      }
    }
  }
  return num_orig_loops_found;
}

/* Fill `cos_2d` with the 2d coordinates found by projection MPoly `poly` along
 * its normal. Also fill in r_axis_mat with the matrix that does that projection.
 * But before projecting, also transform the 3d coordinate by multiplying by trans_mat.
 * `cos_2d` should have room for `poly->totloop` entries. */
static void get_poly2d_cos(const Mesh *me,
                           const MPoly *poly,
                           float (*cos_2d)[2],
                           const float4x4 &trans_mat,
                           float r_axis_mat[3][3])
{
  const Span<float3> positions = me->vert_positions();
<<<<<<< HEAD
  const Span<int> corner_verts = me->corner_verts();
  const Span<int> poly_verts = corner_verts.slice(mp->loopstart, mp->totloop);

  /* Project coordinates to 2d in cos_2d, using normal as projection axis. */
  float axis_dominant[3];
  BKE_mesh_calc_poly_normal(mp,
                            &corner_verts[mp->loopstart],
=======
  const Span<MLoop> loops = me->loops();
  const Span<MLoop> poly_loops = loops.slice(poly->loopstart, poly->totloop);

  /* Project coordinates to 2d in cos_2d, using normal as projection axis. */
  float axis_dominant[3];
  BKE_mesh_calc_poly_normal(poly,
                            &loops[poly->loopstart],
>>>>>>> 2a9f792c
                            reinterpret_cast<const float(*)[3]>(positions.data()),
                            axis_dominant);
  axis_dominant_v3_to_m3(r_axis_mat, axis_dominant);
  for (const int i : poly_verts.index_range()) {
    float3 co = positions[poly_verts[i]];
    co = math::transform_point(trans_mat, co);
    *reinterpret_cast<float2 *>(&cos_2d[i]) = (float3x3(r_axis_mat) * co).xy();
  }
}

/* For the loops of `poly`, see if the face is unchanged from `orig_poly`, and if so,
 * copy the Loop attributes from corresponding loops to corresponding loops.
 * Otherwise, interpolate the Loop attributes in the face `orig_poly`. */
static void copy_or_interp_loop_attributes(Mesh *dest_mesh,
                                           const Face *f,
                                           MPoly *poly,
                                           const MPoly *orig_poly,
                                           const Mesh *orig_me,
                                           int orig_me_index,
                                           MeshesToIMeshInfo &mim)
{
  Array<int> orig_loops(poly->totloop);
  int norig = fill_orig_loops(f, orig_poly, orig_me, orig_me_index, mim, orig_loops);
  /* We may need these arrays if we have to interpolate Loop attributes rather than just copy.
   * Right now, trying Array<float[2]> complains, so declare cos_2d a different way. */
  float(*cos_2d)[2];
  Array<float> weights;
  Array<const void *> src_blocks_ofs;
  float axis_mat[3][3];
  if (norig != poly->totloop) {
    /* We will need to interpolate. Make `cos_2d` hold 2d-projected coordinates of `orig_poly`,
     * which are transformed into object 0's local space before projecting.
     * At this point we cannot yet calculate the interpolation weights, as they depend on
     * the coordinate where interpolation is to happen, but we can allocate the needed arrays,
     * so they don't have to be allocated per-layer. */
    cos_2d = (float(*)[2])BLI_array_alloca(cos_2d, orig_poly->totloop);
    weights = Array<float>(orig_poly->totloop);
    src_blocks_ofs = Array<const void *>(orig_poly->totloop);
    get_poly2d_cos(orig_me, orig_poly, cos_2d, mim.to_target_transform[orig_me_index], axis_mat);
  }
  CustomData *target_cd = &dest_mesh->ldata;
  const Span<float3> dst_positions = dest_mesh->vert_positions();
<<<<<<< HEAD
  const Span<int> dst_corner_verts = dest_mesh->corner_verts();
  for (int i = 0; i < mp->totloop; ++i) {
    int loop_index = mp->loopstart + i;
=======
  const Span<MLoop> dst_loops = dest_mesh->loops();
  for (int i = 0; i < poly->totloop; ++i) {
    int loop_index = poly->loopstart + i;
>>>>>>> 2a9f792c
    int orig_loop_index = norig > 0 ? orig_loops[i] : -1;
    const CustomData *source_cd = &orig_me->ldata;
    if (orig_loop_index == -1) {
      /* Will need interpolation weights for this loop's vertex's coordinates.
       * The coordinate needs to be projected into 2d,  just like the interpolating polygon's
       * coordinates were. The `dest_mesh` coordinates are already in object 0 local space. */
      float co[2];
<<<<<<< HEAD
      mul_v2_m3v3(co, axis_mat, dst_positions[dst_corner_verts[loop_index]]);
      interp_weights_poly_v2(weights.data(), cos_2d, orig_mp->totloop, co);
=======
      mul_v2_m3v3(co, axis_mat, dst_positions[dst_loops[loop_index].v]);
      interp_weights_poly_v2(weights.data(), cos_2d, orig_poly->totloop, co);
>>>>>>> 2a9f792c
    }
    for (int source_layer_i = 0; source_layer_i < source_cd->totlayer; ++source_layer_i) {
      int ty = source_cd->layers[source_layer_i].type;
      if (STREQ(source_cd->layers[source_layer_i].name, ".corner_vert") ||
          STREQ(source_cd->layers[source_layer_i].name, ".corner_edge")) {
        continue;
      }
      const char *name = source_cd->layers[source_layer_i].name;
      int target_layer_i = CustomData_get_named_layer_index(target_cd, ty, name);
      if (target_layer_i == -1) {
        continue;
      }
      if (orig_loop_index != -1) {
        CustomData_copy_data_layer(
            source_cd, target_cd, source_layer_i, target_layer_i, orig_loop_index, loop_index, 1);
      }
      else {
        /* NOTE: although CustomData_bmesh_interp_n function has bmesh in its name, nothing about
         * it is BMesh-specific. We can't use CustomData_interp because it assumes that
         * all source layers exist in the dest.
         * A non bmesh version could have the benefit of not copying data into src_blocks_ofs -
         * using the contiguous data instead. TODO: add to the custom data API. */
        int target_layer_type_index = CustomData_get_named_layer(target_cd, ty, name);
        if (!CustomData_layer_has_interp(source_cd, source_layer_i)) {
          continue;
        }
        int source_layer_type_index = source_layer_i - source_cd->typemap[ty];
        BLI_assert(target_layer_type_index != -1 && source_layer_type_index >= 0);
        const int size = CustomData_sizeof(ty);
        for (int j = 0; j < orig_poly->totloop; ++j) {
          const void *layer = CustomData_get_layer_n(source_cd, ty, source_layer_type_index);
          src_blocks_ofs[j] = POINTER_OFFSET(layer, size * (orig_poly->loopstart + j));
        }
        void *dst_layer = CustomData_get_layer_n_for_write(
            target_cd, ty, target_layer_type_index, dest_mesh->totloop);
        void *dst_block_ofs = POINTER_OFFSET(dst_layer, size * loop_index);
        CustomData_bmesh_interp_n(target_cd,
                                  src_blocks_ofs.data(),
                                  weights.data(),
                                  nullptr,
                                  orig_poly->totloop,
                                  dst_block_ofs,
                                  target_layer_i);
      }
    }
  }
}

/**
 * Make sure that there are custom data layers in the target mesh
 * corresponding to all target layers in all of the operands after the first.
 * (The target should already have layers for those in the first operand mesh).
 * Edges done separately -- will have to be done later, after edges are made.
 */
static void merge_vertex_loop_poly_customdata_layers(Mesh *target, MeshesToIMeshInfo &mim)
{
  for (int mesh_index = 1; mesh_index < mim.meshes.size(); ++mesh_index) {
    const Mesh *me = mim.meshes[mesh_index];
    if (me->totvert) {
      CustomData_merge(
          &me->vdata, &target->vdata, CD_MASK_MESH.vmask, CD_SET_DEFAULT, target->totvert);
    }
    if (me->totloop) {
      CustomData_merge(
          &me->ldata, &target->ldata, CD_MASK_MESH.lmask, CD_SET_DEFAULT, target->totloop);
    }
    if (me->totpoly) {
      CustomData_merge(
          &me->pdata, &target->pdata, CD_MASK_MESH.pmask, CD_SET_DEFAULT, target->totpoly);
    }
  }
}

static void merge_edge_customdata_layers(Mesh *target, MeshesToIMeshInfo &mim)
{
  for (int mesh_index = 0; mesh_index < mim.meshes.size(); ++mesh_index) {
    const Mesh *me = mim.meshes[mesh_index];
    if (me->totedge) {
      CustomData_merge(
          &me->edata, &target->edata, CD_MASK_MESH.emask, CD_SET_DEFAULT, target->totedge);
    }
  }
}

/**
 * Convert the output IMesh im to a Blender Mesh,
 * using the information in mim to get all the attributes right.
 */
static Mesh *imesh_to_mesh(IMesh *im, MeshesToIMeshInfo &mim)
{
  constexpr int dbg_level = 0;

  im->populate_vert();
  int out_totvert = im->vert_size();
  int out_totpoly = im->face_size();
  int out_totloop = 0;
  for (const Face *f : im->faces()) {
    out_totloop += f->size();
  }
  /* Will calculate edges later. */
  Mesh *result = BKE_mesh_new_nomain_from_template(
      mim.meshes[0], out_totvert, 0, out_totloop, out_totpoly);

  merge_vertex_loop_poly_customdata_layers(result, mim);
  /* Set the vertex coordinate values and other data. */
  MutableSpan<float3> positions = result->vert_positions_for_write();
  for (int vi : im->vert_index_range()) {
    const Vert *v = im->vert(vi);
    if (v->orig != NO_INDEX) {
      const Mesh *orig_me;
      int index_in_orig_me;
      mim.input_mvert_for_orig_index(v->orig, &orig_me, &index_in_orig_me);
      copy_vert_attributes(result, orig_me, vi, index_in_orig_me);
    }
    copy_v3fl_v3db(positions[vi], v->co);
  }

  /* Set the loopstart and totloop for each output poly,
   * and set the vertices in the appropriate loops. */
  bke::SpanAttributeWriter<int> dst_material_indices =
      result->attributes_for_write().lookup_or_add_for_write_only_span<int>("material_index",
                                                                            ATTR_DOMAIN_FACE);
  int cur_loop_index = 0;
  MutableSpan<int> dst_corner_verts = result->corner_verts_for_write();
  MutableSpan<MPoly> dst_polys = result->polys_for_write();
  for (int fi : im->face_index_range()) {
    const Face *f = im->face(fi);
    const Mesh *orig_me;
    int index_in_orig_me;
    int orig_me_index;
    const MPoly *orig_poly = mim.input_mpoly_for_orig_index(
        f->orig, &orig_me, &orig_me_index, &index_in_orig_me);
    MPoly *poly = &dst_polys[fi];
    poly->totloop = f->size();
    poly->loopstart = cur_loop_index;
    for (int j : f->index_range()) {
      const Vert *vf = f->vert[j];
      const int vfi = im->lookup_vert(vf);
      dst_corner_verts[cur_loop_index] = vfi;
      ++cur_loop_index;
    }

    copy_poly_attributes(result,
                         poly,
                         orig_poly,
                         orig_me,
                         fi,
                         index_in_orig_me,
                         (mim.material_remaps.size() > 0) ?
                             mim.material_remaps[orig_me_index].as_span() :
                             Span<short>(),
                         dst_material_indices.span);
    copy_or_interp_loop_attributes(result, f, poly, orig_poly, orig_me, orig_me_index, mim);
  }
  dst_material_indices.finish();

  /* BKE_mesh_calc_edges will calculate and populate all the
   * MEdges from the MPolys. */
  BKE_mesh_calc_edges(result, false, false);
  merge_edge_customdata_layers(result, mim);

  /* Now that the MEdges are populated, we can copy over the required attributes and custom layers.
   */
  const Span<int> dst_corner_edges = result->corner_edges();
  for (int fi : im->face_index_range()) {
    const Face *f = im->face(fi);
    const MPoly *poly = &dst_polys[fi];
    for (int j : f->index_range()) {
      if (f->edge_orig[j] != NO_INDEX) {
        const Mesh *orig_me;
        int index_in_orig_me;
        mim.input_medge_for_orig_index(f->edge_orig[j], &orig_me, &index_in_orig_me);
<<<<<<< HEAD
        int e_index = dst_corner_edges[mp->loopstart + j];
=======
        int e_index = dst_loops[poly->loopstart + j].e;
>>>>>>> 2a9f792c
        copy_edge_attributes(result, orig_me, e_index, index_in_orig_me);
      }
    }
  }

  if (dbg_level > 0) {
    BKE_mesh_validate(result, true, true);
  }
  return result;
}

#endif  // WITH_GMP

Mesh *direct_mesh_boolean(Span<const Mesh *> meshes,
                          Span<const float4x4 *> transforms,
                          const float4x4 &target_transform,
                          Span<Array<short>> material_remaps,
                          const bool use_self,
                          const bool hole_tolerant,
                          const int boolean_mode,
                          Vector<int> *r_intersecting_edges)
{
#ifdef WITH_GMP
  BLI_assert(meshes.size() == transforms.size());
  BLI_assert(material_remaps.size() == 0 || material_remaps.size() == meshes.size());
  if (meshes.size() <= 0) {
    return nullptr;
  }

  const int dbg_level = 0;
  if (dbg_level > 0) {
    std::cout << "\nDIRECT_MESH_INTERSECT, nmeshes = " << meshes.size() << "\n";
  }
  MeshesToIMeshInfo mim;
  IMeshArena arena;
  IMesh m_in = meshes_to_imesh(meshes, transforms, material_remaps, target_transform, arena, &mim);
  std::function<int(int)> shape_fn = [&mim](int f) {
    for (int mi = 0; mi < mim.mesh_poly_offset.size() - 1; ++mi) {
      if (f < mim.mesh_poly_offset[mi + 1]) {
        return mi;
      }
    }
    return int(mim.mesh_poly_offset.size()) - 1;
  };
  IMesh m_out = boolean_mesh(m_in,
                             static_cast<BoolOpType>(boolean_mode),
                             meshes.size(),
                             shape_fn,
                             use_self,
                             hole_tolerant,
                             nullptr,
                             &arena);
  if (dbg_level > 0) {
    std::cout << m_out;
    write_obj_mesh(m_out, "m_out");
  }

  Mesh *result = imesh_to_mesh(&m_out, mim);

  /* Store intersecting edge indices. */
  if (r_intersecting_edges != nullptr) {
    const Span<MPoly> polys = result->polys();
    const Span<int> corner_edges = result->corner_edges();
    for (int fi : m_out.face_index_range()) {
      const Face &face = *m_out.face(fi);
      const MPoly &poly = polys[fi];
      for (int corner_i : face.index_range()) {
        if (face.is_intersect[corner_i]) {
          int e_index = corner_edges[poly.loopstart + corner_i];
          r_intersecting_edges->append(e_index);
        }
      }
    }
  }

  return result;
#else   // WITH_GMP
  UNUSED_VARS(meshes,
              transforms,
              material_remaps,
              target_transform,
              use_self,
              hole_tolerant,
              boolean_mode,
              r_intersecting_edges);
  return nullptr;
#endif  // WITH_GMP
}

}  // namespace blender::meshintersect<|MERGE_RESOLUTION|>--- conflicted
+++ resolved
@@ -496,13 +496,8 @@
   /* Assume all vertices in an mpoly are unique. */
   int offset = -1;
   for (int i = 0; i < orig_mplen; ++i) {
-<<<<<<< HEAD
-    int loop_i = i + orig_mp->loopstart;
+    int loop_i = i + orig_poly->loopstart;
     if (orig_corner_verts[loop_i] == first_orig_v_in_orig_me) {
-=======
-    int loop_i = i + orig_poly->loopstart;
-    if (orig_loops[loop_i].v == first_orig_v_in_orig_me) {
->>>>>>> 2a9f792c
       offset = i;
       break;
     }
@@ -513,11 +508,7 @@
   int num_orig_loops_found = 0;
   for (int mp_loop_index = 0; mp_loop_index < orig_mplen; ++mp_loop_index) {
     int orig_mp_loop_index = (mp_loop_index + offset) % orig_mplen;
-<<<<<<< HEAD
-    const int vert_i = orig_corner_verts[orig_mp->loopstart + orig_mp_loop_index];
-=======
-    const MLoop *l = &orig_loops[orig_poly->loopstart + orig_mp_loop_index];
->>>>>>> 2a9f792c
+    const int vert_i = orig_corner_verts[orig_poly->loopstart + orig_mp_loop_index];
     int fv_orig = f->vert[mp_loop_index]->orig;
     if (fv_orig != NO_INDEX) {
       fv_orig -= orig_me_vert_offset;
@@ -525,15 +516,9 @@
         fv_orig = NO_INDEX;
       }
     }
-<<<<<<< HEAD
     if (vert_i == fv_orig) {
       const int vert_next =
-          orig_corner_verts[orig_mp->loopstart + ((orig_mp_loop_index + 1) % orig_mplen)];
-=======
-    if (l->v == fv_orig) {
-      const MLoop *lnext =
-          &orig_loops[orig_poly->loopstart + ((orig_mp_loop_index + 1) % orig_mplen)];
->>>>>>> 2a9f792c
+          orig_corner_verts[orig_poly->loopstart + ((orig_mp_loop_index + 1) % orig_mplen)];
       int fvnext_orig = f->vert[(mp_loop_index + 1) % orig_mplen]->orig;
       if (fvnext_orig != NO_INDEX) {
         fvnext_orig -= orig_me_vert_offset;
@@ -541,13 +526,8 @@
           fvnext_orig = NO_INDEX;
         }
       }
-<<<<<<< HEAD
       if (vert_next == fvnext_orig) {
-        r_orig_loops[mp_loop_index] = orig_mp->loopstart + orig_mp_loop_index;
-=======
-      if (lnext->v == fvnext_orig) {
         r_orig_loops[mp_loop_index] = orig_poly->loopstart + orig_mp_loop_index;
->>>>>>> 2a9f792c
         ++num_orig_loops_found;
       }
     }
@@ -566,23 +546,13 @@
                            float r_axis_mat[3][3])
 {
   const Span<float3> positions = me->vert_positions();
-<<<<<<< HEAD
   const Span<int> corner_verts = me->corner_verts();
-  const Span<int> poly_verts = corner_verts.slice(mp->loopstart, mp->totloop);
-
-  /* Project coordinates to 2d in cos_2d, using normal as projection axis. */
-  float axis_dominant[3];
-  BKE_mesh_calc_poly_normal(mp,
-                            &corner_verts[mp->loopstart],
-=======
-  const Span<MLoop> loops = me->loops();
-  const Span<MLoop> poly_loops = loops.slice(poly->loopstart, poly->totloop);
+  const Span<int> poly_verts = corner_verts.slice(poly->loopstart, poly->totloop);
 
   /* Project coordinates to 2d in cos_2d, using normal as projection axis. */
   float axis_dominant[3];
   BKE_mesh_calc_poly_normal(poly,
-                            &loops[poly->loopstart],
->>>>>>> 2a9f792c
+                            &corner_verts[poly->loopstart],
                             reinterpret_cast<const float(*)[3]>(positions.data()),
                             axis_dominant);
   axis_dominant_v3_to_m3(r_axis_mat, axis_dominant);
@@ -625,15 +595,9 @@
   }
   CustomData *target_cd = &dest_mesh->ldata;
   const Span<float3> dst_positions = dest_mesh->vert_positions();
-<<<<<<< HEAD
   const Span<int> dst_corner_verts = dest_mesh->corner_verts();
-  for (int i = 0; i < mp->totloop; ++i) {
-    int loop_index = mp->loopstart + i;
-=======
-  const Span<MLoop> dst_loops = dest_mesh->loops();
   for (int i = 0; i < poly->totloop; ++i) {
     int loop_index = poly->loopstart + i;
->>>>>>> 2a9f792c
     int orig_loop_index = norig > 0 ? orig_loops[i] : -1;
     const CustomData *source_cd = &orig_me->ldata;
     if (orig_loop_index == -1) {
@@ -641,13 +605,8 @@
        * The coordinate needs to be projected into 2d,  just like the interpolating polygon's
        * coordinates were. The `dest_mesh` coordinates are already in object 0 local space. */
       float co[2];
-<<<<<<< HEAD
       mul_v2_m3v3(co, axis_mat, dst_positions[dst_corner_verts[loop_index]]);
-      interp_weights_poly_v2(weights.data(), cos_2d, orig_mp->totloop, co);
-=======
-      mul_v2_m3v3(co, axis_mat, dst_positions[dst_loops[loop_index].v]);
       interp_weights_poly_v2(weights.data(), cos_2d, orig_poly->totloop, co);
->>>>>>> 2a9f792c
     }
     for (int source_layer_i = 0; source_layer_i < source_cd->totlayer; ++source_layer_i) {
       int ty = source_cd->layers[source_layer_i].type;
@@ -820,11 +779,7 @@
         const Mesh *orig_me;
         int index_in_orig_me;
         mim.input_medge_for_orig_index(f->edge_orig[j], &orig_me, &index_in_orig_me);
-<<<<<<< HEAD
-        int e_index = dst_corner_edges[mp->loopstart + j];
-=======
-        int e_index = dst_loops[poly->loopstart + j].e;
->>>>>>> 2a9f792c
+        int e_index = dst_corner_edges[poly->loopstart + j];
         copy_edge_attributes(result, orig_me, e_index, index_in_orig_me);
       }
     }
