/* SPDX-License-Identifier: GPL-2.0-or-later
 * Copyright 2001-2002 NaN Holding BV. All rights reserved. */

/** \file
 * \ingroup bke
 */

#include "DNA_mesh_types.h"
#include "DNA_meshdata_types.h"
#include "DNA_object_types.h"

#include "BKE_attribute.hh"
#include "BKE_customdata.h"
#include "BKE_material.h"
#include "BKE_mesh.h"
#include "BKE_mesh_boolean_convert.hh"

#include "BLI_alloca.h"
#include "BLI_array.hh"
#include "BLI_math.h"
#include "BLI_math_matrix.hh"
#include "BLI_mesh_boolean.hh"
#include "BLI_mesh_intersect.hh"
#include "BLI_span.hh"
#include "BLI_task.hh"
#include "BLI_virtual_array.hh"

namespace blender::meshintersect {

#ifdef WITH_GMP

constexpr int estimated_max_facelen = 100; /* Used for initial size of some Vectors. */

/* Snap entries that are near 0 or 1 or -1 to those values.
 * Sometimes Blender's rotation matrices for multiples of 90 degrees have
 * tiny numbers where there should be zeros. That messes makes some things
 * every so slightly non-coplanar when users expect coplanarity,
 * so this is a hack to clean up such matrices.
 * Would be better to change the transformation code itself.
 */
static float4x4 clean_transform(const float4x4 &mat)
{
  float4x4 cleaned;
  const float fuzz = 1e-6f;
  for (int i = 0; i < 4; i++) {
    for (int j = 0; j < 4; j++) {
      float f = mat[i][j];
      if (fabsf(f) <= fuzz) {
        f = 0.0f;
      }
      else if (fabsf(f - 1.0f) <= fuzz) {
        f = 1.0f;
      }
      else if (fabsf(f + 1.0f) <= fuzz) {
        f = -1.0f;
      }
      cleaned[i][j] = f;
    }
  }
  return cleaned;
}

/* `MeshesToIMeshInfo` keeps track of information used when combining a number
 * of `Mesh`es into a single `IMesh` for doing boolean on.
 * Mostly this means keeping track of the index offsets for various mesh elements. */
class MeshesToIMeshInfo {
 public:
  /* The input meshes, */
  Span<const Mesh *> meshes;
  /* Numbering the vertices of the meshes in order of meshes,
   * at what offset does the vertex range for mesh[i] start? */
  Array<int> mesh_vert_offset;
  /* Similarly for edges of meshes. */
  Array<int> mesh_edge_offset;
  /* Similarly for polys of meshes. */
  Array<int> mesh_poly_offset;
  /* For each Mesh vertex in all the meshes (with concatenated indexing),
   * what is the IMesh Vert* allocated for it in the input IMesh? */
  Array<const Vert *> mesh_to_imesh_vert;
  /* Similarly for each Mesh poly. */
  Array<Face *> mesh_to_imesh_face;
  /* Transformation matrix to transform a coordinate in the corresponding
   * Mesh to the local space of the first Mesh. */
  Array<float4x4> to_target_transform;
  /* For each input mesh, whether or not their transform is negative. */
  Array<bool> has_negative_transform;
  /* For each input mesh, how to remap the material slot numbers to
   * the material slots in the first mesh. */
  Span<Array<short>> material_remaps;
  /* Total number of input mesh vertices. */
  int tot_meshes_verts;
  /* Total number of input mesh edges. */
  int tot_meshes_edges;
  /* Total number of input mesh polys. */
  int tot_meshes_polys;

  int input_mesh_for_imesh_vert(int imesh_v) const;
  int input_mesh_for_imesh_edge(int imesh_e) const;
  int input_mesh_for_imesh_face(int imesh_f) const;
  const MPoly *input_mpoly_for_orig_index(int orig_index,
                                          const Mesh **r_orig_mesh,
                                          int *r_orig_mesh_index,
                                          int *r_index_in_orig_mesh) const;
  void input_mvert_for_orig_index(int orig_index,
                                  const Mesh **r_orig_mesh,
                                  int *r_index_in_orig_mesh) const;
  void input_medge_for_orig_index(int orig_index,
                                  const Mesh **r_orig_mesh,
                                  int *r_index_in_orig_mesh) const;
};

/* Given an index `imesh_v` in the `IMesh`, return the index of the
 * input `Mesh` that contained the vertex that it came from. */
int MeshesToIMeshInfo::input_mesh_for_imesh_vert(int imesh_v) const
{
  int n = int(mesh_vert_offset.size());
  for (int i = 0; i < n - 1; ++i) {
    if (imesh_v < mesh_vert_offset[i + 1]) {
      return i;
    }
  }
  return n - 1;
}

/* Given an index `imesh_e` used as an original index in the `IMesh`,
 * return the index of the input `Mesh` that contained the vertex that it came from. */
int MeshesToIMeshInfo::input_mesh_for_imesh_edge(int imesh_e) const
{
  int n = int(mesh_edge_offset.size());
  for (int i = 0; i < n - 1; ++i) {
    if (imesh_e < mesh_edge_offset[i + 1]) {
      return i;
    }
  }
  return n - 1;
}

/* Given an index `imesh_f` in the `IMesh`, return the index of the
 * input `Mesh` that contained the `MPoly` that it came from. */
int MeshesToIMeshInfo::input_mesh_for_imesh_face(int imesh_f) const
{
  int n = int(mesh_poly_offset.size());
  for (int i = 0; i < n - 1; ++i) {
    if (imesh_f < mesh_poly_offset[i + 1]) {
      return i;
    }
  }
  return n - 1;
}

/* Given an index of an original face in the `IMesh`, find out the input
 * `Mesh` that it came from and return it in `*r_orig_mesh`,
 * and also return the index of that `Mesh` in  `*r_orig_mesh_index`.
 * Finally, return the index of the corresponding `MPoly` in that `Mesh`
 * in `*r_index_in_orig_mesh`. */
const MPoly *MeshesToIMeshInfo::input_mpoly_for_orig_index(int orig_index,
                                                           const Mesh **r_orig_mesh,
                                                           int *r_orig_mesh_index,
                                                           int *r_index_in_orig_mesh) const
{
  int orig_mesh_index = input_mesh_for_imesh_face(orig_index);
  BLI_assert(0 <= orig_mesh_index && orig_mesh_index < meshes.size());
  const Mesh *me = meshes[orig_mesh_index];
  const Span<MPoly> polys = me->polys();
  int index_in_mesh = orig_index - mesh_poly_offset[orig_mesh_index];
  BLI_assert(0 <= index_in_mesh && index_in_mesh < me->totpoly);
  const MPoly *poly = &polys[index_in_mesh];
  if (r_orig_mesh) {
    *r_orig_mesh = me;
  }
  if (r_orig_mesh_index) {
    *r_orig_mesh_index = orig_mesh_index;
  }
  if (r_index_in_orig_mesh) {
    *r_index_in_orig_mesh = index_in_mesh;
  }
  return poly;
}

/* Given an index of an original vertex in the `IMesh`, find out the input
 * `Mesh` that it came from and return it in `*r_orig_mesh`.
 * Also find the index of the vertex in that `Mesh` and return it in
 * `*r_index_in_orig_mesh`. */
void MeshesToIMeshInfo::input_mvert_for_orig_index(int orig_index,
                                                   const Mesh **r_orig_mesh,
                                                   int *r_index_in_orig_mesh) const
{
  int orig_mesh_index = input_mesh_for_imesh_vert(orig_index);
  BLI_assert(0 <= orig_mesh_index && orig_mesh_index < meshes.size());
  const Mesh *me = meshes[orig_mesh_index];
  int index_in_mesh = orig_index - mesh_vert_offset[orig_mesh_index];
  BLI_assert(0 <= index_in_mesh && index_in_mesh < me->totvert);
  if (r_orig_mesh) {
    *r_orig_mesh = me;
  }
  if (r_index_in_orig_mesh) {
    *r_index_in_orig_mesh = index_in_mesh;
  }
}

/* Similarly for edges. */
void MeshesToIMeshInfo::input_medge_for_orig_index(int orig_index,
                                                   const Mesh **r_orig_mesh,
                                                   int *r_index_in_orig_mesh) const
{
  int orig_mesh_index = input_mesh_for_imesh_edge(orig_index);
  BLI_assert(0 <= orig_mesh_index && orig_mesh_index < meshes.size());
  const Mesh *me = meshes[orig_mesh_index];
  int index_in_mesh = orig_index - mesh_edge_offset[orig_mesh_index];
  BLI_assert(0 <= index_in_mesh && index_in_mesh < me->totedge);
  if (r_orig_mesh) {
    *r_orig_mesh = me;
  }
  if (r_index_in_orig_mesh) {
    *r_index_in_orig_mesh = index_in_mesh;
  }
}

/**
 * Convert all of the meshes in `meshes` to an `IMesh` and return that.
 * All of the coordinates are transformed into the local space of the
 * first Mesh. To do this transformation, we also need the transformation
 * obmats corresponding to the Meshes, so they are in the `obmats` argument.
 * The 'original' indexes in the IMesh are the indexes you get by
 * a scheme that offsets each vertex, MEdge, and MPoly index by the sum of the
 * vertices, edges, and polys in the preceding Meshes in the mesh span.
 * The `*r_info class` is filled in with information needed to make the
 * correspondence between the Mesh MVerts/MPolys and the IMesh Verts/Faces.
 * All allocation of memory for the IMesh comes from `arena`.
 */
static IMesh meshes_to_imesh(Span<const Mesh *> meshes,
                             Span<const float4x4 *> obmats,
                             Span<Array<short>> material_remaps,
                             const float4x4 &target_transform,
                             IMeshArena &arena,
                             MeshesToIMeshInfo *r_info)
{
  int nmeshes = meshes.size();
  BLI_assert(nmeshes > 0);
  r_info->meshes = meshes;
  r_info->tot_meshes_verts = 0;
  r_info->tot_meshes_polys = 0;
  int &totvert = r_info->tot_meshes_verts;
  int &totedge = r_info->tot_meshes_edges;
  int &totpoly = r_info->tot_meshes_polys;
  for (const Mesh *me : meshes) {
    totvert += me->totvert;
    totedge += me->totedge;
    totpoly += me->totpoly;
  }

  /* Estimate the number of vertices and faces in the boolean output,
   * so that the memory arena can reserve some space. It is OK if these
   * estimates are wrong. */
  const int estimate_num_outv = 3 * totvert;
  const int estimate_num_outf = 4 * totpoly;
  arena.reserve(estimate_num_outv, estimate_num_outf);
  r_info->mesh_to_imesh_vert.reinitialize(totvert);
  r_info->mesh_to_imesh_face.reinitialize(totpoly);
  r_info->mesh_vert_offset.reinitialize(nmeshes);
  r_info->mesh_edge_offset.reinitialize(nmeshes);
  r_info->mesh_poly_offset.reinitialize(nmeshes);
  r_info->to_target_transform.reinitialize(nmeshes);
  r_info->has_negative_transform.reinitialize(nmeshes);
  r_info->material_remaps = material_remaps;
  int v = 0;
  int e = 0;
  int f = 0;

  /* Put these Vectors here, with a size unlikely to need resizing,
   * so that the loop to make new Faces will likely not need to allocate
   * over and over. */
  Vector<const Vert *, estimated_max_facelen> face_vert;
  Vector<int, estimated_max_facelen> face_edge_orig;

  /* To convert the coordinates of meshes 1, 2, etc. into the local space
   * of the target, multiply each transform by the inverse of the
   * target matrix. Exact Boolean works better if these matrices are 'cleaned'
   *  -- see the comment for the `clean_transform` function, above. */
  const float4x4 inv_target_mat = math::invert(clean_transform(target_transform));

  /* For each input `Mesh`, make `Vert`s and `Face`s for the corresponding
   * vertices and `MPoly`s, and keep track of the original indices (using the
   * concatenating offset scheme) inside the `Vert`s and `Face`s.
   * When making `Face`s, we also put in the original indices for `MEdge`s that
   * make up the `MPoly`s using the same scheme. */
  for (int mi : meshes.index_range()) {
    const Mesh *me = meshes[mi];
    r_info->mesh_vert_offset[mi] = v;
    r_info->mesh_edge_offset[mi] = e;
    r_info->mesh_poly_offset[mi] = f;
    /* Get matrix that transforms a coordinate in meshes[mi]'s local space
     * to the target space. */
    const float4x4 objn_mat = (obmats[mi] == nullptr) ? float4x4::identity() :
                                                        clean_transform(*obmats[mi]);
    r_info->to_target_transform[mi] = inv_target_mat * objn_mat;
    r_info->has_negative_transform[mi] = math::is_negative(objn_mat);

    /* All meshes 1 and up will be transformed into the local space of operand 0.
     * Historical behavior of the modifier has been to flip the faces of any meshes
     * that would have a negative transform if you do that. */
    bool need_face_flip = r_info->has_negative_transform[mi] != r_info->has_negative_transform[0];

    Vector<Vert *> verts(me->totvert);
    const Span<float3> vert_positions = me->vert_positions();
    const Span<MPoly> polys = me->polys();
    const Span<int> corner_verts = me->corner_verts();
    const Span<int> corner_edges = me->corner_edges();

    /* Allocate verts
     * Skip the matrix multiplication for each point when there is no transform for a mesh,
     * for example when the first mesh is already in the target space. (Note the logic
     * directly above, which uses an identity matrix with a null input transform). */
    if (obmats[mi] == nullptr) {
      threading::parallel_for(vert_positions.index_range(), 2048, [&](IndexRange range) {
        for (int i : range) {
          float3 co = vert_positions[i];
          mpq3 mco = mpq3(co.x, co.y, co.z);
          double3 dco(mco[0].get_d(), mco[1].get_d(), mco[2].get_d());
          verts[i] = new Vert(mco, dco, NO_INDEX, i);
        }
      });
    }
    else {
      threading::parallel_for(vert_positions.index_range(), 2048, [&](IndexRange range) {
        for (int i : range) {
          float3 co = math::transform_point(r_info->to_target_transform[mi], vert_positions[i]);
          mpq3 mco = mpq3(co.x, co.y, co.z);
          double3 dco(mco[0].get_d(), mco[1].get_d(), mco[2].get_d());
          verts[i] = new Vert(mco, dco, NO_INDEX, i);
        }
      });
    }
    for (int i : vert_positions.index_range()) {
      r_info->mesh_to_imesh_vert[v] = arena.add_or_find_vert(verts[i]);
      ++v;
    }

    for (const MPoly &poly : polys) {
      int flen = poly.totloop;
      face_vert.resize(flen);
      face_edge_orig.resize(flen);
      for (int i = 0; i < flen; ++i) {
        const int corner_i = poly.loopstart + i;
        int mverti = r_info->mesh_vert_offset[mi] + corner_verts[corner_i];
        const Vert *fv = r_info->mesh_to_imesh_vert[mverti];
        if (need_face_flip) {
          face_vert[flen - i - 1] = fv;
          int iedge = i < flen - 1 ? flen - i - 2 : flen - 1;
          face_edge_orig[iedge] = e + corner_edges[corner_i];
        }
        else {
          face_vert[i] = fv;
          face_edge_orig[i] = e + corner_edges[corner_i];
        }
      }
      r_info->mesh_to_imesh_face[f] = arena.add_face(face_vert, f, face_edge_orig);
      ++f;
    }
    e += me->totedge;
  }
  return IMesh(r_info->mesh_to_imesh_face);
}

/* Copy vertex attributes, including customdata, from `orig_mv` to `mv`.
 * `mv` is in `dest_mesh` with index `mv_index`.
 * The `orig_mv` vertex came from Mesh `orig_me` and had index `index_in_orig_me` there. */
static void copy_vert_attributes(Mesh *dest_mesh,
                                 const Mesh *orig_me,
                                 int mv_index,
                                 int index_in_orig_me)
{
  /* For all layers in the orig mesh, copy the layer information. */
  CustomData *target_cd = &dest_mesh->vdata;
  const CustomData *source_cd = &orig_me->vdata;
  for (int source_layer_i = 0; source_layer_i < source_cd->totlayer; ++source_layer_i) {
    int ty = source_cd->layers[source_layer_i].type;
    if (StringRef(source_cd->layers->name) == "position") {
      continue;
    }
    const char *name = source_cd->layers[source_layer_i].name;
    int target_layer_i = CustomData_get_named_layer_index(target_cd, ty, name);
    /* Not all layers were merged in target: some are marked CD_FLAG_NOCOPY
     * and some are not in the CD_MASK_MESH.vdata. */
    if (target_layer_i != -1) {
      CustomData_copy_data_layer(
          source_cd, target_cd, source_layer_i, target_layer_i, index_in_orig_me, mv_index, 1);
    }
  }
}

/* Similar to copy_vert_attributes but for poly attributes. */
static void copy_poly_attributes(Mesh *dest_mesh,
                                 MPoly *poly,
                                 const MPoly *orig_poly,
                                 const Mesh *orig_me,
                                 int poly_index,
                                 int index_in_orig_me,
                                 Span<short> material_remap,
                                 MutableSpan<int> dst_material_indices)
{
  poly->flag = orig_poly->flag;
  CustomData *target_cd = &dest_mesh->pdata;
  const CustomData *source_cd = &orig_me->pdata;
  for (int source_layer_i = 0; source_layer_i < source_cd->totlayer; ++source_layer_i) {
    int ty = source_cd->layers[source_layer_i].type;
    if (ty == CD_MPOLY) {
      continue;
    }
    const char *name = source_cd->layers[source_layer_i].name;
    int target_layer_i = CustomData_get_named_layer_index(target_cd, ty, name);
    if (target_layer_i != -1) {
      CustomData_copy_data_layer(
          source_cd, target_cd, source_layer_i, target_layer_i, index_in_orig_me, poly_index, 1);
    }
  }

  /* Fix material indices after they have been transferred as a generic attribute. */
  const VArray<int> src_material_indices = orig_me->attributes().lookup_or_default<int>(
      "material_index", ATTR_DOMAIN_FACE, 0);
  const int src_index = src_material_indices[index_in_orig_me];
  if (material_remap.index_range().contains(src_index)) {
    const int remapped_index = material_remap[src_index];
    dst_material_indices[poly_index] = remapped_index >= 0 ? remapped_index : src_index;
  }
  else {
    dst_material_indices[poly_index] = src_index;
  }
  BLI_assert(dst_material_indices[poly_index] >= 0);
}

/* Similar to copy_vert_attributes but for edge attributes. */
static void copy_edge_attributes(Mesh *dest_mesh,
                                 const Mesh *orig_me,
                                 int medge_index,
                                 int index_in_orig_me)
{
  CustomData *target_cd = &dest_mesh->edata;
  const CustomData *source_cd = &orig_me->edata;
  for (int source_layer_i = 0; source_layer_i < source_cd->totlayer; ++source_layer_i) {
    int ty = source_cd->layers[source_layer_i].type;
    if (ty == CD_MEDGE) {
      continue;
    }
    const char *name = source_cd->layers[source_layer_i].name;
    int target_layer_i = CustomData_get_named_layer_index(target_cd, ty, name);
    if (target_layer_i != -1) {
      CustomData_copy_data_layer(
          source_cd, target_cd, source_layer_i, target_layer_i, index_in_orig_me, medge_index, 1);
    }
  }
}

/**
 * For #IMesh face `f`, with corresponding output Mesh poly `poly`,
 * where the original Mesh poly is `orig_poly`, coming from the Mesh
 * `orig_me`, which has index `orig_me_index` in `mim`:
 * fill in the `orig_loops` Array with corresponding indices of MLoops from `orig_me`
 * where they have the same start and end vertices; for cases where that is
 * not true, put -1 in the `orig_loops` slot.
 * For now, we only try to do this if `poly` and `orig_poly` have the same size.
 * Return the number of non-null MLoops filled in.
 */
static int fill_orig_loops(const Face *f,
                           const MPoly *orig_poly,
                           const Mesh *orig_me,
                           int orig_me_index,
                           MeshesToIMeshInfo &mim,
                           MutableSpan<int> r_orig_loops)
{
  r_orig_loops.fill(-1);
  const Span<int> orig_corner_verts = orig_me->corner_verts();

  int orig_mplen = orig_poly->totloop;
  if (f->size() != orig_mplen) {
    return 0;
  }
  BLI_assert(r_orig_loops.size() == orig_mplen);
  /* We'll look for the case where the first vertex in f has an original vertex
   * that is the same as one in orig_me (after correcting for offset in mim meshes).
   * Then see that loop and any subsequent ones have the same start and end vertex.
   * This may miss some cases of partial alignment, but that's OK since discovering
   * aligned loops is only an optimization to avoid some re-interpolation.
   */
  int first_orig_v = f->vert[0]->orig;
  if (first_orig_v == NO_INDEX) {
    return 0;
  }
  /* It is possible that the original vert was merged with another in another mesh. */
  if (orig_me_index != mim.input_mesh_for_imesh_vert(first_orig_v)) {
    return 0;
  }
  int orig_me_vert_offset = mim.mesh_vert_offset[orig_me_index];
  int first_orig_v_in_orig_me = first_orig_v - orig_me_vert_offset;
  BLI_assert(0 <= first_orig_v_in_orig_me && first_orig_v_in_orig_me < orig_me->totvert);
  /* Assume all vertices in an mpoly are unique. */
  int offset = -1;
  for (int i = 0; i < orig_mplen; ++i) {
    int loop_i = i + orig_poly->loopstart;
    if (orig_corner_verts[loop_i] == first_orig_v_in_orig_me) {
      offset = i;
      break;
    }
  }
  if (offset == -1) {
    return 0;
  }
  int num_orig_loops_found = 0;
  for (int mp_loop_index = 0; mp_loop_index < orig_mplen; ++mp_loop_index) {
    int orig_mp_loop_index = (mp_loop_index + offset) % orig_mplen;
    const int vert_i = orig_corner_verts[orig_poly->loopstart + orig_mp_loop_index];
    int fv_orig = f->vert[mp_loop_index]->orig;
    if (fv_orig != NO_INDEX) {
      fv_orig -= orig_me_vert_offset;
      if (fv_orig < 0 || fv_orig >= orig_me->totvert) {
        fv_orig = NO_INDEX;
      }
    }
    if (vert_i == fv_orig) {
      const int vert_next =
          orig_corner_verts[orig_poly->loopstart + ((orig_mp_loop_index + 1) % orig_mplen)];
      int fvnext_orig = f->vert[(mp_loop_index + 1) % orig_mplen]->orig;
      if (fvnext_orig != NO_INDEX) {
        fvnext_orig -= orig_me_vert_offset;
        if (fvnext_orig < 0 || fvnext_orig >= orig_me->totvert) {
          fvnext_orig = NO_INDEX;
        }
      }
      if (vert_next == fvnext_orig) {
        r_orig_loops[mp_loop_index] = orig_poly->loopstart + orig_mp_loop_index;
        ++num_orig_loops_found;
      }
    }
  }
  return num_orig_loops_found;
}

/* Fill `cos_2d` with the 2d coordinates found by projection MPoly `poly` along
 * its normal. Also fill in r_axis_mat with the matrix that does that projection.
 * But before projecting, also transform the 3d coordinate by multiplying by trans_mat.
 * `cos_2d` should have room for `poly->totloop` entries. */
static void get_poly2d_cos(const Mesh *me,
                           const MPoly *poly,
                           float (*cos_2d)[2],
                           const float4x4 &trans_mat,
                           float r_axis_mat[3][3])
{
  const Span<float3> positions = me->vert_positions();
  const Span<int> corner_verts = me->corner_verts();
  const Span<int> poly_verts = corner_verts.slice(poly->loopstart, poly->totloop);

  /* Project coordinates to 2d in cos_2d, using normal as projection axis. */
  float axis_dominant[3];
  BKE_mesh_calc_poly_normal(poly,
                            &corner_verts[poly->loopstart],
                            reinterpret_cast<const float(*)[3]>(positions.data()),
                            axis_dominant);
  axis_dominant_v3_to_m3(r_axis_mat, axis_dominant);
  for (const int i : poly_verts.index_range()) {
    float3 co = positions[poly_verts[i]];
    co = math::transform_point(trans_mat, co);
    *reinterpret_cast<float2 *>(&cos_2d[i]) = (float3x3(r_axis_mat) * co).xy();
  }
}

/* For the loops of `poly`, see if the face is unchanged from `orig_poly`, and if so,
 * copy the Loop attributes from corresponding loops to corresponding loops.
 * Otherwise, interpolate the Loop attributes in the face `orig_poly`. */
static void copy_or_interp_loop_attributes(Mesh *dest_mesh,
                                           const Face *f,
                                           MPoly *poly,
                                           const MPoly *orig_poly,
                                           const Mesh *orig_me,
                                           int orig_me_index,
                                           MeshesToIMeshInfo &mim)
{
  Array<int> orig_loops(poly->totloop);
  int norig = fill_orig_loops(f, orig_poly, orig_me, orig_me_index, mim, orig_loops);
  /* We may need these arrays if we have to interpolate Loop attributes rather than just copy.
   * Right now, trying Array<float[2]> complains, so declare cos_2d a different way. */
  float(*cos_2d)[2];
  Array<float> weights;
  Array<const void *> src_blocks_ofs;
  float axis_mat[3][3];
  if (norig != poly->totloop) {
    /* We will need to interpolate. Make `cos_2d` hold 2d-projected coordinates of `orig_poly`,
     * which are transformed into object 0's local space before projecting.
     * At this point we cannot yet calculate the interpolation weights, as they depend on
     * the coordinate where interpolation is to happen, but we can allocate the needed arrays,
     * so they don't have to be allocated per-layer. */
    cos_2d = (float(*)[2])BLI_array_alloca(cos_2d, orig_poly->totloop);
    weights = Array<float>(orig_poly->totloop);
    src_blocks_ofs = Array<const void *>(orig_poly->totloop);
    get_poly2d_cos(orig_me, orig_poly, cos_2d, mim.to_target_transform[orig_me_index], axis_mat);
  }
  CustomData *target_cd = &dest_mesh->ldata;
  const Span<float3> dst_positions = dest_mesh->vert_positions();
  const Span<int> dst_corner_verts = dest_mesh->corner_verts();
  for (int i = 0; i < poly->totloop; ++i) {
    int loop_index = poly->loopstart + i;
    int orig_loop_index = norig > 0 ? orig_loops[i] : -1;
    const CustomData *source_cd = &orig_me->ldata;
    if (orig_loop_index == -1) {
      /* Will need interpolation weights for this loop's vertex's coordinates.
       * The coordinate needs to be projected into 2d,  just like the interpolating polygon's
       * coordinates were. The `dest_mesh` coordinates are already in object 0 local space. */
      float co[2];
      mul_v2_m3v3(co, axis_mat, dst_positions[dst_corner_verts[loop_index]]);
      interp_weights_poly_v2(weights.data(), cos_2d, orig_poly->totloop, co);
    }
    for (int source_layer_i = 0; source_layer_i < source_cd->totlayer; ++source_layer_i) {
      int ty = source_cd->layers[source_layer_i].type;
      if (STREQ(source_cd->layers[source_layer_i].name, ".corner_vert") ||
          STREQ(source_cd->layers[source_layer_i].name, ".corner_edge")) {
        continue;
      }
      const char *name = source_cd->layers[source_layer_i].name;
      int target_layer_i = CustomData_get_named_layer_index(target_cd, ty, name);
      if (target_layer_i == -1) {
        continue;
      }
      if (orig_loop_index != -1) {
        CustomData_copy_data_layer(
            source_cd, target_cd, source_layer_i, target_layer_i, orig_loop_index, loop_index, 1);
      }
      else {
        /* NOTE: although CustomData_bmesh_interp_n function has bmesh in its name, nothing about
         * it is BMesh-specific. We can't use CustomData_interp because it assumes that
         * all source layers exist in the dest.
         * A non bmesh version could have the benefit of not copying data into src_blocks_ofs -
         * using the contiguous data instead. TODO: add to the custom data API. */
        int target_layer_type_index = CustomData_get_named_layer(target_cd, ty, name);
        if (!CustomData_layer_has_interp(source_cd, source_layer_i)) {
          continue;
        }
        int source_layer_type_index = source_layer_i - source_cd->typemap[ty];
        BLI_assert(target_layer_type_index != -1 && source_layer_type_index >= 0);
        const int size = CustomData_sizeof(ty);
        for (int j = 0; j < orig_poly->totloop; ++j) {
          const void *layer = CustomData_get_layer_n(source_cd, ty, source_layer_type_index);
          src_blocks_ofs[j] = POINTER_OFFSET(layer, size * (orig_poly->loopstart + j));
        }
        void *dst_layer = CustomData_get_layer_n_for_write(
            target_cd, ty, target_layer_type_index, dest_mesh->totloop);
        void *dst_block_ofs = POINTER_OFFSET(dst_layer, size * loop_index);
        CustomData_bmesh_interp_n(target_cd,
                                  src_blocks_ofs.data(),
                                  weights.data(),
                                  nullptr,
                                  orig_poly->totloop,
                                  dst_block_ofs,
                                  target_layer_i);
      }
    }
  }
}

/**
 * Make sure that there are custom data layers in the target mesh
 * corresponding to all target layers in all of the operands after the first.
 * (The target should already have layers for those in the first operand mesh).
 * Edges done separately -- will have to be done later, after edges are made.
 */
static void merge_vertex_loop_poly_customdata_layers(Mesh *target, MeshesToIMeshInfo &mim)
{
  for (int mesh_index = 1; mesh_index < mim.meshes.size(); ++mesh_index) {
    const Mesh *me = mim.meshes[mesh_index];
    if (me->totvert) {
      CustomData_merge(
          &me->vdata, &target->vdata, CD_MASK_MESH.vmask, CD_SET_DEFAULT, target->totvert);
    }
    if (me->totloop) {
      CustomData_merge(
          &me->ldata, &target->ldata, CD_MASK_MESH.lmask, CD_SET_DEFAULT, target->totloop);
    }
    if (me->totpoly) {
      CustomData_merge(
          &me->pdata, &target->pdata, CD_MASK_MESH.pmask, CD_SET_DEFAULT, target->totpoly);
    }
  }
}

static void merge_edge_customdata_layers(Mesh *target, MeshesToIMeshInfo &mim)
{
  for (int mesh_index = 0; mesh_index < mim.meshes.size(); ++mesh_index) {
    const Mesh *me = mim.meshes[mesh_index];
    if (me->totedge) {
      CustomData_merge(
          &me->edata, &target->edata, CD_MASK_MESH.emask, CD_SET_DEFAULT, target->totedge);
    }
  }
}

/**
 * Convert the output IMesh im to a Blender Mesh,
 * using the information in mim to get all the attributes right.
 */
static Mesh *imesh_to_mesh(IMesh *im, MeshesToIMeshInfo &mim)
{
  constexpr int dbg_level = 0;

  im->populate_vert();
  int out_totvert = im->vert_size();
  int out_totpoly = im->face_size();
  int out_totloop = 0;
  for (const Face *f : im->faces()) {
    out_totloop += f->size();
  }
  /* Will calculate edges later. */
  Mesh *result = BKE_mesh_new_nomain_from_template(
      mim.meshes[0], out_totvert, 0, out_totloop, out_totpoly);

  merge_vertex_loop_poly_customdata_layers(result, mim);
  /* Set the vertex coordinate values and other data. */
  MutableSpan<float3> positions = result->vert_positions_for_write();
  for (int vi : im->vert_index_range()) {
    const Vert *v = im->vert(vi);
    if (v->orig != NO_INDEX) {
      const Mesh *orig_me;
      int index_in_orig_me;
      mim.input_mvert_for_orig_index(v->orig, &orig_me, &index_in_orig_me);
      copy_vert_attributes(result, orig_me, vi, index_in_orig_me);
    }
    copy_v3fl_v3db(positions[vi], v->co);
  }

  /* Set the loopstart and totloop for each output poly,
   * and set the vertices in the appropriate loops. */
  bke::SpanAttributeWriter<int> dst_material_indices =
      result->attributes_for_write().lookup_or_add_for_write_only_span<int>("material_index",
                                                                            ATTR_DOMAIN_FACE);
  int cur_loop_index = 0;
  MutableSpan<int> dst_corner_verts = result->corner_verts_for_write();
  MutableSpan<MPoly> dst_polys = result->polys_for_write();
  for (int fi : im->face_index_range()) {
    const Face *f = im->face(fi);
    const Mesh *orig_me;
    int index_in_orig_me;
    int orig_me_index;
    const MPoly *orig_poly = mim.input_mpoly_for_orig_index(
        f->orig, &orig_me, &orig_me_index, &index_in_orig_me);
    MPoly *poly = &dst_polys[fi];
    poly->totloop = f->size();
    poly->loopstart = cur_loop_index;
    for (int j : f->index_range()) {
      const Vert *vf = f->vert[j];
      const int vfi = im->lookup_vert(vf);
      dst_corner_verts[cur_loop_index] = vfi;
      ++cur_loop_index;
    }

    copy_poly_attributes(result,
                         poly,
                         orig_poly,
                         orig_me,
                         fi,
                         index_in_orig_me,
                         (mim.material_remaps.size() > 0) ?
                             mim.material_remaps[orig_me_index].as_span() :
                             Span<short>(),
                         dst_material_indices.span);
    copy_or_interp_loop_attributes(result, f, poly, orig_poly, orig_me, orig_me_index, mim);
  }
  dst_material_indices.finish();

  /* BKE_mesh_calc_edges will calculate and populate all the
   * MEdges from the MPolys. */
  BKE_mesh_calc_edges(result, false, false);
  merge_edge_customdata_layers(result, mim);

  /* Now that the MEdges are populated, we can copy over the required attributes and custom layers.
   */
  const Span<int> dst_corner_edges = result->corner_edges();
  for (int fi : im->face_index_range()) {
    const Face *f = im->face(fi);
    const MPoly &poly = dst_polys[fi];
    for (int j : f->index_range()) {
      if (f->edge_orig[j] != NO_INDEX) {
        const Mesh *orig_me;
        int index_in_orig_me;
        mim.input_medge_for_orig_index(f->edge_orig[j], &orig_me, &index_in_orig_me);
<<<<<<< HEAD
        int e_index = dst_corner_edges[poly->loopstart + j];
=======
        int e_index = dst_loops[poly.loopstart + j].e;
>>>>>>> 915ff8d1
        copy_edge_attributes(result, orig_me, e_index, index_in_orig_me);
      }
    }
  }

  if (dbg_level > 0) {
    BKE_mesh_validate(result, true, true);
  }
  return result;
}

#endif  // WITH_GMP

Mesh *direct_mesh_boolean(Span<const Mesh *> meshes,
                          Span<const float4x4 *> transforms,
                          const float4x4 &target_transform,
                          Span<Array<short>> material_remaps,
                          const bool use_self,
                          const bool hole_tolerant,
                          const int boolean_mode,
                          Vector<int> *r_intersecting_edges)
{
#ifdef WITH_GMP
  BLI_assert(meshes.size() == transforms.size());
  BLI_assert(material_remaps.size() == 0 || material_remaps.size() == meshes.size());
  if (meshes.size() <= 0) {
    return nullptr;
  }

  const int dbg_level = 0;
  if (dbg_level > 0) {
    std::cout << "\nDIRECT_MESH_INTERSECT, nmeshes = " << meshes.size() << "\n";
  }
  MeshesToIMeshInfo mim;
  IMeshArena arena;
  IMesh m_in = meshes_to_imesh(meshes, transforms, material_remaps, target_transform, arena, &mim);
  std::function<int(int)> shape_fn = [&mim](int f) {
    for (int mi = 0; mi < mim.mesh_poly_offset.size() - 1; ++mi) {
      if (f < mim.mesh_poly_offset[mi + 1]) {
        return mi;
      }
    }
    return int(mim.mesh_poly_offset.size()) - 1;
  };
  IMesh m_out = boolean_mesh(m_in,
                             static_cast<BoolOpType>(boolean_mode),
                             meshes.size(),
                             shape_fn,
                             use_self,
                             hole_tolerant,
                             nullptr,
                             &arena);
  if (dbg_level > 0) {
    std::cout << m_out;
    write_obj_mesh(m_out, "m_out");
  }

  Mesh *result = imesh_to_mesh(&m_out, mim);

  /* Store intersecting edge indices. */
  if (r_intersecting_edges != nullptr) {
    const Span<MPoly> polys = result->polys();
    const Span<int> corner_edges = result->corner_edges();
    for (int fi : m_out.face_index_range()) {
      const Face &face = *m_out.face(fi);
      const MPoly &poly = polys[fi];
      for (int corner_i : face.index_range()) {
        if (face.is_intersect[corner_i]) {
          int e_index = corner_edges[poly.loopstart + corner_i];
          r_intersecting_edges->append(e_index);
        }
      }
    }
  }

  return result;
#else   // WITH_GMP
  UNUSED_VARS(meshes,
              transforms,
              material_remaps,
              target_transform,
              use_self,
              hole_tolerant,
              boolean_mode,
              r_intersecting_edges);
  return nullptr;
#endif  // WITH_GMP
}

}  // namespace blender::meshintersect<|MERGE_RESOLUTION|>--- conflicted
+++ resolved
@@ -779,11 +779,7 @@
         const Mesh *orig_me;
         int index_in_orig_me;
         mim.input_medge_for_orig_index(f->edge_orig[j], &orig_me, &index_in_orig_me);
-<<<<<<< HEAD
-        int e_index = dst_corner_edges[poly->loopstart + j];
-=======
-        int e_index = dst_loops[poly.loopstart + j].e;
->>>>>>> 915ff8d1
+        int e_index = dst_corner_edges[poly.loopstart + j];
         copy_edge_attributes(result, orig_me, e_index, index_in_orig_me);
       }
     }
