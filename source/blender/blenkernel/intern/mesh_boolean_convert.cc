/* SPDX-License-Identifier: GPL-2.0-or-later
 * Copyright 2001-2002 NaN Holding BV. All rights reserved. */

/** \file
 * \ingroup bke
 */

#include "DNA_mesh_types.h"
#include "DNA_meshdata_types.h"
#include "DNA_object_types.h"

#include "BKE_attribute.hh"
#include "BKE_customdata.h"
#include "BKE_material.h"
#include "BKE_mesh.h"
#include "BKE_mesh_boolean_convert.hh"

#include "BLI_alloca.h"
#include "BLI_array.hh"
#include "BLI_math.h"
#include "BLI_math_matrix.hh"
#include "BLI_mesh_boolean.hh"
#include "BLI_mesh_intersect.hh"
#include "BLI_span.hh"
#include "BLI_task.hh"
#include "BLI_virtual_array.hh"

namespace blender::meshintersect {

#ifdef WITH_GMP

constexpr int estimated_max_facelen = 100; /* Used for initial size of some Vectors. */

/* Snap entries that are near 0 or 1 or -1 to those values.
 * Sometimes Blender's rotation matrices for multiples of 90 degrees have
 * tiny numbers where there should be zeros. That messes makes some things
 * every so slightly non-coplanar when users expect coplanarity,
 * so this is a hack to clean up such matrices.
 * Would be better to change the transformation code itself.
 */
static float4x4 clean_transform(const float4x4 &mat)
{
  float4x4 cleaned;
  const float fuzz = 1e-6f;
  for (int i = 0; i < 4; i++) {
    for (int j = 0; j < 4; j++) {
      float f = mat[i][j];
      if (fabsf(f) <= fuzz) {
        f = 0.0f;
      }
      else if (fabsf(f - 1.0f) <= fuzz) {
        f = 1.0f;
      }
      else if (fabsf(f + 1.0f) <= fuzz) {
        f = -1.0f;
      }
      cleaned[i][j] = f;
    }
  }
  return cleaned;
}

/* `MeshesToIMeshInfo` keeps track of information used when combining a number
 * of `Mesh`es into a single `IMesh` for doing boolean on.
 * Mostly this means keeping track of the index offsets for various mesh elements. */
class MeshesToIMeshInfo {
 public:
  /* The input meshes, */
  Span<const Mesh *> meshes;
  /* Numbering the vertices of the meshes in order of meshes,
   * at what offset does the vertex range for mesh[i] start? */
  Array<int> mesh_vert_offset;
  /* Similarly for edges of meshes. */
  Array<int> mesh_edge_offset;
  /* Similarly for polys of meshes. */
  Array<int> mesh_poly_offset;
  /* For each Mesh vertex in all the meshes (with concatenated indexing),
   * what is the IMesh Vert* allocated for it in the input IMesh? */
  Array<const Vert *> mesh_to_imesh_vert;
  /* Similarly for each Mesh poly. */
  Array<Face *> mesh_to_imesh_face;
  /* Transformation matrix to transform a coordinate in the corresponding
   * Mesh to the local space of the first Mesh. */
  Array<float4x4> to_target_transform;
  /* For each input mesh, whether or not their transform is negative. */
  Array<bool> has_negative_transform;
  /* For each input mesh, how to remap the material slot numbers to
   * the material slots in the first mesh. */
  Span<Array<short>> material_remaps;
  /* Total number of input mesh vertices. */
  int tot_meshes_verts;
  /* Total number of input mesh edges. */
  int tot_meshes_edges;
  /* Total number of input mesh polys. */
  int tot_meshes_polys;

  int input_mesh_for_imesh_vert(int imesh_v) const;
  int input_mesh_for_imesh_edge(int imesh_e) const;
  int input_mesh_for_imesh_face(int imesh_f) const;
  const IndexRange input_mpoly_for_orig_index(int orig_index,
                                              const Mesh **r_orig_mesh,
                                              int *r_orig_mesh_index,
                                              int *r_index_in_orig_mesh) const;
  void input_mvert_for_orig_index(int orig_index,
                                  const Mesh **r_orig_mesh,
                                  int *r_index_in_orig_mesh) const;
  void input_medge_for_orig_index(int orig_index,
                                  const Mesh **r_orig_mesh,
                                  int *r_index_in_orig_mesh) const;
};

/* Given an index `imesh_v` in the `IMesh`, return the index of the
 * input `Mesh` that contained the vertex that it came from. */
int MeshesToIMeshInfo::input_mesh_for_imesh_vert(int imesh_v) const
{
  int n = int(mesh_vert_offset.size());
  for (int i = 0; i < n - 1; ++i) {
    if (imesh_v < mesh_vert_offset[i + 1]) {
      return i;
    }
  }
  return n - 1;
}

/* Given an index `imesh_e` used as an original index in the `IMesh`,
 * return the index of the input `Mesh` that contained the vertex that it came from. */
int MeshesToIMeshInfo::input_mesh_for_imesh_edge(int imesh_e) const
{
  int n = int(mesh_edge_offset.size());
  for (int i = 0; i < n - 1; ++i) {
    if (imesh_e < mesh_edge_offset[i + 1]) {
      return i;
    }
  }
  return n - 1;
}

/* Given an index `imesh_f` in the `IMesh`, return the index of the
 * input `Mesh` that contained the polygon that it came from. */
int MeshesToIMeshInfo::input_mesh_for_imesh_face(int imesh_f) const
{
  int n = int(mesh_poly_offset.size());
  for (int i = 0; i < n - 1; ++i) {
    if (imesh_f < mesh_poly_offset[i + 1]) {
      return i;
    }
  }
  return n - 1;
}

/* Given an index of an original face in the `IMesh`, find out the input
 * `Mesh` that it came from and return it in `*r_orig_mesh`,
 * and also return the index of that `Mesh` in  `*r_orig_mesh_index`.
 * Finally, return the index of the corresponding polygon in that `Mesh`
 * in `*r_index_in_orig_mesh`. */
const IndexRange MeshesToIMeshInfo::input_mpoly_for_orig_index(int orig_index,
                                                               const Mesh **r_orig_mesh,
                                                               int *r_orig_mesh_index,
                                                               int *r_index_in_orig_mesh) const
{
  int orig_mesh_index = input_mesh_for_imesh_face(orig_index);
  BLI_assert(0 <= orig_mesh_index && orig_mesh_index < meshes.size());
  const Mesh *me = meshes[orig_mesh_index];
  const OffsetIndices polys = me->polys();
  int index_in_mesh = orig_index - mesh_poly_offset[orig_mesh_index];
  BLI_assert(0 <= index_in_mesh && index_in_mesh < me->totpoly);
<<<<<<< HEAD
=======
  const MPoly *poly = &polys[index_in_mesh];
>>>>>>> a8fc9871
  if (r_orig_mesh) {
    *r_orig_mesh = me;
  }
  if (r_orig_mesh_index) {
    *r_orig_mesh_index = orig_mesh_index;
  }
  if (r_index_in_orig_mesh) {
    *r_index_in_orig_mesh = index_in_mesh;
  }
<<<<<<< HEAD
  return polys[index_in_mesh];
=======
  return poly;
>>>>>>> a8fc9871
}

/* Given an index of an original vertex in the `IMesh`, find out the input
 * `Mesh` that it came from and return it in `*r_orig_mesh`.
 * Also find the index of the vertex in that `Mesh` and return it in
 * `*r_index_in_orig_mesh`. */
void MeshesToIMeshInfo::input_mvert_for_orig_index(int orig_index,
                                                   const Mesh **r_orig_mesh,
                                                   int *r_index_in_orig_mesh) const
{
  int orig_mesh_index = input_mesh_for_imesh_vert(orig_index);
  BLI_assert(0 <= orig_mesh_index && orig_mesh_index < meshes.size());
  const Mesh *me = meshes[orig_mesh_index];
  int index_in_mesh = orig_index - mesh_vert_offset[orig_mesh_index];
  BLI_assert(0 <= index_in_mesh && index_in_mesh < me->totvert);
  if (r_orig_mesh) {
    *r_orig_mesh = me;
  }
  if (r_index_in_orig_mesh) {
    *r_index_in_orig_mesh = index_in_mesh;
  }
}

/* Similarly for edges. */
void MeshesToIMeshInfo::input_medge_for_orig_index(int orig_index,
                                                   const Mesh **r_orig_mesh,
                                                   int *r_index_in_orig_mesh) const
{
  int orig_mesh_index = input_mesh_for_imesh_edge(orig_index);
  BLI_assert(0 <= orig_mesh_index && orig_mesh_index < meshes.size());
  const Mesh *me = meshes[orig_mesh_index];
  int index_in_mesh = orig_index - mesh_edge_offset[orig_mesh_index];
  BLI_assert(0 <= index_in_mesh && index_in_mesh < me->totedge);
  if (r_orig_mesh) {
    *r_orig_mesh = me;
  }
  if (r_index_in_orig_mesh) {
    *r_index_in_orig_mesh = index_in_mesh;
  }
}

/**
 * Convert all of the meshes in `meshes` to an `IMesh` and return that.
 * All of the coordinates are transformed into the local space of the
 * first Mesh. To do this transformation, we also need the transformation
 * obmats corresponding to the Meshes, so they are in the `obmats` argument.
 * The 'original' indexes in the IMesh are the indexes you get by
 * a scheme that offsets each vertex, MEdge, and polygon index by the sum of the
 * vertices, edges, and polys in the preceding Meshes in the mesh span.
 * The `*r_info class` is filled in with information needed to make the
 * correspondence between the Mesh MVerts/MPolys and the IMesh Verts/Faces.
 * All allocation of memory for the IMesh comes from `arena`.
 */
static IMesh meshes_to_imesh(Span<const Mesh *> meshes,
                             Span<const float4x4 *> obmats,
                             Span<Array<short>> material_remaps,
                             const float4x4 &target_transform,
                             IMeshArena &arena,
                             MeshesToIMeshInfo *r_info)
{
  int nmeshes = meshes.size();
  BLI_assert(nmeshes > 0);
  r_info->meshes = meshes;
  r_info->tot_meshes_verts = 0;
  r_info->tot_meshes_polys = 0;
  int &totvert = r_info->tot_meshes_verts;
  int &totedge = r_info->tot_meshes_edges;
  int &totpoly = r_info->tot_meshes_polys;
  for (const Mesh *me : meshes) {
    totvert += me->totvert;
    totedge += me->totedge;
    totpoly += me->totpoly;
  }

  /* Estimate the number of vertices and faces in the boolean output,
   * so that the memory arena can reserve some space. It is OK if these
   * estimates are wrong. */
  const int estimate_num_outv = 3 * totvert;
  const int estimate_num_outf = 4 * totpoly;
  arena.reserve(estimate_num_outv, estimate_num_outf);
  r_info->mesh_to_imesh_vert.reinitialize(totvert);
  r_info->mesh_to_imesh_face.reinitialize(totpoly);
  r_info->mesh_vert_offset.reinitialize(nmeshes);
  r_info->mesh_edge_offset.reinitialize(nmeshes);
  r_info->mesh_poly_offset.reinitialize(nmeshes);
  r_info->to_target_transform.reinitialize(nmeshes);
  r_info->has_negative_transform.reinitialize(nmeshes);
  r_info->material_remaps = material_remaps;
  int v = 0;
  int e = 0;
  int f = 0;

  /* Put these Vectors here, with a size unlikely to need resizing,
   * so that the loop to make new Faces will likely not need to allocate
   * over and over. */
  Vector<const Vert *, estimated_max_facelen> face_vert;
  Vector<int, estimated_max_facelen> face_edge_orig;

  /* To convert the coordinates of meshes 1, 2, etc. into the local space
   * of the target, multiply each transform by the inverse of the
   * target matrix. Exact Boolean works better if these matrices are 'cleaned'
   *  -- see the comment for the `clean_transform` function, above. */
  const float4x4 inv_target_mat = math::invert(clean_transform(target_transform));

  /* For each input `Mesh`, make `Vert`s and `Face`s for the corresponding
   * vertices and polygons, and keep track of the original indices (using the
   * concatenating offset scheme) inside the `Vert`s and `Face`s.
   * When making `Face`s, we also put in the original indices for `MEdge`s that
   * make up the polygons using the same scheme. */
  for (int mi : meshes.index_range()) {
    const Mesh *me = meshes[mi];
    r_info->mesh_vert_offset[mi] = v;
    r_info->mesh_edge_offset[mi] = e;
    r_info->mesh_poly_offset[mi] = f;
    /* Get matrix that transforms a coordinate in meshes[mi]'s local space
     * to the target space. */
    const float4x4 objn_mat = (obmats[mi] == nullptr) ? float4x4::identity() :
                                                        clean_transform(*obmats[mi]);
    r_info->to_target_transform[mi] = inv_target_mat * objn_mat;
    r_info->has_negative_transform[mi] = math::is_negative(objn_mat);

    /* All meshes 1 and up will be transformed into the local space of operand 0.
     * Historical behavior of the modifier has been to flip the faces of any meshes
     * that would have a negative transform if you do that. */
    bool need_face_flip = r_info->has_negative_transform[mi] != r_info->has_negative_transform[0];

    Vector<Vert *> verts(me->totvert);
    const Span<float3> vert_positions = me->vert_positions();
    const OffsetIndices polys = me->polys();
    const Span<int> corner_verts = me->corner_verts();
    const Span<int> corner_edges = me->corner_edges();

    /* Allocate verts
     * Skip the matrix multiplication for each point when there is no transform for a mesh,
     * for example when the first mesh is already in the target space. (Note the logic
     * directly above, which uses an identity matrix with a null input transform). */
    if (obmats[mi] == nullptr) {
      threading::parallel_for(vert_positions.index_range(), 2048, [&](IndexRange range) {
        for (int i : range) {
          float3 co = vert_positions[i];
          mpq3 mco = mpq3(co.x, co.y, co.z);
          double3 dco(mco[0].get_d(), mco[1].get_d(), mco[2].get_d());
          verts[i] = new Vert(mco, dco, NO_INDEX, i);
        }
      });
    }
    else {
      threading::parallel_for(vert_positions.index_range(), 2048, [&](IndexRange range) {
        for (int i : range) {
          float3 co = math::transform_point(r_info->to_target_transform[mi], vert_positions[i]);
          mpq3 mco = mpq3(co.x, co.y, co.z);
          double3 dco(mco[0].get_d(), mco[1].get_d(), mco[2].get_d());
          verts[i] = new Vert(mco, dco, NO_INDEX, i);
        }
      });
    }
    for (int i : vert_positions.index_range()) {
      r_info->mesh_to_imesh_vert[v] = arena.add_or_find_vert(verts[i]);
      ++v;
    }

    for (const int poly_i : polys.index_range()) {
      const IndexRange poly = polys[poly_i];
      int flen = poly.size();
      face_vert.resize(flen);
      face_edge_orig.resize(flen);
      for (int i = 0; i < flen; ++i) {
        const int corner_i = poly[i];
        int mverti = r_info->mesh_vert_offset[mi] + corner_verts[corner_i];
        const Vert *fv = r_info->mesh_to_imesh_vert[mverti];
        if (need_face_flip) {
          face_vert[flen - i - 1] = fv;
          int iedge = i < flen - 1 ? flen - i - 2 : flen - 1;
          face_edge_orig[iedge] = e + corner_edges[corner_i];
        }
        else {
          face_vert[i] = fv;
          face_edge_orig[i] = e + corner_edges[corner_i];
        }
      }
      r_info->mesh_to_imesh_face[f] = arena.add_face(face_vert, f, face_edge_orig);
      ++f;
    }
    e += me->totedge;
  }
  return IMesh(r_info->mesh_to_imesh_face);
}

/* Copy vertex attributes, including customdata, from `orig_mv` to `mv`.
 * `mv` is in `dest_mesh` with index `mv_index`.
 * The `orig_mv` vertex came from Mesh `orig_me` and had index `index_in_orig_me` there. */
static void copy_vert_attributes(Mesh *dest_mesh,
                                 const Mesh *orig_me,
                                 int mv_index,
                                 int index_in_orig_me)
{
  /* For all layers in the orig mesh, copy the layer information. */
  CustomData *target_cd = &dest_mesh->vdata;
  const CustomData *source_cd = &orig_me->vdata;
  for (int source_layer_i = 0; source_layer_i < source_cd->totlayer; ++source_layer_i) {
    int ty = source_cd->layers[source_layer_i].type;
    if (StringRef(source_cd->layers->name) == "position") {
      continue;
    }
    const char *name = source_cd->layers[source_layer_i].name;
    int target_layer_i = CustomData_get_named_layer_index(target_cd, ty, name);
    /* Not all layers were merged in target: some are marked CD_FLAG_NOCOPY
     * and some are not in the CD_MASK_MESH.vdata. */
    if (target_layer_i != -1) {
      CustomData_copy_data_layer(
          source_cd, target_cd, source_layer_i, target_layer_i, index_in_orig_me, mv_index, 1);
    }
  }
}

/* Similar to copy_vert_attributes but for poly attributes. */
static void copy_poly_attributes(Mesh *dest_mesh,
<<<<<<< HEAD
=======
                                 MPoly *poly,
                                 const MPoly *orig_poly,
>>>>>>> a8fc9871
                                 const Mesh *orig_me,
                                 int poly_index,
                                 int index_in_orig_me,
                                 Span<short> material_remap,
                                 MutableSpan<int> dst_material_indices)
{
<<<<<<< HEAD
=======
  poly->flag = orig_poly->flag;
>>>>>>> a8fc9871
  CustomData *target_cd = &dest_mesh->pdata;
  const CustomData *source_cd = &orig_me->pdata;
  for (int source_layer_i = 0; source_layer_i < source_cd->totlayer; ++source_layer_i) {
    int ty = source_cd->layers[source_layer_i].type;
    const char *name = source_cd->layers[source_layer_i].name;
    int target_layer_i = CustomData_get_named_layer_index(target_cd, ty, name);
    if (target_layer_i != -1) {
      CustomData_copy_data_layer(
          source_cd, target_cd, source_layer_i, target_layer_i, index_in_orig_me, poly_index, 1);
    }
  }

  /* Fix material indices after they have been transferred as a generic attribute. */
  const VArray<int> src_material_indices = orig_me->attributes().lookup_or_default<int>(
      "material_index", ATTR_DOMAIN_FACE, 0);
  const int src_index = src_material_indices[index_in_orig_me];
  if (material_remap.index_range().contains(src_index)) {
    const int remapped_index = material_remap[src_index];
    dst_material_indices[poly_index] = remapped_index >= 0 ? remapped_index : src_index;
  }
  else {
    dst_material_indices[poly_index] = src_index;
  }
  BLI_assert(dst_material_indices[poly_index] >= 0);
}

/* Similar to copy_vert_attributes but for edge attributes. */
static void copy_edge_attributes(Mesh *dest_mesh,
                                 const Mesh *orig_me,
                                 int medge_index,
                                 int index_in_orig_me)
{
  CustomData *target_cd = &dest_mesh->edata;
  const CustomData *source_cd = &orig_me->edata;
  for (int source_layer_i = 0; source_layer_i < source_cd->totlayer; ++source_layer_i) {
    int ty = source_cd->layers[source_layer_i].type;
    if (ty == CD_MEDGE) {
      continue;
    }
    const char *name = source_cd->layers[source_layer_i].name;
    int target_layer_i = CustomData_get_named_layer_index(target_cd, ty, name);
    if (target_layer_i != -1) {
      CustomData_copy_data_layer(
          source_cd, target_cd, source_layer_i, target_layer_i, index_in_orig_me, medge_index, 1);
    }
  }
}

/**
<<<<<<< HEAD
 * For #IMesh face `f`, with corresponding output Mesh poly `mp`,
=======
 * For #IMesh face `f`, with corresponding output Mesh poly `poly`,
>>>>>>> a8fc9871
 * where the original Mesh poly is `orig_poly`, coming from the Mesh
 * `orig_me`, which has index `orig_me_index` in `mim`:
 * fill in the `orig_loops` Array with corresponding indices of MLoops from `orig_me`
 * where they have the same start and end vertices; for cases where that is
 * not true, put -1 in the `orig_loops` slot.
<<<<<<< HEAD
 * For now, we only try to do this if `mp` and `orig_poly` have the same size.
 * Return the number of non-null MLoops filled in.
 */
static int fill_orig_loops(const Face *f,
                           const IndexRange orig_poly,
=======
 * For now, we only try to do this if `poly` and `orig_poly` have the same size.
 * Return the number of non-null MLoops filled in.
 */
static int fill_orig_loops(const Face *f,
                           const MPoly *orig_poly,
>>>>>>> a8fc9871
                           const Mesh *orig_me,
                           int orig_me_index,
                           MeshesToIMeshInfo &mim,
                           MutableSpan<int> r_orig_loops)
{
  r_orig_loops.fill(-1);
  const Span<int> orig_corner_verts = orig_me->corner_verts();

<<<<<<< HEAD
  int orig_mplen = orig_poly.size();
=======
  int orig_mplen = orig_poly->totloop;
>>>>>>> a8fc9871
  if (f->size() != orig_mplen) {
    return 0;
  }
  BLI_assert(r_orig_loops.size() == orig_mplen);
  /* We'll look for the case where the first vertex in f has an original vertex
   * that is the same as one in orig_me (after correcting for offset in mim meshes).
   * Then see that loop and any subsequent ones have the same start and end vertex.
   * This may miss some cases of partial alignment, but that's OK since discovering
   * aligned loops is only an optimization to avoid some re-interpolation.
   */
  int first_orig_v = f->vert[0]->orig;
  if (first_orig_v == NO_INDEX) {
    return 0;
  }
  /* It is possible that the original vert was merged with another in another mesh. */
  if (orig_me_index != mim.input_mesh_for_imesh_vert(first_orig_v)) {
    return 0;
  }
  int orig_me_vert_offset = mim.mesh_vert_offset[orig_me_index];
  int first_orig_v_in_orig_me = first_orig_v - orig_me_vert_offset;
  BLI_assert(0 <= first_orig_v_in_orig_me && first_orig_v_in_orig_me < orig_me->totvert);
  /* Assume all vertices in an mpoly are unique. */
  int offset = -1;
  for (int i = 0; i < orig_mplen; ++i) {
<<<<<<< HEAD
    int loop_i = i + orig_poly.start();
=======
    int loop_i = i + orig_poly->loopstart;
>>>>>>> a8fc9871
    if (orig_corner_verts[loop_i] == first_orig_v_in_orig_me) {
      offset = i;
      break;
    }
  }
  if (offset == -1) {
    return 0;
  }
  int num_orig_loops_found = 0;
  for (int mp_loop_index = 0; mp_loop_index < orig_mplen; ++mp_loop_index) {
    int orig_mp_loop_index = (mp_loop_index + offset) % orig_mplen;
<<<<<<< HEAD
    const int vert_i = orig_corner_verts[orig_poly.start() + orig_mp_loop_index];
=======
    const int vert_i = orig_corner_verts[orig_poly->loopstart + orig_mp_loop_index];
>>>>>>> a8fc9871
    int fv_orig = f->vert[mp_loop_index]->orig;
    if (fv_orig != NO_INDEX) {
      fv_orig -= orig_me_vert_offset;
      if (fv_orig < 0 || fv_orig >= orig_me->totvert) {
        fv_orig = NO_INDEX;
      }
    }
    if (vert_i == fv_orig) {
      const int vert_next =
<<<<<<< HEAD
          orig_corner_verts[orig_poly.start() + ((orig_mp_loop_index + 1) % orig_mplen)];
=======
          orig_corner_verts[orig_poly->loopstart + ((orig_mp_loop_index + 1) % orig_mplen)];
>>>>>>> a8fc9871
      int fvnext_orig = f->vert[(mp_loop_index + 1) % orig_mplen]->orig;
      if (fvnext_orig != NO_INDEX) {
        fvnext_orig -= orig_me_vert_offset;
        if (fvnext_orig < 0 || fvnext_orig >= orig_me->totvert) {
          fvnext_orig = NO_INDEX;
        }
      }
      if (vert_next == fvnext_orig) {
<<<<<<< HEAD
        r_orig_loops[mp_loop_index] = orig_poly.start() + orig_mp_loop_index;
=======
        r_orig_loops[mp_loop_index] = orig_poly->loopstart + orig_mp_loop_index;
>>>>>>> a8fc9871
        ++num_orig_loops_found;
      }
    }
  }
  return num_orig_loops_found;
}

<<<<<<< HEAD
/* Fill `cos_2d` with the 2d coordinates found by projection polygon `poly` along
 * its normal. Also fill in r_axis_mat with the matrix that does that projection.
 * But before projecting, also transform the 3d coordinate by multiplying by trans_mat.
 * `cos_2d` should have room for `poly.size()` entries. */
static void get_poly2d_cos(const Mesh *me,
                           const IndexRange poly,
=======
/* Fill `cos_2d` with the 2d coordinates found by projection MPoly `poly` along
 * its normal. Also fill in r_axis_mat with the matrix that does that projection.
 * But before projecting, also transform the 3d coordinate by multiplying by trans_mat.
 * `cos_2d` should have room for `poly->totloop` entries. */
static void get_poly2d_cos(const Mesh *me,
                           const MPoly *poly,
>>>>>>> a8fc9871
                           float (*cos_2d)[2],
                           const float4x4 &trans_mat,
                           float r_axis_mat[3][3])
{
  const Span<float3> positions = me->vert_positions();
  const Span<int> corner_verts = me->corner_verts();
<<<<<<< HEAD
  const Span<int> poly_verts = corner_verts.slice(poly);

  /* Project coordinates to 2d in cos_2d, using normal as projection axis. */
  float axis_dominant[3];
  BKE_mesh_calc_poly_normal(
      poly_verts, reinterpret_cast<const float(*)[3]>(positions.data()), axis_dominant);
=======
  const Span<int> poly_verts = corner_verts.slice(poly->loopstart, poly->totloop);

  /* Project coordinates to 2d in cos_2d, using normal as projection axis. */
  float axis_dominant[3];
  BKE_mesh_calc_poly_normal(poly,
                            &corner_verts[poly->loopstart],
                            reinterpret_cast<const float(*)[3]>(positions.data()),
                            axis_dominant);
>>>>>>> a8fc9871
  axis_dominant_v3_to_m3(r_axis_mat, axis_dominant);
  for (const int i : poly_verts.index_range()) {
    float3 co = positions[poly_verts[i]];
    co = math::transform_point(trans_mat, co);
    *reinterpret_cast<float2 *>(&cos_2d[i]) = (float3x3(r_axis_mat) * co).xy();
  }
}

<<<<<<< HEAD
/* For the loops of `mp`, see if the face is unchanged from `orig_poly`, and if so,
=======
/* For the loops of `poly`, see if the face is unchanged from `orig_poly`, and if so,
>>>>>>> a8fc9871
 * copy the Loop attributes from corresponding loops to corresponding loops.
 * Otherwise, interpolate the Loop attributes in the face `orig_poly`. */
static void copy_or_interp_loop_attributes(Mesh *dest_mesh,
                                           const Face *f,
<<<<<<< HEAD
                                           const IndexRange poly,
                                           const IndexRange orig_poly,
=======
                                           MPoly *poly,
                                           const MPoly *orig_poly,
>>>>>>> a8fc9871
                                           const Mesh *orig_me,
                                           int orig_me_index,
                                           MeshesToIMeshInfo &mim)
{
<<<<<<< HEAD
  Array<int> orig_loops(poly.size());
=======
  Array<int> orig_loops(poly->totloop);
>>>>>>> a8fc9871
  int norig = fill_orig_loops(f, orig_poly, orig_me, orig_me_index, mim, orig_loops);
  /* We may need these arrays if we have to interpolate Loop attributes rather than just copy.
   * Right now, trying Array<float[2]> complains, so declare cos_2d a different way. */
  float(*cos_2d)[2];
  Array<float> weights;
  Array<const void *> src_blocks_ofs;
  float axis_mat[3][3];
<<<<<<< HEAD
  if (norig != poly.size()) {
=======
  if (norig != poly->totloop) {
>>>>>>> a8fc9871
    /* We will need to interpolate. Make `cos_2d` hold 2d-projected coordinates of `orig_poly`,
     * which are transformed into object 0's local space before projecting.
     * At this point we cannot yet calculate the interpolation weights, as they depend on
     * the coordinate where interpolation is to happen, but we can allocate the needed arrays,
     * so they don't have to be allocated per-layer. */
<<<<<<< HEAD
    cos_2d = (float(*)[2])BLI_array_alloca(cos_2d, orig_poly.size());
    weights = Array<float>(orig_poly.size());
    src_blocks_ofs = Array<const void *>(orig_poly.size());
=======
    cos_2d = (float(*)[2])BLI_array_alloca(cos_2d, orig_poly->totloop);
    weights = Array<float>(orig_poly->totloop);
    src_blocks_ofs = Array<const void *>(orig_poly->totloop);
>>>>>>> a8fc9871
    get_poly2d_cos(orig_me, orig_poly, cos_2d, mim.to_target_transform[orig_me_index], axis_mat);
  }
  CustomData *target_cd = &dest_mesh->ldata;
  const Span<float3> dst_positions = dest_mesh->vert_positions();
  const Span<int> dst_corner_verts = dest_mesh->corner_verts();
<<<<<<< HEAD
  for (int i = 0; i < poly.size(); ++i) {
    int loop_index = poly[i];
=======
  for (int i = 0; i < poly->totloop; ++i) {
    int loop_index = poly->loopstart + i;
>>>>>>> a8fc9871
    int orig_loop_index = norig > 0 ? orig_loops[i] : -1;
    const CustomData *source_cd = &orig_me->ldata;
    if (orig_loop_index == -1) {
      /* Will need interpolation weights for this loop's vertex's coordinates.
       * The coordinate needs to be projected into 2d,  just like the interpolating polygon's
       * coordinates were. The `dest_mesh` coordinates are already in object 0 local space. */
      float co[2];
      mul_v2_m3v3(co, axis_mat, dst_positions[dst_corner_verts[loop_index]]);
<<<<<<< HEAD
      interp_weights_poly_v2(weights.data(), cos_2d, orig_poly.size(), co);
=======
      interp_weights_poly_v2(weights.data(), cos_2d, orig_poly->totloop, co);
>>>>>>> a8fc9871
    }
    for (int source_layer_i = 0; source_layer_i < source_cd->totlayer; ++source_layer_i) {
      int ty = source_cd->layers[source_layer_i].type;
      if (STREQ(source_cd->layers[source_layer_i].name, ".corner_vert") ||
          STREQ(source_cd->layers[source_layer_i].name, ".corner_edge")) {
        continue;
      }
      const char *name = source_cd->layers[source_layer_i].name;
      int target_layer_i = CustomData_get_named_layer_index(target_cd, ty, name);
      if (target_layer_i == -1) {
        continue;
      }
      if (orig_loop_index != -1) {
        CustomData_copy_data_layer(
            source_cd, target_cd, source_layer_i, target_layer_i, orig_loop_index, loop_index, 1);
      }
      else {
        /* NOTE: although CustomData_bmesh_interp_n function has bmesh in its name, nothing about
         * it is BMesh-specific. We can't use CustomData_interp because it assumes that
         * all source layers exist in the dest.
         * A non bmesh version could have the benefit of not copying data into src_blocks_ofs -
         * using the contiguous data instead. TODO: add to the custom data API. */
        int target_layer_type_index = CustomData_get_named_layer(target_cd, ty, name);
        if (!CustomData_layer_has_interp(source_cd, source_layer_i)) {
          continue;
        }
        int source_layer_type_index = source_layer_i - source_cd->typemap[ty];
        BLI_assert(target_layer_type_index != -1 && source_layer_type_index >= 0);
        const int size = CustomData_sizeof(ty);
<<<<<<< HEAD
        for (int j = 0; j < orig_poly.size(); ++j) {
          const void *layer = CustomData_get_layer_n(source_cd, ty, source_layer_type_index);
          src_blocks_ofs[j] = POINTER_OFFSET(layer, size * (orig_poly[j]));
=======
        for (int j = 0; j < orig_poly->totloop; ++j) {
          const void *layer = CustomData_get_layer_n(source_cd, ty, source_layer_type_index);
          src_blocks_ofs[j] = POINTER_OFFSET(layer, size * (orig_poly->loopstart + j));
>>>>>>> a8fc9871
        }
        void *dst_layer = CustomData_get_layer_n_for_write(
            target_cd, ty, target_layer_type_index, dest_mesh->totloop);
        void *dst_block_ofs = POINTER_OFFSET(dst_layer, size * loop_index);
        CustomData_bmesh_interp_n(target_cd,
                                  src_blocks_ofs.data(),
                                  weights.data(),
                                  nullptr,
<<<<<<< HEAD
                                  orig_poly.size(),
=======
                                  orig_poly->totloop,
>>>>>>> a8fc9871
                                  dst_block_ofs,
                                  target_layer_i);
      }
    }
  }
}

/**
 * Make sure that there are custom data layers in the target mesh
 * corresponding to all target layers in all of the operands after the first.
 * (The target should already have layers for those in the first operand mesh).
 * Edges done separately -- will have to be done later, after edges are made.
 */
static void merge_vertex_loop_poly_customdata_layers(Mesh *target, MeshesToIMeshInfo &mim)
{
  for (int mesh_index = 1; mesh_index < mim.meshes.size(); ++mesh_index) {
    const Mesh *me = mim.meshes[mesh_index];
    if (me->totvert) {
      CustomData_merge(
          &me->vdata, &target->vdata, CD_MASK_MESH.vmask, CD_SET_DEFAULT, target->totvert);
    }
    if (me->totloop) {
      CustomData_merge(
          &me->ldata, &target->ldata, CD_MASK_MESH.lmask, CD_SET_DEFAULT, target->totloop);
    }
    if (me->totpoly) {
      CustomData_merge(
          &me->pdata, &target->pdata, CD_MASK_MESH.pmask, CD_SET_DEFAULT, target->totpoly);
    }
  }
}

static void merge_edge_customdata_layers(Mesh *target, MeshesToIMeshInfo &mim)
{
  for (int mesh_index = 0; mesh_index < mim.meshes.size(); ++mesh_index) {
    const Mesh *me = mim.meshes[mesh_index];
    if (me->totedge) {
      CustomData_merge(
          &me->edata, &target->edata, CD_MASK_MESH.emask, CD_SET_DEFAULT, target->totedge);
    }
  }
}

/**
 * Convert the output IMesh im to a Blender Mesh,
 * using the information in mim to get all the attributes right.
 */
static Mesh *imesh_to_mesh(IMesh *im, MeshesToIMeshInfo &mim)
{
  constexpr int dbg_level = 0;

  im->populate_vert();
  int out_totvert = im->vert_size();
  int out_totpoly = im->face_size();
  int out_totloop = 0;
  for (const Face *f : im->faces()) {
    out_totloop += f->size();
  }
  /* Will calculate edges later. */
  Mesh *result = BKE_mesh_new_nomain_from_template(
      mim.meshes[0], out_totvert, 0, out_totloop, out_totpoly);

  merge_vertex_loop_poly_customdata_layers(result, mim);
  /* Set the vertex coordinate values and other data. */
  MutableSpan<float3> positions = result->vert_positions_for_write();
  for (int vi : im->vert_index_range()) {
    const Vert *v = im->vert(vi);
    if (v->orig != NO_INDEX) {
      const Mesh *orig_me;
      int index_in_orig_me;
      mim.input_mvert_for_orig_index(v->orig, &orig_me, &index_in_orig_me);
      copy_vert_attributes(result, orig_me, vi, index_in_orig_me);
    }
    copy_v3fl_v3db(positions[vi], v->co);
  }

  /* Set the loopstart and totloop for each output poly,
   * and set the vertices in the appropriate loops. */
  bke::SpanAttributeWriter<int> dst_material_indices =
      result->attributes_for_write().lookup_or_add_for_write_only_span<int>("material_index",
                                                                            ATTR_DOMAIN_FACE);
  int cur_loop_index = 0;
  MutableSpan<int> dst_corner_verts = result->corner_verts_for_write();
  MutableSpan<int> dst_poly_offsets = result->poly_offsets_for_write();
  for (int fi : im->face_index_range()) {
    const Face *f = im->face(fi);
    const Mesh *orig_me;
    int index_in_orig_me;
    int orig_me_index;
<<<<<<< HEAD
    const IndexRange orig_poly = mim.input_mpoly_for_orig_index(
        f->orig, &orig_me, &orig_me_index, &index_in_orig_me);
    dst_poly_offsets[fi] = cur_loop_index;
=======
    const MPoly *orig_poly = mim.input_mpoly_for_orig_index(
        f->orig, &orig_me, &orig_me_index, &index_in_orig_me);
    MPoly *poly = &dst_polys[fi];
    poly->totloop = f->size();
    poly->loopstart = cur_loop_index;
>>>>>>> a8fc9871
    for (int j : f->index_range()) {
      const Vert *vf = f->vert[j];
      const int vfi = im->lookup_vert(vf);
      dst_corner_verts[cur_loop_index] = vfi;
      ++cur_loop_index;
    }

    copy_poly_attributes(result,
<<<<<<< HEAD
=======
                         poly,
                         orig_poly,
>>>>>>> a8fc9871
                         orig_me,
                         fi,
                         index_in_orig_me,
                         (mim.material_remaps.size() > 0) ?
                             mim.material_remaps[orig_me_index].as_span() :
                             Span<short>(),
                         dst_material_indices.span);
<<<<<<< HEAD
    copy_or_interp_loop_attributes(result,
                                   f,
                                   IndexRange(dst_poly_offsets[fi], f->size()),
                                   orig_poly,
                                   orig_me,
                                   orig_me_index,
                                   mim);
=======
    copy_or_interp_loop_attributes(result, f, poly, orig_poly, orig_me, orig_me_index, mim);
>>>>>>> a8fc9871
  }
  dst_material_indices.finish();

  /* BKE_mesh_calc_edges will calculate and populate all the
   * MEdges from the MPolys. */
  BKE_mesh_calc_edges(result, false, false);
  merge_edge_customdata_layers(result, mim);

  /* Now that the MEdges are populated, we can copy over the required attributes and custom layers.
   */
  const OffsetIndices dst_polys = result->polys();
  const Span<int> dst_corner_edges = result->corner_edges();
  for (int fi : im->face_index_range()) {
    const Face *f = im->face(fi);
<<<<<<< HEAD
    const IndexRange poly = dst_polys[fi];
=======
    const MPoly &poly = dst_polys[fi];
>>>>>>> a8fc9871
    for (int j : f->index_range()) {
      if (f->edge_orig[j] != NO_INDEX) {
        const Mesh *orig_me;
        int index_in_orig_me;
        mim.input_medge_for_orig_index(f->edge_orig[j], &orig_me, &index_in_orig_me);
<<<<<<< HEAD
        int e_index = dst_corner_edges[poly[j]];
=======
        int e_index = dst_corner_edges[poly.loopstart + j];
>>>>>>> a8fc9871
        copy_edge_attributes(result, orig_me, e_index, index_in_orig_me);
      }
    }
  }

  if (dbg_level > 0) {
    BKE_mesh_validate(result, true, true);
  }
  return result;
}

#endif  // WITH_GMP

Mesh *direct_mesh_boolean(Span<const Mesh *> meshes,
                          Span<const float4x4 *> transforms,
                          const float4x4 &target_transform,
                          Span<Array<short>> material_remaps,
                          const bool use_self,
                          const bool hole_tolerant,
                          const int boolean_mode,
                          Vector<int> *r_intersecting_edges)
{
#ifdef WITH_GMP
  BLI_assert(meshes.size() == transforms.size());
  BLI_assert(material_remaps.size() == 0 || material_remaps.size() == meshes.size());
  if (meshes.size() <= 0) {
    return nullptr;
  }

  const int dbg_level = 0;
  if (dbg_level > 0) {
    std::cout << "\nDIRECT_MESH_INTERSECT, nmeshes = " << meshes.size() << "\n";
  }
  MeshesToIMeshInfo mim;
  IMeshArena arena;
  IMesh m_in = meshes_to_imesh(meshes, transforms, material_remaps, target_transform, arena, &mim);
  std::function<int(int)> shape_fn = [&mim](int f) {
    for (int mi = 0; mi < mim.mesh_poly_offset.size() - 1; ++mi) {
      if (f < mim.mesh_poly_offset[mi + 1]) {
        return mi;
      }
    }
    return int(mim.mesh_poly_offset.size()) - 1;
  };
  IMesh m_out = boolean_mesh(m_in,
                             static_cast<BoolOpType>(boolean_mode),
                             meshes.size(),
                             shape_fn,
                             use_self,
                             hole_tolerant,
                             nullptr,
                             &arena);
  if (dbg_level > 0) {
    std::cout << m_out;
    write_obj_mesh(m_out, "m_out");
  }

  Mesh *result = imesh_to_mesh(&m_out, mim);

  /* Store intersecting edge indices. */
  if (r_intersecting_edges != nullptr) {
    const OffsetIndices polys = result->polys();
    const Span<int> corner_edges = result->corner_edges();
    for (int fi : m_out.face_index_range()) {
      const Face &face = *m_out.face(fi);
      const IndexRange poly = polys[fi];
      for (int i : face.index_range()) {
        if (face.is_intersect[i]) {
          int e_index = corner_edges[poly[i]];
          r_intersecting_edges->append(e_index);
        }
      }
    }
  }

  return result;
#else   // WITH_GMP
  UNUSED_VARS(meshes,
              transforms,
              material_remaps,
              target_transform,
              use_self,
              hole_tolerant,
              boolean_mode,
              r_intersecting_edges);
  return nullptr;
#endif  // WITH_GMP
}

}  // namespace blender::meshintersect<|MERGE_RESOLUTION|>--- conflicted
+++ resolved
@@ -164,10 +164,6 @@
   const OffsetIndices polys = me->polys();
   int index_in_mesh = orig_index - mesh_poly_offset[orig_mesh_index];
   BLI_assert(0 <= index_in_mesh && index_in_mesh < me->totpoly);
-<<<<<<< HEAD
-=======
-  const MPoly *poly = &polys[index_in_mesh];
->>>>>>> a8fc9871
   if (r_orig_mesh) {
     *r_orig_mesh = me;
   }
@@ -177,11 +173,7 @@
   if (r_index_in_orig_mesh) {
     *r_index_in_orig_mesh = index_in_mesh;
   }
-<<<<<<< HEAD
   return polys[index_in_mesh];
-=======
-  return poly;
->>>>>>> a8fc9871
 }
 
 /* Given an index of an original vertex in the `IMesh`, find out the input
@@ -399,21 +391,12 @@
 
 /* Similar to copy_vert_attributes but for poly attributes. */
 static void copy_poly_attributes(Mesh *dest_mesh,
-<<<<<<< HEAD
-=======
-                                 MPoly *poly,
-                                 const MPoly *orig_poly,
->>>>>>> a8fc9871
                                  const Mesh *orig_me,
                                  int poly_index,
                                  int index_in_orig_me,
                                  Span<short> material_remap,
                                  MutableSpan<int> dst_material_indices)
 {
-<<<<<<< HEAD
-=======
-  poly->flag = orig_poly->flag;
->>>>>>> a8fc9871
   CustomData *target_cd = &dest_mesh->pdata;
   const CustomData *source_cd = &orig_me->pdata;
   for (int source_layer_i = 0; source_layer_i < source_cd->totlayer; ++source_layer_i) {
@@ -463,29 +446,17 @@
 }
 
 /**
-<<<<<<< HEAD
- * For #IMesh face `f`, with corresponding output Mesh poly `mp`,
-=======
  * For #IMesh face `f`, with corresponding output Mesh poly `poly`,
->>>>>>> a8fc9871
  * where the original Mesh poly is `orig_poly`, coming from the Mesh
  * `orig_me`, which has index `orig_me_index` in `mim`:
  * fill in the `orig_loops` Array with corresponding indices of MLoops from `orig_me`
  * where they have the same start and end vertices; for cases where that is
  * not true, put -1 in the `orig_loops` slot.
-<<<<<<< HEAD
- * For now, we only try to do this if `mp` and `orig_poly` have the same size.
+ * For now, we only try to do this if `poly` and `orig_poly` have the same size.
  * Return the number of non-null MLoops filled in.
  */
 static int fill_orig_loops(const Face *f,
                            const IndexRange orig_poly,
-=======
- * For now, we only try to do this if `poly` and `orig_poly` have the same size.
- * Return the number of non-null MLoops filled in.
- */
-static int fill_orig_loops(const Face *f,
-                           const MPoly *orig_poly,
->>>>>>> a8fc9871
                            const Mesh *orig_me,
                            int orig_me_index,
                            MeshesToIMeshInfo &mim,
@@ -494,11 +465,7 @@
   r_orig_loops.fill(-1);
   const Span<int> orig_corner_verts = orig_me->corner_verts();
 
-<<<<<<< HEAD
   int orig_mplen = orig_poly.size();
-=======
-  int orig_mplen = orig_poly->totloop;
->>>>>>> a8fc9871
   if (f->size() != orig_mplen) {
     return 0;
   }
@@ -523,11 +490,7 @@
   /* Assume all vertices in an mpoly are unique. */
   int offset = -1;
   for (int i = 0; i < orig_mplen; ++i) {
-<<<<<<< HEAD
     int loop_i = i + orig_poly.start();
-=======
-    int loop_i = i + orig_poly->loopstart;
->>>>>>> a8fc9871
     if (orig_corner_verts[loop_i] == first_orig_v_in_orig_me) {
       offset = i;
       break;
@@ -539,11 +502,7 @@
   int num_orig_loops_found = 0;
   for (int mp_loop_index = 0; mp_loop_index < orig_mplen; ++mp_loop_index) {
     int orig_mp_loop_index = (mp_loop_index + offset) % orig_mplen;
-<<<<<<< HEAD
     const int vert_i = orig_corner_verts[orig_poly.start() + orig_mp_loop_index];
-=======
-    const int vert_i = orig_corner_verts[orig_poly->loopstart + orig_mp_loop_index];
->>>>>>> a8fc9871
     int fv_orig = f->vert[mp_loop_index]->orig;
     if (fv_orig != NO_INDEX) {
       fv_orig -= orig_me_vert_offset;
@@ -553,11 +512,7 @@
     }
     if (vert_i == fv_orig) {
       const int vert_next =
-<<<<<<< HEAD
           orig_corner_verts[orig_poly.start() + ((orig_mp_loop_index + 1) % orig_mplen)];
-=======
-          orig_corner_verts[orig_poly->loopstart + ((orig_mp_loop_index + 1) % orig_mplen)];
->>>>>>> a8fc9871
       int fvnext_orig = f->vert[(mp_loop_index + 1) % orig_mplen]->orig;
       if (fvnext_orig != NO_INDEX) {
         fvnext_orig -= orig_me_vert_offset;
@@ -566,11 +521,7 @@
         }
       }
       if (vert_next == fvnext_orig) {
-<<<<<<< HEAD
         r_orig_loops[mp_loop_index] = orig_poly.start() + orig_mp_loop_index;
-=======
-        r_orig_loops[mp_loop_index] = orig_poly->loopstart + orig_mp_loop_index;
->>>>>>> a8fc9871
         ++num_orig_loops_found;
       }
     }
@@ -578,44 +529,24 @@
   return num_orig_loops_found;
 }
 
-<<<<<<< HEAD
 /* Fill `cos_2d` with the 2d coordinates found by projection polygon `poly` along
  * its normal. Also fill in r_axis_mat with the matrix that does that projection.
  * But before projecting, also transform the 3d coordinate by multiplying by trans_mat.
  * `cos_2d` should have room for `poly.size()` entries. */
 static void get_poly2d_cos(const Mesh *me,
                            const IndexRange poly,
-=======
-/* Fill `cos_2d` with the 2d coordinates found by projection MPoly `poly` along
- * its normal. Also fill in r_axis_mat with the matrix that does that projection.
- * But before projecting, also transform the 3d coordinate by multiplying by trans_mat.
- * `cos_2d` should have room for `poly->totloop` entries. */
-static void get_poly2d_cos(const Mesh *me,
-                           const MPoly *poly,
->>>>>>> a8fc9871
                            float (*cos_2d)[2],
                            const float4x4 &trans_mat,
                            float r_axis_mat[3][3])
 {
   const Span<float3> positions = me->vert_positions();
   const Span<int> corner_verts = me->corner_verts();
-<<<<<<< HEAD
   const Span<int> poly_verts = corner_verts.slice(poly);
 
   /* Project coordinates to 2d in cos_2d, using normal as projection axis. */
   float axis_dominant[3];
   BKE_mesh_calc_poly_normal(
       poly_verts, reinterpret_cast<const float(*)[3]>(positions.data()), axis_dominant);
-=======
-  const Span<int> poly_verts = corner_verts.slice(poly->loopstart, poly->totloop);
-
-  /* Project coordinates to 2d in cos_2d, using normal as projection axis. */
-  float axis_dominant[3];
-  BKE_mesh_calc_poly_normal(poly,
-                            &corner_verts[poly->loopstart],
-                            reinterpret_cast<const float(*)[3]>(positions.data()),
-                            axis_dominant);
->>>>>>> a8fc9871
   axis_dominant_v3_to_m3(r_axis_mat, axis_dominant);
   for (const int i : poly_verts.index_range()) {
     float3 co = positions[poly_verts[i]];
@@ -624,31 +555,18 @@
   }
 }
 
-<<<<<<< HEAD
-/* For the loops of `mp`, see if the face is unchanged from `orig_poly`, and if so,
-=======
 /* For the loops of `poly`, see if the face is unchanged from `orig_poly`, and if so,
->>>>>>> a8fc9871
  * copy the Loop attributes from corresponding loops to corresponding loops.
  * Otherwise, interpolate the Loop attributes in the face `orig_poly`. */
 static void copy_or_interp_loop_attributes(Mesh *dest_mesh,
                                            const Face *f,
-<<<<<<< HEAD
                                            const IndexRange poly,
                                            const IndexRange orig_poly,
-=======
-                                           MPoly *poly,
-                                           const MPoly *orig_poly,
->>>>>>> a8fc9871
                                            const Mesh *orig_me,
                                            int orig_me_index,
                                            MeshesToIMeshInfo &mim)
 {
-<<<<<<< HEAD
   Array<int> orig_loops(poly.size());
-=======
-  Array<int> orig_loops(poly->totloop);
->>>>>>> a8fc9871
   int norig = fill_orig_loops(f, orig_poly, orig_me, orig_me_index, mim, orig_loops);
   /* We may need these arrays if we have to interpolate Loop attributes rather than just copy.
    * Right now, trying Array<float[2]> complains, so declare cos_2d a different way. */
@@ -656,37 +574,22 @@
   Array<float> weights;
   Array<const void *> src_blocks_ofs;
   float axis_mat[3][3];
-<<<<<<< HEAD
   if (norig != poly.size()) {
-=======
-  if (norig != poly->totloop) {
->>>>>>> a8fc9871
     /* We will need to interpolate. Make `cos_2d` hold 2d-projected coordinates of `orig_poly`,
      * which are transformed into object 0's local space before projecting.
      * At this point we cannot yet calculate the interpolation weights, as they depend on
      * the coordinate where interpolation is to happen, but we can allocate the needed arrays,
      * so they don't have to be allocated per-layer. */
-<<<<<<< HEAD
     cos_2d = (float(*)[2])BLI_array_alloca(cos_2d, orig_poly.size());
     weights = Array<float>(orig_poly.size());
     src_blocks_ofs = Array<const void *>(orig_poly.size());
-=======
-    cos_2d = (float(*)[2])BLI_array_alloca(cos_2d, orig_poly->totloop);
-    weights = Array<float>(orig_poly->totloop);
-    src_blocks_ofs = Array<const void *>(orig_poly->totloop);
->>>>>>> a8fc9871
     get_poly2d_cos(orig_me, orig_poly, cos_2d, mim.to_target_transform[orig_me_index], axis_mat);
   }
   CustomData *target_cd = &dest_mesh->ldata;
   const Span<float3> dst_positions = dest_mesh->vert_positions();
   const Span<int> dst_corner_verts = dest_mesh->corner_verts();
-<<<<<<< HEAD
   for (int i = 0; i < poly.size(); ++i) {
     int loop_index = poly[i];
-=======
-  for (int i = 0; i < poly->totloop; ++i) {
-    int loop_index = poly->loopstart + i;
->>>>>>> a8fc9871
     int orig_loop_index = norig > 0 ? orig_loops[i] : -1;
     const CustomData *source_cd = &orig_me->ldata;
     if (orig_loop_index == -1) {
@@ -695,11 +598,7 @@
        * coordinates were. The `dest_mesh` coordinates are already in object 0 local space. */
       float co[2];
       mul_v2_m3v3(co, axis_mat, dst_positions[dst_corner_verts[loop_index]]);
-<<<<<<< HEAD
       interp_weights_poly_v2(weights.data(), cos_2d, orig_poly.size(), co);
-=======
-      interp_weights_poly_v2(weights.data(), cos_2d, orig_poly->totloop, co);
->>>>>>> a8fc9871
     }
     for (int source_layer_i = 0; source_layer_i < source_cd->totlayer; ++source_layer_i) {
       int ty = source_cd->layers[source_layer_i].type;
@@ -729,15 +628,9 @@
         int source_layer_type_index = source_layer_i - source_cd->typemap[ty];
         BLI_assert(target_layer_type_index != -1 && source_layer_type_index >= 0);
         const int size = CustomData_sizeof(ty);
-<<<<<<< HEAD
         for (int j = 0; j < orig_poly.size(); ++j) {
           const void *layer = CustomData_get_layer_n(source_cd, ty, source_layer_type_index);
           src_blocks_ofs[j] = POINTER_OFFSET(layer, size * (orig_poly[j]));
-=======
-        for (int j = 0; j < orig_poly->totloop; ++j) {
-          const void *layer = CustomData_get_layer_n(source_cd, ty, source_layer_type_index);
-          src_blocks_ofs[j] = POINTER_OFFSET(layer, size * (orig_poly->loopstart + j));
->>>>>>> a8fc9871
         }
         void *dst_layer = CustomData_get_layer_n_for_write(
             target_cd, ty, target_layer_type_index, dest_mesh->totloop);
@@ -746,11 +639,7 @@
                                   src_blocks_ofs.data(),
                                   weights.data(),
                                   nullptr,
-<<<<<<< HEAD
                                   orig_poly.size(),
-=======
-                                  orig_poly->totloop,
->>>>>>> a8fc9871
                                   dst_block_ofs,
                                   target_layer_i);
       }
@@ -840,17 +729,9 @@
     const Mesh *orig_me;
     int index_in_orig_me;
     int orig_me_index;
-<<<<<<< HEAD
     const IndexRange orig_poly = mim.input_mpoly_for_orig_index(
         f->orig, &orig_me, &orig_me_index, &index_in_orig_me);
     dst_poly_offsets[fi] = cur_loop_index;
-=======
-    const MPoly *orig_poly = mim.input_mpoly_for_orig_index(
-        f->orig, &orig_me, &orig_me_index, &index_in_orig_me);
-    MPoly *poly = &dst_polys[fi];
-    poly->totloop = f->size();
-    poly->loopstart = cur_loop_index;
->>>>>>> a8fc9871
     for (int j : f->index_range()) {
       const Vert *vf = f->vert[j];
       const int vfi = im->lookup_vert(vf);
@@ -859,11 +740,6 @@
     }
 
     copy_poly_attributes(result,
-<<<<<<< HEAD
-=======
-                         poly,
-                         orig_poly,
->>>>>>> a8fc9871
                          orig_me,
                          fi,
                          index_in_orig_me,
@@ -871,7 +747,6 @@
                              mim.material_remaps[orig_me_index].as_span() :
                              Span<short>(),
                          dst_material_indices.span);
-<<<<<<< HEAD
     copy_or_interp_loop_attributes(result,
                                    f,
                                    IndexRange(dst_poly_offsets[fi], f->size()),
@@ -879,9 +754,6 @@
                                    orig_me,
                                    orig_me_index,
                                    mim);
-=======
-    copy_or_interp_loop_attributes(result, f, poly, orig_poly, orig_me, orig_me_index, mim);
->>>>>>> a8fc9871
   }
   dst_material_indices.finish();
 
@@ -896,21 +768,13 @@
   const Span<int> dst_corner_edges = result->corner_edges();
   for (int fi : im->face_index_range()) {
     const Face *f = im->face(fi);
-<<<<<<< HEAD
     const IndexRange poly = dst_polys[fi];
-=======
-    const MPoly &poly = dst_polys[fi];
->>>>>>> a8fc9871
     for (int j : f->index_range()) {
       if (f->edge_orig[j] != NO_INDEX) {
         const Mesh *orig_me;
         int index_in_orig_me;
         mim.input_medge_for_orig_index(f->edge_orig[j], &orig_me, &index_in_orig_me);
-<<<<<<< HEAD
         int e_index = dst_corner_edges[poly[j]];
-=======
-        int e_index = dst_corner_edges[poly.loopstart + j];
->>>>>>> a8fc9871
         copy_edge_attributes(result, orig_me, e_index, index_in_orig_me);
       }
     }
