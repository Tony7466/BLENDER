/* SPDX-License-Identifier: GPL-2.0-or-later
 * Copyright Blender Foundation. All rights reserved. */

/** \file
 * \ingroup bke
 */

/**
 * variables on the UI for now
 * <pre>
 * float mediafrict;  friction to env
 * float nodemass;    softbody mass of *vertex*
 * float grav;        softbody amount of gravitation to apply
 *
 * float goalspring;  softbody goal springs
 * float goalfrict;   softbody goal springs friction
 * float mingoal;     quick limits for goal
 * float maxgoal;
 *
 * float inspring;    softbody inner springs
 * float infrict;     softbody inner springs friction
 * </pre>
 */

#include <math.h>
#include <stdlib.h>
#include <string.h>

#include "CLG_log.h"

#include "MEM_guardedalloc.h"

/* types */
#include "DNA_collection_types.h"
#include "DNA_curve_types.h"
#include "DNA_lattice_types.h"
#include "DNA_mesh_types.h"
#include "DNA_meshdata_types.h"
#include "DNA_object_force_types.h"
#include "DNA_object_types.h"
#include "DNA_scene_types.h"

#include "BLI_ghash.h"
#include "BLI_listbase.h"
#include "BLI_math.h"
#include "BLI_threads.h"
#include "BLI_utildefines.h"

#include "BKE_collection.h"
#include "BKE_collision.h"
#include "BKE_curve.h"
#include "BKE_deform.h"
#include "BKE_effect.h"
#include "BKE_global.h"
#include "BKE_layer.h"
#include "BKE_mesh.h"
#include "BKE_modifier.h"
#include "BKE_pointcache.h"
#include "BKE_scene.h"
#include "BKE_softbody.h"

#include "DEG_depsgraph.h"
#include "DEG_depsgraph_query.h"

#include "PIL_time.h"

static CLG_LogRef LOG = {"bke.softbody"};

/* callbacks for errors and interrupts and some goo */
static int (*SB_localInterruptCallBack)(void) = NULL;

/* ********** soft body engine ******* */

typedef enum { SB_EDGE = 1, SB_BEND = 2, SB_STIFFQUAD = 3, SB_HANDLE = 4 } type_spring;

typedef struct BodySpring {
  int v1, v2;
  float len, cf, load;
  float ext_force[3]; /* edges colliding and sailing */
  type_spring springtype;
  short flag;
} BodySpring;

typedef struct BodyFace {
  int v1, v2, v3;
  float ext_force[3]; /* faces colliding */
  short flag;
} BodyFace;

typedef struct ReferenceVert {
  float pos[3]; /* position relative to com */
  float mass;   /* node mass */
} ReferenceVert;

typedef struct ReferenceState {
  float com[3];         /* Center of mass. */
  ReferenceVert *ivert; /* List of initial values. */
} ReferenceState;

/* Private scratch pad for caching and other data only needed when alive. */
typedef struct SBScratch {
  GHash *colliderhash;
  short needstobuildcollider;
  short flag;
  BodyFace *bodyface;
  int totface;
  float aabbmin[3], aabbmax[3];
  ReferenceState Ref;
} SBScratch;

typedef struct SB_thread_context {
  Scene *scene;
  Object *ob;
  float forcetime;
  float timenow;
  int ifirst;
  int ilast;
  ListBase *effectors;
  int do_deflector;
  float fieldfactor;
  float windfactor;
  int nr;
  int tot;
} SB_thread_context;

#define MID_PRESERVE 1

#define SOFTGOALSNAP 0.999f
/* if bp-> goal is above make it a *forced follow original* and skip all ODE stuff for this bp
 * removes *unnecessary* stiffness from ODE system
 */
#define HEUNWARNLIMIT 1 /* 500 would be fine i think for detecting severe *stiff* stuff */

#define BSF_INTERSECT 1 /* edge intersects collider face */

/* private definitions for body-point states */
#define SBF_DOFUZZY 1        /* Body-point do fuzzy. */
#define SBF_OUTOFCOLLISION 2 /* Body-point does not collide. */

#define BFF_INTERSECT 1 /* collider edge   intrudes face. */
#define BFF_CLOSEVERT 2 /* collider vertex repulses face. */

/* humm .. this should be calculated from sb parameters and sizes. */
static float SoftHeunTol = 1.0f;

/* local prototypes */
static void free_softbody_intern(SoftBody *sb);

/*+++ frame based timing +++ */

/* Physical unit of force is `kg * m / sec^2`. */

/**
 * Since unit of g is [m/sec^2] and F = mass * g we re-scale unit mass of node to 1 gram
 * put it to a function here, so we can add user options later without touching simulation code.
 */
static float sb_grav_force_scale(Object *UNUSED(ob))
{
  return (0.001f);
}

/**
 * Re-scaling unit of drag [1 / sec] to somehow reasonable
 * put it to a function here, so we can add user options later without touching simulation code.
 */
static float sb_fric_force_scale(Object *UNUSED(ob))
{
  return (0.01f);
}

/**
 * Defining the frames to *real* time relation.
 */
static float sb_time_scale(Object *ob)
{
  SoftBody *sb = ob->soft; /* is supposed to be there */
  if (sb) {
    return (sb->physics_speed);
    /* hrms .. this could be IPO as well :)
     * estimated range [0.001 sluggish slug - 100.0 very fast (i hope ODE solver can handle that)]
     * 1 approx = a unit 1 pendulum at g = 9.8 [earth conditions]  has period 65 frames
     * theory would give a 50 frames period .. so there must be something inaccurate ..
     * looking for that (BM). */
  }
  return (1.0f);
  /*
   * this would be frames/sec independent timing assuming 25 fps is default
   * but does not work very well with NLA
   * return (25.0f/scene->r.frs_sec)
   */
}
/*--- frame based timing ---*/

/* helper functions for everything is animatable jow_go_for2_5 +++++++ */
/* introducing them here, because i know: steps in properties  ( at frame timing )
 * will cause unwanted responses of the softbody system (which does inter frame calculations )
 * so first 'cure' would be: interpolate linear in time ..
 * Q: why do i write this?
 * A: because it happened once, that some eager coder 'streamlined' code to fail.
 * We DO linear interpolation for goals .. and i think we should do on animated properties as well
 */

/* animate sb->maxgoal, sb->mingoal */
static float _final_goal(Object *ob, BodyPoint *bp) /* jow_go_for2_5 */
{
  float f = -1999.99f;
  if (ob) {
    SoftBody *sb = ob->soft; /* is supposed to be there */
    if (!(ob->softflag & OB_SB_GOAL)) {
      return (0.0f);
    }
    if (sb && bp) {
      if (bp->goal < 0.0f) {
        return (0.0f);
      }
      f = sb->mingoal + bp->goal * fabsf(sb->maxgoal - sb->mingoal);
      f = pow(f, 4.0f);
      return f;
    }
  }
  CLOG_ERROR(&LOG, "sb or bp == NULL");
  return f; /* Using crude but spot able values some times helps debugging. */
}

static float _final_mass(Object *ob, BodyPoint *bp)
{
  if (ob) {
    SoftBody *sb = ob->soft; /* is supposed to be there */
    if (sb && bp) {
      return (bp->mass * sb->nodemass);
    }
  }
  CLOG_ERROR(&LOG, "sb or bp == NULL");
  return 1.0f;
}
/* Helper functions for everything is animateble jow_go_for2_5. */

/* +++ collider caching and dicing +++ */

/*
 * for each target object/face the axis aligned bounding box (AABB) is stored
 * faces parallel to global axes
 * so only simple "value" in [min, max] checks are used
 * float operations still
 */

/* just an ID here to reduce the prob for killing objects
 * ob->sumohandle points to we should not kill :)
 */
static const int CCD_SAFETY = 190561;

typedef struct ccdf_minmax {
  float minx, miny, minz, maxx, maxy, maxz;
} ccdf_minmax;

typedef struct ccd_Mesh {
  int mvert_num, tri_num;
  const float (*vert_positions)[3];
  const float (*vert_positions_prev)[3];
  const MVertTri *tri;
  int safety;
  ccdf_minmax *mima;
  /* Axis Aligned Bounding Box AABB */
  float bbmin[3];
  float bbmax[3];
} ccd_Mesh;

static ccd_Mesh *ccd_mesh_make(Object *ob)
{
  CollisionModifierData *cmd;
  ccd_Mesh *pccd_M = NULL;
  ccdf_minmax *mima;
  const MVertTri *vt;
  float hull;
  int i;

  cmd = (CollisionModifierData *)BKE_modifiers_findby_type(ob, eModifierType_Collision);

  /* first some paranoia checks */
  if (!cmd) {
    return NULL;
  }
  if (!cmd->mvert_num || !cmd->tri_num) {
    return NULL;
  }

  pccd_M = MEM_mallocN(sizeof(ccd_Mesh), "ccd_Mesh");
  pccd_M->mvert_num = cmd->mvert_num;
  pccd_M->tri_num = cmd->tri_num;
  pccd_M->safety = CCD_SAFETY;
  pccd_M->bbmin[0] = pccd_M->bbmin[1] = pccd_M->bbmin[2] = 1e30f;
  pccd_M->bbmax[0] = pccd_M->bbmax[1] = pccd_M->bbmax[2] = -1e30f;
  pccd_M->vert_positions_prev = NULL;

  /* Blow it up with force-field ranges. */
  hull = max_ff(ob->pd->pdef_sbift, ob->pd->pdef_sboft);

  /* Allocate and copy verts. */
  pccd_M->vert_positions = MEM_dupallocN(cmd->xnew);
  /* note that xnew coords are already in global space, */
  /* determine the ortho BB */
  for (i = 0; i < pccd_M->mvert_num; i++) {
    const float *v;

    /* evaluate limits */
    v = pccd_M->vert_positions[i];
    pccd_M->bbmin[0] = min_ff(pccd_M->bbmin[0], v[0] - hull);
    pccd_M->bbmin[1] = min_ff(pccd_M->bbmin[1], v[1] - hull);
    pccd_M->bbmin[2] = min_ff(pccd_M->bbmin[2], v[2] - hull);

    pccd_M->bbmax[0] = max_ff(pccd_M->bbmax[0], v[0] + hull);
    pccd_M->bbmax[1] = max_ff(pccd_M->bbmax[1], v[1] + hull);
    pccd_M->bbmax[2] = max_ff(pccd_M->bbmax[2], v[2] + hull);
  }
  /* Allocate and copy faces. */
  pccd_M->tri = MEM_dupallocN(cmd->tri);

  /* OBBs for idea1 */
  pccd_M->mima = MEM_mallocN(sizeof(ccdf_minmax) * pccd_M->tri_num, "ccd_Mesh_Faces_mima");

  /* Anyhow we need to walk the list of faces and find OBB they live in. */
  for (i = 0, mima = pccd_M->mima, vt = pccd_M->tri; i < pccd_M->tri_num; i++, mima++, vt++) {
    const float *v;

    mima->minx = mima->miny = mima->minz = 1e30f;
    mima->maxx = mima->maxy = mima->maxz = -1e30f;

    v = pccd_M->vert_positions[vt->tri[0]];
    mima->minx = min_ff(mima->minx, v[0] - hull);
    mima->miny = min_ff(mima->miny, v[1] - hull);
    mima->minz = min_ff(mima->minz, v[2] - hull);
    mima->maxx = max_ff(mima->maxx, v[0] + hull);
    mima->maxy = max_ff(mima->maxy, v[1] + hull);
    mima->maxz = max_ff(mima->maxz, v[2] + hull);

    v = pccd_M->vert_positions[vt->tri[1]];
    mima->minx = min_ff(mima->minx, v[0] - hull);
    mima->miny = min_ff(mima->miny, v[1] - hull);
    mima->minz = min_ff(mima->minz, v[2] - hull);
    mima->maxx = max_ff(mima->maxx, v[0] + hull);
    mima->maxy = max_ff(mima->maxy, v[1] + hull);
    mima->maxz = max_ff(mima->maxz, v[2] + hull);

    v = pccd_M->vert_positions[vt->tri[2]];
    mima->minx = min_ff(mima->minx, v[0] - hull);
    mima->miny = min_ff(mima->miny, v[1] - hull);
    mima->minz = min_ff(mima->minz, v[2] - hull);
    mima->maxx = max_ff(mima->maxx, v[0] + hull);
    mima->maxy = max_ff(mima->maxy, v[1] + hull);
    mima->maxz = max_ff(mima->maxz, v[2] + hull);
  }

  return pccd_M;
}
static void ccd_mesh_update(Object *ob, ccd_Mesh *pccd_M)
{
  CollisionModifierData *cmd;
  ccdf_minmax *mima;
  const MVertTri *vt;
  float hull;
  int i;

  cmd = (CollisionModifierData *)BKE_modifiers_findby_type(ob, eModifierType_Collision);

  /* first some paranoia checks */
  if (!cmd) {
    return;
  }
  if (!cmd->mvert_num || !cmd->tri_num) {
    return;
  }

  if ((pccd_M->mvert_num != cmd->mvert_num) || (pccd_M->tri_num != cmd->tri_num)) {
    return;
  }

  pccd_M->bbmin[0] = pccd_M->bbmin[1] = pccd_M->bbmin[2] = 1e30f;
  pccd_M->bbmax[0] = pccd_M->bbmax[1] = pccd_M->bbmax[2] = -1e30f;

  /* blow it up with forcefield ranges */
  hull = max_ff(ob->pd->pdef_sbift, ob->pd->pdef_sboft);

  /* rotate current to previous */
  if (pccd_M->vert_positions_prev) {
    MEM_freeN((void *)pccd_M->vert_positions_prev);
  }
  pccd_M->vert_positions_prev = pccd_M->vert_positions;
  /* Allocate and copy verts. */
  pccd_M->vert_positions = MEM_dupallocN(cmd->xnew);
  /* note that xnew coords are already in global space, */
  /* determine the ortho BB */
  for (i = 0; i < pccd_M->mvert_num; i++) {
    const float *v;

    /* evaluate limits */
    v = pccd_M->vert_positions[i];
    pccd_M->bbmin[0] = min_ff(pccd_M->bbmin[0], v[0] - hull);
    pccd_M->bbmin[1] = min_ff(pccd_M->bbmin[1], v[1] - hull);
    pccd_M->bbmin[2] = min_ff(pccd_M->bbmin[2], v[2] - hull);

    pccd_M->bbmax[0] = max_ff(pccd_M->bbmax[0], v[0] + hull);
    pccd_M->bbmax[1] = max_ff(pccd_M->bbmax[1], v[1] + hull);
    pccd_M->bbmax[2] = max_ff(pccd_M->bbmax[2], v[2] + hull);

    /* evaluate limits */
    v = pccd_M->vert_positions_prev[i];
    pccd_M->bbmin[0] = min_ff(pccd_M->bbmin[0], v[0] - hull);
    pccd_M->bbmin[1] = min_ff(pccd_M->bbmin[1], v[1] - hull);
    pccd_M->bbmin[2] = min_ff(pccd_M->bbmin[2], v[2] - hull);

    pccd_M->bbmax[0] = max_ff(pccd_M->bbmax[0], v[0] + hull);
    pccd_M->bbmax[1] = max_ff(pccd_M->bbmax[1], v[1] + hull);
    pccd_M->bbmax[2] = max_ff(pccd_M->bbmax[2], v[2] + hull);
  }

  /* Anyhow we need to walk the list of faces and find OBB they live in. */
  for (i = 0, mima = pccd_M->mima, vt = pccd_M->tri; i < pccd_M->tri_num; i++, mima++, vt++) {
    const float *v;

    mima->minx = mima->miny = mima->minz = 1e30f;
    mima->maxx = mima->maxy = mima->maxz = -1e30f;

    /* vert_positions */
    v = pccd_M->vert_positions[vt->tri[0]];
    mima->minx = min_ff(mima->minx, v[0] - hull);
    mima->miny = min_ff(mima->miny, v[1] - hull);
    mima->minz = min_ff(mima->minz, v[2] - hull);
    mima->maxx = max_ff(mima->maxx, v[0] + hull);
    mima->maxy = max_ff(mima->maxy, v[1] + hull);
    mima->maxz = max_ff(mima->maxz, v[2] + hull);

    v = pccd_M->vert_positions[vt->tri[1]];
    mima->minx = min_ff(mima->minx, v[0] - hull);
    mima->miny = min_ff(mima->miny, v[1] - hull);
    mima->minz = min_ff(mima->minz, v[2] - hull);
    mima->maxx = max_ff(mima->maxx, v[0] + hull);
    mima->maxy = max_ff(mima->maxy, v[1] + hull);
    mima->maxz = max_ff(mima->maxz, v[2] + hull);

    v = pccd_M->vert_positions[vt->tri[2]];
    mima->minx = min_ff(mima->minx, v[0] - hull);
    mima->miny = min_ff(mima->miny, v[1] - hull);
    mima->minz = min_ff(mima->minz, v[2] - hull);
    mima->maxx = max_ff(mima->maxx, v[0] + hull);
    mima->maxy = max_ff(mima->maxy, v[1] + hull);
    mima->maxz = max_ff(mima->maxz, v[2] + hull);

    /* vert_positions_prev */
    v = pccd_M->vert_positions_prev[vt->tri[0]];
    mima->minx = min_ff(mima->minx, v[0] - hull);
    mima->miny = min_ff(mima->miny, v[1] - hull);
    mima->minz = min_ff(mima->minz, v[2] - hull);
    mima->maxx = max_ff(mima->maxx, v[0] + hull);
    mima->maxy = max_ff(mima->maxy, v[1] + hull);
    mima->maxz = max_ff(mima->maxz, v[2] + hull);

    v = pccd_M->vert_positions_prev[vt->tri[1]];
    mima->minx = min_ff(mima->minx, v[0] - hull);
    mima->miny = min_ff(mima->miny, v[1] - hull);
    mima->minz = min_ff(mima->minz, v[2] - hull);
    mima->maxx = max_ff(mima->maxx, v[0] + hull);
    mima->maxy = max_ff(mima->maxy, v[1] + hull);
    mima->maxz = max_ff(mima->maxz, v[2] + hull);

    v = pccd_M->vert_positions_prev[vt->tri[2]];
    mima->minx = min_ff(mima->minx, v[0] - hull);
    mima->miny = min_ff(mima->miny, v[1] - hull);
    mima->minz = min_ff(mima->minz, v[2] - hull);
    mima->maxx = max_ff(mima->maxx, v[0] + hull);
    mima->maxy = max_ff(mima->maxy, v[1] + hull);
    mima->maxz = max_ff(mima->maxz, v[2] + hull);
  }
}

static void ccd_mesh_free(ccd_Mesh *ccdm)
{
  /* Make sure we're not nuking objects we don't know. */
  if (ccdm && (ccdm->safety == CCD_SAFETY)) {
    MEM_freeN((void *)ccdm->vert_positions);
    MEM_freeN((void *)ccdm->tri);
    if (ccdm->vert_positions_prev) {
      MEM_freeN((void *)ccdm->vert_positions_prev);
    }
    MEM_freeN(ccdm->mima);
    MEM_freeN(ccdm);
  }
}

static void ccd_build_deflector_hash_single(GHash *hash, Object *ob)
{
  /* only with deflecting set */
  if (ob->pd && ob->pd->deflect) {
    void **val_p;
    if (!BLI_ghash_ensure_p(hash, ob, &val_p)) {
      ccd_Mesh *ccdmesh = ccd_mesh_make(ob);
      *val_p = ccdmesh;
    }
  }
}

/**
 * \note collection overrides scene when not NULL.
 */
static void ccd_build_deflector_hash(Depsgraph *depsgraph,
                                     Collection *collection,
                                     Object *vertexowner,
                                     GHash *hash)
{
  if (!hash) {
    return;
  }

  uint numobjects;
  Object **objects = BKE_collision_objects_create(
      depsgraph, vertexowner, collection, &numobjects, eModifierType_Collision);

  for (int i = 0; i < numobjects; i++) {
    Object *ob = objects[i];

    if (ob->type == OB_MESH) {
      ccd_build_deflector_hash_single(hash, ob);
    }
  }

  BKE_collision_objects_free(objects);
}

static void ccd_update_deflector_hash_single(GHash *hash, Object *ob)
{
  if (ob->pd && ob->pd->deflect) {
    ccd_Mesh *ccdmesh = BLI_ghash_lookup(hash, ob);
    if (ccdmesh) {
      ccd_mesh_update(ob, ccdmesh);
    }
  }
}

/**
 * \note collection overrides scene when not NULL.
 */
static void ccd_update_deflector_hash(Depsgraph *depsgraph,
                                      Collection *collection,
                                      Object *vertexowner,
                                      GHash *hash)
{
  if ((!hash) || (!vertexowner)) {
    return;
  }

  uint numobjects;
  Object **objects = BKE_collision_objects_create(
      depsgraph, vertexowner, collection, &numobjects, eModifierType_Collision);

  for (int i = 0; i < numobjects; i++) {
    Object *ob = objects[i];

    if (ob->type == OB_MESH) {
      ccd_update_deflector_hash_single(hash, ob);
    }
  }

  BKE_collision_objects_free(objects);
}

/*--- collider caching and dicing ---*/

static int count_mesh_quads(Mesh *me)
{
  int a, result = 0;
  const MPoly *mp = BKE_mesh_polys(me);

  if (mp) {
    for (a = me->totpoly; a > 0; a--, mp++) {
      if (mp->totloop == 4) {
        result++;
      }
    }
  }
  return result;
}

static void add_mesh_quad_diag_springs(Object *ob)
{
  Mesh *me = ob->data;
  // BodyPoint *bp; /* UNUSED */
  int a;

  if (ob->soft) {
    int nofquads;
    // float s_shear = ob->soft->shearstiff*ob->soft->shearstiff;

    nofquads = count_mesh_quads(me);
    if (nofquads) {
      const int *corner_verts = BKE_mesh_corner_verts(me);
      const MPoly *mp = BKE_mesh_polys(me);
      BodySpring *bs;

      /* resize spring-array to hold additional quad springs */
      ob->soft->bspring = MEM_recallocN(ob->soft->bspring,
                                        sizeof(BodySpring) * (ob->soft->totspring + nofquads * 2));

      /* fill the tail */
      a = 0;
      bs = &ob->soft->bspring[ob->soft->totspring];
      // bp = ob->soft->bpoint; /* UNUSED */
      for (a = me->totpoly; a > 0; a--, mp++) {
        if (mp->totloop == 4) {
          bs->v1 = corner_verts[mp->loopstart + 0];
          bs->v2 = corner_verts[mp->loopstart + 2];
          bs->springtype = SB_STIFFQUAD;
          bs++;
          bs->v1 = corner_verts[mp->loopstart + 1];
          bs->v2 = corner_verts[mp->loopstart + 3];
          bs->springtype = SB_STIFFQUAD;
          bs++;
        }
      }

      /* now we can announce new springs */
      ob->soft->totspring += nofquads * 2;
    }
  }
}

static void add_2nd_order_roller(Object *ob, float UNUSED(stiffness), int *counter, int addsprings)
{
  /* Assume we have a softbody. */
  SoftBody *sb = ob->soft; /* is supposed to be there */
  BodyPoint *bp, *bpo;
  BodySpring *bs, *bs2, *bs3 = NULL;
  int a, b, c, notthis = 0, v0;
  if (!sb->bspring) {
    return;
  } /* we are 2nd order here so 1rst should have been build :) */
  /* first run counting  second run adding */
  *counter = 0;
  if (addsprings) {
    bs3 = ob->soft->bspring + ob->soft->totspring;
  }
  for (a = sb->totpoint, bp = sb->bpoint; a > 0; a--, bp++) {
    /* Scan for neighborhood. */
    bpo = NULL;
    v0 = (sb->totpoint - a);
    for (b = bp->nofsprings; b > 0; b--) {
      bs = sb->bspring + bp->springs[b - 1];
      /* Nasty thing here that springs have two ends
       * so here we have to make sure we examine the other */
      if (v0 == bs->v1) {
        bpo = sb->bpoint + bs->v2;
        notthis = bs->v2;
      }
      else {
        if (v0 == bs->v2) {
          bpo = sb->bpoint + bs->v1;
          notthis = bs->v1;
        }
        else {
          CLOG_ERROR(&LOG, "oops we should not get here");
        }
      }
      if (bpo) { /* so now we have a 2nd order humpdidump */
        for (c = bpo->nofsprings; c > 0; c--) {
          bs2 = sb->bspring + bpo->springs[c - 1];
          if ((bs2->v1 != notthis) && (bs2->v1 > v0)) {
            (*counter)++; /* hit */
            if (addsprings) {
              bs3->v1 = v0;
              bs3->v2 = bs2->v1;
              bs3->springtype = SB_BEND;
              bs3++;
            }
          }
          if ((bs2->v2 != notthis) && (bs2->v2 > v0)) {
            (*counter)++; /* hit */
            if (addsprings) {
              bs3->v1 = v0;
              bs3->v2 = bs2->v2;
              bs3->springtype = SB_BEND;
              bs3++;
            }
          }
        }
      }
    }
    /* Scan for neighborhood done. */
  }
}

static void add_2nd_order_springs(Object *ob, float stiffness)
{
  int counter = 0;
  BodySpring *bs_new;
  stiffness *= stiffness;

  add_2nd_order_roller(ob, stiffness, &counter, 0); /* counting */
  if (counter) {
    /* resize spring-array to hold additional springs */
    bs_new = MEM_callocN((ob->soft->totspring + counter) * sizeof(BodySpring), "bodyspring");
    memcpy(bs_new, ob->soft->bspring, (ob->soft->totspring) * sizeof(BodySpring));

    if (ob->soft->bspring) {
      MEM_freeN(ob->soft->bspring);
    }
    ob->soft->bspring = bs_new;

    add_2nd_order_roller(ob, stiffness, &counter, 1); /* adding */
    ob->soft->totspring += counter;
  }
}

static void add_bp_springlist(BodyPoint *bp, int springID)
{
  int *newlist;

  if (bp->springs == NULL) {
    bp->springs = MEM_callocN(sizeof(int), "bpsprings");
    bp->springs[0] = springID;
    bp->nofsprings = 1;
  }
  else {
    bp->nofsprings++;
    newlist = MEM_callocN(bp->nofsprings * sizeof(int), "bpsprings");
    memcpy(newlist, bp->springs, (bp->nofsprings - 1) * sizeof(int));
    MEM_freeN(bp->springs);
    bp->springs = newlist;
    bp->springs[bp->nofsprings - 1] = springID;
  }
}

/**
 * Do this once when sb is build it is `O(N^2)`
 * so scanning for springs every iteration is too expensive.
 */
static void build_bps_springlist(Object *ob)
{
  SoftBody *sb = ob->soft; /* is supposed to be there */
  BodyPoint *bp;
  BodySpring *bs;
  int a, b;

  if (sb == NULL) {
    return; /* paranoia check */
  }

  for (a = sb->totpoint, bp = sb->bpoint; a > 0; a--, bp++) {
    /* throw away old list */
    if (bp->springs) {
      MEM_freeN(bp->springs);
      bp->springs = NULL;
    }
    /* scan for attached inner springs */
    for (b = sb->totspring, bs = sb->bspring; b > 0; b--, bs++) {
      if ((sb->totpoint - a) == bs->v1) {
        add_bp_springlist(bp, sb->totspring - b);
      }
      if ((sb->totpoint - a) == bs->v2) {
        add_bp_springlist(bp, sb->totspring - b);
      }
    } /* For springs. */
  }   /* For bp. */
}

static void calculate_collision_balls(Object *ob)
{
  SoftBody *sb = ob->soft; /* is supposed to be there */
  BodyPoint *bp;
  BodySpring *bs;
  int a, b, akku_count;
  float min, max, akku;

  if (sb == NULL) {
    return; /* paranoia check */
  }

  for (a = sb->totpoint, bp = sb->bpoint; a > 0; a--, bp++) {
    bp->colball = 0;
    akku = 0.0f;
    akku_count = 0;
    min = 1e22f;
    max = -1e22f;
    /* first estimation based on attached */
    for (b = bp->nofsprings; b > 0; b--) {
      bs = sb->bspring + bp->springs[b - 1];
      if (bs->springtype == SB_EDGE) {
        akku += bs->len;
        akku_count++;
        min = min_ff(bs->len, min);
        max = max_ff(bs->len, max);
      }
    }

    if (akku_count > 0) {
      if (sb->sbc_mode == SBC_MODE_MANUAL) {
        bp->colball = sb->colball;
      }
      if (sb->sbc_mode == SBC_MODE_AVG) {
        bp->colball = akku / (float)akku_count * sb->colball;
      }
      if (sb->sbc_mode == SBC_MODE_MIN) {
        bp->colball = min * sb->colball;
      }
      if (sb->sbc_mode == SBC_MODE_MAX) {
        bp->colball = max * sb->colball;
      }
      if (sb->sbc_mode == SBC_MODE_AVGMINMAX) {
        bp->colball = (min + max) / 2.0f * sb->colball;
      }
    }
    else {
      bp->colball = 0;
    }
  } /* For bp. */
}

/* creates new softbody if didn't exist yet, makes new points and springs arrays */
static void renew_softbody(Object *ob, int totpoint, int totspring)
{
  SoftBody *sb;
  int i;
  short softflag;
  if (ob->soft == NULL) {
    ob->soft = sbNew();
  }
  else {
    free_softbody_intern(ob->soft);
  }
  sb = ob->soft;
  softflag = ob->softflag;

  if (totpoint) {
    sb->totpoint = totpoint;
    sb->totspring = totspring;

    sb->bpoint = MEM_mallocN(totpoint * sizeof(BodyPoint), "bodypoint");
    if (totspring) {
      sb->bspring = MEM_mallocN(totspring * sizeof(BodySpring), "bodyspring");
    }

    /* initialize BodyPoint array */
    for (i = 0; i < totpoint; i++) {
      BodyPoint *bp = &sb->bpoint[i];

      /* hum as far as i see this is overridden by _final_goal() now jow_go_for2_5 */
      /* sadly breaks compatibility with older versions */
      /* but makes goals behave the same for meshes, lattices and curves */
      if (softflag & OB_SB_GOAL) {
        bp->goal = sb->defgoal;
      }
      else {
        bp->goal = 0.0f;
        /* so this will definily be below SOFTGOALSNAP */
      }

      bp->nofsprings = 0;
      bp->springs = NULL;
      bp->choke = 0.0f;
      bp->choke2 = 0.0f;
      bp->frozen = 1.0f;
      bp->colball = 0.0f;
      bp->loc_flag = 0;
      bp->springweight = 1.0f;
      bp->mass = 1.0f;
    }
  }
}

static void free_softbody_baked(SoftBody *sb)
{
  SBVertex *key;
  int k;

  for (k = 0; k < sb->totkey; k++) {
    key = *(sb->keys + k);
    if (key) {
      MEM_freeN(key);
    }
  }
  MEM_SAFE_FREE(sb->keys);
  sb->totkey = 0;
}
static void free_scratch(SoftBody *sb)
{
  if (sb->scratch) {
    /* TODO: make sure everything is cleaned up nicely. */
    if (sb->scratch->colliderhash) {
      BLI_ghash_free(sb->scratch->colliderhash,
                     NULL,
                     (GHashValFreeFP)ccd_mesh_free); /* This hopefully will free all caches. */
      sb->scratch->colliderhash = NULL;
    }
    if (sb->scratch->bodyface) {
      MEM_freeN(sb->scratch->bodyface);
    }
    if (sb->scratch->Ref.ivert) {
      MEM_freeN(sb->scratch->Ref.ivert);
    }
    MEM_freeN(sb->scratch);
    sb->scratch = NULL;
  }
}

/* only frees internal data */
static void free_softbody_intern(SoftBody *sb)
{
  if (sb) {
    int a;
    BodyPoint *bp;

    if (sb->bpoint) {
      for (a = sb->totpoint, bp = sb->bpoint; a > 0; a--, bp++) {
        /* free spring list */
        if (bp->springs != NULL) {
          MEM_freeN(bp->springs);
        }
      }
      MEM_freeN(sb->bpoint);
    }

    if (sb->bspring) {
      MEM_freeN(sb->bspring);
    }

    sb->totpoint = sb->totspring = 0;
    sb->bpoint = NULL;
    sb->bspring = NULL;

    free_scratch(sb);
    free_softbody_baked(sb);
  }
}

/* ************ dynamics ********** */

/* the most general (micro physics correct) way to do collision
 * (only needs the current particle position)
 *
 * it actually checks if the particle intrudes a short range force field generated
 * by the faces of the target object and returns a force to drive the particle out
 * the strength of the field grows exponentially if the particle is on the 'wrong' side of the face
 * 'wrong' side : projection to the face normal is negative (all referred to a vertex in the face)
 *
 * flaw of this: 'fast' particles as well as 'fast' colliding faces
 * give a 'tunnel' effect such that the particle passes through the force field
 * without ever 'seeing' it
 * this is fully compliant to heisenberg: h >= fuzzy(location) * fuzzy(time)
 * besides our h is way larger than in QM because forces propagate way slower here
 * we have to deal with fuzzy(time) in the range of 1/25 seconds (typical frame rate)
 * yup collision targets are not known here any better
 * and 1/25 second is very long compared to real collision events
 * Q: why not use 'simple' collision here like bouncing back a particle
 *   --> reverting is velocity on the face normal
 * A: because our particles are not alone here
 *    and need to tell their neighbors exactly what happens via spring forces
 * unless sbObjectStep( .. ) is called on sub frame timing level
 * BTW that also questions the use of a 'implicit' solvers on softbodies
 * since that would only valid for 'slow' moving collision targets and ditto particles.
 */

/* +++ dependency information functions. */

/**
 * \note collection overrides scene when not NULL.
 */
static int query_external_colliders(Depsgraph *depsgraph, Collection *collection)
{
  uint numobjects;
  Object **objects = BKE_collision_objects_create(
      depsgraph, NULL, collection, &numobjects, eModifierType_Collision);
  BKE_collision_objects_free(objects);

  return (numobjects != 0);
}
/* --- dependency information functions. */

/* +++ the aabb "force" section. */
static int sb_detect_aabb_collisionCached(float UNUSED(force[3]),
                                          struct Object *vertexowner,
                                          float UNUSED(time))
{
  Object *ob;
  SoftBody *sb = vertexowner->soft;
  GHash *hash;
  GHashIterator *ihash;
  float aabbmin[3], aabbmax[3];
  int deflected = 0;
#if 0
  int a;
#endif

  if ((sb == NULL) || (sb->scratch == NULL)) {
    return 0;
  }
  copy_v3_v3(aabbmin, sb->scratch->aabbmin);
  copy_v3_v3(aabbmax, sb->scratch->aabbmax);

  hash = vertexowner->soft->scratch->colliderhash;
  ihash = BLI_ghashIterator_new(hash);
  while (!BLI_ghashIterator_done(ihash)) {

    ccd_Mesh *ccdm = BLI_ghashIterator_getValue(ihash);
    ob = BLI_ghashIterator_getKey(ihash);
    {
      /* only with deflecting set */
      if (ob->pd && ob->pd->deflect) {
        if (ccdm) {
          if ((aabbmax[0] < ccdm->bbmin[0]) || (aabbmax[1] < ccdm->bbmin[1]) ||
              (aabbmax[2] < ccdm->bbmin[2]) || (aabbmin[0] > ccdm->bbmax[0]) ||
              (aabbmin[1] > ccdm->bbmax[1]) || (aabbmin[2] > ccdm->bbmax[2])) {
            /* boxes don't intersect */
            BLI_ghashIterator_step(ihash);
            continue;
          }

          /* so now we have the 2 boxes overlapping */
          /* forces actually not used */
          deflected = 2;
        }
        else {
          /* Aye that should be cached. */
          CLOG_ERROR(&LOG, "missing cache error");
          BLI_ghashIterator_step(ihash);
          continue;
        }
      } /* if (ob->pd && ob->pd->deflect) */
      BLI_ghashIterator_step(ihash);
    }
  } /* while () */
  BLI_ghashIterator_free(ihash);
  return deflected;
}
/* --- the aabb section. */

/* +++ the face external section. */
static int sb_detect_face_pointCached(const float face_v1[3],
                                      const float face_v2[3],
                                      const float face_v3[3],
                                      float *damp,
                                      float force[3],
                                      struct Object *vertexowner,
                                      float time)
{
  Object *ob;
  GHash *hash;
  GHashIterator *ihash;
  float nv1[3], edge1[3], edge2[3], d_nvect[3], aabbmin[3], aabbmax[3];
  float facedist, outerfacethickness, tune = 10.0f;
  int a, deflected = 0;

  aabbmin[0] = min_fff(face_v1[0], face_v2[0], face_v3[0]);
  aabbmin[1] = min_fff(face_v1[1], face_v2[1], face_v3[1]);
  aabbmin[2] = min_fff(face_v1[2], face_v2[2], face_v3[2]);
  aabbmax[0] = max_fff(face_v1[0], face_v2[0], face_v3[0]);
  aabbmax[1] = max_fff(face_v1[1], face_v2[1], face_v3[1]);
  aabbmax[2] = max_fff(face_v1[2], face_v2[2], face_v3[2]);

  /* calculate face normal once again SIGH */
  sub_v3_v3v3(edge1, face_v1, face_v2);
  sub_v3_v3v3(edge2, face_v3, face_v2);
  cross_v3_v3v3(d_nvect, edge2, edge1);
  normalize_v3(d_nvect);

  hash = vertexowner->soft->scratch->colliderhash;
  ihash = BLI_ghashIterator_new(hash);
  while (!BLI_ghashIterator_done(ihash)) {

    ccd_Mesh *ccdm = BLI_ghashIterator_getValue(ihash);
    ob = BLI_ghashIterator_getKey(ihash);
    {
      /* only with deflecting set */
      if (ob->pd && ob->pd->deflect) {
        const float(*vert_positions)[3] = NULL;
        const float(*vert_positions_prev)[3] = NULL;
        if (ccdm) {
          vert_positions = ccdm->vert_positions;
          a = ccdm->mvert_num;
          vert_positions_prev = ccdm->vert_positions_prev;
          outerfacethickness = ob->pd->pdef_sboft;
          if ((aabbmax[0] < ccdm->bbmin[0]) || (aabbmax[1] < ccdm->bbmin[1]) ||
              (aabbmax[2] < ccdm->bbmin[2]) || (aabbmin[0] > ccdm->bbmax[0]) ||
              (aabbmin[1] > ccdm->bbmax[1]) || (aabbmin[2] > ccdm->bbmax[2])) {
            /* boxes don't intersect */
            BLI_ghashIterator_step(ihash);
            continue;
          }
        }
        else {
          /* Aye that should be cached. */
          CLOG_ERROR(&LOG, "missing cache error");
          BLI_ghashIterator_step(ihash);
          continue;
        }

        /* Use mesh. */
        if (vert_positions) {
          while (a) {
            copy_v3_v3(nv1, vert_positions[a - 1]);
            if (vert_positions_prev) {
              mul_v3_fl(nv1, time);
              madd_v3_v3fl(nv1, vert_positions_prev[a - 1], 1.0f - time);
            }
            /* Origin to face_v2. */
            sub_v3_v3(nv1, face_v2);
            facedist = dot_v3v3(nv1, d_nvect);
            if (fabsf(facedist) < outerfacethickness) {
              if (isect_point_tri_prism_v3(nv1, face_v1, face_v2, face_v3)) {
                float df;
                if (facedist > 0) {
                  df = (outerfacethickness - facedist) / outerfacethickness;
                }
                else {
                  df = (outerfacethickness + facedist) / outerfacethickness;
                }

                *damp = df * tune * ob->pd->pdef_sbdamp;

                df = 0.01f * expf(-100.0f * df);
                madd_v3_v3fl(force, d_nvect, -df);
                deflected = 3;
              }
            }
            a--;
          } /* while (a) */
        }   /* if (vert_positions) */
      }     /* if (ob->pd && ob->pd->deflect) */
      BLI_ghashIterator_step(ihash);
    }
  } /* while () */
  BLI_ghashIterator_free(ihash);
  return deflected;
}

static int sb_detect_face_collisionCached(const float face_v1[3],
                                          const float face_v2[3],
                                          const float face_v3[3],
                                          float *damp,
                                          float force[3],
                                          struct Object *vertexowner,
                                          float time)
{
  Object *ob;
  GHash *hash;
  GHashIterator *ihash;
  float nv1[3], nv2[3], nv3[3], edge1[3], edge2[3], d_nvect[3], aabbmin[3], aabbmax[3];
  float t, tune = 10.0f;
  int a, deflected = 0;

  aabbmin[0] = min_fff(face_v1[0], face_v2[0], face_v3[0]);
  aabbmin[1] = min_fff(face_v1[1], face_v2[1], face_v3[1]);
  aabbmin[2] = min_fff(face_v1[2], face_v2[2], face_v3[2]);
  aabbmax[0] = max_fff(face_v1[0], face_v2[0], face_v3[0]);
  aabbmax[1] = max_fff(face_v1[1], face_v2[1], face_v3[1]);
  aabbmax[2] = max_fff(face_v1[2], face_v2[2], face_v3[2]);

  hash = vertexowner->soft->scratch->colliderhash;
  ihash = BLI_ghashIterator_new(hash);
  while (!BLI_ghashIterator_done(ihash)) {

    ccd_Mesh *ccdm = BLI_ghashIterator_getValue(ihash);
    ob = BLI_ghashIterator_getKey(ihash);
    {
      /* only with deflecting set */
      if (ob->pd && ob->pd->deflect) {
        const float(*vert_positions)[3] = NULL;
        const float(*vert_positions_prev)[3] = NULL;
        const MVertTri *vt = NULL;
        const ccdf_minmax *mima = NULL;

        if (ccdm) {
          vert_positions = ccdm->vert_positions;
          vt = ccdm->tri;
          vert_positions_prev = ccdm->vert_positions_prev;
          mima = ccdm->mima;
          a = ccdm->tri_num;

          if ((aabbmax[0] < ccdm->bbmin[0]) || (aabbmax[1] < ccdm->bbmin[1]) ||
              (aabbmax[2] < ccdm->bbmin[2]) || (aabbmin[0] > ccdm->bbmax[0]) ||
              (aabbmin[1] > ccdm->bbmax[1]) || (aabbmin[2] > ccdm->bbmax[2])) {
            /* boxes don't intersect */
            BLI_ghashIterator_step(ihash);
            continue;
          }
        }
        else {
          /* Aye that should be cached. */
          CLOG_ERROR(&LOG, "missing cache error");
          BLI_ghashIterator_step(ihash);
          continue;
        }

        /* Use mesh. */
        while (a--) {
          if ((aabbmax[0] < mima->minx) || (aabbmin[0] > mima->maxx) ||
              (aabbmax[1] < mima->miny) || (aabbmin[1] > mima->maxy) ||
              (aabbmax[2] < mima->minz) || (aabbmin[2] > mima->maxz)) {
            mima++;
            vt++;
            continue;
          }

          if (vert_positions) {

            copy_v3_v3(nv1, vert_positions[vt->tri[0]]);
            copy_v3_v3(nv2, vert_positions[vt->tri[1]]);
            copy_v3_v3(nv3, vert_positions[vt->tri[2]]);

            if (vert_positions_prev) {
              mul_v3_fl(nv1, time);
              madd_v3_v3fl(nv1, vert_positions_prev[vt->tri[0]], 1.0f - time);

              mul_v3_fl(nv2, time);
              madd_v3_v3fl(nv2, vert_positions_prev[vt->tri[1]], 1.0f - time);

              mul_v3_fl(nv3, time);
              madd_v3_v3fl(nv3, vert_positions_prev[vt->tri[2]], 1.0f - time);
            }
          }

          /* Switch origin to be nv2. */
          sub_v3_v3v3(edge1, nv1, nv2);
          sub_v3_v3v3(edge2, nv3, nv2);
          cross_v3_v3v3(d_nvect, edge2, edge1);
          normalize_v3(d_nvect);
          if (isect_line_segment_tri_v3(nv1, nv2, face_v1, face_v2, face_v3, &t, NULL) ||
              isect_line_segment_tri_v3(nv2, nv3, face_v1, face_v2, face_v3, &t, NULL) ||
              isect_line_segment_tri_v3(nv3, nv1, face_v1, face_v2, face_v3, &t, NULL)) {
            madd_v3_v3fl(force, d_nvect, -0.5f);
            *damp = tune * ob->pd->pdef_sbdamp;
            deflected = 2;
          }
          mima++;
          vt++;
        } /* while a */
      }   /* if (ob->pd && ob->pd->deflect) */
      BLI_ghashIterator_step(ihash);
    }
  } /* while () */
  BLI_ghashIterator_free(ihash);
  return deflected;
}

static void scan_for_ext_face_forces(Object *ob, float timenow)
{
  SoftBody *sb = ob->soft;
  BodyFace *bf;
  int a;
  float damp = 0.0f, choke = 1.0f;
  float tune = -10.0f;
  float feedback[3];

  if (sb && sb->scratch->totface) {

    bf = sb->scratch->bodyface;
    for (a = 0; a < sb->scratch->totface; a++, bf++) {
      bf->ext_force[0] = bf->ext_force[1] = bf->ext_force[2] = 0.0f;
      /*+++edges intruding. */
      bf->flag &= ~BFF_INTERSECT;
      zero_v3(feedback);
      if (sb_detect_face_collisionCached(sb->bpoint[bf->v1].pos,
                                         sb->bpoint[bf->v2].pos,
                                         sb->bpoint[bf->v3].pos,
                                         &damp,
                                         feedback,
                                         ob,
                                         timenow)) {
        madd_v3_v3fl(sb->bpoint[bf->v1].force, feedback, tune);
        madd_v3_v3fl(sb->bpoint[bf->v2].force, feedback, tune);
        madd_v3_v3fl(sb->bpoint[bf->v3].force, feedback, tune);
        //              madd_v3_v3fl(bf->ext_force, feedback, tune);
        bf->flag |= BFF_INTERSECT;
        choke = min_ff(max_ff(damp, choke), 1.0f);
      }
      /*---edges intruding. */

      /*+++ close vertices. */
      if ((bf->flag & BFF_INTERSECT) == 0) {
        bf->flag &= ~BFF_CLOSEVERT;
        tune = -1.0f;
        zero_v3(feedback);
        if (sb_detect_face_pointCached(sb->bpoint[bf->v1].pos,
                                       sb->bpoint[bf->v2].pos,
                                       sb->bpoint[bf->v3].pos,
                                       &damp,
                                       feedback,
                                       ob,
                                       timenow)) {
          madd_v3_v3fl(sb->bpoint[bf->v1].force, feedback, tune);
          madd_v3_v3fl(sb->bpoint[bf->v2].force, feedback, tune);
          madd_v3_v3fl(sb->bpoint[bf->v3].force, feedback, tune);
          //                  madd_v3_v3fl(bf->ext_force, feedback, tune);
          bf->flag |= BFF_CLOSEVERT;
          choke = min_ff(max_ff(damp, choke), 1.0f);
        }
      }
      /*--- close vertices. */
    }
    bf = sb->scratch->bodyface;
    for (a = 0; a < sb->scratch->totface; a++, bf++) {
      if ((bf->flag & BFF_INTERSECT) || (bf->flag & BFF_CLOSEVERT)) {
        sb->bpoint[bf->v1].choke2 = max_ff(sb->bpoint[bf->v1].choke2, choke);
        sb->bpoint[bf->v2].choke2 = max_ff(sb->bpoint[bf->v2].choke2, choke);
        sb->bpoint[bf->v3].choke2 = max_ff(sb->bpoint[bf->v3].choke2, choke);
      }
    }
  }
}

/*  --- the face external section. */

/* +++ the spring external section. */

static int sb_detect_edge_collisionCached(const float edge_v1[3],
                                          const float edge_v2[3],
                                          float *damp,
                                          float force[3],
                                          struct Object *vertexowner,
                                          float time)
{
  Object *ob;
  GHash *hash;
  GHashIterator *ihash;
  float nv1[3], nv2[3], nv3[3], edge1[3], edge2[3], d_nvect[3], aabbmin[3], aabbmax[3];
  float t, el;
  int a, deflected = 0;

  minmax_v3v3_v3(aabbmin, aabbmax, edge_v1);
  minmax_v3v3_v3(aabbmin, aabbmax, edge_v2);

  el = len_v3v3(edge_v1, edge_v2);

  hash = vertexowner->soft->scratch->colliderhash;
  ihash = BLI_ghashIterator_new(hash);
  while (!BLI_ghashIterator_done(ihash)) {

    ccd_Mesh *ccdm = BLI_ghashIterator_getValue(ihash);
    ob = BLI_ghashIterator_getKey(ihash);
    {
      /* only with deflecting set */
      if (ob->pd && ob->pd->deflect) {
        const float(*vert_positions)[3] = NULL;
        const float(*vert_positions_prev)[3] = NULL;
        const MVertTri *vt = NULL;
        const ccdf_minmax *mima = NULL;

        if (ccdm) {
          vert_positions = ccdm->vert_positions;
          vert_positions_prev = ccdm->vert_positions_prev;
          vt = ccdm->tri;
          mima = ccdm->mima;
          a = ccdm->tri_num;

          if ((aabbmax[0] < ccdm->bbmin[0]) || (aabbmax[1] < ccdm->bbmin[1]) ||
              (aabbmax[2] < ccdm->bbmin[2]) || (aabbmin[0] > ccdm->bbmax[0]) ||
              (aabbmin[1] > ccdm->bbmax[1]) || (aabbmin[2] > ccdm->bbmax[2])) {
            /* boxes don't intersect */
            BLI_ghashIterator_step(ihash);
            continue;
          }
        }
        else {
          /* Aye that should be cached. */
          CLOG_ERROR(&LOG, "missing cache error");
          BLI_ghashIterator_step(ihash);
          continue;
        }

        /* Use mesh. */
        while (a--) {
          if ((aabbmax[0] < mima->minx) || (aabbmin[0] > mima->maxx) ||
              (aabbmax[1] < mima->miny) || (aabbmin[1] > mima->maxy) ||
              (aabbmax[2] < mima->minz) || (aabbmin[2] > mima->maxz)) {
            mima++;
            vt++;
            continue;
          }

          if (vert_positions) {

            copy_v3_v3(nv1, vert_positions[vt->tri[0]]);
            copy_v3_v3(nv2, vert_positions[vt->tri[1]]);
            copy_v3_v3(nv3, vert_positions[vt->tri[2]]);

            if (vert_positions_prev) {
              mul_v3_fl(nv1, time);
              madd_v3_v3fl(nv1, vert_positions_prev[vt->tri[0]], 1.0f - time);

              mul_v3_fl(nv2, time);
              madd_v3_v3fl(nv2, vert_positions_prev[vt->tri[1]], 1.0f - time);

              mul_v3_fl(nv3, time);
              madd_v3_v3fl(nv3, vert_positions_prev[vt->tri[2]], 1.0f - time);
            }
          }

          /* Switch origin to be nv2. */
          sub_v3_v3v3(edge1, nv1, nv2);
          sub_v3_v3v3(edge2, nv3, nv2);

          cross_v3_v3v3(d_nvect, edge2, edge1);
          normalize_v3(d_nvect);
          if (isect_line_segment_tri_v3(edge_v1, edge_v2, nv1, nv2, nv3, &t, NULL)) {
            float v1[3], v2[3];
            float intrusiondepth, i1, i2;
            sub_v3_v3v3(v1, edge_v1, nv2);
            sub_v3_v3v3(v2, edge_v2, nv2);
            i1 = dot_v3v3(v1, d_nvect);
            i2 = dot_v3v3(v2, d_nvect);
            intrusiondepth = -min_ff(i1, i2) / el;
            madd_v3_v3fl(force, d_nvect, intrusiondepth);
            *damp = ob->pd->pdef_sbdamp;
            deflected = 2;
          }

          mima++;
          vt++;
        } /* while a */
      }   /* if (ob->pd && ob->pd->deflect) */
      BLI_ghashIterator_step(ihash);
    }
  } /* while () */
  BLI_ghashIterator_free(ihash);
  return deflected;
}

static void _scan_for_ext_spring_forces(
    Scene *scene, Object *ob, float timenow, int ifirst, int ilast, struct ListBase *effectors)
{
  SoftBody *sb = ob->soft;
  int a;
  float damp;
  float feedback[3];

  if (sb && sb->totspring) {
    for (a = ifirst; a < ilast; a++) {
      BodySpring *bs = &sb->bspring[a];
      bs->ext_force[0] = bs->ext_force[1] = bs->ext_force[2] = 0.0f;
      feedback[0] = feedback[1] = feedback[2] = 0.0f;
      bs->flag &= ~BSF_INTERSECT;

      if (bs->springtype == SB_EDGE) {
        /* +++ springs colliding */
        if (ob->softflag & OB_SB_EDGECOLL) {
          if (sb_detect_edge_collisionCached(
                  sb->bpoint[bs->v1].pos, sb->bpoint[bs->v2].pos, &damp, feedback, ob, timenow)) {
            add_v3_v3(bs->ext_force, feedback);
            bs->flag |= BSF_INTERSECT;
            // bs->cf=damp;
            bs->cf = sb->choke * 0.01f;
          }
        }
        /* ---- springs colliding */

        /* +++ springs seeing wind ... n stuff depending on their orientation. */
        /* NOTE: we don't use `sb->mediafrict` but use `sb->aeroedge` for magnitude of effect. */
        if (sb->aeroedge) {
          float vel[3], sp[3], pr[3], force[3];
          float f, windfactor = 0.25f;
          /* See if we have wind. */
          if (effectors) {
            EffectedPoint epoint;
            float speed[3] = {0.0f, 0.0f, 0.0f};
            float pos[3];
            mid_v3_v3v3(pos, sb->bpoint[bs->v1].pos, sb->bpoint[bs->v2].pos);
            mid_v3_v3v3(vel, sb->bpoint[bs->v1].vec, sb->bpoint[bs->v2].vec);
            pd_point_from_soft(scene, pos, vel, -1, &epoint);
            BKE_effectors_apply(
                effectors, NULL, sb->effector_weights, &epoint, force, NULL, speed);

            mul_v3_fl(speed, windfactor);
            add_v3_v3(vel, speed);
          }
          /* media in rest */
          else {
            add_v3_v3v3(vel, sb->bpoint[bs->v1].vec, sb->bpoint[bs->v2].vec);
          }
          f = normalize_v3(vel);
          f = -0.0001f * f * f * sb->aeroedge;
          /* (todo) add a nice angle dependent function done for now BUT */
          /* still there could be some nice drag/lift function, but who needs it */

          sub_v3_v3v3(sp, sb->bpoint[bs->v1].pos, sb->bpoint[bs->v2].pos);
          project_v3_v3v3(pr, vel, sp);
          sub_v3_v3(vel, pr);
          normalize_v3(vel);
          if (ob->softflag & OB_SB_AERO_ANGLE) {
            normalize_v3(sp);
            madd_v3_v3fl(bs->ext_force, vel, f * (1.0f - fabsf(dot_v3v3(vel, sp))));
          }
          else {
            madd_v3_v3fl(bs->ext_force, vel, f); /* to keep compatible with 2.45 release files */
          }
        }
        /* --- springs seeing wind */
      }
    }
  }
}

static void *exec_scan_for_ext_spring_forces(void *data)
{
  SB_thread_context *pctx = (SB_thread_context *)data;
  _scan_for_ext_spring_forces(
      pctx->scene, pctx->ob, pctx->timenow, pctx->ifirst, pctx->ilast, pctx->effectors);
  return NULL;
}

static void sb_sfesf_threads_run(struct Depsgraph *depsgraph,
                                 Scene *scene,
                                 struct Object *ob,
                                 float timenow,
                                 int totsprings,
                                 int *UNUSED(ptr_to_break_func(void)))
{
  ListBase threads;
  SB_thread_context *sb_threads;
  int i, totthread, left, dec;

  /* wild guess .. may increase with better thread management 'above'
   * or even be UI option sb->spawn_cf_threads_nopts */
  int lowsprings = 100;

  ListBase *effectors = BKE_effectors_create(
      depsgraph, ob, NULL, ob->soft->effector_weights, false);

  /* figure the number of threads while preventing pretty pointless threading overhead */
  totthread = BKE_scene_num_threads(scene);
  /* What if we got zillions of CPUs running but less to spread. */
  while ((totsprings / totthread < lowsprings) && (totthread > 1)) {
    totthread--;
  }

  sb_threads = MEM_callocN(sizeof(SB_thread_context) * totthread, "SBSpringsThread");
  memset(sb_threads, 0, sizeof(SB_thread_context) * totthread);
  left = totsprings;
  dec = totsprings / totthread + 1;
  for (i = 0; i < totthread; i++) {
    sb_threads[i].scene = scene;
    sb_threads[i].ob = ob;
    sb_threads[i].forcetime = 0.0; /* not used here */
    sb_threads[i].timenow = timenow;
    sb_threads[i].ilast = left;
    left = left - dec;
    if (left > 0) {
      sb_threads[i].ifirst = left;
    }
    else {
      sb_threads[i].ifirst = 0;
    }
    sb_threads[i].effectors = effectors;
    sb_threads[i].do_deflector = false; /* not used here */
    sb_threads[i].fieldfactor = 0.0f;   /* not used here */
    sb_threads[i].windfactor = 0.0f;    /* not used here */
    sb_threads[i].nr = i;
    sb_threads[i].tot = totthread;
  }
  if (totthread > 1) {
    BLI_threadpool_init(&threads, exec_scan_for_ext_spring_forces, totthread);

    for (i = 0; i < totthread; i++) {
      BLI_threadpool_insert(&threads, &sb_threads[i]);
    }

    BLI_threadpool_end(&threads);
  }
  else {
    exec_scan_for_ext_spring_forces(&sb_threads[0]);
  }
  /* clean up */
  MEM_freeN(sb_threads);

  BKE_effectors_free(effectors);
}

/* --- the spring external section. */

static int choose_winner(
    float *w, float *pos, float *a, float *b, float *c, float *ca, float *cb, float *cc)
{
  float mindist, cp;
  int winner = 1;
  mindist = fabsf(dot_v3v3(pos, a));

  cp = fabsf(dot_v3v3(pos, b));
  if (mindist < cp) {
    mindist = cp;
    winner = 2;
  }

  cp = fabsf(dot_v3v3(pos, c));
  if (mindist < cp) {
    mindist = cp;
    winner = 3;
  }
  switch (winner) {
    case 1:
      copy_v3_v3(w, ca);
      break;
    case 2:
      copy_v3_v3(w, cb);
      break;
    case 3:
      copy_v3_v3(w, cc);
  }
  return winner;
}

static int sb_detect_vertex_collisionCached(float opco[3],
                                            float facenormal[3],
                                            float *damp,
                                            float force[3],
                                            struct Object *vertexowner,
                                            float time,
                                            float vel[3],
                                            float *intrusion)
{
  Object *ob = NULL;
  GHash *hash;
  GHashIterator *ihash;
  float nv1[3], nv2[3], nv3[3], edge1[3], edge2[3], d_nvect[3], dv1[3], ve[3],
      avel[3] = {0.0, 0.0, 0.0}, vv1[3], vv2[3], vv3[3], coledge[3] = {0.0f, 0.0f, 0.0f},
      mindistedge = 1000.0f, outerforceaccu[3], innerforceaccu[3], facedist,
      /* n_mag, */ /* UNUSED */ force_mag_norm, minx, miny, minz, maxx, maxy, maxz,
      innerfacethickness = -0.5f, outerfacethickness = 0.2f, ee = 5.0f, ff = 0.1f, fa = 1;
  int a, deflected = 0, cavel = 0, ci = 0;
  /* init */
  *intrusion = 0.0f;
  hash = vertexowner->soft->scratch->colliderhash;
  ihash = BLI_ghashIterator_new(hash);
  outerforceaccu[0] = outerforceaccu[1] = outerforceaccu[2] = 0.0f;
  innerforceaccu[0] = innerforceaccu[1] = innerforceaccu[2] = 0.0f;
  /* go */
  while (!BLI_ghashIterator_done(ihash)) {

    ccd_Mesh *ccdm = BLI_ghashIterator_getValue(ihash);
    ob = BLI_ghashIterator_getKey(ihash);
    {
      /* only with deflecting set */
      if (ob->pd && ob->pd->deflect) {
        const float(*vert_positions)[3] = NULL;
        const float(*vert_positions_prev)[3] = NULL;
        const MVertTri *vt = NULL;
        const ccdf_minmax *mima = NULL;

        if (ccdm) {
          vert_positions = ccdm->vert_positions;
          vert_positions_prev = ccdm->vert_positions_prev;
          vt = ccdm->tri;
          mima = ccdm->mima;
          a = ccdm->tri_num;

          minx = ccdm->bbmin[0];
          miny = ccdm->bbmin[1];
          minz = ccdm->bbmin[2];

          maxx = ccdm->bbmax[0];
          maxy = ccdm->bbmax[1];
          maxz = ccdm->bbmax[2];

          if ((opco[0] < minx) || (opco[1] < miny) || (opco[2] < minz) || (opco[0] > maxx) ||
              (opco[1] > maxy) || (opco[2] > maxz)) {
            /* Outside the padded bound-box -> collision object is too far away. */
            BLI_ghashIterator_step(ihash);
            continue;
          }
        }
        else {
          /* Aye that should be cached. */
          CLOG_ERROR(&LOG, "missing cache error");
          BLI_ghashIterator_step(ihash);
          continue;
        }

        /* do object level stuff */
        /* need to have user control for that since it depends on model scale */
        innerfacethickness = -ob->pd->pdef_sbift;
        outerfacethickness = ob->pd->pdef_sboft;
        fa = (ff * outerfacethickness - outerfacethickness);
        fa *= fa;
        fa = 1.0f / fa;
        avel[0] = avel[1] = avel[2] = 0.0f;
        /* Use mesh. */
        while (a--) {
          if ((opco[0] < mima->minx) || (opco[0] > mima->maxx) || (opco[1] < mima->miny) ||
              (opco[1] > mima->maxy) || (opco[2] < mima->minz) || (opco[2] > mima->maxz)) {
            mima++;
            vt++;
            continue;
          }

          if (vert_positions) {

            copy_v3_v3(nv1, vert_positions[vt->tri[0]]);
            copy_v3_v3(nv2, vert_positions[vt->tri[1]]);
            copy_v3_v3(nv3, vert_positions[vt->tri[2]]);

            if (vert_positions_prev) {
              /* Grab the average speed of the collider vertices before we spoil nvX
               * humm could be done once a SB steps but then we' need to store that too
               * since the AABB reduced probability to get here drastically
               * it might be a nice tradeoff CPU <--> memory.
               */
              sub_v3_v3v3(vv1, nv1, vert_positions_prev[vt->tri[0]]);
              sub_v3_v3v3(vv2, nv2, vert_positions_prev[vt->tri[1]]);
              sub_v3_v3v3(vv3, nv3, vert_positions_prev[vt->tri[2]]);

              mul_v3_fl(nv1, time);
              madd_v3_v3fl(nv1, vert_positions_prev[vt->tri[0]], 1.0f - time);

              mul_v3_fl(nv2, time);
              madd_v3_v3fl(nv2, vert_positions_prev[vt->tri[1]], 1.0f - time);

              mul_v3_fl(nv3, time);
              madd_v3_v3fl(nv3, vert_positions_prev[vt->tri[2]], 1.0f - time);
            }
          }

          /* Switch origin to be nv2. */
          sub_v3_v3v3(edge1, nv1, nv2);
          sub_v3_v3v3(edge2, nv3, nv2);
          /* Abuse dv1 to have vertex in question at *origin* of triangle. */
          sub_v3_v3v3(dv1, opco, nv2);

          cross_v3_v3v3(d_nvect, edge2, edge1);
          /* n_mag = */ /* UNUSED */ normalize_v3(d_nvect);
          facedist = dot_v3v3(dv1, d_nvect);
          /* so rules are */

          if ((facedist > innerfacethickness) && (facedist < outerfacethickness)) {
            if (isect_point_tri_prism_v3(opco, nv1, nv2, nv3)) {
              force_mag_norm = (float)exp(-ee * facedist);
              if (facedist > outerfacethickness * ff) {
                force_mag_norm = (float)force_mag_norm * fa * (facedist - outerfacethickness) *
                                 (facedist - outerfacethickness);
              }
              *damp = ob->pd->pdef_sbdamp;
              if (facedist > 0.0f) {
                *damp *= (1.0f - facedist / outerfacethickness);
                madd_v3_v3fl(outerforceaccu, d_nvect, force_mag_norm);
                deflected = 3;
              }
              else {
                madd_v3_v3fl(innerforceaccu, d_nvect, force_mag_norm);
                if (deflected < 2) {
                  deflected = 2;
                }
              }
              if ((vert_positions_prev) && (*damp > 0.0f)) {
                choose_winner(ve, opco, nv1, nv2, nv3, vv1, vv2, vv3);
                add_v3_v3(avel, ve);
                cavel++;
              }
              *intrusion += facedist;
              ci++;
            }
          }

          mima++;
          vt++;
        } /* while a */
      }   /* if (ob->pd && ob->pd->deflect) */
      BLI_ghashIterator_step(ihash);
    }
  } /* while () */

  if (deflected == 1) { /* no face but 'outer' edge cylinder sees vert */
    force_mag_norm = (float)exp(-ee * mindistedge);
    if (mindistedge > outerfacethickness * ff) {
      force_mag_norm = (float)force_mag_norm * fa * (mindistedge - outerfacethickness) *
                       (mindistedge - outerfacethickness);
    }
    madd_v3_v3fl(force, coledge, force_mag_norm);
    *damp = ob->pd->pdef_sbdamp;
    if (mindistedge > 0.0f) {
      *damp *= (1.0f - mindistedge / outerfacethickness);
    }
  }
  if (deflected == 2) { /* face inner detected */
    add_v3_v3(force, innerforceaccu);
  }
  if (deflected == 3) { /* face outer detected */
    add_v3_v3(force, outerforceaccu);
  }

  BLI_ghashIterator_free(ihash);
  if (cavel) {
    mul_v3_fl(avel, 1.0f / (float)cavel);
  }
  copy_v3_v3(vel, avel);
  if (ci) {
    *intrusion /= ci;
  }
  if (deflected) {
    normalize_v3_v3(facenormal, force);
  }
  return deflected;
}

/* sandbox to plug in various deflection algos */
static int sb_deflect_face(Object *ob,
                           float *actpos,
                           float *facenormal,
                           float *force,
                           float *cf,
                           float time,
                           float *vel,
                           float *intrusion)
{
  float s_actpos[3];
  int deflected;
  copy_v3_v3(s_actpos, actpos);
  deflected = sb_detect_vertex_collisionCached(
      s_actpos, facenormal, cf, force, ob, time, vel, intrusion);
#if 0
  deflected = sb_detect_vertex_collisionCachedEx(
      s_actpos, facenormal, cf, force, ob, time, vel, intrusion);
#endif
  return deflected;
}

/* hiding this for now .. but the jacobian may pop up on other tasks .. so i'd like to keep it */
#if 0
static void dfdx_spring(int ia, int ic, int op, float dir[3], float L, float len, float factor)
{
  float m, delta_ij;
  int i, j;
  if (L < len) {
    for (i = 0; i < 3; i++) {
      for (j = 0; j < 3; j++) {
        delta_ij = (i == j ? (1.0f) : (0.0f));
        m = factor * (dir[i] * dir[j] + (1 - L / len) * (delta_ij - dir[i] * dir[j]));
        EIG_linear_solver_matrix_add(ia + i, op + ic + j, m);
      }
    }
  }
  else {
    for (i = 0; i < 3; i++) {
      for (j = 0; j < 3; j++) {
        m = factor * dir[i] * dir[j];
        EIG_linear_solver_matrix_add(ia + i, op + ic + j, m);
      }
    }
  }
}

static void dfdx_goal(int ia, int ic, int op, float factor)
{
  int i;
  for (i = 0; i < 3; i++) {
    EIG_linear_solver_matrix_add(ia + i, op + ic + i, factor);
  }
}

static void dfdv_goal(int ia, int ic, float factor)
{
  int i;
  for (i = 0; i < 3; i++) {
    EIG_linear_solver_matrix_add(ia + i, ic + i, factor);
  }
}
#endif /* if 0 */

static void sb_spring_force(
    Object *ob, int bpi, BodySpring *bs, float iks, float UNUSED(forcetime))
{
  SoftBody *sb = ob->soft; /* is supposed to be there */
  BodyPoint *bp1, *bp2;

  float dir[3], dvel[3];
  float distance, forcefactor, kd, absvel, projvel, kw;
#if 0 /* UNUSED */
  int ia, ic;
#endif
  /* prepare depending on which side of the spring we are on */
  if (bpi == bs->v1) {
    bp1 = &sb->bpoint[bs->v1];
    bp2 = &sb->bpoint[bs->v2];
#if 0 /* UNUSED */
    ia = 3 * bs->v1;
    ic = 3 * bs->v2;
#endif
  }
  else if (bpi == bs->v2) {
    bp1 = &sb->bpoint[bs->v2];
    bp2 = &sb->bpoint[bs->v1];
#if 0 /* UNUSED */
    ia = 3 * bs->v2;
    ic = 3 * bs->v1;
#endif
  }
  else {
    /* TODO: make this debug option. */
    CLOG_WARN(&LOG, "bodypoint <bpi> is not attached to spring  <*bs>");
    return;
  }

  /* do bp1 <--> bp2 elastic */
  sub_v3_v3v3(dir, bp1->pos, bp2->pos);
  distance = normalize_v3(dir);
  if (bs->len < distance) {
    iks = 1.0f / (1.0f - sb->inspring) - 1.0f; /* inner spring constants function */
  }
  else {
    iks = 1.0f / (1.0f - sb->inpush) - 1.0f; /* inner spring constants function */
  }

  if (bs->len > 0.0f) { /* check for degenerated springs */
    forcefactor = iks / bs->len;
  }
  else {
    forcefactor = iks;
  }
  kw = (bp1->springweight + bp2->springweight) / 2.0f;
  kw = kw * kw;
  kw = kw * kw;
  switch (bs->springtype) {
    case SB_EDGE:
    case SB_HANDLE:
      forcefactor *= kw;
      break;
    case SB_BEND:
      forcefactor *= sb->secondspring * kw;
      break;
    case SB_STIFFQUAD:
      forcefactor *= sb->shearstiff * sb->shearstiff * kw;
      break;
    default:
      break;
  }

  madd_v3_v3fl(bp1->force, dir, (bs->len - distance) * forcefactor);

  /* do bp1 <--> bp2 viscous */
  sub_v3_v3v3(dvel, bp1->vec, bp2->vec);
  kd = sb->infrict * sb_fric_force_scale(ob);
  absvel = normalize_v3(dvel);
  projvel = dot_v3v3(dir, dvel);
  kd *= absvel * projvel;
  madd_v3_v3fl(bp1->force, dir, -kd);
}

/* since this is definitely the most CPU consuming task here .. try to spread it */
/* core function _softbody_calc_forces_slice_in_a_thread */
/* result is int to be able to flag user break */
static int _softbody_calc_forces_slice_in_a_thread(Scene *scene,
                                                   Object *ob,
                                                   float forcetime,
                                                   float timenow,
                                                   int ifirst,
                                                   int ilast,
                                                   int *UNUSED(ptr_to_break_func(void)),
                                                   ListBase *effectors,
                                                   int do_deflector,
                                                   float fieldfactor,
                                                   float windfactor)
{
  float iks;
  int bb, do_selfcollision, do_springcollision, do_aero;
  int number_of_points_here = ilast - ifirst;
  SoftBody *sb = ob->soft; /* is supposed to be there */
  BodyPoint *bp;

  /* initialize */
  if (sb) {
    /* check conditions for various options */
    /* +++ could be done on object level to squeeze out the last bits of it */
    do_selfcollision = ((ob->softflag & OB_SB_EDGES) && (sb->bspring) &&
                        (ob->softflag & OB_SB_SELF));
    do_springcollision = do_deflector && (ob->softflag & OB_SB_EDGES) &&
                         (ob->softflag & OB_SB_EDGECOLL);
    do_aero = ((sb->aeroedge) && (ob->softflag & OB_SB_EDGES));
    /* --- could be done on object level to squeeze out the last bits of it */
  }
  else {
    CLOG_ERROR(&LOG, "expected a SB here");
    return 999;
  }

  /* Debugging. */
  if (sb->totpoint < ifirst) {
    printf("Aye 998");
    return 998;
  }
  /* Debugging. */

  bp = &sb->bpoint[ifirst];
  for (bb = number_of_points_here; bb > 0; bb--, bp++) {
    /* clear forces  accumulator */
    bp->force[0] = bp->force[1] = bp->force[2] = 0.0;
    /* naive ball self collision */
    /* needs to be done if goal snaps or not */
    if (do_selfcollision) {
      int attached;
      BodyPoint *obp;
      BodySpring *bs;
      int c, b;
      float velcenter[3], dvel[3], def[3];
      float distance;
      float compare;
      float bstune = sb->ballstiff;

      /* Running in a slice we must not assume anything done with obp
       * neither alter the data of obp. */
      for (c = sb->totpoint, obp = sb->bpoint; c > 0; c--, obp++) {
        compare = (obp->colball + bp->colball);
        sub_v3_v3v3(def, bp->pos, obp->pos);
        /* rather check the AABBoxes before ever calculating the real distance */
        /* mathematically it is completely nuts, but performance is pretty much (3) times faster */
        if ((fabsf(def[0]) > compare) || (fabsf(def[1]) > compare) || (fabsf(def[2]) > compare)) {
          continue;
        }
        distance = normalize_v3(def);
        if (distance < compare) {
          /* exclude body points attached with a spring */
          attached = 0;
          for (b = obp->nofsprings; b > 0; b--) {
            bs = sb->bspring + obp->springs[b - 1];
            if (ELEM(ilast - bb, bs->v2, bs->v1)) {
              attached = 1;
              continue;
            }
          }
          if (!attached) {
            float f = bstune / (distance) + bstune / (compare * compare) * distance -
                      2.0f * bstune / compare;

            mid_v3_v3v3(velcenter, bp->vec, obp->vec);
            sub_v3_v3v3(dvel, velcenter, bp->vec);
            mul_v3_fl(dvel, _final_mass(ob, bp));

            madd_v3_v3fl(bp->force, def, f * (1.0f - sb->balldamp));
            madd_v3_v3fl(bp->force, dvel, sb->balldamp);
          }
        }
      }
    }
    /* naive ball self collision done */

    if (_final_goal(ob, bp) < SOFTGOALSNAP) { /* omit this bp when it snaps */
      float auxvect[3];
      float velgoal[3];

      /* do goal stuff */
      if (ob->softflag & OB_SB_GOAL) {
        /* true elastic goal */
        float ks, kd;
        sub_v3_v3v3(auxvect, bp->pos, bp->origT);
        ks = 1.0f / (1.0f - _final_goal(ob, bp) * sb->goalspring) - 1.0f;
        bp->force[0] += -ks * (auxvect[0]);
        bp->force[1] += -ks * (auxvect[1]);
        bp->force[2] += -ks * (auxvect[2]);

        /* Calculate damping forces generated by goals. */
        sub_v3_v3v3(velgoal, bp->origS, bp->origE);
        kd = sb->goalfrict * sb_fric_force_scale(ob);
        add_v3_v3v3(auxvect, velgoal, bp->vec);

        if (forcetime >
            0.0f) { /* make sure friction does not become rocket motor on time reversal */
          bp->force[0] -= kd * (auxvect[0]);
          bp->force[1] -= kd * (auxvect[1]);
          bp->force[2] -= kd * (auxvect[2]);
        }
        else {
          bp->force[0] -= kd * (velgoal[0] - bp->vec[0]);
          bp->force[1] -= kd * (velgoal[1] - bp->vec[1]);
          bp->force[2] -= kd * (velgoal[2] - bp->vec[2]);
        }
      }
      /* done goal stuff */

      /* gravitation */
      if (scene->physics_settings.flag & PHYS_GLOBAL_GRAVITY) {
        float gravity[3];
        copy_v3_v3(gravity, scene->physics_settings.gravity);

        /* Individual mass of node here. */
        mul_v3_fl(gravity,
                  sb_grav_force_scale(ob) * _final_mass(ob, bp) *
                      sb->effector_weights->global_gravity);

        add_v3_v3(bp->force, gravity);
      }

      /* particle field & vortex */
      if (effectors) {
        EffectedPoint epoint;
        float kd;
        float force[3] = {0.0f, 0.0f, 0.0f};
        float speed[3] = {0.0f, 0.0f, 0.0f};

        /* just for calling function once */
        float eval_sb_fric_force_scale = sb_fric_force_scale(ob);

        pd_point_from_soft(scene, bp->pos, bp->vec, sb->bpoint - bp, &epoint);
        BKE_effectors_apply(effectors, NULL, sb->effector_weights, &epoint, force, NULL, speed);

        /* Apply force-field. */
        mul_v3_fl(force, fieldfactor * eval_sb_fric_force_scale);
        add_v3_v3(bp->force, force);

        /* BP friction in moving media */
        kd = sb->mediafrict * eval_sb_fric_force_scale;
        bp->force[0] -= kd * (bp->vec[0] + windfactor * speed[0] / eval_sb_fric_force_scale);
        bp->force[1] -= kd * (bp->vec[1] + windfactor * speed[1] / eval_sb_fric_force_scale);
        bp->force[2] -= kd * (bp->vec[2] + windfactor * speed[2] / eval_sb_fric_force_scale);
        /* now we'll have nice centrifugal effect for vortex */
      }
      else {
        /* BP friction in media (not) moving. */
        float kd = sb->mediafrict * sb_fric_force_scale(ob);
        /* assume it to be proportional to actual velocity */
        bp->force[0] -= bp->vec[0] * kd;
        bp->force[1] -= bp->vec[1] * kd;
        bp->force[2] -= bp->vec[2] * kd;
        /* friction in media done */
      }
      /* +++cached collision targets */
      bp->choke = 0.0f;
      bp->choke2 = 0.0f;
      bp->loc_flag &= ~SBF_DOFUZZY;
      if (do_deflector && !(bp->loc_flag & SBF_OUTOFCOLLISION)) {
        float cfforce[3], defforce[3] = {0.0f, 0.0f, 0.0f}, vel[3] = {0.0f, 0.0f, 0.0f},
                          facenormal[3], cf = 1.0f, intrusion;
        float kd = 1.0f;

        if (sb_deflect_face(ob, bp->pos, facenormal, defforce, &cf, timenow, vel, &intrusion)) {
          if (intrusion < 0.0f) {
            sb->scratch->flag |= SBF_DOFUZZY;
            bp->loc_flag |= SBF_DOFUZZY;
            bp->choke = sb->choke * 0.01f;
          }

          sub_v3_v3v3(cfforce, bp->vec, vel);
          madd_v3_v3fl(bp->force, cfforce, -cf * 50.0f);

          madd_v3_v3fl(bp->force, defforce, kd);
        }
      }
      /* ---cached collision targets */

      /* +++springs */
      iks = 1.0f / (1.0f - sb->inspring) - 1.0f; /* inner spring constants function */
      if (ob->softflag & OB_SB_EDGES) {
        if (sb->bspring) { /* Spring list exists at all? */
          int b;
          BodySpring *bs;
          for (b = bp->nofsprings; b > 0; b--) {
            bs = sb->bspring + bp->springs[b - 1];
            if (do_springcollision || do_aero) {
              add_v3_v3(bp->force, bs->ext_force);
              if (bs->flag & BSF_INTERSECT) {
                bp->choke = bs->cf;
              }
            }
            // sb_spring_force(Object *ob, int bpi, BodySpring *bs, float iks, float forcetime)
            sb_spring_force(ob, ilast - bb, bs, iks, forcetime);
          } /* loop springs. */
        }   /* existing spring list. */
      }     /* Any edges. */
      /* ---springs */
    }       /* Omit on snap. */
  }         /* Loop all bp's. */
  return 0; /* Done fine. */
}

static void *exec_softbody_calc_forces(void *data)
{
  SB_thread_context *pctx = (SB_thread_context *)data;
  _softbody_calc_forces_slice_in_a_thread(pctx->scene,
                                          pctx->ob,
                                          pctx->forcetime,
                                          pctx->timenow,
                                          pctx->ifirst,
                                          pctx->ilast,
                                          NULL,
                                          pctx->effectors,
                                          pctx->do_deflector,
                                          pctx->fieldfactor,
                                          pctx->windfactor);
  return NULL;
}

static void sb_cf_threads_run(Scene *scene,
                              Object *ob,
                              float forcetime,
                              float timenow,
                              int totpoint,
                              int *UNUSED(ptr_to_break_func(void)),
                              struct ListBase *effectors,
                              int do_deflector,
                              float fieldfactor,
                              float windfactor)
{
  ListBase threads;
  SB_thread_context *sb_threads;
  int i, totthread, left, dec;

  /* wild guess .. may increase with better thread management 'above'
   * or even be UI option sb->spawn_cf_threads_nopts. */
  int lowpoints = 100;

  /* figure the number of threads while preventing pretty pointless threading overhead */
  totthread = BKE_scene_num_threads(scene);
  /* What if we got zillions of CPUs running but less to spread. */
  while ((totpoint / totthread < lowpoints) && (totthread > 1)) {
    totthread--;
  }

  // printf("sb_cf_threads_run spawning %d threads\n", totthread);

  sb_threads = MEM_callocN(sizeof(SB_thread_context) * totthread, "SBThread");
  memset(sb_threads, 0, sizeof(SB_thread_context) * totthread);
  left = totpoint;
  dec = totpoint / totthread + 1;
  for (i = 0; i < totthread; i++) {
    sb_threads[i].scene = scene;
    sb_threads[i].ob = ob;
    sb_threads[i].forcetime = forcetime;
    sb_threads[i].timenow = timenow;
    sb_threads[i].ilast = left;
    left = left - dec;
    if (left > 0) {
      sb_threads[i].ifirst = left;
    }
    else {
      sb_threads[i].ifirst = 0;
    }
    sb_threads[i].effectors = effectors;
    sb_threads[i].do_deflector = do_deflector;
    sb_threads[i].fieldfactor = fieldfactor;
    sb_threads[i].windfactor = windfactor;
    sb_threads[i].nr = i;
    sb_threads[i].tot = totthread;
  }

  if (totthread > 1) {
    BLI_threadpool_init(&threads, exec_softbody_calc_forces, totthread);

    for (i = 0; i < totthread; i++) {
      BLI_threadpool_insert(&threads, &sb_threads[i]);
    }

    BLI_threadpool_end(&threads);
  }
  else {
    exec_softbody_calc_forces(&sb_threads[0]);
  }
  /* clean up */
  MEM_freeN(sb_threads);
}

static void softbody_calc_forces(
    struct Depsgraph *depsgraph, Scene *scene, Object *ob, float forcetime, float timenow)
{
  /* rule we never alter free variables :bp->vec bp->pos in here !
   * this will ruin adaptive stepsize AKA heun! (BM)
   */
  SoftBody *sb = ob->soft; /* is supposed to be there */
  // BodyPoint *bproot;       /* UNUSED */
  // float gravity;           /* UNUSED */
  // float iks;
  float fieldfactor = -1.0f, windfactor = 0.25;
  int do_deflector /*, do_selfcollision */, do_springcollision, do_aero;

  // gravity = sb->grav * sb_grav_force_scale(ob); /* UNUSED */

  /* check conditions for various options */
  do_deflector = query_external_colliders(depsgraph, sb->collision_group);
#if 0
  do_selfcollision=((ob->softflag & OB_SB_EDGES) && (sb->bspring)&& (ob->softflag & OB_SB_SELF));
#endif
  do_springcollision = do_deflector && (ob->softflag & OB_SB_EDGES) &&
                       (ob->softflag & OB_SB_EDGECOLL);
  do_aero = ((sb->aeroedge) && (ob->softflag & OB_SB_EDGES));

  // iks = 1.0f / (1.0f - sb->inspring) - 1.0f; /* Inner spring constants function. */ /* UNUSED */
  // bproot = sb->bpoint; /* Need this for proper spring addressing. */                /* UNUSED */

  if (do_springcollision || do_aero) {
    sb_sfesf_threads_run(depsgraph, scene, ob, timenow, sb->totspring, NULL);
  }

  /* After spring scan because it uses effectors too. */
  ListBase *effectors = BKE_effectors_create(depsgraph, ob, NULL, sb->effector_weights, false);

  if (do_deflector) {
    float defforce[3];
    do_deflector = sb_detect_aabb_collisionCached(defforce, ob, timenow);
  }

  sb_cf_threads_run(scene,
                    ob,
                    forcetime,
                    timenow,
                    sb->totpoint,
                    NULL,
                    effectors,
                    do_deflector,
                    fieldfactor,
                    windfactor);

  /* finally add forces caused by face collision */
  if (ob->softflag & OB_SB_FACECOLL) {
    scan_for_ext_face_forces(ob, timenow);
  }

  /* finish matrix and solve */
  BKE_effectors_free(effectors);
}

static void softbody_apply_forces(Object *ob, float forcetime, int mode, float *err, int mid_flags)
{
  /* time evolution */
  /* actually does an explicit euler step mode == 0 */
  /* or heun ~ 2nd order runge-kutta steps, mode 1, 2 */
  SoftBody *sb = ob->soft; /* is supposed to be there */
  BodyPoint *bp;
  float dx[3] = {0}, dv[3], aabbmin[3], aabbmax[3], cm[3] = {0.0f, 0.0f, 0.0f};
  float timeovermass /*, freezeloc=0.00001f, freezeforce=0.00000000001f*/;
  float maxerrpos = 0.0f, maxerrvel = 0.0f;
  int a, fuzzy = 0;

  forcetime *= sb_time_scale(ob);

  aabbmin[0] = aabbmin[1] = aabbmin[2] = 1e20f;
  aabbmax[0] = aabbmax[1] = aabbmax[2] = -1e20f;

  /* old one with homogeneous masses */
  /* claim a minimum mass for vertex */
#if 0
  if (sb->nodemass > 0.009999f) {
    timeovermass = forcetime / sb->nodemass;
  }
  else {
    timeovermass = forcetime / 0.009999f;
  }
#endif

  for (a = sb->totpoint, bp = sb->bpoint; a > 0; a--, bp++) {
    /* Now we have individual masses. */
    /* claim a minimum mass for vertex */
    if (_final_mass(ob, bp) > 0.009999f) {
      timeovermass = forcetime / _final_mass(ob, bp);
    }
    else {
      timeovermass = forcetime / 0.009999f;
    }

    if (_final_goal(ob, bp) < SOFTGOALSNAP) {
      /* this makes t~ = t */
      if (mid_flags & MID_PRESERVE) {
        copy_v3_v3(dx, bp->vec);
      }

      /**
       * So here is:
       * <pre>
       * (v)' = a(cceleration) =
       *     sum(F_springs)/m + gravitation + some friction forces + more forces.
       * </pre>
       *
       * The ( ... )' operator denotes derivate respective time.
       *
       * The euler step for velocity then becomes:
       * <pre>
       * v(t + dt) = v(t) + a(t) * dt
       * </pre>
       */
      mul_v3_fl(bp->force, timeovermass); /* individual mass of node here */
      /* some nasty if's to have heun in here too */
      copy_v3_v3(dv, bp->force);

      if (mode == 1) {
        copy_v3_v3(bp->prevvec, bp->vec);
        copy_v3_v3(bp->prevdv, dv);
      }

      if (mode == 2) {
        /* be optimistic and execute step */
        bp->vec[0] = bp->prevvec[0] + 0.5f * (dv[0] + bp->prevdv[0]);
        bp->vec[1] = bp->prevvec[1] + 0.5f * (dv[1] + bp->prevdv[1]);
        bp->vec[2] = bp->prevvec[2] + 0.5f * (dv[2] + bp->prevdv[2]);
        /* compare euler to heun to estimate error for step sizing */
        maxerrvel = max_ff(maxerrvel, fabsf(dv[0] - bp->prevdv[0]));
        maxerrvel = max_ff(maxerrvel, fabsf(dv[1] - bp->prevdv[1]));
        maxerrvel = max_ff(maxerrvel, fabsf(dv[2] - bp->prevdv[2]));
      }
      else {
        add_v3_v3(bp->vec, bp->force);
      }

      /* this makes t~ = t+dt */
      if (!(mid_flags & MID_PRESERVE)) {
        copy_v3_v3(dx, bp->vec);
      }

      /* So here is: `(x)'= v(elocity)`.
       * The euler step for location then becomes:
       * `x(t + dt) = x(t) + v(t~) * dt` */
      mul_v3_fl(dx, forcetime);

      /* the freezer coming sooner or later */
#if 0
      if ((dot_v3v3(dx, dx) < freezeloc) && (dot_v3v3(bp->force, bp->force) < freezeforce)) {
        bp->frozen /= 2;
      }
      else {
        bp->frozen = min_ff(bp->frozen * 1.05f, 1.0f);
      }
      mul_v3_fl(dx, bp->frozen);
#endif
      /* again some nasty if's to have heun in here too */
      if (mode == 1) {
        copy_v3_v3(bp->prevpos, bp->pos);
        copy_v3_v3(bp->prevdx, dx);
      }

      if (mode == 2) {
        bp->pos[0] = bp->prevpos[0] + 0.5f * (dx[0] + bp->prevdx[0]);
        bp->pos[1] = bp->prevpos[1] + 0.5f * (dx[1] + bp->prevdx[1]);
        bp->pos[2] = bp->prevpos[2] + 0.5f * (dx[2] + bp->prevdx[2]);
        maxerrpos = max_ff(maxerrpos, fabsf(dx[0] - bp->prevdx[0]));
        maxerrpos = max_ff(maxerrpos, fabsf(dx[1] - bp->prevdx[1]));
        maxerrpos = max_ff(maxerrpos, fabsf(dx[2] - bp->prevdx[2]));

        /* bp->choke is set when we need to pull a vertex or edge out of the collider.
         * the collider object signals to get out by pushing hard. on the other hand
         * we don't want to end up in deep space so we add some <viscosity>
         * to balance that out */
        if (bp->choke2 > 0.0f) {
          mul_v3_fl(bp->vec, (1.0f - bp->choke2));
        }
        if (bp->choke > 0.0f) {
          mul_v3_fl(bp->vec, (1.0f - bp->choke));
        }
      }
      else {
        add_v3_v3(bp->pos, dx);
      }
    } /*snap*/
    /* so while we are looping BPs anyway do statistics on the fly */
    minmax_v3v3_v3(aabbmin, aabbmax, bp->pos);
    if (bp->loc_flag & SBF_DOFUZZY) {
      fuzzy = 1;
    }
  } /*for*/

  if (sb->totpoint) {
    mul_v3_fl(cm, 1.0f / sb->totpoint);
  }
  if (sb->scratch) {
    copy_v3_v3(sb->scratch->aabbmin, aabbmin);
    copy_v3_v3(sb->scratch->aabbmax, aabbmax);
  }

  if (err) { /* so step size will be controlled by biggest difference in slope */
    if (sb->solverflags & SBSO_OLDERR) {
      *err = max_ff(maxerrpos, maxerrvel);
    }
    else {
      *err = maxerrpos;
    }
    // printf("EP %f EV %f\n", maxerrpos, maxerrvel);
    if (fuzzy) {
      *err /= sb->fuzzyness;
    }
  }
}

/* used by heun when it overshoots */
static void softbody_restore_prev_step(Object *ob)
{
  SoftBody *sb = ob->soft; /* is supposed to be there. */
  BodyPoint *bp;
  int a;

  for (a = sb->totpoint, bp = sb->bpoint; a > 0; a--, bp++) {
    copy_v3_v3(bp->vec, bp->prevvec);
    copy_v3_v3(bp->pos, bp->prevpos);
  }
}

#if 0
static void softbody_store_step(Object *ob)
{
  SoftBody *sb = ob->soft; /* is supposed to be there. */
  BodyPoint *bp;
  int a;

  for (a = sb->totpoint, bp = sb->bpoint; a > 0; a--, bp++) {
    copy_v3_v3(bp->prevvec, bp->vec);
    copy_v3_v3(bp->prevpos, bp->pos);
  }
}

/* used by predictors and correctors */
static void softbody_store_state(Object *ob, float *ppos, float *pvel)
{
  SoftBody *sb = ob->soft; /* is supposed to be there. */
  BodyPoint *bp;
  int a;
  float *pp = ppos, *pv = pvel;

  for (a = sb->totpoint, bp = sb->bpoint; a > 0; a--, bp++) {

    copy_v3_v3(pv, bp->vec);
    pv += 3;

    copy_v3_v3(pp, bp->pos);
    pp += 3;
  }
}

/* used by predictors and correctors */
static void softbody_retrieve_state(Object *ob, float *ppos, float *pvel)
{
  SoftBody *sb = ob->soft; /* is supposed to be there. */
  BodyPoint *bp;
  int a;
  float *pp = ppos, *pv = pvel;

  for (a = sb->totpoint, bp = sb->bpoint; a > 0; a--, bp++) {

    copy_v3_v3(bp->vec, pv);
    pv += 3;

    copy_v3_v3(bp->pos, pp);
    pp += 3;
  }
}

/* used by predictors and correctors */
static void softbody_swap_state(Object *ob, float *ppos, float *pvel)
{
  SoftBody *sb = ob->soft; /* is supposed to be there. */
  BodyPoint *bp;
  int a;
  float *pp = ppos, *pv = pvel;
  float temp[3];

  for (a = sb->totpoint, bp = sb->bpoint; a > 0; a--, bp++) {

    copy_v3_v3(temp, bp->vec);
    copy_v3_v3(bp->vec, pv);
    copy_v3_v3(pv, temp);
    pv += 3;

    copy_v3_v3(temp, bp->pos);
    copy_v3_v3(bp->pos, pp);
    copy_v3_v3(pp, temp);
    pp += 3;
  }
}
#endif

/* care for bodypoints taken out of the 'ordinary' solver step
 * because they are screwed to goal by bolts
 * they just need to move along with the goal in time
 * we need to adjust them on sub frame timing in solver
 * so now when frame is done .. put 'em to the position at the end of frame
 */
static void softbody_apply_goalsnap(Object *ob)
{
  SoftBody *sb = ob->soft; /* is supposed to be there */
  BodyPoint *bp;
  int a;

  for (a = sb->totpoint, bp = sb->bpoint; a > 0; a--, bp++) {
    if (_final_goal(ob, bp) >= SOFTGOALSNAP) {
      copy_v3_v3(bp->prevpos, bp->pos);
      copy_v3_v3(bp->pos, bp->origT);
    }
  }
}

static void apply_spring_memory(Object *ob)
{
  SoftBody *sb = ob->soft;
  BodySpring *bs;
  BodyPoint *bp1, *bp2;
  int a;
  float b, l, r;

  if (sb && sb->totspring) {
    b = sb->plastic;
    for (a = 0; a < sb->totspring; a++) {
      bs = &sb->bspring[a];
      bp1 = &sb->bpoint[bs->v1];
      bp2 = &sb->bpoint[bs->v2];
      l = len_v3v3(bp1->pos, bp2->pos);
      r = bs->len / l;
      if ((r > 1.05f) || (r < 0.95f)) {
        bs->len = ((100.0f - b) * bs->len + b * l) / 100.0f;
      }
    }
  }
}

/* expects full initialized softbody */
static void interpolate_exciter(Object *ob, int timescale, int time)
{
  SoftBody *sb = ob->soft;
  BodyPoint *bp;
  float f;
  int a;

  f = (float)time / (float)timescale;

  for (a = sb->totpoint, bp = sb->bpoint; a > 0; a--, bp++) {
    bp->origT[0] = bp->origS[0] + f * (bp->origE[0] - bp->origS[0]);
    bp->origT[1] = bp->origS[1] + f * (bp->origE[1] - bp->origS[1]);
    bp->origT[2] = bp->origS[2] + f * (bp->origE[2] - bp->origS[2]);
    if (_final_goal(ob, bp) >= SOFTGOALSNAP) {
      bp->vec[0] = bp->origE[0] - bp->origS[0];
      bp->vec[1] = bp->origE[1] - bp->origS[1];
      bp->vec[2] = bp->origE[2] - bp->origS[2];
    }
  }
}

/* ************ converters ********** */

/* for each object type we need;
 * - xxxx_to_softbody(Object *ob)      : a full (new) copy, creates SB geometry
 */

/* Resetting a Mesh SB object's springs */
/* Spring length are calculated from 'raw' mesh vertices that are NOT altered by modifier stack. */
static void springs_from_mesh(Object *ob)
{
  SoftBody *sb;
  Mesh *me = ob->data;
  BodyPoint *bp;
  int a;
  float scale = 1.0f;
  const float(*vert_positions)[3] = BKE_mesh_vert_positions(me);

  sb = ob->soft;
  if (me && sb) {
    /* using bp->origS as a container for spring calculations here
     * will be overwritten sbObjectStep() to receive
     * actual modifier stack vert_positions
     */
    if (me->totvert) {
      bp = ob->soft->bpoint;
      for (a = 0; a < me->totvert; a++, bp++) {
        copy_v3_v3(bp->origS, vert_positions[a]);
        mul_m4_v3(ob->object_to_world, bp->origS);
      }
    }
    /* recalculate spring length for meshes here */
    /* public version shrink to fit */
    if (sb->springpreload != 0) {
      scale = sb->springpreload / 100.0f;
    }
    for (a = 0; a < sb->totspring; a++) {
      BodySpring *bs = &sb->bspring[a];
      bs->len = scale * len_v3v3(sb->bpoint[bs->v1].origS, sb->bpoint[bs->v2].origS);
    }
  }
}

/* makes totally fresh start situation */
static void mesh_to_softbody(Object *ob)
{
  SoftBody *sb;
  Mesh *me = ob->data;
  const MEdge *medge = BKE_mesh_edges(me);
  BodyPoint *bp;
  BodySpring *bs;
  int a, totedge;
  int defgroup_index, defgroup_index_mass, defgroup_index_spring;

  if (ob->softflag & OB_SB_EDGES) {
    totedge = me->totedge;
  }
  else {
    totedge = 0;
  }

  /* renew ends with ob->soft with points and edges, also checks & makes ob->soft */
  renew_softbody(ob, me->totvert, totedge);

  /* we always make body points */
  sb = ob->soft;
  bp = sb->bpoint;

  const MDeformVert *dvert = BKE_mesh_deform_verts(me);

  defgroup_index = dvert ? (sb->vertgroup - 1) : -1;
  defgroup_index_mass = dvert ? BKE_id_defgroup_name_index(&me->id, sb->namedVG_Mass) : -1;
  defgroup_index_spring = dvert ? BKE_id_defgroup_name_index(&me->id, sb->namedVG_Spring_K) : -1;

  for (a = 0; a < me->totvert; a++, bp++) {
    /* get scalar values needed  *per vertex* from vertex group functions,
     * so we can *paint* them nicely ..
     * they are normalized [0.0..1.0] so may be we need amplitude for scale
     * which can be done by caller but still .. i'd like it to go this way
     */

    if (ob->softflag & OB_SB_GOAL) {
      BLI_assert(bp->goal == sb->defgoal);
    }
    if ((ob->softflag & OB_SB_GOAL) && (defgroup_index != -1)) {
      bp->goal *= BKE_defvert_find_weight(&dvert[a], defgroup_index);
    }

    /* to proof the concept
     * this enables per vertex *mass painting*
     */

    if (defgroup_index_mass != -1) {
      bp->mass *= BKE_defvert_find_weight(&dvert[a], defgroup_index_mass);
    }

    if (defgroup_index_spring != -1) {
      bp->springweight *= BKE_defvert_find_weight(&dvert[a], defgroup_index_spring);
    }
  }

  /* but we only optionally add body edge springs */
  if (ob->softflag & OB_SB_EDGES) {
    if (medge) {
      bs = sb->bspring;
      for (a = me->totedge; a > 0; a--, medge++, bs++) {
        bs->v1 = medge->v1;
        bs->v2 = medge->v2;
        bs->springtype = SB_EDGE;
      }

      /* insert *diagonal* springs in quads if desired */
      if (ob->softflag & OB_SB_QUADS) {
        add_mesh_quad_diag_springs(ob);
      }

      build_bps_springlist(ob); /* scan for springs attached to bodypoints ONCE */
      /* insert *other second order* springs if desired */
      if (sb->secondspring > 0.0000001f) {
        /* Exploits the first run of `build_bps_springlist(ob)`. */
        add_2nd_order_springs(ob, sb->secondspring);
        /* yes we need to do it again. */
        build_bps_springlist(ob);
      }
      springs_from_mesh(ob); /* write the 'rest'-length of the springs */
      if (ob->softflag & OB_SB_SELF) {
        calculate_collision_balls(ob);
      }
    }
  }
}

static void mesh_faces_to_scratch(Object *ob)
{
  SoftBody *sb = ob->soft;
  const Mesh *me = ob->data;
  MLoopTri *looptri, *lt;
  BodyFace *bodyface;
  int a;
  const float(*vert_positions)[3] = BKE_mesh_vert_positions(me);
  const MPoly *polys = BKE_mesh_polys(me);
  const int *corner_verts = BKE_mesh_corner_verts(me);

  /* Allocate and copy faces. */

  sb->scratch->totface = poly_to_tri_count(me->totpoly, me->totloop);
  looptri = lt = MEM_mallocN(sizeof(*looptri) * sb->scratch->totface, __func__);
<<<<<<< HEAD
  BKE_mesh_recalc_looptri(corner_verts, polys, positions, me->totloop, me->totpoly, looptri);
=======
  BKE_mesh_recalc_looptri(loops, polys, vert_positions, me->totloop, me->totpoly, looptri);
>>>>>>> 0c358882

  bodyface = sb->scratch->bodyface = MEM_mallocN(sizeof(BodyFace) * sb->scratch->totface,
                                                 "SB_body_Faces");

  for (a = 0; a < sb->scratch->totface; a++, lt++, bodyface++) {
    bodyface->v1 = corner_verts[lt->tri[0]];
    bodyface->v2 = corner_verts[lt->tri[1]];
    bodyface->v3 = corner_verts[lt->tri[2]];
    zero_v3(bodyface->ext_force);
    bodyface->ext_force[0] = bodyface->ext_force[1] = bodyface->ext_force[2] = 0.0f;
    bodyface->flag = 0;
  }

  MEM_freeN(looptri);
}
static void reference_to_scratch(Object *ob)
{
  SoftBody *sb = ob->soft;
  ReferenceVert *rp;
  BodyPoint *bp;
  float accu_pos[3] = {0.0f, 0.0f, 0.0f};
  float accu_mass = 0.0f;
  int a;

  sb->scratch->Ref.ivert = MEM_mallocN(sizeof(ReferenceVert) * sb->totpoint, "SB_Reference");
  bp = ob->soft->bpoint;
  rp = sb->scratch->Ref.ivert;
  for (a = 0; a < sb->totpoint; a++, rp++, bp++) {
    copy_v3_v3(rp->pos, bp->pos);
    add_v3_v3(accu_pos, bp->pos);
    accu_mass += _final_mass(ob, bp);
  }
  mul_v3_fl(accu_pos, 1.0f / accu_mass);
  copy_v3_v3(sb->scratch->Ref.com, accu_pos);
  // printf("reference_to_scratch\n");
}

/*
 * helper function to get proper spring length
 * when object is rescaled
 */
static float globallen(float *v1, float *v2, Object *ob)
{
  float p1[3], p2[3];
  copy_v3_v3(p1, v1);
  mul_m4_v3(ob->object_to_world, p1);
  copy_v3_v3(p2, v2);
  mul_m4_v3(ob->object_to_world, p2);
  return len_v3v3(p1, p2);
}

static void makelatticesprings(Lattice *lt, BodySpring *bs, int dostiff, Object *ob)
{
  BPoint *bp = lt->def, *bpu;
  int u, v, w, dv, dw, bpc = 0, bpuc;

  dv = lt->pntsu;
  dw = dv * lt->pntsv;

  for (w = 0; w < lt->pntsw; w++) {

    for (v = 0; v < lt->pntsv; v++) {

      for (u = 0, bpuc = 0, bpu = NULL; u < lt->pntsu; u++, bp++, bpc++) {

        if (w) {
          bs->v1 = bpc;
          bs->v2 = bpc - dw;
          bs->springtype = SB_EDGE;
          bs->len = globallen((bp - dw)->vec, bp->vec, ob);
          bs++;
        }
        if (v) {
          bs->v1 = bpc;
          bs->v2 = bpc - dv;
          bs->springtype = SB_EDGE;
          bs->len = globallen((bp - dv)->vec, bp->vec, ob);
          bs++;
        }
        if (u) {
          bs->v1 = bpuc;
          bs->v2 = bpc;
          bs->springtype = SB_EDGE;
          bs->len = globallen((bpu)->vec, bp->vec, ob);
          bs++;
        }

        if (dostiff) {

          if (w) {
            if (v && u) {
              bs->v1 = bpc;
              bs->v2 = bpc - dw - dv - 1;
              bs->springtype = SB_BEND;
              bs->len = globallen((bp - dw - dv - 1)->vec, bp->vec, ob);
              bs++;
            }
            if ((v < lt->pntsv - 1) && (u != 0)) {
              bs->v1 = bpc;
              bs->v2 = bpc - dw + dv - 1;
              bs->springtype = SB_BEND;
              bs->len = globallen((bp - dw + dv - 1)->vec, bp->vec, ob);
              bs++;
            }
          }

          if (w < lt->pntsw - 1) {
            if (v && u) {
              bs->v1 = bpc;
              bs->v2 = bpc + dw - dv - 1;
              bs->springtype = SB_BEND;
              bs->len = globallen((bp + dw - dv - 1)->vec, bp->vec, ob);
              bs++;
            }
            if ((v < lt->pntsv - 1) && (u != 0)) {
              bs->v1 = bpc;
              bs->v2 = bpc + dw + dv - 1;
              bs->springtype = SB_BEND;
              bs->len = globallen((bp + dw + dv - 1)->vec, bp->vec, ob);
              bs++;
            }
          }
        }
        bpu = bp;
        bpuc = bpc;
      }
    }
  }
}

/* makes totally fresh start situation */
static void lattice_to_softbody(Object *ob)
{
  Lattice *lt = ob->data;
  SoftBody *sb;
  int totvert, totspring = 0, a;
  BodyPoint *bp;
  BPoint *bpnt = lt->def;
  int defgroup_index, defgroup_index_mass, defgroup_index_spring;

  totvert = lt->pntsu * lt->pntsv * lt->pntsw;

  if (ob->softflag & OB_SB_EDGES) {
    totspring = ((lt->pntsu - 1) * lt->pntsv + (lt->pntsv - 1) * lt->pntsu) * lt->pntsw +
                lt->pntsu * lt->pntsv * (lt->pntsw - 1);
    if (ob->softflag & OB_SB_QUADS) {
      totspring += 4 * (lt->pntsu - 1) * (lt->pntsv - 1) * (lt->pntsw - 1);
    }
  }

  /* renew ends with ob->soft with points and edges, also checks & makes ob->soft */
  renew_softbody(ob, totvert, totspring);
  sb = ob->soft; /* can be created in renew_softbody() */
  bp = sb->bpoint;

  defgroup_index = lt->dvert ? (sb->vertgroup - 1) : -1;
  defgroup_index_mass = lt->dvert ? BKE_id_defgroup_name_index(&lt->id, sb->namedVG_Mass) : -1;
  defgroup_index_spring = lt->dvert ? BKE_id_defgroup_name_index(&lt->id, sb->namedVG_Spring_K) :
                                      -1;

  /* same code used as for mesh vertices */
  for (a = 0; a < totvert; a++, bp++, bpnt++) {

    if (ob->softflag & OB_SB_GOAL) {
      BLI_assert(bp->goal == sb->defgoal);
    }

    if ((ob->softflag & OB_SB_GOAL) && (defgroup_index != -1)) {
      bp->goal *= BKE_defvert_find_weight(&lt->dvert[a], defgroup_index);
    }
    else {
      bp->goal *= bpnt->weight;
    }

    if (defgroup_index_mass != -1) {
      bp->mass *= BKE_defvert_find_weight(&lt->dvert[a], defgroup_index_mass);
    }

    if (defgroup_index_spring != -1) {
      bp->springweight *= BKE_defvert_find_weight(&lt->dvert[a], defgroup_index_spring);
    }
  }

  /* create some helper edges to enable SB lattice to be useful at all */
  if (ob->softflag & OB_SB_EDGES) {
    makelatticesprings(lt, ob->soft->bspring, ob->softflag & OB_SB_QUADS, ob);
    build_bps_springlist(ob); /* link bps to springs */
    if (ob->softflag & OB_SB_SELF) {
      calculate_collision_balls(ob);
    }
  }
}

/* makes totally fresh start situation */
static void curve_surf_to_softbody(Object *ob)
{
  Curve *cu = ob->data;
  SoftBody *sb;
  BodyPoint *bp;
  BodySpring *bs;
  Nurb *nu;
  BezTriple *bezt;
  BPoint *bpnt;
  int a, curindex = 0;
  int totvert, totspring = 0, setgoal = 0;

  totvert = BKE_nurbList_verts_count(&cu->nurb);

  if (ob->softflag & OB_SB_EDGES) {
    if (ob->type == OB_CURVES_LEGACY) {
      totspring = totvert - BLI_listbase_count(&cu->nurb);
    }
  }

  /* renew ends with ob->soft with points and edges, also checks & makes ob->soft */
  renew_softbody(ob, totvert, totspring);
  sb = ob->soft; /* can be created in renew_softbody() */

  /* set vars now */
  bp = sb->bpoint;
  bs = sb->bspring;

  /* Weights from bpoints, same code used as for mesh vertices. */
  /* if ((ob->softflag & OB_SB_GOAL) && sb->vertgroup) 2.4x hack. */
  /* new! take the weights from curve vertex anyhow */
  if (ob->softflag & OB_SB_GOAL) {
    setgoal = 1;
  }

  for (nu = cu->nurb.first; nu; nu = nu->next) {
    if (nu->bezt) {
      /* Bezier case; this is nicely said naive; who ever wrote this part,
       * it was not me (JOW) :).
       *
       * a: never ever make tangent handles (sub) and or (ob)ject to collision.
       * b: rather calculate them using some C2
       *    (C2= continuous in second derivative -> no jump in bending ) condition.
       *
       * Not too hard to do, but needs some more code to care for;
       * some one may want look at it (JOW 2010/06/12). */
      for (bezt = nu->bezt, a = 0; a < nu->pntsu; a++, bezt++, bp += 3, curindex += 3) {
        if (setgoal) {
          bp->goal *= bezt->weight;

          /* All three triples. */
          (bp + 1)->goal = bp->goal;
          (bp + 2)->goal = bp->goal;
          /* Do not collide handles. */
          (bp + 1)->loc_flag |= SBF_OUTOFCOLLISION;
          (bp + 2)->loc_flag |= SBF_OUTOFCOLLISION;
        }

        if (totspring) {
          if (a > 0) {
            bs->v1 = curindex - 3;
            bs->v2 = curindex;
            bs->springtype = SB_HANDLE;
            bs->len = globallen((bezt - 1)->vec[0], bezt->vec[0], ob);
            bs++;
          }
          bs->v1 = curindex;
          bs->v2 = curindex + 1;
          bs->springtype = SB_HANDLE;
          bs->len = globallen(bezt->vec[0], bezt->vec[1], ob);
          bs++;

          bs->v1 = curindex + 1;
          bs->v2 = curindex + 2;
          bs->springtype = SB_HANDLE;
          bs->len = globallen(bezt->vec[1], bezt->vec[2], ob);
          bs++;
        }
      }
    }
    else {
      for (bpnt = nu->bp, a = 0; a < nu->pntsu * nu->pntsv; a++, bpnt++, bp++, curindex++) {
        if (setgoal) {
          bp->goal *= bpnt->weight;
        }
        if (totspring && a > 0) {
          bs->v1 = curindex - 1;
          bs->v2 = curindex;
          bs->springtype = SB_EDGE;
          bs->len = globallen((bpnt - 1)->vec, bpnt->vec, ob);
          bs++;
        }
      }
    }
  }

  if (totspring) {
    build_bps_springlist(ob); /* link bps to springs */
    if (ob->softflag & OB_SB_SELF) {
      calculate_collision_balls(ob);
    }
  }
}

/* copies softbody result back in object */
static void softbody_to_object(Object *ob, float (*vertexCos)[3], int numVerts, int local)
{
  SoftBody *sb = ob->soft;
  if (sb) {
    BodyPoint *bp = sb->bpoint;
    int a;
    if (sb->solverflags & SBSO_ESTIMATEIPO) {
      SB_estimate_transform(ob, sb->lcom, sb->lrot, sb->lscale);
    }
    /* Inverse matrix is not up to date. */
    invert_m4_m4(ob->world_to_object, ob->object_to_world);

    for (a = 0; a < numVerts; a++, bp++) {
      copy_v3_v3(vertexCos[a], bp->pos);
      if (local == 0) {
        mul_m4_v3(ob->world_to_object,
                  vertexCos[a]); /* softbody is in global coords, baked optionally not */
      }
    }
  }
}

/* +++ ************ maintaining scratch *************** */
static void sb_new_scratch(SoftBody *sb)
{
  if (!sb) {
    return;
  }
  sb->scratch = MEM_callocN(sizeof(SBScratch), "SBScratch");
  sb->scratch->colliderhash = BLI_ghash_ptr_new("sb_new_scratch gh");
  sb->scratch->bodyface = NULL;
  sb->scratch->totface = 0;
  sb->scratch->aabbmax[0] = sb->scratch->aabbmax[1] = sb->scratch->aabbmax[2] = 1.0e30f;
  sb->scratch->aabbmin[0] = sb->scratch->aabbmin[1] = sb->scratch->aabbmin[2] = -1.0e30f;
  sb->scratch->Ref.ivert = NULL;
}
/* --- ************ maintaining scratch *************** */

/* ************ Object level, exported functions *************** */

SoftBody *sbNew(void)
{
  SoftBody *sb;

  sb = MEM_callocN(sizeof(SoftBody), "softbody");

  sb->mediafrict = 0.5f;
  sb->nodemass = 1.0f;
  sb->grav = 9.8f;
  sb->physics_speed = 1.0f;
  sb->rklimit = 0.1f;

  sb->goalspring = 0.5f;
  sb->goalfrict = 0.0f;
  sb->mingoal = 0.0f;
  sb->maxgoal = 1.0f;
  sb->defgoal = 0.7f;

  sb->inspring = 0.5f;
  sb->infrict = 0.5f;
  /* TODO: backward file compat should copy `inspring` to `inpush` while reading old files. */
  sb->inpush = 0.5f;

  sb->colball = 0.49f;
  sb->balldamp = 0.50f;
  sb->ballstiff = 1.0f;
  sb->sbc_mode = 1;

  sb->minloops = 10;
  sb->maxloops = 300;

  sb->choke = 3;
  sb_new_scratch(sb);
  /* TODO: backward file compat should set `sb->shearstiff = 1.0f` while reading old files. */
  sb->shearstiff = 1.0f;
  sb->solverflags |= SBSO_OLDERR;

  sb->shared = MEM_callocN(sizeof(*sb->shared), "SoftBody_Shared");
  sb->shared->pointcache = BKE_ptcache_add(&sb->shared->ptcaches);

  if (!sb->effector_weights) {
    sb->effector_weights = BKE_effector_add_weights(NULL);
  }

  sb->last_frame = MINFRAME - 1;

  return sb;
}

void sbFree(Object *ob)
{
  SoftBody *sb = ob->soft;
  if (sb == NULL) {
    return;
  }

  const bool is_orig = (ob->id.tag & LIB_TAG_COPIED_ON_WRITE) == 0;

  free_softbody_intern(sb);

  if (is_orig) {
    /* Only free shared data on non-CoW copies */
    BKE_ptcache_free_list(&sb->shared->ptcaches);
    sb->shared->pointcache = NULL;
    MEM_freeN(sb->shared);
  }
  if (sb->effector_weights) {
    MEM_freeN(sb->effector_weights);
  }
  MEM_freeN(sb);

  ob->soft = NULL;
}

void sbFreeSimulation(SoftBody *sb)
{
  free_softbody_intern(sb);
}

void sbObjectToSoftbody(Object *ob)
{
  // ob->softflag |= OB_SB_REDO;

  free_softbody_intern(ob->soft);
}

static bool object_has_edges(const Object *ob)
{
  if (ob->type == OB_MESH) {
    return ((Mesh *)ob->data)->totedge;
  }
  if (ob->type == OB_LATTICE) {
    return true;
  }

  return false;
}

void sbSetInterruptCallBack(int (*f)(void))
{
  SB_localInterruptCallBack = f;
}

static void softbody_update_positions(Object *ob,
                                      SoftBody *sb,
                                      float (*vertexCos)[3],
                                      int numVerts)
{
  BodyPoint *bp;
  int a;

  if (!sb || !sb->bpoint) {
    return;
  }

  for (a = 0, bp = sb->bpoint; a < numVerts; a++, bp++) {
    /* store where goals are now */
    copy_v3_v3(bp->origS, bp->origE);
    /* copy the position of the goals at desired end time */
    copy_v3_v3(bp->origE, vertexCos[a]);
    /* vertexCos came from local world, go global */
    mul_m4_v3(ob->object_to_world, bp->origE);
    /* just to be save give bp->origT a defined value
     * will be calculated in interpolate_exciter() */
    copy_v3_v3(bp->origT, bp->origE);
  }
}

void SB_estimate_transform(Object *ob, float lloc[3], float lrot[3][3], float lscale[3][3])
{
  BodyPoint *bp;
  ReferenceVert *rp;
  SoftBody *sb = NULL;
  float(*opos)[3];
  float(*rpos)[3];
  float com[3], rcom[3];
  int a;

  if (!ob || !ob->soft) {
    return; /* why did we get here ? */
  }
  sb = ob->soft;
  if (!sb || !sb->bpoint) {
    return;
  }
  opos = MEM_callocN(sizeof(float[3]) * sb->totpoint, "SB_OPOS");
  rpos = MEM_callocN(sizeof(float[3]) * sb->totpoint, "SB_RPOS");
  /* might filter vertex selection with a vertex group */
  for (a = 0, bp = sb->bpoint, rp = sb->scratch->Ref.ivert; a < sb->totpoint; a++, bp++, rp++) {
    copy_v3_v3(rpos[a], rp->pos);
    copy_v3_v3(opos[a], bp->pos);
  }

  vcloud_estimate_transform_v3(sb->totpoint, opos, NULL, rpos, NULL, com, rcom, lrot, lscale);
  // sub_v3_v3(com, rcom);
  if (lloc) {
    copy_v3_v3(lloc, com);
  }
  copy_v3_v3(sb->lcom, com);
  if (lscale) {
    copy_m3_m3(sb->lscale, lscale);
  }
  if (lrot) {
    copy_m3_m3(sb->lrot, lrot);
  }

  MEM_freeN(opos);
  MEM_freeN(rpos);
}

static void softbody_reset(Object *ob, SoftBody *sb, float (*vertexCos)[3], int numVerts)
{
  BodyPoint *bp;
  int a;

  for (a = 0, bp = sb->bpoint; a < numVerts; a++, bp++) {
    copy_v3_v3(bp->pos, vertexCos[a]);
    mul_m4_v3(ob->object_to_world, bp->pos); /* Yep, soft-body is global coords. */
    copy_v3_v3(bp->origS, bp->pos);
    copy_v3_v3(bp->origE, bp->pos);
    copy_v3_v3(bp->origT, bp->pos);
    bp->vec[0] = bp->vec[1] = bp->vec[2] = 0.0f;

    /* the bp->prev*'s are for rolling back from a canceled try to propagate in time
     * adaptive step size algorithm in a nutshell:
     * 1.  set scheduled time step to new dtime
     * 2.  try to advance the scheduled time step, being optimistic execute it
     * 3.  check for success
     * 3.a we 're fine continue, may be we can increase scheduled time again ?? if so, do so!
     * 3.b we did exceed error limit --> roll back, shorten the scheduled time and try again at 2.
     * 4.  check if we did reach dtime
     * 4.a nope we need to do some more at 2.
     * 4.b yup we're done
     */

    copy_v3_v3(bp->prevpos, bp->pos);
    copy_v3_v3(bp->prevvec, bp->vec);
    copy_v3_v3(bp->prevdx, bp->vec);
    copy_v3_v3(bp->prevdv, bp->vec);
  }

  /* make a nice clean scratch struct */
  free_scratch(sb);   /* clear if any */
  sb_new_scratch(sb); /* make a new */
  sb->scratch->needstobuildcollider = 1;
  zero_v3(sb->lcom);
  unit_m3(sb->lrot);
  unit_m3(sb->lscale);

  /* copy some info to scratch */
  /* we only need that if we want to reconstruct IPO */
  if (1) {
    reference_to_scratch(ob);
    SB_estimate_transform(ob, NULL, NULL, NULL);
    SB_estimate_transform(ob, NULL, NULL, NULL);
  }
  switch (ob->type) {
    case OB_MESH:
      if (ob->softflag & OB_SB_FACECOLL) {
        mesh_faces_to_scratch(ob);
      }
      break;
    case OB_LATTICE:
      break;
    case OB_CURVES_LEGACY:
    case OB_SURF:
      break;
    default:
      break;
  }
}

static void softbody_step(
    struct Depsgraph *depsgraph, Scene *scene, Object *ob, SoftBody *sb, float dtime)
{
  /* the simulator */
  float forcetime;
  double sct, sst;

  sst = PIL_check_seconds_timer();
  /* Integration back in time is possible in theory, but pretty useless here.
   * So we refuse to do so. Since we do not know anything about 'outside' changes
   * especially colliders we refuse to go more than 10 frames.
   */
  if (dtime < 0 || dtime > 10.5f) {
    return;
  }

  ccd_update_deflector_hash(depsgraph, sb->collision_group, ob, sb->scratch->colliderhash);

  if (sb->scratch->needstobuildcollider) {
    ccd_build_deflector_hash(depsgraph, sb->collision_group, ob, sb->scratch->colliderhash);
    sb->scratch->needstobuildcollider = 0;
  }

  if (sb->solver_ID < 2) {
    /* special case of 2nd order Runge-Kutta type AKA Heun */
    int mid_flags = 0;
    float err = 0;
    /* Set defaults guess we shall do one frame */
    float forcetimemax = 1.0f;
    /* Set defaults guess 1/100 is tight enough */
    float forcetimemin = 0.01f;
    /* How far did we get without violating error condition. */
    float timedone = 0.0;
    /* Loops = counter for emergency brake we don't want to lock up the system if physics fail. */
    int loops = 0;

    SoftHeunTol = sb->rklimit; /* humm .. this should be calculated from sb parameters and sizes */
    /* adjust loop limits */
    if (sb->minloops > 0) {
      forcetimemax = dtime / sb->minloops;
    }
    if (sb->maxloops > 0) {
      forcetimemin = dtime / sb->maxloops;
    }

    if (sb->solver_ID > 0) {
      mid_flags |= MID_PRESERVE;
    }

    forcetime = forcetimemax; /* hope for integrating in one step */
    while ((fabsf(timedone) < fabsf(dtime)) && (loops < 2000)) {
      /* set goals in time */
      interpolate_exciter(ob, 200, (int)(200.0f * (timedone / dtime)));

      sb->scratch->flag &= ~SBF_DOFUZZY;
      /* do predictive euler step */
      softbody_calc_forces(depsgraph, scene, ob, forcetime, timedone / dtime);

      softbody_apply_forces(ob, forcetime, 1, NULL, mid_flags);

      /* crop new slope values to do averaged slope step */
      softbody_calc_forces(depsgraph, scene, ob, forcetime, timedone / dtime);

      softbody_apply_forces(ob, forcetime, 2, &err, mid_flags);
      softbody_apply_goalsnap(ob);

      if (err > SoftHeunTol) { /* error needs to be scaled to some quantity */

        if (forcetime > forcetimemin) {
          forcetime = max_ff(forcetime / 2.0f, forcetimemin);
          softbody_restore_prev_step(ob);
          // printf("down, ");
        }
        else {
          timedone += forcetime;
        }
      }
      else {
        float newtime = forcetime * 1.1f; /* hope for 1.1 times better conditions in next step */

        if (sb->scratch->flag & SBF_DOFUZZY) {
          // /* stay with this stepsize unless err really small */
          // if (err > SoftHeunTol/(2.0f*sb->fuzzyness)) {
          newtime = forcetime;
          // }
        }
        else {
          if (err > SoftHeunTol / 2.0f) { /* stay with this stepsize unless err really small */
            newtime = forcetime;
          }
        }
        timedone += forcetime;
        newtime = min_ff(forcetimemax, max_ff(newtime, forcetimemin));
        // if (newtime > forcetime) printf("up, ");
        if (forcetime > 0.0f) {
          forcetime = min_ff(dtime - timedone, newtime);
        }
        else {
          forcetime = max_ff(dtime - timedone, newtime);
        }
      }
      loops++;
      if (sb->solverflags & SBSO_MONITOR) {
        sct = PIL_check_seconds_timer();
        if (sct - sst > 0.5) {
          printf("%3.0f%% \r", 100.0f * timedone / dtime);
        }
      }
      /* ask for user break */
      if (SB_localInterruptCallBack && SB_localInterruptCallBack()) {
        break;
      }
    }
    /* move snapped to final position */
    interpolate_exciter(ob, 2, 2);
    softbody_apply_goalsnap(ob);

    //              if (G.debug & G_DEBUG) {
    if (sb->solverflags & SBSO_MONITOR) {
      if (loops > HEUNWARNLIMIT) { /* monitor high loop counts */
        printf("\r needed %d steps/frame", loops);
      }
    }
  }
  else if (sb->solver_ID == 2) {
    /* do semi "fake" implicit euler */
    /* removed */
  } /* SOLVER SELECT */
  else if (sb->solver_ID == 4) {
    /* do semi "fake" implicit euler */
  } /* SOLVER SELECT */
  else if (sb->solver_ID == 3) {
    /* do "stupid" semi "fake" implicit euler */
    /* removed */

  } /* SOLVER SELECT */
  else {
    CLOG_ERROR(&LOG, "softbody no valid solver ID!");
  } /* SOLVER SELECT */
  if (sb->plastic) {
    apply_spring_memory(ob);
  }

  if (sb->solverflags & SBSO_MONITOR) {
    sct = PIL_check_seconds_timer();
    if ((sct - sst > 0.5) || (G.debug & G_DEBUG)) {
      printf(" solver time %f sec %s\n", sct - sst, ob->id.name);
    }
  }
}

static void sbStoreLastFrame(struct Depsgraph *depsgraph, Object *object, float framenr)
{
  if (!DEG_is_active(depsgraph)) {
    return;
  }
  Object *object_orig = DEG_get_original_object(object);
  object->soft->last_frame = framenr;
  object_orig->soft->last_frame = framenr;
}

void sbObjectStep(struct Depsgraph *depsgraph,
                  Scene *scene,
                  Object *ob,
                  float cfra,
                  float (*vertexCos)[3],
                  int numVerts)
{
  SoftBody *sb = ob->soft;
  PointCache *cache;
  PTCacheID pid;
  float dtime, timescale;
  int framedelta, framenr, startframe, endframe;
  int cache_result;
  cache = sb->shared->pointcache;

  framenr = (int)cfra;
  framedelta = framenr - cache->simframe;

  BKE_ptcache_id_from_softbody(&pid, ob, sb);
  BKE_ptcache_id_time(&pid, scene, framenr, &startframe, &endframe, &timescale);

  /* check for changes in mesh, should only happen in case the mesh
   * structure changes during an animation */
  if (sb->bpoint && numVerts != sb->totpoint) {
    BKE_ptcache_invalidate(cache);
    return;
  }

  /* clamp frame ranges */
  if (framenr < startframe) {
    BKE_ptcache_invalidate(cache);
    return;
  }
  if (framenr > endframe) {
    framenr = endframe;
  }

  /* verify if we need to create the softbody data */
  if (sb->bpoint == NULL ||
      ((ob->softflag & OB_SB_EDGES) && !ob->soft->bspring && object_has_edges(ob))) {

    switch (ob->type) {
      case OB_MESH:
        mesh_to_softbody(ob);
        break;
      case OB_LATTICE:
        lattice_to_softbody(ob);
        break;
      case OB_CURVES_LEGACY:
      case OB_SURF:
        curve_surf_to_softbody(ob);
        break;
      default:
        renew_softbody(ob, numVerts, 0);
        break;
    }

    softbody_update_positions(ob, sb, vertexCos, numVerts);
    softbody_reset(ob, sb, vertexCos, numVerts);
  }

  /* still no points? go away */
  if (sb->totpoint == 0) {
    return;
  }
  if (framenr == startframe) {
    BKE_ptcache_id_reset(scene, &pid, PTCACHE_RESET_OUTDATED);

    /* first frame, no simulation to do, just set the vert_positions */
    softbody_update_positions(ob, sb, vertexCos, numVerts);

    BKE_ptcache_validate(cache, framenr);
    cache->flag &= ~PTCACHE_REDO_NEEDED;

    sbStoreLastFrame(depsgraph, ob, framenr);

    return;
  }

  /* try to read from cache */
  bool can_write_cache = DEG_is_active(depsgraph);
  bool can_simulate = (framenr == sb->last_frame + 1) && !(cache->flag & PTCACHE_BAKED) &&
                      can_write_cache;

  cache_result = BKE_ptcache_read(&pid, (float)framenr + scene->r.subframe, can_simulate);

  if (cache_result == PTCACHE_READ_EXACT || cache_result == PTCACHE_READ_INTERPOLATED ||
      (!can_simulate && cache_result == PTCACHE_READ_OLD)) {
    softbody_to_object(ob, vertexCos, numVerts, sb->local);

    BKE_ptcache_validate(cache, framenr);

    if (cache_result == PTCACHE_READ_INTERPOLATED && cache->flag & PTCACHE_REDO_NEEDED &&
        can_write_cache) {
      BKE_ptcache_write(&pid, framenr);
    }

    sbStoreLastFrame(depsgraph, ob, framenr);

    return;
  }
  if (cache_result == PTCACHE_READ_OLD) {
    /* pass */
  }
  else if (/*ob->id.lib || */
           /* "library linking & pointcaches" has to be solved properly at some point */
           (cache->flag & PTCACHE_BAKED)) {
    /* if baked and nothing in cache, do nothing */
    if (can_write_cache) {
      BKE_ptcache_invalidate(cache);
    }
    return;
  }

  if (!can_simulate) {
    return;
  }

  /* if on second frame, write cache for first frame */
  if (cache->simframe == startframe &&
      (cache->flag & PTCACHE_OUTDATED || cache->last_exact == 0)) {
    BKE_ptcache_write(&pid, startframe);
  }

  softbody_update_positions(ob, sb, vertexCos, numVerts);

  /* checking time: */
  dtime = framedelta * timescale;

  /* do simulation */
  softbody_step(depsgraph, scene, ob, sb, dtime);

  softbody_to_object(ob, vertexCos, numVerts, 0);

  BKE_ptcache_validate(cache, framenr);
  BKE_ptcache_write(&pid, framenr);

  sbStoreLastFrame(depsgraph, ob, framenr);
}<|MERGE_RESOLUTION|>--- conflicted
+++ resolved
@@ -2763,11 +2763,7 @@
 
   sb->scratch->totface = poly_to_tri_count(me->totpoly, me->totloop);
   looptri = lt = MEM_mallocN(sizeof(*looptri) * sb->scratch->totface, __func__);
-<<<<<<< HEAD
-  BKE_mesh_recalc_looptri(corner_verts, polys, positions, me->totloop, me->totpoly, looptri);
-=======
-  BKE_mesh_recalc_looptri(loops, polys, vert_positions, me->totloop, me->totpoly, looptri);
->>>>>>> 0c358882
+  BKE_mesh_recalc_looptri(corner_verts, polys, vert_positions, me->totloop, me->totpoly, looptri);
 
   bodyface = sb->scratch->bodyface = MEM_mallocN(sizeof(BodyFace) * sb->scratch->totface,
                                                  "SB_body_Faces");
