/* SPDX-License-Identifier: GPL-2.0-or-later
 * Copyright Blender Foundation. All rights reserved. */

/** \file
 * \ingroup bke
 */

/**
 * variables on the UI for now
 * <pre>
 * float mediafrict;  friction to env
 * float nodemass;    softbody mass of *vertex*
 * float grav;        softbody amount of gravitation to apply
 *
 * float goalspring;  softbody goal springs
 * float goalfrict;   softbody goal springs friction
 * float mingoal;     quick limits for goal
 * float maxgoal;
 *
 * float inspring;    softbody inner springs
 * float infrict;     softbody inner springs friction
 * </pre>
 */

#include <math.h>
#include <stdlib.h>
#include <string.h>

#include "CLG_log.h"

#include "MEM_guardedalloc.h"

/* types */
#include "DNA_collection_types.h"
#include "DNA_curve_types.h"
#include "DNA_lattice_types.h"
#include "DNA_mesh_types.h"
#include "DNA_meshdata_types.h"
#include "DNA_object_force_types.h"
#include "DNA_object_types.h"
#include "DNA_scene_types.h"

#include "BLI_ghash.h"
#include "BLI_listbase.h"
#include "BLI_math.h"
#include "BLI_threads.h"
#include "BLI_utildefines.h"

#include "BKE_collection.h"
#include "BKE_collision.h"
#include "BKE_curve.h"
#include "BKE_deform.h"
#include "BKE_effect.h"
#include "BKE_global.h"
#include "BKE_layer.h"
#include "BKE_mesh.h"
#include "BKE_modifier.h"
#include "BKE_pointcache.h"
#include "BKE_scene.h"
#include "BKE_softbody.h"

#include "DEG_depsgraph.h"
#include "DEG_depsgraph_query.h"

#include "PIL_time.h"

static CLG_LogRef LOG = {"bke.softbody"};

/* callbacks for errors and interrupts and some goo */
static int (*SB_localInterruptCallBack)(void) = NULL;

/* ********** soft body engine ******* */

typedef enum { SB_EDGE = 1, SB_BEND = 2, SB_STIFFQUAD = 3, SB_HANDLE = 4 } type_spring;

typedef struct BodySpring {
  int v1, v2;
  float len, cf, load;
  float ext_force[3]; /* edges colliding and sailing */
  type_spring springtype;
  short flag;
} BodySpring;

typedef struct BodyFace {
  int v1, v2, v3;
  float ext_force[3]; /* faces colliding */
  short flag;
} BodyFace;

typedef struct ReferenceVert {
  float pos[3]; /* position relative to com */
  float mass;   /* node mass */
} ReferenceVert;

typedef struct ReferenceState {
  float com[3];         /* Center of mass. */
  ReferenceVert *ivert; /* List of initial values. */
} ReferenceState;

/* Private scratch pad for caching and other data only needed when alive. */
typedef struct SBScratch {
  GHash *colliderhash;
  short needstobuildcollider;
  short flag;
  BodyFace *bodyface;
  int totface;
  float aabbmin[3], aabbmax[3];
  ReferenceState Ref;
} SBScratch;

typedef struct SB_thread_context {
  Scene *scene;
  Object *ob;
  float forcetime;
  float timenow;
  int ifirst;
  int ilast;
  ListBase *effectors;
  int do_deflector;
  float fieldfactor;
  float windfactor;
  int nr;
  int tot;
} SB_thread_context;

#define MID_PRESERVE 1

#define SOFTGOALSNAP 0.999f
/* if bp-> goal is above make it a *forced follow original* and skip all ODE stuff for this bp
 * removes *unnecessary* stiffness from ODE system
 */
#define HEUNWARNLIMIT 1 /* 500 would be fine i think for detecting severe *stiff* stuff */

#define BSF_INTERSECT 1 /* edge intersects collider face */

/* private definitions for body-point states */
#define SBF_DOFUZZY 1        /* Body-point do fuzzy. */
#define SBF_OUTOFCOLLISION 2 /* Body-point does not collide. */

#define BFF_INTERSECT 1 /* collider edge   intrudes face. */
#define BFF_CLOSEVERT 2 /* collider vertex repulses face. */

/* humm .. this should be calculated from sb parameters and sizes. */
static float SoftHeunTol = 1.0f;

/* local prototypes */
static void free_softbody_intern(SoftBody *sb);

/*+++ frame based timing +++ */

/* Physical unit of force is `kg * m / sec^2`. */

/**
 * Since unit of g is [m/sec^2] and F = mass * g we re-scale unit mass of node to 1 gram
 * put it to a function here, so we can add user options later without touching simulation code.
 */
static float sb_grav_force_scale(Object *UNUSED(ob))
{
  return (0.001f);
}

/**
 * Re-scaling unit of drag [1 / sec] to somehow reasonable
 * put it to a function here, so we can add user options later without touching simulation code.
 */
static float sb_fric_force_scale(Object *UNUSED(ob))
{
  return (0.01f);
}

/**
 * Defining the frames to *real* time relation.
 */
static float sb_time_scale(Object *ob)
{
  SoftBody *sb = ob->soft; /* is supposed to be there */
  if (sb) {
    return (sb->physics_speed);
    /* hrms .. this could be IPO as well :)
     * estimated range [0.001 sluggish slug - 100.0 very fast (i hope ODE solver can handle that)]
     * 1 approx = a unit 1 pendulum at g = 9.8 [earth conditions]  has period 65 frames
     * theory would give a 50 frames period .. so there must be something inaccurate ..
     * looking for that (BM). */
  }
  return (1.0f);
  /*
   * this would be frames/sec independent timing assuming 25 fps is default
   * but does not work very well with NLA
   * return (25.0f/scene->r.frs_sec)
   */
}
/*--- frame based timing ---*/

/* helper functions for everything is animatable jow_go_for2_5 +++++++ */
/* introducing them here, because i know: steps in properties  ( at frame timing )
 * will cause unwanted responses of the softbody system (which does inter frame calculations )
 * so first 'cure' would be: interpolate linear in time ..
 * Q: why do i write this?
 * A: because it happened once, that some eager coder 'streamlined' code to fail.
 * We DO linear interpolation for goals .. and i think we should do on animated properties as well
 */

/* animate sb->maxgoal, sb->mingoal */
static float _final_goal(Object *ob, BodyPoint *bp) /* jow_go_for2_5 */
{
  float f = -1999.99f;
  if (ob) {
    SoftBody *sb = ob->soft; /* is supposed to be there */
    if (!(ob->softflag & OB_SB_GOAL)) {
      return (0.0f);
    }
    if (sb && bp) {
      if (bp->goal < 0.0f) {
        return (0.0f);
      }
      f = sb->mingoal + bp->goal * fabsf(sb->maxgoal - sb->mingoal);
      f = pow(f, 4.0f);
      return f;
    }
  }
  CLOG_ERROR(&LOG, "sb or bp == NULL");
  return f; /* Using crude but spot able values some times helps debugging. */
}

static float _final_mass(Object *ob, BodyPoint *bp)
{
  if (ob) {
    SoftBody *sb = ob->soft; /* is supposed to be there */
    if (sb && bp) {
      return (bp->mass * sb->nodemass);
    }
  }
  CLOG_ERROR(&LOG, "sb or bp == NULL");
  return 1.0f;
}
/* Helper functions for everything is animateble jow_go_for2_5. */

/* +++ collider caching and dicing +++ */

/*
 * for each target object/face the axis aligned bounding box (AABB) is stored
 * faces parallel to global axes
 * so only simple "value" in [min, max] checks are used
 * float operations still
 */

/* just an ID here to reduce the prob for killing objects
 * ob->sumohandle points to we should not kill :)
 */
static const int CCD_SAFETY = 190561;

typedef struct ccdf_minmax {
  float minx, miny, minz, maxx, maxy, maxz;
} ccdf_minmax;

typedef struct ccd_Mesh {
  int mvert_num, tri_num;
  const float (*vert_positions)[3];
  const float (*vert_positions_prev)[3];
  const MVertTri *tri;
  int safety;
  ccdf_minmax *mima;
  /* Axis Aligned Bounding Box AABB */
  float bbmin[3];
  float bbmax[3];
} ccd_Mesh;

static ccd_Mesh *ccd_mesh_make(Object *ob)
{
  CollisionModifierData *cmd;
  ccd_Mesh *pccd_M = NULL;
  ccdf_minmax *mima;
  const MVertTri *vt;
  float hull;
  int i;

  cmd = (CollisionModifierData *)BKE_modifiers_findby_type(ob, eModifierType_Collision);

  /* first some paranoia checks */
  if (!cmd) {
    return NULL;
  }
  if (!cmd->mvert_num || !cmd->tri_num) {
    return NULL;
  }

  pccd_M = MEM_mallocN(sizeof(ccd_Mesh), "ccd_Mesh");
  pccd_M->mvert_num = cmd->mvert_num;
  pccd_M->tri_num = cmd->tri_num;
  pccd_M->safety = CCD_SAFETY;
  pccd_M->bbmin[0] = pccd_M->bbmin[1] = pccd_M->bbmin[2] = 1e30f;
  pccd_M->bbmax[0] = pccd_M->bbmax[1] = pccd_M->bbmax[2] = -1e30f;
  pccd_M->vert_positions_prev = NULL;

  /* Blow it up with force-field ranges. */
  hull = max_ff(ob->pd->pdef_sbift, ob->pd->pdef_sboft);

  /* Allocate and copy verts. */
  pccd_M->vert_positions = MEM_dupallocN(cmd->xnew);
  /* note that xnew coords are already in global space, */
  /* determine the ortho BB */
  for (i = 0; i < pccd_M->mvert_num; i++) {
    const float *v;

    /* evaluate limits */
    v = pccd_M->vert_positions[i];
    pccd_M->bbmin[0] = min_ff(pccd_M->bbmin[0], v[0] - hull);
    pccd_M->bbmin[1] = min_ff(pccd_M->bbmin[1], v[1] - hull);
    pccd_M->bbmin[2] = min_ff(pccd_M->bbmin[2], v[2] - hull);

    pccd_M->bbmax[0] = max_ff(pccd_M->bbmax[0], v[0] + hull);
    pccd_M->bbmax[1] = max_ff(pccd_M->bbmax[1], v[1] + hull);
    pccd_M->bbmax[2] = max_ff(pccd_M->bbmax[2], v[2] + hull);
  }
  /* Allocate and copy faces. */
  pccd_M->tri = MEM_dupallocN(cmd->tri);

  /* OBBs for idea1 */
  pccd_M->mima = MEM_mallocN(sizeof(ccdf_minmax) * pccd_M->tri_num, "ccd_Mesh_Faces_mima");

  /* Anyhow we need to walk the list of faces and find OBB they live in. */
  for (i = 0, mima = pccd_M->mima, vt = pccd_M->tri; i < pccd_M->tri_num; i++, mima++, vt++) {
    const float *v;

    mima->minx = mima->miny = mima->minz = 1e30f;
    mima->maxx = mima->maxy = mima->maxz = -1e30f;

    v = pccd_M->vert_positions[vt->tri[0]];
    mima->minx = min_ff(mima->minx, v[0] - hull);
    mima->miny = min_ff(mima->miny, v[1] - hull);
    mima->minz = min_ff(mima->minz, v[2] - hull);
    mima->maxx = max_ff(mima->maxx, v[0] + hull);
    mima->maxy = max_ff(mima->maxy, v[1] + hull);
    mima->maxz = max_ff(mima->maxz, v[2] + hull);

    v = pccd_M->vert_positions[vt->tri[1]];
    mima->minx = min_ff(mima->minx, v[0] - hull);
    mima->miny = min_ff(mima->miny, v[1] - hull);
    mima->minz = min_ff(mima->minz, v[2] - hull);
    mima->maxx = max_ff(mima->maxx, v[0] + hull);
    mima->maxy = max_ff(mima->maxy, v[1] + hull);
    mima->maxz = max_ff(mima->maxz, v[2] + hull);

    v = pccd_M->vert_positions[vt->tri[2]];
    mima->minx = min_ff(mima->minx, v[0] - hull);
    mima->miny = min_ff(mima->miny, v[1] - hull);
    mima->minz = min_ff(mima->minz, v[2] - hull);
    mima->maxx = max_ff(mima->maxx, v[0] + hull);
    mima->maxy = max_ff(mima->maxy, v[1] + hull);
    mima->maxz = max_ff(mima->maxz, v[2] + hull);
  }

  return pccd_M;
}
static void ccd_mesh_update(Object *ob, ccd_Mesh *pccd_M)
{
  CollisionModifierData *cmd;
  ccdf_minmax *mima;
  const MVertTri *vt;
  float hull;
  int i;

  cmd = (CollisionModifierData *)BKE_modifiers_findby_type(ob, eModifierType_Collision);

  /* first some paranoia checks */
  if (!cmd) {
    return;
  }
  if (!cmd->mvert_num || !cmd->tri_num) {
    return;
  }

  if ((pccd_M->mvert_num != cmd->mvert_num) || (pccd_M->tri_num != cmd->tri_num)) {
    return;
  }

  pccd_M->bbmin[0] = pccd_M->bbmin[1] = pccd_M->bbmin[2] = 1e30f;
  pccd_M->bbmax[0] = pccd_M->bbmax[1] = pccd_M->bbmax[2] = -1e30f;

  /* Blow it up with force-field ranges. */
  hull = max_ff(ob->pd->pdef_sbift, ob->pd->pdef_sboft);

  /* rotate current to previous */
  if (pccd_M->vert_positions_prev) {
    MEM_freeN((void *)pccd_M->vert_positions_prev);
  }
  pccd_M->vert_positions_prev = pccd_M->vert_positions;
  /* Allocate and copy verts. */
  pccd_M->vert_positions = MEM_dupallocN(cmd->xnew);
  /* note that xnew coords are already in global space, */
  /* determine the ortho BB */
  for (i = 0; i < pccd_M->mvert_num; i++) {
    const float *v;

    /* evaluate limits */
    v = pccd_M->vert_positions[i];
    pccd_M->bbmin[0] = min_ff(pccd_M->bbmin[0], v[0] - hull);
    pccd_M->bbmin[1] = min_ff(pccd_M->bbmin[1], v[1] - hull);
    pccd_M->bbmin[2] = min_ff(pccd_M->bbmin[2], v[2] - hull);

    pccd_M->bbmax[0] = max_ff(pccd_M->bbmax[0], v[0] + hull);
    pccd_M->bbmax[1] = max_ff(pccd_M->bbmax[1], v[1] + hull);
    pccd_M->bbmax[2] = max_ff(pccd_M->bbmax[2], v[2] + hull);

    /* evaluate limits */
    v = pccd_M->vert_positions_prev[i];
    pccd_M->bbmin[0] = min_ff(pccd_M->bbmin[0], v[0] - hull);
    pccd_M->bbmin[1] = min_ff(pccd_M->bbmin[1], v[1] - hull);
    pccd_M->bbmin[2] = min_ff(pccd_M->bbmin[2], v[2] - hull);

    pccd_M->bbmax[0] = max_ff(pccd_M->bbmax[0], v[0] + hull);
    pccd_M->bbmax[1] = max_ff(pccd_M->bbmax[1], v[1] + hull);
    pccd_M->bbmax[2] = max_ff(pccd_M->bbmax[2], v[2] + hull);
  }

  /* Anyhow we need to walk the list of faces and find OBB they live in. */
  for (i = 0, mima = pccd_M->mima, vt = pccd_M->tri; i < pccd_M->tri_num; i++, mima++, vt++) {
    const float *v;

    mima->minx = mima->miny = mima->minz = 1e30f;
    mima->maxx = mima->maxy = mima->maxz = -1e30f;

    /* vert_positions */
    v = pccd_M->vert_positions[vt->tri[0]];
    mima->minx = min_ff(mima->minx, v[0] - hull);
    mima->miny = min_ff(mima->miny, v[1] - hull);
    mima->minz = min_ff(mima->minz, v[2] - hull);
    mima->maxx = max_ff(mima->maxx, v[0] + hull);
    mima->maxy = max_ff(mima->maxy, v[1] + hull);
    mima->maxz = max_ff(mima->maxz, v[2] + hull);

    v = pccd_M->vert_positions[vt->tri[1]];
    mima->minx = min_ff(mima->minx, v[0] - hull);
    mima->miny = min_ff(mima->miny, v[1] - hull);
    mima->minz = min_ff(mima->minz, v[2] - hull);
    mima->maxx = max_ff(mima->maxx, v[0] + hull);
    mima->maxy = max_ff(mima->maxy, v[1] + hull);
    mima->maxz = max_ff(mima->maxz, v[2] + hull);

    v = pccd_M->vert_positions[vt->tri[2]];
    mima->minx = min_ff(mima->minx, v[0] - hull);
    mima->miny = min_ff(mima->miny, v[1] - hull);
    mima->minz = min_ff(mima->minz, v[2] - hull);
    mima->maxx = max_ff(mima->maxx, v[0] + hull);
    mima->maxy = max_ff(mima->maxy, v[1] + hull);
    mima->maxz = max_ff(mima->maxz, v[2] + hull);

    /* vert_positions_prev */
    v = pccd_M->vert_positions_prev[vt->tri[0]];
    mima->minx = min_ff(mima->minx, v[0] - hull);
    mima->miny = min_ff(mima->miny, v[1] - hull);
    mima->minz = min_ff(mima->minz, v[2] - hull);
    mima->maxx = max_ff(mima->maxx, v[0] + hull);
    mima->maxy = max_ff(mima->maxy, v[1] + hull);
    mima->maxz = max_ff(mima->maxz, v[2] + hull);

    v = pccd_M->vert_positions_prev[vt->tri[1]];
    mima->minx = min_ff(mima->minx, v[0] - hull);
    mima->miny = min_ff(mima->miny, v[1] - hull);
    mima->minz = min_ff(mima->minz, v[2] - hull);
    mima->maxx = max_ff(mima->maxx, v[0] + hull);
    mima->maxy = max_ff(mima->maxy, v[1] + hull);
    mima->maxz = max_ff(mima->maxz, v[2] + hull);

    v = pccd_M->vert_positions_prev[vt->tri[2]];
    mima->minx = min_ff(mima->minx, v[0] - hull);
    mima->miny = min_ff(mima->miny, v[1] - hull);
    mima->minz = min_ff(mima->minz, v[2] - hull);
    mima->maxx = max_ff(mima->maxx, v[0] + hull);
    mima->maxy = max_ff(mima->maxy, v[1] + hull);
    mima->maxz = max_ff(mima->maxz, v[2] + hull);
  }
}

static void ccd_mesh_free(ccd_Mesh *ccdm)
{
  /* Make sure we're not nuking objects we don't know. */
  if (ccdm && (ccdm->safety == CCD_SAFETY)) {
    MEM_freeN((void *)ccdm->vert_positions);
    MEM_freeN((void *)ccdm->tri);
    if (ccdm->vert_positions_prev) {
      MEM_freeN((void *)ccdm->vert_positions_prev);
    }
    MEM_freeN(ccdm->mima);
    MEM_freeN(ccdm);
  }
}

static void ccd_build_deflector_hash_single(GHash *hash, Object *ob)
{
  /* only with deflecting set */
  if (ob->pd && ob->pd->deflect) {
    void **val_p;
    if (!BLI_ghash_ensure_p(hash, ob, &val_p)) {
      ccd_Mesh *ccdmesh = ccd_mesh_make(ob);
      *val_p = ccdmesh;
    }
  }
}

/**
 * \note collection overrides scene when not NULL.
 */
static void ccd_build_deflector_hash(Depsgraph *depsgraph,
                                     Collection *collection,
                                     Object *vertexowner,
                                     GHash *hash)
{
  if (!hash) {
    return;
  }

  uint numobjects;
  Object **objects = BKE_collision_objects_create(
      depsgraph, vertexowner, collection, &numobjects, eModifierType_Collision);

  for (int i = 0; i < numobjects; i++) {
    Object *ob = objects[i];

    if (ob->type == OB_MESH) {
      ccd_build_deflector_hash_single(hash, ob);
    }
  }

  BKE_collision_objects_free(objects);
}

static void ccd_update_deflector_hash_single(GHash *hash, Object *ob)
{
  if (ob->pd && ob->pd->deflect) {
    ccd_Mesh *ccdmesh = BLI_ghash_lookup(hash, ob);
    if (ccdmesh) {
      ccd_mesh_update(ob, ccdmesh);
    }
  }
}

/**
 * \note collection overrides scene when not NULL.
 */
static void ccd_update_deflector_hash(Depsgraph *depsgraph,
                                      Collection *collection,
                                      Object *vertexowner,
                                      GHash *hash)
{
  if ((!hash) || (!vertexowner)) {
    return;
  }

  uint numobjects;
  Object **objects = BKE_collision_objects_create(
      depsgraph, vertexowner, collection, &numobjects, eModifierType_Collision);

  for (int i = 0; i < numobjects; i++) {
    Object *ob = objects[i];

    if (ob->type == OB_MESH) {
      ccd_update_deflector_hash_single(hash, ob);
    }
  }

  BKE_collision_objects_free(objects);
}

/*--- collider caching and dicing ---*/

static int count_mesh_quads(Mesh *me)
{
  int a, result = 0;
  const MPoly *poly = BKE_mesh_polys(me);

  if (poly) {
    for (a = me->totpoly; a > 0; a--, poly++) {
      if (poly->totloop == 4) {
        result++;
      }
    }
  }
  return result;
}

static void add_mesh_quad_diag_springs(Object *ob)
{
  Mesh *me = ob->data;
  // BodyPoint *bp; /* UNUSED */
  int a;

  if (ob->soft) {
    int nofquads;
    // float s_shear = ob->soft->shearstiff*ob->soft->shearstiff;

    nofquads = count_mesh_quads(me);
    if (nofquads) {
<<<<<<< HEAD
      const int *corner_verts = BKE_mesh_corner_verts(me);
      const MPoly *mp = BKE_mesh_polys(me);
=======
      const MLoop *mloop = BKE_mesh_loops(me);
      const MPoly *poly = BKE_mesh_polys(me);
>>>>>>> 2a9f792c
      BodySpring *bs;

      /* resize spring-array to hold additional quad springs */
      ob->soft->bspring = MEM_recallocN(ob->soft->bspring,
                                        sizeof(BodySpring) * (ob->soft->totspring + nofquads * 2));

      /* fill the tail */
      a = 0;
      bs = &ob->soft->bspring[ob->soft->totspring];
      // bp = ob->soft->bpoint; /* UNUSED */
<<<<<<< HEAD
      for (a = me->totpoly; a > 0; a--, mp++) {
        if (mp->totloop == 4) {
          bs->v1 = corner_verts[mp->loopstart + 0];
          bs->v2 = corner_verts[mp->loopstart + 2];
          bs->springtype = SB_STIFFQUAD;
          bs++;
          bs->v1 = corner_verts[mp->loopstart + 1];
          bs->v2 = corner_verts[mp->loopstart + 3];
=======
      for (a = me->totpoly; a > 0; a--, poly++) {
        if (poly->totloop == 4) {
          bs->v1 = mloop[poly->loopstart + 0].v;
          bs->v2 = mloop[poly->loopstart + 2].v;
          bs->springtype = SB_STIFFQUAD;
          bs++;
          bs->v1 = mloop[poly->loopstart + 1].v;
          bs->v2 = mloop[poly->loopstart + 3].v;
>>>>>>> 2a9f792c
          bs->springtype = SB_STIFFQUAD;
          bs++;
        }
      }

      /* now we can announce new springs */
      ob->soft->totspring += nofquads * 2;
    }
  }
}

static void add_2nd_order_roller(Object *ob, float UNUSED(stiffness), int *counter, int addsprings)
{
  /* Assume we have a softbody. */
  SoftBody *sb = ob->soft; /* is supposed to be there */
  BodyPoint *bp, *bpo;
  BodySpring *bs, *bs2, *bs3 = NULL;
  int a, b, c, notthis = 0, v0;
  if (!sb->bspring) {
    return;
  } /* we are 2nd order here so 1rst should have been build :) */
  /* first run counting  second run adding */
  *counter = 0;
  if (addsprings) {
    bs3 = ob->soft->bspring + ob->soft->totspring;
  }
  for (a = sb->totpoint, bp = sb->bpoint; a > 0; a--, bp++) {
    /* Scan for neighborhood. */
    bpo = NULL;
    v0 = (sb->totpoint - a);
    for (b = bp->nofsprings; b > 0; b--) {
      bs = sb->bspring + bp->springs[b - 1];
      /* Nasty thing here that springs have two ends
       * so here we have to make sure we examine the other */
      if (v0 == bs->v1) {
        bpo = sb->bpoint + bs->v2;
        notthis = bs->v2;
      }
      else {
        if (v0 == bs->v2) {
          bpo = sb->bpoint + bs->v1;
          notthis = bs->v1;
        }
        else {
          CLOG_ERROR(&LOG, "oops we should not get here");
        }
      }
      if (bpo) { /* so now we have a 2nd order humpdidump */
        for (c = bpo->nofsprings; c > 0; c--) {
          bs2 = sb->bspring + bpo->springs[c - 1];
          if ((bs2->v1 != notthis) && (bs2->v1 > v0)) {
            (*counter)++; /* hit */
            if (addsprings) {
              bs3->v1 = v0;
              bs3->v2 = bs2->v1;
              bs3->springtype = SB_BEND;
              bs3++;
            }
          }
          if ((bs2->v2 != notthis) && (bs2->v2 > v0)) {
            (*counter)++; /* hit */
            if (addsprings) {
              bs3->v1 = v0;
              bs3->v2 = bs2->v2;
              bs3->springtype = SB_BEND;
              bs3++;
            }
          }
        }
      }
    }
    /* Scan for neighborhood done. */
  }
}

static void add_2nd_order_springs(Object *ob, float stiffness)
{
  int counter = 0;
  BodySpring *bs_new;
  stiffness *= stiffness;

  add_2nd_order_roller(ob, stiffness, &counter, 0); /* counting */
  if (counter) {
    /* resize spring-array to hold additional springs */
    bs_new = MEM_callocN((ob->soft->totspring + counter) * sizeof(BodySpring), "bodyspring");
    memcpy(bs_new, ob->soft->bspring, (ob->soft->totspring) * sizeof(BodySpring));

    if (ob->soft->bspring) {
      MEM_freeN(ob->soft->bspring);
    }
    ob->soft->bspring = bs_new;

    add_2nd_order_roller(ob, stiffness, &counter, 1); /* adding */
    ob->soft->totspring += counter;
  }
}

static void add_bp_springlist(BodyPoint *bp, int springID)
{
  int *newlist;

  if (bp->springs == NULL) {
    bp->springs = MEM_callocN(sizeof(int), "bpsprings");
    bp->springs[0] = springID;
    bp->nofsprings = 1;
  }
  else {
    bp->nofsprings++;
    newlist = MEM_callocN(bp->nofsprings * sizeof(int), "bpsprings");
    memcpy(newlist, bp->springs, (bp->nofsprings - 1) * sizeof(int));
    MEM_freeN(bp->springs);
    bp->springs = newlist;
    bp->springs[bp->nofsprings - 1] = springID;
  }
}

/**
 * Do this once when sb is build it is `O(N^2)`
 * so scanning for springs every iteration is too expensive.
 */
static void build_bps_springlist(Object *ob)
{
  SoftBody *sb = ob->soft; /* is supposed to be there */
  BodyPoint *bp;
  BodySpring *bs;
  int a, b;

  if (sb == NULL) {
    return; /* paranoia check */
  }

  for (a = sb->totpoint, bp = sb->bpoint; a > 0; a--, bp++) {
    /* throw away old list */
    if (bp->springs) {
      MEM_freeN(bp->springs);
      bp->springs = NULL;
    }
    /* scan for attached inner springs */
    for (b = sb->totspring, bs = sb->bspring; b > 0; b--, bs++) {
      if ((sb->totpoint - a) == bs->v1) {
        add_bp_springlist(bp, sb->totspring - b);
      }
      if ((sb->totpoint - a) == bs->v2) {
        add_bp_springlist(bp, sb->totspring - b);
      }
    } /* For springs. */
  }   /* For bp. */
}

static void calculate_collision_balls(Object *ob)
{
  SoftBody *sb = ob->soft; /* is supposed to be there */
  BodyPoint *bp;
  BodySpring *bs;
  int a, b, akku_count;
  float min, max, akku;

  if (sb == NULL) {
    return; /* paranoia check */
  }

  for (a = sb->totpoint, bp = sb->bpoint; a > 0; a--, bp++) {
    bp->colball = 0;
    akku = 0.0f;
    akku_count = 0;
    min = 1e22f;
    max = -1e22f;
    /* first estimation based on attached */
    for (b = bp->nofsprings; b > 0; b--) {
      bs = sb->bspring + bp->springs[b - 1];
      if (bs->springtype == SB_EDGE) {
        akku += bs->len;
        akku_count++;
        min = min_ff(bs->len, min);
        max = max_ff(bs->len, max);
      }
    }

    if (akku_count > 0) {
      if (sb->sbc_mode == SBC_MODE_MANUAL) {
        bp->colball = sb->colball;
      }
      if (sb->sbc_mode == SBC_MODE_AVG) {
        bp->colball = akku / (float)akku_count * sb->colball;
      }
      if (sb->sbc_mode == SBC_MODE_MIN) {
        bp->colball = min * sb->colball;
      }
      if (sb->sbc_mode == SBC_MODE_MAX) {
        bp->colball = max * sb->colball;
      }
      if (sb->sbc_mode == SBC_MODE_AVGMINMAX) {
        bp->colball = (min + max) / 2.0f * sb->colball;
      }
    }
    else {
      bp->colball = 0;
    }
  } /* For bp. */
}

/* creates new softbody if didn't exist yet, makes new points and springs arrays */
static void renew_softbody(Object *ob, int totpoint, int totspring)
{
  SoftBody *sb;
  int i;
  short softflag;
  if (ob->soft == NULL) {
    ob->soft = sbNew();
  }
  else {
    free_softbody_intern(ob->soft);
  }
  sb = ob->soft;
  softflag = ob->softflag;

  if (totpoint) {
    sb->totpoint = totpoint;
    sb->totspring = totspring;

    sb->bpoint = MEM_mallocN(totpoint * sizeof(BodyPoint), "bodypoint");
    if (totspring) {
      sb->bspring = MEM_mallocN(totspring * sizeof(BodySpring), "bodyspring");
    }

    /* initialize BodyPoint array */
    for (i = 0; i < totpoint; i++) {
      BodyPoint *bp = &sb->bpoint[i];

      /* hum as far as i see this is overridden by _final_goal() now jow_go_for2_5 */
      /* sadly breaks compatibility with older versions */
      /* but makes goals behave the same for meshes, lattices and curves */
      if (softflag & OB_SB_GOAL) {
        bp->goal = sb->defgoal;
      }
      else {
        bp->goal = 0.0f;
        /* So this will definitely be below #SOFTGOALSNAP. */
      }

      bp->nofsprings = 0;
      bp->springs = NULL;
      bp->choke = 0.0f;
      bp->choke2 = 0.0f;
      bp->frozen = 1.0f;
      bp->colball = 0.0f;
      bp->loc_flag = 0;
      bp->springweight = 1.0f;
      bp->mass = 1.0f;
    }
  }
}

static void free_softbody_baked(SoftBody *sb)
{
  SBVertex *key;
  int k;

  for (k = 0; k < sb->totkey; k++) {
    key = *(sb->keys + k);
    if (key) {
      MEM_freeN(key);
    }
  }
  MEM_SAFE_FREE(sb->keys);
  sb->totkey = 0;
}
static void free_scratch(SoftBody *sb)
{
  if (sb->scratch) {
    /* TODO: make sure everything is cleaned up nicely. */
    if (sb->scratch->colliderhash) {
      BLI_ghash_free(sb->scratch->colliderhash,
                     NULL,
                     (GHashValFreeFP)ccd_mesh_free); /* This hopefully will free all caches. */
      sb->scratch->colliderhash = NULL;
    }
    if (sb->scratch->bodyface) {
      MEM_freeN(sb->scratch->bodyface);
    }
    if (sb->scratch->Ref.ivert) {
      MEM_freeN(sb->scratch->Ref.ivert);
    }
    MEM_freeN(sb->scratch);
    sb->scratch = NULL;
  }
}

/* only frees internal data */
static void free_softbody_intern(SoftBody *sb)
{
  if (sb) {
    int a;
    BodyPoint *bp;

    if (sb->bpoint) {
      for (a = sb->totpoint, bp = sb->bpoint; a > 0; a--, bp++) {
        /* free spring list */
        if (bp->springs != NULL) {
          MEM_freeN(bp->springs);
        }
      }
      MEM_freeN(sb->bpoint);
    }

    if (sb->bspring) {
      MEM_freeN(sb->bspring);
    }

    sb->totpoint = sb->totspring = 0;
    sb->bpoint = NULL;
    sb->bspring = NULL;

    free_scratch(sb);
    free_softbody_baked(sb);
  }
}

/* ************ dynamics ********** */

/* the most general (micro physics correct) way to do collision
 * (only needs the current particle position)
 *
 * it actually checks if the particle intrudes a short range force field generated
 * by the faces of the target object and returns a force to drive the particle out
 * the strength of the field grows exponentially if the particle is on the 'wrong' side of the face
 * 'wrong' side : projection to the face normal is negative (all referred to a vertex in the face)
 *
 * flaw of this: 'fast' particles as well as 'fast' colliding faces
 * give a 'tunnel' effect such that the particle passes through the force field
 * without ever 'seeing' it
 * this is fully compliant to heisenberg: h >= fuzzy(location) * fuzzy(time)
 * besides our h is way larger than in QM because forces propagate way slower here
 * we have to deal with fuzzy(time) in the range of 1/25 seconds (typical frame rate)
 * yup collision targets are not known here any better
 * and 1/25 second is very long compared to real collision events
 * Q: why not use 'simple' collision here like bouncing back a particle
 *   --> reverting is velocity on the face normal
 * A: because our particles are not alone here
 *    and need to tell their neighbors exactly what happens via spring forces
 * unless sbObjectStep( .. ) is called on sub frame timing level
 * BTW that also questions the use of a 'implicit' solvers on softbodies
 * since that would only valid for 'slow' moving collision targets and ditto particles.
 */

/* +++ dependency information functions. */

/**
 * \note collection overrides scene when not NULL.
 */
static int query_external_colliders(Depsgraph *depsgraph, Collection *collection)
{
  uint numobjects;
  Object **objects = BKE_collision_objects_create(
      depsgraph, NULL, collection, &numobjects, eModifierType_Collision);
  BKE_collision_objects_free(objects);

  return (numobjects != 0);
}
/* --- dependency information functions. */

/* +++ the aabb "force" section. */
static int sb_detect_aabb_collisionCached(float UNUSED(force[3]),
                                          struct Object *vertexowner,
                                          float UNUSED(time))
{
  Object *ob;
  SoftBody *sb = vertexowner->soft;
  GHash *hash;
  GHashIterator *ihash;
  float aabbmin[3], aabbmax[3];
  int deflected = 0;
#if 0
  int a;
#endif

  if ((sb == NULL) || (sb->scratch == NULL)) {
    return 0;
  }
  copy_v3_v3(aabbmin, sb->scratch->aabbmin);
  copy_v3_v3(aabbmax, sb->scratch->aabbmax);

  hash = vertexowner->soft->scratch->colliderhash;
  ihash = BLI_ghashIterator_new(hash);
  while (!BLI_ghashIterator_done(ihash)) {

    ccd_Mesh *ccdm = BLI_ghashIterator_getValue(ihash);
    ob = BLI_ghashIterator_getKey(ihash);
    {
      /* only with deflecting set */
      if (ob->pd && ob->pd->deflect) {
        if (ccdm) {
          if ((aabbmax[0] < ccdm->bbmin[0]) || (aabbmax[1] < ccdm->bbmin[1]) ||
              (aabbmax[2] < ccdm->bbmin[2]) || (aabbmin[0] > ccdm->bbmax[0]) ||
              (aabbmin[1] > ccdm->bbmax[1]) || (aabbmin[2] > ccdm->bbmax[2])) {
            /* boxes don't intersect */
            BLI_ghashIterator_step(ihash);
            continue;
          }

          /* so now we have the 2 boxes overlapping */
          /* forces actually not used */
          deflected = 2;
        }
        else {
          /* Aye that should be cached. */
          CLOG_ERROR(&LOG, "missing cache error");
          BLI_ghashIterator_step(ihash);
          continue;
        }
      } /* if (ob->pd && ob->pd->deflect) */
      BLI_ghashIterator_step(ihash);
    }
  } /* while () */
  BLI_ghashIterator_free(ihash);
  return deflected;
}
/* --- the aabb section. */

/* +++ the face external section. */
static int sb_detect_face_pointCached(const float face_v1[3],
                                      const float face_v2[3],
                                      const float face_v3[3],
                                      float *damp,
                                      float force[3],
                                      struct Object *vertexowner,
                                      float time)
{
  Object *ob;
  GHash *hash;
  GHashIterator *ihash;
  float nv1[3], edge1[3], edge2[3], d_nvect[3], aabbmin[3], aabbmax[3];
  float facedist, outerfacethickness, tune = 10.0f;
  int a, deflected = 0;

  aabbmin[0] = min_fff(face_v1[0], face_v2[0], face_v3[0]);
  aabbmin[1] = min_fff(face_v1[1], face_v2[1], face_v3[1]);
  aabbmin[2] = min_fff(face_v1[2], face_v2[2], face_v3[2]);
  aabbmax[0] = max_fff(face_v1[0], face_v2[0], face_v3[0]);
  aabbmax[1] = max_fff(face_v1[1], face_v2[1], face_v3[1]);
  aabbmax[2] = max_fff(face_v1[2], face_v2[2], face_v3[2]);

  /* calculate face normal once again SIGH */
  sub_v3_v3v3(edge1, face_v1, face_v2);
  sub_v3_v3v3(edge2, face_v3, face_v2);
  cross_v3_v3v3(d_nvect, edge2, edge1);
  normalize_v3(d_nvect);

  hash = vertexowner->soft->scratch->colliderhash;
  ihash = BLI_ghashIterator_new(hash);
  while (!BLI_ghashIterator_done(ihash)) {

    ccd_Mesh *ccdm = BLI_ghashIterator_getValue(ihash);
    ob = BLI_ghashIterator_getKey(ihash);
    {
      /* only with deflecting set */
      if (ob->pd && ob->pd->deflect) {
        const float(*vert_positions)[3] = NULL;
        const float(*vert_positions_prev)[3] = NULL;
        if (ccdm) {
          vert_positions = ccdm->vert_positions;
          a = ccdm->mvert_num;
          vert_positions_prev = ccdm->vert_positions_prev;
          outerfacethickness = ob->pd->pdef_sboft;
          if ((aabbmax[0] < ccdm->bbmin[0]) || (aabbmax[1] < ccdm->bbmin[1]) ||
              (aabbmax[2] < ccdm->bbmin[2]) || (aabbmin[0] > ccdm->bbmax[0]) ||
              (aabbmin[1] > ccdm->bbmax[1]) || (aabbmin[2] > ccdm->bbmax[2])) {
            /* boxes don't intersect */
            BLI_ghashIterator_step(ihash);
            continue;
          }
        }
        else {
          /* Aye that should be cached. */
          CLOG_ERROR(&LOG, "missing cache error");
          BLI_ghashIterator_step(ihash);
          continue;
        }

        /* Use mesh. */
        if (vert_positions) {
          while (a) {
            copy_v3_v3(nv1, vert_positions[a - 1]);
            if (vert_positions_prev) {
              mul_v3_fl(nv1, time);
              madd_v3_v3fl(nv1, vert_positions_prev[a - 1], 1.0f - time);
            }
            /* Origin to face_v2. */
            sub_v3_v3(nv1, face_v2);
            facedist = dot_v3v3(nv1, d_nvect);
            if (fabsf(facedist) < outerfacethickness) {
              if (isect_point_tri_prism_v3(nv1, face_v1, face_v2, face_v3)) {
                float df;
                if (facedist > 0) {
                  df = (outerfacethickness - facedist) / outerfacethickness;
                }
                else {
                  df = (outerfacethickness + facedist) / outerfacethickness;
                }

                *damp = df * tune * ob->pd->pdef_sbdamp;

                df = 0.01f * expf(-100.0f * df);
                madd_v3_v3fl(force, d_nvect, -df);
                deflected = 3;
              }
            }
            a--;
          } /* while (a) */
        }   /* if (vert_positions) */
      }     /* if (ob->pd && ob->pd->deflect) */
      BLI_ghashIterator_step(ihash);
    }
  } /* while () */
  BLI_ghashIterator_free(ihash);
  return deflected;
}

static int sb_detect_face_collisionCached(const float face_v1[3],
                                          const float face_v2[3],
                                          const float face_v3[3],
                                          float *damp,
                                          float force[3],
                                          struct Object *vertexowner,
                                          float time)
{
  Object *ob;
  GHash *hash;
  GHashIterator *ihash;
  float nv1[3], nv2[3], nv3[3], edge1[3], edge2[3], d_nvect[3], aabbmin[3], aabbmax[3];
  float t, tune = 10.0f;
  int a, deflected = 0;

  aabbmin[0] = min_fff(face_v1[0], face_v2[0], face_v3[0]);
  aabbmin[1] = min_fff(face_v1[1], face_v2[1], face_v3[1]);
  aabbmin[2] = min_fff(face_v1[2], face_v2[2], face_v3[2]);
  aabbmax[0] = max_fff(face_v1[0], face_v2[0], face_v3[0]);
  aabbmax[1] = max_fff(face_v1[1], face_v2[1], face_v3[1]);
  aabbmax[2] = max_fff(face_v1[2], face_v2[2], face_v3[2]);

  hash = vertexowner->soft->scratch->colliderhash;
  ihash = BLI_ghashIterator_new(hash);
  while (!BLI_ghashIterator_done(ihash)) {

    ccd_Mesh *ccdm = BLI_ghashIterator_getValue(ihash);
    ob = BLI_ghashIterator_getKey(ihash);
    {
      /* only with deflecting set */
      if (ob->pd && ob->pd->deflect) {
        const float(*vert_positions)[3] = NULL;
        const float(*vert_positions_prev)[3] = NULL;
        const MVertTri *vt = NULL;
        const ccdf_minmax *mima = NULL;

        if (ccdm) {
          vert_positions = ccdm->vert_positions;
          vt = ccdm->tri;
          vert_positions_prev = ccdm->vert_positions_prev;
          mima = ccdm->mima;
          a = ccdm->tri_num;

          if ((aabbmax[0] < ccdm->bbmin[0]) || (aabbmax[1] < ccdm->bbmin[1]) ||
              (aabbmax[2] < ccdm->bbmin[2]) || (aabbmin[0] > ccdm->bbmax[0]) ||
              (aabbmin[1] > ccdm->bbmax[1]) || (aabbmin[2] > ccdm->bbmax[2])) {
            /* boxes don't intersect */
            BLI_ghashIterator_step(ihash);
            continue;
          }
        }
        else {
          /* Aye that should be cached. */
          CLOG_ERROR(&LOG, "missing cache error");
          BLI_ghashIterator_step(ihash);
          continue;
        }

        /* Use mesh. */
        while (a--) {
          if ((aabbmax[0] < mima->minx) || (aabbmin[0] > mima->maxx) ||
              (aabbmax[1] < mima->miny) || (aabbmin[1] > mima->maxy) ||
              (aabbmax[2] < mima->minz) || (aabbmin[2] > mima->maxz)) {
            mima++;
            vt++;
            continue;
          }

          if (vert_positions) {

            copy_v3_v3(nv1, vert_positions[vt->tri[0]]);
            copy_v3_v3(nv2, vert_positions[vt->tri[1]]);
            copy_v3_v3(nv3, vert_positions[vt->tri[2]]);

            if (vert_positions_prev) {
              mul_v3_fl(nv1, time);
              madd_v3_v3fl(nv1, vert_positions_prev[vt->tri[0]], 1.0f - time);

              mul_v3_fl(nv2, time);
              madd_v3_v3fl(nv2, vert_positions_prev[vt->tri[1]], 1.0f - time);

              mul_v3_fl(nv3, time);
              madd_v3_v3fl(nv3, vert_positions_prev[vt->tri[2]], 1.0f - time);
            }
          }

          /* Switch origin to be nv2. */
          sub_v3_v3v3(edge1, nv1, nv2);
          sub_v3_v3v3(edge2, nv3, nv2);
          cross_v3_v3v3(d_nvect, edge2, edge1);
          normalize_v3(d_nvect);
          if (isect_line_segment_tri_v3(nv1, nv2, face_v1, face_v2, face_v3, &t, NULL) ||
              isect_line_segment_tri_v3(nv2, nv3, face_v1, face_v2, face_v3, &t, NULL) ||
              isect_line_segment_tri_v3(nv3, nv1, face_v1, face_v2, face_v3, &t, NULL)) {
            madd_v3_v3fl(force, d_nvect, -0.5f);
            *damp = tune * ob->pd->pdef_sbdamp;
            deflected = 2;
          }
          mima++;
          vt++;
        } /* while a */
      }   /* if (ob->pd && ob->pd->deflect) */
      BLI_ghashIterator_step(ihash);
    }
  } /* while () */
  BLI_ghashIterator_free(ihash);
  return deflected;
}

static void scan_for_ext_face_forces(Object *ob, float timenow)
{
  SoftBody *sb = ob->soft;
  BodyFace *bf;
  int a;
  float damp = 0.0f, choke = 1.0f;
  float tune = -10.0f;
  float feedback[3];

  if (sb && sb->scratch->totface) {

    bf = sb->scratch->bodyface;
    for (a = 0; a < sb->scratch->totface; a++, bf++) {
      bf->ext_force[0] = bf->ext_force[1] = bf->ext_force[2] = 0.0f;
      /*+++edges intruding. */
      bf->flag &= ~BFF_INTERSECT;
      zero_v3(feedback);
      if (sb_detect_face_collisionCached(sb->bpoint[bf->v1].pos,
                                         sb->bpoint[bf->v2].pos,
                                         sb->bpoint[bf->v3].pos,
                                         &damp,
                                         feedback,
                                         ob,
                                         timenow)) {
        madd_v3_v3fl(sb->bpoint[bf->v1].force, feedback, tune);
        madd_v3_v3fl(sb->bpoint[bf->v2].force, feedback, tune);
        madd_v3_v3fl(sb->bpoint[bf->v3].force, feedback, tune);
        //              madd_v3_v3fl(bf->ext_force, feedback, tune);
        bf->flag |= BFF_INTERSECT;
        choke = min_ff(max_ff(damp, choke), 1.0f);
      }
      /*---edges intruding. */

      /*+++ close vertices. */
      if ((bf->flag & BFF_INTERSECT) == 0) {
        bf->flag &= ~BFF_CLOSEVERT;
        tune = -1.0f;
        zero_v3(feedback);
        if (sb_detect_face_pointCached(sb->bpoint[bf->v1].pos,
                                       sb->bpoint[bf->v2].pos,
                                       sb->bpoint[bf->v3].pos,
                                       &damp,
                                       feedback,
                                       ob,
                                       timenow)) {
          madd_v3_v3fl(sb->bpoint[bf->v1].force, feedback, tune);
          madd_v3_v3fl(sb->bpoint[bf->v2].force, feedback, tune);
          madd_v3_v3fl(sb->bpoint[bf->v3].force, feedback, tune);
          //                  madd_v3_v3fl(bf->ext_force, feedback, tune);
          bf->flag |= BFF_CLOSEVERT;
          choke = min_ff(max_ff(damp, choke), 1.0f);
        }
      }
      /*--- close vertices. */
    }
    bf = sb->scratch->bodyface;
    for (a = 0; a < sb->scratch->totface; a++, bf++) {
      if ((bf->flag & BFF_INTERSECT) || (bf->flag & BFF_CLOSEVERT)) {
        sb->bpoint[bf->v1].choke2 = max_ff(sb->bpoint[bf->v1].choke2, choke);
        sb->bpoint[bf->v2].choke2 = max_ff(sb->bpoint[bf->v2].choke2, choke);
        sb->bpoint[bf->v3].choke2 = max_ff(sb->bpoint[bf->v3].choke2, choke);
      }
    }
  }
}

/*  --- the face external section. */

/* +++ the spring external section. */

static int sb_detect_edge_collisionCached(const float edge_v1[3],
                                          const float edge_v2[3],
                                          float *damp,
                                          float force[3],
                                          struct Object *vertexowner,
                                          float time)
{
  Object *ob;
  GHash *hash;
  GHashIterator *ihash;
  float nv1[3], nv2[3], nv3[3], edge1[3], edge2[3], d_nvect[3], aabbmin[3], aabbmax[3];
  float t, el;
  int a, deflected = 0;

  minmax_v3v3_v3(aabbmin, aabbmax, edge_v1);
  minmax_v3v3_v3(aabbmin, aabbmax, edge_v2);

  el = len_v3v3(edge_v1, edge_v2);

  hash = vertexowner->soft->scratch->colliderhash;
  ihash = BLI_ghashIterator_new(hash);
  while (!BLI_ghashIterator_done(ihash)) {

    ccd_Mesh *ccdm = BLI_ghashIterator_getValue(ihash);
    ob = BLI_ghashIterator_getKey(ihash);
    {
      /* only with deflecting set */
      if (ob->pd && ob->pd->deflect) {
        const float(*vert_positions)[3] = NULL;
        const float(*vert_positions_prev)[3] = NULL;
        const MVertTri *vt = NULL;
        const ccdf_minmax *mima = NULL;

        if (ccdm) {
          vert_positions = ccdm->vert_positions;
          vert_positions_prev = ccdm->vert_positions_prev;
          vt = ccdm->tri;
          mima = ccdm->mima;
          a = ccdm->tri_num;

          if ((aabbmax[0] < ccdm->bbmin[0]) || (aabbmax[1] < ccdm->bbmin[1]) ||
              (aabbmax[2] < ccdm->bbmin[2]) || (aabbmin[0] > ccdm->bbmax[0]) ||
              (aabbmin[1] > ccdm->bbmax[1]) || (aabbmin[2] > ccdm->bbmax[2])) {
            /* boxes don't intersect */
            BLI_ghashIterator_step(ihash);
            continue;
          }
        }
        else {
          /* Aye that should be cached. */
          CLOG_ERROR(&LOG, "missing cache error");
          BLI_ghashIterator_step(ihash);
          continue;
        }

        /* Use mesh. */
        while (a--) {
          if ((aabbmax[0] < mima->minx) || (aabbmin[0] > mima->maxx) ||
              (aabbmax[1] < mima->miny) || (aabbmin[1] > mima->maxy) ||
              (aabbmax[2] < mima->minz) || (aabbmin[2] > mima->maxz)) {
            mima++;
            vt++;
            continue;
          }

          if (vert_positions) {

            copy_v3_v3(nv1, vert_positions[vt->tri[0]]);
            copy_v3_v3(nv2, vert_positions[vt->tri[1]]);
            copy_v3_v3(nv3, vert_positions[vt->tri[2]]);

            if (vert_positions_prev) {
              mul_v3_fl(nv1, time);
              madd_v3_v3fl(nv1, vert_positions_prev[vt->tri[0]], 1.0f - time);

              mul_v3_fl(nv2, time);
              madd_v3_v3fl(nv2, vert_positions_prev[vt->tri[1]], 1.0f - time);

              mul_v3_fl(nv3, time);
              madd_v3_v3fl(nv3, vert_positions_prev[vt->tri[2]], 1.0f - time);
            }
          }

          /* Switch origin to be nv2. */
          sub_v3_v3v3(edge1, nv1, nv2);
          sub_v3_v3v3(edge2, nv3, nv2);

          cross_v3_v3v3(d_nvect, edge2, edge1);
          normalize_v3(d_nvect);
          if (isect_line_segment_tri_v3(edge_v1, edge_v2, nv1, nv2, nv3, &t, NULL)) {
            float v1[3], v2[3];
            float intrusiondepth, i1, i2;
            sub_v3_v3v3(v1, edge_v1, nv2);
            sub_v3_v3v3(v2, edge_v2, nv2);
            i1 = dot_v3v3(v1, d_nvect);
            i2 = dot_v3v3(v2, d_nvect);
            intrusiondepth = -min_ff(i1, i2) / el;
            madd_v3_v3fl(force, d_nvect, intrusiondepth);
            *damp = ob->pd->pdef_sbdamp;
            deflected = 2;
          }

          mima++;
          vt++;
        } /* while a */
      }   /* if (ob->pd && ob->pd->deflect) */
      BLI_ghashIterator_step(ihash);
    }
  } /* while () */
  BLI_ghashIterator_free(ihash);
  return deflected;
}

static void _scan_for_ext_spring_forces(
    Scene *scene, Object *ob, float timenow, int ifirst, int ilast, struct ListBase *effectors)
{
  SoftBody *sb = ob->soft;
  int a;
  float damp;
  float feedback[3];

  if (sb && sb->totspring) {
    for (a = ifirst; a < ilast; a++) {
      BodySpring *bs = &sb->bspring[a];
      bs->ext_force[0] = bs->ext_force[1] = bs->ext_force[2] = 0.0f;
      feedback[0] = feedback[1] = feedback[2] = 0.0f;
      bs->flag &= ~BSF_INTERSECT;

      if (bs->springtype == SB_EDGE) {
        /* +++ springs colliding */
        if (ob->softflag & OB_SB_EDGECOLL) {
          if (sb_detect_edge_collisionCached(
                  sb->bpoint[bs->v1].pos, sb->bpoint[bs->v2].pos, &damp, feedback, ob, timenow)) {
            add_v3_v3(bs->ext_force, feedback);
            bs->flag |= BSF_INTERSECT;
            // bs->cf=damp;
            bs->cf = sb->choke * 0.01f;
          }
        }
        /* ---- springs colliding */

        /* +++ springs seeing wind ... n stuff depending on their orientation. */
        /* NOTE: we don't use `sb->mediafrict` but use `sb->aeroedge` for magnitude of effect. */
        if (sb->aeroedge) {
          float vel[3], sp[3], pr[3], force[3];
          float f, windfactor = 0.25f;
          /* See if we have wind. */
          if (effectors) {
            EffectedPoint epoint;
            float speed[3] = {0.0f, 0.0f, 0.0f};
            float pos[3];
            mid_v3_v3v3(pos, sb->bpoint[bs->v1].pos, sb->bpoint[bs->v2].pos);
            mid_v3_v3v3(vel, sb->bpoint[bs->v1].vec, sb->bpoint[bs->v2].vec);
            pd_point_from_soft(scene, pos, vel, -1, &epoint);
            BKE_effectors_apply(
                effectors, NULL, sb->effector_weights, &epoint, force, NULL, speed);

            mul_v3_fl(speed, windfactor);
            add_v3_v3(vel, speed);
          }
          /* media in rest */
          else {
            add_v3_v3v3(vel, sb->bpoint[bs->v1].vec, sb->bpoint[bs->v2].vec);
          }
          f = normalize_v3(vel);
          f = -0.0001f * f * f * sb->aeroedge;
          /* (todo) add a nice angle dependent function done for now BUT */
          /* still there could be some nice drag/lift function, but who needs it */

          sub_v3_v3v3(sp, sb->bpoint[bs->v1].pos, sb->bpoint[bs->v2].pos);
          project_v3_v3v3(pr, vel, sp);
          sub_v3_v3(vel, pr);
          normalize_v3(vel);
          if (ob->softflag & OB_SB_AERO_ANGLE) {
            normalize_v3(sp);
            madd_v3_v3fl(bs->ext_force, vel, f * (1.0f - fabsf(dot_v3v3(vel, sp))));
          }
          else {
            madd_v3_v3fl(bs->ext_force, vel, f); /* to keep compatible with 2.45 release files */
          }
        }
        /* --- springs seeing wind */
      }
    }
  }
}

static void *exec_scan_for_ext_spring_forces(void *data)
{
  SB_thread_context *pctx = (SB_thread_context *)data;
  _scan_for_ext_spring_forces(
      pctx->scene, pctx->ob, pctx->timenow, pctx->ifirst, pctx->ilast, pctx->effectors);
  return NULL;
}

static void sb_sfesf_threads_run(struct Depsgraph *depsgraph,
                                 Scene *scene,
                                 struct Object *ob,
                                 float timenow,
                                 int totsprings,
                                 int *UNUSED(ptr_to_break_func(void)))
{
  ListBase threads;
  SB_thread_context *sb_threads;
  int i, totthread, left, dec;

  /* wild guess .. may increase with better thread management 'above'
   * or even be UI option sb->spawn_cf_threads_nopts */
  int lowsprings = 100;

  ListBase *effectors = BKE_effectors_create(
      depsgraph, ob, NULL, ob->soft->effector_weights, false);

  /* figure the number of threads while preventing pretty pointless threading overhead */
  totthread = BKE_scene_num_threads(scene);
  /* What if we got zillions of CPUs running but less to spread. */
  while ((totsprings / totthread < lowsprings) && (totthread > 1)) {
    totthread--;
  }

  sb_threads = MEM_callocN(sizeof(SB_thread_context) * totthread, "SBSpringsThread");
  left = totsprings;
  dec = totsprings / totthread + 1;
  for (i = 0; i < totthread; i++) {
    sb_threads[i].scene = scene;
    sb_threads[i].ob = ob;
    sb_threads[i].forcetime = 0.0; /* not used here */
    sb_threads[i].timenow = timenow;
    sb_threads[i].ilast = left;
    left = left - dec;
    if (left > 0) {
      sb_threads[i].ifirst = left;
    }
    else {
      sb_threads[i].ifirst = 0;
    }
    sb_threads[i].effectors = effectors;
    sb_threads[i].do_deflector = false; /* not used here */
    sb_threads[i].fieldfactor = 0.0f;   /* not used here */
    sb_threads[i].windfactor = 0.0f;    /* not used here */
    sb_threads[i].nr = i;
    sb_threads[i].tot = totthread;
  }
  if (totthread > 1) {
    BLI_threadpool_init(&threads, exec_scan_for_ext_spring_forces, totthread);

    for (i = 0; i < totthread; i++) {
      BLI_threadpool_insert(&threads, &sb_threads[i]);
    }

    BLI_threadpool_end(&threads);
  }
  else {
    exec_scan_for_ext_spring_forces(&sb_threads[0]);
  }
  /* clean up */
  MEM_freeN(sb_threads);

  BKE_effectors_free(effectors);
}

/* --- the spring external section. */

static int choose_winner(
    float *w, float *pos, float *a, float *b, float *c, float *ca, float *cb, float *cc)
{
  float mindist, cp;
  int winner = 1;
  mindist = fabsf(dot_v3v3(pos, a));

  cp = fabsf(dot_v3v3(pos, b));
  if (mindist < cp) {
    mindist = cp;
    winner = 2;
  }

  cp = fabsf(dot_v3v3(pos, c));
  if (mindist < cp) {
    mindist = cp;
    winner = 3;
  }
  switch (winner) {
    case 1:
      copy_v3_v3(w, ca);
      break;
    case 2:
      copy_v3_v3(w, cb);
      break;
    case 3:
      copy_v3_v3(w, cc);
  }
  return winner;
}

static int sb_detect_vertex_collisionCached(float opco[3],
                                            float facenormal[3],
                                            float *damp,
                                            float force[3],
                                            struct Object *vertexowner,
                                            float time,
                                            float vel[3],
                                            float *intrusion)
{
  Object *ob = NULL;
  GHash *hash;
  GHashIterator *ihash;
  float nv1[3], nv2[3], nv3[3], edge1[3], edge2[3], d_nvect[3], dv1[3], ve[3],
      avel[3] = {0.0, 0.0, 0.0}, vv1[3], vv2[3], vv3[3], coledge[3] = {0.0f, 0.0f, 0.0f},
      mindistedge = 1000.0f, outerforceaccu[3], innerforceaccu[3], facedist,
      /* n_mag, */ /* UNUSED */ force_mag_norm, minx, miny, minz, maxx, maxy, maxz,
      innerfacethickness = -0.5f, outerfacethickness = 0.2f, ee = 5.0f, ff = 0.1f, fa = 1;
  int a, deflected = 0, cavel = 0, ci = 0;
  /* init */
  *intrusion = 0.0f;
  hash = vertexowner->soft->scratch->colliderhash;
  ihash = BLI_ghashIterator_new(hash);
  outerforceaccu[0] = outerforceaccu[1] = outerforceaccu[2] = 0.0f;
  innerforceaccu[0] = innerforceaccu[1] = innerforceaccu[2] = 0.0f;
  /* go */
  while (!BLI_ghashIterator_done(ihash)) {

    ccd_Mesh *ccdm = BLI_ghashIterator_getValue(ihash);
    ob = BLI_ghashIterator_getKey(ihash);
    {
      /* only with deflecting set */
      if (ob->pd && ob->pd->deflect) {
        const float(*vert_positions)[3] = NULL;
        const float(*vert_positions_prev)[3] = NULL;
        const MVertTri *vt = NULL;
        const ccdf_minmax *mima = NULL;

        if (ccdm) {
          vert_positions = ccdm->vert_positions;
          vert_positions_prev = ccdm->vert_positions_prev;
          vt = ccdm->tri;
          mima = ccdm->mima;
          a = ccdm->tri_num;

          minx = ccdm->bbmin[0];
          miny = ccdm->bbmin[1];
          minz = ccdm->bbmin[2];

          maxx = ccdm->bbmax[0];
          maxy = ccdm->bbmax[1];
          maxz = ccdm->bbmax[2];

          if ((opco[0] < minx) || (opco[1] < miny) || (opco[2] < minz) || (opco[0] > maxx) ||
              (opco[1] > maxy) || (opco[2] > maxz)) {
            /* Outside the padded bound-box -> collision object is too far away. */
            BLI_ghashIterator_step(ihash);
            continue;
          }
        }
        else {
          /* Aye that should be cached. */
          CLOG_ERROR(&LOG, "missing cache error");
          BLI_ghashIterator_step(ihash);
          continue;
        }

        /* do object level stuff */
        /* need to have user control for that since it depends on model scale */
        innerfacethickness = -ob->pd->pdef_sbift;
        outerfacethickness = ob->pd->pdef_sboft;
        fa = (ff * outerfacethickness - outerfacethickness);
        fa *= fa;
        fa = 1.0f / fa;
        avel[0] = avel[1] = avel[2] = 0.0f;
        /* Use mesh. */
        while (a--) {
          if ((opco[0] < mima->minx) || (opco[0] > mima->maxx) || (opco[1] < mima->miny) ||
              (opco[1] > mima->maxy) || (opco[2] < mima->minz) || (opco[2] > mima->maxz)) {
            mima++;
            vt++;
            continue;
          }

          if (vert_positions) {

            copy_v3_v3(nv1, vert_positions[vt->tri[0]]);
            copy_v3_v3(nv2, vert_positions[vt->tri[1]]);
            copy_v3_v3(nv3, vert_positions[vt->tri[2]]);

            if (vert_positions_prev) {
              /* Grab the average speed of the collider vertices before we spoil nvX
               * humm could be done once a SB steps but then we' need to store that too
               * since the AABB reduced probability to get here drastically
               * it might be a nice tradeoff CPU <--> memory.
               */
              sub_v3_v3v3(vv1, nv1, vert_positions_prev[vt->tri[0]]);
              sub_v3_v3v3(vv2, nv2, vert_positions_prev[vt->tri[1]]);
              sub_v3_v3v3(vv3, nv3, vert_positions_prev[vt->tri[2]]);

              mul_v3_fl(nv1, time);
              madd_v3_v3fl(nv1, vert_positions_prev[vt->tri[0]], 1.0f - time);

              mul_v3_fl(nv2, time);
              madd_v3_v3fl(nv2, vert_positions_prev[vt->tri[1]], 1.0f - time);

              mul_v3_fl(nv3, time);
              madd_v3_v3fl(nv3, vert_positions_prev[vt->tri[2]], 1.0f - time);
            }
          }

          /* Switch origin to be nv2. */
          sub_v3_v3v3(edge1, nv1, nv2);
          sub_v3_v3v3(edge2, nv3, nv2);
          /* Abuse dv1 to have vertex in question at *origin* of triangle. */
          sub_v3_v3v3(dv1, opco, nv2);

          cross_v3_v3v3(d_nvect, edge2, edge1);
          /* n_mag = */ /* UNUSED */ normalize_v3(d_nvect);
          facedist = dot_v3v3(dv1, d_nvect);
          /* so rules are */

          if ((facedist > innerfacethickness) && (facedist < outerfacethickness)) {
            if (isect_point_tri_prism_v3(opco, nv1, nv2, nv3)) {
              force_mag_norm = (float)exp(-ee * facedist);
              if (facedist > outerfacethickness * ff) {
                force_mag_norm = (float)force_mag_norm * fa * (facedist - outerfacethickness) *
                                 (facedist - outerfacethickness);
              }
              *damp = ob->pd->pdef_sbdamp;
              if (facedist > 0.0f) {
                *damp *= (1.0f - facedist / outerfacethickness);
                madd_v3_v3fl(outerforceaccu, d_nvect, force_mag_norm);
                deflected = 3;
              }
              else {
                madd_v3_v3fl(innerforceaccu, d_nvect, force_mag_norm);
                if (deflected < 2) {
                  deflected = 2;
                }
              }
              if ((vert_positions_prev) && (*damp > 0.0f)) {
                choose_winner(ve, opco, nv1, nv2, nv3, vv1, vv2, vv3);
                add_v3_v3(avel, ve);
                cavel++;
              }
              *intrusion += facedist;
              ci++;
            }
          }

          mima++;
          vt++;
        } /* while a */
      }   /* if (ob->pd && ob->pd->deflect) */
      BLI_ghashIterator_step(ihash);
    }
  } /* while () */

  if (deflected == 1) { /* no face but 'outer' edge cylinder sees vert */
    force_mag_norm = (float)exp(-ee * mindistedge);
    if (mindistedge > outerfacethickness * ff) {
      force_mag_norm = (float)force_mag_norm * fa * (mindistedge - outerfacethickness) *
                       (mindistedge - outerfacethickness);
    }
    madd_v3_v3fl(force, coledge, force_mag_norm);
    *damp = ob->pd->pdef_sbdamp;
    if (mindistedge > 0.0f) {
      *damp *= (1.0f - mindistedge / outerfacethickness);
    }
  }
  if (deflected == 2) { /* face inner detected */
    add_v3_v3(force, innerforceaccu);
  }
  if (deflected == 3) { /* face outer detected */
    add_v3_v3(force, outerforceaccu);
  }

  BLI_ghashIterator_free(ihash);
  if (cavel) {
    mul_v3_fl(avel, 1.0f / (float)cavel);
  }
  copy_v3_v3(vel, avel);
  if (ci) {
    *intrusion /= ci;
  }
  if (deflected) {
    normalize_v3_v3(facenormal, force);
  }
  return deflected;
}

/* Sandbox to plug in various deflection algorithms. */
static int sb_deflect_face(Object *ob,
                           float *actpos,
                           float *facenormal,
                           float *force,
                           float *cf,
                           float time,
                           float *vel,
                           float *intrusion)
{
  float s_actpos[3];
  int deflected;
  copy_v3_v3(s_actpos, actpos);
  deflected = sb_detect_vertex_collisionCached(
      s_actpos, facenormal, cf, force, ob, time, vel, intrusion);
#if 0
  deflected = sb_detect_vertex_collisionCachedEx(
      s_actpos, facenormal, cf, force, ob, time, vel, intrusion);
#endif
  return deflected;
}

/* hiding this for now .. but the jacobian may pop up on other tasks .. so i'd like to keep it */
#if 0
static void dfdx_spring(int ia, int ic, int op, float dir[3], float L, float len, float factor)
{
  float m, delta_ij;
  int i, j;
  if (L < len) {
    for (i = 0; i < 3; i++) {
      for (j = 0; j < 3; j++) {
        delta_ij = (i == j ? (1.0f) : (0.0f));
        m = factor * (dir[i] * dir[j] + (1 - L / len) * (delta_ij - dir[i] * dir[j]));
        EIG_linear_solver_matrix_add(ia + i, op + ic + j, m);
      }
    }
  }
  else {
    for (i = 0; i < 3; i++) {
      for (j = 0; j < 3; j++) {
        m = factor * dir[i] * dir[j];
        EIG_linear_solver_matrix_add(ia + i, op + ic + j, m);
      }
    }
  }
}

static void dfdx_goal(int ia, int ic, int op, float factor)
{
  int i;
  for (i = 0; i < 3; i++) {
    EIG_linear_solver_matrix_add(ia + i, op + ic + i, factor);
  }
}

static void dfdv_goal(int ia, int ic, float factor)
{
  int i;
  for (i = 0; i < 3; i++) {
    EIG_linear_solver_matrix_add(ia + i, ic + i, factor);
  }
}
#endif /* if 0 */

static void sb_spring_force(
    Object *ob, int bpi, BodySpring *bs, float iks, float UNUSED(forcetime))
{
  SoftBody *sb = ob->soft; /* is supposed to be there */
  BodyPoint *bp1, *bp2;

  float dir[3], dvel[3];
  float distance, forcefactor, kd, absvel, projvel, kw;
#if 0 /* UNUSED */
  int ia, ic;
#endif
  /* prepare depending on which side of the spring we are on */
  if (bpi == bs->v1) {
    bp1 = &sb->bpoint[bs->v1];
    bp2 = &sb->bpoint[bs->v2];
#if 0 /* UNUSED */
    ia = 3 * bs->v1;
    ic = 3 * bs->v2;
#endif
  }
  else if (bpi == bs->v2) {
    bp1 = &sb->bpoint[bs->v2];
    bp2 = &sb->bpoint[bs->v1];
#if 0 /* UNUSED */
    ia = 3 * bs->v2;
    ic = 3 * bs->v1;
#endif
  }
  else {
    /* TODO: make this debug option. */
    CLOG_WARN(&LOG, "bodypoint <bpi> is not attached to spring  <*bs>");
    return;
  }

  /* do bp1 <--> bp2 elastic */
  sub_v3_v3v3(dir, bp1->pos, bp2->pos);
  distance = normalize_v3(dir);
  if (bs->len < distance) {
    iks = 1.0f / (1.0f - sb->inspring) - 1.0f; /* inner spring constants function */
  }
  else {
    iks = 1.0f / (1.0f - sb->inpush) - 1.0f; /* inner spring constants function */
  }

  if (bs->len > 0.0f) { /* check for degenerated springs */
    forcefactor = iks / bs->len;
  }
  else {
    forcefactor = iks;
  }
  kw = (bp1->springweight + bp2->springweight) / 2.0f;
  kw = kw * kw;
  kw = kw * kw;
  switch (bs->springtype) {
    case SB_EDGE:
    case SB_HANDLE:
      forcefactor *= kw;
      break;
    case SB_BEND:
      forcefactor *= sb->secondspring * kw;
      break;
    case SB_STIFFQUAD:
      forcefactor *= sb->shearstiff * sb->shearstiff * kw;
      break;
    default:
      break;
  }

  madd_v3_v3fl(bp1->force, dir, (bs->len - distance) * forcefactor);

  /* do bp1 <--> bp2 viscous */
  sub_v3_v3v3(dvel, bp1->vec, bp2->vec);
  kd = sb->infrict * sb_fric_force_scale(ob);
  absvel = normalize_v3(dvel);
  projvel = dot_v3v3(dir, dvel);
  kd *= absvel * projvel;
  madd_v3_v3fl(bp1->force, dir, -kd);
}

/* since this is definitely the most CPU consuming task here .. try to spread it */
/* core function _softbody_calc_forces_slice_in_a_thread */
/* result is int to be able to flag user break */
static int _softbody_calc_forces_slice_in_a_thread(Scene *scene,
                                                   Object *ob,
                                                   float forcetime,
                                                   float timenow,
                                                   int ifirst,
                                                   int ilast,
                                                   int *UNUSED(ptr_to_break_func(void)),
                                                   ListBase *effectors,
                                                   int do_deflector,
                                                   float fieldfactor,
                                                   float windfactor)
{
  float iks;
  int bb, do_selfcollision, do_springcollision, do_aero;
  int number_of_points_here = ilast - ifirst;
  SoftBody *sb = ob->soft; /* is supposed to be there */
  BodyPoint *bp;

  /* initialize */
  if (sb) {
    /* check conditions for various options */
    /* +++ could be done on object level to squeeze out the last bits of it */
    do_selfcollision = ((ob->softflag & OB_SB_EDGES) && (sb->bspring) &&
                        (ob->softflag & OB_SB_SELF));
    do_springcollision = do_deflector && (ob->softflag & OB_SB_EDGES) &&
                         (ob->softflag & OB_SB_EDGECOLL);
    do_aero = ((sb->aeroedge) && (ob->softflag & OB_SB_EDGES));
    /* --- could be done on object level to squeeze out the last bits of it */
  }
  else {
    CLOG_ERROR(&LOG, "expected a SB here");
    return 999;
  }

  /* Debugging. */
  if (sb->totpoint < ifirst) {
    printf("Aye 998");
    return 998;
  }
  /* Debugging. */

  bp = &sb->bpoint[ifirst];
  for (bb = number_of_points_here; bb > 0; bb--, bp++) {
    /* clear forces  accumulator */
    bp->force[0] = bp->force[1] = bp->force[2] = 0.0;
    /* naive ball self collision */
    /* needs to be done if goal snaps or not */
    if (do_selfcollision) {
      int attached;
      BodyPoint *obp;
      BodySpring *bs;
      int c, b;
      float velcenter[3], dvel[3], def[3];
      float distance;
      float compare;
      float bstune = sb->ballstiff;

      /* Running in a slice we must not assume anything done with obp
       * neither alter the data of obp. */
      for (c = sb->totpoint, obp = sb->bpoint; c > 0; c--, obp++) {
        compare = (obp->colball + bp->colball);
        sub_v3_v3v3(def, bp->pos, obp->pos);
        /* rather check the AABBoxes before ever calculating the real distance */
        /* mathematically it is completely nuts, but performance is pretty much (3) times faster */
        if ((fabsf(def[0]) > compare) || (fabsf(def[1]) > compare) || (fabsf(def[2]) > compare)) {
          continue;
        }
        distance = normalize_v3(def);
        if (distance < compare) {
          /* exclude body points attached with a spring */
          attached = 0;
          for (b = obp->nofsprings; b > 0; b--) {
            bs = sb->bspring + obp->springs[b - 1];
            if (ELEM(ilast - bb, bs->v2, bs->v1)) {
              attached = 1;
              continue;
            }
          }
          if (!attached) {
            float f = bstune / (distance) + bstune / (compare * compare) * distance -
                      2.0f * bstune / compare;

            mid_v3_v3v3(velcenter, bp->vec, obp->vec);
            sub_v3_v3v3(dvel, velcenter, bp->vec);
            mul_v3_fl(dvel, _final_mass(ob, bp));

            madd_v3_v3fl(bp->force, def, f * (1.0f - sb->balldamp));
            madd_v3_v3fl(bp->force, dvel, sb->balldamp);
          }
        }
      }
    }
    /* naive ball self collision done */

    if (_final_goal(ob, bp) < SOFTGOALSNAP) { /* omit this bp when it snaps */
      float auxvect[3];
      float velgoal[3];

      /* do goal stuff */
      if (ob->softflag & OB_SB_GOAL) {
        /* true elastic goal */
        float ks, kd;
        sub_v3_v3v3(auxvect, bp->pos, bp->origT);
        ks = 1.0f / (1.0f - _final_goal(ob, bp) * sb->goalspring) - 1.0f;
        bp->force[0] += -ks * (auxvect[0]);
        bp->force[1] += -ks * (auxvect[1]);
        bp->force[2] += -ks * (auxvect[2]);

        /* Calculate damping forces generated by goals. */
        sub_v3_v3v3(velgoal, bp->origS, bp->origE);
        kd = sb->goalfrict * sb_fric_force_scale(ob);
        add_v3_v3v3(auxvect, velgoal, bp->vec);

        if (forcetime >
            0.0f) { /* make sure friction does not become rocket motor on time reversal */
          bp->force[0] -= kd * (auxvect[0]);
          bp->force[1] -= kd * (auxvect[1]);
          bp->force[2] -= kd * (auxvect[2]);
        }
        else {
          bp->force[0] -= kd * (velgoal[0] - bp->vec[0]);
          bp->force[1] -= kd * (velgoal[1] - bp->vec[1]);
          bp->force[2] -= kd * (velgoal[2] - bp->vec[2]);
        }
      }
      /* done goal stuff */

      /* gravitation */
      if (scene->physics_settings.flag & PHYS_GLOBAL_GRAVITY) {
        float gravity[3];
        copy_v3_v3(gravity, scene->physics_settings.gravity);

        /* Individual mass of node here. */
        mul_v3_fl(gravity,
                  sb_grav_force_scale(ob) * _final_mass(ob, bp) *
                      sb->effector_weights->global_gravity);

        add_v3_v3(bp->force, gravity);
      }

      /* particle field & vortex */
      if (effectors) {
        EffectedPoint epoint;
        float kd;
        float force[3] = {0.0f, 0.0f, 0.0f};
        float speed[3] = {0.0f, 0.0f, 0.0f};

        /* just for calling function once */
        float eval_sb_fric_force_scale = sb_fric_force_scale(ob);

        pd_point_from_soft(scene, bp->pos, bp->vec, sb->bpoint - bp, &epoint);
        BKE_effectors_apply(effectors, NULL, sb->effector_weights, &epoint, force, NULL, speed);

        /* Apply force-field. */
        mul_v3_fl(force, fieldfactor * eval_sb_fric_force_scale);
        add_v3_v3(bp->force, force);

        /* BP friction in moving media */
        kd = sb->mediafrict * eval_sb_fric_force_scale;
        bp->force[0] -= kd * (bp->vec[0] + windfactor * speed[0] / eval_sb_fric_force_scale);
        bp->force[1] -= kd * (bp->vec[1] + windfactor * speed[1] / eval_sb_fric_force_scale);
        bp->force[2] -= kd * (bp->vec[2] + windfactor * speed[2] / eval_sb_fric_force_scale);
        /* now we'll have nice centrifugal effect for vortex */
      }
      else {
        /* BP friction in media (not) moving. */
        float kd = sb->mediafrict * sb_fric_force_scale(ob);
        /* assume it to be proportional to actual velocity */
        bp->force[0] -= bp->vec[0] * kd;
        bp->force[1] -= bp->vec[1] * kd;
        bp->force[2] -= bp->vec[2] * kd;
        /* friction in media done */
      }
      /* +++cached collision targets */
      bp->choke = 0.0f;
      bp->choke2 = 0.0f;
      bp->loc_flag &= ~SBF_DOFUZZY;
      if (do_deflector && !(bp->loc_flag & SBF_OUTOFCOLLISION)) {
        float cfforce[3], defforce[3] = {0.0f, 0.0f, 0.0f}, vel[3] = {0.0f, 0.0f, 0.0f},
                          facenormal[3], cf = 1.0f, intrusion;
        float kd = 1.0f;

        if (sb_deflect_face(ob, bp->pos, facenormal, defforce, &cf, timenow, vel, &intrusion)) {
          if (intrusion < 0.0f) {
            sb->scratch->flag |= SBF_DOFUZZY;
            bp->loc_flag |= SBF_DOFUZZY;
            bp->choke = sb->choke * 0.01f;
          }

          sub_v3_v3v3(cfforce, bp->vec, vel);
          madd_v3_v3fl(bp->force, cfforce, -cf * 50.0f);

          madd_v3_v3fl(bp->force, defforce, kd);
        }
      }
      /* ---cached collision targets */

      /* +++springs */
      iks = 1.0f / (1.0f - sb->inspring) - 1.0f; /* inner spring constants function */
      if (ob->softflag & OB_SB_EDGES) {
        if (sb->bspring) { /* Spring list exists at all? */
          int b;
          BodySpring *bs;
          for (b = bp->nofsprings; b > 0; b--) {
            bs = sb->bspring + bp->springs[b - 1];
            if (do_springcollision || do_aero) {
              add_v3_v3(bp->force, bs->ext_force);
              if (bs->flag & BSF_INTERSECT) {
                bp->choke = bs->cf;
              }
            }
            // sb_spring_force(Object *ob, int bpi, BodySpring *bs, float iks, float forcetime)
            sb_spring_force(ob, ilast - bb, bs, iks, forcetime);
          } /* loop springs. */
        }   /* existing spring list. */
      }     /* Any edges. */
      /* ---springs */
    }       /* Omit on snap. */
  }         /* Loop all bp's. */
  return 0; /* Done fine. */
}

static void *exec_softbody_calc_forces(void *data)
{
  SB_thread_context *pctx = (SB_thread_context *)data;
  _softbody_calc_forces_slice_in_a_thread(pctx->scene,
                                          pctx->ob,
                                          pctx->forcetime,
                                          pctx->timenow,
                                          pctx->ifirst,
                                          pctx->ilast,
                                          NULL,
                                          pctx->effectors,
                                          pctx->do_deflector,
                                          pctx->fieldfactor,
                                          pctx->windfactor);
  return NULL;
}

static void sb_cf_threads_run(Scene *scene,
                              Object *ob,
                              float forcetime,
                              float timenow,
                              int totpoint,
                              int *UNUSED(ptr_to_break_func(void)),
                              struct ListBase *effectors,
                              int do_deflector,
                              float fieldfactor,
                              float windfactor)
{
  ListBase threads;
  SB_thread_context *sb_threads;
  int i, totthread, left, dec;

  /* wild guess .. may increase with better thread management 'above'
   * or even be UI option sb->spawn_cf_threads_nopts. */
  int lowpoints = 100;

  /* figure the number of threads while preventing pretty pointless threading overhead */
  totthread = BKE_scene_num_threads(scene);
  /* What if we got zillions of CPUs running but less to spread. */
  while ((totpoint / totthread < lowpoints) && (totthread > 1)) {
    totthread--;
  }

  // printf("sb_cf_threads_run spawning %d threads\n", totthread);

  sb_threads = MEM_callocN(sizeof(SB_thread_context) * totthread, "SBThread");
  left = totpoint;
  dec = totpoint / totthread + 1;
  for (i = 0; i < totthread; i++) {
    sb_threads[i].scene = scene;
    sb_threads[i].ob = ob;
    sb_threads[i].forcetime = forcetime;
    sb_threads[i].timenow = timenow;
    sb_threads[i].ilast = left;
    left = left - dec;
    if (left > 0) {
      sb_threads[i].ifirst = left;
    }
    else {
      sb_threads[i].ifirst = 0;
    }
    sb_threads[i].effectors = effectors;
    sb_threads[i].do_deflector = do_deflector;
    sb_threads[i].fieldfactor = fieldfactor;
    sb_threads[i].windfactor = windfactor;
    sb_threads[i].nr = i;
    sb_threads[i].tot = totthread;
  }

  if (totthread > 1) {
    BLI_threadpool_init(&threads, exec_softbody_calc_forces, totthread);

    for (i = 0; i < totthread; i++) {
      BLI_threadpool_insert(&threads, &sb_threads[i]);
    }

    BLI_threadpool_end(&threads);
  }
  else {
    exec_softbody_calc_forces(&sb_threads[0]);
  }
  /* clean up */
  MEM_freeN(sb_threads);
}

static void softbody_calc_forces(
    struct Depsgraph *depsgraph, Scene *scene, Object *ob, float forcetime, float timenow)
{
  /* rule we never alter free variables :bp->vec bp->pos in here !
   * this will ruin adaptive stepsize AKA heun! (BM)
   */
  SoftBody *sb = ob->soft; /* is supposed to be there */
  // BodyPoint *bproot;       /* UNUSED */
  // float gravity;           /* UNUSED */
  // float iks;
  float fieldfactor = -1.0f, windfactor = 0.25;
  int do_deflector /*, do_selfcollision */, do_springcollision, do_aero;

  // gravity = sb->grav * sb_grav_force_scale(ob); /* UNUSED */

  /* check conditions for various options */
  do_deflector = query_external_colliders(depsgraph, sb->collision_group);
#if 0
  do_selfcollision=((ob->softflag & OB_SB_EDGES) && (sb->bspring)&& (ob->softflag & OB_SB_SELF));
#endif
  do_springcollision = do_deflector && (ob->softflag & OB_SB_EDGES) &&
                       (ob->softflag & OB_SB_EDGECOLL);
  do_aero = ((sb->aeroedge) && (ob->softflag & OB_SB_EDGES));

  // iks = 1.0f / (1.0f - sb->inspring) - 1.0f; /* Inner spring constants function. */ /* UNUSED */
  // bproot = sb->bpoint; /* Need this for proper spring addressing. */                /* UNUSED */

  if (do_springcollision || do_aero) {
    sb_sfesf_threads_run(depsgraph, scene, ob, timenow, sb->totspring, NULL);
  }

  /* After spring scan because it uses effectors too. */
  ListBase *effectors = BKE_effectors_create(depsgraph, ob, NULL, sb->effector_weights, false);

  if (do_deflector) {
    float defforce[3];
    do_deflector = sb_detect_aabb_collisionCached(defforce, ob, timenow);
  }

  sb_cf_threads_run(scene,
                    ob,
                    forcetime,
                    timenow,
                    sb->totpoint,
                    NULL,
                    effectors,
                    do_deflector,
                    fieldfactor,
                    windfactor);

  /* finally add forces caused by face collision */
  if (ob->softflag & OB_SB_FACECOLL) {
    scan_for_ext_face_forces(ob, timenow);
  }

  /* finish matrix and solve */
  BKE_effectors_free(effectors);
}

static void softbody_apply_forces(Object *ob, float forcetime, int mode, float *err, int mid_flags)
{
  /* time evolution */
  /* actually does an explicit euler step mode == 0 */
  /* or heun ~ 2nd order runge-kutta steps, mode 1, 2 */
  SoftBody *sb = ob->soft; /* is supposed to be there */
  BodyPoint *bp;
  float dx[3] = {0}, dv[3], aabbmin[3], aabbmax[3], cm[3] = {0.0f, 0.0f, 0.0f};
  float timeovermass /*, freezeloc=0.00001f, freezeforce=0.00000000001f*/;
  float maxerrpos = 0.0f, maxerrvel = 0.0f;
  int a, fuzzy = 0;

  forcetime *= sb_time_scale(ob);

  aabbmin[0] = aabbmin[1] = aabbmin[2] = 1e20f;
  aabbmax[0] = aabbmax[1] = aabbmax[2] = -1e20f;

  /* old one with homogeneous masses */
  /* claim a minimum mass for vertex */
#if 0
  if (sb->nodemass > 0.009999f) {
    timeovermass = forcetime / sb->nodemass;
  }
  else {
    timeovermass = forcetime / 0.009999f;
  }
#endif

  for (a = sb->totpoint, bp = sb->bpoint; a > 0; a--, bp++) {
    /* Now we have individual masses. */
    /* claim a minimum mass for vertex */
    if (_final_mass(ob, bp) > 0.009999f) {
      timeovermass = forcetime / _final_mass(ob, bp);
    }
    else {
      timeovermass = forcetime / 0.009999f;
    }

    if (_final_goal(ob, bp) < SOFTGOALSNAP) {
      /* this makes t~ = t */
      if (mid_flags & MID_PRESERVE) {
        copy_v3_v3(dx, bp->vec);
      }

      /**
       * So here is:
       * <pre>
       * (v)' = a(cceleration) =
       *     sum(F_springs)/m + gravitation + some friction forces + more forces.
       * </pre>
       *
       * The ( ... )' operator denotes derivate respective time.
       *
       * The euler step for velocity then becomes:
       * <pre>
       * v(t + dt) = v(t) + a(t) * dt
       * </pre>
       */
      mul_v3_fl(bp->force, timeovermass); /* individual mass of node here */
      /* some nasty if's to have heun in here too */
      copy_v3_v3(dv, bp->force);

      if (mode == 1) {
        copy_v3_v3(bp->prevvec, bp->vec);
        copy_v3_v3(bp->prevdv, dv);
      }

      if (mode == 2) {
        /* be optimistic and execute step */
        bp->vec[0] = bp->prevvec[0] + 0.5f * (dv[0] + bp->prevdv[0]);
        bp->vec[1] = bp->prevvec[1] + 0.5f * (dv[1] + bp->prevdv[1]);
        bp->vec[2] = bp->prevvec[2] + 0.5f * (dv[2] + bp->prevdv[2]);
        /* compare euler to heun to estimate error for step sizing */
        maxerrvel = max_ff(maxerrvel, fabsf(dv[0] - bp->prevdv[0]));
        maxerrvel = max_ff(maxerrvel, fabsf(dv[1] - bp->prevdv[1]));
        maxerrvel = max_ff(maxerrvel, fabsf(dv[2] - bp->prevdv[2]));
      }
      else {
        add_v3_v3(bp->vec, bp->force);
      }

      /* this makes t~ = t+dt */
      if (!(mid_flags & MID_PRESERVE)) {
        copy_v3_v3(dx, bp->vec);
      }

      /* So here is: `(x)'= v(elocity)`.
       * The euler step for location then becomes:
       * `x(t + dt) = x(t) + v(t~) * dt` */
      mul_v3_fl(dx, forcetime);

      /* the freezer coming sooner or later */
#if 0
      if ((dot_v3v3(dx, dx) < freezeloc) && (dot_v3v3(bp->force, bp->force) < freezeforce)) {
        bp->frozen /= 2;
      }
      else {
        bp->frozen = min_ff(bp->frozen * 1.05f, 1.0f);
      }
      mul_v3_fl(dx, bp->frozen);
#endif
      /* again some nasty if's to have heun in here too */
      if (mode == 1) {
        copy_v3_v3(bp->prevpos, bp->pos);
        copy_v3_v3(bp->prevdx, dx);
      }

      if (mode == 2) {
        bp->pos[0] = bp->prevpos[0] + 0.5f * (dx[0] + bp->prevdx[0]);
        bp->pos[1] = bp->prevpos[1] + 0.5f * (dx[1] + bp->prevdx[1]);
        bp->pos[2] = bp->prevpos[2] + 0.5f * (dx[2] + bp->prevdx[2]);
        maxerrpos = max_ff(maxerrpos, fabsf(dx[0] - bp->prevdx[0]));
        maxerrpos = max_ff(maxerrpos, fabsf(dx[1] - bp->prevdx[1]));
        maxerrpos = max_ff(maxerrpos, fabsf(dx[2] - bp->prevdx[2]));

        /* bp->choke is set when we need to pull a vertex or edge out of the collider.
         * the collider object signals to get out by pushing hard. on the other hand
         * we don't want to end up in deep space so we add some <viscosity>
         * to balance that out */
        if (bp->choke2 > 0.0f) {
          mul_v3_fl(bp->vec, (1.0f - bp->choke2));
        }
        if (bp->choke > 0.0f) {
          mul_v3_fl(bp->vec, (1.0f - bp->choke));
        }
      }
      else {
        add_v3_v3(bp->pos, dx);
      }
    } /*snap*/
    /* so while we are looping BPs anyway do statistics on the fly */
    minmax_v3v3_v3(aabbmin, aabbmax, bp->pos);
    if (bp->loc_flag & SBF_DOFUZZY) {
      fuzzy = 1;
    }
  } /*for*/

  if (sb->totpoint) {
    mul_v3_fl(cm, 1.0f / sb->totpoint);
  }
  if (sb->scratch) {
    copy_v3_v3(sb->scratch->aabbmin, aabbmin);
    copy_v3_v3(sb->scratch->aabbmax, aabbmax);
  }

  if (err) { /* so step size will be controlled by biggest difference in slope */
    if (sb->solverflags & SBSO_OLDERR) {
      *err = max_ff(maxerrpos, maxerrvel);
    }
    else {
      *err = maxerrpos;
    }
    // printf("EP %f EV %f\n", maxerrpos, maxerrvel);
    if (fuzzy) {
      *err /= sb->fuzzyness;
    }
  }
}

/* used by heun when it overshoots */
static void softbody_restore_prev_step(Object *ob)
{
  SoftBody *sb = ob->soft; /* is supposed to be there. */
  BodyPoint *bp;
  int a;

  for (a = sb->totpoint, bp = sb->bpoint; a > 0; a--, bp++) {
    copy_v3_v3(bp->vec, bp->prevvec);
    copy_v3_v3(bp->pos, bp->prevpos);
  }
}

#if 0
static void softbody_store_step(Object *ob)
{
  SoftBody *sb = ob->soft; /* is supposed to be there. */
  BodyPoint *bp;
  int a;

  for (a = sb->totpoint, bp = sb->bpoint; a > 0; a--, bp++) {
    copy_v3_v3(bp->prevvec, bp->vec);
    copy_v3_v3(bp->prevpos, bp->pos);
  }
}

/* used by predictors and correctors */
static void softbody_store_state(Object *ob, float *ppos, float *pvel)
{
  SoftBody *sb = ob->soft; /* is supposed to be there. */
  BodyPoint *bp;
  int a;
  float *pp = ppos, *pv = pvel;

  for (a = sb->totpoint, bp = sb->bpoint; a > 0; a--, bp++) {

    copy_v3_v3(pv, bp->vec);
    pv += 3;

    copy_v3_v3(pp, bp->pos);
    pp += 3;
  }
}

/* used by predictors and correctors */
static void softbody_retrieve_state(Object *ob, float *ppos, float *pvel)
{
  SoftBody *sb = ob->soft; /* is supposed to be there. */
  BodyPoint *bp;
  int a;
  float *pp = ppos, *pv = pvel;

  for (a = sb->totpoint, bp = sb->bpoint; a > 0; a--, bp++) {

    copy_v3_v3(bp->vec, pv);
    pv += 3;

    copy_v3_v3(bp->pos, pp);
    pp += 3;
  }
}

/* used by predictors and correctors */
static void softbody_swap_state(Object *ob, float *ppos, float *pvel)
{
  SoftBody *sb = ob->soft; /* is supposed to be there. */
  BodyPoint *bp;
  int a;
  float *pp = ppos, *pv = pvel;
  float temp[3];

  for (a = sb->totpoint, bp = sb->bpoint; a > 0; a--, bp++) {

    copy_v3_v3(temp, bp->vec);
    copy_v3_v3(bp->vec, pv);
    copy_v3_v3(pv, temp);
    pv += 3;

    copy_v3_v3(temp, bp->pos);
    copy_v3_v3(bp->pos, pp);
    copy_v3_v3(pp, temp);
    pp += 3;
  }
}
#endif

/**
 * Care for body-points taken out of the 'ordinary' solver step
 * because they are screwed to goal by bolts
 * they just need to move along with the goal in time
 * we need to adjust them on sub frame timing in solver
 * so now when frame is done .. put them to the position at the end of frame.
 */
static void softbody_apply_goalsnap(Object *ob)
{
  SoftBody *sb = ob->soft; /* is supposed to be there */
  BodyPoint *bp;
  int a;

  for (a = sb->totpoint, bp = sb->bpoint; a > 0; a--, bp++) {
    if (_final_goal(ob, bp) >= SOFTGOALSNAP) {
      copy_v3_v3(bp->prevpos, bp->pos);
      copy_v3_v3(bp->pos, bp->origT);
    }
  }
}

static void apply_spring_memory(Object *ob)
{
  SoftBody *sb = ob->soft;
  BodySpring *bs;
  BodyPoint *bp1, *bp2;
  int a;
  float b, l, r;

  if (sb && sb->totspring) {
    b = sb->plastic;
    for (a = 0; a < sb->totspring; a++) {
      bs = &sb->bspring[a];
      bp1 = &sb->bpoint[bs->v1];
      bp2 = &sb->bpoint[bs->v2];
      l = len_v3v3(bp1->pos, bp2->pos);
      r = bs->len / l;
      if ((r > 1.05f) || (r < 0.95f)) {
        bs->len = ((100.0f - b) * bs->len + b * l) / 100.0f;
      }
    }
  }
}

/* expects full initialized softbody */
static void interpolate_exciter(Object *ob, int timescale, int time)
{
  SoftBody *sb = ob->soft;
  BodyPoint *bp;
  float f;
  int a;

  f = (float)time / (float)timescale;

  for (a = sb->totpoint, bp = sb->bpoint; a > 0; a--, bp++) {
    bp->origT[0] = bp->origS[0] + f * (bp->origE[0] - bp->origS[0]);
    bp->origT[1] = bp->origS[1] + f * (bp->origE[1] - bp->origS[1]);
    bp->origT[2] = bp->origS[2] + f * (bp->origE[2] - bp->origS[2]);
    if (_final_goal(ob, bp) >= SOFTGOALSNAP) {
      bp->vec[0] = bp->origE[0] - bp->origS[0];
      bp->vec[1] = bp->origE[1] - bp->origS[1];
      bp->vec[2] = bp->origE[2] - bp->origS[2];
    }
  }
}

/* ************ converters ********** */

/* for each object type we need;
 * - xxxx_to_softbody(Object *ob)      : a full (new) copy, creates SB geometry
 */

/* Resetting a Mesh SB object's springs */
/* Spring length are calculated from 'raw' mesh vertices that are NOT altered by modifier stack. */
static void springs_from_mesh(Object *ob)
{
  SoftBody *sb;
  Mesh *me = ob->data;
  BodyPoint *bp;
  int a;
  float scale = 1.0f;
  const float(*vert_positions)[3] = BKE_mesh_vert_positions(me);

  sb = ob->soft;
  if (me && sb) {
    /* using bp->origS as a container for spring calculations here
     * will be overwritten sbObjectStep() to receive
     * actual modifier stack vert_positions
     */
    if (me->totvert) {
      bp = ob->soft->bpoint;
      for (a = 0; a < me->totvert; a++, bp++) {
        copy_v3_v3(bp->origS, vert_positions[a]);
        mul_m4_v3(ob->object_to_world, bp->origS);
      }
    }
    /* recalculate spring length for meshes here */
    /* public version shrink to fit */
    if (sb->springpreload != 0) {
      scale = sb->springpreload / 100.0f;
    }
    for (a = 0; a < sb->totspring; a++) {
      BodySpring *bs = &sb->bspring[a];
      bs->len = scale * len_v3v3(sb->bpoint[bs->v1].origS, sb->bpoint[bs->v2].origS);
    }
  }
}

/* makes totally fresh start situation */
static void mesh_to_softbody(Object *ob)
{
  SoftBody *sb;
  Mesh *me = ob->data;
  const MEdge *edge = BKE_mesh_edges(me);
  BodyPoint *bp;
  BodySpring *bs;
  int a, totedge;
  int defgroup_index, defgroup_index_mass, defgroup_index_spring;

  if (ob->softflag & OB_SB_EDGES) {
    totedge = me->totedge;
  }
  else {
    totedge = 0;
  }

  /* renew ends with ob->soft with points and edges, also checks & makes ob->soft */
  renew_softbody(ob, me->totvert, totedge);

  /* we always make body points */
  sb = ob->soft;
  bp = sb->bpoint;

  const MDeformVert *dvert = BKE_mesh_deform_verts(me);

  defgroup_index = dvert ? (sb->vertgroup - 1) : -1;
  defgroup_index_mass = dvert ? BKE_id_defgroup_name_index(&me->id, sb->namedVG_Mass) : -1;
  defgroup_index_spring = dvert ? BKE_id_defgroup_name_index(&me->id, sb->namedVG_Spring_K) : -1;

  for (a = 0; a < me->totvert; a++, bp++) {
    /* get scalar values needed  *per vertex* from vertex group functions,
     * so we can *paint* them nicely ..
     * they are normalized [0.0..1.0] so may be we need amplitude for scale
     * which can be done by caller but still .. i'd like it to go this way
     */

    if (ob->softflag & OB_SB_GOAL) {
      BLI_assert(bp->goal == sb->defgoal);
    }
    if ((ob->softflag & OB_SB_GOAL) && (defgroup_index != -1)) {
      bp->goal *= BKE_defvert_find_weight(&dvert[a], defgroup_index);
    }

    /* to proof the concept
     * this enables per vertex *mass painting*
     */

    if (defgroup_index_mass != -1) {
      bp->mass *= BKE_defvert_find_weight(&dvert[a], defgroup_index_mass);
    }

    if (defgroup_index_spring != -1) {
      bp->springweight *= BKE_defvert_find_weight(&dvert[a], defgroup_index_spring);
    }
  }

  /* but we only optionally add body edge springs */
  if (ob->softflag & OB_SB_EDGES) {
    if (edge) {
      bs = sb->bspring;
      for (a = me->totedge; a > 0; a--, edge++, bs++) {
        bs->v1 = edge->v1;
        bs->v2 = edge->v2;
        bs->springtype = SB_EDGE;
      }

      /* insert *diagonal* springs in quads if desired */
      if (ob->softflag & OB_SB_QUADS) {
        add_mesh_quad_diag_springs(ob);
      }

      build_bps_springlist(ob); /* scan for springs attached to bodypoints ONCE */
      /* insert *other second order* springs if desired */
      if (sb->secondspring > 0.0000001f) {
        /* Exploits the first run of `build_bps_springlist(ob)`. */
        add_2nd_order_springs(ob, sb->secondspring);
        /* yes we need to do it again. */
        build_bps_springlist(ob);
      }
      springs_from_mesh(ob); /* write the 'rest'-length of the springs */
      if (ob->softflag & OB_SB_SELF) {
        calculate_collision_balls(ob);
      }
    }
  }
}

static void mesh_faces_to_scratch(Object *ob)
{
  SoftBody *sb = ob->soft;
  const Mesh *me = ob->data;
  MLoopTri *looptri, *lt;
  BodyFace *bodyface;
  int a;
  const float(*vert_positions)[3] = BKE_mesh_vert_positions(me);
  const MPoly *polys = BKE_mesh_polys(me);
  const int *corner_verts = BKE_mesh_corner_verts(me);

  /* Allocate and copy faces. */

  sb->scratch->totface = poly_to_tri_count(me->totpoly, me->totloop);
  looptri = lt = MEM_mallocN(sizeof(*looptri) * sb->scratch->totface, __func__);
  BKE_mesh_recalc_looptri(corner_verts, polys, vert_positions, me->totloop, me->totpoly, looptri);

  bodyface = sb->scratch->bodyface = MEM_mallocN(sizeof(BodyFace) * sb->scratch->totface,
                                                 "SB_body_Faces");

  for (a = 0; a < sb->scratch->totface; a++, lt++, bodyface++) {
    bodyface->v1 = corner_verts[lt->tri[0]];
    bodyface->v2 = corner_verts[lt->tri[1]];
    bodyface->v3 = corner_verts[lt->tri[2]];
    zero_v3(bodyface->ext_force);
    bodyface->ext_force[0] = bodyface->ext_force[1] = bodyface->ext_force[2] = 0.0f;
    bodyface->flag = 0;
  }

  MEM_freeN(looptri);
}
static void reference_to_scratch(Object *ob)
{
  SoftBody *sb = ob->soft;
  ReferenceVert *rp;
  BodyPoint *bp;
  float accu_pos[3] = {0.0f, 0.0f, 0.0f};
  float accu_mass = 0.0f;
  int a;

  sb->scratch->Ref.ivert = MEM_mallocN(sizeof(ReferenceVert) * sb->totpoint, "SB_Reference");
  bp = ob->soft->bpoint;
  rp = sb->scratch->Ref.ivert;
  for (a = 0; a < sb->totpoint; a++, rp++, bp++) {
    copy_v3_v3(rp->pos, bp->pos);
    add_v3_v3(accu_pos, bp->pos);
    accu_mass += _final_mass(ob, bp);
  }
  mul_v3_fl(accu_pos, 1.0f / accu_mass);
  copy_v3_v3(sb->scratch->Ref.com, accu_pos);
  // printf("reference_to_scratch\n");
}

/**
 * helper function to get proper spring length
 * when object is re-scaled
 */
static float globallen(float *v1, float *v2, Object *ob)
{
  float p1[3], p2[3];
  copy_v3_v3(p1, v1);
  mul_m4_v3(ob->object_to_world, p1);
  copy_v3_v3(p2, v2);
  mul_m4_v3(ob->object_to_world, p2);
  return len_v3v3(p1, p2);
}

static void makelatticesprings(Lattice *lt, BodySpring *bs, int dostiff, Object *ob)
{
  BPoint *bp = lt->def, *bpu;
  int u, v, w, dv, dw, bpc = 0, bpuc;

  dv = lt->pntsu;
  dw = dv * lt->pntsv;

  for (w = 0; w < lt->pntsw; w++) {

    for (v = 0; v < lt->pntsv; v++) {

      for (u = 0, bpuc = 0, bpu = NULL; u < lt->pntsu; u++, bp++, bpc++) {

        if (w) {
          bs->v1 = bpc;
          bs->v2 = bpc - dw;
          bs->springtype = SB_EDGE;
          bs->len = globallen((bp - dw)->vec, bp->vec, ob);
          bs++;
        }
        if (v) {
          bs->v1 = bpc;
          bs->v2 = bpc - dv;
          bs->springtype = SB_EDGE;
          bs->len = globallen((bp - dv)->vec, bp->vec, ob);
          bs++;
        }
        if (u) {
          bs->v1 = bpuc;
          bs->v2 = bpc;
          bs->springtype = SB_EDGE;
          bs->len = globallen((bpu)->vec, bp->vec, ob);
          bs++;
        }

        if (dostiff) {

          if (w) {
            if (v && u) {
              bs->v1 = bpc;
              bs->v2 = bpc - dw - dv - 1;
              bs->springtype = SB_BEND;
              bs->len = globallen((bp - dw - dv - 1)->vec, bp->vec, ob);
              bs++;
            }
            if ((v < lt->pntsv - 1) && (u != 0)) {
              bs->v1 = bpc;
              bs->v2 = bpc - dw + dv - 1;
              bs->springtype = SB_BEND;
              bs->len = globallen((bp - dw + dv - 1)->vec, bp->vec, ob);
              bs++;
            }
          }

          if (w < lt->pntsw - 1) {
            if (v && u) {
              bs->v1 = bpc;
              bs->v2 = bpc + dw - dv - 1;
              bs->springtype = SB_BEND;
              bs->len = globallen((bp + dw - dv - 1)->vec, bp->vec, ob);
              bs++;
            }
            if ((v < lt->pntsv - 1) && (u != 0)) {
              bs->v1 = bpc;
              bs->v2 = bpc + dw + dv - 1;
              bs->springtype = SB_BEND;
              bs->len = globallen((bp + dw + dv - 1)->vec, bp->vec, ob);
              bs++;
            }
          }
        }
        bpu = bp;
        bpuc = bpc;
      }
    }
  }
}

/* makes totally fresh start situation */
static void lattice_to_softbody(Object *ob)
{
  Lattice *lt = ob->data;
  SoftBody *sb;
  int totvert, totspring = 0, a;
  BodyPoint *bp;
  BPoint *bpnt = lt->def;
  int defgroup_index, defgroup_index_mass, defgroup_index_spring;

  totvert = lt->pntsu * lt->pntsv * lt->pntsw;

  if (ob->softflag & OB_SB_EDGES) {
    totspring = ((lt->pntsu - 1) * lt->pntsv + (lt->pntsv - 1) * lt->pntsu) * lt->pntsw +
                lt->pntsu * lt->pntsv * (lt->pntsw - 1);
    if (ob->softflag & OB_SB_QUADS) {
      totspring += 4 * (lt->pntsu - 1) * (lt->pntsv - 1) * (lt->pntsw - 1);
    }
  }

  /* renew ends with ob->soft with points and edges, also checks & makes ob->soft */
  renew_softbody(ob, totvert, totspring);
  sb = ob->soft; /* can be created in renew_softbody() */
  bp = sb->bpoint;

  defgroup_index = lt->dvert ? (sb->vertgroup - 1) : -1;
  defgroup_index_mass = lt->dvert ? BKE_id_defgroup_name_index(&lt->id, sb->namedVG_Mass) : -1;
  defgroup_index_spring = lt->dvert ? BKE_id_defgroup_name_index(&lt->id, sb->namedVG_Spring_K) :
                                      -1;

  /* same code used as for mesh vertices */
  for (a = 0; a < totvert; a++, bp++, bpnt++) {

    if (ob->softflag & OB_SB_GOAL) {
      BLI_assert(bp->goal == sb->defgoal);
    }

    if ((ob->softflag & OB_SB_GOAL) && (defgroup_index != -1)) {
      bp->goal *= BKE_defvert_find_weight(&lt->dvert[a], defgroup_index);
    }
    else {
      bp->goal *= bpnt->weight;
    }

    if (defgroup_index_mass != -1) {
      bp->mass *= BKE_defvert_find_weight(&lt->dvert[a], defgroup_index_mass);
    }

    if (defgroup_index_spring != -1) {
      bp->springweight *= BKE_defvert_find_weight(&lt->dvert[a], defgroup_index_spring);
    }
  }

  /* create some helper edges to enable SB lattice to be useful at all */
  if (ob->softflag & OB_SB_EDGES) {
    makelatticesprings(lt, ob->soft->bspring, ob->softflag & OB_SB_QUADS, ob);
    build_bps_springlist(ob); /* link bps to springs */
    if (ob->softflag & OB_SB_SELF) {
      calculate_collision_balls(ob);
    }
  }
}

/* makes totally fresh start situation */
static void curve_surf_to_softbody(Object *ob)
{
  Curve *cu = ob->data;
  SoftBody *sb;
  BodyPoint *bp;
  BodySpring *bs;
  Nurb *nu;
  BezTriple *bezt;
  BPoint *bpnt;
  int a, curindex = 0;
  int totvert, totspring = 0, setgoal = 0;

  totvert = BKE_nurbList_verts_count(&cu->nurb);

  if (ob->softflag & OB_SB_EDGES) {
    if (ob->type == OB_CURVES_LEGACY) {
      totspring = totvert - BLI_listbase_count(&cu->nurb);
    }
  }

  /* renew ends with ob->soft with points and edges, also checks & makes ob->soft */
  renew_softbody(ob, totvert, totspring);
  sb = ob->soft; /* can be created in renew_softbody() */

  /* set vars now */
  bp = sb->bpoint;
  bs = sb->bspring;

  /* Weights from bpoints, same code used as for mesh vertices. */
  /* if ((ob->softflag & OB_SB_GOAL) && sb->vertgroup) 2.4x hack. */
  /* new! take the weights from curve vertex anyhow */
  if (ob->softflag & OB_SB_GOAL) {
    setgoal = 1;
  }

  for (nu = cu->nurb.first; nu; nu = nu->next) {
    if (nu->bezt) {
      /* Bezier case; this is nicely said naive; who ever wrote this part,
       * it was not me (JOW) :).
       *
       * a: never ever make tangent handles (sub) and or (ob)ject to collision.
       * b: rather calculate them using some C2
       *    (C2= continuous in second derivative -> no jump in bending ) condition.
       *
       * Not too hard to do, but needs some more code to care for;
       * some one may want look at it (JOW 2010/06/12). */
      for (bezt = nu->bezt, a = 0; a < nu->pntsu; a++, bezt++, bp += 3, curindex += 3) {
        if (setgoal) {
          bp->goal *= bezt->weight;

          /* All three triples. */
          (bp + 1)->goal = bp->goal;
          (bp + 2)->goal = bp->goal;
          /* Do not collide handles. */
          (bp + 1)->loc_flag |= SBF_OUTOFCOLLISION;
          (bp + 2)->loc_flag |= SBF_OUTOFCOLLISION;
        }

        if (totspring) {
          if (a > 0) {
            bs->v1 = curindex - 3;
            bs->v2 = curindex;
            bs->springtype = SB_HANDLE;
            bs->len = globallen((bezt - 1)->vec[0], bezt->vec[0], ob);
            bs++;
          }
          bs->v1 = curindex;
          bs->v2 = curindex + 1;
          bs->springtype = SB_HANDLE;
          bs->len = globallen(bezt->vec[0], bezt->vec[1], ob);
          bs++;

          bs->v1 = curindex + 1;
          bs->v2 = curindex + 2;
          bs->springtype = SB_HANDLE;
          bs->len = globallen(bezt->vec[1], bezt->vec[2], ob);
          bs++;
        }
      }
    }
    else {
      for (bpnt = nu->bp, a = 0; a < nu->pntsu * nu->pntsv; a++, bpnt++, bp++, curindex++) {
        if (setgoal) {
          bp->goal *= bpnt->weight;
        }
        if (totspring && a > 0) {
          bs->v1 = curindex - 1;
          bs->v2 = curindex;
          bs->springtype = SB_EDGE;
          bs->len = globallen((bpnt - 1)->vec, bpnt->vec, ob);
          bs++;
        }
      }
    }
  }

  if (totspring) {
    build_bps_springlist(ob); /* link bps to springs */
    if (ob->softflag & OB_SB_SELF) {
      calculate_collision_balls(ob);
    }
  }
}

/* copies softbody result back in object */
static void softbody_to_object(Object *ob, float (*vertexCos)[3], int numVerts, int local)
{
  SoftBody *sb = ob->soft;
  if (sb) {
    BodyPoint *bp = sb->bpoint;
    int a;
    if (sb->solverflags & SBSO_ESTIMATEIPO) {
      SB_estimate_transform(ob, sb->lcom, sb->lrot, sb->lscale);
    }
    /* Inverse matrix is not up to date. */
    invert_m4_m4(ob->world_to_object, ob->object_to_world);

    for (a = 0; a < numVerts; a++, bp++) {
      copy_v3_v3(vertexCos[a], bp->pos);
      if (local == 0) {
        mul_m4_v3(ob->world_to_object,
                  vertexCos[a]); /* softbody is in global coords, baked optionally not */
      }
    }
  }
}

/* +++ ************ maintaining scratch *************** */
static void sb_new_scratch(SoftBody *sb)
{
  if (!sb) {
    return;
  }
  sb->scratch = MEM_callocN(sizeof(SBScratch), "SBScratch");
  sb->scratch->colliderhash = BLI_ghash_ptr_new("sb_new_scratch gh");
  sb->scratch->bodyface = NULL;
  sb->scratch->totface = 0;
  sb->scratch->aabbmax[0] = sb->scratch->aabbmax[1] = sb->scratch->aabbmax[2] = 1.0e30f;
  sb->scratch->aabbmin[0] = sb->scratch->aabbmin[1] = sb->scratch->aabbmin[2] = -1.0e30f;
  sb->scratch->Ref.ivert = NULL;
}
/* --- ************ maintaining scratch *************** */

/* ************ Object level, exported functions *************** */

SoftBody *sbNew(void)
{
  SoftBody *sb;

  sb = MEM_callocN(sizeof(SoftBody), "softbody");

  sb->mediafrict = 0.5f;
  sb->nodemass = 1.0f;
  sb->grav = 9.8f;
  sb->physics_speed = 1.0f;
  sb->rklimit = 0.1f;

  sb->goalspring = 0.5f;
  sb->goalfrict = 0.0f;
  sb->mingoal = 0.0f;
  sb->maxgoal = 1.0f;
  sb->defgoal = 0.7f;

  sb->inspring = 0.5f;
  sb->infrict = 0.5f;
  /* TODO: backward file compat should copy `inspring` to `inpush` while reading old files. */
  sb->inpush = 0.5f;

  sb->colball = 0.49f;
  sb->balldamp = 0.50f;
  sb->ballstiff = 1.0f;
  sb->sbc_mode = 1;

  sb->minloops = 10;
  sb->maxloops = 300;

  sb->choke = 3;
  sb_new_scratch(sb);
  /* TODO: backward file compat should set `sb->shearstiff = 1.0f` while reading old files. */
  sb->shearstiff = 1.0f;
  sb->solverflags |= SBSO_OLDERR;

  sb->shared = MEM_callocN(sizeof(*sb->shared), "SoftBody_Shared");
  sb->shared->pointcache = BKE_ptcache_add(&sb->shared->ptcaches);

  if (!sb->effector_weights) {
    sb->effector_weights = BKE_effector_add_weights(NULL);
  }

  sb->last_frame = MINFRAME - 1;

  return sb;
}

void sbFree(Object *ob)
{
  SoftBody *sb = ob->soft;
  if (sb == NULL) {
    return;
  }

  const bool is_orig = (ob->id.tag & LIB_TAG_COPIED_ON_WRITE) == 0;

  free_softbody_intern(sb);

  if (is_orig) {
    /* Only free shared data on non-CoW copies */
    BKE_ptcache_free_list(&sb->shared->ptcaches);
    sb->shared->pointcache = NULL;
    MEM_freeN(sb->shared);
  }
  if (sb->effector_weights) {
    MEM_freeN(sb->effector_weights);
  }
  MEM_freeN(sb);

  ob->soft = NULL;
}

void sbFreeSimulation(SoftBody *sb)
{
  free_softbody_intern(sb);
}

void sbObjectToSoftbody(Object *ob)
{
  // ob->softflag |= OB_SB_REDO;

  free_softbody_intern(ob->soft);
}

static bool object_has_edges(const Object *ob)
{
  if (ob->type == OB_MESH) {
    return ((Mesh *)ob->data)->totedge;
  }
  if (ob->type == OB_LATTICE) {
    return true;
  }

  return false;
}

void sbSetInterruptCallBack(int (*f)(void))
{
  SB_localInterruptCallBack = f;
}

static void softbody_update_positions(Object *ob,
                                      SoftBody *sb,
                                      float (*vertexCos)[3],
                                      int numVerts)
{
  BodyPoint *bp;
  int a;

  if (!sb || !sb->bpoint) {
    return;
  }

  for (a = 0, bp = sb->bpoint; a < numVerts; a++, bp++) {
    /* store where goals are now */
    copy_v3_v3(bp->origS, bp->origE);
    /* copy the position of the goals at desired end time */
    copy_v3_v3(bp->origE, vertexCos[a]);
    /* vertexCos came from local world, go global */
    mul_m4_v3(ob->object_to_world, bp->origE);
    /* just to be save give bp->origT a defined value
     * will be calculated in interpolate_exciter() */
    copy_v3_v3(bp->origT, bp->origE);
  }
}

void SB_estimate_transform(Object *ob, float lloc[3], float lrot[3][3], float lscale[3][3])
{
  BodyPoint *bp;
  ReferenceVert *rp;
  SoftBody *sb = NULL;
  float(*opos)[3];
  float(*rpos)[3];
  float com[3], rcom[3];
  int a;

  if (!ob || !ob->soft) {
    return; /* why did we get here ? */
  }
  sb = ob->soft;
  if (!sb || !sb->bpoint) {
    return;
  }
  opos = MEM_callocN(sizeof(float[3]) * sb->totpoint, "SB_OPOS");
  rpos = MEM_callocN(sizeof(float[3]) * sb->totpoint, "SB_RPOS");
  /* might filter vertex selection with a vertex group */
  for (a = 0, bp = sb->bpoint, rp = sb->scratch->Ref.ivert; a < sb->totpoint; a++, bp++, rp++) {
    copy_v3_v3(rpos[a], rp->pos);
    copy_v3_v3(opos[a], bp->pos);
  }

  vcloud_estimate_transform_v3(sb->totpoint, opos, NULL, rpos, NULL, com, rcom, lrot, lscale);
  // sub_v3_v3(com, rcom);
  if (lloc) {
    copy_v3_v3(lloc, com);
  }
  copy_v3_v3(sb->lcom, com);
  if (lscale) {
    copy_m3_m3(sb->lscale, lscale);
  }
  if (lrot) {
    copy_m3_m3(sb->lrot, lrot);
  }

  MEM_freeN(opos);
  MEM_freeN(rpos);
}

static void softbody_reset(Object *ob, SoftBody *sb, float (*vertexCos)[3], int numVerts)
{
  BodyPoint *bp;
  int a;

  for (a = 0, bp = sb->bpoint; a < numVerts; a++, bp++) {
    copy_v3_v3(bp->pos, vertexCos[a]);
    mul_m4_v3(ob->object_to_world, bp->pos); /* Yep, soft-body is global coords. */
    copy_v3_v3(bp->origS, bp->pos);
    copy_v3_v3(bp->origE, bp->pos);
    copy_v3_v3(bp->origT, bp->pos);
    bp->vec[0] = bp->vec[1] = bp->vec[2] = 0.0f;

    /* the bp->prev*'s are for rolling back from a canceled try to propagate in time
     * adaptive step size algorithm in a nutshell:
     * 1.  set scheduled time step to new dtime
     * 2.  try to advance the scheduled time step, being optimistic execute it
     * 3.  check for success
     * 3.a we 're fine continue, may be we can increase scheduled time again ?? if so, do so!
     * 3.b we did exceed error limit --> roll back, shorten the scheduled time and try again at 2.
     * 4.  check if we did reach dtime
     * 4.a nope we need to do some more at 2.
     * 4.b yup we're done
     */

    copy_v3_v3(bp->prevpos, bp->pos);
    copy_v3_v3(bp->prevvec, bp->vec);
    copy_v3_v3(bp->prevdx, bp->vec);
    copy_v3_v3(bp->prevdv, bp->vec);
  }

  /* make a nice clean scratch struct */
  free_scratch(sb);   /* clear if any */
  sb_new_scratch(sb); /* make a new */
  sb->scratch->needstobuildcollider = 1;
  zero_v3(sb->lcom);
  unit_m3(sb->lrot);
  unit_m3(sb->lscale);

  /* copy some info to scratch */
  /* we only need that if we want to reconstruct IPO */
  if (1) {
    reference_to_scratch(ob);
    SB_estimate_transform(ob, NULL, NULL, NULL);
    SB_estimate_transform(ob, NULL, NULL, NULL);
  }
  switch (ob->type) {
    case OB_MESH:
      if (ob->softflag & OB_SB_FACECOLL) {
        mesh_faces_to_scratch(ob);
      }
      break;
    case OB_LATTICE:
      break;
    case OB_CURVES_LEGACY:
    case OB_SURF:
      break;
    default:
      break;
  }
}

static void softbody_step(
    struct Depsgraph *depsgraph, Scene *scene, Object *ob, SoftBody *sb, float dtime)
{
  /* the simulator */
  float forcetime;
  double sct, sst;

  sst = PIL_check_seconds_timer();
  /* Integration back in time is possible in theory, but pretty useless here.
   * So we refuse to do so. Since we do not know anything about 'outside' changes
   * especially colliders we refuse to go more than 10 frames.
   */
  if (dtime < 0 || dtime > 10.5f) {
    return;
  }

  ccd_update_deflector_hash(depsgraph, sb->collision_group, ob, sb->scratch->colliderhash);

  if (sb->scratch->needstobuildcollider) {
    ccd_build_deflector_hash(depsgraph, sb->collision_group, ob, sb->scratch->colliderhash);
    sb->scratch->needstobuildcollider = 0;
  }

  if (sb->solver_ID < 2) {
    /* special case of 2nd order Runge-Kutta type AKA Heun */
    int mid_flags = 0;
    float err = 0;
    /* Set defaults guess we shall do one frame */
    float forcetimemax = 1.0f;
    /* Set defaults guess 1/100 is tight enough */
    float forcetimemin = 0.01f;
    /* How far did we get without violating error condition. */
    float timedone = 0.0;
    /* Loops = counter for emergency brake we don't want to lock up the system if physics fail. */
    int loops = 0;

    SoftHeunTol = sb->rklimit; /* humm .. this should be calculated from sb parameters and sizes */
    /* adjust loop limits */
    if (sb->minloops > 0) {
      forcetimemax = dtime / sb->minloops;
    }
    if (sb->maxloops > 0) {
      forcetimemin = dtime / sb->maxloops;
    }

    if (sb->solver_ID > 0) {
      mid_flags |= MID_PRESERVE;
    }

    forcetime = forcetimemax; /* hope for integrating in one step */
    while ((fabsf(timedone) < fabsf(dtime)) && (loops < 2000)) {
      /* set goals in time */
      interpolate_exciter(ob, 200, (int)(200.0f * (timedone / dtime)));

      sb->scratch->flag &= ~SBF_DOFUZZY;
      /* do predictive euler step */
      softbody_calc_forces(depsgraph, scene, ob, forcetime, timedone / dtime);

      softbody_apply_forces(ob, forcetime, 1, NULL, mid_flags);

      /* crop new slope values to do averaged slope step */
      softbody_calc_forces(depsgraph, scene, ob, forcetime, timedone / dtime);

      softbody_apply_forces(ob, forcetime, 2, &err, mid_flags);
      softbody_apply_goalsnap(ob);

      if (err > SoftHeunTol) { /* error needs to be scaled to some quantity */

        if (forcetime > forcetimemin) {
          forcetime = max_ff(forcetime / 2.0f, forcetimemin);
          softbody_restore_prev_step(ob);
          // printf("down, ");
        }
        else {
          timedone += forcetime;
        }
      }
      else {
        float newtime = forcetime * 1.1f; /* hope for 1.1 times better conditions in next step */

        if (sb->scratch->flag & SBF_DOFUZZY) {
          // /* stay with this stepsize unless err really small */
          // if (err > SoftHeunTol/(2.0f*sb->fuzzyness)) {
          newtime = forcetime;
          // }
        }
        else {
          if (err > SoftHeunTol / 2.0f) { /* stay with this stepsize unless err really small */
            newtime = forcetime;
          }
        }
        timedone += forcetime;
        newtime = min_ff(forcetimemax, max_ff(newtime, forcetimemin));
        // if (newtime > forcetime) printf("up, ");
        if (forcetime > 0.0f) {
          forcetime = min_ff(dtime - timedone, newtime);
        }
        else {
          forcetime = max_ff(dtime - timedone, newtime);
        }
      }
      loops++;
      if (sb->solverflags & SBSO_MONITOR) {
        sct = PIL_check_seconds_timer();
        if (sct - sst > 0.5) {
          printf("%3.0f%% \r", 100.0f * timedone / dtime);
        }
      }
      /* ask for user break */
      if (SB_localInterruptCallBack && SB_localInterruptCallBack()) {
        break;
      }
    }
    /* move snapped to final position */
    interpolate_exciter(ob, 2, 2);
    softbody_apply_goalsnap(ob);

    //              if (G.debug & G_DEBUG) {
    if (sb->solverflags & SBSO_MONITOR) {
      if (loops > HEUNWARNLIMIT) { /* monitor high loop counts */
        printf("\r needed %d steps/frame", loops);
      }
    }
  }
  else if (sb->solver_ID == 2) {
    /* do semi "fake" implicit euler */
    /* removed */
  } /* SOLVER SELECT */
  else if (sb->solver_ID == 4) {
    /* do semi "fake" implicit euler */
  } /* SOLVER SELECT */
  else if (sb->solver_ID == 3) {
    /* do "stupid" semi "fake" implicit euler */
    /* removed */

  } /* SOLVER SELECT */
  else {
    CLOG_ERROR(&LOG, "softbody no valid solver ID!");
  } /* SOLVER SELECT */
  if (sb->plastic) {
    apply_spring_memory(ob);
  }

  if (sb->solverflags & SBSO_MONITOR) {
    sct = PIL_check_seconds_timer();
    if ((sct - sst > 0.5) || (G.debug & G_DEBUG)) {
      printf(" solver time %f sec %s\n", sct - sst, ob->id.name);
    }
  }
}

static void sbStoreLastFrame(struct Depsgraph *depsgraph, Object *object, float framenr)
{
  if (!DEG_is_active(depsgraph)) {
    return;
  }
  Object *object_orig = DEG_get_original_object(object);
  object->soft->last_frame = framenr;
  object_orig->soft->last_frame = framenr;
}

void sbObjectStep(struct Depsgraph *depsgraph,
                  Scene *scene,
                  Object *ob,
                  float cfra,
                  float (*vertexCos)[3],
                  int numVerts)
{
  SoftBody *sb = ob->soft;
  PointCache *cache;
  PTCacheID pid;
  float dtime, timescale;
  int framedelta, framenr, startframe, endframe;
  int cache_result;
  cache = sb->shared->pointcache;

  framenr = (int)cfra;
  framedelta = framenr - cache->simframe;

  BKE_ptcache_id_from_softbody(&pid, ob, sb);
  BKE_ptcache_id_time(&pid, scene, framenr, &startframe, &endframe, &timescale);

  /* check for changes in mesh, should only happen in case the mesh
   * structure changes during an animation */
  if (sb->bpoint && numVerts != sb->totpoint) {
    BKE_ptcache_invalidate(cache);
    return;
  }

  /* clamp frame ranges */
  if (framenr < startframe) {
    BKE_ptcache_invalidate(cache);
    return;
  }
  if (framenr > endframe) {
    framenr = endframe;
  }

  /* verify if we need to create the softbody data */
  if (sb->bpoint == NULL ||
      ((ob->softflag & OB_SB_EDGES) && !ob->soft->bspring && object_has_edges(ob))) {

    switch (ob->type) {
      case OB_MESH:
        mesh_to_softbody(ob);
        break;
      case OB_LATTICE:
        lattice_to_softbody(ob);
        break;
      case OB_CURVES_LEGACY:
      case OB_SURF:
        curve_surf_to_softbody(ob);
        break;
      default:
        renew_softbody(ob, numVerts, 0);
        break;
    }

    softbody_update_positions(ob, sb, vertexCos, numVerts);
    softbody_reset(ob, sb, vertexCos, numVerts);
  }

  /* still no points? go away */
  if (sb->totpoint == 0) {
    return;
  }
  if (framenr == startframe) {
    BKE_ptcache_id_reset(scene, &pid, PTCACHE_RESET_OUTDATED);

    /* first frame, no simulation to do, just set the vert_positions */
    softbody_update_positions(ob, sb, vertexCos, numVerts);

    BKE_ptcache_validate(cache, framenr);
    cache->flag &= ~PTCACHE_REDO_NEEDED;

    sbStoreLastFrame(depsgraph, ob, framenr);

    return;
  }

  /* try to read from cache */
  bool can_write_cache = DEG_is_active(depsgraph);
  bool can_simulate = (framenr == sb->last_frame + 1) && !(cache->flag & PTCACHE_BAKED) &&
                      can_write_cache;

  cache_result = BKE_ptcache_read(&pid, (float)framenr + scene->r.subframe, can_simulate);

  if (cache_result == PTCACHE_READ_EXACT || cache_result == PTCACHE_READ_INTERPOLATED ||
      (!can_simulate && cache_result == PTCACHE_READ_OLD)) {
    softbody_to_object(ob, vertexCos, numVerts, sb->local);

    BKE_ptcache_validate(cache, framenr);

    if (cache_result == PTCACHE_READ_INTERPOLATED && cache->flag & PTCACHE_REDO_NEEDED &&
        can_write_cache) {
      BKE_ptcache_write(&pid, framenr);
    }

    sbStoreLastFrame(depsgraph, ob, framenr);

    return;
  }
  if (cache_result == PTCACHE_READ_OLD) {
    /* pass */
  }
  else if (/*ob->id.lib || */
           /* "library linking & pointcaches" has to be solved properly at some point */
           (cache->flag & PTCACHE_BAKED)) {
    /* if baked and nothing in cache, do nothing */
    if (can_write_cache) {
      BKE_ptcache_invalidate(cache);
    }
    return;
  }

  if (!can_simulate) {
    return;
  }

  /* if on second frame, write cache for first frame */
  if (cache->simframe == startframe &&
      (cache->flag & PTCACHE_OUTDATED || cache->last_exact == 0)) {
    BKE_ptcache_write(&pid, startframe);
  }

  softbody_update_positions(ob, sb, vertexCos, numVerts);

  /* checking time: */
  dtime = framedelta * timescale;

  /* do simulation */
  softbody_step(depsgraph, scene, ob, sb, dtime);

  softbody_to_object(ob, vertexCos, numVerts, 0);

  BKE_ptcache_validate(cache, framenr);
  BKE_ptcache_write(&pid, framenr);

  sbStoreLastFrame(depsgraph, ob, framenr);
}<|MERGE_RESOLUTION|>--- conflicted
+++ resolved
@@ -591,13 +591,8 @@
 
     nofquads = count_mesh_quads(me);
     if (nofquads) {
-<<<<<<< HEAD
       const int *corner_verts = BKE_mesh_corner_verts(me);
-      const MPoly *mp = BKE_mesh_polys(me);
-=======
-      const MLoop *mloop = BKE_mesh_loops(me);
       const MPoly *poly = BKE_mesh_polys(me);
->>>>>>> 2a9f792c
       BodySpring *bs;
 
       /* resize spring-array to hold additional quad springs */
@@ -608,25 +603,14 @@
       a = 0;
       bs = &ob->soft->bspring[ob->soft->totspring];
       // bp = ob->soft->bpoint; /* UNUSED */
-<<<<<<< HEAD
-      for (a = me->totpoly; a > 0; a--, mp++) {
-        if (mp->totloop == 4) {
-          bs->v1 = corner_verts[mp->loopstart + 0];
-          bs->v2 = corner_verts[mp->loopstart + 2];
+      for (a = me->totpoly; a > 0; a--, poly++) {
+        if (poly->totloop == 4) {
+          bs->v1 = corner_verts[poly->loopstart + 0];
+          bs->v2 = corner_verts[poly->loopstart + 2];
           bs->springtype = SB_STIFFQUAD;
           bs++;
-          bs->v1 = corner_verts[mp->loopstart + 1];
-          bs->v2 = corner_verts[mp->loopstart + 3];
-=======
-      for (a = me->totpoly; a > 0; a--, poly++) {
-        if (poly->totloop == 4) {
-          bs->v1 = mloop[poly->loopstart + 0].v;
-          bs->v2 = mloop[poly->loopstart + 2].v;
-          bs->springtype = SB_STIFFQUAD;
-          bs++;
-          bs->v1 = mloop[poly->loopstart + 1].v;
-          bs->v2 = mloop[poly->loopstart + 3].v;
->>>>>>> 2a9f792c
+          bs->v1 = corner_verts[poly->loopstart + 1];
+          bs->v2 = corner_verts[poly->loopstart + 3];
           bs->springtype = SB_STIFFQUAD;
           bs++;
         }
