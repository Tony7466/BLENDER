/* SPDX-License-Identifier: GPL-2.0-or-later
 * Copyright Blender Foundation. All rights reserved. */

/** \file
 * \ingroup bke
 */

/**
 * variables on the UI for now
 * <pre>
 * float mediafrict;  friction to env
 * float nodemass;    softbody mass of *vertex*
 * float grav;        softbody amount of gravitation to apply
 *
 * float goalspring;  softbody goal springs
 * float goalfrict;   softbody goal springs friction
 * float mingoal;     quick limits for goal
 * float maxgoal;
 *
 * float inspring;    softbody inner springs
 * float infrict;     softbody inner springs friction
 * </pre>
 */

#include <math.h>
#include <stdlib.h>
#include <string.h>

#include "CLG_log.h"

#include "MEM_guardedalloc.h"

/* types */
#include "DNA_collection_types.h"
#include "DNA_curve_types.h"
#include "DNA_lattice_types.h"
#include "DNA_mesh_types.h"
#include "DNA_meshdata_types.h"
#include "DNA_object_force_types.h"
#include "DNA_object_types.h"
#include "DNA_scene_types.h"

#include "BLI_ghash.h"
#include "BLI_listbase.h"
#include "BLI_math.h"
#include "BLI_threads.h"
#include "BLI_utildefines.h"

#include "BKE_collection.h"
#include "BKE_collision.h"
#include "BKE_curve.h"
#include "BKE_deform.h"
#include "BKE_effect.h"
#include "BKE_global.h"
#include "BKE_layer.h"
#include "BKE_mesh.h"
#include "BKE_modifier.h"
#include "BKE_pointcache.h"
#include "BKE_scene.h"
#include "BKE_softbody.h"

#include "DEG_depsgraph.h"
#include "DEG_depsgraph_query.h"

#include "PIL_time.h"

static CLG_LogRef LOG = {"bke.softbody"};

/* callbacks for errors and interrupts and some goo */
static int (*SB_localInterruptCallBack)(void) = NULL;

/* ********** soft body engine ******* */

typedef enum { SB_EDGE = 1, SB_BEND = 2, SB_STIFFQUAD = 3, SB_HANDLE = 4 } type_spring;

typedef struct BodySpring {
  int v1, v2;
  float len, cf, load;
  float ext_force[3]; /* edges colliding and sailing */
  type_spring springtype;
  short flag;
} BodySpring;

typedef struct BodyFace {
  int v1, v2, v3;
  float ext_force[3]; /* faces colliding */
  short flag;
} BodyFace;

typedef struct ReferenceVert {
  float pos[3]; /* position relative to com */
  float mass;   /* node mass */
} ReferenceVert;

typedef struct ReferenceState {
  float com[3];         /* Center of mass. */
  ReferenceVert *ivert; /* List of initial values. */
} ReferenceState;

/* Private scratch pad for caching and other data only needed when alive. */
typedef struct SBScratch {
  GHash *colliderhash;
  short needstobuildcollider;
  short flag;
  BodyFace *bodyface;
  int totface;
  float aabbmin[3], aabbmax[3];
  ReferenceState Ref;
} SBScratch;

typedef struct SB_thread_context {
  Scene *scene;
  Object *ob;
  float forcetime;
  float timenow;
  int ifirst;
  int ilast;
  ListBase *effectors;
  int do_deflector;
  float fieldfactor;
  float windfactor;
  int nr;
  int tot;
} SB_thread_context;

#define MID_PRESERVE 1

#define SOFTGOALSNAP 0.999f
/* if bp-> goal is above make it a *forced follow original* and skip all ODE stuff for this bp
 * removes *unnecessary* stiffness from ODE system
 */
#define HEUNWARNLIMIT 1 /* 500 would be fine i think for detecting severe *stiff* stuff */

#define BSF_INTERSECT 1 /* edge intersects collider face */

/* private definitions for body-point states */
#define SBF_DOFUZZY 1        /* Body-point do fuzzy. */
#define SBF_OUTOFCOLLISION 2 /* Body-point does not collide. */

#define BFF_INTERSECT 1 /* collider edge   intrudes face. */
#define BFF_CLOSEVERT 2 /* collider vertex repulses face. */

/* humm .. this should be calculated from sb parameters and sizes. */
static float SoftHeunTol = 1.0f;

/* local prototypes */
static void free_softbody_intern(SoftBody *sb);

/*+++ frame based timing +++ */

/* Physical unit of force is `kg * m / sec^2`. */

/**
 * Since unit of g is [m/sec^2] and F = mass * g we re-scale unit mass of node to 1 gram
 * put it to a function here, so we can add user options later without touching simulation code.
 */
static float sb_grav_force_scale(Object *UNUSED(ob))
{
  return (0.001f);
}

/**
 * Re-scaling unit of drag [1 / sec] to somehow reasonable
 * put it to a function here, so we can add user options later without touching simulation code.
 */
static float sb_fric_force_scale(Object *UNUSED(ob))
{
  return (0.01f);
}

/**
 * Defining the frames to *real* time relation.
 */
static float sb_time_scale(Object *ob)
{
  SoftBody *sb = ob->soft; /* is supposed to be there */
  if (sb) {
    return (sb->physics_speed);
    /* hrms .. this could be IPO as well :)
     * estimated range [0.001 sluggish slug - 100.0 very fast (i hope ODE solver can handle that)]
     * 1 approx = a unit 1 pendulum at g = 9.8 [earth conditions]  has period 65 frames
     * theory would give a 50 frames period .. so there must be something inaccurate ..
     * looking for that (BM). */
  }
  return (1.0f);
  /*
   * this would be frames/sec independent timing assuming 25 fps is default
   * but does not work very well with NLA
   * return (25.0f/scene->r.frs_sec)
   */
}
/*--- frame based timing ---*/

/* helper functions for everything is animatable jow_go_for2_5 +++++++ */
/* introducing them here, because i know: steps in properties  ( at frame timing )
 * will cause unwanted responses of the softbody system (which does inter frame calculations )
 * so first 'cure' would be: interpolate linear in time ..
 * Q: why do i write this?
 * A: because it happened once, that some eager coder 'streamlined' code to fail.
 * We DO linear interpolation for goals .. and i think we should do on animated properties as well
 */

/* animate sb->maxgoal, sb->mingoal */
static float _final_goal(Object *ob, BodyPoint *bp) /* jow_go_for2_5 */
{
  float f = -1999.99f;
  if (ob) {
    SoftBody *sb = ob->soft; /* is supposed to be there */
    if (!(ob->softflag & OB_SB_GOAL)) {
      return (0.0f);
    }
    if (sb && bp) {
      if (bp->goal < 0.0f) {
        return (0.0f);
      }
      f = sb->mingoal + bp->goal * fabsf(sb->maxgoal - sb->mingoal);
      f = pow(f, 4.0f);
      return f;
    }
  }
  CLOG_ERROR(&LOG, "sb or bp == NULL");
  return f; /* Using crude but spot able values some times helps debugging. */
}

static float _final_mass(Object *ob, BodyPoint *bp)
{
  if (ob) {
    SoftBody *sb = ob->soft; /* is supposed to be there */
    if (sb && bp) {
      return (bp->mass * sb->nodemass);
    }
  }
  CLOG_ERROR(&LOG, "sb or bp == NULL");
  return 1.0f;
}
/* helper functions for everything is animateble jow_go_for2_5 ------*/

/* +++ collider caching and dicing +++ */

/*
 * for each target object/face the axis aligned bounding box (AABB) is stored
 * faces parallel to global axes
 * so only simple "value" in [min, max] checks are used
 * float operations still
 */

/* just an ID here to reduce the prob for killing objects
 * ob->sumohandle points to we should not kill :)
 */
static const int CCD_SAFETY = 190561;

typedef struct ccdf_minmax {
  float minx, miny, minz, maxx, maxy, maxz;
} ccdf_minmax;

typedef struct ccd_Mesh {
  int mvert_num, tri_num;
  const float (*positions)[3];
  const float (*positions_prev)[3];
  const MVertTri *tri;
  int safety;
  ccdf_minmax *mima;
  /* Axis Aligned Bounding Box AABB */
  float bbmin[3];
  float bbmax[3];
} ccd_Mesh;

static ccd_Mesh *ccd_mesh_make(Object *ob)
{
  CollisionModifierData *cmd;
  ccd_Mesh *pccd_M = NULL;
  ccdf_minmax *mima;
  const MVertTri *vt;
  float hull;
  int i;

  cmd = (CollisionModifierData *)BKE_modifiers_findby_type(ob, eModifierType_Collision);

  /* first some paranoia checks */
  if (!cmd) {
    return NULL;
  }
  if (!cmd->mvert_num || !cmd->tri_num) {
    return NULL;
  }

  pccd_M = MEM_mallocN(sizeof(ccd_Mesh), "ccd_Mesh");
  pccd_M->mvert_num = cmd->mvert_num;
  pccd_M->tri_num = cmd->tri_num;
  pccd_M->safety = CCD_SAFETY;
  pccd_M->bbmin[0] = pccd_M->bbmin[1] = pccd_M->bbmin[2] = 1e30f;
  pccd_M->bbmax[0] = pccd_M->bbmax[1] = pccd_M->bbmax[2] = -1e30f;
  pccd_M->positions_prev = NULL;

  /* Blow it up with force-field ranges. */
  hull = max_ff(ob->pd->pdef_sbift, ob->pd->pdef_sboft);

  /* Allocate and copy verts. */
  pccd_M->positions = MEM_dupallocN(cmd->xnew);
  /* note that xnew coords are already in global space, */
  /* determine the ortho BB */
  for (i = 0; i < pccd_M->mvert_num; i++) {
    const float *v;

    /* evaluate limits */
    v = pccd_M->positions[i];
    pccd_M->bbmin[0] = min_ff(pccd_M->bbmin[0], v[0] - hull);
    pccd_M->bbmin[1] = min_ff(pccd_M->bbmin[1], v[1] - hull);
    pccd_M->bbmin[2] = min_ff(pccd_M->bbmin[2], v[2] - hull);

    pccd_M->bbmax[0] = max_ff(pccd_M->bbmax[0], v[0] + hull);
    pccd_M->bbmax[1] = max_ff(pccd_M->bbmax[1], v[1] + hull);
    pccd_M->bbmax[2] = max_ff(pccd_M->bbmax[2], v[2] + hull);
  }
  /* Allocate and copy faces. */
  pccd_M->tri = MEM_dupallocN(cmd->tri);

  /* OBBs for idea1 */
  pccd_M->mima = MEM_mallocN(sizeof(ccdf_minmax) * pccd_M->tri_num, "ccd_Mesh_Faces_mima");

  /* Anyhow we need to walk the list of faces and find OBB they live in. */
  for (i = 0, mima = pccd_M->mima, vt = pccd_M->tri; i < pccd_M->tri_num; i++, mima++, vt++) {
    const float *v;

    mima->minx = mima->miny = mima->minz = 1e30f;
    mima->maxx = mima->maxy = mima->maxz = -1e30f;

    v = pccd_M->positions[vt->tri[0]];
    mima->minx = min_ff(mima->minx, v[0] - hull);
    mima->miny = min_ff(mima->miny, v[1] - hull);
    mima->minz = min_ff(mima->minz, v[2] - hull);
    mima->maxx = max_ff(mima->maxx, v[0] + hull);
    mima->maxy = max_ff(mima->maxy, v[1] + hull);
    mima->maxz = max_ff(mima->maxz, v[2] + hull);

    v = pccd_M->positions[vt->tri[1]];
    mima->minx = min_ff(mima->minx, v[0] - hull);
    mima->miny = min_ff(mima->miny, v[1] - hull);
    mima->minz = min_ff(mima->minz, v[2] - hull);
    mima->maxx = max_ff(mima->maxx, v[0] + hull);
    mima->maxy = max_ff(mima->maxy, v[1] + hull);
    mima->maxz = max_ff(mima->maxz, v[2] + hull);

    v = pccd_M->positions[vt->tri[2]];
    mima->minx = min_ff(mima->minx, v[0] - hull);
    mima->miny = min_ff(mima->miny, v[1] - hull);
    mima->minz = min_ff(mima->minz, v[2] - hull);
    mima->maxx = max_ff(mima->maxx, v[0] + hull);
    mima->maxy = max_ff(mima->maxy, v[1] + hull);
    mima->maxz = max_ff(mima->maxz, v[2] + hull);
  }

  return pccd_M;
}
static void ccd_mesh_update(Object *ob, ccd_Mesh *pccd_M)
{
  CollisionModifierData *cmd;
  ccdf_minmax *mima;
  const MVertTri *vt;
  float hull;
  int i;

  cmd = (CollisionModifierData *)BKE_modifiers_findby_type(ob, eModifierType_Collision);

  /* first some paranoia checks */
  if (!cmd) {
    return;
  }
  if (!cmd->mvert_num || !cmd->tri_num) {
    return;
  }

  if ((pccd_M->mvert_num != cmd->mvert_num) || (pccd_M->tri_num != cmd->tri_num)) {
    return;
  }

  pccd_M->bbmin[0] = pccd_M->bbmin[1] = pccd_M->bbmin[2] = 1e30f;
  pccd_M->bbmax[0] = pccd_M->bbmax[1] = pccd_M->bbmax[2] = -1e30f;

  /* blow it up with forcefield ranges */
  hull = max_ff(ob->pd->pdef_sbift, ob->pd->pdef_sboft);

  /* rotate current to previous */
  if (pccd_M->positions_prev) {
    MEM_freeN((void *)pccd_M->positions_prev);
  }
  pccd_M->positions_prev = pccd_M->positions;
  /* Allocate and copy verts. */
  pccd_M->positions = MEM_dupallocN(cmd->xnew);
  /* note that xnew coords are already in global space, */
  /* determine the ortho BB */
  for (i = 0; i < pccd_M->mvert_num; i++) {
    const float *v;

    /* evaluate limits */
    v = pccd_M->positions[i];
    pccd_M->bbmin[0] = min_ff(pccd_M->bbmin[0], v[0] - hull);
    pccd_M->bbmin[1] = min_ff(pccd_M->bbmin[1], v[1] - hull);
    pccd_M->bbmin[2] = min_ff(pccd_M->bbmin[2], v[2] - hull);

    pccd_M->bbmax[0] = max_ff(pccd_M->bbmax[0], v[0] + hull);
    pccd_M->bbmax[1] = max_ff(pccd_M->bbmax[1], v[1] + hull);
    pccd_M->bbmax[2] = max_ff(pccd_M->bbmax[2], v[2] + hull);

    /* evaluate limits */
    v = pccd_M->positions_prev[i];
    pccd_M->bbmin[0] = min_ff(pccd_M->bbmin[0], v[0] - hull);
    pccd_M->bbmin[1] = min_ff(pccd_M->bbmin[1], v[1] - hull);
    pccd_M->bbmin[2] = min_ff(pccd_M->bbmin[2], v[2] - hull);

    pccd_M->bbmax[0] = max_ff(pccd_M->bbmax[0], v[0] + hull);
    pccd_M->bbmax[1] = max_ff(pccd_M->bbmax[1], v[1] + hull);
    pccd_M->bbmax[2] = max_ff(pccd_M->bbmax[2], v[2] + hull);
  }

  /* Anyhow we need to walk the list of faces and find OBB they live in. */
  for (i = 0, mima = pccd_M->mima, vt = pccd_M->tri; i < pccd_M->tri_num; i++, mima++, vt++) {
    const float *v;

    mima->minx = mima->miny = mima->minz = 1e30f;
    mima->maxx = mima->maxy = mima->maxz = -1e30f;

    /* positions */
    v = pccd_M->positions[vt->tri[0]];
    mima->minx = min_ff(mima->minx, v[0] - hull);
    mima->miny = min_ff(mima->miny, v[1] - hull);
    mima->minz = min_ff(mima->minz, v[2] - hull);
    mima->maxx = max_ff(mima->maxx, v[0] + hull);
    mima->maxy = max_ff(mima->maxy, v[1] + hull);
    mima->maxz = max_ff(mima->maxz, v[2] + hull);

    v = pccd_M->positions[vt->tri[1]];
    mima->minx = min_ff(mima->minx, v[0] - hull);
    mima->miny = min_ff(mima->miny, v[1] - hull);
    mima->minz = min_ff(mima->minz, v[2] - hull);
    mima->maxx = max_ff(mima->maxx, v[0] + hull);
    mima->maxy = max_ff(mima->maxy, v[1] + hull);
    mima->maxz = max_ff(mima->maxz, v[2] + hull);

    v = pccd_M->positions[vt->tri[2]];
    mima->minx = min_ff(mima->minx, v[0] - hull);
    mima->miny = min_ff(mima->miny, v[1] - hull);
    mima->minz = min_ff(mima->minz, v[2] - hull);
    mima->maxx = max_ff(mima->maxx, v[0] + hull);
    mima->maxy = max_ff(mima->maxy, v[1] + hull);
    mima->maxz = max_ff(mima->maxz, v[2] + hull);

    /* positions_prev */
    v = pccd_M->positions_prev[vt->tri[0]];
    mima->minx = min_ff(mima->minx, v[0] - hull);
    mima->miny = min_ff(mima->miny, v[1] - hull);
    mima->minz = min_ff(mima->minz, v[2] - hull);
    mima->maxx = max_ff(mima->maxx, v[0] + hull);
    mima->maxy = max_ff(mima->maxy, v[1] + hull);
    mima->maxz = max_ff(mima->maxz, v[2] + hull);

    v = pccd_M->positions_prev[vt->tri[1]];
    mima->minx = min_ff(mima->minx, v[0] - hull);
    mima->miny = min_ff(mima->miny, v[1] - hull);
    mima->minz = min_ff(mima->minz, v[2] - hull);
    mima->maxx = max_ff(mima->maxx, v[0] + hull);
    mima->maxy = max_ff(mima->maxy, v[1] + hull);
    mima->maxz = max_ff(mima->maxz, v[2] + hull);

    v = pccd_M->positions_prev[vt->tri[2]];
    mima->minx = min_ff(mima->minx, v[0] - hull);
    mima->miny = min_ff(mima->miny, v[1] - hull);
    mima->minz = min_ff(mima->minz, v[2] - hull);
    mima->maxx = max_ff(mima->maxx, v[0] + hull);
    mima->maxy = max_ff(mima->maxy, v[1] + hull);
    mima->maxz = max_ff(mima->maxz, v[2] + hull);
  }
}

static void ccd_mesh_free(ccd_Mesh *ccdm)
{
  /* Make sure we're not nuking objects we don't know. */
  if (ccdm && (ccdm->safety == CCD_SAFETY)) {
    MEM_freeN((void *)ccdm->positions);
    MEM_freeN((void *)ccdm->tri);
    if (ccdm->positions_prev) {
      MEM_freeN((void *)ccdm->positions_prev);
    }
    MEM_freeN(ccdm->mima);
    MEM_freeN(ccdm);
  }
}

static void ccd_build_deflector_hash_single(GHash *hash, Object *ob)
{
  /* only with deflecting set */
  if (ob->pd && ob->pd->deflect) {
    void **val_p;
    if (!BLI_ghash_ensure_p(hash, ob, &val_p)) {
      ccd_Mesh *ccdmesh = ccd_mesh_make(ob);
      *val_p = ccdmesh;
    }
  }
}

/**
 * \note collection overrides scene when not NULL.
 */
static void ccd_build_deflector_hash(Depsgraph *depsgraph,
                                     Collection *collection,
                                     Object *vertexowner,
                                     GHash *hash)
{
  if (!hash) {
    return;
  }

  uint numobjects;
  Object **objects = BKE_collision_objects_create(
      depsgraph, vertexowner, collection, &numobjects, eModifierType_Collision);

  for (int i = 0; i < numobjects; i++) {
    Object *ob = objects[i];

    if (ob->type == OB_MESH) {
      ccd_build_deflector_hash_single(hash, ob);
    }
  }

  BKE_collision_objects_free(objects);
}

static void ccd_update_deflector_hash_single(GHash *hash, Object *ob)
{
  if (ob->pd && ob->pd->deflect) {
    ccd_Mesh *ccdmesh = BLI_ghash_lookup(hash, ob);
    if (ccdmesh) {
      ccd_mesh_update(ob, ccdmesh);
    }
  }
}

/**
 * \note collection overrides scene when not NULL.
 */
static void ccd_update_deflector_hash(Depsgraph *depsgraph,
                                      Collection *collection,
                                      Object *vertexowner,
                                      GHash *hash)
{
  if ((!hash) || (!vertexowner)) {
    return;
  }

  uint numobjects;
  Object **objects = BKE_collision_objects_create(
      depsgraph, vertexowner, collection, &numobjects, eModifierType_Collision);

  for (int i = 0; i < numobjects; i++) {
    Object *ob = objects[i];

    if (ob->type == OB_MESH) {
      ccd_update_deflector_hash_single(hash, ob);
    }
  }

  BKE_collision_objects_free(objects);
}

/*--- collider caching and dicing ---*/

static int count_mesh_quads(Mesh *me)
{
  int a, result = 0;
  const MPoly *mp = BKE_mesh_polys(me);

  if (mp) {
    for (a = me->totpoly; a > 0; a--, mp++) {
      if (mp->totloop == 4) {
        result++;
      }
    }
  }
  return result;
}

static void add_mesh_quad_diag_springs(Object *ob)
{
  Mesh *me = ob->data;
  // BodyPoint *bp; /* UNUSED */
  int a;

  if (ob->soft) {
    int nofquads;
    // float s_shear = ob->soft->shearstiff*ob->soft->shearstiff;

    nofquads = count_mesh_quads(me);
    if (nofquads) {
      const MLoop *mloop = BKE_mesh_loops(me);
      const MPoly *mp = BKE_mesh_polys(me);
      BodySpring *bs;

      /* resize spring-array to hold additional quad springs */
      ob->soft->bspring = MEM_recallocN(ob->soft->bspring,
                                        sizeof(BodySpring) * (ob->soft->totspring + nofquads * 2));

      /* fill the tail */
      a = 0;
      bs = &ob->soft->bspring[ob->soft->totspring];
      // bp = ob->soft->bpoint; /* UNUSED */
      for (a = me->totpoly; a > 0; a--, mp++) {
        if (mp->totloop == 4) {
          bs->v1 = mloop[mp->loopstart + 0].v;
          bs->v2 = mloop[mp->loopstart + 2].v;
          bs->springtype = SB_STIFFQUAD;
          bs++;
          bs->v1 = mloop[mp->loopstart + 1].v;
          bs->v2 = mloop[mp->loopstart + 3].v;
          bs->springtype = SB_STIFFQUAD;
          bs++;
        }
      }

      /* now we can announce new springs */
      ob->soft->totspring += nofquads * 2;
    }
  }
}

static void add_2nd_order_roller(Object *ob, float UNUSED(stiffness), int *counter, int addsprings)
{
  /* Assume we have a softbody. */
  SoftBody *sb = ob->soft; /* is supposed to be there */
  BodyPoint *bp, *bpo;
  BodySpring *bs, *bs2, *bs3 = NULL;
  int a, b, c, notthis = 0, v0;
  if (!sb->bspring) {
    return;
  } /* we are 2nd order here so 1rst should have been build :) */
  /* first run counting  second run adding */
  *counter = 0;
  if (addsprings) {
    bs3 = ob->soft->bspring + ob->soft->totspring;
  }
  for (a = sb->totpoint, bp = sb->bpoint; a > 0; a--, bp++) {
    /* Scan for neighborhood. */
    bpo = NULL;
    v0 = (sb->totpoint - a);
    for (b = bp->nofsprings; b > 0; b--) {
      bs = sb->bspring + bp->springs[b - 1];
      /* Nasty thing here that springs have two ends
       * so here we have to make sure we examine the other */
      if (v0 == bs->v1) {
        bpo = sb->bpoint + bs->v2;
        notthis = bs->v2;
      }
      else {
        if (v0 == bs->v2) {
          bpo = sb->bpoint + bs->v1;
          notthis = bs->v1;
        }
        else {
          CLOG_ERROR(&LOG, "oops we should not get here");
        }
      }
      if (bpo) { /* so now we have a 2nd order humpdidump */
        for (c = bpo->nofsprings; c > 0; c--) {
          bs2 = sb->bspring + bpo->springs[c - 1];
          if ((bs2->v1 != notthis) && (bs2->v1 > v0)) {
            (*counter)++; /* hit */
            if (addsprings) {
              bs3->v1 = v0;
              bs3->v2 = bs2->v1;
              bs3->springtype = SB_BEND;
              bs3++;
            }
          }
          if ((bs2->v2 != notthis) && (bs2->v2 > v0)) {
            (*counter)++; /* hit */
            if (addsprings) {
              bs3->v1 = v0;
              bs3->v2 = bs2->v2;
              bs3->springtype = SB_BEND;
              bs3++;
            }
          }
        }
      }
    }
    /* Scan for neighborhood done. */
  }
}

static void add_2nd_order_springs(Object *ob, float stiffness)
{
  int counter = 0;
  BodySpring *bs_new;
  stiffness *= stiffness;

  add_2nd_order_roller(ob, stiffness, &counter, 0); /* counting */
  if (counter) {
    /* resize spring-array to hold additional springs */
    bs_new = MEM_callocN((ob->soft->totspring + counter) * sizeof(BodySpring), "bodyspring");
    memcpy(bs_new, ob->soft->bspring, (ob->soft->totspring) * sizeof(BodySpring));

    if (ob->soft->bspring) {
      MEM_freeN(ob->soft->bspring);
    }
    ob->soft->bspring = bs_new;

    add_2nd_order_roller(ob, stiffness, &counter, 1); /* adding */
    ob->soft->totspring += counter;
  }
}

static void add_bp_springlist(BodyPoint *bp, int springID)
{
  int *newlist;

  if (bp->springs == NULL) {
    bp->springs = MEM_callocN(sizeof(int), "bpsprings");
    bp->springs[0] = springID;
    bp->nofsprings = 1;
  }
  else {
    bp->nofsprings++;
    newlist = MEM_callocN(bp->nofsprings * sizeof(int), "bpsprings");
    memcpy(newlist, bp->springs, (bp->nofsprings - 1) * sizeof(int));
    MEM_freeN(bp->springs);
    bp->springs = newlist;
    bp->springs[bp->nofsprings - 1] = springID;
  }
}

/**
 * Do this once when sb is build it is `O(N^2)`
 * so scanning for springs every iteration is too expensive.
 */
static void build_bps_springlist(Object *ob)
{
  SoftBody *sb = ob->soft; /* is supposed to be there */
  BodyPoint *bp;
  BodySpring *bs;
  int a, b;

  if (sb == NULL) {
    return; /* paranoia check */
  }

  for (a = sb->totpoint, bp = sb->bpoint; a > 0; a--, bp++) {
    /* throw away old list */
    if (bp->springs) {
      MEM_freeN(bp->springs);
      bp->springs = NULL;
    }
    /* scan for attached inner springs */
    for (b = sb->totspring, bs = sb->bspring; b > 0; b--, bs++) {
      if ((sb->totpoint - a) == bs->v1) {
        add_bp_springlist(bp, sb->totspring - b);
      }
      if ((sb->totpoint - a) == bs->v2) {
        add_bp_springlist(bp, sb->totspring - b);
      }
    } /* For springs. */
  }   /* For bp. */
}

static void calculate_collision_balls(Object *ob)
{
  SoftBody *sb = ob->soft; /* is supposed to be there */
  BodyPoint *bp;
  BodySpring *bs;
  int a, b, akku_count;
  float min, max, akku;

  if (sb == NULL) {
    return; /* paranoia check */
  }

  for (a = sb->totpoint, bp = sb->bpoint; a > 0; a--, bp++) {
    bp->colball = 0;
    akku = 0.0f;
    akku_count = 0;
    min = 1e22f;
    max = -1e22f;
    /* first estimation based on attached */
    for (b = bp->nofsprings; b > 0; b--) {
      bs = sb->bspring + bp->springs[b - 1];
      if (bs->springtype == SB_EDGE) {
        akku += bs->len;
        akku_count++;
        min = min_ff(bs->len, min);
        max = max_ff(bs->len, max);
      }
    }

    if (akku_count > 0) {
      if (sb->sbc_mode == SBC_MODE_MANUAL) {
        bp->colball = sb->colball;
      }
      if (sb->sbc_mode == SBC_MODE_AVG) {
        bp->colball = akku / (float)akku_count * sb->colball;
      }
      if (sb->sbc_mode == SBC_MODE_MIN) {
        bp->colball = min * sb->colball;
      }
      if (sb->sbc_mode == SBC_MODE_MAX) {
        bp->colball = max * sb->colball;
      }
      if (sb->sbc_mode == SBC_MODE_AVGMINMAX) {
        bp->colball = (min + max) / 2.0f * sb->colball;
      }
    }
    else {
      bp->colball = 0;
    }
  } /* For bp. */
}

/* creates new softbody if didn't exist yet, makes new points and springs arrays */
static void renew_softbody(Object *ob, int totpoint, int totspring)
{
  SoftBody *sb;
  int i;
  short softflag;
  if (ob->soft == NULL) {
    ob->soft = sbNew();
  }
  else {
    free_softbody_intern(ob->soft);
  }
  sb = ob->soft;
  softflag = ob->softflag;

  if (totpoint) {
    sb->totpoint = totpoint;
    sb->totspring = totspring;

    sb->bpoint = MEM_mallocN(totpoint * sizeof(BodyPoint), "bodypoint");
    if (totspring) {
      sb->bspring = MEM_mallocN(totspring * sizeof(BodySpring), "bodyspring");
    }

    /* initialize BodyPoint array */
    for (i = 0; i < totpoint; i++) {
      BodyPoint *bp = &sb->bpoint[i];

      /* hum as far as i see this is overridden by _final_goal() now jow_go_for2_5 */
      /* sadly breaks compatibility with older versions */
      /* but makes goals behave the same for meshes, lattices and curves */
      if (softflag & OB_SB_GOAL) {
        bp->goal = sb->defgoal;
      }
      else {
        bp->goal = 0.0f;
        /* so this will definily be below SOFTGOALSNAP */
      }

      bp->nofsprings = 0;
      bp->springs = NULL;
      bp->choke = 0.0f;
      bp->choke2 = 0.0f;
      bp->frozen = 1.0f;
      bp->colball = 0.0f;
      bp->loc_flag = 0;
      bp->springweight = 1.0f;
      bp->mass = 1.0f;
    }
  }
}

static void free_softbody_baked(SoftBody *sb)
{
  SBVertex *key;
  int k;

  for (k = 0; k < sb->totkey; k++) {
    key = *(sb->keys + k);
    if (key) {
      MEM_freeN(key);
    }
  }
  MEM_SAFE_FREE(sb->keys);
  sb->totkey = 0;
}
static void free_scratch(SoftBody *sb)
{
  if (sb->scratch) {
    /* TODO: make sure everything is cleaned up nicely. */
    if (sb->scratch->colliderhash) {
      BLI_ghash_free(sb->scratch->colliderhash,
                     NULL,
                     (GHashValFreeFP)ccd_mesh_free); /* This hopefully will free all caches. */
      sb->scratch->colliderhash = NULL;
    }
    if (sb->scratch->bodyface) {
      MEM_freeN(sb->scratch->bodyface);
    }
    if (sb->scratch->Ref.ivert) {
      MEM_freeN(sb->scratch->Ref.ivert);
    }
    MEM_freeN(sb->scratch);
    sb->scratch = NULL;
  }
}

/* only frees internal data */
static void free_softbody_intern(SoftBody *sb)
{
  if (sb) {
    int a;
    BodyPoint *bp;

    if (sb->bpoint) {
      for (a = sb->totpoint, bp = sb->bpoint; a > 0; a--, bp++) {
        /* free spring list */
        if (bp->springs != NULL) {
          MEM_freeN(bp->springs);
        }
      }
      MEM_freeN(sb->bpoint);
    }

    if (sb->bspring) {
      MEM_freeN(sb->bspring);
    }

    sb->totpoint = sb->totspring = 0;
    sb->bpoint = NULL;
    sb->bspring = NULL;

    free_scratch(sb);
    free_softbody_baked(sb);
  }
}

/* ************ dynamics ********** */

/* the most general (micro physics correct) way to do collision
 * (only needs the current particle position)
 *
 * it actually checks if the particle intrudes a short range force field generated
 * by the faces of the target object and returns a force to drive the particle out
 * the strength of the field grows exponentially if the particle is on the 'wrong' side of the face
 * 'wrong' side : projection to the face normal is negative (all referred to a vertex in the face)
 *
 * flaw of this: 'fast' particles as well as 'fast' colliding faces
 * give a 'tunnel' effect such that the particle passes through the force field
 * without ever 'seeing' it
 * this is fully compliant to heisenberg: h >= fuzzy(location) * fuzzy(time)
 * besides our h is way larger than in QM because forces propagate way slower here
 * we have to deal with fuzzy(time) in the range of 1/25 seconds (typical frame rate)
 * yup collision targets are not known here any better
 * and 1/25 second is very long compared to real collision events
 * Q: why not use 'simple' collision here like bouncing back a particle
 *   --> reverting is velocity on the face normal
 * A: because our particles are not alone here
 *    and need to tell their neighbors exactly what happens via spring forces
 * unless sbObjectStep( .. ) is called on sub frame timing level
 * BTW that also questions the use of a 'implicit' solvers on softbodies
 * since that would only valid for 'slow' moving collision targets and ditto particles.
 */

/* +++ dependency information functions. */

/**
 * \note collection overrides scene when not NULL.
 */
static int query_external_colliders(Depsgraph *depsgraph, Collection *collection)
{
  uint numobjects;
  Object **objects = BKE_collision_objects_create(
      depsgraph, NULL, collection, &numobjects, eModifierType_Collision);
  BKE_collision_objects_free(objects);

  return (numobjects != 0);
}
/* --- dependency information functions. */

/* +++ the aabb "force" section. */
static int sb_detect_aabb_collisionCached(float UNUSED(force[3]),
                                          struct Object *vertexowner,
                                          float UNUSED(time))
{
  Object *ob;
  SoftBody *sb = vertexowner->soft;
  GHash *hash;
  GHashIterator *ihash;
  float aabbmin[3], aabbmax[3];
  int deflected = 0;
#if 0
  int a;
#endif

  if ((sb == NULL) || (sb->scratch == NULL)) {
    return 0;
  }
  copy_v3_v3(aabbmin, sb->scratch->aabbmin);
  copy_v3_v3(aabbmax, sb->scratch->aabbmax);

  hash = vertexowner->soft->scratch->colliderhash;
  ihash = BLI_ghashIterator_new(hash);
  while (!BLI_ghashIterator_done(ihash)) {

    ccd_Mesh *ccdm = BLI_ghashIterator_getValue(ihash);
    ob = BLI_ghashIterator_getKey(ihash);
    {
      /* only with deflecting set */
      if (ob->pd && ob->pd->deflect) {
        if (ccdm) {
          if ((aabbmax[0] < ccdm->bbmin[0]) || (aabbmax[1] < ccdm->bbmin[1]) ||
              (aabbmax[2] < ccdm->bbmin[2]) || (aabbmin[0] > ccdm->bbmax[0]) ||
              (aabbmin[1] > ccdm->bbmax[1]) || (aabbmin[2] > ccdm->bbmax[2])) {
            /* boxes don't intersect */
            BLI_ghashIterator_step(ihash);
            continue;
          }

          /* so now we have the 2 boxes overlapping */
          /* forces actually not used */
          deflected = 2;
        }
        else {
          /* Aye that should be cached. */
          CLOG_ERROR(&LOG, "missing cache error");
          BLI_ghashIterator_step(ihash);
          continue;
        }
      } /* if (ob->pd && ob->pd->deflect) */
      BLI_ghashIterator_step(ihash);
    }
  } /* while () */
  BLI_ghashIterator_free(ihash);
  return deflected;
}
/* --- the aabb section. */

/* +++ the face external section. */
static int sb_detect_face_pointCached(const float face_v1[3],
                                      const float face_v2[3],
                                      const float face_v3[3],
                                      float *damp,
                                      float force[3],
                                      struct Object *vertexowner,
                                      float time)
{
  Object *ob;
  GHash *hash;
  GHashIterator *ihash;
  float nv1[3], edge1[3], edge2[3], d_nvect[3], aabbmin[3], aabbmax[3];
  float facedist, outerfacethickness, tune = 10.0f;
  int a, deflected = 0;

  aabbmin[0] = min_fff(face_v1[0], face_v2[0], face_v3[0]);
  aabbmin[1] = min_fff(face_v1[1], face_v2[1], face_v3[1]);
  aabbmin[2] = min_fff(face_v1[2], face_v2[2], face_v3[2]);
  aabbmax[0] = max_fff(face_v1[0], face_v2[0], face_v3[0]);
  aabbmax[1] = max_fff(face_v1[1], face_v2[1], face_v3[1]);
  aabbmax[2] = max_fff(face_v1[2], face_v2[2], face_v3[2]);

  /* calculate face normal once again SIGH */
  sub_v3_v3v3(edge1, face_v1, face_v2);
  sub_v3_v3v3(edge2, face_v3, face_v2);
  cross_v3_v3v3(d_nvect, edge2, edge1);
  normalize_v3(d_nvect);

  hash = vertexowner->soft->scratch->colliderhash;
  ihash = BLI_ghashIterator_new(hash);
  while (!BLI_ghashIterator_done(ihash)) {

    ccd_Mesh *ccdm = BLI_ghashIterator_getValue(ihash);
    ob = BLI_ghashIterator_getKey(ihash);
    {
      /* only with deflecting set */
      if (ob->pd && ob->pd->deflect) {
        const float(*positions)[3] = NULL;
        const float(*positions_prev)[3] = NULL;
        if (ccdm) {
          positions = ccdm->positions;
          a = ccdm->mvert_num;
          positions_prev = ccdm->positions_prev;
          outerfacethickness = ob->pd->pdef_sboft;
          if ((aabbmax[0] < ccdm->bbmin[0]) || (aabbmax[1] < ccdm->bbmin[1]) ||
              (aabbmax[2] < ccdm->bbmin[2]) || (aabbmin[0] > ccdm->bbmax[0]) ||
              (aabbmin[1] > ccdm->bbmax[1]) || (aabbmin[2] > ccdm->bbmax[2])) {
            /* boxes don't intersect */
            BLI_ghashIterator_step(ihash);
            continue;
          }
        }
        else {
          /* Aye that should be cached. */
          CLOG_ERROR(&LOG, "missing cache error");
          BLI_ghashIterator_step(ihash);
          continue;
        }

        /* Use mesh. */
        if (positions) {
          while (a) {
            copy_v3_v3(nv1, positions[a - 1]);
            if (positions_prev) {
              mul_v3_fl(nv1, time);
              madd_v3_v3fl(nv1, positions_prev[a - 1], 1.0f - time);
            }
            /* Origin to face_v2. */
            sub_v3_v3(nv1, face_v2);
            facedist = dot_v3v3(nv1, d_nvect);
            if (fabsf(facedist) < outerfacethickness) {
              if (isect_point_tri_prism_v3(nv1, face_v1, face_v2, face_v3)) {
                float df;
                if (facedist > 0) {
                  df = (outerfacethickness - facedist) / outerfacethickness;
                }
                else {
                  df = (outerfacethickness + facedist) / outerfacethickness;
                }

                *damp = df * tune * ob->pd->pdef_sbdamp;

                df = 0.01f * expf(-100.0f * df);
                madd_v3_v3fl(force, d_nvect, -df);
                deflected = 3;
              }
            }
            a--;
          } /* while (a) */
        }   /* if (positions) */
      }     /* if (ob->pd && ob->pd->deflect) */
      BLI_ghashIterator_step(ihash);
    }
  } /* while () */
  BLI_ghashIterator_free(ihash);
  return deflected;
}

static int sb_detect_face_collisionCached(const float face_v1[3],
                                          const float face_v2[3],
                                          const float face_v3[3],
                                          float *damp,
                                          float force[3],
                                          struct Object *vertexowner,
                                          float time)
{
  Object *ob;
  GHash *hash;
  GHashIterator *ihash;
  float nv1[3], nv2[3], nv3[3], edge1[3], edge2[3], d_nvect[3], aabbmin[3], aabbmax[3];
  float t, tune = 10.0f;
  int a, deflected = 0;

  aabbmin[0] = min_fff(face_v1[0], face_v2[0], face_v3[0]);
  aabbmin[1] = min_fff(face_v1[1], face_v2[1], face_v3[1]);
  aabbmin[2] = min_fff(face_v1[2], face_v2[2], face_v3[2]);
  aabbmax[0] = max_fff(face_v1[0], face_v2[0], face_v3[0]);
  aabbmax[1] = max_fff(face_v1[1], face_v2[1], face_v3[1]);
  aabbmax[2] = max_fff(face_v1[2], face_v2[2], face_v3[2]);

  hash = vertexowner->soft->scratch->colliderhash;
  ihash = BLI_ghashIterator_new(hash);
  while (!BLI_ghashIterator_done(ihash)) {

    ccd_Mesh *ccdm = BLI_ghashIterator_getValue(ihash);
    ob = BLI_ghashIterator_getKey(ihash);
    {
      /* only with deflecting set */
      if (ob->pd && ob->pd->deflect) {
        const float(*positions)[3] = NULL;
        const float(*positions_prev)[3] = NULL;
        const MVertTri *vt = NULL;
        const ccdf_minmax *mima = NULL;

        if (ccdm) {
          positions = ccdm->positions;
          vt = ccdm->tri;
          positions_prev = ccdm->positions_prev;
          mima = ccdm->mima;
          a = ccdm->tri_num;

          if ((aabbmax[0] < ccdm->bbmin[0]) || (aabbmax[1] < ccdm->bbmin[1]) ||
              (aabbmax[2] < ccdm->bbmin[2]) || (aabbmin[0] > ccdm->bbmax[0]) ||
              (aabbmin[1] > ccdm->bbmax[1]) || (aabbmin[2] > ccdm->bbmax[2])) {
            /* boxes don't intersect */
            BLI_ghashIterator_step(ihash);
            continue;
          }
        }
        else {
          /* Aye that should be cached. */
          CLOG_ERROR(&LOG, "missing cache error");
          BLI_ghashIterator_step(ihash);
          continue;
        }

        /* Use mesh. */
        while (a--) {
          if ((aabbmax[0] < mima->minx) || (aabbmin[0] > mima->maxx) ||
              (aabbmax[1] < mima->miny) || (aabbmin[1] > mima->maxy) ||
              (aabbmax[2] < mima->minz) || (aabbmin[2] > mima->maxz)) {
            mima++;
            vt++;
            continue;
          }

          if (positions) {

            copy_v3_v3(nv1, positions[vt->tri[0]]);
            copy_v3_v3(nv2, positions[vt->tri[1]]);
            copy_v3_v3(nv3, positions[vt->tri[2]]);

            if (positions_prev) {
              mul_v3_fl(nv1, time);
              madd_v3_v3fl(nv1, positions_prev[vt->tri[0]], 1.0f - time);

              mul_v3_fl(nv2, time);
              madd_v3_v3fl(nv2, positions_prev[vt->tri[1]], 1.0f - time);

              mul_v3_fl(nv3, time);
              madd_v3_v3fl(nv3, positions_prev[vt->tri[2]], 1.0f - time);
            }
          }

          /* Switch origin to be nv2. */
          sub_v3_v3v3(edge1, nv1, nv2);
          sub_v3_v3v3(edge2, nv3, nv2);
          cross_v3_v3v3(d_nvect, edge2, edge1);
          normalize_v3(d_nvect);
          if (isect_line_segment_tri_v3(nv1, nv2, face_v1, face_v2, face_v3, &t, NULL) ||
              isect_line_segment_tri_v3(nv2, nv3, face_v1, face_v2, face_v3, &t, NULL) ||
              isect_line_segment_tri_v3(nv3, nv1, face_v1, face_v2, face_v3, &t, NULL)) {
            madd_v3_v3fl(force, d_nvect, -0.5f);
            *damp = tune * ob->pd->pdef_sbdamp;
            deflected = 2;
          }
          mima++;
          vt++;
        } /* while a */
      }   /* if (ob->pd && ob->pd->deflect) */
      BLI_ghashIterator_step(ihash);
    }
  } /* while () */
  BLI_ghashIterator_free(ihash);
  return deflected;
}

static void scan_for_ext_face_forces(Object *ob, float timenow)
{
  SoftBody *sb = ob->soft;
  BodyFace *bf;
  int a;
  float damp = 0.0f, choke = 1.0f;
  float tune = -10.0f;
  float feedback[3];

  if (sb && sb->scratch->totface) {

    bf = sb->scratch->bodyface;
    for (a = 0; a < sb->scratch->totface; a++, bf++) {
      bf->ext_force[0] = bf->ext_force[1] = bf->ext_force[2] = 0.0f;
      /*+++edges intruding. */
      bf->flag &= ~BFF_INTERSECT;
      zero_v3(feedback);
      if (sb_detect_face_collisionCached(sb->bpoint[bf->v1].pos,
                                         sb->bpoint[bf->v2].pos,
                                         sb->bpoint[bf->v3].pos,
                                         &damp,
                                         feedback,
                                         ob,
                                         timenow)) {
        madd_v3_v3fl(sb->bpoint[bf->v1].force, feedback, tune);
        madd_v3_v3fl(sb->bpoint[bf->v2].force, feedback, tune);
        madd_v3_v3fl(sb->bpoint[bf->v3].force, feedback, tune);
        //              madd_v3_v3fl(bf->ext_force, feedback, tune);
        bf->flag |= BFF_INTERSECT;
        choke = min_ff(max_ff(damp, choke), 1.0f);
      }
      /*---edges intruding. */

      /*+++ close vertices. */
      if ((bf->flag & BFF_INTERSECT) == 0) {
        bf->flag &= ~BFF_CLOSEVERT;
        tune = -1.0f;
        zero_v3(feedback);
        if (sb_detect_face_pointCached(sb->bpoint[bf->v1].pos,
                                       sb->bpoint[bf->v2].pos,
                                       sb->bpoint[bf->v3].pos,
                                       &damp,
                                       feedback,
                                       ob,
                                       timenow)) {
          madd_v3_v3fl(sb->bpoint[bf->v1].force, feedback, tune);
          madd_v3_v3fl(sb->bpoint[bf->v2].force, feedback, tune);
          madd_v3_v3fl(sb->bpoint[bf->v3].force, feedback, tune);
          //                  madd_v3_v3fl(bf->ext_force, feedback, tune);
          bf->flag |= BFF_CLOSEVERT;
          choke = min_ff(max_ff(damp, choke), 1.0f);
        }
      }
      /*--- close vertices. */
    }
    bf = sb->scratch->bodyface;
    for (a = 0; a < sb->scratch->totface; a++, bf++) {
      if ((bf->flag & BFF_INTERSECT) || (bf->flag & BFF_CLOSEVERT)) {
        sb->bpoint[bf->v1].choke2 = max_ff(sb->bpoint[bf->v1].choke2, choke);
        sb->bpoint[bf->v2].choke2 = max_ff(sb->bpoint[bf->v2].choke2, choke);
        sb->bpoint[bf->v3].choke2 = max_ff(sb->bpoint[bf->v3].choke2, choke);
      }
    }
  }
}

/*  --- the face external section. */

/* +++ the spring external section. */

static int sb_detect_edge_collisionCached(const float edge_v1[3],
                                          const float edge_v2[3],
                                          float *damp,
                                          float force[3],
                                          struct Object *vertexowner,
                                          float time)
{
  Object *ob;
  GHash *hash;
  GHashIterator *ihash;
  float nv1[3], nv2[3], nv3[3], edge1[3], edge2[3], d_nvect[3], aabbmin[3], aabbmax[3];
  float t, el;
  int a, deflected = 0;

  minmax_v3v3_v3(aabbmin, aabbmax, edge_v1);
  minmax_v3v3_v3(aabbmin, aabbmax, edge_v2);

  el = len_v3v3(edge_v1, edge_v2);

  hash = vertexowner->soft->scratch->colliderhash;
  ihash = BLI_ghashIterator_new(hash);
  while (!BLI_ghashIterator_done(ihash)) {

    ccd_Mesh *ccdm = BLI_ghashIterator_getValue(ihash);
    ob = BLI_ghashIterator_getKey(ihash);
    {
      /* only with deflecting set */
      if (ob->pd && ob->pd->deflect) {
        const float(*positions)[3] = NULL;
        const float(*positions_prev)[3] = NULL;
        const MVertTri *vt = NULL;
        const ccdf_minmax *mima = NULL;

        if (ccdm) {
          positions = ccdm->positions;
          positions_prev = ccdm->positions_prev;
          vt = ccdm->tri;
          mima = ccdm->mima;
          a = ccdm->tri_num;

          if ((aabbmax[0] < ccdm->bbmin[0]) || (aabbmax[1] < ccdm->bbmin[1]) ||
              (aabbmax[2] < ccdm->bbmin[2]) || (aabbmin[0] > ccdm->bbmax[0]) ||
              (aabbmin[1] > ccdm->bbmax[1]) || (aabbmin[2] > ccdm->bbmax[2])) {
            /* boxes don't intersect */
            BLI_ghashIterator_step(ihash);
            continue;
          }
        }
        else {
          /* Aye that should be cached. */
          CLOG_ERROR(&LOG, "missing cache error");
          BLI_ghashIterator_step(ihash);
          continue;
        }

        /* Use mesh. */
        while (a--) {
          if ((aabbmax[0] < mima->minx) || (aabbmin[0] > mima->maxx) ||
              (aabbmax[1] < mima->miny) || (aabbmin[1] > mima->maxy) ||
              (aabbmax[2] < mima->minz) || (aabbmin[2] > mima->maxz)) {
            mima++;
            vt++;
            continue;
          }

          if (positions) {

            copy_v3_v3(nv1, positions[vt->tri[0]]);
            copy_v3_v3(nv2, positions[vt->tri[1]]);
            copy_v3_v3(nv3, positions[vt->tri[2]]);

            if (positions_prev) {
              mul_v3_fl(nv1, time);
              madd_v3_v3fl(nv1, positions_prev[vt->tri[0]], 1.0f - time);

              mul_v3_fl(nv2, time);
              madd_v3_v3fl(nv2, positions_prev[vt->tri[1]], 1.0f - time);

              mul_v3_fl(nv3, time);
              madd_v3_v3fl(nv3, positions_prev[vt->tri[2]], 1.0f - time);
            }
          }

          /* Switch origin to be nv2. */
          sub_v3_v3v3(edge1, nv1, nv2);
          sub_v3_v3v3(edge2, nv3, nv2);

          cross_v3_v3v3(d_nvect, edge2, edge1);
          normalize_v3(d_nvect);
          if (isect_line_segment_tri_v3(edge_v1, edge_v2, nv1, nv2, nv3, &t, NULL)) {
            float v1[3], v2[3];
            float intrusiondepth, i1, i2;
            sub_v3_v3v3(v1, edge_v1, nv2);
            sub_v3_v3v3(v2, edge_v2, nv2);
            i1 = dot_v3v3(v1, d_nvect);
            i2 = dot_v3v3(v2, d_nvect);
            intrusiondepth = -min_ff(i1, i2) / el;
            madd_v3_v3fl(force, d_nvect, intrusiondepth);
            *damp = ob->pd->pdef_sbdamp;
            deflected = 2;
          }

          mima++;
          vt++;
        } /* while a */
      }   /* if (ob->pd && ob->pd->deflect) */
      BLI_ghashIterator_step(ihash);
    }
  } /* while () */
  BLI_ghashIterator_free(ihash);
  return deflected;
}

static void _scan_for_ext_spring_forces(
    Scene *scene, Object *ob, float timenow, int ifirst, int ilast, struct ListBase *effectors)
{
  SoftBody *sb = ob->soft;
  int a;
  float damp;
  float feedback[3];

  if (sb && sb->totspring) {
    for (a = ifirst; a < ilast; a++) {
      BodySpring *bs = &sb->bspring[a];
      bs->ext_force[0] = bs->ext_force[1] = bs->ext_force[2] = 0.0f;
      feedback[0] = feedback[1] = feedback[2] = 0.0f;
      bs->flag &= ~BSF_INTERSECT;

      if (bs->springtype == SB_EDGE) {
        /* +++ springs colliding */
        if (ob->softflag & OB_SB_EDGECOLL) {
          if (sb_detect_edge_collisionCached(
                  sb->bpoint[bs->v1].pos, sb->bpoint[bs->v2].pos, &damp, feedback, ob, timenow)) {
            add_v3_v3(bs->ext_force, feedback);
            bs->flag |= BSF_INTERSECT;
            // bs->cf=damp;
            bs->cf = sb->choke * 0.01f;
          }
        }
        /* ---- springs colliding */

        /* +++ springs seeing wind ... n stuff depending on their orientation. */
        /* NOTE: we don't use `sb->mediafrict` but use `sb->aeroedge` for magnitude of effect. */
        if (sb->aeroedge) {
          float vel[3], sp[3], pr[3], force[3];
          float f, windfactor = 0.25f;
          /* See if we have wind. */
          if (effectors) {
            EffectedPoint epoint;
            float speed[3] = {0.0f, 0.0f, 0.0f};
            float pos[3];
            mid_v3_v3v3(pos, sb->bpoint[bs->v1].pos, sb->bpoint[bs->v2].pos);
            mid_v3_v3v3(vel, sb->bpoint[bs->v1].vec, sb->bpoint[bs->v2].vec);
            pd_point_from_soft(scene, pos, vel, -1, &epoint);
            BKE_effectors_apply(
                effectors, NULL, sb->effector_weights, &epoint, force, NULL, speed);

            mul_v3_fl(speed, windfactor);
            add_v3_v3(vel, speed);
          }
          /* media in rest */
          else {
            add_v3_v3v3(vel, sb->bpoint[bs->v1].vec, sb->bpoint[bs->v2].vec);
          }
          f = normalize_v3(vel);
          f = -0.0001f * f * f * sb->aeroedge;
          /* (todo) add a nice angle dependent function done for now BUT */
          /* still there could be some nice drag/lift function, but who needs it */

          sub_v3_v3v3(sp, sb->bpoint[bs->v1].pos, sb->bpoint[bs->v2].pos);
          project_v3_v3v3(pr, vel, sp);
          sub_v3_v3(vel, pr);
          normalize_v3(vel);
          if (ob->softflag & OB_SB_AERO_ANGLE) {
            normalize_v3(sp);
            madd_v3_v3fl(bs->ext_force, vel, f * (1.0f - fabsf(dot_v3v3(vel, sp))));
          }
          else {
            madd_v3_v3fl(bs->ext_force, vel, f); /* to keep compatible with 2.45 release files */
          }
        }
        /* --- springs seeing wind */
      }
    }
  }
}

static void *exec_scan_for_ext_spring_forces(void *data)
{
  SB_thread_context *pctx = (SB_thread_context *)data;
  _scan_for_ext_spring_forces(
      pctx->scene, pctx->ob, pctx->timenow, pctx->ifirst, pctx->ilast, pctx->effectors);
  return NULL;
}

static void sb_sfesf_threads_run(struct Depsgraph *depsgraph,
                                 Scene *scene,
                                 struct Object *ob,
                                 float timenow,
                                 int totsprings,
                                 int *UNUSED(ptr_to_break_func(void)))
{
  ListBase threads;
  SB_thread_context *sb_threads;
  int i, totthread, left, dec;

  /* wild guess .. may increase with better thread management 'above'
   * or even be UI option sb->spawn_cf_threads_nopts */
  int lowsprings = 100;

  ListBase *effectors = BKE_effectors_create(
      depsgraph, ob, NULL, ob->soft->effector_weights, false);

  /* figure the number of threads while preventing pretty pointless threading overhead */
  totthread = BKE_scene_num_threads(scene);
  /* What if we got zillions of CPUs running but less to spread. */
  while ((totsprings / totthread < lowsprings) && (totthread > 1)) {
    totthread--;
  }

  sb_threads = MEM_callocN(sizeof(SB_thread_context) * totthread, "SBSpringsThread");
  memset(sb_threads, 0, sizeof(SB_thread_context) * totthread);
  left = totsprings;
  dec = totsprings / totthread + 1;
  for (i = 0; i < totthread; i++) {
    sb_threads[i].scene = scene;
    sb_threads[i].ob = ob;
    sb_threads[i].forcetime = 0.0; /* not used here */
    sb_threads[i].timenow = timenow;
    sb_threads[i].ilast = left;
    left = left - dec;
    if (left > 0) {
      sb_threads[i].ifirst = left;
    }
    else {
      sb_threads[i].ifirst = 0;
    }
    sb_threads[i].effectors = effectors;
    sb_threads[i].do_deflector = false; /* not used here */
    sb_threads[i].fieldfactor = 0.0f;   /* not used here */
    sb_threads[i].windfactor = 0.0f;    /* not used here */
    sb_threads[i].nr = i;
    sb_threads[i].tot = totthread;
  }
  if (totthread > 1) {
    BLI_threadpool_init(&threads, exec_scan_for_ext_spring_forces, totthread);

    for (i = 0; i < totthread; i++) {
      BLI_threadpool_insert(&threads, &sb_threads[i]);
    }

    BLI_threadpool_end(&threads);
  }
  else {
    exec_scan_for_ext_spring_forces(&sb_threads[0]);
  }
  /* clean up */
  MEM_freeN(sb_threads);

  BKE_effectors_free(effectors);
}

/* --- the spring external section. */

static int choose_winner(
    float *w, float *pos, float *a, float *b, float *c, float *ca, float *cb, float *cc)
{
  float mindist, cp;
  int winner = 1;
  mindist = fabsf(dot_v3v3(pos, a));

  cp = fabsf(dot_v3v3(pos, b));
  if (mindist < cp) {
    mindist = cp;
    winner = 2;
  }

  cp = fabsf(dot_v3v3(pos, c));
  if (mindist < cp) {
    mindist = cp;
    winner = 3;
  }
  switch (winner) {
    case 1:
      copy_v3_v3(w, ca);
      break;
    case 2:
      copy_v3_v3(w, cb);
      break;
    case 3:
      copy_v3_v3(w, cc);
  }
  return winner;
}

static int sb_detect_vertex_collisionCached(float opco[3],
                                            float facenormal[3],
                                            float *damp,
                                            float force[3],
                                            struct Object *vertexowner,
                                            float time,
                                            float vel[3],
                                            float *intrusion)
{
  Object *ob = NULL;
  GHash *hash;
  GHashIterator *ihash;
  float nv1[3], nv2[3], nv3[3], edge1[3], edge2[3], d_nvect[3], dv1[3], ve[3],
      avel[3] = {0.0, 0.0, 0.0}, vv1[3], vv2[3], vv3[3], coledge[3] = {0.0f, 0.0f, 0.0f},
      mindistedge = 1000.0f, outerforceaccu[3], innerforceaccu[3], facedist,
      /* n_mag, */ /* UNUSED */ force_mag_norm, minx, miny, minz, maxx, maxy, maxz,
      innerfacethickness = -0.5f, outerfacethickness = 0.2f, ee = 5.0f, ff = 0.1f, fa = 1;
  int a, deflected = 0, cavel = 0, ci = 0;
  /* init */
  *intrusion = 0.0f;
  hash = vertexowner->soft->scratch->colliderhash;
  ihash = BLI_ghashIterator_new(hash);
  outerforceaccu[0] = outerforceaccu[1] = outerforceaccu[2] = 0.0f;
  innerforceaccu[0] = innerforceaccu[1] = innerforceaccu[2] = 0.0f;
  /* go */
  while (!BLI_ghashIterator_done(ihash)) {

    ccd_Mesh *ccdm = BLI_ghashIterator_getValue(ihash);
    ob = BLI_ghashIterator_getKey(ihash);
    {
      /* only with deflecting set */
      if (ob->pd && ob->pd->deflect) {
        const float(*positions)[3] = NULL;
        const float(*positions_prev)[3] = NULL;
        const MVertTri *vt = NULL;
        const ccdf_minmax *mima = NULL;

        if (ccdm) {
          positions = ccdm->positions;
          positions_prev = ccdm->positions_prev;
          vt = ccdm->tri;
          mima = ccdm->mima;
          a = ccdm->tri_num;

          minx = ccdm->bbmin[0];
          miny = ccdm->bbmin[1];
          minz = ccdm->bbmin[2];

          maxx = ccdm->bbmax[0];
          maxy = ccdm->bbmax[1];
          maxz = ccdm->bbmax[2];

          if ((opco[0] < minx) || (opco[1] < miny) || (opco[2] < minz) || (opco[0] > maxx) ||
              (opco[1] > maxy) || (opco[2] > maxz)) {
            /* Outside the padded bound-box -> collision object is too far away. */
            BLI_ghashIterator_step(ihash);
            continue;
          }
        }
        else {
          /* Aye that should be cached. */
          CLOG_ERROR(&LOG, "missing cache error");
          BLI_ghashIterator_step(ihash);
          continue;
        }

        /* do object level stuff */
        /* need to have user control for that since it depends on model scale */
        innerfacethickness = -ob->pd->pdef_sbift;
        outerfacethickness = ob->pd->pdef_sboft;
        fa = (ff * outerfacethickness - outerfacethickness);
        fa *= fa;
        fa = 1.0f / fa;
        avel[0] = avel[1] = avel[2] = 0.0f;
        /* Use mesh. */
        while (a--) {
          if ((opco[0] < mima->minx) || (opco[0] > mima->maxx) || (opco[1] < mima->miny) ||
              (opco[1] > mima->maxy) || (opco[2] < mima->minz) || (opco[2] > mima->maxz)) {
            mima++;
            vt++;
            continue;
          }

          if (positions) {

            copy_v3_v3(nv1, positions[vt->tri[0]]);
            copy_v3_v3(nv2, positions[vt->tri[1]]);
            copy_v3_v3(nv3, positions[vt->tri[2]]);

            if (positions_prev) {
              /* Grab the average speed of the collider vertices before we spoil nvX
               * humm could be done once a SB steps but then we' need to store that too
               * since the AABB reduced probability to get here drastically
               * it might be a nice tradeoff CPU <--> memory.
               */
              sub_v3_v3v3(vv1, nv1, positions_prev[vt->tri[0]]);
              sub_v3_v3v3(vv2, nv2, positions_prev[vt->tri[1]]);
              sub_v3_v3v3(vv3, nv3, positions_prev[vt->tri[2]]);

              mul_v3_fl(nv1, time);
              madd_v3_v3fl(nv1, positions_prev[vt->tri[0]], 1.0f - time);

              mul_v3_fl(nv2, time);
              madd_v3_v3fl(nv2, positions_prev[vt->tri[1]], 1.0f - time);

              mul_v3_fl(nv3, time);
              madd_v3_v3fl(nv3, positions_prev[vt->tri[2]], 1.0f - time);
            }
          }

          /* Switch origin to be nv2. */
          sub_v3_v3v3(edge1, nv1, nv2);
          sub_v3_v3v3(edge2, nv3, nv2);
          /* Abuse dv1 to have vertex in question at *origin* of triangle. */
          sub_v3_v3v3(dv1, opco, nv2);

          cross_v3_v3v3(d_nvect, edge2, edge1);
          /* n_mag = */ /* UNUSED */ normalize_v3(d_nvect);
          facedist = dot_v3v3(dv1, d_nvect);
          /* so rules are */

          if ((facedist > innerfacethickness) && (facedist < outerfacethickness)) {
            if (isect_point_tri_prism_v3(opco, nv1, nv2, nv3)) {
              force_mag_norm = (float)exp(-ee * facedist);
              if (facedist > outerfacethickness * ff) {
                force_mag_norm = (float)force_mag_norm * fa * (facedist - outerfacethickness) *
                                 (facedist - outerfacethickness);
              }
              *damp = ob->pd->pdef_sbdamp;
              if (facedist > 0.0f) {
                *damp *= (1.0f - facedist / outerfacethickness);
                madd_v3_v3fl(outerforceaccu, d_nvect, force_mag_norm);
                deflected = 3;
              }
              else {
                madd_v3_v3fl(innerforceaccu, d_nvect, force_mag_norm);
                if (deflected < 2) {
                  deflected = 2;
                }
              }
              if ((positions_prev) && (*damp > 0.0f)) {
                choose_winner(ve, opco, nv1, nv2, nv3, vv1, vv2, vv3);
                add_v3_v3(avel, ve);
                cavel++;
              }
              *intrusion += facedist;
              ci++;
            }
          }

          mima++;
          vt++;
        } /* while a */
      }   /* if (ob->pd && ob->pd->deflect) */
      BLI_ghashIterator_step(ihash);
    }
  } /* while () */

  if (deflected == 1) { /* no face but 'outer' edge cylinder sees vert */
    force_mag_norm = (float)exp(-ee * mindistedge);
    if (mindistedge > outerfacethickness * ff) {
      force_mag_norm = (float)force_mag_norm * fa * (mindistedge - outerfacethickness) *
                       (mindistedge - outerfacethickness);
    }
    madd_v3_v3fl(force, coledge, force_mag_norm);
    *damp = ob->pd->pdef_sbdamp;
    if (mindistedge > 0.0f) {
      *damp *= (1.0f - mindistedge / outerfacethickness);
    }
  }
  if (deflected == 2) { /* face inner detected */
    add_v3_v3(force, innerforceaccu);
  }
  if (deflected == 3) { /* face outer detected */
    add_v3_v3(force, outerforceaccu);
  }

  BLI_ghashIterator_free(ihash);
  if (cavel) {
    mul_v3_fl(avel, 1.0f / (float)cavel);
  }
  copy_v3_v3(vel, avel);
  if (ci) {
    *intrusion /= ci;
  }
  if (deflected) {
    normalize_v3_v3(facenormal, force);
  }
  return deflected;
}

/* sandbox to plug in various deflection algos */
static int sb_deflect_face(Object *ob,
                           float *actpos,
                           float *facenormal,
                           float *force,
                           float *cf,
                           float time,
                           float *vel,
                           float *intrusion)
{
  float s_actpos[3];
  int deflected;
  copy_v3_v3(s_actpos, actpos);
  deflected = sb_detect_vertex_collisionCached(
      s_actpos, facenormal, cf, force, ob, time, vel, intrusion);
#if 0
  deflected = sb_detect_vertex_collisionCachedEx(
      s_actpos, facenormal, cf, force, ob, time, vel, intrusion);
#endif
  return deflected;
}

/* hiding this for now .. but the jacobian may pop up on other tasks .. so i'd like to keep it */
#if 0
static void dfdx_spring(int ia, int ic, int op, float dir[3], float L, float len, float factor)
{
  float m, delta_ij;
  int i, j;
  if (L < len) {
    for (i = 0; i < 3; i++) {
      for (j = 0; j < 3; j++) {
        delta_ij = (i == j ? (1.0f) : (0.0f));
        m = factor * (dir[i] * dir[j] + (1 - L / len) * (delta_ij - dir[i] * dir[j]));
        EIG_linear_solver_matrix_add(ia + i, op + ic + j, m);
      }
    }
  }
  else {
    for (i = 0; i < 3; i++) {
      for (j = 0; j < 3; j++) {
        m = factor * dir[i] * dir[j];
        EIG_linear_solver_matrix_add(ia + i, op + ic + j, m);
      }
    }
  }
}

static void dfdx_goal(int ia, int ic, int op, float factor)
{
  int i;
  for (i = 0; i < 3; i++) {
    EIG_linear_solver_matrix_add(ia + i, op + ic + i, factor);
  }
}

static void dfdv_goal(int ia, int ic, float factor)
{
  int i;
  for (i = 0; i < 3; i++) {
    EIG_linear_solver_matrix_add(ia + i, ic + i, factor);
  }
}
#endif /* if 0 */

static void sb_spring_force(
    Object *ob, int bpi, BodySpring *bs, float iks, float UNUSED(forcetime))
{
  SoftBody *sb = ob->soft; /* is supposed to be there */
  BodyPoint *bp1, *bp2;

  float dir[3], dvel[3];
  float distance, forcefactor, kd, absvel, projvel, kw;
#if 0 /* UNUSED */
  int ia, ic;
#endif
  /* prepare depending on which side of the spring we are on */
  if (bpi == bs->v1) {
    bp1 = &sb->bpoint[bs->v1];
    bp2 = &sb->bpoint[bs->v2];
#if 0 /* UNUSED */
    ia = 3 * bs->v1;
    ic = 3 * bs->v2;
#endif
  }
  else if (bpi == bs->v2) {
    bp1 = &sb->bpoint[bs->v2];
    bp2 = &sb->bpoint[bs->v1];
#if 0 /* UNUSED */
    ia = 3 * bs->v2;
    ic = 3 * bs->v1;
#endif
  }
  else {
    /* TODO: make this debug option. */
    CLOG_WARN(&LOG, "bodypoint <bpi> is not attached to spring  <*bs>");
    return;
  }

  /* do bp1 <--> bp2 elastic */
  sub_v3_v3v3(dir, bp1->pos, bp2->pos);
  distance = normalize_v3(dir);
  if (bs->len < distance) {
    iks = 1.0f / (1.0f - sb->inspring) - 1.0f; /* inner spring constants function */
  }
  else {
    iks = 1.0f / (1.0f - sb->inpush) - 1.0f; /* inner spring constants function */
  }

  if (bs->len > 0.0f) { /* check for degenerated springs */
    forcefactor = iks / bs->len;
  }
  else {
    forcefactor = iks;
  }
  kw = (bp1->springweight + bp2->springweight) / 2.0f;
  kw = kw * kw;
  kw = kw * kw;
  switch (bs->springtype) {
    case SB_EDGE:
    case SB_HANDLE:
      forcefactor *= kw;
      break;
    case SB_BEND:
      forcefactor *= sb->secondspring * kw;
      break;
    case SB_STIFFQUAD:
      forcefactor *= sb->shearstiff * sb->shearstiff * kw;
      break;
    default:
      break;
  }

  madd_v3_v3fl(bp1->force, dir, (bs->len - distance) * forcefactor);

  /* do bp1 <--> bp2 viscous */
  sub_v3_v3v3(dvel, bp1->vec, bp2->vec);
  kd = sb->infrict * sb_fric_force_scale(ob);
  absvel = normalize_v3(dvel);
  projvel = dot_v3v3(dir, dvel);
  kd *= absvel * projvel;
  madd_v3_v3fl(bp1->force, dir, -kd);
}

/* since this is definitely the most CPU consuming task here .. try to spread it */
/* core function _softbody_calc_forces_slice_in_a_thread */
/* result is int to be able to flag user break */
static int _softbody_calc_forces_slice_in_a_thread(Scene *scene,
                                                   Object *ob,
                                                   float forcetime,
                                                   float timenow,
                                                   int ifirst,
                                                   int ilast,
                                                   int *UNUSED(ptr_to_break_func(void)),
                                                   ListBase *effectors,
                                                   int do_deflector,
                                                   float fieldfactor,
                                                   float windfactor)
{
  float iks;
  int bb, do_selfcollision, do_springcollision, do_aero;
  int number_of_points_here = ilast - ifirst;
  SoftBody *sb = ob->soft; /* is supposed to be there */
  BodyPoint *bp;

  /* initialize */
  if (sb) {
    /* check conditions for various options */
    /* +++ could be done on object level to squeeze out the last bits of it */
    do_selfcollision = ((ob->softflag & OB_SB_EDGES) && (sb->bspring) &&
                        (ob->softflag & OB_SB_SELF));
    do_springcollision = do_deflector && (ob->softflag & OB_SB_EDGES) &&
                         (ob->softflag & OB_SB_EDGECOLL);
    do_aero = ((sb->aeroedge) && (ob->softflag & OB_SB_EDGES));
    /* --- could be done on object level to squeeze out the last bits of it */
  }
  else {
    CLOG_ERROR(&LOG, "expected a SB here");
    return 999;
  }

  /* Debugging. */
  if (sb->totpoint < ifirst) {
    printf("Aye 998");
    return 998;
  }
  /* Debugging. */

  bp = &sb->bpoint[ifirst];
  for (bb = number_of_points_here; bb > 0; bb--, bp++) {
    /* clear forces  accumulator */
    bp->force[0] = bp->force[1] = bp->force[2] = 0.0;
    /* naive ball self collision */
    /* needs to be done if goal snaps or not */
    if (do_selfcollision) {
      int attached;
      BodyPoint *obp;
      BodySpring *bs;
      int c, b;
      float velcenter[3], dvel[3], def[3];
      float distance;
      float compare;
      float bstune = sb->ballstiff;

      /* Running in a slice we must not assume anything done with obp
       * neither alter the data of obp. */
      for (c = sb->totpoint, obp = sb->bpoint; c > 0; c--, obp++) {
        compare = (obp->colball + bp->colball);
        sub_v3_v3v3(def, bp->pos, obp->pos);
        /* rather check the AABBoxes before ever calculating the real distance */
        /* mathematically it is completely nuts, but performance is pretty much (3) times faster */
        if ((fabsf(def[0]) > compare) || (fabsf(def[1]) > compare) || (fabsf(def[2]) > compare)) {
          continue;
        }
        distance = normalize_v3(def);
        if (distance < compare) {
          /* exclude body points attached with a spring */
          attached = 0;
          for (b = obp->nofsprings; b > 0; b--) {
            bs = sb->bspring + obp->springs[b - 1];
            if (ELEM(ilast - bb, bs->v2, bs->v1)) {
              attached = 1;
              continue;
            }
          }
          if (!attached) {
            float f = bstune / (distance) + bstune / (compare * compare) * distance -
                      2.0f * bstune / compare;

            mid_v3_v3v3(velcenter, bp->vec, obp->vec);
            sub_v3_v3v3(dvel, velcenter, bp->vec);
            mul_v3_fl(dvel, _final_mass(ob, bp));

            madd_v3_v3fl(bp->force, def, f * (1.0f - sb->balldamp));
            madd_v3_v3fl(bp->force, dvel, sb->balldamp);
          }
        }
      }
    }
    /* naive ball self collision done */

    if (_final_goal(ob, bp) < SOFTGOALSNAP) { /* omit this bp when it snaps */
      float auxvect[3];
      float velgoal[3];

      /* do goal stuff */
      if (ob->softflag & OB_SB_GOAL) {
        /* true elastic goal */
        float ks, kd;
        sub_v3_v3v3(auxvect, bp->pos, bp->origT);
        ks = 1.0f / (1.0f - _final_goal(ob, bp) * sb->goalspring) - 1.0f;
        bp->force[0] += -ks * (auxvect[0]);
        bp->force[1] += -ks * (auxvect[1]);
        bp->force[2] += -ks * (auxvect[2]);

        /* Calculate damping forces generated by goals. */
        sub_v3_v3v3(velgoal, bp->origS, bp->origE);
        kd = sb->goalfrict * sb_fric_force_scale(ob);
        add_v3_v3v3(auxvect, velgoal, bp->vec);

        if (forcetime >
            0.0f) { /* make sure friction does not become rocket motor on time reversal */
          bp->force[0] -= kd * (auxvect[0]);
          bp->force[1] -= kd * (auxvect[1]);
          bp->force[2] -= kd * (auxvect[2]);
        }
        else {
          bp->force[0] -= kd * (velgoal[0] - bp->vec[0]);
          bp->force[1] -= kd * (velgoal[1] - bp->vec[1]);
          bp->force[2] -= kd * (velgoal[2] - bp->vec[2]);
        }
      }
      /* done goal stuff */

      /* gravitation */
      if (scene->physics_settings.flag & PHYS_GLOBAL_GRAVITY) {
        float gravity[3];
        copy_v3_v3(gravity, scene->physics_settings.gravity);

        /* Individual mass of node here. */
        mul_v3_fl(gravity,
                  sb_grav_force_scale(ob) * _final_mass(ob, bp) *
                      sb->effector_weights->global_gravity);

        add_v3_v3(bp->force, gravity);
      }

      /* particle field & vortex */
      if (effectors) {
        EffectedPoint epoint;
        float kd;
        float force[3] = {0.0f, 0.0f, 0.0f};
        float speed[3] = {0.0f, 0.0f, 0.0f};

        /* just for calling function once */
        float eval_sb_fric_force_scale = sb_fric_force_scale(ob);

        pd_point_from_soft(scene, bp->pos, bp->vec, sb->bpoint - bp, &epoint);
        BKE_effectors_apply(effectors, NULL, sb->effector_weights, &epoint, force, NULL, speed);

        /* Apply force-field. */
        mul_v3_fl(force, fieldfactor * eval_sb_fric_force_scale);
        add_v3_v3(bp->force, force);

        /* BP friction in moving media */
        kd = sb->mediafrict * eval_sb_fric_force_scale;
        bp->force[0] -= kd * (bp->vec[0] + windfactor * speed[0] / eval_sb_fric_force_scale);
        bp->force[1] -= kd * (bp->vec[1] + windfactor * speed[1] / eval_sb_fric_force_scale);
        bp->force[2] -= kd * (bp->vec[2] + windfactor * speed[2] / eval_sb_fric_force_scale);
        /* now we'll have nice centrifugal effect for vortex */
      }
      else {
        /* BP friction in media (not) moving. */
        float kd = sb->mediafrict * sb_fric_force_scale(ob);
        /* assume it to be proportional to actual velocity */
        bp->force[0] -= bp->vec[0] * kd;
        bp->force[1] -= bp->vec[1] * kd;
        bp->force[2] -= bp->vec[2] * kd;
        /* friction in media done */
      }
      /* +++cached collision targets */
      bp->choke = 0.0f;
      bp->choke2 = 0.0f;
      bp->loc_flag &= ~SBF_DOFUZZY;
      if (do_deflector && !(bp->loc_flag & SBF_OUTOFCOLLISION)) {
        float cfforce[3], defforce[3] = {0.0f, 0.0f, 0.0f}, vel[3] = {0.0f, 0.0f, 0.0f},
                          facenormal[3], cf = 1.0f, intrusion;
        float kd = 1.0f;

        if (sb_deflect_face(ob, bp->pos, facenormal, defforce, &cf, timenow, vel, &intrusion)) {
          if (intrusion < 0.0f) {
            sb->scratch->flag |= SBF_DOFUZZY;
            bp->loc_flag |= SBF_DOFUZZY;
            bp->choke = sb->choke * 0.01f;
          }

          sub_v3_v3v3(cfforce, bp->vec, vel);
          madd_v3_v3fl(bp->force, cfforce, -cf * 50.0f);

          madd_v3_v3fl(bp->force, defforce, kd);
        }
      }
      /* ---cached collision targets */

      /* +++springs */
      iks = 1.0f / (1.0f - sb->inspring) - 1.0f; /* inner spring constants function */
      if (ob->softflag & OB_SB_EDGES) {
        if (sb->bspring) { /* Spring list exists at all? */
          int b;
          BodySpring *bs;
          for (b = bp->nofsprings; b > 0; b--) {
            bs = sb->bspring + bp->springs[b - 1];
            if (do_springcollision || do_aero) {
              add_v3_v3(bp->force, bs->ext_force);
              if (bs->flag & BSF_INTERSECT) {
                bp->choke = bs->cf;
              }
            }
            // sb_spring_force(Object *ob, int bpi, BodySpring *bs, float iks, float forcetime)
            sb_spring_force(ob, ilast - bb, bs, iks, forcetime);
          } /* loop springs. */
        }   /* existing spring list. */
      }     /* Any edges. */
      /* ---springs */
    }       /* Omit on snap. */
  }         /* Loop all bp's. */
  return 0; /* Done fine. */
}

static void *exec_softbody_calc_forces(void *data)
{
  SB_thread_context *pctx = (SB_thread_context *)data;
  _softbody_calc_forces_slice_in_a_thread(pctx->scene,
                                          pctx->ob,
                                          pctx->forcetime,
                                          pctx->timenow,
                                          pctx->ifirst,
                                          pctx->ilast,
                                          NULL,
                                          pctx->effectors,
                                          pctx->do_deflector,
                                          pctx->fieldfactor,
                                          pctx->windfactor);
  return NULL;
}

static void sb_cf_threads_run(Scene *scene,
                              Object *ob,
                              float forcetime,
                              float timenow,
                              int totpoint,
                              int *UNUSED(ptr_to_break_func(void)),
                              struct ListBase *effectors,
                              int do_deflector,
                              float fieldfactor,
                              float windfactor)
{
  ListBase threads;
  SB_thread_context *sb_threads;
  int i, totthread, left, dec;

  /* wild guess .. may increase with better thread management 'above'
   * or even be UI option sb->spawn_cf_threads_nopts. */
  int lowpoints = 100;

  /* figure the number of threads while preventing pretty pointless threading overhead */
  totthread = BKE_scene_num_threads(scene);
  /* What if we got zillions of CPUs running but less to spread. */
  while ((totpoint / totthread < lowpoints) && (totthread > 1)) {
    totthread--;
  }

  // printf("sb_cf_threads_run spawning %d threads\n", totthread);

  sb_threads = MEM_callocN(sizeof(SB_thread_context) * totthread, "SBThread");
  memset(sb_threads, 0, sizeof(SB_thread_context) * totthread);
  left = totpoint;
  dec = totpoint / totthread + 1;
  for (i = 0; i < totthread; i++) {
    sb_threads[i].scene = scene;
    sb_threads[i].ob = ob;
    sb_threads[i].forcetime = forcetime;
    sb_threads[i].timenow = timenow;
    sb_threads[i].ilast = left;
    left = left - dec;
    if (left > 0) {
      sb_threads[i].ifirst = left;
    }
    else {
      sb_threads[i].ifirst = 0;
    }
    sb_threads[i].effectors = effectors;
    sb_threads[i].do_deflector = do_deflector;
    sb_threads[i].fieldfactor = fieldfactor;
    sb_threads[i].windfactor = windfactor;
    sb_threads[i].nr = i;
    sb_threads[i].tot = totthread;
  }

  if (totthread > 1) {
    BLI_threadpool_init(&threads, exec_softbody_calc_forces, totthread);

    for (i = 0; i < totthread; i++) {
      BLI_threadpool_insert(&threads, &sb_threads[i]);
    }

    BLI_threadpool_end(&threads);
  }
  else {
    exec_softbody_calc_forces(&sb_threads[0]);
  }
  /* clean up */
  MEM_freeN(sb_threads);
}

static void softbody_calc_forces(
    struct Depsgraph *depsgraph, Scene *scene, Object *ob, float forcetime, float timenow)
{
  /* rule we never alter free variables :bp->vec bp->pos in here !
   * this will ruin adaptive stepsize AKA heun! (BM)
   */
  SoftBody *sb = ob->soft; /* is supposed to be there */
  // BodyPoint *bproot;       /* UNUSED */
  // float gravity;           /* UNUSED */
  // float iks;
  float fieldfactor = -1.0f, windfactor = 0.25;
  int do_deflector /*, do_selfcollision */, do_springcollision, do_aero;

  // gravity = sb->grav * sb_grav_force_scale(ob); /* UNUSED */

  /* check conditions for various options */
  do_deflector = query_external_colliders(depsgraph, sb->collision_group);
#if 0
  do_selfcollision=((ob->softflag & OB_SB_EDGES) && (sb->bspring)&& (ob->softflag & OB_SB_SELF));
#endif
  do_springcollision = do_deflector && (ob->softflag & OB_SB_EDGES) &&
                       (ob->softflag & OB_SB_EDGECOLL);
  do_aero = ((sb->aeroedge) && (ob->softflag & OB_SB_EDGES));

  // iks = 1.0f / (1.0f - sb->inspring) - 1.0f; /* Inner spring constants function. */ /* UNUSED */
  // bproot = sb->bpoint; /* Need this for proper spring addressing. */                /* UNUSED */

  if (do_springcollision || do_aero) {
    sb_sfesf_threads_run(depsgraph, scene, ob, timenow, sb->totspring, NULL);
  }

  /* After spring scan because it uses effectors too. */
  ListBase *effectors = BKE_effectors_create(depsgraph, ob, NULL, sb->effector_weights, false);

  if (do_deflector) {
    float defforce[3];
    do_deflector = sb_detect_aabb_collisionCached(defforce, ob, timenow);
  }

  sb_cf_threads_run(scene,
                    ob,
                    forcetime,
                    timenow,
                    sb->totpoint,
                    NULL,
                    effectors,
                    do_deflector,
                    fieldfactor,
                    windfactor);

  /* finally add forces caused by face collision */
  if (ob->softflag & OB_SB_FACECOLL) {
    scan_for_ext_face_forces(ob, timenow);
  }

  /* finish matrix and solve */
  BKE_effectors_free(effectors);
}

static void softbody_apply_forces(Object *ob, float forcetime, int mode, float *err, int mid_flags)
{
  /* time evolution */
  /* actually does an explicit euler step mode == 0 */
  /* or heun ~ 2nd order runge-kutta steps, mode 1, 2 */
  SoftBody *sb = ob->soft; /* is supposed to be there */
  BodyPoint *bp;
  float dx[3] = {0}, dv[3], aabbmin[3], aabbmax[3], cm[3] = {0.0f, 0.0f, 0.0f};
  float timeovermass /*, freezeloc=0.00001f, freezeforce=0.00000000001f*/;
  float maxerrpos = 0.0f, maxerrvel = 0.0f;
  int a, fuzzy = 0;

  forcetime *= sb_time_scale(ob);

  aabbmin[0] = aabbmin[1] = aabbmin[2] = 1e20f;
  aabbmax[0] = aabbmax[1] = aabbmax[2] = -1e20f;

  /* old one with homogeneous masses */
  /* claim a minimum mass for vertex */
#if 0
  if (sb->nodemass > 0.009999f) {
    timeovermass = forcetime / sb->nodemass;
  }
  else {
    timeovermass = forcetime / 0.009999f;
  }
#endif

  for (a = sb->totpoint, bp = sb->bpoint; a > 0; a--, bp++) {
    /* Now we have individual masses. */
    /* claim a minimum mass for vertex */
    if (_final_mass(ob, bp) > 0.009999f) {
      timeovermass = forcetime / _final_mass(ob, bp);
    }
    else {
      timeovermass = forcetime / 0.009999f;
    }

    if (_final_goal(ob, bp) < SOFTGOALSNAP) {
      /* this makes t~ = t */
      if (mid_flags & MID_PRESERVE) {
        copy_v3_v3(dx, bp->vec);
      }

      /**
       * So here is:
       * <pre>
       * (v)' = a(cceleration) =
       *     sum(F_springs)/m + gravitation + some friction forces + more forces.
       * </pre>
       *
       * The ( ... )' operator denotes derivate respective time.
       *
       * The euler step for velocity then becomes:
       * <pre>
       * v(t + dt) = v(t) + a(t) * dt
       * </pre>
       */
      mul_v3_fl(bp->force, timeovermass); /* individual mass of node here */
      /* some nasty if's to have heun in here too */
      copy_v3_v3(dv, bp->force);

      if (mode == 1) {
        copy_v3_v3(bp->prevvec, bp->vec);
        copy_v3_v3(bp->prevdv, dv);
      }

      if (mode == 2) {
        /* be optimistic and execute step */
        bp->vec[0] = bp->prevvec[0] + 0.5f * (dv[0] + bp->prevdv[0]);
        bp->vec[1] = bp->prevvec[1] + 0.5f * (dv[1] + bp->prevdv[1]);
        bp->vec[2] = bp->prevvec[2] + 0.5f * (dv[2] + bp->prevdv[2]);
        /* compare euler to heun to estimate error for step sizing */
        maxerrvel = max_ff(maxerrvel, fabsf(dv[0] - bp->prevdv[0]));
        maxerrvel = max_ff(maxerrvel, fabsf(dv[1] - bp->prevdv[1]));
        maxerrvel = max_ff(maxerrvel, fabsf(dv[2] - bp->prevdv[2]));
      }
      else {
        add_v3_v3(bp->vec, bp->force);
      }

      /* this makes t~ = t+dt */
      if (!(mid_flags & MID_PRESERVE)) {
        copy_v3_v3(dx, bp->vec);
      }

      /* So here is: `(x)'= v(elocity)`.
       * The euler step for location then becomes:
       * `x(t + dt) = x(t) + v(t~) * dt` */
      mul_v3_fl(dx, forcetime);

      /* the freezer coming sooner or later */
#if 0
      if ((dot_v3v3(dx, dx) < freezeloc) && (dot_v3v3(bp->force, bp->force) < freezeforce)) {
        bp->frozen /= 2;
      }
      else {
        bp->frozen = min_ff(bp->frozen * 1.05f, 1.0f);
      }
      mul_v3_fl(dx, bp->frozen);
#endif
      /* again some nasty if's to have heun in here too */
      if (mode == 1) {
        copy_v3_v3(bp->prevpos, bp->pos);
        copy_v3_v3(bp->prevdx, dx);
      }

      if (mode == 2) {
        bp->pos[0] = bp->prevpos[0] + 0.5f * (dx[0] + bp->prevdx[0]);
        bp->pos[1] = bp->prevpos[1] + 0.5f * (dx[1] + bp->prevdx[1]);
        bp->pos[2] = bp->prevpos[2] + 0.5f * (dx[2] + bp->prevdx[2]);
        maxerrpos = max_ff(maxerrpos, fabsf(dx[0] - bp->prevdx[0]));
        maxerrpos = max_ff(maxerrpos, fabsf(dx[1] - bp->prevdx[1]));
        maxerrpos = max_ff(maxerrpos, fabsf(dx[2] - bp->prevdx[2]));

        /* bp->choke is set when we need to pull a vertex or edge out of the collider.
         * the collider object signals to get out by pushing hard. on the other hand
         * we don't want to end up in deep space so we add some <viscosity>
         * to balance that out */
        if (bp->choke2 > 0.0f) {
          mul_v3_fl(bp->vec, (1.0f - bp->choke2));
        }
        if (bp->choke > 0.0f) {
          mul_v3_fl(bp->vec, (1.0f - bp->choke));
        }
      }
      else {
        add_v3_v3(bp->pos, dx);
      }
    } /*snap*/
    /* so while we are looping BPs anyway do statistics on the fly */
    minmax_v3v3_v3(aabbmin, aabbmax, bp->pos);
    if (bp->loc_flag & SBF_DOFUZZY) {
      fuzzy = 1;
    }
  } /*for*/

  if (sb->totpoint) {
    mul_v3_fl(cm, 1.0f / sb->totpoint);
  }
  if (sb->scratch) {
    copy_v3_v3(sb->scratch->aabbmin, aabbmin);
    copy_v3_v3(sb->scratch->aabbmax, aabbmax);
  }

  if (err) { /* so step size will be controlled by biggest difference in slope */
    if (sb->solverflags & SBSO_OLDERR) {
      *err = max_ff(maxerrpos, maxerrvel);
    }
    else {
      *err = maxerrpos;
    }
    // printf("EP %f EV %f\n", maxerrpos, maxerrvel);
    if (fuzzy) {
      *err /= sb->fuzzyness;
    }
  }
}

/* used by heun when it overshoots */
static void softbody_restore_prev_step(Object *ob)
{
  SoftBody *sb = ob->soft; /* is supposed to be there. */
  BodyPoint *bp;
  int a;

  for (a = sb->totpoint, bp = sb->bpoint; a > 0; a--, bp++) {
    copy_v3_v3(bp->vec, bp->prevvec);
    copy_v3_v3(bp->pos, bp->prevpos);
  }
}

#if 0
static void softbody_store_step(Object *ob)
{
  SoftBody *sb = ob->soft; /* is supposed to be there. */
  BodyPoint *bp;
  int a;

  for (a = sb->totpoint, bp = sb->bpoint; a > 0; a--, bp++) {
    copy_v3_v3(bp->prevvec, bp->vec);
    copy_v3_v3(bp->prevpos, bp->pos);
  }
}

/* used by predictors and correctors */
static void softbody_store_state(Object *ob, float *ppos, float *pvel)
{
  SoftBody *sb = ob->soft; /* is supposed to be there. */
  BodyPoint *bp;
  int a;
  float *pp = ppos, *pv = pvel;

  for (a = sb->totpoint, bp = sb->bpoint; a > 0; a--, bp++) {

    copy_v3_v3(pv, bp->vec);
    pv += 3;

    copy_v3_v3(pp, bp->pos);
    pp += 3;
  }
}

/* used by predictors and correctors */
static void softbody_retrieve_state(Object *ob, float *ppos, float *pvel)
{
  SoftBody *sb = ob->soft; /* is supposed to be there. */
  BodyPoint *bp;
  int a;
  float *pp = ppos, *pv = pvel;

  for (a = sb->totpoint, bp = sb->bpoint; a > 0; a--, bp++) {

    copy_v3_v3(bp->vec, pv);
    pv += 3;

    copy_v3_v3(bp->pos, pp);
    pp += 3;
  }
}

/* used by predictors and correctors */
static void softbody_swap_state(Object *ob, float *ppos, float *pvel)
{
  SoftBody *sb = ob->soft; /* is supposed to be there. */
  BodyPoint *bp;
  int a;
  float *pp = ppos, *pv = pvel;
  float temp[3];

  for (a = sb->totpoint, bp = sb->bpoint; a > 0; a--, bp++) {

    copy_v3_v3(temp, bp->vec);
    copy_v3_v3(bp->vec, pv);
    copy_v3_v3(pv, temp);
    pv += 3;

    copy_v3_v3(temp, bp->pos);
    copy_v3_v3(bp->pos, pp);
    copy_v3_v3(pp, temp);
    pp += 3;
  }
}
#endif

/* care for bodypoints taken out of the 'ordinary' solver step
 * because they are screwed to goal by bolts
 * they just need to move along with the goal in time
 * we need to adjust them on sub frame timing in solver
 * so now when frame is done .. put 'em to the position at the end of frame
 */
static void softbody_apply_goalsnap(Object *ob)
{
  SoftBody *sb = ob->soft; /* is supposed to be there */
  BodyPoint *bp;
  int a;

  for (a = sb->totpoint, bp = sb->bpoint; a > 0; a--, bp++) {
    if (_final_goal(ob, bp) >= SOFTGOALSNAP) {
      copy_v3_v3(bp->prevpos, bp->pos);
      copy_v3_v3(bp->pos, bp->origT);
    }
  }
}

static void apply_spring_memory(Object *ob)
{
  SoftBody *sb = ob->soft;
  BodySpring *bs;
  BodyPoint *bp1, *bp2;
  int a;
  float b, l, r;

  if (sb && sb->totspring) {
    b = sb->plastic;
    for (a = 0; a < sb->totspring; a++) {
      bs = &sb->bspring[a];
      bp1 = &sb->bpoint[bs->v1];
      bp2 = &sb->bpoint[bs->v2];
      l = len_v3v3(bp1->pos, bp2->pos);
      r = bs->len / l;
      if ((r > 1.05f) || (r < 0.95f)) {
        bs->len = ((100.0f - b) * bs->len + b * l) / 100.0f;
      }
    }
  }
}

/* expects full initialized softbody */
static void interpolate_exciter(Object *ob, int timescale, int time)
{
  SoftBody *sb = ob->soft;
  BodyPoint *bp;
  float f;
  int a;

  f = (float)time / (float)timescale;

  for (a = sb->totpoint, bp = sb->bpoint; a > 0; a--, bp++) {
    bp->origT[0] = bp->origS[0] + f * (bp->origE[0] - bp->origS[0]);
    bp->origT[1] = bp->origS[1] + f * (bp->origE[1] - bp->origS[1]);
    bp->origT[2] = bp->origS[2] + f * (bp->origE[2] - bp->origS[2]);
    if (_final_goal(ob, bp) >= SOFTGOALSNAP) {
      bp->vec[0] = bp->origE[0] - bp->origS[0];
      bp->vec[1] = bp->origE[1] - bp->origS[1];
      bp->vec[2] = bp->origE[2] - bp->origS[2];
    }
  }
}

/* ************ converters ********** */

/* for each object type we need;
 * - xxxx_to_softbody(Object *ob)      : a full (new) copy, creates SB geometry
 */

/* Resetting a Mesh SB object's springs */
/* Spring length are calculated from 'raw' mesh vertices that are NOT altered by modifier stack. */
static void springs_from_mesh(Object *ob)
{
  SoftBody *sb;
  Mesh *me = ob->data;
  BodyPoint *bp;
  int a;
  float scale = 1.0f;
  const float(*positions)[3] = BKE_mesh_positions(me);

  sb = ob->soft;
  if (me && sb) {
    /* using bp->origS as a container for spring calculations here
     * will be overwritten sbObjectStep() to receive
     * actual modifier stack positions
     */
    if (me->totvert) {
      bp = ob->soft->bpoint;
      for (a = 0; a < me->totvert; a++, bp++) {
<<<<<<< HEAD
        copy_v3_v3(bp->origS, positions[a]);
        mul_m4_v3(ob->obmat, bp->origS);
=======
        copy_v3_v3(bp->origS, verts[a].co);
        mul_m4_v3(ob->object_to_world, bp->origS);
>>>>>>> 41c692ee
      }
    }
    /* recalculate spring length for meshes here */
    /* public version shrink to fit */
    if (sb->springpreload != 0) {
      scale = sb->springpreload / 100.0f;
    }
    for (a = 0; a < sb->totspring; a++) {
      BodySpring *bs = &sb->bspring[a];
      bs->len = scale * len_v3v3(sb->bpoint[bs->v1].origS, sb->bpoint[bs->v2].origS);
    }
  }
}

/* makes totally fresh start situation */
static void mesh_to_softbody(Object *ob)
{
  SoftBody *sb;
  Mesh *me = ob->data;
  const MEdge *medge = BKE_mesh_edges(me);
  BodyPoint *bp;
  BodySpring *bs;
  int a, totedge;
  int defgroup_index, defgroup_index_mass, defgroup_index_spring;

  if (ob->softflag & OB_SB_EDGES) {
    totedge = me->totedge;
  }
  else {
    totedge = 0;
  }

  /* renew ends with ob->soft with points and edges, also checks & makes ob->soft */
  renew_softbody(ob, me->totvert, totedge);

  /* we always make body points */
  sb = ob->soft;
  bp = sb->bpoint;

  const MDeformVert *dvert = BKE_mesh_deform_verts(me);

  defgroup_index = dvert ? (sb->vertgroup - 1) : -1;
  defgroup_index_mass = dvert ? BKE_id_defgroup_name_index(&me->id, sb->namedVG_Mass) : -1;
  defgroup_index_spring = dvert ? BKE_id_defgroup_name_index(&me->id, sb->namedVG_Spring_K) : -1;

  for (a = 0; a < me->totvert; a++, bp++) {
    /* get scalar values needed  *per vertex* from vertex group functions,
     * so we can *paint* them nicely ..
     * they are normalized [0.0..1.0] so may be we need amplitude for scale
     * which can be done by caller but still .. i'd like it to go this way
     */

    if (ob->softflag & OB_SB_GOAL) {
      BLI_assert(bp->goal == sb->defgoal);
    }
    if ((ob->softflag & OB_SB_GOAL) && (defgroup_index != -1)) {
      bp->goal *= BKE_defvert_find_weight(&dvert[a], defgroup_index);
    }

    /* to proof the concept
     * this enables per vertex *mass painting*
     */

    if (defgroup_index_mass != -1) {
      bp->mass *= BKE_defvert_find_weight(&dvert[a], defgroup_index_mass);
    }

    if (defgroup_index_spring != -1) {
      bp->springweight *= BKE_defvert_find_weight(&dvert[a], defgroup_index_spring);
    }
  }

  /* but we only optionally add body edge springs */
  if (ob->softflag & OB_SB_EDGES) {
    if (medge) {
      bs = sb->bspring;
      for (a = me->totedge; a > 0; a--, medge++, bs++) {
        bs->v1 = medge->v1;
        bs->v2 = medge->v2;
        bs->springtype = SB_EDGE;
      }

      /* insert *diagonal* springs in quads if desired */
      if (ob->softflag & OB_SB_QUADS) {
        add_mesh_quad_diag_springs(ob);
      }

      build_bps_springlist(ob); /* scan for springs attached to bodypoints ONCE */
      /* insert *other second order* springs if desired */
      if (sb->secondspring > 0.0000001f) {
        /* Exploits the first run of `build_bps_springlist(ob)`. */
        add_2nd_order_springs(ob, sb->secondspring);
        /* yes we need to do it again. */
        build_bps_springlist(ob);
      }
      springs_from_mesh(ob); /* write the 'rest'-length of the springs */
      if (ob->softflag & OB_SB_SELF) {
        calculate_collision_balls(ob);
      }
    }
  }
}

static void mesh_faces_to_scratch(Object *ob)
{
  SoftBody *sb = ob->soft;
  const Mesh *me = ob->data;
  MLoopTri *looptri, *lt;
  BodyFace *bodyface;
  int a;
  const float(*positions)[3] = BKE_mesh_positions(me);
  const MPoly *polys = BKE_mesh_polys(me);
  const MLoop *loops = BKE_mesh_loops(me);

  /* Allocate and copy faces. */

  sb->scratch->totface = poly_to_tri_count(me->totpoly, me->totloop);
  looptri = lt = MEM_mallocN(sizeof(*looptri) * sb->scratch->totface, __func__);
  BKE_mesh_recalc_looptri(loops, polys, positions, me->totloop, me->totpoly, looptri);

  bodyface = sb->scratch->bodyface = MEM_mallocN(sizeof(BodyFace) * sb->scratch->totface,
                                                 "SB_body_Faces");

  for (a = 0; a < sb->scratch->totface; a++, lt++, bodyface++) {
    bodyface->v1 = loops[lt->tri[0]].v;
    bodyface->v2 = loops[lt->tri[1]].v;
    bodyface->v3 = loops[lt->tri[2]].v;
    zero_v3(bodyface->ext_force);
    bodyface->ext_force[0] = bodyface->ext_force[1] = bodyface->ext_force[2] = 0.0f;
    bodyface->flag = 0;
  }

  MEM_freeN(looptri);
}
static void reference_to_scratch(Object *ob)
{
  SoftBody *sb = ob->soft;
  ReferenceVert *rp;
  BodyPoint *bp;
  float accu_pos[3] = {0.0f, 0.0f, 0.0f};
  float accu_mass = 0.0f;
  int a;

  sb->scratch->Ref.ivert = MEM_mallocN(sizeof(ReferenceVert) * sb->totpoint, "SB_Reference");
  bp = ob->soft->bpoint;
  rp = sb->scratch->Ref.ivert;
  for (a = 0; a < sb->totpoint; a++, rp++, bp++) {
    copy_v3_v3(rp->pos, bp->pos);
    add_v3_v3(accu_pos, bp->pos);
    accu_mass += _final_mass(ob, bp);
  }
  mul_v3_fl(accu_pos, 1.0f / accu_mass);
  copy_v3_v3(sb->scratch->Ref.com, accu_pos);
  // printf("reference_to_scratch\n");
}

/*
 * helper function to get proper spring length
 * when object is rescaled
 */
static float globallen(float *v1, float *v2, Object *ob)
{
  float p1[3], p2[3];
  copy_v3_v3(p1, v1);
  mul_m4_v3(ob->object_to_world, p1);
  copy_v3_v3(p2, v2);
  mul_m4_v3(ob->object_to_world, p2);
  return len_v3v3(p1, p2);
}

static void makelatticesprings(Lattice *lt, BodySpring *bs, int dostiff, Object *ob)
{
  BPoint *bp = lt->def, *bpu;
  int u, v, w, dv, dw, bpc = 0, bpuc;

  dv = lt->pntsu;
  dw = dv * lt->pntsv;

  for (w = 0; w < lt->pntsw; w++) {

    for (v = 0; v < lt->pntsv; v++) {

      for (u = 0, bpuc = 0, bpu = NULL; u < lt->pntsu; u++, bp++, bpc++) {

        if (w) {
          bs->v1 = bpc;
          bs->v2 = bpc - dw;
          bs->springtype = SB_EDGE;
          bs->len = globallen((bp - dw)->vec, bp->vec, ob);
          bs++;
        }
        if (v) {
          bs->v1 = bpc;
          bs->v2 = bpc - dv;
          bs->springtype = SB_EDGE;
          bs->len = globallen((bp - dv)->vec, bp->vec, ob);
          bs++;
        }
        if (u) {
          bs->v1 = bpuc;
          bs->v2 = bpc;
          bs->springtype = SB_EDGE;
          bs->len = globallen((bpu)->vec, bp->vec, ob);
          bs++;
        }

        if (dostiff) {

          if (w) {
            if (v && u) {
              bs->v1 = bpc;
              bs->v2 = bpc - dw - dv - 1;
              bs->springtype = SB_BEND;
              bs->len = globallen((bp - dw - dv - 1)->vec, bp->vec, ob);
              bs++;
            }
            if ((v < lt->pntsv - 1) && (u != 0)) {
              bs->v1 = bpc;
              bs->v2 = bpc - dw + dv - 1;
              bs->springtype = SB_BEND;
              bs->len = globallen((bp - dw + dv - 1)->vec, bp->vec, ob);
              bs++;
            }
          }

          if (w < lt->pntsw - 1) {
            if (v && u) {
              bs->v1 = bpc;
              bs->v2 = bpc + dw - dv - 1;
              bs->springtype = SB_BEND;
              bs->len = globallen((bp + dw - dv - 1)->vec, bp->vec, ob);
              bs++;
            }
            if ((v < lt->pntsv - 1) && (u != 0)) {
              bs->v1 = bpc;
              bs->v2 = bpc + dw + dv - 1;
              bs->springtype = SB_BEND;
              bs->len = globallen((bp + dw + dv - 1)->vec, bp->vec, ob);
              bs++;
            }
          }
        }
        bpu = bp;
        bpuc = bpc;
      }
    }
  }
}

/* makes totally fresh start situation */
static void lattice_to_softbody(Object *ob)
{
  Lattice *lt = ob->data;
  SoftBody *sb;
  int totvert, totspring = 0, a;
  BodyPoint *bp;
  BPoint *bpnt = lt->def;
  int defgroup_index, defgroup_index_mass, defgroup_index_spring;

  totvert = lt->pntsu * lt->pntsv * lt->pntsw;

  if (ob->softflag & OB_SB_EDGES) {
    totspring = ((lt->pntsu - 1) * lt->pntsv + (lt->pntsv - 1) * lt->pntsu) * lt->pntsw +
                lt->pntsu * lt->pntsv * (lt->pntsw - 1);
    if (ob->softflag & OB_SB_QUADS) {
      totspring += 4 * (lt->pntsu - 1) * (lt->pntsv - 1) * (lt->pntsw - 1);
    }
  }

  /* renew ends with ob->soft with points and edges, also checks & makes ob->soft */
  renew_softbody(ob, totvert, totspring);
  sb = ob->soft; /* can be created in renew_softbody() */
  bp = sb->bpoint;

  defgroup_index = lt->dvert ? (sb->vertgroup - 1) : -1;
  defgroup_index_mass = lt->dvert ? BKE_id_defgroup_name_index(&lt->id, sb->namedVG_Mass) : -1;
  defgroup_index_spring = lt->dvert ? BKE_id_defgroup_name_index(&lt->id, sb->namedVG_Spring_K) :
                                      -1;

  /* same code used as for mesh vertices */
  for (a = 0; a < totvert; a++, bp++, bpnt++) {

    if (ob->softflag & OB_SB_GOAL) {
      BLI_assert(bp->goal == sb->defgoal);
    }

    if ((ob->softflag & OB_SB_GOAL) && (defgroup_index != -1)) {
      bp->goal *= BKE_defvert_find_weight(&lt->dvert[a], defgroup_index);
    }
    else {
      bp->goal *= bpnt->weight;
    }

    if (defgroup_index_mass != -1) {
      bp->mass *= BKE_defvert_find_weight(&lt->dvert[a], defgroup_index_mass);
    }

    if (defgroup_index_spring != -1) {
      bp->springweight *= BKE_defvert_find_weight(&lt->dvert[a], defgroup_index_spring);
    }
  }

  /* create some helper edges to enable SB lattice to be useful at all */
  if (ob->softflag & OB_SB_EDGES) {
    makelatticesprings(lt, ob->soft->bspring, ob->softflag & OB_SB_QUADS, ob);
    build_bps_springlist(ob); /* link bps to springs */
    if (ob->softflag & OB_SB_SELF) {
      calculate_collision_balls(ob);
    }
  }
}

/* makes totally fresh start situation */
static void curve_surf_to_softbody(Object *ob)
{
  Curve *cu = ob->data;
  SoftBody *sb;
  BodyPoint *bp;
  BodySpring *bs;
  Nurb *nu;
  BezTriple *bezt;
  BPoint *bpnt;
  int a, curindex = 0;
  int totvert, totspring = 0, setgoal = 0;

  totvert = BKE_nurbList_verts_count(&cu->nurb);

  if (ob->softflag & OB_SB_EDGES) {
    if (ob->type == OB_CURVES_LEGACY) {
      totspring = totvert - BLI_listbase_count(&cu->nurb);
    }
  }

  /* renew ends with ob->soft with points and edges, also checks & makes ob->soft */
  renew_softbody(ob, totvert, totspring);
  sb = ob->soft; /* can be created in renew_softbody() */

  /* set vars now */
  bp = sb->bpoint;
  bs = sb->bspring;

  /* Weights from bpoints, same code used as for mesh vertices. */
  /* if ((ob->softflag & OB_SB_GOAL) && sb->vertgroup) 2.4x hack. */
  /* new! take the weights from curve vertex anyhow */
  if (ob->softflag & OB_SB_GOAL) {
    setgoal = 1;
  }

  for (nu = cu->nurb.first; nu; nu = nu->next) {
    if (nu->bezt) {
      /* Bezier case; this is nicely said naive; who ever wrote this part,
       * it was not me (JOW) :).
       *
       * a: never ever make tangent handles (sub) and or (ob)ject to collision.
       * b: rather calculate them using some C2
       *    (C2= continuous in second derivative -> no jump in bending ) condition.
       *
       * Not too hard to do, but needs some more code to care for;
       * some one may want look at it (JOW 2010/06/12). */
      for (bezt = nu->bezt, a = 0; a < nu->pntsu; a++, bezt++, bp += 3, curindex += 3) {
        if (setgoal) {
          bp->goal *= bezt->weight;

          /* All three triples. */
          (bp + 1)->goal = bp->goal;
          (bp + 2)->goal = bp->goal;
          /* Do not collide handles. */
          (bp + 1)->loc_flag |= SBF_OUTOFCOLLISION;
          (bp + 2)->loc_flag |= SBF_OUTOFCOLLISION;
        }

        if (totspring) {
          if (a > 0) {
            bs->v1 = curindex - 3;
            bs->v2 = curindex;
            bs->springtype = SB_HANDLE;
            bs->len = globallen((bezt - 1)->vec[0], bezt->vec[0], ob);
            bs++;
          }
          bs->v1 = curindex;
          bs->v2 = curindex + 1;
          bs->springtype = SB_HANDLE;
          bs->len = globallen(bezt->vec[0], bezt->vec[1], ob);
          bs++;

          bs->v1 = curindex + 1;
          bs->v2 = curindex + 2;
          bs->springtype = SB_HANDLE;
          bs->len = globallen(bezt->vec[1], bezt->vec[2], ob);
          bs++;
        }
      }
    }
    else {
      for (bpnt = nu->bp, a = 0; a < nu->pntsu * nu->pntsv; a++, bpnt++, bp++, curindex++) {
        if (setgoal) {
          bp->goal *= bpnt->weight;
        }
        if (totspring && a > 0) {
          bs->v1 = curindex - 1;
          bs->v2 = curindex;
          bs->springtype = SB_EDGE;
          bs->len = globallen((bpnt - 1)->vec, bpnt->vec, ob);
          bs++;
        }
      }
    }
  }

  if (totspring) {
    build_bps_springlist(ob); /* link bps to springs */
    if (ob->softflag & OB_SB_SELF) {
      calculate_collision_balls(ob);
    }
  }
}

/* copies softbody result back in object */
static void softbody_to_object(Object *ob, float (*vertexCos)[3], int numVerts, int local)
{
  SoftBody *sb = ob->soft;
  if (sb) {
    BodyPoint *bp = sb->bpoint;
    int a;
    if (sb->solverflags & SBSO_ESTIMATEIPO) {
      SB_estimate_transform(ob, sb->lcom, sb->lrot, sb->lscale);
    }
    /* Inverse matrix is not up to date. */
    invert_m4_m4(ob->world_to_object, ob->object_to_world);

    for (a = 0; a < numVerts; a++, bp++) {
      copy_v3_v3(vertexCos[a], bp->pos);
      if (local == 0) {
        mul_m4_v3(ob->world_to_object,
                  vertexCos[a]); /* softbody is in global coords, baked optionally not */
      }
    }
  }
}

/* +++ ************ maintaining scratch *************** */
static void sb_new_scratch(SoftBody *sb)
{
  if (!sb) {
    return;
  }
  sb->scratch = MEM_callocN(sizeof(SBScratch), "SBScratch");
  sb->scratch->colliderhash = BLI_ghash_ptr_new("sb_new_scratch gh");
  sb->scratch->bodyface = NULL;
  sb->scratch->totface = 0;
  sb->scratch->aabbmax[0] = sb->scratch->aabbmax[1] = sb->scratch->aabbmax[2] = 1.0e30f;
  sb->scratch->aabbmin[0] = sb->scratch->aabbmin[1] = sb->scratch->aabbmin[2] = -1.0e30f;
  sb->scratch->Ref.ivert = NULL;
}
/* --- ************ maintaining scratch *************** */

/* ************ Object level, exported functions *************** */

SoftBody *sbNew(void)
{
  SoftBody *sb;

  sb = MEM_callocN(sizeof(SoftBody), "softbody");

  sb->mediafrict = 0.5f;
  sb->nodemass = 1.0f;
  sb->grav = 9.8f;
  sb->physics_speed = 1.0f;
  sb->rklimit = 0.1f;

  sb->goalspring = 0.5f;
  sb->goalfrict = 0.0f;
  sb->mingoal = 0.0f;
  sb->maxgoal = 1.0f;
  sb->defgoal = 0.7f;

  sb->inspring = 0.5f;
  sb->infrict = 0.5f;
  /* TODO: backward file compat should copy `inspring` to `inpush` while reading old files. */
  sb->inpush = 0.5f;

  sb->colball = 0.49f;
  sb->balldamp = 0.50f;
  sb->ballstiff = 1.0f;
  sb->sbc_mode = 1;

  sb->minloops = 10;
  sb->maxloops = 300;

  sb->choke = 3;
  sb_new_scratch(sb);
  /* TODO: backward file compat should set `sb->shearstiff = 1.0f` while reading old files. */
  sb->shearstiff = 1.0f;
  sb->solverflags |= SBSO_OLDERR;

  sb->shared = MEM_callocN(sizeof(*sb->shared), "SoftBody_Shared");
  sb->shared->pointcache = BKE_ptcache_add(&sb->shared->ptcaches);

  if (!sb->effector_weights) {
    sb->effector_weights = BKE_effector_add_weights(NULL);
  }

  sb->last_frame = MINFRAME - 1;

  return sb;
}

void sbFree(Object *ob)
{
  SoftBody *sb = ob->soft;
  if (sb == NULL) {
    return;
  }

  const bool is_orig = (ob->id.tag & LIB_TAG_COPIED_ON_WRITE) == 0;

  free_softbody_intern(sb);

  if (is_orig) {
    /* Only free shared data on non-CoW copies */
    BKE_ptcache_free_list(&sb->shared->ptcaches);
    sb->shared->pointcache = NULL;
    MEM_freeN(sb->shared);
  }
  if (sb->effector_weights) {
    MEM_freeN(sb->effector_weights);
  }
  MEM_freeN(sb);

  ob->soft = NULL;
}

void sbFreeSimulation(SoftBody *sb)
{
  free_softbody_intern(sb);
}

void sbObjectToSoftbody(Object *ob)
{
  // ob->softflag |= OB_SB_REDO;

  free_softbody_intern(ob->soft);
}

static bool object_has_edges(const Object *ob)
{
  if (ob->type == OB_MESH) {
    return ((Mesh *)ob->data)->totedge;
  }
  if (ob->type == OB_LATTICE) {
    return true;
  }

  return false;
}

void sbSetInterruptCallBack(int (*f)(void))
{
  SB_localInterruptCallBack = f;
}

static void softbody_update_positions(Object *ob,
                                      SoftBody *sb,
                                      float (*vertexCos)[3],
                                      int numVerts)
{
  BodyPoint *bp;
  int a;

  if (!sb || !sb->bpoint) {
    return;
  }

  for (a = 0, bp = sb->bpoint; a < numVerts; a++, bp++) {
    /* store where goals are now */
    copy_v3_v3(bp->origS, bp->origE);
    /* copy the position of the goals at desired end time */
    copy_v3_v3(bp->origE, vertexCos[a]);
    /* vertexCos came from local world, go global */
    mul_m4_v3(ob->object_to_world, bp->origE);
    /* just to be save give bp->origT a defined value
     * will be calculated in interpolate_exciter() */
    copy_v3_v3(bp->origT, bp->origE);
  }
}

void SB_estimate_transform(Object *ob, float lloc[3], float lrot[3][3], float lscale[3][3])
{
  BodyPoint *bp;
  ReferenceVert *rp;
  SoftBody *sb = NULL;
  float(*opos)[3];
  float(*rpos)[3];
  float com[3], rcom[3];
  int a;

  if (!ob || !ob->soft) {
    return; /* why did we get here ? */
  }
  sb = ob->soft;
  if (!sb || !sb->bpoint) {
    return;
  }
  opos = MEM_callocN(sizeof(float[3]) * sb->totpoint, "SB_OPOS");
  rpos = MEM_callocN(sizeof(float[3]) * sb->totpoint, "SB_RPOS");
  /* might filter vertex selection with a vertex group */
  for (a = 0, bp = sb->bpoint, rp = sb->scratch->Ref.ivert; a < sb->totpoint; a++, bp++, rp++) {
    copy_v3_v3(rpos[a], rp->pos);
    copy_v3_v3(opos[a], bp->pos);
  }

  vcloud_estimate_transform_v3(sb->totpoint, opos, NULL, rpos, NULL, com, rcom, lrot, lscale);
  // sub_v3_v3(com, rcom);
  if (lloc) {
    copy_v3_v3(lloc, com);
  }
  copy_v3_v3(sb->lcom, com);
  if (lscale) {
    copy_m3_m3(sb->lscale, lscale);
  }
  if (lrot) {
    copy_m3_m3(sb->lrot, lrot);
  }

  MEM_freeN(opos);
  MEM_freeN(rpos);
}

static void softbody_reset(Object *ob, SoftBody *sb, float (*vertexCos)[3], int numVerts)
{
  BodyPoint *bp;
  int a;

  for (a = 0, bp = sb->bpoint; a < numVerts; a++, bp++) {
    copy_v3_v3(bp->pos, vertexCos[a]);
    mul_m4_v3(ob->object_to_world, bp->pos); /* Yep, soft-body is global coords. */
    copy_v3_v3(bp->origS, bp->pos);
    copy_v3_v3(bp->origE, bp->pos);
    copy_v3_v3(bp->origT, bp->pos);
    bp->vec[0] = bp->vec[1] = bp->vec[2] = 0.0f;

    /* the bp->prev*'s are for rolling back from a canceled try to propagate in time
     * adaptive step size algorithm in a nutshell:
     * 1.  set scheduled time step to new dtime
     * 2.  try to advance the scheduled time step, being optimistic execute it
     * 3.  check for success
     * 3.a we 're fine continue, may be we can increase scheduled time again ?? if so, do so!
     * 3.b we did exceed error limit --> roll back, shorten the scheduled time and try again at 2.
     * 4.  check if we did reach dtime
     * 4.a nope we need to do some more at 2.
     * 4.b yup we're done
     */

    copy_v3_v3(bp->prevpos, bp->pos);
    copy_v3_v3(bp->prevvec, bp->vec);
    copy_v3_v3(bp->prevdx, bp->vec);
    copy_v3_v3(bp->prevdv, bp->vec);
  }

  /* make a nice clean scratch struct */
  free_scratch(sb);   /* clear if any */
  sb_new_scratch(sb); /* make a new */
  sb->scratch->needstobuildcollider = 1;
  zero_v3(sb->lcom);
  unit_m3(sb->lrot);
  unit_m3(sb->lscale);

  /* copy some info to scratch */
  /* we only need that if we want to reconstruct IPO */
  if (1) {
    reference_to_scratch(ob);
    SB_estimate_transform(ob, NULL, NULL, NULL);
    SB_estimate_transform(ob, NULL, NULL, NULL);
  }
  switch (ob->type) {
    case OB_MESH:
      if (ob->softflag & OB_SB_FACECOLL) {
        mesh_faces_to_scratch(ob);
      }
      break;
    case OB_LATTICE:
      break;
    case OB_CURVES_LEGACY:
    case OB_SURF:
      break;
    default:
      break;
  }
}

static void softbody_step(
    struct Depsgraph *depsgraph, Scene *scene, Object *ob, SoftBody *sb, float dtime)
{
  /* the simulator */
  float forcetime;
  double sct, sst;

  sst = PIL_check_seconds_timer();
  /* Integration back in time is possible in theory, but pretty useless here.
   * So we refuse to do so. Since we do not know anything about 'outside' changes
   * especially colliders we refuse to go more than 10 frames.
   */
  if (dtime < 0 || dtime > 10.5f) {
    return;
  }

  ccd_update_deflector_hash(depsgraph, sb->collision_group, ob, sb->scratch->colliderhash);

  if (sb->scratch->needstobuildcollider) {
    ccd_build_deflector_hash(depsgraph, sb->collision_group, ob, sb->scratch->colliderhash);
    sb->scratch->needstobuildcollider = 0;
  }

  if (sb->solver_ID < 2) {
    /* special case of 2nd order Runge-Kutta type AKA Heun */
    int mid_flags = 0;
    float err = 0;
    /* Set defaults guess we shall do one frame */
    float forcetimemax = 1.0f;
    /* Set defaults guess 1/100 is tight enough */
    float forcetimemin = 0.01f;
    /* How far did we get without violating error condition. */
    float timedone = 0.0;
    /* Loops = counter for emergency brake we don't want to lock up the system if physics fail. */
    int loops = 0;

    SoftHeunTol = sb->rklimit; /* humm .. this should be calculated from sb parameters and sizes */
    /* adjust loop limits */
    if (sb->minloops > 0) {
      forcetimemax = dtime / sb->minloops;
    }
    if (sb->maxloops > 0) {
      forcetimemin = dtime / sb->maxloops;
    }

    if (sb->solver_ID > 0) {
      mid_flags |= MID_PRESERVE;
    }

    forcetime = forcetimemax; /* hope for integrating in one step */
    while ((fabsf(timedone) < fabsf(dtime)) && (loops < 2000)) {
      /* set goals in time */
      interpolate_exciter(ob, 200, (int)(200.0f * (timedone / dtime)));

      sb->scratch->flag &= ~SBF_DOFUZZY;
      /* do predictive euler step */
      softbody_calc_forces(depsgraph, scene, ob, forcetime, timedone / dtime);

      softbody_apply_forces(ob, forcetime, 1, NULL, mid_flags);

      /* crop new slope values to do averaged slope step */
      softbody_calc_forces(depsgraph, scene, ob, forcetime, timedone / dtime);

      softbody_apply_forces(ob, forcetime, 2, &err, mid_flags);
      softbody_apply_goalsnap(ob);

      if (err > SoftHeunTol) { /* error needs to be scaled to some quantity */

        if (forcetime > forcetimemin) {
          forcetime = max_ff(forcetime / 2.0f, forcetimemin);
          softbody_restore_prev_step(ob);
          // printf("down, ");
        }
        else {
          timedone += forcetime;
        }
      }
      else {
        float newtime = forcetime * 1.1f; /* hope for 1.1 times better conditions in next step */

        if (sb->scratch->flag & SBF_DOFUZZY) {
          // /* stay with this stepsize unless err really small */
          // if (err > SoftHeunTol/(2.0f*sb->fuzzyness)) {
          newtime = forcetime;
          // }
        }
        else {
          if (err > SoftHeunTol / 2.0f) { /* stay with this stepsize unless err really small */
            newtime = forcetime;
          }
        }
        timedone += forcetime;
        newtime = min_ff(forcetimemax, max_ff(newtime, forcetimemin));
        // if (newtime > forcetime) printf("up, ");
        if (forcetime > 0.0f) {
          forcetime = min_ff(dtime - timedone, newtime);
        }
        else {
          forcetime = max_ff(dtime - timedone, newtime);
        }
      }
      loops++;
      if (sb->solverflags & SBSO_MONITOR) {
        sct = PIL_check_seconds_timer();
        if (sct - sst > 0.5) {
          printf("%3.0f%% \r", 100.0f * timedone / dtime);
        }
      }
      /* ask for user break */
      if (SB_localInterruptCallBack && SB_localInterruptCallBack()) {
        break;
      }
    }
    /* move snapped to final position */
    interpolate_exciter(ob, 2, 2);
    softbody_apply_goalsnap(ob);

    //              if (G.debug & G_DEBUG) {
    if (sb->solverflags & SBSO_MONITOR) {
      if (loops > HEUNWARNLIMIT) { /* monitor high loop counts */
        printf("\r needed %d steps/frame", loops);
      }
    }
  }
  else if (sb->solver_ID == 2) {
    /* do semi "fake" implicit euler */
    /* removed */
  } /* SOLVER SELECT */
  else if (sb->solver_ID == 4) {
    /* do semi "fake" implicit euler */
  } /* SOLVER SELECT */
  else if (sb->solver_ID == 3) {
    /* do "stupid" semi "fake" implicit euler */
    /* removed */

  } /* SOLVER SELECT */
  else {
    CLOG_ERROR(&LOG, "softbody no valid solver ID!");
  } /* SOLVER SELECT */
  if (sb->plastic) {
    apply_spring_memory(ob);
  }

  if (sb->solverflags & SBSO_MONITOR) {
    sct = PIL_check_seconds_timer();
    if ((sct - sst > 0.5) || (G.debug & G_DEBUG)) {
      printf(" solver time %f sec %s\n", sct - sst, ob->id.name);
    }
  }
}

static void sbStoreLastFrame(struct Depsgraph *depsgraph, Object *object, float framenr)
{
  if (!DEG_is_active(depsgraph)) {
    return;
  }
  Object *object_orig = DEG_get_original_object(object);
  object->soft->last_frame = framenr;
  object_orig->soft->last_frame = framenr;
}

void sbObjectStep(struct Depsgraph *depsgraph,
                  Scene *scene,
                  Object *ob,
                  float cfra,
                  float (*vertexCos)[3],
                  int numVerts)
{
  SoftBody *sb = ob->soft;
  PointCache *cache;
  PTCacheID pid;
  float dtime, timescale;
  int framedelta, framenr, startframe, endframe;
  int cache_result;
  cache = sb->shared->pointcache;

  framenr = (int)cfra;
  framedelta = framenr - cache->simframe;

  BKE_ptcache_id_from_softbody(&pid, ob, sb);
  BKE_ptcache_id_time(&pid, scene, framenr, &startframe, &endframe, &timescale);

  /* check for changes in mesh, should only happen in case the mesh
   * structure changes during an animation */
  if (sb->bpoint && numVerts != sb->totpoint) {
    BKE_ptcache_invalidate(cache);
    return;
  }

  /* clamp frame ranges */
  if (framenr < startframe) {
    BKE_ptcache_invalidate(cache);
    return;
  }
  if (framenr > endframe) {
    framenr = endframe;
  }

  /* verify if we need to create the softbody data */
  if (sb->bpoint == NULL ||
      ((ob->softflag & OB_SB_EDGES) && !ob->soft->bspring && object_has_edges(ob))) {

    switch (ob->type) {
      case OB_MESH:
        mesh_to_softbody(ob);
        break;
      case OB_LATTICE:
        lattice_to_softbody(ob);
        break;
      case OB_CURVES_LEGACY:
      case OB_SURF:
        curve_surf_to_softbody(ob);
        break;
      default:
        renew_softbody(ob, numVerts, 0);
        break;
    }

    softbody_update_positions(ob, sb, vertexCos, numVerts);
    softbody_reset(ob, sb, vertexCos, numVerts);
  }

  /* still no points? go away */
  if (sb->totpoint == 0) {
    return;
  }
  if (framenr == startframe) {
    BKE_ptcache_id_reset(scene, &pid, PTCACHE_RESET_OUTDATED);

    /* first frame, no simulation to do, just set the positions */
    softbody_update_positions(ob, sb, vertexCos, numVerts);

    BKE_ptcache_validate(cache, framenr);
    cache->flag &= ~PTCACHE_REDO_NEEDED;

    sbStoreLastFrame(depsgraph, ob, framenr);

    return;
  }

  /* try to read from cache */
  bool can_write_cache = DEG_is_active(depsgraph);
  bool can_simulate = (framenr == sb->last_frame + 1) && !(cache->flag & PTCACHE_BAKED) &&
                      can_write_cache;

  cache_result = BKE_ptcache_read(&pid, (float)framenr + scene->r.subframe, can_simulate);

  if (cache_result == PTCACHE_READ_EXACT || cache_result == PTCACHE_READ_INTERPOLATED ||
      (!can_simulate && cache_result == PTCACHE_READ_OLD)) {
    softbody_to_object(ob, vertexCos, numVerts, sb->local);

    BKE_ptcache_validate(cache, framenr);

    if (cache_result == PTCACHE_READ_INTERPOLATED && cache->flag & PTCACHE_REDO_NEEDED &&
        can_write_cache) {
      BKE_ptcache_write(&pid, framenr);
    }

    sbStoreLastFrame(depsgraph, ob, framenr);

    return;
  }
  if (cache_result == PTCACHE_READ_OLD) {
    /* pass */
  }
  else if (/*ob->id.lib || */
           /* "library linking & pointcaches" has to be solved properly at some point */
           (cache->flag & PTCACHE_BAKED)) {
    /* if baked and nothing in cache, do nothing */
    if (can_write_cache) {
      BKE_ptcache_invalidate(cache);
    }
    return;
  }

  if (!can_simulate) {
    return;
  }

  /* if on second frame, write cache for first frame */
  if (cache->simframe == startframe &&
      (cache->flag & PTCACHE_OUTDATED || cache->last_exact == 0)) {
    BKE_ptcache_write(&pid, startframe);
  }

  softbody_update_positions(ob, sb, vertexCos, numVerts);

  /* checking time: */
  dtime = framedelta * timescale;

  /* do simulation */
  softbody_step(depsgraph, scene, ob, sb, dtime);

  softbody_to_object(ob, vertexCos, numVerts, 0);

  BKE_ptcache_validate(cache, framenr);
  BKE_ptcache_write(&pid, framenr);

  sbStoreLastFrame(depsgraph, ob, framenr);
}<|MERGE_RESOLUTION|>--- conflicted
+++ resolved
@@ -2643,13 +2643,8 @@
     if (me->totvert) {
       bp = ob->soft->bpoint;
       for (a = 0; a < me->totvert; a++, bp++) {
-<<<<<<< HEAD
         copy_v3_v3(bp->origS, positions[a]);
-        mul_m4_v3(ob->obmat, bp->origS);
-=======
-        copy_v3_v3(bp->origS, verts[a].co);
         mul_m4_v3(ob->object_to_world, bp->origS);
->>>>>>> 41c692ee
       }
     }
     /* recalculate spring length for meshes here */
