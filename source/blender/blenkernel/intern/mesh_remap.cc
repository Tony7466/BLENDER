--- conflicted
+++ resolved
@@ -1349,43 +1349,7 @@
         poly_nors_dst = BKE_mesh_poly_normals_ensure(mesh_dst);
       }
       if (need_lnors_dst) {
-<<<<<<< HEAD
         loop_nors_dst = BKE_mesh_corner_normals_ensure(mesh_dst);
-=======
-        short(*custom_nors_dst)[2] = static_cast<short(*)[2]>(
-            CustomData_get_layer_for_write(ldata_dst, CD_CUSTOMLOOPNORMAL, numloops_dst));
-
-        /* Cache loop normals into a temporary custom data layer. */
-        loop_nors_dst = static_cast<float(*)[3]>(
-            CustomData_get_layer_for_write(ldata_dst, CD_NORMAL, numloops_dst));
-        const bool do_loop_nors_dst = (loop_nors_dst == nullptr);
-        if (!loop_nors_dst) {
-          loop_nors_dst = static_cast<float(*)[3]>(
-              CustomData_add_layer(ldata_dst, CD_NORMAL, CD_SET_DEFAULT, nullptr, numloops_dst));
-          CustomData_set_layer_flag(ldata_dst, CD_NORMAL, CD_FLAG_TEMPORARY);
-        }
-        if (dirty_nors_dst || do_loop_nors_dst) {
-          const bool *sharp_edges = static_cast<const bool *>(
-              CustomData_get_layer_named(&mesh_dst->edata, CD_PROP_BOOL, "sharp_edge"));
-          BKE_mesh_normals_loop_split(vert_positions_dst,
-                                      BKE_mesh_vertex_normals_ensure(mesh_dst),
-                                      numverts_dst,
-                                      edges_dst,
-                                      numedges_dst,
-                                      loops_dst,
-                                      loop_nors_dst,
-                                      numloops_dst,
-                                      polys_dst,
-                                      poly_nors_dst,
-                                      numpolys_dst,
-                                      use_split_nors_dst,
-                                      split_angle_dst,
-                                      sharp_edges,
-                                      nullptr,
-                                      nullptr,
-                                      custom_nors_dst);
-        }
->>>>>>> 96abaae9
       }
       if (need_pnors_src) {
         poly_nors_src = BKE_mesh_poly_normals_ensure(me_src);
