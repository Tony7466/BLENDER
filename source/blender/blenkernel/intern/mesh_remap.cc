/* SPDX-License-Identifier: GPL-2.0-or-later */

/** \file
 * \ingroup bke
 *
 * Functions for mapping data between meshes.
 */

#include <climits>

#include "CLG_log.h"

#include "MEM_guardedalloc.h"

#include "DNA_mesh_types.h"
#include "DNA_meshdata_types.h"

#include "BLI_array.hh"
#include "BLI_astar.h"
#include "BLI_bit_vector.hh"
#include "BLI_math.h"
#include "BLI_memarena.h"
#include "BLI_polyfill_2d.h"
#include "BLI_rand.h"
#include "BLI_utildefines.h"

#include "BKE_bvhutils.h"
#include "BKE_customdata.h"
#include "BKE_mesh.h"
#include "BKE_mesh_mapping.h"
#include "BKE_mesh_remap.h" /* own include */
#include "BKE_mesh_runtime.h"

#include "BLI_strict_flags.h"

static CLG_LogRef LOG = {"bke.mesh"};

/* -------------------------------------------------------------------- */
/** \name Some Generic Helpers
 * \{ */

static bool mesh_remap_bvhtree_query_nearest(BVHTreeFromMesh *treedata,
                                             BVHTreeNearest *nearest,
                                             const float co[3],
                                             const float max_dist_sq,
                                             float *r_hit_dist)
{
  /* Use local proximity heuristics (to reduce the nearest search). */
  if (nearest->index != -1) {
    nearest->dist_sq = len_squared_v3v3(co, nearest->co);
    if (nearest->dist_sq > max_dist_sq) {
      /* The previous valid index is too far away and not valid for this check. */
      nearest->dist_sq = max_dist_sq;
      nearest->index = -1;
    }
  }
  else {
    nearest->dist_sq = max_dist_sq;
  }
  /* Compute and store result. If invalid (-1 index), keep FLT_MAX dist. */
  BLI_bvhtree_find_nearest(treedata->tree, co, nearest, treedata->nearest_callback, treedata);

  if ((nearest->index != -1) && (nearest->dist_sq <= max_dist_sq)) {
    *r_hit_dist = sqrtf(nearest->dist_sq);
    return true;
  }

  return false;
}

static bool mesh_remap_bvhtree_query_raycast(BVHTreeFromMesh *treedata,
                                             BVHTreeRayHit *rayhit,
                                             const float co[3],
                                             const float no[3],
                                             const float radius,
                                             const float max_dist,
                                             float *r_hit_dist)
{
  BVHTreeRayHit rayhit_tmp;
  float inv_no[3];

  rayhit->index = -1;
  rayhit->dist = max_dist;
  BLI_bvhtree_ray_cast(
      treedata->tree, co, no, radius, rayhit, treedata->raycast_callback, treedata);

  /* Also cast in the other direction! */
  rayhit_tmp = *rayhit;
  negate_v3_v3(inv_no, no);
  BLI_bvhtree_ray_cast(
      treedata->tree, co, inv_no, radius, &rayhit_tmp, treedata->raycast_callback, treedata);
  if (rayhit_tmp.dist < rayhit->dist) {
    *rayhit = rayhit_tmp;
  }

  if ((rayhit->index != -1) && (rayhit->dist <= max_dist)) {
    *r_hit_dist = rayhit->dist;
    return true;
  }

  return false;
}

/** \} */

/* -------------------------------------------------------------------- */
/** \name Auto-match.
 *
 * Find transform of a mesh to get best match with another.
 * \{ */

float BKE_mesh_remap_calc_difference_from_mesh(const SpaceTransform *space_transform,
                                               const float (*vert_positions_dst)[3],
                                               const int numverts_dst,
                                               Mesh *me_src)
{
  BVHTreeFromMesh treedata = {nullptr};
  BVHTreeNearest nearest = {0};
  float hit_dist;

  float result = 0.0f;
  int i;

  BKE_bvhtree_from_mesh_get(&treedata, me_src, BVHTREE_FROM_VERTS, 2);
  nearest.index = -1;

  for (i = 0; i < numverts_dst; i++) {
    float tmp_co[3];

    copy_v3_v3(tmp_co, vert_positions_dst[i]);

    /* Convert the vertex to tree coordinates, if needed. */
    if (space_transform) {
      BLI_space_transform_apply(space_transform, tmp_co);
    }

    if (mesh_remap_bvhtree_query_nearest(&treedata, &nearest, tmp_co, FLT_MAX, &hit_dist)) {
      result += 1.0f / (hit_dist + 1.0f);
    }
    else {
      /* No source for this dest vertex! */
      result += 1e-18f;
    }
  }

  result = (float(numverts_dst) / result) - 1.0f;

#if 0
  printf("%s: Computed difference between meshes (the lower the better): %f\n", __func__, result);
#endif

  return result;
}

/* This helper computes the eigen values & vectors for
 * covariance matrix of all given vertices coordinates.
 *
 * Those vectors define the 'average ellipsoid' of the mesh (i.e. the 'best fitting' ellipsoid
 * containing 50% of the vertices).
 *
 * Note that it will not perform fantastic in case two or more eigen values are equal
 * (e.g. a cylinder or parallelepiped with a square section give two identical eigenvalues,
 * a sphere or tetrahedron give three identical ones, etc.), since you cannot really define all
 * axes in those cases. We default to dummy generated orthogonal vectors in this case,
 * instead of using eigen vectors.
 */
static void mesh_calc_eigen_matrix(const float (*positions)[3],
                                   const float (*vcos)[3],
                                   const int numverts,
                                   float r_mat[4][4])
{
  float center[3], covmat[3][3];
  float eigen_val[3], eigen_vec[3][3];
  float(*cos)[3] = nullptr;

  bool eigen_success;
  int i;

  if (positions) {
    cos = static_cast<float(*)[3]>(MEM_mallocN(sizeof(*cos) * size_t(numverts), __func__));
    memcpy(cos, positions, sizeof(float[3]) * size_t(numverts));
    /* TODO(sergey): For until we officially drop all compilers which
     * doesn't handle casting correct we use workaround to avoid explicit
     * cast here.
     */
    vcos = static_cast<const float(*)[3]>((void *)cos);
  }
  unit_m4(r_mat);

  /* NOTE: here we apply sample correction to covariance matrix, since we consider the vertices
   *       as a sample of the whole 'surface' population of our mesh. */
  BLI_covariance_m3_v3n(vcos, numverts, true, covmat, center);

  if (cos) {
    MEM_freeN(cos);
  }

  eigen_success = BLI_eigen_solve_selfadjoint_m3((const float(*)[3])covmat, eigen_val, eigen_vec);
  BLI_assert(eigen_success);
  UNUSED_VARS_NDEBUG(eigen_success);

  /* Special handling of cases where some eigen values are (nearly) identical. */
  if (compare_ff_relative(eigen_val[0], eigen_val[1], FLT_EPSILON, 64)) {
    if (compare_ff_relative(eigen_val[0], eigen_val[2], FLT_EPSILON, 64)) {
      /* No preferred direction, that set of vertices has a spherical average,
       * so we simply returned scaled/translated identity matrix (with no rotation). */
      unit_m3(eigen_vec);
    }
    else {
      /* Ellipsoid defined by eigen values/vectors has a spherical section,
       * we can only define one axis from eigen_vec[2] (two others computed eigen vecs
       * are not so nice for us here, they tend to 'randomly' rotate around valid one).
       * Note that eigen vectors as returned by BLI_eigen_solve_selfadjoint_m3() are normalized. */
      ortho_basis_v3v3_v3(eigen_vec[0], eigen_vec[1], eigen_vec[2]);
    }
  }
  else if (compare_ff_relative(eigen_val[0], eigen_val[2], FLT_EPSILON, 64)) {
    /* Same as above, but with eigen_vec[1] as valid axis. */
    ortho_basis_v3v3_v3(eigen_vec[2], eigen_vec[0], eigen_vec[1]);
  }
  else if (compare_ff_relative(eigen_val[1], eigen_val[2], FLT_EPSILON, 64)) {
    /* Same as above, but with eigen_vec[0] as valid axis. */
    ortho_basis_v3v3_v3(eigen_vec[1], eigen_vec[2], eigen_vec[0]);
  }

  for (i = 0; i < 3; i++) {
    float evi = eigen_val[i];

    /* Protect against 1D/2D degenerated cases! */
    /* NOTE: not sure why we need square root of eigen values here
     * (which are equivalent to singular values, as far as I have understood),
     * but it seems to heavily reduce (if not completely nullify)
     * the error due to non-uniform scalings... */
    evi = (evi < 1e-6f && evi > -1e-6f) ? ((evi < 0.0f) ? -1e-3f : 1e-3f) : sqrtf_signed(evi);
    mul_v3_fl(eigen_vec[i], evi);
  }

  copy_m4_m3(r_mat, eigen_vec);
  copy_v3_v3(r_mat[3], center);
}

void BKE_mesh_remap_find_best_match_from_mesh(const float (*vert_positions_dst)[3],
                                              const int numverts_dst,
                                              Mesh *me_src,
                                              SpaceTransform *r_space_transform)
{
  /* Note that those are done so that we successively get actual mirror matrix
   * (by multiplication of columns). */
  const float mirrors[][3] = {
      {-1.0f, 1.0f, 1.0f}, /* -> -1,  1,  1 */
      {1.0f, -1.0f, 1.0f}, /* -> -1, -1,  1 */
      {1.0f, 1.0f, -1.0f}, /* -> -1, -1, -1 */
      {1.0f, -1.0f, 1.0f}, /* -> -1,  1, -1 */
      {-1.0f, 1.0f, 1.0f}, /* ->  1,  1, -1 */
      {1.0f, -1.0f, 1.0f}, /* ->  1, -1, -1 */
      {1.0f, 1.0f, -1.0f}, /* ->  1, -1,  1 */
      {0.0f, 0.0f, 0.0f},
  };
  const float(*mirr)[3];

  float mat_src[4][4], mat_dst[4][4], best_mat_dst[4][4];
  float best_match = FLT_MAX, match;

  const int numverts_src = me_src->totvert;
  float(*vcos_src)[3] = BKE_mesh_vert_coords_alloc(me_src, nullptr);

  mesh_calc_eigen_matrix(nullptr, (const float(*)[3])vcos_src, numverts_src, mat_src);
  mesh_calc_eigen_matrix(vert_positions_dst, nullptr, numverts_dst, mat_dst);

  BLI_space_transform_global_from_matrices(r_space_transform, mat_dst, mat_src);
  match = BKE_mesh_remap_calc_difference_from_mesh(
      r_space_transform, vert_positions_dst, numverts_dst, me_src);
  best_match = match;
  copy_m4_m4(best_mat_dst, mat_dst);

  /* And now, we have to check the other sixth possible mirrored versions... */
  for (mirr = mirrors; (*mirr)[0]; mirr++) {
    mul_v3_fl(mat_dst[0], (*mirr)[0]);
    mul_v3_fl(mat_dst[1], (*mirr)[1]);
    mul_v3_fl(mat_dst[2], (*mirr)[2]);

    BLI_space_transform_global_from_matrices(r_space_transform, mat_dst, mat_src);
    match = BKE_mesh_remap_calc_difference_from_mesh(
        r_space_transform, vert_positions_dst, numverts_dst, me_src);
    if (match < best_match) {
      best_match = match;
      copy_m4_m4(best_mat_dst, mat_dst);
    }
  }

  BLI_space_transform_global_from_matrices(r_space_transform, best_mat_dst, mat_src);

  MEM_freeN(vcos_src);
}

/** \} */

/* -------------------------------------------------------------------- */
/** \name Mesh to Mesh Mapping
 * \{ */

void BKE_mesh_remap_calc_source_cddata_masks_from_map_modes(const int /*vert_mode*/,
                                                            const int /*edge_mode*/,
                                                            const int loop_mode,
                                                            const int /*poly_mode*/,
                                                            CustomData_MeshMasks *r_cddata_mask)
{
  /* vert, edge and poly mapping modes never need extra cddata from source object. */
  const bool need_lnors_src = (loop_mode & MREMAP_USE_LOOP) && (loop_mode & MREMAP_USE_NORMAL);

  if (need_lnors_src) {
    r_cddata_mask->lmask |= CD_MASK_NORMAL;
  }
}

void BKE_mesh_remap_init(MeshPairRemap *map, const int items_num)
{
  MemArena *mem = BLI_memarena_new(BLI_MEMARENA_STD_BUFSIZE, __func__);

  BKE_mesh_remap_free(map);

  map->items = static_cast<MeshPairRemapItem *>(
      BLI_memarena_alloc(mem, sizeof(*map->items) * size_t(items_num)));
  map->items_num = items_num;

  map->mem = mem;
}

void BKE_mesh_remap_free(MeshPairRemap *map)
{
  if (map->mem) {
    BLI_memarena_free((MemArena *)map->mem);
  }

  map->items_num = 0;
  map->items = nullptr;
  map->mem = nullptr;
}

static void mesh_remap_item_define(MeshPairRemap *map,
                                   const int index,
                                   const float /*hit_dist*/,
                                   const int island,
                                   const int sources_num,
                                   const int *indices_src,
                                   const float *weights_src)
{
  MeshPairRemapItem *mapit = &map->items[index];
  MemArena *mem = map->mem;

  if (sources_num) {
    mapit->sources_num = sources_num;
    mapit->indices_src = static_cast<int *>(
        BLI_memarena_alloc(mem, sizeof(*mapit->indices_src) * size_t(sources_num)));
    memcpy(mapit->indices_src, indices_src, sizeof(*mapit->indices_src) * size_t(sources_num));
    mapit->weights_src = static_cast<float *>(
        BLI_memarena_alloc(mem, sizeof(*mapit->weights_src) * size_t(sources_num)));
    memcpy(mapit->weights_src, weights_src, sizeof(*mapit->weights_src) * size_t(sources_num));
  }
  else {
    mapit->sources_num = 0;
    mapit->indices_src = nullptr;
    mapit->weights_src = nullptr;
  }
  // mapit->hit_dist = hit_dist;
  mapit->island = island;
}

void BKE_mesh_remap_item_define_invalid(MeshPairRemap *map, const int index)
{
  mesh_remap_item_define(map, index, FLT_MAX, 0, 0, nullptr, nullptr);
}

static int mesh_remap_interp_poly_data_get(const MPoly &poly,
                                           const blender::Span<int> corner_verts,
                                           const float (*vcos_src)[3],
                                           const float point[3],
                                           size_t *buff_size,
                                           float (**vcos)[3],
                                           const bool use_loops,
                                           int **indices,
                                           float **weights,
                                           const bool do_weights,
                                           int *r_closest_index)
{
  float(*vco)[3];
  float ref_dist_sq = FLT_MAX;
  int *index;
  const int sources_num = poly.totloop;
  int i;

  if (size_t(sources_num) > *buff_size) {
    *buff_size = size_t(sources_num);
    *vcos = static_cast<float(*)[3]>(MEM_reallocN(*vcos, sizeof(**vcos) * *buff_size));
    *indices = static_cast<int *>(MEM_reallocN(*indices, sizeof(**indices) * *buff_size));
    if (do_weights) {
      *weights = static_cast<float *>(MEM_reallocN(*weights, sizeof(**weights) * *buff_size));
    }
  }

  for (i = 0, vco = *vcos, index = *indices; i < sources_num; i++, vco++, index++) {
    const int vert = corner_verts[poly.loopstart + i];
    *index = use_loops ? int(poly.loopstart) + i : vert;
    copy_v3_v3(*vco, vcos_src[vert]);
    if (r_closest_index) {
      /* Find closest vert/loop in this case. */
      const float dist_sq = len_squared_v3v3(point, *vco);
      if (dist_sq < ref_dist_sq) {
        ref_dist_sq = dist_sq;
        *r_closest_index = *index;
      }
    }
  }

  if (do_weights) {
    interp_weights_poly_v3(*weights, *vcos, sources_num, point);
  }

  return sources_num;
}

/** Little helper when dealing with source islands */
struct IslandResult {
  /** A factor, based on which best island for a given set of elements will be selected. */
  float factor;
  /** Index of the source. */
  int index_src;
  /** The actual hit distance. */
  float hit_dist;
  /** The hit point, if relevant. */
  float hit_point[3];
};

/**
 * \note About all BVH/ray-casting stuff below:
 *
 * * We must use our ray radius as BVH epsilon too, else rays not hitting anything but
 *   'passing near' an item would be missed (since BVH handling would not detect them,
 *   'refining' callbacks won't be executed, even though they would return a valid hit).
 * * However, in 'islands' case where each hit gets a weight, 'precise' hits should have a better
 *   weight than 'approximate' hits.
 *   To address that, we simplify things with:
 *   * A first ray-cast with default, given ray-radius;
 *   * If first one fails, we do more ray-casting with bigger radius, but if hit is found
 *     it will get smaller weight.
 *
 *   This only concerns loops, currently (because of islands), and 'sampled' edges/polys norproj.
 */

/** At most N ray-casts per 'real' ray. */
#define MREMAP_RAYCAST_APPROXIMATE_NR 3
/** Each approximated ray-casts will have n times bigger radius than previous one. */
#define MREMAP_RAYCAST_APPROXIMATE_FAC 5.0f

/* min 16 rays/face, max 400. */
#define MREMAP_RAYCAST_TRI_SAMPLES_MIN 4
#define MREMAP_RAYCAST_TRI_SAMPLES_MAX 20

/* Will be enough in 99% of cases. */
#define MREMAP_DEFAULT_BUFSIZE 32

void BKE_mesh_remap_calc_verts_from_mesh(const int mode,
                                         const SpaceTransform *space_transform,
                                         const float max_dist,
                                         const float ray_radius,
                                         const float (*vert_positions_dst)[3],
                                         const int numverts_dst,
                                         const bool /*dirty_nors_dst*/,
                                         Mesh *me_src,
                                         Mesh *me_dst,
                                         MeshPairRemap *r_map)
{
  const float full_weight = 1.0f;
  const float max_dist_sq = max_dist * max_dist;
  int i;

  BLI_assert(mode & MREMAP_MODE_VERT);

  BKE_mesh_remap_init(r_map, numverts_dst);

  if (mode == MREMAP_MODE_TOPOLOGY) {
    BLI_assert(numverts_dst == me_src->totvert);
    for (i = 0; i < numverts_dst; i++) {
      mesh_remap_item_define(r_map, i, FLT_MAX, 0, 1, &i, &full_weight);
    }
  }
  else {
    BVHTreeFromMesh treedata = {nullptr};
    BVHTreeNearest nearest = {0};
    BVHTreeRayHit rayhit = {0};
    float hit_dist;
    float tmp_co[3], tmp_no[3];

    if (mode == MREMAP_MODE_VERT_NEAREST) {
      BKE_bvhtree_from_mesh_get(&treedata, me_src, BVHTREE_FROM_VERTS, 2);
      nearest.index = -1;

      for (i = 0; i < numverts_dst; i++) {
        copy_v3_v3(tmp_co, vert_positions_dst[i]);

        /* Convert the vertex to tree coordinates, if needed. */
        if (space_transform) {
          BLI_space_transform_apply(space_transform, tmp_co);
        }

        if (mesh_remap_bvhtree_query_nearest(
                &treedata, &nearest, tmp_co, max_dist_sq, &hit_dist)) {
          mesh_remap_item_define(r_map, i, hit_dist, 0, 1, &nearest.index, &full_weight);
        }
        else {
          /* No source for this dest vertex! */
          BKE_mesh_remap_item_define_invalid(r_map, i);
        }
      }
    }
    else if (ELEM(mode, MREMAP_MODE_VERT_EDGE_NEAREST, MREMAP_MODE_VERT_EDGEINTERP_NEAREST)) {
      const blender::Span<MEdge> edges_src = me_src->edges();
      float(*vcos_src)[3] = BKE_mesh_vert_coords_alloc(me_src, nullptr);

      BKE_bvhtree_from_mesh_get(&treedata, me_src, BVHTREE_FROM_EDGES, 2);
      nearest.index = -1;

      for (i = 0; i < numverts_dst; i++) {
        copy_v3_v3(tmp_co, vert_positions_dst[i]);

        /* Convert the vertex to tree coordinates, if needed. */
        if (space_transform) {
          BLI_space_transform_apply(space_transform, tmp_co);
        }

        if (mesh_remap_bvhtree_query_nearest(
                &treedata, &nearest, tmp_co, max_dist_sq, &hit_dist)) {
          const MEdge *me = &edges_src[nearest.index];
          const float *v1cos = vcos_src[me->v1];
          const float *v2cos = vcos_src[me->v2];

          if (mode == MREMAP_MODE_VERT_EDGE_NEAREST) {
            const float dist_v1 = len_squared_v3v3(tmp_co, v1cos);
            const float dist_v2 = len_squared_v3v3(tmp_co, v2cos);
            const int index = int((dist_v1 > dist_v2) ? me->v2 : me->v1);
            mesh_remap_item_define(r_map, i, hit_dist, 0, 1, &index, &full_weight);
          }
          else if (mode == MREMAP_MODE_VERT_EDGEINTERP_NEAREST) {
            int indices[2];
            float weights[2];

            indices[0] = int(me->v1);
            indices[1] = int(me->v2);

            /* Weight is inverse of point factor here... */
            weights[0] = line_point_factor_v3(tmp_co, v2cos, v1cos);
            CLAMP(weights[0], 0.0f, 1.0f);
            weights[1] = 1.0f - weights[0];

            mesh_remap_item_define(r_map, i, hit_dist, 0, 2, indices, weights);
          }
        }
        else {
          /* No source for this dest vertex! */
          BKE_mesh_remap_item_define_invalid(r_map, i);
        }
      }

      MEM_freeN(vcos_src);
    }
    else if (ELEM(mode,
                  MREMAP_MODE_VERT_POLY_NEAREST,
                  MREMAP_MODE_VERT_POLYINTERP_NEAREST,
                  MREMAP_MODE_VERT_POLYINTERP_VNORPROJ)) {
      const blender::Span<MPoly> polys_src = me_src->polys();
      const blender::Span<int> corner_verts_src = me_src->corner_verts();
      float(*vcos_src)[3] = BKE_mesh_vert_coords_alloc(me_src, nullptr);
      const float(*vert_normals_dst)[3] = BKE_mesh_vert_normals_ensure(me_dst);

      size_t tmp_buff_size = MREMAP_DEFAULT_BUFSIZE;
      float(*vcos)[3] = static_cast<float(*)[3]>(
          MEM_mallocN(sizeof(*vcos) * tmp_buff_size, __func__));
      int *indices = static_cast<int *>(MEM_mallocN(sizeof(*indices) * tmp_buff_size, __func__));
      float *weights = static_cast<float *>(
          MEM_mallocN(sizeof(*weights) * tmp_buff_size, __func__));

      BKE_bvhtree_from_mesh_get(&treedata, me_src, BVHTREE_FROM_LOOPTRI, 2);

      if (mode == MREMAP_MODE_VERT_POLYINTERP_VNORPROJ) {
        for (i = 0; i < numverts_dst; i++) {
          copy_v3_v3(tmp_co, vert_positions_dst[i]);
          copy_v3_v3(tmp_no, vert_normals_dst[i]);

          /* Convert the vertex to tree coordinates, if needed. */
          if (space_transform) {
            BLI_space_transform_apply(space_transform, tmp_co);
            BLI_space_transform_apply_normal(space_transform, tmp_no);
          }

          if (mesh_remap_bvhtree_query_raycast(
                  &treedata, &rayhit, tmp_co, tmp_no, ray_radius, max_dist, &hit_dist)) {
            const MLoopTri *lt = &treedata.looptri[rayhit.index];
            const int sources_num = mesh_remap_interp_poly_data_get(polys_src[lt->poly],
                                                                    corner_verts_src,
                                                                    (const float(*)[3])vcos_src,
                                                                    rayhit.co,
                                                                    &tmp_buff_size,
                                                                    &vcos,
                                                                    false,
                                                                    &indices,
                                                                    &weights,
                                                                    true,
                                                                    nullptr);

            mesh_remap_item_define(r_map, i, hit_dist, 0, sources_num, indices, weights);
          }
          else {
            /* No source for this dest vertex! */
            BKE_mesh_remap_item_define_invalid(r_map, i);
          }
        }
      }
      else {
        nearest.index = -1;

        for (i = 0; i < numverts_dst; i++) {
          copy_v3_v3(tmp_co, vert_positions_dst[i]);

          /* Convert the vertex to tree coordinates, if needed. */
          if (space_transform) {
            BLI_space_transform_apply(space_transform, tmp_co);
          }

          if (mesh_remap_bvhtree_query_nearest(
                  &treedata, &nearest, tmp_co, max_dist_sq, &hit_dist)) {
            const MLoopTri *lt = &treedata.looptri[nearest.index];

            if (mode == MREMAP_MODE_VERT_POLY_NEAREST) {
              int index;
              mesh_remap_interp_poly_data_get(polys_src[lt->poly],
                                              corner_verts_src,
                                              (const float(*)[3])vcos_src,
                                              nearest.co,
                                              &tmp_buff_size,
                                              &vcos,
                                              false,
                                              &indices,
                                              &weights,
                                              false,
                                              &index);

              mesh_remap_item_define(r_map, i, hit_dist, 0, 1, &index, &full_weight);
            }
            else if (mode == MREMAP_MODE_VERT_POLYINTERP_NEAREST) {
              const int sources_num = mesh_remap_interp_poly_data_get(polys_src[lt->poly],
                                                                      corner_verts_src,
                                                                      (const float(*)[3])vcos_src,
                                                                      nearest.co,
                                                                      &tmp_buff_size,
                                                                      &vcos,
                                                                      false,
                                                                      &indices,
                                                                      &weights,
                                                                      true,
                                                                      nullptr);

              mesh_remap_item_define(r_map, i, hit_dist, 0, sources_num, indices, weights);
            }
          }
          else {
            /* No source for this dest vertex! */
            BKE_mesh_remap_item_define_invalid(r_map, i);
          }
        }
      }

      MEM_freeN(vcos_src);
      MEM_freeN(vcos);
      MEM_freeN(indices);
      MEM_freeN(weights);
    }
    else {
      CLOG_WARN(&LOG, "Unsupported mesh-to-mesh vertex mapping mode (%d)!", mode);
      memset(r_map->items, 0, sizeof(*r_map->items) * size_t(numverts_dst));
    }

    free_bvhtree_from_mesh(&treedata);
  }
}

void BKE_mesh_remap_calc_edges_from_mesh(const int mode,
                                         const SpaceTransform *space_transform,
                                         const float max_dist,
                                         const float ray_radius,
                                         const float (*vert_positions_dst)[3],
                                         const int numverts_dst,
                                         const MEdge *edges_dst,
                                         const int numedges_dst,
                                         const bool /*dirty_nors_dst*/,
                                         Mesh *me_src,
                                         Mesh *me_dst,
                                         MeshPairRemap *r_map)
{
  const float full_weight = 1.0f;
  const float max_dist_sq = max_dist * max_dist;
  int i;

  BLI_assert(mode & MREMAP_MODE_EDGE);

  BKE_mesh_remap_init(r_map, numedges_dst);

  if (mode == MREMAP_MODE_TOPOLOGY) {
    BLI_assert(numedges_dst == me_src->totedge);
    for (i = 0; i < numedges_dst; i++) {
      mesh_remap_item_define(r_map, i, FLT_MAX, 0, 1, &i, &full_weight);
    }
  }
  else {
    BVHTreeFromMesh treedata = {nullptr};
    BVHTreeNearest nearest = {0};
    BVHTreeRayHit rayhit = {0};
    float hit_dist;
    float tmp_co[3], tmp_no[3];

    if (mode == MREMAP_MODE_EDGE_VERT_NEAREST) {
      const int num_verts_src = me_src->totvert;
      const blender::Span<MEdge> edges_src = me_src->edges();
      float(*vcos_src)[3] = BKE_mesh_vert_coords_alloc(me_src, nullptr);

      MeshElemMap *vert_to_edge_src_map;
      int *vert_to_edge_src_map_mem;

      struct HitData {
        float hit_dist;
        int index;
      };
      HitData *v_dst_to_src_map = static_cast<HitData *>(
          MEM_mallocN(sizeof(*v_dst_to_src_map) * size_t(numverts_dst), __func__));

      for (i = 0; i < numverts_dst; i++) {
        v_dst_to_src_map[i].hit_dist = -1.0f;
      }

      BKE_mesh_vert_edge_map_create(&vert_to_edge_src_map,
                                    &vert_to_edge_src_map_mem,
                                    edges_src.data(),
                                    num_verts_src,
                                    int(edges_src.size()));

      BKE_bvhtree_from_mesh_get(&treedata, me_src, BVHTREE_FROM_VERTS, 2);
      nearest.index = -1;

      for (i = 0; i < numedges_dst; i++) {
        const MEdge *e_dst = &edges_dst[i];
        float best_totdist = FLT_MAX;
        int best_eidx_src = -1;
        int j = 2;

        while (j--) {
          const uint vidx_dst = j ? e_dst->v1 : e_dst->v2;

          /* Compute closest verts only once! */
          if (v_dst_to_src_map[vidx_dst].hit_dist == -1.0f) {
            copy_v3_v3(tmp_co, vert_positions_dst[vidx_dst]);

            /* Convert the vertex to tree coordinates, if needed. */
            if (space_transform) {
              BLI_space_transform_apply(space_transform, tmp_co);
            }

            if (mesh_remap_bvhtree_query_nearest(
                    &treedata, &nearest, tmp_co, max_dist_sq, &hit_dist)) {
              v_dst_to_src_map[vidx_dst].hit_dist = hit_dist;
              v_dst_to_src_map[vidx_dst].index = nearest.index;
            }
            else {
              /* No source for this dest vert! */
              v_dst_to_src_map[vidx_dst].hit_dist = FLT_MAX;
            }
          }
        }

        /* Now, check all source edges of closest sources vertices,
         * and select the one giving the smallest total verts-to-verts distance. */
        for (j = 2; j--;) {
          const uint vidx_dst = j ? e_dst->v1 : e_dst->v2;
          const float first_dist = v_dst_to_src_map[vidx_dst].hit_dist;
          const int vidx_src = v_dst_to_src_map[vidx_dst].index;
          int *eidx_src, k;

          if (vidx_src < 0) {
            continue;
          }

          eidx_src = vert_to_edge_src_map[vidx_src].indices;
          k = vert_to_edge_src_map[vidx_src].count;

          for (; k--; eidx_src++) {
            const MEdge *e_src = &edges_src[*eidx_src];
            const float *other_co_src = vcos_src[BKE_mesh_edge_other_vert(e_src, vidx_src)];
            const float *other_co_dst =
                vert_positions_dst[BKE_mesh_edge_other_vert(e_dst, int(vidx_dst))];
            const float totdist = first_dist + len_v3v3(other_co_src, other_co_dst);

            if (totdist < best_totdist) {
              best_totdist = totdist;
              best_eidx_src = *eidx_src;
            }
          }
        }

        if (best_eidx_src >= 0) {
          const float *co1_src = vcos_src[edges_src[best_eidx_src].v1];
          const float *co2_src = vcos_src[edges_src[best_eidx_src].v2];
          const float *co1_dst = vert_positions_dst[e_dst->v1];
          const float *co2_dst = vert_positions_dst[e_dst->v2];
          float co_src[3], co_dst[3];

          /* TODO: would need an isect_seg_seg_v3(), actually! */
          const int isect_type = isect_line_line_v3(
              co1_src, co2_src, co1_dst, co2_dst, co_src, co_dst);
          if (isect_type != 0) {
            const float fac_src = line_point_factor_v3(co_src, co1_src, co2_src);
            const float fac_dst = line_point_factor_v3(co_dst, co1_dst, co2_dst);
            if (fac_src < 0.0f) {
              copy_v3_v3(co_src, co1_src);
            }
            else if (fac_src > 1.0f) {
              copy_v3_v3(co_src, co2_src);
            }
            if (fac_dst < 0.0f) {
              copy_v3_v3(co_dst, co1_dst);
            }
            else if (fac_dst > 1.0f) {
              copy_v3_v3(co_dst, co2_dst);
            }
          }
          hit_dist = len_v3v3(co_dst, co_src);
          mesh_remap_item_define(r_map, i, hit_dist, 0, 1, &best_eidx_src, &full_weight);
        }
        else {
          /* No source for this dest edge! */
          BKE_mesh_remap_item_define_invalid(r_map, i);
        }
      }

      MEM_freeN(vcos_src);
      MEM_freeN(v_dst_to_src_map);
      MEM_freeN(vert_to_edge_src_map);
      MEM_freeN(vert_to_edge_src_map_mem);
    }
    else if (mode == MREMAP_MODE_EDGE_NEAREST) {
      BKE_bvhtree_from_mesh_get(&treedata, me_src, BVHTREE_FROM_EDGES, 2);
      nearest.index = -1;

      for (i = 0; i < numedges_dst; i++) {
        interp_v3_v3v3(tmp_co,
                       vert_positions_dst[edges_dst[i].v1],
                       vert_positions_dst[edges_dst[i].v2],
                       0.5f);

        /* Convert the vertex to tree coordinates, if needed. */
        if (space_transform) {
          BLI_space_transform_apply(space_transform, tmp_co);
        }

        if (mesh_remap_bvhtree_query_nearest(
                &treedata, &nearest, tmp_co, max_dist_sq, &hit_dist)) {
          mesh_remap_item_define(r_map, i, hit_dist, 0, 1, &nearest.index, &full_weight);
        }
        else {
          /* No source for this dest edge! */
          BKE_mesh_remap_item_define_invalid(r_map, i);
        }
      }
    }
    else if (mode == MREMAP_MODE_EDGE_POLY_NEAREST) {
      const blender::Span<MEdge> edges_src = me_src->edges();
      const blender::Span<MPoly> polys_src = me_src->polys();
      const blender::Span<int> corner_edges_src = me_src->corner_edges();
      float(*vcos_src)[3] = BKE_mesh_vert_coords_alloc(me_src, nullptr);

      BKE_bvhtree_from_mesh_get(&treedata, me_src, BVHTREE_FROM_LOOPTRI, 2);

      for (i = 0; i < numedges_dst; i++) {
        interp_v3_v3v3(tmp_co,
                       vert_positions_dst[edges_dst[i].v1],
                       vert_positions_dst[edges_dst[i].v2],
                       0.5f);

        /* Convert the vertex to tree coordinates, if needed. */
        if (space_transform) {
          BLI_space_transform_apply(space_transform, tmp_co);
        }

        if (mesh_remap_bvhtree_query_nearest(
                &treedata, &nearest, tmp_co, max_dist_sq, &hit_dist)) {
          const MLoopTri *lt = &treedata.looptri[nearest.index];
          const MPoly *mp_src = &polys_src[lt->poly];
          const int *corner_edge_src = &corner_edges_src[mp_src->loopstart];
          int nloops = mp_src->totloop;
          float best_dist_sq = FLT_MAX;
          int best_eidx_src = -1;

          for (; nloops--; corner_edge_src++) {
            const MEdge *med_src = &edges_src[*corner_edge_src];
            float *co1_src = vcos_src[med_src->v1];
            float *co2_src = vcos_src[med_src->v2];
            float co_src[3];
            float dist_sq;

            interp_v3_v3v3(co_src, co1_src, co2_src, 0.5f);
            dist_sq = len_squared_v3v3(tmp_co, co_src);
            if (dist_sq < best_dist_sq) {
              best_dist_sq = dist_sq;
              best_eidx_src = *corner_edge_src;
            }
          }
          if (best_eidx_src >= 0) {
            mesh_remap_item_define(r_map, i, hit_dist, 0, 1, &best_eidx_src, &full_weight);
          }
        }
        else {
          /* No source for this dest edge! */
          BKE_mesh_remap_item_define_invalid(r_map, i);
        }
      }

      MEM_freeN(vcos_src);
    }
    else if (mode == MREMAP_MODE_EDGE_EDGEINTERP_VNORPROJ) {
      const int num_rays_min = 5, num_rays_max = 100;
      const int numedges_src = me_src->totedge;

      /* Subtleness - this one we can allocate only max number of cast rays per edges! */
      int *indices = static_cast<int *>(
          MEM_mallocN(sizeof(*indices) * size_t(min_ii(numedges_src, num_rays_max)), __func__));
      /* Here it's simpler to just allocate for all edges :/ */
      float *weights = static_cast<float *>(
          MEM_mallocN(sizeof(*weights) * size_t(numedges_src), __func__));

      BKE_bvhtree_from_mesh_get(&treedata, me_src, BVHTREE_FROM_EDGES, 2);

      const float(*vert_normals_dst)[3] = BKE_mesh_vert_normals_ensure(me_dst);

      for (i = 0; i < numedges_dst; i++) {
        /* For each dst edge, we sample some rays from it (interpolated from its vertices)
         * and use their hits to interpolate from source edges. */
        const MEdge *me = &edges_dst[i];
        float v1_co[3], v2_co[3];
        float v1_no[3], v2_no[3];

        int grid_size;
        float edge_dst_len;
        float grid_step;

        float totweights = 0.0f;
        float hit_dist_accum = 0.0f;
        int sources_num = 0;
        int j;

        copy_v3_v3(v1_co, vert_positions_dst[me->v1]);
        copy_v3_v3(v2_co, vert_positions_dst[me->v2]);

        copy_v3_v3(v1_no, vert_normals_dst[me->v1]);
        copy_v3_v3(v2_no, vert_normals_dst[me->v2]);

        /* We do our transform here, allows to interpolate from normals already in src space. */
        if (space_transform) {
          BLI_space_transform_apply(space_transform, v1_co);
          BLI_space_transform_apply(space_transform, v2_co);
          BLI_space_transform_apply_normal(space_transform, v1_no);
          BLI_space_transform_apply_normal(space_transform, v2_no);
        }

        copy_vn_fl(weights, int(numedges_src), 0.0f);

        /* We adjust our ray-casting grid to ray_radius (the smaller, the more rays are cast),
         * with lower/upper bounds. */
        edge_dst_len = len_v3v3(v1_co, v2_co);

        grid_size = int((edge_dst_len / ray_radius) + 0.5f);
        CLAMP(grid_size, num_rays_min, num_rays_max); /* min 5 rays/edge, max 100. */

        grid_step = 1.0f /
                    float(grid_size); /* Not actual distance here, rather an interp fac... */

        /* And now we can cast all our rays, and see what we get! */
        for (j = 0; j < grid_size; j++) {
          const float fac = grid_step * float(j);

          int n = (ray_radius > 0.0f) ? MREMAP_RAYCAST_APPROXIMATE_NR : 1;
          float w = 1.0f;

          interp_v3_v3v3(tmp_co, v1_co, v2_co, fac);
          interp_v3_v3v3_slerp_safe(tmp_no, v1_no, v2_no, fac);

          while (n--) {
            if (mesh_remap_bvhtree_query_raycast(
                    &treedata, &rayhit, tmp_co, tmp_no, ray_radius / w, max_dist, &hit_dist)) {
              weights[rayhit.index] += w;
              totweights += w;
              hit_dist_accum += hit_dist;
              break;
            }
            /* Next iteration will get bigger radius but smaller weight! */
            w /= MREMAP_RAYCAST_APPROXIMATE_FAC;
          }
        }
        /* A sampling is valid (as in, its result can be considered as valid sources)
         * only if at least half of the rays found a source! */
        if (totweights > (float(grid_size) / 2.0f)) {
          for (j = 0; j < int(numedges_src); j++) {
            if (!weights[j]) {
              continue;
            }
            /* NOTE: sources_num is always <= j! */
            weights[sources_num] = weights[j] / totweights;
            indices[sources_num] = j;
            sources_num++;
          }
          mesh_remap_item_define(
              r_map, i, hit_dist_accum / totweights, 0, sources_num, indices, weights);
        }
        else {
          /* No source for this dest edge! */
          BKE_mesh_remap_item_define_invalid(r_map, i);
        }
      }

      MEM_freeN(indices);
      MEM_freeN(weights);
    }
    else {
      CLOG_WARN(&LOG, "Unsupported mesh-to-mesh edge mapping mode (%d)!", mode);
      memset(r_map->items, 0, sizeof(*r_map->items) * size_t(numedges_dst));
    }

    free_bvhtree_from_mesh(&treedata);
  }
}

#define POLY_UNSET 0
#define POLY_CENTER_INIT 1
#define POLY_COMPLETE 2

static void mesh_island_to_astar_graph_edge_process(MeshIslandStore *islands,
                                                    const int island_index,
                                                    BLI_AStarGraph *as_graph,
                                                    const float (*positions)[3],
                                                    const MPoly *polys,
                                                    const int *corner_verts,
                                                    const int edge_idx,
                                                    BLI_bitmap *done_edges,
                                                    MeshElemMap *edge_to_poly_map,
                                                    const bool is_edge_innercut,
                                                    const int *poly_island_index_map,
                                                    float (*poly_centers)[3],
                                                    uchar *poly_status)
{
  blender::Array<int, 16> poly_island_indices(edge_to_poly_map[edge_idx].count);
  int i, j;

  for (i = 0; i < edge_to_poly_map[edge_idx].count; i++) {
    const int pidx = edge_to_poly_map[edge_idx].indices[i];
    const MPoly *mp = &polys[pidx];
    const int pidx_isld = islands ? poly_island_index_map[pidx] : pidx;
    void *custom_data = is_edge_innercut ? POINTER_FROM_INT(edge_idx) : POINTER_FROM_INT(-1);

    if (UNLIKELY(islands && (islands->items_to_islands[mp->loopstart] != island_index))) {
      /* poly not in current island, happens with border edges... */
      poly_island_indices[i] = -1;
      continue;
    }

    if (poly_status[pidx_isld] == POLY_COMPLETE) {
      poly_island_indices[i] = pidx_isld;
      continue;
    }

    if (poly_status[pidx_isld] == POLY_UNSET) {
      BKE_mesh_calc_poly_center(
          mp, &corner_verts[mp->loopstart], positions, poly_centers[pidx_isld]);
      BLI_astar_node_init(as_graph, pidx_isld, poly_centers[pidx_isld]);
      poly_status[pidx_isld] = POLY_CENTER_INIT;
    }

    for (j = i; j--;) {
      float dist_cost;
      const int pidx_isld_other = poly_island_indices[j];

      if (pidx_isld_other == -1 || poly_status[pidx_isld_other] == POLY_COMPLETE) {
        /* If the other poly is complete, that link has already been added! */
        continue;
      }
      dist_cost = len_v3v3(poly_centers[pidx_isld_other], poly_centers[pidx_isld]);
      BLI_astar_node_link_add(as_graph, pidx_isld_other, pidx_isld, dist_cost, custom_data);
    }

    poly_island_indices[i] = pidx_isld;
  }

  BLI_BITMAP_ENABLE(done_edges, edge_idx);
}

static void mesh_island_to_astar_graph(MeshIslandStore *islands,
                                       const int island_index,
                                       const float (*positions)[3],
                                       MeshElemMap *edge_to_poly_map,
                                       const int numedges,
                                       const int *corner_verts,
                                       const int *corner_edges,
                                       const MPoly *polys,
                                       const int numpolys,
                                       BLI_AStarGraph *r_as_graph)
{
  MeshElemMap *island_poly_map = islands ? islands->islands[island_index] : nullptr;
  MeshElemMap *island_einnercut_map = islands ? islands->innercuts[island_index] : nullptr;

  int *poly_island_index_map = nullptr;
  BLI_bitmap *done_edges = BLI_BITMAP_NEW(numedges, __func__);

  const int node_num = islands ? island_poly_map->count : numpolys;
  uchar *poly_status = static_cast<uchar *>(
      MEM_callocN(sizeof(*poly_status) * size_t(node_num), __func__));
  float(*poly_centers)[3];

  int pidx_isld;
  int i;

  BLI_astar_graph_init(r_as_graph, node_num, nullptr);
  /* poly_centers is owned by graph memarena. */
  poly_centers = static_cast<float(*)[3]>(
      BLI_memarena_calloc(r_as_graph->mem, sizeof(*poly_centers) * size_t(node_num)));

  if (islands) {
    /* poly_island_index_map is owned by graph memarena. */
    poly_island_index_map = static_cast<int *>(
        BLI_memarena_calloc(r_as_graph->mem, sizeof(*poly_island_index_map) * size_t(numpolys)));
    for (i = island_poly_map->count; i--;) {
      poly_island_index_map[island_poly_map->indices[i]] = i;
    }

    r_as_graph->custom_data = poly_island_index_map;

    for (i = island_einnercut_map->count; i--;) {
      mesh_island_to_astar_graph_edge_process(islands,
                                              island_index,
                                              r_as_graph,
                                              positions,
                                              polys,
                                              corner_verts,
                                              island_einnercut_map->indices[i],
                                              done_edges,
                                              edge_to_poly_map,
                                              true,
                                              poly_island_index_map,
                                              poly_centers,
                                              poly_status);
    }
  }

  for (pidx_isld = node_num; pidx_isld--;) {
    const int pidx = islands ? island_poly_map->indices[pidx_isld] : pidx_isld;
    const MPoly *mp = &polys[pidx];
    int pl_idx, l_idx;

    if (poly_status[pidx_isld] == POLY_COMPLETE) {
      continue;
    }

    for (pl_idx = 0, l_idx = mp->loopstart; pl_idx < mp->totloop; pl_idx++, l_idx++) {
      const int edge = corner_edges[l_idx];

      if (BLI_BITMAP_TEST(done_edges, edge)) {
        continue;
      }

      mesh_island_to_astar_graph_edge_process(islands,
                                              island_index,
                                              r_as_graph,
                                              positions,
                                              polys,
                                              corner_verts,
                                              edge,
                                              done_edges,
                                              edge_to_poly_map,
                                              false,
                                              poly_island_index_map,
                                              poly_centers,
                                              poly_status);
    }
    poly_status[pidx_isld] = POLY_COMPLETE;
  }

  MEM_freeN(done_edges);
  MEM_freeN(poly_status);
}

#undef POLY_UNSET
#undef POLY_CENTER_INIT
#undef POLY_COMPLETE

/* Our 'f_cost' callback func, to find shortest poly-path between two remapped-loops.
 * Note we do not want to make innercuts 'walls' here,
 * just detect when the shortest path goes by those. */
static float mesh_remap_calc_loops_astar_f_cost(BLI_AStarGraph *as_graph,
                                                BLI_AStarSolution *as_solution,
                                                BLI_AStarGNLink *link,
                                                const int node_idx_curr,
                                                const int node_idx_next,
                                                const int node_idx_dst)
{
  float *co_next, *co_dest;

  if (link && (POINTER_AS_INT(link->custom_data) != -1)) {
    /* An innercut edge... We tag our solution as potentially crossing innercuts.
     * Note it might not be the case in the end (AStar will explore around optimal path), but helps
     * trimming off some processing later... */
    if (!POINTER_AS_INT(as_solution->custom_data)) {
      as_solution->custom_data = POINTER_FROM_INT(true);
    }
  }

  /* Our heuristic part of current f_cost is distance from next node to destination one.
   * It is guaranteed to be less than (or equal to)
   * actual shortest poly-path between next node and destination one. */
  co_next = (float *)as_graph->nodes[node_idx_next].custom_data;
  co_dest = (float *)as_graph->nodes[node_idx_dst].custom_data;
  return (link ? (as_solution->g_costs[node_idx_curr] + link->cost) : 0.0f) +
         len_v3v3(co_next, co_dest);
}

#define ASTAR_STEPS_MAX 64

void BKE_mesh_remap_calc_loops_from_mesh(const int mode,
                                         const SpaceTransform *space_transform,
                                         const float max_dist,
                                         const float ray_radius,
                                         Mesh *mesh_dst,
                                         const float (*vert_positions_dst)[3],
                                         const int numverts_dst,
                                         const MEdge *edges_dst,
                                         const int numedges_dst,
                                         const int *corner_verts_dst,
                                         const int *corner_edges_dst,
                                         const int numloops_dst,
                                         const MPoly *polys_dst,
                                         const int numpolys_dst,
                                         CustomData *ldata_dst,
                                         const bool use_split_nors_dst,
                                         const float split_angle_dst,
                                         const bool dirty_nors_dst,
                                         Mesh *me_src,
                                         MeshRemapIslandsCalc gen_islands_src,
                                         const float islands_precision_src,
                                         MeshPairRemap *r_map)
{
  const float full_weight = 1.0f;
  const float max_dist_sq = max_dist * max_dist;

  BLI_assert(mode & MREMAP_MODE_LOOP);
  BLI_assert((islands_precision_src >= 0.0f) && (islands_precision_src <= 1.0f));

  BKE_mesh_remap_init(r_map, numloops_dst);

  if (mode == MREMAP_MODE_TOPOLOGY) {
    /* In topology mapping, we assume meshes are identical, islands included! */
    BLI_assert(numloops_dst == me_src->totloop);
    for (int i = 0; i < numloops_dst; i++) {
      mesh_remap_item_define(r_map, i, FLT_MAX, 0, 1, &i, &full_weight);
    }
  }
  else {
    BVHTreeFromMesh *treedata = nullptr;
    BVHTreeNearest nearest = {0};
    BVHTreeRayHit rayhit = {0};
    int num_trees = 0;
    float hit_dist;
    float tmp_co[3], tmp_no[3];

    const bool use_from_vert = (mode & MREMAP_USE_VERT);

    MeshIslandStore island_store = {0};
    bool use_islands = false;

    BLI_AStarGraph *as_graphdata = nullptr;
    BLI_AStarSolution as_solution = {0};
    const int isld_steps_src = (islands_precision_src ?
                                    max_ii(int(ASTAR_STEPS_MAX * islands_precision_src + 0.499f),
                                           1) :
                                    0);

    const float(*poly_nors_src)[3] = nullptr;
    const float(*loop_nors_src)[3] = nullptr;
    const float(*poly_nors_dst)[3] = nullptr;
    float(*loop_nors_dst)[3] = nullptr;

    float(*poly_cents_src)[3] = nullptr;

    MeshElemMap *vert_to_loop_map_src = nullptr;
    int *vert_to_loop_map_src_buff = nullptr;
    MeshElemMap *vert_to_poly_map_src = nullptr;
    int *vert_to_poly_map_src_buff = nullptr;
    MeshElemMap *edge_to_poly_map_src = nullptr;
    int *edge_to_poly_map_src_buff = nullptr;
    MeshElemMap *poly_to_looptri_map_src = nullptr;
    int *poly_to_looptri_map_src_buff = nullptr;

    /* Unlike above, those are one-to-one mappings, simpler! */
    int *loop_to_poly_map_src = nullptr;

    const float(*positions_src)[3] = BKE_mesh_vert_positions(me_src);
    const int num_verts_src = me_src->totvert;
    float(*vcos_src)[3] = nullptr;
    const blender::Span<MEdge> edges_src = me_src->edges();
    const blender::Span<MPoly> polys_src = me_src->polys();
<<<<<<< HEAD
    const blender::Span<int> corner_verts_src = me_src->corner_verts();
    const blender::Span<int> corner_edges_src = me_src->corner_edges();
    const MLoopTri *looptri_src = nullptr;
    int num_looptri_src = 0;
=======
    const blender::Span<MLoop> loops_src = me_src->loops();
    blender::Span<MLoopTri> looptris_src;
>>>>>>> 4ffae99d

    size_t buff_size_interp = MREMAP_DEFAULT_BUFSIZE;
    float(*vcos_interp)[3] = nullptr;
    int *indices_interp = nullptr;
    float *weights_interp = nullptr;

    const MPoly *mp_dst;
    int tindex, pidx_dst, lidx_dst, plidx_dst, pidx_src, lidx_src, plidx_src;

    IslandResult **islands_res;
    size_t islands_res_buff_size = MREMAP_DEFAULT_BUFSIZE;

    if (!use_from_vert) {
      vcos_src = BKE_mesh_vert_coords_alloc(me_src, nullptr);

      vcos_interp = static_cast<float(*)[3]>(
          MEM_mallocN(sizeof(*vcos_interp) * buff_size_interp, __func__));
      indices_interp = static_cast<int *>(
          MEM_mallocN(sizeof(*indices_interp) * buff_size_interp, __func__));
      weights_interp = static_cast<float *>(
          MEM_mallocN(sizeof(*weights_interp) * buff_size_interp, __func__));
    }

    {
      const bool need_lnors_src = (mode & MREMAP_USE_LOOP) && (mode & MREMAP_USE_NORMAL);
      const bool need_lnors_dst = need_lnors_src || (mode & MREMAP_USE_NORPROJ);
      const bool need_pnors_src = need_lnors_src ||
                                  ((mode & MREMAP_USE_POLY) && (mode & MREMAP_USE_NORMAL));
      const bool need_pnors_dst = need_lnors_dst || need_pnors_src;

      if (need_pnors_dst) {
        poly_nors_dst = BKE_mesh_poly_normals_ensure(mesh_dst);
      }
      if (need_lnors_dst) {
        short(*custom_nors_dst)[2] = static_cast<short(*)[2]>(
            CustomData_get_layer_for_write(ldata_dst, CD_CUSTOMLOOPNORMAL, numloops_dst));

        /* Cache loop normals into a temporary custom data layer. */
        loop_nors_dst = static_cast<float(*)[3]>(
            CustomData_get_layer_for_write(ldata_dst, CD_NORMAL, numloops_dst));
        const bool do_loop_nors_dst = (loop_nors_dst == nullptr);
        if (!loop_nors_dst) {
          loop_nors_dst = static_cast<float(*)[3]>(
              CustomData_add_layer(ldata_dst, CD_NORMAL, CD_SET_DEFAULT, nullptr, numloops_dst));
          CustomData_set_layer_flag(ldata_dst, CD_NORMAL, CD_FLAG_TEMPORARY);
        }
        if (dirty_nors_dst || do_loop_nors_dst) {
          const bool *sharp_edges = static_cast<const bool *>(
              CustomData_get_layer_named(&mesh_dst->edata, CD_PROP_BOOL, "sharp_edge"));
          BKE_mesh_normals_loop_split(vert_positions_dst,
                                      BKE_mesh_vert_normals_ensure(mesh_dst),
                                      numverts_dst,
                                      edges_dst,
                                      numedges_dst,
                                      corner_verts_dst,
                                      corner_edges_dst,
                                      loop_nors_dst,
                                      numloops_dst,
                                      polys_dst,
                                      poly_nors_dst,
                                      numpolys_dst,
                                      use_split_nors_dst,
                                      split_angle_dst,
                                      sharp_edges,
                                      nullptr,
                                      nullptr,
                                      custom_nors_dst);
        }
      }
      if (need_pnors_src || need_lnors_src) {
        if (need_pnors_src) {
          poly_nors_src = BKE_mesh_poly_normals_ensure(me_src);
        }
        if (need_lnors_src) {
          loop_nors_src = static_cast<const float(*)[3]>(
              CustomData_get_layer(&me_src->ldata, CD_NORMAL));
          BLI_assert(loop_nors_src != nullptr);
        }
      }
    }

    if (use_from_vert) {
      BKE_mesh_vert_loop_map_create(&vert_to_loop_map_src,
                                    &vert_to_loop_map_src_buff,
                                    polys_src.data(),
                                    corner_verts_src.data(),
                                    num_verts_src,
                                    int(polys_src.size()),
                                    int(corner_verts_src.size()));
      if (mode & MREMAP_USE_POLY) {
        BKE_mesh_vert_poly_map_create(&vert_to_poly_map_src,
                                      &vert_to_poly_map_src_buff,
                                      polys_src.data(),
                                      corner_verts_src.data(),
                                      num_verts_src,
                                      int(polys_src.size()),
                                      int(corner_verts_src.size()));
      }
    }

    /* Needed for islands (or plain mesh) to AStar graph conversion. */
    BKE_mesh_edge_poly_map_create(&edge_to_poly_map_src,
                                  &edge_to_poly_map_src_buff,
                                  int(edges_src.size()),
                                  polys_src.data(),
                                  int(polys_src.size()),
                                  corner_edges_src.data(),
                                  int(corner_edges_src.size()));
    if (use_from_vert) {
      loop_to_poly_map_src = static_cast<int *>(
          MEM_mallocN(sizeof(*loop_to_poly_map_src) * size_t(corner_verts_src.size()), __func__));
      poly_cents_src = static_cast<float(*)[3]>(
          MEM_mallocN(sizeof(*poly_cents_src) * size_t(polys_src.size()), __func__));
      for (pidx_src = 0; pidx_src < polys_src.size(); pidx_src++) {
        const MPoly &poly = polys_src[pidx_src];
        for (plidx_src = 0, lidx_src = poly.loopstart; plidx_src < poly.totloop;
             plidx_src++, lidx_src++) {
          loop_to_poly_map_src[lidx_src] = pidx_src;
        }
        BKE_mesh_calc_poly_center(
            &poly, &corner_verts_src[poly.loopstart], positions_src, poly_cents_src[pidx_src]);
      }
    }

    /* Island makes things slightly more complex here.
     * Basically, we:
     *     * Make one treedata for each island's elements.
     *     * Check all loops of a same dest poly against all treedata.
     *     * Choose the island's elements giving the best results.
     */

    /* First, generate the islands, if possible. */
    if (gen_islands_src) {
      use_islands = gen_islands_src(positions_src,
                                    num_verts_src,
                                    edges_src.data(),
                                    int(edges_src.size()),
                                    polys_src.data(),
                                    int(polys_src.size()),
                                    corner_verts_src.data(),
                                    corner_edges_src.data(),
                                    int(corner_verts_src.size()),
                                    &island_store);

      num_trees = use_islands ? island_store.islands_num : 1;
      treedata = static_cast<BVHTreeFromMesh *>(
          MEM_callocN(sizeof(*treedata) * size_t(num_trees), __func__));
      if (isld_steps_src) {
        as_graphdata = static_cast<BLI_AStarGraph *>(
            MEM_callocN(sizeof(*as_graphdata) * size_t(num_trees), __func__));
      }

      if (use_islands) {
        /* We expect our islands to contain poly indices, with edge indices of 'inner cuts',
         * and a mapping loops -> islands indices.
         * This implies all loops of a same poly are in the same island. */
        BLI_assert((island_store.item_type == MISLAND_TYPE_LOOP) &&
                   (island_store.island_type == MISLAND_TYPE_POLY) &&
                   (island_store.innercut_type == MISLAND_TYPE_EDGE));
      }
    }
    else {
      num_trees = 1;
      treedata = static_cast<BVHTreeFromMesh *>(MEM_callocN(sizeof(*treedata), __func__));
      if (isld_steps_src) {
        as_graphdata = static_cast<BLI_AStarGraph *>(MEM_callocN(sizeof(*as_graphdata), __func__));
      }
    }

    /* Build our AStar graphs. */
    if (isld_steps_src) {
      for (tindex = 0; tindex < num_trees; tindex++) {
        mesh_island_to_astar_graph(use_islands ? &island_store : nullptr,
                                   tindex,
                                   positions_src,
                                   edge_to_poly_map_src,
                                   int(edges_src.size()),
                                   corner_verts_src.data(),
                                   corner_edges_src.data(),
                                   polys_src.data(),
                                   int(polys_src.size()),
                                   &as_graphdata[tindex]);
      }
    }

    /* Build our BVHtrees, either from verts or tessfaces. */
    if (use_from_vert) {
      if (use_islands) {
        blender::BitVector<> verts_active(num_verts_src);

        for (tindex = 0; tindex < num_trees; tindex++) {
          MeshElemMap *isld = island_store.islands[tindex];
          int num_verts_active = 0;
          verts_active.fill(false);
          for (int i = 0; i < isld->count; i++) {
            const MPoly &poly = polys_src[isld->indices[i]];
            for (lidx_src = poly.loopstart; lidx_src < poly.loopstart + poly.totloop; lidx_src++) {
              const int vidx_src = corner_verts_src[lidx_src];
              if (!verts_active[vidx_src]) {
                verts_active[vidx_src].set();
                num_verts_active++;
              }
            }
          }
          bvhtree_from_mesh_verts_ex(&treedata[tindex],
                                     positions_src,
                                     num_verts_src,
                                     verts_active,
                                     num_verts_active,
                                     0.0,
                                     2,
                                     6);
        }
      }
      else {
        BLI_assert(num_trees == 1);
        BKE_bvhtree_from_mesh_get(&treedata[0], me_src, BVHTREE_FROM_VERTS, 2);
      }
    }
    else { /* We use polygons. */
      if (use_islands) {
        looptris_src = me_src->looptris();
        blender::BitVector<> looptri_active(looptris_src.size());

        for (tindex = 0; tindex < num_trees; tindex++) {
          int num_looptri_active = 0;
          looptri_active.fill(false);
          for (const int64_t i : looptris_src.index_range()) {
            const MPoly &poly = polys_src[looptris_src[i].poly];
            if (island_store.items_to_islands[poly.loopstart] == tindex) {
              looptri_active[i].set();
              num_looptri_active++;
            }
          }
          bvhtree_from_mesh_looptri_ex(&treedata[tindex],
                                       positions_src,
<<<<<<< HEAD
                                       corner_verts_src.data(),
                                       looptri_src,
                                       num_looptri_src,
=======
                                       loops_src.data(),
                                       looptris_src.data(),
                                       int(looptris_src.size()),
>>>>>>> 4ffae99d
                                       looptri_active,
                                       num_looptri_active,
                                       0.0,
                                       2,
                                       6);
        }
      }
      else {
        BLI_assert(num_trees == 1);
        BKE_bvhtree_from_mesh_get(&treedata[0], me_src, BVHTREE_FROM_LOOPTRI, 2);
      }
    }

    /* And check each dest poly! */
    islands_res = static_cast<IslandResult **>(
        MEM_mallocN(sizeof(*islands_res) * size_t(num_trees), __func__));
    for (tindex = 0; tindex < num_trees; tindex++) {
      islands_res[tindex] = static_cast<IslandResult *>(
          MEM_mallocN(sizeof(**islands_res) * islands_res_buff_size, __func__));
    }

    for (pidx_dst = 0, mp_dst = polys_dst; pidx_dst < numpolys_dst; pidx_dst++, mp_dst++) {
      float pnor_dst[3];

      /* Only in use_from_vert case, we may need polys' centers as fallback
       * in case we cannot decide which corner to use from normals only. */
      float pcent_dst[3];
      bool pcent_dst_valid = false;

      if (mode == MREMAP_MODE_LOOP_NEAREST_POLYNOR) {
        copy_v3_v3(pnor_dst, poly_nors_dst[pidx_dst]);
        if (space_transform) {
          BLI_space_transform_apply_normal(space_transform, pnor_dst);
        }
      }

      if (size_t(mp_dst->totloop) > islands_res_buff_size) {
        islands_res_buff_size = size_t(mp_dst->totloop) + MREMAP_DEFAULT_BUFSIZE;
        for (tindex = 0; tindex < num_trees; tindex++) {
          islands_res[tindex] = static_cast<IslandResult *>(
              MEM_reallocN(islands_res[tindex], sizeof(**islands_res) * islands_res_buff_size));
        }
      }

      for (tindex = 0; tindex < num_trees; tindex++) {
        BVHTreeFromMesh *tdata = &treedata[tindex];

        for (plidx_dst = 0; plidx_dst < mp_dst->totloop; plidx_dst++) {
          const int vert_dst = corner_verts_dst[mp_dst->loopstart + plidx_dst];
          if (use_from_vert) {
            MeshElemMap *vert_to_refelem_map_src = nullptr;

            copy_v3_v3(tmp_co, vert_positions_dst[vert_dst]);
            nearest.index = -1;

            /* Convert the vertex to tree coordinates, if needed. */
            if (space_transform) {
              BLI_space_transform_apply(space_transform, tmp_co);
            }

            if (mesh_remap_bvhtree_query_nearest(
                    tdata, &nearest, tmp_co, max_dist_sq, &hit_dist)) {
              float(*nor_dst)[3];
              const float(*nors_src)[3];
              float best_nor_dot = -2.0f;
              float best_sqdist_fallback = FLT_MAX;
              int best_index_src = -1;

              if (mode == MREMAP_MODE_LOOP_NEAREST_LOOPNOR) {
                copy_v3_v3(tmp_no, loop_nors_dst[plidx_dst + mp_dst->loopstart]);
                if (space_transform) {
                  BLI_space_transform_apply_normal(space_transform, tmp_no);
                }
                nor_dst = &tmp_no;
                nors_src = loop_nors_src;
                vert_to_refelem_map_src = vert_to_loop_map_src;
              }
              else { /* if (mode == MREMAP_MODE_LOOP_NEAREST_POLYNOR) { */
                nor_dst = &pnor_dst;
                nors_src = poly_nors_src;
                vert_to_refelem_map_src = vert_to_poly_map_src;
              }

              for (int i = vert_to_refelem_map_src[nearest.index].count; i--;) {
                const int index_src = vert_to_refelem_map_src[nearest.index].indices[i];
                BLI_assert(index_src != -1);
                const float dot = dot_v3v3(nors_src[index_src], *nor_dst);

                pidx_src = ((mode == MREMAP_MODE_LOOP_NEAREST_LOOPNOR) ?
                                loop_to_poly_map_src[index_src] :
                                index_src);
                /* WARNING! This is not the *real* lidx_src in case of POLYNOR, we only use it
                 *          to check we stay on current island (all loops from a given poly are
                 *          on same island!). */
                lidx_src = ((mode == MREMAP_MODE_LOOP_NEAREST_LOOPNOR) ?
                                index_src :
                                polys_src[pidx_src].loopstart);

                /* A same vert may be at the boundary of several islands! Hence, we have to ensure
                 * poly/loop we are currently considering *belongs* to current island! */
                if (use_islands && island_store.items_to_islands[lidx_src] != tindex) {
                  continue;
                }

                if (dot > best_nor_dot - 1e-6f) {
                  /* We need something as fallback decision in case dest normal matches several
                   * source normals (see #44522), using distance between polys' centers here. */
                  float *pcent_src;
                  float sqdist;

                  const MPoly &poly = polys_src[pidx_src];

                  if (!pcent_dst_valid) {
                    BKE_mesh_calc_poly_center(
                        mp_dst, &corner_verts_src[poly.loopstart], vert_positions_dst, pcent_dst);
                    pcent_dst_valid = true;
                  }
                  pcent_src = poly_cents_src[pidx_src];
                  sqdist = len_squared_v3v3(pcent_dst, pcent_src);

                  if ((dot > best_nor_dot + 1e-6f) || (sqdist < best_sqdist_fallback)) {
                    best_nor_dot = dot;
                    best_sqdist_fallback = sqdist;
                    best_index_src = index_src;
                  }
                }
              }
              if (best_index_src == -1) {
                /* We found no item to map back from closest vertex... */
                best_nor_dot = -1.0f;
                hit_dist = FLT_MAX;
              }
              else if (mode == MREMAP_MODE_LOOP_NEAREST_POLYNOR) {
                /* Our best_index_src is a poly one for now!
                 * Have to find its loop matching our closest vertex. */
                const MPoly &poly = polys_src[best_index_src];
                for (plidx_src = 0; plidx_src < poly.totloop; plidx_src++) {
                  const int vert_src = corner_verts_src[poly.loopstart + plidx_src];
                  if (vert_src == nearest.index) {
                    best_index_src = plidx_src + poly.loopstart;
                    break;
                  }
                }
              }
              best_nor_dot = (best_nor_dot + 1.0f) * 0.5f;
              islands_res[tindex][plidx_dst].factor = hit_dist ? (best_nor_dot / hit_dist) : 1e18f;
              islands_res[tindex][plidx_dst].hit_dist = hit_dist;
              islands_res[tindex][plidx_dst].index_src = best_index_src;
            }
            else {
              /* No source for this dest loop! */
              islands_res[tindex][plidx_dst].factor = 0.0f;
              islands_res[tindex][plidx_dst].hit_dist = FLT_MAX;
              islands_res[tindex][plidx_dst].index_src = -1;
            }
          }
          else if (mode & MREMAP_USE_NORPROJ) {
            int n = (ray_radius > 0.0f) ? MREMAP_RAYCAST_APPROXIMATE_NR : 1;
            float w = 1.0f;

            copy_v3_v3(tmp_co, vert_positions_dst[vert_dst]);
            copy_v3_v3(tmp_no, loop_nors_dst[plidx_dst + mp_dst->loopstart]);

            /* We do our transform here, since we may do several raycast/nearest queries. */
            if (space_transform) {
              BLI_space_transform_apply(space_transform, tmp_co);
              BLI_space_transform_apply_normal(space_transform, tmp_no);
            }

            while (n--) {
              if (mesh_remap_bvhtree_query_raycast(
                      tdata, &rayhit, tmp_co, tmp_no, ray_radius / w, max_dist, &hit_dist)) {
                islands_res[tindex][plidx_dst].factor = (hit_dist ? (1.0f / hit_dist) : 1e18f) * w;
                islands_res[tindex][plidx_dst].hit_dist = hit_dist;
                islands_res[tindex][plidx_dst].index_src = int(tdata->looptri[rayhit.index].poly);
                copy_v3_v3(islands_res[tindex][plidx_dst].hit_point, rayhit.co);
                break;
              }
              /* Next iteration will get bigger radius but smaller weight! */
              w /= MREMAP_RAYCAST_APPROXIMATE_FAC;
            }
            if (n == -1) {
              /* Fallback to 'nearest' hit here, loops usually comes in 'face group', not good to
               * have only part of one dest face's loops to map to source.
               * Note that since we give this a null weight, if whole weight for a given face
               * is null, it means none of its loop mapped to this source island,
               * hence we can skip it later.
               */
              copy_v3_v3(tmp_co, vert_positions_dst[vert_dst]);
              nearest.index = -1;

              /* Convert the vertex to tree coordinates, if needed. */
              if (space_transform) {
                BLI_space_transform_apply(space_transform, tmp_co);
              }

              /* In any case, this fallback nearest hit should have no weight at all
               * in 'best island' decision! */
              islands_res[tindex][plidx_dst].factor = 0.0f;

              if (mesh_remap_bvhtree_query_nearest(
                      tdata, &nearest, tmp_co, max_dist_sq, &hit_dist)) {
                islands_res[tindex][plidx_dst].hit_dist = hit_dist;
                islands_res[tindex][plidx_dst].index_src = int(tdata->looptri[nearest.index].poly);
                copy_v3_v3(islands_res[tindex][plidx_dst].hit_point, nearest.co);
              }
              else {
                /* No source for this dest loop! */
                islands_res[tindex][plidx_dst].hit_dist = FLT_MAX;
                islands_res[tindex][plidx_dst].index_src = -1;
              }
            }
          }
          else { /* Nearest poly either to use all its loops/verts or just closest one. */
            copy_v3_v3(tmp_co, vert_positions_dst[vert_dst]);
            nearest.index = -1;

            /* Convert the vertex to tree coordinates, if needed. */
            if (space_transform) {
              BLI_space_transform_apply(space_transform, tmp_co);
            }

            if (mesh_remap_bvhtree_query_nearest(
                    tdata, &nearest, tmp_co, max_dist_sq, &hit_dist)) {
              islands_res[tindex][plidx_dst].factor = hit_dist ? (1.0f / hit_dist) : 1e18f;
              islands_res[tindex][plidx_dst].hit_dist = hit_dist;
              islands_res[tindex][plidx_dst].index_src = int(tdata->looptri[nearest.index].poly);
              copy_v3_v3(islands_res[tindex][plidx_dst].hit_point, nearest.co);
            }
            else {
              /* No source for this dest loop! */
              islands_res[tindex][plidx_dst].factor = 0.0f;
              islands_res[tindex][plidx_dst].hit_dist = FLT_MAX;
              islands_res[tindex][plidx_dst].index_src = -1;
            }
          }
        }
      }

      /* And now, find best island to use! */
      /* We have to first select the 'best source island' for given dst poly and its loops.
       * Then, we have to check that poly does not 'spread' across some island's limits
       * (like inner seams for UVs, etc.).
       * Note we only still partially support that kind of situation here, i.e.
       * Polys spreading over actual cracks
       * (like a narrow space without faces on src, splitting a 'tube-like' geometry).
       * That kind of situation should be relatively rare, though.
       */
      /* XXX This block in itself is big and complex enough to be a separate function but...
       *     it uses a bunch of locale vars.
       *     Not worth sending all that through parameters (for now at least). */
      {
        BLI_AStarGraph *as_graph = nullptr;
        int *poly_island_index_map = nullptr;
        int pidx_src_prev = -1;

        MeshElemMap *best_island = nullptr;
        float best_island_fac = 0.0f;
        int best_island_index = -1;

        for (tindex = 0; tindex < num_trees; tindex++) {
          float island_fac = 0.0f;

          for (plidx_dst = 0; plidx_dst < mp_dst->totloop; plidx_dst++) {
            island_fac += islands_res[tindex][plidx_dst].factor;
          }
          island_fac /= float(mp_dst->totloop);

          if (island_fac > best_island_fac) {
            best_island_fac = island_fac;
            best_island_index = tindex;
          }
        }

        if (best_island_index != -1 && isld_steps_src) {
          best_island = use_islands ? island_store.islands[best_island_index] : nullptr;
          as_graph = &as_graphdata[best_island_index];
          poly_island_index_map = (int *)as_graph->custom_data;
          BLI_astar_solution_init(as_graph, &as_solution, nullptr);
        }

        for (plidx_dst = 0; plidx_dst < mp_dst->totloop; plidx_dst++) {
          IslandResult *isld_res;
          lidx_dst = plidx_dst + mp_dst->loopstart;

          if (best_island_index == -1) {
            /* No source for any loops of our dest poly in any source islands. */
            BKE_mesh_remap_item_define_invalid(r_map, lidx_dst);
            continue;
          }

          as_solution.custom_data = POINTER_FROM_INT(false);

          isld_res = &islands_res[best_island_index][plidx_dst];
          if (use_from_vert) {
            /* Indices stored in islands_res are those of loops, one per dest loop. */
            lidx_src = isld_res->index_src;
            if (lidx_src >= 0) {
              pidx_src = loop_to_poly_map_src[lidx_src];
              /* If prev and curr poly are the same, no need to do anything more!!! */
              if (!ELEM(pidx_src_prev, -1, pidx_src) && isld_steps_src) {
                int pidx_isld_src, pidx_isld_src_prev;
                if (poly_island_index_map) {
                  pidx_isld_src = poly_island_index_map[pidx_src];
                  pidx_isld_src_prev = poly_island_index_map[pidx_src_prev];
                }
                else {
                  pidx_isld_src = pidx_src;
                  pidx_isld_src_prev = pidx_src_prev;
                }

                BLI_astar_graph_solve(as_graph,
                                      pidx_isld_src_prev,
                                      pidx_isld_src,
                                      mesh_remap_calc_loops_astar_f_cost,
                                      &as_solution,
                                      isld_steps_src);
                if (POINTER_AS_INT(as_solution.custom_data) && (as_solution.steps > 0)) {
                  /* Find first 'cutting edge' on path, and bring back lidx_src on poly just
                   * before that edge.
                   * Note we could try to be much smarter, g.g. Storing a whole poly's indices,
                   * and making decision (on which side of cutting edge(s!) to be) on the end,
                   * but this is one more level of complexity, better to first see if
                   * simple solution works!
                   */
                  int last_valid_pidx_isld_src = -1;
                  /* Note we go backward here, from dest to src poly. */
                  for (int i = as_solution.steps - 1; i--;) {
                    BLI_AStarGNLink *as_link = as_solution.prev_links[pidx_isld_src];
                    const int eidx = POINTER_AS_INT(as_link->custom_data);
                    pidx_isld_src = as_solution.prev_nodes[pidx_isld_src];
                    BLI_assert(pidx_isld_src != -1);
                    if (eidx != -1) {
                      /* we are 'crossing' a cutting edge. */
                      last_valid_pidx_isld_src = pidx_isld_src;
                    }
                  }
                  if (last_valid_pidx_isld_src != -1) {
                    /* Find a new valid loop in that new poly (nearest one for now).
                     * Note we could be much more subtle here, again that's for later... */
                    int j;
                    float best_dist_sq = FLT_MAX;

                    copy_v3_v3(tmp_co, vert_positions_dst[corner_verts_dst[lidx_dst]]);

                    /* We do our transform here,
                     * since we may do several raycast/nearest queries. */
                    if (space_transform) {
                      BLI_space_transform_apply(space_transform, tmp_co);
                    }

                    pidx_src = (use_islands ? best_island->indices[last_valid_pidx_isld_src] :
                                              last_valid_pidx_isld_src);
                    const MPoly &poly = polys_src[pidx_src];
                    for (j = 0; j < poly.totloop; j++) {
                      const int vert_src = corner_verts_src[poly.loopstart + j];
                      const float dist_sq = len_squared_v3v3(positions_src[vert_src], tmp_co);
                      if (dist_sq < best_dist_sq) {
                        best_dist_sq = dist_sq;
                        lidx_src = poly.loopstart + j;
                      }
                    }
                  }
                }
              }
              mesh_remap_item_define(r_map,
                                     lidx_dst,
                                     isld_res->hit_dist,
                                     best_island_index,
                                     1,
                                     &lidx_src,
                                     &full_weight);
              pidx_src_prev = pidx_src;
            }
            else {
              /* No source for this loop in this island. */
              /* TODO: would probably be better to get a source
               * at all cost in best island anyway? */
              mesh_remap_item_define(
                  r_map, lidx_dst, FLT_MAX, best_island_index, 0, nullptr, nullptr);
            }
          }
          else {
            /* Else, we use source poly, indices stored in islands_res are those of polygons. */
            pidx_src = isld_res->index_src;
            if (pidx_src >= 0) {
              float *hit_co = isld_res->hit_point;
              int best_loop_index_src;

              const MPoly &poly = polys_src[pidx_src];
              /* If prev and curr poly are the same, no need to do anything more!!! */
              if (!ELEM(pidx_src_prev, -1, pidx_src) && isld_steps_src) {
                int pidx_isld_src, pidx_isld_src_prev;
                if (poly_island_index_map) {
                  pidx_isld_src = poly_island_index_map[pidx_src];
                  pidx_isld_src_prev = poly_island_index_map[pidx_src_prev];
                }
                else {
                  pidx_isld_src = pidx_src;
                  pidx_isld_src_prev = pidx_src_prev;
                }

                BLI_astar_graph_solve(as_graph,
                                      pidx_isld_src_prev,
                                      pidx_isld_src,
                                      mesh_remap_calc_loops_astar_f_cost,
                                      &as_solution,
                                      isld_steps_src);
                if (POINTER_AS_INT(as_solution.custom_data) && (as_solution.steps > 0)) {
                  /* Find first 'cutting edge' on path, and bring back lidx_src on poly just
                   * before that edge.
                   * Note we could try to be much smarter: e.g. Storing a whole poly's indices,
                   * and making decision (one which side of cutting edge(s)!) to be on the end,
                   * but this is one more level of complexity, better to first see if
                   * simple solution works!
                   */
                  int last_valid_pidx_isld_src = -1;
                  /* Note we go backward here, from dest to src poly. */
                  for (int i = as_solution.steps - 1; i--;) {
                    BLI_AStarGNLink *as_link = as_solution.prev_links[pidx_isld_src];
                    int eidx = POINTER_AS_INT(as_link->custom_data);

                    pidx_isld_src = as_solution.prev_nodes[pidx_isld_src];
                    BLI_assert(pidx_isld_src != -1);
                    if (eidx != -1) {
                      /* we are 'crossing' a cutting edge. */
                      last_valid_pidx_isld_src = pidx_isld_src;
                    }
                  }
                  if (last_valid_pidx_isld_src != -1) {
                    /* Find a new valid loop in that new poly (nearest point on poly for now).
                     * Note we could be much more subtle here, again that's for later... */
                    float best_dist_sq = FLT_MAX;
                    int j;

                    const int vert_dst = corner_verts_dst[lidx_dst];
                    copy_v3_v3(tmp_co, vert_positions_dst[vert_dst]);

                    /* We do our transform here,
                     * since we may do several raycast/nearest queries. */
                    if (space_transform) {
                      BLI_space_transform_apply(space_transform, tmp_co);
                    }

                    pidx_src = (use_islands ? best_island->indices[last_valid_pidx_isld_src] :
                                              last_valid_pidx_isld_src);

                    /* Create that one on demand. */
                    if (poly_to_looptri_map_src == nullptr) {
                      BKE_mesh_origindex_map_create_looptri(&poly_to_looptri_map_src,
                                                            &poly_to_looptri_map_src_buff,
                                                            polys_src.data(),
                                                            int(polys_src.size()),
                                                            looptris_src.data(),
                                                            int(looptris_src.size()));
                    }

                    for (j = poly_to_looptri_map_src[pidx_src].count; j--;) {
                      float h[3];
                      const MLoopTri *lt =
                          &looptris_src[poly_to_looptri_map_src[pidx_src].indices[j]];
                      float dist_sq;

                      closest_on_tri_to_point_v3(h,
                                                 tmp_co,
                                                 vcos_src[corner_verts_src[lt->tri[0]]],
                                                 vcos_src[corner_verts_src[lt->tri[1]]],
                                                 vcos_src[corner_verts_src[lt->tri[2]]]);
                      dist_sq = len_squared_v3v3(tmp_co, h);
                      if (dist_sq < best_dist_sq) {
                        copy_v3_v3(hit_co, h);
                        best_dist_sq = dist_sq;
                      }
                    }
                  }
                }
              }

              if (mode == MREMAP_MODE_LOOP_POLY_NEAREST) {
                mesh_remap_interp_poly_data_get(poly,
                                                corner_verts_src,
                                                (const float(*)[3])vcos_src,
                                                hit_co,
                                                &buff_size_interp,
                                                &vcos_interp,
                                                true,
                                                &indices_interp,
                                                &weights_interp,
                                                false,
                                                &best_loop_index_src);

                mesh_remap_item_define(r_map,
                                       lidx_dst,
                                       isld_res->hit_dist,
                                       best_island_index,
                                       1,
                                       &best_loop_index_src,
                                       &full_weight);
              }
              else {
                const int sources_num = mesh_remap_interp_poly_data_get(
                    poly,
                    corner_verts_src,
                    (const float(*)[3])vcos_src,
                    hit_co,
                    &buff_size_interp,
                    &vcos_interp,
                    true,
                    &indices_interp,
                    &weights_interp,
                    true,
                    nullptr);

                mesh_remap_item_define(r_map,
                                       lidx_dst,
                                       isld_res->hit_dist,
                                       best_island_index,
                                       sources_num,
                                       indices_interp,
                                       weights_interp);
              }

              pidx_src_prev = pidx_src;
            }
            else {
              /* No source for this loop in this island. */
              /* TODO: would probably be better to get a source
               * at all cost in best island anyway? */
              mesh_remap_item_define(
                  r_map, lidx_dst, FLT_MAX, best_island_index, 0, nullptr, nullptr);
            }
          }
        }

        BLI_astar_solution_clear(&as_solution);
      }
    }

    for (tindex = 0; tindex < num_trees; tindex++) {
      MEM_freeN(islands_res[tindex]);
      free_bvhtree_from_mesh(&treedata[tindex]);
      if (isld_steps_src) {
        BLI_astar_graph_free(&as_graphdata[tindex]);
      }
    }
    MEM_freeN(islands_res);
    BKE_mesh_loop_islands_free(&island_store);
    MEM_freeN(treedata);
    if (isld_steps_src) {
      MEM_freeN(as_graphdata);
      BLI_astar_solution_free(&as_solution);
    }

    if (vcos_src) {
      MEM_freeN(vcos_src);
    }
    if (vert_to_loop_map_src) {
      MEM_freeN(vert_to_loop_map_src);
    }
    if (vert_to_loop_map_src_buff) {
      MEM_freeN(vert_to_loop_map_src_buff);
    }
    if (vert_to_poly_map_src) {
      MEM_freeN(vert_to_poly_map_src);
    }
    if (vert_to_poly_map_src_buff) {
      MEM_freeN(vert_to_poly_map_src_buff);
    }
    if (edge_to_poly_map_src) {
      MEM_freeN(edge_to_poly_map_src);
    }
    if (edge_to_poly_map_src_buff) {
      MEM_freeN(edge_to_poly_map_src_buff);
    }
    if (poly_to_looptri_map_src) {
      MEM_freeN(poly_to_looptri_map_src);
    }
    if (poly_to_looptri_map_src_buff) {
      MEM_freeN(poly_to_looptri_map_src_buff);
    }
    if (loop_to_poly_map_src) {
      MEM_freeN(loop_to_poly_map_src);
    }
    if (poly_cents_src) {
      MEM_freeN(poly_cents_src);
    }
    if (vcos_interp) {
      MEM_freeN(vcos_interp);
    }
    if (indices_interp) {
      MEM_freeN(indices_interp);
    }
    if (weights_interp) {
      MEM_freeN(weights_interp);
    }
  }
}

void BKE_mesh_remap_calc_polys_from_mesh(const int mode,
                                         const SpaceTransform *space_transform,
                                         const float max_dist,
                                         const float ray_radius,
                                         const Mesh *mesh_dst,
                                         const float (*vert_positions_dst)[3],
                                         const int *corner_verts,
                                         const MPoly *polys_dst,
                                         const int numpolys_dst,
                                         Mesh *me_src,
                                         MeshPairRemap *r_map)
{
  const float full_weight = 1.0f;
  const float max_dist_sq = max_dist * max_dist;
  const float(*poly_nors_dst)[3] = nullptr;
  float tmp_co[3], tmp_no[3];
  int i;

  BLI_assert(mode & MREMAP_MODE_POLY);

  if (mode & (MREMAP_USE_NORMAL | MREMAP_USE_NORPROJ)) {
    poly_nors_dst = BKE_mesh_poly_normals_ensure(mesh_dst);
  }

  BKE_mesh_remap_init(r_map, numpolys_dst);

  if (mode == MREMAP_MODE_TOPOLOGY) {
    BLI_assert(numpolys_dst == me_src->totpoly);
    for (i = 0; i < numpolys_dst; i++) {
      mesh_remap_item_define(r_map, i, FLT_MAX, 0, 1, &i, &full_weight);
    }
  }
  else {
    BVHTreeFromMesh treedata = {nullptr};
    BVHTreeNearest nearest = {0};
    BVHTreeRayHit rayhit = {0};
    float hit_dist;

    BKE_bvhtree_from_mesh_get(&treedata, me_src, BVHTREE_FROM_LOOPTRI, 2);

    if (mode == MREMAP_MODE_POLY_NEAREST) {
      nearest.index = -1;

      for (i = 0; i < numpolys_dst; i++) {
        const MPoly *mp = &polys_dst[i];

        BKE_mesh_calc_poly_center(mp, &corner_verts[mp->loopstart], vert_positions_dst, tmp_co);

        /* Convert the vertex to tree coordinates, if needed. */
        if (space_transform) {
          BLI_space_transform_apply(space_transform, tmp_co);
        }

        if (mesh_remap_bvhtree_query_nearest(
                &treedata, &nearest, tmp_co, max_dist_sq, &hit_dist)) {
          const MLoopTri *lt = &treedata.looptri[nearest.index];
          const int poly_index = int(lt->poly);
          mesh_remap_item_define(r_map, i, hit_dist, 0, 1, &poly_index, &full_weight);
        }
        else {
          /* No source for this dest poly! */
          BKE_mesh_remap_item_define_invalid(r_map, i);
        }
      }
    }
    else if (mode == MREMAP_MODE_POLY_NOR) {
      BLI_assert(poly_nors_dst);

      for (i = 0; i < numpolys_dst; i++) {
        const MPoly *mp = &polys_dst[i];

        BKE_mesh_calc_poly_center(mp, &corner_verts[mp->loopstart], vert_positions_dst, tmp_co);
        copy_v3_v3(tmp_no, poly_nors_dst[i]);

        /* Convert the vertex to tree coordinates, if needed. */
        if (space_transform) {
          BLI_space_transform_apply(space_transform, tmp_co);
          BLI_space_transform_apply_normal(space_transform, tmp_no);
        }

        if (mesh_remap_bvhtree_query_raycast(
                &treedata, &rayhit, tmp_co, tmp_no, ray_radius, max_dist, &hit_dist)) {
          const MLoopTri *lt = &treedata.looptri[rayhit.index];
          const int poly_index = int(lt->poly);

          mesh_remap_item_define(r_map, i, hit_dist, 0, 1, &poly_index, &full_weight);
        }
        else {
          /* No source for this dest poly! */
          BKE_mesh_remap_item_define_invalid(r_map, i);
        }
      }
    }
    else if (mode == MREMAP_MODE_POLY_POLYINTERP_PNORPROJ) {
      /* We cast our rays randomly, with a pseudo-even distribution
       * (since we spread across tessellated tris,
       * with additional weighting based on each tri's relative area).
       */
      RNG *rng = BLI_rng_new(0);

      const size_t numpolys_src = size_t(me_src->totpoly);

      /* Here it's simpler to just allocate for all polys :/ */
      int *indices = static_cast<int *>(MEM_mallocN(sizeof(*indices) * numpolys_src, __func__));
      float *weights = static_cast<float *>(
          MEM_mallocN(sizeof(*weights) * numpolys_src, __func__));

      size_t tmp_poly_size = MREMAP_DEFAULT_BUFSIZE;
      float(*poly_vcos_2d)[2] = static_cast<float(*)[2]>(
          MEM_mallocN(sizeof(*poly_vcos_2d) * tmp_poly_size, __func__));
      /* Tessellated 2D poly, always (num_loops - 2) triangles. */
      int(*tri_vidx_2d)[3] = static_cast<int(*)[3]>(
          MEM_mallocN(sizeof(*tri_vidx_2d) * (tmp_poly_size - 2), __func__));

      for (i = 0; i < numpolys_dst; i++) {
        /* For each dst poly, we sample some rays from it (2D grid in pnor space)
         * and use their hits to interpolate from source polys. */
        /* NOTE: dst poly is early-converted into src space! */
        const MPoly *mp = &polys_dst[i];

        int tot_rays, done_rays = 0;
        float poly_area_2d_inv, done_area = 0.0f;

        float pcent_dst[3];
        float to_pnor_2d_mat[3][3], from_pnor_2d_mat[3][3];
        float poly_dst_2d_min[2], poly_dst_2d_max[2], poly_dst_2d_z;
        float poly_dst_2d_size[2];

        float totweights = 0.0f;
        float hit_dist_accum = 0.0f;
        int sources_num = 0;
        const int tris_num = mp->totloop - 2;
        int j;

        BKE_mesh_calc_poly_center(mp, &corner_verts[mp->loopstart], vert_positions_dst, pcent_dst);
        copy_v3_v3(tmp_no, poly_nors_dst[i]);

        /* We do our transform here, else it'd be redone by raycast helper for each ray, ugh! */
        if (space_transform) {
          BLI_space_transform_apply(space_transform, pcent_dst);
          BLI_space_transform_apply_normal(space_transform, tmp_no);
        }

        copy_vn_fl(weights, int(numpolys_src), 0.0f);

        if (UNLIKELY(size_t(mp->totloop) > tmp_poly_size)) {
          tmp_poly_size = size_t(mp->totloop);
          poly_vcos_2d = static_cast<float(*)[2]>(
              MEM_reallocN(poly_vcos_2d, sizeof(*poly_vcos_2d) * tmp_poly_size));
          tri_vidx_2d = static_cast<int(*)[3]>(
              MEM_reallocN(tri_vidx_2d, sizeof(*tri_vidx_2d) * (tmp_poly_size - 2)));
        }

        axis_dominant_v3_to_m3(to_pnor_2d_mat, tmp_no);
        invert_m3_m3(from_pnor_2d_mat, to_pnor_2d_mat);

        mul_m3_v3(to_pnor_2d_mat, pcent_dst);
        poly_dst_2d_z = pcent_dst[2];

        /* Get (2D) bounding square of our poly. */
        INIT_MINMAX2(poly_dst_2d_min, poly_dst_2d_max);

        for (j = 0; j < mp->totloop; j++) {
          const int vert = corner_verts[mp->loopstart + j];
          copy_v3_v3(tmp_co, vert_positions_dst[vert]);
          if (space_transform) {
            BLI_space_transform_apply(space_transform, tmp_co);
          }
          mul_v2_m3v3(poly_vcos_2d[j], to_pnor_2d_mat, tmp_co);
          minmax_v2v2_v2(poly_dst_2d_min, poly_dst_2d_max, poly_vcos_2d[j]);
        }

        /* We adjust our ray-casting grid to ray_radius (the smaller, the more rays are cast),
         * with lower/upper bounds. */
        sub_v2_v2v2(poly_dst_2d_size, poly_dst_2d_max, poly_dst_2d_min);

        if (ray_radius) {
          tot_rays = int((max_ff(poly_dst_2d_size[0], poly_dst_2d_size[1]) / ray_radius) + 0.5f);
          CLAMP(tot_rays, MREMAP_RAYCAST_TRI_SAMPLES_MIN, MREMAP_RAYCAST_TRI_SAMPLES_MAX);
        }
        else {
          /* If no radius (pure rays), give max number of rays! */
          tot_rays = MREMAP_RAYCAST_TRI_SAMPLES_MIN;
        }
        tot_rays *= tot_rays;

        poly_area_2d_inv = area_poly_v2(poly_vcos_2d, uint(mp->totloop));
        /* In case we have a null-area degenerated poly... */
        poly_area_2d_inv = 1.0f / max_ff(poly_area_2d_inv, 1e-9f);

        /* Tessellate our poly. */
        if (mp->totloop == 3) {
          tri_vidx_2d[0][0] = 0;
          tri_vidx_2d[0][1] = 1;
          tri_vidx_2d[0][2] = 2;
        }
        if (mp->totloop == 4) {
          tri_vidx_2d[0][0] = 0;
          tri_vidx_2d[0][1] = 1;
          tri_vidx_2d[0][2] = 2;
          tri_vidx_2d[1][0] = 0;
          tri_vidx_2d[1][1] = 2;
          tri_vidx_2d[1][2] = 3;
        }
        else {
          BLI_polyfill_calc(poly_vcos_2d, uint(mp->totloop), -1, (uint(*)[3])tri_vidx_2d);
        }

        for (j = 0; j < tris_num; j++) {
          float *v1 = poly_vcos_2d[tri_vidx_2d[j][0]];
          float *v2 = poly_vcos_2d[tri_vidx_2d[j][1]];
          float *v3 = poly_vcos_2d[tri_vidx_2d[j][2]];
          int rays_num;

          /* All this allows us to get 'absolute' number of rays for each tri,
           * avoiding accumulating errors over iterations, and helping better even distribution. */
          done_area += area_tri_v2(v1, v2, v3);
          rays_num = max_ii(int(float(tot_rays) * done_area * poly_area_2d_inv + 0.5f) - done_rays,
                            0);
          done_rays += rays_num;

          while (rays_num--) {
            int n = (ray_radius > 0.0f) ? MREMAP_RAYCAST_APPROXIMATE_NR : 1;
            float w = 1.0f;

            BLI_rng_get_tri_sample_float_v2(rng, v1, v2, v3, tmp_co);

            tmp_co[2] = poly_dst_2d_z;
            mul_m3_v3(from_pnor_2d_mat, tmp_co);

            /* At this point, tmp_co is a point on our poly surface, in mesh_src space! */
            while (n--) {
              if (mesh_remap_bvhtree_query_raycast(
                      &treedata, &rayhit, tmp_co, tmp_no, ray_radius / w, max_dist, &hit_dist)) {
                const MLoopTri *lt = &treedata.looptri[rayhit.index];

                weights[lt->poly] += w;
                totweights += w;
                hit_dist_accum += hit_dist;
                break;
              }
              /* Next iteration will get bigger radius but smaller weight! */
              w /= MREMAP_RAYCAST_APPROXIMATE_FAC;
            }
          }
        }

        if (totweights > 0.0f) {
          for (j = 0; j < int(numpolys_src); j++) {
            if (!weights[j]) {
              continue;
            }
            /* NOTE: sources_num is always <= j! */
            weights[sources_num] = weights[j] / totweights;
            indices[sources_num] = j;
            sources_num++;
          }
          mesh_remap_item_define(
              r_map, i, hit_dist_accum / totweights, 0, sources_num, indices, weights);
        }
        else {
          /* No source for this dest poly! */
          BKE_mesh_remap_item_define_invalid(r_map, i);
        }
      }

      MEM_freeN(tri_vidx_2d);
      MEM_freeN(poly_vcos_2d);
      MEM_freeN(indices);
      MEM_freeN(weights);
      BLI_rng_free(rng);
    }
    else {
      CLOG_WARN(&LOG, "Unsupported mesh-to-mesh poly mapping mode (%d)!", mode);
      memset(r_map->items, 0, sizeof(*r_map->items) * size_t(numpolys_dst));
    }

    free_bvhtree_from_mesh(&treedata);
  }
}

#undef MREMAP_RAYCAST_APPROXIMATE_NR
#undef MREMAP_RAYCAST_APPROXIMATE_FAC
#undef MREMAP_RAYCAST_TRI_SAMPLES_MIN
#undef MREMAP_RAYCAST_TRI_SAMPLES_MAX
#undef MREMAP_DEFAULT_BUFSIZE

/** \} */<|MERGE_RESOLUTION|>--- conflicted
+++ resolved
@@ -1310,15 +1310,9 @@
     float(*vcos_src)[3] = nullptr;
     const blender::Span<MEdge> edges_src = me_src->edges();
     const blender::Span<MPoly> polys_src = me_src->polys();
-<<<<<<< HEAD
     const blender::Span<int> corner_verts_src = me_src->corner_verts();
     const blender::Span<int> corner_edges_src = me_src->corner_edges();
-    const MLoopTri *looptri_src = nullptr;
-    int num_looptri_src = 0;
-=======
-    const blender::Span<MLoop> loops_src = me_src->loops();
     blender::Span<MLoopTri> looptris_src;
->>>>>>> 4ffae99d
 
     size_t buff_size_interp = MREMAP_DEFAULT_BUFSIZE;
     float(*vcos_interp)[3] = nullptr;
@@ -1555,15 +1549,9 @@
           }
           bvhtree_from_mesh_looptri_ex(&treedata[tindex],
                                        positions_src,
-<<<<<<< HEAD
                                        corner_verts_src.data(),
-                                       looptri_src,
-                                       num_looptri_src,
-=======
-                                       loops_src.data(),
                                        looptris_src.data(),
                                        int(looptris_src.size()),
->>>>>>> 4ffae99d
                                        looptri_active,
                                        num_looptri_active,
                                        0.0,
