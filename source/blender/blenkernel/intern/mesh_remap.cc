--- conflicted
+++ resolved
@@ -371,13 +371,8 @@
   mesh_remap_item_define(map, index, FLT_MAX, 0, 0, nullptr, nullptr);
 }
 
-<<<<<<< HEAD
 static int mesh_remap_interp_poly_data_get(const blender::IndexRange poly,
-                                           const int *corner_verts,
-=======
-static int mesh_remap_interp_poly_data_get(const MPoly &poly,
                                            const blender::Span<int> corner_verts,
->>>>>>> 636c98c8
                                            const float (*vcos_src)[3],
                                            const float point[3],
                                            size_t *buff_size,
@@ -391,11 +386,7 @@
   float(*vco)[3];
   float ref_dist_sq = FLT_MAX;
   int *index;
-<<<<<<< HEAD
   const int sources_num = int(poly.size());
-=======
-  const int sources_num = poly.totloop;
->>>>>>> 636c98c8
   int i;
 
   if (size_t(sources_num) > *buff_size) {
@@ -408,13 +399,8 @@
   }
 
   for (i = 0, vco = *vcos, index = *indices; i < sources_num; i++, vco++, index++) {
-<<<<<<< HEAD
     const int vert = corner_verts[poly[i]];
     *index = use_loops ? int(poly[i]) : vert;
-=======
-    const int vert = corner_verts[poly.loopstart + i];
-    *index = use_loops ? int(poly.loopstart) + i : vert;
->>>>>>> 636c98c8
     copy_v3_v3(*vco, vcos_src[vert]);
     if (r_closest_index) {
       /* Find closest vert/loop in this case. */
@@ -581,11 +567,7 @@
                   MREMAP_MODE_VERT_POLY_NEAREST,
                   MREMAP_MODE_VERT_POLYINTERP_NEAREST,
                   MREMAP_MODE_VERT_POLYINTERP_VNORPROJ)) {
-<<<<<<< HEAD
       const blender::OffsetIndices polys_src = me_src->polys();
-=======
-      const blender::Span<MPoly> polys_src = me_src->polys();
->>>>>>> 636c98c8
       const blender::Span<int> corner_verts_src = me_src->corner_verts();
       float(*vcos_src)[3] = BKE_mesh_vert_coords_alloc(me_src, nullptr);
       const float(*vert_normals_dst)[3] = BKE_mesh_vertex_normals_ensure(me_dst);
@@ -614,11 +596,7 @@
                   &treedata, &rayhit, tmp_co, tmp_no, ray_radius, max_dist, &hit_dist)) {
             const MLoopTri *lt = &treedata.looptri[rayhit.index];
             const int sources_num = mesh_remap_interp_poly_data_get(polys_src[lt->poly],
-<<<<<<< HEAD
-                                                                    corner_verts_src.data(),
-=======
                                                                     corner_verts_src,
->>>>>>> 636c98c8
                                                                     (const float(*)[3])vcos_src,
                                                                     rayhit.co,
                                                                     &tmp_buff_size,
@@ -655,11 +633,7 @@
             if (mode == MREMAP_MODE_VERT_POLY_NEAREST) {
               int index;
               mesh_remap_interp_poly_data_get(polys_src[lt->poly],
-<<<<<<< HEAD
-                                              corner_verts_src.data(),
-=======
                                               corner_verts_src,
->>>>>>> 636c98c8
                                               (const float(*)[3])vcos_src,
                                               nearest.co,
                                               &tmp_buff_size,
@@ -674,11 +648,7 @@
             }
             else if (mode == MREMAP_MODE_VERT_POLYINTERP_NEAREST) {
               const int sources_num = mesh_remap_interp_poly_data_get(polys_src[lt->poly],
-<<<<<<< HEAD
-                                                                      corner_verts_src.data(),
-=======
                                                                       corner_verts_src,
->>>>>>> 636c98c8
                                                                       (const float(*)[3])vcos_src,
                                                                       nearest.co,
                                                                       &tmp_buff_size,
@@ -900,13 +870,8 @@
       }
     }
     else if (mode == MREMAP_MODE_EDGE_POLY_NEAREST) {
-<<<<<<< HEAD
-      const MEdge *edges_src = BKE_mesh_edges(me_src);
+      const blender::Span<MEdge> edges_src = me_src->edges();
       const blender::OffsetIndices polys_src = me_src->polys();
-=======
-      const blender::Span<MEdge> edges_src = me_src->edges();
-      const blender::Span<MPoly> polys_src = me_src->polys();
->>>>>>> 636c98c8
       const blender::Span<int> corner_edges_src = me_src->corner_edges();
       float(*vcos_src)[3] = BKE_mesh_vert_coords_alloc(me_src, nullptr);
 
@@ -1338,15 +1303,9 @@
     const int num_verts_src = me_src->totvert;
     float(*vcos_src)[3] = nullptr;
     const blender::Span<MEdge> edges_src = me_src->edges();
-    const blender::Span<MPoly> polys_src = me_src->polys();
+    const blender::OffsetIndices polys_src = me_src->polys();
     const blender::Span<int> corner_verts_src = me_src->corner_verts();
     const blender::Span<int> corner_edges_src = me_src->corner_edges();
-<<<<<<< HEAD
-    const int num_loops_src = me_src->totloop;
-    const blender::OffsetIndices polys_src = me_src->polys();
-    const int num_polys_src = me_src->totpoly;
-=======
->>>>>>> 636c98c8
     const MLoopTri *looptri_src = nullptr;
     int num_looptri_src = 0;
 
@@ -1355,10 +1314,6 @@
     int *indices_interp = nullptr;
     float *weights_interp = nullptr;
 
-<<<<<<< HEAD
-=======
-    const MPoly *mp_dst;
->>>>>>> 636c98c8
     int tindex, pidx_dst, lidx_dst, plidx_dst, pidx_src, lidx_src, plidx_src;
 
     IslandResult **islands_res;
@@ -1438,66 +1393,33 @@
     if (use_from_vert) {
       BKE_mesh_vert_loop_map_create(&vert_to_loop_map_src,
                                     &vert_to_loop_map_src_buff,
-                                    polys_src.data(),
+                                    polys_src,
                                     corner_verts_src.data(),
-                                    num_verts_src,
-<<<<<<< HEAD
-                                    num_loops_src);
-=======
-                                    int(polys_src.size()),
-                                    int(corner_verts_src.size()));
->>>>>>> 636c98c8
+                                    num_verts_src);
       if (mode & MREMAP_USE_POLY) {
         BKE_mesh_vert_poly_map_create(&vert_to_poly_map_src,
                                       &vert_to_poly_map_src_buff,
-                                      polys_src.data(),
+                                      polys_src,
                                       corner_verts_src.data(),
-                                      num_verts_src,
-<<<<<<< HEAD
-                                      num_loops_src);
-=======
-                                      int(polys_src.size()),
-                                      int(corner_verts_src.size()));
->>>>>>> 636c98c8
+                                      num_verts_src);
       }
     }
 
     /* Needed for islands (or plain mesh) to AStar graph conversion. */
     BKE_mesh_edge_poly_map_create(&edge_to_poly_map_src,
                                   &edge_to_poly_map_src_buff,
-<<<<<<< HEAD
-                                  num_edges_src,
+                                  int(edges_src.size()),
                                   polys_src,
-=======
-                                  int(edges_src.size()),
-                                  polys_src.data(),
-                                  int(polys_src.size()),
->>>>>>> 636c98c8
                                   corner_edges_src.data(),
                                   int(corner_edges_src.size()));
     if (use_from_vert) {
-<<<<<<< HEAD
       loop_to_poly_map_src = blender::bke::mesh_topology::build_loop_to_poly_map(polys_src);
       poly_cents_src = static_cast<float(*)[3]>(
-          MEM_mallocN(sizeof(*poly_cents_src) * size_t(num_polys_src), __func__));
+          MEM_mallocN(sizeof(*poly_cents_src) * size_t(polys_src.ranges_num()), __func__));
 
       for (const int64_t i : polys_src.index_range()) {
         BKE_mesh_calc_poly_center(
             corner_verts_src.slice(polys_src[i]), positions_src, poly_cents_src[i]);
-=======
-      loop_to_poly_map_src = static_cast<int *>(
-          MEM_mallocN(sizeof(*loop_to_poly_map_src) * size_t(corner_verts_src.size()), __func__));
-      poly_cents_src = static_cast<float(*)[3]>(
-          MEM_mallocN(sizeof(*poly_cents_src) * size_t(polys_src.size()), __func__));
-      for (pidx_src = 0; pidx_src < polys_src.size(); pidx_src++) {
-        const MPoly &poly = polys_src[pidx_src];
-        for (plidx_src = 0, lidx_src = poly.loopstart; plidx_src < poly.totloop;
-             plidx_src++, lidx_src++) {
-          loop_to_poly_map_src[lidx_src] = pidx_src;
-        }
-        BKE_mesh_calc_poly_center(
-            &poly, &corner_verts_src[poly.loopstart], positions_src, poly_cents_src[pidx_src]);
->>>>>>> 636c98c8
       }
     }
 
@@ -1514,8 +1436,7 @@
                                     num_verts_src,
                                     edges_src.data(),
                                     int(edges_src.size()),
-                                    polys_src.data(),
-                                    int(polys_src.size()),
+                                    polys_src,
                                     corner_verts_src.data(),
                                     corner_edges_src.data(),
                                     int(corner_verts_src.size()),
@@ -1553,18 +1474,10 @@
                                    tindex,
                                    positions_src,
                                    edge_to_poly_map_src,
-<<<<<<< HEAD
-                                   num_edges_src,
+                                   int(edges_src.size()),
                                    corner_verts_src,
                                    corner_edges_src,
                                    polys_src,
-=======
-                                   int(edges_src.size()),
-                                   corner_verts_src.data(),
-                                   corner_edges_src.data(),
-                                   polys_src.data(),
-                                   int(polys_src.size()),
->>>>>>> 636c98c8
                                    &as_graphdata[tindex]);
       }
     }
@@ -1578,15 +1491,8 @@
           MeshElemMap *isld = island_store.islands[tindex];
           int num_verts_active = 0;
           verts_active.fill(false);
-<<<<<<< HEAD
           for (int i = 0; i < isld->count; i++) {
             for (const int vidx_src : corner_verts_src.slice(polys_src[isld->indices[i]])) {
-=======
-          for (i = 0; i < isld->count; i++) {
-            const MPoly &poly = polys_src[isld->indices[i]];
-            for (lidx_src = poly.loopstart; lidx_src < poly.loopstart + poly.totloop; lidx_src++) {
-              const int vidx_src = corner_verts_src[lidx_src];
->>>>>>> 636c98c8
               if (!verts_active[vidx_src]) {
                 verts_active[vidx_src].set();
                 num_verts_active++;
@@ -1618,15 +1524,9 @@
         for (tindex = 0; tindex < num_trees; tindex++) {
           int num_looptri_active = 0;
           looptri_active.fill(false);
-<<<<<<< HEAD
           for (int i = 0; i < num_looptri_src; i++) {
             const blender::IndexRange poly_src = polys_src[looptri_src[i].poly];
             if (island_store.items_to_islands[poly_src.start()] == tindex) {
-=======
-          for (i = 0; i < num_looptri_src; i++) {
-            const MPoly &poly = polys_src[looptri_src[i].poly];
-            if (island_store.items_to_islands[poly.loopstart] == tindex) {
->>>>>>> 636c98c8
               looptri_active[i].set();
               num_looptri_active++;
             }
@@ -1747,17 +1647,9 @@
                   float *pcent_src;
                   float sqdist;
 
-<<<<<<< HEAD
                   if (!pcent_dst_valid) {
                     BKE_mesh_calc_poly_center(
                         corner_verts_src.slice(poly_dst), vert_positions_dst, pcent_dst);
-=======
-                  const MPoly &poly = polys_src[pidx_src];
-
-                  if (!pcent_dst_valid) {
-                    BKE_mesh_calc_poly_center(
-                        mp_dst, &corner_verts_src[poly.loopstart], vert_positions_dst, pcent_dst);
->>>>>>> 636c98c8
                     pcent_dst_valid = true;
                   }
                   pcent_src = poly_cents_src[pidx_src];
@@ -1778,19 +1670,11 @@
               else if (mode == MREMAP_MODE_LOOP_NEAREST_POLYNOR) {
                 /* Our best_index_src is a poly one for now!
                  * Have to find its loop matching our closest vertex. */
-<<<<<<< HEAD
                 const blender::IndexRange poly_src = polys_src[best_index_src];
                 for (plidx_src = 0; plidx_src < poly_src.size(); plidx_src++) {
                   const int vert_src = corner_verts_src[poly_src.start() + plidx_src];
                   if (vert_src == nearest.index) {
                     best_index_src = plidx_src + int(poly_src.start());
-=======
-                const MPoly &poly = polys_src[best_index_src];
-                for (plidx_src = 0; plidx_src < poly.totloop; plidx_src++) {
-                  const int vert_src = corner_verts_src[poly.loopstart + plidx_src];
-                  if (vert_src == nearest.index) {
-                    best_index_src = plidx_src + poly.loopstart;
->>>>>>> 636c98c8
                     break;
                   }
                 }
@@ -2003,7 +1887,6 @@
 
                     pidx_src = (use_islands ? best_island->indices[last_valid_pidx_isld_src] :
                                               last_valid_pidx_isld_src);
-<<<<<<< HEAD
                     const blender::IndexRange poly_src = polys_src[pidx_src];
                     for (const int64_t corner : poly_src) {
                       const int vert_src = corner_verts_src[corner];
@@ -2011,15 +1894,6 @@
                       if (dist_sq < best_dist_sq) {
                         best_dist_sq = dist_sq;
                         lidx_src = int(corner);
-=======
-                    const MPoly &poly = polys_src[pidx_src];
-                    for (j = 0; j < poly.totloop; j++) {
-                      const int vert_src = corner_verts_src[poly.loopstart + j];
-                      const float dist_sq = len_squared_v3v3(positions_src[vert_src], tmp_co);
-                      if (dist_sq < best_dist_sq) {
-                        best_dist_sq = dist_sq;
-                        lidx_src = poly.loopstart + j;
->>>>>>> 636c98c8
                       }
                     }
                   }
@@ -2049,11 +1923,7 @@
               float *hit_co = isld_res->hit_point;
               int best_loop_index_src;
 
-<<<<<<< HEAD
               const blender::IndexRange poly_src = polys_src[pidx_src];
-=======
-              const MPoly &poly = polys_src[pidx_src];
->>>>>>> 636c98c8
               /* If prev and curr poly are the same, no need to do anything more!!! */
               if (!ELEM(pidx_src_prev, -1, pidx_src) && isld_steps_src) {
                 int pidx_isld_src, pidx_isld_src_prev;
@@ -2115,12 +1985,7 @@
                     if (poly_to_looptri_map_src == nullptr) {
                       BKE_mesh_origindex_map_create_looptri(&poly_to_looptri_map_src,
                                                             &poly_to_looptri_map_src_buff,
-<<<<<<< HEAD
                                                             polys_src,
-=======
-                                                            polys_src.data(),
-                                                            int(polys_src.size()),
->>>>>>> 636c98c8
                                                             looptri_src,
                                                             num_looptri_src);
                     }
@@ -2147,13 +2012,8 @@
               }
 
               if (mode == MREMAP_MODE_LOOP_POLY_NEAREST) {
-<<<<<<< HEAD
                 mesh_remap_interp_poly_data_get(poly_src,
-                                                corner_verts_src.data(),
-=======
-                mesh_remap_interp_poly_data_get(poly,
                                                 corner_verts_src,
->>>>>>> 636c98c8
                                                 (const float(*)[3])vcos_src,
                                                 hit_co,
                                                 &buff_size_interp,
@@ -2174,13 +2034,8 @@
               }
               else {
                 const int sources_num = mesh_remap_interp_poly_data_get(
-<<<<<<< HEAD
                     poly_src,
-                    corner_verts_src.data(),
-=======
-                    poly,
                     corner_verts_src,
->>>>>>> 636c98c8
                     (const float(*)[3])vcos_src,
                     hit_co,
                     &buff_size_interp,
