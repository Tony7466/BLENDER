--- conflicted
+++ resolved
@@ -1075,13 +1075,9 @@
     }
 
     if (poly_status[pidx_isld] == POLY_UNSET) {
-<<<<<<< HEAD
       copy_v3_v3(poly_centers[pidx_isld],
-                 blender::bke::mesh::poly_center_calc(
-                     positions, loops.slice(poly->loopstart, poly->totloop)));
-=======
-      BKE_mesh_calc_poly_center(&poly, &loops[poly.loopstart], positions, poly_centers[pidx_isld]);
->>>>>>> 915ff8d1
+                 blender::bke::mesh::poly_center_calc(positions,
+                                                      loops.slice(poly.loopstart, poly.totloop)));
       BLI_astar_node_init(as_graph, pidx_isld, poly_centers[pidx_isld]);
       poly_status[pidx_isld] = POLY_CENTER_INIT;
     }
