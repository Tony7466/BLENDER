/* SPDX-License-Identifier: GPL-2.0-or-later */

/** \file
 * \ingroup bke
 *
 * Functions for mapping data between meshes.
 */

#include <climits>

#include "CLG_log.h"

#include "MEM_guardedalloc.h"

#include "DNA_mesh_types.h"
#include "DNA_meshdata_types.h"

#include "BLI_array.hh"
#include "BLI_astar.h"
#include "BLI_bit_vector.hh"
#include "BLI_math.h"
#include "BLI_memarena.h"
#include "BLI_polyfill_2d.h"
#include "BLI_rand.h"
#include "BLI_utildefines.h"

#include "BKE_bvhutils.h"
#include "BKE_customdata.h"
#include "BKE_mesh.hh"
#include "BKE_mesh_mapping.h"
#include "BKE_mesh_remap.h" /* own include */
#include "BKE_mesh_runtime.h"

#include "BLI_strict_flags.h"

static CLG_LogRef LOG = {"bke.mesh"};

/* -------------------------------------------------------------------- */
/** \name Some Generic Helpers
 * \{ */

static bool mesh_remap_bvhtree_query_nearest(BVHTreeFromMesh *treedata,
                                             BVHTreeNearest *nearest,
                                             const float co[3],
                                             const float max_dist_sq,
                                             float *r_hit_dist)
{
  /* Use local proximity heuristics (to reduce the nearest search). */
  if (nearest->index != -1) {
    nearest->dist_sq = len_squared_v3v3(co, nearest->co);
    if (nearest->dist_sq > max_dist_sq) {
      /* The previous valid index is too far away and not valid for this check. */
      nearest->dist_sq = max_dist_sq;
      nearest->index = -1;
    }
  }
  else {
    nearest->dist_sq = max_dist_sq;
  }
  /* Compute and store result. If invalid (-1 index), keep FLT_MAX dist. */
  BLI_bvhtree_find_nearest(treedata->tree, co, nearest, treedata->nearest_callback, treedata);

  if ((nearest->index != -1) && (nearest->dist_sq <= max_dist_sq)) {
    *r_hit_dist = sqrtf(nearest->dist_sq);
    return true;
  }

  return false;
}

static bool mesh_remap_bvhtree_query_raycast(BVHTreeFromMesh *treedata,
                                             BVHTreeRayHit *rayhit,
                                             const float co[3],
                                             const float no[3],
                                             const float radius,
                                             const float max_dist,
                                             float *r_hit_dist)
{
  BVHTreeRayHit rayhit_tmp;
  float inv_no[3];

  rayhit->index = -1;
  rayhit->dist = max_dist;
  BLI_bvhtree_ray_cast(
      treedata->tree, co, no, radius, rayhit, treedata->raycast_callback, treedata);

  /* Also cast in the other direction! */
  rayhit_tmp = *rayhit;
  negate_v3_v3(inv_no, no);
  BLI_bvhtree_ray_cast(
      treedata->tree, co, inv_no, radius, &rayhit_tmp, treedata->raycast_callback, treedata);
  if (rayhit_tmp.dist < rayhit->dist) {
    *rayhit = rayhit_tmp;
  }

  if ((rayhit->index != -1) && (rayhit->dist <= max_dist)) {
    *r_hit_dist = rayhit->dist;
    return true;
  }

  return false;
}

/** \} */

/* -------------------------------------------------------------------- */
/** \name Auto-match.
 *
 * Find transform of a mesh to get best match with another.
 * \{ */

float BKE_mesh_remap_calc_difference_from_mesh(const SpaceTransform *space_transform,
                                               const float (*vert_positions_dst)[3],
                                               const int numverts_dst,
                                               const Mesh *me_src)
{
  BVHTreeFromMesh treedata = {nullptr};
  BVHTreeNearest nearest = {0};
  float hit_dist;

  float result = 0.0f;
  int i;

  BKE_bvhtree_from_mesh_get(&treedata, me_src, BVHTREE_FROM_VERTS, 2);
  nearest.index = -1;

  for (i = 0; i < numverts_dst; i++) {
    float tmp_co[3];

    copy_v3_v3(tmp_co, vert_positions_dst[i]);

    /* Convert the vertex to tree coordinates, if needed. */
    if (space_transform) {
      BLI_space_transform_apply(space_transform, tmp_co);
    }

    if (mesh_remap_bvhtree_query_nearest(&treedata, &nearest, tmp_co, FLT_MAX, &hit_dist)) {
      result += 1.0f / (hit_dist + 1.0f);
    }
    else {
      /* No source for this dest vertex! */
      result += 1e-18f;
    }
  }

  result = (float(numverts_dst) / result) - 1.0f;

#if 0
  printf("%s: Computed difference between meshes (the lower the better): %f\n", __func__, result);
#endif

  return result;
}

/* This helper computes the eigen values & vectors for
 * covariance matrix of all given vertices coordinates.
 *
 * Those vectors define the 'average ellipsoid' of the mesh (i.e. the 'best fitting' ellipsoid
 * containing 50% of the vertices).
 *
 * Note that it will not perform fantastic in case two or more eigen values are equal
 * (e.g. a cylinder or parallelepiped with a square section give two identical eigenvalues,
 * a sphere or tetrahedron give three identical ones, etc.), since you cannot really define all
 * axes in those cases. We default to dummy generated orthogonal vectors in this case,
 * instead of using eigen vectors.
 */
static void mesh_calc_eigen_matrix(const float (*positions)[3],
                                   const float (*vcos)[3],
                                   const int numverts,
                                   float r_mat[4][4])
{
  float center[3], covmat[3][3];
  float eigen_val[3], eigen_vec[3][3];
  float(*cos)[3] = nullptr;

  bool eigen_success;
  int i;

  if (positions) {
    cos = static_cast<float(*)[3]>(MEM_mallocN(sizeof(*cos) * size_t(numverts), __func__));
    memcpy(cos, positions, sizeof(float[3]) * size_t(numverts));
    /* TODO(sergey): For until we officially drop all compilers which
     * doesn't handle casting correct we use workaround to avoid explicit
     * cast here.
     */
    vcos = static_cast<const float(*)[3]>((void *)cos);
  }
  unit_m4(r_mat);

  /* NOTE: here we apply sample correction to covariance matrix, since we consider the vertices
   *       as a sample of the whole 'surface' population of our mesh. */
  BLI_covariance_m3_v3n(vcos, numverts, true, covmat, center);

  if (cos) {
    MEM_freeN(cos);
  }

  eigen_success = BLI_eigen_solve_selfadjoint_m3((const float(*)[3])covmat, eigen_val, eigen_vec);
  BLI_assert(eigen_success);
  UNUSED_VARS_NDEBUG(eigen_success);

  /* Special handling of cases where some eigen values are (nearly) identical. */
  if (compare_ff_relative(eigen_val[0], eigen_val[1], FLT_EPSILON, 64)) {
    if (compare_ff_relative(eigen_val[0], eigen_val[2], FLT_EPSILON, 64)) {
      /* No preferred direction, that set of vertices has a spherical average,
       * so we simply returned scaled/translated identity matrix (with no rotation). */
      unit_m3(eigen_vec);
    }
    else {
      /* Ellipsoid defined by eigen values/vectors has a spherical section,
       * we can only define one axis from eigen_vec[2] (two others computed eigen vecs
       * are not so nice for us here, they tend to 'randomly' rotate around valid one).
       * Note that eigen vectors as returned by BLI_eigen_solve_selfadjoint_m3() are normalized. */
      ortho_basis_v3v3_v3(eigen_vec[0], eigen_vec[1], eigen_vec[2]);
    }
  }
  else if (compare_ff_relative(eigen_val[0], eigen_val[2], FLT_EPSILON, 64)) {
    /* Same as above, but with eigen_vec[1] as valid axis. */
    ortho_basis_v3v3_v3(eigen_vec[2], eigen_vec[0], eigen_vec[1]);
  }
  else if (compare_ff_relative(eigen_val[1], eigen_val[2], FLT_EPSILON, 64)) {
    /* Same as above, but with eigen_vec[0] as valid axis. */
    ortho_basis_v3v3_v3(eigen_vec[1], eigen_vec[2], eigen_vec[0]);
  }

  for (i = 0; i < 3; i++) {
    float evi = eigen_val[i];

    /* Protect against 1D/2D degenerated cases! */
    /* NOTE: not sure why we need square root of eigen values here
     * (which are equivalent to singular values, as far as I have understood),
     * but it seems to heavily reduce (if not completely nullify)
     * the error due to non-uniform scalings... */
    evi = (evi < 1e-6f && evi > -1e-6f) ? ((evi < 0.0f) ? -1e-3f : 1e-3f) : sqrtf_signed(evi);
    mul_v3_fl(eigen_vec[i], evi);
  }

  copy_m4_m3(r_mat, eigen_vec);
  copy_v3_v3(r_mat[3], center);
}

void BKE_mesh_remap_find_best_match_from_mesh(const float (*vert_positions_dst)[3],
                                              const int numverts_dst,
                                              const Mesh *me_src,
                                              SpaceTransform *r_space_transform)
{
  /* Note that those are done so that we successively get actual mirror matrix
   * (by multiplication of columns). */
  const float mirrors[][3] = {
      {-1.0f, 1.0f, 1.0f}, /* -> -1,  1,  1 */
      {1.0f, -1.0f, 1.0f}, /* -> -1, -1,  1 */
      {1.0f, 1.0f, -1.0f}, /* -> -1, -1, -1 */
      {1.0f, -1.0f, 1.0f}, /* -> -1,  1, -1 */
      {-1.0f, 1.0f, 1.0f}, /* ->  1,  1, -1 */
      {1.0f, -1.0f, 1.0f}, /* ->  1, -1, -1 */
      {1.0f, 1.0f, -1.0f}, /* ->  1, -1,  1 */
      {0.0f, 0.0f, 0.0f},
  };
  const float(*mirr)[3];

  float mat_src[4][4], mat_dst[4][4], best_mat_dst[4][4];
  float best_match = FLT_MAX, match;

  const int numverts_src = me_src->totvert;
  const float(*positions_src)[3] = BKE_mesh_vert_positions(me_src);
  mesh_calc_eigen_matrix(nullptr, positions_src, numverts_src, mat_src);
  mesh_calc_eigen_matrix(vert_positions_dst, nullptr, numverts_dst, mat_dst);

  BLI_space_transform_global_from_matrices(r_space_transform, mat_dst, mat_src);
  match = BKE_mesh_remap_calc_difference_from_mesh(
      r_space_transform, vert_positions_dst, numverts_dst, me_src);
  best_match = match;
  copy_m4_m4(best_mat_dst, mat_dst);

  /* And now, we have to check the other sixth possible mirrored versions... */
  for (mirr = mirrors; (*mirr)[0]; mirr++) {
    mul_v3_fl(mat_dst[0], (*mirr)[0]);
    mul_v3_fl(mat_dst[1], (*mirr)[1]);
    mul_v3_fl(mat_dst[2], (*mirr)[2]);

    BLI_space_transform_global_from_matrices(r_space_transform, mat_dst, mat_src);
    match = BKE_mesh_remap_calc_difference_from_mesh(
        r_space_transform, vert_positions_dst, numverts_dst, me_src);
    if (match < best_match) {
      best_match = match;
      copy_m4_m4(best_mat_dst, mat_dst);
    }
  }

  BLI_space_transform_global_from_matrices(r_space_transform, best_mat_dst, mat_src);
}

/** \} */

/* -------------------------------------------------------------------- */
/** \name Mesh to Mesh Mapping
 * \{ */

void BKE_mesh_remap_calc_source_cddata_masks_from_map_modes(const int /*vert_mode*/,
                                                            const int /*edge_mode*/,
                                                            const int loop_mode,
                                                            const int /*poly_mode*/,
                                                            CustomData_MeshMasks *r_cddata_mask)
{
  /* vert, edge and poly mapping modes never need extra cddata from source object. */
  const bool need_lnors_src = (loop_mode & MREMAP_USE_LOOP) && (loop_mode & MREMAP_USE_NORMAL);

  if (need_lnors_src) {
    r_cddata_mask->lmask |= CD_MASK_NORMAL;
  }
}

void BKE_mesh_remap_init(MeshPairRemap *map, const int items_num)
{
  MemArena *mem = BLI_memarena_new(BLI_MEMARENA_STD_BUFSIZE, __func__);

  BKE_mesh_remap_free(map);

  map->items = static_cast<MeshPairRemapItem *>(
      BLI_memarena_alloc(mem, sizeof(*map->items) * size_t(items_num)));
  map->items_num = items_num;

  map->mem = mem;
}

void BKE_mesh_remap_free(MeshPairRemap *map)
{
  if (map->mem) {
    BLI_memarena_free((MemArena *)map->mem);
  }

  map->items_num = 0;
  map->items = nullptr;
  map->mem = nullptr;
}

static void mesh_remap_item_define(MeshPairRemap *map,
                                   const int index,
                                   const float /*hit_dist*/,
                                   const int island,
                                   const int sources_num,
                                   const int *indices_src,
                                   const float *weights_src)
{
  MeshPairRemapItem *mapit = &map->items[index];
  MemArena *mem = map->mem;

  if (sources_num) {
    mapit->sources_num = sources_num;
    mapit->indices_src = static_cast<int *>(
        BLI_memarena_alloc(mem, sizeof(*mapit->indices_src) * size_t(sources_num)));
    memcpy(mapit->indices_src, indices_src, sizeof(*mapit->indices_src) * size_t(sources_num));
    mapit->weights_src = static_cast<float *>(
        BLI_memarena_alloc(mem, sizeof(*mapit->weights_src) * size_t(sources_num)));
    memcpy(mapit->weights_src, weights_src, sizeof(*mapit->weights_src) * size_t(sources_num));
  }
  else {
    mapit->sources_num = 0;
    mapit->indices_src = nullptr;
    mapit->weights_src = nullptr;
  }
  // mapit->hit_dist = hit_dist;
  mapit->island = island;
}

void BKE_mesh_remap_item_define_invalid(MeshPairRemap *map, const int index)
{
  mesh_remap_item_define(map, index, FLT_MAX, 0, 0, nullptr, nullptr);
}

static int mesh_remap_interp_poly_data_get(const blender::IndexRange poly,
                                           const blender::Span<int> corner_verts,
                                           const blender::Span<blender::float3> positions_src,
                                           const float point[3],
                                           size_t *buff_size,
                                           float (**vcos)[3],
                                           const bool use_loops,
                                           int **indices,
                                           float **weights,
                                           const bool do_weights,
                                           int *r_closest_index)
{
  float(*vco)[3];
  float ref_dist_sq = FLT_MAX;
  int *index;
  const int sources_num = int(poly.size());
  int i;

  if (size_t(sources_num) > *buff_size) {
    *buff_size = size_t(sources_num);
    *vcos = static_cast<float(*)[3]>(MEM_reallocN(*vcos, sizeof(**vcos) * *buff_size));
    *indices = static_cast<int *>(MEM_reallocN(*indices, sizeof(**indices) * *buff_size));
    if (do_weights) {
      *weights = static_cast<float *>(MEM_reallocN(*weights, sizeof(**weights) * *buff_size));
    }
  }

  for (i = 0, vco = *vcos, index = *indices; i < sources_num; i++, vco++, index++) {
    const int vert = corner_verts[poly[i]];
    *index = use_loops ? int(poly[i]) : vert;
    copy_v3_v3(*vco, positions_src[vert]);
    if (r_closest_index) {
      /* Find closest vert/loop in this case. */
      const float dist_sq = len_squared_v3v3(point, *vco);
      if (dist_sq < ref_dist_sq) {
        ref_dist_sq = dist_sq;
        *r_closest_index = *index;
      }
    }
  }

  if (do_weights) {
    interp_weights_poly_v3(*weights, *vcos, sources_num, point);
  }

  return sources_num;
}

/** Little helper when dealing with source islands */
struct IslandResult {
  /** A factor, based on which best island for a given set of elements will be selected. */
  float factor;
  /** Index of the source. */
  int index_src;
  /** The actual hit distance. */
  float hit_dist;
  /** The hit point, if relevant. */
  float hit_point[3];
};

/**
 * \note About all BVH/ray-casting stuff below:
 *
 * * We must use our ray radius as BVH epsilon too, else rays not hitting anything but
 *   'passing near' an item would be missed (since BVH handling would not detect them,
 *   'refining' callbacks won't be executed, even though they would return a valid hit).
 * * However, in 'islands' case where each hit gets a weight, 'precise' hits should have a better
 *   weight than 'approximate' hits.
 *   To address that, we simplify things with:
 *   * A first ray-cast with default, given ray-radius;
 *   * If first one fails, we do more ray-casting with bigger radius, but if hit is found
 *     it will get smaller weight.
 *
 *   This only concerns loops, currently (because of islands), and 'sampled' edges/polys norproj.
 */

/** At most N ray-casts per 'real' ray. */
#define MREMAP_RAYCAST_APPROXIMATE_NR 3
/** Each approximated ray-casts will have n times bigger radius than previous one. */
#define MREMAP_RAYCAST_APPROXIMATE_FAC 5.0f

/* min 16 rays/face, max 400. */
#define MREMAP_RAYCAST_TRI_SAMPLES_MIN 4
#define MREMAP_RAYCAST_TRI_SAMPLES_MAX 20

/* Will be enough in 99% of cases. */
#define MREMAP_DEFAULT_BUFSIZE 32

void BKE_mesh_remap_calc_verts_from_mesh(const int mode,
                                         const SpaceTransform *space_transform,
                                         const float max_dist,
                                         const float ray_radius,
                                         const float (*vert_positions_dst)[3],
                                         const int numverts_dst,
                                         const bool /*dirty_nors_dst*/,
                                         const Mesh *me_src,
                                         Mesh *me_dst,
                                         MeshPairRemap *r_map)
{
  const float full_weight = 1.0f;
  const float max_dist_sq = max_dist * max_dist;
  int i;

  BLI_assert(mode & MREMAP_MODE_VERT);

  BKE_mesh_remap_init(r_map, numverts_dst);

  if (mode == MREMAP_MODE_TOPOLOGY) {
    BLI_assert(numverts_dst == me_src->totvert);
    for (i = 0; i < numverts_dst; i++) {
      mesh_remap_item_define(r_map, i, FLT_MAX, 0, 1, &i, &full_weight);
    }
  }
  else {
    BVHTreeFromMesh treedata = {nullptr};
    BVHTreeNearest nearest = {0};
    BVHTreeRayHit rayhit = {0};
    float hit_dist;
    float tmp_co[3], tmp_no[3];

    if (mode == MREMAP_MODE_VERT_NEAREST) {
      BKE_bvhtree_from_mesh_get(&treedata, me_src, BVHTREE_FROM_VERTS, 2);
      nearest.index = -1;

      for (i = 0; i < numverts_dst; i++) {
        copy_v3_v3(tmp_co, vert_positions_dst[i]);

        /* Convert the vertex to tree coordinates, if needed. */
        if (space_transform) {
          BLI_space_transform_apply(space_transform, tmp_co);
        }

        if (mesh_remap_bvhtree_query_nearest(&treedata, &nearest, tmp_co, max_dist_sq, &hit_dist))
        {
          mesh_remap_item_define(r_map, i, hit_dist, 0, 1, &nearest.index, &full_weight);
        }
        else {
          /* No source for this dest vertex! */
          BKE_mesh_remap_item_define_invalid(r_map, i);
        }
      }
    }
    else if (ELEM(mode, MREMAP_MODE_VERT_EDGE_NEAREST, MREMAP_MODE_VERT_EDGEINTERP_NEAREST)) {
      const blender::Span<blender::int2> edges_src = me_src->edges();
      const float(*positions_src)[3] = BKE_mesh_vert_positions(me_src);

      BKE_bvhtree_from_mesh_get(&treedata, me_src, BVHTREE_FROM_EDGES, 2);
      nearest.index = -1;

      for (i = 0; i < numverts_dst; i++) {
        copy_v3_v3(tmp_co, vert_positions_dst[i]);

        /* Convert the vertex to tree coordinates, if needed. */
        if (space_transform) {
          BLI_space_transform_apply(space_transform, tmp_co);
        }

        if (mesh_remap_bvhtree_query_nearest(&treedata, &nearest, tmp_co, max_dist_sq, &hit_dist))
        {
          const blender::int2 &edge = edges_src[nearest.index];
          const float *v1cos = positions_src[edge[0]];
          const float *v2cos = positions_src[edge[1]];

          if (mode == MREMAP_MODE_VERT_EDGE_NEAREST) {
            const float dist_v1 = len_squared_v3v3(tmp_co, v1cos);
            const float dist_v2 = len_squared_v3v3(tmp_co, v2cos);
            const int index = (dist_v1 > dist_v2) ? edge[1] : edge[0];
            mesh_remap_item_define(r_map, i, hit_dist, 0, 1, &index, &full_weight);
          }
          else if (mode == MREMAP_MODE_VERT_EDGEINTERP_NEAREST) {
            int indices[2];
            float weights[2];

            indices[0] = edge[0];
            indices[1] = edge[1];

            /* Weight is inverse of point factor here... */
            weights[0] = line_point_factor_v3(tmp_co, v2cos, v1cos);
            CLAMP(weights[0], 0.0f, 1.0f);
            weights[1] = 1.0f - weights[0];

            mesh_remap_item_define(r_map, i, hit_dist, 0, 2, indices, weights);
          }
        }
        else {
          /* No source for this dest vertex! */
          BKE_mesh_remap_item_define_invalid(r_map, i);
        }
      }
    }
    else if (ELEM(mode,
                  MREMAP_MODE_VERT_POLY_NEAREST,
                  MREMAP_MODE_VERT_POLYINTERP_NEAREST,
                  MREMAP_MODE_VERT_POLYINTERP_VNORPROJ))
    {
      const blender::OffsetIndices polys_src = me_src->polys();
      const blender::Span<int> corner_verts_src = me_src->corner_verts();
      const blender::Span<blender::float3> positions_src = me_src->vert_positions();
      const blender::Span<blender::float3> vert_normals_dst = me_dst->vert_normals();
      const blender::Span<int> looptri_polys = me_src->looptri_polys();

      size_t tmp_buff_size = MREMAP_DEFAULT_BUFSIZE;
      float(*vcos)[3] = static_cast<float(*)[3]>(
          MEM_mallocN(sizeof(*vcos) * tmp_buff_size, __func__));
      int *indices = static_cast<int *>(MEM_mallocN(sizeof(*indices) * tmp_buff_size, __func__));
      float *weights = static_cast<float *>(
          MEM_mallocN(sizeof(*weights) * tmp_buff_size, __func__));

      BKE_bvhtree_from_mesh_get(&treedata, me_src, BVHTREE_FROM_LOOPTRI, 2);

      if (mode == MREMAP_MODE_VERT_POLYINTERP_VNORPROJ) {
        for (i = 0; i < numverts_dst; i++) {
          copy_v3_v3(tmp_co, vert_positions_dst[i]);
          copy_v3_v3(tmp_no, vert_normals_dst[i]);

          /* Convert the vertex to tree coordinates, if needed. */
          if (space_transform) {
            BLI_space_transform_apply(space_transform, tmp_co);
            BLI_space_transform_apply_normal(space_transform, tmp_no);
          }

          if (mesh_remap_bvhtree_query_raycast(
                  &treedata, &rayhit, tmp_co, tmp_no, ray_radius, max_dist, &hit_dist))
          {
            const int poly_index = looptri_polys[rayhit.index];
            const int sources_num = mesh_remap_interp_poly_data_get(polys_src[poly_index],
                                                                    corner_verts_src,
                                                                    positions_src,
                                                                    rayhit.co,
                                                                    &tmp_buff_size,
                                                                    &vcos,
                                                                    false,
                                                                    &indices,
                                                                    &weights,
                                                                    true,
                                                                    nullptr);

            mesh_remap_item_define(r_map, i, hit_dist, 0, sources_num, indices, weights);
          }
          else {
            /* No source for this dest vertex! */
            BKE_mesh_remap_item_define_invalid(r_map, i);
          }
        }
      }
      else {
        nearest.index = -1;

        for (i = 0; i < numverts_dst; i++) {
          copy_v3_v3(tmp_co, vert_positions_dst[i]);

          /* Convert the vertex to tree coordinates, if needed. */
          if (space_transform) {
            BLI_space_transform_apply(space_transform, tmp_co);
          }

          if (mesh_remap_bvhtree_query_nearest(
                  &treedata, &nearest, tmp_co, max_dist_sq, &hit_dist)) {
            const int poly_index = looptri_polys[rayhit.index];

            if (mode == MREMAP_MODE_VERT_POLY_NEAREST) {
              int index;
              mesh_remap_interp_poly_data_get(polys_src[poly_index],
                                              corner_verts_src,
                                              positions_src,
                                              nearest.co,
                                              &tmp_buff_size,
                                              &vcos,
                                              false,
                                              &indices,
                                              &weights,
                                              false,
                                              &index);

              mesh_remap_item_define(r_map, i, hit_dist, 0, 1, &index, &full_weight);
            }
            else if (mode == MREMAP_MODE_VERT_POLYINTERP_NEAREST) {
              const int sources_num = mesh_remap_interp_poly_data_get(polys_src[poly_index],
                                                                      corner_verts_src,
                                                                      positions_src,
                                                                      nearest.co,
                                                                      &tmp_buff_size,
                                                                      &vcos,
                                                                      false,
                                                                      &indices,
                                                                      &weights,
                                                                      true,
                                                                      nullptr);

              mesh_remap_item_define(r_map, i, hit_dist, 0, sources_num, indices, weights);
            }
          }
          else {
            /* No source for this dest vertex! */
            BKE_mesh_remap_item_define_invalid(r_map, i);
          }
        }
      }

      MEM_freeN(vcos);
      MEM_freeN(indices);
      MEM_freeN(weights);
    }
    else {
      CLOG_WARN(&LOG, "Unsupported mesh-to-mesh vertex mapping mode (%d)!", mode);
      memset(r_map->items, 0, sizeof(*r_map->items) * size_t(numverts_dst));
    }

    free_bvhtree_from_mesh(&treedata);
  }
}

void BKE_mesh_remap_calc_edges_from_mesh(const int mode,
                                         const SpaceTransform *space_transform,
                                         const float max_dist,
                                         const float ray_radius,
                                         const float (*vert_positions_dst)[3],
                                         const int numverts_dst,
                                         const blender::int2 *edges_dst,
                                         const int numedges_dst,
                                         const bool /*dirty_nors_dst*/,
                                         const Mesh *me_src,
                                         Mesh *me_dst,
                                         MeshPairRemap *r_map)
{
  using namespace blender;
  const float full_weight = 1.0f;
  const float max_dist_sq = max_dist * max_dist;
  int i;

  BLI_assert(mode & MREMAP_MODE_EDGE);

  BKE_mesh_remap_init(r_map, numedges_dst);

  if (mode == MREMAP_MODE_TOPOLOGY) {
    BLI_assert(numedges_dst == me_src->totedge);
    for (i = 0; i < numedges_dst; i++) {
      mesh_remap_item_define(r_map, i, FLT_MAX, 0, 1, &i, &full_weight);
    }
  }
  else {
    BVHTreeFromMesh treedata = {nullptr};
    BVHTreeNearest nearest = {0};
    BVHTreeRayHit rayhit = {0};
    float hit_dist;
    float tmp_co[3], tmp_no[3];

    if (mode == MREMAP_MODE_EDGE_VERT_NEAREST) {
      const int num_verts_src = me_src->totvert;
      const blender::Span<blender::int2> edges_src = me_src->edges();
      const float(*positions_src)[3] = BKE_mesh_vert_positions(me_src);

      struct HitData {
        float hit_dist;
        int index;
      };
      HitData *v_dst_to_src_map = static_cast<HitData *>(
          MEM_mallocN(sizeof(*v_dst_to_src_map) * size_t(numverts_dst), __func__));

      for (i = 0; i < numverts_dst; i++) {
        v_dst_to_src_map[i].hit_dist = -1.0f;
      }

      Array<int> vert_to_edge_src_offsets;
      Array<int> vert_to_edge_src_indices;
      const GroupedSpan<int> vert_to_edge_src_map = bke::mesh::build_vert_to_edge_map(
          edges_src, num_verts_src, vert_to_edge_src_offsets, vert_to_edge_src_indices);

      BKE_bvhtree_from_mesh_get(&treedata, me_src, BVHTREE_FROM_VERTS, 2);
      nearest.index = -1;

      for (i = 0; i < numedges_dst; i++) {
        const blender::int2 &e_dst = edges_dst[i];
        float best_totdist = FLT_MAX;
        int best_eidx_src = -1;
        int j = 2;

        while (j--) {
          const int vidx_dst = j ? e_dst[0] : e_dst[1];

          /* Compute closest verts only once! */
          if (v_dst_to_src_map[vidx_dst].hit_dist == -1.0f) {
            copy_v3_v3(tmp_co, vert_positions_dst[vidx_dst]);

            /* Convert the vertex to tree coordinates, if needed. */
            if (space_transform) {
              BLI_space_transform_apply(space_transform, tmp_co);
            }

            if (mesh_remap_bvhtree_query_nearest(
                    &treedata, &nearest, tmp_co, max_dist_sq, &hit_dist)) {
              v_dst_to_src_map[vidx_dst].hit_dist = hit_dist;
              v_dst_to_src_map[vidx_dst].index = nearest.index;
            }
            else {
              /* No source for this dest vert! */
              v_dst_to_src_map[vidx_dst].hit_dist = FLT_MAX;
            }
          }
        }

        /* Now, check all source edges of closest sources vertices,
         * and select the one giving the smallest total verts-to-verts distance. */
        for (j = 2; j--;) {
          const int vidx_dst = j ? e_dst[0] : e_dst[1];
          const float first_dist = v_dst_to_src_map[vidx_dst].hit_dist;
          const int vidx_src = v_dst_to_src_map[vidx_dst].index;
          const int *eidx_src;
          int k;

          if (vidx_src < 0) {
            continue;
          }

          eidx_src = vert_to_edge_src_map[vidx_src].data();
          k = int(vert_to_edge_src_map[vidx_src].size());

          for (; k--; eidx_src++) {
            const blender::int2 &edge_src = edges_src[*eidx_src];
            const float *other_co_src =
                positions_src[blender::bke::mesh::edge_other_vert(edge_src, vidx_src)];
            const float *other_co_dst =
                vert_positions_dst[blender::bke::mesh::edge_other_vert(e_dst, int(vidx_dst))];
            const float totdist = first_dist + len_v3v3(other_co_src, other_co_dst);

            if (totdist < best_totdist) {
              best_totdist = totdist;
              best_eidx_src = *eidx_src;
            }
          }
        }

        if (best_eidx_src >= 0) {
          const float *co1_src = positions_src[edges_src[best_eidx_src][0]];
          const float *co2_src = positions_src[edges_src[best_eidx_src][1]];
          const float *co1_dst = vert_positions_dst[e_dst[0]];
          const float *co2_dst = vert_positions_dst[e_dst[1]];
          float co_src[3], co_dst[3];

          /* TODO: would need an isect_seg_seg_v3(), actually! */
          const int isect_type = isect_line_line_v3(
              co1_src, co2_src, co1_dst, co2_dst, co_src, co_dst);
          if (isect_type != 0) {
            const float fac_src = line_point_factor_v3(co_src, co1_src, co2_src);
            const float fac_dst = line_point_factor_v3(co_dst, co1_dst, co2_dst);
            if (fac_src < 0.0f) {
              copy_v3_v3(co_src, co1_src);
            }
            else if (fac_src > 1.0f) {
              copy_v3_v3(co_src, co2_src);
            }
            if (fac_dst < 0.0f) {
              copy_v3_v3(co_dst, co1_dst);
            }
            else if (fac_dst > 1.0f) {
              copy_v3_v3(co_dst, co2_dst);
            }
          }
          hit_dist = len_v3v3(co_dst, co_src);
          mesh_remap_item_define(r_map, i, hit_dist, 0, 1, &best_eidx_src, &full_weight);
        }
        else {
          /* No source for this dest edge! */
          BKE_mesh_remap_item_define_invalid(r_map, i);
        }
      }

      MEM_freeN(v_dst_to_src_map);
    }
    else if (mode == MREMAP_MODE_EDGE_NEAREST) {
      BKE_bvhtree_from_mesh_get(&treedata, me_src, BVHTREE_FROM_EDGES, 2);
      nearest.index = -1;

      for (i = 0; i < numedges_dst; i++) {
        interp_v3_v3v3(tmp_co,
                       vert_positions_dst[edges_dst[i][0]],
                       vert_positions_dst[edges_dst[i][1]],
                       0.5f);

        /* Convert the vertex to tree coordinates, if needed. */
        if (space_transform) {
          BLI_space_transform_apply(space_transform, tmp_co);
        }

        if (mesh_remap_bvhtree_query_nearest(&treedata, &nearest, tmp_co, max_dist_sq, &hit_dist))
        {
          mesh_remap_item_define(r_map, i, hit_dist, 0, 1, &nearest.index, &full_weight);
        }
        else {
          /* No source for this dest edge! */
          BKE_mesh_remap_item_define_invalid(r_map, i);
        }
      }
    }
    else if (mode == MREMAP_MODE_EDGE_POLY_NEAREST) {
      const blender::Span<blender::int2> edges_src = me_src->edges();
      const blender::OffsetIndices polys_src = me_src->polys();
      const blender::Span<int> corner_edges_src = me_src->corner_edges();
      const float(*positions_src)[3] = BKE_mesh_vert_positions(me_src);
      const blender::Span<int> looptri_polys = me_src->looptri_polys();

      BKE_bvhtree_from_mesh_get(&treedata, me_src, BVHTREE_FROM_LOOPTRI, 2);

      for (i = 0; i < numedges_dst; i++) {
        interp_v3_v3v3(tmp_co,
                       vert_positions_dst[edges_dst[i][0]],
                       vert_positions_dst[edges_dst[i][1]],
                       0.5f);

        /* Convert the vertex to tree coordinates, if needed. */
        if (space_transform) {
          BLI_space_transform_apply(space_transform, tmp_co);
        }

        if (mesh_remap_bvhtree_query_nearest(&treedata, &nearest, tmp_co, max_dist_sq, &hit_dist))
        {
          const int poly_index = looptri_polys[rayhit.index];
          const blender::IndexRange poly_src = polys_src[poly_index];
          const int *corner_edge_src = &corner_edges_src[poly_src.start()];
          int nloops = int(poly_src.size());
          float best_dist_sq = FLT_MAX;
          int best_eidx_src = -1;

          for (; nloops--; corner_edge_src++) {
            const blender::int2 &edge_src = edges_src[*corner_edge_src];
            const float *co1_src = positions_src[edge_src[0]];
            const float *co2_src = positions_src[edge_src[1]];
            float co_src[3];
            float dist_sq;

            interp_v3_v3v3(co_src, co1_src, co2_src, 0.5f);
            dist_sq = len_squared_v3v3(tmp_co, co_src);
            if (dist_sq < best_dist_sq) {
              best_dist_sq = dist_sq;
              best_eidx_src = *corner_edge_src;
            }
          }
          if (best_eidx_src >= 0) {
            mesh_remap_item_define(r_map, i, hit_dist, 0, 1, &best_eidx_src, &full_weight);
          }
        }
        else {
          /* No source for this dest edge! */
          BKE_mesh_remap_item_define_invalid(r_map, i);
        }
      }
    }
    else if (mode == MREMAP_MODE_EDGE_EDGEINTERP_VNORPROJ) {
      const int num_rays_min = 5, num_rays_max = 100;
      const int numedges_src = me_src->totedge;

      /* Subtleness - this one we can allocate only max number of cast rays per edges! */
      int *indices = static_cast<int *>(
          MEM_mallocN(sizeof(*indices) * size_t(min_ii(numedges_src, num_rays_max)), __func__));
      /* Here it's simpler to just allocate for all edges :/ */
      float *weights = static_cast<float *>(
          MEM_mallocN(sizeof(*weights) * size_t(numedges_src), __func__));

      BKE_bvhtree_from_mesh_get(&treedata, me_src, BVHTREE_FROM_EDGES, 2);

      const blender::Span<blender::float3> vert_normals_dst = me_dst->vert_normals();

      for (i = 0; i < numedges_dst; i++) {
        /* For each dst edge, we sample some rays from it (interpolated from its vertices)
         * and use their hits to interpolate from source edges. */
        const blender::int2 &edge = edges_dst[i];
        float v1_co[3], v2_co[3];
        float v1_no[3], v2_no[3];

        int grid_size;
        float edge_dst_len;
        float grid_step;

        float totweights = 0.0f;
        float hit_dist_accum = 0.0f;
        int sources_num = 0;
        int j;

        copy_v3_v3(v1_co, vert_positions_dst[edge[0]]);
        copy_v3_v3(v2_co, vert_positions_dst[edge[1]]);

        copy_v3_v3(v1_no, vert_normals_dst[edge[0]]);
        copy_v3_v3(v2_no, vert_normals_dst[edge[1]]);

        /* We do our transform here, allows to interpolate from normals already in src space. */
        if (space_transform) {
          BLI_space_transform_apply(space_transform, v1_co);
          BLI_space_transform_apply(space_transform, v2_co);
          BLI_space_transform_apply_normal(space_transform, v1_no);
          BLI_space_transform_apply_normal(space_transform, v2_no);
        }

        copy_vn_fl(weights, int(numedges_src), 0.0f);

        /* We adjust our ray-casting grid to ray_radius (the smaller, the more rays are cast),
         * with lower/upper bounds. */
        edge_dst_len = len_v3v3(v1_co, v2_co);

        grid_size = int((edge_dst_len / ray_radius) + 0.5f);
        CLAMP(grid_size, num_rays_min, num_rays_max); /* min 5 rays/edge, max 100. */

        /* Not actual distance here, rather an interp fac... */
        grid_step = 1.0f / float(grid_size);

        /* And now we can cast all our rays, and see what we get! */
        for (j = 0; j < grid_size; j++) {
          const float fac = grid_step * float(j);

          int n = (ray_radius > 0.0f) ? MREMAP_RAYCAST_APPROXIMATE_NR : 1;
          float w = 1.0f;

          interp_v3_v3v3(tmp_co, v1_co, v2_co, fac);
          interp_v3_v3v3_slerp_safe(tmp_no, v1_no, v2_no, fac);

          while (n--) {
            if (mesh_remap_bvhtree_query_raycast(
                    &treedata, &rayhit, tmp_co, tmp_no, ray_radius / w, max_dist, &hit_dist))
            {
              weights[rayhit.index] += w;
              totweights += w;
              hit_dist_accum += hit_dist;
              break;
            }
            /* Next iteration will get bigger radius but smaller weight! */
            w /= MREMAP_RAYCAST_APPROXIMATE_FAC;
          }
        }
        /* A sampling is valid (as in, its result can be considered as valid sources)
         * only if at least half of the rays found a source! */
        if (totweights > (float(grid_size) / 2.0f)) {
          for (j = 0; j < int(numedges_src); j++) {
            if (!weights[j]) {
              continue;
            }
            /* NOTE: sources_num is always <= j! */
            weights[sources_num] = weights[j] / totweights;
            indices[sources_num] = j;
            sources_num++;
          }
          mesh_remap_item_define(
              r_map, i, hit_dist_accum / totweights, 0, sources_num, indices, weights);
        }
        else {
          /* No source for this dest edge! */
          BKE_mesh_remap_item_define_invalid(r_map, i);
        }
      }

      MEM_freeN(indices);
      MEM_freeN(weights);
    }
    else {
      CLOG_WARN(&LOG, "Unsupported mesh-to-mesh edge mapping mode (%d)!", mode);
      memset(r_map->items, 0, sizeof(*r_map->items) * size_t(numedges_dst));
    }

    free_bvhtree_from_mesh(&treedata);
  }
}

#define POLY_UNSET 0
#define POLY_CENTER_INIT 1
#define POLY_COMPLETE 2

static void mesh_island_to_astar_graph_edge_process(
    MeshIslandStore *islands,
    const int island_index,
    BLI_AStarGraph *as_graph,
    const blender::Span<blender::float3> positions,
    const blender::OffsetIndices<int> polys,
    const blender::Span<int> corner_verts,
    const int edge_idx,
    BLI_bitmap *done_edges,
    const blender::GroupedSpan<int> edge_to_poly_map,
    const bool is_edge_innercut,
    const int *poly_island_index_map,
    float (*poly_centers)[3],
    uchar *poly_status)
{
  blender::Array<int, 16> poly_island_indices(edge_to_poly_map[edge_idx].size());
  int i, j;

  for (i = 0; i < edge_to_poly_map[edge_idx].size(); i++) {
    const int pidx = edge_to_poly_map[edge_idx][i];
    const blender::IndexRange poly = polys[pidx];
    const int pidx_isld = islands ? poly_island_index_map[pidx] : pidx;
    void *custom_data = is_edge_innercut ? POINTER_FROM_INT(edge_idx) : POINTER_FROM_INT(-1);

    if (UNLIKELY(islands && (islands->items_to_islands[poly.start()] != island_index))) {
      /* poly not in current island, happens with border edges... */
      poly_island_indices[i] = -1;
      continue;
    }

    if (poly_status[pidx_isld] == POLY_COMPLETE) {
      poly_island_indices[i] = pidx_isld;
      continue;
    }

    if (poly_status[pidx_isld] == POLY_UNSET) {
      copy_v3_v3(poly_centers[pidx_isld],
                 blender::bke::mesh::poly_center_calc(positions, corner_verts.slice(poly)));
      BLI_astar_node_init(as_graph, pidx_isld, poly_centers[pidx_isld]);
      poly_status[pidx_isld] = POLY_CENTER_INIT;
    }

    for (j = i; j--;) {
      float dist_cost;
      const int pidx_isld_other = poly_island_indices[j];

      if (pidx_isld_other == -1 || poly_status[pidx_isld_other] == POLY_COMPLETE) {
        /* If the other poly is complete, that link has already been added! */
        continue;
      }
      dist_cost = len_v3v3(poly_centers[pidx_isld_other], poly_centers[pidx_isld]);
      BLI_astar_node_link_add(as_graph, pidx_isld_other, pidx_isld, dist_cost, custom_data);
    }

    poly_island_indices[i] = pidx_isld;
  }

  BLI_BITMAP_ENABLE(done_edges, edge_idx);
}

static void mesh_island_to_astar_graph(MeshIslandStore *islands,
                                       const int island_index,
                                       const blender::Span<blender::float3> positions,
                                       const blender::GroupedSpan<int> edge_to_poly_map,
                                       const int numedges,
                                       const blender::OffsetIndices<int> polys,
                                       const blender::Span<int> corner_verts,
                                       const blender::Span<int> corner_edges,
                                       BLI_AStarGraph *r_as_graph)
{
  MeshElemMap *island_poly_map = islands ? islands->islands[island_index] : nullptr;
  MeshElemMap *island_einnercut_map = islands ? islands->innercuts[island_index] : nullptr;

  int *poly_island_index_map = nullptr;
  BLI_bitmap *done_edges = BLI_BITMAP_NEW(numedges, __func__);

  const int node_num = islands ? island_poly_map->count : int(polys.size());
  uchar *poly_status = static_cast<uchar *>(
      MEM_callocN(sizeof(*poly_status) * size_t(node_num), __func__));
  float(*poly_centers)[3];

  int pidx_isld;
  int i;

  BLI_astar_graph_init(r_as_graph, node_num, nullptr);
  /* poly_centers is owned by graph memarena. */
  poly_centers = static_cast<float(*)[3]>(
      BLI_memarena_calloc(r_as_graph->mem, sizeof(*poly_centers) * size_t(node_num)));

  if (islands) {
    /* poly_island_index_map is owned by graph memarena. */
    poly_island_index_map = static_cast<int *>(BLI_memarena_calloc(
        r_as_graph->mem, sizeof(*poly_island_index_map) * size_t(polys.size())));
    for (i = island_poly_map->count; i--;) {
      poly_island_index_map[island_poly_map->indices[i]] = i;
    }

    r_as_graph->custom_data = poly_island_index_map;

    for (i = island_einnercut_map->count; i--;) {
      mesh_island_to_astar_graph_edge_process(islands,
                                              island_index,
                                              r_as_graph,
                                              positions,
                                              polys,
                                              corner_verts,
                                              island_einnercut_map->indices[i],
                                              done_edges,
                                              edge_to_poly_map,
                                              true,
                                              poly_island_index_map,
                                              poly_centers,
                                              poly_status);
    }
  }

  for (pidx_isld = node_num; pidx_isld--;) {
    const int pidx = islands ? island_poly_map->indices[pidx_isld] : pidx_isld;

    if (poly_status[pidx_isld] == POLY_COMPLETE) {
      continue;
    }

    for (const int edge : corner_edges.slice(polys[pidx])) {
      if (BLI_BITMAP_TEST(done_edges, edge)) {
        continue;
      }

      mesh_island_to_astar_graph_edge_process(islands,
                                              island_index,
                                              r_as_graph,
                                              positions,
                                              polys,
                                              corner_verts,
                                              edge,
                                              done_edges,
                                              edge_to_poly_map,
                                              false,
                                              poly_island_index_map,
                                              poly_centers,
                                              poly_status);
    }
    poly_status[pidx_isld] = POLY_COMPLETE;
  }

  MEM_freeN(done_edges);
  MEM_freeN(poly_status);
}

#undef POLY_UNSET
#undef POLY_CENTER_INIT
#undef POLY_COMPLETE

/* Our 'f_cost' callback func, to find shortest poly-path between two remapped-loops.
 * Note we do not want to make innercuts 'walls' here,
 * just detect when the shortest path goes by those. */
static float mesh_remap_calc_loops_astar_f_cost(BLI_AStarGraph *as_graph,
                                                BLI_AStarSolution *as_solution,
                                                BLI_AStarGNLink *link,
                                                const int node_idx_curr,
                                                const int node_idx_next,
                                                const int node_idx_dst)
{
  float *co_next, *co_dest;

  if (link && (POINTER_AS_INT(link->custom_data) != -1)) {
    /* An innercut edge... We tag our solution as potentially crossing innercuts.
     * Note it might not be the case in the end (AStar will explore around optimal path), but helps
     * trimming off some processing later... */
    if (!POINTER_AS_INT(as_solution->custom_data)) {
      as_solution->custom_data = POINTER_FROM_INT(true);
    }
  }

  /* Our heuristic part of current f_cost is distance from next node to destination one.
   * It is guaranteed to be less than (or equal to)
   * actual shortest poly-path between next node and destination one. */
  co_next = (float *)as_graph->nodes[node_idx_next].custom_data;
  co_dest = (float *)as_graph->nodes[node_idx_dst].custom_data;
  return (link ? (as_solution->g_costs[node_idx_curr] + link->cost) : 0.0f) +
         len_v3v3(co_next, co_dest);
}

#define ASTAR_STEPS_MAX 64

void BKE_mesh_remap_calc_loops_from_mesh(const int mode,
                                         const SpaceTransform *space_transform,
                                         const float max_dist,
                                         const float ray_radius,
                                         Mesh *mesh_dst,
                                         const float (*vert_positions_dst)[3],
                                         const int numverts_dst,
                                         const blender::int2 *edges_dst,
                                         const int numedges_dst,
                                         const int *corner_verts_dst,
                                         const int *corner_edges_dst,
                                         const int numloops_dst,
                                         const blender::OffsetIndices<int> polys_dst,
                                         CustomData *ldata_dst,
                                         const bool use_split_nors_dst,
                                         const float split_angle_dst,
                                         const bool dirty_nors_dst,
                                         const Mesh *me_src,
                                         MeshRemapIslandsCalc gen_islands_src,
                                         const float islands_precision_src,
                                         MeshPairRemap *r_map)
{
  using namespace blender;
  const float full_weight = 1.0f;
  const float max_dist_sq = max_dist * max_dist;

  BLI_assert(mode & MREMAP_MODE_LOOP);
  BLI_assert((islands_precision_src >= 0.0f) && (islands_precision_src <= 1.0f));

  BKE_mesh_remap_init(r_map, numloops_dst);

  if (mode == MREMAP_MODE_TOPOLOGY) {
    /* In topology mapping, we assume meshes are identical, islands included! */
    BLI_assert(numloops_dst == me_src->totloop);
    for (int i = 0; i < numloops_dst; i++) {
      mesh_remap_item_define(r_map, i, FLT_MAX, 0, 1, &i, &full_weight);
    }
  }
  else {
    BVHTreeFromMesh *treedata = nullptr;
    BVHTreeNearest nearest = {0};
    BVHTreeRayHit rayhit = {0};
    int num_trees = 0;
    float hit_dist;
    float tmp_co[3], tmp_no[3];

    const bool use_from_vert = (mode & MREMAP_USE_VERT);

    MeshIslandStore island_store = {0};
    bool use_islands = false;

    BLI_AStarGraph *as_graphdata = nullptr;
    BLI_AStarSolution as_solution = {0};
    const int isld_steps_src = (islands_precision_src ?
                                    max_ii(int(ASTAR_STEPS_MAX * islands_precision_src + 0.499f),
                                           1) :
                                    0);

    blender::Span<blender::float3> poly_normals_src;
    blender::Span<blender::float3> loop_normals_src;

    blender::Span<blender::float3> poly_normals_dst;
    blender::float3 *loop_normals_dst;

    blender::Array<blender::float3> poly_cents_src;

<<<<<<< HEAD
    blender::GroupedSpan<int> vert_to_loop_map_src;
    blender::GroupedSpan<int> vert_to_poly_map_src;
    MeshElemMap *edge_to_poly_map_src = nullptr;
    int *edge_to_poly_map_src_buff = nullptr;
=======
    Array<int> vert_to_loop_src_offsets;
    Array<int> vert_to_loop_src_indices;
    GroupedSpan<int> vert_to_loop_map_src;

    Array<int> vert_to_poly_src_offsets;
    Array<int> vert_to_poly_src_indices;
    GroupedSpan<int> vert_to_poly_map_src;

    Array<int> edge_to_poly_src_offsets;
    Array<int> edge_to_poly_src_indices;
    GroupedSpan<int> edge_to_poly_map_src;

>>>>>>> d168df7c
    MeshElemMap *poly_to_looptri_map_src = nullptr;
    int *poly_to_looptri_map_src_buff = nullptr;

    /* Unlike above, those are one-to-one mappings, simpler! */
    blender::Span<int> loop_to_poly_map_src;

    const blender::Span<blender::float3> positions_src = me_src->vert_positions();
    const int num_verts_src = me_src->totvert;
    const blender::Span<blender::int2> edges_src = me_src->edges();
    const blender::OffsetIndices polys_src = me_src->polys();
    const blender::Span<int> corner_verts_src = me_src->corner_verts();
    const blender::Span<int> corner_edges_src = me_src->corner_edges();
    blender::Span<MLoopTri> looptris_src;
    blender::Span<int> looptri_polys_src;

    size_t buff_size_interp = MREMAP_DEFAULT_BUFSIZE;
    float(*vcos_interp)[3] = nullptr;
    int *indices_interp = nullptr;
    float *weights_interp = nullptr;

    int tindex, pidx_dst, lidx_dst, plidx_dst, pidx_src, lidx_src, plidx_src;

    IslandResult **islands_res;
    size_t islands_res_buff_size = MREMAP_DEFAULT_BUFSIZE;

    if (!use_from_vert) {
      vcos_interp = static_cast<float(*)[3]>(
          MEM_mallocN(sizeof(*vcos_interp) * buff_size_interp, __func__));
      indices_interp = static_cast<int *>(
          MEM_mallocN(sizeof(*indices_interp) * buff_size_interp, __func__));
      weights_interp = static_cast<float *>(
          MEM_mallocN(sizeof(*weights_interp) * buff_size_interp, __func__));
    }

    {
      const bool need_lnors_src = (mode & MREMAP_USE_LOOP) && (mode & MREMAP_USE_NORMAL);
      const bool need_lnors_dst = need_lnors_src || (mode & MREMAP_USE_NORPROJ);
      const bool need_pnors_src = need_lnors_src ||
                                  ((mode & MREMAP_USE_POLY) && (mode & MREMAP_USE_NORMAL));
      const bool need_pnors_dst = need_lnors_dst || need_pnors_src;

      if (need_pnors_dst) {
        poly_normals_dst = mesh_dst->poly_normals();
      }
      if (need_lnors_dst) {
        blender::short2 *custom_nors_dst = static_cast<blender::short2 *>(
            CustomData_get_layer_for_write(ldata_dst, CD_CUSTOMLOOPNORMAL, numloops_dst));

        /* Cache loop normals into a temporary custom data layer. */
        loop_normals_dst = static_cast<blender::float3 *>(
            CustomData_get_layer_for_write(ldata_dst, CD_NORMAL, numloops_dst));

        const bool do_loop_normals_dst = (loop_normals_dst == nullptr);
        if (!loop_normals_dst) {
          loop_normals_dst = static_cast<blender::float3 *>(
              CustomData_add_layer(ldata_dst, CD_NORMAL, CD_SET_DEFAULT, numloops_dst));
          CustomData_set_layer_flag(ldata_dst, CD_NORMAL, CD_FLAG_TEMPORARY);
        }
        if (dirty_nors_dst || do_loop_normals_dst) {
          const bool *sharp_edges = static_cast<const bool *>(
              CustomData_get_layer_named(&mesh_dst->edata, CD_PROP_BOOL, "sharp_edge"));
          const bool *sharp_faces = static_cast<const bool *>(
              CustomData_get_layer_named(&mesh_dst->pdata, CD_PROP_BOOL, "sharp_face"));
          blender::bke::mesh::normals_calc_loop(
              {reinterpret_cast<const blender::float3 *>(vert_positions_dst), numverts_dst},
              {edges_dst, numedges_dst},
              polys_dst,
              {corner_verts_dst, numloops_dst},
              {corner_edges_dst, numloops_dst},
              mesh_dst->corner_to_poly_map(),
              mesh_dst->vert_normals(),
              mesh_dst->poly_normals(),
              sharp_edges,
              sharp_faces,
              use_split_nors_dst,
              split_angle_dst,
              custom_nors_dst,
              nullptr,
              {loop_normals_dst, numloops_dst});
        }
      }
      if (need_pnors_src || need_lnors_src) {
        if (need_pnors_src) {
          poly_normals_src = me_src->poly_normals();
        }
        if (need_lnors_src) {
          loop_normals_src = {static_cast<const blender::float3 *>(
                                  CustomData_get_layer(&me_src->ldata, CD_NORMAL)),
                              me_src->totloop};
          BLI_assert(loop_normals_src.data() != nullptr);
        }
      }
    }

    if (use_from_vert) {
<<<<<<< HEAD
      vert_to_loop_map_src = me_src->vert_to_corner_map();
      if (mode & MREMAP_USE_POLY) {
        vert_to_poly_map_src = me_src->vert_to_poly_map();
=======
      vert_to_loop_map_src = bke::mesh::build_vert_to_loop_map(
          corner_verts_src, num_verts_src, vert_to_loop_src_offsets, vert_to_loop_src_indices);

      if (mode & MREMAP_USE_POLY) {
        vert_to_poly_map_src = bke::mesh::build_vert_to_poly_map(polys_src,
                                                                 corner_verts_src,
                                                                 num_verts_src,
                                                                 vert_to_poly_src_offsets,
                                                                 vert_to_poly_src_indices);
>>>>>>> d168df7c
      }
    }

    /* Needed for islands (or plain mesh) to AStar graph conversion. */
    edge_to_poly_map_src = bke::mesh::build_edge_to_poly_map(polys_src,
                                                             corner_edges_src,
                                                             int(edges_src.size()),
                                                             edge_to_poly_src_offsets,
                                                             edge_to_poly_src_indices);

    if (use_from_vert) {
<<<<<<< HEAD
      loop_to_poly_map_src = me_src->corner_to_poly_map();
=======
      loop_to_poly_map_src = blender::bke::mesh::build_loop_to_poly_map(polys_src);
>>>>>>> d168df7c
      poly_cents_src.reinitialize(polys_src.size());
      for (const int64_t i : polys_src.index_range()) {
        poly_cents_src[i] = blender::bke::mesh::poly_center_calc(
            positions_src, corner_verts_src.slice(polys_src[i]));
      }
    }

    /* Island makes things slightly more complex here.
     * Basically, we:
     *     * Make one treedata for each island's elements.
     *     * Check all loops of a same dest poly against all treedata.
     *     * Choose the island's elements giving the best results.
     */

    /* First, generate the islands, if possible. */
    if (gen_islands_src) {
      const bool *uv_seams = static_cast<const bool *>(
          CustomData_get_layer_named(&me_src->edata, CD_PROP_BOOL, ".uv_seam"));
      use_islands = gen_islands_src(reinterpret_cast<const float(*)[3]>(positions_src.data()),
                                    num_verts_src,
                                    edges_src.data(),
                                    int(edges_src.size()),
                                    uv_seams,
                                    polys_src,
                                    corner_verts_src.data(),
                                    corner_edges_src.data(),
                                    int(corner_verts_src.size()),
                                    &island_store);

      num_trees = use_islands ? island_store.islands_num : 1;
      treedata = static_cast<BVHTreeFromMesh *>(
          MEM_callocN(sizeof(*treedata) * size_t(num_trees), __func__));
      if (isld_steps_src) {
        as_graphdata = static_cast<BLI_AStarGraph *>(
            MEM_callocN(sizeof(*as_graphdata) * size_t(num_trees), __func__));
      }

      if (use_islands) {
        /* We expect our islands to contain poly indices, with edge indices of 'inner cuts',
         * and a mapping loops -> islands indices.
         * This implies all loops of a same poly are in the same island. */
        BLI_assert((island_store.item_type == MISLAND_TYPE_LOOP) &&
                   (island_store.island_type == MISLAND_TYPE_POLY) &&
                   (island_store.innercut_type == MISLAND_TYPE_EDGE));
      }
    }
    else {
      num_trees = 1;
      treedata = static_cast<BVHTreeFromMesh *>(MEM_callocN(sizeof(*treedata), __func__));
      if (isld_steps_src) {
        as_graphdata = static_cast<BLI_AStarGraph *>(MEM_callocN(sizeof(*as_graphdata), __func__));
      }
    }

    /* Build our AStar graphs. */
    if (isld_steps_src) {
      for (tindex = 0; tindex < num_trees; tindex++) {
        mesh_island_to_astar_graph(use_islands ? &island_store : nullptr,
                                   tindex,
                                   positions_src,
                                   edge_to_poly_map_src,
                                   int(edges_src.size()),
                                   polys_src,
                                   corner_verts_src,
                                   corner_edges_src,
                                   &as_graphdata[tindex]);
      }
    }

    /* Build our BVHtrees, either from verts or tessfaces. */
    if (use_from_vert) {
      if (use_islands) {
        blender::BitVector<> verts_active(num_verts_src);

        for (tindex = 0; tindex < num_trees; tindex++) {
          MeshElemMap *isld = island_store.islands[tindex];
          int num_verts_active = 0;
          verts_active.fill(false);
          for (int i = 0; i < isld->count; i++) {
            for (const int vidx_src : corner_verts_src.slice(polys_src[isld->indices[i]])) {
              if (!verts_active[vidx_src]) {
                verts_active[vidx_src].set();
                num_verts_active++;
              }
            }
          }
          bvhtree_from_mesh_verts_ex(&treedata[tindex],
                                     reinterpret_cast<const float(*)[3]>(positions_src.data()),
                                     num_verts_src,
                                     verts_active,
                                     num_verts_active,
                                     0.0,
                                     2,
                                     6);
        }
      }
      else {
        BLI_assert(num_trees == 1);
        BKE_bvhtree_from_mesh_get(&treedata[0], me_src, BVHTREE_FROM_VERTS, 2);
      }
    }
    else { /* We use polygons. */
      if (use_islands) {
        looptris_src = me_src->looptris();
        looptri_polys_src = me_src->looptri_polys();
        blender::BitVector<> looptri_active(looptris_src.size());

        for (tindex = 0; tindex < num_trees; tindex++) {
          int num_looptri_active = 0;
          looptri_active.fill(false);
          for (const int64_t i : looptris_src.index_range()) {
            const blender::IndexRange poly = polys_src[looptri_polys_src[i]];
            if (island_store.items_to_islands[poly.start()] == tindex) {
              looptri_active[i].set();
              num_looptri_active++;
            }
          }
          bvhtree_from_mesh_looptri_ex(&treedata[tindex],
                                       reinterpret_cast<const float(*)[3]>(positions_src.data()),
                                       corner_verts_src.data(),
                                       looptris_src.data(),
                                       int(looptris_src.size()),
                                       looptri_active,
                                       num_looptri_active,
                                       0.0,
                                       2,
                                       6);
        }
      }
      else {
        BLI_assert(num_trees == 1);
        BKE_bvhtree_from_mesh_get(&treedata[0], me_src, BVHTREE_FROM_LOOPTRI, 2);
      }
    }

    /* And check each dest poly! */
    islands_res = static_cast<IslandResult **>(
        MEM_mallocN(sizeof(*islands_res) * size_t(num_trees), __func__));
    for (tindex = 0; tindex < num_trees; tindex++) {
      islands_res[tindex] = static_cast<IslandResult *>(
          MEM_mallocN(sizeof(**islands_res) * islands_res_buff_size, __func__));
    }
    const blender::Span<int> looptri_polys = me_src->looptri_polys();

    for (pidx_dst = 0; pidx_dst < polys_dst.size(); pidx_dst++) {
      const blender::IndexRange poly_dst = polys_dst[pidx_dst];
      float pnor_dst[3];

      /* Only in use_from_vert case, we may need polys' centers as fallback
       * in case we cannot decide which corner to use from normals only. */
      blender::float3 pcent_dst;
      bool pcent_dst_valid = false;

      if (mode == MREMAP_MODE_LOOP_NEAREST_POLYNOR) {
        copy_v3_v3(pnor_dst, poly_normals_dst[pidx_dst]);
        if (space_transform) {
          BLI_space_transform_apply_normal(space_transform, pnor_dst);
        }
      }

      if (size_t(poly_dst.size()) > islands_res_buff_size) {
        islands_res_buff_size = size_t(poly_dst.size()) + MREMAP_DEFAULT_BUFSIZE;
        for (tindex = 0; tindex < num_trees; tindex++) {
          islands_res[tindex] = static_cast<IslandResult *>(
              MEM_reallocN(islands_res[tindex], sizeof(**islands_res) * islands_res_buff_size));
        }
      }

      for (tindex = 0; tindex < num_trees; tindex++) {
        BVHTreeFromMesh *tdata = &treedata[tindex];

        for (plidx_dst = 0; plidx_dst < poly_dst.size(); plidx_dst++) {
          const int vert_dst = corner_verts_dst[poly_dst.start() + plidx_dst];
          if (use_from_vert) {
            blender::Span<int> vert_to_refelem_map_src;

            copy_v3_v3(tmp_co, vert_positions_dst[vert_dst]);
            nearest.index = -1;

            /* Convert the vertex to tree coordinates, if needed. */
            if (space_transform) {
              BLI_space_transform_apply(space_transform, tmp_co);
            }

            if (mesh_remap_bvhtree_query_nearest(tdata, &nearest, tmp_co, max_dist_sq, &hit_dist))
            {
              float(*nor_dst)[3];
              blender::Span<blender::float3> nors_src;
              float best_nor_dot = -2.0f;
              float best_sqdist_fallback = FLT_MAX;
              int best_index_src = -1;

              if (mode == MREMAP_MODE_LOOP_NEAREST_LOOPNOR) {
                copy_v3_v3(tmp_no, loop_normals_dst[plidx_dst + poly_dst.start()]);
                if (space_transform) {
                  BLI_space_transform_apply_normal(space_transform, tmp_no);
                }
                nor_dst = &tmp_no;
                nors_src = loop_normals_src;
                vert_to_refelem_map_src = vert_to_loop_map_src[nearest.index];
              }
              else { /* if (mode == MREMAP_MODE_LOOP_NEAREST_POLYNOR) { */
                nor_dst = &pnor_dst;
                nors_src = poly_normals_src;
                vert_to_refelem_map_src = vert_to_poly_map_src[nearest.index];
              }

              for (const int index_src : vert_to_refelem_map_src) {
                BLI_assert(index_src != -1);
                const float dot = dot_v3v3(nors_src[index_src], *nor_dst);

                pidx_src = ((mode == MREMAP_MODE_LOOP_NEAREST_LOOPNOR) ?
                                loop_to_poly_map_src[index_src] :
                                index_src);
                /* WARNING! This is not the *real* lidx_src in case of POLYNOR, we only use it
                 *          to check we stay on current island (all loops from a given poly are
                 *          on same island!). */
                lidx_src = ((mode == MREMAP_MODE_LOOP_NEAREST_LOOPNOR) ?
                                index_src :
                                int(polys_src[pidx_src].start()));

                /* A same vert may be at the boundary of several islands! Hence, we have to ensure
                 * poly/loop we are currently considering *belongs* to current island! */
                if (use_islands && island_store.items_to_islands[lidx_src] != tindex) {
                  continue;
                }

                if (dot > best_nor_dot - 1e-6f) {
                  /* We need something as fallback decision in case dest normal matches several
                   * source normals (see #44522), using distance between polys' centers here. */
                  float *pcent_src;
                  float sqdist;

                  if (!pcent_dst_valid) {
                    pcent_dst = blender::bke::mesh::poly_center_calc(
                        {reinterpret_cast<const blender::float3 *>(vert_positions_dst),
                         numverts_dst},
                        blender::Span(corner_verts_dst, numloops_dst).slice(poly_dst));
                    pcent_dst_valid = true;
                  }
                  pcent_src = poly_cents_src[pidx_src];
                  sqdist = len_squared_v3v3(pcent_dst, pcent_src);

                  if ((dot > best_nor_dot + 1e-6f) || (sqdist < best_sqdist_fallback)) {
                    best_nor_dot = dot;
                    best_sqdist_fallback = sqdist;
                    best_index_src = index_src;
                  }
                }
              }
              if (best_index_src == -1) {
                /* We found no item to map back from closest vertex... */
                best_nor_dot = -1.0f;
                hit_dist = FLT_MAX;
              }
              else if (mode == MREMAP_MODE_LOOP_NEAREST_POLYNOR) {
                /* Our best_index_src is a poly one for now!
                 * Have to find its loop matching our closest vertex. */
                const blender::IndexRange poly_src = polys_src[best_index_src];
                for (plidx_src = 0; plidx_src < poly_src.size(); plidx_src++) {
                  const int vert_src = corner_verts_src[poly_src.start() + plidx_src];
                  if (vert_src == nearest.index) {
                    best_index_src = plidx_src + int(poly_src.start());
                    break;
                  }
                }
              }
              best_nor_dot = (best_nor_dot + 1.0f) * 0.5f;
              islands_res[tindex][plidx_dst].factor = hit_dist ? (best_nor_dot / hit_dist) : 1e18f;
              islands_res[tindex][plidx_dst].hit_dist = hit_dist;
              islands_res[tindex][plidx_dst].index_src = best_index_src;
            }
            else {
              /* No source for this dest loop! */
              islands_res[tindex][plidx_dst].factor = 0.0f;
              islands_res[tindex][plidx_dst].hit_dist = FLT_MAX;
              islands_res[tindex][plidx_dst].index_src = -1;
            }
          }
          else if (mode & MREMAP_USE_NORPROJ) {
            int n = (ray_radius > 0.0f) ? MREMAP_RAYCAST_APPROXIMATE_NR : 1;
            float w = 1.0f;

            copy_v3_v3(tmp_co, vert_positions_dst[vert_dst]);
            copy_v3_v3(tmp_no, loop_normals_dst[plidx_dst + poly_dst.start()]);

            /* We do our transform here, since we may do several raycast/nearest queries. */
            if (space_transform) {
              BLI_space_transform_apply(space_transform, tmp_co);
              BLI_space_transform_apply_normal(space_transform, tmp_no);
            }

            while (n--) {
              if (mesh_remap_bvhtree_query_raycast(
                      tdata, &rayhit, tmp_co, tmp_no, ray_radius / w, max_dist, &hit_dist))
              {
                islands_res[tindex][plidx_dst].factor = (hit_dist ? (1.0f / hit_dist) : 1e18f) * w;
                islands_res[tindex][plidx_dst].hit_dist = hit_dist;
                islands_res[tindex][plidx_dst].index_src = looptri_polys[rayhit.index];
                copy_v3_v3(islands_res[tindex][plidx_dst].hit_point, rayhit.co);
                break;
              }
              /* Next iteration will get bigger radius but smaller weight! */
              w /= MREMAP_RAYCAST_APPROXIMATE_FAC;
            }
            if (n == -1) {
              /* Fallback to 'nearest' hit here, loops usually comes in 'face group', not good to
               * have only part of one dest face's loops to map to source.
               * Note that since we give this a null weight, if whole weight for a given face
               * is null, it means none of its loop mapped to this source island,
               * hence we can skip it later.
               */
              copy_v3_v3(tmp_co, vert_positions_dst[vert_dst]);
              nearest.index = -1;

              /* Convert the vertex to tree coordinates, if needed. */
              if (space_transform) {
                BLI_space_transform_apply(space_transform, tmp_co);
              }

              /* In any case, this fallback nearest hit should have no weight at all
               * in 'best island' decision! */
              islands_res[tindex][plidx_dst].factor = 0.0f;

              if (mesh_remap_bvhtree_query_nearest(
                      tdata, &nearest, tmp_co, max_dist_sq, &hit_dist)) {
                islands_res[tindex][plidx_dst].hit_dist = hit_dist;
                islands_res[tindex][plidx_dst].index_src = looptri_polys[nearest.index];
                copy_v3_v3(islands_res[tindex][plidx_dst].hit_point, nearest.co);
              }
              else {
                /* No source for this dest loop! */
                islands_res[tindex][plidx_dst].hit_dist = FLT_MAX;
                islands_res[tindex][plidx_dst].index_src = -1;
              }
            }
          }
          else { /* Nearest poly either to use all its loops/verts or just closest one. */
            copy_v3_v3(tmp_co, vert_positions_dst[vert_dst]);
            nearest.index = -1;

            /* Convert the vertex to tree coordinates, if needed. */
            if (space_transform) {
              BLI_space_transform_apply(space_transform, tmp_co);
            }

            if (mesh_remap_bvhtree_query_nearest(tdata, &nearest, tmp_co, max_dist_sq, &hit_dist))
            {
              islands_res[tindex][plidx_dst].factor = hit_dist ? (1.0f / hit_dist) : 1e18f;
              islands_res[tindex][plidx_dst].hit_dist = hit_dist;
              islands_res[tindex][plidx_dst].index_src = looptri_polys[nearest.index];
              copy_v3_v3(islands_res[tindex][plidx_dst].hit_point, nearest.co);
            }
            else {
              /* No source for this dest loop! */
              islands_res[tindex][plidx_dst].factor = 0.0f;
              islands_res[tindex][plidx_dst].hit_dist = FLT_MAX;
              islands_res[tindex][plidx_dst].index_src = -1;
            }
          }
        }
      }

      /* And now, find best island to use! */
      /* We have to first select the 'best source island' for given dst poly and its loops.
       * Then, we have to check that poly does not 'spread' across some island's limits
       * (like inner seams for UVs, etc.).
       * Note we only still partially support that kind of situation here, i.e.
       * Polys spreading over actual cracks
       * (like a narrow space without faces on src, splitting a 'tube-like' geometry).
       * That kind of situation should be relatively rare, though.
       */
      /* XXX This block in itself is big and complex enough to be a separate function but...
       *     it uses a bunch of locale vars.
       *     Not worth sending all that through parameters (for now at least). */
      {
        BLI_AStarGraph *as_graph = nullptr;
        int *poly_island_index_map = nullptr;
        int pidx_src_prev = -1;

        MeshElemMap *best_island = nullptr;
        float best_island_fac = 0.0f;
        int best_island_index = -1;

        for (tindex = 0; tindex < num_trees; tindex++) {
          float island_fac = 0.0f;

          for (plidx_dst = 0; plidx_dst < poly_dst.size(); plidx_dst++) {
            island_fac += islands_res[tindex][plidx_dst].factor;
          }
          island_fac /= float(poly_dst.size());

          if (island_fac > best_island_fac) {
            best_island_fac = island_fac;
            best_island_index = tindex;
          }
        }

        if (best_island_index != -1 && isld_steps_src) {
          best_island = use_islands ? island_store.islands[best_island_index] : nullptr;
          as_graph = &as_graphdata[best_island_index];
          poly_island_index_map = (int *)as_graph->custom_data;
          BLI_astar_solution_init(as_graph, &as_solution, nullptr);
        }

        for (plidx_dst = 0; plidx_dst < poly_dst.size(); plidx_dst++) {
          IslandResult *isld_res;
          lidx_dst = plidx_dst + int(poly_dst.start());

          if (best_island_index == -1) {
            /* No source for any loops of our dest poly in any source islands. */
            BKE_mesh_remap_item_define_invalid(r_map, lidx_dst);
            continue;
          }

          as_solution.custom_data = POINTER_FROM_INT(false);

          isld_res = &islands_res[best_island_index][plidx_dst];
          if (use_from_vert) {
            /* Indices stored in islands_res are those of loops, one per dest loop. */
            lidx_src = isld_res->index_src;
            if (lidx_src >= 0) {
              pidx_src = loop_to_poly_map_src[lidx_src];
              /* If prev and curr poly are the same, no need to do anything more!!! */
              if (!ELEM(pidx_src_prev, -1, pidx_src) && isld_steps_src) {
                int pidx_isld_src, pidx_isld_src_prev;
                if (poly_island_index_map) {
                  pidx_isld_src = poly_island_index_map[pidx_src];
                  pidx_isld_src_prev = poly_island_index_map[pidx_src_prev];
                }
                else {
                  pidx_isld_src = pidx_src;
                  pidx_isld_src_prev = pidx_src_prev;
                }

                BLI_astar_graph_solve(as_graph,
                                      pidx_isld_src_prev,
                                      pidx_isld_src,
                                      mesh_remap_calc_loops_astar_f_cost,
                                      &as_solution,
                                      isld_steps_src);
                if (POINTER_AS_INT(as_solution.custom_data) && (as_solution.steps > 0)) {
                  /* Find first 'cutting edge' on path, and bring back lidx_src on poly just
                   * before that edge.
                   * Note we could try to be much smarter, g.g. Storing a whole poly's indices,
                   * and making decision (on which side of cutting edge(s!) to be) on the end,
                   * but this is one more level of complexity, better to first see if
                   * simple solution works!
                   */
                  int last_valid_pidx_isld_src = -1;
                  /* Note we go backward here, from dest to src poly. */
                  for (int i = as_solution.steps - 1; i--;) {
                    BLI_AStarGNLink *as_link = as_solution.prev_links[pidx_isld_src];
                    const int eidx = POINTER_AS_INT(as_link->custom_data);
                    pidx_isld_src = as_solution.prev_nodes[pidx_isld_src];
                    BLI_assert(pidx_isld_src != -1);
                    if (eidx != -1) {
                      /* we are 'crossing' a cutting edge. */
                      last_valid_pidx_isld_src = pidx_isld_src;
                    }
                  }
                  if (last_valid_pidx_isld_src != -1) {
                    /* Find a new valid loop in that new poly (nearest one for now).
                     * Note we could be much more subtle here, again that's for later... */
                    float best_dist_sq = FLT_MAX;

                    copy_v3_v3(tmp_co, vert_positions_dst[corner_verts_dst[lidx_dst]]);

                    /* We do our transform here,
                     * since we may do several raycast/nearest queries. */
                    if (space_transform) {
                      BLI_space_transform_apply(space_transform, tmp_co);
                    }

                    pidx_src = (use_islands ? best_island->indices[last_valid_pidx_isld_src] :
                                              last_valid_pidx_isld_src);
                    const blender::IndexRange poly_src = polys_src[pidx_src];
                    for (const int64_t corner : poly_src) {
                      const int vert_src = corner_verts_src[corner];
                      const float dist_sq = len_squared_v3v3(positions_src[vert_src], tmp_co);
                      if (dist_sq < best_dist_sq) {
                        best_dist_sq = dist_sq;
                        lidx_src = int(corner);
                      }
                    }
                  }
                }
              }
              mesh_remap_item_define(r_map,
                                     lidx_dst,
                                     isld_res->hit_dist,
                                     best_island_index,
                                     1,
                                     &lidx_src,
                                     &full_weight);
              pidx_src_prev = pidx_src;
            }
            else {
              /* No source for this loop in this island. */
              /* TODO: would probably be better to get a source
               * at all cost in best island anyway? */
              mesh_remap_item_define(
                  r_map, lidx_dst, FLT_MAX, best_island_index, 0, nullptr, nullptr);
            }
          }
          else {
            /* Else, we use source poly, indices stored in islands_res are those of polygons. */
            pidx_src = isld_res->index_src;
            if (pidx_src >= 0) {
              float *hit_co = isld_res->hit_point;
              int best_loop_index_src;

              const blender::IndexRange poly_src = polys_src[pidx_src];
              /* If prev and curr poly are the same, no need to do anything more!!! */
              if (!ELEM(pidx_src_prev, -1, pidx_src) && isld_steps_src) {
                int pidx_isld_src, pidx_isld_src_prev;
                if (poly_island_index_map) {
                  pidx_isld_src = poly_island_index_map[pidx_src];
                  pidx_isld_src_prev = poly_island_index_map[pidx_src_prev];
                }
                else {
                  pidx_isld_src = pidx_src;
                  pidx_isld_src_prev = pidx_src_prev;
                }

                BLI_astar_graph_solve(as_graph,
                                      pidx_isld_src_prev,
                                      pidx_isld_src,
                                      mesh_remap_calc_loops_astar_f_cost,
                                      &as_solution,
                                      isld_steps_src);
                if (POINTER_AS_INT(as_solution.custom_data) && (as_solution.steps > 0)) {
                  /* Find first 'cutting edge' on path, and bring back lidx_src on poly just
                   * before that edge.
                   * Note we could try to be much smarter: e.g. Storing a whole poly's indices,
                   * and making decision (one which side of cutting edge(s)!) to be on the end,
                   * but this is one more level of complexity, better to first see if
                   * simple solution works!
                   */
                  int last_valid_pidx_isld_src = -1;
                  /* Note we go backward here, from dest to src poly. */
                  for (int i = as_solution.steps - 1; i--;) {
                    BLI_AStarGNLink *as_link = as_solution.prev_links[pidx_isld_src];
                    int eidx = POINTER_AS_INT(as_link->custom_data);

                    pidx_isld_src = as_solution.prev_nodes[pidx_isld_src];
                    BLI_assert(pidx_isld_src != -1);
                    if (eidx != -1) {
                      /* we are 'crossing' a cutting edge. */
                      last_valid_pidx_isld_src = pidx_isld_src;
                    }
                  }
                  if (last_valid_pidx_isld_src != -1) {
                    /* Find a new valid loop in that new poly (nearest point on poly for now).
                     * Note we could be much more subtle here, again that's for later... */
                    float best_dist_sq = FLT_MAX;
                    int j;

                    const int vert_dst = corner_verts_dst[lidx_dst];
                    copy_v3_v3(tmp_co, vert_positions_dst[vert_dst]);

                    /* We do our transform here,
                     * since we may do several raycast/nearest queries. */
                    if (space_transform) {
                      BLI_space_transform_apply(space_transform, tmp_co);
                    }

                    pidx_src = (use_islands ? best_island->indices[last_valid_pidx_isld_src] :
                                              last_valid_pidx_isld_src);

                    /* Create that one on demand. */
                    if (poly_to_looptri_map_src == nullptr) {
                      BKE_mesh_origindex_map_create_looptri(&poly_to_looptri_map_src,
                                                            &poly_to_looptri_map_src_buff,
                                                            polys_src,
                                                            looptri_polys_src.data(),
                                                            int(looptri_polys_src.size()));
                    }

                    for (j = poly_to_looptri_map_src[pidx_src].count; j--;) {
                      float h[3];
                      const MLoopTri *lt =
                          &looptris_src[poly_to_looptri_map_src[pidx_src].indices[j]];
                      float dist_sq;

                      closest_on_tri_to_point_v3(h,
                                                 tmp_co,
                                                 positions_src[corner_verts_src[lt->tri[0]]],
                                                 positions_src[corner_verts_src[lt->tri[1]]],
                                                 positions_src[corner_verts_src[lt->tri[2]]]);
                      dist_sq = len_squared_v3v3(tmp_co, h);
                      if (dist_sq < best_dist_sq) {
                        copy_v3_v3(hit_co, h);
                        best_dist_sq = dist_sq;
                      }
                    }
                  }
                }
              }

              if (mode == MREMAP_MODE_LOOP_POLY_NEAREST) {
                mesh_remap_interp_poly_data_get(poly_src,
                                                corner_verts_src,
                                                positions_src,
                                                hit_co,
                                                &buff_size_interp,
                                                &vcos_interp,
                                                true,
                                                &indices_interp,
                                                &weights_interp,
                                                false,
                                                &best_loop_index_src);

                mesh_remap_item_define(r_map,
                                       lidx_dst,
                                       isld_res->hit_dist,
                                       best_island_index,
                                       1,
                                       &best_loop_index_src,
                                       &full_weight);
              }
              else {
                const int sources_num = mesh_remap_interp_poly_data_get(poly_src,
                                                                        corner_verts_src,
                                                                        positions_src,
                                                                        hit_co,
                                                                        &buff_size_interp,
                                                                        &vcos_interp,
                                                                        true,
                                                                        &indices_interp,
                                                                        &weights_interp,
                                                                        true,
                                                                        nullptr);

                mesh_remap_item_define(r_map,
                                       lidx_dst,
                                       isld_res->hit_dist,
                                       best_island_index,
                                       sources_num,
                                       indices_interp,
                                       weights_interp);
              }

              pidx_src_prev = pidx_src;
            }
            else {
              /* No source for this loop in this island. */
              /* TODO: would probably be better to get a source
               * at all cost in best island anyway? */
              mesh_remap_item_define(
                  r_map, lidx_dst, FLT_MAX, best_island_index, 0, nullptr, nullptr);
            }
          }
        }

        BLI_astar_solution_clear(&as_solution);
      }
    }

    for (tindex = 0; tindex < num_trees; tindex++) {
      MEM_freeN(islands_res[tindex]);
      free_bvhtree_from_mesh(&treedata[tindex]);
      if (isld_steps_src) {
        BLI_astar_graph_free(&as_graphdata[tindex]);
      }
    }
    MEM_freeN(islands_res);
    BKE_mesh_loop_islands_free(&island_store);
    MEM_freeN(treedata);
    if (isld_steps_src) {
      MEM_freeN(as_graphdata);
      BLI_astar_solution_free(&as_solution);
    }

<<<<<<< HEAD
    if (edge_to_poly_map_src) {
      MEM_freeN(edge_to_poly_map_src);
    }
    if (edge_to_poly_map_src_buff) {
      MEM_freeN(edge_to_poly_map_src_buff);
    }
=======
>>>>>>> d168df7c
    if (poly_to_looptri_map_src) {
      MEM_freeN(poly_to_looptri_map_src);
    }
    if (poly_to_looptri_map_src_buff) {
      MEM_freeN(poly_to_looptri_map_src_buff);
    }
    if (vcos_interp) {
      MEM_freeN(vcos_interp);
    }
    if (indices_interp) {
      MEM_freeN(indices_interp);
    }
    if (weights_interp) {
      MEM_freeN(weights_interp);
    }
  }
}

void BKE_mesh_remap_calc_polys_from_mesh(const int mode,
                                         const SpaceTransform *space_transform,
                                         const float max_dist,
                                         const float ray_radius,
                                         const Mesh *mesh_dst,
                                         const float (*vert_positions_dst)[3],
                                         const int numverts_dst,
                                         const int *corner_verts_dst,
                                         const blender::OffsetIndices<int> polys_dst,
                                         const Mesh *me_src,
                                         MeshPairRemap *r_map)
{
  const float full_weight = 1.0f;
  const float max_dist_sq = max_dist * max_dist;
  blender::Span<blender::float3> poly_normals_dst;
  blender::float3 tmp_co, tmp_no;

  BLI_assert(mode & MREMAP_MODE_POLY);

  if (mode & (MREMAP_USE_NORMAL | MREMAP_USE_NORPROJ)) {
    poly_normals_dst = mesh_dst->poly_normals();
  }

  BKE_mesh_remap_init(r_map, int(polys_dst.size()));

  if (mode == MREMAP_MODE_TOPOLOGY) {
    BLI_assert(polys_dst.size() == me_src->totpoly);
    for (const int64_t i : polys_dst.index_range()) {
      const int index = int(i);
      mesh_remap_item_define(r_map, int(i), FLT_MAX, 0, 1, &index, &full_weight);
    }
  }
  else {
    BVHTreeFromMesh treedata = {nullptr};
    BVHTreeNearest nearest = {0};
    BVHTreeRayHit rayhit = {0};
    float hit_dist;
    const blender::Span<int> looptri_polys = me_src->looptri_polys();

    BKE_bvhtree_from_mesh_get(&treedata, me_src, BVHTREE_FROM_LOOPTRI, 2);

    if (mode == MREMAP_MODE_POLY_NEAREST) {
      nearest.index = -1;

      for (const int64_t i : polys_dst.index_range()) {
        const blender::IndexRange poly = polys_dst[i];
        tmp_co = blender::bke::mesh::poly_center_calc(
            {reinterpret_cast<const blender::float3 *>(vert_positions_dst), numverts_dst},
            {&corner_verts_dst[poly.start()], poly.size()});

        /* Convert the vertex to tree coordinates, if needed. */
        if (space_transform) {
          BLI_space_transform_apply(space_transform, tmp_co);
        }

        if (mesh_remap_bvhtree_query_nearest(&treedata, &nearest, tmp_co, max_dist_sq, &hit_dist))
        {
          const int poly_index = looptri_polys[nearest.index];
          mesh_remap_item_define(r_map, int(i), hit_dist, 0, 1, &poly_index, &full_weight);
        }
        else {
          /* No source for this dest poly! */
          BKE_mesh_remap_item_define_invalid(r_map, int(i));
        }
      }
    }
    else if (mode == MREMAP_MODE_POLY_NOR) {
      for (const int64_t i : polys_dst.index_range()) {
        const blender::IndexRange poly = polys_dst[i];

        tmp_co = blender::bke::mesh::poly_center_calc(
            {reinterpret_cast<const blender::float3 *>(vert_positions_dst), numverts_dst},
            {&corner_verts_dst[poly.start()], poly.size()});
        copy_v3_v3(tmp_no, poly_normals_dst[i]);

        /* Convert the vertex to tree coordinates, if needed. */
        if (space_transform) {
          BLI_space_transform_apply(space_transform, tmp_co);
          BLI_space_transform_apply_normal(space_transform, tmp_no);
        }

        if (mesh_remap_bvhtree_query_raycast(
                &treedata, &rayhit, tmp_co, tmp_no, ray_radius, max_dist, &hit_dist))
        {
          const int poly_index = looptri_polys[rayhit.index];
          mesh_remap_item_define(r_map, int(i), hit_dist, 0, 1, &poly_index, &full_weight);
        }
        else {
          /* No source for this dest poly! */
          BKE_mesh_remap_item_define_invalid(r_map, int(i));
        }
      }
    }
    else if (mode == MREMAP_MODE_POLY_POLYINTERP_PNORPROJ) {
      /* We cast our rays randomly, with a pseudo-even distribution
       * (since we spread across tessellated tris,
       * with additional weighting based on each tri's relative area).
       */
      RNG *rng = BLI_rng_new(0);

      const size_t numpolys_src = size_t(me_src->totpoly);

      /* Here it's simpler to just allocate for all polys :/ */
      int *indices = static_cast<int *>(MEM_mallocN(sizeof(*indices) * numpolys_src, __func__));
      float *weights = static_cast<float *>(
          MEM_mallocN(sizeof(*weights) * numpolys_src, __func__));

      size_t tmp_poly_size = MREMAP_DEFAULT_BUFSIZE;
      float(*poly_vcos_2d)[2] = static_cast<float(*)[2]>(
          MEM_mallocN(sizeof(*poly_vcos_2d) * tmp_poly_size, __func__));
      /* Tessellated 2D poly, always (num_loops - 2) triangles. */
      int(*tri_vidx_2d)[3] = static_cast<int(*)[3]>(
          MEM_mallocN(sizeof(*tri_vidx_2d) * (tmp_poly_size - 2), __func__));

      for (const int64_t i : polys_dst.index_range()) {
        /* For each dst poly, we sample some rays from it (2D grid in pnor space)
         * and use their hits to interpolate from source polys. */
        /* NOTE: dst poly is early-converted into src space! */
        const blender::IndexRange poly = polys_dst[i];

        int tot_rays, done_rays = 0;
        float poly_area_2d_inv, done_area = 0.0f;

        blender::float3 pcent_dst;
        float to_pnor_2d_mat[3][3], from_pnor_2d_mat[3][3];
        float poly_dst_2d_min[2], poly_dst_2d_max[2], poly_dst_2d_z;
        float poly_dst_2d_size[2];

        float totweights = 0.0f;
        float hit_dist_accum = 0.0f;
        int sources_num = 0;
        const int tris_num = int(poly.size()) - 2;
        int j;

        pcent_dst = blender::bke::mesh::poly_center_calc(
            {reinterpret_cast<const blender::float3 *>(vert_positions_dst), numverts_dst},
            {&corner_verts_dst[poly.start()], poly.size()});

        copy_v3_v3(tmp_no, poly_normals_dst[i]);

        /* We do our transform here, else it'd be redone by raycast helper for each ray, ugh! */
        if (space_transform) {
          BLI_space_transform_apply(space_transform, pcent_dst);
          BLI_space_transform_apply_normal(space_transform, tmp_no);
        }

        copy_vn_fl(weights, int(numpolys_src), 0.0f);

        if (UNLIKELY(size_t(poly.size()) > tmp_poly_size)) {
          tmp_poly_size = size_t(poly.size());
          poly_vcos_2d = static_cast<float(*)[2]>(
              MEM_reallocN(poly_vcos_2d, sizeof(*poly_vcos_2d) * tmp_poly_size));
          tri_vidx_2d = static_cast<int(*)[3]>(
              MEM_reallocN(tri_vidx_2d, sizeof(*tri_vidx_2d) * (tmp_poly_size - 2)));
        }

        axis_dominant_v3_to_m3(to_pnor_2d_mat, tmp_no);
        invert_m3_m3(from_pnor_2d_mat, to_pnor_2d_mat);

        mul_m3_v3(to_pnor_2d_mat, pcent_dst);
        poly_dst_2d_z = pcent_dst[2];

        /* Get (2D) bounding square of our poly. */
        INIT_MINMAX2(poly_dst_2d_min, poly_dst_2d_max);

        for (j = 0; j < poly.size(); j++) {
          const int vert = corner_verts_dst[poly[j]];
          copy_v3_v3(tmp_co, vert_positions_dst[vert]);
          if (space_transform) {
            BLI_space_transform_apply(space_transform, tmp_co);
          }
          mul_v2_m3v3(poly_vcos_2d[j], to_pnor_2d_mat, tmp_co);
          minmax_v2v2_v2(poly_dst_2d_min, poly_dst_2d_max, poly_vcos_2d[j]);
        }

        /* We adjust our ray-casting grid to ray_radius (the smaller, the more rays are cast),
         * with lower/upper bounds. */
        sub_v2_v2v2(poly_dst_2d_size, poly_dst_2d_max, poly_dst_2d_min);

        if (ray_radius) {
          tot_rays = int((max_ff(poly_dst_2d_size[0], poly_dst_2d_size[1]) / ray_radius) + 0.5f);
          CLAMP(tot_rays, MREMAP_RAYCAST_TRI_SAMPLES_MIN, MREMAP_RAYCAST_TRI_SAMPLES_MAX);
        }
        else {
          /* If no radius (pure rays), give max number of rays! */
          tot_rays = MREMAP_RAYCAST_TRI_SAMPLES_MIN;
        }
        tot_rays *= tot_rays;

        poly_area_2d_inv = area_poly_v2(poly_vcos_2d, uint(poly.size()));
        /* In case we have a null-area degenerated poly... */
        poly_area_2d_inv = 1.0f / max_ff(poly_area_2d_inv, 1e-9f);

        /* Tessellate our poly. */
        if (poly.size() == 3) {
          tri_vidx_2d[0][0] = 0;
          tri_vidx_2d[0][1] = 1;
          tri_vidx_2d[0][2] = 2;
        }
        if (poly.size() == 4) {
          tri_vidx_2d[0][0] = 0;
          tri_vidx_2d[0][1] = 1;
          tri_vidx_2d[0][2] = 2;
          tri_vidx_2d[1][0] = 0;
          tri_vidx_2d[1][1] = 2;
          tri_vidx_2d[1][2] = 3;
        }
        else {
          BLI_polyfill_calc(poly_vcos_2d, uint(poly.size()), -1, (uint(*)[3])tri_vidx_2d);
        }

        for (j = 0; j < tris_num; j++) {
          float *v1 = poly_vcos_2d[tri_vidx_2d[j][0]];
          float *v2 = poly_vcos_2d[tri_vidx_2d[j][1]];
          float *v3 = poly_vcos_2d[tri_vidx_2d[j][2]];
          int rays_num;

          /* All this allows us to get 'absolute' number of rays for each tri,
           * avoiding accumulating errors over iterations, and helping better even distribution. */
          done_area += area_tri_v2(v1, v2, v3);
          rays_num = max_ii(int(float(tot_rays) * done_area * poly_area_2d_inv + 0.5f) - done_rays,
                            0);
          done_rays += rays_num;

          while (rays_num--) {
            int n = (ray_radius > 0.0f) ? MREMAP_RAYCAST_APPROXIMATE_NR : 1;
            float w = 1.0f;

            BLI_rng_get_tri_sample_float_v2(rng, v1, v2, v3, tmp_co);

            tmp_co[2] = poly_dst_2d_z;
            mul_m3_v3(from_pnor_2d_mat, tmp_co);

            /* At this point, tmp_co is a point on our poly surface, in mesh_src space! */
            while (n--) {
              if (mesh_remap_bvhtree_query_raycast(
                      &treedata, &rayhit, tmp_co, tmp_no, ray_radius / w, max_dist, &hit_dist))
              {
                const int poly_index = looptri_polys[rayhit.index];
                weights[poly_index] += w;
                totweights += w;
                hit_dist_accum += hit_dist;
                break;
              }
              /* Next iteration will get bigger radius but smaller weight! */
              w /= MREMAP_RAYCAST_APPROXIMATE_FAC;
            }
          }
        }

        if (totweights > 0.0f) {
          for (j = 0; j < int(numpolys_src); j++) {
            if (!weights[j]) {
              continue;
            }
            /* NOTE: sources_num is always <= j! */
            weights[sources_num] = weights[j] / totweights;
            indices[sources_num] = j;
            sources_num++;
          }
          mesh_remap_item_define(
              r_map, int(i), hit_dist_accum / totweights, 0, sources_num, indices, weights);
        }
        else {
          /* No source for this dest poly! */
          BKE_mesh_remap_item_define_invalid(r_map, int(i));
        }
      }

      MEM_freeN(tri_vidx_2d);
      MEM_freeN(poly_vcos_2d);
      MEM_freeN(indices);
      MEM_freeN(weights);
      BLI_rng_free(rng);
    }
    else {
      CLOG_WARN(&LOG, "Unsupported mesh-to-mesh poly mapping mode (%d)!", mode);
      memset(r_map->items, 0, sizeof(*r_map->items) * size_t(polys_dst.size()));
    }

    free_bvhtree_from_mesh(&treedata);
  }
}

#undef MREMAP_RAYCAST_APPROXIMATE_NR
#undef MREMAP_RAYCAST_APPROXIMATE_FAC
#undef MREMAP_RAYCAST_TRI_SAMPLES_MIN
#undef MREMAP_RAYCAST_TRI_SAMPLES_MAX
#undef MREMAP_DEFAULT_BUFSIZE

/** \} */<|MERGE_RESOLUTION|>--- conflicted
+++ resolved
@@ -1283,25 +1283,13 @@
 
     blender::Array<blender::float3> poly_cents_src;
 
-<<<<<<< HEAD
     blender::GroupedSpan<int> vert_to_loop_map_src;
     blender::GroupedSpan<int> vert_to_poly_map_src;
-    MeshElemMap *edge_to_poly_map_src = nullptr;
-    int *edge_to_poly_map_src_buff = nullptr;
-=======
-    Array<int> vert_to_loop_src_offsets;
-    Array<int> vert_to_loop_src_indices;
-    GroupedSpan<int> vert_to_loop_map_src;
-
-    Array<int> vert_to_poly_src_offsets;
-    Array<int> vert_to_poly_src_indices;
-    GroupedSpan<int> vert_to_poly_map_src;
 
     Array<int> edge_to_poly_src_offsets;
     Array<int> edge_to_poly_src_indices;
     GroupedSpan<int> edge_to_poly_map_src;
 
->>>>>>> d168df7c
     MeshElemMap *poly_to_looptri_map_src = nullptr;
     int *poly_to_looptri_map_src_buff = nullptr;
 
@@ -1397,21 +1385,9 @@
     }
 
     if (use_from_vert) {
-<<<<<<< HEAD
       vert_to_loop_map_src = me_src->vert_to_corner_map();
       if (mode & MREMAP_USE_POLY) {
         vert_to_poly_map_src = me_src->vert_to_poly_map();
-=======
-      vert_to_loop_map_src = bke::mesh::build_vert_to_loop_map(
-          corner_verts_src, num_verts_src, vert_to_loop_src_offsets, vert_to_loop_src_indices);
-
-      if (mode & MREMAP_USE_POLY) {
-        vert_to_poly_map_src = bke::mesh::build_vert_to_poly_map(polys_src,
-                                                                 corner_verts_src,
-                                                                 num_verts_src,
-                                                                 vert_to_poly_src_offsets,
-                                                                 vert_to_poly_src_indices);
->>>>>>> d168df7c
       }
     }
 
@@ -1423,11 +1399,7 @@
                                                              edge_to_poly_src_indices);
 
     if (use_from_vert) {
-<<<<<<< HEAD
       loop_to_poly_map_src = me_src->corner_to_poly_map();
-=======
-      loop_to_poly_map_src = blender::bke::mesh::build_loop_to_poly_map(polys_src);
->>>>>>> d168df7c
       poly_cents_src.reinitialize(polys_src.size());
       for (const int64_t i : polys_src.index_range()) {
         poly_cents_src[i] = blender::bke::mesh::poly_center_calc(
@@ -2102,15 +2074,6 @@
       BLI_astar_solution_free(&as_solution);
     }
 
-<<<<<<< HEAD
-    if (edge_to_poly_map_src) {
-      MEM_freeN(edge_to_poly_map_src);
-    }
-    if (edge_to_poly_map_src_buff) {
-      MEM_freeN(edge_to_poly_map_src_buff);
-    }
-=======
->>>>>>> d168df7c
     if (poly_to_looptri_map_src) {
       MEM_freeN(poly_to_looptri_map_src);
     }
