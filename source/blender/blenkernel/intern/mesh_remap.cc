/* SPDX-License-Identifier: GPL-2.0-or-later */

/** \file
 * \ingroup bke
 *
 * Functions for mapping data between meshes.
 */

#include <climits>

#include "CLG_log.h"

#include "MEM_guardedalloc.h"

#include "DNA_mesh_types.h"
#include "DNA_meshdata_types.h"

#include "BLI_array.hh"
#include "BLI_astar.h"
#include "BLI_bit_vector.hh"
#include "BLI_math.h"
#include "BLI_memarena.h"
#include "BLI_polyfill_2d.h"
#include "BLI_rand.h"
#include "BLI_utildefines.h"

#include "BKE_bvhutils.h"
#include "BKE_customdata.h"
#include "BKE_mesh.h"
#include "BKE_mesh_mapping.h"
#include "BKE_mesh_remap.h" /* own include */
#include "BKE_mesh_runtime.h"

#include "BLI_strict_flags.h"

static CLG_LogRef LOG = {"bke.mesh"};

/* -------------------------------------------------------------------- */
/** \name Some Generic Helpers
 * \{ */

static bool mesh_remap_bvhtree_query_nearest(BVHTreeFromMesh *treedata,
                                             BVHTreeNearest *nearest,
                                             const float co[3],
                                             const float max_dist_sq,
                                             float *r_hit_dist)
{
  /* Use local proximity heuristics (to reduce the nearest search). */
  if (nearest->index != -1) {
    nearest->dist_sq = len_squared_v3v3(co, nearest->co);
    if (nearest->dist_sq > max_dist_sq) {
      /* The previous valid index is too far away and not valid for this check. */
      nearest->dist_sq = max_dist_sq;
      nearest->index = -1;
    }
  }
  else {
    nearest->dist_sq = max_dist_sq;
  }
  /* Compute and store result. If invalid (-1 index), keep FLT_MAX dist. */
  BLI_bvhtree_find_nearest(treedata->tree, co, nearest, treedata->nearest_callback, treedata);

  if ((nearest->index != -1) && (nearest->dist_sq <= max_dist_sq)) {
    *r_hit_dist = sqrtf(nearest->dist_sq);
    return true;
  }

  return false;
}

static bool mesh_remap_bvhtree_query_raycast(BVHTreeFromMesh *treedata,
                                             BVHTreeRayHit *rayhit,
                                             const float co[3],
                                             const float no[3],
                                             const float radius,
                                             const float max_dist,
                                             float *r_hit_dist)
{
  BVHTreeRayHit rayhit_tmp;
  float inv_no[3];

  rayhit->index = -1;
  rayhit->dist = max_dist;
  BLI_bvhtree_ray_cast(
      treedata->tree, co, no, radius, rayhit, treedata->raycast_callback, treedata);

  /* Also cast in the other direction! */
  rayhit_tmp = *rayhit;
  negate_v3_v3(inv_no, no);
  BLI_bvhtree_ray_cast(
      treedata->tree, co, inv_no, radius, &rayhit_tmp, treedata->raycast_callback, treedata);
  if (rayhit_tmp.dist < rayhit->dist) {
    *rayhit = rayhit_tmp;
  }

  if ((rayhit->index != -1) && (rayhit->dist <= max_dist)) {
    *r_hit_dist = rayhit->dist;
    return true;
  }

  return false;
}

/** \} */

/* -------------------------------------------------------------------- */
/** \name Auto-match.
 *
 * Find transform of a mesh to get best match with another.
 * \{ */

float BKE_mesh_remap_calc_difference_from_mesh(const SpaceTransform *space_transform,
                                               const float (*positions_dst)[3],
                                               const int numverts_dst,
                                               Mesh *me_src)
{
  BVHTreeFromMesh treedata = {nullptr};
  BVHTreeNearest nearest = {0};
  float hit_dist;

  float result = 0.0f;
  int i;

  BKE_bvhtree_from_mesh_get(&treedata, me_src, BVHTREE_FROM_VERTS, 2);
  nearest.index = -1;

  for (i = 0; i < numverts_dst; i++) {
    float tmp_co[3];

    copy_v3_v3(tmp_co, positions_dst[i]);

    /* Convert the vertex to tree coordinates, if needed. */
    if (space_transform) {
      BLI_space_transform_apply(space_transform, tmp_co);
    }

    if (mesh_remap_bvhtree_query_nearest(&treedata, &nearest, tmp_co, FLT_MAX, &hit_dist)) {
      result += 1.0f / (hit_dist + 1.0f);
    }
    else {
      /* No source for this dest vertex! */
      result += 1e-18f;
    }
  }

  result = (float(numverts_dst) / result) - 1.0f;

#if 0
  printf("%s: Computed difference between meshes (the lower the better): %f\n", __func__, result);
#endif

  return result;
}

/* This helper computes the eigen values & vectors for
 * covariance matrix of all given vertices coordinates.
 *
 * Those vectors define the 'average ellipsoid' of the mesh (i.e. the 'best fitting' ellipsoid
 * containing 50% of the vertices).
 *
 * Note that it will not perform fantastic in case two or more eigen values are equal
 * (e.g. a cylinder or parallelepiped with a square section give two identical eigenvalues,
 * a sphere or tetrahedron give three identical ones, etc.), since you cannot really define all
 * axes in those cases. We default to dummy generated orthogonal vectors in this case,
 * instead of using eigen vectors.
 */
static void mesh_calc_eigen_matrix(const float (*positions)[3],
                                   const float (*vcos)[3],
                                   const int numverts,
                                   float r_mat[4][4])
{
  float center[3], covmat[3][3];
  float eigen_val[3], eigen_vec[3][3];
  float(*cos)[3] = nullptr;

  bool eigen_success;
  int i;

  if (positions) {
    float(*co)[3];

<<<<<<< HEAD
    cos = static_cast<float(*)[3]>(MEM_mallocN(sizeof(*cos) * (size_t)numverts, __func__));
    for (i = 0, co = cos; i < numverts; i++, co++) {
      copy_v3_v3(*co, positions[i]);
=======
    cos = static_cast<float(*)[3]>(MEM_mallocN(sizeof(*cos) * size_t(numverts), __func__));
    for (i = 0, co = cos, mv = verts; i < numverts; i++, co++, mv++) {
      copy_v3_v3(*co, mv->co);
>>>>>>> 2efdbeb5
    }
    /* TODO(sergey): For until we officially drop all compilers which
     * doesn't handle casting correct we use workaround to avoid explicit
     * cast here.
     */
    vcos = static_cast<const float(*)[3]>((void *)cos);
  }
  unit_m4(r_mat);

  /* NOTE: here we apply sample correction to covariance matrix, since we consider the vertices
   *       as a sample of the whole 'surface' population of our mesh. */
  BLI_covariance_m3_v3n(vcos, numverts, true, covmat, center);

  if (cos) {
    MEM_freeN(cos);
  }

  eigen_success = BLI_eigen_solve_selfadjoint_m3((const float(*)[3])covmat, eigen_val, eigen_vec);
  BLI_assert(eigen_success);
  UNUSED_VARS_NDEBUG(eigen_success);

  /* Special handling of cases where some eigen values are (nearly) identical. */
  if (compare_ff_relative(eigen_val[0], eigen_val[1], FLT_EPSILON, 64)) {
    if (compare_ff_relative(eigen_val[0], eigen_val[2], FLT_EPSILON, 64)) {
      /* No preferred direction, that set of vertices has a spherical average,
       * so we simply returned scaled/translated identity matrix (with no rotation). */
      unit_m3(eigen_vec);
    }
    else {
      /* Ellipsoid defined by eigen values/vectors has a spherical section,
       * we can only define one axis from eigen_vec[2] (two others computed eigen vecs
       * are not so nice for us here, they tend to 'randomly' rotate around valid one).
       * Note that eigen vectors as returned by BLI_eigen_solve_selfadjoint_m3() are normalized. */
      ortho_basis_v3v3_v3(eigen_vec[0], eigen_vec[1], eigen_vec[2]);
    }
  }
  else if (compare_ff_relative(eigen_val[0], eigen_val[2], FLT_EPSILON, 64)) {
    /* Same as above, but with eigen_vec[1] as valid axis. */
    ortho_basis_v3v3_v3(eigen_vec[2], eigen_vec[0], eigen_vec[1]);
  }
  else if (compare_ff_relative(eigen_val[1], eigen_val[2], FLT_EPSILON, 64)) {
    /* Same as above, but with eigen_vec[0] as valid axis. */
    ortho_basis_v3v3_v3(eigen_vec[1], eigen_vec[2], eigen_vec[0]);
  }

  for (i = 0; i < 3; i++) {
    float evi = eigen_val[i];

    /* Protect against 1D/2D degenerated cases! */
    /* NOTE: not sure why we need square root of eigen values here
     * (which are equivalent to singular values, as far as I have understood),
     * but it seems to heavily reduce (if not completely nullify)
     * the error due to non-uniform scalings... */
    evi = (evi < 1e-6f && evi > -1e-6f) ? ((evi < 0.0f) ? -1e-3f : 1e-3f) : sqrtf_signed(evi);
    mul_v3_fl(eigen_vec[i], evi);
  }

  copy_m4_m3(r_mat, eigen_vec);
  copy_v3_v3(r_mat[3], center);
}

void BKE_mesh_remap_find_best_match_from_mesh(const float (*positions_dst)[3],
                                              const int numverts_dst,
                                              Mesh *me_src,
                                              SpaceTransform *r_space_transform)
{
  /* Note that those are done so that we successively get actual mirror matrix
   * (by multiplication of columns). */
  const float mirrors[][3] = {
      {-1.0f, 1.0f, 1.0f}, /* -> -1,  1,  1 */
      {1.0f, -1.0f, 1.0f}, /* -> -1, -1,  1 */
      {1.0f, 1.0f, -1.0f}, /* -> -1, -1, -1 */
      {1.0f, -1.0f, 1.0f}, /* -> -1,  1, -1 */
      {-1.0f, 1.0f, 1.0f}, /* ->  1,  1, -1 */
      {1.0f, -1.0f, 1.0f}, /* ->  1, -1, -1 */
      {1.0f, 1.0f, -1.0f}, /* ->  1, -1,  1 */
      {0.0f, 0.0f, 0.0f},
  };
  const float(*mirr)[3];

  float mat_src[4][4], mat_dst[4][4], best_mat_dst[4][4];
  float best_match = FLT_MAX, match;

  const int numverts_src = me_src->totvert;
  float(*vcos_src)[3] = BKE_mesh_vert_coords_alloc(me_src, nullptr);

  mesh_calc_eigen_matrix(nullptr, (const float(*)[3])vcos_src, numverts_src, mat_src);
  mesh_calc_eigen_matrix(positions_dst, nullptr, numverts_dst, mat_dst);

  BLI_space_transform_global_from_matrices(r_space_transform, mat_dst, mat_src);
  match = BKE_mesh_remap_calc_difference_from_mesh(
      r_space_transform, positions_dst, numverts_dst, me_src);
  best_match = match;
  copy_m4_m4(best_mat_dst, mat_dst);

  /* And now, we have to check the other sixth possible mirrored versions... */
  for (mirr = mirrors; (*mirr)[0]; mirr++) {
    mul_v3_fl(mat_dst[0], (*mirr)[0]);
    mul_v3_fl(mat_dst[1], (*mirr)[1]);
    mul_v3_fl(mat_dst[2], (*mirr)[2]);

    BLI_space_transform_global_from_matrices(r_space_transform, mat_dst, mat_src);
    match = BKE_mesh_remap_calc_difference_from_mesh(
        r_space_transform, positions_dst, numverts_dst, me_src);
    if (match < best_match) {
      best_match = match;
      copy_m4_m4(best_mat_dst, mat_dst);
    }
  }

  BLI_space_transform_global_from_matrices(r_space_transform, best_mat_dst, mat_src);

  MEM_freeN(vcos_src);
}

/** \} */

/* -------------------------------------------------------------------- */
/** \name Mesh to Mesh Mapping
 * \{ */

void BKE_mesh_remap_calc_source_cddata_masks_from_map_modes(const int /*vert_mode*/,
                                                            const int /*edge_mode*/,
                                                            const int loop_mode,
                                                            const int /*poly_mode*/,
                                                            CustomData_MeshMasks *r_cddata_mask)
{
  /* vert, edge and poly mapping modes never need extra cddata from source object. */
  const bool need_lnors_src = (loop_mode & MREMAP_USE_LOOP) && (loop_mode & MREMAP_USE_NORMAL);

  if (need_lnors_src) {
    r_cddata_mask->lmask |= CD_MASK_NORMAL;
  }
}

void BKE_mesh_remap_init(MeshPairRemap *map, const int items_num)
{
  MemArena *mem = BLI_memarena_new(BLI_MEMARENA_STD_BUFSIZE, __func__);

  BKE_mesh_remap_free(map);

  map->items = static_cast<MeshPairRemapItem *>(
      BLI_memarena_alloc(mem, sizeof(*map->items) * size_t(items_num)));
  map->items_num = items_num;

  map->mem = mem;
}

void BKE_mesh_remap_free(MeshPairRemap *map)
{
  if (map->mem) {
    BLI_memarena_free((MemArena *)map->mem);
  }

  map->items_num = 0;
  map->items = nullptr;
  map->mem = nullptr;
}

static void mesh_remap_item_define(MeshPairRemap *map,
                                   const int index,
                                   const float /*hit_dist*/,
                                   const int island,
                                   const int sources_num,
                                   const int *indices_src,
                                   const float *weights_src)
{
  MeshPairRemapItem *mapit = &map->items[index];
  MemArena *mem = map->mem;

  if (sources_num) {
    mapit->sources_num = sources_num;
    mapit->indices_src = static_cast<int *>(
        BLI_memarena_alloc(mem, sizeof(*mapit->indices_src) * size_t(sources_num)));
    memcpy(mapit->indices_src, indices_src, sizeof(*mapit->indices_src) * size_t(sources_num));
    mapit->weights_src = static_cast<float *>(
        BLI_memarena_alloc(mem, sizeof(*mapit->weights_src) * size_t(sources_num)));
    memcpy(mapit->weights_src, weights_src, sizeof(*mapit->weights_src) * size_t(sources_num));
  }
  else {
    mapit->sources_num = 0;
    mapit->indices_src = nullptr;
    mapit->weights_src = nullptr;
  }
  // mapit->hit_dist = hit_dist;
  mapit->island = island;
}

void BKE_mesh_remap_item_define_invalid(MeshPairRemap *map, const int index)
{
  mesh_remap_item_define(map, index, FLT_MAX, 0, 0, nullptr, nullptr);
}

static int mesh_remap_interp_poly_data_get(const MPoly *mp,
                                           const MLoop *mloops,
                                           const float (*vcos_src)[3],
                                           const float point[3],
                                           size_t *buff_size,
                                           float (**vcos)[3],
                                           const bool use_loops,
                                           int **indices,
                                           float **weights,
                                           const bool do_weights,
                                           int *r_closest_index)
{
  const MLoop *ml;
  float(*vco)[3];
  float ref_dist_sq = FLT_MAX;
  int *index;
  const int sources_num = mp->totloop;
  int i;

  if (size_t(sources_num) > *buff_size) {
    *buff_size = size_t(sources_num);
    *vcos = static_cast<float(*)[3]>(MEM_reallocN(*vcos, sizeof(**vcos) * *buff_size));
    *indices = static_cast<int *>(MEM_reallocN(*indices, sizeof(**indices) * *buff_size));
    if (do_weights) {
      *weights = static_cast<float *>(MEM_reallocN(*weights, sizeof(**weights) * *buff_size));
    }
  }

  for (i = 0, ml = &mloops[mp->loopstart], vco = *vcos, index = *indices; i < sources_num;
       i++, ml++, vco++, index++) {
    *index = use_loops ? int(mp->loopstart) + i : int(ml->v);
    copy_v3_v3(*vco, vcos_src[ml->v]);
    if (r_closest_index) {
      /* Find closest vert/loop in this case. */
      const float dist_sq = len_squared_v3v3(point, *vco);
      if (dist_sq < ref_dist_sq) {
        ref_dist_sq = dist_sq;
        *r_closest_index = *index;
      }
    }
  }

  if (do_weights) {
    interp_weights_poly_v3(*weights, *vcos, sources_num, point);
  }

  return sources_num;
}

/** Little helper when dealing with source islands */
struct IslandResult {
  /** A factor, based on which best island for a given set of elements will be selected. */
  float factor;
  /** Index of the source. */
  int index_src;
  /** The actual hit distance. */
  float hit_dist;
  /** The hit point, if relevant. */
  float hit_point[3];
};

/**
 * \note About all BVH/ray-casting stuff below:
 *
 * * We must use our ray radius as BVH epsilon too, else rays not hitting anything but
 *   'passing near' an item would be missed (since BVH handling would not detect them,
 *   'refining' callbacks won't be executed, even though they would return a valid hit).
 * * However, in 'islands' case where each hit gets a weight, 'precise' hits should have a better
 *   weight than 'approximate' hits.
 *   To address that, we simplify things with:
 *   * A first ray-cast with default, given ray-radius;
 *   * If first one fails, we do more ray-casting with bigger radius, but if hit is found
 *     it will get smaller weight.
 *
 *   This only concerns loops, currently (because of islands), and 'sampled' edges/polys norproj.
 */

/* At most n raycasts per 'real' ray. */
#define MREMAP_RAYCAST_APPROXIMATE_NR 3
/* Each approximated raycasts will have n times bigger radius than previous one. */
#define MREMAP_RAYCAST_APPROXIMATE_FAC 5.0f

/* min 16 rays/face, max 400. */
#define MREMAP_RAYCAST_TRI_SAMPLES_MIN 4
#define MREMAP_RAYCAST_TRI_SAMPLES_MAX 20

/* Will be enough in 99% of cases. */
#define MREMAP_DEFAULT_BUFSIZE 32

void BKE_mesh_remap_calc_verts_from_mesh(const int mode,
                                         const SpaceTransform *space_transform,
                                         const float max_dist,
                                         const float ray_radius,
                                         const float (*positions_dst)[3],
                                         const int numverts_dst,
                                         const bool /*dirty_nors_dst*/,
                                         Mesh *me_src,
                                         Mesh *me_dst,
                                         MeshPairRemap *r_map)
{
  const float full_weight = 1.0f;
  const float max_dist_sq = max_dist * max_dist;
  int i;

  BLI_assert(mode & MREMAP_MODE_VERT);

  BKE_mesh_remap_init(r_map, numverts_dst);

  if (mode == MREMAP_MODE_TOPOLOGY) {
    BLI_assert(numverts_dst == me_src->totvert);
    for (i = 0; i < numverts_dst; i++) {
      mesh_remap_item_define(r_map, i, FLT_MAX, 0, 1, &i, &full_weight);
    }
  }
  else {
    BVHTreeFromMesh treedata = {nullptr};
    BVHTreeNearest nearest = {0};
    BVHTreeRayHit rayhit = {0};
    float hit_dist;
    float tmp_co[3], tmp_no[3];

    if (mode == MREMAP_MODE_VERT_NEAREST) {
      BKE_bvhtree_from_mesh_get(&treedata, me_src, BVHTREE_FROM_VERTS, 2);
      nearest.index = -1;

      for (i = 0; i < numverts_dst; i++) {
        copy_v3_v3(tmp_co, positions_dst[i]);

        /* Convert the vertex to tree coordinates, if needed. */
        if (space_transform) {
          BLI_space_transform_apply(space_transform, tmp_co);
        }

        if (mesh_remap_bvhtree_query_nearest(
                &treedata, &nearest, tmp_co, max_dist_sq, &hit_dist)) {
          mesh_remap_item_define(r_map, i, hit_dist, 0, 1, &nearest.index, &full_weight);
        }
        else {
          /* No source for this dest vertex! */
          BKE_mesh_remap_item_define_invalid(r_map, i);
        }
      }
    }
    else if (ELEM(mode, MREMAP_MODE_VERT_EDGE_NEAREST, MREMAP_MODE_VERT_EDGEINTERP_NEAREST)) {
      const MEdge *edges_src = BKE_mesh_edges(me_src);
      float(*vcos_src)[3] = BKE_mesh_vert_coords_alloc(me_src, nullptr);

      BKE_bvhtree_from_mesh_get(&treedata, me_src, BVHTREE_FROM_EDGES, 2);
      nearest.index = -1;

      for (i = 0; i < numverts_dst; i++) {
        copy_v3_v3(tmp_co, positions_dst[i]);

        /* Convert the vertex to tree coordinates, if needed. */
        if (space_transform) {
          BLI_space_transform_apply(space_transform, tmp_co);
        }

        if (mesh_remap_bvhtree_query_nearest(
                &treedata, &nearest, tmp_co, max_dist_sq, &hit_dist)) {
          const MEdge *me = &edges_src[nearest.index];
          const float *v1cos = vcos_src[me->v1];
          const float *v2cos = vcos_src[me->v2];

          if (mode == MREMAP_MODE_VERT_EDGE_NEAREST) {
            const float dist_v1 = len_squared_v3v3(tmp_co, v1cos);
            const float dist_v2 = len_squared_v3v3(tmp_co, v2cos);
            const int index = int((dist_v1 > dist_v2) ? me->v2 : me->v1);
            mesh_remap_item_define(r_map, i, hit_dist, 0, 1, &index, &full_weight);
          }
          else if (mode == MREMAP_MODE_VERT_EDGEINTERP_NEAREST) {
            int indices[2];
            float weights[2];

            indices[0] = int(me->v1);
            indices[1] = int(me->v2);

            /* Weight is inverse of point factor here... */
            weights[0] = line_point_factor_v3(tmp_co, v2cos, v1cos);
            CLAMP(weights[0], 0.0f, 1.0f);
            weights[1] = 1.0f - weights[0];

            mesh_remap_item_define(r_map, i, hit_dist, 0, 2, indices, weights);
          }
        }
        else {
          /* No source for this dest vertex! */
          BKE_mesh_remap_item_define_invalid(r_map, i);
        }
      }

      MEM_freeN(vcos_src);
    }
    else if (ELEM(mode,
                  MREMAP_MODE_VERT_POLY_NEAREST,
                  MREMAP_MODE_VERT_POLYINTERP_NEAREST,
                  MREMAP_MODE_VERT_POLYINTERP_VNORPROJ)) {
      const MPoly *polys_src = BKE_mesh_polys(me_src);
      const MLoop *loops_src = BKE_mesh_loops(me_src);
      float(*vcos_src)[3] = BKE_mesh_vert_coords_alloc(me_src, nullptr);
      const float(*vert_normals_dst)[3] = BKE_mesh_vertex_normals_ensure(me_dst);

      size_t tmp_buff_size = MREMAP_DEFAULT_BUFSIZE;
      float(*vcos)[3] = static_cast<float(*)[3]>(
          MEM_mallocN(sizeof(*vcos) * tmp_buff_size, __func__));
      int *indices = static_cast<int *>(MEM_mallocN(sizeof(*indices) * tmp_buff_size, __func__));
      float *weights = static_cast<float *>(
          MEM_mallocN(sizeof(*weights) * tmp_buff_size, __func__));

      BKE_bvhtree_from_mesh_get(&treedata, me_src, BVHTREE_FROM_LOOPTRI, 2);

      if (mode == MREMAP_MODE_VERT_POLYINTERP_VNORPROJ) {
        for (i = 0; i < numverts_dst; i++) {
          copy_v3_v3(tmp_co, positions_dst[i]);
          copy_v3_v3(tmp_no, vert_normals_dst[i]);

          /* Convert the vertex to tree coordinates, if needed. */
          if (space_transform) {
            BLI_space_transform_apply(space_transform, tmp_co);
            BLI_space_transform_apply_normal(space_transform, tmp_no);
          }

          if (mesh_remap_bvhtree_query_raycast(
                  &treedata, &rayhit, tmp_co, tmp_no, ray_radius, max_dist, &hit_dist)) {
            const MLoopTri *lt = &treedata.looptri[rayhit.index];
            const MPoly *mp_src = &polys_src[lt->poly];
            const int sources_num = mesh_remap_interp_poly_data_get(mp_src,
                                                                    loops_src,
                                                                    (const float(*)[3])vcos_src,
                                                                    rayhit.co,
                                                                    &tmp_buff_size,
                                                                    &vcos,
                                                                    false,
                                                                    &indices,
                                                                    &weights,
                                                                    true,
                                                                    nullptr);

            mesh_remap_item_define(r_map, i, hit_dist, 0, sources_num, indices, weights);
          }
          else {
            /* No source for this dest vertex! */
            BKE_mesh_remap_item_define_invalid(r_map, i);
          }
        }
      }
      else {
        nearest.index = -1;

        for (i = 0; i < numverts_dst; i++) {
          copy_v3_v3(tmp_co, positions_dst[i]);

          /* Convert the vertex to tree coordinates, if needed. */
          if (space_transform) {
            BLI_space_transform_apply(space_transform, tmp_co);
          }

          if (mesh_remap_bvhtree_query_nearest(
                  &treedata, &nearest, tmp_co, max_dist_sq, &hit_dist)) {
            const MLoopTri *lt = &treedata.looptri[nearest.index];
            const MPoly *mp = &polys_src[lt->poly];

            if (mode == MREMAP_MODE_VERT_POLY_NEAREST) {
              int index;
              mesh_remap_interp_poly_data_get(mp,
                                              loops_src,
                                              (const float(*)[3])vcos_src,
                                              nearest.co,
                                              &tmp_buff_size,
                                              &vcos,
                                              false,
                                              &indices,
                                              &weights,
                                              false,
                                              &index);

              mesh_remap_item_define(r_map, i, hit_dist, 0, 1, &index, &full_weight);
            }
            else if (mode == MREMAP_MODE_VERT_POLYINTERP_NEAREST) {
              const int sources_num = mesh_remap_interp_poly_data_get(mp,
                                                                      loops_src,
                                                                      (const float(*)[3])vcos_src,
                                                                      nearest.co,
                                                                      &tmp_buff_size,
                                                                      &vcos,
                                                                      false,
                                                                      &indices,
                                                                      &weights,
                                                                      true,
                                                                      nullptr);

              mesh_remap_item_define(r_map, i, hit_dist, 0, sources_num, indices, weights);
            }
          }
          else {
            /* No source for this dest vertex! */
            BKE_mesh_remap_item_define_invalid(r_map, i);
          }
        }
      }

      MEM_freeN(vcos_src);
      MEM_freeN(vcos);
      MEM_freeN(indices);
      MEM_freeN(weights);
    }
    else {
      CLOG_WARN(&LOG, "Unsupported mesh-to-mesh vertex mapping mode (%d)!", mode);
      memset(r_map->items, 0, sizeof(*r_map->items) * size_t(numverts_dst));
    }

    free_bvhtree_from_mesh(&treedata);
  }
}

void BKE_mesh_remap_calc_edges_from_mesh(const int mode,
                                         const SpaceTransform *space_transform,
                                         const float max_dist,
                                         const float ray_radius,
                                         const float (*positions_dst)[3],
                                         const int numverts_dst,
                                         const MEdge *edges_dst,
                                         const int numedges_dst,
                                         const bool /*dirty_nors_dst*/,
                                         Mesh *me_src,
                                         Mesh *me_dst,
                                         MeshPairRemap *r_map)
{
  const float full_weight = 1.0f;
  const float max_dist_sq = max_dist * max_dist;
  int i;

  BLI_assert(mode & MREMAP_MODE_EDGE);

  BKE_mesh_remap_init(r_map, numedges_dst);

  if (mode == MREMAP_MODE_TOPOLOGY) {
    BLI_assert(numedges_dst == me_src->totedge);
    for (i = 0; i < numedges_dst; i++) {
      mesh_remap_item_define(r_map, i, FLT_MAX, 0, 1, &i, &full_weight);
    }
  }
  else {
    BVHTreeFromMesh treedata = {nullptr};
    BVHTreeNearest nearest = {0};
    BVHTreeRayHit rayhit = {0};
    float hit_dist;
    float tmp_co[3], tmp_no[3];

    if (mode == MREMAP_MODE_EDGE_VERT_NEAREST) {
      const int num_verts_src = me_src->totvert;
      const int num_edges_src = me_src->totedge;
      const MEdge *edges_src = BKE_mesh_edges(me_src);
      float(*vcos_src)[3] = BKE_mesh_vert_coords_alloc(me_src, nullptr);

      MeshElemMap *vert_to_edge_src_map;
      int *vert_to_edge_src_map_mem;

      struct HitData {
        float hit_dist;
        int index;
      };
      HitData *v_dst_to_src_map = static_cast<HitData *>(
          MEM_mallocN(sizeof(*v_dst_to_src_map) * size_t(numverts_dst), __func__));

      for (i = 0; i < numverts_dst; i++) {
        v_dst_to_src_map[i].hit_dist = -1.0f;
      }

      BKE_mesh_vert_edge_map_create(&vert_to_edge_src_map,
                                    &vert_to_edge_src_map_mem,
                                    edges_src,
                                    num_verts_src,
                                    num_edges_src);

      BKE_bvhtree_from_mesh_get(&treedata, me_src, BVHTREE_FROM_VERTS, 2);
      nearest.index = -1;

      for (i = 0; i < numedges_dst; i++) {
        const MEdge *e_dst = &edges_dst[i];
        float best_totdist = FLT_MAX;
        int best_eidx_src = -1;
        int j = 2;

        while (j--) {
          const uint vidx_dst = j ? e_dst->v1 : e_dst->v2;

          /* Compute closest verts only once! */
          if (v_dst_to_src_map[vidx_dst].hit_dist == -1.0f) {
            copy_v3_v3(tmp_co, positions_dst[vidx_dst]);

            /* Convert the vertex to tree coordinates, if needed. */
            if (space_transform) {
              BLI_space_transform_apply(space_transform, tmp_co);
            }

            if (mesh_remap_bvhtree_query_nearest(
                    &treedata, &nearest, tmp_co, max_dist_sq, &hit_dist)) {
              v_dst_to_src_map[vidx_dst].hit_dist = hit_dist;
              v_dst_to_src_map[vidx_dst].index = nearest.index;
            }
            else {
              /* No source for this dest vert! */
              v_dst_to_src_map[vidx_dst].hit_dist = FLT_MAX;
            }
          }
        }

        /* Now, check all source edges of closest sources vertices,
         * and select the one giving the smallest total verts-to-verts distance. */
        for (j = 2; j--;) {
          const uint vidx_dst = j ? e_dst->v1 : e_dst->v2;
          const float first_dist = v_dst_to_src_map[vidx_dst].hit_dist;
          const int vidx_src = v_dst_to_src_map[vidx_dst].index;
          int *eidx_src, k;

          if (vidx_src < 0) {
            continue;
          }

          eidx_src = vert_to_edge_src_map[vidx_src].indices;
          k = vert_to_edge_src_map[vidx_src].count;

          for (; k--; eidx_src++) {
            const MEdge *e_src = &edges_src[*eidx_src];
            const float *other_co_src = vcos_src[BKE_mesh_edge_other_vert(e_src, vidx_src)];
            const float *other_co_dst =
                positions_dst[BKE_mesh_edge_other_vert(e_dst, int(vidx_dst))];
            const float totdist = first_dist + len_v3v3(other_co_src, other_co_dst);

            if (totdist < best_totdist) {
              best_totdist = totdist;
              best_eidx_src = *eidx_src;
            }
          }
        }

        if (best_eidx_src >= 0) {
          const float *co1_src = vcos_src[edges_src[best_eidx_src].v1];
          const float *co2_src = vcos_src[edges_src[best_eidx_src].v2];
          const float *co1_dst = positions_dst[e_dst->v1];
          const float *co2_dst = positions_dst[e_dst->v2];
          float co_src[3], co_dst[3];

          /* TODO: would need an isect_seg_seg_v3(), actually! */
          const int isect_type = isect_line_line_v3(
              co1_src, co2_src, co1_dst, co2_dst, co_src, co_dst);
          if (isect_type != 0) {
            const float fac_src = line_point_factor_v3(co_src, co1_src, co2_src);
            const float fac_dst = line_point_factor_v3(co_dst, co1_dst, co2_dst);
            if (fac_src < 0.0f) {
              copy_v3_v3(co_src, co1_src);
            }
            else if (fac_src > 1.0f) {
              copy_v3_v3(co_src, co2_src);
            }
            if (fac_dst < 0.0f) {
              copy_v3_v3(co_dst, co1_dst);
            }
            else if (fac_dst > 1.0f) {
              copy_v3_v3(co_dst, co2_dst);
            }
          }
          hit_dist = len_v3v3(co_dst, co_src);
          mesh_remap_item_define(r_map, i, hit_dist, 0, 1, &best_eidx_src, &full_weight);
        }
        else {
          /* No source for this dest edge! */
          BKE_mesh_remap_item_define_invalid(r_map, i);
        }
      }

      MEM_freeN(vcos_src);
      MEM_freeN(v_dst_to_src_map);
      MEM_freeN(vert_to_edge_src_map);
      MEM_freeN(vert_to_edge_src_map_mem);
    }
    else if (mode == MREMAP_MODE_EDGE_NEAREST) {
      BKE_bvhtree_from_mesh_get(&treedata, me_src, BVHTREE_FROM_EDGES, 2);
      nearest.index = -1;

      for (i = 0; i < numedges_dst; i++) {
        interp_v3_v3v3(
            tmp_co, positions_dst[edges_dst[i].v1], positions_dst[edges_dst[i].v2], 0.5f);

        /* Convert the vertex to tree coordinates, if needed. */
        if (space_transform) {
          BLI_space_transform_apply(space_transform, tmp_co);
        }

        if (mesh_remap_bvhtree_query_nearest(
                &treedata, &nearest, tmp_co, max_dist_sq, &hit_dist)) {
          mesh_remap_item_define(r_map, i, hit_dist, 0, 1, &nearest.index, &full_weight);
        }
        else {
          /* No source for this dest edge! */
          BKE_mesh_remap_item_define_invalid(r_map, i);
        }
      }
    }
    else if (mode == MREMAP_MODE_EDGE_POLY_NEAREST) {
      const MEdge *edges_src = BKE_mesh_edges(me_src);
      const MPoly *polys_src = BKE_mesh_polys(me_src);
      const MLoop *loops_src = BKE_mesh_loops(me_src);
      float(*vcos_src)[3] = BKE_mesh_vert_coords_alloc(me_src, nullptr);

      BKE_bvhtree_from_mesh_get(&treedata, me_src, BVHTREE_FROM_LOOPTRI, 2);

      for (i = 0; i < numedges_dst; i++) {
        interp_v3_v3v3(
            tmp_co, positions_dst[edges_dst[i].v1], positions_dst[edges_dst[i].v2], 0.5f);

        /* Convert the vertex to tree coordinates, if needed. */
        if (space_transform) {
          BLI_space_transform_apply(space_transform, tmp_co);
        }

        if (mesh_remap_bvhtree_query_nearest(
                &treedata, &nearest, tmp_co, max_dist_sq, &hit_dist)) {
          const MLoopTri *lt = &treedata.looptri[nearest.index];
          const MPoly *mp_src = &polys_src[lt->poly];
          const MLoop *ml_src = &loops_src[mp_src->loopstart];
          int nloops = mp_src->totloop;
          float best_dist_sq = FLT_MAX;
          int best_eidx_src = -1;

          for (; nloops--; ml_src++) {
            const MEdge *med_src = &edges_src[ml_src->e];
            float *co1_src = vcos_src[med_src->v1];
            float *co2_src = vcos_src[med_src->v2];
            float co_src[3];
            float dist_sq;

            interp_v3_v3v3(co_src, co1_src, co2_src, 0.5f);
            dist_sq = len_squared_v3v3(tmp_co, co_src);
            if (dist_sq < best_dist_sq) {
              best_dist_sq = dist_sq;
              best_eidx_src = int(ml_src->e);
            }
          }
          if (best_eidx_src >= 0) {
            mesh_remap_item_define(r_map, i, hit_dist, 0, 1, &best_eidx_src, &full_weight);
          }
        }
        else {
          /* No source for this dest edge! */
          BKE_mesh_remap_item_define_invalid(r_map, i);
        }
      }

      MEM_freeN(vcos_src);
    }
    else if (mode == MREMAP_MODE_EDGE_EDGEINTERP_VNORPROJ) {
      const int num_rays_min = 5, num_rays_max = 100;
      const int numedges_src = me_src->totedge;

      /* Subtleness - this one we can allocate only max number of cast rays per edges! */
      int *indices = static_cast<int *>(
          MEM_mallocN(sizeof(*indices) * size_t(min_ii(numedges_src, num_rays_max)), __func__));
      /* Here it's simpler to just allocate for all edges :/ */
      float *weights = static_cast<float *>(
          MEM_mallocN(sizeof(*weights) * size_t(numedges_src), __func__));

      BKE_bvhtree_from_mesh_get(&treedata, me_src, BVHTREE_FROM_EDGES, 2);

      const float(*vert_normals_dst)[3] = BKE_mesh_vertex_normals_ensure(me_dst);

      for (i = 0; i < numedges_dst; i++) {
        /* For each dst edge, we sample some rays from it (interpolated from its vertices)
         * and use their hits to interpolate from source edges. */
        const MEdge *me = &edges_dst[i];
        float v1_co[3], v2_co[3];
        float v1_no[3], v2_no[3];

        int grid_size;
        float edge_dst_len;
        float grid_step;

        float totweights = 0.0f;
        float hit_dist_accum = 0.0f;
        int sources_num = 0;
        int j;

        copy_v3_v3(v1_co, positions_dst[me->v1]);
        copy_v3_v3(v2_co, positions_dst[me->v2]);

        copy_v3_v3(v1_no, vert_normals_dst[me->v1]);
        copy_v3_v3(v2_no, vert_normals_dst[me->v2]);

        /* We do our transform here, allows to interpolate from normals already in src space. */
        if (space_transform) {
          BLI_space_transform_apply(space_transform, v1_co);
          BLI_space_transform_apply(space_transform, v2_co);
          BLI_space_transform_apply_normal(space_transform, v1_no);
          BLI_space_transform_apply_normal(space_transform, v2_no);
        }

        copy_vn_fl(weights, int(numedges_src), 0.0f);

        /* We adjust our ray-casting grid to ray_radius (the smaller, the more rays are cast),
         * with lower/upper bounds. */
        edge_dst_len = len_v3v3(v1_co, v2_co);

        grid_size = int((edge_dst_len / ray_radius) + 0.5f);
        CLAMP(grid_size, num_rays_min, num_rays_max); /* min 5 rays/edge, max 100. */

        grid_step = 1.0f /
                    float(grid_size); /* Not actual distance here, rather an interp fac... */

        /* And now we can cast all our rays, and see what we get! */
        for (j = 0; j < grid_size; j++) {
          const float fac = grid_step * float(j);

          int n = (ray_radius > 0.0f) ? MREMAP_RAYCAST_APPROXIMATE_NR : 1;
          float w = 1.0f;

          interp_v3_v3v3(tmp_co, v1_co, v2_co, fac);
          interp_v3_v3v3_slerp_safe(tmp_no, v1_no, v2_no, fac);

          while (n--) {
            if (mesh_remap_bvhtree_query_raycast(
                    &treedata, &rayhit, tmp_co, tmp_no, ray_radius / w, max_dist, &hit_dist)) {
              weights[rayhit.index] += w;
              totweights += w;
              hit_dist_accum += hit_dist;
              break;
            }
            /* Next iteration will get bigger radius but smaller weight! */
            w /= MREMAP_RAYCAST_APPROXIMATE_FAC;
          }
        }
        /* A sampling is valid (as in, its result can be considered as valid sources)
         * only if at least half of the rays found a source! */
        if (totweights > (float(grid_size) / 2.0f)) {
          for (j = 0; j < int(numedges_src); j++) {
            if (!weights[j]) {
              continue;
            }
            /* NOTE: sources_num is always <= j! */
            weights[sources_num] = weights[j] / totweights;
            indices[sources_num] = j;
            sources_num++;
          }
          mesh_remap_item_define(
              r_map, i, hit_dist_accum / totweights, 0, sources_num, indices, weights);
        }
        else {
          /* No source for this dest edge! */
          BKE_mesh_remap_item_define_invalid(r_map, i);
        }
      }

      MEM_freeN(indices);
      MEM_freeN(weights);
    }
    else {
      CLOG_WARN(&LOG, "Unsupported mesh-to-mesh edge mapping mode (%d)!", mode);
      memset(r_map->items, 0, sizeof(*r_map->items) * size_t(numedges_dst));
    }

    free_bvhtree_from_mesh(&treedata);
  }
}

#define POLY_UNSET 0
#define POLY_CENTER_INIT 1
#define POLY_COMPLETE 2

static void mesh_island_to_astar_graph_edge_process(MeshIslandStore *islands,
                                                    const int island_index,
                                                    BLI_AStarGraph *as_graph,
                                                    const float (*positions)[3],
                                                    const MPoly *polys,
                                                    const MLoop *loops,
                                                    const int edge_idx,
                                                    BLI_bitmap *done_edges,
                                                    MeshElemMap *edge_to_poly_map,
                                                    const bool is_edge_innercut,
                                                    const int *poly_island_index_map,
                                                    float (*poly_centers)[3],
                                                    uchar *poly_status)
{
  blender::Array<int, 16> poly_island_indices(edge_to_poly_map[edge_idx].count);
  int i, j;

  for (i = 0; i < edge_to_poly_map[edge_idx].count; i++) {
    const int pidx = edge_to_poly_map[edge_idx].indices[i];
    const MPoly *mp = &polys[pidx];
    const int pidx_isld = islands ? poly_island_index_map[pidx] : pidx;
    void *custom_data = is_edge_innercut ? POINTER_FROM_INT(edge_idx) : POINTER_FROM_INT(-1);

    if (UNLIKELY(islands && (islands->items_to_islands[mp->loopstart] != island_index))) {
      /* poly not in current island, happens with border edges... */
      poly_island_indices[i] = -1;
      continue;
    }

    if (poly_status[pidx_isld] == POLY_COMPLETE) {
      poly_island_indices[i] = pidx_isld;
      continue;
    }

    if (poly_status[pidx_isld] == POLY_UNSET) {
      BKE_mesh_calc_poly_center(mp, &loops[mp->loopstart], positions, poly_centers[pidx_isld]);
      BLI_astar_node_init(as_graph, pidx_isld, poly_centers[pidx_isld]);
      poly_status[pidx_isld] = POLY_CENTER_INIT;
    }

    for (j = i; j--;) {
      float dist_cost;
      const int pidx_isld_other = poly_island_indices[j];

      if (pidx_isld_other == -1 || poly_status[pidx_isld_other] == POLY_COMPLETE) {
        /* If the other poly is complete, that link has already been added! */
        continue;
      }
      dist_cost = len_v3v3(poly_centers[pidx_isld_other], poly_centers[pidx_isld]);
      BLI_astar_node_link_add(as_graph, pidx_isld_other, pidx_isld, dist_cost, custom_data);
    }

    poly_island_indices[i] = pidx_isld;
  }

  BLI_BITMAP_ENABLE(done_edges, edge_idx);
}

static void mesh_island_to_astar_graph(MeshIslandStore *islands,
                                       const int island_index,
                                       const float (*positions)[3],
                                       MeshElemMap *edge_to_poly_map,
                                       const int numedges,
                                       const MLoop *loops,
                                       const MPoly *polys,
                                       const int numpolys,
                                       BLI_AStarGraph *r_as_graph)
{
  MeshElemMap *island_poly_map = islands ? islands->islands[island_index] : nullptr;
  MeshElemMap *island_einnercut_map = islands ? islands->innercuts[island_index] : nullptr;

  int *poly_island_index_map = nullptr;
  BLI_bitmap *done_edges = BLI_BITMAP_NEW(numedges, __func__);

  const int node_num = islands ? island_poly_map->count : numpolys;
  uchar *poly_status = static_cast<uchar *>(
      MEM_callocN(sizeof(*poly_status) * size_t(node_num), __func__));
  float(*poly_centers)[3];

  int pidx_isld;
  int i;

  BLI_astar_graph_init(r_as_graph, node_num, nullptr);
  /* poly_centers is owned by graph memarena. */
  poly_centers = static_cast<float(*)[3]>(
      BLI_memarena_calloc(r_as_graph->mem, sizeof(*poly_centers) * size_t(node_num)));

  if (islands) {
    /* poly_island_index_map is owned by graph memarena. */
    poly_island_index_map = static_cast<int *>(
        BLI_memarena_calloc(r_as_graph->mem, sizeof(*poly_island_index_map) * size_t(numpolys)));
    for (i = island_poly_map->count; i--;) {
      poly_island_index_map[island_poly_map->indices[i]] = i;
    }

    r_as_graph->custom_data = poly_island_index_map;

    for (i = island_einnercut_map->count; i--;) {
      mesh_island_to_astar_graph_edge_process(islands,
                                              island_index,
                                              r_as_graph,
                                              positions,
                                              polys,
                                              loops,
                                              island_einnercut_map->indices[i],
                                              done_edges,
                                              edge_to_poly_map,
                                              true,
                                              poly_island_index_map,
                                              poly_centers,
                                              poly_status);
    }
  }

  for (pidx_isld = node_num; pidx_isld--;) {
    const int pidx = islands ? island_poly_map->indices[pidx_isld] : pidx_isld;
    const MPoly *mp = &polys[pidx];
    int pl_idx, l_idx;

    if (poly_status[pidx_isld] == POLY_COMPLETE) {
      continue;
    }

    for (pl_idx = 0, l_idx = mp->loopstart; pl_idx < mp->totloop; pl_idx++, l_idx++) {
      const MLoop *ml = &loops[l_idx];

      if (BLI_BITMAP_TEST(done_edges, ml->e)) {
        continue;
      }

      mesh_island_to_astar_graph_edge_process(islands,
                                              island_index,
                                              r_as_graph,
                                              positions,
                                              polys,
                                              loops,
                                              int(ml->e),
                                              done_edges,
                                              edge_to_poly_map,
                                              false,
                                              poly_island_index_map,
                                              poly_centers,
                                              poly_status);
    }
    poly_status[pidx_isld] = POLY_COMPLETE;
  }

  MEM_freeN(done_edges);
  MEM_freeN(poly_status);
}

#undef POLY_UNSET
#undef POLY_CENTER_INIT
#undef POLY_COMPLETE

/* Our 'f_cost' callback func, to find shortest poly-path between two remapped-loops.
 * Note we do not want to make innercuts 'walls' here,
 * just detect when the shortest path goes by those. */
static float mesh_remap_calc_loops_astar_f_cost(BLI_AStarGraph *as_graph,
                                                BLI_AStarSolution *as_solution,
                                                BLI_AStarGNLink *link,
                                                const int node_idx_curr,
                                                const int node_idx_next,
                                                const int node_idx_dst)
{
  float *co_next, *co_dest;

  if (link && (POINTER_AS_INT(link->custom_data) != -1)) {
    /* An innercut edge... We tag our solution as potentially crossing innercuts.
     * Note it might not be the case in the end (AStar will explore around optimal path), but helps
     * trimming off some processing later... */
    if (!POINTER_AS_INT(as_solution->custom_data)) {
      as_solution->custom_data = POINTER_FROM_INT(true);
    }
  }

  /* Our heuristic part of current f_cost is distance from next node to destination one.
   * It is guaranteed to be less than (or equal to)
   * actual shortest poly-path between next node and destination one. */
  co_next = (float *)as_graph->nodes[node_idx_next].custom_data;
  co_dest = (float *)as_graph->nodes[node_idx_dst].custom_data;
  return (link ? (as_solution->g_costs[node_idx_curr] + link->cost) : 0.0f) +
         len_v3v3(co_next, co_dest);
}

#define ASTAR_STEPS_MAX 64

void BKE_mesh_remap_calc_loops_from_mesh(const int mode,
                                         const SpaceTransform *space_transform,
                                         const float max_dist,
                                         const float ray_radius,
                                         Mesh *mesh_dst,
                                         const float (*positions_dst)[3],
                                         const int numverts_dst,
                                         const MEdge *edges_dst,
                                         const int numedges_dst,
                                         const MLoop *loops_dst,
                                         const int numloops_dst,
                                         const MPoly *polys_dst,
                                         const int numpolys_dst,
                                         CustomData *ldata_dst,
                                         const bool use_split_nors_dst,
                                         const float split_angle_dst,
                                         const bool dirty_nors_dst,
                                         Mesh *me_src,
                                         MeshRemapIslandsCalc gen_islands_src,
                                         const float islands_precision_src,
                                         MeshPairRemap *r_map)
{
  const float full_weight = 1.0f;
  const float max_dist_sq = max_dist * max_dist;

  int i;

  BLI_assert(mode & MREMAP_MODE_LOOP);
  BLI_assert((islands_precision_src >= 0.0f) && (islands_precision_src <= 1.0f));

  BKE_mesh_remap_init(r_map, numloops_dst);

  if (mode == MREMAP_MODE_TOPOLOGY) {
    /* In topology mapping, we assume meshes are identical, islands included! */
    BLI_assert(numloops_dst == me_src->totloop);
    for (i = 0; i < numloops_dst; i++) {
      mesh_remap_item_define(r_map, i, FLT_MAX, 0, 1, &i, &full_weight);
    }
  }
  else {
    BVHTreeFromMesh *treedata = nullptr;
    BVHTreeNearest nearest = {0};
    BVHTreeRayHit rayhit = {0};
    int num_trees = 0;
    float hit_dist;
    float tmp_co[3], tmp_no[3];

    const bool use_from_vert = (mode & MREMAP_USE_VERT);

    MeshIslandStore island_store = {0};
    bool use_islands = false;

    BLI_AStarGraph *as_graphdata = nullptr;
    BLI_AStarSolution as_solution = {0};
    const int isld_steps_src = (islands_precision_src ?
                                    max_ii(int(ASTAR_STEPS_MAX * islands_precision_src + 0.499f),
                                           1) :
                                    0);

    const float(*poly_nors_src)[3] = nullptr;
    const float(*loop_nors_src)[3] = nullptr;
    const float(*poly_nors_dst)[3] = nullptr;
    float(*loop_nors_dst)[3] = nullptr;

    float(*poly_cents_src)[3] = nullptr;

    MeshElemMap *vert_to_loop_map_src = nullptr;
    int *vert_to_loop_map_src_buff = nullptr;
    MeshElemMap *vert_to_poly_map_src = nullptr;
    int *vert_to_poly_map_src_buff = nullptr;
    MeshElemMap *edge_to_poly_map_src = nullptr;
    int *edge_to_poly_map_src_buff = nullptr;
    MeshElemMap *poly_to_looptri_map_src = nullptr;
    int *poly_to_looptri_map_src_buff = nullptr;

    /* Unlike above, those are one-to-one mappings, simpler! */
    int *loop_to_poly_map_src = nullptr;

    const float(*positions_src)[3] = BKE_mesh_positions(me_src);
    const int num_verts_src = me_src->totvert;
    float(*vcos_src)[3] = nullptr;
    const MEdge *edges_src = BKE_mesh_edges(me_src);
    const int num_edges_src = me_src->totedge;
    const MLoop *loops_src = BKE_mesh_loops(me_src);
    const int num_loops_src = me_src->totloop;
    const MPoly *polys_src = BKE_mesh_polys(me_src);
    const int num_polys_src = me_src->totpoly;
    const MLoopTri *looptri_src = nullptr;
    int num_looptri_src = 0;

    size_t buff_size_interp = MREMAP_DEFAULT_BUFSIZE;
    float(*vcos_interp)[3] = nullptr;
    int *indices_interp = nullptr;
    float *weights_interp = nullptr;

    const MLoop *ml_src;
    const MLoop *ml_dst;
    const MPoly *mp_src;
    const MPoly *mp_dst;
    int tindex, pidx_dst, lidx_dst, plidx_dst, pidx_src, lidx_src, plidx_src;

    IslandResult **islands_res;
    size_t islands_res_buff_size = MREMAP_DEFAULT_BUFSIZE;

    if (!use_from_vert) {
      vcos_src = BKE_mesh_vert_coords_alloc(me_src, nullptr);

      vcos_interp = static_cast<float(*)[3]>(
          MEM_mallocN(sizeof(*vcos_interp) * buff_size_interp, __func__));
      indices_interp = static_cast<int *>(
          MEM_mallocN(sizeof(*indices_interp) * buff_size_interp, __func__));
      weights_interp = static_cast<float *>(
          MEM_mallocN(sizeof(*weights_interp) * buff_size_interp, __func__));
    }

    {
      const bool need_lnors_src = (mode & MREMAP_USE_LOOP) && (mode & MREMAP_USE_NORMAL);
      const bool need_lnors_dst = need_lnors_src || (mode & MREMAP_USE_NORPROJ);
      const bool need_pnors_src = need_lnors_src ||
                                  ((mode & MREMAP_USE_POLY) && (mode & MREMAP_USE_NORMAL));
      const bool need_pnors_dst = need_lnors_dst || need_pnors_src;

      if (need_pnors_dst) {
        poly_nors_dst = BKE_mesh_poly_normals_ensure(mesh_dst);
      }
      if (need_lnors_dst) {
        short(*custom_nors_dst)[2] = static_cast<short(*)[2]>(
            CustomData_get_layer(ldata_dst, CD_CUSTOMLOOPNORMAL));

        /* Cache loop normals into a temporary custom data layer. */
        loop_nors_dst = static_cast<float(*)[3]>(CustomData_get_layer(ldata_dst, CD_NORMAL));
        const bool do_loop_nors_dst = (loop_nors_dst == nullptr);
        if (!loop_nors_dst) {
          loop_nors_dst = static_cast<float(*)[3]>(
              CustomData_add_layer(ldata_dst, CD_NORMAL, CD_SET_DEFAULT, nullptr, numloops_dst));
          CustomData_set_layer_flag(ldata_dst, CD_NORMAL, CD_FLAG_TEMPORARY);
        }
        if (dirty_nors_dst || do_loop_nors_dst) {
          BKE_mesh_normals_loop_split(positions_dst,
                                      BKE_mesh_vertex_normals_ensure(mesh_dst),
                                      numverts_dst,
                                      edges_dst,
                                      numedges_dst,
                                      loops_dst,
                                      loop_nors_dst,
                                      numloops_dst,
                                      polys_dst,
                                      poly_nors_dst,
                                      numpolys_dst,
                                      use_split_nors_dst,
                                      split_angle_dst,
                                      nullptr,
                                      nullptr,
                                      custom_nors_dst);
        }
      }
      if (need_pnors_src || need_lnors_src) {
        if (need_pnors_src) {
          poly_nors_src = BKE_mesh_poly_normals_ensure(me_src);
        }
        if (need_lnors_src) {
          loop_nors_src = static_cast<const float(*)[3]>(
              CustomData_get_layer(&me_src->ldata, CD_NORMAL));
          BLI_assert(loop_nors_src != nullptr);
        }
      }
    }

    if (use_from_vert) {
      BKE_mesh_vert_loop_map_create(&vert_to_loop_map_src,
                                    &vert_to_loop_map_src_buff,
                                    polys_src,
                                    loops_src,
                                    num_verts_src,
                                    num_polys_src,
                                    num_loops_src);
      if (mode & MREMAP_USE_POLY) {
        BKE_mesh_vert_poly_map_create(&vert_to_poly_map_src,
                                      &vert_to_poly_map_src_buff,
                                      polys_src,
                                      loops_src,
                                      num_verts_src,
                                      num_polys_src,
                                      num_loops_src);
      }
    }

    /* Needed for islands (or plain mesh) to AStar graph conversion. */
    BKE_mesh_edge_poly_map_create(&edge_to_poly_map_src,
                                  &edge_to_poly_map_src_buff,
                                  edges_src,
                                  num_edges_src,
                                  polys_src,
                                  num_polys_src,
                                  loops_src,
                                  num_loops_src);
    if (use_from_vert) {
      loop_to_poly_map_src = static_cast<int *>(
          MEM_mallocN(sizeof(*loop_to_poly_map_src) * size_t(num_loops_src), __func__));
      poly_cents_src = static_cast<float(*)[3]>(
          MEM_mallocN(sizeof(*poly_cents_src) * size_t(num_polys_src), __func__));
      for (pidx_src = 0, mp_src = polys_src; pidx_src < num_polys_src; pidx_src++, mp_src++) {
        ml_src = &loops_src[mp_src->loopstart];
        for (plidx_src = 0, lidx_src = mp_src->loopstart; plidx_src < mp_src->totloop;
             plidx_src++, lidx_src++) {
          loop_to_poly_map_src[lidx_src] = pidx_src;
        }
        BKE_mesh_calc_poly_center(mp_src, ml_src, positions_src, poly_cents_src[pidx_src]);
      }
    }

    /* Island makes things slightly more complex here.
     * Basically, we:
     *     * Make one treedata for each island's elements.
     *     * Check all loops of a same dest poly against all treedata.
     *     * Choose the island's elements giving the best results.
     */

    /* First, generate the islands, if possible. */
    if (gen_islands_src) {
      use_islands = gen_islands_src(positions_src,
                                    num_verts_src,
                                    edges_src,
                                    num_edges_src,
                                    polys_src,
                                    num_polys_src,
                                    loops_src,
                                    num_loops_src,
                                    &island_store);

      num_trees = use_islands ? island_store.islands_num : 1;
      treedata = static_cast<BVHTreeFromMesh *>(
          MEM_callocN(sizeof(*treedata) * size_t(num_trees), __func__));
      if (isld_steps_src) {
        as_graphdata = static_cast<BLI_AStarGraph *>(
            MEM_callocN(sizeof(*as_graphdata) * size_t(num_trees), __func__));
      }

      if (use_islands) {
        /* We expect our islands to contain poly indices, with edge indices of 'inner cuts',
         * and a mapping loops -> islands indices.
         * This implies all loops of a same poly are in the same island. */
        BLI_assert((island_store.item_type == MISLAND_TYPE_LOOP) &&
                   (island_store.island_type == MISLAND_TYPE_POLY) &&
                   (island_store.innercut_type == MISLAND_TYPE_EDGE));
      }
    }
    else {
      num_trees = 1;
      treedata = static_cast<BVHTreeFromMesh *>(MEM_callocN(sizeof(*treedata), __func__));
      if (isld_steps_src) {
        as_graphdata = static_cast<BLI_AStarGraph *>(MEM_callocN(sizeof(*as_graphdata), __func__));
      }
    }

    /* Build our AStar graphs. */
    if (isld_steps_src) {
      for (tindex = 0; tindex < num_trees; tindex++) {
        mesh_island_to_astar_graph(use_islands ? &island_store : nullptr,
                                   tindex,
                                   positions_src,
                                   edge_to_poly_map_src,
                                   num_edges_src,
                                   loops_src,
                                   polys_src,
                                   num_polys_src,
                                   &as_graphdata[tindex]);
      }
    }

    /* Build our BVHtrees, either from verts or tessfaces. */
    if (use_from_vert) {
      if (use_islands) {
        blender::BitVector<> verts_active(num_verts_src);

        for (tindex = 0; tindex < num_trees; tindex++) {
          MeshElemMap *isld = island_store.islands[tindex];
          int num_verts_active = 0;
          verts_active.fill(false);
          for (i = 0; i < isld->count; i++) {
            mp_src = &polys_src[isld->indices[i]];
            for (lidx_src = mp_src->loopstart; lidx_src < mp_src->loopstart + mp_src->totloop;
                 lidx_src++) {
              const uint vidx_src = loops_src[lidx_src].v;
              if (!verts_active[vidx_src]) {
                verts_active[vidx_src].set();
                num_verts_active++;
              }
            }
          }
          bvhtree_from_mesh_verts_ex(&treedata[tindex],
                                     positions_src,
                                     num_verts_src,
                                     verts_active,
                                     num_verts_active,
                                     0.0,
                                     2,
                                     6);
        }
      }
      else {
        BLI_assert(num_trees == 1);
        BKE_bvhtree_from_mesh_get(&treedata[0], me_src, BVHTREE_FROM_VERTS, 2);
      }
    }
    else { /* We use polygons. */
      if (use_islands) {
        /* bvhtree here uses looptri faces... */
        looptri_src = BKE_mesh_runtime_looptri_ensure(me_src);
        num_looptri_src = BKE_mesh_runtime_looptri_len(me_src);
        blender::BitVector<> looptri_active(num_looptri_src);

        for (tindex = 0; tindex < num_trees; tindex++) {
          int num_looptri_active = 0;
          looptri_active.fill(false);
          for (i = 0; i < num_looptri_src; i++) {
            mp_src = &polys_src[looptri_src[i].poly];
            if (island_store.items_to_islands[mp_src->loopstart] == tindex) {
              looptri_active[i].set();
              num_looptri_active++;
            }
          }
          bvhtree_from_mesh_looptri_ex(&treedata[tindex],
                                       positions_src,
                                       loops_src,
                                       looptri_src,
                                       num_looptri_src,
                                       looptri_active,
                                       num_looptri_active,
                                       0.0,
                                       2,
                                       6);
        }
      }
      else {
        BLI_assert(num_trees == 1);
        BKE_bvhtree_from_mesh_get(&treedata[0], me_src, BVHTREE_FROM_LOOPTRI, 2);
      }
    }

    /* And check each dest poly! */
    islands_res = static_cast<IslandResult **>(
        MEM_mallocN(sizeof(*islands_res) * size_t(num_trees), __func__));
    for (tindex = 0; tindex < num_trees; tindex++) {
      islands_res[tindex] = static_cast<IslandResult *>(
          MEM_mallocN(sizeof(**islands_res) * islands_res_buff_size, __func__));
    }

    for (pidx_dst = 0, mp_dst = polys_dst; pidx_dst < numpolys_dst; pidx_dst++, mp_dst++) {
      float pnor_dst[3];

      /* Only in use_from_vert case, we may need polys' centers as fallback
       * in case we cannot decide which corner to use from normals only. */
      float pcent_dst[3];
      bool pcent_dst_valid = false;

      if (mode == MREMAP_MODE_LOOP_NEAREST_POLYNOR) {
        copy_v3_v3(pnor_dst, poly_nors_dst[pidx_dst]);
        if (space_transform) {
          BLI_space_transform_apply_normal(space_transform, pnor_dst);
        }
      }

      if ((size_t)mp_dst->totloop > islands_res_buff_size) {
        islands_res_buff_size = size_t(mp_dst->totloop) + MREMAP_DEFAULT_BUFSIZE;
        for (tindex = 0; tindex < num_trees; tindex++) {
          islands_res[tindex] = static_cast<IslandResult *>(
              MEM_reallocN(islands_res[tindex], sizeof(**islands_res) * islands_res_buff_size));
        }
      }

      for (tindex = 0; tindex < num_trees; tindex++) {
        BVHTreeFromMesh *tdata = &treedata[tindex];

        ml_dst = &loops_dst[mp_dst->loopstart];
        for (plidx_dst = 0; plidx_dst < mp_dst->totloop; plidx_dst++, ml_dst++) {
          if (use_from_vert) {
            MeshElemMap *vert_to_refelem_map_src = nullptr;

            copy_v3_v3(tmp_co, positions_dst[ml_dst->v]);
            nearest.index = -1;

            /* Convert the vertex to tree coordinates, if needed. */
            if (space_transform) {
              BLI_space_transform_apply(space_transform, tmp_co);
            }

            if (mesh_remap_bvhtree_query_nearest(
                    tdata, &nearest, tmp_co, max_dist_sq, &hit_dist)) {
              float(*nor_dst)[3];
              const float(*nors_src)[3];
              float best_nor_dot = -2.0f;
              float best_sqdist_fallback = FLT_MAX;
              int best_index_src = -1;

              if (mode == MREMAP_MODE_LOOP_NEAREST_LOOPNOR) {
                copy_v3_v3(tmp_no, loop_nors_dst[plidx_dst + mp_dst->loopstart]);
                if (space_transform) {
                  BLI_space_transform_apply_normal(space_transform, tmp_no);
                }
                nor_dst = &tmp_no;
                nors_src = loop_nors_src;
                vert_to_refelem_map_src = vert_to_loop_map_src;
              }
              else { /* if (mode == MREMAP_MODE_LOOP_NEAREST_POLYNOR) { */
                nor_dst = &pnor_dst;
                nors_src = poly_nors_src;
                vert_to_refelem_map_src = vert_to_poly_map_src;
              }

              for (i = vert_to_refelem_map_src[nearest.index].count; i--;) {
                const int index_src = vert_to_refelem_map_src[nearest.index].indices[i];
                BLI_assert(index_src != -1);
                const float dot = dot_v3v3(nors_src[index_src], *nor_dst);

                pidx_src = ((mode == MREMAP_MODE_LOOP_NEAREST_LOOPNOR) ?
                                loop_to_poly_map_src[index_src] :
                                index_src);
                /* WARNING! This is not the *real* lidx_src in case of POLYNOR, we only use it
                 *          to check we stay on current island (all loops from a given poly are
                 *          on same island!). */
                lidx_src = ((mode == MREMAP_MODE_LOOP_NEAREST_LOOPNOR) ?
                                index_src :
                                polys_src[pidx_src].loopstart);

                /* A same vert may be at the boundary of several islands! Hence, we have to ensure
                 * poly/loop we are currently considering *belongs* to current island! */
                if (use_islands && island_store.items_to_islands[lidx_src] != tindex) {
                  continue;
                }

                if (dot > best_nor_dot - 1e-6f) {
                  /* We need something as fallback decision in case dest normal matches several
                   * source normals (see T44522), using distance between polys' centers here. */
                  float *pcent_src;
                  float sqdist;

                  mp_src = &polys_src[pidx_src];
                  ml_src = &loops_src[mp_src->loopstart];

                  if (!pcent_dst_valid) {
                    BKE_mesh_calc_poly_center(
                        mp_dst, &loops_dst[mp_dst->loopstart], positions_dst, pcent_dst);
                    pcent_dst_valid = true;
                  }
                  pcent_src = poly_cents_src[pidx_src];
                  sqdist = len_squared_v3v3(pcent_dst, pcent_src);

                  if ((dot > best_nor_dot + 1e-6f) || (sqdist < best_sqdist_fallback)) {
                    best_nor_dot = dot;
                    best_sqdist_fallback = sqdist;
                    best_index_src = index_src;
                  }
                }
              }
              if (best_index_src == -1) {
                /* We found no item to map back from closest vertex... */
                best_nor_dot = -1.0f;
                hit_dist = FLT_MAX;
              }
              else if (mode == MREMAP_MODE_LOOP_NEAREST_POLYNOR) {
                /* Our best_index_src is a poly one for now!
                 * Have to find its loop matching our closest vertex. */
                mp_src = &polys_src[best_index_src];
                ml_src = &loops_src[mp_src->loopstart];
                for (plidx_src = 0; plidx_src < mp_src->totloop; plidx_src++, ml_src++) {
                  if (int(ml_src->v) == nearest.index) {
                    best_index_src = plidx_src + mp_src->loopstart;
                    break;
                  }
                }
              }
              best_nor_dot = (best_nor_dot + 1.0f) * 0.5f;
              islands_res[tindex][plidx_dst].factor = hit_dist ? (best_nor_dot / hit_dist) : 1e18f;
              islands_res[tindex][plidx_dst].hit_dist = hit_dist;
              islands_res[tindex][plidx_dst].index_src = best_index_src;
            }
            else {
              /* No source for this dest loop! */
              islands_res[tindex][plidx_dst].factor = 0.0f;
              islands_res[tindex][plidx_dst].hit_dist = FLT_MAX;
              islands_res[tindex][plidx_dst].index_src = -1;
            }
          }
          else if (mode & MREMAP_USE_NORPROJ) {
            int n = (ray_radius > 0.0f) ? MREMAP_RAYCAST_APPROXIMATE_NR : 1;
            float w = 1.0f;

            copy_v3_v3(tmp_co, positions_dst[ml_dst->v]);
            copy_v3_v3(tmp_no, loop_nors_dst[plidx_dst + mp_dst->loopstart]);

            /* We do our transform here, since we may do several raycast/nearest queries. */
            if (space_transform) {
              BLI_space_transform_apply(space_transform, tmp_co);
              BLI_space_transform_apply_normal(space_transform, tmp_no);
            }

            while (n--) {
              if (mesh_remap_bvhtree_query_raycast(
                      tdata, &rayhit, tmp_co, tmp_no, ray_radius / w, max_dist, &hit_dist)) {
                islands_res[tindex][plidx_dst].factor = (hit_dist ? (1.0f / hit_dist) : 1e18f) * w;
                islands_res[tindex][plidx_dst].hit_dist = hit_dist;
                islands_res[tindex][plidx_dst].index_src = int(tdata->looptri[rayhit.index].poly);
                copy_v3_v3(islands_res[tindex][plidx_dst].hit_point, rayhit.co);
                break;
              }
              /* Next iteration will get bigger radius but smaller weight! */
              w /= MREMAP_RAYCAST_APPROXIMATE_FAC;
            }
            if (n == -1) {
              /* Fallback to 'nearest' hit here, loops usually comes in 'face group', not good to
               * have only part of one dest face's loops to map to source.
               * Note that since we give this a null weight, if whole weight for a given face
               * is null, it means none of its loop mapped to this source island,
               * hence we can skip it later.
               */
              copy_v3_v3(tmp_co, positions_dst[ml_dst->v]);
              nearest.index = -1;

              /* Convert the vertex to tree coordinates, if needed. */
              if (space_transform) {
                BLI_space_transform_apply(space_transform, tmp_co);
              }

              /* In any case, this fallback nearest hit should have no weight at all
               * in 'best island' decision! */
              islands_res[tindex][plidx_dst].factor = 0.0f;

              if (mesh_remap_bvhtree_query_nearest(
                      tdata, &nearest, tmp_co, max_dist_sq, &hit_dist)) {
                islands_res[tindex][plidx_dst].hit_dist = hit_dist;
                islands_res[tindex][plidx_dst].index_src = int(tdata->looptri[nearest.index].poly);
                copy_v3_v3(islands_res[tindex][plidx_dst].hit_point, nearest.co);
              }
              else {
                /* No source for this dest loop! */
                islands_res[tindex][plidx_dst].hit_dist = FLT_MAX;
                islands_res[tindex][plidx_dst].index_src = -1;
              }
            }
          }
          else { /* Nearest poly either to use all its loops/verts or just closest one. */
            copy_v3_v3(tmp_co, positions_dst[ml_dst->v]);
            nearest.index = -1;

            /* Convert the vertex to tree coordinates, if needed. */
            if (space_transform) {
              BLI_space_transform_apply(space_transform, tmp_co);
            }

            if (mesh_remap_bvhtree_query_nearest(
                    tdata, &nearest, tmp_co, max_dist_sq, &hit_dist)) {
              islands_res[tindex][plidx_dst].factor = hit_dist ? (1.0f / hit_dist) : 1e18f;
              islands_res[tindex][plidx_dst].hit_dist = hit_dist;
              islands_res[tindex][plidx_dst].index_src = int(tdata->looptri[nearest.index].poly);
              copy_v3_v3(islands_res[tindex][plidx_dst].hit_point, nearest.co);
            }
            else {
              /* No source for this dest loop! */
              islands_res[tindex][plidx_dst].factor = 0.0f;
              islands_res[tindex][plidx_dst].hit_dist = FLT_MAX;
              islands_res[tindex][plidx_dst].index_src = -1;
            }
          }
        }
      }

      /* And now, find best island to use! */
      /* We have to first select the 'best source island' for given dst poly and its loops.
       * Then, we have to check that poly does not 'spread' across some island's limits
       * (like inner seams for UVs, etc.).
       * Note we only still partially support that kind of situation here, i.e.
       * Polys spreading over actual cracks
       * (like a narrow space without faces on src, splitting a 'tube-like' geometry).
       * That kind of situation should be relatively rare, though.
       */
      /* XXX This block in itself is big and complex enough to be a separate function but...
       *     it uses a bunch of locale vars.
       *     Not worth sending all that through parameters (for now at least). */
      {
        BLI_AStarGraph *as_graph = nullptr;
        int *poly_island_index_map = nullptr;
        int pidx_src_prev = -1;

        MeshElemMap *best_island = nullptr;
        float best_island_fac = 0.0f;
        int best_island_index = -1;

        for (tindex = 0; tindex < num_trees; tindex++) {
          float island_fac = 0.0f;

          for (plidx_dst = 0; plidx_dst < mp_dst->totloop; plidx_dst++) {
            island_fac += islands_res[tindex][plidx_dst].factor;
          }
          island_fac /= float(mp_dst->totloop);

          if (island_fac > best_island_fac) {
            best_island_fac = island_fac;
            best_island_index = tindex;
          }
        }

        if (best_island_index != -1 && isld_steps_src) {
          best_island = use_islands ? island_store.islands[best_island_index] : nullptr;
          as_graph = &as_graphdata[best_island_index];
          poly_island_index_map = (int *)as_graph->custom_data;
          BLI_astar_solution_init(as_graph, &as_solution, nullptr);
        }

        for (plidx_dst = 0; plidx_dst < mp_dst->totloop; plidx_dst++) {
          IslandResult *isld_res;
          lidx_dst = plidx_dst + mp_dst->loopstart;

          if (best_island_index == -1) {
            /* No source for any loops of our dest poly in any source islands. */
            BKE_mesh_remap_item_define_invalid(r_map, lidx_dst);
            continue;
          }

          as_solution.custom_data = POINTER_FROM_INT(false);

          isld_res = &islands_res[best_island_index][plidx_dst];
          if (use_from_vert) {
            /* Indices stored in islands_res are those of loops, one per dest loop. */
            lidx_src = isld_res->index_src;
            if (lidx_src >= 0) {
              pidx_src = loop_to_poly_map_src[lidx_src];
              /* If prev and curr poly are the same, no need to do anything more!!! */
              if (!ELEM(pidx_src_prev, -1, pidx_src) && isld_steps_src) {
                int pidx_isld_src, pidx_isld_src_prev;
                if (poly_island_index_map) {
                  pidx_isld_src = poly_island_index_map[pidx_src];
                  pidx_isld_src_prev = poly_island_index_map[pidx_src_prev];
                }
                else {
                  pidx_isld_src = pidx_src;
                  pidx_isld_src_prev = pidx_src_prev;
                }

                BLI_astar_graph_solve(as_graph,
                                      pidx_isld_src_prev,
                                      pidx_isld_src,
                                      mesh_remap_calc_loops_astar_f_cost,
                                      &as_solution,
                                      isld_steps_src);
                if (POINTER_AS_INT(as_solution.custom_data) && (as_solution.steps > 0)) {
                  /* Find first 'cutting edge' on path, and bring back lidx_src on poly just
                   * before that edge.
                   * Note we could try to be much smarter, g.g. Storing a whole poly's indices,
                   * and making decision (on which side of cutting edge(s!) to be) on the end,
                   * but this is one more level of complexity, better to first see if
                   * simple solution works!
                   */
                  int last_valid_pidx_isld_src = -1;
                  /* Note we go backward here, from dest to src poly. */
                  for (i = as_solution.steps - 1; i--;) {
                    BLI_AStarGNLink *as_link = as_solution.prev_links[pidx_isld_src];
                    const int eidx = POINTER_AS_INT(as_link->custom_data);
                    pidx_isld_src = as_solution.prev_nodes[pidx_isld_src];
                    BLI_assert(pidx_isld_src != -1);
                    if (eidx != -1) {
                      /* we are 'crossing' a cutting edge. */
                      last_valid_pidx_isld_src = pidx_isld_src;
                    }
                  }
                  if (last_valid_pidx_isld_src != -1) {
                    /* Find a new valid loop in that new poly (nearest one for now).
                     * Note we could be much more subtle here, again that's for later... */
                    int j;
                    float best_dist_sq = FLT_MAX;

                    ml_dst = &loops_dst[lidx_dst];
                    copy_v3_v3(tmp_co, positions_dst[ml_dst->v]);

                    /* We do our transform here,
                     * since we may do several raycast/nearest queries. */
                    if (space_transform) {
                      BLI_space_transform_apply(space_transform, tmp_co);
                    }

                    pidx_src = (use_islands ? best_island->indices[last_valid_pidx_isld_src] :
                                              last_valid_pidx_isld_src);
                    mp_src = &polys_src[pidx_src];
                    ml_src = &loops_src[mp_src->loopstart];
                    for (j = 0; j < mp_src->totloop; j++, ml_src++) {
                      const float dist_sq = len_squared_v3v3(positions_src[ml_src->v], tmp_co);
                      if (dist_sq < best_dist_sq) {
                        best_dist_sq = dist_sq;
                        lidx_src = mp_src->loopstart + j;
                      }
                    }
                  }
                }
              }
              mesh_remap_item_define(r_map,
                                     lidx_dst,
                                     isld_res->hit_dist,
                                     best_island_index,
                                     1,
                                     &lidx_src,
                                     &full_weight);
              pidx_src_prev = pidx_src;
            }
            else {
              /* No source for this loop in this island. */
              /* TODO: would probably be better to get a source
               * at all cost in best island anyway? */
              mesh_remap_item_define(
                  r_map, lidx_dst, FLT_MAX, best_island_index, 0, nullptr, nullptr);
            }
          }
          else {
            /* Else, we use source poly, indices stored in islands_res are those of polygons. */
            pidx_src = isld_res->index_src;
            if (pidx_src >= 0) {
              float *hit_co = isld_res->hit_point;
              int best_loop_index_src;

              mp_src = &polys_src[pidx_src];
              /* If prev and curr poly are the same, no need to do anything more!!! */
              if (!ELEM(pidx_src_prev, -1, pidx_src) && isld_steps_src) {
                int pidx_isld_src, pidx_isld_src_prev;
                if (poly_island_index_map) {
                  pidx_isld_src = poly_island_index_map[pidx_src];
                  pidx_isld_src_prev = poly_island_index_map[pidx_src_prev];
                }
                else {
                  pidx_isld_src = pidx_src;
                  pidx_isld_src_prev = pidx_src_prev;
                }

                BLI_astar_graph_solve(as_graph,
                                      pidx_isld_src_prev,
                                      pidx_isld_src,
                                      mesh_remap_calc_loops_astar_f_cost,
                                      &as_solution,
                                      isld_steps_src);
                if (POINTER_AS_INT(as_solution.custom_data) && (as_solution.steps > 0)) {
                  /* Find first 'cutting edge' on path, and bring back lidx_src on poly just
                   * before that edge.
                   * Note we could try to be much smarter: e.g. Storing a whole poly's indices,
                   * and making decision (one which side of cutting edge(s)!) to be on the end,
                   * but this is one more level of complexity, better to first see if
                   * simple solution works!
                   */
                  int last_valid_pidx_isld_src = -1;
                  /* Note we go backward here, from dest to src poly. */
                  for (i = as_solution.steps - 1; i--;) {
                    BLI_AStarGNLink *as_link = as_solution.prev_links[pidx_isld_src];
                    int eidx = POINTER_AS_INT(as_link->custom_data);

                    pidx_isld_src = as_solution.prev_nodes[pidx_isld_src];
                    BLI_assert(pidx_isld_src != -1);
                    if (eidx != -1) {
                      /* we are 'crossing' a cutting edge. */
                      last_valid_pidx_isld_src = pidx_isld_src;
                    }
                  }
                  if (last_valid_pidx_isld_src != -1) {
                    /* Find a new valid loop in that new poly (nearest point on poly for now).
                     * Note we could be much more subtle here, again that's for later... */
                    float best_dist_sq = FLT_MAX;
                    int j;

                    ml_dst = &loops_dst[lidx_dst];
                    copy_v3_v3(tmp_co, positions_dst[ml_dst->v]);

                    /* We do our transform here,
                     * since we may do several raycast/nearest queries. */
                    if (space_transform) {
                      BLI_space_transform_apply(space_transform, tmp_co);
                    }

                    pidx_src = (use_islands ? best_island->indices[last_valid_pidx_isld_src] :
                                              last_valid_pidx_isld_src);
                    mp_src = &polys_src[pidx_src];

                    /* Create that one on demand. */
                    if (poly_to_looptri_map_src == nullptr) {
                      BKE_mesh_origindex_map_create_looptri(&poly_to_looptri_map_src,
                                                            &poly_to_looptri_map_src_buff,
                                                            polys_src,
                                                            num_polys_src,
                                                            looptri_src,
                                                            num_looptri_src);
                    }

                    for (j = poly_to_looptri_map_src[pidx_src].count; j--;) {
                      float h[3];
                      const MLoopTri *lt =
                          &looptri_src[poly_to_looptri_map_src[pidx_src].indices[j]];
                      float dist_sq;

                      closest_on_tri_to_point_v3(h,
                                                 tmp_co,
                                                 vcos_src[loops_src[lt->tri[0]].v],
                                                 vcos_src[loops_src[lt->tri[1]].v],
                                                 vcos_src[loops_src[lt->tri[2]].v]);
                      dist_sq = len_squared_v3v3(tmp_co, h);
                      if (dist_sq < best_dist_sq) {
                        copy_v3_v3(hit_co, h);
                        best_dist_sq = dist_sq;
                      }
                    }
                  }
                }
              }

              if (mode == MREMAP_MODE_LOOP_POLY_NEAREST) {
                mesh_remap_interp_poly_data_get(mp_src,
                                                loops_src,
                                                (const float(*)[3])vcos_src,
                                                hit_co,
                                                &buff_size_interp,
                                                &vcos_interp,
                                                true,
                                                &indices_interp,
                                                &weights_interp,
                                                false,
                                                &best_loop_index_src);

                mesh_remap_item_define(r_map,
                                       lidx_dst,
                                       isld_res->hit_dist,
                                       best_island_index,
                                       1,
                                       &best_loop_index_src,
                                       &full_weight);
              }
              else {
                const int sources_num = mesh_remap_interp_poly_data_get(
                    mp_src,
                    loops_src,
                    (const float(*)[3])vcos_src,
                    hit_co,
                    &buff_size_interp,
                    &vcos_interp,
                    true,
                    &indices_interp,
                    &weights_interp,
                    true,
                    nullptr);

                mesh_remap_item_define(r_map,
                                       lidx_dst,
                                       isld_res->hit_dist,
                                       best_island_index,
                                       sources_num,
                                       indices_interp,
                                       weights_interp);
              }

              pidx_src_prev = pidx_src;
            }
            else {
              /* No source for this loop in this island. */
              /* TODO: would probably be better to get a source
               * at all cost in best island anyway? */
              mesh_remap_item_define(
                  r_map, lidx_dst, FLT_MAX, best_island_index, 0, nullptr, nullptr);
            }
          }
        }

        BLI_astar_solution_clear(&as_solution);
      }
    }

    for (tindex = 0; tindex < num_trees; tindex++) {
      MEM_freeN(islands_res[tindex]);
      free_bvhtree_from_mesh(&treedata[tindex]);
      if (isld_steps_src) {
        BLI_astar_graph_free(&as_graphdata[tindex]);
      }
    }
    MEM_freeN(islands_res);
    BKE_mesh_loop_islands_free(&island_store);
    MEM_freeN(treedata);
    if (isld_steps_src) {
      MEM_freeN(as_graphdata);
      BLI_astar_solution_free(&as_solution);
    }

    if (vcos_src) {
      MEM_freeN(vcos_src);
    }
    if (vert_to_loop_map_src) {
      MEM_freeN(vert_to_loop_map_src);
    }
    if (vert_to_loop_map_src_buff) {
      MEM_freeN(vert_to_loop_map_src_buff);
    }
    if (vert_to_poly_map_src) {
      MEM_freeN(vert_to_poly_map_src);
    }
    if (vert_to_poly_map_src_buff) {
      MEM_freeN(vert_to_poly_map_src_buff);
    }
    if (edge_to_poly_map_src) {
      MEM_freeN(edge_to_poly_map_src);
    }
    if (edge_to_poly_map_src_buff) {
      MEM_freeN(edge_to_poly_map_src_buff);
    }
    if (poly_to_looptri_map_src) {
      MEM_freeN(poly_to_looptri_map_src);
    }
    if (poly_to_looptri_map_src_buff) {
      MEM_freeN(poly_to_looptri_map_src_buff);
    }
    if (loop_to_poly_map_src) {
      MEM_freeN(loop_to_poly_map_src);
    }
    if (poly_cents_src) {
      MEM_freeN(poly_cents_src);
    }
    if (vcos_interp) {
      MEM_freeN(vcos_interp);
    }
    if (indices_interp) {
      MEM_freeN(indices_interp);
    }
    if (weights_interp) {
      MEM_freeN(weights_interp);
    }
  }
}

void BKE_mesh_remap_calc_polys_from_mesh(const int mode,
                                         const SpaceTransform *space_transform,
                                         const float max_dist,
                                         const float ray_radius,
                                         const Mesh *mesh_dst,
                                         const float (*positions_dst)[3],
                                         const MLoop *loops_dst,
                                         const MPoly *polys_dst,
                                         const int numpolys_dst,
                                         Mesh *me_src,
                                         MeshPairRemap *r_map)
{
  const float full_weight = 1.0f;
  const float max_dist_sq = max_dist * max_dist;
  const float(*poly_nors_dst)[3] = nullptr;
  float tmp_co[3], tmp_no[3];
  int i;

  BLI_assert(mode & MREMAP_MODE_POLY);

  if (mode & (MREMAP_USE_NORMAL | MREMAP_USE_NORPROJ)) {
    poly_nors_dst = BKE_mesh_poly_normals_ensure(mesh_dst);
  }

  BKE_mesh_remap_init(r_map, numpolys_dst);

  if (mode == MREMAP_MODE_TOPOLOGY) {
    BLI_assert(numpolys_dst == me_src->totpoly);
    for (i = 0; i < numpolys_dst; i++) {
      mesh_remap_item_define(r_map, i, FLT_MAX, 0, 1, &i, &full_weight);
    }
  }
  else {
    BVHTreeFromMesh treedata = {nullptr};
    BVHTreeNearest nearest = {0};
    BVHTreeRayHit rayhit = {0};
    float hit_dist;

    BKE_bvhtree_from_mesh_get(&treedata, me_src, BVHTREE_FROM_LOOPTRI, 2);

    if (mode == MREMAP_MODE_POLY_NEAREST) {
      nearest.index = -1;

      for (i = 0; i < numpolys_dst; i++) {
        const MPoly *mp = &polys_dst[i];

        BKE_mesh_calc_poly_center(mp, &loops_dst[mp->loopstart], positions_dst, tmp_co);

        /* Convert the vertex to tree coordinates, if needed. */
        if (space_transform) {
          BLI_space_transform_apply(space_transform, tmp_co);
        }

        if (mesh_remap_bvhtree_query_nearest(
                &treedata, &nearest, tmp_co, max_dist_sq, &hit_dist)) {
          const MLoopTri *lt = &treedata.looptri[nearest.index];
          const int poly_index = int(lt->poly);
          mesh_remap_item_define(r_map, i, hit_dist, 0, 1, &poly_index, &full_weight);
        }
        else {
          /* No source for this dest poly! */
          BKE_mesh_remap_item_define_invalid(r_map, i);
        }
      }
    }
    else if (mode == MREMAP_MODE_POLY_NOR) {
      BLI_assert(poly_nors_dst);

      for (i = 0; i < numpolys_dst; i++) {
        const MPoly *mp = &polys_dst[i];

        BKE_mesh_calc_poly_center(mp, &loops_dst[mp->loopstart], positions_dst, tmp_co);
        copy_v3_v3(tmp_no, poly_nors_dst[i]);

        /* Convert the vertex to tree coordinates, if needed. */
        if (space_transform) {
          BLI_space_transform_apply(space_transform, tmp_co);
          BLI_space_transform_apply_normal(space_transform, tmp_no);
        }

        if (mesh_remap_bvhtree_query_raycast(
                &treedata, &rayhit, tmp_co, tmp_no, ray_radius, max_dist, &hit_dist)) {
          const MLoopTri *lt = &treedata.looptri[rayhit.index];
          const int poly_index = int(lt->poly);

          mesh_remap_item_define(r_map, i, hit_dist, 0, 1, &poly_index, &full_weight);
        }
        else {
          /* No source for this dest poly! */
          BKE_mesh_remap_item_define_invalid(r_map, i);
        }
      }
    }
    else if (mode == MREMAP_MODE_POLY_POLYINTERP_PNORPROJ) {
      /* We cast our rays randomly, with a pseudo-even distribution
       * (since we spread across tessellated tris,
       * with additional weighting based on each tri's relative area).
       */
      RNG *rng = BLI_rng_new(0);

      const size_t numpolys_src = (size_t)me_src->totpoly;

      /* Here it's simpler to just allocate for all polys :/ */
      int *indices = static_cast<int *>(MEM_mallocN(sizeof(*indices) * numpolys_src, __func__));
      float *weights = static_cast<float *>(
          MEM_mallocN(sizeof(*weights) * numpolys_src, __func__));

      size_t tmp_poly_size = MREMAP_DEFAULT_BUFSIZE;
      float(*poly_vcos_2d)[2] = static_cast<float(*)[2]>(
          MEM_mallocN(sizeof(*poly_vcos_2d) * tmp_poly_size, __func__));
      /* Tessellated 2D poly, always (num_loops - 2) triangles. */
      int(*tri_vidx_2d)[3] = static_cast<int(*)[3]>(
          MEM_mallocN(sizeof(*tri_vidx_2d) * (tmp_poly_size - 2), __func__));

      for (i = 0; i < numpolys_dst; i++) {
        /* For each dst poly, we sample some rays from it (2D grid in pnor space)
         * and use their hits to interpolate from source polys. */
        /* NOTE: dst poly is early-converted into src space! */
        const MPoly *mp = &polys_dst[i];

        int tot_rays, done_rays = 0;
        float poly_area_2d_inv, done_area = 0.0f;

        float pcent_dst[3];
        float to_pnor_2d_mat[3][3], from_pnor_2d_mat[3][3];
        float poly_dst_2d_min[2], poly_dst_2d_max[2], poly_dst_2d_z;
        float poly_dst_2d_size[2];

        float totweights = 0.0f;
        float hit_dist_accum = 0.0f;
        int sources_num = 0;
        const int tris_num = mp->totloop - 2;
        int j;

        BKE_mesh_calc_poly_center(mp, &loops_dst[mp->loopstart], positions_dst, pcent_dst);
        copy_v3_v3(tmp_no, poly_nors_dst[i]);

        /* We do our transform here, else it'd be redone by raycast helper for each ray, ugh! */
        if (space_transform) {
          BLI_space_transform_apply(space_transform, pcent_dst);
          BLI_space_transform_apply_normal(space_transform, tmp_no);
        }

        copy_vn_fl(weights, int(numpolys_src), 0.0f);

        if (UNLIKELY(size_t(mp->totloop) > tmp_poly_size)) {
          tmp_poly_size = size_t(mp->totloop);
          poly_vcos_2d = static_cast<float(*)[2]>(
              MEM_reallocN(poly_vcos_2d, sizeof(*poly_vcos_2d) * tmp_poly_size));
          tri_vidx_2d = static_cast<int(*)[3]>(
              MEM_reallocN(tri_vidx_2d, sizeof(*tri_vidx_2d) * (tmp_poly_size - 2)));
        }

        axis_dominant_v3_to_m3(to_pnor_2d_mat, tmp_no);
        invert_m3_m3(from_pnor_2d_mat, to_pnor_2d_mat);

        mul_m3_v3(to_pnor_2d_mat, pcent_dst);
        poly_dst_2d_z = pcent_dst[2];

        /* Get (2D) bounding square of our poly. */
        INIT_MINMAX2(poly_dst_2d_min, poly_dst_2d_max);

        for (j = 0; j < mp->totloop; j++) {
          const MLoop *ml = &loops_dst[j + mp->loopstart];
          copy_v3_v3(tmp_co, positions_dst[ml->v]);
          if (space_transform) {
            BLI_space_transform_apply(space_transform, tmp_co);
          }
          mul_v2_m3v3(poly_vcos_2d[j], to_pnor_2d_mat, tmp_co);
          minmax_v2v2_v2(poly_dst_2d_min, poly_dst_2d_max, poly_vcos_2d[j]);
        }

        /* We adjust our ray-casting grid to ray_radius (the smaller, the more rays are cast),
         * with lower/upper bounds. */
        sub_v2_v2v2(poly_dst_2d_size, poly_dst_2d_max, poly_dst_2d_min);

        if (ray_radius) {
          tot_rays = int((max_ff(poly_dst_2d_size[0], poly_dst_2d_size[1]) / ray_radius) + 0.5f);
          CLAMP(tot_rays, MREMAP_RAYCAST_TRI_SAMPLES_MIN, MREMAP_RAYCAST_TRI_SAMPLES_MAX);
        }
        else {
          /* If no radius (pure rays), give max number of rays! */
          tot_rays = MREMAP_RAYCAST_TRI_SAMPLES_MIN;
        }
        tot_rays *= tot_rays;

        poly_area_2d_inv = area_poly_v2(poly_vcos_2d, uint(mp->totloop));
        /* In case we have a null-area degenerated poly... */
        poly_area_2d_inv = 1.0f / max_ff(poly_area_2d_inv, 1e-9f);

        /* Tessellate our poly. */
        if (mp->totloop == 3) {
          tri_vidx_2d[0][0] = 0;
          tri_vidx_2d[0][1] = 1;
          tri_vidx_2d[0][2] = 2;
        }
        if (mp->totloop == 4) {
          tri_vidx_2d[0][0] = 0;
          tri_vidx_2d[0][1] = 1;
          tri_vidx_2d[0][2] = 2;
          tri_vidx_2d[1][0] = 0;
          tri_vidx_2d[1][1] = 2;
          tri_vidx_2d[1][2] = 3;
        }
        else {
          BLI_polyfill_calc(poly_vcos_2d, uint(mp->totloop), -1, (uint(*)[3])tri_vidx_2d);
        }

        for (j = 0; j < tris_num; j++) {
          float *v1 = poly_vcos_2d[tri_vidx_2d[j][0]];
          float *v2 = poly_vcos_2d[tri_vidx_2d[j][1]];
          float *v3 = poly_vcos_2d[tri_vidx_2d[j][2]];
          int rays_num;

          /* All this allows us to get 'absolute' number of rays for each tri,
           * avoiding accumulating errors over iterations, and helping better even distribution. */
          done_area += area_tri_v2(v1, v2, v3);
          rays_num = max_ii(int(float(tot_rays) * done_area * poly_area_2d_inv + 0.5f) - done_rays,
                            0);
          done_rays += rays_num;

          while (rays_num--) {
            int n = (ray_radius > 0.0f) ? MREMAP_RAYCAST_APPROXIMATE_NR : 1;
            float w = 1.0f;

            BLI_rng_get_tri_sample_float_v2(rng, v1, v2, v3, tmp_co);

            tmp_co[2] = poly_dst_2d_z;
            mul_m3_v3(from_pnor_2d_mat, tmp_co);

            /* At this point, tmp_co is a point on our poly surface, in mesh_src space! */
            while (n--) {
              if (mesh_remap_bvhtree_query_raycast(
                      &treedata, &rayhit, tmp_co, tmp_no, ray_radius / w, max_dist, &hit_dist)) {
                const MLoopTri *lt = &treedata.looptri[rayhit.index];

                weights[lt->poly] += w;
                totweights += w;
                hit_dist_accum += hit_dist;
                break;
              }
              /* Next iteration will get bigger radius but smaller weight! */
              w /= MREMAP_RAYCAST_APPROXIMATE_FAC;
            }
          }
        }

        if (totweights > 0.0f) {
          for (j = 0; j < int(numpolys_src); j++) {
            if (!weights[j]) {
              continue;
            }
            /* NOTE: sources_num is always <= j! */
            weights[sources_num] = weights[j] / totweights;
            indices[sources_num] = j;
            sources_num++;
          }
          mesh_remap_item_define(
              r_map, i, hit_dist_accum / totweights, 0, sources_num, indices, weights);
        }
        else {
          /* No source for this dest poly! */
          BKE_mesh_remap_item_define_invalid(r_map, i);
        }
      }

      MEM_freeN(tri_vidx_2d);
      MEM_freeN(poly_vcos_2d);
      MEM_freeN(indices);
      MEM_freeN(weights);
      BLI_rng_free(rng);
    }
    else {
      CLOG_WARN(&LOG, "Unsupported mesh-to-mesh poly mapping mode (%d)!", mode);
      memset(r_map->items, 0, sizeof(*r_map->items) * size_t(numpolys_dst));
    }

    free_bvhtree_from_mesh(&treedata);
  }
}

#undef MREMAP_RAYCAST_APPROXIMATE_NR
#undef MREMAP_RAYCAST_APPROXIMATE_FAC
#undef MREMAP_RAYCAST_TRI_SAMPLES_MIN
#undef MREMAP_RAYCAST_TRI_SAMPLES_MAX
#undef MREMAP_DEFAULT_BUFSIZE

/** \} */<|MERGE_RESOLUTION|>--- conflicted
+++ resolved
@@ -179,16 +179,8 @@
   if (positions) {
     float(*co)[3];
 
-<<<<<<< HEAD
     cos = static_cast<float(*)[3]>(MEM_mallocN(sizeof(*cos) * (size_t)numverts, __func__));
-    for (i = 0, co = cos; i < numverts; i++, co++) {
-      copy_v3_v3(*co, positions[i]);
-=======
-    cos = static_cast<float(*)[3]>(MEM_mallocN(sizeof(*cos) * size_t(numverts), __func__));
-    for (i = 0, co = cos, mv = verts; i < numverts; i++, co++, mv++) {
-      copy_v3_v3(*co, mv->co);
->>>>>>> 2efdbeb5
-    }
+    memcpy(cos, positions, sizeof(float[3]) * numverts);
     /* TODO(sergey): For until we officially drop all compilers which
      * doesn't handle casting correct we use workaround to avoid explicit
      * cast here.
