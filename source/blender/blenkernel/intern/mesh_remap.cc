--- conflicted
+++ resolved
@@ -891,15 +891,9 @@
         if (mesh_remap_bvhtree_query_nearest(
                 &treedata, &nearest, tmp_co, max_dist_sq, &hit_dist)) {
           const MLoopTri *lt = &treedata.looptri[nearest.index];
-<<<<<<< HEAD
           const blender::IndexRange poly_src = polys_src[lt->poly];
           const int *corner_edge_src = &corner_edges_src[poly_src.start()];
           int nloops = int(poly_src.size());
-=======
-          const MPoly &poly_src = polys_src[lt->poly];
-          const int *corner_edge_src = &corner_edges_src[poly_src.loopstart];
-          int nloops = poly_src.totloop;
->>>>>>> a8fc9871
           float best_dist_sq = FLT_MAX;
           int best_eidx_src = -1;
 
@@ -1064,19 +1058,11 @@
 
   for (i = 0; i < edge_to_poly_map[edge_idx].count; i++) {
     const int pidx = edge_to_poly_map[edge_idx].indices[i];
-<<<<<<< HEAD
     const blender::IndexRange poly = polys[pidx];
     const int pidx_isld = islands ? poly_island_index_map[pidx] : pidx;
     void *custom_data = is_edge_innercut ? POINTER_FROM_INT(edge_idx) : POINTER_FROM_INT(-1);
 
     if (UNLIKELY(islands && (islands->items_to_islands[poly.start()] != island_index))) {
-=======
-    const MPoly &poly = polys[pidx];
-    const int pidx_isld = islands ? poly_island_index_map[pidx] : pidx;
-    void *custom_data = is_edge_innercut ? POINTER_FROM_INT(edge_idx) : POINTER_FROM_INT(-1);
-
-    if (UNLIKELY(islands && (islands->items_to_islands[poly.loopstart] != island_index))) {
->>>>>>> a8fc9871
       /* poly not in current island, happens with border edges... */
       poly_island_indices[i] = -1;
       continue;
@@ -1088,12 +1074,7 @@
     }
 
     if (poly_status[pidx_isld] == POLY_UNSET) {
-<<<<<<< HEAD
       BKE_mesh_calc_poly_center(corner_verts.slice(poly), positions, poly_centers[pidx_isld]);
-=======
-      BKE_mesh_calc_poly_center(
-          &poly, &corner_verts[poly.loopstart], positions, poly_centers[pidx_isld]);
->>>>>>> a8fc9871
       BLI_astar_node_init(as_graph, pidx_isld, poly_centers[pidx_isld]);
       poly_status[pidx_isld] = POLY_CENTER_INIT;
     }
@@ -1174,23 +1155,12 @@
 
   for (pidx_isld = node_num; pidx_isld--;) {
     const int pidx = islands ? island_poly_map->indices[pidx_isld] : pidx_isld;
-<<<<<<< HEAD
-=======
-    const MPoly &poly = polys[pidx];
-    int pl_idx, l_idx;
->>>>>>> a8fc9871
 
     if (poly_status[pidx_isld] == POLY_COMPLETE) {
       continue;
     }
 
-<<<<<<< HEAD
     for (const int edge : corner_edges.slice(polys[pidx])) {
-=======
-    for (pl_idx = 0, l_idx = poly.loopstart; pl_idx < poly.totloop; pl_idx++, l_idx++) {
-      const int edge = corner_edges[l_idx];
->>>>>>> a8fc9871
-
       if (BLI_BITMAP_TEST(done_edges, edge)) {
         continue;
       }
@@ -2199,19 +2169,11 @@
     if (mode == MREMAP_MODE_POLY_NEAREST) {
       nearest.index = -1;
 
-<<<<<<< HEAD
       for (const int64_t i : polys_dst.index_range()) {
         const blender::IndexRange poly = polys_dst[i];
 
         BKE_mesh_calc_poly_center(
             {&corner_verts[poly.start()], poly.size()}, vert_positions_dst, tmp_co);
-=======
-      for (i = 0; i < numpolys_dst; i++) {
-        const MPoly &poly = polys_dst[i];
-
-        BKE_mesh_calc_poly_center(
-            &poly, &corner_verts[poly.loopstart], vert_positions_dst, tmp_co);
->>>>>>> a8fc9871
 
         /* Convert the vertex to tree coordinates, if needed. */
         if (space_transform) {
@@ -2233,19 +2195,11 @@
     else if (mode == MREMAP_MODE_POLY_NOR) {
       BLI_assert(poly_nors_dst);
 
-<<<<<<< HEAD
       for (const int64_t i : polys_dst.index_range()) {
         const blender::IndexRange poly = polys_dst[i];
 
         BKE_mesh_calc_poly_center(
             {&corner_verts[poly.start()], poly.size()}, vert_positions_dst, tmp_co);
-=======
-      for (i = 0; i < numpolys_dst; i++) {
-        const MPoly &poly = polys_dst[i];
-
-        BKE_mesh_calc_poly_center(
-            &poly, &corner_verts[poly.loopstart], vert_positions_dst, tmp_co);
->>>>>>> a8fc9871
         copy_v3_v3(tmp_no, poly_nors_dst[i]);
 
         /* Convert the vertex to tree coordinates, if needed. */
@@ -2292,11 +2246,7 @@
         /* For each dst poly, we sample some rays from it (2D grid in pnor space)
          * and use their hits to interpolate from source polys. */
         /* NOTE: dst poly is early-converted into src space! */
-<<<<<<< HEAD
         const blender::IndexRange poly = polys_dst[i];
-=======
-        const MPoly &poly = polys_dst[i];
->>>>>>> a8fc9871
 
         int tot_rays, done_rays = 0;
         float poly_area_2d_inv, done_area = 0.0f;
@@ -2309,19 +2259,11 @@
         float totweights = 0.0f;
         float hit_dist_accum = 0.0f;
         int sources_num = 0;
-<<<<<<< HEAD
         const int tris_num = int(poly.size()) - 2;
         int j;
 
         BKE_mesh_calc_poly_center(
             {&corner_verts[poly.start()], poly.size()}, vert_positions_dst, pcent_dst);
-=======
-        const int tris_num = poly.totloop - 2;
-        int j;
-
-        BKE_mesh_calc_poly_center(
-            &poly, &corner_verts[poly.loopstart], vert_positions_dst, pcent_dst);
->>>>>>> a8fc9871
         copy_v3_v3(tmp_no, poly_nors_dst[i]);
 
         /* We do our transform here, else it'd be redone by raycast helper for each ray, ugh! */
@@ -2332,13 +2274,8 @@
 
         copy_vn_fl(weights, int(numpolys_src), 0.0f);
 
-<<<<<<< HEAD
         if (UNLIKELY(size_t(poly.size()) > tmp_poly_size)) {
           tmp_poly_size = size_t(poly.size());
-=======
-        if (UNLIKELY(size_t(poly.totloop) > tmp_poly_size)) {
-          tmp_poly_size = size_t(poly.totloop);
->>>>>>> a8fc9871
           poly_vcos_2d = static_cast<float(*)[2]>(
               MEM_reallocN(poly_vcos_2d, sizeof(*poly_vcos_2d) * tmp_poly_size));
           tri_vidx_2d = static_cast<int(*)[3]>(
@@ -2354,13 +2291,8 @@
         /* Get (2D) bounding square of our poly. */
         INIT_MINMAX2(poly_dst_2d_min, poly_dst_2d_max);
 
-<<<<<<< HEAD
         for (j = 0; j < poly.size(); j++) {
           const int vert = corner_verts[poly[j]];
-=======
-        for (j = 0; j < poly.totloop; j++) {
-          const int vert = corner_verts[poly.loopstart + j];
->>>>>>> a8fc9871
           copy_v3_v3(tmp_co, vert_positions_dst[vert]);
           if (space_transform) {
             BLI_space_transform_apply(space_transform, tmp_co);
@@ -2383,29 +2315,17 @@
         }
         tot_rays *= tot_rays;
 
-<<<<<<< HEAD
         poly_area_2d_inv = area_poly_v2(poly_vcos_2d, uint(poly.size()));
-=======
-        poly_area_2d_inv = area_poly_v2(poly_vcos_2d, uint(poly.totloop));
->>>>>>> a8fc9871
         /* In case we have a null-area degenerated poly... */
         poly_area_2d_inv = 1.0f / max_ff(poly_area_2d_inv, 1e-9f);
 
         /* Tessellate our poly. */
-<<<<<<< HEAD
         if (poly.size() == 3) {
-=======
-        if (poly.totloop == 3) {
->>>>>>> a8fc9871
           tri_vidx_2d[0][0] = 0;
           tri_vidx_2d[0][1] = 1;
           tri_vidx_2d[0][2] = 2;
         }
-<<<<<<< HEAD
         if (poly.size() == 4) {
-=======
-        if (poly.totloop == 4) {
->>>>>>> a8fc9871
           tri_vidx_2d[0][0] = 0;
           tri_vidx_2d[0][1] = 1;
           tri_vidx_2d[0][2] = 2;
@@ -2414,11 +2334,7 @@
           tri_vidx_2d[1][2] = 3;
         }
         else {
-<<<<<<< HEAD
           BLI_polyfill_calc(poly_vcos_2d, uint(poly.size()), -1, (uint(*)[3])tri_vidx_2d);
-=======
-          BLI_polyfill_calc(poly_vcos_2d, uint(poly.totloop), -1, (uint(*)[3])tri_vidx_2d);
->>>>>>> a8fc9871
         }
 
         for (j = 0; j < tris_num; j++) {
