/* SPDX-License-Identifier: GPL-2.0-or-later */

/** \file
 * \ingroup bke
 *
 * Functions for mapping data between meshes.
 */

#include <climits>

#include "CLG_log.h"

#include "MEM_guardedalloc.h"

#include "DNA_mesh_types.h"
#include "DNA_meshdata_types.h"

#include "BLI_array.hh"
#include "BLI_astar.h"
#include "BLI_bit_vector.hh"
#include "BLI_math.h"
#include "BLI_memarena.h"
#include "BLI_polyfill_2d.h"
#include "BLI_rand.h"
#include "BLI_utildefines.h"

#include "BKE_bvhutils.h"
#include "BKE_customdata.h"
#include "BKE_mesh.hh"
#include "BKE_mesh_mapping.h"
#include "BKE_mesh_remap.h" /* own include */
#include "BKE_mesh_runtime.h"

#include "BLI_strict_flags.h"

static CLG_LogRef LOG = {"bke.mesh"};

/* -------------------------------------------------------------------- */
/** \name Some Generic Helpers
 * \{ */

static bool mesh_remap_bvhtree_query_nearest(BVHTreeFromMesh *treedata,
                                             BVHTreeNearest *nearest,
                                             const float co[3],
                                             const float max_dist_sq,
                                             float *r_hit_dist)
{
  /* Use local proximity heuristics (to reduce the nearest search). */
  if (nearest->index != -1) {
    nearest->dist_sq = len_squared_v3v3(co, nearest->co);
    if (nearest->dist_sq > max_dist_sq) {
      /* The previous valid index is too far away and not valid for this check. */
      nearest->dist_sq = max_dist_sq;
      nearest->index = -1;
    }
  }
  else {
    nearest->dist_sq = max_dist_sq;
  }
  /* Compute and store result. If invalid (-1 index), keep FLT_MAX dist. */
  BLI_bvhtree_find_nearest(treedata->tree, co, nearest, treedata->nearest_callback, treedata);

  if ((nearest->index != -1) && (nearest->dist_sq <= max_dist_sq)) {
    *r_hit_dist = sqrtf(nearest->dist_sq);
    return true;
  }

  return false;
}

static bool mesh_remap_bvhtree_query_raycast(BVHTreeFromMesh *treedata,
                                             BVHTreeRayHit *rayhit,
                                             const float co[3],
                                             const float no[3],
                                             const float radius,
                                             const float max_dist,
                                             float *r_hit_dist)
{
  BVHTreeRayHit rayhit_tmp;
  float inv_no[3];

  rayhit->index = -1;
  rayhit->dist = max_dist;
  BLI_bvhtree_ray_cast(
      treedata->tree, co, no, radius, rayhit, treedata->raycast_callback, treedata);

  /* Also cast in the other direction! */
  rayhit_tmp = *rayhit;
  negate_v3_v3(inv_no, no);
  BLI_bvhtree_ray_cast(
      treedata->tree, co, inv_no, radius, &rayhit_tmp, treedata->raycast_callback, treedata);
  if (rayhit_tmp.dist < rayhit->dist) {
    *rayhit = rayhit_tmp;
  }

  if ((rayhit->index != -1) && (rayhit->dist <= max_dist)) {
    *r_hit_dist = rayhit->dist;
    return true;
  }

  return false;
}

/** \} */

/* -------------------------------------------------------------------- */
/** \name Auto-match.
 *
 * Find transform of a mesh to get best match with another.
 * \{ */

float BKE_mesh_remap_calc_difference_from_mesh(const SpaceTransform *space_transform,
                                               const float (*vert_positions_dst)[3],
                                               const int numverts_dst,
                                               Mesh *me_src)
{
  BVHTreeFromMesh treedata = {nullptr};
  BVHTreeNearest nearest = {0};
  float hit_dist;

  float result = 0.0f;
  int i;

  BKE_bvhtree_from_mesh_get(&treedata, me_src, BVHTREE_FROM_VERTS, 2);
  nearest.index = -1;

  for (i = 0; i < numverts_dst; i++) {
    float tmp_co[3];

    copy_v3_v3(tmp_co, vert_positions_dst[i]);

    /* Convert the vertex to tree coordinates, if needed. */
    if (space_transform) {
      BLI_space_transform_apply(space_transform, tmp_co);
    }

    if (mesh_remap_bvhtree_query_nearest(&treedata, &nearest, tmp_co, FLT_MAX, &hit_dist)) {
      result += 1.0f / (hit_dist + 1.0f);
    }
    else {
      /* No source for this dest vertex! */
      result += 1e-18f;
    }
  }

  result = (float(numverts_dst) / result) - 1.0f;

#if 0
  printf("%s: Computed difference between meshes (the lower the better): %f\n", __func__, result);
#endif

  return result;
}

/* This helper computes the eigen values & vectors for
 * covariance matrix of all given vertices coordinates.
 *
 * Those vectors define the 'average ellipsoid' of the mesh (i.e. the 'best fitting' ellipsoid
 * containing 50% of the vertices).
 *
 * Note that it will not perform fantastic in case two or more eigen values are equal
 * (e.g. a cylinder or parallelepiped with a square section give two identical eigenvalues,
 * a sphere or tetrahedron give three identical ones, etc.), since you cannot really define all
 * axes in those cases. We default to dummy generated orthogonal vectors in this case,
 * instead of using eigen vectors.
 */
static void mesh_calc_eigen_matrix(const float (*positions)[3],
                                   const float (*vcos)[3],
                                   const int numverts,
                                   float r_mat[4][4])
{
  float center[3], covmat[3][3];
  float eigen_val[3], eigen_vec[3][3];
  float(*cos)[3] = nullptr;

  bool eigen_success;
  int i;

  if (positions) {
    cos = static_cast<float(*)[3]>(MEM_mallocN(sizeof(*cos) * size_t(numverts), __func__));
    memcpy(cos, positions, sizeof(float[3]) * size_t(numverts));
    /* TODO(sergey): For until we officially drop all compilers which
     * doesn't handle casting correct we use workaround to avoid explicit
     * cast here.
     */
    vcos = static_cast<const float(*)[3]>((void *)cos);
  }
  unit_m4(r_mat);

  /* NOTE: here we apply sample correction to covariance matrix, since we consider the vertices
   *       as a sample of the whole 'surface' population of our mesh. */
  BLI_covariance_m3_v3n(vcos, numverts, true, covmat, center);

  if (cos) {
    MEM_freeN(cos);
  }

  eigen_success = BLI_eigen_solve_selfadjoint_m3((const float(*)[3])covmat, eigen_val, eigen_vec);
  BLI_assert(eigen_success);
  UNUSED_VARS_NDEBUG(eigen_success);

  /* Special handling of cases where some eigen values are (nearly) identical. */
  if (compare_ff_relative(eigen_val[0], eigen_val[1], FLT_EPSILON, 64)) {
    if (compare_ff_relative(eigen_val[0], eigen_val[2], FLT_EPSILON, 64)) {
      /* No preferred direction, that set of vertices has a spherical average,
       * so we simply returned scaled/translated identity matrix (with no rotation). */
      unit_m3(eigen_vec);
    }
    else {
      /* Ellipsoid defined by eigen values/vectors has a spherical section,
       * we can only define one axis from eigen_vec[2] (two others computed eigen vecs
       * are not so nice for us here, they tend to 'randomly' rotate around valid one).
       * Note that eigen vectors as returned by BLI_eigen_solve_selfadjoint_m3() are normalized. */
      ortho_basis_v3v3_v3(eigen_vec[0], eigen_vec[1], eigen_vec[2]);
    }
  }
  else if (compare_ff_relative(eigen_val[0], eigen_val[2], FLT_EPSILON, 64)) {
    /* Same as above, but with eigen_vec[1] as valid axis. */
    ortho_basis_v3v3_v3(eigen_vec[2], eigen_vec[0], eigen_vec[1]);
  }
  else if (compare_ff_relative(eigen_val[1], eigen_val[2], FLT_EPSILON, 64)) {
    /* Same as above, but with eigen_vec[0] as valid axis. */
    ortho_basis_v3v3_v3(eigen_vec[1], eigen_vec[2], eigen_vec[0]);
  }

  for (i = 0; i < 3; i++) {
    float evi = eigen_val[i];

    /* Protect against 1D/2D degenerated cases! */
    /* NOTE: not sure why we need square root of eigen values here
     * (which are equivalent to singular values, as far as I have understood),
     * but it seems to heavily reduce (if not completely nullify)
     * the error due to non-uniform scalings... */
    evi = (evi < 1e-6f && evi > -1e-6f) ? ((evi < 0.0f) ? -1e-3f : 1e-3f) : sqrtf_signed(evi);
    mul_v3_fl(eigen_vec[i], evi);
  }

  copy_m4_m3(r_mat, eigen_vec);
  copy_v3_v3(r_mat[3], center);
}

void BKE_mesh_remap_find_best_match_from_mesh(const float (*vert_positions_dst)[3],
                                              const int numverts_dst,
                                              Mesh *me_src,
                                              SpaceTransform *r_space_transform)
{
  /* Note that those are done so that we successively get actual mirror matrix
   * (by multiplication of columns). */
  const float mirrors[][3] = {
      {-1.0f, 1.0f, 1.0f}, /* -> -1,  1,  1 */
      {1.0f, -1.0f, 1.0f}, /* -> -1, -1,  1 */
      {1.0f, 1.0f, -1.0f}, /* -> -1, -1, -1 */
      {1.0f, -1.0f, 1.0f}, /* -> -1,  1, -1 */
      {-1.0f, 1.0f, 1.0f}, /* ->  1,  1, -1 */
      {1.0f, -1.0f, 1.0f}, /* ->  1, -1, -1 */
      {1.0f, 1.0f, -1.0f}, /* ->  1, -1,  1 */
      {0.0f, 0.0f, 0.0f},
  };
  const float(*mirr)[3];

  float mat_src[4][4], mat_dst[4][4], best_mat_dst[4][4];
  float best_match = FLT_MAX, match;

  const int numverts_src = me_src->totvert;
  float(*vcos_src)[3] = BKE_mesh_vert_coords_alloc(me_src, nullptr);

  mesh_calc_eigen_matrix(nullptr, (const float(*)[3])vcos_src, numverts_src, mat_src);
  mesh_calc_eigen_matrix(vert_positions_dst, nullptr, numverts_dst, mat_dst);

  BLI_space_transform_global_from_matrices(r_space_transform, mat_dst, mat_src);
  match = BKE_mesh_remap_calc_difference_from_mesh(
      r_space_transform, vert_positions_dst, numverts_dst, me_src);
  best_match = match;
  copy_m4_m4(best_mat_dst, mat_dst);

  /* And now, we have to check the other sixth possible mirrored versions... */
  for (mirr = mirrors; (*mirr)[0]; mirr++) {
    mul_v3_fl(mat_dst[0], (*mirr)[0]);
    mul_v3_fl(mat_dst[1], (*mirr)[1]);
    mul_v3_fl(mat_dst[2], (*mirr)[2]);

    BLI_space_transform_global_from_matrices(r_space_transform, mat_dst, mat_src);
    match = BKE_mesh_remap_calc_difference_from_mesh(
        r_space_transform, vert_positions_dst, numverts_dst, me_src);
    if (match < best_match) {
      best_match = match;
      copy_m4_m4(best_mat_dst, mat_dst);
    }
  }

  BLI_space_transform_global_from_matrices(r_space_transform, best_mat_dst, mat_src);

  MEM_freeN(vcos_src);
}

/** \} */

/* -------------------------------------------------------------------- */
/** \name Mesh to Mesh Mapping
 * \{ */

void BKE_mesh_remap_calc_source_cddata_masks_from_map_modes(const int /*vert_mode*/,
                                                            const int /*edge_mode*/,
                                                            const int loop_mode,
                                                            const int /*poly_mode*/,
                                                            CustomData_MeshMasks *r_cddata_mask)
{
  /* vert, edge and poly mapping modes never need extra cddata from source object. */
  const bool need_lnors_src = (loop_mode & MREMAP_USE_LOOP) && (loop_mode & MREMAP_USE_NORMAL);

  if (need_lnors_src) {
    r_cddata_mask->lmask |= CD_MASK_NORMAL;
  }
}

void BKE_mesh_remap_init(MeshPairRemap *map, const int items_num)
{
  MemArena *mem = BLI_memarena_new(BLI_MEMARENA_STD_BUFSIZE, __func__);

  BKE_mesh_remap_free(map);

  map->items = static_cast<MeshPairRemapItem *>(
      BLI_memarena_alloc(mem, sizeof(*map->items) * size_t(items_num)));
  map->items_num = items_num;

  map->mem = mem;
}

void BKE_mesh_remap_free(MeshPairRemap *map)
{
  if (map->mem) {
    BLI_memarena_free((MemArena *)map->mem);
  }

  map->items_num = 0;
  map->items = nullptr;
  map->mem = nullptr;
}

static void mesh_remap_item_define(MeshPairRemap *map,
                                   const int index,
                                   const float /*hit_dist*/,
                                   const int island,
                                   const int sources_num,
                                   const int *indices_src,
                                   const float *weights_src)
{
  MeshPairRemapItem *mapit = &map->items[index];
  MemArena *mem = map->mem;

  if (sources_num) {
    mapit->sources_num = sources_num;
    mapit->indices_src = static_cast<int *>(
        BLI_memarena_alloc(mem, sizeof(*mapit->indices_src) * size_t(sources_num)));
    memcpy(mapit->indices_src, indices_src, sizeof(*mapit->indices_src) * size_t(sources_num));
    mapit->weights_src = static_cast<float *>(
        BLI_memarena_alloc(mem, sizeof(*mapit->weights_src) * size_t(sources_num)));
    memcpy(mapit->weights_src, weights_src, sizeof(*mapit->weights_src) * size_t(sources_num));
  }
  else {
    mapit->sources_num = 0;
    mapit->indices_src = nullptr;
    mapit->weights_src = nullptr;
  }
  // mapit->hit_dist = hit_dist;
  mapit->island = island;
}

void BKE_mesh_remap_item_define_invalid(MeshPairRemap *map, const int index)
{
  mesh_remap_item_define(map, index, FLT_MAX, 0, 0, nullptr, nullptr);
}

static int mesh_remap_interp_poly_data_get(const MPoly &poly,
                                           const blender::Span<MLoop> loops,
                                           const float (*vcos_src)[3],
                                           const float point[3],
                                           size_t *buff_size,
                                           float (**vcos)[3],
                                           const bool use_loops,
                                           int **indices,
                                           float **weights,
                                           const bool do_weights,
                                           int *r_closest_index)
{
  const MLoop *ml;
  float(*vco)[3];
  float ref_dist_sq = FLT_MAX;
  int *index;
  const int sources_num = poly.totloop;
  int i;

  if (size_t(sources_num) > *buff_size) {
    *buff_size = size_t(sources_num);
    *vcos = static_cast<float(*)[3]>(MEM_reallocN(*vcos, sizeof(**vcos) * *buff_size));
    *indices = static_cast<int *>(MEM_reallocN(*indices, sizeof(**indices) * *buff_size));
    if (do_weights) {
      *weights = static_cast<float *>(MEM_reallocN(*weights, sizeof(**weights) * *buff_size));
    }
  }

  for (i = 0, ml = &loops[poly.loopstart], vco = *vcos, index = *indices; i < sources_num;
       i++, ml++, vco++, index++) {
    *index = use_loops ? int(poly.loopstart) + i : int(ml->v);
    copy_v3_v3(*vco, vcos_src[ml->v]);
    if (r_closest_index) {
      /* Find closest vert/loop in this case. */
      const float dist_sq = len_squared_v3v3(point, *vco);
      if (dist_sq < ref_dist_sq) {
        ref_dist_sq = dist_sq;
        *r_closest_index = *index;
      }
    }
  }

  if (do_weights) {
    interp_weights_poly_v3(*weights, *vcos, sources_num, point);
  }

  return sources_num;
}

/** Little helper when dealing with source islands */
struct IslandResult {
  /** A factor, based on which best island for a given set of elements will be selected. */
  float factor;
  /** Index of the source. */
  int index_src;
  /** The actual hit distance. */
  float hit_dist;
  /** The hit point, if relevant. */
  float hit_point[3];
};

/**
 * \note About all BVH/ray-casting stuff below:
 *
 * * We must use our ray radius as BVH epsilon too, else rays not hitting anything but
 *   'passing near' an item would be missed (since BVH handling would not detect them,
 *   'refining' callbacks won't be executed, even though they would return a valid hit).
 * * However, in 'islands' case where each hit gets a weight, 'precise' hits should have a better
 *   weight than 'approximate' hits.
 *   To address that, we simplify things with:
 *   * A first ray-cast with default, given ray-radius;
 *   * If first one fails, we do more ray-casting with bigger radius, but if hit is found
 *     it will get smaller weight.
 *
 *   This only concerns loops, currently (because of islands), and 'sampled' edges/polys norproj.
 */

/** At most N ray-casts per 'real' ray. */
#define MREMAP_RAYCAST_APPROXIMATE_NR 3
/** Each approximated ray-casts will have n times bigger radius than previous one. */
#define MREMAP_RAYCAST_APPROXIMATE_FAC 5.0f

/* min 16 rays/face, max 400. */
#define MREMAP_RAYCAST_TRI_SAMPLES_MIN 4
#define MREMAP_RAYCAST_TRI_SAMPLES_MAX 20

/* Will be enough in 99% of cases. */
#define MREMAP_DEFAULT_BUFSIZE 32

void BKE_mesh_remap_calc_verts_from_mesh(const int mode,
                                         const SpaceTransform *space_transform,
                                         const float max_dist,
                                         const float ray_radius,
                                         const float (*vert_positions_dst)[3],
                                         const int numverts_dst,
                                         const bool /*dirty_nors_dst*/,
                                         Mesh *me_src,
                                         Mesh *me_dst,
                                         MeshPairRemap *r_map)
{
  const float full_weight = 1.0f;
  const float max_dist_sq = max_dist * max_dist;
  int i;

  BLI_assert(mode & MREMAP_MODE_VERT);

  BKE_mesh_remap_init(r_map, numverts_dst);

  if (mode == MREMAP_MODE_TOPOLOGY) {
    BLI_assert(numverts_dst == me_src->totvert);
    for (i = 0; i < numverts_dst; i++) {
      mesh_remap_item_define(r_map, i, FLT_MAX, 0, 1, &i, &full_weight);
    }
  }
  else {
    BVHTreeFromMesh treedata = {nullptr};
    BVHTreeNearest nearest = {0};
    BVHTreeRayHit rayhit = {0};
    float hit_dist;
    float tmp_co[3], tmp_no[3];

    if (mode == MREMAP_MODE_VERT_NEAREST) {
      BKE_bvhtree_from_mesh_get(&treedata, me_src, BVHTREE_FROM_VERTS, 2);
      nearest.index = -1;

      for (i = 0; i < numverts_dst; i++) {
        copy_v3_v3(tmp_co, vert_positions_dst[i]);

        /* Convert the vertex to tree coordinates, if needed. */
        if (space_transform) {
          BLI_space_transform_apply(space_transform, tmp_co);
        }

        if (mesh_remap_bvhtree_query_nearest(
                &treedata, &nearest, tmp_co, max_dist_sq, &hit_dist)) {
          mesh_remap_item_define(r_map, i, hit_dist, 0, 1, &nearest.index, &full_weight);
        }
        else {
          /* No source for this dest vertex! */
          BKE_mesh_remap_item_define_invalid(r_map, i);
        }
      }
    }
    else if (ELEM(mode, MREMAP_MODE_VERT_EDGE_NEAREST, MREMAP_MODE_VERT_EDGEINTERP_NEAREST)) {
      const blender::Span<MEdge> edges_src = me_src->edges();
      float(*vcos_src)[3] = BKE_mesh_vert_coords_alloc(me_src, nullptr);

      BKE_bvhtree_from_mesh_get(&treedata, me_src, BVHTREE_FROM_EDGES, 2);
      nearest.index = -1;

      for (i = 0; i < numverts_dst; i++) {
        copy_v3_v3(tmp_co, vert_positions_dst[i]);

        /* Convert the vertex to tree coordinates, if needed. */
        if (space_transform) {
          BLI_space_transform_apply(space_transform, tmp_co);
        }

        if (mesh_remap_bvhtree_query_nearest(
                &treedata, &nearest, tmp_co, max_dist_sq, &hit_dist)) {
          const MEdge *edge = &edges_src[nearest.index];
          const float *v1cos = vcos_src[edge->v1];
          const float *v2cos = vcos_src[edge->v2];

          if (mode == MREMAP_MODE_VERT_EDGE_NEAREST) {
            const float dist_v1 = len_squared_v3v3(tmp_co, v1cos);
            const float dist_v2 = len_squared_v3v3(tmp_co, v2cos);
            const int index = int((dist_v1 > dist_v2) ? edge->v2 : edge->v1);
            mesh_remap_item_define(r_map, i, hit_dist, 0, 1, &index, &full_weight);
          }
          else if (mode == MREMAP_MODE_VERT_EDGEINTERP_NEAREST) {
            int indices[2];
            float weights[2];

            indices[0] = int(edge->v1);
            indices[1] = int(edge->v2);

            /* Weight is inverse of point factor here... */
            weights[0] = line_point_factor_v3(tmp_co, v2cos, v1cos);
            CLAMP(weights[0], 0.0f, 1.0f);
            weights[1] = 1.0f - weights[0];

            mesh_remap_item_define(r_map, i, hit_dist, 0, 2, indices, weights);
          }
        }
        else {
          /* No source for this dest vertex! */
          BKE_mesh_remap_item_define_invalid(r_map, i);
        }
      }

      MEM_freeN(vcos_src);
    }
    else if (ELEM(mode,
                  MREMAP_MODE_VERT_POLY_NEAREST,
                  MREMAP_MODE_VERT_POLYINTERP_NEAREST,
                  MREMAP_MODE_VERT_POLYINTERP_VNORPROJ)) {
      const blender::Span<MPoly> polys_src = me_src->polys();
      const blender::Span<MLoop> loops_src = me_src->loops();
      float(*vcos_src)[3] = BKE_mesh_vert_coords_alloc(me_src, nullptr);
      const float(*vert_normals_dst)[3] = BKE_mesh_vert_normals_ensure(me_dst);

      size_t tmp_buff_size = MREMAP_DEFAULT_BUFSIZE;
      float(*vcos)[3] = static_cast<float(*)[3]>(
          MEM_mallocN(sizeof(*vcos) * tmp_buff_size, __func__));
      int *indices = static_cast<int *>(MEM_mallocN(sizeof(*indices) * tmp_buff_size, __func__));
      float *weights = static_cast<float *>(
          MEM_mallocN(sizeof(*weights) * tmp_buff_size, __func__));

      BKE_bvhtree_from_mesh_get(&treedata, me_src, BVHTREE_FROM_LOOPTRI, 2);

      if (mode == MREMAP_MODE_VERT_POLYINTERP_VNORPROJ) {
        for (i = 0; i < numverts_dst; i++) {
          copy_v3_v3(tmp_co, vert_positions_dst[i]);
          copy_v3_v3(tmp_no, vert_normals_dst[i]);

          /* Convert the vertex to tree coordinates, if needed. */
          if (space_transform) {
            BLI_space_transform_apply(space_transform, tmp_co);
            BLI_space_transform_apply_normal(space_transform, tmp_no);
          }

          if (mesh_remap_bvhtree_query_raycast(
                  &treedata, &rayhit, tmp_co, tmp_no, ray_radius, max_dist, &hit_dist)) {
            const MLoopTri *lt = &treedata.looptri[rayhit.index];
            const int sources_num = mesh_remap_interp_poly_data_get(polys_src[lt->poly],
                                                                    loops_src,
                                                                    (const float(*)[3])vcos_src,
                                                                    rayhit.co,
                                                                    &tmp_buff_size,
                                                                    &vcos,
                                                                    false,
                                                                    &indices,
                                                                    &weights,
                                                                    true,
                                                                    nullptr);

            mesh_remap_item_define(r_map, i, hit_dist, 0, sources_num, indices, weights);
          }
          else {
            /* No source for this dest vertex! */
            BKE_mesh_remap_item_define_invalid(r_map, i);
          }
        }
      }
      else {
        nearest.index = -1;

        for (i = 0; i < numverts_dst; i++) {
          copy_v3_v3(tmp_co, vert_positions_dst[i]);

          /* Convert the vertex to tree coordinates, if needed. */
          if (space_transform) {
            BLI_space_transform_apply(space_transform, tmp_co);
          }

          if (mesh_remap_bvhtree_query_nearest(
                  &treedata, &nearest, tmp_co, max_dist_sq, &hit_dist)) {
            const MLoopTri *lt = &treedata.looptri[nearest.index];

            if (mode == MREMAP_MODE_VERT_POLY_NEAREST) {
              int index;
              mesh_remap_interp_poly_data_get(polys_src[lt->poly],
                                              loops_src,
                                              (const float(*)[3])vcos_src,
                                              nearest.co,
                                              &tmp_buff_size,
                                              &vcos,
                                              false,
                                              &indices,
                                              &weights,
                                              false,
                                              &index);

              mesh_remap_item_define(r_map, i, hit_dist, 0, 1, &index, &full_weight);
            }
            else if (mode == MREMAP_MODE_VERT_POLYINTERP_NEAREST) {
              const int sources_num = mesh_remap_interp_poly_data_get(polys_src[lt->poly],
                                                                      loops_src,
                                                                      (const float(*)[3])vcos_src,
                                                                      nearest.co,
                                                                      &tmp_buff_size,
                                                                      &vcos,
                                                                      false,
                                                                      &indices,
                                                                      &weights,
                                                                      true,
                                                                      nullptr);

              mesh_remap_item_define(r_map, i, hit_dist, 0, sources_num, indices, weights);
            }
          }
          else {
            /* No source for this dest vertex! */
            BKE_mesh_remap_item_define_invalid(r_map, i);
          }
        }
      }

      MEM_freeN(vcos_src);
      MEM_freeN(vcos);
      MEM_freeN(indices);
      MEM_freeN(weights);
    }
    else {
      CLOG_WARN(&LOG, "Unsupported mesh-to-mesh vertex mapping mode (%d)!", mode);
      memset(r_map->items, 0, sizeof(*r_map->items) * size_t(numverts_dst));
    }

    free_bvhtree_from_mesh(&treedata);
  }
}

void BKE_mesh_remap_calc_edges_from_mesh(const int mode,
                                         const SpaceTransform *space_transform,
                                         const float max_dist,
                                         const float ray_radius,
                                         const float (*vert_positions_dst)[3],
                                         const int numverts_dst,
                                         const MEdge *edges_dst,
                                         const int numedges_dst,
                                         const bool /*dirty_nors_dst*/,
                                         Mesh *me_src,
                                         Mesh *me_dst,
                                         MeshPairRemap *r_map)
{
  const float full_weight = 1.0f;
  const float max_dist_sq = max_dist * max_dist;
  int i;

  BLI_assert(mode & MREMAP_MODE_EDGE);

  BKE_mesh_remap_init(r_map, numedges_dst);

  if (mode == MREMAP_MODE_TOPOLOGY) {
    BLI_assert(numedges_dst == me_src->totedge);
    for (i = 0; i < numedges_dst; i++) {
      mesh_remap_item_define(r_map, i, FLT_MAX, 0, 1, &i, &full_weight);
    }
  }
  else {
    BVHTreeFromMesh treedata = {nullptr};
    BVHTreeNearest nearest = {0};
    BVHTreeRayHit rayhit = {0};
    float hit_dist;
    float tmp_co[3], tmp_no[3];

    if (mode == MREMAP_MODE_EDGE_VERT_NEAREST) {
      const int num_verts_src = me_src->totvert;
      const blender::Span<MEdge> edges_src = me_src->edges();
      float(*vcos_src)[3] = BKE_mesh_vert_coords_alloc(me_src, nullptr);

      MeshElemMap *vert_to_edge_src_map;
      int *vert_to_edge_src_map_mem;

      struct HitData {
        float hit_dist;
        int index;
      };
      HitData *v_dst_to_src_map = static_cast<HitData *>(
          MEM_mallocN(sizeof(*v_dst_to_src_map) * size_t(numverts_dst), __func__));

      for (i = 0; i < numverts_dst; i++) {
        v_dst_to_src_map[i].hit_dist = -1.0f;
      }

      BKE_mesh_vert_edge_map_create(&vert_to_edge_src_map,
                                    &vert_to_edge_src_map_mem,
                                    edges_src.data(),
                                    num_verts_src,
                                    int(edges_src.size()));

      BKE_bvhtree_from_mesh_get(&treedata, me_src, BVHTREE_FROM_VERTS, 2);
      nearest.index = -1;

      for (i = 0; i < numedges_dst; i++) {
        const MEdge *e_dst = &edges_dst[i];
        float best_totdist = FLT_MAX;
        int best_eidx_src = -1;
        int j = 2;

        while (j--) {
          const uint vidx_dst = j ? e_dst->v1 : e_dst->v2;

          /* Compute closest verts only once! */
          if (v_dst_to_src_map[vidx_dst].hit_dist == -1.0f) {
            copy_v3_v3(tmp_co, vert_positions_dst[vidx_dst]);

            /* Convert the vertex to tree coordinates, if needed. */
            if (space_transform) {
              BLI_space_transform_apply(space_transform, tmp_co);
            }

            if (mesh_remap_bvhtree_query_nearest(
                    &treedata, &nearest, tmp_co, max_dist_sq, &hit_dist)) {
              v_dst_to_src_map[vidx_dst].hit_dist = hit_dist;
              v_dst_to_src_map[vidx_dst].index = nearest.index;
            }
            else {
              /* No source for this dest vert! */
              v_dst_to_src_map[vidx_dst].hit_dist = FLT_MAX;
            }
          }
        }

        /* Now, check all source edges of closest sources vertices,
         * and select the one giving the smallest total verts-to-verts distance. */
        for (j = 2; j--;) {
          const uint vidx_dst = j ? e_dst->v1 : e_dst->v2;
          const float first_dist = v_dst_to_src_map[vidx_dst].hit_dist;
          const int vidx_src = v_dst_to_src_map[vidx_dst].index;
          int *eidx_src, k;

          if (vidx_src < 0) {
            continue;
          }

          eidx_src = vert_to_edge_src_map[vidx_src].indices;
          k = vert_to_edge_src_map[vidx_src].count;

          for (; k--; eidx_src++) {
            const MEdge *edge_src = &edges_src[*eidx_src];
            const float *other_co_src = vcos_src[BKE_mesh_edge_other_vert(edge_src, vidx_src)];
            const float *other_co_dst =
                vert_positions_dst[BKE_mesh_edge_other_vert(e_dst, int(vidx_dst))];
            const float totdist = first_dist + len_v3v3(other_co_src, other_co_dst);

            if (totdist < best_totdist) {
              best_totdist = totdist;
              best_eidx_src = *eidx_src;
            }
          }
        }

        if (best_eidx_src >= 0) {
          const float *co1_src = vcos_src[edges_src[best_eidx_src].v1];
          const float *co2_src = vcos_src[edges_src[best_eidx_src].v2];
          const float *co1_dst = vert_positions_dst[e_dst->v1];
          const float *co2_dst = vert_positions_dst[e_dst->v2];
          float co_src[3], co_dst[3];

          /* TODO: would need an isect_seg_seg_v3(), actually! */
          const int isect_type = isect_line_line_v3(
              co1_src, co2_src, co1_dst, co2_dst, co_src, co_dst);
          if (isect_type != 0) {
            const float fac_src = line_point_factor_v3(co_src, co1_src, co2_src);
            const float fac_dst = line_point_factor_v3(co_dst, co1_dst, co2_dst);
            if (fac_src < 0.0f) {
              copy_v3_v3(co_src, co1_src);
            }
            else if (fac_src > 1.0f) {
              copy_v3_v3(co_src, co2_src);
            }
            if (fac_dst < 0.0f) {
              copy_v3_v3(co_dst, co1_dst);
            }
            else if (fac_dst > 1.0f) {
              copy_v3_v3(co_dst, co2_dst);
            }
          }
          hit_dist = len_v3v3(co_dst, co_src);
          mesh_remap_item_define(r_map, i, hit_dist, 0, 1, &best_eidx_src, &full_weight);
        }
        else {
          /* No source for this dest edge! */
          BKE_mesh_remap_item_define_invalid(r_map, i);
        }
      }

      MEM_freeN(vcos_src);
      MEM_freeN(v_dst_to_src_map);
      MEM_freeN(vert_to_edge_src_map);
      MEM_freeN(vert_to_edge_src_map_mem);
    }
    else if (mode == MREMAP_MODE_EDGE_NEAREST) {
      BKE_bvhtree_from_mesh_get(&treedata, me_src, BVHTREE_FROM_EDGES, 2);
      nearest.index = -1;

      for (i = 0; i < numedges_dst; i++) {
        interp_v3_v3v3(tmp_co,
                       vert_positions_dst[edges_dst[i].v1],
                       vert_positions_dst[edges_dst[i].v2],
                       0.5f);

        /* Convert the vertex to tree coordinates, if needed. */
        if (space_transform) {
          BLI_space_transform_apply(space_transform, tmp_co);
        }

        if (mesh_remap_bvhtree_query_nearest(
                &treedata, &nearest, tmp_co, max_dist_sq, &hit_dist)) {
          mesh_remap_item_define(r_map, i, hit_dist, 0, 1, &nearest.index, &full_weight);
        }
        else {
          /* No source for this dest edge! */
          BKE_mesh_remap_item_define_invalid(r_map, i);
        }
      }
    }
    else if (mode == MREMAP_MODE_EDGE_POLY_NEAREST) {
      const blender::Span<MEdge> edges_src = me_src->edges();
      const blender::Span<MPoly> polys_src = me_src->polys();
      const blender::Span<MLoop> loops_src = me_src->loops();
      float(*vcos_src)[3] = BKE_mesh_vert_coords_alloc(me_src, nullptr);

      BKE_bvhtree_from_mesh_get(&treedata, me_src, BVHTREE_FROM_LOOPTRI, 2);

      for (i = 0; i < numedges_dst; i++) {
        interp_v3_v3v3(tmp_co,
                       vert_positions_dst[edges_dst[i].v1],
                       vert_positions_dst[edges_dst[i].v2],
                       0.5f);

        /* Convert the vertex to tree coordinates, if needed. */
        if (space_transform) {
          BLI_space_transform_apply(space_transform, tmp_co);
        }

        if (mesh_remap_bvhtree_query_nearest(
                &treedata, &nearest, tmp_co, max_dist_sq, &hit_dist)) {
          const MLoopTri *lt = &treedata.looptri[nearest.index];
          const MPoly &poly_src = polys_src[lt->poly];
          const MLoop *ml_src = &loops_src[poly_src.loopstart];
          int nloops = poly_src.totloop;
          float best_dist_sq = FLT_MAX;
          int best_eidx_src = -1;

          for (; nloops--; ml_src++) {
            const MEdge *edge_src = &edges_src[ml_src->e];
            float *co1_src = vcos_src[edge_src->v1];
            float *co2_src = vcos_src[edge_src->v2];
            float co_src[3];
            float dist_sq;

            interp_v3_v3v3(co_src, co1_src, co2_src, 0.5f);
            dist_sq = len_squared_v3v3(tmp_co, co_src);
            if (dist_sq < best_dist_sq) {
              best_dist_sq = dist_sq;
              best_eidx_src = int(ml_src->e);
            }
          }
          if (best_eidx_src >= 0) {
            mesh_remap_item_define(r_map, i, hit_dist, 0, 1, &best_eidx_src, &full_weight);
          }
        }
        else {
          /* No source for this dest edge! */
          BKE_mesh_remap_item_define_invalid(r_map, i);
        }
      }

      MEM_freeN(vcos_src);
    }
    else if (mode == MREMAP_MODE_EDGE_EDGEINTERP_VNORPROJ) {
      const int num_rays_min = 5, num_rays_max = 100;
      const int numedges_src = me_src->totedge;

      /* Subtleness - this one we can allocate only max number of cast rays per edges! */
      int *indices = static_cast<int *>(
          MEM_mallocN(sizeof(*indices) * size_t(min_ii(numedges_src, num_rays_max)), __func__));
      /* Here it's simpler to just allocate for all edges :/ */
      float *weights = static_cast<float *>(
          MEM_mallocN(sizeof(*weights) * size_t(numedges_src), __func__));

      BKE_bvhtree_from_mesh_get(&treedata, me_src, BVHTREE_FROM_EDGES, 2);

      const float(*vert_normals_dst)[3] = BKE_mesh_vert_normals_ensure(me_dst);

      for (i = 0; i < numedges_dst; i++) {
        /* For each dst edge, we sample some rays from it (interpolated from its vertices)
         * and use their hits to interpolate from source edges. */
        const MEdge *edge = &edges_dst[i];
        float v1_co[3], v2_co[3];
        float v1_no[3], v2_no[3];

        int grid_size;
        float edge_dst_len;
        float grid_step;

        float totweights = 0.0f;
        float hit_dist_accum = 0.0f;
        int sources_num = 0;
        int j;

        copy_v3_v3(v1_co, vert_positions_dst[edge->v1]);
        copy_v3_v3(v2_co, vert_positions_dst[edge->v2]);

        copy_v3_v3(v1_no, vert_normals_dst[edge->v1]);
        copy_v3_v3(v2_no, vert_normals_dst[edge->v2]);

        /* We do our transform here, allows to interpolate from normals already in src space. */
        if (space_transform) {
          BLI_space_transform_apply(space_transform, v1_co);
          BLI_space_transform_apply(space_transform, v2_co);
          BLI_space_transform_apply_normal(space_transform, v1_no);
          BLI_space_transform_apply_normal(space_transform, v2_no);
        }

        copy_vn_fl(weights, int(numedges_src), 0.0f);

        /* We adjust our ray-casting grid to ray_radius (the smaller, the more rays are cast),
         * with lower/upper bounds. */
        edge_dst_len = len_v3v3(v1_co, v2_co);

        grid_size = int((edge_dst_len / ray_radius) + 0.5f);
        CLAMP(grid_size, num_rays_min, num_rays_max); /* min 5 rays/edge, max 100. */

        grid_step = 1.0f /
                    float(grid_size); /* Not actual distance here, rather an interp fac... */

        /* And now we can cast all our rays, and see what we get! */
        for (j = 0; j < grid_size; j++) {
          const float fac = grid_step * float(j);

          int n = (ray_radius > 0.0f) ? MREMAP_RAYCAST_APPROXIMATE_NR : 1;
          float w = 1.0f;

          interp_v3_v3v3(tmp_co, v1_co, v2_co, fac);
          interp_v3_v3v3_slerp_safe(tmp_no, v1_no, v2_no, fac);

          while (n--) {
            if (mesh_remap_bvhtree_query_raycast(
                    &treedata, &rayhit, tmp_co, tmp_no, ray_radius / w, max_dist, &hit_dist)) {
              weights[rayhit.index] += w;
              totweights += w;
              hit_dist_accum += hit_dist;
              break;
            }
            /* Next iteration will get bigger radius but smaller weight! */
            w /= MREMAP_RAYCAST_APPROXIMATE_FAC;
          }
        }
        /* A sampling is valid (as in, its result can be considered as valid sources)
         * only if at least half of the rays found a source! */
        if (totweights > (float(grid_size) / 2.0f)) {
          for (j = 0; j < int(numedges_src); j++) {
            if (!weights[j]) {
              continue;
            }
            /* NOTE: sources_num is always <= j! */
            weights[sources_num] = weights[j] / totweights;
            indices[sources_num] = j;
            sources_num++;
          }
          mesh_remap_item_define(
              r_map, i, hit_dist_accum / totweights, 0, sources_num, indices, weights);
        }
        else {
          /* No source for this dest edge! */
          BKE_mesh_remap_item_define_invalid(r_map, i);
        }
      }

      MEM_freeN(indices);
      MEM_freeN(weights);
    }
    else {
      CLOG_WARN(&LOG, "Unsupported mesh-to-mesh edge mapping mode (%d)!", mode);
      memset(r_map->items, 0, sizeof(*r_map->items) * size_t(numedges_dst));
    }

    free_bvhtree_from_mesh(&treedata);
  }
}

#define POLY_UNSET 0
#define POLY_CENTER_INIT 1
#define POLY_COMPLETE 2

static void mesh_island_to_astar_graph_edge_process(MeshIslandStore *islands,
                                                    const int island_index,
                                                    BLI_AStarGraph *as_graph,
                                                    const blender::Span<blender::float3> positions,
                                                    const blender::Span<MPoly> polys,
                                                    const blender::Span<MLoop> loops,
                                                    const int edge_idx,
                                                    BLI_bitmap *done_edges,
                                                    MeshElemMap *edge_to_poly_map,
                                                    const bool is_edge_innercut,
                                                    const int *poly_island_index_map,
                                                    float (*poly_centers)[3],
                                                    uchar *poly_status)
{
  blender::Array<int, 16> poly_island_indices(edge_to_poly_map[edge_idx].count);
  int i, j;

  for (i = 0; i < edge_to_poly_map[edge_idx].count; i++) {
    const int pidx = edge_to_poly_map[edge_idx].indices[i];
    const MPoly &poly = polys[pidx];
    const int pidx_isld = islands ? poly_island_index_map[pidx] : pidx;
    void *custom_data = is_edge_innercut ? POINTER_FROM_INT(edge_idx) : POINTER_FROM_INT(-1);

    if (UNLIKELY(islands && (islands->items_to_islands[poly.loopstart] != island_index))) {
      /* poly not in current island, happens with border edges... */
      poly_island_indices[i] = -1;
      continue;
    }

    if (poly_status[pidx_isld] == POLY_COMPLETE) {
      poly_island_indices[i] = pidx_isld;
      continue;
    }

    if (poly_status[pidx_isld] == POLY_UNSET) {
      copy_v3_v3(poly_centers[pidx_isld],
                 blender::bke::mesh::poly_center_calc(positions,
                                                      loops.slice(poly.loopstart, poly.totloop)));
      BLI_astar_node_init(as_graph, pidx_isld, poly_centers[pidx_isld]);
      poly_status[pidx_isld] = POLY_CENTER_INIT;
    }

    for (j = i; j--;) {
      float dist_cost;
      const int pidx_isld_other = poly_island_indices[j];

      if (pidx_isld_other == -1 || poly_status[pidx_isld_other] == POLY_COMPLETE) {
        /* If the other poly is complete, that link has already been added! */
        continue;
      }
      dist_cost = len_v3v3(poly_centers[pidx_isld_other], poly_centers[pidx_isld]);
      BLI_astar_node_link_add(as_graph, pidx_isld_other, pidx_isld, dist_cost, custom_data);
    }

    poly_island_indices[i] = pidx_isld;
  }

  BLI_BITMAP_ENABLE(done_edges, edge_idx);
}

static void mesh_island_to_astar_graph(MeshIslandStore *islands,
                                       const int island_index,
                                       const blender::Span<blender::float3> positions,
                                       MeshElemMap *edge_to_poly_map,
                                       const int numedges,
                                       const blender::Span<MPoly> polys,
                                       const blender::Span<MLoop> loops,
                                       const int numpolys,
                                       BLI_AStarGraph *r_as_graph)
{
  MeshElemMap *island_poly_map = islands ? islands->islands[island_index] : nullptr;
  MeshElemMap *island_einnercut_map = islands ? islands->innercuts[island_index] : nullptr;

  int *poly_island_index_map = nullptr;
  BLI_bitmap *done_edges = BLI_BITMAP_NEW(numedges, __func__);

  const int node_num = islands ? island_poly_map->count : numpolys;
  uchar *poly_status = static_cast<uchar *>(
      MEM_callocN(sizeof(*poly_status) * size_t(node_num), __func__));
  float(*poly_centers)[3];

  int pidx_isld;
  int i;

  BLI_astar_graph_init(r_as_graph, node_num, nullptr);
  /* poly_centers is owned by graph memarena. */
  poly_centers = static_cast<float(*)[3]>(
      BLI_memarena_calloc(r_as_graph->mem, sizeof(*poly_centers) * size_t(node_num)));

  if (islands) {
    /* poly_island_index_map is owned by graph memarena. */
    poly_island_index_map = static_cast<int *>(
        BLI_memarena_calloc(r_as_graph->mem, sizeof(*poly_island_index_map) * size_t(numpolys)));
    for (i = island_poly_map->count; i--;) {
      poly_island_index_map[island_poly_map->indices[i]] = i;
    }

    r_as_graph->custom_data = poly_island_index_map;

    for (i = island_einnercut_map->count; i--;) {
      mesh_island_to_astar_graph_edge_process(islands,
                                              island_index,
                                              r_as_graph,
                                              positions,
                                              polys,
                                              loops,
                                              island_einnercut_map->indices[i],
                                              done_edges,
                                              edge_to_poly_map,
                                              true,
                                              poly_island_index_map,
                                              poly_centers,
                                              poly_status);
    }
  }

  for (pidx_isld = node_num; pidx_isld--;) {
    const int pidx = islands ? island_poly_map->indices[pidx_isld] : pidx_isld;
    const MPoly &poly = polys[pidx];
    int pl_idx, l_idx;

    if (poly_status[pidx_isld] == POLY_COMPLETE) {
      continue;
    }

    for (pl_idx = 0, l_idx = poly.loopstart; pl_idx < poly.totloop; pl_idx++, l_idx++) {
      const MLoop *ml = &loops[l_idx];

      if (BLI_BITMAP_TEST(done_edges, ml->e)) {
        continue;
      }

      mesh_island_to_astar_graph_edge_process(islands,
                                              island_index,
                                              r_as_graph,
                                              positions,
                                              polys,
                                              loops,
                                              int(ml->e),
                                              done_edges,
                                              edge_to_poly_map,
                                              false,
                                              poly_island_index_map,
                                              poly_centers,
                                              poly_status);
    }
    poly_status[pidx_isld] = POLY_COMPLETE;
  }

  MEM_freeN(done_edges);
  MEM_freeN(poly_status);
}

#undef POLY_UNSET
#undef POLY_CENTER_INIT
#undef POLY_COMPLETE

/* Our 'f_cost' callback func, to find shortest poly-path between two remapped-loops.
 * Note we do not want to make innercuts 'walls' here,
 * just detect when the shortest path goes by those. */
static float mesh_remap_calc_loops_astar_f_cost(BLI_AStarGraph *as_graph,
                                                BLI_AStarSolution *as_solution,
                                                BLI_AStarGNLink *link,
                                                const int node_idx_curr,
                                                const int node_idx_next,
                                                const int node_idx_dst)
{
  float *co_next, *co_dest;

  if (link && (POINTER_AS_INT(link->custom_data) != -1)) {
    /* An innercut edge... We tag our solution as potentially crossing innercuts.
     * Note it might not be the case in the end (AStar will explore around optimal path), but helps
     * trimming off some processing later... */
    if (!POINTER_AS_INT(as_solution->custom_data)) {
      as_solution->custom_data = POINTER_FROM_INT(true);
    }
  }

  /* Our heuristic part of current f_cost is distance from next node to destination one.
   * It is guaranteed to be less than (or equal to)
   * actual shortest poly-path between next node and destination one. */
  co_next = (float *)as_graph->nodes[node_idx_next].custom_data;
  co_dest = (float *)as_graph->nodes[node_idx_dst].custom_data;
  return (link ? (as_solution->g_costs[node_idx_curr] + link->cost) : 0.0f) +
         len_v3v3(co_next, co_dest);
}

#define ASTAR_STEPS_MAX 64

void BKE_mesh_remap_calc_loops_from_mesh(const int mode,
                                         const SpaceTransform *space_transform,
                                         const float max_dist,
                                         const float ray_radius,
                                         Mesh *mesh_dst,
                                         const float (*vert_positions_dst)[3],
                                         const int numverts_dst,
                                         const MEdge *edges_dst,
                                         const int numedges_dst,
                                         const MLoop *loops_dst,
                                         const int numloops_dst,
                                         const MPoly *polys_dst,
                                         const int numpolys_dst,
                                         CustomData *ldata_dst,
                                         const bool use_split_nors_dst,
                                         const float split_angle_dst,
                                         const bool dirty_nors_dst,
                                         Mesh *me_src,
                                         MeshRemapIslandsCalc gen_islands_src,
                                         const float islands_precision_src,
                                         MeshPairRemap *r_map)
{
  const float full_weight = 1.0f;
  const float max_dist_sq = max_dist * max_dist;

  BLI_assert(mode & MREMAP_MODE_LOOP);
  BLI_assert((islands_precision_src >= 0.0f) && (islands_precision_src <= 1.0f));

  BKE_mesh_remap_init(r_map, numloops_dst);

  if (mode == MREMAP_MODE_TOPOLOGY) {
    /* In topology mapping, we assume meshes are identical, islands included! */
    BLI_assert(numloops_dst == me_src->totloop);
    for (int i = 0; i < numloops_dst; i++) {
      mesh_remap_item_define(r_map, i, FLT_MAX, 0, 1, &i, &full_weight);
    }
  }
  else {
    BVHTreeFromMesh *treedata = nullptr;
    BVHTreeNearest nearest = {0};
    BVHTreeRayHit rayhit = {0};
    int num_trees = 0;
    float hit_dist;
    float tmp_co[3], tmp_no[3];

    const bool use_from_vert = (mode & MREMAP_USE_VERT);

    MeshIslandStore island_store = {0};
    bool use_islands = false;

    BLI_AStarGraph *as_graphdata = nullptr;
    BLI_AStarSolution as_solution = {0};
    const int isld_steps_src = (islands_precision_src ?
                                    max_ii(int(ASTAR_STEPS_MAX * islands_precision_src + 0.499f),
                                           1) :
                                    0);

    const float(*poly_nors_src)[3] = nullptr;
    const float(*loop_nors_src)[3] = nullptr;
    const float(*poly_nors_dst)[3] = nullptr;
    float(*loop_nors_dst)[3] = nullptr;

    blender::Array<blender::float3> poly_cents_src;

    MeshElemMap *vert_to_loop_map_src = nullptr;
    int *vert_to_loop_map_src_buff = nullptr;
    MeshElemMap *vert_to_poly_map_src = nullptr;
    int *vert_to_poly_map_src_buff = nullptr;
    MeshElemMap *edge_to_poly_map_src = nullptr;
    int *edge_to_poly_map_src_buff = nullptr;
    MeshElemMap *poly_to_looptri_map_src = nullptr;
    int *poly_to_looptri_map_src_buff = nullptr;

    /* Unlike above, those are one-to-one mappings, simpler! */
    int *loop_to_poly_map_src = nullptr;

    const blender::Span<blender::float3> positions_src = me_src->vert_positions();
    const int num_verts_src = me_src->totvert;
    float(*vcos_src)[3] = nullptr;
    const blender::Span<MEdge> edges_src = me_src->edges();
    const blender::Span<MPoly> polys_src = me_src->polys();
    const blender::Span<MLoop> loops_src = me_src->loops();
    blender::Span<MLoopTri> looptris_src;

    size_t buff_size_interp = MREMAP_DEFAULT_BUFSIZE;
    float(*vcos_interp)[3] = nullptr;
    int *indices_interp = nullptr;
    float *weights_interp = nullptr;

    const MLoop *ml_src;
    const MLoop *ml_dst;
    const MPoly *mp_dst;
    int tindex, pidx_dst, lidx_dst, plidx_dst, pidx_src, lidx_src, plidx_src;

    IslandResult **islands_res;
    size_t islands_res_buff_size = MREMAP_DEFAULT_BUFSIZE;

    if (!use_from_vert) {
      vcos_src = BKE_mesh_vert_coords_alloc(me_src, nullptr);

      vcos_interp = static_cast<float(*)[3]>(
          MEM_mallocN(sizeof(*vcos_interp) * buff_size_interp, __func__));
      indices_interp = static_cast<int *>(
          MEM_mallocN(sizeof(*indices_interp) * buff_size_interp, __func__));
      weights_interp = static_cast<float *>(
          MEM_mallocN(sizeof(*weights_interp) * buff_size_interp, __func__));
    }

    {
      const bool need_lnors_src = (mode & MREMAP_USE_LOOP) && (mode & MREMAP_USE_NORMAL);
      const bool need_lnors_dst = need_lnors_src || (mode & MREMAP_USE_NORPROJ);
      const bool need_pnors_src = need_lnors_src ||
                                  ((mode & MREMAP_USE_POLY) && (mode & MREMAP_USE_NORMAL));
      const bool need_pnors_dst = need_lnors_dst || need_pnors_src;

      if (need_pnors_dst) {
        poly_nors_dst = BKE_mesh_poly_normals_ensure(mesh_dst);
      }
      if (need_lnors_dst) {
        short(*custom_nors_dst)[2] = static_cast<short(*)[2]>(
            CustomData_get_layer_for_write(ldata_dst, CD_CUSTOMLOOPNORMAL, numloops_dst));

        /* Cache loop normals into a temporary custom data layer. */
        loop_nors_dst = static_cast<float(*)[3]>(
            CustomData_get_layer_for_write(ldata_dst, CD_NORMAL, numloops_dst));
        const bool do_loop_nors_dst = (loop_nors_dst == nullptr);
        if (!loop_nors_dst) {
          loop_nors_dst = static_cast<float(*)[3]>(
              CustomData_add_layer(ldata_dst, CD_NORMAL, CD_SET_DEFAULT, nullptr, numloops_dst));
          CustomData_set_layer_flag(ldata_dst, CD_NORMAL, CD_FLAG_TEMPORARY);
        }
        if (dirty_nors_dst || do_loop_nors_dst) {
          const bool *sharp_edges = static_cast<const bool *>(
              CustomData_get_layer_named(&mesh_dst->edata, CD_PROP_BOOL, "sharp_edge"));
<<<<<<< HEAD
          blender::bke::mesh::normals_calc_loop(
              {reinterpret_cast<const blender::float3 *>(vert_positions_dst), numverts_dst},
              {edges_dst, numedges_dst},
              {polys_dst, numpolys_dst},
              {loops_dst, numloops_dst},
              {},
              mesh_dst->vert_normals(),
              mesh_dst->poly_normals(),
              sharp_edges,
              use_split_nors_dst,
              split_angle_dst,
              custom_nors_dst,
              nullptr,
              {reinterpret_cast<blender::float3 *>(loop_nors_dst), numloops_dst});
=======
          const bool *sharp_faces = static_cast<const bool *>(
              CustomData_get_layer_named(&mesh_dst->pdata, CD_PROP_BOOL, "sharp_face"));
          BKE_mesh_normals_loop_split(vert_positions_dst,
                                      BKE_mesh_vert_normals_ensure(mesh_dst),
                                      numverts_dst,
                                      edges_dst,
                                      numedges_dst,
                                      loops_dst,
                                      loop_nors_dst,
                                      numloops_dst,
                                      polys_dst,
                                      poly_nors_dst,
                                      numpolys_dst,
                                      use_split_nors_dst,
                                      split_angle_dst,
                                      sharp_edges,
                                      sharp_faces,
                                      nullptr,
                                      nullptr,
                                      custom_nors_dst);
>>>>>>> 28a581d6
        }
      }
      if (need_pnors_src || need_lnors_src) {
        if (need_pnors_src) {
          poly_nors_src = BKE_mesh_poly_normals_ensure(me_src);
        }
        if (need_lnors_src) {
          loop_nors_src = static_cast<const float(*)[3]>(
              CustomData_get_layer(&me_src->ldata, CD_NORMAL));
          BLI_assert(loop_nors_src != nullptr);
        }
      }
    }

    if (use_from_vert) {
      BKE_mesh_vert_loop_map_create(&vert_to_loop_map_src,
                                    &vert_to_loop_map_src_buff,
                                    polys_src.data(),
                                    loops_src.data(),
                                    num_verts_src,
                                    int(polys_src.size()),
                                    int(loops_src.size()));
      if (mode & MREMAP_USE_POLY) {
        BKE_mesh_vert_poly_map_create(&vert_to_poly_map_src,
                                      &vert_to_poly_map_src_buff,
                                      polys_src.data(),
                                      loops_src.data(),
                                      num_verts_src,
                                      int(polys_src.size()),
                                      int(loops_src.size()));
      }
    }

    /* Needed for islands (or plain mesh) to AStar graph conversion. */
    BKE_mesh_edge_poly_map_create(&edge_to_poly_map_src,
                                  &edge_to_poly_map_src_buff,
                                  int(edges_src.size()),
                                  polys_src.data(),
                                  int(polys_src.size()),
                                  loops_src.data(),
                                  int(loops_src.size()));
    if (use_from_vert) {
      loop_to_poly_map_src = static_cast<int *>(
          MEM_mallocN(sizeof(*loop_to_poly_map_src) * size_t(loops_src.size()), __func__));
      poly_cents_src.reinitialize(polys_src.size());
      for (pidx_src = 0; pidx_src < polys_src.size(); pidx_src++) {
        const MPoly &poly = polys_src[pidx_src];
        ml_src = &loops_src[poly.loopstart];
        for (plidx_src = 0, lidx_src = poly.loopstart; plidx_src < poly.totloop;
             plidx_src++, lidx_src++) {
          loop_to_poly_map_src[lidx_src] = pidx_src;
        }
        poly_cents_src[pidx_src] = blender::bke::mesh::poly_center_calc(
            positions_src, loops_src.slice(poly.loopstart, poly.totloop));
      }
    }

    /* Island makes things slightly more complex here.
     * Basically, we:
     *     * Make one treedata for each island's elements.
     *     * Check all loops of a same dest poly against all treedata.
     *     * Choose the island's elements giving the best results.
     */

    /* First, generate the islands, if possible. */
    if (gen_islands_src) {
      const bool *uv_seams = static_cast<const bool *>(
          CustomData_get_layer_named(&me_src->edata, CD_PROP_BOOL, ".uv_seam"));
      use_islands = gen_islands_src(reinterpret_cast<const float(*)[3]>(positions_src.data()),
                                    num_verts_src,
                                    edges_src.data(),
                                    int(edges_src.size()),
                                    uv_seams,
                                    polys_src.data(),
                                    int(polys_src.size()),
                                    loops_src.data(),
                                    int(loops_src.size()),
                                    &island_store);

      num_trees = use_islands ? island_store.islands_num : 1;
      treedata = static_cast<BVHTreeFromMesh *>(
          MEM_callocN(sizeof(*treedata) * size_t(num_trees), __func__));
      if (isld_steps_src) {
        as_graphdata = static_cast<BLI_AStarGraph *>(
            MEM_callocN(sizeof(*as_graphdata) * size_t(num_trees), __func__));
      }

      if (use_islands) {
        /* We expect our islands to contain poly indices, with edge indices of 'inner cuts',
         * and a mapping loops -> islands indices.
         * This implies all loops of a same poly are in the same island. */
        BLI_assert((island_store.item_type == MISLAND_TYPE_LOOP) &&
                   (island_store.island_type == MISLAND_TYPE_POLY) &&
                   (island_store.innercut_type == MISLAND_TYPE_EDGE));
      }
    }
    else {
      num_trees = 1;
      treedata = static_cast<BVHTreeFromMesh *>(MEM_callocN(sizeof(*treedata), __func__));
      if (isld_steps_src) {
        as_graphdata = static_cast<BLI_AStarGraph *>(MEM_callocN(sizeof(*as_graphdata), __func__));
      }
    }

    /* Build our AStar graphs. */
    if (isld_steps_src) {
      for (tindex = 0; tindex < num_trees; tindex++) {
        mesh_island_to_astar_graph(use_islands ? &island_store : nullptr,
                                   tindex,
                                   positions_src,
                                   edge_to_poly_map_src,
                                   int(edges_src.size()),
                                   polys_src,
                                   loops_src,
                                   int(polys_src.size()),
                                   &as_graphdata[tindex]);
      }
    }

    /* Build our BVHtrees, either from verts or tessfaces. */
    if (use_from_vert) {
      if (use_islands) {
        blender::BitVector<> verts_active(num_verts_src);

        for (tindex = 0; tindex < num_trees; tindex++) {
          MeshElemMap *isld = island_store.islands[tindex];
          int num_verts_active = 0;
          verts_active.fill(false);
          for (int i = 0; i < isld->count; i++) {
            const MPoly &poly = polys_src[isld->indices[i]];
            for (lidx_src = poly.loopstart; lidx_src < poly.loopstart + poly.totloop; lidx_src++) {
              const uint vidx_src = loops_src[lidx_src].v;
              if (!verts_active[vidx_src]) {
                verts_active[vidx_src].set();
                num_verts_active++;
              }
            }
          }
          bvhtree_from_mesh_verts_ex(&treedata[tindex],
                                     reinterpret_cast<const float(*)[3]>(positions_src.data()),
                                     num_verts_src,
                                     verts_active,
                                     num_verts_active,
                                     0.0,
                                     2,
                                     6);
        }
      }
      else {
        BLI_assert(num_trees == 1);
        BKE_bvhtree_from_mesh_get(&treedata[0], me_src, BVHTREE_FROM_VERTS, 2);
      }
    }
    else { /* We use polygons. */
      if (use_islands) {
        looptris_src = me_src->looptris();
        blender::BitVector<> looptri_active(looptris_src.size());

        for (tindex = 0; tindex < num_trees; tindex++) {
          int num_looptri_active = 0;
          looptri_active.fill(false);
          for (const int64_t i : looptris_src.index_range()) {
            const MPoly &poly = polys_src[looptris_src[i].poly];
            if (island_store.items_to_islands[poly.loopstart] == tindex) {
              looptri_active[i].set();
              num_looptri_active++;
            }
          }
          bvhtree_from_mesh_looptri_ex(&treedata[tindex],
                                       reinterpret_cast<const float(*)[3]>(positions_src.data()),
                                       loops_src.data(),
                                       looptris_src.data(),
                                       int(looptris_src.size()),
                                       looptri_active,
                                       num_looptri_active,
                                       0.0,
                                       2,
                                       6);
        }
      }
      else {
        BLI_assert(num_trees == 1);
        BKE_bvhtree_from_mesh_get(&treedata[0], me_src, BVHTREE_FROM_LOOPTRI, 2);
      }
    }

    /* And check each dest poly! */
    islands_res = static_cast<IslandResult **>(
        MEM_mallocN(sizeof(*islands_res) * size_t(num_trees), __func__));
    for (tindex = 0; tindex < num_trees; tindex++) {
      islands_res[tindex] = static_cast<IslandResult *>(
          MEM_mallocN(sizeof(**islands_res) * islands_res_buff_size, __func__));
    }

    for (pidx_dst = 0, mp_dst = polys_dst; pidx_dst < numpolys_dst; pidx_dst++, mp_dst++) {
      float pnor_dst[3];

      /* Only in use_from_vert case, we may need polys' centers as fallback
       * in case we cannot decide which corner to use from normals only. */
      blender::float3 pcent_dst;
      bool pcent_dst_valid = false;

      if (mode == MREMAP_MODE_LOOP_NEAREST_POLYNOR) {
        copy_v3_v3(pnor_dst, poly_nors_dst[pidx_dst]);
        if (space_transform) {
          BLI_space_transform_apply_normal(space_transform, pnor_dst);
        }
      }

      if (size_t(mp_dst->totloop) > islands_res_buff_size) {
        islands_res_buff_size = size_t(mp_dst->totloop) + MREMAP_DEFAULT_BUFSIZE;
        for (tindex = 0; tindex < num_trees; tindex++) {
          islands_res[tindex] = static_cast<IslandResult *>(
              MEM_reallocN(islands_res[tindex], sizeof(**islands_res) * islands_res_buff_size));
        }
      }

      for (tindex = 0; tindex < num_trees; tindex++) {
        BVHTreeFromMesh *tdata = &treedata[tindex];

        ml_dst = &loops_dst[mp_dst->loopstart];
        for (plidx_dst = 0; plidx_dst < mp_dst->totloop; plidx_dst++, ml_dst++) {
          if (use_from_vert) {
            MeshElemMap *vert_to_refelem_map_src = nullptr;

            copy_v3_v3(tmp_co, vert_positions_dst[ml_dst->v]);
            nearest.index = -1;

            /* Convert the vertex to tree coordinates, if needed. */
            if (space_transform) {
              BLI_space_transform_apply(space_transform, tmp_co);
            }

            if (mesh_remap_bvhtree_query_nearest(
                    tdata, &nearest, tmp_co, max_dist_sq, &hit_dist)) {
              float(*nor_dst)[3];
              const float(*nors_src)[3];
              float best_nor_dot = -2.0f;
              float best_sqdist_fallback = FLT_MAX;
              int best_index_src = -1;

              if (mode == MREMAP_MODE_LOOP_NEAREST_LOOPNOR) {
                copy_v3_v3(tmp_no, loop_nors_dst[plidx_dst + mp_dst->loopstart]);
                if (space_transform) {
                  BLI_space_transform_apply_normal(space_transform, tmp_no);
                }
                nor_dst = &tmp_no;
                nors_src = loop_nors_src;
                vert_to_refelem_map_src = vert_to_loop_map_src;
              }
              else { /* if (mode == MREMAP_MODE_LOOP_NEAREST_POLYNOR) { */
                nor_dst = &pnor_dst;
                nors_src = poly_nors_src;
                vert_to_refelem_map_src = vert_to_poly_map_src;
              }

              for (int i = vert_to_refelem_map_src[nearest.index].count; i--;) {
                const int index_src = vert_to_refelem_map_src[nearest.index].indices[i];
                BLI_assert(index_src != -1);
                const float dot = dot_v3v3(nors_src[index_src], *nor_dst);

                pidx_src = ((mode == MREMAP_MODE_LOOP_NEAREST_LOOPNOR) ?
                                loop_to_poly_map_src[index_src] :
                                index_src);
                /* WARNING! This is not the *real* lidx_src in case of POLYNOR, we only use it
                 *          to check we stay on current island (all loops from a given poly are
                 *          on same island!). */
                lidx_src = ((mode == MREMAP_MODE_LOOP_NEAREST_LOOPNOR) ?
                                index_src :
                                polys_src[pidx_src].loopstart);

                /* A same vert may be at the boundary of several islands! Hence, we have to ensure
                 * poly/loop we are currently considering *belongs* to current island! */
                if (use_islands && island_store.items_to_islands[lidx_src] != tindex) {
                  continue;
                }

                if (dot > best_nor_dot - 1e-6f) {
                  /* We need something as fallback decision in case dest normal matches several
                   * source normals (see #44522), using distance between polys' centers here. */
                  float *pcent_src;
                  float sqdist;

                  const MPoly &poly = polys_src[pidx_src];
                  ml_src = &loops_src[poly.loopstart];

                  if (!pcent_dst_valid) {
                    pcent_dst = blender::bke::mesh::poly_center_calc(
                        {reinterpret_cast<const blender::float3 *>(vert_positions_dst),
                         numverts_dst},
                        {&loops_dst[mp_dst->loopstart], mp_dst->totloop});
                    pcent_dst_valid = true;
                  }
                  pcent_src = poly_cents_src[pidx_src];
                  sqdist = len_squared_v3v3(pcent_dst, pcent_src);

                  if ((dot > best_nor_dot + 1e-6f) || (sqdist < best_sqdist_fallback)) {
                    best_nor_dot = dot;
                    best_sqdist_fallback = sqdist;
                    best_index_src = index_src;
                  }
                }
              }
              if (best_index_src == -1) {
                /* We found no item to map back from closest vertex... */
                best_nor_dot = -1.0f;
                hit_dist = FLT_MAX;
              }
              else if (mode == MREMAP_MODE_LOOP_NEAREST_POLYNOR) {
                /* Our best_index_src is a poly one for now!
                 * Have to find its loop matching our closest vertex. */
                const MPoly &poly = polys_src[best_index_src];
                ml_src = &loops_src[poly.loopstart];
                for (plidx_src = 0; plidx_src < poly.totloop; plidx_src++, ml_src++) {
                  if (int(ml_src->v) == nearest.index) {
                    best_index_src = plidx_src + poly.loopstart;
                    break;
                  }
                }
              }
              best_nor_dot = (best_nor_dot + 1.0f) * 0.5f;
              islands_res[tindex][plidx_dst].factor = hit_dist ? (best_nor_dot / hit_dist) : 1e18f;
              islands_res[tindex][plidx_dst].hit_dist = hit_dist;
              islands_res[tindex][plidx_dst].index_src = best_index_src;
            }
            else {
              /* No source for this dest loop! */
              islands_res[tindex][plidx_dst].factor = 0.0f;
              islands_res[tindex][plidx_dst].hit_dist = FLT_MAX;
              islands_res[tindex][plidx_dst].index_src = -1;
            }
          }
          else if (mode & MREMAP_USE_NORPROJ) {
            int n = (ray_radius > 0.0f) ? MREMAP_RAYCAST_APPROXIMATE_NR : 1;
            float w = 1.0f;

            copy_v3_v3(tmp_co, vert_positions_dst[ml_dst->v]);
            copy_v3_v3(tmp_no, loop_nors_dst[plidx_dst + mp_dst->loopstart]);

            /* We do our transform here, since we may do several raycast/nearest queries. */
            if (space_transform) {
              BLI_space_transform_apply(space_transform, tmp_co);
              BLI_space_transform_apply_normal(space_transform, tmp_no);
            }

            while (n--) {
              if (mesh_remap_bvhtree_query_raycast(
                      tdata, &rayhit, tmp_co, tmp_no, ray_radius / w, max_dist, &hit_dist)) {
                islands_res[tindex][plidx_dst].factor = (hit_dist ? (1.0f / hit_dist) : 1e18f) * w;
                islands_res[tindex][plidx_dst].hit_dist = hit_dist;
                islands_res[tindex][plidx_dst].index_src = int(tdata->looptri[rayhit.index].poly);
                copy_v3_v3(islands_res[tindex][plidx_dst].hit_point, rayhit.co);
                break;
              }
              /* Next iteration will get bigger radius but smaller weight! */
              w /= MREMAP_RAYCAST_APPROXIMATE_FAC;
            }
            if (n == -1) {
              /* Fallback to 'nearest' hit here, loops usually comes in 'face group', not good to
               * have only part of one dest face's loops to map to source.
               * Note that since we give this a null weight, if whole weight for a given face
               * is null, it means none of its loop mapped to this source island,
               * hence we can skip it later.
               */
              copy_v3_v3(tmp_co, vert_positions_dst[ml_dst->v]);
              nearest.index = -1;

              /* Convert the vertex to tree coordinates, if needed. */
              if (space_transform) {
                BLI_space_transform_apply(space_transform, tmp_co);
              }

              /* In any case, this fallback nearest hit should have no weight at all
               * in 'best island' decision! */
              islands_res[tindex][plidx_dst].factor = 0.0f;

              if (mesh_remap_bvhtree_query_nearest(
                      tdata, &nearest, tmp_co, max_dist_sq, &hit_dist)) {
                islands_res[tindex][plidx_dst].hit_dist = hit_dist;
                islands_res[tindex][plidx_dst].index_src = int(tdata->looptri[nearest.index].poly);
                copy_v3_v3(islands_res[tindex][plidx_dst].hit_point, nearest.co);
              }
              else {
                /* No source for this dest loop! */
                islands_res[tindex][plidx_dst].hit_dist = FLT_MAX;
                islands_res[tindex][plidx_dst].index_src = -1;
              }
            }
          }
          else { /* Nearest poly either to use all its loops/verts or just closest one. */
            copy_v3_v3(tmp_co, vert_positions_dst[ml_dst->v]);
            nearest.index = -1;

            /* Convert the vertex to tree coordinates, if needed. */
            if (space_transform) {
              BLI_space_transform_apply(space_transform, tmp_co);
            }

            if (mesh_remap_bvhtree_query_nearest(
                    tdata, &nearest, tmp_co, max_dist_sq, &hit_dist)) {
              islands_res[tindex][plidx_dst].factor = hit_dist ? (1.0f / hit_dist) : 1e18f;
              islands_res[tindex][plidx_dst].hit_dist = hit_dist;
              islands_res[tindex][plidx_dst].index_src = int(tdata->looptri[nearest.index].poly);
              copy_v3_v3(islands_res[tindex][plidx_dst].hit_point, nearest.co);
            }
            else {
              /* No source for this dest loop! */
              islands_res[tindex][plidx_dst].factor = 0.0f;
              islands_res[tindex][plidx_dst].hit_dist = FLT_MAX;
              islands_res[tindex][plidx_dst].index_src = -1;
            }
          }
        }
      }

      /* And now, find best island to use! */
      /* We have to first select the 'best source island' for given dst poly and its loops.
       * Then, we have to check that poly does not 'spread' across some island's limits
       * (like inner seams for UVs, etc.).
       * Note we only still partially support that kind of situation here, i.e.
       * Polys spreading over actual cracks
       * (like a narrow space without faces on src, splitting a 'tube-like' geometry).
       * That kind of situation should be relatively rare, though.
       */
      /* XXX This block in itself is big and complex enough to be a separate function but...
       *     it uses a bunch of locale vars.
       *     Not worth sending all that through parameters (for now at least). */
      {
        BLI_AStarGraph *as_graph = nullptr;
        int *poly_island_index_map = nullptr;
        int pidx_src_prev = -1;

        MeshElemMap *best_island = nullptr;
        float best_island_fac = 0.0f;
        int best_island_index = -1;

        for (tindex = 0; tindex < num_trees; tindex++) {
          float island_fac = 0.0f;

          for (plidx_dst = 0; plidx_dst < mp_dst->totloop; plidx_dst++) {
            island_fac += islands_res[tindex][plidx_dst].factor;
          }
          island_fac /= float(mp_dst->totloop);

          if (island_fac > best_island_fac) {
            best_island_fac = island_fac;
            best_island_index = tindex;
          }
        }

        if (best_island_index != -1 && isld_steps_src) {
          best_island = use_islands ? island_store.islands[best_island_index] : nullptr;
          as_graph = &as_graphdata[best_island_index];
          poly_island_index_map = (int *)as_graph->custom_data;
          BLI_astar_solution_init(as_graph, &as_solution, nullptr);
        }

        for (plidx_dst = 0; plidx_dst < mp_dst->totloop; plidx_dst++) {
          IslandResult *isld_res;
          lidx_dst = plidx_dst + mp_dst->loopstart;

          if (best_island_index == -1) {
            /* No source for any loops of our dest poly in any source islands. */
            BKE_mesh_remap_item_define_invalid(r_map, lidx_dst);
            continue;
          }

          as_solution.custom_data = POINTER_FROM_INT(false);

          isld_res = &islands_res[best_island_index][plidx_dst];
          if (use_from_vert) {
            /* Indices stored in islands_res are those of loops, one per dest loop. */
            lidx_src = isld_res->index_src;
            if (lidx_src >= 0) {
              pidx_src = loop_to_poly_map_src[lidx_src];
              /* If prev and curr poly are the same, no need to do anything more!!! */
              if (!ELEM(pidx_src_prev, -1, pidx_src) && isld_steps_src) {
                int pidx_isld_src, pidx_isld_src_prev;
                if (poly_island_index_map) {
                  pidx_isld_src = poly_island_index_map[pidx_src];
                  pidx_isld_src_prev = poly_island_index_map[pidx_src_prev];
                }
                else {
                  pidx_isld_src = pidx_src;
                  pidx_isld_src_prev = pidx_src_prev;
                }

                BLI_astar_graph_solve(as_graph,
                                      pidx_isld_src_prev,
                                      pidx_isld_src,
                                      mesh_remap_calc_loops_astar_f_cost,
                                      &as_solution,
                                      isld_steps_src);
                if (POINTER_AS_INT(as_solution.custom_data) && (as_solution.steps > 0)) {
                  /* Find first 'cutting edge' on path, and bring back lidx_src on poly just
                   * before that edge.
                   * Note we could try to be much smarter, g.g. Storing a whole poly's indices,
                   * and making decision (on which side of cutting edge(s!) to be) on the end,
                   * but this is one more level of complexity, better to first see if
                   * simple solution works!
                   */
                  int last_valid_pidx_isld_src = -1;
                  /* Note we go backward here, from dest to src poly. */
                  for (int i = as_solution.steps - 1; i--;) {
                    BLI_AStarGNLink *as_link = as_solution.prev_links[pidx_isld_src];
                    const int eidx = POINTER_AS_INT(as_link->custom_data);
                    pidx_isld_src = as_solution.prev_nodes[pidx_isld_src];
                    BLI_assert(pidx_isld_src != -1);
                    if (eidx != -1) {
                      /* we are 'crossing' a cutting edge. */
                      last_valid_pidx_isld_src = pidx_isld_src;
                    }
                  }
                  if (last_valid_pidx_isld_src != -1) {
                    /* Find a new valid loop in that new poly (nearest one for now).
                     * Note we could be much more subtle here, again that's for later... */
                    int j;
                    float best_dist_sq = FLT_MAX;

                    ml_dst = &loops_dst[lidx_dst];
                    copy_v3_v3(tmp_co, vert_positions_dst[ml_dst->v]);

                    /* We do our transform here,
                     * since we may do several raycast/nearest queries. */
                    if (space_transform) {
                      BLI_space_transform_apply(space_transform, tmp_co);
                    }

                    pidx_src = (use_islands ? best_island->indices[last_valid_pidx_isld_src] :
                                              last_valid_pidx_isld_src);
                    const MPoly &poly = polys_src[pidx_src];
                    ml_src = &loops_src[poly.loopstart];
                    for (j = 0; j < poly.totloop; j++, ml_src++) {
                      const float dist_sq = len_squared_v3v3(positions_src[ml_src->v], tmp_co);
                      if (dist_sq < best_dist_sq) {
                        best_dist_sq = dist_sq;
                        lidx_src = poly.loopstart + j;
                      }
                    }
                  }
                }
              }
              mesh_remap_item_define(r_map,
                                     lidx_dst,
                                     isld_res->hit_dist,
                                     best_island_index,
                                     1,
                                     &lidx_src,
                                     &full_weight);
              pidx_src_prev = pidx_src;
            }
            else {
              /* No source for this loop in this island. */
              /* TODO: would probably be better to get a source
               * at all cost in best island anyway? */
              mesh_remap_item_define(
                  r_map, lidx_dst, FLT_MAX, best_island_index, 0, nullptr, nullptr);
            }
          }
          else {
            /* Else, we use source poly, indices stored in islands_res are those of polygons. */
            pidx_src = isld_res->index_src;
            if (pidx_src >= 0) {
              float *hit_co = isld_res->hit_point;
              int best_loop_index_src;

              const MPoly &poly = polys_src[pidx_src];
              /* If prev and curr poly are the same, no need to do anything more!!! */
              if (!ELEM(pidx_src_prev, -1, pidx_src) && isld_steps_src) {
                int pidx_isld_src, pidx_isld_src_prev;
                if (poly_island_index_map) {
                  pidx_isld_src = poly_island_index_map[pidx_src];
                  pidx_isld_src_prev = poly_island_index_map[pidx_src_prev];
                }
                else {
                  pidx_isld_src = pidx_src;
                  pidx_isld_src_prev = pidx_src_prev;
                }

                BLI_astar_graph_solve(as_graph,
                                      pidx_isld_src_prev,
                                      pidx_isld_src,
                                      mesh_remap_calc_loops_astar_f_cost,
                                      &as_solution,
                                      isld_steps_src);
                if (POINTER_AS_INT(as_solution.custom_data) && (as_solution.steps > 0)) {
                  /* Find first 'cutting edge' on path, and bring back lidx_src on poly just
                   * before that edge.
                   * Note we could try to be much smarter: e.g. Storing a whole poly's indices,
                   * and making decision (one which side of cutting edge(s)!) to be on the end,
                   * but this is one more level of complexity, better to first see if
                   * simple solution works!
                   */
                  int last_valid_pidx_isld_src = -1;
                  /* Note we go backward here, from dest to src poly. */
                  for (int i = as_solution.steps - 1; i--;) {
                    BLI_AStarGNLink *as_link = as_solution.prev_links[pidx_isld_src];
                    int eidx = POINTER_AS_INT(as_link->custom_data);

                    pidx_isld_src = as_solution.prev_nodes[pidx_isld_src];
                    BLI_assert(pidx_isld_src != -1);
                    if (eidx != -1) {
                      /* we are 'crossing' a cutting edge. */
                      last_valid_pidx_isld_src = pidx_isld_src;
                    }
                  }
                  if (last_valid_pidx_isld_src != -1) {
                    /* Find a new valid loop in that new poly (nearest point on poly for now).
                     * Note we could be much more subtle here, again that's for later... */
                    float best_dist_sq = FLT_MAX;
                    int j;

                    ml_dst = &loops_dst[lidx_dst];
                    copy_v3_v3(tmp_co, vert_positions_dst[ml_dst->v]);

                    /* We do our transform here,
                     * since we may do several raycast/nearest queries. */
                    if (space_transform) {
                      BLI_space_transform_apply(space_transform, tmp_co);
                    }

                    pidx_src = (use_islands ? best_island->indices[last_valid_pidx_isld_src] :
                                              last_valid_pidx_isld_src);

                    /* Create that one on demand. */
                    if (poly_to_looptri_map_src == nullptr) {
                      BKE_mesh_origindex_map_create_looptri(&poly_to_looptri_map_src,
                                                            &poly_to_looptri_map_src_buff,
                                                            polys_src.data(),
                                                            int(polys_src.size()),
                                                            looptris_src.data(),
                                                            int(looptris_src.size()));
                    }

                    for (j = poly_to_looptri_map_src[pidx_src].count; j--;) {
                      float h[3];
                      const MLoopTri *lt =
                          &looptris_src[poly_to_looptri_map_src[pidx_src].indices[j]];
                      float dist_sq;

                      closest_on_tri_to_point_v3(h,
                                                 tmp_co,
                                                 vcos_src[loops_src[lt->tri[0]].v],
                                                 vcos_src[loops_src[lt->tri[1]].v],
                                                 vcos_src[loops_src[lt->tri[2]].v]);
                      dist_sq = len_squared_v3v3(tmp_co, h);
                      if (dist_sq < best_dist_sq) {
                        copy_v3_v3(hit_co, h);
                        best_dist_sq = dist_sq;
                      }
                    }
                  }
                }
              }

              if (mode == MREMAP_MODE_LOOP_POLY_NEAREST) {
                mesh_remap_interp_poly_data_get(poly,
                                                loops_src,
                                                (const float(*)[3])vcos_src,
                                                hit_co,
                                                &buff_size_interp,
                                                &vcos_interp,
                                                true,
                                                &indices_interp,
                                                &weights_interp,
                                                false,
                                                &best_loop_index_src);

                mesh_remap_item_define(r_map,
                                       lidx_dst,
                                       isld_res->hit_dist,
                                       best_island_index,
                                       1,
                                       &best_loop_index_src,
                                       &full_weight);
              }
              else {
                const int sources_num = mesh_remap_interp_poly_data_get(
                    poly,
                    loops_src,
                    (const float(*)[3])vcos_src,
                    hit_co,
                    &buff_size_interp,
                    &vcos_interp,
                    true,
                    &indices_interp,
                    &weights_interp,
                    true,
                    nullptr);

                mesh_remap_item_define(r_map,
                                       lidx_dst,
                                       isld_res->hit_dist,
                                       best_island_index,
                                       sources_num,
                                       indices_interp,
                                       weights_interp);
              }

              pidx_src_prev = pidx_src;
            }
            else {
              /* No source for this loop in this island. */
              /* TODO: would probably be better to get a source
               * at all cost in best island anyway? */
              mesh_remap_item_define(
                  r_map, lidx_dst, FLT_MAX, best_island_index, 0, nullptr, nullptr);
            }
          }
        }

        BLI_astar_solution_clear(&as_solution);
      }
    }

    for (tindex = 0; tindex < num_trees; tindex++) {
      MEM_freeN(islands_res[tindex]);
      free_bvhtree_from_mesh(&treedata[tindex]);
      if (isld_steps_src) {
        BLI_astar_graph_free(&as_graphdata[tindex]);
      }
    }
    MEM_freeN(islands_res);
    BKE_mesh_loop_islands_free(&island_store);
    MEM_freeN(treedata);
    if (isld_steps_src) {
      MEM_freeN(as_graphdata);
      BLI_astar_solution_free(&as_solution);
    }

    if (vcos_src) {
      MEM_freeN(vcos_src);
    }
    if (vert_to_loop_map_src) {
      MEM_freeN(vert_to_loop_map_src);
    }
    if (vert_to_loop_map_src_buff) {
      MEM_freeN(vert_to_loop_map_src_buff);
    }
    if (vert_to_poly_map_src) {
      MEM_freeN(vert_to_poly_map_src);
    }
    if (vert_to_poly_map_src_buff) {
      MEM_freeN(vert_to_poly_map_src_buff);
    }
    if (edge_to_poly_map_src) {
      MEM_freeN(edge_to_poly_map_src);
    }
    if (edge_to_poly_map_src_buff) {
      MEM_freeN(edge_to_poly_map_src_buff);
    }
    if (poly_to_looptri_map_src) {
      MEM_freeN(poly_to_looptri_map_src);
    }
    if (poly_to_looptri_map_src_buff) {
      MEM_freeN(poly_to_looptri_map_src_buff);
    }
    if (loop_to_poly_map_src) {
      MEM_freeN(loop_to_poly_map_src);
    }
    if (vcos_interp) {
      MEM_freeN(vcos_interp);
    }
    if (indices_interp) {
      MEM_freeN(indices_interp);
    }
    if (weights_interp) {
      MEM_freeN(weights_interp);
    }
  }
}

void BKE_mesh_remap_calc_polys_from_mesh(const int mode,
                                         const SpaceTransform *space_transform,
                                         const float max_dist,
                                         const float ray_radius,
                                         const Mesh *mesh_dst,
                                         const float (*vert_positions_dst)[3],
                                         const int numverts_dst,
                                         const MLoop *loops_dst,
                                         const MPoly *polys_dst,
                                         const int numpolys_dst,
                                         Mesh *me_src,
                                         MeshPairRemap *r_map)
{
  const float full_weight = 1.0f;
  const float max_dist_sq = max_dist * max_dist;
  const float(*poly_nors_dst)[3] = nullptr;
  blender::float3 tmp_co, tmp_no;
  int i;

  BLI_assert(mode & MREMAP_MODE_POLY);

  if (mode & (MREMAP_USE_NORMAL | MREMAP_USE_NORPROJ)) {
    poly_nors_dst = BKE_mesh_poly_normals_ensure(mesh_dst);
  }

  BKE_mesh_remap_init(r_map, numpolys_dst);

  if (mode == MREMAP_MODE_TOPOLOGY) {
    BLI_assert(numpolys_dst == me_src->totpoly);
    for (i = 0; i < numpolys_dst; i++) {
      mesh_remap_item_define(r_map, i, FLT_MAX, 0, 1, &i, &full_weight);
    }
  }
  else {
    BVHTreeFromMesh treedata = {nullptr};
    BVHTreeNearest nearest = {0};
    BVHTreeRayHit rayhit = {0};
    float hit_dist;

    BKE_bvhtree_from_mesh_get(&treedata, me_src, BVHTREE_FROM_LOOPTRI, 2);

    if (mode == MREMAP_MODE_POLY_NEAREST) {
      nearest.index = -1;

      for (i = 0; i < numpolys_dst; i++) {
        const MPoly &poly = polys_dst[i];
        tmp_co = blender::bke::mesh::poly_center_calc(
            {reinterpret_cast<const blender::float3 *>(vert_positions_dst), numverts_dst},
            {&loops_dst[poly.loopstart], poly.totloop});

        /* Convert the vertex to tree coordinates, if needed. */
        if (space_transform) {
          BLI_space_transform_apply(space_transform, tmp_co);
        }

        if (mesh_remap_bvhtree_query_nearest(
                &treedata, &nearest, tmp_co, max_dist_sq, &hit_dist)) {
          const MLoopTri *lt = &treedata.looptri[nearest.index];
          const int poly_index = int(lt->poly);
          mesh_remap_item_define(r_map, i, hit_dist, 0, 1, &poly_index, &full_weight);
        }
        else {
          /* No source for this dest poly! */
          BKE_mesh_remap_item_define_invalid(r_map, i);
        }
      }
    }
    else if (mode == MREMAP_MODE_POLY_NOR) {
      BLI_assert(poly_nors_dst);

      for (i = 0; i < numpolys_dst; i++) {
        const MPoly &poly = polys_dst[i];

        tmp_co = blender::bke::mesh::poly_center_calc(
            {reinterpret_cast<const blender::float3 *>(vert_positions_dst), numverts_dst},
            {&loops_dst[poly.loopstart], poly.totloop});
        copy_v3_v3(tmp_no, poly_nors_dst[i]);

        /* Convert the vertex to tree coordinates, if needed. */
        if (space_transform) {
          BLI_space_transform_apply(space_transform, tmp_co);
          BLI_space_transform_apply_normal(space_transform, tmp_no);
        }

        if (mesh_remap_bvhtree_query_raycast(
                &treedata, &rayhit, tmp_co, tmp_no, ray_radius, max_dist, &hit_dist)) {
          const MLoopTri *lt = &treedata.looptri[rayhit.index];
          const int poly_index = int(lt->poly);

          mesh_remap_item_define(r_map, i, hit_dist, 0, 1, &poly_index, &full_weight);
        }
        else {
          /* No source for this dest poly! */
          BKE_mesh_remap_item_define_invalid(r_map, i);
        }
      }
    }
    else if (mode == MREMAP_MODE_POLY_POLYINTERP_PNORPROJ) {
      /* We cast our rays randomly, with a pseudo-even distribution
       * (since we spread across tessellated tris,
       * with additional weighting based on each tri's relative area).
       */
      RNG *rng = BLI_rng_new(0);

      const size_t numpolys_src = size_t(me_src->totpoly);

      /* Here it's simpler to just allocate for all polys :/ */
      int *indices = static_cast<int *>(MEM_mallocN(sizeof(*indices) * numpolys_src, __func__));
      float *weights = static_cast<float *>(
          MEM_mallocN(sizeof(*weights) * numpolys_src, __func__));

      size_t tmp_poly_size = MREMAP_DEFAULT_BUFSIZE;
      float(*poly_vcos_2d)[2] = static_cast<float(*)[2]>(
          MEM_mallocN(sizeof(*poly_vcos_2d) * tmp_poly_size, __func__));
      /* Tessellated 2D poly, always (num_loops - 2) triangles. */
      int(*tri_vidx_2d)[3] = static_cast<int(*)[3]>(
          MEM_mallocN(sizeof(*tri_vidx_2d) * (tmp_poly_size - 2), __func__));

      for (i = 0; i < numpolys_dst; i++) {
        /* For each dst poly, we sample some rays from it (2D grid in pnor space)
         * and use their hits to interpolate from source polys. */
        /* NOTE: dst poly is early-converted into src space! */
        const MPoly &poly = polys_dst[i];

        int tot_rays, done_rays = 0;
        float poly_area_2d_inv, done_area = 0.0f;

        blender::float3 pcent_dst;
        float to_pnor_2d_mat[3][3], from_pnor_2d_mat[3][3];
        float poly_dst_2d_min[2], poly_dst_2d_max[2], poly_dst_2d_z;
        float poly_dst_2d_size[2];

        float totweights = 0.0f;
        float hit_dist_accum = 0.0f;
        int sources_num = 0;
        const int tris_num = poly.totloop - 2;
        int j;

        pcent_dst = blender::bke::mesh::poly_center_calc(
            {reinterpret_cast<const blender::float3 *>(vert_positions_dst), numverts_dst},
            {&loops_dst[poly.loopstart], poly.totloop});

        copy_v3_v3(tmp_no, poly_nors_dst[i]);

        /* We do our transform here, else it'd be redone by raycast helper for each ray, ugh! */
        if (space_transform) {
          BLI_space_transform_apply(space_transform, pcent_dst);
          BLI_space_transform_apply_normal(space_transform, tmp_no);
        }

        copy_vn_fl(weights, int(numpolys_src), 0.0f);

        if (UNLIKELY(size_t(poly.totloop) > tmp_poly_size)) {
          tmp_poly_size = size_t(poly.totloop);
          poly_vcos_2d = static_cast<float(*)[2]>(
              MEM_reallocN(poly_vcos_2d, sizeof(*poly_vcos_2d) * tmp_poly_size));
          tri_vidx_2d = static_cast<int(*)[3]>(
              MEM_reallocN(tri_vidx_2d, sizeof(*tri_vidx_2d) * (tmp_poly_size - 2)));
        }

        axis_dominant_v3_to_m3(to_pnor_2d_mat, tmp_no);
        invert_m3_m3(from_pnor_2d_mat, to_pnor_2d_mat);

        mul_m3_v3(to_pnor_2d_mat, pcent_dst);
        poly_dst_2d_z = pcent_dst[2];

        /* Get (2D) bounding square of our poly. */
        INIT_MINMAX2(poly_dst_2d_min, poly_dst_2d_max);

        for (j = 0; j < poly.totloop; j++) {
          const MLoop *ml = &loops_dst[j + poly.loopstart];
          copy_v3_v3(tmp_co, vert_positions_dst[ml->v]);
          if (space_transform) {
            BLI_space_transform_apply(space_transform, tmp_co);
          }
          mul_v2_m3v3(poly_vcos_2d[j], to_pnor_2d_mat, tmp_co);
          minmax_v2v2_v2(poly_dst_2d_min, poly_dst_2d_max, poly_vcos_2d[j]);
        }

        /* We adjust our ray-casting grid to ray_radius (the smaller, the more rays are cast),
         * with lower/upper bounds. */
        sub_v2_v2v2(poly_dst_2d_size, poly_dst_2d_max, poly_dst_2d_min);

        if (ray_radius) {
          tot_rays = int((max_ff(poly_dst_2d_size[0], poly_dst_2d_size[1]) / ray_radius) + 0.5f);
          CLAMP(tot_rays, MREMAP_RAYCAST_TRI_SAMPLES_MIN, MREMAP_RAYCAST_TRI_SAMPLES_MAX);
        }
        else {
          /* If no radius (pure rays), give max number of rays! */
          tot_rays = MREMAP_RAYCAST_TRI_SAMPLES_MIN;
        }
        tot_rays *= tot_rays;

        poly_area_2d_inv = area_poly_v2(poly_vcos_2d, uint(poly.totloop));
        /* In case we have a null-area degenerated poly... */
        poly_area_2d_inv = 1.0f / max_ff(poly_area_2d_inv, 1e-9f);

        /* Tessellate our poly. */
        if (poly.totloop == 3) {
          tri_vidx_2d[0][0] = 0;
          tri_vidx_2d[0][1] = 1;
          tri_vidx_2d[0][2] = 2;
        }
        if (poly.totloop == 4) {
          tri_vidx_2d[0][0] = 0;
          tri_vidx_2d[0][1] = 1;
          tri_vidx_2d[0][2] = 2;
          tri_vidx_2d[1][0] = 0;
          tri_vidx_2d[1][1] = 2;
          tri_vidx_2d[1][2] = 3;
        }
        else {
          BLI_polyfill_calc(poly_vcos_2d, uint(poly.totloop), -1, (uint(*)[3])tri_vidx_2d);
        }

        for (j = 0; j < tris_num; j++) {
          float *v1 = poly_vcos_2d[tri_vidx_2d[j][0]];
          float *v2 = poly_vcos_2d[tri_vidx_2d[j][1]];
          float *v3 = poly_vcos_2d[tri_vidx_2d[j][2]];
          int rays_num;

          /* All this allows us to get 'absolute' number of rays for each tri,
           * avoiding accumulating errors over iterations, and helping better even distribution. */
          done_area += area_tri_v2(v1, v2, v3);
          rays_num = max_ii(int(float(tot_rays) * done_area * poly_area_2d_inv + 0.5f) - done_rays,
                            0);
          done_rays += rays_num;

          while (rays_num--) {
            int n = (ray_radius > 0.0f) ? MREMAP_RAYCAST_APPROXIMATE_NR : 1;
            float w = 1.0f;

            BLI_rng_get_tri_sample_float_v2(rng, v1, v2, v3, tmp_co);

            tmp_co[2] = poly_dst_2d_z;
            mul_m3_v3(from_pnor_2d_mat, tmp_co);

            /* At this point, tmp_co is a point on our poly surface, in mesh_src space! */
            while (n--) {
              if (mesh_remap_bvhtree_query_raycast(
                      &treedata, &rayhit, tmp_co, tmp_no, ray_radius / w, max_dist, &hit_dist)) {
                const MLoopTri *lt = &treedata.looptri[rayhit.index];

                weights[lt->poly] += w;
                totweights += w;
                hit_dist_accum += hit_dist;
                break;
              }
              /* Next iteration will get bigger radius but smaller weight! */
              w /= MREMAP_RAYCAST_APPROXIMATE_FAC;
            }
          }
        }

        if (totweights > 0.0f) {
          for (j = 0; j < int(numpolys_src); j++) {
            if (!weights[j]) {
              continue;
            }
            /* NOTE: sources_num is always <= j! */
            weights[sources_num] = weights[j] / totweights;
            indices[sources_num] = j;
            sources_num++;
          }
          mesh_remap_item_define(
              r_map, i, hit_dist_accum / totweights, 0, sources_num, indices, weights);
        }
        else {
          /* No source for this dest poly! */
          BKE_mesh_remap_item_define_invalid(r_map, i);
        }
      }

      MEM_freeN(tri_vidx_2d);
      MEM_freeN(poly_vcos_2d);
      MEM_freeN(indices);
      MEM_freeN(weights);
      BLI_rng_free(rng);
    }
    else {
      CLOG_WARN(&LOG, "Unsupported mesh-to-mesh poly mapping mode (%d)!", mode);
      memset(r_map->items, 0, sizeof(*r_map->items) * size_t(numpolys_dst));
    }

    free_bvhtree_from_mesh(&treedata);
  }
}

#undef MREMAP_RAYCAST_APPROXIMATE_NR
#undef MREMAP_RAYCAST_APPROXIMATE_FAC
#undef MREMAP_RAYCAST_TRI_SAMPLES_MIN
#undef MREMAP_RAYCAST_TRI_SAMPLES_MAX
#undef MREMAP_DEFAULT_BUFSIZE

/** \} */<|MERGE_RESOLUTION|>--- conflicted
+++ resolved
@@ -1363,7 +1363,8 @@
         if (dirty_nors_dst || do_loop_nors_dst) {
           const bool *sharp_edges = static_cast<const bool *>(
               CustomData_get_layer_named(&mesh_dst->edata, CD_PROP_BOOL, "sharp_edge"));
-<<<<<<< HEAD
+          const bool *sharp_faces = static_cast<const bool *>(
+              CustomData_get_layer_named(&mesh_dst->pdata, CD_PROP_BOOL, "sharp_face"));
           blender::bke::mesh::normals_calc_loop(
               {reinterpret_cast<const blender::float3 *>(vert_positions_dst), numverts_dst},
               {edges_dst, numedges_dst},
@@ -1373,33 +1374,12 @@
               mesh_dst->vert_normals(),
               mesh_dst->poly_normals(),
               sharp_edges,
+              sharp_faces,
               use_split_nors_dst,
               split_angle_dst,
               custom_nors_dst,
               nullptr,
               {reinterpret_cast<blender::float3 *>(loop_nors_dst), numloops_dst});
-=======
-          const bool *sharp_faces = static_cast<const bool *>(
-              CustomData_get_layer_named(&mesh_dst->pdata, CD_PROP_BOOL, "sharp_face"));
-          BKE_mesh_normals_loop_split(vert_positions_dst,
-                                      BKE_mesh_vert_normals_ensure(mesh_dst),
-                                      numverts_dst,
-                                      edges_dst,
-                                      numedges_dst,
-                                      loops_dst,
-                                      loop_nors_dst,
-                                      numloops_dst,
-                                      polys_dst,
-                                      poly_nors_dst,
-                                      numpolys_dst,
-                                      use_split_nors_dst,
-                                      split_angle_dst,
-                                      sharp_edges,
-                                      sharp_faces,
-                                      nullptr,
-                                      nullptr,
-                                      custom_nors_dst);
->>>>>>> 28a581d6
         }
       }
       if (need_pnors_src || need_lnors_src) {
