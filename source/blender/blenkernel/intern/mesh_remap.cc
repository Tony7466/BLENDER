/* SPDX-License-Identifier: GPL-2.0-or-later */

/** \file
 * \ingroup bke
 *
 * Functions for mapping data between meshes.
 */

#include <climits>

#include "CLG_log.h"

#include "MEM_guardedalloc.h"

#include "DNA_mesh_types.h"
#include "DNA_meshdata_types.h"

#include "BLI_array.hh"
#include "BLI_astar.h"
#include "BLI_bit_vector.hh"
#include "BLI_math.h"
#include "BLI_memarena.h"
#include "BLI_polyfill_2d.h"
#include "BLI_rand.h"
#include "BLI_utildefines.h"

#include "BKE_bvhutils.h"
#include "BKE_customdata.h"
#include "BKE_mesh.hh"
#include "BKE_mesh_mapping.h"
#include "BKE_mesh_remap.h" /* own include */
#include "BKE_mesh_runtime.h"

#include "BLI_strict_flags.h"

static CLG_LogRef LOG = {"bke.mesh"};

/* -------------------------------------------------------------------- */
/** \name Some Generic Helpers
 * \{ */

static bool mesh_remap_bvhtree_query_nearest(BVHTreeFromMesh *treedata,
                                             BVHTreeNearest *nearest,
                                             const float co[3],
                                             const float max_dist_sq,
                                             float *r_hit_dist)
{
  /* Use local proximity heuristics (to reduce the nearest search). */
  if (nearest->index != -1) {
    nearest->dist_sq = len_squared_v3v3(co, nearest->co);
    if (nearest->dist_sq > max_dist_sq) {
      /* The previous valid index is too far away and not valid for this check. */
      nearest->dist_sq = max_dist_sq;
      nearest->index = -1;
    }
  }
  else {
    nearest->dist_sq = max_dist_sq;
  }
  /* Compute and store result. If invalid (-1 index), keep FLT_MAX dist. */
  BLI_bvhtree_find_nearest(treedata->tree, co, nearest, treedata->nearest_callback, treedata);

  if ((nearest->index != -1) && (nearest->dist_sq <= max_dist_sq)) {
    *r_hit_dist = sqrtf(nearest->dist_sq);
    return true;
  }

  return false;
}

static bool mesh_remap_bvhtree_query_raycast(BVHTreeFromMesh *treedata,
                                             BVHTreeRayHit *rayhit,
                                             const float co[3],
                                             const float no[3],
                                             const float radius,
                                             const float max_dist,
                                             float *r_hit_dist)
{
  BVHTreeRayHit rayhit_tmp;
  float inv_no[3];

  rayhit->index = -1;
  rayhit->dist = max_dist;
  BLI_bvhtree_ray_cast(
      treedata->tree, co, no, radius, rayhit, treedata->raycast_callback, treedata);

  /* Also cast in the other direction! */
  rayhit_tmp = *rayhit;
  negate_v3_v3(inv_no, no);
  BLI_bvhtree_ray_cast(
      treedata->tree, co, inv_no, radius, &rayhit_tmp, treedata->raycast_callback, treedata);
  if (rayhit_tmp.dist < rayhit->dist) {
    *rayhit = rayhit_tmp;
  }

  if ((rayhit->index != -1) && (rayhit->dist <= max_dist)) {
    *r_hit_dist = rayhit->dist;
    return true;
  }

  return false;
}

/** \} */

/* -------------------------------------------------------------------- */
/** \name Auto-match.
 *
 * Find transform of a mesh to get best match with another.
 * \{ */

float BKE_mesh_remap_calc_difference_from_mesh(const SpaceTransform *space_transform,
                                               const float (*vert_positions_dst)[3],
                                               const int numverts_dst,
                                               Mesh *me_src)
{
  BVHTreeFromMesh treedata = {nullptr};
  BVHTreeNearest nearest = {0};
  float hit_dist;

  float result = 0.0f;
  int i;

  BKE_bvhtree_from_mesh_get(&treedata, me_src, BVHTREE_FROM_VERTS, 2);
  nearest.index = -1;

  for (i = 0; i < numverts_dst; i++) {
    float tmp_co[3];

    copy_v3_v3(tmp_co, vert_positions_dst[i]);

    /* Convert the vertex to tree coordinates, if needed. */
    if (space_transform) {
      BLI_space_transform_apply(space_transform, tmp_co);
    }

    if (mesh_remap_bvhtree_query_nearest(&treedata, &nearest, tmp_co, FLT_MAX, &hit_dist)) {
      result += 1.0f / (hit_dist + 1.0f);
    }
    else {
      /* No source for this dest vertex! */
      result += 1e-18f;
    }
  }

  result = (float(numverts_dst) / result) - 1.0f;

#if 0
  printf("%s: Computed difference between meshes (the lower the better): %f\n", __func__, result);
#endif

  return result;
}

/* This helper computes the eigen values & vectors for
 * covariance matrix of all given vertices coordinates.
 *
 * Those vectors define the 'average ellipsoid' of the mesh (i.e. the 'best fitting' ellipsoid
 * containing 50% of the vertices).
 *
 * Note that it will not perform fantastic in case two or more eigen values are equal
 * (e.g. a cylinder or parallelepiped with a square section give two identical eigenvalues,
 * a sphere or tetrahedron give three identical ones, etc.), since you cannot really define all
 * axes in those cases. We default to dummy generated orthogonal vectors in this case,
 * instead of using eigen vectors.
 */
static void mesh_calc_eigen_matrix(const float (*positions)[3],
                                   const float (*vcos)[3],
                                   const int numverts,
                                   float r_mat[4][4])
{
  float center[3], covmat[3][3];
  float eigen_val[3], eigen_vec[3][3];
  float(*cos)[3] = nullptr;

  bool eigen_success;
  int i;

  if (positions) {
    cos = static_cast<float(*)[3]>(MEM_mallocN(sizeof(*cos) * size_t(numverts), __func__));
    memcpy(cos, positions, sizeof(float[3]) * size_t(numverts));
    /* TODO(sergey): For until we officially drop all compilers which
     * doesn't handle casting correct we use workaround to avoid explicit
     * cast here.
     */
    vcos = static_cast<const float(*)[3]>((void *)cos);
  }
  unit_m4(r_mat);

  /* NOTE: here we apply sample correction to covariance matrix, since we consider the vertices
   *       as a sample of the whole 'surface' population of our mesh. */
  BLI_covariance_m3_v3n(vcos, numverts, true, covmat, center);

  if (cos) {
    MEM_freeN(cos);
  }

  eigen_success = BLI_eigen_solve_selfadjoint_m3((const float(*)[3])covmat, eigen_val, eigen_vec);
  BLI_assert(eigen_success);
  UNUSED_VARS_NDEBUG(eigen_success);

  /* Special handling of cases where some eigen values are (nearly) identical. */
  if (compare_ff_relative(eigen_val[0], eigen_val[1], FLT_EPSILON, 64)) {
    if (compare_ff_relative(eigen_val[0], eigen_val[2], FLT_EPSILON, 64)) {
      /* No preferred direction, that set of vertices has a spherical average,
       * so we simply returned scaled/translated identity matrix (with no rotation). */
      unit_m3(eigen_vec);
    }
    else {
      /* Ellipsoid defined by eigen values/vectors has a spherical section,
       * we can only define one axis from eigen_vec[2] (two others computed eigen vecs
       * are not so nice for us here, they tend to 'randomly' rotate around valid one).
       * Note that eigen vectors as returned by BLI_eigen_solve_selfadjoint_m3() are normalized. */
      ortho_basis_v3v3_v3(eigen_vec[0], eigen_vec[1], eigen_vec[2]);
    }
  }
  else if (compare_ff_relative(eigen_val[0], eigen_val[2], FLT_EPSILON, 64)) {
    /* Same as above, but with eigen_vec[1] as valid axis. */
    ortho_basis_v3v3_v3(eigen_vec[2], eigen_vec[0], eigen_vec[1]);
  }
  else if (compare_ff_relative(eigen_val[1], eigen_val[2], FLT_EPSILON, 64)) {
    /* Same as above, but with eigen_vec[0] as valid axis. */
    ortho_basis_v3v3_v3(eigen_vec[1], eigen_vec[2], eigen_vec[0]);
  }

  for (i = 0; i < 3; i++) {
    float evi = eigen_val[i];

    /* Protect against 1D/2D degenerated cases! */
    /* NOTE: not sure why we need square root of eigen values here
     * (which are equivalent to singular values, as far as I have understood),
     * but it seems to heavily reduce (if not completely nullify)
     * the error due to non-uniform scalings... */
    evi = (evi < 1e-6f && evi > -1e-6f) ? ((evi < 0.0f) ? -1e-3f : 1e-3f) : sqrtf_signed(evi);
    mul_v3_fl(eigen_vec[i], evi);
  }

  copy_m4_m3(r_mat, eigen_vec);
  copy_v3_v3(r_mat[3], center);
}

void BKE_mesh_remap_find_best_match_from_mesh(const float (*vert_positions_dst)[3],
                                              const int numverts_dst,
                                              Mesh *me_src,
                                              SpaceTransform *r_space_transform)
{
  /* Note that those are done so that we successively get actual mirror matrix
   * (by multiplication of columns). */
  const float mirrors[][3] = {
      {-1.0f, 1.0f, 1.0f}, /* -> -1,  1,  1 */
      {1.0f, -1.0f, 1.0f}, /* -> -1, -1,  1 */
      {1.0f, 1.0f, -1.0f}, /* -> -1, -1, -1 */
      {1.0f, -1.0f, 1.0f}, /* -> -1,  1, -1 */
      {-1.0f, 1.0f, 1.0f}, /* ->  1,  1, -1 */
      {1.0f, -1.0f, 1.0f}, /* ->  1, -1, -1 */
      {1.0f, 1.0f, -1.0f}, /* ->  1, -1,  1 */
      {0.0f, 0.0f, 0.0f},
  };
  const float(*mirr)[3];

  float mat_src[4][4], mat_dst[4][4], best_mat_dst[4][4];
  float best_match = FLT_MAX, match;

  const int numverts_src = me_src->totvert;
  const float(*vcos_src)[3] = BKE_mesh_vert_positions(me_src);
  mesh_calc_eigen_matrix(nullptr, vcos_src, numverts_src, mat_src);
  mesh_calc_eigen_matrix(vert_positions_dst, nullptr, numverts_dst, mat_dst);

  BLI_space_transform_global_from_matrices(r_space_transform, mat_dst, mat_src);
  match = BKE_mesh_remap_calc_difference_from_mesh(
      r_space_transform, vert_positions_dst, numverts_dst, me_src);
  best_match = match;
  copy_m4_m4(best_mat_dst, mat_dst);

  /* And now, we have to check the other sixth possible mirrored versions... */
  for (mirr = mirrors; (*mirr)[0]; mirr++) {
    mul_v3_fl(mat_dst[0], (*mirr)[0]);
    mul_v3_fl(mat_dst[1], (*mirr)[1]);
    mul_v3_fl(mat_dst[2], (*mirr)[2]);

    BLI_space_transform_global_from_matrices(r_space_transform, mat_dst, mat_src);
    match = BKE_mesh_remap_calc_difference_from_mesh(
        r_space_transform, vert_positions_dst, numverts_dst, me_src);
    if (match < best_match) {
      best_match = match;
      copy_m4_m4(best_mat_dst, mat_dst);
    }
  }

  BLI_space_transform_global_from_matrices(r_space_transform, best_mat_dst, mat_src);
}

/** \} */

/* -------------------------------------------------------------------- */
/** \name Mesh to Mesh Mapping
 * \{ */

void BKE_mesh_remap_calc_source_cddata_masks_from_map_modes(const int /*vert_mode*/,
                                                            const int /*edge_mode*/,
                                                            const int loop_mode,
                                                            const int /*poly_mode*/,
                                                            CustomData_MeshMasks *r_cddata_mask)
{
  /* vert, edge and poly mapping modes never need extra cddata from source object. */
  const bool need_lnors_src = (loop_mode & MREMAP_USE_LOOP) && (loop_mode & MREMAP_USE_NORMAL);

  if (need_lnors_src) {
    r_cddata_mask->lmask |= CD_MASK_NORMAL;
  }
}

void BKE_mesh_remap_init(MeshPairRemap *map, const int items_num)
{
  MemArena *mem = BLI_memarena_new(BLI_MEMARENA_STD_BUFSIZE, __func__);

  BKE_mesh_remap_free(map);

  map->items = static_cast<MeshPairRemapItem *>(
      BLI_memarena_alloc(mem, sizeof(*map->items) * size_t(items_num)));
  map->items_num = items_num;

  map->mem = mem;
}

void BKE_mesh_remap_free(MeshPairRemap *map)
{
  if (map->mem) {
    BLI_memarena_free((MemArena *)map->mem);
  }

  map->items_num = 0;
  map->items = nullptr;
  map->mem = nullptr;
}

static void mesh_remap_item_define(MeshPairRemap *map,
                                   const int index,
                                   const float /*hit_dist*/,
                                   const int island,
                                   const int sources_num,
                                   const int *indices_src,
                                   const float *weights_src)
{
  MeshPairRemapItem *mapit = &map->items[index];
  MemArena *mem = map->mem;

  if (sources_num) {
    mapit->sources_num = sources_num;
    mapit->indices_src = static_cast<int *>(
        BLI_memarena_alloc(mem, sizeof(*mapit->indices_src) * size_t(sources_num)));
    memcpy(mapit->indices_src, indices_src, sizeof(*mapit->indices_src) * size_t(sources_num));
    mapit->weights_src = static_cast<float *>(
        BLI_memarena_alloc(mem, sizeof(*mapit->weights_src) * size_t(sources_num)));
    memcpy(mapit->weights_src, weights_src, sizeof(*mapit->weights_src) * size_t(sources_num));
  }
  else {
    mapit->sources_num = 0;
    mapit->indices_src = nullptr;
    mapit->weights_src = nullptr;
  }
  // mapit->hit_dist = hit_dist;
  mapit->island = island;
}

void BKE_mesh_remap_item_define_invalid(MeshPairRemap *map, const int index)
{
  mesh_remap_item_define(map, index, FLT_MAX, 0, 0, nullptr, nullptr);
}

static int mesh_remap_interp_poly_data_get(const MPoly &poly,
                                           const blender::Span<int> corner_verts,
                                           const float (*vcos_src)[3],
                                           const float point[3],
                                           size_t *buff_size,
                                           float (**vcos)[3],
                                           const bool use_loops,
                                           int **indices,
                                           float **weights,
                                           const bool do_weights,
                                           int *r_closest_index)
{
  float(*vco)[3];
  float ref_dist_sq = FLT_MAX;
  int *index;
  const int sources_num = poly.totloop;
  int i;

  if (size_t(sources_num) > *buff_size) {
    *buff_size = size_t(sources_num);
    *vcos = static_cast<float(*)[3]>(MEM_reallocN(*vcos, sizeof(**vcos) * *buff_size));
    *indices = static_cast<int *>(MEM_reallocN(*indices, sizeof(**indices) * *buff_size));
    if (do_weights) {
      *weights = static_cast<float *>(MEM_reallocN(*weights, sizeof(**weights) * *buff_size));
    }
  }

  for (i = 0, vco = *vcos, index = *indices; i < sources_num; i++, vco++, index++) {
    const int vert = corner_verts[poly.loopstart + i];
    *index = use_loops ? int(poly.loopstart) + i : vert;
    copy_v3_v3(*vco, vcos_src[vert]);
    if (r_closest_index) {
      /* Find closest vert/loop in this case. */
      const float dist_sq = len_squared_v3v3(point, *vco);
      if (dist_sq < ref_dist_sq) {
        ref_dist_sq = dist_sq;
        *r_closest_index = *index;
      }
    }
  }

  if (do_weights) {
    interp_weights_poly_v3(*weights, *vcos, sources_num, point);
  }

  return sources_num;
}

/** Little helper when dealing with source islands */
struct IslandResult {
  /** A factor, based on which best island for a given set of elements will be selected. */
  float factor;
  /** Index of the source. */
  int index_src;
  /** The actual hit distance. */
  float hit_dist;
  /** The hit point, if relevant. */
  float hit_point[3];
};

/**
 * \note About all BVH/ray-casting stuff below:
 *
 * * We must use our ray radius as BVH epsilon too, else rays not hitting anything but
 *   'passing near' an item would be missed (since BVH handling would not detect them,
 *   'refining' callbacks won't be executed, even though they would return a valid hit).
 * * However, in 'islands' case where each hit gets a weight, 'precise' hits should have a better
 *   weight than 'approximate' hits.
 *   To address that, we simplify things with:
 *   * A first ray-cast with default, given ray-radius;
 *   * If first one fails, we do more ray-casting with bigger radius, but if hit is found
 *     it will get smaller weight.
 *
 *   This only concerns loops, currently (because of islands), and 'sampled' edges/polys norproj.
 */

/** At most N ray-casts per 'real' ray. */
#define MREMAP_RAYCAST_APPROXIMATE_NR 3
/** Each approximated ray-casts will have n times bigger radius than previous one. */
#define MREMAP_RAYCAST_APPROXIMATE_FAC 5.0f

/* min 16 rays/face, max 400. */
#define MREMAP_RAYCAST_TRI_SAMPLES_MIN 4
#define MREMAP_RAYCAST_TRI_SAMPLES_MAX 20

/* Will be enough in 99% of cases. */
#define MREMAP_DEFAULT_BUFSIZE 32

void BKE_mesh_remap_calc_verts_from_mesh(const int mode,
                                         const SpaceTransform *space_transform,
                                         const float max_dist,
                                         const float ray_radius,
                                         const float (*vert_positions_dst)[3],
                                         const int numverts_dst,
                                         const bool /*dirty_nors_dst*/,
                                         Mesh *me_src,
                                         Mesh *me_dst,
                                         MeshPairRemap *r_map)
{
  const float full_weight = 1.0f;
  const float max_dist_sq = max_dist * max_dist;
  int i;

  BLI_assert(mode & MREMAP_MODE_VERT);

  BKE_mesh_remap_init(r_map, numverts_dst);

  if (mode == MREMAP_MODE_TOPOLOGY) {
    BLI_assert(numverts_dst == me_src->totvert);
    for (i = 0; i < numverts_dst; i++) {
      mesh_remap_item_define(r_map, i, FLT_MAX, 0, 1, &i, &full_weight);
    }
  }
  else {
    BVHTreeFromMesh treedata = {nullptr};
    BVHTreeNearest nearest = {0};
    BVHTreeRayHit rayhit = {0};
    float hit_dist;
    float tmp_co[3], tmp_no[3];

    if (mode == MREMAP_MODE_VERT_NEAREST) {
      BKE_bvhtree_from_mesh_get(&treedata, me_src, BVHTREE_FROM_VERTS, 2);
      nearest.index = -1;

      for (i = 0; i < numverts_dst; i++) {
        copy_v3_v3(tmp_co, vert_positions_dst[i]);

        /* Convert the vertex to tree coordinates, if needed. */
        if (space_transform) {
          BLI_space_transform_apply(space_transform, tmp_co);
        }

        if (mesh_remap_bvhtree_query_nearest(
                &treedata, &nearest, tmp_co, max_dist_sq, &hit_dist)) {
          mesh_remap_item_define(r_map, i, hit_dist, 0, 1, &nearest.index, &full_weight);
        }
        else {
          /* No source for this dest vertex! */
          BKE_mesh_remap_item_define_invalid(r_map, i);
        }
      }
    }
    else if (ELEM(mode, MREMAP_MODE_VERT_EDGE_NEAREST, MREMAP_MODE_VERT_EDGEINTERP_NEAREST)) {
      const blender::Span<MEdge> edges_src = me_src->edges();
      const float(*vcos_src)[3] = BKE_mesh_vert_positions(me_src);

      BKE_bvhtree_from_mesh_get(&treedata, me_src, BVHTREE_FROM_EDGES, 2);
      nearest.index = -1;

      for (i = 0; i < numverts_dst; i++) {
        copy_v3_v3(tmp_co, vert_positions_dst[i]);

        /* Convert the vertex to tree coordinates, if needed. */
        if (space_transform) {
          BLI_space_transform_apply(space_transform, tmp_co);
        }

        if (mesh_remap_bvhtree_query_nearest(
                &treedata, &nearest, tmp_co, max_dist_sq, &hit_dist)) {
          const MEdge *edge = &edges_src[nearest.index];
          const float *v1cos = vcos_src[edge->v1];
          const float *v2cos = vcos_src[edge->v2];

          if (mode == MREMAP_MODE_VERT_EDGE_NEAREST) {
            const float dist_v1 = len_squared_v3v3(tmp_co, v1cos);
            const float dist_v2 = len_squared_v3v3(tmp_co, v2cos);
            const int index = int((dist_v1 > dist_v2) ? edge->v2 : edge->v1);
            mesh_remap_item_define(r_map, i, hit_dist, 0, 1, &index, &full_weight);
          }
          else if (mode == MREMAP_MODE_VERT_EDGEINTERP_NEAREST) {
            int indices[2];
            float weights[2];

            indices[0] = int(edge->v1);
            indices[1] = int(edge->v2);

            /* Weight is inverse of point factor here... */
            weights[0] = line_point_factor_v3(tmp_co, v2cos, v1cos);
            CLAMP(weights[0], 0.0f, 1.0f);
            weights[1] = 1.0f - weights[0];

            mesh_remap_item_define(r_map, i, hit_dist, 0, 2, indices, weights);
          }
        }
        else {
          /* No source for this dest vertex! */
          BKE_mesh_remap_item_define_invalid(r_map, i);
        }
      }
    }
    else if (ELEM(mode,
                  MREMAP_MODE_VERT_POLY_NEAREST,
                  MREMAP_MODE_VERT_POLYINTERP_NEAREST,
                  MREMAP_MODE_VERT_POLYINTERP_VNORPROJ)) {
      const blender::Span<MPoly> polys_src = me_src->polys();
<<<<<<< HEAD
      const blender::Span<int> corner_verts_src = me_src->corner_verts();
      float(*vcos_src)[3] = BKE_mesh_vert_coords_alloc(me_src, nullptr);
=======
      const blender::Span<MLoop> loops_src = me_src->loops();
      const float(*vcos_src)[3] = BKE_mesh_vert_positions(me_src);
>>>>>>> 7cda559d
      const blender::Span<blender::float3> vert_normals_dst = me_dst->vert_normals();

      size_t tmp_buff_size = MREMAP_DEFAULT_BUFSIZE;
      float(*vcos)[3] = static_cast<float(*)[3]>(
          MEM_mallocN(sizeof(*vcos) * tmp_buff_size, __func__));
      int *indices = static_cast<int *>(MEM_mallocN(sizeof(*indices) * tmp_buff_size, __func__));
      float *weights = static_cast<float *>(
          MEM_mallocN(sizeof(*weights) * tmp_buff_size, __func__));

      BKE_bvhtree_from_mesh_get(&treedata, me_src, BVHTREE_FROM_LOOPTRI, 2);

      if (mode == MREMAP_MODE_VERT_POLYINTERP_VNORPROJ) {
        for (i = 0; i < numverts_dst; i++) {
          copy_v3_v3(tmp_co, vert_positions_dst[i]);
          copy_v3_v3(tmp_no, vert_normals_dst[i]);

          /* Convert the vertex to tree coordinates, if needed. */
          if (space_transform) {
            BLI_space_transform_apply(space_transform, tmp_co);
            BLI_space_transform_apply_normal(space_transform, tmp_no);
          }

          if (mesh_remap_bvhtree_query_raycast(
                  &treedata, &rayhit, tmp_co, tmp_no, ray_radius, max_dist, &hit_dist)) {
            const MLoopTri *lt = &treedata.looptri[rayhit.index];
            const int sources_num = mesh_remap_interp_poly_data_get(polys_src[lt->poly],
<<<<<<< HEAD
                                                                    corner_verts_src,
                                                                    (const float(*)[3])vcos_src,
=======
                                                                    loops_src,
                                                                    vcos_src,
>>>>>>> 7cda559d
                                                                    rayhit.co,
                                                                    &tmp_buff_size,
                                                                    &vcos,
                                                                    false,
                                                                    &indices,
                                                                    &weights,
                                                                    true,
                                                                    nullptr);

            mesh_remap_item_define(r_map, i, hit_dist, 0, sources_num, indices, weights);
          }
          else {
            /* No source for this dest vertex! */
            BKE_mesh_remap_item_define_invalid(r_map, i);
          }
        }
      }
      else {
        nearest.index = -1;

        for (i = 0; i < numverts_dst; i++) {
          copy_v3_v3(tmp_co, vert_positions_dst[i]);

          /* Convert the vertex to tree coordinates, if needed. */
          if (space_transform) {
            BLI_space_transform_apply(space_transform, tmp_co);
          }

          if (mesh_remap_bvhtree_query_nearest(
                  &treedata, &nearest, tmp_co, max_dist_sq, &hit_dist)) {
            const MLoopTri *lt = &treedata.looptri[nearest.index];

            if (mode == MREMAP_MODE_VERT_POLY_NEAREST) {
              int index;
              mesh_remap_interp_poly_data_get(polys_src[lt->poly],
<<<<<<< HEAD
                                              corner_verts_src,
                                              (const float(*)[3])vcos_src,
=======
                                              loops_src,
                                              vcos_src,
>>>>>>> 7cda559d
                                              nearest.co,
                                              &tmp_buff_size,
                                              &vcos,
                                              false,
                                              &indices,
                                              &weights,
                                              false,
                                              &index);

              mesh_remap_item_define(r_map, i, hit_dist, 0, 1, &index, &full_weight);
            }
            else if (mode == MREMAP_MODE_VERT_POLYINTERP_NEAREST) {
              const int sources_num = mesh_remap_interp_poly_data_get(polys_src[lt->poly],
<<<<<<< HEAD
                                                                      corner_verts_src,
                                                                      (const float(*)[3])vcos_src,
=======
                                                                      loops_src,
                                                                      vcos_src,
>>>>>>> 7cda559d
                                                                      nearest.co,
                                                                      &tmp_buff_size,
                                                                      &vcos,
                                                                      false,
                                                                      &indices,
                                                                      &weights,
                                                                      true,
                                                                      nullptr);

              mesh_remap_item_define(r_map, i, hit_dist, 0, sources_num, indices, weights);
            }
          }
          else {
            /* No source for this dest vertex! */
            BKE_mesh_remap_item_define_invalid(r_map, i);
          }
        }
      }

      MEM_freeN(vcos);
      MEM_freeN(indices);
      MEM_freeN(weights);
    }
    else {
      CLOG_WARN(&LOG, "Unsupported mesh-to-mesh vertex mapping mode (%d)!", mode);
      memset(r_map->items, 0, sizeof(*r_map->items) * size_t(numverts_dst));
    }

    free_bvhtree_from_mesh(&treedata);
  }
}

void BKE_mesh_remap_calc_edges_from_mesh(const int mode,
                                         const SpaceTransform *space_transform,
                                         const float max_dist,
                                         const float ray_radius,
                                         const float (*vert_positions_dst)[3],
                                         const int numverts_dst,
                                         const MEdge *edges_dst,
                                         const int numedges_dst,
                                         const bool /*dirty_nors_dst*/,
                                         Mesh *me_src,
                                         Mesh *me_dst,
                                         MeshPairRemap *r_map)
{
  const float full_weight = 1.0f;
  const float max_dist_sq = max_dist * max_dist;
  int i;

  BLI_assert(mode & MREMAP_MODE_EDGE);

  BKE_mesh_remap_init(r_map, numedges_dst);

  if (mode == MREMAP_MODE_TOPOLOGY) {
    BLI_assert(numedges_dst == me_src->totedge);
    for (i = 0; i < numedges_dst; i++) {
      mesh_remap_item_define(r_map, i, FLT_MAX, 0, 1, &i, &full_weight);
    }
  }
  else {
    BVHTreeFromMesh treedata = {nullptr};
    BVHTreeNearest nearest = {0};
    BVHTreeRayHit rayhit = {0};
    float hit_dist;
    float tmp_co[3], tmp_no[3];

    if (mode == MREMAP_MODE_EDGE_VERT_NEAREST) {
      const int num_verts_src = me_src->totvert;
      const blender::Span<MEdge> edges_src = me_src->edges();
      const float(*vcos_src)[3] = BKE_mesh_vert_positions(me_src);

      MeshElemMap *vert_to_edge_src_map;
      int *vert_to_edge_src_map_mem;

      struct HitData {
        float hit_dist;
        int index;
      };
      HitData *v_dst_to_src_map = static_cast<HitData *>(
          MEM_mallocN(sizeof(*v_dst_to_src_map) * size_t(numverts_dst), __func__));

      for (i = 0; i < numverts_dst; i++) {
        v_dst_to_src_map[i].hit_dist = -1.0f;
      }

      BKE_mesh_vert_edge_map_create(&vert_to_edge_src_map,
                                    &vert_to_edge_src_map_mem,
                                    edges_src.data(),
                                    num_verts_src,
                                    int(edges_src.size()));

      BKE_bvhtree_from_mesh_get(&treedata, me_src, BVHTREE_FROM_VERTS, 2);
      nearest.index = -1;

      for (i = 0; i < numedges_dst; i++) {
        const MEdge *e_dst = &edges_dst[i];
        float best_totdist = FLT_MAX;
        int best_eidx_src = -1;
        int j = 2;

        while (j--) {
          const uint vidx_dst = j ? e_dst->v1 : e_dst->v2;

          /* Compute closest verts only once! */
          if (v_dst_to_src_map[vidx_dst].hit_dist == -1.0f) {
            copy_v3_v3(tmp_co, vert_positions_dst[vidx_dst]);

            /* Convert the vertex to tree coordinates, if needed. */
            if (space_transform) {
              BLI_space_transform_apply(space_transform, tmp_co);
            }

            if (mesh_remap_bvhtree_query_nearest(
                    &treedata, &nearest, tmp_co, max_dist_sq, &hit_dist)) {
              v_dst_to_src_map[vidx_dst].hit_dist = hit_dist;
              v_dst_to_src_map[vidx_dst].index = nearest.index;
            }
            else {
              /* No source for this dest vert! */
              v_dst_to_src_map[vidx_dst].hit_dist = FLT_MAX;
            }
          }
        }

        /* Now, check all source edges of closest sources vertices,
         * and select the one giving the smallest total verts-to-verts distance. */
        for (j = 2; j--;) {
          const uint vidx_dst = j ? e_dst->v1 : e_dst->v2;
          const float first_dist = v_dst_to_src_map[vidx_dst].hit_dist;
          const int vidx_src = v_dst_to_src_map[vidx_dst].index;
          int *eidx_src, k;

          if (vidx_src < 0) {
            continue;
          }

          eidx_src = vert_to_edge_src_map[vidx_src].indices;
          k = vert_to_edge_src_map[vidx_src].count;

          for (; k--; eidx_src++) {
            const MEdge *edge_src = &edges_src[*eidx_src];
            const float *other_co_src = vcos_src[BKE_mesh_edge_other_vert(edge_src, vidx_src)];
            const float *other_co_dst =
                vert_positions_dst[BKE_mesh_edge_other_vert(e_dst, int(vidx_dst))];
            const float totdist = first_dist + len_v3v3(other_co_src, other_co_dst);

            if (totdist < best_totdist) {
              best_totdist = totdist;
              best_eidx_src = *eidx_src;
            }
          }
        }

        if (best_eidx_src >= 0) {
          const float *co1_src = vcos_src[edges_src[best_eidx_src].v1];
          const float *co2_src = vcos_src[edges_src[best_eidx_src].v2];
          const float *co1_dst = vert_positions_dst[e_dst->v1];
          const float *co2_dst = vert_positions_dst[e_dst->v2];
          float co_src[3], co_dst[3];

          /* TODO: would need an isect_seg_seg_v3(), actually! */
          const int isect_type = isect_line_line_v3(
              co1_src, co2_src, co1_dst, co2_dst, co_src, co_dst);
          if (isect_type != 0) {
            const float fac_src = line_point_factor_v3(co_src, co1_src, co2_src);
            const float fac_dst = line_point_factor_v3(co_dst, co1_dst, co2_dst);
            if (fac_src < 0.0f) {
              copy_v3_v3(co_src, co1_src);
            }
            else if (fac_src > 1.0f) {
              copy_v3_v3(co_src, co2_src);
            }
            if (fac_dst < 0.0f) {
              copy_v3_v3(co_dst, co1_dst);
            }
            else if (fac_dst > 1.0f) {
              copy_v3_v3(co_dst, co2_dst);
            }
          }
          hit_dist = len_v3v3(co_dst, co_src);
          mesh_remap_item_define(r_map, i, hit_dist, 0, 1, &best_eidx_src, &full_weight);
        }
        else {
          /* No source for this dest edge! */
          BKE_mesh_remap_item_define_invalid(r_map, i);
        }
      }

      MEM_freeN(v_dst_to_src_map);
      MEM_freeN(vert_to_edge_src_map);
      MEM_freeN(vert_to_edge_src_map_mem);
    }
    else if (mode == MREMAP_MODE_EDGE_NEAREST) {
      BKE_bvhtree_from_mesh_get(&treedata, me_src, BVHTREE_FROM_EDGES, 2);
      nearest.index = -1;

      for (i = 0; i < numedges_dst; i++) {
        interp_v3_v3v3(tmp_co,
                       vert_positions_dst[edges_dst[i].v1],
                       vert_positions_dst[edges_dst[i].v2],
                       0.5f);

        /* Convert the vertex to tree coordinates, if needed. */
        if (space_transform) {
          BLI_space_transform_apply(space_transform, tmp_co);
        }

        if (mesh_remap_bvhtree_query_nearest(
                &treedata, &nearest, tmp_co, max_dist_sq, &hit_dist)) {
          mesh_remap_item_define(r_map, i, hit_dist, 0, 1, &nearest.index, &full_weight);
        }
        else {
          /* No source for this dest edge! */
          BKE_mesh_remap_item_define_invalid(r_map, i);
        }
      }
    }
    else if (mode == MREMAP_MODE_EDGE_POLY_NEAREST) {
      const blender::Span<MEdge> edges_src = me_src->edges();
      const blender::Span<MPoly> polys_src = me_src->polys();
<<<<<<< HEAD
      const blender::Span<int> corner_edges_src = me_src->corner_edges();
      float(*vcos_src)[3] = BKE_mesh_vert_coords_alloc(me_src, nullptr);
=======
      const blender::Span<MLoop> loops_src = me_src->loops();
      const float(*vcos_src)[3] = BKE_mesh_vert_positions(me_src);
>>>>>>> 7cda559d

      BKE_bvhtree_from_mesh_get(&treedata, me_src, BVHTREE_FROM_LOOPTRI, 2);

      for (i = 0; i < numedges_dst; i++) {
        interp_v3_v3v3(tmp_co,
                       vert_positions_dst[edges_dst[i].v1],
                       vert_positions_dst[edges_dst[i].v2],
                       0.5f);

        /* Convert the vertex to tree coordinates, if needed. */
        if (space_transform) {
          BLI_space_transform_apply(space_transform, tmp_co);
        }

        if (mesh_remap_bvhtree_query_nearest(
                &treedata, &nearest, tmp_co, max_dist_sq, &hit_dist)) {
          const MLoopTri *lt = &treedata.looptri[nearest.index];
          const MPoly &poly_src = polys_src[lt->poly];
          const int *corner_edge_src = &corner_edges_src[poly_src.loopstart];
          int nloops = poly_src.totloop;
          float best_dist_sq = FLT_MAX;
          int best_eidx_src = -1;

<<<<<<< HEAD
          for (; nloops--; corner_edge_src++) {
            const MEdge *edge_src = &edges_src[*corner_edge_src];
            float *co1_src = vcos_src[edge_src->v1];
            float *co2_src = vcos_src[edge_src->v2];
=======
          for (; nloops--; ml_src++) {
            const MEdge *edge_src = &edges_src[ml_src->e];
            const float *co1_src = vcos_src[edge_src->v1];
            const float *co2_src = vcos_src[edge_src->v2];
>>>>>>> 7cda559d
            float co_src[3];
            float dist_sq;

            interp_v3_v3v3(co_src, co1_src, co2_src, 0.5f);
            dist_sq = len_squared_v3v3(tmp_co, co_src);
            if (dist_sq < best_dist_sq) {
              best_dist_sq = dist_sq;
              best_eidx_src = *corner_edge_src;
            }
          }
          if (best_eidx_src >= 0) {
            mesh_remap_item_define(r_map, i, hit_dist, 0, 1, &best_eidx_src, &full_weight);
          }
        }
        else {
          /* No source for this dest edge! */
          BKE_mesh_remap_item_define_invalid(r_map, i);
        }
      }
    }
    else if (mode == MREMAP_MODE_EDGE_EDGEINTERP_VNORPROJ) {
      const int num_rays_min = 5, num_rays_max = 100;
      const int numedges_src = me_src->totedge;

      /* Subtleness - this one we can allocate only max number of cast rays per edges! */
      int *indices = static_cast<int *>(
          MEM_mallocN(sizeof(*indices) * size_t(min_ii(numedges_src, num_rays_max)), __func__));
      /* Here it's simpler to just allocate for all edges :/ */
      float *weights = static_cast<float *>(
          MEM_mallocN(sizeof(*weights) * size_t(numedges_src), __func__));

      BKE_bvhtree_from_mesh_get(&treedata, me_src, BVHTREE_FROM_EDGES, 2);

      const blender::Span<blender::float3> vert_normals_dst = me_dst->vert_normals();

      for (i = 0; i < numedges_dst; i++) {
        /* For each dst edge, we sample some rays from it (interpolated from its vertices)
         * and use their hits to interpolate from source edges. */
        const MEdge *edge = &edges_dst[i];
        float v1_co[3], v2_co[3];
        float v1_no[3], v2_no[3];

        int grid_size;
        float edge_dst_len;
        float grid_step;

        float totweights = 0.0f;
        float hit_dist_accum = 0.0f;
        int sources_num = 0;
        int j;

        copy_v3_v3(v1_co, vert_positions_dst[edge->v1]);
        copy_v3_v3(v2_co, vert_positions_dst[edge->v2]);

        copy_v3_v3(v1_no, vert_normals_dst[edge->v1]);
        copy_v3_v3(v2_no, vert_normals_dst[edge->v2]);

        /* We do our transform here, allows to interpolate from normals already in src space. */
        if (space_transform) {
          BLI_space_transform_apply(space_transform, v1_co);
          BLI_space_transform_apply(space_transform, v2_co);
          BLI_space_transform_apply_normal(space_transform, v1_no);
          BLI_space_transform_apply_normal(space_transform, v2_no);
        }

        copy_vn_fl(weights, int(numedges_src), 0.0f);

        /* We adjust our ray-casting grid to ray_radius (the smaller, the more rays are cast),
         * with lower/upper bounds. */
        edge_dst_len = len_v3v3(v1_co, v2_co);

        grid_size = int((edge_dst_len / ray_radius) + 0.5f);
        CLAMP(grid_size, num_rays_min, num_rays_max); /* min 5 rays/edge, max 100. */

        grid_step = 1.0f /
                    float(grid_size); /* Not actual distance here, rather an interp fac... */

        /* And now we can cast all our rays, and see what we get! */
        for (j = 0; j < grid_size; j++) {
          const float fac = grid_step * float(j);

          int n = (ray_radius > 0.0f) ? MREMAP_RAYCAST_APPROXIMATE_NR : 1;
          float w = 1.0f;

          interp_v3_v3v3(tmp_co, v1_co, v2_co, fac);
          interp_v3_v3v3_slerp_safe(tmp_no, v1_no, v2_no, fac);

          while (n--) {
            if (mesh_remap_bvhtree_query_raycast(
                    &treedata, &rayhit, tmp_co, tmp_no, ray_radius / w, max_dist, &hit_dist)) {
              weights[rayhit.index] += w;
              totweights += w;
              hit_dist_accum += hit_dist;
              break;
            }
            /* Next iteration will get bigger radius but smaller weight! */
            w /= MREMAP_RAYCAST_APPROXIMATE_FAC;
          }
        }
        /* A sampling is valid (as in, its result can be considered as valid sources)
         * only if at least half of the rays found a source! */
        if (totweights > (float(grid_size) / 2.0f)) {
          for (j = 0; j < int(numedges_src); j++) {
            if (!weights[j]) {
              continue;
            }
            /* NOTE: sources_num is always <= j! */
            weights[sources_num] = weights[j] / totweights;
            indices[sources_num] = j;
            sources_num++;
          }
          mesh_remap_item_define(
              r_map, i, hit_dist_accum / totweights, 0, sources_num, indices, weights);
        }
        else {
          /* No source for this dest edge! */
          BKE_mesh_remap_item_define_invalid(r_map, i);
        }
      }

      MEM_freeN(indices);
      MEM_freeN(weights);
    }
    else {
      CLOG_WARN(&LOG, "Unsupported mesh-to-mesh edge mapping mode (%d)!", mode);
      memset(r_map->items, 0, sizeof(*r_map->items) * size_t(numedges_dst));
    }

    free_bvhtree_from_mesh(&treedata);
  }
}

#define POLY_UNSET 0
#define POLY_CENTER_INIT 1
#define POLY_COMPLETE 2

static void mesh_island_to_astar_graph_edge_process(MeshIslandStore *islands,
                                                    const int island_index,
                                                    BLI_AStarGraph *as_graph,
                                                    const blender::Span<blender::float3> positions,
                                                    const blender::Span<MPoly> polys,
                                                    const blender::Span<int> corner_verts,
                                                    const int edge_idx,
                                                    BLI_bitmap *done_edges,
                                                    MeshElemMap *edge_to_poly_map,
                                                    const bool is_edge_innercut,
                                                    const int *poly_island_index_map,
                                                    float (*poly_centers)[3],
                                                    uchar *poly_status)
{
  blender::Array<int, 16> poly_island_indices(edge_to_poly_map[edge_idx].count);
  int i, j;

  for (i = 0; i < edge_to_poly_map[edge_idx].count; i++) {
    const int pidx = edge_to_poly_map[edge_idx].indices[i];
    const MPoly &poly = polys[pidx];
    const int pidx_isld = islands ? poly_island_index_map[pidx] : pidx;
    void *custom_data = is_edge_innercut ? POINTER_FROM_INT(edge_idx) : POINTER_FROM_INT(-1);

    if (UNLIKELY(islands && (islands->items_to_islands[poly.loopstart] != island_index))) {
      /* poly not in current island, happens with border edges... */
      poly_island_indices[i] = -1;
      continue;
    }

    if (poly_status[pidx_isld] == POLY_COMPLETE) {
      poly_island_indices[i] = pidx_isld;
      continue;
    }

    if (poly_status[pidx_isld] == POLY_UNSET) {
      copy_v3_v3(poly_centers[pidx_isld],
                 blender::bke::mesh::poly_center_calc(
                     positions, corner_verts.slice(poly.loopstart, poly.totloop)));
      BLI_astar_node_init(as_graph, pidx_isld, poly_centers[pidx_isld]);
      poly_status[pidx_isld] = POLY_CENTER_INIT;
    }

    for (j = i; j--;) {
      float dist_cost;
      const int pidx_isld_other = poly_island_indices[j];

      if (pidx_isld_other == -1 || poly_status[pidx_isld_other] == POLY_COMPLETE) {
        /* If the other poly is complete, that link has already been added! */
        continue;
      }
      dist_cost = len_v3v3(poly_centers[pidx_isld_other], poly_centers[pidx_isld]);
      BLI_astar_node_link_add(as_graph, pidx_isld_other, pidx_isld, dist_cost, custom_data);
    }

    poly_island_indices[i] = pidx_isld;
  }

  BLI_BITMAP_ENABLE(done_edges, edge_idx);
}

static void mesh_island_to_astar_graph(MeshIslandStore *islands,
                                       const int island_index,
                                       const blender::Span<blender::float3> positions,
                                       MeshElemMap *edge_to_poly_map,
                                       const int numedges,
                                       const blender::Span<MPoly> polys,
                                       const blender::Span<int> corner_verts,
                                       const blender::Span<int> corner_edges,
                                       const int numpolys,
                                       BLI_AStarGraph *r_as_graph)
{
  MeshElemMap *island_poly_map = islands ? islands->islands[island_index] : nullptr;
  MeshElemMap *island_einnercut_map = islands ? islands->innercuts[island_index] : nullptr;

  int *poly_island_index_map = nullptr;
  BLI_bitmap *done_edges = BLI_BITMAP_NEW(numedges, __func__);

  const int node_num = islands ? island_poly_map->count : numpolys;
  uchar *poly_status = static_cast<uchar *>(
      MEM_callocN(sizeof(*poly_status) * size_t(node_num), __func__));
  float(*poly_centers)[3];

  int pidx_isld;
  int i;

  BLI_astar_graph_init(r_as_graph, node_num, nullptr);
  /* poly_centers is owned by graph memarena. */
  poly_centers = static_cast<float(*)[3]>(
      BLI_memarena_calloc(r_as_graph->mem, sizeof(*poly_centers) * size_t(node_num)));

  if (islands) {
    /* poly_island_index_map is owned by graph memarena. */
    poly_island_index_map = static_cast<int *>(
        BLI_memarena_calloc(r_as_graph->mem, sizeof(*poly_island_index_map) * size_t(numpolys)));
    for (i = island_poly_map->count; i--;) {
      poly_island_index_map[island_poly_map->indices[i]] = i;
    }

    r_as_graph->custom_data = poly_island_index_map;

    for (i = island_einnercut_map->count; i--;) {
      mesh_island_to_astar_graph_edge_process(islands,
                                              island_index,
                                              r_as_graph,
                                              positions,
                                              polys,
                                              corner_verts,
                                              island_einnercut_map->indices[i],
                                              done_edges,
                                              edge_to_poly_map,
                                              true,
                                              poly_island_index_map,
                                              poly_centers,
                                              poly_status);
    }
  }

  for (pidx_isld = node_num; pidx_isld--;) {
    const int pidx = islands ? island_poly_map->indices[pidx_isld] : pidx_isld;
    const MPoly &poly = polys[pidx];
    int pl_idx, l_idx;

    if (poly_status[pidx_isld] == POLY_COMPLETE) {
      continue;
    }

    for (pl_idx = 0, l_idx = poly.loopstart; pl_idx < poly.totloop; pl_idx++, l_idx++) {
      const int edge = corner_edges[l_idx];

      if (BLI_BITMAP_TEST(done_edges, edge)) {
        continue;
      }

      mesh_island_to_astar_graph_edge_process(islands,
                                              island_index,
                                              r_as_graph,
                                              positions,
                                              polys,
                                              corner_verts,
                                              edge,
                                              done_edges,
                                              edge_to_poly_map,
                                              false,
                                              poly_island_index_map,
                                              poly_centers,
                                              poly_status);
    }
    poly_status[pidx_isld] = POLY_COMPLETE;
  }

  MEM_freeN(done_edges);
  MEM_freeN(poly_status);
}

#undef POLY_UNSET
#undef POLY_CENTER_INIT
#undef POLY_COMPLETE

/* Our 'f_cost' callback func, to find shortest poly-path between two remapped-loops.
 * Note we do not want to make innercuts 'walls' here,
 * just detect when the shortest path goes by those. */
static float mesh_remap_calc_loops_astar_f_cost(BLI_AStarGraph *as_graph,
                                                BLI_AStarSolution *as_solution,
                                                BLI_AStarGNLink *link,
                                                const int node_idx_curr,
                                                const int node_idx_next,
                                                const int node_idx_dst)
{
  float *co_next, *co_dest;

  if (link && (POINTER_AS_INT(link->custom_data) != -1)) {
    /* An innercut edge... We tag our solution as potentially crossing innercuts.
     * Note it might not be the case in the end (AStar will explore around optimal path), but helps
     * trimming off some processing later... */
    if (!POINTER_AS_INT(as_solution->custom_data)) {
      as_solution->custom_data = POINTER_FROM_INT(true);
    }
  }

  /* Our heuristic part of current f_cost is distance from next node to destination one.
   * It is guaranteed to be less than (or equal to)
   * actual shortest poly-path between next node and destination one. */
  co_next = (float *)as_graph->nodes[node_idx_next].custom_data;
  co_dest = (float *)as_graph->nodes[node_idx_dst].custom_data;
  return (link ? (as_solution->g_costs[node_idx_curr] + link->cost) : 0.0f) +
         len_v3v3(co_next, co_dest);
}

#define ASTAR_STEPS_MAX 64

void BKE_mesh_remap_calc_loops_from_mesh(const int mode,
                                         const SpaceTransform *space_transform,
                                         const float max_dist,
                                         const float ray_radius,
                                         Mesh *mesh_dst,
                                         const float (*vert_positions_dst)[3],
                                         const int numverts_dst,
                                         const MEdge *edges_dst,
                                         const int numedges_dst,
                                         const int *corner_verts_dst,
                                         const int *corner_edges_dst,
                                         const int numloops_dst,
                                         const MPoly *polys_dst,
                                         const int numpolys_dst,
                                         CustomData *ldata_dst,
                                         const bool use_split_nors_dst,
                                         const float split_angle_dst,
                                         const bool dirty_nors_dst,
                                         Mesh *me_src,
                                         MeshRemapIslandsCalc gen_islands_src,
                                         const float islands_precision_src,
                                         MeshPairRemap *r_map)
{
  const float full_weight = 1.0f;
  const float max_dist_sq = max_dist * max_dist;

  BLI_assert(mode & MREMAP_MODE_LOOP);
  BLI_assert((islands_precision_src >= 0.0f) && (islands_precision_src <= 1.0f));

  BKE_mesh_remap_init(r_map, numloops_dst);

  if (mode == MREMAP_MODE_TOPOLOGY) {
    /* In topology mapping, we assume meshes are identical, islands included! */
    BLI_assert(numloops_dst == me_src->totloop);
    for (int i = 0; i < numloops_dst; i++) {
      mesh_remap_item_define(r_map, i, FLT_MAX, 0, 1, &i, &full_weight);
    }
  }
  else {
    BVHTreeFromMesh *treedata = nullptr;
    BVHTreeNearest nearest = {0};
    BVHTreeRayHit rayhit = {0};
    int num_trees = 0;
    float hit_dist;
    float tmp_co[3], tmp_no[3];

    const bool use_from_vert = (mode & MREMAP_USE_VERT);

    MeshIslandStore island_store = {0};
    bool use_islands = false;

    BLI_AStarGraph *as_graphdata = nullptr;
    BLI_AStarSolution as_solution = {0};
    const int isld_steps_src = (islands_precision_src ?
                                    max_ii(int(ASTAR_STEPS_MAX * islands_precision_src + 0.499f),
                                           1) :
                                    0);

    blender::Span<blender::float3> poly_normals_src;
    blender::Span<blender::float3> loop_normals_src;

    blender::Span<blender::float3> poly_normals_dst;
    blender::float3 *loop_normals_dst;

    blender::Array<blender::float3> poly_cents_src;

    MeshElemMap *vert_to_loop_map_src = nullptr;
    int *vert_to_loop_map_src_buff = nullptr;
    MeshElemMap *vert_to_poly_map_src = nullptr;
    int *vert_to_poly_map_src_buff = nullptr;
    MeshElemMap *edge_to_poly_map_src = nullptr;
    int *edge_to_poly_map_src_buff = nullptr;
    MeshElemMap *poly_to_looptri_map_src = nullptr;
    int *poly_to_looptri_map_src_buff = nullptr;

    /* Unlike above, those are one-to-one mappings, simpler! */
    int *loop_to_poly_map_src = nullptr;

    const blender::Span<blender::float3> positions_src = me_src->vert_positions();
    const int num_verts_src = me_src->totvert;
    const float(*vcos_src)[3] = nullptr;
    const blender::Span<MEdge> edges_src = me_src->edges();
    const blender::Span<MPoly> polys_src = me_src->polys();
    const blender::Span<int> corner_verts_src = me_src->corner_verts();
    const blender::Span<int> corner_edges_src = me_src->corner_edges();
    blender::Span<MLoopTri> looptris_src;

    size_t buff_size_interp = MREMAP_DEFAULT_BUFSIZE;
    float(*vcos_interp)[3] = nullptr;
    int *indices_interp = nullptr;
    float *weights_interp = nullptr;

    const MPoly *mp_dst;
    int tindex, pidx_dst, lidx_dst, plidx_dst, pidx_src, lidx_src, plidx_src;

    IslandResult **islands_res;
    size_t islands_res_buff_size = MREMAP_DEFAULT_BUFSIZE;

    if (!use_from_vert) {
      vcos_src = BKE_mesh_vert_positions(me_src);

      vcos_interp = static_cast<float(*)[3]>(
          MEM_mallocN(sizeof(*vcos_interp) * buff_size_interp, __func__));
      indices_interp = static_cast<int *>(
          MEM_mallocN(sizeof(*indices_interp) * buff_size_interp, __func__));
      weights_interp = static_cast<float *>(
          MEM_mallocN(sizeof(*weights_interp) * buff_size_interp, __func__));
    }

    {
      const bool need_lnors_src = (mode & MREMAP_USE_LOOP) && (mode & MREMAP_USE_NORMAL);
      const bool need_lnors_dst = need_lnors_src || (mode & MREMAP_USE_NORPROJ);
      const bool need_pnors_src = need_lnors_src ||
                                  ((mode & MREMAP_USE_POLY) && (mode & MREMAP_USE_NORMAL));
      const bool need_pnors_dst = need_lnors_dst || need_pnors_src;

      if (need_pnors_dst) {
        poly_normals_dst = mesh_dst->poly_normals();
      }
      if (need_lnors_dst) {
        short(*custom_nors_dst)[2] = static_cast<short(*)[2]>(
            CustomData_get_layer_for_write(ldata_dst, CD_CUSTOMLOOPNORMAL, numloops_dst));

        /* Cache loop normals into a temporary custom data layer. */
        loop_normals_dst = static_cast<blender::float3 *>(
            CustomData_get_layer_for_write(ldata_dst, CD_NORMAL, numloops_dst));

        const bool do_loop_normals_dst = (loop_normals_dst == nullptr);
        if (!loop_normals_dst) {
          loop_normals_dst = static_cast<blender::float3 *>(
              CustomData_add_layer(ldata_dst, CD_NORMAL, CD_SET_DEFAULT, numloops_dst));
          CustomData_set_layer_flag(ldata_dst, CD_NORMAL, CD_FLAG_TEMPORARY);
        }
        if (dirty_nors_dst || do_loop_normals_dst) {
          const bool *sharp_edges = static_cast<const bool *>(
              CustomData_get_layer_named(&mesh_dst->edata, CD_PROP_BOOL, "sharp_edge"));
          const bool *sharp_faces = static_cast<const bool *>(
              CustomData_get_layer_named(&mesh_dst->pdata, CD_PROP_BOOL, "sharp_face"));
          blender::bke::mesh::normals_calc_loop(
              {reinterpret_cast<const blender::float3 *>(vert_positions_dst), numverts_dst},
              {edges_dst, numedges_dst},
              {polys_dst, numpolys_dst},
              {corner_verts_dst, numloops_dst},
              {corner_edges_dst, numloops_dst},
              {},
              mesh_dst->vert_normals(),
              mesh_dst->poly_normals(),
              sharp_edges,
              sharp_faces,
              use_split_nors_dst,
              split_angle_dst,
              custom_nors_dst,
              nullptr,
              {loop_normals_dst, numloops_dst});
        }
      }
      if (need_pnors_src || need_lnors_src) {
        if (need_pnors_src) {
          poly_normals_src = me_src->poly_normals();
        }
        if (need_lnors_src) {
          loop_normals_src = {static_cast<const blender::float3 *>(
                                  CustomData_get_layer(&me_src->ldata, CD_NORMAL)),
                              me_src->totloop};
          BLI_assert(loop_normals_src.data() != nullptr);
        }
      }
    }

    if (use_from_vert) {
      BKE_mesh_vert_loop_map_create(&vert_to_loop_map_src,
                                    &vert_to_loop_map_src_buff,
                                    polys_src.data(),
                                    corner_verts_src.data(),
                                    num_verts_src,
                                    int(polys_src.size()),
                                    int(corner_verts_src.size()));
      if (mode & MREMAP_USE_POLY) {
        BKE_mesh_vert_poly_map_create(&vert_to_poly_map_src,
                                      &vert_to_poly_map_src_buff,
                                      polys_src.data(),
                                      corner_verts_src.data(),
                                      num_verts_src,
                                      int(polys_src.size()),
                                      int(corner_verts_src.size()));
      }
    }

    /* Needed for islands (or plain mesh) to AStar graph conversion. */
    BKE_mesh_edge_poly_map_create(&edge_to_poly_map_src,
                                  &edge_to_poly_map_src_buff,
                                  int(edges_src.size()),
                                  polys_src.data(),
                                  int(polys_src.size()),
                                  corner_edges_src.data(),
                                  int(corner_edges_src.size()));
    if (use_from_vert) {
      loop_to_poly_map_src = static_cast<int *>(
          MEM_mallocN(sizeof(*loop_to_poly_map_src) * size_t(corner_verts_src.size()), __func__));
      poly_cents_src.reinitialize(polys_src.size());
      for (pidx_src = 0; pidx_src < polys_src.size(); pidx_src++) {
        const MPoly &poly = polys_src[pidx_src];
        for (plidx_src = 0, lidx_src = poly.loopstart; plidx_src < poly.totloop;
             plidx_src++, lidx_src++) {
          loop_to_poly_map_src[lidx_src] = pidx_src;
        }
        poly_cents_src[pidx_src] = blender::bke::mesh::poly_center_calc(
            positions_src, corner_verts_src.slice(poly.loopstart, poly.totloop));
      }
    }

    /* Island makes things slightly more complex here.
     * Basically, we:
     *     * Make one treedata for each island's elements.
     *     * Check all loops of a same dest poly against all treedata.
     *     * Choose the island's elements giving the best results.
     */

    /* First, generate the islands, if possible. */
    if (gen_islands_src) {
      const bool *uv_seams = static_cast<const bool *>(
          CustomData_get_layer_named(&me_src->edata, CD_PROP_BOOL, ".uv_seam"));
      use_islands = gen_islands_src(reinterpret_cast<const float(*)[3]>(positions_src.data()),
                                    num_verts_src,
                                    edges_src.data(),
                                    int(edges_src.size()),
                                    uv_seams,
                                    polys_src.data(),
                                    int(polys_src.size()),
                                    corner_verts_src.data(),
                                    corner_edges_src.data(),
                                    int(corner_verts_src.size()),
                                    &island_store);

      num_trees = use_islands ? island_store.islands_num : 1;
      treedata = static_cast<BVHTreeFromMesh *>(
          MEM_callocN(sizeof(*treedata) * size_t(num_trees), __func__));
      if (isld_steps_src) {
        as_graphdata = static_cast<BLI_AStarGraph *>(
            MEM_callocN(sizeof(*as_graphdata) * size_t(num_trees), __func__));
      }

      if (use_islands) {
        /* We expect our islands to contain poly indices, with edge indices of 'inner cuts',
         * and a mapping loops -> islands indices.
         * This implies all loops of a same poly are in the same island. */
        BLI_assert((island_store.item_type == MISLAND_TYPE_LOOP) &&
                   (island_store.island_type == MISLAND_TYPE_POLY) &&
                   (island_store.innercut_type == MISLAND_TYPE_EDGE));
      }
    }
    else {
      num_trees = 1;
      treedata = static_cast<BVHTreeFromMesh *>(MEM_callocN(sizeof(*treedata), __func__));
      if (isld_steps_src) {
        as_graphdata = static_cast<BLI_AStarGraph *>(MEM_callocN(sizeof(*as_graphdata), __func__));
      }
    }

    /* Build our AStar graphs. */
    if (isld_steps_src) {
      for (tindex = 0; tindex < num_trees; tindex++) {
        mesh_island_to_astar_graph(use_islands ? &island_store : nullptr,
                                   tindex,
                                   positions_src,
                                   edge_to_poly_map_src,
                                   int(edges_src.size()),
                                   polys_src,
                                   corner_verts_src,
                                   corner_edges_src,
                                   int(polys_src.size()),
                                   &as_graphdata[tindex]);
      }
    }

    /* Build our BVHtrees, either from verts or tessfaces. */
    if (use_from_vert) {
      if (use_islands) {
        blender::BitVector<> verts_active(num_verts_src);

        for (tindex = 0; tindex < num_trees; tindex++) {
          MeshElemMap *isld = island_store.islands[tindex];
          int num_verts_active = 0;
          verts_active.fill(false);
          for (int i = 0; i < isld->count; i++) {
            const MPoly &poly = polys_src[isld->indices[i]];
            for (lidx_src = poly.loopstart; lidx_src < poly.loopstart + poly.totloop; lidx_src++) {
              const int vidx_src = corner_verts_src[lidx_src];
              if (!verts_active[vidx_src]) {
                verts_active[vidx_src].set();
                num_verts_active++;
              }
            }
          }
          bvhtree_from_mesh_verts_ex(&treedata[tindex],
                                     reinterpret_cast<const float(*)[3]>(positions_src.data()),
                                     num_verts_src,
                                     verts_active,
                                     num_verts_active,
                                     0.0,
                                     2,
                                     6);
        }
      }
      else {
        BLI_assert(num_trees == 1);
        BKE_bvhtree_from_mesh_get(&treedata[0], me_src, BVHTREE_FROM_VERTS, 2);
      }
    }
    else { /* We use polygons. */
      if (use_islands) {
        looptris_src = me_src->looptris();
        blender::BitVector<> looptri_active(looptris_src.size());

        for (tindex = 0; tindex < num_trees; tindex++) {
          int num_looptri_active = 0;
          looptri_active.fill(false);
          for (const int64_t i : looptris_src.index_range()) {
            const MPoly &poly = polys_src[looptris_src[i].poly];
            if (island_store.items_to_islands[poly.loopstart] == tindex) {
              looptri_active[i].set();
              num_looptri_active++;
            }
          }
          bvhtree_from_mesh_looptri_ex(&treedata[tindex],
                                       reinterpret_cast<const float(*)[3]>(positions_src.data()),
                                       corner_verts_src.data(),
                                       looptris_src.data(),
                                       int(looptris_src.size()),
                                       looptri_active,
                                       num_looptri_active,
                                       0.0,
                                       2,
                                       6);
        }
      }
      else {
        BLI_assert(num_trees == 1);
        BKE_bvhtree_from_mesh_get(&treedata[0], me_src, BVHTREE_FROM_LOOPTRI, 2);
      }
    }

    /* And check each dest poly! */
    islands_res = static_cast<IslandResult **>(
        MEM_mallocN(sizeof(*islands_res) * size_t(num_trees), __func__));
    for (tindex = 0; tindex < num_trees; tindex++) {
      islands_res[tindex] = static_cast<IslandResult *>(
          MEM_mallocN(sizeof(**islands_res) * islands_res_buff_size, __func__));
    }

    for (pidx_dst = 0, mp_dst = polys_dst; pidx_dst < numpolys_dst; pidx_dst++, mp_dst++) {
      float pnor_dst[3];

      /* Only in use_from_vert case, we may need polys' centers as fallback
       * in case we cannot decide which corner to use from normals only. */
      blender::float3 pcent_dst;
      bool pcent_dst_valid = false;

      if (mode == MREMAP_MODE_LOOP_NEAREST_POLYNOR) {
        copy_v3_v3(pnor_dst, poly_normals_dst[pidx_dst]);
        if (space_transform) {
          BLI_space_transform_apply_normal(space_transform, pnor_dst);
        }
      }

      if (size_t(mp_dst->totloop) > islands_res_buff_size) {
        islands_res_buff_size = size_t(mp_dst->totloop) + MREMAP_DEFAULT_BUFSIZE;
        for (tindex = 0; tindex < num_trees; tindex++) {
          islands_res[tindex] = static_cast<IslandResult *>(
              MEM_reallocN(islands_res[tindex], sizeof(**islands_res) * islands_res_buff_size));
        }
      }

      for (tindex = 0; tindex < num_trees; tindex++) {
        BVHTreeFromMesh *tdata = &treedata[tindex];

        for (plidx_dst = 0; plidx_dst < mp_dst->totloop; plidx_dst++) {
          const int vert_dst = corner_verts_dst[mp_dst->loopstart + plidx_dst];
          if (use_from_vert) {
            MeshElemMap *vert_to_refelem_map_src = nullptr;

            copy_v3_v3(tmp_co, vert_positions_dst[vert_dst]);
            nearest.index = -1;

            /* Convert the vertex to tree coordinates, if needed. */
            if (space_transform) {
              BLI_space_transform_apply(space_transform, tmp_co);
            }

            if (mesh_remap_bvhtree_query_nearest(
                    tdata, &nearest, tmp_co, max_dist_sq, &hit_dist)) {
              float(*nor_dst)[3];
              blender::Span<blender::float3> nors_src;
              float best_nor_dot = -2.0f;
              float best_sqdist_fallback = FLT_MAX;
              int best_index_src = -1;

              if (mode == MREMAP_MODE_LOOP_NEAREST_LOOPNOR) {
                copy_v3_v3(tmp_no, loop_normals_dst[plidx_dst + mp_dst->loopstart]);
                if (space_transform) {
                  BLI_space_transform_apply_normal(space_transform, tmp_no);
                }
                nor_dst = &tmp_no;
                nors_src = loop_normals_src;
                vert_to_refelem_map_src = vert_to_loop_map_src;
              }
              else { /* if (mode == MREMAP_MODE_LOOP_NEAREST_POLYNOR) { */
                nor_dst = &pnor_dst;
                nors_src = poly_normals_src;
                vert_to_refelem_map_src = vert_to_poly_map_src;
              }

              for (int i = vert_to_refelem_map_src[nearest.index].count; i--;) {
                const int index_src = vert_to_refelem_map_src[nearest.index].indices[i];
                BLI_assert(index_src != -1);
                const float dot = dot_v3v3(nors_src[index_src], *nor_dst);

                pidx_src = ((mode == MREMAP_MODE_LOOP_NEAREST_LOOPNOR) ?
                                loop_to_poly_map_src[index_src] :
                                index_src);
                /* WARNING! This is not the *real* lidx_src in case of POLYNOR, we only use it
                 *          to check we stay on current island (all loops from a given poly are
                 *          on same island!). */
                lidx_src = ((mode == MREMAP_MODE_LOOP_NEAREST_LOOPNOR) ?
                                index_src :
                                polys_src[pidx_src].loopstart);

                /* A same vert may be at the boundary of several islands! Hence, we have to ensure
                 * poly/loop we are currently considering *belongs* to current island! */
                if (use_islands && island_store.items_to_islands[lidx_src] != tindex) {
                  continue;
                }

                if (dot > best_nor_dot - 1e-6f) {
                  /* We need something as fallback decision in case dest normal matches several
                   * source normals (see #44522), using distance between polys' centers here. */
                  float *pcent_src;
                  float sqdist;

                  if (!pcent_dst_valid) {
                    pcent_dst = blender::bke::mesh::poly_center_calc(
                        {reinterpret_cast<const blender::float3 *>(vert_positions_dst),
                         numverts_dst},
                        {&corner_verts_dst[mp_dst->loopstart], mp_dst->totloop});
                    pcent_dst_valid = true;
                  }
                  pcent_src = poly_cents_src[pidx_src];
                  sqdist = len_squared_v3v3(pcent_dst, pcent_src);

                  if ((dot > best_nor_dot + 1e-6f) || (sqdist < best_sqdist_fallback)) {
                    best_nor_dot = dot;
                    best_sqdist_fallback = sqdist;
                    best_index_src = index_src;
                  }
                }
              }
              if (best_index_src == -1) {
                /* We found no item to map back from closest vertex... */
                best_nor_dot = -1.0f;
                hit_dist = FLT_MAX;
              }
              else if (mode == MREMAP_MODE_LOOP_NEAREST_POLYNOR) {
                /* Our best_index_src is a poly one for now!
                 * Have to find its loop matching our closest vertex. */
                const MPoly &poly = polys_src[best_index_src];
                for (plidx_src = 0; plidx_src < poly.totloop; plidx_src++) {
                  const int vert_src = corner_verts_src[poly.loopstart + plidx_src];
                  if (vert_src == nearest.index) {
                    best_index_src = plidx_src + poly.loopstart;
                    break;
                  }
                }
              }
              best_nor_dot = (best_nor_dot + 1.0f) * 0.5f;
              islands_res[tindex][plidx_dst].factor = hit_dist ? (best_nor_dot / hit_dist) : 1e18f;
              islands_res[tindex][plidx_dst].hit_dist = hit_dist;
              islands_res[tindex][plidx_dst].index_src = best_index_src;
            }
            else {
              /* No source for this dest loop! */
              islands_res[tindex][plidx_dst].factor = 0.0f;
              islands_res[tindex][plidx_dst].hit_dist = FLT_MAX;
              islands_res[tindex][plidx_dst].index_src = -1;
            }
          }
          else if (mode & MREMAP_USE_NORPROJ) {
            int n = (ray_radius > 0.0f) ? MREMAP_RAYCAST_APPROXIMATE_NR : 1;
            float w = 1.0f;

            copy_v3_v3(tmp_co, vert_positions_dst[vert_dst]);
            copy_v3_v3(tmp_no, loop_normals_dst[plidx_dst + mp_dst->loopstart]);

            /* We do our transform here, since we may do several raycast/nearest queries. */
            if (space_transform) {
              BLI_space_transform_apply(space_transform, tmp_co);
              BLI_space_transform_apply_normal(space_transform, tmp_no);
            }

            while (n--) {
              if (mesh_remap_bvhtree_query_raycast(
                      tdata, &rayhit, tmp_co, tmp_no, ray_radius / w, max_dist, &hit_dist)) {
                islands_res[tindex][plidx_dst].factor = (hit_dist ? (1.0f / hit_dist) : 1e18f) * w;
                islands_res[tindex][plidx_dst].hit_dist = hit_dist;
                islands_res[tindex][plidx_dst].index_src = int(tdata->looptri[rayhit.index].poly);
                copy_v3_v3(islands_res[tindex][plidx_dst].hit_point, rayhit.co);
                break;
              }
              /* Next iteration will get bigger radius but smaller weight! */
              w /= MREMAP_RAYCAST_APPROXIMATE_FAC;
            }
            if (n == -1) {
              /* Fallback to 'nearest' hit here, loops usually comes in 'face group', not good to
               * have only part of one dest face's loops to map to source.
               * Note that since we give this a null weight, if whole weight for a given face
               * is null, it means none of its loop mapped to this source island,
               * hence we can skip it later.
               */
              copy_v3_v3(tmp_co, vert_positions_dst[vert_dst]);
              nearest.index = -1;

              /* Convert the vertex to tree coordinates, if needed. */
              if (space_transform) {
                BLI_space_transform_apply(space_transform, tmp_co);
              }

              /* In any case, this fallback nearest hit should have no weight at all
               * in 'best island' decision! */
              islands_res[tindex][plidx_dst].factor = 0.0f;

              if (mesh_remap_bvhtree_query_nearest(
                      tdata, &nearest, tmp_co, max_dist_sq, &hit_dist)) {
                islands_res[tindex][plidx_dst].hit_dist = hit_dist;
                islands_res[tindex][plidx_dst].index_src = int(tdata->looptri[nearest.index].poly);
                copy_v3_v3(islands_res[tindex][plidx_dst].hit_point, nearest.co);
              }
              else {
                /* No source for this dest loop! */
                islands_res[tindex][plidx_dst].hit_dist = FLT_MAX;
                islands_res[tindex][plidx_dst].index_src = -1;
              }
            }
          }
          else { /* Nearest poly either to use all its loops/verts or just closest one. */
            copy_v3_v3(tmp_co, vert_positions_dst[vert_dst]);
            nearest.index = -1;

            /* Convert the vertex to tree coordinates, if needed. */
            if (space_transform) {
              BLI_space_transform_apply(space_transform, tmp_co);
            }

            if (mesh_remap_bvhtree_query_nearest(
                    tdata, &nearest, tmp_co, max_dist_sq, &hit_dist)) {
              islands_res[tindex][plidx_dst].factor = hit_dist ? (1.0f / hit_dist) : 1e18f;
              islands_res[tindex][plidx_dst].hit_dist = hit_dist;
              islands_res[tindex][plidx_dst].index_src = int(tdata->looptri[nearest.index].poly);
              copy_v3_v3(islands_res[tindex][plidx_dst].hit_point, nearest.co);
            }
            else {
              /* No source for this dest loop! */
              islands_res[tindex][plidx_dst].factor = 0.0f;
              islands_res[tindex][plidx_dst].hit_dist = FLT_MAX;
              islands_res[tindex][plidx_dst].index_src = -1;
            }
          }
        }
      }

      /* And now, find best island to use! */
      /* We have to first select the 'best source island' for given dst poly and its loops.
       * Then, we have to check that poly does not 'spread' across some island's limits
       * (like inner seams for UVs, etc.).
       * Note we only still partially support that kind of situation here, i.e.
       * Polys spreading over actual cracks
       * (like a narrow space without faces on src, splitting a 'tube-like' geometry).
       * That kind of situation should be relatively rare, though.
       */
      /* XXX This block in itself is big and complex enough to be a separate function but...
       *     it uses a bunch of locale vars.
       *     Not worth sending all that through parameters (for now at least). */
      {
        BLI_AStarGraph *as_graph = nullptr;
        int *poly_island_index_map = nullptr;
        int pidx_src_prev = -1;

        MeshElemMap *best_island = nullptr;
        float best_island_fac = 0.0f;
        int best_island_index = -1;

        for (tindex = 0; tindex < num_trees; tindex++) {
          float island_fac = 0.0f;

          for (plidx_dst = 0; plidx_dst < mp_dst->totloop; plidx_dst++) {
            island_fac += islands_res[tindex][plidx_dst].factor;
          }
          island_fac /= float(mp_dst->totloop);

          if (island_fac > best_island_fac) {
            best_island_fac = island_fac;
            best_island_index = tindex;
          }
        }

        if (best_island_index != -1 && isld_steps_src) {
          best_island = use_islands ? island_store.islands[best_island_index] : nullptr;
          as_graph = &as_graphdata[best_island_index];
          poly_island_index_map = (int *)as_graph->custom_data;
          BLI_astar_solution_init(as_graph, &as_solution, nullptr);
        }

        for (plidx_dst = 0; plidx_dst < mp_dst->totloop; plidx_dst++) {
          IslandResult *isld_res;
          lidx_dst = plidx_dst + mp_dst->loopstart;

          if (best_island_index == -1) {
            /* No source for any loops of our dest poly in any source islands. */
            BKE_mesh_remap_item_define_invalid(r_map, lidx_dst);
            continue;
          }

          as_solution.custom_data = POINTER_FROM_INT(false);

          isld_res = &islands_res[best_island_index][plidx_dst];
          if (use_from_vert) {
            /* Indices stored in islands_res are those of loops, one per dest loop. */
            lidx_src = isld_res->index_src;
            if (lidx_src >= 0) {
              pidx_src = loop_to_poly_map_src[lidx_src];
              /* If prev and curr poly are the same, no need to do anything more!!! */
              if (!ELEM(pidx_src_prev, -1, pidx_src) && isld_steps_src) {
                int pidx_isld_src, pidx_isld_src_prev;
                if (poly_island_index_map) {
                  pidx_isld_src = poly_island_index_map[pidx_src];
                  pidx_isld_src_prev = poly_island_index_map[pidx_src_prev];
                }
                else {
                  pidx_isld_src = pidx_src;
                  pidx_isld_src_prev = pidx_src_prev;
                }

                BLI_astar_graph_solve(as_graph,
                                      pidx_isld_src_prev,
                                      pidx_isld_src,
                                      mesh_remap_calc_loops_astar_f_cost,
                                      &as_solution,
                                      isld_steps_src);
                if (POINTER_AS_INT(as_solution.custom_data) && (as_solution.steps > 0)) {
                  /* Find first 'cutting edge' on path, and bring back lidx_src on poly just
                   * before that edge.
                   * Note we could try to be much smarter, g.g. Storing a whole poly's indices,
                   * and making decision (on which side of cutting edge(s!) to be) on the end,
                   * but this is one more level of complexity, better to first see if
                   * simple solution works!
                   */
                  int last_valid_pidx_isld_src = -1;
                  /* Note we go backward here, from dest to src poly. */
                  for (int i = as_solution.steps - 1; i--;) {
                    BLI_AStarGNLink *as_link = as_solution.prev_links[pidx_isld_src];
                    const int eidx = POINTER_AS_INT(as_link->custom_data);
                    pidx_isld_src = as_solution.prev_nodes[pidx_isld_src];
                    BLI_assert(pidx_isld_src != -1);
                    if (eidx != -1) {
                      /* we are 'crossing' a cutting edge. */
                      last_valid_pidx_isld_src = pidx_isld_src;
                    }
                  }
                  if (last_valid_pidx_isld_src != -1) {
                    /* Find a new valid loop in that new poly (nearest one for now).
                     * Note we could be much more subtle here, again that's for later... */
                    int j;
                    float best_dist_sq = FLT_MAX;

                    copy_v3_v3(tmp_co, vert_positions_dst[corner_verts_dst[lidx_dst]]);

                    /* We do our transform here,
                     * since we may do several raycast/nearest queries. */
                    if (space_transform) {
                      BLI_space_transform_apply(space_transform, tmp_co);
                    }

                    pidx_src = (use_islands ? best_island->indices[last_valid_pidx_isld_src] :
                                              last_valid_pidx_isld_src);
                    const MPoly &poly = polys_src[pidx_src];
                    for (j = 0; j < poly.totloop; j++) {
                      const int vert_src = corner_verts_src[poly.loopstart + j];
                      const float dist_sq = len_squared_v3v3(positions_src[vert_src], tmp_co);
                      if (dist_sq < best_dist_sq) {
                        best_dist_sq = dist_sq;
                        lidx_src = poly.loopstart + j;
                      }
                    }
                  }
                }
              }
              mesh_remap_item_define(r_map,
                                     lidx_dst,
                                     isld_res->hit_dist,
                                     best_island_index,
                                     1,
                                     &lidx_src,
                                     &full_weight);
              pidx_src_prev = pidx_src;
            }
            else {
              /* No source for this loop in this island. */
              /* TODO: would probably be better to get a source
               * at all cost in best island anyway? */
              mesh_remap_item_define(
                  r_map, lidx_dst, FLT_MAX, best_island_index, 0, nullptr, nullptr);
            }
          }
          else {
            /* Else, we use source poly, indices stored in islands_res are those of polygons. */
            pidx_src = isld_res->index_src;
            if (pidx_src >= 0) {
              float *hit_co = isld_res->hit_point;
              int best_loop_index_src;

              const MPoly &poly = polys_src[pidx_src];
              /* If prev and curr poly are the same, no need to do anything more!!! */
              if (!ELEM(pidx_src_prev, -1, pidx_src) && isld_steps_src) {
                int pidx_isld_src, pidx_isld_src_prev;
                if (poly_island_index_map) {
                  pidx_isld_src = poly_island_index_map[pidx_src];
                  pidx_isld_src_prev = poly_island_index_map[pidx_src_prev];
                }
                else {
                  pidx_isld_src = pidx_src;
                  pidx_isld_src_prev = pidx_src_prev;
                }

                BLI_astar_graph_solve(as_graph,
                                      pidx_isld_src_prev,
                                      pidx_isld_src,
                                      mesh_remap_calc_loops_astar_f_cost,
                                      &as_solution,
                                      isld_steps_src);
                if (POINTER_AS_INT(as_solution.custom_data) && (as_solution.steps > 0)) {
                  /* Find first 'cutting edge' on path, and bring back lidx_src on poly just
                   * before that edge.
                   * Note we could try to be much smarter: e.g. Storing a whole poly's indices,
                   * and making decision (one which side of cutting edge(s)!) to be on the end,
                   * but this is one more level of complexity, better to first see if
                   * simple solution works!
                   */
                  int last_valid_pidx_isld_src = -1;
                  /* Note we go backward here, from dest to src poly. */
                  for (int i = as_solution.steps - 1; i--;) {
                    BLI_AStarGNLink *as_link = as_solution.prev_links[pidx_isld_src];
                    int eidx = POINTER_AS_INT(as_link->custom_data);

                    pidx_isld_src = as_solution.prev_nodes[pidx_isld_src];
                    BLI_assert(pidx_isld_src != -1);
                    if (eidx != -1) {
                      /* we are 'crossing' a cutting edge. */
                      last_valid_pidx_isld_src = pidx_isld_src;
                    }
                  }
                  if (last_valid_pidx_isld_src != -1) {
                    /* Find a new valid loop in that new poly (nearest point on poly for now).
                     * Note we could be much more subtle here, again that's for later... */
                    float best_dist_sq = FLT_MAX;
                    int j;

                    const int vert_dst = corner_verts_dst[lidx_dst];
                    copy_v3_v3(tmp_co, vert_positions_dst[vert_dst]);

                    /* We do our transform here,
                     * since we may do several raycast/nearest queries. */
                    if (space_transform) {
                      BLI_space_transform_apply(space_transform, tmp_co);
                    }

                    pidx_src = (use_islands ? best_island->indices[last_valid_pidx_isld_src] :
                                              last_valid_pidx_isld_src);

                    /* Create that one on demand. */
                    if (poly_to_looptri_map_src == nullptr) {
                      BKE_mesh_origindex_map_create_looptri(&poly_to_looptri_map_src,
                                                            &poly_to_looptri_map_src_buff,
                                                            polys_src.data(),
                                                            int(polys_src.size()),
                                                            looptris_src.data(),
                                                            int(looptris_src.size()));
                    }

                    for (j = poly_to_looptri_map_src[pidx_src].count; j--;) {
                      float h[3];
                      const MLoopTri *lt =
                          &looptris_src[poly_to_looptri_map_src[pidx_src].indices[j]];
                      float dist_sq;

                      closest_on_tri_to_point_v3(h,
                                                 tmp_co,
                                                 vcos_src[corner_verts_src[lt->tri[0]]],
                                                 vcos_src[corner_verts_src[lt->tri[1]]],
                                                 vcos_src[corner_verts_src[lt->tri[2]]]);
                      dist_sq = len_squared_v3v3(tmp_co, h);
                      if (dist_sq < best_dist_sq) {
                        copy_v3_v3(hit_co, h);
                        best_dist_sq = dist_sq;
                      }
                    }
                  }
                }
              }

              if (mode == MREMAP_MODE_LOOP_POLY_NEAREST) {
                mesh_remap_interp_poly_data_get(poly,
<<<<<<< HEAD
                                                corner_verts_src,
                                                (const float(*)[3])vcos_src,
=======
                                                loops_src,
                                                vcos_src,
>>>>>>> 7cda559d
                                                hit_co,
                                                &buff_size_interp,
                                                &vcos_interp,
                                                true,
                                                &indices_interp,
                                                &weights_interp,
                                                false,
                                                &best_loop_index_src);

                mesh_remap_item_define(r_map,
                                       lidx_dst,
                                       isld_res->hit_dist,
                                       best_island_index,
                                       1,
                                       &best_loop_index_src,
                                       &full_weight);
              }
              else {
<<<<<<< HEAD
                const int sources_num = mesh_remap_interp_poly_data_get(
                    poly,
                    corner_verts_src,
                    (const float(*)[3])vcos_src,
                    hit_co,
                    &buff_size_interp,
                    &vcos_interp,
                    true,
                    &indices_interp,
                    &weights_interp,
                    true,
                    nullptr);
=======
                const int sources_num = mesh_remap_interp_poly_data_get(poly,
                                                                        loops_src,
                                                                        vcos_src,
                                                                        hit_co,
                                                                        &buff_size_interp,
                                                                        &vcos_interp,
                                                                        true,
                                                                        &indices_interp,
                                                                        &weights_interp,
                                                                        true,
                                                                        nullptr);
>>>>>>> 7cda559d

                mesh_remap_item_define(r_map,
                                       lidx_dst,
                                       isld_res->hit_dist,
                                       best_island_index,
                                       sources_num,
                                       indices_interp,
                                       weights_interp);
              }

              pidx_src_prev = pidx_src;
            }
            else {
              /* No source for this loop in this island. */
              /* TODO: would probably be better to get a source
               * at all cost in best island anyway? */
              mesh_remap_item_define(
                  r_map, lidx_dst, FLT_MAX, best_island_index, 0, nullptr, nullptr);
            }
          }
        }

        BLI_astar_solution_clear(&as_solution);
      }
    }

    for (tindex = 0; tindex < num_trees; tindex++) {
      MEM_freeN(islands_res[tindex]);
      free_bvhtree_from_mesh(&treedata[tindex]);
      if (isld_steps_src) {
        BLI_astar_graph_free(&as_graphdata[tindex]);
      }
    }
    MEM_freeN(islands_res);
    BKE_mesh_loop_islands_free(&island_store);
    MEM_freeN(treedata);
    if (isld_steps_src) {
      MEM_freeN(as_graphdata);
      BLI_astar_solution_free(&as_solution);
    }

    if (vert_to_loop_map_src) {
      MEM_freeN(vert_to_loop_map_src);
    }
    if (vert_to_loop_map_src_buff) {
      MEM_freeN(vert_to_loop_map_src_buff);
    }
    if (vert_to_poly_map_src) {
      MEM_freeN(vert_to_poly_map_src);
    }
    if (vert_to_poly_map_src_buff) {
      MEM_freeN(vert_to_poly_map_src_buff);
    }
    if (edge_to_poly_map_src) {
      MEM_freeN(edge_to_poly_map_src);
    }
    if (edge_to_poly_map_src_buff) {
      MEM_freeN(edge_to_poly_map_src_buff);
    }
    if (poly_to_looptri_map_src) {
      MEM_freeN(poly_to_looptri_map_src);
    }
    if (poly_to_looptri_map_src_buff) {
      MEM_freeN(poly_to_looptri_map_src_buff);
    }
    if (loop_to_poly_map_src) {
      MEM_freeN(loop_to_poly_map_src);
    }
    if (vcos_interp) {
      MEM_freeN(vcos_interp);
    }
    if (indices_interp) {
      MEM_freeN(indices_interp);
    }
    if (weights_interp) {
      MEM_freeN(weights_interp);
    }
  }
}

void BKE_mesh_remap_calc_polys_from_mesh(const int mode,
                                         const SpaceTransform *space_transform,
                                         const float max_dist,
                                         const float ray_radius,
                                         const Mesh *mesh_dst,
                                         const float (*vert_positions_dst)[3],
                                         const int numverts_dst,
                                         const int *corner_verts_dst,
                                         const MPoly *polys_dst,
                                         const int numpolys_dst,
                                         Mesh *me_src,
                                         MeshPairRemap *r_map)
{
  const float full_weight = 1.0f;
  const float max_dist_sq = max_dist * max_dist;
  blender::Span<blender::float3> poly_normals_dst;
  blender::float3 tmp_co, tmp_no;
  int i;

  BLI_assert(mode & MREMAP_MODE_POLY);

  if (mode & (MREMAP_USE_NORMAL | MREMAP_USE_NORPROJ)) {
    poly_normals_dst = mesh_dst->poly_normals();
  }

  BKE_mesh_remap_init(r_map, numpolys_dst);

  if (mode == MREMAP_MODE_TOPOLOGY) {
    BLI_assert(numpolys_dst == me_src->totpoly);
    for (i = 0; i < numpolys_dst; i++) {
      mesh_remap_item_define(r_map, i, FLT_MAX, 0, 1, &i, &full_weight);
    }
  }
  else {
    BVHTreeFromMesh treedata = {nullptr};
    BVHTreeNearest nearest = {0};
    BVHTreeRayHit rayhit = {0};
    float hit_dist;

    BKE_bvhtree_from_mesh_get(&treedata, me_src, BVHTREE_FROM_LOOPTRI, 2);

    if (mode == MREMAP_MODE_POLY_NEAREST) {
      nearest.index = -1;

      for (i = 0; i < numpolys_dst; i++) {
        const MPoly &poly = polys_dst[i];
        tmp_co = blender::bke::mesh::poly_center_calc(
            {reinterpret_cast<const blender::float3 *>(vert_positions_dst), numverts_dst},
            {&corner_verts_dst[poly.loopstart], poly.totloop});

        /* Convert the vertex to tree coordinates, if needed. */
        if (space_transform) {
          BLI_space_transform_apply(space_transform, tmp_co);
        }

        if (mesh_remap_bvhtree_query_nearest(
                &treedata, &nearest, tmp_co, max_dist_sq, &hit_dist)) {
          const MLoopTri *lt = &treedata.looptri[nearest.index];
          const int poly_index = int(lt->poly);
          mesh_remap_item_define(r_map, i, hit_dist, 0, 1, &poly_index, &full_weight);
        }
        else {
          /* No source for this dest poly! */
          BKE_mesh_remap_item_define_invalid(r_map, i);
        }
      }
    }
    else if (mode == MREMAP_MODE_POLY_NOR) {
      for (i = 0; i < numpolys_dst; i++) {
        const MPoly &poly = polys_dst[i];

        tmp_co = blender::bke::mesh::poly_center_calc(
            {reinterpret_cast<const blender::float3 *>(vert_positions_dst), numverts_dst},
            {&corner_verts_dst[poly.loopstart], poly.totloop});
        copy_v3_v3(tmp_no, poly_normals_dst[i]);

        /* Convert the vertex to tree coordinates, if needed. */
        if (space_transform) {
          BLI_space_transform_apply(space_transform, tmp_co);
          BLI_space_transform_apply_normal(space_transform, tmp_no);
        }

        if (mesh_remap_bvhtree_query_raycast(
                &treedata, &rayhit, tmp_co, tmp_no, ray_radius, max_dist, &hit_dist)) {
          const MLoopTri *lt = &treedata.looptri[rayhit.index];
          const int poly_index = int(lt->poly);

          mesh_remap_item_define(r_map, i, hit_dist, 0, 1, &poly_index, &full_weight);
        }
        else {
          /* No source for this dest poly! */
          BKE_mesh_remap_item_define_invalid(r_map, i);
        }
      }
    }
    else if (mode == MREMAP_MODE_POLY_POLYINTERP_PNORPROJ) {
      /* We cast our rays randomly, with a pseudo-even distribution
       * (since we spread across tessellated tris,
       * with additional weighting based on each tri's relative area).
       */
      RNG *rng = BLI_rng_new(0);

      const size_t numpolys_src = size_t(me_src->totpoly);

      /* Here it's simpler to just allocate for all polys :/ */
      int *indices = static_cast<int *>(MEM_mallocN(sizeof(*indices) * numpolys_src, __func__));
      float *weights = static_cast<float *>(
          MEM_mallocN(sizeof(*weights) * numpolys_src, __func__));

      size_t tmp_poly_size = MREMAP_DEFAULT_BUFSIZE;
      float(*poly_vcos_2d)[2] = static_cast<float(*)[2]>(
          MEM_mallocN(sizeof(*poly_vcos_2d) * tmp_poly_size, __func__));
      /* Tessellated 2D poly, always (num_loops - 2) triangles. */
      int(*tri_vidx_2d)[3] = static_cast<int(*)[3]>(
          MEM_mallocN(sizeof(*tri_vidx_2d) * (tmp_poly_size - 2), __func__));

      for (i = 0; i < numpolys_dst; i++) {
        /* For each dst poly, we sample some rays from it (2D grid in pnor space)
         * and use their hits to interpolate from source polys. */
        /* NOTE: dst poly is early-converted into src space! */
        const MPoly &poly = polys_dst[i];

        int tot_rays, done_rays = 0;
        float poly_area_2d_inv, done_area = 0.0f;

        blender::float3 pcent_dst;
        float to_pnor_2d_mat[3][3], from_pnor_2d_mat[3][3];
        float poly_dst_2d_min[2], poly_dst_2d_max[2], poly_dst_2d_z;
        float poly_dst_2d_size[2];

        float totweights = 0.0f;
        float hit_dist_accum = 0.0f;
        int sources_num = 0;
        const int tris_num = poly.totloop - 2;
        int j;

        pcent_dst = blender::bke::mesh::poly_center_calc(
            {reinterpret_cast<const blender::float3 *>(vert_positions_dst), numverts_dst},
            {&corner_verts_dst[poly.loopstart], poly.totloop});

        copy_v3_v3(tmp_no, poly_normals_dst[i]);

        /* We do our transform here, else it'd be redone by raycast helper for each ray, ugh! */
        if (space_transform) {
          BLI_space_transform_apply(space_transform, pcent_dst);
          BLI_space_transform_apply_normal(space_transform, tmp_no);
        }

        copy_vn_fl(weights, int(numpolys_src), 0.0f);

        if (UNLIKELY(size_t(poly.totloop) > tmp_poly_size)) {
          tmp_poly_size = size_t(poly.totloop);
          poly_vcos_2d = static_cast<float(*)[2]>(
              MEM_reallocN(poly_vcos_2d, sizeof(*poly_vcos_2d) * tmp_poly_size));
          tri_vidx_2d = static_cast<int(*)[3]>(
              MEM_reallocN(tri_vidx_2d, sizeof(*tri_vidx_2d) * (tmp_poly_size - 2)));
        }

        axis_dominant_v3_to_m3(to_pnor_2d_mat, tmp_no);
        invert_m3_m3(from_pnor_2d_mat, to_pnor_2d_mat);

        mul_m3_v3(to_pnor_2d_mat, pcent_dst);
        poly_dst_2d_z = pcent_dst[2];

        /* Get (2D) bounding square of our poly. */
        INIT_MINMAX2(poly_dst_2d_min, poly_dst_2d_max);

        for (j = 0; j < poly.totloop; j++) {
          const int vert = corner_verts_dst[poly.loopstart + j];
          copy_v3_v3(tmp_co, vert_positions_dst[vert]);
          if (space_transform) {
            BLI_space_transform_apply(space_transform, tmp_co);
          }
          mul_v2_m3v3(poly_vcos_2d[j], to_pnor_2d_mat, tmp_co);
          minmax_v2v2_v2(poly_dst_2d_min, poly_dst_2d_max, poly_vcos_2d[j]);
        }

        /* We adjust our ray-casting grid to ray_radius (the smaller, the more rays are cast),
         * with lower/upper bounds. */
        sub_v2_v2v2(poly_dst_2d_size, poly_dst_2d_max, poly_dst_2d_min);

        if (ray_radius) {
          tot_rays = int((max_ff(poly_dst_2d_size[0], poly_dst_2d_size[1]) / ray_radius) + 0.5f);
          CLAMP(tot_rays, MREMAP_RAYCAST_TRI_SAMPLES_MIN, MREMAP_RAYCAST_TRI_SAMPLES_MAX);
        }
        else {
          /* If no radius (pure rays), give max number of rays! */
          tot_rays = MREMAP_RAYCAST_TRI_SAMPLES_MIN;
        }
        tot_rays *= tot_rays;

        poly_area_2d_inv = area_poly_v2(poly_vcos_2d, uint(poly.totloop));
        /* In case we have a null-area degenerated poly... */
        poly_area_2d_inv = 1.0f / max_ff(poly_area_2d_inv, 1e-9f);

        /* Tessellate our poly. */
        if (poly.totloop == 3) {
          tri_vidx_2d[0][0] = 0;
          tri_vidx_2d[0][1] = 1;
          tri_vidx_2d[0][2] = 2;
        }
        if (poly.totloop == 4) {
          tri_vidx_2d[0][0] = 0;
          tri_vidx_2d[0][1] = 1;
          tri_vidx_2d[0][2] = 2;
          tri_vidx_2d[1][0] = 0;
          tri_vidx_2d[1][1] = 2;
          tri_vidx_2d[1][2] = 3;
        }
        else {
          BLI_polyfill_calc(poly_vcos_2d, uint(poly.totloop), -1, (uint(*)[3])tri_vidx_2d);
        }

        for (j = 0; j < tris_num; j++) {
          float *v1 = poly_vcos_2d[tri_vidx_2d[j][0]];
          float *v2 = poly_vcos_2d[tri_vidx_2d[j][1]];
          float *v3 = poly_vcos_2d[tri_vidx_2d[j][2]];
          int rays_num;

          /* All this allows us to get 'absolute' number of rays for each tri,
           * avoiding accumulating errors over iterations, and helping better even distribution. */
          done_area += area_tri_v2(v1, v2, v3);
          rays_num = max_ii(int(float(tot_rays) * done_area * poly_area_2d_inv + 0.5f) - done_rays,
                            0);
          done_rays += rays_num;

          while (rays_num--) {
            int n = (ray_radius > 0.0f) ? MREMAP_RAYCAST_APPROXIMATE_NR : 1;
            float w = 1.0f;

            BLI_rng_get_tri_sample_float_v2(rng, v1, v2, v3, tmp_co);

            tmp_co[2] = poly_dst_2d_z;
            mul_m3_v3(from_pnor_2d_mat, tmp_co);

            /* At this point, tmp_co is a point on our poly surface, in mesh_src space! */
            while (n--) {
              if (mesh_remap_bvhtree_query_raycast(
                      &treedata, &rayhit, tmp_co, tmp_no, ray_radius / w, max_dist, &hit_dist)) {
                const MLoopTri *lt = &treedata.looptri[rayhit.index];

                weights[lt->poly] += w;
                totweights += w;
                hit_dist_accum += hit_dist;
                break;
              }
              /* Next iteration will get bigger radius but smaller weight! */
              w /= MREMAP_RAYCAST_APPROXIMATE_FAC;
            }
          }
        }

        if (totweights > 0.0f) {
          for (j = 0; j < int(numpolys_src); j++) {
            if (!weights[j]) {
              continue;
            }
            /* NOTE: sources_num is always <= j! */
            weights[sources_num] = weights[j] / totweights;
            indices[sources_num] = j;
            sources_num++;
          }
          mesh_remap_item_define(
              r_map, i, hit_dist_accum / totweights, 0, sources_num, indices, weights);
        }
        else {
          /* No source for this dest poly! */
          BKE_mesh_remap_item_define_invalid(r_map, i);
        }
      }

      MEM_freeN(tri_vidx_2d);
      MEM_freeN(poly_vcos_2d);
      MEM_freeN(indices);
      MEM_freeN(weights);
      BLI_rng_free(rng);
    }
    else {
      CLOG_WARN(&LOG, "Unsupported mesh-to-mesh poly mapping mode (%d)!", mode);
      memset(r_map->items, 0, sizeof(*r_map->items) * size_t(numpolys_dst));
    }

    free_bvhtree_from_mesh(&treedata);
  }
}

#undef MREMAP_RAYCAST_APPROXIMATE_NR
#undef MREMAP_RAYCAST_APPROXIMATE_FAC
#undef MREMAP_RAYCAST_TRI_SAMPLES_MIN
#undef MREMAP_RAYCAST_TRI_SAMPLES_MAX
#undef MREMAP_DEFAULT_BUFSIZE

/** \} */<|MERGE_RESOLUTION|>--- conflicted
+++ resolved
@@ -563,13 +563,8 @@
                   MREMAP_MODE_VERT_POLYINTERP_NEAREST,
                   MREMAP_MODE_VERT_POLYINTERP_VNORPROJ)) {
       const blender::Span<MPoly> polys_src = me_src->polys();
-<<<<<<< HEAD
       const blender::Span<int> corner_verts_src = me_src->corner_verts();
-      float(*vcos_src)[3] = BKE_mesh_vert_coords_alloc(me_src, nullptr);
-=======
-      const blender::Span<MLoop> loops_src = me_src->loops();
       const float(*vcos_src)[3] = BKE_mesh_vert_positions(me_src);
->>>>>>> 7cda559d
       const blender::Span<blender::float3> vert_normals_dst = me_dst->vert_normals();
 
       size_t tmp_buff_size = MREMAP_DEFAULT_BUFSIZE;
@@ -596,13 +591,8 @@
                   &treedata, &rayhit, tmp_co, tmp_no, ray_radius, max_dist, &hit_dist)) {
             const MLoopTri *lt = &treedata.looptri[rayhit.index];
             const int sources_num = mesh_remap_interp_poly_data_get(polys_src[lt->poly],
-<<<<<<< HEAD
                                                                     corner_verts_src,
-                                                                    (const float(*)[3])vcos_src,
-=======
-                                                                    loops_src,
                                                                     vcos_src,
->>>>>>> 7cda559d
                                                                     rayhit.co,
                                                                     &tmp_buff_size,
                                                                     &vcos,
@@ -638,13 +628,8 @@
             if (mode == MREMAP_MODE_VERT_POLY_NEAREST) {
               int index;
               mesh_remap_interp_poly_data_get(polys_src[lt->poly],
-<<<<<<< HEAD
                                               corner_verts_src,
-                                              (const float(*)[3])vcos_src,
-=======
-                                              loops_src,
                                               vcos_src,
->>>>>>> 7cda559d
                                               nearest.co,
                                               &tmp_buff_size,
                                               &vcos,
@@ -658,13 +643,8 @@
             }
             else if (mode == MREMAP_MODE_VERT_POLYINTERP_NEAREST) {
               const int sources_num = mesh_remap_interp_poly_data_get(polys_src[lt->poly],
-<<<<<<< HEAD
                                                                       corner_verts_src,
-                                                                      (const float(*)[3])vcos_src,
-=======
-                                                                      loops_src,
                                                                       vcos_src,
->>>>>>> 7cda559d
                                                                       nearest.co,
                                                                       &tmp_buff_size,
                                                                       &vcos,
@@ -885,13 +865,8 @@
     else if (mode == MREMAP_MODE_EDGE_POLY_NEAREST) {
       const blender::Span<MEdge> edges_src = me_src->edges();
       const blender::Span<MPoly> polys_src = me_src->polys();
-<<<<<<< HEAD
       const blender::Span<int> corner_edges_src = me_src->corner_edges();
-      float(*vcos_src)[3] = BKE_mesh_vert_coords_alloc(me_src, nullptr);
-=======
-      const blender::Span<MLoop> loops_src = me_src->loops();
       const float(*vcos_src)[3] = BKE_mesh_vert_positions(me_src);
->>>>>>> 7cda559d
 
       BKE_bvhtree_from_mesh_get(&treedata, me_src, BVHTREE_FROM_LOOPTRI, 2);
 
@@ -915,17 +890,10 @@
           float best_dist_sq = FLT_MAX;
           int best_eidx_src = -1;
 
-<<<<<<< HEAD
           for (; nloops--; corner_edge_src++) {
             const MEdge *edge_src = &edges_src[*corner_edge_src];
-            float *co1_src = vcos_src[edge_src->v1];
-            float *co2_src = vcos_src[edge_src->v2];
-=======
-          for (; nloops--; ml_src++) {
-            const MEdge *edge_src = &edges_src[ml_src->e];
             const float *co1_src = vcos_src[edge_src->v1];
             const float *co2_src = vcos_src[edge_src->v2];
->>>>>>> 7cda559d
             float co_src[3];
             float dist_sq;
 
@@ -2061,13 +2029,8 @@
 
               if (mode == MREMAP_MODE_LOOP_POLY_NEAREST) {
                 mesh_remap_interp_poly_data_get(poly,
-<<<<<<< HEAD
                                                 corner_verts_src,
-                                                (const float(*)[3])vcos_src,
-=======
-                                                loops_src,
                                                 vcos_src,
->>>>>>> 7cda559d
                                                 hit_co,
                                                 &buff_size_interp,
                                                 &vcos_interp,
@@ -2086,22 +2049,8 @@
                                        &full_weight);
               }
               else {
-<<<<<<< HEAD
-                const int sources_num = mesh_remap_interp_poly_data_get(
-                    poly,
-                    corner_verts_src,
-                    (const float(*)[3])vcos_src,
-                    hit_co,
-                    &buff_size_interp,
-                    &vcos_interp,
-                    true,
-                    &indices_interp,
-                    &weights_interp,
-                    true,
-                    nullptr);
-=======
                 const int sources_num = mesh_remap_interp_poly_data_get(poly,
-                                                                        loops_src,
+                                                                        corner_verts_src,
                                                                         vcos_src,
                                                                         hit_co,
                                                                         &buff_size_interp,
@@ -2111,7 +2060,6 @@
                                                                         &weights_interp,
                                                                         true,
                                                                         nullptr);
->>>>>>> 7cda559d
 
                 mesh_remap_item_define(r_map,
                                        lidx_dst,
