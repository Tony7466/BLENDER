--- conflicted
+++ resolved
@@ -209,7 +209,6 @@
   const Span<MVert> verts(static_cast<const MVert *>(CustomData_get_layer(&me->vdata, CD_MVERT)),
                           me->totvert);
   const Span<MPoly> polys = me->polys();
-<<<<<<< HEAD
 
   mesh_calc_edges_mdata(
       verts.data(),
@@ -220,23 +219,8 @@
       me->totface,
       me->totloop,
       polys.size(),
-      use_old,
       &medge,
       &totedge);
-=======
-  MutableSpan<MLoop> loops = me->loops_for_write();
-
-  mesh_calc_edges_mdata(verts.data(),
-                        (MFace *)CustomData_get_layer(&me->fdata, CD_MFACE),
-                        loops.data(),
-                        polys.data(),
-                        verts.size(),
-                        me->totface,
-                        loops.size(),
-                        polys.size(),
-                        &medge,
-                        &totedge);
->>>>>>> 7e0e0765
 
   if (totedge == 0) {
     /* flag that mesh has edges */
