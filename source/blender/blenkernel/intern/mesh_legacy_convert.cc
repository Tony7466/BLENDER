--- conflicted
+++ resolved
@@ -227,12 +227,7 @@
     return;
   }
 
-<<<<<<< HEAD
-  edges = (MEdge *)CustomData_add_layer_named_with_data(
-      &me->edata, CD_PROP_INT2, edges, totedge, ".edge_verts");
-=======
   edges = (MEdge *)CustomData_add_layer_with_data(&me->edata, CD_MEDGE, edges, totedge, nullptr);
->>>>>>> 988f23ce
   me->totedge = totedge;
 
   BKE_mesh_tag_topology_changed(me);
@@ -2092,14 +2087,14 @@
   using namespace blender;
   using namespace blender::bke;
   const MEdge *medge = static_cast<const MEdge *>(CustomData_get_layer(&mesh->edata, CD_MEDGE));
-  if (!medge || CustomData_get_layer_named(&mesh->edata, CD_PROP_INT2, ".edge_verts")) {
+  if (!medge || CustomData_get_layer_named(&mesh->edata, CD_PROP_INT32_2D, ".edge_verts")) {
     return;
   }
 
   const Span<MEdge> legacy_edges(medge, mesh->totedge);
   MutableSpan<int2> edges(
       static_cast<int2 *>(CustomData_add_layer_named(
-          &mesh->edata, CD_PROP_INT2, CD_CONSTRUCT, mesh->totedge, ".edge_verts")),
+          &mesh->edata, CD_PROP_INT32_2D, CD_CONSTRUCT, mesh->totedge, ".edge_verts")),
       mesh->totedge);
   threading::parallel_for(legacy_edges.index_range(), 2048, [&](IndexRange range) {
     for (const int i : range) {
