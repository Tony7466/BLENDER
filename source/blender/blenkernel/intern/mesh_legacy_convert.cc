/* SPDX-License-Identifier: GPL-2.0-or-later
 * Copyright 2001-2002 NaN Holding BV. All rights reserved. */

/** \file
 * \ingroup bke
 *
 * Functions to convert mesh data to and from legacy formats like #MFace.
 */

#define DNA_DEPRECATED_ALLOW

#include "MEM_guardedalloc.h"

#include "DNA_mesh_types.h"
#include "DNA_meshdata_types.h"
#include "DNA_object_types.h"

#include "BLI_edgehash.h"
#include "BLI_math.h"
#include "BLI_math_vector_types.hh"
#include "BLI_memarena.h"
#include "BLI_polyfill_2d.h"
#include "BLI_resource_scope.hh"
#include "BLI_task.hh"
#include "BLI_utildefines.h"

#include "BKE_attribute.hh"
#include "BKE_customdata.h"
#include "BKE_global.h"
#include "BKE_mesh.h"
#include "BKE_mesh_legacy_convert.h"
#include "BKE_multires.h"

using blender::MutableSpan;
using blender::Span;

/* -------------------------------------------------------------------- */
/** \name Legacy Edge Calculation
 * \{ */

struct EdgeSort {
  uint v1, v2;
  char is_loose, is_draw;
};

/* edges have to be added with lowest index first for sorting */
static void to_edgesort(struct EdgeSort *ed, uint v1, uint v2, char is_loose, short is_draw)
{
  if (v1 < v2) {
    ed->v1 = v1;
    ed->v2 = v2;
  }
  else {
    ed->v1 = v2;
    ed->v2 = v1;
  }
  ed->is_loose = is_loose;
  ed->is_draw = is_draw;
}

static int vergedgesort(const void *v1, const void *v2)
{
  const struct EdgeSort *x1 = static_cast<const struct EdgeSort *>(v1);
  const struct EdgeSort *x2 = static_cast<const struct EdgeSort *>(v2);

  if (x1->v1 > x2->v1) {
    return 1;
  }
  if (x1->v1 < x2->v1) {
    return -1;
  }
  if (x1->v2 > x2->v2) {
    return 1;
  }
  if (x1->v2 < x2->v2) {
    return -1;
  }

  return 0;
}

/* Create edges based on known verts and faces,
 * this function is only used when loading very old blend files */
static void mesh_calc_edges_mdata(const MVert * /*allvert*/,
                                  const MFace *allface,
                                  MLoop *allloop,
                                  const MPoly *allpoly,
                                  int /*totvert*/,
                                  int totface,
                                  int /*totloop*/,
                                  int totpoly,
                                  const bool use_old,
                                  MEdge **r_medge,
                                  int *r_totedge)
{
  const MPoly *mpoly;
  const MFace *mface;
  MEdge *medge, *med;
  EdgeHash *hash;
  struct EdgeSort *edsort, *ed;
  int a, totedge = 0;
  uint totedge_final = 0;
  uint edge_index;

  /* we put all edges in array, sort them, and detect doubles that way */

  for (a = totface, mface = allface; a > 0; a--, mface++) {
    if (mface->v4) {
      totedge += 4;
    }
    else if (mface->v3) {
      totedge += 3;
    }
    else {
      totedge += 1;
    }
  }

  if (totedge == 0) {
    /* flag that mesh has edges */
    (*r_medge) = (MEdge *)MEM_callocN(0, __func__);
    (*r_totedge) = 0;
    return;
  }

  ed = edsort = (EdgeSort *)MEM_mallocN(totedge * sizeof(struct EdgeSort), "EdgeSort");

  for (a = totface, mface = allface; a > 0; a--, mface++) {
    to_edgesort(ed++, mface->v1, mface->v2, !mface->v3, mface->edcode & ME_V1V2);
    if (mface->v4) {
      to_edgesort(ed++, mface->v2, mface->v3, 0, mface->edcode & ME_V2V3);
      to_edgesort(ed++, mface->v3, mface->v4, 0, mface->edcode & ME_V3V4);
      to_edgesort(ed++, mface->v4, mface->v1, 0, mface->edcode & ME_V4V1);
    }
    else if (mface->v3) {
      to_edgesort(ed++, mface->v2, mface->v3, 0, mface->edcode & ME_V2V3);
      to_edgesort(ed++, mface->v3, mface->v1, 0, mface->edcode & ME_V3V1);
    }
  }

  qsort(edsort, totedge, sizeof(struct EdgeSort), vergedgesort);

  /* count final amount */
  for (a = totedge, ed = edsort; a > 1; a--, ed++) {
    /* edge is unique when it differs from next edge, or is last */
    if (ed->v1 != (ed + 1)->v1 || ed->v2 != (ed + 1)->v2) {
      totedge_final++;
    }
  }
  totedge_final++;

  medge = (MEdge *)MEM_callocN(sizeof(MEdge) * totedge_final, __func__);

  for (a = totedge, med = medge, ed = edsort; a > 1; a--, ed++) {
    /* edge is unique when it differs from next edge, or is last */
    if (ed->v1 != (ed + 1)->v1 || ed->v2 != (ed + 1)->v2) {
      med->v1 = ed->v1;
      med->v2 = ed->v2;
      if (use_old == false || ed->is_draw) {
        med->flag = ME_EDGEDRAW;
      }

      /* order is swapped so extruding this edge as a surface won't flip face normals
       * with cyclic curves */
      if (ed->v1 + 1 != ed->v2) {
        std::swap(med->v1, med->v2);
      }
      med++;
    }
    else {
      /* Equal edge, merge the draw-flag. */
      (ed + 1)->is_draw |= ed->is_draw;
    }
  }
  /* last edge */
  med->v1 = ed->v1;
  med->v2 = ed->v2;
  med->flag = ME_EDGEDRAW;

  MEM_freeN(edsort);

  /* set edge members of mloops */
  hash = BLI_edgehash_new_ex(__func__, totedge_final);
  for (edge_index = 0, med = medge; edge_index < totedge_final; edge_index++, med++) {
    BLI_edgehash_insert(hash, med->v1, med->v2, POINTER_FROM_UINT(edge_index));
  }

  mpoly = allpoly;
  for (a = 0; a < totpoly; a++, mpoly++) {
    MLoop *ml, *ml_next;
    int i = mpoly->totloop;

    ml_next = allloop + mpoly->loopstart; /* first loop */
    ml = &ml_next[i - 1];                 /* last loop */

    while (i-- != 0) {
      ml->e = POINTER_AS_UINT(BLI_edgehash_lookup(hash, ml->v, ml_next->v));
      ml = ml_next;
      ml_next++;
    }
  }

  BLI_edgehash_free(hash, nullptr);

  *r_medge = medge;
  *r_totedge = totedge_final;
}

void BKE_mesh_calc_edges_legacy(Mesh *me, const bool use_old)
{
  using namespace blender;
  MEdge *medge;
  int totedge = 0;
  const Span<MVert> verts(static_cast<const MVert *>(CustomData_get_layer(&me->vdata, CD_MVERT)),
                          me->totvert);
  const Span<MPoly> polys = me->polys();
  MutableSpan<MLoop> loops = me->loops_for_write();

  mesh_calc_edges_mdata(verts.data(),
                        (MFace *)CustomData_get_layer(&me->fdata, CD_MFACE),
                        loops.data(),
                        polys.data(),
                        verts.size(),
                        me->totface,
                        loops.size(),
                        polys.size(),
                        use_old,
                        &medge,
                        &totedge);

  if (totedge == 0) {
    /* flag that mesh has edges */
    me->totedge = 0;
    return;
  }

  CustomData_add_layer_with_existing_data(&me->edata, CD_MEDGE, totedge, medge, nullptr);
  me->totedge = totedge;

  BKE_mesh_tag_topology_changed(me);
  BKE_mesh_strip_loose_faces(me);
}

/** \} */

/* -------------------------------------------------------------------- */
/** \name CD Flag Initialization
 * \{ */

void BKE_mesh_do_versions_cd_flag_init(Mesh *mesh)
{
  using namespace blender;
  if (UNLIKELY(mesh->cd_flag)) {
    return;
  }

  const Span<MVert> verts(static_cast<const MVert *>(CustomData_get_layer(&mesh->vdata, CD_MVERT)),
                          mesh->totvert);
  const Span<MEdge> edges = mesh->edges();

  for (const MVert &vert : verts) {
    if (vert.bweight_legacy != 0) {
      mesh->cd_flag |= ME_CDFLAG_VERT_BWEIGHT;
      break;
    }
  }

  for (const MEdge &edge : edges) {
    if (edge.bweight_legacy != 0) {
      mesh->cd_flag |= ME_CDFLAG_EDGE_BWEIGHT;
      if (mesh->cd_flag & ME_CDFLAG_EDGE_CREASE) {
        break;
      }
    }
    if (edge.crease_legacy != 0) {
      mesh->cd_flag |= ME_CDFLAG_EDGE_CREASE;
      if (mesh->cd_flag & ME_CDFLAG_EDGE_BWEIGHT) {
        break;
      }
    }
  }
}

/** \} */

/* -------------------------------------------------------------------- */
/** \name NGon Tessellation (NGon to MFace Conversion)
 * \{ */

static void bm_corners_to_loops_ex(ID *id,
                                   CustomData *fdata,
                                   const int totface,
                                   CustomData *ldata,
                                   MFace *mface,
                                   int totloop,
                                   int findex,
                                   int loopstart,
                                   int numTex,
                                   int numCol)
{
  MFace *mf = mface + findex;

  for (int i = 0; i < numTex; i++) {
    const MTFace *texface = (const MTFace *)CustomData_get_n_for_write(
        fdata, CD_MTFACE, findex, i, totface);

    blender::float2 *uv = static_cast<blender::float2 *>(
        CustomData_get_n_for_write(ldata, CD_PROP_FLOAT2, loopstart, i, totloop));
    copy_v2_v2(*uv, texface->uv[0]);
    uv++;
    copy_v2_v2(*uv, texface->uv[1]);
    uv++;
    copy_v2_v2(*uv, texface->uv[2]);
    uv++;

    if (mf->v4) {
      copy_v2_v2(*uv, texface->uv[3]);
      uv++;
    }
  }

  for (int i = 0; i < numCol; i++) {
    MLoopCol *mloopcol = (MLoopCol *)CustomData_get_n_for_write(
        ldata, CD_PROP_BYTE_COLOR, loopstart, i, totloop);
    const MCol *mcol = (const MCol *)CustomData_get_n_for_write(
        fdata, CD_MCOL, findex, i, totface);

    MESH_MLOOPCOL_FROM_MCOL(mloopcol, &mcol[0]);
    mloopcol++;
    MESH_MLOOPCOL_FROM_MCOL(mloopcol, &mcol[1]);
    mloopcol++;
    MESH_MLOOPCOL_FROM_MCOL(mloopcol, &mcol[2]);
    mloopcol++;
    if (mf->v4) {
      MESH_MLOOPCOL_FROM_MCOL(mloopcol, &mcol[3]);
      mloopcol++;
    }
  }

  if (CustomData_has_layer(fdata, CD_TESSLOOPNORMAL)) {
    float(*loop_normals)[3] = (float(*)[3])CustomData_get_for_write(
        ldata, loopstart, CD_NORMAL, totloop);
    const short(*tessloop_normals)[3] = (short(*)[3])CustomData_get_for_write(
        fdata, findex, CD_TESSLOOPNORMAL, totface);
    const int max = mf->v4 ? 4 : 3;

    for (int i = 0; i < max; i++, loop_normals++, tessloop_normals++) {
      normal_short_to_float_v3(*loop_normals, *tessloop_normals);
    }
  }

  if (CustomData_has_layer(fdata, CD_MDISPS)) {
    MDisps *ld = (MDisps *)CustomData_get_for_write(ldata, loopstart, CD_MDISPS, totloop);
    const MDisps *fd = (const MDisps *)CustomData_get_for_write(fdata, findex, CD_MDISPS, totface);
    const float(*disps)[3] = fd->disps;
    int tot = mf->v4 ? 4 : 3;
    int corners;

    if (CustomData_external_test(fdata, CD_MDISPS)) {
      if (id && fdata->external) {
        CustomData_external_add(ldata, id, CD_MDISPS, totloop, fdata->external->filepath);
      }
    }

    corners = multires_mdisp_corners(fd);

    if (corners == 0) {
      /* Empty #MDisp layers appear in at least one of the `sintel.blend` files.
       * Not sure why this happens, but it seems fine to just ignore them here.
       * If `corners == 0` for a non-empty layer though, something went wrong. */
      BLI_assert(fd->totdisp == 0);
    }
    else {
      const int side = int(sqrtf(float(fd->totdisp / corners)));
      const int side_sq = side * side;

      for (int i = 0; i < tot; i++, disps += side_sq, ld++) {
        ld->totdisp = side_sq;
        ld->level = int(logf(float(side) - 1.0f) / float(M_LN2)) + 1;

        if (ld->disps) {
          MEM_freeN(ld->disps);
        }

        ld->disps = (float(*)[3])MEM_malloc_arrayN(
            size_t(side_sq), sizeof(float[3]), "converted loop mdisps");
        if (fd->disps) {
          memcpy(ld->disps, disps, size_t(side_sq) * sizeof(float[3]));
        }
        else {
          memset(ld->disps, 0, size_t(side_sq) * sizeof(float[3]));
        }
      }
    }
  }
}

static void CustomData_to_bmeshpoly(CustomData *fdata, CustomData *ldata, int totloop)
{
  for (int i = 0; i < fdata->totlayer; i++) {
    if (fdata->layers[i].type == CD_MTFACE) {
      CustomData_add_layer_named(
          ldata, CD_PROP_FLOAT2, CD_SET_DEFAULT, totloop, fdata->layers[i].name);
    }
    else if (fdata->layers[i].type == CD_MCOL) {
      CustomData_add_layer_named(
          ldata, CD_PROP_BYTE_COLOR, CD_SET_DEFAULT, totloop, fdata->layers[i].name);
    }
    else if (fdata->layers[i].type == CD_MDISPS) {
      CustomData_add_layer_named(ldata, CD_MDISPS, CD_SET_DEFAULT, totloop, fdata->layers[i].name);
    }
    else if (fdata->layers[i].type == CD_TESSLOOPNORMAL) {
      CustomData_add_layer_named(ldata, CD_NORMAL, CD_SET_DEFAULT, totloop, fdata->layers[i].name);
    }
  }
}

static void convert_mfaces_to_mpolys(ID *id,
                                     CustomData *fdata,
                                     CustomData *ldata,
                                     CustomData *pdata,
                                     int totedge_i,
                                     int totface_i,
                                     int totloop_i,
                                     int totpoly_i,
                                     MEdge *medge,
                                     MFace *mface,
                                     int *r_totloop,
                                     int *r_totpoly)
{
  MFace *mf;
  MLoop *ml, *mloop;
  MPoly *mp, *mpoly;
  MEdge *me;
  EdgeHash *eh;
  int numTex, numCol;
  int i, j, totloop, totpoly, *polyindex;

  /* old flag, clear to allow for reuse */
#define ME_FGON (1 << 3)

  /* just in case some of these layers are filled in (can happen with python created meshes) */
  CustomData_free(ldata, totloop_i);
  CustomData_free(pdata, totpoly_i);

  totpoly = totface_i;
  mpoly = (MPoly *)CustomData_add_layer(pdata, CD_MPOLY, CD_SET_DEFAULT, totpoly);
  int *material_indices = static_cast<int *>(
      CustomData_get_layer_named_for_write(pdata, CD_PROP_INT32, "material_index", totpoly));
  if (material_indices == nullptr) {
    material_indices = static_cast<int *>(CustomData_add_layer_named(
        pdata, CD_PROP_INT32, CD_SET_DEFAULT, totpoly, "material_index"));
  }

  numTex = CustomData_number_of_layers(fdata, CD_MTFACE);
  numCol = CustomData_number_of_layers(fdata, CD_MCOL);

  totloop = 0;
  mf = mface;
  for (i = 0; i < totface_i; i++, mf++) {
    totloop += mf->v4 ? 4 : 3;
  }

  mloop = (MLoop *)CustomData_add_layer(ldata, CD_MLOOP, CD_SET_DEFAULT, totloop);

  CustomData_to_bmeshpoly(fdata, ldata, totloop);

  if (id) {
    /* ensure external data is transferred */
    /* TODO(sergey): Use multiresModifier_ensure_external_read(). */
    CustomData_external_read(fdata, id, CD_MASK_MDISPS, totface_i);
  }

  eh = BLI_edgehash_new_ex(__func__, uint(totedge_i));

  /* build edge hash */
  me = medge;
  for (i = 0; i < totedge_i; i++, me++) {
    BLI_edgehash_insert(eh, me->v1, me->v2, POINTER_FROM_UINT(i));

    /* unrelated but avoid having the FGON flag enabled,
     * so we can reuse it later for something else */
    me->flag &= ~ME_FGON;
  }

  polyindex = (int *)CustomData_get_layer(fdata, CD_ORIGINDEX);

  j = 0; /* current loop index */
  ml = mloop;
  mf = mface;
  mp = mpoly;
  for (i = 0; i < totface_i; i++, mf++, mp++) {
    mp->loopstart = j;

    mp->totloop = mf->v4 ? 4 : 3;

    material_indices[i] = mf->mat_nr;
    mp->flag = mf->flag;

#define ML(v1, v2) \
  { \
    ml->v = mf->v1; \
    ml->e = POINTER_AS_UINT(BLI_edgehash_lookup(eh, mf->v1, mf->v2)); \
    ml++; \
    j++; \
  } \
  (void)0

    ML(v1, v2);
    ML(v2, v3);
    if (mf->v4) {
      ML(v3, v4);
      ML(v4, v1);
    }
    else {
      ML(v3, v1);
    }

#undef ML

    bm_corners_to_loops_ex(
        id, fdata, totface_i, ldata, mface, totloop, i, mp->loopstart, numTex, numCol);

    if (polyindex) {
      *polyindex = i;
      polyindex++;
    }
  }

  /* NOTE: we don't convert NGons at all, these are not even real ngons,
   * they have their own UVs, colors etc - it's more an editing feature. */

  BLI_edgehash_free(eh, nullptr);

  *r_totpoly = totpoly;
  *r_totloop = totloop;

#undef ME_FGON
}

static void update_active_fdata_layers(Mesh &mesh, CustomData *fdata, CustomData *ldata)
{
  int act;

  if (CustomData_has_layer(ldata, CD_PROP_FLOAT2)) {
    act = CustomData_get_active_layer(ldata, CD_PROP_FLOAT2);
    CustomData_set_layer_active(fdata, CD_MTFACE, act);

    act = CustomData_get_render_layer(ldata, CD_PROP_FLOAT2);
    CustomData_set_layer_render(fdata, CD_MTFACE, act);

    act = CustomData_get_clone_layer(ldata, CD_PROP_FLOAT2);
    CustomData_set_layer_clone(fdata, CD_MTFACE, act);

    act = CustomData_get_stencil_layer(ldata, CD_PROP_FLOAT2);
    CustomData_set_layer_stencil(fdata, CD_MTFACE, act);
  }

  if (CustomData_has_layer(ldata, CD_PROP_BYTE_COLOR)) {
    if (mesh.active_color_attribute != nullptr) {
      act = CustomData_get_named_layer(ldata, CD_PROP_BYTE_COLOR, mesh.active_color_attribute);
      CustomData_set_layer_active(fdata, CD_MCOL, act);
    }

    if (mesh.default_color_attribute != nullptr) {
      act = CustomData_get_named_layer(ldata, CD_PROP_BYTE_COLOR, mesh.default_color_attribute);
      CustomData_set_layer_render(fdata, CD_MCOL, act);
    }

    act = CustomData_get_clone_layer(ldata, CD_PROP_BYTE_COLOR);
    CustomData_set_layer_clone(fdata, CD_MCOL, act);

    act = CustomData_get_stencil_layer(ldata, CD_PROP_BYTE_COLOR);
    CustomData_set_layer_stencil(fdata, CD_MCOL, act);
  }
}

#ifndef NDEBUG
/**
 * Debug check, used to assert when we expect layers to be in/out of sync.
 *
 * \param fallback: Use when there are no layers to handle,
 * since callers may expect success or failure.
 */
static bool check_matching_legacy_layer_counts(CustomData *fdata, CustomData *ldata, bool fallback)
{
  int a_num = 0, b_num = 0;
#  define LAYER_CMP(l_a, t_a, l_b, t_b) \
    ((a_num += CustomData_number_of_layers(l_a, t_a)) == \
     (b_num += CustomData_number_of_layers(l_b, t_b)))

  if (!LAYER_CMP(ldata, CD_PROP_FLOAT2, fdata, CD_MTFACE)) {
    return false;
  }
  if (!LAYER_CMP(ldata, CD_PROP_BYTE_COLOR, fdata, CD_MCOL)) {
    return false;
  }
  if (!LAYER_CMP(ldata, CD_PREVIEW_MLOOPCOL, fdata, CD_PREVIEW_MCOL)) {
    return false;
  }
  if (!LAYER_CMP(ldata, CD_ORIGSPACE_MLOOP, fdata, CD_ORIGSPACE)) {
    return false;
  }
  if (!LAYER_CMP(ldata, CD_NORMAL, fdata, CD_TESSLOOPNORMAL)) {
    return false;
  }
  if (!LAYER_CMP(ldata, CD_TANGENT, fdata, CD_TANGENT)) {
    return false;
  }

#  undef LAYER_CMP

  /* if no layers are on either CustomData's,
   * then there was nothing to do... */
  return a_num ? true : fallback;
}
#endif

static void add_mface_layers(Mesh &mesh, CustomData *fdata, CustomData *ldata, int total)
{
  /* avoid accumulating extra layers */
  BLI_assert(!check_matching_legacy_layer_counts(fdata, ldata, false));

  for (int i = 0; i < ldata->totlayer; i++) {
    if (ldata->layers[i].type == CD_PROP_FLOAT2) {
      CustomData_add_layer_named(fdata, CD_MTFACE, CD_SET_DEFAULT, total, ldata->layers[i].name);
    }
    if (ldata->layers[i].type == CD_PROP_BYTE_COLOR) {
      CustomData_add_layer_named(fdata, CD_MCOL, CD_SET_DEFAULT, total, ldata->layers[i].name);
    }
    else if (ldata->layers[i].type == CD_PREVIEW_MLOOPCOL) {
      CustomData_add_layer_named(
          fdata, CD_PREVIEW_MCOL, CD_SET_DEFAULT, total, ldata->layers[i].name);
    }
    else if (ldata->layers[i].type == CD_ORIGSPACE_MLOOP) {
      CustomData_add_layer_named(
          fdata, CD_ORIGSPACE, CD_SET_DEFAULT, total, ldata->layers[i].name);
    }
    else if (ldata->layers[i].type == CD_NORMAL) {
      CustomData_add_layer_named(
          fdata, CD_TESSLOOPNORMAL, CD_SET_DEFAULT, total, ldata->layers[i].name);
    }
    else if (ldata->layers[i].type == CD_TANGENT) {
      CustomData_add_layer_named(fdata, CD_TANGENT, CD_SET_DEFAULT, total, ldata->layers[i].name);
    }
  }

  update_active_fdata_layers(mesh, fdata, ldata);
}

static void mesh_ensure_tessellation_customdata(Mesh *me)
{
  if (UNLIKELY((me->totface != 0) && (me->totpoly == 0))) {
    /* Pass, otherwise this function  clears 'mface' before
     * versioning 'mface -> mpoly' code kicks in T30583.
     *
     * Callers could also check but safer to do here - campbell */
  }
  else {
    const int tottex_original = CustomData_number_of_layers(&me->ldata, CD_PROP_FLOAT2);
    const int totcol_original = CustomData_number_of_layers(&me->ldata, CD_PROP_BYTE_COLOR);

    const int tottex_tessface = CustomData_number_of_layers(&me->fdata, CD_MTFACE);
    const int totcol_tessface = CustomData_number_of_layers(&me->fdata, CD_MCOL);

    if (tottex_tessface != tottex_original || totcol_tessface != totcol_original) {
      BKE_mesh_tessface_clear(me);

      add_mface_layers(*me, &me->fdata, &me->ldata, me->totface);

      /* TODO: add some `--debug-mesh` option. */
      if (G.debug & G_DEBUG) {
        /* NOTE(campbell): this warning may be un-called for if we are initializing the mesh for
         * the first time from #BMesh, rather than giving a warning about this we could be smarter
         * and check if there was any data to begin with, for now just print the warning with
         * some info to help troubleshoot what's going on. */
        printf(
            "%s: warning! Tessellation uvs or vcol data got out of sync, "
            "had to reset!\n    CD_MTFACE: %d != CD_PROP_FLOAT2: %d || CD_MCOL: %d != "
            "CD_PROP_BYTE_COLOR: "
            "%d\n",
            __func__,
            tottex_tessface,
            tottex_original,
            totcol_tessface,
            totcol_original);
      }
    }
  }
}

void BKE_mesh_convert_mfaces_to_mpolys(Mesh *mesh)
{
  convert_mfaces_to_mpolys(&mesh->id,
                           &mesh->fdata,
                           &mesh->ldata,
                           &mesh->pdata,
                           mesh->totedge,
                           mesh->totface,
                           mesh->totloop,
                           mesh->totpoly,
                           mesh->edges_for_write().data(),
                           (MFace *)CustomData_get_layer(&mesh->fdata, CD_MFACE),
                           &mesh->totloop,
                           &mesh->totpoly);

  mesh_ensure_tessellation_customdata(mesh);
}

/**
 * Update active indices for active/render/clone/stencil custom data layers
 * based on indices from fdata layers
 * used when creating pdata and ldata for pre-bmesh
 * meshes and needed to preserve active/render/clone/stencil flags set in pre-bmesh files.
 */
static void CustomData_bmesh_do_versions_update_active_layers(CustomData *fdata, CustomData *ldata)
{
  int act;

  if (CustomData_has_layer(fdata, CD_MTFACE)) {
    act = CustomData_get_active_layer(fdata, CD_MTFACE);
    CustomData_set_layer_active(ldata, CD_PROP_FLOAT2, act);

    act = CustomData_get_render_layer(fdata, CD_MTFACE);
    CustomData_set_layer_render(ldata, CD_PROP_FLOAT2, act);

    act = CustomData_get_clone_layer(fdata, CD_MTFACE);
    CustomData_set_layer_clone(ldata, CD_PROP_FLOAT2, act);

    act = CustomData_get_stencil_layer(fdata, CD_MTFACE);
    CustomData_set_layer_stencil(ldata, CD_PROP_FLOAT2, act);
  }

  if (CustomData_has_layer(fdata, CD_MCOL)) {
    act = CustomData_get_active_layer(fdata, CD_MCOL);
    CustomData_set_layer_active(ldata, CD_PROP_BYTE_COLOR, act);

    act = CustomData_get_render_layer(fdata, CD_MCOL);
    CustomData_set_layer_render(ldata, CD_PROP_BYTE_COLOR, act);

    act = CustomData_get_clone_layer(fdata, CD_MCOL);
    CustomData_set_layer_clone(ldata, CD_PROP_BYTE_COLOR, act);

    act = CustomData_get_stencil_layer(fdata, CD_MCOL);
    CustomData_set_layer_stencil(ldata, CD_PROP_BYTE_COLOR, act);
  }
}

void BKE_mesh_do_versions_convert_mfaces_to_mpolys(Mesh *mesh)
{
  convert_mfaces_to_mpolys(&mesh->id,
                           &mesh->fdata,
                           &mesh->ldata,
                           &mesh->pdata,
                           mesh->totedge,
                           mesh->totface,
                           mesh->totloop,
                           mesh->totpoly,
                           mesh->edges_for_write().data(),
                           (MFace *)CustomData_get_layer(&mesh->fdata, CD_MFACE),
                           &mesh->totloop,
                           &mesh->totpoly);

  CustomData_bmesh_do_versions_update_active_layers(&mesh->fdata, &mesh->ldata);

  mesh_ensure_tessellation_customdata(mesh);
}

/** \} */

/* -------------------------------------------------------------------- */
/** \name MFace Tessellation
 *
 * #MFace is a legacy data-structure that should be avoided, use #MLoopTri instead.
 * \{ */

/**
 * Convert all CD layers from loop/poly to tessface data.
 *
 * \param loopindices: is an array of an int[4] per tessface,
 * mapping tessface's verts to loops indices.
 *
 * \note when mface is not null, mface[face_index].v4
 * is used to test quads, else, loopindices[face_index][3] is used.
 */
static void mesh_loops_to_tessdata(CustomData *fdata,
                                   CustomData *ldata,
                                   MFace *mface,
                                   const int *polyindices,
                                   uint (*loopindices)[4],
                                   const int num_faces)
{
  /* NOTE(mont29): performances are sub-optimal when we get a null #MFace,
   * we could be ~25% quicker with dedicated code.
   * The issue is, unless having two different functions with nearly the same code,
   * there's not much ways to solve this. Better IMHO to live with it for now (sigh). */
  const int numUV = CustomData_number_of_layers(ldata, CD_PROP_FLOAT2);
  const int numCol = CustomData_number_of_layers(ldata, CD_PROP_BYTE_COLOR);
  const bool hasPCol = CustomData_has_layer(ldata, CD_PREVIEW_MLOOPCOL);
  const bool hasOrigSpace = CustomData_has_layer(ldata, CD_ORIGSPACE_MLOOP);
  const bool hasLoopNormal = CustomData_has_layer(ldata, CD_NORMAL);
  const bool hasLoopTangent = CustomData_has_layer(ldata, CD_TANGENT);
  int findex, i, j;
  const int *pidx;
  uint(*lidx)[4];

  for (i = 0; i < numUV; i++) {
    MTFace *texface = (MTFace *)CustomData_get_layer_n_for_write(fdata, CD_MTFACE, i, num_faces);
    const blender::float2 *uv = static_cast<const blender::float2 *>(
        CustomData_get_layer_n(ldata, CD_PROP_FLOAT2, i));

    for (findex = 0, pidx = polyindices, lidx = loopindices; findex < num_faces;
         pidx++, lidx++, findex++, texface++) {
      for (j = (mface ? mface[findex].v4 : (*lidx)[3]) ? 4 : 3; j--;) {
        copy_v2_v2(texface->uv[j], uv[(*lidx)[j]]);
      }
    }
  }

  for (i = 0; i < numCol; i++) {
    MCol(*mcol)[4] = (MCol(*)[4])CustomData_get_layer_n_for_write(fdata, CD_MCOL, i, num_faces);
    const MLoopCol *mloopcol = (const MLoopCol *)CustomData_get_layer_n(
        ldata, CD_PROP_BYTE_COLOR, i);

    for (findex = 0, lidx = loopindices; findex < num_faces; lidx++, findex++, mcol++) {
      for (j = (mface ? mface[findex].v4 : (*lidx)[3]) ? 4 : 3; j--;) {
        MESH_MLOOPCOL_TO_MCOL(&mloopcol[(*lidx)[j]], &(*mcol)[j]);
      }
    }
  }

  if (hasPCol) {
    MCol(*mcol)[4] = (MCol(*)[4])CustomData_get_layer(fdata, CD_PREVIEW_MCOL);
    const MLoopCol *mloopcol = (const MLoopCol *)CustomData_get_layer(ldata, CD_PREVIEW_MLOOPCOL);

    for (findex = 0, lidx = loopindices; findex < num_faces; lidx++, findex++, mcol++) {
      for (j = (mface ? mface[findex].v4 : (*lidx)[3]) ? 4 : 3; j--;) {
        MESH_MLOOPCOL_TO_MCOL(&mloopcol[(*lidx)[j]], &(*mcol)[j]);
      }
    }
  }

  if (hasOrigSpace) {
    OrigSpaceFace *of = (OrigSpaceFace *)CustomData_get_layer(fdata, CD_ORIGSPACE);
    const OrigSpaceLoop *lof = (const OrigSpaceLoop *)CustomData_get_layer(ldata,
                                                                           CD_ORIGSPACE_MLOOP);

    for (findex = 0, lidx = loopindices; findex < num_faces; lidx++, findex++, of++) {
      for (j = (mface ? mface[findex].v4 : (*lidx)[3]) ? 4 : 3; j--;) {
        copy_v2_v2(of->uv[j], lof[(*lidx)[j]].uv);
      }
    }
  }

  if (hasLoopNormal) {
    short(*face_normals)[4][3] = (short(*)[4][3])CustomData_get_layer(fdata, CD_TESSLOOPNORMAL);
    const float(*loop_normals)[3] = (const float(*)[3])CustomData_get_layer(ldata, CD_NORMAL);

    for (findex = 0, lidx = loopindices; findex < num_faces; lidx++, findex++, face_normals++) {
      for (j = (mface ? mface[findex].v4 : (*lidx)[3]) ? 4 : 3; j--;) {
        normal_float_to_short_v3((*face_normals)[j], loop_normals[(*lidx)[j]]);
      }
    }
  }

  if (hasLoopTangent) {
    /* Need to do for all UV maps at some point. */
    float(*ftangents)[4] = (float(*)[4])CustomData_get_layer(fdata, CD_TANGENT);
    const float(*ltangents)[4] = (const float(*)[4])CustomData_get_layer(ldata, CD_TANGENT);

    for (findex = 0, pidx = polyindices, lidx = loopindices; findex < num_faces;
         pidx++, lidx++, findex++) {
      int nverts = (mface ? mface[findex].v4 : (*lidx)[3]) ? 4 : 3;
      for (j = nverts; j--;) {
        copy_v4_v4(ftangents[findex * 4 + j], ltangents[(*lidx)[j]]);
      }
    }
  }
}

int BKE_mesh_mface_index_validate(MFace *mface, CustomData *fdata, int mfindex, int nr)
{
  /* first test if the face is legal */
  if ((mface->v3 || nr == 4) && mface->v3 == mface->v4) {
    mface->v4 = 0;
    nr--;
  }
  if ((mface->v2 || mface->v4) && mface->v2 == mface->v3) {
    mface->v3 = mface->v4;
    mface->v4 = 0;
    nr--;
  }
  if (mface->v1 == mface->v2) {
    mface->v2 = mface->v3;
    mface->v3 = mface->v4;
    mface->v4 = 0;
    nr--;
  }

  /* Check corrupt cases, bow-tie geometry,
   * can't handle these because edge data won't exist so just return 0. */
  if (nr == 3) {
    if (
        /* real edges */
        mface->v1 == mface->v2 || mface->v2 == mface->v3 || mface->v3 == mface->v1) {
      return 0;
    }
  }
  else if (nr == 4) {
    if (
        /* real edges */
        mface->v1 == mface->v2 || mface->v2 == mface->v3 || mface->v3 == mface->v4 ||
        mface->v4 == mface->v1 ||
        /* across the face */
        mface->v1 == mface->v3 || mface->v2 == mface->v4) {
      return 0;
    }
  }

  /* prevent a zero at wrong index location */
  if (nr == 3) {
    if (mface->v3 == 0) {
      static int corner_indices[4] = {1, 2, 0, 3};

      std::swap(mface->v1, mface->v2);
      std::swap(mface->v2, mface->v3);

      if (fdata) {
        CustomData_swap_corners(fdata, mfindex, corner_indices);
      }
    }
  }
  else if (nr == 4) {
    if (mface->v3 == 0 || mface->v4 == 0) {
      static int corner_indices[4] = {2, 3, 0, 1};

      std::swap(mface->v1, mface->v3);
      std::swap(mface->v2, mface->v4);

      if (fdata) {
        CustomData_swap_corners(fdata, mfindex, corner_indices);
      }
    }
  }

  return nr;
}

static int mesh_tessface_calc(Mesh &mesh,
                              CustomData *fdata,
                              CustomData *ldata,
                              CustomData *pdata,
                              float (*positions)[3],
                              int totface,
                              int totloop,
                              int totpoly)
{
#define USE_TESSFACE_SPEEDUP
#define USE_TESSFACE_QUADS

/* We abuse #MFace.edcode to tag quad faces. See below for details. */
#define TESSFACE_IS_QUAD 1

  const int looptri_num = poly_to_tri_count(totpoly, totloop);

  const MPoly *mp, *mpoly;
  const MLoop *ml, *mloop;
  MFace *mface, *mf;
  MemArena *arena = nullptr;
  int *mface_to_poly_map;
  uint(*lindices)[4];
  int poly_index, mface_index;
  uint j;

  mpoly = (const MPoly *)CustomData_get_layer(pdata, CD_MPOLY);
  mloop = (const MLoop *)CustomData_get_layer(ldata, CD_MLOOP);
  const int *material_indices = static_cast<const int *>(
      CustomData_get_layer_named(pdata, CD_PROP_INT32, "material_index"));

  /* Allocate the length of `totfaces`, avoid many small reallocation's,
   * if all faces are triangles it will be correct, `quads == 2x` allocations. */
  /* Take care since memory is _not_ zeroed so be sure to initialize each field. */
  mface_to_poly_map = (int *)MEM_malloc_arrayN(
      size_t(looptri_num), sizeof(*mface_to_poly_map), __func__);
  mface = (MFace *)MEM_malloc_arrayN(size_t(looptri_num), sizeof(*mface), __func__);
  lindices = (uint(*)[4])MEM_malloc_arrayN(size_t(looptri_num), sizeof(*lindices), __func__);

  mface_index = 0;
  mp = mpoly;
  for (poly_index = 0; poly_index < totpoly; poly_index++, mp++) {
    const uint mp_loopstart = uint(mp->loopstart);
    const uint mp_totloop = uint(mp->totloop);
    uint l1, l2, l3, l4;
    uint *lidx;
    if (mp_totloop < 3) {
      /* Do nothing. */
    }

#ifdef USE_TESSFACE_SPEEDUP

#  define ML_TO_MF(i1, i2, i3) \
    mface_to_poly_map[mface_index] = poly_index; \
    mf = &mface[mface_index]; \
    lidx = lindices[mface_index]; \
    /* Set loop indices, transformed to vert indices later. */ \
    l1 = mp_loopstart + i1; \
    l2 = mp_loopstart + i2; \
    l3 = mp_loopstart + i3; \
    mf->v1 = mloop[l1].v; \
    mf->v2 = mloop[l2].v; \
    mf->v3 = mloop[l3].v; \
    mf->v4 = 0; \
    lidx[0] = l1; \
    lidx[1] = l2; \
    lidx[2] = l3; \
    lidx[3] = 0; \
    mf->mat_nr = material_indices ? material_indices[poly_index] : 0; \
    mf->flag = mp->flag; \
    mf->edcode = 0; \
    (void)0

/* ALMOST IDENTICAL TO DEFINE ABOVE (see EXCEPTION) */
#  define ML_TO_MF_QUAD() \
    mface_to_poly_map[mface_index] = poly_index; \
    mf = &mface[mface_index]; \
    lidx = lindices[mface_index]; \
    /* Set loop indices, transformed to vert indices later. */ \
    l1 = mp_loopstart + 0; /* EXCEPTION */ \
    l2 = mp_loopstart + 1; /* EXCEPTION */ \
    l3 = mp_loopstart + 2; /* EXCEPTION */ \
    l4 = mp_loopstart + 3; /* EXCEPTION */ \
    mf->v1 = mloop[l1].v; \
    mf->v2 = mloop[l2].v; \
    mf->v3 = mloop[l3].v; \
    mf->v4 = mloop[l4].v; \
    lidx[0] = l1; \
    lidx[1] = l2; \
    lidx[2] = l3; \
    lidx[3] = l4; \
    mf->mat_nr = material_indices ? material_indices[poly_index] : 0; \
    mf->flag = mp->flag; \
    mf->edcode = TESSFACE_IS_QUAD; \
    (void)0

    else if (mp_totloop == 3) {
      ML_TO_MF(0, 1, 2);
      mface_index++;
    }
    else if (mp_totloop == 4) {
#  ifdef USE_TESSFACE_QUADS
      ML_TO_MF_QUAD();
      mface_index++;
#  else
      ML_TO_MF(0, 1, 2);
      mface_index++;
      ML_TO_MF(0, 2, 3);
      mface_index++;
#  endif
    }
#endif /* USE_TESSFACE_SPEEDUP */
    else {
      const float *co_curr, *co_prev;

      float normal[3];

      float axis_mat[3][3];
      float(*projverts)[2];
      uint(*tris)[3];

      const uint totfilltri = mp_totloop - 2;

      if (UNLIKELY(arena == nullptr)) {
        arena = BLI_memarena_new(BLI_MEMARENA_STD_BUFSIZE, __func__);
      }

      tris = (uint(*)[3])BLI_memarena_alloc(arena, sizeof(*tris) * size_t(totfilltri));
      projverts = (float(*)[2])BLI_memarena_alloc(arena, sizeof(*projverts) * size_t(mp_totloop));

      zero_v3(normal);

      /* Calculate the normal, flipped: to get a positive 2D cross product. */
      ml = mloop + mp_loopstart;
      co_prev = positions[ml[mp_totloop - 1].v];
      for (j = 0; j < mp_totloop; j++, ml++) {
        co_curr = positions[ml->v];
        add_newell_cross_v3_v3v3(normal, co_prev, co_curr);
        co_prev = co_curr;
      }
      if (UNLIKELY(normalize_v3(normal) == 0.0f)) {
        normal[2] = 1.0f;
      }

      /* Project verts to 2D. */
      axis_dominant_v3_to_m3_negate(axis_mat, normal);

      ml = mloop + mp_loopstart;
      for (j = 0; j < mp_totloop; j++, ml++) {
        mul_v2_m3v3(projverts[j], axis_mat, positions[ml->v]);
      }

      BLI_polyfill_calc_arena(projverts, mp_totloop, 1, tris, arena);

      /* Apply fill. */
      for (j = 0; j < totfilltri; j++) {
        uint *tri = tris[j];
        lidx = lindices[mface_index];

        mface_to_poly_map[mface_index] = poly_index;
        mf = &mface[mface_index];

        /* Set loop indices, transformed to vert indices later. */
        l1 = mp_loopstart + tri[0];
        l2 = mp_loopstart + tri[1];
        l3 = mp_loopstart + tri[2];

        mf->v1 = mloop[l1].v;
        mf->v2 = mloop[l2].v;
        mf->v3 = mloop[l3].v;
        mf->v4 = 0;

        lidx[0] = l1;
        lidx[1] = l2;
        lidx[2] = l3;
        lidx[3] = 0;

        mf->mat_nr = material_indices ? material_indices[poly_index] : 0;
        mf->flag = mp->flag;
        mf->edcode = 0;

        mface_index++;
      }

      BLI_memarena_clear(arena);
    }
  }

  if (arena) {
    BLI_memarena_free(arena);
    arena = nullptr;
  }

  CustomData_free(fdata, totface);
  totface = mface_index;

  BLI_assert(totface <= looptri_num);

  /* Not essential but without this we store over-allocated memory in the #CustomData layers. */
  if (LIKELY(looptri_num != totface)) {
    mface = (MFace *)MEM_reallocN(mface, sizeof(*mface) * size_t(totface));
    mface_to_poly_map = (int *)MEM_reallocN(mface_to_poly_map,
                                            sizeof(*mface_to_poly_map) * size_t(totface));
  }

  CustomData_add_layer_with_existing_data(fdata, CD_MFACE, totface, mface, nullptr);

  /* #CD_ORIGINDEX will contain an array of indices from tessellation-faces to the polygons
   * they are directly tessellated from. */
  CustomData_add_layer_with_existing_data(
      fdata, CD_ORIGINDEX, totface, mface_to_poly_map, nullptr);
  add_mface_layers(mesh, fdata, ldata, totface);

  /* NOTE: quad detection issue - fourth vertex-index vs fourth loop-index:
   * Polygons take care of their loops ordering, hence not of their vertices ordering.
   * Currently, our tfaces' fourth vertex index might be 0 even for a quad.
   * However, we know our fourth loop index is never 0 for quads
   * (because they are sorted for polygons, and our quads are still mere copies of their polygons).
   * So we pass nullptr as #MFace pointer, and #mesh_loops_to_tessdata
   * will use the fourth loop index as quad test. */
  mesh_loops_to_tessdata(fdata, ldata, nullptr, mface_to_poly_map, lindices, totface);

  /* NOTE: quad detection issue - fourth vert-index vs fourth loop-index:
   * ...However, most #TFace code uses `MFace->v4 == 0` test to check whether it is a tri or quad.
   * BKE_mesh_mface_index_validate() will check this and rotate the tessellated face if needed.
   */
#ifdef USE_TESSFACE_QUADS
  mf = mface;
  for (mface_index = 0; mface_index < totface; mface_index++, mf++) {
    if (mf->edcode == TESSFACE_IS_QUAD) {
      BKE_mesh_mface_index_validate(mf, fdata, mface_index, 4);
      mf->edcode = 0;
    }
  }
#endif

  MEM_freeN(lindices);

  return totface;

#undef USE_TESSFACE_SPEEDUP
#undef USE_TESSFACE_QUADS

#undef ML_TO_MF
#undef ML_TO_MF_QUAD
}

void BKE_mesh_tessface_calc(Mesh *mesh)
{
  mesh->totface = mesh_tessface_calc(*mesh,
                                     &mesh->fdata,
                                     &mesh->ldata,
                                     &mesh->pdata,
                                     BKE_mesh_vert_positions_for_write(mesh),
                                     mesh->totface,
                                     mesh->totloop,
                                     mesh->totpoly);

  mesh_ensure_tessellation_customdata(mesh);
}

void BKE_mesh_tessface_ensure(struct Mesh *mesh)
{
  if (mesh->totpoly && mesh->totface == 0) {
    BKE_mesh_tessface_calc(mesh);
  }
}

/** \} */

/* -------------------------------------------------------------------- */
/** \name Face Set Conversion
 * \{ */

void BKE_mesh_legacy_face_set_from_generic(blender::MutableSpan<CustomDataLayer> poly_layers)
{
  using namespace blender;
<<<<<<< HEAD
  void *faceset_data = nullptr;
  const bCopyOnWrite *faceset_cow = nullptr;
  for (CustomDataLayer &layer : poly_layers) {
    if (StringRef(layer.name) == ".sculpt_face_set") {
      faceset_data = layer.data;
      faceset_cow = layer.cow;
      layer.data = nullptr;
      layer.cow = nullptr;
      CustomData_free_layer_named(&mesh->pdata, ".sculpt_face_set", mesh->totpoly);
      break;
    }
  }
  if (faceset_data != nullptr) {
    CustomData_add_layer_with_existing_data(
        &mesh->pdata, CD_SCULPT_FACE_SETS, mesh->totpoly, faceset_data, faceset_cow);
=======
  bool changed = false;
  for (CustomDataLayer &layer : poly_layers) {
    if (StringRef(layer.name) == ".sculpt_face_set") {
      layer.type = CD_SCULPT_FACE_SETS;
      layer.name[0] = '\0';
      changed = true;
      break;
    }
  }
  if (!changed) {
    return;
>>>>>>> b642dc7b
  }
  /* #CustomData expects the layers to be sorted in increasing order based on type. */
  std::stable_sort(
      poly_layers.begin(),
      poly_layers.end(),
      [](const CustomDataLayer &a, const CustomDataLayer &b) { return a.type < b.type; });
}

void BKE_mesh_legacy_face_set_to_generic(Mesh *mesh)
{
  using namespace blender;
  if (mesh->attributes().contains(".sculpt_face_set")) {
    return;
  }
  void *faceset_data = nullptr;
  const bCopyOnWrite *faceset_cow = nullptr;
  for (const int i : IndexRange(mesh->pdata.totlayer)) {
    CustomDataLayer &layer = mesh->pdata.layers[i];
    if (layer.type == CD_SCULPT_FACE_SETS) {
      faceset_data = layer.data;
      faceset_cow = layer.cow;
      layer.data = nullptr;
      layer.cow = nullptr;
      CustomData_free_layer(&mesh->pdata, CD_SCULPT_FACE_SETS, mesh->totpoly, i);
      break;
    }
  }
  if (faceset_data != nullptr) {
    CustomData_add_layer_named_with_existing_data(
        &mesh->pdata, CD_PROP_INT32, ".sculpt_face_set", mesh->totpoly, faceset_data, faceset_cow);
  }
}

/** \} */

/* -------------------------------------------------------------------- */
/** \name Bevel Weight Conversion
 * \{ */

void BKE_mesh_legacy_bevel_weight_from_layers(Mesh *mesh)
{
  using namespace blender;
  MutableSpan<MVert> verts(mesh->mvert, mesh->totvert);
  if (const float *weights = static_cast<const float *>(
          CustomData_get_layer(&mesh->vdata, CD_BWEIGHT))) {
    mesh->cd_flag |= ME_CDFLAG_VERT_BWEIGHT;
    for (const int i : verts.index_range()) {
      verts[i].bweight_legacy = std::clamp(weights[i], 0.0f, 1.0f) * 255.0f;
    }
  }
  else {
    mesh->cd_flag &= ~ME_CDFLAG_VERT_BWEIGHT;
    for (const int i : verts.index_range()) {
      verts[i].bweight_legacy = 0;
    }
  }
  MutableSpan<MEdge> edges = mesh->edges_for_write();
  if (const float *weights = static_cast<const float *>(
          CustomData_get_layer(&mesh->edata, CD_BWEIGHT))) {
    mesh->cd_flag |= ME_CDFLAG_EDGE_BWEIGHT;
    for (const int i : edges.index_range()) {
      edges[i].bweight_legacy = std::clamp(weights[i], 0.0f, 1.0f) * 255.0f;
    }
  }
  else {
    mesh->cd_flag &= ~ME_CDFLAG_EDGE_BWEIGHT;
    for (const int i : edges.index_range()) {
      edges[i].bweight_legacy = 0;
    }
  }
}

void BKE_mesh_legacy_bevel_weight_to_layers(Mesh *mesh)
{
  using namespace blender;
  if (mesh->mvert && !CustomData_has_layer(&mesh->vdata, CD_BWEIGHT)) {
    const Span<MVert> verts(mesh->mvert, mesh->totvert);
    if (mesh->cd_flag & ME_CDFLAG_VERT_BWEIGHT) {
      float *weights = static_cast<float *>(
          CustomData_add_layer(&mesh->vdata, CD_BWEIGHT, CD_CONSTRUCT, verts.size()));
      for (const int i : verts.index_range()) {
        weights[i] = verts[i].bweight_legacy / 255.0f;
      }
    }
  }

  const Span<MEdge> edges = mesh->edges();
  if (!CustomData_has_layer(&mesh->edata, CD_BWEIGHT)) {
    if (mesh->cd_flag & ME_CDFLAG_EDGE_BWEIGHT) {
      float *weights = static_cast<float *>(
          CustomData_add_layer(&mesh->edata, CD_BWEIGHT, CD_CONSTRUCT, edges.size()));
      for (const int i : edges.index_range()) {
        weights[i] = edges[i].bweight_legacy / 255.0f;
      }
    }
  }
}

/** \} */

/* -------------------------------------------------------------------- */
/** \name Edge Crease Conversion
 * \{ */

void BKE_mesh_legacy_edge_crease_from_layers(Mesh *mesh)
{
  using namespace blender;
  MutableSpan<MEdge> edges = mesh->edges_for_write();
  if (const float *creases = static_cast<const float *>(
          CustomData_get_layer(&mesh->edata, CD_CREASE))) {
    mesh->cd_flag |= ME_CDFLAG_EDGE_CREASE;
    for (const int i : edges.index_range()) {
      edges[i].crease_legacy = std::clamp(creases[i], 0.0f, 1.0f) * 255.0f;
    }
  }
  else {
    mesh->cd_flag &= ~ME_CDFLAG_EDGE_CREASE;
    for (const int i : edges.index_range()) {
      edges[i].crease_legacy = 0;
    }
  }
}

void BKE_mesh_legacy_edge_crease_to_layers(Mesh *mesh)
{
  using namespace blender;
  if (CustomData_has_layer(&mesh->edata, CD_CREASE)) {
    return;
  }
  const Span<MEdge> edges = mesh->edges();
  if (mesh->cd_flag & ME_CDFLAG_EDGE_CREASE) {
    float *creases = static_cast<float *>(
        CustomData_add_layer(&mesh->edata, CD_CREASE, CD_CONSTRUCT, edges.size()));
    for (const int i : edges.index_range()) {
      creases[i] = edges[i].crease_legacy / 255.0f;
    }
  }
}

/* -------------------------------------------------------------------- */
/** \name Sharp Edge Conversion
 * \{ */

void BKE_mesh_legacy_sharp_edges_to_flags(Mesh *mesh)
{
  using namespace blender;
  MutableSpan<MEdge> edges = mesh->edges_for_write();
  if (const bool *sharp_edges = static_cast<const bool *>(
          CustomData_get_layer_named(&mesh->edata, CD_PROP_BOOL, "sharp_edge"))) {
    threading::parallel_for(edges.index_range(), 4096, [&](const IndexRange range) {
      for (const int i : range) {
        SET_FLAG_FROM_TEST(edges[i].flag, sharp_edges[i], ME_SHARP);
      }
    });
  }
  else {
    for (const int i : edges.index_range()) {
      edges[i].flag &= ~ME_SHARP;
    }
  }
}

void BKE_mesh_legacy_sharp_edges_from_flags(Mesh *mesh)
{
  using namespace blender;
  using namespace blender::bke;
  const Span<MEdge> edges = mesh->edges();
  MutableAttributeAccessor attributes = mesh->attributes_for_write();
  if (attributes.contains("sharp_edge")) {
    return;
  }
  if (std::any_of(
          edges.begin(), edges.end(), [](const MEdge &edge) { return edge.flag & ME_SHARP; })) {
    SpanAttributeWriter<bool> sharp_edges = attributes.lookup_or_add_for_write_only_span<bool>(
        "sharp_edge", ATTR_DOMAIN_EDGE);
    threading::parallel_for(edges.index_range(), 4096, [&](const IndexRange range) {
      for (const int i : range) {
        sharp_edges.span[i] = edges[i].flag & ME_SHARP;
      }
    });
    sharp_edges.finish();
  }
}

/** \} */

/* -------------------------------------------------------------------- */
/** \name Hide Attribute and Legacy Flag Conversion
 * \{ */

void BKE_mesh_legacy_convert_hide_layers_to_flags(Mesh *mesh)
{
  using namespace blender;
  using namespace blender::bke;
  const AttributeAccessor attributes = mesh->attributes();

  MutableSpan<MVert> verts(mesh->mvert, mesh->totvert);
  const VArray<bool> hide_vert = attributes.lookup_or_default<bool>(
      ".hide_vert", ATTR_DOMAIN_POINT, false);
  threading::parallel_for(verts.index_range(), 4096, [&](IndexRange range) {
    for (const int i : range) {
      SET_FLAG_FROM_TEST(verts[i].flag_legacy, hide_vert[i], ME_HIDE);
    }
  });

  MutableSpan<MEdge> edges = mesh->edges_for_write();
  const VArray<bool> hide_edge = attributes.lookup_or_default<bool>(
      ".hide_edge", ATTR_DOMAIN_EDGE, false);
  threading::parallel_for(edges.index_range(), 4096, [&](IndexRange range) {
    for (const int i : range) {
      SET_FLAG_FROM_TEST(edges[i].flag, hide_edge[i], ME_HIDE);
    }
  });

  MutableSpan<MPoly> polys = mesh->polys_for_write();
  const VArray<bool> hide_poly = attributes.lookup_or_default<bool>(
      ".hide_poly", ATTR_DOMAIN_FACE, false);
  threading::parallel_for(polys.index_range(), 4096, [&](IndexRange range) {
    for (const int i : range) {
      SET_FLAG_FROM_TEST(polys[i].flag, hide_poly[i], ME_HIDE);
    }
  });
}

void BKE_mesh_legacy_convert_flags_to_hide_layers(Mesh *mesh)
{
  using namespace blender;
  using namespace blender::bke;
  MutableAttributeAccessor attributes = mesh->attributes_for_write();
  if (!mesh->mvert || attributes.contains(".hide_vert") || attributes.contains(".hide_edge") ||
      attributes.contains(".hide_poly")) {
    return;
  }
  const Span<MVert> verts(mesh->mvert, mesh->totvert);
  if (std::any_of(verts.begin(), verts.end(), [](const MVert &vert) {
        return vert.flag_legacy & ME_HIDE;
      })) {
    SpanAttributeWriter<bool> hide_vert = attributes.lookup_or_add_for_write_only_span<bool>(
        ".hide_vert", ATTR_DOMAIN_POINT);
    threading::parallel_for(verts.index_range(), 4096, [&](IndexRange range) {
      for (const int i : range) {
        hide_vert.span[i] = verts[i].flag_legacy & ME_HIDE;
      }
    });
    hide_vert.finish();
  }

  const Span<MEdge> edges = mesh->edges();
  if (std::any_of(
          edges.begin(), edges.end(), [](const MEdge &edge) { return edge.flag & ME_HIDE; })) {
    SpanAttributeWriter<bool> hide_edge = attributes.lookup_or_add_for_write_only_span<bool>(
        ".hide_edge", ATTR_DOMAIN_EDGE);
    threading::parallel_for(edges.index_range(), 4096, [&](IndexRange range) {
      for (const int i : range) {
        hide_edge.span[i] = edges[i].flag & ME_HIDE;
      }
    });
    hide_edge.finish();
  }

  const Span<MPoly> polys = mesh->polys();
  if (std::any_of(
          polys.begin(), polys.end(), [](const MPoly &poly) { return poly.flag & ME_HIDE; })) {
    SpanAttributeWriter<bool> hide_poly = attributes.lookup_or_add_for_write_only_span<bool>(
        ".hide_poly", ATTR_DOMAIN_FACE);
    threading::parallel_for(polys.index_range(), 4096, [&](IndexRange range) {
      for (const int i : range) {
        hide_poly.span[i] = polys[i].flag & ME_HIDE;
      }
    });
    hide_poly.finish();
  }
}

/** \} */

/* -------------------------------------------------------------------- */
/** \name Material Index Conversion
 * \{ */

void BKE_mesh_legacy_convert_material_indices_to_mpoly(Mesh *mesh)
{
  using namespace blender;
  using namespace blender::bke;
  const AttributeAccessor attributes = mesh->attributes();
  MutableSpan<MPoly> polys = mesh->polys_for_write();
  const VArray<int> material_indices = attributes.lookup_or_default<int>(
      "material_index", ATTR_DOMAIN_FACE, 0);
  threading::parallel_for(polys.index_range(), 4096, [&](IndexRange range) {
    for (const int i : range) {
      polys[i].mat_nr_legacy = material_indices[i];
    }
  });
}

void BKE_mesh_legacy_convert_mpoly_to_material_indices(Mesh *mesh)
{
  using namespace blender;
  using namespace blender::bke;
  MutableAttributeAccessor attributes = mesh->attributes_for_write();
  if (attributes.contains("material_index")) {
    return;
  }
  const Span<MPoly> polys = mesh->polys();
  if (std::any_of(
          polys.begin(), polys.end(), [](const MPoly &poly) { return poly.mat_nr_legacy != 0; })) {
    SpanAttributeWriter<int> material_indices = attributes.lookup_or_add_for_write_only_span<int>(
        "material_index", ATTR_DOMAIN_FACE);
    threading::parallel_for(polys.index_range(), 4096, [&](IndexRange range) {
      for (const int i : range) {
        material_indices.span[i] = polys[i].mat_nr_legacy;
      }
    });
    material_indices.finish();
  }
}

/** \} */

/* -------------------------------------------------------------------- */
/** \name Generic UV Map Conversion
 * \{ */

void BKE_mesh_legacy_convert_uvs_to_struct(
    Mesh *mesh,
    blender::ResourceScope &temp_mloopuv_for_convert,
    blender::Vector<CustomDataLayer, 16> &loop_layers_to_write)
{
  using namespace blender;
  using namespace blender::bke;
  const AttributeAccessor attributes = mesh->attributes();
  Vector<CustomDataLayer, 16> new_layer_to_write;

  /* Don't write the boolean UV map sublayers which will be written in the legacy #MLoopUV type. */
  Set<std::string> uv_sublayers_to_skip;
  char vert_name[MAX_CUSTOMDATA_LAYER_NAME];
  char edge_name[MAX_CUSTOMDATA_LAYER_NAME];
  char pin_name[MAX_CUSTOMDATA_LAYER_NAME];
  for (const CustomDataLayer &layer : loop_layers_to_write) {
    if (layer.type == CD_PROP_FLOAT2) {
      uv_sublayers_to_skip.add_multiple_new(
          {BKE_uv_map_vert_select_name_get(layer.name, vert_name),
           BKE_uv_map_edge_select_name_get(layer.name, edge_name),
           BKE_uv_map_pin_name_get(layer.name, pin_name)});
    }
  }

  for (const CustomDataLayer &layer : loop_layers_to_write) {
    if (layer.name[0] && uv_sublayers_to_skip.contains_as(layer.name)) {
      continue;
    }
    if (layer.type != CD_PROP_FLOAT2) {
      new_layer_to_write.append(layer);
      continue;
    }
    const Span<float2> coords{static_cast<const float2 *>(layer.data), mesh->totloop};
    CustomDataLayer mloopuv_layer = layer;
    mloopuv_layer.type = CD_MLOOPUV;
    MutableSpan<MLoopUV> mloopuv = temp_mloopuv_for_convert.construct<Array<MLoopUV>>(
        mesh->totloop);
    mloopuv_layer.data = mloopuv.data();

    char buffer[MAX_CUSTOMDATA_LAYER_NAME];
    const VArray<bool> vert_selection = attributes.lookup_or_default<bool>(
        BKE_uv_map_vert_select_name_get(layer.name, buffer), ATTR_DOMAIN_CORNER, false);
    const VArray<bool> edge_selection = attributes.lookup_or_default<bool>(
        BKE_uv_map_edge_select_name_get(layer.name, buffer), ATTR_DOMAIN_CORNER, false);
    const VArray<bool> pin = attributes.lookup_or_default<bool>(
        BKE_uv_map_pin_name_get(layer.name, buffer), ATTR_DOMAIN_CORNER, false);

    threading::parallel_for(mloopuv.index_range(), 2048, [&](IndexRange range) {
      for (const int i : range) {
        copy_v2_v2(mloopuv[i].uv, coords[i]);
        SET_FLAG_FROM_TEST(mloopuv[i].flag, vert_selection[i], MLOOPUV_VERTSEL);
        SET_FLAG_FROM_TEST(mloopuv[i].flag, edge_selection[i], MLOOPUV_EDGESEL);
        SET_FLAG_FROM_TEST(mloopuv[i].flag, pin[i], MLOOPUV_PINNED);
      }
    });
    new_layer_to_write.append(mloopuv_layer);
  }

  loop_layers_to_write = new_layer_to_write;
  mesh->ldata.totlayer = new_layer_to_write.size();
  mesh->ldata.maxlayer = mesh->ldata.totlayer;
}

void BKE_mesh_legacy_convert_uvs_to_generic(Mesh *mesh)
{
  using namespace blender;
  using namespace blender::bke;
  if (!CustomData_has_layer(&mesh->ldata, CD_MLOOPUV)) {
    return;
  }

  /* Store layer names since they will be removed, used to set the active status of new layers.
   * Use intermediate #StringRef because the names can be null. */
  const std::string active_uv = StringRef(
      CustomData_get_active_layer_name(&mesh->ldata, CD_MLOOPUV));
  const std::string default_uv = StringRef(
      CustomData_get_render_layer_name(&mesh->ldata, CD_MLOOPUV));

  Vector<std::string> uv_layers_to_convert;
  for (const int uv_layer_i : IndexRange(CustomData_number_of_layers(&mesh->ldata, CD_MLOOPUV))) {
    uv_layers_to_convert.append(CustomData_get_layer_name(&mesh->ldata, CD_MLOOPUV, uv_layer_i));
  }

  for (const StringRefNull name : uv_layers_to_convert) {
    const MLoopUV *mloopuv = static_cast<const MLoopUV *>(
        CustomData_get_layer_named(&mesh->ldata, CD_MLOOPUV, name.c_str()));
    const uint32_t needed_boolean_attributes = threading::parallel_reduce(
        IndexRange(mesh->totloop),
        4096,
        0,
        [&](const IndexRange range, uint32_t init) {
          for (const int i : range) {
            init |= mloopuv[i].flag;
          }
          return init;
        },
        [](const uint32_t a, const uint32_t b) { return a | b; });

    float2 *coords = static_cast<float2 *>(
        MEM_malloc_arrayN(mesh->totloop, sizeof(float2), __func__));
    bool *vert_selection = nullptr;
    bool *edge_selection = nullptr;
    bool *pin = nullptr;
    if (needed_boolean_attributes & MLOOPUV_VERTSEL) {
      vert_selection = static_cast<bool *>(
          MEM_malloc_arrayN(mesh->totloop, sizeof(bool), __func__));
    }
    if (needed_boolean_attributes & MLOOPUV_EDGESEL) {
      edge_selection = static_cast<bool *>(
          MEM_malloc_arrayN(mesh->totloop, sizeof(bool), __func__));
    }
    if (needed_boolean_attributes & MLOOPUV_PINNED) {
      pin = static_cast<bool *>(MEM_malloc_arrayN(mesh->totloop, sizeof(bool), __func__));
    }

    threading::parallel_for(IndexRange(mesh->totloop), 4096, [&](IndexRange range) {
      for (const int i : range) {
        coords[i] = mloopuv[i].uv;
      }
      if (vert_selection) {
        for (const int i : range) {
          vert_selection[i] = mloopuv[i].flag & MLOOPUV_VERTSEL;
        }
      }
      if (edge_selection) {
        for (const int i : range) {
          edge_selection[i] = mloopuv[i].flag & MLOOPUV_EDGESEL;
        }
      }
      if (pin) {
        for (const int i : range) {
          pin[i] = mloopuv[i].flag & MLOOPUV_PINNED;
        }
      }
    });

    CustomData_free_layer_named(&mesh->ldata, name.c_str(), mesh->totloop);
    CustomData_add_layer_named_with_existing_data(
        &mesh->ldata, CD_PROP_FLOAT2, name.c_str(), mesh->totloop, coords, nullptr);
    char buffer[MAX_CUSTOMDATA_LAYER_NAME];
    if (vert_selection) {
      CustomData_add_layer_named_with_existing_data(
          &mesh->ldata,
          CD_PROP_BOOL,
          BKE_uv_map_vert_select_name_get(name.c_str(), buffer),
          mesh->totloop,
          vert_selection,
          nullptr);
    }
    if (edge_selection) {
      CustomData_add_layer_named_with_existing_data(
          &mesh->ldata,
          CD_PROP_BOOL,
          BKE_uv_map_edge_select_name_get(name.c_str(), buffer),
          mesh->totloop,
          edge_selection,
          nullptr);
    }
    if (pin) {
      CustomData_add_layer_named_with_existing_data(&mesh->ldata,
                                                    CD_PROP_BOOL,
                                                    BKE_uv_map_pin_name_get(name.c_str(), buffer),
                                                    mesh->totloop,
                                                    pin,
                                                    nullptr);
    }
  }

  CustomData_set_layer_active_index(
      &mesh->ldata,
      CD_PROP_FLOAT2,
      CustomData_get_named_layer_index(&mesh->ldata, CD_PROP_FLOAT2, active_uv.c_str()));
  CustomData_set_layer_render_index(
      &mesh->ldata,
      CD_PROP_FLOAT2,
      CustomData_get_named_layer_index(&mesh->ldata, CD_PROP_FLOAT2, default_uv.c_str()));
}

/** \name Selection Attribute and Legacy Flag Conversion
 * \{ */

void BKE_mesh_legacy_convert_selection_layers_to_flags(Mesh *mesh)
{
  using namespace blender;
  using namespace blender::bke;
  const AttributeAccessor attributes = mesh->attributes();

  MutableSpan<MVert> verts(mesh->mvert, mesh->totvert);
  const VArray<bool> select_vert = attributes.lookup_or_default<bool>(
      ".select_vert", ATTR_DOMAIN_POINT, false);
  threading::parallel_for(verts.index_range(), 4096, [&](IndexRange range) {
    for (const int i : range) {
      SET_FLAG_FROM_TEST(verts[i].flag_legacy, select_vert[i], SELECT);
    }
  });

  MutableSpan<MEdge> edges = mesh->edges_for_write();
  const VArray<bool> select_edge = attributes.lookup_or_default<bool>(
      ".select_edge", ATTR_DOMAIN_EDGE, false);
  threading::parallel_for(edges.index_range(), 4096, [&](IndexRange range) {
    for (const int i : range) {
      SET_FLAG_FROM_TEST(edges[i].flag, select_edge[i], SELECT);
    }
  });

  MutableSpan<MPoly> polys = mesh->polys_for_write();
  const VArray<bool> select_poly = attributes.lookup_or_default<bool>(
      ".select_poly", ATTR_DOMAIN_FACE, false);
  threading::parallel_for(polys.index_range(), 4096, [&](IndexRange range) {
    for (const int i : range) {
      SET_FLAG_FROM_TEST(polys[i].flag, select_poly[i], ME_FACE_SEL);
    }
  });
}

void BKE_mesh_legacy_convert_flags_to_selection_layers(Mesh *mesh)
{
  using namespace blender;
  using namespace blender::bke;
  MutableAttributeAccessor attributes = mesh->attributes_for_write();
  if (!mesh->mvert || attributes.contains(".select_vert") || attributes.contains(".select_edge") ||
      attributes.contains(".select_poly")) {
    return;
  }

  const Span<MVert> verts(mesh->mvert, mesh->totvert);
  if (std::any_of(verts.begin(), verts.end(), [](const MVert &vert) {
        return vert.flag_legacy & SELECT;
      })) {
    SpanAttributeWriter<bool> select_vert = attributes.lookup_or_add_for_write_only_span<bool>(
        ".select_vert", ATTR_DOMAIN_POINT);
    threading::parallel_for(verts.index_range(), 4096, [&](IndexRange range) {
      for (const int i : range) {
        select_vert.span[i] = verts[i].flag_legacy & SELECT;
      }
    });
    select_vert.finish();
  }

  const Span<MEdge> edges = mesh->edges();
  if (std::any_of(
          edges.begin(), edges.end(), [](const MEdge &edge) { return edge.flag & SELECT; })) {
    SpanAttributeWriter<bool> select_edge = attributes.lookup_or_add_for_write_only_span<bool>(
        ".select_edge", ATTR_DOMAIN_EDGE);
    threading::parallel_for(edges.index_range(), 4096, [&](IndexRange range) {
      for (const int i : range) {
        select_edge.span[i] = edges[i].flag & SELECT;
      }
    });
    select_edge.finish();
  }

  const Span<MPoly> polys = mesh->polys();
  if (std::any_of(
          polys.begin(), polys.end(), [](const MPoly &poly) { return poly.flag & ME_FACE_SEL; })) {
    SpanAttributeWriter<bool> select_poly = attributes.lookup_or_add_for_write_only_span<bool>(
        ".select_poly", ATTR_DOMAIN_FACE);
    threading::parallel_for(polys.index_range(), 4096, [&](IndexRange range) {
      for (const int i : range) {
        select_poly.span[i] = polys[i].flag & ME_FACE_SEL;
      }
    });
    select_poly.finish();
  }
}

/** \} */

/* -------------------------------------------------------------------- */
/** \name Loose Edges
 * \{ */

void BKE_mesh_legacy_convert_loose_edges_to_flag(Mesh *mesh)
{
  using namespace blender;
  using namespace blender::bke;

  const LooseEdgeCache &loose_edges = mesh->loose_edges();
  MutableSpan<MEdge> edges = mesh->edges_for_write();
  threading::parallel_for(edges.index_range(), 4096, [&](const IndexRange range) {
    if (loose_edges.count == 0) {
      for (const int64_t i : range) {
        edges[i].flag &= ~ME_LOOSEEDGE;
      }
    }
    else {
      for (const int64_t i : range) {
        SET_FLAG_FROM_TEST(edges[i].flag, loose_edges.is_loose_bits[i], ME_LOOSEEDGE);
      }
    }
  });
}

/** \} */

/* -------------------------------------------------------------------- */
/** \name Vertex and Position Conversion
 * \{ */

MVert *BKE_mesh_legacy_convert_positions_to_verts(
    Mesh *mesh,
    blender::ResourceScope &temp_arrays_for_convert,
    blender::Vector<CustomDataLayer, 16> &vert_layers_to_write)
{
  using namespace blender;

  const Span<float3> positions = mesh->vert_positions();

  CustomDataLayer mvert_layer{};
  mvert_layer.type = CD_MVERT;
  MutableSpan<MVert> verts = temp_arrays_for_convert.construct<Array<MVert>>(mesh->totvert);
  mvert_layer.data = verts.data();

  threading::parallel_for(verts.index_range(), 2048, [&](IndexRange range) {
    for (const int i : range) {
      copy_v3_v3(verts[i].co_legacy, positions[i]);
    }
  });

  vert_layers_to_write.append(mvert_layer);
  return verts.data();
}

void BKE_mesh_legacy_convert_verts_to_positions(Mesh *mesh)
{
  using namespace blender;
  using namespace blender::bke;
  if (!mesh->mvert || CustomData_get_layer_named(&mesh->vdata, CD_PROP_FLOAT3, "position")) {
    return;
  }

  const Span<MVert> verts(static_cast<const MVert *>(CustomData_get_layer(&mesh->vdata, CD_MVERT)),
                          mesh->totvert);
  MutableSpan<float3> positions(
      static_cast<float3 *>(CustomData_add_layer_named(
          &mesh->vdata, CD_PROP_FLOAT3, CD_CONSTRUCT, mesh->totvert, "position")),
      mesh->totvert);
  threading::parallel_for(verts.index_range(), 2048, [&](IndexRange range) {
    for (const int i : range) {
      positions[i] = verts[i].co_legacy;
    }
  });

  CustomData_free_layers(&mesh->vdata, CD_MVERT, mesh->totvert);
  mesh->mvert = nullptr;
}

/** \} */

/* -------------------------------------------------------------------- */
/** \name Attribute Active Flag to String Conversion
 * \{ */

void BKE_mesh_legacy_attribute_flags_to_strings(Mesh *mesh)
{
  using namespace blender;
  /* It's not clear whether the active/render status was stored in the dedicated flags or in the
   * generic CustomData layer indices, so convert from both, preferring the explicit flags. */

  auto active_from_flags = [&](const CustomData &data) {
    if (!mesh->active_color_attribute) {
      for (const int i : IndexRange(data.totlayer)) {
        if (data.layers[i].flag & CD_FLAG_COLOR_ACTIVE) {
          mesh->active_color_attribute = BLI_strdup(data.layers[i].name);
        }
      }
    }
  };
  auto active_from_indices = [&](const CustomData &data) {
    if (!mesh->active_color_attribute) {
      const int i = CustomData_get_active_layer_index(&data, CD_PROP_COLOR);
      if (i != -1) {
        mesh->active_color_attribute = BLI_strdup(data.layers[i].name);
      }
    }
    if (!mesh->active_color_attribute) {
      const int i = CustomData_get_active_layer_index(&data, CD_PROP_BYTE_COLOR);
      if (i != -1) {
        mesh->active_color_attribute = BLI_strdup(data.layers[i].name);
      }
    }
  };
  auto default_from_flags = [&](const CustomData &data) {
    if (!mesh->default_color_attribute) {
      for (const int i : IndexRange(data.totlayer)) {
        if (data.layers[i].flag & CD_FLAG_COLOR_RENDER) {
          mesh->default_color_attribute = BLI_strdup(data.layers[i].name);
        }
      }
    }
  };
  auto default_from_indices = [&](const CustomData &data) {
    if (!mesh->default_color_attribute) {
      const int i = CustomData_get_render_layer_index(&data, CD_PROP_COLOR);
      if (i != -1) {
        mesh->default_color_attribute = BLI_strdup(data.layers[i].name);
      }
    }
    if (!mesh->default_color_attribute) {
      const int i = CustomData_get_render_layer_index(&data, CD_PROP_BYTE_COLOR);
      if (i != -1) {
        mesh->default_color_attribute = BLI_strdup(data.layers[i].name);
      }
    }
  };

  active_from_flags(mesh->vdata);
  active_from_flags(mesh->ldata);
  active_from_indices(mesh->vdata);
  active_from_indices(mesh->ldata);

  default_from_flags(mesh->vdata);
  default_from_flags(mesh->ldata);
  default_from_indices(mesh->vdata);
  default_from_indices(mesh->ldata);
}

void BKE_mesh_legacy_attribute_strings_to_flags(Mesh *mesh)
{
  using namespace blender;
  CustomData *vdata = &mesh->vdata;
  CustomData *ldata = &mesh->ldata;

  CustomData_clear_layer_flag(
      vdata, CD_PROP_BYTE_COLOR, CD_FLAG_COLOR_ACTIVE | CD_FLAG_COLOR_RENDER);
  CustomData_clear_layer_flag(ldata, CD_PROP_COLOR, CD_FLAG_COLOR_ACTIVE | CD_FLAG_COLOR_RENDER);

  if (const char *name = mesh->active_color_attribute) {
    int i;
    if ((i = CustomData_get_named_layer_index(vdata, CD_PROP_BYTE_COLOR, name)) != -1) {
      CustomData_set_layer_active_index(vdata, CD_PROP_BYTE_COLOR, i);
      vdata->layers[i].flag |= CD_FLAG_COLOR_ACTIVE;
    }
    else if ((i = CustomData_get_named_layer_index(vdata, CD_PROP_COLOR, name)) != -1) {
      CustomData_set_layer_active_index(vdata, CD_PROP_COLOR, i);
      vdata->layers[i].flag |= CD_FLAG_COLOR_ACTIVE;
    }
    else if ((i = CustomData_get_named_layer_index(ldata, CD_PROP_BYTE_COLOR, name)) != -1) {
      CustomData_set_layer_active_index(ldata, CD_PROP_BYTE_COLOR, i);
      ldata->layers[i].flag |= CD_FLAG_COLOR_ACTIVE;
    }
    else if ((i = CustomData_get_named_layer_index(ldata, CD_PROP_COLOR, name)) != -1) {
      CustomData_set_layer_active_index(ldata, CD_PROP_COLOR, i);
      ldata->layers[i].flag |= CD_FLAG_COLOR_ACTIVE;
    }
  }
  if (const char *name = mesh->default_color_attribute) {
    int i;
    if ((i = CustomData_get_named_layer_index(vdata, CD_PROP_BYTE_COLOR, name)) != -1) {
      CustomData_set_layer_render_index(vdata, CD_PROP_BYTE_COLOR, i);
      vdata->layers[i].flag |= CD_FLAG_COLOR_RENDER;
    }
    else if ((i = CustomData_get_named_layer_index(vdata, CD_PROP_COLOR, name)) != -1) {
      CustomData_set_layer_render_index(vdata, CD_PROP_COLOR, i);
      vdata->layers[i].flag |= CD_FLAG_COLOR_RENDER;
    }
    else if ((i = CustomData_get_named_layer_index(ldata, CD_PROP_BYTE_COLOR, name)) != -1) {
      CustomData_set_layer_render_index(ldata, CD_PROP_BYTE_COLOR, i);
      ldata->layers[i].flag |= CD_FLAG_COLOR_RENDER;
    }
    else if ((i = CustomData_get_named_layer_index(ldata, CD_PROP_COLOR, name)) != -1) {
      CustomData_set_layer_render_index(ldata, CD_PROP_COLOR, i);
      ldata->layers[i].flag |= CD_FLAG_COLOR_RENDER;
    }
  }
}

/** \} */<|MERGE_RESOLUTION|>--- conflicted
+++ resolved
@@ -1223,23 +1223,6 @@
 void BKE_mesh_legacy_face_set_from_generic(blender::MutableSpan<CustomDataLayer> poly_layers)
 {
   using namespace blender;
-<<<<<<< HEAD
-  void *faceset_data = nullptr;
-  const bCopyOnWrite *faceset_cow = nullptr;
-  for (CustomDataLayer &layer : poly_layers) {
-    if (StringRef(layer.name) == ".sculpt_face_set") {
-      faceset_data = layer.data;
-      faceset_cow = layer.cow;
-      layer.data = nullptr;
-      layer.cow = nullptr;
-      CustomData_free_layer_named(&mesh->pdata, ".sculpt_face_set", mesh->totpoly);
-      break;
-    }
-  }
-  if (faceset_data != nullptr) {
-    CustomData_add_layer_with_existing_data(
-        &mesh->pdata, CD_SCULPT_FACE_SETS, mesh->totpoly, faceset_data, faceset_cow);
-=======
   bool changed = false;
   for (CustomDataLayer &layer : poly_layers) {
     if (StringRef(layer.name) == ".sculpt_face_set") {
@@ -1251,7 +1234,6 @@
   }
   if (!changed) {
     return;
->>>>>>> b642dc7b
   }
   /* #CustomData expects the layers to be sorted in increasing order based on type. */
   std::stable_sort(
@@ -1282,6 +1264,7 @@
   if (faceset_data != nullptr) {
     CustomData_add_layer_named_with_existing_data(
         &mesh->pdata, CD_PROP_INT32, ".sculpt_face_set", mesh->totpoly, faceset_data, faceset_cow);
+    faceset_cow->remove_user_and_delete_if_last();
   }
 }
 
