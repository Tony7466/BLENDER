/* SPDX-License-Identifier: GPL-2.0-or-later
 * Copyright 2001-2002 NaN Holding BV. All rights reserved. */

/** \file
 * \ingroup bke
 *
 * Functions to convert mesh data to and from legacy formats like #MFace.
 */

#define DNA_DEPRECATED_ALLOW

#include "MEM_guardedalloc.h"

#include "DNA_mesh_types.h"
#include "DNA_meshdata_types.h"
#include "DNA_object_types.h"

#include "BLI_edgehash.h"
#include "BLI_math.h"
#include "BLI_math_vector_types.hh"
#include "BLI_memarena.h"
#include "BLI_polyfill_2d.h"
#include "BLI_resource_scope.hh"
#include "BLI_task.hh"
#include "BLI_utildefines.h"

#include "BKE_attribute.hh"
#include "BKE_customdata.h"
#include "BKE_global.h"
#include "BKE_mesh.hh"
#include "BKE_mesh_legacy_convert.h"
#include "BKE_multires.h"

using blender::MutableSpan;
using blender::Span;

/* -------------------------------------------------------------------- */
/** \name Legacy Edge Calculation
 * \{ */

struct EdgeSort {
  uint v1, v2;
  char is_loose, is_draw;
};

/* edges have to be added with lowest index first for sorting */
static void to_edgesort(struct EdgeSort *ed, uint v1, uint v2, char is_loose, short is_draw)
{
  if (v1 < v2) {
    ed->v1 = v1;
    ed->v2 = v2;
  }
  else {
    ed->v1 = v2;
    ed->v2 = v1;
  }
  ed->is_loose = is_loose;
  ed->is_draw = is_draw;
}

static int vergedgesort(const void *v1, const void *v2)
{
  const struct EdgeSort *x1 = static_cast<const struct EdgeSort *>(v1);
  const struct EdgeSort *x2 = static_cast<const struct EdgeSort *>(v2);

  if (x1->v1 > x2->v1) {
    return 1;
  }
  if (x1->v1 < x2->v1) {
    return -1;
  }
  if (x1->v2 > x2->v2) {
    return 1;
  }
  if (x1->v2 < x2->v2) {
    return -1;
  }

  return 0;
}

/* Create edges based on known verts and faces,
 * this function is only used when loading very old blend files */
static void mesh_calc_edges_mdata(const MVert * /*allvert*/,
                                  const MFace *allface,
                                  MLoop *allloop,
                                  const MPoly *allpoly,
                                  int /*totvert*/,
                                  int totface,
                                  int /*totloop*/,
                                  int totpoly,
                                  MEdge **r_medge,
                                  int *r_totedge)
{
  const MPoly *mpoly;
  const MFace *mface;
  MEdge *edges, *edge;
  EdgeHash *hash;
  struct EdgeSort *edsort, *ed;
  int a, totedge = 0;
  uint totedge_final = 0;
  uint edge_index;

  /* we put all edges in array, sort them, and detect doubles that way */

  for (a = totface, mface = allface; a > 0; a--, mface++) {
    if (mface->v4) {
      totedge += 4;
    }
    else if (mface->v3) {
      totedge += 3;
    }
    else {
      totedge += 1;
    }
  }

  if (totedge == 0) {
    /* flag that mesh has edges */
    (*r_medge) = (MEdge *)MEM_callocN(0, __func__);
    (*r_totedge) = 0;
    return;
  }

  ed = edsort = (EdgeSort *)MEM_mallocN(totedge * sizeof(struct EdgeSort), "EdgeSort");

  for (a = totface, mface = allface; a > 0; a--, mface++) {
    to_edgesort(ed++, mface->v1, mface->v2, !mface->v3, mface->edcode & ME_V1V2);
    if (mface->v4) {
      to_edgesort(ed++, mface->v2, mface->v3, 0, mface->edcode & ME_V2V3);
      to_edgesort(ed++, mface->v3, mface->v4, 0, mface->edcode & ME_V3V4);
      to_edgesort(ed++, mface->v4, mface->v1, 0, mface->edcode & ME_V4V1);
    }
    else if (mface->v3) {
      to_edgesort(ed++, mface->v2, mface->v3, 0, mface->edcode & ME_V2V3);
      to_edgesort(ed++, mface->v3, mface->v1, 0, mface->edcode & ME_V3V1);
    }
  }

  qsort(edsort, totedge, sizeof(struct EdgeSort), vergedgesort);

  /* count final amount */
  for (a = totedge, ed = edsort; a > 1; a--, ed++) {
    /* edge is unique when it differs from next edge, or is last */
    if (ed->v1 != (ed + 1)->v1 || ed->v2 != (ed + 1)->v2) {
      totedge_final++;
    }
  }
  totedge_final++;

  edges = (MEdge *)MEM_callocN(sizeof(MEdge) * totedge_final, __func__);

  for (a = totedge, edge = edges, ed = edsort; a > 1; a--, ed++) {
    /* edge is unique when it differs from next edge, or is last */
    if (ed->v1 != (ed + 1)->v1 || ed->v2 != (ed + 1)->v2) {
      edge->v1 = ed->v1;
      edge->v2 = ed->v2;

      /* order is swapped so extruding this edge as a surface won't flip face normals
       * with cyclic curves */
      if (ed->v1 + 1 != ed->v2) {
        std::swap(edge->v1, edge->v2);
      }
      edge++;
    }
    else {
      /* Equal edge, merge the draw-flag. */
      (ed + 1)->is_draw |= ed->is_draw;
    }
  }
  /* last edge */
  edge->v1 = ed->v1;
  edge->v2 = ed->v2;

  MEM_freeN(edsort);

  /* set edge members of mloops */
  hash = BLI_edgehash_new_ex(__func__, totedge_final);
  for (edge_index = 0, edge = edges; edge_index < totedge_final; edge_index++, edge++) {
    BLI_edgehash_insert(hash, edge->v1, edge->v2, POINTER_FROM_UINT(edge_index));
  }

  mpoly = allpoly;
  for (a = 0; a < totpoly; a++, mpoly++) {
    MLoop *ml, *ml_next;
    int i = mpoly->totloop;

    ml_next = allloop + mpoly->loopstart; /* first loop */
    ml = &ml_next[i - 1];                 /* last loop */

    while (i-- != 0) {
      ml->e = POINTER_AS_UINT(BLI_edgehash_lookup(hash, ml->v, ml_next->v));
      ml = ml_next;
      ml_next++;
    }
  }

  BLI_edgehash_free(hash, nullptr);

  *r_medge = edges;
  *r_totedge = totedge_final;
}

void BKE_mesh_calc_edges_legacy(Mesh *me)
{
  using namespace blender;
  MEdge *edges;
  int totedge = 0;
  const Span<MVert> verts(static_cast<const MVert *>(CustomData_get_layer(&me->vdata, CD_MVERT)),
                          me->totvert);

  mesh_calc_edges_mdata(
      verts.data(),
      me->mface,
      static_cast<MLoop *>(CustomData_get_layer_for_write(&me->ldata, CD_MLOOP, me->totloop)),
      static_cast<const MPoly *>(CustomData_get_layer(&me->pdata, CD_MPOLY)),
      verts.size(),
      me->totface,
      me->totloop,
      me->totpoly,
      &edges,
      &totedge);

  if (totedge == 0) {
    /* flag that mesh has edges */
    me->totedge = 0;
    return;
  }

  edges = (MEdge *)CustomData_add_layer_with_data(&me->edata, CD_MEDGE, edges, totedge, nullptr);
  me->totedge = totedge;

  BKE_mesh_tag_topology_changed(me);
  BKE_mesh_strip_loose_faces(me);
}

void BKE_mesh_strip_loose_faces(Mesh *me)
{
  /* NOTE: We need to keep this for edge creation (for now?), and some old `readfile.c` code. */
  MFace *f;
  int a, b;
  MFace *mfaces = me->mface;

  for (a = b = 0, f = mfaces; a < me->totface; a++, f++) {
    if (f->v3) {
      if (a != b) {
        memcpy(&mfaces[b], f, sizeof(mfaces[b]));
        CustomData_copy_data(&me->fdata, &me->fdata, a, b, 1);
      }
      b++;
    }
  }
  if (a != b) {
    CustomData_free_elem(&me->fdata, b, a - b);
    me->totface = b;
  }
}

/** \} */

/* -------------------------------------------------------------------- */
/** \name CD Flag Initialization
 * \{ */

void BKE_mesh_do_versions_cd_flag_init(Mesh *mesh)
{
  using namespace blender;
  if (UNLIKELY(mesh->cd_flag)) {
    return;
  }

  const Span<MVert> verts(static_cast<const MVert *>(CustomData_get_layer(&mesh->vdata, CD_MVERT)),
                          mesh->totvert);
  const Span<MEdge> edges(static_cast<const MEdge *>(CustomData_get_layer(&mesh->edata, CD_MEDGE)),
                          mesh->totedge);

  for (const MVert &vert : verts) {
    if (vert.bweight_legacy != 0) {
      mesh->cd_flag |= ME_CDFLAG_VERT_BWEIGHT;
      break;
    }
  }

  for (const MEdge &edge : edges) {
    if (edge.bweight_legacy != 0) {
      mesh->cd_flag |= ME_CDFLAG_EDGE_BWEIGHT;
      if (mesh->cd_flag & ME_CDFLAG_EDGE_CREASE) {
        break;
      }
    }
    if (edge.crease_legacy != 0) {
      mesh->cd_flag |= ME_CDFLAG_EDGE_CREASE;
      if (mesh->cd_flag & ME_CDFLAG_EDGE_BWEIGHT) {
        break;
      }
    }
  }
}

/** \} */

/* -------------------------------------------------------------------- */
/** \name NGon Tessellation (NGon to MFace Conversion)
 * \{ */

static void bm_corners_to_loops_ex(ID *id,
                                   CustomData *fdata,
                                   const int totface,
                                   CustomData *ldata,
                                   MFace *mface,
                                   int totloop,
                                   int findex,
                                   int loopstart,
                                   int numTex,
                                   int numCol)
{
  MFace *mf = mface + findex;

  for (int i = 0; i < numTex; i++) {
    const MTFace *texface = (const MTFace *)CustomData_get_n_for_write(
        fdata, CD_MTFACE, findex, i, totface);

    blender::float2 *uv = static_cast<blender::float2 *>(
        CustomData_get_n_for_write(ldata, CD_PROP_FLOAT2, loopstart, i, totloop));
    copy_v2_v2(*uv, texface->uv[0]);
    uv++;
    copy_v2_v2(*uv, texface->uv[1]);
    uv++;
    copy_v2_v2(*uv, texface->uv[2]);
    uv++;

    if (mf->v4) {
      copy_v2_v2(*uv, texface->uv[3]);
      uv++;
    }
  }

  for (int i = 0; i < numCol; i++) {
    MLoopCol *mloopcol = (MLoopCol *)CustomData_get_n_for_write(
        ldata, CD_PROP_BYTE_COLOR, loopstart, i, totloop);
    const MCol *mcol = (const MCol *)CustomData_get_n_for_write(
        fdata, CD_MCOL, findex, i, totface);

    MESH_MLOOPCOL_FROM_MCOL(mloopcol, &mcol[0]);
    mloopcol++;
    MESH_MLOOPCOL_FROM_MCOL(mloopcol, &mcol[1]);
    mloopcol++;
    MESH_MLOOPCOL_FROM_MCOL(mloopcol, &mcol[2]);
    mloopcol++;
    if (mf->v4) {
      MESH_MLOOPCOL_FROM_MCOL(mloopcol, &mcol[3]);
      mloopcol++;
    }
  }

  if (CustomData_has_layer(fdata, CD_TESSLOOPNORMAL)) {
    float(*loop_normals)[3] = (float(*)[3])CustomData_get_for_write(
        ldata, loopstart, CD_NORMAL, totloop);
    const short(*tessloop_normals)[3] = (short(*)[3])CustomData_get_for_write(
        fdata, findex, CD_TESSLOOPNORMAL, totface);
    const int max = mf->v4 ? 4 : 3;

    for (int i = 0; i < max; i++, loop_normals++, tessloop_normals++) {
      normal_short_to_float_v3(*loop_normals, *tessloop_normals);
    }
  }

  if (CustomData_has_layer(fdata, CD_MDISPS)) {
    MDisps *ld = (MDisps *)CustomData_get_for_write(ldata, loopstart, CD_MDISPS, totloop);
    const MDisps *fd = (const MDisps *)CustomData_get_for_write(fdata, findex, CD_MDISPS, totface);
    const float(*disps)[3] = fd->disps;
    int tot = mf->v4 ? 4 : 3;
    int corners;

    if (CustomData_external_test(fdata, CD_MDISPS)) {
      if (id && fdata->external) {
        CustomData_external_add(ldata, id, CD_MDISPS, totloop, fdata->external->filepath);
      }
    }

    corners = multires_mdisp_corners(fd);

    if (corners == 0) {
      /* Empty #MDisp layers appear in at least one of the `sintel.blend` files.
       * Not sure why this happens, but it seems fine to just ignore them here.
       * If `corners == 0` for a non-empty layer though, something went wrong. */
      BLI_assert(fd->totdisp == 0);
    }
    else {
      const int side = int(sqrtf(float(fd->totdisp / corners)));
      const int side_sq = side * side;

      for (int i = 0; i < tot; i++, disps += side_sq, ld++) {
        ld->totdisp = side_sq;
        ld->level = int(logf(float(side) - 1.0f) / float(M_LN2)) + 1;

        if (ld->disps) {
          MEM_freeN(ld->disps);
        }

        ld->disps = (float(*)[3])MEM_malloc_arrayN(
            size_t(side_sq), sizeof(float[3]), "converted loop mdisps");
        if (fd->disps) {
          memcpy(ld->disps, disps, size_t(side_sq) * sizeof(float[3]));
        }
        else {
          memset(ld->disps, 0, size_t(side_sq) * sizeof(float[3]));
        }
      }
    }
  }
}

static void CustomData_to_bmeshpoly(CustomData *fdata, CustomData *ldata, int totloop)
{
  for (int i = 0; i < fdata->totlayer; i++) {
    if (fdata->layers[i].type == CD_MTFACE) {
      CustomData_add_layer_named(
          ldata, CD_PROP_FLOAT2, CD_SET_DEFAULT, totloop, fdata->layers[i].name);
    }
    else if (fdata->layers[i].type == CD_MCOL) {
      CustomData_add_layer_named(
          ldata, CD_PROP_BYTE_COLOR, CD_SET_DEFAULT, totloop, fdata->layers[i].name);
    }
    else if (fdata->layers[i].type == CD_MDISPS) {
      CustomData_add_layer_named(ldata, CD_MDISPS, CD_SET_DEFAULT, totloop, fdata->layers[i].name);
    }
    else if (fdata->layers[i].type == CD_TESSLOOPNORMAL) {
      CustomData_add_layer_named(ldata, CD_NORMAL, CD_SET_DEFAULT, totloop, fdata->layers[i].name);
    }
  }
}

static void convert_mfaces_to_mpolys(ID *id,
                                     CustomData *fdata,
                                     CustomData *ldata,
                                     CustomData *pdata,
                                     int totedge_i,
                                     int totface_i,
                                     int totloop_i,
                                     int totpoly_i,
                                     blender::int2 *edges,
                                     MFace *mface,
                                     int *r_totloop,
                                     int *r_totpoly)
{
  MFace *mf;
  MLoop *ml, *mloop;
  MPoly *poly, *mpoly;
  EdgeHash *eh;
  int numTex, numCol;
  int i, j, totloop, totpoly, *polyindex;

  /* just in case some of these layers are filled in (can happen with python created meshes) */
  CustomData_free(ldata, totloop_i);
  CustomData_free(pdata, totpoly_i);

  totpoly = totface_i;
  mpoly = (MPoly *)CustomData_add_layer(pdata, CD_MPOLY, CD_SET_DEFAULT, totpoly);
  int *material_indices = static_cast<int *>(
      CustomData_get_layer_named_for_write(pdata, CD_PROP_INT32, "material_index", totpoly));
  if (material_indices == nullptr) {
    material_indices = static_cast<int *>(CustomData_add_layer_named(
        pdata, CD_PROP_INT32, CD_SET_DEFAULT, totpoly, "material_index"));
  }
  bool *sharp_faces = static_cast<bool *>(
      CustomData_get_layer_named_for_write(pdata, CD_PROP_BOOL, "sharp_face", totpoly));
  if (!sharp_faces) {
    sharp_faces = static_cast<bool *>(
        CustomData_add_layer_named(pdata, CD_PROP_BOOL, CD_SET_DEFAULT, totpoly, "sharp_face"));
  }

  numTex = CustomData_number_of_layers(fdata, CD_MTFACE);
  numCol = CustomData_number_of_layers(fdata, CD_MCOL);

  totloop = 0;
  mf = mface;
  for (i = 0; i < totface_i; i++, mf++) {
    totloop += mf->v4 ? 4 : 3;
  }

  mloop = (MLoop *)CustomData_add_layer(ldata, CD_MLOOP, CD_SET_DEFAULT, totloop);

  CustomData_to_bmeshpoly(fdata, ldata, totloop);

  if (id) {
    /* ensure external data is transferred */
    /* TODO(sergey): Use multiresModifier_ensure_external_read(). */
    CustomData_external_read(fdata, id, CD_MASK_MDISPS, totface_i);
  }

  eh = BLI_edgehash_new_ex(__func__, uint(totedge_i));

  /* build edge hash */
  for (i = 0; i < totedge_i; i++) {
    BLI_edgehash_insert(eh, edges[i][0], edges[i][1], POINTER_FROM_UINT(i));
  }

  polyindex = (int *)CustomData_get_layer(fdata, CD_ORIGINDEX);

  j = 0; /* current loop index */
  ml = mloop;
  mf = mface;
  poly = mpoly;
  for (i = 0; i < totface_i; i++, mf++, poly++) {
    poly->loopstart = j;

    poly->totloop = mf->v4 ? 4 : 3;

    material_indices[i] = mf->mat_nr;
    sharp_faces[i] = (mf->flag & ME_SMOOTH) == 0;

#define ML(v1, v2) \
  { \
    ml->v = mf->v1; \
    ml->e = POINTER_AS_UINT(BLI_edgehash_lookup(eh, mf->v1, mf->v2)); \
    ml++; \
    j++; \
  } \
  (void)0

    ML(v1, v2);
    ML(v2, v3);
    if (mf->v4) {
      ML(v3, v4);
      ML(v4, v1);
    }
    else {
      ML(v3, v1);
    }

#undef ML

    bm_corners_to_loops_ex(
        id, fdata, totface_i, ldata, mface, totloop, i, poly->loopstart, numTex, numCol);

    if (polyindex) {
      *polyindex = i;
      polyindex++;
    }
  }

  /* NOTE: we don't convert NGons at all, these are not even real ngons,
   * they have their own UVs, colors etc - it's more an editing feature. */

  BLI_edgehash_free(eh, nullptr);

  *r_totpoly = totpoly;
  *r_totloop = totloop;
}

static void update_active_fdata_layers(Mesh &mesh, CustomData *fdata, CustomData *ldata)
{
  int act;

  if (CustomData_has_layer(ldata, CD_PROP_FLOAT2)) {
    act = CustomData_get_active_layer(ldata, CD_PROP_FLOAT2);
    CustomData_set_layer_active(fdata, CD_MTFACE, act);

    act = CustomData_get_render_layer(ldata, CD_PROP_FLOAT2);
    CustomData_set_layer_render(fdata, CD_MTFACE, act);

    act = CustomData_get_clone_layer(ldata, CD_PROP_FLOAT2);
    CustomData_set_layer_clone(fdata, CD_MTFACE, act);

    act = CustomData_get_stencil_layer(ldata, CD_PROP_FLOAT2);
    CustomData_set_layer_stencil(fdata, CD_MTFACE, act);
  }

  if (CustomData_has_layer(ldata, CD_PROP_BYTE_COLOR)) {
    if (mesh.active_color_attribute != nullptr) {
      act = CustomData_get_named_layer(ldata, CD_PROP_BYTE_COLOR, mesh.active_color_attribute);
      CustomData_set_layer_active(fdata, CD_MCOL, act);
    }

    if (mesh.default_color_attribute != nullptr) {
      act = CustomData_get_named_layer(ldata, CD_PROP_BYTE_COLOR, mesh.default_color_attribute);
      CustomData_set_layer_render(fdata, CD_MCOL, act);
    }

    act = CustomData_get_clone_layer(ldata, CD_PROP_BYTE_COLOR);
    CustomData_set_layer_clone(fdata, CD_MCOL, act);

    act = CustomData_get_stencil_layer(ldata, CD_PROP_BYTE_COLOR);
    CustomData_set_layer_stencil(fdata, CD_MCOL, act);
  }
}

#ifndef NDEBUG
/**
 * Debug check, used to assert when we expect layers to be in/out of sync.
 *
 * \param fallback: Use when there are no layers to handle,
 * since callers may expect success or failure.
 */
static bool check_matching_legacy_layer_counts(CustomData *fdata, CustomData *ldata, bool fallback)
{
  int a_num = 0, b_num = 0;
#  define LAYER_CMP(l_a, t_a, l_b, t_b) \
    ((a_num += CustomData_number_of_layers(l_a, t_a)) == \
     (b_num += CustomData_number_of_layers(l_b, t_b)))

  if (!LAYER_CMP(ldata, CD_PROP_FLOAT2, fdata, CD_MTFACE)) {
    return false;
  }
  if (!LAYER_CMP(ldata, CD_PROP_BYTE_COLOR, fdata, CD_MCOL)) {
    return false;
  }
  if (!LAYER_CMP(ldata, CD_PREVIEW_MLOOPCOL, fdata, CD_PREVIEW_MCOL)) {
    return false;
  }
  if (!LAYER_CMP(ldata, CD_ORIGSPACE_MLOOP, fdata, CD_ORIGSPACE)) {
    return false;
  }
  if (!LAYER_CMP(ldata, CD_NORMAL, fdata, CD_TESSLOOPNORMAL)) {
    return false;
  }
  if (!LAYER_CMP(ldata, CD_TANGENT, fdata, CD_TANGENT)) {
    return false;
  }

#  undef LAYER_CMP

  /* if no layers are on either CustomData's,
   * then there was nothing to do... */
  return a_num ? true : fallback;
}
#endif

static void add_mface_layers(Mesh &mesh, CustomData *fdata, CustomData *ldata, int total)
{
  /* avoid accumulating extra layers */
  BLI_assert(!check_matching_legacy_layer_counts(fdata, ldata, false));

  for (int i = 0; i < ldata->totlayer; i++) {
    if (ldata->layers[i].type == CD_PROP_FLOAT2) {
      CustomData_add_layer_named(fdata, CD_MTFACE, CD_SET_DEFAULT, total, ldata->layers[i].name);
    }
    if (ldata->layers[i].type == CD_PROP_BYTE_COLOR) {
      CustomData_add_layer_named(fdata, CD_MCOL, CD_SET_DEFAULT, total, ldata->layers[i].name);
    }
    else if (ldata->layers[i].type == CD_PREVIEW_MLOOPCOL) {
      CustomData_add_layer_named(
          fdata, CD_PREVIEW_MCOL, CD_SET_DEFAULT, total, ldata->layers[i].name);
    }
    else if (ldata->layers[i].type == CD_ORIGSPACE_MLOOP) {
      CustomData_add_layer_named(
          fdata, CD_ORIGSPACE, CD_SET_DEFAULT, total, ldata->layers[i].name);
    }
    else if (ldata->layers[i].type == CD_NORMAL) {
      CustomData_add_layer_named(
          fdata, CD_TESSLOOPNORMAL, CD_SET_DEFAULT, total, ldata->layers[i].name);
    }
    else if (ldata->layers[i].type == CD_TANGENT) {
      CustomData_add_layer_named(fdata, CD_TANGENT, CD_SET_DEFAULT, total, ldata->layers[i].name);
    }
  }

  update_active_fdata_layers(mesh, fdata, ldata);
}

static void mesh_ensure_tessellation_customdata(Mesh *me)
{
  if (UNLIKELY((me->totface != 0) && (me->totpoly == 0))) {
    /* Pass, otherwise this function  clears 'mface' before
     * versioning 'mface -> mpoly' code kicks in #30583.
     *
     * Callers could also check but safer to do here - campbell */
  }
  else {
    const int tottex_original = CustomData_number_of_layers(&me->ldata, CD_PROP_FLOAT2);
    const int totcol_original = CustomData_number_of_layers(&me->ldata, CD_PROP_BYTE_COLOR);

    const int tottex_tessface = CustomData_number_of_layers(&me->fdata, CD_MTFACE);
    const int totcol_tessface = CustomData_number_of_layers(&me->fdata, CD_MCOL);

    if (tottex_tessface != tottex_original || totcol_tessface != totcol_original) {
      BKE_mesh_tessface_clear(me);

      add_mface_layers(*me, &me->fdata, &me->ldata, me->totface);

      /* TODO: add some `--debug-mesh` option. */
      if (G.debug & G_DEBUG) {
        /* NOTE(campbell): this warning may be un-called for if we are initializing the mesh for
         * the first time from #BMesh, rather than giving a warning about this we could be smarter
         * and check if there was any data to begin with, for now just print the warning with
         * some info to help troubleshoot what's going on. */
        printf(
            "%s: warning! Tessellation uvs or vcol data got out of sync, "
            "had to reset!\n    CD_MTFACE: %d != CD_PROP_FLOAT2: %d || CD_MCOL: %d != "
            "CD_PROP_BYTE_COLOR: "
            "%d\n",
            __func__,
            tottex_tessface,
            tottex_original,
            totcol_tessface,
            totcol_original);
      }
    }
  }
}

void BKE_mesh_convert_mfaces_to_mpolys(Mesh *mesh)
{
  convert_mfaces_to_mpolys(&mesh->id,
                           &mesh->fdata,
                           &mesh->ldata,
                           &mesh->pdata,
                           mesh->totedge,
                           mesh->totface,
                           mesh->totloop,
                           mesh->totpoly,
                           mesh->edges_for_write().data(),
                           (MFace *)CustomData_get_layer(&mesh->fdata, CD_MFACE),
                           &mesh->totloop,
                           &mesh->totpoly);
  BKE_mesh_legacy_convert_loops_to_corners(mesh);
  BKE_mesh_legacy_convert_polys_to_offsets(mesh);

  mesh_ensure_tessellation_customdata(mesh);
}

/**
 * Update active indices for active/render/clone/stencil custom data layers
 * based on indices from fdata layers
 * used when creating pdata and ldata for pre-bmesh
 * meshes and needed to preserve active/render/clone/stencil flags set in pre-bmesh files.
 */
static void CustomData_bmesh_do_versions_update_active_layers(CustomData *fdata, CustomData *ldata)
{
  int act;

  if (CustomData_has_layer(fdata, CD_MTFACE)) {
    act = CustomData_get_active_layer(fdata, CD_MTFACE);
    CustomData_set_layer_active(ldata, CD_PROP_FLOAT2, act);

    act = CustomData_get_render_layer(fdata, CD_MTFACE);
    CustomData_set_layer_render(ldata, CD_PROP_FLOAT2, act);

    act = CustomData_get_clone_layer(fdata, CD_MTFACE);
    CustomData_set_layer_clone(ldata, CD_PROP_FLOAT2, act);

    act = CustomData_get_stencil_layer(fdata, CD_MTFACE);
    CustomData_set_layer_stencil(ldata, CD_PROP_FLOAT2, act);
  }

  if (CustomData_has_layer(fdata, CD_MCOL)) {
    act = CustomData_get_active_layer(fdata, CD_MCOL);
    CustomData_set_layer_active(ldata, CD_PROP_BYTE_COLOR, act);

    act = CustomData_get_render_layer(fdata, CD_MCOL);
    CustomData_set_layer_render(ldata, CD_PROP_BYTE_COLOR, act);

    act = CustomData_get_clone_layer(fdata, CD_MCOL);
    CustomData_set_layer_clone(ldata, CD_PROP_BYTE_COLOR, act);

    act = CustomData_get_stencil_layer(fdata, CD_MCOL);
    CustomData_set_layer_stencil(ldata, CD_PROP_BYTE_COLOR, act);
  }
}

void BKE_mesh_do_versions_convert_mfaces_to_mpolys(Mesh *mesh)
{
  convert_mfaces_to_mpolys(&mesh->id,
                           &mesh->fdata,
                           &mesh->ldata,
                           &mesh->pdata,
                           mesh->totedge,
                           mesh->totface,
                           mesh->totloop,
                           mesh->totpoly,
                           mesh->edges_for_write().data(),
                           (MFace *)CustomData_get_layer(&mesh->fdata, CD_MFACE),
                           &mesh->totloop,
                           &mesh->totpoly);
  BKE_mesh_legacy_convert_loops_to_corners(mesh);
  BKE_mesh_legacy_convert_polys_to_offsets(mesh);

  CustomData_bmesh_do_versions_update_active_layers(&mesh->fdata, &mesh->ldata);

  mesh_ensure_tessellation_customdata(mesh);
}

/** \} */

/* -------------------------------------------------------------------- */
/** \name MFace Tessellation
 *
 * #MFace is a legacy data-structure that should be avoided, use #MLoopTri instead.
 * \{ */

/**
 * Convert all CD layers from loop/poly to tessface data.
 *
 * \param loopindices: is an array of an int[4] per tessface,
 * mapping tessface's verts to loops indices.
 *
 * \note when mface is not null, mface[face_index].v4
 * is used to test quads, else, loopindices[face_index][3] is used.
 */
static void mesh_loops_to_tessdata(CustomData *fdata,
                                   CustomData *ldata,
                                   MFace *mface,
                                   const int *polyindices,
                                   uint (*loopindices)[4],
                                   const int num_faces)
{
  /* NOTE(mont29): performances are sub-optimal when we get a null #MFace,
   * we could be ~25% quicker with dedicated code.
   * The issue is, unless having two different functions with nearly the same code,
   * there's not much ways to solve this. Better IMHO to live with it for now (sigh). */
  const int numUV = CustomData_number_of_layers(ldata, CD_PROP_FLOAT2);
  const int numCol = CustomData_number_of_layers(ldata, CD_PROP_BYTE_COLOR);
  const bool hasPCol = CustomData_has_layer(ldata, CD_PREVIEW_MLOOPCOL);
  const bool hasOrigSpace = CustomData_has_layer(ldata, CD_ORIGSPACE_MLOOP);
  const bool hasLoopNormal = CustomData_has_layer(ldata, CD_NORMAL);
  const bool hasLoopTangent = CustomData_has_layer(ldata, CD_TANGENT);
  int findex, i, j;
  const int *pidx;
  uint(*lidx)[4];

  for (i = 0; i < numUV; i++) {
    MTFace *texface = (MTFace *)CustomData_get_layer_n_for_write(fdata, CD_MTFACE, i, num_faces);
    const blender::float2 *uv = static_cast<const blender::float2 *>(
        CustomData_get_layer_n(ldata, CD_PROP_FLOAT2, i));

    for (findex = 0, pidx = polyindices, lidx = loopindices; findex < num_faces;
         pidx++, lidx++, findex++, texface++)
    {
      for (j = (mface ? mface[findex].v4 : (*lidx)[3]) ? 4 : 3; j--;) {
        copy_v2_v2(texface->uv[j], uv[(*lidx)[j]]);
      }
    }
  }

  for (i = 0; i < numCol; i++) {
    MCol(*mcol)[4] = (MCol(*)[4])CustomData_get_layer_n_for_write(fdata, CD_MCOL, i, num_faces);
    const MLoopCol *mloopcol = (const MLoopCol *)CustomData_get_layer_n(
        ldata, CD_PROP_BYTE_COLOR, i);

    for (findex = 0, lidx = loopindices; findex < num_faces; lidx++, findex++, mcol++) {
      for (j = (mface ? mface[findex].v4 : (*lidx)[3]) ? 4 : 3; j--;) {
        MESH_MLOOPCOL_TO_MCOL(&mloopcol[(*lidx)[j]], &(*mcol)[j]);
      }
    }
  }

  if (hasPCol) {
    MCol(*mcol)[4] = (MCol(*)[4])CustomData_get_layer(fdata, CD_PREVIEW_MCOL);
    const MLoopCol *mloopcol = (const MLoopCol *)CustomData_get_layer(ldata, CD_PREVIEW_MLOOPCOL);

    for (findex = 0, lidx = loopindices; findex < num_faces; lidx++, findex++, mcol++) {
      for (j = (mface ? mface[findex].v4 : (*lidx)[3]) ? 4 : 3; j--;) {
        MESH_MLOOPCOL_TO_MCOL(&mloopcol[(*lidx)[j]], &(*mcol)[j]);
      }
    }
  }

  if (hasOrigSpace) {
    OrigSpaceFace *of = (OrigSpaceFace *)CustomData_get_layer(fdata, CD_ORIGSPACE);
    const OrigSpaceLoop *lof = (const OrigSpaceLoop *)CustomData_get_layer(ldata,
                                                                           CD_ORIGSPACE_MLOOP);

    for (findex = 0, lidx = loopindices; findex < num_faces; lidx++, findex++, of++) {
      for (j = (mface ? mface[findex].v4 : (*lidx)[3]) ? 4 : 3; j--;) {
        copy_v2_v2(of->uv[j], lof[(*lidx)[j]].uv);
      }
    }
  }

  if (hasLoopNormal) {
    short(*face_normals)[4][3] = (short(*)[4][3])CustomData_get_layer(fdata, CD_TESSLOOPNORMAL);
    const float(*loop_normals)[3] = (const float(*)[3])CustomData_get_layer(ldata, CD_NORMAL);

    for (findex = 0, lidx = loopindices; findex < num_faces; lidx++, findex++, face_normals++) {
      for (j = (mface ? mface[findex].v4 : (*lidx)[3]) ? 4 : 3; j--;) {
        normal_float_to_short_v3((*face_normals)[j], loop_normals[(*lidx)[j]]);
      }
    }
  }

  if (hasLoopTangent) {
    /* Need to do for all UV maps at some point. */
    float(*ftangents)[4] = (float(*)[4])CustomData_get_layer(fdata, CD_TANGENT);
    const float(*ltangents)[4] = (const float(*)[4])CustomData_get_layer(ldata, CD_TANGENT);

    for (findex = 0, pidx = polyindices, lidx = loopindices; findex < num_faces;
         pidx++, lidx++, findex++)
    {
      int nverts = (mface ? mface[findex].v4 : (*lidx)[3]) ? 4 : 3;
      for (j = nverts; j--;) {
        copy_v4_v4(ftangents[findex * 4 + j], ltangents[(*lidx)[j]]);
      }
    }
  }
}

int BKE_mesh_mface_index_validate(MFace *mface, CustomData *fdata, int mfindex, int nr)
{
  /* first test if the face is legal */
  if ((mface->v3 || nr == 4) && mface->v3 == mface->v4) {
    mface->v4 = 0;
    nr--;
  }
  if ((mface->v2 || mface->v4) && mface->v2 == mface->v3) {
    mface->v3 = mface->v4;
    mface->v4 = 0;
    nr--;
  }
  if (mface->v1 == mface->v2) {
    mface->v2 = mface->v3;
    mface->v3 = mface->v4;
    mface->v4 = 0;
    nr--;
  }

  /* Check corrupt cases, bow-tie geometry,
   * can't handle these because edge data won't exist so just return 0. */
  if (nr == 3) {
    if (
        /* real edges */
        mface->v1 == mface->v2 || mface->v2 == mface->v3 || mface->v3 == mface->v1)
    {
      return 0;
    }
  }
  else if (nr == 4) {
    if (
        /* real edges */
        mface->v1 == mface->v2 || mface->v2 == mface->v3 || mface->v3 == mface->v4 ||
        mface->v4 == mface->v1 ||
        /* across the face */
        mface->v1 == mface->v3 || mface->v2 == mface->v4)
    {
      return 0;
    }
  }

  /* prevent a zero at wrong index location */
  if (nr == 3) {
    if (mface->v3 == 0) {
      static int corner_indices[4] = {1, 2, 0, 3};

      std::swap(mface->v1, mface->v2);
      std::swap(mface->v2, mface->v3);

      if (fdata) {
        CustomData_swap_corners(fdata, mfindex, corner_indices);
      }
    }
  }
  else if (nr == 4) {
    if (mface->v3 == 0 || mface->v4 == 0) {
      static int corner_indices[4] = {2, 3, 0, 1};

      std::swap(mface->v1, mface->v3);
      std::swap(mface->v2, mface->v4);

      if (fdata) {
        CustomData_swap_corners(fdata, mfindex, corner_indices);
      }
    }
  }

  return nr;
}

static int mesh_tessface_calc(Mesh &mesh,
                              CustomData *fdata,
                              CustomData *ldata,
                              CustomData *pdata,
                              float (*positions)[3],
                              int totface,
                              int totloop,
                              int totpoly)
{
#define USE_TESSFACE_SPEEDUP
#define USE_TESSFACE_QUADS

/* We abuse #MFace.edcode to tag quad faces. See below for details. */
#define TESSFACE_IS_QUAD 1

  const int looptri_num = poly_to_tri_count(totpoly, totloop);

  MFace *mface, *mf;
  MemArena *arena = nullptr;
  int *mface_to_poly_map;
  uint(*lindices)[4];
  int poly_index, mface_index;
  uint j;

  const blender::OffsetIndices polys = mesh.polys();
  const Span<int> corner_verts = mesh.corner_verts();
  const int *material_indices = static_cast<const int *>(
      CustomData_get_layer_named(pdata, CD_PROP_INT32, "material_index"));
  const bool *sharp_faces = static_cast<const bool *>(
      CustomData_get_layer_named(pdata, CD_PROP_BOOL, "sharp_face"));

  /* Allocate the length of `totfaces`, avoid many small reallocation's,
   * if all faces are triangles it will be correct, `quads == 2x` allocations. */
  /* Take care since memory is _not_ zeroed so be sure to initialize each field. */
  mface_to_poly_map = (int *)MEM_malloc_arrayN(
      size_t(looptri_num), sizeof(*mface_to_poly_map), __func__);
  mface = (MFace *)MEM_malloc_arrayN(size_t(looptri_num), sizeof(*mface), __func__);
  lindices = (uint(*)[4])MEM_malloc_arrayN(size_t(looptri_num), sizeof(*lindices), __func__);

  mface_index = 0;
  for (poly_index = 0; poly_index < totpoly; poly_index++) {
    const uint mp_loopstart = uint(polys[poly_index].start());
    const uint mp_totloop = uint(polys[poly_index].size());
    uint l1, l2, l3, l4;
    uint *lidx;
    if (mp_totloop < 3) {
      /* Do nothing. */
    }

#ifdef USE_TESSFACE_SPEEDUP

#  define ML_TO_MF(i1, i2, i3) \
    mface_to_poly_map[mface_index] = poly_index; \
    mf = &mface[mface_index]; \
    lidx = lindices[mface_index]; \
    /* Set loop indices, transformed to vert indices later. */ \
    l1 = mp_loopstart + i1; \
    l2 = mp_loopstart + i2; \
    l3 = mp_loopstart + i3; \
    mf->v1 = corner_verts[l1]; \
    mf->v2 = corner_verts[l2]; \
    mf->v3 = corner_verts[l3]; \
    mf->v4 = 0; \
    lidx[0] = l1; \
    lidx[1] = l2; \
    lidx[2] = l3; \
    lidx[3] = 0; \
    mf->mat_nr = material_indices ? material_indices[poly_index] : 0; \
    mf->flag = (sharp_faces && sharp_faces[poly_index]) ? 0 : ME_SMOOTH; \
    mf->edcode = 0; \
    (void)0

/* ALMOST IDENTICAL TO DEFINE ABOVE (see EXCEPTION) */
#  define ML_TO_MF_QUAD() \
    mface_to_poly_map[mface_index] = poly_index; \
    mf = &mface[mface_index]; \
    lidx = lindices[mface_index]; \
    /* Set loop indices, transformed to vert indices later. */ \
    l1 = mp_loopstart + 0; /* EXCEPTION */ \
    l2 = mp_loopstart + 1; /* EXCEPTION */ \
    l3 = mp_loopstart + 2; /* EXCEPTION */ \
    l4 = mp_loopstart + 3; /* EXCEPTION */ \
    mf->v1 = corner_verts[l1]; \
    mf->v2 = corner_verts[l2]; \
    mf->v3 = corner_verts[l3]; \
    mf->v4 = corner_verts[l4]; \
    lidx[0] = l1; \
    lidx[1] = l2; \
    lidx[2] = l3; \
    lidx[3] = l4; \
    mf->mat_nr = material_indices ? material_indices[poly_index] : 0; \
    mf->flag = (sharp_faces && sharp_faces[poly_index]) ? 0 : ME_SMOOTH; \
    mf->edcode = TESSFACE_IS_QUAD; \
    (void)0

    else if (mp_totloop == 3) {
      ML_TO_MF(0, 1, 2);
      mface_index++;
    }
    else if (mp_totloop == 4) {
#  ifdef USE_TESSFACE_QUADS
      ML_TO_MF_QUAD();
      mface_index++;
#  else
      ML_TO_MF(0, 1, 2);
      mface_index++;
      ML_TO_MF(0, 2, 3);
      mface_index++;
#  endif
    }
#endif /* USE_TESSFACE_SPEEDUP */
    else {
      const float *co_curr, *co_prev;

      float normal[3];

      float axis_mat[3][3];
      float(*projverts)[2];
      uint(*tris)[3];

      const uint totfilltri = mp_totloop - 2;

      if (UNLIKELY(arena == nullptr)) {
        arena = BLI_memarena_new(BLI_MEMARENA_STD_BUFSIZE, __func__);
      }

      tris = (uint(*)[3])BLI_memarena_alloc(arena, sizeof(*tris) * size_t(totfilltri));
      projverts = (float(*)[2])BLI_memarena_alloc(arena, sizeof(*projverts) * size_t(mp_totloop));

      zero_v3(normal);

      /* Calculate the normal, flipped: to get a positive 2D cross product. */
      co_prev = positions[corner_verts[mp_loopstart + mp_totloop - 1]];
      for (j = 0; j < mp_totloop; j++) {
        const int vert = corner_verts[mp_loopstart + j];
        co_curr = positions[vert];
        add_newell_cross_v3_v3v3(normal, co_prev, co_curr);
        co_prev = co_curr;
      }
      if (UNLIKELY(normalize_v3(normal) == 0.0f)) {
        normal[2] = 1.0f;
      }

      /* Project verts to 2D. */
      axis_dominant_v3_to_m3_negate(axis_mat, normal);

      for (j = 0; j < mp_totloop; j++) {
        const int vert = corner_verts[mp_loopstart + j];
        mul_v2_m3v3(projverts[j], axis_mat, positions[vert]);
      }

      BLI_polyfill_calc_arena(projverts, mp_totloop, 1, tris, arena);

      /* Apply fill. */
      for (j = 0; j < totfilltri; j++) {
        uint *tri = tris[j];
        lidx = lindices[mface_index];

        mface_to_poly_map[mface_index] = poly_index;
        mf = &mface[mface_index];

        /* Set loop indices, transformed to vert indices later. */
        l1 = mp_loopstart + tri[0];
        l2 = mp_loopstart + tri[1];
        l3 = mp_loopstart + tri[2];

        mf->v1 = corner_verts[l1];
        mf->v2 = corner_verts[l2];
        mf->v3 = corner_verts[l3];
        mf->v4 = 0;

        lidx[0] = l1;
        lidx[1] = l2;
        lidx[2] = l3;
        lidx[3] = 0;

        mf->mat_nr = material_indices ? material_indices[poly_index] : 0;
        mf->edcode = 0;

        mface_index++;
      }

      BLI_memarena_clear(arena);
    }
  }

  if (arena) {
    BLI_memarena_free(arena);
    arena = nullptr;
  }

  CustomData_free(fdata, totface);
  totface = mface_index;

  BLI_assert(totface <= looptri_num);

  /* Not essential but without this we store over-allocated memory in the #CustomData layers. */
  if (LIKELY(looptri_num != totface)) {
    mface = (MFace *)MEM_reallocN(mface, sizeof(*mface) * size_t(totface));
    mface_to_poly_map = (int *)MEM_reallocN(mface_to_poly_map,
                                            sizeof(*mface_to_poly_map) * size_t(totface));
  }

  CustomData_add_layer_with_data(fdata, CD_MFACE, mface, totface, nullptr);

  /* #CD_ORIGINDEX will contain an array of indices from tessellation-faces to the polygons
   * they are directly tessellated from. */
  CustomData_add_layer_with_data(fdata, CD_ORIGINDEX, mface_to_poly_map, totface, nullptr);
  add_mface_layers(mesh, fdata, ldata, totface);

  /* NOTE: quad detection issue - fourth vertex-index vs fourth loop-index:
   * Polygons take care of their loops ordering, hence not of their vertices ordering.
   * Currently, our tfaces' fourth vertex index might be 0 even for a quad.
   * However, we know our fourth loop index is never 0 for quads
   * (because they are sorted for polygons, and our quads are still mere copies of their polygons).
   * So we pass nullptr as #MFace pointer, and #mesh_loops_to_tessdata
   * will use the fourth loop index as quad test. */
  mesh_loops_to_tessdata(fdata, ldata, nullptr, mface_to_poly_map, lindices, totface);

  /* NOTE: quad detection issue - fourth vert-index vs fourth loop-index:
   * ...However, most #TFace code uses `MFace->v4 == 0` test to check whether it is a tri or quad.
   * BKE_mesh_mface_index_validate() will check this and rotate the tessellated face if needed.
   */
#ifdef USE_TESSFACE_QUADS
  mf = mface;
  for (mface_index = 0; mface_index < totface; mface_index++, mf++) {
    if (mf->edcode == TESSFACE_IS_QUAD) {
      BKE_mesh_mface_index_validate(mf, fdata, mface_index, 4);
      mf->edcode = 0;
    }
  }
#endif

  MEM_freeN(lindices);

  return totface;

#undef USE_TESSFACE_SPEEDUP
#undef USE_TESSFACE_QUADS

#undef ML_TO_MF
#undef ML_TO_MF_QUAD
}

void BKE_mesh_tessface_calc(Mesh *mesh)
{
  mesh->totface = mesh_tessface_calc(*mesh,
                                     &mesh->fdata,
                                     &mesh->ldata,
                                     &mesh->pdata,
                                     BKE_mesh_vert_positions_for_write(mesh),
                                     mesh->totface,
                                     mesh->totloop,
                                     mesh->totpoly);

  mesh_ensure_tessellation_customdata(mesh);
}

void BKE_mesh_tessface_ensure(struct Mesh *mesh)
{
  if (mesh->totpoly && mesh->totface == 0) {
    BKE_mesh_tessface_calc(mesh);
  }
}

/** \} */

/* -------------------------------------------------------------------- */
/** \name Sharp Edge Conversion
 * \{ */

void BKE_mesh_legacy_sharp_faces_from_flags(Mesh *mesh)
{
  using namespace blender;
  using namespace blender::bke;
  MutableAttributeAccessor attributes = mesh->attributes_for_write();
  if (attributes.contains("sharp_face") || !CustomData_get_layer(&mesh->pdata, CD_MPOLY)) {
    return;
  }
  const Span<MPoly> polys(static_cast<const MPoly *>(CustomData_get_layer(&mesh->pdata, CD_MPOLY)),
                          mesh->totpoly);
  if (std::any_of(polys.begin(), polys.end(), [](const MPoly &poly) {
        return !(poly.flag_legacy & ME_SMOOTH);
      }))
  {
    SpanAttributeWriter<bool> sharp_faces = attributes.lookup_or_add_for_write_only_span<bool>(
        "sharp_face", ATTR_DOMAIN_FACE);
    threading::parallel_for(polys.index_range(), 4096, [&](const IndexRange range) {
      for (const int i : range) {
        sharp_faces.span[i] = !(polys[i].flag_legacy & ME_SMOOTH);
      }
    });
    sharp_faces.finish();
  }
  else {
    attributes.remove("sharp_face");
  }
}

/** \} */

/* -------------------------------------------------------------------- */
/** \name Face Set Conversion
 * \{ */

void BKE_mesh_legacy_face_set_to_generic(Mesh *mesh)
{
  using namespace blender;
  if (mesh->attributes().contains(".sculpt_face_set")) {
    return;
  }
  void *faceset_data = nullptr;
  const ImplicitSharingInfo *faceset_sharing_info = nullptr;
  for (const int i : IndexRange(mesh->pdata.totlayer)) {
    CustomDataLayer &layer = mesh->pdata.layers[i];
    if (layer.type == CD_SCULPT_FACE_SETS) {
      faceset_data = layer.data;
      faceset_sharing_info = layer.sharing_info;
      layer.data = nullptr;
      layer.sharing_info = nullptr;
      CustomData_free_layer(&mesh->pdata, CD_SCULPT_FACE_SETS, mesh->totpoly, i);
      break;
    }
  }
  if (faceset_data != nullptr) {
    CustomData_add_layer_named_with_data(&mesh->pdata,
                                         CD_PROP_INT32,
                                         faceset_data,
                                         mesh->totpoly,
                                         ".sculpt_face_set",
                                         faceset_sharing_info);
  }
  if (faceset_sharing_info != nullptr) {
    faceset_sharing_info->remove_user_and_delete_if_last();
  }
}

/** \} */

/* -------------------------------------------------------------------- */
/** \name Bevel Weight Conversion
 * \{ */

<<<<<<< HEAD
void BKE_mesh_legacy_bevel_weight_from_layers(Mesh *mesh)
{
  using namespace blender;
  MutableSpan<MVert> verts(mesh->mvert, mesh->totvert);
  if (const float *weights = static_cast<const float *>(
          CustomData_get_layer_named(&mesh->vdata, CD_PROP_FLOAT, "bevel_weight_vert")))
  {
    mesh->cd_flag |= ME_CDFLAG_VERT_BWEIGHT;
    for (const int i : verts.index_range()) {
      verts[i].bweight_legacy = std::clamp(weights[i], 0.0f, 1.0f) * 255.0f;
    }
  }
  else {
    mesh->cd_flag &= ~ME_CDFLAG_VERT_BWEIGHT;
    for (const int i : verts.index_range()) {
      verts[i].bweight_legacy = 0;
    }
  }
  MutableSpan<MEdge> edges(mesh->medge, mesh->totedge);
  if (const float *weights = static_cast<const float *>(
          CustomData_get_layer_named(&mesh->edata, CD_PROP_FLOAT, "bevel_weight_edge")))
  {
    mesh->cd_flag |= ME_CDFLAG_EDGE_BWEIGHT;
    for (const int i : edges.index_range()) {
      edges[i].bweight_legacy = std::clamp(weights[i], 0.0f, 1.0f) * 255.0f;
    }
  }
  else {
    mesh->cd_flag &= ~ME_CDFLAG_EDGE_BWEIGHT;
    for (const int i : edges.index_range()) {
      edges[i].bweight_legacy = 0;
    }
  }
}

=======
>>>>>>> 6805657a
void BKE_mesh_legacy_bevel_weight_to_layers(Mesh *mesh)
{
  using namespace blender;
  if (mesh->mvert && !CustomData_get_layer_named(&mesh->vdata, CD_PROP_FLOAT, "bevel_weight_vert"))
  {
    const Span<MVert> verts(mesh->mvert, mesh->totvert);
    if (mesh->cd_flag & ME_CDFLAG_VERT_BWEIGHT) {
      float *weights = static_cast<float *>(
          CustomData_add_layer(&mesh->vdata, CD_PROP_FLOAT, CD_CONSTRUCT, verts.size()));
      for (const int i : verts.index_range()) {
        weights[i] = verts[i].bweight_legacy / 255.0f;
      }
    }
  }

  if (mesh->medge && !CustomData_get_layer_named(&mesh->edata, CD_PROP_FLOAT, "bevel_weight_edge"))
  {
    const Span<MEdge> edges(mesh->medge, mesh->totedge);
    if (mesh->cd_flag & ME_CDFLAG_EDGE_BWEIGHT) {
      float *weights = static_cast<float *>(
          CustomData_add_layer(&mesh->edata, CD_PROP_FLOAT, CD_CONSTRUCT, edges.size()));
      for (const int i : edges.index_range()) {
        weights[i] = edges[i].bweight_legacy / 255.0f;
      }
    }
  }
}

/** \} */

/* -------------------------------------------------------------------- */
/** \name Edge Crease Conversion
 * \{ */

void BKE_mesh_legacy_edge_crease_to_layers(Mesh *mesh)
{
  using namespace blender;
  if (CustomData_has_layer(&mesh->edata, CD_CREASE)) {
    return;
  }
  const Span<MEdge> edges(mesh->medge, mesh->totedge);
  if (mesh->cd_flag & ME_CDFLAG_EDGE_CREASE) {
    float *creases = static_cast<float *>(
        CustomData_add_layer(&mesh->edata, CD_CREASE, CD_CONSTRUCT, edges.size()));
    for (const int i : edges.index_range()) {
      creases[i] = edges[i].crease_legacy / 255.0f;
    }
  }
}

/** \} */

/* -------------------------------------------------------------------- */
/** \name Sharp Edge Conversion
 * \{ */

void BKE_mesh_legacy_sharp_edges_from_flags(Mesh *mesh)
{
  using namespace blender;
  using namespace blender::bke;
  if (!mesh->medge) {
    return;
  }
  const Span<MEdge> edges(mesh->medge, mesh->totedge);
  MutableAttributeAccessor attributes = mesh->attributes_for_write();
  if (attributes.contains("sharp_edge")) {
    return;
  }
  if (std::any_of(edges.begin(), edges.end(), [](const MEdge &edge) {
        return edge.flag_legacy & ME_SHARP;
      }))
  {
    SpanAttributeWriter<bool> sharp_edges = attributes.lookup_or_add_for_write_only_span<bool>(
        "sharp_edge", ATTR_DOMAIN_EDGE);
    threading::parallel_for(edges.index_range(), 4096, [&](const IndexRange range) {
      for (const int i : range) {
        sharp_edges.span[i] = edges[i].flag_legacy & ME_SHARP;
      }
    });
    sharp_edges.finish();
  }
}

/** \} */

/* -------------------------------------------------------------------- */
/** \name UV Seam Conversion
 * \{ */

void BKE_mesh_legacy_uv_seam_from_flags(Mesh *mesh)
{
  using namespace blender;
  using namespace blender::bke;
  if (!mesh->medge) {
    return;
  }
  MutableSpan<MEdge> edges(mesh->medge, mesh->totedge);
  MutableAttributeAccessor attributes = mesh->attributes_for_write();
  if (attributes.contains(".uv_seam")) {
    return;
  }
  if (std::any_of(edges.begin(), edges.end(), [](const MEdge &edge) {
        return edge.flag_legacy & ME_SEAM;
      }))
  {
    SpanAttributeWriter<bool> uv_seams = attributes.lookup_or_add_for_write_only_span<bool>(
        ".uv_seam", ATTR_DOMAIN_EDGE);
    threading::parallel_for(edges.index_range(), 4096, [&](const IndexRange range) {
      for (const int i : range) {
        uv_seams.span[i] = edges[i].flag_legacy & ME_SEAM;
      }
    });
    uv_seams.finish();
  }
}

/** \} */

/* -------------------------------------------------------------------- */
/** \name Hide Attribute and Legacy Flag Conversion
 * \{ */

void BKE_mesh_legacy_convert_flags_to_hide_layers(Mesh *mesh)
{
  using namespace blender;
  using namespace blender::bke;
  MutableAttributeAccessor attributes = mesh->attributes_for_write();
  if (!mesh->mvert || attributes.contains(".hide_vert") || attributes.contains(".hide_edge") ||
      attributes.contains(".hide_poly"))
  {
    return;
  }
  const Span<MVert> verts(mesh->mvert, mesh->totvert);
  if (std::any_of(verts.begin(), verts.end(), [](const MVert &vert) {
        return vert.flag_legacy & ME_HIDE;
      }))
  {
    SpanAttributeWriter<bool> hide_vert = attributes.lookup_or_add_for_write_only_span<bool>(
        ".hide_vert", ATTR_DOMAIN_POINT);
    threading::parallel_for(verts.index_range(), 4096, [&](IndexRange range) {
      for (const int i : range) {
        hide_vert.span[i] = verts[i].flag_legacy & ME_HIDE;
      }
    });
    hide_vert.finish();
  }

  if (mesh->medge) {
    const Span<MEdge> edges(mesh->medge, mesh->totedge);
    if (std::any_of(edges.begin(), edges.end(), [](const MEdge &edge) {
          return edge.flag_legacy & ME_HIDE;
        }))
    {
      SpanAttributeWriter<bool> hide_edge = attributes.lookup_or_add_for_write_only_span<bool>(
          ".hide_edge", ATTR_DOMAIN_EDGE);
      threading::parallel_for(edges.index_range(), 4096, [&](IndexRange range) {
        for (const int i : range) {
          hide_edge.span[i] = edges[i].flag_legacy & ME_HIDE;
        }
      });
      hide_edge.finish();
    }
  }

  const Span<MPoly> polys(static_cast<const MPoly *>(CustomData_get_layer(&mesh->pdata, CD_MPOLY)),
                          mesh->totpoly);
  if (std::any_of(polys.begin(), polys.end(), [](const MPoly &poly) {
        return poly.flag_legacy & ME_HIDE;
      }))
  {
    SpanAttributeWriter<bool> hide_poly = attributes.lookup_or_add_for_write_only_span<bool>(
        ".hide_poly", ATTR_DOMAIN_FACE);
    threading::parallel_for(polys.index_range(), 4096, [&](IndexRange range) {
      for (const int i : range) {
        hide_poly.span[i] = polys[i].flag_legacy & ME_HIDE;
      }
    });
    hide_poly.finish();
  }
}

/** \} */

/* -------------------------------------------------------------------- */
/** \name Material Index Conversion
 * \{ */

void BKE_mesh_legacy_convert_mpoly_to_material_indices(Mesh *mesh)
{
  using namespace blender;
  using namespace blender::bke;
  MutableAttributeAccessor attributes = mesh->attributes_for_write();
  if (!CustomData_has_layer(&mesh->pdata, CD_MPOLY) || attributes.contains("material_index")) {
    return;
  }
  const Span<MPoly> polys(static_cast<const MPoly *>(CustomData_get_layer(&mesh->pdata, CD_MPOLY)),
                          mesh->totpoly);
  if (std::any_of(
          polys.begin(), polys.end(), [](const MPoly &poly) { return poly.mat_nr_legacy != 0; }))
  {
    SpanAttributeWriter<int> material_indices = attributes.lookup_or_add_for_write_only_span<int>(
        "material_index", ATTR_DOMAIN_FACE);
    threading::parallel_for(polys.index_range(), 4096, [&](IndexRange range) {
      for (const int i : range) {
        material_indices.span[i] = polys[i].mat_nr_legacy;
      }
    });
    material_indices.finish();
  }
}

/** \} */

/* -------------------------------------------------------------------- */
/** \name Generic UV Map Conversion
 * \{ */

void BKE_mesh_legacy_convert_uvs_to_generic(Mesh *mesh)
{
  using namespace blender;
  using namespace blender::bke;
  if (!CustomData_has_layer(&mesh->ldata, CD_MLOOPUV)) {
    return;
  }

  /* Store layer names since they will be removed, used to set the active status of new layers.
   * Use intermediate #StringRef because the names can be null. */

  Array<std::string> uv_names(CustomData_number_of_layers(&mesh->ldata, CD_MLOOPUV));
  for (const int i : uv_names.index_range()) {
    uv_names[i] = CustomData_get_layer_name(&mesh->ldata, CD_MLOOPUV, i);
  }
  const int active_name_i = uv_names.as_span().first_index_try(
      StringRef(CustomData_get_active_layer_name(&mesh->ldata, CD_MLOOPUV)));
  const int default_name_i = uv_names.as_span().first_index_try(
      StringRef(CustomData_get_render_layer_name(&mesh->ldata, CD_MLOOPUV)));

  for (const int i : uv_names.index_range()) {
    const MLoopUV *mloopuv = static_cast<const MLoopUV *>(
        CustomData_get_layer_named(&mesh->ldata, CD_MLOOPUV, uv_names[i].c_str()));
    const uint32_t needed_boolean_attributes = threading::parallel_reduce(
        IndexRange(mesh->totloop),
        4096,
        0,
        [&](const IndexRange range, uint32_t init) {
          for (const int i : range) {
            init |= mloopuv[i].flag;
          }
          return init;
        },
        [](const uint32_t a, const uint32_t b) { return a | b; });

    float2 *coords = static_cast<float2 *>(
        MEM_malloc_arrayN(mesh->totloop, sizeof(float2), __func__));
    bool *vert_selection = nullptr;
    bool *edge_selection = nullptr;
    bool *pin = nullptr;
    if (needed_boolean_attributes & MLOOPUV_VERTSEL) {
      vert_selection = static_cast<bool *>(
          MEM_malloc_arrayN(mesh->totloop, sizeof(bool), __func__));
    }
    if (needed_boolean_attributes & MLOOPUV_EDGESEL) {
      edge_selection = static_cast<bool *>(
          MEM_malloc_arrayN(mesh->totloop, sizeof(bool), __func__));
    }
    if (needed_boolean_attributes & MLOOPUV_PINNED) {
      pin = static_cast<bool *>(MEM_malloc_arrayN(mesh->totloop, sizeof(bool), __func__));
    }

    threading::parallel_for(IndexRange(mesh->totloop), 4096, [&](IndexRange range) {
      for (const int i : range) {
        coords[i] = mloopuv[i].uv;
      }
      if (vert_selection) {
        for (const int i : range) {
          vert_selection[i] = mloopuv[i].flag & MLOOPUV_VERTSEL;
        }
      }
      if (edge_selection) {
        for (const int i : range) {
          edge_selection[i] = mloopuv[i].flag & MLOOPUV_EDGESEL;
        }
      }
      if (pin) {
        for (const int i : range) {
          pin[i] = mloopuv[i].flag & MLOOPUV_PINNED;
        }
      }
    });

    CustomData_free_layer_named(&mesh->ldata, uv_names[i].c_str(), mesh->totloop);

    char new_name[MAX_CUSTOMDATA_LAYER_NAME];
    BKE_id_attribute_calc_unique_name(&mesh->id, uv_names[i].c_str(), new_name);
    uv_names[i] = new_name;

    CustomData_add_layer_named_with_data(
        &mesh->ldata, CD_PROP_FLOAT2, coords, mesh->totloop, new_name, nullptr);
    char buffer[MAX_CUSTOMDATA_LAYER_NAME];
    if (vert_selection) {
      CustomData_add_layer_named_with_data(&mesh->ldata,
                                           CD_PROP_BOOL,
                                           vert_selection,
                                           mesh->totloop,
                                           BKE_uv_map_vert_select_name_get(new_name, buffer),
                                           nullptr);
    }
    if (edge_selection) {
      CustomData_add_layer_named_with_data(&mesh->ldata,
                                           CD_PROP_BOOL,
                                           edge_selection,
                                           mesh->totloop,
                                           BKE_uv_map_edge_select_name_get(new_name, buffer),
                                           nullptr);
    }
    if (pin) {
      CustomData_add_layer_named_with_data(&mesh->ldata,
                                           CD_PROP_BOOL,
                                           pin,
                                           mesh->totloop,
                                           BKE_uv_map_pin_name_get(new_name, buffer),
                                           nullptr);
    }
  }

  if (active_name_i != -1) {
    CustomData_set_layer_active_index(
        &mesh->ldata,
        CD_PROP_FLOAT2,
        CustomData_get_named_layer_index(
            &mesh->ldata, CD_PROP_FLOAT2, uv_names[active_name_i].c_str()));
  }
  if (default_name_i != -1) {
    CustomData_set_layer_render_index(
        &mesh->ldata,
        CD_PROP_FLOAT2,
        CustomData_get_named_layer_index(
            &mesh->ldata, CD_PROP_FLOAT2, uv_names[default_name_i].c_str()));
  }
}

/** \} */

/** \name Selection Attribute and Legacy Flag Conversion
 * \{ */

void BKE_mesh_legacy_convert_flags_to_selection_layers(Mesh *mesh)
{
  using namespace blender;
  using namespace blender::bke;
  MutableAttributeAccessor attributes = mesh->attributes_for_write();
  if (!mesh->mvert || attributes.contains(".select_vert") || attributes.contains(".select_edge") ||
      attributes.contains(".select_poly"))
  {
    return;
  }

  const Span<MVert> verts(mesh->mvert, mesh->totvert);
  if (std::any_of(
          verts.begin(), verts.end(), [](const MVert &vert) { return vert.flag_legacy & SELECT; }))
  {
    SpanAttributeWriter<bool> select_vert = attributes.lookup_or_add_for_write_only_span<bool>(
        ".select_vert", ATTR_DOMAIN_POINT);
    threading::parallel_for(verts.index_range(), 4096, [&](IndexRange range) {
      for (const int i : range) {
        select_vert.span[i] = verts[i].flag_legacy & SELECT;
      }
    });
    select_vert.finish();
  }

  if (mesh->medge) {
    const Span<MEdge> edges(mesh->medge, mesh->totedge);
    if (std::any_of(edges.begin(), edges.end(), [](const MEdge &edge) {
          return edge.flag_legacy & SELECT;
        }))
    {
      SpanAttributeWriter<bool> select_edge = attributes.lookup_or_add_for_write_only_span<bool>(
          ".select_edge", ATTR_DOMAIN_EDGE);
      threading::parallel_for(edges.index_range(), 4096, [&](IndexRange range) {
        for (const int i : range) {
          select_edge.span[i] = edges[i].flag_legacy & SELECT;
        }
      });
      select_edge.finish();
    }
  }

  const Span<MPoly> polys(static_cast<const MPoly *>(CustomData_get_layer(&mesh->pdata, CD_MPOLY)),
                          mesh->totpoly);
  if (std::any_of(polys.begin(), polys.end(), [](const MPoly &poly) {
        return poly.flag_legacy & ME_FACE_SEL;
      }))
  {
    SpanAttributeWriter<bool> select_poly = attributes.lookup_or_add_for_write_only_span<bool>(
        ".select_poly", ATTR_DOMAIN_FACE);
    threading::parallel_for(polys.index_range(), 4096, [&](IndexRange range) {
      for (const int i : range) {
        select_poly.span[i] = polys[i].flag_legacy & ME_FACE_SEL;
      }
    });
    select_poly.finish();
  }
}

/** \} */

/* -------------------------------------------------------------------- */
/** \name Vertex and Position Conversion
 * \{ */

void BKE_mesh_legacy_convert_verts_to_positions(Mesh *mesh)
{
  using namespace blender;
  using namespace blender::bke;
  const MVert *mvert = static_cast<const MVert *>(CustomData_get_layer(&mesh->vdata, CD_MVERT));
  if (!mvert || CustomData_get_layer_named(&mesh->vdata, CD_PROP_FLOAT3, "position")) {
    return;
  }

  const Span<MVert> verts(mvert, mesh->totvert);
  MutableSpan<float3> positions(
      static_cast<float3 *>(CustomData_add_layer_named(
          &mesh->vdata, CD_PROP_FLOAT3, CD_CONSTRUCT, mesh->totvert, "position")),
      mesh->totvert);
  threading::parallel_for(verts.index_range(), 2048, [&](IndexRange range) {
    for (const int i : range) {
      positions[i] = verts[i].co_legacy;
    }
  });

  CustomData_free_layers(&mesh->vdata, CD_MVERT, mesh->totvert);
  mesh->mvert = nullptr;
}

/** \} */

/* -------------------------------------------------------------------- */
/** \name MEdge and int2 conversion
 * \{ */

void BKE_mesh_legacy_convert_edges_to_generic(Mesh *mesh)
{
  using namespace blender;
  using namespace blender::bke;
  const MEdge *medge = static_cast<const MEdge *>(CustomData_get_layer(&mesh->edata, CD_MEDGE));
  if (!medge || CustomData_get_layer_named(&mesh->edata, CD_PROP_INT32_2D, ".edge_verts")) {
    return;
  }

  const Span<MEdge> legacy_edges(medge, mesh->totedge);
  MutableSpan<int2> edges(
      static_cast<int2 *>(CustomData_add_layer_named(
          &mesh->edata, CD_PROP_INT32_2D, CD_CONSTRUCT, mesh->totedge, ".edge_verts")),
      mesh->totedge);
  threading::parallel_for(legacy_edges.index_range(), 2048, [&](IndexRange range) {
    for (const int i : range) {
      edges[i] = int2(legacy_edges[i].v1, legacy_edges[i].v2);
    }
  });

  CustomData_free_layers(&mesh->edata, CD_MEDGE, mesh->totedge);
  mesh->medge = nullptr;
}

/** \} */

/* -------------------------------------------------------------------- */
/** \name Attribute Active Flag to String Conversion
 * \{ */

void BKE_mesh_legacy_attribute_flags_to_strings(Mesh *mesh)
{
  using namespace blender;
  /* It's not clear whether the active/render status was stored in the dedicated flags or in the
   * generic CustomData layer indices, so convert from both, preferring the explicit flags. */

  auto active_from_flags = [&](const CustomData &data) {
    if (!mesh->active_color_attribute) {
      for (const int i : IndexRange(data.totlayer)) {
        if (data.layers[i].flag & CD_FLAG_COLOR_ACTIVE) {
          mesh->active_color_attribute = BLI_strdup(data.layers[i].name);
        }
      }
    }
  };
  auto active_from_indices = [&](const CustomData &data) {
    if (!mesh->active_color_attribute) {
      const int i = CustomData_get_active_layer_index(&data, CD_PROP_COLOR);
      if (i != -1) {
        mesh->active_color_attribute = BLI_strdup(data.layers[i].name);
      }
    }
    if (!mesh->active_color_attribute) {
      const int i = CustomData_get_active_layer_index(&data, CD_PROP_BYTE_COLOR);
      if (i != -1) {
        mesh->active_color_attribute = BLI_strdup(data.layers[i].name);
      }
    }
  };
  auto default_from_flags = [&](const CustomData &data) {
    if (!mesh->default_color_attribute) {
      for (const int i : IndexRange(data.totlayer)) {
        if (data.layers[i].flag & CD_FLAG_COLOR_RENDER) {
          mesh->default_color_attribute = BLI_strdup(data.layers[i].name);
        }
      }
    }
  };
  auto default_from_indices = [&](const CustomData &data) {
    if (!mesh->default_color_attribute) {
      const int i = CustomData_get_render_layer_index(&data, CD_PROP_COLOR);
      if (i != -1) {
        mesh->default_color_attribute = BLI_strdup(data.layers[i].name);
      }
    }
    if (!mesh->default_color_attribute) {
      const int i = CustomData_get_render_layer_index(&data, CD_PROP_BYTE_COLOR);
      if (i != -1) {
        mesh->default_color_attribute = BLI_strdup(data.layers[i].name);
      }
    }
  };

  active_from_flags(mesh->vdata);
  active_from_flags(mesh->ldata);
  active_from_indices(mesh->vdata);
  active_from_indices(mesh->ldata);

  default_from_flags(mesh->vdata);
  default_from_flags(mesh->ldata);
  default_from_indices(mesh->vdata);
  default_from_indices(mesh->ldata);
}

/** \} */

/* -------------------------------------------------------------------- */
/** \name Face Corner Conversion
 * \{ */

void BKE_mesh_legacy_convert_loops_to_corners(Mesh *mesh)
{
  using namespace blender;
  if (CustomData_get_layer_named(&mesh->ldata, CD_PROP_INT32, ".corner_vert") &&
      CustomData_get_layer_named(&mesh->ldata, CD_PROP_INT32, ".corner_edge"))
  {
    return;
  }
  const Span<MLoop> loops(static_cast<const MLoop *>(CustomData_get_layer(&mesh->ldata, CD_MLOOP)),
                          mesh->totloop);
  MutableSpan<int> corner_verts(
      static_cast<int *>(CustomData_add_layer_named(
          &mesh->ldata, CD_PROP_INT32, CD_CONSTRUCT, mesh->totloop, ".corner_vert")),
      mesh->totloop);
  MutableSpan<int> corner_edges(
      static_cast<int *>(CustomData_add_layer_named(
          &mesh->ldata, CD_PROP_INT32, CD_CONSTRUCT, mesh->totloop, ".corner_edge")),
      mesh->totloop);
  threading::parallel_for(loops.index_range(), 2048, [&](IndexRange range) {
    for (const int i : range) {
      corner_verts[i] = loops[i].v;
      corner_edges[i] = loops[i].e;
    }
  });

  CustomData_free_layers(&mesh->ldata, CD_MLOOP, mesh->totloop);
}

/** \} */

/* -------------------------------------------------------------------- */
/** \name Poly Offset Conversion
 * \{ */

static bool poly_loops_orders_match(const Span<MPoly> polys)
{
  for (const int i : polys.index_range().drop_back(1)) {
    if (polys[i].loopstart > polys[i + 1].loopstart) {
      return false;
    }
  }
  return true;
}

void BKE_mesh_legacy_convert_polys_to_offsets(Mesh *mesh)
{
  using namespace blender;
  if (mesh->poly_offset_indices) {
    return;
  }
  const Span<MPoly> polys(static_cast<const MPoly *>(CustomData_get_layer(&mesh->pdata, CD_MPOLY)),
                          mesh->totpoly);

  BKE_mesh_poly_offsets_ensure_alloc(mesh);
  MutableSpan<int> offsets = mesh->poly_offsets_for_write();

  if (poly_loops_orders_match(polys)) {
    for (const int i : polys.index_range()) {
      offsets[i] = polys[i].loopstart;
    }
  }
  else {
    /* Reorder mesh polygons to match the order of their loops. */
    Array<int> orig_indices(polys.size());
    std::iota(orig_indices.begin(), orig_indices.end(), 0);
    std::stable_sort(orig_indices.begin(), orig_indices.end(), [polys](const int a, const int b) {
      return polys[a].loopstart < polys[b].loopstart;
    });
    CustomData old_poly_data = mesh->pdata;
    CustomData_reset(&mesh->pdata);
    CustomData_copy_layout(
        &old_poly_data, &mesh->pdata, CD_MASK_MESH.pmask, CD_CONSTRUCT, mesh->totpoly);

    int offset = 0;
    for (const int i : orig_indices.index_range()) {
      offsets[i] = offset;
      offset += polys[orig_indices[i]].totloop;
    }

    threading::parallel_for(orig_indices.index_range(), 1024, [&](const IndexRange range) {
      for (const int i : range) {
        CustomData_copy_data(&old_poly_data, &mesh->pdata, orig_indices[i], i, 1);
      }
    });

    CustomData_free(&old_poly_data, mesh->totloop);
  }

  CustomData_free_layers(&mesh->pdata, CD_MPOLY, mesh->totpoly);
}

/** \} */<|MERGE_RESOLUTION|>--- conflicted
+++ resolved
@@ -1308,44 +1308,6 @@
 /** \name Bevel Weight Conversion
  * \{ */
 
-<<<<<<< HEAD
-void BKE_mesh_legacy_bevel_weight_from_layers(Mesh *mesh)
-{
-  using namespace blender;
-  MutableSpan<MVert> verts(mesh->mvert, mesh->totvert);
-  if (const float *weights = static_cast<const float *>(
-          CustomData_get_layer_named(&mesh->vdata, CD_PROP_FLOAT, "bevel_weight_vert")))
-  {
-    mesh->cd_flag |= ME_CDFLAG_VERT_BWEIGHT;
-    for (const int i : verts.index_range()) {
-      verts[i].bweight_legacy = std::clamp(weights[i], 0.0f, 1.0f) * 255.0f;
-    }
-  }
-  else {
-    mesh->cd_flag &= ~ME_CDFLAG_VERT_BWEIGHT;
-    for (const int i : verts.index_range()) {
-      verts[i].bweight_legacy = 0;
-    }
-  }
-  MutableSpan<MEdge> edges(mesh->medge, mesh->totedge);
-  if (const float *weights = static_cast<const float *>(
-          CustomData_get_layer_named(&mesh->edata, CD_PROP_FLOAT, "bevel_weight_edge")))
-  {
-    mesh->cd_flag |= ME_CDFLAG_EDGE_BWEIGHT;
-    for (const int i : edges.index_range()) {
-      edges[i].bweight_legacy = std::clamp(weights[i], 0.0f, 1.0f) * 255.0f;
-    }
-  }
-  else {
-    mesh->cd_flag &= ~ME_CDFLAG_EDGE_BWEIGHT;
-    for (const int i : edges.index_range()) {
-      edges[i].bweight_legacy = 0;
-    }
-  }
-}
-
-=======
->>>>>>> 6805657a
 void BKE_mesh_legacy_bevel_weight_to_layers(Mesh *mesh)
 {
   using namespace blender;
