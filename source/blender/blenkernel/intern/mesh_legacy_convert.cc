--- conflicted
+++ resolved
@@ -1093,11 +1093,7 @@
   using namespace blender::bke;
   MutableAttributeAccessor attributes = mesh->attributes_for_write();
 
-<<<<<<< HEAD
   const Span<MVert> verts(mesh->mvert, mesh->totvert);
-=======
-  const Span<MVert> verts = mesh->verts();
->>>>>>> 2438f76d
   if (std::any_of(verts.begin(), verts.end(), [](const MVert &vert) {
         return vert.flag_legacy & ME_HIDE;
       })) {
@@ -1190,11 +1186,7 @@
   using namespace blender::bke;
   const AttributeAccessor attributes = mesh->attributes();
 
-<<<<<<< HEAD
   MutableSpan<MVert> verts(mesh->mvert, mesh->totvert);
-=======
-  MutableSpan<MVert> verts = mesh->verts_for_write();
->>>>>>> 2438f76d
   const VArray<bool> select_vert = attributes.lookup_or_default<bool>(
       ".select_vert", ATTR_DOMAIN_POINT, false);
   threading::parallel_for(verts.index_range(), 4096, [&](IndexRange range) {
@@ -1228,11 +1220,7 @@
   using namespace blender::bke;
   MutableAttributeAccessor attributes = mesh->attributes_for_write();
 
-<<<<<<< HEAD
   const Span<MVert> verts(mesh->mvert, mesh->totvert);
-=======
-  const Span<MVert> verts = mesh->verts();
->>>>>>> 2438f76d
   if (std::any_of(verts.begin(), verts.end(), [](const MVert &vert) {
         return vert.flag_legacy & SELECT;
       })) {
@@ -1240,11 +1228,7 @@
         ".select_vert", ATTR_DOMAIN_POINT);
     threading::parallel_for(verts.index_range(), 4096, [&](IndexRange range) {
       for (const int i : range) {
-<<<<<<< HEAD
         select_vert.span[i] = verts[i].flag_legacy & SELECT;
-=======
-        select_vert.span[i] = (verts[i].flag_legacy & SELECT) != 0;
->>>>>>> 2438f76d
       }
     });
     select_vert.finish();
@@ -1257,11 +1241,7 @@
         ".select_edge", ATTR_DOMAIN_EDGE);
     threading::parallel_for(edges.index_range(), 4096, [&](IndexRange range) {
       for (const int i : range) {
-<<<<<<< HEAD
         select_edge.span[i] = edges[i].flag & SELECT;
-=======
-        select_edge.span[i] = (edges[i].flag & SELECT) != 0;
->>>>>>> 2438f76d
       }
     });
     select_edge.finish();
@@ -1274,18 +1254,13 @@
         ".select_poly", ATTR_DOMAIN_FACE);
     threading::parallel_for(polys.index_range(), 4096, [&](IndexRange range) {
       for (const int i : range) {
-<<<<<<< HEAD
         select_poly.span[i] = polys[i].flag & ME_FACE_SEL;
-=======
-        select_poly.span[i] = (polys[i].flag & ME_FACE_SEL) != 0;
->>>>>>> 2438f76d
       }
     });
     select_poly.finish();
   }
 }
 
-<<<<<<< HEAD
 /** \} */
 
 /* -------------------------------------------------------------------- */
@@ -1308,7 +1283,7 @@
 
   threading::parallel_for(verts.index_range(), 2048, [&](IndexRange range) {
     for (const int i : range) {
-      copy_v3_v3(verts[i].co, positions[i]);
+      copy_v3_v3(verts[i].co_legacy, positions[i]);
     }
   });
 
@@ -1329,13 +1304,11 @@
       mesh->totvert);
   threading::parallel_for(verts.index_range(), 2048, [&](IndexRange range) {
     for (const int i : range) {
-      positions[i] = verts[i].co;
+      positions[i] = verts[i].co_legacy;
     }
   });
 
   CustomData_free_layers(&mesh->vdata, CD_MVERT, mesh->totvert);
 }
 
-=======
->>>>>>> 2438f76d
 /** \} */