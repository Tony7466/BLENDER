/* SPDX-License-Identifier: GPL-2.0-or-later
 * Copyright 2001-2002 NaN Holding BV. All rights reserved. */

/** \file
 * \ingroup bke
 *
 * Functions to convert mesh data to and from legacy formats like #MFace.
 */

#define DNA_DEPRECATED_ALLOW

#include "MEM_guardedalloc.h"

#include "DNA_mesh_types.h"
#include "DNA_meshdata_types.h"
#include "DNA_object_types.h"

#include "BLI_edgehash.h"
#include "BLI_math.h"
#include "BLI_math_vector_types.hh"
#include "BLI_memarena.h"
#include "BLI_polyfill_2d.h"
#include "BLI_resource_scope.hh"
#include "BLI_task.hh"
#include "BLI_utildefines.h"

#include "BKE_attribute.hh"
#include "BKE_customdata.h"
#include "BKE_global.h"
#include "BKE_mesh.h"
#include "BKE_mesh_legacy_convert.h"
#include "BKE_multires.h"

using blender::MutableSpan;
using blender::Span;

/* -------------------------------------------------------------------- */
/** \name Legacy Edge Calculation
 * \{ */

struct EdgeSort {
  uint v1, v2;
  char is_loose, is_draw;
};

/* edges have to be added with lowest index first for sorting */
static void to_edgesort(struct EdgeSort *ed, uint v1, uint v2, char is_loose, short is_draw)
{
  if (v1 < v2) {
    ed->v1 = v1;
    ed->v2 = v2;
  }
  else {
    ed->v1 = v2;
    ed->v2 = v1;
  }
  ed->is_loose = is_loose;
  ed->is_draw = is_draw;
}

static int vergedgesort(const void *v1, const void *v2)
{
  const struct EdgeSort *x1 = static_cast<const struct EdgeSort *>(v1);
  const struct EdgeSort *x2 = static_cast<const struct EdgeSort *>(v2);

  if (x1->v1 > x2->v1) {
    return 1;
  }
  if (x1->v1 < x2->v1) {
    return -1;
  }
  if (x1->v2 > x2->v2) {
    return 1;
  }
  if (x1->v2 < x2->v2) {
    return -1;
  }

  return 0;
}

/* Create edges based on known verts and faces,
 * this function is only used when loading very old blend files */
static void mesh_calc_edges_mdata(const MVert * /*allvert*/,
                                  const MFace *allface,
                                  MLoop *allloop,
                                  const MPoly *allpoly,
                                  int /*totvert*/,
                                  int totface,
                                  int /*totloop*/,
                                  int totpoly,
                                  MEdge **r_medge,
                                  int *r_totedge)
{
  const MPoly *mpoly;
  const MFace *mface;
  MEdge *medge, *med;
  EdgeHash *hash;
  struct EdgeSort *edsort, *ed;
  int a, totedge = 0;
  uint totedge_final = 0;
  uint edge_index;

  /* we put all edges in array, sort them, and detect doubles that way */

  for (a = totface, mface = allface; a > 0; a--, mface++) {
    if (mface->v4) {
      totedge += 4;
    }
    else if (mface->v3) {
      totedge += 3;
    }
    else {
      totedge += 1;
    }
  }

  if (totedge == 0) {
    /* flag that mesh has edges */
    (*r_medge) = (MEdge *)MEM_callocN(0, __func__);
    (*r_totedge) = 0;
    return;
  }

  ed = edsort = (EdgeSort *)MEM_mallocN(totedge * sizeof(struct EdgeSort), "EdgeSort");

  for (a = totface, mface = allface; a > 0; a--, mface++) {
    to_edgesort(ed++, mface->v1, mface->v2, !mface->v3, mface->edcode & ME_V1V2);
    if (mface->v4) {
      to_edgesort(ed++, mface->v2, mface->v3, 0, mface->edcode & ME_V2V3);
      to_edgesort(ed++, mface->v3, mface->v4, 0, mface->edcode & ME_V3V4);
      to_edgesort(ed++, mface->v4, mface->v1, 0, mface->edcode & ME_V4V1);
    }
    else if (mface->v3) {
      to_edgesort(ed++, mface->v2, mface->v3, 0, mface->edcode & ME_V2V3);
      to_edgesort(ed++, mface->v3, mface->v1, 0, mface->edcode & ME_V3V1);
    }
  }

  qsort(edsort, totedge, sizeof(struct EdgeSort), vergedgesort);

  /* count final amount */
  for (a = totedge, ed = edsort; a > 1; a--, ed++) {
    /* edge is unique when it differs from next edge, or is last */
    if (ed->v1 != (ed + 1)->v1 || ed->v2 != (ed + 1)->v2) {
      totedge_final++;
    }
  }
  totedge_final++;

  medge = (MEdge *)MEM_callocN(sizeof(MEdge) * totedge_final, __func__);

  for (a = totedge, med = medge, ed = edsort; a > 1; a--, ed++) {
    /* edge is unique when it differs from next edge, or is last */
    if (ed->v1 != (ed + 1)->v1 || ed->v2 != (ed + 1)->v2) {
      med->v1 = ed->v1;
      med->v2 = ed->v2;

      /* order is swapped so extruding this edge as a surface won't flip face normals
       * with cyclic curves */
      if (ed->v1 + 1 != ed->v2) {
        std::swap(med->v1, med->v2);
      }
      med++;
    }
    else {
      /* Equal edge, merge the draw-flag. */
      (ed + 1)->is_draw |= ed->is_draw;
    }
  }
  /* last edge */
  med->v1 = ed->v1;
  med->v2 = ed->v2;

  MEM_freeN(edsort);

  /* set edge members of mloops */
  hash = BLI_edgehash_new_ex(__func__, totedge_final);
  for (edge_index = 0, med = medge; edge_index < totedge_final; edge_index++, med++) {
    BLI_edgehash_insert(hash, med->v1, med->v2, POINTER_FROM_UINT(edge_index));
  }

  mpoly = allpoly;
  for (a = 0; a < totpoly; a++, mpoly++) {
    MLoop *ml, *ml_next;
    int i = mpoly->totloop;

    ml_next = allloop + mpoly->loopstart; /* first loop */
    ml = &ml_next[i - 1];                 /* last loop */

    while (i-- != 0) {
      ml->e = POINTER_AS_UINT(BLI_edgehash_lookup(hash, ml->v, ml_next->v));
      ml = ml_next;
      ml_next++;
    }
  }

  BLI_edgehash_free(hash, nullptr);

  *r_medge = medge;
  *r_totedge = totedge_final;
}

void BKE_mesh_calc_edges_legacy(Mesh *me)
{
  using namespace blender;
  MEdge *medge;
  int totedge = 0;
  const Span<MVert> verts(static_cast<const MVert *>(CustomData_get_layer(&me->vdata, CD_MVERT)),
                          me->totvert);
<<<<<<< HEAD
=======
  const Span<MPoly> polys = me->polys();
>>>>>>> 4e60ed79

  mesh_calc_edges_mdata(
      verts.data(),
      (MFace *)CustomData_get_layer(&me->fdata, CD_MFACE),
      static_cast<MLoop *>(CustomData_get_layer_for_write(&me->ldata, CD_MLOOP, me->totloop)),
<<<<<<< HEAD
      me->mpoly,
      verts.size(),
      me->totface,
      me->totloop,
      me->totpoly,
=======
      polys.data(),
      verts.size(),
      me->totface,
      me->totloop,
      polys.size(),
>>>>>>> 4e60ed79
      &medge,
      &totedge);

  if (totedge == 0) {
    /* flag that mesh has edges */
    me->totedge = 0;
    return;
  }

  medge = (MEdge *)CustomData_add_layer(&me->edata, CD_MEDGE, CD_ASSIGN, medge, totedge);
  me->totedge = totedge;

  BKE_mesh_tag_topology_changed(me);
  BKE_mesh_strip_loose_faces(me);
}

/** \} */

/* -------------------------------------------------------------------- */
/** \name CD Flag Initialization
 * \{ */

void BKE_mesh_do_versions_cd_flag_init(Mesh *mesh)
{
  using namespace blender;
  if (UNLIKELY(mesh->cd_flag)) {
    return;
  }

  const Span<MVert> verts(static_cast<const MVert *>(CustomData_get_layer(&mesh->vdata, CD_MVERT)),
                          mesh->totvert);
  const Span<MEdge> edges = mesh->edges();

  for (const MVert &vert : verts) {
    if (vert.bweight_legacy != 0) {
      mesh->cd_flag |= ME_CDFLAG_VERT_BWEIGHT;
      break;
    }
  }

  for (const MEdge &edge : edges) {
    if (edge.bweight_legacy != 0) {
      mesh->cd_flag |= ME_CDFLAG_EDGE_BWEIGHT;
      if (mesh->cd_flag & ME_CDFLAG_EDGE_CREASE) {
        break;
      }
    }
    if (edge.crease_legacy != 0) {
      mesh->cd_flag |= ME_CDFLAG_EDGE_CREASE;
      if (mesh->cd_flag & ME_CDFLAG_EDGE_BWEIGHT) {
        break;
      }
    }
  }
}

/** \} */

/* -------------------------------------------------------------------- */
/** \name NGon Tessellation (NGon to MFace Conversion)
 * \{ */

static void bm_corners_to_loops_ex(ID *id,
                                   CustomData *fdata,
                                   const int totface,
                                   CustomData *ldata,
                                   MFace *mface,
                                   int totloop,
                                   int findex,
                                   int loopstart,
                                   int numTex,
                                   int numCol)
{
  MFace *mf = mface + findex;

  for (int i = 0; i < numTex; i++) {
    const MTFace *texface = (const MTFace *)CustomData_get_n_for_write(
        fdata, CD_MTFACE, findex, i, totface);

    blender::float2 *uv = static_cast<blender::float2 *>(
        CustomData_get_n_for_write(ldata, CD_PROP_FLOAT2, loopstart, i, totloop));
    copy_v2_v2(*uv, texface->uv[0]);
    uv++;
    copy_v2_v2(*uv, texface->uv[1]);
    uv++;
    copy_v2_v2(*uv, texface->uv[2]);
    uv++;

    if (mf->v4) {
      copy_v2_v2(*uv, texface->uv[3]);
      uv++;
    }
  }

  for (int i = 0; i < numCol; i++) {
    MLoopCol *mloopcol = (MLoopCol *)CustomData_get_n_for_write(
        ldata, CD_PROP_BYTE_COLOR, loopstart, i, totloop);
    const MCol *mcol = (const MCol *)CustomData_get_n_for_write(
        fdata, CD_MCOL, findex, i, totface);

    MESH_MLOOPCOL_FROM_MCOL(mloopcol, &mcol[0]);
    mloopcol++;
    MESH_MLOOPCOL_FROM_MCOL(mloopcol, &mcol[1]);
    mloopcol++;
    MESH_MLOOPCOL_FROM_MCOL(mloopcol, &mcol[2]);
    mloopcol++;
    if (mf->v4) {
      MESH_MLOOPCOL_FROM_MCOL(mloopcol, &mcol[3]);
      mloopcol++;
    }
  }

  if (CustomData_has_layer(fdata, CD_TESSLOOPNORMAL)) {
    float(*loop_normals)[3] = (float(*)[3])CustomData_get_for_write(
        ldata, loopstart, CD_NORMAL, totloop);
    const short(*tessloop_normals)[3] = (short(*)[3])CustomData_get_for_write(
        fdata, findex, CD_TESSLOOPNORMAL, totface);
    const int max = mf->v4 ? 4 : 3;

    for (int i = 0; i < max; i++, loop_normals++, tessloop_normals++) {
      normal_short_to_float_v3(*loop_normals, *tessloop_normals);
    }
  }

  if (CustomData_has_layer(fdata, CD_MDISPS)) {
    MDisps *ld = (MDisps *)CustomData_get_for_write(ldata, loopstart, CD_MDISPS, totloop);
    const MDisps *fd = (const MDisps *)CustomData_get_for_write(fdata, findex, CD_MDISPS, totface);
    const float(*disps)[3] = fd->disps;
    int tot = mf->v4 ? 4 : 3;
    int corners;

    if (CustomData_external_test(fdata, CD_MDISPS)) {
      if (id && fdata->external) {
        CustomData_external_add(ldata, id, CD_MDISPS, totloop, fdata->external->filepath);
      }
    }

    corners = multires_mdisp_corners(fd);

    if (corners == 0) {
      /* Empty #MDisp layers appear in at least one of the `sintel.blend` files.
       * Not sure why this happens, but it seems fine to just ignore them here.
       * If `corners == 0` for a non-empty layer though, something went wrong. */
      BLI_assert(fd->totdisp == 0);
    }
    else {
      const int side = int(sqrtf(float(fd->totdisp / corners)));
      const int side_sq = side * side;

      for (int i = 0; i < tot; i++, disps += side_sq, ld++) {
        ld->totdisp = side_sq;
        ld->level = int(logf(float(side) - 1.0f) / float(M_LN2)) + 1;

        if (ld->disps) {
          MEM_freeN(ld->disps);
        }

        ld->disps = (float(*)[3])MEM_malloc_arrayN(
            size_t(side_sq), sizeof(float[3]), "converted loop mdisps");
        if (fd->disps) {
          memcpy(ld->disps, disps, size_t(side_sq) * sizeof(float[3]));
        }
        else {
          memset(ld->disps, 0, size_t(side_sq) * sizeof(float[3]));
        }
      }
    }
  }
}

static void CustomData_to_bmeshpoly(CustomData *fdata, CustomData *ldata, int totloop)
{
  for (int i = 0; i < fdata->totlayer; i++) {
    if (fdata->layers[i].type == CD_MTFACE) {
      CustomData_add_layer_named(
          ldata, CD_PROP_FLOAT2, CD_SET_DEFAULT, nullptr, totloop, fdata->layers[i].name);
    }
    else if (fdata->layers[i].type == CD_MCOL) {
      CustomData_add_layer_named(
          ldata, CD_PROP_BYTE_COLOR, CD_SET_DEFAULT, nullptr, totloop, fdata->layers[i].name);
    }
    else if (fdata->layers[i].type == CD_MDISPS) {
      CustomData_add_layer_named(
          ldata, CD_MDISPS, CD_SET_DEFAULT, nullptr, totloop, fdata->layers[i].name);
    }
    else if (fdata->layers[i].type == CD_TESSLOOPNORMAL) {
      CustomData_add_layer_named(
          ldata, CD_NORMAL, CD_SET_DEFAULT, nullptr, totloop, fdata->layers[i].name);
    }
  }
}

static void convert_mfaces_to_mpolys(ID *id,
                                     CustomData *fdata,
                                     CustomData *ldata,
                                     CustomData *pdata,
                                     int totedge_i,
                                     int totface_i,
                                     int totloop_i,
                                     int totpoly_i,
                                     MEdge *medge,
                                     MFace *mface,
                                     int *r_totloop,
                                     int *r_totpoly)
{
  MFace *mf;
  MLoop *ml, *mloop;
  MPoly *mp, *mpoly;
  MEdge *me;
  EdgeHash *eh;
  int numTex, numCol;
  int i, j, totloop, totpoly, *polyindex;

  /* old flag, clear to allow for reuse */
#define ME_FGON (1 << 3)

  /* just in case some of these layers are filled in (can happen with python created meshes) */
  CustomData_free(ldata, totloop_i);
  CustomData_free(pdata, totpoly_i);

  totpoly = totface_i;
  mpoly = (MPoly *)CustomData_add_layer(pdata, CD_MPOLY, CD_SET_DEFAULT, nullptr, totpoly);
  int *material_indices = static_cast<int *>(
      CustomData_get_layer_named_for_write(pdata, CD_PROP_INT32, "material_index", totpoly));
  if (material_indices == nullptr) {
    material_indices = static_cast<int *>(CustomData_add_layer_named(
        pdata, CD_PROP_INT32, CD_SET_DEFAULT, nullptr, totpoly, "material_index"));
  }
  bool *sharp_faces = static_cast<bool *>(
      CustomData_get_layer_named_for_write(pdata, CD_PROP_BOOL, "sharp_face", totpoly));
  if (!sharp_faces) {
    sharp_faces = static_cast<bool *>(CustomData_add_layer_named(
        pdata, CD_PROP_BOOL, CD_SET_DEFAULT, nullptr, totpoly, "sharp_face"));
  }

  numTex = CustomData_number_of_layers(fdata, CD_MTFACE);
  numCol = CustomData_number_of_layers(fdata, CD_MCOL);

  totloop = 0;
  mf = mface;
  for (i = 0; i < totface_i; i++, mf++) {
    totloop += mf->v4 ? 4 : 3;
  }

  mloop = (MLoop *)CustomData_add_layer(ldata, CD_MLOOP, CD_SET_DEFAULT, nullptr, totloop);

  CustomData_to_bmeshpoly(fdata, ldata, totloop);

  if (id) {
    /* ensure external data is transferred */
    /* TODO(sergey): Use multiresModifier_ensure_external_read(). */
    CustomData_external_read(fdata, id, CD_MASK_MDISPS, totface_i);
  }

  eh = BLI_edgehash_new_ex(__func__, uint(totedge_i));

  /* build edge hash */
  me = medge;
  for (i = 0; i < totedge_i; i++, me++) {
    BLI_edgehash_insert(eh, me->v1, me->v2, POINTER_FROM_UINT(i));

    /* unrelated but avoid having the FGON flag enabled,
     * so we can reuse it later for something else */
    me->flag &= ~ME_FGON;
  }

  polyindex = (int *)CustomData_get_layer(fdata, CD_ORIGINDEX);

  j = 0; /* current loop index */
  ml = mloop;
  mf = mface;
  mp = mpoly;
  for (i = 0; i < totface_i; i++, mf++, mp++) {
    mp->loopstart = j;

    mp->totloop = mf->v4 ? 4 : 3;

    material_indices[i] = mf->mat_nr;
    sharp_faces[i] = (mf->flag & ME_SMOOTH) == 0;

#define ML(v1, v2) \
  { \
    ml->v = mf->v1; \
    ml->e = POINTER_AS_UINT(BLI_edgehash_lookup(eh, mf->v1, mf->v2)); \
    ml++; \
    j++; \
  } \
  (void)0

    ML(v1, v2);
    ML(v2, v3);
    if (mf->v4) {
      ML(v3, v4);
      ML(v4, v1);
    }
    else {
      ML(v3, v1);
    }

#undef ML

    bm_corners_to_loops_ex(
        id, fdata, totface_i, ldata, mface, totloop, i, mp->loopstart, numTex, numCol);

    if (polyindex) {
      *polyindex = i;
      polyindex++;
    }
  }

  /* NOTE: we don't convert NGons at all, these are not even real ngons,
   * they have their own UVs, colors etc - it's more an editing feature. */

  BLI_edgehash_free(eh, nullptr);

  *r_totpoly = totpoly;
  *r_totloop = totloop;

#undef ME_FGON
}

static void update_active_fdata_layers(Mesh &mesh, CustomData *fdata, CustomData *ldata)
{
  int act;

  if (CustomData_has_layer(ldata, CD_PROP_FLOAT2)) {
    act = CustomData_get_active_layer(ldata, CD_PROP_FLOAT2);
    CustomData_set_layer_active(fdata, CD_MTFACE, act);

    act = CustomData_get_render_layer(ldata, CD_PROP_FLOAT2);
    CustomData_set_layer_render(fdata, CD_MTFACE, act);

    act = CustomData_get_clone_layer(ldata, CD_PROP_FLOAT2);
    CustomData_set_layer_clone(fdata, CD_MTFACE, act);

    act = CustomData_get_stencil_layer(ldata, CD_PROP_FLOAT2);
    CustomData_set_layer_stencil(fdata, CD_MTFACE, act);
  }

  if (CustomData_has_layer(ldata, CD_PROP_BYTE_COLOR)) {
    if (mesh.active_color_attribute != nullptr) {
      act = CustomData_get_named_layer(ldata, CD_PROP_BYTE_COLOR, mesh.active_color_attribute);
      CustomData_set_layer_active(fdata, CD_MCOL, act);
    }

    if (mesh.default_color_attribute != nullptr) {
      act = CustomData_get_named_layer(ldata, CD_PROP_BYTE_COLOR, mesh.default_color_attribute);
      CustomData_set_layer_render(fdata, CD_MCOL, act);
    }

    act = CustomData_get_clone_layer(ldata, CD_PROP_BYTE_COLOR);
    CustomData_set_layer_clone(fdata, CD_MCOL, act);

    act = CustomData_get_stencil_layer(ldata, CD_PROP_BYTE_COLOR);
    CustomData_set_layer_stencil(fdata, CD_MCOL, act);
  }
}

#ifndef NDEBUG
/**
 * Debug check, used to assert when we expect layers to be in/out of sync.
 *
 * \param fallback: Use when there are no layers to handle,
 * since callers may expect success or failure.
 */
static bool check_matching_legacy_layer_counts(CustomData *fdata, CustomData *ldata, bool fallback)
{
  int a_num = 0, b_num = 0;
#  define LAYER_CMP(l_a, t_a, l_b, t_b) \
    ((a_num += CustomData_number_of_layers(l_a, t_a)) == \
     (b_num += CustomData_number_of_layers(l_b, t_b)))

  if (!LAYER_CMP(ldata, CD_PROP_FLOAT2, fdata, CD_MTFACE)) {
    return false;
  }
  if (!LAYER_CMP(ldata, CD_PROP_BYTE_COLOR, fdata, CD_MCOL)) {
    return false;
  }
  if (!LAYER_CMP(ldata, CD_PREVIEW_MLOOPCOL, fdata, CD_PREVIEW_MCOL)) {
    return false;
  }
  if (!LAYER_CMP(ldata, CD_ORIGSPACE_MLOOP, fdata, CD_ORIGSPACE)) {
    return false;
  }
  if (!LAYER_CMP(ldata, CD_NORMAL, fdata, CD_TESSLOOPNORMAL)) {
    return false;
  }
  if (!LAYER_CMP(ldata, CD_TANGENT, fdata, CD_TANGENT)) {
    return false;
  }

#  undef LAYER_CMP

  /* if no layers are on either CustomData's,
   * then there was nothing to do... */
  return a_num ? true : fallback;
}
#endif

static void add_mface_layers(Mesh &mesh, CustomData *fdata, CustomData *ldata, int total)
{
  /* avoid accumulating extra layers */
  BLI_assert(!check_matching_legacy_layer_counts(fdata, ldata, false));

  for (int i = 0; i < ldata->totlayer; i++) {
    if (ldata->layers[i].type == CD_PROP_FLOAT2) {
      CustomData_add_layer_named(
          fdata, CD_MTFACE, CD_SET_DEFAULT, nullptr, total, ldata->layers[i].name);
    }
    if (ldata->layers[i].type == CD_PROP_BYTE_COLOR) {
      CustomData_add_layer_named(
          fdata, CD_MCOL, CD_SET_DEFAULT, nullptr, total, ldata->layers[i].name);
    }
    else if (ldata->layers[i].type == CD_PREVIEW_MLOOPCOL) {
      CustomData_add_layer_named(
          fdata, CD_PREVIEW_MCOL, CD_SET_DEFAULT, nullptr, total, ldata->layers[i].name);
    }
    else if (ldata->layers[i].type == CD_ORIGSPACE_MLOOP) {
      CustomData_add_layer_named(
          fdata, CD_ORIGSPACE, CD_SET_DEFAULT, nullptr, total, ldata->layers[i].name);
    }
    else if (ldata->layers[i].type == CD_NORMAL) {
      CustomData_add_layer_named(
          fdata, CD_TESSLOOPNORMAL, CD_SET_DEFAULT, nullptr, total, ldata->layers[i].name);
    }
    else if (ldata->layers[i].type == CD_TANGENT) {
      CustomData_add_layer_named(
          fdata, CD_TANGENT, CD_SET_DEFAULT, nullptr, total, ldata->layers[i].name);
    }
  }

  update_active_fdata_layers(mesh, fdata, ldata);
}

static void mesh_ensure_tessellation_customdata(Mesh *me)
{
  if (UNLIKELY((me->totface != 0) && (me->totpoly == 0))) {
    /* Pass, otherwise this function  clears 'mface' before
     * versioning 'mface -> mpoly' code kicks in #30583.
     *
     * Callers could also check but safer to do here - campbell */
  }
  else {
    const int tottex_original = CustomData_number_of_layers(&me->ldata, CD_PROP_FLOAT2);
    const int totcol_original = CustomData_number_of_layers(&me->ldata, CD_PROP_BYTE_COLOR);

    const int tottex_tessface = CustomData_number_of_layers(&me->fdata, CD_MTFACE);
    const int totcol_tessface = CustomData_number_of_layers(&me->fdata, CD_MCOL);

    if (tottex_tessface != tottex_original || totcol_tessface != totcol_original) {
      BKE_mesh_tessface_clear(me);

      add_mface_layers(*me, &me->fdata, &me->ldata, me->totface);

      /* TODO: add some `--debug-mesh` option. */
      if (G.debug & G_DEBUG) {
        /* NOTE(campbell): this warning may be un-called for if we are initializing the mesh for
         * the first time from #BMesh, rather than giving a warning about this we could be smarter
         * and check if there was any data to begin with, for now just print the warning with
         * some info to help troubleshoot what's going on. */
        printf(
            "%s: warning! Tessellation uvs or vcol data got out of sync, "
            "had to reset!\n    CD_MTFACE: %d != CD_PROP_FLOAT2: %d || CD_MCOL: %d != "
            "CD_PROP_BYTE_COLOR: "
            "%d\n",
            __func__,
            tottex_tessface,
            tottex_original,
            totcol_tessface,
            totcol_original);
      }
    }
  }
}

void BKE_mesh_convert_mfaces_to_mpolys(Mesh *mesh)
{
  convert_mfaces_to_mpolys(&mesh->id,
                           &mesh->fdata,
                           &mesh->ldata,
                           &mesh->pdata,
                           mesh->totedge,
                           mesh->totface,
                           mesh->totloop,
                           mesh->totpoly,
                           mesh->edges_for_write().data(),
                           (MFace *)CustomData_get_layer(&mesh->fdata, CD_MFACE),
                           &mesh->totloop,
                           &mesh->totpoly);

  mesh_ensure_tessellation_customdata(mesh);
  BKE_mesh_legacy_convert_loops_to_corners(mesh);
}

/**
 * Update active indices for active/render/clone/stencil custom data layers
 * based on indices from fdata layers
 * used when creating pdata and ldata for pre-bmesh
 * meshes and needed to preserve active/render/clone/stencil flags set in pre-bmesh files.
 */
static void CustomData_bmesh_do_versions_update_active_layers(CustomData *fdata, CustomData *ldata)
{
  int act;

  if (CustomData_has_layer(fdata, CD_MTFACE)) {
    act = CustomData_get_active_layer(fdata, CD_MTFACE);
    CustomData_set_layer_active(ldata, CD_PROP_FLOAT2, act);

    act = CustomData_get_render_layer(fdata, CD_MTFACE);
    CustomData_set_layer_render(ldata, CD_PROP_FLOAT2, act);

    act = CustomData_get_clone_layer(fdata, CD_MTFACE);
    CustomData_set_layer_clone(ldata, CD_PROP_FLOAT2, act);

    act = CustomData_get_stencil_layer(fdata, CD_MTFACE);
    CustomData_set_layer_stencil(ldata, CD_PROP_FLOAT2, act);
  }

  if (CustomData_has_layer(fdata, CD_MCOL)) {
    act = CustomData_get_active_layer(fdata, CD_MCOL);
    CustomData_set_layer_active(ldata, CD_PROP_BYTE_COLOR, act);

    act = CustomData_get_render_layer(fdata, CD_MCOL);
    CustomData_set_layer_render(ldata, CD_PROP_BYTE_COLOR, act);

    act = CustomData_get_clone_layer(fdata, CD_MCOL);
    CustomData_set_layer_clone(ldata, CD_PROP_BYTE_COLOR, act);

    act = CustomData_get_stencil_layer(fdata, CD_MCOL);
    CustomData_set_layer_stencil(ldata, CD_PROP_BYTE_COLOR, act);
  }
}

void BKE_mesh_do_versions_convert_mfaces_to_mpolys(Mesh *mesh)
{
  convert_mfaces_to_mpolys(&mesh->id,
                           &mesh->fdata,
                           &mesh->ldata,
                           &mesh->pdata,
                           mesh->totedge,
                           mesh->totface,
                           mesh->totloop,
                           mesh->totpoly,
                           mesh->edges_for_write().data(),
                           (MFace *)CustomData_get_layer(&mesh->fdata, CD_MFACE),
                           &mesh->totloop,
                           &mesh->totpoly);

  CustomData_bmesh_do_versions_update_active_layers(&mesh->fdata, &mesh->ldata);

  mesh_ensure_tessellation_customdata(mesh);
}

/** \} */

/* -------------------------------------------------------------------- */
/** \name MFace Tessellation
 *
 * #MFace is a legacy data-structure that should be avoided, use #MLoopTri instead.
 * \{ */

/**
 * Convert all CD layers from loop/poly to tessface data.
 *
 * \param loopindices: is an array of an int[4] per tessface,
 * mapping tessface's verts to loops indices.
 *
 * \note when mface is not null, mface[face_index].v4
 * is used to test quads, else, loopindices[face_index][3] is used.
 */
static void mesh_loops_to_tessdata(CustomData *fdata,
                                   CustomData *ldata,
                                   MFace *mface,
                                   const int *polyindices,
                                   uint (*loopindices)[4],
                                   const int num_faces)
{
  /* NOTE(mont29): performances are sub-optimal when we get a null #MFace,
   * we could be ~25% quicker with dedicated code.
   * The issue is, unless having two different functions with nearly the same code,
   * there's not much ways to solve this. Better IMHO to live with it for now (sigh). */
  const int numUV = CustomData_number_of_layers(ldata, CD_PROP_FLOAT2);
  const int numCol = CustomData_number_of_layers(ldata, CD_PROP_BYTE_COLOR);
  const bool hasPCol = CustomData_has_layer(ldata, CD_PREVIEW_MLOOPCOL);
  const bool hasOrigSpace = CustomData_has_layer(ldata, CD_ORIGSPACE_MLOOP);
  const bool hasLoopNormal = CustomData_has_layer(ldata, CD_NORMAL);
  const bool hasLoopTangent = CustomData_has_layer(ldata, CD_TANGENT);
  int findex, i, j;
  const int *pidx;
  uint(*lidx)[4];

  for (i = 0; i < numUV; i++) {
    MTFace *texface = (MTFace *)CustomData_get_layer_n_for_write(fdata, CD_MTFACE, i, num_faces);
    const blender::float2 *uv = static_cast<const blender::float2 *>(
        CustomData_get_layer_n(ldata, CD_PROP_FLOAT2, i));

    for (findex = 0, pidx = polyindices, lidx = loopindices; findex < num_faces;
         pidx++, lidx++, findex++, texface++) {
      for (j = (mface ? mface[findex].v4 : (*lidx)[3]) ? 4 : 3; j--;) {
        copy_v2_v2(texface->uv[j], uv[(*lidx)[j]]);
      }
    }
  }

  for (i = 0; i < numCol; i++) {
    MCol(*mcol)[4] = (MCol(*)[4])CustomData_get_layer_n_for_write(fdata, CD_MCOL, i, num_faces);
    const MLoopCol *mloopcol = (const MLoopCol *)CustomData_get_layer_n(
        ldata, CD_PROP_BYTE_COLOR, i);

    for (findex = 0, lidx = loopindices; findex < num_faces; lidx++, findex++, mcol++) {
      for (j = (mface ? mface[findex].v4 : (*lidx)[3]) ? 4 : 3; j--;) {
        MESH_MLOOPCOL_TO_MCOL(&mloopcol[(*lidx)[j]], &(*mcol)[j]);
      }
    }
  }

  if (hasPCol) {
    MCol(*mcol)[4] = (MCol(*)[4])CustomData_get_layer(fdata, CD_PREVIEW_MCOL);
    const MLoopCol *mloopcol = (const MLoopCol *)CustomData_get_layer(ldata, CD_PREVIEW_MLOOPCOL);

    for (findex = 0, lidx = loopindices; findex < num_faces; lidx++, findex++, mcol++) {
      for (j = (mface ? mface[findex].v4 : (*lidx)[3]) ? 4 : 3; j--;) {
        MESH_MLOOPCOL_TO_MCOL(&mloopcol[(*lidx)[j]], &(*mcol)[j]);
      }
    }
  }

  if (hasOrigSpace) {
    OrigSpaceFace *of = (OrigSpaceFace *)CustomData_get_layer(fdata, CD_ORIGSPACE);
    const OrigSpaceLoop *lof = (const OrigSpaceLoop *)CustomData_get_layer(ldata,
                                                                           CD_ORIGSPACE_MLOOP);

    for (findex = 0, lidx = loopindices; findex < num_faces; lidx++, findex++, of++) {
      for (j = (mface ? mface[findex].v4 : (*lidx)[3]) ? 4 : 3; j--;) {
        copy_v2_v2(of->uv[j], lof[(*lidx)[j]].uv);
      }
    }
  }

  if (hasLoopNormal) {
    short(*face_normals)[4][3] = (short(*)[4][3])CustomData_get_layer(fdata, CD_TESSLOOPNORMAL);
    const float(*loop_normals)[3] = (const float(*)[3])CustomData_get_layer(ldata, CD_NORMAL);

    for (findex = 0, lidx = loopindices; findex < num_faces; lidx++, findex++, face_normals++) {
      for (j = (mface ? mface[findex].v4 : (*lidx)[3]) ? 4 : 3; j--;) {
        normal_float_to_short_v3((*face_normals)[j], loop_normals[(*lidx)[j]]);
      }
    }
  }

  if (hasLoopTangent) {
    /* Need to do for all UV maps at some point. */
    float(*ftangents)[4] = (float(*)[4])CustomData_get_layer(fdata, CD_TANGENT);
    const float(*ltangents)[4] = (const float(*)[4])CustomData_get_layer(ldata, CD_TANGENT);

    for (findex = 0, pidx = polyindices, lidx = loopindices; findex < num_faces;
         pidx++, lidx++, findex++) {
      int nverts = (mface ? mface[findex].v4 : (*lidx)[3]) ? 4 : 3;
      for (j = nverts; j--;) {
        copy_v4_v4(ftangents[findex * 4 + j], ltangents[(*lidx)[j]]);
      }
    }
  }
}

int BKE_mesh_mface_index_validate(MFace *mface, CustomData *fdata, int mfindex, int nr)
{
  /* first test if the face is legal */
  if ((mface->v3 || nr == 4) && mface->v3 == mface->v4) {
    mface->v4 = 0;
    nr--;
  }
  if ((mface->v2 || mface->v4) && mface->v2 == mface->v3) {
    mface->v3 = mface->v4;
    mface->v4 = 0;
    nr--;
  }
  if (mface->v1 == mface->v2) {
    mface->v2 = mface->v3;
    mface->v3 = mface->v4;
    mface->v4 = 0;
    nr--;
  }

  /* Check corrupt cases, bow-tie geometry,
   * can't handle these because edge data won't exist so just return 0. */
  if (nr == 3) {
    if (
        /* real edges */
        mface->v1 == mface->v2 || mface->v2 == mface->v3 || mface->v3 == mface->v1) {
      return 0;
    }
  }
  else if (nr == 4) {
    if (
        /* real edges */
        mface->v1 == mface->v2 || mface->v2 == mface->v3 || mface->v3 == mface->v4 ||
        mface->v4 == mface->v1 ||
        /* across the face */
        mface->v1 == mface->v3 || mface->v2 == mface->v4) {
      return 0;
    }
  }

  /* prevent a zero at wrong index location */
  if (nr == 3) {
    if (mface->v3 == 0) {
      static int corner_indices[4] = {1, 2, 0, 3};

      std::swap(mface->v1, mface->v2);
      std::swap(mface->v2, mface->v3);

      if (fdata) {
        CustomData_swap_corners(fdata, mfindex, corner_indices);
      }
    }
  }
  else if (nr == 4) {
    if (mface->v3 == 0 || mface->v4 == 0) {
      static int corner_indices[4] = {2, 3, 0, 1};

      std::swap(mface->v1, mface->v3);
      std::swap(mface->v2, mface->v4);

      if (fdata) {
        CustomData_swap_corners(fdata, mfindex, corner_indices);
      }
    }
  }

  return nr;
}

static int mesh_tessface_calc(Mesh &mesh,
                              CustomData *fdata,
                              CustomData *ldata,
                              CustomData *pdata,
                              float (*positions)[3],
                              int totface,
                              int totloop,
                              int totpoly)
{
#define USE_TESSFACE_SPEEDUP
#define USE_TESSFACE_QUADS

/* We abuse #MFace.edcode to tag quad faces. See below for details. */
#define TESSFACE_IS_QUAD 1

  const int looptri_num = poly_to_tri_count(totpoly, totloop);

<<<<<<< HEAD
=======
  const MPoly *mp, *mpoly;
>>>>>>> 4e60ed79
  MFace *mface, *mf;
  MemArena *arena = nullptr;
  int *mface_to_poly_map;
  uint(*lindices)[4];
  int poly_index, mface_index;
  uint j;

<<<<<<< HEAD
  const blender::OffsetIndices polys = mesh.polys();
=======
  mpoly = (const MPoly *)CustomData_get_layer(pdata, CD_MPOLY);
>>>>>>> 4e60ed79
  const Span<int> corner_verts = mesh.corner_verts();
  const int *material_indices = static_cast<const int *>(
      CustomData_get_layer_named(pdata, CD_PROP_INT32, "material_index"));
  const bool *sharp_faces = static_cast<const bool *>(
      CustomData_get_layer_named(pdata, CD_PROP_BOOL, "sharp_face"));

  /* Allocate the length of `totfaces`, avoid many small reallocation's,
   * if all faces are triangles it will be correct, `quads == 2x` allocations. */
  /* Take care since memory is _not_ zeroed so be sure to initialize each field. */
  mface_to_poly_map = (int *)MEM_malloc_arrayN(
      size_t(looptri_num), sizeof(*mface_to_poly_map), __func__);
  mface = (MFace *)MEM_malloc_arrayN(size_t(looptri_num), sizeof(*mface), __func__);
  lindices = (uint(*)[4])MEM_malloc_arrayN(size_t(looptri_num), sizeof(*lindices), __func__);

  mface_index = 0;
  for (poly_index = 0; poly_index < totpoly; poly_index++) {
    const uint mp_loopstart = uint(polys[poly_index].start());
    const uint mp_totloop = uint(polys[poly_index].size());
    uint l1, l2, l3, l4;
    uint *lidx;
    if (mp_totloop < 3) {
      /* Do nothing. */
    }

#ifdef USE_TESSFACE_SPEEDUP

#  define ML_TO_MF(i1, i2, i3) \
    mface_to_poly_map[mface_index] = poly_index; \
    mf = &mface[mface_index]; \
    lidx = lindices[mface_index]; \
    /* Set loop indices, transformed to vert indices later. */ \
    l1 = mp_loopstart + i1; \
    l2 = mp_loopstart + i2; \
    l3 = mp_loopstart + i3; \
    mf->v1 = corner_verts[l1]; \
    mf->v2 = corner_verts[l2]; \
    mf->v3 = corner_verts[l3]; \
    mf->v4 = 0; \
    lidx[0] = l1; \
    lidx[1] = l2; \
    lidx[2] = l3; \
    lidx[3] = 0; \
    mf->mat_nr = material_indices ? material_indices[poly_index] : 0; \
    mf->flag = (sharp_faces && sharp_faces[poly_index]) ? 0 : ME_SMOOTH; \
    mf->edcode = 0; \
    (void)0

/* ALMOST IDENTICAL TO DEFINE ABOVE (see EXCEPTION) */
#  define ML_TO_MF_QUAD() \
    mface_to_poly_map[mface_index] = poly_index; \
    mf = &mface[mface_index]; \
    lidx = lindices[mface_index]; \
    /* Set loop indices, transformed to vert indices later. */ \
    l1 = mp_loopstart + 0; /* EXCEPTION */ \
    l2 = mp_loopstart + 1; /* EXCEPTION */ \
    l3 = mp_loopstart + 2; /* EXCEPTION */ \
    l4 = mp_loopstart + 3; /* EXCEPTION */ \
    mf->v1 = corner_verts[l1]; \
    mf->v2 = corner_verts[l2]; \
    mf->v3 = corner_verts[l3]; \
    mf->v4 = corner_verts[l4]; \
    lidx[0] = l1; \
    lidx[1] = l2; \
    lidx[2] = l3; \
    lidx[3] = l4; \
    mf->mat_nr = material_indices ? material_indices[poly_index] : 0; \
    mf->flag = (sharp_faces && sharp_faces[poly_index]) ? 0 : ME_SMOOTH; \
    mf->edcode = TESSFACE_IS_QUAD; \
    (void)0

    else if (mp_totloop == 3) {
      ML_TO_MF(0, 1, 2);
      mface_index++;
    }
    else if (mp_totloop == 4) {
#  ifdef USE_TESSFACE_QUADS
      ML_TO_MF_QUAD();
      mface_index++;
#  else
      ML_TO_MF(0, 1, 2);
      mface_index++;
      ML_TO_MF(0, 2, 3);
      mface_index++;
#  endif
    }
#endif /* USE_TESSFACE_SPEEDUP */
    else {
      const float *co_curr, *co_prev;

      float normal[3];

      float axis_mat[3][3];
      float(*projverts)[2];
      uint(*tris)[3];

      const uint totfilltri = mp_totloop - 2;

      if (UNLIKELY(arena == nullptr)) {
        arena = BLI_memarena_new(BLI_MEMARENA_STD_BUFSIZE, __func__);
      }

      tris = (uint(*)[3])BLI_memarena_alloc(arena, sizeof(*tris) * size_t(totfilltri));
      projverts = (float(*)[2])BLI_memarena_alloc(arena, sizeof(*projverts) * size_t(mp_totloop));

      zero_v3(normal);

      /* Calculate the normal, flipped: to get a positive 2D cross product. */
      co_prev = positions[corner_verts[mp_loopstart + mp_totloop - 1]];
      for (j = 0; j < mp_totloop; j++) {
        const int vert_i = corner_verts[mp_loopstart + j];
        co_curr = positions[vert_i];
        add_newell_cross_v3_v3v3(normal, co_prev, co_curr);
        co_prev = co_curr;
      }
      if (UNLIKELY(normalize_v3(normal) == 0.0f)) {
        normal[2] = 1.0f;
      }

      /* Project verts to 2D. */
      axis_dominant_v3_to_m3_negate(axis_mat, normal);

      for (j = 0; j < mp_totloop; j++) {
        const int vert_i = corner_verts[mp_loopstart + j];
        mul_v2_m3v3(projverts[j], axis_mat, positions[vert_i]);
      }

      BLI_polyfill_calc_arena(projverts, mp_totloop, 1, tris, arena);

      /* Apply fill. */
      for (j = 0; j < totfilltri; j++) {
        uint *tri = tris[j];
        lidx = lindices[mface_index];

        mface_to_poly_map[mface_index] = poly_index;
        mf = &mface[mface_index];

        /* Set loop indices, transformed to vert indices later. */
        l1 = mp_loopstart + tri[0];
        l2 = mp_loopstart + tri[1];
        l3 = mp_loopstart + tri[2];

        mf->v1 = corner_verts[l1];
        mf->v2 = corner_verts[l2];
        mf->v3 = corner_verts[l3];
        mf->v4 = 0;

        lidx[0] = l1;
        lidx[1] = l2;
        lidx[2] = l3;
        lidx[3] = 0;

        mf->mat_nr = material_indices ? material_indices[poly_index] : 0;
        mf->edcode = 0;

        mface_index++;
      }

      BLI_memarena_clear(arena);
    }
  }

  if (arena) {
    BLI_memarena_free(arena);
    arena = nullptr;
  }

  CustomData_free(fdata, totface);
  totface = mface_index;

  BLI_assert(totface <= looptri_num);

  /* Not essential but without this we store over-allocated memory in the #CustomData layers. */
  if (LIKELY(looptri_num != totface)) {
    mface = (MFace *)MEM_reallocN(mface, sizeof(*mface) * size_t(totface));
    mface_to_poly_map = (int *)MEM_reallocN(mface_to_poly_map,
                                            sizeof(*mface_to_poly_map) * size_t(totface));
  }

  CustomData_add_layer(fdata, CD_MFACE, CD_ASSIGN, mface, totface);

  /* #CD_ORIGINDEX will contain an array of indices from tessellation-faces to the polygons
   * they are directly tessellated from. */
  CustomData_add_layer(fdata, CD_ORIGINDEX, CD_ASSIGN, mface_to_poly_map, totface);
  add_mface_layers(mesh, fdata, ldata, totface);

  /* NOTE: quad detection issue - fourth vertex-index vs fourth loop-index:
   * Polygons take care of their loops ordering, hence not of their vertices ordering.
   * Currently, our tfaces' fourth vertex index might be 0 even for a quad.
   * However, we know our fourth loop index is never 0 for quads
   * (because they are sorted for polygons, and our quads are still mere copies of their polygons).
   * So we pass nullptr as #MFace pointer, and #mesh_loops_to_tessdata
   * will use the fourth loop index as quad test. */
  mesh_loops_to_tessdata(fdata, ldata, nullptr, mface_to_poly_map, lindices, totface);

  /* NOTE: quad detection issue - fourth vert-index vs fourth loop-index:
   * ...However, most #TFace code uses `MFace->v4 == 0` test to check whether it is a tri or quad.
   * BKE_mesh_mface_index_validate() will check this and rotate the tessellated face if needed.
   */
#ifdef USE_TESSFACE_QUADS
  mf = mface;
  for (mface_index = 0; mface_index < totface; mface_index++, mf++) {
    if (mf->edcode == TESSFACE_IS_QUAD) {
      BKE_mesh_mface_index_validate(mf, fdata, mface_index, 4);
      mf->edcode = 0;
    }
  }
#endif

  MEM_freeN(lindices);

  return totface;

#undef USE_TESSFACE_SPEEDUP
#undef USE_TESSFACE_QUADS

#undef ML_TO_MF
#undef ML_TO_MF_QUAD
}

void BKE_mesh_tessface_calc(Mesh *mesh)
{
  mesh->totface = mesh_tessface_calc(*mesh,
                                     &mesh->fdata,
                                     &mesh->ldata,
                                     &mesh->pdata,
                                     BKE_mesh_vert_positions_for_write(mesh),
                                     mesh->totface,
                                     mesh->totloop,
                                     mesh->totpoly);

  mesh_ensure_tessellation_customdata(mesh);
}

void BKE_mesh_tessface_ensure(struct Mesh *mesh)
{
  if (mesh->totpoly && mesh->totface == 0) {
    BKE_mesh_tessface_calc(mesh);
  }
}

/** \} */

/* -------------------------------------------------------------------- */
/** \name Sharp Edge Conversion
 * \{ */

void BKE_mesh_legacy_sharp_faces_to_flags(Mesh *mesh, blender::MutableSpan<MPoly> legacy_polys)
{
  using namespace blender;
  if (const bool *sharp_faces = static_cast<const bool *>(
          CustomData_get_layer_named(&mesh->pdata, CD_PROP_BOOL, "sharp_face"))) {
    threading::parallel_for(legacy_polys.index_range(), 4096, [&](const IndexRange range) {
      for (const int i : range) {
        SET_FLAG_FROM_TEST(legacy_polys[i].flag_legacy, !sharp_faces[i], ME_SMOOTH);
      }
    });
  }
  else {
    for (const int i : legacy_polys.index_range()) {
      legacy_polys[i].flag_legacy |= ME_SMOOTH;
    }
  }
}

void BKE_mesh_legacy_sharp_faces_from_flags(Mesh *mesh)
{
  using namespace blender;
  using namespace blender::bke;
  MutableAttributeAccessor attributes = mesh->attributes_for_write();
  if (attributes.contains("sharp_face")) {
    return;
  }
  const Span<MPoly> polys(static_cast<const MPoly *>(CustomData_get_layer(&mesh->pdata, CD_MPOLY)),
                          mesh->totpoly);
  if (std::any_of(polys.begin(), polys.end(), [](const MPoly &poly) {
        return !(poly.flag_legacy & ME_SMOOTH);
      })) {
    SpanAttributeWriter<bool> sharp_faces = attributes.lookup_or_add_for_write_only_span<bool>(
        "sharp_face", ATTR_DOMAIN_FACE);
    threading::parallel_for(polys.index_range(), 4096, [&](const IndexRange range) {
      for (const int i : range) {
        sharp_faces.span[i] = !(polys[i].flag_legacy & ME_SMOOTH);
      }
    });
    sharp_faces.finish();
  }
  else {
    attributes.remove("sharp_face");
  }
}

/** \} */

/* -------------------------------------------------------------------- */
/** \name Face Set Conversion
 * \{ */

void BKE_mesh_legacy_face_set_from_generic(blender::MutableSpan<CustomDataLayer> poly_layers)
{
  using namespace blender;
  bool changed = false;
  for (CustomDataLayer &layer : poly_layers) {
    if (StringRef(layer.name) == ".sculpt_face_set") {
      layer.type = CD_SCULPT_FACE_SETS;
      layer.name[0] = '\0';
      changed = true;
      break;
    }
  }
  if (!changed) {
    return;
  }
  /* #CustomData expects the layers to be sorted in increasing order based on type. */
  std::stable_sort(
      poly_layers.begin(),
      poly_layers.end(),
      [](const CustomDataLayer &a, const CustomDataLayer &b) { return a.type < b.type; });
}

void BKE_mesh_legacy_face_set_to_generic(Mesh *mesh)
{
  using namespace blender;
  if (mesh->attributes().contains(".sculpt_face_set")) {
    return;
  }
  void *faceset_data = nullptr;
  for (const int i : IndexRange(mesh->pdata.totlayer)) {
    if (mesh->pdata.layers[i].type == CD_SCULPT_FACE_SETS) {
      faceset_data = mesh->pdata.layers[i].data;
      mesh->pdata.layers[i].data = nullptr;
      CustomData_free_layer(&mesh->pdata, CD_SCULPT_FACE_SETS, mesh->totpoly, i);
      break;
    }
  }
  if (faceset_data != nullptr) {
    CustomData_add_layer_named(
        &mesh->pdata, CD_PROP_INT32, CD_ASSIGN, faceset_data, mesh->totpoly, ".sculpt_face_set");
  }
}

/** \} */

/* -------------------------------------------------------------------- */
/** \name Bevel Weight Conversion
 * \{ */

void BKE_mesh_legacy_bevel_weight_from_layers(Mesh *mesh)
{
  using namespace blender;
  MutableSpan<MVert> verts(mesh->mvert, mesh->totvert);
  if (const float *weights = static_cast<const float *>(
          CustomData_get_layer(&mesh->vdata, CD_BWEIGHT))) {
    mesh->cd_flag |= ME_CDFLAG_VERT_BWEIGHT;
    for (const int i : verts.index_range()) {
      verts[i].bweight_legacy = std::clamp(weights[i], 0.0f, 1.0f) * 255.0f;
    }
  }
  else {
    mesh->cd_flag &= ~ME_CDFLAG_VERT_BWEIGHT;
    for (const int i : verts.index_range()) {
      verts[i].bweight_legacy = 0;
    }
  }
  MutableSpan<MEdge> edges = mesh->edges_for_write();
  if (const float *weights = static_cast<const float *>(
          CustomData_get_layer(&mesh->edata, CD_BWEIGHT))) {
    mesh->cd_flag |= ME_CDFLAG_EDGE_BWEIGHT;
    for (const int i : edges.index_range()) {
      edges[i].bweight_legacy = std::clamp(weights[i], 0.0f, 1.0f) * 255.0f;
    }
  }
  else {
    mesh->cd_flag &= ~ME_CDFLAG_EDGE_BWEIGHT;
    for (const int i : edges.index_range()) {
      edges[i].bweight_legacy = 0;
    }
  }
}

void BKE_mesh_legacy_bevel_weight_to_layers(Mesh *mesh)
{
  using namespace blender;
  if (mesh->mvert && !CustomData_has_layer(&mesh->vdata, CD_BWEIGHT)) {
    const Span<MVert> verts(mesh->mvert, mesh->totvert);
    if (mesh->cd_flag & ME_CDFLAG_VERT_BWEIGHT) {
      float *weights = static_cast<float *>(
          CustomData_add_layer(&mesh->vdata, CD_BWEIGHT, CD_CONSTRUCT, nullptr, verts.size()));
      for (const int i : verts.index_range()) {
        weights[i] = verts[i].bweight_legacy / 255.0f;
      }
    }
  }

  const Span<MEdge> edges = mesh->edges();
  if (!CustomData_has_layer(&mesh->edata, CD_BWEIGHT)) {
    if (mesh->cd_flag & ME_CDFLAG_EDGE_BWEIGHT) {
      float *weights = static_cast<float *>(
          CustomData_add_layer(&mesh->edata, CD_BWEIGHT, CD_CONSTRUCT, nullptr, edges.size()));
      for (const int i : edges.index_range()) {
        weights[i] = edges[i].bweight_legacy / 255.0f;
      }
    }
  }
}

/** \} */

/* -------------------------------------------------------------------- */
/** \name Edge Crease Conversion
 * \{ */

void BKE_mesh_legacy_edge_crease_from_layers(Mesh *mesh)
{
  using namespace blender;
  MutableSpan<MEdge> edges = mesh->edges_for_write();
  if (const float *creases = static_cast<const float *>(
          CustomData_get_layer(&mesh->edata, CD_CREASE))) {
    mesh->cd_flag |= ME_CDFLAG_EDGE_CREASE;
    for (const int i : edges.index_range()) {
      edges[i].crease_legacy = std::clamp(creases[i], 0.0f, 1.0f) * 255.0f;
    }
  }
  else {
    mesh->cd_flag &= ~ME_CDFLAG_EDGE_CREASE;
    for (const int i : edges.index_range()) {
      edges[i].crease_legacy = 0;
    }
  }
}

void BKE_mesh_legacy_edge_crease_to_layers(Mesh *mesh)
{
  using namespace blender;
  if (CustomData_has_layer(&mesh->edata, CD_CREASE)) {
    return;
  }
  const Span<MEdge> edges = mesh->edges();
  if (mesh->cd_flag & ME_CDFLAG_EDGE_CREASE) {
    float *creases = static_cast<float *>(
        CustomData_add_layer(&mesh->edata, CD_CREASE, CD_CONSTRUCT, nullptr, edges.size()));
    for (const int i : edges.index_range()) {
      creases[i] = edges[i].crease_legacy / 255.0f;
    }
  }
}

/* -------------------------------------------------------------------- */
/** \name Sharp Edge Conversion
 * \{ */

void BKE_mesh_legacy_sharp_edges_to_flags(Mesh *mesh)
{
  using namespace blender;
  MutableSpan<MEdge> edges = mesh->edges_for_write();
  if (const bool *sharp_edges = static_cast<const bool *>(
          CustomData_get_layer_named(&mesh->edata, CD_PROP_BOOL, "sharp_edge"))) {
    threading::parallel_for(edges.index_range(), 4096, [&](const IndexRange range) {
      for (const int i : range) {
        SET_FLAG_FROM_TEST(edges[i].flag, sharp_edges[i], ME_SHARP);
      }
    });
  }
  else {
    for (const int i : edges.index_range()) {
      edges[i].flag &= ~ME_SHARP;
    }
  }
}

void BKE_mesh_legacy_sharp_edges_from_flags(Mesh *mesh)
{
  using namespace blender;
  using namespace blender::bke;
  const Span<MEdge> edges = mesh->edges();
  MutableAttributeAccessor attributes = mesh->attributes_for_write();
  if (attributes.contains("sharp_edge")) {
    return;
  }
  if (std::any_of(
          edges.begin(), edges.end(), [](const MEdge &edge) { return edge.flag & ME_SHARP; })) {
    SpanAttributeWriter<bool> sharp_edges = attributes.lookup_or_add_for_write_only_span<bool>(
        "sharp_edge", ATTR_DOMAIN_EDGE);
    threading::parallel_for(edges.index_range(), 4096, [&](const IndexRange range) {
      for (const int i : range) {
        sharp_edges.span[i] = edges[i].flag & ME_SHARP;
      }
    });
    sharp_edges.finish();
  }
}

/** \} */

/* -------------------------------------------------------------------- */
/** \name Hide Attribute and Legacy Flag Conversion
 * \{ */

void BKE_mesh_legacy_convert_hide_layers_to_flags(Mesh *mesh,
                                                  blender::MutableSpan<MPoly> legacy_polys)
{
  using namespace blender;
  using namespace blender::bke;
  const AttributeAccessor attributes = mesh->attributes();

  MutableSpan<MVert> verts(mesh->mvert, mesh->totvert);
  const VArray<bool> hide_vert = attributes.lookup_or_default<bool>(
      ".hide_vert", ATTR_DOMAIN_POINT, false);
  threading::parallel_for(verts.index_range(), 4096, [&](IndexRange range) {
    for (const int i : range) {
      SET_FLAG_FROM_TEST(verts[i].flag_legacy, hide_vert[i], ME_HIDE);
    }
  });

  MutableSpan<MEdge> edges = mesh->edges_for_write();
  const VArray<bool> hide_edge = attributes.lookup_or_default<bool>(
      ".hide_edge", ATTR_DOMAIN_EDGE, false);
  threading::parallel_for(edges.index_range(), 4096, [&](IndexRange range) {
    for (const int i : range) {
      SET_FLAG_FROM_TEST(edges[i].flag, hide_edge[i], ME_HIDE);
    }
  });

  const VArray<bool> hide_poly = attributes.lookup_or_default<bool>(
      ".hide_poly", ATTR_DOMAIN_FACE, false);
  threading::parallel_for(legacy_polys.index_range(), 4096, [&](IndexRange range) {
    for (const int i : range) {
      SET_FLAG_FROM_TEST(legacy_polys[i].flag_legacy, hide_poly[i], ME_HIDE);
    }
  });
}

void BKE_mesh_legacy_convert_flags_to_hide_layers(Mesh *mesh)
{
  using namespace blender;
  using namespace blender::bke;
  MutableAttributeAccessor attributes = mesh->attributes_for_write();
  if (!mesh->mvert || attributes.contains(".hide_vert") || attributes.contains(".hide_edge") ||
      attributes.contains(".hide_poly")) {
    return;
  }
  const Span<MVert> verts(mesh->mvert, mesh->totvert);
  if (std::any_of(verts.begin(), verts.end(), [](const MVert &vert) {
        return vert.flag_legacy & ME_HIDE;
      })) {
    SpanAttributeWriter<bool> hide_vert = attributes.lookup_or_add_for_write_only_span<bool>(
        ".hide_vert", ATTR_DOMAIN_POINT);
    threading::parallel_for(verts.index_range(), 4096, [&](IndexRange range) {
      for (const int i : range) {
        hide_vert.span[i] = verts[i].flag_legacy & ME_HIDE;
      }
    });
    hide_vert.finish();
  }

  const Span<MEdge> edges = mesh->edges();
  if (std::any_of(
          edges.begin(), edges.end(), [](const MEdge &edge) { return edge.flag & ME_HIDE; })) {
    SpanAttributeWriter<bool> hide_edge = attributes.lookup_or_add_for_write_only_span<bool>(
        ".hide_edge", ATTR_DOMAIN_EDGE);
    threading::parallel_for(edges.index_range(), 4096, [&](IndexRange range) {
      for (const int i : range) {
        hide_edge.span[i] = edges[i].flag & ME_HIDE;
      }
    });
    hide_edge.finish();
  }

  const Span<MPoly> polys(static_cast<const MPoly *>(CustomData_get_layer(&mesh->pdata, CD_MPOLY)),
                          mesh->totpoly);
  if (std::any_of(polys.begin(), polys.end(), [](const MPoly &poly) {
        return poly.flag_legacy & ME_HIDE;
      })) {
    SpanAttributeWriter<bool> hide_poly = attributes.lookup_or_add_for_write_only_span<bool>(
        ".hide_poly", ATTR_DOMAIN_FACE);
    threading::parallel_for(polys.index_range(), 4096, [&](IndexRange range) {
      for (const int i : range) {
        hide_poly.span[i] = polys[i].flag_legacy & ME_HIDE;
      }
    });
    hide_poly.finish();
  }
}

/** \} */

/* -------------------------------------------------------------------- */
/** \name Material Index Conversion
 * \{ */

void BKE_mesh_legacy_convert_material_indices_to_mpoly(Mesh *mesh,
                                                       blender::MutableSpan<MPoly> legacy_polys)
{
  using namespace blender;
  using namespace blender::bke;
  const AttributeAccessor attributes = mesh->attributes();
  const VArray<int> material_indices = attributes.lookup_or_default<int>(
      "material_index", ATTR_DOMAIN_FACE, 0);
  threading::parallel_for(legacy_polys.index_range(), 4096, [&](IndexRange range) {
    for (const int i : range) {
      legacy_polys[i].mat_nr_legacy = material_indices[i];
    }
  });
}

void BKE_mesh_legacy_convert_mpoly_to_material_indices(Mesh *mesh)
{
  using namespace blender;
  using namespace blender::bke;
  MutableAttributeAccessor attributes = mesh->attributes_for_write();
  if (!mesh->mpoly || attributes.contains("material_index")) {
    return;
  }
  const Span<MPoly> polys(static_cast<const MPoly *>(CustomData_get_layer(&mesh->pdata, CD_MPOLY)),
                          mesh->totpoly);
  if (std::any_of(
          polys.begin(), polys.end(), [](const MPoly &poly) { return poly.mat_nr_legacy != 0; })) {
    SpanAttributeWriter<int> material_indices = attributes.lookup_or_add_for_write_only_span<int>(
        "material_index", ATTR_DOMAIN_FACE);
    threading::parallel_for(polys.index_range(), 4096, [&](IndexRange range) {
      for (const int i : range) {
        material_indices.span[i] = polys[i].mat_nr_legacy;
      }
    });
    material_indices.finish();
  }
}

/** \} */

/* -------------------------------------------------------------------- */
/** \name Generic UV Map Conversion
 * \{ */

void BKE_mesh_legacy_convert_uvs_to_struct(
    Mesh *mesh,
    blender::ResourceScope &temp_mloopuv_for_convert,
    blender::Vector<CustomDataLayer, 16> &loop_layers_to_write)
{
  using namespace blender;
  using namespace blender::bke;
  Vector<CustomDataLayer, 16> new_layer_to_write;

  /* Don't write the boolean UV map sublayers which will be written in the legacy #MLoopUV type. */
  Set<std::string> uv_sublayers_to_skip;
  char vert_name[MAX_CUSTOMDATA_LAYER_NAME];
  char edge_name[MAX_CUSTOMDATA_LAYER_NAME];
  char pin_name[MAX_CUSTOMDATA_LAYER_NAME];
  for (const CustomDataLayer &layer : loop_layers_to_write) {
    if (layer.type == CD_PROP_FLOAT2) {
      uv_sublayers_to_skip.add_multiple_new(
          {BKE_uv_map_vert_select_name_get(layer.name, vert_name),
           BKE_uv_map_edge_select_name_get(layer.name, edge_name),
           BKE_uv_map_pin_name_get(layer.name, pin_name)});
    }
  }

  for (const CustomDataLayer &layer : loop_layers_to_write) {
    if (layer.name[0] && uv_sublayers_to_skip.contains_as(layer.name)) {
      continue;
    }
    if (layer.type != CD_PROP_FLOAT2) {
      new_layer_to_write.append(layer);
      continue;
    }
    const Span<float2> coords{static_cast<const float2 *>(layer.data), mesh->totloop};
    CustomDataLayer mloopuv_layer = layer;
    mloopuv_layer.type = CD_MLOOPUV;
    MutableSpan<MLoopUV> mloopuv = temp_mloopuv_for_convert.construct<Array<MLoopUV>>(
        mesh->totloop);
    mloopuv_layer.data = mloopuv.data();

    char buffer[MAX_CUSTOMDATA_LAYER_NAME];
    const bool *vert_selection = static_cast<const bool *>(CustomData_get_layer_named(
        &mesh->ldata, CD_PROP_BOOL, BKE_uv_map_vert_select_name_get(layer.name, buffer)));
    const bool *edge_selection = static_cast<const bool *>(CustomData_get_layer_named(
        &mesh->ldata, CD_PROP_BOOL, BKE_uv_map_edge_select_name_get(layer.name, buffer)));
    const bool *pin = static_cast<const bool *>(CustomData_get_layer_named(
        &mesh->ldata, CD_PROP_BOOL, BKE_uv_map_pin_name_get(layer.name, buffer)));

    threading::parallel_for(mloopuv.index_range(), 2048, [&](IndexRange range) {
      for (const int i : range) {
        copy_v2_v2(mloopuv[i].uv, coords[i]);
        SET_FLAG_FROM_TEST(mloopuv[i].flag, vert_selection && vert_selection[i], MLOOPUV_VERTSEL);
        SET_FLAG_FROM_TEST(mloopuv[i].flag, edge_selection && edge_selection[i], MLOOPUV_EDGESEL);
        SET_FLAG_FROM_TEST(mloopuv[i].flag, pin && pin[i], MLOOPUV_PINNED);
      }
    });
    new_layer_to_write.append(mloopuv_layer);
  }

  /* #CustomData expects the layers to be sorted in increasing order based on type. */
  std::stable_sort(
      new_layer_to_write.begin(),
      new_layer_to_write.end(),
      [](const CustomDataLayer &a, const CustomDataLayer &b) { return a.type < b.type; });

  loop_layers_to_write = new_layer_to_write;
  mesh->ldata.totlayer = new_layer_to_write.size();
  mesh->ldata.maxlayer = mesh->ldata.totlayer;
}

void BKE_mesh_legacy_convert_uvs_to_generic(Mesh *mesh)
{
  using namespace blender;
  using namespace blender::bke;
  if (!CustomData_has_layer(&mesh->ldata, CD_MLOOPUV)) {
    return;
  }

  /* Store layer names since they will be removed, used to set the active status of new layers.
   * Use intermediate #StringRef because the names can be null. */
  const std::string active_uv = StringRef(
      CustomData_get_active_layer_name(&mesh->ldata, CD_MLOOPUV));
  const std::string default_uv = StringRef(
      CustomData_get_render_layer_name(&mesh->ldata, CD_MLOOPUV));

  Vector<std::string> uv_layers_to_convert;
  for (const int uv_layer_i : IndexRange(CustomData_number_of_layers(&mesh->ldata, CD_MLOOPUV))) {
    uv_layers_to_convert.append(CustomData_get_layer_name(&mesh->ldata, CD_MLOOPUV, uv_layer_i));
  }

  for (const StringRefNull name : uv_layers_to_convert) {
    const MLoopUV *mloopuv = static_cast<const MLoopUV *>(
        CustomData_get_layer_named(&mesh->ldata, CD_MLOOPUV, name.c_str()));
    const uint32_t needed_boolean_attributes = threading::parallel_reduce(
        IndexRange(mesh->totloop),
        4096,
        0,
        [&](const IndexRange range, uint32_t init) {
          for (const int i : range) {
            init |= mloopuv[i].flag;
          }
          return init;
        },
        [](const uint32_t a, const uint32_t b) { return a | b; });

    float2 *coords = static_cast<float2 *>(
        MEM_malloc_arrayN(mesh->totloop, sizeof(float2), __func__));
    bool *vert_selection = nullptr;
    bool *edge_selection = nullptr;
    bool *pin = nullptr;
    if (needed_boolean_attributes & MLOOPUV_VERTSEL) {
      vert_selection = static_cast<bool *>(
          MEM_malloc_arrayN(mesh->totloop, sizeof(bool), __func__));
    }
    if (needed_boolean_attributes & MLOOPUV_EDGESEL) {
      edge_selection = static_cast<bool *>(
          MEM_malloc_arrayN(mesh->totloop, sizeof(bool), __func__));
    }
    if (needed_boolean_attributes & MLOOPUV_PINNED) {
      pin = static_cast<bool *>(MEM_malloc_arrayN(mesh->totloop, sizeof(bool), __func__));
    }

    threading::parallel_for(IndexRange(mesh->totloop), 4096, [&](IndexRange range) {
      for (const int i : range) {
        coords[i] = mloopuv[i].uv;
      }
      if (vert_selection) {
        for (const int i : range) {
          vert_selection[i] = mloopuv[i].flag & MLOOPUV_VERTSEL;
        }
      }
      if (edge_selection) {
        for (const int i : range) {
          edge_selection[i] = mloopuv[i].flag & MLOOPUV_EDGESEL;
        }
      }
      if (pin) {
        for (const int i : range) {
          pin[i] = mloopuv[i].flag & MLOOPUV_PINNED;
        }
      }
    });

    CustomData_free_layer_named(&mesh->ldata, name.c_str(), mesh->totloop);
    CustomData_add_layer_named(
        &mesh->ldata, CD_PROP_FLOAT2, CD_ASSIGN, coords, mesh->totloop, name.c_str());
    char buffer[MAX_CUSTOMDATA_LAYER_NAME];
    if (vert_selection) {
      CustomData_add_layer_named(&mesh->ldata,
                                 CD_PROP_BOOL,
                                 CD_ASSIGN,
                                 vert_selection,
                                 mesh->totloop,
                                 BKE_uv_map_vert_select_name_get(name.c_str(), buffer));
    }
    if (edge_selection) {
      CustomData_add_layer_named(&mesh->ldata,
                                 CD_PROP_BOOL,
                                 CD_ASSIGN,
                                 edge_selection,
                                 mesh->totloop,
                                 BKE_uv_map_edge_select_name_get(name.c_str(), buffer));
    }
    if (pin) {
      CustomData_add_layer_named(&mesh->ldata,
                                 CD_PROP_BOOL,
                                 CD_ASSIGN,
                                 pin,
                                 mesh->totloop,
                                 BKE_uv_map_pin_name_get(name.c_str(), buffer));
    }
  }

  CustomData_set_layer_active_index(
      &mesh->ldata,
      CD_PROP_FLOAT2,
      CustomData_get_named_layer_index(&mesh->ldata, CD_PROP_FLOAT2, active_uv.c_str()));
  CustomData_set_layer_render_index(
      &mesh->ldata,
      CD_PROP_FLOAT2,
      CustomData_get_named_layer_index(&mesh->ldata, CD_PROP_FLOAT2, default_uv.c_str()));
}

/** \name Selection Attribute and Legacy Flag Conversion
 * \{ */

void BKE_mesh_legacy_convert_selection_layers_to_flags(Mesh *mesh,
                                                       blender::MutableSpan<MPoly> legacy_polys)
{
  using namespace blender;
  using namespace blender::bke;
  const AttributeAccessor attributes = mesh->attributes();

  MutableSpan<MVert> verts(mesh->mvert, mesh->totvert);
  const VArray<bool> select_vert = attributes.lookup_or_default<bool>(
      ".select_vert", ATTR_DOMAIN_POINT, false);
  threading::parallel_for(verts.index_range(), 4096, [&](IndexRange range) {
    for (const int i : range) {
      SET_FLAG_FROM_TEST(verts[i].flag_legacy, select_vert[i], SELECT);
    }
  });

  MutableSpan<MEdge> edges = mesh->edges_for_write();
  const VArray<bool> select_edge = attributes.lookup_or_default<bool>(
      ".select_edge", ATTR_DOMAIN_EDGE, false);
  threading::parallel_for(edges.index_range(), 4096, [&](IndexRange range) {
    for (const int i : range) {
      SET_FLAG_FROM_TEST(edges[i].flag, select_edge[i], SELECT);
    }
  });

  const VArray<bool> select_poly = attributes.lookup_or_default<bool>(
      ".select_poly", ATTR_DOMAIN_FACE, false);
  threading::parallel_for(legacy_polys.index_range(), 4096, [&](IndexRange range) {
    for (const int i : range) {
      SET_FLAG_FROM_TEST(legacy_polys[i].flag_legacy, select_poly[i], ME_FACE_SEL);
    }
  });
}

void BKE_mesh_legacy_convert_flags_to_selection_layers(Mesh *mesh)
{
  using namespace blender;
  using namespace blender::bke;
  MutableAttributeAccessor attributes = mesh->attributes_for_write();
  if (!mesh->mvert || attributes.contains(".select_vert") || attributes.contains(".select_edge") ||
      attributes.contains(".select_poly")) {
    return;
  }

  const Span<MVert> verts(mesh->mvert, mesh->totvert);
  if (std::any_of(verts.begin(), verts.end(), [](const MVert &vert) {
        return vert.flag_legacy & SELECT;
      })) {
    SpanAttributeWriter<bool> select_vert = attributes.lookup_or_add_for_write_only_span<bool>(
        ".select_vert", ATTR_DOMAIN_POINT);
    threading::parallel_for(verts.index_range(), 4096, [&](IndexRange range) {
      for (const int i : range) {
        select_vert.span[i] = verts[i].flag_legacy & SELECT;
      }
    });
    select_vert.finish();
  }

  const Span<MEdge> edges = mesh->edges();
  if (std::any_of(
          edges.begin(), edges.end(), [](const MEdge &edge) { return edge.flag & SELECT; })) {
    SpanAttributeWriter<bool> select_edge = attributes.lookup_or_add_for_write_only_span<bool>(
        ".select_edge", ATTR_DOMAIN_EDGE);
    threading::parallel_for(edges.index_range(), 4096, [&](IndexRange range) {
      for (const int i : range) {
        select_edge.span[i] = edges[i].flag & SELECT;
      }
    });
    select_edge.finish();
  }

  const Span<MPoly> polys(static_cast<const MPoly *>(CustomData_get_layer(&mesh->pdata, CD_MPOLY)),
                          mesh->totpoly);
  if (std::any_of(polys.begin(), polys.end(), [](const MPoly &poly) {
        return poly.flag_legacy & ME_FACE_SEL;
      })) {
    SpanAttributeWriter<bool> select_poly = attributes.lookup_or_add_for_write_only_span<bool>(
        ".select_poly", ATTR_DOMAIN_FACE);
    threading::parallel_for(polys.index_range(), 4096, [&](IndexRange range) {
      for (const int i : range) {
        select_poly.span[i] = polys[i].flag_legacy & ME_FACE_SEL;
      }
    });
    select_poly.finish();
  }
}

/** \} */

/* -------------------------------------------------------------------- */
/** \name Loose Edges
 * \{ */

void BKE_mesh_legacy_convert_loose_edges_to_flag(Mesh *mesh)
{
  using namespace blender;
  using namespace blender::bke;

  const LooseEdgeCache &loose_edges = mesh->loose_edges();
  MutableSpan<MEdge> edges = mesh->edges_for_write();
  threading::parallel_for(edges.index_range(), 4096, [&](const IndexRange range) {
    if (loose_edges.count == 0) {
      for (const int64_t i : range) {
        edges[i].flag &= ~ME_LOOSEEDGE;
      }
    }
    else {
      for (const int64_t i : range) {
        SET_FLAG_FROM_TEST(edges[i].flag, loose_edges.is_loose_bits[i], ME_LOOSEEDGE);
      }
    }
  });
}

/** \} */

/* -------------------------------------------------------------------- */
/** \name Vertex and Position Conversion
 * \{ */

MVert *BKE_mesh_legacy_convert_positions_to_verts(
    Mesh *mesh,
    blender::ResourceScope &temp_arrays_for_convert,
    blender::Vector<CustomDataLayer, 16> &vert_layers_to_write)
{
  using namespace blender;

  const Span<float3> positions = mesh->vert_positions();

  CustomDataLayer mvert_layer{};
  mvert_layer.type = CD_MVERT;
  MutableSpan<MVert> verts = temp_arrays_for_convert.construct<Array<MVert>>(mesh->totvert);
  mvert_layer.data = verts.data();

  threading::parallel_for(verts.index_range(), 2048, [&](IndexRange range) {
    for (const int i : range) {
      copy_v3_v3(verts[i].co_legacy, positions[i]);
    }
  });

  vert_layers_to_write.append(mvert_layer);
  return verts.data();
}

void BKE_mesh_legacy_convert_verts_to_positions(Mesh *mesh)
{
  using namespace blender;
  using namespace blender::bke;
  if (!mesh->mvert || CustomData_get_layer_named(&mesh->vdata, CD_PROP_FLOAT3, "position")) {
    return;
  }

  const Span<MVert> verts(static_cast<const MVert *>(CustomData_get_layer(&mesh->vdata, CD_MVERT)),
                          mesh->totvert);
  MutableSpan<float3> positions(
      static_cast<float3 *>(CustomData_add_layer_named(
          &mesh->vdata, CD_PROP_FLOAT3, CD_CONSTRUCT, nullptr, mesh->totvert, "position")),
      mesh->totvert);
  threading::parallel_for(verts.index_range(), 2048, [&](IndexRange range) {
    for (const int i : range) {
      positions[i] = verts[i].co_legacy;
    }
  });

  CustomData_free_layers(&mesh->vdata, CD_MVERT, mesh->totvert);
  mesh->mvert = nullptr;
}

/** \} */

/* -------------------------------------------------------------------- */
/** \name Attribute Active Flag to String Conversion
 * \{ */

void BKE_mesh_legacy_attribute_flags_to_strings(Mesh *mesh)
{
  using namespace blender;
  /* It's not clear whether the active/render status was stored in the dedicated flags or in the
   * generic CustomData layer indices, so convert from both, preferring the explicit flags. */

  auto active_from_flags = [&](const CustomData &data) {
    if (!mesh->active_color_attribute) {
      for (const int i : IndexRange(data.totlayer)) {
        if (data.layers[i].flag & CD_FLAG_COLOR_ACTIVE) {
          mesh->active_color_attribute = BLI_strdup(data.layers[i].name);
        }
      }
    }
  };
  auto active_from_indices = [&](const CustomData &data) {
    if (!mesh->active_color_attribute) {
      const int i = CustomData_get_active_layer_index(&data, CD_PROP_COLOR);
      if (i != -1) {
        mesh->active_color_attribute = BLI_strdup(data.layers[i].name);
      }
    }
    if (!mesh->active_color_attribute) {
      const int i = CustomData_get_active_layer_index(&data, CD_PROP_BYTE_COLOR);
      if (i != -1) {
        mesh->active_color_attribute = BLI_strdup(data.layers[i].name);
      }
    }
  };
  auto default_from_flags = [&](const CustomData &data) {
    if (!mesh->default_color_attribute) {
      for (const int i : IndexRange(data.totlayer)) {
        if (data.layers[i].flag & CD_FLAG_COLOR_RENDER) {
          mesh->default_color_attribute = BLI_strdup(data.layers[i].name);
        }
      }
    }
  };
  auto default_from_indices = [&](const CustomData &data) {
    if (!mesh->default_color_attribute) {
      const int i = CustomData_get_render_layer_index(&data, CD_PROP_COLOR);
      if (i != -1) {
        mesh->default_color_attribute = BLI_strdup(data.layers[i].name);
      }
    }
    if (!mesh->default_color_attribute) {
      const int i = CustomData_get_render_layer_index(&data, CD_PROP_BYTE_COLOR);
      if (i != -1) {
        mesh->default_color_attribute = BLI_strdup(data.layers[i].name);
      }
    }
  };

  active_from_flags(mesh->vdata);
  active_from_flags(mesh->ldata);
  active_from_indices(mesh->vdata);
  active_from_indices(mesh->ldata);

  default_from_flags(mesh->vdata);
  default_from_flags(mesh->ldata);
  default_from_indices(mesh->vdata);
  default_from_indices(mesh->ldata);
}

void BKE_mesh_legacy_attribute_strings_to_flags(Mesh *mesh)
{
  using namespace blender;
  CustomData *vdata = &mesh->vdata;
  CustomData *ldata = &mesh->ldata;

  CustomData_clear_layer_flag(
      vdata, CD_PROP_BYTE_COLOR, CD_FLAG_COLOR_ACTIVE | CD_FLAG_COLOR_RENDER);
  CustomData_clear_layer_flag(ldata, CD_PROP_COLOR, CD_FLAG_COLOR_ACTIVE | CD_FLAG_COLOR_RENDER);

  if (const char *name = mesh->active_color_attribute) {
    int i;
    if ((i = CustomData_get_named_layer_index(vdata, CD_PROP_BYTE_COLOR, name)) != -1) {
      CustomData_set_layer_active_index(vdata, CD_PROP_BYTE_COLOR, i);
      vdata->layers[i].flag |= CD_FLAG_COLOR_ACTIVE;
    }
    else if ((i = CustomData_get_named_layer_index(vdata, CD_PROP_COLOR, name)) != -1) {
      CustomData_set_layer_active_index(vdata, CD_PROP_COLOR, i);
      vdata->layers[i].flag |= CD_FLAG_COLOR_ACTIVE;
    }
    else if ((i = CustomData_get_named_layer_index(ldata, CD_PROP_BYTE_COLOR, name)) != -1) {
      CustomData_set_layer_active_index(ldata, CD_PROP_BYTE_COLOR, i);
      ldata->layers[i].flag |= CD_FLAG_COLOR_ACTIVE;
    }
    else if ((i = CustomData_get_named_layer_index(ldata, CD_PROP_COLOR, name)) != -1) {
      CustomData_set_layer_active_index(ldata, CD_PROP_COLOR, i);
      ldata->layers[i].flag |= CD_FLAG_COLOR_ACTIVE;
    }
  }
  if (const char *name = mesh->default_color_attribute) {
    int i;
    if ((i = CustomData_get_named_layer_index(vdata, CD_PROP_BYTE_COLOR, name)) != -1) {
      CustomData_set_layer_render_index(vdata, CD_PROP_BYTE_COLOR, i);
      vdata->layers[i].flag |= CD_FLAG_COLOR_RENDER;
    }
    else if ((i = CustomData_get_named_layer_index(vdata, CD_PROP_COLOR, name)) != -1) {
      CustomData_set_layer_render_index(vdata, CD_PROP_COLOR, i);
      vdata->layers[i].flag |= CD_FLAG_COLOR_RENDER;
    }
    else if ((i = CustomData_get_named_layer_index(ldata, CD_PROP_BYTE_COLOR, name)) != -1) {
      CustomData_set_layer_render_index(ldata, CD_PROP_BYTE_COLOR, i);
      ldata->layers[i].flag |= CD_FLAG_COLOR_RENDER;
    }
    else if ((i = CustomData_get_named_layer_index(ldata, CD_PROP_COLOR, name)) != -1) {
      CustomData_set_layer_render_index(ldata, CD_PROP_COLOR, i);
      ldata->layers[i].flag |= CD_FLAG_COLOR_RENDER;
    }
  }
}

/** \} */

/* -------------------------------------------------------------------- */
/** \name Face Corner Conversion
 * \{ */

MLoop *BKE_mesh_legacy_convert_corners_to_loops(
    Mesh *mesh,
    blender::ResourceScope &temp_arrays_for_convert,
    blender::Vector<CustomDataLayer, 16> &loop_layers_to_write)
{
  using namespace blender;
  const Span<int> corner_verts = mesh->corner_verts();
  const Span<int> corner_edges = mesh->corner_edges();

  CustomDataLayer mloop_layer{};
  mloop_layer.type = CD_MLOOP;
  MutableSpan<MLoop> loops = temp_arrays_for_convert.construct<Array<MLoop>>(mesh->totloop);
  mloop_layer.data = loops.data();

  threading::parallel_for(loops.index_range(), 2048, [&](IndexRange range) {
    for (const int i : range) {
      loops[i].v = corner_verts[i];
      loops[i].e = corner_edges[i];
    }
  });

  loop_layers_to_write.append(mloop_layer);
  return loops.data();
}

void BKE_mesh_legacy_convert_loops_to_corners(Mesh *mesh)
{
  using namespace blender;
  if (CustomData_get_layer_named(&mesh->ldata, CD_PROP_INT32, ".corner_vert") &&
      CustomData_get_layer_named(&mesh->ldata, CD_PROP_INT32, ".corner_edge")) {
    return;
  }
  const Span<MLoop> loops(static_cast<const MLoop *>(CustomData_get_layer(&mesh->ldata, CD_MLOOP)),
                          mesh->totloop);
  MutableSpan<int> corner_verts(
      static_cast<int *>(CustomData_add_layer_named(
          &mesh->ldata, CD_PROP_INT32, CD_CONSTRUCT, nullptr, mesh->totloop, ".corner_vert")),
      mesh->totloop);
  MutableSpan<int> corner_edges(
      static_cast<int *>(CustomData_add_layer_named(
          &mesh->ldata, CD_PROP_INT32, CD_CONSTRUCT, nullptr, mesh->totloop, ".corner_edge")),
      mesh->totloop);
  threading::parallel_for(loops.index_range(), 2048, [&](IndexRange range) {
    for (const int i : range) {
      corner_verts[i] = loops[i].v;
      corner_edges[i] = loops[i].e;
    }
  });

  CustomData_free_layers(&mesh->ldata, CD_MLOOP, mesh->totloop);
}

<<<<<<< HEAD
/** \} */

/* -------------------------------------------------------------------- */
/** \name Poly Offset Conversion
 * \{ */

blender::MutableSpan<MPoly> BKE_mesh_legacy_convert_offsets_to_polys(
    const Mesh *mesh,
    blender::ResourceScope &temp_arrays_for_convert,
    blender::Vector<CustomDataLayer, 16> &poly_layers_to_write)
{
  using namespace blender;
  const OffsetIndices polys = mesh->polys();

  MutableSpan<MPoly> polys_legacy = temp_arrays_for_convert.construct<Array<MPoly>>(mesh->totpoly);
  threading::parallel_for(polys_legacy.index_range(), 2048, [&](IndexRange range) {
    for (const int i : range) {
      polys_legacy[i].loopstart = polys[i].start();
      polys_legacy[i].totloop = polys[i].size();
    }
  });

  CustomDataLayer layer{};
  layer.type = CD_MPOLY;
  layer.data = polys_legacy.data();
  poly_layers_to_write.append(layer);

  return polys_legacy;
}

void BKE_mesh_legacy_convert_polys_to_offsets(Mesh *mesh)
{
  /* TODO: Handle out of order loops. */
  using namespace blender;
  if (mesh->poly_offsets_data) {
    return;
  }
  const Span<MPoly> polys(static_cast<const MPoly *>(CustomData_get_layer(&mesh->pdata, CD_MPOLY)),
                          mesh->totpoly);
  BKE_mesh_poly_offsets_ensure(mesh);
  MutableSpan<int> offsets = mesh->poly_offsets_for_write();

  for (const int i : polys.index_range()) {
    offsets[i] = polys[i].loopstart;
  }

  CustomData_free_layers(&mesh->pdata, CD_MPOLY, mesh->totpoly);
}

=======
>>>>>>> 4e60ed79
/** \} */<|MERGE_RESOLUTION|>--- conflicted
+++ resolved
@@ -208,28 +208,16 @@
   int totedge = 0;
   const Span<MVert> verts(static_cast<const MVert *>(CustomData_get_layer(&me->vdata, CD_MVERT)),
                           me->totvert);
-<<<<<<< HEAD
-=======
-  const Span<MPoly> polys = me->polys();
->>>>>>> 4e60ed79
 
   mesh_calc_edges_mdata(
       verts.data(),
       (MFace *)CustomData_get_layer(&me->fdata, CD_MFACE),
       static_cast<MLoop *>(CustomData_get_layer_for_write(&me->ldata, CD_MLOOP, me->totloop)),
-<<<<<<< HEAD
       me->mpoly,
       verts.size(),
       me->totface,
       me->totloop,
       me->totpoly,
-=======
-      polys.data(),
-      verts.size(),
-      me->totface,
-      me->totloop,
-      polys.size(),
->>>>>>> 4e60ed79
       &medge,
       &totedge);
 
@@ -980,10 +968,6 @@
 
   const int looptri_num = poly_to_tri_count(totpoly, totloop);
 
-<<<<<<< HEAD
-=======
-  const MPoly *mp, *mpoly;
->>>>>>> 4e60ed79
   MFace *mface, *mf;
   MemArena *arena = nullptr;
   int *mface_to_poly_map;
@@ -991,11 +975,7 @@
   int poly_index, mface_index;
   uint j;
 
-<<<<<<< HEAD
   const blender::OffsetIndices polys = mesh.polys();
-=======
-  mpoly = (const MPoly *)CustomData_get_layer(pdata, CD_MPOLY);
->>>>>>> 4e60ed79
   const Span<int> corner_verts = mesh.corner_verts();
   const int *material_indices = static_cast<const int *>(
       CustomData_get_layer_named(pdata, CD_PROP_INT32, "material_index"));
@@ -2159,7 +2139,6 @@
   CustomData_free_layers(&mesh->ldata, CD_MLOOP, mesh->totloop);
 }
 
-<<<<<<< HEAD
 /** \} */
 
 /* -------------------------------------------------------------------- */
@@ -2209,6 +2188,4 @@
   CustomData_free_layers(&mesh->pdata, CD_MPOLY, mesh->totpoly);
 }
 
-=======
->>>>>>> 4e60ed79
 /** \} */