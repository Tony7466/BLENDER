--- conflicted
+++ resolved
@@ -497,11 +497,7 @@
     poly->totloop = mf->v4 ? 4 : 3;
 
     material_indices[i] = mf->mat_nr;
-<<<<<<< HEAD
     sharp_faces[i] = (mf->flag & ME_SMOOTH) == 0;
-=======
-    poly->flag = mf->flag;
->>>>>>> 2a9f792c
 
 #define ML(v1, v2) \
   { \
@@ -1026,11 +1022,7 @@
     lidx[2] = l3; \
     lidx[3] = 0; \
     mf->mat_nr = material_indices ? material_indices[poly_index] : 0; \
-<<<<<<< HEAD
     mf->flag = (sharp_faces && sharp_faces[poly_index]) ? 0 : ME_SMOOTH; \
-=======
-    mf->flag = poly->flag; \
->>>>>>> 2a9f792c
     mf->edcode = 0; \
     (void)0
 
@@ -1053,11 +1045,7 @@
     lidx[2] = l3; \
     lidx[3] = l4; \
     mf->mat_nr = material_indices ? material_indices[poly_index] : 0; \
-<<<<<<< HEAD
     mf->flag = (sharp_faces && sharp_faces[poly_index]) ? 0 : ME_SMOOTH; \
-=======
-    mf->flag = poly->flag; \
->>>>>>> 2a9f792c
     mf->edcode = TESSFACE_IS_QUAD; \
     (void)0
 
@@ -1143,10 +1131,6 @@
         lidx[3] = 0;
 
         mf->mat_nr = material_indices ? material_indices[poly_index] : 0;
-<<<<<<< HEAD
-=======
-        mf->flag = poly->flag;
->>>>>>> 2a9f792c
         mf->edcode = 0;
 
         mface_index++;
