/* SPDX-FileCopyrightText: 2001-2002 NaN Holding BV. All rights reserved.
 *
 * SPDX-License-Identifier: GPL-2.0-or-later */

/** \file
 * \ingroup bke
 */

/* Allow using deprecated functionality for .blend file I/O. */
#define DNA_DEPRECATED_ALLOW

#include <cmath>
#include <cstdio>
#include <cstring>
#include <optional>

#include "CLG_log.h"

#include "MEM_guardedalloc.h"

#include "DNA_anim_types.h"
#include "DNA_armature_types.h"
#include "DNA_camera_types.h"
#include "DNA_collection_types.h"
#include "DNA_constraint_types.h"
#include "DNA_defaults.h"
#include "DNA_dynamicpaint_types.h"
#include "DNA_effect_types.h"
#include "DNA_fluid_types.h"
#include "DNA_gpencil_legacy_types.h"
#include "DNA_gpencil_modifier_types.h"
#include "DNA_grease_pencil_types.h"
#include "DNA_key_types.h"
#include "DNA_lattice_types.h"
#include "DNA_light_types.h"
#include "DNA_lightprobe_types.h"
#include "DNA_material_types.h"
#include "DNA_mesh_types.h"
#include "DNA_meshdata_types.h"
#include "DNA_meta_types.h"
#include "DNA_movieclip_types.h"
#include "DNA_nla_types.h"
#include "DNA_object_fluidsim_types.h"
#include "DNA_object_types.h"
#include "DNA_pointcloud_types.h"
#include "DNA_rigidbody_types.h"
#include "DNA_scene_types.h"
#include "DNA_screen_types.h"
#include "DNA_sequence_types.h"
#include "DNA_shader_fx_types.h"
#include "DNA_space_types.h"
#include "DNA_view3d_types.h"
#include "DNA_world_types.h"

#include "BLI_blenlib.h"
#include "BLI_bounds.hh"
#include "BLI_kdtree.h"
#include "BLI_linklist.h"
#include "BLI_listbase.h"
#include "BLI_math_matrix.h"
#include "BLI_math_rotation.h"
#include "BLI_math_vector_types.hh"
#include "BLI_threads.h"
#include "BLI_utildefines.h"

#include "BLT_translation.hh"

#include "BKE_DerivedMesh.hh"
#include "BKE_action.h"
#include "BKE_anim_data.hh"
#include "BKE_anim_path.h"
#include "BKE_anim_visualization.h"
#include "BKE_animsys.h"
#include "BKE_armature.hh"
#include "BKE_asset.hh"
#include "BKE_bpath.hh"
#include "BKE_camera.h"
#include "BKE_collection.hh"
#include "BKE_constraint.h"
#include "BKE_crazyspace.hh"
#include "BKE_curve.hh"
#include "BKE_curves.hh"
#include "BKE_deform.hh"
#include "BKE_displist.h"
#include "BKE_duplilist.hh"
#include "BKE_editmesh.hh"
#include "BKE_editmesh_cache.hh"
#include "BKE_effect.h"
#include "BKE_fcurve.hh"
#include "BKE_fcurve_driver.h"
#include "BKE_geometry_set.hh"
#include "BKE_geometry_set_instances.hh"
#include "BKE_global.hh"
#include "BKE_gpencil_geom_legacy.h"
#include "BKE_gpencil_legacy.h"
#include "BKE_gpencil_modifier_legacy.h"
#include "BKE_grease_pencil.hh"
#include "BKE_idprop.hh"
#include "BKE_idtype.hh"
#include "BKE_image.h"
#include "BKE_key.hh"
#include "BKE_lattice.hh"
#include "BKE_layer.hh"
#include "BKE_lib_id.hh"
#include "BKE_lib_query.hh"
#include "BKE_lib_remap.hh"
#include "BKE_light.h"
#include "BKE_lightprobe.h"
#include "BKE_linestyle.h"
#include "BKE_main.hh"
#include "BKE_material.h"
#include "BKE_mball.hh"
#include "BKE_mesh.hh"
#include "BKE_mesh_wrapper.hh"
#include "BKE_modifier.hh"
#include "BKE_multires.hh"
#include "BKE_node.hh"
#include "BKE_object.hh"
#include "BKE_object_types.hh"
#include "BKE_paint.hh"
#include "BKE_particle.h"
#include "BKE_pointcache.h"
#include "BKE_pointcloud.hh"
#include "BKE_pose_backup.h"
#include "BKE_preview_image.hh"
#include "BKE_rigidbody.h"
#include "BKE_scene.hh"
#include "BKE_shader_fx.h"
#include "BKE_softbody.h"
#include "BKE_speaker.h"
#include "BKE_subdiv_ccg.hh"
#include "BKE_subsurf.hh"
#include "BKE_vfont.hh"
#include "BKE_volume.hh"

#include "DEG_depsgraph.hh"
#include "DEG_depsgraph_query.hh"

#include "DRW_engine.hh"

#include "BLO_read_write.hh"
#include "BLO_readfile.hh"

#include "SEQ_sequencer.hh"

#ifdef WITH_PYTHON
#  include "BPY_extern.h"
#endif

#include "CCGSubSurf.h"
#include "atomic_ops.h"

using blender::Bounds;
using blender::float3;
using blender::MutableSpan;
using blender::Span;
using blender::Vector;

static CLG_LogRef LOG = {"bke.object"};

/**
 * NOTE(@sergey): Vertex parent modifies original #BMesh which is not safe for threading.
 * Ideally such a modification should be handled as a separate DAG update
 * callback for mesh data-block, but for until it is actually supported use
 * simpler solution with a mutex lock.
 */
#define VPARENT_THREADING_HACK

#ifdef VPARENT_THREADING_HACK
static ThreadMutex vparent_lock = BLI_MUTEX_INITIALIZER;
#endif

static void copy_object_pose(Object *obn, const Object *ob, const int flag);

static void object_init_data(ID *id)
{
  Object *ob = (Object *)id;
  BLI_assert(MEMCMP_STRUCT_AFTER_IS_ZERO(ob, id));

  MEMCPY_STRUCT_AFTER(ob, DNA_struct_default_get(Object), id);

  ob->type = OB_EMPTY;

  ob->trackflag = OB_POSY;
  ob->upflag = OB_POSZ;
  ob->runtime = MEM_new<blender::bke::ObjectRuntime>(__func__);

  /* Animation Visualization defaults */
  animviz_settings_init(&ob->avs);
}

static void object_copy_data(Main *bmain,
                             std::optional<Library *> /*owner_library*/,
                             ID *id_dst,
                             const ID *id_src,
                             const int flag)
{
  Object *ob_dst = (Object *)id_dst;
  const Object *ob_src = (const Object *)id_src;

  ob_dst->runtime = MEM_new<blender::bke::ObjectRuntime>(__func__, *ob_src->runtime);
  BKE_object_runtime_reset_on_copy(ob_dst, flag);

  /* We never handle user-count here for own data. */
  const int flag_subdata = flag | LIB_ID_CREATE_NO_USER_REFCOUNT;

  if (ob_src->totcol) {
    ob_dst->mat = (Material **)MEM_dupallocN(ob_src->mat);
    ob_dst->matbits = (char *)MEM_dupallocN(ob_src->matbits);
    ob_dst->totcol = ob_src->totcol;
  }
  else if (ob_dst->mat != nullptr || ob_dst->matbits != nullptr) {
    /* This shall not be needed, but better be safe than sorry. */
    BLI_assert_msg(
        0, "Object copy: non-nullptr material pointers with zero counter, should not happen.");
    ob_dst->mat = nullptr;
    ob_dst->matbits = nullptr;
  }

  if (ob_src->iuser) {
    ob_dst->iuser = (ImageUser *)MEM_dupallocN(ob_src->iuser);
  }

  BLI_listbase_clear(&ob_dst->shader_fx);
  LISTBASE_FOREACH (ShaderFxData *, fx, &ob_src->shader_fx) {
    ShaderFxData *nfx = BKE_shaderfx_new(fx->type);
    STRNCPY(nfx->name, fx->name);
    BKE_shaderfx_copydata_ex(fx, nfx, flag_subdata);
    BLI_addtail(&ob_dst->shader_fx, nfx);
  }

  if (ob_src->pose) {
    copy_object_pose(ob_dst, ob_src, flag_subdata);
    /* backwards compat... non-armatures can get poses in older files? */
    if (ob_src->type == OB_ARMATURE) {
      const bool do_pose_id_user = (flag & LIB_ID_CREATE_NO_USER_REFCOUNT) == 0;
      BKE_pose_rebuild(bmain, ob_dst, (bArmature *)ob_dst->data, do_pose_id_user);
    }
  }

  BKE_constraints_copy_ex(&ob_dst->constraints, &ob_src->constraints, flag_subdata, true);

  ob_dst->mode = ob_dst->type != OB_GPENCIL_LEGACY ? OB_MODE_OBJECT : ob_dst->mode;
  ob_dst->sculpt = nullptr;

  if (ob_src->pd) {
    ob_dst->pd = (PartDeflect *)MEM_dupallocN(ob_src->pd);
  }
  BKE_rigidbody_object_copy(bmain, ob_dst, ob_src, flag_subdata);

  BLI_listbase_clear(&ob_dst->modifiers);
  BLI_listbase_clear(&ob_dst->greasepencil_modifiers);
  /* NOTE: Also takes care of soft-body and particle systems copying. */
  BKE_object_modifier_stack_copy(ob_dst, ob_src, true, flag_subdata);
  BLI_assert(BKE_modifiers_persistent_uids_are_valid(*ob_dst));

  BLI_listbase_clear((ListBase *)&ob_dst->drawdata);
  BLI_listbase_clear(&ob_dst->pc_ids);

  ob_dst->avs = ob_src->avs;
  ob_dst->mpath = animviz_copy_motionpath(ob_src->mpath);

  /* Do not copy object's preview
   * (mostly due to the fact renderers create temp copy of objects). */
  if ((flag & LIB_ID_COPY_NO_PREVIEW) == 0 && false) { /* XXX TODO: temp hack. */
    BKE_previewimg_id_copy(&ob_dst->id, &ob_src->id);
  }
  else {
    ob_dst->preview = nullptr;
  }

  if (ob_src->lightgroup) {
    ob_dst->lightgroup = (LightgroupMembership *)MEM_dupallocN(ob_src->lightgroup);
  }
  if (ob_src->light_linking) {
    ob_dst->light_linking = (LightLinking *)MEM_dupallocN(ob_src->light_linking);
  }

  if ((flag & LIB_ID_COPY_SET_COPIED_ON_WRITE) != 0) {
    if (ob_src->lightprobe_cache) {
      /* Reference the original object data. */
      ob_dst->lightprobe_cache = (LightProbeObjectCache *)MEM_dupallocN(ob_src->lightprobe_cache);
      ob_dst->lightprobe_cache->shared = true;
    }
  }
  else {
    if (ob_src->lightprobe_cache) {
      /* Duplicate the original object data. */
      ob_dst->lightprobe_cache = BKE_lightprobe_cache_copy(ob_src->lightprobe_cache);
      ob_dst->lightprobe_cache->shared = false;
    }
  }
}

static void object_free_data(ID *id)
{
  Object *ob = (Object *)id;

  DRW_drawdata_free((ID *)ob);

  /* BKE_<id>_free shall never touch to ID->us. Never ever. */
  BKE_object_free_modifiers(ob, LIB_ID_CREATE_NO_USER_REFCOUNT);
  BKE_object_free_shaderfx(ob, LIB_ID_CREATE_NO_USER_REFCOUNT);

  MEM_SAFE_FREE(ob->mat);
  MEM_SAFE_FREE(ob->matbits);
  MEM_SAFE_FREE(ob->iuser);

  if (ob->pose) {
    BKE_pose_free_ex(ob->pose, false);
    ob->pose = nullptr;
  }
  if (ob->mpath) {
    animviz_free_motionpath(ob->mpath);
    ob->mpath = nullptr;
  }

  BKE_constraints_free_ex(&ob->constraints, false);

  BKE_partdeflect_free(ob->pd);
  BKE_rigidbody_free_object(ob, nullptr);
  BKE_rigidbody_free_constraint(ob);

  sbFree(ob);

  BKE_sculptsession_free(ob);

  BLI_freelistN(&ob->pc_ids);

  /* Free runtime curves data. */
  if (ob->runtime->curve_cache) {
    BKE_curve_bevelList_free(&ob->runtime->curve_cache->bev);
    if (ob->runtime->curve_cache->anim_path_accum_length) {
      MEM_freeN((void *)ob->runtime->curve_cache->anim_path_accum_length);
    }
    MEM_freeN(ob->runtime->curve_cache);
    ob->runtime->curve_cache = nullptr;
  }

  BKE_previewimg_free(&ob->preview);

  MEM_SAFE_FREE(ob->lightgroup);
  MEM_SAFE_FREE(ob->light_linking);

  BKE_lightprobe_cache_free(ob);

  MEM_delete(ob->runtime);
}

static void library_foreach_modifiersForeachIDLink(void *user_data,
                                                   Object * /*object*/,
                                                   ID **id_pointer,
                                                   int cb_flag)
{
  LibraryForeachIDData *data = (LibraryForeachIDData *)user_data;
  BKE_LIB_FOREACHID_PROCESS_FUNCTION_CALL(
      data, BKE_lib_query_foreachid_process(data, id_pointer, cb_flag));
}

static void library_foreach_gpencil_modifiersForeachIDLink(void *user_data,
                                                           Object * /*object*/,
                                                           ID **id_pointer,
                                                           int cb_flag)
{
  LibraryForeachIDData *data = (LibraryForeachIDData *)user_data;
  BKE_LIB_FOREACHID_PROCESS_FUNCTION_CALL(
      data, BKE_lib_query_foreachid_process(data, id_pointer, cb_flag));
}

static void library_foreach_shaderfxForeachIDLink(void *user_data,
                                                  Object * /*object*/,
                                                  ID **id_pointer,
                                                  int cb_flag)
{
  LibraryForeachIDData *data = (LibraryForeachIDData *)user_data;
  BKE_LIB_FOREACHID_PROCESS_FUNCTION_CALL(
      data, BKE_lib_query_foreachid_process(data, id_pointer, cb_flag));
}

static void library_foreach_constraintObjectLooper(bConstraint * /*con*/,
                                                   ID **id_pointer,
                                                   bool is_reference,
                                                   void *user_data)
{
  LibraryForeachIDData *data = (LibraryForeachIDData *)user_data;
  const int cb_flag = is_reference ? IDWALK_CB_USER : IDWALK_CB_NOP;
  BKE_LIB_FOREACHID_PROCESS_FUNCTION_CALL(
      data, BKE_lib_query_foreachid_process(data, id_pointer, cb_flag));
}

static void library_foreach_particlesystemsObjectLooper(ParticleSystem * /*psys*/,
                                                        ID **id_pointer,
                                                        void *user_data,
                                                        int cb_flag)
{
  LibraryForeachIDData *data = (LibraryForeachIDData *)user_data;
  BKE_LIB_FOREACHID_PROCESS_FUNCTION_CALL(
      data, BKE_lib_query_foreachid_process(data, id_pointer, cb_flag));
}

static void object_foreach_id(ID *id, LibraryForeachIDData *data)
{
  Object *object = reinterpret_cast<Object *>(id);
  const int flag = BKE_lib_query_foreachid_process_flags_get(data);

  /* object data special case */
  if (object->type == OB_EMPTY) {
    /* empty can have nullptr or Image */
    BKE_LIB_FOREACHID_PROCESS_ID(data, object->data, IDWALK_CB_USER);
  }
  else {
    /* when set, this can't be nullptr */
    if (object->data) {
      BKE_LIB_FOREACHID_PROCESS_ID(data, object->data, IDWALK_CB_USER | IDWALK_CB_NEVER_NULL);
    }
  }

  BKE_LIB_FOREACHID_PROCESS_IDSUPER(
      data, object->parent, IDWALK_CB_NEVER_SELF | IDWALK_CB_OVERRIDE_LIBRARY_HIERARCHY_DEFAULT);
  BKE_LIB_FOREACHID_PROCESS_IDSUPER(data, object->track, IDWALK_CB_NEVER_SELF);

  for (int i = 0; i < object->totcol; i++) {
    BKE_LIB_FOREACHID_PROCESS_IDSUPER(data, object->mat[i], IDWALK_CB_USER);
  }

  BKE_LIB_FOREACHID_PROCESS_IDSUPER(data, object->instance_collection, IDWALK_CB_USER);

  if (object->pd) {
    BKE_LIB_FOREACHID_PROCESS_IDSUPER(data, object->pd->tex, IDWALK_CB_USER);
    BKE_LIB_FOREACHID_PROCESS_IDSUPER(data, object->pd->f_source, IDWALK_CB_NOP);
  }

  if (object->pose) {
    LISTBASE_FOREACH (bPoseChannel *, pchan, &object->pose->chanbase) {
      BKE_LIB_FOREACHID_PROCESS_FUNCTION_CALL(
          data, IDP_foreach_property(pchan->prop, IDP_TYPE_FILTER_ID, [&](IDProperty *prop) {
            BKE_lib_query_idpropertiesForeachIDLink_callback(prop, data);
          }));

      BKE_LIB_FOREACHID_PROCESS_IDSUPER(data, pchan->custom, IDWALK_CB_USER);
      BKE_LIB_FOREACHID_PROCESS_FUNCTION_CALL(
          data,
          BKE_constraints_id_loop(
              &pchan->constraints, library_foreach_constraintObjectLooper, flag, data));
    }
  }

  if (object->rigidbody_constraint) {
    BKE_LIB_FOREACHID_PROCESS_IDSUPER(
        data, object->rigidbody_constraint->ob1, IDWALK_CB_NEVER_SELF);
    BKE_LIB_FOREACHID_PROCESS_IDSUPER(
        data, object->rigidbody_constraint->ob2, IDWALK_CB_NEVER_SELF);
  }

  BKE_LIB_FOREACHID_PROCESS_FUNCTION_CALL(
      data, BKE_modifiers_foreach_ID_link(object, library_foreach_modifiersForeachIDLink, data));
  BKE_LIB_FOREACHID_PROCESS_FUNCTION_CALL(
      data,
      BKE_gpencil_modifiers_foreach_ID_link(
          object, library_foreach_gpencil_modifiersForeachIDLink, data));
  BKE_LIB_FOREACHID_PROCESS_FUNCTION_CALL(
      data,
      BKE_constraints_id_loop(
          &object->constraints, library_foreach_constraintObjectLooper, flag, data));
  BKE_LIB_FOREACHID_PROCESS_FUNCTION_CALL(
      data, BKE_shaderfx_foreach_ID_link(object, library_foreach_shaderfxForeachIDLink, data));

  LISTBASE_FOREACH (ParticleSystem *, psys, &object->particlesystem) {
    BKE_LIB_FOREACHID_PROCESS_FUNCTION_CALL(
        data, BKE_particlesystem_id_loop(psys, library_foreach_particlesystemsObjectLooper, data));
  }

  if (object->soft) {
    BKE_LIB_FOREACHID_PROCESS_IDSUPER(data, object->soft->collision_group, IDWALK_CB_NOP);

    if (object->soft->effector_weights) {
      BKE_LIB_FOREACHID_PROCESS_IDSUPER(
          data, object->soft->effector_weights->group, IDWALK_CB_USER);
    }
  }

  if (object->light_linking) {
    BKE_LIB_FOREACHID_PROCESS_IDSUPER(
        data, object->light_linking->receiver_collection, IDWALK_CB_USER);
    BKE_LIB_FOREACHID_PROCESS_IDSUPER(
        data, object->light_linking->blocker_collection, IDWALK_CB_USER);
  }

  if (flag & IDWALK_DO_DEPRECATED_POINTERS) {
    BKE_LIB_FOREACHID_PROCESS_ID_NOCHECK(data, object->ipo, IDWALK_CB_USER);
    BKE_LIB_FOREACHID_PROCESS_IDSUPER(data, object->action, IDWALK_CB_USER);

    BKE_LIB_FOREACHID_PROCESS_IDSUPER(data, object->poselib, IDWALK_CB_USER);

    LISTBASE_FOREACH (bConstraintChannel *, chan, &object->constraintChannels) {
      BKE_LIB_FOREACHID_PROCESS_ID_NOCHECK(data, chan->ipo, IDWALK_CB_USER);
    }

    LISTBASE_FOREACH (bActionStrip *, strip, &object->nlastrips) {
      BKE_LIB_FOREACHID_PROCESS_IDSUPER(data, strip->object, IDWALK_CB_NOP);
      BKE_LIB_FOREACHID_PROCESS_IDSUPER(data, strip->act, IDWALK_CB_USER);
      BKE_LIB_FOREACHID_PROCESS_ID_NOCHECK(data, strip->ipo, IDWALK_CB_USER);
      LISTBASE_FOREACH (bActionModifier *, amod, &strip->modifiers) {
        BKE_LIB_FOREACHID_PROCESS_IDSUPER(data, amod->ob, IDWALK_CB_NOP);
      }
    }

    BKE_LIB_FOREACHID_PROCESS_IDSUPER(data, object->gpd, IDWALK_CB_USER);

    BKE_LIB_FOREACHID_PROCESS_IDSUPER(data, object->proxy, IDWALK_CB_NOP);
    BKE_LIB_FOREACHID_PROCESS_IDSUPER(data, object->proxy_group, IDWALK_CB_NOP);
    /* Note that `proxy_from` is purposefully skipped here, as this should be considered as pure
     * runtime data. */

    PartEff *paf = BKE_object_do_version_give_parteff_245(object);
    if (paf && paf->group) {
      BKE_LIB_FOREACHID_PROCESS_IDSUPER(data, paf->group, IDWALK_CB_USER);
    }

    FluidsimModifierData *fluidmd = reinterpret_cast<FluidsimModifierData *>(
        BKE_modifiers_findby_type(object, eModifierType_Fluidsim));
    if (fluidmd && fluidmd->fss) {
      BKE_LIB_FOREACHID_PROCESS_ID_NOCHECK(data, fluidmd->fss->ipo, IDWALK_CB_USER);
    }
  }
}

static void object_foreach_path_pointcache(ListBase *ptcache_list,
                                           BPathForeachPathData *bpath_data)
{
  for (PointCache *cache = (PointCache *)ptcache_list->first; cache != nullptr;
       cache = cache->next)
  {
    if (cache->flag & PTCACHE_DISK_CACHE) {
      BKE_bpath_foreach_path_fixed_process(bpath_data, cache->path, sizeof(cache->path));
    }
  }
}

static void object_foreach_path(ID *id, BPathForeachPathData *bpath_data)
{
  Object *ob = reinterpret_cast<Object *>(id);

  LISTBASE_FOREACH (ModifierData *, md, &ob->modifiers) {
    /* TODO: Move that to #ModifierTypeInfo. */
    switch (md->type) {
      case eModifierType_Fluidsim: {
        FluidsimModifierData *fluidmd = reinterpret_cast<FluidsimModifierData *>(md);
        if (fluidmd->fss) {
          BKE_bpath_foreach_path_fixed_process(
              bpath_data, fluidmd->fss->surfdataPath, sizeof(fluidmd->fss->surfdataPath));
        }
        break;
      }
      case eModifierType_Fluid: {
        FluidModifierData *fmd = reinterpret_cast<FluidModifierData *>(md);
        if (fmd->type & MOD_FLUID_TYPE_DOMAIN && fmd->domain) {
          BKE_bpath_foreach_path_fixed_process(
              bpath_data, fmd->domain->cache_directory, sizeof(fmd->domain->cache_directory));
        }
        break;
      }
      case eModifierType_Cloth: {
        ClothModifierData *clmd = reinterpret_cast<ClothModifierData *>(md);
        object_foreach_path_pointcache(&clmd->ptcaches, bpath_data);
        break;
      }
      case eModifierType_Ocean: {
        OceanModifierData *omd = reinterpret_cast<OceanModifierData *>(md);
        BKE_bpath_foreach_path_fixed_process(bpath_data, omd->cachepath, sizeof(omd->cachepath));
        break;
      }
      case eModifierType_MeshCache: {
        MeshCacheModifierData *mcmd = reinterpret_cast<MeshCacheModifierData *>(md);
        BKE_bpath_foreach_path_fixed_process(bpath_data, mcmd->filepath, sizeof(mcmd->filepath));
        break;
      }
      default:
        break;
    }
  }

  if (ob->soft != nullptr) {
    object_foreach_path_pointcache(&ob->soft->shared->ptcaches, bpath_data);
  }

  LISTBASE_FOREACH (ParticleSystem *, psys, &ob->particlesystem) {
    object_foreach_path_pointcache(&psys->ptcaches, bpath_data);
  }
}

static void object_foreach_cache(ID *id,
                                 IDTypeForeachCacheFunctionCallback function_callback,
                                 void *user_data)
{
  Object *ob = reinterpret_cast<Object *>(id);
  LISTBASE_FOREACH (ModifierData *, md, &ob->modifiers) {
    if (const ModifierTypeInfo *info = BKE_modifier_get_info(ModifierType(md->type))) {
      if (info->foreach_cache) {
        info->foreach_cache(ob, md, [&](const IDCacheKey &cache_key, void **cache_p, uint flags) {
          function_callback(id, &cache_key, cache_p, flags, user_data);
        });
      }
    }
  }
}

static void object_blend_write(BlendWriter *writer, ID *id, const void *id_address)
{
  Object *ob = (Object *)id;

  const bool is_undo = BLO_write_is_undo(writer);

  /* Clean up, important in undo case to reduce false detection of changed data-blocks. */
  ob->runtime = nullptr;

  if (is_undo) {
    /* For undo we stay in object mode during undo presses, so keep edit-mode disabled on save as
     * well, can help reducing false detection of changed data-blocks. */
    ob->mode &= ~OB_MODE_EDIT;
  }

  /* write LibData */
  BLO_write_id_struct(writer, Object, id_address, &ob->id);
  BKE_id_blend_write(writer, &ob->id);

  /* direct data */
  BLO_write_pointer_array(writer, ob->totcol, ob->mat);
  BLO_write_raw(writer, sizeof(char) * ob->totcol, ob->matbits);

  bArmature *arm = nullptr;
  if (ob->type == OB_ARMATURE) {
    arm = (bArmature *)ob->data;
  }

  if (ob->pose) {
    BKE_pose_blend_write(writer, ob->pose, arm);
  }
  BKE_constraint_blend_write(writer, &ob->constraints);
  animviz_motionpath_blend_write(writer, ob->mpath);

  BLO_write_struct(writer, PartDeflect, ob->pd);
  if (ob->soft) {
    /* Set deprecated pointers to prevent crashes of older Blenders */
    ob->soft->pointcache = ob->soft->shared->pointcache;
    ob->soft->ptcaches = ob->soft->shared->ptcaches;
    BLO_write_struct(writer, SoftBody, ob->soft);
    BLO_write_struct(writer, SoftBody_Shared, ob->soft->shared);
    BKE_ptcache_blend_write(writer, &(ob->soft->shared->ptcaches));
    BLO_write_struct(writer, EffectorWeights, ob->soft->effector_weights);
  }

  if (ob->rigidbody_object) {
    /* TODO: if any extra data is added to handle duplis, will need separate function then */
    BLO_write_struct(writer, RigidBodyOb, ob->rigidbody_object);
  }
  if (ob->rigidbody_constraint) {
    BLO_write_struct(writer, RigidBodyCon, ob->rigidbody_constraint);
  }

  if (ob->type == OB_EMPTY && ob->empty_drawtype == OB_EMPTY_IMAGE) {
    BLO_write_struct(writer, ImageUser, ob->iuser);
  }

  BKE_particle_system_blend_write(writer, &ob->particlesystem);
  BKE_modifier_blend_write(writer, &ob->id, &ob->modifiers);
  BKE_gpencil_modifier_blend_write(writer, &ob->greasepencil_modifiers);
  BKE_shaderfx_blend_write(writer, &ob->shader_fx);

  BLO_write_struct_list(writer, LinkData, &ob->pc_ids);

  BKE_previewimg_blend_write(writer, ob->preview);

  if (ob->lightgroup) {
    BLO_write_struct(writer, LightgroupMembership, ob->lightgroup);
  }
  if (ob->light_linking) {
    BLO_write_struct(writer, LightLinking, ob->light_linking);
  }

  if (ob->lightprobe_cache) {
    BLO_write_struct(writer, LightProbeObjectCache, ob->lightprobe_cache);
    BKE_lightprobe_cache_blend_write(writer, ob->lightprobe_cache);
  }
}

/* XXX deprecated - old animation system */
static void direct_link_nlastrips(BlendDataReader *reader, ListBase *strips)
{
  BLO_read_list(reader, strips);

  LISTBASE_FOREACH (bActionStrip *, strip, strips) {
    BLO_read_list(reader, &strip->modifiers);
  }
}

static void object_blend_read_data(BlendDataReader *reader, ID *id)
{
  Object *ob = (Object *)id;

  ob->runtime = MEM_new<blender::bke::ObjectRuntime>(__func__);

  PartEff *paf;

  /* XXX This should not be needed - but seems like it can happen in some cases,
   * so for now play safe. */
  ob->proxy_from = nullptr;

  const bool is_undo = BLO_read_data_is_undo(reader);
  if (ob->id.tag & (LIB_TAG_EXTERN | LIB_TAG_INDIRECT)) {
    /* Do not allow any non-object mode for linked data.
     * See #34776, #42780, #81027 for more information. */
    ob->mode &= ~OB_MODE_ALL_MODE_DATA;
  }
  else if (is_undo) {
    /* For undo we want to stay in object mode during undo presses, so keep some edit modes
     * disabled.
     * TODO: Check if we should not disable more edit modes here? */
    ob->mode &= ~(OB_MODE_EDIT | OB_MODE_PARTICLE_EDIT);
  }

  BLO_read_data_address(reader, &ob->pose);
  BKE_pose_blend_read_data(reader, &ob->id, ob->pose);

  BLO_read_data_address(reader, &ob->mpath);
  if (ob->mpath) {
    animviz_motionpath_blend_read_data(reader, ob->mpath);
  }

  /* Only for versioning, vertex group names are now stored on object data. */
  BLO_read_list(reader, &ob->defbase);
  BLO_read_list(reader, &ob->fmaps);

  /* XXX deprecated - old animation system <<< */
  direct_link_nlastrips(reader, &ob->nlastrips);
  BLO_read_list(reader, &ob->constraintChannels);
  /* >>> XXX deprecated - old animation system */

  BLO_read_pointer_array(reader, (void **)&ob->mat);
  BLO_read_data_address(reader, &ob->matbits);

  /* do it here, below old data gets converted */
  BKE_modifier_blend_read_data(reader, &ob->modifiers, ob);
  BKE_gpencil_modifier_blend_read_data(reader, &ob->greasepencil_modifiers, ob);
  BKE_shaderfx_blend_read_data(reader, &ob->shader_fx, ob);

  BLO_read_list(reader, &ob->effect);
  paf = (PartEff *)ob->effect.first;
  while (paf) {
    if (paf->type == EFF_PARTICLE) {
      paf->keys = nullptr;
    }
    if (paf->type == EFF_WAVE) {
      WaveEff *wav = (WaveEff *)paf;
      PartEff *next = paf->next;
      WaveModifierData *wmd = (WaveModifierData *)BKE_modifier_new(eModifierType_Wave);

      wmd->damp = wav->damp;
      wmd->flag = wav->flag;
      wmd->height = wav->height;
      wmd->lifetime = wav->lifetime;
      wmd->narrow = wav->narrow;
      wmd->speed = wav->speed;
      wmd->startx = wav->startx;
      wmd->starty = wav->startx;
      wmd->timeoffs = wav->timeoffs;
      wmd->width = wav->width;

      BLI_addtail(&ob->modifiers, wmd);
      BKE_modifiers_persistent_uid_init(*ob, wmd->modifier);

      BLI_remlink(&ob->effect, paf);
      MEM_freeN(paf);

      paf = next;
      continue;
    }
    if (paf->type == EFF_BUILD) {
      BuildEff *baf = (BuildEff *)paf;
      PartEff *next = paf->next;
      BuildModifierData *bmd = (BuildModifierData *)BKE_modifier_new(eModifierType_Build);

      bmd->start = baf->sfra;
      bmd->length = baf->len;
      bmd->randomize = 0;
      bmd->seed = 1;

      BLI_addtail(&ob->modifiers, bmd);
      BKE_modifiers_persistent_uid_init(*ob, bmd->modifier);

      BLI_remlink(&ob->effect, paf);
      MEM_freeN(paf);

      paf = next;
      continue;
    }
    paf = paf->next;
  }

  BLO_read_data_address(reader, &ob->pd);
  BKE_particle_partdeflect_blend_read_data(reader, ob->pd);
  BLO_read_data_address(reader, &ob->soft);
  if (ob->soft) {
    SoftBody *sb = ob->soft;

    sb->bpoint = nullptr; /* init pointers so it gets rebuilt nicely */
    sb->bspring = nullptr;
    sb->scratch = nullptr;
    /* although not used anymore */
    /* still have to be loaded to be compatible with old files */
    BLO_read_pointer_array(reader, (void **)&sb->keys);
    if (sb->keys) {
      for (int a = 0; a < sb->totkey; a++) {
        BLO_read_data_address(reader, &sb->keys[a]);
      }
    }

    BLO_read_data_address(reader, &sb->effector_weights);
    if (!sb->effector_weights) {
      sb->effector_weights = BKE_effector_add_weights(nullptr);
    }

    BLO_read_data_address(reader, &sb->shared);
    if (sb->shared == nullptr) {
      /* Link deprecated caches if they exist, so we can use them for versioning.
       * We should only do this when `sb->shared == nullptr`, because those pointers
       * are always set (for compatibility with older Blenders). We mustn't link
       * the same point-cache twice. */
      BKE_ptcache_blend_read_data(reader, &sb->ptcaches, &sb->pointcache, false);
    }
    else {
      /* link caches */
      BKE_ptcache_blend_read_data(reader, &sb->shared->ptcaches, &sb->shared->pointcache, false);
    }
  }
  BLO_read_data_address(reader, &ob->fluidsimSettings); /* NT */

  BLO_read_data_address(reader, &ob->rigidbody_object);
  if (ob->rigidbody_object) {
    RigidBodyOb *rbo = ob->rigidbody_object;
    /* Allocate runtime-only struct */
    rbo->shared = (RigidBodyOb_Shared *)MEM_callocN(sizeof(*rbo->shared), "RigidBodyObShared");
  }
  BLO_read_data_address(reader, &ob->rigidbody_constraint);
  if (ob->rigidbody_constraint) {
    ob->rigidbody_constraint->physics_constraint = nullptr;
  }

  BLO_read_list(reader, &ob->particlesystem);
  BKE_particle_system_blend_read_data(reader, &ob->particlesystem);

  BKE_constraint_blend_read_data(reader, &ob->id, &ob->constraints);

  BLO_read_list(reader, &ob->hooks);
  while (ob->hooks.first) {
    ObHook *hook = (ObHook *)ob->hooks.first;
    HookModifierData *hmd = (HookModifierData *)BKE_modifier_new(eModifierType_Hook);

    BLO_read_int32_array(reader, hook->totindex, &hook->indexar);

    /* Do conversion here because if we have loaded
     * a hook we need to make sure it gets converted
     * and freed, regardless of version.
     */
    copy_v3_v3(hmd->cent, hook->cent);
    hmd->falloff = hook->falloff;
    hmd->force = hook->force;
    hmd->indexar = hook->indexar;
    hmd->object = hook->parent;
    memcpy(hmd->parentinv, hook->parentinv, sizeof(hmd->parentinv));
    hmd->indexar_num = hook->totindex;

    BLI_addhead(&ob->modifiers, hmd);
    BLI_remlink(&ob->hooks, hook);

    BKE_modifier_unique_name(&ob->modifiers, (ModifierData *)hmd);
    BKE_modifiers_persistent_uid_init(*ob, hmd->modifier);

    MEM_freeN(hook);
  }

  BLO_read_data_address(reader, &ob->iuser);
  if (ob->type == OB_EMPTY && ob->empty_drawtype == OB_EMPTY_IMAGE && !ob->iuser) {
    BKE_object_empty_draw_type_set(ob, ob->empty_drawtype);
  }

  BLO_read_list(reader, &ob->pc_ids);

  /* in case this value changes in future, clamp else we get undefined behavior */
  CLAMP(ob->rotmode, ROT_MODE_MIN, ROT_MODE_MAX);

  if (ob->sculpt) {
    ob->sculpt = nullptr;
    /* Only create data on undo, otherwise rely on editor mode switching. */
    if (BLO_read_data_is_undo(reader) && (ob->mode & OB_MODE_ALL_SCULPT)) {
      BKE_object_sculpt_data_create(ob);
    }
  }

  BLO_read_data_address(reader, &ob->preview);
  BKE_previewimg_blend_read(reader, ob->preview);

  BLO_read_data_address(reader, &ob->lightgroup);
  BLO_read_data_address(reader, &ob->light_linking);

  BLO_read_data_address(reader, &ob->lightprobe_cache);
  if (ob->lightprobe_cache) {
    BKE_lightprobe_cache_blend_read(reader, ob->lightprobe_cache);
  }
}

static void object_blend_read_after_liblink(BlendLibReader *reader, ID *id)
{
  Object *ob = reinterpret_cast<Object *>(id);

  Main *bmain = BLO_read_lib_get_main(reader);
  BlendFileReadReport *reports = BLO_read_lib_reports(reader);

  if (ob->data == nullptr && ob->type != OB_EMPTY) {
    /* NOTE: This case is not expected to happen anymore, since in when a linked ID disappears, an
     * empty placeholder is created for it by readfile code. Only some serious corruption of data
     * should be able to trigger this code nowadays. */

    ob->type = OB_EMPTY;

    if (ob->pose) {
      /* This code is now executed after _all_ ID pointers have been lib-linked,so it's safe to do
       * a proper cleanup. Further more, since user count of IDs is not done in read-code anymore,
       * `BKE_pose_free_ex(ob->pose, false)` can be called (instead of
       * `BKE_pose_free_ex(ob->pose)`), avoiding any access to other IDs altogether. */
      BKE_pose_free_ex(ob->pose, false);
      ob->pose = nullptr;
      ob->mode &= ~OB_MODE_POSE;
    }

    if (ob->id.lib) {
      BLO_reportf_wrap(reports,
                       RPT_INFO,
                       RPT_("Can't find object data of %s lib %s"),
                       ob->id.name + 2,
                       ob->id.lib->filepath);
    }
    else {
      BLO_reportf_wrap(reports, RPT_INFO, RPT_("Object %s lost data"), ob->id.name + 2);
    }
    reports->count.missing_obdata++;
  }

  /* When the object is local and the data is library its possible
   * the material list size gets out of sync. #22663. */
  if (ob->data && ob->id.lib != static_cast<ID *>(ob->data)->lib) {
    BKE_object_materials_test(bmain, ob, static_cast<ID *>(ob->data));
  }

  /* Performs quite extensive rebuilding & validation of object-level Pose data from the Armature
   * obdata. */
  BKE_pose_blend_read_after_liblink(reader, ob, ob->pose);

  BKE_particle_system_blend_read_after_liblink(reader, ob, &ob->id, &ob->particlesystem);
}

PartEff *BKE_object_do_version_give_parteff_245(Object *ob)
{
  PartEff *paf;

  paf = (PartEff *)ob->effect.first;
  while (paf) {
    if (paf->type == EFF_PARTICLE) {
      return paf;
    }
    paf = paf->next;
  }
  return nullptr;
}

static void object_lib_override_apply_post(ID *id_dst, ID *id_src)
{
  /* id_dst is the new local override copy of the linked reference data. id_src is the old override
   * data stored on disk, used as source data for override operations. */
  Object *object_dst = (Object *)id_dst;
  Object *object_src = (Object *)id_src;

  ListBase pidlist_dst, pidlist_src;
  BKE_ptcache_ids_from_object(&pidlist_dst, object_dst, nullptr, 0);
  BKE_ptcache_ids_from_object(&pidlist_src, object_src, nullptr, 0);

  /* Problem with point caches is that several status flags (like OUTDATED or BAKED) are read-only
   * at RNA level, and therefore not overridable per-se.
   *
   * This code is a workaround this to check all point-caches from both source and destination
   * objects in parallel, and transfer those flags when it makes sense.
   *
   * This allows to keep baked caches across lib-overrides applies.
   *
   * NOTE: This is fairly hackish and weak, but so is the point-cache system as its whole. A more
   * robust solution would be e.g. to have a specific RNA entry point to deal with such cases
   * (maybe a new flag to allow override code to set values of some read-only properties?).
   */
  PTCacheID *pid_src, *pid_dst;
  for (pid_dst = (PTCacheID *)pidlist_dst.first, pid_src = (PTCacheID *)pidlist_src.first;
       pid_dst != nullptr;
       pid_dst = pid_dst->next, pid_src = (pid_src != nullptr) ? pid_src->next : nullptr)
  {
    /* If pid's do not match, just tag info of caches in dst as dirty and continue. */
    if (pid_src == nullptr) {
      continue;
    }
    if (pid_dst->type != pid_src->type || pid_dst->file_type != pid_src->file_type ||
        pid_dst->default_step != pid_src->default_step || pid_dst->max_step != pid_src->max_step ||
        pid_dst->data_types != pid_src->data_types || pid_dst->info_types != pid_src->info_types)
    {
      LISTBASE_FOREACH (PointCache *, point_cache_src, pid_src->ptcaches) {
        point_cache_src->flag |= PTCACHE_FLAG_INFO_DIRTY;
      }
      continue;
    }

    PointCache *point_cache_dst, *point_cache_src;
    for (point_cache_dst = (PointCache *)pid_dst->ptcaches->first,
        point_cache_src = (PointCache *)pid_src->ptcaches->first;
         point_cache_dst != nullptr;
         point_cache_dst = point_cache_dst->next,
        point_cache_src = (point_cache_src != nullptr) ? point_cache_src->next : nullptr)
    {
      /* Always force updating info about caches of applied lib-overrides. */
      point_cache_dst->flag |= PTCACHE_FLAG_INFO_DIRTY;
      if (point_cache_src == nullptr || !STREQ(point_cache_dst->name, point_cache_src->name)) {
        continue;
      }
      if ((point_cache_src->flag & PTCACHE_BAKED) != 0) {
        point_cache_dst->flag |= PTCACHE_BAKED;
      }
      if ((point_cache_src->flag & PTCACHE_OUTDATED) == 0) {
        point_cache_dst->flag &= ~PTCACHE_OUTDATED;
      }
    }
  }
  BLI_freelistN(&pidlist_dst);
  BLI_freelistN(&pidlist_src);
}

static IDProperty *object_asset_dimensions_property(Object *ob)
{
  using namespace blender::bke;
  float3 dimensions;
  BKE_object_dimensions_get(ob, dimensions);
  if (is_zero_v3(dimensions)) {
    return nullptr;
  }
  return idprop::create("dimensions", Span(&dimensions.x, 3)).release();
}

static void object_asset_metadata_ensure(void *asset_ptr, AssetMetaData *asset_data)
{
  Object *ob = (Object *)asset_ptr;
  BLI_assert(GS(ob->id.name) == ID_OB);

  /* Update dimensions hint for the asset. */
  if (IDProperty *dimensions_prop = object_asset_dimensions_property(ob)) {
    BKE_asset_metadata_idprop_ensure(asset_data, dimensions_prop);
  }
}

static AssetTypeInfo AssetType_OB = {
    /*pre_save_fn*/ object_asset_metadata_ensure,
    /*on_mark_asset_fn*/ object_asset_metadata_ensure,
};

IDTypeInfo IDType_ID_OB = {
    /*id_code*/ ID_OB,
    /*id_filter*/ FILTER_ID_OB,
    /* Could be more specific, but simpler to just always say 'yes' here. */
    /*dependencies_id_types*/ FILTER_ID_ALL,
    /*main_listbase_index*/ INDEX_ID_OB,
    /*struct_size*/ sizeof(Object),
    /*name*/ "Object",
    /*name_plural*/ N_("objects"),
    /*translation_context*/ BLT_I18NCONTEXT_ID_OBJECT,
    /*flags*/ 0,
    /*asset_type_info*/ &AssetType_OB,

    /*init_data*/ object_init_data,
    /*copy_data*/ object_copy_data,
    /*free_data*/ object_free_data,
    /*make_local*/ nullptr,
    /*foreach_id*/ object_foreach_id,
    /*foreach_cache*/ object_foreach_cache,
    /*foreach_path*/ object_foreach_path,
    /*owner_pointer_get*/ nullptr,

    /*blend_write*/ object_blend_write,
    /*blend_read_data*/ object_blend_read_data,
    /*blend_read_after_liblink*/ object_blend_read_after_liblink,

    /*blend_read_undo_preserve*/ nullptr,

    /*lib_override_apply_post*/ object_lib_override_apply_post,
};

void BKE_object_workob_clear(Object *workob)
{
  *workob = blender::dna::shallow_zero_initialize();

  workob->scale[0] = workob->scale[1] = workob->scale[2] = 1.0f;
  workob->dscale[0] = workob->dscale[1] = workob->dscale[2] = 1.0f;
  workob->rotmode = ROT_MODE_EUL;
}

void BKE_object_free_particlesystems(Object *ob)
{
  while (ParticleSystem *psys = (ParticleSystem *)BLI_pophead(&ob->particlesystem)) {
    psys_free(ob, psys);
  }
}

void BKE_object_free_softbody(Object *ob)
{
  sbFree(ob);
}

void BKE_object_free_curve_cache(Object *ob)
{
  if (ob->runtime->curve_cache) {
    BKE_displist_free(&ob->runtime->curve_cache->disp);
    BKE_curve_bevelList_free(&ob->runtime->curve_cache->bev);
    if (ob->runtime->curve_cache->anim_path_accum_length) {
      MEM_freeN((void *)ob->runtime->curve_cache->anim_path_accum_length);
    }
    BKE_nurbList_free(&ob->runtime->curve_cache->deformed_nurbs);
    MEM_freeN(ob->runtime->curve_cache);
    ob->runtime->curve_cache = nullptr;
  }
}

void BKE_object_free_modifiers(Object *ob, const int flag)
{
  while (ModifierData *md = (ModifierData *)BLI_pophead(&ob->modifiers)) {
    BKE_modifier_free_ex(md, flag);
  }

  while (
      GpencilModifierData *gp_md = (GpencilModifierData *)BLI_pophead(&ob->greasepencil_modifiers))
  {
    BKE_gpencil_modifier_free_ex(gp_md, flag);
  }
  /* Particle modifiers were freed, so free the particle-systems as well. */
  BKE_object_free_particlesystems(ob);

  /* Same for soft-body */
  BKE_object_free_softbody(ob);

  /* modifiers may have stored data in the DM cache */
  BKE_object_free_derived_caches(ob);
}

void BKE_object_free_shaderfx(Object *ob, const int flag)
{
  while (ShaderFxData *fx = (ShaderFxData *)BLI_pophead(&ob->shader_fx)) {
    BKE_shaderfx_free_ex(fx, flag);
  }
}

void BKE_object_modifier_hook_reset(Object *ob, HookModifierData *hmd)
{
  /* reset functionality */
  if (hmd->object) {
    bPoseChannel *pchan = BKE_pose_channel_find_name(hmd->object->pose, hmd->subtarget);

    if (hmd->subtarget[0] && pchan) {
      float imat[4][4], mat[4][4];

      /* Calculate the world-space matrix for the pose-channel target first,
       * then carry on as usual. */
      mul_m4_m4m4(mat, hmd->object->object_to_world().ptr(), pchan->pose_mat);

      invert_m4_m4(imat, mat);
      mul_m4_m4m4(hmd->parentinv, imat, ob->object_to_world().ptr());
    }
    else {
      invert_m4_m4(hmd->object->runtime->world_to_object.ptr(),
                   hmd->object->object_to_world().ptr());
      mul_m4_m4m4(
          hmd->parentinv, hmd->object->world_to_object().ptr(), ob->object_to_world().ptr());
    }
  }
}

void BKE_object_modifier_gpencil_hook_reset(Object *ob, HookGpencilModifierData *hmd)
{
  if (hmd->object == nullptr) {
    return;
  }
  /* reset functionality */
  bPoseChannel *pchan = BKE_pose_channel_find_name(hmd->object->pose, hmd->subtarget);

  if (hmd->subtarget[0] && pchan) {
    float imat[4][4], mat[4][4];

    /* Calculate the world-space matrix for the pose-channel target first,
     * then carry on as usual. */
    mul_m4_m4m4(mat, hmd->object->object_to_world().ptr(), pchan->pose_mat);

    invert_m4_m4(imat, mat);
    mul_m4_m4m4(hmd->parentinv, imat, ob->object_to_world().ptr());
  }
  else {
    invert_m4_m4(hmd->object->runtime->world_to_object.ptr(),
                 hmd->object->object_to_world().ptr());
    mul_m4_m4m4(hmd->parentinv, hmd->object->world_to_object().ptr(), ob->object_to_world().ptr());
  }
}

void BKE_object_modifier_set_active(Object *ob, ModifierData *md)
{
  LISTBASE_FOREACH (ModifierData *, md_iter, &ob->modifiers) {
    md_iter->flag &= ~eModifierFlag_Active;
  }

  if (md != nullptr) {
    BLI_assert(BLI_findindex(&ob->modifiers, md) != -1);
    md->flag |= eModifierFlag_Active;
  }
}

ModifierData *BKE_object_active_modifier(const Object *ob)
{
  /* In debug mode, check for only one active modifier. */
#ifndef NDEBUG
  int active_count = 0;
  LISTBASE_FOREACH (ModifierData *, md, &ob->modifiers) {
    if (md->flag & eModifierFlag_Active) {
      active_count++;
    }
  }
  BLI_assert(ELEM(active_count, 0, 1));
#endif

  LISTBASE_FOREACH (ModifierData *, md, &ob->modifiers) {
    if (md->flag & eModifierFlag_Active) {
      return md;
    }
  }

  return nullptr;
}

bool BKE_object_supports_modifiers(const Object *ob)
{
  return ELEM(ob->type,
              OB_MESH,
              OB_CURVES,
              OB_CURVES_LEGACY,
              OB_SURF,
              OB_FONT,
              OB_LATTICE,
              OB_POINTCLOUD,
              OB_VOLUME,
              OB_GREASE_PENCIL);
}

bool BKE_object_support_modifier_type_check(const Object *ob, int modifier_type)
{
  const ModifierTypeInfo *mti = BKE_modifier_get_info((ModifierType)modifier_type);

  /* Surface and lattice objects don't output geometry sets. */
  if (mti->modify_geometry_set != nullptr && ELEM(ob->type, OB_SURF, OB_LATTICE)) {
    return false;
  }

  if (ELEM(ob->type, OB_POINTCLOUD, OB_CURVES)) {
    return ELEM(modifier_type, eModifierType_Nodes, eModifierType_MeshSequenceCache);
  }
  if (ob->type == OB_VOLUME) {
    return mti->modify_geometry_set != nullptr;
  }
  if (ELEM(ob->type, OB_MESH, OB_CURVES_LEGACY, OB_SURF, OB_FONT, OB_LATTICE)) {
    if (ob->type == OB_LATTICE && (mti->flags & eModifierTypeFlag_AcceptsVertexCosOnly) == 0) {
      return false;
    }

    if (!((mti->flags & eModifierTypeFlag_AcceptsCVs) ||
          (ob->type == OB_MESH && (mti->flags & eModifierTypeFlag_AcceptsMesh))))
    {
      return false;
    }

    return true;
  }
  if (ob->type == OB_GREASE_PENCIL && (mti->flags & eModifierTypeFlag_AcceptsGreasePencil)) {
    return true;
  }

  return false;
}

static bool object_modifier_type_copy_check(ModifierType md_type)
{
  return !ELEM(md_type, eModifierType_Hook, eModifierType_Collision);
}

/**
 * Find a `psys` matching given `psys_src` in `ob_dst`
 * (i.e. sharing the same #ParticleSettings ID), or add one, and return valid `psys` from `ob_dst`.
 *
 * \note Order handling is fairly weak here. This code assumes that it is called **before** the
 * modifier using the `psys` is actually copied, and that this copied modifier will be added at the
 * end of the stack. That way we can be sure that the particle modifier will be before the one
 * using its particle system in the stack.
 */
static ParticleSystem *object_copy_modifier_particle_system_ensure(Main *bmain,
                                                                   Scene *scene,
                                                                   Object *ob_dst,
                                                                   ParticleSystem *psys_src)
{
  ParticleSystem *psys_dst = nullptr;

  /* Check if a particle system with the same particle settings
   * already exists on the destination object. */
  LISTBASE_FOREACH (ParticleSystem *, psys, &ob_dst->particlesystem) {
    if (psys->part == psys_src->part) {
      psys_dst = psys;
      break;
    }
  }

  /* If it does not exist, copy the particle system to the destination object. */
  if (psys_dst == nullptr) {
    ModifierData *md = object_copy_particle_system(bmain, scene, ob_dst, psys_src);
    psys_dst = ((ParticleSystemModifierData *)md)->psys;
  }

  return psys_dst;
}

bool BKE_object_copy_modifier(
    Main *bmain, Scene *scene, Object *ob_dst, const Object *ob_src, ModifierData *md_src)
{
  BLI_assert(ob_dst->type != OB_GPENCIL_LEGACY);

  const ModifierTypeInfo *mti = BKE_modifier_get_info((ModifierType)md_src->type);
  if (!object_modifier_type_copy_check((ModifierType)md_src->type)) {
    /* We never allow copying those modifiers here. */
    return false;
  }
  if (!BKE_object_support_modifier_type_check(ob_dst, md_src->type)) {
    return false;
  }
  if (mti->flags & eModifierTypeFlag_Single) {
    if (BKE_modifiers_findby_type(ob_dst, (ModifierType)md_src->type) != nullptr) {
      return false;
    }
  }

  ParticleSystem *psys_src = nullptr;
  ParticleSystem *psys_dst = nullptr;

  switch (md_src->type) {
    case eModifierType_Softbody:
      BKE_object_copy_softbody(ob_dst, ob_src, 0);
      break;
    case eModifierType_Skin:
      /* ensure skin-node customdata exists */
      BKE_mesh_ensure_skin_customdata((Mesh *)ob_dst->data);
      break;
    case eModifierType_Fluid: {
      FluidModifierData *fmd = (FluidModifierData *)md_src;
      if (fmd->type == MOD_FLUID_TYPE_FLOW) {
        if (fmd->flow != nullptr && fmd->flow->psys != nullptr) {
          psys_src = fmd->flow->psys;
          psys_dst = object_copy_modifier_particle_system_ensure(bmain, scene, ob_dst, psys_src);
        }
      }
      break;
    }
    case eModifierType_DynamicPaint: {
      DynamicPaintModifierData *dpmd = (DynamicPaintModifierData *)md_src;
      if (dpmd->brush != nullptr && dpmd->brush->psys != nullptr) {
        psys_src = dpmd->brush->psys;
        psys_dst = object_copy_modifier_particle_system_ensure(bmain, scene, ob_dst, psys_src);
      }
      break;
    }
    default:
      break;
  }

  ModifierData *md_dst;
  if (md_src->type == eModifierType_ParticleSystem) {
    md_dst = object_copy_particle_system(
        bmain, scene, ob_dst, ((ParticleSystemModifierData *)md_src)->psys);
  }
  else {
    md_dst = BKE_modifier_new(md_src->type);

    STRNCPY(md_dst->name, md_src->name);

    if (md_src->type == eModifierType_Multires) {
      /* Has to be done after mod creation, but *before* we actually copy its settings! */
      multiresModifier_sync_levels_ex(
          ob_dst, (MultiresModifierData *)md_src, (MultiresModifierData *)md_dst);
    }

    BKE_modifier_copydata(md_src, md_dst);

    switch (md_dst->type) {
      case eModifierType_Fluid:
        if (psys_dst != nullptr) {
          FluidModifierData *fmd_dst = (FluidModifierData *)md_dst;
          BLI_assert(fmd_dst->type == MOD_FLUID_TYPE_FLOW && fmd_dst->flow != nullptr &&
                     fmd_dst->flow->psys != nullptr);
          fmd_dst->flow->psys = psys_dst;
        }
        break;
      case eModifierType_DynamicPaint:
        if (psys_dst != nullptr) {
          DynamicPaintModifierData *dpmd_dst = (DynamicPaintModifierData *)md_dst;
          BLI_assert(dpmd_dst->brush != nullptr && dpmd_dst->brush->psys != nullptr);
          dpmd_dst->brush->psys = psys_dst;
        }
        break;
      default:
        break;
    }

    BLI_addtail(&ob_dst->modifiers, md_dst);
    BKE_modifier_unique_name(&ob_dst->modifiers, md_dst);
    BKE_modifiers_persistent_uid_init(*ob_dst, *md_dst);
  }

  BKE_object_modifier_set_active(ob_dst, md_dst);

  return true;
}

bool BKE_object_copy_gpencil_modifier(Object *ob_dst, GpencilModifierData *gmd_src)
{
  BLI_assert(ob_dst->type == OB_GPENCIL_LEGACY);

  GpencilModifierData *gmd_dst = BKE_gpencil_modifier_new(gmd_src->type);
  STRNCPY(gmd_dst->name, gmd_src->name);

  const GpencilModifierTypeInfo *mti = BKE_gpencil_modifier_get_info(
      (GpencilModifierType)gmd_src->type);
  mti->copy_data(gmd_src, gmd_dst);

  BLI_addtail(&ob_dst->greasepencil_modifiers, gmd_dst);
  BKE_gpencil_modifier_unique_name(&ob_dst->greasepencil_modifiers, gmd_dst);

  return true;
}

bool BKE_object_modifier_stack_copy(Object *ob_dst,
                                    const Object *ob_src,
                                    const bool do_copy_all,
                                    const int flag_subdata)
{
  if ((ob_dst->type == OB_GPENCIL_LEGACY) != (ob_src->type == OB_GPENCIL_LEGACY)) {
    BLI_assert_msg(false,
                   "Trying to copy a modifier stack between a GPencil object and another type.");
    return false;
  }

  if (!BLI_listbase_is_empty(&ob_dst->modifiers) ||
      !BLI_listbase_is_empty(&ob_dst->greasepencil_modifiers))
  {
    BLI_assert_msg(
        false,
        "Trying to copy a modifier stack into an object having a non-empty modifier stack.");
    return false;
  }

  LISTBASE_FOREACH (ModifierData *, md_src, &ob_src->modifiers) {
    if (!do_copy_all && !object_modifier_type_copy_check((ModifierType)md_src->type)) {
      continue;
    }
    if (!BKE_object_support_modifier_type_check(ob_dst, md_src->type)) {
      continue;
    }

    ModifierData *md_dst = BKE_modifier_copy_ex(md_src, flag_subdata);
    BLI_addtail(&ob_dst->modifiers, md_dst);
  }

  LISTBASE_FOREACH (GpencilModifierData *, gmd_src, &ob_src->greasepencil_modifiers) {
    GpencilModifierData *gmd_dst = BKE_gpencil_modifier_new(gmd_src->type);
    STRNCPY(gmd_dst->name, gmd_src->name);
    BKE_gpencil_modifier_copydata_ex(gmd_src, gmd_dst, flag_subdata);
    BLI_addtail(&ob_dst->greasepencil_modifiers, gmd_dst);
  }

  /* This could be copied from anywhere, since no other modifier actually use this data. But for
   * consistency do it together with particle systems. */
  BKE_object_copy_softbody(ob_dst, ob_src, flag_subdata);

  /* It is mandatory that this happens after copying modifiers, as it will update their `psys`
   * pointers accordingly. */
  BKE_object_copy_particlesystems(ob_dst, ob_src, flag_subdata);

  return true;
}

void BKE_object_link_modifiers(Object *ob_dst, const Object *ob_src)
{
  BKE_object_free_modifiers(ob_dst, 0);

  BKE_object_modifier_stack_copy(ob_dst, ob_src, false, 0);
}

/**
 * Copy CCG related data. Used to sync copy of mesh with reshaped original mesh.
 */
static void copy_ccg_data(Mesh *mesh_destination,
                          Mesh *mesh_source,
                          const eCustomDataType layer_type)
{
  BLI_assert(mesh_destination->corners_num == mesh_source->corners_num);
  CustomData *data_destination = &mesh_destination->corner_data;
  CustomData *data_source = &mesh_source->corner_data;
  const int num_elements = mesh_source->corners_num;
  if (!CustomData_has_layer(data_source, layer_type)) {
    return;
  }
  const int layer_index = CustomData_get_layer_index(data_destination, layer_type);
  CustomData_free_layer(data_destination, layer_type, num_elements, layer_index);
  BLI_assert(!CustomData_has_layer(data_destination, layer_type));
  CustomData_add_layer(
      data_destination, eCustomDataType(layer_type), CD_SET_DEFAULT, num_elements);
  BLI_assert(CustomData_has_layer(data_destination, layer_type));
  CustomData_copy_layer_type_data(data_source, data_destination, layer_type, 0, 0, num_elements);
}

static void object_update_from_subsurf_ccg(Object *object)
{
  /* Currently CCG is only created for Mesh objects. */
  if (object->type != OB_MESH) {
    return;
  }
  /* If object does not own evaluated mesh we can not access it since it might be freed already
   * (happens on dependency graph free where order of evaluated IDs free is undefined).
   *
   * Good news is: such mesh does not have modifiers applied, so no need to worry about CCG. */
  if (!object->runtime->is_data_eval_owned) {
    return;
  }
  /* Object was never evaluated, so can not have CCG subdivision surface. If it were evaluated, do
   * not try to compute OpenSubDiv on the CPU as it is not needed here. */
  Mesh *mesh_eval = BKE_object_get_evaluated_mesh_no_subsurf(object);
  if (mesh_eval == nullptr) {
    return;
  }
  SubdivCCG *subdiv_ccg = mesh_eval->runtime->subdiv_ccg.get();
  if (subdiv_ccg == nullptr) {
    return;
  }
  /* Check whether there is anything to be reshaped. */
  if (!subdiv_ccg->dirty.coords && !subdiv_ccg->dirty.hidden) {
    return;
  }
  const int tot_level = mesh_eval->runtime->subdiv_ccg_tot_level;
  Object *object_orig = DEG_get_original_object(object);
  Mesh *mesh_orig = (Mesh *)object_orig->data;
  multiresModifier_reshapeFromCCG(tot_level, mesh_orig, subdiv_ccg);
  /* NOTE: we need to reshape into an original mesh from main database,
   * allowing:
   *
   * - Update copies of that mesh at any moment.
   * - Save the file without doing extra reshape.
   * - All the users of the mesh have updated displacement.
   *
   * However, the tricky part here is that we only know about sculpted
   * state of a mesh on an object level, and object is being updated after
   * mesh data-block is updated. This forces us to:
   *
   * - Update mesh data-block from object evaluation, which is technically
   *   forbidden, but there is no other place for this yet.
   * - Reshape to the original mesh from main database, and then copy updated
   *   layer to copy of that mesh (since copy of the mesh has decoupled
   *   custom data layers).
   *
   * All this is defeating all the designs we need to follow to allow safe
   * threaded evaluation, but this is as good as we can make it within the
   * current sculpt/evaluated mesh design. This is also how we've survived
   * with old #DerivedMesh based solutions. So, while this is all wrong and
   * needs reconsideration, doesn't seem to be a big stopper for real
   * production artists.
   */
  /* TODO(sergey): Solve this somehow, to be fully stable for threaded
   * evaluation environment.
   */
  /* NOTE: runtime.data_orig is what was before assigning mesh_eval,
   * it is orig as in what was in object_eval->data before evaluating
   * modifier stack.
   *
   * mesh_cow is a copy-on-written version of `object_orig->data`.
   */
  Mesh *mesh_cow = (Mesh *)object->runtime->data_orig;
  copy_ccg_data(mesh_cow, mesh_orig, CD_MDISPS);
  copy_ccg_data(mesh_cow, mesh_orig, CD_GRID_PAINT_MASK);
  /* Everything is now up-to-date. */
  subdiv_ccg->dirty.coords = false;
  subdiv_ccg->dirty.hidden = false;
}

void BKE_object_eval_assign_data(Object *object_eval, ID *data_eval, bool is_owned)
{
  BLI_assert(object_eval->id.tag & LIB_TAG_COPIED_ON_EVAL);
  BLI_assert(object_eval->runtime->data_eval == nullptr);
  BLI_assert(data_eval->tag & LIB_TAG_NO_MAIN);

  if (is_owned) {
    /* Set flag for debugging. */
    data_eval->tag |= LIB_TAG_COPIED_ON_EVAL_FINAL_RESULT;
  }

  /* Assigned evaluated data. */
  object_eval->runtime->data_eval = data_eval;
  object_eval->runtime->is_data_eval_owned = is_owned;

  /* Overwrite data of evaluated object, if the data-block types match. */
  ID *data = (ID *)object_eval->data;
  if (GS(data->name) == GS(data_eval->name)) {
    /* NOTE: we are not supposed to invoke evaluation for original objects,
     * but some areas are still being ported, so we play safe here. */
    if (object_eval->id.tag & LIB_TAG_COPIED_ON_EVAL) {
      object_eval->data = data_eval;
    }
  }

  /* Is set separately currently. */
  object_eval->runtime->geometry_set_eval = nullptr;
}

void BKE_object_free_derived_caches(Object *ob)
{
  ob->runtime->bounds_eval.reset();

  object_update_from_subsurf_ccg(ob);

<<<<<<< HEAD
=======
  if (ob->runtime->editmesh_eval_cage &&
      ob->runtime->editmesh_eval_cage != reinterpret_cast<Mesh *>(ob->runtime->data_eval))
  {
    BKE_id_free(nullptr, ob->runtime->editmesh_eval_cage);
  }
  ob->runtime->editmesh_eval_cage = nullptr;

>>>>>>> 7dad3248
  if (ob->runtime->data_eval != nullptr) {
    if (ob->runtime->is_data_eval_owned) {
      ID *data_eval = ob->runtime->data_eval;
      if (GS(data_eval->name) == ID_ME) {
        BKE_id_free(nullptr, (Mesh *)data_eval);
      }
      else {
        BKE_libblock_free_data(data_eval, false);
        BKE_libblock_free_datablock(data_eval, 0);
        MEM_freeN(data_eval);
      }
    }
    ob->runtime->data_eval = nullptr;
  }
<<<<<<< HEAD
=======
  if (ob->runtime->mesh_deform_eval != nullptr) {
    Mesh *mesh_deform_eval = ob->runtime->mesh_deform_eval;
    BKE_id_free(nullptr, mesh_deform_eval);
    ob->runtime->mesh_deform_eval = nullptr;
  }
>>>>>>> 7dad3248

  /* Restore initial pointer for copy-on-evaluation data-blocks, object->data
   * might be pointing to an evaluated data-block data was just freed above. */
  if (ob->runtime->data_orig != nullptr) {
    ob->data = ob->runtime->data_orig;
  }

  BKE_object_to_mesh_clear(ob);
  BKE_pose_backup_clear(ob);
  BKE_object_to_curve_clear(ob);
  BKE_object_free_curve_cache(ob);

  BKE_crazyspace_api_eval_clear(ob);

  /* Clear grease pencil data. */
  if (ob->runtime->gpd_eval != nullptr) {
    BKE_gpencil_eval_delete(ob->runtime->gpd_eval);
    ob->runtime->gpd_eval = nullptr;
  }

  delete ob->runtime->geometry_set_eval;
  ob->runtime->geometry_set_eval = nullptr;
}

void BKE_object_free_caches(Object *object)
{
  short update_flag = 0;

  /* Free particle system caches holding paths. */
  if (object->particlesystem.first) {
    LISTBASE_FOREACH (ParticleSystem *, psys, &object->particlesystem) {
      psys_free_path_cache(psys, psys->edit);
      update_flag |= ID_RECALC_PSYS_REDO;
    }
  }

  /* Free memory used by cached derived meshes in the particle system modifiers. */
  LISTBASE_FOREACH (ModifierData *, md, &object->modifiers) {
    if (md->type == eModifierType_ParticleSystem) {
      ParticleSystemModifierData *psmd = (ParticleSystemModifierData *)md;
      if (psmd->mesh_final) {
        BKE_id_free(nullptr, psmd->mesh_final);
        psmd->mesh_final = nullptr;
        if (psmd->mesh_original) {
          BKE_id_free(nullptr, psmd->mesh_original);
          psmd->mesh_original = nullptr;
        }
        psmd->flag |= eParticleSystemFlag_file_loaded;
        update_flag |= ID_RECALC_GEOMETRY;
      }
    }
  }

  /* NOTE: If object is coming from a duplicator, it might be a temporary
   * object created by dependency graph, which shares pointers with original
   * object. In this case we can not free anything.
   */
  if ((object->base_flag & BASE_FROM_DUPLI) == 0) {
    BKE_object_free_derived_caches(object);
    update_flag |= ID_RECALC_GEOMETRY;
  }

  /* Tag object for update, so once memory critical operation is over and
   * scene update routines are back to its business the object will be
   * guaranteed to be in a known state.
   */
  if (update_flag != 0) {
    DEG_id_tag_update(&object->id, update_flag);
  }
}

bool BKE_object_is_in_editmode(const Object *ob)
{
  if (ob->data == nullptr) {
    return false;
  }

  switch (ob->type) {
    case OB_MESH:
      return ((Mesh *)ob->data)->runtime->edit_mesh != nullptr;
    case OB_ARMATURE:
      return ((bArmature *)ob->data)->edbo != nullptr;
    case OB_FONT:
      return ((Curve *)ob->data)->editfont != nullptr;
    case OB_MBALL:
      return ((MetaBall *)ob->data)->editelems != nullptr;
    case OB_LATTICE:
      return ((Lattice *)ob->data)->editlatt != nullptr;
    case OB_SURF:
    case OB_CURVES_LEGACY:
      return ((Curve *)ob->data)->editnurb != nullptr;
    case OB_GPENCIL_LEGACY:
      /* Grease Pencil object has no edit mode data. */
      return GPENCIL_EDIT_MODE((bGPdata *)ob->data);
    case OB_CURVES:
    case OB_POINTCLOUD:
    case OB_GREASE_PENCIL:
      return ob->mode == OB_MODE_EDIT;
    default:
      return false;
  }
}

bool BKE_object_is_in_editmode_vgroup(const Object *ob)
{
  return (OB_TYPE_SUPPORT_VGROUP(ob->type) && BKE_object_is_in_editmode(ob));
}

bool BKE_object_data_is_in_editmode(const Object *ob, const ID *id)
{
  const short type = GS(id->name);
  BLI_assert(OB_DATA_SUPPORT_EDITMODE(type));
  switch (type) {
    case ID_ME:
      return ((const Mesh *)id)->runtime->edit_mesh != nullptr;
    case ID_CU_LEGACY:
      return ((((const Curve *)id)->editnurb != nullptr) ||
              (((const Curve *)id)->editfont != nullptr));
    case ID_MB:
      return ((const MetaBall *)id)->editelems != nullptr;
    case ID_LT:
      return ((const Lattice *)id)->editlatt != nullptr;
    case ID_AR:
      return ((const bArmature *)id)->edbo != nullptr;
    case ID_CV:
    case ID_PT:
    case ID_GP:
      if (ob) {
        return BKE_object_is_in_editmode(ob);
      }
      return false;
    default:
      BLI_assert_unreachable();
      return false;
  }
}

char *BKE_object_data_editmode_flush_ptr_get(ID *id)
{
  const short type = GS(id->name);
  switch (type) {
    case ID_ME: {
      if (BMEditMesh *em = ((Mesh *)id)->runtime->edit_mesh.get()) {
        return &em->needs_flush_to_id;
      }
      break;
    }
    case ID_CU_LEGACY: {
      if (((Curve *)id)->vfont != nullptr) {
        EditFont *ef = ((Curve *)id)->editfont;
        if (ef != nullptr) {
          return &ef->needs_flush_to_id;
        }
      }
      else {
        EditNurb *editnurb = ((Curve *)id)->editnurb;
        if (editnurb) {
          return &editnurb->needs_flush_to_id;
        }
      }
      break;
    }
    case ID_MB: {
      MetaBall *mb = (MetaBall *)id;
      return &mb->needs_flush_to_id;
    }
    case ID_LT: {
      EditLatt *editlatt = ((Lattice *)id)->editlatt;
      if (editlatt) {
        return &editlatt->needs_flush_to_id;
      }
      break;
    }
    case ID_AR: {
      bArmature *arm = (bArmature *)id;
      return &arm->needs_flush_to_id;
    }
    case ID_GP:
    case ID_PT:
    case ID_CV:
      return nullptr;
    default:
      BLI_assert_unreachable();
      return nullptr;
  }
  return nullptr;
}

bool BKE_object_is_in_wpaint_select_vert(const Object *ob)
{
  if (ob->type == OB_MESH) {
    Mesh *mesh = (Mesh *)ob->data;
    return ((ob->mode & OB_MODE_WEIGHT_PAINT) && (mesh->runtime->edit_mesh == nullptr) &&
            (ME_EDIT_PAINT_SEL_MODE(mesh) == SCE_SELECT_VERTEX));
  }

  return false;
}

bool BKE_object_has_mode_data(const Object *ob, eObjectMode object_mode)
{
  if (object_mode & OB_MODE_EDIT) {
    if (BKE_object_is_in_editmode(ob)) {
      return true;
    }
  }
  else if (object_mode & OB_MODE_VERTEX_PAINT) {
    if (ob->sculpt && (ob->sculpt->mode_type == OB_MODE_VERTEX_PAINT)) {
      return true;
    }
  }
  else if (object_mode & OB_MODE_WEIGHT_PAINT) {
    if (ob->sculpt && (ob->sculpt->mode_type == OB_MODE_WEIGHT_PAINT)) {
      return true;
    }
  }
  else if (object_mode & OB_MODE_SCULPT) {
    if (ob->sculpt && (ob->sculpt->mode_type == OB_MODE_SCULPT)) {
      return true;
    }
  }
  else if (object_mode & OB_MODE_POSE) {
    if (ob->pose != nullptr) {
      return true;
    }
  }
  return false;
}

bool BKE_object_is_mode_compat(const Object *ob, eObjectMode object_mode)
{
  return ((ob->mode == object_mode) || (ob->mode & object_mode) != 0);
}

int BKE_object_visibility(const Object *ob, const int dag_eval_mode)
{
  if ((ob->base_flag & BASE_ENABLED_AND_MAYBE_VISIBLE_IN_VIEWPORT) == 0) {
    return 0;
  }

  /* Test which components the object has. */
  int visibility = OB_VISIBLE_SELF;
  if (ob->particlesystem.first) {
    visibility |= OB_VISIBLE_INSTANCES | OB_VISIBLE_PARTICLES;
  }
  else if (ob->transflag & OB_DUPLI) {
    visibility |= OB_VISIBLE_INSTANCES;
  }

  if (blender::bke::object_has_geometry_set_instances(*ob)) {
    visibility |= OB_VISIBLE_INSTANCES;
  }

  /* Optional hiding of self if there are particles or instancers. */
  if (visibility & (OB_VISIBLE_PARTICLES | OB_VISIBLE_INSTANCES)) {
    switch ((eEvaluationMode)dag_eval_mode) {
      case DAG_EVAL_VIEWPORT:
        if (!(ob->duplicator_visibility_flag & OB_DUPLI_FLAG_VIEWPORT)) {
          visibility &= ~OB_VISIBLE_SELF;
        }
        break;
      case DAG_EVAL_RENDER:
        if (!(ob->duplicator_visibility_flag & OB_DUPLI_FLAG_RENDER)) {
          visibility &= ~OB_VISIBLE_SELF;
        }
        break;
    }
  }

  return visibility;
}

bool BKE_object_exists_check(Main *bmain, const Object *obtest)
{
  if (obtest == nullptr) {
    return false;
  }

  LISTBASE_FOREACH (Object *, ob, &bmain->objects) {
    if (ob == obtest) {
      return true;
    }
  }

  return false;
}

/* *************************************************** */

static const char *get_obdata_defname(int type)
{
  switch (type) {
    case OB_MESH:
      return DATA_("Mesh");
    case OB_CURVES_LEGACY:
      return DATA_("Curve");
    case OB_SURF:
      return DATA_("Surf");
    case OB_FONT:
      return DATA_("Text");
    case OB_MBALL:
      return DATA_("Mball");
    case OB_CAMERA:
      return DATA_("Camera");
    case OB_LAMP:
      return CTX_DATA_(BLT_I18NCONTEXT_ID_LIGHT, "Light");
    case OB_LATTICE:
      return DATA_("Lattice");
    case OB_ARMATURE:
      return DATA_("Armature");
    case OB_SPEAKER:
      return DATA_("Speaker");
    case OB_CURVES:
      return DATA_("Curves");
    case OB_POINTCLOUD:
      return DATA_("PointCloud");
    case OB_VOLUME:
      return CTX_DATA_(BLT_I18NCONTEXT_ID_ID, "Volume");
    case OB_EMPTY:
      return CTX_DATA_(BLT_I18NCONTEXT_ID_ID, "Empty");
    case OB_GPENCIL_LEGACY:
      return DATA_("GPencil");
    case OB_LIGHTPROBE:
      return DATA_("LightProbe");
    case OB_GREASE_PENCIL:
      return DATA_("GreasePencil");
    default:
      CLOG_ERROR(&LOG, "Internal error, bad type: %d", type);
      return CTX_DATA_(BLT_I18NCONTEXT_ID_ID, "Empty");
  }
}

static void object_init(Object *ob, const short ob_type)
{
  object_init_data(&ob->id);

  ob->type = ob_type;

  if (ob->type != OB_EMPTY) {
    zero_v2(ob->ima_ofs);
  }

  if (ELEM(ob->type, OB_LAMP, OB_CAMERA, OB_SPEAKER)) {
    ob->trackflag = OB_NEGZ;
    ob->upflag = OB_POSY;
  }

  if (ob->type == OB_GPENCIL_LEGACY) {
    ob->dtx |= OB_USE_GPENCIL_LIGHTS;
  }

  if (ob->type == OB_LAMP) {
    /* Lights are invisible to camera rays and are assumed to be a
     * shadow catcher by default. */
    ob->visibility_flag |= OB_HIDE_CAMERA | OB_SHADOW_CATCHER;
  }
}

void *BKE_object_obdata_add_from_type(Main *bmain, int type, const char *name)
{
  if (name == nullptr) {
    name = get_obdata_defname(type);
  }

  switch (type) {
    case OB_MESH:
      return BKE_mesh_add(bmain, name);
    case OB_CURVES_LEGACY:
      return BKE_curve_add(bmain, name, OB_CURVES_LEGACY);
    case OB_SURF:
      return BKE_curve_add(bmain, name, OB_SURF);
    case OB_FONT:
      return BKE_curve_add(bmain, name, OB_FONT);
    case OB_MBALL:
      return BKE_mball_add(bmain, name);
    case OB_CAMERA:
      return BKE_camera_add(bmain, name);
    case OB_LAMP:
      return BKE_light_add(bmain, name);
    case OB_LATTICE:
      return BKE_lattice_add(bmain, name);
    case OB_ARMATURE:
      return BKE_armature_add(bmain, name);
    case OB_SPEAKER:
      return BKE_speaker_add(bmain, name);
    case OB_LIGHTPROBE:
      return BKE_lightprobe_add(bmain, name);
    case OB_GPENCIL_LEGACY:
      return BKE_gpencil_data_addnew(bmain, name);
    case OB_CURVES:
      return BKE_curves_add(bmain, name);
    case OB_POINTCLOUD:
      return BKE_pointcloud_add_default(bmain, name);
    case OB_VOLUME:
      return BKE_volume_add(bmain, name);
    case OB_GREASE_PENCIL:
      return BKE_grease_pencil_add(bmain, name);
    case OB_EMPTY:
      return nullptr;
    default:
      CLOG_ERROR(&LOG, "Internal error, bad type: %d", type);
      return nullptr;
  }
}

int BKE_object_obdata_to_type(const ID *id)
{
  /* Keep in sync with #OB_DATA_SUPPORT_ID macro. */
  switch (GS(id->name)) {
    case ID_ME:
      return OB_MESH;
    case ID_CU_LEGACY:
      return BKE_curve_type_get((const Curve *)id);
    case ID_MB:
      return OB_MBALL;
    case ID_LA:
      return OB_LAMP;
    case ID_SPK:
      return OB_SPEAKER;
    case ID_CA:
      return OB_CAMERA;
    case ID_LT:
      return OB_LATTICE;
    case ID_GD_LEGACY:
      return OB_GPENCIL_LEGACY;
    case ID_AR:
      return OB_ARMATURE;
    case ID_LP:
      return OB_LIGHTPROBE;
    case ID_CV:
      return OB_CURVES;
    case ID_PT:
      return OB_POINTCLOUD;
    case ID_VO:
      return OB_VOLUME;
    case ID_GP:
      return OB_GREASE_PENCIL;
    default:
      return -1;
  }
}

Object *BKE_object_add_only_object(Main *bmain, int type, const char *name)
{
  if (!name) {
    name = get_obdata_defname(type);
  }

  /* We cannot use #BKE_id_new here as we need some custom initialization code. */
  Object *ob = (Object *)BKE_libblock_alloc(bmain, ID_OB, name, bmain ? 0 : LIB_ID_CREATE_NO_MAIN);

  /* We increase object user count when linking to Collections. */
  id_us_min(&ob->id);

  /* default object vars */
  object_init(ob, type);

  return ob;
}

static Object *object_add_common(
    Main *bmain, const Scene *scene, ViewLayer *view_layer, int type, const char *name)
{
  Object *ob = BKE_object_add_only_object(bmain, type, name);
  ob->data = BKE_object_obdata_add_from_type(bmain, type, name);
  BKE_view_layer_base_deselect_all(scene, view_layer);

  DEG_id_tag_update_ex(
      bmain, &ob->id, ID_RECALC_TRANSFORM | ID_RECALC_GEOMETRY | ID_RECALC_ANIMATION);
  return ob;
}

Object *BKE_object_add(
    Main *bmain, Scene *scene, ViewLayer *view_layer, int type, const char *name)
{
  Object *ob = object_add_common(bmain, scene, view_layer, type, name);

  LayerCollection *layer_collection = BKE_layer_collection_get_active(view_layer);
  BKE_collection_viewlayer_object_add(bmain, view_layer, layer_collection->collection, ob);

  /* NOTE: There is no way to be sure that #BKE_collection_viewlayer_object_add will actually
   * manage to find a valid collection in given `view_layer` to add the new object to. */
  BKE_view_layer_synced_ensure(scene, view_layer);
  Base *base = BKE_view_layer_base_find(view_layer, ob);
  if (base != nullptr) {
    BKE_view_layer_base_select_and_set_active(view_layer, base);
  }

  return ob;
}

Object *BKE_object_add_from(
    Main *bmain, Scene *scene, ViewLayer *view_layer, int type, const char *name, Object *ob_src)
{
  Object *ob = object_add_common(bmain, scene, view_layer, type, name);
  BKE_collection_object_add_from(bmain, scene, ob_src, ob);

  BKE_view_layer_synced_ensure(scene, view_layer);
  Base *base = BKE_view_layer_base_find(view_layer, ob);
  BKE_view_layer_base_select_and_set_active(view_layer, base);

  return ob;
}

Object *BKE_object_add_for_data(Main *bmain,
                                const Scene *scene,
                                ViewLayer *view_layer,
                                int type,
                                const char *name,
                                ID *data,
                                bool do_id_user)
{
  /* same as object_add_common, except we don't create new ob->data */
  Object *ob = BKE_object_add_only_object(bmain, type, name);
  ob->data = (void *)data;
  if (do_id_user) {
    id_us_plus(data);
  }

  BKE_view_layer_base_deselect_all(scene, view_layer);
  DEG_id_tag_update_ex(
      bmain, &ob->id, ID_RECALC_TRANSFORM | ID_RECALC_GEOMETRY | ID_RECALC_ANIMATION);

  LayerCollection *layer_collection = BKE_layer_collection_get_active(view_layer);
  BKE_collection_object_add(bmain, layer_collection->collection, ob);

  BKE_view_layer_synced_ensure(scene, view_layer);
  Base *base = BKE_view_layer_base_find(view_layer, ob);
  BKE_view_layer_base_select_and_set_active(view_layer, base);

  return ob;
}

void BKE_object_copy_softbody(Object *ob_dst, const Object *ob_src, const int flag)
{
  SoftBody *sb = ob_src->soft;
  const bool is_orig = (flag & LIB_ID_COPY_SET_COPIED_ON_WRITE) == 0;

  ob_dst->softflag = ob_src->softflag;
  if (sb == nullptr) {
    ob_dst->soft = nullptr;
    return;
  }

  SoftBody *sbn = (SoftBody *)MEM_dupallocN(sb);

  if ((flag & LIB_ID_COPY_CACHES) == 0) {
    sbn->totspring = sbn->totpoint = 0;
    sbn->bpoint = nullptr;
    sbn->bspring = nullptr;
  }
  else {
    sbn->totspring = sb->totspring;
    sbn->totpoint = sb->totpoint;

    if (sbn->bpoint) {
      int i;

      sbn->bpoint = (BodyPoint *)MEM_dupallocN(sbn->bpoint);

      for (i = 0; i < sbn->totpoint; i++) {
        if (sbn->bpoint[i].springs) {
          sbn->bpoint[i].springs = (int *)MEM_dupallocN(sbn->bpoint[i].springs);
        }
      }
    }

    if (sb->bspring) {
      sbn->bspring = (BodySpring *)MEM_dupallocN(sb->bspring);
    }
  }

  sbn->keys = nullptr;
  sbn->totkey = sbn->totpointkey = 0;

  sbn->scratch = nullptr;

  if (is_orig) {
    sbn->shared = (SoftBody_Shared *)MEM_dupallocN(sb->shared);
    sbn->shared->pointcache = BKE_ptcache_copy_list(
        &sbn->shared->ptcaches, &sb->shared->ptcaches, flag);
  }

  if (sb->effector_weights) {
    sbn->effector_weights = (EffectorWeights *)MEM_dupallocN(sb->effector_weights);
  }

  ob_dst->soft = sbn;
}

ParticleSystem *BKE_object_copy_particlesystem(ParticleSystem *psys, const int flag)
{
  ParticleSystem *psysn = (ParticleSystem *)MEM_dupallocN(psys);

  psys_copy_particles(psysn, psys);

  if (psys->clmd) {
    psysn->clmd = (ClothModifierData *)BKE_modifier_new(eModifierType_Cloth);
    BKE_modifier_copydata_ex((ModifierData *)psys->clmd, (ModifierData *)psysn->clmd, flag);
    psys->hair_in_mesh = psys->hair_out_mesh = nullptr;
  }

  BLI_duplicatelist(&psysn->targets, &psys->targets);

  psysn->pathcache = nullptr;
  psysn->childcache = nullptr;
  psysn->edit = nullptr;
  psysn->pdd = nullptr;
  psysn->effectors = nullptr;
  psysn->tree = nullptr;
  psysn->bvhtree = nullptr;
  psysn->batch_cache = nullptr;

  BLI_listbase_clear(&psysn->pathcachebufs);
  BLI_listbase_clear(&psysn->childcachebufs);

  if (flag & LIB_ID_COPY_SET_COPIED_ON_WRITE) {
    /* XXX Disabled, fails when evaluating depsgraph after copying ID with no main for preview
     * creation. */
    // BLI_assert((psys->flag & PSYS_SHARED_CACHES) == 0);
    psysn->flag |= PSYS_SHARED_CACHES;
    BLI_assert(psysn->pointcache != nullptr);
  }
  else {
    psysn->pointcache = BKE_ptcache_copy_list(&psysn->ptcaches, &psys->ptcaches, flag);
  }

  /* XXX(@ideasman42): from reading existing code this seems correct but intended usage of
   * point-cache should with cloth should be added in 'ParticleSystem'. */
  if (psysn->clmd) {
    psysn->clmd->point_cache = psysn->pointcache;
  }

  if ((flag & LIB_ID_CREATE_NO_USER_REFCOUNT) == 0) {
    id_us_plus((ID *)psysn->part);
  }

  return psysn;
}

void BKE_object_copy_particlesystems(Object *ob_dst, const Object *ob_src, const int flag)
{
  if (ob_dst->type != OB_MESH) {
    /* currently only mesh objects can have soft body */
    return;
  }

  BLI_listbase_clear(&ob_dst->particlesystem);
  LISTBASE_FOREACH (ParticleSystem *, psys, &ob_src->particlesystem) {
    ParticleSystem *npsys = BKE_object_copy_particlesystem(psys, flag);

    BLI_addtail(&ob_dst->particlesystem, npsys);

    /* need to update particle modifiers too */
    LISTBASE_FOREACH (ModifierData *, md, &ob_dst->modifiers) {
      if (md->type == eModifierType_ParticleSystem) {
        ParticleSystemModifierData *psmd = (ParticleSystemModifierData *)md;
        if (psmd->psys == psys) {
          psmd->psys = npsys;
        }
      }
      else if (md->type == eModifierType_DynamicPaint) {
        DynamicPaintModifierData *pmd = (DynamicPaintModifierData *)md;
        if (pmd->brush) {
          if (pmd->brush->psys == psys) {
            pmd->brush->psys = npsys;
          }
        }
      }
      else if (md->type == eModifierType_Fluid) {
        FluidModifierData *fmd = (FluidModifierData *)md;

        if (fmd->type == MOD_FLUID_TYPE_FLOW) {
          if (fmd->flow) {
            if (fmd->flow->psys == psys) {
              fmd->flow->psys = npsys;
            }
          }
        }
      }
    }
  }
}

static void copy_object_pose(Object *obn, const Object *ob, const int flag)
{
  /* NOTE: need to clear `obn->pose` pointer first,
   * so that #BKE_pose_copy_data works (otherwise there's a crash) */
  obn->pose = nullptr;
  BKE_pose_copy_data_ex(&obn->pose, ob->pose, flag, true); /* true = copy constraints */

  LISTBASE_FOREACH (bPoseChannel *, chan, &obn->pose->chanbase) {
    chan->flag &= ~(POSE_LOC | POSE_ROT | POSE_SIZE);

    /* XXX Remapping object pointing onto itself should be handled by generic
     *     BKE_library_remap stuff, but...
     *     the flush_constraint_targets callback am not sure about, so will delay that for now. */
    LISTBASE_FOREACH (bConstraint *, con, &chan->constraints) {
      ListBase targets = {nullptr, nullptr};

      if (BKE_constraint_targets_get(con, &targets)) {
        LISTBASE_FOREACH (bConstraintTarget *, ct, &targets) {
          if (ct->tar == ob) {
            ct->tar = obn;
          }
        }

        BKE_constraint_targets_flush(con, &targets, false);
      }
    }
  }
}

bool BKE_object_pose_context_check(const Object *ob)
{
  if ((ob) && (ob->type == OB_ARMATURE) && (ob->pose) && (ob->mode & OB_MODE_POSE)) {
    return true;
  }

  return false;
}

Object *BKE_object_pose_armature_get(Object *ob)
{
  if (ob == nullptr) {
    return nullptr;
  }

  if (BKE_object_pose_context_check(ob)) {
    return ob;
  }

  ob = BKE_modifiers_is_deformed_by_armature(ob);

  /* Only use selected check when non-active. */
  if (BKE_object_pose_context_check(ob)) {
    return ob;
  }

  return nullptr;
}

Object *BKE_object_pose_armature_get_with_wpaint_check(Object *ob)
{
  /* When not in weight paint mode. */
  if (ob) {
    switch (ob->type) {
      case OB_MESH: {
        if ((ob->mode & OB_MODE_WEIGHT_PAINT) == 0) {
          return nullptr;
        }
        break;
      }
      case OB_GPENCIL_LEGACY: {
        if ((ob->mode & OB_MODE_WEIGHT_GPENCIL_LEGACY) == 0) {
          return nullptr;
        }
        break;
      }
    }
  }
  return BKE_object_pose_armature_get(ob);
}

Object *BKE_object_pose_armature_get_visible(Object *ob,
                                             const Scene *scene,
                                             ViewLayer *view_layer,
                                             View3D *v3d)
{
  Object *ob_armature = BKE_object_pose_armature_get(ob);
  if (ob_armature) {
    BKE_view_layer_synced_ensure(scene, view_layer);
    Base *base = BKE_view_layer_base_find(view_layer, ob_armature);
    if (base) {
      if (BASE_VISIBLE(v3d, base)) {
        return ob_armature;
      }
    }
  }
  return nullptr;
}

Vector<Object *> BKE_object_pose_array_get_ex(const Scene *scene,
                                              ViewLayer *view_layer,
                                              View3D *v3d,
                                              bool unique)
{
  BKE_view_layer_synced_ensure(scene, view_layer);
  Object *ob_active = BKE_view_layer_active_object_get(view_layer);
  Object *ob_pose = BKE_object_pose_armature_get(ob_active);
  if (ob_pose == ob_active) {
    ObjectsInModeParams ob_params{};
    ob_params.object_mode = OB_MODE_POSE;
    ob_params.no_dup_data = unique;

    return BKE_view_layer_array_from_objects_in_mode_params(scene, view_layer, v3d, &ob_params);
  }
  if (ob_pose != nullptr) {
    return {ob_pose};
  }

  return {};
}
Vector<Object *> BKE_object_pose_array_get_unique(const Scene *scene,
                                                  ViewLayer *view_layer,
                                                  View3D *v3d)
{
  return BKE_object_pose_array_get_ex(scene, view_layer, v3d, true);
}
Vector<Object *> BKE_object_pose_array_get(const Scene *scene, ViewLayer *view_layer, View3D *v3d)
{
  return BKE_object_pose_array_get_ex(scene, view_layer, v3d, false);
}

blender::Vector<Base *> BKE_object_pose_base_array_get_ex(const Scene *scene,
                                                          ViewLayer *view_layer,
                                                          View3D *v3d,
                                                          bool unique)
{
  BKE_view_layer_synced_ensure(scene, view_layer);
  Base *base_active = BKE_view_layer_active_base_get(view_layer);
  Object *ob_pose = base_active ? BKE_object_pose_armature_get(base_active->object) : nullptr;
  Base *base_pose = nullptr;

  if (base_active) {
    if (ob_pose == base_active->object) {
      base_pose = base_active;
    }
    else {
      base_pose = BKE_view_layer_base_find(view_layer, ob_pose);
    }
  }

  if (base_active && (base_pose == base_active)) {
    ObjectsInModeParams ob_params{};
    ob_params.object_mode = OB_MODE_POSE;
    ob_params.no_dup_data = unique;

    return BKE_view_layer_array_from_bases_in_mode_params(scene, view_layer, v3d, &ob_params);
  }
  if (base_pose != nullptr) {
    return {base_pose};
  }

  return {};
}
Vector<Base *> BKE_object_pose_base_array_get_unique(const Scene *scene,
                                                     ViewLayer *view_layer,
                                                     View3D *v3d)
{
  return BKE_object_pose_base_array_get_ex(scene, view_layer, v3d, true);
}
Vector<Base *> BKE_object_pose_base_array_get(const Scene *scene,
                                              ViewLayer *view_layer,
                                              View3D *v3d)
{
  return BKE_object_pose_base_array_get_ex(scene, view_layer, v3d, false);
}

void BKE_object_transform_copy(Object *ob_tar, const Object *ob_src)
{
  copy_v3_v3(ob_tar->loc, ob_src->loc);
  copy_v3_v3(ob_tar->rot, ob_src->rot);
  copy_v4_v4(ob_tar->quat, ob_src->quat);
  copy_v3_v3(ob_tar->rotAxis, ob_src->rotAxis);
  ob_tar->rotAngle = ob_src->rotAngle;
  ob_tar->rotmode = ob_src->rotmode;
  copy_v3_v3(ob_tar->scale, ob_src->scale);
}

Object *BKE_object_duplicate(Main *bmain,
                             Object *ob,
                             eDupli_ID_Flags dupflag,
                             uint duplicate_options)
{
  const bool is_subprocess = (duplicate_options & LIB_ID_DUPLICATE_IS_SUBPROCESS) != 0;
  const bool is_root_id = (duplicate_options & LIB_ID_DUPLICATE_IS_ROOT_ID) != 0;
  int copy_flags = LIB_ID_COPY_DEFAULT;

  if (!is_subprocess) {
    BKE_main_id_newptr_and_tag_clear(bmain);
  }
  else {
    /* In case copying object is a sub-process of collection (or scene) copying, do not try to
     * re-assign RB objects to existing RBW collections. */
    copy_flags |= LIB_ID_COPY_RIGID_BODY_NO_COLLECTION_HANDLING;
  }
  if (is_root_id) {
    /* In case root duplicated ID is linked, assume we want to get a local copy of it and duplicate
     * all expected linked data. */
    if (ID_IS_LINKED(ob)) {
      dupflag |= USER_DUP_LINKED_ID;
    }
    duplicate_options &= ~LIB_ID_DUPLICATE_IS_ROOT_ID;
  }

  Material ***matarar;

  Object *obn = (Object *)BKE_id_copy_for_duplicate(bmain, &ob->id, dupflag, copy_flags);

  /* 0 == full linked. */
  if (dupflag == 0) {
    return obn;
  }

  if (dupflag & USER_DUP_MAT) {
    for (int i = 0; i < obn->totcol; i++) {
      BKE_id_copy_for_duplicate(bmain, (ID *)obn->mat[i], dupflag, copy_flags);
    }
  }
  if (dupflag & USER_DUP_PSYS) {
    LISTBASE_FOREACH (ParticleSystem *, psys, &obn->particlesystem) {
      BKE_id_copy_for_duplicate(bmain, (ID *)psys->part, dupflag, copy_flags);
    }
  }

  ID *id_old = (ID *)obn->data;
  ID *id_new = nullptr;
  const bool need_to_duplicate_obdata = (id_old != nullptr) && (id_old->newid == nullptr);

  switch (obn->type) {
    case OB_MESH:
      if (dupflag & USER_DUP_MESH) {
        id_new = BKE_id_copy_for_duplicate(bmain, id_old, dupflag, copy_flags);
      }
      break;
    case OB_CURVES_LEGACY:
      if (dupflag & USER_DUP_CURVE) {
        id_new = BKE_id_copy_for_duplicate(bmain, id_old, dupflag, copy_flags);
      }
      break;
    case OB_SURF:
      if (dupflag & USER_DUP_SURF) {
        id_new = BKE_id_copy_for_duplicate(bmain, id_old, dupflag, copy_flags);
      }
      break;
    case OB_FONT:
      if (dupflag & USER_DUP_FONT) {
        id_new = BKE_id_copy_for_duplicate(bmain, id_old, dupflag, copy_flags);
      }
      break;
    case OB_MBALL:
      if (dupflag & USER_DUP_MBALL) {
        id_new = BKE_id_copy_for_duplicate(bmain, id_old, dupflag, copy_flags);
      }
      break;
    case OB_LAMP:
      if (dupflag & USER_DUP_LAMP) {
        id_new = BKE_id_copy_for_duplicate(bmain, id_old, dupflag, copy_flags);
      }
      break;
    case OB_ARMATURE:
      if (dupflag & USER_DUP_ARM) {
        id_new = BKE_id_copy_for_duplicate(bmain, id_old, dupflag, copy_flags);
      }
      break;
    case OB_LATTICE:
      if (dupflag & USER_DUP_LATTICE) {
        id_new = BKE_id_copy_for_duplicate(bmain, id_old, dupflag, copy_flags);
      }
      break;
    case OB_CAMERA:
      if (dupflag & USER_DUP_CAMERA) {
        id_new = BKE_id_copy_for_duplicate(bmain, id_old, dupflag, copy_flags);
      }
      break;
    case OB_LIGHTPROBE:
      if (dupflag & USER_DUP_LIGHTPROBE) {
        id_new = BKE_id_copy_for_duplicate(bmain, id_old, dupflag, copy_flags);
      }
      break;
    case OB_SPEAKER:
      if (dupflag & USER_DUP_SPEAKER) {
        id_new = BKE_id_copy_for_duplicate(bmain, id_old, dupflag, copy_flags);
      }
      break;
    case OB_GPENCIL_LEGACY:
    case OB_GREASE_PENCIL:
      if (dupflag & USER_DUP_GPENCIL) {
        id_new = BKE_id_copy_for_duplicate(bmain, id_old, dupflag, copy_flags);
      }
      break;
    case OB_CURVES:
      if (dupflag & USER_DUP_CURVES) {
        id_new = BKE_id_copy_for_duplicate(bmain, id_old, dupflag, copy_flags);
      }
      break;
    case OB_POINTCLOUD:
      if (dupflag & USER_DUP_POINTCLOUD) {
        id_new = BKE_id_copy_for_duplicate(bmain, id_old, dupflag, copy_flags);
      }
      break;
    case OB_VOLUME:
      if (dupflag & USER_DUP_VOLUME) {
        id_new = BKE_id_copy_for_duplicate(bmain, id_old, dupflag, copy_flags);
      }
      break;
  }

  /* If obdata has been copied, we may also have to duplicate the materials assigned to it. */
  if (need_to_duplicate_obdata && !ELEM(id_new, nullptr, id_old)) {
    if (dupflag & USER_DUP_MAT) {
      matarar = BKE_object_material_array_p(obn);
      if (matarar) {
        for (int i = 0; i < obn->totcol; i++) {
          BKE_id_copy_for_duplicate(bmain, (ID *)(*matarar)[i], dupflag, copy_flags);
        }
      }
    }
  }

  if (!is_subprocess) {
    /* This code will follow into all ID links using an ID tagged with LIB_TAG_NEW. */
    BKE_libblock_relink_to_newid(bmain, &obn->id, 0);

#ifndef NDEBUG
    /* Call to `BKE_libblock_relink_to_newid` above is supposed to have cleared all those flags. */
    ID *id_iter;
    FOREACH_MAIN_ID_BEGIN (bmain, id_iter) {
      BLI_assert((id_iter->tag & LIB_TAG_NEW) == 0);
    }
    FOREACH_MAIN_ID_END;
#endif

    /* Cleanup. */
    BKE_main_id_newptr_and_tag_clear(bmain);
  }

  if (obn->type == OB_ARMATURE) {
    DEG_id_tag_update(&obn->id, ID_RECALC_GEOMETRY);
    if (obn->pose) {
      BKE_pose_tag_recalc(bmain, obn->pose);
    }
    //    BKE_pose_rebuild(bmain, obn, obn->data, true);
  }

  if (obn->data != nullptr) {
    DEG_id_tag_update_ex(bmain, (ID *)obn->data, ID_RECALC_EDITORS);
  }

  return obn;
}

bool BKE_object_is_libdata(const Object *ob)
{
  return (ob && ID_IS_LINKED(ob));
}

bool BKE_object_obdata_is_libdata(const Object *ob)
{
  /* Linked objects with local obdata are forbidden! */
  BLI_assert(!ob || !ob->data || (ID_IS_LINKED(ob) ? ID_IS_LINKED(ob->data) : true));
  return (ob && ob->data && ID_IS_LINKED(ob->data));
}

void BKE_object_obdata_size_init(Object *ob, const float size)
{
  /* apply radius as a scale to types that support it */
  switch (ob->type) {
    case OB_EMPTY: {
      ob->empty_drawsize *= size;
      break;
    }
    case OB_FONT: {
      Curve *cu = (Curve *)ob->data;
      cu->fsize *= size;
      break;
    }
    case OB_CAMERA: {
      Camera *cam = (Camera *)ob->data;
      cam->drawsize *= size;
      break;
    }
    case OB_LAMP: {
      Light *lamp = (Light *)ob->data;
      lamp->radius *= size;
      lamp->area_size *= size;
      lamp->area_sizey *= size;
      lamp->area_sizez *= size;
      break;
    }
    /* Only lattice (not mesh, curve, mball...),
     * because its got data when newly added */
    case OB_LATTICE: {
      Lattice *lt = (Lattice *)ob->data;
      float mat[4][4];

      unit_m4(mat);
      scale_m4_fl(mat, size);

      BKE_lattice_transform(lt, (float(*)[4])mat, false);
      break;
    }
  }
}

/* -------------------------------------------------------------------- */
/** \name Object Matrix Get/Set API
 * \{ */

void BKE_object_scale_to_mat3(const Object *ob, float mat[3][3])
{
  float3 vec;
  mul_v3_v3v3(vec, ob->scale, ob->dscale);
  size_to_mat3(mat, vec);
}

void BKE_object_rot_to_mat3(const Object *ob, float mat[3][3], bool use_drot)
{
  float rmat[3][3], dmat[3][3];

  /* 'dmat' is the delta-rotation matrix, which will get (pre)multiplied
   * with the rotation matrix to yield the appropriate rotation
   */

  /* Rotations may either be quaternions, eulers (with various rotation orders), or axis-angle. */
  if (ob->rotmode > 0) {
    /* Euler rotations
     * (will cause gimbal lock, but this can be alleviated a bit with rotation orders). */
    eulO_to_mat3(rmat, ob->rot, ob->rotmode);
    eulO_to_mat3(dmat, ob->drot, ob->rotmode);
  }
  else if (ob->rotmode == ROT_MODE_AXISANGLE) {
    /* axis-angle - not really that great for 3D-changing orientations */
    axis_angle_to_mat3(rmat, ob->rotAxis, ob->rotAngle);
    axis_angle_to_mat3(dmat, ob->drotAxis, ob->drotAngle);
  }
  else {
    /* Quaternions are normalized before use to eliminate scaling issues. */
    float tquat[4];

    normalize_qt_qt(tquat, ob->quat);
    quat_to_mat3(rmat, tquat);

    normalize_qt_qt(tquat, ob->dquat);
    quat_to_mat3(dmat, tquat);
  }

  /* combine these rotations */
  if (use_drot) {
    mul_m3_m3m3(mat, dmat, rmat);
  }
  else {
    copy_m3_m3(mat, rmat);
  }
}

void BKE_object_mat3_to_rot(Object *ob, float mat[3][3], bool use_compat)
{
  BLI_ASSERT_UNIT_M3(mat);

  switch (ob->rotmode) {
    case ROT_MODE_QUAT: {
      float dquat[4];
      mat3_normalized_to_quat(ob->quat, mat);
      normalize_qt_qt(dquat, ob->dquat);
      invert_qt_normalized(dquat);
      mul_qt_qtqt(ob->quat, dquat, ob->quat);
      break;
    }
    case ROT_MODE_AXISANGLE: {
      float quat[4];
      float dquat[4];

      /* Without `drot` we could apply 'mat' directly. */
      mat3_normalized_to_quat(quat, mat);
      axis_angle_to_quat(dquat, ob->drotAxis, ob->drotAngle);
      invert_qt_normalized(dquat);
      mul_qt_qtqt(quat, dquat, quat);
      quat_to_axis_angle(ob->rotAxis, &ob->rotAngle, quat);
      break;
    }
    default: /* euler */
    {
      float quat[4];
      float dquat[4];

      /* Without `drot` we could apply 'mat' directly. */
      mat3_normalized_to_quat(quat, mat);
      eulO_to_quat(dquat, ob->drot, ob->rotmode);
      invert_qt_normalized(dquat);
      mul_qt_qtqt(quat, dquat, quat);
      /* End `drot` correction. */

      if (use_compat) {
        quat_to_compatible_eulO(ob->rot, ob->rot, ob->rotmode, quat);
      }
      else {
        quat_to_eulO(ob->rot, ob->rotmode, quat);
      }
      break;
    }
  }
}

void BKE_object_tfm_protected_backup(const Object *ob, ObjectTfmProtectedChannels *obtfm)
{

#define TFMCPY(_v) (obtfm->_v = ob->_v)
#define TFMCPY3D(_v) copy_v3_v3(obtfm->_v, ob->_v)
#define TFMCPY4D(_v) copy_v4_v4(obtfm->_v, ob->_v)

  TFMCPY3D(loc);
  TFMCPY3D(dloc);
  TFMCPY3D(scale);
  TFMCPY3D(dscale);
  TFMCPY3D(rot);
  TFMCPY3D(drot);
  TFMCPY4D(quat);
  TFMCPY4D(dquat);
  TFMCPY3D(rotAxis);
  TFMCPY3D(drotAxis);
  TFMCPY(rotAngle);
  TFMCPY(drotAngle);

#undef TFMCPY
#undef TFMCPY3D
#undef TFMCPY4D
}

void BKE_object_tfm_protected_restore(Object *ob,
                                      const ObjectTfmProtectedChannels *obtfm,
                                      const short protectflag)
{
  uint i;

  for (i = 0; i < 3; i++) {
    if (protectflag & (OB_LOCK_LOCX << i)) {
      ob->loc[i] = obtfm->loc[i];
      ob->dloc[i] = obtfm->dloc[i];
    }

    if (protectflag & (OB_LOCK_SCALEX << i)) {
      ob->scale[i] = obtfm->scale[i];
      ob->dscale[i] = obtfm->dscale[i];
    }

    if (protectflag & (OB_LOCK_ROTX << i)) {
      ob->rot[i] = obtfm->rot[i];
      ob->drot[i] = obtfm->drot[i];

      ob->quat[i + 1] = obtfm->quat[i + 1];
      ob->dquat[i + 1] = obtfm->dquat[i + 1];

      ob->rotAxis[i] = obtfm->rotAxis[i];
      ob->drotAxis[i] = obtfm->drotAxis[i];
    }
  }

  if ((protectflag & OB_LOCK_ROT4D) && (protectflag & OB_LOCK_ROTW)) {
    ob->quat[0] = obtfm->quat[0];
    ob->dquat[0] = obtfm->dquat[0];

    ob->rotAngle = obtfm->rotAngle;
    ob->drotAngle = obtfm->drotAngle;
  }
}

void BKE_object_tfm_copy(Object *object_dst, const Object *object_src)
{
#define TFMCPY(_v) (object_dst->_v = object_src->_v)
#define TFMCPY3D(_v) copy_v3_v3(object_dst->_v, object_src->_v)
#define TFMCPY4D(_v) copy_v4_v4(object_dst->_v, object_src->_v)

  TFMCPY3D(loc);
  TFMCPY3D(dloc);
  TFMCPY3D(scale);
  TFMCPY3D(dscale);
  TFMCPY3D(rot);
  TFMCPY3D(drot);
  TFMCPY4D(quat);
  TFMCPY4D(dquat);
  TFMCPY3D(rotAxis);
  TFMCPY3D(drotAxis);
  TFMCPY(rotAngle);
  TFMCPY(drotAngle);

#undef TFMCPY
#undef TFMCPY3D
#undef TFMCPY4D
}

void BKE_object_to_mat3(const Object *ob, float r_mat[3][3]) /* no parent */
{
  float smat[3][3];
  float rmat[3][3];

  /* Scale. */
  BKE_object_scale_to_mat3(ob, smat);

  /* Rotation. */
  BKE_object_rot_to_mat3(ob, rmat, true);
  mul_m3_m3m3(r_mat, rmat, smat);
}

void BKE_object_to_mat4(const Object *ob, float r_mat[4][4])
{
  float tmat[3][3];

  BKE_object_to_mat3(ob, tmat);

  copy_m4_m3(r_mat, tmat);

  add_v3_v3v3(r_mat[3], ob->loc, ob->dloc);
}

void BKE_object_matrix_local_get(Object *ob, float r_mat[4][4])
{
  if (ob->parent) {
    float par_imat[4][4];

    BKE_object_get_parent_matrix(ob, ob->parent, par_imat);
    invert_m4(par_imat);
    mul_m4_m4m4(r_mat, par_imat, ob->object_to_world().ptr());
  }
  else {
    copy_m4_m4(r_mat, ob->object_to_world().ptr());
  }
}

/**
 * \return success if \a mat is set.
 */
static bool ob_parcurve(const Object *ob, Object *par, float r_mat[4][4])
{
  Curve *cu = (Curve *)par->data;
  float vec[4], quat[4], radius, ctime;

  /* NOTE: Curve cache is supposed to be evaluated here already, however there
   * are cases where we can not guarantee that. This includes, for example,
   * dependency cycles. We can't correct anything from here, since that would
   * cause threading conflicts.
   *
   * TODO(sergey): Some of the legit looking cases like #56619 need to be
   * looked into, and maybe curve cache (and other dependencies) are to be
   * evaluated prior to conversion. */
  if (par->runtime->curve_cache == nullptr) {
    return false;
  }
  if (par->runtime->curve_cache->anim_path_accum_length == nullptr) {
    return false;
  }

  /* `ctime` is now a proper var setting of Curve which gets set by Animato like any other var
   * that's animated, but this will only work if it actually is animated.
   *
   * We divide the curve-time calculated in the previous step by the length of the path,
   * to get a time factor, which then gets clamped to lie within 0.0 - 1.0 range. */
  if (cu->pathlen) {
    ctime = cu->ctime / cu->pathlen;
  }
  else {
    ctime = cu->ctime;
  }

  if (cu->flag & CU_PATH_CLAMP) {
    CLAMP(ctime, 0.0f, 1.0f);
  }

  unit_m4(r_mat);

  /* vec: 4 items! */
  if (BKE_where_on_path(
          par, ctime, vec, nullptr, (cu->flag & CU_FOLLOW) ? quat : nullptr, &radius, nullptr))
  {
    if (cu->flag & CU_FOLLOW) {
      quat_apply_track(quat, ob->trackflag, ob->upflag);
      normalize_qt(quat);
      quat_to_mat4(r_mat, quat);
    }
    if (cu->flag & CU_PATH_RADIUS) {
      float tmat[4][4], rmat[4][4];
      scale_m4_fl(tmat, radius);
      mul_m4_m4m4(rmat, tmat, r_mat);
      copy_m4_m4(r_mat, rmat);
    }
    copy_v3_v3(r_mat[3], vec);
  }

  return true;
}

static void ob_parbone(const Object *ob, const Object *par, float r_mat[4][4])
{
  float3 vec;

  if (par->type != OB_ARMATURE) {
    unit_m4(r_mat);
    return;
  }

  /* Make sure the bone is still valid */
  const bPoseChannel *pchan = BKE_pose_channel_find_name(par->pose, ob->parsubstr);
  if (!pchan || !pchan->bone) {
    CLOG_WARN(
        &LOG, "Parent Bone: '%s' for Object: '%s' doesn't exist", ob->parsubstr, ob->id.name + 2);
    unit_m4(r_mat);
    return;
  }

  /* get bone transform */
  if (pchan->bone->flag & BONE_RELATIVE_PARENTING) {
    /* the new option uses the root - expected behavior, but differs from old... */
    /* XXX check on version patching? */
    copy_m4_m4(r_mat, pchan->chan_mat);
  }
  else {
    copy_m4_m4(r_mat, pchan->pose_mat);

    /* but for backwards compatibility, the child has to move to the tail */
    copy_v3_v3(vec, r_mat[1]);
    mul_v3_fl(vec, pchan->bone->length);
    add_v3_v3(r_mat[3], vec);
  }
}

static void give_parvert(const Object *par, int nr, float vec[3])
{
  zero_v3(vec);

  if (par->type == OB_MESH) {
    const Mesh *mesh = (const Mesh *)par->data;
    const BMEditMesh *em = mesh->runtime->edit_mesh.get();
    const Mesh *mesh_eval = (em) ? BKE_object_get_editmesh_eval_final(par) :
                                   BKE_object_get_evaluated_mesh(par);

    if (mesh_eval) {
      const Span<float3> positions = mesh_eval->vert_positions();
      int count = 0;
      int numVerts = mesh_eval->verts_num;

      if (em && mesh_eval->runtime->wrapper_type == ME_WRAPPER_TYPE_BMESH) {
        numVerts = em->bm->totvert;
        if (em->bm->elem_table_dirty & BM_VERT) {
#ifdef VPARENT_THREADING_HACK
          BLI_mutex_lock(&vparent_lock);
          if (em->bm->elem_table_dirty & BM_VERT) {
            BM_mesh_elem_table_ensure(em->bm, BM_VERT);
          }
          BLI_mutex_unlock(&vparent_lock);
#else
          BLI_assert_msg(0, "Not safe for threading");
          BM_mesh_elem_table_ensure(em->bm, BM_VERT);
#endif
        }
        if (nr < numVerts) {
          if (mesh_eval && mesh_eval->runtime->edit_data &&
              !mesh_eval->runtime->edit_data->vert_positions.is_empty())
          {
            add_v3_v3(vec, mesh_eval->runtime->edit_data->vert_positions[nr]);
          }
          else {
            const BMVert *v = BM_vert_at_index(em->bm, nr);
            add_v3_v3(vec, v->co);
          }
          count++;
        }
      }
      else if (CustomData_has_layer(&mesh_eval->vert_data, CD_ORIGINDEX)) {
        const int *index = (const int *)CustomData_get_layer(&mesh_eval->vert_data, CD_ORIGINDEX);
        /* Get the average of all verts with (original index == nr). */
        for (int i = 0; i < numVerts; i++) {
          if (index[i] == nr) {
            add_v3_v3(vec, positions[i]);
            count++;
          }
        }
      }
      else {
        if (nr < numVerts) {
          add_v3_v3(vec, positions[nr]);
          count++;
        }
      }

      if (count == 0) {
        /* keep as 0, 0, 0 */
      }
      else if (count > 0) {
        mul_v3_fl(vec, 1.0f / count);
      }
      else {
        /* use first index if its out of range */
        if (mesh_eval->verts_num) {
          copy_v3_v3(vec, positions[0]);
        }
      }
    }
    else {
      CLOG_ERROR(&LOG,
                 "Evaluated mesh is needed to solve parenting, "
                 "object position can be wrong now");
    }
  }
  else if (ELEM(par->type, OB_CURVES_LEGACY, OB_SURF)) {
    ListBase *nurb;

    /* It is possible that a cycle in the dependency graph was resolved in a way that caused this
     * object to be evaluated before its dependencies. In this case the curve cache may be null. */
    if (par->runtime->curve_cache && par->runtime->curve_cache->deformed_nurbs.first != nullptr) {
      nurb = &par->runtime->curve_cache->deformed_nurbs;
    }
    else {
      Curve *cu = (Curve *)par->data;
      nurb = BKE_curve_nurbs_get(cu);
    }

    BKE_nurbList_index_get_co(nurb, nr, vec);
  }
  else if (par->type == OB_LATTICE) {
    Lattice *latt = (Lattice *)par->data;
    DispList *dl = par->runtime->curve_cache ?
                       BKE_displist_find(&par->runtime->curve_cache->disp, DL_VERTS) :
                       nullptr;
    float(*co)[3] = dl ? (float(*)[3])dl->verts : nullptr;
    int tot;

    if (latt->editlatt) {
      latt = latt->editlatt->latt;
    }

    tot = latt->pntsu * latt->pntsv * latt->pntsw;

    /* ensure dl is correct size */
    BLI_assert(dl == nullptr || dl->nr == tot);

    if (nr < tot) {
      if (co) {
        copy_v3_v3(vec, co[nr]);
      }
      else {
        copy_v3_v3(vec, latt->def[nr].vec);
      }
    }
  }
}

static void ob_parvert3(const Object *ob, const Object *par, float r_mat[4][4])
{
  /* in local ob space */
  if (OB_TYPE_SUPPORT_PARVERT(par->type)) {
    float cmat[3][3], v1[3], v2[3], v3[3], q[4];

    give_parvert(par, ob->par1, v1);
    give_parvert(par, ob->par2, v2);
    give_parvert(par, ob->par3, v3);

    tri_to_quat(q, v1, v2, v3);
    quat_to_mat3(cmat, q);
    copy_m4_m3(r_mat, cmat);

    mid_v3_v3v3v3(r_mat[3], v1, v2, v3);
  }
  else {
    unit_m4(r_mat);
  }
}

void BKE_object_get_parent_matrix(const Object *ob, Object *par, float r_parentmat[4][4])
{
  float tmat[4][4];
  float vec[3];

  switch (ob->partype & PARTYPE) {
    case PAROBJECT: {
      bool ok = false;
      if (par->type == OB_CURVES_LEGACY) {
        if ((((Curve *)par->data)->flag & CU_PATH) && ob_parcurve(ob, par, tmat)) {
          ok = true;
        }
      }

      if (ok) {
        mul_m4_m4m4(r_parentmat, par->object_to_world().ptr(), tmat);
      }
      else {
        copy_m4_m4(r_parentmat, par->object_to_world().ptr());
      }

      break;
    }
    case PARBONE:
      ob_parbone(ob, par, tmat);
      mul_m4_m4m4(r_parentmat, par->object_to_world().ptr(), tmat);
      break;

    case PARVERT1:
      unit_m4(r_parentmat);
      give_parvert(par, ob->par1, vec);
      mul_v3_m4v3(r_parentmat[3], par->object_to_world().ptr(), vec);
      break;
    case PARVERT3:
      ob_parvert3(ob, par, tmat);

      mul_m4_m4m4(r_parentmat, par->object_to_world().ptr(), tmat);
      break;

    case PARSKEL:
      copy_m4_m4(r_parentmat, par->object_to_world().ptr());
      break;
  }
}

/** \} */

/* -------------------------------------------------------------------- */
/** \name Object Matrix Evaluation API
 * \{ */

/**
 * \param r_originmat: Optional matrix that stores the space the object is in
 * (without its own matrix applied)
 */
static void solve_parenting(const Object *ob,
                            Object *par,
                            const bool set_origin,
                            float r_obmat[4][4],
                            float r_originmat[3][3])
{
  float totmat[4][4];
  float tmat[4][4];
  float locmat[4][4];

  BKE_object_to_mat4(ob, locmat);

  BKE_object_get_parent_matrix(ob, par, totmat);

  /* total */
  mul_m4_m4m4(tmat, totmat, ob->parentinv);
  mul_m4_m4m4(r_obmat, tmat, locmat);

  if (r_originmat) {
    /* Usable `r_originmat`. */
    copy_m3_m4(r_originmat, tmat);
  }

  /* origin, for help line */
  if (set_origin) {
    if ((ob->partype & PARTYPE) == PARSKEL) {
      copy_v3_v3(ob->runtime->parent_display_origin, par->object_to_world().location());
    }
    else {
      copy_v3_v3(ob->runtime->parent_display_origin, totmat[3]);
    }
  }
}

static void object_where_is_calc_ex(Depsgraph *depsgraph,
                                    Scene *scene,
                                    Object *ob,
                                    float ctime,
                                    RigidBodyWorld *rbw,
                                    float r_originmat[3][3])
{
  if (ob->parent) {
    Object *par = ob->parent;

    /* calculate parent matrix */
    solve_parenting(ob, par, true, ob->runtime->object_to_world.ptr(), r_originmat);
  }
  else {
    BKE_object_to_mat4(ob, ob->runtime->object_to_world.ptr());
  }

  /* try to fall back to the scene rigid body world if none given */
  rbw = rbw ? rbw : scene->rigidbody_world;
  /* read values pushed into RBO from sim/cache... */
  BKE_rigidbody_sync_transforms(rbw, ob, ctime);

  /* solve constraints */
  if (ob->constraints.first && !(ob->transflag & OB_NO_CONSTRAINTS)) {
    bConstraintOb *cob;
    cob = BKE_constraints_make_evalob(depsgraph, scene, ob, nullptr, CONSTRAINT_OBTYPE_OBJECT);
    BKE_constraints_solve(depsgraph, &ob->constraints, cob, ctime);
    BKE_constraints_clear_evalob(cob);
  }

  /* set negative scale flag in object */
  if (is_negative_m4(ob->object_to_world().ptr())) {
    ob->transflag |= OB_NEG_SCALE;
  }
  else {
    ob->transflag &= ~OB_NEG_SCALE;
  }
}

void BKE_object_where_is_calc_time(Depsgraph *depsgraph, Scene *scene, Object *ob, float ctime)
{
  /* Execute drivers and animation. */
  const bool flush_to_original = DEG_is_active(depsgraph);
  const AnimationEvalContext anim_eval_context = BKE_animsys_eval_context_construct(depsgraph,
                                                                                    ctime);
  BKE_animsys_evaluate_animdata(
      &ob->id, ob->adt, &anim_eval_context, ADT_RECALC_ALL, flush_to_original);
  object_where_is_calc_ex(depsgraph, scene, ob, ctime, nullptr, nullptr);
}

void BKE_object_where_is_calc_mat4(const Object *ob, float r_obmat[4][4])
{
  if (ob->parent) {
    Object *par = ob->parent;
    solve_parenting(ob, par, false, r_obmat, nullptr);
  }
  else {
    BKE_object_to_mat4(ob, r_obmat);
  }
}

void BKE_object_where_is_calc_ex(
    Depsgraph *depsgraph, Scene *scene, RigidBodyWorld *rbw, Object *ob, float r_originmat[3][3])
{
  float ctime = DEG_get_ctime(depsgraph);
  object_where_is_calc_ex(depsgraph, scene, ob, ctime, rbw, r_originmat);
}
void BKE_object_where_is_calc(Depsgraph *depsgraph, Scene *scene, Object *ob)
{
  float ctime = DEG_get_ctime(depsgraph);
  object_where_is_calc_ex(depsgraph, scene, ob, ctime, nullptr, nullptr);
}

blender::float4x4 BKE_object_calc_parent(Depsgraph *depsgraph, Scene *scene, Object *ob)
{
  blender::bke::ObjectRuntime workob_runtime;
  Object workob;
  BKE_object_workob_clear(&workob);
  workob.runtime = &workob_runtime;

  unit_m4(workob.runtime->object_to_world.ptr());
  unit_m4(workob.parentinv);
  unit_m4(workob.constinv);

  /* Since this is used while calculating parenting,
   * at this moment ob_eval->parent is still nullptr. */
  workob.parent = DEG_get_evaluated_object(depsgraph, ob->parent);

  workob.trackflag = ob->trackflag;
  workob.upflag = ob->upflag;

  workob.partype = ob->partype;
  workob.par1 = ob->par1;
  workob.par2 = ob->par2;
  workob.par3 = ob->par3;

  /* The effects of constraints should NOT be included in the parent-inverse matrix. Constraints
   * are supposed to be applied after the object's local loc/rot/scale. If the (inverted) effect of
   * constraints would be included in the parent inverse matrix, these would be applied before the
   * object's local loc/rot/scale instead of after. For example, a "Copy Rotation" constraint would
   * rotate the object's local translation as well. See #82156. */

  STRNCPY(workob.parsubstr, ob->parsubstr);

  BKE_object_where_is_calc(depsgraph, scene, &workob);

  return workob.object_to_world();
}

void BKE_object_apply_mat4_ex(Object *ob,
                              const float mat[4][4],
                              Object *parent,
                              const float parentinv[4][4],
                              const bool use_compat)
{
  /* see BKE_pchan_apply_mat4() for the equivalent 'pchan' function */

  float rot[3][3];

  if (parent != nullptr) {
    float rmat[4][4], diff_mat[4][4], imat[4][4], parent_mat[4][4];

    BKE_object_get_parent_matrix(ob, parent, parent_mat);

    mul_m4_m4m4(diff_mat, parent_mat, parentinv);
    invert_m4_m4(imat, diff_mat);
    mul_m4_m4m4(rmat, imat, mat); /* get the parent relative matrix */

    /* same as below, use rmat rather than mat */
    mat4_to_loc_rot_size(ob->loc, rot, ob->scale, rmat);
  }
  else {
    mat4_to_loc_rot_size(ob->loc, rot, ob->scale, mat);
  }

  BKE_object_mat3_to_rot(ob, rot, use_compat);

  sub_v3_v3(ob->loc, ob->dloc);

  if (ob->dscale[0] != 0.0f) {
    ob->scale[0] /= ob->dscale[0];
  }
  if (ob->dscale[1] != 0.0f) {
    ob->scale[1] /= ob->dscale[1];
  }
  if (ob->dscale[2] != 0.0f) {
    ob->scale[2] /= ob->dscale[2];
  }

  /* BKE_object_mat3_to_rot handles delta rotations */
}

void BKE_object_apply_mat4(Object *ob,
                           const float mat[4][4],
                           const bool use_compat,
                           const bool use_parent)
{
  BKE_object_apply_mat4_ex(ob, mat, use_parent ? ob->parent : nullptr, ob->parentinv, use_compat);
}

void BKE_object_apply_parent_inverse(Object *ob)
{
  /*
   * Use parent's world transform as the child's origin.
   *
   * Let:
   *    `local = identity`
   *    `world = orthonormalized(parent)`
   *
   * Then:
   *    `world = parent @ parentinv @ local`
   *    `inv(parent) @ world = parentinv`
   *    `parentinv = inv(parent) @ world`
   *
   * NOTE: If `ob->object_to_world().ptr()` has shear, then this `parentinv` is insufficient
   * because `parent @ parentinv => shearless result`
   *
   *    Thus, local will have shear which cannot be decomposed into TRS:
   *    `local = inv(parent @ parentinv) @ world`
   *
   *    This is currently not supported for consistency in the handling of shear during the other
   *    parenting ops: Parent (Keep Transform), Clear [Parent] and Keep Transform.
   */
  float par_locrot[4][4], par_imat[4][4];
  BKE_object_get_parent_matrix(ob, ob->parent, par_locrot);
  invert_m4_m4(par_imat, par_locrot);

  orthogonalize_m4_stable(par_locrot, 0, true);

  mul_m4_m4m4(ob->parentinv, par_imat, par_locrot);

  /* Now, preserve `world` given the new `parentinv`.
   *
   * `world = parent @ parentinv @ local`
   * `inv(parent) @ world = parentinv @ local`
   * `inv(parentinv) @ inv(parent) @ world = local`
   *
   * `local = inv(parentinv) @ inv(parent) @ world`
   */
  float ob_local[4][4];
  copy_m4_m4(ob_local, ob->parentinv);
  invert_m4(ob_local);
  mul_m4_m4_post(ob_local, par_imat);
  mul_m4_m4_post(ob_local, ob->object_to_world().ptr());

  /* Send use_compat=False so the rotation is predictable. */
  BKE_object_apply_mat4(ob, ob_local, false, false);
}

/** \} */

/* -------------------------------------------------------------------- */
/** \name Object Bounding Box API
 * \{ */

void BKE_boundbox_init_from_minmax(BoundBox *bb, const float min[3], const float max[3])
{
  bb->vec[0][0] = bb->vec[1][0] = bb->vec[2][0] = bb->vec[3][0] = min[0];
  bb->vec[4][0] = bb->vec[5][0] = bb->vec[6][0] = bb->vec[7][0] = max[0];

  bb->vec[0][1] = bb->vec[1][1] = bb->vec[4][1] = bb->vec[5][1] = min[1];
  bb->vec[2][1] = bb->vec[3][1] = bb->vec[6][1] = bb->vec[7][1] = max[1];

  bb->vec[0][2] = bb->vec[3][2] = bb->vec[4][2] = bb->vec[7][2] = min[2];
  bb->vec[1][2] = bb->vec[2][2] = bb->vec[5][2] = bb->vec[6][2] = max[2];
}

void BKE_boundbox_minmax(const BoundBox *bb,
                         const float obmat[4][4],
                         float r_min[3],
                         float r_max[3])
{
  int i;
  for (i = 0; i < 8; i++) {
    float vec[3];
    mul_v3_m4v3(vec, obmat, bb->vec[i]);
    minmax_v3v3_v3(r_min, r_max, vec);
  }
}

std::optional<blender::Bounds<blender::float3>> BKE_object_boundbox_get(const Object *ob)
{
  switch (ob->type) {
    case OB_MESH:
      return static_cast<const Mesh *>(ob->data)->bounds_min_max();
    case OB_CURVES_LEGACY:
    case OB_SURF:
    case OB_FONT:
      return BKE_curve_minmax(static_cast<const Curve *>(ob->data), true);
    case OB_MBALL:
      return BKE_object_evaluated_geometry_bounds(ob);
    case OB_LATTICE:
      return BKE_lattice_minmax(static_cast<const Lattice *>(ob->data));
    case OB_ARMATURE:
      return BKE_armature_min_max(ob->pose);
    case OB_GPENCIL_LEGACY:
      return BKE_gpencil_data_minmax(static_cast<const bGPdata *>(ob->data));
    case OB_CURVES:
      return static_cast<const Curves *>(ob->data)->geometry.wrap().bounds_min_max();
    case OB_POINTCLOUD:
      return static_cast<const PointCloud *>(ob->data)->bounds_min_max();
    case OB_VOLUME:
      return BKE_volume_min_max(static_cast<const Volume *>(ob->data));
    case OB_GREASE_PENCIL:
      return static_cast<const GreasePencil *>(ob->data)->bounds_min_max_eval();
  }
  return std::nullopt;
}

std::optional<Bounds<float3>> BKE_object_boundbox_eval_cached_get(const Object *ob)
{
  if (ob->runtime->bounds_eval) {
    return *ob->runtime->bounds_eval;
  }
  return BKE_object_boundbox_get(ob);
}

std::optional<Bounds<float3>> BKE_object_evaluated_geometry_bounds(const Object *ob)
{
  if (const blender::bke::GeometrySet *geometry = ob->runtime->geometry_set_eval) {
    return geometry->compute_boundbox_without_instances();
  }
  if (const CurveCache *curve_cache = ob->runtime->curve_cache) {
    float3 min(std::numeric_limits<float>::max());
    float3 max(std::numeric_limits<float>::lowest());
    BKE_displist_minmax(&curve_cache->disp, min, max);
    return Bounds<float3>{min, max};
  }
  return std::nullopt;
}

/** \} */

/* -------------------------------------------------------------------- */
/** \name Object Dimension Get/Set
 *
 * \warning Setting dimensions is prone to feedback loops in evaluation.
 * \{ */

static float3 boundbox_to_dimensions(const Object *ob, const std::optional<Bounds<float3>> bounds)
{
  using namespace blender;
  if (!bounds) {
    return float3(0);
  }
  const float3 scale = math::to_scale(ob->object_to_world());
  return scale * (bounds->max - bounds->min);
}

void BKE_object_dimensions_get(Object *ob, float r_vec[3])
{
  copy_v3_v3(r_vec, boundbox_to_dimensions(ob, BKE_object_boundbox_get(ob)));
}

void BKE_object_dimensions_eval_cached_get(Object *ob, float r_vec[3])
{
  copy_v3_v3(r_vec, boundbox_to_dimensions(ob, BKE_object_boundbox_eval_cached_get(ob)));
}

void BKE_object_dimensions_set_ex(Object *ob,
                                  const float value[3],
                                  int axis_mask,
                                  const float ob_scale_orig[3],
                                  const float ob_obmat_orig[4][4])
{
  if (const std::optional<Bounds<float3>> bounds = BKE_object_boundbox_eval_cached_get(ob)) {
    float3 len = bounds->max - bounds->min;

    for (int i = 0; i < 3; i++) {
      if (((1 << i) & axis_mask) == 0) {

        if (ob_scale_orig != nullptr) {
          const float scale_delta = len_v3(ob_obmat_orig[i]) / ob_scale_orig[i];
          if (isfinite(scale_delta)) {
            len[i] *= scale_delta;
          }
        }

        const float scale = copysignf(value[i] / len[i], ob->scale[i]);
        if (isfinite(scale)) {
          ob->scale[i] = scale;
        }
      }
    }
  }
}

void BKE_object_dimensions_set(Object *ob, const float value[3], int axis_mask)
{
  BKE_object_dimensions_set_ex(ob, value, axis_mask, nullptr, nullptr);
}

void BKE_object_minmax(Object *ob, float r_min[3], float r_max[3])
{
  using namespace blender;
  if (const std::optional<Bounds<float3>> bounds = BKE_object_boundbox_get(ob)) {
    minmax_v3v3_v3(r_min, r_max, math::transform_point(ob->object_to_world(), bounds->min));
    minmax_v3v3_v3(r_min, r_max, math::transform_point(ob->object_to_world(), bounds->max));
    return;
  }
  float3 size = ob->scale;

  copy_v3_v3(size, ob->scale);
  if (ob->type == OB_EMPTY) {
    size *= ob->empty_drawsize;
  }

  minmax_v3v3_v3(r_min, r_max, ob->object_to_world().location());

  float3 vec;
  copy_v3_v3(vec, ob->object_to_world().location());
  add_v3_v3(vec, size);
  minmax_v3v3_v3(r_min, r_max, vec);

  copy_v3_v3(vec, ob->object_to_world().location());
  sub_v3_v3(vec, size);
  minmax_v3v3_v3(r_min, r_max, vec);
}

void BKE_object_empty_draw_type_set(Object *ob, const int value)
{
  ob->empty_drawtype = value;

  if (ob->type == OB_EMPTY && ob->empty_drawtype == OB_EMPTY_IMAGE) {
    if (!ob->iuser) {
      ob->iuser = MEM_cnew<ImageUser>("image user");
      ob->iuser->flag |= IMA_ANIM_ALWAYS;
      ob->iuser->frames = 100;
      ob->iuser->sfra = 1;
    }
  }
  else {
    MEM_SAFE_FREE(ob->iuser);
  }
}

bool BKE_object_empty_image_frame_is_visible_in_view3d(const Object *ob, const RegionView3D *rv3d)
{
  const char visibility_flag = ob->empty_image_visibility_flag;
  if (rv3d->is_persp) {
    return (visibility_flag & OB_EMPTY_IMAGE_HIDE_PERSPECTIVE) == 0;
  }

  return (visibility_flag & OB_EMPTY_IMAGE_HIDE_ORTHOGRAPHIC) == 0;
}

bool BKE_object_empty_image_data_is_visible_in_view3d(const Object *ob, const RegionView3D *rv3d)
{
  /* Caller is expected to check this. */
  BLI_assert(BKE_object_empty_image_frame_is_visible_in_view3d(ob, rv3d));

  const char visibility_flag = ob->empty_image_visibility_flag;

  if ((visibility_flag & (OB_EMPTY_IMAGE_HIDE_BACK | OB_EMPTY_IMAGE_HIDE_FRONT)) != 0) {
    float eps, dot;
    if (rv3d->is_persp) {
      /* NOTE: we could normalize the 'view_dir' then use 'eps'
       * however the issue with empty objects being visible when viewed from the side
       * is only noticeable in orthographic views. */
      float3 view_dir;
      sub_v3_v3v3(view_dir, rv3d->viewinv[3], ob->object_to_world().location());
      dot = dot_v3v3(ob->object_to_world().ptr()[2], view_dir);
      eps = 0.0f;
    }
    else {
      dot = dot_v3v3(ob->object_to_world().ptr()[2], rv3d->viewinv[2]);
      eps = 1e-5f;
    }
    if (visibility_flag & OB_EMPTY_IMAGE_HIDE_BACK) {
      if (dot < eps) {
        return false;
      }
    }
    if (visibility_flag & OB_EMPTY_IMAGE_HIDE_FRONT) {
      if (dot > -eps) {
        return false;
      }
    }
  }

  if (visibility_flag & OB_EMPTY_IMAGE_HIDE_NON_AXIS_ALIGNED) {
    float3 proj, ob_z_axis;
    normalize_v3_v3(ob_z_axis, ob->object_to_world().ptr()[2]);
    project_plane_v3_v3v3(proj, ob_z_axis, rv3d->viewinv[2]);
    const float proj_length_sq = len_squared_v3(proj);
    if (proj_length_sq > 1e-5f) {
      return false;
    }
  }

  return true;
}

bool BKE_object_minmax_empty_drawtype(const Object *ob, float r_min[3], float r_max[3])
{
  BLI_assert(ob->type == OB_EMPTY);
  float3 min(0), max(0);

  bool ok = false;
  const float radius = ob->empty_drawsize;

  switch (ob->empty_drawtype) {
    case OB_ARROWS: {
      max = float3(radius);
      ok = true;
      break;
    }
    case OB_PLAINAXES:
    case OB_CUBE:
    case OB_EMPTY_SPHERE: {
      min = float3(-radius);
      max = float3(radius);
      ok = true;
      break;
    }
    case OB_CIRCLE: {
      max[0] = max[2] = radius;
      min[0] = min[2] = -radius;
      ok = true;
      break;
    }
    case OB_SINGLE_ARROW: {
      max[2] = radius;
      ok = true;
      break;
    }
    case OB_EMPTY_CONE: {
      min = float3(-radius, 0.0f, -radius);
      max = float3(radius, radius * 2.0f, radius);
      ok = true;
      break;
    }
    case OB_EMPTY_IMAGE: {
      const float *ofs = ob->ima_ofs;
      /* NOTE: this is the best approximation that can be calculated without loading the image.
       */
      min[0] = ofs[0] * radius;
      min[1] = ofs[1] * radius;
      max[0] = radius + (ofs[0] * radius);
      max[1] = radius + (ofs[1] * radius);
      /* Since the image aspect can shrink the bounds towards the object origin,
       * adjust the min/max to account for that. */
      for (int i = 0; i < 2; i++) {
        CLAMP_MAX(min[i], 0.0f);
        CLAMP_MIN(max[i], 0.0f);
      }
      ok = true;
      break;
    }
  }

  if (ok) {
    copy_v3_v3(r_min, min);
    copy_v3_v3(r_max, max);
  }
  return ok;
}

bool BKE_object_minmax_dupli(Depsgraph *depsgraph,
                             Scene *scene,
                             Object *ob,
                             float r_min[3],
                             float r_max[3],
                             const bool use_hidden)
{
  using namespace blender;
  bool ok = false;
  if ((ob->transflag & OB_DUPLI) == 0 && ob->runtime->geometry_set_eval == nullptr) {
    return ok;
  }

  ListBase *lb = object_duplilist(depsgraph, scene, ob);
  LISTBASE_FOREACH (DupliObject *, dob, lb) {
    if (((use_hidden == false) && (dob->no_draw != 0)) || dob->ob_data == nullptr) {
      /* pass */
    }
    else {
      Object temp_ob = blender::dna::shallow_copy(*dob->ob);
      blender::bke::ObjectRuntime runtime = *dob->ob->runtime;
      temp_ob.runtime = &runtime;

      /* Do not modify the original bounding-box. */
      temp_ob.runtime->bounds_eval.reset();
      BKE_object_replace_data_on_shallow_copy(&temp_ob, dob->ob_data);
      if (const std::optional<Bounds<float3>> bounds = BKE_object_boundbox_get(&temp_ob)) {
        BoundBox bb;
        BKE_boundbox_init_from_minmax(&bb, bounds->min, bounds->max);
        int i;
        for (i = 0; i < 8; i++) {
          float3 vec;
          mul_v3_m4v3(vec, dob->mat, bb.vec[i]);
          minmax_v3v3_v3(r_min, r_max, vec);
        }

        ok = true;
      }
    }
  }
  free_object_duplilist(lb); /* does restore */

  return ok;
}

struct GPencilStrokePointIterData {
  const float (*obmat)[4];

  void (*point_func_cb)(const float co[3], void *user_data);
  void *user_data;
};

static void foreach_display_point_gpencil_stroke_fn(bGPDlayer * /*layer*/,
                                                    bGPDframe * /*frame*/,
                                                    bGPDstroke *stroke,
                                                    void *thunk)
{
  GPencilStrokePointIterData *iter_data = (GPencilStrokePointIterData *)thunk;
  {
    bGPDspoint *pt;
    int i;
    for (i = 0, pt = stroke->points; i < stroke->totpoints; i++, pt++) {
      float3 co;
      mul_v3_m4v3(co, iter_data->obmat, &pt->x);
      iter_data->point_func_cb(co, iter_data->user_data);
    }
  }
}

void BKE_object_foreach_display_point(Object *ob,
                                      const float obmat[4][4],
                                      void (*func_cb)(const float[3], void *),
                                      void *user_data)
{
  /* TODO: point-cloud and curves object support. */
  const Mesh *mesh_eval = BKE_object_get_evaluated_mesh(ob);
  float3 co;

  if (mesh_eval != nullptr) {
    const Span<float3> positions = mesh_eval->vert_positions();
    for (const int i : positions.index_range()) {
      mul_v3_m4v3(co, obmat, positions[i]);
      func_cb(co, user_data);
    }
  }
  else if (ob->type == OB_GPENCIL_LEGACY) {
    GPencilStrokePointIterData iter_data{};
    iter_data.obmat = obmat;
    iter_data.point_func_cb = func_cb;
    iter_data.user_data = user_data;

    BKE_gpencil_visible_stroke_iter(
        (bGPdata *)ob->data, nullptr, foreach_display_point_gpencil_stroke_fn, &iter_data);
  }
  else if (ob->runtime->curve_cache && ob->runtime->curve_cache->disp.first) {
    LISTBASE_FOREACH (DispList *, dl, &ob->runtime->curve_cache->disp) {
      const float *v3 = dl->verts;
      int totvert = dl->nr;
      int i;

      for (i = 0; i < totvert; i++, v3 += 3) {
        mul_v3_m4v3(co, obmat, v3);
        func_cb(co, user_data);
      }
    }
  }
}

void BKE_scene_foreach_display_point(Depsgraph *depsgraph,
                                     void (*func_cb)(const float[3], void *),
                                     void *user_data)
{
  DEGObjectIterSettings deg_iter_settings{};
  deg_iter_settings.depsgraph = depsgraph;
  deg_iter_settings.flags = DEG_ITER_OBJECT_FLAG_LINKED_DIRECTLY | DEG_ITER_OBJECT_FLAG_VISIBLE |
                            DEG_ITER_OBJECT_FLAG_DUPLI;
  DEG_OBJECT_ITER_BEGIN (&deg_iter_settings, ob) {
    if ((ob->base_flag & BASE_SELECTED) != 0) {
      BKE_object_foreach_display_point(ob, ob->object_to_world().ptr(), func_cb, user_data);
    }
  }
  DEG_OBJECT_ITER_END;
}

/** \} */

/* -------------------------------------------------------------------- */
/** \name Object Transform Channels (Backup/Restore)
 * \{ */

/**
 * See struct members from #Object in DNA_object_types.h
 */
struct ObTfmBack {
  float loc[3], dloc[3];
  float scale[3], dscale[3];
  float rot[3], drot[3];
  float quat[4], dquat[4];
  float rotAxis[3], drotAxis[3];
  float rotAngle, drotAngle;
  float obmat[4][4];
  float parentinv[4][4];
  float constinv[4][4];
  float imat[4][4];
};

void *BKE_object_tfm_backup(Object *ob)
{
  ObTfmBack *obtfm = (ObTfmBack *)MEM_mallocN(sizeof(ObTfmBack), "ObTfmBack");
  copy_v3_v3(obtfm->loc, ob->loc);
  copy_v3_v3(obtfm->dloc, ob->dloc);
  copy_v3_v3(obtfm->scale, ob->scale);
  copy_v3_v3(obtfm->dscale, ob->dscale);
  copy_v3_v3(obtfm->rot, ob->rot);
  copy_v3_v3(obtfm->drot, ob->drot);
  copy_qt_qt(obtfm->quat, ob->quat);
  copy_qt_qt(obtfm->dquat, ob->dquat);
  copy_v3_v3(obtfm->rotAxis, ob->rotAxis);
  copy_v3_v3(obtfm->drotAxis, ob->drotAxis);
  obtfm->rotAngle = ob->rotAngle;
  obtfm->drotAngle = ob->drotAngle;
  copy_m4_m4(obtfm->obmat, ob->object_to_world().ptr());
  copy_m4_m4(obtfm->parentinv, ob->parentinv);
  copy_m4_m4(obtfm->constinv, ob->constinv);
  copy_m4_m4(obtfm->imat, ob->world_to_object().ptr());

  return (void *)obtfm;
}

void BKE_object_tfm_restore(Object *ob, void *obtfm_pt)
{
  ObTfmBack *obtfm = (ObTfmBack *)obtfm_pt;
  copy_v3_v3(ob->loc, obtfm->loc);
  copy_v3_v3(ob->dloc, obtfm->dloc);
  copy_v3_v3(ob->scale, obtfm->scale);
  copy_v3_v3(ob->dscale, obtfm->dscale);
  copy_v3_v3(ob->rot, obtfm->rot);
  copy_v3_v3(ob->drot, obtfm->drot);
  copy_qt_qt(ob->quat, obtfm->quat);
  copy_qt_qt(ob->dquat, obtfm->dquat);
  copy_v3_v3(ob->rotAxis, obtfm->rotAxis);
  copy_v3_v3(ob->drotAxis, obtfm->drotAxis);
  ob->rotAngle = obtfm->rotAngle;
  ob->drotAngle = obtfm->drotAngle;
  copy_m4_m4(ob->runtime->object_to_world.ptr(), obtfm->obmat);
  copy_m4_m4(ob->parentinv, obtfm->parentinv);
  copy_m4_m4(ob->constinv, obtfm->constinv);
  copy_m4_m4(ob->runtime->world_to_object.ptr(), obtfm->imat);
}

/** \} */

/* -------------------------------------------------------------------- */
/** \name Object Evaluation/Update API
 * \{ */

void BKE_object_handle_update_ex(Depsgraph *depsgraph,
                                 Scene *scene,
                                 Object *ob,
                                 RigidBodyWorld *rbw)
{
  const ID *object_data = (ID *)ob->data;
  const bool recalc_object = (ob->id.recalc & ID_RECALC_ALL) != 0;
  const bool recalc_data = (object_data != nullptr) ?
                               ((object_data->recalc & ID_RECALC_ALL) != 0) :
                               false;
  if (!recalc_object && !recalc_data) {
    return;
  }
  /* Speed optimization for animation lookups. */
  if (ob->pose != nullptr) {
    BKE_pose_channels_hash_ensure(ob->pose);
    if (ob->pose->flag & POSE_CONSTRAINTS_NEED_UPDATE_FLAGS) {
      BKE_pose_update_constraint_flags(ob->pose);
    }
  }
  if (recalc_data) {
    if (ob->type == OB_ARMATURE) {
      /* this happens for reading old files and to match library armatures
       * with poses we do it ahead of BKE_object_where_is_calc to ensure animation
       * is evaluated on the rebuilt pose, otherwise we get incorrect poses
       * on file load */
      if (ob->pose == nullptr || (ob->pose->flag & POSE_RECALC)) {
        /* No need to pass `bmain` here, we assume we do not need to rebuild DEG from here. */
        BKE_pose_rebuild(nullptr, ob, (bArmature *)ob->data, true);
      }
    }
  }
  /* XXX new animsys warning: depsgraph tag ID_RECALC_GEOMETRY should not skip drivers,
   * which is only in BKE_object_where_is_calc now */
  /* XXX: should this case be ID_RECALC_TRANSFORM instead? */
  if (recalc_object || recalc_data) {
    if (G.debug & G_DEBUG_DEPSGRAPH_EVAL) {
      printf("recalcob %s\n", ob->id.name + 2);
    }
    BKE_object_where_is_calc_ex(depsgraph, scene, rbw, ob, nullptr);
  }

  if (recalc_data) {
    BKE_object_handle_data_update(depsgraph, scene, ob);
  }
}

void BKE_object_handle_update(Depsgraph *depsgraph, Scene *scene, Object *ob)
{
  BKE_object_handle_update_ex(depsgraph, scene, ob, nullptr);
}

void BKE_object_sculpt_data_create(Object *ob)
{
  BLI_assert((ob->sculpt == nullptr) && (ob->mode & OB_MODE_ALL_SCULPT));
  ob->sculpt = MEM_new<SculptSession>(__func__);
  ob->sculpt->mode_type = (eObjectMode)ob->mode;
}

bool BKE_object_obdata_texspace_get(Object *ob,
                                    char **r_texspace_flag,
                                    float **r_texspace_location,
                                    float **r_texspace_size)
{
  if (ob->data == nullptr) {
    return false;
  }

  switch (GS(((ID *)ob->data)->name)) {
    case ID_ME: {
      BKE_mesh_texspace_get_reference(
          (Mesh *)ob->data, r_texspace_flag, r_texspace_location, r_texspace_size);
      break;
    }
    case ID_CU_LEGACY: {
      Curve *cu = (Curve *)ob->data;
      BKE_curve_texspace_ensure(cu);
      if (r_texspace_flag) {
        *r_texspace_flag = &cu->texspace_flag;
      }
      if (r_texspace_location) {
        *r_texspace_location = cu->texspace_location;
      }
      if (r_texspace_size) {
        *r_texspace_size = cu->texspace_size;
      }
      break;
    }
    case ID_MB: {
      MetaBall *mb = (MetaBall *)ob->data;
      if (r_texspace_flag) {
        *r_texspace_flag = &mb->texspace_flag;
      }
      if (r_texspace_location) {
        *r_texspace_location = mb->texspace_location;
      }
      if (r_texspace_size) {
        *r_texspace_size = mb->texspace_size;
      }
      break;
    }
    default:
      return false;
  }
  return true;
}

Mesh *BKE_object_get_evaluated_mesh_no_subsurf(const Object *object)
{
  /* First attempt to retrieve the evaluated mesh from the evaluated geometry set. Most
   * object types either store it there or add a reference to it if it's owned elsewhere. */
  blender::bke::GeometrySet *geometry_set_eval = object->runtime->geometry_set_eval;
  if (geometry_set_eval) {
    /* Some areas expect to be able to modify the evaluated mesh in limited ways. Theoretically
     * this should be avoided, or at least protected with a lock, so a const mesh could be
     * returned from this function. We use a const_cast instead of #get_mesh_for_write, because
     * that might result in a copy of the mesh when it is shared. */
    Mesh *mesh = const_cast<Mesh *>(geometry_set_eval->get_mesh());
    if (mesh) {
      return mesh;
    }
  }

  /* Some object types do not yet add the evaluated mesh to an evaluated geometry set, if they do
   * not support evaluating to multiple data types. Eventually this should be removed, when all
   * object types use #geometry_set_eval. */
  ID *data_eval = object->runtime->data_eval;
  if (data_eval && GS(data_eval->name) == ID_ME) {
    return reinterpret_cast<Mesh *>(data_eval);
  }

  return nullptr;
}

Mesh *BKE_object_get_evaluated_mesh(const Object *object)
{
  Mesh *mesh = BKE_object_get_evaluated_mesh_no_subsurf(object);
  if (!mesh) {
    return nullptr;
  }

  if (object->data && GS(((const ID *)object->data)->name) == ID_ME) {
    mesh = BKE_mesh_wrapper_ensure_subdivision(mesh);
  }

  return mesh;
}

Mesh *BKE_object_get_pre_modified_mesh(const Object *object)
{
  if (object->type == OB_MESH && object->runtime->data_orig != nullptr) {
    BLI_assert(object->id.tag & LIB_TAG_COPIED_ON_EVAL);
    BLI_assert(object->id.orig_id != nullptr);
    BLI_assert(object->runtime->data_orig->orig_id == ((Object *)object->id.orig_id)->data);
    Mesh *result = (Mesh *)object->runtime->data_orig;
    BLI_assert((result->id.tag & LIB_TAG_COPIED_ON_EVAL) != 0);
    BLI_assert((result->id.tag & LIB_TAG_COPIED_ON_EVAL_FINAL_RESULT) == 0);
    return result;
  }
  BLI_assert((object->id.tag & LIB_TAG_COPIED_ON_EVAL) == 0);
  return (Mesh *)object->data;
}

Mesh *BKE_object_get_original_mesh(const Object *object)
{
  Mesh *result = nullptr;
  if (object->id.orig_id == nullptr) {
    BLI_assert((object->id.tag & LIB_TAG_COPIED_ON_EVAL) == 0);
    result = (Mesh *)object->data;
  }
  else {
    BLI_assert((object->id.tag & LIB_TAG_COPIED_ON_EVAL) != 0);
    result = (Mesh *)((Object *)object->id.orig_id)->data;
  }
  BLI_assert(result != nullptr);
  BLI_assert((result->id.tag & (LIB_TAG_COPIED_ON_EVAL | LIB_TAG_COPIED_ON_EVAL_FINAL_RESULT)) ==
             0);
  return result;
}

const Mesh *BKE_object_get_editmesh_eval_final(const Object *object)
{
  BLI_assert(!DEG_is_original_id(&object->id));
  BLI_assert(object->type == OB_MESH);

  const Mesh *mesh = static_cast<const Mesh *>(object->data);
  if (mesh->runtime->edit_mesh == nullptr) {
    /* Happens when requesting material of evaluated 3d font object: the evaluated object get
     * converted to mesh, and it does not have edit mesh. */
    return nullptr;
  }

  return reinterpret_cast<const Mesh *>(object->runtime->data_eval);
}

const Mesh *BKE_object_get_editmesh_eval_cage(const Object *object)
{
  using namespace blender::bke;
  BLI_assert(!DEG_is_original_id(&object->id));
  BLI_assert(object->type == OB_MESH);

  const Mesh *mesh = static_cast<const Mesh *>(object->data);
  BLI_assert(mesh->runtime->edit_mesh != nullptr);
  UNUSED_VARS_NDEBUG(mesh);
  const GeometrySet *geometry_set = object->runtime->geometry_set_eval;
  if (!geometry_set) {
    return nullptr;
  }
  const auto *component = geometry_set->get_component<GeometryComponentEditData>();
  if (!component) {
    return nullptr;
  }
  const MeshEditHints *edit_hints = component->mesh_edit_hints_.get();
  if (!edit_hints) {
    return nullptr;
  }
  const MeshComponent *mesh_component = edit_hints->mesh_cage.get();
  if (!mesh_component) {
    return nullptr;
  }
  return mesh_component->get();
}

const Mesh *BKE_object_get_mesh_deform_eval(const Object *object)
{
  using namespace blender::bke;
  BLI_assert(!DEG_is_original_id(&object->id));
  BLI_assert(object->type == OB_MESH);
  const GeometrySet *geometry_set = object->runtime->geometry_set_eval;
  if (!geometry_set) {
    return nullptr;
  }
  const auto *component = geometry_set->get_component<GeometryComponentEditData>();
  if (!component) {
    return nullptr;
  }
  const MeshEditHints *edit_hints = component->mesh_edit_hints_.get();
  if (!edit_hints) {
    return nullptr;
  }
  const MeshComponent *mesh_component = edit_hints->mesh_deform.get();
  if (!mesh_component) {
    return nullptr;
  }
  return mesh_component->get();
}

Lattice *BKE_object_get_lattice(const Object *object)
{
  ID *data = (ID *)object->data;
  if (data == nullptr || GS(data->name) != ID_LT) {
    return nullptr;
  }

  Lattice *lt = (Lattice *)data;
  if (lt->editlatt) {
    return lt->editlatt->latt;
  }

  return lt;
}

Lattice *BKE_object_get_evaluated_lattice(const Object *object)
{
  ID *data_eval = object->runtime->data_eval;

  if (data_eval == nullptr || GS(data_eval->name) != ID_LT) {
    return nullptr;
  }

  Lattice *lt_eval = (Lattice *)data_eval;
  if (lt_eval->editlatt) {
    return lt_eval->editlatt->latt;
  }

  return lt_eval;
}

/** \} */

/* -------------------------------------------------------------------- */
/** \name Object Point Cache
 * \{ */

static int pc_cmp(const void *a, const void *b)
{
  const LinkData *ad = (const LinkData *)a, *bd = (const LinkData *)b;
  if (POINTER_AS_INT(ad->data) > POINTER_AS_INT(bd->data)) {
    return 1;
  }

  return 0;
}

/* TODO: Review the usages of this function, currently with copy-on-eval it will be called for orig
 * object and then again for evaluated copies of it, think this is bad since there is no guarantee
 * that we get the same stack index in both cases? Order is important since this index is used for
 * filenames on disk. */
int BKE_object_insert_ptcache(Object *ob)
{
  LinkData *link = nullptr;
  int i = 0;

  BLI_listbase_sort(&ob->pc_ids, pc_cmp);

  for (link = (LinkData *)ob->pc_ids.first, i = 0; link; link = link->next, i++) {
    int index = POINTER_AS_INT(link->data);

    if (i < index) {
      break;
    }
  }

  link = MEM_cnew<LinkData>("PCLink");
  link->data = POINTER_FROM_INT(i);
  BLI_addtail(&ob->pc_ids, link);

  return i;
}

static int pc_findindex(ListBase *listbase, int index)
{
  int number = 0;

  if (listbase == nullptr) {
    return -1;
  }

  LinkData *link = (LinkData *)listbase->first;
  while (link) {
    if (POINTER_AS_INT(link->data) == index) {
      return number;
    }

    number++;
    link = link->next;
  }

  return -1;
}

void BKE_object_delete_ptcache(Object *ob, int index)
{
  int list_index = pc_findindex(&ob->pc_ids, index);
  LinkData *link = (LinkData *)BLI_findlink(&ob->pc_ids, list_index);
  BLI_freelinkN(&ob->pc_ids, link);
}

/** \} */

/* -------------------------------------------------------------------- */
/** \name Object Data Shape Key Insert
 * \{ */

/** Mesh */
static KeyBlock *insert_meshkey(Main *bmain, Object *ob, const char *name, const bool from_mix)
{
  Mesh *mesh = (Mesh *)ob->data;
  Key *key = mesh->key;
  KeyBlock *kb;
  int newkey = 0;

  if (key == nullptr) {
    key = mesh->key = BKE_key_add(bmain, (ID *)mesh);
    key->type = KEY_RELATIVE;
    newkey = 1;
  }

  if (newkey || from_mix == false) {
    /* create from mesh */
    kb = BKE_keyblock_add_ctime(key, name, false);
    BKE_keyblock_convert_from_mesh(mesh, key, kb);
  }
  else {
    /* copy from current values */
    int totelem;
    float *data = BKE_key_evaluate_object(ob, &totelem);

    /* create new block with prepared data */
    kb = BKE_keyblock_add_ctime(key, name, false);
    kb->data = data;
    kb->totelem = totelem;
  }

  return kb;
}
/** Lattice */
static KeyBlock *insert_lattkey(Main *bmain, Object *ob, const char *name, const bool from_mix)
{
  Lattice *lt = (Lattice *)ob->data;
  Key *key = lt->key;
  KeyBlock *kb;
  int newkey = 0;

  if (key == nullptr) {
    key = lt->key = BKE_key_add(bmain, (ID *)lt);
    key->type = KEY_RELATIVE;
    newkey = 1;
  }

  if (newkey || from_mix == false) {
    kb = BKE_keyblock_add_ctime(key, name, false);
    if (!newkey) {
      KeyBlock *basekb = (KeyBlock *)key->block.first;
      kb->data = MEM_dupallocN(basekb->data);
      kb->totelem = basekb->totelem;
    }
    else {
      BKE_keyblock_convert_from_lattice(lt, kb);
    }
  }
  else {
    /* copy from current values */
    int totelem;
    float *data = BKE_key_evaluate_object(ob, &totelem);

    /* create new block with prepared data */
    kb = BKE_keyblock_add_ctime(key, name, false);
    kb->totelem = totelem;
    kb->data = data;
  }

  return kb;
}
/** Curve */
static KeyBlock *insert_curvekey(Main *bmain, Object *ob, const char *name, const bool from_mix)
{
  Curve *cu = (Curve *)ob->data;
  Key *key = cu->key;
  KeyBlock *kb;
  ListBase *lb = BKE_curve_nurbs_get(cu);
  int newkey = 0;

  if (key == nullptr) {
    key = cu->key = BKE_key_add(bmain, (ID *)cu);
    key->type = KEY_RELATIVE;
    newkey = 1;
  }

  if (newkey || from_mix == false) {
    /* create from curve */
    kb = BKE_keyblock_add_ctime(key, name, false);
    if (!newkey) {
      KeyBlock *basekb = (KeyBlock *)key->block.first;
      kb->data = MEM_dupallocN(basekb->data);
      kb->totelem = basekb->totelem;
    }
    else {
      BKE_keyblock_convert_from_curve(cu, kb, lb);
    }
  }
  else {
    /* copy from current values */
    int totelem;
    float *data = BKE_key_evaluate_object(ob, &totelem);

    /* create new block with prepared data */
    kb = BKE_keyblock_add_ctime(key, name, false);
    kb->totelem = totelem;
    kb->data = data;
  }

  return kb;
}

/** \} */

/* -------------------------------------------------------------------- */
/** \name Object Shape Key API
 * \{ */

KeyBlock *BKE_object_shapekey_insert(Main *bmain,
                                     Object *ob,
                                     const char *name,
                                     const bool from_mix)
{
  KeyBlock *key = nullptr;

  switch (ob->type) {
    case OB_MESH:
      key = insert_meshkey(bmain, ob, name, from_mix);
      break;
    case OB_CURVES_LEGACY:
    case OB_SURF:
      key = insert_curvekey(bmain, ob, name, from_mix);
      break;
    case OB_LATTICE:
      key = insert_lattkey(bmain, ob, name, from_mix);
      break;
    default:
      break;
  }

  /* Set the first active when none is set when called from RNA. */
  if (key != nullptr) {
    if (ob->shapenr <= 0) {
      ob->shapenr = 1;
    }
  }

  return key;
}

bool BKE_object_shapekey_free(Main *bmain, Object *ob)
{
  Key **key_p, *key;

  key_p = BKE_key_from_object_p(ob);
  if (ELEM(nullptr, key_p, *key_p)) {
    return false;
  }

  key = *key_p;
  *key_p = nullptr;

  BKE_id_free_us(bmain, key);

  return true;
}

bool BKE_object_shapekey_remove(Main *bmain, Object *ob, KeyBlock *kb)
{
  Key *key = BKE_key_from_object(ob);
  short kb_index;

  if (key == nullptr) {
    return false;
  }

  kb_index = BLI_findindex(&key->block, kb);
  BLI_assert(kb_index != -1);

  LISTBASE_FOREACH (KeyBlock *, rkb, &key->block) {
    if (rkb->relative == kb_index) {
      /* remap to the 'Basis' */
      rkb->relative = 0;
    }
    else if (rkb->relative >= kb_index) {
      /* Fix positional shift of the keys when kb is deleted from the list */
      rkb->relative -= 1;
    }
  }

  BLI_remlink(&key->block, kb);
  key->totkey--;
  if (key->refkey == kb) {
    key->refkey = (KeyBlock *)key->block.first;

    if (key->refkey) {
      /* apply new basis key on original data */
      switch (ob->type) {
        case OB_MESH: {
          Mesh *mesh = (Mesh *)ob->data;
          MutableSpan<float3> positions = mesh->vert_positions_for_write();
          BKE_keyblock_convert_to_mesh(
              key->refkey, reinterpret_cast<float(*)[3]>(positions.data()), mesh->verts_num);
          break;
        }
        case OB_CURVES_LEGACY:
        case OB_SURF:
          BKE_keyblock_convert_to_curve(
              key->refkey, (Curve *)ob->data, BKE_curve_nurbs_get((Curve *)ob->data));
          break;
        case OB_LATTICE:
          BKE_keyblock_convert_to_lattice(key->refkey, (Lattice *)ob->data);
          break;
      }
    }
  }

  if (kb->data) {
    MEM_freeN(kb->data);
  }
  MEM_freeN(kb);

  /* Unset active when all are freed. */
  if (BLI_listbase_is_empty(&key->block)) {
    ob->shapenr = 0;
  }
  else if (ob->shapenr > 1) {
    ob->shapenr--;
  }

  if (key->totkey == 0) {
    BKE_object_shapekey_free(bmain, ob);
  }

  return true;
}

/** \} */

/* -------------------------------------------------------------------- */
/** \name Object Query API
 * \{ */

bool BKE_object_parent_loop_check(const Object *par, const Object *ob)
{
  /* test if 'ob' is a parent somewhere in par's parents */
  if (par == nullptr) {
    return false;
  }
  if (ob == par) {
    return true;
  }
  return BKE_object_parent_loop_check(par->parent, ob);
}

bool BKE_object_flag_test_recursive(const Object *ob, short flag)
{
  if (ob->flag & flag) {
    return true;
  }
  if (ob->parent) {
    return BKE_object_flag_test_recursive(ob->parent, flag);
  }

  return false;
}

bool BKE_object_is_child_recursive(const Object *ob_parent, const Object *ob_child)
{
  for (ob_child = ob_child->parent; ob_child; ob_child = ob_child->parent) {
    if (ob_child == ob_parent) {
      return true;
    }
  }
  return false;
}

int BKE_object_is_modified(Scene *scene, Object *ob)
{
  /* Always test on original object since evaluated object may no longer
   * have shape keys or modifiers that were used to evaluate it. */
  ob = DEG_get_original_object(ob);

  int flag = 0;

  if (BKE_key_from_object(ob)) {
    flag |= eModifierMode_Render | eModifierMode_Realtime;
  }
  else {
    ModifierData *md;
    VirtualModifierData virtual_modifier_data;
    /* cloth */
    for (md = BKE_modifiers_get_virtual_modifierlist(ob, &virtual_modifier_data);
         md && (flag != (eModifierMode_Render | eModifierMode_Realtime));
         md = md->next)
    {
      if ((flag & eModifierMode_Render) == 0 &&
          BKE_modifier_is_enabled(scene, md, eModifierMode_Render))
      {
        flag |= eModifierMode_Render;
      }

      if ((flag & eModifierMode_Realtime) == 0 &&
          BKE_modifier_is_enabled(scene, md, eModifierMode_Realtime))
      {
        flag |= eModifierMode_Realtime;
      }
    }
  }

  return flag;
}

bool BKE_object_moves_in_time(const Object *object, bool recurse_parent)
{
  /* If object has any sort of animation data assume it is moving. */
  if (BKE_animdata_id_is_animated(&object->id)) {
    return true;
  }
  if (!BLI_listbase_is_empty(&object->constraints)) {
    return true;
  }
  if (recurse_parent && object->parent != nullptr) {
    return BKE_object_moves_in_time(object->parent, true);
  }
  return false;
}

static bool object_moves_in_time(const Object *object)
{
  return BKE_object_moves_in_time(object, true);
}

static bool object_deforms_in_time(Object *object)
{
  if (BKE_key_from_object(object) != nullptr) {
    return true;
  }
  if (!BLI_listbase_is_empty(&object->modifiers)) {
    return true;
  }
  return object_moves_in_time(object);
}

static bool constructive_modifier_is_deform_modified(Object *ob, ModifierData *md)
{
  /* TODO(sergey): Consider generalizing this a bit so all modifier logic
   * is concentrated in MOD_{modifier}.c file,
   */
  if (md->type == eModifierType_Array) {
    ArrayModifierData *amd = (ArrayModifierData *)md;
    /* TODO(sergey): Check if curve is deformed. */
    return (amd->start_cap != nullptr && object_moves_in_time(amd->start_cap)) ||
           (amd->end_cap != nullptr && object_moves_in_time(amd->end_cap)) ||
           (amd->curve_ob != nullptr && object_moves_in_time(amd->curve_ob)) ||
           (amd->offset_ob != nullptr && object_moves_in_time(amd->offset_ob));
  }
  if (md->type == eModifierType_Mirror) {
    MirrorModifierData *mmd = (MirrorModifierData *)md;
    return mmd->mirror_ob != nullptr &&
           (object_moves_in_time(mmd->mirror_ob) || object_moves_in_time(ob));
  }
  if (md->type == eModifierType_Screw) {
    ScrewModifierData *smd = (ScrewModifierData *)md;
    return smd->ob_axis != nullptr && object_moves_in_time(smd->ob_axis);
  }
  if (md->type == eModifierType_MeshSequenceCache) {
    /* NOTE: Not ideal because it's unknown whether topology changes or not.
     * This will be detected later, so by assuming it's only deformation
     * going on here we allow baking deform-only mesh to Alembic and have
     * proper motion blur after that.
     */
    return true;
  }
  if (md->type == eModifierType_Nodes) {
    /* Not ideal for performance to always assume this is animated,
     * but hard to detect in general. The better long term solution is likely
     * to replace BKE_object_is_deform_modified by a test if the object was
     * modified by the depsgraph when changing frames. */
    return true;
  }
  return false;
}

static bool modifiers_has_animation_check(const Object *ob)
{
  /* TODO(sergey): This is a bit code duplication with depsgraph, but
   * would be nicer to solve this as a part of new dependency graph
   * work, so we avoid conflicts and so.
   */
  if (ob->adt != nullptr) {
    AnimData *adt = ob->adt;
    if (adt->action != nullptr) {
      LISTBASE_FOREACH (FCurve *, fcu, &adt->action->curves) {
        if (fcu->rna_path && strstr(fcu->rna_path, "modifiers[")) {
          return true;
        }
      }
    }
    LISTBASE_FOREACH (FCurve *, fcu, &adt->drivers) {
      if (fcu->rna_path && strstr(fcu->rna_path, "modifiers[")) {
        return true;
      }
    }
  }
  return false;
}

int BKE_object_is_deform_modified(Scene *scene, Object *ob)
{
  /* Always test on original object since evaluated object may no longer
   * have shape keys or modifiers that were used to evaluate it. */
  ob = DEG_get_original_object(ob);

  ModifierData *md;
  VirtualModifierData virtual_modifier_data;
  int flag = 0;
  const bool is_modifier_animated = modifiers_has_animation_check(ob);

  if (BKE_key_from_object(ob)) {
    flag |= eModifierMode_Realtime | eModifierMode_Render;
  }

  if (ob->type == OB_CURVES_LEGACY) {
    Curve *cu = (Curve *)ob->data;
    if (cu->taperobj != nullptr && object_deforms_in_time(cu->taperobj)) {
      flag |= eModifierMode_Realtime | eModifierMode_Render;
    }
  }

  /* cloth */
  for (md = BKE_modifiers_get_virtual_modifierlist(ob, &virtual_modifier_data);
       md && (flag != (eModifierMode_Render | eModifierMode_Realtime));
       md = md->next)
  {
    const ModifierTypeInfo *mti = BKE_modifier_get_info((const ModifierType)md->type);
    bool can_deform = mti->type == ModifierTypeType::OnlyDeform || is_modifier_animated;

    if (!can_deform) {
      can_deform = constructive_modifier_is_deform_modified(ob, md);
    }

    if (can_deform) {
      if (!(flag & eModifierMode_Render) &&
          BKE_modifier_is_enabled(scene, md, eModifierMode_Render))
      {
        flag |= eModifierMode_Render;
      }

      if (!(flag & eModifierMode_Realtime) &&
          BKE_modifier_is_enabled(scene, md, eModifierMode_Realtime))
      {
        flag |= eModifierMode_Realtime;
      }
    }
  }

  return flag;
}

int BKE_object_scenes_users_get(Main *bmain, Object *ob)
{
  int num_scenes = 0;
  LISTBASE_FOREACH (Scene *, scene, &bmain->scenes) {
    if (BKE_collection_has_object_recursive(scene->master_collection, ob)) {
      num_scenes++;
    }
  }
  return num_scenes;
}

MovieClip *BKE_object_movieclip_get(Scene *scene, const Object *ob, bool use_default)
{
  MovieClip *clip = use_default ? scene->clip : nullptr;
  bConstraint *con = (bConstraint *)ob->constraints.first, *scon = nullptr;

  while (con) {
    if (con->type == CONSTRAINT_TYPE_CAMERASOLVER) {
      if (scon == nullptr || (scon->flag & CONSTRAINT_OFF)) {
        scon = con;
      }
    }

    con = con->next;
  }

  if (scon) {
    bCameraSolverConstraint *solver = (bCameraSolverConstraint *)scon->data;
    if ((solver->flag & CAMERASOLVER_ACTIVECLIP) == 0) {
      clip = solver->clip;
    }
    else {
      clip = scene->clip;
    }
  }

  return clip;
}

bool BKE_object_supports_material_slots(Object *ob)
{
  return ELEM(ob->type,
              OB_MESH,
              OB_CURVES_LEGACY,
              OB_SURF,
              OB_FONT,
              OB_MBALL,
              OB_CURVES,
              OB_POINTCLOUD,
              OB_VOLUME,
              OB_GPENCIL_LEGACY,
              OB_GREASE_PENCIL);
}

/** \} */

/* -------------------------------------------------------------------- */
/** \name Object Runtime
 * \{ */

void BKE_object_runtime_reset(Object *object)
{
  *object->runtime = {};
}

void BKE_object_runtime_reset_on_copy(Object *object, const int /*flag*/)
{
  blender::bke::ObjectRuntime *runtime = object->runtime;
  runtime->data_eval = nullptr;
  runtime->gpd_eval = nullptr;
  runtime->curve_cache = nullptr;
  runtime->object_as_temp_mesh = nullptr;
  runtime->pose_backup = nullptr;
  runtime->object_as_temp_curve = nullptr;
  runtime->geometry_set_eval = nullptr;

  runtime->crazyspace_deform_imats = {};
  runtime->crazyspace_deform_cos = {};
}

void BKE_object_runtime_free_data(Object *object)
{
  /* Currently this is all that's needed. */
  BKE_object_free_derived_caches(object);

  BKE_object_runtime_reset(object);
}

/** \} */

/* -------------------------------------------------------------------- */
/** \name Object Relationships
 * \{ */

/**
 * Find an associated armature object.
 */
static Object *obrel_armature_find(Object *ob)
{
  Object *ob_arm = nullptr;

  if (ob->parent && ob->partype == PARSKEL && ob->parent->type == OB_ARMATURE) {
    ob_arm = ob->parent;
  }
  else {
    LISTBASE_FOREACH (ModifierData *, mod, &ob->modifiers) {
      if (mod->type == eModifierType_Armature) {
        ob_arm = ((ArmatureModifierData *)mod)->object;
      }
    }
  }

  return ob_arm;
}

static bool obrel_list_test(Object *ob)
{
  return ob && !(ob->id.tag & LIB_TAG_DOIT);
}

static void obrel_list_add(LinkNode **links, Object *ob)
{
  BLI_linklist_prepend(links, ob);
  ob->id.tag |= LIB_TAG_DOIT;
}

LinkNode *BKE_object_relational_superset(const Scene *scene,
                                         ViewLayer *view_layer,
                                         eObjectSet objectSet,
                                         eObRelationTypes includeFilter)
{
  LinkNode *links = nullptr;

  /* Remove markers from all objects */
  BKE_view_layer_synced_ensure(scene, view_layer);
  LISTBASE_FOREACH (Base *, base, BKE_view_layer_object_bases_get(view_layer)) {
    base->object->id.tag &= ~LIB_TAG_DOIT;
  }

  /* iterate over all selected and visible objects */
  LISTBASE_FOREACH (Base *, base, BKE_view_layer_object_bases_get(view_layer)) {
    if (objectSet == OB_SET_ALL) {
      /* as we get all anyways just add it */
      Object *ob = base->object;
      obrel_list_add(&links, ob);
    }
    else {
      if ((objectSet == OB_SET_SELECTED && BASE_SELECTED_EDITABLE(((View3D *)nullptr), base)) ||
          (objectSet == OB_SET_VISIBLE && BASE_EDITABLE(((View3D *)nullptr), base)))
      {
        Object *ob = base->object;

        if (obrel_list_test(ob)) {
          obrel_list_add(&links, ob);
        }

        /* parent relationship */
        if (includeFilter & (OB_REL_PARENT | OB_REL_PARENT_RECURSIVE)) {
          Object *parent = ob->parent;
          if (obrel_list_test(parent)) {

            obrel_list_add(&links, parent);

            /* recursive parent relationship */
            if (includeFilter & OB_REL_PARENT_RECURSIVE) {
              parent = parent->parent;
              while (obrel_list_test(parent)) {

                obrel_list_add(&links, parent);
                parent = parent->parent;
              }
            }
          }
        }

        /* child relationship */
        if (includeFilter & (OB_REL_CHILDREN | OB_REL_CHILDREN_RECURSIVE)) {
          LISTBASE_FOREACH (Base *, local_base, BKE_view_layer_object_bases_get(view_layer)) {
            if (BASE_EDITABLE(((View3D *)nullptr), local_base)) {

              Object *child = local_base->object;
              if (obrel_list_test(child)) {
                if ((includeFilter & OB_REL_CHILDREN_RECURSIVE &&
                     BKE_object_is_child_recursive(ob, child)) ||
                    (includeFilter & OB_REL_CHILDREN && child->parent && child->parent == ob))
                {
                  obrel_list_add(&links, child);
                }
              }
            }
          }
        }

        /* include related armatures */
        if (includeFilter & OB_REL_MOD_ARMATURE) {
          Object *arm = obrel_armature_find(ob);
          if (obrel_list_test(arm)) {
            obrel_list_add(&links, arm);
          }
        }
      }
    }
  }

  return links;
}

LinkNode *BKE_object_groups(Main *bmain, Scene *scene, Object *ob)
{
  LinkNode *collection_linknode = nullptr;
  Collection *collection = nullptr;
  while ((collection = BKE_collection_object_find(bmain, scene, collection, ob))) {
    BLI_linklist_prepend(&collection_linknode, collection);
  }

  return collection_linknode;
}

void BKE_object_groups_clear(Main *bmain, Scene *scene, Object *ob)
{
  Collection *collection = nullptr;
  while ((collection = BKE_collection_object_find(bmain, scene, collection, ob))) {
    BKE_collection_object_remove(bmain, collection, ob, false);
    DEG_id_tag_update(&collection->id, ID_RECALC_SYNC_TO_EVAL);
  }
}

/** \} */

/* -------------------------------------------------------------------- */
/** \name Object KD-Tree
 * \{ */

KDTree_3d *BKE_object_as_kdtree(Object *ob, int *r_tot)
{
  KDTree_3d *tree = nullptr;
  uint tot = 0;

  switch (ob->type) {
    case OB_MESH: {
      Mesh *mesh = (Mesh *)ob->data;
      uint i;

      const Mesh *mesh_eval = BKE_object_get_mesh_deform_eval(ob) ?
                                  BKE_object_get_mesh_deform_eval(ob) :
                                  BKE_object_get_evaluated_mesh(ob);
      const int *index;

      if (mesh_eval &&
          (index = (const int *)CustomData_get_layer(&mesh_eval->vert_data, CD_ORIGINDEX)))
      {
        const Span<float3> positions = mesh->vert_positions();

        /* Tree over-allocates in case where some verts have #ORIGINDEX_NONE. */
        tot = 0;
        tree = BLI_kdtree_3d_new(positions.size());

        /* We don't how many verts from the DM we can use. */
        for (i = 0; i < positions.size(); i++) {
          if (index[i] != ORIGINDEX_NONE) {
            float co[3];
            mul_v3_m4v3(co, ob->object_to_world().ptr(), positions[i]);
            BLI_kdtree_3d_insert(tree, index[i], co);
            tot++;
          }
        }
      }
      else {
        const Span<float3> positions = mesh->vert_positions();

        tot = positions.size();
        tree = BLI_kdtree_3d_new(tot);

        for (i = 0; i < tot; i++) {
          float co[3];
          mul_v3_m4v3(co, ob->object_to_world().ptr(), positions[i]);
          BLI_kdtree_3d_insert(tree, i, co);
        }
      }

      BLI_kdtree_3d_balance(tree);
      break;
    }
    case OB_CURVES_LEGACY:
    case OB_SURF: {
      /* TODO: take deformation into account */
      Curve *cu = (Curve *)ob->data;
      uint i, a;

      Nurb *nu;

      tot = BKE_nurbList_verts_count_without_handles(&cu->nurb);
      tree = BLI_kdtree_3d_new(tot);
      i = 0;

      nu = (Nurb *)cu->nurb.first;
      while (nu) {
        if (nu->bezt) {
          BezTriple *bezt;

          bezt = nu->bezt;
          a = nu->pntsu;
          while (a--) {
            float co[3];
            mul_v3_m4v3(co, ob->object_to_world().ptr(), bezt->vec[1]);
            BLI_kdtree_3d_insert(tree, i++, co);
            bezt++;
          }
        }
        else {
          BPoint *bp;

          bp = nu->bp;
          a = nu->pntsu * nu->pntsv;
          while (a--) {
            float co[3];
            mul_v3_m4v3(co, ob->object_to_world().ptr(), bp->vec);
            BLI_kdtree_3d_insert(tree, i++, co);
            bp++;
          }
        }
        nu = nu->next;
      }

      BLI_kdtree_3d_balance(tree);
      break;
    }
    case OB_LATTICE: {
      /* TODO: take deformation into account */
      Lattice *lt = (Lattice *)ob->data;
      BPoint *bp;
      uint i;

      tot = lt->pntsu * lt->pntsv * lt->pntsw;
      tree = BLI_kdtree_3d_new(tot);
      i = 0;

      for (bp = lt->def; i < tot; bp++) {
        float co[3];
        mul_v3_m4v3(co, ob->object_to_world().ptr(), bp->vec);
        BLI_kdtree_3d_insert(tree, i++, co);
      }

      BLI_kdtree_3d_balance(tree);
      break;
    }
  }

  *r_tot = tot;
  return tree;
}

/** \} */

/* -------------------------------------------------------------------- */
/** \name Object Modifier Utilities
 * \{ */

/**
 * Set "ignore cache" flag for all caches on this object.
 */
static void object_cacheIgnoreClear(Object *ob, int state)
{
  ListBase pidlist;
  BKE_ptcache_ids_from_object(&pidlist, ob, nullptr, 0);

  LISTBASE_FOREACH (PTCacheID *, pid, &pidlist) {
    if (pid->cache) {
      if (state) {
        pid->cache->flag |= PTCACHE_IGNORE_CLEAR;
      }
      else {
        pid->cache->flag &= ~PTCACHE_IGNORE_CLEAR;
      }
    }
  }

  BLI_freelistN(&pidlist);
}

bool BKE_object_modifier_update_subframe(Depsgraph *depsgraph,
                                         Scene *scene,
                                         Object *ob,
                                         bool update_mesh,
                                         int parent_recursion,
                                         float frame,
                                         int type)
{
  const bool flush_to_original = DEG_is_active(depsgraph);
  ModifierData *md = BKE_modifiers_findby_type(ob, (ModifierType)type);

  if (type == eModifierType_DynamicPaint) {
    DynamicPaintModifierData *pmd = (DynamicPaintModifierData *)md;

    /* if other is dynamic paint canvas, don't update */
    if (pmd && pmd->canvas) {
      return true;
    }
  }
  else if (type == eModifierType_Fluid) {
    FluidModifierData *fmd = (FluidModifierData *)md;

    if (fmd && (fmd->type & MOD_FLUID_TYPE_DOMAIN) != 0) {
      return true;
    }
  }

  /* if object has parents, update them too */
  if (parent_recursion) {
    int recursion = parent_recursion - 1;
    bool no_update = false;
    if (ob->parent) {
      no_update |= BKE_object_modifier_update_subframe(
          depsgraph, scene, ob->parent, false, recursion, frame, type);
    }
    if (ob->track) {
      no_update |= BKE_object_modifier_update_subframe(
          depsgraph, scene, ob->track, false, recursion, frame, type);
    }

    /* Skip sub-frame if object is parented to vertex of a dynamic paint canvas. */
    if (no_update && ELEM(ob->partype, PARVERT1, PARVERT3)) {
      return false;
    }

    /* also update constraint targets */
    LISTBASE_FOREACH (bConstraint *, con, &ob->constraints) {
      ListBase targets = {nullptr, nullptr};

      if (BKE_constraint_targets_get(con, &targets)) {
        LISTBASE_FOREACH (bConstraintTarget *, ct, &targets) {
          if (ct->tar) {
            BKE_object_modifier_update_subframe(
                depsgraph, scene, ct->tar, false, recursion, frame, type);
          }
        }
        /* free temp targets */
        BKE_constraint_targets_flush(con, &targets, false);
      }
    }
  }

  /* was originally ID_RECALC_ALL - TODO: which flags are really needed??? */
  /* TODO(sergey): What about animation? */
  const AnimationEvalContext anim_eval_context = BKE_animsys_eval_context_construct(depsgraph,
                                                                                    frame);

  ob->id.recalc |= ID_RECALC_ALL;
  if (update_mesh) {
    BKE_animsys_evaluate_animdata(
        &ob->id, ob->adt, &anim_eval_context, ADT_RECALC_ANIM, flush_to_original);
    /* Ignore cache clear during sub-frame updates to not mess up cache validity. */
    object_cacheIgnoreClear(ob, 1);
    BKE_object_handle_update(depsgraph, scene, ob);
    object_cacheIgnoreClear(ob, 0);
  }
  else {
    BKE_object_where_is_calc_time(depsgraph, scene, ob, frame);
  }

  /* for curve following objects, parented curve has to be updated too */
  if (ob->type == OB_CURVES_LEGACY) {
    Curve *cu = (Curve *)ob->data;
    BKE_animsys_evaluate_animdata(
        &cu->id, cu->adt, &anim_eval_context, ADT_RECALC_ANIM, flush_to_original);
  }
  /* and armatures... */
  if (ob->type == OB_ARMATURE) {
    bArmature *arm = (bArmature *)ob->data;
    BKE_animsys_evaluate_animdata(
        &arm->id, arm->adt, &anim_eval_context, ADT_RECALC_ANIM, flush_to_original);
    BKE_pose_where_is(depsgraph, scene, ob);
  }

  return false;
}

void BKE_object_update_select_id(Main *bmain)
{
  Object *ob = (Object *)bmain->objects.first;
  int select_id = 1;
  while (ob) {
    ob->runtime->select_id = select_id++;
    ob = (Object *)ob->id.next;
  }
}

/** \} */

/* -------------------------------------------------------------------- */
/** \name Object Conversion
 * \{ */

Mesh *BKE_object_to_mesh(Depsgraph *depsgraph, Object *object, bool preserve_all_data_layers)
{
  BKE_object_to_mesh_clear(object);

  Mesh *mesh = BKE_mesh_new_from_object(depsgraph, object, preserve_all_data_layers, false);
  object->runtime->object_as_temp_mesh = mesh;
  return mesh;
}

void BKE_object_to_mesh_clear(Object *object)
{
  if (object->runtime->object_as_temp_mesh == nullptr) {
    return;
  }
  BKE_id_free(nullptr, object->runtime->object_as_temp_mesh);
  object->runtime->object_as_temp_mesh = nullptr;
}

Curve *BKE_object_to_curve(Object *object, Depsgraph *depsgraph, bool apply_modifiers)
{
  BKE_object_to_curve_clear(object);

  Curve *curve = BKE_curve_new_from_object(object, depsgraph, apply_modifiers);
  object->runtime->object_as_temp_curve = curve;
  return curve;
}

void BKE_object_to_curve_clear(Object *object)
{
  if (object->runtime->object_as_temp_curve == nullptr) {
    return;
  }
  BKE_id_free(nullptr, object->runtime->object_as_temp_curve);
  object->runtime->object_as_temp_curve = nullptr;
}

void BKE_object_check_uids_unique_and_report(const Object *object)
{
  BKE_pose_check_uids_unique_and_report(object->pose);
}

SubsurfModifierData *BKE_object_get_last_subsurf_modifier(const Object *ob)
{
  ModifierData *md = (ModifierData *)(ob->modifiers.last);

  while (md) {
    if (md->type == eModifierType_Subsurf) {
      break;
    }

    md = md->prev;
  }

  return (SubsurfModifierData *)(md);
}

void BKE_object_replace_data_on_shallow_copy(Object *ob, ID *new_data)
{
  ob->type = BKE_object_obdata_to_type(new_data);
  ob->data = (void *)new_data;
  ob->runtime->geometry_set_eval = nullptr;
  ob->runtime->data_eval = new_data;
  ob->runtime->bounds_eval.reset();
  ob->id.py_instance = nullptr;
}

/** \} */

const blender::float4x4 &Object::object_to_world() const
{
  return this->runtime->object_to_world;
}
const blender::float4x4 &Object::world_to_object() const
{
  return this->runtime->world_to_object;
}<|MERGE_RESOLUTION|>--- conflicted
+++ resolved
@@ -1636,16 +1636,6 @@
 
   object_update_from_subsurf_ccg(ob);
 
-<<<<<<< HEAD
-=======
-  if (ob->runtime->editmesh_eval_cage &&
-      ob->runtime->editmesh_eval_cage != reinterpret_cast<Mesh *>(ob->runtime->data_eval))
-  {
-    BKE_id_free(nullptr, ob->runtime->editmesh_eval_cage);
-  }
-  ob->runtime->editmesh_eval_cage = nullptr;
-
->>>>>>> 7dad3248
   if (ob->runtime->data_eval != nullptr) {
     if (ob->runtime->is_data_eval_owned) {
       ID *data_eval = ob->runtime->data_eval;
@@ -1660,14 +1650,6 @@
     }
     ob->runtime->data_eval = nullptr;
   }
-<<<<<<< HEAD
-=======
-  if (ob->runtime->mesh_deform_eval != nullptr) {
-    Mesh *mesh_deform_eval = ob->runtime->mesh_deform_eval;
-    BKE_id_free(nullptr, mesh_deform_eval);
-    ob->runtime->mesh_deform_eval = nullptr;
-  }
->>>>>>> 7dad3248
 
   /* Restore initial pointer for copy-on-evaluation data-blocks, object->data
    * might be pointing to an evaluated data-block data was just freed above. */
