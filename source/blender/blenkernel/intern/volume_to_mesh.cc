/* SPDX-License-Identifier: GPL-2.0-or-later */

#include <vector>

#include "BLI_math_vec_types.hh"
#include "BLI_span.hh"
#include "BLI_utildefines.h"

#include "DNA_mesh_types.h"
#include "DNA_meshdata_types.h"
#include "DNA_volume_types.h"

#include "BKE_mesh.h"
#include "BKE_volume.h"

#ifdef WITH_OPENVDB
#  include <openvdb/tools/GridTransformer.h>
#  include <openvdb/tools/VolumeToMesh.h>
#endif

#include "BKE_volume_to_mesh.hh"

namespace blender::bke {

#ifdef WITH_OPENVDB

struct VolumeToMeshOp {
  const openvdb::GridBase &base_grid;
  const VolumeToMeshResolution resolution;
  const float threshold;
  const float adaptivity;
  std::vector<openvdb::Vec3s> verts;
  std::vector<openvdb::Vec3I> tris;
  std::vector<openvdb::Vec4I> quads;

  template<typename GridType> bool operator()()
  {
    if constexpr (std::is_scalar_v<typename GridType::ValueType>) {
      this->generate_mesh_data<GridType>();
      return true;
    }
    return false;
  }

  template<typename GridType> void generate_mesh_data()
  {
    const GridType &grid = static_cast<const GridType &>(base_grid);

    if (this->resolution.mode == VOLUME_TO_MESH_RESOLUTION_MODE_GRID) {
      this->grid_to_mesh(grid);
      return;
    }

    const float resolution_factor = this->compute_resolution_factor(base_grid);
    typename GridType::Ptr temp_grid = this->create_grid_with_changed_resolution(
        grid, resolution_factor);
    this->grid_to_mesh(*temp_grid);
  }

  template<typename GridType>
  typename GridType::Ptr create_grid_with_changed_resolution(const GridType &old_grid,
                                                             const float resolution_factor)
  {
    BLI_assert(resolution_factor > 0.0f);

    openvdb::Mat4R xform;
    xform.setToScale(openvdb::Vec3d(resolution_factor));
    openvdb::tools::GridTransformer transformer{xform};

    typename GridType::Ptr new_grid = GridType::create();
    transformer.transformGrid<openvdb::tools::BoxSampler>(old_grid, *new_grid);
    new_grid->transform() = old_grid.transform();
    new_grid->transform().preScale(1.0f / resolution_factor);
    return new_grid;
  }

  float compute_resolution_factor(const openvdb::GridBase &grid) const
  {
    const openvdb::Vec3s voxel_size{grid.voxelSize()};
    const float current_voxel_size = std::max({voxel_size[0], voxel_size[1], voxel_size[2]});
    const float desired_voxel_size = this->compute_desired_voxel_size(grid);
    return current_voxel_size / desired_voxel_size;
  }

  float compute_desired_voxel_size(const openvdb::GridBase &grid) const
  {
    if (this->resolution.mode == VOLUME_TO_MESH_RESOLUTION_MODE_VOXEL_SIZE) {
      return this->resolution.settings.voxel_size;
    }
    const openvdb::CoordBBox coord_bbox = base_grid.evalActiveVoxelBoundingBox();
    const openvdb::BBoxd bbox = grid.transform().indexToWorld(coord_bbox);
    const float max_extent = bbox.extents()[bbox.maxExtent()];
    const float voxel_size = max_extent / this->resolution.settings.voxel_amount;
    return voxel_size;
  }

  template<typename GridType> void grid_to_mesh(const GridType &grid)
  {
    openvdb::tools::volumeToMesh(
        grid, this->verts, this->tris, this->quads, this->threshold, this->adaptivity);

    /* Better align generated mesh with volume (see T85312). */
    openvdb::Vec3s offset = grid.voxelSize() / 2.0f;
    for (openvdb::Vec3s &position : this->verts) {
      position += offset;
    }
  }
};

void fill_mesh_from_openvdb_data(const Span<openvdb::Vec3s> vdb_verts,
                                 const Span<openvdb::Vec3I> vdb_tris,
                                 const Span<openvdb::Vec4I> vdb_quads,
                                 const int vert_offset,
                                 const int poly_offset,
                                 const int loop_offset,
                                 MutableSpan<float3> positions,
                                 MutableSpan<MPoly> polys,
                                 MutableSpan<int> corner_verts)
{
  /* Write vertices. */
  positions.slice(vert_offset, vdb_verts.size()).copy_from(vdb_verts.cast<float3>());

  /* Write triangles. */
  for (const int i : vdb_tris.index_range()) {
    polys[poly_offset + i].loopstart = loop_offset + 3 * i;
    polys[poly_offset + i].totloop = 3;
    for (int j = 0; j < 3; j++) {
      /* Reverse vertex order to get correct normals. */
      corner_verts[loop_offset + 3 * i + j] = vert_offset + vdb_tris[i][2 - j];
    }
  }

  /* Write quads. */
  const int quad_offset = poly_offset + vdb_tris.size();
  const int quad_loop_offset = loop_offset + vdb_tris.size() * 3;
  for (const int i : vdb_quads.index_range()) {
    polys[quad_offset + i].loopstart = quad_loop_offset + 4 * i;
    polys[quad_offset + i].totloop = 4;
    for (int j = 0; j < 4; j++) {
      /* Reverse vertex order to get correct normals. */
      corner_verts[quad_loop_offset + 4 * i + j] = vert_offset + vdb_quads[i][3 - j];
    }
  }
}

bke::OpenVDBMeshData volume_to_mesh_data(const openvdb::GridBase &grid,
                                         const VolumeToMeshResolution &resolution,
                                         const float threshold,
                                         const float adaptivity)
{
  const VolumeGridType grid_type = BKE_volume_grid_type_openvdb(grid);

  VolumeToMeshOp to_mesh_op{grid, resolution, threshold, adaptivity};
  if (!BKE_volume_grid_type_operation(grid_type, to_mesh_op)) {
    return {};
  }
  return {std::move(to_mesh_op.verts), std::move(to_mesh_op.tris), std::move(to_mesh_op.quads)};
}

Mesh *volume_to_mesh(const openvdb::GridBase &grid,
                     const VolumeToMeshResolution &resolution,
                     const float threshold,
                     const float adaptivity)
{
  const bke::OpenVDBMeshData mesh_data = volume_to_mesh_data(
      grid, resolution, threshold, adaptivity);

  const int tot_loops = 3 * mesh_data.tris.size() + 4 * mesh_data.quads.size();
  const int tot_polys = mesh_data.tris.size() + mesh_data.quads.size();
  Mesh *mesh = BKE_mesh_new_nomain(mesh_data.verts.size(), 0, 0, tot_loops, tot_polys);

  fill_mesh_from_openvdb_data(mesh_data.verts,
                              mesh_data.tris,
                              mesh_data.quads,
                              0,
                              0,
                              0,
<<<<<<< HEAD
                              mesh->positions_for_write(),
=======
                              mesh->vert_positions_for_write(),
>>>>>>> a7e1815c
                              mesh->polys_for_write(),
                              mesh->corner_verts_for_write());

  BKE_mesh_calc_edges(mesh, false, false);

  return mesh;
}

#endif /* WITH_OPENVDB */

}  // namespace blender::bke<|MERGE_RESOLUTION|>--- conflicted
+++ resolved
@@ -175,11 +175,7 @@
                               0,
                               0,
                               0,
-<<<<<<< HEAD
-                              mesh->positions_for_write(),
-=======
                               mesh->vert_positions_for_write(),
->>>>>>> a7e1815c
                               mesh->polys_for_write(),
                               mesh->corner_verts_for_write());
 
