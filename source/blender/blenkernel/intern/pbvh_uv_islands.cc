/* SPDX-License-Identifier: GPL-2.0-or-later */

#include "pbvh_uv_islands.hh"

#include <optional>

namespace blender::bke::pbvh::uv_islands {

static void uv_edge_append_to_uv_vertices(UVEdge &uv_edge)
{
  for (UVVertex *vertex : uv_edge.vertices) {
    vertex->uv_edges.append_non_duplicates(&uv_edge);
  }
}

static void uv_primitive_append_to_uv_edges(UVPrimitive &uv_primitive)
{
  for (UVEdge *uv_edge : uv_primitive.edges) {
    uv_edge->uv_primitives.append_non_duplicates(&uv_primitive);
  }
}

static void uv_primitive_append_to_uv_vertices(UVPrimitive &uv_primitive)
{
  for (UVEdge *uv_edge : uv_primitive.edges) {
    uv_edge_append_to_uv_vertices(*uv_edge);
  }
}

/* -------------------------------------------------------------------- */
/** \name Mesh Primitives
 * \{ */

static int primitive_get_other_uv_vertex(const MeshData &mesh_data,
                                         const MLoopTri &looptri,
                                         const int v1,
                                         const int v2)
{
  const Span<int> corner_verts = mesh_data.corner_verts;
  BLI_assert(ELEM(v1,
                  corner_verts[looptri.tri[0]],
                  corner_verts[looptri.tri[1]],
                  corner_verts[looptri.tri[2]]));
  BLI_assert(ELEM(v2,
                  corner_verts[looptri.tri[0]],
                  corner_verts[looptri.tri[1]],
                  corner_verts[looptri.tri[2]]));
  for (const int loop : looptri.tri) {
    const int vert = corner_verts[loop];
    if (vert != v1 && vert != v2) {
      return vert;
    }
  }
  return -1;
}

static bool primitive_has_shared_uv_edge(const Span<float2> uv_map,
                                         const MLoopTri &looptri,
                                         const MLoopTri &other)
{
  int shared_uv_verts = 0;
  for (const int loop : looptri.tri) {
    for (const int other_loop : other.tri) {
      if (uv_map[loop] == uv_map[other_loop]) {
        shared_uv_verts += 1;
      }
    }
  }
  return shared_uv_verts >= 2;
}

static int get_uv_loop(const MeshData &mesh_data, const MLoopTri &looptri, const int vert)
{
  for (const int loop : looptri.tri) {
    if (mesh_data.corner_verts[loop] == vert) {
      return loop;
    }
  }
  BLI_assert_unreachable();
  return looptri.tri[0];
}

<<<<<<< HEAD
static bool has_vertex(const MeshData &mesh_data, const MLoopTri &looptri, const int vert)
{
  for (int i = 0; i < 3; i++) {
    const int vert_i = mesh_data.corner_verts[looptri.tri[i]];
    if (vert_i == vert) {
      return true;
    }
  }
  return false;
}

=======
>>>>>>> 9a4c54e8
static rctf primitive_uv_bounds(const MLoopTri &looptri, const Span<float2> uv_map)
{
  rctf result;
  BLI_rctf_init_minmax(&result);
  for (const int loop : looptri.tri) {
    BLI_rctf_do_minmax_v(&result, uv_map[loop]);
  }
  return result;
}

/** \} */

/* -------------------------------------------------------------------- */
/** \name MeshData
 * \{ */

static void mesh_data_init_edges(MeshData &mesh_data)
{
  mesh_data.edges.reserve(mesh_data.looptris.size() * 2);
  EdgeHash *eh = BLI_edgehash_new_ex(__func__, mesh_data.looptris.size() * 3);
  for (int64_t i = 0; i < mesh_data.looptris.size(); i++) {
    const MLoopTri &tri = mesh_data.looptris[i];
    Vector<int, 3> edges;
    for (int j = 0; j < 3; j++) {
      int v1 = mesh_data.corner_verts[tri.tri[j]];
      int v2 = mesh_data.corner_verts[tri.tri[(j + 1) % 3]];

      void **edge_index_ptr;
      int64_t edge_index;
      if (BLI_edgehash_ensure_p(eh, v1, v2, &edge_index_ptr)) {
        edge_index = POINTER_AS_INT(*edge_index_ptr) - 1;
        *edge_index_ptr = POINTER_FROM_INT(edge_index);
      }
      else {
        edge_index = mesh_data.edges.size();
        *edge_index_ptr = POINTER_FROM_INT(edge_index + 1);
        MeshEdge edge;
        edge.vert1 = v1;
        edge.vert2 = v2;
        mesh_data.edges.append(edge);
        mesh_data.vert_to_edge_map.add(edge_index, v1, v2);
      }

      edges.append(edge_index);
    }
    mesh_data.primitive_to_edge_map.add(edges, i);
  }
  /* Build edge to neighboring triangle map. */
  mesh_data.edge_to_primitive_map = EdgeToPrimitiveMap(mesh_data.edges.size());
  for (const int prim_i : mesh_data.looptris.index_range()) {
    for (const int edge_i : mesh_data.primitive_to_edge_map[prim_i]) {
      mesh_data.edge_to_primitive_map.add(prim_i, edge_i);
    }
  }

  BLI_edgehash_free(eh, nullptr);
}
static constexpr int INVALID_UV_ISLAND_ID = -1;
/**
 * NOTE: doesn't support weird topology where unconnected mesh primitives share the same uv
 * island. For a accurate implementation we should use implement an uv_prim_lookup.
 */
static void extract_uv_neighbors(const MeshData &mesh_data,
                                 const Span<int> uv_island_ids,
                                 const int primitive_i,
                                 Vector<int> &prims_to_add)
{
  for (const int edge : mesh_data.primitive_to_edge_map[primitive_i]) {
    for (const int other_primitive_i : mesh_data.edge_to_primitive_map[edge]) {
      if (primitive_i == other_primitive_i) {
        continue;
      }
      if (uv_island_ids[other_primitive_i] != INVALID_UV_ISLAND_ID) {
        continue;
      }

      if (primitive_has_shared_uv_edge(mesh_data.uv_map,
                                       mesh_data.looptris[primitive_i],
                                       mesh_data.looptris[other_primitive_i])) {
        prims_to_add.append(other_primitive_i);
      }
    }
  }
}

static int mesh_data_init_primitive_uv_island_ids(MeshData &mesh_data)
{
  mesh_data.uv_island_ids.reinitialize(mesh_data.looptris.size());
  mesh_data.uv_island_ids.fill(INVALID_UV_ISLAND_ID);

  int uv_island_id = 0;
  Vector<int> prims_to_add;
  for (const int primitive_i : mesh_data.looptris.index_range()) {
    /* Early exit when uv island id is already extracted during uv neighbor extractions. */
    if (mesh_data.uv_island_ids[primitive_i] != INVALID_UV_ISLAND_ID) {
      continue;
    }

    prims_to_add.append(primitive_i);
    while (!prims_to_add.is_empty()) {
      const int other_primitive_i = prims_to_add.pop_last();
      mesh_data.uv_island_ids[other_primitive_i] = uv_island_id;
      extract_uv_neighbors(mesh_data, mesh_data.uv_island_ids, other_primitive_i, prims_to_add);
    }
    uv_island_id++;
  }

  return uv_island_id;
}

static void mesh_data_init(MeshData &mesh_data)
{
  mesh_data_init_edges(mesh_data);
  mesh_data.uv_island_len = mesh_data_init_primitive_uv_island_ids(mesh_data);
}

MeshData::MeshData(const Span<MLoopTri> looptris,
                   const Span<int> corner_verts,
                   const int verts_num,
                   const Span<float2> uv_map,
                   const Span<float3> vertex_positions)
    : looptris(looptris),
      verts_num(verts_num),
      corner_verts(corner_verts),
      uv_map(uv_map),
      vertex_positions(vertex_positions),
      vert_to_edge_map(verts_num),
      edge_to_primitive_map(0),
      primitive_to_edge_map(looptris.size())
{
  mesh_data_init(*this);
}

/** \} */

/* -------------------------------------------------------------------- */
/** \name UVVertex
 * \{ */

static void uv_vertex_init_flags(UVVertex &uv_vertex)
{
  uv_vertex.flags.is_border = false;
  uv_vertex.flags.is_extended = false;
}

UVVertex::UVVertex()
{
  uv_vertex_init_flags(*this);
}

UVVertex::UVVertex(const MeshData &mesh_data, const int loop)
    : vertex(mesh_data.corner_verts[loop]), uv(mesh_data.uv_map[loop])
{
  uv_vertex_init_flags(*this);
}

/**
 * Get a list containing the indices of mesh primitives (primitive of the input mesh), that
 * surround the given uv_vertex in uv-space.
 */
static Vector<int> connecting_mesh_primitive_indices(const UVVertex &uv_vertex)
{
  Vector<int> primitives_around_uv_vertex;
  for (const UVEdge *uv_edge : uv_vertex.uv_edges) {
    for (const UVPrimitive *uv_primitive : uv_edge->uv_primitives) {
      primitives_around_uv_vertex.append_non_duplicates(uv_primitive->primitive_i);
    }
  }
  return primitives_around_uv_vertex;
}

/** \} */

/* -------------------------------------------------------------------- */
/** \name UVEdge
 * \{ */

bool UVEdge::has_shared_edge(const Span<float2> uv_map, const int loop_1, const int loop_2) const
{
  return (vertices[0]->uv == uv_map[loop_1] && vertices[1]->uv == uv_map[loop_2]) ||
         (vertices[0]->uv == uv_map[loop_2] && vertices[1]->uv == uv_map[loop_1]);
}

bool UVEdge::has_shared_edge(const UVVertex &v1, const UVVertex &v2) const
{
  return (vertices[0]->uv == v1.uv && vertices[1]->uv == v2.uv) ||
         (vertices[0]->uv == v2.uv && vertices[1]->uv == v1.uv);
}

bool UVEdge::has_shared_edge(const UVEdge &other) const
{
  return has_shared_edge(*other.vertices[0], *other.vertices[1]);
}

bool UVEdge::has_same_vertices(const int vert1, const int vert2) const
{
  return (vertices[0]->vertex == vert1 && vertices[1]->vertex == vert2) ||
         (vertices[0]->vertex == vert2 && vertices[1]->vertex == vert1);
}

bool UVEdge::has_same_uv_vertices(const UVEdge &other) const
{
  return has_shared_edge(other) &&
         has_same_vertices(other.vertices[0]->vertex, other.vertices[1]->vertex);
}

bool UVEdge::has_same_vertices(const MeshEdge &edge) const
{
  return has_same_vertices(edge.vert1, edge.vert2);
}

bool UVEdge::is_border_edge() const
{
  return uv_primitives.size() == 1;
}

UVVertex *UVEdge::get_other_uv_vertex(const int vertex)
{
  if (vertices[0]->vertex == vertex) {
    return vertices[1];
  }
  return vertices[0];
}

/** \} */

/* -------------------------------------------------------------------- */
/** \name UVIsland
 * \{ */
UVVertex *UVIsland::lookup(const UVVertex &vertex)
{
  const int vert_index = vertex.vertex;
  Vector<UVVertex *> &vertices = uv_vertex_lookup.lookup_or_add_default(vert_index);
  for (UVVertex *v : vertices) {
    if (v->uv == vertex.uv) {
      return v;
    }
  }
  return nullptr;
}

UVVertex *UVIsland::lookup_or_create(const UVVertex &vertex)
{
  UVVertex *found_vertex = lookup(vertex);
  if (found_vertex != nullptr) {
    return found_vertex;
  }

  uv_vertices.append(vertex);
  UVVertex *result = &uv_vertices.last();
  result->uv_edges.clear();
  /* v is already a key. Ensured by UVIsland::lookup in this method. */
  uv_vertex_lookup.lookup(vertex.vertex).append(result);
  return result;
}

UVEdge *UVIsland::lookup(const UVEdge &edge)
{
  UVVertex *found_vertex = lookup(*edge.vertices[0]);
  if (found_vertex == nullptr) {
    return nullptr;
  }
  for (UVEdge *e : found_vertex->uv_edges) {
    UVVertex *other_vertex = e->get_other_uv_vertex(found_vertex->vertex);
    if (other_vertex->vertex == edge.vertices[1]->vertex &&
        other_vertex->uv == edge.vertices[1]->uv) {
      return e;
    }
  }
  return nullptr;
}

UVEdge *UVIsland::lookup_or_create(const UVEdge &edge)
{
  UVEdge *found_edge = lookup(edge);
  if (found_edge != nullptr) {
    return found_edge;
  }

  uv_edges.append(edge);
  UVEdge *result = &uv_edges.last();
  result->uv_primitives.clear();
  return result;
}

void UVIsland::append(const UVPrimitive &primitive)
{
  uv_primitives.append(primitive);
  UVPrimitive *new_prim_ptr = &uv_primitives.last();
  for (int i = 0; i < 3; i++) {
    UVEdge *other_edge = primitive.edges[i];
    UVEdge uv_edge_template;
    uv_edge_template.vertices[0] = lookup_or_create(*other_edge->vertices[0]);
    uv_edge_template.vertices[1] = lookup_or_create(*other_edge->vertices[1]);
    new_prim_ptr->edges[i] = lookup_or_create(uv_edge_template);
    uv_edge_append_to_uv_vertices(*new_prim_ptr->edges[i]);
    new_prim_ptr->edges[i]->uv_primitives.append(new_prim_ptr);
  }
}

bool UVIsland::has_shared_edge(const UVPrimitive &primitive) const
{
  for (const VectorList<UVPrimitive>::UsedVector &prims : uv_primitives) {
    for (const UVPrimitive &prim : prims) {
      if (prim.has_shared_edge(primitive)) {
        return true;
      }
    }
  }
  return false;
}

bool UVIsland::has_shared_edge(const MeshData &mesh_data, const int primitive_i) const
{
  for (const VectorList<UVPrimitive>::UsedVector &primitives : uv_primitives) {
    for (const UVPrimitive &prim : primitives) {
      if (prim.has_shared_edge(mesh_data, primitive_i)) {
        return true;
      }
    }
  }
  return false;
}

void UVIsland::extend_border(const UVPrimitive &primitive)
{
  for (const VectorList<UVPrimitive>::UsedVector &primitives : uv_primitives) {
    for (const UVPrimitive &prim : primitives) {
      if (prim.has_shared_edge(primitive)) {
        this->append(primitive);
      }
    }
  }
}

static UVPrimitive *add_primitive(const MeshData &mesh_data,
                                  UVIsland &uv_island,
                                  const int primitive_i)
{
  UVPrimitive uv_primitive(primitive_i);
  const MLoopTri &primitive = mesh_data.looptris[primitive_i];
  uv_island.uv_primitives.append(uv_primitive);
  UVPrimitive *uv_primitive_ptr = &uv_island.uv_primitives.last();
  for (const int edge_i : mesh_data.primitive_to_edge_map[primitive_i]) {
    const MeshEdge &edge = mesh_data.edges[edge_i];
    const int loop_1 = get_uv_loop(mesh_data, primitive, edge.vert1);
    const int loop_2 = get_uv_loop(mesh_data, primitive, edge.vert2);
    UVEdge uv_edge_template;
    uv_edge_template.vertices[0] = uv_island.lookup_or_create(UVVertex(mesh_data, loop_1));
    uv_edge_template.vertices[1] = uv_island.lookup_or_create(UVVertex(mesh_data, loop_2));
    UVEdge *uv_edge = uv_island.lookup_or_create(uv_edge_template);
    uv_primitive_ptr->edges.append(uv_edge);
    uv_edge_append_to_uv_vertices(*uv_edge);
    uv_edge->uv_primitives.append(uv_primitive_ptr);
  }
  return uv_primitive_ptr;
}

void UVIsland::extract_borders()
{
  /* Lookup all borders of the island. */
  Vector<UVBorderEdge> edges;
  for (VectorList<UVPrimitive>::UsedVector &prims : uv_primitives) {
    for (UVPrimitive &prim : prims) {
      for (UVEdge *edge : prim.edges) {
        if (edge->is_border_edge()) {
          edges.append(UVBorderEdge(edge, &prim));
        }
      }
    }
  }

  while (true) {
    std::optional<UVBorder> border = UVBorder::extract_from_edges(edges);
    if (!border.has_value()) {
      break;
    }
    if (!border->is_ccw()) {
      border->flip_order();
    }
    borders.append(*border);
  }
}

static std::optional<UVBorderCorner> sharpest_border_corner(UVBorder &border, float *r_angle)
{
  *r_angle = std::numeric_limits<float>::max();
  std::optional<UVBorderCorner> result;
  for (UVBorderEdge &edge : border.edges) {
    const UVVertex *uv_vertex = edge.get_uv_vertex(0);
    /* Only allow extending from tagged border vertices that have not been extended yet. During
     * extending new borders are created, those are ignored as their is_border is set to false. */
    if (!uv_vertex->flags.is_border || uv_vertex->flags.is_extended) {
      continue;
    }
    float new_angle = border.outside_angle(edge);
    if (new_angle < *r_angle) {
      *r_angle = new_angle;
      result = UVBorderCorner(&border.edges[edge.prev_index], &edge, new_angle);
    }
  }
  return result;
}

static std::optional<UVBorderCorner> sharpest_border_corner(UVIsland &island)
{
  std::optional<UVBorderCorner> result;
  float sharpest_angle = std::numeric_limits<float>::max();
  for (UVBorder &border : island.borders) {
    float new_angle;
    std::optional<UVBorderCorner> new_result = sharpest_border_corner(border, &new_angle);
    if (new_angle < sharpest_angle) {
      sharpest_angle = new_angle;
      result = new_result;
    }
  }
  return result;
}

/** The inner edge of a fan. */
struct FanSegment {
  const int primitive_index;
  const MLoopTri *primitive;
  /* UVs order are already applied. So `uvs[0]` matches `primitive->vertices[vert_order[0]]`. */
  float2 uvs[3];
  int vert_order[3];

  struct {
    bool found : 1;
  } flags;

  FanSegment(const MeshData &mesh_data,
             const int primitive_index,
             const MLoopTri *primitive,
             int vertex)
      : primitive_index(primitive_index), primitive(primitive)
  {
    flags.found = false;

    /* Reorder so the first edge starts with the given vertex. */
    if (mesh_data.corner_verts[primitive->tri[1]] == vertex) {
      vert_order[0] = 1;
      vert_order[1] = 2;
      vert_order[2] = 0;
    }
    else if (mesh_data.corner_verts[primitive->tri[2]] == vertex) {
      vert_order[0] = 2;
      vert_order[1] = 0;
      vert_order[2] = 1;
    }
    else {
      BLI_assert(mesh_data.corner_verts[primitive->tri[0]] == vertex);
      vert_order[0] = 0;
      vert_order[1] = 1;
      vert_order[2] = 2;
    }
  }

  void print_debug(const MeshData &mesh_data) const
  {
    std::stringstream ss;
    ss << "# p:" << primitive->poly;
    ss << " v1:" << mesh_data.loops[primitive->tri[vert_order[0]]].v;
    ss << " v2:" << mesh_data.loops[primitive->tri[vert_order[1]]].v;
    ss << " v3:" << mesh_data.loops[primitive->tri[vert_order[2]]].v;
    ss << " uv1:" << uvs[0];
    ss << " uv2:" << uvs[1];
    ss << " uv3:" << uvs[2];
    if (flags.found) {
      ss << " *found";
    }
    ss << "\n";
    std::cout << ss.str();
  }
};

struct Fan {
  /* Blades of the fan. */
  Vector<FanSegment> segments;

  struct {
    /**
     * Do all segments of the fan make a full fan, or are there parts missing. Non manifold meshes
     * can have missing parts.
     */
    bool is_manifold : 1;

  } flags;

  Fan(const MeshData &mesh_data, const int vertex)
  {
    flags.is_manifold = true;
    int current_edge = mesh_data.vert_to_edge_map[vertex].first();
    const int stop_primitive = mesh_data.edge_to_primitive_map[current_edge].first();
    int previous_primitive = stop_primitive;
    while (true) {
      bool stop = false;
      for (const int other_primitive_i : mesh_data.edge_to_primitive_map[current_edge]) {
        if (stop) {
          break;
        }
        if (other_primitive_i == previous_primitive) {
          continue;
        }

        const MLoopTri &other_looptri = mesh_data.looptris[other_primitive_i];

        for (const int edge_i : mesh_data.primitive_to_edge_map[other_primitive_i]) {
          const MeshEdge &edge = mesh_data.edges[edge_i];
          if (edge_i == current_edge || (edge.vert1 != vertex && edge.vert2 != vertex)) {
            continue;
          }
          segments.append(FanSegment(mesh_data, other_primitive_i, &other_looptri, vertex));
          current_edge = edge_i;
          previous_primitive = other_primitive_i;
          stop = true;
          break;
        }
      }
      if (stop == false) {
        flags.is_manifold = false;
        break;
      }
      if (stop_primitive == previous_primitive) {
        break;
      }
    }
  }

  int count_edges_not_added() const
  {
    int result = 0;
    for (const FanSegment &fan_edge : segments) {
      if (!fan_edge.flags.found) {
        result++;
      }
    }
    return result;
  }

  void mark_already_added_segments(const UVVertex &uv_vertex)
  {
<<<<<<< HEAD
    for (InnerEdge &fan_edge : inner_edges) {
      fan_edge.flags.found = false;
      const int v0 = mesh_data.corner_verts[fan_edge.primitive->tri[fan_edge.vert_order[0]]];
      const int v1 = mesh_data.corner_verts[fan_edge.primitive->tri[fan_edge.vert_order[1]]];
      for (const UVEdge *edge : uv_vertex.uv_edges) {
        const int e0 = edge->vertices[0]->vertex;
        const int e1 = edge->vertices[1]->vertex;
        if ((e0 == v0 && e1 == v1) || (e0 == v1 && e1 == v0)) {
          fan_edge.flags.found = true;
          break;
        }
      }
=======
    Vector<int> mesh_primitive_indices = connecting_mesh_primitive_indices(uv_vertex);

    /* Go over all fan edges to find if they can be found as primitive around the uv vertex. */
    for (FanSegment &fan_edge : segments) {
      fan_edge.flags.found = mesh_primitive_indices.contains(fan_edge.primitive_index);
>>>>>>> 9a4c54e8
    }
  }

  void init_uv_coordinates(const MeshData &mesh_data, UVVertex &uv_vertex)
  {
<<<<<<< HEAD
    for (InnerEdge &fan_edge : inner_edges) {
      int other_v = mesh_data.corner_verts[fan_edge.primitive->tri[fan_edge.vert_order[0]]];
=======
    for (FanSegment &fan_edge : segments) {
      int other_v = mesh_data.loops[fan_edge.primitive->tri[fan_edge.vert_order[0]]].v;
>>>>>>> 9a4c54e8
      if (other_v == uv_vertex.vertex) {
        other_v = mesh_data.corner_verts[fan_edge.primitive->tri[fan_edge.vert_order[1]]];
      }

      for (UVEdge *edge : uv_vertex.uv_edges) {
        const UVVertex *other_uv_vertex = edge->get_other_uv_vertex(uv_vertex.vertex);
        int64_t other_edge_v = other_uv_vertex->vertex;
        if (other_v == other_edge_v) {
          fan_edge.uvs[0] = uv_vertex.uv;
          fan_edge.uvs[1] = other_uv_vertex->uv;
          break;
        }
      }
    }

    segments.last().uvs[2] = segments.first().uvs[1];
    for (int i = 0; i < segments.size() - 1; i++) {
      segments[i].uvs[2] = segments[i + 1].uvs[1];
    }
  }

#ifndef NDEBUG
  /**
   * Check if the given vertex is part of the outside of the fan.
   * Return true if the given vertex is found on the outside of the fan, otherwise returns false.
   */
  bool contains_vertex_on_outside(const MeshData &mesh_data, const int vertex_index) const
  {
    for (const FanSegment &segment : segments) {
      int v2 = mesh_data.loops[segment.primitive->tri[segment.vert_order[1]]].v;
      if (vertex_index == v2) {
        return true;
      }
    }
    return false;
  }

#endif

  static bool is_path_valid(const Span<FanSegment *> &path,
                            const MeshData &mesh_data,
                            const int from_vertex,
                            const int to_vertex)
  {
    int current_vert = from_vertex;
    for (FanSegment *segment : path) {
      int v1 = mesh_data.loops[segment->primitive->tri[segment->vert_order[1]]].v;
      int v2 = mesh_data.loops[segment->primitive->tri[segment->vert_order[2]]].v;
      if (!ELEM(current_vert, v1, v2)) {
        return false;
      }
      current_vert = v1 == current_vert ? v2 : v1;
    }
    return current_vert == to_vertex;
  }

  /**
   * Find the closest path over the fan between `from_vertex` and `to_vertex`. The result contains
   * exclude the starting and final edge.
   *
   * Algorithm only uses the winding order of the given fan segments.
   */
  static Vector<FanSegment *> path_between(const Span<FanSegment *> edge_order,
                                           const MeshData &mesh_data,
                                           const int from_vertex,
                                           const int to_vertex,
                                           const bool reversed)
  {
    const int from_vert_order = 1;
    const int to_vert_order = 2;
    const int index_increment = reversed ? -1 : 1;

    Vector<FanSegment *> result;
    result.reserve(edge_order.size());
    int index = 0;
    while (true) {
      FanSegment *segment = edge_order[index];
      int v2 = mesh_data.loops[segment->primitive->tri[segment->vert_order[from_vert_order]]].v;
      if (v2 == from_vertex) {
        break;
      }
      index = (index + index_increment + edge_order.size()) % edge_order.size();
    }

    while (true) {
      FanSegment *segment = edge_order[index];
      result.append(segment);

      int v3 = mesh_data.loops[segment->primitive->tri[segment->vert_order[to_vert_order]]].v;
      if (v3 == to_vertex) {
        break;
      }

      index = (index + index_increment + edge_order.size()) % edge_order.size();
    }

    return result;
  }

  /**
   * Score the given solution to be the best. Best solution would have the lowest score.
   *
   * Score is determined by counting the number of steps and subtracting that with steps that have
   * not yet been visited.
   */
  static int64_t score(const Span<FanSegment *> solution)
  {
    int64_t not_visited_steps = 0;
    for (FanSegment *segment : solution) {
      if (!segment->flags.found) {
        not_visited_steps++;
      }
    }
    return solution.size() - not_visited_steps;
  }

  Vector<FanSegment *> best_path_between(const MeshData &mesh_data,
                                         const int from_vertex,
                                         const int to_vertex)
  {
    BLI_assert_msg(contains_vertex_on_outside(mesh_data, from_vertex),
                   "Inconsistency detected, `from_vertex` isn't part of the outside of the fan.");
    BLI_assert_msg(contains_vertex_on_outside(mesh_data, to_vertex),
                   "Inconsistency detected, `to_vertex` isn't part of the outside of the fan.");
    if (to_vertex == from_vertex) {
      return Vector<FanSegment *>();
    }

    Array<FanSegment *> edges(segments.size());
    for (int64_t index : segments.index_range()) {
      edges[index] = &segments[index];
    }

    Vector<FanSegment *> winding_1 = path_between(edges, mesh_data, from_vertex, to_vertex, false);
    Vector<FanSegment *> winding_2 = path_between(edges, mesh_data, from_vertex, to_vertex, true);

    bool winding_1_valid = is_path_valid(winding_1, mesh_data, from_vertex, to_vertex);
    bool winding_2_valid = is_path_valid(winding_2, mesh_data, from_vertex, to_vertex);

    if (winding_1_valid && !winding_2_valid) {
      return winding_1;
    }
    if (!winding_1_valid && winding_2_valid) {
      return winding_2;
    }
    if (!winding_1_valid && !winding_2_valid) {
      BLI_assert_msg(false, "Both solutions aren't valid.");
      return Vector<FanSegment *>();
    }
    if (score(winding_1) < score(winding_2)) {
      return winding_1;
    }
    return winding_2;
  }

  void print_debug(const MeshData &mesh_data) const
  {
    for (const FanSegment &segment : segments) {
      segment.print_debug(mesh_data);
    }
    std::cout << "\n";
  }
};

static void add_uv_primitive_shared_uv_edge(const MeshData &mesh_data,
                                            UVIsland &island,
                                            UVVertex *connected_vert_1,
                                            UVVertex *connected_vert_2,
                                            float2 uv_unconnected,
                                            const int mesh_primitive_i)
{
  UVPrimitive prim1(mesh_primitive_i);
  const MLoopTri &looptri = mesh_data.looptris[mesh_primitive_i];

  const int other_vert_i = primitive_get_other_uv_vertex(
      mesh_data, looptri, connected_vert_1->vertex, connected_vert_2->vertex);
  UVVertex vert_template;
  vert_template.uv = uv_unconnected;
  vert_template.vertex = other_vert_i;
  UVVertex *vert_ptr = island.lookup_or_create(vert_template);

  const int loop_1 = get_uv_loop(mesh_data, looptri, connected_vert_1->vertex);
  vert_template.uv = connected_vert_1->uv;
  vert_template.vertex = mesh_data.corner_verts[loop_1];
  UVVertex *vert_1_ptr = island.lookup_or_create(vert_template);

  const int loop_2 = get_uv_loop(mesh_data, looptri, connected_vert_2->vertex);
  vert_template.uv = connected_vert_2->uv;
  vert_template.vertex = mesh_data.corner_verts[loop_2];
  UVVertex *vert_2_ptr = island.lookup_or_create(vert_template);

  UVEdge edge_template;
  edge_template.vertices[0] = vert_1_ptr;
  edge_template.vertices[1] = vert_2_ptr;
  prim1.edges.append(island.lookup_or_create(edge_template));
  edge_template.vertices[0] = vert_2_ptr;
  edge_template.vertices[1] = vert_ptr;
  prim1.edges.append(island.lookup_or_create(edge_template));
  edge_template.vertices[0] = vert_ptr;
  edge_template.vertices[1] = vert_1_ptr;
  prim1.edges.append(island.lookup_or_create(edge_template));
  uv_primitive_append_to_uv_edges(prim1);
  uv_primitive_append_to_uv_vertices(prim1);
  island.uv_primitives.append(prim1);
}
/**
 * Find a primitive that can be used to fill give corner.
 * Will return -1 when no primitive can be found.
 */
static int find_fill_primitive(const MeshData &mesh_data, UVBorderCorner &corner)
{
  if (corner.first->get_uv_vertex(1) != corner.second->get_uv_vertex(0)) {
    return -1;
  }
  if (corner.first->get_uv_vertex(0) == corner.second->get_uv_vertex(1)) {
    return -1;
  }
  UVVertex *shared_vert = corner.second->get_uv_vertex(0);
  for (const int edge_i : mesh_data.vert_to_edge_map[shared_vert->vertex]) {
    const MeshEdge &edge = mesh_data.edges[edge_i];
    if (corner.first->edge->has_same_vertices(edge)) {
      for (const int primitive_i : mesh_data.edge_to_primitive_map[edge_i]) {
        const MLoopTri &looptri = mesh_data.looptris[primitive_i];
        const int other_vert = primitive_get_other_uv_vertex(
            mesh_data, looptri, edge.vert1, edge.vert2);
        if (other_vert == corner.second->get_uv_vertex(1)->vertex) {
          return primitive_i;
        }
      }
    }
  }
  return -1;
}

static void add_uv_primitive_fill(UVIsland &island,
                                  UVVertex &uv_vertex1,
                                  UVVertex &uv_vertex2,
                                  UVVertex &uv_vertex3,
                                  const int fill_primitive_i)
{
  UVPrimitive uv_primitive(fill_primitive_i);
  UVEdge edge_template;
  edge_template.vertices[0] = &uv_vertex1;
  edge_template.vertices[1] = &uv_vertex2;
  uv_primitive.edges.append(island.lookup_or_create(edge_template));
  edge_template.vertices[0] = &uv_vertex2;
  edge_template.vertices[1] = &uv_vertex3;
  uv_primitive.edges.append(island.lookup_or_create(edge_template));
  edge_template.vertices[0] = &uv_vertex3;
  edge_template.vertices[1] = &uv_vertex1;
  uv_primitive.edges.append(island.lookup_or_create(edge_template));
  uv_primitive_append_to_uv_edges(uv_primitive);
  uv_primitive_append_to_uv_vertices(uv_primitive);
  island.uv_primitives.append(uv_primitive);
}

static void extend_at_vert(const MeshData &mesh_data,
                           UVIsland &island,
                           UVBorderCorner &corner,
                           float min_uv_distance)
{

  int border_index = corner.first->border_index;
  UVBorder &border = island.borders[border_index];
  if (!corner.connected_in_mesh()) {
    return;
  }

  UVVertex *uv_vertex = corner.second->get_uv_vertex(0);
  Fan fan(mesh_data, uv_vertex->vertex);
  if (!fan.flags.is_manifold) {
    return;
  }
  fan.init_uv_coordinates(mesh_data, *uv_vertex);
  fan.mark_already_added_segments(*uv_vertex);
  int num_to_add = fan.count_edges_not_added();

  /* In 3d space everything can connected, but in uv space it may not.
   * in this case in the space between we should extract the primitives to be added
   * from the fan. */
  Vector<FanSegment *> winding_solution = fan.best_path_between(
      mesh_data, corner.first->get_uv_vertex(0)->vertex, corner.second->get_uv_vertex(1)->vertex);

  /*
   * When all edges are already added and its winding solution contains one segment to be added,
   * the segment should be split into two segments in order one for both sides.
   *
   * Although the fill_primitive can fill the missing segment it could lead to a squashed
   * triangle when the corner angle is near 180 degrees. In order to fix this we will
   * always add two segments both using the same fill primitive.
   */
  if ((num_to_add == 0 && winding_solution.size() == 1) ||
      (corner.angle > 1.0f && winding_solution.size() < 2)) {
    int fill_primitive_1_i = corner.second->uv_primitive->primitive_i;
    int fill_primitive_2_i = corner.first->uv_primitive->primitive_i;

    const int fill_primitive_i = winding_solution.size() == 1 ?
                                     winding_solution[0]->primitive_index :
                                     find_fill_primitive(mesh_data, corner);

    if (fill_primitive_i != -1) {
      fill_primitive_1_i = fill_primitive_i;
      fill_primitive_2_i = fill_primitive_i;
    }

    float2 center_uv = corner.uv(0.5f, min_uv_distance);
    add_uv_primitive_shared_uv_edge(mesh_data,
                                    island,
                                    corner.first->get_uv_vertex(1),
                                    corner.first->get_uv_vertex(0),
                                    center_uv,
                                    fill_primitive_1_i);
    UVPrimitive &new_prim_1 = island.uv_primitives.last();
    add_uv_primitive_shared_uv_edge(mesh_data,
                                    island,
                                    corner.second->get_uv_vertex(0),
                                    corner.second->get_uv_vertex(1),
                                    center_uv,
                                    fill_primitive_2_i);
    UVPrimitive &new_prim_2 = island.uv_primitives.last();

    /* Update border after adding the new geometry. */
    {
      UVBorderEdge *border_edge = corner.first;
      border_edge->uv_primitive = &new_prim_1;
      border_edge->edge = border_edge->uv_primitive->get_uv_edge(
          corner.first->get_uv_vertex(0)->uv, center_uv);
      border_edge->reverse_order = border_edge->edge->vertices[0]->uv == center_uv;
    }
    {
      UVBorderEdge *border_edge = corner.second;
      border_edge->uv_primitive = &new_prim_2;
      border_edge->edge = border_edge->uv_primitive->get_uv_edge(
          corner.second->get_uv_vertex(1)->uv, center_uv);
      border_edge->reverse_order = border_edge->edge->vertices[1]->uv == center_uv;
    }
  }
  else {
    UVEdge *current_edge = corner.first->edge;
    Vector<UVBorderEdge> new_border_edges;

    num_to_add = winding_solution.size();
    for (int64_t segment_index : winding_solution.index_range()) {

      float2 old_uv = current_edge->get_other_uv_vertex(uv_vertex->vertex)->uv;
      int shared_edge_vertex = current_edge->get_other_uv_vertex(uv_vertex->vertex)->vertex;

      float factor = (segment_index + 1.0f) / num_to_add;
      float2 new_uv = corner.uv(factor, min_uv_distance);

<<<<<<< HEAD
      /* Find an segment that contains the 'current edge'. */
      for (InnerEdge &segment : fan.inner_edges) {
        if (segment.flags.found) {
          continue;
        }

        /* Find primitive that shares the current edge and the segment edge. */
        const int fill_primitive_i = find_fill_border(
            mesh_data,
            uv_vertex->vertex,
            shared_edge_vertex,
            mesh_data.corner_verts[segment.primitive->tri[segment.vert_order[1]]]);
        if (fill_primitive_i == -1) {
          continue;
        }
        const MLoopTri &fill_primitive = mesh_data.looptris[fill_primitive_i];
        const int other_prim_vertex = primitive_get_other_uv_vertex(
            mesh_data, fill_primitive, uv_vertex->vertex, shared_edge_vertex);

        UVVertex uv_vertex_template;
        uv_vertex_template.vertex = uv_vertex->vertex;
        uv_vertex_template.uv = uv_vertex->uv;
        UVVertex *vertex_1_ptr = island.lookup_or_create(uv_vertex_template);
        uv_vertex_template.vertex = shared_edge_vertex;
        uv_vertex_template.uv = old_uv;
        UVVertex *vertex_2_ptr = island.lookup_or_create(uv_vertex_template);
        uv_vertex_template.vertex = other_prim_vertex;
        uv_vertex_template.uv = new_uv;
        UVVertex *vertex_3_ptr = island.lookup_or_create(uv_vertex_template);

        add_uv_primitive_fill(
            island, *vertex_1_ptr, *vertex_2_ptr, *vertex_3_ptr, fill_primitive_i);

        segment.flags.found = true;

        UVPrimitive &new_prim = island.uv_primitives.last();
        current_edge = new_prim.get_uv_edge(uv_vertex->vertex, other_prim_vertex);
        UVBorderEdge new_border(new_prim.get_uv_edge(shared_edge_vertex, other_prim_vertex),
                                &new_prim);
        new_border_edges.append(new_border);
        break;
      }
    }

    {
      /* Add final segment. */
      float2 old_uv = current_edge->get_other_uv_vertex(uv_vertex->vertex)->uv;
      int shared_edge_vertex = current_edge->get_other_uv_vertex(uv_vertex->vertex)->vertex;
      const int fill_primitive_i = find_fill_border(mesh_data,
                                                    uv_vertex->vertex,
                                                    shared_edge_vertex,
                                                    corner.second->get_uv_vertex(1)->vertex);
      if (fill_primitive_i != -1) {
        const MLoopTri &fill_primitive = mesh_data.looptris[fill_primitive_i];
        const int other_prim_vertex = primitive_get_other_uv_vertex(
            mesh_data, fill_primitive, uv_vertex->vertex, shared_edge_vertex);

        UVVertex uv_vertex_template;
        uv_vertex_template.vertex = uv_vertex->vertex;
        uv_vertex_template.uv = uv_vertex->uv;
        UVVertex *vertex_1_ptr = island.lookup_or_create(uv_vertex_template);
        uv_vertex_template.vertex = shared_edge_vertex;
        uv_vertex_template.uv = old_uv;
        UVVertex *vertex_2_ptr = island.lookup_or_create(uv_vertex_template);
        uv_vertex_template.vertex = other_prim_vertex;
        uv_vertex_template.uv = corner.second->get_uv_vertex(1)->uv;
        UVVertex *vertex_3_ptr = island.lookup_or_create(uv_vertex_template);
        add_uv_primitive_fill(
            island, *vertex_1_ptr, *vertex_2_ptr, *vertex_3_ptr, fill_primitive_i);

        UVPrimitive &new_prim = island.uv_primitives.last();
        UVBorderEdge new_border(new_prim.get_uv_edge(shared_edge_vertex, other_prim_vertex),
                                &new_prim);
        new_border_edges.append(new_border);
      }
=======
      FanSegment &segment = *winding_solution[segment_index];

      const int fill_primitive_i = segment.primitive_index;
      const MLoopTri &fill_primitive = mesh_data.looptris[fill_primitive_i];
      const int other_prim_vertex = primitive_get_other_uv_vertex(
          mesh_data, fill_primitive, uv_vertex->vertex, shared_edge_vertex);

      UVVertex uv_vertex_template;
      uv_vertex_template.vertex = uv_vertex->vertex;
      uv_vertex_template.uv = uv_vertex->uv;
      UVVertex *vertex_1_ptr = island.lookup_or_create(uv_vertex_template);
      uv_vertex_template.vertex = shared_edge_vertex;
      uv_vertex_template.uv = old_uv;
      UVVertex *vertex_2_ptr = island.lookup_or_create(uv_vertex_template);
      uv_vertex_template.vertex = other_prim_vertex;
      uv_vertex_template.uv = new_uv;
      UVVertex *vertex_3_ptr = island.lookup_or_create(uv_vertex_template);

      add_uv_primitive_fill(island, *vertex_1_ptr, *vertex_2_ptr, *vertex_3_ptr, fill_primitive_i);

      UVPrimitive &new_prim = island.uv_primitives.last();
      current_edge = new_prim.get_uv_edge(uv_vertex->vertex, other_prim_vertex);
      UVBorderEdge new_border(new_prim.get_uv_edge(shared_edge_vertex, other_prim_vertex),
                              &new_prim);
      new_border_edges.append(new_border);
>>>>>>> 9a4c54e8
    }

    int border_insert = corner.first->index;
    border.remove(border_insert);

    int border_next = corner.second->index;
    if (border_next < border_insert) {
      border_insert--;
    }
    else {
      border_next--;
    }
    border.remove(border_next);
    border.edges.insert(border_insert, new_border_edges);

    border.update_indexes(border_index);
  }
}

/* Marks vertices that can be extended. Only vertices that are part of a border can be extended. */
static void reset_extendability_flags(UVIsland &island)
{
  for (VectorList<UVVertex>::UsedVector &uv_vertices : island.uv_vertices) {
    for (UVVertex &uv_vertex : uv_vertices) {
      uv_vertex.flags.is_border = false;
      uv_vertex.flags.is_extended = false;
    }
  }

  for (UVBorder border : island.borders) {
    for (UVBorderEdge &border_edge : border.edges) {
      border_edge.edge->vertices[0]->flags.is_border = true;
      border_edge.edge->vertices[1]->flags.is_border = true;
    }
  }
}

void UVIsland::extend_border(const MeshData &mesh_data,
                             const UVIslandsMask &mask,
                             const short island_index)
{
  reset_extendability_flags(*this);

  int64_t border_index = 0;
  for (UVBorder &border : borders) {
    border.update_indexes(border_index++);
  }
  while (true) {
    std::optional<UVBorderCorner> extension_corner = sharpest_border_corner(*this);
    if (!extension_corner.has_value()) {
      break;
    }

    UVVertex *uv_vertex = extension_corner->second->get_uv_vertex(0);

    /* Found corner is outside the mask, the corner should not be considered for extension. */
    const UVIslandsMask::Tile *tile = mask.find_tile(uv_vertex->uv);
    if (tile && tile->is_masked(island_index, uv_vertex->uv)) {
      extend_at_vert(
          mesh_data, *this, *extension_corner, tile->get_pixel_size_in_uv_space() * 2.0f);
    }
    /* Mark that the vert is extended. */
    uv_vertex->flags.is_extended = true;
  }
}

void UVIsland::print_debug(const MeshData &mesh_data) const
{
  std::stringstream ss;
  ss << "#### Start UVIsland ####\n";
  ss << "import bpy\n";
  ss << "import bpy_extras.object_utils\n";
  ss << "import mathutils\n";

  ss << "uvisland_vertices = [\n";
  for (const float3 &vertex_position : mesh_data.vertex_positions) {
    ss << "  mathutils.Vector((" << vertex_position.x << ", " << vertex_position.y << ", "
       << vertex_position.z << ")),\n";
  }
  ss << "]\n";

  ss << "uvisland_edges = []\n";

  ss << "uvisland_faces = [\n";
  for (const VectorList<UVPrimitive>::UsedVector &uvprimitives : uv_primitives) {
    for (const UVPrimitive &uvprimitive : uvprimitives) {
      ss << "  [" << uvprimitive.edges[0]->vertices[0]->vertex << ", "
         << uvprimitive.edges[0]->vertices[1]->vertex << ", "
         << uvprimitive
                .get_other_uv_vertex(uvprimitive.edges[0]->vertices[0],
                                     uvprimitive.edges[0]->vertices[1])
                ->vertex
         << "],\n";
    }
  }
  ss << "]\n";

  ss << "uvisland_uvs = [\n";
  for (const VectorList<UVPrimitive>::UsedVector &uvprimitives : uv_primitives) {
    for (const UVPrimitive &uvprimitive : uvprimitives) {
      float2 uv = uvprimitive.edges[0]->vertices[0]->uv;
      ss << "  " << uv.x << ", " << uv.y << ",\n";
      uv = uvprimitive.edges[0]->vertices[1]->uv;
      ss << "  " << uv.x << ", " << uv.y << ",\n";
      uv = uvprimitive
               .get_other_uv_vertex(uvprimitive.edges[0]->vertices[0],
                                    uvprimitive.edges[0]->vertices[1])
               ->uv;
      ss << "  " << uv.x << ", " << uv.y << ",\n";
    }
  }
  ss << "]\n";

  ss << "uvisland_mesh = bpy.data.meshes.new(name='UVIsland')\n";
  ss << "uvisland_mesh.from_pydata(uvisland_vertices, uvisland_edges, uvisland_faces)\n";
  ss << "uv_map = uvisland_mesh.attributes.new('UVMap', 'FLOAT2', 'CORNER')\n";
  ss << "uv_map.data.foreach_set('vector', uvisland_uvs)\n";
  ss << "bpy_extras.object_utils.object_data_add(bpy.context, uvisland_mesh)\n";
  ss << "#### End UVIsland ####\n\n\n";

  std::cout << ss.str();
}

/** \} */

/* -------------------------------------------------------------------- */
/** \name UVBorder
 * \{ */

std::optional<UVBorder> UVBorder::extract_from_edges(Vector<UVBorderEdge> &edges)
{
  /* Find a part of the border that haven't been extracted yet. */
  UVBorderEdge *starting_border_edge = nullptr;
  for (UVBorderEdge &edge : edges) {
    if (edge.tag == false) {
      starting_border_edge = &edge;
      break;
    }
  }
  if (starting_border_edge == nullptr) {
    return std::nullopt;
  }
  UVBorder border;
  border.edges.append(*starting_border_edge);
  starting_border_edge->tag = true;

  float2 first_uv = starting_border_edge->get_uv_vertex(0)->uv;
  float2 current_uv = starting_border_edge->get_uv_vertex(1)->uv;
  while (current_uv != first_uv) {
    for (UVBorderEdge &border_edge : edges) {
      if (border_edge.tag == true) {
        continue;
      }
      int i;
      for (i = 0; i < 2; i++) {
        if (border_edge.edge->vertices[i]->uv == current_uv) {
          border_edge.reverse_order = i == 1;
          border_edge.tag = true;
          current_uv = border_edge.get_uv_vertex(1)->uv;
          border.edges.append(border_edge);
          break;
        }
      }
      if (i != 2) {
        break;
      }
    }
  }
  return border;
}

bool UVBorder::is_ccw() const
{
  const UVBorderEdge &edge = edges.first();
  const UVVertex *uv_vertex1 = edge.get_uv_vertex(0);
  const UVVertex *uv_vertex2 = edge.get_uv_vertex(1);
  const UVVertex *uv_vertex3 = edge.get_other_uv_vertex();
  float poly[3][2];
  copy_v2_v2(poly[0], uv_vertex1->uv);
  copy_v2_v2(poly[1], uv_vertex2->uv);
  copy_v2_v2(poly[2], uv_vertex3->uv);
  const bool ccw = cross_poly_v2(poly, 3) < 0.0;
  return ccw;
}

void UVBorder::flip_order()
{
  uint64_t border_index = edges.first().border_index;
  for (UVBorderEdge &edge : edges) {
    edge.reverse_order = !edge.reverse_order;
  }
  std::reverse(edges.begin(), edges.end());
  update_indexes(border_index);
}

float UVBorder::outside_angle(const UVBorderEdge &edge) const
{
  const UVBorderEdge &prev = edges[edge.prev_index];
  return M_PI - angle_signed_v2v2(prev.get_uv_vertex(1)->uv - prev.get_uv_vertex(0)->uv,
                                  edge.get_uv_vertex(1)->uv - edge.get_uv_vertex(0)->uv);
}

void UVBorder::update_indexes(uint64_t border_index)
{
  for (int64_t i = 0; i < edges.size(); i++) {
    int64_t prev = (i - 1 + edges.size()) % edges.size();
    int64_t next = (i + 1) % edges.size();
    edges[i].prev_index = prev;
    edges[i].index = i;
    edges[i].next_index = next;
    edges[i].border_index = border_index;
  }
}

void UVBorder::remove(int64_t index)
{
  /* Could read the border_index from any border edge as they are consistent. */
  uint64_t border_index = edges[0].border_index;
  edges.remove(index);
  update_indexes(border_index);
}

/** \} */

/* -------------------------------------------------------------------- */
/** \name UVBorderCorner
 * \{ */

UVBorderCorner::UVBorderCorner(UVBorderEdge *first, UVBorderEdge *second, float angle)
    : first(first), second(second), angle(angle)
{
}

float2 UVBorderCorner::uv(float factor, float min_uv_distance)
{
  float2 origin = first->get_uv_vertex(1)->uv;
  float angle_between = angle * factor;
  float desired_len = max_ff(second->length() * factor + first->length() * (1.0 - factor),
                             min_uv_distance);
  float2 v = first->get_uv_vertex(0)->uv - origin;
  normalize_v2(v);

  float3x3 rot_mat = float3x3::from_rotation(angle_between);
  float2 rotated = rot_mat * v;
  float2 result = rotated * desired_len + first->get_uv_vertex(1)->uv;
  return result;
}

bool UVBorderCorner::connected_in_mesh() const
{
  return first->get_uv_vertex(1) == second->get_uv_vertex(0);
}

void UVBorderCorner::print_debug() const
{
  std::stringstream ss;
  ss << "# ";
  if (connected_in_mesh()) {
    ss << first->get_uv_vertex(0)->vertex << "-";
    ss << first->get_uv_vertex(1)->vertex << "-";
    ss << second->get_uv_vertex(1)->vertex << "\n";
  }
  else {
    ss << first->get_uv_vertex(0)->vertex << "-";
    ss << first->get_uv_vertex(1)->vertex << ", ";
    ss << second->get_uv_vertex(0)->vertex << "-";
    ss << second->get_uv_vertex(1)->vertex << "\n";
  }
  std::cout << ss.str();
}

/** \} */

/* -------------------------------------------------------------------- */
/** \name UVPrimitive
 * \{ */

UVPrimitive::UVPrimitive(const int primitive_i) : primitive_i(primitive_i)
{
}

Vector<std::pair<UVEdge *, UVEdge *>> UVPrimitive::shared_edges(UVPrimitive &other)
{
  Vector<std::pair<UVEdge *, UVEdge *>> result;
  for (int i = 0; i < 3; i++) {
    for (int j = 0; j < 3; j++) {
      if (edges[i]->has_shared_edge(*other.edges[j])) {
        result.append(std::pair<UVEdge *, UVEdge *>(edges[i], other.edges[j]));
      }
    }
  }
  return result;
}

bool UVPrimitive::has_shared_edge(const UVPrimitive &other) const
{
  for (int i = 0; i < 3; i++) {
    for (int j = 0; j < 3; j++) {
      if (edges[i]->has_shared_edge(*other.edges[j])) {
        return true;
      }
    }
  }
  return false;
}

bool UVPrimitive::has_shared_edge(const MeshData &mesh_data, const int primitive_i) const
{
  for (const UVEdge *uv_edge : edges) {
    const MLoopTri &primitive = mesh_data.looptris[primitive_i];
    int loop_1 = primitive.tri[2];
    for (int i = 0; i < 3; i++) {
      int loop_2 = primitive.tri[i];
      if (uv_edge->has_shared_edge(mesh_data.uv_map, loop_1, loop_2)) {
        return true;
      }
      loop_1 = loop_2;
    }
  }
  return false;
}

/**
 * Get the UVVertex in the order that the verts are ordered in the MeshPrimitive.
 */
const UVVertex *UVPrimitive::get_uv_vertex(const MeshData &mesh_data,
                                           const uint8_t mesh_vert_index) const
{
  const MLoopTri &looptri = mesh_data.looptris[this->primitive_i];
  const int mesh_vertex = mesh_data.corner_verts[looptri.tri[mesh_vert_index]];
  for (const UVEdge *uv_edge : edges) {
    for (const UVVertex *uv_vert : uv_edge->vertices) {
      if (uv_vert->vertex == mesh_vertex) {
        return uv_vert;
      }
    }
  }
  BLI_assert_unreachable();
  return nullptr;
}

/**
 * Get the UVEdge that share the given uv coordinates.
 * Will assert when no UVEdge found.
 */
UVEdge *UVPrimitive::get_uv_edge(const float2 uv1, const float2 uv2) const
{
  for (UVEdge *uv_edge : edges) {
    const float2 &e1 = uv_edge->vertices[0]->uv;
    const float2 &e2 = uv_edge->vertices[1]->uv;
    if ((e1 == uv1 && e2 == uv2) || (e1 == uv2 && e2 == uv1)) {
      return uv_edge;
    }
  }
  BLI_assert_unreachable();
  return nullptr;
}

UVEdge *UVPrimitive::get_uv_edge(const int v1, const int v2) const
{
  for (UVEdge *uv_edge : edges) {
    const int e1 = uv_edge->vertices[0]->vertex;
    const int e2 = uv_edge->vertices[1]->vertex;
    if ((e1 == v1 && e2 == v2) || (e1 == v2 && e2 == v1)) {
      return uv_edge;
    }
  }
  BLI_assert_unreachable();
  return nullptr;
}

bool UVPrimitive::contains_uv_vertex(const UVVertex *uv_vertex) const
{
  for (UVEdge *edge : edges) {
    if (std::find(edge->vertices.begin(), edge->vertices.end(), uv_vertex) !=
        edge->vertices.end()) {
      return true;
    }
  }
  return false;
}

const UVVertex *UVPrimitive::get_other_uv_vertex(const UVVertex *v1, const UVVertex *v2) const
{
  BLI_assert(contains_uv_vertex(v1));
  BLI_assert(contains_uv_vertex(v2));

  for (const UVEdge *edge : edges) {
    for (const UVVertex *uv_vertex : edge->vertices) {
      if (!ELEM(uv_vertex, v1, v2)) {
        return uv_vertex;
      }
    }
  }
  BLI_assert_unreachable();
  return nullptr;
}

UVBorder UVPrimitive::extract_border() const
{
  Vector<UVBorderEdge> border_edges;
  for (UVEdge *edge : edges) {
    /* TODO remove const cast. only needed for debugging ATM. */
    UVBorderEdge border_edge(edge, const_cast<UVPrimitive *>(this));
    border_edges.append(border_edge);
  }
  return *UVBorder::extract_from_edges(border_edges);
}

/** \} */

/* -------------------------------------------------------------------- */
/** \name UVBorderEdge
 * \{ */
UVBorderEdge::UVBorderEdge(UVEdge *edge, UVPrimitive *uv_primitive)
    : edge(edge), uv_primitive(uv_primitive)
{
}

UVVertex *UVBorderEdge::get_uv_vertex(int index)
{
  int actual_index = reverse_order ? 1 - index : index;
  return edge->vertices[actual_index];
}

const UVVertex *UVBorderEdge::get_uv_vertex(int index) const
{
  int actual_index = reverse_order ? 1 - index : index;
  return edge->vertices[actual_index];
}

const UVVertex *UVBorderEdge::get_other_uv_vertex() const
{
  return uv_primitive->get_other_uv_vertex(edge->vertices[0], edge->vertices[1]);
}

float UVBorderEdge::length() const
{
  return len_v2v2(edge->vertices[0]->uv, edge->vertices[1]->uv);
}

/** \} */

/* -------------------------------------------------------------------- */
/** \name UVIslands
 * \{ */

UVIslands::UVIslands(const MeshData &mesh_data)
{
  islands.reserve(mesh_data.uv_island_len);

  for (int64_t uv_island_id = 0; uv_island_id < mesh_data.uv_island_len; uv_island_id++) {
    islands.append_as(UVIsland());
    UVIsland *uv_island = &islands.last();
    for (const int primitive_i : mesh_data.looptris.index_range()) {
      if (mesh_data.uv_island_ids[primitive_i] == uv_island_id) {
        add_primitive(mesh_data, *uv_island, primitive_i);
      }
    }
  }
}

void UVIslands::extract_borders()
{
  for (UVIsland &island : islands) {
    island.extract_borders();
  }
}

void UVIslands::extend_borders(const MeshData &mesh_data, const UVIslandsMask &islands_mask)
{
  ushort index = 0;
  for (UVIsland &island : islands) {
    island.extend_border(mesh_data, islands_mask, index++);
  }
}

void UVIslands::print_debug(const MeshData &mesh_data) const
{
  for (const UVIsland &island : islands) {
    island.print_debug(mesh_data);
  }
}

/** \} */

/* -------------------------------------------------------------------- */
/** \name UVIslandsMask
 * \{ */

static ushort2 mask_resolution_from_tile_resolution(ushort2 tile_resolution)
{
  return ushort2(max_ii(tile_resolution.x >> 2, 256), max_ii(tile_resolution.y >> 2, 256));
}

UVIslandsMask::Tile::Tile(float2 udim_offset, ushort2 tile_resolution)
    : udim_offset(udim_offset),
      tile_resolution(tile_resolution),
      mask_resolution(mask_resolution_from_tile_resolution(tile_resolution)),
      mask(mask_resolution.x * mask_resolution.y)
{
  mask.fill(0xffff);
}

bool UVIslandsMask::Tile::contains(const float2 uv) const
{
  const float2 tile_uv = uv - udim_offset;
  return IN_RANGE(tile_uv.x, 0.0, 1.0f) && IN_RANGE(tile_uv.y, 0.0f, 1.0f);
}

float UVIslandsMask::Tile::get_pixel_size_in_uv_space() const
{
  return min_ff(1.0f / tile_resolution.x, 1.0f / tile_resolution.y);
}

static void add_uv_island(const MeshData &mesh_data,
                          UVIslandsMask::Tile &tile,
                          const UVIsland &uv_island,
                          int16_t island_index)
{
  for (const VectorList<UVPrimitive>::UsedVector &uv_primitives : uv_island.uv_primitives) {
    for (const UVPrimitive &uv_primitive : uv_primitives) {
      const MLoopTri &looptri = mesh_data.looptris[uv_primitive.primitive_i];

      rctf uv_bounds = primitive_uv_bounds(looptri, mesh_data.uv_map);
      rcti buffer_bounds;
      buffer_bounds.xmin = max_ii(
          floor((uv_bounds.xmin - tile.udim_offset.x) * tile.mask_resolution.x), 0);
      buffer_bounds.xmax = min_ii(
          ceil((uv_bounds.xmax - tile.udim_offset.x) * tile.mask_resolution.x),
          tile.mask_resolution.x - 1);
      buffer_bounds.ymin = max_ii(
          floor((uv_bounds.ymin - tile.udim_offset.y) * tile.mask_resolution.y), 0);
      buffer_bounds.ymax = min_ii(
          ceil((uv_bounds.ymax - tile.udim_offset.y) * tile.mask_resolution.y),
          tile.mask_resolution.y - 1);

      for (int y = buffer_bounds.ymin; y < buffer_bounds.ymax + 1; y++) {
        for (int x = buffer_bounds.xmin; x < buffer_bounds.xmax + 1; x++) {
          float2 uv(float(x) / tile.mask_resolution.x, float(y) / tile.mask_resolution.y);
          float3 weights;
          barycentric_weights_v2(mesh_data.uv_map[looptri.tri[0]],
                                 mesh_data.uv_map[looptri.tri[1]],
                                 mesh_data.uv_map[looptri.tri[2]],
                                 uv + tile.udim_offset,
                                 weights);
          if (!barycentric_inside_triangle_v2(weights)) {
            continue;
          }

          uint64_t offset = tile.mask_resolution.x * y + x;
          tile.mask[offset] = island_index;
        }
      }
    }
  }
}

void UVIslandsMask::add(const MeshData &mesh_data, const UVIslands &uv_islands)
{
  for (Tile &tile : tiles) {
    for (const int i : uv_islands.islands.index_range()) {
      add_uv_island(mesh_data, tile, uv_islands.islands[i], i);
    }
  }
}

void UVIslandsMask::add_tile(const float2 udim_offset, ushort2 resolution)
{
  tiles.append_as(Tile(udim_offset, resolution));
}

static bool dilate_x(UVIslandsMask::Tile &islands_mask)
{
  bool changed = false;
  const Array<uint16_t> prev_mask = islands_mask.mask;
  for (int y = 0; y < islands_mask.mask_resolution.y; y++) {
    for (int x = 0; x < islands_mask.mask_resolution.x; x++) {
      uint64_t offset = y * islands_mask.mask_resolution.x + x;
      if (prev_mask[offset] != 0xffff) {
        continue;
      }
      if (x != 0 && prev_mask[offset - 1] != 0xffff) {
        islands_mask.mask[offset] = prev_mask[offset - 1];
        changed = true;
      }
      else if (x < islands_mask.mask_resolution.x - 1 && prev_mask[offset + 1] != 0xffff) {
        islands_mask.mask[offset] = prev_mask[offset + 1];
        changed = true;
      }
    }
  }
  return changed;
}

static bool dilate_y(UVIslandsMask::Tile &islands_mask)
{
  bool changed = false;
  const Array<uint16_t> prev_mask = islands_mask.mask;
  for (int y = 0; y < islands_mask.mask_resolution.y; y++) {
    for (int x = 0; x < islands_mask.mask_resolution.x; x++) {
      uint64_t offset = y * islands_mask.mask_resolution.x + x;
      if (prev_mask[offset] != 0xffff) {
        continue;
      }
      if (y != 0 && prev_mask[offset - islands_mask.mask_resolution.x] != 0xffff) {
        islands_mask.mask[offset] = prev_mask[offset - islands_mask.mask_resolution.x];
        changed = true;
      }
      else if (y < islands_mask.mask_resolution.y - 1 &&
               prev_mask[offset + islands_mask.mask_resolution.x] != 0xffff) {
        islands_mask.mask[offset] = prev_mask[offset + islands_mask.mask_resolution.x];
        changed = true;
      }
    }
  }
  return changed;
}

static void dilate_tile(UVIslandsMask::Tile &tile, int max_iterations)
{
  int index = 0;
  while (index < max_iterations) {
    bool changed = dilate_x(tile);
    changed |= dilate_y(tile);
    if (!changed) {
      break;
    }
    index++;
  }
}

void UVIslandsMask::dilate(int max_iterations)
{
  for (Tile &tile : tiles) {
    dilate_tile(tile, max_iterations);
  }
}

bool UVIslandsMask::Tile::is_masked(const uint16_t island_index, const float2 uv) const
{
  float2 local_uv = uv - udim_offset;
  if (local_uv.x < 0.0f || local_uv.y < 0.0f || local_uv.x >= 1.0f || local_uv.y >= 1.0f) {
    return false;
  }
  float2 pixel_pos_f = local_uv * float2(mask_resolution.x, mask_resolution.y);
  ushort2 pixel_pos = ushort2(pixel_pos_f.x, pixel_pos_f.y);
  uint64_t offset = pixel_pos.y * mask_resolution.x + pixel_pos.x;
  return mask[offset] == island_index;
}

const UVIslandsMask::Tile *UVIslandsMask::find_tile(const float2 uv) const
{
  for (const Tile &tile : tiles) {
    if (tile.contains(uv)) {
      return &tile;
    }
  }
  return nullptr;
}

bool UVIslandsMask::is_masked(const uint16_t island_index, const float2 uv) const
{
  const Tile *tile = find_tile(uv);
  if (tile == nullptr) {
    return false;
  }
  return tile->is_masked(island_index, uv);
}

/** \} */

}  // namespace blender::bke::pbvh::uv_islands<|MERGE_RESOLUTION|>--- conflicted
+++ resolved
@@ -80,20 +80,6 @@
   return looptri.tri[0];
 }
 
-<<<<<<< HEAD
-static bool has_vertex(const MeshData &mesh_data, const MLoopTri &looptri, const int vert)
-{
-  for (int i = 0; i < 3; i++) {
-    const int vert_i = mesh_data.corner_verts[looptri.tri[i]];
-    if (vert_i == vert) {
-      return true;
-    }
-  }
-  return false;
-}
-
-=======
->>>>>>> 9a4c54e8
 static rctf primitive_uv_bounds(const MLoopTri &looptri, const Span<float2> uv_map)
 {
   rctf result;
@@ -556,9 +542,9 @@
   {
     std::stringstream ss;
     ss << "# p:" << primitive->poly;
-    ss << " v1:" << mesh_data.loops[primitive->tri[vert_order[0]]].v;
-    ss << " v2:" << mesh_data.loops[primitive->tri[vert_order[1]]].v;
-    ss << " v3:" << mesh_data.loops[primitive->tri[vert_order[2]]].v;
+    ss << " v1:" << mesh_data.corner_verts[primitive->tri[vert_order[0]]];
+    ss << " v2:" << mesh_data.corner_verts[primitive->tri[vert_order[1]]];
+    ss << " v3:" << mesh_data.corner_verts[primitive->tri[vert_order[2]]];
     ss << " uv1:" << uvs[0];
     ss << " uv2:" << uvs[1];
     ss << " uv3:" << uvs[2];
@@ -636,38 +622,18 @@
 
   void mark_already_added_segments(const UVVertex &uv_vertex)
   {
-<<<<<<< HEAD
-    for (InnerEdge &fan_edge : inner_edges) {
-      fan_edge.flags.found = false;
-      const int v0 = mesh_data.corner_verts[fan_edge.primitive->tri[fan_edge.vert_order[0]]];
-      const int v1 = mesh_data.corner_verts[fan_edge.primitive->tri[fan_edge.vert_order[1]]];
-      for (const UVEdge *edge : uv_vertex.uv_edges) {
-        const int e0 = edge->vertices[0]->vertex;
-        const int e1 = edge->vertices[1]->vertex;
-        if ((e0 == v0 && e1 == v1) || (e0 == v1 && e1 == v0)) {
-          fan_edge.flags.found = true;
-          break;
-        }
-      }
-=======
     Vector<int> mesh_primitive_indices = connecting_mesh_primitive_indices(uv_vertex);
 
     /* Go over all fan edges to find if they can be found as primitive around the uv vertex. */
     for (FanSegment &fan_edge : segments) {
       fan_edge.flags.found = mesh_primitive_indices.contains(fan_edge.primitive_index);
->>>>>>> 9a4c54e8
     }
   }
 
   void init_uv_coordinates(const MeshData &mesh_data, UVVertex &uv_vertex)
   {
-<<<<<<< HEAD
-    for (InnerEdge &fan_edge : inner_edges) {
+    for (FanSegment &fan_edge : segments) {
       int other_v = mesh_data.corner_verts[fan_edge.primitive->tri[fan_edge.vert_order[0]]];
-=======
-    for (FanSegment &fan_edge : segments) {
-      int other_v = mesh_data.loops[fan_edge.primitive->tri[fan_edge.vert_order[0]]].v;
->>>>>>> 9a4c54e8
       if (other_v == uv_vertex.vertex) {
         other_v = mesh_data.corner_verts[fan_edge.primitive->tri[fan_edge.vert_order[1]]];
       }
@@ -697,7 +663,7 @@
   bool contains_vertex_on_outside(const MeshData &mesh_data, const int vertex_index) const
   {
     for (const FanSegment &segment : segments) {
-      int v2 = mesh_data.loops[segment.primitive->tri[segment.vert_order[1]]].v;
+      int v2 = mesh_data.corner_verts[segment.primitive->tri[segment.vert_order[1]]];
       if (vertex_index == v2) {
         return true;
       }
@@ -714,8 +680,8 @@
   {
     int current_vert = from_vertex;
     for (FanSegment *segment : path) {
-      int v1 = mesh_data.loops[segment->primitive->tri[segment->vert_order[1]]].v;
-      int v2 = mesh_data.loops[segment->primitive->tri[segment->vert_order[2]]].v;
+      int v1 = mesh_data.corner_verts[segment->primitive->tri[segment->vert_order[1]]];
+      int v2 = mesh_data.corner_verts[segment->primitive->tri[segment->vert_order[2]]];
       if (!ELEM(current_vert, v1, v2)) {
         return false;
       }
@@ -745,7 +711,8 @@
     int index = 0;
     while (true) {
       FanSegment *segment = edge_order[index];
-      int v2 = mesh_data.loops[segment->primitive->tri[segment->vert_order[from_vert_order]]].v;
+      int v2 =
+          mesh_data.corner_verts[segment->primitive->tri[segment->vert_order[from_vert_order]]];
       if (v2 == from_vertex) {
         break;
       }
@@ -756,7 +723,7 @@
       FanSegment *segment = edge_order[index];
       result.append(segment);
 
-      int v3 = mesh_data.loops[segment->primitive->tri[segment->vert_order[to_vert_order]]].v;
+      int v3 = mesh_data.corner_verts[segment->primitive->tri[segment->vert_order[to_vert_order]]];
       if (v3 == to_vertex) {
         break;
       }
@@ -1018,83 +985,6 @@
       float factor = (segment_index + 1.0f) / num_to_add;
       float2 new_uv = corner.uv(factor, min_uv_distance);
 
-<<<<<<< HEAD
-      /* Find an segment that contains the 'current edge'. */
-      for (InnerEdge &segment : fan.inner_edges) {
-        if (segment.flags.found) {
-          continue;
-        }
-
-        /* Find primitive that shares the current edge and the segment edge. */
-        const int fill_primitive_i = find_fill_border(
-            mesh_data,
-            uv_vertex->vertex,
-            shared_edge_vertex,
-            mesh_data.corner_verts[segment.primitive->tri[segment.vert_order[1]]]);
-        if (fill_primitive_i == -1) {
-          continue;
-        }
-        const MLoopTri &fill_primitive = mesh_data.looptris[fill_primitive_i];
-        const int other_prim_vertex = primitive_get_other_uv_vertex(
-            mesh_data, fill_primitive, uv_vertex->vertex, shared_edge_vertex);
-
-        UVVertex uv_vertex_template;
-        uv_vertex_template.vertex = uv_vertex->vertex;
-        uv_vertex_template.uv = uv_vertex->uv;
-        UVVertex *vertex_1_ptr = island.lookup_or_create(uv_vertex_template);
-        uv_vertex_template.vertex = shared_edge_vertex;
-        uv_vertex_template.uv = old_uv;
-        UVVertex *vertex_2_ptr = island.lookup_or_create(uv_vertex_template);
-        uv_vertex_template.vertex = other_prim_vertex;
-        uv_vertex_template.uv = new_uv;
-        UVVertex *vertex_3_ptr = island.lookup_or_create(uv_vertex_template);
-
-        add_uv_primitive_fill(
-            island, *vertex_1_ptr, *vertex_2_ptr, *vertex_3_ptr, fill_primitive_i);
-
-        segment.flags.found = true;
-
-        UVPrimitive &new_prim = island.uv_primitives.last();
-        current_edge = new_prim.get_uv_edge(uv_vertex->vertex, other_prim_vertex);
-        UVBorderEdge new_border(new_prim.get_uv_edge(shared_edge_vertex, other_prim_vertex),
-                                &new_prim);
-        new_border_edges.append(new_border);
-        break;
-      }
-    }
-
-    {
-      /* Add final segment. */
-      float2 old_uv = current_edge->get_other_uv_vertex(uv_vertex->vertex)->uv;
-      int shared_edge_vertex = current_edge->get_other_uv_vertex(uv_vertex->vertex)->vertex;
-      const int fill_primitive_i = find_fill_border(mesh_data,
-                                                    uv_vertex->vertex,
-                                                    shared_edge_vertex,
-                                                    corner.second->get_uv_vertex(1)->vertex);
-      if (fill_primitive_i != -1) {
-        const MLoopTri &fill_primitive = mesh_data.looptris[fill_primitive_i];
-        const int other_prim_vertex = primitive_get_other_uv_vertex(
-            mesh_data, fill_primitive, uv_vertex->vertex, shared_edge_vertex);
-
-        UVVertex uv_vertex_template;
-        uv_vertex_template.vertex = uv_vertex->vertex;
-        uv_vertex_template.uv = uv_vertex->uv;
-        UVVertex *vertex_1_ptr = island.lookup_or_create(uv_vertex_template);
-        uv_vertex_template.vertex = shared_edge_vertex;
-        uv_vertex_template.uv = old_uv;
-        UVVertex *vertex_2_ptr = island.lookup_or_create(uv_vertex_template);
-        uv_vertex_template.vertex = other_prim_vertex;
-        uv_vertex_template.uv = corner.second->get_uv_vertex(1)->uv;
-        UVVertex *vertex_3_ptr = island.lookup_or_create(uv_vertex_template);
-        add_uv_primitive_fill(
-            island, *vertex_1_ptr, *vertex_2_ptr, *vertex_3_ptr, fill_primitive_i);
-
-        UVPrimitive &new_prim = island.uv_primitives.last();
-        UVBorderEdge new_border(new_prim.get_uv_edge(shared_edge_vertex, other_prim_vertex),
-                                &new_prim);
-        new_border_edges.append(new_border);
-      }
-=======
       FanSegment &segment = *winding_solution[segment_index];
 
       const int fill_primitive_i = segment.primitive_index;
@@ -1120,7 +1010,6 @@
       UVBorderEdge new_border(new_prim.get_uv_edge(shared_edge_vertex, other_prim_vertex),
                               &new_prim);
       new_border_edges.append(new_border);
->>>>>>> 9a4c54e8
     }
 
     int border_insert = corner.first->index;
