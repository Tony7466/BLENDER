/* SPDX-License-Identifier: GPL-2.0-or-later
 * Copyright 2005 Blender Foundation */

/** \file
 * \ingroup bke
 */

#include <climits>
#include <cstring>

#include "MEM_guardedalloc.h"

#include "DNA_cloth_types.h"
#include "DNA_customdata_types.h"
#include "DNA_key_types.h"
#include "DNA_material_types.h"
#include "DNA_mesh_types.h"
#include "DNA_meshdata_types.h"
#include "DNA_object_types.h"
#include "DNA_scene_types.h"

#include "BLI_array.h"
#include "BLI_bitmap.h"
#include "BLI_blenlib.h"
#include "BLI_linklist.h"
#include "BLI_math.h"
#include "BLI_math_vector_types.hh"
#include "BLI_task.h"
#include "BLI_task.hh"
#include "BLI_utildefines.h"
#include "BLI_vector.hh"

#include "BKE_DerivedMesh.h"
#include "BKE_bvhutils.h"
#include "BKE_colorband.h"
#include "BKE_deform.h"
#include "BKE_editmesh.h"
#include "BKE_editmesh_cache.h"
#include "BKE_geometry_set.hh"
#include "BKE_geometry_set_instances.hh"
#include "BKE_key.h"
#include "BKE_layer.h"
#include "BKE_lib_id.h"
#include "BKE_material.h"
#include "BKE_mesh.hh"
#include "BKE_mesh_iterators.h"
#include "BKE_mesh_mapping.h"
#include "BKE_mesh_runtime.h"
#include "BKE_mesh_tangent.h"
#include "BKE_mesh_wrapper.h"
#include "BKE_modifier.h"
#include "BKE_multires.h"
#include "BKE_object.h"
#include "BKE_object_deform.h"
#include "BKE_paint.h"
#include "BKE_subdiv_modifier.h"

#include "BLI_sys_types.h" /* for intptr_t support */

#include "BKE_shrinkwrap.h"
#include "DEG_depsgraph.h"
#include "DEG_depsgraph_query.h"

#include "CLG_log.h"

#ifdef WITH_OPENSUBDIV
#  include "DNA_userdef_types.h"
#endif

using blender::float3;
using blender::IndexRange;
using blender::Span;
using blender::VArray;

/* very slow! enable for testing only! */
//#define USE_MODIFIER_VALIDATE

#ifdef USE_MODIFIER_VALIDATE
#  define ASSERT_IS_VALID_MESH(mesh) \
    (BLI_assert((mesh == nullptr) || (BKE_mesh_is_valid(mesh) == true)))
#else
#  define ASSERT_IS_VALID_MESH(mesh)
#endif

static void mesh_init_origspace(Mesh *mesh);
static void editbmesh_calc_modifier_final_normals(Mesh *mesh_final);
static void editbmesh_calc_modifier_final_normals_or_defer(Mesh *mesh_final);

/* -------------------------------------------------------------------- */

static float *dm_getVertArray(DerivedMesh *dm)
{
  float(*positions)[3] = (float(*)[3])CustomData_get_layer_named_for_write(
      &dm->vertData, CD_PROP_FLOAT3, "position", dm->getNumVerts(dm));

  if (!positions) {
    positions = (float(*)[3])CustomData_add_layer_named(
        &dm->vertData, CD_PROP_FLOAT3, CD_SET_DEFAULT, dm->getNumVerts(dm), "position");
    CustomData_set_layer_flag(&dm->vertData, CD_PROP_FLOAT3, CD_FLAG_TEMPORARY);
    dm->copyVertArray(dm, positions);
  }

  return (float *)positions;
}

static vec2i *dm_getEdgeArray(DerivedMesh *dm)
{
  vec2i *edge = (vec2i *)CustomData_get_layer_named_for_write(
      &dm->edgeData, CD_PROP_INT32_2D, ".edge_verts", dm->getNumEdges(dm));

  if (!edge) {
    edge = (vec2i *)CustomData_add_layer_named(
        &dm->edgeData, CD_PROP_INT32_2D, CD_SET_DEFAULT, dm->getNumEdges(dm), ".edge_verts");
    CustomData_set_layer_flag(&dm->edgeData, CD_PROP_INT32_2D, CD_FLAG_TEMPORARY);
    dm->copyEdgeArray(dm, edge);
  }

  return edge;
}

static int *dm_getCornerVertArray(DerivedMesh *dm)
{
  int *corner_verts = (int *)CustomData_get_layer_named_for_write(
      &dm->loopData, CD_PROP_INT32, ".corner_vert", dm->getNumLoops(dm));

  if (!corner_verts) {
    corner_verts = (int *)CustomData_add_layer_named(
        &dm->loopData, CD_PROP_INT32, CD_SET_DEFAULT, dm->getNumLoops(dm), ".corner_vert");
    dm->copyCornerVertArray(dm, corner_verts);
  }

  return corner_verts;
}

static int *dm_getCornerEdgeArray(DerivedMesh *dm)
{
  int *corner_edges = (int *)CustomData_get_layer_named(
      &dm->loopData, CD_PROP_INT32, ".corner_edge");

  if (!corner_edges) {
    corner_edges = (int *)CustomData_add_layer_named(
        &dm->loopData, CD_PROP_INT32, CD_SET_DEFAULT, dm->getNumLoops(dm), ".corner_edge");
    dm->copyCornerEdgeArray(dm, corner_edges);
  }

  return corner_edges;
}

static int *dm_getPolyArray(DerivedMesh *dm)
{
  if (!dm->poly_offsets) {
    dm->poly_offsets = MEM_cnew_array<int>(dm->getNumPolys(dm) + 1, __func__);
    dm->copyPolyArray(dm, dm->poly_offsets);
  }
  return dm->poly_offsets;
}

void DM_init_funcs(DerivedMesh *dm)
{
  /* default function implementations */
  dm->getVertArray = dm_getVertArray;
  dm->getEdgeArray = dm_getEdgeArray;
  dm->getCornerVertArray = dm_getCornerVertArray;
  dm->getCornerEdgeArray = dm_getCornerEdgeArray;
  dm->getPolyArray = dm_getPolyArray;

  dm->getVertDataArray = DM_get_vert_data_layer;
  dm->getEdgeDataArray = DM_get_edge_data_layer;
  dm->getPolyDataArray = DM_get_poly_data_layer;
  dm->getLoopDataArray = DM_get_loop_data_layer;
}

void DM_init(DerivedMesh *dm,
             DerivedMeshType type,
             int numVerts,
             int numEdges,
             int numTessFaces,
             int numLoops,
             int numPolys)
{
  dm->type = type;
  dm->numVertData = numVerts;
  dm->numEdgeData = numEdges;
  dm->numTessFaceData = numTessFaces;
  dm->numLoopData = numLoops;
  dm->numPolyData = numPolys;

  DM_init_funcs(dm);

  /* Don't use #CustomData_reset because we don't want to touch custom-data. */
  copy_vn_i(dm->vertData.typemap, CD_NUMTYPES, -1);
  copy_vn_i(dm->edgeData.typemap, CD_NUMTYPES, -1);
  copy_vn_i(dm->faceData.typemap, CD_NUMTYPES, -1);
  copy_vn_i(dm->loopData.typemap, CD_NUMTYPES, -1);
  copy_vn_i(dm->polyData.typemap, CD_NUMTYPES, -1);
}

void DM_from_template(DerivedMesh *dm,
                      DerivedMesh *source,
                      DerivedMeshType type,
                      int numVerts,
                      int numEdges,
                      int numTessFaces,
                      int numLoops,
                      int numPolys)
{
  const CustomData_MeshMasks *mask = &CD_MASK_DERIVEDMESH;
  CustomData_copy_layout(&source->vertData, &dm->vertData, mask->vmask, CD_SET_DEFAULT, numVerts);
  CustomData_copy_layout(&source->edgeData, &dm->edgeData, mask->emask, CD_SET_DEFAULT, numEdges);
  CustomData_copy_layout(
      &source->faceData, &dm->faceData, mask->fmask, CD_SET_DEFAULT, numTessFaces);
  CustomData_copy_layout(&source->loopData, &dm->loopData, mask->lmask, CD_SET_DEFAULT, numLoops);
  CustomData_copy_layout(&source->polyData, &dm->polyData, mask->pmask, CD_SET_DEFAULT, numPolys);
  dm->poly_offsets = static_cast<int *>(MEM_dupallocN(source->poly_offsets));

  dm->type = type;
  dm->numVertData = numVerts;
  dm->numEdgeData = numEdges;
  dm->numTessFaceData = numTessFaces;
  dm->numLoopData = numLoops;
  dm->numPolyData = numPolys;

  DM_init_funcs(dm);
}

void DM_release(DerivedMesh *dm)
{
  CustomData_free(&dm->vertData, dm->numVertData);
  CustomData_free(&dm->edgeData, dm->numEdgeData);
  CustomData_free(&dm->faceData, dm->numTessFaceData);
  CustomData_free(&dm->loopData, dm->numLoopData);
  CustomData_free(&dm->polyData, dm->numPolyData);
  MEM_SAFE_FREE(dm->poly_offsets);
}

void BKE_mesh_runtime_eval_to_meshkey(Mesh *me_deformed, Mesh *me, KeyBlock *kb)
{
  /* Just a shallow wrapper around #BKE_keyblock_convert_from_mesh,
   * that ensures both evaluated mesh and original one has same number of vertices. */

  const int totvert = me_deformed->totvert;

  if (totvert == 0 || me->totvert == 0 || me->totvert != totvert) {
    return;
  }

  BKE_keyblock_convert_from_mesh(me_deformed, me->key, kb);
}

void DM_set_only_copy(DerivedMesh *dm, const CustomData_MeshMasks *mask)
{
  CustomData_set_only_copy(&dm->vertData, mask->vmask);
  CustomData_set_only_copy(&dm->edgeData, mask->emask);
  CustomData_set_only_copy(&dm->faceData, mask->fmask);
  /* this wasn't in 2.63 and is disabled for 2.64 because it gives problems with
   * weight paint mode when there are modifiers applied, needs further investigation,
   * see replies to r50969, Campbell */
#if 0
  CustomData_set_only_copy(&dm->loopData, mask->lmask);
  Custom(&dm->polyData, mask->pmask);
#endif
}

static void mesh_set_only_copy(Mesh *mesh, const CustomData_MeshMasks *mask)
{
  CustomData_set_only_copy(&mesh->vdata, mask->vmask);
  CustomData_set_only_copy(&mesh->edata, mask->emask);
  CustomData_set_only_copy(&mesh->fdata, mask->fmask);
  /* this wasn't in 2.63 and is disabled for 2.64 because it gives problems with
   * weight paint mode when there are modifiers applied, needs further investigation,
   * see replies to r50969, Campbell */
#if 0
  CustomData_set_only_copy(&mesh->ldata, mask->lmask);
  CustomData_set_only_copy(&mesh->pdata, mask->pmask);
#endif
}

void *DM_get_vert_data_layer(DerivedMesh *dm, const eCustomDataType type)
{
  return CustomData_get_layer_for_write(&dm->vertData, type, dm->getNumVerts(dm));
}

void *DM_get_edge_data_layer(DerivedMesh *dm, const eCustomDataType type)
{
  return CustomData_get_layer_for_write(&dm->edgeData, type, dm->getNumEdges(dm));
}

void *DM_get_poly_data_layer(DerivedMesh *dm, const eCustomDataType type)
{
  return CustomData_get_layer_for_write(&dm->polyData, type, dm->getNumPolys(dm));
}

void *DM_get_loop_data_layer(DerivedMesh *dm, const eCustomDataType type)
{
  return CustomData_get_layer_for_write(&dm->loopData, type, dm->getNumLoops(dm));
}

void DM_copy_vert_data(
    const DerivedMesh *source, DerivedMesh *dest, int source_index, int dest_index, int count)
{
  CustomData_copy_data(&source->vertData, &dest->vertData, source_index, dest_index, count);
}

void DM_interp_vert_data(const DerivedMesh *source,
                         DerivedMesh *dest,
                         int *src_indices,
                         float *weights,
                         int count,
                         int dest_index)
{
  CustomData_interp(
      &source->vertData, &dest->vertData, src_indices, weights, nullptr, count, dest_index);
}

static float (*get_editbmesh_orco_verts(BMEditMesh *em))[3]
{
  BMIter iter;
  BMVert *eve;
  float(*orco)[3];
  int i;

  /* these may not really be the orco's, but it's only for preview.
   * could be solver better once, but isn't simple */

  orco = (float(*)[3])MEM_malloc_arrayN(em->bm->totvert, sizeof(float[3]), "BMEditMesh Orco");

  BM_ITER_MESH_INDEX (eve, &iter, em->bm, BM_VERTS_OF_MESH, i) {
    copy_v3_v3(orco[i], eve->co);
  }

  return orco;
}

/* orco custom data layer */
static float (*get_orco_coords(Object *ob, BMEditMesh *em, int layer, int *free))[3]
{
  *free = 0;

  if (layer == CD_ORCO) {
    /* get original coordinates */
    *free = 1;

    if (em) {
      return get_editbmesh_orco_verts(em);
    }
    return BKE_mesh_orco_verts_get(ob);
  }
  if (layer == CD_CLOTH_ORCO) {
    /* apply shape key for cloth, this should really be solved
     * by a more flexible customdata system, but not simple */
    if (!em) {
      ClothModifierData *clmd = (ClothModifierData *)BKE_modifiers_findby_type(
          ob, eModifierType_Cloth);
      if (clmd) {
        KeyBlock *kb = BKE_keyblock_from_key(BKE_key_from_object(ob),
                                             clmd->sim_parms->shapekey_rest);

        if (kb && kb->data) {
          return (float(*)[3])kb->data;
        }
      }
    }

    return nullptr;
  }

  return nullptr;
}

static Mesh *create_orco_mesh(Object *ob, Mesh *me, BMEditMesh *em, int layer)
{
  Mesh *mesh;
  float(*orco)[3];
  int free;

  if (em) {
    mesh = BKE_mesh_from_bmesh_for_eval_nomain(em->bm, nullptr, me);
    BKE_mesh_ensure_default_orig_index_customdata(mesh);
  }
  else {
    mesh = BKE_mesh_copy_for_eval(me);
  }

  orco = get_orco_coords(ob, em, layer, &free);

  if (orco) {
    BKE_mesh_vert_coords_apply(mesh, orco);
    if (free) {
      MEM_freeN(orco);
    }
  }

  return mesh;
}

static void add_orco_mesh(
    Object *ob, BMEditMesh *em, Mesh *mesh, Mesh *mesh_orco, const eCustomDataType layer)
{
  float(*orco)[3], (*layerorco)[3];
  int totvert, free;

  totvert = mesh->totvert;

  if (mesh_orco) {
    free = 1;

    if (mesh_orco->totvert == totvert) {
      orco = BKE_mesh_vert_coords_alloc(mesh_orco, nullptr);
    }
    else {
      orco = BKE_mesh_vert_coords_alloc(mesh, nullptr);
    }
  }
  else {
    /* TODO(sybren): totvert should potentially change here, as ob->data
     * or em may have a different number of vertices than dm. */
    orco = get_orco_coords(ob, em, layer, &free);
  }

  if (orco) {
    if (layer == CD_ORCO) {
      BKE_mesh_orco_verts_transform((Mesh *)ob->data, orco, totvert, 0);
    }

    layerorco = (float(*)[3])CustomData_get_layer_for_write(&mesh->vdata, layer, mesh->totvert);
    if (!layerorco) {
      layerorco = (float(*)[3])CustomData_add_layer(
          &mesh->vdata, eCustomDataType(layer), CD_SET_DEFAULT, mesh->totvert);
    }

    memcpy(layerorco, orco, sizeof(float[3]) * totvert);
    if (free) {
      MEM_freeN(orco);
    }
  }
}

static void mesh_calc_modifier_final_normals(const bool sculpt_dyntopo, Mesh *mesh_final)
{
  const eAttrDomain domain = mesh_final->normal_domain_all_info();

  /* Needed as `final_datamask` is not preserved outside modifier stack evaluation. */
  SubsurfRuntimeData *subsurf_runtime_data = mesh_final->runtime->subsurf_runtime_data;
  if (subsurf_runtime_data) {
    subsurf_runtime_data->calc_loop_normals = domain == ATTR_DOMAIN_CORNER;
  }

  if (domain == ATTR_DOMAIN_CORNER) {
    /* Compute loop normals (NOTE: will compute poly and vert normals as well, if needed!). In case
     * of deferred CPU subdivision, this will be computed when the wrapper is generated. */
    if (!subsurf_runtime_data || subsurf_runtime_data->resolution == 0) {
      BKE_mesh_corner_normals_ensure(mesh_final);
    }
  }
  else {
    if (sculpt_dyntopo == false) {
      /* without this, drawing ngon tri's faces will show ugly tessellated face
       * normals and will also have to calculate normals on the fly, try avoid
       * this where possible since calculating polygon normals isn't fast,
       * note that this isn't a problem for subsurf (only quads) or edit-mode
       * which deals with drawing differently. */
      if (domain == ATTR_DOMAIN_FACE) {
        mesh_final->poly_normals();
      }
      else if (domain == ATTR_DOMAIN_FACE) {
        mesh_final->vert_normals();
      }
    }
  }
}

/* Does final touches to the final evaluated mesh, making sure it is perfectly usable.
 *
 * This is needed because certain information is not passed along intermediate meshes allocated
 * during stack evaluation.
 */
static void mesh_calc_finalize(const Mesh *mesh_input, Mesh *mesh_eval)
{
  /* Make sure the name is the same. This is because mesh allocation from template does not
   * take care of naming. */
  BLI_strncpy(mesh_eval->id.name, mesh_input->id.name, sizeof(mesh_eval->id.name));
  /* Make evaluated mesh to share same edit mesh pointer as original and copied meshes. */
  mesh_eval->edit_mesh = mesh_input->edit_mesh;
}

void BKE_mesh_wrapper_deferred_finalize_mdata(Mesh *me_eval)
{
  if (me_eval->runtime->wrapper_type_finalize & (1 << ME_WRAPPER_TYPE_BMESH)) {
    editbmesh_calc_modifier_final_normals(me_eval);
    me_eval->runtime->wrapper_type_finalize = eMeshWrapperType(
        me_eval->runtime->wrapper_type_finalize & ~(1 << ME_WRAPPER_TYPE_BMESH));
  }
  BLI_assert(me_eval->runtime->wrapper_type_finalize == 0);
}

/**
 * Modifies the given mesh and geometry set. The mesh is not passed as part of the mesh component
 * in the \a geometry_set input, it is only passed in \a input_mesh and returned in the return
 * value.
 *
 * The purpose of the geometry set is to store all geometry components that are generated
 * by modifiers to allow outputting non-mesh data from modifiers.
 */
static Mesh *modifier_modify_mesh_and_geometry_set(ModifierData *md,
                                                   const ModifierEvalContext &mectx,
                                                   Mesh *input_mesh,
                                                   GeometrySet &geometry_set)
{
  Mesh *mesh_output = nullptr;
  const ModifierTypeInfo *mti = BKE_modifier_get_info((ModifierType)md->type);
  if (mti->modifyGeometrySet == nullptr) {
    mesh_output = BKE_modifier_modify_mesh(md, &mectx, input_mesh);
  }
  else {
    /* For performance reasons, this should be called by the modifier and/or nodes themselves at
     * some point. */
    BKE_mesh_wrapper_ensure_mdata(input_mesh);

    /* Adds a new mesh component to the geometry set based on the #input_mesh. */
    MeshComponent &mesh_component = geometry_set.get_component_for_write<MeshComponent>();
    /* Replace only the mesh rather than the whole component, because the entire #MeshComponent
     * might have been replaced by data from a different object in the node tree, which means the
     * component contains vertex group name data for that object that should not be removed. */
    mesh_component.replace(input_mesh, GeometryOwnershipType::Editable);

    /* Let the modifier change the geometry set. */
    mti->modifyGeometrySet(md, &mectx, &geometry_set);

    /* Release the mesh from the geometry set again. */
    if (geometry_set.has<MeshComponent>()) {
      MeshComponent &mesh_component = geometry_set.get_component_for_write<MeshComponent>();
      if (mesh_component.get_for_read() != input_mesh) {
        /* Make sure the mesh component actually owns the mesh before taking over ownership. */
        mesh_component.ensure_owns_direct_data();
      }
      mesh_output = mesh_component.release();
    }

    /* Return an empty mesh instead of null. */
    if (mesh_output == nullptr) {
      mesh_output = BKE_mesh_new_nomain(0, 0, 0, 0);
      BKE_mesh_copy_parameters_for_eval(mesh_output, input_mesh);
    }
  }

  return mesh_output;
}

static void set_rest_position(Mesh &mesh)
{
  using namespace blender;
  using namespace blender::bke;
  MutableAttributeAccessor attributes = mesh.attributes_for_write();
  const AttributeReader positions = attributes.lookup<float3>("position");
  attributes.remove("rest_position");
  if (positions) {
    if (positions.sharing_info && positions.varray.is_span()) {
      attributes.add<float3>("rest_position",
                             ATTR_DOMAIN_POINT,
                             AttributeInitShared(positions.varray.get_internal_span().data(),
                                                 *positions.sharing_info));
    }
    else {
      attributes.add<float3>(
          "rest_position", ATTR_DOMAIN_POINT, AttributeInitVArray(positions.varray));
    }
  }
}

static void mesh_calc_modifiers(struct Depsgraph *depsgraph,
                                const Scene *scene,
                                Object *ob,
                                const bool use_deform,
                                const bool need_mapping,
                                const CustomData_MeshMasks *dataMask,
                                const bool use_cache,
                                const bool allow_shared_mesh,
                                /* return args */
                                Mesh **r_deform,
                                Mesh **r_final,
                                GeometrySet **r_geometry_set)
{
  using namespace blender::bke;
  /* Input mesh shouldn't be modified. */
  Mesh *mesh_input = (Mesh *)ob->data;
  /* The final mesh is the result of calculating all enabled modifiers. */
  Mesh *mesh_final = nullptr;
  /* The result of calculating all leading deform modifiers. */
  Mesh *mesh_deform = nullptr;
  /* This geometry set contains the non-mesh data that might be generated by modifiers. */
  GeometrySet geometry_set_final;

  BLI_assert((mesh_input->id.tag & LIB_TAG_COPIED_ON_WRITE_EVAL_RESULT) == 0);

  /* Mesh with constructive modifiers but no deformation applied. Tracked
   * along with final mesh if undeformed / orco coordinates are requested
   * for texturing. */
  Mesh *mesh_orco = nullptr;
  Mesh *mesh_orco_cloth = nullptr;

  /* Modifier evaluation modes. */
  const bool use_render = (DEG_get_mode(depsgraph) == DAG_EVAL_RENDER);
  const int required_mode = use_render ? eModifierMode_Render : eModifierMode_Realtime;

  /* Sculpt can skip certain modifiers. */
  const bool has_multires = BKE_sculpt_multires_active(scene, ob) != nullptr;
  bool multires_applied = false;
  const bool sculpt_mode = ob->mode & OB_MODE_SCULPT && ob->sculpt && !use_render;
  const bool sculpt_dyntopo = (sculpt_mode && ob->sculpt->bm) && !use_render;

  /* Modifier evaluation contexts for different types of modifiers. */
  ModifierApplyFlag apply_render = use_render ? MOD_APPLY_RENDER : (ModifierApplyFlag)0;
  ModifierApplyFlag apply_cache = use_cache ? MOD_APPLY_USECACHE : (ModifierApplyFlag)0;
  const ModifierEvalContext mectx = {
      depsgraph, ob, (ModifierApplyFlag)(apply_render | apply_cache)};
  const ModifierEvalContext mectx_orco = {
      depsgraph, ob, (ModifierApplyFlag)(apply_render | MOD_APPLY_ORCO)};

  /* Get effective list of modifiers to execute. Some effects like shape keys
   * are added as virtual modifiers before the user created modifiers. */
  VirtualModifierData virtualModifierData;
  ModifierData *firstmd = BKE_modifiers_get_virtual_modifierlist(ob, &virtualModifierData);
  ModifierData *md = firstmd;

  /* Preview colors by modifiers such as dynamic paint, to show the results
   * even if the resulting data is not used in a material. Only in object mode.
   * TODO: this is broken, not drawn by the drawn manager. */
  const bool do_mod_mcol = (ob->mode == OB_MODE_OBJECT);
  ModifierData *previewmd = nullptr;
  CustomData_MeshMasks previewmask = {0};
  if (do_mod_mcol) {
    /* Find the last active modifier generating a preview, or nullptr if none. */
    /* XXX Currently, DPaint modifier just ignores this.
     *     Needs a stupid hack...
     *     The whole "modifier preview" thing has to be (re?)designed, anyway! */
    previewmd = BKE_modifier_get_last_preview(scene, md, required_mode);
  }

  /* Compute accumulated datamasks needed by each modifier. It helps to do
   * this fine grained so that for example vertex groups are preserved up to
   * an armature modifier, but not through a following subsurf modifier where
   * subdividing them is expensive. */
  CustomData_MeshMasks final_datamask = *dataMask;
  CDMaskLink *datamasks = BKE_modifier_calc_data_masks(
      scene, md, &final_datamask, required_mode, previewmd, &previewmask);
  CDMaskLink *md_datamask = datamasks;
  /* XXX Always copying POLYINDEX, else tessellated data are no more valid! */
  CustomData_MeshMasks append_mask = CD_MASK_BAREMESH_ORIGINDEX;

  /* Clear errors before evaluation. */
  BKE_modifiers_clear_errors(ob);

  if (ob->modifier_flag & OB_MODIFIER_FLAG_ADD_REST_POSITION) {
    if (mesh_final == nullptr) {
      mesh_final = BKE_mesh_copy_for_eval(mesh_input);
      ASSERT_IS_VALID_MESH(mesh_final);
    }
    set_rest_position(*mesh_final);
  }

  /* Apply all leading deform modifiers. */
  if (use_deform) {
    for (; md; md = md->next, md_datamask = md_datamask->next) {
      const ModifierTypeInfo *mti = BKE_modifier_get_info((ModifierType)md->type);

      if (!BKE_modifier_is_enabled(scene, md, required_mode)) {
        continue;
      }

      if (mti->type == eModifierTypeType_OnlyDeform && !sculpt_dyntopo) {
        blender::bke::ScopedModifierTimer modifier_timer{*md};
        if (!mesh_final) {
          mesh_final = BKE_mesh_copy_for_eval(mesh_input);
          ASSERT_IS_VALID_MESH(mesh_final);
        }
        BKE_modifier_deform_verts(md,
                                  &mectx,
                                  mesh_final,
                                  BKE_mesh_vert_positions_for_write(mesh_final),
                                  mesh_final->totvert);
      }
      else {
        break;
      }
    }

    /* Result of all leading deforming modifiers is cached for
     * places that wish to use the original mesh but with deformed
     * coordinates (like vertex paint). */
    if (r_deform) {
      mesh_deform = BKE_mesh_copy_for_eval(mesh_final ? mesh_final : mesh_input);
    }
  }

  /* Apply all remaining constructive and deforming modifiers. */
  bool have_non_onlydeform_modifiers_appled = false;
  for (; md; md = md->next, md_datamask = md_datamask->next) {
    const ModifierTypeInfo *mti = BKE_modifier_get_info((ModifierType)md->type);

    if (!BKE_modifier_is_enabled(scene, md, required_mode)) {
      continue;
    }

    if (mti->type == eModifierTypeType_OnlyDeform && !use_deform) {
      continue;
    }

    if ((mti->flags & eModifierTypeFlag_RequiresOriginalData) &&
        have_non_onlydeform_modifiers_appled) {
      BKE_modifier_set_error(ob, md, "Modifier requires original data, bad stack position");
      continue;
    }

    if (sculpt_mode && (!has_multires || multires_applied || sculpt_dyntopo)) {
      bool unsupported = false;

      if (md->type == eModifierType_Multires && ((MultiresModifierData *)md)->sculptlvl == 0) {
        /* If multires is on level 0 skip it silently without warning message. */
        if (!sculpt_dyntopo) {
          continue;
        }
      }

      if (sculpt_dyntopo) {
        unsupported = true;
      }

      if (scene->toolsettings->sculpt->flags & SCULPT_ONLY_DEFORM) {
        unsupported |= (mti->type != eModifierTypeType_OnlyDeform);
      }

      unsupported |= multires_applied;

      if (unsupported) {
        if (sculpt_dyntopo) {
          BKE_modifier_set_error(ob, md, "Not supported in dyntopo");
        }
        else {
          BKE_modifier_set_error(ob, md, "Not supported in sculpt mode");
        }
        continue;
      }
    }

    if (need_mapping && !BKE_modifier_supports_mapping(md)) {
      continue;
    }

    blender::bke::ScopedModifierTimer modifier_timer{*md};

    /* Add orco mesh as layer if needed by this modifier. */
    if (mesh_final && mesh_orco && mti->requiredDataMask) {
      CustomData_MeshMasks mask = {0};
      mti->requiredDataMask(md, &mask);
      if (mask.vmask & CD_MASK_ORCO) {
        add_orco_mesh(ob, nullptr, mesh_final, mesh_orco, CD_ORCO);
      }
    }

    if (mti->type == eModifierTypeType_OnlyDeform) {
      if (!mesh_final) {
        mesh_final = BKE_mesh_copy_for_eval(mesh_input);
        ASSERT_IS_VALID_MESH(mesh_final);
      }
      BKE_modifier_deform_verts(md,
                                &mectx,
                                mesh_final,
                                BKE_mesh_vert_positions_for_write(mesh_final),
                                mesh_final->totvert);
    }
    else {
      bool check_for_needs_mapping = false;
      if (mesh_final != nullptr) {
        if (have_non_onlydeform_modifiers_appled == false) {
          /* If we only deformed, we won't have initialized #CD_ORIGINDEX.
           * as this is the only part of the function that initializes mapping. */
          check_for_needs_mapping = true;
        }
      }
      else {
        mesh_final = BKE_mesh_copy_for_eval(mesh_input);
        ASSERT_IS_VALID_MESH(mesh_final);
        check_for_needs_mapping = true;
      }

      have_non_onlydeform_modifiers_appled = true;

      /* determine which data layers are needed by following modifiers */
      CustomData_MeshMasks nextmask = md_datamask->next ? md_datamask->next->mask : final_datamask;

      if (check_for_needs_mapping) {
        /* Initialize original indices the first time we evaluate a
         * constructive modifier. Modifiers will then do mapping mostly
         * automatic by copying them through CustomData_copy_data along
         * with other data.
         *
         * These are created when either requested by evaluation, or if
         * following modifiers requested them. */
        if (need_mapping ||
            ((nextmask.vmask | nextmask.emask | nextmask.pmask) & CD_MASK_ORIGINDEX)) {
          /* calc */
          CustomData_add_layer(
              &mesh_final->vdata, CD_ORIGINDEX, CD_CONSTRUCT, mesh_final->totvert);
          CustomData_add_layer(
              &mesh_final->edata, CD_ORIGINDEX, CD_CONSTRUCT, mesh_final->totedge);
          CustomData_add_layer(
              &mesh_final->pdata, CD_ORIGINDEX, CD_CONSTRUCT, mesh_final->totpoly);

          /* Not worth parallelizing this,
           * gives less than 0.1% overall speedup in best of best cases... */
          range_vn_i((int *)CustomData_get_layer_for_write(
                         &mesh_final->vdata, CD_ORIGINDEX, mesh_final->totvert),
                     mesh_final->totvert,
                     0);
          range_vn_i((int *)CustomData_get_layer_for_write(
                         &mesh_final->edata, CD_ORIGINDEX, mesh_final->totedge),
                     mesh_final->totedge,
                     0);
          range_vn_i((int *)CustomData_get_layer_for_write(
                         &mesh_final->pdata, CD_ORIGINDEX, mesh_final->totpoly),
                     mesh_final->totpoly,
                     0);
        }
      }

      /* set the Mesh to only copy needed data */
      CustomData_MeshMasks mask = md_datamask->mask;
      /* needMapping check here fixes bug #28112, otherwise it's
       * possible that it won't be copied */
      CustomData_MeshMasks_update(&mask, &append_mask);
      if (need_mapping) {
        mask.vmask |= CD_MASK_ORIGINDEX;
        mask.emask |= CD_MASK_ORIGINDEX;
        mask.pmask |= CD_MASK_ORIGINDEX;
      }
      mesh_set_only_copy(mesh_final, &mask);

      /* add cloth rest shape key if needed */
      if (mask.vmask & CD_MASK_CLOTH_ORCO) {
        add_orco_mesh(ob, nullptr, mesh_final, mesh_orco, CD_CLOTH_ORCO);
      }

      /* add an origspace layer if needed */
      if ((md_datamask->mask.lmask) & CD_MASK_ORIGSPACE_MLOOP) {
        if (!CustomData_has_layer(&mesh_final->ldata, CD_ORIGSPACE_MLOOP)) {
          CustomData_add_layer(
              &mesh_final->ldata, CD_ORIGSPACE_MLOOP, CD_SET_DEFAULT, mesh_final->totloop);
          mesh_init_origspace(mesh_final);
        }
      }

      Mesh *mesh_next = modifier_modify_mesh_and_geometry_set(
          md, mectx, mesh_final, geometry_set_final);
      ASSERT_IS_VALID_MESH(mesh_next);

      if (mesh_next) {
        /* if the modifier returned a new mesh, release the old one */
        if (mesh_final != mesh_next) {
          BLI_assert(mesh_final != mesh_input);
          BKE_id_free(nullptr, mesh_final);
        }
        mesh_final = mesh_next;
      }

      /* create an orco mesh in parallel */
      if (nextmask.vmask & CD_MASK_ORCO) {
        if (!mesh_orco) {
          mesh_orco = create_orco_mesh(ob, mesh_input, nullptr, CD_ORCO);
        }

        nextmask.vmask &= ~CD_MASK_ORCO;
        CustomData_MeshMasks temp_cddata_masks = {0};
        temp_cddata_masks.vmask = CD_MASK_ORIGINDEX;
        temp_cddata_masks.emask = CD_MASK_ORIGINDEX;
        temp_cddata_masks.fmask = CD_MASK_ORIGINDEX;
        temp_cddata_masks.pmask = CD_MASK_ORIGINDEX;

        if (mti->requiredDataMask != nullptr) {
          mti->requiredDataMask(md, &temp_cddata_masks);
        }
        CustomData_MeshMasks_update(&temp_cddata_masks, &nextmask);
        mesh_set_only_copy(mesh_orco, &temp_cddata_masks);

        mesh_next = BKE_modifier_modify_mesh(md, &mectx_orco, mesh_orco);
        ASSERT_IS_VALID_MESH(mesh_next);

        if (mesh_next) {
          /* if the modifier returned a new mesh, release the old one */
          if (mesh_orco != mesh_next) {
            BLI_assert(mesh_orco != mesh_input);
            BKE_id_free(nullptr, mesh_orco);
          }

          mesh_orco = mesh_next;
        }
      }

      /* create cloth orco mesh in parallel */
      if (nextmask.vmask & CD_MASK_CLOTH_ORCO) {
        if (!mesh_orco_cloth) {
          mesh_orco_cloth = create_orco_mesh(ob, mesh_input, nullptr, CD_CLOTH_ORCO);
        }

        nextmask.vmask &= ~CD_MASK_CLOTH_ORCO;
        nextmask.vmask |= CD_MASK_ORIGINDEX;
        nextmask.emask |= CD_MASK_ORIGINDEX;
        nextmask.pmask |= CD_MASK_ORIGINDEX;
        mesh_set_only_copy(mesh_orco_cloth, &nextmask);

        mesh_next = BKE_modifier_modify_mesh(md, &mectx_orco, mesh_orco_cloth);
        ASSERT_IS_VALID_MESH(mesh_next);

        if (mesh_next) {
          /* if the modifier returned a new mesh, release the old one */
          if (mesh_orco_cloth != mesh_next) {
            BLI_assert(mesh_orco != mesh_input);
            BKE_id_free(nullptr, mesh_orco_cloth);
          }

          mesh_orco_cloth = mesh_next;
        }
      }

      /* in case of dynamic paint, make sure preview mask remains for following modifiers */
      /* XXX Temp and hackish solution! */
      if (md->type == eModifierType_DynamicPaint) {
        append_mask.lmask |= CD_MASK_PREVIEW_MLOOPCOL;
      }

      mesh_final->runtime->deformed_only = false;
    }

    if (sculpt_mode && md->type == eModifierType_Multires) {
      multires_applied = true;
    }
  }

  BLI_linklist_free((LinkNode *)datamasks, nullptr);

  for (md = firstmd; md; md = md->next) {
    BKE_modifier_free_temporary_data(md);
  }

  if (mesh_final == nullptr) {
    if (allow_shared_mesh) {
      mesh_final = mesh_input;
    }
    else {
      mesh_final = BKE_mesh_copy_for_eval(mesh_input);
    }
  }

  /* Denotes whether the object which the modifier stack came from owns the mesh or whether the
   * mesh is shared across multiple objects since there are no effective modifiers. */
  const bool is_own_mesh = (mesh_final != mesh_input);

  /* Add orco coordinates to final and deformed mesh if requested. */
  if (final_datamask.vmask & CD_MASK_ORCO) {
    /* No need in ORCO layer if the mesh was not deformed or modified: undeformed mesh in this case
     * matches input mesh. */
    if (is_own_mesh) {
      add_orco_mesh(ob, nullptr, mesh_final, mesh_orco, CD_ORCO);
    }

    if (mesh_deform) {
      add_orco_mesh(ob, nullptr, mesh_deform, nullptr, CD_ORCO);
    }
  }

  if (mesh_orco) {
    BKE_id_free(nullptr, mesh_orco);
  }
  if (mesh_orco_cloth) {
    BKE_id_free(nullptr, mesh_orco_cloth);
  }

  /* Remove temporary data layer only needed for modifier evaluation.
   * Save some memory, and ensure GPU subdivision does not need to deal with this. */
  CustomData_free_layers(&mesh_final->vdata, CD_CLOTH_ORCO, mesh_final->totvert);

  /* Compute normals. */
  if (is_own_mesh) {
    mesh_calc_modifier_final_normals(sculpt_dyntopo, mesh_final);
    mesh_calc_finalize(mesh_input, mesh_final);
  }
  else {
    blender::bke::MeshRuntime *runtime = mesh_input->runtime;
    if (runtime->mesh_eval == nullptr) {
      std::lock_guard lock{mesh_input->runtime->eval_mutex};
      if (runtime->mesh_eval == nullptr) {
        /* Not yet finalized by any instance, do it now
         * Isolate since computing normals is multithreaded and we are holding a lock. */
        blender::threading::isolate_task([&] {
<<<<<<< HEAD
          mesh_final = BKE_mesh_copy_for_eval(mesh_input, true);
          mesh_calc_modifier_final_normals(sculpt_dyntopo, mesh_final);
=======
          mesh_final = BKE_mesh_copy_for_eval(mesh_input);
          mesh_calc_modifier_final_normals(
              mesh_input, &final_datamask, sculpt_dyntopo, mesh_final);
>>>>>>> 1777f40c
          mesh_calc_finalize(mesh_input, mesh_final);
          runtime->mesh_eval = mesh_final;
        });
      }
      else {
        /* Already finalized by another instance, reuse. */
        mesh_final = runtime->mesh_eval;
      }
    }
<<<<<<< HEAD
=======
    else if (!mesh_has_modifier_final_normals(mesh_input, &final_datamask, runtime->mesh_eval)) {
      /* Modifier stack was (re-)evaluated with a request for additional normals
       * different than the instanced mesh, can't instance anymore now. */
      mesh_final = BKE_mesh_copy_for_eval(mesh_input);
      mesh_calc_modifier_final_normals(mesh_input, &final_datamask, sculpt_dyntopo, mesh_final);
      mesh_calc_finalize(mesh_input, mesh_final);
    }
>>>>>>> 1777f40c
    else {
      /* Already finalized by another instance, reuse. */
      mesh_final = runtime->mesh_eval;
    }
  }

  /* Return final mesh */
  *r_final = mesh_final;
  if (r_deform) {
    *r_deform = mesh_deform;
  }
  if (r_geometry_set) {
    *r_geometry_set = new GeometrySet(std::move(geometry_set_final));
  }
}

float (*editbmesh_vert_coords_alloc(BMEditMesh *em, int *r_vert_len))[3]
{
  BMIter iter;
  BMVert *eve;
  float(*cos)[3];
  int i;

  *r_vert_len = em->bm->totvert;

  cos = (float(*)[3])MEM_malloc_arrayN(em->bm->totvert, sizeof(float[3]), "vertexcos");

  BM_ITER_MESH_INDEX (eve, &iter, em->bm, BM_VERTS_OF_MESH, i) {
    copy_v3_v3(cos[i], eve->co);
  }

  return cos;
}

bool editbmesh_modifier_is_enabled(const Scene *scene,
                                   const Object *ob,
                                   ModifierData *md,
                                   bool has_prev_mesh)
{
  const ModifierTypeInfo *mti = BKE_modifier_get_info((ModifierType)md->type);
  const int required_mode = eModifierMode_Realtime | eModifierMode_Editmode;

  if (!BKE_modifier_is_enabled(scene, md, required_mode)) {
    return false;
  }

  if ((mti->flags & eModifierTypeFlag_RequiresOriginalData) && has_prev_mesh) {
    BKE_modifier_set_error(ob, md, "Modifier requires original data, bad stack position");
    return false;
  }

  return true;
}

static void editbmesh_calc_modifier_final_normals(Mesh *mesh_final)
{
  const eAttrDomain domain = mesh_final->normal_domain_all_info();

  SubsurfRuntimeData *subsurf_runtime_data = mesh_final->runtime->subsurf_runtime_data;
  if (subsurf_runtime_data) {
    subsurf_runtime_data->calc_loop_normals = domain == ATTR_DOMAIN_CORNER;
  }

  if (domain == ATTR_DOMAIN_CORNER) {
    /* Compute loop normals. In case of deferred CPU subdivision, this will be computed when the
     * wrapper is generated. */
    if (!subsurf_runtime_data || subsurf_runtime_data->resolution == 0) {
      BKE_mesh_corner_normals_ensure(mesh_final);
    }
  }
  else {
    switch (mesh_final->runtime->wrapper_type) {
      case ME_WRAPPER_TYPE_SUBD:
        break;
      case ME_WRAPPER_TYPE_MDATA:
        /* Same as #mesh_calc_modifiers. */
        if (domain == ATTR_DOMAIN_FACE) {
          mesh_final->poly_normals();
        }
        else if (domain == ATTR_DOMAIN_FACE) {
          mesh_final->vert_normals();
        }
        break;
      case ME_WRAPPER_TYPE_BMESH: {
        BMEditMesh *em = mesh_final->edit_mesh;
        EditMeshData *emd = mesh_final->runtime->edit_data;
        if (emd->vertexCos) {
          BKE_editmesh_cache_ensure_vert_normals(em, emd);
          BKE_editmesh_cache_ensure_poly_normals(em, emd);
        }
        return;
      }
    }
  }
}

static void editbmesh_calc_modifier_final_normals_or_defer(Mesh *mesh_final)
{
  if (mesh_final->runtime->wrapper_type != ME_WRAPPER_TYPE_MDATA) {
    /* Generated at draw time. */
    mesh_final->runtime->wrapper_type_finalize = eMeshWrapperType(
        1 << mesh_final->runtime->wrapper_type);
    return;
  }

  editbmesh_calc_modifier_final_normals(mesh_final);
}

static void editbmesh_calc_modifiers(struct Depsgraph *depsgraph,
                                     const Scene *scene,
                                     Object *ob,
                                     BMEditMesh *em_input,
                                     const CustomData_MeshMasks *dataMask,
                                     /* return args */
                                     Mesh **r_cage,
                                     Mesh **r_final,
                                     GeometrySet **r_geometry_set)
{
  /* Input and final mesh. Final mesh is only created the moment the first
   * constructive modifier is executed, or a deform modifier needs normals
   * or certain data layers. */
  Mesh *mesh_input = (Mesh *)ob->data;
  Mesh *mesh_final = nullptr;
  Mesh *mesh_cage = nullptr;
  /* This geometry set contains the non-mesh data that might be generated by modifiers. */
  GeometrySet geometry_set_final;

  /* TODO: Remove use of `deformed_verts` in mesh modifier stack
   * since mesh positions are now stored in a contiguous array. */
  float(*deformed_verts)[3] = nullptr;
  int num_deformed_verts = 0;
  bool isPrevDeform = false;

  /* Mesh with constructive modifiers but no deformation applied. Tracked
   * along with final mesh if undeformed / orco coordinates are requested
   * for texturing. */
  Mesh *mesh_orco = nullptr;

  /* Modifier evaluation modes. */
  const int required_mode = eModifierMode_Realtime | eModifierMode_Editmode;

  const bool use_render = (DEG_get_mode(depsgraph) == DAG_EVAL_RENDER);
  /* Modifier evaluation contexts for different types of modifiers. */
  ModifierApplyFlag apply_render = use_render ? MOD_APPLY_RENDER : (ModifierApplyFlag)0;
  const ModifierEvalContext mectx = {
      depsgraph, ob, (ModifierApplyFlag)(MOD_APPLY_USECACHE | apply_render)};
  const ModifierEvalContext mectx_orco = {depsgraph, ob, MOD_APPLY_ORCO};

  /* Get effective list of modifiers to execute. Some effects like shape keys
   * are added as virtual modifiers before the user created modifiers. */
  VirtualModifierData virtualModifierData;
  ModifierData *md = BKE_modifiers_get_virtual_modifierlist(ob, &virtualModifierData);

  /* Compute accumulated datamasks needed by each modifier. It helps to do
   * this fine grained so that for example vertex groups are preserved up to
   * an armature modifier, but not through a following subsurf modifier where
   * subdividing them is expensive. */
  CustomData_MeshMasks final_datamask = *dataMask;
  CDMaskLink *datamasks = BKE_modifier_calc_data_masks(
      scene, md, &final_datamask, required_mode, nullptr, nullptr);
  CDMaskLink *md_datamask = datamasks;
  CustomData_MeshMasks append_mask = CD_MASK_BAREMESH;

  /* Evaluate modifiers up to certain index to get the mesh cage. */
  int cageIndex = BKE_modifiers_get_cage_index(scene, ob, nullptr, true);
  if (r_cage && cageIndex == -1) {
    mesh_cage = BKE_mesh_wrapper_from_editmesh_with_coords(
        em_input, &final_datamask, nullptr, mesh_input);
  }

  /* The mesh from edit mode should not have any original index layers already, since those
   * are added during evaluation when necessary and are redundant on an original mesh. */
  BLI_assert(CustomData_get_layer(&em_input->bm->pdata, CD_ORIGINDEX) == nullptr &&
             CustomData_get_layer(&em_input->bm->edata, CD_ORIGINDEX) == nullptr &&
             CustomData_get_layer(&em_input->bm->pdata, CD_ORIGINDEX) == nullptr);

  /* Clear errors before evaluation. */
  BKE_modifiers_clear_errors(ob);

  if (ob->modifier_flag & OB_MODIFIER_FLAG_ADD_REST_POSITION) {
    if (mesh_final == nullptr) {
      mesh_final = BKE_mesh_from_bmesh_for_eval_nomain(em_input->bm, nullptr, mesh_input);
      ASSERT_IS_VALID_MESH(mesh_final);
    }
    set_rest_position(*mesh_final);
  }

  for (int i = 0; md; i++, md = md->next, md_datamask = md_datamask->next) {
    const ModifierTypeInfo *mti = BKE_modifier_get_info((ModifierType)md->type);

    if (!editbmesh_modifier_is_enabled(scene, ob, md, mesh_final != nullptr)) {
      continue;
    }

    blender::bke::ScopedModifierTimer modifier_timer{*md};

    /* Add an orco mesh as layer if needed by this modifier. */
    if (mesh_final && mesh_orco && mti->requiredDataMask) {
      CustomData_MeshMasks mask = {0};
      mti->requiredDataMask(md, &mask);
      if (mask.vmask & CD_MASK_ORCO) {
        add_orco_mesh(ob, em_input, mesh_final, mesh_orco, CD_ORCO);
      }
    }

    /* How to apply modifier depends on (a) what we already have as
     * a result of previous modifiers (could be a mesh or just
     * deformed vertices) and (b) what type the modifier is. */
    if (mti->type == eModifierTypeType_OnlyDeform) {
      /* No existing verts to deform, need to build them. */
      if (!deformed_verts) {
        if (mesh_final) {
          /* Deforming a derived mesh, read the vertex locations
           * out of the mesh and deform them. Once done with this
           * run of deformers verts will be written back. */
          deformed_verts = BKE_mesh_vert_coords_alloc(mesh_final, &num_deformed_verts);
        }
        else {
          deformed_verts = editbmesh_vert_coords_alloc(em_input, &num_deformed_verts);
        }
      }
      else if (isPrevDeform && mti->dependsOnNormals && mti->dependsOnNormals(md)) {
        if (mesh_final == nullptr) {
          mesh_final = BKE_mesh_from_bmesh_for_eval_nomain(em_input->bm, nullptr, mesh_input);
          BKE_mesh_ensure_default_orig_index_customdata(mesh_final);
          ASSERT_IS_VALID_MESH(mesh_final);
        }
        BLI_assert(deformed_verts != nullptr);
        BKE_mesh_vert_coords_apply(mesh_final, deformed_verts);
      }

      if (mti->deformVertsEM) {
        BKE_modifier_deform_vertsEM(
            md, &mectx, em_input, mesh_final, deformed_verts, num_deformed_verts);
      }
      else {
        BKE_modifier_deform_verts(md, &mectx, mesh_final, deformed_verts, num_deformed_verts);
      }
    }
    else {
      /* apply vertex coordinates or build a DerivedMesh as necessary */
      if (mesh_final) {
        if (deformed_verts) {
          Mesh *mesh_tmp = BKE_mesh_copy_for_eval(mesh_final);
          if (mesh_final != mesh_cage) {
            BKE_id_free(nullptr, mesh_final);
          }
          mesh_final = mesh_tmp;
          BKE_mesh_vert_coords_apply(mesh_final, deformed_verts);
        }
        else if (mesh_final == mesh_cage) {
          /* 'me' may be changed by this modifier, so we need to copy it. */
          mesh_final = BKE_mesh_copy_for_eval(mesh_final);
        }
      }
      else {
        mesh_final = BKE_mesh_wrapper_from_editmesh_with_coords(
            em_input, nullptr, deformed_verts, mesh_input);
        deformed_verts = nullptr;
      }

      /* create an orco derivedmesh in parallel */
      CustomData_MeshMasks mask = md_datamask->mask;
      if (mask.vmask & CD_MASK_ORCO) {
        if (!mesh_orco) {
          mesh_orco = create_orco_mesh(ob, mesh_input, em_input, CD_ORCO);
        }

        mask.vmask &= ~CD_MASK_ORCO;
        mask.vmask |= CD_MASK_ORIGINDEX;
        mask.emask |= CD_MASK_ORIGINDEX;
        mask.pmask |= CD_MASK_ORIGINDEX;
        mesh_set_only_copy(mesh_orco, &mask);

        Mesh *mesh_next = BKE_modifier_modify_mesh(md, &mectx_orco, mesh_orco);
        ASSERT_IS_VALID_MESH(mesh_next);

        if (mesh_next) {
          /* if the modifier returned a new dm, release the old one */
          if (mesh_orco && mesh_orco != mesh_next) {
            BKE_id_free(nullptr, mesh_orco);
          }
          mesh_orco = mesh_next;
        }
      }

      /* set the DerivedMesh to only copy needed data */
      CustomData_MeshMasks_update(&mask, &append_mask);
      /* XXX WHAT? overwrites mask ??? */
      /* CD_MASK_ORCO may have been cleared above */
      mask = md_datamask->mask;
      mask.vmask |= CD_MASK_ORIGINDEX;
      mask.emask |= CD_MASK_ORIGINDEX;
      mask.pmask |= CD_MASK_ORIGINDEX;

      mesh_set_only_copy(mesh_final, &mask);

      if (mask.lmask & CD_MASK_ORIGSPACE_MLOOP) {
        if (!CustomData_has_layer(&mesh_final->ldata, CD_ORIGSPACE_MLOOP)) {
          CustomData_add_layer(
              &mesh_final->ldata, CD_ORIGSPACE_MLOOP, CD_SET_DEFAULT, mesh_final->totloop);
          mesh_init_origspace(mesh_final);
        }
      }

      Mesh *mesh_next = modifier_modify_mesh_and_geometry_set(
          md, mectx, mesh_final, geometry_set_final);
      ASSERT_IS_VALID_MESH(mesh_next);

      if (mesh_next) {
        if (mesh_final && mesh_final != mesh_next) {
          BKE_id_free(nullptr, mesh_final);
        }
        mesh_final = mesh_next;

        if (deformed_verts) {
          MEM_freeN(deformed_verts);
          deformed_verts = nullptr;
        }
      }
      mesh_final->runtime->deformed_only = false;
    }

    if (r_cage && i == cageIndex) {
      if (mesh_final && deformed_verts) {
        mesh_cage = BKE_mesh_copy_for_eval(mesh_final);
        BKE_mesh_vert_coords_apply(mesh_cage, deformed_verts);
      }
      else if (mesh_final) {
        mesh_cage = mesh_final;
      }
      else {
        Mesh *me_orig = mesh_input;
        /* Modifying the input mesh is weak, however as there can only be one object in edit mode
         * even if multiple are sharing the same mesh this should be thread safe. */
        if ((me_orig->id.tag & LIB_TAG_COPIED_ON_WRITE) && (ob->mode & OB_MODE_EDIT)) {
          if (!BKE_mesh_runtime_ensure_edit_data(me_orig)) {
            BKE_mesh_runtime_reset_edit_data(me_orig);
          }
          me_orig->runtime->edit_data->vertexCos = (const float(*)[3])MEM_dupallocN(
              deformed_verts);
        }
        mesh_cage = BKE_mesh_wrapper_from_editmesh_with_coords(
            em_input,
            &final_datamask,
            deformed_verts ? (const float(*)[3])MEM_dupallocN(deformed_verts) : nullptr,
            mesh_input);
      }
    }

    isPrevDeform = (mti->type == eModifierTypeType_OnlyDeform);
  }

  BLI_linklist_free((LinkNode *)datamasks, nullptr);

  /* Yay, we are done. If we have a DerivedMesh and deformed vertices need
   * to apply these back onto the DerivedMesh. If we have no DerivedMesh
   * then we need to build one. */
  if (mesh_final) {
    if (deformed_verts) {
      if (mesh_final == mesh_cage) {
        mesh_final = BKE_mesh_copy_for_eval(mesh_final);
      }
      BKE_mesh_vert_coords_apply(mesh_final, deformed_verts);
    }
  }
  else if (!deformed_verts && mesh_cage) {
    /* cage should already have up to date normals */
    mesh_final = mesh_cage;
  }
  else {
    /* this is just a copy of the editmesh, no need to calc normals */
    mesh_final = BKE_mesh_wrapper_from_editmesh_with_coords(
        em_input, &final_datamask, deformed_verts, mesh_input);
    deformed_verts = nullptr;
  }

  if (deformed_verts) {
    MEM_freeN(deformed_verts);
  }

  /* Add orco coordinates to final and deformed mesh if requested. */
  if (final_datamask.vmask & CD_MASK_ORCO) {
    /* FIXME(@ideasman42): avoid the need to convert to mesh data just to add an orco layer. */
    BKE_mesh_wrapper_ensure_mdata(mesh_final);

    add_orco_mesh(ob, em_input, mesh_final, mesh_orco, CD_ORCO);
  }

  if (mesh_orco) {
    BKE_id_free(nullptr, mesh_orco);
  }

  /* Compute normals. */
  editbmesh_calc_modifier_final_normals_or_defer(mesh_final);
  if (mesh_cage && (mesh_cage != mesh_final)) {
    editbmesh_calc_modifier_final_normals_or_defer(mesh_cage);
  }

  /* Return final mesh. */
  *r_final = mesh_final;
  if (r_cage) {
    *r_cage = mesh_cage;
  }
  if (r_geometry_set) {
    *r_geometry_set = new GeometrySet(std::move(geometry_set_final));
  }
}

static void mesh_build_extra_data(struct Depsgraph *depsgraph, Object *ob, Mesh *mesh_eval)
{
  uint32_t eval_flags = DEG_get_eval_flags_for_id(depsgraph, &ob->id);

  if (eval_flags & DAG_EVAL_NEED_SHRINKWRAP_BOUNDARY) {
    BKE_shrinkwrap_compute_boundary_data(mesh_eval);
  }
}

static void mesh_build_data(struct Depsgraph *depsgraph,
                            const Scene *scene,
                            Object *ob,
                            const CustomData_MeshMasks *dataMask,
                            const bool need_mapping)
{
#if 0 /* XXX This is already taken care of in #mesh_calc_modifiers... */
  if (need_mapping) {
    /* Also add the flag so that it is recorded in lastDataMask. */
    dataMask->vmask |= CD_MASK_ORIGINDEX;
    dataMask->emask |= CD_MASK_ORIGINDEX;
    dataMask->pmask |= CD_MASK_ORIGINDEX;
  }
#endif

  Mesh *mesh_eval = nullptr, *mesh_deform_eval = nullptr;
  GeometrySet *geometry_set_eval = nullptr;
  mesh_calc_modifiers(depsgraph,
                      scene,
                      ob,
                      true,
                      need_mapping,
                      dataMask,
                      true,
                      true,
                      &mesh_deform_eval,
                      &mesh_eval,
                      &geometry_set_eval);

  /* The modifier stack evaluation is storing result in mesh->runtime.mesh_eval, but this result
   * is not guaranteed to be owned by object.
   *
   * Check ownership now, since later on we can not go to a mesh owned by someone else via
   * object's runtime: this could cause access freed data on depsgraph destruction (mesh who owns
   * the final result might be freed prior to object). */
  Mesh *mesh = (Mesh *)ob->data;
  const bool is_mesh_eval_owned = (mesh_eval != mesh->runtime->mesh_eval);
  BKE_object_eval_assign_data(ob, &mesh_eval->id, is_mesh_eval_owned);

  /* Add the final mesh as a non-owning component to the geometry set. */
  MeshComponent &mesh_component = geometry_set_eval->get_component_for_write<MeshComponent>();
  mesh_component.replace(mesh_eval, GeometryOwnershipType::Editable);
  ob->runtime.geometry_set_eval = geometry_set_eval;

  ob->runtime.mesh_deform_eval = mesh_deform_eval;
  ob->runtime.last_data_mask = *dataMask;
  ob->runtime.last_need_mapping = need_mapping;

  BKE_object_boundbox_calc_from_mesh(ob, mesh_eval);

  /* Make sure that drivers can target shapekey properties.
   * Note that this causes a potential inconsistency, as the shapekey may have a
   * different topology than the evaluated mesh. */
  BLI_assert(mesh->key == nullptr || DEG_is_evaluated_id(&mesh->key->id));
  mesh_eval->key = mesh->key;

  if ((ob->mode & OB_MODE_ALL_SCULPT) && ob->sculpt) {
    if (DEG_is_active(depsgraph)) {
      BKE_sculpt_update_object_after_eval(depsgraph, ob);
    }
  }

  mesh_build_extra_data(depsgraph, ob, mesh_eval);
}

static void editbmesh_build_data(struct Depsgraph *depsgraph,
                                 const Scene *scene,
                                 Object *obedit,
                                 BMEditMesh *em,
                                 CustomData_MeshMasks *dataMask)
{
  Mesh *mesh = static_cast<Mesh *>(obedit->data);
  Mesh *me_cage;
  Mesh *me_final;
  GeometrySet *non_mesh_components;

  editbmesh_calc_modifiers(
      depsgraph, scene, obedit, em, dataMask, &me_cage, &me_final, &non_mesh_components);

  /* The modifier stack result is expected to share edit mesh pointer with the input.
   * This is similar `mesh_calc_finalize()`. */
  BKE_mesh_free_editmesh(me_final);
  BKE_mesh_free_editmesh(me_cage);
  me_final->edit_mesh = me_cage->edit_mesh = em;

  /* Object has edit_mesh but is not in edit mode (object shares mesh datablock with another object
   * with is in edit mode).
   * Convert edit mesh to mesh until the draw manager can draw mesh wrapper which is not in the
   * edit mode. */
  if (!(obedit->mode & OB_MODE_EDIT)) {
    BKE_mesh_wrapper_ensure_mdata(me_final);
    if (me_final != me_cage) {
      BKE_mesh_wrapper_ensure_mdata(me_cage);
    }
  }

  const bool is_mesh_eval_owned = (me_final != mesh->runtime->mesh_eval);
  BKE_object_eval_assign_data(obedit, &me_final->id, is_mesh_eval_owned);

  /* Make sure that drivers can target shapekey properties.
   * Note that this causes a potential inconsistency, as the shapekey may have a
   * different topology than the evaluated mesh. */
  BLI_assert(mesh->key == nullptr || DEG_is_evaluated_id(&mesh->key->id));
  me_final->key = mesh->key;

  obedit->runtime.editmesh_eval_cage = me_cage;

  obedit->runtime.geometry_set_eval = non_mesh_components;

  BKE_object_boundbox_calc_from_mesh(obedit, me_final);

  obedit->runtime.last_data_mask = *dataMask;
}

static void object_get_datamask(const Depsgraph *depsgraph,
                                Object *ob,
                                CustomData_MeshMasks *r_mask,
                                bool *r_need_mapping)
{
  Scene *scene = DEG_get_evaluated_scene(depsgraph);
  ViewLayer *view_layer = DEG_get_evaluated_view_layer(depsgraph);

  DEG_get_customdata_mask_for_object(depsgraph, ob, r_mask);

  if (r_need_mapping) {
    *r_need_mapping = false;
  }

  /* Must never access original objects when dependency graph is not active: it might be already
   * freed. */
  if (!DEG_is_active(depsgraph)) {
    return;
  }

  BKE_view_layer_synced_ensure(scene, view_layer);
  Object *actob = BKE_view_layer_active_object_get(view_layer);
  if (actob) {
    actob = DEG_get_original_object(actob);
  }
  if (DEG_get_original_object(ob) == actob) {
    bool editing = BKE_paint_select_face_test(actob);

    /* weight paint and face select need original indices because of selection buffer drawing */
    if (r_need_mapping) {
      *r_need_mapping = (editing || (ob->mode & (OB_MODE_WEIGHT_PAINT | OB_MODE_VERTEX_PAINT)));
    }

    /* check if we need tfaces & mcols due to face select or texture paint */
    if ((ob->mode & OB_MODE_TEXTURE_PAINT) || editing) {
      r_mask->lmask |= CD_MASK_PROP_FLOAT2 | CD_MASK_PROP_BYTE_COLOR;
      r_mask->fmask |= CD_MASK_MTFACE;
    }

    /* check if we need mcols due to vertex paint or weightpaint */
    if (ob->mode & OB_MODE_VERTEX_PAINT) {
      r_mask->lmask |= CD_MASK_PROP_BYTE_COLOR;
    }

    if (ob->mode & OB_MODE_WEIGHT_PAINT) {
      r_mask->vmask |= CD_MASK_MDEFORMVERT;
    }

    if (ob->mode & OB_MODE_EDIT) {
      r_mask->vmask |= CD_MASK_MVERT_SKIN;
    }
  }
}

void makeDerivedMesh(struct Depsgraph *depsgraph,
                     const Scene *scene,
                     Object *ob,
                     const CustomData_MeshMasks *dataMask)
{
  BLI_assert(ob->type == OB_MESH);

  /* Evaluated meshes aren't supposed to be created on original instances. If you do,
   * they aren't cleaned up properly on mode switch, causing crashes, e.g #58150. */
  BLI_assert(ob->id.tag & LIB_TAG_COPIED_ON_WRITE);

  BKE_object_free_derived_caches(ob);
  if (DEG_is_active(depsgraph)) {
    BKE_sculpt_update_object_before_eval(ob);
  }

  /* NOTE: Access the `edit_mesh` after freeing the derived caches, so that `ob->data` is restored
   * to the pre-evaluated state. This is because the evaluated state is not necessarily sharing the
   * `edit_mesh` pointer with the input. For example, if the object is first evaluated in the
   * object mode, and then user in another scene moves object to edit mode. */
  BMEditMesh *em = ((Mesh *)ob->data)->edit_mesh;

  bool need_mapping;
  CustomData_MeshMasks cddata_masks = *dataMask;
  object_get_datamask(depsgraph, ob, &cddata_masks, &need_mapping);

  if (em) {
    editbmesh_build_data(depsgraph, scene, ob, em, &cddata_masks);
  }
  else {
    mesh_build_data(depsgraph, scene, ob, &cddata_masks, need_mapping);
  }
}

/***/

Mesh *mesh_get_eval_final(struct Depsgraph *depsgraph,
                          const Scene *scene,
                          Object *ob,
                          const CustomData_MeshMasks *dataMask)
{
  /* This function isn't thread-safe and can't be used during evaluation. */
  BLI_assert(DEG_is_evaluating(depsgraph) == false);

  /* Evaluated meshes aren't supposed to be created on original instances. If you do,
   * they aren't cleaned up properly on mode switch, causing crashes, e.g #58150. */
  BLI_assert(ob->id.tag & LIB_TAG_COPIED_ON_WRITE);

  /* if there's no evaluated mesh or the last data mask used doesn't include
   * the data we need, rebuild the derived mesh
   */
  bool need_mapping;
  CustomData_MeshMasks cddata_masks = *dataMask;
  object_get_datamask(depsgraph, ob, &cddata_masks, &need_mapping);

  Mesh *mesh_eval = BKE_object_get_evaluated_mesh(ob);
  if ((mesh_eval == nullptr) ||
      !CustomData_MeshMasks_are_matching(&(ob->runtime.last_data_mask), &cddata_masks) ||
      (need_mapping && !ob->runtime.last_need_mapping)) {
    CustomData_MeshMasks_update(&cddata_masks, &ob->runtime.last_data_mask);

    makeDerivedMesh(depsgraph, scene, ob, dataMask);

    mesh_eval = BKE_object_get_evaluated_mesh(ob);
  }

  return mesh_eval;
}

Mesh *mesh_get_eval_deform(struct Depsgraph *depsgraph,
                           const Scene *scene,
                           Object *ob,
                           const CustomData_MeshMasks *dataMask)
{
  BMEditMesh *em = ((Mesh *)ob->data)->edit_mesh;
  if (em != nullptr) {
    /* There is no such a concept as deformed mesh in edit mode.
     * Explicitly disallow this request so that the evaluated result is not modified with evaluated
     * result from the wrong mode. */
    BLI_assert_msg(0, "Request of derformed mesh of object which is in edit mode");
    return nullptr;
  }

  /* This function isn't thread-safe and can't be used during evaluation. */
  BLI_assert(DEG_is_evaluating(depsgraph) == false);

  /* Evaluated meshes aren't supposed to be created on original instances. If you do,
   * they aren't cleaned up properly on mode switch, causing crashes, e.g #58150. */
  BLI_assert(ob->id.tag & LIB_TAG_COPIED_ON_WRITE);

  /* if there's no derived mesh or the last data mask used doesn't include
   * the data we need, rebuild the derived mesh
   */
  bool need_mapping;

  CustomData_MeshMasks cddata_masks = *dataMask;
  object_get_datamask(depsgraph, ob, &cddata_masks, &need_mapping);

  if (!ob->runtime.mesh_deform_eval ||
      !CustomData_MeshMasks_are_matching(&(ob->runtime.last_data_mask), &cddata_masks) ||
      (need_mapping && !ob->runtime.last_need_mapping)) {
    CustomData_MeshMasks_update(&cddata_masks, &ob->runtime.last_data_mask);
    mesh_build_data(
        depsgraph, scene, ob, &cddata_masks, need_mapping || ob->runtime.last_need_mapping);
  }

  return ob->runtime.mesh_deform_eval;
}

Mesh *mesh_create_eval_final(Depsgraph *depsgraph,
                             const Scene *scene,
                             Object *ob,
                             const CustomData_MeshMasks *dataMask)
{
  Mesh *result;
  mesh_calc_modifiers(
      depsgraph, scene, ob, true, false, dataMask, false, false, nullptr, &result, nullptr);
  return result;
}

Mesh *mesh_create_eval_no_deform(Depsgraph *depsgraph,
                                 const Scene *scene,
                                 Object *ob,
                                 const CustomData_MeshMasks *dataMask)
{
  Mesh *result;
  mesh_calc_modifiers(
      depsgraph, scene, ob, false, false, dataMask, false, false, nullptr, &result, nullptr);
  return result;
}

Mesh *mesh_create_eval_no_deform_render(Depsgraph *depsgraph,
                                        const Scene *scene,
                                        Object *ob,
                                        const CustomData_MeshMasks *dataMask)
{
  Mesh *result;
  mesh_calc_modifiers(
      depsgraph, scene, ob, false, false, dataMask, false, false, nullptr, &result, nullptr);
  return result;
}

/***/

Mesh *editbmesh_get_eval_cage(struct Depsgraph *depsgraph,
                              const Scene *scene,
                              Object *obedit,
                              BMEditMesh *em,
                              const CustomData_MeshMasks *dataMask)
{
  CustomData_MeshMasks cddata_masks = *dataMask;

  /* if there's no derived mesh or the last data mask used doesn't include
   * the data we need, rebuild the derived mesh
   */
  object_get_datamask(depsgraph, obedit, &cddata_masks, nullptr);

  if (!obedit->runtime.editmesh_eval_cage ||
      !CustomData_MeshMasks_are_matching(&(obedit->runtime.last_data_mask), &cddata_masks)) {
    editbmesh_build_data(depsgraph, scene, obedit, em, &cddata_masks);
  }

  return obedit->runtime.editmesh_eval_cage;
}

Mesh *editbmesh_get_eval_cage_from_orig(struct Depsgraph *depsgraph,
                                        const Scene *scene,
                                        Object *obedit,
                                        const CustomData_MeshMasks *dataMask)
{
  BLI_assert((obedit->id.tag & LIB_TAG_COPIED_ON_WRITE) == 0);
  const Scene *scene_eval = (const Scene *)DEG_get_evaluated_id(depsgraph, (ID *)&scene->id);
  Object *obedit_eval = (Object *)DEG_get_evaluated_id(depsgraph, &obedit->id);
  BMEditMesh *em_eval = BKE_editmesh_from_object(obedit_eval);
  return editbmesh_get_eval_cage(depsgraph, scene_eval, obedit_eval, em_eval, dataMask);
}

/***/

/* same as above but for vert coords */
struct MappedUserData {
  float (*vertexcos)[3];
  BLI_bitmap *vertex_visit;
};

static void make_vertexcos__mapFunc(void *userData,
                                    int index,
                                    const float co[3],
                                    const float /*no*/[3])
{
  MappedUserData *mappedData = (MappedUserData *)userData;

  if (BLI_BITMAP_TEST(mappedData->vertex_visit, index) == 0) {
    /* we need coord from prototype vertex, not from copies,
     * assume they stored in the beginning of vertex array stored in DM
     * (mirror modifier for eg does this) */
    copy_v3_v3(mappedData->vertexcos[index], co);
    BLI_BITMAP_ENABLE(mappedData->vertex_visit, index);
  }
}

void mesh_get_mapped_verts_coords(Mesh *me_eval, float (*r_cos)[3], const int totcos)
{
  if (me_eval->runtime->deformed_only == false) {
    MappedUserData userData;
    memset(r_cos, 0, sizeof(*r_cos) * totcos);
    userData.vertexcos = r_cos;
    userData.vertex_visit = BLI_BITMAP_NEW(totcos, "vertexcos flags");
    BKE_mesh_foreach_mapped_vert(me_eval, make_vertexcos__mapFunc, &userData, MESH_FOREACH_NOP);
    MEM_freeN(userData.vertex_visit);
  }
  else {
    const Span<float3> positions = me_eval->vert_positions();
    for (int i = 0; i < totcos; i++) {
      copy_v3_v3(r_cos[i], positions[i]);
    }
  }
}

static void mesh_init_origspace(Mesh *mesh)
{
  const float default_osf[4][2] = {{0, 0}, {1, 0}, {1, 1}, {0, 1}};

  OrigSpaceLoop *lof_array = (OrigSpaceLoop *)CustomData_get_layer_for_write(
      &mesh->ldata, CD_ORIGSPACE_MLOOP, mesh->totloop);
  const Span<float3> positions = mesh->vert_positions();
  const blender::OffsetIndices polys = mesh->polys();
  const Span<int> corner_verts = mesh->corner_verts();

  int j, k;

  blender::Vector<blender::float2, 64> vcos_2d;

  for (const int i : polys.index_range()) {
    const blender::IndexRange poly = polys[i];
    OrigSpaceLoop *lof = lof_array + poly.start();

    if (ELEM(poly.size(), 3, 4)) {
      for (j = 0; j < poly.size(); j++, lof++) {
        copy_v2_v2(lof->uv, default_osf[j]);
      }
    }
    else {
      float co[3];
      float mat[3][3];

      float min[2] = {FLT_MAX, FLT_MAX}, max[2] = {-FLT_MAX, -FLT_MAX};
      float translate[2], scale[2];

      const float3 p_nor = blender::bke::mesh::poly_normal_calc(positions,
                                                                corner_verts.slice(poly));

      axis_dominant_v3_to_m3(mat, p_nor);

      vcos_2d.resize(poly.size());
      for (j = 0; j < poly.size(); j++) {
        mul_v3_m3v3(co, mat, positions[corner_verts[poly[j]]]);
        copy_v2_v2(vcos_2d[j], co);

        for (k = 0; k < 2; k++) {
          if (co[k] > max[k]) {
            max[k] = co[k];
          }
          else if (co[k] < min[k]) {
            min[k] = co[k];
          }
        }
      }

      /* Brings min to (0, 0). */
      negate_v2_v2(translate, min);

      /* Scale will bring max to (1, 1). */
      sub_v2_v2v2(scale, max, min);
      if (scale[0] == 0.0f) {
        scale[0] = 1e-9f;
      }
      if (scale[1] == 0.0f) {
        scale[1] = 1e-9f;
      }
      invert_v2(scale);

      /* Finally, transform all vcos_2d into ((0, 0), (1, 1))
       * square and assign them as origspace. */
      for (j = 0; j < poly.size(); j++, lof++) {
        add_v2_v2v2(lof->uv, vcos_2d[j], translate);
        mul_v2_v2(lof->uv, scale);
      }
    }
  }

  BKE_mesh_tessface_clear(mesh);
}<|MERGE_RESOLUTION|>--- conflicted
+++ resolved
@@ -991,14 +991,8 @@
         /* Not yet finalized by any instance, do it now
          * Isolate since computing normals is multithreaded and we are holding a lock. */
         blender::threading::isolate_task([&] {
-<<<<<<< HEAD
-          mesh_final = BKE_mesh_copy_for_eval(mesh_input, true);
+          mesh_final = BKE_mesh_copy_for_eval(mesh_input);
           mesh_calc_modifier_final_normals(sculpt_dyntopo, mesh_final);
-=======
-          mesh_final = BKE_mesh_copy_for_eval(mesh_input);
-          mesh_calc_modifier_final_normals(
-              mesh_input, &final_datamask, sculpt_dyntopo, mesh_final);
->>>>>>> 1777f40c
           mesh_calc_finalize(mesh_input, mesh_final);
           runtime->mesh_eval = mesh_final;
         });
@@ -1008,16 +1002,6 @@
         mesh_final = runtime->mesh_eval;
       }
     }
-<<<<<<< HEAD
-=======
-    else if (!mesh_has_modifier_final_normals(mesh_input, &final_datamask, runtime->mesh_eval)) {
-      /* Modifier stack was (re-)evaluated with a request for additional normals
-       * different than the instanced mesh, can't instance anymore now. */
-      mesh_final = BKE_mesh_copy_for_eval(mesh_input);
-      mesh_calc_modifier_final_normals(mesh_input, &final_datamask, sculpt_dyntopo, mesh_final);
-      mesh_calc_finalize(mesh_input, mesh_final);
-    }
->>>>>>> 1777f40c
     else {
       /* Already finalized by another instance, reuse. */
       mesh_final = runtime->mesh_eval;
