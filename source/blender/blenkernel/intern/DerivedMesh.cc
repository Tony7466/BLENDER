--- conflicted
+++ resolved
@@ -89,13 +89,10 @@
 #endif
 
 namespace blender::bke {
+
 static void mesh_init_origspace(Mesh *mesh);
-<<<<<<< HEAD
-}
-static void editbmesh_calc_modifier_final_normals(Mesh *mesh_final);
-static void editbmesh_calc_modifier_final_normals_or_defer(Mesh *mesh_final);
-=======
->>>>>>> 5aac5fb2
+
+}
 
 /* -------------------------------------------------------------------- */
 
@@ -244,7 +241,7 @@
   MEM_SAFE_FREE(dm->face_offsets);
 }
 
-void BKE_mesh_runtime_eval_to_meshkey(Mesh *me_deformed, Mesh *mesh, KeyBlock *kb)
+void BKE_mesh_runtime_eval_to_meshkey(const Mesh *me_deformed, Mesh *mesh, KeyBlock *kb)
 {
   /* Just a shallow wrapper around #BKE_keyblock_convert_from_mesh,
    * that ensures both evaluated mesh and original one has same number of vertices. */
@@ -470,21 +467,8 @@
   mesh_eval->runtime->edit_mesh = mesh_input->runtime->edit_mesh;
 }
 
-<<<<<<< HEAD
-void BKE_mesh_wrapper_deferred_finalize_mdata(Mesh *mesh_eval)
-{
-  if (mesh_eval->runtime->wrapper_type_finalize & (1 << ME_WRAPPER_TYPE_BMESH)) {
-    editbmesh_calc_modifier_final_normals(mesh_eval);
-    mesh_eval->runtime->wrapper_type_finalize = eMeshWrapperType(
-        mesh_eval->runtime->wrapper_type_finalize & ~(1 << ME_WRAPPER_TYPE_BMESH));
-  }
-  BLI_assert(mesh_eval->runtime->wrapper_type_finalize == 0);
-}
-
 namespace blender::bke {
 
-=======
->>>>>>> 5aac5fb2
 /**
  * Modifies the given mesh and geometry set. The mesh is not passed as part of the mesh component
  * in the \a geometry_set input, it is only passed in \a input_mesh and returned in the return
@@ -533,15 +517,20 @@
   }
 }
 
-static void save_deform_mesh(GeometrySet &geometry_set)
-{
-  if (const Mesh *mesh = geometry_set.get_mesh()) {
-    auto &edit_data = geometry_set.get_component_for_write<GeometryComponentEditData>();
-    if (!edit_data.mesh_edit_hints_) {
-      edit_data.mesh_edit_hints_ = std::make_unique<MeshEditHints>();
-    }
-    BLI_assert(!edit_data.mesh_edit_hints_->mesh_cage);
-    edit_data.mesh_edit_hints_->mesh_deform = geometry_set.get_component_ptr<MeshComponent>();
+static MeshEditHints &geometry_mesh_edit_hints_ensure(GeometrySet &geometry)
+{
+  auto &edit_data = geometry.get_component_for_write<GeometryComponentEditData>();
+  if (!edit_data.mesh_edit_hints_) {
+    edit_data.mesh_edit_hints_ = std::make_unique<MeshEditHints>();
+  }
+  return *edit_data.mesh_edit_hints_;
+}
+
+static void save_deform_mesh(GeometrySet &geometry)
+{
+  if (const Mesh *mesh = geometry.get_mesh()) {
+    MeshEditHints &edit_data = geometry_mesh_edit_hints_ensure(geometry);
+    edit_data.mesh_deform = geometry.get_component_ptr<MeshComponent>();
   }
 }
 
@@ -560,8 +549,6 @@
 
   BLI_assert((mesh_input->id.tag & LIB_TAG_COPIED_ON_EVAL_FINAL_RESULT) == 0);
 
-  /* The result of calculating all leading deform modifiers. */
-  Mesh *mesh_deform = nullptr;
   /* Mesh with constructive modifiers but no deformation applied. Tracked
    * along with final mesh if undeformed / orco coordinates are requested
    * for texturing. */
@@ -858,8 +845,8 @@
 
   /* Remove temporary data layer only needed for modifier evaluation.
    * Save some memory, and ensure GPU subdivision does not need to deal with this. */
-  if (geometry_set.has_mesh()) {
-    if (CustomData_has_layer(&geometry_set.get_mesh()->vert_data, CD_CLOTH_ORCO)) {
+  if (const Mesh *meah_read = geometry_set.get_mesh()) {
+    if (CustomData_has_layer(&meah_read->vert_data, CD_CLOTH_ORCO)) {
       Mesh *mesh = geometry_set.get_mesh_for_write();
       CustomData_free_layers(&mesh->vert_data, CD_CLOTH_ORCO, mesh->verts_num);
     }
@@ -890,41 +877,8 @@
   return true;
 }
 
-<<<<<<< HEAD
 namespace blender::bke {
 
-static void editbmesh_calc_modifier_final_normals(Mesh *mesh_final)
-{
-  switch (mesh_final->runtime->wrapper_type) {
-    case ME_WRAPPER_TYPE_SUBD:
-    case ME_WRAPPER_TYPE_MDATA:
-      break;
-    case ME_WRAPPER_TYPE_BMESH: {
-      BMEditMesh &em = *mesh_final->runtime->edit_mesh;
-      blender::bke::EditMeshData &emd = *mesh_final->runtime->edit_data;
-      if (!emd.vert_positions.is_empty()) {
-        BKE_editmesh_cache_ensure_vert_normals(em, emd);
-        BKE_editmesh_cache_ensure_face_normals(em, emd);
-      }
-      return;
-    }
-  }
-}
-
-static void editbmesh_calc_modifier_final_normals_or_defer(Mesh *mesh_final)
-{
-  if (mesh_final->runtime->wrapper_type != ME_WRAPPER_TYPE_MDATA) {
-    /* Generated at draw time. */
-    mesh_final->runtime->wrapper_type_finalize = eMeshWrapperType(
-        1 << mesh_final->runtime->wrapper_type);
-    return;
-  }
-
-  editbmesh_calc_modifier_final_normals(mesh_final);
-}
-
-=======
->>>>>>> 5aac5fb2
 static MutableSpan<float3> mesh_wrapper_vert_coords_ensure_for_write(Mesh *mesh)
 {
   switch (mesh->runtime->wrapper_type) {
@@ -942,6 +896,7 @@
   return {};
 }
 
+// TODO: Make generic mesh copy handle all this.
 static Mesh *mesh_copy_with_edit_data(const Mesh &mesh)
 {
   Mesh *result = BKE_mesh_copy_for_eval(&mesh);
@@ -957,15 +912,11 @@
   return result;
 }
 
-static void save_cage_mesh(GeometrySet &geometry_set)
-{
-  if (const Mesh *mesh = geometry_set.get_mesh()) {
-    auto &edit_data = geometry_set.get_component_for_write<GeometryComponentEditData>();
-    if (!edit_data.mesh_edit_hints_) {
-      edit_data.mesh_edit_hints_ = std::make_unique<MeshEditHints>();
-    }
-    BLI_assert(!edit_data.mesh_edit_hints_->mesh_cage);
-    edit_data.mesh_edit_hints_->mesh_cage = geometry_set.get_component_ptr<MeshComponent>();
+static void save_cage_mesh(GeometrySet &geometry)
+{
+  if (const Mesh *mesh = geometry.get_mesh()) {
+    MeshEditHints &edit_data = geometry_mesh_edit_hints_ensure(geometry);
+    edit_data.mesh_cage = geometry.get_component_ptr<MeshComponent>();
   }
 }
 
@@ -1133,28 +1084,7 @@
     BKE_id_free(nullptr, mesh_orco);
   }
 
-<<<<<<< HEAD
-  /* Compute normals. */
-  if (geometry_set.get_mesh()->runtime->wrapper_type == ME_WRAPPER_TYPE_BMESH) {
-    if (Mesh *mesh = geometry_set.get_mesh_for_write()) {
-      editbmesh_calc_modifier_final_normals_or_defer(mesh);
-    }
-  }
-  if (mesh_cage) {
-    editbmesh_calc_modifier_final_normals_or_defer(mesh_cage);
-  }
-
   return geometry_set;
-=======
-  /* Return final mesh. */
-  *r_final = mesh_final;
-  if (r_cage) {
-    *r_cage = mesh_cage;
-  }
-  if (r_geometry_set) {
-    *r_geometry_set = new GeometrySet(std::move(geometry_set_final));
-  }
->>>>>>> 5aac5fb2
 }
 
 static void mesh_build_extra_data(const Depsgraph *depsgraph,
@@ -1177,7 +1107,7 @@
   const Mesh *mesh_input = static_cast<const Mesh *>(ob->data);
 
   GeometrySet geometry_set = mesh_calc_modifiers(
-      depsgraph, scene, ob, true, need_mapping, dataMask, true, true);
+      depsgraph, scene, ob, true, need_mapping, dataMask, true);
 
   const Mesh *mesh_eval = geometry_set.get_mesh();
 
@@ -1215,12 +1145,13 @@
   Mesh *mesh = static_cast<Mesh *>(obedit->data);
   GeometrySet geometry_set = editbmesh_calc_modifiers(depsgraph, scene, obedit, em, dataMask);
 
-  Mesh *mesh_final = geometry_set.get_mesh_for_write();
+  Mesh *mesh_final = const_cast<Mesh *>(geometry_set.get_mesh());
 
   /* The modifier stack result is expected to share edit mesh pointer with the input.
    * This is similar `mesh_calc_finalize()`. */
-  BKE_mesh_free_editmesh(mesh_final);
-  BKE_mesh_free_editmesh(me_cage);
+  // TODO: Need to figure this out.
+  // BKE_mesh_free_editmesh(mesh_final);
+  // BKE_mesh_free_editmesh(me_cage);
   mesh_final->runtime->edit_mesh = me_cage->runtime->edit_mesh = em;
 
   /* Object has edit_mesh but is not in edit mode (object shares mesh datablock with another object
@@ -1242,8 +1173,6 @@
   BLI_assert(mesh->key == nullptr || DEG_is_evaluated_id(&mesh->key->id));
   mesh_final->key = mesh->key;
 
-  obedit->runtime->editmesh_eval_cage = me_cage;
-
   obedit->runtime->geometry_set_eval = new GeometrySet(std::move(geometry_set));
 
   obedit->runtime->last_data_mask = *dataMask;
@@ -1373,7 +1302,7 @@
   CustomData_MeshMasks cddata_masks = *dataMask;
   object_get_datamask(depsgraph, ob, &cddata_masks, &need_mapping);
 
-  if (!ob->runtime->mesh_deform_eval ||
+  if (!BKE_object_get_mesh_deform_eval(ob) ||
       !CustomData_MeshMasks_are_matching(&(ob->runtime->last_data_mask), &cddata_masks) ||
       (need_mapping && !ob->runtime->last_need_mapping))
   {
@@ -1382,7 +1311,7 @@
         depsgraph, scene, ob, &cddata_masks, need_mapping || ob->runtime->last_need_mapping);
   }
 
-  return ob->runtime->mesh_deform_eval;
+  return const_cast<Mesh *>(BKE_object_get_mesh_deform_eval(ob));
 }
 
 Mesh *mesh_create_eval_final(Depsgraph *depsgraph,
@@ -1437,13 +1366,13 @@
    */
   object_get_datamask(depsgraph, obedit, &cddata_masks, nullptr);
 
-  if (!obedit->runtime->editmesh_eval_cage ||
+  if (!BKE_object_get_editmesh_eval_cage(obedit) ||
       !CustomData_MeshMasks_are_matching(&(obedit->runtime->last_data_mask), &cddata_masks))
   {
     editbmesh_build_data(depsgraph, scene, obedit, em, &cddata_masks);
   }
 
-  return obedit->runtime->editmesh_eval_cage;
+  return const_cast<Mesh *>(BKE_object_get_editmesh_eval_cage(obedit));
 }
 
 Mesh *editbmesh_get_eval_cage_from_orig(Depsgraph *depsgraph,
