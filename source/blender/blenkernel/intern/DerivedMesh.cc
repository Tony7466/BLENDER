/* SPDX-FileCopyrightText: 2005 Blender Authors
 *
 * SPDX-License-Identifier: GPL-2.0-or-later */

/** \file
 * \ingroup bke
 */

#include <climits>
#include <cstring>

#include "MEM_guardedalloc.h"

#include "DNA_cloth_types.h"
#include "DNA_customdata_types.h"
#include "DNA_key_types.h"
#include "DNA_material_types.h"
#include "DNA_mesh_types.h"
#include "DNA_meshdata_types.h"
#include "DNA_object_types.h"
#include "DNA_scene_types.h"

#include "BLI_bitmap.h"
#include "BLI_blenlib.h"
#include "BLI_linklist.h"
#include "BLI_math_geom.h"
#include "BLI_math_matrix.h"
#include "BLI_math_vector_types.hh"
#include "BLI_span.hh"
#include "BLI_task.h"
#include "BLI_task.hh"
#include "BLI_utildefines.h"
#include "BLI_vector.hh"

#include "BKE_DerivedMesh.hh"
#include "BKE_bvhutils.hh"
#include "BKE_deform.hh"
#include "BKE_editmesh.hh"
#include "BKE_editmesh_cache.hh"
#include "BKE_geometry_set.hh"
#include "BKE_geometry_set_instances.hh"
#include "BKE_key.hh"
#include "BKE_layer.hh"
#include "BKE_lib_id.hh"
#include "BKE_material.h"
#include "BKE_mesh.hh"
#include "BKE_mesh_iterators.hh"
#include "BKE_mesh_mapping.hh"
#include "BKE_mesh_runtime.hh"
#include "BKE_mesh_tangent.hh"
#include "BKE_mesh_wrapper.hh"
#include "BKE_modifier.hh"
#include "BKE_multires.hh"
#include "BKE_object.hh"
#include "BKE_object_deform.h"
#include "BKE_object_types.hh"
#include "BKE_paint.hh"
#include "BKE_subdiv_modifier.hh"

#include "BLI_sys_types.h" /* for intptr_t support */

#include "BKE_shrinkwrap.hh"
#include "DEG_depsgraph.hh"
#include "DEG_depsgraph_query.hh"

#include "CLG_log.h"

#ifdef WITH_OPENSUBDIV
#  include "DNA_userdef_types.h"
#endif

using blender::float3;
using blender::IndexRange;
using blender::MutableSpan;
using blender::Span;
using blender::VArray;
using blender::bke::GeometryOwnershipType;
using blender::bke::GeometrySet;
using blender::bke::MeshComponent;

/* very slow! enable for testing only! */
// #define USE_MODIFIER_VALIDATE

#ifdef USE_MODIFIER_VALIDATE
#  define ASSERT_IS_VALID_MESH(mesh) \
    (BLI_assert((mesh == nullptr) || (BKE_mesh_is_valid(mesh) == true)))
#else
#  define ASSERT_IS_VALID_MESH(mesh)
#endif

static void mesh_init_origspace(Mesh *mesh);
static void editbmesh_calc_modifier_final_normals(Mesh *mesh_final);
static void editbmesh_calc_modifier_final_normals_or_defer(Mesh *mesh_final);

/* -------------------------------------------------------------------- */

static float *dm_getVertArray(DerivedMesh *dm)
{
  float(*positions)[3] = (float(*)[3])CustomData_get_layer_named_for_write(
      &dm->vertData, CD_PROP_FLOAT3, "position", dm->getNumVerts(dm));

  if (!positions) {
    positions = (float(*)[3])CustomData_add_layer_named(
        &dm->vertData, CD_PROP_FLOAT3, CD_SET_DEFAULT, dm->getNumVerts(dm), "position");
    CustomData_set_layer_flag(&dm->vertData, CD_PROP_FLOAT3, CD_FLAG_TEMPORARY);
    dm->copyVertArray(dm, positions);
  }

  return (float *)positions;
}

static blender::int2 *dm_getEdgeArray(DerivedMesh *dm)
{
  blender::int2 *edge = (blender::int2 *)CustomData_get_layer_named_for_write(
      &dm->edgeData, CD_PROP_INT32_2D, ".edge_verts", dm->getNumEdges(dm));

  if (!edge) {
    edge = (blender::int2 *)CustomData_add_layer_named(
        &dm->edgeData, CD_PROP_INT32_2D, CD_SET_DEFAULT, dm->getNumEdges(dm), ".edge_verts");
    CustomData_set_layer_flag(&dm->edgeData, CD_PROP_INT32_2D, CD_FLAG_TEMPORARY);
    dm->copyEdgeArray(dm, edge);
  }

  return edge;
}

static int *dm_getCornerVertArray(DerivedMesh *dm)
{
  int *corner_verts = (int *)CustomData_get_layer_named_for_write(
      &dm->loopData, CD_PROP_INT32, ".corner_vert", dm->getNumLoops(dm));

  if (!corner_verts) {
    corner_verts = (int *)CustomData_add_layer_named(
        &dm->loopData, CD_PROP_INT32, CD_SET_DEFAULT, dm->getNumLoops(dm), ".corner_vert");
    dm->copyCornerVertArray(dm, corner_verts);
  }

  return corner_verts;
}

static int *dm_getCornerEdgeArray(DerivedMesh *dm)
{
  int *corner_edges = (int *)CustomData_get_layer_named(
      &dm->loopData, CD_PROP_INT32, ".corner_edge");

  if (!corner_edges) {
    corner_edges = (int *)CustomData_add_layer_named(
        &dm->loopData, CD_PROP_INT32, CD_SET_DEFAULT, dm->getNumLoops(dm), ".corner_edge");
    dm->copyCornerEdgeArray(dm, corner_edges);
  }

  return corner_edges;
}

static int *dm_getPolyArray(DerivedMesh *dm)
{
  if (!dm->face_offsets) {
    dm->face_offsets = MEM_cnew_array<int>(dm->getNumPolys(dm) + 1, __func__);
    dm->copyPolyArray(dm, dm->face_offsets);
  }
  return dm->face_offsets;
}

void DM_init_funcs(DerivedMesh *dm)
{
  /* default function implementations */
  dm->getVertArray = dm_getVertArray;
  dm->getEdgeArray = dm_getEdgeArray;
  dm->getCornerVertArray = dm_getCornerVertArray;
  dm->getCornerEdgeArray = dm_getCornerEdgeArray;
  dm->getPolyArray = dm_getPolyArray;

  dm->getVertDataArray = DM_get_vert_data_layer;
  dm->getEdgeDataArray = DM_get_edge_data_layer;
  dm->getPolyDataArray = DM_get_poly_data_layer;
  dm->getLoopDataArray = DM_get_loop_data_layer;
}

void DM_init(DerivedMesh *dm,
             DerivedMeshType type,
             int numVerts,
             int numEdges,
             int numTessFaces,
             int numLoops,
             int numPolys)
{
  dm->type = type;
  dm->numVertData = numVerts;
  dm->numEdgeData = numEdges;
  dm->numTessFaceData = numTessFaces;
  dm->numLoopData = numLoops;
  dm->numPolyData = numPolys;

  DM_init_funcs(dm);

  /* Don't use #CustomData_reset because we don't want to touch custom-data. */
  copy_vn_i(dm->vertData.typemap, CD_NUMTYPES, -1);
  copy_vn_i(dm->edgeData.typemap, CD_NUMTYPES, -1);
  copy_vn_i(dm->faceData.typemap, CD_NUMTYPES, -1);
  copy_vn_i(dm->loopData.typemap, CD_NUMTYPES, -1);
  copy_vn_i(dm->polyData.typemap, CD_NUMTYPES, -1);
}

void DM_from_template(DerivedMesh *dm,
                      DerivedMesh *source,
                      DerivedMeshType type,
                      int numVerts,
                      int numEdges,
                      int numTessFaces,
                      int numLoops,
                      int numPolys)
{
  const CustomData_MeshMasks *mask = &CD_MASK_DERIVEDMESH;
  CustomData_copy_layout(&source->vertData, &dm->vertData, mask->vmask, CD_SET_DEFAULT, numVerts);
  CustomData_copy_layout(&source->edgeData, &dm->edgeData, mask->emask, CD_SET_DEFAULT, numEdges);
  CustomData_copy_layout(
      &source->faceData, &dm->faceData, mask->fmask, CD_SET_DEFAULT, numTessFaces);
  CustomData_copy_layout(&source->loopData, &dm->loopData, mask->lmask, CD_SET_DEFAULT, numLoops);
  CustomData_copy_layout(&source->polyData, &dm->polyData, mask->pmask, CD_SET_DEFAULT, numPolys);
  dm->face_offsets = static_cast<int *>(MEM_dupallocN(source->face_offsets));

  dm->type = type;
  dm->numVertData = numVerts;
  dm->numEdgeData = numEdges;
  dm->numTessFaceData = numTessFaces;
  dm->numLoopData = numLoops;
  dm->numPolyData = numPolys;

  DM_init_funcs(dm);
}

void DM_release(DerivedMesh *dm)
{
  CustomData_free(&dm->vertData, dm->numVertData);
  CustomData_free(&dm->edgeData, dm->numEdgeData);
  CustomData_free(&dm->faceData, dm->numTessFaceData);
  CustomData_free(&dm->loopData, dm->numLoopData);
  CustomData_free(&dm->polyData, dm->numPolyData);
  MEM_SAFE_FREE(dm->face_offsets);
}

void BKE_mesh_runtime_eval_to_meshkey(Mesh *me_deformed, Mesh *mesh, KeyBlock *kb)
{
  /* Just a shallow wrapper around #BKE_keyblock_convert_from_mesh,
   * that ensures both evaluated mesh and original one has same number of vertices. */

  const int totvert = me_deformed->verts_num;

  if (totvert == 0 || mesh->verts_num == 0 || mesh->verts_num != totvert) {
    return;
  }

  BKE_keyblock_convert_from_mesh(me_deformed, mesh->key, kb);
}

void DM_set_only_copy(DerivedMesh *dm, const CustomData_MeshMasks *mask)
{
  CustomData_set_only_copy(&dm->vertData, mask->vmask);
  CustomData_set_only_copy(&dm->edgeData, mask->emask);
  CustomData_set_only_copy(&dm->faceData, mask->fmask);
  /* this wasn't in 2.63 and is disabled for 2.64 because it gives problems with
   * weight paint mode when there are modifiers applied, needs further investigation,
   * see replies to r50969, Campbell */
#if 0
  CustomData_set_only_copy(&dm->loopData, mask->lmask);
  Custom(&dm->polyData, mask->pmask);
#endif
}

static void mesh_set_only_copy(Mesh *mesh, const CustomData_MeshMasks *mask)
{
  CustomData_set_only_copy(&mesh->vert_data, mask->vmask);
  CustomData_set_only_copy(&mesh->edge_data, mask->emask);
  CustomData_set_only_copy(&mesh->fdata_legacy, mask->fmask);
  /* this wasn't in 2.63 and is disabled for 2.64 because it gives problems with
   * weight paint mode when there are modifiers applied, needs further investigation,
   * see replies to r50969, Campbell */
#if 0
  CustomData_set_only_copy(&mesh->ldata, mask->lmask);
  CustomData_set_only_copy(&mesh->pdata, mask->pmask);
#endif
}

void *DM_get_vert_data_layer(DerivedMesh *dm, const eCustomDataType type)
{
  return CustomData_get_layer_for_write(&dm->vertData, type, dm->getNumVerts(dm));
}

void *DM_get_edge_data_layer(DerivedMesh *dm, const eCustomDataType type)
{
  return CustomData_get_layer_for_write(&dm->edgeData, type, dm->getNumEdges(dm));
}

void *DM_get_poly_data_layer(DerivedMesh *dm, const eCustomDataType type)
{
  return CustomData_get_layer_for_write(&dm->polyData, type, dm->getNumPolys(dm));
}

void *DM_get_loop_data_layer(DerivedMesh *dm, const eCustomDataType type)
{
  return CustomData_get_layer_for_write(&dm->loopData, type, dm->getNumLoops(dm));
}

void DM_copy_vert_data(
    const DerivedMesh *source, DerivedMesh *dest, int source_index, int dest_index, int count)
{
  CustomData_copy_data(&source->vertData, &dest->vertData, source_index, dest_index, count);
}

void DM_interp_vert_data(const DerivedMesh *source,
                         DerivedMesh *dest,
                         int *src_indices,
                         float *weights,
                         int count,
                         int dest_index)
{
  CustomData_interp(
      &source->vertData, &dest->vertData, src_indices, weights, nullptr, count, dest_index);
}

static float (*get_editbmesh_orco_verts(const BMEditMesh *em))[3]
{
  BMIter iter;
  BMVert *eve;
  float(*orco)[3];
  int i;

  /* these may not really be the orco's, but it's only for preview.
   * could be solver better once, but isn't simple */

  orco = (float(*)[3])MEM_malloc_arrayN(em->bm->totvert, sizeof(float[3]), "BMEditMesh Orco");

  BM_ITER_MESH_INDEX (eve, &iter, em->bm, BM_VERTS_OF_MESH, i) {
    copy_v3_v3(orco[i], eve->co);
  }

  return orco;
}

/* orco custom data layer */
<<<<<<< HEAD
static float (*get_orco_coords(Object *ob, const BMEditMesh *em, int layer, int *free))[3]
=======
static float (*get_orco_coords(const Object *ob, const BMEditMesh *em, int layer, int *free))[3]
>>>>>>> 2d9f19c9
{
  *free = 0;

  if (layer == CD_ORCO) {
    /* get original coordinates */
    *free = 1;

    if (em) {
      return get_editbmesh_orco_verts(em);
    }
    return BKE_mesh_orco_verts_get(ob);
  }
  if (layer == CD_CLOTH_ORCO) {
    /* apply shape key for cloth, this should really be solved
     * by a more flexible customdata system, but not simple */
    if (!em) {
      const ClothModifierData *clmd = (const ClothModifierData *)BKE_modifiers_findby_type(
          ob, eModifierType_Cloth);
      if (clmd && clmd->sim_parms->shapekey_rest) {
        const KeyBlock *kb = BKE_keyblock_find_by_index(
            BKE_key_from_object(const_cast<Object *>(ob)), clmd->sim_parms->shapekey_rest);

        if (kb && kb->data) {
          return (float(*)[3])kb->data;
        }
      }
    }

    return nullptr;
  }

  return nullptr;
}

<<<<<<< HEAD
static Mesh *create_orco_mesh(Object *ob, const Mesh *mesh, BMEditMesh *em, int layer)
=======
static Mesh *create_orco_mesh(const Object *ob, const Mesh *mesh, const BMEditMesh *em, int layer)
>>>>>>> 2d9f19c9
{
  Mesh *orco_mesh;
  float(*orco)[3];
  int free;

  if (em) {
    orco_mesh = BKE_mesh_from_bmesh_for_eval_nomain(em->bm, nullptr, mesh);
    BKE_mesh_ensure_default_orig_index_customdata(orco_mesh);
  }
  else {
    orco_mesh = BKE_mesh_copy_for_eval(mesh);
  }

  orco = get_orco_coords(ob, em, layer, &free);

  if (orco) {
    orco_mesh->vert_positions_for_write().copy_from(
        {reinterpret_cast<const float3 *>(orco), orco_mesh->verts_num});
    orco_mesh->tag_positions_changed();
    if (free) {
      MEM_freeN(orco);
    }
  }

  return orco_mesh;
}

static MutableSpan<float3> orco_coord_layer_ensure(Mesh *mesh, const eCustomDataType layer)
{
  void *data = CustomData_get_layer_for_write(&mesh->vert_data, layer, mesh->verts_num);
  if (!data) {
    data = CustomData_add_layer(&mesh->vert_data, layer, CD_CONSTRUCT, mesh->verts_num);
  }
  return MutableSpan(reinterpret_cast<float3 *>(data), mesh->verts_num);
}

<<<<<<< HEAD
static void add_orco_mesh(
    Object *ob, const BMEditMesh *em, Mesh *mesh, Mesh *mesh_orco, const eCustomDataType layer)
=======
static void add_orco_mesh(Object *ob,
                          const BMEditMesh *em,
                          Mesh *mesh,
                          const Mesh *mesh_orco,
                          const eCustomDataType layer)
>>>>>>> 2d9f19c9
{
  const int totvert = mesh->verts_num;

  MutableSpan<float3> layer_orco;
  if (mesh_orco) {
    layer_orco = orco_coord_layer_ensure(mesh, layer);

    if (mesh_orco->verts_num == totvert) {
      layer_orco.copy_from(mesh_orco->vert_positions());
    }
    else {
      layer_orco.copy_from(mesh->vert_positions());
    }
  }
  else {
    /* TODO(sybren): totvert should potentially change here, as ob->data
     * or em may have a different number of vertices than dm. */
    int free = 0;
    float(*orco)[3] = get_orco_coords(ob, em, layer, &free);
    if (orco) {
      layer_orco = orco_coord_layer_ensure(mesh, layer);
      layer_orco.copy_from(Span<float3>(reinterpret_cast<float3 *>(orco), totvert));
    }
    if (free) {
      MEM_freeN(orco);
    }
  }

  if (!layer_orco.is_empty()) {
    if (layer == CD_ORCO) {
      BKE_mesh_orco_verts_transform(
          (Mesh *)ob->data, reinterpret_cast<float(*)[3]>(layer_orco.data()), totvert, false);
    }
  }
}

/* Does final touches to the final evaluated mesh, making sure it is perfectly usable.
 *
 * This is needed because certain information is not passed along intermediate meshes allocated
 * during stack evaluation.
 */
static void mesh_calc_finalize(const Mesh *mesh_input, Mesh *mesh_eval)
{
  /* Make sure the name is the same. This is because mesh allocation from template does not
   * take care of naming. */
  STRNCPY(mesh_eval->id.name, mesh_input->id.name);
  /* Make evaluated mesh to share same edit mesh pointer as original and copied meshes. */
  mesh_eval->runtime->edit_mesh = mesh_input->runtime->edit_mesh;
}

void BKE_mesh_wrapper_deferred_finalize_mdata(Mesh *mesh_eval)
{
  if (mesh_eval->runtime->wrapper_type_finalize & (1 << ME_WRAPPER_TYPE_BMESH)) {
    editbmesh_calc_modifier_final_normals(mesh_eval);
    mesh_eval->runtime->wrapper_type_finalize = eMeshWrapperType(
        mesh_eval->runtime->wrapper_type_finalize & ~(1 << ME_WRAPPER_TYPE_BMESH));
  }
  BLI_assert(mesh_eval->runtime->wrapper_type_finalize == 0);
}

/**
 * Modifies the given mesh and geometry set. The mesh is not passed as part of the mesh component
 * in the \a geometry_set input, it is only passed in \a input_mesh and returned in the return
 * value.
 *
 * The purpose of the geometry set is to store all geometry components that are generated
 * by modifiers to allow outputting non-mesh data from modifiers.
 */
static void modifier_modify_mesh_and_geometry_set(ModifierData *md,
                                                  const ModifierEvalContext &mectx,
                                                  GeometrySet &geometry_set)
{
  const ModifierTypeInfo *mti = BKE_modifier_get_info((ModifierType)md->type);
  if (mti->modify_geometry_set) {
    if (Mesh *mesh = geometry_set.get_mesh_for_write()) {
      BKE_mesh_wrapper_ensure_mdata(mesh);
    }
    mti->modify_geometry_set(md, &mectx, &geometry_set);
  }
  else {
    Mesh *new_mesh = BKE_modifier_modify_mesh(md, &mectx, geometry_set.get_mesh_for_write());
    geometry_set.replace_mesh(new_mesh);
  }

  if (!geometry_set.has_mesh()) {
    geometry_set.replace_mesh(BKE_mesh_new_nomain(0, 0, 0, 0));
  }
}

static void set_rest_position(Mesh &mesh)
{
  using namespace blender;
  using namespace blender::bke;
  MutableAttributeAccessor attributes = mesh.attributes_for_write();
  const AttributeReader positions = attributes.lookup<float3>("position");
  attributes.remove("rest_position");
  if (positions) {
    if (positions.sharing_info && positions.varray.is_span()) {
      attributes.add<float3>("rest_position",
                             AttrDomain::Point,
                             AttributeInitShared(positions.varray.get_internal_span().data(),
                                                 *positions.sharing_info));
    }
    else {
      attributes.add<float3>(
          "rest_position", AttrDomain::Point, AttributeInitVArray(positions.varray));
    }
  }
}

static GeometrySet mesh_calc_modifiers(Depsgraph *depsgraph,
                                       const Scene *scene,
                                       Object *ob,
                                       const bool use_deform,
                                       const bool need_mapping,
                                       const CustomData_MeshMasks *dataMask,
                                       const bool use_cache,
                                       const bool allow_shared_mesh,
                                       /* return args */
                                       Mesh **r_deform)
{
  using namespace blender;
  using namespace blender::bke;
  /* Input mesh shouldn't be modified. */
  const Mesh *mesh_input = static_cast<const Mesh *>(ob->data);

  GeometrySet geometry_set = GeometrySet::from_mesh(const_cast<Mesh *>(mesh_input),
                                                    GeometryOwnershipType::ReadOnly);

  BLI_assert((mesh_input->id.tag & LIB_TAG_COPIED_ON_EVAL_FINAL_RESULT) == 0);

  /* The result of calculating all leading deform modifiers. */
  Mesh *mesh_deform = nullptr;
  /* Mesh with constructive modifiers but no deformation applied. Tracked
   * along with final mesh if undeformed / orco coordinates are requested
   * for texturing. */
  Mesh *mesh_orco = nullptr;
  Mesh *mesh_orco_cloth = nullptr;

  /* Modifier evaluation modes. */
  const bool use_render = (DEG_get_mode(depsgraph) == DAG_EVAL_RENDER);
  const int required_mode = use_render ? eModifierMode_Render : eModifierMode_Realtime;

  /* Sculpt can skip certain modifiers. */
  const bool has_multires = BKE_sculpt_multires_active(scene, ob) != nullptr;
  bool multires_applied = false;
  const bool sculpt_mode = ob->mode & OB_MODE_SCULPT && ob->sculpt && !use_render;
  const bool sculpt_dyntopo = (sculpt_mode && ob->sculpt->bm) && !use_render;

  /* Modifier evaluation contexts for different types of modifiers. */
  ModifierApplyFlag apply_render = use_render ? MOD_APPLY_RENDER : ModifierApplyFlag(0);
  ModifierApplyFlag apply_cache = use_cache ? MOD_APPLY_USECACHE : ModifierApplyFlag(0);
  const ModifierEvalContext mectx = {depsgraph, ob, apply_render | apply_cache};
  const ModifierEvalContext mectx_orco = {depsgraph, ob, apply_render | MOD_APPLY_ORCO};

  /* Get effective list of modifiers to execute. Some effects like shape keys
   * are added as virtual modifiers before the user created modifiers. */
  VirtualModifierData virtual_modifier_data;
  ModifierData *firstmd = BKE_modifiers_get_virtual_modifierlist(ob, &virtual_modifier_data);
  ModifierData *md = firstmd;

  /* Compute accumulated datamasks needed by each modifier. It helps to do
   * this fine grained so that for example vertex groups are preserved up to
   * an armature modifier, but not through a following subsurf modifier where
   * subdividing them is expensive. */
  CustomData_MeshMasks final_datamask = *dataMask;
  CDMaskLink *datamasks = BKE_modifier_calc_data_masks(scene, md, &final_datamask, required_mode);
  CDMaskLink *md_datamask = datamasks;
  /* XXX Always copying POLYINDEX, else tessellated data are no more valid! */
  CustomData_MeshMasks append_mask = CD_MASK_BAREMESH_ORIGINDEX;

  /* Clear errors before evaluation. */
  BKE_modifiers_clear_errors(ob);

  if (ob->modifier_flag & OB_MODIFIER_FLAG_ADD_REST_POSITION) {
    if (Mesh *mesh = geometry_set.get_mesh_for_write()) {
      set_rest_position(*mesh);
    }
  }

  /* Apply all leading deform modifiers. */
  if (use_deform) {
    for (; md; md = md->next, md_datamask = md_datamask->next) {
      const ModifierTypeInfo *mti = BKE_modifier_get_info((ModifierType)md->type);

      if (!BKE_modifier_is_enabled(scene, md, required_mode)) {
        continue;
      }

      if (mti->type == ModifierTypeType::OnlyDeform && !sculpt_dyntopo) {
        ScopedModifierTimer modifier_timer{*md};
        if (Mesh *mesh = geometry_set.get_mesh_for_write()) {
          if (mti->required_data_mask) {
            CustomData_MeshMasks mask{};
            mti->required_data_mask(md, &mask);
            if (mask.vmask & CD_MASK_ORCO) {
              add_orco_mesh(ob, nullptr, mesh, nullptr, CD_ORCO);
            }
          }

          BKE_modifier_deform_verts(md, &mectx, mesh, mesh->vert_positions_for_write());
        }
      }
      else {
        break;
      }
    }

    /* Result of all leading deforming modifiers is cached for
     * places that wish to use the original mesh but with deformed
     * coordinates (like vertex paint). */
    if (r_deform) {
      mesh_deform = BKE_mesh_copy_for_eval(geometry_set.get_mesh());
    }
  }

  /* Apply all remaining constructive and deforming modifiers. */
  bool have_non_onlydeform_modifiers_applied = false;
  for (; md; md = md->next, md_datamask = md_datamask->next) {
    const ModifierTypeInfo *mti = BKE_modifier_get_info((ModifierType)md->type);

    if (!BKE_modifier_is_enabled(scene, md, required_mode)) {
      continue;
    }

    if (mti->type == ModifierTypeType::OnlyDeform && !use_deform) {
      continue;
    }

    if ((mti->flags & eModifierTypeFlag_RequiresOriginalData) &&
        have_non_onlydeform_modifiers_applied)
    {
      BKE_modifier_set_error(ob, md, "Modifier requires original data, bad stack position");
      continue;
    }

    if (sculpt_mode && (!has_multires || multires_applied || sculpt_dyntopo)) {
      bool unsupported = false;

      if (md->type == eModifierType_Multires && ((MultiresModifierData *)md)->sculptlvl == 0) {
        /* If multires is on level 0 skip it silently without warning message. */
        if (!sculpt_dyntopo) {
          continue;
        }
      }

      if (sculpt_dyntopo) {
        unsupported = true;
      }

      if (scene->toolsettings->sculpt->flags & SCULPT_ONLY_DEFORM) {
        unsupported |= (mti->type != ModifierTypeType::OnlyDeform);
      }

      unsupported |= multires_applied;

      if (unsupported) {
        if (sculpt_dyntopo) {
          BKE_modifier_set_error(ob, md, "Not supported in dyntopo");
        }
        else {
          BKE_modifier_set_error(ob, md, "Not supported in sculpt mode");
        }
        continue;
      }
    }

    if (need_mapping && !BKE_modifier_supports_mapping(md)) {
      continue;
    }

    blender::bke::ScopedModifierTimer modifier_timer{*md};

    /* Add orco mesh as layer if needed by this modifier. */
    if (Mesh *mesh = geometry_set.get_mesh_for_write()) {
      if (mesh_orco && mti->required_data_mask) {
        CustomData_MeshMasks mask = {0};
        mti->required_data_mask(md, &mask);
        if (mask.vmask & CD_MASK_ORCO) {
          add_orco_mesh(ob, nullptr, mesh, mesh_orco, CD_ORCO);
        }
      }
    }

    if (mti->type == ModifierTypeType::OnlyDeform) {
      if (Mesh *mesh = geometry_set.get_mesh_for_write()) {
        BKE_modifier_deform_verts(md, &mectx, mesh, mesh->vert_positions_for_write());
      }
    }
    else {
      Mesh *mesh = geometry_set.get_mesh_for_write();

      have_non_onlydeform_modifiers_applied = true;

      /* determine which data layers are needed by following modifiers */
      CustomData_MeshMasks nextmask = md_datamask->next ? md_datamask->next->mask : final_datamask;

      /* Initialize original indices the first time we evaluate a
       * constructive modifier. Modifiers will then do mapping mostly
       * automatic by copying them through CustomData_copy_data along
       * with other data.
       *
       * These are created when either requested by evaluation, or if
       * following modifiers requested them. */
      if (need_mapping || ((nextmask.vmask | nextmask.emask | nextmask.pmask) & CD_MASK_ORIGINDEX))
      {
        /* calc */
        CustomData_add_layer(&mesh->vert_data, CD_ORIGINDEX, CD_CONSTRUCT, mesh->verts_num);
        CustomData_add_layer(&mesh->edge_data, CD_ORIGINDEX, CD_CONSTRUCT, mesh->edges_num);
        CustomData_add_layer(&mesh->face_data, CD_ORIGINDEX, CD_CONSTRUCT, mesh->faces_num);

        /* Not worth parallelizing this,
         * gives less than 0.1% overall speedup in best of best cases... */
        range_vn_i(
            (int *)CustomData_get_layer_for_write(&mesh->vert_data, CD_ORIGINDEX, mesh->verts_num),
            mesh->verts_num,
            0);
        range_vn_i(
            (int *)CustomData_get_layer_for_write(&mesh->edge_data, CD_ORIGINDEX, mesh->edges_num),
            mesh->edges_num,
            0);
        range_vn_i(
            (int *)CustomData_get_layer_for_write(&mesh->face_data, CD_ORIGINDEX, mesh->faces_num),
            mesh->faces_num,
            0);
      }

      /* set the Mesh to only copy needed data */
      CustomData_MeshMasks mask = md_datamask->mask;
      /* needMapping check here fixes bug #28112, otherwise it's
       * possible that it won't be copied */
      CustomData_MeshMasks_update(&mask, &append_mask);
      if (need_mapping) {
        mask.vmask |= CD_MASK_ORIGINDEX;
        mask.emask |= CD_MASK_ORIGINDEX;
        mask.pmask |= CD_MASK_ORIGINDEX;
      }
      mesh_set_only_copy(mesh, &mask);

      /* add cloth rest shape key if needed */
      if (mask.vmask & CD_MASK_CLOTH_ORCO) {
        add_orco_mesh(ob, nullptr, mesh, mesh_orco, CD_CLOTH_ORCO);
      }

      /* add an origspace layer if needed */
      if ((md_datamask->mask.lmask) & CD_MASK_ORIGSPACE_MLOOP) {
        if (!CustomData_has_layer(&mesh->corner_data, CD_ORIGSPACE_MLOOP)) {
          CustomData_add_layer(
              &mesh->corner_data, CD_ORIGSPACE_MLOOP, CD_SET_DEFAULT, mesh->corners_num);
          mesh_init_origspace(mesh);
        }
      }

      modifier_modify_mesh_and_geometry_set(md, mectx, geometry_set);

      mesh->runtime->deformed_only = false;

      /* create an orco mesh in parallel */
      if (nextmask.vmask & CD_MASK_ORCO) {
        if (!mesh_orco) {
          mesh_orco = create_orco_mesh(ob, mesh_input, nullptr, CD_ORCO);
        }

        nextmask.vmask &= ~CD_MASK_ORCO;
        CustomData_MeshMasks temp_cddata_masks = {0};
        temp_cddata_masks.vmask = CD_MASK_ORIGINDEX;
        temp_cddata_masks.emask = CD_MASK_ORIGINDEX;
        temp_cddata_masks.fmask = CD_MASK_ORIGINDEX;
        temp_cddata_masks.pmask = CD_MASK_ORIGINDEX;

        if (mti->required_data_mask != nullptr) {
          mti->required_data_mask(md, &temp_cddata_masks);
        }
        CustomData_MeshMasks_update(&temp_cddata_masks, &nextmask);
        mesh_set_only_copy(mesh_orco, &temp_cddata_masks);

        Mesh *mesh_orco_new = BKE_modifier_modify_mesh(md, &mectx_orco, mesh_orco);
        ASSERT_IS_VALID_MESH(mesh_orco_new);
        if (mesh_orco_new) {
          if (mesh_orco != mesh_orco_new) {
            BLI_assert(mesh_orco != mesh_input);
            BKE_id_free(nullptr, mesh_orco);
          }
          mesh_orco = mesh_orco_new;
        }
      }

      /* create cloth orco mesh in parallel */
      if (nextmask.vmask & CD_MASK_CLOTH_ORCO) {
        if (!mesh_orco_cloth) {
          mesh_orco_cloth = create_orco_mesh(ob, mesh_input, nullptr, CD_CLOTH_ORCO);
        }

        nextmask.vmask &= ~CD_MASK_CLOTH_ORCO;
        nextmask.vmask |= CD_MASK_ORIGINDEX;
        nextmask.emask |= CD_MASK_ORIGINDEX;
        nextmask.pmask |= CD_MASK_ORIGINDEX;
        mesh_set_only_copy(mesh_orco_cloth, &nextmask);

        Mesh *mesh_orco_cloth_new = BKE_modifier_modify_mesh(md, &mectx_orco, mesh_orco_cloth);
        ASSERT_IS_VALID_MESH(mesh_orco_cloth_new);
        if (mesh_orco_cloth_new) {
          if (mesh_orco_cloth != mesh_orco_cloth_new) {
            BLI_assert(mesh_orco != mesh_input);
            BKE_id_free(nullptr, mesh_orco_cloth);
          }
          mesh_orco_cloth = mesh_orco_cloth_new;
        }
      }
    }

    if (sculpt_mode && md->type == eModifierType_Multires) {
      multires_applied = true;
    }
  }

  BLI_linklist_free((LinkNode *)datamasks, nullptr);

  for (md = firstmd; md; md = md->next) {
    BKE_modifier_free_temporary_data(md);
  }

  if (mesh_orco) {
    BKE_id_free(nullptr, mesh_orco);
  }
  if (mesh_orco_cloth) {
    BKE_id_free(nullptr, mesh_orco_cloth);
  }

  /* Remove temporary data layer only needed for modifier evaluation.
   * Save some memory, and ensure GPU subdivision does not need to deal with this. */
  if (geometry_set.has_mesh()) {
    if (CustomData_has_layer(&geometry_set.get_mesh()->vert_data, CD_CLOTH_ORCO)) {
      Mesh *mesh = geometry_set.get_mesh_for_write();
      CustomData_free_layers(&mesh->vert_data, CD_CLOTH_ORCO, mesh->verts_num);
    }
  }

  /* Return final mesh */
  if (r_deform) {
    *r_deform = mesh_deform;
  }
  return geometry_set;
}

static blender::Array<float3> editbmesh_vert_coords_alloc(const BMEditMesh *em)
{
  blender::Array<float3> cos(em->bm->totvert);
  BMIter iter;
  BMVert *eve;
  int i;
  BM_ITER_MESH_INDEX (eve, &iter, em->bm, BM_VERTS_OF_MESH, i) {
    cos[i] = eve->co;
  }
  return cos;
}

bool editbmesh_modifier_is_enabled(const Scene *scene,
                                   const Object *ob,
                                   ModifierData *md,
                                   bool has_prev_mesh)
{
  const ModifierTypeInfo *mti = BKE_modifier_get_info((ModifierType)md->type);
  const int required_mode = eModifierMode_Realtime | eModifierMode_Editmode;

  if (!BKE_modifier_is_enabled(scene, md, required_mode)) {
    return false;
  }

  if ((mti->flags & eModifierTypeFlag_RequiresOriginalData) && has_prev_mesh) {
    BKE_modifier_set_error(ob, md, "Modifier requires original data, bad stack position");
    return false;
  }

  return true;
}

static void editbmesh_calc_modifier_final_normals(Mesh *mesh_final)
{
  switch (mesh_final->runtime->wrapper_type) {
    case ME_WRAPPER_TYPE_SUBD:
    case ME_WRAPPER_TYPE_MDATA:
      break;
    case ME_WRAPPER_TYPE_BMESH: {
      BMEditMesh &em = *mesh_final->runtime->edit_mesh;
      blender::bke::EditMeshData &emd = *mesh_final->runtime->edit_data;
      if (!emd.vertexCos.is_empty()) {
        BKE_editmesh_cache_ensure_vert_normals(em, emd);
        BKE_editmesh_cache_ensure_face_normals(em, emd);
      }
      return;
    }
  }
}

static void editbmesh_calc_modifier_final_normals_or_defer(Mesh *mesh_final)
{
  if (mesh_final->runtime->wrapper_type != ME_WRAPPER_TYPE_MDATA) {
    /* Generated at draw time. */
    mesh_final->runtime->wrapper_type_finalize = eMeshWrapperType(
        1 << mesh_final->runtime->wrapper_type);
    return;
  }

  editbmesh_calc_modifier_final_normals(mesh_final);
}

static MutableSpan<float3> mesh_wrapper_vert_coords_ensure_for_write(Mesh *mesh)
{
  switch (mesh->runtime->wrapper_type) {
    case ME_WRAPPER_TYPE_BMESH:
      if (mesh->runtime->edit_data->vertexCos.is_empty()) {
        mesh->runtime->edit_data->vertexCos = editbmesh_vert_coords_alloc(
            mesh->runtime->edit_mesh);
      }
      return mesh->runtime->edit_data->vertexCos;
    case ME_WRAPPER_TYPE_MDATA:
    case ME_WRAPPER_TYPE_SUBD:
      return mesh->vert_positions_for_write();
  }
  BLI_assert_unreachable();
  return {};
}

static Mesh *mesh_copy_with_edit_data(const Mesh &mesh)
{
  Mesh *result = BKE_mesh_copy_for_eval(&mesh);
  if (mesh.runtime->edit_mesh) {
    result->runtime->edit_mesh = static_cast<BMEditMesh *>(MEM_dupallocN(mesh.runtime->edit_mesh));
    result->runtime->edit_mesh->is_shallow_copy = true;
    result->runtime->is_original_bmesh = true;
    if (mesh.runtime->edit_data) {
      result->runtime->edit_data = std::make_unique<blender::bke::EditMeshData>(
          *mesh.runtime->edit_data);
    }
  }
  return result;
}

static GeometrySet editbmesh_calc_modifiers(Depsgraph *depsgraph,
                                            const Scene *scene,
                                            Object *ob,
                                            BMEditMesh *em_input,
                                            const CustomData_MeshMasks *dataMask,
                                            /* return args */
                                            Mesh **r_cage)
{
  const Mesh *mesh_input = static_cast<const Mesh *>(ob->data);
  Mesh *mesh_cage = nullptr;

  /* Mesh with constructive modifiers but no deformation applied. Tracked
   * along with final mesh if undeformed / orco coordinates are requested
   * for texturing. */
  Mesh *mesh_orco = nullptr;

  /* Modifier evaluation modes. */
  const int required_mode = eModifierMode_Realtime | eModifierMode_Editmode;

  const bool use_render = (DEG_get_mode(depsgraph) == DAG_EVAL_RENDER);
  /* Modifier evaluation contexts for different types of modifiers. */
  ModifierApplyFlag apply_render = use_render ? MOD_APPLY_RENDER : ModifierApplyFlag(0);
  const ModifierEvalContext mectx = {depsgraph, ob, MOD_APPLY_USECACHE | apply_render};
  const ModifierEvalContext mectx_orco = {depsgraph, ob, MOD_APPLY_ORCO};

  /* Get effective list of modifiers to execute. Some effects like shape keys
   * are added as virtual modifiers before the user created modifiers. */
  VirtualModifierData virtual_modifier_data;
  ModifierData *md = BKE_modifiers_get_virtual_modifierlist(ob, &virtual_modifier_data);

  /* Compute accumulated datamasks needed by each modifier. It helps to do
   * this fine grained so that for example vertex groups are preserved up to
   * an armature modifier, but not through a following subsurf modifier where
   * subdividing them is expensive. */
  CustomData_MeshMasks final_datamask = *dataMask;
  CDMaskLink *datamasks = BKE_modifier_calc_data_masks(scene, md, &final_datamask, required_mode);
  CDMaskLink *md_datamask = datamasks;
  CustomData_MeshMasks append_mask = CD_MASK_BAREMESH;

  GeometrySet geometry_set = GeometrySet::from_mesh(
      BKE_mesh_wrapper_from_editmesh(em_input, &final_datamask, mesh_input));

  int cageIndex = BKE_modifiers_get_cage_index(scene, ob, nullptr, true);
  if (r_cage && cageIndex == -1) {
    mesh_cage = mesh_copy_with_edit_data(*geometry_set.get_mesh());
  }

  /* The mesh from edit mode should not have any original index layers already, since those
   * are added during evaluation when necessary and are redundant on an original mesh. */
  BLI_assert(CustomData_get_layer(&em_input->bm->pdata, CD_ORIGINDEX) == nullptr &&
             CustomData_get_layer(&em_input->bm->edata, CD_ORIGINDEX) == nullptr &&
             CustomData_get_layer(&em_input->bm->pdata, CD_ORIGINDEX) == nullptr);

  /* Clear errors before evaluation. */
  BKE_modifiers_clear_errors(ob);

  if (ob->modifier_flag & OB_MODIFIER_FLAG_ADD_REST_POSITION) {
    if (Mesh *mesh = geometry_set.get_mesh_for_write()) {
      set_rest_position(*mesh);
    }
  }

  bool non_deform_modifier_applied = false;
  for (int i = 0; md; i++, md = md->next, md_datamask = md_datamask->next) {
    const ModifierTypeInfo *mti = BKE_modifier_get_info((ModifierType)md->type);
    if (!editbmesh_modifier_is_enabled(scene, ob, md, non_deform_modifier_applied)) {
      continue;
    }

    blender::bke::ScopedModifierTimer modifier_timer{*md};
    Mesh *mesh = geometry_set.get_mesh_for_write();

    /* Add an orco mesh as layer if needed by this modifier. */
    if (mesh_orco && mti->required_data_mask) {
      CustomData_MeshMasks mask = {0};
      mti->required_data_mask(md, &mask);
      if (mask.vmask & CD_MASK_ORCO) {
        add_orco_mesh(ob, em_input, mesh, mesh_orco, CD_ORCO);
      }
    }

    if (mti->type == ModifierTypeType::OnlyDeform) {
      if (mti->deform_verts_EM) {
        BKE_modifier_deform_vertsEM(
            md, &mectx, em_input, mesh, mesh_wrapper_vert_coords_ensure_for_write(mesh));
        BKE_mesh_wrapper_tag_positions_changed(mesh);
      }
      else {
        BKE_mesh_wrapper_ensure_mdata(mesh);
        BKE_modifier_deform_verts(md, &mectx, mesh, mesh->vert_positions_for_write());
      }
    }
    else {
      Mesh *mesh = geometry_set.get_mesh_for_write();
      non_deform_modifier_applied = true;

      /* create an orco derivedmesh in parallel */
      CustomData_MeshMasks mask = md_datamask->mask;
      if (mask.vmask & CD_MASK_ORCO) {
        if (!mesh_orco) {
          mesh_orco = create_orco_mesh(ob, mesh_input, em_input, CD_ORCO);
        }

        mask.vmask &= ~CD_MASK_ORCO;
        mask.vmask |= CD_MASK_ORIGINDEX;
        mask.emask |= CD_MASK_ORIGINDEX;
        mask.pmask |= CD_MASK_ORIGINDEX;
        mesh_set_only_copy(mesh_orco, &mask);

        Mesh *mesh_next = BKE_modifier_modify_mesh(md, &mectx_orco, mesh_orco);
        ASSERT_IS_VALID_MESH(mesh_next);

        if (mesh_next) {
          /* if the modifier returned a new dm, release the old one */
          if (mesh_orco && mesh_orco != mesh_next) {
            BKE_id_free(nullptr, mesh_orco);
          }
          mesh_orco = mesh_next;
        }
      }

      /* set the DerivedMesh to only copy needed data */
      CustomData_MeshMasks_update(&mask, &append_mask);
      /* XXX WHAT? overwrites mask ??? */
      /* CD_MASK_ORCO may have been cleared above */
      mask = md_datamask->mask;
      mask.vmask |= CD_MASK_ORIGINDEX;
      mask.emask |= CD_MASK_ORIGINDEX;
      mask.pmask |= CD_MASK_ORIGINDEX;

      if (Mesh *mesh = geometry_set.get_mesh_for_write()) {
        mesh_set_only_copy(mesh, &mask);

        if (mask.lmask & CD_MASK_ORIGSPACE_MLOOP) {
          if (!CustomData_has_layer(&mesh->corner_data, CD_ORIGSPACE_MLOOP)) {
            CustomData_add_layer(
                &mesh->corner_data, CD_ORIGSPACE_MLOOP, CD_SET_DEFAULT, mesh->corners_num);
            mesh_init_origspace(mesh);
          }
        }

        mesh->runtime->deformed_only = false;
      }

      modifier_modify_mesh_and_geometry_set(md, mectx, geometry_set);
    }

    if (r_cage && i == cageIndex) {
      mesh_cage = mesh_copy_with_edit_data(*geometry_set.get_mesh());
    }
  }

  BLI_linklist_free((LinkNode *)datamasks, nullptr);

  /* Add orco coordinates to final and deformed mesh if requested. */
  if (final_datamask.vmask & CD_MASK_ORCO) {
    if (Mesh *mesh = geometry_set.get_mesh_for_write()) {
      /* FIXME(@ideasman42): avoid the need to convert to mesh data just to add an orco layer. */
      BKE_mesh_wrapper_ensure_mdata(mesh);
      add_orco_mesh(ob, em_input, mesh, mesh_orco, CD_ORCO);
    }
  }

  if (mesh_orco) {
    BKE_id_free(nullptr, mesh_orco);
  }

  /* Compute normals. */
  if (Mesh *mesh = geometry_set.get_mesh_for_write()) {
    editbmesh_calc_modifier_final_normals_or_defer(mesh);
  }
  if (mesh_cage) {
    editbmesh_calc_modifier_final_normals_or_defer(mesh_cage);
  }

  if (r_cage) {
    *r_cage = mesh_cage;
  }
  return geometry_set;
}

static void mesh_build_extra_data(const Depsgraph *depsgraph,
                                  const Object *ob,
                                  const Mesh *mesh_eval)
{
  uint32_t eval_flags = DEG_get_eval_flags_for_id(depsgraph, &ob->id);

  if (eval_flags & DAG_EVAL_NEED_SHRINKWRAP_BOUNDARY) {
    blender::bke::shrinkwrap::boundary_cache_ensure(*mesh_eval);
  }
}

static void mesh_build_data(Depsgraph *depsgraph,
                            const Scene *scene,
                            Object *ob,
                            const CustomData_MeshMasks *dataMask,
                            const bool need_mapping)
{
  const Mesh *mesh_input = static_cast<const Mesh *>(ob->data);

  Mesh *mesh_deform_eval = nullptr;
  GeometrySet geometry_set = mesh_calc_modifiers(
      depsgraph, scene, ob, true, need_mapping, dataMask, true, true, &mesh_deform_eval);

  const Mesh *mesh_final = geometry_set.get_mesh();

  BKE_object_eval_assign_data(ob, &const_cast<ID &>(mesh_final->id), false);

  ob->runtime->geometry_set_eval = new GeometrySet(std::move(geometry_set));

  ob->runtime->mesh_deform_eval = mesh_deform_eval;
  ob->runtime->last_data_mask = *dataMask;
  ob->runtime->last_need_mapping = need_mapping;

  /* Make sure that drivers can target shapekey properties.
   * Note that this causes a potential inconsistency, as the shapekey may have a
   * different topology than the evaluated mesh. */
  BLI_assert(mesh_input->key == nullptr || DEG_is_evaluated_id(&mesh_input->key->id));
  if (mesh_final != mesh_input) {
    const_cast<Mesh *>(mesh_final)->key = mesh_input->key;
  }

  if ((ob->mode & OB_MODE_ALL_SCULPT) && ob->sculpt) {
    if (DEG_is_active(depsgraph)) {
      BKE_sculpt_update_object_after_eval(depsgraph, ob);
    }
  }

  // TODO: Protext with mutex
  mesh_build_extra_data(depsgraph, ob, const_cast<Mesh *>(mesh_final));
}

static void editbmesh_build_data(Depsgraph *depsgraph,
                                 const Scene *scene,
                                 Object *obedit,
                                 BMEditMesh *em,
                                 CustomData_MeshMasks *dataMask)
{
  Mesh *mesh = static_cast<Mesh *>(obedit->data);
  Mesh *me_cage;
  GeometrySet geometry_set = editbmesh_calc_modifiers(
      depsgraph, scene, obedit, em, dataMask, &me_cage);

  Mesh *mesh_final = geometry_set.get_mesh_for_write();

  /* The modifier stack result is expected to share edit mesh pointer with the input.
   * This is similar `mesh_calc_finalize()`. */
  BKE_mesh_free_editmesh(mesh_final);
  BKE_mesh_free_editmesh(me_cage);
  mesh_final->runtime->edit_mesh = me_cage->runtime->edit_mesh = em;

  /* Object has edit_mesh but is not in edit mode (object shares mesh datablock with another object
   * with is in edit mode).
   * Convert edit mesh to mesh until the draw manager can draw mesh wrapper which is not in the
   * edit mode. */
  if (!(obedit->mode & OB_MODE_EDIT)) {
    BKE_mesh_wrapper_ensure_mdata(mesh_final);
    if (mesh_final != me_cage) {
      BKE_mesh_wrapper_ensure_mdata(me_cage);
    }
  }

  BKE_object_eval_assign_data(obedit, &mesh_final->id, false);

  /* Make sure that drivers can target shapekey properties.
   * Note that this causes a potential inconsistency, as the shapekey may have a
   * different topology than the evaluated mesh. */
  BLI_assert(mesh->key == nullptr || DEG_is_evaluated_id(&mesh->key->id));
  mesh_final->key = mesh->key;

  obedit->runtime->editmesh_eval_cage = me_cage;

  obedit->runtime->geometry_set_eval = new GeometrySet(std::move(geometry_set));

  obedit->runtime->last_data_mask = *dataMask;
}

static void object_get_datamask(const Depsgraph *depsgraph,
                                Object *ob,
                                CustomData_MeshMasks *r_mask,
                                bool *r_need_mapping)
{
  Scene *scene = DEG_get_evaluated_scene(depsgraph);
  ViewLayer *view_layer = DEG_get_evaluated_view_layer(depsgraph);

  DEG_get_customdata_mask_for_object(depsgraph, ob, r_mask);

  if (r_need_mapping) {
    *r_need_mapping = false;
  }

  /* Must never access original objects when dependency graph is not active: it might be already
   * freed. */
  if (!DEG_is_active(depsgraph)) {
    return;
  }

  BKE_view_layer_synced_ensure(scene, view_layer);
  Object *actob = BKE_view_layer_active_object_get(view_layer);
  if (actob) {
    actob = DEG_get_original_object(actob);
  }
  if (DEG_get_original_object(ob) == actob) {
    bool editing = BKE_paint_select_face_test(actob);

    /* weight paint and face select need original indices because of selection buffer drawing */
    if (r_need_mapping) {
      *r_need_mapping = (editing || (ob->mode & (OB_MODE_WEIGHT_PAINT | OB_MODE_VERTEX_PAINT)));
    }

    /* Check if we need #MTFace & loop-color due to face select or texture paint. */
    if ((ob->mode & OB_MODE_TEXTURE_PAINT) || editing) {
      r_mask->lmask |= CD_MASK_PROP_FLOAT2 | CD_MASK_PROP_BYTE_COLOR;
      r_mask->fmask |= CD_MASK_MTFACE;
    }

    /* Check if we need mcols due to vertex paint or weight-paint. */
    if (ob->mode & OB_MODE_VERTEX_PAINT) {
      r_mask->lmask |= CD_MASK_PROP_BYTE_COLOR;
    }

    if (ob->mode & OB_MODE_WEIGHT_PAINT) {
      r_mask->vmask |= CD_MASK_MDEFORMVERT;
    }

    if (ob->mode & OB_MODE_EDIT) {
      r_mask->vmask |= CD_MASK_MVERT_SKIN;
    }
  }
}

void makeDerivedMesh(Depsgraph *depsgraph,
                     const Scene *scene,
                     Object *ob,
                     const CustomData_MeshMasks *dataMask)
{
  BLI_assert(ob->type == OB_MESH);

  /* Evaluated meshes aren't supposed to be created on original instances. If you do,
   * they aren't cleaned up properly on mode switch, causing crashes, e.g #58150. */
  BLI_assert(ob->id.tag & LIB_TAG_COPIED_ON_EVAL);

  BKE_object_free_derived_caches(ob);
  if (DEG_is_active(depsgraph)) {
    BKE_sculpt_update_object_before_eval(ob);
  }

  /* NOTE: Access the `edit_mesh` after freeing the derived caches, so that `ob->data` is restored
   * to the pre-evaluated state. This is because the evaluated state is not necessarily sharing the
   * `edit_mesh` pointer with the input. For example, if the object is first evaluated in the
   * object mode, and then user in another scene moves object to edit mode. */
  Mesh *mesh = static_cast<Mesh *>(ob->data);
  BMEditMesh *em = mesh->runtime->edit_mesh;

  bool need_mapping;
  CustomData_MeshMasks cddata_masks = *dataMask;
  object_get_datamask(depsgraph, ob, &cddata_masks, &need_mapping);

  if (em) {
    editbmesh_build_data(depsgraph, scene, ob, em, &cddata_masks);
  }
  else {
    mesh_build_data(depsgraph, scene, ob, &cddata_masks, need_mapping);
  }
}

/***/

Mesh *mesh_get_eval_deform(Depsgraph *depsgraph,
                           const Scene *scene,
                           Object *ob,
                           const CustomData_MeshMasks *dataMask)
{
  BMEditMesh *em = ((Mesh *)ob->data)->runtime->edit_mesh;
  if (em != nullptr) {
    /* There is no such a concept as deformed mesh in edit mode.
     * Explicitly disallow this request so that the evaluated result is not modified with evaluated
     * result from the wrong mode. */
    BLI_assert_msg(0, "Request of derformed mesh of object which is in edit mode");
    return nullptr;
  }

  /* This function isn't thread-safe and can't be used during evaluation. */
  BLI_assert(DEG_is_evaluating(depsgraph) == false);

  /* Evaluated meshes aren't supposed to be created on original instances. If you do,
   * they aren't cleaned up properly on mode switch, causing crashes, e.g #58150. */
  BLI_assert(ob->id.tag & LIB_TAG_COPIED_ON_EVAL);

  /* if there's no derived mesh or the last data mask used doesn't include
   * the data we need, rebuild the derived mesh
   */
  bool need_mapping;

  CustomData_MeshMasks cddata_masks = *dataMask;
  object_get_datamask(depsgraph, ob, &cddata_masks, &need_mapping);

  if (!ob->runtime->mesh_deform_eval ||
      !CustomData_MeshMasks_are_matching(&(ob->runtime->last_data_mask), &cddata_masks) ||
      (need_mapping && !ob->runtime->last_need_mapping))
  {
    CustomData_MeshMasks_update(&cddata_masks, &ob->runtime->last_data_mask);
    mesh_build_data(
        depsgraph, scene, ob, &cddata_masks, need_mapping || ob->runtime->last_need_mapping);
  }

  return ob->runtime->mesh_deform_eval;
}

Mesh *mesh_create_eval_final(Depsgraph *depsgraph,
                             const Scene *scene,
                             Object *ob,
                             const CustomData_MeshMasks *dataMask)
{
  GeometrySet geometry_set = mesh_calc_modifiers(
      depsgraph, scene, ob, true, false, dataMask, false, false, nullptr);
  geometry_set.ensure_owns_direct_data();
  return geometry_set.get_component_for_write<MeshComponent>().release();
}

Mesh *mesh_create_eval_no_deform(Depsgraph *depsgraph,
                                 const Scene *scene,
                                 Object *ob,
                                 const CustomData_MeshMasks *dataMask)
{
  GeometrySet geometry_set = mesh_calc_modifiers(
      depsgraph, scene, ob, false, false, dataMask, false, false, nullptr);
  geometry_set.ensure_owns_direct_data();
  return geometry_set.get_component_for_write<MeshComponent>().release();
}

Mesh *mesh_create_eval_no_deform_render(Depsgraph *depsgraph,
                                        const Scene *scene,
                                        Object *ob,
                                        const CustomData_MeshMasks *dataMask)
{
  GeometrySet geometry_set = mesh_calc_modifiers(
      depsgraph, scene, ob, false, false, dataMask, false, false, nullptr);
  geometry_set.ensure_owns_direct_data();
  return geometry_set.get_component_for_write<MeshComponent>().release();
}

/***/

Mesh *editbmesh_get_eval_cage(Depsgraph *depsgraph,
                              const Scene *scene,
                              Object *obedit,
                              BMEditMesh *em,
                              const CustomData_MeshMasks *dataMask)
{
  CustomData_MeshMasks cddata_masks = *dataMask;

  /* if there's no derived mesh or the last data mask used doesn't include
   * the data we need, rebuild the derived mesh
   */
  object_get_datamask(depsgraph, obedit, &cddata_masks, nullptr);

  if (!obedit->runtime->editmesh_eval_cage ||
      !CustomData_MeshMasks_are_matching(&(obedit->runtime->last_data_mask), &cddata_masks))
  {
    editbmesh_build_data(depsgraph, scene, obedit, em, &cddata_masks);
  }

  return obedit->runtime->editmesh_eval_cage;
}

Mesh *editbmesh_get_eval_cage_from_orig(Depsgraph *depsgraph,
                                        const Scene *scene,
                                        Object *obedit,
                                        const CustomData_MeshMasks *dataMask)
{
  BLI_assert((obedit->id.tag & LIB_TAG_COPIED_ON_EVAL) == 0);
  const Scene *scene_eval = (const Scene *)DEG_get_evaluated_id(depsgraph, (ID *)&scene->id);
  Object *obedit_eval = (Object *)DEG_get_evaluated_id(depsgraph, &obedit->id);
  BMEditMesh *em_eval = BKE_editmesh_from_object(obedit_eval);
  return editbmesh_get_eval_cage(depsgraph, scene_eval, obedit_eval, em_eval, dataMask);
}

/***/

/* same as above but for vert coords */
struct MappedUserData {
  float (*vertexcos)[3];
  BLI_bitmap *vertex_visit;
};

static void make_vertexcos__mapFunc(void *user_data,
                                    int index,
                                    const float co[3],
                                    const float /*no*/[3])
{
  MappedUserData *mappedData = (MappedUserData *)user_data;

  if (BLI_BITMAP_TEST(mappedData->vertex_visit, index) == 0) {
    /* we need coord from prototype vertex, not from copies,
     * assume they stored in the beginning of vertex array stored in DM
     * (mirror modifier for eg does this) */
    copy_v3_v3(mappedData->vertexcos[index], co);
    BLI_BITMAP_ENABLE(mappedData->vertex_visit, index);
  }
}

void mesh_get_mapped_verts_coords(Mesh *mesh_eval, blender::MutableSpan<blender::float3> r_cos)
{
  if (mesh_eval->runtime->deformed_only == false) {
    MappedUserData user_data;
    r_cos.fill(float3(0));
    user_data.vertexcos = reinterpret_cast<float(*)[3]>(r_cos.data());
    user_data.vertex_visit = BLI_BITMAP_NEW(r_cos.size(), "vertexcos flags");
    BKE_mesh_foreach_mapped_vert(mesh_eval, make_vertexcos__mapFunc, &user_data, MESH_FOREACH_NOP);
    MEM_freeN(user_data.vertex_visit);
  }
  else {
    r_cos.copy_from(mesh_eval->vert_positions());
  }
}

static void mesh_init_origspace(Mesh *mesh)
{
  const float default_osf[4][2] = {{0, 0}, {1, 0}, {1, 1}, {0, 1}};

  OrigSpaceLoop *lof_array = (OrigSpaceLoop *)CustomData_get_layer_for_write(
      &mesh->corner_data, CD_ORIGSPACE_MLOOP, mesh->corners_num);
  const Span<float3> positions = mesh->vert_positions();
  const blender::OffsetIndices faces = mesh->faces();
  const Span<int> corner_verts = mesh->corner_verts();

  int j, k;

  blender::Vector<blender::float2, 64> vcos_2d;

  for (const int i : faces.index_range()) {
    const blender::IndexRange face = faces[i];
    OrigSpaceLoop *lof = lof_array + face.start();

    if (ELEM(face.size(), 3, 4)) {
      for (j = 0; j < face.size(); j++, lof++) {
        copy_v2_v2(lof->uv, default_osf[j]);
      }
    }
    else {
      float co[3];
      float mat[3][3];

      float min[2] = {FLT_MAX, FLT_MAX}, max[2] = {-FLT_MAX, -FLT_MAX};
      float translate[2], scale[2];

      const float3 p_nor = blender::bke::mesh::face_normal_calc(positions,
                                                                corner_verts.slice(face));

      axis_dominant_v3_to_m3(mat, p_nor);

      vcos_2d.resize(face.size());
      for (j = 0; j < face.size(); j++) {
        mul_v3_m3v3(co, mat, positions[corner_verts[face[j]]]);
        copy_v2_v2(vcos_2d[j], co);

        for (k = 0; k < 2; k++) {
          if (co[k] > max[k]) {
            max[k] = co[k];
          }
          else if (co[k] < min[k]) {
            min[k] = co[k];
          }
        }
      }

      /* Brings min to (0, 0). */
      negate_v2_v2(translate, min);

      /* Scale will bring max to (1, 1). */
      sub_v2_v2v2(scale, max, min);
      if (scale[0] == 0.0f) {
        scale[0] = 1e-9f;
      }
      if (scale[1] == 0.0f) {
        scale[1] = 1e-9f;
      }
      invert_v2(scale);

      /* Finally, transform all vcos_2d into ((0, 0), (1, 1))
       * square and assign them as origspace. */
      for (j = 0; j < face.size(); j++, lof++) {
        add_v2_v2v2(lof->uv, vcos_2d[j], translate);
        mul_v2_v2(lof->uv, scale);
      }
    }
  }

  BKE_mesh_tessface_clear(mesh);
}<|MERGE_RESOLUTION|>--- conflicted
+++ resolved
@@ -338,11 +338,7 @@
 }
 
 /* orco custom data layer */
-<<<<<<< HEAD
-static float (*get_orco_coords(Object *ob, const BMEditMesh *em, int layer, int *free))[3]
-=======
 static float (*get_orco_coords(const Object *ob, const BMEditMesh *em, int layer, int *free))[3]
->>>>>>> 2d9f19c9
 {
   *free = 0;
 
@@ -377,11 +373,7 @@
   return nullptr;
 }
 
-<<<<<<< HEAD
-static Mesh *create_orco_mesh(Object *ob, const Mesh *mesh, BMEditMesh *em, int layer)
-=======
 static Mesh *create_orco_mesh(const Object *ob, const Mesh *mesh, const BMEditMesh *em, int layer)
->>>>>>> 2d9f19c9
 {
   Mesh *orco_mesh;
   float(*orco)[3];
@@ -418,16 +410,11 @@
   return MutableSpan(reinterpret_cast<float3 *>(data), mesh->verts_num);
 }
 
-<<<<<<< HEAD
-static void add_orco_mesh(
-    Object *ob, const BMEditMesh *em, Mesh *mesh, Mesh *mesh_orco, const eCustomDataType layer)
-=======
 static void add_orco_mesh(Object *ob,
                           const BMEditMesh *em,
                           Mesh *mesh,
                           const Mesh *mesh_orco,
                           const eCustomDataType layer)
->>>>>>> 2d9f19c9
 {
   const int totvert = mesh->verts_num;
 
