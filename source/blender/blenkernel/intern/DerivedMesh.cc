/* SPDX-FileCopyrightText: 2005 Blender Authors
 *
 * SPDX-License-Identifier: GPL-2.0-or-later */

/** \file
 * \ingroup bke
 */

#include <climits>
#include <cstring>

#include "MEM_guardedalloc.h"

#include "DNA_cloth_types.h"
#include "DNA_customdata_types.h"
#include "DNA_key_types.h"
#include "DNA_material_types.h"
#include "DNA_mesh_types.h"
#include "DNA_meshdata_types.h"
#include "DNA_object_types.h"
#include "DNA_scene_types.h"

#include "BLI_bitmap.h"
#include "BLI_blenlib.h"
#include "BLI_linklist.h"
#include "BLI_math_geom.h"
#include "BLI_math_matrix.h"
#include "BLI_math_vector_types.hh"
#include "BLI_span.hh"
#include "BLI_task.h"
#include "BLI_task.hh"
#include "BLI_utildefines.h"
#include "BLI_vector.hh"

#include "BKE_DerivedMesh.hh"
#include "BKE_bvhutils.hh"
#include "BKE_deform.hh"
#include "BKE_editmesh.hh"
#include "BKE_editmesh_cache.hh"
#include "BKE_geometry_set.hh"
#include "BKE_geometry_set_instances.hh"
#include "BKE_key.hh"
#include "BKE_layer.hh"
#include "BKE_lib_id.hh"
#include "BKE_material.h"
#include "BKE_mesh.hh"
#include "BKE_mesh_iterators.hh"
#include "BKE_mesh_mapping.hh"
#include "BKE_mesh_runtime.hh"
#include "BKE_mesh_tangent.hh"
#include "BKE_mesh_wrapper.hh"
#include "BKE_modifier.hh"
#include "BKE_multires.hh"
#include "BKE_object.hh"
#include "BKE_object_deform.h"
#include "BKE_object_types.hh"
#include "BKE_paint.hh"
#include "BKE_subdiv_modifier.hh"

#include "BLI_sys_types.h" /* for intptr_t support */

#include "BKE_shrinkwrap.hh"
#include "DEG_depsgraph.hh"
#include "DEG_depsgraph_query.hh"

#include "CLG_log.h"

#ifdef WITH_OPENSUBDIV
#  include "DNA_userdef_types.h"
#endif

using blender::float3;
using blender::IndexRange;
using blender::MutableSpan;
using blender::Span;
using blender::VArray;
using blender::bke::GeometryOwnershipType;
using blender::bke::GeometrySet;
using blender::bke::MeshComponent;

/* very slow! enable for testing only! */
// #define USE_MODIFIER_VALIDATE

#ifdef USE_MODIFIER_VALIDATE
#  define ASSERT_IS_VALID_MESH(mesh) \
    (BLI_assert((mesh == nullptr) || (BKE_mesh_is_valid(mesh) == true)))
#else
#  define ASSERT_IS_VALID_MESH(mesh)
#endif

static void mesh_init_origspace(Mesh *mesh);

/* -------------------------------------------------------------------- */

static float *dm_getVertArray(DerivedMesh *dm)
{
  float(*positions)[3] = (float(*)[3])CustomData_get_layer_named_for_write(
      &dm->vertData, CD_PROP_FLOAT3, "position", dm->getNumVerts(dm));

  if (!positions) {
    positions = (float(*)[3])CustomData_add_layer_named(
        &dm->vertData, CD_PROP_FLOAT3, CD_SET_DEFAULT, dm->getNumVerts(dm), "position");
    CustomData_set_layer_flag(&dm->vertData, CD_PROP_FLOAT3, CD_FLAG_TEMPORARY);
    dm->copyVertArray(dm, positions);
  }

  return (float *)positions;
}

static blender::int2 *dm_getEdgeArray(DerivedMesh *dm)
{
  blender::int2 *edge = (blender::int2 *)CustomData_get_layer_named_for_write(
      &dm->edgeData, CD_PROP_INT32_2D, ".edge_verts", dm->getNumEdges(dm));

  if (!edge) {
    edge = (blender::int2 *)CustomData_add_layer_named(
        &dm->edgeData, CD_PROP_INT32_2D, CD_SET_DEFAULT, dm->getNumEdges(dm), ".edge_verts");
    CustomData_set_layer_flag(&dm->edgeData, CD_PROP_INT32_2D, CD_FLAG_TEMPORARY);
    dm->copyEdgeArray(dm, edge);
  }

  return edge;
}

static int *dm_getCornerVertArray(DerivedMesh *dm)
{
  int *corner_verts = (int *)CustomData_get_layer_named_for_write(
      &dm->loopData, CD_PROP_INT32, ".corner_vert", dm->getNumLoops(dm));

  if (!corner_verts) {
    corner_verts = (int *)CustomData_add_layer_named(
        &dm->loopData, CD_PROP_INT32, CD_SET_DEFAULT, dm->getNumLoops(dm), ".corner_vert");
    dm->copyCornerVertArray(dm, corner_verts);
  }

  return corner_verts;
}

static int *dm_getCornerEdgeArray(DerivedMesh *dm)
{
  int *corner_edges = (int *)CustomData_get_layer_named(
      &dm->loopData, CD_PROP_INT32, ".corner_edge");

  if (!corner_edges) {
    corner_edges = (int *)CustomData_add_layer_named(
        &dm->loopData, CD_PROP_INT32, CD_SET_DEFAULT, dm->getNumLoops(dm), ".corner_edge");
    dm->copyCornerEdgeArray(dm, corner_edges);
  }

  return corner_edges;
}

static int *dm_getPolyArray(DerivedMesh *dm)
{
  if (!dm->face_offsets) {
    dm->face_offsets = MEM_cnew_array<int>(dm->getNumPolys(dm) + 1, __func__);
    dm->copyPolyArray(dm, dm->face_offsets);
  }
  return dm->face_offsets;
}

void DM_init_funcs(DerivedMesh *dm)
{
  /* default function implementations */
  dm->getVertArray = dm_getVertArray;
  dm->getEdgeArray = dm_getEdgeArray;
  dm->getCornerVertArray = dm_getCornerVertArray;
  dm->getCornerEdgeArray = dm_getCornerEdgeArray;
  dm->getPolyArray = dm_getPolyArray;

  dm->getVertDataArray = DM_get_vert_data_layer;
  dm->getEdgeDataArray = DM_get_edge_data_layer;
  dm->getPolyDataArray = DM_get_poly_data_layer;
  dm->getLoopDataArray = DM_get_loop_data_layer;
}

void DM_init(DerivedMesh *dm,
             DerivedMeshType type,
             int numVerts,
             int numEdges,
             int numTessFaces,
             int numLoops,
             int numPolys)
{
  dm->type = type;
  dm->numVertData = numVerts;
  dm->numEdgeData = numEdges;
  dm->numTessFaceData = numTessFaces;
  dm->numLoopData = numLoops;
  dm->numPolyData = numPolys;

  DM_init_funcs(dm);

  /* Don't use #CustomData_reset because we don't want to touch custom-data. */
  copy_vn_i(dm->vertData.typemap, CD_NUMTYPES, -1);
  copy_vn_i(dm->edgeData.typemap, CD_NUMTYPES, -1);
  copy_vn_i(dm->faceData.typemap, CD_NUMTYPES, -1);
  copy_vn_i(dm->loopData.typemap, CD_NUMTYPES, -1);
  copy_vn_i(dm->polyData.typemap, CD_NUMTYPES, -1);
}

void DM_from_template(DerivedMesh *dm,
                      DerivedMesh *source,
                      DerivedMeshType type,
                      int numVerts,
                      int numEdges,
                      int numTessFaces,
                      int numLoops,
                      int numPolys)
{
  const CustomData_MeshMasks *mask = &CD_MASK_DERIVEDMESH;
  CustomData_copy_layout(&source->vertData, &dm->vertData, mask->vmask, CD_SET_DEFAULT, numVerts);
  CustomData_copy_layout(&source->edgeData, &dm->edgeData, mask->emask, CD_SET_DEFAULT, numEdges);
  CustomData_copy_layout(
      &source->faceData, &dm->faceData, mask->fmask, CD_SET_DEFAULT, numTessFaces);
  CustomData_copy_layout(&source->loopData, &dm->loopData, mask->lmask, CD_SET_DEFAULT, numLoops);
  CustomData_copy_layout(&source->polyData, &dm->polyData, mask->pmask, CD_SET_DEFAULT, numPolys);
  dm->face_offsets = static_cast<int *>(MEM_dupallocN(source->face_offsets));

  dm->type = type;
  dm->numVertData = numVerts;
  dm->numEdgeData = numEdges;
  dm->numTessFaceData = numTessFaces;
  dm->numLoopData = numLoops;
  dm->numPolyData = numPolys;

  DM_init_funcs(dm);
}

void DM_release(DerivedMesh *dm)
{
  CustomData_free(&dm->vertData, dm->numVertData);
  CustomData_free(&dm->edgeData, dm->numEdgeData);
  CustomData_free(&dm->faceData, dm->numTessFaceData);
  CustomData_free(&dm->loopData, dm->numLoopData);
  CustomData_free(&dm->polyData, dm->numPolyData);
  MEM_SAFE_FREE(dm->face_offsets);
}

void BKE_mesh_runtime_eval_to_meshkey(Mesh *me_deformed, Mesh *mesh, KeyBlock *kb)
{
  /* Just a shallow wrapper around #BKE_keyblock_convert_from_mesh,
   * that ensures both evaluated mesh and original one has same number of vertices. */

  const int totvert = me_deformed->verts_num;

  if (totvert == 0 || mesh->verts_num == 0 || mesh->verts_num != totvert) {
    return;
  }

  BKE_keyblock_convert_from_mesh(me_deformed, mesh->key, kb);
}

void DM_set_only_copy(DerivedMesh *dm, const CustomData_MeshMasks *mask)
{
  CustomData_set_only_copy(&dm->vertData, mask->vmask);
  CustomData_set_only_copy(&dm->edgeData, mask->emask);
  CustomData_set_only_copy(&dm->faceData, mask->fmask);
  /* this wasn't in 2.63 and is disabled for 2.64 because it gives problems with
   * weight paint mode when there are modifiers applied, needs further investigation,
   * see replies to r50969, Campbell */
#if 0
  CustomData_set_only_copy(&dm->loopData, mask->lmask);
  Custom(&dm->polyData, mask->pmask);
#endif
}

static void mesh_set_only_copy(Mesh *mesh, const CustomData_MeshMasks *mask)
{
  CustomData_set_only_copy(&mesh->vert_data, mask->vmask);
  CustomData_set_only_copy(&mesh->edge_data, mask->emask);
  CustomData_set_only_copy(&mesh->fdata_legacy, mask->fmask);
  /* this wasn't in 2.63 and is disabled for 2.64 because it gives problems with
   * weight paint mode when there are modifiers applied, needs further investigation,
   * see replies to r50969, Campbell */
#if 0
  CustomData_set_only_copy(&mesh->ldata, mask->lmask);
  CustomData_set_only_copy(&mesh->pdata, mask->pmask);
#endif
}

void *DM_get_vert_data_layer(DerivedMesh *dm, const eCustomDataType type)
{
  return CustomData_get_layer_for_write(&dm->vertData, type, dm->getNumVerts(dm));
}

void *DM_get_edge_data_layer(DerivedMesh *dm, const eCustomDataType type)
{
  return CustomData_get_layer_for_write(&dm->edgeData, type, dm->getNumEdges(dm));
}

void *DM_get_poly_data_layer(DerivedMesh *dm, const eCustomDataType type)
{
  return CustomData_get_layer_for_write(&dm->polyData, type, dm->getNumPolys(dm));
}

void *DM_get_loop_data_layer(DerivedMesh *dm, const eCustomDataType type)
{
  return CustomData_get_layer_for_write(&dm->loopData, type, dm->getNumLoops(dm));
}

void DM_copy_vert_data(
    const DerivedMesh *source, DerivedMesh *dest, int source_index, int dest_index, int count)
{
  CustomData_copy_data(&source->vertData, &dest->vertData, source_index, dest_index, count);
}

void DM_interp_vert_data(const DerivedMesh *source,
                         DerivedMesh *dest,
                         int *src_indices,
                         float *weights,
                         int count,
                         int dest_index)
{
  CustomData_interp(
      &source->vertData, &dest->vertData, src_indices, weights, nullptr, count, dest_index);
}

static float (*get_editbmesh_orco_verts(const BMEditMesh *em))[3]
{
  BMIter iter;
  BMVert *eve;
  float(*orco)[3];
  int i;

  /* these may not really be the orco's, but it's only for preview.
   * could be solver better once, but isn't simple */

  orco = (float(*)[3])MEM_malloc_arrayN(em->bm->totvert, sizeof(float[3]), "BMEditMesh Orco");

  BM_ITER_MESH_INDEX (eve, &iter, em->bm, BM_VERTS_OF_MESH, i) {
    copy_v3_v3(orco[i], eve->co);
  }

  return orco;
}

/* orco custom data layer */
static float (*get_orco_coords(const Object *ob, const BMEditMesh *em, int layer, int *free))[3]
{
  *free = 0;

  if (layer == CD_ORCO) {
    /* get original coordinates */
    *free = 1;

    if (em) {
      return get_editbmesh_orco_verts(em);
    }
    return BKE_mesh_orco_verts_get(ob);
  }
  if (layer == CD_CLOTH_ORCO) {
    /* apply shape key for cloth, this should really be solved
     * by a more flexible customdata system, but not simple */
    if (!em) {
      const ClothModifierData *clmd = (const ClothModifierData *)BKE_modifiers_findby_type(
          ob, eModifierType_Cloth);
      if (clmd && clmd->sim_parms->shapekey_rest) {
        const KeyBlock *kb = BKE_keyblock_find_by_index(
            BKE_key_from_object(const_cast<Object *>(ob)), clmd->sim_parms->shapekey_rest);

        if (kb && kb->data) {
          return (float(*)[3])kb->data;
        }
      }
    }

    return nullptr;
  }

  return nullptr;
}

static Mesh *create_orco_mesh(const Object *ob, const Mesh *mesh, const BMEditMesh *em, int layer)
{
  Mesh *orco_mesh;
  float(*orco)[3];
  int free;

  if (em) {
    orco_mesh = BKE_mesh_from_bmesh_for_eval_nomain(em->bm, nullptr, mesh);
    BKE_mesh_ensure_default_orig_index_customdata(orco_mesh);
  }
  else {
    orco_mesh = BKE_mesh_copy_for_eval(mesh);
  }

  orco = get_orco_coords(ob, em, layer, &free);

  if (orco) {
    orco_mesh->vert_positions_for_write().copy_from(
        {reinterpret_cast<const float3 *>(orco), orco_mesh->verts_num});
    orco_mesh->tag_positions_changed();
    if (free) {
      MEM_freeN(orco);
    }
  }

  return orco_mesh;
}

static MutableSpan<float3> orco_coord_layer_ensure(Mesh *mesh, const eCustomDataType layer)
{
  void *data = CustomData_get_layer_for_write(&mesh->vert_data, layer, mesh->verts_num);
  if (!data) {
    data = CustomData_add_layer(&mesh->vert_data, layer, CD_CONSTRUCT, mesh->verts_num);
  }
  return MutableSpan(reinterpret_cast<float3 *>(data), mesh->verts_num);
}

static void add_orco_mesh(Object *ob,
                          const BMEditMesh *em,
                          Mesh *mesh,
                          const Mesh *mesh_orco,
                          const eCustomDataType layer)
{
  const int totvert = mesh->verts_num;

  MutableSpan<float3> layer_orco;
  if (mesh_orco) {
    layer_orco = orco_coord_layer_ensure(mesh, layer);

    if (mesh_orco->verts_num == totvert) {
      layer_orco.copy_from(mesh_orco->vert_positions());
    }
    else {
      layer_orco.copy_from(mesh->vert_positions());
    }
  }
  else {
    /* TODO(sybren): totvert should potentially change here, as ob->data
     * or em may have a different number of vertices than dm. */
    int free = 0;
    float(*orco)[3] = get_orco_coords(ob, em, layer, &free);
    if (orco) {
      layer_orco = orco_coord_layer_ensure(mesh, layer);
      layer_orco.copy_from(Span<float3>(reinterpret_cast<float3 *>(orco), totvert));
    }
    if (free) {
      MEM_freeN(orco);
    }
  }

  if (!layer_orco.is_empty()) {
    if (layer == CD_ORCO) {
      BKE_mesh_orco_verts_transform(
          (Mesh *)ob->data, reinterpret_cast<float(*)[3]>(layer_orco.data()), totvert, false);
    }
  }
}

/* Does final touches to the final evaluated mesh, making sure it is perfectly usable.
 *
 * This is needed because certain information is not passed along intermediate meshes allocated
 * during stack evaluation.
 */
static void mesh_calc_finalize(const Mesh *mesh_input, Mesh *mesh_eval)
{
  /* Make sure the name is the same. This is because mesh allocation from template does not
   * take care of naming. */
  STRNCPY(mesh_eval->id.name, mesh_input->id.name);
  /* Make evaluated mesh to share same edit mesh pointer as original and copied meshes. */
  mesh_eval->runtime->edit_mesh = mesh_input->runtime->edit_mesh;
}

/**
 * Modifies the given mesh and geometry set. The mesh is not passed as part of the mesh component
 * in the \a geometry_set input, it is only passed in \a input_mesh and returned in the return
 * value.
 *
 * The purpose of the geometry set is to store all geometry components that are generated
 * by modifiers to allow outputting non-mesh data from modifiers.
 */
static Mesh *modifier_modify_mesh_and_geometry_set(ModifierData *md,
                                                   const ModifierEvalContext &mectx,
                                                   Mesh *input_mesh,
                                                   GeometrySet &geometry_set)
{
  Mesh *mesh_output = nullptr;
  const ModifierTypeInfo *mti = BKE_modifier_get_info((ModifierType)md->type);
  if (mti->modify_geometry_set == nullptr) {
    mesh_output = BKE_modifier_modify_mesh(md, &mectx, input_mesh);
  }
  else {
    /* For performance reasons, this should be called by the modifier and/or nodes themselves at
     * some point. */
    BKE_mesh_wrapper_ensure_mdata(input_mesh);

    /* Replace only the mesh rather than the whole component, because the entire #MeshComponent
     * might have been replaced by data from a different object in the node tree, which means the
     * component contains vertex group name data for that object that should not be removed. */
    geometry_set.replace_mesh(input_mesh, GeometryOwnershipType::Editable);

    /* Let the modifier change the geometry set. */
    mti->modify_geometry_set(md, &mectx, &geometry_set);

    /* Release the mesh from the geometry set again. */
    if (geometry_set.has<MeshComponent>()) {
      MeshComponent &mesh_component = geometry_set.get_component_for_write<MeshComponent>();
      if (mesh_component.get() != input_mesh) {
        /* Make sure the mesh component actually owns the mesh before taking over ownership. */
        mesh_component.ensure_owns_direct_data();
      }
      mesh_output = mesh_component.release();
    }
    /* Need to ensure that non-mesh data is also owned by the geometry set. Otherwise it might be
     * freed while there is still a reference to it in the geometry. */
    geometry_set.ensure_owns_direct_data();

    /* Return an empty mesh instead of null. */
    if (mesh_output == nullptr) {
      mesh_output = BKE_mesh_new_nomain(0, 0, 0, 0);
      BKE_mesh_copy_parameters_for_eval(mesh_output, input_mesh);
    }
  }

  return mesh_output;
}

static void set_rest_position(Mesh &mesh)
{
  using namespace blender;
  using namespace blender::bke;
  MutableAttributeAccessor attributes = mesh.attributes_for_write();
  const AttributeReader positions = attributes.lookup<float3>("position");
  attributes.remove("rest_position");
  if (positions) {
    if (positions.sharing_info && positions.varray.is_span()) {
      attributes.add<float3>("rest_position",
                             AttrDomain::Point,
                             AttributeInitShared(positions.varray.get_internal_span().data(),
                                                 *positions.sharing_info));
    }
    else {
      attributes.add<float3>(
          "rest_position", AttrDomain::Point, AttributeInitVArray(positions.varray));
    }
  }
}

static void mesh_calc_modifiers(Depsgraph *depsgraph,
                                const Scene *scene,
                                Object *ob,
                                const bool use_deform,
                                const bool need_mapping,
                                const CustomData_MeshMasks *dataMask,
                                const bool use_cache,
                                const bool allow_shared_mesh,
                                /* return args */
                                Mesh **r_deform,
                                Mesh **r_final,
                                GeometrySet **r_geometry_set)
{
  using namespace blender::bke;
  /* Input mesh shouldn't be modified. */
  Mesh *mesh_input = (Mesh *)ob->data;
  /* The final mesh is the result of calculating all enabled modifiers. */
  Mesh *mesh_final = nullptr;
  /* The result of calculating all leading deform modifiers. */
  Mesh *mesh_deform = nullptr;
  /* This geometry set contains the non-mesh data that might be generated by modifiers. */
  GeometrySet geometry_set_final;

  BLI_assert((mesh_input->id.tag & LIB_TAG_COPIED_ON_EVAL_FINAL_RESULT) == 0);

  /* Mesh with constructive modifiers but no deformation applied. Tracked
   * along with final mesh if undeformed / orco coordinates are requested
   * for texturing. */
  Mesh *mesh_orco = nullptr;
  Mesh *mesh_orco_cloth = nullptr;

  /* Modifier evaluation modes. */
  const bool use_render = (DEG_get_mode(depsgraph) == DAG_EVAL_RENDER);
  const int required_mode = use_render ? eModifierMode_Render : eModifierMode_Realtime;

  /* Sculpt can skip certain modifiers. */
  const bool has_multires = BKE_sculpt_multires_active(scene, ob) != nullptr;
  bool multires_applied = false;
  const bool sculpt_mode = ob->mode & OB_MODE_SCULPT && ob->sculpt && !use_render;
  const bool sculpt_dyntopo = (sculpt_mode && ob->sculpt->bm) && !use_render;

  /* Modifier evaluation contexts for different types of modifiers. */
  ModifierApplyFlag apply_render = use_render ? MOD_APPLY_RENDER : ModifierApplyFlag(0);
  ModifierApplyFlag apply_cache = use_cache ? MOD_APPLY_USECACHE : ModifierApplyFlag(0);
  const ModifierEvalContext mectx = {depsgraph, ob, apply_render | apply_cache};
  const ModifierEvalContext mectx_orco = {depsgraph, ob, apply_render | MOD_APPLY_ORCO};

  /* Get effective list of modifiers to execute. Some effects like shape keys
   * are added as virtual modifiers before the user created modifiers. */
  VirtualModifierData virtual_modifier_data;
  ModifierData *firstmd = BKE_modifiers_get_virtual_modifierlist(ob, &virtual_modifier_data);
  ModifierData *md = firstmd;

  /* Compute accumulated datamasks needed by each modifier. It helps to do
   * this fine grained so that for example vertex groups are preserved up to
   * an armature modifier, but not through a following subsurf modifier where
   * subdividing them is expensive. */
  CustomData_MeshMasks final_datamask = *dataMask;
  CDMaskLink *datamasks = BKE_modifier_calc_data_masks(scene, md, &final_datamask, required_mode);
  CDMaskLink *md_datamask = datamasks;
  /* XXX Always copying POLYINDEX, else tessellated data are no more valid! */
  CustomData_MeshMasks append_mask = CD_MASK_BAREMESH_ORIGINDEX;

  /* Clear errors before evaluation. */
  BKE_modifiers_clear_errors(ob);

  if (ob->modifier_flag & OB_MODIFIER_FLAG_ADD_REST_POSITION) {
    if (mesh_final == nullptr) {
      mesh_final = BKE_mesh_copy_for_eval(mesh_input);
      ASSERT_IS_VALID_MESH(mesh_final);
    }
    set_rest_position(*mesh_final);
  }

  /* Apply all leading deform modifiers. */
  if (use_deform) {
    for (; md; md = md->next, md_datamask = md_datamask->next) {
      const ModifierTypeInfo *mti = BKE_modifier_get_info((ModifierType)md->type);

      if (!BKE_modifier_is_enabled(scene, md, required_mode)) {
        continue;
      }

      if (mti->type == ModifierTypeType::OnlyDeform && !sculpt_dyntopo) {
        ScopedModifierTimer modifier_timer{*md};
        if (!mesh_final) {
          mesh_final = BKE_mesh_copy_for_eval(mesh_input);
          ASSERT_IS_VALID_MESH(mesh_final);
        }

        if (mti->required_data_mask) {
          CustomData_MeshMasks mask{};
          mti->required_data_mask(md, &mask);
          if (mask.vmask & CD_MASK_ORCO) {
            add_orco_mesh(ob, nullptr, mesh_final, nullptr, CD_ORCO);
          }
        }

        BKE_modifier_deform_verts(md, &mectx, mesh_final, mesh_final->vert_positions_for_write());
      }
      else {
        break;
      }
    }

    /* Result of all leading deforming modifiers is cached for
     * places that wish to use the original mesh but with deformed
     * coordinates (like vertex paint). */
    if (r_deform) {
      mesh_deform = BKE_mesh_copy_for_eval(mesh_final ? mesh_final : mesh_input);
    }
  }

  /* Apply all remaining constructive and deforming modifiers. */
  bool have_non_onlydeform_modifiers_applied = false;
  for (; md; md = md->next, md_datamask = md_datamask->next) {
    const ModifierTypeInfo *mti = BKE_modifier_get_info((ModifierType)md->type);

    if (!BKE_modifier_is_enabled(scene, md, required_mode)) {
      continue;
    }

    if (mti->type == ModifierTypeType::OnlyDeform && !use_deform) {
      continue;
    }

    if ((mti->flags & eModifierTypeFlag_RequiresOriginalData) &&
        have_non_onlydeform_modifiers_applied)
    {
      BKE_modifier_set_error(ob, md, "Modifier requires original data, bad stack position");
      continue;
    }

    if (sculpt_mode && (!has_multires || multires_applied || sculpt_dyntopo)) {
      bool unsupported = false;

      if (md->type == eModifierType_Multires && ((MultiresModifierData *)md)->sculptlvl == 0) {
        /* If multires is on level 0 skip it silently without warning message. */
        if (!sculpt_dyntopo) {
          continue;
        }
      }

      if (sculpt_dyntopo) {
        unsupported = true;
      }

      if (scene->toolsettings->sculpt->flags & SCULPT_ONLY_DEFORM) {
        unsupported |= (mti->type != ModifierTypeType::OnlyDeform);
      }

      unsupported |= multires_applied;

      if (unsupported) {
        if (sculpt_dyntopo) {
          BKE_modifier_set_error(ob, md, "Not supported in dyntopo");
        }
        else {
          BKE_modifier_set_error(ob, md, "Not supported in sculpt mode");
        }
        continue;
      }
    }

    if (need_mapping && !BKE_modifier_supports_mapping(md)) {
      continue;
    }

    blender::bke::ScopedModifierTimer modifier_timer{*md};

    /* Add orco mesh as layer if needed by this modifier. */
    if (mesh_final && mesh_orco && mti->required_data_mask) {
      CustomData_MeshMasks mask = {0};
      mti->required_data_mask(md, &mask);
      if (mask.vmask & CD_MASK_ORCO) {
        add_orco_mesh(ob, nullptr, mesh_final, mesh_orco, CD_ORCO);
      }
    }

    if (mti->type == ModifierTypeType::OnlyDeform) {
      if (!mesh_final) {
        mesh_final = BKE_mesh_copy_for_eval(mesh_input);
        ASSERT_IS_VALID_MESH(mesh_final);
      }
      BKE_modifier_deform_verts(md, &mectx, mesh_final, mesh_final->vert_positions_for_write());
    }
    else {
      bool check_for_needs_mapping = false;
      if (mesh_final != nullptr) {
        if (have_non_onlydeform_modifiers_applied == false) {
          /* If we only deformed, we won't have initialized #CD_ORIGINDEX.
           * as this is the only part of the function that initializes mapping. */
          check_for_needs_mapping = true;
        }
      }
      else {
        mesh_final = BKE_mesh_copy_for_eval(mesh_input);
        ASSERT_IS_VALID_MESH(mesh_final);
        check_for_needs_mapping = true;
      }

      have_non_onlydeform_modifiers_applied = true;

      /* determine which data layers are needed by following modifiers */
      CustomData_MeshMasks nextmask = md_datamask->next ? md_datamask->next->mask : final_datamask;

      if (check_for_needs_mapping) {
        /* Initialize original indices the first time we evaluate a
         * constructive modifier. Modifiers will then do mapping mostly
         * automatic by copying them through CustomData_copy_data along
         * with other data.
         *
         * These are created when either requested by evaluation, or if
         * following modifiers requested them. */
        if (need_mapping ||
            ((nextmask.vmask | nextmask.emask | nextmask.pmask) & CD_MASK_ORIGINDEX))
        {
          /* calc */
          CustomData_add_layer(
              &mesh_final->vert_data, CD_ORIGINDEX, CD_CONSTRUCT, mesh_final->verts_num);
          CustomData_add_layer(
              &mesh_final->edge_data, CD_ORIGINDEX, CD_CONSTRUCT, mesh_final->edges_num);
          CustomData_add_layer(
              &mesh_final->face_data, CD_ORIGINDEX, CD_CONSTRUCT, mesh_final->faces_num);

          /* Not worth parallelizing this,
           * gives less than 0.1% overall speedup in best of best cases... */
          range_vn_i((int *)CustomData_get_layer_for_write(
                         &mesh_final->vert_data, CD_ORIGINDEX, mesh_final->verts_num),
                     mesh_final->verts_num,
                     0);
          range_vn_i((int *)CustomData_get_layer_for_write(
                         &mesh_final->edge_data, CD_ORIGINDEX, mesh_final->edges_num),
                     mesh_final->edges_num,
                     0);
          range_vn_i((int *)CustomData_get_layer_for_write(
                         &mesh_final->face_data, CD_ORIGINDEX, mesh_final->faces_num),
                     mesh_final->faces_num,
                     0);
        }
      }

      /* set the Mesh to only copy needed data */
      CustomData_MeshMasks mask = md_datamask->mask;
      /* needMapping check here fixes bug #28112, otherwise it's
       * possible that it won't be copied */
      CustomData_MeshMasks_update(&mask, &append_mask);
      if (need_mapping) {
        mask.vmask |= CD_MASK_ORIGINDEX;
        mask.emask |= CD_MASK_ORIGINDEX;
        mask.pmask |= CD_MASK_ORIGINDEX;
      }
      mesh_set_only_copy(mesh_final, &mask);

      /* add cloth rest shape key if needed */
      if (mask.vmask & CD_MASK_CLOTH_ORCO) {
        add_orco_mesh(ob, nullptr, mesh_final, mesh_orco, CD_CLOTH_ORCO);
      }

      /* add an origspace layer if needed */
      if ((md_datamask->mask.lmask) & CD_MASK_ORIGSPACE_MLOOP) {
        if (!CustomData_has_layer(&mesh_final->corner_data, CD_ORIGSPACE_MLOOP)) {
          CustomData_add_layer(&mesh_final->corner_data,
                               CD_ORIGSPACE_MLOOP,
                               CD_SET_DEFAULT,
                               mesh_final->corners_num);
          mesh_init_origspace(mesh_final);
        }
      }

      Mesh *mesh_next = modifier_modify_mesh_and_geometry_set(
          md, mectx, mesh_final, geometry_set_final);
      ASSERT_IS_VALID_MESH(mesh_next);

      if (mesh_next) {
        /* if the modifier returned a new mesh, release the old one */
        if (mesh_final != mesh_next) {
          BLI_assert(mesh_final != mesh_input);
          BKE_id_free(nullptr, mesh_final);
        }
        mesh_final = mesh_next;
      }

      /* create an orco mesh in parallel */
      if (nextmask.vmask & CD_MASK_ORCO) {
        if (!mesh_orco) {
          mesh_orco = create_orco_mesh(ob, mesh_input, nullptr, CD_ORCO);
        }

        nextmask.vmask &= ~CD_MASK_ORCO;
        CustomData_MeshMasks temp_cddata_masks = {0};
        temp_cddata_masks.vmask = CD_MASK_ORIGINDEX;
        temp_cddata_masks.emask = CD_MASK_ORIGINDEX;
        temp_cddata_masks.fmask = CD_MASK_ORIGINDEX;
        temp_cddata_masks.pmask = CD_MASK_ORIGINDEX;

        if (mti->required_data_mask != nullptr) {
          mti->required_data_mask(md, &temp_cddata_masks);
        }
        CustomData_MeshMasks_update(&temp_cddata_masks, &nextmask);
        mesh_set_only_copy(mesh_orco, &temp_cddata_masks);

        mesh_next = BKE_modifier_modify_mesh(md, &mectx_orco, mesh_orco);
        ASSERT_IS_VALID_MESH(mesh_next);

        if (mesh_next) {
          /* if the modifier returned a new mesh, release the old one */
          if (mesh_orco != mesh_next) {
            BLI_assert(mesh_orco != mesh_input);
            BKE_id_free(nullptr, mesh_orco);
          }

          mesh_orco = mesh_next;
        }
      }

      /* create cloth orco mesh in parallel */
      if (nextmask.vmask & CD_MASK_CLOTH_ORCO) {
        if (!mesh_orco_cloth) {
          mesh_orco_cloth = create_orco_mesh(ob, mesh_input, nullptr, CD_CLOTH_ORCO);
        }

        nextmask.vmask &= ~CD_MASK_CLOTH_ORCO;
        nextmask.vmask |= CD_MASK_ORIGINDEX;
        nextmask.emask |= CD_MASK_ORIGINDEX;
        nextmask.pmask |= CD_MASK_ORIGINDEX;
        mesh_set_only_copy(mesh_orco_cloth, &nextmask);

        mesh_next = BKE_modifier_modify_mesh(md, &mectx_orco, mesh_orco_cloth);
        ASSERT_IS_VALID_MESH(mesh_next);

        if (mesh_next) {
          /* if the modifier returned a new mesh, release the old one */
          if (mesh_orco_cloth != mesh_next) {
            BLI_assert(mesh_orco != mesh_input);
            BKE_id_free(nullptr, mesh_orco_cloth);
          }

          mesh_orco_cloth = mesh_next;
        }
      }

      mesh_final->runtime->deformed_only = false;
    }

    if (sculpt_mode && md->type == eModifierType_Multires) {
      multires_applied = true;
    }
  }

  BLI_linklist_free((LinkNode *)datamasks, nullptr);

  for (md = firstmd; md; md = md->next) {
    BKE_modifier_free_temporary_data(md);
  }

  if (mesh_final == nullptr) {
    if (allow_shared_mesh) {
      mesh_final = mesh_input;
    }
    else {
      mesh_final = BKE_mesh_copy_for_eval(mesh_input);
    }
  }

  /* Denotes whether the object which the modifier stack came from owns the mesh or whether the
   * mesh is shared across multiple objects since there are no effective modifiers. */
  const bool is_own_mesh = (mesh_final != mesh_input);

  /* Add orco coordinates to final and deformed mesh if requested. */
  if (final_datamask.vmask & CD_MASK_ORCO) {
    /* No need in ORCO layer if the mesh was not deformed or modified: undeformed mesh in this case
     * matches input mesh. */
    if (is_own_mesh) {
      add_orco_mesh(ob, nullptr, mesh_final, mesh_orco, CD_ORCO);
    }

    if (mesh_deform) {
      add_orco_mesh(ob, nullptr, mesh_deform, nullptr, CD_ORCO);
    }
  }

  if (mesh_orco) {
    BKE_id_free(nullptr, mesh_orco);
  }
  if (mesh_orco_cloth) {
    BKE_id_free(nullptr, mesh_orco_cloth);
  }

  /* Remove temporary data layer only needed for modifier evaluation.
   * Save some memory, and ensure GPU subdivision does not need to deal with this. */
  CustomData_free_layers(&mesh_final->vert_data, CD_CLOTH_ORCO, mesh_final->verts_num);

  /* Compute normals. */
  if (is_own_mesh) {
    mesh_calc_finalize(mesh_input, mesh_final);
  }
  else {
    blender::bke::MeshRuntime *runtime = mesh_input->runtime;
    if (runtime->mesh_eval == nullptr) {
      std::lock_guard lock{mesh_input->runtime->eval_mutex};
      if (runtime->mesh_eval == nullptr) {
        /* Not yet finalized by any instance, do it now
         * Isolate since computing normals is multithreaded and we are holding a lock. */
        blender::threading::isolate_task([&] {
          mesh_final = BKE_mesh_copy_for_eval(mesh_input);
          mesh_calc_finalize(mesh_input, mesh_final);
          runtime->mesh_eval = mesh_final;
        });
      }
      else {
        /* Already finalized by another instance, reuse. */
        mesh_final = runtime->mesh_eval;
      }
    }
    else {
      /* Already finalized by another instance, reuse. */
      mesh_final = runtime->mesh_eval;
    }
  }

  /* Return final mesh */
  *r_final = mesh_final;
  if (r_deform) {
    *r_deform = mesh_deform;
  }
  if (r_geometry_set) {
    *r_geometry_set = new GeometrySet(std::move(geometry_set_final));
  }
}

bool editbmesh_modifier_is_enabled(const Scene *scene,
                                   const Object *ob,
                                   ModifierData *md,
                                   bool has_prev_mesh)
{
  const ModifierTypeInfo *mti = BKE_modifier_get_info((ModifierType)md->type);
  const int required_mode = eModifierMode_Realtime | eModifierMode_Editmode;

  if (!BKE_modifier_is_enabled(scene, md, required_mode)) {
    return false;
  }

  if ((mti->flags & eModifierTypeFlag_RequiresOriginalData) && has_prev_mesh) {
    BKE_modifier_set_error(ob, md, "Modifier requires original data, bad stack position");
    return false;
  }

  return true;
}

static MutableSpan<float3> mesh_wrapper_vert_coords_ensure_for_write(Mesh *mesh)
{
  switch (mesh->runtime->wrapper_type) {
    case ME_WRAPPER_TYPE_BMESH:
      if (mesh->runtime->edit_data->vert_positions.is_empty()) {
        mesh->runtime->edit_data->vert_positions = BM_mesh_vert_coords_alloc(
            mesh->runtime->edit_mesh->bm);
      }
      return mesh->runtime->edit_data->vert_positions;
    case ME_WRAPPER_TYPE_MDATA:
    case ME_WRAPPER_TYPE_SUBD:
      return mesh->vert_positions_for_write();
  }
  BLI_assert_unreachable();
  return {};
}

static void editbmesh_calc_modifiers(Depsgraph *depsgraph,
                                     const Scene *scene,
                                     Object *ob,
                                     const CustomData_MeshMasks *dataMask,
                                     /* return args */
                                     Mesh **r_cage,
                                     Mesh **r_final,
                                     GeometrySet **r_geometry_set)
{
  Mesh *mesh_input = (Mesh *)ob->data;
  BMEditMesh *em_input = mesh_input->runtime->edit_mesh.get();

  Mesh *mesh_cage = nullptr;
  /* This geometry set contains the non-mesh data that might be generated by modifiers. */
  GeometrySet geometry_set_final;

  /* Mesh with constructive modifiers but no deformation applied. Tracked
   * along with final mesh if undeformed / orco coordinates are requested
   * for texturing. */
  Mesh *mesh_orco = nullptr;

  /* Modifier evaluation modes. */
  const int required_mode = eModifierMode_Realtime | eModifierMode_Editmode;

  const bool use_render = (DEG_get_mode(depsgraph) == DAG_EVAL_RENDER);
  /* Modifier evaluation contexts for different types of modifiers. */
  ModifierApplyFlag apply_render = use_render ? MOD_APPLY_RENDER : ModifierApplyFlag(0);
  const ModifierEvalContext mectx = {depsgraph, ob, MOD_APPLY_USECACHE | apply_render};
  const ModifierEvalContext mectx_orco = {depsgraph, ob, MOD_APPLY_ORCO};

  /* Get effective list of modifiers to execute. Some effects like shape keys
   * are added as virtual modifiers before the user created modifiers. */
  VirtualModifierData virtual_modifier_data;
  ModifierData *md = BKE_modifiers_get_virtual_modifierlist(ob, &virtual_modifier_data);

  /* Compute accumulated datamasks needed by each modifier. It helps to do
   * this fine grained so that for example vertex groups are preserved up to
   * an armature modifier, but not through a following subsurf modifier where
   * subdividing them is expensive. */
  CustomData_MeshMasks final_datamask = *dataMask;
  CDMaskLink *datamasks = BKE_modifier_calc_data_masks(scene, md, &final_datamask, required_mode);
  CDMaskLink *md_datamask = datamasks;
  CustomData_MeshMasks append_mask = CD_MASK_BAREMESH;

  Mesh *mesh_final = BKE_mesh_wrapper_from_editmesh(
      mesh_input->runtime->edit_mesh, &final_datamask, mesh_input);

  int cageIndex = BKE_modifiers_get_cage_index(scene, ob, nullptr, true);
  if (r_cage && cageIndex == -1) {
    mesh_cage = mesh_final;
  }

  /* The mesh from edit mode should not have any original index layers already, since those
   * are added during evaluation when necessary and are redundant on an original mesh. */
  BLI_assert(CustomData_get_layer(&em_input->bm->pdata, CD_ORIGINDEX) == nullptr &&
             CustomData_get_layer(&em_input->bm->edata, CD_ORIGINDEX) == nullptr &&
             CustomData_get_layer(&em_input->bm->pdata, CD_ORIGINDEX) == nullptr);

  /* Clear errors before evaluation. */
  BKE_modifiers_clear_errors(ob);

  if (ob->modifier_flag & OB_MODIFIER_FLAG_ADD_REST_POSITION) {
    BKE_mesh_wrapper_ensure_mdata(mesh_final);
    set_rest_position(*mesh_final);
  }

  bool non_deform_modifier_applied = false;
  for (int i = 0; md; i++, md = md->next, md_datamask = md_datamask->next) {
    const ModifierTypeInfo *mti = BKE_modifier_get_info((ModifierType)md->type);
    if (!editbmesh_modifier_is_enabled(scene, ob, md, non_deform_modifier_applied)) {
      continue;
    }

    blender::bke::ScopedModifierTimer modifier_timer{*md};

    /* Add an orco mesh as layer if needed by this modifier. */
    if (mesh_orco && mti->required_data_mask) {
      CustomData_MeshMasks mask = {0};
      mti->required_data_mask(md, &mask);
      if (mask.vmask & CD_MASK_ORCO) {
        add_orco_mesh(ob, em_input, mesh_final, mesh_orco, CD_ORCO);
      }
    }

    if (mesh_final == mesh_cage) {
      /* If the cage mesh has already been assigned, we have passed the cage index in the modifier
       * list. If the cage and final meshes are still the same, duplicate the final mesh so the
       * cage mesh isn't modified anymore. */
      mesh_final = BKE_mesh_copy_for_eval(mesh_final);
      if (mesh_cage->runtime->edit_mesh) {
<<<<<<< HEAD
=======
        mesh_final->runtime->edit_mesh = mesh_cage->runtime->edit_mesh;
>>>>>>> 3bddde1b
        mesh_final->runtime->is_original_bmesh = true;
      }
    }

    if (mti->type == ModifierTypeType::OnlyDeform) {
      if (mti->deform_verts_EM) {
        BKE_modifier_deform_vertsEM(md,
                                    &mectx,
                                    em_input,
                                    mesh_final,
                                    mesh_wrapper_vert_coords_ensure_for_write(mesh_final));
        BKE_mesh_wrapper_tag_positions_changed(mesh_final);
      }
      else {
        BKE_mesh_wrapper_ensure_mdata(mesh_final);
        BKE_modifier_deform_verts(md, &mectx, mesh_final, mesh_final->vert_positions_for_write());
        mesh_final->tag_positions_changed();
      }
    }
    else {
      non_deform_modifier_applied = true;

      /* create an orco derivedmesh in parallel */
      CustomData_MeshMasks mask = md_datamask->mask;
      if (mask.vmask & CD_MASK_ORCO) {
        if (!mesh_orco) {
          mesh_orco = create_orco_mesh(ob, mesh_input, em_input, CD_ORCO);
        }

        mask.vmask &= ~CD_MASK_ORCO;
        mask.vmask |= CD_MASK_ORIGINDEX;
        mask.emask |= CD_MASK_ORIGINDEX;
        mask.pmask |= CD_MASK_ORIGINDEX;
        mesh_set_only_copy(mesh_orco, &mask);

        Mesh *mesh_next = BKE_modifier_modify_mesh(md, &mectx_orco, mesh_orco);
        ASSERT_IS_VALID_MESH(mesh_next);

        if (mesh_next) {
          /* if the modifier returned a new dm, release the old one */
          if (mesh_orco && mesh_orco != mesh_next) {
            BKE_id_free(nullptr, mesh_orco);
          }
          mesh_orco = mesh_next;
        }
      }

      /* set the DerivedMesh to only copy needed data */
      CustomData_MeshMasks_update(&mask, &append_mask);
      /* XXX WHAT? overwrites mask ??? */
      /* CD_MASK_ORCO may have been cleared above */
      mask = md_datamask->mask;
      mask.vmask |= CD_MASK_ORIGINDEX;
      mask.emask |= CD_MASK_ORIGINDEX;
      mask.pmask |= CD_MASK_ORIGINDEX;

      mesh_set_only_copy(mesh_final, &mask);

      if (mask.lmask & CD_MASK_ORIGSPACE_MLOOP) {
        if (!CustomData_has_layer(&mesh_final->corner_data, CD_ORIGSPACE_MLOOP)) {
          CustomData_add_layer(&mesh_final->corner_data,
                               CD_ORIGSPACE_MLOOP,
                               CD_SET_DEFAULT,
                               mesh_final->corners_num);
          mesh_init_origspace(mesh_final);
        }
      }

      Mesh *mesh_next = modifier_modify_mesh_and_geometry_set(
          md, mectx, mesh_final, geometry_set_final);
      ASSERT_IS_VALID_MESH(mesh_next);

      if (mesh_next) {
        if (mesh_final != mesh_next) {
          BKE_id_free(nullptr, mesh_final);
        }
        mesh_final = mesh_next;
      }
      mesh_final->runtime->deformed_only = false;
    }

    if (r_cage && i == cageIndex) {
      mesh_cage = mesh_final;
    }
  }

  BLI_linklist_free((LinkNode *)datamasks, nullptr);

  /* Add orco coordinates to final and deformed mesh if requested. */
  if (final_datamask.vmask & CD_MASK_ORCO) {
    /* FIXME(@ideasman42): avoid the need to convert to mesh data just to add an orco layer. */
    BKE_mesh_wrapper_ensure_mdata(mesh_final);

    add_orco_mesh(ob, em_input, mesh_final, mesh_orco, CD_ORCO);
  }

  if (mesh_orco) {
    BKE_id_free(nullptr, mesh_orco);
  }

  /* Return final mesh. */
  *r_final = mesh_final;
  if (r_cage) {
    *r_cage = mesh_cage;
  }
  if (r_geometry_set) {
    *r_geometry_set = new GeometrySet(std::move(geometry_set_final));
  }
}

static void mesh_build_extra_data(const Depsgraph *depsgraph,
                                  const Object *ob,
                                  const Mesh *mesh_eval)
{
  uint32_t eval_flags = DEG_get_eval_flags_for_id(depsgraph, &ob->id);

  if (eval_flags & DAG_EVAL_NEED_SHRINKWRAP_BOUNDARY) {
    blender::bke::shrinkwrap::boundary_cache_ensure(*mesh_eval);
  }
}

static void mesh_build_data(Depsgraph *depsgraph,
                            const Scene *scene,
                            Object *ob,
                            const CustomData_MeshMasks *dataMask,
                            const bool need_mapping)
{
#if 0 /* XXX This is already taken care of in #mesh_calc_modifiers... */
  if (need_mapping) {
    /* Also add the flag so that it is recorded in lastDataMask. */
    dataMask->vmask |= CD_MASK_ORIGINDEX;
    dataMask->emask |= CD_MASK_ORIGINDEX;
    dataMask->pmask |= CD_MASK_ORIGINDEX;
  }
#endif

  Mesh *mesh_eval = nullptr, *mesh_deform_eval = nullptr;
  GeometrySet *geometry_set_eval = nullptr;
  mesh_calc_modifiers(depsgraph,
                      scene,
                      ob,
                      true,
                      need_mapping,
                      dataMask,
                      true,
                      true,
                      &mesh_deform_eval,
                      &mesh_eval,
                      &geometry_set_eval);

  /* The modifier stack evaluation is storing result in mesh->runtime.mesh_eval, but this result
   * is not guaranteed to be owned by object.
   *
   * Check ownership now, since later on we can not go to a mesh owned by someone else via
   * object's runtime: this could cause access freed data on depsgraph destruction (mesh who owns
   * the final result might be freed prior to object). */
  Mesh *mesh = (Mesh *)ob->data;
  const bool is_mesh_eval_owned = (mesh_eval != mesh->runtime->mesh_eval);
  BKE_object_eval_assign_data(ob, &mesh_eval->id, is_mesh_eval_owned);

  /* Add the final mesh as a non-owning component to the geometry set. */
  MeshComponent &mesh_component = geometry_set_eval->get_component_for_write<MeshComponent>();
  mesh_component.replace(mesh_eval, GeometryOwnershipType::Editable);
  ob->runtime->geometry_set_eval = geometry_set_eval;

  ob->runtime->mesh_deform_eval = mesh_deform_eval;
  ob->runtime->last_data_mask = *dataMask;
  ob->runtime->last_need_mapping = need_mapping;

  /* Make sure that drivers can target shapekey properties.
   * Note that this causes a potential inconsistency, as the shapekey may have a
   * different topology than the evaluated mesh. */
  BLI_assert(mesh->key == nullptr || DEG_is_evaluated_id(&mesh->key->id));
  mesh_eval->key = mesh->key;

  if ((ob->mode & OB_MODE_ALL_SCULPT) && ob->sculpt) {
    if (DEG_is_active(depsgraph)) {
      BKE_sculpt_update_object_after_eval(depsgraph, ob);
    }
  }

  mesh_build_extra_data(depsgraph, ob, mesh_eval);
}

static void editbmesh_build_data(Depsgraph *depsgraph,
                                 const Scene *scene,
                                 Object *obedit,
                                 CustomData_MeshMasks *dataMask)
{
  Mesh *mesh = static_cast<Mesh *>(obedit->data);
  Mesh *me_cage;
  Mesh *me_final;
  GeometrySet *non_mesh_components;

<<<<<<< HEAD
  editbmesh_calc_modifiers(depsgraph,
                           scene,
                           obedit,
                           mesh->runtime->edit_mesh.get(),
                           dataMask,
                           &me_cage,
                           &me_final,
                           &non_mesh_components);
=======
  editbmesh_calc_modifiers(
      depsgraph, scene, obedit, dataMask, &me_cage, &me_final, &non_mesh_components);

  /* The modifier stack result is expected to share edit mesh pointer with the input.
   * This is similar `mesh_calc_finalize()`. */
  BKE_mesh_free_editmesh(me_final);
  BKE_mesh_free_editmesh(me_cage);
  me_final->runtime->edit_mesh = me_cage->runtime->edit_mesh = mesh->runtime->edit_mesh;
>>>>>>> 3bddde1b

  /* Object has edit_mesh but is not in edit mode (object shares mesh datablock with another object
   * with is in edit mode).
   * Convert edit mesh to mesh until the draw manager can draw mesh wrapper which is not in the
   * edit mode. */
  if (!(obedit->mode & OB_MODE_EDIT)) {
    BKE_mesh_wrapper_ensure_mdata(me_final);
    if (me_final != me_cage) {
      BKE_mesh_wrapper_ensure_mdata(me_cage);
    }
  }

  const bool is_mesh_eval_owned = (me_final != mesh->runtime->mesh_eval);
  BKE_object_eval_assign_data(obedit, &me_final->id, is_mesh_eval_owned);

  /* Make sure that drivers can target shapekey properties.
   * Note that this causes a potential inconsistency, as the shapekey may have a
   * different topology than the evaluated mesh. */
  BLI_assert(mesh->key == nullptr || DEG_is_evaluated_id(&mesh->key->id));
  me_final->key = mesh->key;

  obedit->runtime->editmesh_eval_cage = me_cage;

  obedit->runtime->geometry_set_eval = non_mesh_components;

  obedit->runtime->last_data_mask = *dataMask;
}

static void object_get_datamask(const Depsgraph *depsgraph,
                                Object *ob,
                                CustomData_MeshMasks *r_mask,
                                bool *r_need_mapping)
{
  Scene *scene = DEG_get_evaluated_scene(depsgraph);
  ViewLayer *view_layer = DEG_get_evaluated_view_layer(depsgraph);

  DEG_get_customdata_mask_for_object(depsgraph, ob, r_mask);

  if (r_need_mapping) {
    *r_need_mapping = false;
  }

  /* Must never access original objects when dependency graph is not active: it might be already
   * freed. */
  if (!DEG_is_active(depsgraph)) {
    return;
  }

  BKE_view_layer_synced_ensure(scene, view_layer);
  Object *actob = BKE_view_layer_active_object_get(view_layer);
  if (actob) {
    actob = DEG_get_original_object(actob);
  }
  if (DEG_get_original_object(ob) == actob) {
    bool editing = BKE_paint_select_face_test(actob);

    /* weight paint and face select need original indices because of selection buffer drawing */
    if (r_need_mapping) {
      *r_need_mapping = (editing || (ob->mode & (OB_MODE_WEIGHT_PAINT | OB_MODE_VERTEX_PAINT)));
    }

    /* Check if we need #MTFace & loop-color due to face select or texture paint. */
    if ((ob->mode & OB_MODE_TEXTURE_PAINT) || editing) {
      r_mask->lmask |= CD_MASK_PROP_FLOAT2 | CD_MASK_PROP_BYTE_COLOR;
      r_mask->fmask |= CD_MASK_MTFACE;
    }

    /* Check if we need mcols due to vertex paint or weight-paint. */
    if (ob->mode & OB_MODE_VERTEX_PAINT) {
      r_mask->lmask |= CD_MASK_PROP_BYTE_COLOR;
    }

    if (ob->mode & OB_MODE_WEIGHT_PAINT) {
      r_mask->vmask |= CD_MASK_MDEFORMVERT;
    }

    if (ob->mode & OB_MODE_EDIT) {
      r_mask->vmask |= CD_MASK_MVERT_SKIN;
    }
  }
}

void makeDerivedMesh(Depsgraph *depsgraph,
                     const Scene *scene,
                     Object *ob,
                     const CustomData_MeshMasks *dataMask)
{
  BLI_assert(ob->type == OB_MESH);

  /* Evaluated meshes aren't supposed to be created on original instances. If you do,
   * they aren't cleaned up properly on mode switch, causing crashes, e.g #58150. */
  BLI_assert(ob->id.tag & LIB_TAG_COPIED_ON_EVAL);

  BKE_object_free_derived_caches(ob);
  if (DEG_is_active(depsgraph)) {
    BKE_sculpt_update_object_before_eval(ob);
  }

  /* NOTE: Access the `edit_mesh` after freeing the derived caches, so that `ob->data` is restored
   * to the pre-evaluated state. This is because the evaluated state is not necessarily sharing the
   * `edit_mesh` pointer with the input. For example, if the object is first evaluated in the
   * object mode, and then user in another scene moves object to edit mode. */
  Mesh *mesh = static_cast<Mesh *>(ob->data);

  bool need_mapping;
  CustomData_MeshMasks cddata_masks = *dataMask;
  object_get_datamask(depsgraph, ob, &cddata_masks, &need_mapping);

  if (mesh->runtime->edit_mesh) {
    editbmesh_build_data(depsgraph, scene, ob, &cddata_masks);
  }
  else {
    mesh_build_data(depsgraph, scene, ob, &cddata_masks, need_mapping);
  }
}

/***/

Mesh *mesh_get_eval_deform(Depsgraph *depsgraph,
                           const Scene *scene,
                           Object *ob,
                           const CustomData_MeshMasks *dataMask)
{
  BMEditMesh *em = ((Mesh *)ob->data)->runtime->edit_mesh.get();
  if (em != nullptr) {
    /* There is no such a concept as deformed mesh in edit mode.
     * Explicitly disallow this request so that the evaluated result is not modified with evaluated
     * result from the wrong mode. */
    BLI_assert_msg(0, "Request of derformed mesh of object which is in edit mode");
    return nullptr;
  }

  /* This function isn't thread-safe and can't be used during evaluation. */
  BLI_assert(DEG_is_evaluating(depsgraph) == false);

  /* Evaluated meshes aren't supposed to be created on original instances. If you do,
   * they aren't cleaned up properly on mode switch, causing crashes, e.g #58150. */
  BLI_assert(ob->id.tag & LIB_TAG_COPIED_ON_EVAL);

  /* if there's no derived mesh or the last data mask used doesn't include
   * the data we need, rebuild the derived mesh
   */
  bool need_mapping;

  CustomData_MeshMasks cddata_masks = *dataMask;
  object_get_datamask(depsgraph, ob, &cddata_masks, &need_mapping);

  if (!ob->runtime->mesh_deform_eval ||
      !CustomData_MeshMasks_are_matching(&(ob->runtime->last_data_mask), &cddata_masks) ||
      (need_mapping && !ob->runtime->last_need_mapping))
  {
    CustomData_MeshMasks_update(&cddata_masks, &ob->runtime->last_data_mask);
    mesh_build_data(
        depsgraph, scene, ob, &cddata_masks, need_mapping || ob->runtime->last_need_mapping);
  }

  return ob->runtime->mesh_deform_eval;
}

Mesh *mesh_create_eval_final(Depsgraph *depsgraph,
                             const Scene *scene,
                             Object *ob,
                             const CustomData_MeshMasks *dataMask)
{
  Mesh *result;
  mesh_calc_modifiers(
      depsgraph, scene, ob, true, false, dataMask, false, false, nullptr, &result, nullptr);
  return result;
}

Mesh *mesh_create_eval_no_deform(Depsgraph *depsgraph,
                                 const Scene *scene,
                                 Object *ob,
                                 const CustomData_MeshMasks *dataMask)
{
  Mesh *result;
  mesh_calc_modifiers(
      depsgraph, scene, ob, false, false, dataMask, false, false, nullptr, &result, nullptr);
  return result;
}

Mesh *mesh_create_eval_no_deform_render(Depsgraph *depsgraph,
                                        const Scene *scene,
                                        Object *ob,
                                        const CustomData_MeshMasks *dataMask)
{
  Mesh *result;
  mesh_calc_modifiers(
      depsgraph, scene, ob, false, false, dataMask, false, false, nullptr, &result, nullptr);
  return result;
}

/***/

Mesh *editbmesh_get_eval_cage(Depsgraph *depsgraph,
                              const Scene *scene,
                              Object *obedit,
                              BMEditMesh * /*em*/,
                              const CustomData_MeshMasks *dataMask)
{
  CustomData_MeshMasks cddata_masks = *dataMask;

  /* if there's no derived mesh or the last data mask used doesn't include
   * the data we need, rebuild the derived mesh
   */
  object_get_datamask(depsgraph, obedit, &cddata_masks, nullptr);

  if (!obedit->runtime->editmesh_eval_cage ||
      !CustomData_MeshMasks_are_matching(&(obedit->runtime->last_data_mask), &cddata_masks))
  {
    editbmesh_build_data(depsgraph, scene, obedit, &cddata_masks);
  }

  return obedit->runtime->editmesh_eval_cage;
}

Mesh *editbmesh_get_eval_cage_from_orig(Depsgraph *depsgraph,
                                        const Scene *scene,
                                        Object *obedit,
                                        const CustomData_MeshMasks *dataMask)
{
  BLI_assert((obedit->id.tag & LIB_TAG_COPIED_ON_EVAL) == 0);
  const Scene *scene_eval = (const Scene *)DEG_get_evaluated_id(depsgraph, (ID *)&scene->id);
  Object *obedit_eval = (Object *)DEG_get_evaluated_id(depsgraph, &obedit->id);
  BMEditMesh *em_eval = BKE_editmesh_from_object(obedit_eval);
  return editbmesh_get_eval_cage(depsgraph, scene_eval, obedit_eval, em_eval, dataMask);
}

/***/

/* same as above but for vert coords */
struct MappedUserData {
  float (*vertexcos)[3];
  BLI_bitmap *vertex_visit;
};

static void make_vertexcos__mapFunc(void *user_data,
                                    int index,
                                    const float co[3],
                                    const float /*no*/[3])
{
  MappedUserData *mappedData = (MappedUserData *)user_data;

  if (BLI_BITMAP_TEST(mappedData->vertex_visit, index) == 0) {
    /* we need coord from prototype vertex, not from copies,
     * assume they stored in the beginning of vertex array stored in DM
     * (mirror modifier for eg does this) */
    copy_v3_v3(mappedData->vertexcos[index], co);
    BLI_BITMAP_ENABLE(mappedData->vertex_visit, index);
  }
}

void mesh_get_mapped_verts_coords(Mesh *mesh_eval, blender::MutableSpan<blender::float3> r_cos)
{
  if (mesh_eval->runtime->deformed_only == false) {
    MappedUserData user_data;
    r_cos.fill(float3(0));
    user_data.vertexcos = reinterpret_cast<float(*)[3]>(r_cos.data());
    user_data.vertex_visit = BLI_BITMAP_NEW(r_cos.size(), "vertexcos flags");
    BKE_mesh_foreach_mapped_vert(mesh_eval, make_vertexcos__mapFunc, &user_data, MESH_FOREACH_NOP);
    MEM_freeN(user_data.vertex_visit);
  }
  else {
    r_cos.copy_from(mesh_eval->vert_positions());
  }
}

static void mesh_init_origspace(Mesh *mesh)
{
  const float default_osf[4][2] = {{0, 0}, {1, 0}, {1, 1}, {0, 1}};

  OrigSpaceLoop *lof_array = (OrigSpaceLoop *)CustomData_get_layer_for_write(
      &mesh->corner_data, CD_ORIGSPACE_MLOOP, mesh->corners_num);
  const Span<float3> positions = mesh->vert_positions();
  const blender::OffsetIndices faces = mesh->faces();
  const Span<int> corner_verts = mesh->corner_verts();

  int j, k;

  blender::Vector<blender::float2, 64> vcos_2d;

  for (const int i : faces.index_range()) {
    const blender::IndexRange face = faces[i];
    OrigSpaceLoop *lof = lof_array + face.start();

    if (ELEM(face.size(), 3, 4)) {
      for (j = 0; j < face.size(); j++, lof++) {
        copy_v2_v2(lof->uv, default_osf[j]);
      }
    }
    else {
      float co[3];
      float mat[3][3];

      float min[2] = {FLT_MAX, FLT_MAX}, max[2] = {-FLT_MAX, -FLT_MAX};
      float translate[2], scale[2];

      const float3 p_nor = blender::bke::mesh::face_normal_calc(positions,
                                                                corner_verts.slice(face));

      axis_dominant_v3_to_m3(mat, p_nor);

      vcos_2d.resize(face.size());
      for (j = 0; j < face.size(); j++) {
        mul_v3_m3v3(co, mat, positions[corner_verts[face[j]]]);
        copy_v2_v2(vcos_2d[j], co);

        for (k = 0; k < 2; k++) {
          if (co[k] > max[k]) {
            max[k] = co[k];
          }
          else if (co[k] < min[k]) {
            min[k] = co[k];
          }
        }
      }

      /* Brings min to (0, 0). */
      negate_v2_v2(translate, min);

      /* Scale will bring max to (1, 1). */
      sub_v2_v2v2(scale, max, min);
      if (scale[0] == 0.0f) {
        scale[0] = 1e-9f;
      }
      if (scale[1] == 0.0f) {
        scale[1] = 1e-9f;
      }
      invert_v2(scale);

      /* Finally, transform all vcos_2d into ((0, 0), (1, 1))
       * square and assign them as origspace. */
      for (j = 0; j < face.size(); j++, lof++) {
        add_v2_v2v2(lof->uv, vcos_2d[j], translate);
        mul_v2_v2(lof->uv, scale);
      }
    }
  }

  BKE_mesh_tessface_clear(mesh);
}<|MERGE_RESOLUTION|>--- conflicted
+++ resolved
@@ -1096,10 +1096,6 @@
        * cage mesh isn't modified anymore. */
       mesh_final = BKE_mesh_copy_for_eval(mesh_final);
       if (mesh_cage->runtime->edit_mesh) {
-<<<<<<< HEAD
-=======
-        mesh_final->runtime->edit_mesh = mesh_cage->runtime->edit_mesh;
->>>>>>> 3bddde1b
         mesh_final->runtime->is_original_bmesh = true;
       }
     }
@@ -1294,25 +1290,8 @@
   Mesh *me_final;
   GeometrySet *non_mesh_components;
 
-<<<<<<< HEAD
-  editbmesh_calc_modifiers(depsgraph,
-                           scene,
-                           obedit,
-                           mesh->runtime->edit_mesh.get(),
-                           dataMask,
-                           &me_cage,
-                           &me_final,
-                           &non_mesh_components);
-=======
   editbmesh_calc_modifiers(
       depsgraph, scene, obedit, dataMask, &me_cage, &me_final, &non_mesh_components);
-
-  /* The modifier stack result is expected to share edit mesh pointer with the input.
-   * This is similar `mesh_calc_finalize()`. */
-  BKE_mesh_free_editmesh(me_final);
-  BKE_mesh_free_editmesh(me_cage);
-  me_final->runtime->edit_mesh = me_cage->runtime->edit_mesh = mesh->runtime->edit_mesh;
->>>>>>> 3bddde1b
 
   /* Object has edit_mesh but is not in edit mode (object shares mesh datablock with another object
    * with is in edit mode).
