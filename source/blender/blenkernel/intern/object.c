--- conflicted
+++ resolved
@@ -1839,8 +1839,8 @@
 	
 	if(par->type==OB_MESH) {
 		Mesh *me= par->data;
-<<<<<<< HEAD
 		em = me->edit_btmesh;
+		DerivedMesh *dm;
 
 		if(em) {
 			BMVert *eve;
@@ -1855,27 +1855,7 @@
 				}
 			}
 		}
-		else {
-			DerivedMesh *dm = par->derivedFinal;
-			
-			if(dm) {
-				MVert *mvert= dm->getVertArray(dm);
-				int *index = (int *)dm->getVertDataArray(dm, CD_ORIGINDEX);
-				int i, count = 0, vindex, numVerts = dm->getNumVerts(dm);
-
-				/* get the average of all verts with (original index == nr) */
-				for(i = 0; i < numVerts; i++) {
-					vindex= (index)? index[i]: i;
-
-					if(vindex == nr) {
-						add_v3_v3(vec, mvert[i].co);
-						count++;
-					}
-				}
-=======
-		DerivedMesh *dm;
-
-		em = BKE_mesh_get_editmesh(me);
+
 		dm = (em)? em->derivedFinal: par->derivedFinal;
 			
 		if(dm) {
@@ -1892,7 +1872,6 @@
 					count++;
 				}
 			}
->>>>>>> 8a320974
 
 			if (count==0) {
 				/* keep as 0,0,0 */
@@ -1903,9 +1882,6 @@
 				dm->getVertCo(dm, 0, vec);
 			}
 		}
-
-		if(em)
-			BKE_mesh_end_editmesh(me, em);
 	}
 	else if (ELEM(par->type, OB_CURVE, OB_SURF)) {
 		Nurb *nu;
@@ -2541,11 +2517,7 @@
 			
 			/* includes all keys and modifiers */
 			if(ob->type==OB_MESH) {
-<<<<<<< HEAD
-				BMEditMesh *em = ((Mesh*)ob->data)->edit_btmesh;
-=======
-				EditMesh *em = (ob == scene->obedit)? BKE_mesh_get_editmesh(ob->data): NULL;
->>>>>>> 8a320974
+				BMEditMesh *em = (ob == scene->obedit)? ((Mesh*)ob->data)->edit_btmesh : NULL;
 				
 				/* evaluate drivers */
 				// XXX: should we push this to derivedmesh instead?
