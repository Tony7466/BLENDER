/* SPDX-License-Identifier: GPL-2.0-or-later */

/** \file
 * \ingroup bke
 * Mesh Fairing algorithm designed by Brett Fedack, used in the addon "Mesh Fairing":
 * https://github.com/fedackb/mesh-fairing.
 */

#include "BLI_map.hh"
#include "BLI_math.h"
#include "BLI_vector.hh"

#include "DNA_mesh_types.h"
#include "DNA_meshdata_types.h"
#include "DNA_object_types.h"

#include "BKE_lib_id.h"
#include "BKE_lib_query.h"
#include "BKE_mesh.h"
#include "BKE_mesh_fair.h"
#include "BKE_mesh_mapping.h"

#include "bmesh.h"
#include "bmesh_tools.h"

#include "MEM_guardedalloc.h"
#include "eigen_capi.h"

using blender::Array;
using blender::Map;
using blender::MutableSpan;
using blender::Span;
using blender::Vector;
using std::array;

class VertexWeight {
 public:
  virtual float weight_at_index(const int index) = 0;
  virtual ~VertexWeight() = default;
};

class LoopWeight {
 public:
  virtual float weight_at_index(const int index) = 0;
  virtual ~LoopWeight() = default;
};

class FairingContext {
 public:
  /* Get coordinates of vertices which are adjacent to the loop with specified index. */
  virtual void adjacents_coords_from_loop(const int loop,
                                          float r_adj_next[3],
                                          float r_adj_prev[3]) = 0;

  /* Get the other vertex index for a loop. */
  virtual int other_vertex_index_from_loop(const int loop, const uint v) = 0;

  virtual float *vertex_deformation_co_get(const int v) = 0;
  virtual void vertex_deformation_co_set(const int v, const float co[3]) = 0;

  virtual int vertex_index_from_loop(const int loop) = 0;
  virtual float cotangent_loop_weight_get(const int loop) = 0;

  int vertex_count_get()
  {
    return totvert_;
  }

  int loop_count_get()
  {
    return totloop_;
  }

  MeshElemMap *vertex_loop_map_get(const int v)
  {
    return &vlmap_[v];
  }

  virtual ~FairingContext() = default;

  void fair_verts(bool *affected,
                  const eMeshFairingDepth depth,
                  VertexWeight *vertex_weight,
                  LoopWeight *loop_weight)
  {

    fair_verts_ex(affected, int(depth), vertex_weight, loop_weight);
  }

 protected:
  int totvert_;
  int totloop_;

  MeshElemMap *vlmap_;
  int *vlmap_mem_;

 private:
  void fair_setup_fairing(const int v,
                          const int i,
                          LinearSolver *solver,
                          float multiplier,
                          const int depth,
                          Map<int, int> &vert_col_map,
                          VertexWeight *vertex_weight,
                          LoopWeight *loop_weight)
  {
    if (depth == 0) {
      if (vert_col_map.contains(v)) {
        const int j = vert_col_map.lookup(v);
        EIG_linear_solver_matrix_add(solver, i, j, -multiplier);
        return;
      }

      const float *co = vertex_deformation_co_get(v);
      for (int j = 0; j < 3; j++) {
        EIG_linear_solver_right_hand_side_add(solver, j, i, multiplier * co[j]);
      }
      return;
    }

    float w_ij_sum = 0;
    const float w_i = vertex_weight->weight_at_index(v);
    MeshElemMap *vlmap_elem = &vlmap_[v];
    for (int l = 0; l < vlmap_elem->count; l++) {
      const int l_index = vlmap_elem->indices[l];
      const int other_vert = other_vertex_index_from_loop(l_index, v);
      const float w_ij = loop_weight->weight_at_index(l_index);
      w_ij_sum += w_ij;
      fair_setup_fairing(other_vert,
                         i,
                         solver,
                         w_i * w_ij * multiplier,
                         depth - 1,
                         vert_col_map,
                         vertex_weight,
                         loop_weight);
    }
    fair_setup_fairing(v,
                       i,
                       solver,
                       -1 * w_i * w_ij_sum * multiplier,
                       depth - 1,
                       vert_col_map,
                       vertex_weight,
                       loop_weight);
  }

  void fair_verts_ex(const bool *affected,
                     const int order,
                     VertexWeight *vertex_weight,
                     LoopWeight *loop_weight)
  {
    Map<int, int> vert_col_map;
    int affected_verts_num = 0;
    for (int i = 0; i < totvert_; i++) {
      if (!affected[i]) {
        continue;
      }
      vert_col_map.add(i, affected_verts_num);
      affected_verts_num++;
    }

    /* Early return, nothing to do. */
    if (ELEM(affected_verts_num, 0, totvert_)) {
      return;
    }

    /* Setup fairing matrices */
    LinearSolver *solver = EIG_linear_solver_new(affected_verts_num, affected_verts_num, 3);
    for (auto item : vert_col_map.items()) {
      const int v = item.key;
      const int col = item.value;
      fair_setup_fairing(v, col, solver, 1.0f, order, vert_col_map, vertex_weight, loop_weight);
    }

    /* Solve linear system */
    EIG_linear_solver_solve(solver);

    /* Copy the result back to the mesh */
    for (auto item : vert_col_map.items()) {
      const int v = item.key;
      const int col = item.value;
      float co[3];
      for (int j = 0; j < 3; j++) {
        co[j] = EIG_linear_solver_variable_get(solver, j, col);
      }
      vertex_deformation_co_set(v, co);
    }

    /* Free solver data */
    EIG_linear_solver_delete(solver);
  }
};

class MeshFairingContext : public FairingContext {
 public:
  MeshFairingContext(Mesh *mesh, MVert *deform_mverts)
  {
    totvert_ = mesh->totvert;
    totloop_ = mesh->totloop;

    MutableSpan<MVert> verts = mesh->verts_for_write();
    medge_ = mesh->edges();
    mpoly_ = mesh->polys();
    mloop_ = mesh->loops();
    BKE_mesh_vert_loop_map_create(&vlmap_,
                                  &vlmap_mem_,
                                  mesh->verts().data(),
                                  medge_.data(),
                                  mpoly_.data(),
                                  mloop_.data(),
                                  mesh->totvert,
                                  mesh->totpoly,
                                  mesh->totloop,
                                  false);

    BKE_mesh_edge_loop_map_create(&elmap_,
                                  &elmap_mem_,
                                  mesh->medge,
                                  mesh->totedge,
                                  mesh->mpoly,
                                  mesh->totpoly,
                                  mesh->mloop,
                                  mesh->totloop);

    /* Deformation coords. */
    if (deform_mverts) {
      deform_mvert_ = deform_mverts;
    }
#if 0
    else {
      for (int i = 0; i < mesh->totvert; i++) {
        co_[i] = verts[i].co;
      }
    }
#endif

<<<<<<< HEAD
    loop_to_poly_map_.resize(mesh->totloop);
    for (int i = 0; i < mesh->totpoly; i++) {
      for (int l = 0; l < mpoly_[i].totloop; l++) {
        loop_to_poly_map_[l + mpoly_[i].loopstart] = i;
      }
    }
=======
    loop_to_poly_map_ = blender::mesh_topology::build_corner_to_poly_map(mpoly_, mloop_.size());
>>>>>>> 46076e48
  }

  ~MeshFairingContext() override
  {
    MEM_SAFE_FREE(vlmap_);
    MEM_SAFE_FREE(vlmap_mem_);
    MEM_SAFE_FREE(elmap_);
    MEM_SAFE_FREE(elmap_mem_);
  }

  float *vertex_deformation_co_get(const int v)
  {
    return deform_mvert_[v].co;
  }

  void vertex_deformation_co_set(const int v, const float co[3])
  {
    copy_v3_v3(deform_mvert_[v].co, co);
  }

  void adjacents_coords_from_loop(const int loop,
                                  float r_adj_next[3],
                                  float r_adj_prev[3]) override
  {
    const int vert = mloop_[loop].v;
    const MPoly *p = &mpoly_[loop_to_poly_map_[loop]];
    const int corner = poly_find_loop_from_vert(p, &mloop_[p->loopstart], vert);
    copy_v3_v3(r_adj_next, deform_mvert_[ME_POLY_LOOP_NEXT(mloop_, p, corner)->v].co);
    copy_v3_v3(r_adj_prev, deform_mvert_[ME_POLY_LOOP_PREV(mloop_, p, corner)->v].co);
  }

  int other_vertex_index_from_loop(const int loop, const uint v) override
  {
    const MEdge *e = &medge_[mloop_[loop].e];
    if (e->v1 == v) {
      return e->v2;
    }
    return e->v1;
  }

  int vertex_index_from_loop(const int loop) override
  {
    return mloop_[loop].v;
  }

  float cotangent_loop_weight_get(const int UNUSED(loop)) override
  {
    /* TODO: Implement cotangent loop weights for meshes. */
    return 1.0f;
  }

 protected:
  Mesh *mesh_;
  Span<MLoop> mloop_;
  Span<MPoly> mpoly_;
  Span<MEdge> medge_;
<<<<<<< HEAD
  Vector<int> loop_to_poly_map_;

  MVert *deform_mvert_;

  MeshElemMap *elmap_;
  int *elmap_mem_;
=======
  Array<int> loop_to_poly_map_;
>>>>>>> 46076e48
};

class BMeshFairingContext : public FairingContext {
 public:
  BMeshFairingContext(BMesh *bm)
  {
    this->bm = bm;
    totvert_ = bm->totvert;
    totloop_ = bm->totloop;

    BM_mesh_elem_table_ensure(bm, BM_VERT);
    BM_mesh_elem_index_ensure(bm, BM_LOOP);

    /* Deformation coords. */
#if 0  // merge error ?
    co_.reserve(bm->totvert);
    for (int i = 0; i < bm->totvert; i++) {
      BMVert *v = BM_vert_at_index(bm, i);
      co_[i] = v->co;
    }
#endif

    bmloop_.reserve(bm->totloop);
    vlmap_ = (MeshElemMap *)MEM_calloc_arrayN(bm->totvert, sizeof(MeshElemMap), "bmesh loop map");
    vlmap_mem_ = (int *)MEM_malloc_arrayN(bm->totloop, sizeof(int), "bmesh loop map mempool");

    BMVert *v;
    BMLoop *l;
    BMIter iter;
    BMIter loop_iter;
    int index_iter = 0;

    /* This initializes both the bmloop and the vlmap for bmesh in a single loop. */
    BM_ITER_MESH (v, &iter, bm, BM_VERTS_OF_MESH) {
      int loop_count = 0;
      const int vert_index = BM_elem_index_get(v);
      vlmap_[vert_index].indices = &vlmap_mem_[index_iter];

      BM_ITER_ELEM (l, &loop_iter, v, BM_LOOPS_OF_VERT) {
        const int loop_index = BM_elem_index_get(l);
        bmloop_[loop_index] = l;
        vlmap_mem_[index_iter] = loop_index;
        index_iter++;
        loop_count++;
      }
      vlmap_[vert_index].count = loop_count;
    }
  }

  ~BMeshFairingContext() override
  {
    MEM_SAFE_FREE(vlmap_);
    MEM_SAFE_FREE(vlmap_mem_);
  }

  float *vertex_deformation_co_get(const int v)
  {
    return BM_vert_at_index(bm, v)->co;
  }

  void vertex_deformation_co_set(const int v, const float co[3])
  {
    copy_v3_v3(BM_vert_at_index(bm, v)->co, co);
  }

  void adjacents_coords_from_loop(const int loop,
                                  float r_adj_next[3],
                                  float r_adj_prev[3]) override
  {
    copy_v3_v3(r_adj_next, bmloop_[loop]->next->v->co);
    copy_v3_v3(r_adj_prev, bmloop_[loop]->prev->v->co);
  }

  int other_vertex_index_from_loop(const int loop, const uint v) override
  {
    BMLoop *l = bmloop_[loop];
    BMVert *bmvert = BM_vert_at_index(bm, v);
    BMVert *bm_other_vert = BM_edge_other_vert(l->e, bmvert);
    return BM_elem_index_get(bm_other_vert);
  }

  int vertex_index_from_loop(const int loop) override
  {
    return BM_elem_index_get(bmloop_[loop]->v);
  }

  float cotangent_loop_weight_get(const int loop) override
  {
    return 1.0f;

    /* TODO: enable this when it works. */
    BMLoop *l = bmloop_[loop];
    float *co_c[2];
    int co_c_count = 1;

    float *co_a = l->v->co;
    float *co_b = l->next->v->co;
    co_c[0] = l->prev->v->co;
    if (!BM_edge_is_boundary(l->e)) {
      co_c_count = 2;
      co_c[1] = l->radial_next->next->next->v->co;
    }

    float weight = 0.0f;
    for (int c = 0; c < co_c_count; c++) {
      float v1[3];
      float v2[3];
      sub_v3_v3v3(v1, co_a, co_c[c]);
      sub_v3_v3v3(v2, co_b, co_c[c]);
      const float angle = angle_v3v3(v1, v2);
      const float tangent = tan(angle);
      if (tangent != 0) {
        weight += 1.0f / tangent;
      }
      else {
        weight += 1e-4;
      }
    }
    weight *= 0.5f;
    return weight;
  }

 protected:
  BMesh *bm;
  Vector<BMLoop *> bmloop_;
};

class UniformVertexWeight : public VertexWeight {
 public:
  UniformVertexWeight(FairingContext *fairing_context)
  {
    const int totvert = fairing_context->vertex_count_get();
    fairing_context_ = fairing_context;
    vertex_weights_.resize(totvert);
    cached_.resize(totvert);
    for (int i = 0; i < totvert; i++) {
      cached_[i] = false;
    }
  }

  float weight_at_index(const int index) override
  {
    if (!cached_[index]) {
      vertex_weights_[index] = uniform_weight_at_index(index);
      cached_[index] = true;
    }
    return vertex_weights_[index];
  }

 private:
  float uniform_weight_at_index(const int index)
  {
    const int tot_loop = fairing_context_->vertex_loop_map_get(index)->count;
    if (tot_loop != 0) {
      return 1.0f / tot_loop;
    }
    return FLT_MAX;
  }
  Vector<float> vertex_weights_;
  Vector<bool> cached_;
  FairingContext *fairing_context_;
};

class VoronoiVertexWeight : public VertexWeight {

 public:
  VoronoiVertexWeight(FairingContext *fairing_context)
  {
    fairing_context_ = fairing_context;

    const int totvert = fairing_context->vertex_count_get();
    vertex_weights_.resize(totvert);
    cached_.resize(totvert);
    for (int i = 0; i < totvert; i++) {
      cached_[i] = false;
    }
  }

  float weight_at_index(const int index) override
  {
    if (!cached_[index]) {
      vertex_weights_[index] = voronoi_weight_at_index(index);
      cached_[index] = true;
    }
    return vertex_weights_[index];
  }

 private:
  Vector<float> vertex_weights_;
  Vector<bool> cached_;
  FairingContext *fairing_context_;

  float voronoi_weight_at_index(const int index)
  {
    float area = 0.0f;
    float a[3];
    copy_v3_v3(a, fairing_context_->vertex_deformation_co_get(index));
    const float acute_threshold = M_PI_2;

    MeshElemMap *vlmap_elem = fairing_context_->vertex_loop_map_get(index);
    for (int l = 0; l < vlmap_elem->count; l++) {
      const int l_index = vlmap_elem->indices[l];

      float b[3], c[3], d[3];
      fairing_context_->adjacents_coords_from_loop(l_index, b, c);

      if (angle_v3v3v3(c, fairing_context_->vertex_deformation_co_get(index), b) <
          acute_threshold) {
        calc_circumcenter(d, a, b, c);
      }
      else {
        add_v3_v3v3(d, b, c);
        mul_v3_fl(d, 0.5f);
      }

      float t[3];
      add_v3_v3v3(t, a, b);
      mul_v3_fl(t, 0.5f);
      area += area_tri_v3(a, t, d);

      add_v3_v3v3(t, a, c);
      mul_v3_fl(t, 0.5f);
      area += area_tri_v3(a, d, t);
    }

    return area != 0.0f ? 1.0f / area : 1e12;
  }

  void calc_circumcenter(float r[3], const float a[3], const float b[3], const float c[3])
  {
    float ab[3];
    sub_v3_v3v3(ab, b, a);

    float ac[3];
    sub_v3_v3v3(ac, c, a);

    float ab_cross_ac[3];
    cross_v3_v3v3(ab_cross_ac, ab, ac);

    if (len_squared_v3(ab_cross_ac) > 0.0f) {
      float d[3];
      cross_v3_v3v3(d, ab_cross_ac, ab);
      mul_v3_fl(d, len_squared_v3(ac));

      float t[3];
      cross_v3_v3v3(t, ac, ab_cross_ac);
      mul_v3_fl(t, len_squared_v3(ab));

      add_v3_v3(d, t);

      mul_v3_fl(d, 1.0f / (2.0f * len_squared_v3(ab_cross_ac)));

      add_v3_v3v3(r, a, d);
      return;
    }
    copy_v3_v3(r, a);
  }
};

class UniformLoopWeight : public LoopWeight {
 public:
  float weight_at_index(const int UNUSED(index)) override
  {
    return 1.0f;
  }
};

class CotangentLoopWeight : public LoopWeight {
 public:
  CotangentLoopWeight(FairingContext *fairing_context)
  {
    const int totloop = fairing_context->loop_count_get();
    fairing_context_ = fairing_context;
    loop_weights_.resize(totloop);
    cached_.resize(totloop);
    for (int i = 0; i < totloop; i++) {
      cached_[i] = false;
    }
  }
  ~CotangentLoopWeight() = default;

  float weight_at_index(const int index) override
  {
    if (!cached_[index]) {
      loop_weights_[index] = fairing_context_->cotangent_loop_weight_get(index);
      cached_[index] = true;
    }
    return loop_weights_[index];
  }

 private:
  Vector<float> loop_weights_;
  Vector<bool> cached_;
  FairingContext *fairing_context_;
};

static void prefair_and_fair_verts(FairingContext *fairing_context,
                                   bool *affected_verts,
                                   const eMeshFairingDepth depth)
{
  /* Prefair. */
  UniformVertexWeight *uniform_vertex_weights = new UniformVertexWeight(fairing_context);
  UniformLoopWeight *uniform_loop_weights = new UniformLoopWeight();
  fairing_context->fair_verts(
      affected_verts, MESH_FAIRING_DEPTH_POSITION, uniform_vertex_weights, uniform_loop_weights);

  delete uniform_vertex_weights;
  delete uniform_loop_weights;

  /* Fair. */
  VoronoiVertexWeight *voronoi_vertex_weights = new VoronoiVertexWeight(fairing_context);
  CotangentLoopWeight *cotangent_loop_weights = new CotangentLoopWeight(fairing_context);

  fairing_context->fair_verts(
      affected_verts, depth, voronoi_vertex_weights, cotangent_loop_weights);

  delete voronoi_vertex_weights;
  delete cotangent_loop_weights;
}

void BKE_mesh_prefair_and_fair_verts(struct Mesh *mesh,
                                     struct MVert *deform_mverts,
                                     bool *affect_verts,
                                     const eMeshFairingDepth depth)
{
  MeshFairingContext *fairing_context = new MeshFairingContext(mesh, deform_mverts);
  prefair_and_fair_verts(fairing_context, affect_verts, depth);
  delete fairing_context;
}

void BKE_bmesh_prefair_and_fair_verts(struct BMesh *bm,
                                      bool *affect_verts,
                                      const eMeshFairingDepth depth)
{
  BMeshFairingContext *fairing_context = new BMeshFairingContext(bm);
  prefair_and_fair_verts(fairing_context, affect_verts, depth);
  delete fairing_context;
}<|MERGE_RESOLUTION|>--- conflicted
+++ resolved
@@ -235,16 +235,7 @@
     }
 #endif
 
-<<<<<<< HEAD
-    loop_to_poly_map_.resize(mesh->totloop);
-    for (int i = 0; i < mesh->totpoly; i++) {
-      for (int l = 0; l < mpoly_[i].totloop; l++) {
-        loop_to_poly_map_[l + mpoly_[i].loopstart] = i;
-      }
-    }
-=======
     loop_to_poly_map_ = blender::mesh_topology::build_corner_to_poly_map(mpoly_, mloop_.size());
->>>>>>> 46076e48
   }
 
   ~MeshFairingContext() override
@@ -301,16 +292,12 @@
   Span<MLoop> mloop_;
   Span<MPoly> mpoly_;
   Span<MEdge> medge_;
-<<<<<<< HEAD
-  Vector<int> loop_to_poly_map_;
+  Array<int> loop_to_poly_map_;
 
   MVert *deform_mvert_;
 
   MeshElemMap *elmap_;
   int *elmap_mem_;
-=======
-  Array<int> loop_to_poly_map_;
->>>>>>> 46076e48
 };
 
 class BMeshFairingContext : public FairingContext {
