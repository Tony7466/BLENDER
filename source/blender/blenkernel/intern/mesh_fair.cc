/* SPDX-License-Identifier: GPL-2.0-or-later */

/** \file
 * \ingroup bke
 * Mesh Fairing algorithm designed by Brett Fedack, used in the addon "Mesh Fairing":
 * https://github.com/fedackb/mesh-fairing.
 */

#include "BLI_map.hh"
#include "BLI_math.h"
#include "BLI_vector.hh"

#include "DNA_mesh_types.h"
#include "DNA_meshdata_types.h"
#include "DNA_object_types.h"

#include "BKE_lib_id.h"
#include "BKE_lib_query.h"
#include "BKE_mesh.hh"
#include "BKE_mesh_fair.h"
#include "BKE_mesh_mapping.h"

#include "bmesh.h"
#include "bmesh_tools.h"

#include "MEM_guardedalloc.h"
#include "eigen_capi.h"

using blender::Array;
using blender::float3;
using blender::Map;
using blender::MutableSpan;
using blender::Span;
using blender::Vector;
using std::array;

class VertexWeight {
 public:
  virtual float weight_at_index(const int index) = 0;
  virtual ~VertexWeight() = default;
};

class LoopWeight {
 public:
  virtual float weight_at_index(const int index) = 0;
  virtual ~LoopWeight() = default;
};

class FairingContext {
 public:
  /* Get coordinates of vertices which are adjacent to the loop with specified index. */
  virtual void adjacents_coords_from_loop(const int loop,
                                          float r_adj_next[3],
                                          float r_adj_prev[3]) = 0;

  /* Get the other vertex index for a loop. */
  virtual int other_vertex_index_from_loop(const int loop, const uint v) = 0;

  int vertex_count_get()
  {
    return totvert_;
  }

  int loop_count_get()
  {
    return totvert_;
  }

  Span<int> vertex_loop_map_get(const int v)
  {
    return vlmap_[v];
  }

  float *vertex_deformation_co_get(const int v)
  {
    return co_[v];
  }

  virtual ~FairingContext() = default;

  void fair_verts(bool *affected,
                  const eMeshFairingDepth depth,
                  VertexWeight *vertex_weight,
                  LoopWeight *loop_weight)
  {

    fair_verts_ex(affected, int(depth), vertex_weight, loop_weight);
  }

 protected:
  Vector<float *> co_;

  int totvert_;
  int totloop_;

  blender::GroupedSpan<int> vlmap_;

 private:
  void fair_setup_fairing(const int v,
                          const int i,
                          LinearSolver *solver,
                          float multiplier,
                          const int depth,
                          Map<int, int> &vert_col_map,
                          VertexWeight *vertex_weight,
                          LoopWeight *loop_weight)
  {
    if (depth == 0) {
      if (vert_col_map.contains(v)) {
        const int j = vert_col_map.lookup(v);
        EIG_linear_solver_matrix_add(solver, i, j, -multiplier);
        return;
      }
      for (int j = 0; j < 3; j++) {
        EIG_linear_solver_right_hand_side_add(solver, j, i, multiplier * co_[v][j]);
      }
      return;
    }

    float w_ij_sum = 0;
    const float w_i = vertex_weight->weight_at_index(v);
    const Span<int> vlmap_elem = vlmap_[v];
    for (const int l : vlmap_elem.index_range()) {
      const int l_index = vlmap_elem[l];
      const int other_vert = other_vertex_index_from_loop(l_index, v);
      const float w_ij = loop_weight->weight_at_index(l_index);
      w_ij_sum += w_ij;
      fair_setup_fairing(other_vert,
                         i,
                         solver,
                         w_i * w_ij * multiplier,
                         depth - 1,
                         vert_col_map,
                         vertex_weight,
                         loop_weight);
    }
    fair_setup_fairing(v,
                       i,
                       solver,
                       -1 * w_i * w_ij_sum * multiplier,
                       depth - 1,
                       vert_col_map,
                       vertex_weight,
                       loop_weight);
  }

  void fair_verts_ex(const bool *affected,
                     const int order,
                     VertexWeight *vertex_weight,
                     LoopWeight *loop_weight)
  {
    Map<int, int> vert_col_map;
    int affected_verts_num = 0;
    for (int i = 0; i < totvert_; i++) {
      if (!affected[i]) {
        continue;
      }
      vert_col_map.add(i, affected_verts_num);
      affected_verts_num++;
    }

    /* Early return, nothing to do. */
    if (ELEM(affected_verts_num, 0, totvert_)) {
      return;
    }

    /* Setup fairing matrices */
    LinearSolver *solver = EIG_linear_solver_new(affected_verts_num, affected_verts_num, 3);
    for (auto item : vert_col_map.items()) {
      const int v = item.key;
      const int col = item.value;
      fair_setup_fairing(v, col, solver, 1.0f, order, vert_col_map, vertex_weight, loop_weight);
    }

    /* Solve linear system */
    EIG_linear_solver_solve(solver);

    /* Copy the result back to the mesh */
    for (auto item : vert_col_map.items()) {
      const int v = item.key;
      const int col = item.value;
      for (int j = 0; j < 3; j++) {
        co_[v][j] = EIG_linear_solver_variable_get(solver, j, col);
      }
    }

    /* Free solver data */
    EIG_linear_solver_delete(solver);
  }
};

class MeshFairingContext : public FairingContext {
 public:
  MeshFairingContext(Mesh *mesh, MutableSpan<float3> deform_positions)
  {
    totvert_ = mesh->totvert;
    totloop_ = mesh->totloop;

    MutableSpan<float3> positions = mesh->vert_positions_for_write();
    edges_ = mesh->edges();
    polys = mesh->polys();
    corner_verts_ = mesh->corner_verts();
    corner_edges_ = mesh->corner_edges();
<<<<<<< HEAD
    vlmap_ = mesh->vert_to_corner_map();
=======
    vlmap_ = blender::bke::mesh::build_vert_to_loop_map(
        corner_verts_, positions.size(), vert_to_poly_offsets_, vert_to_poly_indices_);
>>>>>>> d168df7c

    /* Deformation coords. */
    co_.reserve(mesh->totvert);
    if (!deform_positions.is_empty()) {
      for (int i = 0; i < mesh->totvert; i++) {
        co_[i] = deform_positions[i];
      }
    }
    else {
      for (int i = 0; i < mesh->totvert; i++) {
        co_[i] = positions[i];
      }
    }

<<<<<<< HEAD
    loop_to_poly_map_ = mesh->corner_to_poly_map();
  }

  ~MeshFairingContext() override {}
=======
    loop_to_poly_map_ = blender::bke::mesh::build_loop_to_poly_map(polys);
  }
>>>>>>> d168df7c

  void adjacents_coords_from_loop(const int loop,
                                  float r_adj_next[3],
                                  float r_adj_prev[3]) override
  {
    using namespace blender;
    const int vert = corner_verts_[loop];
    const blender::IndexRange poly = polys[loop_to_poly_map_[loop]];
    const int2 adjecent_verts = bke::mesh::poly_find_adjecent_verts(poly, corner_verts_, vert);
    copy_v3_v3(r_adj_next, co_[adjecent_verts[0]]);
    copy_v3_v3(r_adj_prev, co_[adjecent_verts[1]]);
  }

  int other_vertex_index_from_loop(const int loop, const uint v) override
  {
    const blender::int2 &edge = edges_[corner_edges_[loop]];
    return blender::bke::mesh::edge_other_vert(edge, v);
  }

 protected:
  Mesh *mesh_;
  Span<int> corner_verts_;
  Span<int> corner_edges_;
  blender::OffsetIndices<int> polys;
  Span<blender::int2> edges_;
<<<<<<< HEAD
  Span<int> loop_to_poly_map_;
=======
  Array<int> loop_to_poly_map_;
  Array<int> vert_to_poly_offsets_;
  Array<int> vert_to_poly_indices_;
>>>>>>> d168df7c
};

class BMeshFairingContext : public FairingContext {
 public:
  BMeshFairingContext(BMesh *bm)
  {
    this->bm = bm;
    totvert_ = bm->totvert;
    totloop_ = bm->totloop;

    BM_mesh_elem_table_ensure(bm, BM_VERT);
    BM_mesh_elem_index_ensure(bm, BM_LOOP);

    /* Deformation coords. */
    co_.reserve(bm->totvert);
    for (int i = 0; i < bm->totvert; i++) {
      BMVert *v = BM_vert_at_index(bm, i);
      co_[i] = v->co;
    }

    bmloop_.reinitialize(bm->totloop);
    vert_to_loop_offsets_ = Array<int>(bm->totvert, 0);
    vert_to_loop_indices_.reinitialize(bm->totloop);

    BMVert *v;
    BMLoop *l;
    BMIter iter;
    BMIter loop_iter;
    int index_iter = 0;

    /* This initializes both the bmloop and the vlmap for bmesh in a single loop. */
    BM_ITER_MESH (v, &iter, bm, BM_VERTS_OF_MESH) {
      int loop_count = 0;
      const int vert_index = BM_elem_index_get(v);
      vert_to_loop_offsets_[vert_index] = index_iter;
      BM_ITER_ELEM (l, &loop_iter, v, BM_LOOPS_OF_VERT) {
        const int loop_index = BM_elem_index_get(l);
        bmloop_[loop_index] = l;
        vert_to_loop_indices_[index_iter] = loop_index;
        index_iter++;
        loop_count++;
      }
    }
    vert_to_loop_offsets_.last() = index_iter;
  }
<<<<<<< HEAD

  ~BMeshFairingContext() override {}
=======
>>>>>>> d168df7c

  void adjacents_coords_from_loop(const int loop,
                                  float r_adj_next[3],
                                  float r_adj_prev[3]) override
  {
    copy_v3_v3(r_adj_next, bmloop_[loop]->next->v->co);
    copy_v3_v3(r_adj_prev, bmloop_[loop]->prev->v->co);
  }

  int other_vertex_index_from_loop(const int loop, const uint v) override
  {
    BMLoop *l = bmloop_[loop];
    BMVert *bmvert = BM_vert_at_index(bm, v);
    BMVert *bm_other_vert = BM_edge_other_vert(l->e, bmvert);
    return BM_elem_index_get(bm_other_vert);
  }

 protected:
  BMesh *bm;
  Array<BMLoop *> bmloop_;
  Array<int> vert_to_loop_offsets_;
  Array<int> vert_to_loop_indices_;
};

class UniformVertexWeight : public VertexWeight {
 public:
  UniformVertexWeight(FairingContext *fairing_context)
  {
    const int totvert = fairing_context->vertex_count_get();
    vertex_weights_.reserve(totvert);
    for (int i = 0; i < totvert; i++) {
      const int tot_loop = fairing_context->vertex_loop_map_get(i).size();
      if (tot_loop != 0) {
        vertex_weights_[i] = 1.0f / tot_loop;
      }
      else {
        vertex_weights_[i] = FLT_MAX;
      }
    }
  }

  float weight_at_index(const int index) override
  {
    return vertex_weights_[index];
  }

 private:
  Vector<float> vertex_weights_;
};

class VoronoiVertexWeight : public VertexWeight {

 public:
  VoronoiVertexWeight(FairingContext *fairing_context)
  {

    const int totvert = fairing_context->vertex_count_get();
    vertex_weights_.reserve(totvert);
    for (int i = 0; i < totvert; i++) {

      float area = 0.0f;
      float a[3];
      copy_v3_v3(a, fairing_context->vertex_deformation_co_get(i));
      const float acute_threshold = M_PI_2;

      const Span<int> vlmap_elem = fairing_context->vertex_loop_map_get(i);
      for (const int l : vlmap_elem.index_range()) {
        const int l_index = vlmap_elem[l];

        float b[3], c[3], d[3];
        fairing_context->adjacents_coords_from_loop(l_index, b, c);

        if (angle_v3v3v3(c, fairing_context->vertex_deformation_co_get(i), b) < acute_threshold) {
          calc_circumcenter(d, a, b, c);
        }
        else {
          add_v3_v3v3(d, b, c);
          mul_v3_fl(d, 0.5f);
        }

        float t[3];
        add_v3_v3v3(t, a, b);
        mul_v3_fl(t, 0.5f);
        area += area_tri_v3(a, t, d);

        add_v3_v3v3(t, a, c);
        mul_v3_fl(t, 0.5f);
        area += area_tri_v3(a, d, t);
      }

      vertex_weights_[i] = area != 0.0f ? 1.0f / area : 1e12;
    }
  }

  float weight_at_index(const int index) override
  {
    return vertex_weights_[index];
  }

 private:
  Vector<float> vertex_weights_;

  void calc_circumcenter(float r[3], const float a[3], const float b[3], const float c[3])
  {
    float ab[3];
    sub_v3_v3v3(ab, b, a);

    float ac[3];
    sub_v3_v3v3(ac, c, a);

    float ab_cross_ac[3];
    cross_v3_v3v3(ab_cross_ac, ab, ac);

    if (len_squared_v3(ab_cross_ac) > 0.0f) {
      float d[3];
      cross_v3_v3v3(d, ab_cross_ac, ab);
      mul_v3_fl(d, len_squared_v3(ac));

      float t[3];
      cross_v3_v3v3(t, ac, ab_cross_ac);
      mul_v3_fl(t, len_squared_v3(ab));

      add_v3_v3(d, t);

      mul_v3_fl(d, 1.0f / (2.0f * len_squared_v3(ab_cross_ac)));

      add_v3_v3v3(r, a, d);
      return;
    }
    copy_v3_v3(r, a);
  }
};

class UniformLoopWeight : public LoopWeight {
 public:
  float weight_at_index(const int /*index*/) override
  {
    return 1.0f;
  }
};

static void prefair_and_fair_verts(FairingContext *fairing_context,
                                   bool *affected_verts,
                                   const eMeshFairingDepth depth)
{
  /* Pre-fair. */
  UniformVertexWeight *uniform_vertex_weights = new UniformVertexWeight(fairing_context);
  UniformLoopWeight *uniform_loop_weights = new UniformLoopWeight();
  fairing_context->fair_verts(affected_verts, depth, uniform_vertex_weights, uniform_loop_weights);
  delete uniform_vertex_weights;

  /* Fair. */
  VoronoiVertexWeight *voronoi_vertex_weights = new VoronoiVertexWeight(fairing_context);
  /* TODO: Implement cotangent loop weights. */
  fairing_context->fair_verts(affected_verts, depth, voronoi_vertex_weights, uniform_loop_weights);

  delete uniform_loop_weights;
  delete voronoi_vertex_weights;
}

void BKE_mesh_prefair_and_fair_verts(struct Mesh *mesh,
                                     float (*deform_vert_positions)[3],
                                     bool *affect_verts,
                                     const eMeshFairingDepth depth)
{
  MutableSpan<float3> deform_positions_span;
  if (deform_vert_positions) {
    deform_positions_span = {reinterpret_cast<float3 *>(deform_vert_positions), mesh->totvert};
  }
  MeshFairingContext *fairing_context = new MeshFairingContext(mesh, deform_positions_span);
  prefair_and_fair_verts(fairing_context, affect_verts, depth);
  delete fairing_context;
}

void BKE_bmesh_prefair_and_fair_verts(struct BMesh *bm,
                                      bool *affect_verts,
                                      const eMeshFairingDepth depth)
{
  BMeshFairingContext *fairing_context = new BMeshFairingContext(bm);
  prefair_and_fair_verts(fairing_context, affect_verts, depth);
  delete fairing_context;
}<|MERGE_RESOLUTION|>--- conflicted
+++ resolved
@@ -201,12 +201,7 @@
     polys = mesh->polys();
     corner_verts_ = mesh->corner_verts();
     corner_edges_ = mesh->corner_edges();
-<<<<<<< HEAD
     vlmap_ = mesh->vert_to_corner_map();
-=======
-    vlmap_ = blender::bke::mesh::build_vert_to_loop_map(
-        corner_verts_, positions.size(), vert_to_poly_offsets_, vert_to_poly_indices_);
->>>>>>> d168df7c
 
     /* Deformation coords. */
     co_.reserve(mesh->totvert);
@@ -221,15 +216,8 @@
       }
     }
 
-<<<<<<< HEAD
     loop_to_poly_map_ = mesh->corner_to_poly_map();
   }
-
-  ~MeshFairingContext() override {}
-=======
-    loop_to_poly_map_ = blender::bke::mesh::build_loop_to_poly_map(polys);
-  }
->>>>>>> d168df7c
 
   void adjacents_coords_from_loop(const int loop,
                                   float r_adj_next[3],
@@ -255,13 +243,7 @@
   Span<int> corner_edges_;
   blender::OffsetIndices<int> polys;
   Span<blender::int2> edges_;
-<<<<<<< HEAD
   Span<int> loop_to_poly_map_;
-=======
-  Array<int> loop_to_poly_map_;
-  Array<int> vert_to_poly_offsets_;
-  Array<int> vert_to_poly_indices_;
->>>>>>> d168df7c
 };
 
 class BMeshFairingContext : public FairingContext {
@@ -307,11 +289,6 @@
     }
     vert_to_loop_offsets_.last() = index_iter;
   }
-<<<<<<< HEAD
-
-  ~BMeshFairingContext() override {}
-=======
->>>>>>> d168df7c
 
   void adjacents_coords_from_loop(const int loop,
                                   float r_adj_next[3],
