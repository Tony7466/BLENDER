--- conflicted
+++ resolved
@@ -340,25 +340,6 @@
       do_fixes,
       &changed);
 
-<<<<<<< HEAD
-  is_valid &= BKE_mesh_validate_arrays(
-      me_eval,
-      reinterpret_cast<float(*)[3]>(positions.data()),
-      positions.size(),
-      edges.data(),
-      edges.size(),
-      static_cast<MFace *>(CustomData_get_layer(&me_eval->fdata, CD_MFACE)),
-      me_eval->totface,
-      me_eval->corner_verts_for_write().data(),
-      me_eval->corner_edges_for_write().data(),
-      me_eval->totloop,
-      polys.data(),
-      polys.size(),
-      me_eval->deform_verts_for_write().data(),
-      do_verbose,
-      do_fixes,
-      &changed);
-=======
   is_valid &= BKE_mesh_validate_arrays(me_eval,
                                        reinterpret_cast<float(*)[3]>(positions.data()),
                                        positions.size(),
@@ -367,15 +348,15 @@
                                        static_cast<MFace *>(CustomData_get_layer_for_write(
                                            &me_eval->fdata, CD_MFACE, me_eval->totface)),
                                        me_eval->totface,
-                                       loops.data(),
-                                       loops.size(),
+                                       me_eval->corner_verts_for_write().data(),
+                                       me_eval->corner_edges_for_write().data(),
+                                       me_eval->totloop,
                                        polys.data(),
                                        polys.size(),
                                        me_eval->deform_verts_for_write().data(),
                                        do_verbose,
                                        do_fixes,
                                        &changed);
->>>>>>> 83f92188
 
   BLI_assert(changed == false);
 
