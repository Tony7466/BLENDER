--- conflicted
+++ resolved
@@ -23,12 +23,8 @@
 #include "BKE_editmesh_cache.hh"
 #include "BKE_lib_id.h"
 #include "BKE_mesh.hh"
-<<<<<<< HEAD
-#include "BKE_mesh_mapping.h"
-#include "BKE_mesh_runtime.h"
-=======
+#include "BKE_mesh_mapping.hh"
 #include "BKE_mesh_runtime.hh"
->>>>>>> 0b23816d
 #include "BKE_shrinkwrap.h"
 #include "BKE_subdiv_ccg.hh"
 
@@ -131,55 +127,54 @@
 
 }  // namespace blender::bke
 
-blender::Span<int> Mesh::corner_to_poly_map() const
+blender::Span<int> Mesh::corner_to_face_map() const
 {
   using namespace blender;
-  this->runtime->corner_to_poly_map_cache.ensure([&](Array<int> &r_data) {
-    const OffsetIndices polys = this->polys();
-    r_data = bke::mesh::build_loop_to_poly_map(polys);
-  });
-  return this->runtime->corner_to_poly_map_cache.data();
-}
-
-blender::OffsetIndices<int> Mesh::vert_to_poly_map_offsets() const
+  this->runtime->corner_to_face_map_cache.ensure([&](Array<int> &r_data) {
+    const OffsetIndices faces = this->faces();
+    r_data = bke::mesh::build_loop_to_face_map(faces);
+  });
+  return this->runtime->corner_to_face_map_cache.data();
+}
+
+blender::OffsetIndices<int> Mesh::vert_to_face_map_offsets() const
 {
   using namespace blender;
-  this->runtime->vert_to_poly_offset_cache.ensure([&](Array<int> &r_data) {
+  this->runtime->vert_to_face_offset_cache.ensure([&](Array<int> &r_data) {
     r_data = Array<int>(this->totvert + 1, 0);
     offset_indices::build_reverse_offsets(this->corner_verts(), r_data);
   });
-  return OffsetIndices<int>(this->runtime->vert_to_poly_offset_cache.data());
-}
-
-blender::GroupedSpan<int> Mesh::vert_to_poly_map() const
+  return OffsetIndices<int>(this->runtime->vert_to_face_offset_cache.data());
+}
+
+blender::GroupedSpan<int> Mesh::vert_to_face_map() const
 {
   using namespace blender;
-  const OffsetIndices offsets = this->vert_to_poly_map_offsets();
-  this->runtime->vert_to_poly_map_cache.ensure([&](Array<int> &r_data) {
+  const OffsetIndices offsets = this->vert_to_face_map_offsets();
+  this->runtime->vert_to_face_map_cache.ensure([&](Array<int> &r_data) {
     r_data.reinitialize(this->totloop);
     if (this->runtime->vert_to_corner_map_cache.is_cached() &&
-        this->runtime->corner_to_poly_map_cache.is_cached())
+        this->runtime->corner_to_face_map_cache.is_cached())
     {
       /* The vertex to face cache can be built from the vertex to face corner
        * and face corner to face maps if they are both already cached. */
       array_utils::gather(this->runtime->vert_to_corner_map_cache.data().as_span(),
-                          this->runtime->corner_to_poly_map_cache.data().as_span(),
+                          this->runtime->corner_to_face_map_cache.data().as_span(),
                           r_data.as_mutable_span());
     }
     else {
-      bke::mesh::build_vert_to_poly_indices(this->polys(), this->corner_verts(), offsets, r_data);
+      bke::mesh::build_vert_to_poly_indices(this->faces(), this->corner_verts(), offsets, r_data);
     }
   });
-  return {offsets, this->runtime->vert_to_poly_map_cache.data()};
+  return {offsets, this->runtime->vert_to_face_map_cache.data()};
 }
 
 blender::GroupedSpan<int> Mesh::vert_to_corner_map() const
 {
   using namespace blender;
-  const OffsetIndices offsets = this->vert_to_poly_map_offsets();
+  const OffsetIndices offsets = this->vert_to_face_map_offsets();
   this->runtime->vert_to_corner_map_cache.ensure([&](Array<int> &r_data) {
-    r_data.reinitialize(this->totloop);
-    bke::mesh::build_vert_to_corner_indices(this->corner_verts(), offsets, r_data);
+    r_data = bke::mesh::build_vert_to_corner_indices(this->corner_verts(), offsets);
   });
   return {offsets, this->runtime->vert_to_corner_map_cache.data()};
 }
@@ -314,15 +309,12 @@
   free_bvh_cache(*mesh->runtime);
   free_subdiv_ccg(*mesh->runtime);
   mesh->runtime->bounds_cache.tag_dirty();
-<<<<<<< HEAD
-  mesh->runtime->vert_to_poly_offset_cache.tag_dirty();
-  mesh->runtime->vert_to_poly_map_cache.tag_dirty();
+  mesh->runtime->vert_to_face_offset_cache.tag_dirty();
+  mesh->runtime->vert_to_face_map_cache.tag_dirty();
   mesh->runtime->vert_to_corner_map_cache.tag_dirty();
-  mesh->runtime->corner_to_poly_map_cache.tag_dirty();
-=======
+  mesh->runtime->corner_to_face_map_cache.tag_dirty();
   mesh->runtime->vert_normals_cache.tag_dirty();
   mesh->runtime->face_normals_cache.tag_dirty();
->>>>>>> 0b23816d
   mesh->runtime->loose_edges_cache.tag_dirty();
   mesh->runtime->loose_verts_cache.tag_dirty();
   mesh->runtime->verts_no_face_cache.tag_dirty();
@@ -342,8 +334,8 @@
   free_bvh_cache(*mesh->runtime);
   mesh->runtime->vert_normals_cache.tag_dirty();
   free_subdiv_ccg(*mesh->runtime);
-  mesh->runtime->vert_to_poly_offset_cache.tag_dirty();
-  mesh->runtime->vert_to_poly_map_cache.tag_dirty();
+  mesh->runtime->vert_to_face_offset_cache.tag_dirty();
+  mesh->runtime->vert_to_face_map_cache.tag_dirty();
   mesh->runtime->vert_to_corner_map_cache.tag_dirty();
   if (mesh->runtime->loose_edges_cache.is_cached() &&
       mesh->runtime->loose_edges_cache.data().count != 0)
@@ -370,14 +362,9 @@
 
 void BKE_mesh_tag_face_winding_changed(Mesh *mesh)
 {
-<<<<<<< HEAD
-  mesh->runtime->vert_normals_dirty = true;
-  mesh->runtime->poly_normals_dirty = true;
-  mesh->runtime->vert_to_corner_map_cache.tag_dirty();
-=======
   mesh->runtime->vert_normals_cache.tag_dirty();
   mesh->runtime->face_normals_cache.tag_dirty();
->>>>>>> 0b23816d
+  mesh->runtime->vert_to_corner_map_cache.tag_dirty();
 }
 
 void BKE_mesh_tag_positions_changed(Mesh *mesh)
