--- conflicted
+++ resolved
@@ -324,23 +324,15 @@
 void BKE_mesh_tag_face_winding_changed(Mesh *mesh)
 {
   mesh->runtime->vert_normals_dirty = true;
-<<<<<<< HEAD
-  mesh->runtime->poly_normals_dirty = true;
+  mesh->runtime->face_normals_dirty = true;
   mesh->runtime->corner_normals_dirty = true;
-=======
+}
+
+void BKE_mesh_tag_positions_changed(Mesh *mesh)
+{
+  mesh->runtime->vert_normals_dirty = true;
   mesh->runtime->face_normals_dirty = true;
->>>>>>> aebc743b
-}
-
-void BKE_mesh_tag_positions_changed(Mesh *mesh)
-{
-  mesh->runtime->vert_normals_dirty = true;
-<<<<<<< HEAD
-  mesh->runtime->poly_normals_dirty = true;
   mesh->runtime->corner_normals_dirty = true;
-=======
-  mesh->runtime->face_normals_dirty = true;
->>>>>>> aebc743b
   free_bvh_cache(*mesh->runtime);
   mesh->runtime->looptris_cache.tag_dirty();
   mesh->runtime->bounds_cache.tag_dirty();
