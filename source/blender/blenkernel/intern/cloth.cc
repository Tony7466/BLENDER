--- conflicted
+++ resolved
@@ -258,11 +258,7 @@
 
   cloth = clmd->clothObject;
   verts = cloth->verts;
-<<<<<<< HEAD
-  const Span<float3> positions = result->positions();
-=======
   const Span<float3> positions = result->vert_positions();
->>>>>>> a7e1815c
   vert_mass_changed = verts->mass != clmd->sim_parms->mass;
 
   /* force any pinned verts to their constrained location. */
@@ -763,11 +759,7 @@
         CustomData_get_layer(&mesh->vdata, CD_CLOTH_ORCO));
   }
 
-<<<<<<< HEAD
-  const Span<float3> positions = mesh->positions();
-=======
   const Span<float3> positions = mesh->vert_positions();
->>>>>>> a7e1815c
 
   verts = clmd->clothObject->verts;
 
@@ -1163,11 +1155,7 @@
 {
   using namespace blender;
   uint i = 0;
-<<<<<<< HEAD
-  const Span<float3> positions = mesh->positions();
-=======
   const Span<float3> positions = mesh->vert_positions();
->>>>>>> a7e1815c
   ClothVertex *verts = clmd->clothObject->verts;
 
   /* vertex count is already ensured to match */
@@ -1183,19 +1171,11 @@
   using namespace blender;
   Mesh *new_mesh = BKE_mesh_copy_for_eval(mesh, false);
   ClothVertex *verts = clmd->clothObject->verts;
-<<<<<<< HEAD
-  MutableSpan<float3> positions = mesh->positions_for_write();
-
-  /* vertex count is already ensured to match */
-  for (int i = 0; i < mesh->totvert; i++, verts++) {
-    copy_v3_v3(positions[i], verts->xrest);
-=======
   MutableSpan<float3> positions = mesh->vert_positions_for_write();
 
   /* vertex count is already ensured to match */
   for (const int i : positions.index_range()) {
     positions[i] = verts[i].xrest;
->>>>>>> a7e1815c
   }
   BKE_mesh_tag_coords_changed(new_mesh);
 
