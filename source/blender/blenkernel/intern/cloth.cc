/* SPDX-License-Identifier: GPL-2.0-or-later
 * Copyright Blender Foundation. All rights reserved. */

/** \file
 * \ingroup bke
 */

#include "MEM_guardedalloc.h"

#include "DNA_cloth_types.h"
#include "DNA_mesh_types.h"
#include "DNA_meshdata_types.h"
#include "DNA_object_types.h"
#include "DNA_scene_types.h"

#include "BLI_edgehash.h"
#include "BLI_linklist.h"
#include "BLI_math.h"
#include "BLI_rand.h"
#include "BLI_utildefines.h"

#include "DEG_depsgraph.h"
#include "DEG_depsgraph_query.h"

#include "BKE_bvhutils.h"
#include "BKE_cloth.h"
#include "BKE_effect.h"
#include "BKE_global.h"
#include "BKE_lib_id.h"
#include "BKE_mesh.h"
#include "BKE_mesh_runtime.h"
#include "BKE_modifier.h"
#include "BKE_pointcache.h"

#include "SIM_mass_spring.h"

// #include "PIL_time.h"  /* timing for debug prints */

/* ********** cloth engine ******* */
/* Prototypes for internal functions.
 */
static void cloth_to_object(Object *ob, ClothModifierData *clmd, float (*vertexCos)[3]);
static void cloth_from_mesh(ClothModifierData *clmd, const Object *ob, Mesh *mesh);
static bool cloth_from_object(
    Object *ob, ClothModifierData *clmd, Mesh *mesh, float framenr, int first);
static void cloth_update_springs(ClothModifierData *clmd);
static void cloth_update_verts(Object *ob, ClothModifierData *clmd, Mesh *mesh);
static void cloth_update_spring_lengths(ClothModifierData *clmd, Mesh *mesh);
static bool cloth_build_springs(ClothModifierData *clmd, Mesh *mesh);
static void cloth_apply_vgroup(ClothModifierData *clmd, Mesh *mesh);

struct BendSpringRef {
  int index;
  int polys;
  ClothSpring *spring;
};

/******************************************************************************
 *
 * External interface called by modifier.cc clothModifier functions.
 *
 ******************************************************************************/

static BVHTree *bvhtree_build_from_cloth(ClothModifierData *clmd, float epsilon)
{
  if (!clmd) {
    return nullptr;
  }

  Cloth *cloth = clmd->clothObject;

  if (!cloth) {
    return nullptr;
  }

  ClothVertex *verts = cloth->verts;
  const MVertTri *vt = cloth->tri;

  /* in the moment, return zero if no faces there */
  if (!cloth->primitive_num) {
    return nullptr;
  }

  /* Create quad-tree with k=26. */
  BVHTree *bvhtree = BLI_bvhtree_new(cloth->primitive_num, epsilon, 4, 26);

  /* fill tree */
  if (clmd->hairdata == nullptr) {
    for (int i = 0; i < cloth->primitive_num; i++, vt++) {
      float co[3][3];

      copy_v3_v3(co[0], verts[vt->tri[0]].xold);
      copy_v3_v3(co[1], verts[vt->tri[1]].xold);
      copy_v3_v3(co[2], verts[vt->tri[2]].xold);

      BLI_bvhtree_insert(bvhtree, i, co[0], 3);
    }
  }
  else {
    const MEdge *edges = cloth->edges;

    for (int i = 0; i < cloth->primitive_num; i++) {
      float co[2][3];

      copy_v3_v3(co[0], verts[edges[i].v1].xold);
      copy_v3_v3(co[1], verts[edges[i].v2].xold);

      BLI_bvhtree_insert(bvhtree, i, co[0], 2);
    }
  }

  /* balance tree */
  BLI_bvhtree_balance(bvhtree);

  return bvhtree;
}

void bvhtree_update_from_cloth(ClothModifierData *clmd, bool moving, bool self)
{
  uint i = 0;
  Cloth *cloth = clmd->clothObject;
  BVHTree *bvhtree;
  ClothVertex *verts = cloth->verts;
  const MVertTri *vt;

  BLI_assert(!(clmd->hairdata != nullptr && self));

  if (self) {
    bvhtree = cloth->bvhselftree;
  }
  else {
    bvhtree = cloth->bvhtree;
  }

  if (!bvhtree) {
    return;
  }

  vt = cloth->tri;

  /* update vertex position in bvh tree */
  if (clmd->hairdata == nullptr) {
    if (verts && vt) {
      for (i = 0; i < cloth->primitive_num; i++, vt++) {
        float co[3][3], co_moving[3][3];
        bool ret;

        /* copy new locations into array */
        if (moving) {
          copy_v3_v3(co[0], verts[vt->tri[0]].txold);
          copy_v3_v3(co[1], verts[vt->tri[1]].txold);
          copy_v3_v3(co[2], verts[vt->tri[2]].txold);

          /* update moving positions */
          copy_v3_v3(co_moving[0], verts[vt->tri[0]].tx);
          copy_v3_v3(co_moving[1], verts[vt->tri[1]].tx);
          copy_v3_v3(co_moving[2], verts[vt->tri[2]].tx);

          ret = BLI_bvhtree_update_node(bvhtree, i, co[0], co_moving[0], 3);
        }
        else {
          copy_v3_v3(co[0], verts[vt->tri[0]].tx);
          copy_v3_v3(co[1], verts[vt->tri[1]].tx);
          copy_v3_v3(co[2], verts[vt->tri[2]].tx);

          ret = BLI_bvhtree_update_node(bvhtree, i, co[0], nullptr, 3);
        }

        /* check if tree is already full */
        if (ret == false) {
          break;
        }
      }

      BLI_bvhtree_update_tree(bvhtree);
    }
  }
  else {
    if (verts) {
      const MEdge *edges = cloth->edges;

      for (i = 0; i < cloth->primitive_num; i++) {
        float co[2][3];

        copy_v3_v3(co[0], verts[edges[i].v1].tx);
        copy_v3_v3(co[1], verts[edges[i].v2].tx);

        if (!BLI_bvhtree_update_node(bvhtree, i, co[0], nullptr, 2)) {
          break;
        }
      }

      BLI_bvhtree_update_tree(bvhtree);
    }
  }
}

void cloth_clear_cache(Object *ob, ClothModifierData *clmd, float framenr)
{
  PTCacheID pid;

  BKE_ptcache_id_from_cloth(&pid, ob, clmd);

  /* don't do anything as long as we're in editmode! */
  if (pid.cache->edit && ob->mode & OB_MODE_PARTICLE_EDIT) {
    return;
  }

  BKE_ptcache_id_clear(&pid, PTCACHE_CLEAR_AFTER, framenr);
}

static bool do_init_cloth(Object *ob, ClothModifierData *clmd, Mesh *result, int framenr)
{
  PointCache *cache;

  cache = clmd->point_cache;

  /* initialize simulation data if it didn't exist already */
  if (clmd->clothObject == nullptr) {
    if (!cloth_from_object(ob, clmd, result, framenr, 1)) {
      BKE_ptcache_invalidate(cache);
      BKE_modifier_set_error(ob, &(clmd->modifier), "Can't initialize cloth");
      return false;
    }

    if (clmd->clothObject == nullptr) {
      BKE_ptcache_invalidate(cache);
      BKE_modifier_set_error(ob, &(clmd->modifier), "Null cloth object");
      return false;
    }

    SIM_cloth_solver_set_positions(clmd);

    ClothSimSettings *parms = clmd->sim_parms;
    if (parms->flags & CLOTH_SIMSETTINGS_FLAG_PRESSURE &&
        !(parms->flags & CLOTH_SIMSETTINGS_FLAG_PRESSURE_VOL)) {
      SIM_cloth_solver_set_volume(clmd);
    }

    clmd->clothObject->last_frame = MINFRAME - 1;
    clmd->sim_parms->dt = 1.0f / clmd->sim_parms->stepsPerFrame;
  }

  return true;
}

static int do_step_cloth(
    Depsgraph *depsgraph, Object *ob, ClothModifierData *clmd, Mesh *result, int framenr)
{
  using namespace blender;
  /* simulate 1 frame forward */
  ClothVertex *verts = nullptr;
  Cloth *cloth;
  ListBase *effectors = nullptr;
  uint i = 0;
  int ret = 0;
  bool vert_mass_changed = false;

  cloth = clmd->clothObject;
  verts = cloth->verts;
  const Span<float3> positions = result->vert_positions();
  vert_mass_changed = verts->mass != clmd->sim_parms->mass;

  /* force any pinned verts to their constrained location. */
  for (i = 0; i < clmd->clothObject->mvert_num; i++, verts++) {
    /* save the previous position. */
    copy_v3_v3(verts->xold, verts->xconst);
    copy_v3_v3(verts->txold, verts->x);

    /* Get the current position. */
    copy_v3_v3(verts->xconst, positions[i]);
    mul_m4_v3(ob->object_to_world, verts->xconst);

    if (vert_mass_changed) {
      verts->mass = clmd->sim_parms->mass;
      SIM_mass_spring_set_implicit_vertex_mass(cloth->implicit, i, verts->mass);
    }
  }

  effectors = BKE_effectors_create(
      depsgraph, ob, nullptr, clmd->sim_parms->effector_weights, false);

  if (clmd->sim_parms->flags & CLOTH_SIMSETTINGS_FLAG_DYNAMIC_BASEMESH) {
    cloth_update_verts(ob, clmd, result);
  }

  /* Support for dynamic vertex groups, changing from frame to frame */
  cloth_apply_vgroup(clmd, result);

  if ((clmd->sim_parms->flags & CLOTH_SIMSETTINGS_FLAG_DYNAMIC_BASEMESH) ||
      (clmd->sim_parms->vgroup_shrink > 0) || (clmd->sim_parms->shrink_min != 0.0f)) {
    cloth_update_spring_lengths(clmd, result);
  }

  cloth_update_springs(clmd);

  // TIMEIT_START(cloth_step)

  /* call the solver. */
  ret = SIM_cloth_solve(depsgraph, ob, framenr, clmd, effectors);

  // TIMEIT_END(cloth_step)

  BKE_effectors_free(effectors);

  // printf ( "%f\n", ( float ) tval() );

  return ret;
}

/************************************************
 * clothModifier_do - main simulation function
 ************************************************/

void clothModifier_do(ClothModifierData *clmd,
                      Depsgraph *depsgraph,
                      Scene *scene,
                      Object *ob,
                      Mesh *mesh,
                      float (*vertexCos)[3])
{
  PointCache *cache;
  PTCacheID pid;
  float timescale;
  int framenr, startframe, endframe;
  int cache_result;

  framenr = DEG_get_ctime(depsgraph);
  cache = clmd->point_cache;

  BKE_ptcache_id_from_cloth(&pid, ob, clmd);
  BKE_ptcache_id_time(&pid, scene, framenr, &startframe, &endframe, &timescale);
  clmd->sim_parms->timescale = timescale * clmd->sim_parms->time_scale;

  if (clmd->sim_parms->reset ||
      (clmd->clothObject && mesh->totvert != clmd->clothObject->mvert_num)) {
    clmd->sim_parms->reset = 0;
    cache->flag |= PTCACHE_OUTDATED;
    BKE_ptcache_id_reset(scene, &pid, PTCACHE_RESET_OUTDATED);
    BKE_ptcache_validate(cache, 0);
    cache->last_exact = 0;
    cache->flag &= ~PTCACHE_REDO_NEEDED;
  }

  /* simulation is only active during a specific period */
  if (framenr < startframe) {
    BKE_ptcache_invalidate(cache);
    return;
  }
  if (framenr > endframe) {
    framenr = endframe;
  }

  /* initialize simulation data if it didn't exist already */
  if (!do_init_cloth(ob, clmd, mesh, framenr)) {
    return;
  }

  if (framenr == startframe) {
    BKE_ptcache_id_reset(scene, &pid, PTCACHE_RESET_OUTDATED);
    do_init_cloth(ob, clmd, mesh, framenr);
    BKE_ptcache_validate(cache, framenr);
    cache->flag &= ~PTCACHE_REDO_NEEDED;
    clmd->clothObject->last_frame = framenr;
    return;
  }

  /* try to read from cache */
  bool can_simulate = (framenr == clmd->clothObject->last_frame + 1) &&
                      !(cache->flag & PTCACHE_BAKED);

  cache_result = BKE_ptcache_read(&pid, float(framenr) + scene->r.subframe, can_simulate);

  if (cache_result == PTCACHE_READ_EXACT || cache_result == PTCACHE_READ_INTERPOLATED ||
      (!can_simulate && cache_result == PTCACHE_READ_OLD)) {
    SIM_cloth_solver_set_positions(clmd);
    cloth_to_object(ob, clmd, vertexCos);

    BKE_ptcache_validate(cache, framenr);

    if (cache_result == PTCACHE_READ_INTERPOLATED && cache->flag & PTCACHE_REDO_NEEDED) {
      BKE_ptcache_write(&pid, framenr);
    }

    clmd->clothObject->last_frame = framenr;

    return;
  }
  if (cache_result == PTCACHE_READ_OLD) {
    SIM_cloth_solver_set_positions(clmd);
  }
  else if (
      /* 2.4x disabled lib, but this can be used in some cases, testing further - campbell */
      /*ob->id.lib ||*/ (cache->flag & PTCACHE_BAKED)) {
    /* if baked and nothing in cache, do nothing */
    BKE_ptcache_invalidate(cache);
    return;
  }

  /* if on second frame, write cache for first frame */
  if (cache->simframe == startframe &&
      (cache->flag & PTCACHE_OUTDATED || cache->last_exact == 0)) {
    BKE_ptcache_write(&pid, startframe);
  }

  clmd->sim_parms->timescale *= framenr - cache->simframe;

  /* do simulation */
  BKE_ptcache_validate(cache, framenr);

  if (!do_step_cloth(depsgraph, ob, clmd, mesh, framenr)) {
    BKE_ptcache_invalidate(cache);
  }
  else {
    BKE_ptcache_write(&pid, framenr);
  }

  cloth_to_object(ob, clmd, vertexCos);
  clmd->clothObject->last_frame = framenr;
}

void cloth_free_modifier(ClothModifierData *clmd)
{
  Cloth *cloth = nullptr;

  if (!clmd) {
    return;
  }

  cloth = clmd->clothObject;

  if (cloth) {
    SIM_cloth_solver_free(clmd);

    /* Free the verts. */
    MEM_SAFE_FREE(cloth->verts);
    cloth->mvert_num = 0;

    /* Free the springs. */
    if (cloth->springs != nullptr) {
      LinkNode *search = cloth->springs;
      while (search) {
        ClothSpring *spring = static_cast<ClothSpring *>(search->link);

        MEM_SAFE_FREE(spring->pa);
        MEM_SAFE_FREE(spring->pb);

        MEM_freeN(spring);
        search = search->next;
      }
      BLI_linklist_free(cloth->springs, nullptr);

      cloth->springs = nullptr;
    }

    cloth->springs = nullptr;
    cloth->numsprings = 0;

    /* free BVH collision tree */
    if (cloth->bvhtree) {
      BLI_bvhtree_free(cloth->bvhtree);
    }

    if (cloth->bvhselftree && cloth->bvhselftree != cloth->bvhtree) {
      BLI_bvhtree_free(cloth->bvhselftree);
    }

    /* we save our faces for collision objects */
    if (cloth->tri) {
      MEM_freeN(cloth->tri);
    }

    if (cloth->edgeset) {
      BLI_edgeset_free(cloth->edgeset);
    }

    if (cloth->sew_edge_graph) {
      BLI_edgeset_free(cloth->sew_edge_graph);
      cloth->sew_edge_graph = nullptr;
    }

#if 0
    if (clmd->clothObject->facemarks) {
      MEM_freeN(clmd->clothObject->facemarks);
    }
#endif
    MEM_freeN(cloth);
    clmd->clothObject = nullptr;
  }
}

void cloth_free_modifier_extern(ClothModifierData *clmd)
{
  Cloth *cloth = nullptr;
  if (G.debug & G_DEBUG_SIMDATA) {
    printf("cloth_free_modifier_extern\n");
  }

  if (!clmd) {
    return;
  }

  cloth = clmd->clothObject;

  if (cloth) {
    if (G.debug & G_DEBUG_SIMDATA) {
      printf("cloth_free_modifier_extern in\n");
    }

    SIM_cloth_solver_free(clmd);

    /* Free the verts. */
    MEM_SAFE_FREE(cloth->verts);
    cloth->mvert_num = 0;

    /* Free the springs. */
    if (cloth->springs != nullptr) {
      LinkNode *search = cloth->springs;
      while (search) {
        ClothSpring *spring = static_cast<ClothSpring *>(search->link);

        MEM_SAFE_FREE(spring->pa);
        MEM_SAFE_FREE(spring->pb);

        MEM_freeN(spring);
        search = search->next;
      }
      BLI_linklist_free(cloth->springs, nullptr);

      cloth->springs = nullptr;
    }

    cloth->springs = nullptr;
    cloth->numsprings = 0;

    /* free BVH collision tree */
    if (cloth->bvhtree) {
      BLI_bvhtree_free(cloth->bvhtree);
    }

    if (cloth->bvhselftree && cloth->bvhselftree != cloth->bvhtree) {
      BLI_bvhtree_free(cloth->bvhselftree);
    }

    /* we save our faces for collision objects */
    if (cloth->tri) {
      MEM_freeN(cloth->tri);
    }

    if (cloth->edgeset) {
      BLI_edgeset_free(cloth->edgeset);
    }

    if (cloth->sew_edge_graph) {
      BLI_edgeset_free(cloth->sew_edge_graph);
      cloth->sew_edge_graph = nullptr;
    }

#if 0
    if (clmd->clothObject->facemarks) {
      MEM_freeN(clmd->clothObject->facemarks);
    }
#endif
    MEM_freeN(cloth);
    clmd->clothObject = nullptr;
  }
}

/******************************************************************************
 *
 * Internal functions.
 *
 ******************************************************************************/

/**
 * Copies the deformed vertices to the object.
 */
static void cloth_to_object(Object *ob, ClothModifierData *clmd, float (*vertexCos)[3])
{
  uint i = 0;
  Cloth *cloth = clmd->clothObject;

  if (clmd->clothObject) {
    /* Inverse matrix is not up to date. */
    invert_m4_m4(ob->world_to_object, ob->object_to_world);

    for (i = 0; i < cloth->mvert_num; i++) {
      copy_v3_v3(vertexCos[i], cloth->verts[i].x);
      mul_m4_v3(ob->world_to_object, vertexCos[i]); /* cloth is in global coords */
    }
  }
}

int cloth_uses_vgroup(ClothModifierData *clmd)
{
  return (((clmd->coll_parms->flags & CLOTH_COLLSETTINGS_FLAG_SELF) &&
           (clmd->coll_parms->vgroup_selfcol > 0)) ||
          ((clmd->coll_parms->flags & CLOTH_COLLSETTINGS_FLAG_ENABLED) &&
           (clmd->coll_parms->vgroup_objcol > 0)) ||
          (clmd->sim_parms->vgroup_pressure > 0) || (clmd->sim_parms->vgroup_struct > 0) ||
          (clmd->sim_parms->vgroup_bend > 0) || (clmd->sim_parms->vgroup_shrink > 0) ||
          (clmd->sim_parms->vgroup_intern > 0) || (clmd->sim_parms->vgroup_mass > 0));
}

/**
 * Applies a vertex group as specified by type.
 */
static void cloth_apply_vgroup(ClothModifierData *clmd, Mesh *mesh)
{
  if (!clmd || !mesh) {
    return;
  }

  int mvert_num = mesh->totvert;

  ClothVertex *verts = clmd->clothObject->verts;

  const blender::Span<MDeformVert> dverts = mesh->deform_verts();

  if (cloth_uses_vgroup(clmd)) {
    for (int i = 0; i < mvert_num; i++, verts++) {

      /* Reset Goal values to standard */
      if (clmd->sim_parms->vgroup_mass > 0) {
        verts->goal = clmd->sim_parms->defgoal;
      }
      else {
        verts->goal = 0.0f;
      }

      /* Compute base cloth shrink weight */
      verts->shrink_factor = 0.0f;

      /* Reset vertex flags */
      verts->flags &= ~(CLOTH_VERT_FLAG_PINNED | CLOTH_VERT_FLAG_NOSELFCOLL |
                        CLOTH_VERT_FLAG_NOOBJCOLL);

      if (!dverts.is_empty()) {
        const MDeformVert *dvert = &dverts[i];
        for (int j = 0; j < dvert->totweight; j++) {
          if (dvert->dw[j].def_nr == (clmd->sim_parms->vgroup_mass - 1)) {
            verts->goal = dvert->dw[j].weight;

            /* goalfac= 1.0f; */ /* UNUSED */

            /* Kicking goal factor to simplify things...who uses that anyway? */
            // ABS (clmd->sim_parms->maxgoal - clmd->sim_parms->mingoal);

            verts->goal = pow4f(verts->goal);
            if (verts->goal >= SOFTGOALSNAP) {
              verts->flags |= CLOTH_VERT_FLAG_PINNED;
            }
          }

          if (dvert->dw[j].def_nr == (clmd->sim_parms->vgroup_struct - 1)) {
            verts->struct_stiff = dvert->dw[j].weight;
          }

          if (dvert->dw[j].def_nr == (clmd->sim_parms->vgroup_shear - 1)) {
            verts->shear_stiff = dvert->dw[j].weight;
          }

          if (dvert->dw[j].def_nr == (clmd->sim_parms->vgroup_bend - 1)) {
            verts->bend_stiff = dvert->dw[j].weight;
          }

          if (dvert->dw[j].def_nr == (clmd->coll_parms->vgroup_selfcol - 1)) {
            if (dvert->dw[j].weight > 0.0f) {
              verts->flags |= CLOTH_VERT_FLAG_NOSELFCOLL;
            }
          }

          if (dvert->dw[j].def_nr == (clmd->coll_parms->vgroup_objcol - 1)) {
            if (dvert->dw[j].weight > 0.0f) {
              verts->flags |= CLOTH_VERT_FLAG_NOOBJCOLL;
            }
          }

          if (dvert->dw[j].def_nr == (clmd->sim_parms->vgroup_shrink - 1)) {
            /* Used for linear interpolation between min and max
             * shrink factor based on weight. */
            verts->shrink_factor = dvert->dw[j].weight;
          }

          if (dvert->dw[j].def_nr == (clmd->sim_parms->vgroup_intern - 1)) {
            /* Used to define the stiffness weight on the internal spring connected to this vertex.
             */
            verts->internal_stiff = dvert->dw[j].weight;
          }

          if (dvert->dw[j].def_nr == (clmd->sim_parms->vgroup_pressure - 1)) {
            /* Used to define how much the pressure settings should affect the given vertex. */
            verts->pressure_factor = dvert->dw[j].weight;
          }
        }
      }
    }
  }
}

static float cloth_shrink_factor(ClothModifierData *clmd, ClothVertex *verts, int i1, int i2)
{
  /* Linear interpolation between min and max shrink factor based on weight. */
  float base = 1.0f - clmd->sim_parms->shrink_min;
  float shrink_factor_delta = clmd->sim_parms->shrink_min - clmd->sim_parms->shrink_max;

  float k1 = base + shrink_factor_delta * verts[i1].shrink_factor;
  float k2 = base + shrink_factor_delta * verts[i2].shrink_factor;

  /* Use geometrical mean to average two factors since it behaves better
   * for diagonals when a rectangle transforms into a trapezoid. */
  return sqrtf(k1 * k2);
}

static bool cloth_from_object(
    Object *ob, ClothModifierData *clmd, Mesh *mesh, float /*framenr*/, int first)
{
  using namespace blender;
  int i = 0;
  ClothVertex *verts = nullptr;
  const float(*shapekey_rest)[3] = nullptr;
  const float tnull[3] = {0, 0, 0};

  /* If we have a clothObject, free it. */
  if (clmd->clothObject != nullptr) {
    cloth_free_modifier(clmd);
    if (G.debug & G_DEBUG_SIMDATA) {
      printf("cloth_free_modifier cloth_from_object\n");
    }
  }

  /* Allocate a new cloth object. */
  clmd->clothObject = MEM_cnew<Cloth>(__func__);
  if (clmd->clothObject) {
    clmd->clothObject->old_solver_type = 255;
    clmd->clothObject->edgeset = nullptr;
  }
  else {
    BKE_modifier_set_error(ob, &(clmd->modifier), "Out of memory on allocating clmd->clothObject");
    return false;
  }

  /* mesh input objects need Mesh */
  if (!mesh) {
    return false;
  }

  cloth_from_mesh(clmd, ob, mesh);

  /* create springs */
  clmd->clothObject->springs = nullptr;
  clmd->clothObject->numsprings = -1;

  clmd->clothObject->sew_edge_graph = nullptr;

  if (clmd->sim_parms->shapekey_rest &&
      !(clmd->sim_parms->flags & CLOTH_SIMSETTINGS_FLAG_DYNAMIC_BASEMESH)) {
    shapekey_rest = static_cast<const float(*)[3]>(
        CustomData_get_layer(&mesh->vdata, CD_CLOTH_ORCO));
  }

  const Span<float3> positions = mesh->vert_positions();

  verts = clmd->clothObject->verts;

  /* set initial values */
  for (i = 0; i < mesh->totvert; i++, verts++) {
    if (first) {
      copy_v3_v3(verts->x, positions[i]);

      mul_m4_v3(ob->object_to_world, verts->x);

      if (shapekey_rest) {
        copy_v3_v3(verts->xrest, shapekey_rest[i]);
        mul_m4_v3(ob->object_to_world, verts->xrest);
      }
      else {
        copy_v3_v3(verts->xrest, verts->x);
      }
    }

    /* no GUI interface yet */
    verts->mass = clmd->sim_parms->mass;
    verts->impulse_count = 0;

    if (clmd->sim_parms->vgroup_mass > 0) {
      verts->goal = clmd->sim_parms->defgoal;
    }
    else {
      verts->goal = 0.0f;
    }

    verts->shrink_factor = 0.0f;

    verts->flags = 0;
    copy_v3_v3(verts->xold, verts->x);
    copy_v3_v3(verts->xconst, verts->x);
    copy_v3_v3(verts->txold, verts->x);
    copy_v3_v3(verts->tx, verts->x);
    mul_v3_fl(verts->v, 0.0f);

    verts->impulse_count = 0;
    copy_v3_v3(verts->impulse, tnull);
  }

  /* apply / set vertex groups */
  /* has to be happen before springs are build! */
  cloth_apply_vgroup(clmd, mesh);

  if (!cloth_build_springs(clmd, mesh)) {
    cloth_free_modifier(clmd);
    BKE_modifier_set_error(ob, &(clmd->modifier), "Cannot build springs");
    return false;
  }

  /* init our solver */
  SIM_cloth_solver_init(ob, clmd);

  if (!first) {
    SIM_cloth_solver_set_positions(clmd);
  }

  clmd->clothObject->bvhtree = bvhtree_build_from_cloth(clmd, clmd->coll_parms->epsilon);

  if (compare_ff(clmd->coll_parms->selfepsilon, clmd->coll_parms->epsilon, 1e-6f)) {
    /* Share the BVH tree if the epsilon is the same. */
    clmd->clothObject->bvhselftree = clmd->clothObject->bvhtree;
  }
  else {
    clmd->clothObject->bvhselftree = bvhtree_build_from_cloth(clmd, clmd->coll_parms->selfepsilon);
  }

  return true;
}

static void cloth_from_mesh(ClothModifierData *clmd, const Object *ob, Mesh *mesh)
{
  const blender::Span<int> corner_verts = mesh->corner_verts();
  const MLoopTri *looptri = BKE_mesh_runtime_looptri_ensure(mesh);
  const uint mvert_num = mesh->totvert;
  const uint looptri_num = BKE_mesh_runtime_looptri_len(mesh);

  /* Allocate our vertices. */
  clmd->clothObject->mvert_num = mvert_num;
  clmd->clothObject->verts = MEM_cnew_array<ClothVertex>(clmd->clothObject->mvert_num, __func__);
  if (clmd->clothObject->verts == nullptr) {
    cloth_free_modifier(clmd);
    BKE_modifier_set_error(
        ob, &(clmd->modifier), "Out of memory on allocating clmd->clothObject->verts");
    printf("cloth_free_modifier clmd->clothObject->verts\n");
    return;
  }

  /* save face information */
  if (clmd->hairdata == nullptr) {
    clmd->clothObject->primitive_num = looptri_num;
  }
  else {
    clmd->clothObject->primitive_num = mesh->totedge;
  }

  clmd->clothObject->tri = static_cast<MVertTri *>(
      MEM_malloc_arrayN(looptri_num, sizeof(MVertTri), __func__));
  if (clmd->clothObject->tri == nullptr) {
    cloth_free_modifier(clmd);
    BKE_modifier_set_error(
        ob, &(clmd->modifier), "Out of memory on allocating clmd->clothObject->looptri");
    printf("cloth_free_modifier clmd->clothObject->looptri\n");
    return;
  }
  BKE_mesh_runtime_verttri_from_looptri(
      clmd->clothObject->tri, corner_verts.data(), looptri, looptri_num);

  clmd->clothObject->edges = mesh->edges().data();

  /* Free the springs since they can't be correct if the vertices
   * changed.
   */
  if (clmd->clothObject->springs != nullptr) {
    MEM_freeN(clmd->clothObject->springs);
  }
}

/* -------------------------------------------------------------------- */
/** \name Spring Network Building Implementation
 * \{ */

BLI_INLINE void spring_verts_ordered_set(ClothSpring *spring, int v0, int v1)
{
  if (v0 < v1) {
    spring->ij = v0;
    spring->kl = v1;
  }
  else {
    spring->ij = v1;
    spring->kl = v0;
  }
}

static void cloth_free_edgelist(LinkNodePair *edgelist, uint mvert_num)
{
  if (edgelist) {
    for (uint i = 0; i < mvert_num; i++) {
      BLI_linklist_free(edgelist[i].list, nullptr);
    }

    MEM_freeN(edgelist);
  }
}

static void cloth_free_errorsprings(Cloth *cloth,
                                    LinkNodePair *edgelist,
                                    BendSpringRef *spring_ref)
{
  if (cloth->springs != nullptr) {
    LinkNode *search = cloth->springs;
    while (search) {
      ClothSpring *spring = static_cast<ClothSpring *>(search->link);

      MEM_SAFE_FREE(spring->pa);
      MEM_SAFE_FREE(spring->pb);

      MEM_freeN(spring);
      search = search->next;
    }
    BLI_linklist_free(cloth->springs, nullptr);

    cloth->springs = nullptr;
  }

  cloth_free_edgelist(edgelist, cloth->mvert_num);

  MEM_SAFE_FREE(spring_ref);

  if (cloth->edgeset) {
    BLI_edgeset_free(cloth->edgeset);
    cloth->edgeset = nullptr;
  }
}

BLI_INLINE void cloth_bend_poly_dir(
    ClothVertex *verts, int i, int j, const int *inds, int len, float r_dir[3])
{
  float cent[3] = {0};
  float fact = 1.0f / len;

  for (int x = 0; x < len; x++) {
    madd_v3_v3fl(cent, verts[inds[x]].xrest, fact);
  }

  normal_tri_v3(r_dir, verts[i].xrest, verts[j].xrest, cent);
}

static float cloth_spring_angle(
    ClothVertex *verts, int i, int j, int *i_a, int *i_b, int len_a, int len_b)
{
  float dir_a[3], dir_b[3];
  float tmp[3], vec_e[3];
  float sin, cos;

  /* Poly vectors. */
  cloth_bend_poly_dir(verts, j, i, i_a, len_a, dir_a);
  cloth_bend_poly_dir(verts, i, j, i_b, len_b, dir_b);

  /* Edge vector. */
  sub_v3_v3v3(vec_e, verts[i].xrest, verts[j].xrest);
  normalize_v3(vec_e);

  /* Compute angle. */
  cos = dot_v3v3(dir_a, dir_b);

  cross_v3_v3v3(tmp, dir_a, dir_b);
  sin = dot_v3v3(tmp, vec_e);

  return atan2f(sin, cos);
}

static void cloth_hair_update_bending_targets(ClothModifierData *clmd)
{
  Cloth *cloth = clmd->clothObject;
  LinkNode *search = nullptr;
  float hair_frame[3][3], dir_old[3], dir_new[3];
  int prev_mn; /* to find hair chains */

  if (!clmd->hairdata) {
    return;
  }

  /* XXX NOTE: we need to propagate frames from the root up,
   * but structural hair springs are stored in reverse order.
   * The bending springs however are then inserted in the same
   * order as vertices again ...
   * This messy situation can be resolved when solver data is
   * generated directly from a dedicated hair system.
   */

  prev_mn = -1;
  for (search = cloth->springs; search; search = search->next) {
    ClothSpring *spring = static_cast<ClothSpring *>(search->link);
    ClothHairData *hair_ij, *hair_kl;
    bool is_root = spring->kl != prev_mn;

    if (spring->type != CLOTH_SPRING_TYPE_BENDING_HAIR) {
      continue;
    }

    hair_ij = &clmd->hairdata[spring->ij];
    hair_kl = &clmd->hairdata[spring->kl];
    if (is_root) {
      /* initial hair frame from root orientation */
      copy_m3_m3(hair_frame, hair_ij->rot);
      /* surface normal is the initial direction,
       * parallel transport then keeps it aligned to the hair direction
       */
      copy_v3_v3(dir_new, hair_frame[2]);
    }

    copy_v3_v3(dir_old, dir_new);
    sub_v3_v3v3(dir_new, cloth->verts[spring->mn].x, cloth->verts[spring->kl].x);
    normalize_v3(dir_new);

    /* get local targets for kl/mn vertices by putting rest targets into the current frame,
     * then multiply with the rest length to get the actual goals
     */

    mul_v3_m3v3(spring->target, hair_frame, hair_kl->rest_target);
    mul_v3_fl(spring->target, spring->restlen);

    /* move frame to next hair segment */
    cloth_parallel_transport_hair_frame(hair_frame, dir_old, dir_new);

    prev_mn = spring->mn;
  }
}

static void cloth_hair_update_bending_rest_targets(ClothModifierData *clmd)
{
  Cloth *cloth = clmd->clothObject;
  LinkNode *search = nullptr;
  float hair_frame[3][3], dir_old[3], dir_new[3];
  int prev_mn; /* to find hair roots */

  if (!clmd->hairdata) {
    return;
  }

  /* XXX NOTE: we need to propagate frames from the root up,
   * but structural hair springs are stored in reverse order.
   * The bending springs however are then inserted in the same
   * order as vertices again ...
   * This messy situation can be resolved when solver data is
   * generated directly from a dedicated hair system.
   */

  prev_mn = -1;
  for (search = cloth->springs; search; search = search->next) {
    ClothSpring *spring = static_cast<ClothSpring *>(search->link);
    ClothHairData *hair_ij, *hair_kl;
    bool is_root = spring->kl != prev_mn;

    if (spring->type != CLOTH_SPRING_TYPE_BENDING_HAIR) {
      continue;
    }

    hair_ij = &clmd->hairdata[spring->ij];
    hair_kl = &clmd->hairdata[spring->kl];
    if (is_root) {
      /* initial hair frame from root orientation */
      copy_m3_m3(hair_frame, hair_ij->rot);
      /* surface normal is the initial direction,
       * parallel transport then keeps it aligned to the hair direction
       */
      copy_v3_v3(dir_new, hair_frame[2]);
    }

    copy_v3_v3(dir_old, dir_new);
    sub_v3_v3v3(dir_new, cloth->verts[spring->mn].xrest, cloth->verts[spring->kl].xrest);
    normalize_v3(dir_new);

    /* dir expressed in the hair frame defines the rest target direction */
    copy_v3_v3(hair_kl->rest_target, dir_new);
    mul_transposed_m3_v3(hair_frame, hair_kl->rest_target);

    /* move frame to next hair segment */
    cloth_parallel_transport_hair_frame(hair_frame, dir_old, dir_new);

    prev_mn = spring->mn;
  }
}

/* update stiffness if vertex group values are changing from frame to frame */
static void cloth_update_springs(ClothModifierData *clmd)
{
  Cloth *cloth = clmd->clothObject;
  LinkNode *search = nullptr;

  search = cloth->springs;
  while (search) {
    ClothSpring *spring = static_cast<ClothSpring *>(search->link);

    spring->lin_stiffness = 0.0f;

    if (clmd->sim_parms->bending_model == CLOTH_BENDING_ANGULAR) {
      if (spring->type & CLOTH_SPRING_TYPE_BENDING) {
        spring->ang_stiffness = (cloth->verts[spring->kl].bend_stiff +
                                 cloth->verts[spring->ij].bend_stiff) /
                                2.0f;
      }
    }

    if (spring->type & CLOTH_SPRING_TYPE_STRUCTURAL) {
      spring->lin_stiffness = (cloth->verts[spring->kl].struct_stiff +
                               cloth->verts[spring->ij].struct_stiff) /
                              2.0f;
    }
    else if (spring->type & CLOTH_SPRING_TYPE_SHEAR) {
      spring->lin_stiffness = (cloth->verts[spring->kl].shear_stiff +
                               cloth->verts[spring->ij].shear_stiff) /
                              2.0f;
    }
    else if (spring->type == CLOTH_SPRING_TYPE_BENDING) {
      spring->lin_stiffness = (cloth->verts[spring->kl].bend_stiff +
                               cloth->verts[spring->ij].bend_stiff) /
                              2.0f;
    }
    else if (spring->type & CLOTH_SPRING_TYPE_INTERNAL) {
      spring->lin_stiffness = (cloth->verts[spring->kl].internal_stiff +
                               cloth->verts[spring->ij].internal_stiff) /
                              2.0f;
    }
    else if (spring->type == CLOTH_SPRING_TYPE_BENDING_HAIR) {
      ClothVertex *v1 = &cloth->verts[spring->ij];
      ClothVertex *v2 = &cloth->verts[spring->kl];
      if (clmd->hairdata) {
        /* copy extra hair data to generic cloth vertices */
        v1->bend_stiff = clmd->hairdata[spring->ij].bending_stiffness;
        v2->bend_stiff = clmd->hairdata[spring->kl].bending_stiffness;
      }
      spring->lin_stiffness = (v1->bend_stiff + v2->bend_stiff) / 2.0f;
    }
    else if (spring->type == CLOTH_SPRING_TYPE_GOAL) {
      /* WARNING: Appending NEW goal springs does not work
       * because implicit solver would need reset! */

      /* Activate / Deactivate existing springs */
      if (!(cloth->verts[spring->ij].flags & CLOTH_VERT_FLAG_PINNED) &&
          (cloth->verts[spring->ij].goal > ALMOST_ZERO)) {
        spring->flags &= ~CLOTH_SPRING_FLAG_DEACTIVATE;
      }
      else {
        spring->flags |= CLOTH_SPRING_FLAG_DEACTIVATE;
      }
    }

    search = search->next;
  }

  cloth_hair_update_bending_targets(clmd);
}

/* Update rest verts, for dynamically deformable cloth */
static void cloth_update_verts(Object *ob, ClothModifierData *clmd, Mesh *mesh)
{
  using namespace blender;
  uint i = 0;
  const Span<float3> positions = mesh->vert_positions();
  ClothVertex *verts = clmd->clothObject->verts;

  /* vertex count is already ensured to match */
  for (i = 0; i < mesh->totvert; i++, verts++) {
    copy_v3_v3(verts->xrest, positions[i]);
    mul_m4_v3(ob->object_to_world, verts->xrest);
  }
}

/* Write rest vert locations to a copy of the mesh. */
static Mesh *cloth_make_rest_mesh(ClothModifierData *clmd, Mesh *mesh)
{
  using namespace blender;
  Mesh *new_mesh = BKE_mesh_copy_for_eval(mesh, false);
  ClothVertex *verts = clmd->clothObject->verts;
  MutableSpan<float3> positions = mesh->vert_positions_for_write();

  /* vertex count is already ensured to match */
  for (const int i : positions.index_range()) {
    positions[i] = verts[i].xrest;
  }
  BKE_mesh_tag_coords_changed(new_mesh);

  return new_mesh;
}

/* Update spring rest length, for dynamically deformable cloth */
static void cloth_update_spring_lengths(ClothModifierData *clmd, Mesh *mesh)
{
  Cloth *cloth = clmd->clothObject;
  LinkNode *search = cloth->springs;
  uint struct_springs = 0;
  uint i = 0;
  uint mvert_num = uint(mesh->totvert);
  float shrink_factor;

  clmd->sim_parms->avg_spring_len = 0.0f;

  for (i = 0; i < mvert_num; i++) {
    cloth->verts[i].avg_spring_len = 0.0f;
  }

  while (search) {
    ClothSpring *spring = static_cast<ClothSpring *>(search->link);

    if (spring->type != CLOTH_SPRING_TYPE_SEWING) {
      if (spring->type & (CLOTH_SPRING_TYPE_STRUCTURAL | CLOTH_SPRING_TYPE_SHEAR |
                          CLOTH_SPRING_TYPE_BENDING | CLOTH_SPRING_TYPE_INTERNAL)) {
        shrink_factor = cloth_shrink_factor(clmd, cloth->verts, spring->ij, spring->kl);
      }
      else {
        shrink_factor = 1.0f;
      }

      spring->restlen = len_v3v3(cloth->verts[spring->kl].xrest, cloth->verts[spring->ij].xrest) *
                        shrink_factor;

      if (spring->type & CLOTH_SPRING_TYPE_BENDING) {
        spring->restang = cloth_spring_angle(
            cloth->verts, spring->ij, spring->kl, spring->pa, spring->pb, spring->la, spring->lb);
      }
    }

    if (spring->type & CLOTH_SPRING_TYPE_STRUCTURAL) {
      clmd->sim_parms->avg_spring_len += spring->restlen;
      cloth->verts[spring->ij].avg_spring_len += spring->restlen;
      cloth->verts[spring->kl].avg_spring_len += spring->restlen;
      struct_springs++;
    }

    search = search->next;
  }

  if (struct_springs > 0) {
    clmd->sim_parms->avg_spring_len /= struct_springs;
  }

  for (i = 0; i < mvert_num; i++) {
    if (cloth->verts[i].spring_count > 0) {
      cloth->verts[i].avg_spring_len = cloth->verts[i].avg_spring_len * 0.49f /
                                       float(cloth->verts[i].spring_count);
    }
  }
}

BLI_INLINE void cross_identity_v3(float r[3][3], const float v[3])
{
  zero_m3(r);
  r[0][1] = v[2];
  r[0][2] = -v[1];
  r[1][0] = -v[2];
  r[1][2] = v[0];
  r[2][0] = v[1];
  r[2][1] = -v[0];
}

BLI_INLINE void madd_m3_m3fl(float r[3][3], const float m[3][3], float f)
{
  r[0][0] += m[0][0] * f;
  r[0][1] += m[0][1] * f;
  r[0][2] += m[0][2] * f;
  r[1][0] += m[1][0] * f;
  r[1][1] += m[1][1] * f;
  r[1][2] += m[1][2] * f;
  r[2][0] += m[2][0] * f;
  r[2][1] += m[2][1] * f;
  r[2][2] += m[2][2] * f;
}

void cloth_parallel_transport_hair_frame(float mat[3][3],
                                         const float dir_old[3],
                                         const float dir_new[3])
{
  float rot[3][3];

  /* rotation between segments */
  rotation_between_vecs_to_mat3(rot, dir_old, dir_new);

  /* rotate the frame */
  mul_m3_m3m3(mat, rot, mat);
}

/* Add a shear and a bend spring between two verts within a poly. */
static bool cloth_add_shear_bend_spring(ClothModifierData *clmd,
                                        LinkNodePair *edgelist,
<<<<<<< HEAD
                                        const int *corner_verts,
                                        const blender::OffsetIndices<int> polys,
=======
                                        const blender::Span<int> corner_verts,
                                        const blender::Span<MPoly> polys,
>>>>>>> 636c98c8
                                        int i,
                                        int j,
                                        int k)
{
  Cloth *cloth = clmd->clothObject;
  ClothSpring *spring;
  const int *tmp_corner;
  float shrink_factor;
  int x, y;

  /* Combined shear/bend properties. */
  spring = (ClothSpring *)MEM_callocN(sizeof(ClothSpring), "cloth spring");

  if (!spring) {
    return false;
  }

  spring_verts_ordered_set(
<<<<<<< HEAD
      spring, corner_verts[polys[i].start() + j], corner_verts[polys[i].start() + k]);
=======
      spring, corner_verts[polys[i].loopstart + j], corner_verts[polys[i].loopstart + k]);
>>>>>>> 636c98c8

  shrink_factor = cloth_shrink_factor(clmd, cloth->verts, spring->ij, spring->kl);
  spring->restlen = len_v3v3(cloth->verts[spring->kl].xrest, cloth->verts[spring->ij].xrest) *
                    shrink_factor;
  spring->type |= CLOTH_SPRING_TYPE_SHEAR;
  spring->lin_stiffness = (cloth->verts[spring->kl].shear_stiff +
                           cloth->verts[spring->ij].shear_stiff) /
                          2.0f;

  if (edgelist) {
    BLI_linklist_append(&edgelist[spring->ij], spring);
    BLI_linklist_append(&edgelist[spring->kl], spring);
  }

  /* Bending specific properties. */
  if (clmd->sim_parms->bending_model == CLOTH_BENDING_ANGULAR) {
    spring->type |= CLOTH_SPRING_TYPE_BENDING;

    spring->la = k - j + 1;
<<<<<<< HEAD
    spring->lb = polys[i].size() - k + j + 1;
=======
    spring->lb = polys[i].totloop - k + j + 1;
>>>>>>> 636c98c8

    spring->pa = static_cast<int *>(MEM_mallocN(sizeof(*spring->pa) * spring->la, "spring poly"));
    if (!spring->pa) {
      return false;
    }

    spring->pb = static_cast<int *>(MEM_mallocN(sizeof(*spring->pb) * spring->lb, "spring poly"));
    if (!spring->pb) {
      return false;
    }

<<<<<<< HEAD
    tmp_corner = corner_verts + polys[i].start();
=======
    tmp_corner = &corner_verts[polys[i].loopstart];
>>>>>>> 636c98c8

    for (x = 0; x < spring->la; x++) {
      spring->pa[x] = tmp_corner[j + x];
    }

    for (x = 0; x <= j; x++) {
      spring->pb[x] = tmp_corner[x];
    }

<<<<<<< HEAD
    for (y = k; y < polys[i].size(); x++, y++) {
=======
    for (y = k; y < polys[i].totloop; x++, y++) {
>>>>>>> 636c98c8
      spring->pb[x] = tmp_corner[y];
    }

    spring->mn = -1;

    spring->restang = cloth_spring_angle(
        cloth->verts, spring->ij, spring->kl, spring->pa, spring->pb, spring->la, spring->lb);

    spring->ang_stiffness = (cloth->verts[spring->ij].bend_stiff +
                             cloth->verts[spring->kl].bend_stiff) /
                            2.0f;
  }

  BLI_linklist_prepend(&cloth->springs, spring);

  return true;
}

BLI_INLINE bool cloth_bend_set_poly_vert_array(int **poly, int len, const int *corner_verts)
{
  int *p = static_cast<int *>(MEM_mallocN(sizeof(int) * len, "spring poly"));

  if (!p) {
    return false;
  }

  for (int i = 0; i < len; i++) {
    p[i] = corner_verts[i];
  }

  *poly = p;

  return true;
}

static bool find_internal_spring_target_vertex(BVHTreeFromMesh *treedata,
                                               const float (*vert_normals)[3],
                                               uint v_idx,
                                               RNG *rng,
                                               float max_length,
                                               float max_diversion,
                                               bool check_normal,
                                               uint *r_tar_v_idx)
{
  float co[3], no[3], new_co[3];
  float radius;

  copy_v3_v3(co, treedata->vert_positions[v_idx]);
  negate_v3_v3(no, vert_normals[v_idx]);

  float vec_len = sin(max_diversion);
  float offset[3];

  offset[0] = 0.5f - BLI_rng_get_float(rng);
  offset[1] = 0.5f - BLI_rng_get_float(rng);
  offset[2] = 0.5f - BLI_rng_get_float(rng);

  normalize_v3(offset);
  mul_v3_fl(offset, vec_len);
  add_v3_v3(no, offset);
  normalize_v3(no);

  /* Nudge the start point so we do not hit it with the ray. */
  copy_v3_v3(new_co, no);
  mul_v3_fl(new_co, FLT_EPSILON);
  add_v3_v3(new_co, co);

  radius = 0.0f;
  if (max_length == 0.0f) {
    max_length = FLT_MAX;
  }

  BVHTreeRayHit rayhit = {0};
  rayhit.index = -1;
  rayhit.dist = max_length;

  BLI_bvhtree_ray_cast(
      treedata->tree, new_co, no, radius, &rayhit, treedata->raycast_callback, treedata);

  uint vert_idx = -1;
  const int *corner_verts = treedata->corner_verts;
  const MLoopTri *lt = nullptr;

  if (rayhit.index != -1 && rayhit.dist <= max_length) {
    if (check_normal && dot_v3v3(rayhit.no, no) < 0.0f) {
      /* We hit a point that points in the same direction as our starting point. */
      return false;
    }

    float min_len = FLT_MAX;
    lt = &treedata->looptri[rayhit.index];

    for (int i = 0; i < 3; i++) {
      uint tmp_vert_idx = corner_verts[lt->tri[i]];
      if (tmp_vert_idx == v_idx) {
        /* We managed to hit ourselves. */
        return false;
      }

      float len = len_v3v3(co, rayhit.co);
      if (len < min_len) {
        min_len = len;
        vert_idx = tmp_vert_idx;
      }
    }

    *r_tar_v_idx = vert_idx;
    return true;
  }

  return false;
}

static bool cloth_build_springs(ClothModifierData *clmd, Mesh *mesh)
{
  using namespace blender;
  using namespace blender::bke;
  Cloth *cloth = clmd->clothObject;
  ClothSpring *spring = nullptr, *tspring = nullptr, *tspring2 = nullptr;
  uint struct_springs = 0, shear_springs = 0, bend_springs = 0, struct_springs_real = 0;
  uint mvert_num = uint(mesh->totvert);
  uint numedges = uint(mesh->totedge);
  uint numpolys = uint(mesh->totpoly);
  float shrink_factor;
<<<<<<< HEAD
  const MEdge *medge = BKE_mesh_edges(mesh);
  const OffsetIndices polys = mesh->polys();
=======
  const blender::Span<MEdge> edges = mesh->edges();
  const blender::Span<MPoly> polys = mesh->polys();
>>>>>>> 636c98c8
  const Span<int> corner_verts = mesh->corner_verts();
  const Span<int> corner_edges = mesh->corner_edges();
  int index2 = 0; /* our second vertex index */
  LinkNodePair *edgelist = nullptr;
  EdgeSet *edgeset = nullptr;
  LinkNode *search = nullptr, *search2 = nullptr;
  BendSpringRef *spring_ref = nullptr;

  /* error handling */
  if (numedges == 0) {
    return false;
  }

  /* NOTE: handling ownership of springs and edgeset is quite sloppy
   * currently they are never initialized but assert just to be sure */
  BLI_assert(cloth->springs == nullptr);
  BLI_assert(cloth->edgeset == nullptr);

  cloth->springs = nullptr;
  cloth->edgeset = nullptr;

  if (clmd->sim_parms->bending_model == CLOTH_BENDING_ANGULAR) {
    spring_ref = static_cast<BendSpringRef *>(
        MEM_callocN(sizeof(*spring_ref) * numedges, __func__));

    if (!spring_ref) {
      return false;
    }
  }
  else {
    edgelist = static_cast<LinkNodePair *>(MEM_callocN(sizeof(*edgelist) * mvert_num, __func__));

    if (!edgelist) {
      return false;
    }
  }

  bool use_internal_springs = (clmd->sim_parms->flags & CLOTH_SIMSETTINGS_FLAG_INTERNAL_SPRINGS);

  if (use_internal_springs && numpolys > 0) {
    BVHTreeFromMesh treedata = {nullptr};
    uint tar_v_idx;
    Mesh *tmp_mesh = nullptr;
    RNG *rng;

    /* If using the rest shape key, it's necessary to make a copy of the mesh. */
    if (clmd->sim_parms->shapekey_rest &&
        !(clmd->sim_parms->flags & CLOTH_SIMSETTINGS_FLAG_DYNAMIC_BASEMESH)) {
      tmp_mesh = cloth_make_rest_mesh(clmd, mesh);
    }

    EdgeSet *existing_vert_pairs = BLI_edgeset_new("cloth_sewing_edges_graph");
    BKE_bvhtree_from_mesh_get(&treedata, tmp_mesh ? tmp_mesh : mesh, BVHTREE_FROM_LOOPTRI, 2);
    rng = BLI_rng_new_srandom(0);

    const float(*vert_normals)[3] = BKE_mesh_vertex_normals_ensure(tmp_mesh ? tmp_mesh : mesh);

    for (int i = 0; i < mvert_num; i++) {
      if (find_internal_spring_target_vertex(
              &treedata,
              vert_normals,
              i,
              rng,
              clmd->sim_parms->internal_spring_max_length,
              clmd->sim_parms->internal_spring_max_diversion,
              (clmd->sim_parms->flags & CLOTH_SIMSETTINGS_FLAG_INTERNAL_SPRINGS_NORMAL),
              &tar_v_idx)) {
        if (BLI_edgeset_haskey(existing_vert_pairs, i, tar_v_idx)) {
          /* We have already created a spring between these verts! */
          continue;
        }

        BLI_edgeset_insert(existing_vert_pairs, i, tar_v_idx);

        spring = (ClothSpring *)MEM_callocN(sizeof(ClothSpring), "cloth spring");

        if (spring) {
          spring_verts_ordered_set(spring, i, tar_v_idx);

          shrink_factor = cloth_shrink_factor(clmd, cloth->verts, spring->ij, spring->kl);
          spring->restlen = len_v3v3(cloth->verts[spring->kl].xrest,
                                     cloth->verts[spring->ij].xrest) *
                            shrink_factor;
          spring->lin_stiffness = (cloth->verts[spring->kl].internal_stiff +
                                   cloth->verts[spring->ij].internal_stiff) /
                                  2.0f;
          spring->type = CLOTH_SPRING_TYPE_INTERNAL;

          spring->flags = 0;

          BLI_linklist_prepend(&cloth->springs, spring);

          if (spring_ref) {
            spring_ref[i].spring = spring;
          }
        }
        else {
          cloth_free_errorsprings(cloth, edgelist, spring_ref);
          BLI_edgeset_free(existing_vert_pairs);
          free_bvhtree_from_mesh(&treedata);
          if (tmp_mesh) {
            BKE_id_free(nullptr, &tmp_mesh->id);
          }
          return false;
        }
      }
    }
    BLI_edgeset_free(existing_vert_pairs);
    free_bvhtree_from_mesh(&treedata);
    if (tmp_mesh) {
      BKE_id_free(nullptr, &tmp_mesh->id);
    }
    BLI_rng_free(rng);
  }

  clmd->sim_parms->avg_spring_len = 0.0f;
  for (int i = 0; i < mvert_num; i++) {
    cloth->verts[i].avg_spring_len = 0.0f;
  }

  if (clmd->sim_parms->flags & CLOTH_SIMSETTINGS_FLAG_SEW) {
    /* cloth->sew_edge_graph should not exist before this */
    BLI_assert(cloth->sew_edge_graph == nullptr);
    cloth->sew_edge_graph = BLI_edgeset_new("cloth_sewing_edges_graph");
  }

  /* Structural springs. */
  const LooseEdgeCache &loose_edges = mesh->loose_edges();
  for (int i = 0; i < numedges; i++) {
    spring = (ClothSpring *)MEM_callocN(sizeof(ClothSpring), "cloth spring");

    if (spring) {
      spring_verts_ordered_set(spring, edges[i].v1, edges[i].v2);
      if (clmd->sim_parms->flags & CLOTH_SIMSETTINGS_FLAG_SEW && loose_edges.count > 0 &&
          loose_edges.is_loose_bits[i]) {
        /* handle sewing (loose edges will be pulled together) */
        spring->restlen = 0.0f;
        spring->lin_stiffness = 1.0f;
        spring->type = CLOTH_SPRING_TYPE_SEWING;

        BLI_edgeset_insert(cloth->sew_edge_graph, edges[i].v1, edges[i].v2);
      }
      else {
        shrink_factor = cloth_shrink_factor(clmd, cloth->verts, spring->ij, spring->kl);
        spring->restlen = len_v3v3(cloth->verts[spring->kl].xrest,
                                   cloth->verts[spring->ij].xrest) *
                          shrink_factor;
        spring->lin_stiffness = (cloth->verts[spring->kl].struct_stiff +
                                 cloth->verts[spring->ij].struct_stiff) /
                                2.0f;
        spring->type = CLOTH_SPRING_TYPE_STRUCTURAL;

        clmd->sim_parms->avg_spring_len += spring->restlen;
        cloth->verts[spring->ij].avg_spring_len += spring->restlen;
        cloth->verts[spring->kl].avg_spring_len += spring->restlen;
        cloth->verts[spring->ij].spring_count++;
        cloth->verts[spring->kl].spring_count++;
        struct_springs_real++;
      }

      spring->flags = 0;
      struct_springs++;

      BLI_linklist_prepend(&cloth->springs, spring);

      if (spring_ref) {
        spring_ref[i].spring = spring;
      }
    }
    else {
      cloth_free_errorsprings(cloth, edgelist, spring_ref);
      return false;
    }
  }

  if (struct_springs_real > 0) {
    clmd->sim_parms->avg_spring_len /= struct_springs_real;
  }

  for (int i = 0; i < mvert_num; i++) {
    if (cloth->verts[i].spring_count > 0) {
      cloth->verts[i].avg_spring_len = cloth->verts[i].avg_spring_len * 0.49f /
                                       float(cloth->verts[i].spring_count);
    }
  }

  edgeset = BLI_edgeset_new_ex(__func__, numedges);
  cloth->edgeset = edgeset;

  if (numpolys) {
    for (int i = 0; i < numpolys; i++) {
      /* Shear springs. */
      /* Triangle faces already have shear springs due to structural geometry. */
<<<<<<< HEAD
      if (polys.size(i) > 3) {
        for (int j = 1; j < polys.size(i) - 1; j++) {
          if (j > 1) {
            if (cloth_add_shear_bend_spring(clmd, edgelist, corner_verts.data(), polys, i, 0, j)) {
=======
      if (polys[i].totloop > 3) {
        for (int j = 1; j < polys[i].totloop - 1; j++) {
          if (j > 1) {
            if (cloth_add_shear_bend_spring(clmd, edgelist, corner_verts, polys, i, 0, j)) {
>>>>>>> 636c98c8
              shear_springs++;

              if (clmd->sim_parms->bending_model == CLOTH_BENDING_ANGULAR) {
                bend_springs++;
              }
            }
            else {
              cloth_free_errorsprings(cloth, edgelist, spring_ref);
              return false;
            }
          }

<<<<<<< HEAD
          for (int k = j + 2; k < polys.size(i); k++) {
            if (cloth_add_shear_bend_spring(clmd, edgelist, corner_verts.data(), polys, i, j, k)) {
=======
          for (int k = j + 2; k < polys[i].totloop; k++) {
            if (cloth_add_shear_bend_spring(clmd, edgelist, corner_verts, polys, i, j, k)) {
>>>>>>> 636c98c8
              shear_springs++;

              if (clmd->sim_parms->bending_model == CLOTH_BENDING_ANGULAR) {
                bend_springs++;
              }
            }
            else {
              cloth_free_errorsprings(cloth, edgelist, spring_ref);
              return false;
            }
          }
        }
      }

      /* Angular bending springs along struct springs. */
      if (clmd->sim_parms->bending_model == CLOTH_BENDING_ANGULAR) {
<<<<<<< HEAD
        for (int j = 0; j < polys.size(i); j++) {
          const int edge_i = corner_edges[polys[i][j]];
=======
        for (int j = 0; j < polys[i].totloop; j++) {
          const int edge_i = corner_edges[polys[i].loopstart + j];
>>>>>>> 636c98c8
          BendSpringRef *curr_ref = &spring_ref[edge_i];
          curr_ref->polys++;

          /* First poly found for this edge, store poly index. */
          if (curr_ref->polys == 1) {
            curr_ref->index = i;
          }
          /* Second poly found for this edge, add bending data. */
          else if (curr_ref->polys == 2) {
            spring = curr_ref->spring;

            spring->type |= CLOTH_SPRING_TYPE_BENDING;

<<<<<<< HEAD
            spring->la = polys[curr_ref->index].size();
            spring->lb = polys.size(i);

            if (!cloth_bend_set_poly_vert_array(
                    &spring->pa, spring->la, &corner_verts[polys[curr_ref->index].start()]) ||
                !cloth_bend_set_poly_vert_array(
                    &spring->pb, spring->lb, &corner_verts[polys[i].start()])) {
=======
            spring->la = polys[curr_ref->index].totloop;
            spring->lb = polys[i].totloop;

            if (!cloth_bend_set_poly_vert_array(
                    &spring->pa, spring->la, &corner_verts[polys[curr_ref->index].loopstart]) ||
                !cloth_bend_set_poly_vert_array(
                    &spring->pb, spring->lb, &corner_verts[polys[i].loopstart])) {
>>>>>>> 636c98c8
              cloth_free_errorsprings(cloth, edgelist, spring_ref);
              return false;
            }

            spring->mn = edge_i;

            spring->restang = cloth_spring_angle(cloth->verts,
                                                 spring->ij,
                                                 spring->kl,
                                                 spring->pa,
                                                 spring->pb,
                                                 spring->la,
                                                 spring->lb);

            spring->ang_stiffness = (cloth->verts[spring->ij].bend_stiff +
                                     cloth->verts[spring->kl].bend_stiff) /
                                    2.0f;

            bend_springs++;
          }
          /* Third poly found for this edge, remove bending data. */
          else if (curr_ref->polys == 3) {
            spring = curr_ref->spring;

            spring->type &= ~CLOTH_SPRING_TYPE_BENDING;
            MEM_freeN(spring->pa);
            MEM_freeN(spring->pb);
            spring->pa = nullptr;
            spring->pb = nullptr;

            bend_springs--;
          }
        }
      }
    }

    /* Linear bending springs. */
    if (clmd->sim_parms->bending_model == CLOTH_BENDING_LINEAR) {
      search2 = cloth->springs;

      for (int i = struct_springs; i < struct_springs + shear_springs; i++) {
        if (!search2) {
          break;
        }

        tspring2 = static_cast<ClothSpring *>(search2->link);
        search = edgelist[tspring2->kl].list;

        while (search) {
          tspring = static_cast<ClothSpring *>(search->link);
          index2 = ((tspring->ij == tspring2->kl) ? (tspring->kl) : (tspring->ij));

          /* Check for existing spring. */
          /* Check also if startpoint is equal to endpoint. */
          if ((index2 != tspring2->ij) && !BLI_edgeset_haskey(edgeset, tspring2->ij, index2)) {
            spring = (ClothSpring *)MEM_callocN(sizeof(ClothSpring), "cloth spring");

            if (!spring) {
              cloth_free_errorsprings(cloth, edgelist, spring_ref);
              return false;
            }

            spring_verts_ordered_set(spring, tspring2->ij, index2);
            shrink_factor = cloth_shrink_factor(clmd, cloth->verts, spring->ij, spring->kl);
            spring->restlen = len_v3v3(cloth->verts[spring->kl].xrest,
                                       cloth->verts[spring->ij].xrest) *
                              shrink_factor;
            spring->type = CLOTH_SPRING_TYPE_BENDING;
            spring->lin_stiffness = (cloth->verts[spring->kl].bend_stiff +
                                     cloth->verts[spring->ij].bend_stiff) /
                                    2.0f;
            BLI_edgeset_insert(edgeset, spring->ij, spring->kl);
            bend_springs++;

            BLI_linklist_prepend(&cloth->springs, spring);
          }

          search = search->next;
        }

        search2 = search2->next;
      }
    }
  }
  else if (struct_springs > 2) {
    if (G.debug_value != 1112) {
      search = cloth->springs;
      search2 = search->next;
      while (search && search2) {
        tspring = static_cast<ClothSpring *>(search->link);
        tspring2 = static_cast<ClothSpring *>(search2->link);

        if (tspring->ij == tspring2->kl) {
          spring = (ClothSpring *)MEM_callocN(sizeof(ClothSpring), "cloth spring");

          if (!spring) {
            cloth_free_errorsprings(cloth, edgelist, spring_ref);
            return false;
          }

          spring->ij = tspring2->ij;
          spring->kl = tspring->ij;
          spring->mn = tspring->kl;
          spring->restlen = len_v3v3(cloth->verts[spring->kl].xrest,
                                     cloth->verts[spring->ij].xrest);
          spring->type = CLOTH_SPRING_TYPE_BENDING_HAIR;
          spring->lin_stiffness = (cloth->verts[spring->kl].bend_stiff +
                                   cloth->verts[spring->ij].bend_stiff) /
                                  2.0f;
          bend_springs++;

          BLI_linklist_prepend(&cloth->springs, spring);
        }

        search = search->next;
        search2 = search2->next;
      }
    }
    else {
      /* bending springs for hair strands
       * The current algorithm only goes through the edges in order of the mesh edges list
       * and makes springs between the outer vert of edges sharing a vertex. This works just
       * fine for hair, but not for user generated string meshes. This could/should be later
       * extended to work with non-ordered edges so that it can be used for general "rope
       * dynamics" without the need for the vertices or edges to be ordered through the length
       * of the strands. -jahka */
      search = cloth->springs;
      search2 = search->next;
      while (search && search2) {
        tspring = static_cast<ClothSpring *>(search->link);
        tspring2 = static_cast<ClothSpring *>(search2->link);

        if (tspring->ij == tspring2->kl) {
          spring = (ClothSpring *)MEM_callocN(sizeof(ClothSpring), "cloth spring");

          if (!spring) {
            cloth_free_errorsprings(cloth, edgelist, spring_ref);
            return false;
          }

          spring->ij = tspring2->ij;
          spring->kl = tspring->kl;
          spring->restlen = len_v3v3(cloth->verts[spring->kl].xrest,
                                     cloth->verts[spring->ij].xrest);
          spring->type = CLOTH_SPRING_TYPE_BENDING;
          spring->lin_stiffness = (cloth->verts[spring->kl].bend_stiff +
                                   cloth->verts[spring->ij].bend_stiff) /
                                  2.0f;
          bend_springs++;

          BLI_linklist_prepend(&cloth->springs, spring);
        }

        search = search->next;
        search2 = search2->next;
      }
    }

    cloth_hair_update_bending_rest_targets(clmd);
  }

  /* NOTE: the edges may already exist so run reinsert. */

  /* insert other near springs in edgeset AFTER bending springs are calculated (for selfcolls) */
  for (int i = 0; i < numedges; i++) { /* struct springs */
    BLI_edgeset_add(edgeset, edges[i].v1, edges[i].v2);
  }

  for (int i = 0; i < numpolys; i++) { /* edge springs */
<<<<<<< HEAD
    if (polys[i].size() == 4) {
      BLI_edgeset_add(
          edgeset, corner_verts[polys[i].start() + 0], corner_verts[polys[i].start() + 2]);
      BLI_edgeset_add(
          edgeset, corner_verts[polys[i].start() + 1], corner_verts[polys[i].start() + 3]);
=======
    if (polys[i].totloop == 4) {
      BLI_edgeset_add(
          edgeset, corner_verts[polys[i].loopstart + 0], corner_verts[polys[i].loopstart + 2]);
      BLI_edgeset_add(
          edgeset, corner_verts[polys[i].loopstart + 1], corner_verts[polys[i].loopstart + 3]);
>>>>>>> 636c98c8
    }
  }

  MEM_SAFE_FREE(spring_ref);

  cloth->numsprings = struct_springs + shear_springs + bend_springs;

  cloth_free_edgelist(edgelist, mvert_num);

#if 0
  if (G.debug_value > 0) {
    printf("avg_len: %f\n", clmd->sim_parms->avg_spring_len);
  }
#endif

  return true;
}

/** \} */<|MERGE_RESOLUTION|>--- conflicted
+++ resolved
@@ -1289,13 +1289,8 @@
 /* Add a shear and a bend spring between two verts within a poly. */
 static bool cloth_add_shear_bend_spring(ClothModifierData *clmd,
                                         LinkNodePair *edgelist,
-<<<<<<< HEAD
-                                        const int *corner_verts,
+                                        const blender::Span<int> corner_verts,
                                         const blender::OffsetIndices<int> polys,
-=======
-                                        const blender::Span<int> corner_verts,
-                                        const blender::Span<MPoly> polys,
->>>>>>> 636c98c8
                                         int i,
                                         int j,
                                         int k)
@@ -1314,11 +1309,7 @@
   }
 
   spring_verts_ordered_set(
-<<<<<<< HEAD
       spring, corner_verts[polys[i].start() + j], corner_verts[polys[i].start() + k]);
-=======
-      spring, corner_verts[polys[i].loopstart + j], corner_verts[polys[i].loopstart + k]);
->>>>>>> 636c98c8
 
   shrink_factor = cloth_shrink_factor(clmd, cloth->verts, spring->ij, spring->kl);
   spring->restlen = len_v3v3(cloth->verts[spring->kl].xrest, cloth->verts[spring->ij].xrest) *
@@ -1338,11 +1329,7 @@
     spring->type |= CLOTH_SPRING_TYPE_BENDING;
 
     spring->la = k - j + 1;
-<<<<<<< HEAD
     spring->lb = polys[i].size() - k + j + 1;
-=======
-    spring->lb = polys[i].totloop - k + j + 1;
->>>>>>> 636c98c8
 
     spring->pa = static_cast<int *>(MEM_mallocN(sizeof(*spring->pa) * spring->la, "spring poly"));
     if (!spring->pa) {
@@ -1354,11 +1341,7 @@
       return false;
     }
 
-<<<<<<< HEAD
-    tmp_corner = corner_verts + polys[i].start();
-=======
-    tmp_corner = &corner_verts[polys[i].loopstart];
->>>>>>> 636c98c8
+    tmp_corner = &corner_verts[polys[i].start()];
 
     for (x = 0; x < spring->la; x++) {
       spring->pa[x] = tmp_corner[j + x];
@@ -1368,11 +1351,7 @@
       spring->pb[x] = tmp_corner[x];
     }
 
-<<<<<<< HEAD
     for (y = k; y < polys[i].size(); x++, y++) {
-=======
-    for (y = k; y < polys[i].totloop; x++, y++) {
->>>>>>> 636c98c8
       spring->pb[x] = tmp_corner[y];
     }
 
@@ -1497,13 +1476,8 @@
   uint numedges = uint(mesh->totedge);
   uint numpolys = uint(mesh->totpoly);
   float shrink_factor;
-<<<<<<< HEAD
-  const MEdge *medge = BKE_mesh_edges(mesh);
+  const blender::Span<MEdge> edges = mesh->edges();
   const OffsetIndices polys = mesh->polys();
-=======
-  const blender::Span<MEdge> edges = mesh->edges();
-  const blender::Span<MPoly> polys = mesh->polys();
->>>>>>> 636c98c8
   const Span<int> corner_verts = mesh->corner_verts();
   const Span<int> corner_edges = mesh->corner_edges();
   int index2 = 0; /* our second vertex index */
@@ -1697,17 +1671,10 @@
     for (int i = 0; i < numpolys; i++) {
       /* Shear springs. */
       /* Triangle faces already have shear springs due to structural geometry. */
-<<<<<<< HEAD
       if (polys.size(i) > 3) {
         for (int j = 1; j < polys.size(i) - 1; j++) {
           if (j > 1) {
-            if (cloth_add_shear_bend_spring(clmd, edgelist, corner_verts.data(), polys, i, 0, j)) {
-=======
-      if (polys[i].totloop > 3) {
-        for (int j = 1; j < polys[i].totloop - 1; j++) {
-          if (j > 1) {
             if (cloth_add_shear_bend_spring(clmd, edgelist, corner_verts, polys, i, 0, j)) {
->>>>>>> 636c98c8
               shear_springs++;
 
               if (clmd->sim_parms->bending_model == CLOTH_BENDING_ANGULAR) {
@@ -1720,13 +1687,8 @@
             }
           }
 
-<<<<<<< HEAD
           for (int k = j + 2; k < polys.size(i); k++) {
-            if (cloth_add_shear_bend_spring(clmd, edgelist, corner_verts.data(), polys, i, j, k)) {
-=======
-          for (int k = j + 2; k < polys[i].totloop; k++) {
             if (cloth_add_shear_bend_spring(clmd, edgelist, corner_verts, polys, i, j, k)) {
->>>>>>> 636c98c8
               shear_springs++;
 
               if (clmd->sim_parms->bending_model == CLOTH_BENDING_ANGULAR) {
@@ -1743,13 +1705,8 @@
 
       /* Angular bending springs along struct springs. */
       if (clmd->sim_parms->bending_model == CLOTH_BENDING_ANGULAR) {
-<<<<<<< HEAD
         for (int j = 0; j < polys.size(i); j++) {
           const int edge_i = corner_edges[polys[i][j]];
-=======
-        for (int j = 0; j < polys[i].totloop; j++) {
-          const int edge_i = corner_edges[polys[i].loopstart + j];
->>>>>>> 636c98c8
           BendSpringRef *curr_ref = &spring_ref[edge_i];
           curr_ref->polys++;
 
@@ -1763,7 +1720,6 @@
 
             spring->type |= CLOTH_SPRING_TYPE_BENDING;
 
-<<<<<<< HEAD
             spring->la = polys[curr_ref->index].size();
             spring->lb = polys.size(i);
 
@@ -1771,15 +1727,6 @@
                     &spring->pa, spring->la, &corner_verts[polys[curr_ref->index].start()]) ||
                 !cloth_bend_set_poly_vert_array(
                     &spring->pb, spring->lb, &corner_verts[polys[i].start()])) {
-=======
-            spring->la = polys[curr_ref->index].totloop;
-            spring->lb = polys[i].totloop;
-
-            if (!cloth_bend_set_poly_vert_array(
-                    &spring->pa, spring->la, &corner_verts[polys[curr_ref->index].loopstart]) ||
-                !cloth_bend_set_poly_vert_array(
-                    &spring->pb, spring->lb, &corner_verts[polys[i].loopstart])) {
->>>>>>> 636c98c8
               cloth_free_errorsprings(cloth, edgelist, spring_ref);
               return false;
             }
@@ -1949,19 +1896,11 @@
   }
 
   for (int i = 0; i < numpolys; i++) { /* edge springs */
-<<<<<<< HEAD
     if (polys[i].size() == 4) {
       BLI_edgeset_add(
           edgeset, corner_verts[polys[i].start() + 0], corner_verts[polys[i].start() + 2]);
       BLI_edgeset_add(
           edgeset, corner_verts[polys[i].start() + 1], corner_verts[polys[i].start() + 3]);
-=======
-    if (polys[i].totloop == 4) {
-      BLI_edgeset_add(
-          edgeset, corner_verts[polys[i].loopstart + 0], corner_verts[polys[i].loopstart + 2]);
-      BLI_edgeset_add(
-          edgeset, corner_verts[polys[i].loopstart + 1], corner_verts[polys[i].loopstart + 3]);
->>>>>>> 636c98c8
     }
   }
 
