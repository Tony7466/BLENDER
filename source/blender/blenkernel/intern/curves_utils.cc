--- conflicted
+++ resolved
@@ -12,15 +12,7 @@
                       const IndexMask &mask,
                       MutableSpan<int> sizes)
 {
-<<<<<<< HEAD
-  mask.foreach_index(GrainSize(4096), [&](const int i) { sizes[i] = points_by_curve.size(i); });
-=======
-  threading::parallel_for(mask.index_range(), 4096, [&](IndexRange ranges_range) {
-    for (const int64_t i : mask.slice(ranges_range)) {
-      sizes[i] = points_by_curve[i].size();
-    }
-  });
->>>>>>> 0323f8d1
+  mask.foreach_index(GrainSize(4096), [&](const int i) { sizes[i] = points_by_curve[i].size(); });
 }
 
 void copy_curve_sizes(const OffsetIndices<int> points_by_curve,
