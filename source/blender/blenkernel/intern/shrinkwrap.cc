--- conflicted
+++ resolved
@@ -115,13 +115,9 @@
 
   data->mesh = mesh;
   data->polys = mesh->polys().data();
-<<<<<<< HEAD
-  data->vert_normals = BKE_mesh_vertex_normals_ensure(mesh);
+  data->vert_normals = BKE_mesh_vert_normals_ensure(mesh);
   data->sharp_faces = static_cast<const bool *>(
       CustomData_get_layer_named(&mesh->edata, CD_PROP_BOOL, "sharp_face"));
-=======
-  data->vert_normals = BKE_mesh_vert_normals_ensure(mesh);
->>>>>>> 4ffae99d
 
   if (shrinkType == MOD_SHRINKWRAP_NEAREST_VERTEX) {
     data->bvh = BKE_bvhtree_from_mesh_get(&data->treeData, mesh, BVHTREE_FROM_VERTS, 2);
