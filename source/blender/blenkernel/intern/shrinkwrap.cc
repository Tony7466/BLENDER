/* SPDX-License-Identifier: GPL-2.0-or-later
 * Copyright Blender Foundation. All rights reserved. */

/** \file
 * \ingroup bke
 */

#include <cfloat>
#include <cmath>
#include <cstdio>
#include <cstring>
#include <ctime>
#include <memory.h>

#include "DNA_gpencil_modifier_types.h"
#include "DNA_mesh_types.h"
#include "DNA_meshdata_types.h"
#include "DNA_modifier_types.h"
#include "DNA_object_types.h"

#include "BLI_math.h"
#include "BLI_math_solvers.h"
#include "BLI_task.h"
#include "BLI_utildefines.h"

#include "BKE_DerivedMesh.h"
#include "BKE_cdderivedmesh.h"
#include "BKE_context.h"
#include "BKE_lattice.h"
#include "BKE_lib_id.h"
#include "BKE_modifier.h"
#include "BKE_shrinkwrap.h"

#include "BKE_deform.h"
#include "BKE_editmesh.h"
#include "BKE_mesh.h" /* for OMP limits. */
#include "BKE_mesh_runtime.h"
#include "BKE_mesh_wrapper.h"
#include "BKE_subsurf.h"

#include "DEG_depsgraph_query.h"

#include "MEM_guardedalloc.h"

#include "BLI_strict_flags.h"

/* for timing... */
#if 0
#  include "PIL_time_utildefines.h"
#else
#  define TIMEIT_BENCH(expr, id) (expr)
#endif

/* Util macros */
#define OUT_OF_MEMORY() ((void)printf("Shrinkwrap: Out of memory\n"))

struct ShrinkwrapCalcData {
  ShrinkwrapModifierData *smd; /* shrinkwrap modifier data */

  Object *ob; /* object we are applying shrinkwrap to */

  float (*vert_positions)[3]; /* Array of verts being projected. */
  const float (*vert_normals)[3];
  /* Vertices being shrink-wrapped. */
  float (*vertexCos)[3];
  int numVerts;

  const MDeformVert *dvert; /* Pointer to mdeform array */
  int vgroup;               /* Vertex group num */
  bool invert_vgroup;       /* invert vertex group influence */

  Mesh *target;                /* mesh we are shrinking to */
  SpaceTransform local2target; /* transform to move between local and target space */
  ShrinkwrapTreeData *tree;    /* mesh BVH tree data */

  Object *aux_target;

  float keepDist; /* Distance to keep above target surface (units are in local space) */
};

struct ShrinkwrapCalcCBData {
  ShrinkwrapCalcData *calc;

  ShrinkwrapTreeData *tree;
  ShrinkwrapTreeData *aux_tree;

  float *proj_axis;
  SpaceTransform *local2aux;
};

bool BKE_shrinkwrap_needs_normals(int shrinkType, int shrinkMode)
{
  return (shrinkType == MOD_SHRINKWRAP_TARGET_PROJECT) ||
         (shrinkType != MOD_SHRINKWRAP_NEAREST_VERTEX &&
          shrinkMode == MOD_SHRINKWRAP_ABOVE_SURFACE);
}

bool BKE_shrinkwrap_init_tree(
    ShrinkwrapTreeData *data, Mesh *mesh, int shrinkType, int shrinkMode, bool force_normals)
{
  memset(data, 0, sizeof(*data));

  if (mesh == nullptr) {
    return false;
  }

  /* We could create a BVH tree from the edit mesh,
   * however accessing normals from the face/loop normals gets more involved.
   * Convert mesh data since this isn't typically used in edit-mode. */
  BKE_mesh_wrapper_ensure_mdata(mesh);

  if (mesh->totvert <= 0) {
    return false;
  }

  data->mesh = mesh;
  data->poly_offsets = mesh->poly_offsets().data();
  data->corner_edges = mesh->corner_edges().data();
<<<<<<< HEAD
  data->vert_normals = BKE_mesh_vertex_normals_ensure(mesh);
  data->sharp_faces = static_cast<const bool *>(
      CustomData_get_layer_named(&mesh->edata, CD_PROP_BOOL, "sharp_face"));
=======
  data->vert_normals = BKE_mesh_vert_normals_ensure(mesh);
>>>>>>> 0de2b0f8

  if (shrinkType == MOD_SHRINKWRAP_NEAREST_VERTEX) {
    data->bvh = BKE_bvhtree_from_mesh_get(&data->treeData, mesh, BVHTREE_FROM_VERTS, 2);

    return data->bvh != nullptr;
  }

  if (mesh->totpoly <= 0) {
    return false;
  }

  data->bvh = BKE_bvhtree_from_mesh_get(&data->treeData, mesh, BVHTREE_FROM_LOOPTRI, 4);

  if (data->bvh == nullptr) {
    return false;
  }

  if (force_normals || BKE_shrinkwrap_needs_normals(shrinkType, shrinkMode)) {
    data->poly_normals = BKE_mesh_poly_normals_ensure(mesh);
    if ((mesh->flag & ME_AUTOSMOOTH) != 0) {
      data->clnors = static_cast<const float(*)[3]>(CustomData_get_layer(&mesh->ldata, CD_NORMAL));
    }
  }

  if (shrinkType == MOD_SHRINKWRAP_TARGET_PROJECT) {
    data->boundary = mesh->runtime->shrinkwrap_data;
  }

  return true;
}

void BKE_shrinkwrap_free_tree(ShrinkwrapTreeData *data)
{
  free_bvhtree_from_mesh(&data->treeData);
}

void BKE_shrinkwrap_boundary_data_free(ShrinkwrapBoundaryData *data)
{
  MEM_freeN((void *)data->edge_is_boundary);
  MEM_freeN((void *)data->looptri_has_boundary);
  MEM_freeN((void *)data->vert_boundary_id);
  MEM_freeN((void *)data->boundary_verts);

  MEM_freeN(data);
}

/* Accumulate edge for average boundary edge direction. */
static void merge_vert_dir(ShrinkwrapBoundaryVertData *vdata,
                           signed char *status,
                           int index,
                           const float edge_dir[3],
                           signed char side)
{
  BLI_assert(index >= 0);
  float *direction = vdata[index].direction;

  /* Invert the direction vector if either:
   * - This is the second edge and both edges have the vertex as start or end.
   * - For third and above, if it points in the wrong direction.
   */
  if (status[index] >= 0 ? status[index] == side : dot_v3v3(direction, edge_dir) < 0) {
    sub_v3_v3(direction, edge_dir);
  }
  else {
    add_v3_v3(direction, edge_dir);
  }

  status[index] = (status[index] == 0) ? side : -1;
}

static ShrinkwrapBoundaryData *shrinkwrap_build_boundary_data(Mesh *mesh)
{
  using namespace blender;
  const float(*positions)[3] = BKE_mesh_vert_positions(mesh);
  const blender::Span<MEdge> edges = mesh->edges();
  const Span<int> corner_verts = mesh->corner_verts();
  const Span<int> corner_edges = mesh->corner_edges();

  /* Count faces per edge (up to 2). */
  char *edge_mode = static_cast<char *>(
      MEM_calloc_arrayN(size_t(mesh->totedge), sizeof(char), __func__));

  for (int i = 0; i < mesh->totloop; i++) {
    const int eidx = corner_edges[i];

    if (edge_mode[eidx] < 2) {
      edge_mode[eidx]++;
    }
  }

  /* Build the boundary edge bitmask. */
  BLI_bitmap *edge_is_boundary = BLI_BITMAP_NEW(mesh->totedge,
                                                "ShrinkwrapBoundaryData::edge_is_boundary");
  uint num_boundary_edges = 0;

  for (int i = 0; i < mesh->totedge; i++) {
    edge_mode[i] = (edge_mode[i] == 1);

    if (edge_mode[i]) {
      BLI_BITMAP_ENABLE(edge_is_boundary, i);
      num_boundary_edges++;
    }
  }

  /* If no boundary, return nullptr. */
  if (num_boundary_edges == 0) {
    MEM_freeN(edge_is_boundary);
    MEM_freeN(edge_mode);
    return nullptr;
  }

  /* Allocate the data object. */
  ShrinkwrapBoundaryData *data = MEM_cnew<ShrinkwrapBoundaryData>(__func__);

  data->edge_is_boundary = edge_is_boundary;

  /* Build the boundary looptri bitmask. */
  const MLoopTri *mlooptri = BKE_mesh_runtime_looptri_ensure(mesh);
  int totlooptri = BKE_mesh_runtime_looptri_len(mesh);

  BLI_bitmap *looptri_has_boundary = BLI_BITMAP_NEW(totlooptri,
                                                    "ShrinkwrapBoundaryData::looptri_is_boundary");

  for (int i = 0; i < totlooptri; i++) {
    int real_edges[3];
    BKE_mesh_looptri_get_real_edges(
        edges.data(), corner_verts.data(), corner_edges.data(), &mlooptri[i], real_edges);

    for (int j = 0; j < 3; j++) {
      if (real_edges[j] >= 0 && edge_mode[real_edges[j]]) {
        BLI_BITMAP_ENABLE(looptri_has_boundary, i);
        break;
      }
    }
  }

  data->looptri_has_boundary = looptri_has_boundary;

  /* Find boundary vertices and build a mapping table for compact storage of data. */
  int *vert_boundary_id = static_cast<int *>(
      MEM_calloc_arrayN(size_t(mesh->totvert), sizeof(int), __func__));

  for (int i = 0; i < mesh->totedge; i++) {
    if (edge_mode[i]) {
      const MEdge *edge = &edges[i];

      vert_boundary_id[edge->v1] = 1;
      vert_boundary_id[edge->v2] = 1;
    }
  }

  uint num_boundary_verts = 0;

  for (int i = 0; i < mesh->totvert; i++) {
    vert_boundary_id[i] = (vert_boundary_id[i] != 0) ? int(num_boundary_verts++) : -1;
  }

  data->vert_boundary_id = vert_boundary_id;
  data->num_boundary_verts = num_boundary_verts;

  /* Compute average directions. */
  ShrinkwrapBoundaryVertData *boundary_verts = static_cast<ShrinkwrapBoundaryVertData *>(
      MEM_calloc_arrayN(num_boundary_verts, sizeof(*boundary_verts), __func__));

  signed char *vert_status = static_cast<signed char *>(
      MEM_calloc_arrayN(num_boundary_verts, sizeof(char), __func__));

  for (int i = 0; i < mesh->totedge; i++) {
    if (edge_mode[i]) {
      const MEdge *edge = &edges[i];

      float dir[3];
      sub_v3_v3v3(dir, positions[edge->v2], positions[edge->v1]);
      normalize_v3(dir);

      merge_vert_dir(boundary_verts, vert_status, vert_boundary_id[edge->v1], dir, 1);
      merge_vert_dir(boundary_verts, vert_status, vert_boundary_id[edge->v2], dir, 2);
    }
  }

  MEM_freeN(vert_status);

  /* Finalize average direction and compute normal. */
  const float(*vert_normals)[3] = BKE_mesh_vert_normals_ensure(mesh);
  for (int i = 0; i < mesh->totvert; i++) {
    int bidx = vert_boundary_id[i];

    if (bidx >= 0) {
      ShrinkwrapBoundaryVertData *vdata = &boundary_verts[bidx];
      float tmp[3];

      normalize_v3(vdata->direction);

      cross_v3_v3v3(tmp, vert_normals[i], vdata->direction);
      cross_v3_v3v3(vdata->normal_plane, tmp, vert_normals[i]);
      normalize_v3(vdata->normal_plane);
    }
  }

  data->boundary_verts = boundary_verts;

  MEM_freeN(edge_mode);
  return data;
}

void BKE_shrinkwrap_compute_boundary_data(Mesh *mesh)
{
  if (mesh->runtime->shrinkwrap_data) {
    BKE_shrinkwrap_boundary_data_free(mesh->runtime->shrinkwrap_data);
  }
  mesh->runtime->shrinkwrap_data = shrinkwrap_build_boundary_data(mesh);
}

/**
 * Shrink-wrap to the nearest vertex
 *
 * it builds a BVH-tree of vertices we can attach to and then
 * for each vertex performs a nearest vertex search on the tree.
 */
static void shrinkwrap_calc_nearest_vertex_cb_ex(void *__restrict userdata,
                                                 const int i,
                                                 const TaskParallelTLS *__restrict tls)
{
  ShrinkwrapCalcCBData *data = static_cast<ShrinkwrapCalcCBData *>(userdata);

  ShrinkwrapCalcData *calc = data->calc;
  BVHTreeFromMesh *treeData = &data->tree->treeData;
  BVHTreeNearest *nearest = static_cast<BVHTreeNearest *>(tls->userdata_chunk);

  float *co = calc->vertexCos[i];
  float tmp_co[3];
  float weight = BKE_defvert_array_find_weight_safe(calc->dvert, i, calc->vgroup);

  if (calc->invert_vgroup) {
    weight = 1.0f - weight;
  }

  if (weight == 0.0f) {
    return;
  }

  /* Convert the vertex to tree coordinates */
  if (calc->vert_positions) {
    copy_v3_v3(tmp_co, calc->vert_positions[i]);
  }
  else {
    copy_v3_v3(tmp_co, co);
  }
  BLI_space_transform_apply(&calc->local2target, tmp_co);

  /* Use local proximity heuristics (to reduce the nearest search)
   *
   * If we already had an hit before.. we assume this vertex is going to have a close hit to that
   * other vertex so we can initiate the "nearest.dist" with the expected value to that last hit.
   * This will lead in pruning of the search tree. */
  if (nearest->index != -1) {
    nearest->dist_sq = len_squared_v3v3(tmp_co, nearest->co);
  }
  else {
    nearest->dist_sq = FLT_MAX;
  }

  BLI_bvhtree_find_nearest(treeData->tree, tmp_co, nearest, treeData->nearest_callback, treeData);

  /* Found the nearest vertex */
  if (nearest->index != -1) {
    /* Adjusting the vertex weight,
     * so that after interpolating it keeps a certain distance from the nearest position */
    if (nearest->dist_sq > FLT_EPSILON) {
      const float dist = sqrtf(nearest->dist_sq);
      weight *= (dist - calc->keepDist) / dist;
    }

    /* Convert the coordinates back to mesh coordinates */
    copy_v3_v3(tmp_co, nearest->co);
    BLI_space_transform_invert(&calc->local2target, tmp_co);

    interp_v3_v3v3(co, co, tmp_co, weight); /* linear interpolation */
  }
}

static void shrinkwrap_calc_nearest_vertex(ShrinkwrapCalcData *calc)
{
  BVHTreeNearest nearest = NULL_BVHTreeNearest;

  /* Setup nearest */
  nearest.index = -1;
  nearest.dist_sq = FLT_MAX;

  ShrinkwrapCalcCBData data{};
  data.calc = calc;
  data.tree = calc->tree;
  TaskParallelSettings settings;
  BLI_parallel_range_settings_defaults(&settings);
  settings.use_threading = (calc->numVerts > BKE_MESH_OMP_LIMIT);
  settings.userdata_chunk = &nearest;
  settings.userdata_chunk_size = sizeof(nearest);
  BLI_task_parallel_range(
      0, calc->numVerts, &data, shrinkwrap_calc_nearest_vertex_cb_ex, &settings);
}

bool BKE_shrinkwrap_project_normal(char options,
                                   const float vert[3],
                                   const float dir[3],
                                   const float ray_radius,
                                   const SpaceTransform *transf,
                                   ShrinkwrapTreeData *tree,
                                   BVHTreeRayHit *hit)
{
  /* don't use this because this dist value could be incompatible
   * this value used by the callback for comparing previous/new dist values.
   * also, at the moment there is no need to have a corrected 'dist' value */
  // #define USE_DIST_CORRECT

  float tmp_co[3], tmp_no[3];
  const float *co, *no;
  BVHTreeRayHit hit_tmp;

  /* Copy from hit (we need to convert hit rays from one space coordinates to the other */
  memcpy(&hit_tmp, hit, sizeof(hit_tmp));

  /* Apply space transform (TODO readjust dist) */
  if (transf) {
    copy_v3_v3(tmp_co, vert);
    BLI_space_transform_apply(transf, tmp_co);
    co = tmp_co;

    copy_v3_v3(tmp_no, dir);
    BLI_space_transform_apply_normal(transf, tmp_no);
    no = tmp_no;

#ifdef USE_DIST_CORRECT
    hit_tmp.dist *= mat4_to_scale(((SpaceTransform *)transf)->local2target);
#endif
  }
  else {
    co = vert;
    no = dir;
  }

  hit_tmp.index = -1;

  BLI_bvhtree_ray_cast(
      tree->bvh, co, no, ray_radius, &hit_tmp, tree->treeData.raycast_callback, &tree->treeData);

  if (hit_tmp.index != -1) {
    /* invert the normal first so face culling works on rotated objects */
    if (transf) {
      BLI_space_transform_invert_normal(transf, hit_tmp.no);
    }

    if (options & MOD_SHRINKWRAP_CULL_TARGET_MASK) {
      /* Apply back-face. */
      const float dot = dot_v3v3(dir, hit_tmp.no);
      if (((options & MOD_SHRINKWRAP_CULL_TARGET_FRONTFACE) && dot <= 0.0f) ||
          ((options & MOD_SHRINKWRAP_CULL_TARGET_BACKFACE) && dot >= 0.0f)) {
        return false; /* Ignore hit */
      }
    }

    if (transf) {
      /* Inverting space transform (TODO: make coherent with the initial dist readjust). */
      BLI_space_transform_invert(transf, hit_tmp.co);
#ifdef USE_DIST_CORRECT
      hit_tmp.dist = len_v3v3(vert, hit_tmp.co);
#endif
    }

    BLI_assert(hit_tmp.dist <= hit->dist);

    memcpy(hit, &hit_tmp, sizeof(hit_tmp));
    return true;
  }
  return false;
}

static void shrinkwrap_calc_normal_projection_cb_ex(void *__restrict userdata,
                                                    const int i,
                                                    const TaskParallelTLS *__restrict tls)
{
  ShrinkwrapCalcCBData *data = static_cast<ShrinkwrapCalcCBData *>(userdata);

  ShrinkwrapCalcData *calc = data->calc;
  ShrinkwrapTreeData *tree = data->tree;
  ShrinkwrapTreeData *aux_tree = data->aux_tree;

  float *proj_axis = data->proj_axis;
  SpaceTransform *local2aux = data->local2aux;

  BVHTreeRayHit *hit = static_cast<BVHTreeRayHit *>(tls->userdata_chunk);

  const float proj_limit_squared = calc->smd->projLimit * calc->smd->projLimit;
  float *co = calc->vertexCos[i];
  float tmp_co[3], tmp_no[3];
  float weight = BKE_defvert_array_find_weight_safe(calc->dvert, i, calc->vgroup);

  if (calc->invert_vgroup) {
    weight = 1.0f - weight;
  }

  if (weight == 0.0f) {
    return;
  }

  if (calc->vert_positions != nullptr &&
      calc->smd->projAxis == MOD_SHRINKWRAP_PROJECT_OVER_NORMAL) {
    /* calc->vert_positions contains verts from evaluated mesh. */
    /* These coordinates are deformed by vertexCos only for normal projection
     * (to get correct normals) for other cases calc->verts contains undeformed coordinates and
     * vertexCos should be used */
    copy_v3_v3(tmp_co, calc->vert_positions[i]);
    copy_v3_v3(tmp_no, calc->vert_normals[i]);
  }
  else {
    copy_v3_v3(tmp_co, co);
    copy_v3_v3(tmp_no, proj_axis);
  }

  hit->index = -1;

  /* TODO: we should use FLT_MAX here, but sweep-sphere code isn't prepared for that. */
  hit->dist = BVH_RAYCAST_DIST_MAX;

  bool is_aux = false;

  /* Project over positive direction of axis. */
  if (calc->smd->shrinkOpts & MOD_SHRINKWRAP_PROJECT_ALLOW_POS_DIR) {
    if (aux_tree) {
      if (BKE_shrinkwrap_project_normal(0, tmp_co, tmp_no, 0.0, local2aux, aux_tree, hit)) {
        is_aux = true;
      }
    }

    if (BKE_shrinkwrap_project_normal(
            calc->smd->shrinkOpts, tmp_co, tmp_no, 0.0, &calc->local2target, tree, hit)) {
      is_aux = false;
    }
  }

  /* Project over negative direction of axis */
  if (calc->smd->shrinkOpts & MOD_SHRINKWRAP_PROJECT_ALLOW_NEG_DIR) {
    float inv_no[3];
    negate_v3_v3(inv_no, tmp_no);

    char options = calc->smd->shrinkOpts;

    if ((options & MOD_SHRINKWRAP_INVERT_CULL_TARGET) &&
        (options & MOD_SHRINKWRAP_CULL_TARGET_MASK)) {
      options ^= MOD_SHRINKWRAP_CULL_TARGET_MASK;
    }

    if (aux_tree) {
      if (BKE_shrinkwrap_project_normal(0, tmp_co, inv_no, 0.0, local2aux, aux_tree, hit)) {
        is_aux = true;
      }
    }

    if (BKE_shrinkwrap_project_normal(
            options, tmp_co, inv_no, 0.0, &calc->local2target, tree, hit)) {
      is_aux = false;
    }
  }

  /* don't set the initial dist (which is more efficient),
   * because its calculated in the targets space, we want the dist in our own space */
  if (proj_limit_squared != 0.0f) {
    if (hit->index != -1 && len_squared_v3v3(hit->co, co) > proj_limit_squared) {
      hit->index = -1;
    }
  }

  if (hit->index != -1) {
    if (is_aux) {
      BKE_shrinkwrap_snap_point_to_surface(aux_tree,
                                           local2aux,
                                           calc->smd->shrinkMode,
                                           hit->index,
                                           hit->co,
                                           hit->no,
                                           calc->keepDist,
                                           tmp_co,
                                           hit->co);
    }
    else {
      BKE_shrinkwrap_snap_point_to_surface(tree,
                                           &calc->local2target,
                                           calc->smd->shrinkMode,
                                           hit->index,
                                           hit->co,
                                           hit->no,
                                           calc->keepDist,
                                           tmp_co,
                                           hit->co);
    }

    interp_v3_v3v3(co, co, hit->co, weight);
  }
}

static void shrinkwrap_calc_normal_projection(ShrinkwrapCalcData *calc)
{
  /* Options about projection direction */
  float proj_axis[3] = {0.0f, 0.0f, 0.0f};

  /* Ray-cast and tree stuff. */

  /** \note 'hit.dist' is kept in the targets space, this is only used
   * for finding the best hit, to get the real dist,
   * measure the len_v3v3() from the input coord to hit.co */
  BVHTreeRayHit hit;

  /* auxiliary target */
  Mesh *auxMesh = nullptr;
  ShrinkwrapTreeData *aux_tree = nullptr;
  ShrinkwrapTreeData aux_tree_stack;
  SpaceTransform local2aux;

  /* If the user doesn't allows to project in any direction of projection axis
   * then there's nothing todo. */
  if ((calc->smd->shrinkOpts &
       (MOD_SHRINKWRAP_PROJECT_ALLOW_POS_DIR | MOD_SHRINKWRAP_PROJECT_ALLOW_NEG_DIR)) == 0) {
    return;
  }

  /* Prepare data to retrieve the direction in which we should project each vertex */
  if (calc->smd->projAxis == MOD_SHRINKWRAP_PROJECT_OVER_NORMAL) {
    if (calc->vert_positions == nullptr) {
      return;
    }
  }
  else {
    /* The code supports any axis that is a combination of X,Y,Z
     * although currently UI only allows to set the 3 different axis */
    if (calc->smd->projAxis & MOD_SHRINKWRAP_PROJECT_OVER_X_AXIS) {
      proj_axis[0] = 1.0f;
    }
    if (calc->smd->projAxis & MOD_SHRINKWRAP_PROJECT_OVER_Y_AXIS) {
      proj_axis[1] = 1.0f;
    }
    if (calc->smd->projAxis & MOD_SHRINKWRAP_PROJECT_OVER_Z_AXIS) {
      proj_axis[2] = 1.0f;
    }

    normalize_v3(proj_axis);

    /* Invalid projection direction */
    if (len_squared_v3(proj_axis) < FLT_EPSILON) {
      return;
    }
  }

  if (calc->aux_target) {
    auxMesh = BKE_modifier_get_evaluated_mesh_from_evaluated_object(calc->aux_target);
    if (!auxMesh) {
      return;
    }
    BLI_SPACE_TRANSFORM_SETUP(&local2aux, calc->ob, calc->aux_target);
  }

  if (BKE_shrinkwrap_init_tree(
          &aux_tree_stack, auxMesh, calc->smd->shrinkType, calc->smd->shrinkMode, false)) {
    aux_tree = &aux_tree_stack;
  }

  /* After successfully build the trees, start projection vertices. */
  ShrinkwrapCalcCBData data{};
  data.calc = calc;
  data.tree = calc->tree;
  data.aux_tree = aux_tree;
  data.proj_axis = proj_axis;
  data.local2aux = &local2aux;
  TaskParallelSettings settings;
  BLI_parallel_range_settings_defaults(&settings);
  settings.use_threading = (calc->numVerts > BKE_MESH_OMP_LIMIT);
  settings.userdata_chunk = &hit;
  settings.userdata_chunk_size = sizeof(hit);
  BLI_task_parallel_range(
      0, calc->numVerts, &data, shrinkwrap_calc_normal_projection_cb_ex, &settings);

  /* free data structures */
  if (aux_tree) {
    BKE_shrinkwrap_free_tree(aux_tree);
  }
}

/*
 * Shrinkwrap Target Surface Project mode
 *
 * It uses Newton's method to find a surface location with its
 * smooth normal pointing at the original point.
 *
 * The equation system on barycentric weights and normal multiplier:
 *
 *   (w0*V0 + w1*V1 + w2*V2) + l * (w0*N0 + w1*N1 + w2*N2) - CO = 0
 *   w0 + w1 + w2 = 1
 *
 * The actual solution vector is [ w0, w1, l ], with w2 eliminated.
 */

//#define TRACE_TARGET_PROJECT

struct TargetProjectTriData {
  const float **vtri_co;
  const float (*vtri_no)[3];
  const float *point_co;

  float n0_minus_n2[3], n1_minus_n2[3];
  float c0_minus_c2[3], c1_minus_c2[3];

  /* Current interpolated position and normal. */
  float co_interp[3], no_interp[3];
};

/* Computes the deviation of the equation system from goal. */
static void target_project_tri_deviation(void *userdata, const float x[3], float r_delta[3])
{
  TargetProjectTriData *data = static_cast<TargetProjectTriData *>(userdata);

  const float w[3] = {x[0], x[1], 1.0f - x[0] - x[1]};
  interp_v3_v3v3v3(data->co_interp, data->vtri_co[0], data->vtri_co[1], data->vtri_co[2], w);
  interp_v3_v3v3v3(data->no_interp, data->vtri_no[0], data->vtri_no[1], data->vtri_no[2], w);

  madd_v3_v3v3fl(r_delta, data->co_interp, data->no_interp, x[2]);
  sub_v3_v3(r_delta, data->point_co);
}

/* Computes the Jacobian matrix of the equation system. */
static void target_project_tri_jacobian(void *userdata, const float x[3], float r_jacobian[3][3])
{
  TargetProjectTriData *data = static_cast<TargetProjectTriData *>(userdata);

  madd_v3_v3v3fl(r_jacobian[0], data->c0_minus_c2, data->n0_minus_n2, x[2]);
  madd_v3_v3v3fl(r_jacobian[1], data->c1_minus_c2, data->n1_minus_n2, x[2]);

  copy_v3_v3(r_jacobian[2], data->vtri_no[2]);
  madd_v3_v3fl(r_jacobian[2], data->n0_minus_n2, x[0]);
  madd_v3_v3fl(r_jacobian[2], data->n1_minus_n2, x[1]);
}

/* Clamp barycentric weights to the triangle. */
static void target_project_tri_clamp(float x[3])
{
  if (x[0] < 0.0f) {
    x[0] = 0.0f;
  }
  if (x[1] < 0.0f) {
    x[1] = 0.0f;
  }
  if (x[0] + x[1] > 1.0f) {
    x[0] = x[0] / (x[0] + x[1]);
    x[1] = 1.0f - x[0];
  }
}

/* Correct the Newton's method step to keep the coordinates within the triangle. */
static bool target_project_tri_correct(void * /*userdata*/,
                                       const float x[3],
                                       float step[3],
                                       float x_next[3])
{
  /* Insignificant correction threshold */
  const float epsilon = 1e-5f;
  /* Dot product threshold for checking if step is 'clearly' pointing outside. */
  const float dir_epsilon = 0.5f;
  bool fixed = false, locked = false;

  /* The barycentric coordinate domain is a triangle bounded by
   * the X and Y axes, plus the x+y=1 diagonal. First, clamp the
   * movement against the diagonal. Note that step is subtracted. */
  float sum = x[0] + x[1];
  float sstep = -(step[0] + step[1]);

  if (sum + sstep > 1.0f) {
    float ldist = 1.0f - sum;

    /* If already at the boundary, slide along it. */
    if (ldist < epsilon * float(M_SQRT2)) {
      float step_len = len_v2(step);

      /* Abort if the solution is clearly outside the domain. */
      if (step_len > epsilon && sstep > step_len * dir_epsilon * float(M_SQRT2)) {
        return false;
      }

      /* Project the new position onto the diagonal. */
      add_v2_fl(step, (sum + sstep - 1.0f) * 0.5f);
      fixed = locked = true;
    }
    else {
      /* Scale a significant step down to arrive at the boundary. */
      mul_v3_fl(step, ldist / sstep);
      fixed = true;
    }
  }

  /* Weight 0 and 1 boundary checks - along axis. */
  for (int i = 0; i < 2; i++) {
    if (step[i] > x[i]) {
      /* If already at the boundary, slide along it. */
      if (x[i] < epsilon) {
        float step_len = len_v2(step);

        /* Abort if the solution is clearly outside the domain. */
        if (step_len > epsilon && (locked || step[i] > step_len * dir_epsilon)) {
          return false;
        }

        /* Reset precision errors to stay at the boundary. */
        step[i] = x[i];
        fixed = true;
      }
      else {
        /* Scale a significant step down to arrive at the boundary. */
        mul_v3_fl(step, x[i] / step[i]);
        fixed = true;
      }
    }
  }

  /* Recompute and clamp the new coordinates after step correction. */
  if (fixed) {
    sub_v3_v3v3(x_next, x, step);
    target_project_tri_clamp(x_next);
  }

  return true;
}

static bool target_project_solve_point_tri(const float *vtri_co[3],
                                           const float vtri_no[3][3],
                                           const float point_co[3],
                                           const float hit_co[3],
                                           float hit_dist_sq,
                                           float r_hit_co[3],
                                           float r_hit_no[3])
{
  float x[3], tmp[3];
  float dist = sqrtf(hit_dist_sq);
  float magnitude_estimate = dist + len_manhattan_v3(vtri_co[0]) + len_manhattan_v3(vtri_co[1]) +
                             len_manhattan_v3(vtri_co[2]);
  float epsilon = magnitude_estimate * 1.0e-6f;

  /* Initial solution vector: barycentric weights plus distance along normal. */
  interp_weights_tri_v3(x, UNPACK3(vtri_co), hit_co);

  interp_v3_v3v3v3(r_hit_no, UNPACK3(vtri_no), x);
  sub_v3_v3v3(tmp, point_co, hit_co);

  x[2] = (dot_v3v3(tmp, r_hit_no) < 0) ? -dist : dist;

  /* Solve the equations iteratively. */
  TargetProjectTriData tri_data{};
  tri_data.vtri_co = vtri_co;
  tri_data.vtri_no = vtri_no;
  tri_data.point_co = point_co;

  sub_v3_v3v3(tri_data.n0_minus_n2, vtri_no[0], vtri_no[2]);
  sub_v3_v3v3(tri_data.n1_minus_n2, vtri_no[1], vtri_no[2]);
  sub_v3_v3v3(tri_data.c0_minus_c2, vtri_co[0], vtri_co[2]);
  sub_v3_v3v3(tri_data.c1_minus_c2, vtri_co[1], vtri_co[2]);

  target_project_tri_clamp(x);

#ifdef TRACE_TARGET_PROJECT
  const bool trace = true;
#else
  const bool trace = false;
#endif

  bool ok = BLI_newton3d_solve(target_project_tri_deviation,
                               target_project_tri_jacobian,
                               target_project_tri_correct,
                               &tri_data,
                               epsilon,
                               20,
                               trace,
                               x,
                               x);

  if (ok) {
    copy_v3_v3(r_hit_co, tri_data.co_interp);
    copy_v3_v3(r_hit_no, tri_data.no_interp);

    return true;
  }

  return false;
}

static bool update_hit(BVHTreeNearest *nearest,
                       int index,
                       const float co[3],
                       const float hit_co[3],
                       const float hit_no[3])
{
  float dist_sq = len_squared_v3v3(hit_co, co);

  if (dist_sq < nearest->dist_sq) {
#ifdef TRACE_TARGET_PROJECT
    printf(
        "#=#=#> %d (%.3f,%.3f,%.3f) %g < %g\n", index, UNPACK3(hit_co), dist_sq, nearest->dist_sq);
#endif
    nearest->index = index;
    nearest->dist_sq = dist_sq;
    copy_v3_v3(nearest->co, hit_co);
    normalize_v3_v3(nearest->no, hit_no);
    return true;
  }

  return false;
}

/* Target projection on a non-manifold boundary edge -
 * treats it like an infinitely thin cylinder. */
static void target_project_edge(const ShrinkwrapTreeData *tree,
                                int index,
                                const float co[3],
                                BVHTreeNearest *nearest,
                                int eidx)
{
  const BVHTreeFromMesh *data = &tree->treeData;
  const MEdge *edge = &data->edge[eidx];
  const float *vedge_co[2] = {data->vert_positions[edge->v1], data->vert_positions[edge->v2]};

#ifdef TRACE_TARGET_PROJECT
  printf("EDGE %d (%.3f,%.3f,%.3f) (%.3f,%.3f,%.3f)\n",
         eidx,
         UNPACK3(vedge_co[0]),
         UNPACK3(vedge_co[1]));
#endif

  /* Retrieve boundary vertex IDs */
  const int *vert_boundary_id = tree->boundary->vert_boundary_id;
  int bid1 = vert_boundary_id[edge->v1], bid2 = vert_boundary_id[edge->v2];

  if (bid1 < 0 || bid2 < 0) {
    return;
  }

  /* Retrieve boundary vertex normals and align them to direction. */
  const ShrinkwrapBoundaryVertData *boundary_verts = tree->boundary->boundary_verts;
  float vedge_dir[2][3], dir[3];

  copy_v3_v3(vedge_dir[0], boundary_verts[bid1].normal_plane);
  copy_v3_v3(vedge_dir[1], boundary_verts[bid2].normal_plane);

  sub_v3_v3v3(dir, vedge_co[1], vedge_co[0]);

  if (dot_v3v3(boundary_verts[bid1].direction, dir) < 0) {
    negate_v3(vedge_dir[0]);
  }
  if (dot_v3v3(boundary_verts[bid2].direction, dir) < 0) {
    negate_v3(vedge_dir[1]);
  }

  /* Solve a quadratic equation: lerp(d0,d1,x) * (co - lerp(v0,v1,x)) = 0 */
  float d0v0 = dot_v3v3(vedge_dir[0], vedge_co[0]), d0v1 = dot_v3v3(vedge_dir[0], vedge_co[1]);
  float d1v0 = dot_v3v3(vedge_dir[1], vedge_co[0]), d1v1 = dot_v3v3(vedge_dir[1], vedge_co[1]);
  float d0co = dot_v3v3(vedge_dir[0], co);

  float a = d0v1 - d0v0 + d1v0 - d1v1;
  float b = 2 * d0v0 - d0v1 - d0co - d1v0 + dot_v3v3(vedge_dir[1], co);
  float c = d0co - d0v0;
  float det = b * b - 4 * a * c;

  if (det >= 0) {
    const float epsilon = 1e-6f;
    float sdet = sqrtf(det);
    float hit_co[3], hit_no[3];

    for (int i = (det > 0 ? 2 : 0); i >= 0; i -= 2) {
      float x = (-b + (float(i) - 1) * sdet) / (2 * a);

      if (x >= -epsilon && x <= 1.0f + epsilon) {
        CLAMP(x, 0, 1);

        float vedge_no[2][3];
        copy_v3_v3(vedge_no[0], tree->vert_normals[edge->v1]);
        copy_v3_v3(vedge_no[1], tree->vert_normals[edge->v2]);

        interp_v3_v3v3(hit_co, vedge_co[0], vedge_co[1], x);
        interp_v3_v3v3(hit_no, vedge_no[0], vedge_no[1], x);

        update_hit(nearest, index, co, hit_co, hit_no);
      }
    }
  }
}

/* Target normal projection BVH callback - based on mesh_looptri_nearest_point. */
static void mesh_looptri_target_project(void *userdata,
                                        int index,
                                        const float co[3],
                                        BVHTreeNearest *nearest)
{
  const ShrinkwrapTreeData *tree = (ShrinkwrapTreeData *)userdata;
  const BVHTreeFromMesh *data = &tree->treeData;
  const MLoopTri *lt = &data->looptri[index];
  const int tri_verts[3] = {data->corner_verts[lt->tri[0]],
                            data->corner_verts[lt->tri[1]],
                            data->corner_verts[lt->tri[2]]};
  const float *vtri_co[3] = {data->vert_positions[tri_verts[0]],
                             data->vert_positions[tri_verts[1]],
                             data->vert_positions[tri_verts[2]]};
  float raw_hit_co[3], hit_co[3], hit_no[3], dist_sq, vtri_no[3][3];

  /* First find the closest point and bail out if it's worse than the current solution. */
  closest_on_tri_to_point_v3(raw_hit_co, co, UNPACK3(vtri_co));
  dist_sq = len_squared_v3v3(co, raw_hit_co);

#ifdef TRACE_TARGET_PROJECT
  printf("TRIANGLE %d (%.3f,%.3f,%.3f) (%.3f,%.3f,%.3f) (%.3f,%.3f,%.3f) %g %g\n",
         index,
         UNPACK3(vtri_co[0]),
         UNPACK3(vtri_co[1]),
         UNPACK3(vtri_co[2]),
         dist_sq,
         nearest->dist_sq);
#endif

  if (dist_sq >= nearest->dist_sq) {
    return;
  }

  /* Decode normals */
  copy_v3_v3(vtri_no[0], tree->vert_normals[tri_verts[0]]);
  copy_v3_v3(vtri_no[1], tree->vert_normals[tri_verts[1]]);
  copy_v3_v3(vtri_no[2], tree->vert_normals[tri_verts[2]]);

  /* Solve the equations for the triangle */
  if (target_project_solve_point_tri(vtri_co, vtri_no, co, raw_hit_co, dist_sq, hit_co, hit_no)) {
    update_hit(nearest, index, co, hit_co, hit_no);
  }
  /* Boundary edges */
  else if (tree->boundary && BLI_BITMAP_TEST(tree->boundary->looptri_has_boundary, index)) {
    const BLI_bitmap *is_boundary = tree->boundary->edge_is_boundary;
    int edges[3];

    BKE_mesh_looptri_get_real_edges(data->edge, data->corner_verts, tree->corner_edges, lt, edges);

    for (int i = 0; i < 3; i++) {
      if (edges[i] >= 0 && BLI_BITMAP_TEST(is_boundary, edges[i])) {
        target_project_edge(tree, index, co, nearest, edges[i]);
      }
    }
  }
}

void BKE_shrinkwrap_find_nearest_surface(ShrinkwrapTreeData *tree,
                                         BVHTreeNearest *nearest,
                                         float co[3],
                                         int type)
{
  BVHTreeFromMesh *treeData = &tree->treeData;

  if (type == MOD_SHRINKWRAP_TARGET_PROJECT) {
#ifdef TRACE_TARGET_PROJECT
    printf("\n====== TARGET PROJECT START ======\n");
#endif

    BLI_bvhtree_find_nearest_ex(
        tree->bvh, co, nearest, mesh_looptri_target_project, tree, BVH_NEAREST_OPTIMAL_ORDER);

#ifdef TRACE_TARGET_PROJECT
    printf("====== TARGET PROJECT END: %d %g ======\n\n", nearest->index, nearest->dist_sq);
#endif

    if (nearest->index < 0) {
      /* fallback to simple nearest */
      BLI_bvhtree_find_nearest(tree->bvh, co, nearest, treeData->nearest_callback, treeData);
    }
  }
  else {
    BLI_bvhtree_find_nearest(tree->bvh, co, nearest, treeData->nearest_callback, treeData);
  }
}

/**
 * Shrink-wrap moving vertices to the nearest surface point on the target.
 *
 * It builds a #BVHTree from the target mesh and then performs a
 * NN matches for each vertex
 */
static void shrinkwrap_calc_nearest_surface_point_cb_ex(void *__restrict userdata,
                                                        const int i,
                                                        const TaskParallelTLS *__restrict tls)
{
  ShrinkwrapCalcCBData *data = static_cast<ShrinkwrapCalcCBData *>(userdata);

  ShrinkwrapCalcData *calc = data->calc;
  BVHTreeNearest *nearest = static_cast<BVHTreeNearest *>(tls->userdata_chunk);

  float *co = calc->vertexCos[i];
  float tmp_co[3];
  float weight = BKE_defvert_array_find_weight_safe(calc->dvert, i, calc->vgroup);

  if (calc->invert_vgroup) {
    weight = 1.0f - weight;
  }

  if (weight == 0.0f) {
    return;
  }

  /* Convert the vertex to tree coordinates */
  if (calc->vert_positions) {
    copy_v3_v3(tmp_co, calc->vert_positions[i]);
  }
  else {
    copy_v3_v3(tmp_co, co);
  }
  BLI_space_transform_apply(&calc->local2target, tmp_co);

  /* Use local proximity heuristics (to reduce the nearest search)
   *
   * If we already had an hit before.. we assume this vertex is going to have a close hit to that
   * other vertex so we can initiate the "nearest.dist" with the expected value to that last hit.
   * This will lead in pruning of the search tree. */
  if (nearest->index != -1) {
    if (calc->smd->shrinkType == MOD_SHRINKWRAP_TARGET_PROJECT) {
      /* Heuristic doesn't work because of additional restrictions. */
      nearest->index = -1;
      nearest->dist_sq = FLT_MAX;
    }
    else {
      nearest->dist_sq = len_squared_v3v3(tmp_co, nearest->co);
    }
  }
  else {
    nearest->dist_sq = FLT_MAX;
  }

  BKE_shrinkwrap_find_nearest_surface(data->tree, nearest, tmp_co, calc->smd->shrinkType);

  /* Found the nearest vertex */
  if (nearest->index != -1) {
    BKE_shrinkwrap_snap_point_to_surface(data->tree,
                                         nullptr,
                                         calc->smd->shrinkMode,
                                         nearest->index,
                                         nearest->co,
                                         nearest->no,
                                         calc->keepDist,
                                         tmp_co,
                                         tmp_co);

    /* Convert the coordinates back to mesh coordinates */
    BLI_space_transform_invert(&calc->local2target, tmp_co);
    interp_v3_v3v3(co, co, tmp_co, weight); /* linear interpolation */
  }
}

void BKE_shrinkwrap_compute_smooth_normal(const ShrinkwrapTreeData *tree,
                                          const SpaceTransform *transform,
                                          int looptri_idx,
                                          const float hit_co[3],
                                          const float hit_no[3],
                                          float r_no[3])
{
  const BVHTreeFromMesh *treeData = &tree->treeData;
  const MLoopTri *tri = &treeData->looptri[looptri_idx];
  const float(*vert_normals)[3] = tree->vert_normals;

  /* Interpolate smooth normals if enabled. */
  if (!(tree->sharp_faces && tree->sharp_faces[tri->poly])) {
    const int vert_indices[3] = {treeData->corner_verts[tri->tri[0]],
                                 treeData->corner_verts[tri->tri[1]],
                                 treeData->corner_verts[tri->tri[2]]};
    float w[3], no[3][3], tmp_co[3];

    /* Custom and auto smooth split normals. */
    if (tree->clnors) {
      copy_v3_v3(no[0], tree->clnors[tri->tri[0]]);
      copy_v3_v3(no[1], tree->clnors[tri->tri[1]]);
      copy_v3_v3(no[2], tree->clnors[tri->tri[2]]);
    }
    /* Ordinary vertex normals. */
    else {
      copy_v3_v3(no[0], vert_normals[vert_indices[0]]);
      copy_v3_v3(no[1], vert_normals[vert_indices[1]]);
      copy_v3_v3(no[2], vert_normals[vert_indices[2]]);
    }

    /* Barycentric weights from hit point. */
    copy_v3_v3(tmp_co, hit_co);

    if (transform) {
      BLI_space_transform_apply(transform, tmp_co);
    }

    interp_weights_tri_v3(w,
                          treeData->vert_positions[vert_indices[0]],
                          treeData->vert_positions[vert_indices[1]],
                          treeData->vert_positions[vert_indices[2]],
                          tmp_co);

    /* Interpolate using weights. */
    interp_v3_v3v3v3(r_no, no[0], no[1], no[2], w);

    if (transform) {
      BLI_space_transform_invert_normal(transform, r_no);
    }
    else {
      normalize_v3(r_no);
    }
  }
  /* Use the polygon normal if flat. */
  else if (tree->poly_normals != nullptr) {
    copy_v3_v3(r_no, tree->poly_normals[tri->poly]);
  }
  /* Finally fallback to the looptri normal. */
  else {
    copy_v3_v3(r_no, hit_no);
  }
}

/* Helper for MOD_SHRINKWRAP_INSIDE, MOD_SHRINKWRAP_OUTSIDE and MOD_SHRINKWRAP_OUTSIDE_SURFACE. */
static void shrinkwrap_snap_with_side(float r_point_co[3],
                                      const float point_co[3],
                                      const float hit_co[3],
                                      const float hit_no[3],
                                      float goal_dist,
                                      float forcesign,
                                      bool forcesnap)
{
  float delta[3];
  sub_v3_v3v3(delta, point_co, hit_co);

  float dist = len_v3(delta);

  /* If exactly on the surface, push out along normal */
  if (dist < FLT_EPSILON) {
    if (forcesnap || goal_dist > 0) {
      madd_v3_v3v3fl(r_point_co, hit_co, hit_no, goal_dist * forcesign);
    }
    else {
      copy_v3_v3(r_point_co, hit_co);
    }
  }
  /* Move to the correct side if needed */
  else {
    float dsign = signf(dot_v3v3(delta, hit_no));

    if (forcesign == 0.0f) {
      forcesign = dsign;
    }

    /* If on the wrong side or too close, move to correct */
    if (forcesnap || dsign * dist * forcesign < goal_dist) {
      mul_v3_fl(delta, dsign / dist);

      /* At very small distance, blend in the hit normal to stabilize math. */
      float dist_epsilon = (fabsf(goal_dist) + len_manhattan_v3(hit_co)) * 1e-4f;

      if (dist < dist_epsilon) {
#ifdef TRACE_TARGET_PROJECT
        printf("zero_factor %g = %g / %g\n", dist / dist_epsilon, dist, dist_epsilon);
#endif

        interp_v3_v3v3(delta, hit_no, delta, dist / dist_epsilon);
      }

      madd_v3_v3v3fl(r_point_co, hit_co, delta, goal_dist * forcesign);
    }
    else {
      copy_v3_v3(r_point_co, point_co);
    }
  }
}

void BKE_shrinkwrap_snap_point_to_surface(const ShrinkwrapTreeData *tree,
                                          const SpaceTransform *transform,
                                          int mode,
                                          int hit_idx,
                                          const float hit_co[3],
                                          const float hit_no[3],
                                          float goal_dist,
                                          const float point_co[3],
                                          float r_point_co[3])
{
  float tmp[3];

  switch (mode) {
    /* Offsets along the line between point_co and hit_co. */
    case MOD_SHRINKWRAP_ON_SURFACE:
      if (goal_dist != 0) {
        shrinkwrap_snap_with_side(r_point_co, point_co, hit_co, hit_no, goal_dist, 0, true);
      }
      else {
        copy_v3_v3(r_point_co, hit_co);
      }
      break;

    case MOD_SHRINKWRAP_INSIDE:
      shrinkwrap_snap_with_side(r_point_co, point_co, hit_co, hit_no, goal_dist, -1, false);
      break;

    case MOD_SHRINKWRAP_OUTSIDE:
      shrinkwrap_snap_with_side(r_point_co, point_co, hit_co, hit_no, goal_dist, +1, false);
      break;

    case MOD_SHRINKWRAP_OUTSIDE_SURFACE:
      if (goal_dist != 0) {
        shrinkwrap_snap_with_side(r_point_co, point_co, hit_co, hit_no, goal_dist, +1, true);
      }
      else {
        copy_v3_v3(r_point_co, hit_co);
      }
      break;

    /* Offsets along the normal */
    case MOD_SHRINKWRAP_ABOVE_SURFACE:
      if (goal_dist != 0) {
        BKE_shrinkwrap_compute_smooth_normal(tree, transform, hit_idx, hit_co, hit_no, tmp);
        madd_v3_v3v3fl(r_point_co, hit_co, tmp, goal_dist);
      }
      else {
        copy_v3_v3(r_point_co, hit_co);
      }
      break;

    default:
      printf("Unknown Shrinkwrap surface snap mode: %d\n", mode);
      copy_v3_v3(r_point_co, hit_co);
  }
}

static void shrinkwrap_calc_nearest_surface_point(ShrinkwrapCalcData *calc)
{
  BVHTreeNearest nearest = NULL_BVHTreeNearest;

  /* Setup nearest */
  nearest.index = -1;
  nearest.dist_sq = FLT_MAX;

  /* Find the nearest vertex */
  ShrinkwrapCalcCBData data{};
  data.calc = calc;
  data.tree = calc->tree;
  TaskParallelSettings settings;
  BLI_parallel_range_settings_defaults(&settings);
  settings.use_threading = (calc->numVerts > BKE_MESH_OMP_LIMIT);
  settings.userdata_chunk = &nearest;
  settings.userdata_chunk_size = sizeof(nearest);
  BLI_task_parallel_range(
      0, calc->numVerts, &data, shrinkwrap_calc_nearest_surface_point_cb_ex, &settings);
}

void shrinkwrapModifier_deform(ShrinkwrapModifierData *smd,
                               const ModifierEvalContext *ctx,
                               Scene *scene,
                               Object *ob,
                               Mesh *mesh,
                               const MDeformVert *dvert,
                               const int defgrp_index,
                               float (*vertexCos)[3],
                               int numVerts)
{

  DerivedMesh *ss_mesh = nullptr;
  ShrinkwrapCalcData calc = NULL_ShrinkwrapCalcData;

  /* remove loop dependencies on derived meshes (TODO should this be done elsewhere?) */
  if (smd->target == ob) {
    smd->target = nullptr;
  }
  if (smd->auxTarget == ob) {
    smd->auxTarget = nullptr;
  }

  /* Configure Shrinkwrap calc data */
  calc.smd = smd;
  calc.ob = ob;
  calc.numVerts = numVerts;
  calc.vertexCos = vertexCos;
  calc.dvert = dvert;
  calc.vgroup = defgrp_index;
  calc.invert_vgroup = (smd->shrinkOpts & MOD_SHRINKWRAP_INVERT_VGROUP) != 0;

  if (smd->target != nullptr) {
    Object *ob_target = DEG_get_evaluated_object(ctx->depsgraph, smd->target);
    calc.target = BKE_modifier_get_evaluated_mesh_from_evaluated_object(ob_target);

    /* TODO: there might be several "bugs" with non-uniform scales matrices
     * because it will no longer be nearest surface, not sphere projection
     * because space has been deformed */
    BLI_SPACE_TRANSFORM_SETUP(&calc.local2target, ob, ob_target);

    /* TODO: smd->keepDist is in global units.. must change to local */
    calc.keepDist = smd->keepDist;
  }
  calc.aux_target = DEG_get_evaluated_object(ctx->depsgraph, smd->auxTarget);

  if (mesh != nullptr && smd->shrinkType == MOD_SHRINKWRAP_PROJECT) {
    /* Setup arrays to get vertex positions, normals and deform weights */
    calc.vert_positions = BKE_mesh_vert_positions_for_write(mesh);
    calc.vert_normals = BKE_mesh_vert_normals_ensure(mesh);

    /* Using vertices positions/normals as if a subsurface was applied */
    if (smd->subsurfLevels) {
      SubsurfModifierData ssmd = {{nullptr}};
      ssmd.subdivType = ME_CC_SUBSURF;  /* catmull clark */
      ssmd.levels = smd->subsurfLevels; /* levels */

      /* TODO: to be moved to Mesh once we are done with changes in subsurf code. */
      DerivedMesh *dm = CDDM_from_mesh(mesh);

      ss_mesh = subsurf_make_derived_from_derived(
          dm,
          &ssmd,
          scene,
          nullptr,
          (ob->mode & OB_MODE_EDIT) ? SUBSURF_IN_EDIT_MODE : SubsurfFlags(0));

      if (ss_mesh) {
        calc.vert_positions = reinterpret_cast<float(*)[3]>(ss_mesh->getVertArray(ss_mesh));
        if (calc.vert_positions) {
          /* TRICKY: this code assumes subsurface will have the transformed original vertices
           * in their original order at the end of the vert array. */
          calc.vert_positions = calc.vert_positions + ss_mesh->getNumVerts(ss_mesh) -
                                dm->getNumVerts(dm);
        }
      }

      /* Just to make sure we are not leaving any memory behind */
      BLI_assert(ssmd.emCache == nullptr);
      BLI_assert(ssmd.mCache == nullptr);

      dm->release(dm);
    }
  }

  /* Projecting target defined - lets work! */
  ShrinkwrapTreeData tree;

  if (BKE_shrinkwrap_init_tree(&tree, calc.target, smd->shrinkType, smd->shrinkMode, false)) {
    calc.tree = &tree;

    switch (smd->shrinkType) {
      case MOD_SHRINKWRAP_NEAREST_SURFACE:
      case MOD_SHRINKWRAP_TARGET_PROJECT:
        TIMEIT_BENCH(shrinkwrap_calc_nearest_surface_point(&calc), deform_surface);
        break;

      case MOD_SHRINKWRAP_PROJECT:
        TIMEIT_BENCH(shrinkwrap_calc_normal_projection(&calc), deform_project);
        break;

      case MOD_SHRINKWRAP_NEAREST_VERTEX:
        TIMEIT_BENCH(shrinkwrap_calc_nearest_vertex(&calc), deform_vertex);
        break;
    }

    BKE_shrinkwrap_free_tree(&tree);
  }

  /* free memory */
  if (ss_mesh) {
    ss_mesh->release(ss_mesh);
  }
}

void shrinkwrapGpencilModifier_deform(ShrinkwrapGpencilModifierData *mmd,
                                      Object *ob,
                                      MDeformVert *dvert,
                                      const int defgrp_index,
                                      float (*vertexCos)[3],
                                      int numVerts)
{

  ShrinkwrapCalcData calc = NULL_ShrinkwrapCalcData;
  /* Convert gpencil struct to use the same struct and function used with meshes. */
  ShrinkwrapModifierData smd;
  smd.target = mmd->target;
  smd.auxTarget = mmd->aux_target;
  smd.keepDist = mmd->keep_dist;
  smd.shrinkType = mmd->shrink_type;
  smd.shrinkOpts = mmd->shrink_opts;
  smd.shrinkMode = mmd->shrink_mode;
  smd.projLimit = mmd->proj_limit;
  smd.projAxis = mmd->proj_axis;

  /* Configure Shrinkwrap calc data. */
  calc.smd = &smd;
  calc.ob = ob;
  calc.numVerts = numVerts;
  calc.vertexCos = vertexCos;
  calc.dvert = dvert;
  calc.vgroup = defgrp_index;
  calc.invert_vgroup = (mmd->flag & GP_SHRINKWRAP_INVERT_VGROUP) != 0;

  BLI_SPACE_TRANSFORM_SETUP(&calc.local2target, ob, mmd->target);
  calc.keepDist = mmd->keep_dist;
  calc.tree = mmd->cache_data;

  switch (mmd->shrink_type) {
    case MOD_SHRINKWRAP_NEAREST_SURFACE:
    case MOD_SHRINKWRAP_TARGET_PROJECT:
      TIMEIT_BENCH(shrinkwrap_calc_nearest_surface_point(&calc), gpdeform_surface);
      break;

    case MOD_SHRINKWRAP_PROJECT:
      TIMEIT_BENCH(shrinkwrap_calc_normal_projection(&calc), gpdeform_project);
      break;

    case MOD_SHRINKWRAP_NEAREST_VERTEX:
      TIMEIT_BENCH(shrinkwrap_calc_nearest_vertex(&calc), gpdeform_vertex);
      break;
  }
}

void BKE_shrinkwrap_mesh_nearest_surface_deform(bContext *C, Object *ob_source, Object *ob_target)
{
  Depsgraph *depsgraph = CTX_data_depsgraph_pointer(C);
  Scene *sce = CTX_data_scene(C);
  ShrinkwrapModifierData ssmd = {{nullptr}};
  ModifierEvalContext ctx = {depsgraph, ob_source, ModifierApplyFlag(0)};
  int totvert;

  ssmd.target = ob_target;
  ssmd.shrinkType = MOD_SHRINKWRAP_NEAREST_SURFACE;
  ssmd.shrinkMode = MOD_SHRINKWRAP_ON_SURFACE;
  ssmd.keepDist = 0.0f;

  Mesh *src_me = static_cast<Mesh *>(ob_source->data);
  float(*vertexCos)[3] = BKE_mesh_vert_coords_alloc(src_me, &totvert);

  shrinkwrapModifier_deform(&ssmd, &ctx, sce, ob_source, src_me, nullptr, -1, vertexCos, totvert);

  BKE_mesh_vert_coords_apply(src_me, vertexCos);

  MEM_freeN(vertexCos);
}

void BKE_shrinkwrap_remesh_target_project(Mesh *src_me, Mesh *target_me, Object *ob_target)
{
  ShrinkwrapModifierData ssmd = {{nullptr}};
  int totvert;

  ssmd.target = ob_target;
  ssmd.shrinkType = MOD_SHRINKWRAP_PROJECT;
  ssmd.shrinkMode = MOD_SHRINKWRAP_ON_SURFACE;
  ssmd.shrinkOpts = MOD_SHRINKWRAP_PROJECT_ALLOW_NEG_DIR | MOD_SHRINKWRAP_PROJECT_ALLOW_POS_DIR;
  ssmd.keepDist = 0.0f;

  /* Tolerance value to prevent artifacts on sharp edges of a mesh.
   * This constant and based on experimenting with different values. */
  const float projLimitTolerance = 5.0f;
  ssmd.projLimit = target_me->remesh_voxel_size * projLimitTolerance;

  float(*vertexCos)[3] = BKE_mesh_vert_coords_alloc(src_me, &totvert);

  ShrinkwrapCalcData calc = NULL_ShrinkwrapCalcData;

  calc.smd = &ssmd;
  calc.numVerts = src_me->totvert;
  calc.vertexCos = vertexCos;
  calc.vert_normals = BKE_mesh_vert_normals_ensure(src_me);
  calc.vgroup = -1;
  calc.target = target_me;
  calc.keepDist = ssmd.keepDist;
  calc.vert_positions = BKE_mesh_vert_positions_for_write(src_me);
  BLI_SPACE_TRANSFORM_SETUP(&calc.local2target, ob_target, ob_target);

  ShrinkwrapTreeData tree;
  if (BKE_shrinkwrap_init_tree(&tree, calc.target, ssmd.shrinkType, ssmd.shrinkMode, false)) {
    calc.tree = &tree;
    TIMEIT_BENCH(shrinkwrap_calc_normal_projection(&calc), deform_project);
    BKE_shrinkwrap_free_tree(&tree);
  }

  BKE_mesh_vert_coords_apply(src_me, vertexCos);

  MEM_freeN(vertexCos);
}<|MERGE_RESOLUTION|>--- conflicted
+++ resolved
@@ -116,13 +116,9 @@
   data->mesh = mesh;
   data->poly_offsets = mesh->poly_offsets().data();
   data->corner_edges = mesh->corner_edges().data();
-<<<<<<< HEAD
-  data->vert_normals = BKE_mesh_vertex_normals_ensure(mesh);
+  data->vert_normals = BKE_mesh_vert_normals_ensure(mesh);
   data->sharp_faces = static_cast<const bool *>(
       CustomData_get_layer_named(&mesh->edata, CD_PROP_BOOL, "sharp_face"));
-=======
-  data->vert_normals = BKE_mesh_vert_normals_ensure(mesh);
->>>>>>> 0de2b0f8
 
   if (shrinkType == MOD_SHRINKWRAP_NEAREST_VERTEX) {
     data->bvh = BKE_bvhtree_from_mesh_get(&data->treeData, mesh, BVHTREE_FROM_VERTS, 2);
