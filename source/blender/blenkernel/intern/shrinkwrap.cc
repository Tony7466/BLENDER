--- conflicted
+++ resolved
@@ -115,12 +115,8 @@
 
   data->mesh = mesh;
   data->polys = mesh->polys().data();
-<<<<<<< HEAD
   data->corner_edges = mesh->corner_edges().data();
-  data->vert_normals = BKE_mesh_vertex_normals_ensure(mesh);
-=======
   data->vert_normals = BKE_mesh_vert_normals_ensure(mesh);
->>>>>>> c3d803c2
 
   if (shrinkType == MOD_SHRINKWRAP_NEAREST_VERTEX) {
     data->bvh = BKE_bvhtree_from_mesh_get(&data->treeData, mesh, BVHTREE_FROM_VERTS, 2);
