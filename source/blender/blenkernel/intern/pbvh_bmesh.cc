/* SPDX-FileCopyrightText: 2023 Blender Authors
 *
 * SPDX-License-Identifier: GPL-2.0-or-later */

/** \file
 * \ingroup bke
 */

#include "MEM_guardedalloc.h"

#include "BLI_bounds.hh"
#include "BLI_ghash.h"
#include "BLI_heap_simple.h"
#include "BLI_math_geom.h"
#include "BLI_math_vector.h"
#include "BLI_math_vector.hh"
#include "BLI_memarena.h"
#include "BLI_span.hh"
#include "BLI_time.h"
#include "BLI_utildefines.h"

#include "BKE_ccg.hh"
#include "BKE_pbvh_api.hh"

#include "DRW_pbvh.hh"

#include "bmesh.hh"
#include "pbvh_intern.hh"

#include "CLG_log.h"

static CLG_LogRef LOG = {"pbvh.bmesh"};

/* Avoid skinny faces */
#define USE_EDGEQUEUE_EVEN_SUBDIV
#ifdef USE_EDGEQUEUE_EVEN_SUBDIV
#  include "BKE_global.hh"
#endif

namespace blender::bke::pbvh {

/* Support for only operating on front-faces. */
#define USE_EDGEQUEUE_FRONTFACE

/* Don't add edges into the queue multiple times. */
#define USE_EDGEQUEUE_TAG
/**
 * Ensure we don't have dirty tags for the edge queue, and that they are left cleared.
 * (slow, even for debug mode, so leave disabled for now).
 */
#if defined(USE_EDGEQUEUE_TAG) && 0
#  if !defined(NDEBUG)
#    define USE_EDGEQUEUE_TAG_VERIFY
#  endif
#endif

// #define USE_VERIFY

#ifdef USE_VERIFY
static void pbvh_bmesh_verify(Tree *pbvh);
#endif

/* TODO: choose leaf limit better. */
constexpr int leaf_limit = 400;

/* -------------------------------------------------------------------- */
/** \name BMesh Utility API
 *
 * Use some local functions which assume triangles.
 * \{ */

/**
 * Typically using BM_LOOPS_OF_VERT and BM_FACES_OF_VERT iterators are fine,
 * however this is an area where performance matters so do it in-line.
 *
 * Take care since 'break' won't works as expected within these macros!
 */

#define BM_LOOPS_OF_VERT_ITER_BEGIN(l_iter_radial_, v_) \
  { \
    struct { \
      BMVert *v; \
      BMEdge *e_iter, *e_first; \
      BMLoop *l_iter_radial; \
    } _iter; \
    _iter.v = v_; \
    if (_iter.v->e) { \
      _iter.e_iter = _iter.e_first = _iter.v->e; \
      do { \
        if (_iter.e_iter->l) { \
          _iter.l_iter_radial = _iter.e_iter->l; \
          do { \
            if (_iter.l_iter_radial->v == _iter.v) { \
              l_iter_radial_ = _iter.l_iter_radial;

#define BM_LOOPS_OF_VERT_ITER_END \
  } \
  } \
  while ((_iter.l_iter_radial = _iter.l_iter_radial->radial_next) != _iter.e_iter->l) \
    ; \
  } \
  } \
  while ((_iter.e_iter = BM_DISK_EDGE_NEXT(_iter.e_iter, _iter.v)) != _iter.e_first) \
    ; \
  } \
  } \
  ((void)0)

#define BM_FACES_OF_VERT_ITER_BEGIN(f_iter_, v_) \
  { \
    BMLoop *l_iter_radial_; \
    BM_LOOPS_OF_VERT_ITER_BEGIN (l_iter_radial_, v_) { \
      f_iter_ = l_iter_radial_->f;

#define BM_FACES_OF_VERT_ITER_END \
  } \
  BM_LOOPS_OF_VERT_ITER_END; \
  } \
  ((void)0)

static Bounds<float3> negative_bounds()
{
  return {float3(std::numeric_limits<float>::max()), float3(std::numeric_limits<float>::lowest())};
}

static std::array<BMEdge *, 3> bm_edges_from_tri(BMesh *bm, const Span<BMVert *> v_tri)
{
  return {
      BM_edge_create(bm, v_tri[0], v_tri[1], nullptr, BM_CREATE_NO_DOUBLE),
      BM_edge_create(bm, v_tri[1], v_tri[2], nullptr, BM_CREATE_NO_DOUBLE),
      BM_edge_create(bm, v_tri[2], v_tri[0], nullptr, BM_CREATE_NO_DOUBLE),
  };
}

BLI_INLINE void bm_face_as_array_index_tri(BMFace *f, int r_index[3])
{
  BMLoop *l = BM_FACE_FIRST_LOOP(f);

  BLI_assert(f->len == 3);

  r_index[0] = BM_elem_index_get(l->v);
  l = l->next;
  r_index[1] = BM_elem_index_get(l->v);
  l = l->next;
  r_index[2] = BM_elem_index_get(l->v);
}

/**
 * A version of #BM_face_exists, optimized for triangles
 * when we know the loop and the opposite vertex.
 *
 * Check if any triangle is formed by (l_radial_first->v, l_radial_first->next->v, v_opposite),
 * at either winding (since its a triangle no special checks are needed).
 *
 * <pre>
 * l_radial_first->v & l_radial_first->next->v
 * +---+
 * |  /
 * | /
 * + v_opposite
 * </pre>
 *
 * Its assumed that \a l_radial_first is never forming the target face.
 */
static BMFace *bm_face_exists_tri_from_loop_vert(BMLoop *l_radial_first, BMVert *v_opposite)
{
  BLI_assert(
      !ELEM(v_opposite, l_radial_first->v, l_radial_first->next->v, l_radial_first->prev->v));
  if (l_radial_first->radial_next != l_radial_first) {
    BMLoop *l_radial_iter = l_radial_first->radial_next;
    do {
      BLI_assert(l_radial_iter->f->len == 3);
      if (l_radial_iter->prev->v == v_opposite) {
        return l_radial_iter->f;
      }
    } while ((l_radial_iter = l_radial_iter->radial_next) != l_radial_first);
  }
  return nullptr;
}

/**
 * Uses a map of vertices to lookup the final target.
 * References can't point to previous items (would cause infinite loop).
 */
static BMVert *bm_vert_hash_lookup_chain(GHash *deleted_verts, BMVert *v)
{
  while (true) {
    BMVert **v_next_p = (BMVert **)BLI_ghash_lookup_p(deleted_verts, v);
    if (v_next_p == nullptr) {
      /* Not remapped. */
      return v;
    }
    if (*v_next_p == nullptr) {
      /* Removed and not remapped. */
      return nullptr;
    }

    /* Remapped. */
    v = *v_next_p;
  }
}

/** \} */

/****************************** Building ******************************/

/** Update node data after splitting. */
static void pbvh_bmesh_node_finalize(Tree &pbvh,
                                     const int node_index,
                                     const int cd_vert_node_offset,
                                     const int cd_face_node_offset)
{
  Node *n = &pbvh.nodes_[node_index];
  bool has_visible = false;

  n->bounds_ = negative_bounds();

  for (BMFace *f : n->bm_faces_) {
    /* Update ownership of faces. */
    BM_ELEM_CD_SET_INT(f, cd_face_node_offset, node_index);

    /* Update vertices. */
    BMLoop *l_first = BM_FACE_FIRST_LOOP(f);
    BMLoop *l_iter = l_first;

    do {
      BMVert *v = l_iter->v;
      if (!n->bm_unique_verts_.contains(v)) {
        if (BM_ELEM_CD_GET_INT(v, cd_vert_node_offset) != DYNTOPO_NODE_NONE) {
          n->bm_other_verts_.add(v);
        }
        else {
          n->bm_unique_verts_.add(v);
          BM_ELEM_CD_SET_INT(v, cd_vert_node_offset, node_index);
        }
      }
      /* Update node bounding box. */
      math::min_max(float3(v->co), n->bounds_.min, n->bounds_.max);
    } while ((l_iter = l_iter->next) != l_first);

    if (!BM_elem_flag_test(f, BM_ELEM_HIDDEN)) {
      has_visible = true;
    }
  }

  BLI_assert(n->bounds_.min[0] <= n->bounds_.max[0] && n->bounds_.min[1] <= n->bounds_.max[1] &&
             n->bounds_.min[2] <= n->bounds_.max[2]);

  n->bounds_orig_ = n->bounds_;

  /* Build GPU buffers for new node and update vertex normals. */
  BKE_pbvh_node_mark_rebuild_draw(*n);

  BKE_pbvh_node_fully_hidden_set(*n, !has_visible);
  n->flag_ |= PBVH_UpdateNormals;
}

/** Recursively split the node if it exceeds the leaf_limit. */
static void pbvh_bmesh_node_split(Tree &pbvh,
                                  const int cd_vert_node_offset,
                                  const int cd_face_node_offset,
                                  const Span<Bounds<float3>> face_bounds,
                                  int node_index)
{
  Node *n = &pbvh.nodes_[node_index];

  if (n->bm_faces_.size() <= leaf_limit) {
    /* Node limit not exceeded. */
    pbvh_bmesh_node_finalize(pbvh, node_index, cd_vert_node_offset, cd_face_node_offset);
    return;
  }

  /* Calculate bounding box around primitive centroids. */
  Bounds<float3> cb = negative_bounds();
  for (BMFace *f : n->bm_faces_) {
    const int i = BM_elem_index_get(f);
    const float3 center = math::midpoint(face_bounds[i].min, face_bounds[i].max);
    math::min_max(center, cb.min, cb.max);
  }

  /* Find widest axis and its midpoint. */
  const int axis = math::dominant_axis(cb.max - cb.min);
  const float mid = math::midpoint(cb.max[axis], cb.min[axis]);

  /* Add two new child nodes. */
  const int children = pbvh.nodes_.size();
  n->children_offset_ = children;
  pbvh.nodes_.resize(pbvh.nodes_.size() + 2);

  /* Array reallocated, update current node pointer. */
  n = &pbvh.nodes_[node_index];

  /* Initialize children */
  Node *c1 = &pbvh.nodes_[children], *c2 = &pbvh.nodes_[children + 1];
  c1->flag_ |= PBVH_Leaf;
  c2->flag_ |= PBVH_Leaf;
  c1->bm_faces_.reserve(n->bm_faces_.size() / 2);
  c2->bm_faces_.reserve(n->bm_faces_.size() / 2);

  /* Partition the parent node's faces between the two children. */
  for (BMFace *f : n->bm_faces_) {
    const int i = BM_elem_index_get(f);
    if (math::midpoint(face_bounds[i].min[axis], face_bounds[i].max[axis]) < mid) {
      c1->bm_faces_.add(f);
    }
    else {
      c2->bm_faces_.add(f);
    }
  }

  /* Enforce at least one primitive in each node */
  Set<BMFace *, 0> *empty = nullptr;
  Set<BMFace *, 0> *other;
  if (c1->bm_faces_.is_empty()) {
    empty = &c1->bm_faces_;
    other = &c2->bm_faces_;
  }
  else if (c2->bm_faces_.is_empty()) {
    empty = &c2->bm_faces_;
    other = &c1->bm_faces_;
  }
  if (empty) {
    for (BMFace *f : *other) {
      empty->add(f);
      other->remove(f);
      break;
    }
  }

  /* Clear this node */

  /* Mark this node's unique verts as unclaimed. */
  for (BMVert *v : n->bm_unique_verts_) {
    BM_ELEM_CD_SET_INT(v, cd_vert_node_offset, DYNTOPO_NODE_NONE);
  }

  /* Unclaim faces. */
  for (BMFace *f : n->bm_faces_) {
    BM_ELEM_CD_SET_INT(f, cd_face_node_offset, DYNTOPO_NODE_NONE);
  }
  n->bm_faces_.clear_and_shrink();

  if (n->draw_batches_) {
    draw::pbvh::node_free(n->draw_batches_);
  }
  n->flag_ &= ~PBVH_Leaf;

  /* Recurse. */
  pbvh_bmesh_node_split(pbvh, cd_vert_node_offset, cd_face_node_offset, face_bounds, children);
  pbvh_bmesh_node_split(pbvh, cd_vert_node_offset, cd_face_node_offset, face_bounds, children + 1);

  /* Array maybe reallocated, update current node pointer */
  n = &pbvh.nodes_[node_index];

  /* Update bounding box. */
  n->bounds_ = bounds::merge(pbvh.nodes_[n->children_offset_].bounds_,
                             pbvh.nodes_[n->children_offset_ + 1].bounds_);
  n->bounds_orig_ = n->bounds_;
}

/** Recursively split the node if it exceeds the leaf_limit. */
static bool pbvh_bmesh_node_limit_ensure(Tree &pbvh,
                                         const int cd_vert_node_offset,
                                         const int cd_face_node_offset,
                                         int node_index)
{
  Node &node = pbvh.nodes_[node_index];
  const int faces_num = node.bm_faces_.size();
  if (faces_num <= leaf_limit) {
    /* Node limit not exceeded */
    return false;
  }

  /* For each BMFace, store the AABB and AABB centroid. */
  Array<Bounds<float3>> face_bounds(faces_num);

  int i = 0;
  for (BMFace *f : node.bm_faces_) {
    face_bounds[i] = negative_bounds();

    BMLoop *l_first = BM_FACE_FIRST_LOOP(f);
    BMLoop *l_iter = l_first;
    do {
      math::min_max(float3(l_iter->v->co), face_bounds[i].min, face_bounds[i].max);
    } while ((l_iter = l_iter->next) != l_first);

    /* So we can do direct lookups on 'face_bounds'. */
    BM_elem_index_set(f, i); /* set_dirty! */
    i++;
  }

  /* Likely this is already dirty. */
  pbvh.bm_->elem_index_dirty |= BM_FACE;

  pbvh_bmesh_node_split(pbvh, cd_vert_node_offset, cd_face_node_offset, face_bounds, node_index);

  return true;
}

/**********************************************************************/

BLI_INLINE int pbvh_bmesh_node_index_from_vert(const int cd_vert_node_offset, const BMVert *key)
{
  const int node_index = BM_ELEM_CD_GET_INT((const BMElem *)key, cd_vert_node_offset);
  BLI_assert(node_index != DYNTOPO_NODE_NONE);
  return node_index;
}

BLI_INLINE int pbvh_bmesh_node_index_from_face(const int cd_face_node_offset, const BMFace *key)
{
  const int node_index = BM_ELEM_CD_GET_INT((const BMElem *)key, cd_face_node_offset);
  BLI_assert(node_index != DYNTOPO_NODE_NONE);
  return node_index;
}

BLI_INLINE Node *pbvh_bmesh_node_from_vert(Tree &pbvh,
                                           const int cd_vert_node_offset,
                                           const BMVert *key)
{
  return &pbvh.nodes_[pbvh_bmesh_node_index_from_vert(cd_vert_node_offset, key)];
}

BLI_INLINE Node *pbvh_bmesh_node_from_face(Tree &pbvh,
                                           const int cd_face_node_offset,
                                           const BMFace *key)
{
  return &pbvh.nodes_[pbvh_bmesh_node_index_from_face(cd_face_node_offset, key)];
}

static BMVert *pbvh_bmesh_vert_create(Tree &pbvh,
                                      BMLog &bm_log,
                                      const BMVert *v1,
                                      const BMVert *v2,
                                      const int node_index,
                                      const float co[3],
                                      const float no[3],
                                      const int cd_vert_node_offset,
                                      const int cd_vert_mask_offset)
{
  Node *node = &pbvh.nodes_[node_index];

  BLI_assert((pbvh.nodes_.size() == 1 || node_index) && node_index <= pbvh.nodes_.size());

  /* Avoid initializing custom-data because its quite involved. */
  BMVert *v = BM_vert_create(pbvh.bm_, co, nullptr, BM_CREATE_NOP);

  BM_data_interp_from_verts(pbvh.bm_, v1, v2, v, 0.5f);

  /* This value is logged below. */
  copy_v3_v3(v->no, no);

  node->bm_unique_verts_.add(v);
  BM_ELEM_CD_SET_INT(v, cd_vert_node_offset, node_index);

  node->flag_ |= PBVH_UpdateDrawBuffers | PBVH_UpdateBB | PBVH_TopologyUpdated;

  /* Log the new vertex. */
  BM_log_vert_added(&bm_log, v, cd_vert_mask_offset);

  return v;
}

/**
 * \note Callers are responsible for checking if the face exists before adding.
 */
static BMFace *pbvh_bmesh_face_create(Tree &pbvh,
                                      const int cd_face_node_offset,
                                      BMLog &bm_log,
                                      int node_index,
                                      const Span<BMVert *> v_tri,
                                      const Span<BMEdge *> e_tri,
                                      const BMFace *f_example)
{
  Node *node = &pbvh.nodes_[node_index];

  /* Ensure we never add existing face. */
  BLI_assert(!BM_face_exists(v_tri.data(), 3));

  BMFace *f = BM_face_create(pbvh.bm_, v_tri.data(), e_tri.data(), 3, f_example, BM_CREATE_NOP);
  f->head.hflag = f_example->head.hflag;

  node->bm_faces_.add(f);
  BM_ELEM_CD_SET_INT(f, cd_face_node_offset, node_index);

  node->flag_ |= PBVH_UpdateDrawBuffers | PBVH_UpdateNormals | PBVH_TopologyUpdated;
  node->flag_ &= ~PBVH_FullyHidden;

  /* Log the new face. */
  BM_log_face_added(&bm_log, f);

  return f;
}

#define pbvh_bmesh_node_vert_use_count_is_equal(pbvh, cd_face_node_offset, node, v, n) \
  (pbvh_bmesh_node_vert_use_count_at_most(pbvh, cd_face_node_offset, node, v, (n) + 1) == n)

static int pbvh_bmesh_node_vert_use_count_at_most(
    Tree &pbvh, const int cd_face_node_offset, Node *node, BMVert *v, const int count_max)
{
  int count = 0;
  BMFace *f;

  BM_FACES_OF_VERT_ITER_BEGIN (f, v) {
    Node *f_node = pbvh_bmesh_node_from_face(pbvh, cd_face_node_offset, f);
    if (f_node == node) {
      count++;
      if (count == count_max) {
        return count;
      }
    }
  }
  BM_FACES_OF_VERT_ITER_END;

  return count;
}

/** Return a node that uses vertex `v` other than its current owner. */
static Node *pbvh_bmesh_vert_other_node_find(Tree &pbvh,
                                             const int cd_vert_node_offset,
                                             const int cd_face_node_offset,
                                             BMVert *v)
{
  Node *current_node = pbvh_bmesh_node_from_vert(pbvh, cd_vert_node_offset, v);
  BMFace *f;

  BM_FACES_OF_VERT_ITER_BEGIN (f, v) {
    Node *f_node = pbvh_bmesh_node_from_face(pbvh, cd_face_node_offset, f);

    if (f_node != current_node) {
      return f_node;
    }
  }
  BM_FACES_OF_VERT_ITER_END;

  return nullptr;
}

static void pbvh_bmesh_vert_ownership_transfer(Tree &pbvh,
                                               const int cd_vert_node_offset,
                                               Node *new_owner,
                                               BMVert *v)
{
  Node *current_owner = pbvh_bmesh_node_from_vert(pbvh, cd_vert_node_offset, v);
  current_owner->flag_ |= PBVH_UpdateDrawBuffers | PBVH_UpdateBB | PBVH_TopologyUpdated;

  BLI_assert(current_owner != new_owner);

  /* Remove current ownership. */
  current_owner->bm_unique_verts_.remove(v);

  /* Set new ownership */
  BM_ELEM_CD_SET_INT(v, cd_vert_node_offset, new_owner - pbvh.nodes_.data());
  new_owner->bm_unique_verts_.add(v);
  new_owner->bm_other_verts_.remove(v);
  BLI_assert(!new_owner->bm_other_verts_.contains(v));

  new_owner->flag_ |= PBVH_UpdateDrawBuffers | PBVH_UpdateBB | PBVH_TopologyUpdated;
}

static void pbvh_bmesh_vert_remove(Tree &pbvh,
                                   const int cd_vert_node_offset,
                                   const int cd_face_node_offset,
                                   BMVert *v)
{
  /* Never match for first time. */
  int f_node_index_prev = DYNTOPO_NODE_NONE;

  Node *v_node = pbvh_bmesh_node_from_vert(pbvh, cd_vert_node_offset, v);
  v_node->bm_unique_verts_.remove(v);
  BM_ELEM_CD_SET_INT(v, cd_vert_node_offset, DYNTOPO_NODE_NONE);

  /* Have to check each neighboring face's node. */
  BMFace *f;
  BM_FACES_OF_VERT_ITER_BEGIN (f, v) {
    const int f_node_index = pbvh_bmesh_node_index_from_face(cd_face_node_offset, f);

    /* Faces often share the same node, quick check to avoid redundant #BLI_gset_remove calls. */
    if (f_node_index_prev != f_node_index) {
      f_node_index_prev = f_node_index;

      Node *f_node = &pbvh.nodes_[f_node_index];
      f_node->flag_ |= PBVH_UpdateDrawBuffers | PBVH_UpdateBB | PBVH_TopologyUpdated;

      /* Remove current ownership. */
      f_node->bm_other_verts_.remove(v);

      BLI_assert(!f_node->bm_unique_verts_.contains(v));
      BLI_assert(!f_node->bm_other_verts_.contains(v));
    }
  }
  BM_FACES_OF_VERT_ITER_END;
}

static void pbvh_bmesh_face_remove(Tree &pbvh,
                                   const int cd_vert_node_offset,
                                   const int cd_face_node_offset,
                                   BMLog &bm_log,
                                   BMFace *f)
{
  Node *f_node = pbvh_bmesh_node_from_face(pbvh, cd_face_node_offset, f);

  /* Check if any of this face's vertices need to be removed from the node. */
  BMLoop *l_first = BM_FACE_FIRST_LOOP(f);
  BMLoop *l_iter = l_first;
  do {
    BMVert *v = l_iter->v;
    if (pbvh_bmesh_node_vert_use_count_is_equal(pbvh, cd_face_node_offset, f_node, v, 1)) {
      if (f_node->bm_unique_verts_.contains(v)) {
        /* Find a different node that uses 'v'. */
        Node *new_node;

        new_node = pbvh_bmesh_vert_other_node_find(
            pbvh, cd_vert_node_offset, cd_face_node_offset, v);
        BLI_assert(new_node || BM_vert_face_count_is_equal(v, 1));

        if (new_node) {
          pbvh_bmesh_vert_ownership_transfer(pbvh, cd_vert_node_offset, new_node, v);
        }
      }
      else {
        /* Remove from other verts. */
        f_node->bm_other_verts_.remove(v);
      }
    }
  } while ((l_iter = l_iter->next) != l_first);

  /* Remove face from node and top level. */
  f_node->bm_faces_.remove(f);
  BM_ELEM_CD_SET_INT(f, cd_face_node_offset, DYNTOPO_NODE_NONE);

  /* Log removed face. */
  BM_log_face_removed(&bm_log, f);

  /* Mark node for update. */
  f_node->flag_ |= PBVH_UpdateDrawBuffers | PBVH_UpdateNormals | PBVH_TopologyUpdated;
}

static Array<BMLoop *> pbvh_bmesh_edge_loops(BMEdge *e)
{
  /* Fast-path for most common case where an edge has 2 faces no need to iterate twice. */
  std::array<BMLoop *, 2> manifold_loops;
  if (LIKELY(BM_edge_loop_pair(e, &manifold_loops[0], &manifold_loops[1]))) {
    return Array<BMLoop *>(Span(manifold_loops));
  }
  Array<BMLoop *> loops(BM_edge_face_count(e));
  BM_iter_as_array(
      nullptr, BM_LOOPS_OF_EDGE, e, reinterpret_cast<void **>(loops.data()), loops.size());
  return loops;
}

static void pbvh_bmesh_node_drop_orig(Node *node)
{
  MEM_SAFE_FREE(node->bm_orco_);
  MEM_SAFE_FREE(node->bm_ortri_);
  MEM_SAFE_FREE(node->bm_orvert_);
  node->bm_tot_ortri_ = 0;
}

/****************************** EdgeQueue *****************************/

struct EdgeQueue {
  HeapSimple *heap;
  const float *center;
  float center_proj[3]; /* For when we use projected coords. */
  float radius_squared;
  float limit_len_squared;
#ifdef USE_EDGEQUEUE_EVEN_SUBDIV
  float limit_len;
#endif

  bool (*edge_queue_tri_in_range)(const EdgeQueue *q, BMFace *f);

  const float *view_normal;
#ifdef USE_EDGEQUEUE_FRONTFACE
  uint use_view_normal : 1;
#endif
};

struct EdgeQueueContext {
  EdgeQueue *q;
  BLI_mempool *pool;
  BMesh *bm;
  int cd_vert_mask_offset;
  int cd_vert_node_offset;
  int cd_face_node_offset;
};

/* Only tagged edges are in the queue. */
#ifdef USE_EDGEQUEUE_TAG
#  define EDGE_QUEUE_TEST(e) BM_elem_flag_test((CHECK_TYPE_INLINE(e, BMEdge *), e), BM_ELEM_TAG)
#  define EDGE_QUEUE_ENABLE(e) \
    BM_elem_flag_enable((CHECK_TYPE_INLINE(e, BMEdge *), e), BM_ELEM_TAG)
#  define EDGE_QUEUE_DISABLE(e) \
    BM_elem_flag_disable((CHECK_TYPE_INLINE(e, BMEdge *), e), BM_ELEM_TAG)
#endif

#ifdef USE_EDGEQUEUE_TAG_VERIFY
/* simply check no edges are tagged
 * (it's a requirement that edges enter and leave a clean tag state) */
static void pbvh_bmesh_edge_tag_verify(Tree *pbvh)
{
  for (int n = 0; n < pbvh->totnode; n++) {
    Node *node = &pbvh->nodes_[n];
    if (node->bm_faces_) {
      GSetIterator gs_iter;
      GSET_ITER (gs_iter, node->bm_faces_) {
        BMFace *f = BLI_gsetIterator_getKey(&gs_iter);
        BMEdge *e_tri[3];
        BMLoop *l_iter;

        BLI_assert(f->len == 3);
        l_iter = BM_FACE_FIRST_LOOP(f);
        e_tri[0] = l_iter->e;
        l_iter = l_iter->next;
        e_tri[1] = l_iter->e;
        l_iter = l_iter->next;
        e_tri[2] = l_iter->e;

        BLI_assert((EDGE_QUEUE_TEST(e_tri[0]) == false) && (EDGE_QUEUE_TEST(e_tri[1]) == false) &&
                   (EDGE_QUEUE_TEST(e_tri[2]) == false));
      }
    }
  }
}
#endif

static bool edge_queue_tri_in_sphere(const EdgeQueue *q, BMFace *f)
{
  BMVert *v_tri[3];
  float c[3];

  /* Get closest point in triangle to sphere center. */
  BM_face_as_array_vert_tri(f, v_tri);

  closest_on_tri_to_point_v3(c, q->center, v_tri[0]->co, v_tri[1]->co, v_tri[2]->co);

  /* Check if triangle intersects the sphere. */
  return len_squared_v3v3(q->center, c) <= q->radius_squared;
}

static bool edge_queue_tri_in_circle(const EdgeQueue *q, BMFace *f)
{
  BMVert *v_tri[3];
  float c[3];
  float tri_proj[3][3];

  /* Get closest point in triangle to sphere center. */
  BM_face_as_array_vert_tri(f, v_tri);

  project_plane_normalized_v3_v3v3(tri_proj[0], v_tri[0]->co, q->view_normal);
  project_plane_normalized_v3_v3v3(tri_proj[1], v_tri[1]->co, q->view_normal);
  project_plane_normalized_v3_v3v3(tri_proj[2], v_tri[2]->co, q->view_normal);

  closest_on_tri_to_point_v3(c, q->center_proj, tri_proj[0], tri_proj[1], tri_proj[2]);

  /* Check if triangle intersects the sphere. */
  return len_squared_v3v3(q->center_proj, c) <= q->radius_squared;
}

/** Return true if the vertex mask is less than 1.0, false otherwise. */
static bool check_mask(EdgeQueueContext *eq_ctx, BMVert *v)
{
  return BM_ELEM_CD_GET_FLOAT(v, eq_ctx->cd_vert_mask_offset) < 1.0f;
}

static void edge_queue_insert(EdgeQueueContext *eq_ctx, BMEdge *e, float priority)
{
  /* Don't let topology update affect fully masked vertices. This used to
   * have a 50% mask cutoff, with the reasoning that you can't do a 50%
   * topology update. But this gives an ugly border in the mesh. The mask
   * should already make the brush move the vertices only 50%, which means
   * that topology updates will also happen less frequent, that should be
   * enough. */
  if (((eq_ctx->cd_vert_mask_offset == -1) ||
       (check_mask(eq_ctx, e->v1) || check_mask(eq_ctx, e->v2))) &&
      !(BM_elem_flag_test_bool(e->v1, BM_ELEM_HIDDEN) ||
        BM_elem_flag_test_bool(e->v2, BM_ELEM_HIDDEN)))
  {
    BMVert **pair = static_cast<BMVert **>(BLI_mempool_alloc(eq_ctx->pool));
    pair[0] = e->v1;
    pair[1] = e->v2;
    BLI_heapsimple_insert(eq_ctx->q->heap, priority, pair);
#ifdef USE_EDGEQUEUE_TAG
    BLI_assert(EDGE_QUEUE_TEST(e) == false);
    EDGE_QUEUE_ENABLE(e);
#endif
  }
}

/** Return true if the edge is a boundary edge: both its vertices are on a boundary. */
static bool is_boundary_edge(const BMEdge &edge)
{
  if (edge.head.hflag & BM_ELEM_SEAM) {
    return true;
  }
  if ((edge.head.hflag & BM_ELEM_SMOOTH) == 0) {
    return true;
  }
  if (!BM_edge_is_manifold(&edge)) {
    return true;
  }

  /* TODO(@sergey): Other boundaries? For example, edges between two different face sets. */

  return false;
}

/* Return true if the vertex is adjacent to a boundary edge. */
static bool is_boundary_vert(const BMVert &vertex)
{
  BMEdge *edge = vertex.e;
  BMEdge *first_edge = edge;
  if (first_edge == nullptr) {
    return false;
  }
  do {
    if (is_boundary_edge(*edge)) {
      return true;
    }
  } while ((edge = BM_DISK_EDGE_NEXT(edge, &vertex)) != first_edge);

  return false;
}

/** Return true if at least one of the edge vertices is adjacent to a boundary. */
static bool is_edge_adjacent_to_boundary(const BMEdge &edge)
{
  return is_boundary_vert(*edge.v1) || is_boundary_vert(*edge.v2);
}

/* Notes on edge priority.
 *
 * The priority is used to control the order in which edges are handled for both splitting of long
 * edges and collapsing of short edges. For long edges we start by splitting the longest edge and
 * for collapsing we start with the shortest.
 *
 * A heap-like data structure is used to accelerate such ordering. A bit confusingly, this data
 * structure gives the higher priorities to elements with lower numbers.
 *
 * When edges do not belong to and are not adjacent to boundaries, their length is used as the
 * priority directly. Prefer to handle those edges first. Modifying those edges leads to no
 * distortion to the boundary.
 *
 * Edges adjacent to a boundary with one vertex are handled next, and the vertex which is
 * on the boundary does not change position as part of the edge collapse algorithm.
 *
 * And last, the boundary edges are handled. While subdivision of boundary edges does not change
 * the shape of the boundary, collapsing boundary edges distorts the boundary. Hence they are
 * handled last. */

static float long_edge_queue_priority(const BMEdge &edge)
{
  return -BM_edge_calc_length_squared(&edge);
}

static float short_edge_queue_priority(const BMEdge &edge)
{
  float priority = BM_edge_calc_length_squared(&edge);

  if (is_boundary_edge(edge)) {
    priority *= 1.5f;
  }
  else if (is_edge_adjacent_to_boundary(edge)) {
    priority *= 1.25f;
  }

  return priority;
}

static void long_edge_queue_edge_add(EdgeQueueContext *eq_ctx, BMEdge *e)
{
#ifdef USE_EDGEQUEUE_TAG
  if (EDGE_QUEUE_TEST(e) == false)
#endif
  {
    const float len_sq = BM_edge_calc_length_squared(e);
    if (len_sq > eq_ctx->q->limit_len_squared) {
      edge_queue_insert(eq_ctx, e, long_edge_queue_priority(*e));
    }
  }
}

#ifdef USE_EDGEQUEUE_EVEN_SUBDIV
static void long_edge_queue_edge_add_recursive(
    EdgeQueueContext *eq_ctx, BMLoop *l_edge, BMLoop *l_end, const float len_sq, float limit_len)
{
  BLI_assert(len_sq > square_f(limit_len));

#  ifdef USE_EDGEQUEUE_FRONTFACE
  if (eq_ctx->q->use_view_normal) {
    if (dot_v3v3(l_edge->f->no, eq_ctx->q->view_normal) < 0.0f) {
      return;
    }
  }
#  endif

#  ifdef USE_EDGEQUEUE_TAG
  if (EDGE_QUEUE_TEST(l_edge->e) == false)
#  endif
  {
    edge_queue_insert(eq_ctx, l_edge->e, long_edge_queue_priority(*l_edge->e));
  }

  /* temp support previous behavior! */
  if (UNLIKELY(G.debug_value == 1234)) {
    return;
  }

  if (l_edge->radial_next != l_edge) {
    /* How much longer we need to be to consider for subdividing
     * (avoids subdividing faces which are only *slightly* skinny). */
#  define EVEN_EDGELEN_THRESHOLD 1.2f
    /* How much the limit increases per recursion
     * (avoids performing subdivisions too far away). */
#  define EVEN_GENERATION_SCALE 1.6f

    const float len_sq_cmp = len_sq * EVEN_EDGELEN_THRESHOLD;

    limit_len *= EVEN_GENERATION_SCALE;
    const float limit_len_sq = square_f(limit_len);

    BMLoop *l_iter = l_edge;
    do {
      BMLoop *l_adjacent[2] = {l_iter->next, l_iter->prev};
      for (int i = 0; i < ARRAY_SIZE(l_adjacent); i++) {
        float len_sq_other = BM_edge_calc_length_squared(l_adjacent[i]->e);
        if (len_sq_other > max_ff(len_sq_cmp, limit_len_sq)) {
          // edge_queue_insert(eq_ctx, l_adjacent[i]->e, -len_sq_other);
          long_edge_queue_edge_add_recursive(
              eq_ctx, l_adjacent[i]->radial_next, l_adjacent[i], len_sq_other, limit_len);
        }
      }
    } while ((l_iter = l_iter->radial_next) != l_end);

#  undef EVEN_EDGELEN_THRESHOLD
#  undef EVEN_GENERATION_SCALE
  }
}
#endif /* USE_EDGEQUEUE_EVEN_SUBDIV */

static void short_edge_queue_edge_add(EdgeQueueContext *eq_ctx, BMEdge *e)
{
#ifdef USE_EDGEQUEUE_TAG
  if (EDGE_QUEUE_TEST(e) == false)
#endif
  {
    const float len_sq = BM_edge_calc_length_squared(e);
    if (len_sq < eq_ctx->q->limit_len_squared) {
      edge_queue_insert(eq_ctx, e, short_edge_queue_priority(*e));
    }
  }
}

static void long_edge_queue_face_add(EdgeQueueContext *eq_ctx, BMFace *f)
{
#ifdef USE_EDGEQUEUE_FRONTFACE
  if (eq_ctx->q->use_view_normal) {
    if (dot_v3v3(f->no, eq_ctx->q->view_normal) < 0.0f) {
      return;
    }
  }
#endif

  if (eq_ctx->q->edge_queue_tri_in_range(eq_ctx->q, f)) {
    /* Check each edge of the face. */
    BMLoop *l_first = BM_FACE_FIRST_LOOP(f);
    BMLoop *l_iter = l_first;
    do {
#ifdef USE_EDGEQUEUE_EVEN_SUBDIV
      const float len_sq = BM_edge_calc_length_squared(l_iter->e);
      if (len_sq > eq_ctx->q->limit_len_squared) {
        long_edge_queue_edge_add_recursive(
            eq_ctx, l_iter->radial_next, l_iter, len_sq, eq_ctx->q->limit_len);
      }
#else
      long_edge_queue_edge_add(eq_ctx, l_iter->e);
#endif
    } while ((l_iter = l_iter->next) != l_first);
  }
}

static void short_edge_queue_face_add(EdgeQueueContext *eq_ctx, BMFace *f)
{
#ifdef USE_EDGEQUEUE_FRONTFACE
  if (eq_ctx->q->use_view_normal) {
    if (dot_v3v3(f->no, eq_ctx->q->view_normal) < 0.0f) {
      return;
    }
  }
#endif

  if (eq_ctx->q->edge_queue_tri_in_range(eq_ctx->q, f)) {
    BMLoop *l_iter;
    BMLoop *l_first;

    /* Check each edge of the face. */
    l_iter = l_first = BM_FACE_FIRST_LOOP(f);
    do {
      short_edge_queue_edge_add(eq_ctx, l_iter->e);
    } while ((l_iter = l_iter->next) != l_first);
  }
}

/**
 * Create a priority queue containing vertex pairs connected by a long
 * edge as defined by Tree.bm_max_edge_len.
 *
 * Only nodes marked for topology update are checked, and in those
 * nodes only edges used by a face intersecting the (center, radius)
 * sphere are checked.
 *
 * The highest priority (lowest number) is given to the longest edge.
 */
static void long_edge_queue_create(EdgeQueueContext *eq_ctx,
                                   const float max_edge_len,
                                   Tree &pbvh,
                                   const float center[3],
                                   const float view_normal[3],
                                   float radius,
                                   const bool use_frontface,
                                   const bool use_projected)
{
  eq_ctx->q->heap = BLI_heapsimple_new();
  eq_ctx->q->center = center;
  eq_ctx->q->radius_squared = radius * radius;
  eq_ctx->q->limit_len_squared = max_edge_len * max_edge_len;
#ifdef USE_EDGEQUEUE_EVEN_SUBDIV
  eq_ctx->q->limit_len = max_edge_len;
#endif

  eq_ctx->q->view_normal = view_normal;

#ifdef USE_EDGEQUEUE_FRONTFACE
  eq_ctx->q->use_view_normal = use_frontface;
#else
  UNUSED_VARS(use_frontface);
#endif

  if (use_projected) {
    eq_ctx->q->edge_queue_tri_in_range = edge_queue_tri_in_circle;
    project_plane_normalized_v3_v3v3(eq_ctx->q->center_proj, center, view_normal);
  }
  else {
    eq_ctx->q->edge_queue_tri_in_range = edge_queue_tri_in_sphere;
  }

#ifdef USE_EDGEQUEUE_TAG_VERIFY
  pbvh_bmesh_edge_tag_verify(pbvh);
#endif

  for (Node &node : pbvh.nodes_) {
    /* Check leaf nodes marked for topology update. */
    if ((node.flag_ & PBVH_Leaf) && (node.flag_ & PBVH_UpdateTopology) &&
        !(node.flag_ & PBVH_FullyHidden))
    {
      for (BMFace *f : node.bm_faces_) {
        long_edge_queue_face_add(eq_ctx, f);
      }
    }
  }
}

/**
 * Create a priority queue containing vertex pairs connected by a
 * short edge as defined by Tree.bm_min_edge_len.
 *
 * Only nodes marked for topology update are checked, and in those
 * nodes only edges used by a face intersecting the (center, radius)
 * sphere are checked.
 *
 * The highest priority (lowest number) is given to the shortest edge.
 */
static void short_edge_queue_create(EdgeQueueContext *eq_ctx,
                                    const float min_edge_len,
                                    Tree &pbvh,
                                    const float center[3],
                                    const float view_normal[3],
                                    float radius,
                                    const bool use_frontface,
                                    const bool use_projected)
{
  eq_ctx->q->heap = BLI_heapsimple_new();
  eq_ctx->q->center = center;
  eq_ctx->q->radius_squared = radius * radius;
  eq_ctx->q->limit_len_squared = min_edge_len * min_edge_len;
#ifdef USE_EDGEQUEUE_EVEN_SUBDIV
  eq_ctx->q->limit_len = min_edge_len;
#endif

  eq_ctx->q->view_normal = view_normal;

#ifdef USE_EDGEQUEUE_FRONTFACE
  eq_ctx->q->use_view_normal = use_frontface;
#else
  UNUSED_VARS(use_frontface);
#endif

  if (use_projected) {
    eq_ctx->q->edge_queue_tri_in_range = edge_queue_tri_in_circle;
    project_plane_normalized_v3_v3v3(eq_ctx->q->center_proj, center, view_normal);
  }
  else {
    eq_ctx->q->edge_queue_tri_in_range = edge_queue_tri_in_sphere;
  }

  for (Node &node : pbvh.nodes_) {
    /* Check leaf nodes marked for topology update */
    if ((node.flag_ & PBVH_Leaf) && (node.flag_ & PBVH_UpdateTopology) &&
        !(node.flag_ & PBVH_FullyHidden))
    {
      for (BMFace *f : node.bm_faces_) {
        short_edge_queue_face_add(eq_ctx, f);
      }
    }
  }
}

/*************************** Topology update **************************/

/**
 * Copy custom data from src to dst edge.
 *
 * \note The BM_ELEM_TAG is used to tell whether an edge is in the queue for collapse/split,
 * so we do not copy this flag as we do not want the new edge to appear in the queue.
 */
static void copy_edge_data(BMesh &bm, BMEdge &dst, /*const*/ BMEdge &src)
{
  dst.head.hflag = src.head.hflag & ~BM_ELEM_TAG;
  CustomData_bmesh_copy_block(bm.edata, src.head.data, &dst.head.data);
}

/* Merge edge custom data from src to dst. */
static void merge_edge_data(BMesh &bm, BMEdge &dst, const BMEdge &src)
{
  dst.head.hflag |= (src.head.hflag & ~(BM_ELEM_TAG | BM_ELEM_SMOOTH));

  /* If either of the src or dst is sharp the result is sharp. */
  if ((src.head.hflag & BM_ELEM_SMOOTH) == 0) {
    dst.head.hflag &= ~BM_ELEM_SMOOTH;
  }

  BM_data_interp_from_edges(&bm, &src, &dst, &dst, 0.5f);
}

static void pbvh_bmesh_split_edge(EdgeQueueContext *eq_ctx,
                                  Tree &pbvh,
                                  const int cd_vert_node_offset,
                                  const int cd_face_node_offset,
                                  BMLog &bm_log,
                                  BMEdge *e)
{
  BMesh *bm = pbvh.bm_;

  float co_mid[3], no_mid[3];

  /* Get all faces adjacent to the edge. */
  Array<BMLoop *> edge_loops = pbvh_bmesh_edge_loops(e);

  /* Create a new vertex in current node at the edge's midpoint. */
  mid_v3_v3v3(co_mid, e->v1->co, e->v2->co);
  mid_v3_v3v3(no_mid, e->v1->no, e->v2->no);
  normalize_v3(no_mid);

  int node_index = BM_ELEM_CD_GET_INT(e->v1, eq_ctx->cd_vert_node_offset);
  BMVert *v_new = pbvh_bmesh_vert_create(pbvh,
                                         bm_log,
                                         e->v1,
                                         e->v2,
                                         node_index,
                                         co_mid,
                                         no_mid,
                                         cd_vert_node_offset,
                                         eq_ctx->cd_vert_mask_offset);

  /* For each face, add two new triangles and delete the original. */
  for (const int i : edge_loops.index_range()) {
    BMLoop *l_adj = edge_loops[i];
    BMFace *f_adj = l_adj->f;

    BLI_assert(f_adj->len == 3);
    int ni = BM_ELEM_CD_GET_INT(f_adj, eq_ctx->cd_face_node_offset);

    /* Find the vertex not in the edge. */
    BMVert *v_opp = l_adj->prev->v;

    /* Get e->v1 and e->v2 in the order they appear in the existing face so that the new faces'
     * winding orders match. */
    BMVert *v1 = l_adj->v;
    BMVert *v2 = l_adj->next->v;

    if (ni != node_index && i == 0) {
      pbvh_bmesh_vert_ownership_transfer(pbvh, cd_vert_node_offset, &pbvh.nodes_[ni], v_new);
    }

    /* The 2 new faces created and assigned to `f_new` have their
     * verts & edges shuffled around.
     *
     * - faces wind anticlockwise in this example.
     * - original edge is `(v1, v2)`
     * - original face is `(v1, v2, v3)`
     *
     * <pre>
     *         + v_opp
     *        /|\
     *       / | \
     *      /  |  \
     *   e4/   |   \ e3
     *    /    |e5  \
     *   /     |     \
     *  /  e1  |  e2  \
     * +-------+-------+
     * v1      v_new     v2
     *  (first) (second)
     * </pre>
     *
     * - f_new (first):  `v_tri=(v1, v_new, v_opp), e_tri=(e1, e5, e4)`
     * - f_new (second): `v_tri=(v_new, v2, v_opp), e_tri=(e2, e3, e5)`
     */

    /* Create first face (v1, v_new, v_opp). */
    const std::array<BMVert *, 3> first_tri({v1, v_new, v_opp});
    const std::array<BMEdge *, 3> first_edges = bm_edges_from_tri(bm, first_tri);
    copy_edge_data(*bm, *first_edges[0], *e);

    BMFace *f_new_first = pbvh_bmesh_face_create(
        pbvh, cd_face_node_offset, bm_log, ni, first_tri, first_edges, f_adj);
    long_edge_queue_face_add(eq_ctx, f_new_first);

    /* Create second face (v_new, v2, v_opp). */
    const std::array<BMVert *, 3> second_tri({v_new, v2, v_opp});
    const std::array<BMEdge *, 3> second_edges{
        BM_edge_create(bm, second_tri[0], second_tri[1], nullptr, BM_CREATE_NO_DOUBLE),
        BM_edge_create(bm, second_tri[1], second_tri[2], nullptr, BM_CREATE_NO_DOUBLE),
        first_edges[1],
    };
    copy_edge_data(*bm, *second_edges[0], *e);

    BMFace *f_new_second = pbvh_bmesh_face_create(
        pbvh, cd_face_node_offset, bm_log, ni, second_tri, second_edges, f_adj);
    long_edge_queue_face_add(eq_ctx, f_new_second);

    /* Delete original */
    pbvh_bmesh_face_remove(pbvh, cd_vert_node_offset, cd_face_node_offset, bm_log, f_adj);
    BM_face_kill(bm, f_adj);

    /* Ensure new vertex is in the node */
    if (!pbvh.nodes_[ni].bm_unique_verts_.contains(v_new)) {
      pbvh.nodes_[ni].bm_other_verts_.add(v_new);
    }

    if (BM_vert_edge_count_is_over(v_opp, 8)) {
      BMIter bm_iter;
      BMEdge *e2;
      BM_ITER_ELEM (e2, &bm_iter, v_opp, BM_EDGES_OF_VERT) {
        long_edge_queue_edge_add(eq_ctx, e2);
      }
    }
  }

  BM_edge_kill(bm, e);
}

static bool pbvh_bmesh_subdivide_long_edges(EdgeQueueContext *eq_ctx,
                                            Tree &pbvh,
                                            const int cd_vert_node_offset,
                                            const int cd_face_node_offset,
                                            BMLog &bm_log)
{
  const double start_time = BLI_time_now_seconds();

  bool any_subdivided = false;

  while (!BLI_heapsimple_is_empty(eq_ctx->q->heap)) {
    BMVert **pair = static_cast<BMVert **>(BLI_heapsimple_pop_min(eq_ctx->q->heap));
    BMVert *v1 = pair[0];
    BMVert *v2 = pair[1];

    BLI_mempool_free(eq_ctx->pool, pair);
    pair = nullptr;

    /* Check that the edge still exists */
    BMEdge *e;
    if (!(e = BM_edge_exists(v1, v2))) {
      continue;
    }
#ifdef USE_EDGEQUEUE_TAG
    EDGE_QUEUE_DISABLE(e);
#endif

    BLI_assert(len_squared_v3v3(v1->co, v2->co) > eq_ctx->q->limit_len_squared);

    /* Check that the edge's vertices are still in the Tree. It's
     * possible that an edge collapse has deleted adjacent faces
     * and the node has been split, thus leaving wire edges and
     * associated vertices. */
    if ((BM_ELEM_CD_GET_INT(e->v1, eq_ctx->cd_vert_node_offset) == DYNTOPO_NODE_NONE) ||
        (BM_ELEM_CD_GET_INT(e->v2, eq_ctx->cd_vert_node_offset) == DYNTOPO_NODE_NONE))
    {
      continue;
    }

    any_subdivided = true;

    pbvh_bmesh_split_edge(eq_ctx, pbvh, cd_vert_node_offset, cd_face_node_offset, bm_log, e);
  }

#ifdef USE_EDGEQUEUE_TAG_VERIFY
  pbvh_bmesh_edge_tag_verify(pbvh);
#endif

  CLOG_INFO(
      &LOG, 2, "Long edge subdivision took %f seconds.", BLI_time_now_seconds() - start_time);

  return any_subdivided;
}

/** Check whether the \a vert is adjacent to any face which are adjacent to the #edge. */
static bool vert_in_face_adjacent_to_edge(BMVert &vert, BMEdge &edge)
{
  BMIter bm_iter;
  BMFace *face;
  BM_ITER_ELEM (face, &bm_iter, &edge, BM_FACES_OF_EDGE) {
    if (BM_vert_in_face(&vert, face)) {
      return true;
    }
  }
  return false;
}

/**
 * Merge attributes of a flap face into an edge which will remain after the edge collapse in
 * #pbvh_bmesh_collapse_edge.
 *
 * This function is to be called before faces adjacent to \a e are deleted.
 * This function only handles edge attributes and does not handle face deletion.
 *
 * \param del_face: Face which is adjacent to \a v_del and will form a flap when merging \a v_del
 * to \a v_conn.
 * \param flap_face: Face which is adjacent to \a v_conn and will form a flap when merging \a v_del
 * to \a v_conn.
 * \param e: An edge which is being collapsed. It connects \a v_del and \a v_conn.
 * \param v_del: A vertex which will be removed after the edge collapse.
 * \param l_del: A loop of del_face which is adjacent to v_del.
 * \param v_conn: A vertex which into which geometry is reconnected to after the edge collapse.
 */
static void merge_flap_edge_data(BMesh &bm,
                                 BMFace *del_face,
                                 BMFace *flap_face,
                                 BMEdge *e,
                                 BMVert *v_del,
                                 BMLoop *l_del,
                                 BMVert *v_conn)
{
  /*
   *                                       v_del
   *                                      +
   *          del_face        .        /  |
   *                .               /     |
   *        .                    /        |
   * v1 +---------------------+ v2        |
   *        .                    \        |
   *                .               \     |
   *                          .        \  |
   *          flap_face                   +
   *                                       v_conn
   *
   *
   */

  UNUSED_VARS_NDEBUG(del_face, flap_face);

  /* Faces around `e` (which connects `v_del` to `v_conn`) are to the handled separately from this
   * function. Help troubleshooting cases where these faces are mistakenly considered flaps. */
  BLI_assert(!BM_edge_in_face(e, del_face));
  BLI_assert(!BM_edge_in_face(e, flap_face));

  /* The `l_del->next->v` and `l_del->prev->v` are v1 and v2, but in an unknown order. */
  BMEdge *edge_v1_v2 = BM_edge_exists(l_del->next->v, l_del->prev->v);
  if (!edge_v1_v2) {
    CLOG_WARN(&LOG, "Unable to find edge shared between deleting and flap faces");
    return;
  }

  BLI_assert(BM_edge_in_face(edge_v1_v2, del_face));
  BLI_assert(BM_edge_in_face(edge_v1_v2, flap_face));

  /* Disambiguate v1 from v2: the v2 is adjacent to a face around #e. */
  BMVert *v2 = vert_in_face_adjacent_to_edge(*edge_v1_v2->v1, *e) ? edge_v1_v2->v1 :
                                                                    edge_v1_v2->v2;
  BMVert *v1 = BM_edge_other_vert(edge_v1_v2, v2);

  /* Merge attributes into an edge (v1, v_conn). */
  BMEdge *dst_edge = BM_edge_exists(v1, v_conn);

  const std::array<const BMEdge *, 4> source_edges{
      /* Edges of the `flap_face`.
       * The face will be deleted, effectively being "collapsed" into an edge. */
      edge_v1_v2,
      BM_edge_exists(v2, v_conn),

      /* Edges of the `del_face`.
       * These edges are implicitly merged with the ones from the `flap_face` upon collapsing edge
       * `e`. */
      BM_edge_exists(v1, v_del),
      BM_edge_exists(v2, v_del),
  };

  for (const BMEdge *src_edge : source_edges) {
    if (!src_edge) {
      CLOG_WARN(&LOG, "Unable to find source edge for flap attributes merge");
      continue;
    }

    merge_edge_data(bm, *dst_edge, *src_edge);
  }
}

/**
 * Find vertex which can be an outer for the flap face: the vertex will become loose when the face
 * and its edges are removed.
 * If there are multiple of such vertices, return null.
 */
static BMVert *find_outer_flap_vert(BMFace &face)
{
  BMVert *flap_vert = nullptr;

  BMIter bm_iter;
  BMVert *vert;
  BM_ITER_ELEM (vert, &bm_iter, &face, BM_VERTS_OF_FACE) {
    if (BM_vert_face_count_at_most(vert, 2) == 1) {
      if (flap_vert) {
        /* There are multiple vertices which become loose on removing the face and its edges. */
        return nullptr;
      }
      flap_vert = vert;
    }
  }

  return flap_vert;
}

/**
 * If the `del_face` is a flap, merge edge data from edges adjacent to "corner" vertex into the
 * other edge. The "corner" as it is an "outer", or a vertex which will become loose when the
 * `del_face` and its edges are removed.
 *
 * If the face is not a flap then this function does nothing.
 */
static void try_merge_flap_edge_data_before_dissolve(BMesh &bm, BMFace &face)
{
  /*
   *           v1                  v2
   * ... ------ + ----------------- + ------ ...
   *             \                 /
   *               \             /
   *                 \         /
   *                   \     /
   *                     \ /
   *                      + v_flap
   */

  BMVert *v_flap = find_outer_flap_vert(face);
  if (!v_flap) {
    return;
  }

  BMLoop *l_flap = BM_vert_find_first_loop(v_flap);
  BLI_assert(l_flap->v == v_flap);

  /* Edges which are adjacent ot the v_flap. */
  BMEdge *edge_1 = l_flap->prev->e;
  BMEdge *edge_2 = l_flap->e;

  BLI_assert(BM_edge_face_count(edge_1) == 1);
  BLI_assert(BM_edge_face_count(edge_2) == 1);

  BMEdge *edge_v1_v2 = l_flap->next->e;

  merge_edge_data(bm, *edge_v1_v2, *edge_1);
  merge_edge_data(bm, *edge_v1_v2, *edge_2);
}

/**
 * Merge attributes of edges from \a v_del to \a f
 *
 * This function is to be called before faces adjacent to \a e are deleted.
 * This function only handles edge attributes. and does not handle face deletion.
 *
 * \param del_face: Face which is adjacent to \a v_del and will be deleted as part of merging
 * \a v_del to \a v_conn.
 * \param new_face: A new face which is created from \a del_face by replacing \a v_del with
 * \a v_conn.
 * \param v_del: A vertex which will be removed after the edge collapse.
 * \param l_del: A loop of del_face which is adjacent to v_del.
 * \param v_conn: A vertex which into which geometry is reconnected to after the edge collapse.
 */
static void merge_face_edge_data(BMesh &bm,
                                 BMFace * /*del_face*/,
                                 BMFace *new_face,
                                 BMVert *v_del,
                                 BMLoop *l_del,
                                 BMVert *v_conn)
{
  /* When collapsing an edge (v_conn, v_del) a face (v_conn, v2, v_del) is to be deleted and the
   * v_del reference in the face (v_del, v2, v1) is to be replaced with v_conn. Doing vertex
   * reference replacement in BMesh is not trivial. so for the simplicity the
   * #pbvh_bmesh_collapse_edge deletes both original faces and creates new one (c_conn, v2, v1).
   *
   * When doing such re-creating attributes from old edges are to be merged into the new ones:
   *   - Attributes of (v_del, v1) needs to be merged into (v_conn, v1),
   *   - Attributes of (v_del, v2) needs to be merged into (v_conn, v2),
   *
   * <pre>
   *
   *            v2
   *             +
   *            /|\
   *           / | \
   *          /  |  \
   *         /   |   \
   *        /    |    \
   *       /     |     \
   *      /      |      \
   *     +-------+-------+
   *  v_conn   v_del      v1
   *
   * </pre>
   */

  /* The l_del->next->v and l_del->prev->v are v1 and v2, but in an unknown order. */
  BMEdge *edge_v1_v2 = BM_edge_exists(l_del->next->v, l_del->prev->v);
  if (!edge_v1_v2) {
    CLOG_WARN(&LOG, "Unable to find edge shared between old and new faces");
    return;
  }

  BMIter bm_iter;
  BMEdge *dst_edge;
  BM_ITER_ELEM (dst_edge, &bm_iter, new_face, BM_EDGES_OF_FACE) {
    if (dst_edge == edge_v1_v2) {
      continue;
    }

    BLI_assert(BM_vert_in_edge(dst_edge, v_conn));

    /* Depending on an edge v_other will be v1 or v2. */
    BMVert *v_other = BM_edge_other_vert(dst_edge, v_conn);

    BMEdge *src_edge = BM_edge_exists(v_del, v_other);
    BLI_assert(src_edge);

    if (src_edge) {
      merge_edge_data(bm, *dst_edge, *src_edge);
    }
    else {
      CLOG_WARN(&LOG, "Unable to find edge to merge attributes from");
    }
  }
}

static void pbvh_bmesh_collapse_edge(Tree &pbvh,
                                     const int cd_vert_node_offset,
                                     const int cd_face_node_offset,
                                     BMLog &bm_log,
                                     BMEdge *e,
                                     BMVert *v1,
                                     BMVert *v2,
                                     GHash *deleted_verts,
                                     EdgeQueueContext *eq_ctx)
{
  BMesh &bm = *pbvh.bm_;

  const bool v1_on_boundary = is_boundary_vert(*v1);
  const bool v2_on_boundary = is_boundary_vert(*v2);

  BMVert *v_del;
  BMVert *v_conn;
  if (v1_on_boundary || v2_on_boundary) {
    /* Boundary edges can be collapsed with minimal distortion. For those it does not
     * matter too much which vertex to keep and which one to remove.
     *
     * For edges which are adjacent to boundaries, keep the vertex which is on boundary and
     * dissolve the other one. */
    if (v1_on_boundary) {
      v_del = v2;
      v_conn = v1;
    }
    else {
      v_del = v1;
      v_conn = v2;
    }
  }
  else if (BM_ELEM_CD_GET_FLOAT(v1, eq_ctx->cd_vert_mask_offset) <
           BM_ELEM_CD_GET_FLOAT(v2, eq_ctx->cd_vert_mask_offset))
  {
    /* Prefer deleting the vertex that is less masked. */
    v_del = v1;
    v_conn = v2;
  }
  else {
    v_del = v2;
    v_conn = v1;
  }

  /* Remove the merge vertex from the Tree. */
  pbvh_bmesh_vert_remove(pbvh, cd_vert_node_offset, cd_face_node_offset, v_del);

  /* For all remaining faces of v_del, create a new face that is the
   * same except it uses v_conn instead of v_del */
  /* NOTE: this could be done with BM_vert_splice(), but that requires handling other issues like
   * duplicate edges, so it wouldn't really buy anything. */
  Vector<BMFace *, 16> deleted_faces;

  BMLoop *l;
  BM_LOOPS_OF_VERT_ITER_BEGIN (l, v_del) {
    BMFace *f_del = l->f;

    /* Ignore faces around `e`: they will be deleted explicitly later on.
     * Without ignoring these faces the #bm_face_exists_tri_from_loop_vert() triggers an assert. */
    if (BM_edge_in_face(e, f_del)) {
      continue;
    }

    /* Schedule the faces adjacent to the v_del for deletion first.
     * This way we know that it will be #existing_face which is deleted last when deleting faces
     * which forms a flap. */
    deleted_faces.append(f_del);

    /* Check if a face using these vertices already exists. If so, skip adding this face and mark
     * the existing one for deletion as well. Prevents extraneous "flaps" from being created.
     * Check is similar to #BM_face_exists. */
    if (BMFace *existing_face = bm_face_exists_tri_from_loop_vert(l->next, v_conn)) {
      merge_flap_edge_data(bm, f_del, existing_face, e, v_del, l, v_conn);

      deleted_faces.append(existing_face);
    }
  }
  BM_LOOPS_OF_VERT_ITER_END;

  /* Remove all faces adjacent to the edge. */
  BMLoop *l_adj;
  while ((l_adj = e->l)) {
    BMFace *f_adj = l_adj->f;

    pbvh_bmesh_face_remove(pbvh, cd_vert_node_offset, cd_face_node_offset, bm_log, f_adj);
    BM_face_kill(&bm, f_adj);
  }

  /* Kill the edge. */
  BLI_assert(BM_edge_is_wire(e));
  BM_edge_kill(&bm, e);

  BM_LOOPS_OF_VERT_ITER_BEGIN (l, v_del) {
    /* Get vertices, replace use of v_del with v_conn */
    BMFace *f = l->f;

    if (bm_face_exists_tri_from_loop_vert(l->next, v_conn)) {
      /* This case is handled above. */
    }
    else {
      const std::array<BMVert *, 3> v_tri{v_conn, l->next->v, l->prev->v};

      BLI_assert(!BM_face_exists(v_tri.data(), 3));
      Node *n = pbvh_bmesh_node_from_face(pbvh, cd_face_node_offset, f);
      int ni = n - pbvh.nodes_.data();
      const std::array<BMEdge *, 3> e_tri = bm_edges_from_tri(&bm, v_tri);
      BMFace *new_face = pbvh_bmesh_face_create(
          pbvh, cd_face_node_offset, bm_log, ni, v_tri, e_tri, f);

      merge_face_edge_data(bm, f, new_face, v_del, l, v_conn);

      /* Ensure that v_conn is in the new face's node */
      if (!n->bm_unique_verts_.contains(v_conn)) {
        n->bm_other_verts_.add(v_conn);
      }
    }
  }
  BM_LOOPS_OF_VERT_ITER_END;

  /* Delete the tagged faces. */
  for (BMFace *f_del : deleted_faces) {
    /* Get vertices and edges of face. */
    BLI_assert(f_del->len == 3);
    BMLoop *l_iter = BM_FACE_FIRST_LOOP(f_del);
    const std::array<BMVert *, 3> v_tri{l_iter->v, l_iter->next->v, l_iter->next->next->v};
    const std::array<BMEdge *, 3> e_tri{l_iter->e, l_iter->next->e, l_iter->next->next->e};

    /* if its sa flap face merge its "outer" edge data into "base", so that boundary is propagated
     * from edges which are about to be deleted to the base of the triangle and will stay attached
     * to the mesh. */
    try_merge_flap_edge_data_before_dissolve(bm, *f_del);

    /* Remove the face */
    pbvh_bmesh_face_remove(pbvh, cd_vert_node_offset, cd_face_node_offset, bm_log, f_del);
    BM_face_kill(&bm, f_del);

    /* Check if any of the face's edges are now unused by any
     * face, if so delete them */
    for (const int j : IndexRange(3)) {
      if (BM_edge_is_wire(e_tri[j])) {
        BM_edge_kill(&bm, e_tri[j]);
      }
    }

    /* Check if any of the face's vertices are now unused, if so
     * remove them from the Tree */
    for (const int j : IndexRange(3)) {
      if ((v_tri[j] != v_del) && (v_tri[j]->e == nullptr)) {
        pbvh_bmesh_vert_remove(pbvh, cd_vert_node_offset, cd_face_node_offset, v_tri[j]);

        BM_log_vert_removed(&bm_log, v_tri[j], eq_ctx->cd_vert_mask_offset);

        if (v_tri[j] == v_conn) {
          v_conn = nullptr;
        }
        BLI_ghash_insert(deleted_verts, v_tri[j], nullptr);
        BM_vert_kill(&bm, v_tri[j]);
      }
    }
  }

  /* If the v_conn was not removed above move it to the midpoint of v_conn and v_del. Doing so
   *  helps avoiding long stretched and degenerated triangles.
   *
   * However, if the vertex is on a boundary, do not move it to preserve the shape of the
   * boundary. */
  if (v_conn != nullptr && !is_boundary_vert(*v_conn)) {
    BM_log_vert_before_modified(&bm_log, v_conn, eq_ctx->cd_vert_mask_offset);
    mid_v3_v3v3(v_conn->co, v_conn->co, v_del->co);
    add_v3_v3(v_conn->no, v_del->no);
    normalize_v3(v_conn->no);
  }

  if (v_conn != nullptr) {
    /* Update bounding boxes attached to the connected vertex.
     * Note that we can often get-away without this but causes #48779. */
    BM_LOOPS_OF_VERT_ITER_BEGIN (l, v_conn) {
      Node *f_node = pbvh_bmesh_node_from_face(pbvh, cd_face_node_offset, l->f);
      f_node->flag_ |= PBVH_UpdateDrawBuffers | PBVH_UpdateNormals | PBVH_UpdateBB;
    }
    BM_LOOPS_OF_VERT_ITER_END;
  }

  /* Delete v_del */
  BLI_assert(!BM_vert_face_check(v_del));
  BM_log_vert_removed(&bm_log, v_del, eq_ctx->cd_vert_mask_offset);
  /* v_conn == nullptr is OK */
  BLI_ghash_insert(deleted_verts, v_del, v_conn);
  BM_vert_kill(&bm, v_del);
}

static bool pbvh_bmesh_collapse_short_edges(EdgeQueueContext *eq_ctx,
                                            const float min_edge_len,
                                            Tree &pbvh,
                                            const int cd_vert_node_offset,
                                            const int cd_face_node_offset,
                                            BMLog &bm_log)
{
  const double start_time = BLI_time_now_seconds();

  const float min_len_squared = min_edge_len * min_edge_len;
  bool any_collapsed = false;
  /* Deleted verts point to vertices they were merged into, or nullptr when removed. */
  GHash *deleted_verts = BLI_ghash_ptr_new("deleted_verts");

  while (!BLI_heapsimple_is_empty(eq_ctx->q->heap)) {
    BMVert **pair = static_cast<BMVert **>(BLI_heapsimple_pop_min(eq_ctx->q->heap));
    BMVert *v1 = pair[0];
    BMVert *v2 = pair[1];
    BLI_mempool_free(eq_ctx->pool, pair);
    pair = nullptr;

    /* Check the verts still exists. */
    if (!(v1 = bm_vert_hash_lookup_chain(deleted_verts, v1)) ||
        !(v2 = bm_vert_hash_lookup_chain(deleted_verts, v2)) || (v1 == v2))
    {
      continue;
    }

    /* Check that the edge still exists. */
    BMEdge *e;
    if (!(e = BM_edge_exists(v1, v2))) {
      continue;
    }
#ifdef USE_EDGEQUEUE_TAG
    EDGE_QUEUE_DISABLE(e);
#endif

    if (len_squared_v3v3(v1->co, v2->co) >= min_len_squared) {
      continue;
    }

    /* Check that the edge's vertices are still in the Tree. It's possible that
     * an edge collapse has deleted adjacent faces and the node has been split, thus leaving wire
     * edges and associated vertices. */
    if ((BM_ELEM_CD_GET_INT(e->v1, eq_ctx->cd_vert_node_offset) == DYNTOPO_NODE_NONE) ||
        (BM_ELEM_CD_GET_INT(e->v2, eq_ctx->cd_vert_node_offset) == DYNTOPO_NODE_NONE))
    {
      continue;
    }

    any_collapsed = true;

    pbvh_bmesh_collapse_edge(
        pbvh, cd_vert_node_offset, cd_face_node_offset, bm_log, e, v1, v2, deleted_verts, eq_ctx);
  }

  BLI_ghash_free(deleted_verts, nullptr, nullptr);

  CLOG_INFO(&LOG, 2, "Short edge collapse took %f seconds.", BLI_time_now_seconds() - start_time);

  return any_collapsed;
}

/************************* Called from pbvh.cc *************************/

bool bmesh_node_raycast(Node &node,
                        const float ray_start[3],
                        const float ray_normal[3],
                        IsectRayPrecalc *isect_precalc,
                        float *depth,
                        bool use_original,
                        PBVHVertRef *r_active_vertex,
                        float *r_face_normal)
{
  bool hit = false;
  float nearest_vertex_co[3] = {0.0f};

  use_original = use_original && node.bm_tot_ortri_;

  if (use_original && node.bm_tot_ortri_) {
    for (int i = 0; i < node.bm_tot_ortri_; i++) {
      float *cos[3];

      cos[0] = node.bm_orco_[node.bm_ortri_[i][0]];
      cos[1] = node.bm_orco_[node.bm_ortri_[i][1]];
      cos[2] = node.bm_orco_[node.bm_ortri_[i][2]];

      if (ray_face_intersection_tri(ray_start, isect_precalc, cos[0], cos[1], cos[2], depth)) {
        hit = true;

        if (r_face_normal) {
          normal_tri_v3(r_face_normal, cos[0], cos[1], cos[2]);
        }

        if (r_active_vertex) {
          float location[3] = {0.0f};
          madd_v3_v3v3fl(location, ray_start, ray_normal, *depth);
          for (const int j : IndexRange(3)) {
            if (j == 0 ||
                len_squared_v3v3(location, cos[j]) < len_squared_v3v3(location, nearest_vertex_co))
            {
              copy_v3_v3(nearest_vertex_co, cos[j]);
              r_active_vertex->i = intptr_t(node.bm_orvert_[node.bm_ortri_[i][j]]);
            }
          }
        }
      }
    }
  }
  else {
    for (BMFace *f : node.bm_faces_) {
      BLI_assert(f->len == 3);

      if (!BM_elem_flag_test(f, BM_ELEM_HIDDEN)) {
        BMVert *v_tri[3];

        BM_face_as_array_vert_tri(f, v_tri);
        if (ray_face_intersection_tri(
                ray_start, isect_precalc, v_tri[0]->co, v_tri[1]->co, v_tri[2]->co, depth))
        {
          hit = true;

          if (r_face_normal) {
            normal_tri_v3(r_face_normal, v_tri[0]->co, v_tri[1]->co, v_tri[2]->co);
          }

          if (r_active_vertex) {
            float location[3] = {0.0f};
            madd_v3_v3v3fl(location, ray_start, ray_normal, *depth);
            for (const int j : IndexRange(3)) {
              if (j == 0 || len_squared_v3v3(location, v_tri[j]->co) <
                                len_squared_v3v3(location, nearest_vertex_co))
              {
                copy_v3_v3(nearest_vertex_co, v_tri[j]->co);
                r_active_vertex->i = intptr_t(v_tri[j]);
              }
            }
          }
        }
      }
    }
  }

  return hit;
}

bool bmesh_node_raycast_detail(Node &node,
                               const float ray_start[3],
                               IsectRayPrecalc *isect_precalc,
                               float *depth,
                               float *r_edge_length)
{
  if (node.flag_ & PBVH_FullyHidden) {
    return false;
  }

  bool hit = false;
  BMFace *f_hit = nullptr;

  for (BMFace *f : node.bm_faces_) {
    BLI_assert(f->len == 3);
    if (!BM_elem_flag_test(f, BM_ELEM_HIDDEN)) {
      BMVert *v_tri[3];
      bool hit_local;
      BM_face_as_array_vert_tri(f, v_tri);
      hit_local = ray_face_intersection_tri(
          ray_start, isect_precalc, v_tri[0]->co, v_tri[1]->co, v_tri[2]->co, depth);

      if (hit_local) {
        f_hit = f;
        hit = true;
      }
    }
  }

  if (hit) {
    BMVert *v_tri[3];
    BM_face_as_array_vert_tri(f_hit, v_tri);
    float len1 = len_squared_v3v3(v_tri[0]->co, v_tri[1]->co);
    float len2 = len_squared_v3v3(v_tri[1]->co, v_tri[2]->co);
    float len3 = len_squared_v3v3(v_tri[2]->co, v_tri[0]->co);

    /* Detail returned will be set to the maximum allowed size, so take max here. */
    *r_edge_length = sqrtf(max_fff(len1, len2, len3));
  }

  return hit;
}

bool bmesh_node_nearest_to_ray(Node &node,
                               const float ray_start[3],
                               const float ray_normal[3],
                               float *depth,
                               float *dist_sq,
                               bool use_original)
{
  bool hit = false;

  if (use_original && node.bm_tot_ortri_) {
    for (int i = 0; i < node.bm_tot_ortri_; i++) {
      const int *t = node.bm_ortri_[i];
      hit |= ray_face_nearest_tri(ray_start,
                                  ray_normal,
                                  node.bm_orco_[t[0]],
                                  node.bm_orco_[t[1]],
                                  node.bm_orco_[t[2]],
                                  depth,
                                  dist_sq);
    }
  }
  else {
    for (BMFace *f : node.bm_faces_) {
      BLI_assert(f->len == 3);
      if (!BM_elem_flag_test(f, BM_ELEM_HIDDEN)) {
        BMVert *v_tri[3];

        BM_face_as_array_vert_tri(f, v_tri);
        hit |= ray_face_nearest_tri(
            ray_start, ray_normal, v_tri[0]->co, v_tri[1]->co, v_tri[2]->co, depth, dist_sq);
      }
    }
  }

  return hit;
}

void bmesh_normals_update(Span<Node *> nodes)
{
  for (Node *node : nodes) {
    if (node->flag_ & PBVH_UpdateNormals) {
      for (BMFace *face : node->bm_faces_) {
        BM_face_normal_update(face);
      }
      for (BMVert *vert : node->bm_unique_verts_) {
        BM_vert_normal_update(vert);
      }
      for (BMVert *vert : node->bm_other_verts_) {
        BM_vert_normal_update(vert);
      }
      node->flag_ &= ~PBVH_UpdateNormals;
    }
  }
}

struct FastNodeBuildInfo {
  int totface; /* Number of faces. */
  int start;   /* Start of faces in array. */
  FastNodeBuildInfo *child1;
  FastNodeBuildInfo *child2;
};

/**
 * Recursively split the node if it exceeds the leaf_limit.
 * This function is multi-thread-able since each invocation applies
 * to a sub part of the arrays.
 */
static void pbvh_bmesh_node_limit_ensure_fast(Tree *pbvh,
                                              const MutableSpan<BMFace *> nodeinfo,
                                              const Span<Bounds<float3>> face_bounds,
                                              FastNodeBuildInfo *node,
                                              MemArena *arena)
{
  FastNodeBuildInfo *child1, *child2;

  if (node->totface <= leaf_limit) {
    return;
  }

  /* Calculate bounding box around primitive centroids. */
  Bounds<float3> cb = negative_bounds();
  for (int i = 0; i < node->totface; i++) {
    BMFace *f = nodeinfo[i + node->start];
    const int face_index = BM_elem_index_get(f);
    const float3 center = math::midpoint(face_bounds[face_index].min, face_bounds[face_index].max);
    math::min_max(center, cb.min, cb.max);
  }

  /* Initialize the children. */

  /* Find widest axis and its midpoint. */
  const int axis = math::dominant_axis(cb.max - cb.min);
  const float mid = math::midpoint(cb.max[axis], cb.min[axis]);

  int num_child1 = 0, num_child2 = 0;

  /* Split vertices along the middle line. */
  const int end = node->start + node->totface;
  for (int i = node->start; i < end - num_child2; i++) {
    BMFace *f = nodeinfo[i];
    const int face_i = BM_elem_index_get(f);

    if (math::midpoint(face_bounds[face_i].min[axis], face_bounds[face_i].max[axis]) > mid) {
      int i_iter = end - num_child2 - 1;
      int candidate = -1;
      /* Found a face that should be part of another node, look for a face to substitute with. */

      for (; i_iter > i; i_iter--) {
        BMFace *f_iter = nodeinfo[i_iter];
        const int face_iter_i = BM_elem_index_get(f_iter);
        if (math::midpoint(face_bounds[face_iter_i].min[axis],
                           face_bounds[face_iter_i].max[axis]) <= mid)
        {
          candidate = i_iter;
          break;
        }

        num_child2++;
      }

      if (candidate != -1) {
        BMFace *tmp = nodeinfo[i];
        nodeinfo[i] = nodeinfo[candidate];
        nodeinfo[candidate] = tmp;
        /* Increase both counts. */
        num_child1++;
        num_child2++;
      }
      else {
        /* Not finding candidate means second half of array part is full of
         * second node parts, just increase the number of child nodes for it. */
        num_child2++;
      }
    }
    else {
      num_child1++;
    }
  }

  /* Ensure at least one child in each node. */
  if (num_child2 == 0) {
    num_child2++;
    num_child1--;
  }
  else if (num_child1 == 0) {
    num_child1++;
    num_child2--;
  }

  /* At this point, faces should have been split along the array range sequentially,
   * each sequential part belonging to one node only. */
  BLI_assert((num_child1 + num_child2) == node->totface);

  node->child1 = child1 = static_cast<FastNodeBuildInfo *>(
      BLI_memarena_alloc(arena, sizeof(FastNodeBuildInfo)));
  node->child2 = child2 = static_cast<FastNodeBuildInfo *>(
      BLI_memarena_alloc(arena, sizeof(FastNodeBuildInfo)));

  child1->totface = num_child1;
  child1->start = node->start;
  child2->totface = num_child2;
  child2->start = node->start + num_child1;
  child1->child1 = child1->child2 = child2->child1 = child2->child2 = nullptr;

  pbvh_bmesh_node_limit_ensure_fast(pbvh, nodeinfo, face_bounds, child1, arena);
  pbvh_bmesh_node_limit_ensure_fast(pbvh, nodeinfo, face_bounds, child2, arena);
}

static void pbvh_bmesh_create_nodes_fast_recursive(Tree *pbvh,
                                                   const int cd_vert_node_offset,
                                                   const int cd_face_node_offset,
                                                   const Span<BMFace *> nodeinfo,
                                                   const Span<Bounds<float3>> face_bounds,
                                                   FastNodeBuildInfo *node,
                                                   int node_index)
{
  Node *n = &pbvh->nodes_[node_index];
  /* Two cases, node does not have children or does have children. */
  if (node->child1) {
    int children_offset_ = pbvh->nodes_.size();

    n->children_offset_ = children_offset_;
    pbvh->nodes_.resize(pbvh->nodes_.size() + 2);
    pbvh_bmesh_create_nodes_fast_recursive(pbvh,
                                           cd_vert_node_offset,
                                           cd_face_node_offset,
                                           nodeinfo,
                                           face_bounds,
                                           node->child1,
                                           children_offset_);
    pbvh_bmesh_create_nodes_fast_recursive(pbvh,
                                           cd_vert_node_offset,
                                           cd_face_node_offset,
                                           nodeinfo,
                                           face_bounds,
                                           node->child2,
                                           children_offset_ + 1);
  }
  else {
    /* Node does not have children so it's a leaf node, populate with faces and tag accordingly
     * this is an expensive part but it's not so easily thread-able due to vertex node indices. */

    n->flag_ |= PBVH_Leaf;
    n->bm_faces_.reserve(node->totface);

    const int end = node->start + node->totface;

    for (int i = node->start; i < end; i++) {
      BMFace *f = nodeinfo[i];

      /* Update ownership of faces. */
      n->bm_faces_.add_new(f);
      BM_ELEM_CD_SET_INT(f, cd_face_node_offset, node_index);

      /* Update vertices. */
      BMLoop *l_first = BM_FACE_FIRST_LOOP(f);
      BMLoop *l_iter = l_first;
      do {
        BMVert *v = l_iter->v;
        if (!n->bm_unique_verts_.contains(v)) {
          if (BM_ELEM_CD_GET_INT(v, cd_vert_node_offset) != DYNTOPO_NODE_NONE) {
            n->bm_other_verts_.add(v);
          }
          else {
            n->bm_unique_verts_.add(v);
            BM_ELEM_CD_SET_INT(v, cd_vert_node_offset, node_index);
          }
        }
      } while ((l_iter = l_iter->next) != l_first);
    }
  }
}

/***************************** Public API *****************************/

std::unique_ptr<Tree> build_bmesh(BMesh *bm)
{
  std::unique_ptr<Tree> pbvh = std::make_unique<Tree>(Type::BMesh);

  pbvh->bm_ = bm;

  const int cd_vert_node_offset = CustomData_get_offset_named(
      &bm->vdata, CD_PROP_INT32, ".sculpt_dyntopo_node_id_vertex");
  const int cd_face_node_offset = CustomData_get_offset_named(
      &bm->pdata, CD_PROP_INT32, ".sculpt_dyntopo_node_id_face");

  if (bm->totface == 0) {
    return pbvh;
  }

  /* bounding box array of all faces, no need to recalculate every time. */
  Array<Bounds<float3>> face_bounds(bm->totface);
  Array<BMFace *> nodeinfo(bm->totface);
  MemArena *arena = BLI_memarena_new(BLI_MEMARENA_STD_BUFSIZE, "fast Tree node storage");

  BMIter iter;
  BMFace *f;
  int i;
  BM_ITER_MESH_INDEX (f, &iter, bm, BM_FACES_OF_MESH, i) {
    face_bounds[i] = negative_bounds();

    BMLoop *l_first = BM_FACE_FIRST_LOOP(f);
    BMLoop *l_iter = l_first;
    do {
      math::min_max(float3(l_iter->v->co), face_bounds[i].min, face_bounds[i].max);
    } while ((l_iter = l_iter->next) != l_first);

    /* so we can do direct lookups on 'face_bounds' */
    BM_elem_index_set(f, i); /* set_dirty! */
    nodeinfo[i] = f;
    BM_ELEM_CD_SET_INT(f, cd_face_node_offset, DYNTOPO_NODE_NONE);
  }
  /* Likely this is already dirty. */
  bm->elem_index_dirty |= BM_FACE;

  BMVert *v;
  BM_ITER_MESH (v, &iter, bm, BM_VERTS_OF_MESH) {
    BM_ELEM_CD_SET_INT(v, cd_vert_node_offset, DYNTOPO_NODE_NONE);
  }

  /* Set up root node. */
  FastNodeBuildInfo rootnode = {0};
  rootnode.totface = bm->totface;

  /* Start recursion, assign faces to nodes accordingly. */
  pbvh_bmesh_node_limit_ensure_fast(pbvh.get(), nodeinfo, face_bounds, &rootnode, arena);

  /* We now have all faces assigned to a node,
   * next we need to assign those to the gsets of the nodes. */

  /* Start with all faces in the root node. */
  /* Take root node and visit and populate children recursively. */
  pbvh->nodes_.resize(1);
  pbvh_bmesh_create_nodes_fast_recursive(
      pbvh.get(), cd_vert_node_offset, cd_face_node_offset, nodeinfo, face_bounds, &rootnode, 0);

  update_bounds_bmesh(*bm, *pbvh);
  store_bounds_orig(*pbvh);

  MutableSpan<Node> nodes = pbvh->nodes_;
  threading::parallel_for(nodes.index_range(), 8, [&](const IndexRange range) {
    for (const int i : range) {
      const Set<BMFace *, 0> &faces = BKE_pbvh_bmesh_node_faces(&nodes[i]);
      if (std::all_of(faces.begin(), faces.end(), [&](const BMFace *face) {
            return BM_elem_flag_test(face, BM_ELEM_HIDDEN);
          }))
      {
        nodes[i].flag_ |= PBVH_FullyHidden;
      }
    }
  });

  BLI_memarena_free(arena);
  return pbvh;
}

bool bmesh_update_topology(Tree &pbvh,
                           BMLog &bm_log,
                           PBVHTopologyUpdateMode mode,
                           const float min_edge_len,
                           const float max_edge_len,
                           const float center[3],
                           const float view_normal[3],
                           float radius,
                           const bool use_frontface,
                           const bool use_projected)
{
  const int cd_vert_node_offset = CustomData_get_offset_named(
      &pbvh.bm_->vdata, CD_PROP_INT32, ".sculpt_dyntopo_node_id_vertex");
  const int cd_face_node_offset = CustomData_get_offset_named(
      &pbvh.bm_->pdata, CD_PROP_INT32, ".sculpt_dyntopo_node_id_face");
  const int cd_vert_mask_offset = CustomData_get_offset_named(
      &pbvh.bm_->vdata, CD_PROP_FLOAT, ".sculpt_mask");

  bool modified = false;

  if (view_normal) {
    BLI_assert(len_squared_v3(view_normal) != 0.0f);
  }

  if (mode & PBVH_Collapse) {
    EdgeQueue q;
    BLI_mempool *queue_pool = BLI_mempool_create(sizeof(BMVert *) * 2, 0, 128, BLI_MEMPOOL_NOP);
    EdgeQueueContext eq_ctx = {
        &q,
        queue_pool,
        pbvh.bm_,
        cd_vert_mask_offset,
        cd_vert_node_offset,
        cd_face_node_offset,
    };

    short_edge_queue_create(
        &eq_ctx, min_edge_len, pbvh, center, view_normal, radius, use_frontface, use_projected);
    modified |= pbvh_bmesh_collapse_short_edges(
        &eq_ctx, min_edge_len, pbvh, cd_vert_node_offset, cd_face_node_offset, bm_log);
    BLI_heapsimple_free(q.heap, nullptr);
    BLI_mempool_destroy(queue_pool);
  }

  if (mode & PBVH_Subdivide) {
    EdgeQueue q;
    BLI_mempool *queue_pool = BLI_mempool_create(sizeof(BMVert *) * 2, 0, 128, BLI_MEMPOOL_NOP);
    EdgeQueueContext eq_ctx = {
        &q,
        queue_pool,
        pbvh.bm_,
        cd_vert_mask_offset,
        cd_vert_node_offset,
        cd_face_node_offset,
    };

    long_edge_queue_create(
        &eq_ctx, max_edge_len, pbvh, center, view_normal, radius, use_frontface, use_projected);
    modified |= pbvh_bmesh_subdivide_long_edges(
        &eq_ctx, pbvh, cd_vert_node_offset, cd_face_node_offset, bm_log);
    BLI_heapsimple_free(q.heap, nullptr);
    BLI_mempool_destroy(queue_pool);
  }

  /* Unmark nodes. */
  for (Node &node : pbvh.nodes_) {
    if (node.flag_ & PBVH_Leaf && node.flag_ & PBVH_UpdateTopology) {
      node.flag_ &= ~PBVH_UpdateTopology;
    }
  }

  /* Go over all changed nodes and check if anything needs to be updated. */
  for (Node &node : pbvh.nodes_) {
    if (node.flag_ & PBVH_Leaf && node.flag_ & PBVH_TopologyUpdated) {
      node.flag_ &= ~PBVH_TopologyUpdated;

      if (node.bm_ortri_) {
        /* Reallocate original triangle data. */
        pbvh_bmesh_node_drop_orig(&node);
        BKE_pbvh_bmesh_node_save_orig(pbvh.bm_, &bm_log, &node, true);
      }
    }
  }

#ifdef USE_VERIFY
  pbvh_bmesh_verify(pbvh);
#endif

  return modified;
}

}  // namespace blender::bke::pbvh

/* Updates a given Tree Node with the original coordinates of the corresponding
 * BMesh vertex. Attempts to retrieve the value from the BMLog, falls back to the vertex's current
 * coordinates if it is either not found in the log or not requested. */
static void BKE_pbvh_bmesh_node_copy_original_co(
    BMLog *log, blender::bke::pbvh::Node *node, BMVert *v, int i, bool use_original)
{
  if (!use_original) {
    copy_v3_v3(node->bm_orco_[i], v->co);
  }
  else {
    const float *origco = BM_log_find_original_vert_co(log, v);
    if (origco) {
      copy_v3_v3(node->bm_orco_[i], origco);
    }
    else {
      copy_v3_v3(node->bm_orco_[i], v->co);
    }
  }

  node->bm_orvert_[i] = v;
  BM_elem_index_set(v, i); /* set_dirty! */
}

void BKE_pbvh_bmesh_node_save_orig(BMesh *bm,
                                   BMLog *log,
                                   blender::bke::pbvh::Node *node,
                                   bool use_original)
{
  /* Skip if original coords/triangles are already saved. */
  if (node->bm_orco_) {
    return;
  }

  const int totvert = node->bm_unique_verts_.size() + node->bm_other_verts_.size();

  const int tottri = node->bm_faces_.size();

  node->bm_orco_ = static_cast<float(*)[3]>(
      MEM_mallocN(sizeof(*node->bm_orco_) * totvert, __func__));
  node->bm_ortri_ = static_cast<int(*)[3]>(
      MEM_mallocN(sizeof(*node->bm_ortri_) * tottri, __func__));
  node->bm_orvert_ = static_cast<BMVert **>(
      MEM_mallocN(sizeof(*node->bm_orvert_) * totvert, __func__));

  /* Copy out the vertices and assign a temporary index. */
  int i = 0;
  for (BMVert *v : node->bm_unique_verts_) {
    BKE_pbvh_bmesh_node_copy_original_co(log, node, v, i, use_original);
    i++;
  }
  for (BMVert *v : node->bm_other_verts_) {
    BKE_pbvh_bmesh_node_copy_original_co(log, node, v, i, use_original);
    i++;
  }
  /* Likely this is already dirty. */
  bm->elem_index_dirty |= BM_VERT;

  /* Copy the triangles */
  i = 0;
  for (BMFace *f : node->bm_faces_) {
    if (BM_elem_flag_test(f, BM_ELEM_HIDDEN)) {
      continue;
    }
    blender::bke::pbvh::bm_face_as_array_index_tri(f, node->bm_ortri_[i]);
    i++;
  }
  node->bm_tot_ortri_ = i;
}

void BKE_pbvh_bmesh_after_stroke(blender::bke::pbvh::Tree &pbvh)
{
  const int cd_vert_node_offset = CustomData_get_offset_named(
      &pbvh.bm_->vdata, CD_PROP_INT32, ".sculpt_dyntopo_node_id_vertex");
  const int cd_face_node_offset = CustomData_get_offset_named(
      &pbvh.bm_->pdata, CD_PROP_INT32, ".sculpt_dyntopo_node_id_face");
  const int totnode = pbvh.nodes_.size();
  for (int i = 0; i < totnode; i++) {
    blender::bke::pbvh::Node *n = &pbvh.nodes_[i];
    if (n->flag_ & PBVH_Leaf) {
      /* Free orco/ortri data. */
      pbvh_bmesh_node_drop_orig(n);

      /* Recursively split nodes that have gotten too many elements. */
      pbvh_bmesh_node_limit_ensure(pbvh, cd_vert_node_offset, cd_face_node_offset, i);
    }
  }
}

<<<<<<< HEAD
void BKE_pbvh_node_mark_topology_update(blender::bke::pbvh::Node *node)
=======
void BKE_pbvh_bmesh_detail_size_set(blender::bke::pbvh::Tree &pbvh, float detail_size)
{
  pbvh.bm_max_edge_len_ = detail_size;
  pbvh.bm_min_edge_len_ = pbvh.bm_max_edge_len_ * 0.4f;
}

void BKE_pbvh_node_mark_topology_update(blender::bke::pbvh::Node &node)
>>>>>>> ce82d443
{
  node.flag_ |= PBVH_UpdateTopology;
}

const blender::Set<BMVert *, 0> &BKE_pbvh_bmesh_node_unique_verts(blender::bke::pbvh::Node *node)
{
  return node->bm_unique_verts_;
}

const blender::Set<BMVert *, 0> &BKE_pbvh_bmesh_node_other_verts(blender::bke::pbvh::Node *node)
{
  return node->bm_other_verts_;
}

const blender::Set<BMFace *, 0> &BKE_pbvh_bmesh_node_faces(blender::bke::pbvh::Node *node)
{
  return node->bm_faces_;
}

/****************************** Debugging *****************************/

#if 0

static void pbvh_bmesh_print(Tree *pbvh)
{
  fprintf(stderr, "\npbvh=%p\n", pbvh);
  fprintf(stderr, "bm_face_to_node:\n");

  BMIter iter;
  BMFace *f;
  BM_ITER_MESH (f, &iter, pbvh->header.bm, BM_FACES_OF_MESH) {
    fprintf(
        stderr, "  %d -> %d\n", BM_elem_index_get(f), pbvh_bmesh_node_index_from_face(pbvh, f));
  }

  fprintf(stderr, "bm_vert_to_node:\n");
  BMVert *v;
  BM_ITER_MESH (v, &iter, pbvh->header.bm, BM_FACES_OF_MESH) {
    fprintf(
        stderr, "  %d -> %d\n", BM_elem_index_get(v), pbvh_bmesh_node_index_from_vert(pbvh, v));
  }

  for (int n = 0; n < pbvh->totnode; n++) {
    Node *node = &pbvh->nodes_[n];
    if (!(node->flag & PBVH_Leaf)) {
      continue;
    }

    GSetIterator gs_iter;
    fprintf(stderr, "node %d\n  faces:\n", n);
    GSET_ITER (gs_iter, node->bm_faces_)
      fprintf(stderr, "    %d\n", BM_elem_index_get((BMFace *)BLI_gsetIterator_getKey(&gs_iter)));
    fprintf(stderr, "  unique verts:\n");
    GSET_ITER (gs_iter, node->bm_unique_verts_)
      fprintf(stderr, "    %d\n", BM_elem_index_get((BMVert *)BLI_gsetIterator_getKey(&gs_iter)));
    fprintf(stderr, "  other verts:\n");
    GSET_ITER (gs_iter, node->bm_other_verts_)
      fprintf(stderr, "    %d\n", BM_elem_index_get((BMVert *)BLI_gsetIterator_getKey(&gs_iter)));
  }
}

static void print_flag_factors(int flag)
{
  printf("flag=0x%x:\n", flag);
  for (int i = 0; i < 32; i++) {
    if (flag & (1 << i)) {
      printf("  %d (1 << %d)\n", 1 << i, i);
    }
  }
}
#endif

#ifdef USE_VERIFY

static void pbvh_bmesh_verify(Tree *pbvh)
{
  /* Build list of faces & verts to lookup. */
  GSet *faces_all = BLI_gset_ptr_new_ex(__func__, pbvh->header.bm->totface);
  BMIter iter;

  {
    BMFace *f;
    BM_ITER_MESH (f, &iter, pbvh->header.bm, BM_FACES_OF_MESH) {
      BLI_assert(BM_ELEM_CD_GET_INT(f, cd_face_node_offset) != DYNTOPO_NODE_NONE);
      BLI_gset_insert(faces_all, f);
    }
  }

  GSet *verts_all = BLI_gset_ptr_new_ex(__func__, pbvh->header.bm->totvert);
  {
    BMVert *v;
    BM_ITER_MESH (v, &iter, pbvh->header.bm, BM_VERTS_OF_MESH) {
      if (BM_ELEM_CD_GET_INT(v, cd_vert_node_offset) != DYNTOPO_NODE_NONE) {
        BLI_gset_insert(verts_all, v);
      }
    }
  }

  /* Check vert/face counts. */
  {
    int totface = 0, totvert = 0;
    for (int i = 0; i < pbvh->totnode; i++) {
      Node *n = &pbvh->nodes_[i];
      totface += n->bm_faces_.is_empty() ? n->bm_faces_.size() : 0;
      totvert += n->bm_unique_verts_ ? n->bm_unique_verts_.size() : 0;
    }

    BLI_assert(totface == BLI_gset_len(faces_all));
    BLI_assert(totvert == BLI_gset_len(verts_all));
  }

  {
    BMFace *f;
    BM_ITER_MESH (f, &iter, pbvh->header.bm, BM_FACES_OF_MESH) {
      BMIter bm_iter;
      BMVert *v;
      Node *n = pbvh_bmesh_node_lookup(pbvh, f);

      /* Check that the face's node is a leaf. */
      BLI_assert(n->flag & PBVH_Leaf);

      /* Check that the face's node knows it owns the face. */
      BLI_assert(n->bm_faces_.contains(f));

      /* Check the face's vertices... */
      BM_ITER_ELEM (v, &bm_iter, f, BM_VERTS_OF_FACE) {
        Node *nv;

        /* Check that the vertex is in the node. */
        BLI_assert(BLI_gset_haskey(n->bm_unique_verts_, v) ^
                   BLI_gset_haskey(n->bm_other_verts_, v));

        /* Check that the vertex has a node owner. */
        nv = pbvh_bmesh_node_lookup(pbvh, v);

        /* Check that the vertex's node knows it owns the vert. */
        BLI_assert(BLI_gset_haskey(nv->bm_unique_verts_, v));

        /* Check that the vertex isn't duplicated as an 'other' vert. */
        BLI_assert(!BLI_gset_haskey(nv->bm_other_verts_, v));
      }
    }
  }

  /* Check verts */
  {
    BMVert *v;
    BM_ITER_MESH (v, &iter, pbvh->header.bm, BM_VERTS_OF_MESH) {
      /* Vertex isn't tracked. */
      if (BM_ELEM_CD_GET_INT(v, cd_vert_node_offset) == DYNTOPO_NODE_NONE) {
        continue;
      }

      Node *n = pbvh_bmesh_node_lookup(pbvh, v);

      /* Check that the vert's node is a leaf. */
      BLI_assert(n->flag & PBVH_Leaf);

      /* Check that the vert's node knows it owns the vert. */
      BLI_assert(BLI_gset_haskey(n->bm_unique_verts_, v));

      /* Check that the vertex isn't duplicated as an 'other' vert. */
      BLI_assert(!BLI_gset_haskey(n->bm_other_verts_, v));

      /* Check that the vert's node also contains one of the vert's adjacent faces. */
      bool found = false;
      BMIter bm_iter;
      BMFace *f = nullptr;
      BM_ITER_ELEM (f, &bm_iter, v, BM_FACES_OF_VERT) {
        if (pbvh_bmesh_node_lookup(pbvh, f) == n) {
          found = true;
          break;
        }
      }
      BLI_assert(found || f == nullptr);

#  if 1
      /* total freak stuff, check if node exists somewhere else */
      /* Slow */
      for (int i = 0; i < pbvh->totnode; i++) {
        Node *n_other = &pbvh->nodes_[i];
        if ((n != n_other) && (n_other->bm_unique_verts_)) {
          BLI_assert(!BLI_gset_haskey(n_other->bm_unique_verts_, v));
        }
      }
#  endif
    }
  }

#  if 0
  /* check that every vert belongs somewhere */
  /* Slow */
  BM_ITER_MESH (vi, &iter, pbvh->header.bm, BM_VERTS_OF_MESH) {
    bool has_unique = false;
    for (int i = 0; i < pbvh->totnode; i++) {
      Node *n = &pbvh->nodes_[i];
      if ((n->bm_unique_verts_ != nullptr) && BLI_gset_haskey(n->bm_unique_verts_, vi)) {
        has_unique = true;
      }
    }
    BLI_assert(has_unique);
    vert_count++;
  }

  /* If totvert differs from number of verts inside the hash. hash-totvert is checked above. */
  BLI_assert(vert_count == pbvh->header.bm->totvert);
#  endif

  /* Check that node elements are recorded in the top level */
  for (int i = 0; i < pbvh->totnode; i++) {
    Node *n = &pbvh->nodes_[i];
    if (n->flag & PBVH_Leaf) {
      GSetIterator gs_iter;

      for (BMFace *f : n->bm_faces_) {
        Node *n_other = pbvh_bmesh_node_lookup(pbvh, f);
        BLI_assert(n == n_other);
        BLI_assert(BLI_gset_haskey(faces_all, f));
      }

      GSET_ITER (gs_iter, n->bm_unique_verts_) {
        BMVert *v = BLI_gsetIterator_getKey(&gs_iter);
        Node *n_other = pbvh_bmesh_node_lookup(pbvh, v);
        BLI_assert(!BLI_gset_haskey(n->bm_other_verts_, v));
        BLI_assert(n == n_other);
        BLI_assert(BLI_gset_haskey(verts_all, v));
      }

      GSET_ITER (gs_iter, n->bm_other_verts_) {
        BMVert *v = BLI_gsetIterator_getKey(&gs_iter);
        /* this happens sometimes and seems harmless */
        // BLI_assert(!BM_vert_face_check(v));
        BLI_assert(BLI_gset_haskey(verts_all, v));
      }
    }
  }

  BLI_gset_free(faces_all, nullptr);
  BLI_gset_free(verts_all, nullptr);
}

#endif<|MERGE_RESOLUTION|>--- conflicted
+++ resolved
@@ -2435,17 +2435,7 @@
   }
 }
 
-<<<<<<< HEAD
-void BKE_pbvh_node_mark_topology_update(blender::bke::pbvh::Node *node)
-=======
-void BKE_pbvh_bmesh_detail_size_set(blender::bke::pbvh::Tree &pbvh, float detail_size)
-{
-  pbvh.bm_max_edge_len_ = detail_size;
-  pbvh.bm_min_edge_len_ = pbvh.bm_max_edge_len_ * 0.4f;
-}
-
 void BKE_pbvh_node_mark_topology_update(blender::bke::pbvh::Node &node)
->>>>>>> ce82d443
 {
   node.flag_ |= PBVH_UpdateTopology;
 }
