--- conflicted
+++ resolved
@@ -1426,11 +1426,7 @@
     pind->dietime = (key + pa->totkey - 1)->time;
 
     if (pind->mesh) {
-<<<<<<< HEAD
-      float(*positions)[3] = BKE_mesh_positions_for_write(pind->mesh);
-=======
       float(*positions)[3] = BKE_mesh_vert_positions_for_write(pind->mesh);
->>>>>>> a7e1815c
       pind->positions[0] = positions[pa->hair_index];
       pind->positions[1] = positions[pa->hair_index + 1];
     }
@@ -2151,11 +2147,7 @@
   const float(*vert_normals)[3] = BKE_mesh_vertex_normals_ensure(mesh_final);
 
   if (from == PART_FROM_VERT) {
-<<<<<<< HEAD
-    const float(*positions)[3] = BKE_mesh_positions(mesh_final);
-=======
     const float(*positions)[3] = BKE_mesh_vert_positions(mesh_final);
->>>>>>> a7e1815c
     copy_v3_v3(vec, positions[mapindex]);
 
     if (nor) {
@@ -2183,11 +2175,7 @@
 
     MFace *mfaces = CustomData_get_layer(&mesh_final->fdata, CD_MFACE);
     mface = &mfaces[mapindex];
-<<<<<<< HEAD
-    const float(*positions)[3] = BKE_mesh_positions(mesh_final);
-=======
     const float(*positions)[3] = BKE_mesh_vert_positions(mesh_final);
->>>>>>> a7e1815c
     mtface = CustomData_get_layer(&mesh_final->fdata, CD_MTFACE);
 
     if (mtface) {
@@ -3904,11 +3892,7 @@
     }
   }
   else {
-<<<<<<< HEAD
-    const float(*positions)[3] = BKE_mesh_positions(mesh);
-=======
     const float(*positions)[3] = BKE_mesh_vert_positions(mesh);
->>>>>>> a7e1815c
     copy_v3_v3(v[0], positions[mface->v1]);
     copy_v3_v3(v[1], positions[mface->v2]);
     copy_v3_v3(v[2], positions[mface->v3]);
