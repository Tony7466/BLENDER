--- conflicted
+++ resolved
@@ -3204,11 +3204,7 @@
 
 	int i = pa->num_dmcache==DMCACHE_NOTFOUND ? pa->num : pa->num_dmcache;
 	
-<<<<<<< HEAD
-	if (i==-1 || i >= dm->getNumTessFaces(dm)) { Mat4One(mat); return; }
-=======
-	if (i==-1 || i >= dm->getNumFaces(dm)) { unit_m4(mat); return; }
->>>>>>> 37e4a311
+	if (i==-1 || i >= dm->getNumTessFaces(dm)) { unit_m4(mat); return; }
 
 	mface=dm->getTessFaceData(dm,i,CD_MFACE);
 	osface=dm->getTessFaceData(dm,i,CD_ORIGSPACE);
