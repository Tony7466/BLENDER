/* SPDX-License-Identifier: GPL-2.0-or-later
 * Copyright 2001-2002 NaN Holding BV. All rights reserved. */

/** \file
 * \ingroup bke
 *
 * Functions to evaluate mesh tangents.
 */

#include <climits>

#include "MEM_guardedalloc.h"

#include "DNA_mesh_types.h"
#include "DNA_meshdata_types.h"

#include "BLI_math.h"
#include "BLI_task.h"
#include "BLI_utildefines.h"

#include "BKE_attribute.hh"
#include "BKE_customdata.h"
#include "BKE_mesh.h"
#include "BKE_mesh_runtime.h"
#include "BKE_mesh_tangent.h"
#include "BKE_report.h"

#include "BLI_strict_flags.h"

#include "atomic_ops.h"
#include "mikktspace.hh"

using blender::float2;

/* -------------------------------------------------------------------- */
/** \name Mesh Tangent Calculations (Single Layer)
 * \{ */

struct BKEMeshToTangent {
  uint GetNumFaces()
  {
    return uint(num_polys);
  }

  uint GetNumVerticesOfFace(const uint face_num)
  {
    return uint(mpolys[face_num].totloop);
  }

  mikk::float3 GetPosition(const uint face_num, const uint vert_num)
  {
    const uint loop_idx = uint(mpolys[face_num].loopstart) + vert_num;
    return mikk::float3(positions[mloops[loop_idx].v]);
  }

  mikk::float3 GetTexCoord(const uint face_num, const uint vert_num)
  {
    const float *uv = luvs[uint(mpolys[face_num].loopstart) + vert_num];
    return mikk::float3(uv[0], uv[1], 1.0f);
  }

  mikk::float3 GetNormal(const uint face_num, const uint vert_num)
  {
    return mikk::float3(loop_normals[uint(mpolys[face_num].loopstart) + vert_num]);
  }

  void SetTangentSpace(const uint face_num, const uint vert_num, mikk::float3 T, bool orientation)
  {
    float *p_res = tangents[uint(mpolys[face_num].loopstart) + vert_num];
    copy_v4_fl4(p_res, T.x, T.y, T.z, orientation ? 1.0f : -1.0f);
  }

  const MPoly *mpolys;            /* faces */
  const MLoop *mloops;            /* faces vertices */
  const float (*positions)[3];    /* vertices */
  const float (*luvs)[2];         /* texture coordinates */
  const float (*loop_normals)[3]; /* loops' normals */
  float (*tangents)[4];           /* output tangents */
  int num_polys;                  /* number of polygons */
};

void BKE_mesh_calc_loop_tangent_single_ex(const float (*vert_positions)[3],
                                          const int /*numVerts*/,
                                          const MLoop *mloops,
                                          float (*r_looptangent)[4],
                                          const float (*loop_normals)[3],
                                          const float (*loop_uvs)[2],
                                          const int /*numLoops*/,
                                          const MPoly *mpolys,
                                          const int numPolys,
                                          ReportList *reports)
{
  /* Compute Mikktspace's tangent normals. */
  BKEMeshToTangent mesh_to_tangent;
  mesh_to_tangent.mpolys = mpolys;
  mesh_to_tangent.mloops = mloops;
  mesh_to_tangent.positions = vert_positions;
  mesh_to_tangent.luvs = loop_uvs;
  mesh_to_tangent.loop_normals = loop_normals;
  mesh_to_tangent.tangents = r_looptangent;
  mesh_to_tangent.num_polys = numPolys;

  mikk::Mikktspace<BKEMeshToTangent> mikk(mesh_to_tangent);

  /* First check we do have a tris/quads only mesh. */
  for (int i = 0; i < numPolys; i++) {
    if (mpolys[i].totloop > 4) {
      BKE_report(
          reports, RPT_ERROR, "Tangent space can only be computed for tris/quads, aborting");
      return;
    }
  }

  mikk.genTangSpace();
}

void BKE_mesh_calc_loop_tangent_single(Mesh *mesh,
                                       const char *uvmap,
                                       float (*r_looptangents)[4],
                                       ReportList *reports)
{
  using namespace blender;
  using namespace blender::bke;

  if (!uvmap) {
    uvmap = CustomData_get_active_layer_name(&mesh->ldata, CD_PROP_FLOAT2);
  }

  const AttributeAccessor attributes = mesh->attributes();
  const VArraySpan<float2> uv_map = attributes.lookup<float2>(uvmap, ATTR_DOMAIN_CORNER);
  if (uv_map.is_empty()) {
    BKE_reportf(reports,
                RPT_ERROR,
                "Tangent space computation needs a UV Map, \"%s\" not found, aborting",
                uvmap);
    return;
  }

  const float(*loop_normals)[3] = static_cast<const float(*)[3]>(
      CustomData_get_layer(&mesh->ldata, CD_NORMAL));
  if (!loop_normals) {
    BKE_report(
        reports, RPT_ERROR, "Tangent space computation needs loop normals, none found, aborting");
    return;
  }

  BKE_mesh_calc_loop_tangent_single_ex(BKE_mesh_vert_positions(mesh),
                                       mesh->totvert,
                                       BKE_mesh_loops(mesh),
                                       r_looptangents,
                                       loop_normals,
                                       reinterpret_cast<const float(*)[2]>(uv_map.data()),
                                       mesh->totloop,
                                       BKE_mesh_polys(mesh),
                                       mesh->totpoly,
                                       reports);
}

/** \} */

/* -------------------------------------------------------------------- */
/** \name Mesh Tangent Calculations (All Layers)
 * \{ */

/* Necessary complexity to handle looptri's as quads for correct tangents */
#define USE_LOOPTRI_DETECT_QUADS

struct SGLSLMeshToTangent {
  uint GetNumFaces()
  {
#ifdef USE_LOOPTRI_DETECT_QUADS
    return uint(num_face_as_quad_map);
#else
    return uint(numTessFaces);
#endif
  }

  uint GetNumVerticesOfFace(const uint face_num)
  {
#ifdef USE_LOOPTRI_DETECT_QUADS
    if (face_as_quad_map) {
      const MLoopTri *lt = &looptri[face_as_quad_map[face_num]];
      const MPoly *mp = &mpoly[lt->poly];
      if (mp->totloop == 4) {
        return 4;
      }
    }
    return 3;
#else
    UNUSED_VARS(pContext, face_num);
    return 3;
#endif
  }

  uint GetLoop(const uint face_num, const uint vert_num, const MLoopTri *&lt)
  {
#ifdef USE_LOOPTRI_DETECT_QUADS
    if (face_as_quad_map) {
      lt = &looptri[face_as_quad_map[face_num]];
      const MPoly *mp = &mpoly[lt->poly];
      if (mp->totloop == 4) {
        return (uint(mp->loopstart) + vert_num);
      }
      /* fall through to regular triangle */
    }
    else {
      lt = &looptri[face_num];
    }
#else
    lt = &looptri[face_num];
#endif
    return lt->tri[vert_num];
  }

  mikk::float3 GetPosition(const uint face_num, const uint vert_num)
  {
    const MLoopTri *lt;
    uint loop_index = GetLoop(face_num, vert_num, lt);
    return mikk::float3(positions[mloop[loop_index].v]);
  }

  mikk::float3 GetTexCoord(const uint face_num, const uint vert_num)
  {
    const MLoopTri *lt;
    uint loop_index = GetLoop(face_num, vert_num, lt);
    if (mloopuv != nullptr) {
      const float2 &uv = mloopuv[loop_index];
      return mikk::float3(uv[0], uv[1], 1.0f);
    }
    const float *l_orco = orco[mloop[loop_index].v];
    float u, v;
    map_to_sphere(&u, &v, l_orco[0], l_orco[1], l_orco[2]);
    return mikk::float3(u, v, 1.0f);
  }

  mikk::float3 GetNormal(const uint face_num, const uint vert_num)
  {
    const MLoopTri *lt;
    uint loop_index = GetLoop(face_num, vert_num, lt);
    if (precomputedLoopNormals) {
      return mikk::float3(precomputedLoopNormals[loop_index]);
    }
    if (sharp_faces && sharp_faces[lt->poly]) { /* flat */
      if (precomputedFaceNormals) {
        return mikk::float3(precomputedFaceNormals[lt->poly]);
      }
#ifdef USE_LOOPTRI_DETECT_QUADS
      const MPoly *mp = &mpoly[lt->poly];
      float normal[3];
      if (mp->totloop == 4) {
        normal_quad_v3(normal,
                       positions[mloop[mp->loopstart + 0].v],
                       positions[mloop[mp->loopstart + 1].v],
                       positions[mloop[mp->loopstart + 2].v],
                       positions[mloop[mp->loopstart + 3].v]);
      }
      else
#endif
      {
        normal_tri_v3(normal,
                      positions[mloop[lt->tri[0]].v],
                      positions[mloop[lt->tri[1]].v],
                      positions[mloop[lt->tri[2]].v]);
      }
      return mikk::float3(normal);
    }
    return mikk::float3(vert_normals[mloop[loop_index].v]);
  }

  void SetTangentSpace(const uint face_num, const uint vert_num, mikk::float3 T, bool orientation)
  {
    const MLoopTri *lt;
    uint loop_index = GetLoop(face_num, vert_num, lt);

    copy_v4_fl4(tangent[loop_index], T.x, T.y, T.z, orientation ? 1.0f : -1.0f);
  }

  const float (*precomputedFaceNormals)[3];
  const float (*precomputedLoopNormals)[3];
  const MLoopTri *looptri;
<<<<<<< HEAD
  const MLoopUV *mloopuv; /* texture coordinates */
  const MPoly *mpoly;     /* indices */
  const MLoop *mloop;     /* indices */
  const MVert *mvert;     /* vertex coordinates */
  const bool *sharp_faces;
=======
  const float2 *mloopuv;       /* texture coordinates */
  const MPoly *mpoly;          /* indices */
  const MLoop *mloop;          /* indices */
  const float (*positions)[3]; /* vertex coordinates */
>>>>>>> dd9e1ede
  const float (*vert_normals)[3];
  const float (*orco)[3];
  float (*tangent)[4]; /* destination */
  int numTessFaces;

#ifdef USE_LOOPTRI_DETECT_QUADS
  /* map from 'fake' face index to looptri,
   * quads will point to the first looptri of the quad */
  const int *face_as_quad_map;
  int num_face_as_quad_map;
#endif
};

static void DM_calc_loop_tangents_thread(TaskPool *__restrict /*pool*/, void *taskdata)
{
  SGLSLMeshToTangent *mesh_data = static_cast<SGLSLMeshToTangent *>(taskdata);

  mikk::Mikktspace<SGLSLMeshToTangent> mikk(*mesh_data);
  mikk.genTangSpace();
}

void BKE_mesh_add_loop_tangent_named_layer_for_uv(CustomData *uv_data,
                                                  CustomData *tan_data,
                                                  int numLoopData,
                                                  const char *layer_name)
{
  if (CustomData_get_named_layer_index(tan_data, CD_TANGENT, layer_name) == -1 &&
      CustomData_get_named_layer_index(uv_data, CD_PROP_FLOAT2, layer_name) != -1) {
    CustomData_add_layer_named(
        tan_data, CD_TANGENT, CD_SET_DEFAULT, nullptr, numLoopData, layer_name);
  }
}

void BKE_mesh_calc_loop_tangent_step_0(const CustomData *loopData,
                                       bool calc_active_tangent,
                                       const char (*tangent_names)[MAX_CUSTOMDATA_LAYER_NAME],
                                       int tangent_names_count,
                                       bool *rcalc_act,
                                       bool *rcalc_ren,
                                       int *ract_uv_n,
                                       int *rren_uv_n,
                                       char *ract_uv_name,
                                       char *rren_uv_name,
                                       short *rtangent_mask)
{
  /* Active uv in viewport */
  int layer_index = CustomData_get_layer_index(loopData, CD_PROP_FLOAT2);
  *ract_uv_n = CustomData_get_active_layer(loopData, CD_PROP_FLOAT2);
  ract_uv_name[0] = 0;
  if (*ract_uv_n != -1) {
    strcpy(ract_uv_name, loopData->layers[*ract_uv_n + layer_index].name);
  }

  /* Active tangent in render */
  *rren_uv_n = CustomData_get_render_layer(loopData, CD_PROP_FLOAT2);
  rren_uv_name[0] = 0;
  if (*rren_uv_n != -1) {
    strcpy(rren_uv_name, loopData->layers[*rren_uv_n + layer_index].name);
  }

  /* If active tangent not in tangent_names we take it into account */
  *rcalc_act = false;
  *rcalc_ren = false;
  for (int i = 0; i < tangent_names_count; i++) {
    if (tangent_names[i][0] == 0) {
      calc_active_tangent = true;
    }
  }
  if (calc_active_tangent) {
    *rcalc_act = true;
    *rcalc_ren = true;
    for (int i = 0; i < tangent_names_count; i++) {
      if (STREQ(ract_uv_name, tangent_names[i])) {
        *rcalc_act = false;
      }
      if (STREQ(rren_uv_name, tangent_names[i])) {
        *rcalc_ren = false;
      }
    }
  }
  *rtangent_mask = 0;

  const int uv_layer_num = CustomData_number_of_layers(loopData, CD_PROP_FLOAT2);
  for (int n = 0; n < uv_layer_num; n++) {
    const char *name = CustomData_get_layer_name(loopData, CD_PROP_FLOAT2, n);
    bool add = false;
    for (int i = 0; i < tangent_names_count; i++) {
      if (tangent_names[i][0] && STREQ(tangent_names[i], name)) {
        add = true;
        break;
      }
    }
    if (!add && ((*rcalc_act && ract_uv_name[0] && STREQ(ract_uv_name, name)) ||
                 (*rcalc_ren && rren_uv_name[0] && STREQ(rren_uv_name, name)))) {
      add = true;
    }
    if (add) {
      *rtangent_mask |= short(1 << n);
    }
  }

  if (uv_layer_num == 0) {
    *rtangent_mask |= DM_TANGENT_MASK_ORCO;
  }
}

void BKE_mesh_calc_loop_tangent_ex(const float (*vert_positions)[3],
                                   const MPoly *mpoly,
                                   const uint mpoly_len,
                                   const MLoop *mloop,
                                   const MLoopTri *looptri,
                                   const uint looptri_len,
                                   const bool *sharp_faces,

                                   CustomData *loopdata,
                                   bool calc_active_tangent,
                                   const char (*tangent_names)[MAX_CUSTOMDATA_LAYER_NAME],
                                   int tangent_names_len,
                                   const float (*vert_normals)[3],
                                   const float (*poly_normals)[3],
                                   const float (*loop_normals)[3],
                                   const float (*vert_orco)[3],
                                   /* result */
                                   CustomData *loopdata_out,
                                   const uint loopdata_out_len,
                                   short *tangent_mask_curr_p)
{
  int act_uv_n = -1;
  int ren_uv_n = -1;
  bool calc_act = false;
  bool calc_ren = false;
  char act_uv_name[MAX_CUSTOMDATA_LAYER_NAME];
  char ren_uv_name[MAX_CUSTOMDATA_LAYER_NAME];
  short tangent_mask = 0;
  short tangent_mask_curr = *tangent_mask_curr_p;

  BKE_mesh_calc_loop_tangent_step_0(loopdata,
                                    calc_active_tangent,
                                    tangent_names,
                                    tangent_names_len,
                                    &calc_act,
                                    &calc_ren,
                                    &act_uv_n,
                                    &ren_uv_n,
                                    act_uv_name,
                                    ren_uv_name,
                                    &tangent_mask);
  if ((tangent_mask_curr | tangent_mask) != tangent_mask_curr) {
    /* Check we have all the needed layers */
    /* Allocate needed tangent layers */
    for (int i = 0; i < tangent_names_len; i++) {
      if (tangent_names[i][0]) {
        BKE_mesh_add_loop_tangent_named_layer_for_uv(
            loopdata, loopdata_out, int(loopdata_out_len), tangent_names[i]);
      }
    }
    if ((tangent_mask & DM_TANGENT_MASK_ORCO) &&
        CustomData_get_named_layer_index(loopdata, CD_TANGENT, "") == -1) {
      CustomData_add_layer_named(
          loopdata_out, CD_TANGENT, CD_SET_DEFAULT, nullptr, int(loopdata_out_len), "");
    }
    if (calc_act && act_uv_name[0]) {
      BKE_mesh_add_loop_tangent_named_layer_for_uv(
          loopdata, loopdata_out, int(loopdata_out_len), act_uv_name);
    }
    if (calc_ren && ren_uv_name[0]) {
      BKE_mesh_add_loop_tangent_named_layer_for_uv(
          loopdata, loopdata_out, int(loopdata_out_len), ren_uv_name);
    }

#ifdef USE_LOOPTRI_DETECT_QUADS
    int num_face_as_quad_map;
    int *face_as_quad_map = nullptr;

    /* map faces to quads */
    if (looptri_len != mpoly_len) {
      /* Over allocate, since we don't know how many ngon or quads we have. */

      /* map fake face index to looptri */
      face_as_quad_map = static_cast<int *>(MEM_mallocN(sizeof(int) * looptri_len, __func__));
      int k, j;
      for (k = 0, j = 0; j < int(looptri_len); k++, j++) {
        face_as_quad_map[k] = j;
        /* step over all quads */
        if (mpoly[looptri[j].poly].totloop == 4) {
          j++; /* skips the nest looptri */
        }
      }
      num_face_as_quad_map = k;
    }
    else {
      num_face_as_quad_map = int(looptri_len);
    }
#endif

    /* Calculation */
    if (looptri_len != 0) {
      TaskPool *task_pool = BLI_task_pool_create(nullptr, TASK_PRIORITY_HIGH);

      tangent_mask_curr = 0;
      /* Calculate tangent layers */
      SGLSLMeshToTangent data_array[MAX_MTFACE];
      const int tangent_layer_num = CustomData_number_of_layers(loopdata_out, CD_TANGENT);
      for (int n = 0; n < tangent_layer_num; n++) {
        int index = CustomData_get_layer_index_n(loopdata_out, CD_TANGENT, n);
        BLI_assert(n < MAX_MTFACE);
        SGLSLMeshToTangent *mesh2tangent = &data_array[n];
        mesh2tangent->numTessFaces = int(looptri_len);
#ifdef USE_LOOPTRI_DETECT_QUADS
        mesh2tangent->face_as_quad_map = face_as_quad_map;
        mesh2tangent->num_face_as_quad_map = num_face_as_quad_map;
#endif
        mesh2tangent->positions = vert_positions;
        mesh2tangent->vert_normals = vert_normals;
        mesh2tangent->mpoly = mpoly;
        mesh2tangent->mloop = mloop;
        mesh2tangent->looptri = looptri;
        mesh2tangent->sharp_faces = sharp_faces;
        /* NOTE: we assume we do have tessellated loop normals at this point
         * (in case it is object-enabled), have to check this is valid. */
        mesh2tangent->precomputedLoopNormals = loop_normals;
        mesh2tangent->precomputedFaceNormals = poly_normals;

        mesh2tangent->orco = nullptr;
        mesh2tangent->mloopuv = static_cast<const float2 *>(CustomData_get_layer_named(
            loopdata, CD_PROP_FLOAT2, loopdata_out->layers[index].name));

        /* Fill the resulting tangent_mask */
        if (!mesh2tangent->mloopuv) {
          mesh2tangent->orco = vert_orco;
          if (!mesh2tangent->orco) {
            continue;
          }

          tangent_mask_curr |= DM_TANGENT_MASK_ORCO;
        }
        else {
          int uv_ind = CustomData_get_named_layer_index(
              loopdata, CD_PROP_FLOAT2, loopdata_out->layers[index].name);
          int uv_start = CustomData_get_layer_index(loopdata, CD_PROP_FLOAT2);
          BLI_assert(uv_ind != -1 && uv_start != -1);
          BLI_assert(uv_ind - uv_start < MAX_MTFACE);
          tangent_mask_curr |= short(1 << (uv_ind - uv_start));
        }

        mesh2tangent->tangent = static_cast<float(*)[4]>(loopdata_out->layers[index].data);
        BLI_task_pool_push(task_pool, DM_calc_loop_tangents_thread, mesh2tangent, false, nullptr);
      }

      BLI_assert(tangent_mask_curr == tangent_mask);
      BLI_task_pool_work_and_wait(task_pool);
      BLI_task_pool_free(task_pool);
    }
    else {
      tangent_mask_curr = tangent_mask;
    }
#ifdef USE_LOOPTRI_DETECT_QUADS
    if (face_as_quad_map) {
      MEM_freeN(face_as_quad_map);
    }
#  undef USE_LOOPTRI_DETECT_QUADS

#endif

    *tangent_mask_curr_p = tangent_mask_curr;

    /* Update active layer index */
    int act_uv_index = (act_uv_n != -1) ?
                           CustomData_get_layer_index_n(loopdata, CD_PROP_FLOAT2, act_uv_n) :
                           -1;
    if (act_uv_index != -1) {
      int tan_index = CustomData_get_named_layer_index(
          loopdata, CD_TANGENT, loopdata->layers[act_uv_index].name);
      CustomData_set_layer_active_index(loopdata, CD_TANGENT, tan_index);
    } /* else tangent has been built from orco */

    /* Update render layer index */
    int ren_uv_index = (ren_uv_n != -1) ?
                           CustomData_get_layer_index_n(loopdata, CD_PROP_FLOAT2, ren_uv_n) :
                           -1;
    if (ren_uv_index != -1) {
      int tan_index = CustomData_get_named_layer_index(
          loopdata, CD_TANGENT, loopdata->layers[ren_uv_index].name);
      CustomData_set_layer_render_index(loopdata, CD_TANGENT, tan_index);
    } /* else tangent has been built from orco */
  }
}

void BKE_mesh_calc_loop_tangents(Mesh *me_eval,
                                 bool calc_active_tangent,
                                 const char (*tangent_names)[MAX_CUSTOMDATA_LAYER_NAME],
                                 int tangent_names_len)
{
  /* TODO(@campbellbarton): store in Mesh.runtime to avoid recalculation. */
  short tangent_mask = 0;
  BKE_mesh_calc_loop_tangent_ex(
      BKE_mesh_vert_positions(me_eval),
      BKE_mesh_polys(me_eval),
      uint(me_eval->totpoly),
      BKE_mesh_loops(me_eval),
      BKE_mesh_runtime_looptri_ensure(me_eval),
      uint(BKE_mesh_runtime_looptri_len(me_eval)),
      static_cast<const bool *>(
          CustomData_get_layer_named(&me_eval->pdata, CD_PROP_BOOL, "sharp_face")),
      &me_eval->ldata,
      calc_active_tangent,
      tangent_names,
      tangent_names_len,
      BKE_mesh_vertex_normals_ensure(me_eval),
      BKE_mesh_poly_normals_ensure(me_eval),
      static_cast<const float(*)[3]>(CustomData_get_layer(&me_eval->ldata, CD_NORMAL)),
      /* may be nullptr */
      static_cast<const float(*)[3]>(CustomData_get_layer(&me_eval->vdata, CD_ORCO)),
      /* result */
      &me_eval->ldata,
      uint(me_eval->totloop),
      &tangent_mask);
}

/** \} */<|MERGE_RESOLUTION|>--- conflicted
+++ resolved
@@ -278,18 +278,12 @@
   const float (*precomputedFaceNormals)[3];
   const float (*precomputedLoopNormals)[3];
   const MLoopTri *looptri;
-<<<<<<< HEAD
-  const MLoopUV *mloopuv; /* texture coordinates */
-  const MPoly *mpoly;     /* indices */
-  const MLoop *mloop;     /* indices */
-  const MVert *mvert;     /* vertex coordinates */
+  const float2 *mloopuv; /* texture coordinates */
+  const MPoly *mpoly;    /* indices */
+  const MLoop *mloop;    /* indices */
+  const MVert *mvert;    /* vertex coordinates */
   const bool *sharp_faces;
-=======
-  const float2 *mloopuv;       /* texture coordinates */
-  const MPoly *mpoly;          /* indices */
-  const MLoop *mloop;          /* indices */
   const float (*positions)[3]; /* vertex coordinates */
->>>>>>> dd9e1ede
   const float (*vert_normals)[3];
   const float (*orco)[3];
   float (*tangent)[4]; /* destination */
