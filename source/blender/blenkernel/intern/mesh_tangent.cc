--- conflicted
+++ resolved
@@ -136,17 +136,6 @@
     return;
   }
 
-<<<<<<< HEAD
-=======
-  const float(*loop_normals)[3] = static_cast<const float(*)[3]>(
-      CustomData_get_layer(&mesh->loop_data, CD_NORMAL));
-  if (!loop_normals) {
-    BKE_report(
-        reports, RPT_ERROR, "Tangent space computation needs loop normals, none found, aborting");
-    return;
-  }
-
->>>>>>> aebc743b
   BKE_mesh_calc_loop_tangent_single_ex(
       reinterpret_cast<const float(*)[3]>(mesh->vert_positions().data()),
       mesh->totvert,
@@ -606,13 +595,8 @@
       tangent_names,
       tangent_names_len,
       reinterpret_cast<const float(*)[3]>(me_eval->vert_normals().data()),
-<<<<<<< HEAD
-      reinterpret_cast<const float(*)[3]>(me_eval->poly_normals().data()),
+      reinterpret_cast<const float(*)[3]>(me_eval->face_normals().data()),
       reinterpret_cast<const float(*)[3]>(me_eval->corner_normals().data()),
-=======
-      reinterpret_cast<const float(*)[3]>(me_eval->face_normals().data()),
-      static_cast<const float(*)[3]>(CustomData_get_layer(&me_eval->loop_data, CD_NORMAL)),
->>>>>>> aebc743b
       /* may be nullptr */
       static_cast<const float(*)[3]>(CustomData_get_layer(&me_eval->vert_data, CD_ORCO)),
       /* result */
