--- conflicted
+++ resolved
@@ -136,29 +136,12 @@
     return;
   }
 
-<<<<<<< HEAD
-  BKE_mesh_calc_loop_tangent_single_ex(BKE_mesh_verts(mesh),
-=======
-  const float(*loop_normals)[3] = static_cast<const float(*)[3]>(
-      CustomData_get_layer(&mesh->ldata, CD_NORMAL));
-  if (!loop_normals) {
-    BKE_report(
-        reports, RPT_ERROR, "Tangent space computation needs loop normals, none found, aborting");
-    return;
-  }
-
   BKE_mesh_calc_loop_tangent_single_ex(BKE_mesh_vert_positions(mesh),
->>>>>>> 96abaae9
                                        mesh->totvert,
                                        mesh->loops().data(),
                                        r_looptangents,
-<<<<<<< HEAD
                                        BKE_mesh_corner_normals_ensure(mesh),
-                                       loopuvs,
-=======
-                                       loop_normals,
                                        reinterpret_cast<const float(*)[2]>(uv_map.data()),
->>>>>>> 96abaae9
                                        mesh->totloop,
                                        mesh->polys().data(),
                                        mesh->totpoly,
