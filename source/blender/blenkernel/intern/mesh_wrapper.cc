--- conflicted
+++ resolved
@@ -186,13 +186,8 @@
 {
   switch (mesh->runtime->wrapper_type) {
     case ME_WRAPPER_TYPE_BMESH:
-<<<<<<< HEAD
       BKE_editmesh_cache_ensure_face_normals(mesh->edit_mesh, mesh->runtime->edit_data);
-      return mesh->runtime->edit_data->faceNos;
-=======
-      BKE_editmesh_cache_ensure_poly_normals(mesh->edit_mesh, mesh->runtime->edit_data);
-      return reinterpret_cast<const float(*)[3]>(mesh->runtime->edit_data->polyNos.data());
->>>>>>> 19d4cafb
+      return reinterpret_cast<const float(*)[3]>(mesh->runtime->edit_data->faceNos.data());
     case ME_WRAPPER_TYPE_MDATA:
     case ME_WRAPPER_TYPE_SUBD:
       return reinterpret_cast<const float(*)[3]>(mesh->face_normals().data());
@@ -205,15 +200,9 @@
   switch (mesh->runtime->wrapper_type) {
     case ME_WRAPPER_TYPE_BMESH:
       if (mesh->runtime->edit_data) {
-<<<<<<< HEAD
-        MEM_SAFE_FREE(mesh->runtime->edit_data->vertexNos);
-        MEM_SAFE_FREE(mesh->runtime->edit_data->faceCos);
-        MEM_SAFE_FREE(mesh->runtime->edit_data->faceNos);
-=======
         mesh->runtime->edit_data->vertexNos = {};
-        mesh->runtime->edit_data->polyCos = {};
-        mesh->runtime->edit_data->polyNos = {};
->>>>>>> 19d4cafb
+        mesh->runtime->edit_data->faceCos = {};
+        mesh->runtime->edit_data->faceNos = {};
       }
       break;
     case ME_WRAPPER_TYPE_MDATA:
