/* SPDX-License-Identifier: GPL-2.0-or-later
 * Copyright 2001-2002 NaN Holding BV. All rights reserved. */

/** \file
 * \ingroup bke
 */

#include <cctype>
#include <cfloat>
#include <cmath>
#include <cstdio>
#include <cstdlib>
#include <cstring>

#include "MEM_guardedalloc.h"

#include "DNA_mesh_types.h"
#include "DNA_meshdata_types.h"
#include "DNA_meta_types.h"
#include "DNA_object_types.h"
#include "DNA_scene_types.h"

#include "BLI_listbase.h"
#include "BLI_math.h"
#include "BLI_memarena.h"
#include "BLI_string_utils.h"
#include "BLI_utildefines.h"

#include "BKE_displist.h"
#include "BKE_global.h"
#include "BKE_lib_id.h"
#include "BKE_mball_tessellate.h" /* own include */
#include "BKE_mesh.h"
#include "BKE_object.h"
#include "BKE_scene.h"

#include "DEG_depsgraph.h"
#include "DEG_depsgraph_query.h"

#include "BLI_strict_flags.h"

/* experimental (faster) normal calculation */
// #define USE_ACCUM_NORMAL

#define MBALL_ARRAY_LEN_INIT 4096

/* Data types */

/** Corner of a cube. */
typedef struct corner {
  int i, j, k;        /* (i, j, k) is index within lattice */
  float co[3], value; /* location and function value */
  struct corner *next;
} CORNER;

/** Partitioning cell (cube). */
typedef struct cube {
  int i, j, k;        /* lattice location of cube */
  CORNER *corners[8]; /* eight corners */
} CUBE;

/** Linked list of cubes acting as stack. */
typedef struct cubes {
  CUBE cube;          /* a single cube */
  struct cubes *next; /* remaining elements */
} CUBES;

/** List of cube locations. */
typedef struct centerlist {
  int i, j, k;             /* cube location */
  struct centerlist *next; /* remaining elements */
} CENTERLIST;

/** List of edges. */
typedef struct edgelist {
  int i1, j1, k1, i2, j2, k2; /* edge corner ids */
  int vid;                    /* vertex id */
  struct edgelist *next;      /* remaining elements */
} EDGELIST;

/** List of integers. */
typedef struct intlist {
  int i;                /* an integer */
  struct intlist *next; /* remaining elements */
} INTLIST;

/** List of list of integers. */
typedef struct intlists {
  INTLIST *list;         /* a list of integers */
  struct intlists *next; /* remaining elements */
} INTLISTS;

/** An AABB with pointer to metal-elem. */
typedef struct Box {
  float min[3], max[3];
  const MetaElem *ml;
} Box;

typedef struct MetaballBVHNode { /* BVH node */
  Box bb[2];                     /* AABB of children */
  struct MetaballBVHNode *child[2];
} MetaballBVHNode;

/** Parameters, storage. */
typedef struct process {
  float thresh, size; /* mball threshold, single cube size */
  float delta;        /* small delta for calculating normals */
  uint converge_res;  /* converge procedure resolution (more = slower) */

  MetaElem **mainb;  /* array of all meta-elems. */
  uint totelem, mem; /* number of meta-elems. */

  MetaballBVHNode metaball_bvh; /* The simplest bvh */
  Box allbb;                    /* Bounding box of all meta-elems */

  MetaballBVHNode **bvh_queue; /* Queue used during bvh traversal */
  uint bvh_queue_size;

  CUBES *cubes;         /* stack of cubes waiting for polygonization */
  CENTERLIST **centers; /* cube center hash table */
  CORNER **corners;     /* corner value hash table */
  EDGELIST **edges;     /* edge and vertex id hash table */

  int (*indices)[4]; /* output indices */
  uint totindex;     /* size of memory allocated for indices */
  uint curindex;     /* number of currently added indices */

  float (*co)[3], (*no)[3]; /* surface vertices - positions and normals */
  uint totvertex;           /* memory size */
  uint curvertex;           /* currently added vertices */

  /* memory allocation from common pool */
  MemArena *pgn_elements;
} PROCESS;

/* Forward declarations */
static int vertid(PROCESS *process, const CORNER *c1, const CORNER *c2);
static void add_cube(PROCESS *process, int i, int j, int k);
static void make_face(PROCESS *process, int i1, int i2, int i3, int i4);
static void converge(PROCESS *process, const CORNER *c1, const CORNER *c2, float r_p[3]);

/* ******************* SIMPLE BVH ********************* */

static void make_box_union(const BoundBox *a, const Box *b, Box *r_out)
{
  r_out->min[0] = min_ff(a->vec[0][0], b->min[0]);
  r_out->min[1] = min_ff(a->vec[0][1], b->min[1]);
  r_out->min[2] = min_ff(a->vec[0][2], b->min[2]);

  r_out->max[0] = max_ff(a->vec[6][0], b->max[0]);
  r_out->max[1] = max_ff(a->vec[6][1], b->max[1]);
  r_out->max[2] = max_ff(a->vec[6][2], b->max[2]);
}

static void make_box_from_metaelem(Box *r, const MetaElem *ml)
{
  copy_v3_v3(r->max, ml->bb->vec[6]);
  copy_v3_v3(r->min, ml->bb->vec[0]);
  r->ml = ml;
}

/**
 * Partitions part of #process.mainb array [start, end) along axis s. Returns i,
 * where centroids of elements in the [start, i) segment lie "on the right side" of div,
 * and elements in the [i, end) segment lie "on the left"
 */
static uint partition_mainb(MetaElem **mainb, uint start, uint end, uint s, float div)
{
  uint i = start, j = end - 1;
  div *= 2.0f;

  while (true) {
    while (i < j && div > (mainb[i]->bb->vec[6][s] + mainb[i]->bb->vec[0][s])) {
      i++;
    }
    while (j > i && div < (mainb[j]->bb->vec[6][s] + mainb[j]->bb->vec[0][s])) {
      j--;
    }

    if (i >= j) {
      break;
    }

    std::swap(mainb[i], mainb[j]);
    i++;
    j--;
  }

  if (i == start) {
    i++;
  }

  return i;
}

/**
 * Recursively builds a BVH, dividing elements along the middle of the longest axis of allbox.
 */
static void build_bvh_spatial(
    PROCESS *process, MetaballBVHNode *node, uint start, uint end, const Box *allbox)
{
  uint part, j, s;
  float dim[3], div;

  /* Maximum bvh queue size is number of nodes which are made, equals calls to this function. */
  process->bvh_queue_size++;

  dim[0] = allbox->max[0] - allbox->min[0];
  dim[1] = allbox->max[1] - allbox->min[1];
  dim[2] = allbox->max[2] - allbox->min[2];

  s = 0;
  if (dim[1] > dim[0] && dim[1] > dim[2]) {
    s = 1;
  }
  else if (dim[2] > dim[1] && dim[2] > dim[0]) {
    s = 2;
  }

  div = allbox->min[s] + (dim[s] / 2.0f);

  part = partition_mainb(process->mainb, start, end, s, div);

  make_box_from_metaelem(&node->bb[0], process->mainb[start]);
  node->child[0] = nullptr;

  if (part > start + 1) {
    for (j = start; j < part; j++) {
      make_box_union(process->mainb[j]->bb, &node->bb[0], &node->bb[0]);
    }

    node->child[0] = static_cast<MetaballBVHNode *>(
        BLI_memarena_alloc(process->pgn_elements, sizeof(MetaballBVHNode)));
    build_bvh_spatial(process, node->child[0], start, part, &node->bb[0]);
  }

  node->child[1] = nullptr;
  if (part < end) {
    make_box_from_metaelem(&node->bb[1], process->mainb[part]);

    if (part < end - 1) {
      for (j = part; j < end; j++) {
        make_box_union(process->mainb[j]->bb, &node->bb[1], &node->bb[1]);
      }

      node->child[1] = static_cast<MetaballBVHNode *>(
          BLI_memarena_alloc(process->pgn_elements, sizeof(MetaballBVHNode)));
      build_bvh_spatial(process, node->child[1], part, end, &node->bb[1]);
    }
  }
  else {
    INIT_MINMAX(node->bb[1].min, node->bb[1].max);
  }
}

/* ******************** ARITH ************************* */

/**
 * BASED AT CODE (but mostly rewritten) :
 * C code from the article
 * "An Implicit Surface Polygonizer"
 * by Jules Bloomenthal <jbloom@beauty.gmu.edu>
 * in "Graphics Gems IV", Academic Press, 1994
 *
 * Authored by Jules Bloomenthal, Xerox PARC.
 * Copyright (c) Xerox Corporation, 1991.  All rights reserved.
 * Permission is granted to reproduce, use and distribute this code for
 * any and all purposes, provided that this notice appears in all copies.
 */

#define L 0   /* Left direction:   -x, -i. */
#define R 1   /* Right direction:  +x, +i. */
#define B 2   /* Bottom direction: -y, -j. */
#define T 3   /* Top direction:    +y, +j. */
#define N 4   /* Near direction:   -z, -k. */
#define F 5   /* Far direction:    +z, +k. */
#define LBN 0 /* Left bottom near corner. */
#define LBF 1 /* Left bottom far corner. */
#define LTN 2 /* Left top near corner. */
#define LTF 3 /* Left top far corner. */
#define RBN 4 /* Right bottom near corner. */
#define RBF 5 /* Right bottom far corner. */
#define RTN 6 /* Right top near corner. */
#define RTF 7 /* Right top far corner. */

/**
 * the LBN corner of cube (i, j, k), corresponds with location
 * (i-0.5)*size, (j-0.5)*size, (k-0.5)*size)
 */

#define HASHBIT (5)
/** Hash table size (32768). */
#define HASHSIZE size_t(1 << (3 * HASHBIT))

#define HASH(i, j, k) ((((((i)&31) << 5) | ((j)&31)) << 5) | ((k)&31))

#define MB_BIT(i, bit) (((i) >> (bit)) & 1)
// #define FLIP(i, bit) ((i) ^ 1 << (bit)) /* flip the given bit of i */

/* ******************** DENSITY COPMPUTATION ********************* */

/**
 * Computes density from given metaball at given position.
 * Metaball equation is: `(1 - r^2 / R^2)^3 * s`
 *
 * r = distance from center
 * R = metaball radius
 * s - metaball stiffness
 */
static float densfunc(const MetaElem *ball, float x, float y, float z)
{
  float dist2;
  float dvec[3] = {x, y, z};

  mul_m4_v3((const float(*)[4])ball->imat, dvec);

  switch (ball->type) {
    case MB_BALL:
      /* do nothing */
      break;
    case MB_CUBE:
      if (dvec[2] > ball->expz) {
        dvec[2] -= ball->expz;
      }
      else if (dvec[2] < -ball->expz) {
        dvec[2] += ball->expz;
      }
      else {
        dvec[2] = 0.0;
      }
      ATTR_FALLTHROUGH;
    case MB_PLANE:
      if (dvec[1] > ball->expy) {
        dvec[1] -= ball->expy;
      }
      else if (dvec[1] < -ball->expy) {
        dvec[1] += ball->expy;
      }
      else {
        dvec[1] = 0.0;
      }
      ATTR_FALLTHROUGH;
    case MB_TUBE:
      if (dvec[0] > ball->expx) {
        dvec[0] -= ball->expx;
      }
      else if (dvec[0] < -ball->expx) {
        dvec[0] += ball->expx;
      }
      else {
        dvec[0] = 0.0;
      }
      break;
    case MB_ELIPSOID:
      dvec[0] /= ball->expx;
      dvec[1] /= ball->expy;
      dvec[2] /= ball->expz;
      break;

    /* *** deprecated, could be removed?, do-versioned at least *** */
    case MB_TUBEX:
      if (dvec[0] > ball->len) {
        dvec[0] -= ball->len;
      }
      else if (dvec[0] < -ball->len) {
        dvec[0] += ball->len;
      }
      else {
        dvec[0] = 0.0;
      }
      break;
    case MB_TUBEY:
      if (dvec[1] > ball->len) {
        dvec[1] -= ball->len;
      }
      else if (dvec[1] < -ball->len) {
        dvec[1] += ball->len;
      }
      else {
        dvec[1] = 0.0;
      }
      break;
    case MB_TUBEZ:
      if (dvec[2] > ball->len) {
        dvec[2] -= ball->len;
      }
      else if (dvec[2] < -ball->len) {
        dvec[2] += ball->len;
      }
      else {
        dvec[2] = 0.0;
      }
      break;
      /* *** end deprecated *** */
  }

  /* ball->rad2 is inverse of squared rad */
  dist2 = 1.0f - (len_squared_v3(dvec) * ball->rad2);

  /* ball->s is negative if metaball is negative */
  return (dist2 < 0.0f) ? 0.0f : (ball->s * dist2 * dist2 * dist2);
}

/**
 * Computes density at given position form all meta-balls which contain this point in their box.
 * Traverses BVH using a queue.
 */
static float metaball(PROCESS *process, float x, float y, float z)
{
  float dens = 0.0f;
  uint front = 0, back = 0;
  MetaballBVHNode *node;

  process->bvh_queue[front++] = &process->metaball_bvh;

  while (front != back) {
    node = process->bvh_queue[back++];

    for (int i = 0; i < 2; i++) {
      if ((node->bb[i].min[0] <= x) && (node->bb[i].max[0] >= x) && (node->bb[i].min[1] <= y) &&
          (node->bb[i].max[1] >= y) && (node->bb[i].min[2] <= z) && (node->bb[i].max[2] >= z)) {
        if (node->child[i]) {
          process->bvh_queue[front++] = node->child[i];
        }
        else {
          dens += densfunc(node->bb[i].ml, x, y, z);
        }
      }
    }
  }

  return process->thresh - dens;
}

/**
 * Adds face to indices, expands memory if needed.
 */
static void make_face(PROCESS *process, int i1, int i2, int i3, int i4)
{
#ifdef USE_ACCUM_NORMAL
  float n[3];
#endif

  if (UNLIKELY(process->totindex == process->curindex)) {
    process->totindex = process->totindex ? (process->totindex * 2) : MBALL_ARRAY_LEN_INIT;
    process->indices = static_cast<int(*)[4]>(
        MEM_reallocN(process->indices, sizeof(int[4]) * process->totindex));
  }

  int *cur = process->indices[process->curindex++];

  /* Treat triangles as fake quads. */
  cur[0] = i1;
  cur[1] = i2;
  cur[2] = i3;
  cur[3] = i4;

#ifdef USE_ACCUM_NORMAL
  if (i4 == i3) {
    normal_tri_v3(n, process->co[i1], process->co[i2], process->co[i3]);
    accumulate_vertex_normals_v3(process->no[i1],
                                 process->no[i2],
                                 process->no[i3],
                                 nullptr,
                                 n,
                                 process->co[i1],
                                 process->co[i2],
                                 process->co[i3],
                                 nullptr);
  }
  else {
    normal_quad_v3(n, process->co[i1], process->co[i2], process->co[i3], process->co[i4]);
    accumulate_vertex_normals_v3(process->no[i1],
                                 process->no[i2],
                                 process->no[i3],
                                 process->no[i4],
                                 n,
                                 process->co[i1],
                                 process->co[i2],
                                 process->co[i3],
                                 process->co[i4]);
  }
#endif
}

/* Frees allocated memory */
static void freepolygonize(PROCESS *process)
{
  if (process->corners) {
    MEM_freeN(process->corners);
  }
  if (process->edges) {
    MEM_freeN(process->edges);
  }
  if (process->centers) {
    MEM_freeN(process->centers);
  }
  if (process->mainb) {
    MEM_freeN(process->mainb);
  }
  if (process->bvh_queue) {
    MEM_freeN(process->bvh_queue);
  }
  if (process->pgn_elements) {
    BLI_memarena_free(process->pgn_elements);
  }
}

/* **************** POLYGONIZATION ************************ */

/**** Cubical Polygonization (optional) ****/

#define LB 0  /* left bottom edge */
#define LT 1  /* left top edge */
#define LN 2  /* left near edge */
#define LF 3  /* left far edge */
#define RB 4  /* right bottom edge */
#define RT 5  /* right top edge */
#define RN 6  /* right near edge */
#define RF 7  /* right far edge */
#define BN 8  /* bottom near edge */
#define BF 9  /* bottom far edge */
#define TN 10 /* top near edge */
#define TF 11 /* top far edge */

static INTLISTS *cubetable[256];
static char faces[256];

/* edge: LB, LT, LN, LF, RB, RT, RN, RF, BN, BF, TN, TF */
static int corner1[12] = {
    LBN,
    LTN,
    LBN,
    LBF,
    RBN,
    RTN,
    RBN,
    RBF,
    LBN,
    LBF,
    LTN,
    LTF,
};
static int corner2[12] = {
    LBF,
    LTF,
    LTN,
    LTF,
    RBF,
    RTF,
    RTN,
    RTF,
    RBN,
    RBF,
    RTN,
    RTF,
};
static int leftface[12] = {
    B,
    L,
    L,
    F,
    R,
    T,
    N,
    R,
    N,
    B,
    T,
    F,
};
/* face on left when going corner1 to corner2 */
static int rightface[12] = {
    L,
    T,
    N,
    L,
    B,
    R,
    R,
    F,
    B,
    F,
    N,
    T,
};
/* face on right when going corner1 to corner2 */

/**
 * triangulate the cube directly, without decomposition
 */
static void docube(PROCESS *process, CUBE *cube)
{
  INTLISTS *polys;
  CORNER *c1, *c2;
  int i, index = 0, count, indexar[8];

  /* Determine which case cube falls into. */
  for (i = 0; i < 8; i++) {
    if (cube->corners[i]->value > 0.0f) {
      index += (1 << i);
    }
  }

  /* Using faces[] table, adds neighboring cube if surface intersects face in this direction. */
  if (MB_BIT(faces[index], 0)) {
    add_cube(process, cube->i - 1, cube->j, cube->k);
  }
  if (MB_BIT(faces[index], 1)) {
    add_cube(process, cube->i + 1, cube->j, cube->k);
  }
  if (MB_BIT(faces[index], 2)) {
    add_cube(process, cube->i, cube->j - 1, cube->k);
  }
  if (MB_BIT(faces[index], 3)) {
    add_cube(process, cube->i, cube->j + 1, cube->k);
  }
  if (MB_BIT(faces[index], 4)) {
    add_cube(process, cube->i, cube->j, cube->k - 1);
  }
  if (MB_BIT(faces[index], 5)) {
    add_cube(process, cube->i, cube->j, cube->k + 1);
  }

  /* Using cubetable[], determines polygons for output. */
  for (polys = cubetable[index]; polys; polys = polys->next) {
    INTLIST *edges;

    count = 0;
    /* Sets needed vertex id's lying on the edges. */
    for (edges = polys->list; edges; edges = edges->next) {
      c1 = cube->corners[corner1[edges->i]];
      c2 = cube->corners[corner2[edges->i]];

      indexar[count] = vertid(process, c1, c2);
      count++;
    }

    /* Adds faces to output. */
    if (count > 2) {
      switch (count) {
        case 3:
          make_face(process, indexar[2], indexar[1], indexar[0], indexar[0]); /* triangle */
          break;
        case 4:
          make_face(process, indexar[3], indexar[2], indexar[1], indexar[0]);
          break;
        case 5:
          make_face(process, indexar[3], indexar[2], indexar[1], indexar[0]);
          make_face(process, indexar[4], indexar[3], indexar[0], indexar[0]); /* triangle */
          break;
        case 6:
          make_face(process, indexar[3], indexar[2], indexar[1], indexar[0]);
          make_face(process, indexar[5], indexar[4], indexar[3], indexar[0]);
          break;
        case 7:
          make_face(process, indexar[3], indexar[2], indexar[1], indexar[0]);
          make_face(process, indexar[5], indexar[4], indexar[3], indexar[0]);
          make_face(process, indexar[6], indexar[5], indexar[0], indexar[0]); /* triangle */
          break;
      }
    }
  }
}

/**
 * return corner with the given lattice location
 * set (and cache) its function value
 */
static CORNER *setcorner(PROCESS *process, int i, int j, int k)
{
  /* for speed, do corner value caching here */
  CORNER *c;
  int index;

  /* does corner exist? */
  index = HASH(i, j, k);
  c = process->corners[index];

  for (; c != nullptr; c = c->next) {
    if (c->i == i && c->j == j && c->k == k) {
      return c;
    }
  }

  c = static_cast<CORNER *>(BLI_memarena_alloc(process->pgn_elements, sizeof(CORNER)));

  c->i = i;
  c->co[0] = (float(i) - 0.5f) * process->size;
  c->j = j;
  c->co[1] = (float(j) - 0.5f) * process->size;
  c->k = k;
  c->co[2] = (float(k) - 0.5f) * process->size;

  c->value = metaball(process, c->co[0], c->co[1], c->co[2]);

  c->next = process->corners[index];
  process->corners[index] = c;

  return c;
}

/**
 * return next clockwise edge from given edge around given face
 */
static int nextcwedge(int edge, int face)
{
  switch (edge) {
    case LB:
      return (face == L) ? LF : BN;
    case LT:
      return (face == L) ? LN : TF;
    case LN:
      return (face == L) ? LB : TN;
    case LF:
      return (face == L) ? LT : BF;
    case RB:
      return (face == R) ? RN : BF;
    case RT:
      return (face == R) ? RF : TN;
    case RN:
      return (face == R) ? RT : BN;
    case RF:
      return (face == R) ? RB : TF;
    case BN:
      return (face == B) ? RB : LN;
    case BF:
      return (face == B) ? LB : RF;
    case TN:
      return (face == T) ? LT : RN;
    case TF:
      return (face == T) ? RT : LF;
  }
  return 0;
}

/**
 * \return the face adjoining edge that is not the given face
 */
static int otherface(int edge, int face)
{
  int other = leftface[edge];
  return face == other ? rightface[edge] : other;
}

/**
 * create the 256 entry table for cubical polygonization
 */
static void makecubetable()
{
  static bool is_done = false;
  int i, e, c, done[12], pos[8];

  if (is_done) {
    return;
  }
  is_done = true;

  for (i = 0; i < 256; i++) {
    for (e = 0; e < 12; e++) {
      done[e] = 0;
    }
    for (c = 0; c < 8; c++) {
      pos[c] = MB_BIT(i, c);
    }
    for (e = 0; e < 12; e++) {
      if (!done[e] && (pos[corner1[e]] != pos[corner2[e]])) {
        INTLIST *ints = nullptr;
        INTLISTS *lists = static_cast<INTLISTS *>(MEM_callocN(sizeof(INTLISTS), "mball_intlist"));
        int start = e, edge = e;

        /* get face that is to right of edge from pos to neg corner: */
        int face = pos[corner1[e]] ? rightface[e] : leftface[e];

        while (true) {
          edge = nextcwedge(edge, face);
          done[edge] = 1;
          if (pos[corner1[edge]] != pos[corner2[edge]]) {
            INTLIST *tmp = ints;

            ints = static_cast<INTLIST *>(MEM_callocN(sizeof(INTLIST), "mball_intlist"));
            ints->i = edge;
            ints->next = tmp; /* add edge to head of list */

            if (edge == start) {
              break;
            }
            face = otherface(edge, face);
          }
        }
        lists->list = ints; /* add ints to head of table entry */
        lists->next = cubetable[i];
        cubetable[i] = lists;
      }
    }
  }

  for (i = 0; i < 256; i++) {
    INTLISTS *polys;
    faces[i] = 0;
    for (polys = cubetable[i]; polys; polys = polys->next) {
      INTLIST *edges;

      for (edges = polys->list; edges; edges = edges->next) {
        if (ELEM(edges->i, LB, LT, LN, LF)) {
          faces[i] |= 1 << L;
        }
        if (ELEM(edges->i, RB, RT, RN, RF)) {
          faces[i] |= 1 << R;
        }
        if (ELEM(edges->i, LB, RB, BN, BF)) {
          faces[i] |= 1 << B;
        }
        if (ELEM(edges->i, LT, RT, TN, TF)) {
          faces[i] |= 1 << T;
        }
        if (ELEM(edges->i, LN, RN, BN, TN)) {
          faces[i] |= 1 << N;
        }
        if (ELEM(edges->i, LF, RF, BF, TF)) {
          faces[i] |= 1 << F;
        }
      }
    }
  }
}

void BKE_mball_cubeTable_free(void)
{
  for (int i = 0; i < 256; i++) {
    INTLISTS *lists = cubetable[i];
    while (lists) {
      INTLISTS *nlists = lists->next;

      INTLIST *ints = lists->list;
      while (ints) {
        INTLIST *nints = ints->next;
        MEM_freeN(ints);
        ints = nints;
      }

      MEM_freeN(lists);
      lists = nlists;
    }
    cubetable[i] = nullptr;
  }
}

/**** Storage ****/

/**
 * Inserts cube at lattice i, j, k into hash table, marking it as "done"
 */
static int setcenter(PROCESS *process, CENTERLIST *table[], const int i, const int j, const int k)
{
  int index;
  CENTERLIST *newc, *l, *q;

  index = HASH(i, j, k);
  q = table[index];

  for (l = q; l != nullptr; l = l->next) {
    if (l->i == i && l->j == j && l->k == k) {
      return 1;
    }
  }

  newc = static_cast<CENTERLIST *>(BLI_memarena_alloc(process->pgn_elements, sizeof(CENTERLIST)));
  newc->i = i;
  newc->j = j;
  newc->k = k;
  newc->next = q;
  table[index] = newc;

  return 0;
}

/**
 * Sets vid of vertex lying on given edge.
 */
static void setedge(PROCESS *process, int i1, int j1, int k1, int i2, int j2, int k2, int vid)
{
  int index;
  EDGELIST *newe;

  if (i1 > i2 || (i1 == i2 && (j1 > j2 || (j1 == j2 && k1 > k2)))) {
    int t = i1;
    i1 = i2;
    i2 = t;
    t = j1;
    j1 = j2;
    j2 = t;
    t = k1;
    k1 = k2;
    k2 = t;
  }
  index = HASH(i1, j1, k1) + HASH(i2, j2, k2);
  newe = static_cast<EDGELIST *>(BLI_memarena_alloc(process->pgn_elements, sizeof(EDGELIST)));

  newe->i1 = i1;
  newe->j1 = j1;
  newe->k1 = k1;
  newe->i2 = i2;
  newe->j2 = j2;
  newe->k2 = k2;
  newe->vid = vid;
  newe->next = process->edges[index];
  process->edges[index] = newe;
}

/**
 * \return vertex id for edge; return -1 if not set
 */
static int getedge(EDGELIST *table[], int i1, int j1, int k1, int i2, int j2, int k2)
{
  EDGELIST *q;

  if (i1 > i2 || (i1 == i2 && (j1 > j2 || (j1 == j2 && k1 > k2)))) {
    int t = i1;
    i1 = i2;
    i2 = t;
    t = j1;
    j1 = j2;
    j2 = t;
    t = k1;
    k1 = k2;
    k2 = t;
  }
  q = table[HASH(i1, j1, k1) + HASH(i2, j2, k2)];
  for (; q != nullptr; q = q->next) {
    if (q->i1 == i1 && q->j1 == j1 && q->k1 == k1 && q->i2 == i2 && q->j2 == j2 && q->k2 == k2) {
      return q->vid;
    }
  }
  return -1;
}

/**
 * Adds a vertex, expands memory if needed.
 */
static void addtovertices(PROCESS *process, const float v[3], const float no[3])
{
  if (UNLIKELY(process->curvertex == process->totvertex)) {
    process->totvertex = process->totvertex ? process->totvertex * 2 : MBALL_ARRAY_LEN_INIT;
    process->co = static_cast<float(*)[3]>(
        MEM_reallocN(process->co, process->totvertex * sizeof(float[3])));
    process->no = static_cast<float(*)[3]>(
        MEM_reallocN(process->no, process->totvertex * sizeof(float[3])));
  }

  copy_v3_v3(process->co[process->curvertex], v);
  copy_v3_v3(process->no[process->curvertex], no);

  process->curvertex++;
}

#ifndef USE_ACCUM_NORMAL
/**
 * Computes normal from density field at given point.
 *
 * \note Doesn't do normalization!
 */
static void vnormal(PROCESS *process, const float point[3], float r_no[3])
{
  const float delta = process->delta;
  const float f = metaball(process, point[0], point[1], point[2]);

  r_no[0] = metaball(process, point[0] + delta, point[1], point[2]) - f;
  r_no[1] = metaball(process, point[0], point[1] + delta, point[2]) - f;
  r_no[2] = metaball(process, point[0], point[1], point[2] + delta) - f;
}
#endif /* USE_ACCUM_NORMAL */

/**
 * \return the id of vertex between two corners.
 *
 * If it wasn't previously computed, does #converge() and adds vertex to process.
 */
static int vertid(PROCESS *process, const CORNER *c1, const CORNER *c2)
{
  float v[3], no[3];
  int vid = getedge(process->edges, c1->i, c1->j, c1->k, c2->i, c2->j, c2->k);

  if (vid != -1) {
    return vid; /* previously computed */
  }

  converge(process, c1, c2, v); /* position */

#ifdef USE_ACCUM_NORMAL
  zero_v3(no);
#else
  vnormal(process, v, no);
#endif

  addtovertices(process, v, no); /* save vertex */
  vid = int(process->curvertex) - 1;
  setedge(process, c1->i, c1->j, c1->k, c2->i, c2->j, c2->k, vid);

  return vid;
}

/**
 * Given two corners, computes approximation of surface intersection point between them.
 * In case of small threshold, do bisection.
 */
static void converge(PROCESS *process, const CORNER *c1, const CORNER *c2, float r_p[3])
{
  float c1_value, c1_co[3];
  float c2_value, c2_co[3];

  if (c1->value < c2->value) {
    c1_value = c2->value;
    copy_v3_v3(c1_co, c2->co);
    c2_value = c1->value;
    copy_v3_v3(c2_co, c1->co);
  }
  else {
    c1_value = c1->value;
    copy_v3_v3(c1_co, c1->co);
    c2_value = c2->value;
    copy_v3_v3(c2_co, c2->co);
  }

  for (uint i = 0; i < process->converge_res; i++) {
    interp_v3_v3v3(r_p, c1_co, c2_co, 0.5f);
    float dens = metaball(process, r_p[0], r_p[1], r_p[2]);

    if (dens > 0.0f) {
      c1_value = dens;
      copy_v3_v3(c1_co, r_p);
    }
    else {
      c2_value = dens;
      copy_v3_v3(c2_co, r_p);
    }
  }

  float tmp = -c1_value / (c2_value - c1_value);
  interp_v3_v3v3(r_p, c1_co, c2_co, tmp);
}

/**
 * Adds cube at given lattice position to cube stack of process.
 */
static void add_cube(PROCESS *process, int i, int j, int k)
{
  CUBES *ncube;
  int n;

  /* test if cube has been found before */
  if (setcenter(process, process->centers, i, j, k) == 0) {
    /* push cube on stack: */
    ncube = static_cast<CUBES *>(BLI_memarena_alloc(process->pgn_elements, sizeof(CUBES)));
    ncube->next = process->cubes;
    process->cubes = ncube;

    ncube->cube.i = i;
    ncube->cube.j = j;
    ncube->cube.k = k;

    /* set corners of initial cube: */
    for (n = 0; n < 8; n++) {
      ncube->cube.corners[n] = setcorner(
          process, i + MB_BIT(n, 2), j + MB_BIT(n, 1), k + MB_BIT(n, 0));
    }
  }
}

static void next_lattice(int r[3], const float pos[3], const float size)
{
  r[0] = int(ceil((pos[0] / size) + 0.5f));
  r[1] = int(ceil((pos[1] / size) + 0.5f));
  r[2] = int(ceil((pos[2] / size) + 0.5f));
}
static void prev_lattice(int r[3], const float pos[3], const float size)
{
  next_lattice(r, pos, size);
  r[0]--;
  r[1]--;
  r[2]--;
}
static void closest_latice(int r[3], const float pos[3], const float size)
{
  r[0] = int(floorf(pos[0] / size + 1.0f));
  r[1] = int(floorf(pos[1] / size + 1.0f));
  r[2] = int(floorf(pos[2] / size + 1.0f));
}

/**
 * Find at most 26 cubes to start polygonization from.
 */
static void find_first_points(PROCESS *process, const uint em)
{
  const MetaElem *ml;
  int center[3], lbn[3], rtf[3], it[3], dir[3], add[3];
  float tmp[3], a, b;

  ml = process->mainb[em];

  mid_v3_v3v3(tmp, ml->bb->vec[0], ml->bb->vec[6]);
  closest_latice(center, tmp, process->size);
  prev_lattice(lbn, ml->bb->vec[0], process->size);
  next_lattice(rtf, ml->bb->vec[6], process->size);

  for (dir[0] = -1; dir[0] <= 1; dir[0]++) {
    for (dir[1] = -1; dir[1] <= 1; dir[1]++) {
      for (dir[2] = -1; dir[2] <= 1; dir[2]++) {
        if (dir[0] == 0 && dir[1] == 0 && dir[2] == 0) {
          continue;
        }

        copy_v3_v3_int(it, center);

        b = setcorner(process, it[0], it[1], it[2])->value;
        do {
          it[0] += dir[0];
          it[1] += dir[1];
          it[2] += dir[2];
          a = b;
          b = setcorner(process, it[0], it[1], it[2])->value;

          if (a * b < 0.0f) {
            add[0] = it[0] - dir[0];
            add[1] = it[1] - dir[1];
            add[2] = it[2] - dir[2];
            DO_MIN(it, add);
            add_cube(process, add[0], add[1], add[2]);
            break;
          }
        } while ((it[0] > lbn[0]) && (it[1] > lbn[1]) && (it[2] > lbn[2]) && (it[0] < rtf[0]) &&
                 (it[1] < rtf[1]) && (it[2] < rtf[2]));
      }
    }
  }
}

/**
 * The main polygonization processing function.
 * Allocates memory, makes cube-table,
 * finds starting surface points
 * and processes cubes on the stack until none left.
 */
static void polygonize(PROCESS *process)
{
  CUBE c;

  process->centers = static_cast<CENTERLIST **>(
      MEM_callocN(HASHSIZE * sizeof(CENTERLIST *), "mbproc->centers"));
  process->corners = static_cast<CORNER **>(
      MEM_callocN(HASHSIZE * sizeof(CORNER *), "mbproc->corners"));
  process->edges = static_cast<EDGELIST **>(
      MEM_callocN(2 * HASHSIZE * sizeof(EDGELIST *), "mbproc->edges"));
  process->bvh_queue = static_cast<MetaballBVHNode **>(
      MEM_callocN(sizeof(MetaballBVHNode *) * process->bvh_queue_size, "Metaball BVH Queue"));

  makecubetable();

  for (uint i = 0; i < process->totelem; i++) {
    find_first_points(process, i);
  }

  while (process->cubes != nullptr) {
    c = process->cubes->cube;
    process->cubes = process->cubes->next;

    docube(process, &c);
  }
}

/**
 * Iterates over ALL objects in the scene and all of its sets, including
 * making all duplis (not only meta-elements). Copies meta-elements to #process.mainb array.
 * Computes bounding boxes for building BVH.
 */
static void init_meta(Depsgraph *depsgraph, PROCESS *process, Scene *scene, Object *ob)
{
  Scene *sce_iter = scene;
  Base *base;
  Object *bob;
  MetaBall *mb;
  const MetaElem *ml;
  float obinv[4][4], obmat[4][4];
  uint i;
  int obnr, zero_size = 0;
  char obname[MAX_ID_NAME];
  SceneBaseIter iter;
  const eEvaluationMode deg_eval_mode = DEG_get_mode(depsgraph);
  const short parenting_dupli_transflag = (OB_DUPLIFACES | OB_DUPLIVERTS);

  copy_m4_m4(obmat,
             ob->object_to_world); /* to cope with duplicators from BKE_scene_base_iter_next */
  invert_m4_m4(obinv, ob->object_to_world);

  BLI_split_name_num(obname, &obnr, ob->id.name + 2, '.');

  /* make main array */
  BKE_scene_base_iter_next(depsgraph, &iter, &sce_iter, 0, nullptr, nullptr);
  while (BKE_scene_base_iter_next(depsgraph, &iter, &sce_iter, 1, &base, &bob)) {
    if (bob->type == OB_MBALL) {
      zero_size = 0;
      ml = nullptr;

      /* If this metaball is the original that's used for duplication, only have it visible when
       * the instancer is visible too. */
      if ((base->flag_legacy & OB_FROMDUPLI) == 0 && ob->parent != nullptr &&
          (ob->parent->transflag & parenting_dupli_transflag) != 0 &&
          (BKE_object_visibility(ob->parent, deg_eval_mode) & OB_VISIBLE_SELF) == 0) {
        continue;
      }

      if (bob == ob && (base->flag_legacy & OB_FROMDUPLI) == 0) {
        mb = static_cast<MetaBall *>(ob->data);

        if (mb->editelems) {
          ml = static_cast<const MetaElem *>(mb->editelems->first);
        }
        else {
          ml = static_cast<const MetaElem *>(mb->elems.first);
        }
      }
      else {
        char name[MAX_ID_NAME];
        int nr;

        BLI_split_name_num(name, &nr, bob->id.name + 2, '.');
        if (STREQ(obname, name)) {
          mb = static_cast<MetaBall *>(bob->data);

          if (mb->editelems) {
            ml = static_cast<const MetaElem *>(mb->editelems->first);
          }
          else {
            ml = static_cast<const MetaElem *>(mb->elems.first);
          }
        }
      }

      /* when metaball object has zero scale, then MetaElem to this MetaBall
       * will not be put to mainb array */
      if (has_zero_axis_m4(bob->object_to_world)) {
        zero_size = 1;
      }
      else if (bob->parent) {
        struct Object *pob = bob->parent;
        while (pob) {
          if (has_zero_axis_m4(pob->object_to_world)) {
            zero_size = 1;
            break;
          }
          pob = pob->parent;
        }
      }

      if (zero_size) {
        while (ml) {
          ml = ml->next;
        }
      }
      else {
        while (ml) {
          if (!(ml->flag & MB_HIDE)) {
            float pos[4][4], rot[4][4];
            float expx, expy, expz;
            float tempmin[3], tempmax[3];

            MetaElem *new_ml;

            /* make a copy because of duplicates */
            new_ml = static_cast<MetaElem *>(
                BLI_memarena_alloc(process->pgn_elements, sizeof(MetaElem)));
            *(new_ml) = *ml;
            new_ml->bb = static_cast<BoundBox *>(
                BLI_memarena_alloc(process->pgn_elements, sizeof(BoundBox)));
            new_ml->mat = static_cast<float *>(
                BLI_memarena_alloc(process->pgn_elements, sizeof(float[4][4])));
            new_ml->imat = static_cast<float *>(
                BLI_memarena_alloc(process->pgn_elements, sizeof(float[4][4])));

            /* too big stiffness seems only ugly due to linear interpolation
             * no need to have possibility for too big stiffness */
            if (ml->s > 10.0f) {
              new_ml->s = 10.0f;
            }
            else {
              new_ml->s = ml->s;
            }

            /* if metaball is negative, set stiffness negative */
            if (new_ml->flag & MB_NEGATIVE) {
              new_ml->s = -new_ml->s;
            }

            /* Translation of MetaElem */
            unit_m4(pos);
            pos[3][0] = ml->x;
            pos[3][1] = ml->y;
            pos[3][2] = ml->z;

            /* Rotation of MetaElem is stored in quat */
            quat_to_mat4(rot, ml->quat);

            /* Matrix multiply is as follows:
             *   basis object space ->
             *   world ->
             *   ml object space ->
             *   position ->
             *   rotation ->
             *   ml local space
             */
            mul_m4_series((float(*)[4])new_ml->mat, obinv, bob->object_to_world, pos, rot);
            /* ml local space -> basis object space */
            invert_m4_m4((float(*)[4])new_ml->imat, (float(*)[4])new_ml->mat);

            /* rad2 is inverse of squared radius */
            new_ml->rad2 = 1 / (ml->rad * ml->rad);

            /* initial dimensions = radius */
            expx = ml->rad;
            expy = ml->rad;
            expz = ml->rad;

            switch (ml->type) {
              case MB_BALL:
                break;
              case MB_CUBE: /* cube is "expanded" by expz, expy and expx */
                expz += ml->expz;
                ATTR_FALLTHROUGH;
              case MB_PLANE: /* plane is "expanded" by expy and expx */
                expy += ml->expy;
                ATTR_FALLTHROUGH;
              case MB_TUBE: /* tube is "expanded" by expx */
                expx += ml->expx;
                break;
              case MB_ELIPSOID: /* ellipsoid is "stretched" by exp* */
                expx *= ml->expx;
                expy *= ml->expy;
                expz *= ml->expz;
                break;
            }

            /* untransformed Bounding Box of MetaElem */
            /* TODO: its possible the elem type has been changed and the exp*
             * values can use a fallback. */
            copy_v3_fl3(new_ml->bb->vec[0], -expx, -expy, -expz); /* 0 */
            copy_v3_fl3(new_ml->bb->vec[1], +expx, -expy, -expz); /* 1 */
            copy_v3_fl3(new_ml->bb->vec[2], +expx, +expy, -expz); /* 2 */
            copy_v3_fl3(new_ml->bb->vec[3], -expx, +expy, -expz); /* 3 */
            copy_v3_fl3(new_ml->bb->vec[4], -expx, -expy, +expz); /* 4 */
            copy_v3_fl3(new_ml->bb->vec[5], +expx, -expy, +expz); /* 5 */
            copy_v3_fl3(new_ml->bb->vec[6], +expx, +expy, +expz); /* 6 */
            copy_v3_fl3(new_ml->bb->vec[7], -expx, +expy, +expz); /* 7 */

            /* Transformation of meta-elem bounding-box. */
            for (i = 0; i < 8; i++) {
              mul_m4_v3((float(*)[4])new_ml->mat, new_ml->bb->vec[i]);
            }

            /* Find max and min of transformed bounding-box. */
            INIT_MINMAX(tempmin, tempmax);
            for (i = 0; i < 8; i++) {
              DO_MINMAX(new_ml->bb->vec[i], tempmin, tempmax);
            }

            /* Set only point 0 and 6 - AABB of meta-elem. */
            copy_v3_v3(new_ml->bb->vec[0], tempmin);
            copy_v3_v3(new_ml->bb->vec[6], tempmax);

            /* add new_ml to mainb[] */
            if (UNLIKELY(process->totelem == process->mem)) {
              process->mem = process->mem * 2 + 10;
              process->mainb = static_cast<MetaElem **>(
                  MEM_reallocN(process->mainb, sizeof(MetaElem *) * process->mem));
            }
            process->mainb[process->totelem++] = new_ml;
          }
          ml = ml->next;
        }
      }
    }
  }

  /* Compute AABB of all meta-elems. */
  if (process->totelem > 0) {
    copy_v3_v3(process->allbb.min, process->mainb[0]->bb->vec[0]);
    copy_v3_v3(process->allbb.max, process->mainb[0]->bb->vec[6]);
    for (i = 1; i < process->totelem; i++) {
      make_box_union(process->mainb[i]->bb, &process->allbb, &process->allbb);
    }
  }
}

Mesh *BKE_mball_polygonize(Depsgraph *depsgraph, Scene *scene, Object *ob)
{
  PROCESS process = {0};
  const bool is_render = DEG_get_mode(depsgraph) == DAG_EVAL_RENDER;

  MetaBall *mb = static_cast<MetaBall *>(ob->data);

  process.thresh = mb->thresh;

  if (process.thresh < 0.001f) {
    process.converge_res = 16;
  }
  else if (process.thresh < 0.01f) {
    process.converge_res = 8;
  }
  else if (process.thresh < 0.1f) {
    process.converge_res = 4;
  }
  else {
    process.converge_res = 2;
  }

  if (!is_render && (mb->flag == MB_UPDATE_NEVER)) {
    return nullptr;
  }
  if ((G.moving & (G_TRANSFORM_OBJ | G_TRANSFORM_EDIT)) && mb->flag == MB_UPDATE_FAST) {
    return nullptr;
  }

  if (is_render) {
    process.size = mb->rendersize;
  }
  else {
    process.size = mb->wiresize;
    if ((G.moving & (G_TRANSFORM_OBJ | G_TRANSFORM_EDIT)) && mb->flag == MB_UPDATE_HALFRES) {
      process.size *= 2.0f;
    }
  }

  process.delta = process.size * 0.001f;

  process.pgn_elements = BLI_memarena_new(BLI_MEMARENA_STD_BUFSIZE, "Metaball memarena");

  /* initialize all mainb (MetaElems) */
  init_meta(depsgraph, &process, scene, ob);
  if (process.totelem == 0) {
    freepolygonize(&process);
    return nullptr;
  }

  build_bvh_spatial(&process, &process.metaball_bvh, 0, process.totelem, &process.allbb);

  /* Don't polygonize meta-balls with too high resolution (base meta-ball too small).
   * NOTE: Epsilon was 0.0001f but this was giving problems for blood animation for
   * the open movie "Sintel", using 0.00001f. */
  if (ob->scale[0] < 0.00001f * (process.allbb.max[0] - process.allbb.min[0]) ||
      ob->scale[1] < 0.00001f * (process.allbb.max[1] - process.allbb.min[1]) ||
      ob->scale[2] < 0.00001f * (process.allbb.max[2] - process.allbb.min[2])) {
    freepolygonize(&process);
    return nullptr;
  }

  polygonize(&process);
  if (process.curindex == 0) {
    freepolygonize(&process);
    return nullptr;
  }

  freepolygonize(&process);

  Mesh *mesh = (Mesh *)BKE_id_new_nomain(ID_ME, ((ID *)ob->data)->name + 2);

  mesh->totvert = int(process.curvertex);
  CustomData_add_layer_named(
      &mesh->vdata, CD_PROP_FLOAT3, CD_ASSIGN, process.co, mesh->totvert, "position");
  process.co = nullptr;

  mesh->totpoly = int(process.curindex);
  MPoly *polys = static_cast<MPoly *>(
      CustomData_add_layer(&mesh->pdata, CD_MPOLY, CD_CONSTRUCT, nullptr, mesh->totpoly));
  MLoop *mloop = static_cast<MLoop *>(
      CustomData_add_layer(&mesh->ldata, CD_MLOOP, CD_CONSTRUCT, nullptr, mesh->totpoly * 4));

  int loop_offset = 0;
  for (int i = 0; i < mesh->totpoly; i++) {
    const int *indices = process.indices[i];

    const int count = indices[2] != indices[3] ? 4 : 3;
<<<<<<< HEAD
    mpoly[i].loopstart = loop_offset;
    mpoly[i].totloop = count;
=======
    polys[i].loopstart = loop_offset;
    polys[i].totloop = count;
    polys[i].flag = ME_SMOOTH;
>>>>>>> 2a9f792c

    mloop[loop_offset].v = uint32_t(indices[0]);
    mloop[loop_offset + 1].v = uint32_t(indices[1]);
    mloop[loop_offset + 2].v = uint32_t(indices[2]);
    if (count == 4) {
      mloop[loop_offset + 3].v = uint32_t(indices[3]);
    }

    loop_offset += count;
  }
  MEM_freeN(process.indices);

  for (int i = 0; i < mesh->totvert; i++) {
    normalize_v3(process.no[i]);
  }
  memcpy(
      BKE_mesh_vert_normals_for_write(mesh), process.no, sizeof(float[3]) * size_t(mesh->totvert));
  MEM_freeN(process.no);
  BKE_mesh_vert_normals_clear_dirty(mesh);

  mesh->totloop = loop_offset;

  BKE_mesh_calc_edges(mesh, false, false);

  return mesh;
}<|MERGE_RESOLUTION|>--- conflicted
+++ resolved
@@ -1478,14 +1478,8 @@
     const int *indices = process.indices[i];
 
     const int count = indices[2] != indices[3] ? 4 : 3;
-<<<<<<< HEAD
-    mpoly[i].loopstart = loop_offset;
-    mpoly[i].totloop = count;
-=======
     polys[i].loopstart = loop_offset;
     polys[i].totloop = count;
-    polys[i].flag = ME_SMOOTH;
->>>>>>> 2a9f792c
 
     mloop[loop_offset].v = uint32_t(indices[0]);
     mloop[loop_offset + 1].v = uint32_t(indices[1]);
