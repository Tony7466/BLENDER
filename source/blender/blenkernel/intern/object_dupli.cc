/* SPDX-License-Identifier: GPL-2.0-or-later
 * Copyright 2001-2002 NaN Holding BV. All rights reserved. */

/** \file
 * \ingroup bke
 */

#include <climits>
#include <cstddef>
#include <cstdlib>

#include "MEM_guardedalloc.h"

#include "BLI_listbase.h"
#include "BLI_string_utf8.h"

#include "BLI_array.hh"
#include "BLI_math.h"
#include "BLI_math_matrix.hh"
#include "BLI_math_vector.hh"
#include "BLI_rand.h"
#include "BLI_span.hh"
#include "BLI_vector.hh"

#include "DNA_anim_types.h"
#include "DNA_collection_types.h"
#include "DNA_curves_types.h"
#include "DNA_mesh_types.h"
#include "DNA_meshdata_types.h"
#include "DNA_modifier_types.h"
#include "DNA_pointcloud_types.h"
#include "DNA_scene_types.h"
#include "DNA_vfont_types.h"
#include "DNA_volume_types.h"

#include "BKE_collection.h"
#include "BKE_duplilist.h"
#include "BKE_editmesh.h"
#include "BKE_editmesh_cache.h"
#include "BKE_geometry_set.h"
#include "BKE_geometry_set.hh"
#include "BKE_global.h"
#include "BKE_idprop.h"
#include "BKE_instances.hh"
#include "BKE_lattice.h"
#include "BKE_main.h"
#include "BKE_mesh.h"
#include "BKE_mesh_iterators.h"
#include "BKE_mesh_runtime.h"
#include "BKE_modifier.h"
#include "BKE_object.h"
#include "BKE_particle.h"
#include "BKE_scene.h"
#include "BKE_type_conversions.hh"
#include "BKE_vfont.h"

#include "DEG_depsgraph.h"
#include "DEG_depsgraph_query.h"

#include "BLI_hash.h"
#include "DNA_world_types.h"

#include "NOD_geometry_nodes_log.hh"
#include "RNA_access.h"
#include "RNA_path.h"
#include "RNA_prototypes.h"
#include "RNA_types.h"

using blender::Array;
using blender::float2;
using blender::float3;
using blender::float4x4;
using blender::Span;
using blender::Vector;
using blender::bke::InstanceReference;
using blender::bke::Instances;
namespace geo_log = blender::nodes::geo_eval_log;

/* -------------------------------------------------------------------- */
/** \name Internal Duplicate Context
 * \{ */

static constexpr short GEOMETRY_SET_DUPLI_GENERATOR_TYPE = 1;

struct DupliContext {
  Depsgraph *depsgraph;
  /** XXX child objects are selected from this group if set, could be nicer. */
  Collection *collection;
  /** Only to check if the object is in edit-mode. */
  Object *obedit;

  Scene *scene;
  /** Root parent object at the scene level. */
  Object *root_object;
  /** Immediate parent object in the context. */
  Object *object;
  float space_mat[4][4];
  /**
   * Index of the top-level instance that contains this context or -1 when unused.
   * This is an index into the instances component of #preview_base_geometry.
   */
  int preview_instance_index;
  /**
   * Top level geometry set that is previewed.
   */
  const GeometrySet *preview_base_geometry;

  /**
   * A stack that contains all the "parent" objects of a particular instance when recursive
   * instancing is used. This is used to prevent objects from instancing themselves accidentally.
   * Use a vector instead of a stack because we want to use the #contains method.
   */
  Vector<Object *> *instance_stack;

  /**
   * Older code relies on the "dupli generator type" for various visibility or processing
   * decisions. However, new code uses geometry instances in places that weren't using the dupli
   * system previously. To fix this, keep track of the last dupli generator type that wasn't a
   * geometry set instance.
   */
  Vector<short> *dupli_gen_type_stack;

  int persistent_id[MAX_DUPLI_RECUR];
  int64_t instance_idx[MAX_DUPLI_RECUR];
  const GeometrySet *instance_data[MAX_DUPLI_RECUR];
  int level;

  const struct DupliGenerator *gen;

  /** Result containers. */
  ListBase *duplilist; /* Legacy doubly-linked list. */
};

struct DupliGenerator {
  short type; /* Dupli Type, see members of #OB_DUPLI. */
  void (*make_duplis)(const DupliContext *ctx);
};

static const DupliGenerator *get_dupli_generator(const DupliContext *ctx);

/**
 * Create initial context for root object.
 */
static void init_context(DupliContext *r_ctx,
                         Depsgraph *depsgraph,
                         Scene *scene,
                         Object *ob,
                         const float space_mat[4][4],
                         Vector<Object *> &instance_stack,
                         Vector<short> &dupli_gen_type_stack)
{
  r_ctx->depsgraph = depsgraph;
  r_ctx->scene = scene;
  r_ctx->collection = nullptr;

  r_ctx->root_object = ob;
  r_ctx->object = ob;
  r_ctx->obedit = OBEDIT_FROM_OBACT(ob);
  r_ctx->instance_stack = &instance_stack;
  r_ctx->dupli_gen_type_stack = &dupli_gen_type_stack;
  if (space_mat) {
    copy_m4_m4(r_ctx->space_mat, space_mat);
  }
  else {
    unit_m4(r_ctx->space_mat);
  }
  r_ctx->level = 0;

  r_ctx->gen = get_dupli_generator(r_ctx);
  if (r_ctx->gen && r_ctx->gen->type != GEOMETRY_SET_DUPLI_GENERATOR_TYPE) {
    r_ctx->dupli_gen_type_stack->append(r_ctx->gen->type);
  }

  r_ctx->duplilist = nullptr;
  r_ctx->preview_instance_index = -1;
  r_ctx->preview_base_geometry = nullptr;
}

/**
 * Create sub-context for recursive duplis.
 */
static bool copy_dupli_context(DupliContext *r_ctx,
                               const DupliContext *ctx,
                               Object *ob,
                               const float mat[4][4],
                               int index,
                               const GeometrySet *geometry = nullptr,
                               int64_t instance_index = 0)
{
  *r_ctx = *ctx;

  /* XXX annoying, previously was done by passing an ID* argument,
   * this at least is more explicit. */
  if (ctx->gen && ctx->gen->type == OB_DUPLICOLLECTION) {
    r_ctx->collection = ctx->object->instance_collection;
  }

  r_ctx->object = ob;
  r_ctx->instance_stack = ctx->instance_stack;
  if (mat) {
    mul_m4_m4m4(r_ctx->space_mat, (float(*)[4])ctx->space_mat, mat);
  }
  r_ctx->persistent_id[r_ctx->level] = index;
  r_ctx->instance_idx[r_ctx->level] = instance_index;
  r_ctx->instance_data[r_ctx->level] = geometry;
  ++r_ctx->level;

  if (r_ctx->level == MAX_DUPLI_RECUR - 1) {
    std::cerr << "Warning: Maximum instance recursion level reached.\n";
    return false;
  }

  r_ctx->gen = get_dupli_generator(r_ctx);
  if (r_ctx->gen && r_ctx->gen->type != GEOMETRY_SET_DUPLI_GENERATOR_TYPE) {
    r_ctx->dupli_gen_type_stack->append(r_ctx->gen->type);
  }
  return true;
}

/**
 * Generate a dupli instance.
 *
 * \param mat: is transform of the object relative to current context (including
 * #Object.object_to_world).
 */
static DupliObject *make_dupli(const DupliContext *ctx,
                               Object *ob,
                               const ID *object_data,
                               const float mat[4][4],
                               int index,
                               const GeometrySet *geometry = nullptr,
                               int64_t instance_index = 0)
{
  DupliObject *dob;
  int i;

  /* Add a #DupliObject instance to the result container. */
  if (ctx->duplilist) {
    dob = MEM_cnew<DupliObject>("dupli object");
    BLI_addtail(ctx->duplilist, dob);
  }
  else {
    return nullptr;
  }

  dob->ob = ob;
  dob->ob_data = const_cast<ID *>(object_data);
  mul_m4_m4m4(dob->mat, (float(*)[4])ctx->space_mat, mat);
  dob->type = ctx->gen == nullptr ? 0 : ctx->dupli_gen_type_stack->last();
  dob->preview_base_geometry = ctx->preview_base_geometry;
  dob->preview_instance_index = ctx->preview_instance_index;

  /* Set persistent id, which is an array with a persistent index for each level
   * (particle number, vertex number, ..). by comparing this we can find the same
   * dupli-object between frames, which is needed for motion blur.
   * The last level is ordered first in the array. */
  dob->persistent_id[0] = index;
  for (i = 1; i < ctx->level + 1; i++) {
    dob->persistent_id[i] = ctx->persistent_id[ctx->level - i];
  }
  /* Fill rest of values with #INT_MAX which index will never have as value. */
  for (; i < MAX_DUPLI_RECUR; i++) {
    dob->persistent_id[i] = INT_MAX;
  }

  /* Store geometry set data for attribute lookup in innermost to outermost
   * order, copying only non-null entries to save space. */
  const int max_instance = ARRAY_SIZE(dob->instance_data);
  int next_instance = 0;
  if (geometry != nullptr) {
    dob->instance_idx[next_instance] = int(instance_index);
    dob->instance_data[next_instance] = geometry;
    next_instance++;
  }
  for (i = ctx->level - 1; i >= 0 && next_instance < max_instance; i--) {
    if (ctx->instance_data[i] != nullptr) {
      dob->instance_idx[next_instance] = int(ctx->instance_idx[i]);
      dob->instance_data[next_instance] = ctx->instance_data[i];
      next_instance++;
    }
  }

  /* Meta-balls never draw in duplis, they are instead merged into one by the basis
   * meta-ball outside of the group. this does mean that if that meta-ball is not in the
   * scene, they will not show up at all, limitation that should be solved once. */
  if (object_data && GS(object_data->name) == ID_MB) {
    dob->no_draw = true;
  }

  /* Random number per instance.
   * The root object in the scene, persistent ID up to the instance object, and the instance object
   * name together result in a unique random number. */
  dob->random_id = BLI_hash_string(dob->ob->id.name + 2);

  if (dob->persistent_id[0] != INT_MAX) {
    for (i = 0; i < MAX_DUPLI_RECUR; i++) {
      dob->random_id = BLI_hash_int_2d(dob->random_id, uint(dob->persistent_id[i]));
    }
  }
  else {
    dob->random_id = BLI_hash_int_2d(dob->random_id, 0);
  }

  if (ctx->root_object != ob) {
    dob->random_id ^= BLI_hash_int(BLI_hash_string(ctx->root_object->id.name + 2));
  }

  return dob;
}

static DupliObject *make_dupli(const DupliContext *ctx,
                               Object *ob,
                               const float mat[4][4],
                               int index,
                               const GeometrySet *geometry = nullptr,
                               int64_t instance_index = 0)
{
  return make_dupli(ctx, ob, static_cast<ID *>(ob->data), mat, index, geometry, instance_index);
}

/**
 * Recursive dupli-objects.
 *
 * \param space_mat: is the local dupli-space (excluding dupli #Object.object_to_world).
 */
static void make_recursive_duplis(const DupliContext *ctx,
                                  Object *ob,
                                  const float space_mat[4][4],
                                  int index,
                                  const GeometrySet *geometry = nullptr,
                                  int64_t instance_index = 0)
{
  if (ctx->instance_stack->contains(ob)) {
    /* Avoid recursive instances. */
    printf("Warning: '%s' object is trying to instance itself.\n", ob->id.name + 2);
    return;
  }
  /* Simple preventing of too deep nested collections with #MAX_DUPLI_RECUR. */
  if (ctx->level < MAX_DUPLI_RECUR) {
    DupliContext rctx;
    if (!copy_dupli_context(&rctx, ctx, ob, space_mat, index, geometry, instance_index)) {
      return;
    }
    if (rctx.gen) {
      ctx->instance_stack->append(ob);
      rctx.gen->make_duplis(&rctx);
      ctx->instance_stack->remove_last();
      if (rctx.gen->type != GEOMETRY_SET_DUPLI_GENERATOR_TYPE) {
        if (!ctx->dupli_gen_type_stack->is_empty()) {
          ctx->dupli_gen_type_stack->remove_last();
        }
      }
    }
  }
}

/** \} */

/* -------------------------------------------------------------------- */
/** \name Internal Child Duplicates (Used by Other Functions)
 * \{ */

using MakeChildDuplisFunc = void (*)(const DupliContext *ctx, void *userdata, Object *child);

static bool is_child(const Object *ob, const Object *parent)
{
  const Object *ob_parent = ob->parent;
  while (ob_parent) {
    if (ob_parent == parent) {
      return true;
    }
    ob_parent = ob_parent->parent;
  }
  return false;
}

/**
 * Create duplis from every child in scene or collection.
 */
static void make_child_duplis(const DupliContext *ctx,
                              void *userdata,
                              MakeChildDuplisFunc make_child_duplis_cb)
{
  Object *parent = ctx->object;

  if (ctx->collection) {
    eEvaluationMode mode = DEG_get_mode(ctx->depsgraph);
    FOREACH_COLLECTION_VISIBLE_OBJECT_RECURSIVE_BEGIN (ctx->collection, ob, mode) {
      if ((ob != ctx->obedit) && is_child(ob, parent)) {
        DupliContext pctx;
        if (copy_dupli_context(&pctx, ctx, ctx->object, nullptr, _base_id)) {
          /* Meta-balls have a different dupli handling. */
          if (ob->type != OB_MBALL) {
            ob->flag |= OB_DONE; /* Doesn't render. */
          }
          make_child_duplis_cb(&pctx, userdata, ob);
          if (pctx.gen->type != GEOMETRY_SET_DUPLI_GENERATOR_TYPE) {
            if (!ctx->dupli_gen_type_stack->is_empty()) {
              ctx->dupli_gen_type_stack->remove_last();
            }
          }
        }
      }
    }
    FOREACH_COLLECTION_VISIBLE_OBJECT_RECURSIVE_END;
  }
  else {
    /* FIXME: using a mere counter to generate a 'persistent' dupli id is very weak. One possible
     * better solution could be to use `session_uuid` of ID's instead? */
    int persistent_dupli_id = 0;
    DEGObjectIterSettings deg_iter_settings{};
    deg_iter_settings.depsgraph = ctx->depsgraph;
    /* NOTE: this set of flags ensure we only iterate over objects that have a base in either the
     * current scene, or the set (background) scene. */
    deg_iter_settings.flags = DEG_ITER_OBJECT_FLAG_LINKED_DIRECTLY |
                              DEG_ITER_OBJECT_FLAG_LINKED_VIA_SET;
    DEG_OBJECT_ITER_BEGIN (&deg_iter_settings, ob) {
      if ((ob != ctx->obedit) && is_child(ob, parent)) {
        DupliContext pctx;
        if (copy_dupli_context(&pctx, ctx, ctx->object, nullptr, persistent_dupli_id)) {
          /* Meta-balls have a different dupli-handling. */
          if (ob->type != OB_MBALL) {
            ob->flag |= OB_DONE; /* Doesn't render. */
          }

          make_child_duplis_cb(&pctx, userdata, ob);
          if (pctx.gen->type != GEOMETRY_SET_DUPLI_GENERATOR_TYPE) {
            if (!ctx->dupli_gen_type_stack->is_empty()) {
              ctx->dupli_gen_type_stack->remove_last();
            }
          }
        }
      }
      persistent_dupli_id++;
    }
    DEG_OBJECT_ITER_END;
  }
}

/** \} */

/* -------------------------------------------------------------------- */
/** \name Internal Data Access Utilities
 * \{ */

static const Mesh *mesh_data_from_duplicator_object(Object *ob,
                                                    BMEditMesh **r_em,
                                                    const float (**r_vert_coords)[3],
                                                    const float (**r_vert_normals)[3])
{
  /* Gather mesh info. */
  BMEditMesh *em = BKE_editmesh_from_object(ob);
  const Mesh *me_eval;

  *r_em = nullptr;
  *r_vert_coords = nullptr;
  if (r_vert_normals != nullptr) {
    *r_vert_normals = nullptr;
  }

  /* We do not need any render-specific handling anymore, depsgraph takes care of that. */
  /* NOTE: Do direct access to the evaluated mesh: this function is used
   * during meta balls evaluation. But even without those all the objects
   * which are needed for correct instancing are already evaluated. */
  if (em != nullptr) {
    /* Note that this will only show deformation if #eModifierMode_OnCage is enabled.
     * We could change this but it matches 2.7x behavior. */
    me_eval = BKE_object_get_editmesh_eval_cage(ob);
    if ((me_eval == nullptr) || (me_eval->runtime->wrapper_type == ME_WRAPPER_TYPE_BMESH)) {
      EditMeshData *emd = me_eval ? me_eval->runtime->edit_data : nullptr;

      /* Only assign edit-mesh in the case we can't use `me_eval`. */
      *r_em = em;
      me_eval = nullptr;

      if ((emd != nullptr) && (emd->vertexCos != nullptr)) {
        *r_vert_coords = emd->vertexCos;
        if (r_vert_normals != nullptr) {
          BKE_editmesh_cache_ensure_vert_normals(em, emd);
          *r_vert_normals = emd->vertexNos;
        }
      }
    }
  }
  else {
    me_eval = BKE_object_get_evaluated_mesh(ob);
  }
  return me_eval;
}

/** \} */

/* -------------------------------------------------------------------- */
/** \name Dupli-Collection Implementation (#OB_DUPLICOLLECTION)
 * \{ */

static void make_duplis_collection(const DupliContext *ctx)
{
  Object *ob = ctx->object;
  Collection *collection;
  float collection_mat[4][4];

  if (ob->instance_collection == nullptr) {
    return;
  }
  collection = ob->instance_collection;

  /* Combine collection offset and `obmat`. */
  unit_m4(collection_mat);
  sub_v3_v3(collection_mat[3], collection->instance_offset);
  mul_m4_m4m4(collection_mat, ob->object_to_world, collection_mat);
  /* Don't access 'ob->object_to_world' from now on. */

  eEvaluationMode mode = DEG_get_mode(ctx->depsgraph);
  FOREACH_COLLECTION_VISIBLE_OBJECT_RECURSIVE_BEGIN (collection, cob, mode) {
    if (cob != ob) {
      float mat[4][4];

      /* Collection dupli-offset, should apply after everything else. */
      mul_m4_m4m4(mat, collection_mat, cob->object_to_world);

      make_dupli(ctx, cob, mat, _base_id);

      /* Recursion. */
      make_recursive_duplis(ctx, cob, collection_mat, _base_id);
    }
  }
  FOREACH_COLLECTION_VISIBLE_OBJECT_RECURSIVE_END;
}

static const DupliGenerator gen_dupli_collection = {
    /*type*/ OB_DUPLICOLLECTION,
    /*make_duplis*/ make_duplis_collection};

/** \} */

/* -------------------------------------------------------------------- */
/** \name Dupli-Vertices Implementation (#OB_DUPLIVERTS for Geometry)
 * \{ */

/** Values shared between different mesh types. */
struct VertexDupliData_Params {
  /**
   * It's important we use this context instead of the `ctx` passed into #make_child_duplis
   * since these won't match in the case of recursion.
   */
  const DupliContext *ctx;

  bool use_rotation;
};

struct VertexDupliData_Mesh {
  VertexDupliData_Params params;

  int totvert;
  Span<float3> vert_positions;
  const float (*vert_normals)[3];

  const float (*orco)[3];
};

struct VertexDupliData_EditMesh {
  VertexDupliData_Params params;

  BMEditMesh *em;

  /* Can be nullptr. */
  const float (*vert_positions_deform)[3];
  const float (*vert_normals_deform)[3];

  /**
   * \note The edit-mesh may assign #DupliObject.orco in cases when a regular mesh wouldn't.
   * For edit-meshes we only check for deformation, for regular meshes we check if #CD_ORCO exists.
   *
   * At the moment this isn't a meaningful difference since requesting #CD_ORCO causes the
   * edit-mesh to be converted into a mesh.
   */
  bool has_orco;
};

/**
 * \param no: The direction,
 * currently this is copied from a `short[3]` normal without division.
 * Can be null when \a use_rotation is false.
 */
static void get_duplivert_transform(const float co[3],
                                    const float no[3],
                                    const bool use_rotation,
                                    const short axis,
                                    const short upflag,
                                    float r_mat[4][4])
{
  float quat[4];
  const float size[3] = {1.0f, 1.0f, 1.0f};

  if (use_rotation) {
    /* Construct rotation matrix from normals. */
    float no_flip[3];
    negate_v3_v3(no_flip, no);
    vec_to_quat(quat, no_flip, axis, upflag);
  }
  else {
    unit_qt(quat);
  }

  loc_quat_size_to_mat4(r_mat, co, quat, size);
}

static DupliObject *vertex_dupli(const DupliContext *ctx,
                                 Object *inst_ob,
                                 const float child_imat[4][4],
                                 int index,
                                 const float co[3],
                                 const float no[3],
                                 const bool use_rotation)
{
  /* `obmat` is transform to vertex. */
  float obmat[4][4];
  get_duplivert_transform(co, no, use_rotation, inst_ob->trackflag, inst_ob->upflag, obmat);

  float space_mat[4][4];

  /* Make offset relative to inst_ob using relative child transform. */
  mul_mat3_m4_v3(child_imat, obmat[3]);
  /* Apply `obmat` _after_ the local vertex transform. */
  mul_m4_m4m4(obmat, inst_ob->object_to_world, obmat);

  /* Space matrix is constructed by removing `obmat` transform,
   * this yields the world-space transform for recursive duplis. */
  mul_m4_m4m4(space_mat, obmat, inst_ob->world_to_object);

  DupliObject *dob = make_dupli(ctx, inst_ob, obmat, index);

  /* Recursion. */
  make_recursive_duplis(ctx, inst_ob, space_mat, index);

  return dob;
}

static void make_child_duplis_verts_from_mesh(const DupliContext *ctx,
                                              void *userdata,
                                              Object *inst_ob)
{
  VertexDupliData_Mesh *vdd = (VertexDupliData_Mesh *)userdata;
  const bool use_rotation = vdd->params.use_rotation;

  const int totvert = vdd->totvert;

  invert_m4_m4(inst_ob->world_to_object, inst_ob->object_to_world);
  /* Relative transform from parent to child space. */
  float child_imat[4][4];
  mul_m4_m4m4(child_imat, inst_ob->world_to_object, ctx->object->object_to_world);

  for (int i = 0; i < totvert; i++) {
    DupliObject *dob = vertex_dupli(vdd->params.ctx,
                                    inst_ob,
                                    child_imat,
                                    i,
                                    vdd->vert_positions[i],
                                    vdd->vert_normals[i],
                                    use_rotation);
    if (vdd->orco) {
      copy_v3_v3(dob->orco, vdd->orco[i]);
    }
  }
}

static void make_child_duplis_verts_from_editmesh(const DupliContext *ctx,
                                                  void *userdata,
                                                  Object *inst_ob)
{
  VertexDupliData_EditMesh *vdd = (VertexDupliData_EditMesh *)userdata;
  BMEditMesh *em = vdd->em;
  const bool use_rotation = vdd->params.use_rotation;

  invert_m4_m4(inst_ob->world_to_object, inst_ob->object_to_world);
  /* Relative transform from parent to child space. */
  float child_imat[4][4];
  mul_m4_m4m4(child_imat, inst_ob->world_to_object, ctx->object->object_to_world);

  BMVert *v;
  BMIter iter;
  int i;

  const float(*vert_positions_deform)[3] = vdd->vert_positions_deform;
  const float(*vert_normals_deform)[3] = vdd->vert_normals_deform;

  BM_ITER_MESH_INDEX (v, &iter, em->bm, BM_VERTS_OF_MESH, i) {
    const float *co, *no;
    if (vert_positions_deform != nullptr) {
      co = vert_positions_deform[i];
      no = vert_normals_deform ? vert_normals_deform[i] : nullptr;
    }
    else {
      co = v->co;
      no = v->no;
    }

    DupliObject *dob = vertex_dupli(vdd->params.ctx, inst_ob, child_imat, i, co, no, use_rotation);
    if (vdd->has_orco) {
      copy_v3_v3(dob->orco, v->co);
    }
  }
}

static void make_duplis_verts(const DupliContext *ctx)
{
  Object *parent = ctx->object;
  const bool use_rotation = parent->transflag & OB_DUPLIROT;

  /* Gather mesh info. */
  BMEditMesh *em = nullptr;
  const float(*vert_positions_deform)[3] = nullptr;
  const float(*vert_normals_deform)[3] = nullptr;
  const Mesh *me_eval = mesh_data_from_duplicator_object(
      parent, &em, &vert_positions_deform, use_rotation ? &vert_normals_deform : nullptr);
  if (em == nullptr && me_eval == nullptr) {
    return;
  }

  VertexDupliData_Params vdd_params{ctx, use_rotation};

  if (em != nullptr) {
    VertexDupliData_EditMesh vdd{};
    vdd.params = vdd_params;
    vdd.em = em;
    vdd.vert_positions_deform = vert_positions_deform;
    vdd.vert_normals_deform = vert_normals_deform;
    vdd.has_orco = (vert_positions_deform != nullptr);

    make_child_duplis(ctx, &vdd, make_child_duplis_verts_from_editmesh);
  }
  else {
    VertexDupliData_Mesh vdd{};
    vdd.params = vdd_params;
    vdd.totvert = me_eval->totvert;
    vdd.vert_positions = me_eval->vert_positions();
    vdd.vert_normals = BKE_mesh_vert_normals_ensure(me_eval);
    vdd.orco = (const float(*)[3])CustomData_get_layer(&me_eval->vdata, CD_ORCO);

    make_child_duplis(ctx, &vdd, make_child_duplis_verts_from_mesh);
  }
}

static const DupliGenerator gen_dupli_verts = {
    /*type*/ OB_DUPLIVERTS,
    /*make_duplis*/ make_duplis_verts};

/** \} */

/* -------------------------------------------------------------------- */
/** \name Dupli-Vertices Implementation (#OB_DUPLIVERTS for 3D Text)
 * \{ */

static Object *find_family_object(
    Main *bmain, const char *family, size_t family_len, uint ch, GHash *family_gh)
{
  void *ch_key = POINTER_FROM_UINT(ch);

  Object **ob_pt;
  if ((ob_pt = (Object **)BLI_ghash_lookup_p(family_gh, ch_key))) {
    return *ob_pt;
  }

  char ch_utf8[BLI_UTF8_MAX + 1];
  size_t ch_utf8_len;

  ch_utf8_len = BLI_str_utf8_from_unicode(ch, ch_utf8, sizeof(ch_utf8) - 1);
  ch_utf8[ch_utf8_len] = '\0';
  ch_utf8_len += 1; /* Compare with null terminator. */

  LISTBASE_FOREACH (Object *, ob, &bmain->objects) {
    if (STREQLEN(ob->id.name + 2 + family_len, ch_utf8, ch_utf8_len)) {
      if (STREQLEN(ob->id.name + 2, family, family_len)) {
        /* Inserted value can be nullptr, just to save searches in future. */
        BLI_ghash_insert(family_gh, ch_key, ob);
        return ob;
      }
    }
  }

  return nullptr;
}

static void make_duplis_font(const DupliContext *ctx)
{
  Object *par = ctx->object;
  GHash *family_gh;
  Object *ob;
  Curve *cu;
  struct CharTrans *ct, *chartransdata = nullptr;
  float vec[3], obmat[4][4], pmat[4][4], fsize, xof, yof;
  int text_len, a;
  size_t family_len;
  const char32_t *text = nullptr;
  bool text_free = false;

  /* Font dupli-verts not supported inside collections. */
  if (ctx->collection) {
    return;
  }

  copy_m4_m4(pmat, par->object_to_world);

  /* In `par` the family name is stored, use this to find the other objects. */

  BKE_vfont_to_curve_ex(
      par, (Curve *)par->data, FO_DUPLI, nullptr, &text, &text_len, &text_free, &chartransdata);

  if (text == nullptr || chartransdata == nullptr) {
    return;
  }

  cu = (Curve *)par->data;
  fsize = cu->fsize;
  xof = cu->xof;
  yof = cu->yof;

  ct = chartransdata;

  /* Cache result. */
  family_len = strlen(cu->family);
  family_gh = BLI_ghash_int_new_ex(__func__, 256);

  /* Safety check even if it might fail badly when called for original object. */
  const bool is_eval_curve = DEG_is_evaluated_id(&cu->id);

  /* Advance matching BLI_str_utf8_as_utf32. */
  for (a = 0; a < text_len; a++, ct++) {

    /* XXX That G.main is *really* ugly, but not sure what to do here.
     * Definitively don't think it would be safe to put back `Main *bmain` pointer
     * in #DupliContext as done in 2.7x? */
    ob = find_family_object(G.main, cu->family, family_len, uint(text[a]), family_gh);

    if (is_eval_curve) {
      /* Workaround for the above hack. */
      ob = DEG_get_evaluated_object(ctx->depsgraph, ob);
    }

    if (ob) {
      vec[0] = fsize * (ct->xof - xof);
      vec[1] = fsize * (ct->yof - yof);
      vec[2] = 0.0;

      mul_m4_v3(pmat, vec);

      copy_m4_m4(obmat, par->object_to_world);

      if (UNLIKELY(ct->rot != 0.0f)) {
        float rmat[4][4];

        zero_v3(obmat[3]);
        axis_angle_to_mat4_single(rmat, 'Z', -ct->rot);
        mul_m4_m4m4(obmat, obmat, rmat);
      }

      copy_v3_v3(obmat[3], vec);

      make_dupli(ctx, ob, obmat, a);
    }
  }

  if (text_free) {
    MEM_freeN((void *)text);
  }

  BLI_ghash_free(family_gh, nullptr, nullptr);

  MEM_freeN(chartransdata);
}

static const DupliGenerator gen_dupli_verts_font = {
    /*type*/ OB_DUPLIVERTS,
    /*make_duplis*/ make_duplis_font};

/** \} */

/* -------------------------------------------------------------------- */
/** \name Instances Geometry Component Implementation
 * \{ */

static void make_duplis_geometry_set_impl(const DupliContext *ctx,
                                          const GeometrySet &geometry_set,
                                          const float parent_transform[4][4],
                                          bool geometry_set_is_instance,
                                          bool use_new_curves_type)
{
  int component_index = 0;
  if (ctx->object->type != OB_MESH || geometry_set_is_instance) {
    if (const Mesh *mesh = geometry_set.get_mesh_for_read()) {
      make_dupli(ctx, ctx->object, &mesh->id, parent_transform, component_index++);
    }
  }
  if (ctx->object->type != OB_VOLUME || geometry_set_is_instance) {
    if (const Volume *volume = geometry_set.get_volume_for_read()) {
      make_dupli(ctx, ctx->object, &volume->id, parent_transform, component_index++);
    }
  }
  if (!ELEM(ctx->object->type, OB_CURVES_LEGACY, OB_FONT, OB_CURVES) || geometry_set_is_instance) {
    if (const CurveComponent *component = geometry_set.get_component_for_read<CurveComponent>()) {
      if (use_new_curves_type) {
        if (const Curves *curves = component->get_for_read()) {
          make_dupli(ctx, ctx->object, &curves->id, parent_transform, component_index++);
        }
      }
      else {
        if (const Curve *curve = component->get_curve_for_render()) {
          make_dupli(ctx, ctx->object, &curve->id, parent_transform, component_index++);
        }
      }
    }
  }
  if (ctx->object->type != OB_POINTCLOUD || geometry_set_is_instance) {
    if (const PointCloud *pointcloud = geometry_set.get_pointcloud_for_read()) {
      make_dupli(ctx, ctx->object, &pointcloud->id, parent_transform, component_index++);
    }
  }
  const bool creates_duplis_for_components = component_index >= 1;

  const Instances *instances = geometry_set.get_instances_for_read();
  if (instances == nullptr) {
    return;
  }

  const DupliContext *instances_ctx = ctx;
  /* Create a sub-context if some duplis were created above. This is to avoid dupli id collisions
   * between the instances component below and the other components above. */
  DupliContext new_instances_ctx;
  if (creates_duplis_for_components) {
    if (!copy_dupli_context(&new_instances_ctx, ctx, ctx->object, nullptr, component_index)) {
      return;
    }
    instances_ctx = &new_instances_ctx;
  }

  Span<float4x4> instance_offset_matrices = instances->transforms();
  Span<int> reference_handles = instances->reference_handles();
  Span<int> almost_unique_ids = instances->almost_unique_ids();
  Span<InstanceReference> references = instances->references();

  for (int64_t i : instance_offset_matrices.index_range()) {
    const InstanceReference &reference = references[reference_handles[i]];
    const int id = almost_unique_ids[i];

    const DupliContext *ctx_for_instance = instances_ctx;
    /* Set the #preview_instance_index when necessary. */
    DupliContext tmp_ctx_for_instance;
    if (instances_ctx->preview_base_geometry == &geometry_set) {
      tmp_ctx_for_instance = *instances_ctx;
      tmp_ctx_for_instance.preview_instance_index = i;
      ctx_for_instance = &tmp_ctx_for_instance;
    }

    switch (reference.type()) {
      case InstanceReference::Type::Object: {
        Object &object = reference.object();
        float matrix[4][4];
        mul_m4_m4m4(matrix, parent_transform, instance_offset_matrices[i].ptr());
        make_dupli(ctx_for_instance, &object, matrix, id, &geometry_set, i);

        float space_matrix[4][4];
        mul_m4_m4m4(space_matrix, instance_offset_matrices[i].ptr(), object.world_to_object);
        mul_m4_m4_pre(space_matrix, parent_transform);
        make_recursive_duplis(ctx_for_instance, &object, space_matrix, id, &geometry_set, i);
        break;
      }
      case InstanceReference::Type::Collection: {
        Collection &collection = reference.collection();
        float collection_matrix[4][4];
        unit_m4(collection_matrix);
        sub_v3_v3(collection_matrix[3], collection.instance_offset);
        mul_m4_m4_pre(collection_matrix, instance_offset_matrices[i].ptr());
        mul_m4_m4_pre(collection_matrix, parent_transform);

        DupliContext sub_ctx;
        if (!copy_dupli_context(&sub_ctx,
                                ctx_for_instance,
                                ctx_for_instance->object,
                                nullptr,
                                id,
                                &geometry_set,
                                i)) {
          break;
        }

        eEvaluationMode mode = DEG_get_mode(ctx_for_instance->depsgraph);
        int object_id = 0;
        FOREACH_COLLECTION_VISIBLE_OBJECT_RECURSIVE_BEGIN (&collection, object, mode) {
          if (object == ctx_for_instance->object) {
            continue;
          }

          float instance_matrix[4][4];
          mul_m4_m4m4(instance_matrix, collection_matrix, object->object_to_world);

          make_dupli(&sub_ctx, object, instance_matrix, object_id++);
          make_recursive_duplis(&sub_ctx, object, collection_matrix, object_id++);
        }
        FOREACH_COLLECTION_VISIBLE_OBJECT_RECURSIVE_END;
        break;
      }
      case InstanceReference::Type::GeometrySet: {
        float new_transform[4][4];
        mul_m4_m4m4(new_transform, parent_transform, instance_offset_matrices[i].ptr());

        DupliContext sub_ctx;
        if (copy_dupli_context(&sub_ctx,
                               ctx_for_instance,
                               ctx_for_instance->object,
                               nullptr,
                               id,
                               &geometry_set,
                               i)) {
          make_duplis_geometry_set_impl(
              &sub_ctx, reference.geometry_set(), new_transform, true, false);
        }
        break;
      }
      case InstanceReference::Type::None: {
        break;
      }
    }
  }
}

static void make_duplis_geometry_set(const DupliContext *ctx)
{
  const GeometrySet *geometry_set = ctx->object->runtime.geometry_set_eval;
  make_duplis_geometry_set_impl(ctx, *geometry_set, ctx->object->object_to_world, false, false);
}

static const DupliGenerator gen_dupli_geometry_set = {
    /*type*/ GEOMETRY_SET_DUPLI_GENERATOR_TYPE,
    /*make_duplis*/ make_duplis_geometry_set,
};

/** \} */

/* -------------------------------------------------------------------- */
/** \name Dupli-Faces Implementation (#OB_DUPLIFACES)
 * \{ */

/** Values shared between different mesh types. */
struct FaceDupliData_Params {
  /**
   * It's important we use this context instead of the `ctx` passed into #make_child_duplis
   * since these won't match in the case of recursion.
   */
  const DupliContext *ctx;

  bool use_scale;
};

struct FaceDupliData_Mesh {
  FaceDupliData_Params params;

  int totface;
<<<<<<< HEAD
  const MPoly *mpoly;
  const int *corner_verts;
=======
  const MPoly *polys;
  const MLoop *mloop;
>>>>>>> 2a9f792c
  Span<float3> vert_positions;
  const float (*orco)[3];
  const float2 *mloopuv;
};

struct FaceDupliData_EditMesh {
  FaceDupliData_Params params;

  BMEditMesh *em;

  bool has_orco, has_uvs;
  int cd_loop_uv_offset;
  /* Can be nullptr. */
  const float (*vert_positions_deform)[3];
};

static void get_dupliface_transform_from_coords(Span<float3> coords,
                                                const bool use_scale,
                                                const float scale_fac,
                                                float r_mat[4][4])
{
  using namespace blender::math;

  /* Location. */
  float3 location(0);
  for (const float3 &coord : coords) {
    location += coord;
  }
  location *= 1.0f / float(coords.size());

  /* Rotation. */
  float quat[4];

  float3 f_no = normalize(cross_poly(coords));
  tri_to_quat_ex(quat, coords[0], coords[1], coords[2], f_no);

  /* Scale. */
  float scale;
  if (use_scale) {
    const float area = area_poly_v3((const float(*)[3])coords.data(), uint(coords.size()));
    scale = sqrtf(area) * scale_fac;
  }
  else {
    scale = 1.0f;
  }

  loc_quat_size_to_mat4(r_mat, location, quat, float3(scale));
}

static DupliObject *face_dupli(const DupliContext *ctx,
                               Object *inst_ob,
                               const float child_imat[4][4],
                               const int index,
                               const bool use_scale,
                               const float scale_fac,
                               Span<float3> coords)
{
  float obmat[4][4];
  float space_mat[4][4];

  /* `obmat` is transform to face. */
  get_dupliface_transform_from_coords(coords, use_scale, scale_fac, obmat);

  /* Make offset relative to inst_ob using relative child transform. */
  mul_mat3_m4_v3(child_imat, obmat[3]);

  /* XXX ugly hack to ensure same behavior as in master.
   * This should not be needed, #Object.parentinv is not consistent outside of parenting. */
  {
    float imat[3][3];
    copy_m3_m4(imat, inst_ob->parentinv);
    mul_m4_m3m4(obmat, imat, obmat);
  }

  /* Apply `obmat` _after_ the local face transform. */
  mul_m4_m4m4(obmat, inst_ob->object_to_world, obmat);

  /* Space matrix is constructed by removing `obmat` transform,
   * this yields the world-space transform for recursive duplis. */
  mul_m4_m4m4(space_mat, obmat, inst_ob->world_to_object);

  DupliObject *dob = make_dupli(ctx, inst_ob, obmat, index);

  /* Recursion. */
  make_recursive_duplis(ctx, inst_ob, space_mat, index);

  return dob;
}

static DupliObject *face_dupli_from_mesh(const DupliContext *ctx,
                                         Object *inst_ob,
                                         const float child_imat[4][4],
                                         const int index,
                                         const bool use_scale,
                                         const float scale_fac,

                                         /* Mesh variables. */
<<<<<<< HEAD
                                         const MPoly *mpoly,
                                         const int *poly_verts,
=======
                                         const MPoly *polys,
                                         const MLoop *mloopstart,
>>>>>>> 2a9f792c
                                         const Span<float3> vert_positions)
{
  const int coords_len = polys->totloop;
  Array<float3, 64> coords(coords_len);

  for (int i = 0; i < coords_len; i++) {
    coords[i] = vert_positions[poly_verts[i]];
  }

  return face_dupli(ctx, inst_ob, child_imat, index, use_scale, scale_fac, coords);
}

static DupliObject *face_dupli_from_editmesh(const DupliContext *ctx,
                                             Object *inst_ob,
                                             const float child_imat[4][4],
                                             const int index,
                                             const bool use_scale,
                                             const float scale_fac,

                                             /* Mesh variables. */
                                             BMFace *f,
                                             const float (*vert_positions_deform)[3])
{
  const int coords_len = f->len;
  Array<float3, 64> coords(coords_len);

  BMLoop *l_first, *l_iter;
  int i = 0;
  l_iter = l_first = BM_FACE_FIRST_LOOP(f);
  if (vert_positions_deform != nullptr) {
    do {
      copy_v3_v3(coords[i++], vert_positions_deform[BM_elem_index_get(l_iter->v)]);
    } while ((l_iter = l_iter->next) != l_first);
  }
  else {
    do {
      copy_v3_v3(coords[i++], l_iter->v->co);
    } while ((l_iter = l_iter->next) != l_first);
  }

  return face_dupli(ctx, inst_ob, child_imat, index, use_scale, scale_fac, coords);
}

static void make_child_duplis_faces_from_mesh(const DupliContext *ctx,
                                              void *userdata,
                                              Object *inst_ob)
{
  FaceDupliData_Mesh *fdd = (FaceDupliData_Mesh *)userdata;
<<<<<<< HEAD
  const MPoly *mpoly = fdd->mpoly, *mp;
  const int *corner_verts = fdd->corner_verts;
=======
  const MPoly *polys = fdd->polys, *poly;
  const MLoop *mloop = fdd->mloop;
>>>>>>> 2a9f792c
  const float(*orco)[3] = fdd->orco;
  const float2 *mloopuv = fdd->mloopuv;
  const int totface = fdd->totface;
  const bool use_scale = fdd->params.use_scale;
  int a;

  float child_imat[4][4];

  invert_m4_m4(inst_ob->world_to_object, inst_ob->object_to_world);
  /* Relative transform from parent to child space. */
  mul_m4_m4m4(child_imat, inst_ob->world_to_object, ctx->object->object_to_world);
  const float scale_fac = ctx->object->instance_faces_scale;

<<<<<<< HEAD
  for (a = 0, mp = mpoly; a < totface; a++, mp++) {
    const int *poly_verts = &corner_verts[mp->loopstart];
=======
  for (a = 0, poly = polys; a < totface; a++, poly++) {
    const MLoop *loopstart = mloop + poly->loopstart;
>>>>>>> 2a9f792c
    DupliObject *dob = face_dupli_from_mesh(fdd->params.ctx,
                                            inst_ob,
                                            child_imat,
                                            a,
                                            use_scale,
                                            scale_fac,
<<<<<<< HEAD
                                            mp,
                                            poly_verts,
=======
                                            poly,
                                            loopstart,
>>>>>>> 2a9f792c
                                            fdd->vert_positions);

    const float w = 1.0f / float(poly->totloop);
    if (orco) {
<<<<<<< HEAD
      for (int j = 0; j < mp->totloop; j++) {
        madd_v3_v3fl(dob->orco, orco[poly_verts[j]], w);
=======
      for (int j = 0; j < poly->totloop; j++) {
        madd_v3_v3fl(dob->orco, orco[loopstart[j].v], w);
>>>>>>> 2a9f792c
      }
    }
    if (mloopuv) {
      for (int j = 0; j < poly->totloop; j++) {
        madd_v2_v2fl(dob->uv, mloopuv[poly->loopstart + j], w);
      }
    }
  }
}

static void make_child_duplis_faces_from_editmesh(const DupliContext *ctx,
                                                  void *userdata,
                                                  Object *inst_ob)
{
  FaceDupliData_EditMesh *fdd = (FaceDupliData_EditMesh *)userdata;
  BMEditMesh *em = fdd->em;
  float child_imat[4][4];
  int a;
  BMFace *f;
  BMIter iter;
  const bool use_scale = fdd->params.use_scale;

  const float(*vert_positions_deform)[3] = fdd->vert_positions_deform;

  BLI_assert((vert_positions_deform == nullptr) || (em->bm->elem_index_dirty & BM_VERT) == 0);

  invert_m4_m4(inst_ob->world_to_object, inst_ob->object_to_world);
  /* Relative transform from parent to child space. */
  mul_m4_m4m4(child_imat, inst_ob->world_to_object, ctx->object->object_to_world);
  const float scale_fac = ctx->object->instance_faces_scale;

  BM_ITER_MESH_INDEX (f, &iter, em->bm, BM_FACES_OF_MESH, a) {
    DupliObject *dob = face_dupli_from_editmesh(
        fdd->params.ctx, inst_ob, child_imat, a, use_scale, scale_fac, f, vert_positions_deform);

    if (fdd->has_orco) {
      const float w = 1.0f / float(f->len);
      BMLoop *l_first, *l_iter;
      l_iter = l_first = BM_FACE_FIRST_LOOP(f);
      do {
        madd_v3_v3fl(dob->orco, l_iter->v->co, w);
      } while ((l_iter = l_iter->next) != l_first);
    }
    if (fdd->has_uvs) {
      BM_face_uv_calc_center_median(f, fdd->cd_loop_uv_offset, dob->uv);
    }
  }
}

static void make_duplis_faces(const DupliContext *ctx)
{
  Object *parent = ctx->object;

  /* Gather mesh info. */
  BMEditMesh *em = nullptr;
  const float(*vert_positions_deform)[3] = nullptr;
  const Mesh *me_eval = mesh_data_from_duplicator_object(
      parent, &em, &vert_positions_deform, nullptr);
  if (em == nullptr && me_eval == nullptr) {
    return;
  }

  FaceDupliData_Params fdd_params = {ctx, (parent->transflag & OB_DUPLIFACES_SCALE) != 0};

  if (em != nullptr) {
    const int uv_idx = CustomData_get_render_layer(&em->bm->ldata, CD_PROP_FLOAT2);
    FaceDupliData_EditMesh fdd{};
    fdd.params = fdd_params;
    fdd.em = em;
    fdd.vert_positions_deform = vert_positions_deform;
    fdd.has_orco = (vert_positions_deform != nullptr);
    fdd.has_uvs = (uv_idx != -1);
    fdd.cd_loop_uv_offset = (uv_idx != -1) ?
                                CustomData_get_n_offset(&em->bm->ldata, CD_PROP_FLOAT2, uv_idx) :
                                -1;
    make_child_duplis(ctx, &fdd, make_child_duplis_faces_from_editmesh);
  }
  else {
    const int uv_idx = CustomData_get_render_layer(&me_eval->ldata, CD_PROP_FLOAT2);
    FaceDupliData_Mesh fdd{};
    fdd.params = fdd_params;
    fdd.totface = me_eval->totpoly;
<<<<<<< HEAD
    fdd.mpoly = me_eval->polys().data();
    fdd.corner_verts = me_eval->corner_verts().data();
=======
    fdd.polys = me_eval->polys().data();
    fdd.mloop = me_eval->loops().data();
>>>>>>> 2a9f792c
    fdd.vert_positions = me_eval->vert_positions();
    fdd.mloopuv = (uv_idx != -1) ? (const float2 *)CustomData_get_layer_n(
                                       &me_eval->ldata, CD_PROP_FLOAT2, uv_idx) :
                                   nullptr;
    fdd.orco = (const float(*)[3])CustomData_get_layer(&me_eval->vdata, CD_ORCO);

    make_child_duplis(ctx, &fdd, make_child_duplis_faces_from_mesh);
  }
}

static const DupliGenerator gen_dupli_faces = {
    /*type*/ OB_DUPLIFACES,
    /*make_duplis*/ make_duplis_faces};

/** \} */

/* -------------------------------------------------------------------- */
/** \name Dupli-Particles Implementation (#OB_DUPLIPARTS)
 * \{ */

static void make_duplis_particle_system(const DupliContext *ctx, ParticleSystem *psys)
{
  Scene *scene = ctx->scene;
  Object *par = ctx->object;
  eEvaluationMode mode = DEG_get_mode(ctx->depsgraph);
  bool for_render = mode == DAG_EVAL_RENDER;

  Object *ob = nullptr, **oblist = nullptr;
  DupliObject *dob;
  ParticleSettings *part;
  ParticleData *pa;
  ChildParticle *cpa = nullptr;
  ParticleKey state;
  ParticleCacheKey *cache;
  float ctime, scale = 1.0f;
  float tmat[4][4], mat[4][4], pamat[4][4], size = 0.0;
  int a, b, hair = 0;
  int totpart, totchild;

  int no_draw_flag = PARS_UNEXIST;

  if (psys == nullptr) {
    return;
  }

  part = psys->part;

  if (part == nullptr) {
    return;
  }

  if (!psys_check_enabled(par, psys, for_render)) {
    return;
  }

  if (!for_render) {
    no_draw_flag |= PARS_NO_DISP;
  }

  /* NOTE: in old animation system, used parent object's time-offset. */
  ctime = DEG_get_ctime(ctx->depsgraph);

  totpart = psys->totpart;
  totchild = psys->totchild;

  if ((for_render || part->draw_as == PART_DRAW_REND) &&
      ELEM(part->ren_as, PART_DRAW_OB, PART_DRAW_GR)) {
    ParticleSimulationData sim = {nullptr};
    sim.depsgraph = ctx->depsgraph;
    sim.scene = scene;
    sim.ob = par;
    sim.psys = psys;
    sim.psmd = psys_get_modifier(par, psys);
    /* Make sure emitter `world_to_object` is in global coordinates instead of render view
     * coordinates. */
    invert_m4_m4(par->world_to_object, par->object_to_world);

    /* First check for loops (particle system object used as dupli-object). */
    if (part->ren_as == PART_DRAW_OB) {
      if (ELEM(part->instance_object, nullptr, par)) {
        return;
      }
    }
    else { /* #PART_DRAW_GR. */
      if (part->instance_collection == nullptr) {
        return;
      }

      const ListBase dup_collection_objects = BKE_collection_object_cache_get(
          part->instance_collection);
      if (BLI_listbase_is_empty(&dup_collection_objects)) {
        return;
      }

      if (BLI_findptr(&dup_collection_objects, par, offsetof(Base, object))) {
        return;
      }
    }

    /* If we have a hair particle system, use the path cache. */
    if (part->type == PART_HAIR) {
      if (psys->flag & PSYS_HAIR_DONE) {
        hair = (totchild == 0 || psys->childcache) && psys->pathcache;
      }
      if (!hair) {
        return;
      }

      /* We use cache, update `totchild` according to cached data. */
      totchild = psys->totchildcache;
      totpart = psys->totcached;
    }

    RNG *rng = BLI_rng_new_srandom(31415926u + uint(psys->seed));

    psys_sim_data_init(&sim);

    /* Gather list of objects or single object. */
    int totcollection = 0;

    const bool use_whole_collection = part->draw & PART_DRAW_WHOLE_GR;
    const bool use_collection_count = part->draw & PART_DRAW_COUNT_GR && !use_whole_collection;
    if (part->ren_as == PART_DRAW_GR) {
      if (use_collection_count) {
        psys_find_group_weights(part);
        LISTBASE_FOREACH (ParticleDupliWeight *, dw, &part->instance_weights) {
          FOREACH_COLLECTION_VISIBLE_OBJECT_RECURSIVE_BEGIN (
              part->instance_collection, object, mode) {
            if (dw->ob == object) {
              totcollection += dw->count;
              break;
            }
          }
          FOREACH_COLLECTION_VISIBLE_OBJECT_RECURSIVE_END;
        }
      }
      else {
        FOREACH_COLLECTION_VISIBLE_OBJECT_RECURSIVE_BEGIN (
            part->instance_collection, object, mode) {
          (void)object;
          totcollection++;
        }
        FOREACH_COLLECTION_VISIBLE_OBJECT_RECURSIVE_END;
      }

      oblist = (Object **)MEM_callocN(size_t(totcollection) * sizeof(Object *),
                                      "dupcollection object list");

      if (use_collection_count) {
        a = 0;
        LISTBASE_FOREACH (ParticleDupliWeight *, dw, &part->instance_weights) {
          FOREACH_COLLECTION_VISIBLE_OBJECT_RECURSIVE_BEGIN (
              part->instance_collection, object, mode) {
            if (dw->ob == object) {
              for (b = 0; b < dw->count; b++, a++) {
                oblist[a] = dw->ob;
              }
              break;
            }
          }
          FOREACH_COLLECTION_VISIBLE_OBJECT_RECURSIVE_END;
        }
      }
      else {
        a = 0;
        FOREACH_COLLECTION_VISIBLE_OBJECT_RECURSIVE_BEGIN (
            part->instance_collection, object, mode) {
          oblist[a] = object;
          a++;
        }
        FOREACH_COLLECTION_VISIBLE_OBJECT_RECURSIVE_END;
      }
    }
    else {
      ob = part->instance_object;
    }

    if (totchild == 0 || part->draw & PART_DRAW_PARENT) {
      a = 0;
    }
    else {
      a = totpart;
    }

    for (pa = psys->particles; a < totpart + totchild; a++, pa++) {
      if (a < totpart) {
        /* Handle parent particle. */
        if (pa->flag & no_draw_flag) {
          continue;
        }

#if 0 /* UNUSED */
        pa_num = pa->num;
#endif
        size = pa->size;
      }
      else {
        /* Handle child particle. */
        cpa = &psys->child[a - totpart];

#if 0 /* UNUSED */
        pa_num = a;
#endif
        size = psys_get_child_size(psys, cpa, ctime, nullptr);
      }

      /* Some hair paths might be non-existent so they can't be used for duplication. */
      if (hair && psys->pathcache &&
          ((a < totpart && psys->pathcache[a]->segments < 0) ||
           (a >= totpart && psys->childcache[a - totpart]->segments < 0))) {
        continue;
      }

      if (part->ren_as == PART_DRAW_GR) {
        /* Prevent divide by zero below #28336. */
        if (totcollection == 0) {
          continue;
        }

        /* For collections, pick the object based on settings. */
        if (part->draw & PART_DRAW_RAND_GR && !use_whole_collection) {
          b = BLI_rng_get_int(rng) % totcollection;
        }
        else {
          b = a % totcollection;
        }

        ob = oblist[b];
      }

      if (hair) {
        /* Hair we handle separate and compute transform based on hair keys. */
        if (a < totpart) {
          cache = psys->pathcache[a];
          psys_get_dupli_path_transform(&sim, pa, nullptr, cache, pamat, &scale);
        }
        else {
          cache = psys->childcache[a - totpart];
          psys_get_dupli_path_transform(&sim, nullptr, cpa, cache, pamat, &scale);
        }

        copy_v3_v3(pamat[3], cache->co);
        pamat[3][3] = 1.0f;
      }
      else {
        /* First key. */
        state.time = ctime;
        if (psys_get_particle_state(&sim, a, &state, false) == 0) {
          continue;
        }

        float tquat[4];
        normalize_qt_qt(tquat, state.rot);
        quat_to_mat4(pamat, tquat);
        copy_v3_v3(pamat[3], state.co);
        pamat[3][3] = 1.0f;
      }

      if (part->ren_as == PART_DRAW_GR && psys->part->draw & PART_DRAW_WHOLE_GR) {
        b = 0;
        FOREACH_COLLECTION_VISIBLE_OBJECT_RECURSIVE_BEGIN (
            part->instance_collection, object, mode) {
          copy_m4_m4(tmat, oblist[b]->object_to_world);

          /* Apply collection instance offset. */
          sub_v3_v3(tmat[3], part->instance_collection->instance_offset);

          /* Apply particle scale. */
          mul_mat3_m4_fl(tmat, size * scale);
          mul_v3_fl(tmat[3], size * scale);

          /* Individual particle transform. */
          mul_m4_m4m4(mat, pamat, tmat);

          dob = make_dupli(ctx, object, mat, a);
          dob->particle_system = psys;

          psys_get_dupli_texture(psys, part, sim.psmd, pa, cpa, dob->uv, dob->orco);

          b++;
        }
        FOREACH_COLLECTION_VISIBLE_OBJECT_RECURSIVE_END;
      }
      else {
        float obmat[4][4];
        copy_m4_m4(obmat, ob->object_to_world);

        float vec[3];
        copy_v3_v3(vec, obmat[3]);
        zero_v3(obmat[3]);

        /* Particle rotation uses x-axis as the aligned axis,
         * so pre-rotate the object accordingly. */
        if ((part->draw & PART_DRAW_ROTATE_OB) == 0) {
          float xvec[3], q[4], size_mat[4][4], original_size[3];

          mat4_to_size(original_size, obmat);
          size_to_mat4(size_mat, original_size);

          xvec[0] = -1.0f;
          xvec[1] = xvec[2] = 0;
          vec_to_quat(q, xvec, ob->trackflag, ob->upflag);
          quat_to_mat4(obmat, q);
          obmat[3][3] = 1.0f;

          /* Add scaling if requested. */
          if ((part->draw & PART_DRAW_NO_SCALE_OB) == 0) {
            mul_m4_m4m4(obmat, obmat, size_mat);
          }
        }
        else if (part->draw & PART_DRAW_NO_SCALE_OB) {
          /* Remove scaling. */
          float size_mat[4][4], original_size[3];

          mat4_to_size(original_size, obmat);
          size_to_mat4(size_mat, original_size);
          invert_m4(size_mat);

          mul_m4_m4m4(obmat, obmat, size_mat);
        }

        mul_m4_m4m4(tmat, pamat, obmat);
        mul_mat3_m4_fl(tmat, size * scale);

        copy_m4_m4(mat, tmat);

        if (part->draw & PART_DRAW_GLOBAL_OB) {
          add_v3_v3v3(mat[3], mat[3], vec);
        }

        dob = make_dupli(ctx, ob, mat, a);
        dob->particle_system = psys;
        psys_get_dupli_texture(psys, part, sim.psmd, pa, cpa, dob->uv, dob->orco);
      }
    }

    BLI_rng_free(rng);
    psys_sim_data_free(&sim);
  }

  /* Clean up. */
  if (oblist) {
    MEM_freeN(oblist);
  }
}

static void make_duplis_particles(const DupliContext *ctx)
{
  /* Particle system take up one level in id, the particles another. */
  int psysid;
  LISTBASE_FOREACH_INDEX (ParticleSystem *, psys, &ctx->object->particlesystem, psysid) {
    /* Particles create one more level for persistent `psys` index. */
    DupliContext pctx;
    if (copy_dupli_context(&pctx, ctx, ctx->object, nullptr, psysid)) {
      make_duplis_particle_system(&pctx, psys);
    }
  }
}

static const DupliGenerator gen_dupli_particles = {
    /*type*/ OB_DUPLIPARTS,
    /*make_duplis*/ make_duplis_particles};

/** \} */

/* -------------------------------------------------------------------- */
/** \name Dupli-Generator Selector For The Given Context
 * \{ */

static const DupliGenerator *get_dupli_generator(const DupliContext *ctx)
{
  int transflag = ctx->object->transflag;
  int visibility_flag = ctx->object->visibility_flag;

  if ((transflag & OB_DUPLI) == 0 && ctx->object->runtime.geometry_set_eval == nullptr) {
    return nullptr;
  }

  /* Metaball objects can't create instances, but the dupli system is used to "instance" their
   * evaluated mesh to render engines. We need to exit early to avoid recursively instancing the
   * evaluated metaball mesh on metaball instances that already contribute to the basis. */
  if (ctx->object->type == OB_MBALL && ctx->level > 0) {
    return nullptr;
  }

  /* Should the dupli's be generated for this object? - Respect restrict flags. */
  if (DEG_get_mode(ctx->depsgraph) == DAG_EVAL_RENDER ? (visibility_flag & OB_HIDE_RENDER) :
                                                        (visibility_flag & OB_HIDE_VIEWPORT)) {
    return nullptr;
  }

  /* Give "Object as Font" instances higher priority than geometry set instances, to retain
   * the behavior from before curve object meshes were processed as instances internally. */
  if (transflag & OB_DUPLIVERTS) {
    if (ctx->object->type == OB_FONT) {
      return &gen_dupli_verts_font;
    }
  }

  if (ctx->object->runtime.geometry_set_eval != nullptr) {
    if (BKE_object_has_geometry_set_instances(ctx->object)) {
      return &gen_dupli_geometry_set;
    }
  }

  if (transflag & OB_DUPLIPARTS) {
    return &gen_dupli_particles;
  }
  if (transflag & OB_DUPLIVERTS) {
    if (ctx->object->type == OB_MESH) {
      return &gen_dupli_verts;
    }
  }
  else if (transflag & OB_DUPLIFACES) {
    if (ctx->object->type == OB_MESH) {
      return &gen_dupli_faces;
    }
  }
  else if (transflag & OB_DUPLICOLLECTION) {
    return &gen_dupli_collection;
  }

  return nullptr;
}

/** \} */

/* -------------------------------------------------------------------- */
/** \name Dupli-Container Implementation
 * \{ */

ListBase *object_duplilist(Depsgraph *depsgraph, Scene *sce, Object *ob)
{
  ListBase *duplilist = MEM_cnew<ListBase>("duplilist");
  DupliContext ctx;
  Vector<Object *> instance_stack;
  Vector<short> dupli_gen_type_stack({0});
  instance_stack.append(ob);
  init_context(&ctx, depsgraph, sce, ob, nullptr, instance_stack, dupli_gen_type_stack);
  if (ctx.gen) {
    ctx.duplilist = duplilist;
    ctx.gen->make_duplis(&ctx);
  }

  return duplilist;
}

ListBase *object_duplilist_preview(Depsgraph *depsgraph,
                                   Scene *sce,
                                   Object *ob_eval,
                                   const ViewerPath *viewer_path)
{
  ListBase *duplilist = MEM_cnew<ListBase>("duplilist");
  DupliContext ctx;
  Vector<Object *> instance_stack;
  Vector<short> dupli_gen_type_stack({0});
  instance_stack.append(ob_eval);
  init_context(&ctx, depsgraph, sce, ob_eval, nullptr, instance_stack, dupli_gen_type_stack);
  ctx.duplilist = duplilist;

  Object *ob_orig = DEG_get_original_object(ob_eval);

  LISTBASE_FOREACH (ModifierData *, md_orig, &ob_orig->modifiers) {
    if (md_orig->type != eModifierType_Nodes) {
      continue;
    }
    NodesModifierData *nmd_orig = reinterpret_cast<NodesModifierData *>(md_orig);
    if (nmd_orig->runtime_eval_log == nullptr) {
      continue;
    }
    if (const geo_log::ViewerNodeLog *viewer_log =
            geo_log::GeoModifierLog::find_viewer_node_log_for_path(*viewer_path)) {
      ctx.preview_base_geometry = &viewer_log->geometry;
      make_duplis_geometry_set_impl(
          &ctx, viewer_log->geometry, ob_eval->object_to_world, true, ob_eval->type == OB_CURVES);
    }
  }
  return duplilist;
}

void free_object_duplilist(ListBase *lb)
{
  BLI_freelistN(lb);
  MEM_freeN(lb);
}

/** \} */

/* -------------------------------------------------------------------- */
/** \name Uniform attribute lookup
 * \{ */

/** Lookup instance attributes assigned via geometry nodes. */
static bool find_geonode_attribute_rgba(const DupliObject *dupli,
                                        const char *name,
                                        float r_value[4])
{
  using namespace blender;

  /* Loop over layers from innermost to outermost. */
  for (const int i : IndexRange(ARRAY_SIZE(dupli->instance_data))) {
    /* Skip non-geonode layers. */
    if (dupli->instance_data[i] == nullptr) {
      continue;
    }

    const InstancesComponent *component =
        dupli->instance_data[i]->get_component_for_read<InstancesComponent>();

    if (component == nullptr) {
      continue;
    }

    /* Attempt to look up the attribute. */
    std::optional<bke::AttributeAccessor> attributes = component->attributes();
    const VArray data = attributes->lookup<ColorGeometry4f>(name);

    /* If the attribute was found and converted to float RGBA successfully, output it. */
    if (data) {
      copy_v4_v4(r_value, data[dupli->instance_idx[i]]);
      return true;
    }
  }

  return false;
}

/** Lookup an arbitrary RNA property and convert it to RGBA if possible. */
static bool find_rna_property_rgba(PointerRNA *id_ptr, const char *name, float r_data[4])
{
  if (id_ptr->data == nullptr) {
    return false;
  }

  /* First, check custom properties. */
  IDProperty *group = RNA_struct_idprops(id_ptr, false);
  PropertyRNA *prop = nullptr;

  if (group && group->type == IDP_GROUP) {
    prop = (PropertyRNA *)IDP_GetPropertyFromGroup(group, name);
  }

  /* If not found, do full path lookup. */
  PointerRNA ptr;

  if (prop != nullptr) {
    ptr = *id_ptr;
  }
  else if (!RNA_path_resolve(id_ptr, name, &ptr, &prop)) {
    return false;
  }

  if (prop == nullptr) {
    return false;
  }

  /* Convert the value to RGBA if possible. */
  PropertyType type = RNA_property_type(prop);
  int array_len = RNA_property_array_length(&ptr, prop);

  if (array_len == 0) {
    float value;

    if (type == PROP_FLOAT) {
      value = RNA_property_float_get(&ptr, prop);
    }
    else if (type == PROP_INT) {
      value = float(RNA_property_int_get(&ptr, prop));
    }
    else if (type == PROP_BOOLEAN) {
      value = RNA_property_boolean_get(&ptr, prop) ? 1.0f : 0.0f;
    }
    else {
      return false;
    }

    copy_v4_fl4(r_data, value, value, value, 1);
    return true;
  }

  if (type == PROP_FLOAT && array_len <= 4) {
    copy_v4_fl4(r_data, 0, 0, 0, 1);
    RNA_property_float_get_array(&ptr, prop, r_data);
    return true;
  }

  if (type == PROP_INT && array_len <= 4) {
    int tmp[4] = {0, 0, 0, 1};
    RNA_property_int_get_array(&ptr, prop, tmp);
    for (int i = 0; i < 4; i++) {
      r_data[i] = float(tmp[i]);
    }
    return true;
  }

  return false;
}

static bool find_rna_property_rgba(ID *id, const char *name, float r_data[4])
{
  PointerRNA ptr;
  RNA_id_pointer_create(id, &ptr);
  return find_rna_property_rgba(&ptr, name, r_data);
}

bool BKE_object_dupli_find_rgba_attribute(
    Object *ob, DupliObject *dupli, Object *dupli_parent, const char *name, float r_value[4])
{
  /* Check the dupli particle system. */
  if (dupli && dupli->particle_system) {
    ParticleSettings *settings = dupli->particle_system->part;

    if (find_rna_property_rgba(&settings->id, name, r_value)) {
      return true;
    }
  }

  /* Check geometry node dupli instance attributes. */
  if (dupli && find_geonode_attribute_rgba(dupli, name, r_value)) {
    return true;
  }

  /* Check the dupli parent object. */
  if (dupli_parent && find_rna_property_rgba(&dupli_parent->id, name, r_value)) {
    return true;
  }

  /* Check the main object. */
  if (ob) {
    if (find_rna_property_rgba(&ob->id, name, r_value)) {
      return true;
    }

    /* Check the main object data (e.g. mesh). */
    if (ob->data && find_rna_property_rgba((ID *)ob->data, name, r_value)) {
      return true;
    }
  }

  copy_v4_fl(r_value, 0.0f);
  return false;
}

bool BKE_view_layer_find_rgba_attribute(struct Scene *scene,
                                        struct ViewLayer *layer,
                                        const char *name,
                                        float r_value[4])
{
  if (layer) {
    PointerRNA layer_ptr;
    RNA_pointer_create(&scene->id, &RNA_ViewLayer, layer, &layer_ptr);

    if (find_rna_property_rgba(&layer_ptr, name, r_value)) {
      return true;
    }
  }

  if (find_rna_property_rgba(&scene->id, name, r_value)) {
    return true;
  }

  if (scene->world && find_rna_property_rgba(&scene->world->id, name, r_value)) {
    return true;
  }

  copy_v4_fl(r_value, 0.0f);
  return false;
}

/** \} */<|MERGE_RESOLUTION|>--- conflicted
+++ resolved
@@ -1056,13 +1056,8 @@
   FaceDupliData_Params params;
 
   int totface;
-<<<<<<< HEAD
-  const MPoly *mpoly;
+  const MPoly *polys;
   const int *corner_verts;
-=======
-  const MPoly *polys;
-  const MLoop *mloop;
->>>>>>> 2a9f792c
   Span<float3> vert_positions;
   const float (*orco)[3];
   const float2 *mloopuv;
@@ -1160,13 +1155,8 @@
                                          const float scale_fac,
 
                                          /* Mesh variables. */
-<<<<<<< HEAD
-                                         const MPoly *mpoly,
+                                         const MPoly *polys,
                                          const int *poly_verts,
-=======
-                                         const MPoly *polys,
-                                         const MLoop *mloopstart,
->>>>>>> 2a9f792c
                                          const Span<float3> vert_positions)
 {
   const int coords_len = polys->totloop;
@@ -1215,13 +1205,8 @@
                                               Object *inst_ob)
 {
   FaceDupliData_Mesh *fdd = (FaceDupliData_Mesh *)userdata;
-<<<<<<< HEAD
-  const MPoly *mpoly = fdd->mpoly, *mp;
+  const MPoly *polys = fdd->polys, *poly;
   const int *corner_verts = fdd->corner_verts;
-=======
-  const MPoly *polys = fdd->polys, *poly;
-  const MLoop *mloop = fdd->mloop;
->>>>>>> 2a9f792c
   const float(*orco)[3] = fdd->orco;
   const float2 *mloopuv = fdd->mloopuv;
   const int totface = fdd->totface;
@@ -1235,37 +1220,22 @@
   mul_m4_m4m4(child_imat, inst_ob->world_to_object, ctx->object->object_to_world);
   const float scale_fac = ctx->object->instance_faces_scale;
 
-<<<<<<< HEAD
-  for (a = 0, mp = mpoly; a < totface; a++, mp++) {
-    const int *poly_verts = &corner_verts[mp->loopstart];
-=======
   for (a = 0, poly = polys; a < totface; a++, poly++) {
-    const MLoop *loopstart = mloop + poly->loopstart;
->>>>>>> 2a9f792c
+    const int *poly_verts = &corner_verts[poly->loopstart];
     DupliObject *dob = face_dupli_from_mesh(fdd->params.ctx,
                                             inst_ob,
                                             child_imat,
                                             a,
                                             use_scale,
                                             scale_fac,
-<<<<<<< HEAD
-                                            mp,
+                                            poly,
                                             poly_verts,
-=======
-                                            poly,
-                                            loopstart,
->>>>>>> 2a9f792c
                                             fdd->vert_positions);
 
     const float w = 1.0f / float(poly->totloop);
     if (orco) {
-<<<<<<< HEAD
-      for (int j = 0; j < mp->totloop; j++) {
+      for (int j = 0; j < poly->totloop; j++) {
         madd_v3_v3fl(dob->orco, orco[poly_verts[j]], w);
-=======
-      for (int j = 0; j < poly->totloop; j++) {
-        madd_v3_v3fl(dob->orco, orco[loopstart[j].v], w);
->>>>>>> 2a9f792c
       }
     }
     if (mloopuv) {
@@ -1348,13 +1318,8 @@
     FaceDupliData_Mesh fdd{};
     fdd.params = fdd_params;
     fdd.totface = me_eval->totpoly;
-<<<<<<< HEAD
-    fdd.mpoly = me_eval->polys().data();
+    fdd.polys = me_eval->polys().data();
     fdd.corner_verts = me_eval->corner_verts().data();
-=======
-    fdd.polys = me_eval->polys().data();
-    fdd.mloop = me_eval->loops().data();
->>>>>>> 2a9f792c
     fdd.vert_positions = me_eval->vert_positions();
     fdd.mloopuv = (uv_idx != -1) ? (const float2 *)CustomData_get_layer_n(
                                        &me_eval->ldata, CD_PROP_FLOAT2, uv_idx) :
@@ -1365,9 +1330,8 @@
   }
 }
 
-static const DupliGenerator gen_dupli_faces = {
-    /*type*/ OB_DUPLIFACES,
-    /*make_duplis*/ make_duplis_faces};
+static const DupliGenerator gen_dupli_faces = {/*type*/ OB_DUPLIFACES,
+                                               /*make_duplis*/ make_duplis_faces};
 
 /** \} */
 
@@ -1714,9 +1678,8 @@
   }
 }
 
-static const DupliGenerator gen_dupli_particles = {
-    /*type*/ OB_DUPLIPARTS,
-    /*make_duplis*/ make_duplis_particles};
+static const DupliGenerator gen_dupli_particles = {/*type*/ OB_DUPLIPARTS,
+                                                   /*make_duplis*/ make_duplis_particles};
 
 /** \} */
 
