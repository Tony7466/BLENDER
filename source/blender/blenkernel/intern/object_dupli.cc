--- conflicted
+++ resolved
@@ -1056,13 +1056,8 @@
   FaceDupliData_Params params;
 
   int totface;
-<<<<<<< HEAD
   blender::OffsetIndices<int> polys;
   Span<int> corner_verts;
-=======
-  const MPoly *polys;
-  const int *corner_verts;
->>>>>>> a8fc9871
   Span<float3> vert_positions;
   const float (*orco)[3];
   const float2 *mloopuv;
@@ -1160,19 +1155,10 @@
                                          const float scale_fac,
 
                                          /* Mesh variables. */
-<<<<<<< HEAD
                                          const Span<int> poly_verts,
                                          const Span<float3> vert_positions)
 {
   Array<float3, 64> coords(poly_verts.size());
-=======
-                                         const MPoly &poly,
-                                         const int *poly_verts,
-                                         const Span<float3> vert_positions)
-{
-  const int coords_len = poly.totloop;
-  Array<float3, 64> coords(coords_len);
->>>>>>> a8fc9871
 
   for (int i = 0; i < poly_verts.size(); i++) {
     coords[i] = vert_positions[poly_verts[i]];
@@ -1217,11 +1203,6 @@
                                               Object *inst_ob)
 {
   FaceDupliData_Mesh *fdd = (FaceDupliData_Mesh *)userdata;
-<<<<<<< HEAD
-=======
-  const MPoly *polys = fdd->polys;
-  const int *corner_verts = fdd->corner_verts;
->>>>>>> a8fc9871
   const float(*orco)[3] = fdd->orco;
   const float2 *mloopuv = fdd->mloopuv;
   const int totface = fdd->totface;
@@ -1234,48 +1215,27 @@
   mul_m4_m4m4(child_imat, inst_ob->world_to_object, ctx->object->object_to_world);
   const float scale_fac = ctx->object->instance_faces_scale;
 
-<<<<<<< HEAD
-  for (a = 0; a < totface; a++) {
+  for (const int a : blender::IndexRange(totface)) {
     const blender::IndexRange poly = fdd->polys[a];
     const Span<int> poly_verts = fdd->corner_verts.slice(poly);
-=======
-  for (const int a : blender::IndexRange(totface)) {
-    const MPoly &poly = polys[a];
-    const int *poly_verts = &corner_verts[poly.loopstart];
->>>>>>> a8fc9871
     DupliObject *dob = face_dupli_from_mesh(fdd->params.ctx,
                                             inst_ob,
                                             child_imat,
                                             a,
                                             use_scale,
                                             scale_fac,
-<<<<<<< HEAD
                                             poly_verts,
                                             fdd->vert_positions);
 
     const float w = 1.0f / float(poly.size());
     if (orco) {
       for (int j = 0; j < poly.size(); j++) {
-=======
-                                            poly,
-                                            poly_verts,
-                                            fdd->vert_positions);
-
-    const float w = 1.0f / float(poly.totloop);
-    if (orco) {
-      for (int j = 0; j < poly.totloop; j++) {
->>>>>>> a8fc9871
         madd_v3_v3fl(dob->orco, orco[poly_verts[j]], w);
       }
     }
     if (mloopuv) {
-<<<<<<< HEAD
       for (int j = 0; j < poly.size(); j++) {
         madd_v2_v2fl(dob->uv, mloopuv[poly[j]], w);
-=======
-      for (int j = 0; j < poly.totloop; j++) {
-        madd_v2_v2fl(dob->uv, mloopuv[poly.loopstart + j], w);
->>>>>>> a8fc9871
       }
     }
   }
@@ -1353,13 +1313,8 @@
     FaceDupliData_Mesh fdd{};
     fdd.params = fdd_params;
     fdd.totface = me_eval->totpoly;
-<<<<<<< HEAD
     fdd.polys = me_eval->polys();
     fdd.corner_verts = me_eval->corner_verts();
-=======
-    fdd.polys = me_eval->polys().data();
-    fdd.corner_verts = me_eval->corner_verts().data();
->>>>>>> a8fc9871
     fdd.vert_positions = me_eval->vert_positions();
     fdd.mloopuv = (uv_idx != -1) ? (const float2 *)CustomData_get_layer_n(
                                        &me_eval->ldata, CD_PROP_FLOAT2, uv_idx) :
