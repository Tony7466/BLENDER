--- conflicted
+++ resolved
@@ -1155,13 +1155,8 @@
                                          const float scale_fac,
 
                                          /* Mesh variables. */
-<<<<<<< HEAD
-                                         const MPoly *polys,
+                                         const MPoly &poly,
                                          const int *poly_verts,
-=======
-                                         const MPoly &poly,
-                                         const MLoop *mloopstart,
->>>>>>> 915ff8d1
                                          const Span<float3> vert_positions)
 {
   const int coords_len = poly.totloop;
@@ -1210,13 +1205,8 @@
                                               Object *inst_ob)
 {
   FaceDupliData_Mesh *fdd = (FaceDupliData_Mesh *)userdata;
-<<<<<<< HEAD
-  const MPoly *polys = fdd->polys, *poly;
+  const MPoly *polys = fdd->polys;
   const int *corner_verts = fdd->corner_verts;
-=======
-  const MPoly *polys = fdd->polys;
-  const MLoop *mloop = fdd->mloop;
->>>>>>> 915ff8d1
   const float(*orco)[3] = fdd->orco;
   const float2 *mloopuv = fdd->mloopuv;
   const int totface = fdd->totface;
@@ -1229,14 +1219,9 @@
   mul_m4_m4m4(child_imat, inst_ob->world_to_object, ctx->object->object_to_world);
   const float scale_fac = ctx->object->instance_faces_scale;
 
-<<<<<<< HEAD
-  for (a = 0, poly = polys; a < totface; a++, poly++) {
-    const int *poly_verts = &corner_verts[poly->loopstart];
-=======
   for (const int a : blender::IndexRange(totface)) {
     const MPoly &poly = polys[a];
-    const MLoop *loopstart = mloop + poly.loopstart;
->>>>>>> 915ff8d1
+    const int *poly_verts = &corner_verts[poly.loopstart];
     DupliObject *dob = face_dupli_from_mesh(fdd->params.ctx,
                                             inst_ob,
                                             child_imat,
@@ -1249,13 +1234,8 @@
 
     const float w = 1.0f / float(poly.totloop);
     if (orco) {
-<<<<<<< HEAD
-      for (int j = 0; j < poly->totloop; j++) {
+      for (int j = 0; j < poly.totloop; j++) {
         madd_v3_v3fl(dob->orco, orco[poly_verts[j]], w);
-=======
-      for (int j = 0; j < poly.totloop; j++) {
-        madd_v3_v3fl(dob->orco, orco[loopstart[j].v], w);
->>>>>>> 915ff8d1
       }
     }
     if (mloopuv) {
