/* SPDX-License-Identifier: GPL-2.0-or-later
 * Copyright 2001-2002 NaN Holding BV. All rights reserved. */

/** \file
 * \ingroup bke
 */

#include <climits>
#include <cstddef>
#include <cstdlib>

#include "MEM_guardedalloc.h"

#include "BLI_listbase.h"
#include "BLI_string_utf8.h"

#include "BLI_array.hh"
#include "BLI_float4x4.hh"
#include "BLI_math.h"
#include "BLI_math_vector_types.hh"
#include "BLI_rand.h"
#include "BLI_span.hh"
#include "BLI_vector.hh"

#include "DNA_anim_types.h"
#include "DNA_collection_types.h"
#include "DNA_curves_types.h"
#include "DNA_mesh_types.h"
#include "DNA_meshdata_types.h"
#include "DNA_modifier_types.h"
#include "DNA_pointcloud_types.h"
#include "DNA_scene_types.h"
#include "DNA_vfont_types.h"
#include "DNA_volume_types.h"

#include "BKE_collection.h"
#include "BKE_duplilist.h"
#include "BKE_editmesh.h"
#include "BKE_editmesh_cache.h"
#include "BKE_geometry_set.h"
#include "BKE_geometry_set.hh"
#include "BKE_global.h"
#include "BKE_idprop.h"
#include "BKE_instances.hh"
#include "BKE_lattice.h"
#include "BKE_main.h"
#include "BKE_mesh.h"
#include "BKE_mesh_iterators.h"
#include "BKE_mesh_runtime.h"
#include "BKE_modifier.h"
#include "BKE_object.h"
#include "BKE_particle.h"
#include "BKE_scene.h"
#include "BKE_type_conversions.hh"
#include "BKE_vfont.h"

#include "DEG_depsgraph.h"
#include "DEG_depsgraph_query.h"

#include "BLI_hash.h"
#include "DNA_world_types.h"

#include "NOD_geometry_nodes_log.hh"
#include "RNA_access.h"
#include "RNA_path.h"
#include "RNA_prototypes.h"
#include "RNA_types.h"

using blender::Array;
using blender::float2;
using blender::float3;
using blender::float4x4;
using blender::Span;
using blender::Vector;
using blender::bke::InstanceReference;
using blender::bke::Instances;
namespace geo_log = blender::nodes::geo_eval_log;

/* -------------------------------------------------------------------- */
/** \name Internal Duplicate Context
 * \{ */

static constexpr short GEOMETRY_SET_DUPLI_GENERATOR_TYPE = 1;

struct DupliContext {
  Depsgraph *depsgraph;
  /** XXX child objects are selected from this group if set, could be nicer. */
  Collection *collection;
  /** Only to check if the object is in edit-mode. */
  Object *obedit;

  Scene *scene;
  /** Root parent object at the scene level. */
  Object *root_object;
  /** Immediate parent object in the context. */
  Object *object;
  float space_mat[4][4];
  /**
   * Index of the top-level instance that contains this context or -1 when unused.
   * This is an index into the instances component of #preview_base_geometry.
   */
  int preview_instance_index;
  /**
   * Top level geometry set that is previewed.
   */
  const GeometrySet *preview_base_geometry;

  /**
   * A stack that contains all the "parent" objects of a particular instance when recursive
   * instancing is used. This is used to prevent objects from instancing themselves accidentally.
   * Use a vector instead of a stack because we want to use the #contains method.
   */
  Vector<Object *> *instance_stack;

  /**
   * Older code relies on the "dupli generator type" for various visibility or processing
   * decisions. However, new code uses geometry instances in places that weren't using the dupli
   * system previously. To fix this, keep track of the last dupli generator type that wasn't a
   * geometry set instance.
   * */
  Vector<short> *dupli_gen_type_stack;

  int persistent_id[MAX_DUPLI_RECUR];
  int64_t instance_idx[MAX_DUPLI_RECUR];
  const GeometrySet *instance_data[MAX_DUPLI_RECUR];
  int level;

  const struct DupliGenerator *gen;

  /** Result containers. */
  ListBase *duplilist; /* Legacy doubly-linked list. */
};

struct DupliGenerator {
  short type; /* Dupli Type, see members of #OB_DUPLI. */
  void (*make_duplis)(const DupliContext *ctx);
};

static const DupliGenerator *get_dupli_generator(const DupliContext *ctx);

/**
 * Create initial context for root object.
 */
static void init_context(DupliContext *r_ctx,
                         Depsgraph *depsgraph,
                         Scene *scene,
                         Object *ob,
                         const float space_mat[4][4],
                         Vector<Object *> &instance_stack,
                         Vector<short> &dupli_gen_type_stack)
{
  r_ctx->depsgraph = depsgraph;
  r_ctx->scene = scene;
  r_ctx->collection = nullptr;

  r_ctx->root_object = ob;
  r_ctx->object = ob;
  r_ctx->obedit = OBEDIT_FROM_OBACT(ob);
  r_ctx->instance_stack = &instance_stack;
  r_ctx->dupli_gen_type_stack = &dupli_gen_type_stack;
  if (space_mat) {
    copy_m4_m4(r_ctx->space_mat, space_mat);
  }
  else {
    unit_m4(r_ctx->space_mat);
  }
  r_ctx->level = 0;

  r_ctx->gen = get_dupli_generator(r_ctx);
  if (r_ctx->gen && r_ctx->gen->type != GEOMETRY_SET_DUPLI_GENERATOR_TYPE) {
    r_ctx->dupli_gen_type_stack->append(r_ctx->gen->type);
  }

  r_ctx->duplilist = nullptr;
  r_ctx->preview_instance_index = -1;
  r_ctx->preview_base_geometry = nullptr;
}

/**
 * Create sub-context for recursive duplis.
 */
static bool copy_dupli_context(DupliContext *r_ctx,
                               const DupliContext *ctx,
                               Object *ob,
                               const float mat[4][4],
                               int index,
                               const GeometrySet *geometry = nullptr,
                               int64_t instance_index = 0)
{
  *r_ctx = *ctx;

  /* XXX annoying, previously was done by passing an ID* argument,
   * this at least is more explicit. */
  if (ctx->gen && ctx->gen->type == OB_DUPLICOLLECTION) {
    r_ctx->collection = ctx->object->instance_collection;
  }

  r_ctx->object = ob;
  r_ctx->instance_stack = ctx->instance_stack;
  if (mat) {
    mul_m4_m4m4(r_ctx->space_mat, (float(*)[4])ctx->space_mat, mat);
  }
  r_ctx->persistent_id[r_ctx->level] = index;
  r_ctx->instance_idx[r_ctx->level] = instance_index;
  r_ctx->instance_data[r_ctx->level] = geometry;
  ++r_ctx->level;

  if (r_ctx->level == MAX_DUPLI_RECUR - 1) {
    std::cerr << "Warning: Maximum instance recursion level reached.\n";
    return false;
  }

  r_ctx->gen = get_dupli_generator(r_ctx);
  if (r_ctx->gen && r_ctx->gen->type != GEOMETRY_SET_DUPLI_GENERATOR_TYPE) {
    r_ctx->dupli_gen_type_stack->append(r_ctx->gen->type);
  }
  return true;
}

/**
 * Generate a dupli instance.
 *
 * \param mat: is transform of the object relative to current context (including
 * #Object.object_to_world).
 */
static DupliObject *make_dupli(const DupliContext *ctx,
                               Object *ob,
                               const ID *object_data,
                               const float mat[4][4],
                               int index,
                               const GeometrySet *geometry = nullptr,
                               int64_t instance_index = 0)
{
  DupliObject *dob;
  int i;

  /* Add a #DupliObject instance to the result container. */
  if (ctx->duplilist) {
    dob = MEM_cnew<DupliObject>("dupli object");
    BLI_addtail(ctx->duplilist, dob);
  }
  else {
    return nullptr;
  }

  dob->ob = ob;
  dob->ob_data = const_cast<ID *>(object_data);
  mul_m4_m4m4(dob->mat, (float(*)[4])ctx->space_mat, mat);
  dob->type = ctx->gen == nullptr ? 0 : ctx->dupli_gen_type_stack->last();
  dob->preview_base_geometry = ctx->preview_base_geometry;
  dob->preview_instance_index = ctx->preview_instance_index;

  /* Set persistent id, which is an array with a persistent index for each level
   * (particle number, vertex number, ..). by comparing this we can find the same
   * dupli-object between frames, which is needed for motion blur.
   * The last level is ordered first in the array. */
  dob->persistent_id[0] = index;
  for (i = 1; i < ctx->level + 1; i++) {
    dob->persistent_id[i] = ctx->persistent_id[ctx->level - i];
  }
  /* Fill rest of values with #INT_MAX which index will never have as value. */
  for (; i < MAX_DUPLI_RECUR; i++) {
    dob->persistent_id[i] = INT_MAX;
  }

  /* Store geometry set data for attribute lookup in innermost to outermost
   * order, copying only non-null entries to save space. */
  const int max_instance = sizeof(dob->instance_data) / sizeof(void *);
  int next_instance = 0;
  if (geometry != nullptr) {
    dob->instance_idx[next_instance] = int(instance_index);
    dob->instance_data[next_instance] = geometry;
    next_instance++;
  }
  for (i = ctx->level - 1; i >= 0 && next_instance < max_instance; i--) {
    if (ctx->instance_data[i] != nullptr) {
      dob->instance_idx[next_instance] = int(ctx->instance_idx[i]);
      dob->instance_data[next_instance] = ctx->instance_data[i];
      next_instance++;
    }
  }

  /* Meta-balls never draw in duplis, they are instead merged into one by the basis
   * meta-ball outside of the group. this does mean that if that meta-ball is not in the
   * scene, they will not show up at all, limitation that should be solved once. */
  if (object_data && GS(object_data->name) == ID_MB) {
    dob->no_draw = true;
  }

  /* Random number per instance.
   * The root object in the scene, persistent ID up to the instance object, and the instance object
   * name together result in a unique random number. */
  dob->random_id = BLI_hash_string(dob->ob->id.name + 2);

  if (dob->persistent_id[0] != INT_MAX) {
    for (i = 0; i < MAX_DUPLI_RECUR; i++) {
      dob->random_id = BLI_hash_int_2d(dob->random_id, uint(dob->persistent_id[i]));
    }
  }
  else {
    dob->random_id = BLI_hash_int_2d(dob->random_id, 0);
  }

  if (ctx->root_object != ob) {
    dob->random_id ^= BLI_hash_int(BLI_hash_string(ctx->root_object->id.name + 2));
  }

  return dob;
}

static DupliObject *make_dupli(const DupliContext *ctx,
                               Object *ob,
                               const float mat[4][4],
                               int index,
                               const GeometrySet *geometry = nullptr,
                               int64_t instance_index = 0)
{
  return make_dupli(ctx, ob, static_cast<ID *>(ob->data), mat, index, geometry, instance_index);
}

/**
 * Recursive dupli-objects.
 *
 * \param space_mat: is the local dupli-space (excluding dupli #Object.object_to_world).
 */
static void make_recursive_duplis(const DupliContext *ctx,
                                  Object *ob,
                                  const float space_mat[4][4],
                                  int index,
                                  const GeometrySet *geometry = nullptr,
                                  int64_t instance_index = 0)
{
  if (ctx->instance_stack->contains(ob)) {
    /* Avoid recursive instances. */
    printf("Warning: '%s' object is trying to instance itself.\n", ob->id.name + 2);
    return;
  }
  /* Simple preventing of too deep nested collections with #MAX_DUPLI_RECUR. */
  if (ctx->level < MAX_DUPLI_RECUR) {
    DupliContext rctx;
    if (!copy_dupli_context(&rctx, ctx, ob, space_mat, index, geometry, instance_index)) {
      return;
    }
    if (rctx.gen) {
      ctx->instance_stack->append(ob);
      rctx.gen->make_duplis(&rctx);
      ctx->instance_stack->remove_last();
      if (rctx.gen->type != GEOMETRY_SET_DUPLI_GENERATOR_TYPE) {
        if (!ctx->dupli_gen_type_stack->is_empty()) {
          ctx->dupli_gen_type_stack->remove_last();
        }
      }
    }
  }
}

/** \} */

/* -------------------------------------------------------------------- */
/** \name Internal Child Duplicates (Used by Other Functions)
 * \{ */

using MakeChildDuplisFunc = void (*)(const DupliContext *ctx, void *userdata, Object *child);

static bool is_child(const Object *ob, const Object *parent)
{
  const Object *ob_parent = ob->parent;
  while (ob_parent) {
    if (ob_parent == parent) {
      return true;
    }
    ob_parent = ob_parent->parent;
  }
  return false;
}

/**
 * Create duplis from every child in scene or collection.
 */
static void make_child_duplis(const DupliContext *ctx,
                              void *userdata,
                              MakeChildDuplisFunc make_child_duplis_cb)
{
  Object *parent = ctx->object;

  if (ctx->collection) {
    eEvaluationMode mode = DEG_get_mode(ctx->depsgraph);
    FOREACH_COLLECTION_VISIBLE_OBJECT_RECURSIVE_BEGIN (ctx->collection, ob, mode) {
      if ((ob != ctx->obedit) && is_child(ob, parent)) {
        DupliContext pctx;
        if (copy_dupli_context(&pctx, ctx, ctx->object, nullptr, _base_id)) {
          /* Meta-balls have a different dupli handling. */
          if (ob->type != OB_MBALL) {
            ob->flag |= OB_DONE; /* Doesn't render. */
          }
          make_child_duplis_cb(&pctx, userdata, ob);
          if (pctx.gen->type != GEOMETRY_SET_DUPLI_GENERATOR_TYPE) {
            if (!ctx->dupli_gen_type_stack->is_empty()) {
              ctx->dupli_gen_type_stack->remove_last();
            }
          }
        }
      }
    }
    FOREACH_COLLECTION_VISIBLE_OBJECT_RECURSIVE_END;
  }
  else {
    /* FIXME: using a mere counter to generate a 'persistent' dupli id is very weak. One possible
     * better solution could be to use `session_uuid` of ID's instead? */
    int persistent_dupli_id = 0;
    DEGObjectIterSettings deg_iter_settings{};
    deg_iter_settings.depsgraph = ctx->depsgraph;
    /* NOTE: this set of flags ensure we only iterate over objects that have a base in either the
     * current scene, or the set (background) scene. */
    deg_iter_settings.flags = DEG_ITER_OBJECT_FLAG_LINKED_DIRECTLY |
                              DEG_ITER_OBJECT_FLAG_LINKED_VIA_SET;
    DEG_OBJECT_ITER_BEGIN (&deg_iter_settings, ob) {
      if ((ob != ctx->obedit) && is_child(ob, parent)) {
        DupliContext pctx;
        if (copy_dupli_context(&pctx, ctx, ctx->object, nullptr, persistent_dupli_id)) {
          /* Meta-balls have a different dupli-handling. */
          if (ob->type != OB_MBALL) {
            ob->flag |= OB_DONE; /* Doesn't render. */
          }

          make_child_duplis_cb(&pctx, userdata, ob);
          if (pctx.gen->type != GEOMETRY_SET_DUPLI_GENERATOR_TYPE) {
            if (!ctx->dupli_gen_type_stack->is_empty()) {
              ctx->dupli_gen_type_stack->remove_last();
            }
          }
        }
      }
      persistent_dupli_id++;
    }
    DEG_OBJECT_ITER_END;
  }
}

/** \} */

/* -------------------------------------------------------------------- */
/** \name Internal Data Access Utilities
 * \{ */

static const Mesh *mesh_data_from_duplicator_object(Object *ob,
                                                    BMEditMesh **r_em,
                                                    const float (**r_vert_coords)[3],
                                                    const float (**r_vert_normals)[3])
{
  /* Gather mesh info. */
  BMEditMesh *em = BKE_editmesh_from_object(ob);
  const Mesh *me_eval;

  *r_em = nullptr;
  *r_vert_coords = nullptr;
  if (r_vert_normals != nullptr) {
    *r_vert_normals = nullptr;
  }

  /* We do not need any render-specific handling anymore, depsgraph takes care of that. */
  /* NOTE: Do direct access to the evaluated mesh: this function is used
   * during meta balls evaluation. But even without those all the objects
   * which are needed for correct instancing are already evaluated. */
  if (em != nullptr) {
    /* Note that this will only show deformation if #eModifierMode_OnCage is enabled.
     * We could change this but it matches 2.7x behavior. */
    me_eval = BKE_object_get_editmesh_eval_cage(ob);
    if ((me_eval == nullptr) || (me_eval->runtime->wrapper_type == ME_WRAPPER_TYPE_BMESH)) {
      EditMeshData *emd = me_eval ? me_eval->runtime->edit_data : nullptr;

      /* Only assign edit-mesh in the case we can't use `me_eval`. */
      *r_em = em;
      me_eval = nullptr;

      if ((emd != nullptr) && (emd->vertexCos != nullptr)) {
        *r_vert_coords = emd->vertexCos;
        if (r_vert_normals != nullptr) {
          BKE_editmesh_cache_ensure_vert_normals(em, emd);
          *r_vert_normals = emd->vertexNos;
        }
      }
    }
  }
  else {
    me_eval = BKE_object_get_evaluated_mesh(ob);
  }
  return me_eval;
}

/** \} */

/* -------------------------------------------------------------------- */
/** \name Dupli-Collection Implementation (#OB_DUPLICOLLECTION)
 * \{ */

static void make_duplis_collection(const DupliContext *ctx)
{
  Object *ob = ctx->object;
  Collection *collection;
  float collection_mat[4][4];

  if (ob->instance_collection == nullptr) {
    return;
  }
  collection = ob->instance_collection;

  /* Combine collection offset and `obmat`. */
  unit_m4(collection_mat);
  sub_v3_v3(collection_mat[3], collection->instance_offset);
  mul_m4_m4m4(collection_mat, ob->object_to_world, collection_mat);
  /* Don't access 'ob->object_to_world' from now on. */

  eEvaluationMode mode = DEG_get_mode(ctx->depsgraph);
  FOREACH_COLLECTION_VISIBLE_OBJECT_RECURSIVE_BEGIN (collection, cob, mode) {
    if (cob != ob) {
      float mat[4][4];

      /* Collection dupli-offset, should apply after everything else. */
      mul_m4_m4m4(mat, collection_mat, cob->object_to_world);

      make_dupli(ctx, cob, mat, _base_id);

      /* Recursion. */
      make_recursive_duplis(ctx, cob, collection_mat, _base_id);
    }
  }
  FOREACH_COLLECTION_VISIBLE_OBJECT_RECURSIVE_END;
}

static const DupliGenerator gen_dupli_collection = {
    OB_DUPLICOLLECTION,    /* type */
    make_duplis_collection /* make_duplis */
};

/** \} */

/* -------------------------------------------------------------------- */
/** \name Dupli-Vertices Implementation (#OB_DUPLIVERTS for Geometry)
 * \{ */

/** Values shared between different mesh types. */
struct VertexDupliData_Params {
  /**
   * It's important we use this context instead of the `ctx` passed into #make_child_duplis
   * since these won't match in the case of recursion.
   */
  const DupliContext *ctx;

  bool use_rotation;
};

struct VertexDupliData_Mesh {
  VertexDupliData_Params params;

  int totvert;
  Span<float3> vert_positions;
  const float (*vert_normals)[3];

  const float (*orco)[3];
};

struct VertexDupliData_EditMesh {
  VertexDupliData_Params params;

  BMEditMesh *em;

  /* Can be nullptr. */
  const float (*vert_positions_deform)[3];
  const float (*vert_normals_deform)[3];

  /**
   * \note The edit-mesh may assign #DupliObject.orco in cases when a regular mesh wouldn't.
   * For edit-meshes we only check for deformation, for regular meshes we check if #CD_ORCO exists.
   *
   * At the moment this isn't a meaningful difference since requesting #CD_ORCO causes the
   * edit-mesh to be converted into a mesh.
   */
  bool has_orco;
};

/**
 * \param no: The direction,
 * currently this is copied from a `short[3]` normal without division.
 * Can be null when \a use_rotation is false.
 */
static void get_duplivert_transform(const float co[3],
                                    const float no[3],
                                    const bool use_rotation,
                                    const short axis,
                                    const short upflag,
                                    float r_mat[4][4])
{
  float quat[4];
  const float size[3] = {1.0f, 1.0f, 1.0f};

  if (use_rotation) {
    /* Construct rotation matrix from normals. */
    float no_flip[3];
    negate_v3_v3(no_flip, no);
    vec_to_quat(quat, no_flip, axis, upflag);
  }
  else {
    unit_qt(quat);
  }

  loc_quat_size_to_mat4(r_mat, co, quat, size);
}

static DupliObject *vertex_dupli(const DupliContext *ctx,
                                 Object *inst_ob,
                                 const float child_imat[4][4],
                                 int index,
                                 const float co[3],
                                 const float no[3],
                                 const bool use_rotation)
{
  /* `obmat` is transform to vertex. */
  float obmat[4][4];
  get_duplivert_transform(co, no, use_rotation, inst_ob->trackflag, inst_ob->upflag, obmat);

  float space_mat[4][4];

  /* Make offset relative to inst_ob using relative child transform. */
  mul_mat3_m4_v3(child_imat, obmat[3]);
  /* Apply `obmat` _after_ the local vertex transform. */
  mul_m4_m4m4(obmat, inst_ob->object_to_world, obmat);

  /* Space matrix is constructed by removing `obmat` transform,
   * this yields the world-space transform for recursive duplis. */
  mul_m4_m4m4(space_mat, obmat, inst_ob->world_to_object);

  DupliObject *dob = make_dupli(ctx, inst_ob, obmat, index);

  /* Recursion. */
  make_recursive_duplis(ctx, inst_ob, space_mat, index);

  return dob;
}

static void make_child_duplis_verts_from_mesh(const DupliContext *ctx,
                                              void *userdata,
                                              Object *inst_ob)
{
  VertexDupliData_Mesh *vdd = (VertexDupliData_Mesh *)userdata;
  const bool use_rotation = vdd->params.use_rotation;

  const int totvert = vdd->totvert;

  invert_m4_m4(inst_ob->world_to_object, inst_ob->object_to_world);
  /* Relative transform from parent to child space. */
  float child_imat[4][4];
  mul_m4_m4m4(child_imat, inst_ob->world_to_object, ctx->object->object_to_world);

  for (int i = 0; i < totvert; i++) {
    DupliObject *dob = vertex_dupli(vdd->params.ctx,
                                    inst_ob,
                                    child_imat,
                                    i,
                                    vdd->vert_positions[i],
                                    vdd->vert_normals[i],
                                    use_rotation);
    if (vdd->orco) {
      copy_v3_v3(dob->orco, vdd->orco[i]);
    }
  }
}

static void make_child_duplis_verts_from_editmesh(const DupliContext *ctx,
                                                  void *userdata,
                                                  Object *inst_ob)
{
  VertexDupliData_EditMesh *vdd = (VertexDupliData_EditMesh *)userdata;
  BMEditMesh *em = vdd->em;
  const bool use_rotation = vdd->params.use_rotation;

  invert_m4_m4(inst_ob->world_to_object, inst_ob->object_to_world);
  /* Relative transform from parent to child space. */
  float child_imat[4][4];
  mul_m4_m4m4(child_imat, inst_ob->world_to_object, ctx->object->object_to_world);

  BMVert *v;
  BMIter iter;
  int i;

  const float(*vert_positions_deform)[3] = vdd->vert_positions_deform;
  const float(*vert_normals_deform)[3] = vdd->vert_normals_deform;

  BM_ITER_MESH_INDEX (v, &iter, em->bm, BM_VERTS_OF_MESH, i) {
    const float *co, *no;
    if (vert_positions_deform != nullptr) {
      co = vert_positions_deform[i];
      no = vert_normals_deform ? vert_normals_deform[i] : nullptr;
    }
    else {
      co = v->co;
      no = v->no;
    }

    DupliObject *dob = vertex_dupli(vdd->params.ctx, inst_ob, child_imat, i, co, no, use_rotation);
    if (vdd->has_orco) {
      copy_v3_v3(dob->orco, v->co);
    }
  }
}

static void make_duplis_verts(const DupliContext *ctx)
{
  Object *parent = ctx->object;
  const bool use_rotation = parent->transflag & OB_DUPLIROT;

  /* Gather mesh info. */
  BMEditMesh *em = nullptr;
  const float(*vert_positions_deform)[3] = nullptr;
  const float(*vert_normals_deform)[3] = nullptr;
  const Mesh *me_eval = mesh_data_from_duplicator_object(
      parent, &em, &vert_positions_deform, use_rotation ? &vert_normals_deform : nullptr);
  if (em == nullptr && me_eval == nullptr) {
    return;
  }

  VertexDupliData_Params vdd_params{ctx, use_rotation};

  if (em != nullptr) {
    VertexDupliData_EditMesh vdd{};
    vdd.params = vdd_params;
    vdd.em = em;
    vdd.vert_positions_deform = vert_positions_deform;
    vdd.vert_normals_deform = vert_normals_deform;
    vdd.has_orco = (vert_positions_deform != nullptr);

    make_child_duplis(ctx, &vdd, make_child_duplis_verts_from_editmesh);
  }
  else {
    VertexDupliData_Mesh vdd{};
    vdd.params = vdd_params;
    vdd.totvert = me_eval->totvert;
    vdd.vert_positions = me_eval->vert_positions();
    vdd.vert_normals = BKE_mesh_vertex_normals_ensure(me_eval);
    vdd.orco = (const float(*)[3])CustomData_get_layer(&me_eval->vdata, CD_ORCO);

    make_child_duplis(ctx, &vdd, make_child_duplis_verts_from_mesh);
  }
}

static const DupliGenerator gen_dupli_verts = {
    OB_DUPLIVERTS,    /* type */
    make_duplis_verts /* make_duplis */
};

/** \} */

/* -------------------------------------------------------------------- */
/** \name Dupli-Vertices Implementation (#OB_DUPLIVERTS for 3D Text)
 * \{ */

static Object *find_family_object(
    Main *bmain, const char *family, size_t family_len, uint ch, GHash *family_gh)
{
  void *ch_key = POINTER_FROM_UINT(ch);

  Object **ob_pt;
  if ((ob_pt = (Object **)BLI_ghash_lookup_p(family_gh, ch_key))) {
    return *ob_pt;
  }

  char ch_utf8[BLI_UTF8_MAX + 1];
  size_t ch_utf8_len;

  ch_utf8_len = BLI_str_utf8_from_unicode(ch, ch_utf8, sizeof(ch_utf8) - 1);
  ch_utf8[ch_utf8_len] = '\0';
  ch_utf8_len += 1; /* Compare with null terminator. */

  LISTBASE_FOREACH (Object *, ob, &bmain->objects) {
    if (STREQLEN(ob->id.name + 2 + family_len, ch_utf8, ch_utf8_len)) {
      if (STREQLEN(ob->id.name + 2, family, family_len)) {
        /* Inserted value can be nullptr, just to save searches in future. */
        BLI_ghash_insert(family_gh, ch_key, ob);
        return ob;
      }
    }
  }

  return nullptr;
}

static void make_duplis_font(const DupliContext *ctx)
{
  Object *par = ctx->object;
  GHash *family_gh;
  Object *ob;
  Curve *cu;
  struct CharTrans *ct, *chartransdata = nullptr;
  float vec[3], obmat[4][4], pmat[4][4], fsize, xof, yof;
  int text_len, a;
  size_t family_len;
  const char32_t *text = nullptr;
  bool text_free = false;

  /* Font dupli-verts not supported inside collections. */
  if (ctx->collection) {
    return;
  }

  copy_m4_m4(pmat, par->object_to_world);

  /* In `par` the family name is stored, use this to find the other objects. */

  BKE_vfont_to_curve_ex(
      par, (Curve *)par->data, FO_DUPLI, nullptr, &text, &text_len, &text_free, &chartransdata);

  if (text == nullptr || chartransdata == nullptr) {
    return;
  }

  cu = (Curve *)par->data;
  fsize = cu->fsize;
  xof = cu->xof;
  yof = cu->yof;

  ct = chartransdata;

  /* Cache result. */
  family_len = strlen(cu->family);
  family_gh = BLI_ghash_int_new_ex(__func__, 256);

  /* Safety check even if it might fail badly when called for original object. */
  const bool is_eval_curve = DEG_is_evaluated_id(&cu->id);

  /* Advance matching BLI_str_utf8_as_utf32. */
  for (a = 0; a < text_len; a++, ct++) {

    /* XXX That G.main is *really* ugly, but not sure what to do here.
     * Definitively don't think it would be safe to put back `Main *bmain` pointer
     * in #DupliContext as done in 2.7x? */
    ob = find_family_object(G.main, cu->family, family_len, uint(text[a]), family_gh);

    if (is_eval_curve) {
      /* Workaround for the above hack. */
      ob = DEG_get_evaluated_object(ctx->depsgraph, ob);
    }

    if (ob) {
      vec[0] = fsize * (ct->xof - xof);
      vec[1] = fsize * (ct->yof - yof);
      vec[2] = 0.0;

      mul_m4_v3(pmat, vec);

      copy_m4_m4(obmat, par->object_to_world);

      if (UNLIKELY(ct->rot != 0.0f)) {
        float rmat[4][4];

        zero_v3(obmat[3]);
        axis_angle_to_mat4_single(rmat, 'Z', -ct->rot);
        mul_m4_m4m4(obmat, obmat, rmat);
      }

      copy_v3_v3(obmat[3], vec);

      make_dupli(ctx, ob, obmat, a);
    }
  }

  if (text_free) {
    MEM_freeN((void *)text);
  }

  BLI_ghash_free(family_gh, nullptr, nullptr);

  MEM_freeN(chartransdata);
}

static const DupliGenerator gen_dupli_verts_font = {
    OB_DUPLIVERTS,   /* type */
    make_duplis_font /* make_duplis */
};

/** \} */

/* -------------------------------------------------------------------- */
/** \name Instances Geometry Component Implementation
 * \{ */

static void make_duplis_geometry_set_impl(const DupliContext *ctx,
                                          const GeometrySet &geometry_set,
                                          const float parent_transform[4][4],
                                          bool geometry_set_is_instance,
                                          bool use_new_curves_type)
{
  int component_index = 0;
  if (ctx->object->type != OB_MESH || geometry_set_is_instance) {
    if (const Mesh *mesh = geometry_set.get_mesh_for_read()) {
      make_dupli(ctx, ctx->object, &mesh->id, parent_transform, component_index++);
    }
  }
  if (ctx->object->type != OB_VOLUME || geometry_set_is_instance) {
    if (const Volume *volume = geometry_set.get_volume_for_read()) {
      make_dupli(ctx, ctx->object, &volume->id, parent_transform, component_index++);
    }
  }
  if (!ELEM(ctx->object->type, OB_CURVES_LEGACY, OB_FONT, OB_CURVES) || geometry_set_is_instance) {
    if (const CurveComponent *component = geometry_set.get_component_for_read<CurveComponent>()) {
      if (use_new_curves_type) {
        if (const Curves *curves = component->get_for_read()) {
          make_dupli(ctx, ctx->object, &curves->id, parent_transform, component_index++);
        }
      }
      else {
        if (const Curve *curve = component->get_curve_for_render()) {
          make_dupli(ctx, ctx->object, &curve->id, parent_transform, component_index++);
        }
      }
    }
  }
  if (ctx->object->type != OB_POINTCLOUD || geometry_set_is_instance) {
    if (const PointCloud *pointcloud = geometry_set.get_pointcloud_for_read()) {
      make_dupli(ctx, ctx->object, &pointcloud->id, parent_transform, component_index++);
    }
  }
  const bool creates_duplis_for_components = component_index >= 1;

  const Instances *instances = geometry_set.get_instances_for_read();
  if (instances == nullptr) {
    return;
  }

  const DupliContext *instances_ctx = ctx;
  /* Create a sub-context if some duplis were created above. This is to avoid dupli id collisions
   * between the instances component below and the other components above. */
  DupliContext new_instances_ctx;
  if (creates_duplis_for_components) {
    if (!copy_dupli_context(&new_instances_ctx, ctx, ctx->object, nullptr, component_index)) {
      return;
    }
    instances_ctx = &new_instances_ctx;
  }

  Span<float4x4> instance_offset_matrices = instances->transforms();
  Span<int> reference_handles = instances->reference_handles();
  Span<int> almost_unique_ids = instances->almost_unique_ids();
  Span<InstanceReference> references = instances->references();

  for (int64_t i : instance_offset_matrices.index_range()) {
    const InstanceReference &reference = references[reference_handles[i]];
    const int id = almost_unique_ids[i];

    const DupliContext *ctx_for_instance = instances_ctx;
    /* Set the #preview_instance_index when necessary. */
    DupliContext tmp_ctx_for_instance;
    if (instances_ctx->preview_base_geometry == &geometry_set) {
      tmp_ctx_for_instance = *instances_ctx;
      tmp_ctx_for_instance.preview_instance_index = i;
      ctx_for_instance = &tmp_ctx_for_instance;
    }

    switch (reference.type()) {
      case InstanceReference::Type::Object: {
        Object &object = reference.object();
        float matrix[4][4];
        mul_m4_m4m4(matrix, parent_transform, instance_offset_matrices[i].values);
        make_dupli(ctx_for_instance, &object, matrix, id, &geometry_set, i);

        float space_matrix[4][4];
        mul_m4_m4m4(space_matrix, instance_offset_matrices[i].values, object.world_to_object);
        mul_m4_m4_pre(space_matrix, parent_transform);
        make_recursive_duplis(ctx_for_instance, &object, space_matrix, id, &geometry_set, i);
        break;
      }
      case InstanceReference::Type::Collection: {
        Collection &collection = reference.collection();
        float collection_matrix[4][4];
        unit_m4(collection_matrix);
        sub_v3_v3(collection_matrix[3], collection.instance_offset);
        mul_m4_m4_pre(collection_matrix, instance_offset_matrices[i].values);
        mul_m4_m4_pre(collection_matrix, parent_transform);

        DupliContext sub_ctx;
        if (!copy_dupli_context(&sub_ctx,
                                ctx_for_instance,
                                ctx_for_instance->object,
                                nullptr,
                                id,
                                &geometry_set,
                                i)) {
          break;
        }

        eEvaluationMode mode = DEG_get_mode(ctx_for_instance->depsgraph);
        int object_id = 0;
        FOREACH_COLLECTION_VISIBLE_OBJECT_RECURSIVE_BEGIN (&collection, object, mode) {
          if (object == ctx_for_instance->object) {
            continue;
          }

          float instance_matrix[4][4];
          mul_m4_m4m4(instance_matrix, collection_matrix, object->object_to_world);

          make_dupli(&sub_ctx, object, instance_matrix, object_id++);
          make_recursive_duplis(&sub_ctx, object, collection_matrix, object_id++);
        }
        FOREACH_COLLECTION_VISIBLE_OBJECT_RECURSIVE_END;
        break;
      }
      case InstanceReference::Type::GeometrySet: {
        float new_transform[4][4];
        mul_m4_m4m4(new_transform, parent_transform, instance_offset_matrices[i].values);

        DupliContext sub_ctx;
        if (copy_dupli_context(&sub_ctx,
                               ctx_for_instance,
                               ctx_for_instance->object,
                               nullptr,
                               id,
                               &geometry_set,
                               i)) {
          make_duplis_geometry_set_impl(
              &sub_ctx, reference.geometry_set(), new_transform, true, false);
        }
        break;
      }
      case InstanceReference::Type::None: {
        break;
      }
    }
  }
}

static void make_duplis_geometry_set(const DupliContext *ctx)
{
  const GeometrySet *geometry_set = ctx->object->runtime.geometry_set_eval;
  make_duplis_geometry_set_impl(ctx, *geometry_set, ctx->object->object_to_world, false, false);
}

static const DupliGenerator gen_dupli_geometry_set = {
    GEOMETRY_SET_DUPLI_GENERATOR_TYPE,
    make_duplis_geometry_set,
};

/** \} */

/* -------------------------------------------------------------------- */
/** \name Dupli-Faces Implementation (#OB_DUPLIFACES)
 * \{ */

/** Values shared between different mesh types. */
struct FaceDupliData_Params {
  /**
   * It's important we use this context instead of the `ctx` passed into #make_child_duplis
   * since these won't match in the case of recursion.
   */
  const DupliContext *ctx;

  bool use_scale;
};

struct FaceDupliData_Mesh {
  FaceDupliData_Params params;

  int totface;
  const MPoly *mpoly;
<<<<<<< HEAD
  const int *corner_verts;
  Span<float3> positions;
=======
  const MLoop *mloop;
  Span<float3> vert_positions;
>>>>>>> aaaa75f9
  const float (*orco)[3];
  const float2 *mloopuv;
};

struct FaceDupliData_EditMesh {
  FaceDupliData_Params params;

  BMEditMesh *em;

  bool has_orco, has_uvs;
  int cd_loop_uv_offset;
  /* Can be nullptr. */
  const float (*vert_positions_deform)[3];
};

static void get_dupliface_transform_from_coords(Span<float3> coords,
                                                const bool use_scale,
                                                const float scale_fac,
                                                float r_mat[4][4])
{
  using namespace blender::math;

  /* Location. */
  float3 location(0);
  for (const float3 &coord : coords) {
    location += coord;
  }
  location *= 1.0f / float(coords.size());

  /* Rotation. */
  float quat[4];

  float3 f_no = normalize(cross_poly(coords));
  tri_to_quat_ex(quat, coords[0], coords[1], coords[2], f_no);

  /* Scale. */
  float scale;
  if (use_scale) {
    const float area = area_poly_v3((const float(*)[3])coords.data(), uint(coords.size()));
    scale = sqrtf(area) * scale_fac;
  }
  else {
    scale = 1.0f;
  }

  loc_quat_size_to_mat4(r_mat, location, quat, float3(scale));
}

static DupliObject *face_dupli(const DupliContext *ctx,
                               Object *inst_ob,
                               const float child_imat[4][4],
                               const int index,
                               const bool use_scale,
                               const float scale_fac,
                               Span<float3> coords)
{
  float obmat[4][4];
  float space_mat[4][4];

  /* `obmat` is transform to face. */
  get_dupliface_transform_from_coords(coords, use_scale, scale_fac, obmat);

  /* Make offset relative to inst_ob using relative child transform. */
  mul_mat3_m4_v3(child_imat, obmat[3]);

  /* XXX ugly hack to ensure same behavior as in master.
   * This should not be needed, #Object.parentinv is not consistent outside of parenting. */
  {
    float imat[3][3];
    copy_m3_m4(imat, inst_ob->parentinv);
    mul_m4_m3m4(obmat, imat, obmat);
  }

  /* Apply `obmat` _after_ the local face transform. */
  mul_m4_m4m4(obmat, inst_ob->object_to_world, obmat);

  /* Space matrix is constructed by removing `obmat` transform,
   * this yields the world-space transform for recursive duplis. */
  mul_m4_m4m4(space_mat, obmat, inst_ob->world_to_object);

  DupliObject *dob = make_dupli(ctx, inst_ob, obmat, index);

  /* Recursion. */
  make_recursive_duplis(ctx, inst_ob, space_mat, index);

  return dob;
}

static DupliObject *face_dupli_from_mesh(const DupliContext *ctx,
                                         Object *inst_ob,
                                         const float child_imat[4][4],
                                         const int index,
                                         const bool use_scale,
                                         const float scale_fac,

                                         /* Mesh variables. */
                                         const MPoly *mpoly,
<<<<<<< HEAD
                                         const int *poly_verts,
                                         const Span<float3> positions)
=======
                                         const MLoop *mloopstart,
                                         const Span<float3> vert_positions)
>>>>>>> aaaa75f9
{
  const int coords_len = mpoly->totloop;
  Array<float3, 64> coords(coords_len);

<<<<<<< HEAD
  for (int i = 0; i < coords_len; i++) {
    coords[i] = positions[poly_verts[i]];
=======
  const MLoop *ml = mloopstart;
  for (int i = 0; i < coords_len; i++, ml++) {
    coords[i] = vert_positions[ml->v];
>>>>>>> aaaa75f9
  }

  return face_dupli(ctx, inst_ob, child_imat, index, use_scale, scale_fac, coords);
}

static DupliObject *face_dupli_from_editmesh(const DupliContext *ctx,
                                             Object *inst_ob,
                                             const float child_imat[4][4],
                                             const int index,
                                             const bool use_scale,
                                             const float scale_fac,

                                             /* Mesh variables. */
                                             BMFace *f,
                                             const float (*vert_positions_deform)[3])
{
  const int coords_len = f->len;
  Array<float3, 64> coords(coords_len);

  BMLoop *l_first, *l_iter;
  int i = 0;
  l_iter = l_first = BM_FACE_FIRST_LOOP(f);
  if (vert_positions_deform != nullptr) {
    do {
      copy_v3_v3(coords[i++], vert_positions_deform[BM_elem_index_get(l_iter->v)]);
    } while ((l_iter = l_iter->next) != l_first);
  }
  else {
    do {
      copy_v3_v3(coords[i++], l_iter->v->co);
    } while ((l_iter = l_iter->next) != l_first);
  }

  return face_dupli(ctx, inst_ob, child_imat, index, use_scale, scale_fac, coords);
}

static void make_child_duplis_faces_from_mesh(const DupliContext *ctx,
                                              void *userdata,
                                              Object *inst_ob)
{
  FaceDupliData_Mesh *fdd = (FaceDupliData_Mesh *)userdata;
  const MPoly *mpoly = fdd->mpoly, *mp;
<<<<<<< HEAD
  const int *corner_verts = fdd->corner_verts;
=======
  const MLoop *mloop = fdd->mloop;
>>>>>>> aaaa75f9
  const float(*orco)[3] = fdd->orco;
  const float2 *mloopuv = fdd->mloopuv;
  const int totface = fdd->totface;
  const bool use_scale = fdd->params.use_scale;
  int a;

  float child_imat[4][4];

  invert_m4_m4(inst_ob->world_to_object, inst_ob->object_to_world);
  /* Relative transform from parent to child space. */
  mul_m4_m4m4(child_imat, inst_ob->world_to_object, ctx->object->object_to_world);
  const float scale_fac = ctx->object->instance_faces_scale;

  for (a = 0, mp = mpoly; a < totface; a++, mp++) {
<<<<<<< HEAD
    const int *poly_verts = &corner_verts[mp->loopstart];
=======
    const MLoop *loopstart = mloop + mp->loopstart;
>>>>>>> aaaa75f9
    DupliObject *dob = face_dupli_from_mesh(fdd->params.ctx,
                                            inst_ob,
                                            child_imat,
                                            a,
                                            use_scale,
                                            scale_fac,
                                            mp,
<<<<<<< HEAD
                                            poly_verts,
                                            fdd->positions);
=======
                                            loopstart,
                                            fdd->vert_positions);
>>>>>>> aaaa75f9

    const float w = 1.0f / float(mp->totloop);
    if (orco) {
      for (int j = 0; j < mp->totloop; j++) {
        madd_v3_v3fl(dob->orco, orco[poly_verts[j]], w);
      }
    }
    if (mloopuv) {
      for (int j = 0; j < mp->totloop; j++) {
        madd_v2_v2fl(dob->uv, mloopuv[mp->loopstart + j], w);
      }
    }
  }
}

static void make_child_duplis_faces_from_editmesh(const DupliContext *ctx,
                                                  void *userdata,
                                                  Object *inst_ob)
{
  FaceDupliData_EditMesh *fdd = (FaceDupliData_EditMesh *)userdata;
  BMEditMesh *em = fdd->em;
  float child_imat[4][4];
  int a;
  BMFace *f;
  BMIter iter;
  const bool use_scale = fdd->params.use_scale;

  const float(*vert_positions_deform)[3] = fdd->vert_positions_deform;

  BLI_assert((vert_positions_deform == nullptr) || (em->bm->elem_index_dirty & BM_VERT) == 0);

  invert_m4_m4(inst_ob->world_to_object, inst_ob->object_to_world);
  /* Relative transform from parent to child space. */
  mul_m4_m4m4(child_imat, inst_ob->world_to_object, ctx->object->object_to_world);
  const float scale_fac = ctx->object->instance_faces_scale;

  BM_ITER_MESH_INDEX (f, &iter, em->bm, BM_FACES_OF_MESH, a) {
    DupliObject *dob = face_dupli_from_editmesh(
        fdd->params.ctx, inst_ob, child_imat, a, use_scale, scale_fac, f, vert_positions_deform);

    if (fdd->has_orco) {
      const float w = 1.0f / float(f->len);
      BMLoop *l_first, *l_iter;
      l_iter = l_first = BM_FACE_FIRST_LOOP(f);
      do {
        madd_v3_v3fl(dob->orco, l_iter->v->co, w);
      } while ((l_iter = l_iter->next) != l_first);
    }
    if (fdd->has_uvs) {
      BM_face_uv_calc_center_median(f, fdd->cd_loop_uv_offset, dob->uv);
    }
  }
}

static void make_duplis_faces(const DupliContext *ctx)
{
  Object *parent = ctx->object;

  /* Gather mesh info. */
  BMEditMesh *em = nullptr;
  const float(*vert_positions_deform)[3] = nullptr;
  const Mesh *me_eval = mesh_data_from_duplicator_object(
      parent, &em, &vert_positions_deform, nullptr);
  if (em == nullptr && me_eval == nullptr) {
    return;
  }

  FaceDupliData_Params fdd_params = {ctx, (parent->transflag & OB_DUPLIFACES_SCALE) != 0};

  if (em != nullptr) {
    const int uv_idx = CustomData_get_render_layer(&em->bm->ldata, CD_PROP_FLOAT2);
    FaceDupliData_EditMesh fdd{};
    fdd.params = fdd_params;
    fdd.em = em;
    fdd.vert_positions_deform = vert_positions_deform;
    fdd.has_orco = (vert_positions_deform != nullptr);
    fdd.has_uvs = (uv_idx != -1);
    fdd.cd_loop_uv_offset = (uv_idx != -1) ?
                                CustomData_get_n_offset(&em->bm->ldata, CD_PROP_FLOAT2, uv_idx) :
                                -1;
    make_child_duplis(ctx, &fdd, make_child_duplis_faces_from_editmesh);
  }
  else {
    const int uv_idx = CustomData_get_render_layer(&me_eval->ldata, CD_PROP_FLOAT2);
    FaceDupliData_Mesh fdd{};
    fdd.params = fdd_params;
    fdd.totface = me_eval->totpoly;
    fdd.mpoly = me_eval->polys().data();
<<<<<<< HEAD
    fdd.corner_verts = me_eval->corner_verts().data();
    fdd.positions = me_eval->vert_positions();
    fdd.mloopuv = (uv_idx != -1) ? (const MLoopUV *)CustomData_get_layer_n(
                                       &me_eval->ldata, CD_MLOOPUV, uv_idx) :
=======
    fdd.mloop = me_eval->loops().data();
    fdd.vert_positions = me_eval->vert_positions();
    fdd.mloopuv = (uv_idx != -1) ? (const float2 *)CustomData_get_layer_n(
                                       &me_eval->ldata, CD_PROP_FLOAT2, uv_idx) :
>>>>>>> aaaa75f9
                                   nullptr;
    fdd.orco = (const float(*)[3])CustomData_get_layer(&me_eval->vdata, CD_ORCO);

    make_child_duplis(ctx, &fdd, make_child_duplis_faces_from_mesh);
  }
}

static const DupliGenerator gen_dupli_faces = {
    OB_DUPLIFACES,    /* type */
    make_duplis_faces /* make_duplis */
};

/** \} */

/* -------------------------------------------------------------------- */
/** \name Dupli-Particles Implementation (#OB_DUPLIPARTS)
 * \{ */

static void make_duplis_particle_system(const DupliContext *ctx, ParticleSystem *psys)
{
  Scene *scene = ctx->scene;
  Object *par = ctx->object;
  eEvaluationMode mode = DEG_get_mode(ctx->depsgraph);
  bool for_render = mode == DAG_EVAL_RENDER;

  Object *ob = nullptr, **oblist = nullptr;
  DupliObject *dob;
  ParticleSettings *part;
  ParticleData *pa;
  ChildParticle *cpa = nullptr;
  ParticleKey state;
  ParticleCacheKey *cache;
  float ctime, scale = 1.0f;
  float tmat[4][4], mat[4][4], pamat[4][4], size = 0.0;
  int a, b, hair = 0;
  int totpart, totchild;

  int no_draw_flag = PARS_UNEXIST;

  if (psys == nullptr) {
    return;
  }

  part = psys->part;

  if (part == nullptr) {
    return;
  }

  if (!psys_check_enabled(par, psys, for_render)) {
    return;
  }

  if (!for_render) {
    no_draw_flag |= PARS_NO_DISP;
  }

  /* NOTE: in old animation system, used parent object's time-offset. */
  ctime = DEG_get_ctime(ctx->depsgraph);

  totpart = psys->totpart;
  totchild = psys->totchild;

  if ((for_render || part->draw_as == PART_DRAW_REND) &&
      ELEM(part->ren_as, PART_DRAW_OB, PART_DRAW_GR)) {
    ParticleSimulationData sim = {nullptr};
    sim.depsgraph = ctx->depsgraph;
    sim.scene = scene;
    sim.ob = par;
    sim.psys = psys;
    sim.psmd = psys_get_modifier(par, psys);
    /* Make sure emitter `world_to_object` is in global coordinates instead of render view
     * coordinates. */
    invert_m4_m4(par->world_to_object, par->object_to_world);

    /* First check for loops (particle system object used as dupli-object). */
    if (part->ren_as == PART_DRAW_OB) {
      if (ELEM(part->instance_object, nullptr, par)) {
        return;
      }
    }
    else { /* #PART_DRAW_GR. */
      if (part->instance_collection == nullptr) {
        return;
      }

      const ListBase dup_collection_objects = BKE_collection_object_cache_get(
          part->instance_collection);
      if (BLI_listbase_is_empty(&dup_collection_objects)) {
        return;
      }

      if (BLI_findptr(&dup_collection_objects, par, offsetof(Base, object))) {
        return;
      }
    }

    /* If we have a hair particle system, use the path cache. */
    if (part->type == PART_HAIR) {
      if (psys->flag & PSYS_HAIR_DONE) {
        hair = (totchild == 0 || psys->childcache) && psys->pathcache;
      }
      if (!hair) {
        return;
      }

      /* We use cache, update `totchild` according to cached data. */
      totchild = psys->totchildcache;
      totpart = psys->totcached;
    }

    RNG *rng = BLI_rng_new_srandom(31415926u + uint(psys->seed));

    psys_sim_data_init(&sim);

    /* Gather list of objects or single object. */
    int totcollection = 0;

    const bool use_whole_collection = part->draw & PART_DRAW_WHOLE_GR;
    const bool use_collection_count = part->draw & PART_DRAW_COUNT_GR && !use_whole_collection;
    if (part->ren_as == PART_DRAW_GR) {
      if (use_collection_count) {
        psys_find_group_weights(part);
        LISTBASE_FOREACH (ParticleDupliWeight *, dw, &part->instance_weights) {
          FOREACH_COLLECTION_VISIBLE_OBJECT_RECURSIVE_BEGIN (
              part->instance_collection, object, mode) {
            if (dw->ob == object) {
              totcollection += dw->count;
              break;
            }
          }
          FOREACH_COLLECTION_VISIBLE_OBJECT_RECURSIVE_END;
        }
      }
      else {
        FOREACH_COLLECTION_VISIBLE_OBJECT_RECURSIVE_BEGIN (
            part->instance_collection, object, mode) {
          (void)object;
          totcollection++;
        }
        FOREACH_COLLECTION_VISIBLE_OBJECT_RECURSIVE_END;
      }

      oblist = (Object **)MEM_callocN(size_t(totcollection) * sizeof(Object *),
                                      "dupcollection object list");

      if (use_collection_count) {
        a = 0;
        LISTBASE_FOREACH (ParticleDupliWeight *, dw, &part->instance_weights) {
          FOREACH_COLLECTION_VISIBLE_OBJECT_RECURSIVE_BEGIN (
              part->instance_collection, object, mode) {
            if (dw->ob == object) {
              for (b = 0; b < dw->count; b++, a++) {
                oblist[a] = dw->ob;
              }
              break;
            }
          }
          FOREACH_COLLECTION_VISIBLE_OBJECT_RECURSIVE_END;
        }
      }
      else {
        a = 0;
        FOREACH_COLLECTION_VISIBLE_OBJECT_RECURSIVE_BEGIN (
            part->instance_collection, object, mode) {
          oblist[a] = object;
          a++;
        }
        FOREACH_COLLECTION_VISIBLE_OBJECT_RECURSIVE_END;
      }
    }
    else {
      ob = part->instance_object;
    }

    if (totchild == 0 || part->draw & PART_DRAW_PARENT) {
      a = 0;
    }
    else {
      a = totpart;
    }

    for (pa = psys->particles; a < totpart + totchild; a++, pa++) {
      if (a < totpart) {
        /* Handle parent particle. */
        if (pa->flag & no_draw_flag) {
          continue;
        }

#if 0 /* UNUSED */
        pa_num = pa->num;
#endif
        size = pa->size;
      }
      else {
        /* Handle child particle. */
        cpa = &psys->child[a - totpart];

#if 0 /* UNUSED */
        pa_num = a;
#endif
        size = psys_get_child_size(psys, cpa, ctime, nullptr);
      }

      /* Some hair paths might be non-existent so they can't be used for duplication. */
      if (hair && psys->pathcache &&
          ((a < totpart && psys->pathcache[a]->segments < 0) ||
           (a >= totpart && psys->childcache[a - totpart]->segments < 0))) {
        continue;
      }

      if (part->ren_as == PART_DRAW_GR) {
        /* Prevent divide by zero below T28336. */
        if (totcollection == 0) {
          continue;
        }

        /* For collections, pick the object based on settings. */
        if (part->draw & PART_DRAW_RAND_GR && !use_whole_collection) {
          b = BLI_rng_get_int(rng) % totcollection;
        }
        else {
          b = a % totcollection;
        }

        ob = oblist[b];
      }

      if (hair) {
        /* Hair we handle separate and compute transform based on hair keys. */
        if (a < totpart) {
          cache = psys->pathcache[a];
          psys_get_dupli_path_transform(&sim, pa, nullptr, cache, pamat, &scale);
        }
        else {
          cache = psys->childcache[a - totpart];
          psys_get_dupli_path_transform(&sim, nullptr, cpa, cache, pamat, &scale);
        }

        copy_v3_v3(pamat[3], cache->co);
        pamat[3][3] = 1.0f;
      }
      else {
        /* First key. */
        state.time = ctime;
        if (psys_get_particle_state(&sim, a, &state, false) == 0) {
          continue;
        }

        float tquat[4];
        normalize_qt_qt(tquat, state.rot);
        quat_to_mat4(pamat, tquat);
        copy_v3_v3(pamat[3], state.co);
        pamat[3][3] = 1.0f;
      }

      if (part->ren_as == PART_DRAW_GR && psys->part->draw & PART_DRAW_WHOLE_GR) {
        b = 0;
        FOREACH_COLLECTION_VISIBLE_OBJECT_RECURSIVE_BEGIN (
            part->instance_collection, object, mode) {
          copy_m4_m4(tmat, oblist[b]->object_to_world);

          /* Apply collection instance offset. */
          sub_v3_v3(tmat[3], part->instance_collection->instance_offset);

          /* Apply particle scale. */
          mul_mat3_m4_fl(tmat, size * scale);
          mul_v3_fl(tmat[3], size * scale);

          /* Individual particle transform. */
          mul_m4_m4m4(mat, pamat, tmat);

          dob = make_dupli(ctx, object, mat, a);
          dob->particle_system = psys;

          psys_get_dupli_texture(psys, part, sim.psmd, pa, cpa, dob->uv, dob->orco);

          b++;
        }
        FOREACH_COLLECTION_VISIBLE_OBJECT_RECURSIVE_END;
      }
      else {
        float obmat[4][4];
        copy_m4_m4(obmat, ob->object_to_world);

        float vec[3];
        copy_v3_v3(vec, obmat[3]);
        zero_v3(obmat[3]);

        /* Particle rotation uses x-axis as the aligned axis,
         * so pre-rotate the object accordingly. */
        if ((part->draw & PART_DRAW_ROTATE_OB) == 0) {
          float xvec[3], q[4], size_mat[4][4], original_size[3];

          mat4_to_size(original_size, obmat);
          size_to_mat4(size_mat, original_size);

          xvec[0] = -1.0f;
          xvec[1] = xvec[2] = 0;
          vec_to_quat(q, xvec, ob->trackflag, ob->upflag);
          quat_to_mat4(obmat, q);
          obmat[3][3] = 1.0f;

          /* Add scaling if requested. */
          if ((part->draw & PART_DRAW_NO_SCALE_OB) == 0) {
            mul_m4_m4m4(obmat, obmat, size_mat);
          }
        }
        else if (part->draw & PART_DRAW_NO_SCALE_OB) {
          /* Remove scaling. */
          float size_mat[4][4], original_size[3];

          mat4_to_size(original_size, obmat);
          size_to_mat4(size_mat, original_size);
          invert_m4(size_mat);

          mul_m4_m4m4(obmat, obmat, size_mat);
        }

        mul_m4_m4m4(tmat, pamat, obmat);
        mul_mat3_m4_fl(tmat, size * scale);

        copy_m4_m4(mat, tmat);

        if (part->draw & PART_DRAW_GLOBAL_OB) {
          add_v3_v3v3(mat[3], mat[3], vec);
        }

        dob = make_dupli(ctx, ob, mat, a);
        dob->particle_system = psys;
        psys_get_dupli_texture(psys, part, sim.psmd, pa, cpa, dob->uv, dob->orco);
      }
    }

    BLI_rng_free(rng);
    psys_sim_data_free(&sim);
  }

  /* Clean up. */
  if (oblist) {
    MEM_freeN(oblist);
  }
}

static void make_duplis_particles(const DupliContext *ctx)
{
  /* Particle system take up one level in id, the particles another. */
  int psysid;
  LISTBASE_FOREACH_INDEX (ParticleSystem *, psys, &ctx->object->particlesystem, psysid) {
    /* Particles create one more level for persistent `psys` index. */
    DupliContext pctx;
    if (copy_dupli_context(&pctx, ctx, ctx->object, nullptr, psysid)) {
      make_duplis_particle_system(&pctx, psys);
    }
  }
}

static const DupliGenerator gen_dupli_particles = {
    OB_DUPLIPARTS,        /* type */
    make_duplis_particles /* make_duplis */
};

/** \} */

/* -------------------------------------------------------------------- */
/** \name Dupli-Generator Selector For The Given Context
 * \{ */

static const DupliGenerator *get_dupli_generator(const DupliContext *ctx)
{
  int transflag = ctx->object->transflag;
  int visibility_flag = ctx->object->visibility_flag;

  if ((transflag & OB_DUPLI) == 0 && ctx->object->runtime.geometry_set_eval == nullptr) {
    return nullptr;
  }

  /* Metaball objects can't create instances, but the dupli system is used to "instance" their
   * evaluated mesh to render engines. We need to exit early to avoid recursively instancing the
   * evaluated metaball mesh on metaball instances that already contribute to the basis. */
  if (ctx->object->type == OB_MBALL && ctx->level > 0) {
    return nullptr;
  }

  /* Should the dupli's be generated for this object? - Respect restrict flags. */
  if (DEG_get_mode(ctx->depsgraph) == DAG_EVAL_RENDER ? (visibility_flag & OB_HIDE_RENDER) :
                                                        (visibility_flag & OB_HIDE_VIEWPORT)) {
    return nullptr;
  }

  /* Give "Object as Font" instances higher priority than geometry set instances, to retain
   * the behavior from before curve object meshes were processed as instances internally. */
  if (transflag & OB_DUPLIVERTS) {
    if (ctx->object->type == OB_FONT) {
      return &gen_dupli_verts_font;
    }
  }

  if (ctx->object->runtime.geometry_set_eval != nullptr) {
    if (BKE_object_has_geometry_set_instances(ctx->object)) {
      return &gen_dupli_geometry_set;
    }
  }

  if (transflag & OB_DUPLIPARTS) {
    return &gen_dupli_particles;
  }
  if (transflag & OB_DUPLIVERTS) {
    if (ctx->object->type == OB_MESH) {
      return &gen_dupli_verts;
    }
  }
  else if (transflag & OB_DUPLIFACES) {
    if (ctx->object->type == OB_MESH) {
      return &gen_dupli_faces;
    }
  }
  else if (transflag & OB_DUPLICOLLECTION) {
    return &gen_dupli_collection;
  }

  return nullptr;
}

/** \} */

/* -------------------------------------------------------------------- */
/** \name Dupli-Container Implementation
 * \{ */

ListBase *object_duplilist(Depsgraph *depsgraph, Scene *sce, Object *ob)
{
  ListBase *duplilist = MEM_cnew<ListBase>("duplilist");
  DupliContext ctx;
  Vector<Object *> instance_stack;
  Vector<short> dupli_gen_type_stack({0});
  instance_stack.append(ob);
  init_context(&ctx, depsgraph, sce, ob, nullptr, instance_stack, dupli_gen_type_stack);
  if (ctx.gen) {
    ctx.duplilist = duplilist;
    ctx.gen->make_duplis(&ctx);
  }

  return duplilist;
}

ListBase *object_duplilist_preview(Depsgraph *depsgraph,
                                   Scene *sce,
                                   Object *ob_eval,
                                   const ViewerPath *viewer_path)
{
  ListBase *duplilist = MEM_cnew<ListBase>("duplilist");
  DupliContext ctx;
  Vector<Object *> instance_stack;
  Vector<short> dupli_gen_type_stack({0});
  instance_stack.append(ob_eval);
  init_context(&ctx, depsgraph, sce, ob_eval, nullptr, instance_stack, dupli_gen_type_stack);
  ctx.duplilist = duplilist;

  Object *ob_orig = DEG_get_original_object(ob_eval);

  LISTBASE_FOREACH (ModifierData *, md_orig, &ob_orig->modifiers) {
    if (md_orig->type != eModifierType_Nodes) {
      continue;
    }
    NodesModifierData *nmd_orig = reinterpret_cast<NodesModifierData *>(md_orig);
    if (nmd_orig->runtime_eval_log == nullptr) {
      continue;
    }
    if (const geo_log::ViewerNodeLog *viewer_log =
            geo_log::GeoModifierLog::find_viewer_node_log_for_path(*viewer_path)) {
      ctx.preview_base_geometry = &viewer_log->geometry;
      make_duplis_geometry_set_impl(
          &ctx, viewer_log->geometry, ob_eval->object_to_world, true, ob_eval->type == OB_CURVES);
    }
  }
  return duplilist;
}

void free_object_duplilist(ListBase *lb)
{
  BLI_freelistN(lb);
  MEM_freeN(lb);
}

/** \} */

/* -------------------------------------------------------------------- */
/** \name Uniform attribute lookup
 * \{ */

/** Lookup instance attributes assigned via geometry nodes. */
static bool find_geonode_attribute_rgba(const DupliObject *dupli,
                                        const char *name,
                                        float r_value[4])
{
  using namespace blender;

  /* Loop over layers from innermost to outermost. */
  for (const int i : IndexRange(sizeof(dupli->instance_data) / sizeof(void *))) {
    /* Skip non-geonode layers. */
    if (dupli->instance_data[i] == nullptr) {
      continue;
    }

    const InstancesComponent *component =
        dupli->instance_data[i]->get_component_for_read<InstancesComponent>();

    if (component == nullptr) {
      continue;
    }

    /* Attempt to look up the attribute. */
    std::optional<bke::AttributeAccessor> attributes = component->attributes();
    const VArray data = attributes->lookup<ColorGeometry4f>(name);

    /* If the attribute was found and converted to float RGBA successfully, output it. */
    if (data) {
      copy_v4_v4(r_value, data[dupli->instance_idx[i]]);
      return true;
    }
  }

  return false;
}

/** Lookup an arbitrary RNA property and convert it to RGBA if possible. */
static bool find_rna_property_rgba(PointerRNA *id_ptr, const char *name, float r_data[4])
{
  if (id_ptr->data == nullptr) {
    return false;
  }

  /* First, check custom properties. */
  IDProperty *group = RNA_struct_idprops(id_ptr, false);
  PropertyRNA *prop = nullptr;

  if (group && group->type == IDP_GROUP) {
    prop = (PropertyRNA *)IDP_GetPropertyFromGroup(group, name);
  }

  /* If not found, do full path lookup. */
  PointerRNA ptr;

  if (prop != nullptr) {
    ptr = *id_ptr;
  }
  else if (!RNA_path_resolve(id_ptr, name, &ptr, &prop)) {
    return false;
  }

  if (prop == nullptr) {
    return false;
  }

  /* Convert the value to RGBA if possible. */
  PropertyType type = RNA_property_type(prop);
  int array_len = RNA_property_array_length(&ptr, prop);

  if (array_len == 0) {
    float value;

    if (type == PROP_FLOAT) {
      value = RNA_property_float_get(&ptr, prop);
    }
    else if (type == PROP_INT) {
      value = float(RNA_property_int_get(&ptr, prop));
    }
    else if (type == PROP_BOOLEAN) {
      value = RNA_property_boolean_get(&ptr, prop) ? 1.0f : 0.0f;
    }
    else {
      return false;
    }

    copy_v4_fl4(r_data, value, value, value, 1);
    return true;
  }

  if (type == PROP_FLOAT && array_len <= 4) {
    copy_v4_fl4(r_data, 0, 0, 0, 1);
    RNA_property_float_get_array(&ptr, prop, r_data);
    return true;
  }

  if (type == PROP_INT && array_len <= 4) {
    int tmp[4] = {0, 0, 0, 1};
    RNA_property_int_get_array(&ptr, prop, tmp);
    for (int i = 0; i < 4; i++) {
      r_data[i] = float(tmp[i]);
    }
    return true;
  }

  return false;
}

static bool find_rna_property_rgba(ID *id, const char *name, float r_data[4])
{
  PointerRNA ptr;
  RNA_id_pointer_create(id, &ptr);
  return find_rna_property_rgba(&ptr, name, r_data);
}

bool BKE_object_dupli_find_rgba_attribute(
    Object *ob, DupliObject *dupli, Object *dupli_parent, const char *name, float r_value[4])
{
  /* Check the dupli particle system. */
  if (dupli && dupli->particle_system) {
    ParticleSettings *settings = dupli->particle_system->part;

    if (find_rna_property_rgba(&settings->id, name, r_value)) {
      return true;
    }
  }

  /* Check geometry node dupli instance attributes. */
  if (dupli && find_geonode_attribute_rgba(dupli, name, r_value)) {
    return true;
  }

  /* Check the dupli parent object. */
  if (dupli_parent && find_rna_property_rgba(&dupli_parent->id, name, r_value)) {
    return true;
  }

  /* Check the main object. */
  if (ob) {
    if (find_rna_property_rgba(&ob->id, name, r_value)) {
      return true;
    }

    /* Check the main object data (e.g. mesh). */
    if (ob->data && find_rna_property_rgba((ID *)ob->data, name, r_value)) {
      return true;
    }
  }

  copy_v4_fl(r_value, 0.0f);
  return false;
}

bool BKE_view_layer_find_rgba_attribute(struct Scene *scene,
                                        struct ViewLayer *layer,
                                        const char *name,
                                        float r_value[4])
{
  if (layer) {
    PointerRNA layer_ptr;
    RNA_pointer_create(&scene->id, &RNA_ViewLayer, layer, &layer_ptr);

    if (find_rna_property_rgba(&layer_ptr, name, r_value)) {
      return true;
    }
  }

  if (find_rna_property_rgba(&scene->id, name, r_value)) {
    return true;
  }

  if (scene->world && find_rna_property_rgba(&scene->world->id, name, r_value)) {
    return true;
  }

  copy_v4_fl(r_value, 0.0f);
  return false;
}

/** \} */<|MERGE_RESOLUTION|>--- conflicted
+++ resolved
@@ -1060,13 +1060,8 @@
 
   int totface;
   const MPoly *mpoly;
-<<<<<<< HEAD
   const int *corner_verts;
-  Span<float3> positions;
-=======
-  const MLoop *mloop;
   Span<float3> vert_positions;
->>>>>>> aaaa75f9
   const float (*orco)[3];
   const float2 *mloopuv;
 };
@@ -1164,25 +1159,14 @@
 
                                          /* Mesh variables. */
                                          const MPoly *mpoly,
-<<<<<<< HEAD
                                          const int *poly_verts,
-                                         const Span<float3> positions)
-=======
-                                         const MLoop *mloopstart,
                                          const Span<float3> vert_positions)
->>>>>>> aaaa75f9
 {
   const int coords_len = mpoly->totloop;
   Array<float3, 64> coords(coords_len);
 
-<<<<<<< HEAD
   for (int i = 0; i < coords_len; i++) {
-    coords[i] = positions[poly_verts[i]];
-=======
-  const MLoop *ml = mloopstart;
-  for (int i = 0; i < coords_len; i++, ml++) {
-    coords[i] = vert_positions[ml->v];
->>>>>>> aaaa75f9
+    coords[i] = vert_positions[poly_verts[i]];
   }
 
   return face_dupli(ctx, inst_ob, child_imat, index, use_scale, scale_fac, coords);
@@ -1225,11 +1209,7 @@
 {
   FaceDupliData_Mesh *fdd = (FaceDupliData_Mesh *)userdata;
   const MPoly *mpoly = fdd->mpoly, *mp;
-<<<<<<< HEAD
   const int *corner_verts = fdd->corner_verts;
-=======
-  const MLoop *mloop = fdd->mloop;
->>>>>>> aaaa75f9
   const float(*orco)[3] = fdd->orco;
   const float2 *mloopuv = fdd->mloopuv;
   const int totface = fdd->totface;
@@ -1244,11 +1224,7 @@
   const float scale_fac = ctx->object->instance_faces_scale;
 
   for (a = 0, mp = mpoly; a < totface; a++, mp++) {
-<<<<<<< HEAD
     const int *poly_verts = &corner_verts[mp->loopstart];
-=======
-    const MLoop *loopstart = mloop + mp->loopstart;
->>>>>>> aaaa75f9
     DupliObject *dob = face_dupli_from_mesh(fdd->params.ctx,
                                             inst_ob,
                                             child_imat,
@@ -1256,13 +1232,8 @@
                                             use_scale,
                                             scale_fac,
                                             mp,
-<<<<<<< HEAD
                                             poly_verts,
-                                            fdd->positions);
-=======
-                                            loopstart,
                                             fdd->vert_positions);
->>>>>>> aaaa75f9
 
     const float w = 1.0f / float(mp->totloop);
     if (orco) {
@@ -1351,17 +1322,10 @@
     fdd.params = fdd_params;
     fdd.totface = me_eval->totpoly;
     fdd.mpoly = me_eval->polys().data();
-<<<<<<< HEAD
     fdd.corner_verts = me_eval->corner_verts().data();
-    fdd.positions = me_eval->vert_positions();
-    fdd.mloopuv = (uv_idx != -1) ? (const MLoopUV *)CustomData_get_layer_n(
-                                       &me_eval->ldata, CD_MLOOPUV, uv_idx) :
-=======
-    fdd.mloop = me_eval->loops().data();
     fdd.vert_positions = me_eval->vert_positions();
     fdd.mloopuv = (uv_idx != -1) ? (const float2 *)CustomData_get_layer_n(
                                        &me_eval->ldata, CD_PROP_FLOAT2, uv_idx) :
->>>>>>> aaaa75f9
                                    nullptr;
     fdd.orco = (const float(*)[3])CustomData_get_layer(&me_eval->vdata, CD_ORCO);
 
