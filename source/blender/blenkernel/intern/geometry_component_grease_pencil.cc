--- conflicted
+++ resolved
@@ -99,33 +99,6 @@
   }
 }
 
-<<<<<<< HEAD
-static const greasepencil::Drawing *get_eval_grease_pencil_layer_drawing(
-    const GreasePencil &grease_pencil, const int layer_index)
-{
-  BLI_assert(layer_index >= 0 && layer_index < grease_pencil.layers().size());
-  const bke::greasepencil::Layer &layer = *grease_pencil.layers()[layer_index];
-  const int drawing_index = layer.drawing_index_at(grease_pencil.runtime->eval_frame);
-  if (drawing_index == -1) {
-    return nullptr;
-  }
-  const GreasePencilDrawingBase *drawing_base = grease_pencil.drawing(drawing_index);
-  if (drawing_base->type != GP_DRAWING) {
-    return nullptr;
-  }
-  const bke::greasepencil::Drawing &drawing =
-      reinterpret_cast<const GreasePencilDrawing *>(drawing_base)->wrap();
-  return &drawing;
-}
-
-const greasepencil::Drawing *GreasePencilComponent::grease_pencil_layer_drawing(
-    const int layer_index) const
-{
-  return get_eval_grease_pencil_layer_drawing(*this->grease_pencil_, layer_index);
-}
-
-=======
->>>>>>> 559c271a
 static ComponentAttributeProviders create_attribute_providers_for_grease_pencil()
 {
   static CustomDataAccessInfo layers_access = {
