--- conflicted
+++ resolved
@@ -1586,12 +1586,6 @@
   gridSideEdges = gridSize - 1;
   gridInternalEdges = (gridSideEdges - 1) * gridSideEdges * 2;
 
-<<<<<<< HEAD
-  medge = dm->getEdgeArray(dm);
-
-=======
-  const MPoly *mpoly = static_cast<const MPoly *>(CustomData_get_layer(&dm->polyData, CD_MPOLY));
->>>>>>> 58ac9923
   const int *material_indices = static_cast<const int *>(
       CustomData_get_layer_named(&dm->polyData, CD_PROP_INT32, "material_index"));
   const bool *sharp_faces = static_cast<const bool *>(
