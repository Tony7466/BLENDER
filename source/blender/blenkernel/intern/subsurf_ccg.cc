/* SPDX-License-Identifier: GPL-2.0-or-later
 * Copyright 2005 Blender Foundation. All rights reserved. */

/** \file
 * \ingroup bke
 */

#include <cfloat>
#include <cmath>
#include <cstdio>
#include <cstdlib>
#include <cstring>

#include "atomic_ops.h"

#include "MEM_guardedalloc.h"

#include "DNA_mesh_types.h"
#include "DNA_meshdata_types.h"
#include "DNA_modifier_types.h"
#include "DNA_object_types.h"
#include "DNA_scene_types.h"

#include "BLI_bitmap.h"
#include "BLI_blenlib.h"
#include "BLI_edgehash.h"
#include "BLI_math.h"
#include "BLI_memarena.h"
#include "BLI_task.h"
#include "BLI_threads.h"
#include "BLI_utildefines.h"
#include "BLI_vector.hh"

#include "BKE_ccg.h"
#include "BKE_cdderivedmesh.h"
#include "BKE_mesh.h"
#include "BKE_mesh_mapping.h"
#include "BKE_modifier.h"
#include "BKE_multires.h"
#include "BKE_object.h"
#include "BKE_paint.h"
#include "BKE_pbvh.h"
#include "BKE_scene.h"
#include "BKE_subsurf.h"

#include "CCGSubSurf.h"

/* assumes MLoop's are laid out 4 for each poly, in order */
#define USE_LOOP_LAYOUT_FAST

static CCGDerivedMesh *getCCGDerivedMesh(CCGSubSurf *ss,
                                         int drawInteriorEdges,
                                         int useSubsurfUv,
                                         DerivedMesh *dm);
///

static void *arena_alloc(CCGAllocatorHDL a, int numBytes)
{
  return BLI_memarena_alloc(reinterpret_cast<MemArena *>(a), numBytes);
}

static void *arena_realloc(CCGAllocatorHDL a, void *ptr, int newSize, int oldSize)
{
  void *p2 = BLI_memarena_alloc(reinterpret_cast<MemArena *>(a), newSize);
  if (ptr) {
    memcpy(p2, ptr, oldSize);
  }
  return p2;
}

static void arena_free(CCGAllocatorHDL /*a*/, void * /*ptr*/)
{
  /* do nothing */
}

static void arena_release(CCGAllocatorHDL a)
{
  BLI_memarena_free(reinterpret_cast<MemArena *>(a));
}

typedef enum {
  CCG_USE_AGING = 1,
  CCG_USE_ARENA = 2,
  CCG_CALC_NORMALS = 4,
  /* add an extra four bytes for a mask layer */
  CCG_ALLOC_MASK = 8,
  CCG_SIMPLE_SUBDIV = 16,
} CCGFlags;
ENUM_OPERATORS(CCGFlags, CCG_SIMPLE_SUBDIV);

static CCGSubSurf *_getSubSurf(CCGSubSurf *prevSS, int subdivLevels, int numLayers, CCGFlags flags)
{
  CCGMeshIFC ifc;
  CCGSubSurf *ccgSS;
  int useAging = !!(flags & CCG_USE_AGING);
  int useArena = flags & CCG_USE_ARENA;
  int normalOffset = 0;

  /* (subdivLevels == 0) is not allowed */
  subdivLevels = MAX2(subdivLevels, 1);

  if (prevSS) {
    int oldUseAging;

    ccgSubSurf_getUseAgeCounts(prevSS, &oldUseAging, nullptr, nullptr, nullptr);

    if ((oldUseAging != useAging) ||
        (ccgSubSurf_getSimpleSubdiv(prevSS) != !!(flags & CCG_SIMPLE_SUBDIV))) {
      ccgSubSurf_free(prevSS);
    }
    else {
      ccgSubSurf_setSubdivisionLevels(prevSS, subdivLevels);

      return prevSS;
    }
  }

  if (useAging) {
    ifc.vertUserSize = ifc.edgeUserSize = ifc.faceUserSize = 12;
  }
  else {
    ifc.vertUserSize = ifc.edgeUserSize = ifc.faceUserSize = 8;
  }
  ifc.numLayers = numLayers;
  ifc.vertDataSize = sizeof(float) * numLayers;
  normalOffset += sizeof(float) * numLayers;
  if (flags & CCG_CALC_NORMALS) {
    ifc.vertDataSize += sizeof(float[3]);
  }
  if (flags & CCG_ALLOC_MASK) {
    ifc.vertDataSize += sizeof(float);
  }
  ifc.simpleSubdiv = !!(flags & CCG_SIMPLE_SUBDIV);

  if (useArena) {
    CCGAllocatorIFC allocatorIFC;
    CCGAllocatorHDL allocator = BLI_memarena_new(MEM_SIZE_OPTIMAL(1 << 16), "subsurf arena");

    allocatorIFC.alloc = arena_alloc;
    allocatorIFC.realloc = arena_realloc;
    allocatorIFC.free = arena_free;
    allocatorIFC.release = arena_release;

    ccgSS = ccgSubSurf_new(&ifc, subdivLevels, &allocatorIFC, allocator);
  }
  else {
    ccgSS = ccgSubSurf_new(&ifc, subdivLevels, nullptr, nullptr);
  }

  if (useAging) {
    ccgSubSurf_setUseAgeCounts(ccgSS, 1, 8, 8, 8);
  }

  if (flags & CCG_ALLOC_MASK) {
    normalOffset += sizeof(float);
    /* mask is allocated after regular layers */
    ccgSubSurf_setAllocMask(ccgSS, 1, sizeof(float) * numLayers);
  }

  if (flags & CCG_CALC_NORMALS) {
    ccgSubSurf_setCalcVertexNormals(ccgSS, 1, normalOffset);
  }
  else {
    ccgSubSurf_setCalcVertexNormals(ccgSS, 0, 0);
  }

  return ccgSS;
}

static int getEdgeIndex(CCGSubSurf *ss, CCGEdge *e, int x, int edgeSize)
{
  CCGVert *v0 = ccgSubSurf_getEdgeVert0(e);
  CCGVert *v1 = ccgSubSurf_getEdgeVert1(e);
  int v0idx = *((int *)ccgSubSurf_getVertUserData(ss, v0));
  int v1idx = *((int *)ccgSubSurf_getVertUserData(ss, v1));
  int edgeBase = *((int *)ccgSubSurf_getEdgeUserData(ss, e));

  if (x == 0) {
    return v0idx;
  }
  if (x == edgeSize - 1) {
    return v1idx;
  }

  return edgeBase + x - 1;
}

static int getFaceIndex(
    CCGSubSurf *ss, CCGFace *f, int S, int x, int y, int edgeSize, int gridSize)
{
  int faceBase = *((int *)ccgSubSurf_getFaceUserData(ss, f));
  int numVerts = ccgSubSurf_getFaceNumVerts(f);

  if (x == gridSize - 1 && y == gridSize - 1) {
    CCGVert *v = ccgSubSurf_getFaceVert(f, S);
    return *((int *)ccgSubSurf_getVertUserData(ss, v));
  }
  if (x == gridSize - 1) {
    CCGVert *v = ccgSubSurf_getFaceVert(f, S);
    CCGEdge *e = ccgSubSurf_getFaceEdge(f, S);
    int edgeBase = *((int *)ccgSubSurf_getEdgeUserData(ss, e));
    if (v == ccgSubSurf_getEdgeVert0(e)) {
      return edgeBase + (gridSize - 1 - y) - 1;
    }

    return edgeBase + (edgeSize - 2 - 1) - ((gridSize - 1 - y) - 1);
  }
  if (y == gridSize - 1) {
    CCGVert *v = ccgSubSurf_getFaceVert(f, S);
    CCGEdge *e = ccgSubSurf_getFaceEdge(f, (S + numVerts - 1) % numVerts);
    int edgeBase = *((int *)ccgSubSurf_getEdgeUserData(ss, e));
    if (v == ccgSubSurf_getEdgeVert0(e)) {
      return edgeBase + (gridSize - 1 - x) - 1;
    }

    return edgeBase + (edgeSize - 2 - 1) - ((gridSize - 1 - x) - 1);
  }
  if (x == 0 && y == 0) {
    return faceBase;
  }
  if (x == 0) {
    S = (S + numVerts - 1) % numVerts;
    return faceBase + 1 + (gridSize - 2) * S + (y - 1);
  }
  if (y == 0) {
    return faceBase + 1 + (gridSize - 2) * S + (x - 1);
  }

  return faceBase + 1 + (gridSize - 2) * numVerts + S * (gridSize - 2) * (gridSize - 2) +
         (y - 1) * (gridSize - 2) + (x - 1);
}

static void get_face_uv_map_vert(
    UvVertMap *vmap, MPoly *mpoly, MLoop *ml, int fi, CCGVertHDL *fverts)
{
  UvMapVert *v, *nv;
  int j, nverts = mpoly[fi].totloop;

  for (j = 0; j < nverts; j++) {
    for (nv = v = BKE_mesh_uv_vert_map_get_vert(vmap, ml[j].v); v; v = v->next) {
      if (v->separate) {
        nv = v;
      }
      if (v->poly_index == fi) {
        break;
      }
    }

    fverts[j] = POINTER_FROM_UINT(mpoly[nv->poly_index].loopstart + nv->loop_of_poly_index);
  }
}

static int ss_sync_from_uv(CCGSubSurf *ss,
                           CCGSubSurf *origss,
                           DerivedMesh *dm,
                           const float (*mloopuv)[2])
{
  MPoly *mpoly = dm->getPolyArray(dm);
  MLoop *mloop = dm->getLoopArray(dm);
  int totvert = dm->getNumVerts(dm);
  int totface = dm->getNumPolys(dm);
  int i, seam;
  UvMapVert *v;
  UvVertMap *vmap;
  blender::Vector<CCGVertHDL, 16> fverts;
  float limit[2];
  EdgeSet *eset;
  float uv[3] = {0.0f, 0.0f, 0.0f}; /* only first 2 values are written into */

  limit[0] = limit[1] = STD_UV_CONNECT_LIMIT;
  /* previous behavior here is without accounting for winding, however this causes stretching in
   * UV map in really simple cases with mirror + subsurf, see second part of #44530.
   * Also, initially intention is to treat merged vertices from mirror modifier as seams.
   * This fixes a very old regression (2.49 was correct here) */
  vmap = BKE_mesh_uv_vert_map_create(
      mpoly, nullptr, nullptr, mloop, mloopuv, totface, totvert, limit, false, true);
  if (!vmap) {
    return 0;
  }

  ccgSubSurf_initFullSync(ss);

  /* create vertices */
  for (i = 0; i < totvert; i++) {
    if (!BKE_mesh_uv_vert_map_get_vert(vmap, i)) {
      continue;
    }

    for (v = BKE_mesh_uv_vert_map_get_vert(vmap, i)->next; v; v = v->next) {
      if (v->separate) {
        break;
      }
    }

    seam = (v != nullptr);

    for (v = BKE_mesh_uv_vert_map_get_vert(vmap, i); v; v = v->next) {
      if (v->separate) {
        CCGVert *ssv;
        int loopid = mpoly[v->poly_index].loopstart + v->loop_of_poly_index;
        CCGVertHDL vhdl = POINTER_FROM_INT(loopid);

        copy_v2_v2(uv, mloopuv[loopid]);

        ccgSubSurf_syncVert(ss, vhdl, uv, seam, &ssv);
      }
    }
  }

  /* create edges */
  eset = BLI_edgeset_new_ex(__func__, BLI_EDGEHASH_SIZE_GUESS_FROM_POLYS(totface));

  for (i = 0; i < totface; i++) {
    MPoly *mp = &mpoly[i];
    int nverts = mp->totloop;
    int j, j_next;
    CCGFace *origf = ccgSubSurf_getFace(origss, POINTER_FROM_INT(i));
    // uint *fv = &mp->v1;
    MLoop *ml = mloop + mp->loopstart;

    fverts.reinitialize(nverts);

    get_face_uv_map_vert(vmap, mpoly, ml, i, fverts.data());

    for (j = 0, j_next = nverts - 1; j < nverts; j_next = j++) {
      uint v0 = POINTER_AS_UINT(fverts[j_next]);
      uint v1 = POINTER_AS_UINT(fverts[j]);

      if (BLI_edgeset_add(eset, v0, v1)) {
        CCGEdge *e, *orige = ccgSubSurf_getFaceEdge(origf, j_next);
        CCGEdgeHDL ehdl = POINTER_FROM_INT(mp->loopstart + j_next);
        float crease = ccgSubSurf_getEdgeCrease(orige);

        ccgSubSurf_syncEdge(ss, ehdl, fverts[j_next], fverts[j], crease, &e);
      }
    }
  }

  BLI_edgeset_free(eset);

  /* create faces */
  for (i = 0; i < totface; i++) {
    MPoly *mp = &mpoly[i];
    MLoop *ml = &mloop[mp->loopstart];
    int nverts = mp->totloop;
    CCGFace *f;

    fverts.reinitialize(nverts);

    get_face_uv_map_vert(vmap, mpoly, ml, i, fverts.data());
    ccgSubSurf_syncFace(ss, POINTER_FROM_INT(i), nverts, fverts.data(), &f);
  }

  BKE_mesh_uv_vert_map_free(vmap);
  ccgSubSurf_processSync(ss);

  return 1;
}

static void set_subsurf_legacy_uv(CCGSubSurf *ss, DerivedMesh *dm, DerivedMesh *result, int n)
{
  CCGFaceIterator fi;
  int index, gridSize, gridFaces, /*edgeSize,*/ totface, x, y, S;
  const float(*dmloopuv)[2] = static_cast<const float(*)[2]>(
      CustomData_get_layer_n(&dm->loopData, CD_PROP_FLOAT2, n));
  /* need to update both CD_MTFACE & CD_PROP_FLOAT2, hrmf, we could get away with
   * just tface except applying the modifier then looses subsurf UV */
  MTFace *tface = static_cast<MTFace *>(
      CustomData_get_layer_n_for_write(&result->faceData, CD_MTFACE, n, result->numTessFaceData));
  float(*mloopuv)[2] = static_cast<float(*)[2]>(CustomData_get_layer_n_for_write(
      &result->loopData, CD_PROP_FLOAT2, n, result->getNumLoops(dm)));

  if (!dmloopuv || (!tface && !mloopuv)) {
    return;
  }

  /* create a CCGSubSurf from uv's */
  CCGSubSurf *uvss = _getSubSurf(nullptr, ccgSubSurf_getSubdivisionLevels(ss), 2, CCG_USE_ARENA);

  if (!ss_sync_from_uv(uvss, ss, dm, dmloopuv)) {
    ccgSubSurf_free(uvss);
    return;
  }

  /* get some info from CCGSubSurf */
  totface = ccgSubSurf_getNumFaces(uvss);
  // edgeSize = ccgSubSurf_getEdgeSize(uvss); /* UNUSED */
  gridSize = ccgSubSurf_getGridSize(uvss);
  gridFaces = gridSize - 1;

  /* make a map from original faces to CCGFaces */
  CCGFace **faceMap = static_cast<CCGFace **>(
      MEM_mallocN(totface * sizeof(*faceMap), "facemapuv"));
  for (ccgSubSurf_initFaceIterator(uvss, &fi); !ccgFaceIterator_isStopped(&fi);
       ccgFaceIterator_next(&fi)) {
    CCGFace *f = ccgFaceIterator_getCurrent(&fi);
    faceMap[POINTER_AS_INT(ccgSubSurf_getFaceFaceHandle(f))] = f;
  }

  /* load coordinates from uvss into tface */
  MTFace *tf = tface;
  float(*mluv)[2] = mloopuv;

  for (index = 0; index < totface; index++) {
    CCGFace *f = faceMap[index];
    int numVerts = ccgSubSurf_getFaceNumVerts(f);

    for (S = 0; S < numVerts; S++) {
      float(*faceGridData)[2] = static_cast<float(*)[2]>(
          ccgSubSurf_getFaceGridDataArray(uvss, f, S));

      for (y = 0; y < gridFaces; y++) {
        for (x = 0; x < gridFaces; x++) {
          float *a = faceGridData[(y + 0) * gridSize + x + 0];
          float *b = faceGridData[(y + 0) * gridSize + x + 1];
          float *c = faceGridData[(y + 1) * gridSize + x + 1];
          float *d = faceGridData[(y + 1) * gridSize + x + 0];

          if (tf) {
            copy_v2_v2(tf->uv[0], a);
            copy_v2_v2(tf->uv[1], d);
            copy_v2_v2(tf->uv[2], c);
            copy_v2_v2(tf->uv[3], b);
            tf++;
          }

          if (mluv) {
            copy_v2_v2(mluv[0], a);
            copy_v2_v2(mluv[1], d);
            copy_v2_v2(mluv[2], c);
            copy_v2_v2(mluv[3], b);
            mluv += 4;
          }
        }
      }
    }
  }

  ccgSubSurf_free(uvss);
  MEM_freeN(faceMap);
}

static void set_subsurf_uv(CCGSubSurf *ss, DerivedMesh *dm, DerivedMesh *result, int layer_index)
{
  set_subsurf_legacy_uv(ss, dm, result, layer_index);
}

/* face weighting */
#define SUB_ELEMS_FACE 50
typedef float FaceVertWeight[SUB_ELEMS_FACE][SUB_ELEMS_FACE];

struct FaceVertWeightEntry {
  FaceVertWeight *weight;
  float *w;
  int valid;
};

struct WeightTable {
  FaceVertWeightEntry *weight_table;
  int len;
};

static float *get_ss_weights(WeightTable *wtable, int gridCuts, int faceLen)
{
  int x, y, i, j;
  float *w, w1, w2, w4, fac, fac2, fx, fy;

  if (wtable->len <= faceLen) {
    void *tmp = MEM_callocN(sizeof(FaceVertWeightEntry) * (faceLen + 1), "weight table alloc 2");

    if (wtable->len) {
      memcpy(tmp, wtable->weight_table, sizeof(FaceVertWeightEntry) * wtable->len);
      MEM_freeN(wtable->weight_table);
    }

    wtable->weight_table = static_cast<FaceVertWeightEntry *>(tmp);
    wtable->len = faceLen + 1;
  }

  if (!wtable->weight_table[faceLen].valid) {
    wtable->weight_table[faceLen].valid = 1;
    wtable->weight_table[faceLen].w = w = static_cast<float *>(
        MEM_callocN(sizeof(float) * faceLen * faceLen * (gridCuts + 2) * (gridCuts + 2),
                    "weight table alloc"));
    fac = 1.0f / float(faceLen);

    for (i = 0; i < faceLen; i++) {
      for (x = 0; x < gridCuts + 2; x++) {
        for (y = 0; y < gridCuts + 2; y++) {
          fx = 0.5f - float(x) / float(gridCuts + 1) / 2.0f;
          fy = 0.5f - float(y) / float(gridCuts + 1) / 2.0f;

          fac2 = faceLen - 4;
          w1 = (1.0f - fx) * (1.0f - fy) + (-fac2 * fx * fy * fac);
          w2 = (1.0f - fx + fac2 * fx * -fac) * (fy);
          w4 = (fx) * (1.0f - fy + -fac2 * fy * fac);

          /* these values aren't used for tri's and cause divide by zero */
          if (faceLen > 3) {
            fac2 = 1.0f - (w1 + w2 + w4);
            fac2 = fac2 / float(faceLen - 3);
            for (j = 0; j < faceLen; j++) {
              w[j] = fac2;
            }
          }

          w[i] = w1;
          w[(i - 1 + faceLen) % faceLen] = w2;
          w[(i + 1) % faceLen] = w4;

          w += faceLen;
        }
      }
    }
  }

  return wtable->weight_table[faceLen].w;
}

static void free_ss_weights(WeightTable *wtable)
{
  int i;

  for (i = 0; i < wtable->len; i++) {
    if (wtable->weight_table[i].valid) {
      MEM_freeN(wtable->weight_table[i].w);
    }
  }

  if (wtable->weight_table) {
    MEM_freeN(wtable->weight_table);
  }
}

static void ss_sync_ccg_from_derivedmesh(CCGSubSurf *ss,
                                         DerivedMesh *dm,
                                         float (*vertexCos)[3],
                                         int useFlatSubdiv)
{
  float creaseFactor = float(ccgSubSurf_getSubdivisionLevels(ss));
  blender::Vector<CCGVertHDL, 16> fverts;
  float(*positions)[3] = (float(*)[3])dm->getVertArray(dm);
  MEdge *medge = dm->getEdgeArray(dm);
  MEdge *me;
  MLoop *mloop = dm->getLoopArray(dm), *ml;
  MPoly *mpoly = dm->getPolyArray(dm), *mp;
  int totvert = dm->getNumVerts(dm);
  int totedge = dm->getNumEdges(dm);
  int i, j;
  int *index;

  ccgSubSurf_initFullSync(ss);

  index = (int *)dm->getVertDataArray(dm, CD_ORIGINDEX);
  for (i = 0; i < totvert; i++) {
    CCGVert *v;

    if (vertexCos) {
      ccgSubSurf_syncVert(ss, POINTER_FROM_INT(i), vertexCos[i], 0, &v);
    }
    else {
      ccgSubSurf_syncVert(ss, POINTER_FROM_INT(i), positions[i], 0, &v);
    }

    ((int *)ccgSubSurf_getVertUserData(ss, v))[1] = (index) ? *index++ : i;
  }

  me = medge;
  index = (int *)dm->getEdgeDataArray(dm, CD_ORIGINDEX);
  const float *creases = (const float *)dm->getEdgeDataArray(dm, CD_CREASE);
  for (i = 0; i < totedge; i++, me++) {
    CCGEdge *e;
    float crease;

    crease = useFlatSubdiv ? creaseFactor : (creases ? creases[i] * creaseFactor : 0.0f);

    ccgSubSurf_syncEdge(
        ss, POINTER_FROM_INT(i), POINTER_FROM_UINT(me->v1), POINTER_FROM_UINT(me->v2), crease, &e);

    ((int *)ccgSubSurf_getEdgeUserData(ss, e))[1] = (index) ? *index++ : i;
  }

  mp = mpoly;
  index = (int *)dm->getPolyDataArray(dm, CD_ORIGINDEX);
  for (i = 0; i < dm->numPolyData; i++, mp++) {
    CCGFace *f;

    fverts.reinitialize(mp->totloop);

    ml = mloop + mp->loopstart;
    for (j = 0; j < mp->totloop; j++, ml++) {
      fverts[j] = POINTER_FROM_UINT(ml->v);
    }

    /* This is very bad, means mesh is internally inconsistent.
     * it is not really possible to continue without modifying
     * other parts of code significantly to handle missing faces.
     * since this really shouldn't even be possible we just bail. */
    if (ccgSubSurf_syncFace(ss, POINTER_FROM_INT(i), mp->totloop, fverts.data(), &f) ==
        eCCGError_InvalidValue) {
      static int hasGivenError = 0;

      if (!hasGivenError) {
        // XXX error("Unrecoverable error in SubSurf calculation,"
        //      " mesh is inconsistent.");

        hasGivenError = 1;
      }

      return;
    }

    ((int *)ccgSubSurf_getFaceUserData(ss, f))[1] = (index) ? *index++ : i;
  }

  ccgSubSurf_processSync(ss);
}

static void ss_sync_from_derivedmesh(CCGSubSurf *ss,
                                     DerivedMesh *dm,
                                     float (*vertexCos)[3],
                                     int use_flat_subdiv,
                                     bool /*use_subdiv_uvs*/)
{
  ss_sync_ccg_from_derivedmesh(ss, dm, vertexCos, use_flat_subdiv);
}

/***/

static int ccgDM_getVertMapIndex(CCGSubSurf *ss, CCGVert *v)
{
  return ((int *)ccgSubSurf_getVertUserData(ss, v))[1];
}

static int ccgDM_getEdgeMapIndex(CCGSubSurf *ss, CCGEdge *e)
{
  return ((int *)ccgSubSurf_getEdgeUserData(ss, e))[1];
}

static int ccgDM_getFaceMapIndex(CCGSubSurf *ss, CCGFace *f)
{
  return ((int *)ccgSubSurf_getFaceUserData(ss, f))[1];
}

static void minmax_v3_v3v3(const float vec[3], float min[3], float max[3])
{
  if (min[0] > vec[0]) {
    min[0] = vec[0];
  }
  if (min[1] > vec[1]) {
    min[1] = vec[1];
  }
  if (min[2] > vec[2]) {
    min[2] = vec[2];
  }
  if (max[0] < vec[0]) {
    max[0] = vec[0];
  }
  if (max[1] < vec[1]) {
    max[1] = vec[1];
  }
  if (max[2] < vec[2]) {
    max[2] = vec[2];
  }
}

static void UNUSED_FUNCTION(ccgDM_getMinMax)(DerivedMesh *dm, float r_min[3], float r_max[3])
{
  CCGDerivedMesh *ccgdm = (CCGDerivedMesh *)dm;
  CCGSubSurf *ss = ccgdm->ss;
  CCGVertIterator vi;
  CCGEdgeIterator ei;
  CCGFaceIterator fi;
  CCGKey key;
  int i, edgeSize = ccgSubSurf_getEdgeSize(ss);
  int gridSize = ccgSubSurf_getGridSize(ss);

  CCG_key_top_level(&key, ss);

  if (!ccgSubSurf_getNumVerts(ss)) {
    r_min[0] = r_min[1] = r_min[2] = r_max[0] = r_max[1] = r_max[2] = 0.0;
  }

  for (ccgSubSurf_initVertIterator(ss, &vi); !ccgVertIterator_isStopped(&vi);
       ccgVertIterator_next(&vi)) {
    CCGVert *v = ccgVertIterator_getCurrent(&vi);
    float *co = static_cast<float *>(ccgSubSurf_getVertData(ss, v));

    minmax_v3_v3v3(co, r_min, r_max);
  }

  for (ccgSubSurf_initEdgeIterator(ss, &ei); !ccgEdgeIterator_isStopped(&ei);
       ccgEdgeIterator_next(&ei)) {
    CCGEdge *e = ccgEdgeIterator_getCurrent(&ei);
    CCGElem *edgeData = static_cast<CCGElem *>(ccgSubSurf_getEdgeDataArray(ss, e));

    for (i = 0; i < edgeSize; i++) {
      minmax_v3_v3v3(CCG_elem_offset_co(&key, edgeData, i), r_min, r_max);
    }
  }

  for (ccgSubSurf_initFaceIterator(ss, &fi); !ccgFaceIterator_isStopped(&fi);
       ccgFaceIterator_next(&fi)) {
    CCGFace *f = ccgFaceIterator_getCurrent(&fi);
    int S, x, y, numVerts = ccgSubSurf_getFaceNumVerts(f);

    for (S = 0; S < numVerts; S++) {
      CCGElem *faceGridData = static_cast<CCGElem *>(ccgSubSurf_getFaceGridDataArray(ss, f, S));

      for (y = 0; y < gridSize; y++) {
        for (x = 0; x < gridSize; x++) {
          minmax_v3_v3v3(CCG_grid_elem_co(&key, faceGridData, x, y), r_min, r_max);
        }
      }
    }
  }
}

static int ccgDM_getNumVerts(DerivedMesh *dm)
{
  CCGDerivedMesh *ccgdm = (CCGDerivedMesh *)dm;

  return ccgSubSurf_getNumFinalVerts(ccgdm->ss);
}

static int ccgDM_getNumEdges(DerivedMesh *dm)
{
  CCGDerivedMesh *ccgdm = (CCGDerivedMesh *)dm;

  return ccgSubSurf_getNumFinalEdges(ccgdm->ss);
}

static int ccgDM_getNumPolys(DerivedMesh *dm)
{
  CCGDerivedMesh *ccgdm = (CCGDerivedMesh *)dm;

  return ccgSubSurf_getNumFinalFaces(ccgdm->ss);
}

static int ccgDM_getNumLoops(DerivedMesh *dm)
{
  CCGDerivedMesh *ccgdm = (CCGDerivedMesh *)dm;

  /* All subsurf faces are quads */
  return 4 * ccgSubSurf_getNumFinalFaces(ccgdm->ss);
}

static CCGElem *get_vertex_elem(CCGDerivedMesh *ccgdm, int vertNum)
{
  CCGSubSurf *ss = ccgdm->ss;
  int i;

  if ((vertNum < ccgdm->edgeMap[0].startVert) && (ccgSubSurf_getNumFaces(ss) > 0)) {
    /* this vert comes from face data */
    int lastface = ccgSubSurf_getNumFaces(ss) - 1;
    CCGFace *f;
    int x, y, grid, numVerts;
    int offset;
    int gridSize = ccgSubSurf_getGridSize(ss);
    int gridSideVerts;
    int gridInternalVerts;
    int gridSideEnd;
    int gridInternalEnd;

    i = 0;
    while (i < lastface && vertNum >= ccgdm->faceMap[i + 1].startVert) {
      i++;
    }

    f = ccgdm->faceMap[i].face;
    numVerts = ccgSubSurf_getFaceNumVerts(f);

    gridSideVerts = gridSize - 2;
    gridInternalVerts = gridSideVerts * gridSideVerts;

    gridSideEnd = 1 + numVerts * gridSideVerts;
    gridInternalEnd = gridSideEnd + numVerts * gridInternalVerts;

    offset = vertNum - ccgdm->faceMap[i].startVert;
    if (offset < 1) {
      return static_cast<CCGElem *>(ccgSubSurf_getFaceCenterData(f));
    }
    if (offset < gridSideEnd) {
      offset -= 1;
      grid = offset / gridSideVerts;
      x = offset % gridSideVerts + 1;
      return static_cast<CCGElem *>(ccgSubSurf_getFaceGridEdgeData(ss, f, grid, x));
    }
    if (offset < gridInternalEnd) {
      offset -= gridSideEnd;
      grid = offset / gridInternalVerts;
      offset %= gridInternalVerts;
      y = offset / gridSideVerts + 1;
      x = offset % gridSideVerts + 1;
      return static_cast<CCGElem *>(ccgSubSurf_getFaceGridData(ss, f, grid, x, y));
    }
  }
  if ((vertNum < ccgdm->vertMap[0].startVert) && (ccgSubSurf_getNumEdges(ss) > 0)) {
    /* this vert comes from edge data */
    CCGEdge *e;
    int lastedge = ccgSubSurf_getNumEdges(ss) - 1;
    int x;

    i = 0;
    while (i < lastedge && vertNum >= ccgdm->edgeMap[i + 1].startVert) {
      i++;
    }

    e = ccgdm->edgeMap[i].edge;

    x = vertNum - ccgdm->edgeMap[i].startVert + 1;
    return static_cast<CCGElem *>(ccgSubSurf_getEdgeData(ss, e, x));
  }

  /* this vert comes from vert data */
  CCGVert *v;
  i = vertNum - ccgdm->vertMap[0].startVert;

  v = ccgdm->vertMap[i].vert;
  return static_cast<CCGElem *>(ccgSubSurf_getVertData(ss, v));
}

static void ccgDM_getFinalVertCo(DerivedMesh *dm, int vertNum, float r_co[3])
{
  CCGDerivedMesh *ccgdm = (CCGDerivedMesh *)dm;
  CCGSubSurf *ss = ccgdm->ss;

  CCGElem *vd = get_vertex_elem(ccgdm, vertNum);
  CCGKey key;
  CCG_key_top_level(&key, ss);
  copy_v3_v3(r_co, CCG_elem_co(&key, vd));
}

static void ccgDM_getFinalVertNo(DerivedMesh *dm, int vertNum, float r_no[3])
{
  CCGDerivedMesh *ccgdm = (CCGDerivedMesh *)dm;
  CCGSubSurf *ss = ccgdm->ss;

  CCGElem *vd = get_vertex_elem(ccgdm, vertNum);
  CCGKey key;
  CCG_key_top_level(&key, ss);
  copy_v3_v3(r_no, CCG_elem_no(&key, vd));
}

/* utility function */
BLI_INLINE void ccgDM_to_MVert(float mv[3], const CCGKey *key, CCGElem *elem)
{
  copy_v3_v3(mv, CCG_elem_co(key, elem));
}

static void ccgDM_copyFinalVertArray(DerivedMesh *dm, float (*r_positions)[3])
{
  CCGDerivedMesh *ccgdm = (CCGDerivedMesh *)dm;
  CCGSubSurf *ss = ccgdm->ss;
  CCGElem *vd;
  CCGKey key;
  int index;
  int totvert, totedge, totface;
  int gridSize = ccgSubSurf_getGridSize(ss);
  int edgeSize = ccgSubSurf_getEdgeSize(ss);
  uint i = 0;

  CCG_key_top_level(&key, ss);

  totface = ccgSubSurf_getNumFaces(ss);
  for (index = 0; index < totface; index++) {
    CCGFace *f = ccgdm->faceMap[index].face;
    int x, y, S, numVerts = ccgSubSurf_getFaceNumVerts(f);

    vd = static_cast<CCGElem *>(ccgSubSurf_getFaceCenterData(f));
    ccgDM_to_MVert(r_positions[i++], &key, vd);

    for (S = 0; S < numVerts; S++) {
      for (x = 1; x < gridSize - 1; x++) {
        vd = static_cast<CCGElem *>(ccgSubSurf_getFaceGridEdgeData(ss, f, S, x));
        ccgDM_to_MVert(r_positions[i++], &key, vd);
      }
    }

    for (S = 0; S < numVerts; S++) {
      for (y = 1; y < gridSize - 1; y++) {
        for (x = 1; x < gridSize - 1; x++) {
          vd = static_cast<CCGElem *>(ccgSubSurf_getFaceGridData(ss, f, S, x, y));
          ccgDM_to_MVert(r_positions[i++], &key, vd);
        }
      }
    }
  }

  totedge = ccgSubSurf_getNumEdges(ss);
  for (index = 0; index < totedge; index++) {
    CCGEdge *e = ccgdm->edgeMap[index].edge;
    int x;

    for (x = 1; x < edgeSize - 1; x++) {
      /* NOTE(@ideasman42): This gives errors with `--debug-fpe` the normals don't seem to be
       * unit length. This is most likely caused by edges with no faces which are now zeroed out,
       * see comment in: `ccgSubSurf__calcVertNormals()`. */
      vd = static_cast<CCGElem *>(ccgSubSurf_getEdgeData(ss, e, x));
      ccgDM_to_MVert(r_positions[i++], &key, vd);
    }
  }

  totvert = ccgSubSurf_getNumVerts(ss);
  for (index = 0; index < totvert; index++) {
    CCGVert *v = ccgdm->vertMap[index].vert;

    vd = static_cast<CCGElem *>(ccgSubSurf_getVertData(ss, v));
    ccgDM_to_MVert(r_positions[i++], &key, vd);
  }
}

/* utility function */
BLI_INLINE void ccgDM_to_MEdge(MEdge *med, const int v1, const int v2)
{
  med->v1 = v1;
  med->v2 = v2;
}

static void ccgDM_copyFinalEdgeArray(DerivedMesh *dm, MEdge *medge)
{
  CCGDerivedMesh *ccgdm = (CCGDerivedMesh *)dm;
  CCGSubSurf *ss = ccgdm->ss;
  int index;
  int totedge, totface;
  int gridSize = ccgSubSurf_getGridSize(ss);
  int edgeSize = ccgSubSurf_getEdgeSize(ss);
  uint i = 0;

  totface = ccgSubSurf_getNumFaces(ss);
  for (index = 0; index < totface; index++) {
    CCGFace *f = ccgdm->faceMap[index].face;
    int x, y, S, numVerts = ccgSubSurf_getFaceNumVerts(f);

    for (S = 0; S < numVerts; S++) {
      for (x = 0; x < gridSize - 1; x++) {
        ccgDM_to_MEdge(&medge[i++],
                       getFaceIndex(ss, f, S, x, 0, edgeSize, gridSize),
                       getFaceIndex(ss, f, S, x + 1, 0, edgeSize, gridSize));
      }

      for (x = 1; x < gridSize - 1; x++) {
        for (y = 0; y < gridSize - 1; y++) {
          ccgDM_to_MEdge(&medge[i++],
                         getFaceIndex(ss, f, S, x, y, edgeSize, gridSize),
                         getFaceIndex(ss, f, S, x, y + 1, edgeSize, gridSize));
          ccgDM_to_MEdge(&medge[i++],
                         getFaceIndex(ss, f, S, y, x, edgeSize, gridSize),
                         getFaceIndex(ss, f, S, y + 1, x, edgeSize, gridSize));
        }
      }
    }
  }

  totedge = ccgSubSurf_getNumEdges(ss);
  for (index = 0; index < totedge; index++) {
    CCGEdge *e = ccgdm->edgeMap[index].edge;
    for (int x = 0; x < edgeSize - 1; x++) {
      ccgDM_to_MEdge(
          &medge[i++], getEdgeIndex(ss, e, x, edgeSize), getEdgeIndex(ss, e, x + 1, edgeSize));
    }
  }
}

struct CopyFinalLoopArrayData {
  CCGDerivedMesh *ccgdm;
  MLoop *mloop;
  int grid_size;
  int *grid_offset;
  int edge_size;
  size_t mloop_index;
};

static void copyFinalLoopArray_task_cb(void *__restrict userdata,
                                       const int iter,
                                       const TaskParallelTLS *__restrict /*tls*/)
{
  CopyFinalLoopArrayData *data = static_cast<CopyFinalLoopArrayData *>(userdata);
  CCGDerivedMesh *ccgdm = data->ccgdm;
  CCGSubSurf *ss = ccgdm->ss;
  const int grid_size = data->grid_size;
  const int edge_size = data->edge_size;
  CCGFace *f = ccgdm->faceMap[iter].face;
  const int num_verts = ccgSubSurf_getFaceNumVerts(f);
  const int grid_index = data->grid_offset[iter];
  const size_t loop_index = 4 * size_t(grid_index) * (grid_size - 1) * (grid_size - 1);
  MLoop *ml = &data->mloop[loop_index];
  for (int S = 0; S < num_verts; S++) {
    for (int y = 0; y < grid_size - 1; y++) {
      for (int x = 0; x < grid_size - 1; x++) {

        uint v1 = getFaceIndex(ss, f, S, x + 0, y + 0, edge_size, grid_size);
        uint v2 = getFaceIndex(ss, f, S, x + 0, y + 1, edge_size, grid_size);
        uint v3 = getFaceIndex(ss, f, S, x + 1, y + 1, edge_size, grid_size);
        uint v4 = getFaceIndex(ss, f, S, x + 1, y + 0, edge_size, grid_size);

        ml->v = v1;
        ml->e = POINTER_AS_UINT(BLI_edgehash_lookup(ccgdm->ehash, v1, v2));
        ml++;

        ml->v = v2;
        ml->e = POINTER_AS_UINT(BLI_edgehash_lookup(ccgdm->ehash, v2, v3));
        ml++;

        ml->v = v3;
        ml->e = POINTER_AS_UINT(BLI_edgehash_lookup(ccgdm->ehash, v3, v4));
        ml++;

        ml->v = v4;
        ml->e = POINTER_AS_UINT(BLI_edgehash_lookup(ccgdm->ehash, v4, v1));
        ml++;
      }
    }
  }
}

static void ccgDM_copyFinalLoopArray(DerivedMesh *dm, MLoop *mloop)
{
  CCGDerivedMesh *ccgdm = (CCGDerivedMesh *)dm;
  CCGSubSurf *ss = ccgdm->ss;

  if (!ccgdm->ehash) {
    BLI_mutex_lock(&ccgdm->loops_cache_lock);
    if (!ccgdm->ehash) {
      MEdge *medge;
      EdgeHash *ehash;

      ehash = BLI_edgehash_new_ex(__func__, ccgdm->dm.numEdgeData);
      medge = ccgdm->dm.getEdgeArray((DerivedMesh *)ccgdm);

      for (int i = 0; i < ccgdm->dm.numEdgeData; i++) {
        BLI_edgehash_insert(ehash, medge[i].v1, medge[i].v2, POINTER_FROM_INT(i));
      }

      atomic_cas_ptr((void **)&ccgdm->ehash, ccgdm->ehash, ehash);
    }
    BLI_mutex_unlock(&ccgdm->loops_cache_lock);
  }

  CopyFinalLoopArrayData data;
  data.ccgdm = ccgdm;
  data.mloop = mloop;
  data.grid_size = ccgSubSurf_getGridSize(ss);
  data.grid_offset = dm->getGridOffset(dm);
  data.edge_size = ccgSubSurf_getEdgeSize(ss);

  /* NOTE: For a dense subdivision we've got enough work for each face and
   * hence can dedicate whole thread to single face. For less dense
   * subdivision we handle multiple faces per thread.
   */
  data.mloop_index = data.grid_size >= 5 ? 1 : 8;

  TaskParallelSettings settings;
  BLI_parallel_range_settings_defaults(&settings);
  settings.min_iter_per_thread = 1;

  BLI_task_parallel_range(
      0, ccgSubSurf_getNumFaces(ss), &data, copyFinalLoopArray_task_cb, &settings);
}

static void ccgDM_copyFinalPolyArray(DerivedMesh *dm, MPoly *mpoly)
{
  CCGDerivedMesh *ccgdm = (CCGDerivedMesh *)dm;
  CCGSubSurf *ss = ccgdm->ss;
  int index;
  int totface;
  int gridSize = ccgSubSurf_getGridSize(ss);
  /* int edgeSize = ccgSubSurf_getEdgeSize(ss); */ /* UNUSED */
  int i = 0, k = 0;

  totface = ccgSubSurf_getNumFaces(ss);
  for (index = 0; index < totface; index++) {
    CCGFace *f = ccgdm->faceMap[index].face;
    int x, y, S, numVerts = ccgSubSurf_getFaceNumVerts(f);

    for (S = 0; S < numVerts; S++) {
      for (y = 0; y < gridSize - 1; y++) {
        for (x = 0; x < gridSize - 1; x++) {
          MPoly *mp = &mpoly[i];

          mp->loopstart = k;
          mp->totloop = 4;

          k += 4;
          i++;
        }
      }
    }
  }
}

static void ccgDM_release(DerivedMesh *dm)
{
  CCGDerivedMesh *ccgdm = (CCGDerivedMesh *)dm;

  if (DM_release(dm)) {
    /* Before freeing, need to update the displacement map */
    if (ccgdm->multires.modified_flags) {
      /* Check that mmd still exists */
      if (!ccgdm->multires.local_mmd &&
          BLI_findindex(&ccgdm->multires.ob->modifiers, ccgdm->multires.mmd) < 0) {
        ccgdm->multires.mmd = nullptr;
      }

      if (ccgdm->multires.mmd) {
        if (ccgdm->multires.modified_flags & MULTIRES_COORDS_MODIFIED) {
          multires_modifier_update_mdisps(dm, nullptr);
        }
        if (ccgdm->multires.modified_flags & MULTIRES_HIDDEN_MODIFIED) {
          multires_modifier_update_hidden(dm);
        }
      }
    }

    if (ccgdm->ehash) {
      BLI_edgehash_free(ccgdm->ehash, nullptr);
    }

    if (ccgdm->reverseFaceMap) {
      MEM_freeN(ccgdm->reverseFaceMap);
    }
    if (ccgdm->gridFaces) {
      MEM_freeN(ccgdm->gridFaces);
    }
    if (ccgdm->gridData) {
      MEM_freeN(ccgdm->gridData);
    }
    if (ccgdm->gridOffset) {
      MEM_freeN(ccgdm->gridOffset);
    }
    if (ccgdm->gridFlagMats) {
      MEM_freeN(ccgdm->gridFlagMats);
    }
    if (ccgdm->gridHidden) {
      /* Using dm->getNumGrids(dm) accesses freed memory */
      uint numGrids = ccgdm->numGrid;
      for (uint i = 0; i < numGrids; i++) {
        if (ccgdm->gridHidden[i]) {
          MEM_freeN(ccgdm->gridHidden[i]);
        }
      }
      MEM_freeN(ccgdm->gridHidden);
    }
    if (ccgdm->freeSS) {
      ccgSubSurf_free(ccgdm->ss);
    }
    if (ccgdm->pmap) {
      MEM_freeN(ccgdm->pmap);
    }
    if (ccgdm->pmap_mem) {
      MEM_freeN(ccgdm->pmap_mem);
    }
    MEM_freeN(ccgdm->faceFlags);
    MEM_freeN(ccgdm->vertMap);
    MEM_freeN(ccgdm->edgeMap);
    MEM_freeN(ccgdm->faceMap);

    BLI_mutex_end(&ccgdm->loops_cache_lock);
    BLI_rw_mutex_end(&ccgdm->origindex_cache_rwlock);

    MEM_freeN(ccgdm);
  }
}

static void *ccgDM_get_vert_data_layer(DerivedMesh *dm, int type)
{
  if (type == CD_ORIGINDEX) {
    /* create origindex on demand to save memory */
    CCGDerivedMesh *ccgdm = (CCGDerivedMesh *)dm;
    CCGSubSurf *ss = ccgdm->ss;
    int *origindex;
    int a, index, totnone, totorig;

    /* Avoid re-creation if the layer exists already */
    BLI_rw_mutex_lock(&ccgdm->origindex_cache_rwlock, THREAD_LOCK_READ);
    origindex = static_cast<int *>(DM_get_vert_data_layer(dm, CD_ORIGINDEX));
    BLI_rw_mutex_unlock(&ccgdm->origindex_cache_rwlock);
    if (origindex) {
      return origindex;
    }

    BLI_rw_mutex_lock(&ccgdm->origindex_cache_rwlock, THREAD_LOCK_WRITE);

    origindex = static_cast<int *>(CustomData_add_layer(
        &dm->vertData, CD_ORIGINDEX, CD_SET_DEFAULT, nullptr, dm->numVertData));

    totorig = ccgSubSurf_getNumVerts(ss);
    totnone = dm->numVertData - totorig;

    /* original vertices are at the end */
    for (a = 0; a < totnone; a++) {
      origindex[a] = ORIGINDEX_NONE;
    }

    for (index = 0; index < totorig; index++, a++) {
      CCGVert *v = ccgdm->vertMap[index].vert;
      origindex[a] = ccgDM_getVertMapIndex(ccgdm->ss, v);
    }
    BLI_rw_mutex_unlock(&ccgdm->origindex_cache_rwlock);

    return origindex;
  }

  return DM_get_vert_data_layer(dm, type);
}

static void *ccgDM_get_edge_data_layer(DerivedMesh *dm, int type)
{
  if (type == CD_ORIGINDEX) {
    /* create origindex on demand to save memory */
    CCGDerivedMesh *ccgdm = (CCGDerivedMesh *)dm;
    CCGSubSurf *ss = ccgdm->ss;
    int *origindex;
    int a, i, index, totnone, totorig, totedge;
    int edgeSize = ccgSubSurf_getEdgeSize(ss);

    /* Avoid re-creation if the layer exists already */
    origindex = static_cast<int *>(DM_get_edge_data_layer(dm, CD_ORIGINDEX));
    if (origindex) {
      return origindex;
    }

    origindex = static_cast<int *>(CustomData_add_layer(
        &dm->edgeData, CD_ORIGINDEX, CD_SET_DEFAULT, nullptr, dm->numEdgeData));

    totedge = ccgSubSurf_getNumEdges(ss);
    totorig = totedge * (edgeSize - 1);
    totnone = dm->numEdgeData - totorig;

    /* original edges are at the end */
    for (a = 0; a < totnone; a++) {
      origindex[a] = ORIGINDEX_NONE;
    }

    for (index = 0; index < totedge; index++) {
      CCGEdge *e = ccgdm->edgeMap[index].edge;
      int mapIndex = ccgDM_getEdgeMapIndex(ss, e);

      for (i = 0; i < edgeSize - 1; i++, a++) {
        origindex[a] = mapIndex;
      }
    }

    return origindex;
  }

  return DM_get_edge_data_layer(dm, type);
}

static void *ccgDM_get_poly_data_layer(DerivedMesh *dm, int type)
{
  if (type == CD_ORIGINDEX) {
    /* create origindex on demand to save memory */
    CCGDerivedMesh *ccgdm = (CCGDerivedMesh *)dm;
    CCGSubSurf *ss = ccgdm->ss;
    int *origindex;
    int a, i, index, totface;
    int gridFaces = ccgSubSurf_getGridSize(ss) - 1;

    /* Avoid re-creation if the layer exists already */
    origindex = static_cast<int *>(DM_get_poly_data_layer(dm, CD_ORIGINDEX));
    if (origindex) {
      return origindex;
    }

    origindex = static_cast<int *>(CustomData_add_layer(
        &dm->polyData, CD_ORIGINDEX, CD_SET_DEFAULT, nullptr, dm->numPolyData));

    totface = ccgSubSurf_getNumFaces(ss);

    for (a = 0, index = 0; index < totface; index++) {
      CCGFace *f = ccgdm->faceMap[index].face;
      int numVerts = ccgSubSurf_getFaceNumVerts(f);
      int mapIndex = ccgDM_getFaceMapIndex(ss, f);

      for (i = 0; i < gridFaces * gridFaces * numVerts; i++, a++) {
        origindex[a] = mapIndex;
      }
    }

    return origindex;
  }

  return DM_get_poly_data_layer(dm, type);
}

static int ccgDM_getNumGrids(DerivedMesh *dm)
{
  CCGDerivedMesh *ccgdm = (CCGDerivedMesh *)dm;
  int index, numFaces, numGrids;

  numFaces = ccgSubSurf_getNumFaces(ccgdm->ss);
  numGrids = 0;

  for (index = 0; index < numFaces; index++) {
    CCGFace *f = ccgdm->faceMap[index].face;
    numGrids += ccgSubSurf_getFaceNumVerts(f);
  }

  return numGrids;
}

static int ccgDM_getGridSize(DerivedMesh *dm)
{
  CCGDerivedMesh *ccgdm = (CCGDerivedMesh *)dm;
  return ccgSubSurf_getGridSize(ccgdm->ss);
}

static void ccgdm_create_grids(DerivedMesh *dm)
{
  CCGDerivedMesh *ccgdm = (CCGDerivedMesh *)dm;
  CCGSubSurf *ss = ccgdm->ss;
  CCGElem **gridData;
  DMFlagMat *gridFlagMats;
  CCGFace **gridFaces;
  int *gridOffset;
  int index, numFaces, numGrids, S, gIndex /*, gridSize */;

  if (ccgdm->gridData) {
    return;
  }

  numGrids = ccgDM_getNumGrids(dm);
  numFaces = ccgSubSurf_getNumFaces(ss);
  // gridSize = ccgDM_getGridSize(dm); /* UNUSED */

  /* compute offset into grid array for each face */
  gridOffset = static_cast<int *>(MEM_mallocN(sizeof(int) * numFaces, "ccgdm.gridOffset"));

  for (gIndex = 0, index = 0; index < numFaces; index++) {
    CCGFace *f = ccgdm->faceMap[index].face;
    int numVerts = ccgSubSurf_getFaceNumVerts(f);

    gridOffset[index] = gIndex;
    gIndex += numVerts;
  }

  /* compute grid data */
  gridData = static_cast<CCGElem **>(MEM_mallocN(sizeof(CCGElem *) * numGrids, "ccgdm.gridData"));
  gridFaces = static_cast<CCGFace **>(
      MEM_mallocN(sizeof(CCGFace *) * numGrids, "ccgdm.gridFaces"));
  gridFlagMats = static_cast<DMFlagMat *>(
      MEM_mallocN(sizeof(DMFlagMat) * numGrids, "ccgdm.gridFlagMats"));

  ccgdm->gridHidden = static_cast<uint **>(
      MEM_callocN(sizeof(*ccgdm->gridHidden) * numGrids, "ccgdm.gridHidden"));

  for (gIndex = 0, index = 0; index < numFaces; index++) {
    CCGFace *f = ccgdm->faceMap[index].face;
    int numVerts = ccgSubSurf_getFaceNumVerts(f);

    for (S = 0; S < numVerts; S++, gIndex++) {
      gridData[gIndex] = static_cast<CCGElem *>(ccgSubSurf_getFaceGridDataArray(ss, f, S));
      gridFaces[gIndex] = f;
      gridFlagMats[gIndex] = ccgdm->faceFlags[index];
    }
  }

  ccgdm->gridData = gridData;
  ccgdm->gridFaces = gridFaces;
  ccgdm->gridOffset = gridOffset;
  ccgdm->gridFlagMats = gridFlagMats;
  ccgdm->numGrid = numGrids;
}

static CCGElem **ccgDM_getGridData(DerivedMesh *dm)
{
  CCGDerivedMesh *ccgdm = (CCGDerivedMesh *)dm;

  ccgdm_create_grids(dm);
  return ccgdm->gridData;
}

static int *ccgDM_getGridOffset(DerivedMesh *dm)
{
  CCGDerivedMesh *ccgdm = (CCGDerivedMesh *)dm;

  ccgdm_create_grids(dm);
  return ccgdm->gridOffset;
}

static void ccgDM_getGridKey(DerivedMesh *dm, CCGKey *key)
{
  CCGDerivedMesh *ccgdm = (CCGDerivedMesh *)dm;
  CCG_key_top_level(key, ccgdm->ss);
}

static DMFlagMat *ccgDM_getGridFlagMats(DerivedMesh *dm)
{
  CCGDerivedMesh *ccgdm = (CCGDerivedMesh *)dm;

  ccgdm_create_grids(dm);
  return ccgdm->gridFlagMats;
}

static BLI_bitmap **ccgDM_getGridHidden(DerivedMesh *dm)
{
  CCGDerivedMesh *ccgdm = (CCGDerivedMesh *)dm;

  ccgdm_create_grids(dm);
  return ccgdm->gridHidden;
}

/* WARNING! *MUST* be called in an 'loops_cache_rwlock' protected thread context! */
static void ccgDM_recalcLoopTri(DerivedMesh *dm)
{
  const int tottri = dm->numPolyData * 2;
  int i, poly_index;

  DM_ensure_looptri_data(dm);
  MLoopTri *mlooptri = dm->looptris.array_wip;

  BLI_assert(tottri == 0 || mlooptri != nullptr);
  BLI_assert(poly_to_tri_count(dm->numPolyData, dm->numLoopData) == dm->looptris.num);
  BLI_assert(tottri == dm->looptris.num);

  for (i = 0, poly_index = 0; i < tottri; i += 2, poly_index += 1) {
    MLoopTri *lt;
    lt = &mlooptri[i];
    /* quad is (0, 3, 2, 1) */
    lt->tri[0] = (poly_index * 4) + 0;
    lt->tri[1] = (poly_index * 4) + 2;
    lt->tri[2] = (poly_index * 4) + 3;
    lt->poly = poly_index;

    lt = &mlooptri[i + 1];
    lt->tri[0] = (poly_index * 4) + 0;
    lt->tri[1] = (poly_index * 4) + 1;
    lt->tri[2] = (poly_index * 4) + 2;
    lt->poly = poly_index;
  }

  BLI_assert(dm->looptris.array == nullptr);
  atomic_cas_ptr((void **)&dm->looptris.array, dm->looptris.array, dm->looptris.array_wip);
  dm->looptris.array_wip = nullptr;
}

static void set_default_ccgdm_callbacks(CCGDerivedMesh *ccgdm)
{
  ccgdm->dm.getNumVerts = ccgDM_getNumVerts;
  ccgdm->dm.getNumEdges = ccgDM_getNumEdges;
  ccgdm->dm.getNumLoops = ccgDM_getNumLoops;
  ccgdm->dm.getNumPolys = ccgDM_getNumPolys;

  ccgdm->dm.getVertCo = ccgDM_getFinalVertCo;
  ccgdm->dm.getVertNo = ccgDM_getFinalVertNo;

  ccgdm->dm.copyVertArray = ccgDM_copyFinalVertArray;
  ccgdm->dm.copyEdgeArray = ccgDM_copyFinalEdgeArray;
  ccgdm->dm.copyLoopArray = ccgDM_copyFinalLoopArray;
  ccgdm->dm.copyPolyArray = ccgDM_copyFinalPolyArray;

  ccgdm->dm.getVertDataArray = ccgDM_get_vert_data_layer;
  ccgdm->dm.getEdgeDataArray = ccgDM_get_edge_data_layer;
  ccgdm->dm.getPolyDataArray = ccgDM_get_poly_data_layer;
  ccgdm->dm.getNumGrids = ccgDM_getNumGrids;
  ccgdm->dm.getGridSize = ccgDM_getGridSize;
  ccgdm->dm.getGridData = ccgDM_getGridData;
  ccgdm->dm.getGridOffset = ccgDM_getGridOffset;
  ccgdm->dm.getGridKey = ccgDM_getGridKey;
  ccgdm->dm.getGridFlagMats = ccgDM_getGridFlagMats;
  ccgdm->dm.getGridHidden = ccgDM_getGridHidden;

  ccgdm->dm.recalcLoopTri = ccgDM_recalcLoopTri;

  ccgdm->dm.release = ccgDM_release;
}

static void create_ccgdm_maps(CCGDerivedMesh *ccgdm, CCGSubSurf *ss)
{
  CCGVertIterator vi;
  CCGEdgeIterator ei;
  CCGFaceIterator fi;
  int totvert, totedge, totface;

  totvert = ccgSubSurf_getNumVerts(ss);
  ccgdm->vertMap = static_cast<decltype(CCGDerivedMesh::vertMap)>(
      MEM_mallocN(totvert * sizeof(*ccgdm->vertMap), "vertMap"));
  for (ccgSubSurf_initVertIterator(ss, &vi); !ccgVertIterator_isStopped(&vi);
       ccgVertIterator_next(&vi)) {
    CCGVert *v = ccgVertIterator_getCurrent(&vi);

    ccgdm->vertMap[POINTER_AS_INT(ccgSubSurf_getVertVertHandle(v))].vert = v;
  }

  totedge = ccgSubSurf_getNumEdges(ss);
  ccgdm->edgeMap = static_cast<decltype(CCGDerivedMesh::edgeMap)>(
      MEM_mallocN(totedge * sizeof(*ccgdm->edgeMap), "edgeMap"));
  for (ccgSubSurf_initEdgeIterator(ss, &ei); !ccgEdgeIterator_isStopped(&ei);
       ccgEdgeIterator_next(&ei)) {
    CCGEdge *e = ccgEdgeIterator_getCurrent(&ei);

    ccgdm->edgeMap[POINTER_AS_INT(ccgSubSurf_getEdgeEdgeHandle(e))].edge = e;
  }

  totface = ccgSubSurf_getNumFaces(ss);
  ccgdm->faceMap = static_cast<decltype(CCGDerivedMesh::faceMap)>(
      MEM_mallocN(totface * sizeof(*ccgdm->faceMap), "faceMap"));
  for (ccgSubSurf_initFaceIterator(ss, &fi); !ccgFaceIterator_isStopped(&fi);
       ccgFaceIterator_next(&fi)) {
    CCGFace *f = ccgFaceIterator_getCurrent(&fi);

    ccgdm->faceMap[POINTER_AS_INT(ccgSubSurf_getFaceFaceHandle(f))].face = f;
  }
}

/* Fill in all geometry arrays making it possible to access any
 * hires data from the CPU.
 */
static void set_ccgdm_all_geometry(CCGDerivedMesh *ccgdm,
                                   CCGSubSurf *ss,
                                   DerivedMesh *dm,
                                   bool useSubsurfUv)
{
  const int totvert = ccgSubSurf_getNumVerts(ss);
  const int totedge = ccgSubSurf_getNumEdges(ss);
  const int totface = ccgSubSurf_getNumFaces(ss);
  int index;
  int i;
  int vertNum = 0, edgeNum = 0, faceNum = 0;
  DMFlagMat *faceFlags = ccgdm->faceFlags;
  int *polyidx = nullptr;
  blender::Vector<int, 16> loopidx;
  blender::Vector<int, 16> vertidx;
  int loopindex, loopindex2;
  int edgeSize;
  int gridSize;
  int gridFaces, gridCuts;
  int gridSideEdges;
  int gridInternalEdges;
  WeightTable wtable = {nullptr};
  bool has_edge_cd;

  edgeSize = ccgSubSurf_getEdgeSize(ss);
  gridSize = ccgSubSurf_getGridSize(ss);
  gridFaces = gridSize - 1;
  gridCuts = gridSize - 2;
  // gridInternalVerts = gridSideVerts * gridSideVerts; /* As yet, unused. */
  gridSideEdges = gridSize - 1;
  gridInternalEdges = (gridSideEdges - 1) * gridSideEdges * 2;

<<<<<<< HEAD
  medge = dm->getEdgeArray(dm);

=======
  const MPoly *mpoly = static_cast<const MPoly *>(CustomData_get_layer(&dm->polyData, CD_MPOLY));
>>>>>>> cccf91ff
  const int *material_indices = static_cast<const int *>(
      CustomData_get_layer_named(&dm->polyData, CD_MPOLY, "material_index"));
  const bool *sharp_faces = static_cast<const bool *>(
      CustomData_get_layer_named(&dm->polyData, CD_PROP_BOOL, "sharp_face"));

  const int *base_polyOrigIndex = static_cast<const int *>(
      CustomData_get_layer(&dm->polyData, CD_ORIGINDEX));

  int *vertOrigIndex = static_cast<int *>(DM_get_vert_data_layer(&ccgdm->dm, CD_ORIGINDEX));
  int *edgeOrigIndex = static_cast<int *>(DM_get_edge_data_layer(&ccgdm->dm, CD_ORIGINDEX));
  int *polyOrigIndex = static_cast<int *>(DM_get_poly_data_layer(&ccgdm->dm, CD_ORIGINDEX));

  has_edge_cd = ((ccgdm->dm.edgeData.totlayer - (edgeOrigIndex ? 1 : 0)) != 0);

  loopindex = loopindex2 = 0; /* current loop index */
  for (index = 0; index < totface; index++) {
    CCGFace *f = ccgdm->faceMap[index].face;
    int numVerts = ccgSubSurf_getFaceNumVerts(f);
    int numFinalEdges = numVerts * (gridSideEdges + gridInternalEdges);
    int origIndex = POINTER_AS_INT(ccgSubSurf_getFaceFaceHandle(f));
    int g2_wid = gridCuts + 2;
    float *w, *w2;
    int s, x, y;

    w = get_ss_weights(&wtable, gridCuts, numVerts);

    ccgdm->faceMap[index].startVert = vertNum;
    ccgdm->faceMap[index].startEdge = edgeNum;
    ccgdm->faceMap[index].startFace = faceNum;

    faceFlags->sharp = sharp_faces ? sharp_faces[origIndex] : false;
    faceFlags->mat_nr = material_indices ? material_indices[origIndex] : 0;
    faceFlags++;

    /* set the face base vert */
    *((int *)ccgSubSurf_getFaceUserData(ss, f)) = vertNum;

    loopidx.reinitialize(numVerts);
    for (s = 0; s < numVerts; s++) {
      loopidx[s] = loopindex++;
    }

    vertidx.reinitialize(numVerts);
    for (s = 0; s < numVerts; s++) {
      CCGVert *v = ccgSubSurf_getFaceVert(f, s);
      vertidx[s] = POINTER_AS_INT(ccgSubSurf_getVertVertHandle(v));
    }

    /* I think this is for interpolating the center vert? */
    w2 = w;  // + numVerts*(g2_wid-1) * (g2_wid-1); //numVerts*((g2_wid-1) * g2_wid+g2_wid-1);
    DM_interp_vert_data(dm, &ccgdm->dm, vertidx.data(), w2, numVerts, vertNum);
    if (vertOrigIndex) {
      *vertOrigIndex = ORIGINDEX_NONE;
      vertOrigIndex++;
    }

    vertNum++;

    /* Interpolate per-vert data. */
    for (s = 0; s < numVerts; s++) {
      for (x = 1; x < gridFaces; x++) {
        w2 = w + s * numVerts * g2_wid * g2_wid + x * numVerts;
        DM_interp_vert_data(dm, &ccgdm->dm, vertidx.data(), w2, numVerts, vertNum);

        if (vertOrigIndex) {
          *vertOrigIndex = ORIGINDEX_NONE;
          vertOrigIndex++;
        }

        vertNum++;
      }
    }

    /* Interpolate per-vert data. */
    for (s = 0; s < numVerts; s++) {
      for (y = 1; y < gridFaces; y++) {
        for (x = 1; x < gridFaces; x++) {
          w2 = w + s * numVerts * g2_wid * g2_wid + (y * g2_wid + x) * numVerts;
          DM_interp_vert_data(dm, &ccgdm->dm, vertidx.data(), w2, numVerts, vertNum);

          if (vertOrigIndex) {
            *vertOrigIndex = ORIGINDEX_NONE;
            vertOrigIndex++;
          }

          vertNum++;
        }
      }
    }

    if (edgeOrigIndex) {
      for (i = 0; i < numFinalEdges; i++) {
        edgeOrigIndex[edgeNum + i] = ORIGINDEX_NONE;
      }
    }

    for (s = 0; s < numVerts; s++) {
      /* Interpolate per-face data. */
      for (y = 0; y < gridFaces; y++) {
        for (x = 0; x < gridFaces; x++) {
          w2 = w + s * numVerts * g2_wid * g2_wid + (y * g2_wid + x) * numVerts;
          CustomData_interp(&dm->loopData,
                            &ccgdm->dm.loopData,
                            loopidx.data(),
                            w2,
                            nullptr,
                            numVerts,
                            loopindex2);
          loopindex2++;

          w2 = w + s * numVerts * g2_wid * g2_wid + ((y + 1) * g2_wid + (x)) * numVerts;
          CustomData_interp(&dm->loopData,
                            &ccgdm->dm.loopData,
                            loopidx.data(),
                            w2,
                            nullptr,
                            numVerts,
                            loopindex2);
          loopindex2++;

          w2 = w + s * numVerts * g2_wid * g2_wid + ((y + 1) * g2_wid + (x + 1)) * numVerts;
          CustomData_interp(&dm->loopData,
                            &ccgdm->dm.loopData,
                            loopidx.data(),
                            w2,
                            nullptr,
                            numVerts,
                            loopindex2);
          loopindex2++;

          w2 = w + s * numVerts * g2_wid * g2_wid + ((y)*g2_wid + (x + 1)) * numVerts;
          CustomData_interp(&dm->loopData,
                            &ccgdm->dm.loopData,
                            loopidx.data(),
                            w2,
                            nullptr,
                            numVerts,
                            loopindex2);
          loopindex2++;

          /* Copy over poly data, e.g. #CD_FACEMAP. */
          CustomData_copy_data(&dm->polyData, &ccgdm->dm.polyData, origIndex, faceNum, 1);

          if (polyOrigIndex) {
            *polyOrigIndex = base_polyOrigIndex ? base_polyOrigIndex[origIndex] : origIndex;
            polyOrigIndex++;
          }

          ccgdm->reverseFaceMap[faceNum] = index;

          /* This is a simple one to one mapping, here... */
          if (polyidx) {
            polyidx[faceNum] = faceNum;
          }

          faceNum++;
        }
      }
    }

    edgeNum += numFinalEdges;
  }

  for (index = 0; index < totedge; index++) {
    CCGEdge *e = ccgdm->edgeMap[index].edge;
    int numFinalEdges = edgeSize - 1;
    int mapIndex = ccgDM_getEdgeMapIndex(ss, e);
    int x;
    int vertIdx[2];
    int edgeIdx = POINTER_AS_INT(ccgSubSurf_getEdgeEdgeHandle(e));

    CCGVert *v;
    v = ccgSubSurf_getEdgeVert0(e);
    vertIdx[0] = POINTER_AS_INT(ccgSubSurf_getVertVertHandle(v));
    v = ccgSubSurf_getEdgeVert1(e);
    vertIdx[1] = POINTER_AS_INT(ccgSubSurf_getVertVertHandle(v));

    ccgdm->edgeMap[index].startVert = vertNum;
    ccgdm->edgeMap[index].startEdge = edgeNum;

    /* set the edge base vert */
    *((int *)ccgSubSurf_getEdgeUserData(ss, e)) = vertNum;

    for (x = 1; x < edgeSize - 1; x++) {
      float w[2];
      w[1] = float(x) / (edgeSize - 1);
      w[0] = 1 - w[1];
      DM_interp_vert_data(dm, &ccgdm->dm, vertIdx, w, 2, vertNum);
      if (vertOrigIndex) {
        *vertOrigIndex = ORIGINDEX_NONE;
        vertOrigIndex++;
      }
      vertNum++;
    }

    if (has_edge_cd) {
      BLI_assert(edgeIdx >= 0 && edgeIdx < dm->getNumEdges(dm));
      for (i = 0; i < numFinalEdges; i++) {
        CustomData_copy_data(&dm->edgeData, &ccgdm->dm.edgeData, edgeIdx, edgeNum + i, 1);
      }
    }

    if (edgeOrigIndex) {
      for (i = 0; i < numFinalEdges; i++) {
        edgeOrigIndex[edgeNum + i] = mapIndex;
      }
    }

    edgeNum += numFinalEdges;
  }

  if (useSubsurfUv) {
    CustomData *ldata = &ccgdm->dm.loopData;
    CustomData *dmldata = &dm->loopData;
    int numlayer = CustomData_number_of_layers(ldata, CD_PROP_FLOAT2);
    int dmnumlayer = CustomData_number_of_layers(dmldata, CD_PROP_FLOAT2);

    for (i = 0; i < numlayer && i < dmnumlayer; i++) {
      set_subsurf_uv(ss, dm, &ccgdm->dm, i);
    }
  }

  for (index = 0; index < totvert; index++) {
    CCGVert *v = ccgdm->vertMap[index].vert;
    int mapIndex = ccgDM_getVertMapIndex(ccgdm->ss, v);
    int vertIdx;

    vertIdx = POINTER_AS_INT(ccgSubSurf_getVertVertHandle(v));

    ccgdm->vertMap[index].startVert = vertNum;

    /* set the vert base vert */
    *((int *)ccgSubSurf_getVertUserData(ss, v)) = vertNum;

    DM_copy_vert_data(dm, &ccgdm->dm, vertIdx, vertNum, 1);

    if (vertOrigIndex) {
      *vertOrigIndex = mapIndex;
      vertOrigIndex++;
    }
    vertNum++;
  }

  free_ss_weights(&wtable);

  BLI_assert(vertNum == ccgSubSurf_getNumFinalVerts(ss));
  BLI_assert(edgeNum == ccgSubSurf_getNumFinalEdges(ss));
  BLI_assert(loopindex2 == ccgSubSurf_getNumFinalFaces(ss) * 4);
  BLI_assert(faceNum == ccgSubSurf_getNumFinalFaces(ss));
}

static CCGDerivedMesh *getCCGDerivedMesh(CCGSubSurf *ss,
                                         int drawInteriorEdges,
                                         int useSubsurfUv,
                                         DerivedMesh *dm)
{
  const int totedge = ccgSubSurf_getNumEdges(ss);
  const int totface = ccgSubSurf_getNumFaces(ss);
  CCGDerivedMesh *ccgdm = MEM_cnew<CCGDerivedMesh>(__func__);

  BLI_assert(totedge == ccgSubSurf_getNumEdges(ss));
  UNUSED_VARS_NDEBUG(totedge);
  BLI_assert(totface == ccgSubSurf_getNumFaces(ss));
  DM_from_template(&ccgdm->dm,
                   dm,
                   DM_TYPE_CCGDM,
                   ccgSubSurf_getNumFinalVerts(ss),
                   ccgSubSurf_getNumFinalEdges(ss),
                   0,
                   ccgSubSurf_getNumFinalFaces(ss) * 4,
                   ccgSubSurf_getNumFinalFaces(ss));

  ccgdm->reverseFaceMap = static_cast<int *>(
      MEM_callocN(sizeof(int) * ccgSubSurf_getNumFinalFaces(ss), "reverseFaceMap"));

  create_ccgdm_maps(ccgdm, ss);

  set_default_ccgdm_callbacks(ccgdm);

  ccgdm->ss = ss;
  ccgdm->drawInteriorEdges = drawInteriorEdges;
  ccgdm->useSubsurfUv = useSubsurfUv;

  /* CDDM hack. */
  ccgdm->faceFlags = static_cast<DMFlagMat *>(
      MEM_callocN(sizeof(DMFlagMat) * totface, "faceFlags"));

  set_ccgdm_all_geometry(ccgdm, ss, dm, useSubsurfUv != 0);

  ccgdm->dm.numVertData = ccgSubSurf_getNumFinalVerts(ss);
  ccgdm->dm.numEdgeData = ccgSubSurf_getNumFinalEdges(ss);
  ccgdm->dm.numPolyData = ccgSubSurf_getNumFinalFaces(ss);
  ccgdm->dm.numLoopData = ccgdm->dm.numPolyData * 4;
  ccgdm->dm.numTessFaceData = 0;

  BLI_mutex_init(&ccgdm->loops_cache_lock);
  BLI_rw_mutex_init(&ccgdm->origindex_cache_rwlock);

  return ccgdm;
}

/***/

DerivedMesh *subsurf_make_derived_from_derived(DerivedMesh *dm,
                                               SubsurfModifierData *smd,
                                               const Scene *scene,
                                               float (*vertCos)[3],
                                               SubsurfFlags flags)
{
  const CCGFlags useSimple = (smd->subdivType == ME_SIMPLE_SUBSURF) ? CCG_SIMPLE_SUBDIV :
                                                                      CCGFlags(0);
  const CCGFlags useAging = (smd->flags & eSubsurfModifierFlag_DebugIncr) ? CCG_USE_AGING :
                                                                            CCGFlags(0);
  const int useSubsurfUv = (smd->uv_smooth != SUBSURF_UV_SMOOTH_NONE);
  const int drawInteriorEdges = !(smd->flags & eSubsurfModifierFlag_ControlEdges);
  const bool ignore_simplify = (flags & SUBSURF_IGNORE_SIMPLIFY);
  CCGDerivedMesh *result;

  /* NOTE: editmode calculation can only run once per
   * modifier stack evaluation (uses freed cache) #36299. */
  if (flags & SUBSURF_FOR_EDIT_MODE) {
    int levels = (scene != nullptr && !ignore_simplify) ?
                     get_render_subsurf_level(&scene->r, smd->levels, false) :
                     smd->levels;

    /* TODO(sergey): Same as emCache below. */
    if ((flags & SUBSURF_IN_EDIT_MODE) && smd->mCache) {
      ccgSubSurf_free(static_cast<CCGSubSurf *>(smd->mCache));
      smd->mCache = nullptr;
    }

    smd->emCache = _getSubSurf(static_cast<CCGSubSurf *>(smd->emCache),
                               levels,
                               3,
                               useSimple | useAging | CCG_CALC_NORMALS);

    ss_sync_from_derivedmesh(
        static_cast<CCGSubSurf *>(smd->emCache), dm, vertCos, useSimple, useSubsurfUv);
    result = getCCGDerivedMesh(
        static_cast<CCGSubSurf *>(smd->emCache), drawInteriorEdges, useSubsurfUv, dm);
  }
  else if (flags & SUBSURF_USE_RENDER_PARAMS) {
    /* Do not use cache in render mode. */
    CCGSubSurf *ss;
    int levels = (scene != nullptr && !ignore_simplify) ?
                     get_render_subsurf_level(&scene->r, smd->renderLevels, true) :
                     smd->renderLevels;

    if (levels == 0) {
      return dm;
    }

    ss = _getSubSurf(nullptr, levels, 3, useSimple | CCG_USE_ARENA | CCG_CALC_NORMALS);

    ss_sync_from_derivedmesh(ss, dm, vertCos, useSimple, useSubsurfUv);

    result = getCCGDerivedMesh(ss, drawInteriorEdges, useSubsurfUv, dm);

    result->freeSS = 1;
  }
  else {
    int useIncremental = (smd->flags & eSubsurfModifierFlag_Incremental);
    int levels = (scene != nullptr && !ignore_simplify) ?
                     get_render_subsurf_level(&scene->r, smd->levels, false) :
                     smd->levels;
    CCGSubSurf *ss;

    /* It is quite possible there is a much better place to do this. It
     * depends a bit on how rigorously we expect this function to never
     * be called in editmode. In semi-theory we could share a single
     * cache, but the handles used inside and outside editmode are not
     * the same so we would need some way of converting them. Its probably
     * not worth the effort. But then why am I even writing this long
     * comment that no one will read? Hmmm. - zr
     *
     * Addendum: we can't really ensure that this is never called in edit
     * mode, so now we have a parameter to verify it. - brecht
     */
    if (!(flags & SUBSURF_IN_EDIT_MODE) && smd->emCache) {
      ccgSubSurf_free(static_cast<CCGSubSurf *>(smd->emCache));
      smd->emCache = nullptr;
    }

    if (useIncremental && (flags & SUBSURF_IS_FINAL_CALC)) {
      smd->mCache = ss = _getSubSurf(static_cast<CCGSubSurf *>(smd->mCache),
                                     levels,
                                     3,
                                     useSimple | useAging | CCG_CALC_NORMALS);

      ss_sync_from_derivedmesh(ss, dm, vertCos, useSimple, useSubsurfUv);

      result = getCCGDerivedMesh(
          static_cast<CCGSubSurf *>(smd->mCache), drawInteriorEdges, useSubsurfUv, dm);
    }
    else {
      CCGFlags ccg_flags = useSimple | CCG_USE_ARENA | CCG_CALC_NORMALS;
      CCGSubSurf *prevSS = nullptr;

      if ((smd->mCache) && (flags & SUBSURF_IS_FINAL_CALC)) {
        ccgSubSurf_free(static_cast<CCGSubSurf *>(smd->mCache));
        smd->mCache = nullptr;
      }

      if (flags & SUBSURF_ALLOC_PAINT_MASK) {
        ccg_flags |= CCG_ALLOC_MASK;
      }

      ss = _getSubSurf(prevSS, levels, 3, ccg_flags);
      ss_sync_from_derivedmesh(ss, dm, vertCos, useSimple, useSubsurfUv);

      result = getCCGDerivedMesh(ss, drawInteriorEdges, useSubsurfUv, dm);

      if (flags & SUBSURF_IS_FINAL_CALC) {
        smd->mCache = ss;
      }
      else {
        result->freeSS = 1;
      }

      if (flags & SUBSURF_ALLOC_PAINT_MASK) {
        ccgSubSurf_setNumLayers(ss, 4);
      }
    }
  }

  return (DerivedMesh *)result;
}

void subsurf_calculate_limit_positions(Mesh *me, float (*r_positions)[3])
{
  /* Finds the subsurf limit positions for the verts in a mesh
   * and puts them in an array of floats. Please note that the
   * calculated vert positions is incorrect for the verts
   * on the boundary of the mesh.
   */
  CCGSubSurf *ss = _getSubSurf(nullptr, 1, 3, CCG_USE_ARENA);
  float edge_sum[3], face_sum[3];
  CCGVertIterator vi;
  DerivedMesh *dm = CDDM_from_mesh(me);

  ss_sync_from_derivedmesh(ss, dm, nullptr, 0, 0);

  for (ccgSubSurf_initVertIterator(ss, &vi); !ccgVertIterator_isStopped(&vi);
       ccgVertIterator_next(&vi)) {
    CCGVert *v = ccgVertIterator_getCurrent(&vi);
    int idx = POINTER_AS_INT(ccgSubSurf_getVertVertHandle(v));
    int N = ccgSubSurf_getVertNumEdges(v);
    int numFaces = ccgSubSurf_getVertNumFaces(v);
    int i;

    zero_v3(edge_sum);
    zero_v3(face_sum);

    for (i = 0; i < N; i++) {
      CCGEdge *e = ccgSubSurf_getVertEdge(v, i);
      add_v3_v3v3(
          edge_sum, edge_sum, static_cast<const float *>(ccgSubSurf_getEdgeData(ss, e, 1)));
    }
    for (i = 0; i < numFaces; i++) {
      CCGFace *f = ccgSubSurf_getVertFace(v, i);
      add_v3_v3(face_sum, static_cast<const float *>(ccgSubSurf_getFaceCenterData(f)));
    }

    /* ad-hoc correction for boundary vertices, to at least avoid them
     * moving completely out of place (brecht) */
    if (numFaces && numFaces != N) {
      mul_v3_fl(face_sum, float(N) / float(numFaces));
    }

    const float *co = static_cast<const float *>(ccgSubSurf_getVertData(ss, v));
    r_positions[idx][0] = (co[0] * N * N + edge_sum[0] * 4 + face_sum[0]) / (N * (N + 5));
    r_positions[idx][1] = (co[1] * N * N + edge_sum[1] * 4 + face_sum[1]) / (N * (N + 5));
    r_positions[idx][2] = (co[2] * N * N + edge_sum[2] * 4 + face_sum[2]) / (N * (N + 5));
  }

  ccgSubSurf_free(ss);

  dm->release(dm);
}<|MERGE_RESOLUTION|>--- conflicted
+++ resolved
@@ -1539,12 +1539,6 @@
   gridSideEdges = gridSize - 1;
   gridInternalEdges = (gridSideEdges - 1) * gridSideEdges * 2;
 
-<<<<<<< HEAD
-  medge = dm->getEdgeArray(dm);
-
-=======
-  const MPoly *mpoly = static_cast<const MPoly *>(CustomData_get_layer(&dm->polyData, CD_MPOLY));
->>>>>>> cccf91ff
   const int *material_indices = static_cast<const int *>(
       CustomData_get_layer_named(&dm->polyData, CD_MPOLY, "material_index"));
   const bool *sharp_faces = static_cast<const bool *>(
