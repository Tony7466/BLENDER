/* SPDX-License-Identifier: GPL-2.0-or-later
 * Copyright 2005 Blender Foundation. All rights reserved. */

/** \file
 * \ingroup bke
 */

#include <cfloat>
#include <cmath>
#include <cstdio>
#include <cstdlib>
#include <cstring>

#include "atomic_ops.h"

#include "MEM_guardedalloc.h"

#include "DNA_mesh_types.h"
#include "DNA_meshdata_types.h"
#include "DNA_modifier_types.h"
#include "DNA_object_types.h"
#include "DNA_scene_types.h"

#include "BLI_bitmap.h"
#include "BLI_blenlib.h"
#include "BLI_edgehash.h"
#include "BLI_math.h"
#include "BLI_memarena.h"
#include "BLI_task.h"
#include "BLI_threads.h"
#include "BLI_utildefines.h"
#include "BLI_vector.hh"

#include "BKE_ccg.h"
#include "BKE_cdderivedmesh.h"
#include "BKE_mesh.h"
#include "BKE_mesh_mapping.h"
#include "BKE_modifier.h"
#include "BKE_multires.h"
#include "BKE_object.h"
#include "BKE_paint.h"
#include "BKE_pbvh.h"
#include "BKE_scene.h"
#include "BKE_subsurf.h"

#include "CCGSubSurf.h"

static CCGDerivedMesh *getCCGDerivedMesh(CCGSubSurf *ss,
                                         int drawInteriorEdges,
                                         int useSubsurfUv,
                                         DerivedMesh *dm);
///

static void *arena_alloc(CCGAllocatorHDL a, int numBytes)
{
  return BLI_memarena_alloc(reinterpret_cast<MemArena *>(a), numBytes);
}

static void *arena_realloc(CCGAllocatorHDL a, void *ptr, int newSize, int oldSize)
{
  void *p2 = BLI_memarena_alloc(reinterpret_cast<MemArena *>(a), newSize);
  if (ptr) {
    memcpy(p2, ptr, oldSize);
  }
  return p2;
}

static void arena_free(CCGAllocatorHDL /*a*/, void * /*ptr*/)
{
  /* do nothing */
}

static void arena_release(CCGAllocatorHDL a)
{
  BLI_memarena_free(reinterpret_cast<MemArena *>(a));
}

typedef enum {
  CCG_USE_AGING = 1,
  CCG_USE_ARENA = 2,
  CCG_CALC_NORMALS = 4,
  /* add an extra four bytes for a mask layer */
  CCG_ALLOC_MASK = 8,
  CCG_SIMPLE_SUBDIV = 16,
} CCGFlags;
ENUM_OPERATORS(CCGFlags, CCG_SIMPLE_SUBDIV);

static CCGSubSurf *_getSubSurf(CCGSubSurf *prevSS, int subdivLevels, int numLayers, CCGFlags flags)
{
  CCGMeshIFC ifc;
  CCGSubSurf *ccgSS;
  int useAging = !!(flags & CCG_USE_AGING);
  int useArena = flags & CCG_USE_ARENA;
  int normalOffset = 0;

  /* (subdivLevels == 0) is not allowed */
  subdivLevels = MAX2(subdivLevels, 1);

  if (prevSS) {
    int oldUseAging;

    ccgSubSurf_getUseAgeCounts(prevSS, &oldUseAging, nullptr, nullptr, nullptr);

    if ((oldUseAging != useAging) ||
        (ccgSubSurf_getSimpleSubdiv(prevSS) != !!(flags & CCG_SIMPLE_SUBDIV))) {
      ccgSubSurf_free(prevSS);
    }
    else {
      ccgSubSurf_setSubdivisionLevels(prevSS, subdivLevels);

      return prevSS;
    }
  }

  if (useAging) {
    ifc.vertUserSize = ifc.edgeUserSize = ifc.faceUserSize = 12;
  }
  else {
    ifc.vertUserSize = ifc.edgeUserSize = ifc.faceUserSize = 8;
  }
  ifc.numLayers = numLayers;
  ifc.vertDataSize = sizeof(float) * numLayers;
  normalOffset += sizeof(float) * numLayers;
  if (flags & CCG_CALC_NORMALS) {
    ifc.vertDataSize += sizeof(float[3]);
  }
  if (flags & CCG_ALLOC_MASK) {
    ifc.vertDataSize += sizeof(float);
  }
  ifc.simpleSubdiv = !!(flags & CCG_SIMPLE_SUBDIV);

  if (useArena) {
    CCGAllocatorIFC allocatorIFC;
    CCGAllocatorHDL allocator = BLI_memarena_new(MEM_SIZE_OPTIMAL(1 << 16), "subsurf arena");

    allocatorIFC.alloc = arena_alloc;
    allocatorIFC.realloc = arena_realloc;
    allocatorIFC.free = arena_free;
    allocatorIFC.release = arena_release;

    ccgSS = ccgSubSurf_new(&ifc, subdivLevels, &allocatorIFC, allocator);
  }
  else {
    ccgSS = ccgSubSurf_new(&ifc, subdivLevels, nullptr, nullptr);
  }

  if (useAging) {
    ccgSubSurf_setUseAgeCounts(ccgSS, 1, 8, 8, 8);
  }

  if (flags & CCG_ALLOC_MASK) {
    normalOffset += sizeof(float);
    /* mask is allocated after regular layers */
    ccgSubSurf_setAllocMask(ccgSS, 1, sizeof(float) * numLayers);
  }

  if (flags & CCG_CALC_NORMALS) {
    ccgSubSurf_setCalcVertexNormals(ccgSS, 1, normalOffset);
  }
  else {
    ccgSubSurf_setCalcVertexNormals(ccgSS, 0, 0);
  }

  return ccgSS;
}

static int getEdgeIndex(CCGSubSurf *ss, CCGEdge *e, int x, int edgeSize)
{
  CCGVert *v0 = ccgSubSurf_getEdgeVert0(e);
  CCGVert *v1 = ccgSubSurf_getEdgeVert1(e);
  int v0idx = *((int *)ccgSubSurf_getVertUserData(ss, v0));
  int v1idx = *((int *)ccgSubSurf_getVertUserData(ss, v1));
  int edgeBase = *((int *)ccgSubSurf_getEdgeUserData(ss, e));

  if (x == 0) {
    return v0idx;
  }
  if (x == edgeSize - 1) {
    return v1idx;
  }

  return edgeBase + x - 1;
}

static int getFaceIndex(
    CCGSubSurf *ss, CCGFace *f, int S, int x, int y, int edgeSize, int gridSize)
{
  int faceBase = *((int *)ccgSubSurf_getFaceUserData(ss, f));
  int numVerts = ccgSubSurf_getFaceNumVerts(f);

  if (x == gridSize - 1 && y == gridSize - 1) {
    CCGVert *v = ccgSubSurf_getFaceVert(f, S);
    return *((int *)ccgSubSurf_getVertUserData(ss, v));
  }
  if (x == gridSize - 1) {
    CCGVert *v = ccgSubSurf_getFaceVert(f, S);
    CCGEdge *e = ccgSubSurf_getFaceEdge(f, S);
    int edgeBase = *((int *)ccgSubSurf_getEdgeUserData(ss, e));
    if (v == ccgSubSurf_getEdgeVert0(e)) {
      return edgeBase + (gridSize - 1 - y) - 1;
    }

    return edgeBase + (edgeSize - 2 - 1) - ((gridSize - 1 - y) - 1);
  }
  if (y == gridSize - 1) {
    CCGVert *v = ccgSubSurf_getFaceVert(f, S);
    CCGEdge *e = ccgSubSurf_getFaceEdge(f, (S + numVerts - 1) % numVerts);
    int edgeBase = *((int *)ccgSubSurf_getEdgeUserData(ss, e));
    if (v == ccgSubSurf_getEdgeVert0(e)) {
      return edgeBase + (gridSize - 1 - x) - 1;
    }

    return edgeBase + (edgeSize - 2 - 1) - ((gridSize - 1 - x) - 1);
  }
  if (x == 0 && y == 0) {
    return faceBase;
  }
  if (x == 0) {
    S = (S + numVerts - 1) % numVerts;
    return faceBase + 1 + (gridSize - 2) * S + (y - 1);
  }
  if (y == 0) {
    return faceBase + 1 + (gridSize - 2) * S + (x - 1);
  }

  return faceBase + 1 + (gridSize - 2) * numVerts + S * (gridSize - 2) * (gridSize - 2) +
         (y - 1) * (gridSize - 2) + (x - 1);
}

static void get_face_uv_map_vert(
    UvVertMap *vmap, MPoly *polys, MLoop *ml, int fi, CCGVertHDL *fverts)
{
  UvMapVert *v, *nv;
  int j, nverts = polys[fi].totloop;

  for (j = 0; j < nverts; j++) {
    for (nv = v = BKE_mesh_uv_vert_map_get_vert(vmap, ml[j].v); v; v = v->next) {
      if (v->separate) {
        nv = v;
      }
      if (v->poly_index == fi) {
        break;
      }
    }

    fverts[j] = POINTER_FROM_UINT(polys[nv->poly_index].loopstart + nv->loop_of_poly_index);
  }
}

static int ss_sync_from_uv(CCGSubSurf *ss,
                           CCGSubSurf *origss,
                           DerivedMesh *dm,
                           const float (*mloopuv)[2])
{
  MPoly *polys = dm->getPolyArray(dm);
  MLoop *mloop = dm->getLoopArray(dm);
  int totvert = dm->getNumVerts(dm);
  int totface = dm->getNumPolys(dm);
  int i, seam;
  UvMapVert *v;
  UvVertMap *vmap;
  blender::Vector<CCGVertHDL, 16> fverts;
  float limit[2];
  EdgeSet *eset;
  float uv[3] = {0.0f, 0.0f, 0.0f}; /* only first 2 values are written into */

  limit[0] = limit[1] = STD_UV_CONNECT_LIMIT;
  /* previous behavior here is without accounting for winding, however this causes stretching in
   * UV map in really simple cases with mirror + subsurf, see second part of #44530.
   * Also, initially intention is to treat merged vertices from mirror modifier as seams.
   * This fixes a very old regression (2.49 was correct here) */
  vmap = BKE_mesh_uv_vert_map_create(
      polys, nullptr, nullptr, mloop, mloopuv, totface, totvert, limit, false, true);
  if (!vmap) {
    return 0;
  }

  ccgSubSurf_initFullSync(ss);

  /* create vertices */
  for (i = 0; i < totvert; i++) {
    if (!BKE_mesh_uv_vert_map_get_vert(vmap, i)) {
      continue;
    }

    for (v = BKE_mesh_uv_vert_map_get_vert(vmap, i)->next; v; v = v->next) {
      if (v->separate) {
        break;
      }
    }

    seam = (v != nullptr);

    for (v = BKE_mesh_uv_vert_map_get_vert(vmap, i); v; v = v->next) {
      if (v->separate) {
        CCGVert *ssv;
        int loopid = polys[v->poly_index].loopstart + v->loop_of_poly_index;
        CCGVertHDL vhdl = POINTER_FROM_INT(loopid);

        copy_v2_v2(uv, mloopuv[loopid]);

        ccgSubSurf_syncVert(ss, vhdl, uv, seam, &ssv);
      }
    }
  }

  /* create edges */
  eset = BLI_edgeset_new_ex(__func__, BLI_EDGEHASH_SIZE_GUESS_FROM_POLYS(totface));

  for (i = 0; i < totface; i++) {
    MPoly *poly = &polys[i];
    int nverts = poly->totloop;
    int j, j_next;
    CCGFace *origf = ccgSubSurf_getFace(origss, POINTER_FROM_INT(i));
    // uint *fv = &poly->v1;
    MLoop *ml = mloop + poly->loopstart;

    fverts.reinitialize(nverts);

    get_face_uv_map_vert(vmap, polys, ml, i, fverts.data());

    for (j = 0, j_next = nverts - 1; j < nverts; j_next = j++) {
      uint v0 = POINTER_AS_UINT(fverts[j_next]);
      uint v1 = POINTER_AS_UINT(fverts[j]);

      if (BLI_edgeset_add(eset, v0, v1)) {
        CCGEdge *e, *orige = ccgSubSurf_getFaceEdge(origf, j_next);
        CCGEdgeHDL ehdl = POINTER_FROM_INT(poly->loopstart + j_next);
        float crease = ccgSubSurf_getEdgeCrease(orige);

        ccgSubSurf_syncEdge(ss, ehdl, fverts[j_next], fverts[j], crease, &e);
      }
    }
  }

  BLI_edgeset_free(eset);

  /* create faces */
  for (i = 0; i < totface; i++) {
    MPoly *poly = &polys[i];
    MLoop *ml = &mloop[poly->loopstart];
    int nverts = poly->totloop;
    CCGFace *f;

    fverts.reinitialize(nverts);

    get_face_uv_map_vert(vmap, polys, ml, i, fverts.data());
    ccgSubSurf_syncFace(ss, POINTER_FROM_INT(i), nverts, fverts.data(), &f);
  }

  BKE_mesh_uv_vert_map_free(vmap);
  ccgSubSurf_processSync(ss);

  return 1;
}

static void set_subsurf_legacy_uv(CCGSubSurf *ss, DerivedMesh *dm, DerivedMesh *result, int n)
{
  CCGFaceIterator fi;
  int index, gridSize, gridFaces, /*edgeSize,*/ totface, x, y, S;
  const float(*dmloopuv)[2] = static_cast<const float(*)[2]>(
      CustomData_get_layer_n(&dm->loopData, CD_PROP_FLOAT2, n));
  /* need to update both CD_MTFACE & CD_PROP_FLOAT2, hrmf, we could get away with
   * just tface except applying the modifier then looses subsurf UV */
  MTFace *tface = static_cast<MTFace *>(
      CustomData_get_layer_n_for_write(&result->faceData, CD_MTFACE, n, result->numTessFaceData));
  float(*mloopuv)[2] = static_cast<float(*)[2]>(CustomData_get_layer_n_for_write(
      &result->loopData, CD_PROP_FLOAT2, n, result->getNumLoops(dm)));

  if (!dmloopuv || (!tface && !mloopuv)) {
    return;
  }

  /* create a CCGSubSurf from uv's */
  CCGSubSurf *uvss = _getSubSurf(nullptr, ccgSubSurf_getSubdivisionLevels(ss), 2, CCG_USE_ARENA);

  if (!ss_sync_from_uv(uvss, ss, dm, dmloopuv)) {
    ccgSubSurf_free(uvss);
    return;
  }

  /* get some info from CCGSubSurf */
  totface = ccgSubSurf_getNumFaces(uvss);
  // edgeSize = ccgSubSurf_getEdgeSize(uvss); /* UNUSED */
  gridSize = ccgSubSurf_getGridSize(uvss);
  gridFaces = gridSize - 1;

  /* make a map from original faces to CCGFaces */
  CCGFace **faceMap = static_cast<CCGFace **>(
      MEM_mallocN(totface * sizeof(*faceMap), "facemapuv"));
  for (ccgSubSurf_initFaceIterator(uvss, &fi); !ccgFaceIterator_isStopped(&fi);
       ccgFaceIterator_next(&fi)) {
    CCGFace *f = ccgFaceIterator_getCurrent(&fi);
    faceMap[POINTER_AS_INT(ccgSubSurf_getFaceFaceHandle(f))] = f;
  }

  /* load coordinates from uvss into tface */
  MTFace *tf = tface;
  float(*mluv)[2] = mloopuv;

  for (index = 0; index < totface; index++) {
    CCGFace *f = faceMap[index];
    int numVerts = ccgSubSurf_getFaceNumVerts(f);

    for (S = 0; S < numVerts; S++) {
      float(*faceGridData)[2] = static_cast<float(*)[2]>(
          ccgSubSurf_getFaceGridDataArray(uvss, f, S));

      for (y = 0; y < gridFaces; y++) {
        for (x = 0; x < gridFaces; x++) {
          float *a = faceGridData[(y + 0) * gridSize + x + 0];
          float *b = faceGridData[(y + 0) * gridSize + x + 1];
          float *c = faceGridData[(y + 1) * gridSize + x + 1];
          float *d = faceGridData[(y + 1) * gridSize + x + 0];

          if (tf) {
            copy_v2_v2(tf->uv[0], a);
            copy_v2_v2(tf->uv[1], d);
            copy_v2_v2(tf->uv[2], c);
            copy_v2_v2(tf->uv[3], b);
            tf++;
          }

          if (mluv) {
            copy_v2_v2(mluv[0], a);
            copy_v2_v2(mluv[1], d);
            copy_v2_v2(mluv[2], c);
            copy_v2_v2(mluv[3], b);
            mluv += 4;
          }
        }
      }
    }
  }

  ccgSubSurf_free(uvss);
  MEM_freeN(faceMap);
}

static void set_subsurf_uv(CCGSubSurf *ss, DerivedMesh *dm, DerivedMesh *result, int layer_index)
{
  set_subsurf_legacy_uv(ss, dm, result, layer_index);
}

/* face weighting */
#define SUB_ELEMS_FACE 50
typedef float FaceVertWeight[SUB_ELEMS_FACE][SUB_ELEMS_FACE];

struct FaceVertWeightEntry {
  FaceVertWeight *weight;
  float *w;
  int valid;
};

struct WeightTable {
  FaceVertWeightEntry *weight_table;
  int len;
};

static float *get_ss_weights(WeightTable *wtable, int gridCuts, int faceLen)
{
  int x, y, i, j;
  float *w, w1, w2, w4, fac, fac2, fx, fy;

  if (wtable->len <= faceLen) {
    void *tmp = MEM_callocN(sizeof(FaceVertWeightEntry) * (faceLen + 1), "weight table alloc 2");

    if (wtable->len) {
      memcpy(tmp, wtable->weight_table, sizeof(FaceVertWeightEntry) * wtable->len);
      MEM_freeN(wtable->weight_table);
    }

    wtable->weight_table = static_cast<FaceVertWeightEntry *>(tmp);
    wtable->len = faceLen + 1;
  }

  if (!wtable->weight_table[faceLen].valid) {
    wtable->weight_table[faceLen].valid = 1;
    wtable->weight_table[faceLen].w = w = static_cast<float *>(
        MEM_callocN(sizeof(float) * faceLen * faceLen * (gridCuts + 2) * (gridCuts + 2),
                    "weight table alloc"));
    fac = 1.0f / float(faceLen);

    for (i = 0; i < faceLen; i++) {
      for (x = 0; x < gridCuts + 2; x++) {
        for (y = 0; y < gridCuts + 2; y++) {
          fx = 0.5f - float(x) / float(gridCuts + 1) / 2.0f;
          fy = 0.5f - float(y) / float(gridCuts + 1) / 2.0f;

          fac2 = faceLen - 4;
          w1 = (1.0f - fx) * (1.0f - fy) + (-fac2 * fx * fy * fac);
          w2 = (1.0f - fx + fac2 * fx * -fac) * (fy);
          w4 = (fx) * (1.0f - fy + -fac2 * fy * fac);

          /* these values aren't used for tri's and cause divide by zero */
          if (faceLen > 3) {
            fac2 = 1.0f - (w1 + w2 + w4);
            fac2 = fac2 / float(faceLen - 3);
            for (j = 0; j < faceLen; j++) {
              w[j] = fac2;
            }
          }

          w[i] = w1;
          w[(i - 1 + faceLen) % faceLen] = w2;
          w[(i + 1) % faceLen] = w4;

          w += faceLen;
        }
      }
    }
  }

  return wtable->weight_table[faceLen].w;
}

static void free_ss_weights(WeightTable *wtable)
{
  int i;

  for (i = 0; i < wtable->len; i++) {
    if (wtable->weight_table[i].valid) {
      MEM_freeN(wtable->weight_table[i].w);
    }
  }

  if (wtable->weight_table) {
    MEM_freeN(wtable->weight_table);
  }
}

static void ss_sync_ccg_from_derivedmesh(CCGSubSurf *ss,
                                         DerivedMesh *dm,
                                         float (*vertexCos)[3],
                                         int useFlatSubdiv)
{
  float creaseFactor = float(ccgSubSurf_getSubdivisionLevels(ss));
  blender::Vector<CCGVertHDL, 16> fverts;
  float(*positions)[3] = (float(*)[3])dm->getVertArray(dm);
  MEdge *edges = dm->getEdgeArray(dm);
  MEdge *edge;
  MLoop *mloop = dm->getLoopArray(dm), *ml;
  MPoly *polys = dm->getPolyArray(dm), *poly;
  int totvert = dm->getNumVerts(dm);
  int totedge = dm->getNumEdges(dm);
  int i, j;
  int *index;

  ccgSubSurf_initFullSync(ss);

  index = (int *)dm->getVertDataArray(dm, CD_ORIGINDEX);
  for (i = 0; i < totvert; i++) {
    CCGVert *v;

    if (vertexCos) {
      ccgSubSurf_syncVert(ss, POINTER_FROM_INT(i), vertexCos[i], 0, &v);
    }
    else {
      ccgSubSurf_syncVert(ss, POINTER_FROM_INT(i), positions[i], 0, &v);
    }

    ((int *)ccgSubSurf_getVertUserData(ss, v))[1] = (index) ? *index++ : i;
  }

  edge = edges;
  index = (int *)dm->getEdgeDataArray(dm, CD_ORIGINDEX);
  const float *creases = (const float *)dm->getEdgeDataArray(dm, CD_CREASE);
  for (i = 0; i < totedge; i++, edge++) {
    CCGEdge *e;
    float crease;

    crease = useFlatSubdiv ? creaseFactor : (creases ? creases[i] * creaseFactor : 0.0f);

    ccgSubSurf_syncEdge(ss,
                        POINTER_FROM_INT(i),
                        POINTER_FROM_UINT(edge->v1),
                        POINTER_FROM_UINT(edge->v2),
                        crease,
                        &e);

    ((int *)ccgSubSurf_getEdgeUserData(ss, e))[1] = (index) ? *index++ : i;
  }

  poly = polys;
  index = (int *)dm->getPolyDataArray(dm, CD_ORIGINDEX);
  for (i = 0; i < dm->numPolyData; i++, poly++) {
    CCGFace *f;

    fverts.reinitialize(poly->totloop);

    ml = mloop + poly->loopstart;
    for (j = 0; j < poly->totloop; j++, ml++) {
      fverts[j] = POINTER_FROM_UINT(ml->v);
    }

    /* This is very bad, means mesh is internally inconsistent.
     * it is not really possible to continue without modifying
     * other parts of code significantly to handle missing faces.
     * since this really shouldn't even be possible we just bail. */
    if (ccgSubSurf_syncFace(ss, POINTER_FROM_INT(i), poly->totloop, fverts.data(), &f) ==
        eCCGError_InvalidValue) {
      static int hasGivenError = 0;

      if (!hasGivenError) {
        // XXX error("Unrecoverable error in SubSurf calculation,"
        //      " mesh is inconsistent.");

        hasGivenError = 1;
      }

      return;
    }

    ((int *)ccgSubSurf_getFaceUserData(ss, f))[1] = (index) ? *index++ : i;
  }

  ccgSubSurf_processSync(ss);
}

static void ss_sync_from_derivedmesh(CCGSubSurf *ss,
                                     DerivedMesh *dm,
                                     float (*vertexCos)[3],
                                     int use_flat_subdiv,
                                     bool /*use_subdiv_uvs*/)
{
  ss_sync_ccg_from_derivedmesh(ss, dm, vertexCos, use_flat_subdiv);
}

/***/

static int ccgDM_getVertMapIndex(CCGSubSurf *ss, CCGVert *v)
{
  return ((int *)ccgSubSurf_getVertUserData(ss, v))[1];
}

static int ccgDM_getEdgeMapIndex(CCGSubSurf *ss, CCGEdge *e)
{
  return ((int *)ccgSubSurf_getEdgeUserData(ss, e))[1];
}

static int ccgDM_getFaceMapIndex(CCGSubSurf *ss, CCGFace *f)
{
  return ((int *)ccgSubSurf_getFaceUserData(ss, f))[1];
}

static void minmax_v3_v3v3(const float vec[3], float min[3], float max[3])
{
  if (min[0] > vec[0]) {
    min[0] = vec[0];
  }
  if (min[1] > vec[1]) {
    min[1] = vec[1];
  }
  if (min[2] > vec[2]) {
    min[2] = vec[2];
  }
  if (max[0] < vec[0]) {
    max[0] = vec[0];
  }
  if (max[1] < vec[1]) {
    max[1] = vec[1];
  }
  if (max[2] < vec[2]) {
    max[2] = vec[2];
  }
}

static void UNUSED_FUNCTION(ccgDM_getMinMax)(DerivedMesh *dm, float r_min[3], float r_max[3])
{
  CCGDerivedMesh *ccgdm = (CCGDerivedMesh *)dm;
  CCGSubSurf *ss = ccgdm->ss;
  CCGVertIterator vi;
  CCGEdgeIterator ei;
  CCGFaceIterator fi;
  CCGKey key;
  int i, edgeSize = ccgSubSurf_getEdgeSize(ss);
  int gridSize = ccgSubSurf_getGridSize(ss);

  CCG_key_top_level(&key, ss);

  if (!ccgSubSurf_getNumVerts(ss)) {
    r_min[0] = r_min[1] = r_min[2] = r_max[0] = r_max[1] = r_max[2] = 0.0;
  }

  for (ccgSubSurf_initVertIterator(ss, &vi); !ccgVertIterator_isStopped(&vi);
       ccgVertIterator_next(&vi)) {
    CCGVert *v = ccgVertIterator_getCurrent(&vi);
    float *co = static_cast<float *>(ccgSubSurf_getVertData(ss, v));

    minmax_v3_v3v3(co, r_min, r_max);
  }

  for (ccgSubSurf_initEdgeIterator(ss, &ei); !ccgEdgeIterator_isStopped(&ei);
       ccgEdgeIterator_next(&ei)) {
    CCGEdge *e = ccgEdgeIterator_getCurrent(&ei);
    CCGElem *edgeData = static_cast<CCGElem *>(ccgSubSurf_getEdgeDataArray(ss, e));

    for (i = 0; i < edgeSize; i++) {
      minmax_v3_v3v3(CCG_elem_offset_co(&key, edgeData, i), r_min, r_max);
    }
  }

  for (ccgSubSurf_initFaceIterator(ss, &fi); !ccgFaceIterator_isStopped(&fi);
       ccgFaceIterator_next(&fi)) {
    CCGFace *f = ccgFaceIterator_getCurrent(&fi);
    int S, x, y, numVerts = ccgSubSurf_getFaceNumVerts(f);

    for (S = 0; S < numVerts; S++) {
      CCGElem *faceGridData = static_cast<CCGElem *>(ccgSubSurf_getFaceGridDataArray(ss, f, S));

      for (y = 0; y < gridSize; y++) {
        for (x = 0; x < gridSize; x++) {
          minmax_v3_v3v3(CCG_grid_elem_co(&key, faceGridData, x, y), r_min, r_max);
        }
      }
    }
  }
}

static int ccgDM_getNumVerts(DerivedMesh *dm)
{
  CCGDerivedMesh *ccgdm = (CCGDerivedMesh *)dm;

  return ccgSubSurf_getNumFinalVerts(ccgdm->ss);
}

static int ccgDM_getNumEdges(DerivedMesh *dm)
{
  CCGDerivedMesh *ccgdm = (CCGDerivedMesh *)dm;

  return ccgSubSurf_getNumFinalEdges(ccgdm->ss);
}

static int ccgDM_getNumPolys(DerivedMesh *dm)
{
  CCGDerivedMesh *ccgdm = (CCGDerivedMesh *)dm;

  return ccgSubSurf_getNumFinalFaces(ccgdm->ss);
}

static int ccgDM_getNumLoops(DerivedMesh *dm)
{
  CCGDerivedMesh *ccgdm = (CCGDerivedMesh *)dm;

  /* All subsurf faces are quads */
  return 4 * ccgSubSurf_getNumFinalFaces(ccgdm->ss);
}

static CCGElem *get_vertex_elem(CCGDerivedMesh *ccgdm, int vertNum)
{
  CCGSubSurf *ss = ccgdm->ss;
  int i;

  if ((vertNum < ccgdm->edgeMap[0].startVert) && (ccgSubSurf_getNumFaces(ss) > 0)) {
    /* this vert comes from face data */
    int lastface = ccgSubSurf_getNumFaces(ss) - 1;
    CCGFace *f;
    int x, y, grid, numVerts;
    int offset;
    int gridSize = ccgSubSurf_getGridSize(ss);
    int gridSideVerts;
    int gridInternalVerts;
    int gridSideEnd;
    int gridInternalEnd;

    i = 0;
    while (i < lastface && vertNum >= ccgdm->faceMap[i + 1].startVert) {
      i++;
    }

    f = ccgdm->faceMap[i].face;
    numVerts = ccgSubSurf_getFaceNumVerts(f);

    gridSideVerts = gridSize - 2;
    gridInternalVerts = gridSideVerts * gridSideVerts;

    gridSideEnd = 1 + numVerts * gridSideVerts;
    gridInternalEnd = gridSideEnd + numVerts * gridInternalVerts;

    offset = vertNum - ccgdm->faceMap[i].startVert;
    if (offset < 1) {
      return static_cast<CCGElem *>(ccgSubSurf_getFaceCenterData(f));
    }
    if (offset < gridSideEnd) {
      offset -= 1;
      grid = offset / gridSideVerts;
      x = offset % gridSideVerts + 1;
      return static_cast<CCGElem *>(ccgSubSurf_getFaceGridEdgeData(ss, f, grid, x));
    }
    if (offset < gridInternalEnd) {
      offset -= gridSideEnd;
      grid = offset / gridInternalVerts;
      offset %= gridInternalVerts;
      y = offset / gridSideVerts + 1;
      x = offset % gridSideVerts + 1;
      return static_cast<CCGElem *>(ccgSubSurf_getFaceGridData(ss, f, grid, x, y));
    }
  }
  if ((vertNum < ccgdm->vertMap[0].startVert) && (ccgSubSurf_getNumEdges(ss) > 0)) {
    /* this vert comes from edge data */
    CCGEdge *e;
    int lastedge = ccgSubSurf_getNumEdges(ss) - 1;
    int x;

    i = 0;
    while (i < lastedge && vertNum >= ccgdm->edgeMap[i + 1].startVert) {
      i++;
    }

    e = ccgdm->edgeMap[i].edge;

    x = vertNum - ccgdm->edgeMap[i].startVert + 1;
    return static_cast<CCGElem *>(ccgSubSurf_getEdgeData(ss, e, x));
  }

  /* this vert comes from vert data */
  CCGVert *v;
  i = vertNum - ccgdm->vertMap[0].startVert;

  v = ccgdm->vertMap[i].vert;
  return static_cast<CCGElem *>(ccgSubSurf_getVertData(ss, v));
}

static void ccgDM_getFinalVertCo(DerivedMesh *dm, int vertNum, float r_co[3])
{
  CCGDerivedMesh *ccgdm = (CCGDerivedMesh *)dm;
  CCGSubSurf *ss = ccgdm->ss;

  CCGElem *vd = get_vertex_elem(ccgdm, vertNum);
  CCGKey key;
  CCG_key_top_level(&key, ss);
  copy_v3_v3(r_co, CCG_elem_co(&key, vd));
}

static void ccgDM_getFinalVertNo(DerivedMesh *dm, int vertNum, float r_no[3])
{
  CCGDerivedMesh *ccgdm = (CCGDerivedMesh *)dm;
  CCGSubSurf *ss = ccgdm->ss;

  CCGElem *vd = get_vertex_elem(ccgdm, vertNum);
  CCGKey key;
  CCG_key_top_level(&key, ss);
  copy_v3_v3(r_no, CCG_elem_no(&key, vd));
}

/* utility function */
BLI_INLINE void ccgDM_to_MVert(float mv[3], const CCGKey *key, CCGElem *elem)
{
  copy_v3_v3(mv, CCG_elem_co(key, elem));
}

static void ccgDM_copyFinalVertArray(DerivedMesh *dm, float (*r_positions)[3])
{
  CCGDerivedMesh *ccgdm = (CCGDerivedMesh *)dm;
  CCGSubSurf *ss = ccgdm->ss;
  CCGElem *vd;
  CCGKey key;
  int index;
  int totvert, totedge, totface;
  int gridSize = ccgSubSurf_getGridSize(ss);
  int edgeSize = ccgSubSurf_getEdgeSize(ss);
  uint i = 0;

  CCG_key_top_level(&key, ss);

  totface = ccgSubSurf_getNumFaces(ss);
  for (index = 0; index < totface; index++) {
    CCGFace *f = ccgdm->faceMap[index].face;
    int x, y, S, numVerts = ccgSubSurf_getFaceNumVerts(f);

    vd = static_cast<CCGElem *>(ccgSubSurf_getFaceCenterData(f));
    ccgDM_to_MVert(r_positions[i++], &key, vd);

    for (S = 0; S < numVerts; S++) {
      for (x = 1; x < gridSize - 1; x++) {
        vd = static_cast<CCGElem *>(ccgSubSurf_getFaceGridEdgeData(ss, f, S, x));
        ccgDM_to_MVert(r_positions[i++], &key, vd);
      }
    }

    for (S = 0; S < numVerts; S++) {
      for (y = 1; y < gridSize - 1; y++) {
        for (x = 1; x < gridSize - 1; x++) {
          vd = static_cast<CCGElem *>(ccgSubSurf_getFaceGridData(ss, f, S, x, y));
          ccgDM_to_MVert(r_positions[i++], &key, vd);
        }
      }
    }
  }

  totedge = ccgSubSurf_getNumEdges(ss);
  for (index = 0; index < totedge; index++) {
    CCGEdge *e = ccgdm->edgeMap[index].edge;
    int x;

    for (x = 1; x < edgeSize - 1; x++) {
      /* NOTE(@ideasman42): This gives errors with `--debug-fpe` the normals don't seem to be
       * unit length. This is most likely caused by edges with no faces which are now zeroed out,
       * see comment in: `ccgSubSurf__calcVertNormals()`. */
      vd = static_cast<CCGElem *>(ccgSubSurf_getEdgeData(ss, e, x));
      ccgDM_to_MVert(r_positions[i++], &key, vd);
    }
  }

  totvert = ccgSubSurf_getNumVerts(ss);
  for (index = 0; index < totvert; index++) {
    CCGVert *v = ccgdm->vertMap[index].vert;

    vd = static_cast<CCGElem *>(ccgSubSurf_getVertData(ss, v));
    ccgDM_to_MVert(r_positions[i++], &key, vd);
  }
}

/* utility function */
BLI_INLINE void ccgDM_to_MEdge(MEdge *edge, const int v1, const int v2)
{
  edge->v1 = v1;
  edge->v2 = v2;
}

static void ccgDM_copyFinalEdgeArray(DerivedMesh *dm, MEdge *edges)
{
  CCGDerivedMesh *ccgdm = (CCGDerivedMesh *)dm;
  CCGSubSurf *ss = ccgdm->ss;
  int index;
  int totedge, totface;
  int gridSize = ccgSubSurf_getGridSize(ss);
  int edgeSize = ccgSubSurf_getEdgeSize(ss);
  uint i = 0;

  totface = ccgSubSurf_getNumFaces(ss);
  for (index = 0; index < totface; index++) {
    CCGFace *f = ccgdm->faceMap[index].face;
    int x, y, S, numVerts = ccgSubSurf_getFaceNumVerts(f);

    for (S = 0; S < numVerts; S++) {
      for (x = 0; x < gridSize - 1; x++) {
        ccgDM_to_MEdge(&edges[i++],
                       getFaceIndex(ss, f, S, x, 0, edgeSize, gridSize),
                       getFaceIndex(ss, f, S, x + 1, 0, edgeSize, gridSize));
      }

      for (x = 1; x < gridSize - 1; x++) {
        for (y = 0; y < gridSize - 1; y++) {
          ccgDM_to_MEdge(&edges[i++],
                         getFaceIndex(ss, f, S, x, y, edgeSize, gridSize),
                         getFaceIndex(ss, f, S, x, y + 1, edgeSize, gridSize));
          ccgDM_to_MEdge(&edges[i++],
                         getFaceIndex(ss, f, S, y, x, edgeSize, gridSize),
                         getFaceIndex(ss, f, S, y + 1, x, edgeSize, gridSize));
        }
      }
    }
  }

  totedge = ccgSubSurf_getNumEdges(ss);
  for (index = 0; index < totedge; index++) {
    CCGEdge *e = ccgdm->edgeMap[index].edge;
    for (int x = 0; x < edgeSize - 1; x++) {
      ccgDM_to_MEdge(
          &edges[i++], getEdgeIndex(ss, e, x, edgeSize), getEdgeIndex(ss, e, x + 1, edgeSize));
    }
  }
}

struct CopyFinalLoopArrayData {
  CCGDerivedMesh *ccgdm;
  MLoop *mloop;
  int grid_size;
  int *grid_offset;
  int edge_size;
  size_t mloop_index;
};

static void copyFinalLoopArray_task_cb(void *__restrict userdata,
                                       const int iter,
                                       const TaskParallelTLS *__restrict /*tls*/)
{
  CopyFinalLoopArrayData *data = static_cast<CopyFinalLoopArrayData *>(userdata);
  CCGDerivedMesh *ccgdm = data->ccgdm;
  CCGSubSurf *ss = ccgdm->ss;
  const int grid_size = data->grid_size;
  const int edge_size = data->edge_size;
  CCGFace *f = ccgdm->faceMap[iter].face;
  const int num_verts = ccgSubSurf_getFaceNumVerts(f);
  const int grid_index = data->grid_offset[iter];
  const size_t loop_index = 4 * size_t(grid_index) * (grid_size - 1) * (grid_size - 1);
  MLoop *ml = &data->mloop[loop_index];
  for (int S = 0; S < num_verts; S++) {
    for (int y = 0; y < grid_size - 1; y++) {
      for (int x = 0; x < grid_size - 1; x++) {

        uint v1 = getFaceIndex(ss, f, S, x + 0, y + 0, edge_size, grid_size);
        uint v2 = getFaceIndex(ss, f, S, x + 0, y + 1, edge_size, grid_size);
        uint v3 = getFaceIndex(ss, f, S, x + 1, y + 1, edge_size, grid_size);
        uint v4 = getFaceIndex(ss, f, S, x + 1, y + 0, edge_size, grid_size);

        ml->v = v1;
        ml->e = POINTER_AS_UINT(BLI_edgehash_lookup(ccgdm->ehash, v1, v2));
        ml++;

        ml->v = v2;
        ml->e = POINTER_AS_UINT(BLI_edgehash_lookup(ccgdm->ehash, v2, v3));
        ml++;

        ml->v = v3;
        ml->e = POINTER_AS_UINT(BLI_edgehash_lookup(ccgdm->ehash, v3, v4));
        ml++;

        ml->v = v4;
        ml->e = POINTER_AS_UINT(BLI_edgehash_lookup(ccgdm->ehash, v4, v1));
        ml++;
      }
    }
  }
}

static void ccgDM_copyFinalLoopArray(DerivedMesh *dm, MLoop *mloop)
{
  CCGDerivedMesh *ccgdm = (CCGDerivedMesh *)dm;
  CCGSubSurf *ss = ccgdm->ss;

  if (!ccgdm->ehash) {
    BLI_mutex_lock(&ccgdm->loops_cache_lock);
    if (!ccgdm->ehash) {
      MEdge *edges;
      EdgeHash *ehash;

      ehash = BLI_edgehash_new_ex(__func__, ccgdm->dm.numEdgeData);
      edges = ccgdm->dm.getEdgeArray((DerivedMesh *)ccgdm);

      for (int i = 0; i < ccgdm->dm.numEdgeData; i++) {
        BLI_edgehash_insert(ehash, edges[i].v1, edges[i].v2, POINTER_FROM_INT(i));
      }

      atomic_cas_ptr((void **)&ccgdm->ehash, ccgdm->ehash, ehash);
    }
    BLI_mutex_unlock(&ccgdm->loops_cache_lock);
  }

  CopyFinalLoopArrayData data;
  data.ccgdm = ccgdm;
  data.mloop = mloop;
  data.grid_size = ccgSubSurf_getGridSize(ss);
  data.grid_offset = dm->getGridOffset(dm);
  data.edge_size = ccgSubSurf_getEdgeSize(ss);

  /* NOTE: For a dense subdivision we've got enough work for each face and
   * hence can dedicate whole thread to single face. For less dense
   * subdivision we handle multiple faces per thread.
   */
  data.mloop_index = data.grid_size >= 5 ? 1 : 8;

  TaskParallelSettings settings;
  BLI_parallel_range_settings_defaults(&settings);
  settings.min_iter_per_thread = 1;

  BLI_task_parallel_range(
      0, ccgSubSurf_getNumFaces(ss), &data, copyFinalLoopArray_task_cb, &settings);
}

static void ccgDM_copyFinalPolyArray(DerivedMesh *dm, MPoly *polys)
{
  CCGDerivedMesh *ccgdm = (CCGDerivedMesh *)dm;
  CCGSubSurf *ss = ccgdm->ss;
  int index;
  int totface;
  int gridSize = ccgSubSurf_getGridSize(ss);
  /* int edgeSize = ccgSubSurf_getEdgeSize(ss); */ /* UNUSED */
  int i = 0, k = 0;

  totface = ccgSubSurf_getNumFaces(ss);
  for (index = 0; index < totface; index++) {
    CCGFace *f = ccgdm->faceMap[index].face;
    int x, y, S, numVerts = ccgSubSurf_getFaceNumVerts(f);

    for (S = 0; S < numVerts; S++) {
      for (y = 0; y < gridSize - 1; y++) {
        for (x = 0; x < gridSize - 1; x++) {
          MPoly *poly = &polys[i];

<<<<<<< HEAD
          mp->loopstart = k;
          mp->totloop = 4;
=======
          poly->flag = flag;
          poly->loopstart = k;
          poly->totloop = 4;
>>>>>>> 2a9f792c

          k += 4;
          i++;
        }
      }
    }
  }
}

static void ccgDM_release(DerivedMesh *dm)
{
  CCGDerivedMesh *ccgdm = (CCGDerivedMesh *)dm;

  if (DM_release(dm)) {
    /* Before freeing, need to update the displacement map */
    if (ccgdm->multires.modified_flags) {
      /* Check that mmd still exists */
      if (!ccgdm->multires.local_mmd &&
          BLI_findindex(&ccgdm->multires.ob->modifiers, ccgdm->multires.mmd) < 0) {
        ccgdm->multires.mmd = nullptr;
      }

      if (ccgdm->multires.mmd) {
        if (ccgdm->multires.modified_flags & MULTIRES_COORDS_MODIFIED) {
          multires_modifier_update_mdisps(dm, nullptr);
        }
        if (ccgdm->multires.modified_flags & MULTIRES_HIDDEN_MODIFIED) {
          multires_modifier_update_hidden(dm);
        }
      }
    }

    if (ccgdm->ehash) {
      BLI_edgehash_free(ccgdm->ehash, nullptr);
    }

    if (ccgdm->reverseFaceMap) {
      MEM_freeN(ccgdm->reverseFaceMap);
    }
    if (ccgdm->gridFaces) {
      MEM_freeN(ccgdm->gridFaces);
    }
    if (ccgdm->gridData) {
      MEM_freeN(ccgdm->gridData);
    }
    if (ccgdm->gridOffset) {
      MEM_freeN(ccgdm->gridOffset);
    }
    if (ccgdm->gridFlagMats) {
      MEM_freeN(ccgdm->gridFlagMats);
    }
    if (ccgdm->gridHidden) {
      /* Using dm->getNumGrids(dm) accesses freed memory */
      uint numGrids = ccgdm->numGrid;
      for (uint i = 0; i < numGrids; i++) {
        if (ccgdm->gridHidden[i]) {
          MEM_freeN(ccgdm->gridHidden[i]);
        }
      }
      MEM_freeN(ccgdm->gridHidden);
    }
    if (ccgdm->freeSS) {
      ccgSubSurf_free(ccgdm->ss);
    }
    if (ccgdm->pmap) {
      MEM_freeN(ccgdm->pmap);
    }
    if (ccgdm->pmap_mem) {
      MEM_freeN(ccgdm->pmap_mem);
    }
    MEM_freeN(ccgdm->faceFlags);
    MEM_freeN(ccgdm->vertMap);
    MEM_freeN(ccgdm->edgeMap);
    MEM_freeN(ccgdm->faceMap);

    BLI_mutex_end(&ccgdm->loops_cache_lock);
    BLI_rw_mutex_end(&ccgdm->origindex_cache_rwlock);

    MEM_freeN(ccgdm);
  }
}

static void *ccgDM_get_vert_data_layer(DerivedMesh *dm, int type)
{
  if (type == CD_ORIGINDEX) {
    /* create origindex on demand to save memory */
    CCGDerivedMesh *ccgdm = (CCGDerivedMesh *)dm;
    CCGSubSurf *ss = ccgdm->ss;
    int *origindex;
    int a, index, totnone, totorig;

    /* Avoid re-creation if the layer exists already */
    BLI_rw_mutex_lock(&ccgdm->origindex_cache_rwlock, THREAD_LOCK_READ);
    origindex = static_cast<int *>(DM_get_vert_data_layer(dm, CD_ORIGINDEX));
    BLI_rw_mutex_unlock(&ccgdm->origindex_cache_rwlock);
    if (origindex) {
      return origindex;
    }

    BLI_rw_mutex_lock(&ccgdm->origindex_cache_rwlock, THREAD_LOCK_WRITE);

    origindex = static_cast<int *>(CustomData_add_layer(
        &dm->vertData, CD_ORIGINDEX, CD_SET_DEFAULT, nullptr, dm->numVertData));

    totorig = ccgSubSurf_getNumVerts(ss);
    totnone = dm->numVertData - totorig;

    /* original vertices are at the end */
    for (a = 0; a < totnone; a++) {
      origindex[a] = ORIGINDEX_NONE;
    }

    for (index = 0; index < totorig; index++, a++) {
      CCGVert *v = ccgdm->vertMap[index].vert;
      origindex[a] = ccgDM_getVertMapIndex(ccgdm->ss, v);
    }
    BLI_rw_mutex_unlock(&ccgdm->origindex_cache_rwlock);

    return origindex;
  }

  return DM_get_vert_data_layer(dm, type);
}

static void *ccgDM_get_edge_data_layer(DerivedMesh *dm, int type)
{
  if (type == CD_ORIGINDEX) {
    /* create origindex on demand to save memory */
    CCGDerivedMesh *ccgdm = (CCGDerivedMesh *)dm;
    CCGSubSurf *ss = ccgdm->ss;
    int *origindex;
    int a, i, index, totnone, totorig, totedge;
    int edgeSize = ccgSubSurf_getEdgeSize(ss);

    /* Avoid re-creation if the layer exists already */
    origindex = static_cast<int *>(DM_get_edge_data_layer(dm, CD_ORIGINDEX));
    if (origindex) {
      return origindex;
    }

    origindex = static_cast<int *>(CustomData_add_layer(
        &dm->edgeData, CD_ORIGINDEX, CD_SET_DEFAULT, nullptr, dm->numEdgeData));

    totedge = ccgSubSurf_getNumEdges(ss);
    totorig = totedge * (edgeSize - 1);
    totnone = dm->numEdgeData - totorig;

    /* original edges are at the end */
    for (a = 0; a < totnone; a++) {
      origindex[a] = ORIGINDEX_NONE;
    }

    for (index = 0; index < totedge; index++) {
      CCGEdge *e = ccgdm->edgeMap[index].edge;
      int mapIndex = ccgDM_getEdgeMapIndex(ss, e);

      for (i = 0; i < edgeSize - 1; i++, a++) {
        origindex[a] = mapIndex;
      }
    }

    return origindex;
  }

  return DM_get_edge_data_layer(dm, type);
}

static void *ccgDM_get_poly_data_layer(DerivedMesh *dm, int type)
{
  if (type == CD_ORIGINDEX) {
    /* create origindex on demand to save memory */
    CCGDerivedMesh *ccgdm = (CCGDerivedMesh *)dm;
    CCGSubSurf *ss = ccgdm->ss;
    int *origindex;
    int a, i, index, totface;
    int gridFaces = ccgSubSurf_getGridSize(ss) - 1;

    /* Avoid re-creation if the layer exists already */
    origindex = static_cast<int *>(DM_get_poly_data_layer(dm, CD_ORIGINDEX));
    if (origindex) {
      return origindex;
    }

    origindex = static_cast<int *>(CustomData_add_layer(
        &dm->polyData, CD_ORIGINDEX, CD_SET_DEFAULT, nullptr, dm->numPolyData));

    totface = ccgSubSurf_getNumFaces(ss);

    for (a = 0, index = 0; index < totface; index++) {
      CCGFace *f = ccgdm->faceMap[index].face;
      int numVerts = ccgSubSurf_getFaceNumVerts(f);
      int mapIndex = ccgDM_getFaceMapIndex(ss, f);

      for (i = 0; i < gridFaces * gridFaces * numVerts; i++, a++) {
        origindex[a] = mapIndex;
      }
    }

    return origindex;
  }

  return DM_get_poly_data_layer(dm, type);
}

static int ccgDM_getNumGrids(DerivedMesh *dm)
{
  CCGDerivedMesh *ccgdm = (CCGDerivedMesh *)dm;
  int index, numFaces, numGrids;

  numFaces = ccgSubSurf_getNumFaces(ccgdm->ss);
  numGrids = 0;

  for (index = 0; index < numFaces; index++) {
    CCGFace *f = ccgdm->faceMap[index].face;
    numGrids += ccgSubSurf_getFaceNumVerts(f);
  }

  return numGrids;
}

static int ccgDM_getGridSize(DerivedMesh *dm)
{
  CCGDerivedMesh *ccgdm = (CCGDerivedMesh *)dm;
  return ccgSubSurf_getGridSize(ccgdm->ss);
}

static void ccgdm_create_grids(DerivedMesh *dm)
{
  CCGDerivedMesh *ccgdm = (CCGDerivedMesh *)dm;
  CCGSubSurf *ss = ccgdm->ss;
  CCGElem **gridData;
  DMFlagMat *gridFlagMats;
  CCGFace **gridFaces;
  int *gridOffset;
  int index, numFaces, numGrids, S, gIndex /*, gridSize */;

  if (ccgdm->gridData) {
    return;
  }

  numGrids = ccgDM_getNumGrids(dm);
  numFaces = ccgSubSurf_getNumFaces(ss);
  // gridSize = ccgDM_getGridSize(dm); /* UNUSED */

  /* compute offset into grid array for each face */
  gridOffset = static_cast<int *>(MEM_mallocN(sizeof(int) * numFaces, "ccgdm.gridOffset"));

  for (gIndex = 0, index = 0; index < numFaces; index++) {
    CCGFace *f = ccgdm->faceMap[index].face;
    int numVerts = ccgSubSurf_getFaceNumVerts(f);

    gridOffset[index] = gIndex;
    gIndex += numVerts;
  }

  /* compute grid data */
  gridData = static_cast<CCGElem **>(MEM_mallocN(sizeof(CCGElem *) * numGrids, "ccgdm.gridData"));
  gridFaces = static_cast<CCGFace **>(
      MEM_mallocN(sizeof(CCGFace *) * numGrids, "ccgdm.gridFaces"));
  gridFlagMats = static_cast<DMFlagMat *>(
      MEM_mallocN(sizeof(DMFlagMat) * numGrids, "ccgdm.gridFlagMats"));

  ccgdm->gridHidden = static_cast<uint **>(
      MEM_callocN(sizeof(*ccgdm->gridHidden) * numGrids, "ccgdm.gridHidden"));

  for (gIndex = 0, index = 0; index < numFaces; index++) {
    CCGFace *f = ccgdm->faceMap[index].face;
    int numVerts = ccgSubSurf_getFaceNumVerts(f);

    for (S = 0; S < numVerts; S++, gIndex++) {
      gridData[gIndex] = static_cast<CCGElem *>(ccgSubSurf_getFaceGridDataArray(ss, f, S));
      gridFaces[gIndex] = f;
      gridFlagMats[gIndex] = ccgdm->faceFlags[index];
    }
  }

  ccgdm->gridData = gridData;
  ccgdm->gridFaces = gridFaces;
  ccgdm->gridOffset = gridOffset;
  ccgdm->gridFlagMats = gridFlagMats;
  ccgdm->numGrid = numGrids;
}

static CCGElem **ccgDM_getGridData(DerivedMesh *dm)
{
  CCGDerivedMesh *ccgdm = (CCGDerivedMesh *)dm;

  ccgdm_create_grids(dm);
  return ccgdm->gridData;
}

static int *ccgDM_getGridOffset(DerivedMesh *dm)
{
  CCGDerivedMesh *ccgdm = (CCGDerivedMesh *)dm;

  ccgdm_create_grids(dm);
  return ccgdm->gridOffset;
}

static void ccgDM_getGridKey(DerivedMesh *dm, CCGKey *key)
{
  CCGDerivedMesh *ccgdm = (CCGDerivedMesh *)dm;
  CCG_key_top_level(key, ccgdm->ss);
}

static DMFlagMat *ccgDM_getGridFlagMats(DerivedMesh *dm)
{
  CCGDerivedMesh *ccgdm = (CCGDerivedMesh *)dm;

  ccgdm_create_grids(dm);
  return ccgdm->gridFlagMats;
}

static BLI_bitmap **ccgDM_getGridHidden(DerivedMesh *dm)
{
  CCGDerivedMesh *ccgdm = (CCGDerivedMesh *)dm;

  ccgdm_create_grids(dm);
  return ccgdm->gridHidden;
}

/* WARNING! *MUST* be called in an 'loops_cache_rwlock' protected thread context! */
static void ccgDM_recalcLoopTri(DerivedMesh *dm)
{
  const int tottri = dm->numPolyData * 2;
  int i, poly_index;

  DM_ensure_looptri_data(dm);
  MLoopTri *mlooptri = dm->looptris.array_wip;

  BLI_assert(tottri == 0 || mlooptri != nullptr);
  BLI_assert(poly_to_tri_count(dm->numPolyData, dm->numLoopData) == dm->looptris.num);
  BLI_assert(tottri == dm->looptris.num);

  for (i = 0, poly_index = 0; i < tottri; i += 2, poly_index += 1) {
    MLoopTri *lt;
    lt = &mlooptri[i];
    /* quad is (0, 3, 2, 1) */
    lt->tri[0] = (poly_index * 4) + 0;
    lt->tri[1] = (poly_index * 4) + 2;
    lt->tri[2] = (poly_index * 4) + 3;
    lt->poly = poly_index;

    lt = &mlooptri[i + 1];
    lt->tri[0] = (poly_index * 4) + 0;
    lt->tri[1] = (poly_index * 4) + 1;
    lt->tri[2] = (poly_index * 4) + 2;
    lt->poly = poly_index;
  }

  BLI_assert(dm->looptris.array == nullptr);
  atomic_cas_ptr((void **)&dm->looptris.array, dm->looptris.array, dm->looptris.array_wip);
  dm->looptris.array_wip = nullptr;
}

static void set_default_ccgdm_callbacks(CCGDerivedMesh *ccgdm)
{
  ccgdm->dm.getNumVerts = ccgDM_getNumVerts;
  ccgdm->dm.getNumEdges = ccgDM_getNumEdges;
  ccgdm->dm.getNumLoops = ccgDM_getNumLoops;
  ccgdm->dm.getNumPolys = ccgDM_getNumPolys;

  ccgdm->dm.getVertCo = ccgDM_getFinalVertCo;
  ccgdm->dm.getVertNo = ccgDM_getFinalVertNo;

  ccgdm->dm.copyVertArray = ccgDM_copyFinalVertArray;
  ccgdm->dm.copyEdgeArray = ccgDM_copyFinalEdgeArray;
  ccgdm->dm.copyLoopArray = ccgDM_copyFinalLoopArray;
  ccgdm->dm.copyPolyArray = ccgDM_copyFinalPolyArray;

  ccgdm->dm.getVertDataArray = ccgDM_get_vert_data_layer;
  ccgdm->dm.getEdgeDataArray = ccgDM_get_edge_data_layer;
  ccgdm->dm.getPolyDataArray = ccgDM_get_poly_data_layer;
  ccgdm->dm.getNumGrids = ccgDM_getNumGrids;
  ccgdm->dm.getGridSize = ccgDM_getGridSize;
  ccgdm->dm.getGridData = ccgDM_getGridData;
  ccgdm->dm.getGridOffset = ccgDM_getGridOffset;
  ccgdm->dm.getGridKey = ccgDM_getGridKey;
  ccgdm->dm.getGridFlagMats = ccgDM_getGridFlagMats;
  ccgdm->dm.getGridHidden = ccgDM_getGridHidden;

  ccgdm->dm.recalcLoopTri = ccgDM_recalcLoopTri;

  ccgdm->dm.release = ccgDM_release;
}

static void create_ccgdm_maps(CCGDerivedMesh *ccgdm, CCGSubSurf *ss)
{
  CCGVertIterator vi;
  CCGEdgeIterator ei;
  CCGFaceIterator fi;
  int totvert, totedge, totface;

  totvert = ccgSubSurf_getNumVerts(ss);
  ccgdm->vertMap = static_cast<decltype(CCGDerivedMesh::vertMap)>(
      MEM_mallocN(totvert * sizeof(*ccgdm->vertMap), "vertMap"));
  for (ccgSubSurf_initVertIterator(ss, &vi); !ccgVertIterator_isStopped(&vi);
       ccgVertIterator_next(&vi)) {
    CCGVert *v = ccgVertIterator_getCurrent(&vi);

    ccgdm->vertMap[POINTER_AS_INT(ccgSubSurf_getVertVertHandle(v))].vert = v;
  }

  totedge = ccgSubSurf_getNumEdges(ss);
  ccgdm->edgeMap = static_cast<decltype(CCGDerivedMesh::edgeMap)>(
      MEM_mallocN(totedge * sizeof(*ccgdm->edgeMap), "edgeMap"));
  for (ccgSubSurf_initEdgeIterator(ss, &ei); !ccgEdgeIterator_isStopped(&ei);
       ccgEdgeIterator_next(&ei)) {
    CCGEdge *e = ccgEdgeIterator_getCurrent(&ei);

    ccgdm->edgeMap[POINTER_AS_INT(ccgSubSurf_getEdgeEdgeHandle(e))].edge = e;
  }

  totface = ccgSubSurf_getNumFaces(ss);
  ccgdm->faceMap = static_cast<decltype(CCGDerivedMesh::faceMap)>(
      MEM_mallocN(totface * sizeof(*ccgdm->faceMap), "faceMap"));
  for (ccgSubSurf_initFaceIterator(ss, &fi); !ccgFaceIterator_isStopped(&fi);
       ccgFaceIterator_next(&fi)) {
    CCGFace *f = ccgFaceIterator_getCurrent(&fi);

    ccgdm->faceMap[POINTER_AS_INT(ccgSubSurf_getFaceFaceHandle(f))].face = f;
  }
}

/* Fill in all geometry arrays making it possible to access any
 * hires data from the CPU.
 */
static void set_ccgdm_all_geometry(CCGDerivedMesh *ccgdm,
                                   CCGSubSurf *ss,
                                   DerivedMesh *dm,
                                   bool useSubsurfUv)
{
  const int totvert = ccgSubSurf_getNumVerts(ss);
  const int totedge = ccgSubSurf_getNumEdges(ss);
  const int totface = ccgSubSurf_getNumFaces(ss);
  int index;
  int i;
  int vertNum = 0, edgeNum = 0, faceNum = 0;
  DMFlagMat *faceFlags = ccgdm->faceFlags;
  int *polyidx = nullptr;
  blender::Vector<int, 16> loopidx;
  blender::Vector<int, 16> vertidx;
  int loopindex, loopindex2;
  int edgeSize;
  int gridSize;
  int gridFaces, gridCuts;
  int gridSideEdges;
  int gridInternalEdges;
  WeightTable wtable = {nullptr};
  bool has_edge_cd;

  edgeSize = ccgSubSurf_getEdgeSize(ss);
  gridSize = ccgSubSurf_getGridSize(ss);
  gridFaces = gridSize - 1;
  gridCuts = gridSize - 2;
  // gridInternalVerts = gridSideVerts * gridSideVerts; /* As yet, unused. */
  gridSideEdges = gridSize - 1;
  gridInternalEdges = (gridSideEdges - 1) * gridSideEdges * 2;

<<<<<<< HEAD
=======
  const MPoly *polys = static_cast<const MPoly *>(CustomData_get_layer(&dm->polyData, CD_MPOLY));
>>>>>>> 2a9f792c
  const int *material_indices = static_cast<const int *>(
      CustomData_get_layer_named(&dm->polyData, CD_MPOLY, "material_index"));
  const bool *sharp_faces = static_cast<const bool *>(
      CustomData_get_layer_named(&dm->polyData, CD_PROP_BOOL, "sharp_face"));

  const int *base_polyOrigIndex = static_cast<const int *>(
      CustomData_get_layer(&dm->polyData, CD_ORIGINDEX));

  int *vertOrigIndex = static_cast<int *>(DM_get_vert_data_layer(&ccgdm->dm, CD_ORIGINDEX));
  int *edgeOrigIndex = static_cast<int *>(DM_get_edge_data_layer(&ccgdm->dm, CD_ORIGINDEX));
  int *polyOrigIndex = static_cast<int *>(DM_get_poly_data_layer(&ccgdm->dm, CD_ORIGINDEX));

  has_edge_cd = ((ccgdm->dm.edgeData.totlayer - (edgeOrigIndex ? 1 : 0)) != 0);

  loopindex = loopindex2 = 0; /* current loop index */
  for (index = 0; index < totface; index++) {
    CCGFace *f = ccgdm->faceMap[index].face;
    int numVerts = ccgSubSurf_getFaceNumVerts(f);
    int numFinalEdges = numVerts * (gridSideEdges + gridInternalEdges);
    int origIndex = POINTER_AS_INT(ccgSubSurf_getFaceFaceHandle(f));
    int g2_wid = gridCuts + 2;
    float *w, *w2;
    int s, x, y;

    w = get_ss_weights(&wtable, gridCuts, numVerts);

    ccgdm->faceMap[index].startVert = vertNum;
    ccgdm->faceMap[index].startEdge = edgeNum;
    ccgdm->faceMap[index].startFace = faceNum;

<<<<<<< HEAD
    faceFlags->sharp = sharp_faces ? sharp_faces[origIndex] : false;
=======
    faceFlags->flag = polys ? polys[origIndex].flag : 0;
>>>>>>> 2a9f792c
    faceFlags->mat_nr = material_indices ? material_indices[origIndex] : 0;
    faceFlags++;

    /* set the face base vert */
    *((int *)ccgSubSurf_getFaceUserData(ss, f)) = vertNum;

    loopidx.reinitialize(numVerts);
    for (s = 0; s < numVerts; s++) {
      loopidx[s] = loopindex++;
    }

    vertidx.reinitialize(numVerts);
    for (s = 0; s < numVerts; s++) {
      CCGVert *v = ccgSubSurf_getFaceVert(f, s);
      vertidx[s] = POINTER_AS_INT(ccgSubSurf_getVertVertHandle(v));
    }

    /* I think this is for interpolating the center vert? */
    w2 = w;  // + numVerts*(g2_wid-1) * (g2_wid-1); //numVerts*((g2_wid-1) * g2_wid+g2_wid-1);
    DM_interp_vert_data(dm, &ccgdm->dm, vertidx.data(), w2, numVerts, vertNum);
    if (vertOrigIndex) {
      *vertOrigIndex = ORIGINDEX_NONE;
      vertOrigIndex++;
    }

    vertNum++;

    /* Interpolate per-vert data. */
    for (s = 0; s < numVerts; s++) {
      for (x = 1; x < gridFaces; x++) {
        w2 = w + s * numVerts * g2_wid * g2_wid + x * numVerts;
        DM_interp_vert_data(dm, &ccgdm->dm, vertidx.data(), w2, numVerts, vertNum);

        if (vertOrigIndex) {
          *vertOrigIndex = ORIGINDEX_NONE;
          vertOrigIndex++;
        }

        vertNum++;
      }
    }

    /* Interpolate per-vert data. */
    for (s = 0; s < numVerts; s++) {
      for (y = 1; y < gridFaces; y++) {
        for (x = 1; x < gridFaces; x++) {
          w2 = w + s * numVerts * g2_wid * g2_wid + (y * g2_wid + x) * numVerts;
          DM_interp_vert_data(dm, &ccgdm->dm, vertidx.data(), w2, numVerts, vertNum);

          if (vertOrigIndex) {
            *vertOrigIndex = ORIGINDEX_NONE;
            vertOrigIndex++;
          }

          vertNum++;
        }
      }
    }

    if (edgeOrigIndex) {
      for (i = 0; i < numFinalEdges; i++) {
        edgeOrigIndex[edgeNum + i] = ORIGINDEX_NONE;
      }
    }

    for (s = 0; s < numVerts; s++) {
      /* Interpolate per-face data. */
      for (y = 0; y < gridFaces; y++) {
        for (x = 0; x < gridFaces; x++) {
          w2 = w + s * numVerts * g2_wid * g2_wid + (y * g2_wid + x) * numVerts;
          CustomData_interp(&dm->loopData,
                            &ccgdm->dm.loopData,
                            loopidx.data(),
                            w2,
                            nullptr,
                            numVerts,
                            loopindex2);
          loopindex2++;

          w2 = w + s * numVerts * g2_wid * g2_wid + ((y + 1) * g2_wid + (x)) * numVerts;
          CustomData_interp(&dm->loopData,
                            &ccgdm->dm.loopData,
                            loopidx.data(),
                            w2,
                            nullptr,
                            numVerts,
                            loopindex2);
          loopindex2++;

          w2 = w + s * numVerts * g2_wid * g2_wid + ((y + 1) * g2_wid + (x + 1)) * numVerts;
          CustomData_interp(&dm->loopData,
                            &ccgdm->dm.loopData,
                            loopidx.data(),
                            w2,
                            nullptr,
                            numVerts,
                            loopindex2);
          loopindex2++;

          w2 = w + s * numVerts * g2_wid * g2_wid + ((y)*g2_wid + (x + 1)) * numVerts;
          CustomData_interp(&dm->loopData,
                            &ccgdm->dm.loopData,
                            loopidx.data(),
                            w2,
                            nullptr,
                            numVerts,
                            loopindex2);
          loopindex2++;

          /* Copy over poly data, e.g. #CD_FACEMAP. */
          CustomData_copy_data(&dm->polyData, &ccgdm->dm.polyData, origIndex, faceNum, 1);

          if (polyOrigIndex) {
            *polyOrigIndex = base_polyOrigIndex ? base_polyOrigIndex[origIndex] : origIndex;
            polyOrigIndex++;
          }

          ccgdm->reverseFaceMap[faceNum] = index;

          /* This is a simple one to one mapping, here... */
          if (polyidx) {
            polyidx[faceNum] = faceNum;
          }

          faceNum++;
        }
      }
    }

    edgeNum += numFinalEdges;
  }

  for (index = 0; index < totedge; index++) {
    CCGEdge *e = ccgdm->edgeMap[index].edge;
    int numFinalEdges = edgeSize - 1;
    int mapIndex = ccgDM_getEdgeMapIndex(ss, e);
    int x;
    int vertIdx[2];
    int edgeIdx = POINTER_AS_INT(ccgSubSurf_getEdgeEdgeHandle(e));

    CCGVert *v;
    v = ccgSubSurf_getEdgeVert0(e);
    vertIdx[0] = POINTER_AS_INT(ccgSubSurf_getVertVertHandle(v));
    v = ccgSubSurf_getEdgeVert1(e);
    vertIdx[1] = POINTER_AS_INT(ccgSubSurf_getVertVertHandle(v));

    ccgdm->edgeMap[index].startVert = vertNum;
    ccgdm->edgeMap[index].startEdge = edgeNum;

    /* set the edge base vert */
    *((int *)ccgSubSurf_getEdgeUserData(ss, e)) = vertNum;

    for (x = 1; x < edgeSize - 1; x++) {
      float w[2];
      w[1] = float(x) / (edgeSize - 1);
      w[0] = 1 - w[1];
      DM_interp_vert_data(dm, &ccgdm->dm, vertIdx, w, 2, vertNum);
      if (vertOrigIndex) {
        *vertOrigIndex = ORIGINDEX_NONE;
        vertOrigIndex++;
      }
      vertNum++;
    }

    if (has_edge_cd) {
      BLI_assert(edgeIdx >= 0 && edgeIdx < dm->getNumEdges(dm));
      for (i = 0; i < numFinalEdges; i++) {
        CustomData_copy_data(&dm->edgeData, &ccgdm->dm.edgeData, edgeIdx, edgeNum + i, 1);
      }
    }

    if (edgeOrigIndex) {
      for (i = 0; i < numFinalEdges; i++) {
        edgeOrigIndex[edgeNum + i] = mapIndex;
      }
    }

    edgeNum += numFinalEdges;
  }

  if (useSubsurfUv) {
    CustomData *ldata = &ccgdm->dm.loopData;
    CustomData *dmldata = &dm->loopData;
    int numlayer = CustomData_number_of_layers(ldata, CD_PROP_FLOAT2);
    int dmnumlayer = CustomData_number_of_layers(dmldata, CD_PROP_FLOAT2);

    for (i = 0; i < numlayer && i < dmnumlayer; i++) {
      set_subsurf_uv(ss, dm, &ccgdm->dm, i);
    }
  }

  for (index = 0; index < totvert; index++) {
    CCGVert *v = ccgdm->vertMap[index].vert;
    int mapIndex = ccgDM_getVertMapIndex(ccgdm->ss, v);
    int vertIdx;

    vertIdx = POINTER_AS_INT(ccgSubSurf_getVertVertHandle(v));

    ccgdm->vertMap[index].startVert = vertNum;

    /* set the vert base vert */
    *((int *)ccgSubSurf_getVertUserData(ss, v)) = vertNum;

    DM_copy_vert_data(dm, &ccgdm->dm, vertIdx, vertNum, 1);

    if (vertOrigIndex) {
      *vertOrigIndex = mapIndex;
      vertOrigIndex++;
    }
    vertNum++;
  }

  free_ss_weights(&wtable);

  BLI_assert(vertNum == ccgSubSurf_getNumFinalVerts(ss));
  BLI_assert(edgeNum == ccgSubSurf_getNumFinalEdges(ss));
  BLI_assert(loopindex2 == ccgSubSurf_getNumFinalFaces(ss) * 4);
  BLI_assert(faceNum == ccgSubSurf_getNumFinalFaces(ss));
}

static CCGDerivedMesh *getCCGDerivedMesh(CCGSubSurf *ss,
                                         int drawInteriorEdges,
                                         int useSubsurfUv,
                                         DerivedMesh *dm)
{
  const int totedge = ccgSubSurf_getNumEdges(ss);
  const int totface = ccgSubSurf_getNumFaces(ss);
  CCGDerivedMesh *ccgdm = MEM_cnew<CCGDerivedMesh>(__func__);

  BLI_assert(totedge == ccgSubSurf_getNumEdges(ss));
  UNUSED_VARS_NDEBUG(totedge);
  BLI_assert(totface == ccgSubSurf_getNumFaces(ss));
  DM_from_template(&ccgdm->dm,
                   dm,
                   DM_TYPE_CCGDM,
                   ccgSubSurf_getNumFinalVerts(ss),
                   ccgSubSurf_getNumFinalEdges(ss),
                   0,
                   ccgSubSurf_getNumFinalFaces(ss) * 4,
                   ccgSubSurf_getNumFinalFaces(ss));

  ccgdm->reverseFaceMap = static_cast<int *>(
      MEM_callocN(sizeof(int) * ccgSubSurf_getNumFinalFaces(ss), "reverseFaceMap"));

  create_ccgdm_maps(ccgdm, ss);

  set_default_ccgdm_callbacks(ccgdm);

  ccgdm->ss = ss;
  ccgdm->drawInteriorEdges = drawInteriorEdges;
  ccgdm->useSubsurfUv = useSubsurfUv;

  /* CDDM hack. */
  ccgdm->faceFlags = static_cast<DMFlagMat *>(
      MEM_callocN(sizeof(DMFlagMat) * totface, "faceFlags"));

  set_ccgdm_all_geometry(ccgdm, ss, dm, useSubsurfUv != 0);

  ccgdm->dm.numVertData = ccgSubSurf_getNumFinalVerts(ss);
  ccgdm->dm.numEdgeData = ccgSubSurf_getNumFinalEdges(ss);
  ccgdm->dm.numPolyData = ccgSubSurf_getNumFinalFaces(ss);
  ccgdm->dm.numLoopData = ccgdm->dm.numPolyData * 4;
  ccgdm->dm.numTessFaceData = 0;

  BLI_mutex_init(&ccgdm->loops_cache_lock);
  BLI_rw_mutex_init(&ccgdm->origindex_cache_rwlock);

  return ccgdm;
}

/***/

DerivedMesh *subsurf_make_derived_from_derived(DerivedMesh *dm,
                                               SubsurfModifierData *smd,
                                               const Scene *scene,
                                               float (*vertCos)[3],
                                               SubsurfFlags flags)
{
  const CCGFlags useSimple = (smd->subdivType == ME_SIMPLE_SUBSURF) ? CCG_SIMPLE_SUBDIV :
                                                                      CCGFlags(0);
  const CCGFlags useAging = (smd->flags & eSubsurfModifierFlag_DebugIncr) ? CCG_USE_AGING :
                                                                            CCGFlags(0);
  const int useSubsurfUv = (smd->uv_smooth != SUBSURF_UV_SMOOTH_NONE);
  const int drawInteriorEdges = !(smd->flags & eSubsurfModifierFlag_ControlEdges);
  const bool ignore_simplify = (flags & SUBSURF_IGNORE_SIMPLIFY);
  CCGDerivedMesh *result;

  /* NOTE: editmode calculation can only run once per
   * modifier stack evaluation (uses freed cache) #36299. */
  if (flags & SUBSURF_FOR_EDIT_MODE) {
    int levels = (scene != nullptr && !ignore_simplify) ?
                     get_render_subsurf_level(&scene->r, smd->levels, false) :
                     smd->levels;

    /* TODO(sergey): Same as emCache below. */
    if ((flags & SUBSURF_IN_EDIT_MODE) && smd->mCache) {
      ccgSubSurf_free(static_cast<CCGSubSurf *>(smd->mCache));
      smd->mCache = nullptr;
    }

    smd->emCache = _getSubSurf(static_cast<CCGSubSurf *>(smd->emCache),
                               levels,
                               3,
                               useSimple | useAging | CCG_CALC_NORMALS);

    ss_sync_from_derivedmesh(
        static_cast<CCGSubSurf *>(smd->emCache), dm, vertCos, useSimple, useSubsurfUv);
    result = getCCGDerivedMesh(
        static_cast<CCGSubSurf *>(smd->emCache), drawInteriorEdges, useSubsurfUv, dm);
  }
  else if (flags & SUBSURF_USE_RENDER_PARAMS) {
    /* Do not use cache in render mode. */
    CCGSubSurf *ss;
    int levels = (scene != nullptr && !ignore_simplify) ?
                     get_render_subsurf_level(&scene->r, smd->renderLevels, true) :
                     smd->renderLevels;

    if (levels == 0) {
      return dm;
    }

    ss = _getSubSurf(nullptr, levels, 3, useSimple | CCG_USE_ARENA | CCG_CALC_NORMALS);

    ss_sync_from_derivedmesh(ss, dm, vertCos, useSimple, useSubsurfUv);

    result = getCCGDerivedMesh(ss, drawInteriorEdges, useSubsurfUv, dm);

    result->freeSS = 1;
  }
  else {
    int useIncremental = (smd->flags & eSubsurfModifierFlag_Incremental);
    int levels = (scene != nullptr && !ignore_simplify) ?
                     get_render_subsurf_level(&scene->r, smd->levels, false) :
                     smd->levels;
    CCGSubSurf *ss;

    /* It is quite possible there is a much better place to do this. It
     * depends a bit on how rigorously we expect this function to never
     * be called in editmode. In semi-theory we could share a single
     * cache, but the handles used inside and outside editmode are not
     * the same so we would need some way of converting them. Its probably
     * not worth the effort. But then why am I even writing this long
     * comment that no one will read? Hmmm. - zr
     *
     * Addendum: we can't really ensure that this is never called in edit
     * mode, so now we have a parameter to verify it. - brecht
     */
    if (!(flags & SUBSURF_IN_EDIT_MODE) && smd->emCache) {
      ccgSubSurf_free(static_cast<CCGSubSurf *>(smd->emCache));
      smd->emCache = nullptr;
    }

    if (useIncremental && (flags & SUBSURF_IS_FINAL_CALC)) {
      smd->mCache = ss = _getSubSurf(static_cast<CCGSubSurf *>(smd->mCache),
                                     levels,
                                     3,
                                     useSimple | useAging | CCG_CALC_NORMALS);

      ss_sync_from_derivedmesh(ss, dm, vertCos, useSimple, useSubsurfUv);

      result = getCCGDerivedMesh(
          static_cast<CCGSubSurf *>(smd->mCache), drawInteriorEdges, useSubsurfUv, dm);
    }
    else {
      CCGFlags ccg_flags = useSimple | CCG_USE_ARENA | CCG_CALC_NORMALS;
      CCGSubSurf *prevSS = nullptr;

      if ((smd->mCache) && (flags & SUBSURF_IS_FINAL_CALC)) {
        ccgSubSurf_free(static_cast<CCGSubSurf *>(smd->mCache));
        smd->mCache = nullptr;
      }

      if (flags & SUBSURF_ALLOC_PAINT_MASK) {
        ccg_flags |= CCG_ALLOC_MASK;
      }

      ss = _getSubSurf(prevSS, levels, 3, ccg_flags);
      ss_sync_from_derivedmesh(ss, dm, vertCos, useSimple, useSubsurfUv);

      result = getCCGDerivedMesh(ss, drawInteriorEdges, useSubsurfUv, dm);

      if (flags & SUBSURF_IS_FINAL_CALC) {
        smd->mCache = ss;
      }
      else {
        result->freeSS = 1;
      }

      if (flags & SUBSURF_ALLOC_PAINT_MASK) {
        ccgSubSurf_setNumLayers(ss, 4);
      }
    }
  }

  return (DerivedMesh *)result;
}

void subsurf_calculate_limit_positions(Mesh *me, float (*r_positions)[3])
{
  /* Finds the subsurf limit positions for the verts in a mesh
   * and puts them in an array of floats. Please note that the
   * calculated vert positions is incorrect for the verts
   * on the boundary of the mesh.
   */
  CCGSubSurf *ss = _getSubSurf(nullptr, 1, 3, CCG_USE_ARENA);
  float edge_sum[3], face_sum[3];
  CCGVertIterator vi;
  DerivedMesh *dm = CDDM_from_mesh(me);

  ss_sync_from_derivedmesh(ss, dm, nullptr, 0, 0);

  for (ccgSubSurf_initVertIterator(ss, &vi); !ccgVertIterator_isStopped(&vi);
       ccgVertIterator_next(&vi)) {
    CCGVert *v = ccgVertIterator_getCurrent(&vi);
    int idx = POINTER_AS_INT(ccgSubSurf_getVertVertHandle(v));
    int N = ccgSubSurf_getVertNumEdges(v);
    int numFaces = ccgSubSurf_getVertNumFaces(v);
    int i;

    zero_v3(edge_sum);
    zero_v3(face_sum);

    for (i = 0; i < N; i++) {
      CCGEdge *e = ccgSubSurf_getVertEdge(v, i);
      add_v3_v3v3(
          edge_sum, edge_sum, static_cast<const float *>(ccgSubSurf_getEdgeData(ss, e, 1)));
    }
    for (i = 0; i < numFaces; i++) {
      CCGFace *f = ccgSubSurf_getVertFace(v, i);
      add_v3_v3(face_sum, static_cast<const float *>(ccgSubSurf_getFaceCenterData(f)));
    }

    /* ad-hoc correction for boundary vertices, to at least avoid them
     * moving completely out of place (brecht) */
    if (numFaces && numFaces != N) {
      mul_v3_fl(face_sum, float(N) / float(numFaces));
    }

    const float *co = static_cast<const float *>(ccgSubSurf_getVertData(ss, v));
    r_positions[idx][0] = (co[0] * N * N + edge_sum[0] * 4 + face_sum[0]) / (N * (N + 5));
    r_positions[idx][1] = (co[1] * N * N + edge_sum[1] * 4 + face_sum[1]) / (N * (N + 5));
    r_positions[idx][2] = (co[2] * N * N + edge_sum[2] * 4 + face_sum[2]) / (N * (N + 5));
  }

  ccgSubSurf_free(ss);

  dm->release(dm);
}<|MERGE_RESOLUTION|>--- conflicted
+++ resolved
@@ -1079,14 +1079,8 @@
         for (x = 0; x < gridSize - 1; x++) {
           MPoly *poly = &polys[i];
 
-<<<<<<< HEAD
-          mp->loopstart = k;
-          mp->totloop = 4;
-=======
-          poly->flag = flag;
           poly->loopstart = k;
           poly->totloop = 4;
->>>>>>> 2a9f792c
 
           k += 4;
           i++;
@@ -1546,10 +1540,6 @@
   gridSideEdges = gridSize - 1;
   gridInternalEdges = (gridSideEdges - 1) * gridSideEdges * 2;
 
-<<<<<<< HEAD
-=======
-  const MPoly *polys = static_cast<const MPoly *>(CustomData_get_layer(&dm->polyData, CD_MPOLY));
->>>>>>> 2a9f792c
   const int *material_indices = static_cast<const int *>(
       CustomData_get_layer_named(&dm->polyData, CD_MPOLY, "material_index"));
   const bool *sharp_faces = static_cast<const bool *>(
@@ -1580,11 +1570,7 @@
     ccgdm->faceMap[index].startEdge = edgeNum;
     ccgdm->faceMap[index].startFace = faceNum;
 
-<<<<<<< HEAD
     faceFlags->sharp = sharp_faces ? sharp_faces[origIndex] : false;
-=======
-    faceFlags->flag = polys ? polys[origIndex].flag : 0;
->>>>>>> 2a9f792c
     faceFlags->mat_nr = material_indices ? material_indices[origIndex] : 0;
     faceFlags++;
 
