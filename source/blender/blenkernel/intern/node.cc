--- conflicted
+++ resolved
@@ -2562,14 +2562,10 @@
   }
 }
 
-<<<<<<< HEAD
 /**
  * Location mapping in parent frame node space.
  */
 static void nodeViewMapping(const bNode *node, float &mapping_x, float &mapping_y)
-=======
-void nodeToView(const bNode *node, const float x, const float y, float *rx, float *ry)
->>>>>>> 52bf2eb5
 {
   const bNode *t_node = node;
 
@@ -2584,8 +2580,7 @@
   }
 }
 
-<<<<<<< HEAD
-void nodeToView(const bNode *node, float x, float y, float *rx, float *ry)
+void nodeToView(const bNode *node, const float x, const float y, float *rx, float *ry)
 {
   float mapping_x = 0.0f;
   float mapping_y = 0.0f;
@@ -2595,10 +2590,7 @@
   *ry = mapping_y + y;
 }
 
-void nodeFromView(const bNode *node, float x, float y, float *rx, float *ry)
-=======
 void nodeFromView(const bNode *node, const float x, const float y, float *rx, float *ry)
->>>>>>> 52bf2eb5
 {
   float mapping_x = 0.0f;
   float mapping_y = 0.0f;
