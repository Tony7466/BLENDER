/* SPDX-FileCopyrightText: 2005 Blender Authors
 *
 * SPDX-License-Identifier: GPL-2.0-or-later */

/** \file
 * \ingroup bke
 */

#include "CLG_log.h"

#include "MEM_guardedalloc.h"

#include <climits>
#include <cstddef>
#include <cstdlib>
#include <cstring>
#include <optional>

/* Allow using deprecated functionality for .blend file I/O. */
#define DNA_DEPRECATED_ALLOW

#include "DNA_action_types.h"
#include "DNA_anim_types.h"
#include "DNA_collection_types.h"
#include "DNA_gpencil_legacy_types.h"
#include "DNA_light_types.h"
#include "DNA_linestyle_types.h"
#include "DNA_material_types.h"
#include "DNA_modifier_types.h"
#include "DNA_node_types.h"
#include "DNA_scene_types.h"
#include "DNA_texture_types.h"
#include "DNA_world_types.h"

#include "BLI_color.hh"
#include "BLI_ghash.h"
#include "BLI_listbase.h"
#include "BLI_map.hh"
#include "BLI_math_rotation_types.hh"
#include "BLI_path_util.h"
#include "BLI_rand.hh"
#include "BLI_set.hh"
#include "BLI_stack.hh"
#include "BLI_string.h"
#include "BLI_string_utf8.h"
#include "BLI_string_utils.hh"
#include "BLI_threads.h"
#include "BLI_time.h"
#include "BLI_utildefines.h"
#include "BLI_vector_set.hh"
#include "BLT_translation.hh"

#include "IMB_imbuf.hh"

#include "BKE_anim_data.hh"
#include "BKE_animsys.h"
#include "BKE_asset.hh"
#include "BKE_bpath.hh"
#include "BKE_colortools.hh"
#include "BKE_context.hh"
#include "BKE_cryptomatte.h"
#include "BKE_global.hh"
#include "BKE_idprop.hh"
#include "BKE_idtype.hh"
#include "BKE_image_format.h"
#include "BKE_lib_id.hh"
#include "BKE_lib_query.hh"
#include "BKE_main.hh"
#include "BKE_node.hh"
#include "BKE_node_enum.hh"
#include "BKE_node_runtime.hh"
#include "BKE_node_tree_anonymous_attributes.hh"
#include "BKE_node_tree_interface.hh"
#include "BKE_node_tree_update.hh"
#include "BKE_node_tree_zones.hh"
#include "BKE_preview_image.hh"
#include "BKE_type_conversions.hh"

#include "RNA_access.hh"
#include "RNA_define.hh"
#include "RNA_enum_types.hh"
#include "RNA_prototypes.hh"

#include "NOD_common.h"
#include "NOD_composite.hh"
#include "NOD_geo_bake.hh"
#include "NOD_geo_capture_attribute.hh"
#include "NOD_geo_index_switch.hh"
#include "NOD_geo_menu_switch.hh"
#include "NOD_geo_repeat.hh"
#include "NOD_geo_simulation.hh"
#include "NOD_geometry.hh"
#include "NOD_geometry_nodes_gizmos.hh"
#include "NOD_geometry_nodes_lazy_function.hh"
#include "NOD_node_declaration.hh"
#include "NOD_register.hh"
#include "NOD_shader.h"
#include "NOD_socket.hh"
#include "NOD_texture.h"

#include "DEG_depsgraph.hh"
#include "DEG_depsgraph_build.hh"

#include "BLO_read_write.hh"

using blender::Array;
using blender::Map;
using blender::MutableSpan;
using blender::Set;
using blender::Span;
using blender::Stack;
using blender::StringRef;
using blender::Vector;
using blender::VectorSet;
using blender::bke::bNodeRuntime;
using blender::bke::bNodeSocketRuntime;
using blender::bke::bNodeTreeRuntime;
using blender::nodes::FieldInferencingInterface;
using blender::nodes::InputSocketFieldType;
using blender::nodes::NodeDeclaration;
using blender::nodes::OutputFieldDependency;
using blender::nodes::OutputSocketFieldType;
using blender::nodes::SocketDeclaration;

static CLG_LogRef LOG = {"bke.node"};

namespace blender::bke {

/* Forward declaration. */
static void write_node_socket_default_value(BlendWriter *writer, const bNodeSocket *sock);

/* Fallback types for undefined tree, nodes, sockets. */
bNodeTreeType NodeTreeTypeUndefined;
bNodeType NodeTypeUndefined;
bNodeSocketType NodeSocketTypeUndefined;

static void ntree_set_typeinfo(bNodeTree *ntree, bNodeTreeType *typeinfo);
static void node_socket_set_typeinfo(bNodeTree *ntree,
                                     bNodeSocket *sock,
                                     bNodeSocketType *typeinfo);
static void node_socket_copy(bNodeSocket *sock_dst, const bNodeSocket *sock_src, const int flag);
static void free_localized_node_groups(bNodeTree *ntree);
static bool socket_id_user_decrement(bNodeSocket *sock);

static void ntree_init_data(ID *id)
{
  bNodeTree *ntree = reinterpret_cast<bNodeTree *>(id);
  ntree->tree_interface.init_data();
  ntree->runtime = MEM_new<bNodeTreeRuntime>(__func__);
  ntree->default_group_node_width = GROUP_NODE_DEFAULT_WIDTH;
  ntree_set_typeinfo(ntree, nullptr);
}

static void ntree_copy_data(Main * /*bmain*/,
                            std::optional<Library *> /*owner_library*/,
                            ID *id_dst,
                            const ID *id_src,
                            const int flag)
{
  bNodeTree *ntree_dst = reinterpret_cast<bNodeTree *>(id_dst);
  const bNodeTree *ntree_src = reinterpret_cast<const bNodeTree *>(id_src);

  /* We never handle user-count here for owned data. */
  const int flag_subdata = flag | LIB_ID_CREATE_NO_USER_REFCOUNT;

  ntree_dst->runtime = MEM_new<bNodeTreeRuntime>(__func__);
  bNodeTreeRuntime &dst_runtime = *ntree_dst->runtime;

  Map<const bNodeSocket *, bNodeSocket *> socket_map;

  dst_runtime.nodes_by_id.reserve(ntree_src->all_nodes().size());
  BLI_listbase_clear(&ntree_dst->nodes);
  int i;
  LISTBASE_FOREACH_INDEX (const bNode *, src_node, &ntree_src->nodes, i) {
    /* Don't find a unique name for every node, since they should have valid names already. */
    bNode *new_node = node_copy_with_mapping(
        ntree_dst, *src_node, flag_subdata, false, socket_map);
    dst_runtime.nodes_by_id.add_new(new_node);
    new_node->runtime->index_in_tree = i;
  }

  /* copy links */
  BLI_listbase_clear(&ntree_dst->links);
  LISTBASE_FOREACH (const bNodeLink *, src_link, &ntree_src->links) {
    bNodeLink *dst_link = static_cast<bNodeLink *>(MEM_dupallocN(src_link));
    dst_link->fromnode = dst_runtime.nodes_by_id.lookup_key_as(src_link->fromnode->identifier);
    dst_link->fromsock = socket_map.lookup(src_link->fromsock);
    dst_link->tonode = dst_runtime.nodes_by_id.lookup_key_as(src_link->tonode->identifier);
    dst_link->tosock = socket_map.lookup(src_link->tosock);
    BLI_assert(dst_link->tosock);
    dst_link->tosock->link = dst_link;
    BLI_addtail(&ntree_dst->links, dst_link);
  }

  /* update node->parent pointers */
  for (bNode *node : ntree_dst->all_nodes()) {
    if (node->parent) {
      node->parent = dst_runtime.nodes_by_id.lookup_key_as(node->parent->identifier);
    }
  }

  for (bNode *node : ntree_dst->all_nodes()) {
    node_declaration_ensure(ntree_dst, node);
  }

  ntree_dst->tree_interface.copy_data(ntree_src->tree_interface, flag);
  /* copy preview hash */
  if (ntree_src->previews && (flag & LIB_ID_COPY_NO_PREVIEW) == 0) {
    bNodeInstanceHashIterator iter;

    ntree_dst->previews = node_instance_hash_new("node previews");

    NODE_INSTANCE_HASH_ITER (iter, ntree_src->previews) {
      bNodeInstanceKey key = node_instance_hash_iterator_get_key(&iter);
      bNodePreview *preview = static_cast<bNodePreview *>(
          node_instance_hash_iterator_get_value(&iter));
      node_instance_hash_insert(ntree_dst->previews, key, node_preview_copy(preview));
    }
  }
  else {
    ntree_dst->previews = nullptr;
  }

  if (ntree_src->runtime->field_inferencing_interface) {
    dst_runtime.field_inferencing_interface = std::make_unique<FieldInferencingInterface>(
        *ntree_src->runtime->field_inferencing_interface);
  }
  if (ntree_src->runtime->anonymous_attribute_inferencing) {
    using namespace anonymous_attribute_inferencing;
    dst_runtime.anonymous_attribute_inferencing =
        std::make_unique<AnonymousAttributeInferencingResult>(
            *ntree_src->runtime->anonymous_attribute_inferencing);
    for (FieldSource &field_source :
         dst_runtime.anonymous_attribute_inferencing->all_field_sources)
    {
      if (auto *socket_field_source = std::get_if<SocketFieldSource>(&field_source.data)) {
        socket_field_source->socket = socket_map.lookup(socket_field_source->socket);
      }
    }
    for (GeometrySource &geometry_source :
         dst_runtime.anonymous_attribute_inferencing->all_geometry_sources)
    {
      if (auto *socket_geometry_source = std::get_if<SocketGeometrySource>(&geometry_source.data))
      {
        socket_geometry_source->socket = socket_map.lookup(socket_geometry_source->socket);
      }
    }
  }

  if (ntree_src->geometry_node_asset_traits) {
    ntree_dst->geometry_node_asset_traits = MEM_cnew<GeometryNodeAssetTraits>(
        __func__, *ntree_src->geometry_node_asset_traits);
  }

  if (ntree_src->nested_node_refs) {
    ntree_dst->nested_node_refs = static_cast<bNestedNodeRef *>(
        MEM_malloc_arrayN(ntree_src->nested_node_refs_num, sizeof(bNestedNodeRef), __func__));
    uninitialized_copy_n(
        ntree_src->nested_node_refs, ntree_src->nested_node_refs_num, ntree_dst->nested_node_refs);
  }

  if (flag & LIB_ID_COPY_NO_PREVIEW) {
    ntree_dst->preview = nullptr;
  }
  else {
    BKE_previewimg_id_copy(&ntree_dst->id, &ntree_src->id);
  }

  ntree_dst->description = BLI_strdup_null(ntree_src->description);
}

static void ntree_free_data(ID *id)
{
  bNodeTree *ntree = reinterpret_cast<bNodeTree *>(id);

  /* XXX hack! node trees should not store execution graphs at all.
   * This should be removed when old tree types no longer require it.
   * Currently the execution data for texture nodes remains in the tree
   * after execution, until the node tree is updated or freed. */
  if (ntree->runtime->execdata) {
    switch (ntree->type) {
      case NTREE_SHADER:
        ntreeShaderEndExecTree(ntree->runtime->execdata);
        break;
      case NTREE_TEXTURE:
        ntreeTexEndExecTree(ntree->runtime->execdata);
        ntree->runtime->execdata = nullptr;
        break;
    }
  }

  /* XXX not nice, but needed to free localized node groups properly */
  free_localized_node_groups(ntree);

  BLI_freelistN(&ntree->links);

  LISTBASE_FOREACH_MUTABLE (bNode *, node, &ntree->nodes) {
    node_free_node(ntree, node);
  }

  ntree->tree_interface.free_data();

  /* free preview hash */
  if (ntree->previews) {
    node_instance_hash_free(ntree->previews, (bNodeInstanceValueFP)node_preview_free);
  }

  if (ntree->id.tag & ID_TAG_LOCALIZED) {
    BKE_libblock_free_data(&ntree->id, true);
  }

  if (ntree->geometry_node_asset_traits) {
    MEM_freeN(ntree->geometry_node_asset_traits);
  }

  if (ntree->nested_node_refs) {
    MEM_freeN(ntree->nested_node_refs);
  }

  MEM_SAFE_FREE(ntree->description);
  BKE_previewimg_free(&ntree->preview);
  MEM_delete(ntree->runtime);
}

static void library_foreach_node_socket(bNodeSocket *sock, LibraryForeachIDData *data)
{
  BKE_LIB_FOREACHID_PROCESS_FUNCTION_CALL(
      data, IDP_foreach_property(sock->prop, IDP_TYPE_FILTER_ID, [&](IDProperty *prop) {
        BKE_lib_query_idpropertiesForeachIDLink_callback(prop, data);
      }));

  switch (eNodeSocketDatatype(sock->type)) {
    case SOCK_OBJECT: {
      bNodeSocketValueObject &default_value = *sock->default_value_typed<bNodeSocketValueObject>();
      BKE_LIB_FOREACHID_PROCESS_IDSUPER(data, default_value.value, IDWALK_CB_USER);
      break;
    }
    case SOCK_IMAGE: {
      bNodeSocketValueImage &default_value = *sock->default_value_typed<bNodeSocketValueImage>();
      BKE_LIB_FOREACHID_PROCESS_IDSUPER(data, default_value.value, IDWALK_CB_USER);
      break;
    }
    case SOCK_COLLECTION: {
      bNodeSocketValueCollection &default_value =
          *sock->default_value_typed<bNodeSocketValueCollection>();
      BKE_LIB_FOREACHID_PROCESS_IDSUPER(data, default_value.value, IDWALK_CB_USER);
      break;
    }
    case SOCK_TEXTURE: {
      bNodeSocketValueTexture &default_value =
          *sock->default_value_typed<bNodeSocketValueTexture>();
      BKE_LIB_FOREACHID_PROCESS_IDSUPER(data, default_value.value, IDWALK_CB_USER);
      break;
    }
    case SOCK_MATERIAL: {
      bNodeSocketValueMaterial &default_value =
          *sock->default_value_typed<bNodeSocketValueMaterial>();
      BKE_LIB_FOREACHID_PROCESS_IDSUPER(data, default_value.value, IDWALK_CB_USER);
      break;
    }
    case SOCK_SOUND: {
      bNodeSocketValueMaterial &default_value =
          *sock->default_value_typed<bNodeSocketValueMaterial>();
      BKE_LIB_FOREACHID_PROCESS_IDSUPER(data, default_value.value, IDWALK_CB_USER);
      break;
    }
    case SOCK_FLOAT:
    case SOCK_VECTOR:
    case SOCK_RGBA:
    case SOCK_BOOLEAN:
    case SOCK_ROTATION:
    case SOCK_MATRIX:
    case SOCK_INT:
    case SOCK_STRING:
    case SOCK_CUSTOM:
    case SOCK_SHADER:
    case SOCK_GEOMETRY:
    case SOCK_MENU:
      break;
  }
}

void node_node_foreach_id(bNode *node, LibraryForeachIDData *data)
{
  BKE_LIB_FOREACHID_PROCESS_ID(data, node->id, IDWALK_CB_USER);

  BKE_LIB_FOREACHID_PROCESS_FUNCTION_CALL(
      data, IDP_foreach_property(node->prop, IDP_TYPE_FILTER_ID, [&](IDProperty *prop) {
        BKE_lib_query_idpropertiesForeachIDLink_callback(prop, data);
      }));
  LISTBASE_FOREACH (bNodeSocket *, sock, &node->inputs) {
    BKE_LIB_FOREACHID_PROCESS_FUNCTION_CALL(data, library_foreach_node_socket(sock, data));
  }
  LISTBASE_FOREACH (bNodeSocket *, sock, &node->outputs) {
    BKE_LIB_FOREACHID_PROCESS_FUNCTION_CALL(data, library_foreach_node_socket(sock, data));
  }

  /* Note that this ID pointer is only a cache, it may be outdated. */
  BKE_LIB_FOREACHID_PROCESS_ID(data, node->runtime->owner_tree, IDWALK_CB_LOOPBACK);
}

static void node_foreach_id(ID *id, LibraryForeachIDData *data)
{
  bNodeTree *ntree = reinterpret_cast<bNodeTree *>(id);

  BKE_LIB_FOREACHID_PROCESS_ID(
      data,
      ntree->owner_id,
      (IDWALK_CB_LOOPBACK | IDWALK_CB_NEVER_SELF | IDWALK_CB_READFILE_IGNORE));

  BKE_LIB_FOREACHID_PROCESS_IDSUPER(data, ntree->gpd, IDWALK_CB_USER);

  for (bNode *node : ntree->all_nodes()) {
    node_node_foreach_id(node, data);
  }

  ntree->tree_interface.foreach_id(data);
}

static void node_foreach_cache(ID *id,
                               IDTypeForeachCacheFunctionCallback function_callback,
                               void *user_data)
{
  bNodeTree *nodetree = reinterpret_cast<bNodeTree *>(id);
  IDCacheKey key = {0};
  key.id_session_uid = id->session_uid;
  key.identifier = offsetof(bNodeTree, previews);

  /* TODO: see also `direct_link_nodetree()` in `readfile.cc`. */
#if 0
  function_callback(id, &key, static_cast<void **>(&nodetree->previews), 0, user_data);
#endif

  if (nodetree->type == NTREE_COMPOSIT) {
    for (bNode *node : nodetree->all_nodes()) {
      if (node->type == CMP_NODE_MOVIEDISTORTION) {
        key.identifier = size_t(BLI_ghashutil_strhash_p(node->name));
        function_callback(id, &key, static_cast<void **>(&node->storage), 0, user_data);
      }
    }
  }
}

static void node_foreach_path(ID *id, BPathForeachPathData *bpath_data)
{
  bNodeTree *ntree = reinterpret_cast<bNodeTree *>(id);

  switch (ntree->type) {
    case NTREE_SHADER: {
      for (bNode *node : ntree->all_nodes()) {
        if (node->type == SH_NODE_SCRIPT) {
          NodeShaderScript *nss = static_cast<NodeShaderScript *>(node->storage);
          BKE_bpath_foreach_path_fixed_process(bpath_data, nss->filepath, sizeof(nss->filepath));
        }
        else if (node->type == SH_NODE_TEX_IES) {
          NodeShaderTexIES *ies = static_cast<NodeShaderTexIES *>(node->storage);
          BKE_bpath_foreach_path_fixed_process(bpath_data, ies->filepath, sizeof(ies->filepath));
        }
      }
      break;
    }
    default:
      break;
  }
}

static ID **node_owner_pointer_get(ID *id, const bool debug_relationship_assert)
{
  if ((id->flag & ID_FLAG_EMBEDDED_DATA) == 0) {
    return nullptr;
  }
  /* TODO: Sort this NO_MAIN or not for embedded node trees. See #86119. */
  // BLI_assert((id->tag & ID_TAG_NO_MAIN) == 0);

  bNodeTree *ntree = reinterpret_cast<bNodeTree *>(id);
  if (debug_relationship_assert) {
    BLI_assert(ntree->owner_id != nullptr);
    BLI_assert(node_tree_from_id(ntree->owner_id) == ntree);
  }

  return &ntree->owner_id;
}

namespace forward_compat {

static void write_node_socket_interface(BlendWriter *writer, const bNodeSocket *sock)
{
  BLO_write_struct(writer, bNodeSocket, sock);

  if (sock->prop) {
    IDP_BlendWrite(writer, sock->prop);
  }

  BLO_write_string(writer, sock->default_attribute_name);

  write_node_socket_default_value(writer, sock);
}

/* Construct a bNodeSocket that represents a node group socket the old way. */
static bNodeSocket *make_socket(bNodeTree *ntree,
                                const eNodeSocketInOut in_out,
                                const StringRef idname,

                                const StringRef name,
                                const StringRef identifier)
{
  bNodeSocketType *stype = node_socket_type_find(idname.data());
  if (stype == nullptr) {
    return nullptr;
  }

  bNodeSocket *sock = MEM_cnew<bNodeSocket>(__func__);
  sock->runtime = MEM_new<bNodeSocketRuntime>(__func__);
  STRNCPY(sock->idname, stype->idname);
  sock->in_out = int(in_out);
  sock->type = int(SOCK_CUSTOM); /* int type undefined by default */
  node_socket_set_typeinfo(ntree, sock, stype);

  sock->limit = (in_out == SOCK_IN ? 1 : 0xFFF);

  STRNCPY(sock->identifier, identifier.data());
  STRNCPY(sock->name, name.data());
  sock->storage = nullptr;
  sock->flag |= SOCK_COLLAPSED;

  return sock;
}

/* Include the subtype suffix for old socket idnames. */
static StringRef get_legacy_socket_subtype_idname(StringRef idname, const void *socket_data)
{
  if (idname == "NodeSocketFloat") {
    const bNodeSocketValueFloat &float_data = *static_cast<const bNodeSocketValueFloat *>(
        socket_data);
    switch (float_data.subtype) {
      case PROP_UNSIGNED:
        return "NodeSocketFloatUnsigned";
      case PROP_PERCENTAGE:
        return "NodeSocketFloatPercentage";
      case PROP_FACTOR:
        return "NodeSocketFloatFactor";
      case PROP_ANGLE:
        return "NodeSocketFloatAngle";
      case PROP_TIME:
        return "NodeSocketFloatTime";
      case PROP_TIME_ABSOLUTE:
        return "NodeSocketFloatTimeAbsolute";
      case PROP_DISTANCE:
        return "NodeSocketFloatDistance";
      case PROP_WAVELENGTH:
        return "NodeSocketFloatWavelength";
      case PROP_COLOR_TEMPERATURE:
        return "NodeSocketFloatColorTemperature";
      case PROP_FREQUENCY:
        return "NodeSocketFloatFrequency";
    }
  }
  if (idname == "NodeSocketInt") {
    const bNodeSocketValueInt &int_data = *static_cast<const bNodeSocketValueInt *>(socket_data);
    switch (int_data.subtype) {
      case PROP_UNSIGNED:
        return "NodeSocketIntUnsigned";
      case PROP_PERCENTAGE:
        return "NodeSocketIntPercentage";
      case PROP_FACTOR:
        return "NodeSocketIntFactor";
    }
  }
  if (idname == "NodeSocketVector") {
    const bNodeSocketValueVector &vector_data = *static_cast<const bNodeSocketValueVector *>(
        socket_data);
    switch (vector_data.subtype) {
      case PROP_TRANSLATION:
        return "NodeSocketVectorTranslation";
      case PROP_DIRECTION:
        return "NodeSocketVectorDirection";
      case PROP_VELOCITY:
        return "NodeSocketVectorVelocity";
      case PROP_ACCELERATION:
        return "NodeSocketVectorAcceleration";
      case PROP_EULER:
        return "NodeSocketVectorEuler";
    }
  }
  return idname;
}

/**
 * Socket interface reconstruction for forward compatibility.
 * To enable previous Blender versions to read the new interface DNA data,
 * construct the bNodeSocket inputs/outputs lists.
 * This discards any information about panels and alternating input/output order,
 * but all functional information is preserved for executing node trees.
 */
static void construct_interface_as_legacy_sockets(bNodeTree *ntree)
{
  BLI_assert(BLI_listbase_is_empty(&ntree->inputs_legacy));
  BLI_assert(BLI_listbase_is_empty(&ntree->outputs_legacy));

  auto make_legacy_socket = [&](const bNodeTreeInterfaceSocket &socket,
                                eNodeSocketInOut in_out) -> bNodeSocket * {
    bNodeSocket *iosock = make_socket(
        ntree,
        in_out,
        get_legacy_socket_subtype_idname(socket.socket_type, socket.socket_data),
        socket.name ? socket.name : "",
        socket.identifier);
    if (!iosock) {
      return nullptr;
    }

    if (socket.description) {
      STRNCPY(iosock->description, socket.description);
    }
    node_socket_copy_default_value_data(
        eNodeSocketDatatype(iosock->typeinfo->type), iosock->default_value, socket.socket_data);
    if (socket.properties) {
      iosock->prop = IDP_CopyProperty(socket.properties);
    }
    SET_FLAG_FROM_TEST(
        iosock->flag, socket.flag & NODE_INTERFACE_SOCKET_HIDE_VALUE, SOCK_HIDE_VALUE);
    SET_FLAG_FROM_TEST(
        iosock->flag, socket.flag & NODE_INTERFACE_SOCKET_HIDE_IN_MODIFIER, SOCK_HIDE_IN_MODIFIER);
    iosock->attribute_domain = socket.attribute_domain;
    iosock->default_attribute_name = BLI_strdup_null(socket.default_attribute_name);
    return iosock;
  };

  /* Construct inputs/outputs socket lists in the node tree. */
  ntree->tree_interface.foreach_item([&](const bNodeTreeInterfaceItem &item) {
    if (const bNodeTreeInterfaceSocket *socket =
            node_interface::get_item_as<bNodeTreeInterfaceSocket>(&item))
    {
      if (socket->flag & NODE_INTERFACE_SOCKET_INPUT) {
        if (bNodeSocket *legacy_socket = make_legacy_socket(*socket, SOCK_IN)) {
          BLI_addtail(&ntree->inputs_legacy, legacy_socket);
        }
      }
      if (socket->flag & NODE_INTERFACE_SOCKET_OUTPUT) {
        if (bNodeSocket *legacy_socket = make_legacy_socket(*socket, SOCK_OUT)) {
          BLI_addtail(&ntree->outputs_legacy, legacy_socket);
        }
      }
    }
    return true;
  });
}

static void write_legacy_sockets(BlendWriter *writer, bNodeTree *ntree)
{
  /* Write inputs/outputs */
  LISTBASE_FOREACH (bNodeSocket *, sock, &ntree->inputs_legacy) {
    write_node_socket_interface(writer, sock);
  }
  LISTBASE_FOREACH (bNodeSocket *, sock, &ntree->outputs_legacy) {
    write_node_socket_interface(writer, sock);
  }
}

static void legacy_socket_interface_free(bNodeSocket *sock)
{
  if (sock->prop) {
    IDP_FreeProperty_ex(sock->prop, false);
  }

  if (sock->default_value) {
    MEM_freeN(sock->default_value);
  }
  if (sock->default_attribute_name) {
    MEM_freeN(sock->default_attribute_name);
  }
  MEM_delete(sock->runtime);
}

static void cleanup_legacy_sockets(bNodeTree *ntree)
{
  /* Clean up temporary inputs/outputs. */
  LISTBASE_FOREACH_MUTABLE (bNodeSocket *, socket, &ntree->inputs_legacy) {
    legacy_socket_interface_free(socket);
    MEM_freeN(socket);
  }
  LISTBASE_FOREACH_MUTABLE (bNodeSocket *, socket, &ntree->outputs_legacy) {
    legacy_socket_interface_free(socket);
    MEM_freeN(socket);
  }
  BLI_listbase_clear(&ntree->inputs_legacy);
  BLI_listbase_clear(&ntree->outputs_legacy);
}

}  // namespace forward_compat

static void write_node_socket_default_value(BlendWriter *writer, const bNodeSocket *sock)
{
  if (sock->default_value == nullptr) {
    return;
  }

  switch (eNodeSocketDatatype(sock->type)) {
    case SOCK_FLOAT:
      BLO_write_struct(writer, bNodeSocketValueFloat, sock->default_value);
      break;
    case SOCK_VECTOR:
      BLO_write_struct(writer, bNodeSocketValueVector, sock->default_value);
      break;
    case SOCK_RGBA:
      BLO_write_struct(writer, bNodeSocketValueRGBA, sock->default_value);
      break;
    case SOCK_BOOLEAN:
      BLO_write_struct(writer, bNodeSocketValueBoolean, sock->default_value);
      break;
    case SOCK_INT:
      BLO_write_struct(writer, bNodeSocketValueInt, sock->default_value);
      break;
    case SOCK_STRING:
      BLO_write_struct(writer, bNodeSocketValueString, sock->default_value);
      break;
    case SOCK_OBJECT:
      BLO_write_struct(writer, bNodeSocketValueObject, sock->default_value);
      break;
    case SOCK_IMAGE:
      BLO_write_struct(writer, bNodeSocketValueImage, sock->default_value);
      break;
    case SOCK_COLLECTION:
      BLO_write_struct(writer, bNodeSocketValueCollection, sock->default_value);
      break;
    case SOCK_TEXTURE:
      BLO_write_struct(writer, bNodeSocketValueTexture, sock->default_value);
      break;
    case SOCK_MATERIAL:
      BLO_write_struct(writer, bNodeSocketValueMaterial, sock->default_value);
      break;
    case SOCK_SOUND:
      BLO_write_struct(writer, bNodeSocketValueSound, sock->default_value);
      break;
    case SOCK_ROTATION:
      BLO_write_struct(writer, bNodeSocketValueRotation, sock->default_value);
      break;
    case SOCK_MENU:
      BLO_write_struct(writer, bNodeSocketValueMenu, sock->default_value);
      break;
    case SOCK_MATRIX:
      /* Matrix sockets currently have no default value. */
      break;
    case SOCK_CUSTOM:
      /* Custom node sockets where default_value is defined uses custom properties for storage. */
      break;
    case SOCK_SHADER:
    case SOCK_GEOMETRY:
      BLI_assert_unreachable();
      break;
  }
}

static void write_node_socket(BlendWriter *writer, const bNodeSocket *sock)
{
  BLO_write_struct(writer, bNodeSocket, sock);

  if (sock->prop) {
    IDP_BlendWrite(writer, sock->prop);
  }

  /* This property should only be used for group node "interface" sockets. */
  BLI_assert(sock->default_attribute_name == nullptr);

  write_node_socket_default_value(writer, sock);
}

void node_tree_blend_write(BlendWriter *writer, bNodeTree *ntree)
{
  BKE_id_blend_write(writer, &ntree->id);
  BLO_write_string(writer, ntree->description);

  for (bNode *node : ntree->all_nodes()) {
    if (ntree->type == NTREE_SHADER && node->type == SH_NODE_BSDF_HAIR_PRINCIPLED) {
      /* For Principeld Hair BSDF, also write to `node->custom1` for forward compatibility, because
       * prior to 4.0 `node->custom1` was used for color parametrization instead of
       * `node->storage->parametrization`. */
      NodeShaderHairPrincipled *data = static_cast<NodeShaderHairPrincipled *>(node->storage);
      node->custom1 = data->parametrization;
    }

    BLO_write_struct(writer, bNode, node);

    if (node->prop) {
      IDP_BlendWrite(writer, node->prop);
    }

    LISTBASE_FOREACH (bNodeSocket *, sock, &node->inputs) {
      write_node_socket(writer, sock);
    }
    LISTBASE_FOREACH (bNodeSocket *, sock, &node->outputs) {
      write_node_socket(writer, sock);
    }
    BLO_write_struct_array(
        writer, bNodePanelState, node->num_panel_states, node->panel_states_array);

    if (node->storage) {
      if (ELEM(ntree->type, NTREE_SHADER, NTREE_GEOMETRY) &&
          ELEM(node->type, SH_NODE_CURVE_VEC, SH_NODE_CURVE_RGB, SH_NODE_CURVE_FLOAT))
      {
        BKE_curvemapping_blend_write(writer, static_cast<const CurveMapping *>(node->storage));
      }
      else if (ntree->type == NTREE_SHADER && (node->type == SH_NODE_SCRIPT)) {
        NodeShaderScript *nss = static_cast<NodeShaderScript *>(node->storage);
        if (nss->bytecode) {
          BLO_write_string(writer, nss->bytecode);
        }
        BLO_write_struct_by_name(writer, node->typeinfo->storagename, node->storage);
      }
      else if ((ntree->type == NTREE_COMPOSIT) && ELEM(node->type,
                                                       CMP_NODE_TIME,
                                                       CMP_NODE_CURVE_VEC,
                                                       CMP_NODE_CURVE_RGB,
                                                       CMP_NODE_HUECORRECT))
      {
        BKE_curvemapping_blend_write(writer, static_cast<const CurveMapping *>(node->storage));
      }
      else if ((ntree->type == NTREE_TEXTURE) &&
               ELEM(node->type, TEX_NODE_CURVE_RGB, TEX_NODE_CURVE_TIME))
      {
        BKE_curvemapping_blend_write(writer, static_cast<const CurveMapping *>(node->storage));
      }
      else if ((ntree->type == NTREE_COMPOSIT) && (node->type == CMP_NODE_MOVIEDISTORTION)) {
        /* pass */
      }
      else if ((ntree->type == NTREE_COMPOSIT) && (node->type == CMP_NODE_GLARE)) {
        /* Simple forward compatibility for fix for #50736.
         * Not ideal (there is no ideal solution here), but should do for now. */
        NodeGlare *ndg = static_cast<NodeGlare *>(node->storage);
        /* Not in undo case. */
        if (!BLO_write_is_undo(writer)) {
          switch (ndg->type) {
            case CMP_NODE_GLARE_STREAKS:
              ndg->angle = ndg->streaks;
              break;
            case CMP_NODE_GLARE_SIMPLE_STAR:
              ndg->angle = ndg->star_45;
              break;
            default:
              break;
          }
        }
        BLO_write_struct_by_name(writer, node->typeinfo->storagename, node->storage);
      }
      else if ((ntree->type == NTREE_COMPOSIT) &&
               ELEM(node->type, CMP_NODE_CRYPTOMATTE, CMP_NODE_CRYPTOMATTE_LEGACY))
      {
        NodeCryptomatte *nc = static_cast<NodeCryptomatte *>(node->storage);
        BLO_write_string(writer, nc->matte_id);
        LISTBASE_FOREACH (CryptomatteEntry *, entry, &nc->entries) {
          BLO_write_struct(writer, CryptomatteEntry, entry);
        }
        BLO_write_struct_by_name(writer, node->typeinfo->storagename, node->storage);
      }
      else if (node->type == FN_NODE_INPUT_STRING) {
        NodeInputString *storage = static_cast<NodeInputString *>(node->storage);
        if (storage->string) {
          BLO_write_string(writer, storage->string);
        }
        BLO_write_struct_by_name(writer, node->typeinfo->storagename, storage);
      }
      else if (node->type == GEO_NODE_CAPTURE_ATTRIBUTE) {
        auto &storage = *static_cast<NodeGeometryAttributeCapture *>(node->storage);
        /* Improve forward compatibility. */
        storage.data_type_legacy = CD_PROP_FLOAT;
        for (const NodeGeometryAttributeCaptureItem &item :
             Span{storage.capture_items, storage.capture_items_num})
        {
          if (item.identifier == 0) {
            /* The sockets of this item have the same identifiers that have been used by older
             * Blender versions before the node supported capturing multiple attributes. */
            storage.data_type_legacy = item.data_type;
            break;
          }
        }
        BLO_write_struct(writer, NodeGeometryAttributeCapture, node->storage);
        nodes::CaptureAttributeItemsAccessor::blend_write(writer, *node);
      }
      else if (node->typeinfo != &NodeTypeUndefined) {
        BLO_write_struct_by_name(writer, node->typeinfo->storagename, node->storage);
      }
    }

    if (node->type == CMP_NODE_OUTPUT_FILE) {
      /* Inputs have their own storage data. */
      NodeImageMultiFile *nimf = (NodeImageMultiFile *)node->storage;
      BKE_image_format_blend_write(writer, &nimf->format);

      LISTBASE_FOREACH (bNodeSocket *, sock, &node->inputs) {
        NodeImageMultiFileSocket *sockdata = static_cast<NodeImageMultiFileSocket *>(
            sock->storage);
        BLO_write_struct(writer, NodeImageMultiFileSocket, sockdata);
        BKE_image_format_blend_write(writer, &sockdata->format);
      }
    }
    if (ELEM(node->type, CMP_NODE_IMAGE, CMP_NODE_R_LAYERS)) {
      /* Write extra socket info. */
      LISTBASE_FOREACH (bNodeSocket *, sock, &node->outputs) {
        BLO_write_struct(writer, NodeImageLayer, sock->storage);
      }
    }
    if (node->type == GEO_NODE_SIMULATION_OUTPUT) {
      nodes::SimulationItemsAccessor::blend_write(writer, *node);
    }
    if (node->type == GEO_NODE_REPEAT_OUTPUT) {
      nodes::RepeatItemsAccessor::blend_write(writer, *node);
    }
    if (node->type == GEO_NODE_INDEX_SWITCH) {
      nodes::IndexSwitchItemsAccessor::blend_write(writer, *node);
    }
    if (node->type == GEO_NODE_BAKE) {
      nodes::BakeItemsAccessor::blend_write(writer, *node);
    }
    if (node->type == GEO_NODE_MENU_SWITCH) {
      nodes::MenuSwitchItemsAccessor::blend_write(writer, *node);
    }
  }

  LISTBASE_FOREACH (bNodeLink *, link, &ntree->links) {
    BLO_write_struct(writer, bNodeLink, link);
  }

  ntree->tree_interface.write(writer);
  if (!BLO_write_is_undo(writer)) {
    forward_compat::write_legacy_sockets(writer, ntree);
  }

  BLO_write_struct(writer, GeometryNodeAssetTraits, ntree->geometry_node_asset_traits);

  BLO_write_struct_array(
      writer, bNestedNodeRef, ntree->nested_node_refs_num, ntree->nested_node_refs);

  BKE_previewimg_blend_write(writer, ntree->preview);
}

static void ntree_blend_write(BlendWriter *writer, ID *id, const void *id_address)
{
  bNodeTree *ntree = reinterpret_cast<bNodeTree *>(id);

  /* Clean up, important in undo case to reduce false detection of changed datablocks. */
  ntree->typeinfo = nullptr;
  ntree->runtime->execdata = nullptr;

  if (!BLO_write_is_undo(writer)) {
    /* Generate legacy inputs/outputs socket ListBase for forward compatibility.
     * NOTE: this has to happen before writing the ntree struct itself so that the ListBase
     * first/last pointers are valid. */
    forward_compat::construct_interface_as_legacy_sockets(ntree);
  }

  BLO_write_id_struct(writer, bNodeTree, id_address, &ntree->id);

  node_tree_blend_write(writer, ntree);

  if (!BLO_write_is_undo(writer)) {
    forward_compat::cleanup_legacy_sockets(ntree);
  }
}

/**
 * Sockets with default_value data must be known built-in types, otherwise reading and writing data
 * correctly cannot be guaranteed. Discard any socket with default_value data that has an unknown
 * type.
 */
static bool is_node_socket_supported(const bNodeSocket *sock)
{
  switch (eNodeSocketDatatype(sock->type)) {
    case SOCK_FLOAT:
    case SOCK_VECTOR:
    case SOCK_RGBA:
    case SOCK_BOOLEAN:
    case SOCK_INT:
    case SOCK_STRING:
    case SOCK_CUSTOM:
    case SOCK_SHADER:
    case SOCK_GEOMETRY:
    case SOCK_OBJECT:
    case SOCK_IMAGE:
    case SOCK_COLLECTION:
    case SOCK_TEXTURE:
    case SOCK_MATERIAL:
    case SOCK_SOUND:
    case SOCK_ROTATION:
    case SOCK_MENU:
    case SOCK_MATRIX:
      return true;
  }
  return false;
}

static void direct_link_node_socket(BlendDataReader *reader, bNodeSocket *sock)
{
  BLO_read_struct(reader, IDProperty, &sock->prop);
  IDP_BlendDataRead(reader, &sock->prop);

  BLO_read_struct(reader, bNodeLink, &sock->link);
  sock->typeinfo = nullptr;
  /* FIXME Avoid using low-level untyped read function here. Although this seems to be only for
   * versioning code now? Does not seem to be written anymore at least. */
  BLO_read_data_address(reader, &sock->storage);
  /* FIXME Avoid using low-level untyped read function here. Most likely by just mirroring
   * #write_node_socket_default_value ? */
  BLO_read_data_address(reader, &sock->default_value);
  BLO_read_string(reader, &sock->default_attribute_name);
  sock->runtime = MEM_new<bNodeSocketRuntime>(__func__);

  switch (eNodeSocketDatatype(sock->type)) {
    case SOCK_MENU: {
      bNodeSocketValueMenu &default_value = *sock->default_value_typed<bNodeSocketValueMenu>();
      /* Clear runtime data. */
      default_value.enum_items = nullptr;
      default_value.runtime_flag = 0;
      break;
    }
    default:
      break;
  }
}

static void remove_unsupported_sockets(ListBase *sockets, ListBase *links)
{
  LISTBASE_FOREACH_MUTABLE (bNodeSocket *, sock, sockets) {
    if (is_node_socket_supported(sock)) {
      continue;
    }

    /* First remove any link pointing to the socket. */
    if (links) {
      LISTBASE_FOREACH_MUTABLE (bNodeLink *, link, links) {
        if (link->fromsock == sock || link->tosock == sock) {
          BLI_remlink(links, link);
          if (link->tosock) {
            link->tosock->link = nullptr;
          }
          MEM_freeN(link);
        }
      }
    }

    BLI_remlink(sockets, sock);
    MEM_delete(sock->runtime);
    MEM_freeN(sock);
  }
}

void node_tree_blend_read_data(BlendDataReader *reader, ID *owner_id, bNodeTree *ntree)
{
  /* Special case for this pointer, do not rely on regular `lib_link` process here. Avoids needs
   * for do_versioning, and ensures coherence of data in any case.
   *
   * NOTE: Old versions are very often 'broken' here, just fix it silently in these cases.
   */
  if (BLO_read_fileversion_get(reader) > 300) {
    BLI_assert((ntree->id.flag & ID_FLAG_EMBEDDED_DATA) != 0 || owner_id == nullptr);
  }
  BLI_assert(owner_id == nullptr || owner_id->lib == ntree->id.lib);
  if (owner_id != nullptr && (ntree->id.flag & ID_FLAG_EMBEDDED_DATA) == 0) {
    /* This is unfortunate, but currently a lot of existing files (including startup ones) have
     * missing `ID_FLAG_EMBEDDED_DATA` flag.
     *
     * NOTE: Using do_version is not a solution here, since this code will be called before any
     * do_version takes place. Keeping it here also ensures future (or unknown existing) similar
     * bugs won't go easily unnoticed. */
    if (BLO_read_fileversion_get(reader) > 300) {
      CLOG_WARN(&LOG,
                "Fixing root node tree '%s' owned by '%s' missing EMBEDDED tag, please consider "
                "re-saving your (startup) file",
                ntree->id.name,
                owner_id->name);
    }
    ntree->id.flag |= ID_FLAG_EMBEDDED_DATA;
  }
  ntree->owner_id = owner_id;

  /* NOTE: writing and reading goes in sync, for speed. */
  ntree->typeinfo = nullptr;

  ntree->runtime = MEM_new<bNodeTreeRuntime>(__func__);
  BKE_ntree_update_tag_missing_runtime_data(ntree);

  BLO_read_string(reader, &ntree->description);

  BLO_read_struct_list(reader, bNode, &ntree->nodes);
  int i;
  LISTBASE_FOREACH_INDEX (bNode *, node, &ntree->nodes, i) {
    node->runtime = MEM_new<bNodeRuntime>(__func__);
    node->typeinfo = nullptr;
    node->runtime->index_in_tree = i;

    /* Create the `nodes_by_id` cache eagerly so it can be expected to be valid. Because
     * we create it here we also have to check for zero identifiers from previous versions. */
    if (node->identifier == 0 || ntree->runtime->nodes_by_id.contains_as(node->identifier)) {
      node_unique_id(ntree, node);
    }
    else {
      ntree->runtime->nodes_by_id.add_new(node);
    }

    BLO_read_struct_list(reader, bNodeSocket, &node->inputs);
    BLO_read_struct_list(reader, bNodeSocket, &node->outputs);
    BLO_read_struct_array(
        reader, bNodePanelState, node->num_panel_states, &node->panel_states_array);

    BLO_read_struct(reader, IDProperty, &node->prop);
    IDP_BlendDataRead(reader, &node->prop);

    if (node->type == CMP_NODE_MOVIEDISTORTION) {
      /* Do nothing, this is runtime cache and hence handled by generic code using
       * `IDTypeInfo.foreach_cache` callback. */
    }
    else {
      /* FIXME Avoid using low-level untyped read function here. Most likely by just mirroring
       * the matching logic in #node_tree_blend_write ? */
      BLO_read_data_address(reader, &node->storage);
    }

    if (node->storage) {
      switch (node->type) {
        case SH_NODE_CURVE_VEC:
        case SH_NODE_CURVE_RGB:
        case SH_NODE_CURVE_FLOAT:
        case CMP_NODE_TIME:
        case CMP_NODE_CURVE_VEC:
        case CMP_NODE_CURVE_RGB:
        case CMP_NODE_HUECORRECT:
        case TEX_NODE_CURVE_RGB:
        case TEX_NODE_CURVE_TIME: {
          BKE_curvemapping_blend_read(reader, static_cast<CurveMapping *>(node->storage));
          break;
        }
        case SH_NODE_SCRIPT: {
          NodeShaderScript *nss = static_cast<NodeShaderScript *>(node->storage);
          BLO_read_string(reader, &nss->bytecode);
          break;
        }
        case SH_NODE_TEX_POINTDENSITY: {
          NodeShaderTexPointDensity *npd = static_cast<NodeShaderTexPointDensity *>(node->storage);
          npd->pd = dna::shallow_zero_initialize();
          break;
        }
        case SH_NODE_TEX_IMAGE: {
          NodeTexImage *tex = static_cast<NodeTexImage *>(node->storage);
          tex->iuser.scene = nullptr;
          break;
        }
        case SH_NODE_TEX_ENVIRONMENT: {
          NodeTexEnvironment *tex = static_cast<NodeTexEnvironment *>(node->storage);
          tex->iuser.scene = nullptr;
          break;
        }
        case CMP_NODE_IMAGE:
        case CMP_NODE_R_LAYERS:
        case CMP_NODE_VIEWER: {
          ImageUser *iuser = static_cast<ImageUser *>(node->storage);
          iuser->scene = nullptr;
          break;
        }
        case CMP_NODE_CRYPTOMATTE_LEGACY:
        case CMP_NODE_CRYPTOMATTE: {
          NodeCryptomatte *nc = static_cast<NodeCryptomatte *>(node->storage);
          BLO_read_string(reader, &nc->matte_id);
          BLO_read_struct_list(reader, CryptomatteEntry, &nc->entries);
          BLI_listbase_clear(&nc->runtime.layers);
          break;
        }
        case TEX_NODE_IMAGE: {
          ImageUser *iuser = static_cast<ImageUser *>(node->storage);
          iuser->scene = nullptr;
          break;
        }
        case CMP_NODE_OUTPUT_FILE: {
          NodeImageMultiFile *nimf = static_cast<NodeImageMultiFile *>(node->storage);
          BKE_image_format_blend_read_data(reader, &nimf->format);
          break;
        }
        case FN_NODE_INPUT_STRING: {
          NodeInputString *storage = static_cast<NodeInputString *>(node->storage);
          BLO_read_string(reader, &storage->string);
          break;
        }
        case GEO_NODE_SIMULATION_OUTPUT: {
          nodes::SimulationItemsAccessor::blend_read_data(reader, *node);
          break;
        }
        case GEO_NODE_REPEAT_OUTPUT: {
          nodes::RepeatItemsAccessor::blend_read_data(reader, *node);
          break;
        }
        case GEO_NODE_INDEX_SWITCH: {
          nodes::IndexSwitchItemsAccessor::blend_read_data(reader, *node);
          break;
        }
        case GEO_NODE_BAKE: {
          nodes::BakeItemsAccessor::blend_read_data(reader, *node);
          break;
        }
        case GEO_NODE_MENU_SWITCH: {
          nodes::MenuSwitchItemsAccessor::blend_read_data(reader, *node);
          break;
        }
        case GEO_NODE_CAPTURE_ATTRIBUTE: {
          nodes::CaptureAttributeItemsAccessor::blend_read_data(reader, *node);
          break;
        }

        default:
          break;
      }
    }
  }
  BLO_read_struct_list(reader, bNodeLink, &ntree->links);
  BLI_assert(ntree->all_nodes().size() == BLI_listbase_count(&ntree->nodes));

  /* and we connect the rest */
  LISTBASE_FOREACH (bNode *, node, &ntree->nodes) {
    BLO_read_struct(reader, bNode, &node->parent);

    LISTBASE_FOREACH_MUTABLE (bNodeSocket *, sock, &node->inputs) {
      direct_link_node_socket(reader, sock);
    }
    LISTBASE_FOREACH_MUTABLE (bNodeSocket *, sock, &node->outputs) {
      direct_link_node_socket(reader, sock);
    }

    /* Socket storage. */
    if (node->type == CMP_NODE_OUTPUT_FILE) {
      LISTBASE_FOREACH (bNodeSocket *, sock, &node->inputs) {
        NodeImageMultiFileSocket *sockdata = static_cast<NodeImageMultiFileSocket *>(
            sock->storage);
        BKE_image_format_blend_read_data(reader, &sockdata->format);
      }
    }
  }

  /* Read legacy interface socket lists for versioning. */
  BLO_read_struct_list(reader, bNodeSocket, &ntree->inputs_legacy);
  BLO_read_struct_list(reader, bNodeSocket, &ntree->outputs_legacy);
  LISTBASE_FOREACH_MUTABLE (bNodeSocket *, sock, &ntree->inputs_legacy) {
    direct_link_node_socket(reader, sock);
  }
  LISTBASE_FOREACH_MUTABLE (bNodeSocket *, sock, &ntree->outputs_legacy) {
    direct_link_node_socket(reader, sock);
  }

  ntree->tree_interface.read_data(reader);

  LISTBASE_FOREACH (bNodeLink *, link, &ntree->links) {
    BLO_read_struct(reader, bNode, &link->fromnode);
    BLO_read_struct(reader, bNode, &link->tonode);
    BLO_read_struct(reader, bNodeSocket, &link->fromsock);
    BLO_read_struct(reader, bNodeSocket, &link->tosock);
  }

  LISTBASE_FOREACH (bNode *, node, &ntree->nodes) {
    remove_unsupported_sockets(&node->inputs, &ntree->links);
    remove_unsupported_sockets(&node->outputs, &ntree->links);
  }
  remove_unsupported_sockets(&ntree->inputs_legacy, nullptr);
  remove_unsupported_sockets(&ntree->outputs_legacy, nullptr);

  BLO_read_struct(reader, GeometryNodeAssetTraits, &ntree->geometry_node_asset_traits);
  BLO_read_struct_array(
      reader, bNestedNodeRef, ntree->nested_node_refs_num, &ntree->nested_node_refs);

  /* TODO: should be dealt by new generic cache handling of IDs... */
  ntree->previews = nullptr;

  BLO_read_struct(reader, PreviewImage, &ntree->preview);
  BKE_previewimg_blend_read(reader, ntree->preview);

  /* type verification is in lib-link */
}

static void ntree_blend_read_data(BlendDataReader *reader, ID *id)
{
  bNodeTree *ntree = reinterpret_cast<bNodeTree *>(id);
  node_tree_blend_read_data(reader, nullptr, ntree);
}

static void ntree_blend_read_after_liblink(BlendLibReader *reader, ID *id)
{
  bNodeTree *ntree = reinterpret_cast<bNodeTree *>(id);

  /* Set `node->typeinfo` pointers. This is done in lib linking, after the
   * first versioning that can change types still without functions that
   * update the `typeinfo` pointers. Versioning after lib linking needs
   * these top be valid. */
  node_tree_set_type(nullptr, ntree);

  /* For nodes with static socket layout, add/remove sockets as needed
   * to match the static layout. */
  if (!BLO_read_lib_is_undo(reader)) {
    LISTBASE_FOREACH (bNode *, node, &ntree->nodes) {
      /* Don't update node groups here because they may depend on other node groups which are not
       * fully versioned yet and don't have `typeinfo` pointers set. */
      if (!node->is_group()) {
        node_verify_sockets(ntree, node, false);
      }
    }
  }
}

void node_update_asset_metadata(bNodeTree &node_tree)
{
  AssetMetaData *asset_data = node_tree.id.asset_data;
  if (!asset_data) {
    return;
  }

  BKE_asset_metadata_idprop_ensure(asset_data, idprop::create("type", node_tree.type).release());
  auto inputs = idprop::create_group("inputs");
  auto outputs = idprop::create_group("outputs");
  node_tree.ensure_interface_cache();
  for (const bNodeTreeInterfaceSocket *socket : node_tree.interface_inputs()) {
    auto property = idprop::create(socket->name ? socket->name : "", socket->socket_type);
    IDP_AddToGroup(inputs.get(), property.release());
  }
  for (const bNodeTreeInterfaceSocket *socket : node_tree.interface_outputs()) {
    auto property = idprop::create(socket->name ? socket->name : "", socket->socket_type);
    IDP_AddToGroup(outputs.get(), property.release());
  }
  BKE_asset_metadata_idprop_ensure(asset_data, inputs.release());
  BKE_asset_metadata_idprop_ensure(asset_data, outputs.release());
  if (node_tree.geometry_node_asset_traits) {
    auto property = idprop::create("geometry_node_asset_traits_flag",
                                   node_tree.geometry_node_asset_traits->flag);
    BKE_asset_metadata_idprop_ensure(asset_data, property.release());
  }
}

static void node_tree_asset_pre_save(void *asset_ptr, AssetMetaData * /*asset_data*/)
{
  bNodeTree &ntree = *static_cast<bNodeTree *>(asset_ptr);
  node_update_asset_metadata(ntree);
}

static void node_tree_asset_on_mark_asset(void *asset_ptr, AssetMetaData *asset_data)
{
  bNodeTree &ntree = *static_cast<bNodeTree *>(asset_ptr);
  node_update_asset_metadata(ntree);

  /* Copy node tree description to asset description so that the user does not have to write it
   * again. */
  if (!asset_data->description) {
    asset_data->description = BLI_strdup_null(ntree.description);
  }
}

static void node_tree_asset_on_clear_asset(void *asset_ptr, AssetMetaData *asset_data)
{
  bNodeTree &ntree = *static_cast<bNodeTree *>(asset_ptr);

  /* Copy asset description to node tree description so that it is not lost when the asset data is
   * removed. */
  if (asset_data->description) {
    MEM_SAFE_FREE(ntree.description);
    ntree.description = BLI_strdup_null(asset_data->description);
  }
}

}  // namespace blender::bke

static AssetTypeInfo AssetType_NT = {
    /*pre_save_fn*/ blender::bke::node_tree_asset_pre_save,
    /*on_mark_asset_fn*/ blender::bke::node_tree_asset_on_mark_asset,
    /*on_clear_asset_fn*/ blender::bke::node_tree_asset_on_clear_asset,
};

IDTypeInfo IDType_ID_NT = {
    /*id_code*/ ID_NT,
    /*id_filter*/ FILTER_ID_NT,
    /* IDProps of nodes, and #bNode.id, can use any type of ID. */
    /*dependencies_id_types*/ FILTER_ID_ALL,
    /*main_listbase_index*/ INDEX_ID_NT,
    /*struct_size*/ sizeof(bNodeTree),
    /*name*/ "NodeTree",
    /*name_plural*/ N_("node_groups"),
    /*translation_context*/ BLT_I18NCONTEXT_ID_NODETREE,
    /*flags*/ IDTYPE_FLAGS_APPEND_IS_REUSABLE,
    /*asset_type_info*/ &AssetType_NT,

    /*init_data*/ blender::bke::ntree_init_data,
    /*copy_data*/ blender::bke::ntree_copy_data,
    /*free_data*/ blender::bke::ntree_free_data,
    /*make_local*/ nullptr,
    /*foreach_id*/ blender::bke::node_foreach_id,
    /*foreach_cache*/ blender::bke::node_foreach_cache,
    /*foreach_path*/ blender::bke::node_foreach_path,
    /*owner_pointer_get*/ blender::bke::node_owner_pointer_get,

    /*blend_write*/ blender::bke::ntree_blend_write,
    /*blend_read_data*/ blender::bke::ntree_blend_read_data,
    /*blend_read_after_liblink*/ blender::bke::ntree_blend_read_after_liblink,

    /*blend_read_undo_preserve*/ nullptr,

    /*lib_override_apply_post*/ nullptr,
};

namespace blender::bke {

static void node_add_sockets_from_type(bNodeTree *ntree, bNode *node, bNodeType *ntype)
{
  if (ntype->declare) {
    node_verify_sockets(ntree, node, true);
    return;
  }
  bNodeSocketTemplate *sockdef;

  if (ntype->inputs) {
    sockdef = ntype->inputs;
    while (sockdef->type != -1) {
      node_add_socket_from_template(ntree, node, sockdef, SOCK_IN);
      sockdef++;
    }
  }
  if (ntype->outputs) {
    sockdef = ntype->outputs;
    while (sockdef->type != -1) {
      node_add_socket_from_template(ntree, node, sockdef, SOCK_OUT);
      sockdef++;
    }
  }
}

/* NOTE: This function is called to initialize node data based on the type.
 * The #bNodeType may not be registered at creation time of the node,
 * so this can be delayed until the node type gets registered.
 */
static void node_init(const bContext *C, bNodeTree *ntree, bNode *node)
{
  BLI_assert(ntree != nullptr);
  bNodeType *ntype = node->typeinfo;
  if (ntype == &NodeTypeUndefined) {
    return;
  }

  /* only do this once */
  if (node->flag & NODE_INIT) {
    return;
  }

  node->flag = NODE_SELECT | NODE_OPTIONS | ntype->flag;
  node->width = ntype->width;
  node->height = ntype->height;
  node->color[0] = node->color[1] = node->color[2] = 0.608; /* default theme color */
  /* initialize the node name with the node label.
   * NOTE: do this after the initfunc so nodes get their data set which may be used in naming
   * (node groups for example) */
  /* XXX Do not use nodeLabel() here, it returns translated content for UI,
   *     which should *only* be used in UI, *never* in data...
   *     Data have their own translation option!
   *     This solution may be a bit rougher than nodeLabel()'s returned string, but it's simpler
   *     than adding "do_translate" flags to this func (and labelfunc() as well). */
  STRNCPY_UTF8(node->name, DATA_(ntype->ui_name));
  node_unique_name(ntree, node);

  /* Generally sockets should be added after the initialization, because the set of sockets might
   * depend on node properties. */
  const bool add_sockets_before_init = node->type == CMP_NODE_R_LAYERS;
  if (add_sockets_before_init) {
    node_add_sockets_from_type(ntree, node, ntype);
  }

  if (ntype->initfunc != nullptr) {
    ntype->initfunc(ntree, node);
  }

  if (ntree->typeinfo && ntree->typeinfo->node_add_init) {
    ntree->typeinfo->node_add_init(ntree, node);
  }

  if (!add_sockets_before_init) {
    node_add_sockets_from_type(ntree, node, ntype);
  }

  if (node->id) {
    id_us_plus(node->id);
  }

  if (ntype->initfunc_api) {
    PointerRNA ptr = RNA_pointer_create(&ntree->id, &RNA_Node, node);

    /* XXX WARNING: context can be nullptr in case nodes are added in do_versions.
     * Delayed init is not supported for nodes with context-based `initfunc_api` at the moment. */
    BLI_assert(C != nullptr);
    ntype->initfunc_api(C, &ptr);
  }

  node->flag |= NODE_INIT;
}

static void ntree_set_typeinfo(bNodeTree *ntree, bNodeTreeType *typeinfo)
{
  if (typeinfo) {
    ntree->typeinfo = typeinfo;
  }
  else {
    ntree->typeinfo = &NodeTreeTypeUndefined;
  }

  /* Deprecated integer type. */
  ntree->type = ntree->typeinfo->type;
  BKE_ntree_update_tag_all(ntree);
}

static void node_set_typeinfo(const bContext *C,
                              bNodeTree *ntree,
                              bNode *node,
                              bNodeType *typeinfo)
{
  /* for nodes saved in older versions storage can get lost, make undefined then */
  if (node->flag & NODE_INIT) {
    if (typeinfo && typeinfo->storagename[0] && !node->storage) {
      typeinfo = nullptr;
    }
  }

  if (typeinfo) {
    node->typeinfo = typeinfo;

    /* deprecated integer type */
    node->type = typeinfo->type;

    /* initialize the node if necessary */
    node_init(C, ntree, node);
  }
  else {
    node->typeinfo = &NodeTypeUndefined;
  }
}

/* WARNING: default_value must either be null or match the typeinfo at this point.
 * This function is called both for initializing new sockets and after loading files.
 */
static void node_socket_set_typeinfo(bNodeTree *ntree,
                                     bNodeSocket *sock,
                                     bNodeSocketType *typeinfo)
{
  if (typeinfo) {
    sock->typeinfo = typeinfo;

    /* deprecated integer type */
    sock->type = typeinfo->type;

    if (sock->default_value == nullptr) {
      /* initialize the default_value pointer used by standard socket types */
      node_socket_init_default_value(sock);
    }
  }
  else {
    sock->typeinfo = &NodeSocketTypeUndefined;
  }
  BKE_ntree_update_tag_socket_type(ntree, sock);
}

/* Set specific typeinfo pointers in all node trees on register/unregister */
static void update_typeinfo(Main *bmain,
                            const bContext *C,
                            bNodeTreeType *treetype,
                            bNodeType *nodetype,
                            bNodeSocketType *socktype,
                            const bool unregister)
{
  if (!bmain) {
    return;
  }

  FOREACH_NODETREE_BEGIN (bmain, ntree, id) {
    if (treetype && STREQ(ntree->idname, treetype->idname)) {
      ntree_set_typeinfo(ntree, unregister ? nullptr : treetype);
    }

    /* initialize nodes */
    for (bNode *node : ntree->all_nodes()) {
      if (nodetype && STREQ(node->idname, nodetype->idname)) {
        node_set_typeinfo(C, ntree, node, unregister ? nullptr : nodetype);
      }

      /* initialize node sockets */
      LISTBASE_FOREACH (bNodeSocket *, sock, &node->inputs) {
        if (socktype && STREQ(sock->idname, socktype->idname)) {
          node_socket_set_typeinfo(ntree, sock, unregister ? nullptr : socktype);
        }
      }
      LISTBASE_FOREACH (bNodeSocket *, sock, &node->outputs) {
        if (socktype && STREQ(sock->idname, socktype->idname)) {
          node_socket_set_typeinfo(ntree, sock, unregister ? nullptr : socktype);
        }
      }
    }
  }
  FOREACH_NODETREE_END;
}

void node_tree_set_type(const bContext *C, bNodeTree *ntree)
{
  ntree_set_typeinfo(ntree, node_tree_type_find(ntree->idname));

  for (bNode *node : ntree->all_nodes()) {
    /* Set socket typeinfo first because node initialization may rely on socket typeinfo for
     * generating declarations. */
    LISTBASE_FOREACH (bNodeSocket *, sock, &node->inputs) {
      node_socket_set_typeinfo(ntree, sock, node_socket_type_find(sock->idname));
    }
    LISTBASE_FOREACH (bNodeSocket *, sock, &node->outputs) {
      node_socket_set_typeinfo(ntree, sock, node_socket_type_find(sock->idname));
    }

    node_set_typeinfo(C, ntree, node, node_type_find(node->idname));
  }
}

static GHash *nodetreetypes_hash = nullptr;
static GHash *nodetypes_hash = nullptr;
static GHash *nodetypes_alias_hash = nullptr;
static GHash *nodesockettypes_hash = nullptr;

bNodeTreeType *node_tree_type_find(const char *idname)
{
  if (idname[0]) {
    bNodeTreeType *nt = static_cast<bNodeTreeType *>(BLI_ghash_lookup(nodetreetypes_hash, idname));
    if (nt) {
      return nt;
    }
  }

  return nullptr;
}

void node_tree_type_add(bNodeTreeType *nt)
{
  BLI_ghash_insert(nodetreetypes_hash, nt->idname, nt);
  /* XXX pass Main to register function? */
  /* Probably not. It is pretty much expected we want to update G_MAIN here I think -
   * or we'd want to update *all* active Mains, which we cannot do anyway currently. */
  update_typeinfo(G_MAIN, nullptr, nt, nullptr, nullptr, false);
}

static void ntree_free_type(void *treetype_v)
{
  bNodeTreeType *treetype = static_cast<bNodeTreeType *>(treetype_v);
  /* XXX pass Main to unregister function? */
  /* Probably not. It is pretty much expected we want to update G_MAIN here I think -
   * or we'd want to update *all* active Mains, which we cannot do anyway currently. */
  update_typeinfo(G_MAIN, nullptr, treetype, nullptr, nullptr, true);
  MEM_freeN(treetype);
}

void node_tree_type_free_link(const bNodeTreeType *nt)
{
  BLI_ghash_remove(nodetreetypes_hash, nt->idname, nullptr, ntree_free_type);
}

bool node_tree_is_registered(const bNodeTree *ntree)
{
  return (ntree->typeinfo != &NodeTreeTypeUndefined);
}

GHashIterator *node_tree_type_get_iterator()
{
  return BLI_ghashIterator_new(nodetreetypes_hash);
}

bNodeType *node_type_find(const char *idname)
{
  if (idname[0]) {
    bNodeType *nt = static_cast<bNodeType *>(BLI_ghash_lookup(nodetypes_hash, idname));
    if (nt) {
      return nt;
    }
  }

  return nullptr;
}

const char *node_type_find_alias(const char *alias)
{
  if (alias[0]) {
    const char *idname = static_cast<const char *>(BLI_ghash_lookup(nodetypes_alias_hash, alias));
    if (idname) {
      return idname;
    }
  }

  return alias;
}

static void node_free_type(void *nodetype_v)
{
  bNodeType *nodetype = static_cast<bNodeType *>(nodetype_v);
  /* XXX pass Main to unregister function? */
  /* Probably not. It is pretty much expected we want to update G_MAIN here I think -
   * or we'd want to update *all* active Mains, which we cannot do anyway currently. */
  update_typeinfo(G_MAIN, nullptr, nullptr, nodetype, nullptr, true);

  delete nodetype->static_declaration;
  nodetype->static_declaration = nullptr;

  /* Can be null when the type is not dynamically allocated. */
  if (nodetype->free_self) {
    nodetype->free_self(nodetype);
  }
}

void node_register_type(bNodeType *nt)
{
  /* debug only: basic verification of registered types */
  BLI_assert(nt->idname[0] != '\0');
  BLI_assert(nt->poll != nullptr);

  if (nt->declare) {
    nt->static_declaration = new nodes::NodeDeclaration();
    nodes::build_node_declaration(*nt, *nt->static_declaration, nullptr, nullptr);
  }

  BLI_ghash_insert(nodetypes_hash, nt->idname, nt);
  /* XXX pass Main to register function? */
  /* Probably not. It is pretty much expected we want to update G_MAIN here I think -
   * or we'd want to update *all* active Mains, which we cannot do anyway currently. */
  update_typeinfo(G_MAIN, nullptr, nullptr, nt, nullptr, false);
}

void node_unregister_type(bNodeType *nt)
{
  BLI_ghash_remove(nodetypes_hash, nt->idname, nullptr, node_free_type);
}

void node_register_alias(bNodeType *nt, const char *alias)
{
  BLI_ghash_insert(nodetypes_alias_hash, BLI_strdup(alias), BLI_strdup(nt->idname));
}

bool node_type_is_undefined(const bNode *node)
{
  if (node->typeinfo == &NodeTypeUndefined) {
    return true;
  }

  if (node->is_group()) {
    const ID *group_tree = node->id;
    if (group_tree == nullptr) {
      return false;
    }
    if (!ID_IS_LINKED(group_tree)) {
      return false;
    }
    if ((group_tree->tag & ID_TAG_MISSING) == 0) {
      return false;
    }
    return true;
  }
  return false;
}

GHashIterator *node_type_get_iterator()
{
  return BLI_ghashIterator_new(nodetypes_hash);
}

bNodeSocketType *node_socket_type_find(const char *idname)
{
  if (idname && idname[0]) {
    bNodeSocketType *st = static_cast<bNodeSocketType *>(
        BLI_ghash_lookup(nodesockettypes_hash, idname));
    if (st) {
      return st;
    }
  }

  return nullptr;
}

static void node_free_socket_type(void *socktype_v)
{
  bNodeSocketType *socktype = static_cast<bNodeSocketType *>(socktype_v);
  /* XXX pass Main to unregister function? */
  /* Probably not. It is pretty much expected we want to update G_MAIN here I think -
   * or we'd want to update *all* active Mains, which we cannot do anyway currently. */
  update_typeinfo(G_MAIN, nullptr, nullptr, nullptr, socktype, true);

  socktype->free_self(socktype);
}

void node_register_socket_type(bNodeSocketType *st)
{
  BLI_ghash_insert(nodesockettypes_hash, st->idname, st);
  /* XXX pass Main to register function? */
  /* Probably not. It is pretty much expected we want to update G_MAIN here I think -
   * or we'd want to update *all* active Mains, which we cannot do anyway currently. */
  update_typeinfo(G_MAIN, nullptr, nullptr, nullptr, st, false);
}

void node_unregister_socket_type(bNodeSocketType *st)
{
  BLI_ghash_remove(nodesockettypes_hash, st->idname, nullptr, node_free_socket_type);
}

bool node_socket_is_registered(const bNodeSocket *sock)
{
  return (sock->typeinfo != &NodeSocketTypeUndefined);
}

GHashIterator *node_socket_type_get_iterator()
{
  return BLI_ghashIterator_new(nodesockettypes_hash);
}

const char *node_socket_type_label(const bNodeSocketType *stype)
{
  /* Use socket type name as a fallback if label is undefined. */
  if (stype->label[0] == '\0') {
    return RNA_struct_ui_name(stype->ext_socket.srna);
  }
  return stype->label;
}

const char *node_socket_sub_type_label(int subtype)
{
  const char *name;
  if (RNA_enum_name(rna_enum_property_subtype_items, subtype, &name)) {
    return name;
  }
  return "";
}

bNodeSocket *node_find_socket(bNode *node,
                              const eNodeSocketInOut in_out,
                              const StringRef identifier)
{
  const ListBase *sockets = (in_out == SOCK_IN) ? &node->inputs : &node->outputs;
  LISTBASE_FOREACH (bNodeSocket *, sock, sockets) {
    if (sock->identifier == identifier) {
      return sock;
    }
  }
  return nullptr;
}

const bNodeSocket *node_find_socket(const bNode *node,
                                    const eNodeSocketInOut in_out,
                                    const StringRef identifier)
{
  /* Reuse the implementation of the mutable accessor. */
  return node_find_socket(const_cast<bNode *>(node), in_out, identifier);
}

bNodeSocket *node_find_enabled_socket(bNode &node,
                                      const eNodeSocketInOut in_out,
                                      const StringRef name)
{
  ListBase *sockets = (in_out == SOCK_IN) ? &node.inputs : &node.outputs;
  LISTBASE_FOREACH (bNodeSocket *, socket, sockets) {
    if (socket->is_available() && socket->name == name) {
      return socket;
    }
  }
  return nullptr;
}

bNodeSocket *node_find_enabled_input_socket(bNode &node, const StringRef name)
{
  return node_find_enabled_socket(node, SOCK_IN, name);
}

bNodeSocket *node_find_enabled_output_socket(bNode &node, const StringRef name)
{
  return node_find_enabled_socket(node, SOCK_OUT, name);
}

static bool unique_identifier_check(void *arg, const char *identifier)
{
  const ListBase *lb = static_cast<const ListBase *>(arg);
  LISTBASE_FOREACH (bNodeSocket *, sock, lb) {
    if (STREQ(sock->identifier, identifier)) {
      return true;
    }
  }
  return false;
}

static bNodeSocket *make_socket(bNodeTree *ntree,
                                bNode * /*node*/,
                                const int in_out,
                                ListBase *lb,
                                const char *idname,
                                const char *identifier,
                                const char *name)
{
  char auto_identifier[MAX_NAME];

  if (identifier && identifier[0] != '\0') {
    /* use explicit identifier */
    STRNCPY(auto_identifier, identifier);
  }
  else {
    /* if no explicit identifier is given, assign a unique identifier based on the name */
    STRNCPY(auto_identifier, name);
  }
  /* Make the identifier unique. */
  BLI_uniquename_cb(
      unique_identifier_check, lb, "socket", '_', auto_identifier, sizeof(auto_identifier));

  bNodeSocket *sock = MEM_cnew<bNodeSocket>("sock");
  sock->runtime = MEM_new<bNodeSocketRuntime>(__func__);
  sock->in_out = in_out;

  STRNCPY(sock->identifier, auto_identifier);
  sock->limit = (in_out == SOCK_IN ? 1 : 0xFFF);

  STRNCPY(sock->name, name);
  sock->storage = nullptr;
  sock->flag |= SOCK_COLLAPSED;
  sock->type = SOCK_CUSTOM; /* int type undefined by default */

  STRNCPY(sock->idname, idname);
  node_socket_set_typeinfo(ntree, sock, node_socket_type_find(idname));

  return sock;
}

static void socket_id_user_increment(bNodeSocket *sock)
{
  switch (eNodeSocketDatatype(sock->type)) {
    case SOCK_OBJECT: {
      bNodeSocketValueObject &default_value = *sock->default_value_typed<bNodeSocketValueObject>();
      id_us_plus(reinterpret_cast<ID *>(default_value.value));
      break;
    }
    case SOCK_IMAGE: {
      bNodeSocketValueImage &default_value = *sock->default_value_typed<bNodeSocketValueImage>();
      id_us_plus(reinterpret_cast<ID *>(default_value.value));
      break;
    }
    case SOCK_COLLECTION: {
      bNodeSocketValueCollection &default_value =
          *sock->default_value_typed<bNodeSocketValueCollection>();
      id_us_plus(reinterpret_cast<ID *>(default_value.value));
      break;
    }
    case SOCK_TEXTURE: {
      bNodeSocketValueTexture &default_value =
          *sock->default_value_typed<bNodeSocketValueTexture>();
      id_us_plus(reinterpret_cast<ID *>(default_value.value));
      break;
    }
    case SOCK_MATERIAL: {
      bNodeSocketValueMaterial &default_value =
          *sock->default_value_typed<bNodeSocketValueMaterial>();
      id_us_plus(reinterpret_cast<ID *>(default_value.value));
      break;
    }
    case SOCK_SOUND: {
      bNodeSocketValueSound &default_value = *sock->default_value_typed<bNodeSocketValueSound>();
      id_us_plus(reinterpret_cast<ID *>(default_value.value));
      break;
    }
    case SOCK_FLOAT:
    case SOCK_VECTOR:
    case SOCK_RGBA:
    case SOCK_BOOLEAN:
    case SOCK_ROTATION:
    case SOCK_MATRIX:
    case SOCK_INT:
    case SOCK_STRING:
    case SOCK_MENU:
    case SOCK_CUSTOM:
    case SOCK_SHADER:
    case SOCK_GEOMETRY:
      break;
  }
}

/** \return True if the socket had an ID default value. */
static bool socket_id_user_decrement(bNodeSocket *sock)
{
  switch (eNodeSocketDatatype(sock->type)) {
    case SOCK_OBJECT: {
      bNodeSocketValueObject &default_value = *sock->default_value_typed<bNodeSocketValueObject>();
      id_us_min(reinterpret_cast<ID *>(default_value.value));
      return default_value.value != nullptr;
    }
    case SOCK_IMAGE: {
      bNodeSocketValueImage &default_value = *sock->default_value_typed<bNodeSocketValueImage>();
      id_us_min(reinterpret_cast<ID *>(default_value.value));
      return default_value.value != nullptr;
    }
    case SOCK_COLLECTION: {
      bNodeSocketValueCollection &default_value =
          *sock->default_value_typed<bNodeSocketValueCollection>();
      id_us_min(reinterpret_cast<ID *>(default_value.value));
      return default_value.value != nullptr;
    }
    case SOCK_TEXTURE: {
      bNodeSocketValueTexture &default_value =
          *sock->default_value_typed<bNodeSocketValueTexture>();
      id_us_min(reinterpret_cast<ID *>(default_value.value));
      return default_value.value != nullptr;
    }
    case SOCK_MATERIAL: {
      bNodeSocketValueMaterial &default_value =
          *sock->default_value_typed<bNodeSocketValueMaterial>();
      id_us_min(reinterpret_cast<ID *>(default_value.value));
      return default_value.value != nullptr;
    }
    case SOCK_SOUND: {
      bNodeSocketValueSound &default_value = *sock->default_value_typed<bNodeSocketValueSound>();
      id_us_min(reinterpret_cast<ID *>(default_value.value));
      return default_value.value != nullptr;
    }
    case SOCK_FLOAT:
    case SOCK_VECTOR:
    case SOCK_RGBA:
    case SOCK_BOOLEAN:
    case SOCK_ROTATION:
    case SOCK_MATRIX:
    case SOCK_INT:
    case SOCK_STRING:
    case SOCK_MENU:
    case SOCK_CUSTOM:
    case SOCK_SHADER:
    case SOCK_GEOMETRY:
      break;
  }
  return false;
}

void node_modify_socket_type(bNodeTree *ntree,
                             bNode * /*node*/,
                             bNodeSocket *sock,
                             const char *idname)
{
  bNodeSocketType *socktype = node_socket_type_find(idname);

  if (!socktype) {
    CLOG_ERROR(&LOG, "node socket type %s undefined", idname);
    return;
  }

  if (sock->default_value) {
    if (sock->type != socktype->type) {
      /* Only reallocate the default value if the type changed so that UI data like min and max
       * isn't removed. This assumes that the default value is stored in the same format for all
       * socket types with the same #eNodeSocketDatatype. */
      socket_id_user_decrement(sock);
      MEM_freeN(sock->default_value);
      sock->default_value = nullptr;
    }
    else {
      /* Update the socket subtype when the storage isn't freed and recreated. */
      switch (eNodeSocketDatatype(sock->type)) {
        case SOCK_FLOAT: {
          sock->default_value_typed<bNodeSocketValueFloat>()->subtype = socktype->subtype;
          break;
        }
        case SOCK_VECTOR: {
          sock->default_value_typed<bNodeSocketValueVector>()->subtype = socktype->subtype;
          break;
        }
        case SOCK_INT: {
          sock->default_value_typed<bNodeSocketValueInt>()->subtype = socktype->subtype;
          break;
        }
        case SOCK_STRING: {
          sock->default_value_typed<bNodeSocketValueString>()->subtype = socktype->subtype;
          break;
        }
        case SOCK_RGBA:
        case SOCK_SHADER:
        case SOCK_BOOLEAN:
        case SOCK_ROTATION:
        case SOCK_MATRIX:
        case SOCK_CUSTOM:
        case SOCK_OBJECT:
        case SOCK_IMAGE:
        case SOCK_GEOMETRY:
        case SOCK_COLLECTION:
        case SOCK_TEXTURE:
        case SOCK_MATERIAL:
        case SOCK_SOUND:
        case SOCK_MENU:
          break;
      }
    }
  }

  STRNCPY(sock->idname, idname);
  node_socket_set_typeinfo(ntree, sock, socktype);
}

void node_modify_socket_type_static(
    bNodeTree *ntree, bNode *node, bNodeSocket *sock, const int type, const int subtype)
{
  const char *idname = node_static_socket_type(type, subtype);

  if (!idname) {
    CLOG_ERROR(&LOG, "static node socket type %d undefined", type);
    return;
  }

  node_modify_socket_type(ntree, node, sock, idname);
}

bNodeSocket *node_add_socket(bNodeTree *ntree,
                             bNode *node,
                             const eNodeSocketInOut in_out,
                             const char *idname,
                             const char *identifier,
                             const char *name)
{
  BLI_assert(node->type != NODE_FRAME);
  BLI_assert(!(in_out == SOCK_IN && node->type == NODE_GROUP_INPUT));
  BLI_assert(!(in_out == SOCK_OUT && node->type == NODE_GROUP_OUTPUT));

  ListBase *lb = (in_out == SOCK_IN ? &node->inputs : &node->outputs);
  bNodeSocket *sock = make_socket(ntree, node, in_out, lb, idname, identifier, name);

  BLI_remlink(lb, sock); /* does nothing for new socket */
  BLI_addtail(lb, sock);

  BKE_ntree_update_tag_socket_new(ntree, sock);

  return sock;
}

bool node_is_static_socket_type(const bNodeSocketType *stype)
{
  /*
   * Cannot rely on type==SOCK_CUSTOM here, because type is 0 by default
   * and can be changed on custom sockets.
   */
  return RNA_struct_is_a(stype->ext_socket.srna, &RNA_NodeSocketStandard);
}

const char *node_static_socket_type(const int type, const int subtype)
{
  switch (eNodeSocketDatatype(type)) {
    case SOCK_FLOAT:
      switch (PropertySubType(subtype)) {
        case PROP_UNSIGNED:
          return "NodeSocketFloatUnsigned";
        case PROP_PERCENTAGE:
          return "NodeSocketFloatPercentage";
        case PROP_FACTOR:
          return "NodeSocketFloatFactor";
        case PROP_ANGLE:
          return "NodeSocketFloatAngle";
        case PROP_TIME:
          return "NodeSocketFloatTime";
        case PROP_TIME_ABSOLUTE:
          return "NodeSocketFloatTimeAbsolute";
        case PROP_DISTANCE:
          return "NodeSocketFloatDistance";
        case PROP_WAVELENGTH:
          return "NodeSocketFloatWavelength";
        case PROP_COLOR_TEMPERATURE:
          return "NodeSocketFloatColorTemperature";
        case PROP_FREQUENCY:
          return "NodeSocketFloatFrequency";
        case PROP_NONE:
        default:
          return "NodeSocketFloat";
      }
    case SOCK_INT:
      switch (PropertySubType(subtype)) {
        case PROP_UNSIGNED:
          return "NodeSocketIntUnsigned";
        case PROP_PERCENTAGE:
          return "NodeSocketIntPercentage";
        case PROP_FACTOR:
          return "NodeSocketIntFactor";
        case PROP_NONE:
        default:
          return "NodeSocketInt";
      }
    case SOCK_BOOLEAN:
      return "NodeSocketBool";
    case SOCK_ROTATION:
      return "NodeSocketRotation";
    case SOCK_MATRIX:
      return "NodeSocketMatrix";
    case SOCK_VECTOR:
      switch (PropertySubType(subtype)) {
        case PROP_TRANSLATION:
          return "NodeSocketVectorTranslation";
        case PROP_DIRECTION:
          return "NodeSocketVectorDirection";
        case PROP_VELOCITY:
          return "NodeSocketVectorVelocity";
        case PROP_ACCELERATION:
          return "NodeSocketVectorAcceleration";
        case PROP_EULER:
          return "NodeSocketVectorEuler";
        case PROP_XYZ:
          return "NodeSocketVectorXYZ";
        case PROP_NONE:
        default:
          return "NodeSocketVector";
      }
    case SOCK_RGBA:
      return "NodeSocketColor";
    case SOCK_STRING:
      switch (PropertySubType(subtype)) {
        case PROP_FILEPATH:
          return "NodeSocketStringFilePath";
        default:
          return "NodeSocketString";
      }
    case SOCK_SHADER:
      return "NodeSocketShader";
    case SOCK_OBJECT:
      return "NodeSocketObject";
    case SOCK_IMAGE:
      return "NodeSocketImage";
    case SOCK_GEOMETRY:
      return "NodeSocketGeometry";
    case SOCK_COLLECTION:
      return "NodeSocketCollection";
    case SOCK_TEXTURE:
      return "NodeSocketTexture";
    case SOCK_MATERIAL:
      return "NodeSocketMaterial";
    case SOCK_SOUND:
      return "NodeSocketSound";
    case SOCK_MENU:
      return "NodeSocketMenu";
    case SOCK_CUSTOM:
      break;
  }
  return nullptr;
}

const char *node_static_socket_interface_type_new(const int type, const int subtype)
{
  switch (eNodeSocketDatatype(type)) {
    case SOCK_FLOAT:
      switch (PropertySubType(subtype)) {
        case PROP_UNSIGNED:
          return "NodeTreeInterfaceSocketFloatUnsigned";
        case PROP_PERCENTAGE:
          return "NodeTreeInterfaceSocketFloatPercentage";
        case PROP_FACTOR:
          return "NodeTreeInterfaceSocketFloatFactor";
        case PROP_ANGLE:
          return "NodeTreeInterfaceSocketFloatAngle";
        case PROP_TIME:
          return "NodeTreeInterfaceSocketFloatTime";
        case PROP_TIME_ABSOLUTE:
          return "NodeTreeInterfaceSocketFloatTimeAbsolute";
        case PROP_DISTANCE:
          return "NodeTreeInterfaceSocketFloatDistance";
        case PROP_WAVELENGTH:
          return "NodeTreeInterfaceSocketFloatWavelength";
        case PROP_COLOR_TEMPERATURE:
          return "NodeTreeInterfaceSocketFloatColorTemperature";
        case PROP_FREQUENCY:
<<<<<<< HEAD
          return "NodeSocketFloatFrequency";
=======
          return "NodeTreeInterfaceSocketFloatFrequency";
>>>>>>> a0df365b
        case PROP_NONE:
        default:
          return "NodeTreeInterfaceSocketFloat";
      }
    case SOCK_INT:
      switch (PropertySubType(subtype)) {
        case PROP_UNSIGNED:
          return "NodeTreeInterfaceSocketIntUnsigned";
        case PROP_PERCENTAGE:
          return "NodeTreeInterfaceSocketIntPercentage";
        case PROP_FACTOR:
          return "NodeTreeInterfaceSocketIntFactor";
        case PROP_NONE:
        default:
          return "NodeTreeInterfaceSocketInt";
      }
    case SOCK_BOOLEAN:
      return "NodeTreeInterfaceSocketBool";
    case SOCK_ROTATION:
      return "NodeTreeInterfaceSocketRotation";
    case SOCK_MATRIX:
      return "NodeTreeInterfaceSocketMatrix";
    case SOCK_VECTOR:
      switch (PropertySubType(subtype)) {
        case PROP_TRANSLATION:
          return "NodeTreeInterfaceSocketVectorTranslation";
        case PROP_DIRECTION:
          return "NodeTreeInterfaceSocketVectorDirection";
        case PROP_VELOCITY:
          return "NodeTreeInterfaceSocketVectorVelocity";
        case PROP_ACCELERATION:
          return "NodeTreeInterfaceSocketVectorAcceleration";
        case PROP_EULER:
          return "NodeTreeInterfaceSocketVectorEuler";
        case PROP_XYZ:
          return "NodeTreeInterfaceSocketVectorXYZ";
        case PROP_NONE:
        default:
          return "NodeTreeInterfaceSocketVector";
      }
    case SOCK_RGBA:
      return "NodeTreeInterfaceSocketColor";
    case SOCK_STRING:
      switch (PropertySubType(subtype)) {
        case PROP_FILEPATH:
          return "NodeTreeInterfaceSocketVectorTranslation";
        default:
          return "NodeTreeInterfaceSocketString";
      }
    case SOCK_SHADER:
      return "NodeTreeInterfaceSocketShader";
    case SOCK_OBJECT:
      return "NodeTreeInterfaceSocketObject";
    case SOCK_IMAGE:
      return "NodeTreeInterfaceSocketImage";
    case SOCK_GEOMETRY:
      return "NodeTreeInterfaceSocketGeometry";
    case SOCK_COLLECTION:
      return "NodeTreeInterfaceSocketCollection";
    case SOCK_TEXTURE:
      return "NodeTreeInterfaceSocketTexture";
    case SOCK_MATERIAL:
      return "NodeTreeInterfaceSocketMaterial";
    case SOCK_SOUND:
      return "NodeTreeInterfaceSocketSound";
    case SOCK_MENU:
      return "NodeTreeInterfaceSocketMenu";
    case SOCK_CUSTOM:
      break;
  }
  return nullptr;
}

const char *node_static_socket_label(const int type, const int /*subtype*/)
{
  switch (eNodeSocketDatatype(type)) {
    case SOCK_FLOAT:
      return "Float";
    case SOCK_INT:
      return "Integer";
    case SOCK_BOOLEAN:
      return "Boolean";
    case SOCK_ROTATION:
      return "Rotation";
    case SOCK_MATRIX:
      return "Matrix";
    case SOCK_VECTOR:
      return "Vector";
    case SOCK_RGBA:
      return "Color";
    case SOCK_STRING:
      return "String";
    case SOCK_SHADER:
      return "Shader";
    case SOCK_OBJECT:
      return "Object";
    case SOCK_IMAGE:
      return "Image";
    case SOCK_GEOMETRY:
      return "Geometry";
    case SOCK_COLLECTION:
      return "Collection";
    case SOCK_TEXTURE:
      return "Texture";
    case SOCK_MATERIAL:
      return "Material";
    case SOCK_SOUND:
      return "Sound";
    case SOCK_MENU:
      return "Menu";
    case SOCK_CUSTOM:
      break;
  }
  return nullptr;
}

bNodeSocket *node_add_static_socket(bNodeTree *ntree,
                                    bNode *node,
                                    eNodeSocketInOut in_out,
                                    int type,
                                    int subtype,
                                    const char *identifier,
                                    const char *name)
{
  const char *idname = node_static_socket_type(type, subtype);

  if (!idname) {
    CLOG_ERROR(&LOG, "static node socket type %d undefined", type);
    return nullptr;
  }

  bNodeSocket *sock = node_add_socket(ntree, node, in_out, idname, identifier, name);
  sock->type = type;
  return sock;
}

static void node_socket_free(bNodeSocket *sock, const bool do_id_user)
{
  if (sock->prop) {
    IDP_FreePropertyContent_ex(sock->prop, do_id_user);
    MEM_freeN(sock->prop);
  }

  if (sock->default_value) {
    if (do_id_user) {
      socket_id_user_decrement(sock);
    }
    if (sock->type == SOCK_MENU) {
      auto &default_value_menu = *sock->default_value_typed<bNodeSocketValueMenu>();
      if (default_value_menu.enum_items) {
        /* Release shared data pointer. */
        default_value_menu.enum_items->remove_user_and_delete_if_last();
      }
    }
    MEM_freeN(sock->default_value);
  }
  if (sock->default_attribute_name) {
    MEM_freeN(sock->default_attribute_name);
  }
  MEM_delete(sock->runtime);
}

void node_remove_socket(bNodeTree *ntree, bNode *node, bNodeSocket *sock)
{
  node_remove_socket_ex(ntree, node, sock, true);
}

void node_remove_socket_ex(bNodeTree *ntree, bNode *node, bNodeSocket *sock, const bool do_id_user)
{
  LISTBASE_FOREACH_MUTABLE (bNodeLink *, link, &ntree->links) {
    if (link->fromsock == sock || link->tosock == sock) {
      node_remove_link(ntree, link);
    }
  }

  for (const int64_t i : node->runtime->internal_links.index_range()) {
    const bNodeLink &link = node->runtime->internal_links[i];
    if (link.fromsock == sock || link.tosock == sock) {
      node->runtime->internal_links.remove_and_reorder(i);
      BKE_ntree_update_tag_node_internal_link(ntree, node);
      break;
    }
  }

  /* this is fast, this way we don't need an in_out argument */
  BLI_remlink(&node->inputs, sock);
  BLI_remlink(&node->outputs, sock);

  node_socket_free(sock, do_id_user);
  MEM_freeN(sock);

  BKE_ntree_update_tag_socket_removed(ntree);
}

bNode *node_find_node_by_name(bNodeTree *ntree, const char *name)
{
  return reinterpret_cast<bNode *>(BLI_findstring(&ntree->nodes, name, offsetof(bNode, name)));
}

void node_find_node(bNodeTree *ntree, bNodeSocket *sock, bNode **r_node, int *r_sockindex)
{
  *r_node = nullptr;
  if (ntree->runtime->topology_cache_mutex.is_cached()) {
    bNode *node = &sock->owner_node();
    *r_node = node;
    if (r_sockindex) {
      const ListBase *sockets = (sock->in_out == SOCK_IN) ? &node->inputs : &node->outputs;
      *r_sockindex = BLI_findindex(sockets, sock);
    }
    return;
  }
  const bool success = node_find_node_try(ntree, sock, r_node, r_sockindex);
  BLI_assert(success);
  UNUSED_VARS_NDEBUG(success);
}

bool node_find_node_try(bNodeTree *ntree, bNodeSocket *sock, bNode **r_node, int *r_sockindex)
{
  for (bNode *node : ntree->all_nodes()) {
    const ListBase *sockets = (sock->in_out == SOCK_IN) ? &node->inputs : &node->outputs;
    int i;
    LISTBASE_FOREACH_INDEX (const bNodeSocket *, tsock, sockets, i) {
      if (sock == tsock) {
        if (r_node != nullptr) {
          *r_node = node;
        }
        if (r_sockindex != nullptr) {
          *r_sockindex = i;
        }
        return true;
      }
    }
  }
  return false;
}

bNode *node_find_root_parent(bNode *node)
{
  bNode *parent_iter = node;
  while (parent_iter->parent != nullptr) {
    parent_iter = parent_iter->parent;
  }
  if (parent_iter->type != NODE_FRAME) {
    return nullptr;
  }
  return parent_iter;
}

bool node_is_parent_and_child(const bNode *parent, const bNode *child)
{
  for (const bNode *child_iter = child; child_iter; child_iter = child_iter->parent) {
    if (child_iter == parent) {
      return true;
    }
  }
  return false;
}

void node_chain_iterator(const bNodeTree *ntree,
                         const bNode *node_start,
                         bool (*callback)(bNode *, bNode *, void *, const bool),
                         void *userdata,
                         const bool reversed)
{
  LISTBASE_FOREACH (bNodeLink *, link, &ntree->links) {
    if ((link->flag & NODE_LINK_VALID) == 0) {
      /* Skip links marked as cyclic. */
      continue;
    }
    /* Is the link part of the chain meaning node_start == fromnode
     * (or tonode for reversed case)? */
    if (!reversed) {
      if (link->fromnode != node_start) {
        continue;
      }
    }
    else {
      if (link->tonode != node_start) {
        continue;
      }
    }

    if (!callback(link->fromnode, link->tonode, userdata, reversed)) {
      return;
    }
    node_chain_iterator(
        ntree, reversed ? link->fromnode : link->tonode, callback, userdata, reversed);
  }
}

static void iter_backwards_ex(const bNodeTree *ntree,
                              const bNode *node_start,
                              bool (*callback)(bNode *, bNode *, void *),
                              void *userdata,
                              const char recursion_mask)
{
  LISTBASE_FOREACH (bNodeSocket *, sock, &node_start->inputs) {
    bNodeLink *link = sock->link;
    if (link == nullptr) {
      continue;
    }
    if ((link->flag & NODE_LINK_VALID) == 0) {
      /* Skip links marked as cyclic. */
      continue;
    }
    if (link->fromnode->runtime->iter_flag & recursion_mask) {
      continue;
    }

    link->fromnode->runtime->iter_flag |= recursion_mask;

    if (!callback(link->fromnode, link->tonode, userdata)) {
      return;
    }
    iter_backwards_ex(ntree, link->fromnode, callback, userdata, recursion_mask);
  }
}

void node_chain_iterator_backwards(const bNodeTree *ntree,
                                   const bNode *node_start,
                                   bool (*callback)(bNode *, bNode *, void *),
                                   void *userdata,
                                   const int recursion_lvl)
{
  if (!node_start) {
    return;
  }

  /* Limited by iter_flag type. */
  BLI_assert(recursion_lvl < 8);
  const char recursion_mask = (1 << recursion_lvl);

  /* Reset flag. */
  LISTBASE_FOREACH (bNode *, node, &ntree->nodes) {
    node->runtime->iter_flag &= ~recursion_mask;
  }

  iter_backwards_ex(ntree, node_start, callback, userdata, recursion_mask);
}

void node_parents_iterator(bNode *node, bool (*callback)(bNode *, void *), void *userdata)
{
  if (node->parent) {
    if (!callback(node->parent, userdata)) {
      return;
    }
    node_parents_iterator(node->parent, callback, userdata);
  }
}

void node_unique_name(bNodeTree *ntree, bNode *node)
{
  BLI_uniquename(
      &ntree->nodes, node, DATA_("Node"), '.', offsetof(bNode, name), sizeof(node->name));
}

void node_unique_id(bNodeTree *ntree, bNode *node)
{
  /* Use a pointer cast to avoid overflow warnings. */
  const double time = BLI_time_now_seconds() * 1000000.0;
  RandomNumberGenerator id_rng{*reinterpret_cast<const uint32_t *>(&time)};

  /* In the unlikely case that the random ID doesn't match, choose a new one until it does. */
  int32_t new_id = id_rng.get_int32();
  while (ntree->runtime->nodes_by_id.contains_as(new_id) || new_id <= 0) {
    new_id = id_rng.get_int32();
  }

  node->identifier = new_id;
  ntree->runtime->nodes_by_id.add_new(node);
  node->runtime->index_in_tree = ntree->runtime->nodes_by_id.index_range().last();
  BLI_assert(node->runtime->index_in_tree == ntree->runtime->nodes_by_id.index_of(node));
}

bNode *node_add_node(const bContext *C, bNodeTree *ntree, const char *idname)
{
  bNode *node = MEM_cnew<bNode>("new node");
  node->runtime = MEM_new<bNodeRuntime>(__func__);
  BLI_addtail(&ntree->nodes, node);
  node_unique_id(ntree, node);
  node->ui_order = ntree->all_nodes().size();

  STRNCPY(node->idname, idname);
  node_set_typeinfo(C, ntree, node, node_type_find(idname));

  BKE_ntree_update_tag_node_new(ntree, node);

  if (ELEM(node->type,
           GEO_NODE_INPUT_SCENE_TIME,
           GEO_NODE_INPUT_ACTIVE_CAMERA,
           GEO_NODE_SELF_OBJECT,
           GEO_NODE_SIMULATION_INPUT))
  {
    DEG_relations_tag_update(CTX_data_main(C));
  }

  return node;
}

bNode *node_add_static_node(const bContext *C, bNodeTree *ntree, const int type)
{
  const char *idname = nullptr;

  NODE_TYPES_BEGIN (ntype) {
    /* Do an extra poll here, because some int types are used
     * for multiple node types, this helps find the desired type. */
    if (ntype->type != type) {
      continue;
    }

    const char *disabled_hint;
    if (ntype->poll && ntype->poll(ntype, ntree, &disabled_hint)) {
      idname = ntype->idname;
      break;
    }
  }
  NODE_TYPES_END;
  if (!idname) {
    CLOG_ERROR(&LOG, "static node type %d undefined", type);
    return nullptr;
  }
  return node_add_node(C, ntree, idname);
}

static void node_socket_copy(bNodeSocket *sock_dst, const bNodeSocket *sock_src, const int flag)
{
  sock_dst->runtime = MEM_new<bNodeSocketRuntime>(__func__);
  if (sock_src->prop) {
    sock_dst->prop = IDP_CopyProperty_ex(sock_src->prop, flag);
  }

  if (sock_src->default_value) {
    sock_dst->default_value = MEM_dupallocN(sock_src->default_value);

    if ((flag & LIB_ID_CREATE_NO_USER_REFCOUNT) == 0) {
      socket_id_user_increment(sock_dst);
    }

    if (sock_src->type == SOCK_MENU) {
      auto &default_value_menu = *sock_dst->default_value_typed<bNodeSocketValueMenu>();
      if (default_value_menu.enum_items) {
        /* Copy of shared data pointer. */
        default_value_menu.enum_items->add_user();
      }
    }
  }

  sock_dst->default_attribute_name = static_cast<char *>(
      MEM_dupallocN(sock_src->default_attribute_name));

  sock_dst->stack_index = 0;
}

bNode *node_copy_with_mapping(bNodeTree *dst_tree,
                              const bNode &node_src,
                              const int flag,
                              const bool use_unique,
                              Map<const bNodeSocket *, bNodeSocket *> &socket_map)
{
  bNode *node_dst = static_cast<bNode *>(MEM_mallocN(sizeof(bNode), __func__));
  *node_dst = node_src;

  node_dst->runtime = MEM_new<bNodeRuntime>(__func__);

  /* Can be called for nodes outside a node tree (e.g. clipboard). */
  if (dst_tree) {
    if (use_unique) {
      node_unique_name(dst_tree, node_dst);
      node_unique_id(dst_tree, node_dst);
    }
    BLI_addtail(&dst_tree->nodes, node_dst);
  }

  BLI_listbase_clear(&node_dst->inputs);
  LISTBASE_FOREACH (const bNodeSocket *, src_socket, &node_src.inputs) {
    bNodeSocket *dst_socket = static_cast<bNodeSocket *>(MEM_dupallocN(src_socket));
    node_socket_copy(dst_socket, src_socket, flag);
    BLI_addtail(&node_dst->inputs, dst_socket);
    socket_map.add_new(src_socket, dst_socket);
  }

  BLI_listbase_clear(&node_dst->outputs);
  LISTBASE_FOREACH (const bNodeSocket *, src_socket, &node_src.outputs) {
    bNodeSocket *dst_socket = static_cast<bNodeSocket *>(MEM_dupallocN(src_socket));
    node_socket_copy(dst_socket, src_socket, flag);
    BLI_addtail(&node_dst->outputs, dst_socket);
    socket_map.add_new(src_socket, dst_socket);
  }

  if (node_src.prop) {
    node_dst->prop = IDP_CopyProperty_ex(node_src.prop, flag);
  }

  node_dst->panel_states_array = static_cast<bNodePanelState *>(
      MEM_dupallocN(node_src.panel_states_array));

  node_dst->runtime->internal_links = node_src.runtime->internal_links;
  for (bNodeLink &dst_link : node_dst->runtime->internal_links) {
    dst_link.fromnode = node_dst;
    dst_link.tonode = node_dst;
    dst_link.fromsock = socket_map.lookup(dst_link.fromsock);
    dst_link.tosock = socket_map.lookup(dst_link.tosock);
  }

  if ((flag & LIB_ID_CREATE_NO_USER_REFCOUNT) == 0) {
    id_us_plus(node_dst->id);
  }

  if (node_src.typeinfo->copyfunc) {
    node_src.typeinfo->copyfunc(dst_tree, node_dst, &node_src);
  }

  if (dst_tree) {
    BKE_ntree_update_tag_node_new(dst_tree, node_dst);
  }

  /* Only call copy function when a copy is made for the main database, not
   * for cases like the dependency graph and localization. */
  if (node_dst->typeinfo->copyfunc_api && !(flag & LIB_ID_CREATE_NO_MAIN)) {
    PointerRNA ptr = RNA_pointer_create(reinterpret_cast<ID *>(dst_tree), &RNA_Node, node_dst);

    node_dst->typeinfo->copyfunc_api(&ptr, &node_src);
  }

  return node_dst;
}

/**
 * Type of value storage related with socket is the same.
 * \param socket: Node can have multiple sockets & storages pairs.
 */
static void *node_static_value_storage_for(bNode &node, const bNodeSocket &socket)
{
  if (!socket.is_output()) {
    return nullptr;
  }

  switch (node.type) {
    case FN_NODE_INPUT_BOOL:
      return &reinterpret_cast<NodeInputBool *>(node.storage)->boolean;
    case SH_NODE_VALUE:
      /* The value is stored in the default value of the first output socket. */
      return &static_cast<bNodeSocket *>(node.outputs.first)
                  ->default_value_typed<bNodeSocketValueFloat>()
                  ->value;
    case FN_NODE_INPUT_INT:
      return &reinterpret_cast<NodeInputInt *>(node.storage)->integer;
    case FN_NODE_INPUT_VECTOR:
      return &reinterpret_cast<NodeInputVector *>(node.storage)->vector;
    case FN_NODE_INPUT_COLOR:
      return &reinterpret_cast<NodeInputColor *>(node.storage)->color;
    case GEO_NODE_IMAGE:
      return &node.id;
    default:
      break;
  }

  return nullptr;
}

static void *socket_value_storage(bNodeSocket &socket)
{
  switch (eNodeSocketDatatype(socket.type)) {
    case SOCK_BOOLEAN:
      return &socket.default_value_typed<bNodeSocketValueBoolean>()->value;
    case SOCK_INT:
      return &socket.default_value_typed<bNodeSocketValueInt>()->value;
    case SOCK_FLOAT:
      return &socket.default_value_typed<bNodeSocketValueFloat>()->value;
    case SOCK_VECTOR:
      return &socket.default_value_typed<bNodeSocketValueVector>()->value;
    case SOCK_RGBA:
      return &socket.default_value_typed<bNodeSocketValueRGBA>()->value;
    case SOCK_IMAGE:
      return &socket.default_value_typed<bNodeSocketValueImage>()->value;
    case SOCK_TEXTURE:
      return &socket.default_value_typed<bNodeSocketValueTexture>()->value;
    case SOCK_COLLECTION:
      return &socket.default_value_typed<bNodeSocketValueCollection>()->value;
    case SOCK_OBJECT:
      return &socket.default_value_typed<bNodeSocketValueObject>()->value;
    case SOCK_MATERIAL:
      return &socket.default_value_typed<bNodeSocketValueMaterial>()->value;
    case SOCK_SOUND:
      return &socket.default_value_typed<bNodeSocketValueSound>()->value;
    case SOCK_ROTATION:
      return &socket.default_value_typed<bNodeSocketValueRotation>()->value_euler;
    case SOCK_MENU:
      return &socket.default_value_typed<bNodeSocketValueMenu>()->value;
    case SOCK_MATRIX:
      /* Matrix sockets currently have no default value. */
      return nullptr;
    case SOCK_STRING:
      /* We don't want do this now! */
      return nullptr;
    case SOCK_CUSTOM:
    case SOCK_SHADER:
    case SOCK_GEOMETRY:
      /* Unmovable types. */
      break;
  }

  return nullptr;
}

void node_socket_move_default_value(Main & /*bmain*/,
                                    bNodeTree &tree,
                                    bNodeSocket &src,
                                    bNodeSocket &dst)
{
  tree.ensure_topology_cache();

  bNode &dst_node = dst.owner_node();
  bNode &src_node = src.owner_node();

  const CPPType &src_type = *src.typeinfo->base_cpp_type;
  const CPPType &dst_type = *dst.typeinfo->base_cpp_type;

  const bke::DataTypeConversions &convert = bke::get_implicit_type_conversions();

  if (src.is_multi_input()) {
    /* Multi input sockets no have value. */
    return;
  }
  if (ELEM(NODE_REROUTE, dst_node.type, src_node.type)) {
    /* Reroute node can't have ownership of socket value directly. */
    return;
  }
  if (&src_type != &dst_type) {
    if (!convert.is_convertible(src_type, dst_type)) {
      return;
    }
  }

  void *src_value = socket_value_storage(src);
  void *dst_value = node_static_value_storage_for(dst_node, dst);
  if (!dst_value || !src_value) {
    return;
  }

  convert.convert_to_uninitialized(src_type, dst_type, src_value, dst_value);

  src_type.destruct(src_value);
  if (ELEM(eNodeSocketDatatype(src.type),
           SOCK_COLLECTION,
           SOCK_IMAGE,
           SOCK_MATERIAL,
           SOCK_SOUND,
           SOCK_TEXTURE,
           SOCK_OBJECT))
  {
    src_type.value_initialize(src_value);
  }
}

bNode *node_copy(bNodeTree *dst_tree, const bNode &src_node, const int flag, const bool use_unique)
{
  Map<const bNodeSocket *, bNodeSocket *> socket_map;
  return node_copy_with_mapping(dst_tree, src_node, flag, use_unique, socket_map);
}

static int node_count_links(const bNodeTree *ntree, const bNodeSocket *socket)
{
  int count = 0;
  LISTBASE_FOREACH (bNodeLink *, link, &ntree->links) {
    if (ELEM(socket, link->fromsock, link->tosock)) {
      count++;
    }
  }
  return count;
}

bNodeLink *node_add_link(
    bNodeTree *ntree, bNode *fromnode, bNodeSocket *fromsock, bNode *tonode, bNodeSocket *tosock)
{
  BLI_assert(fromnode);
  BLI_assert(tonode);
  BLI_assert(ntree->all_nodes().contains(fromnode));
  BLI_assert(ntree->all_nodes().contains(tonode));

  bNodeLink *link = nullptr;
  if (eNodeSocketInOut(fromsock->in_out) == SOCK_OUT &&
      eNodeSocketInOut(tosock->in_out) == SOCK_IN)
  {
    link = MEM_cnew<bNodeLink>("link");
    if (ntree) {
      BLI_addtail(&ntree->links, link);
    }
    link->fromnode = fromnode;
    link->fromsock = fromsock;
    link->tonode = tonode;
    link->tosock = tosock;
  }
  else if (eNodeSocketInOut(fromsock->in_out) == SOCK_IN &&
           eNodeSocketInOut(tosock->in_out) == SOCK_OUT)
  {
    /* OK but flip */
    link = MEM_cnew<bNodeLink>("link");
    if (ntree) {
      BLI_addtail(&ntree->links, link);
    }
    link->fromnode = tonode;
    link->fromsock = tosock;
    link->tonode = fromnode;
    link->tosock = fromsock;
  }

  if (ntree) {
    BKE_ntree_update_tag_link_added(ntree, link);
  }

  if (link != nullptr && link->tosock->is_multi_input()) {
    link->multi_input_sort_id = node_count_links(ntree, link->tosock) - 1;
  }

  return link;
}

void node_remove_link(bNodeTree *ntree, bNodeLink *link)
{
  /* Can be called for links outside a node tree (e.g. clipboard). */
  if (ntree) {
    BLI_remlink(&ntree->links, link);
  }

  if (link->tosock) {
    link->tosock->link = nullptr;
  }
  MEM_freeN(link);

  if (ntree) {
    BKE_ntree_update_tag_link_removed(ntree);
  }
}

void node_link_set_mute(bNodeTree *ntree, bNodeLink *link, const bool muted)
{
  const bool was_muted = link->is_muted();
  SET_FLAG_FROM_TEST(link->flag, muted, NODE_LINK_MUTED);
  if (muted != was_muted) {
    BKE_ntree_update_tag_link_mute(ntree, link);
  }
}

void node_remove_socket_links(bNodeTree *ntree, bNodeSocket *sock)
{
  LISTBASE_FOREACH_MUTABLE (bNodeLink *, link, &ntree->links) {
    if (link->fromsock == sock || link->tosock == sock) {
      node_remove_link(ntree, link);
    }
  }
}

bool node_link_is_hidden(const bNodeLink *link)
{
  return !(link->fromsock->is_visible() && link->tosock->is_visible());
}

bool node_link_is_selected(const bNodeLink *link)
{
  return (link->fromnode->flag & NODE_SELECT) || (link->tonode->flag & NODE_SELECT);
}

/* Adjust the indices of links connected to the given multi input socket after deleting the link at
 * `deleted_index`. This function also works if the link has not yet been deleted. */
static void adjust_multi_input_indices_after_removed_link(bNodeTree *ntree,
                                                          const bNodeSocket *sock,
                                                          const int deleted_index)
{
  LISTBASE_FOREACH (bNodeLink *, link, &ntree->links) {
    /* We only need to adjust those with a greater index, because the others will have the same
     * index. */
    if (link->tosock != sock || link->multi_input_sort_id <= deleted_index) {
      continue;
    }
    link->multi_input_sort_id -= 1;
  }
}

void node_internal_relink(bNodeTree *ntree, bNode *node)
{
  /* store link pointers in output sockets, for efficient lookup */
  for (bNodeLink &link : node->runtime->internal_links) {
    link.tosock->link = &link;
  }

  Vector<bNodeLink *> duplicate_links_to_remove;

  /* redirect downstream links */
  LISTBASE_FOREACH_MUTABLE (bNodeLink *, link, &ntree->links) {
    /* do we have internal link? */
    if (link->fromnode != node) {
      continue;
    }

    bNodeLink *internal_link = link->fromsock->link;
    bNodeLink *fromlink = internal_link ? internal_link->fromsock->link : nullptr;

    if (fromlink == nullptr) {
      if (link->tosock->is_multi_input()) {
        adjust_multi_input_indices_after_removed_link(
            ntree, link->tosock, link->multi_input_sort_id);
      }
      node_remove_link(ntree, link);
      continue;
    }

    if (link->tosock->is_multi_input()) {
      /* remove the link that would be the same as the relinked one */
      LISTBASE_FOREACH_MUTABLE (bNodeLink *, link_to_compare, &ntree->links) {
        if (link_to_compare->fromsock == fromlink->fromsock &&
            link_to_compare->tosock == link->tosock)
        {
          adjust_multi_input_indices_after_removed_link(
              ntree, link_to_compare->tosock, link_to_compare->multi_input_sort_id);
          duplicate_links_to_remove.append_non_duplicates(link_to_compare);
        }
      }
    }

    link->fromnode = fromlink->fromnode;
    link->fromsock = fromlink->fromsock;

    /* if the up- or downstream link is invalid,
     * the replacement link will be invalid too.
     */
    if (!(fromlink->flag & NODE_LINK_VALID)) {
      link->flag &= ~NODE_LINK_VALID;
    }

    if (fromlink->flag & NODE_LINK_MUTED) {
      link->flag |= NODE_LINK_MUTED;
    }

    BKE_ntree_update_tag_link_changed(ntree);
  }

  for (bNodeLink *link : duplicate_links_to_remove) {
    node_remove_link(ntree, link);
  }

  /* remove remaining upstream links */
  LISTBASE_FOREACH_MUTABLE (bNodeLink *, link, &ntree->links) {
    if (link->tonode == node) {
      node_remove_link(ntree, link);
    }
  }
}

float2 node_to_view(const bNode *node, const float2 loc)
{
  float2 view_loc = loc;
  for (const bNode *node_iter = node; node_iter; node_iter = node_iter->parent) {
    view_loc += float2(node_iter->locx, node_iter->locy);
  }
  return view_loc;
}

float2 node_from_view(const bNode *node, const float2 view_loc)
{
  float2 loc = view_loc;
  for (const bNode *node_iter = node; node_iter; node_iter = node_iter->parent) {
    loc -= float2(node_iter->locx, node_iter->locy);
  }
  return loc;
}

void node_attach_node(bNodeTree *ntree, bNode *node, bNode *parent)
{
  BLI_assert(parent->type == NODE_FRAME);
  BLI_assert(!node_is_parent_and_child(parent, node));

  const float2 loc = node_to_view(node, {});

  node->parent = parent;
  BKE_ntree_update_tag_parent_change(ntree, node);
  /* transform to parent space */
  const float2 new_loc = node_from_view(parent, loc);
  node->locx = new_loc.x;
  node->locy = new_loc.y;
}

void node_detach_node(bNodeTree *ntree, bNode *node)
{
  if (node->parent) {
    BLI_assert(node->parent->type == NODE_FRAME);

    /* transform to view space */
    const float2 loc = node_to_view(node, {});
    node->locx = loc.x;
    node->locy = loc.y;
    node->parent = nullptr;
    BKE_ntree_update_tag_parent_change(ntree, node);
  }
}

void node_position_relative(bNode *from_node,
                            const bNode *to_node,
                            const bNodeSocket *from_sock,
                            const bNodeSocket *to_sock)
{
  float offset_x;
  int tot_sock_idx;

  /* Socket to plug into. */
  if (eNodeSocketInOut(to_sock->in_out) == SOCK_IN) {
    offset_x = -(from_node->typeinfo->width + 50);
    tot_sock_idx = BLI_listbase_count(&to_node->outputs);
    tot_sock_idx += BLI_findindex(&to_node->inputs, to_sock);
  }
  else {
    offset_x = to_node->typeinfo->width + 50;
    tot_sock_idx = BLI_findindex(&to_node->outputs, to_sock);
  }

  BLI_assert(tot_sock_idx != -1);

  float offset_y = U.widget_unit * tot_sock_idx;

  /* Output socket. */
  if (from_sock) {
    if (eNodeSocketInOut(from_sock->in_out) == SOCK_IN) {
      tot_sock_idx = BLI_listbase_count(&from_node->outputs);
      tot_sock_idx += BLI_findindex(&from_node->inputs, from_sock);
    }
    else {
      tot_sock_idx = BLI_findindex(&from_node->outputs, from_sock);
    }
  }

  BLI_assert(tot_sock_idx != -1);

  offset_y -= U.widget_unit * tot_sock_idx;

  from_node->locx = to_node->locx + offset_x;
  from_node->locy = to_node->locy - offset_y;
}

void node_position_propagate(bNode *node)
{
  LISTBASE_FOREACH (bNodeSocket *, socket, &node->inputs) {
    if (socket->link != nullptr) {
      bNodeLink *link = socket->link;
      node_position_relative(link->fromnode, link->tonode, link->fromsock, link->tosock);
      node_position_propagate(link->fromnode);
    }
  }
}

static bNodeTree *node_tree_add_tree_do(Main *bmain,
                                        std::optional<Library *> owner_library,
                                        ID *owner_id,
                                        const bool is_embedded,
                                        const char *name,
                                        const char *idname)
{
  /* trees are created as local trees for compositor, material or texture nodes,
   * node groups and other tree types are created as library data.
   */
  int flag = 0;
  if (is_embedded || bmain == nullptr) {
    flag |= LIB_ID_CREATE_NO_MAIN;
  }
  BLI_assert_msg(!owner_library || !owner_id,
                 "Embedded NTrees should never have a defined owner library here");
  bNodeTree *ntree = reinterpret_cast<bNodeTree *>(
      BKE_libblock_alloc_in_lib(bmain, owner_library, ID_NT, name, flag));
  BKE_libblock_init_empty(&ntree->id);
  if (is_embedded) {
    BLI_assert(owner_id != nullptr);
    ntree->id.flag |= ID_FLAG_EMBEDDED_DATA;
    ntree->owner_id = owner_id;
    bNodeTree **ntree_owner_ptr = node_tree_ptr_from_id(owner_id);
    BLI_assert(ntree_owner_ptr != nullptr);
    *ntree_owner_ptr = ntree;
  }
  else {
    BLI_assert(owner_id == nullptr);
  }

  STRNCPY(ntree->idname, idname);
  ntree_set_typeinfo(ntree, node_tree_type_find(idname));

  return ntree;
}

bNodeTree *node_tree_add_tree(Main *bmain, const char *name, const char *idname)
{
  return node_tree_add_tree_do(bmain, std::nullopt, nullptr, false, name, idname);
}

bNodeTree *node_tree_add_in_lib(Main *bmain,
                                Library *owner_library,
                                const char *name,
                                const char *idname)
{
  return node_tree_add_tree_do(bmain, owner_library, nullptr, false, name, idname);
}

bNodeTree *node_tree_add_tree_embedded(Main * /*bmain*/,
                                       ID *owner_id,
                                       const char *name,
                                       const char *idname)
{
  return node_tree_add_tree_do(nullptr, std::nullopt, owner_id, true, name, idname);
}

bNodeTree *node_tree_copy_tree_ex(const bNodeTree *ntree, Main *bmain, const bool do_id_user)
{
  const int flag = do_id_user ? 0 : LIB_ID_CREATE_NO_USER_REFCOUNT | LIB_ID_CREATE_NO_MAIN;

  bNodeTree *ntree_copy = reinterpret_cast<bNodeTree *>(
      BKE_id_copy_ex(bmain, reinterpret_cast<const ID *>(ntree), nullptr, flag));
  return ntree_copy;
}
bNodeTree *node_tree_copy_tree(Main *bmain, const bNodeTree *ntree)
{
  return node_tree_copy_tree_ex(ntree, bmain, true);
}

/* *************** Node Preview *********** */

/* XXX this should be removed eventually ...
 * Currently BKE functions are modeled closely on previous code,
 * using node_preview_init_tree to set up previews for a whole node tree in advance.
 * This should be left more to the individual node tree implementations. */

bool node_preview_used(const bNode *node)
{
  /* XXX check for closed nodes? */
  return (node->typeinfo->flag & NODE_PREVIEW) != 0;
}

bNodePreview *node_preview_verify(bNodeInstanceHash *previews,
                                  bNodeInstanceKey key,
                                  const int xsize,
                                  const int ysize,
                                  const bool create)
{
  bNodePreview *preview = static_cast<bNodePreview *>(node_instance_hash_lookup(previews, key));
  if (!preview) {
    if (create) {
      preview = MEM_cnew<bNodePreview>("node preview");
      preview->ibuf = IMB_allocImBuf(xsize, ysize, 32, IB_rect);
      node_instance_hash_insert(previews, key, preview);
    }
    else {
      return nullptr;
    }
  }

  /* node previews can get added with variable size this way */
  if (xsize == 0 || ysize == 0) {
    return preview;
  }

  /* sanity checks & initialize */
  const uint size[2] = {uint(xsize), uint(ysize)};
  IMB_rect_size_set(preview->ibuf, size);
  if (preview->ibuf->byte_buffer.data == nullptr) {
    imb_addrectImBuf(preview->ibuf);
  }
  /* no clear, makes nicer previews */

  return preview;
}

bNodePreview *node_preview_copy(bNodePreview *preview)
{
  bNodePreview *new_preview = static_cast<bNodePreview *>(MEM_dupallocN(preview));
  new_preview->ibuf = IMB_dupImBuf(preview->ibuf);
  return new_preview;
}

void node_preview_free(bNodePreview *preview)
{
  if (preview->ibuf) {
    IMB_freeImBuf(preview->ibuf);
  }
  MEM_freeN(preview);
}

static void node_preview_init_tree_recursive(bNodeInstanceHash *previews,
                                             bNodeTree *ntree,
                                             bNodeInstanceKey parent_key,
                                             const int xsize,
                                             const int ysize)
{
  for (bNode *node : ntree->all_nodes()) {
    bNodeInstanceKey key = node_instance_key(parent_key, ntree, node);

    if (node_preview_used(node)) {
      node->runtime->preview_xsize = xsize;
      node->runtime->preview_ysize = ysize;

      node_preview_verify(previews, key, xsize, ysize, false);
    }

    bNodeTree *group = reinterpret_cast<bNodeTree *>(node->id);
    if (node->is_group() && group != nullptr) {
      node_preview_init_tree_recursive(previews, group, key, xsize, ysize);
    }
  }
}

void node_preview_init_tree(bNodeTree *ntree, int xsize, int ysize)
{
  if (!ntree) {
    return;
  }

  if (!ntree->previews) {
    ntree->previews = node_instance_hash_new("node previews");
  }

  node_preview_init_tree_recursive(ntree->previews, ntree, NODE_INSTANCE_KEY_BASE, xsize, ysize);
}

static void node_preview_tag_used_recursive(bNodeInstanceHash *previews,
                                            bNodeTree *ntree,
                                            bNodeInstanceKey parent_key)
{
  for (bNode *node : ntree->all_nodes()) {
    bNodeInstanceKey key = node_instance_key(parent_key, ntree, node);

    if (node_preview_used(node)) {
      node_instance_hash_tag_key(previews, key);
    }

    bNodeTree *group = reinterpret_cast<bNodeTree *>(node->id);
    if (node->is_group() && group != nullptr) {
      node_preview_tag_used_recursive(previews, group, key);
    }
  }
}

void node_preview_remove_unused(bNodeTree *ntree)
{
  if (!ntree || !ntree->previews) {
    return;
  }

  /* use the instance hash functions for tagging and removing unused previews */
  node_instance_hash_clear_tags(ntree->previews);
  node_preview_tag_used_recursive(ntree->previews, ntree, NODE_INSTANCE_KEY_BASE);

  node_instance_hash_remove_untagged(ntree->previews,
                                     reinterpret_cast<bNodeInstanceValueFP>(node_preview_free));
}

void node_preview_merge_tree(bNodeTree *to_ntree, bNodeTree *from_ntree, bool remove_old)
{
  if (remove_old || !to_ntree->previews) {
    /* free old previews */
    if (to_ntree->previews) {
      node_instance_hash_free(to_ntree->previews,
                              reinterpret_cast<bNodeInstanceValueFP>(node_preview_free));
    }

    /* transfer previews */
    to_ntree->previews = from_ntree->previews;
    from_ntree->previews = nullptr;

    /* clean up, in case any to_ntree nodes have been removed */
    node_preview_remove_unused(to_ntree);
  }
  else {
    if (from_ntree->previews) {
      bNodeInstanceHashIterator iter;
      NODE_INSTANCE_HASH_ITER (iter, from_ntree->previews) {
        bNodeInstanceKey key = node_instance_hash_iterator_get_key(&iter);
        bNodePreview *preview = static_cast<bNodePreview *>(
            node_instance_hash_iterator_get_value(&iter));

        /* replace existing previews */
        node_instance_hash_remove(
            to_ntree->previews, key, reinterpret_cast<bNodeInstanceValueFP>(node_preview_free));
        node_instance_hash_insert(to_ntree->previews, key, preview);
      }

      /* NOTE: null free function here,
       * because pointers have already been moved over to to_ntree->previews! */
      node_instance_hash_free(from_ntree->previews, nullptr);
      from_ntree->previews = nullptr;
    }
  }
}

void node_unlink_node(bNodeTree *ntree, bNode *node)
{
  LISTBASE_FOREACH_MUTABLE (bNodeLink *, link, &ntree->links) {
    ListBase *lb = nullptr;
    if (link->fromnode == node) {
      lb = &node->outputs;
    }
    else if (link->tonode == node) {
      lb = &node->inputs;
    }

    if (lb) {
      /* Only bother adjusting if the socket is not on the node we're deleting. */
      if (link->tonode != node && link->tosock->is_multi_input()) {
        adjust_multi_input_indices_after_removed_link(
            ntree, link->tosock, link->multi_input_sort_id);
      }
      LISTBASE_FOREACH (const bNodeSocket *, sock, lb) {
        if (link->fromsock == sock || link->tosock == sock) {
          node_remove_link(ntree, link);
          break;
        }
      }
    }
  }
}

static void node_unlink_attached(bNodeTree *ntree, const bNode *parent)
{
  for (bNode *node : ntree->all_nodes()) {
    if (node->parent == parent) {
      node_detach_node(ntree, node);
    }
  }
}

void node_rebuild_id_vector(bNodeTree *node_tree)
{
  /* Rebuild nodes #VectorSet which must have the same order as the list. */
  node_tree->runtime->nodes_by_id.clear();
  int i;
  LISTBASE_FOREACH_INDEX (bNode *, node, &node_tree->nodes, i) {
    node_tree->runtime->nodes_by_id.add_new(node);
    node->runtime->index_in_tree = i;
  }
}

void node_free_node(bNodeTree *ntree, bNode *node)
{
  /* since it is called while free database, node->id is undefined */

  /* can be called for nodes outside a node tree (e.g. clipboard) */
  if (ntree) {
    BLI_remlink(&ntree->nodes, node);
    /* Rebuild nodes #VectorSet which must have the same order as the list. */
    node_rebuild_id_vector(ntree);

    /* texture node has bad habit of keeping exec data around */
    if (ntree->type == NTREE_TEXTURE && ntree->runtime->execdata) {
      ntreeTexEndExecTree(ntree->runtime->execdata);
      ntree->runtime->execdata = nullptr;
    }
  }

  if (node->typeinfo->freefunc) {
    node->typeinfo->freefunc(node);
  }

  LISTBASE_FOREACH_MUTABLE (bNodeSocket *, sock, &node->inputs) {
    /* Remember, no ID user refcount management here! */
    node_socket_free(sock, false);
    MEM_freeN(sock);
  }
  LISTBASE_FOREACH_MUTABLE (bNodeSocket *, sock, &node->outputs) {
    /* Remember, no ID user refcount management here! */
    node_socket_free(sock, false);
    MEM_freeN(sock);
  }

  MEM_SAFE_FREE(node->panel_states_array);

  if (node->prop) {
    /* Remember, no ID user refcount management here! */
    IDP_FreePropertyContent_ex(node->prop, false);
    MEM_freeN(node->prop);
  }

  if (node->runtime->declaration) {
    /* Only free if this declaration is not shared with the node type, which can happen if it does
     * not depend on any context. */
    if (node->runtime->declaration != node->typeinfo->static_declaration) {
      delete node->runtime->declaration;
    }
  }

  MEM_delete(node->runtime);
  MEM_freeN(node);

  if (ntree) {
    BKE_ntree_update_tag_node_removed(ntree);
  }
}

void node_tree_free_local_node(bNodeTree *ntree, bNode *node)
{
  /* For removing nodes while editing localized node trees. */
  BLI_assert((ntree->id.tag & ID_TAG_LOCALIZED) != 0);

  /* These two lines assume the caller might want to free a single node and maintain
   * a valid state in the node tree. */
  node_unlink_node(ntree, node);
  node_unlink_attached(ntree, node);

  node_free_node(ntree, node);
  node_rebuild_id_vector(ntree);
}

void node_remove_node(Main *bmain, bNodeTree *ntree, bNode *node, const bool do_id_user)
{
  BLI_assert(ntree != nullptr);
  /* This function is not for localized node trees, we do not want
   * do to ID user reference-counting and removal of animation data then. */
  BLI_assert((ntree->id.tag & ID_TAG_LOCALIZED) == 0);

  bool node_has_id = false;

  if (do_id_user) {
    /* Free callback for NodeCustomGroup. */
    if (node->typeinfo->freefunc_api) {
      PointerRNA ptr = RNA_pointer_create(&ntree->id, &RNA_Node, node);

      node->typeinfo->freefunc_api(&ptr);
    }

    /* Do user counting. */
    if (node->id) {
      id_us_min(node->id);
      node_has_id = true;
    }

    LISTBASE_FOREACH (bNodeSocket *, sock, &node->inputs) {
      node_has_id |= socket_id_user_decrement(sock);
    }
    LISTBASE_FOREACH (bNodeSocket *, sock, &node->outputs) {
      node_has_id |= socket_id_user_decrement(sock);
    }
  }

  /* Remove animation data. */
  char propname_esc[MAX_IDPROP_NAME * 2];
  char prefix[MAX_IDPROP_NAME * 2];

  BLI_str_escape(propname_esc, node->name, sizeof(propname_esc));
  SNPRINTF(prefix, "nodes[\"%s\"]", propname_esc);

  if (BKE_animdata_fix_paths_remove(&ntree->id, prefix)) {
    if (bmain != nullptr) {
      DEG_relations_tag_update(bmain);
    }
  }

  /* Also update relations for the scene time node, which causes a dependency
   * on time that users expect to be removed when the node is removed. */
  if (node_has_id ||
      ELEM(node->type, GEO_NODE_INPUT_SCENE_TIME, GEO_NODE_SELF_OBJECT, GEO_NODE_SIMULATION_INPUT))
  {
    if (bmain != nullptr) {
      DEG_relations_tag_update(bmain);
    }
  }

  node_unlink_node(ntree, node);
  node_unlink_attached(ntree, node);

  /* Free node itself. */
  node_free_node(ntree, node);
  node_rebuild_id_vector(ntree);
}

static void free_localized_node_groups(bNodeTree *ntree)
{
  /* Only localized node trees store a copy for each node group tree.
   * Each node group tree in a localized node tree can be freed,
   * since it is a localized copy itself (no risk of accessing freed
   * data in main, see #37939). */
  if (!(ntree->id.tag & ID_TAG_LOCALIZED)) {
    return;
  }

  LISTBASE_FOREACH (bNode *, node, &ntree->nodes) {
    bNodeTree *ngroup = reinterpret_cast<bNodeTree *>(node->id);
    if (node->is_group() && ngroup != nullptr) {
      node_tree_free_tree(ngroup);
      MEM_freeN(ngroup);
    }
  }
}

void node_tree_free_tree(bNodeTree *ntree)
{
  ntree_free_data(&ntree->id);
  BKE_animdata_free(&ntree->id, false);
}

void node_tree_free_embedded_tree(bNodeTree *ntree)
{
  node_tree_free_tree(ntree);
  BKE_libblock_free_data(&ntree->id, true);
  BKE_libblock_free_data_py(&ntree->id);
}

void node_tree_free_local_tree(bNodeTree *ntree)
{
  if (ntree->id.tag & ID_TAG_LOCALIZED) {
    node_tree_free_tree(ntree);
  }
  else {
    node_tree_free_tree(ntree);
    BKE_libblock_free_data(&ntree->id, true);
  }
}

void node_tree_set_output(bNodeTree *ntree)
{
  const bool is_compositor = ntree->type == NTREE_COMPOSIT;
  /* find the active outputs, might become tree type dependent handler */
  LISTBASE_FOREACH (bNode *, node, &ntree->nodes) {
    if (node->typeinfo->nclass == NODE_CLASS_OUTPUT) {
      /* we need a check for which output node should be tagged like this, below an exception */
      if (ELEM(node->type, CMP_NODE_OUTPUT_FILE, GEO_NODE_VIEWER)) {
        continue;
      }
      const bool node_is_output = node->type == CMP_NODE_VIEWER;

      int output = 0;
      /* there is more types having output class, each one is checked */

      LISTBASE_FOREACH (bNode *, tnode, &ntree->nodes) {
        if (tnode->typeinfo->nclass != NODE_CLASS_OUTPUT) {
          continue;
        }

        /* same type, exception for viewer */
        const bool tnode_is_output = tnode->type == CMP_NODE_VIEWER;
        const bool compositor_case = is_compositor && tnode_is_output && node_is_output;
        if (tnode->type == node->type || compositor_case) {
          if (tnode->flag & NODE_DO_OUTPUT) {
            output++;
            if (output > 1) {
              tnode->flag &= ~NODE_DO_OUTPUT;
            }
          }
        }
      }

      if (output == 0) {
        node->flag |= NODE_DO_OUTPUT;
      }
    }

    /* group node outputs use this flag too */
    if (node->type == NODE_GROUP_OUTPUT) {
      int output = 0;
      LISTBASE_FOREACH (bNode *, tnode, &ntree->nodes) {
        if (tnode->type != NODE_GROUP_OUTPUT) {
          continue;
        }
        if (tnode->flag & NODE_DO_OUTPUT) {
          output++;
          if (output > 1) {
            tnode->flag &= ~NODE_DO_OUTPUT;
          }
        }
      }
      if (output == 0) {
        node->flag |= NODE_DO_OUTPUT;
      }
    }
  }

  /* here we could recursively set which nodes have to be done,
   * might be different for editor or for "real" use... */
}

bNodeTree **node_tree_ptr_from_id(ID *id)
{
  switch (GS(id->name)) {
    case ID_MA:
      return &reinterpret_cast<Material *>(id)->nodetree;
    case ID_LA:
      return &reinterpret_cast<Light *>(id)->nodetree;
    case ID_WO:
      return &reinterpret_cast<World *>(id)->nodetree;
    case ID_TE:
      return &reinterpret_cast<Tex *>(id)->nodetree;
    case ID_SCE:
      return &reinterpret_cast<Scene *>(id)->nodetree;
    case ID_LS:
      return &reinterpret_cast<FreestyleLineStyle *>(id)->nodetree;
    default:
      return nullptr;
  }
}

bNodeTree *node_tree_from_id(ID *id)
{
  bNodeTree **nodetree = node_tree_ptr_from_id(id);
  return (nodetree != nullptr) ? *nodetree : nullptr;
}

void node_tree_node_flag_set(const bNodeTree *ntree, const int flag, const bool enable)
{
  LISTBASE_FOREACH (bNode *, node, &ntree->nodes) {
    if (enable) {
      node->flag |= flag;
    }
    else {
      node->flag &= ~flag;
    }
  }
}

bNodeTree *node_tree_localize(bNodeTree *ntree, ID *new_owner_id)
{
  if (ntree == nullptr) {
    return nullptr;
  }

  /* Make full copy outside of Main database.
   * NOTE: previews are not copied here. */
  bNodeTree *ltree = reinterpret_cast<bNodeTree *>(
      BKE_id_copy_in_lib(nullptr,
                         std::nullopt,
                         &ntree->id,
                         new_owner_id,
                         nullptr,
                         (LIB_ID_COPY_LOCALIZE | LIB_ID_COPY_NO_ANIMDATA)));

  ltree->id.tag |= ID_TAG_LOCALIZED;

  LISTBASE_FOREACH (bNode *, node, &ltree->nodes) {
    bNodeTree *group = reinterpret_cast<bNodeTree *>(node->id);
    if (node->is_group() && group != nullptr) {
      node->id = reinterpret_cast<ID *>(node_tree_localize(group, nullptr));
    }
  }

  /* Ensures only a single output node is enabled. */
  node_tree_set_output(ntree);

  bNode *node_src = reinterpret_cast<bNode *>(ntree->nodes.first);
  bNode *node_local = reinterpret_cast<bNode *>(ltree->nodes.first);
  while (node_src != nullptr) {
    node_local->runtime->original = node_src;
    node_src = node_src->next;
    node_local = node_local->next;
  }

  if (ntree->typeinfo->localize) {
    ntree->typeinfo->localize(ltree, ntree);
  }

  return ltree;
}

void node_tree_local_merge(Main *bmain, bNodeTree *localtree, bNodeTree *ntree)
{
  if (ntree && localtree) {
    if (ntree->typeinfo->local_merge) {
      ntree->typeinfo->local_merge(bmain, localtree, ntree);
    }
  }
}

static bool ntree_contains_tree_exec(const bNodeTree *tree_to_search_in,
                                     const bNodeTree *tree_to_search_for,
                                     Set<const bNodeTree *> &already_passed)
{
  if (tree_to_search_in == tree_to_search_for) {
    return true;
  }

  tree_to_search_in->ensure_topology_cache();
  for (const bNode *node_group : tree_to_search_in->group_nodes()) {
    const bNodeTree *sub_tree_search_in = reinterpret_cast<const bNodeTree *>(node_group->id);
    if (!sub_tree_search_in) {
      continue;
    }
    if (!already_passed.add(sub_tree_search_in)) {
      continue;
    }
    if (ntree_contains_tree_exec(sub_tree_search_in, tree_to_search_for, already_passed)) {
      return true;
    }
  }

  return false;
}

bool node_tree_contains_tree(const bNodeTree *tree_to_search_in,
                             const bNodeTree *tree_to_search_for)
{
  if (tree_to_search_in == tree_to_search_for) {
    return true;
  }

  Set<const bNodeTree *> already_passed;
  return ntree_contains_tree_exec(tree_to_search_in, tree_to_search_for, already_passed);
}

int node_count_socket_links(const bNodeTree *ntree, const bNodeSocket *sock)
{
  int tot = 0;
  LISTBASE_FOREACH (const bNodeLink *, link, &ntree->links) {
    if (link->fromsock == sock || link->tosock == sock) {
      tot++;
    }
  }
  return tot;
}

bNode *node_get_active(bNodeTree *ntree)
{
  if (ntree == nullptr) {
    return nullptr;
  }

  for (bNode *node : ntree->all_nodes()) {
    if (node->flag & NODE_ACTIVE) {
      return node;
    }
  }
  return nullptr;
}

bool node_set_selected(bNode *node, const bool select)
{
  bool changed = false;
  if (select != ((node->flag & NODE_SELECT) != 0)) {
    changed = true;
    SET_FLAG_FROM_TEST(node->flag, select, NODE_SELECT);
  }
  if (select) {
    return changed;
  }
  /* Deselect sockets too. */
  LISTBASE_FOREACH (bNodeSocket *, sock, &node->inputs) {
    changed |= (sock->flag & NODE_SELECT) != 0;
    sock->flag &= ~NODE_SELECT;
  }
  LISTBASE_FOREACH (bNodeSocket *, sock, &node->outputs) {
    changed |= (sock->flag & NODE_SELECT) != 0;
    sock->flag &= ~NODE_SELECT;
  }
  return changed;
}

void node_clear_active(bNodeTree *ntree)
{
  if (ntree == nullptr) {
    return;
  }

  for (bNode *node : ntree->all_nodes()) {
    node->flag &= ~NODE_ACTIVE;
  }
}

void node_set_active(bNodeTree *ntree, bNode *node)
{
  const bool is_paint_canvas = node_supports_active_flag(node, NODE_ACTIVE_PAINT_CANVAS);
  const bool is_texture_class = node_supports_active_flag(node, NODE_ACTIVE_TEXTURE);
  int flags_to_set = NODE_ACTIVE;
  SET_FLAG_FROM_TEST(flags_to_set, is_paint_canvas, NODE_ACTIVE_PAINT_CANVAS);
  SET_FLAG_FROM_TEST(flags_to_set, is_texture_class, NODE_ACTIVE_TEXTURE);

  /* Make sure only one node is active per node tree. */
  for (bNode *tnode : ntree->all_nodes()) {
    tnode->flag &= ~flags_to_set;
  }
  node->flag |= flags_to_set;
}

void node_set_socket_availability(bNodeTree *ntree, bNodeSocket *sock, const bool is_available)
{
  if (is_available == sock->is_available()) {
    return;
  }
  if (is_available) {
    sock->flag &= ~SOCK_UNAVAIL;
  }
  else {
    sock->flag |= SOCK_UNAVAIL;
  }
  BKE_ntree_update_tag_socket_availability(ntree, sock);
}

int node_socket_link_limit(const bNodeSocket *sock)
{
  if (sock->is_multi_input()) {
    return 4095;
  }
  if (sock->typeinfo == nullptr) {
    return sock->limit;
  }
  const bNodeSocketType &stype = *sock->typeinfo;
  if (!stype.use_link_limits_of_type) {
    return sock->limit;
  }
  return eNodeSocketInOut(sock->in_out) == SOCK_IN ? stype.input_link_limit :
                                                     stype.output_link_limit;
}

static void update_socket_declarations(ListBase *sockets,
                                       Span<nodes::SocketDeclaration *> declarations)
{
  int index;
  LISTBASE_FOREACH_INDEX (bNodeSocket *, socket, sockets, index) {
    const SocketDeclaration &socket_decl = *declarations[index];
    socket->runtime->declaration = &socket_decl;
  }
}

static void reset_socket_declarations(ListBase *sockets)
{
  LISTBASE_FOREACH (bNodeSocket *, socket, sockets) {
    socket->runtime->declaration = nullptr;
  }
}

void node_socket_declarations_update(bNode *node)
{
  BLI_assert(node->runtime->declaration != nullptr);
  if (node->runtime->declaration->skip_updating_sockets) {
    reset_socket_declarations(&node->inputs);
    reset_socket_declarations(&node->outputs);
    return;
  }
  update_socket_declarations(&node->inputs, node->runtime->declaration->inputs);
  update_socket_declarations(&node->outputs, node->runtime->declaration->outputs);
}

bool node_declaration_ensure_on_outdated_node(bNodeTree *ntree, bNode *node)
{
  if (node->runtime->declaration != nullptr) {
    return false;
  }
  if (node->typeinfo->declare) {
    if (node->typeinfo->static_declaration) {
      if (!node->typeinfo->static_declaration->is_context_dependent) {
        node->runtime->declaration = node->typeinfo->static_declaration;
        return true;
      }
    }
  }
  if (node->typeinfo->declare) {
    BLI_assert(ntree != nullptr);
    BLI_assert(node != nullptr);
    nodes::update_node_declaration_and_sockets(*ntree, *node);
    return true;
  }
  return false;
}

bool node_declaration_ensure(bNodeTree *ntree, bNode *node)
{
  if (node_declaration_ensure_on_outdated_node(ntree, node)) {
    node_socket_declarations_update(node);
    return true;
  }
  return false;
}

void node_dimensions_get(const bNode *node, float *r_width, float *r_height)
{
  *r_width = node->runtime->totr.xmax - node->runtime->totr.xmin;
  *r_height = node->runtime->totr.ymax - node->runtime->totr.ymin;
}

void node_tag_update_id(bNode *node)
{
  node->runtime->update |= NODE_UPDATE_ID;
}

void node_internal_links(bNode *node, bNodeLink **r_links, int *r_len)
{
  *r_links = node->runtime->internal_links.data();
  *r_len = node->runtime->internal_links.size();
}

/* Node Instance Hash */

const bNodeInstanceKey NODE_INSTANCE_KEY_BASE = {5381};
const bNodeInstanceKey NODE_INSTANCE_KEY_NONE = {0};

/* Generate a hash key from ntree and node names
 * Uses the djb2 algorithm with xor by Bernstein:
 * http://www.cse.yorku.ca/~oz/hash.html
 */
static bNodeInstanceKey node_hash_int_str(bNodeInstanceKey hash, const char *str)
{
  char c;

  while ((c = *str++)) {
    hash.value = ((hash.value << 5) + hash.value) ^ c; /* (hash * 33) ^ c */
  }

  /* separator '\0' character, to avoid ambiguity from concatenated strings */
  hash.value = (hash.value << 5) + hash.value; /* hash * 33 */

  return hash;
}

bNodeInstanceKey node_instance_key(bNodeInstanceKey parent_key,
                                   const bNodeTree *ntree,
                                   const bNode *node)
{
  bNodeInstanceKey key = node_hash_int_str(parent_key, ntree->id.name + 2);

  if (node) {
    key = node_hash_int_str(key, node->name);
  }

  return key;
}

static uint node_instance_hash_key(const void *key)
{
  return static_cast<const bNodeInstanceKey *>(key)->value;
}

static bool node_instance_hash_key_cmp(const void *a, const void *b)
{
  uint value_a = static_cast<const bNodeInstanceKey *>(a)->value;
  uint value_b = static_cast<const bNodeInstanceKey *>(b)->value;

  return (value_a != value_b);
}

bNodeInstanceHash *node_instance_hash_new(const char *info)
{
  bNodeInstanceHash *hash = static_cast<bNodeInstanceHash *>(
      MEM_mallocN(sizeof(bNodeInstanceHash), info));
  hash->ghash = BLI_ghash_new(
      node_instance_hash_key, node_instance_hash_key_cmp, "node instance hash ghash");
  return hash;
}

void node_instance_hash_free(bNodeInstanceHash *hash, bNodeInstanceValueFP valfreefp)
{
  BLI_ghash_free(hash->ghash, nullptr, reinterpret_cast<GHashValFreeFP>(valfreefp));
  MEM_freeN(hash);
}

void node_instance_hash_insert(bNodeInstanceHash *hash, bNodeInstanceKey key, void *value)
{
  bNodeInstanceHashEntry *entry = static_cast<bNodeInstanceHashEntry *>(value);
  entry->key = key;
  entry->tag = 0;
  BLI_ghash_insert(hash->ghash, &entry->key, value);
}

void *node_instance_hash_lookup(bNodeInstanceHash *hash, bNodeInstanceKey key)
{
  return BLI_ghash_lookup(hash->ghash, &key);
}

int node_instance_hash_remove(bNodeInstanceHash *hash,
                              bNodeInstanceKey key,
                              bNodeInstanceValueFP valfreefp)
{
  return BLI_ghash_remove(hash->ghash, &key, nullptr, reinterpret_cast<GHashValFreeFP>(valfreefp));
}

void node_instance_hash_clear(bNodeInstanceHash *hash, bNodeInstanceValueFP valfreefp)
{
  BLI_ghash_clear(hash->ghash, nullptr, reinterpret_cast<GHashValFreeFP>(valfreefp));
}

void *node_instance_hash_pop(bNodeInstanceHash *hash, bNodeInstanceKey key)
{
  return BLI_ghash_popkey(hash->ghash, &key, nullptr);
}

int node_instance_hash_haskey(bNodeInstanceHash *hash, bNodeInstanceKey key)
{
  return BLI_ghash_haskey(hash->ghash, &key);
}

int node_instance_hash_size(bNodeInstanceHash *hash)
{
  return BLI_ghash_len(hash->ghash);
}

void node_instance_hash_clear_tags(bNodeInstanceHash *hash)
{
  bNodeInstanceHashIterator iter;

  NODE_INSTANCE_HASH_ITER (iter, hash) {
    bNodeInstanceHashEntry *value = static_cast<bNodeInstanceHashEntry *>(
        node_instance_hash_iterator_get_value(&iter));

    value->tag = 0;
  }
}

void node_instance_hash_tag(bNodeInstanceHash * /*hash*/, void *value)
{
  bNodeInstanceHashEntry *entry = static_cast<bNodeInstanceHashEntry *>(value);
  entry->tag = 1;
}

bool node_instance_hash_tag_key(bNodeInstanceHash *hash, bNodeInstanceKey key)
{
  bNodeInstanceHashEntry *entry = static_cast<bNodeInstanceHashEntry *>(
      node_instance_hash_lookup(hash, key));

  if (entry) {
    entry->tag = 1;
    return true;
  }

  return false;
}

void node_instance_hash_remove_untagged(bNodeInstanceHash *hash, bNodeInstanceValueFP valfreefp)
{
  /* NOTE: Hash must not be mutated during iterating!
   * Store tagged entries in a separate list and remove items afterward.
   */
  bNodeInstanceKey *untagged = static_cast<bNodeInstanceKey *>(
      MEM_mallocN(sizeof(bNodeInstanceKey) * node_instance_hash_size(hash),
                  "temporary node instance key list"));
  bNodeInstanceHashIterator iter;
  int num_untagged = 0;
  NODE_INSTANCE_HASH_ITER (iter, hash) {
    bNodeInstanceHashEntry *value = static_cast<bNodeInstanceHashEntry *>(
        node_instance_hash_iterator_get_value(&iter));

    if (!value->tag) {
      untagged[num_untagged++] = node_instance_hash_iterator_get_key(&iter);
    }
  }

  for (int i = 0; i < num_untagged; i++) {
    node_instance_hash_remove(hash, untagged[i], valfreefp);
  }

  MEM_freeN(untagged);
}

/* Build a set of built-in node types to check for known types. */
static Set<int> get_known_node_types_set()
{
  Set<int> result;
  NODE_TYPES_BEGIN (ntype) {
    result.add(ntype->type);
  }
  NODE_TYPES_END;
  return result;
}

static bool can_read_node_type(const int type)
{
  /* Can always read custom node types. */
  if (ELEM(type, NODE_CUSTOM, NODE_CUSTOM_GROUP)) {
    return true;
  }

  /* Check known built-in types. */
  static Set<int> known_types = get_known_node_types_set();
  return known_types.contains(type);
}

static void node_replace_undefined_types(bNode *node)
{
  /* If the integer type is unknown then this node cannot be read. */
  if (!can_read_node_type(node->type)) {
    node->type = NODE_CUSTOM;
    /* This type name is arbitrary, it just has to be unique enough to not match a future node
     * idname. Includes the old type identifier for debugging purposes. */
    const std::string old_idname = node->idname;
    SNPRINTF(node->idname, "Undefined[%s]", old_idname.c_str());
    node->typeinfo = &NodeTypeUndefined;
  }
}

void node_tree_update_all_new(Main *main)
{
  /* Replace unknown node types with "Undefined".
   * This happens when loading files from newer Blender versions. Such nodes cannot be read
   * reliably so replace the idname with an undefined type. This keeps links and socket names but
   * discards storage and other type-specific data.
   *
   * Replacement has to happen after after-liblink-versioning, since some node types still get
   * replaced in those late versioning steps. */
  FOREACH_NODETREE_BEGIN (main, ntree, owner_id) {
    LISTBASE_FOREACH (bNode *, node, &ntree->nodes) {
      node_replace_undefined_types(node);
    }
  }
  FOREACH_NODETREE_END;
  /* Update all new node trees on file read or append, to add/remove sockets
   * in groups nodes if the group changed, and handle any update flags that
   * might have been set in file reading or versioning. */
  FOREACH_NODETREE_BEGIN (main, ntree, owner_id) {
    if (owner_id->tag & ID_TAG_NEW) {
      BKE_ntree_update_tag_all(ntree);
    }
  }
  FOREACH_NODETREE_END;
  BKE_ntree_update_main(main, nullptr);
}

void node_tree_update_all_users(Main *main, ID *id)
{
  if (id == nullptr) {
    return;
  }

  bool need_update = false;

  /* Update all users of ngroup, to add/remove sockets as needed. */
  FOREACH_NODETREE_BEGIN (main, ntree, owner_id) {
    for (bNode *node : ntree->all_nodes()) {
      if (node->id == id) {
        BKE_ntree_update_tag_node_property(ntree, node);
        need_update = true;
      }
    }
  }
  FOREACH_NODETREE_END;
  if (need_update) {
    BKE_ntree_update_main(main, nullptr);
  }
}

/* ************* node type access ********** */

void nodeLabel(const bNodeTree *ntree, const bNode *node, char *label, const int label_maxncpy)
{
  label[0] = '\0';

  if (node->label[0] != '\0') {
    BLI_strncpy(label, node->label, label_maxncpy);
  }
  else if (node->typeinfo->labelfunc) {
    node->typeinfo->labelfunc(ntree, node, label, label_maxncpy);
  }
  if (label[0] != '\0') {
    /* The previous methods (labelfunc) could not provide an adequate label for the node. */
    return;
  }

  BLI_strncpy(label, IFACE_(node->typeinfo->ui_name), label_maxncpy);
}

const char *nodeSocketShortLabel(const bNodeSocket *sock)
{
  if (sock->runtime->declaration != nullptr) {
    StringRefNull short_label = sock->runtime->declaration->short_label;
    if (!short_label.is_empty()) {
      return sock->runtime->declaration->short_label.data();
    }
  }
  return nullptr;
}

const char *nodeSocketLabel(const bNodeSocket *sock)
{
  return (sock->label[0] != '\0') ? sock->label : sock->name;
}

static void node_type_base_defaults(bNodeType *ntype)
{
  /* default size values */
  node_type_size_preset(ntype, eNodeSizePreset::Default);
  ntype->height = 100;
  ntype->minheight = 30;
  ntype->maxheight = FLT_MAX;
}

/* allow this node for any tree type */
static bool node_poll_default(const bNodeType * /*ntype*/,
                              const bNodeTree * /*ntree*/,
                              const char ** /*r_disabled_hint*/)
{
  return true;
}

static bool node_poll_instance_default(const bNode *node,
                                       const bNodeTree *ntree,
                                       const char **r_disabled_hint)
{
  return node->typeinfo->poll(node->typeinfo, ntree, r_disabled_hint);
}

void node_type_base(bNodeType *ntype, const int type, const char *name, const short nclass)
{
  /* Use static type info header to map static int type to identifier string and RNA struct type.
   * Associate the RNA struct type with the bNodeType.
   * Dynamically registered nodes will create an RNA type at runtime
   * and call RNA_struct_blender_type_set, so this only needs to be done for old RNA types
   * created in makesrna, which can not be associated to a bNodeType immediately,
   * since bNodeTypes are registered afterward ...
   */
#define DefNode(Category, ID, DefFunc, EnumName, StructName, UIName, UIDesc) \
  case ID: { \
    STRNCPY(ntype->idname, #Category #StructName); \
    StructRNA *srna = RNA_struct_find(#Category #StructName); \
    BLI_assert(srna != nullptr); \
    ntype->rna_ext.srna = srna; \
    RNA_struct_blender_type_set(srna, ntype); \
    RNA_def_struct_ui_text(srna, UIName, UIDesc); \
    ntype->enum_name_legacy = EnumName; \
    STRNCPY(ntype->ui_description, UIDesc); \
    break; \
  }

  switch (type) {
#include "NOD_static_types.h"
  }

  /* make sure we have a valid type (everything registered) */
  BLI_assert(ntype->idname[0] != '\0');

  ntype->type = type;
  STRNCPY(ntype->ui_name, name);
  ntype->nclass = nclass;

  node_type_base_defaults(ntype);

  ntype->poll = node_poll_default;
  ntype->poll_instance = node_poll_instance_default;
}

void node_type_base_custom(bNodeType *ntype,
                           const char *idname,
                           const char *name,
                           const char *enum_name,
                           const short nclass)
{
  STRNCPY(ntype->idname, idname);
  ntype->type = NODE_CUSTOM;
  STRNCPY(ntype->ui_name, name);
  ntype->nclass = nclass;
  ntype->enum_name_legacy = enum_name;

  node_type_base_defaults(ntype);
}

std::optional<eCustomDataType> socket_type_to_custom_data_type(eNodeSocketDatatype type)
{
  switch (type) {
    case SOCK_FLOAT:
      return CD_PROP_FLOAT;
    case SOCK_VECTOR:
      return CD_PROP_FLOAT3;
    case SOCK_RGBA:
      return CD_PROP_COLOR;
    case SOCK_BOOLEAN:
      return CD_PROP_BOOL;
    case SOCK_ROTATION:
      return CD_PROP_QUATERNION;
    case SOCK_MATRIX:
      return CD_PROP_FLOAT4X4;
    case SOCK_INT:
      return CD_PROP_INT32;
    case SOCK_STRING:
      return CD_PROP_STRING;
    default:
      return std::nullopt;
  }
}

std::optional<eNodeSocketDatatype> custom_data_type_to_socket_type(eCustomDataType type)
{
  switch (type) {
    case CD_PROP_FLOAT:
      return SOCK_FLOAT;
    case CD_PROP_INT8:
      return SOCK_INT;
    case CD_PROP_INT32:
      return SOCK_INT;
    case CD_PROP_FLOAT3:
      return SOCK_VECTOR;
    case CD_PROP_FLOAT2:
      return SOCK_VECTOR;
    case CD_PROP_BOOL:
      return SOCK_BOOLEAN;
    case CD_PROP_COLOR:
      return SOCK_RGBA;
    case CD_PROP_BYTE_COLOR:
      return SOCK_RGBA;
    case CD_PROP_QUATERNION:
      return SOCK_ROTATION;
    case CD_PROP_FLOAT4X4:
      return SOCK_MATRIX;
    default:
      return std::nullopt;
  }
}

static const CPPType *slow_socket_type_to_geo_nodes_base_cpp_type(const eNodeSocketDatatype type)
{
  const char *socket_idname = node_static_socket_type(type, 0);
  const bNodeSocketType *typeinfo = node_socket_type_find(socket_idname);
  return typeinfo->base_cpp_type;
}

const CPPType *socket_type_to_geo_nodes_base_cpp_type(const eNodeSocketDatatype type)
{
  const CPPType *cpp_type;
  switch (type) {
    case SOCK_FLOAT:
      cpp_type = &CPPType::get<float>();
      break;
    case SOCK_INT:
      cpp_type = &CPPType::get<int>();
      break;
    case SOCK_RGBA:
      cpp_type = &CPPType::get<ColorGeometry4f>();
      break;
    case SOCK_BOOLEAN:
      cpp_type = &CPPType::get<bool>();
      break;
    case SOCK_VECTOR:
      cpp_type = &CPPType::get<float3>();
      break;
    case SOCK_ROTATION:
      cpp_type = &CPPType::get<math::Quaternion>();
      break;
    case SOCK_MATRIX:
      cpp_type = &CPPType::get<float4x4>();
      break;
    default:
      cpp_type = slow_socket_type_to_geo_nodes_base_cpp_type(type);
      break;
  }
  BLI_assert(cpp_type == slow_socket_type_to_geo_nodes_base_cpp_type(type));
  return cpp_type;
}

std::optional<eNodeSocketDatatype> geo_nodes_base_cpp_type_to_socket_type(const CPPType &type)
{
  if (type.is<float>()) {
    return SOCK_FLOAT;
  }
  if (type.is<int>()) {
    return SOCK_INT;
  }
  if (type.is<float3>()) {
    return SOCK_VECTOR;
  }
  if (type.is<ColorGeometry4f>()) {
    return SOCK_RGBA;
  }
  if (type.is<bool>()) {
    return SOCK_BOOLEAN;
  }
  if (type.is<math::Quaternion>()) {
    return SOCK_ROTATION;
  }
  if (type.is<float4x4>()) {
    return SOCK_MATRIX;
  }
  if (type.is<std::string>()) {
    return SOCK_STRING;
  }
  return std::nullopt;
}

std::optional<VolumeGridType> socket_type_to_grid_type(const eNodeSocketDatatype type)
{
  switch (type) {
    case SOCK_BOOLEAN:
      return VOLUME_GRID_BOOLEAN;
    case SOCK_FLOAT:
      return VOLUME_GRID_FLOAT;
    case SOCK_INT:
      return VOLUME_GRID_INT;
    case SOCK_VECTOR:
      return VOLUME_GRID_VECTOR_FLOAT;
    default:
      return std::nullopt;
  }
}

std::optional<eNodeSocketDatatype> grid_type_to_socket_type(const VolumeGridType type)
{
  switch (type) {
    case VOLUME_GRID_BOOLEAN:
      return SOCK_BOOLEAN;
    case VOLUME_GRID_FLOAT:
      return SOCK_FLOAT;
    case VOLUME_GRID_INT:
      return SOCK_INT;
    case VOLUME_GRID_VECTOR_FLOAT:
      return SOCK_VECTOR;
    default:
      return std::nullopt;
  }
}

struct SocketTemplateIdentifierCallbackData {
  bNodeSocketTemplate *list;
  bNodeSocketTemplate *ntemp;
};

static bool unique_socket_template_identifier_check(void *arg, const char *name)
{
  const SocketTemplateIdentifierCallbackData *data =
      static_cast<const SocketTemplateIdentifierCallbackData *>(arg);

  for (bNodeSocketTemplate *ntemp = data->list; ntemp->type >= 0; ntemp++) {
    if (ntemp != data->ntemp) {
      if (STREQ(ntemp->identifier, name)) {
        return true;
      }
    }
  }

  return false;
}

static void unique_socket_template_identifier(bNodeSocketTemplate *list,
                                              bNodeSocketTemplate *ntemp,
                                              const char defname[],
                                              const char delim)
{
  SocketTemplateIdentifierCallbackData data;
  data.list = list;
  data.ntemp = ntemp;

  BLI_uniquename_cb(unique_socket_template_identifier_check,
                    &data,
                    defname,
                    delim,
                    ntemp->identifier,
                    sizeof(ntemp->identifier));
}

void node_type_socket_templates(bNodeType *ntype,
                                bNodeSocketTemplate *inputs,
                                bNodeSocketTemplate *outputs)
{
  ntype->inputs = inputs;
  ntype->outputs = outputs;

  /* automatically generate unique identifiers */
  if (inputs) {
    /* clear identifier strings (uninitialized memory) */
    for (bNodeSocketTemplate *ntemp = inputs; ntemp->type >= 0; ntemp++) {
      ntemp->identifier[0] = '\0';
    }

    for (bNodeSocketTemplate *ntemp = inputs; ntemp->type >= 0; ntemp++) {
      STRNCPY(ntemp->identifier, ntemp->name);
      unique_socket_template_identifier(inputs, ntemp, ntemp->identifier, '_');
    }
  }
  if (outputs) {
    /* clear identifier strings (uninitialized memory) */
    for (bNodeSocketTemplate *ntemp = outputs; ntemp->type >= 0; ntemp++) {
      ntemp->identifier[0] = '\0';
    }

    for (bNodeSocketTemplate *ntemp = outputs; ntemp->type >= 0; ntemp++) {
      STRNCPY(ntemp->identifier, ntemp->name);
      unique_socket_template_identifier(outputs, ntemp, ntemp->identifier, '_');
    }
  }
}

void node_type_size(bNodeType *ntype, const int width, const int minwidth, const int maxwidth)
{
  ntype->width = width;
  ntype->minwidth = minwidth;
  if (maxwidth <= minwidth) {
    ntype->maxwidth = FLT_MAX;
  }
  else {
    ntype->maxwidth = maxwidth;
  }
}

void node_type_size_preset(bNodeType *ntype, const eNodeSizePreset size)
{
  switch (size) {
    case eNodeSizePreset::Default:
      node_type_size(ntype, 140, 100, NODE_DEFAULT_MAX_WIDTH);
      break;
    case eNodeSizePreset::Small:
      node_type_size(ntype, 100, 80, NODE_DEFAULT_MAX_WIDTH);
      break;
    case eNodeSizePreset::Middle:
      node_type_size(ntype, 150, 120, NODE_DEFAULT_MAX_WIDTH);
      break;
    case eNodeSizePreset::Large:
      node_type_size(ntype, 240, 140, NODE_DEFAULT_MAX_WIDTH);
      break;
  }
}

void node_type_storage(bNodeType *ntype,
                       const char *storagename,
                       void (*freefunc)(bNode *node),
                       void (*copyfunc)(bNodeTree *dest_ntree,
                                        bNode *dest_node,
                                        const bNode *src_node))
{
  if (storagename) {
    STRNCPY(ntype->storagename, storagename);
  }
  else {
    ntype->storagename[0] = '\0';
  }
  ntype->copyfunc = copyfunc;
  ntype->freefunc = freefunc;
}

void node_system_init()
{
  nodetreetypes_hash = BLI_ghash_str_new("nodetreetypes_hash gh");
  nodetypes_hash = BLI_ghash_str_new("nodetypes_hash gh");
  nodetypes_alias_hash = BLI_ghash_str_new("nodetypes_alias_hash gh");
  nodesockettypes_hash = BLI_ghash_str_new("nodesockettypes_hash gh");

  register_nodes();
}

void node_system_exit()
{
  if (nodetypes_alias_hash) {
    BLI_ghash_free(nodetypes_alias_hash, MEM_freeN, MEM_freeN);
    nodetypes_alias_hash = nullptr;
  }

  if (nodetypes_hash) {
    NODE_TYPES_BEGIN (nt) {
      if (nt->rna_ext.free) {
        nt->rna_ext.free(nt->rna_ext.data);
      }
    }
    NODE_TYPES_END;

    BLI_ghash_free(nodetypes_hash, nullptr, node_free_type);
    nodetypes_hash = nullptr;
  }

  if (nodesockettypes_hash) {
    NODE_SOCKET_TYPES_BEGIN (st) {
      if (st->ext_socket.free) {
        st->ext_socket.free(st->ext_socket.data);
      }
      if (st->ext_interface.free) {
        st->ext_interface.free(st->ext_interface.data);
      }
    }
    NODE_SOCKET_TYPES_END;

    BLI_ghash_free(nodesockettypes_hash, nullptr, node_free_socket_type);
    nodesockettypes_hash = nullptr;
  }

  if (nodetreetypes_hash) {
    NODE_TREE_TYPES_BEGIN (nt) {
      if (nt->rna_ext.free) {
        nt->rna_ext.free(nt->rna_ext.data);
      }
    }
    NODE_TREE_TYPES_END;

    BLI_ghash_free(nodetreetypes_hash, nullptr, ntree_free_type);
    nodetreetypes_hash = nullptr;
  }
}

/* -------------------------------------------------------------------- */
/* NodeTree Iterator Helpers (FOREACH_NODETREE_BEGIN) */

void node_tree_iterator_init(NodeTreeIterStore *ntreeiter, Main *bmain)
{
  ntreeiter->ngroup = (bNodeTree *)bmain->nodetrees.first;
  ntreeiter->scene = (Scene *)bmain->scenes.first;
  ntreeiter->mat = (Material *)bmain->materials.first;
  ntreeiter->tex = (Tex *)bmain->textures.first;
  ntreeiter->light = (Light *)bmain->lights.first;
  ntreeiter->world = (World *)bmain->worlds.first;
  ntreeiter->linestyle = (FreestyleLineStyle *)bmain->linestyles.first;
}
bool node_tree_iterator_step(NodeTreeIterStore *ntreeiter, bNodeTree **r_nodetree, ID **r_id)
{
  if (ntreeiter->ngroup) {
    bNodeTree &node_tree = *reinterpret_cast<bNodeTree *>(ntreeiter->ngroup);
    *r_nodetree = &node_tree;
    *r_id = &node_tree.id;
    ntreeiter->ngroup = reinterpret_cast<bNodeTree *>(node_tree.id.next);
  }
  else if (ntreeiter->scene) {
    *r_nodetree = reinterpret_cast<bNodeTree *>(ntreeiter->scene->nodetree);
    *r_id = &ntreeiter->scene->id;
    ntreeiter->scene = reinterpret_cast<Scene *>(ntreeiter->scene->id.next);
  }
  else if (ntreeiter->mat) {
    *r_nodetree = reinterpret_cast<bNodeTree *>(ntreeiter->mat->nodetree);
    *r_id = &ntreeiter->mat->id;
    ntreeiter->mat = reinterpret_cast<Material *>(ntreeiter->mat->id.next);
  }
  else if (ntreeiter->tex) {
    *r_nodetree = reinterpret_cast<bNodeTree *>(ntreeiter->tex->nodetree);
    *r_id = &ntreeiter->tex->id;
    ntreeiter->tex = reinterpret_cast<Tex *>(ntreeiter->tex->id.next);
  }
  else if (ntreeiter->light) {
    *r_nodetree = reinterpret_cast<bNodeTree *>(ntreeiter->light->nodetree);
    *r_id = &ntreeiter->light->id;
    ntreeiter->light = reinterpret_cast<Light *>(ntreeiter->light->id.next);
  }
  else if (ntreeiter->world) {
    *r_nodetree = reinterpret_cast<bNodeTree *>(ntreeiter->world->nodetree);
    *r_id = &ntreeiter->world->id;
    ntreeiter->world = reinterpret_cast<World *>(ntreeiter->world->id.next);
  }
  else if (ntreeiter->linestyle) {
    *r_nodetree = reinterpret_cast<bNodeTree *>(ntreeiter->linestyle->nodetree);
    *r_id = &ntreeiter->linestyle->id;
    ntreeiter->linestyle = reinterpret_cast<FreestyleLineStyle *>(ntreeiter->linestyle->id.next);
  }
  else {
    return false;
  }

  return true;
}

void node_tree_remove_layer_n(bNodeTree *ntree, Scene *scene, const int layer_index)
{
  BLI_assert(layer_index != -1);
  BLI_assert(scene != nullptr);
  for (bNode *node : ntree->all_nodes()) {
    if (node->type == CMP_NODE_R_LAYERS && node->id == &scene->id) {
      if (node->custom1 == layer_index) {
        node->custom1 = 0;
      }
      else if (node->custom1 > layer_index) {
        node->custom1--;
      }
    }
  }
}

}  // namespace blender::bke<|MERGE_RESOLUTION|>--- conflicted
+++ resolved
@@ -2254,11 +2254,7 @@
         case PROP_COLOR_TEMPERATURE:
           return "NodeTreeInterfaceSocketFloatColorTemperature";
         case PROP_FREQUENCY:
-<<<<<<< HEAD
-          return "NodeSocketFloatFrequency";
-=======
           return "NodeTreeInterfaceSocketFloatFrequency";
->>>>>>> a0df365b
         case PROP_NONE:
         default:
           return "NodeTreeInterfaceSocketFloat";
