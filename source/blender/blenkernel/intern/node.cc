/* SPDX-FileCopyrightText: 2005 Blender Foundation
 *
 * SPDX-License-Identifier: GPL-2.0-or-later */

/** \file
 * \ingroup bke
 */

#include "CLG_log.h"

#include "MEM_guardedalloc.h"

#include <climits>
#include <cstddef>
#include <cstdlib>
#include <cstring>

/* Allow using deprecated functionality for .blend file I/O. */
#define DNA_DEPRECATED_ALLOW

#include "DNA_action_types.h"
#include "DNA_anim_types.h"
#include "DNA_collection_types.h"
#include "DNA_gpencil_legacy_types.h"
#include "DNA_light_types.h"
#include "DNA_linestyle_types.h"
#include "DNA_material_types.h"
#include "DNA_modifier_types.h"
#include "DNA_node_types.h"
#include "DNA_scene_types.h"
#include "DNA_texture_types.h"
#include "DNA_world_types.h"

#include "BLI_color.hh"
#include "BLI_ghash.h"
#include "BLI_listbase.h"
#include "BLI_map.hh"
#include "BLI_path_util.h"
#include "BLI_rand.hh"
#include "BLI_set.hh"
#include "BLI_stack.hh"
#include "BLI_string.h"
#include "BLI_string_utf8.h"
#include "BLI_string_utils.h"
#include "BLI_threads.h"
#include "BLI_utildefines.h"
#include "BLI_vector_set.hh"
#include "BLT_translation.h"

#include "IMB_imbuf.h"

#include "BKE_anim_data.h"
#include "BKE_animsys.h"
#include "BKE_asset.h"
#include "BKE_bpath.h"
#include "BKE_colortools.h"
#include "BKE_context.h"
#include "BKE_cryptomatte.h"
#include "BKE_global.h"
#include "BKE_icons.h"
#include "BKE_idprop.h"
#include "BKE_idprop.hh"
#include "BKE_idtype.h"
#include "BKE_image_format.h"
#include "BKE_lib_id.h"
#include "BKE_lib_query.h"
#include "BKE_main.h"
#include "BKE_node.hh"
#include "BKE_node_runtime.hh"
#include "BKE_node_tree_anonymous_attributes.hh"
#include "BKE_node_tree_interface.hh"
#include "BKE_node_tree_update.h"
#include "BKE_node_tree_zones.hh"
#include "BKE_type_conversions.hh"

#include "RNA_access.h"
#include "RNA_define.h"
#include "RNA_enum_types.h"
#include "RNA_prototypes.h"

#include "NOD_common.h"
#include "NOD_composite.h"
#include "NOD_geometry.hh"
#include "NOD_geometry_nodes_lazy_function.hh"
#include "NOD_node_declaration.hh"
#include "NOD_register.hh"
#include "NOD_shader.h"
#include "NOD_socket.hh"
#include "NOD_texture.h"

#include "DEG_depsgraph.h"
#include "DEG_depsgraph_build.h"

#include "BLO_read_write.h"

#include "PIL_time.h"

#define NODE_DEFAULT_MAX_WIDTH 700

using blender::Array;
using blender::Map;
using blender::MutableSpan;
using blender::Set;
using blender::Span;
using blender::Stack;
using blender::StringRef;
using blender::Vector;
using blender::VectorSet;
using blender::bke::bNodeRuntime;
using blender::bke::bNodeSocketRuntime;
using blender::bke::bNodeTreeRuntime;
using blender::nodes::FieldInferencingInterface;
using blender::nodes::InputSocketFieldType;
using blender::nodes::NodeDeclaration;
using blender::nodes::OutputFieldDependency;
using blender::nodes::OutputSocketFieldType;
using blender::nodes::SocketDeclaration;

/* Forward declaration. */
static void write_node_socket_default_value(BlendWriter *writer, bNodeSocket *sock);

static CLG_LogRef LOG = {"bke.node"};

namespace blender::bke {

/* Fallback types for undefined tree, nodes, sockets. */
bNodeTreeType NodeTreeTypeUndefined;
bNodeType NodeTypeUndefined;
bNodeSocketType NodeSocketTypeUndefined;

}  // namespace blender::bke

namespace blender::bke {

static void ntree_set_typeinfo(bNodeTree *ntree, bNodeTreeType *typeinfo);
static void node_socket_set_typeinfo(bNodeTree *ntree,
                                     bNodeSocket *sock,
                                     bNodeSocketType *typeinfo);
static void node_socket_copy(bNodeSocket *sock_dst, const bNodeSocket *sock_src, const int flag);
static void free_localized_node_groups(bNodeTree *ntree);
static void node_socket_interface_free(bNodeTree * /*ntree*/,
                                       bNodeSocket *sock,
                                       const bool do_id_user);

static void ntree_init_data(ID *id)
{
  bNodeTree *ntree = reinterpret_cast<bNodeTree *>(id);
  ntree->runtime = MEM_new<bNodeTreeRuntime>(__func__);
  ntree_set_typeinfo(ntree, nullptr);

  BKE_nodetree_interface_init(&ntree->tree_interface);
}

static void ntree_copy_data(Main * /*bmain*/, ID *id_dst, const ID *id_src, const int flag)
{
  bNodeTree *ntree_dst = reinterpret_cast<bNodeTree *>(id_dst);
  const bNodeTree *ntree_src = reinterpret_cast<const bNodeTree *>(id_src);

  /* We never handle user-count here for own data. */
  const int flag_subdata = flag | LIB_ID_CREATE_NO_USER_REFCOUNT;

  ntree_dst->runtime = MEM_new<bNodeTreeRuntime>(__func__);
  bNodeTreeRuntime &dst_runtime = *ntree_dst->runtime;

  Map<const bNodeSocket *, bNodeSocket *> socket_map;

  dst_runtime.nodes_by_id.reserve(ntree_src->all_nodes().size());
  BLI_listbase_clear(&ntree_dst->nodes);
  int i;
  LISTBASE_FOREACH_INDEX (const bNode *, src_node, &ntree_src->nodes, i) {
    /* Don't find a unique name for every node, since they should have valid names already. */
    bNode *new_node = node_copy_with_mapping(
        ntree_dst, *src_node, flag_subdata, false, socket_map);
    dst_runtime.nodes_by_id.add_new(new_node);
    new_node->runtime->index_in_tree = i;
  }

  /* copy links */
  BLI_listbase_clear(&ntree_dst->links);
  LISTBASE_FOREACH (const bNodeLink *, src_link, &ntree_src->links) {
    bNodeLink *dst_link = static_cast<bNodeLink *>(MEM_dupallocN(src_link));
    dst_link->fromnode = dst_runtime.nodes_by_id.lookup_key_as(src_link->fromnode->identifier);
    dst_link->fromsock = socket_map.lookup(src_link->fromsock);
    dst_link->tonode = dst_runtime.nodes_by_id.lookup_key_as(src_link->tonode->identifier);
    dst_link->tosock = socket_map.lookup(src_link->tosock);
    BLI_assert(dst_link->tosock);
    dst_link->tosock->link = dst_link;
    BLI_addtail(&ntree_dst->links, dst_link);
  }

  /* update node->parent pointers */
  for (bNode *node : ntree_dst->all_nodes()) {
    if (node->parent) {
      node->parent = dst_runtime.nodes_by_id.lookup_key_as(node->parent->identifier);
    }
  }

  for (bNode *node : ntree_dst->all_nodes()) {
    nodeDeclarationEnsure(ntree_dst, node);
  }

<<<<<<< HEAD
  BKE_nodetree_interface_copy(&ntree_dst->tree_interface, &ntree_src->tree_interface, flag);
  /* Legacy inputs/outputs lists may contain unmanaged pointers, don't copy these. */
  BLI_listbase_clear(&ntree_dst->inputs_legacy);
  BLI_listbase_clear(&ntree_dst->outputs_legacy);
=======
  /* copy interface sockets */
  BLI_listbase_clear(&ntree_dst->inputs);
  LISTBASE_FOREACH (const bNodeSocket *, src_socket, &ntree_src->inputs) {
    bNodeSocket *dst_socket = static_cast<bNodeSocket *>(MEM_dupallocN(src_socket));
    node_socket_copy(dst_socket, src_socket, flag_subdata);
    BLI_addtail(&ntree_dst->inputs, dst_socket);
  }
  BLI_listbase_clear(&ntree_dst->outputs);
  LISTBASE_FOREACH (const bNodeSocket *, src_socket, &ntree_src->outputs) {
    bNodeSocket *dst_socket = static_cast<bNodeSocket *>(MEM_dupallocN(src_socket));
    node_socket_copy(dst_socket, src_socket, flag_subdata);
    BLI_addtail(&ntree_dst->outputs, dst_socket);
  }
>>>>>>> 14bc0970

  /* copy preview hash */
  if (ntree_src->previews && (flag & LIB_ID_COPY_NO_PREVIEW) == 0) {
    bNodeInstanceHashIterator iter;

    ntree_dst->previews = BKE_node_instance_hash_new("node previews");

    NODE_INSTANCE_HASH_ITER (iter, ntree_src->previews) {
      bNodeInstanceKey key = node_instance_hash_iterator_get_key(&iter);
      bNodePreview *preview = static_cast<bNodePreview *>(
          node_instance_hash_iterator_get_value(&iter));
      BKE_node_instance_hash_insert(ntree_dst->previews, key, node_preview_copy(preview));
    }
  }
  else {
    ntree_dst->previews = nullptr;
  }

  if (ntree_src->runtime->field_inferencing_interface) {
    dst_runtime.field_inferencing_interface = std::make_unique<FieldInferencingInterface>(
        *ntree_src->runtime->field_inferencing_interface);
  }
  if (ntree_src->runtime->anonymous_attribute_inferencing) {
    using namespace blender::bke::anonymous_attribute_inferencing;
    dst_runtime.anonymous_attribute_inferencing =
        std::make_unique<AnonymousAttributeInferencingResult>(
            *ntree_src->runtime->anonymous_attribute_inferencing);
    for (FieldSource &field_source :
         dst_runtime.anonymous_attribute_inferencing->all_field_sources) {
      if (auto *socket_field_source = std::get_if<SocketFieldSource>(&field_source.data)) {
        socket_field_source->socket = socket_map.lookup(socket_field_source->socket);
      }
    }
    for (GeometrySource &geometry_source :
         dst_runtime.anonymous_attribute_inferencing->all_geometry_sources)
    {
      if (auto *socket_geometry_source = std::get_if<SocketGeometrySource>(&geometry_source.data))
      {
        socket_geometry_source->socket = socket_map.lookup(socket_geometry_source->socket);
      }
    }
  }

  if (ntree_src->geometry_node_asset_traits) {
    ntree_dst->geometry_node_asset_traits = MEM_new<GeometryNodeAssetTraits>(
        __func__, *ntree_src->geometry_node_asset_traits);
  }

  if (ntree_src->nested_node_refs) {
    ntree_dst->nested_node_refs = static_cast<bNestedNodeRef *>(
        MEM_malloc_arrayN(ntree_src->nested_node_refs_num, sizeof(bNestedNodeRef), __func__));
    uninitialized_copy_n(
        ntree_src->nested_node_refs, ntree_src->nested_node_refs_num, ntree_dst->nested_node_refs);
  }

  if (flag & LIB_ID_COPY_NO_PREVIEW) {
    ntree_dst->preview = nullptr;
  }
  else {
    BKE_previewimg_id_copy(&ntree_dst->id, &ntree_src->id);
  }
}

static void ntree_free_data(ID *id)
{
  bNodeTree *ntree = reinterpret_cast<bNodeTree *>(id);

  /* XXX hack! node trees should not store execution graphs at all.
   * This should be removed when old tree types no longer require it.
   * Currently the execution data for texture nodes remains in the tree
   * after execution, until the node tree is updated or freed. */
  if (ntree->runtime->execdata) {
    switch (ntree->type) {
      case NTREE_SHADER:
        ntreeShaderEndExecTree(ntree->runtime->execdata);
        break;
      case NTREE_TEXTURE:
        ntreeTexEndExecTree(ntree->runtime->execdata);
        ntree->runtime->execdata = nullptr;
        break;
    }
  }

  /* XXX not nice, but needed to free localized node groups properly */
  free_localized_node_groups(ntree);

  BLI_freelistN(&ntree->links);

  LISTBASE_FOREACH_MUTABLE (bNode *, node, &ntree->nodes) {
    node_free_node(ntree, node);
  }

  BKE_nodetree_interface_free(&ntree->tree_interface);
  /* Free legacy interface data */
  LISTBASE_FOREACH_MUTABLE (bNodeSocket *, socket, &ntree->inputs_legacy) {
    node_socket_interface_free(ntree, socket, false);
    MEM_freeN(socket);
  }
<<<<<<< HEAD
  LISTBASE_FOREACH_MUTABLE (bNodeSocket *, socket, &ntree->outputs_legacy) {
    node_socket_interface_free(ntree, socket, false);
    MEM_freeN(socket);
  }
  BLI_listbase_clear(&ntree->inputs_legacy);
  BLI_listbase_clear(&ntree->outputs_legacy);
=======
>>>>>>> 14bc0970

  /* free preview hash */
  if (ntree->previews) {
    BKE_node_instance_hash_free(ntree->previews, (bNodeInstanceValueFP)node_preview_free);
  }

  if (ntree->id.tag & LIB_TAG_LOCALIZED) {
    BKE_libblock_free_data(&ntree->id, true);
  }

  MEM_delete(ntree->geometry_node_asset_traits);

  if (ntree->nested_node_refs) {
    MEM_freeN(ntree->nested_node_refs);
  }

  BKE_previewimg_free(&ntree->preview);
  MEM_delete(ntree->runtime);
}

static void library_foreach_node_socket(LibraryForeachIDData *data, bNodeSocket *sock)
{
  BKE_LIB_FOREACHID_PROCESS_FUNCTION_CALL(
      data,
      IDP_foreach_property(
          sock->prop, IDP_TYPE_FILTER_ID, BKE_lib_query_idpropertiesForeachIDLink_callback, data));

  switch (eNodeSocketDatatype(sock->type)) {
    case SOCK_OBJECT: {
      bNodeSocketValueObject &default_value = *sock->default_value_typed<bNodeSocketValueObject>();
      BKE_LIB_FOREACHID_PROCESS_IDSUPER(data, default_value.value, IDWALK_CB_USER);
      break;
    }
    case SOCK_IMAGE: {
      bNodeSocketValueImage &default_value = *sock->default_value_typed<bNodeSocketValueImage>();
      BKE_LIB_FOREACHID_PROCESS_IDSUPER(data, default_value.value, IDWALK_CB_USER);
      break;
    }
    case SOCK_COLLECTION: {
      bNodeSocketValueCollection &default_value =
          *sock->default_value_typed<bNodeSocketValueCollection>();
      BKE_LIB_FOREACHID_PROCESS_IDSUPER(data, default_value.value, IDWALK_CB_USER);
      break;
    }
    case SOCK_TEXTURE: {
      bNodeSocketValueTexture &default_value =
          *sock->default_value_typed<bNodeSocketValueTexture>();
      BKE_LIB_FOREACHID_PROCESS_IDSUPER(data, default_value.value, IDWALK_CB_USER);
      break;
    }
    case SOCK_MATERIAL: {
      bNodeSocketValueMaterial &default_value =
          *sock->default_value_typed<bNodeSocketValueMaterial>();
      BKE_LIB_FOREACHID_PROCESS_IDSUPER(data, default_value.value, IDWALK_CB_USER);
      break;
    }
    case SOCK_FLOAT:
    case SOCK_VECTOR:
    case SOCK_RGBA:
    case SOCK_BOOLEAN:
    case SOCK_ROTATION:
    case SOCK_INT:
    case SOCK_STRING:
    case SOCK_CUSTOM:
    case SOCK_SHADER:
    case SOCK_GEOMETRY:
      break;
  }
}

static void node_foreach_id(ID *id, LibraryForeachIDData *data)
{
  bNodeTree *ntree = reinterpret_cast<bNodeTree *>(id);

  BKE_LIB_FOREACHID_PROCESS_ID(data, ntree->owner_id, IDWALK_CB_LOOPBACK);

  BKE_LIB_FOREACHID_PROCESS_IDSUPER(data, ntree->gpd, IDWALK_CB_USER);

  for (bNode *node : ntree->all_nodes()) {
    BKE_LIB_FOREACHID_PROCESS_ID(data, node->id, IDWALK_CB_USER);

    BKE_LIB_FOREACHID_PROCESS_FUNCTION_CALL(
        data,
        IDP_foreach_property(node->prop,
                             IDP_TYPE_FILTER_ID,
                             BKE_lib_query_idpropertiesForeachIDLink_callback,
                             data));
    LISTBASE_FOREACH (bNodeSocket *, sock, &node->inputs) {
      BKE_LIB_FOREACHID_PROCESS_FUNCTION_CALL(data, library_foreach_node_socket(data, sock));
    }
    LISTBASE_FOREACH (bNodeSocket *, sock, &node->outputs) {
      BKE_LIB_FOREACHID_PROCESS_FUNCTION_CALL(data, library_foreach_node_socket(data, sock));
    }
  }

  ntree->tree_interface.foreach_id(data);
}

static void node_foreach_cache(ID *id,
                               IDTypeForeachCacheFunctionCallback function_callback,
                               void *user_data)
{
  bNodeTree *nodetree = reinterpret_cast<bNodeTree *>(id);
  IDCacheKey key = {0};
  key.id_session_uuid = id->session_uuid;
  key.offset_in_ID = offsetof(bNodeTree, previews);

  /* TODO: see also `direct_link_nodetree()` in `readfile.cc`. */
#if 0
  function_callback(id, &key, static_cast<void **>(&nodetree->previews), 0, user_data);
#endif

  if (nodetree->type == NTREE_COMPOSIT) {
    for (bNode *node : nodetree->all_nodes()) {
      if (node->type == CMP_NODE_MOVIEDISTORTION) {
        key.offset_in_ID = size_t(BLI_ghashutil_strhash_p(node->name));
        function_callback(id, &key, static_cast<void **>(&node->storage), 0, user_data);
      }
    }
  }
}

static void node_foreach_path(ID *id, BPathForeachPathData *bpath_data)
{
  bNodeTree *ntree = reinterpret_cast<bNodeTree *>(id);

  switch (ntree->type) {
    case NTREE_SHADER: {
      for (bNode *node : ntree->all_nodes()) {
        if (node->type == SH_NODE_SCRIPT) {
          NodeShaderScript *nss = static_cast<NodeShaderScript *>(node->storage);
          BKE_bpath_foreach_path_fixed_process(bpath_data, nss->filepath, sizeof(nss->filepath));
        }
        else if (node->type == SH_NODE_TEX_IES) {
          NodeShaderTexIES *ies = static_cast<NodeShaderTexIES *>(node->storage);
          BKE_bpath_foreach_path_fixed_process(bpath_data, ies->filepath, sizeof(ies->filepath));
        }
      }
      break;
    }
    default:
      break;
  }
}

static ID **node_owner_pointer_get(ID *id)
{
  if ((id->flag & LIB_EMBEDDED_DATA) == 0) {
    return nullptr;
  }
  /* TODO: Sort this NO_MAIN or not for embedded node trees. See #86119. */
  // BLI_assert((id->tag & LIB_TAG_NO_MAIN) == 0);

  bNodeTree *ntree = reinterpret_cast<bNodeTree *>(id);
  BLI_assert(ntree->owner_id != nullptr);
  BLI_assert(ntreeFromID(ntree->owner_id) == ntree);

  return &ntree->owner_id;
}

}  // namespace blender::bke

namespace blender::bke::forward_compat {

static void write_node_socket_interface(BlendWriter *writer, bNodeSocket *sock)
{
  BLO_write_struct(writer, bNodeSocket, sock);

  if (sock->prop) {
    IDP_BlendWrite(writer, sock->prop);
  }

  BLO_write_string(writer, sock->default_attribute_name);

  write_node_socket_default_value(writer, sock);
}

/* Construct a bNodeSocket that represents a node group socket the old way. */
static bNodeSocket *make_socket(bNodeTree *ntree,
                                const eNodeSocketInOut in_out,
                                const StringRef idname,
                                const StringRef name,
                                const StringRef identifier)
{
  bNodeSocketType *stype = nodeSocketTypeFind(idname.data());
  if (stype == nullptr) {
    return nullptr;
  }

  bNodeSocket *sock = MEM_cnew<bNodeSocket>(__func__);
  sock->runtime = MEM_new<bNodeSocketRuntime>(__func__);
  STRNCPY(sock->idname, stype->idname);
  sock->in_out = int(in_out);
  sock->type = int(SOCK_CUSTOM); /* int type undefined by default */
  node_socket_set_typeinfo(ntree, sock, stype);

  sock->limit = (in_out == SOCK_IN ? 1 : 0xFFF);

  BLI_strncpy(sock->identifier, identifier.data(), sizeof(sock->identifier));
  BLI_strncpy(sock->name, name.data(), sizeof(sock->name));
  sock->storage = nullptr;
  sock->flag |= SOCK_COLLAPSED;

  return sock;
}

/**
 * Socket interface reconstruction for forward compatibility.
 * To enable previous Blender versions to read the new interface DNA data,
 * construct the bNodeSocket inputs/outputs lists.
 * This discards any information about panels and alternating input/output order,
 * but all functional information is preserved for executing node trees.
 */
static void write_interface_as_sockets(BlendWriter *writer, bNodeTree *ntree)
{
  /* Store reference to old sockets before replacing pointers. */
  ListBase old_inputs = ntree->inputs_legacy;
  ListBase old_outputs = ntree->outputs_legacy;
  BLI_listbase_clear(&ntree->inputs_legacy);
  BLI_listbase_clear(&ntree->outputs_legacy);

  /* Construct inputs/outputs socket lists in the node tree. */
  ntree->tree_interface.foreach_item([&](const bNodeTreeInterfaceItem &item) {
    if (const bNodeTreeInterfaceSocket *socket =
            node_interface::get_item_as<bNodeTreeInterfaceSocket>(&item))
    {
      if (socket->flag & NODE_INTERFACE_SOCKET_INPUT) {
        bNodeSocket *iosock = make_socket(
            ntree, SOCK_IN, socket->socket_type, socket->name, socket->socket_identifier());
        node_socket_copy_default_value_data(eNodeSocketDatatype(iosock->typeinfo->type),
                                            iosock->default_value,
                                            socket->socket_data);
        BLI_addtail(&ntree->inputs_legacy, iosock);
      }
      if (socket->flag & NODE_INTERFACE_SOCKET_OUTPUT) {
        bNodeSocket *iosock = make_socket(
            ntree, SOCK_OUT, socket->socket_type, socket->name, socket->socket_identifier());
        node_socket_copy_default_value_data(eNodeSocketDatatype(iosock->typeinfo->type),
                                            iosock->default_value,
                                            socket->socket_data);
        BLI_addtail(&ntree->outputs_legacy, iosock);
      }
    }
    return true;
  });

  /* Write inputs/outputs */
  LISTBASE_FOREACH (bNodeSocket *, sock, &ntree->inputs_legacy) {
    write_node_socket_interface(writer, sock);
  }
  LISTBASE_FOREACH (bNodeSocket *, sock, &ntree->outputs_legacy) {
    write_node_socket_interface(writer, sock);
  }

  /* Clean up temporary inputs/outputs. */
  LISTBASE_FOREACH_MUTABLE (bNodeSocket *, socket, &ntree->inputs_legacy) {
    node_socket_interface_free(ntree, socket, false);
    MEM_freeN(socket);
  }
  LISTBASE_FOREACH_MUTABLE (bNodeSocket *, socket, &ntree->outputs_legacy) {
    node_socket_interface_free(ntree, socket, false);
    MEM_freeN(socket);
  }
  BLI_listbase_clear(&ntree->inputs_legacy);
  BLI_listbase_clear(&ntree->outputs_legacy);

  /* Restore old data */
  ntree->inputs_legacy = old_inputs;
  ntree->outputs_legacy = old_outputs;
}

}  // namespace blender::bke::forward_compat

static void write_node_socket_default_value(BlendWriter *writer, bNodeSocket *sock)
{
  if (sock->default_value == nullptr) {
    return;
  }

  switch (eNodeSocketDatatype(sock->type)) {
    case SOCK_FLOAT:
      BLO_write_struct(writer, bNodeSocketValueFloat, sock->default_value);
      break;
    case SOCK_VECTOR:
      BLO_write_struct(writer, bNodeSocketValueVector, sock->default_value);
      break;
    case SOCK_RGBA:
      BLO_write_struct(writer, bNodeSocketValueRGBA, sock->default_value);
      break;
    case SOCK_BOOLEAN:
      BLO_write_struct(writer, bNodeSocketValueBoolean, sock->default_value);
      break;
    case SOCK_INT:
      BLO_write_struct(writer, bNodeSocketValueInt, sock->default_value);
      break;
    case SOCK_STRING:
      BLO_write_struct(writer, bNodeSocketValueString, sock->default_value);
      break;
    case SOCK_OBJECT:
      BLO_write_struct(writer, bNodeSocketValueObject, sock->default_value);
      break;
    case SOCK_IMAGE:
      BLO_write_struct(writer, bNodeSocketValueImage, sock->default_value);
      break;
    case SOCK_COLLECTION:
      BLO_write_struct(writer, bNodeSocketValueCollection, sock->default_value);
      break;
    case SOCK_TEXTURE:
      BLO_write_struct(writer, bNodeSocketValueTexture, sock->default_value);
      break;
    case SOCK_MATERIAL:
      BLO_write_struct(writer, bNodeSocketValueMaterial, sock->default_value);
      break;
    case SOCK_ROTATION:
      BLO_write_struct(writer, bNodeSocketValueRotation, sock->default_value);
      break;
    case SOCK_CUSTOM:
      /* Custom node sockets where default_value is defined uses custom properties for storage. */
      break;
    case SOCK_SHADER:
    case SOCK_GEOMETRY:
      BLI_assert_unreachable();
      break;
  }
}

static void write_node_socket(BlendWriter *writer, bNodeSocket *sock)
{
  BLO_write_struct(writer, bNodeSocket, sock);

  if (sock->prop) {
    IDP_BlendWrite(writer, sock->prop);
  }

  /* This property should only be used for group node "interface" sockets. */
  BLI_assert(sock->default_attribute_name == nullptr);

  write_node_socket_default_value(writer, sock);
}

void ntreeBlendWrite(BlendWriter *writer, bNodeTree *ntree)
{
  BKE_id_blend_write(writer, &ntree->id);

  if (ntree->adt) {
    BKE_animdata_blend_write(writer, ntree->adt);
  }

  for (bNode *node : ntree->all_nodes()) {
    BLO_write_struct(writer, bNode, node);

    if (node->prop) {
      IDP_BlendWrite(writer, node->prop);
    }

    LISTBASE_FOREACH (bNodeSocket *, sock, &node->inputs) {
      write_node_socket(writer, sock);
    }
    LISTBASE_FOREACH (bNodeSocket *, sock, &node->outputs) {
      write_node_socket(writer, sock);
    }
    BLO_write_struct_array(
        writer, bNodePanelState, node->num_panel_states, node->panel_states_array);

    if (node->storage) {
      if (ELEM(ntree->type, NTREE_SHADER, NTREE_GEOMETRY) &&
          ELEM(node->type, SH_NODE_CURVE_VEC, SH_NODE_CURVE_RGB, SH_NODE_CURVE_FLOAT))
      {
        BKE_curvemapping_blend_write(writer, static_cast<const CurveMapping *>(node->storage));
      }
      else if (ntree->type == NTREE_SHADER && (node->type == SH_NODE_SCRIPT)) {
        NodeShaderScript *nss = static_cast<NodeShaderScript *>(node->storage);
        if (nss->bytecode) {
          BLO_write_string(writer, nss->bytecode);
        }
        BLO_write_struct_by_name(writer, node->typeinfo->storagename, node->storage);
      }
      else if ((ntree->type == NTREE_COMPOSIT) && ELEM(node->type,
                                                       CMP_NODE_TIME,
                                                       CMP_NODE_CURVE_VEC,
                                                       CMP_NODE_CURVE_RGB,
                                                       CMP_NODE_HUECORRECT))
      {
        BKE_curvemapping_blend_write(writer, static_cast<const CurveMapping *>(node->storage));
      }
      else if ((ntree->type == NTREE_TEXTURE) &&
               ELEM(node->type, TEX_NODE_CURVE_RGB, TEX_NODE_CURVE_TIME))
      {
        BKE_curvemapping_blend_write(writer, static_cast<const CurveMapping *>(node->storage));
      }
      else if ((ntree->type == NTREE_COMPOSIT) && (node->type == CMP_NODE_MOVIEDISTORTION)) {
        /* pass */
      }
      else if ((ntree->type == NTREE_COMPOSIT) && (node->type == CMP_NODE_GLARE)) {
        /* Simple forward compatibility for fix for #50736.
         * Not ideal (there is no ideal solution here), but should do for now. */
        NodeGlare *ndg = static_cast<NodeGlare *>(node->storage);
        /* Not in undo case. */
        if (!BLO_write_is_undo(writer)) {
          switch (ndg->type) {
            case 2: /* Grrrr! magic numbers :( */
              ndg->angle = ndg->streaks;
              break;
            case 0:
              ndg->angle = ndg->star_45;
              break;
            default:
              break;
          }
        }
        BLO_write_struct_by_name(writer, node->typeinfo->storagename, node->storage);
      }
      else if ((ntree->type == NTREE_COMPOSIT) &&
               ELEM(node->type, CMP_NODE_CRYPTOMATTE, CMP_NODE_CRYPTOMATTE_LEGACY))
      {
        NodeCryptomatte *nc = static_cast<NodeCryptomatte *>(node->storage);
        BLO_write_string(writer, nc->matte_id);
        LISTBASE_FOREACH (CryptomatteEntry *, entry, &nc->entries) {
          BLO_write_struct(writer, CryptomatteEntry, entry);
        }
        BLO_write_struct_by_name(writer, node->typeinfo->storagename, node->storage);
      }
      else if (node->type == FN_NODE_INPUT_STRING) {
        NodeInputString *storage = static_cast<NodeInputString *>(node->storage);
        if (storage->string) {
          BLO_write_string(writer, storage->string);
        }
        BLO_write_struct_by_name(writer, node->typeinfo->storagename, storage);
      }
      else if (node->typeinfo != &blender::bke::NodeTypeUndefined) {
        BLO_write_struct_by_name(writer, node->typeinfo->storagename, node->storage);
      }
    }

    if (node->type == CMP_NODE_OUTPUT_FILE) {
      /* Inputs have their own storage data. */
      NodeImageMultiFile *nimf = (NodeImageMultiFile *)node->storage;
      BKE_image_format_blend_write(writer, &nimf->format);

      LISTBASE_FOREACH (bNodeSocket *, sock, &node->inputs) {
        NodeImageMultiFileSocket *sockdata = static_cast<NodeImageMultiFileSocket *>(
            sock->storage);
        BLO_write_struct(writer, NodeImageMultiFileSocket, sockdata);
        BKE_image_format_blend_write(writer, &sockdata->format);
      }
    }
    if (ELEM(node->type, CMP_NODE_IMAGE, CMP_NODE_R_LAYERS)) {
      /* Write extra socket info. */
      LISTBASE_FOREACH (bNodeSocket *, sock, &node->outputs) {
        BLO_write_struct(writer, NodeImageLayer, sock->storage);
      }
    }
    if (node->type == GEO_NODE_SIMULATION_OUTPUT) {
      const NodeGeometrySimulationOutput &storage =
          *static_cast<const NodeGeometrySimulationOutput *>(node->storage);
      BLO_write_struct_array(writer, NodeSimulationItem, storage.items_num, storage.items);
      for (const NodeSimulationItem &item : Span(storage.items, storage.items_num)) {
        BLO_write_string(writer, item.name);
      }
    }
    if (node->type == GEO_NODE_REPEAT_OUTPUT) {
      const NodeGeometryRepeatOutput &storage = *static_cast<const NodeGeometryRepeatOutput *>(
          node->storage);
      BLO_write_struct_array(writer, NodeRepeatItem, storage.items_num, storage.items);
      for (const NodeRepeatItem &item : Span(storage.items, storage.items_num)) {
        BLO_write_string(writer, item.name);
      }
    }
  }

  LISTBASE_FOREACH (bNodeLink *, link, &ntree->links) {
    BLO_write_struct(writer, bNodeLink, link);
  }

<<<<<<< HEAD
  BKE_nodetree_interface_write(writer, &ntree->tree_interface);
  if (!BLO_write_is_undo(writer)) {
    blender::bke::forward_compat::write_interface_as_sockets(writer, ntree);
  }
=======
  LISTBASE_FOREACH (bNodeSocket *, sock, &ntree->inputs) {
    write_node_socket_interface(writer, sock);
  }
  LISTBASE_FOREACH (bNodeSocket *, sock, &ntree->outputs) {
    write_node_socket_interface(writer, sock);
  }

  BLO_write_struct(writer, GeometryNodeAssetTraits, ntree->geometry_node_asset_traits);
>>>>>>> 14bc0970

  BLO_write_struct_array(
      writer, bNestedNodeRef, ntree->nested_node_refs_num, ntree->nested_node_refs);

  BKE_previewimg_blend_write(writer, ntree->preview);
}

namespace blender::bke {

static void ntree_blend_write(BlendWriter *writer, ID *id, const void *id_address)
{
  bNodeTree *ntree = reinterpret_cast<bNodeTree *>(id);

  /* Clean up, important in undo case to reduce false detection of changed datablocks. */
  ntree->typeinfo = nullptr;
  ntree->runtime->execdata = nullptr;

  BLO_write_id_struct(writer, bNodeTree, id_address, &ntree->id);

  ntreeBlendWrite(writer, ntree);
}

static void direct_link_node_socket(BlendDataReader *reader, bNodeSocket *sock)
{
  BLO_read_data_address(reader, &sock->prop);
  IDP_BlendDataRead(reader, &sock->prop);

  BLO_read_data_address(reader, &sock->link);
  sock->typeinfo = nullptr;
  BLO_read_data_address(reader, &sock->storage);
  BLO_read_data_address(reader, &sock->default_value);
  BLO_read_data_address(reader, &sock->default_attribute_name);
  sock->runtime = MEM_new<bNodeSocketRuntime>(__func__);
}

void ntreeBlendReadData(BlendDataReader *reader, ID *owner_id, bNodeTree *ntree)
{
  /* Special case for this pointer, do not rely on regular `lib_link` process here. Avoids needs
   * for do_versioning, and ensures coherence of data in any case.
   *
   * NOTE: Old versions are very often 'broken' here, just fix it silently in these cases.
   */
  if (BLO_read_fileversion_get(reader) > 300) {
    BLI_assert((ntree->id.flag & LIB_EMBEDDED_DATA) != 0 || owner_id == nullptr);
  }
  BLI_assert(owner_id == nullptr || owner_id->lib == ntree->id.lib);
  if (owner_id != nullptr && (ntree->id.flag & LIB_EMBEDDED_DATA) == 0) {
    /* This is unfortunate, but currently a lot of existing files (including startup ones) have
     * missing `LIB_EMBEDDED_DATA` flag.
     *
     * NOTE: Using do_version is not a solution here, since this code will be called before any
     * do_version takes place. Keeping it here also ensures future (or unknown existing) similar
     * bugs won't go easily unnoticed. */
    if (BLO_read_fileversion_get(reader) > 300) {
      CLOG_WARN(&LOG,
                "Fixing root node tree '%s' owned by '%s' missing EMBEDDED tag, please consider "
                "re-saving your (startup) file",
                ntree->id.name,
                owner_id->name);
    }
    ntree->id.flag |= LIB_EMBEDDED_DATA;
  }
  ntree->owner_id = owner_id;

  /* NOTE: writing and reading goes in sync, for speed. */
  ntree->typeinfo = nullptr;

  ntree->runtime = MEM_new<bNodeTreeRuntime>(__func__);
  BKE_ntree_update_tag_missing_runtime_data(ntree);

  BLO_read_data_address(reader, &ntree->adt);
  BKE_animdata_blend_read_data(reader, ntree->adt);

  BLO_read_list(reader, &ntree->nodes);
  int i;
  LISTBASE_FOREACH_INDEX (bNode *, node, &ntree->nodes, i) {
    node->runtime = MEM_new<bNodeRuntime>(__func__);
    node->typeinfo = nullptr;
    node->runtime->index_in_tree = i;

    /* Create the `nodes_by_id` cache eagerly so it can be expected to be valid. Because
     * we create it here we also have to check for zero identifiers from previous versions. */
    if (node->identifier == 0 || ntree->runtime->nodes_by_id.contains_as(node->identifier)) {
      nodeUniqueID(ntree, node);
    }
    else {
      ntree->runtime->nodes_by_id.add_new(node);
    }

    BLO_read_list(reader, &node->inputs);
    BLO_read_list(reader, &node->outputs);
    BLO_read_data_address(reader, &node->panel_states_array);

    BLO_read_data_address(reader, &node->prop);
    IDP_BlendDataRead(reader, &node->prop);

    if (node->type == CMP_NODE_MOVIEDISTORTION) {
      /* Do nothing, this is runtime cache and hence handled by generic code using
       * `IDTypeInfo.foreach_cache` callback. */
    }
    else {
      BLO_read_data_address(reader, &node->storage);
    }

    if (node->storage) {
      switch (node->type) {
        case SH_NODE_CURVE_VEC:
        case SH_NODE_CURVE_RGB:
        case SH_NODE_CURVE_FLOAT:
        case CMP_NODE_TIME:
        case CMP_NODE_CURVE_VEC:
        case CMP_NODE_CURVE_RGB:
        case CMP_NODE_HUECORRECT:
        case TEX_NODE_CURVE_RGB:
        case TEX_NODE_CURVE_TIME: {
          BKE_curvemapping_blend_read(reader, static_cast<CurveMapping *>(node->storage));
          break;
        }
        case SH_NODE_SCRIPT: {
          NodeShaderScript *nss = static_cast<NodeShaderScript *>(node->storage);
          BLO_read_data_address(reader, &nss->bytecode);
          break;
        }
        case SH_NODE_TEX_POINTDENSITY: {
          NodeShaderTexPointDensity *npd = static_cast<NodeShaderTexPointDensity *>(node->storage);
          npd->pd = blender::dna::shallow_zero_initialize();
          break;
        }
        case SH_NODE_TEX_IMAGE: {
          NodeTexImage *tex = static_cast<NodeTexImage *>(node->storage);
          tex->iuser.scene = nullptr;
          break;
        }
        case SH_NODE_TEX_ENVIRONMENT: {
          NodeTexEnvironment *tex = static_cast<NodeTexEnvironment *>(node->storage);
          tex->iuser.scene = nullptr;
          break;
        }
        case CMP_NODE_IMAGE:
        case CMP_NODE_R_LAYERS:
        case CMP_NODE_VIEWER:
        case CMP_NODE_SPLITVIEWER: {
          ImageUser *iuser = static_cast<ImageUser *>(node->storage);
          iuser->scene = nullptr;
          break;
        }
        case CMP_NODE_CRYPTOMATTE_LEGACY:
        case CMP_NODE_CRYPTOMATTE: {
          NodeCryptomatte *nc = static_cast<NodeCryptomatte *>(node->storage);
          BLO_read_data_address(reader, &nc->matte_id);
          BLO_read_list(reader, &nc->entries);
          BLI_listbase_clear(&nc->runtime.layers);
          break;
        }
        case TEX_NODE_IMAGE: {
          ImageUser *iuser = static_cast<ImageUser *>(node->storage);
          iuser->scene = nullptr;
          break;
        }
        case CMP_NODE_OUTPUT_FILE: {
          NodeImageMultiFile *nimf = static_cast<NodeImageMultiFile *>(node->storage);
          BKE_image_format_blend_read_data(reader, &nimf->format);
          break;
        }
        case FN_NODE_INPUT_STRING: {
          NodeInputString *storage = static_cast<NodeInputString *>(node->storage);
          BLO_read_data_address(reader, &storage->string);
          break;
        }
        case GEO_NODE_SIMULATION_OUTPUT: {
          NodeGeometrySimulationOutput &storage = *static_cast<NodeGeometrySimulationOutput *>(
              node->storage);
          BLO_read_data_address(reader, &storage.items);
          for (const NodeSimulationItem &item : Span(storage.items, storage.items_num)) {
            BLO_read_data_address(reader, &item.name);
          }
          break;
        }
        case GEO_NODE_REPEAT_OUTPUT: {
          NodeGeometryRepeatOutput &storage = *static_cast<NodeGeometryRepeatOutput *>(
              node->storage);
          BLO_read_data_address(reader, &storage.items);
          for (const NodeRepeatItem &item : Span(storage.items, storage.items_num)) {
            BLO_read_data_address(reader, &item.name);
          }
          break;
        }

        default:
          break;
      }
    }
  }
  BLO_read_list(reader, &ntree->links);
  BLI_assert(ntree->all_nodes().size() == BLI_listbase_count(&ntree->nodes));

  /* and we connect the rest */
  LISTBASE_FOREACH (bNode *, node, &ntree->nodes) {
    BLO_read_data_address(reader, &node->parent);

    LISTBASE_FOREACH (bNodeSocket *, sock, &node->inputs) {
      direct_link_node_socket(reader, sock);
    }
    LISTBASE_FOREACH (bNodeSocket *, sock, &node->outputs) {
      direct_link_node_socket(reader, sock);
    }

    /* Socket storage. */
    if (node->type == CMP_NODE_OUTPUT_FILE) {
      LISTBASE_FOREACH (bNodeSocket *, sock, &node->inputs) {
        NodeImageMultiFileSocket *sockdata = static_cast<NodeImageMultiFileSocket *>(
            sock->storage);
        BKE_image_format_blend_read_data(reader, &sockdata->format);
      }
    }
  }

  /* Read legacy interface socket lists for versioning. */
  BLO_read_list(reader, &ntree->inputs_legacy);
  BLO_read_list(reader, &ntree->outputs_legacy);
  LISTBASE_FOREACH (bNodeSocket *, sock, &ntree->inputs_legacy) {
    direct_link_node_socket(reader, sock);
  }
  LISTBASE_FOREACH (bNodeSocket *, sock, &ntree->outputs_legacy) {
    direct_link_node_socket(reader, sock);
  }

  BKE_nodetree_interface_read_data(reader, &ntree->tree_interface);

  LISTBASE_FOREACH (bNodeLink *, link, &ntree->links) {
    BLO_read_data_address(reader, &link->fromnode);
    BLO_read_data_address(reader, &link->tonode);
    BLO_read_data_address(reader, &link->fromsock);
    BLO_read_data_address(reader, &link->tosock);
  }

<<<<<<< HEAD
=======
  BLO_read_data_address(reader, &ntree->geometry_node_asset_traits);
>>>>>>> 14bc0970
  BLO_read_data_address(reader, &ntree->nested_node_refs);

  /* TODO: should be dealt by new generic cache handling of IDs... */
  ntree->previews = nullptr;

  BLO_read_data_address(reader, &ntree->preview);
  BKE_previewimg_blend_read(reader, ntree->preview);

  /* type verification is in lib-link */
}

static void ntree_blend_read_data(BlendDataReader *reader, ID *id)
{
  bNodeTree *ntree = reinterpret_cast<bNodeTree *>(id);
  ntreeBlendReadData(reader, nullptr, ntree);
}

static void lib_link_node_socket(BlendLibReader *reader, ID *self_id, bNodeSocket *sock)
{
  IDP_BlendReadLib(reader, self_id, sock->prop);

  /* This can happen for all socket types when a file is saved in an older version of Blender than
   * it was originally created in (#86298). Some socket types still require a default value. The
   * default value of those sockets will be created in `ntreeSetTypes`. */
  if (sock->default_value == nullptr) {
    return;
  }

  switch (eNodeSocketDatatype(sock->type)) {
    case SOCK_OBJECT: {
      BLO_read_id_address(
          reader, self_id, &sock->default_value_typed<bNodeSocketValueObject>()->value);
      break;
    }
    case SOCK_IMAGE: {
      BLO_read_id_address(
          reader, self_id, &sock->default_value_typed<bNodeSocketValueImage>()->value);
      break;
    }
    case SOCK_COLLECTION: {
      BLO_read_id_address(
          reader, self_id, &sock->default_value_typed<bNodeSocketValueCollection>()->value);
      break;
    }
    case SOCK_TEXTURE: {
      BLO_read_id_address(
          reader, self_id, &sock->default_value_typed<bNodeSocketValueTexture>()->value);
      break;
    }
    case SOCK_MATERIAL: {
      BLO_read_id_address(
          reader, self_id, &sock->default_value_typed<bNodeSocketValueMaterial>()->value);
      break;
    }
    case SOCK_FLOAT:
    case SOCK_VECTOR:
    case SOCK_RGBA:
    case SOCK_BOOLEAN:
    case SOCK_ROTATION:
    case SOCK_INT:
    case SOCK_STRING:
    case SOCK_CUSTOM:
    case SOCK_SHADER:
    case SOCK_GEOMETRY:
      break;
  }
}

static void lib_link_node_sockets(BlendLibReader *reader, ID *self_id, ListBase *sockets)
{
  LISTBASE_FOREACH (bNodeSocket *, sock, sockets) {
    lib_link_node_socket(reader, self_id, sock);
  }
}

void ntreeBlendReadLib(BlendLibReader *reader, bNodeTree *ntree)
{
  BLO_read_id_address(reader, &ntree->id, &ntree->gpd);

  LISTBASE_FOREACH (bNode *, node, &ntree->nodes) {
    /* Link ID Properties -- and copy this comment EXACTLY for easy finding
     * of library blocks that implement this. */
    IDP_BlendReadLib(reader, &ntree->id, node->prop);

    BLO_read_id_address(reader, &ntree->id, &node->id);

    lib_link_node_sockets(reader, &ntree->id, &node->inputs);
    lib_link_node_sockets(reader, &ntree->id, &node->outputs);
  }

  BKE_nodetree_interface_read_lib(reader, &ntree->id, &ntree->tree_interface);

  /* Set `node->typeinfo` pointers. This is done in lib linking, after the
   * first versioning that can change types still without functions that
   * update the `typeinfo` pointers. Versioning after lib linking needs
   * these top be valid. */
  ntreeSetTypes(nullptr, ntree);

  /* For nodes with static socket layout, add/remove sockets as needed
   * to match the static layout. */
  if (!BLO_read_lib_is_undo(reader)) {
    LISTBASE_FOREACH (bNode *, node, &ntree->nodes) {
      /* Don't update node groups here because they may depend on other node groups which are not
       * fully versioned yet and don't have `typeinfo` pointers set. */
      if (!node->is_group()) {
        node_verify_sockets(ntree, node, false);
      }
    }
  }
}

static void ntree_blend_read_lib(BlendLibReader *reader, ID *id)
{
  bNodeTree *ntree = reinterpret_cast<bNodeTree *>(id);
  ntreeBlendReadLib(reader, ntree);
}

static void expand_node_socket(BlendExpander *expander, bNodeSocket *sock)
{
  IDP_BlendReadExpand(expander, sock->prop);

  if (sock->default_value == nullptr) {
    return;
  }

  switch (eNodeSocketDatatype(sock->type)) {
    case SOCK_OBJECT: {
      BLO_expand(expander, sock->default_value_typed<bNodeSocketValueObject>()->value);
      break;
    }
    case SOCK_IMAGE: {
      BLO_expand(expander, sock->default_value_typed<bNodeSocketValueImage>()->value);
      break;
    }
    case SOCK_COLLECTION: {
      BLO_expand(expander, sock->default_value_typed<bNodeSocketValueCollection>()->value);
      break;
    }
    case SOCK_TEXTURE: {
      BLO_expand(expander, sock->default_value_typed<bNodeSocketValueTexture>()->value);
      break;
    }
    case SOCK_MATERIAL: {
      BLO_expand(expander, sock->default_value_typed<bNodeSocketValueMaterial>()->value);
      break;
    }
    case SOCK_FLOAT:
    case SOCK_VECTOR:
    case SOCK_RGBA:
    case SOCK_BOOLEAN:
    case SOCK_ROTATION:
    case SOCK_INT:
    case SOCK_STRING:
    case SOCK_CUSTOM:
    case SOCK_SHADER:
    case SOCK_GEOMETRY:
      break;
  }
}

static void expand_node_sockets(BlendExpander *expander, ListBase *sockets)
{
  LISTBASE_FOREACH (bNodeSocket *, sock, sockets) {
    expand_node_socket(expander, sock);
  }
}

void ntreeBlendReadExpand(BlendExpander *expander, bNodeTree *ntree)
{
  if (ntree->gpd) {
    BLO_expand(expander, ntree->gpd);
  }

  LISTBASE_FOREACH (bNode *, node, &ntree->nodes) {
    if (node->id && !(node->type == CMP_NODE_R_LAYERS) &&
        !(node->type == CMP_NODE_CRYPTOMATTE && node->custom1 == CMP_CRYPTOMATTE_SRC_RENDER))
    {
      BLO_expand(expander, node->id);
    }

    IDP_BlendReadExpand(expander, node->prop);

    expand_node_sockets(expander, &node->inputs);
    expand_node_sockets(expander, &node->outputs);
  }

  BKE_nodetree_interface_read_expand(expander, &ntree->tree_interface);
}

static void ntree_blend_read_expand(BlendExpander *expander, ID *id)
{
  bNodeTree *ntree = reinterpret_cast<bNodeTree *>(id);
  ntreeBlendReadExpand(expander, ntree);
}

static void node_tree_asset_pre_save(void *asset_ptr, AssetMetaData *asset_data)
{
  bNodeTree &node_tree = *static_cast<bNodeTree *>(asset_ptr);

  BKE_asset_metadata_idprop_ensure(asset_data, idprop::create("type", node_tree.type).release());
  auto inputs = idprop::create_group("inputs");
  auto outputs = idprop::create_group("outputs");
  node_tree.ensure_topology_cache();
  for (const bNodeTreeInterfaceSocket *socket : node_tree.interface_cache().inputs) {
    auto property = idprop::create(socket->name, socket->socket_type);
    IDP_AddToGroup(inputs.get(), property.release());
  }
  for (const bNodeTreeInterfaceSocket *socket : node_tree.interface_cache().outputs) {
    auto property = idprop::create(socket->name, socket->socket_type);
    IDP_AddToGroup(outputs.get(), property.release());
  }
  BKE_asset_metadata_idprop_ensure(asset_data, inputs.release());
  BKE_asset_metadata_idprop_ensure(asset_data, outputs.release());
  if (node_tree.geometry_node_asset_traits) {
    auto property = idprop::create("geometry_node_asset_traits_flag",
                                   node_tree.geometry_node_asset_traits->flag);
    BKE_asset_metadata_idprop_ensure(asset_data, property.release());
  }
}

}  // namespace blender::bke

static AssetTypeInfo AssetType_NT = {
    /*pre_save_fn*/ blender::bke::node_tree_asset_pre_save,
};

IDTypeInfo IDType_ID_NT = {
    /*id_code*/ ID_NT,
    /*id_filter*/ FILTER_ID_NT,
    /*main_listbase_index*/ INDEX_ID_NT,
    /*struct_size*/ sizeof(bNodeTree),
    /*name*/ "NodeTree",
    /*name_plural*/ "node_groups",
    /*translation_context*/ BLT_I18NCONTEXT_ID_NODETREE,
    /*flags*/ IDTYPE_FLAGS_APPEND_IS_REUSABLE,
    /*asset_type_info*/ &AssetType_NT,

    /*init_data*/ blender::bke::ntree_init_data,
    /*copy_data*/ blender::bke::ntree_copy_data,
    /*free_data*/ blender::bke::ntree_free_data,
    /*make_local*/ nullptr,
    /*foreach_id*/ blender::bke::node_foreach_id,
    /*foreach_cache*/ blender::bke::node_foreach_cache,
    /*foreach_path*/ blender::bke::node_foreach_path,
    /*owner_pointer_get*/ blender::bke::node_owner_pointer_get,

    /*blend_write*/ blender::bke::ntree_blend_write,
    /*blend_read_data*/ blender::bke::ntree_blend_read_data,
    /*blend_read_lib*/ blender::bke::ntree_blend_read_lib,
    /*blend_read_expand*/ blender::bke::ntree_blend_read_expand,

    /*blend_read_undo_preserve*/ nullptr,

    /*lib_override_apply_post*/ nullptr,
};

namespace blender::bke {

static void node_add_sockets_from_type(bNodeTree *ntree, bNode *node, bNodeType *ntype)
{
  if (ntype->declare || ntype->declare_dynamic) {
    node_verify_sockets(ntree, node, true);
    return;
  }
  bNodeSocketTemplate *sockdef;

  if (ntype->inputs) {
    sockdef = ntype->inputs;
    while (sockdef->type != -1) {
      node_add_socket_from_template(ntree, node, sockdef, SOCK_IN);
      sockdef++;
    }
  }
  if (ntype->outputs) {
    sockdef = ntype->outputs;
    while (sockdef->type != -1) {
      node_add_socket_from_template(ntree, node, sockdef, SOCK_OUT);
      sockdef++;
    }
  }
}

/* NOTE: This function is called to initialize node data based on the type.
 * The #bNodeType may not be registered at creation time of the node,
 * so this can be delayed until the node type gets registered.
 */
static void node_init(const bContext *C, bNodeTree *ntree, bNode *node)
{
  BLI_assert(ntree != nullptr);
  bNodeType *ntype = node->typeinfo;
  if (ntype == &blender::bke::NodeTypeUndefined) {
    return;
  }

  /* only do this once */
  if (node->flag & NODE_INIT) {
    return;
  }

  node->flag = NODE_SELECT | NODE_OPTIONS | ntype->flag;
  node->width = ntype->width;
  node->height = ntype->height;
  node->color[0] = node->color[1] = node->color[2] = 0.608; /* default theme color */
  /* initialize the node name with the node label.
   * NOTE: do this after the initfunc so nodes get their data set which may be used in naming
   * (node groups for example) */
  /* XXX Do not use nodeLabel() here, it returns translated content for UI,
   *     which should *only* be used in UI, *never* in data...
   *     Data have their own translation option!
   *     This solution may be a bit rougher than nodeLabel()'s returned string, but it's simpler
   *     than adding "do_translate" flags to this func (and labelfunc() as well). */
  STRNCPY_UTF8(node->name, DATA_(ntype->ui_name));
  nodeUniqueName(ntree, node);

  /* Generally sockets should be added after the initialization, because the set of sockets might
   * depend on node properties. */
  const bool add_sockets_before_init = node->type == CMP_NODE_R_LAYERS;
  if (add_sockets_before_init) {
    node_add_sockets_from_type(ntree, node, ntype);
  }

  if (ntype->initfunc != nullptr) {
    ntype->initfunc(ntree, node);
  }

  if (ntree->typeinfo && ntree->typeinfo->node_add_init) {
    ntree->typeinfo->node_add_init(ntree, node);
  }

  if (!add_sockets_before_init) {
    node_add_sockets_from_type(ntree, node, ntype);
  }

  if (node->id) {
    id_us_plus(node->id);
  }

  if (ntype->initfunc_api) {
    PointerRNA ptr;
    RNA_pointer_create(&ntree->id, &RNA_Node, node, &ptr);

    /* XXX WARNING: context can be nullptr in case nodes are added in do_versions.
     * Delayed init is not supported for nodes with context-based `initfunc_api` at the moment. */
    BLI_assert(C != nullptr);
    ntype->initfunc_api(C, &ptr);
  }

  node->flag |= NODE_INIT;
}

static void ntree_set_typeinfo(bNodeTree *ntree, bNodeTreeType *typeinfo)
{
  if (typeinfo) {
    ntree->typeinfo = typeinfo;
  }
  else {
    ntree->typeinfo = &blender::bke::NodeTreeTypeUndefined;
  }

  /* Deprecated integer type. */
  ntree->type = ntree->typeinfo->type;
  BKE_ntree_update_tag_all(ntree);
}

static void node_set_typeinfo(const bContext *C,
                              bNodeTree *ntree,
                              bNode *node,
                              bNodeType *typeinfo)
{
  /* for nodes saved in older versions storage can get lost, make undefined then */
  if (node->flag & NODE_INIT) {
    if (typeinfo && typeinfo->storagename[0] && !node->storage) {
      typeinfo = nullptr;
    }
  }

  if (typeinfo) {
    node->typeinfo = typeinfo;

    /* deprecated integer type */
    node->type = typeinfo->type;

    /* initialize the node if necessary */
    node_init(C, ntree, node);
  }
  else {
    node->typeinfo = &blender::bke::NodeTypeUndefined;
  }
}

/* WARNING: default_value must either be null or match the typeinfo at this point.
 * This function is called both for initializing new sockets and after loading files.
 */
static void node_socket_set_typeinfo(bNodeTree *ntree,
                                     bNodeSocket *sock,
                                     bNodeSocketType *typeinfo)
{
  if (typeinfo) {
    sock->typeinfo = typeinfo;

    /* deprecated integer type */
    sock->type = typeinfo->type;

    if (sock->default_value == nullptr) {
      /* initialize the default_value pointer used by standard socket types */
      node_socket_init_default_value(sock);
    }
  }
  else {
    sock->typeinfo = &blender::bke::NodeSocketTypeUndefined;
  }
  BKE_ntree_update_tag_socket_type(ntree, sock);
}

/* Set specific typeinfo pointers in all node trees on register/unregister */
static void update_typeinfo(Main *bmain,
                            const bContext *C,
                            bNodeTreeType *treetype,
                            bNodeType *nodetype,
                            bNodeSocketType *socktype,
                            const bool unregister)
{
  if (!bmain) {
    return;
  }

  FOREACH_NODETREE_BEGIN (bmain, ntree, id) {
    if (treetype && STREQ(ntree->idname, treetype->idname)) {
      ntree_set_typeinfo(ntree, unregister ? nullptr : treetype);
    }

    /* initialize nodes */
    for (bNode *node : ntree->all_nodes()) {
      if (nodetype && STREQ(node->idname, nodetype->idname)) {
        node_set_typeinfo(C, ntree, node, unregister ? nullptr : nodetype);
      }

      /* initialize node sockets */
      LISTBASE_FOREACH (bNodeSocket *, sock, &node->inputs) {
        if (socktype && STREQ(sock->idname, socktype->idname)) {
          node_socket_set_typeinfo(ntree, sock, unregister ? nullptr : socktype);
        }
      }
      LISTBASE_FOREACH (bNodeSocket *, sock, &node->outputs) {
        if (socktype && STREQ(sock->idname, socktype->idname)) {
          node_socket_set_typeinfo(ntree, sock, unregister ? nullptr : socktype);
        }
      }
    }
  }
  FOREACH_NODETREE_END;
}

}  // namespace blender::bke

void ntreeSetTypes(const bContext *C, bNodeTree *ntree)
{
  blender::bke::ntree_set_typeinfo(ntree, ntreeTypeFind(ntree->idname));

  for (bNode *node : ntree->all_nodes()) {
    blender::bke::node_set_typeinfo(C, ntree, node, nodeTypeFind(node->idname));

    LISTBASE_FOREACH (bNodeSocket *, sock, &node->inputs) {
      blender::bke::node_socket_set_typeinfo(ntree, sock, nodeSocketTypeFind(sock->idname));
    }
    LISTBASE_FOREACH (bNodeSocket *, sock, &node->outputs) {
      blender::bke::node_socket_set_typeinfo(ntree, sock, nodeSocketTypeFind(sock->idname));
    }
  }
}

namespace blender::bke {

static GHash *nodetreetypes_hash = nullptr;
static GHash *nodetypes_hash = nullptr;
static GHash *nodetypes_alias_hash = nullptr;
static GHash *nodesockettypes_hash = nullptr;

}  // namespace blender::bke

bNodeTreeType *ntreeTypeFind(const char *idname)
{
  if (idname[0]) {
    bNodeTreeType *nt = static_cast<bNodeTreeType *>(
        BLI_ghash_lookup(blender::bke::nodetreetypes_hash, idname));
    if (nt) {
      return nt;
    }
  }

  return nullptr;
}

void ntreeTypeAdd(bNodeTreeType *nt)
{
  BLI_ghash_insert(blender::bke::nodetreetypes_hash, nt->idname, nt);
  /* XXX pass Main to register function? */
  /* Probably not. It is pretty much expected we want to update G_MAIN here I think -
   * or we'd want to update *all* active Mains, which we cannot do anyway currently. */
  blender::bke::update_typeinfo(G_MAIN, nullptr, nt, nullptr, nullptr, false);
}

static void ntree_free_type(void *treetype_v)
{
  bNodeTreeType *treetype = static_cast<bNodeTreeType *>(treetype_v);
  /* XXX pass Main to unregister function? */
  /* Probably not. It is pretty much expected we want to update G_MAIN here I think -
   * or we'd want to update *all* active Mains, which we cannot do anyway currently. */
  blender::bke::update_typeinfo(G_MAIN, nullptr, treetype, nullptr, nullptr, true);
  MEM_freeN(treetype);
}

void ntreeTypeFreeLink(const bNodeTreeType *nt)
{
  BLI_ghash_remove(blender::bke::nodetreetypes_hash, nt->idname, nullptr, ntree_free_type);
}

bool ntreeIsRegistered(const bNodeTree *ntree)
{
  return (ntree->typeinfo != &blender::bke::NodeTreeTypeUndefined);
}

GHashIterator *ntreeTypeGetIterator()
{
  return BLI_ghashIterator_new(blender::bke::nodetreetypes_hash);
}

bNodeType *nodeTypeFind(const char *idname)
{
  if (idname[0]) {
    bNodeType *nt = static_cast<bNodeType *>(
        BLI_ghash_lookup(blender::bke::nodetypes_hash, idname));
    if (nt) {
      return nt;
    }
  }

  return nullptr;
}

const char *nodeTypeFindAlias(const char *alias)
{
  if (alias[0]) {
    const char *idname = static_cast<const char *>(
        BLI_ghash_lookup(blender::bke::nodetypes_alias_hash, alias));
    if (idname) {
      return idname;
    }
  }

  return alias;
}

static void node_free_type(void *nodetype_v)
{
  bNodeType *nodetype = static_cast<bNodeType *>(nodetype_v);
  /* XXX pass Main to unregister function? */
  /* Probably not. It is pretty much expected we want to update G_MAIN here I think -
   * or we'd want to update *all* active Mains, which we cannot do anyway currently. */
  blender::bke::update_typeinfo(G_MAIN, nullptr, nullptr, nodetype, nullptr, true);

  delete nodetype->fixed_declaration;
  nodetype->fixed_declaration = nullptr;

  /* Can be null when the type is not dynamically allocated. */
  if (nodetype->free_self) {
    nodetype->free_self(nodetype);
  }
}

void nodeRegisterType(bNodeType *nt)
{
  /* debug only: basic verification of registered types */
  BLI_assert(nt->idname[0] != '\0');
  BLI_assert(nt->poll != nullptr);

  if (nt->declare && !nt->declare_dynamic) {
    if (nt->fixed_declaration == nullptr) {
      nt->fixed_declaration = new blender::nodes::NodeDeclaration();
      blender::nodes::build_node_declaration(*nt, *nt->fixed_declaration);
    }
  }

  BLI_ghash_insert(blender::bke::nodetypes_hash, nt->idname, nt);
  /* XXX pass Main to register function? */
  /* Probably not. It is pretty much expected we want to update G_MAIN here I think -
   * or we'd want to update *all* active Mains, which we cannot do anyway currently. */
  blender::bke::update_typeinfo(G_MAIN, nullptr, nullptr, nt, nullptr, false);
}

void nodeUnregisterType(bNodeType *nt)
{
  BLI_ghash_remove(blender::bke::nodetypes_hash, nt->idname, nullptr, node_free_type);
}

void nodeRegisterAlias(bNodeType *nt, const char *alias)
{
  BLI_ghash_insert(blender::bke::nodetypes_alias_hash, BLI_strdup(alias), BLI_strdup(nt->idname));
}

namespace blender::bke {

bool node_type_is_undefined(const bNode *node)
{
  if (node->typeinfo == &NodeTypeUndefined) {
    return true;
  }

  if (node->is_group()) {
    const ID *group_tree = node->id;
    if (group_tree == nullptr) {
      return false;
    }
    if (!ID_IS_LINKED(group_tree)) {
      return false;
    }
    if ((group_tree->tag & LIB_TAG_MISSING) == 0) {
      return false;
    }
    return true;
  }
  return false;
}

}  // namespace blender::bke

GHashIterator *nodeTypeGetIterator()
{
  return BLI_ghashIterator_new(blender::bke::nodetypes_hash);
}

bNodeSocketType *nodeSocketTypeFind(const char *idname)
{
  if (idname && idname[0]) {
    bNodeSocketType *st = static_cast<bNodeSocketType *>(
        BLI_ghash_lookup(blender::bke::nodesockettypes_hash, idname));
    if (st) {
      return st;
    }
  }

  return nullptr;
}

static void node_free_socket_type(void *socktype_v)
{
  bNodeSocketType *socktype = static_cast<bNodeSocketType *>(socktype_v);
  /* XXX pass Main to unregister function? */
  /* Probably not. It is pretty much expected we want to update G_MAIN here I think -
   * or we'd want to update *all* active Mains, which we cannot do anyway currently. */
  blender::bke::update_typeinfo(G_MAIN, nullptr, nullptr, nullptr, socktype, true);

  socktype->free_self(socktype);
}

void nodeRegisterSocketType(bNodeSocketType *st)
{
  BLI_ghash_insert(blender::bke::nodesockettypes_hash, st->idname, st);
  /* XXX pass Main to register function? */
  /* Probably not. It is pretty much expected we want to update G_MAIN here I think -
   * or we'd want to update *all* active Mains, which we cannot do anyway currently. */
  blender::bke::update_typeinfo(G_MAIN, nullptr, nullptr, nullptr, st, false);
}

void nodeUnregisterSocketType(bNodeSocketType *st)
{
  BLI_ghash_remove(blender::bke::nodesockettypes_hash, st->idname, nullptr, node_free_socket_type);
}

bool nodeSocketIsRegistered(const bNodeSocket *sock)
{
  return (sock->typeinfo != &blender::bke::NodeSocketTypeUndefined);
}

GHashIterator *nodeSocketTypeGetIterator()
{
  return BLI_ghashIterator_new(blender::bke::nodesockettypes_hash);
}

const char *nodeSocketTypeLabel(const bNodeSocketType *stype)
{
  /* Use socket type name as a fallback if label is undefined. */
  if (stype->label[0] == '\0') {
    return RNA_struct_ui_name(stype->ext_socket.srna);
  }
  return stype->label;
}

namespace blender::bke {

const char *nodeSocketSubTypeLabel(int subtype)
{
  const char *name;
  if (RNA_enum_name(rna_enum_property_subtype_items, subtype, &name)) {
    return name;
  }
  return "";
}

}  // namespace blender::bke

bNodeSocket *nodeFindSocket(const bNode *node,
                            const eNodeSocketInOut in_out,
                            const char *identifier)
{
  const ListBase *sockets = (in_out == SOCK_IN) ? &node->inputs : &node->outputs;
  LISTBASE_FOREACH (bNodeSocket *, sock, sockets) {
    if (STREQ(sock->identifier, identifier)) {
      return sock;
    }
  }
  return nullptr;
}

namespace blender::bke {

bNodeSocket *node_find_enabled_socket(bNode &node,
                                      const eNodeSocketInOut in_out,
                                      const StringRef name)
{
  ListBase *sockets = (in_out == SOCK_IN) ? &node.inputs : &node.outputs;
  LISTBASE_FOREACH (bNodeSocket *, socket, sockets) {
    if (socket->is_available() && socket->name == name) {
      return socket;
    }
  }
  return nullptr;
}

bNodeSocket *node_find_enabled_input_socket(bNode &node, const StringRef name)
{
  return node_find_enabled_socket(node, SOCK_IN, name);
}

bNodeSocket *node_find_enabled_output_socket(bNode &node, const StringRef name)
{
  return node_find_enabled_socket(node, SOCK_OUT, name);
}

static bool unique_identifier_check(void *arg, const char *identifier)
{
  const ListBase *lb = static_cast<const ListBase *>(arg);
  LISTBASE_FOREACH (bNodeSocket *, sock, lb) {
    if (STREQ(sock->identifier, identifier)) {
      return true;
    }
  }
  return false;
}

static bNodeSocket *make_socket(bNodeTree *ntree,
                                bNode * /*node*/,
                                const int in_out,
                                ListBase *lb,
                                const char *idname,
                                const char *identifier,
                                const char *name)
{
  char auto_identifier[MAX_NAME];

  if (identifier && identifier[0] != '\0') {
    /* use explicit identifier */
    STRNCPY(auto_identifier, identifier);
  }
  else {
    /* if no explicit identifier is given, assign a unique identifier based on the name */
    STRNCPY(auto_identifier, name);
  }
  /* Make the identifier unique. */
  BLI_uniquename_cb(
      unique_identifier_check, lb, "socket", '_', auto_identifier, sizeof(auto_identifier));

  bNodeSocket *sock = MEM_cnew<bNodeSocket>("sock");
  sock->runtime = MEM_new<bNodeSocketRuntime>(__func__);
  sock->in_out = in_out;

  STRNCPY(sock->identifier, auto_identifier);
  sock->limit = (in_out == SOCK_IN ? 1 : 0xFFF);

  STRNCPY(sock->name, name);
  sock->storage = nullptr;
  sock->flag |= SOCK_COLLAPSED;
  sock->type = SOCK_CUSTOM; /* int type undefined by default */

  STRNCPY(sock->idname, idname);
  node_socket_set_typeinfo(ntree, sock, nodeSocketTypeFind(idname));

  return sock;
}

static void socket_id_user_increment(bNodeSocket *sock)
{
  switch (eNodeSocketDatatype(sock->type)) {
    case SOCK_OBJECT: {
      bNodeSocketValueObject &default_value = *sock->default_value_typed<bNodeSocketValueObject>();
      id_us_plus(reinterpret_cast<ID *>(default_value.value));
      break;
    }
    case SOCK_IMAGE: {
      bNodeSocketValueImage &default_value = *sock->default_value_typed<bNodeSocketValueImage>();
      id_us_plus(reinterpret_cast<ID *>(default_value.value));
      break;
    }
    case SOCK_COLLECTION: {
      bNodeSocketValueCollection &default_value =
          *sock->default_value_typed<bNodeSocketValueCollection>();
      id_us_plus(reinterpret_cast<ID *>(default_value.value));
      break;
    }
    case SOCK_TEXTURE: {
      bNodeSocketValueTexture &default_value =
          *sock->default_value_typed<bNodeSocketValueTexture>();
      id_us_plus(reinterpret_cast<ID *>(default_value.value));
      break;
    }
    case SOCK_MATERIAL: {
      bNodeSocketValueMaterial &default_value =
          *sock->default_value_typed<bNodeSocketValueMaterial>();
      id_us_plus(reinterpret_cast<ID *>(default_value.value));
      break;
    }
    case SOCK_FLOAT:
    case SOCK_VECTOR:
    case SOCK_RGBA:
    case SOCK_BOOLEAN:
    case SOCK_ROTATION:
    case SOCK_INT:
    case SOCK_STRING:
    case SOCK_CUSTOM:
    case SOCK_SHADER:
    case SOCK_GEOMETRY:
      break;
  }
}

/** \return True if the socket had an ID default value. */
static bool socket_id_user_decrement(bNodeSocket *sock)
{
  switch (eNodeSocketDatatype(sock->type)) {
    case SOCK_OBJECT: {
      bNodeSocketValueObject &default_value = *sock->default_value_typed<bNodeSocketValueObject>();
      id_us_min(reinterpret_cast<ID *>(default_value.value));
      return default_value.value != nullptr;
    }
    case SOCK_IMAGE: {
      bNodeSocketValueImage &default_value = *sock->default_value_typed<bNodeSocketValueImage>();
      id_us_min(reinterpret_cast<ID *>(default_value.value));
      return default_value.value != nullptr;
    }
    case SOCK_COLLECTION: {
      bNodeSocketValueCollection &default_value =
          *sock->default_value_typed<bNodeSocketValueCollection>();
      id_us_min(reinterpret_cast<ID *>(default_value.value));
      return default_value.value != nullptr;
    }
    case SOCK_TEXTURE: {
      bNodeSocketValueTexture &default_value =
          *sock->default_value_typed<bNodeSocketValueTexture>();
      id_us_min(reinterpret_cast<ID *>(default_value.value));
      return default_value.value != nullptr;
    }
    case SOCK_MATERIAL: {
      bNodeSocketValueMaterial &default_value =
          *sock->default_value_typed<bNodeSocketValueMaterial>();
      id_us_min(reinterpret_cast<ID *>(default_value.value));
      return default_value.value != nullptr;
    }
    case SOCK_FLOAT:
    case SOCK_VECTOR:
    case SOCK_RGBA:
    case SOCK_BOOLEAN:
    case SOCK_ROTATION:
    case SOCK_INT:
    case SOCK_STRING:
    case SOCK_CUSTOM:
    case SOCK_SHADER:
    case SOCK_GEOMETRY:
      break;
  }
  return false;
}

void nodeModifySocketType(bNodeTree *ntree,
                          bNode * /*node*/,
                          bNodeSocket *sock,
                          const char *idname)
{
  bNodeSocketType *socktype = nodeSocketTypeFind(idname);

  if (!socktype) {
    CLOG_ERROR(&LOG, "node socket type %s undefined", idname);
    return;
  }

  if (sock->default_value) {
    if (sock->type != socktype->type) {
      /* Only reallocate the default value if the type changed so that UI data like min and max
       * isn't removed. This assumes that the default value is stored in the same format for all
       * socket types with the same #eNodeSocketDatatype. */
      socket_id_user_decrement(sock);
      MEM_freeN(sock->default_value);
      sock->default_value = nullptr;
    }
    else {
      /* Update the socket subtype when the storage isn't freed and recreated. */
      switch (eNodeSocketDatatype(sock->type)) {
        case SOCK_FLOAT: {
          sock->default_value_typed<bNodeSocketValueFloat>()->subtype = socktype->subtype;
          break;
        }
        case SOCK_VECTOR: {
          sock->default_value_typed<bNodeSocketValueVector>()->subtype = socktype->subtype;
          break;
        }
        case SOCK_INT: {
          sock->default_value_typed<bNodeSocketValueInt>()->subtype = socktype->subtype;
          break;
        }
        case SOCK_STRING: {
          sock->default_value_typed<bNodeSocketValueString>()->subtype = socktype->subtype;
          break;
        }
        case SOCK_RGBA:
        case SOCK_SHADER:
        case SOCK_BOOLEAN:
        case SOCK_ROTATION:
        case SOCK_CUSTOM:
        case SOCK_OBJECT:
        case SOCK_IMAGE:
        case SOCK_GEOMETRY:
        case SOCK_COLLECTION:
        case SOCK_TEXTURE:
        case SOCK_MATERIAL:
          break;
      }
    }
  }

  STRNCPY(sock->idname, idname);
  node_socket_set_typeinfo(ntree, sock, socktype);
}

}  // namespace blender::bke

void nodeModifySocketTypeStatic(
    bNodeTree *ntree, bNode *node, bNodeSocket *sock, const int type, const int subtype)
{
  const char *idname = nodeStaticSocketType(type, subtype);

  if (!idname) {
    CLOG_ERROR(&LOG, "static node socket type %d undefined", type);
    return;
  }

  blender::bke::nodeModifySocketType(ntree, node, sock, idname);
}

bNodeSocket *nodeAddSocket(bNodeTree *ntree,
                           bNode *node,
                           const eNodeSocketInOut in_out,
                           const char *idname,
                           const char *identifier,
                           const char *name)
{
  BLI_assert(node->type != NODE_FRAME);
  BLI_assert(!(in_out == SOCK_IN && node->type == NODE_GROUP_INPUT));
  BLI_assert(!(in_out == SOCK_OUT && node->type == NODE_GROUP_OUTPUT));

  ListBase *lb = (in_out == SOCK_IN ? &node->inputs : &node->outputs);
  bNodeSocket *sock = blender::bke::make_socket(ntree, node, in_out, lb, idname, identifier, name);

  BLI_remlink(lb, sock); /* does nothing for new socket */
  BLI_addtail(lb, sock);

  BKE_ntree_update_tag_socket_new(ntree, sock);

  return sock;
}

namespace blender::bke {

bool nodeIsStaticSocketType(const bNodeSocketType *stype)
{
  /*
   * Cannot rely on type==SOCK_CUSTOM here, because type is 0 by default
   * and can be changed on custom sockets.
   */
  return RNA_struct_is_a(stype->ext_socket.srna, &RNA_NodeSocketStandard);
}

}  // namespace blender::bke

const char *nodeStaticSocketType(const int type, const int subtype)
{
  switch (eNodeSocketDatatype(type)) {
    case SOCK_FLOAT:
      switch (PropertySubType(subtype)) {
        case PROP_UNSIGNED:
          return "NodeSocketFloatUnsigned";
        case PROP_PERCENTAGE:
          return "NodeSocketFloatPercentage";
        case PROP_FACTOR:
          return "NodeSocketFloatFactor";
        case PROP_ANGLE:
          return "NodeSocketFloatAngle";
        case PROP_TIME:
          return "NodeSocketFloatTime";
        case PROP_TIME_ABSOLUTE:
          return "NodeSocketFloatTimeAbsolute";
        case PROP_DISTANCE:
          return "NodeSocketFloatDistance";
        case PROP_NONE:
        default:
          return "NodeSocketFloat";
      }
    case SOCK_INT:
      switch (PropertySubType(subtype)) {
        case PROP_UNSIGNED:
          return "NodeSocketIntUnsigned";
        case PROP_PERCENTAGE:
          return "NodeSocketIntPercentage";
        case PROP_FACTOR:
          return "NodeSocketIntFactor";
        case PROP_NONE:
        default:
          return "NodeSocketInt";
      }
    case SOCK_BOOLEAN:
      return "NodeSocketBool";
    case SOCK_ROTATION:
      return "NodeSocketRotation";
    case SOCK_VECTOR:
      switch (PropertySubType(subtype)) {
        case PROP_TRANSLATION:
          return "NodeSocketVectorTranslation";
        case PROP_DIRECTION:
          return "NodeSocketVectorDirection";
        case PROP_VELOCITY:
          return "NodeSocketVectorVelocity";
        case PROP_ACCELERATION:
          return "NodeSocketVectorAcceleration";
        case PROP_EULER:
          return "NodeSocketVectorEuler";
        case PROP_XYZ:
          return "NodeSocketVectorXYZ";
        case PROP_NONE:
        default:
          return "NodeSocketVector";
      }
    case SOCK_RGBA:
      return "NodeSocketColor";
    case SOCK_STRING:
      return "NodeSocketString";
    case SOCK_SHADER:
      return "NodeSocketShader";
    case SOCK_OBJECT:
      return "NodeSocketObject";
    case SOCK_IMAGE:
      return "NodeSocketImage";
    case SOCK_GEOMETRY:
      return "NodeSocketGeometry";
    case SOCK_COLLECTION:
      return "NodeSocketCollection";
    case SOCK_TEXTURE:
      return "NodeSocketTexture";
    case SOCK_MATERIAL:
      return "NodeSocketMaterial";
    case SOCK_CUSTOM:
      break;
  }
  return nullptr;
}

const char *nodeStaticSocketInterfaceTypeNew(const int type, const int subtype)
{
  switch (eNodeSocketDatatype(type)) {
    case SOCK_FLOAT:
      switch (PropertySubType(subtype)) {
        case PROP_UNSIGNED:
          return "NodeTreeInterfaceSocketFloatUnsigned";
        case PROP_PERCENTAGE:
          return "NodeTreeInterfaceSocketFloatPercentage";
        case PROP_FACTOR:
          return "NodeTreeInterfaceSocketFloatFactor";
        case PROP_ANGLE:
          return "NodeTreeInterfaceSocketFloatAngle";
        case PROP_TIME:
          return "NodeTreeInterfaceSocketFloatTime";
        case PROP_TIME_ABSOLUTE:
          return "NodeTreeInterfaceSocketFloatTimeAbsolute";
        case PROP_DISTANCE:
          return "NodeTreeInterfaceSocketFloatDistance";
        case PROP_NONE:
        default:
          return "NodeTreeInterfaceSocketFloat";
      }
    case SOCK_INT:
      switch (PropertySubType(subtype)) {
        case PROP_UNSIGNED:
          return "NodeTreeInterfaceSocketIntUnsigned";
        case PROP_PERCENTAGE:
          return "NodeTreeInterfaceSocketIntPercentage";
        case PROP_FACTOR:
          return "NodeTreeInterfaceSocketIntFactor";
        case PROP_NONE:
        default:
          return "NodeTreeInterfaceSocketInt";
      }
    case SOCK_BOOLEAN:
      return "NodeTreeInterfaceSocketBool";
    case SOCK_ROTATION:
      return "NodeTreeInterfaceSocketRotation";
    case SOCK_VECTOR:
      switch (PropertySubType(subtype)) {
        case PROP_TRANSLATION:
          return "NodeTreeInterfaceSocketVectorTranslation";
        case PROP_DIRECTION:
          return "NodeTreeInterfaceSocketVectorDirection";
        case PROP_VELOCITY:
          return "NodeTreeInterfaceSocketVectorVelocity";
        case PROP_ACCELERATION:
          return "NodeTreeInterfaceSocketVectorAcceleration";
        case PROP_EULER:
          return "NodeTreeInterfaceSocketVectorEuler";
        case PROP_XYZ:
          return "NodeTreeInterfaceSocketVectorXYZ";
        case PROP_NONE:
        default:
          return "NodeTreeInterfaceSocketVector";
      }
    case SOCK_RGBA:
      return "NodeTreeInterfaceSocketColor";
    case SOCK_STRING:
      return "NodeTreeInterfaceSocketString";
    case SOCK_SHADER:
      return "NodeTreeInterfaceSocketShader";
    case SOCK_OBJECT:
      return "NodeTreeInterfaceSocketObject";
    case SOCK_IMAGE:
      return "NodeTreeInterfaceSocketImage";
    case SOCK_GEOMETRY:
      return "NodeTreeInterfaceSocketGeometry";
    case SOCK_COLLECTION:
      return "NodeTreeInterfaceSocketCollection";
    case SOCK_TEXTURE:
      return "NodeTreeInterfaceSocketTexture";
    case SOCK_MATERIAL:
      return "NodeTreeInterfaceSocketMaterial";
    case SOCK_CUSTOM:
      break;
  }
  return nullptr;
}

const char *nodeStaticSocketLabel(const int type, const int /*subtype*/)
{
  switch (eNodeSocketDatatype(type)) {
    case SOCK_FLOAT:
      return "Float";
    case SOCK_INT:
      return "Integer";
    case SOCK_BOOLEAN:
      return "Boolean";
    case SOCK_ROTATION:
      return "Rotation";
    case SOCK_VECTOR:
      return "Vector";
    case SOCK_RGBA:
      return "Color";
    case SOCK_STRING:
      return "String";
    case SOCK_SHADER:
      return "Shader";
    case SOCK_OBJECT:
      return "Object";
    case SOCK_IMAGE:
      return "Image";
    case SOCK_GEOMETRY:
      return "Geometry";
    case SOCK_COLLECTION:
      return "Collection";
    case SOCK_TEXTURE:
      return "Texture";
    case SOCK_MATERIAL:
      return "Material";
    case SOCK_CUSTOM:
      break;
  }
  return nullptr;
}

bNodeSocket *nodeAddStaticSocket(bNodeTree *ntree,
                                 bNode *node,
                                 eNodeSocketInOut in_out,
                                 int type,
                                 int subtype,
                                 const char *identifier,
                                 const char *name)
{
  const char *idname = nodeStaticSocketType(type, subtype);

  if (!idname) {
    CLOG_ERROR(&LOG, "static node socket type %d undefined", type);
    return nullptr;
  }

  bNodeSocket *sock = nodeAddSocket(ntree, node, in_out, idname, identifier, name);
  sock->type = type;
  return sock;
}

namespace blender::bke {

static void node_socket_free(bNodeSocket *sock, const bool do_id_user)
{
  if (sock->prop) {
    IDP_FreePropertyContent_ex(sock->prop, do_id_user);
    MEM_freeN(sock->prop);
  }

  if (sock->default_value) {
    if (do_id_user) {
      socket_id_user_decrement(sock);
    }
    MEM_freeN(sock->default_value);
  }
  if (sock->default_attribute_name) {
    MEM_freeN(sock->default_attribute_name);
  }
  MEM_delete(sock->runtime);
}

}  // namespace blender::bke

void nodeRemoveSocket(bNodeTree *ntree, bNode *node, bNodeSocket *sock)
{
  blender::bke::nodeRemoveSocketEx(ntree, node, sock, true);
}

namespace blender::bke {

void nodeRemoveSocketEx(bNodeTree *ntree, bNode *node, bNodeSocket *sock, const bool do_id_user)
{
  LISTBASE_FOREACH_MUTABLE (bNodeLink *, link, &ntree->links) {
    if (link->fromsock == sock || link->tosock == sock) {
      nodeRemLink(ntree, link);
    }
  }

  for (const int64_t i : node->runtime->internal_links.index_range()) {
    const bNodeLink &link = node->runtime->internal_links[i];
    if (link.fromsock == sock || link.tosock == sock) {
      node->runtime->internal_links.remove_and_reorder(i);
      BKE_ntree_update_tag_node_internal_link(ntree, node);
      break;
    }
  }

  /* this is fast, this way we don't need an in_out argument */
  BLI_remlink(&node->inputs, sock);
  BLI_remlink(&node->outputs, sock);

  blender::bke::node_socket_free(sock, do_id_user);
  MEM_freeN(sock);

  BKE_ntree_update_tag_socket_removed(ntree);
}

void nodeRemoveAllSockets(bNodeTree *ntree, bNode *node)
{
  LISTBASE_FOREACH_MUTABLE (bNodeLink *, link, &ntree->links) {
    if (link->fromnode == node || link->tonode == node) {
      nodeRemLink(ntree, link);
    }
  }

  node->runtime->internal_links.clear();

  LISTBASE_FOREACH_MUTABLE (bNodeSocket *, sock, &node->inputs) {
    blender::bke::node_socket_free(sock, true);
    MEM_freeN(sock);
  }
  BLI_listbase_clear(&node->inputs);

  LISTBASE_FOREACH_MUTABLE (bNodeSocket *, sock, &node->outputs) {
    blender::bke::node_socket_free(sock, true);
    MEM_freeN(sock);
  }
  BLI_listbase_clear(&node->outputs);

  BKE_ntree_update_tag_socket_removed(ntree);
}

}  // namespace blender::bke

bNode *nodeFindNodebyName(bNodeTree *ntree, const char *name)
{
  return reinterpret_cast<bNode *>(BLI_findstring(&ntree->nodes, name, offsetof(bNode, name)));
}

void nodeFindNode(bNodeTree *ntree, bNodeSocket *sock, bNode **r_node, int *r_sockindex)
{
  *r_node = nullptr;
  if (ntree->runtime->topology_cache_mutex.is_cached()) {
    bNode *node = &sock->owner_node();
    *r_node = node;
    if (r_sockindex) {
      const ListBase *sockets = (sock->in_out == SOCK_IN) ? &node->inputs : &node->outputs;
      *r_sockindex = BLI_findindex(sockets, sock);
    }
    return;
  }
  const bool success = nodeFindNodeTry(ntree, sock, r_node, r_sockindex);
  BLI_assert(success);
  UNUSED_VARS_NDEBUG(success);
}

bool nodeFindNodeTry(bNodeTree *ntree, bNodeSocket *sock, bNode **r_node, int *r_sockindex)
{
  for (bNode *node : ntree->all_nodes()) {
    const ListBase *sockets = (sock->in_out == SOCK_IN) ? &node->inputs : &node->outputs;
    int i;
    LISTBASE_FOREACH_INDEX (const bNodeSocket *, tsock, sockets, i) {
      if (sock == tsock) {
        if (r_node != nullptr) {
          *r_node = node;
        }
        if (r_sockindex != nullptr) {
          *r_sockindex = i;
        }
        return true;
      }
    }
  }
  return false;
}

namespace blender::bke {

bNode *nodeFindRootParent(bNode *node)
{
  bNode *parent_iter = node;
  while (parent_iter->parent != nullptr) {
    parent_iter = parent_iter->parent;
  }
  if (parent_iter->type != NODE_FRAME) {
    return nullptr;
  }
  return parent_iter;
}

}  // namespace blender::bke

bool nodeIsParentAndChild(const bNode *parent, const bNode *child)
{
  for (const bNode *child_iter = child; child_iter; child_iter = child_iter->parent) {
    if (child_iter == parent) {
      return true;
    }
  }
  return false;
}

namespace blender::bke {

void nodeChainIter(const bNodeTree *ntree,
                   const bNode *node_start,
                   bool (*callback)(bNode *, bNode *, void *, const bool),
                   void *userdata,
                   const bool reversed)
{
  LISTBASE_FOREACH (bNodeLink *, link, &ntree->links) {
    if ((link->flag & NODE_LINK_VALID) == 0) {
      /* Skip links marked as cyclic. */
      continue;
    }
    /* Is the link part of the chain meaning node_start == fromnode
     * (or tonode for reversed case)? */
    if (!reversed) {
      if (link->fromnode != node_start) {
        continue;
      }
    }
    else {
      if (link->tonode != node_start) {
        continue;
      }
    }

    if (!callback(link->fromnode, link->tonode, userdata, reversed)) {
      return;
    }
    nodeChainIter(ntree, reversed ? link->fromnode : link->tonode, callback, userdata, reversed);
  }
}

static void iter_backwards_ex(const bNodeTree *ntree,
                              const bNode *node_start,
                              bool (*callback)(bNode *, bNode *, void *),
                              void *userdata,
                              const char recursion_mask)
{
  LISTBASE_FOREACH (bNodeSocket *, sock, &node_start->inputs) {
    bNodeLink *link = sock->link;
    if (link == nullptr) {
      continue;
    }
    if ((link->flag & NODE_LINK_VALID) == 0) {
      /* Skip links marked as cyclic. */
      continue;
    }
    if (link->fromnode->runtime->iter_flag & recursion_mask) {
      continue;
    }

    link->fromnode->runtime->iter_flag |= recursion_mask;

    if (!callback(link->fromnode, link->tonode, userdata)) {
      return;
    }
    iter_backwards_ex(ntree, link->fromnode, callback, userdata, recursion_mask);
  }
}

void nodeChainIterBackwards(const bNodeTree *ntree,
                            const bNode *node_start,
                            bool (*callback)(bNode *, bNode *, void *),
                            void *userdata,
                            const int recursion_lvl)
{
  if (!node_start) {
    return;
  }

  /* Limited by iter_flag type. */
  BLI_assert(recursion_lvl < 8);
  const char recursion_mask = (1 << recursion_lvl);

  /* Reset flag. */
  LISTBASE_FOREACH (bNode *, node, &ntree->nodes) {
    node->runtime->iter_flag &= ~recursion_mask;
  }

  iter_backwards_ex(ntree, node_start, callback, userdata, recursion_mask);
}

void nodeParentsIter(bNode *node, bool (*callback)(bNode *, void *), void *userdata)
{
  if (node->parent) {
    if (!callback(node->parent, userdata)) {
      return;
    }
    nodeParentsIter(node->parent, callback, userdata);
  }
}

bool nodeIsDanglingReroute(const bNodeTree *ntree, const bNode *node)
{
  ntree->ensure_topology_cache();
  BLI_assert(node_tree_runtime::topology_cache_is_available(*ntree));
  BLI_assert(!ntree->has_available_link_cycle());

  const bNode *iter_node = node;
  if (!iter_node->is_reroute()) {
    return false;
  }

  while (true) {
    const Span<const bNodeLink *> links = iter_node->input_socket(0).directly_linked_links();
    BLI_assert(links.size() <= 1);
    if (links.is_empty()) {
      return true;
    }
    const bNodeLink &link = *links[0];
    if (!link.is_available()) {
      return false;
    }
    if (link.is_muted()) {
      return false;
    }
    iter_node = link.fromnode;
    if (!iter_node->is_reroute()) {
      return false;
    }
  }
}

}  // namespace blender::bke

void nodeUniqueName(bNodeTree *ntree, bNode *node)
{
  BLI_uniquename(
      &ntree->nodes, node, DATA_("Node"), '.', offsetof(bNode, name), sizeof(node->name));
}

void nodeUniqueID(bNodeTree *ntree, bNode *node)
{
  /* Use a pointer cast to avoid overflow warnings. */
  const double time = PIL_check_seconds_timer() * 1000000.0;
  blender::RandomNumberGenerator id_rng{*reinterpret_cast<const uint32_t *>(&time)};

  /* In the unlikely case that the random ID doesn't match, choose a new one until it does. */
  int32_t new_id = id_rng.get_int32();
  while (ntree->runtime->nodes_by_id.contains_as(new_id) || new_id <= 0) {
    new_id = id_rng.get_int32();
  }

  node->identifier = new_id;
  ntree->runtime->nodes_by_id.add_new(node);
  node->runtime->index_in_tree = ntree->runtime->nodes_by_id.index_range().last();
  BLI_assert(node->runtime->index_in_tree == ntree->runtime->nodes_by_id.index_of(node));
}

bNode *nodeAddNode(const bContext *C, bNodeTree *ntree, const char *idname)
{
  bNode *node = MEM_cnew<bNode>("new node");
  node->runtime = MEM_new<bNodeRuntime>(__func__);
  BLI_addtail(&ntree->nodes, node);
  nodeUniqueID(ntree, node);

  STRNCPY(node->idname, idname);
  blender::bke::node_set_typeinfo(C, ntree, node, nodeTypeFind(idname));

  BKE_ntree_update_tag_node_new(ntree, node);

  if (ELEM(node->type, GEO_NODE_INPUT_SCENE_TIME, GEO_NODE_SELF_OBJECT, GEO_NODE_SIMULATION_INPUT))
  {
    DEG_relations_tag_update(CTX_data_main(C));
  }

  return node;
}

bNode *nodeAddStaticNode(const bContext *C, bNodeTree *ntree, const int type)
{
  const char *idname = nullptr;

  NODE_TYPES_BEGIN (ntype) {
    /* Do an extra poll here, because some int types are used
     * for multiple node types, this helps find the desired type. */
    if (ntype->type != type) {
      continue;
    }

    const char *disabled_hint;
    if (ntype->poll && ntype->poll(ntype, ntree, &disabled_hint)) {
      idname = ntype->idname;
      break;
    }
  }
  NODE_TYPES_END;
  if (!idname) {
    CLOG_ERROR(&LOG, "static node type %d undefined", type);
    return nullptr;
  }
  return nodeAddNode(C, ntree, idname);
}

namespace blender::bke {

static void node_socket_copy(bNodeSocket *sock_dst, const bNodeSocket *sock_src, const int flag)
{
  sock_dst->runtime = MEM_new<bNodeSocketRuntime>(__func__);
  if (sock_src->prop) {
    sock_dst->prop = IDP_CopyProperty_ex(sock_src->prop, flag);
  }

  if (sock_src->default_value) {
    sock_dst->default_value = MEM_dupallocN(sock_src->default_value);

    if ((flag & LIB_ID_CREATE_NO_USER_REFCOUNT) == 0) {
      socket_id_user_increment(sock_dst);
    }
  }

  sock_dst->default_attribute_name = static_cast<char *>(
      MEM_dupallocN(sock_src->default_attribute_name));

  sock_dst->stack_index = 0;
}

bNode *node_copy_with_mapping(bNodeTree *dst_tree,
                              const bNode &node_src,
                              const int flag,
                              const bool use_unique,
                              Map<const bNodeSocket *, bNodeSocket *> &socket_map)
{
  bNode *node_dst = static_cast<bNode *>(MEM_mallocN(sizeof(bNode), __func__));
  *node_dst = node_src;

  node_dst->runtime = MEM_new<bNodeRuntime>(__func__);

  /* Can be called for nodes outside a node tree (e.g. clipboard). */
  if (dst_tree) {
    if (use_unique) {
      nodeUniqueName(dst_tree, node_dst);
      nodeUniqueID(dst_tree, node_dst);
    }
    BLI_addtail(&dst_tree->nodes, node_dst);
  }

  BLI_listbase_clear(&node_dst->inputs);
  LISTBASE_FOREACH (const bNodeSocket *, src_socket, &node_src.inputs) {
    bNodeSocket *dst_socket = static_cast<bNodeSocket *>(MEM_dupallocN(src_socket));
    node_socket_copy(dst_socket, src_socket, flag);
    BLI_addtail(&node_dst->inputs, dst_socket);
    socket_map.add_new(src_socket, dst_socket);
  }

  BLI_listbase_clear(&node_dst->outputs);
  LISTBASE_FOREACH (const bNodeSocket *, src_socket, &node_src.outputs) {
    bNodeSocket *dst_socket = static_cast<bNodeSocket *>(MEM_dupallocN(src_socket));
    node_socket_copy(dst_socket, src_socket, flag);
    BLI_addtail(&node_dst->outputs, dst_socket);
    socket_map.add_new(src_socket, dst_socket);
  }

  if (node_src.prop) {
    node_dst->prop = IDP_CopyProperty_ex(node_src.prop, flag);
  }

  node_dst->panel_states_array = static_cast<bNodePanelState *>(
      MEM_dupallocN(node_src.panel_states_array));

  node_dst->runtime->internal_links = node_src.runtime->internal_links;
  for (bNodeLink &dst_link : node_dst->runtime->internal_links) {
    dst_link.fromnode = node_dst;
    dst_link.tonode = node_dst;
    dst_link.fromsock = socket_map.lookup(dst_link.fromsock);
    dst_link.tosock = socket_map.lookup(dst_link.tosock);
  }

  if ((flag & LIB_ID_CREATE_NO_USER_REFCOUNT) == 0) {
    id_us_plus(node_dst->id);
  }

  if (node_src.typeinfo->copyfunc) {
    node_src.typeinfo->copyfunc(dst_tree, node_dst, &node_src);
  }

  if (dst_tree) {
    BKE_ntree_update_tag_node_new(dst_tree, node_dst);
  }

  /* Only call copy function when a copy is made for the main database, not
   * for cases like the dependency graph and localization. */
  if (node_dst->typeinfo->copyfunc_api && !(flag & LIB_ID_CREATE_NO_MAIN)) {
    PointerRNA ptr;
    RNA_pointer_create(reinterpret_cast<ID *>(dst_tree), &RNA_Node, node_dst, &ptr);

    node_dst->typeinfo->copyfunc_api(&ptr, &node_src);
  }

  return node_dst;
}

/**
 * Type of value storage related with socket is the same.
 * \param socket: Node can have multiple sockets & storages pairs.
 */
static void *node_static_value_storage_for(bNode &node, const bNodeSocket &socket)
{
  if (!socket.is_output()) {
    return nullptr;
  }

  switch (node.type) {
    case FN_NODE_INPUT_BOOL:
      return &reinterpret_cast<NodeInputBool *>(node.storage)->boolean;
    case FN_NODE_INPUT_INT:
      return &reinterpret_cast<NodeInputInt *>(node.storage)->integer;
    case FN_NODE_INPUT_VECTOR:
      return &reinterpret_cast<NodeInputVector *>(node.storage)->vector;
    case FN_NODE_INPUT_COLOR:
      return &reinterpret_cast<NodeInputColor *>(node.storage)->color;
    case GEO_NODE_IMAGE:
      return &node.id;
    default:
      break;
  }

  return nullptr;
}

static void *socket_value_storage(bNodeSocket &socket)
{
  switch (eNodeSocketDatatype(socket.type)) {
    case SOCK_BOOLEAN:
      return &socket.default_value_typed<bNodeSocketValueBoolean>()->value;
    case SOCK_INT:
      return &socket.default_value_typed<bNodeSocketValueInt>()->value;
    case SOCK_FLOAT:
      return &socket.default_value_typed<bNodeSocketValueFloat>()->value;
    case SOCK_VECTOR:
      return &socket.default_value_typed<bNodeSocketValueVector>()->value;
    case SOCK_RGBA:
      return &socket.default_value_typed<bNodeSocketValueRGBA>()->value;
    case SOCK_IMAGE:
      return &socket.default_value_typed<bNodeSocketValueImage>()->value;
    case SOCK_TEXTURE:
      return &socket.default_value_typed<bNodeSocketValueTexture>()->value;
    case SOCK_COLLECTION:
      return &socket.default_value_typed<bNodeSocketValueCollection>()->value;
    case SOCK_OBJECT:
      return &socket.default_value_typed<bNodeSocketValueObject>()->value;
    case SOCK_MATERIAL:
      return &socket.default_value_typed<bNodeSocketValueMaterial>()->value;
    case SOCK_STRING:
    case SOCK_ROTATION:
      /* We don't want do this now! */
      return nullptr;
    case SOCK_CUSTOM:
    case SOCK_SHADER:
    case SOCK_GEOMETRY:
      /* Unmovable types. */
      break;
  }

  return nullptr;
}

void node_socket_move_default_value(Main & /*bmain*/,
                                    bNodeTree &tree,
                                    bNodeSocket &src,
                                    bNodeSocket &dst)
{
  tree.ensure_topology_cache();

  bNode &dst_node = dst.owner_node();
  bNode &src_node = src.owner_node();

  const CPPType &src_type = *src.typeinfo->base_cpp_type;
  const CPPType &dst_type = *dst.typeinfo->base_cpp_type;

  const bke::DataTypeConversions &convert = bke::get_implicit_type_conversions();

  if (src.is_multi_input()) {
    /* Multi input sockets no have value. */
    return;
  }
  if (ELEM(NODE_REROUTE, dst_node.type, src_node.type)) {
    /* Reroute node can't have ownership of socket value directly. */
    return;
  }
  if (&src_type != &dst_type) {
    if (!convert.is_convertible(src_type, dst_type)) {
      return;
    }
  }

  void *src_value = socket_value_storage(src);
  void *dst_value = node_static_value_storage_for(dst_node, dst);
  if (!dst_value || !src_value) {
    return;
  }

  convert.convert_to_uninitialized(src_type, dst_type, src_value, dst_value);

  src_type.destruct(src_value);
  if (ELEM(eNodeSocketDatatype(src.type),
           SOCK_COLLECTION,
           SOCK_IMAGE,
           SOCK_MATERIAL,
           SOCK_TEXTURE,
           SOCK_OBJECT))
  {
    src_type.value_initialize(src_value);
  }
}

bNode *node_copy(bNodeTree *dst_tree, const bNode &src_node, const int flag, const bool use_unique)
{
  Map<const bNodeSocket *, bNodeSocket *> socket_map;
  return node_copy_with_mapping(dst_tree, src_node, flag, use_unique, socket_map);
}

}  // namespace blender::bke

static int node_count_links(const bNodeTree *ntree, const bNodeSocket *socket)
{
  int count = 0;
  LISTBASE_FOREACH (bNodeLink *, link, &ntree->links) {
    if (ELEM(socket, link->fromsock, link->tosock)) {
      count++;
    }
  }
  return count;
}

bNodeLink *nodeAddLink(
    bNodeTree *ntree, bNode *fromnode, bNodeSocket *fromsock, bNode *tonode, bNodeSocket *tosock)
{
  BLI_assert(fromnode);
  BLI_assert(tonode);
  BLI_assert(ntree->all_nodes().contains(fromnode));
  BLI_assert(ntree->all_nodes().contains(tonode));

  bNodeLink *link = nullptr;
  if (eNodeSocketInOut(fromsock->in_out) == SOCK_OUT &&
      eNodeSocketInOut(tosock->in_out) == SOCK_IN) {
    link = MEM_cnew<bNodeLink>("link");
    if (ntree) {
      BLI_addtail(&ntree->links, link);
    }
    link->fromnode = fromnode;
    link->fromsock = fromsock;
    link->tonode = tonode;
    link->tosock = tosock;
  }
  else if (eNodeSocketInOut(fromsock->in_out) == SOCK_IN &&
           eNodeSocketInOut(tosock->in_out) == SOCK_OUT)
  {
    /* OK but flip */
    link = MEM_cnew<bNodeLink>("link");
    if (ntree) {
      BLI_addtail(&ntree->links, link);
    }
    link->fromnode = tonode;
    link->fromsock = tosock;
    link->tonode = fromnode;
    link->tosock = fromsock;
  }

  if (ntree) {
    BKE_ntree_update_tag_link_added(ntree, link);
  }

  if (link != nullptr && link->tosock->is_multi_input()) {
    link->multi_input_socket_index = node_count_links(ntree, link->tosock) - 1;
  }

  return link;
}

void nodeRemLink(bNodeTree *ntree, bNodeLink *link)
{
  /* Can be called for links outside a node tree (e.g. clipboard). */
  if (ntree) {
    BLI_remlink(&ntree->links, link);
  }

  if (link->tosock) {
    link->tosock->link = nullptr;
  }
  MEM_freeN(link);

  if (ntree) {
    BKE_ntree_update_tag_link_removed(ntree);
  }
}

namespace blender::bke {

void nodeLinkSetMute(bNodeTree *ntree, bNodeLink *link, const bool muted)
{
  const bool was_muted = link->is_muted();
  SET_FLAG_FROM_TEST(link->flag, muted, NODE_LINK_MUTED);
  if (muted != was_muted) {
    BKE_ntree_update_tag_link_mute(ntree, link);
  }
}

}  // namespace blender::bke

void nodeRemSocketLinks(bNodeTree *ntree, bNodeSocket *sock)
{
  LISTBASE_FOREACH_MUTABLE (bNodeLink *, link, &ntree->links) {
    if (link->fromsock == sock || link->tosock == sock) {
      nodeRemLink(ntree, link);
    }
  }
}

bool nodeLinkIsHidden(const bNodeLink *link)
{
  return !(link->fromsock->is_visible() && link->tosock->is_visible());
}

namespace blender::bke {

bool nodeLinkIsSelected(const bNodeLink *link)
{
  return (link->fromnode->flag & NODE_SELECT) || (link->tonode->flag & NODE_SELECT);
}

/* Adjust the indices of links connected to the given multi input socket after deleting the link at
 * `deleted_index`. This function also works if the link has not yet been deleted. */
static void adjust_multi_input_indices_after_removed_link(bNodeTree *ntree,
                                                          const bNodeSocket *sock,
                                                          const int deleted_index)
{
  LISTBASE_FOREACH (bNodeLink *, link, &ntree->links) {
    /* We only need to adjust those with a greater index, because the others will have the same
     * index. */
    if (link->tosock != sock || link->multi_input_socket_index <= deleted_index) {
      continue;
    }
    link->multi_input_socket_index -= 1;
  }
}

void nodeInternalRelink(bNodeTree *ntree, bNode *node)
{
  /* store link pointers in output sockets, for efficient lookup */
  for (bNodeLink &link : node->runtime->internal_links) {
    link.tosock->link = &link;
  }

  Vector<bNodeLink *> duplicate_links_to_remove;

  /* redirect downstream links */
  LISTBASE_FOREACH_MUTABLE (bNodeLink *, link, &ntree->links) {
    /* do we have internal link? */
    if (link->fromnode != node) {
      continue;
    }

    bNodeLink *internal_link = link->fromsock->link;
    bNodeLink *fromlink = internal_link ? internal_link->fromsock->link : nullptr;

    if (fromlink == nullptr) {
      if (link->tosock->is_multi_input()) {
        blender::bke::adjust_multi_input_indices_after_removed_link(
            ntree, link->tosock, link->multi_input_socket_index);
      }
      nodeRemLink(ntree, link);
      continue;
    }

    if (link->tosock->is_multi_input()) {
      /* remove the link that would be the same as the relinked one */
      LISTBASE_FOREACH_MUTABLE (bNodeLink *, link_to_compare, &ntree->links) {
        if (link_to_compare->fromsock == fromlink->fromsock &&
            link_to_compare->tosock == link->tosock) {
          blender::bke::adjust_multi_input_indices_after_removed_link(
              ntree, link_to_compare->tosock, link_to_compare->multi_input_socket_index);
          duplicate_links_to_remove.append_non_duplicates(link_to_compare);
        }
      }
    }

    link->fromnode = fromlink->fromnode;
    link->fromsock = fromlink->fromsock;

    /* if the up- or downstream link is invalid,
     * the replacement link will be invalid too.
     */
    if (!(fromlink->flag & NODE_LINK_VALID)) {
      link->flag &= ~NODE_LINK_VALID;
    }

    if (fromlink->flag & NODE_LINK_MUTED) {
      link->flag |= NODE_LINK_MUTED;
    }

    BKE_ntree_update_tag_link_changed(ntree);
  }

  for (bNodeLink *link : duplicate_links_to_remove) {
    nodeRemLink(ntree, link);
  }

  /* remove remaining upstream links */
  LISTBASE_FOREACH_MUTABLE (bNodeLink *, link, &ntree->links) {
    if (link->tonode == node) {
      nodeRemLink(ntree, link);
    }
  }
}

float2 nodeToView(const bNode *node, const float2 loc)
{
  float2 view_loc = loc;
  for (const bNode *node_iter = node; node_iter; node_iter = node_iter->parent) {
    view_loc += float2(node_iter->locx, node_iter->locy);
  }
  return view_loc;
}

float2 nodeFromView(const bNode *node, const float2 view_loc)
{
  float2 loc = view_loc;
  for (const bNode *node_iter = node; node_iter; node_iter = node_iter->parent) {
    loc -= float2(node_iter->locx, node_iter->locy);
  }
  return loc;
}

}  // namespace blender::bke

void nodeAttachNode(bNodeTree *ntree, bNode *node, bNode *parent)
{
  BLI_assert(parent->type == NODE_FRAME);
  BLI_assert(!nodeIsParentAndChild(parent, node));

  const blender::float2 loc = blender::bke::nodeToView(node, {});

  node->parent = parent;
  BKE_ntree_update_tag_parent_change(ntree, node);
  /* transform to parent space */
  const blender::float2 new_loc = blender::bke::nodeFromView(parent, loc);
  node->locx = new_loc.x;
  node->locy = new_loc.y;
}

void nodeDetachNode(bNodeTree *ntree, bNode *node)
{
  if (node->parent) {
    BLI_assert(node->parent->type == NODE_FRAME);

    /* transform to view space */
    const blender::float2 loc = blender::bke::nodeToView(node, {});
    node->locx = loc.x;
    node->locy = loc.y;
    node->parent = nullptr;
    BKE_ntree_update_tag_parent_change(ntree, node);
  }
}

namespace blender::bke {

void nodePositionRelative(bNode *from_node,
                          const bNode *to_node,
                          const bNodeSocket *from_sock,
                          const bNodeSocket *to_sock)
{
  float offset_x;
  int tot_sock_idx;

  /* Socket to plug into. */
  if (eNodeSocketInOut(to_sock->in_out) == SOCK_IN) {
    offset_x = -(from_node->typeinfo->width + 50);
    tot_sock_idx = BLI_listbase_count(&to_node->outputs);
    tot_sock_idx += BLI_findindex(&to_node->inputs, to_sock);
  }
  else {
    offset_x = to_node->typeinfo->width + 50;
    tot_sock_idx = BLI_findindex(&to_node->outputs, to_sock);
  }

  BLI_assert(tot_sock_idx != -1);

  float offset_y = U.widget_unit * tot_sock_idx;

  /* Output socket. */
  if (from_sock) {
    if (eNodeSocketInOut(from_sock->in_out) == SOCK_IN) {
      tot_sock_idx = BLI_listbase_count(&from_node->outputs);
      tot_sock_idx += BLI_findindex(&from_node->inputs, from_sock);
    }
    else {
      tot_sock_idx = BLI_findindex(&from_node->outputs, from_sock);
    }
  }

  BLI_assert(tot_sock_idx != -1);

  offset_y -= U.widget_unit * tot_sock_idx;

  from_node->locx = to_node->locx + offset_x;
  from_node->locy = to_node->locy - offset_y;
}

void nodePositionPropagate(bNode *node)
{
  LISTBASE_FOREACH (bNodeSocket *, socket, &node->inputs) {
    if (socket->link != nullptr) {
      bNodeLink *link = socket->link;
      nodePositionRelative(link->fromnode, link->tonode, link->fromsock, link->tosock);
      nodePositionPropagate(link->fromnode);
    }
  }
}

}  // namespace blender::bke

static bNodeTree *ntreeAddTree_do(
    Main *bmain, ID *owner_id, const bool is_embedded, const char *name, const char *idname)
{
  /* trees are created as local trees for compositor, material or texture nodes,
   * node groups and other tree types are created as library data.
   */
  int flag = 0;
  if (is_embedded || bmain == nullptr) {
    flag |= LIB_ID_CREATE_NO_MAIN;
  }
  bNodeTree *ntree = reinterpret_cast<bNodeTree *>(BKE_libblock_alloc(bmain, ID_NT, name, flag));
  BKE_libblock_init_empty(&ntree->id);
  if (is_embedded) {
    BLI_assert(owner_id != nullptr);
    ntree->id.flag |= LIB_EMBEDDED_DATA;
    ntree->owner_id = owner_id;
    bNodeTree **ntree_owner_ptr = BKE_ntree_ptr_from_id(owner_id);
    BLI_assert(ntree_owner_ptr != nullptr);
    *ntree_owner_ptr = ntree;
  }
  else {
    BLI_assert(owner_id == nullptr);
  }

  STRNCPY(ntree->idname, idname);
  blender::bke::ntree_set_typeinfo(ntree, ntreeTypeFind(idname));

  return ntree;
}

bNodeTree *ntreeAddTree(Main *bmain, const char *name, const char *idname)
{
  return ntreeAddTree_do(bmain, nullptr, false, name, idname);
}

namespace blender::bke {

bNodeTree *ntreeAddTreeEmbedded(Main * /*bmain*/,
                                ID *owner_id,
                                const char *name,
                                const char *idname)
{
  return ntreeAddTree_do(nullptr, owner_id, true, name, idname);
}

bNodeTree *ntreeCopyTree_ex(const bNodeTree *ntree, Main *bmain, const bool do_id_user)
{
  const int flag = do_id_user ? 0 : LIB_ID_CREATE_NO_USER_REFCOUNT | LIB_ID_CREATE_NO_MAIN;

  bNodeTree *ntree_copy = reinterpret_cast<bNodeTree *>(
      BKE_id_copy_ex(bmain, reinterpret_cast<const ID *>(ntree), nullptr, flag));
  return ntree_copy;
}
bNodeTree *ntreeCopyTree(Main *bmain, const bNodeTree *ntree)
{
  return ntreeCopyTree_ex(ntree, bmain, true);
}

/* *************** Node Preview *********** */

/* XXX this should be removed eventually ...
 * Currently BKE functions are modeled closely on previous code,
 * using node_preview_init_tree to set up previews for a whole node tree in advance.
 * This should be left more to the individual node tree implementations. */

bool node_preview_used(const bNode *node)
{
  /* XXX check for closed nodes? */
  return (node->typeinfo->flag & NODE_PREVIEW) != 0;
}

bNodePreview *node_preview_verify(bNodeInstanceHash *previews,
                                  bNodeInstanceKey key,
                                  const int xsize,
                                  const int ysize,
                                  const bool create)
{
  bNodePreview *preview = static_cast<bNodePreview *>(
      BKE_node_instance_hash_lookup(previews, key));
  if (!preview) {
    if (create) {
      preview = MEM_cnew<bNodePreview>("node preview");
      preview->ibuf = IMB_allocImBuf(xsize, ysize, 32, IB_rect);
      BKE_node_instance_hash_insert(previews, key, preview);
    }
    else {
      return nullptr;
    }
  }

  /* node previews can get added with variable size this way */
  if (xsize == 0 || ysize == 0) {
    return preview;
  }

  /* sanity checks & initialize */
  const uint size[2] = {uint(xsize), uint(ysize)};
  IMB_rect_size_set(preview->ibuf, size);
  if (preview->ibuf->byte_buffer.data == nullptr) {
    imb_addrectImBuf(preview->ibuf);
  }
  /* no clear, makes nicer previews */

  return preview;
}

bNodePreview *node_preview_copy(bNodePreview *preview)
{
  bNodePreview *new_preview = static_cast<bNodePreview *>(MEM_dupallocN(preview));
  new_preview->ibuf = IMB_dupImBuf(preview->ibuf);
  return new_preview;
}

void node_preview_free(bNodePreview *preview)
{
  if (preview->ibuf) {
    IMB_freeImBuf(preview->ibuf);
  }
  MEM_freeN(preview);
}

static void node_preview_init_tree_recursive(bNodeInstanceHash *previews,
                                             bNodeTree *ntree,
                                             bNodeInstanceKey parent_key,
                                             const int xsize,
                                             const int ysize)
{
  for (bNode *node : ntree->all_nodes()) {
    bNodeInstanceKey key = BKE_node_instance_key(parent_key, ntree, node);

    if (blender::bke::node_preview_used(node)) {
      node->runtime->preview_xsize = xsize;
      node->runtime->preview_ysize = ysize;

      blender::bke::node_preview_verify(previews, key, xsize, ysize, false);
    }

    bNodeTree *group = reinterpret_cast<bNodeTree *>(node->id);
    if (node->is_group() && group != nullptr) {
      node_preview_init_tree_recursive(previews, group, key, xsize, ysize);
    }
  }
}

void node_preview_init_tree(bNodeTree *ntree, int xsize, int ysize)
{
  if (!ntree) {
    return;
  }

  if (!ntree->previews) {
    ntree->previews = BKE_node_instance_hash_new("node previews");
  }

  node_preview_init_tree_recursive(ntree->previews, ntree, NODE_INSTANCE_KEY_BASE, xsize, ysize);
}

static void node_preview_tag_used_recursive(bNodeInstanceHash *previews,
                                            bNodeTree *ntree,
                                            bNodeInstanceKey parent_key)
{
  for (bNode *node : ntree->all_nodes()) {
    bNodeInstanceKey key = BKE_node_instance_key(parent_key, ntree, node);

    if (blender::bke::node_preview_used(node)) {
      BKE_node_instance_hash_tag_key(previews, key);
    }

    bNodeTree *group = reinterpret_cast<bNodeTree *>(node->id);
    if (node->is_group() && group != nullptr) {
      node_preview_tag_used_recursive(previews, group, key);
    }
  }
}

void node_preview_remove_unused(bNodeTree *ntree)
{
  if (!ntree || !ntree->previews) {
    return;
  }

  /* use the instance hash functions for tagging and removing unused previews */
  BKE_node_instance_hash_clear_tags(ntree->previews);
  node_preview_tag_used_recursive(ntree->previews, ntree, NODE_INSTANCE_KEY_BASE);

  BKE_node_instance_hash_remove_untagged(
      ntree->previews, reinterpret_cast<bNodeInstanceValueFP>(node_preview_free));
}

}  // namespace blender::bke

namespace blender::bke {

void node_preview_merge_tree(bNodeTree *to_ntree, bNodeTree *from_ntree, bool remove_old)
{
  if (remove_old || !to_ntree->previews) {
    /* free old previews */
    if (to_ntree->previews) {
      BKE_node_instance_hash_free(to_ntree->previews,
                                  reinterpret_cast<bNodeInstanceValueFP>(node_preview_free));
    }

    /* transfer previews */
    to_ntree->previews = from_ntree->previews;
    from_ntree->previews = nullptr;

    /* clean up, in case any to_ntree nodes have been removed */
    node_preview_remove_unused(to_ntree);
  }
  else {
    if (from_ntree->previews) {
      bNodeInstanceHashIterator iter;
      NODE_INSTANCE_HASH_ITER (iter, from_ntree->previews) {
        bNodeInstanceKey key = node_instance_hash_iterator_get_key(&iter);
        bNodePreview *preview = static_cast<bNodePreview *>(
            node_instance_hash_iterator_get_value(&iter));

        /* replace existing previews */
        BKE_node_instance_hash_remove(
            to_ntree->previews, key, reinterpret_cast<bNodeInstanceValueFP>(node_preview_free));
        BKE_node_instance_hash_insert(to_ntree->previews, key, preview);
      }

      /* NOTE: null free function here,
       * because pointers have already been moved over to to_ntree->previews! */
      BKE_node_instance_hash_free(from_ntree->previews, nullptr);
      from_ntree->previews = nullptr;
    }
  }
}

void nodeUnlinkNode(bNodeTree *ntree, bNode *node)
{
  LISTBASE_FOREACH_MUTABLE (bNodeLink *, link, &ntree->links) {
    ListBase *lb = nullptr;
    if (link->fromnode == node) {
      lb = &node->outputs;
    }
    else if (link->tonode == node) {
      lb = &node->inputs;
    }

    if (lb) {
      /* Only bother adjusting if the socket is not on the node we're deleting. */
      if (link->tonode != node && link->tosock->is_multi_input()) {
        adjust_multi_input_indices_after_removed_link(
            ntree, link->tosock, link->multi_input_socket_index);
      }
      LISTBASE_FOREACH (const bNodeSocket *, sock, lb) {
        if (link->fromsock == sock || link->tosock == sock) {
          nodeRemLink(ntree, link);
          break;
        }
      }
    }
  }
}

static void node_unlink_attached(bNodeTree *ntree, const bNode *parent)
{
  for (bNode *node : ntree->all_nodes()) {
    if (node->parent == parent) {
      nodeDetachNode(ntree, node);
    }
  }
}

void nodeRebuildIDVector(bNodeTree *node_tree)
{
  /* Rebuild nodes #VectorSet which must have the same order as the list. */
  node_tree->runtime->nodes_by_id.clear();
  int i;
  LISTBASE_FOREACH_INDEX (bNode *, node, &node_tree->nodes, i) {
    node_tree->runtime->nodes_by_id.add_new(node);
    node->runtime->index_in_tree = i;
  }
}

void node_free_node(bNodeTree *ntree, bNode *node)
{
  /* since it is called while free database, node->id is undefined */

  /* can be called for nodes outside a node tree (e.g. clipboard) */
  if (ntree) {
    BLI_remlink(&ntree->nodes, node);
    /* Rebuild nodes #VectorSet which must have the same order as the list. */
    nodeRebuildIDVector(ntree);

    /* texture node has bad habit of keeping exec data around */
    if (ntree->type == NTREE_TEXTURE && ntree->runtime->execdata) {
      ntreeTexEndExecTree(ntree->runtime->execdata);
      ntree->runtime->execdata = nullptr;
    }
  }

  if (node->typeinfo->freefunc) {
    node->typeinfo->freefunc(node);
  }

  LISTBASE_FOREACH_MUTABLE (bNodeSocket *, sock, &node->inputs) {
    /* Remember, no ID user refcount management here! */
    node_socket_free(sock, false);
    MEM_freeN(sock);
  }
  LISTBASE_FOREACH_MUTABLE (bNodeSocket *, sock, &node->outputs) {
    /* Remember, no ID user refcount management here! */
    node_socket_free(sock, false);
    MEM_freeN(sock);
  }

  MEM_SAFE_FREE(node->panel_states_array);

  if (node->prop) {
    /* Remember, no ID user refcount management here! */
    IDP_FreePropertyContent_ex(node->prop, false);
    MEM_freeN(node->prop);
  }

  if (node->typeinfo->declare_dynamic) {
    delete node->runtime->declaration;
  }

  MEM_delete(node->runtime);
  MEM_freeN(node);

  if (ntree) {
    BKE_ntree_update_tag_node_removed(ntree);
  }
}

void ntreeFreeLocalNode(bNodeTree *ntree, bNode *node)
{
  /* For removing nodes while editing localized node trees. */
  BLI_assert((ntree->id.tag & LIB_TAG_LOCALIZED) != 0);

  /* These two lines assume the caller might want to free a single node and maintain
   * a valid state in the node tree. */
  nodeUnlinkNode(ntree, node);
  node_unlink_attached(ntree, node);

  node_free_node(ntree, node);
  nodeRebuildIDVector(ntree);
}

}  // namespace blender::bke

void nodeRemoveNode(Main *bmain, bNodeTree *ntree, bNode *node, const bool do_id_user)
{
  BLI_assert(ntree != nullptr);
  /* This function is not for localized node trees, we do not want
   * do to ID user reference-counting and removal of animdation data then. */
  BLI_assert((ntree->id.tag & LIB_TAG_LOCALIZED) == 0);

  bool node_has_id = false;

  if (do_id_user) {
    /* Free callback for NodeCustomGroup. */
    if (node->typeinfo->freefunc_api) {
      PointerRNA ptr;
      RNA_pointer_create(&ntree->id, &RNA_Node, node, &ptr);

      node->typeinfo->freefunc_api(&ptr);
    }

    /* Do user counting. */
    if (node->id) {
      id_us_min(node->id);
      node_has_id = true;
    }

    LISTBASE_FOREACH (bNodeSocket *, sock, &node->inputs) {
      node_has_id |= blender::bke::socket_id_user_decrement(sock);
    }
    LISTBASE_FOREACH (bNodeSocket *, sock, &node->outputs) {
      node_has_id |= blender::bke::socket_id_user_decrement(sock);
    }
  }

  /* Remove animation data. */
  char propname_esc[MAX_IDPROP_NAME * 2];
  char prefix[MAX_IDPROP_NAME * 2];

  BLI_str_escape(propname_esc, node->name, sizeof(propname_esc));
  SNPRINTF(prefix, "nodes[\"%s\"]", propname_esc);

  if (BKE_animdata_fix_paths_remove(&ntree->id, prefix)) {
    if (bmain != nullptr) {
      DEG_relations_tag_update(bmain);
    }
  }

  /* Also update relations for the scene time node, which causes a dependency
   * on time that users expect to be removed when the node is removed. */
  if (node_has_id ||
      ELEM(node->type, GEO_NODE_INPUT_SCENE_TIME, GEO_NODE_SELF_OBJECT, GEO_NODE_SIMULATION_INPUT))
  {
    if (bmain != nullptr) {
      DEG_relations_tag_update(bmain);
    }
  }

  blender::bke::nodeUnlinkNode(ntree, node);
  blender::bke::node_unlink_attached(ntree, node);

  /* Free node itself. */
  blender::bke::node_free_node(ntree, node);
  blender::bke::nodeRebuildIDVector(ntree);
}

namespace blender::bke {

static void node_socket_interface_free(bNodeTree * /*ntree*/,
                                       bNodeSocket *sock,
                                       const bool do_id_user)
{
  if (sock->prop) {
    IDP_FreeProperty_ex(sock->prop, do_id_user);
  }

  if (sock->default_value) {
    if (do_id_user) {
      socket_id_user_decrement(sock);
    }
    MEM_freeN(sock->default_value);
  }
  if (sock->default_attribute_name) {
    MEM_freeN(sock->default_attribute_name);
  }
  MEM_delete(sock->runtime);
}

static void free_localized_node_groups(bNodeTree *ntree)
{
  /* Only localized node trees store a copy for each node group tree.
   * Each node group tree in a localized node tree can be freed,
   * since it is a localized copy itself (no risk of accessing free'd
   * data in main, see #37939). */
  if (!(ntree->id.tag & LIB_TAG_LOCALIZED)) {
    return;
  }

  LISTBASE_FOREACH (bNode *, node, &ntree->nodes) {
    bNodeTree *ngroup = reinterpret_cast<bNodeTree *>(node->id);
    if (node->is_group() && ngroup != nullptr) {
      ntreeFreeTree(ngroup);
      MEM_freeN(ngroup);
    }
  }
}

void ntreeFreeTree(bNodeTree *ntree)
{
  ntree_free_data(&ntree->id);
  BKE_animdata_free(&ntree->id, false);
}

}  // namespace blender::bke

void ntreeFreeEmbeddedTree(bNodeTree *ntree)
{
  blender::bke::ntreeFreeTree(ntree);
  BKE_libblock_free_data(&ntree->id, true);
  BKE_libblock_free_data_py(&ntree->id);
}

void ntreeFreeLocalTree(bNodeTree *ntree)
{
  if (ntree->id.tag & LIB_TAG_LOCALIZED) {
    blender::bke::ntreeFreeTree(ntree);
  }
  else {
    blender::bke::ntreeFreeTree(ntree);
    BKE_libblock_free_data(&ntree->id, true);
  }
}

void ntreeSetOutput(bNodeTree *ntree)
{
  const bool is_compositor = ntree->type == NTREE_COMPOSIT;
  /* find the active outputs, might become tree type dependent handler */
  LISTBASE_FOREACH (bNode *, node, &ntree->nodes) {
    if (node->typeinfo->nclass == NODE_CLASS_OUTPUT) {
      /* we need a check for which output node should be tagged like this, below an exception */
      if (ELEM(node->type, CMP_NODE_OUTPUT_FILE, GEO_NODE_VIEWER)) {
        continue;
      }
      const bool node_is_output = ELEM(node->type, CMP_NODE_VIEWER, CMP_NODE_SPLITVIEWER);

      int output = 0;
      /* there is more types having output class, each one is checked */

      LISTBASE_FOREACH (bNode *, tnode, &ntree->nodes) {
        if (tnode->typeinfo->nclass != NODE_CLASS_OUTPUT) {
          continue;
        }

        /* same type, exception for viewer */
        const bool tnode_is_output = ELEM(tnode->type, CMP_NODE_VIEWER, CMP_NODE_SPLITVIEWER);
        const bool compositor_case = is_compositor && tnode_is_output && node_is_output;
        if (tnode->type == node->type || compositor_case) {
          if (tnode->flag & NODE_DO_OUTPUT) {
            output++;
            if (output > 1) {
              tnode->flag &= ~NODE_DO_OUTPUT;
            }
          }
        }
      }

      if (output == 0) {
        node->flag |= NODE_DO_OUTPUT;
      }
    }

    /* group node outputs use this flag too */
    if (node->type == NODE_GROUP_OUTPUT) {
      int output = 0;
      LISTBASE_FOREACH (bNode *, tnode, &ntree->nodes) {
        if (tnode->type != NODE_GROUP_OUTPUT) {
          continue;
        }
        if (tnode->flag & NODE_DO_OUTPUT) {
          output++;
          if (output > 1) {
            tnode->flag &= ~NODE_DO_OUTPUT;
          }
        }
      }
      if (output == 0) {
        node->flag |= NODE_DO_OUTPUT;
      }
    }
  }

  /* here we could recursively set which nodes have to be done,
   * might be different for editor or for "real" use... */
}

bNodeTree **BKE_ntree_ptr_from_id(ID *id)
{
  switch (GS(id->name)) {
    case ID_MA:
      return &reinterpret_cast<Material *>(id)->nodetree;
    case ID_LA:
      return &reinterpret_cast<Light *>(id)->nodetree;
    case ID_WO:
      return &reinterpret_cast<World *>(id)->nodetree;
    case ID_TE:
      return &reinterpret_cast<Tex *>(id)->nodetree;
    case ID_SCE:
      return &reinterpret_cast<Scene *>(id)->nodetree;
    case ID_LS:
      return &reinterpret_cast<FreestyleLineStyle *>(id)->nodetree;
    default:
      return nullptr;
  }
}

bNodeTree *ntreeFromID(ID *id)
{
  bNodeTree **nodetree = BKE_ntree_ptr_from_id(id);
  return (nodetree != nullptr) ? *nodetree : nullptr;
}

namespace blender::bke {

void ntreeNodeFlagSet(const bNodeTree *ntree, const int flag, const bool enable)
{
  LISTBASE_FOREACH (bNode *, node, &ntree->nodes) {
    if (enable) {
      node->flag |= flag;
    }
    else {
      node->flag &= ~flag;
    }
  }
}

}  // namespace blender::bke

bNodeTree *ntreeLocalize(bNodeTree *ntree)
{
  if (ntree == nullptr) {
    return nullptr;
  }

  /* Make full copy outside of Main database.
   * NOTE: previews are not copied here. */
  bNodeTree *ltree = reinterpret_cast<bNodeTree *>(BKE_id_copy_ex(
      nullptr, &ntree->id, nullptr, (LIB_ID_COPY_LOCALIZE | LIB_ID_COPY_NO_ANIMDATA)));

  ltree->id.tag |= LIB_TAG_LOCALIZED;

  LISTBASE_FOREACH (bNode *, node, &ltree->nodes) {
    bNodeTree *group = reinterpret_cast<bNodeTree *>(node->id);
    if (node->is_group() && group != nullptr) {
      node->id = reinterpret_cast<ID *>(ntreeLocalize(group));
    }
  }

  /* Ensures only a single output node is enabled. */
  ntreeSetOutput(ntree);

  bNode *node_src = reinterpret_cast<bNode *>(ntree->nodes.first);
  bNode *node_local = reinterpret_cast<bNode *>(ltree->nodes.first);
  while (node_src != nullptr) {
    node_local->runtime->original = node_src;
    node_src = node_src->next;
    node_local = node_local->next;
  }

  if (ntree->typeinfo->localize) {
    ntree->typeinfo->localize(ltree, ntree);
  }

  return ltree;
}

namespace blender::bke {

void ntreeLocalMerge(Main *bmain, bNodeTree *localtree, bNodeTree *ntree)
{
  if (ntree && localtree) {
    if (ntree->typeinfo->local_merge) {
      ntree->typeinfo->local_merge(bmain, localtree, ntree);
    }
  }
}

<<<<<<< HEAD
=======
/* ************ NODE TREE INTERFACE *************** */

static bNodeSocket *make_socket_interface(bNodeTree *ntree,
                                          const eNodeSocketInOut in_out,
                                          const char *idname,
                                          const char *name)
{
  bNodeSocketType *stype = nodeSocketTypeFind(idname);
  if (stype == nullptr) {
    return nullptr;
  }

  bNodeSocket *sock = MEM_cnew<bNodeSocket>("socket template");
  sock->runtime = MEM_new<bNodeSocketRuntime>(__func__);
  STRNCPY(sock->idname, stype->idname);
  sock->in_out = int(in_out);
  sock->type = int(SOCK_CUSTOM); /* int type undefined by default */
  node_socket_set_typeinfo(ntree, sock, stype);

  /* assign new unique index */
  const int own_index = ntree->cur_index++;
  /* use the own_index as socket identifier */
  if (in_out == SOCK_IN) {
    SNPRINTF(sock->identifier, "Input_%d", own_index);
  }
  else {
    SNPRINTF(sock->identifier, "Output_%d", own_index);
  }

  sock->limit = (in_out == SOCK_IN ? 1 : 0xFFF);

  STRNCPY(sock->name, name);
  sock->storage = nullptr;
  sock->flag |= SOCK_COLLAPSED;

  return sock;
}

bNodeSocket *ntreeFindSocketInterface(bNodeTree *ntree,
                                      const eNodeSocketInOut in_out,
                                      const char *identifier)
{
  ListBase *sockets = (in_out == SOCK_IN) ? &ntree->inputs : &ntree->outputs;
  LISTBASE_FOREACH (bNodeSocket *, iosock, sockets) {
    if (STREQ(iosock->identifier, identifier)) {
      return iosock;
    }
  }
  return nullptr;
}

}  // namespace blender::bke

bNodeSocket *ntreeAddSocketInterface(bNodeTree *ntree,
                                     const eNodeSocketInOut in_out,
                                     const char *idname,
                                     const char *name)
{
  bNodeSocket *iosock = blender::bke::make_socket_interface(ntree, in_out, idname, name);
  if (in_out == SOCK_IN) {
    BLI_addtail(&ntree->inputs, iosock);
  }
  else if (in_out == SOCK_OUT) {
    BLI_addtail(&ntree->outputs, iosock);
  }

  BKE_ntree_update_tag_interface(ntree);
  return iosock;
}

namespace blender::bke {

bNodeSocket *ntreeInsertSocketInterface(bNodeTree *ntree,
                                        const eNodeSocketInOut in_out,
                                        const char *idname,
                                        bNodeSocket *next_sock,
                                        const char *name)
{
  bNodeSocket *iosock = make_socket_interface(ntree, in_out, idname, name);
  if (in_out == SOCK_IN) {
    BLI_insertlinkbefore(&ntree->inputs, next_sock, iosock);
  }
  else if (in_out == SOCK_OUT) {
    BLI_insertlinkbefore(&ntree->outputs, next_sock, iosock);
  }

  BKE_ntree_update_tag_interface(ntree);
  return iosock;
}

bNodeSocket *ntreeAddSocketInterfaceFromSocket(bNodeTree *ntree,
                                               const bNode *from_node,
                                               const bNodeSocket *from_sock)
{
  return ntreeAddSocketInterfaceFromSocketWithName(
      ntree, from_node, from_sock, from_sock->idname, from_sock->name);
}

bNodeSocket *ntreeAddSocketInterfaceFromSocketWithName(bNodeTree *ntree,
                                                       const bNode *from_node,
                                                       const bNodeSocket *from_sock,
                                                       const char *idname,
                                                       const char *name)
{
  bNodeSocket *iosock = ntreeAddSocketInterface(
      ntree, eNodeSocketInOut(from_sock->in_out), idname, DATA_(name));
  if (iosock == nullptr) {
    return nullptr;
  }
  if (iosock->typeinfo->interface_from_socket) {
    iosock->typeinfo->interface_from_socket(ntree, iosock, from_node, from_sock);
  }
  return iosock;
}

bNodeSocket *ntreeInsertSocketInterfaceFromSocket(bNodeTree *ntree,
                                                  bNodeSocket *next_sock,
                                                  const bNode *from_node,
                                                  const bNodeSocket *from_sock)
{
  bNodeSocket *iosock = ntreeInsertSocketInterface(
      ntree, eNodeSocketInOut(from_sock->in_out), from_sock->idname, next_sock, from_sock->name);
  if (iosock) {
    if (iosock->typeinfo->interface_from_socket) {
      iosock->typeinfo->interface_from_socket(ntree, iosock, from_node, from_sock);
    }
  }
  return iosock;
}

}  // namespace blender::bke

void ntreeRemoveSocketInterface(bNodeTree *ntree, bNodeSocket *sock)
{
  /* this is fast, this way we don't need an in_out argument */
  BLI_remlink(&ntree->inputs, sock);
  BLI_remlink(&ntree->outputs, sock);

  blender::bke::node_socket_interface_free(ntree, sock, true);
  MEM_freeN(sock);

  BKE_ntree_update_tag_interface(ntree);
}

namespace blender::bke {

>>>>>>> 14bc0970
static bool ntree_contains_tree_exec(const bNodeTree *tree_to_search_in,
                                     const bNodeTree *tree_to_search_for,
                                     Set<const bNodeTree *> &already_passed)
{
  if (tree_to_search_in == tree_to_search_for) {
    return true;
  }

  tree_to_search_in->ensure_topology_cache();
  for (const bNode *node_group : tree_to_search_in->group_nodes()) {
    const bNodeTree *sub_tree_search_in = reinterpret_cast<const bNodeTree *>(node_group->id);
    if (!sub_tree_search_in) {
      continue;
    }
    if (!already_passed.add(sub_tree_search_in)) {
      continue;
    }
    if (ntree_contains_tree_exec(sub_tree_search_in, tree_to_search_for, already_passed)) {
      return true;
    }
  }

  return false;
}

}  // namespace blender::bke

bool ntreeContainsTree(const bNodeTree *tree_to_search_in, const bNodeTree *tree_to_search_for)
{
  if (tree_to_search_in == tree_to_search_for) {
    return true;
  }

  Set<const bNodeTree *> already_passed;
  return blender::bke::ntree_contains_tree_exec(
      tree_to_search_in, tree_to_search_for, already_passed);
}

int nodeCountSocketLinks(const bNodeTree *ntree, const bNodeSocket *sock)
{
  int tot = 0;
  LISTBASE_FOREACH (const bNodeLink *, link, &ntree->links) {
    if (link->fromsock == sock || link->tosock == sock) {
      tot++;
    }
  }
  return tot;
}

bNode *nodeGetActive(bNodeTree *ntree)
{
  if (ntree == nullptr) {
    return nullptr;
  }

  for (bNode *node : ntree->all_nodes()) {
    if (node->flag & NODE_ACTIVE) {
      return node;
    }
  }
  return nullptr;
}

void nodeSetSelected(bNode *node, const bool select)
{
  if (select) {
    node->flag |= NODE_SELECT;
    return;
  }
  node->flag &= ~NODE_SELECT;
  /* deselect sockets too */
  LISTBASE_FOREACH (bNodeSocket *, sock, &node->inputs) {
    sock->flag &= ~NODE_SELECT;
  }
  LISTBASE_FOREACH (bNodeSocket *, sock, &node->outputs) {
    sock->flag &= ~NODE_SELECT;
  }
}

void nodeClearActive(bNodeTree *ntree)
{
  if (ntree == nullptr) {
    return;
  }

  for (bNode *node : ntree->all_nodes()) {
    node->flag &= ~NODE_ACTIVE;
  }
}

void nodeSetActive(bNodeTree *ntree, bNode *node)
{
  const bool is_paint_canvas = blender::bke::nodeSupportsActiveFlag(node,
                                                                    NODE_ACTIVE_PAINT_CANVAS);
  const bool is_texture_class = blender::bke::nodeSupportsActiveFlag(node, NODE_ACTIVE_TEXTURE);
  int flags_to_set = NODE_ACTIVE;
  SET_FLAG_FROM_TEST(flags_to_set, is_paint_canvas, NODE_ACTIVE_PAINT_CANVAS);
  SET_FLAG_FROM_TEST(flags_to_set, is_texture_class, NODE_ACTIVE_TEXTURE);

  /* Make sure only one node is active per node tree. */
  for (bNode *tnode : ntree->all_nodes()) {
    tnode->flag &= ~flags_to_set;
  }
  node->flag |= flags_to_set;
}

namespace blender::bke {

void nodeSetSocketAvailability(bNodeTree *ntree, bNodeSocket *sock, const bool is_available)
{
  if (is_available == sock->is_available()) {
    return;
  }
  if (is_available) {
    sock->flag &= ~SOCK_UNAVAIL;
  }
  else {
    sock->flag |= SOCK_UNAVAIL;
  }
  BKE_ntree_update_tag_socket_availability(ntree, sock);
}

}  // namespace blender::bke

int nodeSocketLinkLimit(const bNodeSocket *sock)
{
  if (sock->is_multi_input()) {
    return 4095;
  }
  if (sock->typeinfo == nullptr) {
    return sock->limit;
  }
  const bNodeSocketType &stype = *sock->typeinfo;
  if (!stype.use_link_limits_of_type) {
    return sock->limit;
  }
  return eNodeSocketInOut(sock->in_out) == SOCK_IN ? stype.input_link_limit :
                                                     stype.output_link_limit;
}

namespace blender::bke {

static void update_socket_declarations(ListBase *sockets,
                                       Span<blender::nodes::SocketDeclaration *> declarations)
{
  int index;
  LISTBASE_FOREACH_INDEX (bNodeSocket *, socket, sockets, index) {
    const SocketDeclaration &socket_decl = *declarations[index];
    socket->runtime->declaration = &socket_decl;
  }
}

static void reset_socket_declarations(ListBase *sockets)
{
  LISTBASE_FOREACH (bNodeSocket *, socket, sockets) {
    socket->runtime->declaration = nullptr;
  }
}

void nodeSocketDeclarationsUpdate(bNode *node)
{
  BLI_assert(node->runtime->declaration != nullptr);
  if (node->runtime->declaration->skip_updating_sockets) {
    reset_socket_declarations(&node->inputs);
    reset_socket_declarations(&node->outputs);
    return;
  }
  update_socket_declarations(&node->inputs, node->runtime->declaration->inputs);
  update_socket_declarations(&node->outputs, node->runtime->declaration->outputs);
}

bool nodeDeclarationEnsureOnOutdatedNode(bNodeTree *ntree, bNode *node)
{
  if (node->runtime->declaration != nullptr) {
    return false;
  }
  if (node->typeinfo->declare_dynamic) {
    BLI_assert(ntree != nullptr);
    BLI_assert(node != nullptr);
    blender::nodes::update_node_declaration_and_sockets(*ntree, *node);
    return true;
  }
  if (node->typeinfo->declare) {
    /* Declaration should have been created in #nodeRegisterType. */
    BLI_assert(node->typeinfo->fixed_declaration != nullptr);
    node->runtime->declaration = node->typeinfo->fixed_declaration;
    return true;
  }
  return false;
}

bool nodeDeclarationEnsure(bNodeTree *ntree, bNode *node)
{
  if (nodeDeclarationEnsureOnOutdatedNode(ntree, node)) {
    nodeSocketDeclarationsUpdate(node);
    return true;
  }
  return false;
}

}  // namespace blender::bke

void nodeDimensionsGet(const bNode *node, float *r_width, float *r_height)
{
  *r_width = node->runtime->totr.xmax - node->runtime->totr.xmin;
  *r_height = node->runtime->totr.ymax - node->runtime->totr.ymin;
}

void nodeTagUpdateID(bNode *node)
{
  node->runtime->update |= NODE_UPDATE_ID;
}

void nodeInternalLinks(bNode *node, bNodeLink **r_links, int *r_len)
{
  *r_links = node->runtime->internal_links.data();
  *r_len = node->runtime->internal_links.size();
}

/* Node Instance Hash */

const bNodeInstanceKey NODE_INSTANCE_KEY_BASE = {5381};
const bNodeInstanceKey NODE_INSTANCE_KEY_NONE = {0};

/* Generate a hash key from ntree and node names
 * Uses the djb2 algorithm with xor by Bernstein:
 * http://www.cse.yorku.ca/~oz/hash.html
 */
static bNodeInstanceKey node_hash_int_str(bNodeInstanceKey hash, const char *str)
{
  char c;

  while ((c = *str++)) {
    hash.value = ((hash.value << 5) + hash.value) ^ c; /* (hash * 33) ^ c */
  }

  /* separator '\0' character, to avoid ambiguity from concatenated strings */
  hash.value = (hash.value << 5) + hash.value; /* hash * 33 */

  return hash;
}

bNodeInstanceKey BKE_node_instance_key(bNodeInstanceKey parent_key,
                                       const bNodeTree *ntree,
                                       const bNode *node)
{
  bNodeInstanceKey key = node_hash_int_str(parent_key, ntree->id.name + 2);

  if (node) {
    key = node_hash_int_str(key, node->name);
  }

  return key;
}

static uint node_instance_hash_key(const void *key)
{
  return static_cast<const bNodeInstanceKey *>(key)->value;
}

static bool node_instance_hash_key_cmp(const void *a, const void *b)
{
  uint value_a = static_cast<const bNodeInstanceKey *>(a)->value;
  uint value_b = static_cast<const bNodeInstanceKey *>(b)->value;

  return (value_a != value_b);
}

bNodeInstanceHash *BKE_node_instance_hash_new(const char *info)
{
  bNodeInstanceHash *hash = static_cast<bNodeInstanceHash *>(
      MEM_mallocN(sizeof(bNodeInstanceHash), info));
  hash->ghash = BLI_ghash_new(
      node_instance_hash_key, node_instance_hash_key_cmp, "node instance hash ghash");
  return hash;
}

void BKE_node_instance_hash_free(bNodeInstanceHash *hash, bNodeInstanceValueFP valfreefp)
{
  BLI_ghash_free(hash->ghash, nullptr, reinterpret_cast<GHashValFreeFP>(valfreefp));
  MEM_freeN(hash);
}

void BKE_node_instance_hash_insert(bNodeInstanceHash *hash, bNodeInstanceKey key, void *value)
{
  bNodeInstanceHashEntry *entry = static_cast<bNodeInstanceHashEntry *>(value);
  entry->key = key;
  entry->tag = 0;
  BLI_ghash_insert(hash->ghash, &entry->key, value);
}

void *BKE_node_instance_hash_lookup(bNodeInstanceHash *hash, bNodeInstanceKey key)
{
  return BLI_ghash_lookup(hash->ghash, &key);
}

int BKE_node_instance_hash_remove(bNodeInstanceHash *hash,
                                  bNodeInstanceKey key,
                                  bNodeInstanceValueFP valfreefp)
{
  return BLI_ghash_remove(hash->ghash, &key, nullptr, reinterpret_cast<GHashValFreeFP>(valfreefp));
}

void BKE_node_instance_hash_clear(bNodeInstanceHash *hash, bNodeInstanceValueFP valfreefp)
{
  BLI_ghash_clear(hash->ghash, nullptr, reinterpret_cast<GHashValFreeFP>(valfreefp));
}

void *BKE_node_instance_hash_pop(bNodeInstanceHash *hash, bNodeInstanceKey key)
{
  return BLI_ghash_popkey(hash->ghash, &key, nullptr);
}

int BKE_node_instance_hash_haskey(bNodeInstanceHash *hash, bNodeInstanceKey key)
{
  return BLI_ghash_haskey(hash->ghash, &key);
}

int BKE_node_instance_hash_size(bNodeInstanceHash *hash)
{
  return BLI_ghash_len(hash->ghash);
}

void BKE_node_instance_hash_clear_tags(bNodeInstanceHash *hash)
{
  blender::bke::bNodeInstanceHashIterator iter;

  NODE_INSTANCE_HASH_ITER (iter, hash) {
    bNodeInstanceHashEntry *value = static_cast<bNodeInstanceHashEntry *>(
        blender::bke::node_instance_hash_iterator_get_value(&iter));

    value->tag = 0;
  }
}

void BKE_node_instance_hash_tag(bNodeInstanceHash * /*hash*/, void *value)
{
  bNodeInstanceHashEntry *entry = static_cast<bNodeInstanceHashEntry *>(value);
  entry->tag = 1;
}

bool BKE_node_instance_hash_tag_key(bNodeInstanceHash *hash, bNodeInstanceKey key)
{
  bNodeInstanceHashEntry *entry = static_cast<bNodeInstanceHashEntry *>(
      BKE_node_instance_hash_lookup(hash, key));

  if (entry) {
    entry->tag = 1;
    return true;
  }

  return false;
}

void BKE_node_instance_hash_remove_untagged(bNodeInstanceHash *hash,
                                            bNodeInstanceValueFP valfreefp)
{
  /* NOTE: Hash must not be mutated during iterating!
   * Store tagged entries in a separate list and remove items afterward.
   */
  bNodeInstanceKey *untagged = static_cast<bNodeInstanceKey *>(
      MEM_mallocN(sizeof(bNodeInstanceKey) * BKE_node_instance_hash_size(hash),
                  "temporary node instance key list"));
  blender::bke::bNodeInstanceHashIterator iter;
  int num_untagged = 0;
  NODE_INSTANCE_HASH_ITER (iter, hash) {
    bNodeInstanceHashEntry *value = static_cast<bNodeInstanceHashEntry *>(
        blender::bke::node_instance_hash_iterator_get_value(&iter));

    if (!value->tag) {
      untagged[num_untagged++] = blender::bke::node_instance_hash_iterator_get_key(&iter);
    }
  }

  for (int i = 0; i < num_untagged; i++) {
    BKE_node_instance_hash_remove(hash, untagged[i], valfreefp);
  }

  MEM_freeN(untagged);
}

namespace blender::bke {

void ntreeUpdateAllNew(Main *main)
{
  /* Update all new node trees on file read or append, to add/remove sockets
   * in groups nodes if the group changed, and handle any update flags that
   * might have been set in file reading or versioning. */
  FOREACH_NODETREE_BEGIN (main, ntree, owner_id) {
    if (owner_id->tag & LIB_TAG_NEW) {
      BKE_ntree_update_tag_all(ntree);
    }
  }
  FOREACH_NODETREE_END;
  BKE_ntree_update_main(main, nullptr);
}

}  // namespace blender::bke

void ntreeUpdateAllUsers(Main *main, ID *id)
{
  if (id == nullptr) {
    return;
  }

  bool need_update = false;

  /* Update all users of ngroup, to add/remove sockets as needed. */
  FOREACH_NODETREE_BEGIN (main, ntree, owner_id) {
    for (bNode *node : ntree->all_nodes()) {
      if (node->id == id) {
        BKE_ntree_update_tag_node_property(ntree, node);
        need_update = true;
      }
    }
  }
  FOREACH_NODETREE_END;
  if (need_update) {
    BKE_ntree_update_main(main, nullptr);
  }
}

/* ************* node type access ********** */

namespace blender::bke {

void nodeLabel(const bNodeTree *ntree, const bNode *node, char *label, const int label_maxncpy)
{
  label[0] = '\0';

  if (node->label[0] != '\0') {
    BLI_strncpy(label, node->label, label_maxncpy);
  }
  else if (node->typeinfo->labelfunc) {
    node->typeinfo->labelfunc(ntree, node, label, label_maxncpy);
  }
  if (label[0] != '\0') {
    /* The previous methods (labelfunc) could not provide an adequate label for the node. */
    return;
  }

  BLI_strncpy(label, IFACE_(node->typeinfo->ui_name), label_maxncpy);
}

const char *nodeSocketLabel(const bNodeSocket *sock)
{
  return (sock->label[0] != '\0') ? sock->label : sock->name;
}

static void node_type_base_defaults(bNodeType *ntype)
{
  /* default size values */
  blender::bke::node_type_size_preset(ntype, blender::bke::eNodeSizePreset::DEFAULT);
  ntype->height = 100;
  ntype->minheight = 30;
  ntype->maxheight = FLT_MAX;
}

/* allow this node for any tree type */
static bool node_poll_default(const bNodeType * /*ntype*/,
                              const bNodeTree * /*ntree*/,
                              const char ** /*disabled_hint*/)
{
  return true;
}

static bool node_poll_instance_default(const bNode *node,
                                       const bNodeTree *ntree,
                                       const char **disabled_hint)
{
  return node->typeinfo->poll(node->typeinfo, ntree, disabled_hint);
}

void node_type_base(bNodeType *ntype, const int type, const char *name, const short nclass)
{
  /* Use static type info header to map static int type to identifier string and RNA struct type.
   * Associate the RNA struct type with the bNodeType.
   * Dynamically registered nodes will create an RNA type at runtime
   * and call RNA_struct_blender_type_set, so this only needs to be done for old RNA types
   * created in makesrna, which can not be associated to a bNodeType immediately,
   * since bNodeTypes are registered afterward ...
   */
#define DefNode(Category, ID, DefFunc, EnumName, StructName, UIName, UIDesc) \
  case ID: { \
    STRNCPY(ntype->idname, #Category #StructName); \
    StructRNA *srna = RNA_struct_find(#Category #StructName); \
    BLI_assert(srna != nullptr); \
    ntype->rna_ext.srna = srna; \
    RNA_struct_blender_type_set(srna, ntype); \
    RNA_def_struct_ui_text(srna, UIName, UIDesc); \
    ntype->enum_name_legacy = EnumName; \
    STRNCPY(ntype->ui_description, UIDesc); \
    break; \
  }

  switch (type) {
#include "NOD_static_types.h"
  }

  /* make sure we have a valid type (everything registered) */
  BLI_assert(ntype->idname[0] != '\0');

  ntype->type = type;
  STRNCPY(ntype->ui_name, name);
  ntype->nclass = nclass;

  node_type_base_defaults(ntype);

  ntype->poll = node_poll_default;
  ntype->poll_instance = node_poll_instance_default;
}

}  // namespace blender::bke

void node_type_base_custom(bNodeType *ntype,
                           const char *idname,
                           const char *name,
                           const short nclass)
{
  STRNCPY(ntype->idname, idname);
  ntype->type = NODE_CUSTOM;
  STRNCPY(ntype->ui_name, name);
  ntype->nclass = nclass;

  blender::bke::node_type_base_defaults(ntype);
}

namespace blender::bke {

struct SocketTemplateIdentifierCallbackData {
  bNodeSocketTemplate *list;
  bNodeSocketTemplate *ntemp;
};

static bool unique_socket_template_identifier_check(void *arg, const char *name)
{
  const SocketTemplateIdentifierCallbackData *data =
      static_cast<const SocketTemplateIdentifierCallbackData *>(arg);

  for (bNodeSocketTemplate *ntemp = data->list; ntemp->type >= 0; ntemp++) {
    if (ntemp != data->ntemp) {
      if (STREQ(ntemp->identifier, name)) {
        return true;
      }
    }
  }

  return false;
}

static void unique_socket_template_identifier(bNodeSocketTemplate *list,
                                              bNodeSocketTemplate *ntemp,
                                              const char defname[],
                                              const char delim)
{
  SocketTemplateIdentifierCallbackData data;
  data.list = list;
  data.ntemp = ntemp;

  BLI_uniquename_cb(unique_socket_template_identifier_check,
                    &data,
                    defname,
                    delim,
                    ntemp->identifier,
                    sizeof(ntemp->identifier));
}

void node_type_socket_templates(bNodeType *ntype,
                                bNodeSocketTemplate *inputs,
                                bNodeSocketTemplate *outputs)
{
  ntype->inputs = inputs;
  ntype->outputs = outputs;

  /* automatically generate unique identifiers */
  if (inputs) {
    /* clear identifier strings (uninitialized memory) */
    for (bNodeSocketTemplate *ntemp = inputs; ntemp->type >= 0; ntemp++) {
      ntemp->identifier[0] = '\0';
    }

    for (bNodeSocketTemplate *ntemp = inputs; ntemp->type >= 0; ntemp++) {
      STRNCPY(ntemp->identifier, ntemp->name);
      unique_socket_template_identifier(inputs, ntemp, ntemp->identifier, '_');
    }
  }
  if (outputs) {
    /* clear identifier strings (uninitialized memory) */
    for (bNodeSocketTemplate *ntemp = outputs; ntemp->type >= 0; ntemp++) {
      ntemp->identifier[0] = '\0';
    }

    for (bNodeSocketTemplate *ntemp = outputs; ntemp->type >= 0; ntemp++) {
      STRNCPY(ntemp->identifier, ntemp->name);
      unique_socket_template_identifier(outputs, ntemp, ntemp->identifier, '_');
    }
  }
}

void node_type_size(bNodeType *ntype, const int width, const int minwidth, const int maxwidth)
{
  ntype->width = width;
  ntype->minwidth = minwidth;
  if (maxwidth <= minwidth) {
    ntype->maxwidth = FLT_MAX;
  }
  else {
    ntype->maxwidth = maxwidth;
  }
}

void node_type_size_preset(bNodeType *ntype, const eNodeSizePreset size)
{
  switch (size) {
    case eNodeSizePreset::DEFAULT:
      node_type_size(ntype, 140, 100, NODE_DEFAULT_MAX_WIDTH);
      break;
    case eNodeSizePreset::SMALL:
      node_type_size(ntype, 100, 80, NODE_DEFAULT_MAX_WIDTH);
      break;
    case eNodeSizePreset::MIDDLE:
      node_type_size(ntype, 150, 120, NODE_DEFAULT_MAX_WIDTH);
      break;
    case eNodeSizePreset::LARGE:
      node_type_size(ntype, 240, 140, NODE_DEFAULT_MAX_WIDTH);
      break;
  }
}

}  // namespace blender::bke

void node_type_storage(bNodeType *ntype,
                       const char *storagename,
                       void (*freefunc)(bNode *node),
                       void (*copyfunc)(bNodeTree *dest_ntree,
                                        bNode *dest_node,
                                        const bNode *src_node))
{
  if (storagename) {
    STRNCPY(ntype->storagename, storagename);
  }
  else {
    ntype->storagename[0] = '\0';
  }
  ntype->copyfunc = copyfunc;
  ntype->freefunc = freefunc;
}

void BKE_node_system_init()
{
  blender::bke::nodetreetypes_hash = BLI_ghash_str_new("nodetreetypes_hash gh");
  blender::bke::nodetypes_hash = BLI_ghash_str_new("nodetypes_hash gh");
  blender::bke::nodetypes_alias_hash = BLI_ghash_str_new("nodetypes_alias_hash gh");
  blender::bke::nodesockettypes_hash = BLI_ghash_str_new("nodesockettypes_hash gh");

  register_nodes();
}

void BKE_node_system_exit()
{
  if (blender::bke::nodetypes_alias_hash) {
    BLI_ghash_free(blender::bke::nodetypes_alias_hash, MEM_freeN, MEM_freeN);
    blender::bke::nodetypes_alias_hash = nullptr;
  }

  if (blender::bke::nodetypes_hash) {
    NODE_TYPES_BEGIN (nt) {
      if (nt->rna_ext.free) {
        nt->rna_ext.free(nt->rna_ext.data);
      }
    }
    NODE_TYPES_END;

    BLI_ghash_free(blender::bke::nodetypes_hash, nullptr, node_free_type);
    blender::bke::nodetypes_hash = nullptr;
  }

  if (blender::bke::nodesockettypes_hash) {
    NODE_SOCKET_TYPES_BEGIN (st) {
      if (st->ext_socket.free) {
        st->ext_socket.free(st->ext_socket.data);
      }
      if (st->ext_interface_new.free) {
        st->ext_interface_new.free(st->ext_interface_new.data);
      }
    }
    NODE_SOCKET_TYPES_END;

    BLI_ghash_free(blender::bke::nodesockettypes_hash, nullptr, node_free_socket_type);
    blender::bke::nodesockettypes_hash = nullptr;
  }

  if (blender::bke::nodetreetypes_hash) {
    NODE_TREE_TYPES_BEGIN (nt) {
      if (nt->rna_ext.free) {
        nt->rna_ext.free(nt->rna_ext.data);
      }
    }
    NODE_TREE_TYPES_END;

    BLI_ghash_free(blender::bke::nodetreetypes_hash, nullptr, ntree_free_type);
    blender::bke::nodetreetypes_hash = nullptr;
  }
}

/* -------------------------------------------------------------------- */
/* NodeTree Iterator Helpers (FOREACH_NODETREE_BEGIN) */

void BKE_node_tree_iter_init(NodeTreeIterStore *ntreeiter, Main *bmain)
{
  ntreeiter->ngroup = (bNodeTree *)bmain->nodetrees.first;
  ntreeiter->scene = (Scene *)bmain->scenes.first;
  ntreeiter->mat = (Material *)bmain->materials.first;
  ntreeiter->tex = (Tex *)bmain->textures.first;
  ntreeiter->light = (Light *)bmain->lights.first;
  ntreeiter->world = (World *)bmain->worlds.first;
  ntreeiter->linestyle = (FreestyleLineStyle *)bmain->linestyles.first;
}
bool BKE_node_tree_iter_step(NodeTreeIterStore *ntreeiter, bNodeTree **r_nodetree, ID **r_id)
{
  if (ntreeiter->ngroup) {
    bNodeTree &node_tree = *reinterpret_cast<bNodeTree *>(ntreeiter->ngroup);
    *r_nodetree = &node_tree;
    *r_id = &node_tree.id;
    ntreeiter->ngroup = reinterpret_cast<bNodeTree *>(node_tree.id.next);
  }
  else if (ntreeiter->scene) {
    *r_nodetree = reinterpret_cast<bNodeTree *>(ntreeiter->scene->nodetree);
    *r_id = &ntreeiter->scene->id;
    ntreeiter->scene = reinterpret_cast<Scene *>(ntreeiter->scene->id.next);
  }
  else if (ntreeiter->mat) {
    *r_nodetree = reinterpret_cast<bNodeTree *>(ntreeiter->mat->nodetree);
    *r_id = &ntreeiter->mat->id;
    ntreeiter->mat = reinterpret_cast<Material *>(ntreeiter->mat->id.next);
  }
  else if (ntreeiter->tex) {
    *r_nodetree = reinterpret_cast<bNodeTree *>(ntreeiter->tex->nodetree);
    *r_id = &ntreeiter->tex->id;
    ntreeiter->tex = reinterpret_cast<Tex *>(ntreeiter->tex->id.next);
  }
  else if (ntreeiter->light) {
    *r_nodetree = reinterpret_cast<bNodeTree *>(ntreeiter->light->nodetree);
    *r_id = &ntreeiter->light->id;
    ntreeiter->light = reinterpret_cast<Light *>(ntreeiter->light->id.next);
  }
  else if (ntreeiter->world) {
    *r_nodetree = reinterpret_cast<bNodeTree *>(ntreeiter->world->nodetree);
    *r_id = &ntreeiter->world->id;
    ntreeiter->world = reinterpret_cast<World *>(ntreeiter->world->id.next);
  }
  else if (ntreeiter->linestyle) {
    *r_nodetree = reinterpret_cast<bNodeTree *>(ntreeiter->linestyle->nodetree);
    *r_id = &ntreeiter->linestyle->id;
    ntreeiter->linestyle = reinterpret_cast<FreestyleLineStyle *>(ntreeiter->linestyle->id.next);
  }
  else {
    return false;
  }

  return true;
}

void BKE_nodetree_remove_layer_n(bNodeTree *ntree, Scene *scene, const int layer_index)
{
  BLI_assert(layer_index != -1);
  BLI_assert(scene != nullptr);
  for (bNode *node : ntree->all_nodes()) {
    if (node->type == CMP_NODE_R_LAYERS && node->id == &scene->id) {
      if (node->custom1 == layer_index) {
        node->custom1 = 0;
      }
      else if (node->custom1 > layer_index) {
        node->custom1--;
      }
    }
  }
}<|MERGE_RESOLUTION|>--- conflicted
+++ resolved
@@ -199,27 +199,10 @@
     nodeDeclarationEnsure(ntree_dst, node);
   }
 
-<<<<<<< HEAD
   BKE_nodetree_interface_copy(&ntree_dst->tree_interface, &ntree_src->tree_interface, flag);
   /* Legacy inputs/outputs lists may contain unmanaged pointers, don't copy these. */
   BLI_listbase_clear(&ntree_dst->inputs_legacy);
   BLI_listbase_clear(&ntree_dst->outputs_legacy);
-=======
-  /* copy interface sockets */
-  BLI_listbase_clear(&ntree_dst->inputs);
-  LISTBASE_FOREACH (const bNodeSocket *, src_socket, &ntree_src->inputs) {
-    bNodeSocket *dst_socket = static_cast<bNodeSocket *>(MEM_dupallocN(src_socket));
-    node_socket_copy(dst_socket, src_socket, flag_subdata);
-    BLI_addtail(&ntree_dst->inputs, dst_socket);
-  }
-  BLI_listbase_clear(&ntree_dst->outputs);
-  LISTBASE_FOREACH (const bNodeSocket *, src_socket, &ntree_src->outputs) {
-    bNodeSocket *dst_socket = static_cast<bNodeSocket *>(MEM_dupallocN(src_socket));
-    node_socket_copy(dst_socket, src_socket, flag_subdata);
-    BLI_addtail(&ntree_dst->outputs, dst_socket);
-  }
->>>>>>> 14bc0970
-
   /* copy preview hash */
   if (ntree_src->previews && (flag & LIB_ID_COPY_NO_PREVIEW) == 0) {
     bNodeInstanceHashIterator iter;
@@ -317,15 +300,12 @@
     node_socket_interface_free(ntree, socket, false);
     MEM_freeN(socket);
   }
-<<<<<<< HEAD
   LISTBASE_FOREACH_MUTABLE (bNodeSocket *, socket, &ntree->outputs_legacy) {
     node_socket_interface_free(ntree, socket, false);
     MEM_freeN(socket);
   }
   BLI_listbase_clear(&ntree->inputs_legacy);
   BLI_listbase_clear(&ntree->outputs_legacy);
-=======
->>>>>>> 14bc0970
 
   /* free preview hash */
   if (ntree->previews) {
@@ -800,21 +780,10 @@
     BLO_write_struct(writer, bNodeLink, link);
   }
 
-<<<<<<< HEAD
   BKE_nodetree_interface_write(writer, &ntree->tree_interface);
   if (!BLO_write_is_undo(writer)) {
     blender::bke::forward_compat::write_interface_as_sockets(writer, ntree);
   }
-=======
-  LISTBASE_FOREACH (bNodeSocket *, sock, &ntree->inputs) {
-    write_node_socket_interface(writer, sock);
-  }
-  LISTBASE_FOREACH (bNodeSocket *, sock, &ntree->outputs) {
-    write_node_socket_interface(writer, sock);
-  }
-
-  BLO_write_struct(writer, GeometryNodeAssetTraits, ntree->geometry_node_asset_traits);
->>>>>>> 14bc0970
 
   BLO_write_struct_array(
       writer, bNestedNodeRef, ntree->nested_node_refs_num, ntree->nested_node_refs);
@@ -1051,10 +1020,7 @@
     BLO_read_data_address(reader, &link->tosock);
   }
 
-<<<<<<< HEAD
-=======
   BLO_read_data_address(reader, &ntree->geometry_node_asset_traits);
->>>>>>> 14bc0970
   BLO_read_data_address(reader, &ntree->nested_node_refs);
 
   /* TODO: should be dealt by new generic cache handling of IDs... */
@@ -3760,155 +3726,6 @@
   }
 }
 
-<<<<<<< HEAD
-=======
-/* ************ NODE TREE INTERFACE *************** */
-
-static bNodeSocket *make_socket_interface(bNodeTree *ntree,
-                                          const eNodeSocketInOut in_out,
-                                          const char *idname,
-                                          const char *name)
-{
-  bNodeSocketType *stype = nodeSocketTypeFind(idname);
-  if (stype == nullptr) {
-    return nullptr;
-  }
-
-  bNodeSocket *sock = MEM_cnew<bNodeSocket>("socket template");
-  sock->runtime = MEM_new<bNodeSocketRuntime>(__func__);
-  STRNCPY(sock->idname, stype->idname);
-  sock->in_out = int(in_out);
-  sock->type = int(SOCK_CUSTOM); /* int type undefined by default */
-  node_socket_set_typeinfo(ntree, sock, stype);
-
-  /* assign new unique index */
-  const int own_index = ntree->cur_index++;
-  /* use the own_index as socket identifier */
-  if (in_out == SOCK_IN) {
-    SNPRINTF(sock->identifier, "Input_%d", own_index);
-  }
-  else {
-    SNPRINTF(sock->identifier, "Output_%d", own_index);
-  }
-
-  sock->limit = (in_out == SOCK_IN ? 1 : 0xFFF);
-
-  STRNCPY(sock->name, name);
-  sock->storage = nullptr;
-  sock->flag |= SOCK_COLLAPSED;
-
-  return sock;
-}
-
-bNodeSocket *ntreeFindSocketInterface(bNodeTree *ntree,
-                                      const eNodeSocketInOut in_out,
-                                      const char *identifier)
-{
-  ListBase *sockets = (in_out == SOCK_IN) ? &ntree->inputs : &ntree->outputs;
-  LISTBASE_FOREACH (bNodeSocket *, iosock, sockets) {
-    if (STREQ(iosock->identifier, identifier)) {
-      return iosock;
-    }
-  }
-  return nullptr;
-}
-
-}  // namespace blender::bke
-
-bNodeSocket *ntreeAddSocketInterface(bNodeTree *ntree,
-                                     const eNodeSocketInOut in_out,
-                                     const char *idname,
-                                     const char *name)
-{
-  bNodeSocket *iosock = blender::bke::make_socket_interface(ntree, in_out, idname, name);
-  if (in_out == SOCK_IN) {
-    BLI_addtail(&ntree->inputs, iosock);
-  }
-  else if (in_out == SOCK_OUT) {
-    BLI_addtail(&ntree->outputs, iosock);
-  }
-
-  BKE_ntree_update_tag_interface(ntree);
-  return iosock;
-}
-
-namespace blender::bke {
-
-bNodeSocket *ntreeInsertSocketInterface(bNodeTree *ntree,
-                                        const eNodeSocketInOut in_out,
-                                        const char *idname,
-                                        bNodeSocket *next_sock,
-                                        const char *name)
-{
-  bNodeSocket *iosock = make_socket_interface(ntree, in_out, idname, name);
-  if (in_out == SOCK_IN) {
-    BLI_insertlinkbefore(&ntree->inputs, next_sock, iosock);
-  }
-  else if (in_out == SOCK_OUT) {
-    BLI_insertlinkbefore(&ntree->outputs, next_sock, iosock);
-  }
-
-  BKE_ntree_update_tag_interface(ntree);
-  return iosock;
-}
-
-bNodeSocket *ntreeAddSocketInterfaceFromSocket(bNodeTree *ntree,
-                                               const bNode *from_node,
-                                               const bNodeSocket *from_sock)
-{
-  return ntreeAddSocketInterfaceFromSocketWithName(
-      ntree, from_node, from_sock, from_sock->idname, from_sock->name);
-}
-
-bNodeSocket *ntreeAddSocketInterfaceFromSocketWithName(bNodeTree *ntree,
-                                                       const bNode *from_node,
-                                                       const bNodeSocket *from_sock,
-                                                       const char *idname,
-                                                       const char *name)
-{
-  bNodeSocket *iosock = ntreeAddSocketInterface(
-      ntree, eNodeSocketInOut(from_sock->in_out), idname, DATA_(name));
-  if (iosock == nullptr) {
-    return nullptr;
-  }
-  if (iosock->typeinfo->interface_from_socket) {
-    iosock->typeinfo->interface_from_socket(ntree, iosock, from_node, from_sock);
-  }
-  return iosock;
-}
-
-bNodeSocket *ntreeInsertSocketInterfaceFromSocket(bNodeTree *ntree,
-                                                  bNodeSocket *next_sock,
-                                                  const bNode *from_node,
-                                                  const bNodeSocket *from_sock)
-{
-  bNodeSocket *iosock = ntreeInsertSocketInterface(
-      ntree, eNodeSocketInOut(from_sock->in_out), from_sock->idname, next_sock, from_sock->name);
-  if (iosock) {
-    if (iosock->typeinfo->interface_from_socket) {
-      iosock->typeinfo->interface_from_socket(ntree, iosock, from_node, from_sock);
-    }
-  }
-  return iosock;
-}
-
-}  // namespace blender::bke
-
-void ntreeRemoveSocketInterface(bNodeTree *ntree, bNodeSocket *sock)
-{
-  /* this is fast, this way we don't need an in_out argument */
-  BLI_remlink(&ntree->inputs, sock);
-  BLI_remlink(&ntree->outputs, sock);
-
-  blender::bke::node_socket_interface_free(ntree, sock, true);
-  MEM_freeN(sock);
-
-  BKE_ntree_update_tag_interface(ntree);
-}
-
-namespace blender::bke {
-
->>>>>>> 14bc0970
 static bool ntree_contains_tree_exec(const bNodeTree *tree_to_search_in,
                                      const bNodeTree *tree_to_search_for,
                                      Set<const bNodeTree *> &already_passed)
