/* SPDX-FileCopyrightText: 2005 Blender Authors
 *
 * SPDX-License-Identifier: GPL-2.0-or-later */

/** \file
 * \ingroup bke
 */

#include "CLG_log.h"

#include "MEM_guardedalloc.h"

#include <climits>
#include <cstddef>
#include <cstdlib>
#include <cstring>

/* Allow using deprecated functionality for .blend file I/O. */
#define DNA_DEPRECATED_ALLOW

#include "DNA_action_types.h"
#include "DNA_anim_types.h"
#include "DNA_collection_types.h"
#include "DNA_gpencil_legacy_types.h"
#include "DNA_light_types.h"
#include "DNA_linestyle_types.h"
#include "DNA_material_types.h"
#include "DNA_modifier_types.h"
#include "DNA_node_types.h"
#include "DNA_scene_types.h"
#include "DNA_texture_types.h"
#include "DNA_world_types.h"

#include "BLI_color.hh"
#include "BLI_ghash.h"
#include "BLI_listbase.h"
#include "BLI_map.hh"
#include "BLI_path_util.h"
#include "BLI_rand.hh"
#include "BLI_set.hh"
#include "BLI_stack.hh"
#include "BLI_string.h"
#include "BLI_string_utf8.h"
#include "BLI_string_utils.hh"
#include "BLI_threads.h"
#include "BLI_utildefines.h"
#include "BLI_vector_set.hh"
#include "BLT_translation.h"

#include "IMB_imbuf.h"

#include "BKE_anim_data.h"
#include "BKE_animsys.h"
#include "BKE_asset.hh"
#include "BKE_bpath.h"
#include "BKE_colortools.h"
#include "BKE_context.hh"
#include "BKE_cryptomatte.h"
#include "BKE_global.h"
#include "BKE_idprop.h"
#include "BKE_idprop.hh"
#include "BKE_idtype.h"
#include "BKE_image_format.h"
#include "BKE_lib_id.h"
#include "BKE_lib_query.h"
#include "BKE_main.hh"
#include "BKE_node.hh"
#include "BKE_node_runtime.hh"
#include "BKE_node_tree_anonymous_attributes.hh"
#include "BKE_node_tree_interface.hh"
#include "BKE_node_tree_update.hh"
#include "BKE_node_tree_zones.hh"
#include "BKE_preview_image.hh"
#include "BKE_type_conversions.hh"

#include "RNA_access.hh"
#include "RNA_define.hh"
#include "RNA_enum_types.hh"
#include "RNA_prototypes.h"

#include "NOD_common.h"
#include "NOD_composite.hh"
#include "NOD_geometry.hh"
#include "NOD_geometry_nodes_lazy_function.hh"
#include "NOD_node_declaration.hh"
#include "NOD_register.hh"
#include "NOD_shader.h"
#include "NOD_socket.hh"
#include "NOD_texture.h"
#include "NOD_zone_socket_items.hh"

#include "DEG_depsgraph.hh"
#include "DEG_depsgraph_build.hh"

#include "BLO_read_write.hh"

#include "PIL_time.h"

#define NODE_DEFAULT_MAX_WIDTH 700

using blender::Array;
using blender::Map;
using blender::MutableSpan;
using blender::Set;
using blender::Span;
using blender::Stack;
using blender::StringRef;
using blender::Vector;
using blender::VectorSet;
using blender::bke::bNodeRuntime;
using blender::bke::bNodeSocketRuntime;
using blender::bke::bNodeTreeRuntime;
using blender::nodes::FieldInferencingInterface;
using blender::nodes::InputSocketFieldType;
using blender::nodes::NodeDeclaration;
using blender::nodes::OutputFieldDependency;
using blender::nodes::OutputSocketFieldType;
using blender::nodes::SocketDeclaration;

/* Forward declaration. */
static void write_node_socket_default_value(BlendWriter *writer, const bNodeSocket *sock);

static CLG_LogRef LOG = {"bke.node"};

namespace blender::bke {

/* Fallback types for undefined tree, nodes, sockets. */
bNodeTreeType NodeTreeTypeUndefined;
bNodeType NodeTypeUndefined;
bNodeSocketType NodeSocketTypeUndefined;

}  // namespace blender::bke

namespace blender::bke {

static void ntree_set_typeinfo(bNodeTree *ntree, bNodeTreeType *typeinfo);
static void node_socket_set_typeinfo(bNodeTree *ntree,
                                     bNodeSocket *sock,
                                     bNodeSocketType *typeinfo);
static void node_socket_copy(bNodeSocket *sock_dst, const bNodeSocket *sock_src, const int flag);
static void free_localized_node_groups(bNodeTree *ntree);
static bool socket_id_user_decrement(bNodeSocket *sock);

static void ntree_init_data(ID *id)
{
  bNodeTree *ntree = reinterpret_cast<bNodeTree *>(id);
  ntree->tree_interface.init_data();
  ntree->runtime = MEM_new<bNodeTreeRuntime>(__func__);
  ntree_set_typeinfo(ntree, nullptr);
}

static void ntree_copy_data(Main * /*bmain*/, ID *id_dst, const ID *id_src, const int flag)
{
  bNodeTree *ntree_dst = reinterpret_cast<bNodeTree *>(id_dst);
  const bNodeTree *ntree_src = reinterpret_cast<const bNodeTree *>(id_src);

  /* We never handle user-count here for own data. */
  const int flag_subdata = flag | LIB_ID_CREATE_NO_USER_REFCOUNT;

  ntree_dst->runtime = MEM_new<bNodeTreeRuntime>(__func__);
  bNodeTreeRuntime &dst_runtime = *ntree_dst->runtime;

  Map<const bNodeSocket *, bNodeSocket *> socket_map;

  dst_runtime.nodes_by_id.reserve(ntree_src->all_nodes().size());
  BLI_listbase_clear(&ntree_dst->nodes);
  int i;
  LISTBASE_FOREACH_INDEX (const bNode *, src_node, &ntree_src->nodes, i) {
    /* Don't find a unique name for every node, since they should have valid names already. */
    bNode *new_node = node_copy_with_mapping(
        ntree_dst, *src_node, flag_subdata, false, socket_map);
    dst_runtime.nodes_by_id.add_new(new_node);
    new_node->runtime->index_in_tree = i;
  }

  /* copy links */
  BLI_listbase_clear(&ntree_dst->links);
  LISTBASE_FOREACH (const bNodeLink *, src_link, &ntree_src->links) {
    bNodeLink *dst_link = static_cast<bNodeLink *>(MEM_dupallocN(src_link));
    dst_link->fromnode = dst_runtime.nodes_by_id.lookup_key_as(src_link->fromnode->identifier);
    dst_link->fromsock = socket_map.lookup(src_link->fromsock);
    dst_link->tonode = dst_runtime.nodes_by_id.lookup_key_as(src_link->tonode->identifier);
    dst_link->tosock = socket_map.lookup(src_link->tosock);
    BLI_assert(dst_link->tosock);
    dst_link->tosock->link = dst_link;
    BLI_addtail(&ntree_dst->links, dst_link);
  }

  /* update node->parent pointers */
  for (bNode *node : ntree_dst->all_nodes()) {
    if (node->parent) {
      node->parent = dst_runtime.nodes_by_id.lookup_key_as(node->parent->identifier);
    }
  }

  for (bNode *node : ntree_dst->all_nodes()) {
    nodeDeclarationEnsure(ntree_dst, node);
  }

  ntree_dst->tree_interface.copy_data(ntree_src->tree_interface, flag);
  /* copy preview hash */
  if (ntree_src->previews && (flag & LIB_ID_COPY_NO_PREVIEW) == 0) {
    bNodeInstanceHashIterator iter;

    ntree_dst->previews = BKE_node_instance_hash_new("node previews");

    NODE_INSTANCE_HASH_ITER (iter, ntree_src->previews) {
      bNodeInstanceKey key = node_instance_hash_iterator_get_key(&iter);
      bNodePreview *preview = static_cast<bNodePreview *>(
          node_instance_hash_iterator_get_value(&iter));
      BKE_node_instance_hash_insert(ntree_dst->previews, key, node_preview_copy(preview));
    }
  }
  else {
    ntree_dst->previews = nullptr;
  }

  if (ntree_src->runtime->field_inferencing_interface) {
    dst_runtime.field_inferencing_interface = std::make_unique<FieldInferencingInterface>(
        *ntree_src->runtime->field_inferencing_interface);
  }
  if (ntree_src->runtime->anonymous_attribute_inferencing) {
    using namespace blender::bke::anonymous_attribute_inferencing;
    dst_runtime.anonymous_attribute_inferencing =
        std::make_unique<AnonymousAttributeInferencingResult>(
            *ntree_src->runtime->anonymous_attribute_inferencing);
    for (FieldSource &field_source :
         dst_runtime.anonymous_attribute_inferencing->all_field_sources) {
      if (auto *socket_field_source = std::get_if<SocketFieldSource>(&field_source.data)) {
        socket_field_source->socket = socket_map.lookup(socket_field_source->socket);
      }
    }
    for (GeometrySource &geometry_source :
         dst_runtime.anonymous_attribute_inferencing->all_geometry_sources)
    {
      if (auto *socket_geometry_source = std::get_if<SocketGeometrySource>(&geometry_source.data))
      {
        socket_geometry_source->socket = socket_map.lookup(socket_geometry_source->socket);
      }
    }
  }

  if (ntree_src->geometry_node_asset_traits) {
    ntree_dst->geometry_node_asset_traits = MEM_new<GeometryNodeAssetTraits>(
        __func__, *ntree_src->geometry_node_asset_traits);
  }

  if (ntree_src->nested_node_refs) {
    ntree_dst->nested_node_refs = static_cast<bNestedNodeRef *>(
        MEM_malloc_arrayN(ntree_src->nested_node_refs_num, sizeof(bNestedNodeRef), __func__));
    uninitialized_copy_n(
        ntree_src->nested_node_refs, ntree_src->nested_node_refs_num, ntree_dst->nested_node_refs);
  }

  if (flag & LIB_ID_COPY_NO_PREVIEW) {
    ntree_dst->preview = nullptr;
  }
  else {
    BKE_previewimg_id_copy(&ntree_dst->id, &ntree_src->id);
  }
}

static void ntree_free_data(ID *id)
{
  bNodeTree *ntree = reinterpret_cast<bNodeTree *>(id);

  /* XXX hack! node trees should not store execution graphs at all.
   * This should be removed when old tree types no longer require it.
   * Currently the execution data for texture nodes remains in the tree
   * after execution, until the node tree is updated or freed. */
  if (ntree->runtime->execdata) {
    switch (ntree->type) {
      case NTREE_SHADER:
        ntreeShaderEndExecTree(ntree->runtime->execdata);
        break;
      case NTREE_TEXTURE:
        ntreeTexEndExecTree(ntree->runtime->execdata);
        ntree->runtime->execdata = nullptr;
        break;
    }
  }

  /* XXX not nice, but needed to free localized node groups properly */
  free_localized_node_groups(ntree);

  BLI_freelistN(&ntree->links);

  LISTBASE_FOREACH_MUTABLE (bNode *, node, &ntree->nodes) {
    node_free_node(ntree, node);
  }

  ntree->tree_interface.free_data();

  /* free preview hash */
  if (ntree->previews) {
    BKE_node_instance_hash_free(ntree->previews, (bNodeInstanceValueFP)node_preview_free);
  }

  if (ntree->id.tag & LIB_TAG_LOCALIZED) {
    BKE_libblock_free_data(&ntree->id, true);
  }

  MEM_delete(ntree->geometry_node_asset_traits);

  if (ntree->nested_node_refs) {
    MEM_freeN(ntree->nested_node_refs);
  }

  BKE_previewimg_free(&ntree->preview);
  MEM_delete(ntree->runtime);
}

static void library_foreach_node_socket(LibraryForeachIDData *data, bNodeSocket *sock)
{
  BKE_LIB_FOREACHID_PROCESS_FUNCTION_CALL(
      data,
      IDP_foreach_property(
          sock->prop, IDP_TYPE_FILTER_ID, BKE_lib_query_idpropertiesForeachIDLink_callback, data));

  switch (eNodeSocketDatatype(sock->type)) {
    case SOCK_OBJECT: {
      bNodeSocketValueObject &default_value = *sock->default_value_typed<bNodeSocketValueObject>();
      BKE_LIB_FOREACHID_PROCESS_IDSUPER(data, default_value.value, IDWALK_CB_USER);
      break;
    }
    case SOCK_IMAGE: {
      bNodeSocketValueImage &default_value = *sock->default_value_typed<bNodeSocketValueImage>();
      BKE_LIB_FOREACHID_PROCESS_IDSUPER(data, default_value.value, IDWALK_CB_USER);
      break;
    }
    case SOCK_COLLECTION: {
      bNodeSocketValueCollection &default_value =
          *sock->default_value_typed<bNodeSocketValueCollection>();
      BKE_LIB_FOREACHID_PROCESS_IDSUPER(data, default_value.value, IDWALK_CB_USER);
      break;
    }
    case SOCK_TEXTURE: {
      bNodeSocketValueTexture &default_value =
          *sock->default_value_typed<bNodeSocketValueTexture>();
      BKE_LIB_FOREACHID_PROCESS_IDSUPER(data, default_value.value, IDWALK_CB_USER);
      break;
    }
    case SOCK_MATERIAL: {
      bNodeSocketValueMaterial &default_value =
          *sock->default_value_typed<bNodeSocketValueMaterial>();
      BKE_LIB_FOREACHID_PROCESS_IDSUPER(data, default_value.value, IDWALK_CB_USER);
      break;
    }
    case SOCK_MENU: {
      /* This is a weak reference that gets updated at runtime and should be ignored when loading.
       */
      bNodeSocketValueMenu &default_value = *sock->default_value_typed<bNodeSocketValueMenu>();
      BKE_LIB_FOREACHID_PROCESS_IDSUPER(
          data, default_value.enum_ref.node_tree, IDWALK_CB_READFILE_IGNORE);
      break;
    }
    case SOCK_FLOAT:
    case SOCK_VECTOR:
    case SOCK_RGBA:
    case SOCK_BOOLEAN:
    case SOCK_ROTATION:
    case SOCK_INT:
    case SOCK_STRING:
    case SOCK_CUSTOM:
    case SOCK_SHADER:
    case SOCK_GEOMETRY:
      break;
  }
}

static void node_foreach_id(ID *id, LibraryForeachIDData *data)
{
  bNodeTree *ntree = reinterpret_cast<bNodeTree *>(id);

  BKE_LIB_FOREACHID_PROCESS_ID(
      data,
      ntree->owner_id,
      (IDWALK_CB_LOOPBACK | IDWALK_CB_NEVER_SELF | IDWALK_CB_READFILE_IGNORE));

  BKE_LIB_FOREACHID_PROCESS_IDSUPER(data, ntree->gpd, IDWALK_CB_USER);

  for (bNode *node : ntree->all_nodes()) {
    BKE_LIB_FOREACHID_PROCESS_ID(data, node->id, IDWALK_CB_USER);

    BKE_LIB_FOREACHID_PROCESS_FUNCTION_CALL(
        data,
        IDP_foreach_property(node->prop,
                             IDP_TYPE_FILTER_ID,
                             BKE_lib_query_idpropertiesForeachIDLink_callback,
                             data));
    LISTBASE_FOREACH (bNodeSocket *, sock, &node->inputs) {
      BKE_LIB_FOREACHID_PROCESS_FUNCTION_CALL(data, library_foreach_node_socket(data, sock));
    }
    LISTBASE_FOREACH (bNodeSocket *, sock, &node->outputs) {
      BKE_LIB_FOREACHID_PROCESS_FUNCTION_CALL(data, library_foreach_node_socket(data, sock));
    }
  }

  ntree->tree_interface.foreach_id(data);
}

static void node_foreach_cache(ID *id,
                               IDTypeForeachCacheFunctionCallback function_callback,
                               void *user_data)
{
  bNodeTree *nodetree = reinterpret_cast<bNodeTree *>(id);
  IDCacheKey key = {0};
  key.id_session_uuid = id->session_uuid;
  key.offset_in_ID = offsetof(bNodeTree, previews);

  /* TODO: see also `direct_link_nodetree()` in `readfile.cc`. */
#if 0
  function_callback(id, &key, static_cast<void **>(&nodetree->previews), 0, user_data);
#endif

  if (nodetree->type == NTREE_COMPOSIT) {
    for (bNode *node : nodetree->all_nodes()) {
      if (node->type == CMP_NODE_MOVIEDISTORTION) {
        key.offset_in_ID = size_t(BLI_ghashutil_strhash_p(node->name));
        function_callback(id, &key, static_cast<void **>(&node->storage), 0, user_data);
      }
    }
  }
}

static void node_foreach_path(ID *id, BPathForeachPathData *bpath_data)
{
  bNodeTree *ntree = reinterpret_cast<bNodeTree *>(id);

  switch (ntree->type) {
    case NTREE_SHADER: {
      for (bNode *node : ntree->all_nodes()) {
        if (node->type == SH_NODE_SCRIPT) {
          NodeShaderScript *nss = static_cast<NodeShaderScript *>(node->storage);
          BKE_bpath_foreach_path_fixed_process(bpath_data, nss->filepath, sizeof(nss->filepath));
        }
        else if (node->type == SH_NODE_TEX_IES) {
          NodeShaderTexIES *ies = static_cast<NodeShaderTexIES *>(node->storage);
          BKE_bpath_foreach_path_fixed_process(bpath_data, ies->filepath, sizeof(ies->filepath));
        }
      }
      break;
    }
    default:
      break;
  }
}

static ID **node_owner_pointer_get(ID *id)
{
  if ((id->flag & LIB_EMBEDDED_DATA) == 0) {
    return nullptr;
  }
  /* TODO: Sort this NO_MAIN or not for embedded node trees. See #86119. */
  // BLI_assert((id->tag & LIB_TAG_NO_MAIN) == 0);

  bNodeTree *ntree = reinterpret_cast<bNodeTree *>(id);
  BLI_assert(ntree->owner_id != nullptr);
  BLI_assert(ntreeFromID(ntree->owner_id) == ntree);

  return &ntree->owner_id;
}

}  // namespace blender::bke

namespace blender::bke::forward_compat {

static void write_node_socket_interface(BlendWriter *writer, const bNodeSocket *sock)
{
  BLO_write_struct(writer, bNodeSocket, sock);

  if (sock->prop) {
    IDP_BlendWrite(writer, sock->prop);
  }

  BLO_write_string(writer, sock->default_attribute_name);

  write_node_socket_default_value(writer, sock);
}

/* Construct a bNodeSocket that represents a node group socket the old way. */
static bNodeSocket *make_socket(bNodeTree *ntree,
                                const eNodeSocketInOut in_out,
                                const StringRef idname,
                                const StringRef name,
                                const StringRef identifier)
{
  bNodeSocketType *stype = nodeSocketTypeFind(idname.data());
  if (stype == nullptr) {
    return nullptr;
  }

  bNodeSocket *sock = MEM_cnew<bNodeSocket>(__func__);
  sock->runtime = MEM_new<bNodeSocketRuntime>(__func__);
  STRNCPY(sock->idname, stype->idname);
  sock->in_out = int(in_out);
  sock->type = int(SOCK_CUSTOM); /* int type undefined by default */
  node_socket_set_typeinfo(ntree, sock, stype);

  sock->limit = (in_out == SOCK_IN ? 1 : 0xFFF);

  STRNCPY(sock->identifier, identifier.data());
  STRNCPY(sock->name, name.data());
  sock->storage = nullptr;
  sock->flag |= SOCK_COLLAPSED;

  return sock;
}

/**
 * Socket interface reconstruction for forward compatibility.
 * To enable previous Blender versions to read the new interface DNA data,
 * construct the bNodeSocket inputs/outputs lists.
 * This discards any information about panels and alternating input/output order,
 * but all functional information is preserved for executing node trees.
 */
static void construct_interface_as_legacy_sockets(bNodeTree *ntree)
{
  BLI_assert(BLI_listbase_is_empty(&ntree->inputs_legacy));
  BLI_assert(BLI_listbase_is_empty(&ntree->outputs_legacy));

  auto make_legacy_socket = [&](const bNodeTreeInterfaceSocket &socket,
                                eNodeSocketInOut in_out) -> bNodeSocket * {
    bNodeSocket *iosock = make_socket(
        ntree, in_out, socket.socket_type, socket.name ? socket.name : "", socket.identifier);
    if (!iosock) {
      return nullptr;
    }

    if (socket.description) {
      STRNCPY(iosock->description, socket.description);
    }
    node_socket_copy_default_value_data(
        eNodeSocketDatatype(iosock->typeinfo->type), iosock->default_value, socket.socket_data);
    if (socket.properties) {
      iosock->prop = IDP_CopyProperty(socket.properties);
    }
    SET_FLAG_FROM_TEST(
        iosock->flag, socket.flag & NODE_INTERFACE_SOCKET_HIDE_VALUE, SOCK_HIDE_VALUE);
    SET_FLAG_FROM_TEST(
        iosock->flag, socket.flag & NODE_INTERFACE_SOCKET_HIDE_IN_MODIFIER, SOCK_HIDE_IN_MODIFIER);
    iosock->attribute_domain = socket.attribute_domain;
    iosock->default_attribute_name = BLI_strdup_null(socket.default_attribute_name);
    return iosock;
  };

  /* Construct inputs/outputs socket lists in the node tree. */
  ntree->tree_interface.foreach_item([&](const bNodeTreeInterfaceItem &item) {
    if (const bNodeTreeInterfaceSocket *socket =
            node_interface::get_item_as<bNodeTreeInterfaceSocket>(&item))
    {
      if (socket->flag & NODE_INTERFACE_SOCKET_INPUT) {
        if (bNodeSocket *legacy_socket = make_legacy_socket(*socket, SOCK_IN)) {
          BLI_addtail(&ntree->inputs_legacy, legacy_socket);
        }
      }
      if (socket->flag & NODE_INTERFACE_SOCKET_OUTPUT) {
        if (bNodeSocket *legacy_socket = make_legacy_socket(*socket, SOCK_OUT)) {
          BLI_addtail(&ntree->outputs_legacy, legacy_socket);
        }
      }
    }
    return true;
  });
}

static void write_legacy_sockets(BlendWriter *writer, bNodeTree *ntree)
{
  /* Write inputs/outputs */
  LISTBASE_FOREACH (bNodeSocket *, sock, &ntree->inputs_legacy) {
    write_node_socket_interface(writer, sock);
  }
  LISTBASE_FOREACH (bNodeSocket *, sock, &ntree->outputs_legacy) {
    write_node_socket_interface(writer, sock);
  }
}

static void legacy_socket_interface_free(bNodeSocket *sock)
{
  if (sock->prop) {
    IDP_FreeProperty_ex(sock->prop, false);
  }

  if (sock->default_value) {
    MEM_freeN(sock->default_value);
  }
  if (sock->default_attribute_name) {
    MEM_freeN(sock->default_attribute_name);
  }
  MEM_delete(sock->runtime);
}

static void cleanup_legacy_sockets(bNodeTree *ntree)
{
  /* Clean up temporary inputs/outputs. */
  LISTBASE_FOREACH_MUTABLE (bNodeSocket *, socket, &ntree->inputs_legacy) {
    legacy_socket_interface_free(socket);
    MEM_freeN(socket);
  }
  LISTBASE_FOREACH_MUTABLE (bNodeSocket *, socket, &ntree->outputs_legacy) {
    legacy_socket_interface_free(socket);
    MEM_freeN(socket);
  }
  BLI_listbase_clear(&ntree->inputs_legacy);
  BLI_listbase_clear(&ntree->outputs_legacy);
}

}  // namespace blender::bke::forward_compat

static void write_node_socket_default_value(BlendWriter *writer, const bNodeSocket *sock)
{
  if (sock->default_value == nullptr) {
    return;
  }

  switch (eNodeSocketDatatype(sock->type)) {
    case SOCK_FLOAT:
      BLO_write_struct(writer, bNodeSocketValueFloat, sock->default_value);
      break;
    case SOCK_VECTOR:
      BLO_write_struct(writer, bNodeSocketValueVector, sock->default_value);
      break;
    case SOCK_RGBA:
      BLO_write_struct(writer, bNodeSocketValueRGBA, sock->default_value);
      break;
    case SOCK_BOOLEAN:
      BLO_write_struct(writer, bNodeSocketValueBoolean, sock->default_value);
      break;
    case SOCK_INT:
      BLO_write_struct(writer, bNodeSocketValueInt, sock->default_value);
      break;
    case SOCK_STRING:
      BLO_write_struct(writer, bNodeSocketValueString, sock->default_value);
      break;
    case SOCK_OBJECT:
      BLO_write_struct(writer, bNodeSocketValueObject, sock->default_value);
      break;
    case SOCK_IMAGE:
      BLO_write_struct(writer, bNodeSocketValueImage, sock->default_value);
      break;
    case SOCK_COLLECTION:
      BLO_write_struct(writer, bNodeSocketValueCollection, sock->default_value);
      break;
    case SOCK_TEXTURE:
      BLO_write_struct(writer, bNodeSocketValueTexture, sock->default_value);
      break;
    case SOCK_MATERIAL:
      BLO_write_struct(writer, bNodeSocketValueMaterial, sock->default_value);
      break;
    case SOCK_ROTATION:
      BLO_write_struct(writer, bNodeSocketValueRotation, sock->default_value);
      break;
    case SOCK_MENU: {
      BLO_write_struct(writer, bNodeSocketValueMenu, sock->default_value);
      break;
    }
    case SOCK_CUSTOM:
      /* Custom node sockets where default_value is defined uses custom properties for storage. */
      break;
    case SOCK_SHADER:
    case SOCK_GEOMETRY:
      BLI_assert_unreachable();
      break;
  }
}

static void write_node_socket(BlendWriter *writer, const bNodeSocket *sock)
{
  BLO_write_struct(writer, bNodeSocket, sock);

  if (sock->prop) {
    IDP_BlendWrite(writer, sock->prop);
  }

  /* This property should only be used for group node "interface" sockets. */
  BLI_assert(sock->default_attribute_name == nullptr);

  write_node_socket_default_value(writer, sock);
}

void ntreeBlendWrite(BlendWriter *writer, bNodeTree *ntree)
{
  BKE_id_blend_write(writer, &ntree->id);

  for (bNode *node : ntree->all_nodes()) {
    if (ntree->type == NTREE_SHADER && node->type == SH_NODE_BSDF_HAIR_PRINCIPLED) {
      /* For Principeld Hair BSDF, also write to `node->custom1` for forward compatibility, because
       * prior to 4.0 `node->custom1` was used for color parametrization instead of
       * `node->storage->parametrization`. */
      NodeShaderHairPrincipled *data = static_cast<NodeShaderHairPrincipled *>(node->storage);
      node->custom1 = data->parametrization;
    }

    BLO_write_struct(writer, bNode, node);

    if (node->prop) {
      IDP_BlendWrite(writer, node->prop);
    }

    LISTBASE_FOREACH (bNodeSocket *, sock, &node->inputs) {
      write_node_socket(writer, sock);
    }
    LISTBASE_FOREACH (bNodeSocket *, sock, &node->outputs) {
      write_node_socket(writer, sock);
    }
    BLO_write_struct_array(
        writer, bNodePanelState, node->num_panel_states, node->panel_states_array);

    if (node->storage) {
      if (ELEM(ntree->type, NTREE_SHADER, NTREE_GEOMETRY) &&
          ELEM(node->type, SH_NODE_CURVE_VEC, SH_NODE_CURVE_RGB, SH_NODE_CURVE_FLOAT))
      {
        BKE_curvemapping_blend_write(writer, static_cast<const CurveMapping *>(node->storage));
      }
      else if (ntree->type == NTREE_SHADER && (node->type == SH_NODE_SCRIPT)) {
        NodeShaderScript *nss = static_cast<NodeShaderScript *>(node->storage);
        if (nss->bytecode) {
          BLO_write_string(writer, nss->bytecode);
        }
        BLO_write_struct_by_name(writer, node->typeinfo->storagename, node->storage);
      }
      else if ((ntree->type == NTREE_COMPOSIT) && ELEM(node->type,
                                                       CMP_NODE_TIME,
                                                       CMP_NODE_CURVE_VEC,
                                                       CMP_NODE_CURVE_RGB,
                                                       CMP_NODE_HUECORRECT))
      {
        BKE_curvemapping_blend_write(writer, static_cast<const CurveMapping *>(node->storage));
      }
      else if ((ntree->type == NTREE_TEXTURE) &&
               ELEM(node->type, TEX_NODE_CURVE_RGB, TEX_NODE_CURVE_TIME))
      {
        BKE_curvemapping_blend_write(writer, static_cast<const CurveMapping *>(node->storage));
      }
      else if ((ntree->type == NTREE_COMPOSIT) && (node->type == CMP_NODE_MOVIEDISTORTION)) {
        /* pass */
      }
      else if ((ntree->type == NTREE_COMPOSIT) && (node->type == CMP_NODE_GLARE)) {
        /* Simple forward compatibility for fix for #50736.
         * Not ideal (there is no ideal solution here), but should do for now. */
        NodeGlare *ndg = static_cast<NodeGlare *>(node->storage);
        /* Not in undo case. */
        if (!BLO_write_is_undo(writer)) {
          switch (ndg->type) {
            case 2: /* Grrrr! magic numbers :( */
              ndg->angle = ndg->streaks;
              break;
            case 0:
              ndg->angle = ndg->star_45;
              break;
            default:
              break;
          }
        }
        BLO_write_struct_by_name(writer, node->typeinfo->storagename, node->storage);
      }
      else if ((ntree->type == NTREE_COMPOSIT) &&
               ELEM(node->type, CMP_NODE_CRYPTOMATTE, CMP_NODE_CRYPTOMATTE_LEGACY))
      {
        NodeCryptomatte *nc = static_cast<NodeCryptomatte *>(node->storage);
        BLO_write_string(writer, nc->matte_id);
        LISTBASE_FOREACH (CryptomatteEntry *, entry, &nc->entries) {
          BLO_write_struct(writer, CryptomatteEntry, entry);
        }
        BLO_write_struct_by_name(writer, node->typeinfo->storagename, node->storage);
      }
      else if (node->type == FN_NODE_INPUT_STRING) {
        NodeInputString *storage = static_cast<NodeInputString *>(node->storage);
        if (storage->string) {
          BLO_write_string(writer, storage->string);
        }
        BLO_write_struct_by_name(writer, node->typeinfo->storagename, storage);
      }
      else if (node->typeinfo != &blender::bke::NodeTypeUndefined) {
        BLO_write_struct_by_name(writer, node->typeinfo->storagename, node->storage);
      }
    }

    if (node->type == CMP_NODE_OUTPUT_FILE) {
      /* Inputs have their own storage data. */
      NodeImageMultiFile *nimf = (NodeImageMultiFile *)node->storage;
      BKE_image_format_blend_write(writer, &nimf->format);

      LISTBASE_FOREACH (bNodeSocket *, sock, &node->inputs) {
        NodeImageMultiFileSocket *sockdata = static_cast<NodeImageMultiFileSocket *>(
            sock->storage);
        BLO_write_struct(writer, NodeImageMultiFileSocket, sockdata);
        BKE_image_format_blend_write(writer, &sockdata->format);
      }
    }
    if (ELEM(node->type, CMP_NODE_IMAGE, CMP_NODE_R_LAYERS)) {
      /* Write extra socket info. */
      LISTBASE_FOREACH (bNodeSocket *, sock, &node->outputs) {
        BLO_write_struct(writer, NodeImageLayer, sock->storage);
      }
    }
    if (node->type == GEO_NODE_SIMULATION_OUTPUT) {
      blender::nodes::SimulationItemsAccessor::blend_write(writer, *node);
    }
    if (node->type == GEO_NODE_REPEAT_OUTPUT) {
      blender::nodes::RepeatItemsAccessor::blend_write(writer, *node);
    }
<<<<<<< HEAD
    if (node->type == GEO_NODE_MENU_SWITCH) {
      const NodeMenuSwitch &storage = *static_cast<const NodeMenuSwitch *>(node->storage);
      BLO_write_struct_array(writer,
                             NodeEnumItem,
                             storage.enum_definition.items_num,
                             storage.enum_definition.items_array);
      for (const NodeEnumItem &item : storage.enum_definition.items()) {
        BLO_write_string(writer, item.name);
        BLO_write_string(writer, item.description);
      }
=======
    if (node->type == GEO_NODE_INDEX_SWITCH) {
      blender::nodes::IndexSwitchItemsAccessor::blend_write(writer, *node);
>>>>>>> b04b607f
    }
  }

  LISTBASE_FOREACH (bNodeLink *, link, &ntree->links) {
    BLO_write_struct(writer, bNodeLink, link);
  }

  ntree->tree_interface.write(writer);
  if (!BLO_write_is_undo(writer)) {
    blender::bke::forward_compat::write_legacy_sockets(writer, ntree);
  }

  BLO_write_struct(writer, GeometryNodeAssetTraits, ntree->geometry_node_asset_traits);

  BLO_write_struct_array(
      writer, bNestedNodeRef, ntree->nested_node_refs_num, ntree->nested_node_refs);

  BKE_previewimg_blend_write(writer, ntree->preview);
}

namespace blender::bke {

static void ntree_blend_write(BlendWriter *writer, ID *id, const void *id_address)
{
  bNodeTree *ntree = reinterpret_cast<bNodeTree *>(id);

  /* Clean up, important in undo case to reduce false detection of changed datablocks. */
  ntree->typeinfo = nullptr;
  ntree->runtime->execdata = nullptr;

  if (!BLO_write_is_undo(writer)) {
    /* Generate legacy inputs/outputs socket ListBase for forward compatibility.
     * Note: this has to happen before writing the ntree struct itself so that the ListBase
     * first/last pointers are valid. */
    blender::bke::forward_compat::construct_interface_as_legacy_sockets(ntree);
  }

  BLO_write_id_struct(writer, bNodeTree, id_address, &ntree->id);

  ntreeBlendWrite(writer, ntree);

  if (!BLO_write_is_undo(writer)) {
    blender::bke::forward_compat::cleanup_legacy_sockets(ntree);
  }
}

/**
 * Sockets with default_value data must be known built-in types, otherwise reading and writing data
 * correctly cannot be guaranteed. Discard any socket with default_value data that has an unknown
 * type.
 */
static bool is_node_socket_supported(const bNodeSocket *sock)
{
  switch (eNodeSocketDatatype(sock->type)) {
    case SOCK_FLOAT:
    case SOCK_VECTOR:
    case SOCK_RGBA:
    case SOCK_BOOLEAN:
    case SOCK_INT:
    case SOCK_STRING:
    case SOCK_CUSTOM:
    case SOCK_SHADER:
    case SOCK_GEOMETRY:
    case SOCK_OBJECT:
    case SOCK_IMAGE:
    case SOCK_COLLECTION:
    case SOCK_TEXTURE:
    case SOCK_MATERIAL:
    case SOCK_ROTATION:
    case SOCK_MENU:
      return true;
  }
  return false;
}

static void direct_link_node_socket(BlendDataReader *reader, bNodeSocket *sock)
{
  BLO_read_data_address(reader, &sock->prop);
  IDP_BlendDataRead(reader, &sock->prop);

  BLO_read_data_address(reader, &sock->link);
  sock->typeinfo = nullptr;
  BLO_read_data_address(reader, &sock->storage);
  BLO_read_data_address(reader, &sock->default_value);
  BLO_read_data_address(reader, &sock->default_attribute_name);
  sock->runtime = MEM_new<bNodeSocketRuntime>(__func__);
}

static void direct_link_node_socket_list(BlendDataReader *reader, ListBase *socket_list)
{
  LISTBASE_FOREACH_MUTABLE (bNodeSocket *, sock, socket_list) {
    if (is_node_socket_supported(sock)) {
      direct_link_node_socket(reader, sock);
    }
    else {
      /* Remove unsupported sockets. */
      BLI_remlink(socket_list, sock);
      MEM_SAFE_FREE(sock);
    }
  }
}

void ntreeBlendReadData(BlendDataReader *reader, ID *owner_id, bNodeTree *ntree)
{
  /* Special case for this pointer, do not rely on regular `lib_link` process here. Avoids needs
   * for do_versioning, and ensures coherence of data in any case.
   *
   * NOTE: Old versions are very often 'broken' here, just fix it silently in these cases.
   */
  if (BLO_read_fileversion_get(reader) > 300) {
    BLI_assert((ntree->id.flag & LIB_EMBEDDED_DATA) != 0 || owner_id == nullptr);
  }
  BLI_assert(owner_id == nullptr || owner_id->lib == ntree->id.lib);
  if (owner_id != nullptr && (ntree->id.flag & LIB_EMBEDDED_DATA) == 0) {
    /* This is unfortunate, but currently a lot of existing files (including startup ones) have
     * missing `LIB_EMBEDDED_DATA` flag.
     *
     * NOTE: Using do_version is not a solution here, since this code will be called before any
     * do_version takes place. Keeping it here also ensures future (or unknown existing) similar
     * bugs won't go easily unnoticed. */
    if (BLO_read_fileversion_get(reader) > 300) {
      CLOG_WARN(&LOG,
                "Fixing root node tree '%s' owned by '%s' missing EMBEDDED tag, please consider "
                "re-saving your (startup) file",
                ntree->id.name,
                owner_id->name);
    }
    ntree->id.flag |= LIB_EMBEDDED_DATA;
  }
  ntree->owner_id = owner_id;

  /* NOTE: writing and reading goes in sync, for speed. */
  ntree->typeinfo = nullptr;

  ntree->runtime = MEM_new<bNodeTreeRuntime>(__func__);
  BKE_ntree_update_tag_missing_runtime_data(ntree);

  BLO_read_list(reader, &ntree->nodes);
  int i;
  LISTBASE_FOREACH_INDEX (bNode *, node, &ntree->nodes, i) {
    node->runtime = MEM_new<bNodeRuntime>(__func__);
    node->typeinfo = nullptr;
    node->runtime->index_in_tree = i;

    /* Create the `nodes_by_id` cache eagerly so it can be expected to be valid. Because
     * we create it here we also have to check for zero identifiers from previous versions. */
    if (node->identifier == 0 || ntree->runtime->nodes_by_id.contains_as(node->identifier)) {
      nodeUniqueID(ntree, node);
    }
    else {
      ntree->runtime->nodes_by_id.add_new(node);
    }

    BLO_read_list(reader, &node->inputs);
    BLO_read_list(reader, &node->outputs);
    BLO_read_data_address(reader, &node->panel_states_array);

    BLO_read_data_address(reader, &node->prop);
    IDP_BlendDataRead(reader, &node->prop);

    if (node->type == CMP_NODE_MOVIEDISTORTION) {
      /* Do nothing, this is runtime cache and hence handled by generic code using
       * `IDTypeInfo.foreach_cache` callback. */
    }
    else {
      BLO_read_data_address(reader, &node->storage);
    }

    if (node->storage) {
      switch (node->type) {
        case SH_NODE_CURVE_VEC:
        case SH_NODE_CURVE_RGB:
        case SH_NODE_CURVE_FLOAT:
        case CMP_NODE_TIME:
        case CMP_NODE_CURVE_VEC:
        case CMP_NODE_CURVE_RGB:
        case CMP_NODE_HUECORRECT:
        case TEX_NODE_CURVE_RGB:
        case TEX_NODE_CURVE_TIME: {
          BKE_curvemapping_blend_read(reader, static_cast<CurveMapping *>(node->storage));
          break;
        }
        case SH_NODE_SCRIPT: {
          NodeShaderScript *nss = static_cast<NodeShaderScript *>(node->storage);
          BLO_read_data_address(reader, &nss->bytecode);
          break;
        }
        case SH_NODE_TEX_POINTDENSITY: {
          NodeShaderTexPointDensity *npd = static_cast<NodeShaderTexPointDensity *>(node->storage);
          npd->pd = blender::dna::shallow_zero_initialize();
          break;
        }
        case SH_NODE_TEX_IMAGE: {
          NodeTexImage *tex = static_cast<NodeTexImage *>(node->storage);
          tex->iuser.scene = nullptr;
          break;
        }
        case SH_NODE_TEX_ENVIRONMENT: {
          NodeTexEnvironment *tex = static_cast<NodeTexEnvironment *>(node->storage);
          tex->iuser.scene = nullptr;
          break;
        }
        case CMP_NODE_IMAGE:
        case CMP_NODE_R_LAYERS:
        case CMP_NODE_VIEWER: {
          ImageUser *iuser = static_cast<ImageUser *>(node->storage);
          iuser->scene = nullptr;
          break;
        }
        case CMP_NODE_CRYPTOMATTE_LEGACY:
        case CMP_NODE_CRYPTOMATTE: {
          NodeCryptomatte *nc = static_cast<NodeCryptomatte *>(node->storage);
          BLO_read_data_address(reader, &nc->matte_id);
          BLO_read_list(reader, &nc->entries);
          BLI_listbase_clear(&nc->runtime.layers);
          break;
        }
        case TEX_NODE_IMAGE: {
          ImageUser *iuser = static_cast<ImageUser *>(node->storage);
          iuser->scene = nullptr;
          break;
        }
        case CMP_NODE_OUTPUT_FILE: {
          NodeImageMultiFile *nimf = static_cast<NodeImageMultiFile *>(node->storage);
          BKE_image_format_blend_read_data(reader, &nimf->format);
          break;
        }
        case FN_NODE_INPUT_STRING: {
          NodeInputString *storage = static_cast<NodeInputString *>(node->storage);
          BLO_read_data_address(reader, &storage->string);
          break;
        }
        case GEO_NODE_SIMULATION_OUTPUT: {
          blender::nodes::SimulationItemsAccessor::blend_read_data(reader, *node);
          break;
        }
        case GEO_NODE_REPEAT_OUTPUT: {
          blender::nodes::RepeatItemsAccessor::blend_read_data(reader, *node);
          break;
        }
<<<<<<< HEAD
        case GEO_NODE_MENU_SWITCH: {
          NodeMenuSwitch &storage = *static_cast<NodeMenuSwitch *>(node->storage);
          BLO_read_data_address(reader, &storage.enum_definition.items_array);
          for (const NodeEnumItem &item : storage.enum_definition.items()) {
            BLO_read_data_address(reader, &item.name);
            BLO_read_data_address(reader, &item.description);
          }
=======
        case GEO_NODE_INDEX_SWITCH: {
          blender::nodes::IndexSwitchItemsAccessor::blend_read_data(reader, *node);
>>>>>>> b04b607f
          break;
        }

        default:
          break;
      }
    }
  }
  BLO_read_list(reader, &ntree->links);
  BLI_assert(ntree->all_nodes().size() == BLI_listbase_count(&ntree->nodes));

  /* and we connect the rest */
  LISTBASE_FOREACH (bNode *, node, &ntree->nodes) {
    BLO_read_data_address(reader, &node->parent);

    direct_link_node_socket_list(reader, &node->inputs);
    direct_link_node_socket_list(reader, &node->outputs);

    /* Socket storage. */
    if (node->type == CMP_NODE_OUTPUT_FILE) {
      LISTBASE_FOREACH (bNodeSocket *, sock, &node->inputs) {
        NodeImageMultiFileSocket *sockdata = static_cast<NodeImageMultiFileSocket *>(
            sock->storage);
        BKE_image_format_blend_read_data(reader, &sockdata->format);
      }
    }
  }

  /* Read legacy interface socket lists for versioning. */
  BLO_read_list(reader, &ntree->inputs_legacy);
  BLO_read_list(reader, &ntree->outputs_legacy);
  direct_link_node_socket_list(reader, &ntree->inputs_legacy);
  direct_link_node_socket_list(reader, &ntree->outputs_legacy);

  ntree->tree_interface.read_data(reader);

  LISTBASE_FOREACH (bNodeLink *, link, &ntree->links) {
    BLO_read_data_address(reader, &link->fromnode);
    BLO_read_data_address(reader, &link->tonode);
    BLO_read_data_address(reader, &link->fromsock);
    BLO_read_data_address(reader, &link->tosock);
  }

  BLO_read_data_address(reader, &ntree->geometry_node_asset_traits);
  BLO_read_data_address(reader, &ntree->nested_node_refs);

  /* TODO: should be dealt by new generic cache handling of IDs... */
  ntree->previews = nullptr;

  BLO_read_data_address(reader, &ntree->preview);
  BKE_previewimg_blend_read(reader, ntree->preview);

  /* type verification is in lib-link */
}

static void ntree_blend_read_data(BlendDataReader *reader, ID *id)
{
  bNodeTree *ntree = reinterpret_cast<bNodeTree *>(id);
  ntreeBlendReadData(reader, nullptr, ntree);
}

static void ntree_blend_read_after_liblink(BlendLibReader *reader, ID *id)
{
  bNodeTree *ntree = reinterpret_cast<bNodeTree *>(id);

  /* Set `node->typeinfo` pointers. This is done in lib linking, after the
   * first versioning that can change types still without functions that
   * update the `typeinfo` pointers. Versioning after lib linking needs
   * these top be valid. */
  ntreeSetTypes(nullptr, ntree);

  /* For nodes with static socket layout, add/remove sockets as needed
   * to match the static layout. */
  if (!BLO_read_lib_is_undo(reader)) {
    LISTBASE_FOREACH (bNode *, node, &ntree->nodes) {
      /* Don't update node groups here because they may depend on other node groups which are not
       * fully versioned yet and don't have `typeinfo` pointers set. */
      if (!node->is_group()) {
        node_verify_sockets(ntree, node, false);
      }
    }
  }
}

void node_update_asset_metadata(bNodeTree &node_tree)
{
  AssetMetaData *asset_data = node_tree.id.asset_data;
  if (!asset_data) {
    return;
  }

  BKE_asset_metadata_idprop_ensure(asset_data, idprop::create("type", node_tree.type).release());
  auto inputs = idprop::create_group("inputs");
  auto outputs = idprop::create_group("outputs");
  node_tree.ensure_interface_cache();
  for (const bNodeTreeInterfaceSocket *socket : node_tree.interface_inputs()) {
    auto property = idprop::create(socket->name ? socket->name : "", socket->socket_type);
    IDP_AddToGroup(inputs.get(), property.release());
  }
  for (const bNodeTreeInterfaceSocket *socket : node_tree.interface_outputs()) {
    auto property = idprop::create(socket->name ? socket->name : "", socket->socket_type);
    IDP_AddToGroup(outputs.get(), property.release());
  }
  BKE_asset_metadata_idprop_ensure(asset_data, inputs.release());
  BKE_asset_metadata_idprop_ensure(asset_data, outputs.release());
  if (node_tree.geometry_node_asset_traits) {
    auto property = idprop::create("geometry_node_asset_traits_flag",
                                   node_tree.geometry_node_asset_traits->flag);
    BKE_asset_metadata_idprop_ensure(asset_data, property.release());
  }
}

static void node_tree_asset_pre_save(void *asset_ptr, AssetMetaData * /*asset_data*/)
{
  node_update_asset_metadata(*static_cast<bNodeTree *>(asset_ptr));
}

static void node_tree_asset_on_mark_asset(void *asset_ptr, AssetMetaData * /*asset_data*/)
{
  node_update_asset_metadata(*static_cast<bNodeTree *>(asset_ptr));
}

}  // namespace blender::bke

static AssetTypeInfo AssetType_NT = {
    /*pre_save_fn*/ blender::bke::node_tree_asset_pre_save,
    /*on_mark_asset_fn*/ blender::bke::node_tree_asset_on_mark_asset,
};

IDTypeInfo IDType_ID_NT = {
    /*id_code*/ ID_NT,
    /*id_filter*/ FILTER_ID_NT,
    /*main_listbase_index*/ INDEX_ID_NT,
    /*struct_size*/ sizeof(bNodeTree),
    /*name*/ "NodeTree",
    /*name_plural*/ N_("node_groups"),
    /*translation_context*/ BLT_I18NCONTEXT_ID_NODETREE,
    /*flags*/ IDTYPE_FLAGS_APPEND_IS_REUSABLE,
    /*asset_type_info*/ &AssetType_NT,

    /*init_data*/ blender::bke::ntree_init_data,
    /*copy_data*/ blender::bke::ntree_copy_data,
    /*free_data*/ blender::bke::ntree_free_data,
    /*make_local*/ nullptr,
    /*foreach_id*/ blender::bke::node_foreach_id,
    /*foreach_cache*/ blender::bke::node_foreach_cache,
    /*foreach_path*/ blender::bke::node_foreach_path,
    /*owner_pointer_get*/ blender::bke::node_owner_pointer_get,

    /*blend_write*/ blender::bke::ntree_blend_write,
    /*blend_read_data*/ blender::bke::ntree_blend_read_data,
    /*blend_read_after_liblink*/ blender::bke::ntree_blend_read_after_liblink,

    /*blend_read_undo_preserve*/ nullptr,

    /*lib_override_apply_post*/ nullptr,
};

namespace blender::bke {

static void node_add_sockets_from_type(bNodeTree *ntree, bNode *node, bNodeType *ntype)
{
  if (ntype->declare) {
    node_verify_sockets(ntree, node, true);
    return;
  }
  bNodeSocketTemplate *sockdef;

  if (ntype->inputs) {
    sockdef = ntype->inputs;
    while (sockdef->type != -1) {
      node_add_socket_from_template(ntree, node, sockdef, SOCK_IN);
      sockdef++;
    }
  }
  if (ntype->outputs) {
    sockdef = ntype->outputs;
    while (sockdef->type != -1) {
      node_add_socket_from_template(ntree, node, sockdef, SOCK_OUT);
      sockdef++;
    }
  }
}

/* NOTE: This function is called to initialize node data based on the type.
 * The #bNodeType may not be registered at creation time of the node,
 * so this can be delayed until the node type gets registered.
 */
static void node_init(const bContext *C, bNodeTree *ntree, bNode *node)
{
  BLI_assert(ntree != nullptr);
  bNodeType *ntype = node->typeinfo;
  if (ntype == &blender::bke::NodeTypeUndefined) {
    return;
  }

  /* only do this once */
  if (node->flag & NODE_INIT) {
    return;
  }

  node->flag = NODE_SELECT | NODE_OPTIONS | ntype->flag;
  node->width = ntype->width;
  node->height = ntype->height;
  node->color[0] = node->color[1] = node->color[2] = 0.608; /* default theme color */
  /* initialize the node name with the node label.
   * NOTE: do this after the initfunc so nodes get their data set which may be used in naming
   * (node groups for example) */
  /* XXX Do not use nodeLabel() here, it returns translated content for UI,
   *     which should *only* be used in UI, *never* in data...
   *     Data have their own translation option!
   *     This solution may be a bit rougher than nodeLabel()'s returned string, but it's simpler
   *     than adding "do_translate" flags to this func (and labelfunc() as well). */
  STRNCPY_UTF8(node->name, DATA_(ntype->ui_name));
  nodeUniqueName(ntree, node);

  /* Generally sockets should be added after the initialization, because the set of sockets might
   * depend on node properties. */
  const bool add_sockets_before_init = node->type == CMP_NODE_R_LAYERS;
  if (add_sockets_before_init) {
    node_add_sockets_from_type(ntree, node, ntype);
  }

  if (ntype->initfunc != nullptr) {
    ntype->initfunc(ntree, node);
  }

  if (ntree->typeinfo && ntree->typeinfo->node_add_init) {
    ntree->typeinfo->node_add_init(ntree, node);
  }

  if (!add_sockets_before_init) {
    node_add_sockets_from_type(ntree, node, ntype);
  }

  if (node->id) {
    id_us_plus(node->id);
  }

  if (ntype->initfunc_api) {
    PointerRNA ptr = RNA_pointer_create(&ntree->id, &RNA_Node, node);

    /* XXX WARNING: context can be nullptr in case nodes are added in do_versions.
     * Delayed init is not supported for nodes with context-based `initfunc_api` at the moment. */
    BLI_assert(C != nullptr);
    ntype->initfunc_api(C, &ptr);
  }

  node->flag |= NODE_INIT;
}

static void ntree_set_typeinfo(bNodeTree *ntree, bNodeTreeType *typeinfo)
{
  if (typeinfo) {
    ntree->typeinfo = typeinfo;
  }
  else {
    ntree->typeinfo = &blender::bke::NodeTreeTypeUndefined;
  }

  /* Deprecated integer type. */
  ntree->type = ntree->typeinfo->type;
  BKE_ntree_update_tag_all(ntree);
}

static void node_set_typeinfo(const bContext *C,
                              bNodeTree *ntree,
                              bNode *node,
                              bNodeType *typeinfo)
{
  /* for nodes saved in older versions storage can get lost, make undefined then */
  if (node->flag & NODE_INIT) {
    if (typeinfo && typeinfo->storagename[0] && !node->storage) {
      typeinfo = nullptr;
    }
  }

  if (typeinfo) {
    node->typeinfo = typeinfo;

    /* deprecated integer type */
    node->type = typeinfo->type;

    /* initialize the node if necessary */
    node_init(C, ntree, node);
  }
  else {
    node->typeinfo = &blender::bke::NodeTypeUndefined;
  }
}

/* WARNING: default_value must either be null or match the typeinfo at this point.
 * This function is called both for initializing new sockets and after loading files.
 */
static void node_socket_set_typeinfo(bNodeTree *ntree,
                                     bNodeSocket *sock,
                                     bNodeSocketType *typeinfo)
{
  if (typeinfo) {
    sock->typeinfo = typeinfo;

    /* deprecated integer type */
    sock->type = typeinfo->type;

    if (sock->default_value == nullptr) {
      /* initialize the default_value pointer used by standard socket types */
      node_socket_init_default_value(sock);
    }
  }
  else {
    sock->typeinfo = &blender::bke::NodeSocketTypeUndefined;
  }
  BKE_ntree_update_tag_socket_type(ntree, sock);
}

/* Set specific typeinfo pointers in all node trees on register/unregister */
static void update_typeinfo(Main *bmain,
                            const bContext *C,
                            bNodeTreeType *treetype,
                            bNodeType *nodetype,
                            bNodeSocketType *socktype,
                            const bool unregister)
{
  if (!bmain) {
    return;
  }

  FOREACH_NODETREE_BEGIN (bmain, ntree, id) {
    if (treetype && STREQ(ntree->idname, treetype->idname)) {
      ntree_set_typeinfo(ntree, unregister ? nullptr : treetype);
    }

    /* initialize nodes */
    for (bNode *node : ntree->all_nodes()) {
      if (nodetype && STREQ(node->idname, nodetype->idname)) {
        node_set_typeinfo(C, ntree, node, unregister ? nullptr : nodetype);
      }

      /* initialize node sockets */
      LISTBASE_FOREACH (bNodeSocket *, sock, &node->inputs) {
        if (socktype && STREQ(sock->idname, socktype->idname)) {
          node_socket_set_typeinfo(ntree, sock, unregister ? nullptr : socktype);
        }
      }
      LISTBASE_FOREACH (bNodeSocket *, sock, &node->outputs) {
        if (socktype && STREQ(sock->idname, socktype->idname)) {
          node_socket_set_typeinfo(ntree, sock, unregister ? nullptr : socktype);
        }
      }
    }
  }
  FOREACH_NODETREE_END;
}

}  // namespace blender::bke

void ntreeSetTypes(const bContext *C, bNodeTree *ntree)
{
  blender::bke::ntree_set_typeinfo(ntree, ntreeTypeFind(ntree->idname));

  for (bNode *node : ntree->all_nodes()) {
    /* Set socket typeinfo first because node initialization may rely on socket typeinfo for
     * generating declarations. */
    LISTBASE_FOREACH (bNodeSocket *, sock, &node->inputs) {
      blender::bke::node_socket_set_typeinfo(ntree, sock, nodeSocketTypeFind(sock->idname));
    }
    LISTBASE_FOREACH (bNodeSocket *, sock, &node->outputs) {
      blender::bke::node_socket_set_typeinfo(ntree, sock, nodeSocketTypeFind(sock->idname));
    }

    blender::bke::node_set_typeinfo(C, ntree, node, nodeTypeFind(node->idname));
  }
}

namespace blender::bke {

static GHash *nodetreetypes_hash = nullptr;
static GHash *nodetypes_hash = nullptr;
static GHash *nodetypes_alias_hash = nullptr;
static GHash *nodesockettypes_hash = nullptr;

}  // namespace blender::bke

bNodeTreeType *ntreeTypeFind(const char *idname)
{
  if (idname[0]) {
    bNodeTreeType *nt = static_cast<bNodeTreeType *>(
        BLI_ghash_lookup(blender::bke::nodetreetypes_hash, idname));
    if (nt) {
      return nt;
    }
  }

  return nullptr;
}

void ntreeTypeAdd(bNodeTreeType *nt)
{
  BLI_ghash_insert(blender::bke::nodetreetypes_hash, nt->idname, nt);
  /* XXX pass Main to register function? */
  /* Probably not. It is pretty much expected we want to update G_MAIN here I think -
   * or we'd want to update *all* active Mains, which we cannot do anyway currently. */
  blender::bke::update_typeinfo(G_MAIN, nullptr, nt, nullptr, nullptr, false);
}

static void ntree_free_type(void *treetype_v)
{
  bNodeTreeType *treetype = static_cast<bNodeTreeType *>(treetype_v);
  /* XXX pass Main to unregister function? */
  /* Probably not. It is pretty much expected we want to update G_MAIN here I think -
   * or we'd want to update *all* active Mains, which we cannot do anyway currently. */
  blender::bke::update_typeinfo(G_MAIN, nullptr, treetype, nullptr, nullptr, true);
  MEM_freeN(treetype);
}

void ntreeTypeFreeLink(const bNodeTreeType *nt)
{
  BLI_ghash_remove(blender::bke::nodetreetypes_hash, nt->idname, nullptr, ntree_free_type);
}

bool ntreeIsRegistered(const bNodeTree *ntree)
{
  return (ntree->typeinfo != &blender::bke::NodeTreeTypeUndefined);
}

GHashIterator *ntreeTypeGetIterator()
{
  return BLI_ghashIterator_new(blender::bke::nodetreetypes_hash);
}

bNodeType *nodeTypeFind(const char *idname)
{
  if (idname[0]) {
    bNodeType *nt = static_cast<bNodeType *>(
        BLI_ghash_lookup(blender::bke::nodetypes_hash, idname));
    if (nt) {
      return nt;
    }
  }

  return nullptr;
}

const char *nodeTypeFindAlias(const char *alias)
{
  if (alias[0]) {
    const char *idname = static_cast<const char *>(
        BLI_ghash_lookup(blender::bke::nodetypes_alias_hash, alias));
    if (idname) {
      return idname;
    }
  }

  return alias;
}

static void node_free_type(void *nodetype_v)
{
  bNodeType *nodetype = static_cast<bNodeType *>(nodetype_v);
  /* XXX pass Main to unregister function? */
  /* Probably not. It is pretty much expected we want to update G_MAIN here I think -
   * or we'd want to update *all* active Mains, which we cannot do anyway currently. */
  blender::bke::update_typeinfo(G_MAIN, nullptr, nullptr, nodetype, nullptr, true);

  delete nodetype->static_declaration;
  nodetype->static_declaration = nullptr;

  /* Can be null when the type is not dynamically allocated. */
  if (nodetype->free_self) {
    nodetype->free_self(nodetype);
  }
}

void nodeRegisterType(bNodeType *nt)
{
  /* debug only: basic verification of registered types */
  BLI_assert(nt->idname[0] != '\0');
  BLI_assert(nt->poll != nullptr);

  if (nt->declare) {
    nt->static_declaration = new blender::nodes::NodeDeclaration();
    blender::nodes::build_node_declaration(*nt, *nt->static_declaration, nullptr, nullptr);
  }

  BLI_ghash_insert(blender::bke::nodetypes_hash, nt->idname, nt);
  /* XXX pass Main to register function? */
  /* Probably not. It is pretty much expected we want to update G_MAIN here I think -
   * or we'd want to update *all* active Mains, which we cannot do anyway currently. */
  blender::bke::update_typeinfo(G_MAIN, nullptr, nullptr, nt, nullptr, false);
}

void nodeUnregisterType(bNodeType *nt)
{
  BLI_ghash_remove(blender::bke::nodetypes_hash, nt->idname, nullptr, node_free_type);
}

void nodeRegisterAlias(bNodeType *nt, const char *alias)
{
  BLI_ghash_insert(blender::bke::nodetypes_alias_hash, BLI_strdup(alias), BLI_strdup(nt->idname));
}

namespace blender::bke {

bool node_type_is_undefined(const bNode *node)
{
  if (node->typeinfo == &NodeTypeUndefined) {
    return true;
  }

  if (node->is_group()) {
    const ID *group_tree = node->id;
    if (group_tree == nullptr) {
      return false;
    }
    if (!ID_IS_LINKED(group_tree)) {
      return false;
    }
    if ((group_tree->tag & LIB_TAG_MISSING) == 0) {
      return false;
    }
    return true;
  }
  return false;
}

}  // namespace blender::bke

GHashIterator *nodeTypeGetIterator()
{
  return BLI_ghashIterator_new(blender::bke::nodetypes_hash);
}

bNodeSocketType *nodeSocketTypeFind(const char *idname)
{
  if (idname && idname[0]) {
    bNodeSocketType *st = static_cast<bNodeSocketType *>(
        BLI_ghash_lookup(blender::bke::nodesockettypes_hash, idname));
    if (st) {
      return st;
    }
  }

  return nullptr;
}

static void node_free_socket_type(void *socktype_v)
{
  bNodeSocketType *socktype = static_cast<bNodeSocketType *>(socktype_v);
  /* XXX pass Main to unregister function? */
  /* Probably not. It is pretty much expected we want to update G_MAIN here I think -
   * or we'd want to update *all* active Mains, which we cannot do anyway currently. */
  blender::bke::update_typeinfo(G_MAIN, nullptr, nullptr, nullptr, socktype, true);

  socktype->free_self(socktype);
}

void nodeRegisterSocketType(bNodeSocketType *st)
{
  BLI_ghash_insert(blender::bke::nodesockettypes_hash, st->idname, st);
  /* XXX pass Main to register function? */
  /* Probably not. It is pretty much expected we want to update G_MAIN here I think -
   * or we'd want to update *all* active Mains, which we cannot do anyway currently. */
  blender::bke::update_typeinfo(G_MAIN, nullptr, nullptr, nullptr, st, false);
}

void nodeUnregisterSocketType(bNodeSocketType *st)
{
  BLI_ghash_remove(blender::bke::nodesockettypes_hash, st->idname, nullptr, node_free_socket_type);
}

bool nodeSocketIsRegistered(const bNodeSocket *sock)
{
  return (sock->typeinfo != &blender::bke::NodeSocketTypeUndefined);
}

GHashIterator *nodeSocketTypeGetIterator()
{
  return BLI_ghashIterator_new(blender::bke::nodesockettypes_hash);
}

const char *nodeSocketTypeLabel(const bNodeSocketType *stype)
{
  /* Use socket type name as a fallback if label is undefined. */
  if (stype->label[0] == '\0') {
    return RNA_struct_ui_name(stype->ext_socket.srna);
  }
  return stype->label;
}

namespace blender::bke {

const char *nodeSocketSubTypeLabel(int subtype)
{
  const char *name;
  if (RNA_enum_name(rna_enum_property_subtype_items, subtype, &name)) {
    return name;
  }
  return "";
}

}  // namespace blender::bke

bNodeSocket *nodeFindSocket(const bNode *node,
                            const eNodeSocketInOut in_out,
                            const char *identifier)
{
  const ListBase *sockets = (in_out == SOCK_IN) ? &node->inputs : &node->outputs;
  LISTBASE_FOREACH (bNodeSocket *, sock, sockets) {
    if (STREQ(sock->identifier, identifier)) {
      return sock;
    }
  }
  return nullptr;
}

namespace blender::bke {

bNodeSocket *node_find_enabled_socket(bNode &node,
                                      const eNodeSocketInOut in_out,
                                      const StringRef name)
{
  ListBase *sockets = (in_out == SOCK_IN) ? &node.inputs : &node.outputs;
  LISTBASE_FOREACH (bNodeSocket *, socket, sockets) {
    if (socket->is_available() && socket->name == name) {
      return socket;
    }
  }
  return nullptr;
}

bNodeSocket *node_find_enabled_input_socket(bNode &node, const StringRef name)
{
  return node_find_enabled_socket(node, SOCK_IN, name);
}

bNodeSocket *node_find_enabled_output_socket(bNode &node, const StringRef name)
{
  return node_find_enabled_socket(node, SOCK_OUT, name);
}

static bool unique_identifier_check(void *arg, const char *identifier)
{
  const ListBase *lb = static_cast<const ListBase *>(arg);
  LISTBASE_FOREACH (bNodeSocket *, sock, lb) {
    if (STREQ(sock->identifier, identifier)) {
      return true;
    }
  }
  return false;
}

static bNodeSocket *make_socket(bNodeTree *ntree,
                                bNode * /*node*/,
                                const int in_out,
                                ListBase *lb,
                                const char *idname,
                                const char *identifier,
                                const char *name)
{
  char auto_identifier[MAX_NAME];

  if (identifier && identifier[0] != '\0') {
    /* use explicit identifier */
    STRNCPY(auto_identifier, identifier);
  }
  else {
    /* if no explicit identifier is given, assign a unique identifier based on the name */
    STRNCPY(auto_identifier, name);
  }
  /* Make the identifier unique. */
  BLI_uniquename_cb(
      unique_identifier_check, lb, "socket", '_', auto_identifier, sizeof(auto_identifier));

  bNodeSocket *sock = MEM_cnew<bNodeSocket>("sock");
  sock->runtime = MEM_new<bNodeSocketRuntime>(__func__);
  sock->in_out = in_out;

  STRNCPY(sock->identifier, auto_identifier);
  sock->limit = (in_out == SOCK_IN ? 1 : 0xFFF);

  STRNCPY(sock->name, name);
  sock->storage = nullptr;
  sock->flag |= SOCK_COLLAPSED;
  sock->type = SOCK_CUSTOM; /* int type undefined by default */

  STRNCPY(sock->idname, idname);
  node_socket_set_typeinfo(ntree, sock, nodeSocketTypeFind(idname));

  return sock;
}

static void socket_id_user_increment(bNodeSocket *sock)
{
  switch (eNodeSocketDatatype(sock->type)) {
    case SOCK_OBJECT: {
      bNodeSocketValueObject &default_value = *sock->default_value_typed<bNodeSocketValueObject>();
      id_us_plus(reinterpret_cast<ID *>(default_value.value));
      break;
    }
    case SOCK_IMAGE: {
      bNodeSocketValueImage &default_value = *sock->default_value_typed<bNodeSocketValueImage>();
      id_us_plus(reinterpret_cast<ID *>(default_value.value));
      break;
    }
    case SOCK_COLLECTION: {
      bNodeSocketValueCollection &default_value =
          *sock->default_value_typed<bNodeSocketValueCollection>();
      id_us_plus(reinterpret_cast<ID *>(default_value.value));
      break;
    }
    case SOCK_TEXTURE: {
      bNodeSocketValueTexture &default_value =
          *sock->default_value_typed<bNodeSocketValueTexture>();
      id_us_plus(reinterpret_cast<ID *>(default_value.value));
      break;
    }
    case SOCK_MATERIAL: {
      bNodeSocketValueMaterial &default_value =
          *sock->default_value_typed<bNodeSocketValueMaterial>();
      id_us_plus(reinterpret_cast<ID *>(default_value.value));
      break;
    }
    case SOCK_FLOAT:
    case SOCK_VECTOR:
    case SOCK_RGBA:
    case SOCK_BOOLEAN:
    case SOCK_ROTATION:
    case SOCK_INT:
    case SOCK_STRING:
      /* Note: Enum socket node tree is a weak reference and not user-counted. */
    case SOCK_MENU:
    case SOCK_CUSTOM:
    case SOCK_SHADER:
    case SOCK_GEOMETRY:
      break;
  }
}

/** \return True if the socket had an ID default value. */
static bool socket_id_user_decrement(bNodeSocket *sock)
{
  switch (eNodeSocketDatatype(sock->type)) {
    case SOCK_OBJECT: {
      bNodeSocketValueObject &default_value = *sock->default_value_typed<bNodeSocketValueObject>();
      id_us_min(reinterpret_cast<ID *>(default_value.value));
      return default_value.value != nullptr;
    }
    case SOCK_IMAGE: {
      bNodeSocketValueImage &default_value = *sock->default_value_typed<bNodeSocketValueImage>();
      id_us_min(reinterpret_cast<ID *>(default_value.value));
      return default_value.value != nullptr;
    }
    case SOCK_COLLECTION: {
      bNodeSocketValueCollection &default_value =
          *sock->default_value_typed<bNodeSocketValueCollection>();
      id_us_min(reinterpret_cast<ID *>(default_value.value));
      return default_value.value != nullptr;
    }
    case SOCK_TEXTURE: {
      bNodeSocketValueTexture &default_value =
          *sock->default_value_typed<bNodeSocketValueTexture>();
      id_us_min(reinterpret_cast<ID *>(default_value.value));
      return default_value.value != nullptr;
    }
    case SOCK_MATERIAL: {
      bNodeSocketValueMaterial &default_value =
          *sock->default_value_typed<bNodeSocketValueMaterial>();
      id_us_min(reinterpret_cast<ID *>(default_value.value));
      return default_value.value != nullptr;
    }
    case SOCK_FLOAT:
    case SOCK_VECTOR:
    case SOCK_RGBA:
    case SOCK_BOOLEAN:
    case SOCK_ROTATION:
    case SOCK_INT:
    case SOCK_STRING:
      /* Note: Enum socket node tree is a weak reference and not user-counted. */
    case SOCK_MENU:
    case SOCK_CUSTOM:
    case SOCK_SHADER:
    case SOCK_GEOMETRY:
      break;
  }
  return false;
}

void nodeModifySocketType(bNodeTree *ntree,
                          bNode * /*node*/,
                          bNodeSocket *sock,
                          const char *idname)
{
  bNodeSocketType *socktype = nodeSocketTypeFind(idname);

  if (!socktype) {
    CLOG_ERROR(&LOG, "node socket type %s undefined", idname);
    return;
  }

  if (sock->default_value) {
    if (sock->type != socktype->type) {
      /* Only reallocate the default value if the type changed so that UI data like min and max
       * isn't removed. This assumes that the default value is stored in the same format for all
       * socket types with the same #eNodeSocketDatatype. */
      socket_id_user_decrement(sock);
      MEM_freeN(sock->default_value);
      sock->default_value = nullptr;
    }
    else {
      /* Update the socket subtype when the storage isn't freed and recreated. */
      switch (eNodeSocketDatatype(sock->type)) {
        case SOCK_FLOAT: {
          sock->default_value_typed<bNodeSocketValueFloat>()->subtype = socktype->subtype;
          break;
        }
        case SOCK_VECTOR: {
          sock->default_value_typed<bNodeSocketValueVector>()->subtype = socktype->subtype;
          break;
        }
        case SOCK_INT: {
          sock->default_value_typed<bNodeSocketValueInt>()->subtype = socktype->subtype;
          break;
        }
        case SOCK_STRING: {
          sock->default_value_typed<bNodeSocketValueString>()->subtype = socktype->subtype;
          break;
        }
        case SOCK_RGBA:
        case SOCK_SHADER:
        case SOCK_BOOLEAN:
        case SOCK_ROTATION:
        case SOCK_CUSTOM:
        case SOCK_OBJECT:
        case SOCK_IMAGE:
        case SOCK_GEOMETRY:
        case SOCK_COLLECTION:
        case SOCK_TEXTURE:
        case SOCK_MATERIAL:
        case SOCK_MENU:
          break;
      }
    }
  }

  STRNCPY(sock->idname, idname);
  node_socket_set_typeinfo(ntree, sock, socktype);
}

}  // namespace blender::bke

void nodeModifySocketTypeStatic(
    bNodeTree *ntree, bNode *node, bNodeSocket *sock, const int type, const int subtype)
{
  const char *idname = nodeStaticSocketType(type, subtype);

  if (!idname) {
    CLOG_ERROR(&LOG, "static node socket type %d undefined", type);
    return;
  }

  blender::bke::nodeModifySocketType(ntree, node, sock, idname);
}

bNodeSocket *nodeAddSocket(bNodeTree *ntree,
                           bNode *node,
                           const eNodeSocketInOut in_out,
                           const char *idname,
                           const char *identifier,
                           const char *name)
{
  BLI_assert(node->type != NODE_FRAME);
  BLI_assert(!(in_out == SOCK_IN && node->type == NODE_GROUP_INPUT));
  BLI_assert(!(in_out == SOCK_OUT && node->type == NODE_GROUP_OUTPUT));

  ListBase *lb = (in_out == SOCK_IN ? &node->inputs : &node->outputs);
  bNodeSocket *sock = blender::bke::make_socket(ntree, node, in_out, lb, idname, identifier, name);

  BLI_remlink(lb, sock); /* does nothing for new socket */
  BLI_addtail(lb, sock);

  BKE_ntree_update_tag_socket_new(ntree, sock);

  return sock;
}

namespace blender::bke {

bool nodeIsStaticSocketType(const bNodeSocketType *stype)
{
  /*
   * Cannot rely on type==SOCK_CUSTOM here, because type is 0 by default
   * and can be changed on custom sockets.
   */
  return RNA_struct_is_a(stype->ext_socket.srna, &RNA_NodeSocketStandard);
}

}  // namespace blender::bke

const char *nodeStaticSocketType(const int type, const int subtype)
{
  switch (eNodeSocketDatatype(type)) {
    case SOCK_FLOAT:
      switch (PropertySubType(subtype)) {
        case PROP_UNSIGNED:
          return "NodeSocketFloatUnsigned";
        case PROP_PERCENTAGE:
          return "NodeSocketFloatPercentage";
        case PROP_FACTOR:
          return "NodeSocketFloatFactor";
        case PROP_ANGLE:
          return "NodeSocketFloatAngle";
        case PROP_TIME:
          return "NodeSocketFloatTime";
        case PROP_TIME_ABSOLUTE:
          return "NodeSocketFloatTimeAbsolute";
        case PROP_DISTANCE:
          return "NodeSocketFloatDistance";
        case PROP_NONE:
        default:
          return "NodeSocketFloat";
      }
    case SOCK_INT:
      switch (PropertySubType(subtype)) {
        case PROP_UNSIGNED:
          return "NodeSocketIntUnsigned";
        case PROP_PERCENTAGE:
          return "NodeSocketIntPercentage";
        case PROP_FACTOR:
          return "NodeSocketIntFactor";
        case PROP_NONE:
        default:
          return "NodeSocketInt";
      }
    case SOCK_BOOLEAN:
      return "NodeSocketBool";
    case SOCK_ROTATION:
      return "NodeSocketRotation";
    case SOCK_VECTOR:
      switch (PropertySubType(subtype)) {
        case PROP_TRANSLATION:
          return "NodeSocketVectorTranslation";
        case PROP_DIRECTION:
          return "NodeSocketVectorDirection";
        case PROP_VELOCITY:
          return "NodeSocketVectorVelocity";
        case PROP_ACCELERATION:
          return "NodeSocketVectorAcceleration";
        case PROP_EULER:
          return "NodeSocketVectorEuler";
        case PROP_XYZ:
          return "NodeSocketVectorXYZ";
        case PROP_NONE:
        default:
          return "NodeSocketVector";
      }
    case SOCK_RGBA:
      return "NodeSocketColor";
    case SOCK_STRING:
      return "NodeSocketString";
    case SOCK_SHADER:
      return "NodeSocketShader";
    case SOCK_OBJECT:
      return "NodeSocketObject";
    case SOCK_IMAGE:
      return "NodeSocketImage";
    case SOCK_GEOMETRY:
      return "NodeSocketGeometry";
    case SOCK_COLLECTION:
      return "NodeSocketCollection";
    case SOCK_TEXTURE:
      return "NodeSocketTexture";
    case SOCK_MATERIAL:
      return "NodeSocketMaterial";
    case SOCK_MENU:
      return "NodeSocketMenu";
    case SOCK_CUSTOM:
      break;
  }
  return nullptr;
}

const char *nodeStaticSocketInterfaceTypeNew(const int type, const int subtype)
{
  switch (eNodeSocketDatatype(type)) {
    case SOCK_FLOAT:
      switch (PropertySubType(subtype)) {
        case PROP_UNSIGNED:
          return "NodeTreeInterfaceSocketFloatUnsigned";
        case PROP_PERCENTAGE:
          return "NodeTreeInterfaceSocketFloatPercentage";
        case PROP_FACTOR:
          return "NodeTreeInterfaceSocketFloatFactor";
        case PROP_ANGLE:
          return "NodeTreeInterfaceSocketFloatAngle";
        case PROP_TIME:
          return "NodeTreeInterfaceSocketFloatTime";
        case PROP_TIME_ABSOLUTE:
          return "NodeTreeInterfaceSocketFloatTimeAbsolute";
        case PROP_DISTANCE:
          return "NodeTreeInterfaceSocketFloatDistance";
        case PROP_NONE:
        default:
          return "NodeTreeInterfaceSocketFloat";
      }
    case SOCK_INT:
      switch (PropertySubType(subtype)) {
        case PROP_UNSIGNED:
          return "NodeTreeInterfaceSocketIntUnsigned";
        case PROP_PERCENTAGE:
          return "NodeTreeInterfaceSocketIntPercentage";
        case PROP_FACTOR:
          return "NodeTreeInterfaceSocketIntFactor";
        case PROP_NONE:
        default:
          return "NodeTreeInterfaceSocketInt";
      }
    case SOCK_BOOLEAN:
      return "NodeTreeInterfaceSocketBool";
    case SOCK_ROTATION:
      return "NodeTreeInterfaceSocketRotation";
    case SOCK_VECTOR:
      switch (PropertySubType(subtype)) {
        case PROP_TRANSLATION:
          return "NodeTreeInterfaceSocketVectorTranslation";
        case PROP_DIRECTION:
          return "NodeTreeInterfaceSocketVectorDirection";
        case PROP_VELOCITY:
          return "NodeTreeInterfaceSocketVectorVelocity";
        case PROP_ACCELERATION:
          return "NodeTreeInterfaceSocketVectorAcceleration";
        case PROP_EULER:
          return "NodeTreeInterfaceSocketVectorEuler";
        case PROP_XYZ:
          return "NodeTreeInterfaceSocketVectorXYZ";
        case PROP_NONE:
        default:
          return "NodeTreeInterfaceSocketVector";
      }
    case SOCK_RGBA:
      return "NodeTreeInterfaceSocketColor";
    case SOCK_STRING:
      return "NodeTreeInterfaceSocketString";
    case SOCK_SHADER:
      return "NodeTreeInterfaceSocketShader";
    case SOCK_OBJECT:
      return "NodeTreeInterfaceSocketObject";
    case SOCK_IMAGE:
      return "NodeTreeInterfaceSocketImage";
    case SOCK_GEOMETRY:
      return "NodeTreeInterfaceSocketGeometry";
    case SOCK_COLLECTION:
      return "NodeTreeInterfaceSocketCollection";
    case SOCK_TEXTURE:
      return "NodeTreeInterfaceSocketTexture";
    case SOCK_MATERIAL:
      return "NodeTreeInterfaceSocketMaterial";
    case SOCK_MENU:
      return "NodeTreeInterfaceSocketMenu";
    case SOCK_CUSTOM:
      break;
  }
  return nullptr;
}

const char *nodeStaticSocketLabel(const int type, const int /*subtype*/)
{
  switch (eNodeSocketDatatype(type)) {
    case SOCK_FLOAT:
      return "Float";
    case SOCK_INT:
      return "Integer";
    case SOCK_BOOLEAN:
      return "Boolean";
    case SOCK_ROTATION:
      return "Rotation";
    case SOCK_VECTOR:
      return "Vector";
    case SOCK_RGBA:
      return "Color";
    case SOCK_STRING:
      return "String";
    case SOCK_SHADER:
      return "Shader";
    case SOCK_OBJECT:
      return "Object";
    case SOCK_IMAGE:
      return "Image";
    case SOCK_GEOMETRY:
      return "Geometry";
    case SOCK_COLLECTION:
      return "Collection";
    case SOCK_TEXTURE:
      return "Texture";
    case SOCK_MATERIAL:
      return "Material";
    case SOCK_MENU:
      return "Menu";
    case SOCK_CUSTOM:
      break;
  }
  return nullptr;
}

bNodeSocket *nodeAddStaticSocket(bNodeTree *ntree,
                                 bNode *node,
                                 eNodeSocketInOut in_out,
                                 int type,
                                 int subtype,
                                 const char *identifier,
                                 const char *name)
{
  const char *idname = nodeStaticSocketType(type, subtype);

  if (!idname) {
    CLOG_ERROR(&LOG, "static node socket type %d undefined", type);
    return nullptr;
  }

  bNodeSocket *sock = nodeAddSocket(ntree, node, in_out, idname, identifier, name);
  sock->type = type;
  return sock;
}

namespace blender::bke {

static void node_socket_free(bNodeSocket *sock, const bool do_id_user)
{
  if (sock->prop) {
    IDP_FreePropertyContent_ex(sock->prop, do_id_user);
    MEM_freeN(sock->prop);
  }

  if (sock->default_value) {
    if (do_id_user) {
      socket_id_user_decrement(sock);
    }
    MEM_freeN(sock->default_value);
  }
  if (sock->default_attribute_name) {
    MEM_freeN(sock->default_attribute_name);
  }
  MEM_delete(sock->runtime);
}

}  // namespace blender::bke

void nodeRemoveSocket(bNodeTree *ntree, bNode *node, bNodeSocket *sock)
{
  blender::bke::nodeRemoveSocketEx(ntree, node, sock, true);
}

namespace blender::bke {

void nodeRemoveSocketEx(bNodeTree *ntree, bNode *node, bNodeSocket *sock, const bool do_id_user)
{
  LISTBASE_FOREACH_MUTABLE (bNodeLink *, link, &ntree->links) {
    if (link->fromsock == sock || link->tosock == sock) {
      nodeRemLink(ntree, link);
    }
  }

  for (const int64_t i : node->runtime->internal_links.index_range()) {
    const bNodeLink &link = node->runtime->internal_links[i];
    if (link.fromsock == sock || link.tosock == sock) {
      node->runtime->internal_links.remove_and_reorder(i);
      BKE_ntree_update_tag_node_internal_link(ntree, node);
      break;
    }
  }

  /* this is fast, this way we don't need an in_out argument */
  BLI_remlink(&node->inputs, sock);
  BLI_remlink(&node->outputs, sock);

  blender::bke::node_socket_free(sock, do_id_user);
  MEM_freeN(sock);

  BKE_ntree_update_tag_socket_removed(ntree);
}

}  // namespace blender::bke

bNode *nodeFindNodebyName(bNodeTree *ntree, const char *name)
{
  return reinterpret_cast<bNode *>(BLI_findstring(&ntree->nodes, name, offsetof(bNode, name)));
}

void nodeFindNode(bNodeTree *ntree, bNodeSocket *sock, bNode **r_node, int *r_sockindex)
{
  *r_node = nullptr;
  if (ntree->runtime->topology_cache_mutex.is_cached()) {
    bNode *node = &sock->owner_node();
    *r_node = node;
    if (r_sockindex) {
      const ListBase *sockets = (sock->in_out == SOCK_IN) ? &node->inputs : &node->outputs;
      *r_sockindex = BLI_findindex(sockets, sock);
    }
    return;
  }
  const bool success = nodeFindNodeTry(ntree, sock, r_node, r_sockindex);
  BLI_assert(success);
  UNUSED_VARS_NDEBUG(success);
}

bool nodeFindNodeTry(bNodeTree *ntree, bNodeSocket *sock, bNode **r_node, int *r_sockindex)
{
  for (bNode *node : ntree->all_nodes()) {
    const ListBase *sockets = (sock->in_out == SOCK_IN) ? &node->inputs : &node->outputs;
    int i;
    LISTBASE_FOREACH_INDEX (const bNodeSocket *, tsock, sockets, i) {
      if (sock == tsock) {
        if (r_node != nullptr) {
          *r_node = node;
        }
        if (r_sockindex != nullptr) {
          *r_sockindex = i;
        }
        return true;
      }
    }
  }
  return false;
}

namespace blender::bke {

bNode *nodeFindRootParent(bNode *node)
{
  bNode *parent_iter = node;
  while (parent_iter->parent != nullptr) {
    parent_iter = parent_iter->parent;
  }
  if (parent_iter->type != NODE_FRAME) {
    return nullptr;
  }
  return parent_iter;
}

}  // namespace blender::bke

bool nodeIsParentAndChild(const bNode *parent, const bNode *child)
{
  for (const bNode *child_iter = child; child_iter; child_iter = child_iter->parent) {
    if (child_iter == parent) {
      return true;
    }
  }
  return false;
}

namespace blender::bke {

void nodeChainIter(const bNodeTree *ntree,
                   const bNode *node_start,
                   bool (*callback)(bNode *, bNode *, void *, const bool),
                   void *userdata,
                   const bool reversed)
{
  LISTBASE_FOREACH (bNodeLink *, link, &ntree->links) {
    if ((link->flag & NODE_LINK_VALID) == 0) {
      /* Skip links marked as cyclic. */
      continue;
    }
    /* Is the link part of the chain meaning node_start == fromnode
     * (or tonode for reversed case)? */
    if (!reversed) {
      if (link->fromnode != node_start) {
        continue;
      }
    }
    else {
      if (link->tonode != node_start) {
        continue;
      }
    }

    if (!callback(link->fromnode, link->tonode, userdata, reversed)) {
      return;
    }
    nodeChainIter(ntree, reversed ? link->fromnode : link->tonode, callback, userdata, reversed);
  }
}

static void iter_backwards_ex(const bNodeTree *ntree,
                              const bNode *node_start,
                              bool (*callback)(bNode *, bNode *, void *),
                              void *userdata,
                              const char recursion_mask)
{
  LISTBASE_FOREACH (bNodeSocket *, sock, &node_start->inputs) {
    bNodeLink *link = sock->link;
    if (link == nullptr) {
      continue;
    }
    if ((link->flag & NODE_LINK_VALID) == 0) {
      /* Skip links marked as cyclic. */
      continue;
    }
    if (link->fromnode->runtime->iter_flag & recursion_mask) {
      continue;
    }

    link->fromnode->runtime->iter_flag |= recursion_mask;

    if (!callback(link->fromnode, link->tonode, userdata)) {
      return;
    }
    iter_backwards_ex(ntree, link->fromnode, callback, userdata, recursion_mask);
  }
}

void nodeChainIterBackwards(const bNodeTree *ntree,
                            const bNode *node_start,
                            bool (*callback)(bNode *, bNode *, void *),
                            void *userdata,
                            const int recursion_lvl)
{
  if (!node_start) {
    return;
  }

  /* Limited by iter_flag type. */
  BLI_assert(recursion_lvl < 8);
  const char recursion_mask = (1 << recursion_lvl);

  /* Reset flag. */
  LISTBASE_FOREACH (bNode *, node, &ntree->nodes) {
    node->runtime->iter_flag &= ~recursion_mask;
  }

  iter_backwards_ex(ntree, node_start, callback, userdata, recursion_mask);
}

void nodeParentsIter(bNode *node, bool (*callback)(bNode *, void *), void *userdata)
{
  if (node->parent) {
    if (!callback(node->parent, userdata)) {
      return;
    }
    nodeParentsIter(node->parent, callback, userdata);
  }
}

bool nodeIsDanglingReroute(const bNodeTree *ntree, const bNode *node)
{
  ntree->ensure_topology_cache();
  BLI_assert(node_tree_runtime::topology_cache_is_available(*ntree));
  BLI_assert(!ntree->has_available_link_cycle());

  const bNode *iter_node = node;
  if (!iter_node->is_reroute()) {
    return false;
  }

  while (true) {
    const Span<const bNodeLink *> links = iter_node->input_socket(0).directly_linked_links();
    BLI_assert(links.size() <= 1);
    if (links.is_empty()) {
      return true;
    }
    const bNodeLink &link = *links[0];
    if (!link.is_available()) {
      return false;
    }
    if (link.is_muted()) {
      return false;
    }
    iter_node = link.fromnode;
    if (!iter_node->is_reroute()) {
      return false;
    }
  }
}

}  // namespace blender::bke

void nodeUniqueName(bNodeTree *ntree, bNode *node)
{
  BLI_uniquename(
      &ntree->nodes, node, DATA_("Node"), '.', offsetof(bNode, name), sizeof(node->name));
}

void nodeUniqueID(bNodeTree *ntree, bNode *node)
{
  /* Use a pointer cast to avoid overflow warnings. */
  const double time = PIL_check_seconds_timer() * 1000000.0;
  blender::RandomNumberGenerator id_rng{*reinterpret_cast<const uint32_t *>(&time)};

  /* In the unlikely case that the random ID doesn't match, choose a new one until it does. */
  int32_t new_id = id_rng.get_int32();
  while (ntree->runtime->nodes_by_id.contains_as(new_id) || new_id <= 0) {
    new_id = id_rng.get_int32();
  }

  node->identifier = new_id;
  ntree->runtime->nodes_by_id.add_new(node);
  node->runtime->index_in_tree = ntree->runtime->nodes_by_id.index_range().last();
  BLI_assert(node->runtime->index_in_tree == ntree->runtime->nodes_by_id.index_of(node));
}

bNode *nodeAddNode(const bContext *C, bNodeTree *ntree, const char *idname)
{
  bNode *node = MEM_cnew<bNode>("new node");
  node->runtime = MEM_new<bNodeRuntime>(__func__);
  BLI_addtail(&ntree->nodes, node);
  nodeUniqueID(ntree, node);

  STRNCPY(node->idname, idname);
  blender::bke::node_set_typeinfo(C, ntree, node, nodeTypeFind(idname));

  BKE_ntree_update_tag_node_new(ntree, node);

  if (ELEM(node->type,
           GEO_NODE_INPUT_SCENE_TIME,
           GEO_NODE_INPUT_ACTIVE_CAMERA,
           GEO_NODE_SELF_OBJECT,
           GEO_NODE_SIMULATION_INPUT))
  {
    DEG_relations_tag_update(CTX_data_main(C));
  }

  return node;
}

bNode *nodeAddStaticNode(const bContext *C, bNodeTree *ntree, const int type)
{
  const char *idname = nullptr;

  NODE_TYPES_BEGIN (ntype) {
    /* Do an extra poll here, because some int types are used
     * for multiple node types, this helps find the desired type. */
    if (ntype->type != type) {
      continue;
    }

    const char *disabled_hint;
    if (ntype->poll && ntype->poll(ntype, ntree, &disabled_hint)) {
      idname = ntype->idname;
      break;
    }
  }
  NODE_TYPES_END;
  if (!idname) {
    CLOG_ERROR(&LOG, "static node type %d undefined", type);
    return nullptr;
  }
  return nodeAddNode(C, ntree, idname);
}

namespace blender::bke {

static void node_socket_copy(bNodeSocket *sock_dst, const bNodeSocket *sock_src, const int flag)
{
  sock_dst->runtime = MEM_new<bNodeSocketRuntime>(__func__);
  if (sock_src->prop) {
    sock_dst->prop = IDP_CopyProperty_ex(sock_src->prop, flag);
  }

  if (sock_src->default_value) {
    sock_dst->default_value = MEM_dupallocN(sock_src->default_value);

    if ((flag & LIB_ID_CREATE_NO_USER_REFCOUNT) == 0) {
      socket_id_user_increment(sock_dst);
    }
  }

  sock_dst->default_attribute_name = static_cast<char *>(
      MEM_dupallocN(sock_src->default_attribute_name));

  sock_dst->stack_index = 0;
}

bNode *node_copy_with_mapping(bNodeTree *dst_tree,
                              const bNode &node_src,
                              const int flag,
                              const bool use_unique,
                              Map<const bNodeSocket *, bNodeSocket *> &socket_map)
{
  bNode *node_dst = static_cast<bNode *>(MEM_mallocN(sizeof(bNode), __func__));
  *node_dst = node_src;

  node_dst->runtime = MEM_new<bNodeRuntime>(__func__);

  /* Can be called for nodes outside a node tree (e.g. clipboard). */
  if (dst_tree) {
    if (use_unique) {
      nodeUniqueName(dst_tree, node_dst);
      nodeUniqueID(dst_tree, node_dst);
    }
    BLI_addtail(&dst_tree->nodes, node_dst);
  }

  BLI_listbase_clear(&node_dst->inputs);
  LISTBASE_FOREACH (const bNodeSocket *, src_socket, &node_src.inputs) {
    bNodeSocket *dst_socket = static_cast<bNodeSocket *>(MEM_dupallocN(src_socket));
    node_socket_copy(dst_socket, src_socket, flag);
    BLI_addtail(&node_dst->inputs, dst_socket);
    socket_map.add_new(src_socket, dst_socket);
  }

  BLI_listbase_clear(&node_dst->outputs);
  LISTBASE_FOREACH (const bNodeSocket *, src_socket, &node_src.outputs) {
    bNodeSocket *dst_socket = static_cast<bNodeSocket *>(MEM_dupallocN(src_socket));
    node_socket_copy(dst_socket, src_socket, flag);
    BLI_addtail(&node_dst->outputs, dst_socket);
    socket_map.add_new(src_socket, dst_socket);
  }

  if (node_src.prop) {
    node_dst->prop = IDP_CopyProperty_ex(node_src.prop, flag);
  }

  node_dst->panel_states_array = static_cast<bNodePanelState *>(
      MEM_dupallocN(node_src.panel_states_array));

  node_dst->runtime->internal_links = node_src.runtime->internal_links;
  for (bNodeLink &dst_link : node_dst->runtime->internal_links) {
    dst_link.fromnode = node_dst;
    dst_link.tonode = node_dst;
    dst_link.fromsock = socket_map.lookup(dst_link.fromsock);
    dst_link.tosock = socket_map.lookup(dst_link.tosock);
  }

  if ((flag & LIB_ID_CREATE_NO_USER_REFCOUNT) == 0) {
    id_us_plus(node_dst->id);
  }

  if (node_src.typeinfo->copyfunc) {
    node_src.typeinfo->copyfunc(dst_tree, node_dst, &node_src);
  }

  if (dst_tree) {
    BKE_ntree_update_tag_node_new(dst_tree, node_dst);
  }

  /* Only call copy function when a copy is made for the main database, not
   * for cases like the dependency graph and localization. */
  if (node_dst->typeinfo->copyfunc_api && !(flag & LIB_ID_CREATE_NO_MAIN)) {
    PointerRNA ptr = RNA_pointer_create(reinterpret_cast<ID *>(dst_tree), &RNA_Node, node_dst);

    node_dst->typeinfo->copyfunc_api(&ptr, &node_src);
  }

  return node_dst;
}

/**
 * Type of value storage related with socket is the same.
 * \param socket: Node can have multiple sockets & storages pairs.
 */
static void *node_static_value_storage_for(bNode &node, const bNodeSocket &socket)
{
  if (!socket.is_output()) {
    return nullptr;
  }

  switch (node.type) {
    case FN_NODE_INPUT_BOOL:
      return &reinterpret_cast<NodeInputBool *>(node.storage)->boolean;
    case SH_NODE_VALUE:
      /* The value is stored in the default value of the first output socket. */
      return &static_cast<bNodeSocket *>(node.outputs.first)
                  ->default_value_typed<bNodeSocketValueFloat>()
                  ->value;
    case FN_NODE_INPUT_INT:
      return &reinterpret_cast<NodeInputInt *>(node.storage)->integer;
    case FN_NODE_INPUT_VECTOR:
      return &reinterpret_cast<NodeInputVector *>(node.storage)->vector;
    case FN_NODE_INPUT_COLOR:
      return &reinterpret_cast<NodeInputColor *>(node.storage)->color;
    case GEO_NODE_IMAGE:
      return &node.id;
    default:
      break;
  }

  return nullptr;
}

static void *socket_value_storage(bNodeSocket &socket)
{
  switch (eNodeSocketDatatype(socket.type)) {
    case SOCK_BOOLEAN:
      return &socket.default_value_typed<bNodeSocketValueBoolean>()->value;
    case SOCK_INT:
      return &socket.default_value_typed<bNodeSocketValueInt>()->value;
    case SOCK_FLOAT:
      return &socket.default_value_typed<bNodeSocketValueFloat>()->value;
    case SOCK_VECTOR:
      return &socket.default_value_typed<bNodeSocketValueVector>()->value;
    case SOCK_RGBA:
      return &socket.default_value_typed<bNodeSocketValueRGBA>()->value;
    case SOCK_IMAGE:
      return &socket.default_value_typed<bNodeSocketValueImage>()->value;
    case SOCK_TEXTURE:
      return &socket.default_value_typed<bNodeSocketValueTexture>()->value;
    case SOCK_COLLECTION:
      return &socket.default_value_typed<bNodeSocketValueCollection>()->value;
    case SOCK_OBJECT:
      return &socket.default_value_typed<bNodeSocketValueObject>()->value;
    case SOCK_MATERIAL:
      return &socket.default_value_typed<bNodeSocketValueMaterial>()->value;
    case SOCK_ROTATION:
      return &socket.default_value_typed<bNodeSocketValueRotation>()->value_euler;
    case SOCK_MENU:
      return &socket.default_value_typed<bNodeSocketValueMenu>()->value;
    case SOCK_STRING:
      /* We don't want do this now! */
      return nullptr;
    case SOCK_CUSTOM:
    case SOCK_SHADER:
    case SOCK_GEOMETRY:
      /* Unmovable types. */
      break;
  }

  return nullptr;
}

void node_socket_move_default_value(Main & /*bmain*/,
                                    bNodeTree &tree,
                                    bNodeSocket &src,
                                    bNodeSocket &dst)
{
  tree.ensure_topology_cache();

  bNode &dst_node = dst.owner_node();
  bNode &src_node = src.owner_node();

  const CPPType &src_type = *src.typeinfo->base_cpp_type;
  const CPPType &dst_type = *dst.typeinfo->base_cpp_type;

  const bke::DataTypeConversions &convert = bke::get_implicit_type_conversions();

  if (src.is_multi_input()) {
    /* Multi input sockets no have value. */
    return;
  }
  if (ELEM(NODE_REROUTE, dst_node.type, src_node.type)) {
    /* Reroute node can't have ownership of socket value directly. */
    return;
  }
  if (&src_type != &dst_type) {
    if (!convert.is_convertible(src_type, dst_type)) {
      return;
    }
  }

  void *src_value = socket_value_storage(src);
  void *dst_value = node_static_value_storage_for(dst_node, dst);
  if (!dst_value || !src_value) {
    return;
  }

  convert.convert_to_uninitialized(src_type, dst_type, src_value, dst_value);

  src_type.destruct(src_value);
  if (ELEM(eNodeSocketDatatype(src.type),
           SOCK_COLLECTION,
           SOCK_IMAGE,
           SOCK_MATERIAL,
           SOCK_TEXTURE,
           SOCK_OBJECT))
  {
    src_type.value_initialize(src_value);
  }
}

bNode *node_copy(bNodeTree *dst_tree, const bNode &src_node, const int flag, const bool use_unique)
{
  Map<const bNodeSocket *, bNodeSocket *> socket_map;
  return node_copy_with_mapping(dst_tree, src_node, flag, use_unique, socket_map);
}

}  // namespace blender::bke

static int node_count_links(const bNodeTree *ntree, const bNodeSocket *socket)
{
  int count = 0;
  LISTBASE_FOREACH (bNodeLink *, link, &ntree->links) {
    if (ELEM(socket, link->fromsock, link->tosock)) {
      count++;
    }
  }
  return count;
}

bNodeLink *nodeAddLink(
    bNodeTree *ntree, bNode *fromnode, bNodeSocket *fromsock, bNode *tonode, bNodeSocket *tosock)
{
  BLI_assert(fromnode);
  BLI_assert(tonode);
  BLI_assert(ntree->all_nodes().contains(fromnode));
  BLI_assert(ntree->all_nodes().contains(tonode));

  bNodeLink *link = nullptr;
  if (eNodeSocketInOut(fromsock->in_out) == SOCK_OUT &&
      eNodeSocketInOut(tosock->in_out) == SOCK_IN) {
    link = MEM_cnew<bNodeLink>("link");
    if (ntree) {
      BLI_addtail(&ntree->links, link);
    }
    link->fromnode = fromnode;
    link->fromsock = fromsock;
    link->tonode = tonode;
    link->tosock = tosock;
  }
  else if (eNodeSocketInOut(fromsock->in_out) == SOCK_IN &&
           eNodeSocketInOut(tosock->in_out) == SOCK_OUT)
  {
    /* OK but flip */
    link = MEM_cnew<bNodeLink>("link");
    if (ntree) {
      BLI_addtail(&ntree->links, link);
    }
    link->fromnode = tonode;
    link->fromsock = tosock;
    link->tonode = fromnode;
    link->tosock = fromsock;
  }

  if (ntree) {
    BKE_ntree_update_tag_link_added(ntree, link);
  }

  if (link != nullptr && link->tosock->is_multi_input()) {
    link->multi_input_socket_index = node_count_links(ntree, link->tosock) - 1;
  }

  return link;
}

void nodeRemLink(bNodeTree *ntree, bNodeLink *link)
{
  /* Can be called for links outside a node tree (e.g. clipboard). */
  if (ntree) {
    BLI_remlink(&ntree->links, link);
  }

  if (link->tosock) {
    link->tosock->link = nullptr;
  }
  MEM_freeN(link);

  if (ntree) {
    BKE_ntree_update_tag_link_removed(ntree);
  }
}

namespace blender::bke {

void nodeLinkSetMute(bNodeTree *ntree, bNodeLink *link, const bool muted)
{
  const bool was_muted = link->is_muted();
  SET_FLAG_FROM_TEST(link->flag, muted, NODE_LINK_MUTED);
  if (muted != was_muted) {
    BKE_ntree_update_tag_link_mute(ntree, link);
  }
}

}  // namespace blender::bke

void nodeRemSocketLinks(bNodeTree *ntree, bNodeSocket *sock)
{
  LISTBASE_FOREACH_MUTABLE (bNodeLink *, link, &ntree->links) {
    if (link->fromsock == sock || link->tosock == sock) {
      nodeRemLink(ntree, link);
    }
  }
}

bool nodeLinkIsHidden(const bNodeLink *link)
{
  return !(link->fromsock->is_visible() && link->tosock->is_visible());
}

namespace blender::bke {

bool nodeLinkIsSelected(const bNodeLink *link)
{
  return (link->fromnode->flag & NODE_SELECT) || (link->tonode->flag & NODE_SELECT);
}

/* Adjust the indices of links connected to the given multi input socket after deleting the link at
 * `deleted_index`. This function also works if the link has not yet been deleted. */
static void adjust_multi_input_indices_after_removed_link(bNodeTree *ntree,
                                                          const bNodeSocket *sock,
                                                          const int deleted_index)
{
  LISTBASE_FOREACH (bNodeLink *, link, &ntree->links) {
    /* We only need to adjust those with a greater index, because the others will have the same
     * index. */
    if (link->tosock != sock || link->multi_input_socket_index <= deleted_index) {
      continue;
    }
    link->multi_input_socket_index -= 1;
  }
}

void nodeInternalRelink(bNodeTree *ntree, bNode *node)
{
  /* store link pointers in output sockets, for efficient lookup */
  for (bNodeLink &link : node->runtime->internal_links) {
    link.tosock->link = &link;
  }

  Vector<bNodeLink *> duplicate_links_to_remove;

  /* redirect downstream links */
  LISTBASE_FOREACH_MUTABLE (bNodeLink *, link, &ntree->links) {
    /* do we have internal link? */
    if (link->fromnode != node) {
      continue;
    }

    bNodeLink *internal_link = link->fromsock->link;
    bNodeLink *fromlink = internal_link ? internal_link->fromsock->link : nullptr;

    if (fromlink == nullptr) {
      if (link->tosock->is_multi_input()) {
        blender::bke::adjust_multi_input_indices_after_removed_link(
            ntree, link->tosock, link->multi_input_socket_index);
      }
      nodeRemLink(ntree, link);
      continue;
    }

    if (link->tosock->is_multi_input()) {
      /* remove the link that would be the same as the relinked one */
      LISTBASE_FOREACH_MUTABLE (bNodeLink *, link_to_compare, &ntree->links) {
        if (link_to_compare->fromsock == fromlink->fromsock &&
            link_to_compare->tosock == link->tosock) {
          blender::bke::adjust_multi_input_indices_after_removed_link(
              ntree, link_to_compare->tosock, link_to_compare->multi_input_socket_index);
          duplicate_links_to_remove.append_non_duplicates(link_to_compare);
        }
      }
    }

    link->fromnode = fromlink->fromnode;
    link->fromsock = fromlink->fromsock;

    /* if the up- or downstream link is invalid,
     * the replacement link will be invalid too.
     */
    if (!(fromlink->flag & NODE_LINK_VALID)) {
      link->flag &= ~NODE_LINK_VALID;
    }

    if (fromlink->flag & NODE_LINK_MUTED) {
      link->flag |= NODE_LINK_MUTED;
    }

    BKE_ntree_update_tag_link_changed(ntree);
  }

  for (bNodeLink *link : duplicate_links_to_remove) {
    nodeRemLink(ntree, link);
  }

  /* remove remaining upstream links */
  LISTBASE_FOREACH_MUTABLE (bNodeLink *, link, &ntree->links) {
    if (link->tonode == node) {
      nodeRemLink(ntree, link);
    }
  }
}

float2 nodeToView(const bNode *node, const float2 loc)
{
  float2 view_loc = loc;
  for (const bNode *node_iter = node; node_iter; node_iter = node_iter->parent) {
    view_loc += float2(node_iter->locx, node_iter->locy);
  }
  return view_loc;
}

float2 nodeFromView(const bNode *node, const float2 view_loc)
{
  float2 loc = view_loc;
  for (const bNode *node_iter = node; node_iter; node_iter = node_iter->parent) {
    loc -= float2(node_iter->locx, node_iter->locy);
  }
  return loc;
}

}  // namespace blender::bke

void nodeAttachNode(bNodeTree *ntree, bNode *node, bNode *parent)
{
  BLI_assert(parent->type == NODE_FRAME);
  BLI_assert(!nodeIsParentAndChild(parent, node));

  const blender::float2 loc = blender::bke::nodeToView(node, {});

  node->parent = parent;
  BKE_ntree_update_tag_parent_change(ntree, node);
  /* transform to parent space */
  const blender::float2 new_loc = blender::bke::nodeFromView(parent, loc);
  node->locx = new_loc.x;
  node->locy = new_loc.y;
}

void nodeDetachNode(bNodeTree *ntree, bNode *node)
{
  if (node->parent) {
    BLI_assert(node->parent->type == NODE_FRAME);

    /* transform to view space */
    const blender::float2 loc = blender::bke::nodeToView(node, {});
    node->locx = loc.x;
    node->locy = loc.y;
    node->parent = nullptr;
    BKE_ntree_update_tag_parent_change(ntree, node);
  }
}

namespace blender::bke {

void nodePositionRelative(bNode *from_node,
                          const bNode *to_node,
                          const bNodeSocket *from_sock,
                          const bNodeSocket *to_sock)
{
  float offset_x;
  int tot_sock_idx;

  /* Socket to plug into. */
  if (eNodeSocketInOut(to_sock->in_out) == SOCK_IN) {
    offset_x = -(from_node->typeinfo->width + 50);
    tot_sock_idx = BLI_listbase_count(&to_node->outputs);
    tot_sock_idx += BLI_findindex(&to_node->inputs, to_sock);
  }
  else {
    offset_x = to_node->typeinfo->width + 50;
    tot_sock_idx = BLI_findindex(&to_node->outputs, to_sock);
  }

  BLI_assert(tot_sock_idx != -1);

  float offset_y = U.widget_unit * tot_sock_idx;

  /* Output socket. */
  if (from_sock) {
    if (eNodeSocketInOut(from_sock->in_out) == SOCK_IN) {
      tot_sock_idx = BLI_listbase_count(&from_node->outputs);
      tot_sock_idx += BLI_findindex(&from_node->inputs, from_sock);
    }
    else {
      tot_sock_idx = BLI_findindex(&from_node->outputs, from_sock);
    }
  }

  BLI_assert(tot_sock_idx != -1);

  offset_y -= U.widget_unit * tot_sock_idx;

  from_node->locx = to_node->locx + offset_x;
  from_node->locy = to_node->locy - offset_y;
}

void nodePositionPropagate(bNode *node)
{
  LISTBASE_FOREACH (bNodeSocket *, socket, &node->inputs) {
    if (socket->link != nullptr) {
      bNodeLink *link = socket->link;
      nodePositionRelative(link->fromnode, link->tonode, link->fromsock, link->tosock);
      nodePositionPropagate(link->fromnode);
    }
  }
}

}  // namespace blender::bke

static bNodeTree *ntreeAddTree_do(
    Main *bmain, ID *owner_id, const bool is_embedded, const char *name, const char *idname)
{
  /* trees are created as local trees for compositor, material or texture nodes,
   * node groups and other tree types are created as library data.
   */
  int flag = 0;
  if (is_embedded || bmain == nullptr) {
    flag |= LIB_ID_CREATE_NO_MAIN;
  }
  bNodeTree *ntree = reinterpret_cast<bNodeTree *>(BKE_libblock_alloc(bmain, ID_NT, name, flag));
  BKE_libblock_init_empty(&ntree->id);
  if (is_embedded) {
    BLI_assert(owner_id != nullptr);
    ntree->id.flag |= LIB_EMBEDDED_DATA;
    ntree->owner_id = owner_id;
    bNodeTree **ntree_owner_ptr = BKE_ntree_ptr_from_id(owner_id);
    BLI_assert(ntree_owner_ptr != nullptr);
    *ntree_owner_ptr = ntree;
  }
  else {
    BLI_assert(owner_id == nullptr);
  }

  STRNCPY(ntree->idname, idname);
  blender::bke::ntree_set_typeinfo(ntree, ntreeTypeFind(idname));

  return ntree;
}

bNodeTree *ntreeAddTree(Main *bmain, const char *name, const char *idname)
{
  return ntreeAddTree_do(bmain, nullptr, false, name, idname);
}

namespace blender::bke {

bNodeTree *ntreeAddTreeEmbedded(Main * /*bmain*/,
                                ID *owner_id,
                                const char *name,
                                const char *idname)
{
  return ntreeAddTree_do(nullptr, owner_id, true, name, idname);
}

bNodeTree *ntreeCopyTree_ex(const bNodeTree *ntree, Main *bmain, const bool do_id_user)
{
  const int flag = do_id_user ? 0 : LIB_ID_CREATE_NO_USER_REFCOUNT | LIB_ID_CREATE_NO_MAIN;

  bNodeTree *ntree_copy = reinterpret_cast<bNodeTree *>(
      BKE_id_copy_ex(bmain, reinterpret_cast<const ID *>(ntree), nullptr, flag));
  return ntree_copy;
}
bNodeTree *ntreeCopyTree(Main *bmain, const bNodeTree *ntree)
{
  return ntreeCopyTree_ex(ntree, bmain, true);
}

/* *************** Node Preview *********** */

/* XXX this should be removed eventually ...
 * Currently BKE functions are modeled closely on previous code,
 * using node_preview_init_tree to set up previews for a whole node tree in advance.
 * This should be left more to the individual node tree implementations. */

bool node_preview_used(const bNode *node)
{
  /* XXX check for closed nodes? */
  return (node->typeinfo->flag & NODE_PREVIEW) != 0;
}

bNodePreview *node_preview_verify(bNodeInstanceHash *previews,
                                  bNodeInstanceKey key,
                                  const int xsize,
                                  const int ysize,
                                  const bool create)
{
  bNodePreview *preview = static_cast<bNodePreview *>(
      BKE_node_instance_hash_lookup(previews, key));
  if (!preview) {
    if (create) {
      preview = MEM_cnew<bNodePreview>("node preview");
      preview->ibuf = IMB_allocImBuf(xsize, ysize, 32, IB_rect);
      BKE_node_instance_hash_insert(previews, key, preview);
    }
    else {
      return nullptr;
    }
  }

  /* node previews can get added with variable size this way */
  if (xsize == 0 || ysize == 0) {
    return preview;
  }

  /* sanity checks & initialize */
  const uint size[2] = {uint(xsize), uint(ysize)};
  IMB_rect_size_set(preview->ibuf, size);
  if (preview->ibuf->byte_buffer.data == nullptr) {
    imb_addrectImBuf(preview->ibuf);
  }
  /* no clear, makes nicer previews */

  return preview;
}

bNodePreview *node_preview_copy(bNodePreview *preview)
{
  bNodePreview *new_preview = static_cast<bNodePreview *>(MEM_dupallocN(preview));
  new_preview->ibuf = IMB_dupImBuf(preview->ibuf);
  return new_preview;
}

void node_preview_free(bNodePreview *preview)
{
  if (preview->ibuf) {
    IMB_freeImBuf(preview->ibuf);
  }
  MEM_freeN(preview);
}

static void node_preview_init_tree_recursive(bNodeInstanceHash *previews,
                                             bNodeTree *ntree,
                                             bNodeInstanceKey parent_key,
                                             const int xsize,
                                             const int ysize)
{
  for (bNode *node : ntree->all_nodes()) {
    bNodeInstanceKey key = BKE_node_instance_key(parent_key, ntree, node);

    if (blender::bke::node_preview_used(node)) {
      node->runtime->preview_xsize = xsize;
      node->runtime->preview_ysize = ysize;

      blender::bke::node_preview_verify(previews, key, xsize, ysize, false);
    }

    bNodeTree *group = reinterpret_cast<bNodeTree *>(node->id);
    if (node->is_group() && group != nullptr) {
      node_preview_init_tree_recursive(previews, group, key, xsize, ysize);
    }
  }
}

void node_preview_init_tree(bNodeTree *ntree, int xsize, int ysize)
{
  if (!ntree) {
    return;
  }

  if (!ntree->previews) {
    ntree->previews = BKE_node_instance_hash_new("node previews");
  }

  node_preview_init_tree_recursive(ntree->previews, ntree, NODE_INSTANCE_KEY_BASE, xsize, ysize);
}

static void node_preview_tag_used_recursive(bNodeInstanceHash *previews,
                                            bNodeTree *ntree,
                                            bNodeInstanceKey parent_key)
{
  for (bNode *node : ntree->all_nodes()) {
    bNodeInstanceKey key = BKE_node_instance_key(parent_key, ntree, node);

    if (blender::bke::node_preview_used(node)) {
      BKE_node_instance_hash_tag_key(previews, key);
    }

    bNodeTree *group = reinterpret_cast<bNodeTree *>(node->id);
    if (node->is_group() && group != nullptr) {
      node_preview_tag_used_recursive(previews, group, key);
    }
  }
}

void node_preview_remove_unused(bNodeTree *ntree)
{
  if (!ntree || !ntree->previews) {
    return;
  }

  /* use the instance hash functions for tagging and removing unused previews */
  BKE_node_instance_hash_clear_tags(ntree->previews);
  node_preview_tag_used_recursive(ntree->previews, ntree, NODE_INSTANCE_KEY_BASE);

  BKE_node_instance_hash_remove_untagged(
      ntree->previews, reinterpret_cast<bNodeInstanceValueFP>(node_preview_free));
}

}  // namespace blender::bke

namespace blender::bke {

void node_preview_merge_tree(bNodeTree *to_ntree, bNodeTree *from_ntree, bool remove_old)
{
  if (remove_old || !to_ntree->previews) {
    /* free old previews */
    if (to_ntree->previews) {
      BKE_node_instance_hash_free(to_ntree->previews,
                                  reinterpret_cast<bNodeInstanceValueFP>(node_preview_free));
    }

    /* transfer previews */
    to_ntree->previews = from_ntree->previews;
    from_ntree->previews = nullptr;

    /* clean up, in case any to_ntree nodes have been removed */
    node_preview_remove_unused(to_ntree);
  }
  else {
    if (from_ntree->previews) {
      bNodeInstanceHashIterator iter;
      NODE_INSTANCE_HASH_ITER (iter, from_ntree->previews) {
        bNodeInstanceKey key = node_instance_hash_iterator_get_key(&iter);
        bNodePreview *preview = static_cast<bNodePreview *>(
            node_instance_hash_iterator_get_value(&iter));

        /* replace existing previews */
        BKE_node_instance_hash_remove(
            to_ntree->previews, key, reinterpret_cast<bNodeInstanceValueFP>(node_preview_free));
        BKE_node_instance_hash_insert(to_ntree->previews, key, preview);
      }

      /* NOTE: null free function here,
       * because pointers have already been moved over to to_ntree->previews! */
      BKE_node_instance_hash_free(from_ntree->previews, nullptr);
      from_ntree->previews = nullptr;
    }
  }
}

void nodeUnlinkNode(bNodeTree *ntree, bNode *node)
{
  LISTBASE_FOREACH_MUTABLE (bNodeLink *, link, &ntree->links) {
    ListBase *lb = nullptr;
    if (link->fromnode == node) {
      lb = &node->outputs;
    }
    else if (link->tonode == node) {
      lb = &node->inputs;
    }

    if (lb) {
      /* Only bother adjusting if the socket is not on the node we're deleting. */
      if (link->tonode != node && link->tosock->is_multi_input()) {
        adjust_multi_input_indices_after_removed_link(
            ntree, link->tosock, link->multi_input_socket_index);
      }
      LISTBASE_FOREACH (const bNodeSocket *, sock, lb) {
        if (link->fromsock == sock || link->tosock == sock) {
          nodeRemLink(ntree, link);
          break;
        }
      }
    }
  }
}

static void node_unlink_attached(bNodeTree *ntree, const bNode *parent)
{
  for (bNode *node : ntree->all_nodes()) {
    if (node->parent == parent) {
      nodeDetachNode(ntree, node);
    }
  }
}

void nodeRebuildIDVector(bNodeTree *node_tree)
{
  /* Rebuild nodes #VectorSet which must have the same order as the list. */
  node_tree->runtime->nodes_by_id.clear();
  int i;
  LISTBASE_FOREACH_INDEX (bNode *, node, &node_tree->nodes, i) {
    node_tree->runtime->nodes_by_id.add_new(node);
    node->runtime->index_in_tree = i;
  }
}

void node_free_node(bNodeTree *ntree, bNode *node)
{
  /* since it is called while free database, node->id is undefined */

  /* can be called for nodes outside a node tree (e.g. clipboard) */
  if (ntree) {
    BLI_remlink(&ntree->nodes, node);
    /* Rebuild nodes #VectorSet which must have the same order as the list. */
    nodeRebuildIDVector(ntree);

    /* texture node has bad habit of keeping exec data around */
    if (ntree->type == NTREE_TEXTURE && ntree->runtime->execdata) {
      ntreeTexEndExecTree(ntree->runtime->execdata);
      ntree->runtime->execdata = nullptr;
    }
  }

  if (node->typeinfo->freefunc) {
    node->typeinfo->freefunc(node);
  }

  LISTBASE_FOREACH_MUTABLE (bNodeSocket *, sock, &node->inputs) {
    /* Remember, no ID user refcount management here! */
    node_socket_free(sock, false);
    MEM_freeN(sock);
  }
  LISTBASE_FOREACH_MUTABLE (bNodeSocket *, sock, &node->outputs) {
    /* Remember, no ID user refcount management here! */
    node_socket_free(sock, false);
    MEM_freeN(sock);
  }

  MEM_SAFE_FREE(node->panel_states_array);

  if (node->prop) {
    /* Remember, no ID user refcount management here! */
    IDP_FreePropertyContent_ex(node->prop, false);
    MEM_freeN(node->prop);
  }

  if (node->runtime->declaration) {
    /* Only free if this declaration is not shared with the node type, which can happen if it does
     * not depend on any context. */
    if (node->runtime->declaration != node->typeinfo->static_declaration) {
      delete node->runtime->declaration;
    }
  }

  MEM_delete(node->runtime);
  MEM_freeN(node);

  if (ntree) {
    BKE_ntree_update_tag_node_removed(ntree);
  }
}

void ntreeFreeLocalNode(bNodeTree *ntree, bNode *node)
{
  /* For removing nodes while editing localized node trees. */
  BLI_assert((ntree->id.tag & LIB_TAG_LOCALIZED) != 0);

  /* These two lines assume the caller might want to free a single node and maintain
   * a valid state in the node tree. */
  nodeUnlinkNode(ntree, node);
  node_unlink_attached(ntree, node);

  node_free_node(ntree, node);
  nodeRebuildIDVector(ntree);
}

}  // namespace blender::bke

void nodeRemoveNode(Main *bmain, bNodeTree *ntree, bNode *node, const bool do_id_user)
{
  BLI_assert(ntree != nullptr);
  /* This function is not for localized node trees, we do not want
   * do to ID user reference-counting and removal of animation data then. */
  BLI_assert((ntree->id.tag & LIB_TAG_LOCALIZED) == 0);

  bool node_has_id = false;

  if (do_id_user) {
    /* Free callback for NodeCustomGroup. */
    if (node->typeinfo->freefunc_api) {
      PointerRNA ptr = RNA_pointer_create(&ntree->id, &RNA_Node, node);

      node->typeinfo->freefunc_api(&ptr);
    }

    /* Do user counting. */
    if (node->id) {
      id_us_min(node->id);
      node_has_id = true;
    }

    LISTBASE_FOREACH (bNodeSocket *, sock, &node->inputs) {
      node_has_id |= blender::bke::socket_id_user_decrement(sock);
    }
    LISTBASE_FOREACH (bNodeSocket *, sock, &node->outputs) {
      node_has_id |= blender::bke::socket_id_user_decrement(sock);
    }
  }

  /* Remove animation data. */
  char propname_esc[MAX_IDPROP_NAME * 2];
  char prefix[MAX_IDPROP_NAME * 2];

  BLI_str_escape(propname_esc, node->name, sizeof(propname_esc));
  SNPRINTF(prefix, "nodes[\"%s\"]", propname_esc);

  if (BKE_animdata_fix_paths_remove(&ntree->id, prefix)) {
    if (bmain != nullptr) {
      DEG_relations_tag_update(bmain);
    }
  }

  /* Also update relations for the scene time node, which causes a dependency
   * on time that users expect to be removed when the node is removed. */
  if (node_has_id ||
      ELEM(node->type, GEO_NODE_INPUT_SCENE_TIME, GEO_NODE_SELF_OBJECT, GEO_NODE_SIMULATION_INPUT))
  {
    if (bmain != nullptr) {
      DEG_relations_tag_update(bmain);
    }
  }

  blender::bke::nodeUnlinkNode(ntree, node);
  blender::bke::node_unlink_attached(ntree, node);

  /* Free node itself. */
  blender::bke::node_free_node(ntree, node);
  blender::bke::nodeRebuildIDVector(ntree);
}

namespace blender::bke {

static void free_localized_node_groups(bNodeTree *ntree)
{
  /* Only localized node trees store a copy for each node group tree.
   * Each node group tree in a localized node tree can be freed,
   * since it is a localized copy itself (no risk of accessing freed
   * data in main, see #37939). */
  if (!(ntree->id.tag & LIB_TAG_LOCALIZED)) {
    return;
  }

  LISTBASE_FOREACH (bNode *, node, &ntree->nodes) {
    bNodeTree *ngroup = reinterpret_cast<bNodeTree *>(node->id);
    if (node->is_group() && ngroup != nullptr) {
      ntreeFreeTree(ngroup);
      MEM_freeN(ngroup);
    }
  }
}

void ntreeFreeTree(bNodeTree *ntree)
{
  ntree_free_data(&ntree->id);
  BKE_animdata_free(&ntree->id, false);
}

}  // namespace blender::bke

void ntreeFreeEmbeddedTree(bNodeTree *ntree)
{
  blender::bke::ntreeFreeTree(ntree);
  BKE_libblock_free_data(&ntree->id, true);
  BKE_libblock_free_data_py(&ntree->id);
}

void ntreeFreeLocalTree(bNodeTree *ntree)
{
  if (ntree->id.tag & LIB_TAG_LOCALIZED) {
    blender::bke::ntreeFreeTree(ntree);
  }
  else {
    blender::bke::ntreeFreeTree(ntree);
    BKE_libblock_free_data(&ntree->id, true);
  }
}

void ntreeSetOutput(bNodeTree *ntree)
{
  const bool is_compositor = ntree->type == NTREE_COMPOSIT;
  /* find the active outputs, might become tree type dependent handler */
  LISTBASE_FOREACH (bNode *, node, &ntree->nodes) {
    if (node->typeinfo->nclass == NODE_CLASS_OUTPUT) {
      /* we need a check for which output node should be tagged like this, below an exception */
      if (ELEM(node->type, CMP_NODE_OUTPUT_FILE, GEO_NODE_VIEWER)) {
        continue;
      }
      const bool node_is_output = node->type == CMP_NODE_VIEWER;

      int output = 0;
      /* there is more types having output class, each one is checked */

      LISTBASE_FOREACH (bNode *, tnode, &ntree->nodes) {
        if (tnode->typeinfo->nclass != NODE_CLASS_OUTPUT) {
          continue;
        }

        /* same type, exception for viewer */
        const bool tnode_is_output = tnode->type == CMP_NODE_VIEWER;
        const bool compositor_case = is_compositor && tnode_is_output && node_is_output;
        if (tnode->type == node->type || compositor_case) {
          if (tnode->flag & NODE_DO_OUTPUT) {
            output++;
            if (output > 1) {
              tnode->flag &= ~NODE_DO_OUTPUT;
            }
          }
        }
      }

      if (output == 0) {
        node->flag |= NODE_DO_OUTPUT;
      }
    }

    /* group node outputs use this flag too */
    if (node->type == NODE_GROUP_OUTPUT) {
      int output = 0;
      LISTBASE_FOREACH (bNode *, tnode, &ntree->nodes) {
        if (tnode->type != NODE_GROUP_OUTPUT) {
          continue;
        }
        if (tnode->flag & NODE_DO_OUTPUT) {
          output++;
          if (output > 1) {
            tnode->flag &= ~NODE_DO_OUTPUT;
          }
        }
      }
      if (output == 0) {
        node->flag |= NODE_DO_OUTPUT;
      }
    }
  }

  /* here we could recursively set which nodes have to be done,
   * might be different for editor or for "real" use... */
}

bNodeTree **BKE_ntree_ptr_from_id(ID *id)
{
  switch (GS(id->name)) {
    case ID_MA:
      return &reinterpret_cast<Material *>(id)->nodetree;
    case ID_LA:
      return &reinterpret_cast<Light *>(id)->nodetree;
    case ID_WO:
      return &reinterpret_cast<World *>(id)->nodetree;
    case ID_TE:
      return &reinterpret_cast<Tex *>(id)->nodetree;
    case ID_SCE:
      return &reinterpret_cast<Scene *>(id)->nodetree;
    case ID_LS:
      return &reinterpret_cast<FreestyleLineStyle *>(id)->nodetree;
    default:
      return nullptr;
  }
}

bNodeTree *ntreeFromID(ID *id)
{
  bNodeTree **nodetree = BKE_ntree_ptr_from_id(id);
  return (nodetree != nullptr) ? *nodetree : nullptr;
}

namespace blender::bke {

void ntreeNodeFlagSet(const bNodeTree *ntree, const int flag, const bool enable)
{
  LISTBASE_FOREACH (bNode *, node, &ntree->nodes) {
    if (enable) {
      node->flag |= flag;
    }
    else {
      node->flag &= ~flag;
    }
  }
}

}  // namespace blender::bke

bNodeTree *ntreeLocalize(bNodeTree *ntree)
{
  if (ntree == nullptr) {
    return nullptr;
  }

  /* Make full copy outside of Main database.
   * NOTE: previews are not copied here. */
  bNodeTree *ltree = reinterpret_cast<bNodeTree *>(BKE_id_copy_ex(
      nullptr, &ntree->id, nullptr, (LIB_ID_COPY_LOCALIZE | LIB_ID_COPY_NO_ANIMDATA)));

  ltree->id.tag |= LIB_TAG_LOCALIZED;

  LISTBASE_FOREACH (bNode *, node, &ltree->nodes) {
    bNodeTree *group = reinterpret_cast<bNodeTree *>(node->id);
    if (node->is_group() && group != nullptr) {
      node->id = reinterpret_cast<ID *>(ntreeLocalize(group));
    }
  }

  /* Ensures only a single output node is enabled. */
  ntreeSetOutput(ntree);

  bNode *node_src = reinterpret_cast<bNode *>(ntree->nodes.first);
  bNode *node_local = reinterpret_cast<bNode *>(ltree->nodes.first);
  while (node_src != nullptr) {
    node_local->runtime->original = node_src;
    node_src = node_src->next;
    node_local = node_local->next;
  }

  if (ntree->typeinfo->localize) {
    ntree->typeinfo->localize(ltree, ntree);
  }

  return ltree;
}

namespace blender::bke {

void ntreeLocalMerge(Main *bmain, bNodeTree *localtree, bNodeTree *ntree)
{
  if (ntree && localtree) {
    if (ntree->typeinfo->local_merge) {
      ntree->typeinfo->local_merge(bmain, localtree, ntree);
    }
  }
}

static bool ntree_contains_tree_exec(const bNodeTree *tree_to_search_in,
                                     const bNodeTree *tree_to_search_for,
                                     Set<const bNodeTree *> &already_passed)
{
  if (tree_to_search_in == tree_to_search_for) {
    return true;
  }

  tree_to_search_in->ensure_topology_cache();
  for (const bNode *node_group : tree_to_search_in->group_nodes()) {
    const bNodeTree *sub_tree_search_in = reinterpret_cast<const bNodeTree *>(node_group->id);
    if (!sub_tree_search_in) {
      continue;
    }
    if (!already_passed.add(sub_tree_search_in)) {
      continue;
    }
    if (ntree_contains_tree_exec(sub_tree_search_in, tree_to_search_for, already_passed)) {
      return true;
    }
  }

  return false;
}

}  // namespace blender::bke

bool ntreeContainsTree(const bNodeTree *tree_to_search_in, const bNodeTree *tree_to_search_for)
{
  if (tree_to_search_in == tree_to_search_for) {
    return true;
  }

  Set<const bNodeTree *> already_passed;
  return blender::bke::ntree_contains_tree_exec(
      tree_to_search_in, tree_to_search_for, already_passed);
}

int nodeCountSocketLinks(const bNodeTree *ntree, const bNodeSocket *sock)
{
  int tot = 0;
  LISTBASE_FOREACH (const bNodeLink *, link, &ntree->links) {
    if (link->fromsock == sock || link->tosock == sock) {
      tot++;
    }
  }
  return tot;
}

bNode *nodeGetActive(bNodeTree *ntree)
{
  if (ntree == nullptr) {
    return nullptr;
  }

  for (bNode *node : ntree->all_nodes()) {
    if (node->flag & NODE_ACTIVE) {
      return node;
    }
  }
  return nullptr;
}

void nodeSetSelected(bNode *node, const bool select)
{
  if (select) {
    node->flag |= NODE_SELECT;
    return;
  }
  node->flag &= ~NODE_SELECT;
  /* deselect sockets too */
  LISTBASE_FOREACH (bNodeSocket *, sock, &node->inputs) {
    sock->flag &= ~NODE_SELECT;
  }
  LISTBASE_FOREACH (bNodeSocket *, sock, &node->outputs) {
    sock->flag &= ~NODE_SELECT;
  }
}

void nodeClearActive(bNodeTree *ntree)
{
  if (ntree == nullptr) {
    return;
  }

  for (bNode *node : ntree->all_nodes()) {
    node->flag &= ~NODE_ACTIVE;
  }
}

void nodeSetActive(bNodeTree *ntree, bNode *node)
{
  const bool is_paint_canvas = blender::bke::nodeSupportsActiveFlag(node,
                                                                    NODE_ACTIVE_PAINT_CANVAS);
  const bool is_texture_class = blender::bke::nodeSupportsActiveFlag(node, NODE_ACTIVE_TEXTURE);
  int flags_to_set = NODE_ACTIVE;
  SET_FLAG_FROM_TEST(flags_to_set, is_paint_canvas, NODE_ACTIVE_PAINT_CANVAS);
  SET_FLAG_FROM_TEST(flags_to_set, is_texture_class, NODE_ACTIVE_TEXTURE);

  /* Make sure only one node is active per node tree. */
  for (bNode *tnode : ntree->all_nodes()) {
    tnode->flag &= ~flags_to_set;
  }
  node->flag |= flags_to_set;
}

namespace blender::bke {

void nodeSetSocketAvailability(bNodeTree *ntree, bNodeSocket *sock, const bool is_available)
{
  if (is_available == sock->is_available()) {
    return;
  }
  if (is_available) {
    sock->flag &= ~SOCK_UNAVAIL;
  }
  else {
    sock->flag |= SOCK_UNAVAIL;
  }
  BKE_ntree_update_tag_socket_availability(ntree, sock);
}

}  // namespace blender::bke

int nodeSocketLinkLimit(const bNodeSocket *sock)
{
  if (sock->is_multi_input()) {
    return 4095;
  }
  if (sock->typeinfo == nullptr) {
    return sock->limit;
  }
  const bNodeSocketType &stype = *sock->typeinfo;
  if (!stype.use_link_limits_of_type) {
    return sock->limit;
  }
  return eNodeSocketInOut(sock->in_out) == SOCK_IN ? stype.input_link_limit :
                                                     stype.output_link_limit;
}

namespace blender::bke {

static void update_socket_declarations(ListBase *sockets,
                                       Span<blender::nodes::SocketDeclaration *> declarations)
{
  int index;
  LISTBASE_FOREACH_INDEX (bNodeSocket *, socket, sockets, index) {
    const SocketDeclaration &socket_decl = *declarations[index];
    socket->runtime->declaration = &socket_decl;
  }
}

static void reset_socket_declarations(ListBase *sockets)
{
  LISTBASE_FOREACH (bNodeSocket *, socket, sockets) {
    socket->runtime->declaration = nullptr;
  }
}

void nodeSocketDeclarationsUpdate(bNode *node)
{
  BLI_assert(node->runtime->declaration != nullptr);
  if (node->runtime->declaration->skip_updating_sockets) {
    reset_socket_declarations(&node->inputs);
    reset_socket_declarations(&node->outputs);
    return;
  }
  update_socket_declarations(&node->inputs, node->runtime->declaration->inputs);
  update_socket_declarations(&node->outputs, node->runtime->declaration->outputs);
}

bool nodeDeclarationEnsureOnOutdatedNode(bNodeTree *ntree, bNode *node)
{
  if (node->runtime->declaration != nullptr) {
    return false;
  }
  if (node->typeinfo->declare) {
    if (node->typeinfo->static_declaration) {
      if (!node->typeinfo->static_declaration->is_context_dependent) {
        node->runtime->declaration = node->typeinfo->static_declaration;
        return true;
      }
    }
  }
  if (node->typeinfo->declare) {
    BLI_assert(ntree != nullptr);
    BLI_assert(node != nullptr);
    blender::nodes::update_node_declaration_and_sockets(*ntree, *node);
    return true;
  }
  return false;
}

bool nodeDeclarationEnsure(bNodeTree *ntree, bNode *node)
{
  if (nodeDeclarationEnsureOnOutdatedNode(ntree, node)) {
    nodeSocketDeclarationsUpdate(node);
    return true;
  }
  return false;
}

}  // namespace blender::bke

void nodeDimensionsGet(const bNode *node, float *r_width, float *r_height)
{
  *r_width = node->runtime->totr.xmax - node->runtime->totr.xmin;
  *r_height = node->runtime->totr.ymax - node->runtime->totr.ymin;
}

void nodeTagUpdateID(bNode *node)
{
  node->runtime->update |= NODE_UPDATE_ID;
}

void nodeInternalLinks(bNode *node, bNodeLink **r_links, int *r_len)
{
  *r_links = node->runtime->internal_links.data();
  *r_len = node->runtime->internal_links.size();
}

/* Node Instance Hash */

const bNodeInstanceKey NODE_INSTANCE_KEY_BASE = {5381};
const bNodeInstanceKey NODE_INSTANCE_KEY_NONE = {0};

/* Generate a hash key from ntree and node names
 * Uses the djb2 algorithm with xor by Bernstein:
 * http://www.cse.yorku.ca/~oz/hash.html
 */
static bNodeInstanceKey node_hash_int_str(bNodeInstanceKey hash, const char *str)
{
  char c;

  while ((c = *str++)) {
    hash.value = ((hash.value << 5) + hash.value) ^ c; /* (hash * 33) ^ c */
  }

  /* separator '\0' character, to avoid ambiguity from concatenated strings */
  hash.value = (hash.value << 5) + hash.value; /* hash * 33 */

  return hash;
}

bNodeInstanceKey BKE_node_instance_key(bNodeInstanceKey parent_key,
                                       const bNodeTree *ntree,
                                       const bNode *node)
{
  bNodeInstanceKey key = node_hash_int_str(parent_key, ntree->id.name + 2);

  if (node) {
    key = node_hash_int_str(key, node->name);
  }

  return key;
}

static uint node_instance_hash_key(const void *key)
{
  return static_cast<const bNodeInstanceKey *>(key)->value;
}

static bool node_instance_hash_key_cmp(const void *a, const void *b)
{
  uint value_a = static_cast<const bNodeInstanceKey *>(a)->value;
  uint value_b = static_cast<const bNodeInstanceKey *>(b)->value;

  return (value_a != value_b);
}

bNodeInstanceHash *BKE_node_instance_hash_new(const char *info)
{
  bNodeInstanceHash *hash = static_cast<bNodeInstanceHash *>(
      MEM_mallocN(sizeof(bNodeInstanceHash), info));
  hash->ghash = BLI_ghash_new(
      node_instance_hash_key, node_instance_hash_key_cmp, "node instance hash ghash");
  return hash;
}

void BKE_node_instance_hash_free(bNodeInstanceHash *hash, bNodeInstanceValueFP valfreefp)
{
  BLI_ghash_free(hash->ghash, nullptr, reinterpret_cast<GHashValFreeFP>(valfreefp));
  MEM_freeN(hash);
}

void BKE_node_instance_hash_insert(bNodeInstanceHash *hash, bNodeInstanceKey key, void *value)
{
  bNodeInstanceHashEntry *entry = static_cast<bNodeInstanceHashEntry *>(value);
  entry->key = key;
  entry->tag = 0;
  BLI_ghash_insert(hash->ghash, &entry->key, value);
}

void *BKE_node_instance_hash_lookup(bNodeInstanceHash *hash, bNodeInstanceKey key)
{
  return BLI_ghash_lookup(hash->ghash, &key);
}

int BKE_node_instance_hash_remove(bNodeInstanceHash *hash,
                                  bNodeInstanceKey key,
                                  bNodeInstanceValueFP valfreefp)
{
  return BLI_ghash_remove(hash->ghash, &key, nullptr, reinterpret_cast<GHashValFreeFP>(valfreefp));
}

void BKE_node_instance_hash_clear(bNodeInstanceHash *hash, bNodeInstanceValueFP valfreefp)
{
  BLI_ghash_clear(hash->ghash, nullptr, reinterpret_cast<GHashValFreeFP>(valfreefp));
}

void *BKE_node_instance_hash_pop(bNodeInstanceHash *hash, bNodeInstanceKey key)
{
  return BLI_ghash_popkey(hash->ghash, &key, nullptr);
}

int BKE_node_instance_hash_haskey(bNodeInstanceHash *hash, bNodeInstanceKey key)
{
  return BLI_ghash_haskey(hash->ghash, &key);
}

int BKE_node_instance_hash_size(bNodeInstanceHash *hash)
{
  return BLI_ghash_len(hash->ghash);
}

void BKE_node_instance_hash_clear_tags(bNodeInstanceHash *hash)
{
  blender::bke::bNodeInstanceHashIterator iter;

  NODE_INSTANCE_HASH_ITER (iter, hash) {
    bNodeInstanceHashEntry *value = static_cast<bNodeInstanceHashEntry *>(
        blender::bke::node_instance_hash_iterator_get_value(&iter));

    value->tag = 0;
  }
}

void BKE_node_instance_hash_tag(bNodeInstanceHash * /*hash*/, void *value)
{
  bNodeInstanceHashEntry *entry = static_cast<bNodeInstanceHashEntry *>(value);
  entry->tag = 1;
}

bool BKE_node_instance_hash_tag_key(bNodeInstanceHash *hash, bNodeInstanceKey key)
{
  bNodeInstanceHashEntry *entry = static_cast<bNodeInstanceHashEntry *>(
      BKE_node_instance_hash_lookup(hash, key));

  if (entry) {
    entry->tag = 1;
    return true;
  }

  return false;
}

void BKE_node_instance_hash_remove_untagged(bNodeInstanceHash *hash,
                                            bNodeInstanceValueFP valfreefp)
{
  /* NOTE: Hash must not be mutated during iterating!
   * Store tagged entries in a separate list and remove items afterward.
   */
  bNodeInstanceKey *untagged = static_cast<bNodeInstanceKey *>(
      MEM_mallocN(sizeof(bNodeInstanceKey) * BKE_node_instance_hash_size(hash),
                  "temporary node instance key list"));
  blender::bke::bNodeInstanceHashIterator iter;
  int num_untagged = 0;
  NODE_INSTANCE_HASH_ITER (iter, hash) {
    bNodeInstanceHashEntry *value = static_cast<bNodeInstanceHashEntry *>(
        blender::bke::node_instance_hash_iterator_get_value(&iter));

    if (!value->tag) {
      untagged[num_untagged++] = blender::bke::node_instance_hash_iterator_get_key(&iter);
    }
  }

  for (int i = 0; i < num_untagged; i++) {
    BKE_node_instance_hash_remove(hash, untagged[i], valfreefp);
  }

  MEM_freeN(untagged);
}

namespace blender::bke {

void ntreeUpdateAllNew(Main *main)
{
  /* Update all new node trees on file read or append, to add/remove sockets
   * in groups nodes if the group changed, and handle any update flags that
   * might have been set in file reading or versioning. */
  FOREACH_NODETREE_BEGIN (main, ntree, owner_id) {
    if (owner_id->tag & LIB_TAG_NEW) {
      BKE_ntree_update_tag_all(ntree);
    }
  }
  FOREACH_NODETREE_END;
  BKE_ntree_update_main(main, nullptr);
}

}  // namespace blender::bke

void ntreeUpdateAllUsers(Main *main, ID *id)
{
  if (id == nullptr) {
    return;
  }

  bool need_update = false;

  /* Update all users of ngroup, to add/remove sockets as needed. */
  FOREACH_NODETREE_BEGIN (main, ntree, owner_id) {
    for (bNode *node : ntree->all_nodes()) {
      if (node->id == id) {
        BKE_ntree_update_tag_node_property(ntree, node);
        need_update = true;
      }
    }
  }
  FOREACH_NODETREE_END;
  if (need_update) {
    BKE_ntree_update_main(main, nullptr);
  }
}

/* ************* node type access ********** */

namespace blender::bke {

void nodeLabel(const bNodeTree *ntree, const bNode *node, char *label, const int label_maxncpy)
{
  label[0] = '\0';

  if (node->label[0] != '\0') {
    BLI_strncpy(label, node->label, label_maxncpy);
  }
  else if (node->typeinfo->labelfunc) {
    node->typeinfo->labelfunc(ntree, node, label, label_maxncpy);
  }
  if (label[0] != '\0') {
    /* The previous methods (labelfunc) could not provide an adequate label for the node. */
    return;
  }

  BLI_strncpy(label, IFACE_(node->typeinfo->ui_name), label_maxncpy);
}

const char *nodeSocketShortLabel(const bNodeSocket *sock)
{
  if (sock->runtime->declaration != nullptr) {
    blender::StringRefNull short_label = sock->runtime->declaration->short_label;
    if (!short_label.is_empty()) {
      return sock->runtime->declaration->short_label.data();
    }
  }
  return nullptr;
}

const char *nodeSocketLabel(const bNodeSocket *sock)
{
  return (sock->label[0] != '\0') ? sock->label : sock->name;
}

static void node_type_base_defaults(bNodeType *ntype)
{
  /* default size values */
  blender::bke::node_type_size_preset(ntype, blender::bke::eNodeSizePreset::DEFAULT);
  ntype->height = 100;
  ntype->minheight = 30;
  ntype->maxheight = FLT_MAX;
}

/* allow this node for any tree type */
static bool node_poll_default(const bNodeType * /*ntype*/,
                              const bNodeTree * /*ntree*/,
                              const char ** /*disabled_hint*/)
{
  return true;
}

static bool node_poll_instance_default(const bNode *node,
                                       const bNodeTree *ntree,
                                       const char **disabled_hint)
{
  return node->typeinfo->poll(node->typeinfo, ntree, disabled_hint);
}

void node_type_base(bNodeType *ntype, const int type, const char *name, const short nclass)
{
  /* Use static type info header to map static int type to identifier string and RNA struct type.
   * Associate the RNA struct type with the bNodeType.
   * Dynamically registered nodes will create an RNA type at runtime
   * and call RNA_struct_blender_type_set, so this only needs to be done for old RNA types
   * created in makesrna, which can not be associated to a bNodeType immediately,
   * since bNodeTypes are registered afterward ...
   */
#define DefNode(Category, ID, DefFunc, EnumName, StructName, UIName, UIDesc) \
  case ID: { \
    STRNCPY(ntype->idname, #Category #StructName); \
    StructRNA *srna = RNA_struct_find(#Category #StructName); \
    BLI_assert(srna != nullptr); \
    ntype->rna_ext.srna = srna; \
    RNA_struct_blender_type_set(srna, ntype); \
    RNA_def_struct_ui_text(srna, UIName, UIDesc); \
    ntype->enum_name_legacy = EnumName; \
    STRNCPY(ntype->ui_description, UIDesc); \
    break; \
  }

  switch (type) {
#include "NOD_static_types.h"
  }

  /* make sure we have a valid type (everything registered) */
  BLI_assert(ntype->idname[0] != '\0');

  ntype->type = type;
  STRNCPY(ntype->ui_name, name);
  ntype->nclass = nclass;

  node_type_base_defaults(ntype);

  ntype->poll = node_poll_default;
  ntype->poll_instance = node_poll_instance_default;
}

}  // namespace blender::bke

void node_type_base_custom(bNodeType *ntype,
                           const char *idname,
                           const char *name,
                           const char *enum_name,
                           const short nclass)
{
  STRNCPY(ntype->idname, idname);
  ntype->type = NODE_CUSTOM;
  STRNCPY(ntype->ui_name, name);
  ntype->nclass = nclass;
  ntype->enum_name_legacy = enum_name;

  blender::bke::node_type_base_defaults(ntype);
}

namespace blender::bke {

std::optional<eCustomDataType> socket_type_to_custom_data_type(eNodeSocketDatatype type)
{
  switch (type) {
    case SOCK_FLOAT:
      return CD_PROP_FLOAT;
    case SOCK_VECTOR:
      return CD_PROP_FLOAT3;
    case SOCK_RGBA:
      return CD_PROP_COLOR;
    case SOCK_BOOLEAN:
      return CD_PROP_BOOL;
    case SOCK_ROTATION:
      return CD_PROP_QUATERNION;
    case SOCK_INT:
      return CD_PROP_INT32;
    case SOCK_STRING:
      return CD_PROP_STRING;
    default:
      return std::nullopt;
  }
}

std::optional<eNodeSocketDatatype> custom_data_type_to_socket_type(eCustomDataType type)
{
  switch (type) {
    case CD_PROP_FLOAT:
      return SOCK_FLOAT;
    case CD_PROP_INT32:
      return SOCK_INT;
    case CD_PROP_FLOAT3:
      return SOCK_VECTOR;
    case CD_PROP_FLOAT2:
      return SOCK_VECTOR;
    case CD_PROP_BOOL:
      return SOCK_BOOLEAN;
    case CD_PROP_COLOR:
      return SOCK_RGBA;
    case CD_PROP_BYTE_COLOR:
      return SOCK_RGBA;
    case CD_PROP_QUATERNION:
      return SOCK_ROTATION;
    default:
      return std::nullopt;
  }
}

struct SocketTemplateIdentifierCallbackData {
  bNodeSocketTemplate *list;
  bNodeSocketTemplate *ntemp;
};

static bool unique_socket_template_identifier_check(void *arg, const char *name)
{
  const SocketTemplateIdentifierCallbackData *data =
      static_cast<const SocketTemplateIdentifierCallbackData *>(arg);

  for (bNodeSocketTemplate *ntemp = data->list; ntemp->type >= 0; ntemp++) {
    if (ntemp != data->ntemp) {
      if (STREQ(ntemp->identifier, name)) {
        return true;
      }
    }
  }

  return false;
}

static void unique_socket_template_identifier(bNodeSocketTemplate *list,
                                              bNodeSocketTemplate *ntemp,
                                              const char defname[],
                                              const char delim)
{
  SocketTemplateIdentifierCallbackData data;
  data.list = list;
  data.ntemp = ntemp;

  BLI_uniquename_cb(unique_socket_template_identifier_check,
                    &data,
                    defname,
                    delim,
                    ntemp->identifier,
                    sizeof(ntemp->identifier));
}

void node_type_socket_templates(bNodeType *ntype,
                                bNodeSocketTemplate *inputs,
                                bNodeSocketTemplate *outputs)
{
  ntype->inputs = inputs;
  ntype->outputs = outputs;

  /* automatically generate unique identifiers */
  if (inputs) {
    /* clear identifier strings (uninitialized memory) */
    for (bNodeSocketTemplate *ntemp = inputs; ntemp->type >= 0; ntemp++) {
      ntemp->identifier[0] = '\0';
    }

    for (bNodeSocketTemplate *ntemp = inputs; ntemp->type >= 0; ntemp++) {
      STRNCPY(ntemp->identifier, ntemp->name);
      unique_socket_template_identifier(inputs, ntemp, ntemp->identifier, '_');
    }
  }
  if (outputs) {
    /* clear identifier strings (uninitialized memory) */
    for (bNodeSocketTemplate *ntemp = outputs; ntemp->type >= 0; ntemp++) {
      ntemp->identifier[0] = '\0';
    }

    for (bNodeSocketTemplate *ntemp = outputs; ntemp->type >= 0; ntemp++) {
      STRNCPY(ntemp->identifier, ntemp->name);
      unique_socket_template_identifier(outputs, ntemp, ntemp->identifier, '_');
    }
  }
}

void node_type_size(bNodeType *ntype, const int width, const int minwidth, const int maxwidth)
{
  ntype->width = width;
  ntype->minwidth = minwidth;
  if (maxwidth <= minwidth) {
    ntype->maxwidth = FLT_MAX;
  }
  else {
    ntype->maxwidth = maxwidth;
  }
}

void node_type_size_preset(bNodeType *ntype, const eNodeSizePreset size)
{
  switch (size) {
    case eNodeSizePreset::DEFAULT:
      node_type_size(ntype, 140, 100, NODE_DEFAULT_MAX_WIDTH);
      break;
    case eNodeSizePreset::SMALL:
      node_type_size(ntype, 100, 80, NODE_DEFAULT_MAX_WIDTH);
      break;
    case eNodeSizePreset::MIDDLE:
      node_type_size(ntype, 150, 120, NODE_DEFAULT_MAX_WIDTH);
      break;
    case eNodeSizePreset::LARGE:
      node_type_size(ntype, 240, 140, NODE_DEFAULT_MAX_WIDTH);
      break;
  }
}

}  // namespace blender::bke

void node_type_storage(bNodeType *ntype,
                       const char *storagename,
                       void (*freefunc)(bNode *node),
                       void (*copyfunc)(bNodeTree *dest_ntree,
                                        bNode *dest_node,
                                        const bNode *src_node))
{
  if (storagename) {
    STRNCPY(ntype->storagename, storagename);
  }
  else {
    ntype->storagename[0] = '\0';
  }
  ntype->copyfunc = copyfunc;
  ntype->freefunc = freefunc;
}

void BKE_node_system_init()
{
  blender::bke::nodetreetypes_hash = BLI_ghash_str_new("nodetreetypes_hash gh");
  blender::bke::nodetypes_hash = BLI_ghash_str_new("nodetypes_hash gh");
  blender::bke::nodetypes_alias_hash = BLI_ghash_str_new("nodetypes_alias_hash gh");
  blender::bke::nodesockettypes_hash = BLI_ghash_str_new("nodesockettypes_hash gh");

  register_nodes();
}

void BKE_node_system_exit()
{
  if (blender::bke::nodetypes_alias_hash) {
    BLI_ghash_free(blender::bke::nodetypes_alias_hash, MEM_freeN, MEM_freeN);
    blender::bke::nodetypes_alias_hash = nullptr;
  }

  if (blender::bke::nodetypes_hash) {
    NODE_TYPES_BEGIN (nt) {
      if (nt->rna_ext.free) {
        nt->rna_ext.free(nt->rna_ext.data);
      }
    }
    NODE_TYPES_END;

    BLI_ghash_free(blender::bke::nodetypes_hash, nullptr, node_free_type);
    blender::bke::nodetypes_hash = nullptr;
  }

  if (blender::bke::nodesockettypes_hash) {
    NODE_SOCKET_TYPES_BEGIN (st) {
      if (st->ext_socket.free) {
        st->ext_socket.free(st->ext_socket.data);
      }
      if (st->ext_interface.free) {
        st->ext_interface.free(st->ext_interface.data);
      }
    }
    NODE_SOCKET_TYPES_END;

    BLI_ghash_free(blender::bke::nodesockettypes_hash, nullptr, node_free_socket_type);
    blender::bke::nodesockettypes_hash = nullptr;
  }

  if (blender::bke::nodetreetypes_hash) {
    NODE_TREE_TYPES_BEGIN (nt) {
      if (nt->rna_ext.free) {
        nt->rna_ext.free(nt->rna_ext.data);
      }
    }
    NODE_TREE_TYPES_END;

    BLI_ghash_free(blender::bke::nodetreetypes_hash, nullptr, ntree_free_type);
    blender::bke::nodetreetypes_hash = nullptr;
  }
}

/* -------------------------------------------------------------------- */
/* NodeTree Iterator Helpers (FOREACH_NODETREE_BEGIN) */

void BKE_node_tree_iter_init(NodeTreeIterStore *ntreeiter, Main *bmain)
{
  ntreeiter->ngroup = (bNodeTree *)bmain->nodetrees.first;
  ntreeiter->scene = (Scene *)bmain->scenes.first;
  ntreeiter->mat = (Material *)bmain->materials.first;
  ntreeiter->tex = (Tex *)bmain->textures.first;
  ntreeiter->light = (Light *)bmain->lights.first;
  ntreeiter->world = (World *)bmain->worlds.first;
  ntreeiter->linestyle = (FreestyleLineStyle *)bmain->linestyles.first;
}
bool BKE_node_tree_iter_step(NodeTreeIterStore *ntreeiter, bNodeTree **r_nodetree, ID **r_id)
{
  if (ntreeiter->ngroup) {
    bNodeTree &node_tree = *reinterpret_cast<bNodeTree *>(ntreeiter->ngroup);
    *r_nodetree = &node_tree;
    *r_id = &node_tree.id;
    ntreeiter->ngroup = reinterpret_cast<bNodeTree *>(node_tree.id.next);
  }
  else if (ntreeiter->scene) {
    *r_nodetree = reinterpret_cast<bNodeTree *>(ntreeiter->scene->nodetree);
    *r_id = &ntreeiter->scene->id;
    ntreeiter->scene = reinterpret_cast<Scene *>(ntreeiter->scene->id.next);
  }
  else if (ntreeiter->mat) {
    *r_nodetree = reinterpret_cast<bNodeTree *>(ntreeiter->mat->nodetree);
    *r_id = &ntreeiter->mat->id;
    ntreeiter->mat = reinterpret_cast<Material *>(ntreeiter->mat->id.next);
  }
  else if (ntreeiter->tex) {
    *r_nodetree = reinterpret_cast<bNodeTree *>(ntreeiter->tex->nodetree);
    *r_id = &ntreeiter->tex->id;
    ntreeiter->tex = reinterpret_cast<Tex *>(ntreeiter->tex->id.next);
  }
  else if (ntreeiter->light) {
    *r_nodetree = reinterpret_cast<bNodeTree *>(ntreeiter->light->nodetree);
    *r_id = &ntreeiter->light->id;
    ntreeiter->light = reinterpret_cast<Light *>(ntreeiter->light->id.next);
  }
  else if (ntreeiter->world) {
    *r_nodetree = reinterpret_cast<bNodeTree *>(ntreeiter->world->nodetree);
    *r_id = &ntreeiter->world->id;
    ntreeiter->world = reinterpret_cast<World *>(ntreeiter->world->id.next);
  }
  else if (ntreeiter->linestyle) {
    *r_nodetree = reinterpret_cast<bNodeTree *>(ntreeiter->linestyle->nodetree);
    *r_id = &ntreeiter->linestyle->id;
    ntreeiter->linestyle = reinterpret_cast<FreestyleLineStyle *>(ntreeiter->linestyle->id.next);
  }
  else {
    return false;
  }

  return true;
}

void BKE_nodetree_remove_layer_n(bNodeTree *ntree, Scene *scene, const int layer_index)
{
  BLI_assert(layer_index != -1);
  BLI_assert(scene != nullptr);
  for (bNode *node : ntree->all_nodes()) {
    if (node->type == CMP_NODE_R_LAYERS && node->id == &scene->id) {
      if (node->custom1 == layer_index) {
        node->custom1 = 0;
      }
      else if (node->custom1 > layer_index) {
        node->custom1--;
      }
    }
  }
}<|MERGE_RESOLUTION|>--- conflicted
+++ resolved
@@ -800,7 +800,9 @@
     if (node->type == GEO_NODE_REPEAT_OUTPUT) {
       blender::nodes::RepeatItemsAccessor::blend_write(writer, *node);
     }
-<<<<<<< HEAD
+    if (node->type == GEO_NODE_INDEX_SWITCH) {
+      blender::nodes::IndexSwitchItemsAccessor::blend_write(writer, *node);
+    }
     if (node->type == GEO_NODE_MENU_SWITCH) {
       const NodeMenuSwitch &storage = *static_cast<const NodeMenuSwitch *>(node->storage);
       BLO_write_struct_array(writer,
@@ -811,10 +813,6 @@
         BLO_write_string(writer, item.name);
         BLO_write_string(writer, item.description);
       }
-=======
-    if (node->type == GEO_NODE_INDEX_SWITCH) {
-      blender::nodes::IndexSwitchItemsAccessor::blend_write(writer, *node);
->>>>>>> b04b607f
     }
   }
 
@@ -1055,7 +1053,10 @@
           blender::nodes::RepeatItemsAccessor::blend_read_data(reader, *node);
           break;
         }
-<<<<<<< HEAD
+        case GEO_NODE_INDEX_SWITCH: {
+          blender::nodes::IndexSwitchItemsAccessor::blend_read_data(reader, *node);
+          break;
+        }
         case GEO_NODE_MENU_SWITCH: {
           NodeMenuSwitch &storage = *static_cast<NodeMenuSwitch *>(node->storage);
           BLO_read_data_address(reader, &storage.enum_definition.items_array);
@@ -1063,10 +1064,6 @@
             BLO_read_data_address(reader, &item.name);
             BLO_read_data_address(reader, &item.description);
           }
-=======
-        case GEO_NODE_INDEX_SWITCH: {
-          blender::nodes::IndexSwitchItemsAccessor::blend_read_data(reader, *node);
->>>>>>> b04b607f
           break;
         }
 
