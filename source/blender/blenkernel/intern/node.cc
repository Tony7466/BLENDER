/* SPDX-License-Identifier: GPL-2.0-or-later
 * Copyright 2005 Blender Foundation. All rights reserved. */

/** \file
 * \ingroup bke
 */

#include "CLG_log.h"

#include "MEM_guardedalloc.h"

#include <climits>
#include <cstddef>
#include <cstdlib>
#include <cstring>

/* Allow using deprecated functionality for .blend file I/O. */
#define DNA_DEPRECATED_ALLOW

#include "DNA_action_types.h"
#include "DNA_anim_types.h"
#include "DNA_collection_types.h"
#include "DNA_gpencil_types.h"
#include "DNA_light_types.h"
#include "DNA_linestyle_types.h"
#include "DNA_material_types.h"
#include "DNA_modifier_types.h"
#include "DNA_node_types.h"
#include "DNA_scene_types.h"
#include "DNA_simulation_types.h"
#include "DNA_texture_types.h"
#include "DNA_world_types.h"

#include "BLI_color.hh"
#include "BLI_ghash.h"
#include "BLI_listbase.h"
#include "BLI_map.hh"
#include "BLI_path_util.h"
#include "BLI_rand.hh"
#include "BLI_set.hh"
#include "BLI_stack.hh"
#include "BLI_string.h"
#include "BLI_string_utils.h"
#include "BLI_threads.h"
#include "BLI_utildefines.h"
#include "BLI_vector_set.hh"
#include "BLT_translation.h"

#include "BKE_anim_data.h"
#include "BKE_animsys.h"
#include "BKE_asset.h"
#include "BKE_bpath.h"
#include "BKE_colortools.h"
#include "BKE_context.h"
#include "BKE_cryptomatte.h"
#include "BKE_global.h"
#include "BKE_icons.h"
#include "BKE_idprop.h"
#include "BKE_idprop.hh"
#include "BKE_idtype.h"
#include "BKE_image_format.h"
#include "BKE_lib_id.h"
#include "BKE_lib_query.h"
#include "BKE_main.h"
#include "BKE_node.h"
#include "BKE_node_runtime.hh"
#include "BKE_node_tree_update.h"

#include "RNA_access.h"
#include "RNA_define.h"
#include "RNA_prototypes.h"

#include "NOD_common.h"
#include "NOD_composite.h"
#include "NOD_geometry.h"
#include "NOD_geometry_nodes_lazy_function.hh"
#include "NOD_node_declaration.hh"
#include "NOD_register.hh"
#include "NOD_shader.h"
#include "NOD_socket.h"
#include "NOD_texture.h"

#include "DEG_depsgraph.h"
#include "DEG_depsgraph_build.h"

#include "BLO_read_write.h"

#include "PIL_time.h"

#define NODE_DEFAULT_MAX_WIDTH 700

using blender::Array;
using blender::Map;
using blender::MutableSpan;
using blender::Set;
using blender::Span;
using blender::Stack;
using blender::StringRef;
using blender::Vector;
using blender::VectorSet;
using blender::bke::bNodeRuntime;
using blender::bke::bNodeSocketRuntime;
using blender::bke::bNodeTreeRuntime;
using blender::nodes::FieldInferencingInterface;
using blender::nodes::InputSocketFieldType;
using blender::nodes::NodeDeclaration;
using blender::nodes::OutputFieldDependency;
using blender::nodes::OutputSocketFieldType;
using blender::nodes::SocketDeclaration;

/* Fallback types for undefined tree, nodes, sockets */
bNodeTreeType NodeTreeTypeUndefined;
bNodeType NodeTypeUndefined;
bNodeSocketType NodeSocketTypeUndefined;

static CLG_LogRef LOG = {"bke.node"};

static void ntree_set_typeinfo(bNodeTree *ntree, bNodeTreeType *typeinfo);
static void node_socket_copy(bNodeSocket *sock_dst, const bNodeSocket *sock_src, const int flag);
static void free_localized_node_groups(bNodeTree *ntree);
static void node_socket_interface_free(bNodeTree * /*ntree*/,
                                       bNodeSocket *sock,
                                       const bool do_id_user);

static void ntree_init_data(ID *id)
{
  bNodeTree *ntree = (bNodeTree *)id;
  ntree->runtime = MEM_new<bNodeTreeRuntime>(__func__);
  ntree_set_typeinfo(ntree, nullptr);
}

static void ntree_copy_data(Main * /*bmain*/, ID *id_dst, const ID *id_src, const int flag)
{
  bNodeTree *ntree_dst = (bNodeTree *)id_dst;
  const bNodeTree *ntree_src = (const bNodeTree *)id_src;

  /* We never handle user-count here for own data. */
  const int flag_subdata = flag | LIB_ID_CREATE_NO_USER_REFCOUNT;

  ntree_dst->runtime = MEM_new<bNodeTreeRuntime>(__func__);
  bNodeTreeRuntime &dst_runtime = *ntree_dst->runtime;

  Map<const bNodeSocket *, bNodeSocket *> socket_map;

  dst_runtime.nodes_by_id.reserve(ntree_src->all_nodes().size());
  BLI_listbase_clear(&ntree_dst->nodes);
  int i;
  LISTBASE_FOREACH_INDEX (const bNode *, src_node, &ntree_src->nodes, i) {
    /* Don't find a unique name for every node, since they should have valid names already. */
    bNode *new_node = blender::bke::node_copy_with_mapping(
        ntree_dst, *src_node, flag_subdata, false, socket_map);
    dst_runtime.nodes_by_id.add_new(new_node);
    new_node->runtime->index_in_tree = i;
  }

  /* copy links */
  BLI_listbase_clear(&ntree_dst->links);
  LISTBASE_FOREACH (const bNodeLink *, src_link, &ntree_src->links) {
    bNodeLink *dst_link = (bNodeLink *)MEM_dupallocN(src_link);
    dst_link->fromnode = dst_runtime.nodes_by_id.lookup_key_as(src_link->fromnode->identifier);
    dst_link->fromsock = socket_map.lookup(src_link->fromsock);
    dst_link->tonode = dst_runtime.nodes_by_id.lookup_key_as(src_link->tonode->identifier);
    dst_link->tosock = socket_map.lookup(src_link->tosock);
    BLI_assert(dst_link->tosock);
    dst_link->tosock->link = dst_link;
    BLI_addtail(&ntree_dst->links, dst_link);
  }

  /* update node->parent pointers */
  for (bNode *node : ntree_dst->all_nodes()) {
    if (node->parent) {
      node->parent = dst_runtime.nodes_by_id.lookup_key_as(node->parent->identifier);
    }
  }

  /* copy interface sockets */
  BLI_listbase_clear(&ntree_dst->inputs);
  LISTBASE_FOREACH (const bNodeSocket *, src_socket, &ntree_src->inputs) {
    bNodeSocket *dst_socket = (bNodeSocket *)MEM_dupallocN(src_socket);
    node_socket_copy(dst_socket, src_socket, flag_subdata);
    BLI_addtail(&ntree_dst->inputs, dst_socket);
  }
  BLI_listbase_clear(&ntree_dst->outputs);
  LISTBASE_FOREACH (const bNodeSocket *, src_socket, &ntree_src->outputs) {
    bNodeSocket *dst_socket = (bNodeSocket *)MEM_dupallocN(src_socket);
    node_socket_copy(dst_socket, src_socket, flag_subdata);
    BLI_addtail(&ntree_dst->outputs, dst_socket);
  }

  /* copy preview hash */
  if (ntree_src->previews && (flag & LIB_ID_COPY_NO_PREVIEW) == 0) {
    bNodeInstanceHashIterator iter;

    ntree_dst->previews = BKE_node_instance_hash_new("node previews");

    NODE_INSTANCE_HASH_ITER (iter, ntree_src->previews) {
      bNodeInstanceKey key = BKE_node_instance_hash_iterator_get_key(&iter);
      bNodePreview *preview = (bNodePreview *)BKE_node_instance_hash_iterator_get_value(&iter);
      BKE_node_instance_hash_insert(ntree_dst->previews, key, BKE_node_preview_copy(preview));
    }
  }
  else {
    ntree_dst->previews = nullptr;
  }

  if (ntree_src->runtime->field_inferencing_interface) {
    dst_runtime.field_inferencing_interface = std::make_unique<FieldInferencingInterface>(
        *ntree_src->runtime->field_inferencing_interface);
  }
  if (ntree_src->runtime->anonymous_attribute_relations) {
    dst_runtime.anonymous_attribute_relations =
        std::make_unique<blender::nodes::anonymous_attribute_lifetime::RelationsInNode>(
            *ntree_src->runtime->anonymous_attribute_relations);
  }

  if (flag & LIB_ID_COPY_NO_PREVIEW) {
    ntree_dst->preview = nullptr;
  }
  else {
    BKE_previewimg_id_copy(&ntree_dst->id, &ntree_src->id);
  }
}

static void ntree_free_data(ID *id)
{
  bNodeTree *ntree = (bNodeTree *)id;

  /* XXX hack! node trees should not store execution graphs at all.
   * This should be removed when old tree types no longer require it.
   * Currently the execution data for texture nodes remains in the tree
   * after execution, until the node tree is updated or freed. */
  if (ntree->runtime->execdata) {
    switch (ntree->type) {
      case NTREE_SHADER:
        ntreeShaderEndExecTree(ntree->runtime->execdata);
        break;
      case NTREE_TEXTURE:
        ntreeTexEndExecTree(ntree->runtime->execdata);
        ntree->runtime->execdata = nullptr;
        break;
    }
  }

  /* XXX not nice, but needed to free localized node groups properly */
  free_localized_node_groups(ntree);

  BLI_freelistN(&ntree->links);

  LISTBASE_FOREACH_MUTABLE (bNode *, node, &ntree->nodes) {
    blender::bke::node_free_node(ntree, node);
  }

  /* free interface sockets */
  LISTBASE_FOREACH_MUTABLE (bNodeSocket *, sock, &ntree->inputs) {
    node_socket_interface_free(ntree, sock, false);
    MEM_freeN(sock);
  }
  LISTBASE_FOREACH_MUTABLE (bNodeSocket *, sock, &ntree->outputs) {
    node_socket_interface_free(ntree, sock, false);
    MEM_freeN(sock);
  }

  /* free preview hash */
  if (ntree->previews) {
    BKE_node_instance_hash_free(ntree->previews, (bNodeInstanceValueFP)BKE_node_preview_free);
  }

  if (ntree->id.tag & LIB_TAG_LOCALIZED) {
    BKE_libblock_free_data(&ntree->id, true);
  }

  BKE_previewimg_free(&ntree->preview);
  MEM_delete(ntree->runtime);
}

static void library_foreach_node_socket(LibraryForeachIDData *data, bNodeSocket *sock)
{
  BKE_LIB_FOREACHID_PROCESS_FUNCTION_CALL(
      data,
      IDP_foreach_property(
          sock->prop, IDP_TYPE_FILTER_ID, BKE_lib_query_idpropertiesForeachIDLink_callback, data));

  switch ((eNodeSocketDatatype)sock->type) {
    case SOCK_OBJECT: {
      bNodeSocketValueObject *default_value = (bNodeSocketValueObject *)sock->default_value;
      BKE_LIB_FOREACHID_PROCESS_IDSUPER(data, default_value->value, IDWALK_CB_USER);
      break;
    }
    case SOCK_IMAGE: {
      bNodeSocketValueImage *default_value = (bNodeSocketValueImage *)sock->default_value;
      BKE_LIB_FOREACHID_PROCESS_IDSUPER(data, default_value->value, IDWALK_CB_USER);
      break;
    }
    case SOCK_COLLECTION: {
      bNodeSocketValueCollection *default_value = (bNodeSocketValueCollection *)
                                                      sock->default_value;
      BKE_LIB_FOREACHID_PROCESS_IDSUPER(data, default_value->value, IDWALK_CB_USER);
      break;
    }
    case SOCK_TEXTURE: {
      bNodeSocketValueTexture *default_value = (bNodeSocketValueTexture *)sock->default_value;
      BKE_LIB_FOREACHID_PROCESS_IDSUPER(data, default_value->value, IDWALK_CB_USER);
      break;
    }
    case SOCK_MATERIAL: {
      bNodeSocketValueMaterial *default_value = (bNodeSocketValueMaterial *)sock->default_value;
      BKE_LIB_FOREACHID_PROCESS_IDSUPER(data, default_value->value, IDWALK_CB_USER);
      break;
    }
    case SOCK_FLOAT:
    case SOCK_VECTOR:
    case SOCK_RGBA:
    case SOCK_BOOLEAN:
    case SOCK_INT:
    case SOCK_STRING:
    case __SOCK_MESH:
    case SOCK_CUSTOM:
    case SOCK_SHADER:
    case SOCK_GEOMETRY:
      break;
  }
}

static void node_foreach_id(ID *id, LibraryForeachIDData *data)
{
  bNodeTree *ntree = (bNodeTree *)id;

  BKE_LIB_FOREACHID_PROCESS_ID(data, ntree->owner_id, IDWALK_CB_LOOPBACK);

  BKE_LIB_FOREACHID_PROCESS_IDSUPER(data, ntree->gpd, IDWALK_CB_USER);

  for (bNode *node : ntree->all_nodes()) {
    BKE_LIB_FOREACHID_PROCESS_ID(data, node->id, IDWALK_CB_USER);

    BKE_LIB_FOREACHID_PROCESS_FUNCTION_CALL(
        data,
        IDP_foreach_property(node->prop,
                             IDP_TYPE_FILTER_ID,
                             BKE_lib_query_idpropertiesForeachIDLink_callback,
                             data));
    LISTBASE_FOREACH (bNodeSocket *, sock, &node->inputs) {
      BKE_LIB_FOREACHID_PROCESS_FUNCTION_CALL(data, library_foreach_node_socket(data, sock));
    }
    LISTBASE_FOREACH (bNodeSocket *, sock, &node->outputs) {
      BKE_LIB_FOREACHID_PROCESS_FUNCTION_CALL(data, library_foreach_node_socket(data, sock));
    }
  }

  LISTBASE_FOREACH (bNodeSocket *, sock, &ntree->inputs) {
    BKE_LIB_FOREACHID_PROCESS_FUNCTION_CALL(data, library_foreach_node_socket(data, sock));
  }
  LISTBASE_FOREACH (bNodeSocket *, sock, &ntree->outputs) {
    BKE_LIB_FOREACHID_PROCESS_FUNCTION_CALL(data, library_foreach_node_socket(data, sock));
  }
}

static void node_foreach_cache(ID *id,
                               IDTypeForeachCacheFunctionCallback function_callback,
                               void *user_data)
{
  bNodeTree *nodetree = (bNodeTree *)id;
  IDCacheKey key = {0};
  key.id_session_uuid = id->session_uuid;
  key.offset_in_ID = offsetof(bNodeTree, previews);

  /* TODO: see also `direct_link_nodetree()` in readfile.c. */
#if 0
  function_callback(id, &key, (void **)&nodetree->previews, 0, user_data);
#endif

  if (nodetree->type == NTREE_COMPOSIT) {
    for (bNode *node : nodetree->all_nodes()) {
      if (node->type == CMP_NODE_MOVIEDISTORTION) {
        key.offset_in_ID = size_t(BLI_ghashutil_strhash_p(node->name));
        function_callback(id, &key, (void **)&node->storage, 0, user_data);
      }
    }
  }
}

static void node_foreach_path(ID *id, BPathForeachPathData *bpath_data)
{
  bNodeTree *ntree = reinterpret_cast<bNodeTree *>(id);

  switch (ntree->type) {
    case NTREE_SHADER: {
      for (bNode *node : ntree->all_nodes()) {
        if (node->type == SH_NODE_SCRIPT) {
          NodeShaderScript *nss = reinterpret_cast<NodeShaderScript *>(node->storage);
          BKE_bpath_foreach_path_fixed_process(bpath_data, nss->filepath);
        }
        else if (node->type == SH_NODE_TEX_IES) {
          NodeShaderTexIES *ies = reinterpret_cast<NodeShaderTexIES *>(node->storage);
          BKE_bpath_foreach_path_fixed_process(bpath_data, ies->filepath);
        }
      }
      break;
    }
    default:
      break;
  }
}

static ID **node_owner_pointer_get(ID *id)
{
  if ((id->flag & LIB_EMBEDDED_DATA) == 0) {
    return nullptr;
  }
  /* TODO: Sort this NO_MAIN or not for embedded node trees. See #86119. */
  // BLI_assert((id->tag & LIB_TAG_NO_MAIN) == 0);

  bNodeTree *ntree = reinterpret_cast<bNodeTree *>(id);
  BLI_assert(ntree->owner_id != nullptr);
  BLI_assert(ntreeFromID(ntree->owner_id) == ntree);

  return &ntree->owner_id;
}

static void write_node_socket_default_value(BlendWriter *writer, bNodeSocket *sock)
{
  if (sock->default_value == nullptr) {
    return;
  }

  switch ((eNodeSocketDatatype)sock->type) {
    case SOCK_FLOAT:
      BLO_write_struct(writer, bNodeSocketValueFloat, sock->default_value);
      break;
    case SOCK_VECTOR:
      BLO_write_struct(writer, bNodeSocketValueVector, sock->default_value);
      break;
    case SOCK_RGBA:
      BLO_write_struct(writer, bNodeSocketValueRGBA, sock->default_value);
      break;
    case SOCK_BOOLEAN:
      BLO_write_struct(writer, bNodeSocketValueBoolean, sock->default_value);
      break;
    case SOCK_INT:
      BLO_write_struct(writer, bNodeSocketValueInt, sock->default_value);
      break;
    case SOCK_STRING:
      BLO_write_struct(writer, bNodeSocketValueString, sock->default_value);
      break;
    case SOCK_OBJECT:
      BLO_write_struct(writer, bNodeSocketValueObject, sock->default_value);
      break;
    case SOCK_IMAGE:
      BLO_write_struct(writer, bNodeSocketValueImage, sock->default_value);
      break;
    case SOCK_COLLECTION:
      BLO_write_struct(writer, bNodeSocketValueCollection, sock->default_value);
      break;
    case SOCK_TEXTURE:
      BLO_write_struct(writer, bNodeSocketValueTexture, sock->default_value);
      break;
    case SOCK_MATERIAL:
      BLO_write_struct(writer, bNodeSocketValueMaterial, sock->default_value);
      break;
    case SOCK_CUSTOM:
      /* Custom node sockets where default_value is defined uses custom properties for storage. */
      break;
    case __SOCK_MESH:
    case SOCK_SHADER:
    case SOCK_GEOMETRY:
      BLI_assert_unreachable();
      break;
  }
}

static void write_node_socket(BlendWriter *writer, bNodeSocket *sock)
{
  BLO_write_struct(writer, bNodeSocket, sock);

  if (sock->prop) {
    IDP_BlendWrite(writer, sock->prop);
  }

  /* This property should only be used for group node "interface" sockets. */
  BLI_assert(sock->default_attribute_name == nullptr);

  write_node_socket_default_value(writer, sock);
}
static void write_node_socket_interface(BlendWriter *writer, bNodeSocket *sock)
{
  BLO_write_struct(writer, bNodeSocket, sock);

  if (sock->prop) {
    IDP_BlendWrite(writer, sock->prop);
  }

  BLO_write_string(writer, sock->default_attribute_name);

  write_node_socket_default_value(writer, sock);
}

void ntreeBlendWrite(BlendWriter *writer, bNodeTree *ntree)
{
  BKE_id_blend_write(writer, &ntree->id);

  if (ntree->adt) {
    BKE_animdata_blend_write(writer, ntree->adt);
  }

  for (bNode *node : ntree->all_nodes()) {
    BLO_write_struct(writer, bNode, node);

    if (node->prop) {
      IDP_BlendWrite(writer, node->prop);
    }

    LISTBASE_FOREACH (bNodeSocket *, sock, &node->inputs) {
      write_node_socket(writer, sock);
    }
    LISTBASE_FOREACH (bNodeSocket *, sock, &node->outputs) {
      write_node_socket(writer, sock);
    }

    if (node->storage) {
      if (ELEM(ntree->type, NTREE_SHADER, NTREE_GEOMETRY) &&
          ELEM(node->type, SH_NODE_CURVE_VEC, SH_NODE_CURVE_RGB, SH_NODE_CURVE_FLOAT)) {
        BKE_curvemapping_blend_write(writer, (const CurveMapping *)node->storage);
      }
      else if (ntree->type == NTREE_SHADER && (node->type == SH_NODE_SCRIPT)) {
        NodeShaderScript *nss = (NodeShaderScript *)node->storage;
        if (nss->bytecode) {
          BLO_write_string(writer, nss->bytecode);
        }
        BLO_write_struct_by_name(writer, node->typeinfo->storagename, node->storage);
      }
      else if ((ntree->type == NTREE_COMPOSIT) && ELEM(node->type,
                                                       CMP_NODE_TIME,
                                                       CMP_NODE_CURVE_VEC,
                                                       CMP_NODE_CURVE_RGB,
                                                       CMP_NODE_HUECORRECT)) {
        BKE_curvemapping_blend_write(writer, (const CurveMapping *)node->storage);
      }
      else if ((ntree->type == NTREE_TEXTURE) &&
               ELEM(node->type, TEX_NODE_CURVE_RGB, TEX_NODE_CURVE_TIME)) {
        BKE_curvemapping_blend_write(writer, (const CurveMapping *)node->storage);
      }
      else if ((ntree->type == NTREE_COMPOSIT) && (node->type == CMP_NODE_MOVIEDISTORTION)) {
        /* pass */
      }
      else if ((ntree->type == NTREE_COMPOSIT) && (node->type == CMP_NODE_GLARE)) {
        /* Simple forward compatibility for fix for #50736.
         * Not ideal (there is no ideal solution here), but should do for now. */
        NodeGlare *ndg = (NodeGlare *)node->storage;
        /* Not in undo case. */
        if (!BLO_write_is_undo(writer)) {
          switch (ndg->type) {
            case 2: /* Grrrr! magic numbers :( */
              ndg->angle = ndg->streaks;
              break;
            case 0:
              ndg->angle = ndg->star_45;
              break;
            default:
              break;
          }
        }
        BLO_write_struct_by_name(writer, node->typeinfo->storagename, node->storage);
      }
      else if ((ntree->type == NTREE_COMPOSIT) &&
               ELEM(node->type, CMP_NODE_CRYPTOMATTE, CMP_NODE_CRYPTOMATTE_LEGACY)) {
        NodeCryptomatte *nc = (NodeCryptomatte *)node->storage;
        BLO_write_string(writer, nc->matte_id);
        LISTBASE_FOREACH (CryptomatteEntry *, entry, &nc->entries) {
          BLO_write_struct(writer, CryptomatteEntry, entry);
        }
        BLO_write_struct_by_name(writer, node->typeinfo->storagename, node->storage);
      }
      else if (node->type == FN_NODE_INPUT_STRING) {
        NodeInputString *storage = (NodeInputString *)node->storage;
        if (storage->string) {
          BLO_write_string(writer, storage->string);
        }
        BLO_write_struct_by_name(writer, node->typeinfo->storagename, storage);
      }
      else if (node->typeinfo != &NodeTypeUndefined) {
        BLO_write_struct_by_name(writer, node->typeinfo->storagename, node->storage);
      }
    }

    if (node->type == CMP_NODE_OUTPUT_FILE) {
      /* Inputs have their own storage data. */
      NodeImageMultiFile *nimf = (NodeImageMultiFile *)node->storage;
      BKE_image_format_blend_write(writer, &nimf->format);

      LISTBASE_FOREACH (bNodeSocket *, sock, &node->inputs) {
        NodeImageMultiFileSocket *sockdata = (NodeImageMultiFileSocket *)sock->storage;
        BLO_write_struct(writer, NodeImageMultiFileSocket, sockdata);
        BKE_image_format_blend_write(writer, &sockdata->format);
      }
    }
    if (ELEM(node->type, CMP_NODE_IMAGE, CMP_NODE_R_LAYERS)) {
      /* Write extra socket info. */
      LISTBASE_FOREACH (bNodeSocket *, sock, &node->outputs) {
        BLO_write_struct(writer, NodeImageLayer, sock->storage);
      }
    }
  }

  LISTBASE_FOREACH (bNodeLink *, link, &ntree->links) {
    BLO_write_struct(writer, bNodeLink, link);
  }

  LISTBASE_FOREACH (bNodeSocket *, sock, &ntree->inputs) {
    write_node_socket_interface(writer, sock);
  }
  LISTBASE_FOREACH (bNodeSocket *, sock, &ntree->outputs) {
    write_node_socket_interface(writer, sock);
  }

  BKE_previewimg_blend_write(writer, ntree->preview);
}

static void ntree_blend_write(BlendWriter *writer, ID *id, const void *id_address)
{
  bNodeTree *ntree = (bNodeTree *)id;

  /* Clean up, important in undo case to reduce false detection of changed datablocks. */
  ntree->typeinfo = nullptr;
  ntree->runtime->execdata = nullptr;

  BLO_write_id_struct(writer, bNodeTree, id_address, &ntree->id);

  ntreeBlendWrite(writer, ntree);
}

static void direct_link_node_socket(BlendDataReader *reader, bNodeSocket *sock)
{
  BLO_read_data_address(reader, &sock->prop);
  IDP_BlendDataRead(reader, &sock->prop);

  BLO_read_data_address(reader, &sock->link);
  sock->typeinfo = nullptr;
  BLO_read_data_address(reader, &sock->storage);
  BLO_read_data_address(reader, &sock->default_value);
  BLO_read_data_address(reader, &sock->default_attribute_name);
  sock->runtime = MEM_new<bNodeSocketRuntime>(__func__);
}

void ntreeBlendReadData(BlendDataReader *reader, ID *owner_id, bNodeTree *ntree)
{
  /* Special case for this pointer, do not rely on regular `lib_link` process here. Avoids needs
   * for do_versioning, and ensures coherence of data in any case.
   *
   * NOTE: Old versions are very often 'broken' here, just fix it silently in these cases.
   */
  if (BLO_read_fileversion_get(reader) > 300) {
    BLI_assert((ntree->id.flag & LIB_EMBEDDED_DATA) != 0 || owner_id == nullptr);
  }
  BLI_assert(owner_id == nullptr || owner_id->lib == ntree->id.lib);
  if (owner_id != nullptr && (ntree->id.flag & LIB_EMBEDDED_DATA) == 0) {
    /* This is unfortunate, but currently a lot of existing files (including startup ones) have
     * missing `LIB_EMBEDDED_DATA` flag.
     *
     * NOTE: Using do_version is not a solution here, since this code will be called before any
     * do_version takes place. Keeping it here also ensures future (or unknown existing) similar
     * bugs won't go easily unnoticed. */
    if (BLO_read_fileversion_get(reader) > 300) {
      CLOG_WARN(&LOG,
                "Fixing root node tree '%s' owned by '%s' missing EMBEDDED tag, please consider "
                "re-saving your (startup) file",
                ntree->id.name,
                owner_id->name);
    }
    ntree->id.flag |= LIB_EMBEDDED_DATA;
  }
  ntree->owner_id = owner_id;

  /* NOTE: writing and reading goes in sync, for speed. */
  ntree->typeinfo = nullptr;

  ntree->runtime = MEM_new<bNodeTreeRuntime>(__func__);
  BKE_ntree_update_tag_missing_runtime_data(ntree);

  BLO_read_data_address(reader, &ntree->adt);
  BKE_animdata_blend_read_data(reader, ntree->adt);

  BLO_read_list(reader, &ntree->nodes);
  int i;
  LISTBASE_FOREACH_INDEX (bNode *, node, &ntree->nodes, i) {
    node->runtime = MEM_new<bNodeRuntime>(__func__);
    node->typeinfo = nullptr;
    node->runtime->index_in_tree = i;

    /* Create the `nodes_by_id` cache eagerly so it can be expected to be valid. Because
     * we create it here we also have to check for zero identifiers from previous versions. */
    if (node->identifier == 0 || ntree->runtime->nodes_by_id.contains_as(node->identifier)) {
      nodeUniqueID(ntree, node);
    }
    else {
      ntree->runtime->nodes_by_id.add_new(node);
    }

    BLO_read_list(reader, &node->inputs);
    BLO_read_list(reader, &node->outputs);

    BLO_read_data_address(reader, &node->prop);
    IDP_BlendDataRead(reader, &node->prop);

    if (node->type == CMP_NODE_MOVIEDISTORTION) {
      /* Do nothing, this is runtime cache and hence handled by generic code using
       * `IDTypeInfo.foreach_cache` callback. */
    }
    else {
      BLO_read_data_address(reader, &node->storage);
    }

    if (node->storage) {
      switch (node->type) {
        case SH_NODE_CURVE_VEC:
        case SH_NODE_CURVE_RGB:
        case SH_NODE_CURVE_FLOAT:
        case CMP_NODE_TIME:
        case CMP_NODE_CURVE_VEC:
        case CMP_NODE_CURVE_RGB:
        case CMP_NODE_HUECORRECT:
        case TEX_NODE_CURVE_RGB:
        case TEX_NODE_CURVE_TIME: {
          BKE_curvemapping_blend_read(reader, (CurveMapping *)node->storage);
          break;
        }
        case SH_NODE_SCRIPT: {
          NodeShaderScript *nss = (NodeShaderScript *)node->storage;
          BLO_read_data_address(reader, &nss->bytecode);
          break;
        }
        case SH_NODE_TEX_POINTDENSITY: {
          NodeShaderTexPointDensity *npd = (NodeShaderTexPointDensity *)node->storage;
          npd->pd = blender::dna::shallow_zero_initialize();
          break;
        }
        case SH_NODE_TEX_IMAGE: {
          NodeTexImage *tex = (NodeTexImage *)node->storage;
          tex->iuser.scene = nullptr;
          break;
        }
        case SH_NODE_TEX_ENVIRONMENT: {
          NodeTexEnvironment *tex = (NodeTexEnvironment *)node->storage;
          tex->iuser.scene = nullptr;
          break;
        }
        case CMP_NODE_IMAGE:
        case CMP_NODE_R_LAYERS:
        case CMP_NODE_VIEWER:
        case CMP_NODE_SPLITVIEWER: {
          ImageUser *iuser = (ImageUser *)node->storage;
          iuser->scene = nullptr;
          break;
        }
        case CMP_NODE_CRYPTOMATTE_LEGACY:
        case CMP_NODE_CRYPTOMATTE: {
          NodeCryptomatte *nc = (NodeCryptomatte *)node->storage;
          BLO_read_data_address(reader, &nc->matte_id);
          BLO_read_list(reader, &nc->entries);
          BLI_listbase_clear(&nc->runtime.layers);
          break;
        }
        case TEX_NODE_IMAGE: {
          ImageUser *iuser = (ImageUser *)node->storage;
          iuser->scene = nullptr;
          break;
        }
        case CMP_NODE_OUTPUT_FILE: {
          NodeImageMultiFile *nimf = (NodeImageMultiFile *)node->storage;
          BKE_image_format_blend_read_data(reader, &nimf->format);
          break;
        }
        case FN_NODE_INPUT_STRING: {
          NodeInputString *storage = (NodeInputString *)node->storage;
          BLO_read_data_address(reader, &storage->string);
          break;
        }
        default:
          break;
      }
    }
  }
  BLO_read_list(reader, &ntree->links);
  BLI_assert(ntree->all_nodes().size() == BLI_listbase_count(&ntree->nodes));

  /* and we connect the rest */
  LISTBASE_FOREACH (bNode *, node, &ntree->nodes) {
    BLO_read_data_address(reader, &node->parent);

    LISTBASE_FOREACH (bNodeSocket *, sock, &node->inputs) {
      direct_link_node_socket(reader, sock);
    }
    LISTBASE_FOREACH (bNodeSocket *, sock, &node->outputs) {
      direct_link_node_socket(reader, sock);
    }

    /* Socket storage. */
    if (node->type == CMP_NODE_OUTPUT_FILE) {
      LISTBASE_FOREACH (bNodeSocket *, sock, &node->inputs) {
        NodeImageMultiFileSocket *sockdata = (NodeImageMultiFileSocket *)sock->storage;
        BKE_image_format_blend_read_data(reader, &sockdata->format);
      }
    }
  }

  /* interface socket lists */
  BLO_read_list(reader, &ntree->inputs);
  BLO_read_list(reader, &ntree->outputs);
  LISTBASE_FOREACH (bNodeSocket *, sock, &ntree->inputs) {
    direct_link_node_socket(reader, sock);
  }
  LISTBASE_FOREACH (bNodeSocket *, sock, &ntree->outputs) {
    direct_link_node_socket(reader, sock);
  }

  LISTBASE_FOREACH (bNodeLink *, link, &ntree->links) {
    BLO_read_data_address(reader, &link->fromnode);
    BLO_read_data_address(reader, &link->tonode);
    BLO_read_data_address(reader, &link->fromsock);
    BLO_read_data_address(reader, &link->tosock);
  }

  /* TODO: should be dealt by new generic cache handling of IDs... */
  ntree->previews = nullptr;

  BLO_read_data_address(reader, &ntree->preview);
  BKE_previewimg_blend_read(reader, ntree->preview);

  /* type verification is in lib-link */
}

static void ntree_blend_read_data(BlendDataReader *reader, ID *id)
{
  bNodeTree *ntree = (bNodeTree *)id;
  ntreeBlendReadData(reader, nullptr, ntree);
}

static void lib_link_node_socket(BlendLibReader *reader, Library *lib, bNodeSocket *sock)
{
  IDP_BlendReadLib(reader, lib, sock->prop);

  /* This can happen for all socket types when a file is saved in an older version of Blender than
   * it was originally created in (#86298). Some socket types still require a default value. The
   * default value of those sockets will be created in `ntreeSetTypes`. */
  if (sock->default_value == nullptr) {
    return;
  }

  switch ((eNodeSocketDatatype)sock->type) {
    case SOCK_OBJECT: {
      bNodeSocketValueObject *default_value = (bNodeSocketValueObject *)sock->default_value;
      BLO_read_id_address(reader, lib, &default_value->value);
      break;
    }
    case SOCK_IMAGE: {
      bNodeSocketValueImage *default_value = (bNodeSocketValueImage *)sock->default_value;
      BLO_read_id_address(reader, lib, &default_value->value);
      break;
    }
    case SOCK_COLLECTION: {
      bNodeSocketValueCollection *default_value = (bNodeSocketValueCollection *)
                                                      sock->default_value;
      BLO_read_id_address(reader, lib, &default_value->value);
      break;
    }
    case SOCK_TEXTURE: {
      bNodeSocketValueTexture *default_value = (bNodeSocketValueTexture *)sock->default_value;
      BLO_read_id_address(reader, lib, &default_value->value);
      break;
    }
    case SOCK_MATERIAL: {
      bNodeSocketValueMaterial *default_value = (bNodeSocketValueMaterial *)sock->default_value;
      BLO_read_id_address(reader, lib, &default_value->value);
      break;
    }
    case SOCK_FLOAT:
    case SOCK_VECTOR:
    case SOCK_RGBA:
    case SOCK_BOOLEAN:
    case SOCK_INT:
    case SOCK_STRING:
    case __SOCK_MESH:
    case SOCK_CUSTOM:
    case SOCK_SHADER:
    case SOCK_GEOMETRY:
      break;
  }
}

static void lib_link_node_sockets(BlendLibReader *reader, Library *lib, ListBase *sockets)
{
  LISTBASE_FOREACH (bNodeSocket *, sock, sockets) {
    lib_link_node_socket(reader, lib, sock);
  }
}

void ntreeBlendReadLib(BlendLibReader *reader, bNodeTree *ntree)
{
  Library *lib = ntree->id.lib;

  BLO_read_id_address(reader, lib, &ntree->gpd);

  LISTBASE_FOREACH (bNode *, node, &ntree->nodes) {
    /* Link ID Properties -- and copy this comment EXACTLY for easy finding
     * of library blocks that implement this. */
    IDP_BlendReadLib(reader, lib, node->prop);

    BLO_read_id_address(reader, lib, &node->id);

    lib_link_node_sockets(reader, lib, &node->inputs);
    lib_link_node_sockets(reader, lib, &node->outputs);
  }

  lib_link_node_sockets(reader, lib, &ntree->inputs);
  lib_link_node_sockets(reader, lib, &ntree->outputs);

  /* Set `node->typeinfo` pointers. This is done in lib linking, after the
   * first versioning that can change types still without functions that
   * update the `typeinfo` pointers. Versioning after lib linking needs
   * these top be valid. */
  ntreeSetTypes(nullptr, ntree);

  /* For nodes with static socket layout, add/remove sockets as needed
   * to match the static layout. */
  if (!BLO_read_lib_is_undo(reader)) {
    LISTBASE_FOREACH (bNode *, node, &ntree->nodes) {
      /* Don't update node groups here because they may depend on other node groups which are not
       * fully versioned yet and don't have `typeinfo` pointers set. */
      if (node->type != NODE_GROUP) {
        node_verify_sockets(ntree, node, false);
      }
    }
  }
}

static void ntree_blend_read_lib(BlendLibReader *reader, ID *id)
{
  bNodeTree *ntree = (bNodeTree *)id;
  ntreeBlendReadLib(reader, ntree);
}

static void expand_node_socket(BlendExpander *expander, bNodeSocket *sock)
{
  IDP_BlendReadExpand(expander, sock->prop);

  if (sock->default_value != nullptr) {

    switch ((eNodeSocketDatatype)sock->type) {
      case SOCK_OBJECT: {
        bNodeSocketValueObject *default_value = (bNodeSocketValueObject *)sock->default_value;
        BLO_expand(expander, default_value->value);
        break;
      }
      case SOCK_IMAGE: {
        bNodeSocketValueImage *default_value = (bNodeSocketValueImage *)sock->default_value;
        BLO_expand(expander, default_value->value);
        break;
      }
      case SOCK_COLLECTION: {
        bNodeSocketValueCollection *default_value = (bNodeSocketValueCollection *)
                                                        sock->default_value;
        BLO_expand(expander, default_value->value);
        break;
      }
      case SOCK_TEXTURE: {
        bNodeSocketValueTexture *default_value = (bNodeSocketValueTexture *)sock->default_value;
        BLO_expand(expander, default_value->value);
        break;
      }
      case SOCK_MATERIAL: {
        bNodeSocketValueMaterial *default_value = (bNodeSocketValueMaterial *)sock->default_value;
        BLO_expand(expander, default_value->value);
        break;
      }
      case SOCK_FLOAT:
      case SOCK_VECTOR:
      case SOCK_RGBA:
      case SOCK_BOOLEAN:
      case SOCK_INT:
      case SOCK_STRING:
      case __SOCK_MESH:
      case SOCK_CUSTOM:
      case SOCK_SHADER:
      case SOCK_GEOMETRY:
        break;
    }
  }
}

static void expand_node_sockets(BlendExpander *expander, ListBase *sockets)
{
  LISTBASE_FOREACH (bNodeSocket *, sock, sockets) {
    expand_node_socket(expander, sock);
  }
}

void ntreeBlendReadExpand(BlendExpander *expander, bNodeTree *ntree)
{
  if (ntree->gpd) {
    BLO_expand(expander, ntree->gpd);
  }

  LISTBASE_FOREACH (bNode *, node, &ntree->nodes) {
    if (node->id && !(node->type == CMP_NODE_R_LAYERS) &&
        !(node->type == CMP_NODE_CRYPTOMATTE && node->custom1 == CMP_CRYPTOMATTE_SRC_RENDER)) {
      BLO_expand(expander, node->id);
    }

    IDP_BlendReadExpand(expander, node->prop);

    expand_node_sockets(expander, &node->inputs);
    expand_node_sockets(expander, &node->outputs);
  }

  expand_node_sockets(expander, &ntree->inputs);
  expand_node_sockets(expander, &ntree->outputs);
}

static void ntree_blend_read_expand(BlendExpander *expander, ID *id)
{
  bNodeTree *ntree = (bNodeTree *)id;
  ntreeBlendReadExpand(expander, ntree);
}

namespace blender::bke {

static void node_tree_asset_pre_save(void *asset_ptr, AssetMetaData *asset_data)
{
  bNodeTree &node_tree = *static_cast<bNodeTree *>(asset_ptr);

  BKE_asset_metadata_idprop_ensure(asset_data, idprop::create("type", node_tree.type).release());
  auto inputs = idprop::create_group("inputs");
  auto outputs = idprop::create_group("outputs");
  LISTBASE_FOREACH (const bNodeSocket *, socket, &node_tree.inputs) {
    auto property = idprop::create(socket->name, socket->typeinfo->idname);
    IDP_AddToGroup(inputs.get(), property.release());
  }
  LISTBASE_FOREACH (const bNodeSocket *, socket, &node_tree.outputs) {
    auto property = idprop::create(socket->name, socket->typeinfo->idname);
    IDP_AddToGroup(outputs.get(), property.release());
  }
  BKE_asset_metadata_idprop_ensure(asset_data, inputs.release());
  BKE_asset_metadata_idprop_ensure(asset_data, outputs.release());
}

}  // namespace blender::bke

static AssetTypeInfo AssetType_NT = {
    /*pre_save_fn*/ blender::bke::node_tree_asset_pre_save,
};

IDTypeInfo IDType_ID_NT = {
    /*id_code*/ ID_NT,
    /*id_filter*/ FILTER_ID_NT,
    /*main_listbase_index*/ INDEX_ID_NT,
    /*struct_size*/ sizeof(bNodeTree),
    /*name*/ "NodeTree",
    /*name_plural*/ "node_groups",
    /*translation_context*/ BLT_I18NCONTEXT_ID_NODETREE,
    /*flags*/ IDTYPE_FLAGS_APPEND_IS_REUSABLE,
    /*asset_type_info*/ &AssetType_NT,

    /*init_data*/ ntree_init_data,
    /*copy_data*/ ntree_copy_data,
    /*free_data*/ ntree_free_data,
    /*make_local*/ nullptr,
    /*foreach_id*/ node_foreach_id,
    /*foreach_cache*/ node_foreach_cache,
    /*foreach_path*/ node_foreach_path,
    /*owner_pointer_get*/ node_owner_pointer_get,

    /*blend_write*/ ntree_blend_write,
    /*blend_read_data*/ ntree_blend_read_data,
    /*blend_read_lib*/ ntree_blend_read_lib,
    /*blend_read_expand*/ ntree_blend_read_expand,

    /*blend_read_undo_preserve*/ nullptr,

    /*lib_override_apply_post*/ nullptr,
};

static void node_add_sockets_from_type(bNodeTree *ntree, bNode *node, bNodeType *ntype)
{
  if (ntype->declare || ntype->declare_dynamic) {
    node_verify_sockets(ntree, node, true);
    return;
  }
  bNodeSocketTemplate *sockdef;

  if (ntype->inputs) {
    sockdef = ntype->inputs;
    while (sockdef->type != -1) {
      node_add_socket_from_template(ntree, node, sockdef, SOCK_IN);
      sockdef++;
    }
  }
  if (ntype->outputs) {
    sockdef = ntype->outputs;
    while (sockdef->type != -1) {
      node_add_socket_from_template(ntree, node, sockdef, SOCK_OUT);
      sockdef++;
    }
  }
}

/* NOTE: This function is called to initialize node data based on the type.
 * The #bNodeType may not be registered at creation time of the node,
 * so this can be delayed until the node type gets registered.
 */
static void node_init(const bContext *C, bNodeTree *ntree, bNode *node)
{
  bNodeType *ntype = node->typeinfo;
  if (ntype == &NodeTypeUndefined) {
    return;
  }

  /* only do this once */
  if (node->flag & NODE_INIT) {
    return;
  }

  node->flag = NODE_SELECT | NODE_OPTIONS | ntype->flag;
  node->width = ntype->width;
  node->height = ntype->height;
  node->color[0] = node->color[1] = node->color[2] = 0.608; /* default theme color */
  /* initialize the node name with the node label.
   * NOTE: do this after the initfunc so nodes get their data set which may be used in naming
   * (node groups for example) */
  /* XXX Do not use nodeLabel() here, it returns translated content for UI,
   *     which should *only* be used in UI, *never* in data...
   *     Data have their own translation option!
   *     This solution may be a bit rougher than nodeLabel()'s returned string, but it's simpler
   *     than adding "do_translate" flags to this func (and labelfunc() as well). */
  BLI_strncpy(node->name, DATA_(ntype->ui_name), NODE_MAXSTR);
  nodeUniqueName(ntree, node);

  node_add_sockets_from_type(ntree, node, ntype);

  if (ntype->initfunc != nullptr) {
    ntype->initfunc(ntree, node);
  }

  if (ntree->typeinfo && ntree->typeinfo->node_add_init) {
    ntree->typeinfo->node_add_init(ntree, node);
  }

  if (node->id) {
    id_us_plus(node->id);
  }

  if (ntype->initfunc_api) {
    PointerRNA ptr;
    RNA_pointer_create((ID *)ntree, &RNA_Node, node, &ptr);

    /* XXX WARNING: context can be nullptr in case nodes are added in do_versions.
     * Delayed init is not supported for nodes with context-based `initfunc_api` at the moment. */
    BLI_assert(C != nullptr);
    ntype->initfunc_api(C, &ptr);
  }

  node->flag |= NODE_INIT;
}

static void ntree_set_typeinfo(bNodeTree *ntree, bNodeTreeType *typeinfo)
{
  if (typeinfo) {
    ntree->typeinfo = typeinfo;
  }
  else {
    ntree->typeinfo = &NodeTreeTypeUndefined;
  }

  /* Deprecated integer type. */
  ntree->type = ntree->typeinfo->type;
  BKE_ntree_update_tag_all(ntree);
}

static void node_set_typeinfo(const bContext *C,
                              bNodeTree *ntree,
                              bNode *node,
                              bNodeType *typeinfo)
{
  /* for nodes saved in older versions storage can get lost, make undefined then */
  if (node->flag & NODE_INIT) {
    if (typeinfo && typeinfo->storagename[0] && !node->storage) {
      typeinfo = nullptr;
    }
  }

  if (typeinfo) {
    node->typeinfo = typeinfo;

    /* deprecated integer type */
    node->type = typeinfo->type;

    /* initialize the node if necessary */
    node_init(C, ntree, node);
  }
  else {
    node->typeinfo = &NodeTypeUndefined;
  }
}

/* WARNING: default_value must either be null or match the typeinfo at this point.
 * This function is called both for initializing new sockets and after loading files.
 */
static void node_socket_set_typeinfo(bNodeTree *ntree,
                                     bNodeSocket *sock,
                                     bNodeSocketType *typeinfo)
{
  if (typeinfo) {
    sock->typeinfo = typeinfo;

    /* deprecated integer type */
    sock->type = typeinfo->type;

    if (sock->default_value == nullptr) {
      /* initialize the default_value pointer used by standard socket types */
      node_socket_init_default_value(sock);
    }
  }
  else {
    sock->typeinfo = &NodeSocketTypeUndefined;
  }
  BKE_ntree_update_tag_socket_type(ntree, sock);
}

/* Set specific typeinfo pointers in all node trees on register/unregister */
static void update_typeinfo(Main *bmain,
                            const bContext *C,
                            bNodeTreeType *treetype,
                            bNodeType *nodetype,
                            bNodeSocketType *socktype,
                            const bool unregister)
{
  if (!bmain) {
    return;
  }

  FOREACH_NODETREE_BEGIN (bmain, ntree, id) {
    if (treetype && STREQ(ntree->idname, treetype->idname)) {
      ntree_set_typeinfo(ntree, unregister ? nullptr : treetype);
    }

    /* initialize nodes */
    for (bNode *node : ntree->all_nodes()) {
      if (nodetype && STREQ(node->idname, nodetype->idname)) {
        node_set_typeinfo(C, ntree, node, unregister ? nullptr : nodetype);
      }

      /* initialize node sockets */
      LISTBASE_FOREACH (bNodeSocket *, sock, &node->inputs) {
        if (socktype && STREQ(sock->idname, socktype->idname)) {
          node_socket_set_typeinfo(ntree, sock, unregister ? nullptr : socktype);
        }
      }
      LISTBASE_FOREACH (bNodeSocket *, sock, &node->outputs) {
        if (socktype && STREQ(sock->idname, socktype->idname)) {
          node_socket_set_typeinfo(ntree, sock, unregister ? nullptr : socktype);
        }
      }
    }

    /* initialize tree sockets */
    LISTBASE_FOREACH (bNodeSocket *, sock, &ntree->inputs) {
      if (socktype && STREQ(sock->idname, socktype->idname)) {
        node_socket_set_typeinfo(ntree, sock, unregister ? nullptr : socktype);
      }
    }
    LISTBASE_FOREACH (bNodeSocket *, sock, &ntree->outputs) {
      if (socktype && STREQ(sock->idname, socktype->idname)) {
        node_socket_set_typeinfo(ntree, sock, unregister ? nullptr : socktype);
      }
    }
  }
  FOREACH_NODETREE_END;
}

void ntreeSetTypes(const bContext *C, bNodeTree *ntree)
{
  ntree_set_typeinfo(ntree, ntreeTypeFind(ntree->idname));

  for (bNode *node : ntree->all_nodes()) {
    node_set_typeinfo(C, ntree, node, nodeTypeFind(node->idname));

    LISTBASE_FOREACH (bNodeSocket *, sock, &node->inputs) {
      node_socket_set_typeinfo(ntree, sock, nodeSocketTypeFind(sock->idname));
    }
    LISTBASE_FOREACH (bNodeSocket *, sock, &node->outputs) {
      node_socket_set_typeinfo(ntree, sock, nodeSocketTypeFind(sock->idname));
    }
  }

  LISTBASE_FOREACH (bNodeSocket *, sock, &ntree->inputs) {
    node_socket_set_typeinfo(ntree, sock, nodeSocketTypeFind(sock->idname));
  }
  LISTBASE_FOREACH (bNodeSocket *, sock, &ntree->outputs) {
    node_socket_set_typeinfo(ntree, sock, nodeSocketTypeFind(sock->idname));
  }
}

static GHash *nodetreetypes_hash = nullptr;
static GHash *nodetypes_hash = nullptr;
static GHash *nodesockettypes_hash = nullptr;

bNodeTreeType *ntreeTypeFind(const char *idname)
{
  if (idname[0]) {
    bNodeTreeType *nt = (bNodeTreeType *)BLI_ghash_lookup(nodetreetypes_hash, idname);
    if (nt) {
      return nt;
    }
  }

  return nullptr;
}

void ntreeTypeAdd(bNodeTreeType *nt)
{
  BLI_ghash_insert(nodetreetypes_hash, nt->idname, nt);
  /* XXX pass Main to register function? */
  /* Probably not. It is pretty much expected we want to update G_MAIN here I think -
   * or we'd want to update *all* active Mains, which we cannot do anyway currently. */
  update_typeinfo(G_MAIN, nullptr, nt, nullptr, nullptr, false);
}

static void ntree_free_type(void *treetype_v)
{
  bNodeTreeType *treetype = (bNodeTreeType *)treetype_v;
  /* XXX pass Main to unregister function? */
  /* Probably not. It is pretty much expected we want to update G_MAIN here I think -
   * or we'd want to update *all* active Mains, which we cannot do anyway currently. */
  update_typeinfo(G_MAIN, nullptr, treetype, nullptr, nullptr, true);
  MEM_freeN(treetype);
}

void ntreeTypeFreeLink(const bNodeTreeType *nt)
{
  BLI_ghash_remove(nodetreetypes_hash, nt->idname, nullptr, ntree_free_type);
}

bool ntreeIsRegistered(const bNodeTree *ntree)
{
  return (ntree->typeinfo != &NodeTreeTypeUndefined);
}

GHashIterator *ntreeTypeGetIterator()
{
  return BLI_ghashIterator_new(nodetreetypes_hash);
}

bNodeType *nodeTypeFind(const char *idname)
{
  if (idname[0]) {
    bNodeType *nt = (bNodeType *)BLI_ghash_lookup(nodetypes_hash, idname);
    if (nt) {
      return nt;
    }
  }

  return nullptr;
}

static void node_free_type(void *nodetype_v)
{
  bNodeType *nodetype = (bNodeType *)nodetype_v;
  /* XXX pass Main to unregister function? */
  /* Probably not. It is pretty much expected we want to update G_MAIN here I think -
   * or we'd want to update *all* active Mains, which we cannot do anyway currently. */
  update_typeinfo(G_MAIN, nullptr, nullptr, nodetype, nullptr, true);

  delete nodetype->fixed_declaration;
  nodetype->fixed_declaration = nullptr;

  /* Can be null when the type is not dynamically allocated. */
  if (nodetype->free_self) {
    nodetype->free_self(nodetype);
  }
}

void nodeRegisterType(bNodeType *nt)
{
  /* debug only: basic verification of registered types */
  BLI_assert(nt->idname[0] != '\0');
  BLI_assert(nt->poll != nullptr);

  if (nt->declare && !nt->declare_dynamic) {
    if (nt->fixed_declaration == nullptr) {
      nt->fixed_declaration = new blender::nodes::NodeDeclaration();
      blender::nodes::build_node_declaration(*nt, *nt->fixed_declaration);
    }
  }

  BLI_ghash_insert(nodetypes_hash, nt->idname, nt);
  /* XXX pass Main to register function? */
  /* Probably not. It is pretty much expected we want to update G_MAIN here I think -
   * or we'd want to update *all* active Mains, which we cannot do anyway currently. */
  update_typeinfo(G_MAIN, nullptr, nullptr, nt, nullptr, false);
}

void nodeUnregisterType(bNodeType *nt)
{
  BLI_ghash_remove(nodetypes_hash, nt->idname, nullptr, node_free_type);
}

bool nodeTypeUndefined(const bNode *node)
{
  return (node->typeinfo == &NodeTypeUndefined) ||
         (ELEM(node->type, NODE_GROUP, NODE_CUSTOM_GROUP) && node->id && ID_IS_LINKED(node->id) &&
          (node->id->tag & LIB_TAG_MISSING));
}

GHashIterator *nodeTypeGetIterator()
{
  return BLI_ghashIterator_new(nodetypes_hash);
}

bNodeSocketType *nodeSocketTypeFind(const char *idname)
{
  if (idname[0]) {
    bNodeSocketType *st = (bNodeSocketType *)BLI_ghash_lookup(nodesockettypes_hash, idname);
    if (st) {
      return st;
    }
  }

  return nullptr;
}

static void node_free_socket_type(void *socktype_v)
{
  bNodeSocketType *socktype = (bNodeSocketType *)socktype_v;
  /* XXX pass Main to unregister function? */
  /* Probably not. It is pretty much expected we want to update G_MAIN here I think -
   * or we'd want to update *all* active Mains, which we cannot do anyway currently. */
  update_typeinfo(G_MAIN, nullptr, nullptr, nullptr, socktype, true);

  socktype->free_self(socktype);
}

void nodeRegisterSocketType(bNodeSocketType *st)
{
  BLI_ghash_insert(nodesockettypes_hash, (void *)st->idname, st);
  /* XXX pass Main to register function? */
  /* Probably not. It is pretty much expected we want to update G_MAIN here I think -
   * or we'd want to update *all* active Mains, which we cannot do anyway currently. */
  update_typeinfo(G_MAIN, nullptr, nullptr, nullptr, st, false);
}

void nodeUnregisterSocketType(bNodeSocketType *st)
{
  BLI_ghash_remove(nodesockettypes_hash, st->idname, nullptr, node_free_socket_type);
}

bool nodeSocketIsRegistered(const bNodeSocket *sock)
{
  return (sock->typeinfo != &NodeSocketTypeUndefined);
}

GHashIterator *nodeSocketTypeGetIterator()
{
  return BLI_ghashIterator_new(nodesockettypes_hash);
}

const char *nodeSocketTypeLabel(const bNodeSocketType *stype)
{
  /* Use socket type name as a fallback if label is undefined. */
  return stype->label[0] != '\0' ? stype->label : RNA_struct_ui_name(stype->ext_socket.srna);
}

bNodeSocket *nodeFindSocket(const bNode *node,
                            const eNodeSocketInOut in_out,
                            const char *identifier)
{
  const ListBase *sockets = (in_out == SOCK_IN) ? &node->inputs : &node->outputs;
  LISTBASE_FOREACH (bNodeSocket *, sock, sockets) {
    if (STREQ(sock->identifier, identifier)) {
      return sock;
    }
  }
  return nullptr;
}

namespace blender::bke {

bNodeSocket *node_find_enabled_socket(bNode &node,
                                      const eNodeSocketInOut in_out,
                                      const StringRef name)
{
  ListBase *sockets = (in_out == SOCK_IN) ? &node.inputs : &node.outputs;
  LISTBASE_FOREACH (bNodeSocket *, socket, sockets) {
    if (!(socket->flag & SOCK_UNAVAIL) && socket->name == name) {
      return socket;
    }
  }
  return nullptr;
}

bNodeSocket *node_find_enabled_input_socket(bNode &node, const StringRef name)
{
  return node_find_enabled_socket(node, SOCK_IN, name);
}

bNodeSocket *node_find_enabled_output_socket(bNode &node, const StringRef name)
{
  return node_find_enabled_socket(node, SOCK_OUT, name);
}

}  // namespace blender::bke

static bool unique_identifier_check(void *arg, const char *identifier)
{
  const ListBase *lb = (const ListBase *)arg;
  LISTBASE_FOREACH (bNodeSocket *, sock, lb) {
    if (STREQ(sock->identifier, identifier)) {
      return true;
    }
  }
  return false;
}

static bNodeSocket *make_socket(bNodeTree *ntree,
                                bNode * /*node*/,
                                const int in_out,
                                ListBase *lb,
                                const char *idname,
                                const char *identifier,
                                const char *name)
{
  char auto_identifier[MAX_NAME];

  if (identifier && identifier[0] != '\0') {
    /* use explicit identifier */
    BLI_strncpy(auto_identifier, identifier, sizeof(auto_identifier));
  }
  else {
    /* if no explicit identifier is given, assign a unique identifier based on the name */
    BLI_strncpy(auto_identifier, name, sizeof(auto_identifier));
  }
  /* Make the identifier unique. */
  BLI_uniquename_cb(
      unique_identifier_check, lb, "socket", '_', auto_identifier, sizeof(auto_identifier));

  bNodeSocket *sock = MEM_cnew<bNodeSocket>("sock");
  sock->runtime = MEM_new<bNodeSocketRuntime>(__func__);
  sock->in_out = in_out;

  BLI_strncpy(sock->identifier, auto_identifier, NODE_MAXSTR);
  sock->limit = (in_out == SOCK_IN ? 1 : 0xFFF);

  BLI_strncpy(sock->name, name, NODE_MAXSTR);
  sock->storage = nullptr;
  sock->flag |= SOCK_COLLAPSED;
  sock->type = SOCK_CUSTOM; /* int type undefined by default */

  BLI_strncpy(sock->idname, idname, sizeof(sock->idname));
  node_socket_set_typeinfo(ntree, sock, nodeSocketTypeFind(idname));

  return sock;
}

static void socket_id_user_increment(bNodeSocket *sock)
{
  switch ((eNodeSocketDatatype)sock->type) {
    case SOCK_OBJECT: {
      bNodeSocketValueObject *default_value = (bNodeSocketValueObject *)sock->default_value;
      id_us_plus((ID *)default_value->value);
      break;
    }
    case SOCK_IMAGE: {
      bNodeSocketValueImage *default_value = (bNodeSocketValueImage *)sock->default_value;
      id_us_plus((ID *)default_value->value);
      break;
    }
    case SOCK_COLLECTION: {
      bNodeSocketValueCollection *default_value = (bNodeSocketValueCollection *)
                                                      sock->default_value;
      id_us_plus((ID *)default_value->value);
      break;
    }
    case SOCK_TEXTURE: {
      bNodeSocketValueTexture *default_value = (bNodeSocketValueTexture *)sock->default_value;
      id_us_plus((ID *)default_value->value);
      break;
    }
    case SOCK_MATERIAL: {
      bNodeSocketValueMaterial *default_value = (bNodeSocketValueMaterial *)sock->default_value;
      id_us_plus((ID *)default_value->value);
      break;
    }
    case SOCK_FLOAT:
    case SOCK_VECTOR:
    case SOCK_RGBA:
    case SOCK_BOOLEAN:
    case SOCK_INT:
    case SOCK_STRING:
    case __SOCK_MESH:
    case SOCK_CUSTOM:
    case SOCK_SHADER:
    case SOCK_GEOMETRY:
      break;
  }
}

/** \return True if the socket had an ID default value. */
static bool socket_id_user_decrement(bNodeSocket *sock)
{
  switch ((eNodeSocketDatatype)sock->type) {
    case SOCK_OBJECT: {
      bNodeSocketValueObject *default_value = (bNodeSocketValueObject *)sock->default_value;
      if (default_value->value != nullptr) {
        id_us_min(&default_value->value->id);
        return true;
      }
      break;
    }
    case SOCK_IMAGE: {
      bNodeSocketValueImage *default_value = (bNodeSocketValueImage *)sock->default_value;
      if (default_value->value != nullptr) {
        id_us_min(&default_value->value->id);
        return true;
      }
      break;
    }
    case SOCK_COLLECTION: {
      bNodeSocketValueCollection *default_value = (bNodeSocketValueCollection *)
                                                      sock->default_value;
      if (default_value->value != nullptr) {
        id_us_min(&default_value->value->id);
        return true;
      }
      break;
    }
    case SOCK_TEXTURE: {
      bNodeSocketValueTexture *default_value = (bNodeSocketValueTexture *)sock->default_value;
      if (default_value->value != nullptr) {
        id_us_min(&default_value->value->id);
        return true;
      }
      break;
    }
    case SOCK_MATERIAL: {
      bNodeSocketValueMaterial *default_value = (bNodeSocketValueMaterial *)sock->default_value;
      if (default_value->value != nullptr) {
        id_us_min(&default_value->value->id);
        return true;
      }
      break;
    }
    case SOCK_FLOAT:
    case SOCK_VECTOR:
    case SOCK_RGBA:
    case SOCK_BOOLEAN:
    case SOCK_INT:
    case SOCK_STRING:
    case __SOCK_MESH:
    case SOCK_CUSTOM:
    case SOCK_SHADER:
    case SOCK_GEOMETRY:
      break;
  }
  return false;
}

void nodeModifySocketType(bNodeTree *ntree,
                          bNode * /*node*/,
                          bNodeSocket *sock,
                          const char *idname)
{
  bNodeSocketType *socktype = nodeSocketTypeFind(idname);

  if (!socktype) {
    CLOG_ERROR(&LOG, "node socket type %s undefined", idname);
    return;
  }

  if (sock->default_value) {
    socket_id_user_decrement(sock);
    MEM_freeN(sock->default_value);
    sock->default_value = nullptr;
  }

  BLI_strncpy(sock->idname, idname, sizeof(sock->idname));
  node_socket_set_typeinfo(ntree, sock, socktype);
}

void nodeModifySocketTypeStatic(
    bNodeTree *ntree, bNode *node, bNodeSocket *sock, const int type, const int subtype)
{
  const char *idname = nodeStaticSocketType(type, subtype);

  if (!idname) {
    CLOG_ERROR(&LOG, "static node socket type %d undefined", type);
    return;
  }

  nodeModifySocketType(ntree, node, sock, idname);
}

bNodeSocket *nodeAddSocket(bNodeTree *ntree,
                           bNode *node,
                           const eNodeSocketInOut in_out,
                           const char *idname,
                           const char *identifier,
                           const char *name)
{
  BLI_assert(node->type != NODE_FRAME);
  BLI_assert(!(in_out == SOCK_IN && node->type == NODE_GROUP_INPUT));
  BLI_assert(!(in_out == SOCK_OUT && node->type == NODE_GROUP_OUTPUT));

  ListBase *lb = (in_out == SOCK_IN ? &node->inputs : &node->outputs);
  bNodeSocket *sock = make_socket(ntree, node, in_out, lb, idname, identifier, name);

  BLI_remlink(lb, sock); /* does nothing for new socket */
  BLI_addtail(lb, sock);

  BKE_ntree_update_tag_socket_new(ntree, sock);

  return sock;
}

bool nodeIsStaticSocketType(const bNodeSocketType *stype)
{
  /*
   * Cannot rely on type==SOCK_CUSTOM here, because type is 0 by default
   * and can be changed on custom sockets.
   */
  return RNA_struct_is_a(stype->ext_socket.srna, &RNA_NodeSocketStandard);
}

const char *nodeStaticSocketType(const int type, const int subtype)
{
  switch (type) {
    case SOCK_FLOAT:
      switch (subtype) {
        case PROP_UNSIGNED:
          return "NodeSocketFloatUnsigned";
        case PROP_PERCENTAGE:
          return "NodeSocketFloatPercentage";
        case PROP_FACTOR:
          return "NodeSocketFloatFactor";
        case PROP_ANGLE:
          return "NodeSocketFloatAngle";
        case PROP_TIME:
          return "NodeSocketFloatTime";
        case PROP_TIME_ABSOLUTE:
          return "NodeSocketFloatTimeAbsolute";
        case PROP_DISTANCE:
          return "NodeSocketFloatDistance";
        case PROP_NONE:
        default:
          return "NodeSocketFloat";
      }
    case SOCK_INT:
      switch (subtype) {
        case PROP_UNSIGNED:
          return "NodeSocketIntUnsigned";
        case PROP_PERCENTAGE:
          return "NodeSocketIntPercentage";
        case PROP_FACTOR:
          return "NodeSocketIntFactor";
        case PROP_NONE:
        default:
          return "NodeSocketInt";
      }
    case SOCK_BOOLEAN:
      return "NodeSocketBool";
    case SOCK_VECTOR:
      switch (subtype) {
        case PROP_TRANSLATION:
          return "NodeSocketVectorTranslation";
        case PROP_DIRECTION:
          return "NodeSocketVectorDirection";
        case PROP_VELOCITY:
          return "NodeSocketVectorVelocity";
        case PROP_ACCELERATION:
          return "NodeSocketVectorAcceleration";
        case PROP_EULER:
          return "NodeSocketVectorEuler";
        case PROP_XYZ:
          return "NodeSocketVectorXYZ";
        case PROP_NONE:
        default:
          return "NodeSocketVector";
      }
    case SOCK_RGBA:
      return "NodeSocketColor";
    case SOCK_STRING:
      return "NodeSocketString";
    case SOCK_SHADER:
      return "NodeSocketShader";
    case SOCK_OBJECT:
      return "NodeSocketObject";
    case SOCK_IMAGE:
      return "NodeSocketImage";
    case SOCK_GEOMETRY:
      return "NodeSocketGeometry";
    case SOCK_COLLECTION:
      return "NodeSocketCollection";
    case SOCK_TEXTURE:
      return "NodeSocketTexture";
    case SOCK_MATERIAL:
      return "NodeSocketMaterial";
  }
  return nullptr;
}

const char *nodeStaticSocketInterfaceType(const int type, const int subtype)
{
  switch (type) {
    case SOCK_FLOAT:
      switch (subtype) {
        case PROP_UNSIGNED:
          return "NodeSocketInterfaceFloatUnsigned";
        case PROP_PERCENTAGE:
          return "NodeSocketInterfaceFloatPercentage";
        case PROP_FACTOR:
          return "NodeSocketInterfaceFloatFactor";
        case PROP_ANGLE:
          return "NodeSocketInterfaceFloatAngle";
        case PROP_TIME:
          return "NodeSocketInterfaceFloatTime";
        case PROP_TIME_ABSOLUTE:
          return "NodeSocketInterfaceFloatTimeAbsolute";
        case PROP_DISTANCE:
          return "NodeSocketInterfaceFloatDistance";
        case PROP_NONE:
        default:
          return "NodeSocketInterfaceFloat";
      }
    case SOCK_INT:
      switch (subtype) {
        case PROP_UNSIGNED:
          return "NodeSocketInterfaceIntUnsigned";
        case PROP_PERCENTAGE:
          return "NodeSocketInterfaceIntPercentage";
        case PROP_FACTOR:
          return "NodeSocketInterfaceIntFactor";
        case PROP_NONE:
        default:
          return "NodeSocketInterfaceInt";
      }
    case SOCK_BOOLEAN:
      return "NodeSocketInterfaceBool";
    case SOCK_VECTOR:
      switch (subtype) {
        case PROP_TRANSLATION:
          return "NodeSocketInterfaceVectorTranslation";
        case PROP_DIRECTION:
          return "NodeSocketInterfaceVectorDirection";
        case PROP_VELOCITY:
          return "NodeSocketInterfaceVectorVelocity";
        case PROP_ACCELERATION:
          return "NodeSocketInterfaceVectorAcceleration";
        case PROP_EULER:
          return "NodeSocketInterfaceVectorEuler";
        case PROP_XYZ:
          return "NodeSocketInterfaceVectorXYZ";
        case PROP_NONE:
        default:
          return "NodeSocketInterfaceVector";
      }
    case SOCK_RGBA:
      return "NodeSocketInterfaceColor";
    case SOCK_STRING:
      return "NodeSocketInterfaceString";
    case SOCK_SHADER:
      return "NodeSocketInterfaceShader";
    case SOCK_OBJECT:
      return "NodeSocketInterfaceObject";
    case SOCK_IMAGE:
      return "NodeSocketInterfaceImage";
    case SOCK_GEOMETRY:
      return "NodeSocketInterfaceGeometry";
    case SOCK_COLLECTION:
      return "NodeSocketInterfaceCollection";
    case SOCK_TEXTURE:
      return "NodeSocketInterfaceTexture";
    case SOCK_MATERIAL:
      return "NodeSocketInterfaceMaterial";
  }
  return nullptr;
}

const char *nodeStaticSocketLabel(const int type, const int /*subtype*/)
{
  switch (type) {
    case SOCK_FLOAT:
      return "Float";
    case SOCK_INT:
      return "Integer";
    case SOCK_BOOLEAN:
      return "Boolean";
    case SOCK_VECTOR:
      return "Vector";
    case SOCK_RGBA:
      return "Color";
    case SOCK_STRING:
      return "String";
    case SOCK_SHADER:
      return "Shader";
    case SOCK_OBJECT:
      return "Object";
    case SOCK_IMAGE:
      return "Image";
    case SOCK_GEOMETRY:
      return "Geometry";
    case SOCK_COLLECTION:
      return "Collection";
    case SOCK_TEXTURE:
      return "Texture";
    case SOCK_MATERIAL:
      return "Material";
  }
  return nullptr;
}

bNodeSocket *nodeAddStaticSocket(bNodeTree *ntree,
                                 bNode *node,
                                 eNodeSocketInOut in_out,
                                 int type,
                                 int subtype,
                                 const char *identifier,
                                 const char *name)
{
  const char *idname = nodeStaticSocketType(type, subtype);

  if (!idname) {
    CLOG_ERROR(&LOG, "static node socket type %d undefined", type);
    return nullptr;
  }

  bNodeSocket *sock = nodeAddSocket(ntree, node, in_out, idname, identifier, name);
  sock->type = type;
  return sock;
}

static void node_socket_free(bNodeSocket *sock, const bool do_id_user)
{
  if (sock->prop) {
    IDP_FreePropertyContent_ex(sock->prop, do_id_user);
    MEM_freeN(sock->prop);
  }

  if (sock->default_value) {
    if (do_id_user) {
      socket_id_user_decrement(sock);
    }
    MEM_freeN(sock->default_value);
  }
  if (sock->default_attribute_name) {
    MEM_freeN(sock->default_attribute_name);
  }
  MEM_delete(sock->runtime);
}

void nodeRemoveSocket(bNodeTree *ntree, bNode *node, bNodeSocket *sock)
{
  nodeRemoveSocketEx(ntree, node, sock, true);
}

void nodeRemoveSocketEx(bNodeTree *ntree, bNode *node, bNodeSocket *sock, const bool do_id_user)
{
  LISTBASE_FOREACH_MUTABLE (bNodeLink *, link, &ntree->links) {
    if (link->fromsock == sock || link->tosock == sock) {
      nodeRemLink(ntree, link);
    }
  }

  for (const int64_t i : node->runtime->internal_links.index_range()) {
    const bNodeLink &link = node->runtime->internal_links[i];
    if (link.fromsock == sock || link.tosock == sock) {
      node->runtime->internal_links.remove_and_reorder(i);
      BKE_ntree_update_tag_node_internal_link(ntree, node);
      break;
    }
  }

  /* this is fast, this way we don't need an in_out argument */
  BLI_remlink(&node->inputs, sock);
  BLI_remlink(&node->outputs, sock);

  node_socket_free(sock, do_id_user);
  MEM_freeN(sock);

  BKE_ntree_update_tag_socket_removed(ntree);
}

void nodeRemoveAllSockets(bNodeTree *ntree, bNode *node)
{
  LISTBASE_FOREACH_MUTABLE (bNodeLink *, link, &ntree->links) {
    if (link->fromnode == node || link->tonode == node) {
      nodeRemLink(ntree, link);
    }
  }

  node->runtime->internal_links.clear();

  LISTBASE_FOREACH_MUTABLE (bNodeSocket *, sock, &node->inputs) {
    node_socket_free(sock, true);
    MEM_freeN(sock);
  }
  BLI_listbase_clear(&node->inputs);

  LISTBASE_FOREACH_MUTABLE (bNodeSocket *, sock, &node->outputs) {
    node_socket_free(sock, true);
    MEM_freeN(sock);
  }
  BLI_listbase_clear(&node->outputs);

  BKE_ntree_update_tag_socket_removed(ntree);
}

bNode *nodeFindNodebyName(bNodeTree *ntree, const char *name)
{
  return (bNode *)BLI_findstring(&ntree->nodes, name, offsetof(bNode, name));
}

void nodeFindNode(bNodeTree *ntree, bNodeSocket *sock, bNode **r_node, int *r_sockindex)
{
  *r_node = nullptr;
  if (ntree->runtime->topology_cache_mutex.is_cached()) {
    bNode *node = &sock->owner_node();
    *r_node = node;
    if (r_sockindex) {
      const ListBase *sockets = (sock->in_out == SOCK_IN) ? &node->inputs : &node->outputs;
      *r_sockindex = BLI_findindex(sockets, sock);
    }
    return;
  }
  const bool success = nodeFindNodeTry(ntree, sock, r_node, r_sockindex);
  BLI_assert(success);
  UNUSED_VARS_NDEBUG(success);
}

bool nodeFindNodeTry(bNodeTree *ntree, bNodeSocket *sock, bNode **r_node, int *r_sockindex)
{
  for (bNode *node : ntree->all_nodes()) {
    const ListBase *sockets = (sock->in_out == SOCK_IN) ? &node->inputs : &node->outputs;
    int i;
    LISTBASE_FOREACH_INDEX (const bNodeSocket *, tsock, sockets, i) {
      if (sock == tsock) {
        if (r_node != nullptr) {
          *r_node = node;
        }
        if (r_sockindex != nullptr) {
          *r_sockindex = i;
        }
        return true;
      }
    }
  }
  return false;
}

bNode *nodeFindRootParent(bNode *node)
{
  bNode *parent_iter = node;
  while (parent_iter->parent != nullptr) {
    parent_iter = parent_iter->parent;
  }

  if (parent_iter->type != NODE_FRAME) {
    return nullptr;
  }

  return parent_iter;
}

bool nodeIsParentAndChild(const bNode *parent, const bNode *child)
{
<<<<<<< HEAD
  for (const bNode *parent_iter = child; parent_iter; parent_iter = parent_iter->parent) {
    if (parent_iter == parent) {
      return true;
    }
=======
  if (parent == child) {
    return true;
  }
  if (child->parent) {
    return nodeIsParentAndChild(parent, child->parent);
>>>>>>> c0660359
  }

  return false;
}

void nodeChainIter(const bNodeTree *ntree,
                   const bNode *node_start,
                   bool (*callback)(bNode *, bNode *, void *, const bool),
                   void *userdata,
                   const bool reversed)
{
  LISTBASE_FOREACH (bNodeLink *, link, &ntree->links) {
    if ((link->flag & NODE_LINK_VALID) == 0) {
      /* Skip links marked as cyclic. */
      continue;
    }
    if (link->tonode && link->fromnode) {
      /* Is the link part of the chain meaning node_start == fromnode
       * (or tonode for reversed case)? */
      if ((reversed && (link->tonode == node_start)) ||
          (!reversed && link->fromnode == node_start)) {
        if (!callback(link->fromnode, link->tonode, userdata, reversed)) {
          return;
        }
        nodeChainIter(
            ntree, reversed ? link->fromnode : link->tonode, callback, userdata, reversed);
      }
    }
  }
}

static void iter_backwards_ex(const bNodeTree *ntree,
                              const bNode *node_start,
                              bool (*callback)(bNode *, bNode *, void *),
                              void *userdata,
                              const char recursion_mask)
{
  LISTBASE_FOREACH (bNodeSocket *, sock, &node_start->inputs) {
    bNodeLink *link = sock->link;
    if (link == nullptr) {
      continue;
    }
    if ((link->flag & NODE_LINK_VALID) == 0) {
      /* Skip links marked as cyclic. */
      continue;
    }
    if (link->fromnode->runtime->iter_flag & recursion_mask) {
      continue;
    }

    link->fromnode->runtime->iter_flag |= recursion_mask;

    if (!callback(link->fromnode, link->tonode, userdata)) {
      return;
    }
    iter_backwards_ex(ntree, link->fromnode, callback, userdata, recursion_mask);
  }
}

void nodeChainIterBackwards(const bNodeTree *ntree,
                            const bNode *node_start,
                            bool (*callback)(bNode *, bNode *, void *),
                            void *userdata,
                            const int recursion_lvl)
{
  if (!node_start) {
    return;
  }

  /* Limited by iter_flag type. */
  BLI_assert(recursion_lvl < 8);
  const char recursion_mask = (1 << recursion_lvl);

  /* Reset flag. */
  LISTBASE_FOREACH (bNode *, node, &ntree->nodes) {
    node->runtime->iter_flag &= ~recursion_mask;
  }

  iter_backwards_ex(ntree, node_start, callback, userdata, recursion_mask);
}

void nodeParentsIter(bNode *node, bool (*callback)(bNode *, void *), void *userdata)
{
  if (node->parent) {
    if (!callback(node->parent, userdata)) {
      return;
    }
    nodeParentsIter(node->parent, callback, userdata);
  }
}

bool nodeIsDanglingReroute(const bNodeTree *ntree, const bNode *node)
{
  ntree->ensure_topology_cache();
  BLI_assert(blender::bke::node_tree_runtime::topology_cache_is_available(*ntree));
  BLI_assert(!ntree->has_available_link_cycle());

  const bNode *iter_node = node;
  if (!iter_node->is_reroute()) {
    return false;
  }

  while (true) {
    const blender::Span<const bNodeLink *> links =
        iter_node->input_socket(0).directly_linked_links();
    BLI_assert(links.size() <= 1);
    if (links.is_empty()) {
      return true;
    }
    const bNodeLink &link = *links[0];
    if (!link.is_available()) {
      return false;
    }
    if (link.is_muted()) {
      return false;
    }
    iter_node = link.fromnode;
    if (!iter_node->is_reroute()) {
      return false;
    }
  }
}

void nodeUniqueName(bNodeTree *ntree, bNode *node)
{
  BLI_uniquename(
      &ntree->nodes, node, DATA_("Node"), '.', offsetof(bNode, name), sizeof(node->name));
}

void nodeUniqueID(bNodeTree *ntree, bNode *node)
{
  /* Use a pointer cast to avoid overflow warnings. */
  const double time = PIL_check_seconds_timer() * 1000000.0;
  blender::RandomNumberGenerator id_rng{*reinterpret_cast<const uint32_t *>(&time)};

  /* In the unlikely case that the random ID doesn't match, choose a new one until it does. */
  int32_t new_id = id_rng.get_int32();
  while (ntree->runtime->nodes_by_id.contains_as(new_id) || new_id <= 0) {
    new_id = id_rng.get_int32();
  }

  node->identifier = new_id;
  ntree->runtime->nodes_by_id.add_new(node);
  node->runtime->index_in_tree = ntree->runtime->nodes_by_id.index_range().last();
  BLI_assert(node->runtime->index_in_tree == ntree->runtime->nodes_by_id.index_of(node));
}

bNode *nodeAddNode(const bContext *C, bNodeTree *ntree, const char *idname)
{
  bNode *node = MEM_cnew<bNode>("new node");
  node->runtime = MEM_new<bNodeRuntime>(__func__);
  BLI_addtail(&ntree->nodes, node);
  nodeUniqueID(ntree, node);

  BLI_strncpy(node->idname, idname, sizeof(node->idname));
  node_set_typeinfo(C, ntree, node, nodeTypeFind(idname));

  BKE_ntree_update_tag_node_new(ntree, node);

  if (ELEM(node->type, GEO_NODE_INPUT_SCENE_TIME, GEO_NODE_SELF_OBJECT)) {
    DEG_relations_tag_update(CTX_data_main(C));
  }

  return node;
}

bNode *nodeAddStaticNode(const bContext *C, bNodeTree *ntree, const int type)
{
  const char *idname = nullptr;

  NODE_TYPES_BEGIN (ntype) {
    /* Do an extra poll here, because some int types are used
     * for multiple node types, this helps find the desired type. */
    const char *disabled_hint;
    if (ntype->type == type && (!ntype->poll || ntype->poll(ntype, ntree, &disabled_hint))) {
      idname = ntype->idname;
      break;
    }
  }
  NODE_TYPES_END;
  if (!idname) {
    CLOG_ERROR(&LOG, "static node type %d undefined", type);
    return nullptr;
  }
  return nodeAddNode(C, ntree, idname);
}

static void node_socket_copy(bNodeSocket *sock_dst, const bNodeSocket *sock_src, const int flag)
{
  sock_dst->runtime = MEM_new<bNodeSocketRuntime>(__func__);
  if (sock_src->prop) {
    sock_dst->prop = IDP_CopyProperty_ex(sock_src->prop, flag);
  }

  if (sock_src->default_value) {
    sock_dst->default_value = MEM_dupallocN(sock_src->default_value);

    if ((flag & LIB_ID_CREATE_NO_USER_REFCOUNT) == 0) {
      socket_id_user_increment(sock_dst);
    }
  }

  sock_dst->default_attribute_name = static_cast<char *>(
      MEM_dupallocN(sock_src->default_attribute_name));

  sock_dst->stack_index = 0;
}

namespace blender::bke {

bNode *node_copy_with_mapping(bNodeTree *dst_tree,
                              const bNode &node_src,
                              const int flag,
                              const bool use_unique,
                              Map<const bNodeSocket *, bNodeSocket *> &socket_map)
{
  bNode *node_dst = (bNode *)MEM_mallocN(sizeof(bNode), __func__);
  *node_dst = node_src;

  node_dst->runtime = MEM_new<bNodeRuntime>(__func__);

  /* Can be called for nodes outside a node tree (e.g. clipboard). */
  if (dst_tree) {
    if (use_unique) {
      nodeUniqueName(dst_tree, node_dst);
      nodeUniqueID(dst_tree, node_dst);
    }
    BLI_addtail(&dst_tree->nodes, node_dst);
  }

  BLI_listbase_clear(&node_dst->inputs);
  LISTBASE_FOREACH (const bNodeSocket *, src_socket, &node_src.inputs) {
    bNodeSocket *dst_socket = (bNodeSocket *)MEM_dupallocN(src_socket);
    node_socket_copy(dst_socket, src_socket, flag);
    BLI_addtail(&node_dst->inputs, dst_socket);
    socket_map.add_new(src_socket, dst_socket);
  }

  BLI_listbase_clear(&node_dst->outputs);
  LISTBASE_FOREACH (const bNodeSocket *, src_socket, &node_src.outputs) {
    bNodeSocket *dst_socket = (bNodeSocket *)MEM_dupallocN(src_socket);
    node_socket_copy(dst_socket, src_socket, flag);
    BLI_addtail(&node_dst->outputs, dst_socket);
    socket_map.add_new(src_socket, dst_socket);
  }

  if (node_src.prop) {
    node_dst->prop = IDP_CopyProperty_ex(node_src.prop, flag);
  }

  node_dst->runtime->internal_links = node_src.runtime->internal_links;
  for (bNodeLink &dst_link : node_dst->runtime->internal_links) {
    dst_link.fromnode = node_dst;
    dst_link.tonode = node_dst;
    dst_link.fromsock = socket_map.lookup(dst_link.fromsock);
    dst_link.tosock = socket_map.lookup(dst_link.tosock);
  }

  if ((flag & LIB_ID_CREATE_NO_USER_REFCOUNT) == 0) {
    id_us_plus(node_dst->id);
  }

  if (node_src.typeinfo->copyfunc) {
    node_src.typeinfo->copyfunc(dst_tree, node_dst, &node_src);
  }

  if (dst_tree) {
    BKE_ntree_update_tag_node_new(dst_tree, node_dst);
  }

  /* Only call copy function when a copy is made for the main database, not
   * for cases like the dependency graph and localization. */
  if (node_dst->typeinfo->copyfunc_api && !(flag & LIB_ID_CREATE_NO_MAIN)) {
    PointerRNA ptr;
    RNA_pointer_create((ID *)dst_tree, &RNA_Node, node_dst, &ptr);

    node_dst->typeinfo->copyfunc_api(&ptr, &node_src);
  }

  /* Reset the declaration of the new node in real tree. */
  if (dst_tree != nullptr) {
    nodeDeclarationEnsure(dst_tree, node_dst);
  }

  return node_dst;
}

bNode *node_copy(bNodeTree *dst_tree, const bNode &src_node, const int flag, const bool use_unique)
{
  Map<const bNodeSocket *, bNodeSocket *> socket_map;
  return node_copy_with_mapping(dst_tree, src_node, flag, use_unique, socket_map);
}

}  // namespace blender::bke

static int node_count_links(const bNodeTree *ntree, const bNodeSocket *socket)
{
  int count = 0;
  LISTBASE_FOREACH (bNodeLink *, link, &ntree->links) {
    if (ELEM(socket, link->fromsock, link->tosock)) {
      count++;
    }
  }
  return count;
}

bNodeLink *nodeAddLink(
    bNodeTree *ntree, bNode *fromnode, bNodeSocket *fromsock, bNode *tonode, bNodeSocket *tosock)
{
  BLI_assert(fromnode);
  BLI_assert(tonode);
  BLI_assert(ntree->all_nodes().contains(fromnode));
  BLI_assert(ntree->all_nodes().contains(tonode));

  bNodeLink *link = nullptr;
  if (fromsock->in_out == SOCK_OUT && tosock->in_out == SOCK_IN) {
    link = MEM_cnew<bNodeLink>("link");
    if (ntree) {
      BLI_addtail(&ntree->links, link);
    }
    link->fromnode = fromnode;
    link->fromsock = fromsock;
    link->tonode = tonode;
    link->tosock = tosock;
  }
  else if (fromsock->in_out == SOCK_IN && tosock->in_out == SOCK_OUT) {
    /* OK but flip */
    link = MEM_cnew<bNodeLink>("link");
    if (ntree) {
      BLI_addtail(&ntree->links, link);
    }
    link->fromnode = tonode;
    link->fromsock = tosock;
    link->tonode = fromnode;
    link->tosock = fromsock;
  }

  if (ntree) {
    BKE_ntree_update_tag_link_added(ntree, link);
  }

  if (link != nullptr && link->tosock->flag & SOCK_MULTI_INPUT) {
    link->multi_input_socket_index = node_count_links(ntree, link->tosock) - 1;
  }

  return link;
}

void nodeRemLink(bNodeTree *ntree, bNodeLink *link)
{
  /* Can be called for links outside a node tree (e.g. clipboard). */
  if (ntree) {
    BLI_remlink(&ntree->links, link);
  }

  if (link->tosock) {
    link->tosock->link = nullptr;
  }
  MEM_freeN(link);

  if (ntree) {
    BKE_ntree_update_tag_link_removed(ntree);
  }
}

void nodeLinkSetMute(bNodeTree *ntree, bNodeLink *link, const bool muted)
{
  const bool was_muted = link->flag & NODE_LINK_MUTED;
  SET_FLAG_FROM_TEST(link->flag, muted, NODE_LINK_MUTED);
  if (muted != was_muted) {
    BKE_ntree_update_tag_link_mute(ntree, link);
  }
}

void nodeRemSocketLinks(bNodeTree *ntree, bNodeSocket *sock)
{
  LISTBASE_FOREACH_MUTABLE (bNodeLink *, link, &ntree->links) {
    if (link->fromsock == sock || link->tosock == sock) {
      nodeRemLink(ntree, link);
    }
  }
}

bool nodeLinkIsHidden(const bNodeLink *link)
{
  return !(link->fromsock->is_visible() && link->tosock->is_visible());
}

bool nodeLinkIsSelected(const bNodeLink *link)
{
  return (link->fromnode->flag & NODE_SELECT) || (link->tonode->flag & NODE_SELECT);
}

/* Adjust the indices of links connected to the given multi input socket after deleting the link at
 * `deleted_index`. This function also works if the link has not yet been deleted. */
static void adjust_multi_input_indices_after_removed_link(bNodeTree *ntree,
                                                          const bNodeSocket *sock,
                                                          const int deleted_index)
{
  LISTBASE_FOREACH (bNodeLink *, link, &ntree->links) {
    /* We only need to adjust those with a greater index, because the others will have the same
     * index. */
    if (link->tosock != sock || link->multi_input_socket_index <= deleted_index) {
      continue;
    }
    link->multi_input_socket_index -= 1;
  }
}

void nodeInternalRelink(bNodeTree *ntree, bNode *node)
{
  /* store link pointers in output sockets, for efficient lookup */
  for (bNodeLink &link : node->runtime->internal_links) {
    link.tosock->link = &link;
  }

  Vector<bNodeLink *> duplicate_links_to_remove;

  /* redirect downstream links */
  LISTBASE_FOREACH_MUTABLE (bNodeLink *, link, &ntree->links) {
    /* do we have internal link? */
    if (link->fromnode == node) {
      if (link->fromsock->link) {
        /* get the upstream input link */
        bNodeLink *fromlink = link->fromsock->link->fromsock->link;
        /* skip the node */
        if (fromlink) {
          if (link->tosock->flag & SOCK_MULTI_INPUT) {
            /* remove the link that would be the same as the relinked one */
            LISTBASE_FOREACH_MUTABLE (bNodeLink *, link_to_compare, &ntree->links) {
              if (link_to_compare->fromsock == fromlink->fromsock &&
                  link_to_compare->tosock == link->tosock) {
                adjust_multi_input_indices_after_removed_link(
                    ntree, link_to_compare->tosock, link_to_compare->multi_input_socket_index);
                duplicate_links_to_remove.append_non_duplicates(link_to_compare);
              }
            }
          }
          link->fromnode = fromlink->fromnode;
          link->fromsock = fromlink->fromsock;

          /* if the up- or downstream link is invalid,
           * the replacement link will be invalid too.
           */
          if (!(fromlink->flag & NODE_LINK_VALID)) {
            link->flag &= ~NODE_LINK_VALID;
          }

          if (fromlink->flag & NODE_LINK_MUTED) {
            link->flag |= NODE_LINK_MUTED;
          }

          BKE_ntree_update_tag_link_changed(ntree);
        }
        else {
          if (link->tosock->flag & SOCK_MULTI_INPUT) {
            adjust_multi_input_indices_after_removed_link(
                ntree, link->tosock, link->multi_input_socket_index);
          }
          nodeRemLink(ntree, link);
        }
      }
      else {
        if (link->tosock->flag & SOCK_MULTI_INPUT) {
          adjust_multi_input_indices_after_removed_link(
              ntree, link->tosock, link->multi_input_socket_index);
        };
        nodeRemLink(ntree, link);
      }
    }
  }

  for (bNodeLink *link : duplicate_links_to_remove) {
    nodeRemLink(ntree, link);
  }

  /* remove remaining upstream links */
  LISTBASE_FOREACH_MUTABLE (bNodeLink *, link, &ntree->links) {
    if (link->tonode == node) {
      nodeRemLink(ntree, link);
    }
  }
}

/**
 * Location mapping in parent frame node space.
 */
static void nodeViewMapping(const bNode *node, float &mapping_x, float &mapping_y)
{
  for (const bNode *node_iter = node; node_iter; node_iter = node_iter->parent) {
    mapping_x += node_iter->locx;
    mapping_y += node_iter->locy;
  }
}

void nodeToView(const bNode *node, const float x, const float y, float *rx, float *ry)
{
  float mapping_x = 0.0f;
  float mapping_y = 0.0f;
  nodeViewMapping(node, mapping_x, mapping_y);

  *rx = mapping_x + x;
  *ry = mapping_y + y;
}

void nodeFromView(const bNode *node, const float x, const float y, float *rx, float *ry)
{
  float mapping_x = 0.0f;
  float mapping_y = 0.0f;
  nodeViewMapping(node, mapping_x, mapping_y);

  *rx = -mapping_x + x;
  *ry = -mapping_y + y;
}

<<<<<<< HEAD
bool nodeAttachNodeCheck(const bNode *node, const bNode *parent)
{
  return nodeIsChildOf(parent, node);
}

=======
>>>>>>> c0660359
void nodeAttachNode(bNodeTree *ntree, bNode *node, bNode *parent)
{
  BLI_assert(parent->type == NODE_FRAME);
  BLI_assert(!nodeIsParentAndChild(parent, node));

  float locx, locy;
  nodeToView(node, 0.0f, 0.0f, &locx, &locy);

  node->parent = parent;
  BKE_ntree_update_tag_parent_change(ntree, node);
  /* transform to parent space */
  nodeFromView(parent, locx, locy, &node->locx, &node->locy);
}

void nodeDetachNode(bNodeTree *ntree, bNode *node)
{
  if (node->parent) {
    BLI_assert(node->parent->type == NODE_FRAME);

    /* transform to view space */
    float locx, locy;
    nodeToView(node, 0.0f, 0.0f, &locx, &locy);
    node->locx = locx;
    node->locy = locy;
    node->parent = nullptr;
    BKE_ntree_update_tag_parent_change(ntree, node);
  }
}

void nodePositionRelative(bNode *from_node,
                          const bNode *to_node,
                          const bNodeSocket *from_sock,
                          const bNodeSocket *to_sock)
{
  float offset_x;
  int tot_sock_idx;

  /* Socket to plug into. */
  if (SOCK_IN == to_sock->in_out) {
    offset_x = -(from_node->typeinfo->width + 50);
    tot_sock_idx = BLI_listbase_count(&to_node->outputs);
    tot_sock_idx += BLI_findindex(&to_node->inputs, to_sock);
  }
  else {
    offset_x = to_node->typeinfo->width + 50;
    tot_sock_idx = BLI_findindex(&to_node->outputs, to_sock);
  }

  BLI_assert(tot_sock_idx != -1);

  float offset_y = U.widget_unit * tot_sock_idx;

  /* Output socket. */
  if (from_sock) {
    if (SOCK_IN == from_sock->in_out) {
      tot_sock_idx = BLI_listbase_count(&from_node->outputs);
      tot_sock_idx += BLI_findindex(&from_node->inputs, from_sock);
    }
    else {
      tot_sock_idx = BLI_findindex(&from_node->outputs, from_sock);
    }
  }

  BLI_assert(tot_sock_idx != -1);

  offset_y -= U.widget_unit * tot_sock_idx;

  from_node->locx = to_node->locx + offset_x;
  from_node->locy = to_node->locy - offset_y;
}

void nodePositionPropagate(bNode *node)
{
  LISTBASE_FOREACH (bNodeSocket *, socket, &node->inputs) {
    if (socket->link != nullptr) {
      bNodeLink *link = socket->link;
      nodePositionRelative(link->fromnode, link->tonode, link->fromsock, link->tosock);
      nodePositionPropagate(link->fromnode);
    }
  }
}

static bNodeTree *ntreeAddTree_do(
    Main *bmain, ID *owner_id, const bool is_embedded, const char *name, const char *idname)
{
  /* trees are created as local trees for compositor, material or texture nodes,
   * node groups and other tree types are created as library data.
   */
  int flag = 0;
  if (is_embedded || bmain == nullptr) {
    flag |= LIB_ID_CREATE_NO_MAIN;
  }
  bNodeTree *ntree = (bNodeTree *)BKE_libblock_alloc(bmain, ID_NT, name, flag);
  BKE_libblock_init_empty(&ntree->id);
  if (is_embedded) {
    BLI_assert(owner_id != nullptr);
    ntree->id.flag |= LIB_EMBEDDED_DATA;
    ntree->owner_id = owner_id;
    bNodeTree **ntree_owner_ptr = BKE_ntree_ptr_from_id(owner_id);
    BLI_assert(ntree_owner_ptr != nullptr);
    *ntree_owner_ptr = ntree;
  }
  else {
    BLI_assert(owner_id == nullptr);
  }

  BLI_strncpy(ntree->idname, idname, sizeof(ntree->idname));
  ntree_set_typeinfo(ntree, ntreeTypeFind(idname));

  return ntree;
}

bNodeTree *ntreeAddTree(Main *bmain, const char *name, const char *idname)
{
  return ntreeAddTree_do(bmain, nullptr, false, name, idname);
}

bNodeTree *ntreeAddTreeEmbedded(Main * /*bmain*/,
                                ID *owner_id,
                                const char *name,
                                const char *idname)
{
  return ntreeAddTree_do(nullptr, owner_id, true, name, idname);
}

bNodeTree *ntreeCopyTree_ex(const bNodeTree *ntree, Main *bmain, const bool do_id_user)
{
  const int flag = do_id_user ? 0 : LIB_ID_CREATE_NO_USER_REFCOUNT | LIB_ID_CREATE_NO_MAIN;

  bNodeTree *ntree_copy = (bNodeTree *)BKE_id_copy_ex(bmain, (ID *)ntree, nullptr, flag);
  return ntree_copy;
}
bNodeTree *ntreeCopyTree(Main *bmain, const bNodeTree *ntree)
{
  return ntreeCopyTree_ex(ntree, bmain, true);
}

/* *************** Node Preview *********** */

/* XXX this should be removed eventually ...
 * Currently BKE functions are modeled closely on previous code,
 * using BKE_node_preview_init_tree to set up previews for a whole node tree in advance.
 * This should be left more to the individual node tree implementations. */

bool BKE_node_preview_used(const bNode *node)
{
  /* XXX check for closed nodes? */
  return (node->typeinfo->flag & NODE_PREVIEW) != 0;
}

bNodePreview *BKE_node_preview_verify(bNodeInstanceHash *previews,
                                      bNodeInstanceKey key,
                                      const int xsize,
                                      const int ysize,
                                      const bool create)
{
  bNodePreview *preview = (bNodePreview *)BKE_node_instance_hash_lookup(previews, key);
  if (!preview) {
    if (create) {
      preview = MEM_cnew<bNodePreview>("node preview");
      BKE_node_instance_hash_insert(previews, key, preview);
    }
    else {
      return nullptr;
    }
  }

  /* node previews can get added with variable size this way */
  if (xsize == 0 || ysize == 0) {
    return preview;
  }

  /* sanity checks & initialize */
  if (preview->rect) {
    if (preview->xsize != xsize || preview->ysize != ysize) {
      MEM_freeN(preview->rect);
      preview->rect = nullptr;
    }
  }

  if (preview->rect == nullptr) {
    preview->rect = (uchar *)MEM_callocN(4 * xsize + xsize * ysize * sizeof(char[4]),
                                         "node preview rect");
    preview->xsize = xsize;
    preview->ysize = ysize;
  }
  /* no clear, makes nicer previews */

  return preview;
}

bNodePreview *BKE_node_preview_copy(bNodePreview *preview)
{
  bNodePreview *new_preview = (bNodePreview *)MEM_dupallocN(preview);
  if (preview->rect) {
    new_preview->rect = (uchar *)MEM_dupallocN(preview->rect);
  }
  return new_preview;
}

void BKE_node_preview_free(bNodePreview *preview)
{
  if (preview->rect) {
    MEM_freeN(preview->rect);
  }
  MEM_freeN(preview);
}

static void node_preview_init_tree_recursive(bNodeInstanceHash *previews,
                                             bNodeTree *ntree,
                                             bNodeInstanceKey parent_key,
                                             const int xsize,
                                             const int ysize)
{
  for (bNode *node : ntree->all_nodes()) {
    bNodeInstanceKey key = BKE_node_instance_key(parent_key, ntree, node);

    if (BKE_node_preview_used(node)) {
      node->runtime->preview_xsize = xsize;
      node->runtime->preview_ysize = ysize;

      BKE_node_preview_verify(previews, key, xsize, ysize, false);
    }

    if (node->type == NODE_GROUP && node->id) {
      node_preview_init_tree_recursive(previews, (bNodeTree *)node->id, key, xsize, ysize);
    }
  }
}

void BKE_node_preview_init_tree(bNodeTree *ntree, int xsize, int ysize)
{
  if (!ntree) {
    return;
  }

  if (!ntree->previews) {
    ntree->previews = BKE_node_instance_hash_new("node previews");
  }

  node_preview_init_tree_recursive(ntree->previews, ntree, NODE_INSTANCE_KEY_BASE, xsize, ysize);
}

static void node_preview_tag_used_recursive(bNodeInstanceHash *previews,
                                            bNodeTree *ntree,
                                            bNodeInstanceKey parent_key)
{
  for (bNode *node : ntree->all_nodes()) {
    bNodeInstanceKey key = BKE_node_instance_key(parent_key, ntree, node);

    if (BKE_node_preview_used(node)) {
      BKE_node_instance_hash_tag_key(previews, key);
    }

    if (node->type == NODE_GROUP && node->id) {
      node_preview_tag_used_recursive(previews, (bNodeTree *)node->id, key);
    }
  }
}

void BKE_node_preview_remove_unused(bNodeTree *ntree)
{
  if (!ntree || !ntree->previews) {
    return;
  }

  /* use the instance hash functions for tagging and removing unused previews */
  BKE_node_instance_hash_clear_tags(ntree->previews);
  node_preview_tag_used_recursive(ntree->previews, ntree, NODE_INSTANCE_KEY_BASE);

  BKE_node_instance_hash_remove_untagged(ntree->previews,
                                         (bNodeInstanceValueFP)BKE_node_preview_free);
}

void BKE_node_preview_clear(bNodePreview *preview)
{
  if (preview && preview->rect) {
    memset(preview->rect, 0, MEM_allocN_len(preview->rect));
  }
}

void BKE_node_preview_clear_tree(bNodeTree *ntree)
{
  if (!ntree || !ntree->previews) {
    return;
  }

  bNodeInstanceHashIterator iter;
  NODE_INSTANCE_HASH_ITER (iter, ntree->previews) {
    bNodePreview *preview = (bNodePreview *)BKE_node_instance_hash_iterator_get_value(&iter);
    BKE_node_preview_clear(preview);
  }
}

void BKE_node_preview_merge_tree(bNodeTree *to_ntree, bNodeTree *from_ntree, bool remove_old)
{
  if (remove_old || !to_ntree->previews) {
    /* free old previews */
    if (to_ntree->previews) {
      BKE_node_instance_hash_free(to_ntree->previews, (bNodeInstanceValueFP)BKE_node_preview_free);
    }

    /* transfer previews */
    to_ntree->previews = from_ntree->previews;
    from_ntree->previews = nullptr;

    /* clean up, in case any to_ntree nodes have been removed */
    BKE_node_preview_remove_unused(to_ntree);
  }
  else {
    if (from_ntree->previews) {
      bNodeInstanceHashIterator iter;
      NODE_INSTANCE_HASH_ITER (iter, from_ntree->previews) {
        bNodeInstanceKey key = BKE_node_instance_hash_iterator_get_key(&iter);
        bNodePreview *preview = (bNodePreview *)BKE_node_instance_hash_iterator_get_value(&iter);

        /* replace existing previews */
        BKE_node_instance_hash_remove(
            to_ntree->previews, key, (bNodeInstanceValueFP)BKE_node_preview_free);
        BKE_node_instance_hash_insert(to_ntree->previews, key, preview);
      }

      /* NOTE: null free function here,
       * because pointers have already been moved over to to_ntree->previews! */
      BKE_node_instance_hash_free(from_ntree->previews, nullptr);
      from_ntree->previews = nullptr;
    }
  }
}

void nodeUnlinkNode(bNodeTree *ntree, bNode *node)
{
  LISTBASE_FOREACH_MUTABLE (bNodeLink *, link, &ntree->links) {
    ListBase *lb = nullptr;
    if (link->fromnode == node) {
      lb = &node->outputs;
    }
    else if (link->tonode == node) {
      lb = &node->inputs;
    }

    if (lb) {
      /* Only bother adjusting if the socket is not on the node we're deleting. */
      if (link->tonode != node && link->tosock->flag & SOCK_MULTI_INPUT) {
        adjust_multi_input_indices_after_removed_link(
            ntree, link->tosock, link->multi_input_socket_index);
      }
      LISTBASE_FOREACH (const bNodeSocket *, sock, lb) {
        if (link->fromsock == sock || link->tosock == sock) {
          nodeRemLink(ntree, link);
          break;
        }
      }
    }
  }
}

static void node_unlink_attached(bNodeTree *ntree, const bNode *parent)
{
  for (bNode *node : ntree->all_nodes()) {
    if (node->parent == parent) {
      nodeDetachNode(ntree, node);
    }
  }
}

void nodeRebuildIDVector(bNodeTree *node_tree)
{
  /* Rebuild nodes #VectorSet which must have the same order as the list. */
  node_tree->runtime->nodes_by_id.clear();
  int i;
  LISTBASE_FOREACH_INDEX (bNode *, node, &node_tree->nodes, i) {
    node_tree->runtime->nodes_by_id.add_new(node);
    node->runtime->index_in_tree = i;
  }
}

namespace blender::bke {

void node_free_node(bNodeTree *ntree, bNode *node)
{
  /* since it is called while free database, node->id is undefined */

  /* can be called for nodes outside a node tree (e.g. clipboard) */
  if (ntree) {
    BLI_remlink(&ntree->nodes, node);
    /* Rebuild nodes #VectorSet which must have the same order as the list. */
    nodeRebuildIDVector(ntree);

    /* texture node has bad habit of keeping exec data around */
    if (ntree->type == NTREE_TEXTURE && ntree->runtime->execdata) {
      ntreeTexEndExecTree(ntree->runtime->execdata);
      ntree->runtime->execdata = nullptr;
    }
  }

  if (node->typeinfo->freefunc) {
    node->typeinfo->freefunc(node);
  }

  LISTBASE_FOREACH_MUTABLE (bNodeSocket *, sock, &node->inputs) {
    /* Remember, no ID user refcount management here! */
    node_socket_free(sock, false);
    MEM_freeN(sock);
  }
  LISTBASE_FOREACH_MUTABLE (bNodeSocket *, sock, &node->outputs) {
    /* Remember, no ID user refcount management here! */
    node_socket_free(sock, false);
    MEM_freeN(sock);
  }

  if (node->prop) {
    /* Remember, no ID user refcount management here! */
    IDP_FreePropertyContent_ex(node->prop, false);
    MEM_freeN(node->prop);
  }

  if (node->typeinfo->declare_dynamic) {
    delete node->runtime->declaration;
  }

  MEM_delete(node->runtime);
  MEM_freeN(node);

  if (ntree) {
    BKE_ntree_update_tag_node_removed(ntree);
  }
}

}  // namespace blender::bke

void ntreeFreeLocalNode(bNodeTree *ntree, bNode *node)
{
  /* For removing nodes while editing localized node trees. */
  BLI_assert((ntree->id.tag & LIB_TAG_LOCALIZED) != 0);

  /* These two lines assume the caller might want to free a single node and maintain
   * a valid state in the node tree. */
  nodeUnlinkNode(ntree, node);
  node_unlink_attached(ntree, node);

  blender::bke::node_free_node(ntree, node);
  nodeRebuildIDVector(ntree);
}

void nodeRemoveNode(Main *bmain, bNodeTree *ntree, bNode *node, const bool do_id_user)
{
  /* This function is not for localized node trees, we do not want
   * do to ID user reference-counting and removal of animdation data then. */
  BLI_assert((ntree->id.tag & LIB_TAG_LOCALIZED) == 0);

  bool node_has_id = false;

  if (do_id_user) {
    /* Free callback for NodeCustomGroup. */
    if (node->typeinfo->freefunc_api) {
      PointerRNA ptr;
      RNA_pointer_create((ID *)ntree, &RNA_Node, node, &ptr);

      node->typeinfo->freefunc_api(&ptr);
    }

    /* Do user counting. */
    if (node->id) {
      id_us_min(node->id);
      node_has_id = true;
    }

    LISTBASE_FOREACH (bNodeSocket *, sock, &node->inputs) {
      node_has_id |= socket_id_user_decrement(sock);
    }
    LISTBASE_FOREACH (bNodeSocket *, sock, &node->outputs) {
      node_has_id |= socket_id_user_decrement(sock);
    }
  }

  /* Remove animation data. */
  char propname_esc[MAX_IDPROP_NAME * 2];
  char prefix[MAX_IDPROP_NAME * 2];

  BLI_str_escape(propname_esc, node->name, sizeof(propname_esc));
  BLI_snprintf(prefix, sizeof(prefix), "nodes[\"%s\"]", propname_esc);

  if (BKE_animdata_fix_paths_remove((ID *)ntree, prefix)) {
    if (bmain != nullptr) {
      DEG_relations_tag_update(bmain);
    }
  }

  /* Also update relations for the scene time node, which causes a dependency
   * on time that users expect to be removed when the node is removed. */
  if (node_has_id || ELEM(node->type, GEO_NODE_INPUT_SCENE_TIME, GEO_NODE_SELF_OBJECT)) {
    if (bmain != nullptr) {
      DEG_relations_tag_update(bmain);
    }
  }

  nodeUnlinkNode(ntree, node);
  node_unlink_attached(ntree, node);

  /* Free node itself. */
  blender::bke::node_free_node(ntree, node);
  nodeRebuildIDVector(ntree);
}

static void node_socket_interface_free(bNodeTree * /*ntree*/,
                                       bNodeSocket *sock,
                                       const bool do_id_user)
{
  if (sock->prop) {
    IDP_FreeProperty_ex(sock->prop, do_id_user);
  }

  if (sock->default_value) {
    if (do_id_user) {
      socket_id_user_decrement(sock);
    }
    MEM_freeN(sock->default_value);
  }
  if (sock->default_attribute_name) {
    MEM_freeN(sock->default_attribute_name);
  }
  MEM_delete(sock->runtime);
}

static void free_localized_node_groups(bNodeTree *ntree)
{
  /* Only localized node trees store a copy for each node group tree.
   * Each node group tree in a localized node tree can be freed,
   * since it is a localized copy itself (no risk of accessing free'd
   * data in main, see #37939). */
  if (!(ntree->id.tag & LIB_TAG_LOCALIZED)) {
    return;
  }

  LISTBASE_FOREACH (bNode *, node, &ntree->nodes) {
    if (ELEM(node->type, NODE_GROUP, NODE_CUSTOM_GROUP) && node->id) {
      bNodeTree *ngroup = (bNodeTree *)node->id;
      ntreeFreeTree(ngroup);
      MEM_freeN(ngroup);
    }
  }
}

void ntreeFreeTree(bNodeTree *ntree)
{
  ntree_free_data(&ntree->id);
  BKE_animdata_free(&ntree->id, false);
}

void ntreeFreeEmbeddedTree(bNodeTree *ntree)
{
  ntreeFreeTree(ntree);
  BKE_libblock_free_data(&ntree->id, true);
  BKE_libblock_free_data_py(&ntree->id);
}

void ntreeFreeLocalTree(bNodeTree *ntree)
{
  if (ntree->id.tag & LIB_TAG_LOCALIZED) {
    ntreeFreeTree(ntree);
  }
  else {
    ntreeFreeTree(ntree);
    BKE_libblock_free_data(&ntree->id, true);
  }
}

void ntreeSetOutput(bNodeTree *ntree)
{
  /* find the active outputs, might become tree type dependent handler */
  LISTBASE_FOREACH (bNode *, node, &ntree->nodes) {
    if (node->typeinfo->nclass == NODE_CLASS_OUTPUT) {
      /* we need a check for which output node should be tagged like this, below an exception */
      if (ELEM(node->type, CMP_NODE_OUTPUT_FILE, GEO_NODE_VIEWER)) {
        continue;
      }

      int output = 0;
      /* there is more types having output class, each one is checked */
      LISTBASE_FOREACH (bNode *, tnode, &ntree->nodes) {
        if (tnode->typeinfo->nclass == NODE_CLASS_OUTPUT) {
          if (ntree->type == NTREE_COMPOSIT) {
            /* same type, exception for viewer */
            if (tnode->type == node->type ||
                (ELEM(tnode->type, CMP_NODE_VIEWER, CMP_NODE_SPLITVIEWER) &&
                 ELEM(node->type, CMP_NODE_VIEWER, CMP_NODE_SPLITVIEWER))) {
              if (tnode->flag & NODE_DO_OUTPUT) {
                output++;
                if (output > 1) {
                  tnode->flag &= ~NODE_DO_OUTPUT;
                }
              }
            }
          }
          else {
            /* same type */
            if (tnode->type == node->type) {
              if (tnode->flag & NODE_DO_OUTPUT) {
                output++;
                if (output > 1) {
                  tnode->flag &= ~NODE_DO_OUTPUT;
                }
              }
            }
          }
        }
      }
      if (output == 0) {
        node->flag |= NODE_DO_OUTPUT;
      }
    }

    /* group node outputs use this flag too */
    if (node->type == NODE_GROUP_OUTPUT) {
      int output = 0;
      LISTBASE_FOREACH (bNode *, tnode, &ntree->nodes) {
        if (tnode->type == NODE_GROUP_OUTPUT) {
          if (tnode->flag & NODE_DO_OUTPUT) {
            output++;
            if (output > 1) {
              tnode->flag &= ~NODE_DO_OUTPUT;
            }
          }
        }
      }
      if (output == 0) {
        node->flag |= NODE_DO_OUTPUT;
      }
    }
  }

  /* here we could recursively set which nodes have to be done,
   * might be different for editor or for "real" use... */
}

bNodeTree **BKE_ntree_ptr_from_id(ID *id)
{
  switch (GS(id->name)) {
    case ID_MA:
      return &((Material *)id)->nodetree;
    case ID_LA:
      return &((Light *)id)->nodetree;
    case ID_WO:
      return &((World *)id)->nodetree;
    case ID_TE:
      return &((Tex *)id)->nodetree;
    case ID_SCE:
      return &((Scene *)id)->nodetree;
    case ID_LS:
      return &((FreestyleLineStyle *)id)->nodetree;
    case ID_SIM:
      return &((Simulation *)id)->nodetree;
    default:
      return nullptr;
  }
}

bNodeTree *ntreeFromID(ID *id)
{
  bNodeTree **nodetree = BKE_ntree_ptr_from_id(id);
  return (nodetree != nullptr) ? *nodetree : nullptr;
}

void ntreeNodeFlagSet(const bNodeTree *ntree, const int flag, const bool enable)
{
  LISTBASE_FOREACH (bNode *, node, &ntree->nodes) {
    if (enable) {
      node->flag |= flag;
    }
    else {
      node->flag &= ~flag;
    }
  }
}

bNodeTree *ntreeLocalize(bNodeTree *ntree)
{
  if (ntree == nullptr) {
    return nullptr;
  }

  /* Make full copy outside of Main database.
   * NOTE: previews are not copied here. */
  bNodeTree *ltree = (bNodeTree *)BKE_id_copy_ex(
      nullptr, &ntree->id, nullptr, (LIB_ID_COPY_LOCALIZE | LIB_ID_COPY_NO_ANIMDATA));

  ltree->id.tag |= LIB_TAG_LOCALIZED;

  LISTBASE_FOREACH (bNode *, node, &ltree->nodes) {
    if (ELEM(node->type, NODE_GROUP, NODE_CUSTOM_GROUP) && node->id) {
      node->id = (ID *)ntreeLocalize((bNodeTree *)node->id);
    }
  }

  /* Ensures only a single output node is enabled. */
  ntreeSetOutput(ntree);

  bNode *node_src = (bNode *)ntree->nodes.first;
  bNode *node_local = (bNode *)ltree->nodes.first;
  while (node_src != nullptr) {
    node_local->runtime->original = node_src;
    node_src = node_src->next;
    node_local = node_local->next;
  }

  if (ntree->typeinfo->localize) {
    ntree->typeinfo->localize(ltree, ntree);
  }

  return ltree;
}

void ntreeLocalMerge(Main *bmain, bNodeTree *localtree, bNodeTree *ntree)
{
  if (ntree && localtree) {
    if (ntree->typeinfo->local_merge) {
      ntree->typeinfo->local_merge(bmain, localtree, ntree);
    }

    ntreeFreeTree(localtree);
    MEM_freeN(localtree);
  }
}

/* ************ NODE TREE INTERFACE *************** */

static bNodeSocket *make_socket_interface(bNodeTree *ntree,
                                          const eNodeSocketInOut in_out,
                                          const char *idname,
                                          const char *name)
{
  bNodeSocketType *stype = nodeSocketTypeFind(idname);
  if (stype == nullptr) {
    return nullptr;
  }

  bNodeSocket *sock = MEM_cnew<bNodeSocket>("socket template");
  sock->runtime = MEM_new<bNodeSocketRuntime>(__func__);
  BLI_strncpy(sock->idname, stype->idname, sizeof(sock->idname));
  sock->in_out = in_out;
  sock->type = SOCK_CUSTOM; /* int type undefined by default */
  node_socket_set_typeinfo(ntree, sock, stype);

  /* assign new unique index */
  const int own_index = ntree->cur_index++;
  /* use the own_index as socket identifier */
  if (in_out == SOCK_IN) {
    BLI_snprintf(sock->identifier, MAX_NAME, "Input_%d", own_index);
  }
  else {
    BLI_snprintf(sock->identifier, MAX_NAME, "Output_%d", own_index);
  }

  sock->limit = (in_out == SOCK_IN ? 1 : 0xFFF);

  BLI_strncpy(sock->name, name, NODE_MAXSTR);
  sock->storage = nullptr;
  sock->flag |= SOCK_COLLAPSED;

  return sock;
}

bNodeSocket *ntreeFindSocketInterface(bNodeTree *ntree,
                                      const eNodeSocketInOut in_out,
                                      const char *identifier)
{
  ListBase *sockets = (in_out == SOCK_IN) ? &ntree->inputs : &ntree->outputs;
  LISTBASE_FOREACH (bNodeSocket *, iosock, sockets) {
    if (STREQ(iosock->identifier, identifier)) {
      return iosock;
    }
  }
  return nullptr;
}

bNodeSocket *ntreeAddSocketInterface(bNodeTree *ntree,
                                     const eNodeSocketInOut in_out,
                                     const char *idname,
                                     const char *name)
{
  bNodeSocket *iosock = make_socket_interface(ntree, in_out, idname, name);
  if (in_out == SOCK_IN) {
    BLI_addtail(&ntree->inputs, iosock);
  }
  else if (in_out == SOCK_OUT) {
    BLI_addtail(&ntree->outputs, iosock);
  }
  BKE_ntree_update_tag_interface(ntree);
  return iosock;
}

bNodeSocket *ntreeInsertSocketInterface(bNodeTree *ntree,
                                        const eNodeSocketInOut in_out,
                                        const char *idname,
                                        bNodeSocket *next_sock,
                                        const char *name)
{
  bNodeSocket *iosock = make_socket_interface(ntree, in_out, idname, name);
  if (in_out == SOCK_IN) {
    BLI_insertlinkbefore(&ntree->inputs, next_sock, iosock);
  }
  else if (in_out == SOCK_OUT) {
    BLI_insertlinkbefore(&ntree->outputs, next_sock, iosock);
  }
  BKE_ntree_update_tag_interface(ntree);
  return iosock;
}

bNodeSocket *ntreeAddSocketInterfaceFromSocket(bNodeTree *ntree,
                                               const bNode *from_node,
                                               const bNodeSocket *from_sock)
{
  return ntreeAddSocketInterfaceFromSocketWithName(
      ntree, from_node, from_sock, from_sock->idname, from_sock->name);
}

bNodeSocket *ntreeAddSocketInterfaceFromSocketWithName(bNodeTree *ntree,
                                                       const bNode *from_node,
                                                       const bNodeSocket *from_sock,
                                                       const char *idname,
                                                       const char *name)
{
  bNodeSocket *iosock = ntreeAddSocketInterface(
      ntree, static_cast<eNodeSocketInOut>(from_sock->in_out), idname, DATA_(name));
  if (iosock) {
    if (iosock->typeinfo->interface_from_socket) {
      iosock->typeinfo->interface_from_socket(ntree, iosock, from_node, from_sock);
    }
  }
  return iosock;
}

bNodeSocket *ntreeInsertSocketInterfaceFromSocket(bNodeTree *ntree,
                                                  bNodeSocket *next_sock,
                                                  const bNode *from_node,
                                                  const bNodeSocket *from_sock)
{
  bNodeSocket *iosock = ntreeInsertSocketInterface(
      ntree,
      static_cast<eNodeSocketInOut>(from_sock->in_out),
      from_sock->idname,
      next_sock,
      from_sock->name);
  if (iosock) {
    if (iosock->typeinfo->interface_from_socket) {
      iosock->typeinfo->interface_from_socket(ntree, iosock, from_node, from_sock);
    }
  }
  return iosock;
}

void ntreeRemoveSocketInterface(bNodeTree *ntree, bNodeSocket *sock)
{
  /* this is fast, this way we don't need an in_out argument */
  BLI_remlink(&ntree->inputs, sock);
  BLI_remlink(&ntree->outputs, sock);

  node_socket_interface_free(ntree, sock, true);
  MEM_freeN(sock);

  BKE_ntree_update_tag_interface(ntree);
}

/* ************ find stuff *************** */

bNode *ntreeFindType(bNodeTree *ntree, const int type)
{
  if (ntree) {
    LISTBASE_FOREACH (bNode *, node, &ntree->nodes) {
      if (node->type == type) {
        return node;
      }
    }
  }
  return nullptr;
}

static bool ntree_contains_tree_exec(const bNodeTree *tree_to_search_in,
                                     const bNodeTree *tree_to_search_for,
                                     Set<const bNodeTree *> &already_passed)
{
  if (tree_to_search_in == tree_to_search_for) {
    return true;
  }

  tree_to_search_in->ensure_topology_cache();
  for (const bNode *node_group : tree_to_search_in->group_nodes()) {
    const bNodeTree *sub_tree_search_in = reinterpret_cast<const bNodeTree *>(node_group->id);
    if (!sub_tree_search_in) {
      continue;
    }
    if (!already_passed.add(sub_tree_search_in)) {
      continue;
    }
    if (ntree_contains_tree_exec(sub_tree_search_in, tree_to_search_for, already_passed)) {
      return true;
    }
  }

  return false;
}

bool ntreeContainsTree(const bNodeTree *tree_to_search_in, const bNodeTree *tree_to_search_for)
{
  if (tree_to_search_in == tree_to_search_for) {
    return true;
  }

  Set<const bNodeTree *> already_passed;
  return ntree_contains_tree_exec(tree_to_search_in, tree_to_search_for, already_passed);
}

bNodeLink *nodeFindLink(bNodeTree *ntree, const bNodeSocket *from, const bNodeSocket *to)
{
  LISTBASE_FOREACH (bNodeLink *, link, &ntree->links) {
    if (link->fromsock == from && link->tosock == to) {
      return link;
    }
    if (link->fromsock == to && link->tosock == from) { /* hrms? */
      return link;
    }
  }
  return nullptr;
}

int nodeCountSocketLinks(const bNodeTree *ntree, const bNodeSocket *sock)
{
  int tot = 0;
  LISTBASE_FOREACH (const bNodeLink *, link, &ntree->links) {
    if (link->fromsock == sock || link->tosock == sock) {
      tot++;
    }
  }
  return tot;
}

bNode *nodeGetActive(bNodeTree *ntree)
{
  if (ntree == nullptr) {
    return nullptr;
  }

  for (bNode *node : ntree->all_nodes()) {
    if (node->flag & NODE_ACTIVE) {
      return node;
    }
  }
  return nullptr;
}

void nodeSetSelected(bNode *node, const bool select)
{
  if (select) {
    node->flag |= NODE_SELECT;
  }
  else {
    node->flag &= ~NODE_SELECT;

    /* deselect sockets too */
    LISTBASE_FOREACH (bNodeSocket *, sock, &node->inputs) {
      sock->flag &= ~NODE_SELECT;
    }
    LISTBASE_FOREACH (bNodeSocket *, sock, &node->outputs) {
      sock->flag &= ~NODE_SELECT;
    }
  }
}

void nodeClearActive(bNodeTree *ntree)
{
  if (ntree == nullptr) {
    return;
  }

  for (bNode *node : ntree->all_nodes()) {
    node->flag &= ~NODE_ACTIVE;
  }
}

void nodeSetActive(bNodeTree *ntree, bNode *node)
{
  const bool is_paint_canvas = nodeSupportsActiveFlag(node, NODE_ACTIVE_PAINT_CANVAS);
  const bool is_texture_class = nodeSupportsActiveFlag(node, NODE_ACTIVE_TEXTURE);
  int flags_to_set = NODE_ACTIVE;
  SET_FLAG_FROM_TEST(flags_to_set, is_paint_canvas, NODE_ACTIVE_PAINT_CANVAS);
  SET_FLAG_FROM_TEST(flags_to_set, is_texture_class, NODE_ACTIVE_TEXTURE);

  /* Make sure only one node is active per node tree. */
  for (bNode *tnode : ntree->all_nodes()) {
    tnode->flag &= ~flags_to_set;
  }
  node->flag |= flags_to_set;
}

void nodeSetSocketAvailability(bNodeTree *ntree, bNodeSocket *sock, const bool is_available)
{
  const bool was_available = (sock->flag & SOCK_UNAVAIL) == 0;
  if (is_available == was_available) {
    return;
  }
  if (is_available) {
    sock->flag &= ~SOCK_UNAVAIL;
  }
  else {
    sock->flag |= SOCK_UNAVAIL;
  }
  BKE_ntree_update_tag_socket_availability(ntree, sock);
}

int nodeSocketLinkLimit(const bNodeSocket *sock)
{
  const bNodeSocketType *stype = sock->typeinfo;
  if (sock->flag & SOCK_MULTI_INPUT) {
    return 4095;
  }
  if (stype != nullptr && stype->use_link_limits_of_type) {
    const int limit = (sock->in_out == SOCK_IN) ? stype->input_link_limit :
                                                  stype->output_link_limit;
    return limit;
  }

  return sock->limit;
}

static void update_socket_declarations(ListBase *sockets,
                                       Span<blender::nodes::SocketDeclarationPtr> declarations)
{
  int index;
  LISTBASE_FOREACH_INDEX (bNodeSocket *, socket, sockets, index) {
    const SocketDeclaration &socket_decl = *declarations[index];
    socket->runtime->declaration = &socket_decl;
  }
}

static void reset_socket_declarations(ListBase *sockets)
{
  LISTBASE_FOREACH (bNodeSocket *, socket, sockets) {
    socket->runtime->declaration = nullptr;
  }
}

void nodeSocketDeclarationsUpdate(bNode *node)
{
  BLI_assert(node->runtime->declaration != nullptr);
  if (node->runtime->declaration->skip_updating_sockets) {
    reset_socket_declarations(&node->inputs);
    reset_socket_declarations(&node->outputs);
  }
  else {
    update_socket_declarations(&node->inputs, node->runtime->declaration->inputs);
    update_socket_declarations(&node->outputs, node->runtime->declaration->outputs);
  }
}

bool nodeDeclarationEnsureOnOutdatedNode(bNodeTree *ntree, bNode *node)
{
  if (node->runtime->declaration != nullptr) {
    return false;
  }
  if (node->typeinfo->declare_dynamic) {
    BLI_assert(ntree != nullptr);
    BLI_assert(node != nullptr);
    node->runtime->declaration = new blender::nodes::NodeDeclaration();
    blender::nodes::build_node_declaration_dynamic(*ntree, *node, *node->runtime->declaration);
    return true;
  }
  if (node->typeinfo->declare) {
    /* Declaration should have been created in #nodeRegisterType. */
    BLI_assert(node->typeinfo->fixed_declaration != nullptr);
    node->runtime->declaration = node->typeinfo->fixed_declaration;
    return true;
  }
  return false;
}

bool nodeDeclarationEnsure(bNodeTree *ntree, bNode *node)
{
  if (nodeDeclarationEnsureOnOutdatedNode(ntree, node)) {
    nodeSocketDeclarationsUpdate(node);
    return true;
  }
  return false;
}

void nodeDimensionsGet(const bNode *node, float *r_width, float *r_height)
{
  *r_width = node->runtime->totr.xmax - node->runtime->totr.xmin;
  *r_height = node->runtime->totr.ymax - node->runtime->totr.ymin;
}

void nodeTagUpdateID(bNode *node)
{
  node->runtime->update |= NODE_UPDATE_ID;
}

void nodeInternalLinks(bNode *node, bNodeLink **r_links, int *r_len)
{
  *r_links = node->runtime->internal_links.data();
  *r_len = node->runtime->internal_links.size();
}

/* Node Instance Hash */

const bNodeInstanceKey NODE_INSTANCE_KEY_BASE = {5381};
const bNodeInstanceKey NODE_INSTANCE_KEY_NONE = {0};

/* Generate a hash key from ntree and node names
 * Uses the djb2 algorithm with xor by Bernstein:
 * http://www.cse.yorku.ca/~oz/hash.html
 */
static bNodeInstanceKey node_hash_int_str(bNodeInstanceKey hash, const char *str)
{
  char c;

  while ((c = *str++)) {
    hash.value = ((hash.value << 5) + hash.value) ^ c; /* (hash * 33) ^ c */
  }

  /* separator '\0' character, to avoid ambiguity from concatenated strings */
  hash.value = (hash.value << 5) + hash.value; /* hash * 33 */

  return hash;
}

bNodeInstanceKey BKE_node_instance_key(bNodeInstanceKey parent_key,
                                       const bNodeTree *ntree,
                                       const bNode *node)
{
  bNodeInstanceKey key = node_hash_int_str(parent_key, ntree->id.name + 2);

  if (node) {
    key = node_hash_int_str(key, node->name);
  }

  return key;
}

static uint node_instance_hash_key(const void *key)
{
  return ((const bNodeInstanceKey *)key)->value;
}

static bool node_instance_hash_key_cmp(const void *a, const void *b)
{
  uint value_a = ((const bNodeInstanceKey *)a)->value;
  uint value_b = ((const bNodeInstanceKey *)b)->value;

  return (value_a != value_b);
}

bNodeInstanceHash *BKE_node_instance_hash_new(const char *info)
{
  bNodeInstanceHash *hash = (bNodeInstanceHash *)MEM_mallocN(sizeof(bNodeInstanceHash), info);
  hash->ghash = BLI_ghash_new(
      node_instance_hash_key, node_instance_hash_key_cmp, "node instance hash ghash");
  return hash;
}

void BKE_node_instance_hash_free(bNodeInstanceHash *hash, bNodeInstanceValueFP valfreefp)
{
  BLI_ghash_free(hash->ghash, nullptr, (GHashValFreeFP)valfreefp);
  MEM_freeN(hash);
}

void BKE_node_instance_hash_insert(bNodeInstanceHash *hash, bNodeInstanceKey key, void *value)
{
  bNodeInstanceHashEntry *entry = (bNodeInstanceHashEntry *)value;
  entry->key = key;
  entry->tag = 0;
  BLI_ghash_insert(hash->ghash, &entry->key, value);
}

void *BKE_node_instance_hash_lookup(bNodeInstanceHash *hash, bNodeInstanceKey key)
{
  return BLI_ghash_lookup(hash->ghash, &key);
}

int BKE_node_instance_hash_remove(bNodeInstanceHash *hash,
                                  bNodeInstanceKey key,
                                  bNodeInstanceValueFP valfreefp)
{
  return BLI_ghash_remove(hash->ghash, &key, nullptr, (GHashValFreeFP)valfreefp);
}

void BKE_node_instance_hash_clear(bNodeInstanceHash *hash, bNodeInstanceValueFP valfreefp)
{
  BLI_ghash_clear(hash->ghash, nullptr, (GHashValFreeFP)valfreefp);
}

void *BKE_node_instance_hash_pop(bNodeInstanceHash *hash, bNodeInstanceKey key)
{
  return BLI_ghash_popkey(hash->ghash, &key, nullptr);
}

int BKE_node_instance_hash_haskey(bNodeInstanceHash *hash, bNodeInstanceKey key)
{
  return BLI_ghash_haskey(hash->ghash, &key);
}

int BKE_node_instance_hash_size(bNodeInstanceHash *hash)
{
  return BLI_ghash_len(hash->ghash);
}

void BKE_node_instance_hash_clear_tags(bNodeInstanceHash *hash)
{
  bNodeInstanceHashIterator iter;

  NODE_INSTANCE_HASH_ITER (iter, hash) {
    bNodeInstanceHashEntry *value = (bNodeInstanceHashEntry *)
        BKE_node_instance_hash_iterator_get_value(&iter);

    value->tag = 0;
  }
}

void BKE_node_instance_hash_tag(bNodeInstanceHash * /*hash*/, void *value)
{
  bNodeInstanceHashEntry *entry = (bNodeInstanceHashEntry *)value;
  entry->tag = 1;
}

bool BKE_node_instance_hash_tag_key(bNodeInstanceHash *hash, bNodeInstanceKey key)
{
  bNodeInstanceHashEntry *entry = (bNodeInstanceHashEntry *)BKE_node_instance_hash_lookup(hash,
                                                                                          key);

  if (entry) {
    entry->tag = 1;
    return true;
  }

  return false;
}

void BKE_node_instance_hash_remove_untagged(bNodeInstanceHash *hash,
                                            bNodeInstanceValueFP valfreefp)
{
  /* NOTE: Hash must not be mutated during iterating!
   * Store tagged entries in a separate list and remove items afterward.
   */
  bNodeInstanceKey *untagged = (bNodeInstanceKey *)MEM_mallocN(
      sizeof(bNodeInstanceKey) * BKE_node_instance_hash_size(hash),
      "temporary node instance key list");
  bNodeInstanceHashIterator iter;
  int num_untagged = 0;
  NODE_INSTANCE_HASH_ITER (iter, hash) {
    bNodeInstanceHashEntry *value = (bNodeInstanceHashEntry *)
        BKE_node_instance_hash_iterator_get_value(&iter);

    if (!value->tag) {
      untagged[num_untagged++] = BKE_node_instance_hash_iterator_get_key(&iter);
    }
  }

  for (int i = 0; i < num_untagged; i++) {
    BKE_node_instance_hash_remove(hash, untagged[i], valfreefp);
  }

  MEM_freeN(untagged);
}

void ntreeUpdateAllNew(Main *main)
{
  /* Update all new node trees on file read or append, to add/remove sockets
   * in groups nodes if the group changed, and handle any update flags that
   * might have been set in file reading or versioning. */
  FOREACH_NODETREE_BEGIN (main, ntree, owner_id) {
    if (owner_id->tag & LIB_TAG_NEW) {
      BKE_ntree_update_tag_all(ntree);
    }
  }
  FOREACH_NODETREE_END;
  BKE_ntree_update_main(main, nullptr);
}

void ntreeUpdateAllUsers(Main *main, ID *id)
{
  if (id == nullptr) {
    return;
  }

  bool need_update = false;

  /* Update all users of ngroup, to add/remove sockets as needed. */
  FOREACH_NODETREE_BEGIN (main, ntree, owner_id) {
    for (bNode *node : ntree->all_nodes()) {
      if (node->id == id) {
        BKE_ntree_update_tag_node_property(ntree, node);
        need_update = true;
      }
    }
  }
  FOREACH_NODETREE_END;
  if (need_update) {
    BKE_ntree_update_main(main, nullptr);
  }
}

/* ************* node type access ********** */

void nodeLabel(const bNodeTree *ntree, const bNode *node, char *label, const int maxlen)
{
  label[0] = '\0';

  if (node->label[0] != '\0') {
    BLI_strncpy(label, node->label, maxlen);
  }
  else if (node->typeinfo->labelfunc) {
    node->typeinfo->labelfunc(ntree, node, label, maxlen);
  }

  /* The previous methods (labelfunc) could not provide an adequate label for the node. */
  if (label[0] == '\0') {
    /* Kind of hacky and weak... Ideally would be better to use RNA here. :| */
    const char *tmp = CTX_IFACE_(BLT_I18NCONTEXT_ID_NODETREE, node->typeinfo->ui_name);
    if (tmp == node->typeinfo->ui_name) {
      tmp = IFACE_(node->typeinfo->ui_name);
    }
    BLI_strncpy(label, tmp, maxlen);
  }
}

const char *nodeSocketLabel(const bNodeSocket *sock)
{
  return (sock->label[0] != '\0') ? sock->label : sock->name;
}

static void node_type_base_defaults(bNodeType *ntype)
{
  /* default size values */
  node_type_size_preset(ntype, NODE_SIZE_DEFAULT);
  ntype->height = 100;
  ntype->minheight = 30;
  ntype->maxheight = FLT_MAX;
}

/* allow this node for any tree type */
static bool node_poll_default(const bNodeType * /*ntype*/,
                              const bNodeTree * /*ntree*/,
                              const char ** /*disabled_hint*/)
{
  return true;
}

static bool node_poll_instance_default(const bNode *node,
                                       const bNodeTree *ntree,
                                       const char **disabled_hint)
{
  return node->typeinfo->poll(node->typeinfo, ntree, disabled_hint);
}

void node_type_base(bNodeType *ntype, const int type, const char *name, const short nclass)
{
  /* Use static type info header to map static int type to identifier string and RNA struct type.
   * Associate the RNA struct type with the bNodeType.
   * Dynamically registered nodes will create an RNA type at runtime
   * and call RNA_struct_blender_type_set, so this only needs to be done for old RNA types
   * created in makesrna, which can not be associated to a bNodeType immediately,
   * since bNodeTypes are registered afterward ...
   */
#define DefNode(Category, ID, DefFunc, EnumName, StructName, UIName, UIDesc) \
  case ID: \
    BLI_strncpy(ntype->idname, #Category #StructName, sizeof(ntype->idname)); \
    ntype->rna_ext.srna = RNA_struct_find(#Category #StructName); \
    BLI_assert(ntype->rna_ext.srna != nullptr); \
    RNA_struct_blender_type_set(ntype->rna_ext.srna, ntype); \
    break;

  switch (type) {
#include "NOD_static_types.h"
  }

  /* make sure we have a valid type (everything registered) */
  BLI_assert(ntype->idname[0] != '\0');

  ntype->type = type;
  BLI_strncpy(ntype->ui_name, name, sizeof(ntype->ui_name));
  ntype->nclass = nclass;

  node_type_base_defaults(ntype);

  ntype->poll = node_poll_default;
  ntype->poll_instance = node_poll_instance_default;
}

void node_type_base_custom(bNodeType *ntype,
                           const char *idname,
                           const char *name,
                           const short nclass)
{
  BLI_strncpy(ntype->idname, idname, sizeof(ntype->idname));
  ntype->type = NODE_CUSTOM;
  BLI_strncpy(ntype->ui_name, name, sizeof(ntype->ui_name));
  ntype->nclass = nclass;

  node_type_base_defaults(ntype);
}

struct SocketTemplateIdentifierCallbackData {
  bNodeSocketTemplate *list;
  bNodeSocketTemplate *ntemp;
};

static bool unique_socket_template_identifier_check(void *arg, const char *name)
{
  const SocketTemplateIdentifierCallbackData *data = (const SocketTemplateIdentifierCallbackData *)
      arg;

  for (bNodeSocketTemplate *ntemp = data->list; ntemp->type >= 0; ntemp++) {
    if (ntemp != data->ntemp) {
      if (STREQ(ntemp->identifier, name)) {
        return true;
      }
    }
  }

  return false;
}

static void unique_socket_template_identifier(bNodeSocketTemplate *list,
                                              bNodeSocketTemplate *ntemp,
                                              const char defname[],
                                              const char delim)
{
  SocketTemplateIdentifierCallbackData data;
  data.list = list;
  data.ntemp = ntemp;

  BLI_uniquename_cb(unique_socket_template_identifier_check,
                    &data,
                    defname,
                    delim,
                    ntemp->identifier,
                    sizeof(ntemp->identifier));
}

void node_type_socket_templates(bNodeType *ntype,
                                bNodeSocketTemplate *inputs,
                                bNodeSocketTemplate *outputs)
{
  ntype->inputs = inputs;
  ntype->outputs = outputs;

  /* automatically generate unique identifiers */
  if (inputs) {
    /* clear identifier strings (uninitialized memory) */
    for (bNodeSocketTemplate *ntemp = inputs; ntemp->type >= 0; ntemp++) {
      ntemp->identifier[0] = '\0';
    }

    for (bNodeSocketTemplate *ntemp = inputs; ntemp->type >= 0; ntemp++) {
      BLI_strncpy(ntemp->identifier, ntemp->name, sizeof(ntemp->identifier));
      unique_socket_template_identifier(inputs, ntemp, ntemp->identifier, '_');
    }
  }
  if (outputs) {
    /* clear identifier strings (uninitialized memory) */
    for (bNodeSocketTemplate *ntemp = outputs; ntemp->type >= 0; ntemp++) {
      ntemp->identifier[0] = '\0';
    }

    for (bNodeSocketTemplate *ntemp = outputs; ntemp->type >= 0; ntemp++) {
      BLI_strncpy(ntemp->identifier, ntemp->name, sizeof(ntemp->identifier));
      unique_socket_template_identifier(outputs, ntemp, ntemp->identifier, '_');
    }
  }
}

void node_type_size(bNodeType *ntype, const int width, const int minwidth, const int maxwidth)
{
  ntype->width = width;
  ntype->minwidth = minwidth;
  if (maxwidth <= minwidth) {
    ntype->maxwidth = FLT_MAX;
  }
  else {
    ntype->maxwidth = maxwidth;
  }
}

void node_type_size_preset(bNodeType *ntype, const eNodeSizePreset size)
{
  switch (size) {
    case NODE_SIZE_DEFAULT:
      node_type_size(ntype, 140, 100, NODE_DEFAULT_MAX_WIDTH);
      break;
    case NODE_SIZE_SMALL:
      node_type_size(ntype, 100, 80, NODE_DEFAULT_MAX_WIDTH);
      break;
    case NODE_SIZE_MIDDLE:
      node_type_size(ntype, 150, 120, NODE_DEFAULT_MAX_WIDTH);
      break;
    case NODE_SIZE_LARGE:
      node_type_size(ntype, 240, 140, NODE_DEFAULT_MAX_WIDTH);
      break;
  }
}

void node_type_storage(bNodeType *ntype,
                       const char *storagename,
                       void (*freefunc)(bNode *node),
                       void (*copyfunc)(bNodeTree *dest_ntree,
                                        bNode *dest_node,
                                        const bNode *src_node))
{
  if (storagename) {
    BLI_strncpy(ntype->storagename, storagename, sizeof(ntype->storagename));
  }
  else {
    ntype->storagename[0] = '\0';
  }
  ntype->copyfunc = copyfunc;
  ntype->freefunc = freefunc;
}

void BKE_node_system_init()
{
  nodetreetypes_hash = BLI_ghash_str_new("nodetreetypes_hash gh");
  nodetypes_hash = BLI_ghash_str_new("nodetypes_hash gh");
  nodesockettypes_hash = BLI_ghash_str_new("nodesockettypes_hash gh");

  register_nodes();
}

void BKE_node_system_exit()
{
  if (nodetypes_hash) {
    NODE_TYPES_BEGIN (nt) {
      if (nt->rna_ext.free) {
        nt->rna_ext.free(nt->rna_ext.data);
      }
    }
    NODE_TYPES_END;

    BLI_ghash_free(nodetypes_hash, nullptr, node_free_type);
    nodetypes_hash = nullptr;
  }

  if (nodesockettypes_hash) {
    NODE_SOCKET_TYPES_BEGIN (st) {
      if (st->ext_socket.free) {
        st->ext_socket.free(st->ext_socket.data);
      }
      if (st->ext_interface.free) {
        st->ext_interface.free(st->ext_interface.data);
      }
    }
    NODE_SOCKET_TYPES_END;

    BLI_ghash_free(nodesockettypes_hash, nullptr, node_free_socket_type);
    nodesockettypes_hash = nullptr;
  }

  if (nodetreetypes_hash) {
    NODE_TREE_TYPES_BEGIN (nt) {
      if (nt->rna_ext.free) {
        nt->rna_ext.free(nt->rna_ext.data);
      }
    }
    NODE_TREE_TYPES_END;

    BLI_ghash_free(nodetreetypes_hash, nullptr, ntree_free_type);
    nodetreetypes_hash = nullptr;
  }
}

/* -------------------------------------------------------------------- */
/* NodeTree Iterator Helpers (FOREACH_NODETREE_BEGIN) */

void BKE_node_tree_iter_init(NodeTreeIterStore *ntreeiter, Main *bmain)
{
  ntreeiter->ngroup = (bNodeTree *)bmain->nodetrees.first;
  ntreeiter->scene = (Scene *)bmain->scenes.first;
  ntreeiter->mat = (Material *)bmain->materials.first;
  ntreeiter->tex = (Tex *)bmain->textures.first;
  ntreeiter->light = (Light *)bmain->lights.first;
  ntreeiter->world = (World *)bmain->worlds.first;
  ntreeiter->linestyle = (FreestyleLineStyle *)bmain->linestyles.first;
  ntreeiter->simulation = (Simulation *)bmain->simulations.first;
}
bool BKE_node_tree_iter_step(NodeTreeIterStore *ntreeiter, bNodeTree **r_nodetree, ID **r_id)
{
  if (ntreeiter->ngroup) {
    *r_nodetree = (bNodeTree *)ntreeiter->ngroup;
    *r_id = (ID *)ntreeiter->ngroup;
    ntreeiter->ngroup = (bNodeTree *)ntreeiter->ngroup->id.next;
  }
  else if (ntreeiter->scene) {
    *r_nodetree = (bNodeTree *)ntreeiter->scene->nodetree;
    *r_id = (ID *)ntreeiter->scene;
    ntreeiter->scene = (Scene *)ntreeiter->scene->id.next;
  }
  else if (ntreeiter->mat) {
    *r_nodetree = (bNodeTree *)ntreeiter->mat->nodetree;
    *r_id = (ID *)ntreeiter->mat;
    ntreeiter->mat = (Material *)ntreeiter->mat->id.next;
  }
  else if (ntreeiter->tex) {
    *r_nodetree = (bNodeTree *)ntreeiter->tex->nodetree;
    *r_id = (ID *)ntreeiter->tex;
    ntreeiter->tex = (Tex *)ntreeiter->tex->id.next;
  }
  else if (ntreeiter->light) {
    *r_nodetree = (bNodeTree *)ntreeiter->light->nodetree;
    *r_id = (ID *)ntreeiter->light;
    ntreeiter->light = (Light *)ntreeiter->light->id.next;
  }
  else if (ntreeiter->world) {
    *r_nodetree = (bNodeTree *)ntreeiter->world->nodetree;
    *r_id = (ID *)ntreeiter->world;
    ntreeiter->world = (World *)ntreeiter->world->id.next;
  }
  else if (ntreeiter->linestyle) {
    *r_nodetree = (bNodeTree *)ntreeiter->linestyle->nodetree;
    *r_id = (ID *)ntreeiter->linestyle;
    ntreeiter->linestyle = (FreestyleLineStyle *)ntreeiter->linestyle->id.next;
  }
  else if (ntreeiter->simulation) {
    *r_nodetree = (bNodeTree *)ntreeiter->simulation->nodetree;
    *r_id = (ID *)ntreeiter->simulation;
    ntreeiter->simulation = (Simulation *)ntreeiter->simulation->id.next;
  }
  else {
    return false;
  }

  return true;
}

void BKE_nodetree_remove_layer_n(bNodeTree *ntree, Scene *scene, const int layer_index)
{
  BLI_assert(layer_index != -1);
  for (bNode *node : ntree->all_nodes()) {
    if (node->type == CMP_NODE_R_LAYERS && (Scene *)node->id == scene) {
      if (node->custom1 == layer_index) {
        node->custom1 = 0;
      }
      else if (node->custom1 > layer_index) {
        node->custom1--;
      }
    }
  }
}<|MERGE_RESOLUTION|>--- conflicted
+++ resolved
@@ -2067,18 +2067,10 @@
 
 bool nodeIsParentAndChild(const bNode *parent, const bNode *child)
 {
-<<<<<<< HEAD
-  for (const bNode *parent_iter = child; parent_iter; parent_iter = parent_iter->parent) {
-    if (parent_iter == parent) {
+  for (const bNode *child_iter = child; child_iter; child_iter = child_iter->parent) {
+    if (child_iter == parent) {
       return true;
     }
-=======
-  if (parent == child) {
-    return true;
-  }
-  if (child->parent) {
-    return nodeIsParentAndChild(parent, child->parent);
->>>>>>> c0660359
   }
 
   return false;
@@ -2594,14 +2586,6 @@
   *ry = -mapping_y + y;
 }
 
-<<<<<<< HEAD
-bool nodeAttachNodeCheck(const bNode *node, const bNode *parent)
-{
-  return nodeIsChildOf(parent, node);
-}
-
-=======
->>>>>>> c0660359
 void nodeAttachNode(bNodeTree *ntree, bNode *node, bNode *parent)
 {
   BLI_assert(parent->type == NODE_FRAME);
